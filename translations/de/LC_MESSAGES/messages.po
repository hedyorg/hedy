# German translations for PROJECT.
# Copyright (C) 2023 ORGANIZATION
# This file is distributed under the same license as the PROJECT project.
# FIRST AUTHOR <EMAIL@ADDRESS>, 2023.
#
msgid ""
msgstr ""
"Project-Id-Version: PROJECT VERSION\n"
"Report-Msgid-Bugs-To: EMAIL@ADDRESS\n"
"POT-Creation-Date: 2000-01-01 00:00+0000\n"
"PO-Revision-Date: 2024-04-09 14:41+0000\n"
"Last-Translator: Prefill add-on <noreply-addon-prefill@weblate.org>\n"
"Language-Team: de <LL@li.org>\n"
"Language: de\n"
"MIME-Version: 1.0\n"
"Content-Type: text/plain; charset=utf-8\n"
"Content-Transfer-Encoding: 8bit\n"
"Plural-Forms: nplurals=2; plural=n != 1;\n"
"X-Generator: Weblate 5.5-dev\n"
"Generated-By: Babel 2.14.0\n"

msgid "Access Before Assign"
msgstr "Du hast versucht die Variable {name} in Zeile {access_line_number} zu benutzen, aber du hast sie erst in Zeile {definition_line_number} gesetzt. Setze eine Variable bevor du sie benutzt."

msgid "Cyclic Var Definition"
msgstr "Der Name `{variable}` muss gesetzt werden, bevor du ihn auf der rechten Seite des `{is}` Befehls verwenden kannst."

#, fuzzy
msgid "Function Undefined"
msgstr "You tried to use the function {name}, but you didn't define it."

msgid "Has Blanks"
msgstr "Dein Befehl is unvollständig. Er enthält Leerzeichen die du mit Befehlen ersetzen musst."

msgid "Incomplete"
msgstr "Hoppla! Du hast ein Programm-Stück vergessen! In Zeile {line_number}, musst du nach `{incomplete_command}` noch Text eingeben."

msgid "Incomplete Repeat"
msgstr "Es sieht so aus also ob du vergessen hast unter deinen `{repeat}` Befehl auf Zeile {line_number} einen Befehl zu schreiben."

msgid "Invalid"
msgstr "`{invalid_command}` ist kein Hedy-Level-{level}-Befehl. Meintest du `{guessed_command}`?"

msgid "Invalid Argument"
msgstr "Du kannst den Befehl `{command}` nicht mit dem Argument `{invalid_argument}` benutzen. Ändere `{invalid_argument}` zu einem erlaubten Typ von {allowed_types}."

msgid "Invalid Argument Type"
msgstr "Du kannst den Befehl `{command}` nicht mit dem Argument `{invalid_argument}` benutzen weil es ein {invalid_type} ist. Ändere `{invalid_argument}` zu einem erlaubten Typ von {allowed_types}."

msgid "Invalid At Command"
msgstr "Der `{command}` Befehl darf ab Level 16 nicht mehr verwendet werden. Du kannst eckige Klammern benutzen, um ein Element aus einer Liste zu verwenden, zum Beispiel `freunde[i]`, `glückszahlen[{random}]`."

msgid "Invalid Space"
msgstr "Hoppla! Du hast Zeile {line_number} mit einem Leerzeichen begonnen. Leerzeichen bringen Computer durcheinander. Kannst du es entfernen?"

msgid "Invalid Type Combination"
msgstr "Du kannst die Argumente `{invalid_argument}` und `{invalid_argument_2}` nicht in `{command}` verwenden weil das eine ein {invalid_type} und das andere ein {invalid_type_2} ist. Ändere `{invalid_argument}` zu {invalid_type_2} or `{invalid_argument_2}` zu {invalid_type} und versuche ob es funktioniert."

msgid "Lonely Echo"
msgstr "Du hast ein `{echo}` vor einem `{ask}` verwendet, oder ein `{echo}` ohne `{ask}`. Benutze zuerst ein `{ask}` um eine Eingabe zu bekommen, danach `{echo}`."

msgid "Lonely Text"
msgstr "Es sieht so aus als ob du vergessen hast einen Befehl für deinen Text in Zeile {line_number} zu verwenden"

#, fuzzy
msgid "Missing Additional Command"
msgstr "It looks like you forgot to complete writing `{command}` on line {line_number}."

msgid "Missing Command"
msgstr "Es sieht so aus als hättest du einen Befehl in Zeile {line_number} vergessen."

msgid "Missing Inner Command"
msgstr "Es sieht so aus als hättest du vergessen, den `{command}`- Ausdruck, den du in Zeile {line_number} benutzt hast, mit einem Befehl zu benutzen."

msgid "Missing Square Brackets"
msgstr "It looks like you forgot to use square brackets `[]` around the list you were creating on line {line_number}."

#, fuzzy
msgid "Missing Variable"
msgstr "It looks like your `{command}` is missing a variable at the start of the line."

#, fuzzy
msgid "Misspelled At Command"
msgstr "It looks like you might have misspelled the `{command}` command, instead you wrote `{invalid_argument}` in line {line_number}."

msgid "No Indentation"
msgstr "Du hast zu wenige Leerzeichen verwendet in Zeile {line_number}. Du hast {leading_spaces} zu Anfang verwendet, das ist zu wenig. Starte jeden neuen Block mit {indent_size} Leerzeichen mehr als in der Zeile zuvor."

#, fuzzy
msgid "Non Decimal Variable"
msgstr "At line {line_number}, you might have tried using a number which Hedy does not like very much! Try changing it to a decimal number like 2."

msgid "Parse"
msgstr "Dein Programm ist keine gültige Hedy-Sprache. In Zeile {location[0]} an Position {location[1]} ist ein kleiner Fehler. Du hast `{character_found}` geschrieben, aber das ist nicht erlaubt."

msgid "Pressit Missing Else"
msgstr "Du hast vergessen hinzuzufügen, was passiert, wenn du eine andere Taste drückst, füge ein `{else}` zu deinem Code hinzu"

msgid "Runtime Index Error"
msgstr "Du hast versucht auf die Liste {name} zuzugreifen, aber sie ist entweder leer oder der Index ist nicht drin."

#, fuzzy
msgid "Runtime Value Error"
msgstr "While running your program the command `{command}` received the value `{value}` which is not allowed. {tip}."

msgid "Runtime Values Error"
msgstr "While running your program the command `{command}` received the values `{value}` and `{value}` which are not allowed. {tip}."

#, fuzzy
msgid "Save Microbit code "
msgstr "Save Microbit code"

msgid "Too Big"
msgstr "Wow! Dein Programm hat beeindruckende {lines_of_code} Befehlszeilen! Aber wir können höchstens {max_lines} Befehlszeilen verarbeiten in diesem Level. Verkleinere dein Programm und versuche es nochmal."

#, fuzzy
msgid "Too Few Indents"
msgstr "You used too few leading spaces in line {line_number}. You used {leading_spaces} spaces, which is too few."

#, fuzzy
msgid "Too Many Indents"
msgstr "You used too many leading spaces in line {line_number}. You used {leading_spaces} spaces, which is too many."

msgid "Unexpected Indentation"
msgstr "Du hast zu viele Leerzeichen verwendet in Zeile {line_number}. Du hast {leading_spaces} zu Anfang verwendet, das ist zu viel. Starte jeden neuen Block mit {indent_size} Leerzeichen mehr als in der Zeile zuvor."

msgid "Unquoted Assignment"
msgstr "Ab diesem Level musst du rechts neben einem `{is}` Befehl den Text in einfache Anführungszeichen setzen. Du hast das für den Text {text} vergessen."

msgid "Unquoted Equality Check"
msgstr "Wenn Du prüfen willst, ob eine Variable gleich mehreren Wörtern ist, musst Du die Wörter in Anführungszeichen setzen!"

msgid "Unquoted Text"
msgstr "Achtung. Wenn du etwas `{ask}` oder `{print}`, sollte der Text mit einem Anführungszeichen beginnen und enden. Du hast beim Text {unquotedtext} etwas vergessen."

msgid "Unsupported Float"
msgstr "Nicht-ganze Zahlen werden noch nicht unterstützt, sie werden es aber in ein paar Leveln. Für den Moment ändere `{value}` in eine ganze Zahl um."

msgid "Unsupported String Value"
msgstr "Text-Werte dürfen kein `{invalid_value}` enthalten."

#, fuzzy
msgid "Unused Variable"
msgstr "You defined the variable {variable_name} on line {line_number}, but you did not use it."

msgid "Var Undefined"
msgstr "Du hast versucht `{name}` auszugeben, aber du hast es nicht angelegt. Es ist auch möglich, dass du versucht hast, `{name}` zu nutzen, aber die Anführungszeichen vergessen hast."

msgid "Wrong Level"
msgstr "Das war richtige Hedy-Sprache, aber nicht im richtigen Level. Du hast Sprachelement `{offending_keyword}` für Level {working_level} verwendet. Tip: {tip}"

#, fuzzy
msgid "Wrong Number of Arguments"
msgstr "Your function used the wrong number of arguments. You provided {used_number} but the function {name} needs {defined_number}"

msgid "account_overview"
msgstr "Kontoübersicht"

#, fuzzy
msgid "accounts_created"
msgstr "Konten wurden erfolgreich erstellt."

msgid "accounts_intro"
msgstr "Auf dieser Seite können Sie Konten für mehrere Schüler/-innen auf einmal anlegen. Die Konten werden automatisch zur aktuellen Klasse hinzugefügt. Stellen Sie sicher, dass die ausgewählte Klasse oben korrekt ist! Jeder Nutzername muss einzigartig im gesamten Hedy-System sein. Sie können \"Postfix Klassennamen\" nutzen, um Ihren Klassennamen zu allen Konten hinzuzufügen. Wenn Sie Passwörter von Hand eingeben, müssen sie <b>mindestens</b> 6 Zeichen lang sein."

msgid "achievement_earned"
msgstr "Du hast eine Leistung erbracht!"

msgid "achievements"
msgstr "Errungenschaften"

msgid "achievements_check_icon_alt"
msgstr "Zielerreichungsprüfsymbol"

msgid "achievements_logo_alt"
msgstr "Errungenschaften Logo"

#, fuzzy
msgid "actions"
msgstr "Actions"

#, fuzzy
msgid "add"
msgstr "Add"

msgid "add_students"
msgstr "Schüler*innen hinzufügen"

msgid "add_students_options"
msgstr "Schüleroptionen hinzufügen"

msgid "admin"
msgstr "Administrator"

msgid "advance_button"
msgstr "Gehe zu Level {level}"

msgid "adventure"
msgstr "Abenteuer"

#, fuzzy
msgid "adventure_cloned"
msgstr "Adventure is cloned"

#, fuzzy
msgid "adventure_code_button"
msgstr "Adventure Code"

#, fuzzy
msgid "adventure_codeblock_button"
msgstr "Use this button when you want to create a block of code that students can run in your adventure. Tip: put the selection at the end of the last line of the code block and <kbd>Enter</kbd> 3 times to type after a code block."

msgid "adventure_duplicate"
msgstr "Du hast bereits ein Abenteuer mit diesem Namen."

msgid "adventure_empty"
msgstr "Du hast keinen Abenteuernamen eingegeben!"

#, fuzzy
msgid "adventure_exp_3"
msgstr "Stelle sicher, dass du Schlüsselwörter immer mit { } einschließt, dann werden sie korrekt erkannt. Du kannst den Vorschau-Knopf verwenden, um eine gestylte Version deines Abenteuers zu sehen. Um das Abenteuer auf einer eigenen Seite zu sehen, wähle \"view\" von der Lehrerseite."

#, fuzzy
msgid "adventure_exp_classes"
msgstr "Your adventure is used within the following classes"

msgid "adventure_id_invalid"
msgstr "Diese Abenteuer-ID ist ungültig."

msgid "adventure_length"
msgstr "Dein Abenteuer muss mindestens 20 Zeichen haben."

msgid "adventure_name_invalid"
msgstr "Dieser Abenteuername ist ungültig."

msgid "adventure_prompt"
msgstr "Bitte gib den Namen des Abenteuers ein"

msgid "adventure_terms"
msgstr "Ich stimme zu, dass mein Abenteuer mglw. auf Hedy veröffentlicht wird."

msgid "adventure_updated"
msgstr "Das Abenteuer wurde geupdatet!"

#, fuzzy
msgid "adventures"
msgstr "Adventures"

#, fuzzy
msgid "adventures_info"
msgstr "Each Hedy level has built-in exercises for students, which we call adventures. You can create your own adventures and add them to your classes. With your own adventures you can create adventures that are relevant and interesting for your students. You can find more information about creating your own adventures <a href=\"https://hedy.org/for-teachers/manual/features\">here</a>."

msgid "adventures_restored"
msgstr "Die Standardabenteuer wurden wiederhergestellt."

msgid "ago"
msgstr "vor {timestamp}"

msgid "agree_invalid"
msgstr "Du musst den Privatsphäre-Bedingungen zustimmen."

msgid "agree_with"
msgstr "Ich stimme zu"

msgid "ajax_error"
msgstr "Ein Fehler ist aufgetreten. Bitte nochmal versuchen."

msgid "all"
msgstr "Alle"

msgid "all_class_highscores"
msgstr "Alle SuS sichtbar in Klassenbestenlisten"

msgid "already_account"
msgstr "Hast du schon ein Konto?"

msgid "already_program_running"
msgstr "Es läuft bereits ein Programm, beende es zunächst."

msgid "already_teacher"
msgstr "Du hast bereits einen Lehr-Konto."

msgid "already_teacher_request"
msgstr "Du hast bereits eine ausstehende Lehr-Anfrage."

msgid "amount_created"
msgstr "erstellte Programme"

msgid "amount_saved"
msgstr "gespeicherte Programme"

msgid "amount_submitted"
msgstr "eingereichte Programme"

msgid "are_you_sure"
msgstr "Bist du sicher? Du kannst diese Aktion nicht rückgängig machen."

msgid "ask_needs_var"
msgstr "Ab Level 2 muss `{ask}` mit einer Variable benutzt werden. Beispiel: Name `{is}` `{ask}` Wie heißt du?"

#, fuzzy
msgid "available_in"
msgstr "Available in:"

msgid "become_a_sponsor"
msgstr "Werde ein Sponsor"

msgid "birth_year"
msgstr "Geburtjahr"

#, fuzzy
msgid "bug"
msgstr "Bug"

msgid "by"
msgstr "von"

msgid "cancel"
msgstr "Abbrechen"

msgid "cant_parse_exception"
msgstr "Das Programm konnte nicht analysiert werden"

msgid "certificate"
msgstr "Abschlusszertifikat"

msgid "certified_teacher"
msgstr "Zertifizierte Lehrperson"

msgid "change_password"
msgstr "Ändere Passwort"

msgid "cheatsheet_title"
msgstr "Spickzettel"

msgid "class_already_joined"
msgstr "Du bist schon in dieser Klasse"

msgid "class_customize_success"
msgstr "Klasse erfolgreich angepasst."

msgid "class_live"
msgstr "Live-Statistiken"

msgid "class_name_duplicate"
msgstr "Du hast bereits eine Klasse mit diesem Namen."

msgid "class_name_empty"
msgstr "Du hast keinen Namen für die Klasse eingegeben!"

msgid "class_name_invalid"
msgstr "Dieser Klassenname ist ungültig."

msgid "class_name_prompt"
msgstr "Bitte gib den Namen der Klasse ein"

msgid "class_overview"
msgstr "Kursübersicht"

#, fuzzy
msgid "class_survey_description"
msgstr "We would like to get a better overview of our Hedy users. By providing these answers, you would help improve Hedy. Thank you!"

#, fuzzy
msgid "class_survey_later"
msgstr "Remind me tomorrow"

#, fuzzy
msgid "class_survey_question1"
msgstr "What is the age range in your class?"

#, fuzzy
msgid "class_survey_question2"
msgstr "What is the spoken language in your class?"

#, fuzzy
msgid "class_survey_question3"
msgstr "What is the gender balance in your class?"

#, fuzzy
msgid "class_survey_question4"
msgstr "What distinguishes your students from others?"

#, fuzzy
msgid "classes"
msgstr "Classes"

#, fuzzy
msgid "classes_info"
msgstr "Create a class to follow the progress of each student in dashboard, and to customize the adventures your students see, and even adding your own! You can create as many classes as you like, and each class can have multiple teachers each one with different roles. You can also add as many students as you want, but mind that each student can only be in one class at a time. You can find more information about classes in the <a href=\"https://hedy.org/for-teachers/manual/preparations#for-teachers\">teacher manual</a>."

#, fuzzy
msgid "clone"
msgstr "Clone"

#, fuzzy
msgid "cloned_times"
msgstr "Clones"

msgid "close"
msgstr "Schließen"

msgid "comma"
msgstr "ein Komma"

msgid "command_not_available_yet_exception"
msgstr "Befehl noch nicht verfügbar"

msgid "command_unavailable_exception"
msgstr "Befehl nicht mehr korrekt"

msgid "commands"
msgstr "Befehle"

msgid "common_errors"
msgstr "Häufige Fehler"

msgid "congrats_message"
msgstr "Herzlichen Glückwunsch, {username}, Du hast Hedy abgeschlossen!"

msgid "content_invalid"
msgstr "Dieses Abenteuer ist ungültig."

msgid "contributor"
msgstr "Contributor"

msgid "copy_clipboard"
msgstr "Erfolgreich in die Zwischenablage kopiert"

#, fuzzy
msgid "copy_code"
msgstr "Copy code"

msgid "copy_join_link"
msgstr "Einladungslink kopieren"

msgid "copy_link_success"
msgstr "Beitrittslink wurde kopiert"

msgid "copy_link_to_share"
msgstr "Kopiere Link zum Weitergeben"

msgid "copy_mail_link"
msgstr "Bitte kopiere diesen Link in ein neues Tab:"

msgid "correct_answer"
msgstr "Die richtige Antwort ist"

msgid "country"
msgstr "Land"

msgid "country_invalid"
msgstr "Bitte wähle ein gültiges Land."

msgid "country_title"
msgstr "Land"

msgid "create_account"
msgstr "Neues Konto anlegen"

msgid "create_accounts"
msgstr "Mehrere Konten erstellen"

msgid "create_accounts_prompt"
msgstr "Bist Du sicher, dass Du diese Konten erstellen willst?"

msgid "create_adventure"
msgstr "Abenteuer erstellen"

msgid "create_class"
msgstr "Erstelle eine neue Klasse"

msgid "create_multiple_accounts"
msgstr "Mehrere Konten erstellen"

msgid "create_public_profile"
msgstr "Öffentliches Profil erstellen"

msgid "create_question"
msgstr "Möchtest du eines erstellen?"

msgid "create_student_account"
msgstr "Erstelle ein Konto"

msgid "create_student_account_explanation"
msgstr "Mit einem Konto kannst du deine eigenen Programme speichern."

msgid "create_teacher_account"
msgstr "Erstelle ein Lehr-Konto"

msgid "create_teacher_account_explanation"
msgstr "Mit einem Lehr-Konto kannst du deine Programme speichern und die Ergebnisse deiner Schülerinnen und Schüler sehen."

msgid "creator"
msgstr "Ersteller"

msgid "current_password"
msgstr "Derzeitiges Passwort"

msgid "customization_deleted"
msgstr "Anpassungen erfolgreich gelöscht."

#, fuzzy
msgid "customize"
msgstr "Customize"

msgid "customize_adventure"
msgstr "Modifiziere Abenteuer"

msgid "customize_class"
msgstr "Passe eine Klasse an"

msgid "dash"
msgstr "ein Gedankenstrich"

msgid "default_403"
msgstr "Du bist anscheinend nicht authorisiert..."

msgid "default_404"
msgstr "Diese Seite konnten wir nicht finden…"

msgid "default_500"
msgstr "Etwas ist schiefgegangen…"

msgid "delete"
msgstr "Löschen"

msgid "delete_adventure_prompt"
msgstr "Bist du dir sicher, dass du dieses Abenteuer entfernen möchtest?"

msgid "delete_class_prompt"
msgstr "Soll die Klasse gelöscht werden?"

msgid "delete_confirm"
msgstr "Bist du sicher, dass du das Programm löschen möchtest?"

msgid "delete_invite"
msgstr "Einladung löschen"

msgid "delete_invite_prompt"
msgstr "Sind Sie sicher, dass Sie diese Einladung entfernen wollen?"

msgid "delete_public"
msgstr "Öffentliches Profil löschen"

msgid "delete_success"
msgstr "Programm erfolgreich gelöscht."

msgid "destroy_profile"
msgstr "Konto endgültig löschen"

msgid "developers_mode"
msgstr "Programmiermodus"

msgid "directly_available"
msgstr "Direkt öffnen"

msgid "disable"
msgstr "Deaktivieren"

#, fuzzy
msgid "disable_parsons"
msgstr "Disable all puzzles"

#, fuzzy
msgid "disable_quizes"
msgstr "Disable all quizes"

msgid "disabled"
msgstr "Deaktiviert"

msgid "disabled_button_quiz"
msgstr "Deine Quiz-Punktezahl ist unter dem Grenzwert, versuche es nochmal!"

msgid "discord_server"
msgstr "Discord-Server"

msgid "distinguished_user"
msgstr "Ausgezeichneter Nutzer"

msgid "double quotes"
msgstr "ein doppeltes Anführungszeichen"

msgid "download"
msgstr "Download"

msgid "download_login_credentials"
msgstr "Möchtest du die Login-Daten herunterladen nachdem die Konten erstellt wurden?"

msgid "duplicate"
msgstr "Duplizieren"

#, fuzzy
msgid "echo_and_ask_mismatch_exception"
msgstr "Echo and ask mismatch"

msgid "echo_out"
msgstr "Ab Level 2 wird `{echo}` nicht mehr gebraucht. Du kannst jetzt eine Antwort mit `{ask}` und `{print}` wiedergeben. Beispiel: Name `{is}` `{ask}` Wie heißt Du? `{print}` Hallo Name"

#, fuzzy
msgid "edit_adventure"
msgstr "Edit adventure"

msgid "edit_code_button"
msgstr "Programm ändern"

msgid "email"
msgstr "E-mail"

msgid "email_invalid"
msgstr "itte eine gültige E-mail-Adresse eingeben."

msgid "end_quiz"
msgstr "Quiz-Ende"

msgid "english"
msgstr "Englisch"

msgid "enter"
msgstr "Eingeben"

msgid "enter_password"
msgstr "Gib ein neues Passwort ein für"

msgid "enter_text"
msgstr "Gib deine Antwort hier ein..."

msgid "error_logo_alt"
msgstr "Fehler Logo"

msgid "exclamation mark"
msgstr "ein Ausrufezeichen"

msgid "exercise"
msgstr "Übung"

msgid "exercise_doesnt_exist"
msgstr "Diese Übung existiert nicht"

msgid "exists_email"
msgstr "Diese Email-Adresse wird bereits verwendet."

msgid "exists_username"
msgstr "Dieser Benutzername wird bereits verwendet."

#, fuzzy
msgid "exit_preview_mode"
msgstr "Exit preview mode"

msgid "experience_invalid"
msgstr "Bitte wähle eine gültige Erfahrung, nutze (Ja, Nein)."

msgid "expiration_date"
msgstr "Ablaufdatum"

msgid "explore_explanation"
msgstr "Auf dieser Seite kannst du Programme sehen, die andere Hedy-Nutzer erstellt haben. Du kannst nach Hedy-Level und Abenteuer filtern. Klicke auf \"Programm ansehen\" um ein Programm zu öffnen und auszuführen. Programme mit einer roten Kopfzeile enthalten einen Fehler. Du kannst das Programm dennoch öffnen, es auszuführen führt jedoch zu einer Fehlermeldung. Du kannst natürlich versuchen es zu korrigieren! Wenn der Ersteller ein öffentliches Profil hat, kannst du den Nutzernamen anklicken, um das Profil zu besuchen. Dort findest du alle geteilten Programme und vieles mehr!"

msgid "explore_programs"
msgstr "Entdecke die Programme"

msgid "explore_programs_logo_alt"
msgstr "Entdecke Programme Symbol"

msgid "favorite_program"
msgstr "Lieblingsprogramm"

msgid "favourite_confirm"
msgstr "Bist du dir sicher, dieses Programm als Lieblingsprogramm einzustellen?"

msgid "favourite_program"
msgstr "Lieblingsprogramm"

msgid "favourite_program_invalid"
msgstr "Dein gewähltes Lieblingsprogramm ist ungültig."

msgid "favourite_success"
msgstr "Dein Programm wurde als Favorit gesetzt."

#, fuzzy
msgid "feature"
msgstr "Feature"

#, fuzzy
msgid "feedback"
msgstr "Feedback"

#, fuzzy
msgid "feedback_message_error"
msgstr "Something went wrong, please try again later."

#, fuzzy
msgid "feedback_message_success"
msgstr "Thank you, we recieved your feedback and will contact you if needed."

#, fuzzy
msgid "feedback_modal_message"
msgstr "Please send us a message with a category. We appreciate your help to improve Hedy!"

msgid "female"
msgstr "weiblich"

msgid "float"
msgstr "eine gebrochene Zahl"

msgid "for_teachers"
msgstr "Für LehrerInnen"

msgid "forgot_password"
msgstr "Passwort vergessen?"

msgid "from_another_teacher"
msgstr "Von einer anderen Lehrperson"

msgid "from_magazine_website"
msgstr "Von einer Zeitschrift oder Webseite"

msgid "from_video"
msgstr "Von einem Video"

msgid "fun_statistics_msg"
msgstr "Hier sind ein paar spaßige Statistiken!"

msgid "gender"
msgstr "Geschlecht"

msgid "gender_invalid"
msgstr "Bitte wähle ein gültiges Geschlecht, wähle (weiblich, männlich, divers)."

msgid "general"
msgstr "Allgemein"

msgid "general_settings"
msgstr "Allgemeine Einstellungen"

msgid "generate_passwords"
msgstr "Passwörter erzeugen"

msgid "get_certificate"
msgstr "Hol dir dein Zertifikat!"

msgid "give_link_to_teacher"
msgstr "Gib den folgenden Link an deine Lehrerin oder deinen Lehrer weiter:"

#, fuzzy
msgid "go_back"
msgstr "Go back"

msgid "go_back_to_main"
msgstr "Zurück zur Hauptseite"

msgid "go_to_question"
msgstr "Gehe zur Frage"

msgid "go_to_quiz_result"
msgstr "Gehe zum Quiz-Ergebnis"

msgid "goto_profile"
msgstr "Mein Profil"

msgid "grid_overview"
msgstr "Übersicht der Programme pro Abenteuer"

msgid "hand_in"
msgstr "Abgeben"

msgid "hand_in_exercise"
msgstr "Lösung abgeben"

msgid "heard_about_hedy"
msgstr "Wie hast du von Hedy erfahren?"

msgid "heard_about_invalid"
msgstr "Bitte wähle einen gültigen Weg, wie du von uns gehört hast."

msgid "hedy_achievements"
msgstr "Hedy Errungenschaften"

msgid "hedy_choice_title"
msgstr "Hedys Auswahl"

#, fuzzy
msgid "hedy_introduction_slides"
msgstr "Hedy Introduction Slides"

msgid "hedy_logo_alt"
msgstr "Hedy Logo"

msgid "hedy_on_github"
msgstr "Hedy auf Github"

msgid "hedy_tutorial_logo_alt"
msgstr "Hedy Anleitung Symbol"

msgid "hello_logo"
msgstr "hallo"

msgid "hidden"
msgstr "Versteckt"

msgid "hide_cheatsheet"
msgstr "Verstecke Cheatsheet"

msgid "hide_keyword_switcher"
msgstr "Verstecke Schlüsselwortumschalter"

msgid "highest_level_reached"
msgstr "Höchstes erreichtes Level"

msgid "highest_quiz_score"
msgstr "Höchster Quiz Punktestand"

msgid "highscore_explanation"
msgstr "Auf dieser Seite kannst du die aktuellen Punktestände, basierend auf den erreichten Leistungen, sehen. Schau dir die Rangfolge entweder aller Nutzerinnen und Nutzer, deines Landes oder deiner Klasse an. Klicke auf einen Namen, um das öffentliche Profil anzuzeigen."

msgid "highscore_no_public_profile"
msgstr "Du hast kein öffentliches Profil und bist daher nicht in der Bestenliste. Möchtest du eines erstellen?"

msgid "highscores"
msgstr "Bestenliste"

msgid "hint"
msgstr "Hinweis?"

msgid "ill_work_some_more"
msgstr "Ich werde noch ein wenig weiter dran arbeiten"

#, fuzzy
msgid "image_invalid"
msgstr "Das gewählte Bild ist ungültig."

msgid "incomplete_command_exception"
msgstr "Unvollständiges Kommando"

#, fuzzy
msgid "incorrect_handling_of_quotes_exception"
msgstr "Incorrect handling of quotes"

#, fuzzy
msgid "incorrect_use_of_types_exception"
msgstr "Incorrect use of types"

msgid "incorrect_use_of_variable_exception"
msgstr "Falsche Nutzung von Variablen"

#, fuzzy
msgid "indentation_exception"
msgstr "Incorrect Indentation"

msgid "input"
msgstr "Eingabe aus `{ask}`"

msgid "integer"
msgstr "eine ganze Zahl"

msgid "invalid_class_link"
msgstr "Ungültiger Link zum Beitreten zu einer Klasse."

msgid "invalid_command_exception"
msgstr "Ungültiges Kommando"

#, fuzzy
msgid "invalid_keyword_language_comment"
msgstr "# The provided keyword language is invalid, keyword language is set to English"

#, fuzzy
msgid "invalid_language_comment"
msgstr "# The provided language is invalid, language set to English"

#, fuzzy
msgid "invalid_level_comment"
msgstr "# The provided level is invalid, level is set to level 1"

#, fuzzy
msgid "invalid_program_comment"
msgstr "# The provided program is invalid, please try again"

msgid "invalid_teacher_invitation_code"
msgstr "Der Einladungscode als Lehrkraft ist ungültig. Um Lehrkraft zu werden, kontaktiere hello@hedy.org."

msgid "invalid_tutorial_step"
msgstr "Ungültiger Schritt im Tutorial"

msgid "invalid_username_password"
msgstr "Benutzername/Passwort ist ungültig."

msgid "invite_by_username"
msgstr "Einladen mit Benutzername"

msgid "invite_date"
msgstr "Einladungsdatum"

msgid "invite_message"
msgstr "Du hast eine Einladung zu einer Klasse erhalten"

msgid "invite_prompt"
msgstr "Nutzernamen eingeben"

#, fuzzy
msgid "invite_teacher"
msgstr "Invite a teacher"

msgid "join_class"
msgstr "Klasse beitreten"

msgid "join_prompt"
msgstr "Zum Beitreten benötigst du ein Konto. Möchtest du dich registrieren?"

msgid "keybinding_waiting_for_keypress"
msgstr "Warte auf Knopfdruck..."

msgid "keyword_language_invalid"
msgstr "Bitte wähle eine gültige Schlüsselwortsprache (wähle Englisch oder deine eigene Sprache)."

msgid "language"
msgstr "Sprache"

msgid "language_invalid"
msgstr "Bitte wähle eine gültige Sprache."

msgid "languages"
msgstr "Welche dieser Programmiersprachen hast du schonmal verwendet?"

msgid "last_achievement"
msgstr "Zuletzt verdiente Errungenschaft"

msgid "last_edited"
msgstr "Zuletzt geändert"

msgid "last_error"
msgstr "Letzter Fehler"

msgid "last_login"
msgstr "Zuletzt eingeloggt"

msgid "last_program"
msgstr "Letztes Programm"

msgid "last_update"
msgstr "Letztes Update"

msgid "lastname"
msgstr "Nachname"

msgid "leave_class"
msgstr "Verlasse die Klasse"

msgid "level"
msgstr "Level"

msgid "level_accessible"
msgstr "Level ist offen für Schüler und Schülerinnen"

msgid "level_disabled"
msgstr "Level deaktiviert"

msgid "level_future"
msgstr "Dieses Level öffnet automatisch am "

#, fuzzy
msgid "level_invalid"
msgstr "Dieses Hedy-Level ist ungültig."

msgid "level_not_class"
msgstr "Dieses Level ist in deiner Klasse noch nicht verfügbar"

msgid "level_title"
msgstr "Level"

#, fuzzy
msgid "levels"
msgstr "levels"

msgid "link"
msgstr "Link"

msgid "list"
msgstr "eine Liste"

#, fuzzy
msgid "live_dashboard"
msgstr "Live Dashboard"

msgid "logged_in_to_share"
msgstr "Du musst eingeloggt sein, um Programme zu speichern und zu teilen."

msgid "login"
msgstr "Anmelden"

msgid "login_long"
msgstr "Melde dich mit deinem Konto an"

msgid "login_to_save_your_work"
msgstr "Log dich ein um zu speichern"

msgid "logout"
msgstr "Abmelden"

msgid "longest_program"
msgstr "Längstes Programm"

msgid "mail_change_password_body"
msgstr ""
"Ihr Hedy-Passwort wurde verändert. Wenn Sie das waren, ist alles in Ordnung.\n"
"Wenn Sie ihr Passwort nicht verändert haben, kontaktieren Sie uns bitte sofort, indem Sie auf diese Mail antworten."

msgid "mail_change_password_subject"
msgstr "Dein Hedy-Passwort wurde geändert"

msgid "mail_error_change_processed"
msgstr "Etwas lief schief beim Senden der Validierungs-E-Mail, die Änderungen werden dennoch korrekt verarbeitet."

msgid "mail_goodbye"
msgstr ""
"Programmiere weiter!\n"
"Das Hedy-Team"

msgid "mail_hello"
msgstr "Hi {username}!"

msgid "mail_recover_password_body"
msgstr ""
"Durch Klicken auf diesen Link können Sie ein neues Hedy-Passwort festlegen. Der Link ist für <b>4</b> Stunden gültig.\n"
"Wenn Sie keine Zurücksetzung angefordert haben, können Sie diese Mail ignorieren: {link}"

msgid "mail_recover_password_subject"
msgstr "Passwort-Reset anfordern."

msgid "mail_reset_password_body"
msgstr ""
"Ihr Hedy-Passwort wurde zurückgesetzt. Wenn Sie das waren, ist alles in Ordnung.\n"
"Wenn Sie ihr Passwort nicht verändert haben, kontaktieren Sie uns bitte sofort, indem Sie auf diese Mail antworten."

msgid "mail_reset_password_subject"
msgstr "Dein Hedy-Passwort wurde zurückgesetzt"

msgid "mail_welcome_teacher_body"
msgstr ""
"<strong>Welcome!</strong>\n"
"Glückwunsch zu Ihrem neuen Hedy Lehrer-Konto. Willkommen in der Community von Hedy-Lehrenden aus aller Welt!\n"
"\n"
"<strong>Wofür Lehrer-Konten gut sind</strong>\n"
"Sie haben nun einige Optionen zur Verfügung.\n"
"\n"
"1. Weiterführende Erklärungen finden Sie in der <a href=\"https://hedy.org/for-teachers/manual\">Anleitung für Lehrende</a>.\n"
"2. Mit Ihrem Lehrer-Konto können Sie Klassen erstellen. Ihre Schülerinnen in Schüler können Ihren Klassen beitreten und ihren Lernfortschritt sehen. Klassen werden erstellt und verwaltet über die <a href=\"https://hedycode.com/for-teachers\">Seite für Lehrende</a>.\n"
"3. Sie können Ihre Klassen vollständig personalisieren. Beispielsweise können sie Levels öffnen oder schließen, Abenteuer verfügbar machen oder deaktivieren und ihre eigenen Abenteuer erstellen!\n"
"\n"
"<strong>Treten Sie unserer Online-Community bei!</strong>\n"
"Alle Hedy Lehrer, Programmierer und andere Fans sind eingeladen, unserem <a href=\"https://discord.gg/8yY7dEme9r\">Discord-Server</a> beizutreten. Dies ist der perfekte Ort, um sich über Hedy auszutauschen: es gibt Kanäle, in denen Sie coole Projekte und Unterrichtsmaterialien präsentieren können, es gibt Kanäle für Fehlerberichte and Kanäle, um mit anderen Hedy-Lehrer und dem Hedy-Team zu chatten.\n"
"\n"
"<strong>Wie Sie Hilfe erhalten</strong>\n"
"Sollten Sie etwas unklar finden, können Sie uns auf Discord kontaktieren, oder uns eine <a href=\"mailto: hello@hedy.org\">Email senden</a>.\n"
"\n"
"<strong>Wie Sie Bugs/Fehler melden</strong>\n"
"Auf Discord haben wir einen eigenen Kanal für Fehlermeldungen/ Bugs, genannt #bugs. Dieser ist der perfekte Ort, um uns über Fehler und technische Probleme zu informieren, auf die Sie gestoßen sind. Falls Sie GitHub nutzen, können Sie dort eine <a href=\"https://github.com/hedyorg/hedy/issues/new?assignees=&labels=&template=bug_report.md&title=%5BBUG%5D\">Issue</a> erstellen.\n"

msgid "mail_welcome_teacher_subject"
msgstr "Dein Hedy-Lehr-Konto ist bereit"

msgid "mail_welcome_verify_body"
msgstr ""
"Dein Hedy-Konto wurde erfolgreich angelegt. Willkommen!\n"
"Bitte klicke auf diesen Link, um deine E-Mail-Adresse zu bestätigen: {link}"

msgid "mail_welcome_verify_subject"
msgstr "Willkommen bei Hedy"

msgid "mailing_title"
msgstr "Abonniere den Hedy-Newsletter"

msgid "main_subtitle"
msgstr "Eine mitwachsende Programmiersprache"

msgid "main_title"
msgstr "Hedy"

msgid "make_sure_you_are_done"
msgstr "Stelle sicher, dass du fertig bist! Du wirst dein Programm nicht mehr ändern können, nach du \"Abgeben\" geklickt hast."

msgid "male"
msgstr "männlich"

msgid "mandatory_mode"
msgstr "Verpflichtender Entwicklermodus"

#, fuzzy
msgid "more_options"
msgstr "More options"

msgid "multiple_keywords_warning"
msgstr ""

msgid "my_account"
msgstr "Mein Konto"

msgid "my_achievements"
msgstr "Meine Leistungen"

msgid "my_adventures"
msgstr "Meine Abenteuer"

msgid "my_classes"
msgstr "Meine Klassen"

msgid "my_messages"
msgstr "Meine Nachrichten"

msgid "my_public_profile"
msgstr "Mein öffentliches Profil"

msgid "name"
msgstr "Name"

msgid "nav_explore"
msgstr "Erkunde"

msgid "nav_hedy"
msgstr "Hedy"

msgid "nav_learn_more"
msgstr "Mehr Infos"

msgid "nav_start"
msgstr "Willkommen"

msgid "new_password"
msgstr "Neues Passwort"

msgid "new_password_repeat"
msgstr "Wiederhole das neue Passwort"

msgid "newline"
msgstr "eine neue Zeile"

msgid "next_exercise"
msgstr "Nächste Übung"

msgid "next_page"
msgstr "Nächste Seite"

msgid "next_step_tutorial"
msgstr "Nächster Schritt >>>"

msgid "no"
msgstr "Nein"

msgid "no_account"
msgstr "Hast du noch kein Konto?"

msgid "no_accounts"
msgstr "Es gibt keine Konten zu erstellen."

#, fuzzy
msgid "no_adventures_yet"
msgstr "There are no public adventures yet..."

msgid "no_certificate"
msgstr "Dieser Nutzer hat noch kein Hedy Abschlusszertifikat"

msgid "no_more_flat_if"
msgstr "Ab Level 8 muss die Zeile nach `{if}` mit 4 Leerzeichen beginnen."

#, fuzzy
msgid "no_programs"
msgstr "Du hast noch kein Programm."

msgid "no_public_profile"
msgstr "Du hast noch kein Text für dein öffentliches Profil..."

msgid "no_shared_programs"
msgstr "hat keine geteilten Programme..."

msgid "no_such_adventure"
msgstr "Dieses Abenteuer existiert nicht!"

msgid "no_such_class"
msgstr "Keine solche Hedy-Klasse."

msgid "no_such_highscore"
msgstr "Bestenliste"

msgid "no_such_level"
msgstr "Dieses Level existiert nicht!"

msgid "no_such_program"
msgstr "Dieses Hedy Programm gibt es nicht!"

#, fuzzy
msgid "no_tag"
msgstr "No tag provided!"

msgid "not_enrolled"
msgstr "Du bist anscheinend nicht für diesen Unterricht angemeldet!"

msgid "not_in_class_no_handin"
msgstr "Du bist in keiner Klasse, also besteht keine Notwendigkeit etwas abgeben."

msgid "not_logged_in_cantsave"
msgstr "Dein Programm wird nicht gespeichert."

msgid "not_logged_in_handin"
msgstr "Du musst eingeloggt sein, um eine Lösung abzugeben."

msgid "not_teacher"
msgstr "Du bist anscheinend nicht die Lehrkraft!"

msgid "number"
msgstr "eine Zahl"

msgid "number_achievements"
msgstr "Anzahl an Errungenschaften"

msgid "number_lines"
msgstr "Anzahl an Zeilen"

msgid "number_programs"
msgstr "Anzahl von Programmen"

msgid "ok"
msgstr "OK"

msgid "only_you_can_see"
msgstr "Nur du kannst dieses Programm sehen."

msgid "open"
msgstr "Öffnen"

msgid "opening_date"
msgstr "Öffnungsdatum"

msgid "opening_dates"
msgstr "Öffnungsdaten"

msgid "option"
msgstr "Option"

msgid "or"
msgstr "oder"

msgid "other"
msgstr "divers"

msgid "other_block"
msgstr "Andere visuelle Programmierumgebung"

msgid "other_settings"
msgstr "Andere Einstellungen"

msgid "other_source"
msgstr "Andere"

msgid "other_text"
msgstr "Andere Programmierprache"

msgid "overwrite_warning"
msgstr "Du hast bereits eine Programm mit diesem Namen, wenn du jetzt speicherst überschreibst du das Vorhandene. Bist du dir sicher?"

#, fuzzy
msgid "owner"
msgstr "Owner"

msgid "page"
msgstr "Seite"

msgid "page_not_found"
msgstr "Die Seite konnte nicht gefunden werden!"

#, fuzzy
msgid "pair_with_teacher"
msgstr "I would like to be paired with another teacher for help"

msgid "parsons_title"
msgstr "Puzzle"

msgid "password"
msgstr "Passwort"

msgid "password_change_not_allowed"
msgstr "Du hast nicht die Erlaubnis das Passwort dieses Nutzers zu ändern."

msgid "password_change_prompt"
msgstr "Bist Du sicher, dass Du dieses Passwort ändern willst?"

msgid "password_change_success"
msgstr "Das Passwort der Person wurde erfolgreich geändert."

msgid "password_invalid"
msgstr "Dein Passwort ist ungültig."

msgid "password_repeat"
msgstr "Wiederhole Passwort"

msgid "password_resetted"
msgstr "Dein Passwort ist erfolgreich zurückgesetzt worden. Bitte log dich ein."

msgid "password_six"
msgstr "Dein Passwort muss mindestens sechs Zeichen enthalten."

msgid "password_updated"
msgstr "Das Passwort wurde aktualisiert."

msgid "passwords_six"
msgstr "Das Passwort muss aus mindestens sechs Zeichen bestehen."

msgid "pending_invites"
msgstr "Ausstehende Einladungen"

msgid "people_with_a_link"
msgstr "Andere, die einen Link haben, können dieses Programm sehen. Es kann auch auf der Entdecke-Seite gefunden werden."

msgid "percentage"
msgstr "Anteil"

msgid "percentage_achieved"
msgstr "Erreicht von {percentage}% aller Nutzer"

msgid "period"
msgstr "ein Punkt"

msgid "personal_text"
msgstr "Persönlicher Text"

msgid "personal_text_invalid"
msgstr "Dein persönlicher Text ist ungültig."

msgid "postfix_classname"
msgstr "Postfix Klassenname"

msgid "preferred_keyword_language"
msgstr "Bevorzugte Schlüsselwortsprache"

msgid "preferred_language"
msgstr "Bevorzugte Sprache"

msgid "preview"
msgstr "Vorschau"

#, fuzzy
msgid "previewing_adventure"
msgstr "Previewing adventure"

#, fuzzy
msgid "previewing_class"
msgstr "You are previewing class <em>{class_name}</em> as a teacher."

msgid "previous_campaigns"
msgstr "Bisherige Newsletter anzeigen"

msgid "print_logo"
msgstr "drucke"

msgid "privacy_terms"
msgstr "Privatsphäre"

msgid "private"
msgstr "Privat"

msgid "profile_logo_alt"
msgstr "Profil-Symbol."

msgid "profile_picture"
msgstr "Profilbild"

msgid "profile_updated"
msgstr "Das Profil wurde aktualisiert."

msgid "profile_updated_reload"
msgstr "Profil geupdatet, Seite wird neu geladen."

msgid "program_contains_error"
msgstr "Dieses Programm enthält einen Fehler, bist du dir sicher, dass du es teilen möchtest?"

msgid "program_header"
msgstr "Meine Programme"

msgid "program_too_large_exception"
msgstr "Programme zu groß"

msgid "programming_experience"
msgstr "Hast du schon mal programmiert?"

msgid "programming_invalid"
msgstr "Bitte nutze eine gültige Programmiersprache."

msgid "programs"
msgstr "Programme"

msgid "programs_created"
msgstr "Erstellte Programme"

msgid "programs_saved"
msgstr "Programme gespeichert"

msgid "programs_submitted"
msgstr "Eingereichte Programme"

msgid "prompt_join_class"
msgstr "Willst du dieser Klasse beitreten?"

msgid "public"
msgstr "Öffentlich"

msgid "public_adventures"
msgstr "Browse public adventures"

#, fuzzy
msgid "public_content"
msgstr "Public content"

#, fuzzy
msgid "public_content_info"
msgstr "You can also look for public adventures and use them as an example."

msgid "public_invalid"
msgstr "Diese Einverständnisauswahl ist ungültig"

msgid "public_profile"
msgstr "Öffentliches Profil"

msgid "public_profile_info"
msgstr "Wenn ich dieses Kästchen auswähle, mache ich mein Profil für alle sichtbar. Sei vorsichtig und teile keine persönlichen Informationen wie deinen Namen oder deine Adresse, weil jeder in der Lage ist, es zu sehen!"

msgid "public_profile_updated"
msgstr "Öffentliches Profil wurde aktualisiert. Die Seite wird neu geladen."

msgid "question mark"
msgstr "ein Fragezeichen"

msgid "quiz_logo_alt"
msgstr "Quiz-Logo"

msgid "quiz_score"
msgstr "Quiz-Punkte"

msgid "quiz_tab"
msgstr "Quiz"

msgid "quiz_threshold_not_reached"
msgstr "Quiz-Anforderungen zum Freischalten dieses Levels nicht erfüllt"

msgid "read_code_label"
msgstr "Vorlesen"

msgid "recent"
msgstr "Zuletzt verwendete Programme"

msgid "recover_password"
msgstr "Passwort-Reset anfordern"

msgid "regress_button"
msgstr "Gehe zurück zu Level {level}"

msgid "remove"
msgstr "Löschen"

msgid "remove_customization"
msgstr "Modifikationen entfernen"

msgid "remove_customizations_prompt"
msgstr "Bist du dir sicher, dass du die Modifikationen dieser Klasse entfernen möchtest?"

msgid "remove_student_prompt"
msgstr "Soll der/die Schüler*in aus der Klasse entfernt werden?"

#, fuzzy
msgid "remove_user_prompt"
msgstr "Confirm removing this user from the class."

msgid "repair_program_logo_alt"
msgstr "Repariere Programm Symbol"

#, fuzzy
msgid "repeat_dep"
msgstr "Starting in level 8, `{repeat}` needs to be used with indentation. You can see examples on the `{repeat}` tab in level 8."

msgid "repeat_match_password"
msgstr "Das wiederholte Passwort stimmt nicht mit dem ersten überein."

msgid "repeat_new_password"
msgstr "Wiederhole neues Passwort"

msgid "report_failure"
msgstr "Dieses Programm existiert nicht oder ist nicht öffentlich"

msgid "report_program"
msgstr "Bist du dir sicher, dass du dieses Programm melden möchtest?"

msgid "report_success"
msgstr "Dieses Programm wurde gemeldet"

msgid "request_teacher"
msgstr "Möchtest du dich für einen Lehr-Konto bewerben?"

msgid "request_teacher_account"
msgstr "Lehr-Konto anfordern"

msgid "required_field"
msgstr "* zeigt erforderliche Felder an"

msgid "reset_adventure_prompt"
msgstr "Bist du dir sicher, dass du alle ausgewählten Abenteuer zurücksetzen möchtest?"

msgid "reset_adventures"
msgstr "Ausgewählte Abenteuer zurücksetzen"

msgid "reset_button"
msgstr "Zurücksetzen"

msgid "reset_password"
msgstr "Passwort zurücksetzen"

msgid "reset_view"
msgstr "Reset"

msgid "retrieve_adventure_error"
msgstr "Du darfst dieses Abenteuer nicht sehen!"

msgid "retrieve_class_error"
msgstr "Nur Lehrpersonen können Klassen laden"

#, fuzzy
msgid "retrieve_tag_error"
msgstr "Error retrieving tags"

#, fuzzy
msgid "role"
msgstr "Role"

msgid "run_code_button"
msgstr "Programm ausführen"

#, fuzzy
msgid "runs_over_time"
msgstr "Runs over time"

msgid "save_parse_warning"
msgstr "Dieses Programm enthält einen Fehler, bist du dir sicher, dass du es speichern möchtest?"

msgid "save_prompt"
msgstr "Du brauchst ein Konto, um deine Programme zu speichern. Möchtest du dich jetzt anmelden?"

msgid "save_success_detail"
msgstr "Programm erfolgreich gespeichert."

msgid "score"
msgstr "Punkte"

msgid "search"
msgstr "Suche..."

msgid "search_button"
msgstr "Suche"

#, fuzzy
msgid "second_teacher"
msgstr "Second teacher"

#, fuzzy
msgid "second_teacher_copy_prompt"
msgstr "Are you sure you want to copy this teacher?"

#, fuzzy
msgid "second_teacher_prompt"
msgstr "Enter a teacher username to invite them."

#, fuzzy
msgid "second_teacher_warning"
msgstr "All teachers in this class can customize it."

msgid "see_certificate"
msgstr "Zertifikat für {username} ansehen!"

msgid "select"
msgstr "Auswahl"

msgid "select_adventures"
msgstr "Wähle und ordne Abenteuer"

#, fuzzy
msgid "select_all"
msgstr "Select all"

#, fuzzy
msgid "select_lang"
msgstr "Select language"

msgid "select_levels"
msgstr "Wähle Level"

#, fuzzy
msgid "select_tag"
msgstr "Select tag"

#, fuzzy
msgid "selected"
msgstr "Selected"

msgid "self_removal_prompt"
msgstr "Bist du dir sicher, dass du die Klasse verlassen möchtest?"

msgid "send_password_recovery"
msgstr "Wiederherstellungslink für Passwort versenden"

msgid "sent_by"
msgstr "Diese Einladung wurde gesendet von"

msgid "sent_password_recovery"
msgstr "Du solltest bald eine Email mit Anweisungen zum Zurücksetzen des Passworts erhalten."

msgid "settings"
msgstr "Meine persönlichen Einstellungen"

msgid "share_by_giving_link"
msgstr "Zeige dein Programm anderen, indem du ihnen den Link unten gibst:"

msgid "share_your_program"
msgstr "Teile dein Programm"

msgid "signup_student_or_teacher"
msgstr "Bist du Schüler(in) oder Lehrperson?"

msgid "single quotes"
msgstr "ein einfaches Anführungszeichen"

msgid "slash"
msgstr "ein Schrägstrich"

#, fuzzy
msgid "sleeping"
msgstr "Sleeping..."

#, fuzzy
msgid "slides"
msgstr "Slides"

#, fuzzy
msgid "slides_for_level"
msgstr "Slides for level"

#, fuzzy
msgid "slides_info"
msgstr "For each level of Hedy, we have created slides to help you teach. The slides contain explanations of each level, and Hedy examples that you can run inside the slides. Just click the link and get started! the Introduction slides are a general explanation of Hedy before level 1 The slides were created using <a href=\"https://slides.com\">slides.com</a>. If you want to adapt them yourself, you can download them, and then upload the resulting zip file to <a href=\"https://slides.com\">slides.com</a>. You can find more information about the slides in the <a href=\"https://hedy.org/for-teachers/manual/features\">teacher's manual</a>."

msgid "social_media"
msgstr "Soziale Medien"

msgid "something_went_wrong_keyword_parsing"
msgstr "Es gibt einen Fehler in deinem Abenteuer, sind alle Schlüsselwörter korrekt mit { } umgeben?"

msgid "space"
msgstr "ein Leerzeichen"

msgid "star"
msgstr "ein Stern"

msgid "start_hedy_tutorial"
msgstr "Starte Hedy-Anleitung"

#, fuzzy
msgid "start_learning"
msgstr "Start learning"

msgid "start_programming"
msgstr "Starte Programmierung"

msgid "start_programming_logo_alt"
msgstr "Starte Programmierung Symbol"

msgid "start_quiz"
msgstr "Quiz starten"

msgid "start_teacher_tutorial"
msgstr "Starte Lehranleitung"

#, fuzzy
msgid "start_teaching"
msgstr "Start teaching"

msgid "step_title"
msgstr "Aufgabe"

msgid "stop_code_button"
msgstr "Programm stoppen"

msgid "string"
msgstr "Text"

#, fuzzy
msgid "student"
msgstr "Student"

msgid "student_already_in_class"
msgstr "Diese(r) Schüler(in) ist bereits in deiner Klasse."

msgid "student_already_invite"
msgstr "Diese(r) Schüler(in) hat bereits eine ausstehende Einladung."

#, fuzzy
msgid "student_details"
msgstr "Student details"

msgid "student_list"
msgstr "Studentenliste"

#, fuzzy
msgid "student_not_allowed_in_class"
msgstr "Student not allowed in class"

msgid "student_not_existing"
msgstr "Dieser Nutzername existiert nicht."

msgid "student_signup_header"
msgstr "Schüler(in)"

msgid "students"
msgstr "Schüler*innen"

msgid "submission_time"
msgstr "Eingereicht um"

msgid "submit_answer"
msgstr "Frage beantworten"

msgid "submit_program"
msgstr "Absenden"

msgid "submit_warning"
msgstr "Bist du dir sicher dass du das Programm absenden willst?"

msgid "submitted"
msgstr "Eingereicht"

msgid "submitted_header"
msgstr "Das ist ein bereits versendetes Programm und kann nicht mehr geändert werden."

msgid "subscribe"
msgstr "Abonnieren"

msgid "subscribe_newsletter"
msgstr "Abonniere den Newsletter"

#, fuzzy
msgid "suggestion_color"
msgstr "Try using another color"

#, fuzzy
msgid "suggestion_note"
msgstr "Use a note between C0 and B9 or a number between 1 and 70"

#, fuzzy
msgid "suggestion_number"
msgstr "Try changing the value to a number"

msgid "suggestion_numbers_or_strings"
msgstr "Try changing the values to be all text or all numbers"

msgid "surname"
msgstr "Vorname"

#, fuzzy
msgid "survey"
msgstr "Survey"

#, fuzzy
msgid "survey_completed"
msgstr "Survey completed"

#, fuzzy
msgid "survey_skip"
msgstr "Don't show this again"

#, fuzzy
msgid "survey_submit"
msgstr "Submit"

#, fuzzy
msgid "tag_in_adventure"
msgstr "Tag in adventure"

#, fuzzy
msgid "tag_input_placeholder"
msgstr "Enter a new tag"

#, fuzzy
msgid "tags"
msgstr "Tags"

msgid "teacher"
msgstr "Lehrer"

msgid "teacher_account_request"
msgstr "Du hast eine offene Lehr-Konto-Anfrage"

msgid "teacher_account_success"
msgstr "Du hast erfolgreich einen Lehr-Konto angefragt."

msgid "teacher_invalid"
msgstr "Dein LehrerIn-Wert ist ungültig."

msgid "teacher_invitation_require_login"
msgstr "Um dein LehrerIn Profil zu erstellen musst du dich anmelden. Wenn du noch kein Konto besitzt, dann erstell dir bitte eins."

msgid "teacher_manual"
msgstr "Lehranleitung"

msgid "teacher_signup_header"
msgstr "Lehrperson"

msgid "teacher_tutorial_logo_alt"
msgstr "Lehranleitung-Symbol"

msgid "teacher_welcome"
msgstr "Willkommen bei Hedy! Du bist nun eine stolze BesitzerIn eines LehrerIn Kontos, welches dir erlaubt Klassen zu erstellen und Schüler einzuladen."

#, fuzzy
msgid "teachers"
msgstr "Teachers"

msgid "template_code"
msgstr ""
"Dies ist die Erklärung zu meinem Abenteuer!\n"
"\n"
"So kann ich einen Befehl zeigen: <code>{print}</code>\n"
"\n"
"Aber manchmal möchte ich ein Stück Code wie folgt zeigen:\n"
"<pre>\n"
"ask Wie ist dein Name?\n"
"echo also ist dein Name \n"
"</pre>"

msgid "this_turns_in_assignment"
msgstr "Dies gibt deine Lösung an deine Lehrerin oder deinen Lehrer ab."

msgid "title"
msgstr "Titel"

msgid "title_achievements"
msgstr "Hedy - Meine Erfolge"

msgid "title_admin"
msgstr "Hedy - Administratorseite"

msgid "title_class grid_overview"
msgstr "Hedy - Gitterübersicht"

msgid "title_class live_statistics"
msgstr "Hedy - Echtzeitstatistiken"

msgid "title_class-overview"
msgstr "Hedy - Klassenüberblick"

msgid "title_customize-adventure"
msgstr "Hedy - Bearbeite Abenteuer"

msgid "title_customize-class"
msgstr "Hedy - Klasse anpassen"

msgid "title_explore"
msgstr "Hedy - Erkunden"

msgid "title_for-teacher"
msgstr "Hedy - Für Lehrende"

msgid "title_join-class"
msgstr "Hedy - Klasse beitreten"

msgid "title_landing-page"
msgstr "Willkommen zu Hedy!"

msgid "title_learn-more"
msgstr "Hedy - Mehr erfahren"

msgid "title_login"
msgstr "Hedy - Login"

msgid "title_my-profile"
msgstr "Hedy - Mein Konto"

msgid "title_privacy"
msgstr "Hedy - Datenschutzerklärung"

msgid "title_programs"
msgstr "Hedy - Meine Programme"

#, fuzzy
msgid "title_public-adventures"
msgstr "Hedy - Public adventures"

msgid "title_recover"
msgstr "Hedy - Konto wiederherstellen"

msgid "title_reset"
msgstr "Hedy - Passwort zurücksetzen"

msgid "title_signup"
msgstr "Hedy - Konto erstellen"

msgid "title_start"
msgstr "Hedy - Eine graduelle Programmiersprache"

msgid "title_view-adventure"
msgstr "Hedy - Abenteuer ansehen"

msgid "token_invalid"
msgstr "Dein Token ist ungültig."

#, fuzzy
msgid "tooltip_level_locked"
msgstr "Your teacher disabled this level"

msgid "translate_error"
msgstr "Während der Übersetzung des Codes ist etwas schiefgegangen. Versuche, den Code auszuführen, um zu sehen, ob er einen Fehler enthält. Fehlerhafter Code kann nicht übersetzt werden."

msgid "translating_hedy"
msgstr "Hedy übersetzen"

msgid "translator"
msgstr "Übersetzer"

msgid "tutorial"
msgstr "Anleitung"

msgid "tutorial_code_snippet"
msgstr ""
"{print} Hallo Welt!\n"
"{print} Ich lerne Hedy mit dem Hedy-Tutorial!"

msgid "tutorial_message_not_found"
msgstr "Der angefragt Tutorial-Schritt konnte nicht gefunden werden…"

msgid "tutorial_title_not_found"
msgstr "Tutorial-Schritt nicht gefunden"

msgid "unauthorized"
msgstr "Du hast keine Zugriffsrechte für diese Seite"

#, fuzzy
msgid "unfavourite_confirm"
msgstr "Are you sure you want to unfavourite this program?"

#, fuzzy
msgid "unfavourite_success"
msgstr "Your program is unfavourited."

msgid "unique_usernames"
msgstr "Alle Nutzernamen müssen einzigartig sein."

msgid "unlock_thresholds"
msgstr "Schalte Level.Grenzen frei"

msgid "unsaved_class_changes"
msgstr "Es gibt ungespeicherte Änderungen, bist du dir sicher, dass du diese Seite verlassen möchtest?"

#, fuzzy
msgid "unsubmit_program"
msgstr "Unsubmit program"

#, fuzzy
msgid "unsubmit_warning"
msgstr "Are you sure you want to unsubmit this program?"

#, fuzzy
msgid "unsubmitted"
msgstr "Unsubmitted"

msgid "update_adventure_prompt"
msgstr "Bist du sicher, dass du dieses Abenteuer updaten möchtest?"

msgid "update_public"
msgstr "Öffentliches Profil-Update"

msgid "updating_indicator"
msgstr "Updatet"

msgid "use_of_blanks_exception"
msgstr "Nutzung von Leerzeichen in Programmen"

#, fuzzy
msgid "use_of_nested_functions_exception"
msgstr "Use of nested functions"

#, fuzzy
msgid "used_in"
msgstr "Used in:"

msgid "user"
msgstr "Nutzer"

msgid "user_inexistent"
msgstr "Dieser Nutzer existiert nicht"

msgid "user_not_private"
msgstr "Dieser Nutzer existiert nicht oder hat kein öffentliches Profil"

msgid "username"
msgstr "Benutzername"

msgid "username_empty"
msgstr "Du hast keinen Nutzernamen eingegeben!"

msgid "username_invalid"
msgstr "Dein Nutzername ist ungültig."

msgid "username_special"
msgstr "Der Benutzername darf nicht `:` oder `@` enthalten."

msgid "username_three"
msgstr "Der Benutzername muss mindestens aus drei Zeichen bestehen."

msgid "usernames_exist"
msgstr "Einer oder mehrere Nutzernamen sind bereits in Verwendung."

msgid "value"
msgstr "Wert"

msgid "variables"
msgstr "Variablen"

#, fuzzy
msgid "view_adventures"
msgstr "View adventures"

#, fuzzy
msgid "view_classes"
msgstr "View classes"

msgid "view_program"
msgstr "Programm ansehen"

#, fuzzy
msgid "view_slides"
msgstr "View slides"

msgid "welcome"
msgstr "Willkommen"

msgid "welcome_back"
msgstr "Willkommen zurück"

msgid "what_is_your_role"
msgstr "Was ist deine Rolle?"

msgid "what_should_my_code_do"
msgstr "Was soll mein Code tun?"

msgid "whole_world"
msgstr "Die Welt"

msgid "year_invalid"
msgstr "Bitte ein Jahr zwischen 1900 und {current_year} eingeben."

msgid "yes"
msgstr "Ja"

msgid "your_account"
msgstr "Dein Profil"

msgid "your_class"
msgstr "Deine Klasse"

msgid "your_last_program"
msgstr "Dein zuletzt gespeichertes Programm"

msgid "your_personal_text"
msgstr "Dein persönlicher Text..."

msgid "your_program"
msgstr "Dein Programm"

#~ msgid "create_account_explanation"
#~ msgstr "Dein eigenes Konto erlaubt es dir, deine Programme zu speichern."

#~ msgid "only_teacher_create_class"
#~ msgstr "Only teachers are allowed to create classes!"

#~ msgid "keyword_support"
#~ msgstr "Translated keywords"

#~ msgid "non_keyword_support"
#~ msgstr "Translated content"

#~ msgid "try_button"
#~ msgstr "Try"

#~ msgid "select_own_adventures"
#~ msgstr "Select own adventures"

#~ msgid "view"
#~ msgstr "Ansehen"

#~ msgid "class"
#~ msgstr "Klasse"

#~ msgid "save_code_button"
#~ msgstr "Code speichern"

#~ msgid "share_code_button"
#~ msgstr "Code speichern & teilen"

#~ msgid "classes_invalid"
#~ msgstr "Die Liste ausgewählter Klassen ist ungültig"

#~ msgid "directly_add_adventure_to_classes"
#~ msgstr "Möchtest du dieses Abenteuer direkt zu einer deiner Klassen hinzufügen?"

#~ msgid "hand_in_assignment"
#~ msgstr "Lösung abgeben"

#~ msgid "select_a_level"
#~ msgstr "Wähle ein Level"

#~ msgid "answer_invalid"
#~ msgstr "Dein Passwort ist ungültig."

#~ msgid "available_adventures_level"
#~ msgstr "Verfügbare Abenteuer-Level"

#~ msgid "customize_class_exp_1"
#~ msgstr "Hallo! Auf dieser Seite können Sie ihre Klasse anpassen. Durch Auswählen von Levels und Abenteuern können Sie bestimmen, was ein/e Schüler/in sehen kann. Sie können ebenfalls Ihre selbst erstellten Abenteuer zu Levels hinzufügen. Standardmäßig sind alle Levels und Standard-Abenteuer ausgewählt.<b>Hinweis:</b>Nicht jedes Abenteuer ist in jedem Level verfügbar. Sie können Anpassungen wie folgt vornehmen:"

#~ msgid "customize_class_exp_2"
#~ msgstr "Du kannst diese Einstellungen später immer noch ändern. Zum Beispiel, kannst du bestimmte Abenteuer oder Level verfügbar machen während du unterrichtest. Auf diese Weise ist es leicht für dich festzulegen an welchen Leveln und Abenteuern deine Schülerinnen und Schüler arbeiten werden. Wenn du alles verfügbar machen möchtest, ist es am Leichtesten alle Sondereinstellungen zu entfernen."

#~ msgid "customize_class_step_1"
#~ msgstr "Wähle Level für deine Klasse, indem du den Level-Knopf drückst"

#~ msgid "customize_class_step_2"
#~ msgstr "Du kannst das Level, dass du bearbeiten möchtest, im \"Wähle ein Level\"-Menü auswählen"

#~ msgid "customize_class_step_3"
#~ msgstr "Ordne die Abenteuer so an wie du sie im Level anzeigen möchtest. Das \"Verfügbare Abenteuer\"-Menü enthält die Abenteuer, die in diesem Level nicht enthalten sind."

#~ msgid "customize_class_step_4"
#~ msgstr "Das \"Verfügbare Abenteuer\"-Menü enthält auch deine eigenen Abenteuer. Sobald hinzugefügt, kannst du sie hin und her neben die anderen Abenteuer bewegen."

#~ msgid "customize_class_step_5"
#~ msgstr "Du kannst ein Abenteuer entfernen, indem du den X-Knopf anklickst und es wird im \"Verfügbare Abenteuer\"-Menü erscheinen"

#~ msgid "customize_class_step_6"
#~ msgstr "Wähle ein Öffnungsdatum für jedes Level aus (du kannst es auch leer lassen)"

#~ msgid "customize_class_step_7"
#~ msgstr "Wähle andere Einstellungen"

#~ msgid "customize_class_step_8"
#~ msgstr "Wähle \"Speichern\" -> Du bist fertig!"

#~ msgid "example_code_header"
#~ msgstr "Hedy Beispiel-Code"

#~ msgid "feedback_failure"
#~ msgstr "Falsch!"

#~ msgid "feedback_success"
#~ msgstr "Gut!"

#~ msgid "go_to_first_question"
#~ msgstr "Gehe zu Frage 1"

#~ msgid "question"
#~ msgstr "Frage"

#~ msgid "question_doesnt_exist"
#~ msgstr "Diese Frage existiert nicht"

#~ msgid "question_invalid"
#~ msgstr "Dein Token ist ungültig."

#~ msgid "too_many_attempts"
#~ msgstr "Zu viele Versuche"

#~ msgid "class_logs"
#~ msgstr "Aufzeichnungen"

#~ msgid "class_stats"
#~ msgstr "Klassenstatistik"

#~ msgid "visit_own_public_profile"
#~ msgstr "Besuche dein eigenes Profil"

#~ msgid "title_class logs"
#~ msgstr "Hedy - Logs"

#~ msgid "title_class statistics"
#~ msgstr "Meine Statistiken"

#~ msgid "disabled_button_locked"
#~ msgstr "Deine Lehrperson hat das Level noch nicht freigeschaltet"

#~ msgid "duplicate_tag"
#~ msgstr "You already have a tag with this name."

#~ msgid "tag_deleted"
#~ msgstr "This tag was successfully deleted."

#~ msgid "no_tags"
#~ msgstr "No tags yet."

#~ msgid "apply_filters"
#~ msgstr "Apply filters"

#~ msgid "write_first_program"
#~ msgstr "Schreibe dein erstes Programm!"

#~ msgid "adventure_exp_1"
#~ msgstr "Tippe das Abenteuer deiner Wahl auf der rechten Seite ein. Nachdem du dein Abenteuer erstellt hast, kannst du es unter \"Modifizierungen\" zu einer deiner Klassen hinzufügen. Wenn du einen Befehl innerhalb deines Abenteuers benennst, nutze bitte folgende Code-Anker:"

#~ msgid "adventure_exp_2"
#~ msgstr "Wenn du echte Code-Schnipsel zeigen möchtest, zum Beispiel um den Schülerinnen und Schülern eine Vorlage zu geben, nutze bitte Vor-Anker wie folgt:"

#~ msgid "hello_world"
#~ msgstr "Hallo Welt!"

#~ msgid "share_confirm"
#~ msgstr "Bist du dir sicher, das Programm zu veröffentlichen?"

#~ msgid "share_success_detail"
#~ msgstr "Programm erfolgreich geteilt."

#~ msgid "unshare_confirm"
#~ msgstr "Bist du sicher, dass du das Programm verbergen möchtest?"

#~ msgid "unshare_success_detail"
#~ msgstr "Programm erfolgreich verborgen."

#~ msgid "hide_parsons"
#~ msgstr "Verstecke Puzzle"

#~ msgid "hide_quiz"
#~ msgstr "Verstecke Quiz"

#~ msgid "back_to_class"
#~ msgstr "Gehe zurück zur Klasse"

#~ msgid "Locked Language Feature"
#~ msgstr "Du benutzt {concept}! Das ist toll, aber {concept} ist noch nicht freigeschaltet! Es wird in einem späteren Level freigeschaltet."

#~ msgid "nested blocks"
#~ msgstr "ein Block in einem Block"

<<<<<<< HEAD
#~ msgid "multiple_levels_warning"
#~ msgstr "We've noticed you have both selected several levels and included code snippets in your adventure, this might cause issues with the syntax highlighter and the automatic translation of keywords"
=======
#~ msgid "save"
#~ msgstr "Speichern"

#~ msgid "update_profile"
#~ msgstr "Aktualisiere dein Profil"
>>>>>>> 749801a4
<|MERGE_RESOLUTION|>--- conflicted
+++ resolved
@@ -1088,8 +1088,9 @@
 msgid "more_options"
 msgstr "More options"
 
-msgid "multiple_keywords_warning"
-msgstr ""
+#, fuzzy
+msgid "multiple_levels_warning"
+msgstr "We've noticed you have both selected several levels and included code snippets in your adventure, this might cause issues with the syntax highlighter and the automatic translation of keywords"
 
 msgid "my_account"
 msgstr "Mein Konto"
@@ -2239,13 +2240,8 @@
 #~ msgid "nested blocks"
 #~ msgstr "ein Block in einem Block"
 
-<<<<<<< HEAD
-#~ msgid "multiple_levels_warning"
-#~ msgstr "We've noticed you have both selected several levels and included code snippets in your adventure, this might cause issues with the syntax highlighter and the automatic translation of keywords"
-=======
 #~ msgid "save"
 #~ msgstr "Speichern"
 
 #~ msgid "update_profile"
 #~ msgstr "Aktualisiere dein Profil"
->>>>>>> 749801a4
