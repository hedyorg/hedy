--- conflicted
+++ resolved
@@ -3,28 +3,16 @@
 msgstr ""
 "Project-Id-Version: PACKAGE VERSION\n"
 "Report-Msgid-Bugs-To: \n"
-<<<<<<< HEAD
-"POT-Creation-Date: 2023-02-17 13:49-0400\n"
-=======
 "POT-Creation-Date: 2023-02-15 16:58-0400\n"
->>>>>>> 94566cb9
 "PO-Revision-Date: 2023-01-31 04:05+0000\n"
 "Last-Translator: Armor Games <armorgames@protonmail.com>\n"
 "Language: de\n"
 "Language-Team: de <LL@li.org>\n"
-<<<<<<< HEAD
-"Plural-Forms: nplurals=2; plural=n != 1\n"
-"MIME-Version: 1.0\n"
-"Content-Type: text/plain; charset=utf-8\n"
-"Content-Transfer-Encoding: 8bit\n"
-"Generated-By: Babel 2.9.1\n"
-=======
 "Plural-Forms: nplurals=2; plural=n != 1;\n"
 "MIME-Version: 1.0\n"
 "Content-Type: text/plain; charset=utf-8\n"
 "Content-Transfer-Encoding: 8bit\n"
 "Generated-By: Babel 2.11.0\n"
->>>>>>> 94566cb9
 
 msgid "program_contains_error"
 msgstr "Dieses Programm enthält einen Fehler, bist du dir sicher, dass du es teilen möchtest?"
@@ -300,9 +288,6 @@
 
 msgid "input"
 msgstr "Eingabe aus {ask}"
-
-msgid "Invalid At Command"
-msgstr ""
 
 msgid "general"
 msgstr "Allgemein"
@@ -704,12 +689,6 @@
 msgid "last_update"
 msgstr "Letztes Update"
 
-<<<<<<< HEAD
-msgid "view"
-msgstr "Ansehen"
-
-=======
->>>>>>> 94566cb9
 msgid "adventure_prompt"
 msgstr "Bitte gib den Namen des Abenteuers ein"
 
@@ -1647,10 +1626,5 @@
 #~ msgid "edit"
 #~ msgstr "Bearbeiten"
 
-<<<<<<< HEAD
-#~ msgid "Invalid Random Command"
-#~ msgstr ""
-=======
 #~ msgid "view"
 #~ msgstr "Ansehen"
->>>>>>> 94566cb9
