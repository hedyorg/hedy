--- conflicted
+++ resolved
@@ -326,6 +326,9 @@
 msgid "already_teacher_request"
 msgstr "Du hast bereits eine ausstehende Lehr-Anfrage."
 
+msgid "amount_created"
+msgstr "erstellte Programme"
+
 msgid "amount_saved"
 msgstr "gespeicherte Programme"
 
@@ -2353,10 +2356,5 @@
 #~ msgid "variables"
 #~ msgstr "Variablen"
 
-<<<<<<< HEAD
-#~ msgid "amount_created"
-#~ msgstr "erstellte Programme"
-=======
 #~ msgid "available_in"
 #~ msgstr "Available in:"
->>>>>>> a993b7f1
