# German translations for PROJECT.
# Copyright (C) 2023 ORGANIZATION
# This file is distributed under the same license as the PROJECT project.
# FIRST AUTHOR <EMAIL@ADDRESS>, 2023.
#
msgid ""
msgstr ""
"Project-Id-Version: PROJECT VERSION\n"
"Report-Msgid-Bugs-To: EMAIL@ADDRESS\n"
"POT-Creation-Date: 2000-01-01 00:00+0000\n"
<<<<<<< HEAD
"PO-Revision-Date: 2024-09-06 12:29+0000\n"
"Last-Translator: Anonymous <noreply@weblate.org>\n"
=======
"PO-Revision-Date: 2024-09-06 14:38+0000\n"
"Last-Translator: Prefill add-on <noreply-addon-prefill@weblate.org>\n"
>>>>>>> a4b751e3
"Language-Team: de <LL@li.org>\n"
"Language: de\n"
"MIME-Version: 1.0\n"
"Content-Type: text/plain; charset=utf-8\n"
"Content-Transfer-Encoding: 8bit\n"
"Plural-Forms: nplurals=2; plural=n != 1;\n"
"X-Generator: Weblate 5.8-dev\n"
"Generated-By: Babel 2.14.0\n"

msgid "Access Before Assign"
msgstr "Wir haben bemerkt, dass die Variable {name} in Zeile {access_line_number} benutzt wird, bevor sie gesetzt ist. Kannst du die Variable setzen, bevor sie benutzt wird?"

msgid "Cyclic Var Definition"
msgstr "Wir haben bemerkt, dass die Variable `{variable}` auf der rechten Seite des `{is}`Befehls verwendet wird, bevor sie gesetzt ist. Kannst du die Variable setzen, bevor sie benutzt wird?"

msgid "Else Without If Error"
msgstr "Wir haben festgestellt, dass in Zeile {line_number} ein `{else}` vor einem `{if}`benutzt wird. Kannst du probieren, ein `{if}` vor dem `{else}` zu schreiben?"

msgid "Function Undefined"
msgstr "Wir haben bemerkt, dass die Funktion {name} benutzt wird, obwohl sie nicht definiert nicht. Kannst du die Funktionen definieren, bevor du sie verwendest?"

msgid "Has Blanks"
msgstr "Wir haben bemerkt, dass dein Programm leer ist. Kannst du die Leerzeichen mit Programm füllen?"

msgid "Incomplete"
msgstr "Wir haben festgestellt, dass ein Teil des Codes vom {incomplete_command} Befehl in Zeile {line_number} zu fehlen scheint. Kannst du probieren, den fehlenden Code hinzuzufügen?"

msgid "Incomplete Repeat"
msgstr "Wir haben festgestellt, dass dem {repeat} Befehl in Zeile{line_number} ein `{command}` Befehl fehlt. Kannst du probieren, es hinzuzufügen?"

msgid "Invalid"
msgstr "`{invalid_command}` ist kein Hedy-Level-{level}-Befehl. Kannst du probieren`{guessed_command}` zu benutzen?"

msgid "Invalid Argument"
msgstr "Wir haben festgestellt, dass `{command}` nicht mit dem Argument `{invalid_argument}` benutzt werden kann. Kannst du probieren, `{invalid_argument}` zu einem erlaubten Typ von {allowed_types} zu ändern?"

msgid "Invalid Argument Type"
msgstr "Wir haben festgestellt, dass `{command}` nicht mit dem Argument `{invalid_argument}` funktioniert, weil es ein {invalid_type} ist. Kannst du probieren`{invalid_argument}` zu einem erlaubten Typ von {allowed_types} zu ändern?"

msgid "Invalid At Command"
msgstr "Wir haben festgestellt, dass der `{command}` Befehl ab Level 16 nicht mehr verwendet werden darf. Kannst du probieren, eckige Klammern `[]` für Listen zu verwenden?"

msgid "Invalid Space"
msgstr "Wir haben festgestellt, dass die Zeile {line_number} mit einem Leerzeichen begonnen hat. Kannst du versuchen das Leerzeichen zu entfernen?"

#, fuzzy
msgid "Invalid Type Combination"
msgstr "Du kannst die Argumente `{invalid_argument}` und `{invalid_argument_2}` nicht in `{command}` verwenden weil das eine ein {invalid_type} und das andere ein {invalid_type_2} ist. Ändere `{invalid_argument}` zu {invalid_type_2} or `{invalid_argument_2}` zu {invalid_type} und versuche ob es funktioniert."

#, fuzzy
msgid "Lonely Echo"
msgstr "Du hast ein `{echo}` vor einem `{ask}` verwendet, oder ein `{echo}` ohne `{ask}`. Benutze zuerst ein `{ask}` um eine Eingabe zu bekommen, danach `{echo}`."

#, fuzzy
msgid "Lonely Text"
msgstr "Es sieht so aus als ob du vergessen hast einen Befehl für deinen Text in Zeile {line_number} zu verwenden"

#, fuzzy
msgid "Missing Additional Command"
msgstr "It looks like you forgot to complete writing `{command}` on line {line_number}."

#, fuzzy
msgid "Missing Colon Error"
msgstr "Starting at level 17, `{command}` needs a `:`. It looks like you forgot to use one at the end of line {line_number}."

#, fuzzy
msgid "Missing Command"
msgstr "Es sieht so aus als hättest du einen Befehl in Zeile {line_number} vergessen."

#, fuzzy
msgid "Missing Inner Command"
msgstr "Es sieht so aus als hättest du vergessen, den `{command}`- Ausdruck, den du in Zeile {line_number} benutzt hast, mit einem Befehl zu benutzen."

#, fuzzy
msgid "Missing Square Brackets"
msgstr "It looks like you forgot to use square brackets `[]` around the list you were creating on line {line_number}."

#, fuzzy
msgid "Missing Variable"
msgstr "It looks like your `{command}` is missing a variable at the start of the line."

#, fuzzy
msgid "Misspelled At Command"
msgstr "It looks like you might have misspelled the `{command}` command, instead you wrote `{invalid_argument}` in line {line_number}."

#, fuzzy
msgid "No Indentation"
msgstr "Du hast zu wenige Leerzeichen verwendet in Zeile {line_number}. Du hast {leading_spaces} zu Anfang verwendet, das ist zu wenig. Starte jeden neuen Block mit {indent_size} Leerzeichen mehr als in der Zeile zuvor."

#, fuzzy
msgid "Non Decimal Variable"
msgstr "At line {line_number}, you might have tried using a number which Hedy does not like very much! Try changing it to a decimal number like 2."

#, fuzzy
msgid "Parse"
msgstr "Dein Programm ist keine gültige Hedy-Sprache. In Zeile {location[0]} an Position {location[1]} ist ein kleiner Fehler. Du hast `{character_found}` geschrieben, aber das ist nicht erlaubt."

#, fuzzy
msgid "Pressit Missing Else"
msgstr "Du hast vergessen hinzuzufügen, was passiert, wenn du eine andere Taste drückst, füge ein `{else}` zu deinem Code hinzu"

#, fuzzy
msgid "Runtime Index Error"
msgstr "Du hast versucht auf die Liste {name} zuzugreifen, aber sie ist entweder leer oder der Index ist nicht drin."

#, fuzzy
msgid "Runtime Value Error"
msgstr "While running your program the command `{command}` received the value `{value}` which is not allowed. {tip}."

#, fuzzy
msgid "Runtime Values Error"
msgstr "While running your program the command `{command}` received the values `{value}` and `{value}` which are not allowed. {tip}."

#, fuzzy
msgid "Save Microbit code "
msgstr "Save Microbit code"

#, fuzzy
msgid "Too Big"
msgstr "Wow! Dein Programm hat beeindruckende {lines_of_code} Befehlszeilen! Aber wir können höchstens {max_lines} Befehlszeilen verarbeiten in diesem Level. Verkleinere dein Programm und versuche es nochmal."

#, fuzzy
msgid "Too Few Indents"
msgstr "You used too few leading spaces in line {line_number}. You used {leading_spaces} spaces, which is too few."

#, fuzzy
msgid "Too Many Indents"
msgstr "You used too many leading spaces in line {line_number}. You used {leading_spaces} spaces, which is too many."

#, fuzzy
msgid "Unexpected Indentation"
msgstr "Du hast zu viele Leerzeichen verwendet in Zeile {line_number}. Du hast {leading_spaces} zu Anfang verwendet, das ist zu viel. Starte jeden neuen Block mit {indent_size} Leerzeichen mehr als in der Zeile zuvor."

#, fuzzy
msgid "Unquoted Assignment"
msgstr "Ab diesem Level musst du rechts neben einem `{is}` Befehl den Text in einfache Anführungszeichen setzen. Du hast das für den Text {text} vergessen."

#, fuzzy
msgid "Unquoted Equality Check"
msgstr "Wenn Du prüfen willst, ob eine Variable gleich mehreren Wörtern ist, musst Du die Wörter in Anführungszeichen setzen!"

#, fuzzy
msgid "Unquoted Text"
msgstr "Achtung. Wenn du etwas `{ask}` oder `{print}`, sollte der Text mit einem Anführungszeichen beginnen und enden. Du hast beim Text {unquotedtext} etwas vergessen."

#, fuzzy
msgid "Unsupported Float"
msgstr "Nicht-ganze Zahlen werden noch nicht unterstützt, sie werden es aber in ein paar Leveln. Für den Moment ändere `{value}` in eine ganze Zahl um."

#, fuzzy
msgid "Unsupported String Value"
msgstr "Text-Werte dürfen kein `{invalid_value}` enthalten."

#, fuzzy
msgid "Unused Variable"
msgstr "Du hast in Zeile {line_number} die Variable {variable_name} definiert, aber du hast sie nirgends benutzt."

#, fuzzy
msgid "Var Undefined"
msgstr "Du hast versucht die Variable `{name}` auszugeben, aber du hast sie nicht angelegt. Es ist auch möglich, dass du versucht hast, `{name}` zu nutzen, aber die Anführungszeichen vergessen hast."

#, fuzzy
msgid "Wrong Level"
msgstr "Das war richtige Hedy-Sprache, aber nicht im richtigen Level. Du hast Sprachelement `{offending_keyword}` für Level {working_level} verwendet. Tip: {tip}"

#, fuzzy
msgid "Wrong Number of Arguments"
msgstr "Your function used the wrong number of arguments. You provided {used_number} but the function {name} needs {defined_number}"

msgid "account_overview"
msgstr "Kontoübersicht"

#, fuzzy
msgid "accounts_created"
msgstr "Konten wurden erfolgreich erstellt."

msgid "accounts_intro"
msgstr "Auf dieser Seite können Sie Konten für mehrere Schüler/-innen auf einmal anlegen. Die Konten werden automatisch zur aktuellen Klasse hinzugefügt. Stellen Sie sicher, dass die ausgewählte Klasse oben korrekt ist! Jeder Nutzername muss einzigartig im gesamten Hedy-System sein. Sie können \"Postfix Klassennamen\" nutzen, um Ihren Klassennamen zu allen Konten hinzuzufügen. Wenn Sie Passwörter von Hand eingeben, müssen sie <b>mindestens</b> 6 Zeichen lang sein."

#, fuzzy
msgid "actions"
msgstr "Actions"

#, fuzzy
msgid "add"
msgstr "Add"

msgid "add_students"
msgstr "Schüler*innen hinzufügen"

#, fuzzy
msgid "add_your_language"
msgstr "Add your language!"

msgid "admin"
msgstr "Administrator"

msgid "advance_button"
msgstr "Gehe zu Level {level}"

msgid "adventure"
msgstr "Abenteuer"

#, fuzzy
msgid "adventure_cloned"
msgstr "Adventure is cloned"

#, fuzzy
msgid "adventure_code_button"
msgstr "Adventure Code"

#, fuzzy
msgid "adventure_codeblock_button"
msgstr "Use this button when you want to create a block of code that students can run in your adventure. Tip: put the selection at the end of the last line of the code block and <kbd>Enter</kbd> 3 times to type after a code block."

msgid "adventure_duplicate"
msgstr "Du hast bereits ein Abenteuer mit diesem Namen."

msgid "adventure_empty"
msgstr "Du hast keinen Abenteuernamen eingegeben!"

#, fuzzy
msgid "adventure_exp_3"
msgstr "Stelle sicher, dass du Schlüsselwörter immer mit { } einschließt, dann werden sie korrekt erkannt. Du kannst den Vorschau-Knopf verwenden, um eine gestylte Version deines Abenteuers zu sehen. Um das Abenteuer auf einer eigenen Seite zu sehen, wähle \"view\" von der Lehrerseite."

#, fuzzy
msgid "adventure_exp_classes"
msgstr "Your adventure is used within the following classes"

#, fuzzy
msgid "adventure_flagged"
msgstr "The adventure was flagged successfully."

msgid "adventure_id_invalid"
msgstr "Diese Abenteuer-ID ist ungültig."

msgid "adventure_length"
msgstr "Dein Abenteuer muss mindestens 20 Zeichen haben."

msgid "adventure_name_invalid"
msgstr "Dieser Abenteuername ist ungültig."

msgid "adventure_prompt"
msgstr "Bitte gib den Namen des Abenteuers ein"

msgid "adventure_terms"
msgstr "Ich stimme zu, dass mein Abenteuer mglw. auf Hedy veröffentlicht wird."

msgid "adventure_updated"
msgstr "Das Abenteuer wurde geupdatet!"

#, fuzzy
msgid "adventures"
msgstr "Adventures"

#, fuzzy
msgid "adventures_completed"
msgstr "Adventures completed: {number_of_adventures}"

#, fuzzy
msgid "adventures_info"
msgstr "Each Hedy level has built-in exercises for students, which we call adventures. You can create your own adventures and add them to your classes. With your own adventures you can create adventures that are relevant and interesting for your students. You can find more information about creating your own adventures <a href=\"https://hedy.org/for-teachers/manual/features\">here</a>."

msgid "adventures_restored"
msgstr "Die Standardabenteuer wurden wiederhergestellt."

#, fuzzy
msgid "adventures_ticked"
msgstr "Adventures ticked"

#, fuzzy
msgid "adventures_tried"
msgstr "Adventures tried"

msgid "ago"
msgstr "vor {timestamp}"

msgid "agree_invalid"
msgstr "Du musst den Privatsphäre-Bedingungen zustimmen."

msgid "agree_with"
msgstr "Ich stimme zu"

msgid "ajax_error"
msgstr "Ein Fehler ist aufgetreten. Bitte nochmal versuchen."

msgid "all"
msgstr "Alle"

msgid "all_class_highscores"
msgstr "Alle SuS sichtbar in Klassenbestenlisten"

msgid "already_account"
msgstr "Hast du schon ein Konto?"

msgid "already_program_running"
msgstr "Es läuft bereits ein Programm, beende es zunächst."

msgid "are_you_sure"
msgstr "Bist du sicher? Du kannst diese Aktion nicht rückgängig machen."

msgid "ask_needs_var"
msgstr "Ab Level 2 muss `{ask}` mit einer Variable benutzt werden. Beispiel: Name `{is}` `{ask}` Wie heißt du?"

msgid "available_in"
msgstr "Available in:"

msgid "become_a_sponsor"
msgstr "Werde ein Sponsor"

msgid "birth_year"
msgstr "Geburtjahr"

#, fuzzy
msgid "bug"
msgstr "Bug"

msgid "by"
msgstr "von"

msgid "cancel"
msgstr "Abbrechen"

msgid "cant_parse_exception"
msgstr "Das Programm konnte nicht analysiert werden"

msgid "certificate"
msgstr "Abschlusszertifikat"

msgid "certified_teacher"
msgstr "Zertifizierte Lehrperson"

msgid "change_password"
msgstr "Ändere Passwort"

msgid "cheatsheet_title"
msgstr "Spickzettel"

msgid "class_already_joined"
msgstr "Du bist schon in dieser Klasse"

msgid "class_customize_success"
msgstr "Klasse erfolgreich angepasst."

#, fuzzy
msgid "class_graph_explanation"
msgstr "In this graph you can see represented the numbers of adventures your students have attempted (meaning they have done meaninful work in that adventure), with respect to the number of errors and successful runs."

msgid "class_logs"
msgstr "Aufzeichnungen"

msgid "class_name_duplicate"
msgstr "Du hast bereits eine Klasse mit diesem Namen."

msgid "class_name_empty"
msgstr "Du hast keinen Namen für die Klasse eingegeben!"

msgid "class_name_invalid"
msgstr "Dieser Klassenname ist ungültig."

msgid "class_name_prompt"
msgstr "Bitte gib den Namen der Klasse ein"

#, fuzzy
msgid "class_performance_graph"
msgstr "Class performance graph"

#, fuzzy
msgid "class_survey_description"
msgstr "We would like to get a better overview of our Hedy users. By providing these answers, you would help improve Hedy. Thank you!"

#, fuzzy
msgid "class_survey_later"
msgstr "Remind me tomorrow"

#, fuzzy
msgid "class_survey_question1"
msgstr "What is the age range in your class?"

#, fuzzy
msgid "class_survey_question2"
msgstr "What is the spoken language in your class?"

#, fuzzy
msgid "class_survey_question3"
msgstr "What is the gender balance in your class?"

#, fuzzy
msgid "class_survey_question4"
msgstr "What distinguishes your students from others?"

#, fuzzy
msgid "classes"
msgstr "Classes"

#, fuzzy
msgid "classes_info"
msgstr "Create a class to follow the progress of each student in dashboard, and to customize the adventures your students see, and even adding your own! You can create as many classes as you like, and each class can have multiple teachers each one with different roles. You can also add as many students as you want, but mind that each student can only be in one class at a time. You can find more information about classes in the <a href=\"https://hedy.org/for-teachers/manual/preparations#for-teachers\">teacher manual</a>."

#, fuzzy
msgid "clone"
msgstr "Clone"

#, fuzzy
msgid "cloned_times"
msgstr "Clones"

msgid "close"
msgstr "Schließen"

msgid "comma"
msgstr "ein Komma"

msgid "command_not_available_yet_exception"
msgstr "Befehl noch nicht verfügbar"

msgid "command_unavailable_exception"
msgstr "Befehl nicht mehr korrekt"

msgid "commands"
msgstr "Befehle"

msgid "congrats_message"
msgstr "Herzlichen Glückwunsch, {username}, Du hast Hedy abgeschlossen!"

#, fuzzy
msgid "connect_guest_teacher"
msgstr "I would like to be connected with a guest teacher who can give a few lessons"

#, fuzzy
msgid "constant_variable_role"
msgstr "constant"

msgid "content_invalid"
msgstr "Dieses Abenteuer ist ungültig."

msgid "contributor"
msgstr "Contributor"

msgid "copy_clipboard"
msgstr "Erfolgreich in die Zwischenablage kopiert"

#, fuzzy
msgid "copy_code"
msgstr "Copy code"

msgid "copy_join_link"
msgstr "Einladungslink kopieren"

msgid "copy_link_success"
msgstr "Beitrittslink wurde kopiert"

msgid "copy_link_to_share"
msgstr "Kopiere Link zum Weitergeben"

msgid "copy_mail_link"
msgstr "Bitte kopiere diesen Link in ein neues Tab:"

msgid "correct_answer"
msgstr "Die richtige Antwort ist"

msgid "country"
msgstr "Land"

msgid "country_invalid"
msgstr "Bitte wähle ein gültiges Land."

msgid "create_account"
msgstr "Neues Konto anlegen"

msgid "create_accounts"
msgstr "Mehrere Konten erstellen"

msgid "create_accounts_prompt"
msgstr "Bist Du sicher, dass Du diese Konten erstellen willst?"

msgid "create_adventure"
msgstr "Abenteuer erstellen"

msgid "create_class"
msgstr "Erstelle eine neue Klasse"

msgid "create_multiple_accounts"
msgstr "Mehrere Konten erstellen"

msgid "create_student_account"
msgstr "Erstelle ein Konto"

msgid "create_student_account_explanation"
msgstr "Mit einem Konto kannst du deine eigenen Programme speichern."

msgid "create_teacher_account"
msgstr "Erstelle ein Lehr-Konto"

msgid "create_teacher_account_explanation"
msgstr "Mit einem Lehr-Konto kannst du deine Programme speichern und die Ergebnisse deiner Schülerinnen und Schüler sehen."

msgid "creator"
msgstr "Ersteller"

msgid "current_password"
msgstr "Derzeitiges Passwort"

msgid "customization_deleted"
msgstr "Anpassungen erfolgreich gelöscht."

#, fuzzy
msgid "customize"
msgstr "Customize"

msgid "customize_adventure"
msgstr "Modifiziere Abenteuer"

msgid "customize_class"
msgstr "Passe eine Klasse an"

msgid "dash"
msgstr "ein Gedankenstrich"

msgid "default_401"
msgstr "Du bist anscheinend nicht authorisiert..."

#, fuzzy
msgid "default_403"
msgstr "Looks like this action is forbidden..."

msgid "default_404"
msgstr "Diese Seite konnten wir nicht finden…"

msgid "default_500"
msgstr "Etwas ist schiefgegangen…"

msgid "delete"
msgstr "Löschen"

msgid "delete_adventure_prompt"
msgstr "Bist du dir sicher, dass du dieses Abenteuer entfernen möchtest?"

msgid "delete_class_prompt"
msgstr "Soll die Klasse gelöscht werden?"

msgid "delete_confirm"
msgstr "Bist du sicher, dass du das Programm löschen möchtest?"

msgid "delete_invite"
msgstr "Einladung löschen"

msgid "delete_invite_prompt"
msgstr "Sind Sie sicher, dass Sie diese Einladung entfernen wollen?"

msgid "delete_public"
msgstr "Öffentliches Profil löschen"

msgid "delete_success"
msgstr "Programm erfolgreich gelöscht."

#, fuzzy
msgid "delete_tag_prompt"
msgstr "Are you sure you want to delete this tag?"

msgid "destroy_profile"
msgstr "Konto endgültig löschen"

msgid "developers_mode"
msgstr "Programmiermodus"

msgid "directly_available"
msgstr "Direkt öffnen"

msgid "disable"
msgstr "Deaktivieren"

msgid "disable_explore_page"
msgstr "Erkunden-Seite deaktivieren"

msgid "disable_parsons"
msgstr "Alle Puzzles deaktivieren"

msgid "disable_quizes"
msgstr "Alle Quizze deaktivieren"

msgid "disabled"
msgstr "Deaktiviert"

msgid "disabled_button_quiz"
msgstr "Deine Quiz-Punktezahl ist unter dem Grenzwert, versuche es nochmal!"

msgid "discord_server"
msgstr "Discord-Server"

msgid "distinguished_user"
msgstr "Ausgezeichneter Nutzer"

msgid "double quotes"
msgstr "ein doppeltes Anführungszeichen"

msgid "download"
msgstr "Download"

msgid "download_login_credentials"
msgstr "Möchtest du die Login-Daten herunterladen nachdem die Konten erstellt wurden?"

msgid "duplicate"
msgstr "Duplizieren"

msgid "echo_and_ask_mismatch_exception"
msgstr "Echo und ask Nichtübereinstimmung"

msgid "echo_out"
msgstr "Ab Level 2 wird `{echo}` nicht mehr gebraucht. Du kannst jetzt eine Antwort mit `{ask}` und `{print}` wiedergeben. Beispiel: Name `{is}` `{ask}` Wie heißt Du? `{print}` Hallo Name"

msgid "edit_adventure"
msgstr "Abenteuer bearbeiten"

msgid "edit_code_button"
msgstr "Programm ändern"

msgid "email"
msgstr "E-mail"

msgid "email_invalid"
msgstr "Bitte eine gültige E-Mail-Adresse eingeben."

msgid "end_quiz"
msgstr "Quiz-Ende"

msgid "english"
msgstr "Englisch"

msgid "enter"
msgstr "Eingeben"

msgid "enter_password"
msgstr "Gib ein neues Passwort ein für"

msgid "enter_text"
msgstr "Gib deine Antwort hier ein..."

msgid "error_logo_alt"
msgstr "Fehler Logo"

#, fuzzy
msgid "errors"
msgstr "Errors"

msgid "exclamation mark"
msgstr "ein Ausrufezeichen"

msgid "exercise"
msgstr "Übung"

msgid "exercise_doesnt_exist"
msgstr "Diese Übung existiert nicht"

msgid "exists_email"
msgstr "Diese Email-Adresse wird bereits verwendet."

msgid "exists_username"
msgstr "Dieser Benutzername wird bereits verwendet."

msgid "exit_preview_mode"
msgstr "Vorschaumodus verlassen"

msgid "experience_invalid"
msgstr "Bitte wähle eine gültige Erfahrung, nutze (Ja, Nein)."

msgid "expiration_date"
msgstr "Ablaufdatum"

msgid "favorite_program"
msgstr "Lieblingsprogramm"

msgid "favourite_confirm"
msgstr "Bist du dir sicher, dieses Programm als Lieblingsprogramm einzustellen?"

msgid "favourite_program"
msgstr "Lieblingsprogramm"

msgid "favourite_program_invalid"
msgstr "Dein gewähltes Lieblingsprogramm ist ungültig."

msgid "favourite_success"
msgstr "Dein Programm wurde als Favorit gesetzt."

#, fuzzy
msgid "feature"
msgstr "Feature"

#, fuzzy
msgid "feedback"
msgstr "Feedback"

#, fuzzy
msgid "feedback_message_error"
msgstr "Something went wrong, please try again later."

#, fuzzy
msgid "feedback_message_success"
msgstr "Thank you, we recieved your feedback and will contact you if needed."

#, fuzzy
msgid "feedback_modal_message"
msgstr "Please send us a message with a category. We appreciate your help to improve Hedy!"

msgid "female"
msgstr "weiblich"

#, fuzzy
msgid "flag_adventure_prompt"
msgstr "Do you want to flag this adventure so that we check its appropriateness?"

msgid "float"
msgstr "eine gebrochene Zahl"

msgid "for_teachers"
msgstr "Für LehrerInnen"

msgid "forgot_password"
msgstr "Passwort vergessen?"

msgid "from_another_teacher"
msgstr "Von einer anderen Lehrperson"

msgid "from_magazine_website"
msgstr "Von einer Zeitschrift oder Webseite"

msgid "from_video"
msgstr "Von einem Video"

msgid "fun_statistics_msg"
msgstr "Hier sind ein paar spaßige Statistiken!"

msgid "gender"
msgstr "Geschlecht"

msgid "gender_invalid"
msgstr "Bitte wähle ein gültiges Geschlecht, wähle (weiblich, männlich, divers)."

msgid "general_settings"
msgstr "Allgemeine Einstellungen"

msgid "generate_passwords"
msgstr "Passwörter erzeugen"

msgid "get_certificate"
msgstr "Hol dir dein Zertifikat!"

msgid "give_link_to_teacher"
msgstr "Gib den folgenden Link an deine Lehrerin oder deinen Lehrer weiter:"

#, fuzzy
msgid "go_back"
msgstr "Go back"

msgid "go_back_to_main"
msgstr "Zurück zur Hauptseite"

msgid "go_to_question"
msgstr "Gehe zur Frage"

msgid "go_to_quiz_result"
msgstr "Gehe zum Quiz-Ergebnis"

msgid "goto_profile"
msgstr "Mein Profil"

#, fuzzy
msgid "graph_title"
msgstr "Errors per adventure completed on level {level}"

msgid "hand_in"
msgstr "Abgeben"

msgid "hand_in_exercise"
msgstr "Lösung abgeben"

msgid "heard_about_hedy"
msgstr "Wie hast du von Hedy erfahren?"

msgid "heard_about_invalid"
msgstr "Bitte wähle einen gültigen Weg, wie du von uns gehört hast."

msgid "hedy_choice_title"
msgstr "Hedys Auswahl"

#, fuzzy
msgid "hedy_introduction_slides"
msgstr "Hedy Introduction Slides"

msgid "hedy_logo_alt"
msgstr "Hedy Logo"

msgid "hedy_on_github"
msgstr "Hedy auf Github"

msgid "hello_logo"
msgstr "hallo"

#, fuzzy
msgid "hide_adventures"
msgstr "Hide adventures"

msgid "hide_cheatsheet"
msgstr "Verstecke Cheatsheet"

#, fuzzy
msgid "hide_classes"
msgstr "Hide classes"

msgid "hide_keyword_switcher"
msgstr "Verstecke Schlüsselwortumschalter"

#, fuzzy
msgid "hide_slides"
msgstr "Hide slides"

msgid "highest_level_reached"
msgstr "Höchstes erreichtes Level"

msgid "highest_quiz_score"
msgstr "Höchster Quiz Punktestand"

msgid "hint"
msgstr "Hinweis?"

msgid "ill_work_some_more"
msgstr "Ich werde noch ein wenig weiter dran arbeiten"

#, fuzzy
msgid "image_invalid"
msgstr "Das gewählte Bild ist ungültig."

msgid "incomplete_command_exception"
msgstr "Unvollständiges Kommando"

#, fuzzy
msgid "incorrect_handling_of_quotes_exception"
msgstr "Incorrect handling of quotes"

#, fuzzy
msgid "incorrect_use_of_types_exception"
msgstr "Incorrect use of types"

msgid "incorrect_use_of_variable_exception"
msgstr "Falsche Nutzung von Variablen"

#, fuzzy
msgid "indentation_exception"
msgstr "Incorrect Indentation"

msgid "input"
msgstr "Eingabe aus `{ask}`"

#, fuzzy
msgid "input_variable_role"
msgstr "input"

msgid "integer"
msgstr "eine ganze Zahl"

msgid "invalid_class_link"
msgstr "Ungültiger Link zum Beitreten zu einer Klasse."

msgid "invalid_command_exception"
msgstr "Ungültiges Kommando"

#, fuzzy
msgid "invalid_keyword_language_comment"
msgstr "# The provided keyword language is invalid, keyword language is set to English"

#, fuzzy
msgid "invalid_language_comment"
msgstr "# The provided language is invalid, language set to English"

#, fuzzy
msgid "invalid_level_comment"
msgstr "# The provided level is invalid, level is set to level 1"

#, fuzzy
msgid "invalid_program_comment"
msgstr "# The provided program is invalid, please try again"

msgid "invalid_teacher_invitation_code"
msgstr "Der Einladungscode als Lehrkraft ist ungültig. Um Lehrkraft zu werden, kontaktiere hello@hedy.org."

msgid "invalid_tutorial_step"
msgstr "Ungültiger Schritt im Tutorial"

msgid "invalid_username_password"
msgstr "Benutzername/Passwort ist ungültig."

msgid "invite_by_username"
msgstr "Einladen mit Benutzername"

msgid "invite_date"
msgstr "Einladungsdatum"

msgid "invite_message"
msgstr "Du hast eine Einladung zu einer Klasse erhalten"

msgid "invite_prompt"
msgstr "Nutzernamen eingeben"

#, fuzzy
msgid "invite_teacher"
msgstr "Invite a teacher"

msgid "join_class"
msgstr "Klasse beitreten"

msgid "join_prompt"
msgstr "Zum Beitreten benötigst du ein Konto. Möchtest du dich registrieren?"

msgid "keybinding_waiting_for_keypress"
msgstr "Warte auf Knopfdruck..."

msgid "keyword_language_invalid"
msgstr "Bitte wähle eine gültige Schlüsselwortsprache (wähle Englisch oder deine eigene Sprache)."

#, fuzzy
msgid "landcode_phone_number"
msgstr "Please also add your country's landcode"

msgid "language"
msgstr "Sprache"

msgid "language_invalid"
msgstr "Bitte wähle eine gültige Sprache."

msgid "languages"
msgstr "Welche dieser Programmiersprachen hast du schonmal verwendet?"

msgid "last_edited"
msgstr "Zuletzt geändert"

msgid "last_update"
msgstr "Letztes Update"

msgid "lastname"
msgstr "Nachname"

msgid "leave_class"
msgstr "Verlasse die Klasse"

msgid "level"
msgstr "Level"

msgid "level_accessible"
msgstr "Level ist offen für Schüler und Schülerinnen"

msgid "level_disabled"
msgstr "Level deaktiviert"

msgid "level_future"
msgstr "Dieses Level öffnet automatisch am "

#, fuzzy
msgid "level_invalid"
msgstr "Dieses Hedy-Level ist ungültig."

msgid "level_not_class"
msgstr "Dieses Level ist in deiner Klasse noch nicht verfügbar"

msgid "level_title"
msgstr "Level"

#, fuzzy
msgid "levels"
msgstr "levels"

msgid "link"
msgstr "Link"

msgid "list"
msgstr "eine Liste"

#, fuzzy
msgid "list_variable_role"
msgstr "list"

msgid "logged_in_to_share"
msgstr "Du musst eingeloggt sein, um Programme zu speichern und zu teilen."

msgid "login"
msgstr "Anmelden"

msgid "login_long"
msgstr "Melde dich mit deinem Konto an"

msgid "login_to_save_your_work"
msgstr "Log dich ein um zu speichern"

msgid "logout"
msgstr "Abmelden"

msgid "longest_program"
msgstr "Längstes Programm"

msgid "mail_change_password_body"
msgstr ""
"Ihr Hedy-Passwort wurde verändert. Wenn Sie das waren, ist alles in Ordnung.\n"
"Wenn Sie ihr Passwort nicht verändert haben, kontaktieren Sie uns bitte sofort, indem Sie auf diese Mail antworten."

msgid "mail_change_password_subject"
msgstr "Dein Hedy-Passwort wurde geändert"

msgid "mail_error_change_processed"
msgstr "Etwas lief schief beim Senden der Validierungs-E-Mail, die Änderungen werden dennoch korrekt verarbeitet."

msgid "mail_goodbye"
msgstr ""
"Programmiere weiter!\n"
"Das Hedy-Team"

msgid "mail_hello"
msgstr "Hi {username}!"

msgid "mail_recover_password_body"
msgstr ""
"Durch Klicken auf diesen Link können Sie ein neues Hedy-Passwort festlegen. Der Link ist für <b>4</b> Stunden gültig.\n"
"Wenn Sie keine Zurücksetzung angefordert haben, können Sie diese Mail ignorieren: {link}"

msgid "mail_recover_password_subject"
msgstr "Passwort-Reset anfordern."

msgid "mail_reset_password_body"
msgstr ""
"Ihr Hedy-Passwort wurde zurückgesetzt. Wenn Sie das waren, ist alles in Ordnung.\n"
"Wenn Sie ihr Passwort nicht verändert haben, kontaktieren Sie uns bitte sofort, indem Sie auf diese Mail antworten."

msgid "mail_reset_password_subject"
msgstr "Dein Hedy-Passwort wurde zurückgesetzt"

msgid "mail_welcome_teacher_body"
msgstr ""
"<strong>Welcome!</strong>\n"
"Glückwunsch zu Ihrem neuen Hedy Lehrer-Konto. Willkommen in der Community von Hedy-Lehrenden aus aller Welt!\n"
"\n"
"<strong>Wofür Lehrer-Konten gut sind</strong>\n"
"Sie haben nun einige Optionen zur Verfügung.\n"
"\n"
"1. Weiterführende Erklärungen finden Sie in der <a href=\"https://hedy.org/for-teachers/manual\">Anleitung für Lehrende</a>.\n"
"2. Mit Ihrem Lehrer-Konto können Sie Klassen erstellen. Ihre Schülerinnen in Schüler können Ihren Klassen beitreten und ihren Lernfortschritt sehen. Klassen werden erstellt und verwaltet über die <a href=\"https://hedycode.com/for-teachers\">Seite für Lehrende</a>.\n"
"3. Sie können Ihre Klassen vollständig personalisieren. Beispielsweise können sie Levels öffnen oder schließen, Abenteuer verfügbar machen oder deaktivieren und ihre eigenen Abenteuer erstellen!\n"
"\n"
"<strong>Treten Sie unserer Online-Community bei!</strong>\n"
"Alle Hedy Lehrer, Programmierer und andere Fans sind eingeladen, unserem <a href=\"https://discord.gg/8yY7dEme9r\">Discord-Server</a> beizutreten. Dies ist der perfekte Ort, um sich über Hedy auszutauschen: es gibt Kanäle, in denen Sie coole Projekte und Unterrichtsmaterialien präsentieren können, es gibt Kanäle für Fehlerberichte and Kanäle, um mit anderen Hedy-Lehrer und dem Hedy-Team zu chatten.\n"
"\n"
"<strong>Wie Sie Hilfe erhalten</strong>\n"
"Sollten Sie etwas unklar finden, können Sie uns auf Discord kontaktieren, oder uns eine <a href=\"mailto: hello@hedy.org\">Email senden</a>.\n"
"\n"
"<strong>Wie Sie Bugs/Fehler melden</strong>\n"
"Auf Discord haben wir einen eigenen Kanal für Fehlermeldungen/ Bugs, genannt #bugs. Dieser ist der perfekte Ort, um uns über Fehler und technische Probleme zu informieren, auf die Sie gestoßen sind. Falls Sie GitHub nutzen, können Sie dort eine <a href=\"https://github.com/hedyorg/hedy/issues/new?assignees=&labels=&template=bug_report.md&title=%5BBUG%5D\">Issue</a> erstellen.\n"

msgid "mail_welcome_teacher_subject"
msgstr "Dein Hedy-Lehr-Konto ist bereit"

msgid "mail_welcome_verify_body"
msgstr ""
"Dein Hedy-Konto wurde erfolgreich angelegt. Willkommen!\n"
"Bitte klicke auf diesen Link, um deine E-Mail-Adresse zu bestätigen: {link}"

msgid "mail_welcome_verify_subject"
msgstr "Willkommen bei Hedy"

msgid "mailing_title"
msgstr "Abonniere den Hedy-Newsletter"

msgid "main_subtitle"
msgstr "Eine mitwachsende Programmiersprache"

msgid "main_title"
msgstr "Hedy"

msgid "make_sure_you_are_done"
msgstr "Stelle sicher, dass du fertig bist! Du wirst dein Programm nicht mehr ändern können, nach du \"Abgeben\" geklickt hast."

msgid "male"
msgstr "männlich"

msgid "mandatory_mode"
msgstr "Verpflichtender Entwicklermodus"

#, fuzzy
msgid "more_info"
msgstr "More information"

#, fuzzy
msgid "more_options"
msgstr "More options"

#, fuzzy
msgid "multiple_keywords_warning"
msgstr "You are trying to use the keyword {orig_keyword}, but this keyword might have several meanings. Please choose the one you're trying to use from this list and copy paste it in your code, curly braces included: {keyword_list}"

msgid "multiple_levels_warning"
msgstr "We've noticed you have both selected several levels and included code snippets in your adventure, this might cause issues with the syntax highlighter and the automatic translation of keywords"

msgid "my_account"
msgstr "Mein Konto"

msgid "my_adventures"
msgstr "Meine Abenteuer"

msgid "my_classes"
msgstr "Meine Klassen"

msgid "my_messages"
msgstr "Meine Nachrichten"

msgid "my_public_profile"
msgstr "Mein öffentliches Profil"

msgid "name"
msgstr "Name"

msgid "nav_explore"
msgstr "Erkunde"

msgid "nav_hedy"
msgstr "Hedy"

msgid "nav_learn_more"
msgstr "Mehr Infos"

msgid "nav_start"
msgstr "Willkommen"

msgid "new_password"
msgstr "Neues Passwort"

msgid "new_password_repeat"
msgstr "Wiederhole das neue Passwort"

msgid "newline"
msgstr "eine neue Zeile"

msgid "next_exercise"
msgstr "Nächste Übung"

msgid "next_page"
msgstr "Nächste Seite"

msgid "next_step_tutorial"
msgstr "Nächster Schritt >>>"

msgid "no"
msgstr "Nein"

msgid "no_account"
msgstr "Hast du noch kein Konto?"

msgid "no_accounts"
msgstr "Es gibt keine Konten zu erstellen."

#, fuzzy
msgid "no_adventures_yet"
msgstr "There are no public adventures yet..."

msgid "no_more_flat_if"
msgstr "Ab Level 8 muss die Zeile nach `{if}` mit 4 Leerzeichen beginnen."

#, fuzzy
msgid "no_programs"
msgstr "Du hast noch kein Programm."

msgid "no_shared_programs"
msgstr "hat keine geteilten Programme..."

#, fuzzy
msgid "no_students"
msgstr "There are no students in this class"

msgid "no_such_adventure"
msgstr "Dieses Abenteuer existiert nicht!"

msgid "no_such_class"
msgstr "Keine solche Hedy-Klasse."

msgid "no_such_level"
msgstr "Dieses Level existiert nicht!"

msgid "no_such_program"
msgstr "Dieses Hedy Programm gibt es nicht!"

msgid "no_tag"
msgstr "Kein Tag angegeben!"

#, fuzzy
msgid "not_adventure_yet"
msgstr "You must fill in an adventure name first"

msgid "not_enrolled"
msgstr "Du bist anscheinend nicht für diesen Unterricht angemeldet!"

msgid "not_in_class_no_handin"
msgstr "Du bist in keiner Klasse, also besteht keine Notwendigkeit etwas abgeben."

msgid "not_logged_in_cantsave"
msgstr "Dein Programm wird nicht gespeichert."

msgid "not_logged_in_handin"
msgstr "Du musst eingeloggt sein, um eine Lösung abzugeben."

msgid "not_teacher"
msgstr "Du bist anscheinend nicht die Lehrkraft!"

msgid "number"
msgstr "eine Zahl"

msgid "number_lines"
msgstr "Anzahl an Zeilen"

#, fuzzy
msgid "number_of_errors"
msgstr "Number of errors: {number_of_errors}"

msgid "number_programs"
msgstr "Anzahl von Programmen"

msgid "ok"
msgstr "OK"

#, fuzzy
msgid "one_level_error"
msgstr "You need to select at least one level."

msgid "only_you_can_see"
msgstr "Nur du kannst dieses Programm sehen."

msgid "open"
msgstr "Öffnen"

msgid "opening_date"
msgstr "Öffnungsdatum"

msgid "opening_dates"
msgstr "Level verwalten"

msgid "option"
msgstr "Option"

msgid "or"
msgstr "oder"

msgid "other"
msgstr "divers"

msgid "other_block"
msgstr "Andere visuelle Programmierumgebung"

msgid "other_settings"
msgstr "Andere Einstellungen"

msgid "other_source"
msgstr "Andere"

msgid "other_text"
msgstr "Andere Programmierprache"

msgid "overwrite_warning"
msgstr "Du hast bereits eine Programm mit diesem Namen, wenn du jetzt speicherst überschreibst du das Vorhandene. Bist du dir sicher?"

#, fuzzy
msgid "owner"
msgstr "Owner"

msgid "page_not_found"
msgstr "Die Seite konnte nicht gefunden werden!"

#, fuzzy
msgid "pair_with_teacher"
msgstr "I would like to be paired with another teacher for help"

msgid "parsons_title"
msgstr "Puzzle"

msgid "password"
msgstr "Passwort"

msgid "password_change_not_allowed"
msgstr "Du hast nicht die Erlaubnis das Passwort dieses Nutzers zu ändern."

msgid "password_change_prompt"
msgstr "Bist Du sicher, dass Du dieses Passwort ändern willst?"

msgid "password_change_success"
msgstr "Das Passwort der Person wurde erfolgreich geändert."

msgid "password_invalid"
msgstr "Dein Passwort ist ungültig."

msgid "password_repeat"
msgstr "Wiederhole Passwort"

msgid "password_resetted"
msgstr "Dein Passwort ist erfolgreich zurückgesetzt worden. Bitte log dich ein."

msgid "password_six"
msgstr "Dein Passwort muss mindestens sechs Zeichen enthalten."

msgid "password_updated"
msgstr "Das Passwort wurde aktualisiert."

msgid "passwords_six"
msgstr "Das Passwort muss aus mindestens sechs Zeichen bestehen."

msgid "pending_invites"
msgstr "Ausstehende Einladungen"

msgid "people_with_a_link"
msgstr "Andere, die einen Link haben, können dieses Programm sehen. Es kann auch auf der Entdecke-Seite gefunden werden."

msgid "percentage"
msgstr "Anteil"

msgid "period"
msgstr "ein Punkt"

msgid "personal_text"
msgstr "Persönlicher Text"

msgid "personal_text_invalid"
msgstr "Dein persönlicher Text ist ungültig."

#, fuzzy
msgid "phone_number"
msgstr "Phone number"

msgid "postfix_classname"
msgstr "Postfix Klassenname"

msgid "preferred_keyword_language"
msgstr "Bevorzugte Schlüsselwortsprache"

msgid "preferred_language"
msgstr "Bevorzugte Sprache"

msgid "preview"
msgstr "Vorschau"

#, fuzzy
msgid "preview_teacher_mode"
msgstr "This account is for you to try out Hedy, note that you need to sign out and create an actual account to save your progress."

#, fuzzy
msgid "previewing_adventure"
msgstr "Previewing adventure"

#, fuzzy
msgid "previewing_class"
msgstr "You are previewing class <em>{class_name}</em> as a teacher."

msgid "previous_campaigns"
msgstr "Bisherige Newsletter anzeigen"

#, fuzzy
msgid "previous_page"
msgstr "Previous page"

msgid "print_logo"
msgstr "drucke"

msgid "privacy_terms"
msgstr "Privatsphäre"

msgid "private"
msgstr "Privat"

msgid "profile_logo_alt"
msgstr "Profil-Symbol."

msgid "profile_picture"
msgstr "Profilbild"

msgid "profile_updated"
msgstr "Das Profil wurde aktualisiert."

msgid "profile_updated_reload"
msgstr "Profil geupdatet, Seite wird neu geladen."

msgid "program_contains_error"
msgstr "Dieses Programm enthält einen Fehler, bist du dir sicher, dass du es teilen möchtest?"

msgid "program_header"
msgstr "Meine Programme"

msgid "program_too_large_exception"
msgstr "Programme zu groß"

msgid "programming_experience"
msgstr "Hast du schon mal programmiert?"

msgid "programming_invalid"
msgstr "Bitte nutze eine gültige Programmiersprache."

msgid "programs"
msgstr "Programme"

msgid "prompt_join_class"
msgstr "Willst du dieser Klasse beitreten?"

msgid "public"
msgstr "Öffentlich"

msgid "public_adventures"
msgstr "Browse public adventures"

#, fuzzy
msgid "public_content"
msgstr "Public content"

#, fuzzy
msgid "public_content_info"
msgstr "You can also look for public adventures and use them as an example."

msgid "public_invalid"
msgstr "Diese Einverständnisauswahl ist ungültig"

msgid "public_profile"
msgstr "Öffentliches Profil"

msgid "public_profile_info"
msgstr "Wenn ich dieses Kästchen auswähle, mache ich mein Profil für alle sichtbar. Sei vorsichtig und teile keine persönlichen Informationen wie deinen Namen oder deine Adresse, weil jeder in der Lage ist, es zu sehen!"

msgid "public_profile_updated"
msgstr "Öffentliches Profil wurde aktualisiert. Die Seite wird neu geladen."

msgid "question mark"
msgstr "ein Fragezeichen"

msgid "quiz_logo_alt"
msgstr "Quiz-Logo"

msgid "quiz_score"
msgstr "Quiz-Punkte"

msgid "quiz_tab"
msgstr "Quiz"

msgid "quiz_threshold_not_reached"
msgstr "Quiz-Anforderungen zum Freischalten dieses Levels nicht erfüllt"

msgid "read_code_label"
msgstr "Vorlesen"

msgid "recent"
msgstr "Zuletzt verwendete Programme"

msgid "recover_password"
msgstr "Passwort-Reset anfordern"

msgid "regress_button"
msgstr "Gehe zurück zu Level {level}"

msgid "remove"
msgstr "Löschen"

msgid "remove_customization"
msgstr "Modifikationen entfernen"

msgid "remove_customizations_prompt"
msgstr "Bist du dir sicher, dass du die Modifikationen dieser Klasse entfernen möchtest?"

msgid "remove_student_prompt"
msgstr "Soll der/die Schüler*in aus der Klasse entfernt werden?"

#, fuzzy
msgid "remove_user_prompt"
msgstr "Confirm removing this user from the class."

msgid "repair_program_logo_alt"
msgstr "Repariere Programm Symbol"

#, fuzzy
msgid "repeat_dep"
msgstr "Starting in level 8, `{repeat}` needs to be used with indentation. You can see examples on the `{repeat}` tab in level 8."

msgid "repeat_match_password"
msgstr "Das wiederholte Passwort stimmt nicht mit dem ersten überein."

msgid "repeat_new_password"
msgstr "Wiederhole neues Passwort"

msgid "report_failure"
msgstr "Dieses Programm existiert nicht oder ist nicht öffentlich"

msgid "report_program"
msgstr "Bist du dir sicher, dass du dieses Programm melden möchtest?"

msgid "report_success"
msgstr "Dieses Programm wurde gemeldet"

#, fuzzy
msgid "request_invalid"
msgstr "Request invalid"

#, fuzzy
msgid "request_teacher"
msgstr "Möchtest du dich für einen Lehr-Konto bewerben?"

#, fuzzy
msgid "request_teacher_account"
msgstr "Lehr-Konto anfordern"

msgid "required_field"
msgstr "* zeigt erforderliche Felder an"

msgid "reset_adventure_prompt"
msgstr "Bist du dir sicher, dass du alle ausgewählten Abenteuer zurücksetzen möchtest?"

msgid "reset_adventures"
msgstr "Ausgewählte Abenteuer zurücksetzen"

msgid "reset_button"
msgstr "Zurücksetzen"

msgid "reset_password"
msgstr "Passwort zurücksetzen"

msgid "reset_view"
msgstr "Reset"

msgid "retrieve_adventure_error"
msgstr "Du darfst dieses Abenteuer nicht sehen!"

msgid "retrieve_class_error"
msgstr "Nur Lehrpersonen können Klassen laden"

#, fuzzy
msgid "retrieve_tag_error"
msgstr "Error retrieving tags"

#, fuzzy
msgid "role"
msgstr "Role"

msgid "run_code_button"
msgstr "Programm ausführen"

msgid "save_parse_warning"
msgstr "Dieses Programm enthält einen Fehler, bist du dir sicher, dass du es speichern möchtest?"

msgid "save_prompt"
msgstr "Du brauchst ein Konto, um deine Programme zu speichern. Möchtest du dich jetzt anmelden?"

msgid "save_success_detail"
msgstr "Programm erfolgreich gespeichert."

msgid "score"
msgstr "Punkte"

msgid "search"
msgstr "Suche..."

msgid "search_button"
msgstr "Suche"

#, fuzzy
msgid "second_teacher"
msgstr "Second teacher"

#, fuzzy
msgid "second_teacher_copy_prompt"
msgstr "Are you sure you want to copy this teacher?"

#, fuzzy
msgid "second_teacher_prompt"
msgstr "Enter a teacher username to invite them."

#, fuzzy
msgid "second_teacher_warning"
msgstr "All teachers in this class can customize it."

msgid "see_certificate"
msgstr "Zertifikat für {username} ansehen!"

msgid "select"
msgstr "Auswahl"

msgid "select_adventures"
msgstr "Wähle und ordne Abenteuer"

msgid "select_all"
msgstr "Select all"

#, fuzzy
msgid "select_lang"
msgstr "Select language"

msgid "select_levels"
msgstr "Wähle Level"

#, fuzzy
msgid "select_tag"
msgstr "Select tag"

msgid "selected"
msgstr "Selected"

msgid "self_removal_prompt"
msgstr "Bist du dir sicher, dass du die Klasse verlassen möchtest?"

msgid "send_password_recovery"
msgstr "Wiederherstellungslink für Passwort versenden"

msgid "sent_by"
msgstr "Diese Einladung wurde gesendet von"

msgid "sent_password_recovery"
msgstr "Du solltest bald eine Email mit Anweisungen zum Zurücksetzen des Passworts erhalten."

msgid "settings"
msgstr "Meine persönlichen Einstellungen"

msgid "share_by_giving_link"
msgstr "Zeige dein Programm anderen, indem du ihnen den Link unten gibst:"

msgid "share_your_program"
msgstr "Teile dein Programm"

msgid "signup_student_or_teacher"
msgstr "Bist du Schüler(in) oder Lehrperson?"

msgid "single quotes"
msgstr "ein einfaches Anführungszeichen"

msgid "slash"
msgstr "ein Schrägstrich"

#, fuzzy
msgid "sleeping"
msgstr "Sleeping..."

#, fuzzy
msgid "slides"
msgstr "Slides"

#, fuzzy
msgid "slides_for_level"
msgstr "Slides for level"

#, fuzzy
msgid "slides_info"
msgstr "For each level of Hedy, we have created slides to help you teach. The slides contain explanations of each level, and Hedy examples that you can run inside the slides. Just click the link and get started! the Introduction slides are a general explanation of Hedy before level 1 The slides were created using <a href=\"https://slides.com\">slides.com</a>. If you want to adapt them yourself, you can download them, and then upload the resulting zip file to <a href=\"https://slides.com\">slides.com</a>. You can find more information about the slides in the <a href=\"https://hedy.org/for-teachers/manual/features\">teacher's manual</a>."

msgid "social_media"
msgstr "Soziale Medien"

#, fuzzy
msgid "solution_example"
msgstr "Solution Example"

#, fuzzy
msgid "solution_example_explanation"
msgstr "This is where the solution of your adventure goes. This can be used if you want to share this adventure with other teacher's, so they can know what your suggested solution is."

msgid "something_went_wrong_keyword_parsing"
msgstr "Es gibt einen Fehler in deinem Abenteuer, sind alle Schlüsselwörter korrekt mit { } umgeben?"

msgid "space"
msgstr "ein Leerzeichen"

msgid "star"
msgstr "ein Stern"

#, fuzzy
msgid "start_learning"
msgstr "Start learning"

msgid "start_quiz"
msgstr "Quiz starten"

#, fuzzy
msgid "start_teaching"
msgstr "Start teaching"

msgid "step_title"
msgstr "Aufgabe"

#, fuzzy
msgid "stepper_variable_role"
msgstr "stepper"

msgid "stop_code_button"
msgstr "Programm stoppen"

msgid "string"
msgstr "Text"

#, fuzzy
msgid "student"
msgstr "Student"

#, fuzzy
msgid "student_adventures_table"
msgstr "Student's Adventures"

#, fuzzy
msgid "student_adventures_table_explanation"
msgstr "This table displays the programs created by students for each adventure in a level. By clicking the eye icon, you can view the program's page; after reviewing the program, you can tick the checkmark to indicate completion."

msgid "student_already_in_class"
msgstr "Diese(r) Schüler(in) ist bereits in deiner Klasse."

msgid "student_already_invite"
msgstr "Diese(r) Schüler(in) hat bereits eine ausstehende Einladung."

#, fuzzy
msgid "student_information"
msgstr "Student's Information"

#, fuzzy
msgid "student_information_explanation"
msgstr "This table displays basic information about the students in your class. There are also several actions you can do in this table: change the password of a student by clicking the pencil icon, view the program's page of a student by clicking the code icon, and delete a student from the class by clicking the red bin icon."

#, fuzzy
msgid "student_not_allowed_in_class"
msgstr "Student not allowed in class"

msgid "student_not_existing"
msgstr "Dieser Nutzername existiert nicht."

msgid "student_signup_header"
msgstr "Schüler(in)"

msgid "students"
msgstr "Schüler*innen"

msgid "submission_time"
msgstr "Eingereicht um"

msgid "submit_answer"
msgstr "Frage beantworten"

msgid "submit_program"
msgstr "Absenden"

msgid "submit_warning"
msgstr "Bist du dir sicher dass du das Programm absenden willst?"

msgid "submitted"
msgstr "Eingereicht"

msgid "submitted_header"
msgstr "Das ist ein bereits versendetes Programm und kann nicht mehr geändert werden."

msgid "subscribe"
msgstr "Abonnieren"

msgid "subscribe_newsletter"
msgstr "Abonniere den Newsletter"

#, fuzzy
msgid "successful_runs"
msgstr "Successful runs: {successful_runs}"

#, fuzzy
msgid "suggestion_color"
msgstr "Try using another color"

#, fuzzy
msgid "suggestion_note"
msgstr "Use a note between C0 and B9 or a number between 1 and 70"

#, fuzzy
msgid "suggestion_number"
msgstr "Try changing the value to a number"

msgid "suggestion_numbers_or_strings"
msgstr "Try changing the values to be all text or all numbers"

msgid "surname"
msgstr "Vorname"

#, fuzzy
msgid "survey"
msgstr "Survey"

#, fuzzy
msgid "survey_completed"
msgstr "Survey completed"

#, fuzzy
msgid "survey_skip"
msgstr "Don't show this again"

#, fuzzy
msgid "survey_submit"
msgstr "Submit"

#, fuzzy
msgid "tag_in_adventure"
msgstr "Tag in adventure"

#, fuzzy
msgid "tag_input_placeholder"
msgstr "Enter a new tag"

#, fuzzy
msgid "tags"
msgstr "Tags"

msgid "teacher"
msgstr "Lehrer"

msgid "teacher_invalid"
msgstr "Dein LehrerIn-Wert ist ungültig."

msgid "teacher_invitation_require_login"
msgstr "Um dein LehrerIn Profil zu erstellen musst du dich anmelden. Wenn du noch kein Konto besitzt, dann erstell dir bitte eins."

msgid "teacher_manual"
msgstr "Lehranleitung"

msgid "teacher_signup_header"
msgstr "Lehrperson"

msgid "teacher_welcome"
msgstr "Willkommen bei Hedy! Du bist nun eine stolze BesitzerIn eines LehrerIn Kontos, welches dir erlaubt Klassen zu erstellen und Schüler einzuladen."

#, fuzzy
msgid "teachers"
msgstr "Teachers"

msgid "template_code"
msgstr ""
"Dies ist die Erklärung zu meinem Abenteuer!\n"
"\n"
"So kann ich einen Befehl zeigen: <code>{print}</code>\n"
"\n"
"Aber manchmal möchte ich ein Stück Code wie folgt zeigen:\n"
"<pre>\n"
"ask Wie ist dein Name?\n"
"echo also ist dein Name \n"
"</pre>"

msgid "this_turns_in_assignment"
msgstr "Dies gibt deine Lösung an deine Lehrerin oder deinen Lehrer ab."

msgid "title"
msgstr "Titel"

msgid "title_admin"
msgstr "Hedy - Administratorseite"

msgid "title_class-overview"
msgstr "Hedy - Klassenüberblick"

msgid "title_customize-adventure"
msgstr "Hedy - Bearbeite Abenteuer"

msgid "title_customize-class"
msgstr "Hedy - Klasse anpassen"

msgid "title_explore"
msgstr "Hedy - Erkunden"

msgid "title_for-teacher"
msgstr "Hedy - Für Lehrende"

msgid "title_join-class"
msgstr "Hedy - Klasse beitreten"

msgid "title_learn-more"
msgstr "Hedy - Mehr erfahren"

msgid "title_login"
msgstr "Hedy - Login"

msgid "title_my-profile"
msgstr "Hedy - Mein Konto"

msgid "title_privacy"
msgstr "Hedy - Datenschutzerklärung"

msgid "title_programs"
msgstr "Hedy - Meine Programme"

#, fuzzy
msgid "title_public-adventures"
msgstr "Hedy - Public adventures"

msgid "title_recover"
msgstr "Hedy - Konto wiederherstellen"

msgid "title_reset"
msgstr "Hedy - Passwort zurücksetzen"

msgid "title_signup"
msgstr "Hedy - Konto erstellen"

msgid "title_start"
msgstr "Hedy - Eine graduelle Programmiersprache"

msgid "title_view-adventure"
msgstr "Hedy - Abenteuer ansehen"

msgid "token_invalid"
msgstr "Dein Token ist ungültig."

#, fuzzy
msgid "tooltip_level_locked"
msgstr "Your teacher disabled this level"

msgid "translate_error"
msgstr "Während der Übersetzung des Codes ist etwas schiefgegangen. Versuche, den Code auszuführen, um zu sehen, ob er einen Fehler enthält. Fehlerhafter Code kann nicht übersetzt werden."

msgid "translating_hedy"
msgstr "Hedy übersetzen"

msgid "translator"
msgstr "Übersetzer"

#, fuzzy
msgid "turned_into_teacher"
msgstr "Congratulations! You successfully turned into a teacher."

msgid "tutorial"
msgstr "Anleitung"

msgid "tutorial_code_snippet"
msgstr ""
"{print} Hallo Welt!\n"
"{print} Ich lerne Hedy mit dem Hedy-Tutorial!"

msgid "tutorial_message_not_found"
msgstr "Der angefragt Tutorial-Schritt konnte nicht gefunden werden…"

msgid "tutorial_title_not_found"
msgstr "Tutorial-Schritt nicht gefunden"

msgid "unauthorized"
msgstr "Du hast keine Zugriffsrechte für diese Seite"

#, fuzzy
msgid "unfavourite_confirm"
msgstr "Are you sure you want to unfavourite this program?"

#, fuzzy
msgid "unfavourite_success"
msgstr "Your program is unfavourited."

msgid "unique_usernames"
msgstr "Alle Nutzernamen müssen einzigartig sein."

#, fuzzy
msgid "unknown_variable_role"
msgstr "unknown"

msgid "unlock_thresholds"
msgstr "Schalte Level.Grenzen frei"

msgid "unsaved_class_changes"
msgstr "Es gibt ungespeicherte Änderungen, bist du dir sicher, dass du diese Seite verlassen möchtest?"

#, fuzzy
msgid "unsubmit_program"
msgstr "Unsubmit program"

#, fuzzy
msgid "unsubmit_warning"
msgstr "Are you sure you want to unsubmit this program?"

#, fuzzy
msgid "unsubmitted"
msgstr "Unsubmitted"

msgid "update_adventure_prompt"
msgstr "Bist du sicher, dass du dieses Abenteuer updaten möchtest?"

msgid "update_public"
msgstr "Öffentliches Profil-Update"

msgid "updating_indicator"
msgstr "Updatet"

msgid "use_of_blanks_exception"
msgstr "Nutzung von Leerzeichen in Programmen"

#, fuzzy
msgid "use_of_nested_functions_exception"
msgstr "Use of nested functions"

#, fuzzy
msgid "used_in"
msgstr "Used in:"

msgid "user"
msgstr "Nutzer"

msgid "user_inexistent"
msgstr "Dieser Nutzer existiert nicht"

msgid "user_not_private"
msgstr "Dieser Nutzer existiert nicht oder hat kein öffentliches Profil"

msgid "username"
msgstr "Benutzername"

msgid "username_empty"
msgstr "Du hast keinen Nutzernamen eingegeben!"

msgid "username_invalid"
msgstr "Dein Nutzername ist ungültig."

msgid "username_special"
msgstr "Der Benutzername darf nicht `:` oder `@` enthalten."

msgid "username_three"
msgstr "Der Benutzername muss mindestens aus drei Zeichen bestehen."

msgid "usernames_exist"
msgstr "Einer oder mehrere Nutzernamen sind bereits in Verwendung."

msgid "value"
msgstr "Wert"

#, fuzzy
msgid "view_adventures"
msgstr "View adventures"

#, fuzzy
msgid "view_classes"
msgstr "View classes"

msgid "view_program"
msgstr "Programm ansehen"

#, fuzzy
msgid "view_slides"
msgstr "View slides"

#, fuzzy
msgid "waiting_for_submit"
msgstr "Waiting for submit"

#, fuzzy
msgid "walker_variable_role"
msgstr "walker"

msgid "what_is_your_role"
msgstr "Was ist deine Rolle?"

msgid "what_should_my_code_do"
msgstr "Was soll mein Code tun?"

msgid "year_invalid"
msgstr "Bitte ein Jahr zwischen 1900 und {current_year} eingeben."

msgid "yes"
msgstr "Ja"

msgid "your_personal_text"
msgstr "Dein persönlicher Text..."

msgid "your_program"
msgstr "Dein Programm"

#~ msgid "create_account_explanation"
#~ msgstr "Dein eigenes Konto erlaubt es dir, deine Programme zu speichern."

#~ msgid "only_teacher_create_class"
#~ msgstr "Only teachers are allowed to create classes!"

#~ msgid "keyword_support"
#~ msgstr "Translated keywords"

#~ msgid "non_keyword_support"
#~ msgstr "Translated content"

#~ msgid "try_button"
#~ msgstr "Try"

#~ msgid "select_own_adventures"
#~ msgstr "Select own adventures"

#~ msgid "view"
#~ msgstr "Ansehen"

#~ msgid "class"
#~ msgstr "Klasse"

#~ msgid "save_code_button"
#~ msgstr "Code speichern"

#~ msgid "share_code_button"
#~ msgstr "Code speichern & teilen"

#~ msgid "classes_invalid"
#~ msgstr "Die Liste ausgewählter Klassen ist ungültig"

#~ msgid "directly_add_adventure_to_classes"
#~ msgstr "Möchtest du dieses Abenteuer direkt zu einer deiner Klassen hinzufügen?"

#~ msgid "hand_in_assignment"
#~ msgstr "Lösung abgeben"

#~ msgid "select_a_level"
#~ msgstr "Wähle ein Level"

#~ msgid "answer_invalid"
#~ msgstr "Dein Passwort ist ungültig."

#~ msgid "available_adventures_level"
#~ msgstr "Verfügbare Abenteuer-Level"

#~ msgid "customize_class_exp_1"
#~ msgstr "Hallo! Auf dieser Seite können Sie ihre Klasse anpassen. Durch Auswählen von Levels und Abenteuern können Sie bestimmen, was ein/e Schüler/in sehen kann. Sie können ebenfalls Ihre selbst erstellten Abenteuer zu Levels hinzufügen. Standardmäßig sind alle Levels und Standard-Abenteuer ausgewählt.<b>Hinweis:</b>Nicht jedes Abenteuer ist in jedem Level verfügbar. Sie können Anpassungen wie folgt vornehmen:"

#~ msgid "customize_class_exp_2"
#~ msgstr "Du kannst diese Einstellungen später immer noch ändern. Zum Beispiel, kannst du bestimmte Abenteuer oder Level verfügbar machen während du unterrichtest. Auf diese Weise ist es leicht für dich festzulegen an welchen Leveln und Abenteuern deine Schülerinnen und Schüler arbeiten werden. Wenn du alles verfügbar machen möchtest, ist es am Leichtesten alle Sondereinstellungen zu entfernen."

#~ msgid "customize_class_step_1"
#~ msgstr "Wähle Level für deine Klasse, indem du den Level-Knopf drückst"

#~ msgid "customize_class_step_2"
#~ msgstr "Du kannst das Level, dass du bearbeiten möchtest, im \"Wähle ein Level\"-Menü auswählen"

#~ msgid "customize_class_step_3"
#~ msgstr "Ordne die Abenteuer so an wie du sie im Level anzeigen möchtest. Das \"Verfügbare Abenteuer\"-Menü enthält die Abenteuer, die in diesem Level nicht enthalten sind."

#~ msgid "customize_class_step_4"
#~ msgstr "Das \"Verfügbare Abenteuer\"-Menü enthält auch deine eigenen Abenteuer. Sobald hinzugefügt, kannst du sie hin und her neben die anderen Abenteuer bewegen."

#~ msgid "customize_class_step_5"
#~ msgstr "Du kannst ein Abenteuer entfernen, indem du den X-Knopf anklickst und es wird im \"Verfügbare Abenteuer\"-Menü erscheinen"

#~ msgid "customize_class_step_6"
#~ msgstr "Wähle ein Öffnungsdatum für jedes Level aus (du kannst es auch leer lassen)"

#~ msgid "customize_class_step_7"
#~ msgstr "Wähle andere Einstellungen"

#~ msgid "customize_class_step_8"
#~ msgstr "Wähle \"Speichern\" -> Du bist fertig!"

#~ msgid "example_code_header"
#~ msgstr "Hedy Beispiel-Code"

#~ msgid "feedback_failure"
#~ msgstr "Falsch!"

#~ msgid "feedback_success"
#~ msgstr "Gut!"

#~ msgid "go_to_first_question"
#~ msgstr "Gehe zu Frage 1"

#~ msgid "question"
#~ msgstr "Frage"

#~ msgid "question_doesnt_exist"
#~ msgstr "Diese Frage existiert nicht"

#~ msgid "question_invalid"
#~ msgstr "Dein Token ist ungültig."

#~ msgid "too_many_attempts"
#~ msgstr "Zu viele Versuche"

#~ msgid "class_stats"
#~ msgstr "Klassenstatistik"

#~ msgid "visit_own_public_profile"
#~ msgstr "Besuche dein eigenes Profil"

#~ msgid "title_class logs"
#~ msgstr "Hedy - Logs"

#~ msgid "title_class statistics"
#~ msgstr "Meine Statistiken"

#~ msgid "disabled_button_locked"
#~ msgstr "Deine Lehrperson hat das Level noch nicht freigeschaltet"

#~ msgid "duplicate_tag"
#~ msgstr "You already have a tag with this name."

#~ msgid "tag_deleted"
#~ msgstr "This tag was successfully deleted."

#~ msgid "no_tags"
#~ msgstr "No tags yet."

#~ msgid "apply_filters"
#~ msgstr "Apply filters"

#~ msgid "write_first_program"
#~ msgstr "Schreibe dein erstes Programm!"

#~ msgid "adventure_exp_1"
#~ msgstr "Tippe das Abenteuer deiner Wahl auf der rechten Seite ein. Nachdem du dein Abenteuer erstellt hast, kannst du es unter \"Modifizierungen\" zu einer deiner Klassen hinzufügen. Wenn du einen Befehl innerhalb deines Abenteuers benennst, nutze bitte folgende Code-Anker:"

#~ msgid "adventure_exp_2"
#~ msgstr "Wenn du echte Code-Schnipsel zeigen möchtest, zum Beispiel um den Schülerinnen und Schülern eine Vorlage zu geben, nutze bitte Vor-Anker wie folgt:"

#~ msgid "hello_world"
#~ msgstr "Hallo Welt!"

#~ msgid "share_confirm"
#~ msgstr "Bist du dir sicher, das Programm zu veröffentlichen?"

#~ msgid "share_success_detail"
#~ msgstr "Programm erfolgreich geteilt."

#~ msgid "unshare_confirm"
#~ msgstr "Bist du sicher, dass du das Programm verbergen möchtest?"

#~ msgid "unshare_success_detail"
#~ msgstr "Programm erfolgreich verborgen."

#~ msgid "hide_parsons"
#~ msgstr "Verstecke Puzzle"

#~ msgid "hide_quiz"
#~ msgstr "Verstecke Quiz"

#~ msgid "back_to_class"
#~ msgstr "Gehe zurück zur Klasse"

#~ msgid "Locked Language Feature"
#~ msgstr "Du benutzt {concept}! Das ist toll, aber {concept} ist noch nicht freigeschaltet! Es wird in einem späteren Level freigeschaltet."

#~ msgid "nested blocks"
#~ msgstr "ein Block in einem Block"

#~ msgid "save"
#~ msgstr "Speichern"

#~ msgid "update_profile"
#~ msgstr "Aktualisiere dein Profil"

#~ msgid "variables"
#~ msgstr "Variablen"

#~ msgid "explore_explanation"
#~ msgstr "Auf dieser Seite kannst du Programme sehen, die andere Hedy-Nutzer erstellt haben. Du kannst nach Hedy-Level und Abenteuer filtern. Klicke auf \"Programm ansehen\" um ein Programm zu öffnen und auszuführen. Programme mit einer roten Kopfzeile enthalten einen Fehler. Du kannst das Programm dennoch öffnen, es auszuführen führt jedoch zu einer Fehlermeldung. Du kannst natürlich versuchen es zu korrigieren! Wenn der Ersteller ein öffentliches Profil hat, kannst du den Nutzernamen anklicken, um das Profil zu besuchen. Dort findest du alle geteilten Programme und vieles mehr!"

#~ msgid "common_errors"
#~ msgstr "Häufige Fehler"

#~ msgid "grid_overview"
#~ msgstr "Übersicht der Programme pro Abenteuer"

#~ msgid "last_error"
#~ msgstr "Letzter Fehler"

#~ msgid "last_program"
#~ msgstr "Letztes Programm"

#~ msgid "live_dashboard"
#~ msgstr "Live Dashboard"

#~ msgid "runs_over_time"
#~ msgstr "Runs over time"

#~ msgid "student_details"
#~ msgstr "Student details"

#~ msgid "achievements_check_icon_alt"
#~ msgstr "Zielerreichungsprüfsymbol"

#~ msgid "country_title"
#~ msgstr "Land"

#~ msgid "create_public_profile"
#~ msgstr "Öffentliches Profil erstellen"

#~ msgid "general"
#~ msgstr "Allgemein"

#~ msgid "hedy_achievements"
#~ msgstr "Hedy Errungenschaften"

#~ msgid "hidden"
#~ msgstr "Versteckt"

#~ msgid "highscore_explanation"
#~ msgstr "Auf dieser Seite kannst du die aktuellen Punktestände, basierend auf den erreichten Leistungen, sehen. Schau dir die Rangfolge entweder aller Nutzerinnen und Nutzer, deines Landes oder deiner Klasse an. Klicke auf einen Namen, um das öffentliche Profil anzuzeigen."

#~ msgid "highscore_no_public_profile"
#~ msgstr "Du hast kein öffentliches Profil und bist daher nicht in der Bestenliste. Möchtest du eines erstellen?"

#~ msgid "highscores"
#~ msgstr "Bestenliste"

#~ msgid "my_achievements"
#~ msgstr "Meine Leistungen"

#~ msgid "no_such_highscore"
#~ msgstr "Bestenliste"

#~ msgid "programs_created"
#~ msgstr "Erstellte Programme"

#~ msgid "programs_saved"
#~ msgstr "Programme gespeichert"

#~ msgid "programs_submitted"
#~ msgstr "Eingereichte Programme"

#~ msgid "title_achievements"
#~ msgstr "Hedy - Meine Erfolge"

#~ msgid "whole_world"
#~ msgstr "Die Welt"

#~ msgid "your_class"
#~ msgstr "Deine Klasse"

#~ msgid "achievement_earned"
#~ msgstr "Du hast eine Leistung erbracht!"

#~ msgid "percentage_achieved"
#~ msgstr "Erreicht von {percentage}% aller Nutzer"

#~ msgid "achievements"
#~ msgstr "Errungenschaften"

#~ msgid "achievements_logo_alt"
#~ msgstr "Errungenschaften Logo"

#~ msgid "amount_submitted"
#~ msgstr "eingereichte Programme"

#~ msgid "last_achievement"
#~ msgstr "Zuletzt verdiente Errungenschaft"

#~ msgid "no_certificate"
#~ msgstr "Dieser Nutzer hat noch kein Hedy Abschlusszertifikat"

#~ msgid "number_achievements"
#~ msgstr "Anzahl an Errungenschaften"

#~ msgid "create_question"
#~ msgstr "Möchtest du eines erstellen?"

#~ msgid "explore_programs"
#~ msgstr "Entdecke die Programme"

#~ msgid "explore_programs_logo_alt"
#~ msgstr "Entdecke Programme Symbol"

#~ msgid "hedy_tutorial_logo_alt"
#~ msgstr "Hedy Anleitung Symbol"

#~ msgid "no_public_profile"
#~ msgstr "Du hast noch kein Text für dein öffentliches Profil..."

#~ msgid "start_hedy_tutorial"
#~ msgstr "Starte Hedy-Anleitung"

#~ msgid "start_programming"
#~ msgstr "Starte Programmierung"

#~ msgid "start_programming_logo_alt"
#~ msgstr "Starte Programmierung Symbol"

#~ msgid "start_teacher_tutorial"
#~ msgstr "Starte Lehranleitung"

#~ msgid "teacher_tutorial_logo_alt"
#~ msgstr "Lehranleitung-Symbol"

#~ msgid "title_landing-page"
#~ msgstr "Willkommen zu Hedy!"

#~ msgid "welcome"
#~ msgstr "Willkommen"

#~ msgid "welcome_back"
#~ msgstr "Willkommen zurück"

#~ msgid "your_account"
#~ msgstr "Dein Profil"

#~ msgid "your_last_program"
#~ msgstr "Dein zuletzt gespeichertes Programm"
<<<<<<< HEAD
=======

#~ msgid "already_teacher"
#~ msgstr "Du hast bereits einen Lehr-Konto."

#~ msgid "already_teacher_request"
#~ msgstr "Du hast bereits eine ausstehende Lehr-Anfrage."

#~ msgid "teacher_account_request"
#~ msgstr "Du hast eine offene Lehr-Konto-Anfrage"

#~ msgid "teacher_account_success"
#~ msgstr "Du hast erfolgreich einen Lehr-Konto angefragt."
>>>>>>> a4b751e3
<|MERGE_RESOLUTION|>--- conflicted
+++ resolved
@@ -8,13 +8,8 @@
 "Project-Id-Version: PROJECT VERSION\n"
 "Report-Msgid-Bugs-To: EMAIL@ADDRESS\n"
 "POT-Creation-Date: 2000-01-01 00:00+0000\n"
-<<<<<<< HEAD
-"PO-Revision-Date: 2024-09-06 12:29+0000\n"
-"Last-Translator: Anonymous <noreply@weblate.org>\n"
-=======
 "PO-Revision-Date: 2024-09-06 14:38+0000\n"
 "Last-Translator: Prefill add-on <noreply-addon-prefill@weblate.org>\n"
->>>>>>> a4b751e3
 "Language-Team: de <LL@li.org>\n"
 "Language: de\n"
 "MIME-Version: 1.0\n"
@@ -1512,11 +1507,9 @@
 msgid "request_invalid"
 msgstr "Request invalid"
 
-#, fuzzy
 msgid "request_teacher"
 msgstr "Möchtest du dich für einen Lehr-Konto bewerben?"
 
-#, fuzzy
 msgid "request_teacher_account"
 msgstr "Lehr-Konto anfordern"
 
@@ -2394,8 +2387,6 @@
 
 #~ msgid "your_last_program"
 #~ msgstr "Dein zuletzt gespeichertes Programm"
-<<<<<<< HEAD
-=======
 
 #~ msgid "already_teacher"
 #~ msgstr "Du hast bereits einen Lehr-Konto."
@@ -2407,5 +2398,4 @@
 #~ msgstr "Du hast eine offene Lehr-Konto-Anfrage"
 
 #~ msgid "teacher_account_success"
-#~ msgstr "Du hast erfolgreich einen Lehr-Konto angefragt."
->>>>>>> a4b751e3
+#~ msgstr "Du hast erfolgreich einen Lehr-Konto angefragt."