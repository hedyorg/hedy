--- conflicted
+++ resolved
@@ -1,23 +1,24 @@
-<<<<<<< HEAD
-
+# German translations for PROJECT.
+# Copyright (C) 2022 ORGANIZATION
+# This file is distributed under the same license as the PROJECT project.
+# FIRST AUTHOR <EMAIL@ADDRESS>, 2022.
+#
+#, fuzzy
 msgid ""
 msgstr ""
 "Project-Id-Version: PROJECT VERSION\n"
 "Report-Msgid-Bugs-To: EMAIL@ADDRESS\n"
-"POT-Creation-Date: 2022-04-06 14:40+0300\n"
-"PO-Revision-Date: 2022-04-03 09:24+0000\n"
-"Last-Translator: Anonymous <noreply@weblate.org>\n"
+"POT-Creation-Date: 2022-04-06 21:19+0300\n"
+"PO-Revision-Date: YEAR-MO-DA HO:MI+ZONE\n"
+"Last-Translator: FULL NAME <EMAIL@ADDRESS>\n"
 "Language: de\n"
-"Language-Team: German <https://hosted.weblate.org/projects/hedy/web-"
-"texts/de/>\n"
-"Plural-Forms: nplurals=2; plural=n != 1\n"
+"Language-Team: de <LL@li.org>\n"
+"Plural-Forms: nplurals=2; plural=(n != 1)\n"
 "MIME-Version: 1.0\n"
 "Content-Type: text/plain; charset=utf-8\n"
 "Content-Transfer-Encoding: 8bit\n"
 "Generated-By: Babel 2.9.1\n"
 
-=======
->>>>>>> 31023be4
 #: app.py:497
 #, fuzzy
 msgid "program_contains_error"
@@ -333,8 +334,8 @@
 msgid "Invalid Type Combination"
 msgstr ""
 "Du kannst die Argumente {invalid_argument} und {invalid_argument_2} nicht"
-" in {command} verwenden weil das eine ein {invalid_type} und das andere"
-" ein {invalid_type_2} ist. Ändere {invalid_argument} zu {invalid_type_2} "
+" in {command} verwenden weil das eine ein {invalid_type} und das andere "
+"ein {invalid_type_2} ist. Ändere {invalid_argument} zu {invalid_type_2} "
 "or {invalid_argument_2} zu {invalid_type} und versuche ob es "
 "funktioniert."
 
