# German translations for PROJECT.
# Copyright (C) 2023 ORGANIZATION
# This file is distributed under the same license as the PROJECT project.
# FIRST AUTHOR <EMAIL@ADDRESS>, 2023.
#
#, fuzzy
msgid ""
<<<<<<< HEAD
msgstr ""
"Project-Id-Version: PROJECT VERSION\n"
"Report-Msgid-Bugs-To: EMAIL@ADDRESS\n"
"POT-Creation-Date: 2023-11-17 08:55+0100\n"
"PO-Revision-Date: YEAR-MO-DA HO:MI+ZONE\n"
"Last-Translator: FULL NAME <EMAIL@ADDRESS>\n"
"Language: de\n"
"Language-Team: de <LL@li.org>\n"
"Plural-Forms: nplurals=2; plural=(n != 1);\n"
"MIME-Version: 1.0\n"
"Content-Type: text/plain; charset=utf-8\n"
"Content-Transfer-Encoding: 8bit\n"
"Generated-By: Babel 2.13.1\n"
=======
msgstr "Project-Id-Version: PACKAGE VERSION\nReport-Msgid-Bugs-To: \nPOT-Creation-Date: 2023-10-02 19:31+0530\nPO-Revision-Date: 2023-11-14 20:05+0000\nLast-Translator: Prefill add-on <noreply-addon-prefill@weblate.org>\nLanguage-Team: de <LL@li.org>\nLanguage: de\nMIME-Version: 1.0\nContent-Type: text/plain; charset=utf-8\nContent-Transfer-Encoding: 8bit\nPlural-Forms: nplurals=2; plural=n != 1;\nX-Generator: Weblate 5.2-dev\nGenerated-By: Babel 2.12.1\n"
>>>>>>> 307a3f32

msgid "Access Before Assign"
msgstr ""
"Du hast versucht die Variable {name} in Zeile {access_line_number} zu "
"benutzen, aber du hast sie erst in Zeile {definition_line_number} "
"gesetzt. Setze eine Variable bevor du sie benutzt."

msgid "Cyclic Var Definition"
msgstr "Der Name {variable} muss gesetzt werden, bevor du ihn auf der rechten Seite des {is} Befehls verwenden kannst."

msgid "Has Blanks"
msgstr ""
"Dein Befehl is unvollständig. Er enthält Leerzeichen die du mit Befehlen "
"ersetzen musst."

msgid "Incomplete"
msgstr ""
"Hoppla! Du hast ein Programm-Stück vergessen! In Zeile {line_number}, "
"musst du nach {incomplete_command} noch Text eingeben."

msgid "Incomplete Repeat"
msgstr ""
"Es sieht so aus also ob du vergessen hast unter deinen {repeat} Befehl "
"auf Zeile {line_number} einen Befehl zu schreiben."

msgid "Invalid"
msgstr ""
"{invalid_command} ist kein Hedy-Level-{level}-Befehl. Meintest du "
"{guessed_command}?"

msgid "Invalid Argument"
msgstr ""
"Du kannst den Befehl {command} nicht mit dem Argument {invalid_argument} "
"benutzen. Ändere {invalid_argument} zu einem erlaubten Typ von "
"{allowed_types}."

msgid "Invalid Argument Type"
msgstr ""
"Du kannst den Befehl {command} nicht mit dem Argument {invalid_argument} "
"benutzen weil es ein {invalid_type} ist. Ändere {invalid_argument} zu "
"einem erlaubten Typ von {allowed_types}."

msgid "Invalid At Command"
msgstr ""
"Der {at} Befehl darf ab Level 16 nicht mehr verwendet werden. Du kannst "
"eckige Klammern benutzen, um ein Element aus einer Liste zu verwenden, "
"zum Beispiel `freunde[i]`, `glückszahlen[{random}]`."

msgid "Invalid Space"
msgstr ""
"Hoppla! Du hast Zeile {line_number} mit einem Leerzeichen begonnen. "
"Leerzeichen bringen Computer durcheinander. Kannst du es entfernen?"

msgid "Invalid Type Combination"
msgstr ""
"Du kannst die Argumente {invalid_argument} und {invalid_argument_2} nicht"
" in {command} verwenden weil das eine ein {invalid_type} und das andere "
"ein {invalid_type_2} ist. Ändere {invalid_argument} zu {invalid_type_2} "
"or {invalid_argument_2} zu {invalid_type} und versuche ob es "
"funktioniert."

msgid "Locked Language Feature"
msgstr ""
"Du benutzt {concept}! Das ist toll, aber {concept} ist noch nicht "
"freigeschaltet! Es wird in einem späteren Level freigeschaltet."

msgid "Lonely Echo"
msgstr ""
"Du hast ein {echo} vor einem {ask} verwendet, oder ein {echo} ohne {ask}."
" Benutze zuerst ein {ask} um eine Eingabe zu bekommen, danach {echo}."

msgid "Lonely Text"
msgstr ""
"Es sieht so aus als ob du vergessen hast einen Befehl für deinen Text in "
"Zeile {line_number} zu verwenden"

msgid "Missing Command"
msgstr ""
"Es sieht so aus als hättest du einen Befehl in Zeile {line_number} "
"vergessen."

msgid "Missing Inner Command"
msgstr ""
"Es sieht so aus als hättest du vergessen, den {command}- Ausdruck, den du"
" in Zeile {line_number} benutzt hast, mit einem Befehl zu benutzen."

msgid "No Indentation"
msgstr ""
"Du hast zu wenige Leerzeichen verwendet in Zeile {line_number}. Du hast "
"{leading_spaces} zu Anfang verwendet, das ist zu wenig. Starte jeden "
"neuen Block mit {indent_size} Leerzeichen mehr als in der Zeile zuvor."

msgid "Parse"
msgstr "Dein Programm ist keine gültige Hedy-Sprache. In Zeile {location[0]} an Position {location[1]} ist ein kleiner Fehler. Du hast {character_found} geschrieben, aber das ist nicht erlaubt."

msgid "Pressit Missing Else"
msgstr ""
"Du hast vergessen hinzuzufügen, was passiert, wenn du eine andere Taste "
"drückst, füge ein {else} zu deinem Code hinzu"

msgid "Too Big"
msgstr ""
"Wow! Dein Programm hat beeindruckende {lines_of_code} Befehlszeilen! Aber"
" wir können höchstens {max_lines} Befehlszeilen verarbeiten in diesem "
"Level. Verkleinere dein Programm und versuche es nochmal."

msgid "Unexpected Indentation"
msgstr ""
"Du hast zu viele Leerzeichen verwendet in Zeile {line_number}. Du hast "
"{leading_spaces} zu Anfang verwendet, das ist zu viel. Starte jeden neuen"
" Block mit {indent_size} Leerzeichen mehr als in der Zeile zuvor."

msgid "Unquoted Assignment"
msgstr "Ab diesem Level musst du rechts neben einem {is} Befehl den Text in einfache Anführungszeichen setzen. Du hast das für den Text {text} vergessen."

msgid "Unquoted Equality Check"
msgstr ""
"Wenn Du prüfen willst, ob eine Variable gleich mehreren Wörtern ist, "
"musst Du die Wörter in Anführungszeichen setzen!"

msgid "Unquoted Text"
msgstr ""
"Achtung. Wenn du etwas {ask} oder {print}, sollte der Text mit einem "
"Anführungszeichen beginnen und enden. Du hast beim Text {unquotedtext} "
"etwas vergessen."

msgid "Unsupported Float"
msgstr ""
"Nicht-ganze Zahlen werden noch nicht unterstützt, sie werden es aber in "
"ein paar Leveln. Für den Moment ändere {value} in eine ganze Zahl um."

msgid "Unsupported String Value"
msgstr "Text-Werte dürfen kein {invalid_value} enthalten."

msgid "Var Undefined"
msgstr "Du hast versucht {name} auszugeben, aber du hast es nicht angelegt. Es ist auch möglich, dass du versucht hast, {name} zu nutzen, aber die Anführungszeichen vergessen hast."

msgid "Wrong Level"
msgstr ""
"Das war richtige Hedy-Sprache, aber nicht im richtigen Level. Du hast "
"Sprachelement {offending_keyword} für Level {working_level} verwendet. "
"Tip: {tip}"

msgid "account_overview"
msgstr "Kontoübersicht"

msgid "accounts_created"
msgstr "Konten wurden erfolgreich erstellt."

msgid "accounts_intro"
msgstr ""
"Auf dieser Seite können Sie Konten für mehrere Schüler/-innen auf einmal "
"anlegen. Die Konten werden automatisch zur aktuellen Klasse hinzugefügt. "
"Stellen Sie sicher, dass die ausgewählte Klasse oben korrekt ist! Jeder "
"Nutzername muss einzigartig im gesamten Hedy-System sein. Sie können "
"\"Postfix Klassennamen\" nutzen, um Ihren Klassennamen zu allen Konten "
"hinzuzufügen. Wenn Sie Passwörter von Hand eingeben, müssen sie "
"<b>mindestens</b> 6 Zeichen lang sein."

msgid "achievement_earned"
msgstr "Du hast eine Leistung erbracht!"

msgid "achievements"
msgstr "Errungenschaften"

msgid "achievements_check_icon_alt"
msgstr "Zielerreichungsprüfsymbol"

msgid "achievements_logo_alt"
msgstr "Errungenschaften Logo"

#, fuzzy
msgid "add"
msgstr "Add"

msgid "add_students"
msgstr "Schüler*innen hinzufügen"

msgid "add_students_options"
msgstr "Schüleroptionen hinzufügen"

msgid "admin"
msgstr "Administrator"

msgid "advance_button"
msgstr "Gehe zu Level {level}"

msgid "adventure"
msgstr "Abenteuer"

msgid "adventure_duplicate"
msgstr "Du hast bereits ein Abenteuer mit diesem Namen."

msgid "adventure_empty"
msgstr "Du hast keinen Abenteuernamen eingegeben!"

msgid "adventure_exp_1"
msgstr ""
"Tippe das Abenteuer deiner Wahl auf der rechten Seite ein. Nachdem du "
"dein Abenteuer erstellt hast, kannst du es unter \"Modifizierungen\" zu "
"einer deiner Klassen hinzufügen. Wenn du einen Befehl innerhalb deines "
"Abenteuers benennst, nutze bitte folgende Code-Anker:"

msgid "adventure_exp_2"
msgstr ""
"Wenn du echte Code-Schnipsel zeigen möchtest, zum Beispiel um den "
"Schülerinnen und Schülern eine Vorlage zu geben, nutze bitte Vor-Anker "
"wie folgt:"

msgid "adventure_exp_3"
msgstr ""
"Stelle sicher, dass du Schlüsselwörter immer mit { } einschließt, dann "
"werden sie korrekt erkannt. Du kannst den Vorschau-Knopf verwenden, um "
"eine gestylte Version deines Abenteuers zu sehen. Um das Abenteuer auf "
"einer eigenen Seite zu sehen, wähle \"view\" von der Lehrerseite."

msgid "adventure_id_invalid"
msgstr "Diese Abenteuer-ID ist ungültig."

msgid "adventure_length"
msgstr "Dein Abenteuer muss mindestens 20 Zeichen haben."

msgid "adventure_name_invalid"
msgstr "Dieser Abenteuername ist ungültig."

msgid "adventure_prompt"
msgstr "Bitte gib den Namen des Abenteuers ein"

msgid "adventure_terms"
msgstr "Ich stimme zu, dass mein Abenteuer mglw. auf Hedy veröffentlicht wird."

msgid "adventure_updated"
msgstr "Das Abenteuer wurde geupdatet!"

msgid "adventures"
msgstr "Abenteuer"

msgid "adventures_restored"
msgstr "Die Standardabenteuer wurden wiederhergestellt."

msgid "ago"
msgstr "vor {timestamp}"

msgid "agree_invalid"
msgstr "Du musst den Privatsphäre-Bedingungen zustimmen."

msgid "agree_with"
msgstr "Ich stimme zu"

msgid "ajax_error"
msgstr "Ein Fehler ist aufgetreten. Bitte nochmal versuchen."

msgid "all"
msgstr "Alle"

msgid "all_class_highscores"
msgstr "Alle SuS sichtbar in Klassenbestenlisten"

msgid "already_account"
msgstr "Hast du schon ein Konto?"

msgid "already_program_running"
msgstr "Es läuft bereits ein Programm, beende es zunächst."

msgid "already_teacher"
msgstr "Du hast bereits einen Lehr-Konto."

msgid "already_teacher_request"
msgstr "Du hast bereits eine ausstehende Lehr-Anfrage."

msgid "amount_created"
msgstr "erstellte Programme"

msgid "amount_saved"
msgstr "gespeicherte Programme"

msgid "amount_submitted"
msgstr "eingereichte Programme"

msgid "are_you_sure"
msgstr "Bist du sicher? Du kannst diese Aktion nicht rückgängig machen."

msgid "ask_needs_var"
msgstr ""
"Ab Level 2 muss {ask} mit einer Variable benutzt werden. Beispiel: Name "
"{is} {ask} Wie heißt du?"

msgid "back_to_class"
msgstr "Gehe zurück zur Klasse"

msgid "back_to_teachers_page"
msgstr "Zurück zur Lehrerseite"

msgid "become_a_sponsor"
msgstr "Werde ein Sponsor"

msgid "birth_year"
msgstr "Geburtjahr"

msgid "by"
msgstr "von"

msgid "cancel"
msgstr "Abbrechen"

msgid "cant_parse_exception"
msgstr "Das Programm konnte nicht analysiert werden"

msgid "catch_index_exception"
msgstr ""
"Du hast versucht auf die Liste {list_name} zuzugreifen, aber sie ist "
"entweder leer oder der Index ist nicht drin."

msgid "certificate"
msgstr "Abschlusszertifikat"

msgid "certified_teacher"
msgstr "Zertifizierte Lehrperson"

msgid "change_password"
msgstr "Ändere Passwort"

msgid "cheatsheet_title"
msgstr "Spickzettel"

msgid "class_already_joined"
msgstr "Du bist schon in dieser Klasse"

msgid "class_customize_success"
msgstr "Klasse erfolgreich angepasst."

msgid "class_live"
msgstr "Live-Statistiken"

msgid "class_name_duplicate"
msgstr "Du hast bereits eine Klasse mit diesem Namen."

msgid "class_name_empty"
msgstr "Du hast keinen Namen für die Klasse eingegeben!"

msgid "class_name_invalid"
msgstr "Dieser Klassenname ist ungültig."

msgid "class_name_prompt"
msgstr "Bitte gib den Namen der Klasse ein"

msgid "class_overview"
msgstr "Kursübersicht"

msgid "class_survey_description"
msgstr ""

msgid "class_survey_questions"
msgstr ""

msgid "close"
msgstr "Schließen"

msgid "comma"
msgstr "ein Komma"

msgid "command_not_available_yet_exception"
msgstr "Befehl noch nicht verfügbar"

msgid "command_unavailable_exception"
msgstr "Befehl nicht mehr korrekt"

msgid "commands"
msgstr "Befehle"

msgid "common_errors"
msgstr "Häufige Fehler"

msgid "congrats_message"
msgstr "Herzlichen Glückwunsch, {username}, Du hast Hedy abgeschlossen!"

msgid "content_invalid"
msgstr "Dieses Abenteuer ist ungültig."

msgid "contributor"
msgstr "Contributor"

msgid "copy_clipboard"
msgstr "Erfolgreich in die Zwischenablage kopiert"

msgid "copy_join_link"
msgstr "Einladungslink kopieren"

msgid "copy_link_success"
msgstr "Beitrittslink wurde kopiert"

msgid "copy_link_to_share"
msgstr "Kopiere Link zum Weitergeben"

msgid "copy_mail_link"
msgstr "Bitte kopiere diesen Link in ein neues Tab:"

msgid "correct_answer"
msgstr "Die richtige Antwort ist"

msgid "country"
msgstr "Land"

msgid "country_invalid"
msgstr "Bitte wähle ein gültiges Land."

msgid "country_title"
msgstr "Land"

msgid "create_account"
msgstr "Neues Konto anlegen"

msgid "create_accounts"
msgstr "Mehrere Konten erstellen"

msgid "create_accounts_prompt"
msgstr "Bist Du sicher, dass Du diese Konten erstellen willst?"

msgid "create_adventure"
msgstr "Abenteuer erstellen"

msgid "create_class"
msgstr "Erstelle eine neue Klasse"

msgid "create_multiple_accounts"
msgstr "Mehrere Konten erstellen"

msgid "create_public_profile"
msgstr "Öffentliches Profil erstellen"

msgid "create_question"
msgstr "Möchtest du eines erstellen?"

msgid "create_student_account"
msgstr "Erstelle ein Konto"

msgid "create_student_account_explanation"
msgstr "Mit einem Konto kannst du deine eigenen Programme speichern."

msgid "create_teacher_account"
msgstr "Erstelle ein Lehr-Konto"

msgid "create_teacher_account_explanation"
msgstr ""
"Mit einem Lehr-Konto kannst du deine Programme speichern und die "
"Ergebnisse deiner Schülerinnen und Schüler sehen."

msgid "creator"
msgstr "Ersteller"

msgid "current_password"
msgstr "Derzeitiges Passwort"

msgid "customization_deleted"
msgstr "Anpassungen erfolgreich gelöscht."

msgid "customize_adventure"
msgstr "Modifiziere Abenteuer"

msgid "customize_class"
msgstr "Passe eine Klasse an"

msgid "dash"
msgstr "ein Gedankenstrich"

msgid "default_403"
msgstr "Du bist anscheinend nicht authorisiert..."

msgid "default_404"
msgstr "Diese Seite konnten wir nicht finden…"

msgid "default_500"
msgstr "Etwas ist schiefgegangen…"

msgid "delete"
msgstr "Löschen"

msgid "delete_adventure_prompt"
msgstr "Bist du dir sicher, dass du dieses Abenteuer entfernen möchtest?"

msgid "delete_class_prompt"
msgstr "Soll die Klasse gelöscht werden?"

msgid "delete_confirm"
msgstr "Bist du sicher, dass du das Programm löschen möchtest?"

msgid "delete_invite"
msgstr "Einladung löschen"

msgid "delete_invite_prompt"
msgstr "Sind Sie sicher, dass Sie diese Einladung entfernen wollen?"

msgid "delete_public"
msgstr "Öffentliches Profil löschen"

msgid "delete_success"
msgstr "Programm erfolgreich gelöscht."

msgid "destroy_profile"
msgstr "Konto endgültig löschen"

msgid "developers_mode"
msgstr "Programmiermodus"

msgid "directly_available"
msgstr "Direkt öffnen"

msgid "disable"
msgstr "Deaktivieren"

msgid "disabled"
msgstr "Deaktiviert"

msgid "disabled_button_locked"
msgstr "Deine Lehrperson hat das Level noch nicht freigeschaltet"

msgid "disabled_button_quiz"
msgstr "Deine Quiz-Punktezahl ist unter dem Grenzwert, versuche es nochmal!"

msgid "discord_server"
msgstr "Discord-Server"

msgid "distinguished_user"
msgstr "Ausgezeichneter Nutzer"

msgid "double quotes"
msgstr "ein doppeltes Anführungszeichen"

msgid "download"
msgstr "Download"

msgid "download_login_credentials"
msgstr ""
"Möchtest du die Login-Daten herunterladen nachdem die Konten erstellt "
"wurden?"

msgid "duplicate"
msgstr "Duplizieren"

#, fuzzy
msgid "duplicate_tag"
msgstr "You already have a tag with this name."

#, fuzzy
msgid "echo_and_ask_mismatch_exception"
msgstr "Echo and ask mismatch"

msgid "echo_out"
msgstr "Ab Level 2 wird {echo} nicht mehr gebraucht. Du kannst jetzt eine Antwort mit {ask} und {print} wiedergeben. Beispiel: Name {is} {ask} Wie heißt Du? {print} Hallo Name"

msgid "edit_code_button"
msgstr "Programm ändern"

msgid "email"
msgstr "E-mail"

msgid "email_invalid"
msgstr "itte eine gültige E-mail-Adresse eingeben."

msgid "end_quiz"
msgstr "Quiz-Ende"

msgid "english"
msgstr "Englisch"

msgid "enter"
msgstr "Eingeben"

msgid "enter_password"
msgstr "Gib ein neues Passwort ein für"

msgid "enter_text"
msgstr "Gib deine Antwort hier ein..."

msgid "error_logo_alt"
msgstr "Fehler Logo"

msgid "exclamation mark"
msgstr "ein Ausrufezeichen"

msgid "exercise"
msgstr "Übung"

msgid "exercise_doesnt_exist"
msgstr "Diese Übung existiert nicht"

msgid "exists_email"
msgstr "Diese Email-Adresse wird bereits verwendet."

msgid "exists_username"
msgstr "Dieser Benutzername wird bereits verwendet."

msgid "experience_invalid"
msgstr "Bitte wähle eine gültige Erfahrung, nutze (Ja, Nein)."

msgid "expiration_date"
msgstr "Ablaufdatum"

msgid "explore_explanation"
msgstr ""
"Auf dieser Seite kannst du Programme sehen, die andere Hedy-Nutzer "
"erstellt haben. Du kannst nach Hedy-Level und Abenteuer filtern. Klicke "
"auf \"Programm ansehen\" um ein Programm zu öffnen und auszuführen. "
"Programme mit einer roten Kopfzeile enthalten einen Fehler. Du kannst das"
" Programm dennoch öffnen, es auszuführen führt jedoch zu einer "
"Fehlermeldung. Du kannst natürlich versuchen es zu korrigieren! Wenn der "
"Ersteller ein öffentliches Profil hat, kannst du den Nutzernamen "
"anklicken, um das Profil zu besuchen. Dort findest du alle geteilten "
"Programme und vieles mehr!"

msgid "explore_programs"
msgstr "Entdecke die Programme"

msgid "explore_programs_logo_alt"
msgstr "Entdecke Programme Symbol"

msgid "favorite_program"
msgstr "Lieblingsprogramm"

msgid "favourite_confirm"
msgstr "Bist du dir sicher, dieses Programm als Lieblingsprogramm einzustellen?"

msgid "favourite_program"
msgstr "Lieblingsprogramm"

msgid "favourite_program_invalid"
msgstr "Dein gewähltes Lieblingsprogramm ist ungültig."

msgid "favourite_success"
msgstr "Dein Programm wurde als Favorit gesetzt."

msgid "female"
msgstr "weiblich"

msgid "float"
msgstr "eine gebrochene Zahl"

msgid "for_teachers"
msgstr "Für LehrerInnen"

msgid "forgot_password"
msgstr "Passwort vergessen?"

msgid "from_another_teacher"
msgstr "Von einer anderen Lehrperson"

msgid "from_magazine_website"
msgstr "Von einer Zeitschrift oder Webseite"

msgid "from_video"
msgstr "Von einem Video"

msgid "fun_statistics_msg"
msgstr "Hier sind ein paar spaßige Statistiken!"

msgid "gender"
msgstr "Geschlecht"

msgid "gender_invalid"
msgstr "Bitte wähle ein gültiges Geschlecht, wähle (weiblich, männlich, divers)."

msgid "general"
msgstr "Allgemein"

msgid "general_settings"
msgstr "Allgemeine Einstellungen"

msgid "generate_passwords"
msgstr "Passwörter erzeugen"

msgid "get_certificate"
msgstr "Hol dir dein Zertifikat!"

msgid "give_link_to_teacher"
msgstr "Gib den folgenden Link an deine Lehrerin oder deinen Lehrer weiter:"

msgid "go_back_to_main"
msgstr "Zurück zur Hauptseite"

msgid "go_to_question"
msgstr "Gehe zur Frage"

msgid "go_to_quiz_result"
msgstr "Gehe zum Quiz-Ergebnis"

msgid "goto_profile"
msgstr "Mein Profil"

msgid "grid_overview"
msgstr "Übersicht der Programme pro Abenteuer"

msgid "hand_in"
msgstr "Abgeben"

msgid "hand_in_exercise"
msgstr "Lösung abgeben"

msgid "heard_about_hedy"
msgstr "Wie hast du von Hedy erfahren?"

msgid "heard_about_invalid"
msgstr "Bitte wähle einen gültigen Weg, wie du von uns gehört hast."

msgid "hedy_achievements"
msgstr "Hedy Errungenschaften"

msgid "hedy_choice_title"
msgstr "Hedys Auswahl"

msgid "hedy_logo_alt"
msgstr "Hedy Logo"

msgid "hedy_on_github"
msgstr "Hedy auf Github"

msgid "hedy_tutorial_logo_alt"
msgstr "Hedy Anleitung Symbol"

msgid "hello_logo"
msgstr "hallo"

msgid "hello_world"
msgstr "Hallo Welt!"

msgid "hidden"
msgstr "Versteckt"

msgid "hide_cheatsheet"
msgstr "Verstecke Cheatsheet"

msgid "hide_keyword_switcher"
msgstr "Verstecke Schlüsselwortumschalter"

msgid "hide_parsons"
msgstr "Verstecke Puzzle"

msgid "hide_quiz"
msgstr "Verstecke Quiz"

msgid "highest_level_reached"
msgstr "Höchstes erreichtes Level"

msgid "highest_quiz_score"
msgstr "Höchster Quiz Punktestand"

msgid "highscore_explanation"
msgstr ""
"Auf dieser Seite kannst du die aktuellen Punktestände, basierend auf den "
"erreichten Leistungen, sehen. Schau dir die Rangfolge entweder aller "
"Nutzerinnen und Nutzer, deines Landes oder deiner Klasse an. Klicke auf "
"einen Namen, um das öffentliche Profil anzuzeigen."

msgid "highscore_no_public_profile"
msgstr ""
"Du hast kein öffentliches Profil und bist daher nicht in der Bestenliste."
" Möchtest du eines erstellen?"

msgid "highscores"
msgstr "Bestenliste"

msgid "hint"
msgstr "Hinweis?"

msgid "ill_work_some_more"
msgstr "Ich werde noch ein wenig weiter dran arbeiten"

msgid "image_invalid"
msgstr "Das gewählte Bild ist ungültig."

msgid "incomplete_command_exception"
msgstr "Unvollständiges Kommando"

#, fuzzy
msgid "incorrect_handling_of_quotes_exception"
msgstr "Incorrect handling of quotes"

#, fuzzy
msgid "incorrect_use_of_types_exception"
msgstr "Incorrect use of types"

msgid "incorrect_use_of_variable_exception"
msgstr "Falsche Nutzung von Variablen"

#, fuzzy
msgid "indentation_exception"
msgstr "Incorrect Indentation"

msgid "input"
msgstr "Eingabe aus {ask}"

msgid "integer"
msgstr "eine ganze Zahl"

msgid "invalid_class_link"
msgstr "Ungültiger Link zum Beitreten zu einer Klasse."

msgid "invalid_command_exception"
msgstr "Ungültiges Kommando"

#, fuzzy
msgid "invalid_keyword_language_comment"
msgstr ""
"# The provided keyword language is invalid, keyword language is set to "
"English"

#, fuzzy
msgid "invalid_language_comment"
msgstr "# The provided language is invalid, language set to English"

#, fuzzy
msgid "invalid_level_comment"
msgstr "# The provided level is invalid, level is set to level 1"

#, fuzzy
msgid "invalid_program_comment"
msgstr "# The provided program is invalid, please try again"

#, fuzzy
msgid "invalid_keyword_language_comment"
msgstr ""
"# The provided keyword language is invalid, keyword language is set to "
"English"

#, fuzzy
msgid "invalid_language_comment"
msgstr "# The provided language is invalid, language set to English"

#, fuzzy
msgid "invalid_level_comment"
msgstr "# The provided level is invalid, level is set to level 1"

#, fuzzy
msgid "invalid_program_comment"
msgstr "# The provided program is invalid, please try again"

msgid "invalid_teacher_invitation_code"
msgstr ""
"Der Einladungscode als Lehrkraft ist ungültig. Um Lehrkraft zu werden, "
"kontaktiere hello@hedy.org."

msgid "invalid_tutorial_step"
msgstr "Ungültiger Schritt im Tutorial"

msgid "invalid_username_password"
msgstr "Benutzername/Passwort ist ungültig."

msgid "invite_by_username"
msgstr "Einladen mit Benutzername"

msgid "invite_date"
msgstr "Einladungsdatum"

msgid "invite_message"
msgstr "Du hast eine Einladung zu einer Klasse erhalten"

msgid "invite_prompt"
msgstr "Nutzernamen eingeben"

#, fuzzy
msgid "invite_teacher"
msgstr "Invite a teacher"

msgid "join_class"
msgstr "Klasse beitreten"

msgid "join_prompt"
msgstr "Zum Beitreten benötigst du ein Konto. Möchtest du dich registrieren?"

msgid "keyword_language_invalid"
msgstr ""
"Bitte wähle eine gültige Schlüsselwortsprache (wähle Englisch oder deine "
"eigene Sprache)."

msgid "language"
msgstr "Sprache"

msgid "language_invalid"
msgstr "Bitte wähle eine gültige Sprache."

msgid "languages"
msgstr "Welche dieser Programmiersprachen hast du schonmal verwendet?"

msgid "last_achievement"
msgstr "Zuletzt verdiente Errungenschaft"

msgid "last_edited"
msgstr "Zuletzt geändert"

msgid "last_error"
msgstr "Letzter Fehler"

msgid "last_login"
msgstr "Zuletzt eingeloggt"

msgid "last_program"
msgstr "Letztes Programm"

msgid "last_update"
msgstr "Letztes Update"

msgid "lastname"
msgstr "Nachname"

msgid "leave_class"
msgstr "Verlasse die Klasse"

msgid "level"
msgstr "Level"

msgid "level_accessible"
msgstr "Level ist offen für Schüler und Schülerinnen"

msgid "level_disabled"
msgstr "Level deaktiviert"

msgid "level_future"
msgstr "Dieses Level öffnet automatisch am "

msgid "level_invalid"
msgstr "Dieses Hedy-Level ist ungültig."

msgid "level_not_class"
msgstr "Dieses Level ist in deiner Klasse noch nicht verfügbar"

msgid "level_title"
msgstr "Level"

msgid "link"
msgstr "Link"

msgid "list"
msgstr "eine Liste"

#, fuzzy
msgid "live_dashboard"
msgstr "Live Dashboard"

msgid "logged_in_to_share"
msgstr "Du musst eingeloggt sein, um Programme zu speichern und zu teilen."

msgid "login"
msgstr "Anmelden"

msgid "login_long"
msgstr "Melde dich mit deinem Konto an"

msgid "login_to_save_your_work"
msgstr "Log dich ein um zu speichern"

msgid "logout"
msgstr "Abmelden"

msgid "longest_program"
msgstr "Längstes Programm"

msgid "mail_change_password_body"
msgstr ""
"Ihr Hedy-Passwort wurde verändert. Wenn Sie das waren, ist alles in "
"Ordnung.\n"
"Wenn Sie ihr Passwort nicht verändert haben, kontaktieren Sie uns bitte "
"sofort, indem Sie auf diese Mail antworten."

msgid "mail_change_password_subject"
msgstr "Dein Hedy-Passwort wurde geändert"

msgid "mail_error_change_processed"
msgstr ""
"Etwas lief schief beim Senden der Validierungs-E-Mail, die Änderungen "
"werden dennoch korrekt verarbeitet."

msgid "mail_goodbye"
msgstr ""
"Programmiere weiter!\n"
"Das Hedy-Team"

msgid "mail_hello"
msgstr "Hi {username}!"

msgid "mail_recover_password_body"
msgstr ""
"Durch Klicken auf diesen Link können Sie ein neues Hedy-Passwort "
"festlegen. Der Link ist für <b>4</b> Stunden gültig.\n"
"Wenn Sie keine Zurücksetzung angefordert haben, können Sie diese Mail "
"ignorieren: {link}"

msgid "mail_recover_password_subject"
msgstr "Passwort-Reset anfordern."

msgid "mail_reset_password_body"
msgstr ""
"Ihr Hedy-Passwort wurde zurückgesetzt. Wenn Sie das waren, ist alles in "
"Ordnung.\n"
"Wenn Sie ihr Passwort nicht verändert haben, kontaktieren Sie uns bitte "
"sofort, indem Sie auf diese Mail antworten."

msgid "mail_reset_password_subject"
msgstr "Dein Hedy-Passwort wurde zurückgesetzt"

msgid "mail_welcome_teacher_body"
msgstr ""
"<strong>Welcome!</strong>\n"
"Glückwunsch zu Ihrem neuen Hedy Lehrer-Konto. Willkommen in der Community"
" von Hedy-Lehrenden aus aller Welt!\n"
"\n"
"<strong>Wofür Lehrer-Konten gut sind</strong>\n"
"Sie haben nun einige Optionen zur Verfügung.\n"
"\n"
"1. Weiterführende Erklärungen finden Sie in der <a "
"href=\"https://hedy.org/for-teachers/manual\">Anleitung für Lehrende</a>."
"\n"
"2. Mit Ihrem Lehrer-Konto können Sie Klassen erstellen. Ihre Schülerinnen"
" in Schüler können Ihren Klassen beitreten und ihren Lernfortschritt "
"sehen. Klassen werden erstellt und verwaltet über die <a "
"href=\"https://hedycode.com/for-teachers\">Seite für Lehrende</a>.\n"
"3. Sie können Ihre Klassen vollständig personalisieren. Beispielsweise "
"können sie Levels öffnen oder schließen, Abenteuer verfügbar machen oder "
"deaktivieren und ihre eigenen Abenteuer erstellen!\n"
"\n"
"<strong>Treten Sie unserer Online-Community bei!</strong>\n"
"Alle Hedy Lehrer, Programmierer und andere Fans sind eingeladen, unserem "
"<a href=\"https://discord.gg/8yY7dEme9r\">Discord-Server</a> beizutreten."
" Dies ist der perfekte Ort, um sich über Hedy auszutauschen: es gibt "
"Kanäle, in denen Sie coole Projekte und Unterrichtsmaterialien "
"präsentieren können, es gibt Kanäle für Fehlerberichte and Kanäle, um mit"
" anderen Hedy-Lehrer und dem Hedy-Team zu chatten.\n"
"\n"
"<strong>Wie Sie Hilfe erhalten</strong>\n"
"Sollten Sie etwas unklar finden, können Sie uns auf Discord kontaktieren,"
" oder uns eine <a href=\"mailto: hello@hedy.org\">Email senden</a>.\n"
"\n"
"<strong>Wie Sie Bugs/Fehler melden</strong>\n"
"Auf Discord haben wir einen eigenen Kanal für Fehlermeldungen/ Bugs, "
"genannt #bugs. Dieser ist der perfekte Ort, um uns über Fehler und "
"technische Probleme zu informieren, auf die Sie gestoßen sind. Falls Sie "
"GitHub nutzen, können Sie dort eine <a "
"href=\"https://github.com/hedyorg/hedy/issues/new?assignees=&labels=&template=bug_report.md&title=%5BBUG%5D\">Issue</a>"
" erstellen.\n"

msgid "mail_welcome_teacher_subject"
msgstr "Dein Hedy-Lehr-Konto ist bereit"

msgid "mail_welcome_verify_body"
msgstr ""
"Dein Hedy-Konto wurde erfolgreich angelegt. Willkommen!\n"
"Bitte klicke auf diesen Link, um deine E-Mail-Adresse zu bestätigen: "
"{link}"

msgid "mail_welcome_verify_subject"
msgstr "Willkommen bei Hedy"

msgid "mailing_title"
msgstr "Abonniere den Hedy-Newsletter"

msgid "main_subtitle"
msgstr "Eine mitwachsende Programmiersprache"

msgid "main_title"
msgstr "Hedy"

msgid "make_sure_you_are_done"
msgstr ""
"Stelle sicher, dass du fertig bist! Du wirst dein Programm nicht mehr "
"ändern können, nach du \"Abgeben\" geklickt hast."

msgid "male"
msgstr "männlich"

msgid "mandatory_mode"
msgstr "Verpflichtender Entwicklermodus"

msgid "my_account"
msgstr "Mein Konto"

msgid "my_achievements"
msgstr "Meine Leistungen"

msgid "my_adventures"
msgstr "Meine Abenteuer"

msgid "my_classes"
msgstr "Meine Klassen"

msgid "my_messages"
msgstr "Meine Nachrichten"

msgid "my_public_profile"
msgstr "Mein öffentliches Profil"

msgid "name"
msgstr "Name"

msgid "nav_explore"
msgstr "Erkunde"

msgid "nav_hedy"
msgstr "Hedy"

msgid "nav_learn_more"
msgstr "Mehr Infos"

msgid "nav_start"
msgstr "Willkommen"

msgid "nested blocks"
msgstr "ein Block in einem Block"

msgid "new_password"
msgstr "Neues Passwort"

msgid "new_password_repeat"
msgstr "Wiederhole das neue Passwort"

msgid "newline"
msgstr "eine neue Zeile"

msgid "next_exercise"
msgstr "Nächste Übung"

msgid "next_page"
msgstr "Nächste Seite"

msgid "next_step_tutorial"
msgstr "Nächster Schritt >>>"

msgid "no"
msgstr "Nein"

msgid "no_account"
msgstr "Hast du noch kein Konto?"

msgid "no_accounts"
msgstr "Es gibt keine Konten zu erstellen."

msgid "no_certificate"
msgstr "Dieser Nutzer hat noch kein Hedy Abschlusszertifikat"

msgid "no_more_flat_if"
msgstr "Ab Level 8 muss die Zeile nach {if} mit 4 Leerzeichen beginnen."

msgid "no_programs"
msgstr "Du hast noch kein Programm."

msgid "no_public_profile"
msgstr "Du hast noch kein Text für dein öffentliches Profil..."

msgid "no_shared_programs"
msgstr "hat keine geteilten Programme..."

msgid "no_such_adventure"
msgstr "Dieses Abenteuer existiert nicht!"

msgid "no_such_class"
msgstr "Keine solche Hedy-Klasse."

msgid "no_such_highscore"
msgstr "Bestenliste"

msgid "no_such_level"
msgstr "Dieses Level existiert nicht!"

msgid "no_such_program"
msgstr "Dieses Hedy Programm gibt es nicht!"

#, fuzzy
msgid "no_tag"
msgstr "No tag provided!"

#, fuzzy
msgid "no_tags"
msgstr "No tags yet."

msgid "not_enrolled"
msgstr "Du bist anscheinend nicht für diesen Unterricht angemeldet!"

msgid "not_in_class_no_handin"
msgstr "Du bist in keiner Klasse, also besteht keine Notwendigkeit etwas abgeben."

msgid "not_logged_in_cantsave"
msgstr "Dein Programm wird nicht gespeichert."

msgid "not_logged_in_handin"
msgstr "Du musst eingeloggt sein, um eine Lösung abzugeben."

msgid "not_teacher"
msgstr "Du bist anscheinend nicht die Lehrkraft!"

msgid "number"
msgstr "eine Zahl"

msgid "number_achievements"
msgstr "Anzahl an Errungenschaften"

msgid "number_lines"
msgstr "Anzahl an Zeilen"

msgid "number_programs"
msgstr "Anzahl von Programmen"

msgid "ok"
msgstr "OK"

msgid "only_you_can_see"
msgstr "Nur du kannst dieses Programm sehen."

msgid "open"
msgstr "Öffnen"

msgid "opening_date"
msgstr "Öffnungsdatum"

msgid "opening_dates"
msgstr "Öffnungsdaten"

msgid "option"
msgstr "Option"

msgid "or"
msgstr "oder"

msgid "other"
msgstr "divers"

msgid "other_block"
msgstr "Andere visuelle Programmierumgebung"

msgid "other_settings"
msgstr "Andere Einstellungen"

msgid "other_source"
msgstr "Andere"

msgid "other_text"
msgstr "Andere Programmierprache"

msgid "overwrite_warning"
msgstr ""
"Du hast bereits eine Programm mit diesem Namen, wenn du jetzt speicherst "
"überschreibst du das Vorhandene. Bist du dir sicher?"

msgid "page"
msgstr "Seite"

msgid "page_not_found"
msgstr "Die Seite konnte nicht gefunden werden!"

msgid "parsons_title"
msgstr "Puzzle"

msgid "password"
msgstr "Passwort"

msgid "password_change_not_allowed"
msgstr "Du hast nicht die Erlaubnis das Passwort dieses Nutzers zu ändern."

msgid "password_change_prompt"
msgstr "Bist Du sicher, dass Du dieses Passwort ändern willst?"

msgid "password_change_success"
msgstr "Das Passwort der Person wurde erfolgreich geändert."

msgid "password_invalid"
msgstr "Dein Passwort ist ungültig."

msgid "password_repeat"
msgstr "Wiederhole Passwort"

msgid "password_resetted"
msgstr "Dein Passwort ist erfolgreich zurückgesetzt worden. Bitte log dich ein."

msgid "password_six"
msgstr "Dein Passwort muss mindestens sechs Zeichen enthalten."

msgid "password_updated"
msgstr "Das Passwort wurde aktualisiert."

msgid "passwords_six"
msgstr "Das Passwort muss aus mindestens sechs Zeichen bestehen."

msgid "pending_invites"
msgstr "Ausstehende Einladungen"

msgid "people_with_a_link"
msgstr ""
"Andere, die einen Link haben, können dieses Programm sehen. Es kann auch "
"auf der Entdecke-Seite gefunden werden."

msgid "percentage"
msgstr "Anteil"

msgid "percentage_achieved"
msgstr "Erreicht von {percentage}% aller Nutzer"

msgid "period"
msgstr "ein Punkt"

msgid "personal_text"
msgstr "Persönlicher Text"

msgid "personal_text_invalid"
msgstr "Dein persönlicher Text ist ungültig."

msgid "postfix_classname"
msgstr "Postfix Klassenname"

msgid "preferred_keyword_language"
msgstr "Bevorzugte Schlüsselwortsprache"

msgid "preferred_language"
msgstr "Bevorzugte Sprache"

msgid "preview"
msgstr "Vorschau"

msgid "previous_campaigns"
msgstr "Bisherige Newsletter anzeigen"

msgid "print_logo"
msgstr "drucke"

msgid "privacy_terms"
msgstr "Privatsphäre"

msgid "private"
msgstr "Privat"

msgid "profile_logo_alt"
msgstr "Profil-Symbol."

msgid "profile_picture"
msgstr "Profilbild"

msgid "profile_updated"
msgstr "Das Profil wurde aktualisiert."

msgid "profile_updated_reload"
msgstr "Profil geupdatet, Seite wird neu geladen."

msgid "program_contains_error"
msgstr ""
"Dieses Programm enthält einen Fehler, bist du dir sicher, dass du es "
"teilen möchtest?"

msgid "program_header"
msgstr "Meine Programme"

msgid "program_too_large_exception"
msgstr "Programme zu groß"

msgid "programming_experience"
msgstr "Hast du schon mal programmiert?"

msgid "programming_invalid"
msgstr "Bitte nutze eine gültige Programmiersprache."

msgid "programs"
msgstr "Programme"

msgid "programs_created"
msgstr "Erstellte Programme"

msgid "programs_saved"
msgstr "Programme gespeichert"

msgid "programs_submitted"
msgstr "Eingereichte Programme"

msgid "prompt_join_class"
msgstr "Willst du dieser Klasse beitreten?"

msgid "public"
msgstr "Öffentlich"

msgid "public_invalid"
msgstr "Diese Einverständnisauswahl ist ungültig"

msgid "public_profile"
msgstr "Öffentliches Profil"

msgid "public_profile_info"
msgstr ""
"Wenn ich dieses Kästchen auswähle, mache ich mein Profil für alle "
"sichtbar. Sei vorsichtig und teile keine persönlichen Informationen wie "
"deinen Namen oder deine Adresse, weil jeder in der Lage ist, es zu sehen!"

msgid "public_profile_updated"
msgstr "Öffentliches Profil wurde aktualisiert. Die Seite wird neu geladen."

msgid "pygame_waiting_for_input"
msgstr "Warte auf Knopfdruck..."

msgid "question mark"
msgstr "ein Fragezeichen"

msgid "quiz_logo_alt"
msgstr "Quiz-Logo"

msgid "quiz_score"
msgstr "Quiz-Punkte"

msgid "quiz_tab"
msgstr "Quiz"

msgid "quiz_threshold_not_reached"
msgstr "Quiz-Anforderungen zum Freischalten dieses Levels nicht erfüllt"

msgid "read_code_label"
msgstr "Vorlesen"

msgid "recent"
msgstr "Zuletzt verwendete Programme"

msgid "recover_password"
msgstr "Passwort-Reset anfordern"

msgid "regress_button"
msgstr "Gehe zurück zu Level {level}"

msgid "remove"
msgstr "Löschen"

msgid "remove_customization"
msgstr "Modifikationen entfernen"

msgid "remove_customizations_prompt"
msgstr ""
"Bist du dir sicher, dass du die Modifikationen dieser Klasse entfernen "
"möchtest?"

msgid "remove_student_prompt"
msgstr "Soll der/die Schüler*in aus der Klasse entfernt werden?"

#, fuzzy
msgid "remove_user_prompt"
msgstr "Confirm removing this user from the class."

msgid "repair_program_logo_alt"
msgstr "Repariere Programm Symbol"

msgid "repeat_match_password"
msgstr "Das wiederholte Passwort stimmt nicht mit dem ersten überein."

msgid "repeat_new_password"
msgstr "Wiederhole neues Passwort"

msgid "report_failure"
msgstr "Dieses Programm existiert nicht oder ist nicht öffentlich"

msgid "report_program"
msgstr "Bist du dir sicher, dass du dieses Programm melden möchtest?"

msgid "report_success"
msgstr "Dieses Programm wurde gemeldet"

msgid "request_teacher"
msgstr "Möchtest du dich für einen Lehr-Konto bewerben?"

msgid "request_teacher_account"
msgstr "Lehr-Konto anfordern"

msgid "required_field"
msgstr "* zeigt erforderliche Felder an"

msgid "reset_adventure_prompt"
msgstr ""
"Bist du dir sicher, dass du alle ausgewählten Abenteuer zurücksetzen "
"möchtest?"

msgid "reset_adventures"
msgstr "Ausgewählte Abenteuer zurücksetzen"

msgid "reset_button"
msgstr "Zurücksetzen"

msgid "reset_password"
msgstr "Passwort zurücksetzen"

msgid "reset_view"
msgstr "Reset"

msgid "retrieve_adventure_error"
msgstr "Du darfst dieses Abenteuer nicht sehen!"

msgid "retrieve_class_error"
msgstr "Nur Lehrpersonen können Klassen laden"

#, fuzzy
msgid "role"
msgstr "Role"

msgid "run_code_button"
msgstr "Programm ausführen"

#, fuzzy
msgid "runs_over_time"
msgstr "Runs over time"

msgid "save"
msgstr "Speichern"

msgid "save_parse_warning"
msgstr ""
"Dieses Programm enthält einen Fehler, bist du dir sicher, dass du es "
"speichern möchtest?"

msgid "save_prompt"
msgstr ""
"Du brauchst ein Konto, um deine Programme zu speichern. Möchtest du dich "
"jetzt anmelden?"

msgid "save_success_detail"
msgstr "Programm erfolgreich gespeichert."

msgid "score"
msgstr "Punkte"

msgid "search"
msgstr "Suche..."

msgid "search_button"
msgstr "Suche"

#, fuzzy
msgid "second_teacher"
msgstr "Second teacher"

#, fuzzy
msgid "second_teacher_prompt"
msgstr "Enter a teacher username to invite them."

#, fuzzy
msgid "second_teacher_warning"
msgstr "All teachers in this class can customize it."

msgid "see_certificate"
msgstr "Zertifikat für {username} ansehen!"

msgid "select"
msgstr "Auswahl"

msgid "select_adventures"
msgstr "Wähle und ordne Abenteuer"

msgid "self_removal_prompt"
msgstr "Bist du dir sicher, dass du die Klasse verlassen möchtest?"

msgid "send_password_recovery"
msgstr "Wiederherstellungslink für Passwort versenden"

msgid "sent_by"
msgstr "Diese Einladung wurde gesendet von"

msgid "sent_password_recovery"
msgstr ""
"Du solltest bald eine Email mit Anweisungen zum Zurücksetzen des "
"Passworts erhalten."

msgid "settings"
msgstr "Meine persönlichen Einstellungen"

msgid "share"
msgstr "Teilen"

msgid "share_by_giving_link"
msgstr "Zeige dein Programm anderen, indem du ihnen den Link unten gibst:"

msgid "share_confirm"
msgstr "Bist du dir sicher, das Programm zu veröffentlichen?"

msgid "share_success_detail"
msgstr "Programm erfolgreich geteilt."

msgid "share_your_program"
msgstr "Teile dein Programm"

msgid "signup_student_or_teacher"
msgstr "Bist du Schüler(in) oder Lehrperson?"

msgid "single quotes"
msgstr "ein einfaches Anführungszeichen"

msgid "slash"
msgstr "ein Schrägstrich"

msgid "social_media"
msgstr "Soziale Medien"

msgid "something_went_wrong_keyword_parsing"
msgstr ""
"Es gibt einen Fehler in deinem Abenteuer, sind alle Schlüsselwörter "
"korrekt mit { } umgeben?"

msgid "space"
msgstr "ein Leerzeichen"

msgid "star"
msgstr "ein Stern"

msgid "start_hedy_tutorial"
msgstr "Starte Hedy-Anleitung"

msgid "start_programming"
msgstr "Starte Programmierung"

msgid "start_programming_logo_alt"
msgstr "Starte Programmierung Symbol"

msgid "start_quiz"
msgstr "Quiz starten"

msgid "start_teacher_tutorial"
msgstr "Starte Lehranleitung"

msgid "step_title"
msgstr "Aufgabe"

msgid "stop_code_button"
msgstr "Programm stoppen"

msgid "string"
msgstr "Text"

#, fuzzy
msgid "student"
msgstr "Student"

msgid "student_already_in_class"
msgstr "Diese(r) Schüler(in) ist bereits in deiner Klasse."

msgid "student_already_invite"
msgstr "Diese(r) Schüler(in) hat bereits eine ausstehende Einladung."

msgid "student_details"
msgstr ""

msgid "student_list"
msgstr "Studentenliste"

msgid "student_not_existing"
msgstr "Dieser Nutzername existiert nicht."

msgid "student_signup_header"
msgstr "Schüler(in)"

msgid "students"
msgstr "Schüler*innen"

msgid "submission_time"
msgstr "Eingereicht um"

msgid "submit_answer"
msgstr "Frage beantworten"

msgid "submit_program"
msgstr "Absenden"

msgid "submit_warning"
msgstr "Bist du dir sicher dass du das Programm absenden willst?"

msgid "submitted"
msgstr "Eingereicht"

msgid "submitted_header"
msgstr ""
"Das ist ein bereits versendetes Programm und kann nicht mehr geändert "
"werden."

msgid "subscribe"
msgstr "Abonnieren"

msgid "subscribe_newsletter"
msgstr "Abonniere den Newsletter"

msgid "surname"
msgstr "Vorname"

<<<<<<< HEAD
msgid "survey_later"
msgstr ""

msgid "survey_skip"
msgstr ""

msgid "survey_submit"
msgstr ""
=======
#, fuzzy
msgid "tag_deleted"
msgstr "This tag was successfully deleted."

#, fuzzy
msgid "tag_input_placeholder"
msgstr "Enter a new tag"

#, fuzzy
msgid "tags"
msgstr "Tags"
>>>>>>> 307a3f32

msgid "teacher"
msgstr "Lehrer"

msgid "teacher_account_request"
msgstr "Du hast eine offene Lehr-Konto-Anfrage"

msgid "teacher_account_success"
msgstr "Du hast erfolgreich einen Lehr-Konto angefragt."

msgid "teacher_invalid"
msgstr "Dein LehrerIn-Wert ist ungültig."

msgid "teacher_invitation_require_login"
msgstr ""
"Um dein LehrerIn Profil zu erstellen musst du dich anmelden. Wenn du noch"
" kein Konto besitzt, dann erstell dir bitte eins."

msgid "teacher_manual"
msgstr "Lehranleitung"

msgid "teacher_signup_header"
msgstr "Lehrperson"

msgid "teacher_tutorial_logo_alt"
msgstr "Lehranleitung-Symbol"

msgid "teacher_welcome"
msgstr ""
"Willkommen bei Hedy! Du bist nun eine stolze BesitzerIn eines LehrerIn "
"Kontos, welches dir erlaubt Klassen zu erstellen und Schüler einzuladen."

#, fuzzy
msgid "teachers"
msgstr "Teachers"

msgid "template_code"
msgstr ""
"Dies ist die Erklärung zu meinem Abenteuer!\n"
"\n"
"So kann ich einen Befehl zeigen: <code>{print}</code>\n"
"\n"
"Aber manchmal möchte ich ein Stück Code wie folgt zeigen:\n"
"<pre>\n"
"{ask} Wie ist dein Name?\n"
"{echo} also ist dein Name \n"
"</pre>"

msgid "this_turns_in_assignment"
msgstr "Dies gibt deine Lösung an deine Lehrerin oder deinen Lehrer ab."

msgid "title"
msgstr "Titel"

msgid "title_achievements"
msgstr "Hedy - Meine Erfolge"

msgid "title_admin"
msgstr "Hedy - Administratorseite"

msgid "title_class grid_overview"
msgstr "Hedy - Gitterübersicht"

msgid "title_class live_statistics"
msgstr "Hedy - Echtzeitstatistiken"

msgid "title_class-overview"
msgstr "Hedy - Klassenüberblick"

msgid "title_customize-adventure"
msgstr "Hedy - Bearbeite Abenteuer"

msgid "title_customize-class"
msgstr "Hedy - Klasse anpassen"

msgid "title_explore"
msgstr "Hedy - Erkunden"

msgid "title_for-teacher"
msgstr "Hedy - Für Lehrende"

msgid "title_join-class"
msgstr "Hedy - Klasse beitreten"

msgid "title_landing-page"
msgstr "Willkommen zu Hedy!"

msgid "title_learn-more"
msgstr "Hedy - Mehr erfahren"

msgid "title_login"
msgstr "Hedy - Login"

msgid "title_my-profile"
msgstr "Hedy - Mein Konto"

msgid "title_privacy"
msgstr "Hedy - Datenschutzerklärung"

msgid "title_programs"
msgstr "Hedy - Meine Programme"

msgid "title_recover"
msgstr "Hedy - Konto wiederherstellen"

msgid "title_reset"
msgstr "Hedy - Passwort zurücksetzen"

msgid "title_signup"
msgstr "Hedy - Konto erstellen"

msgid "title_start"
msgstr "Hedy - Eine graduelle Programmiersprache"

msgid "title_view-adventure"
msgstr "Hedy - Abenteuer ansehen"

msgid "token_invalid"
msgstr "Dein Token ist ungültig."

msgid "translate_error"
msgstr ""
"Während der Übersetzung des Codes ist etwas schiefgegangen. Versuche, den"
" Code auszuführen, um zu sehen, ob er einen Fehler enthält. Fehlerhafter "
"Code kann nicht übersetzt werden."

msgid "translating_hedy"
msgstr "Hedy übersetzen"

msgid "translator"
msgstr "Übersetzer"

msgid "try_it"
msgstr "Probier es aus"

msgid "tutorial"
msgstr "Anleitung"

msgid "tutorial_code_snippet"
msgstr "{print} Hallo Welt!\n{print} Ich lerne Hedy mit dem Hedy-Tutorial!"

msgid "tutorial_message_not_found"
msgstr "Der angefragt Tutorial-Schritt konnte nicht gefunden werden…"

msgid "tutorial_title_not_found"
msgstr "Tutorial-Schritt nicht gefunden"

msgid "unauthorized"
msgstr "Du hast keine Zugriffsrechte für diese Seite"

msgid "unique_usernames"
msgstr "Alle Nutzernamen müssen einzigartig sein."

msgid "unlock_thresholds"
msgstr "Schalte Level.Grenzen frei"

msgid "unsaved_class_changes"
msgstr ""
"Es gibt ungespeicherte Änderungen, bist du dir sicher, dass du diese "
"Seite verlassen möchtest?"

msgid "unshare"
msgstr "Verbergen"

msgid "unshare_confirm"
msgstr "Bist du sicher, dass du das Programm verbergen möchtest?"

msgid "unshare_success_detail"
msgstr "Programm erfolgreich verborgen."

msgid "update_adventure_prompt"
msgstr "Bist du sicher, dass du dieses Abenteuer updaten möchtest?"

msgid "update_profile"
msgstr "Aktualisiere dein Profil"

msgid "update_public"
msgstr "Öffentliches Profil-Update"

msgid "updating_indicator"
msgstr "Updatet"

msgid "use_of_blanks_exception"
msgstr "Nutzung von Leerzeichen in Programmen"

#, fuzzy
msgid "use_of_nested_functions_exception"
msgstr "Use of nested functions"

msgid "user"
msgstr "Nutzer"

msgid "user_inexistent"
msgstr "Dieser Nutzer existiert nicht"

msgid "user_not_private"
msgstr "Dieser Nutzer existiert nicht oder hat kein öffentliches Profil"

msgid "username"
msgstr "Benutzername"

msgid "username_empty"
msgstr "Du hast keinen Nutzernamen eingegeben!"

msgid "username_invalid"
msgstr "Dein Nutzername ist ungültig."

msgid "username_special"
msgstr "Der Benutzername darf nicht `:` oder `@` enthalten."

msgid "username_three"
msgstr "Der Benutzername muss mindestens aus drei Zeichen bestehen."

msgid "usernames_exist"
msgstr "Einer oder mehrere Nutzernamen sind bereits in Verwendung."

msgid "value"
msgstr "Wert"

msgid "variables"
msgstr "Variablen"

msgid "view_program"
msgstr "Programm ansehen"

msgid "welcome"
msgstr "Willkommen"

msgid "welcome_back"
msgstr "Willkommen zurück"

msgid "what_is_your_role"
msgstr "Was ist deine Rolle?"

msgid "what_should_my_code_do"
msgstr "Was soll mein Code tun?"

msgid "whole_world"
msgstr "Die Welt"

msgid "write_first_program"
msgstr "Schreibe dein erstes Programm!"

msgid "year_invalid"
msgstr "Bitte ein Jahr zwischen 1900 und {current_year} eingeben."

msgid "yes"
msgstr "Ja"

msgid "your_account"
msgstr "Dein Profil"

msgid "your_class"
msgstr "Deine Klasse"

msgid "your_last_program"
msgstr "Dein zuletzt gespeichertes Programm"

msgid "your_personal_text"
msgstr "Dein persönlicher Text..."

msgid "your_program"
msgstr "Dein Programm"

#~ msgid "create_account_explanation"
#~ msgstr "Dein eigenes Konto erlaubt es dir, deine Programme zu speichern."

#~ msgid "only_teacher_create_class"
#~ msgstr "Only teachers are allowed to create classes!"

#~ msgid "keyword_support"
#~ msgstr "Translated keywords"

#~ msgid "non_keyword_support"
#~ msgstr "Translated content"

#~ msgid "try_button"
#~ msgstr "Try"

#~ msgid "select_own_adventures"
#~ msgstr "Select own adventures"

#~ msgid "edit"
#~ msgstr "Bearbeiten"

#~ msgid "view"
#~ msgstr "Ansehen"

#~ msgid "class"
#~ msgstr "Klasse"

#~ msgid "save_code_button"
#~ msgstr "Code speichern"

#~ msgid "share_code_button"
#~ msgstr "Code speichern & teilen"

#~ msgid "classes_invalid"
#~ msgstr "Die Liste ausgewählter Klassen ist ungültig"

#~ msgid "directly_add_adventure_to_classes"
#~ msgstr "Möchtest du dieses Abenteuer direkt zu einer deiner Klassen hinzufügen?"

#~ msgid "hand_in_assignment"
#~ msgstr "Lösung abgeben"

#~ msgid "select_a_level"
#~ msgstr "Wähle ein Level"

#~ msgid "answer_invalid"
#~ msgstr "Dein Passwort ist ungültig."

#~ msgid "available_adventures_level"
#~ msgstr "Verfügbare Abenteuer-Level"

#~ msgid "customize_class_exp_1"
#~ msgstr ""
#~ "Hallo! Auf dieser Seite können Sie "
#~ "ihre Klasse anpassen. Durch Auswählen "
#~ "von Levels und Abenteuern können Sie "
#~ "bestimmen, was ein/e Schüler/in sehen "
#~ "kann. Sie können ebenfalls Ihre selbst"
#~ " erstellten Abenteuer zu Levels hinzufügen."
#~ " Standardmäßig sind alle Levels und "
#~ "Standard-Abenteuer ausgewählt.<b>Hinweis:</b>Nicht "
#~ "jedes Abenteuer ist in jedem Level "
#~ "verfügbar. Sie können Anpassungen wie "
#~ "folgt vornehmen:"

#~ msgid "customize_class_exp_2"
#~ msgstr ""
#~ "Du kannst diese Einstellungen später "
#~ "immer noch ändern. Zum Beispiel, kannst"
#~ " du bestimmte Abenteuer oder Level "
#~ "verfügbar machen während du unterrichtest. "
#~ "Auf diese Weise ist es leicht für"
#~ " dich festzulegen an welchen Leveln "
#~ "und Abenteuern deine Schülerinnen und "
#~ "Schüler arbeiten werden. Wenn du alles"
#~ " verfügbar machen möchtest, ist es am"
#~ " Leichtesten alle Sondereinstellungen zu "
#~ "entfernen."

#~ msgid "customize_class_step_1"
#~ msgstr "Wähle Level für deine Klasse, indem du den Level-Knopf drückst"

#~ msgid "customize_class_step_2"
#~ msgstr ""
#~ "Du kannst das Level, dass du "
#~ "bearbeiten möchtest, im \"Wähle ein "
#~ "Level\"-Menü auswählen"

#~ msgid "customize_class_step_3"
#~ msgstr ""
#~ "Ordne die Abenteuer so an wie du"
#~ " sie im Level anzeigen möchtest. Das"
#~ " \"Verfügbare Abenteuer\"-Menü enthält die "
#~ "Abenteuer, die in diesem Level nicht "
#~ "enthalten sind."

#~ msgid "customize_class_step_4"
#~ msgstr ""
#~ "Das \"Verfügbare Abenteuer\"-Menü enthält auch"
#~ " deine eigenen Abenteuer. Sobald "
#~ "hinzugefügt, kannst du sie hin und "
#~ "her neben die anderen Abenteuer bewegen."

#~ msgid "customize_class_step_5"
#~ msgstr ""
#~ "Du kannst ein Abenteuer entfernen, indem"
#~ " du den X-Knopf anklickst und es "
#~ "wird im \"Verfügbare Abenteuer\"-Menü "
#~ "erscheinen"

#~ msgid "customize_class_step_6"
#~ msgstr ""
#~ "Wähle ein Öffnungsdatum für jedes Level"
#~ " aus (du kannst es auch leer "
#~ "lassen)"

#~ msgid "customize_class_step_7"
#~ msgstr "Wähle andere Einstellungen"

#~ msgid "customize_class_step_8"
#~ msgstr "Wähle \"Speichern\" -> Du bist fertig!"

#~ msgid "example_code_header"
#~ msgstr "Hedy Beispiel-Code"

#~ msgid "feedback_failure"
#~ msgstr "Falsch!"

#~ msgid "feedback_success"
#~ msgstr "Gut!"

#~ msgid "go_to_first_question"
#~ msgstr "Gehe zu Frage 1"

#~ msgid "question"
#~ msgstr "Frage"

#~ msgid "question_doesnt_exist"
#~ msgstr "Diese Frage existiert nicht"

#~ msgid "question_invalid"
#~ msgstr "Dein Token ist ungültig."

#~ msgid "select_levels"
#~ msgstr "Wähle Level"

#~ msgid "too_many_attempts"
#~ msgstr "Zu viele Versuche"

#~ msgid "class_logs"
#~ msgstr "Aufzeichnungen"

#~ msgid "class_stats"
#~ msgstr "Klassenstatistik"

#~ msgid "visit_own_public_profile"
#~ msgstr "Besuche dein eigenes Profil"

#~ msgid "title_class logs"
#~ msgstr "Hedy - Logs"

#~ msgid "title_class statistics"
<<<<<<< HEAD
#~ msgstr "Meine Statistiken"

#~ msgid "class_survey_questions"
#~ msgstr ""

#~ msgid "survey-test"
#~ msgstr ""
=======
#~ msgstr "Meine Statistiken"
>>>>>>> 307a3f32
<|MERGE_RESOLUTION|>--- conflicted
+++ resolved
@@ -5,23 +5,7 @@
 #
 #, fuzzy
 msgid ""
-<<<<<<< HEAD
-msgstr ""
-"Project-Id-Version: PROJECT VERSION\n"
-"Report-Msgid-Bugs-To: EMAIL@ADDRESS\n"
-"POT-Creation-Date: 2023-11-17 08:55+0100\n"
-"PO-Revision-Date: YEAR-MO-DA HO:MI+ZONE\n"
-"Last-Translator: FULL NAME <EMAIL@ADDRESS>\n"
-"Language: de\n"
-"Language-Team: de <LL@li.org>\n"
-"Plural-Forms: nplurals=2; plural=(n != 1);\n"
-"MIME-Version: 1.0\n"
-"Content-Type: text/plain; charset=utf-8\n"
-"Content-Transfer-Encoding: 8bit\n"
-"Generated-By: Babel 2.13.1\n"
-=======
 msgstr "Project-Id-Version: PACKAGE VERSION\nReport-Msgid-Bugs-To: \nPOT-Creation-Date: 2023-10-02 19:31+0530\nPO-Revision-Date: 2023-11-14 20:05+0000\nLast-Translator: Prefill add-on <noreply-addon-prefill@weblate.org>\nLanguage-Team: de <LL@li.org>\nLanguage: de\nMIME-Version: 1.0\nContent-Type: text/plain; charset=utf-8\nContent-Transfer-Encoding: 8bit\nPlural-Forms: nplurals=2; plural=n != 1;\nX-Generator: Weblate 5.2-dev\nGenerated-By: Babel 2.12.1\n"
->>>>>>> 307a3f32
 
 msgid "Access Before Assign"
 msgstr ""
@@ -370,12 +354,6 @@
 
 msgid "class_overview"
 msgstr "Kursübersicht"
-
-msgid "class_survey_description"
-msgstr ""
-
-msgid "class_survey_questions"
-msgstr ""
 
 msgid "close"
 msgstr "Schließen"
@@ -820,24 +798,6 @@
 
 msgid "invalid_command_exception"
 msgstr "Ungültiges Kommando"
-
-#, fuzzy
-msgid "invalid_keyword_language_comment"
-msgstr ""
-"# The provided keyword language is invalid, keyword language is set to "
-"English"
-
-#, fuzzy
-msgid "invalid_language_comment"
-msgstr "# The provided language is invalid, language set to English"
-
-#, fuzzy
-msgid "invalid_level_comment"
-msgstr "# The provided level is invalid, level is set to level 1"
-
-#, fuzzy
-msgid "invalid_program_comment"
-msgstr "# The provided program is invalid, please try again"
 
 #, fuzzy
 msgid "invalid_keyword_language_comment"
@@ -1697,16 +1657,6 @@
 msgid "surname"
 msgstr "Vorname"
 
-<<<<<<< HEAD
-msgid "survey_later"
-msgstr ""
-
-msgid "survey_skip"
-msgstr ""
-
-msgid "survey_submit"
-msgstr ""
-=======
 #, fuzzy
 msgid "tag_deleted"
 msgstr "This tag was successfully deleted."
@@ -1718,7 +1668,6 @@
 #, fuzzy
 msgid "tags"
 msgstr "Tags"
->>>>>>> 307a3f32
 
 msgid "teacher"
 msgstr "Lehrer"
@@ -2145,14 +2094,4 @@
 #~ msgstr "Hedy - Logs"
 
 #~ msgid "title_class statistics"
-<<<<<<< HEAD
-#~ msgstr "Meine Statistiken"
-
-#~ msgid "class_survey_questions"
-#~ msgstr ""
-
-#~ msgid "survey-test"
-#~ msgstr ""
-=======
-#~ msgstr "Meine Statistiken"
->>>>>>> 307a3f32
+#~ msgstr "Meine Statistiken"