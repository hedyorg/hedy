# German translations for PROJECT.
# Copyright (C) 2023 ORGANIZATION
# This file is distributed under the same license as the PROJECT project.
# FIRST AUTHOR <EMAIL@ADDRESS>, 2023.
#
msgid ""
msgstr ""
"Project-Id-Version: PROJECT VERSION\n"
"Report-Msgid-Bugs-To: EMAIL@ADDRESS\n"
"POT-Creation-Date: 2000-01-01 00:00+0000\n"
"PO-Revision-Date: 2025-01-31 06:48+0000\n"
"Last-Translator: Anonymous <noreply@weblate.org>\n"
"Language-Team: de <LL@li.org>\n"
"Language: de\n"
"MIME-Version: 1.0\n"
"Content-Type: text/plain; charset=utf-8\n"
"Content-Transfer-Encoding: 8bit\n"
"Plural-Forms: nplurals=2; plural=n != 1;\n"
"X-Generator: Weblate 5.10-dev\n"
"Generated-By: Babel 2.14.0\n"

msgid "Access Before Assign"
msgstr "Wir haben bemerkt, dass die Variable {name} in Zeile {access_line_number} benutzt wird, bevor sie gesetzt ist. Kannst du die Variable setzen, bevor sie benutzt wird?"

msgid "Cyclic Var Definition"
msgstr "Wir haben bemerkt, dass die Variable `{variable}` auf der rechten Seite des `{is}`Befehls verwendet wird, bevor sie gesetzt ist. Kannst du die Variable setzen, bevor sie benutzt wird?"

msgid "Else Without If Error"
msgstr "Wir haben festgestellt, dass in Zeile {line_number} ein `{else}` vor einem `{if}`benutzt wird. Kannst du probieren, ein `{if}` vor dem `{else}` zu schreiben?"

msgid "Function Undefined"
msgstr "Wir haben bemerkt, dass die Funktion {name} benutzt wird, obwohl sie nicht definiert nicht. Kannst du die Funktionen definieren, bevor du sie verwendest?"

msgid "Has Blanks"
msgstr "Wir haben bemerkt, dass dein Programm leer ist. Kannst du die Leerzeichen mit Programm füllen?"

msgid "Incomplete"
msgstr ""

msgid "Incomplete Repeat"
msgstr "Wir haben festgestellt, dass dem {repeat} Befehl in Zeile{line_number} ein `{command}` Befehl fehlt. Kannst du probieren, es hinzuzufügen?"

msgid "Invalid"
msgstr "`{invalid_command}` ist kein Hedy-Level-{level}-Befehl. Kannst du probieren`{guessed_command}` zu benutzen?"

msgid "Invalid Argument"
msgstr "Wir haben festgestellt, dass `{command}` nicht mit dem Argument `{invalid_argument}` benutzt werden kann. Kannst du probieren, `{invalid_argument}` zu einem erlaubten Typ von {allowed_types} zu ändern?"

msgid "Invalid Argument Type"
msgstr "Wir haben festgestellt, dass `{command}` nicht mit dem Argument `{invalid_argument}` funktioniert, weil es ein {invalid_type} ist. Kannst du probieren`{invalid_argument}` zu einem erlaubten Typ von {allowed_types} zu ändern?"

msgid "Invalid At Command"
msgstr "Wir haben festgestellt, dass der `{command}` Befehl ab Level 16 nicht mehr verwendet werden darf. Kannst du probieren, eckige Klammern `[]` für Listen zu verwenden?"

msgid "Invalid Space"
msgstr "Wir haben festgestellt, dass die Zeile {line_number} mit einem Leerzeichen begonnen hat. Kannst du versuchen das Leerzeichen zu entfernen?"

#, fuzzy
msgid "Invalid Type Combination"
msgstr "Du kannst die Argumente `{invalid_argument}` und `{invalid_argument_2}` nicht in `{command}` verwenden weil das eine ein {invalid_type} und das andere ein {invalid_type_2} ist. Ändere `{invalid_argument}` zu {invalid_type_2} or `{invalid_argument_2}` zu {invalid_type} und versuche ob es funktioniert."

#, fuzzy
msgid "Lonely Echo"
msgstr "Du hast ein `{echo}` vor einem `{ask}` verwendet, oder ein `{echo}` ohne `{ask}`. Benutze zuerst ein `{ask}` um eine Eingabe zu bekommen, danach `{echo}`."

#, fuzzy
msgid "Lonely Text"
msgstr "Es sieht so aus als ob du vergessen hast einen Befehl für deinen Text in Zeile {line_number} zu verwenden"

#, fuzzy
msgid "Missing Additional Command"
msgstr ""

#, fuzzy
msgid "Missing Colon Error"
msgstr ""

#, fuzzy
msgid "Missing Command"
msgstr "Es sieht so aus als hättest du einen Befehl in Zeile {line_number} vergessen."

#, fuzzy
msgid "Missing Inner Command"
msgstr "Es sieht so aus als hättest du vergessen, den `{command}`- Ausdruck, den du in Zeile {line_number} benutzt hast, mit einem Befehl zu benutzen."

#, fuzzy
msgid "Missing Square Brackets"
msgstr ""

#, fuzzy
msgid "Missing Variable"
msgstr ""

#, fuzzy
msgid "Misspelled At Command"
msgstr ""

#, fuzzy
msgid "No Indentation"
msgstr "Du hast zu wenige Leerzeichen verwendet in Zeile {line_number}. Du hast {leading_spaces} zu Anfang verwendet, das ist zu wenig. Starte jeden neuen Block mit {indent_size} Leerzeichen mehr als in der Zeile zuvor."

#, fuzzy
msgid "Non Decimal Variable"
msgstr ""

#, fuzzy
msgid "Parse"
msgstr "Dein Programm ist keine gültige Hedy-Sprache. In Zeile {location[0]} an Position {location[1]} ist ein kleiner Fehler. Du hast `{character_found}` geschrieben, aber das ist nicht erlaubt."

#, fuzzy
msgid "Pressit Missing Else"
msgstr "Du hast vergessen hinzuzufügen, was passiert, wenn du eine andere Taste drückst, füge ein `{else}` zu deinem Code hinzu"

#, fuzzy
msgid "Runtime Index Error"
msgstr "Du hast versucht auf die Liste {name} zuzugreifen, aber sie ist entweder leer oder der Index ist nicht drin."

#, fuzzy
msgid "Runtime Value Error"
msgstr ""

#, fuzzy
msgid "Runtime Values Error"
msgstr ""

#, fuzzy
msgid "Save Microbit code "
msgstr ""

#, fuzzy
msgid "Too Big"
msgstr "Wow! Dein Programm hat beeindruckende {lines_of_code} Befehlszeilen! Aber wir können höchstens {max_lines} Befehlszeilen verarbeiten in diesem Level. Verkleinere dein Programm und versuche es nochmal."

#, fuzzy
msgid "Too Few Indents"
msgstr ""

#, fuzzy
msgid "Too Many Indents"
msgstr ""

#, fuzzy
msgid "Unexpected Indentation"
msgstr "Du hast zu viele Leerzeichen verwendet in Zeile {line_number}. Du hast {leading_spaces} zu Anfang verwendet, das ist zu viel. Starte jeden neuen Block mit {indent_size} Leerzeichen mehr als in der Zeile zuvor."

#, fuzzy
msgid "Unquoted Assignment"
msgstr "Ab diesem Level musst du rechts neben einem `{is}` Befehl den Text in einfache Anführungszeichen setzen. Du hast das für den Text {text} vergessen."

#, fuzzy
msgid "Unquoted Equality Check"
msgstr "Wenn Du prüfen willst, ob eine Variable gleich mehreren Wörtern ist, musst Du die Wörter in Anführungszeichen setzen!"

#, fuzzy
msgid "Unquoted Text"
msgstr "Achtung. Wenn du etwas `{ask}` oder `{print}`, sollte der Text mit einem Anführungszeichen beginnen und enden. Du hast beim Text {unquotedtext} etwas vergessen."

#, fuzzy
msgid "Unsupported Float"
msgstr "Nicht-ganze Zahlen werden noch nicht unterstützt, sie werden es aber in ein paar Leveln. Für den Moment ändere `{value}` in eine ganze Zahl um."

#, fuzzy
msgid "Unsupported String Value"
msgstr "Text-Werte dürfen kein `{invalid_value}` enthalten."

#, fuzzy
msgid "Unused Variable"
msgstr "Du hast in Zeile {line_number} die Variable {variable_name} definiert, aber du hast sie nirgends benutzt."

#, fuzzy
msgid "Var Undefined"
msgstr "Du hast versucht die Variable `{name}` auszugeben, aber du hast sie nicht angelegt. Es ist auch möglich, dass du versucht hast, `{name}` zu nutzen, aber die Anführungszeichen vergessen hast."

#, fuzzy
msgid "Wrong Level"
msgstr "Das war richtige Hedy-Sprache, aber nicht im richtigen Level. Du hast Sprachelement `{offending_keyword}` für Level {working_level} verwendet. Tip: {tip}"

#, fuzzy
msgid "Wrong Number of Arguments"
msgstr ""

msgid "about_this_adventure"
msgstr ""

msgid "account_overview"
msgstr "Kontoübersicht"

#, fuzzy
msgid "actions"
msgstr ""

#, fuzzy
msgid "add"
msgstr ""

msgid "add_students"
msgstr "Schüler*innen hinzufügen"

#, fuzzy
msgid "add_your_language"
msgstr ""

msgid "admin"
msgstr "Administrator"

msgid "advance_button"
msgstr "Gehe zu Level {level}"

msgid "adventure"
msgstr "Abenteuer"

#, fuzzy
msgid "adventure_cloned"
msgstr ""

#, fuzzy
msgid "adventure_code_button"
msgstr ""

#, fuzzy
msgid "adventure_codeblock_button"
msgstr ""

msgid "adventure_duplicate"
msgstr "Du hast bereits ein Abenteuer mit diesem Namen."

msgid "adventure_empty"
msgstr "Du hast keinen Abenteuernamen eingegeben!"

#, fuzzy
msgid "adventure_exp_3"
msgstr "Stelle sicher, dass du Schlüsselwörter immer mit { } einschließt, dann werden sie korrekt erkannt. Du kannst den Vorschau-Knopf verwenden, um eine gestylte Version deines Abenteuers zu sehen. Um das Abenteuer auf einer eigenen Seite zu sehen, wähle \"view\" von der Lehrerseite."

#, fuzzy
msgid "adventure_exp_classes"
msgstr ""

#, fuzzy
msgid "adventure_flagged"
msgstr ""

msgid "adventure_id_invalid"
msgstr "Diese Abenteuer-ID ist ungültig."

msgid "adventure_length"
msgstr "Dein Abenteuer muss mindestens 20 Zeichen haben."

msgid "adventure_name_invalid"
msgstr "Dieser Abenteuername ist ungültig."

msgid "adventure_terms"
msgstr "Ich stimme zu, dass mein Abenteuer mglw. auf Hedy veröffentlicht wird."

msgid "adventure_updated"
msgstr "Das Abenteuer wurde geupdatet!"

#, fuzzy
msgid "adventures_completed"
msgstr ""

#, fuzzy
msgid "adventures_info"
msgstr ""

msgid "adventures_restored"
msgstr "Die Standardabenteuer wurden wiederhergestellt."

#, fuzzy
msgid "adventures_ticked"
msgstr ""

#, fuzzy
msgid "adventures_tried"
msgstr ""

msgid "ago"
msgstr "vor {timestamp}"

msgid "agree_invalid"
msgstr "Du musst den Privatsphäre-Bedingungen zustimmen."

msgid "agree_with"
msgstr "Ich stimme zu"

msgid "ajax_error"
msgstr "Ein Fehler ist aufgetreten. Bitte nochmal versuchen."

msgid "all"
msgstr "Alle"

msgid "all_class_highscores"
msgstr "Alle SuS sichtbar in Klassenbestenlisten"

#, fuzzy
msgid "all_rows_missing_separator"
msgstr ""

msgid "already_account"
msgstr "Hast du schon ein Konto?"

msgid "already_program_running"
msgstr "Es läuft bereits ein Programm, beende es zunächst."

msgid "are_you_sure"
msgstr "Bist du sicher? Du kannst diese Aktion nicht rückgängig machen."

msgid "ask_needs_var"
msgstr "Ab Level 2 muss `{ask}` mit einer Variable benutzt werden. Beispiel: Name `{is}` `{ask}` Wie heißt du?"

msgid "available_in"
msgstr ""

msgid "back_to_class"
msgstr "Gehe zurück zur Klasse"

msgid "become_a_sponsor"
msgstr "Werde ein Sponsor"

msgid "birth_year"
msgstr "Geburtjahr"

msgid "by"
msgstr "von"

msgid "cancel"
msgstr "Abbrechen"

msgid "cant_parse_exception"
msgstr "Das Programm konnte nicht analysiert werden"

msgid "certificate"
msgstr "Abschlusszertifikat"

msgid "certified_teacher"
msgstr "Zertifizierte Lehrperson"

msgid "change_password"
msgstr "Ändere Passwort"

msgid "cheatsheet_title"
msgstr "Spickzettel"

msgid "class_already_joined"
msgstr "Du bist schon in dieser Klasse"

msgid "class_customize_success"
msgstr "Klasse erfolgreich angepasst."

#, fuzzy
msgid "class_graph_explanation"
msgstr ""

msgid "class_logs"
msgstr "Aufzeichnungen"

msgid "class_name_duplicate"
msgstr "Du hast bereits eine Klasse mit diesem Namen."

msgid "class_name_empty"
msgstr "Du hast keinen Namen für die Klasse eingegeben!"

msgid "class_name_invalid"
msgstr "Dieser Klassenname ist ungültig."

msgid "class_name_prompt"
msgstr "Bitte gib den Namen der Klasse ein"

#, fuzzy
msgid "class_performance_graph"
msgstr ""

#, fuzzy
msgid "class_survey_description"
msgstr ""

#, fuzzy
msgid "class_survey_later"
msgstr ""

#, fuzzy
msgid "class_survey_question1"
msgstr ""

#, fuzzy
msgid "class_survey_question2"
msgstr ""

#, fuzzy
msgid "class_survey_question3"
msgstr ""

#, fuzzy
msgid "class_survey_question4"
msgstr ""

#, fuzzy
msgid "classes_info"
msgstr ""

#, fuzzy
msgid "clone"
msgstr ""

#, fuzzy
msgid "cloned_times"
msgstr ""

msgid "close"
msgstr "Schließen"

msgid "comma"
msgstr "ein Komma"

msgid "command_not_available_yet_exception"
msgstr "Befehl noch nicht verfügbar"

msgid "command_unavailable_exception"
msgstr "Befehl nicht mehr korrekt"

msgid "commands"
msgstr "Befehle"

#, fuzzy
msgid "complete"
msgstr ""

msgid "congrats_message"
msgstr "Herzlichen Glückwunsch, {username}, Du hast Hedy abgeschlossen!"

#, fuzzy
msgid "connect_guest_teacher"
msgstr ""

#, fuzzy
msgid "constant_variable_role"
msgstr ""

msgid "containing"
msgstr ""

msgid "content_invalid"
msgstr "Dieses Abenteuer ist ungültig."

#, fuzzy
msgid "continue"
msgstr ""

msgid "contributor"
msgstr ""

#, fuzzy
msgid "copy_accounts_to_clipboard"
msgstr ""

msgid "copy_clipboard"
msgstr "Erfolgreich in die Zwischenablage kopiert"

#, fuzzy
msgid "copy_code"
msgstr ""

msgid "copy_join_link"
msgstr "Einladungslink kopieren"

msgid "copy_link_success"
msgstr "Beitrittslink wurde kopiert"

msgid "copy_link_to_share"
msgstr "Kopiere Link zum Weitergeben"

msgid "copy_mail_link"
msgstr "Bitte kopiere diesen Link in ein neues Tab:"

msgid "correct_answer"
msgstr "Die richtige Antwort ist"

msgid "country"
msgstr "Land"

msgid "country_invalid"
msgstr "Bitte wähle ein gültiges Land."

msgid "create_account"
msgstr "Neues Konto anlegen"

msgid "create_accounts"
msgstr "Mehrere Konten erstellen"

#, fuzzy
msgid "create_accounts_placeholder"
msgstr ""

msgid "create_accounts_prompt"
msgstr ""

msgid "create_adventure"
msgstr "Abenteuer erstellen"

msgid "create_class"
msgstr "Erstelle eine neue Klasse"

msgid "create_student_account"
msgstr "Erstelle ein Konto"

msgid "create_student_account_explanation"
msgstr "Mit einem Konto kannst du deine eigenen Programme speichern."

#, fuzzy
msgid "create_student_accounts"
msgstr ""

msgid "create_teacher_account"
msgstr "Erstelle ein Lehr-Konto"

msgid "create_teacher_account_explanation"
msgstr "Mit einem Lehr-Konto kannst du deine Programme speichern und die Ergebnisse deiner Schülerinnen und Schüler sehen."

#, fuzzy
msgid "create_usernames_and_passwords_desc"
msgstr ""

#, fuzzy
msgid "create_usernames_and_passwords_title"
msgstr ""

#, fuzzy
msgid "create_usernames_desc"
msgstr ""

#, fuzzy
msgid "create_usernames_title"
msgstr ""

msgid "creator"
msgstr "Ersteller"

msgid "current_password"
msgstr "Derzeitiges Passwort"

msgid "customization_deleted"
msgstr "Anpassungen erfolgreich gelöscht."

#, fuzzy
msgid "customize"
msgstr ""

msgid "customize_adventure"
msgstr "Modifiziere Abenteuer"

msgid "customize_class"
msgstr "Passe eine Klasse an"

msgid "dash"
msgstr "ein Gedankenstrich"

#, fuzzy
msgid "debug"
msgstr ""

msgid "default_401"
msgstr "Du bist anscheinend nicht authorisiert..."

#, fuzzy
msgid "default_403"
msgstr ""

msgid "default_404"
msgstr "Diese Seite konnten wir nicht finden…"

msgid "default_500"
msgstr "Etwas ist schiefgegangen…"

msgid "delete"
msgstr "Löschen"

msgid "delete_adventure_prompt"
msgstr "Bist du dir sicher, dass du dieses Abenteuer entfernen möchtest?"

msgid "delete_class_prompt"
msgstr "Soll die Klasse gelöscht werden?"

msgid "delete_confirm"
msgstr "Bist du sicher, dass du das Programm löschen möchtest?"

msgid "delete_invite"
msgstr "Einladung löschen"

msgid "delete_invite_prompt"
msgstr "Sind Sie sicher, dass Sie diese Einladung entfernen wollen?"

msgid "delete_public"
msgstr "Öffentliches Profil löschen"

msgid "delete_success"
msgstr "Programm erfolgreich gelöscht."

#, fuzzy
msgid "delete_tag_prompt"
msgstr ""

msgid "destroy_profile"
msgstr "Konto endgültig löschen"

msgid "developers_mode"
msgstr "Programmiermodus"

msgid "directly_available"
msgstr "Direkt öffnen"

msgid "disable"
msgstr "Deaktivieren"

msgid "disable_explore_page"
msgstr "Erkunden-Seite deaktivieren"

msgid "disable_parsons"
msgstr "Alle Puzzles deaktivieren"

msgid "disable_quizes"
msgstr "Alle Quizze deaktivieren"

msgid "disabled"
msgstr "Deaktiviert"

msgid "disabled_button_quiz"
msgstr "Deine Quiz-Punktezahl ist unter dem Grenzwert, versuche es nochmal!"

msgid "discord_server"
msgstr "Discord-Server"

msgid "distinguished_user"
msgstr "Ausgezeichneter Nutzer"

msgid "double quotes"
msgstr "ein doppeltes Anführungszeichen"

msgid "download"
msgstr ""

msgid "duplicate"
msgstr "Duplizieren"

msgid "echo_and_ask_mismatch_exception"
msgstr "Echo und ask Nichtübereinstimmung"

msgid "echo_out"
msgstr "Ab Level 2 wird `{echo}` nicht mehr gebraucht. Du kannst jetzt eine Antwort mit `{ask}` und `{print}` wiedergeben. Beispiel: Name `{is}` `{ask}` Wie heißt Du? `{print}` Hallo Name"

msgid "edit_adventure"
msgstr "Abenteuer bearbeiten"

msgid "edit_code_button"
msgstr "Programm ändern"

msgid "email"
msgstr "E-mail"

msgid "email_invalid"
msgstr "Bitte eine gültige E-Mail-Adresse eingeben."

msgid "end_quiz"
msgstr "Quiz-Ende"

msgid "english"
msgstr "Englisch"

msgid "enter"
msgstr "Eingeben"

msgid "enter_password"
msgstr "Gib ein neues Passwort ein für"

msgid "enter_text"
msgstr "Gib deine Antwort hier ein..."

msgid "error_logo_alt"
msgstr "Fehler Logo"

#, fuzzy
msgid "errors"
msgstr ""

msgid "exclamation mark"
msgstr "ein Ausrufezeichen"

msgid "exercise"
msgstr "Übung"

msgid "exercise_doesnt_exist"
msgstr "Diese Übung existiert nicht"

msgid "exists_email"
msgstr "Diese Email-Adresse wird bereits verwendet."

msgid "exists_username"
msgstr "Dieser Benutzername wird bereits verwendet."

msgid "exit_preview_mode"
msgstr "Vorschaumodus verlassen"

msgid "experience_invalid"
msgstr "Bitte wähle eine gültige Erfahrung, nutze (Ja, Nein)."

msgid "expiration_date"
msgstr "Ablaufdatum"

msgid "favorite_program"
msgstr "Lieblingsprogramm"

msgid "favourite_confirm"
msgstr "Bist du dir sicher, dieses Programm als Lieblingsprogramm einzustellen?"

msgid "favourite_program"
msgstr "Lieblingsprogramm"

msgid "favourite_program_invalid"
msgstr "Dein gewähltes Lieblingsprogramm ist ungültig."

msgid "favourite_success"
msgstr "Dein Programm wurde als Favorit gesetzt."

#, fuzzy
msgid "feedback_message_error"
msgstr ""

msgid "female"
msgstr "weiblich"

#, fuzzy
msgid "flag_adventure_prompt"
msgstr ""

msgid "float"
msgstr "eine gebrochene Zahl"

msgid "for_teachers"
msgstr "Für LehrerInnen"

msgid "forgot_password"
msgstr "Passwort vergessen?"

msgid "from_another_teacher"
msgstr "Von einer anderen Lehrperson"

msgid "from_magazine_website"
msgstr "Von einer Zeitschrift oder Webseite"

msgid "from_video"
msgstr "Von einem Video"

msgid "fun_statistics_msg"
msgstr "Hier sind ein paar spaßige Statistiken!"

msgid "gender"
msgstr "Geschlecht"

msgid "gender_invalid"
msgstr "Bitte wähle ein gültiges Geschlecht, wähle (weiblich, männlich, divers)."

msgid "general_settings"
msgstr "Allgemeine Einstellungen"

msgid "get_certificate"
msgstr "Hol dir dein Zertifikat!"

msgid "give_link_to_teacher"
msgstr "Gib den folgenden Link an deine Lehrerin oder deinen Lehrer weiter:"

#, fuzzy
msgid "go_back"
msgstr ""

msgid "go_back_to_main"
msgstr "Zurück zur Hauptseite"

msgid "go_to_question"
msgstr "Gehe zur Frage"

msgid "go_to_quiz_result"
msgstr "Gehe zum Quiz-Ergebnis"

msgid "go_to_your_clone"
msgstr ""

msgid "goto_profile"
msgstr "Mein Profil"

#, fuzzy
msgid "graph_title"
msgstr ""

msgid "hand_in"
msgstr "Abgeben"

msgid "hand_in_exercise"
msgstr "Lösung abgeben"

msgid "heard_about_hedy"
msgstr "Wie hast du von Hedy erfahren?"

msgid "heard_about_invalid"
msgstr "Bitte wähle einen gültigen Weg, wie du von uns gehört hast."

msgid "hedy_choice_title"
msgstr "Hedys Auswahl"

#, fuzzy
msgid "hedy_introduction_slides"
msgstr ""

msgid "hedy_logo_alt"
msgstr "Hedy Logo"

msgid "hedy_on_github"
msgstr "Hedy auf Github"

msgid "hello_logo"
msgstr "hallo"

#, fuzzy
msgid "hide_adventures"
msgstr ""

msgid "hide_cheatsheet"
msgstr "Verstecke Cheatsheet"

#, fuzzy
msgid "hide_classes"
msgstr ""

msgid "hide_keyword_switcher"
msgstr "Verstecke Schlüsselwortumschalter"

#, fuzzy
msgid "hide_slides"
msgstr ""

msgid "highest_level_reached"
msgstr "Höchstes erreichtes Level"

msgid "highest_quiz_score"
msgstr "Höchster Quiz Punktestand"

msgid "hint"
msgstr "Hinweis?"

msgid "ill_work_some_more"
msgstr "Ich werde noch ein wenig weiter dran arbeiten"

#, fuzzy
msgid "image_invalid"
msgstr "Das gewählte Bild ist ungültig."

msgid "incomplete_command_exception"
msgstr "Unvollständiges Kommando"

#, fuzzy
msgid "incorrect_handling_of_quotes_exception"
msgstr ""

#, fuzzy
msgid "incorrect_use_of_types_exception"
msgstr ""

msgid "incorrect_use_of_variable_exception"
msgstr "Falsche Nutzung von Variablen"

#, fuzzy
msgid "indentation_exception"
msgstr ""

msgid "input"
msgstr "Eingabe aus `{ask}`"

#, fuzzy
msgid "input_variable_role"
msgstr ""

msgid "integer"
msgstr "eine ganze Zahl"

msgid "invalid_class_link"
msgstr "Ungültiger Link zum Beitreten zu einer Klasse."

msgid "invalid_command_exception"
msgstr "Ungültiges Kommando"

#, fuzzy
msgid "invalid_keyword_language_comment"
msgstr ""

#, fuzzy
msgid "invalid_language_comment"
msgstr ""

#, fuzzy
msgid "invalid_level_comment"
msgstr ""

#, fuzzy
msgid "invalid_program_comment"
msgstr ""

msgid "invalid_teacher_invitation_code"
msgstr "Der Einladungscode als Lehrkraft ist ungültig. Um Lehrkraft zu werden, kontaktiere hello@hedy.org."

msgid "invalid_username_password"
msgstr "Benutzername/Passwort ist ungültig."

msgid "invite_by_username"
msgstr "Einladen mit Benutzername"

msgid "invite_date"
msgstr "Einladungsdatum"

msgid "invite_message"
msgstr "Du hast eine Einladung zu einer Klasse erhalten"

msgid "invite_prompt"
msgstr "Nutzernamen eingeben"

#, fuzzy
msgid "invite_teacher"
msgstr ""

msgid "join_class"
msgstr "Klasse beitreten"

msgid "join_prompt"
msgstr "Zum Beitreten benötigst du ein Konto. Möchtest du dich registrieren?"

#, fuzzy
msgid "keybinding_waiting_for_keypress"
msgstr "Warte auf Knopfdruck..."

msgid "keyword_language_invalid"
msgstr "Bitte wähle eine gültige Schlüsselwortsprache (wähle Englisch oder deine eigene Sprache)."

#, fuzzy
msgid "landcode_phone_number"
msgstr ""

msgid "language"
msgstr "Sprache"

msgid "language_invalid"
msgstr "Bitte wähle eine gültige Sprache."

msgid "languages"
msgstr "Welche dieser Programmiersprachen hast du schonmal verwendet?"

msgid "last_edited"
msgstr "Zuletzt geändert"

msgid "last_update"
msgstr "Letztes Update"

msgid "lastname"
msgstr "Nachname"

msgid "leave_class"
msgstr "Verlasse die Klasse"

msgid "level"
msgstr ""

msgid "level_accessible"
msgstr "Level ist offen für Schüler und Schülerinnen"

msgid "level_disabled"
msgstr "Level deaktiviert"

msgid "level_future"
msgstr "Dieses Level öffnet automatisch am "

#, fuzzy
msgid "level_invalid"
msgstr "Dieses Hedy-Level ist ungültig."

msgid "level_not_class"
msgstr "Dieses Level ist in deiner Klasse noch nicht verfügbar"

msgid "level_title"
msgstr ""

#, fuzzy
msgid "levels"
msgstr ""

msgid "link"
msgstr ""

msgid "list"
msgstr "eine Liste"

#, fuzzy
msgid "list_variable_role"
msgstr ""

msgid "logged_in_to_share"
msgstr "Du musst eingeloggt sein, um Programme zu speichern und zu teilen."

msgid "login"
msgstr "Anmelden"

msgid "login_long"
msgstr "Melde dich mit deinem Konto an"

msgid "login_to_save_your_work"
msgstr "Log dich ein um zu speichern"

msgid "logout"
msgstr "Abmelden"

msgid "longest_program"
msgstr "Längstes Programm"

msgid "mail_change_password_body"
msgstr ""
"Ihr Hedy-Passwort wurde verändert. Wenn Sie das waren, ist alles in Ordnung.\n"
"Wenn Sie ihr Passwort nicht verändert haben, kontaktieren Sie uns bitte sofort, indem Sie auf diese Mail antworten."

msgid "mail_change_password_subject"
msgstr "Dein Hedy-Passwort wurde geändert"

msgid "mail_error_change_processed"
msgstr "Etwas lief schief beim Senden der Validierungs-E-Mail, die Änderungen werden dennoch korrekt verarbeitet."

msgid "mail_goodbye"
msgstr ""
"Programmiere weiter!\n"
"Das Hedy-Team"

msgid "mail_hello"
msgstr ""

msgid "mail_recover_password_body"
msgstr ""
"Durch Klicken auf diesen Link können Sie ein neues Hedy-Passwort festlegen. Der Link ist für <b>4</b> Stunden gültig.\n"
"Wenn Sie keine Zurücksetzung angefordert haben, können Sie diese Mail ignorieren: {link}"

msgid "mail_recover_password_subject"
msgstr "Passwort-Reset anfordern."

msgid "mail_reset_password_body"
msgstr ""
"Ihr Hedy-Passwort wurde zurückgesetzt. Wenn Sie das waren, ist alles in Ordnung.\n"
"Wenn Sie ihr Passwort nicht verändert haben, kontaktieren Sie uns bitte sofort, indem Sie auf diese Mail antworten."

msgid "mail_reset_password_subject"
msgstr "Dein Hedy-Passwort wurde zurückgesetzt"

msgid "mail_welcome_teacher_body"
msgstr ""
"<strong>Welcome!</strong>\n"
"Glückwunsch zu Ihrem neuen Hedy Lehrer-Konto. Willkommen in der Community von Hedy-Lehrenden aus aller Welt!\n"
"\n"
"<strong>Wofür Lehrer-Konten gut sind</strong>\n"
"Sie haben nun einige Optionen zur Verfügung.\n"
"\n"
"1. Weiterführende Erklärungen finden Sie in der <a href=\"https://hedy.org/for-teachers/manual\">Anleitung für Lehrende</a>.\n"
"2. Mit Ihrem Lehrer-Konto können Sie Klassen erstellen. Ihre Schülerinnen in Schüler können Ihren Klassen beitreten und ihren Lernfortschritt sehen. Klassen werden erstellt und verwaltet über die <a href=\"https://hedycode.com/for-teachers\">Seite für Lehrende</a>.\n"
"3. Sie können Ihre Klassen vollständig personalisieren. Beispielsweise können sie Levels öffnen oder schließen, Abenteuer verfügbar machen oder deaktivieren und ihre eigenen Abenteuer erstellen!\n"
"\n"
"<strong>Treten Sie unserer Online-Community bei!</strong>\n"
"Alle Hedy Lehrer, Programmierer und andere Fans sind eingeladen, unserem <a href=\"https://discord.gg/8yY7dEme9r\">Discord-Server</a> beizutreten. Dies ist der perfekte Ort, um sich über Hedy auszutauschen: es gibt Kanäle, in denen Sie coole Projekte und Unterrichtsmaterialien präsentieren können, es gibt Kanäle für Fehlerberichte and Kanäle, um mit anderen Hedy-Lehrer und dem Hedy-Team zu chatten.\n"
"\n"
"<strong>Wie Sie Hilfe erhalten</strong>\n"
"Sollten Sie etwas unklar finden, können Sie uns auf Discord kontaktieren, oder uns eine <a href=\"mailto: hello@hedy.org\">Email senden</a>.\n"
"\n"
"<strong>Wie Sie Bugs/Fehler melden</strong>\n"
"Auf Discord haben wir einen eigenen Kanal für Fehlermeldungen/ Bugs, genannt #bugs. Dieser ist der perfekte Ort, um uns über Fehler und technische Probleme zu informieren, auf die Sie gestoßen sind. Falls Sie GitHub nutzen, können Sie dort eine <a href=\"https://github.com/hedyorg/hedy/issues/new?assignees=&labels=&template=bug_report.md&title=%5BBUG%5D\">Issue</a> erstellen.\n"

msgid "mail_welcome_teacher_subject"
msgstr "Dein Hedy-Lehr-Konto ist bereit"

msgid "mail_welcome_verify_body"
msgstr ""
"Dein Hedy-Konto wurde erfolgreich angelegt. Willkommen!\n"
"Bitte klicke auf diesen Link, um deine E-Mail-Adresse zu bestätigen: {link}"

msgid "mail_welcome_verify_subject"
msgstr "Willkommen bei Hedy"

msgid "mailing_title"
msgstr "Abonniere den Hedy-Newsletter"

msgid "main_subtitle"
msgstr "Eine mitwachsende Programmiersprache"

msgid "main_title"
msgstr ""

msgid "make_sure_you_are_done"
msgstr "Stelle sicher, dass du fertig bist! Du wirst dein Programm nicht mehr ändern können, nach du \"Abgeben\" geklickt hast."

msgid "male"
msgstr "männlich"

msgid "mandatory_mode"
msgstr "Verpflichtender Entwicklermodus"

#, fuzzy
msgid "more_info"
msgstr ""

#, fuzzy
msgid "more_options"
msgstr ""

#, fuzzy
msgid "multiple_keywords_warning"
msgstr ""

msgid "multiple_levels_warning"
msgstr ""

msgid "my_account"
msgstr "Mein Konto"

msgid "my_adventures"
msgstr "Meine Abenteuer"

msgid "my_classes"
msgstr "Meine Klassen"

msgid "my_messages"
msgstr "Meine Nachrichten"

msgid "my_public_profile"
msgstr "Mein öffentliches Profil"

msgid "name"
msgstr ""

msgid "nav_explore"
msgstr "Erkunde"

msgid "nav_hedy"
msgstr ""

msgid "nav_learn_more"
msgstr "Mehr Infos"

msgid "nav_start"
msgstr "Willkommen"

msgid "new_password"
msgstr "Neues Passwort"

msgid "new_password_repeat"
msgstr "Wiederhole das neue Passwort"

msgid "newline"
msgstr "eine neue Zeile"

#, fuzzy
msgid "next_adventure"
msgstr ""

msgid "next_exercise"
msgstr "Nächste Übung"

msgid "next_page"
msgstr "Nächste Seite"

#, fuzzy
msgid "next_student"
msgstr ""

msgid "no"
msgstr "Nein"

msgid "no_account"
msgstr "Hast du noch kein Konto?"

msgid "no_accounts"
msgstr "Es gibt keine Konten zu erstellen."

#, fuzzy
msgid "no_adventures_yet"
msgstr ""

msgid "no_more_flat_if"
msgstr "Ab Level 8 muss die Zeile nach `{if}` mit 4 Leerzeichen beginnen."

#, fuzzy
msgid "no_programs"
msgstr "Du hast noch kein Programm."

msgid "no_shared_programs"
msgstr "hat keine geteilten Programme..."

#, fuzzy
msgid "no_students"
msgstr ""

msgid "no_such_adventure"
msgstr "Dieses Abenteuer existiert nicht!"

msgid "no_such_class"
msgstr "Keine solche Hedy-Klasse."

msgid "no_such_level"
msgstr "Dieses Level existiert nicht!"

msgid "no_such_program"
msgstr "Dieses Hedy Programm gibt es nicht!"

msgid "no_tag"
msgstr "Kein Tag angegeben!"

#, fuzzy
msgid "not_adventure_yet"
msgstr ""

msgid "not_enrolled"
msgstr "Du bist anscheinend nicht für diesen Unterricht angemeldet!"

msgid "not_in_class_no_handin"
msgstr "Du bist in keiner Klasse, also besteht keine Notwendigkeit etwas abgeben."

msgid "not_logged_in_cantsave"
msgstr "Dein Programm wird nicht gespeichert."

msgid "not_logged_in_handin"
msgstr "Du musst eingeloggt sein, um eine Lösung abzugeben."

msgid "not_teacher"
msgstr "Du bist anscheinend nicht die Lehrkraft!"

msgid "number"
msgstr "eine Zahl"

msgid "number_lines"
msgstr "Anzahl an Zeilen"

#, fuzzy
msgid "number_of_errors"
msgstr ""

msgid "number_programs"
msgstr "Anzahl von Programmen"

msgid "ok"
msgstr ""

#, fuzzy
msgid "one_level_error"
msgstr ""

msgid "only_you_can_see"
msgstr "Nur du kannst dieses Programm sehen."

msgid "open"
msgstr "Öffnen"

msgid "opening_date"
msgstr "Öffnungsdatum"

msgid "opening_dates"
msgstr "Level verwalten"

msgid "option"
msgstr ""

msgid "or"
msgstr "oder"

msgid "other"
msgstr "divers"

msgid "other_block"
msgstr "Andere visuelle Programmierumgebung"

msgid "other_settings"
msgstr "Andere Einstellungen"

msgid "other_source"
msgstr "Andere"

msgid "other_text"
msgstr "Andere Programmierprache"

msgid "overwrite_warning"
msgstr "Du hast bereits eine Programm mit diesem Namen, wenn du jetzt speicherst überschreibst du das Vorhandene. Bist du dir sicher?"

#, fuzzy
msgid "owner"
msgstr ""

msgid "page_not_found"
msgstr "Die Seite konnte nicht gefunden werden!"

#, fuzzy
msgid "pair_with_teacher"
msgstr ""

msgid "parsons_title"
msgstr ""

msgid "password"
msgstr "Passwort"

msgid "password_change_not_allowed"
msgstr "Du hast nicht die Erlaubnis das Passwort dieses Nutzers zu ändern."

msgid "password_change_prompt"
msgstr "Bist Du sicher, dass Du dieses Passwort ändern willst?"

msgid "password_change_success"
msgstr "Das Passwort der Person wurde erfolgreich geändert."

msgid "password_invalid"
msgstr "Dein Passwort ist ungültig."

msgid "password_repeat"
msgstr "Wiederhole Passwort"

msgid "password_resetted"
msgstr "Dein Passwort ist erfolgreich zurückgesetzt worden. Bitte log dich ein."

msgid "password_six"
msgstr "Dein Passwort muss mindestens sechs Zeichen enthalten."

msgid "password_updated"
msgstr "Das Passwort wurde aktualisiert."

msgid "passwords_six"
msgstr "Das Passwort muss aus mindestens sechs Zeichen bestehen."

#, fuzzy
msgid "passwords_too_short"
msgstr ""

msgid "pending_invites"
msgstr "Ausstehende Einladungen"

msgid "people_with_a_link"
msgstr "Andere, die einen Link haben, können dieses Programm sehen. Es kann auch auf der Entdecke-Seite gefunden werden."

msgid "percentage"
msgstr "Anteil"

msgid "period"
msgstr "ein Punkt"

msgid "personal_text"
msgstr "Persönlicher Text"

msgid "personal_text_invalid"
msgstr "Dein persönlicher Text ist ungültig."

#, fuzzy
msgid "phone_number"
msgstr ""

msgid "preferred_keyword_language"
msgstr "Bevorzugte Schlüsselwortsprache"

msgid "preferred_language"
msgstr "Bevorzugte Sprache"

msgid "preview"
msgstr "Vorschau"

#, fuzzy
msgid "preview_teacher_mode"
msgstr ""

#, fuzzy
msgid "previewing_adventure"
msgstr ""

#, fuzzy
msgid "previewing_class"
msgstr ""

msgid "previous_campaigns"
msgstr "Bisherige Newsletter anzeigen"

#, fuzzy
msgid "previous_page"
msgstr ""

#, fuzzy
msgid "print_accounts"
msgstr ""

msgid "print_accounts_title"
msgstr ""

msgid "print_logo"
msgstr "drucke"

msgid "privacy_terms"
msgstr "Privatsphäre"

msgid "private"
msgstr "Privat"

msgid "profile_logo_alt"
msgstr "Profil-Symbol."

msgid "profile_picture"
msgstr "Profilbild"

msgid "profile_updated"
msgstr "Das Profil wurde aktualisiert."

msgid "profile_updated_reload"
msgstr "Profil geupdatet, Seite wird neu geladen."

msgid "program_contains_error"
msgstr "Dieses Programm enthält einen Fehler, bist du dir sicher, dass du es teilen möchtest?"

msgid "program_header"
msgstr "Meine Programme"

msgid "program_too_large_exception"
msgstr "Programme zu groß"

msgid "programming_experience"
msgstr "Hast du schon mal programmiert?"

msgid "programming_invalid"
msgstr "Bitte nutze eine gültige Programmiersprache."

msgid "programs"
msgstr "Programme"

msgid "prompt_join_class"
msgstr "Willst du dieser Klasse beitreten?"

#, fuzzy
msgid "provided_username_duplicates"
msgstr ""

msgid "public"
msgstr "Öffentlich"

msgid "public_adventures"
msgstr ""

#, fuzzy
msgid "public_content"
msgstr ""

#, fuzzy
msgid "public_content_info"
msgstr ""

msgid "public_invalid"
msgstr "Diese Einverständnisauswahl ist ungültig"

msgid "public_profile"
msgstr "Öffentliches Profil"

msgid "public_profile_info"
msgstr "Wenn ich dieses Kästchen auswähle, mache ich mein Profil für alle sichtbar. Sei vorsichtig und teile keine persönlichen Informationen wie deinen Namen oder deine Adresse, weil jeder in der Lage ist, es zu sehen!"

msgid "public_profile_updated"
msgstr "Öffentliches Profil wurde aktualisiert. Die Seite wird neu geladen."

#, fuzzy
msgid "put"
msgstr ""

msgid "question mark"
msgstr "ein Fragezeichen"

msgid "quiz_logo_alt"
msgstr "Quiz-Logo"

msgid "quiz_score"
msgstr "Quiz-Punkte"

msgid "quiz_tab"
msgstr ""

msgid "quiz_threshold_not_reached"
msgstr "Quiz-Anforderungen zum Freischalten dieses Levels nicht erfüllt"

msgid "read_code_label"
msgstr "Vorlesen"

msgid "recent"
msgstr "Zuletzt verwendete Programme"

msgid "recover_password"
msgstr "Passwort-Reset anfordern"

msgid "regress_button"
msgstr "Gehe zurück zu Level {level}"

msgid "remove"
msgstr "Löschen"

msgid "remove_customization"
msgstr "Modifikationen entfernen"

msgid "remove_customizations_prompt"
msgstr "Bist du dir sicher, dass du die Modifikationen dieser Klasse entfernen möchtest?"

msgid "remove_student_prompt"
msgstr "Soll der/die Schüler*in aus der Klasse entfernt werden?"

#, fuzzy
msgid "remove_user_prompt"
msgstr ""

msgid "rename_class"
msgstr ""

msgid "rename_class_prompt"
msgstr ""

msgid "repair_program_logo_alt"
msgstr "Repariere Programm Symbol"

#, fuzzy
msgid "repeat_dep"
msgstr ""

msgid "repeat_match_password"
msgstr "Das wiederholte Passwort stimmt nicht mit dem ersten überein."

msgid "repeat_new_password"
msgstr "Wiederhole neues Passwort"

msgid "report_failure"
msgstr "Dieses Programm existiert nicht oder ist nicht öffentlich"

msgid "report_program"
msgstr "Bist du dir sicher, dass du dieses Programm melden möchtest?"

msgid "report_success"
msgstr "Dieses Programm wurde gemeldet"

#, fuzzy
msgid "request_invalid"
msgstr ""

msgid "request_teacher"
msgstr "Möchtest du dich für einen Lehr-Konto bewerben?"

msgid "request_teacher_account"
msgstr "Lehr-Konto anfordern"

msgid "required_field"
msgstr "* zeigt erforderliche Felder an"

msgid "reset_adventure_prompt"
msgstr "Bist du dir sicher, dass du alle ausgewählten Abenteuer zurücksetzen möchtest?"

msgid "reset_adventures"
msgstr "Ausgewählte Abenteuer zurücksetzen"

msgid "reset_button"
msgstr "Zurücksetzen"

msgid "reset_password"
msgstr "Passwort zurücksetzen"

#, fuzzy
msgid "restart"
msgstr ""

msgid "retrieve_adventure_error"
msgstr "Du darfst dieses Abenteuer nicht sehen!"

msgid "retrieve_class_error"
msgstr "Nur Lehrpersonen können Klassen laden"

#, fuzzy
msgid "retrieve_tag_error"
msgstr ""

#, fuzzy
msgid "role"
msgstr ""

msgid "run_code_button"
msgstr "Programm ausführen"

msgid "save_parse_warning"
msgstr "Dieses Programm enthält einen Fehler, bist du dir sicher, dass du es speichern möchtest?"

msgid "save_prompt"
msgstr "Du brauchst ein Konto, um deine Programme zu speichern. Möchtest du dich jetzt anmelden?"

msgid "save_success_detail"
msgstr "Programm erfolgreich gespeichert."

msgid "score"
msgstr "Punkte"

msgid "search"
msgstr "Suche..."

msgid "search_button"
msgstr "Suche"

#, fuzzy
msgid "second_teacher"
msgstr ""

#, fuzzy
msgid "second_teacher_copy_prompt"
msgstr ""

#, fuzzy
msgid "second_teacher_prompt"
msgstr ""

#, fuzzy
msgid "second_teacher_warning"
msgstr ""

msgid "see_adventure_shared_class"
msgstr ""

msgid "see_certificate"
msgstr "Zertifikat für {username} ansehen!"

msgid "select"
msgstr "Auswahl"

msgid "select_adventures"
msgstr "Wähle und ordne Abenteuer"

msgid "select_all"
msgstr ""

msgid "select_classes"
msgstr ""

#, fuzzy
msgid "select_lang"
msgstr ""

msgid "select_levels"
msgstr "Wähle Level"

msgid "selected"
msgstr ""

msgid "self_removal_prompt"
msgstr "Bist du dir sicher, dass du die Klasse verlassen möchtest?"

msgid "send_password_recovery"
msgstr "Wiederherstellungslink für Passwort versenden"

msgid "sent_by"
msgstr "Diese Einladung wurde gesendet von"

msgid "sent_password_recovery"
msgstr "Du solltest bald eine Email mit Anweisungen zum Zurücksetzen des Passworts erhalten."

msgid "settings"
msgstr "Meine persönlichen Einstellungen"

#, fuzzy
msgid "share"
msgstr ""

msgid "share_by_giving_link"
msgstr "Zeige dein Programm anderen, indem du ihnen den Link unten gibst:"

msgid "share_your_program"
msgstr "Teile dein Programm"

msgid "signup_student_or_teacher"
msgstr "Bist du Schüler(in) oder Lehrperson?"

msgid "single quotes"
msgstr "ein einfaches Anführungszeichen"

msgid "slash"
msgstr "ein Schrägstrich"

#, fuzzy
msgid "sleeping"
msgstr ""

#, fuzzy
msgid "slides"
msgstr ""

#, fuzzy
msgid "slides_for_level"
msgstr ""

#, fuzzy
msgid "slides_info"
msgstr ""

msgid "social_media"
msgstr "Soziale Medien"

#, fuzzy
msgid "solution_example"
msgstr ""

#, fuzzy
msgid "solution_example_explanation"
msgstr ""

#, fuzzy
msgid "some_rows_missing_separator"
msgstr ""

#, fuzzy
msgid "something_went_wrong_keyword_parsing"
msgstr "Es gibt einen Fehler in deinem Abenteuer, sind alle Schlüsselwörter korrekt mit { } umgeben?"

msgid "space"
msgstr "ein Leerzeichen"

msgid "star"
msgstr "ein Stern"

#, fuzzy
msgid "start_learning"
msgstr ""

msgid "start_quiz"
msgstr "Quiz starten"

#, fuzzy
msgid "start_teaching"
msgstr ""

msgid "step_title"
msgstr "Aufgabe"

#, fuzzy
msgid "stepper_variable_role"
msgstr ""

#, fuzzy
msgid "stop"
msgstr ""

msgid "stop_code_button"
msgstr "Programm stoppen"

msgid "string"
msgstr "Text"

#, fuzzy
msgid "student"
msgstr ""

#, fuzzy
msgid "student_accounts_created"
msgstr ""

#, fuzzy
msgid "student_adventures_table"
msgstr ""

#, fuzzy
msgid "student_adventures_table_explanation"
msgstr ""

msgid "student_already_in_class"
msgstr "Diese(r) Schüler(in) ist bereits in deiner Klasse."

msgid "student_already_invite"
msgstr "Diese(r) Schüler(in) hat bereits eine ausstehende Einladung."

#, fuzzy
msgid "student_in_another_class"
msgstr ""

#, fuzzy
msgid "student_information"
msgstr ""

#, fuzzy
msgid "student_information_explanation"
msgstr ""

msgid "student_not_existing"
msgstr "Dieser Nutzername existiert nicht."

msgid "student_signup_header"
msgstr "Schüler(in)"

msgid "students"
msgstr "Schüler*innen"

msgid "submission_time"
msgstr "Eingereicht um"

msgid "submit_answer"
msgstr "Frage beantworten"

msgid "submit_program"
msgstr "Absenden"

msgid "submit_warning"
msgstr "Bist du dir sicher dass du das Programm absenden willst?"

msgid "submitted"
msgstr "Eingereicht"

msgid "submitted_header"
msgstr "Das ist ein bereits versendetes Programm und kann nicht mehr geändert werden."

msgid "subscribe"
msgstr "Abonnieren"

msgid "subscribe_newsletter"
msgstr "Abonniere den Newsletter"

#, fuzzy
msgid "successful_runs"
msgstr ""

#, fuzzy
msgid "suggestion_color"
msgstr ""

#, fuzzy
msgid "suggestion_note"
msgstr ""

#, fuzzy
msgid "suggestion_number"
msgstr ""

msgid "suggestion_numbers_or_strings"
msgstr ""

msgid "surname"
msgstr "Vorname"

#, fuzzy
msgid "survey_skip"
msgstr ""

#, fuzzy
msgid "survey_submit"
msgstr ""

#, fuzzy
msgid "tag_in_adventure"
msgstr ""

#, fuzzy
msgid "tag_input_placeholder"
msgstr ""

#, fuzzy
msgid "tags"
msgstr ""

msgid "teacher"
msgstr "Lehrer"

msgid "teacher_invalid"
msgstr "Dein LehrerIn-Wert ist ungültig."

msgid "teacher_invitation_require_login"
msgstr "Um dein LehrerIn Profil zu erstellen musst du dich anmelden. Wenn du noch kein Konto besitzt, dann erstell dir bitte eins."

msgid "teacher_manual"
msgstr "Lehranleitung"

msgid "teacher_signup_header"
msgstr "Lehrperson"

msgid "teacher_welcome"
msgstr "Willkommen bei Hedy! Du bist nun eine stolze BesitzerIn eines LehrerIn Kontos, welches dir erlaubt Klassen zu erstellen und Schüler einzuladen."

#, fuzzy
msgid "teachers"
msgstr ""

#, fuzzy
msgid "template_code"
msgstr ""
"Dies ist die Erklärung zu meinem Abenteuer!\n"
"\n"
"So kann ich einen Befehl zeigen: <code>{print}</code>\n"
"\n"
"Aber manchmal möchte ich ein Stück Code wie folgt zeigen:\n"
"<pre>\n"
"ask Wie ist dein Name?\n"
"echo also ist dein Name \n"
"</pre>"

msgid "this_adventure_has_an_example_solution"
msgstr ""

msgid "this_turns_in_assignment"
msgstr "Dies gibt deine Lösung an deine Lehrerin oder deinen Lehrer ab."

msgid "title"
msgstr "Titel"

msgid "title_admin"
msgstr "Hedy - Administratorseite"

msgid "title_class-overview"
msgstr "Hedy - Klassenüberblick"

msgid "title_customize-adventure"
msgstr "Hedy - Bearbeite Abenteuer"

msgid "title_customize-class"
msgstr "Hedy - Klasse anpassen"

msgid "title_explore"
msgstr "Hedy - Erkunden"

msgid "title_for-teacher"
msgstr "Hedy - Für Lehrende"

msgid "title_join-class"
msgstr "Hedy - Klasse beitreten"

msgid "title_learn-more"
msgstr "Hedy - Mehr erfahren"

msgid "title_login"
msgstr ""

msgid "title_my-profile"
msgstr "Hedy - Mein Konto"

msgid "title_privacy"
msgstr "Hedy - Datenschutzerklärung"

msgid "title_programs"
msgstr "Hedy - Meine Programme"

#, fuzzy
msgid "title_public-adventures"
msgstr ""

msgid "title_recover"
msgstr "Hedy - Konto wiederherstellen"

msgid "title_reset"
msgstr "Hedy - Passwort zurücksetzen"

msgid "title_signup"
msgstr "Hedy - Konto erstellen"

msgid "title_start"
msgstr "Hedy - Eine graduelle Programmiersprache"

msgid "title_view-adventure"
msgstr "Hedy - Abenteuer ansehen"

msgid "token_invalid"
msgstr "Dein Token ist ungültig."

#, fuzzy
msgid "too_many_accounts"
msgstr ""

msgid "tooltip_level_locked"
msgstr ""

msgid "translate_error"
msgstr "Während der Übersetzung des Codes ist etwas schiefgegangen. Versuche, den Code auszuführen, um zu sehen, ob er einen Fehler enthält. Fehlerhafter Code kann nicht übersetzt werden."

msgid "translating_hedy"
msgstr "Hedy übersetzen"

msgid "translator"
msgstr "Übersetzer"

#, fuzzy
msgid "turned_into_teacher"
msgstr ""

msgid "unauthorized"
msgstr "Du hast keine Zugriffsrechte für diese Seite"

#, fuzzy
msgid "unfavourite_confirm"
msgstr ""

#, fuzzy
msgid "unfavourite_success"
msgstr ""

#, fuzzy
msgid "unknown_variable_role"
msgstr ""

msgid "unlock_thresholds"
msgstr "Schalte Level.Grenzen frei"

msgid "unsaved_class_changes"
msgstr "Es gibt ungespeicherte Änderungen, bist du dir sicher, dass du diese Seite verlassen möchtest?"

#, fuzzy
msgid "unsubmit_program"
msgstr ""

#, fuzzy
msgid "unsubmit_warning"
msgstr ""

#, fuzzy
msgid "unsubmitted"
msgstr ""

msgid "update_adventure_prompt"
msgstr "Bist du sicher, dass du dieses Abenteuer updaten möchtest?"

msgid "update_public"
msgstr "Öffentliches Profil-Update"

msgid "updating_indicator"
msgstr "Updatet"

#, fuzzy
msgid "use_custom_passwords"
msgstr ""

#, fuzzy
msgid "use_generated_passwords"
msgstr ""

msgid "use_of_blanks_exception"
msgstr "Nutzung von Leerzeichen in Programmen"

#, fuzzy
msgid "use_of_nested_functions_exception"
msgstr ""

#, fuzzy
msgid "used_in"
msgstr ""

msgid "user"
msgstr "Nutzer"

msgid "user_inexistent"
msgstr "Dieser Nutzer existiert nicht"

msgid "user_not_private"
msgstr "Dieser Nutzer existiert nicht oder hat kein öffentliches Profil"

msgid "username"
msgstr "Benutzername"

#, fuzzy
msgid "username_contains_invalid_symbol"
msgstr ""

#, fuzzy
msgid "username_contains_separator"
msgstr ""

msgid "username_empty"
msgstr "Du hast keinen Nutzernamen eingegeben!"

msgid "username_invalid"
msgstr "Dein Nutzername ist ungültig."

msgid "username_special"
msgstr "Der Benutzername darf nicht `:` oder `@` enthalten."

msgid "username_three"
msgstr "Der Benutzername muss mindestens aus drei Zeichen bestehen."

#, fuzzy
msgid "usernames_too_short"
msgstr ""

#, fuzzy
msgid "usernames_unavailable"
msgstr ""

msgid "value"
msgstr "Wert"

#, fuzzy
msgid "view_adventures"
msgstr ""

#, fuzzy
msgid "view_classes"
msgstr ""

msgid "view_program"
msgstr "Programm ansehen"

#, fuzzy
msgid "view_slides"
msgstr ""

#, fuzzy
msgid "waiting_for_submit"
msgstr ""

#, fuzzy
msgid "walker_variable_role"
msgstr ""

msgid "website"
msgstr ""

msgid "what_is_your_role"
msgstr "Was ist deine Rolle?"

msgid "what_should_my_code_do"
msgstr "Was soll mein Code tun?"

msgid "workbook_circle_question_text"
msgstr ""

msgid "workbook_circle_question_title"
msgstr ""

msgid "workbook_define_question_text"
msgstr ""

msgid "workbook_define_question_title"
msgstr ""

msgid "workbook_input_question_text"
msgstr ""

msgid "workbook_input_question_title"
msgstr ""

msgid "workbook_multiple_choice_question_text"
msgstr ""

msgid "workbook_multiple_choice_question_title"
msgstr ""

msgid "workbook_open_question_title"
msgstr ""

msgid "workbook_output_question_text"
msgstr ""

msgid "workbook_output_question_title"
msgstr ""

msgid "year_invalid"
msgstr "Bitte ein Jahr zwischen 1900 und {current_year} eingeben."

msgid "yes"
msgstr "Ja"

msgid "your_personal_text"
msgstr "Dein persönlicher Text..."

msgid "your_program"
msgstr "Dein Programm"

#~ msgid "create_account_explanation"
#~ msgstr "Dein eigenes Konto erlaubt es dir, deine Programme zu speichern."

#~ msgid "only_teacher_create_class"
#~ msgstr "Only teachers are allowed to create classes!"

#~ msgid "keyword_support"
#~ msgstr "Translated keywords"

#~ msgid "non_keyword_support"
#~ msgstr "Translated content"

#~ msgid "try_button"
#~ msgstr "Try"

#~ msgid "select_own_adventures"
#~ msgstr "Select own adventures"

#~ msgid "view"
#~ msgstr "Ansehen"

#~ msgid "class"
#~ msgstr "Klasse"

#~ msgid "save_code_button"
#~ msgstr "Code speichern"

#~ msgid "share_code_button"
#~ msgstr "Code speichern & teilen"

#~ msgid "classes_invalid"
#~ msgstr "Die Liste ausgewählter Klassen ist ungültig"

#~ msgid "directly_add_adventure_to_classes"
#~ msgstr "Möchtest du dieses Abenteuer direkt zu einer deiner Klassen hinzufügen?"

#~ msgid "hand_in_assignment"
#~ msgstr "Lösung abgeben"

#~ msgid "select_a_level"
#~ msgstr "Wähle ein Level"

#~ msgid "answer_invalid"
#~ msgstr "Dein Passwort ist ungültig."

#~ msgid "available_adventures_level"
#~ msgstr "Verfügbare Abenteuer-Level"

#~ msgid "customize_class_exp_1"
#~ msgstr "Hallo! Auf dieser Seite können Sie ihre Klasse anpassen. Durch Auswählen von Levels und Abenteuern können Sie bestimmen, was ein/e Schüler/in sehen kann. Sie können ebenfalls Ihre selbst erstellten Abenteuer zu Levels hinzufügen. Standardmäßig sind alle Levels und Standard-Abenteuer ausgewählt.<b>Hinweis:</b>Nicht jedes Abenteuer ist in jedem Level verfügbar. Sie können Anpassungen wie folgt vornehmen:"

#~ msgid "customize_class_exp_2"
#~ msgstr "Du kannst diese Einstellungen später immer noch ändern. Zum Beispiel, kannst du bestimmte Abenteuer oder Level verfügbar machen während du unterrichtest. Auf diese Weise ist es leicht für dich festzulegen an welchen Leveln und Abenteuern deine Schülerinnen und Schüler arbeiten werden. Wenn du alles verfügbar machen möchtest, ist es am Leichtesten alle Sondereinstellungen zu entfernen."

#~ msgid "customize_class_step_1"
#~ msgstr "Wähle Level für deine Klasse, indem du den Level-Knopf drückst"

#~ msgid "customize_class_step_2"
#~ msgstr "Du kannst das Level, dass du bearbeiten möchtest, im \"Wähle ein Level\"-Menü auswählen"

#~ msgid "customize_class_step_3"
#~ msgstr "Ordne die Abenteuer so an wie du sie im Level anzeigen möchtest. Das \"Verfügbare Abenteuer\"-Menü enthält die Abenteuer, die in diesem Level nicht enthalten sind."

#~ msgid "customize_class_step_4"
#~ msgstr "Das \"Verfügbare Abenteuer\"-Menü enthält auch deine eigenen Abenteuer. Sobald hinzugefügt, kannst du sie hin und her neben die anderen Abenteuer bewegen."

#~ msgid "customize_class_step_5"
#~ msgstr "Du kannst ein Abenteuer entfernen, indem du den X-Knopf anklickst und es wird im \"Verfügbare Abenteuer\"-Menü erscheinen"

#~ msgid "customize_class_step_6"
#~ msgstr "Wähle ein Öffnungsdatum für jedes Level aus (du kannst es auch leer lassen)"

#~ msgid "customize_class_step_7"
#~ msgstr "Wähle andere Einstellungen"

#~ msgid "customize_class_step_8"
#~ msgstr "Wähle \"Speichern\" -> Du bist fertig!"

#~ msgid "example_code_header"
#~ msgstr "Hedy Beispiel-Code"

#~ msgid "feedback_failure"
#~ msgstr "Falsch!"

#~ msgid "feedback_success"
#~ msgstr "Gut!"

#~ msgid "go_to_first_question"
#~ msgstr "Gehe zu Frage 1"

#~ msgid "question"
#~ msgstr "Frage"

#~ msgid "question_doesnt_exist"
#~ msgstr "Diese Frage existiert nicht"

#~ msgid "question_invalid"
#~ msgstr "Dein Token ist ungültig."

#~ msgid "too_many_attempts"
#~ msgstr "Zu viele Versuche"

#~ msgid "class_stats"
#~ msgstr "Klassenstatistik"

#~ msgid "visit_own_public_profile"
#~ msgstr "Besuche dein eigenes Profil"

#~ msgid "title_class logs"
#~ msgstr "Hedy - Logs"

#~ msgid "title_class statistics"
#~ msgstr "Meine Statistiken"

#~ msgid "disabled_button_locked"
#~ msgstr "Deine Lehrperson hat das Level noch nicht freigeschaltet"

#~ msgid "duplicate_tag"
#~ msgstr "You already have a tag with this name."

#~ msgid "tag_deleted"
#~ msgstr "This tag was successfully deleted."

#~ msgid "no_tags"
#~ msgstr "No tags yet."

#~ msgid "apply_filters"
#~ msgstr "Apply filters"

#~ msgid "write_first_program"
#~ msgstr "Schreibe dein erstes Programm!"

#~ msgid "adventure_exp_1"
#~ msgstr "Tippe das Abenteuer deiner Wahl auf der rechten Seite ein. Nachdem du dein Abenteuer erstellt hast, kannst du es unter \"Modifizierungen\" zu einer deiner Klassen hinzufügen. Wenn du einen Befehl innerhalb deines Abenteuers benennst, nutze bitte folgende Code-Anker:"

#~ msgid "adventure_exp_2"
#~ msgstr "Wenn du echte Code-Schnipsel zeigen möchtest, zum Beispiel um den Schülerinnen und Schülern eine Vorlage zu geben, nutze bitte Vor-Anker wie folgt:"

#~ msgid "hello_world"
#~ msgstr "Hallo Welt!"

#~ msgid "share_confirm"
#~ msgstr "Bist du dir sicher, das Programm zu veröffentlichen?"

#~ msgid "share_success_detail"
#~ msgstr "Programm erfolgreich geteilt."

#~ msgid "unshare_confirm"
#~ msgstr "Bist du sicher, dass du das Programm verbergen möchtest?"

#~ msgid "unshare_success_detail"
#~ msgstr "Programm erfolgreich verborgen."

#~ msgid "hide_parsons"
#~ msgstr "Verstecke Puzzle"

#~ msgid "hide_quiz"
#~ msgstr "Verstecke Quiz"

#~ msgid "Locked Language Feature"
#~ msgstr "Du benutzt {concept}! Das ist toll, aber {concept} ist noch nicht freigeschaltet! Es wird in einem späteren Level freigeschaltet."

#~ msgid "nested blocks"
#~ msgstr "ein Block in einem Block"

#~ msgid "save"
#~ msgstr "Speichern"

#~ msgid "update_profile"
#~ msgstr "Aktualisiere dein Profil"

#~ msgid "variables"
#~ msgstr "Variablen"

#~ msgid "explore_explanation"
#~ msgstr "Auf dieser Seite kannst du Programme sehen, die andere Hedy-Nutzer erstellt haben. Du kannst nach Hedy-Level und Abenteuer filtern. Klicke auf \"Programm ansehen\" um ein Programm zu öffnen und auszuführen. Programme mit einer roten Kopfzeile enthalten einen Fehler. Du kannst das Programm dennoch öffnen, es auszuführen führt jedoch zu einer Fehlermeldung. Du kannst natürlich versuchen es zu korrigieren! Wenn der Ersteller ein öffentliches Profil hat, kannst du den Nutzernamen anklicken, um das Profil zu besuchen. Dort findest du alle geteilten Programme und vieles mehr!"

#~ msgid "common_errors"
#~ msgstr "Häufige Fehler"

#~ msgid "grid_overview"
#~ msgstr "Übersicht der Programme pro Abenteuer"

#~ msgid "last_error"
#~ msgstr "Letzter Fehler"

#~ msgid "last_program"
#~ msgstr "Letztes Programm"

#~ msgid "live_dashboard"
#~ msgstr "Live Dashboard"

#~ msgid "runs_over_time"
#~ msgstr "Runs over time"

#~ msgid "student_details"
#~ msgstr "Student details"

#~ msgid "achievements_check_icon_alt"
#~ msgstr "Zielerreichungsprüfsymbol"

#~ msgid "country_title"
#~ msgstr "Land"

#~ msgid "create_public_profile"
#~ msgstr "Öffentliches Profil erstellen"

#~ msgid "general"
#~ msgstr "Allgemein"

#~ msgid "hedy_achievements"
#~ msgstr "Hedy Errungenschaften"

#~ msgid "hidden"
#~ msgstr "Versteckt"

#~ msgid "highscore_explanation"
#~ msgstr "Auf dieser Seite kannst du die aktuellen Punktestände, basierend auf den erreichten Leistungen, sehen. Schau dir die Rangfolge entweder aller Nutzerinnen und Nutzer, deines Landes oder deiner Klasse an. Klicke auf einen Namen, um das öffentliche Profil anzuzeigen."

#~ msgid "highscore_no_public_profile"
#~ msgstr "Du hast kein öffentliches Profil und bist daher nicht in der Bestenliste. Möchtest du eines erstellen?"

#~ msgid "highscores"
#~ msgstr "Bestenliste"

#~ msgid "my_achievements"
#~ msgstr "Meine Leistungen"

#~ msgid "no_such_highscore"
#~ msgstr "Bestenliste"

#~ msgid "programs_created"
#~ msgstr "Erstellte Programme"

#~ msgid "programs_saved"
#~ msgstr "Programme gespeichert"

#~ msgid "programs_submitted"
#~ msgstr "Eingereichte Programme"

#~ msgid "title_achievements"
#~ msgstr "Hedy - Meine Erfolge"

#~ msgid "whole_world"
#~ msgstr "Die Welt"

#~ msgid "your_class"
#~ msgstr "Deine Klasse"

#~ msgid "achievement_earned"
#~ msgstr "Du hast eine Leistung erbracht!"

#~ msgid "percentage_achieved"
#~ msgstr "Erreicht von {percentage}% aller Nutzer"

#~ msgid "achievements"
#~ msgstr "Errungenschaften"

#~ msgid "achievements_logo_alt"
#~ msgstr "Errungenschaften Logo"

#~ msgid "amount_submitted"
#~ msgstr "eingereichte Programme"

#~ msgid "last_achievement"
#~ msgstr "Zuletzt verdiente Errungenschaft"

#~ msgid "no_certificate"
#~ msgstr "Dieser Nutzer hat noch kein Hedy Abschlusszertifikat"

#~ msgid "number_achievements"
#~ msgstr "Anzahl an Errungenschaften"

#~ msgid "create_question"
#~ msgstr "Möchtest du eines erstellen?"

#~ msgid "explore_programs"
#~ msgstr "Entdecke die Programme"

#~ msgid "explore_programs_logo_alt"
#~ msgstr "Entdecke Programme Symbol"

#~ msgid "hedy_tutorial_logo_alt"
#~ msgstr "Hedy Anleitung Symbol"

#~ msgid "no_public_profile"
#~ msgstr "Du hast noch kein Text für dein öffentliches Profil..."

#~ msgid "start_hedy_tutorial"
#~ msgstr "Starte Hedy-Anleitung"

#~ msgid "start_programming"
#~ msgstr "Starte Programmierung"

#~ msgid "start_programming_logo_alt"
#~ msgstr "Starte Programmierung Symbol"

#~ msgid "start_teacher_tutorial"
#~ msgstr "Starte Lehranleitung"

#~ msgid "teacher_tutorial_logo_alt"
#~ msgstr "Lehranleitung-Symbol"

#~ msgid "title_landing-page"
#~ msgstr "Willkommen zu Hedy!"

#~ msgid "welcome"
#~ msgstr "Willkommen"

#~ msgid "welcome_back"
#~ msgstr "Willkommen zurück"

#~ msgid "your_account"
#~ msgstr "Dein Profil"

#~ msgid "your_last_program"
#~ msgstr "Dein zuletzt gespeichertes Programm"

#~ msgid "already_teacher"
#~ msgstr "Du hast bereits einen Lehr-Konto."

#~ msgid "already_teacher_request"
#~ msgstr "Du hast bereits eine ausstehende Lehr-Anfrage."

#~ msgid "teacher_account_request"
#~ msgstr "Du hast eine offene Lehr-Konto-Anfrage"

#~ msgid "teacher_account_success"
#~ msgstr "Du hast erfolgreich einen Lehr-Konto angefragt."

#~ msgid "student_not_allowed_in_class"
#~ msgstr "Student not allowed in class"

#~ msgid "accounts_created"
#~ msgstr "Konten wurden erfolgreich erstellt."

#~ msgid "accounts_intro"
#~ msgstr "Auf dieser Seite können Sie Konten für mehrere Schüler/-innen auf einmal anlegen. Die Konten werden automatisch zur aktuellen Klasse hinzugefügt. Stellen Sie sicher, dass die ausgewählte Klasse oben korrekt ist! Jeder Nutzername muss einzigartig im gesamten Hedy-System sein. Sie können \"Postfix Klassennamen\" nutzen, um Ihren Klassennamen zu allen Konten hinzuzufügen. Wenn Sie Passwörter von Hand eingeben, müssen sie <b>mindestens</b> 6 Zeichen lang sein."

#~ msgid "create_multiple_accounts"
#~ msgstr "Mehrere Konten erstellen"

#~ msgid "download_login_credentials"
#~ msgstr "Möchtest du die Login-Daten herunterladen nachdem die Konten erstellt wurden?"

#~ msgid "generate_passwords"
#~ msgstr "Passwörter erzeugen"

#~ msgid "postfix_classname"
#~ msgstr "Postfix Klassenname"

#~ msgid "reset_view"
#~ msgstr "Reset"

#~ msgid "unique_usernames"
#~ msgstr "Alle Nutzernamen müssen einzigartig sein."

#~ msgid "usernames_exist"
#~ msgstr "Einer oder mehrere Nutzernamen sind bereits in Verwendung."

#~ msgid "**Question**: What is the output of this code?"
#~ msgstr ""

#~ msgid "Output"
#~ msgstr ""

#~ msgid "clear"
#~ msgstr ""

#~ msgid "bug"
#~ msgstr ""

#~ msgid "feature"
#~ msgstr ""

#~ msgid "feedback"
#~ msgstr ""

#~ msgid "feedback_message_success"
#~ msgstr ""

#~ msgid "feedback_modal_message"
#~ msgstr ""

#~ msgid "adventures"
#~ msgstr ""

#~ msgid "classes"
#~ msgstr ""

#~ msgid "Adventure"
#~ msgstr ""

#~ msgid "Answer"
#~ msgstr ""

#~ msgid "adventure_prompt"
#~ msgstr "Bitte gib den Namen des Abenteuers ein"

#~ msgid "select_tag"
#~ msgstr ""

#~ msgid "Delete"
#~ msgstr ""

#~ msgid "select_class"
#~ msgstr ""

<<<<<<< HEAD
#~ msgid "invalid_tutorial_step"
#~ msgstr "Ungültiger Schritt im Tutorial"

#~ msgid "next_step_tutorial"
#~ msgstr "Nächster Schritt >>>"

#~ msgid "tutorial"
#~ msgstr "Anleitung"

#~ msgid "tutorial_code_snippet"
#~ msgstr ""
#~ "{print} Hallo Welt!\n"
#~ "{print} Ich lerne Hedy mit dem Hedy-Tutorial!"

#~ msgid "tutorial_message_not_found"
#~ msgstr "Der angefragt Tutorial-Schritt konnte nicht gefunden werden…"

#~ msgid "tutorial_title_not_found"
#~ msgstr "Tutorial-Schritt nicht gefunden"
=======
#~ msgid "survey"
#~ msgstr ""

#~ msgid "survey_completed"
#~ msgstr ""
>>>>>>> ed49bfa5
<|MERGE_RESOLUTION|>--- conflicted
+++ resolved
@@ -2568,7 +2568,12 @@
 #~ msgid "select_class"
 #~ msgstr ""
 
-<<<<<<< HEAD
+#~ msgid "survey"
+#~ msgstr ""
+
+#~ msgid "survey_completed"
+#~ msgstr ""
+
 #~ msgid "invalid_tutorial_step"
 #~ msgstr "Ungültiger Schritt im Tutorial"
 
@@ -2588,10 +2593,3 @@
 
 #~ msgid "tutorial_title_not_found"
 #~ msgstr "Tutorial-Schritt nicht gefunden"
-=======
-#~ msgid "survey"
-#~ msgstr ""
-
-#~ msgid "survey_completed"
-#~ msgstr ""
->>>>>>> ed49bfa5
