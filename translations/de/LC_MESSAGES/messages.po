--- conflicted
+++ resolved
@@ -7,15 +7,9 @@
 msgstr ""
 "Project-Id-Version: PROJECT VERSION\n"
 "Report-Msgid-Bugs-To: EMAIL@ADDRESS\n"
-<<<<<<< HEAD
 "POT-Creation-Date: 2024-03-01 11:10+0100\n"
 "PO-Revision-Date: 2024-02-19 01:12+0000\n"
 "Last-Translator: Snoring Parrot <snoring_parrot@users.noreply.hosted.weblate.org>\n"
-=======
-"POT-Creation-Date: 2024-03-08 18:45+0100\n"
-"PO-Revision-Date: 2024-03-07 13:40+0000\n"
-"Last-Translator: Prefill add-on <noreply-addon-prefill@weblate.org>\n"
->>>>>>> 0a1bbe5e
 "Language: de\n"
 "Language-Team: de <LL@li.org>\n"
 "Plural-Forms: nplurals=2; plural=n != 1;\n"
@@ -188,21 +182,11 @@
 msgid "adventure_cloned"
 msgstr "Adventure is cloned"
 
-<<<<<<< HEAD
 msgid "adventure_code_button"
 msgstr ""
 
 msgid "adventure_codeblock_button"
 msgstr ""
-=======
-#, fuzzy
-msgid "adventure_code_button"
-msgstr "This button allows you to add a keyword within any text you write."
-
-#, fuzzy
-msgid "adventure_codeblock_button"
-msgstr "Use this button when you want to create a block of code that students can run in your adventure. Tip: put the selection at the end of the last line of the code block and <kbd>Enter</kbd> 3 times to type after a code block."
->>>>>>> 0a1bbe5e
 
 msgid "adventure_duplicate"
 msgstr "Du hast bereits ein Abenteuer mit diesem Namen."
@@ -213,14 +197,8 @@
 msgid "adventure_exp_3"
 msgstr "Stelle sicher, dass du Schlüsselwörter immer mit { } einschließt, dann werden sie korrekt erkannt. Du kannst den Vorschau-Knopf verwenden, um eine gestylte Version deines Abenteuers zu sehen. Um das Abenteuer auf einer eigenen Seite zu sehen, wähle \"view\" von der Lehrerseite."
 
-<<<<<<< HEAD
 msgid "adventure_exp_classes"
 msgstr ""
-=======
-#, fuzzy
-msgid "adventure_exp_classes"
-msgstr "Your adventure is used within the following classes"
->>>>>>> 0a1bbe5e
 
 msgid "adventure_id_invalid"
 msgstr "Diese Abenteuer-ID ist ungültig."
@@ -2129,27 +2107,15 @@
 #~ msgid "hello_world"
 #~ msgstr "Hallo Welt!"
 
-<<<<<<< HEAD
-=======
-#~ msgid "hide_parsons"
-#~ msgstr "Verstecke Puzzle"
-
-#~ msgid "hide_quiz"
-#~ msgstr "Verstecke Quiz"
-
->>>>>>> 0a1bbe5e
 #~ msgid "share_confirm"
 #~ msgstr "Bist du dir sicher, das Programm zu veröffentlichen?"
 
 #~ msgid "share_success_detail"
 #~ msgstr "Programm erfolgreich geteilt."
 
-<<<<<<< HEAD
 #~ msgid "try_it"
 #~ msgstr "Probier es aus"
 
-=======
->>>>>>> 0a1bbe5e
 #~ msgid "unshare_confirm"
 #~ msgstr "Bist du sicher, dass du das Programm verbergen möchtest?"
 
