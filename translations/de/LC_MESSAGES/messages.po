--- conflicted
+++ resolved
@@ -3,26 +3,17 @@
 msgstr ""
 "Project-Id-Version: PACKAGE VERSION\n"
 "Report-Msgid-Bugs-To: \n"
-<<<<<<< HEAD
-"POT-Creation-Date: 2023-08-07 15:44-0400\n"
-"PO-Revision-Date: 2023-06-21 15:11+0000\n"
-"Last-Translator: Anonymous <noreply@weblate.org>\n"
-=======
 "POT-Creation-Date: 2023-06-21 09:55+0200\n"
 "PO-Revision-Date: 2023-08-10 04:13+0000\n"
 "Last-Translator: Armor Games <armorgames@protonmail.com>\n"
 "Language-Team: de <LL@li.org>\n"
->>>>>>> 9d6f61c4
 "Language: de\n"
 "Language-Team: de <LL@li.org>\n"
 "Plural-Forms: nplurals=2; plural=n != 1;\n"
 "MIME-Version: 1.0\n"
 "Content-Type: text/plain; charset=utf-8\n"
 "Content-Transfer-Encoding: 8bit\n"
-<<<<<<< HEAD
-=======
 "X-Generator: Weblate 5.0-dev\n"
->>>>>>> 9d6f61c4
 "Generated-By: Babel 2.11.0\n"
 
 msgid "Access Before Assign"
@@ -2032,12 +2023,4 @@
 
 #~ msgid "too_many_attempts"
 #~ msgstr "Zu viele Versuche"
-<<<<<<< HEAD
-
-#~ msgid "_hide"
-#~ msgstr ""
-
-#~ msgid "_show"
-#~ msgstr ""
-=======
->>>>>>> 9d6f61c4
+
