# German translations for PROJECT.
# Copyright (C) 2023 ORGANIZATION
# This file is distributed under the same license as the PROJECT project.
# FIRST AUTHOR <EMAIL@ADDRESS>, 2023.
#
msgid ""
msgstr ""
"Project-Id-Version: PROJECT VERSION\n"
"Report-Msgid-Bugs-To: EMAIL@ADDRESS\n"
"POT-Creation-Date: 2000-01-01 00:00+0000\n"
"PO-Revision-Date: 2024-07-08 10:19+0000\n"
"Last-Translator: Prefill add-on <noreply-addon-prefill@weblate.org>\n"
"Language-Team: de <LL@li.org>\n"
"Language: de\n"
"MIME-Version: 1.0\n"
"Content-Type: text/plain; charset=utf-8\n"
"Content-Transfer-Encoding: 8bit\n"
"Plural-Forms: nplurals=2; plural=n != 1;\n"
"X-Generator: Weblate 5.7-dev\n"
"Generated-By: Babel 2.14.0\n"

msgid "Access Before Assign"
msgstr "Wir haben bemerkt, dass die Variable {name} in Zeile {access_line_number} benutzt wird, bevor sie gesetzt ist. Kannst du die Variable setzen, bevor sie benutzt wird?"

msgid "Cyclic Var Definition"
msgstr "Wir haben bemerkt, dass die Variable `{variable}` auf der rechten Seite des `{is}`Befehls verwendet wird, bevor sie gesetzt ist. Kannst du die Variable setzen, bevor sie benutzt wird?"

msgid "Else Without If Error"
msgstr "Wir haben festgestellt, dass in Zeile {line_number} ein `{else}` vor einem `{if}`benutzt wird. Kannst du probieren, ein `{if}` vor dem `{else}` zu schreiben?"

msgid "Function Undefined"
msgstr "Wir haben bemerkt, dass die Funktion {name} benutzt wird, obwohl sie nicht definiert nicht. Kannst du die Funktionen definieren, bevor du sie verwendest?"

msgid "Has Blanks"
msgstr "Wir haben bemerkt, dass dein Programm leer ist. Kannst du die Leerzeichen mit Programm füllen?"

msgid "Incomplete"
msgstr "Wir haben festgestellt, dass ein Teil des Codes vom {incomplete_command} Befehl in Zeile {line_number} zu fehlen scheint. Kannst du probieren, den fehlenden Code hinzuzufügen?"

msgid "Incomplete Repeat"
msgstr "Wir haben festgestellt, dass dem {repeat} Befehl in Zeile{line_number} ein `{command}` Befehl fehlt. Kannst du probieren, es hinzuzufügen?"

msgid "Invalid"
msgstr "`{invalid_command}` ist kein Hedy-Level-{level}-Befehl. Kannst du probieren`{guessed_command}` zu benutzen?"

msgid "Invalid Argument"
msgstr "Wir haben festgestellt, dass `{command}` nicht mit dem Argument `{invalid_argument}` benutzt werden kann. Kannst du probieren, `{invalid_argument}` zu einem erlaubten Typ von {allowed_types} zu ändern?"

msgid "Invalid Argument Type"
msgstr "Wir haben festgestellt, dass `{command}` nicht mit dem Argument `{invalid_argument}` funktioniert, weil es ein {invalid_type} ist. Kannst du probieren`{invalid_argument}` zu einem erlaubten Typ von {allowed_types} zu ändern?"

msgid "Invalid At Command"
msgstr "Wir haben festgestellt, dass der `{command}` Befehl ab Level 16 nicht mehr verwendet werden darf. Kannst du probieren, eckige Klammern `[]` für Listen zu verwenden?"

#, fuzzy
msgid "Invalid Space"
msgstr "Hoppla! Du hast Zeile {line_number} mit einem Leerzeichen begonnen. Leerzeichen bringen Computer durcheinander. Kannst du es entfernen?"

#, fuzzy
msgid "Invalid Type Combination"
msgstr "Du kannst die Argumente `{invalid_argument}` und `{invalid_argument_2}` nicht in `{command}` verwenden weil das eine ein {invalid_type} und das andere ein {invalid_type_2} ist. Ändere `{invalid_argument}` zu {invalid_type_2} or `{invalid_argument_2}` zu {invalid_type} und versuche ob es funktioniert."

#, fuzzy
msgid "Lonely Echo"
msgstr "Du hast ein `{echo}` vor einem `{ask}` verwendet, oder ein `{echo}` ohne `{ask}`. Benutze zuerst ein `{ask}` um eine Eingabe zu bekommen, danach `{echo}`."

#, fuzzy
msgid "Lonely Text"
msgstr "Es sieht so aus als ob du vergessen hast einen Befehl für deinen Text in Zeile {line_number} zu verwenden"

#, fuzzy
msgid "Missing Additional Command"
msgstr "It looks like you forgot to complete writing `{command}` on line {line_number}."

#, fuzzy
msgid "Missing Colon Error"
msgstr "Starting at level 17, `{command}` needs a `:`. It looks like you forgot to use one at the end of line {line_number}."

#, fuzzy
msgid "Missing Command"
msgstr "Es sieht so aus als hättest du einen Befehl in Zeile {line_number} vergessen."

#, fuzzy
msgid "Missing Inner Command"
msgstr "Es sieht so aus als hättest du vergessen, den `{command}`- Ausdruck, den du in Zeile {line_number} benutzt hast, mit einem Befehl zu benutzen."

#, fuzzy
msgid "Missing Square Brackets"
msgstr "It looks like you forgot to use square brackets `[]` around the list you were creating on line {line_number}."

#, fuzzy
msgid "Missing Variable"
msgstr "It looks like your `{command}` is missing a variable at the start of the line."

#, fuzzy
msgid "Misspelled At Command"
msgstr "It looks like you might have misspelled the `{command}` command, instead you wrote `{invalid_argument}` in line {line_number}."

#, fuzzy
msgid "No Indentation"
msgstr "Du hast zu wenige Leerzeichen verwendet in Zeile {line_number}. Du hast {leading_spaces} zu Anfang verwendet, das ist zu wenig. Starte jeden neuen Block mit {indent_size} Leerzeichen mehr als in der Zeile zuvor."

#, fuzzy
msgid "Non Decimal Variable"
msgstr "At line {line_number}, you might have tried using a number which Hedy does not like very much! Try changing it to a decimal number like 2."

#, fuzzy
msgid "Parse"
msgstr "Dein Programm ist keine gültige Hedy-Sprache. In Zeile {location[0]} an Position {location[1]} ist ein kleiner Fehler. Du hast `{character_found}` geschrieben, aber das ist nicht erlaubt."

#, fuzzy
msgid "Pressit Missing Else"
msgstr "Du hast vergessen hinzuzufügen, was passiert, wenn du eine andere Taste drückst, füge ein `{else}` zu deinem Code hinzu"

#, fuzzy
msgid "Runtime Index Error"
msgstr "Du hast versucht auf die Liste {name} zuzugreifen, aber sie ist entweder leer oder der Index ist nicht drin."

#, fuzzy
msgid "Runtime Value Error"
msgstr "While running your program the command `{command}` received the value `{value}` which is not allowed. {tip}."

#, fuzzy
msgid "Runtime Values Error"
msgstr "While running your program the command `{command}` received the values `{value}` and `{value}` which are not allowed. {tip}."

#, fuzzy
msgid "Save Microbit code "
msgstr "Save Microbit code"

#, fuzzy
msgid "Too Big"
msgstr "Wow! Dein Programm hat beeindruckende {lines_of_code} Befehlszeilen! Aber wir können höchstens {max_lines} Befehlszeilen verarbeiten in diesem Level. Verkleinere dein Programm und versuche es nochmal."

#, fuzzy
msgid "Too Few Indents"
msgstr "You used too few leading spaces in line {line_number}. You used {leading_spaces} spaces, which is too few."

#, fuzzy
msgid "Too Many Indents"
msgstr "You used too many leading spaces in line {line_number}. You used {leading_spaces} spaces, which is too many."

#, fuzzy
msgid "Unexpected Indentation"
msgstr "Du hast zu viele Leerzeichen verwendet in Zeile {line_number}. Du hast {leading_spaces} zu Anfang verwendet, das ist zu viel. Starte jeden neuen Block mit {indent_size} Leerzeichen mehr als in der Zeile zuvor."

#, fuzzy
msgid "Unquoted Assignment"
msgstr "Ab diesem Level musst du rechts neben einem `{is}` Befehl den Text in einfache Anführungszeichen setzen. Du hast das für den Text {text} vergessen."

#, fuzzy
msgid "Unquoted Equality Check"
msgstr "Wenn Du prüfen willst, ob eine Variable gleich mehreren Wörtern ist, musst Du die Wörter in Anführungszeichen setzen!"

#, fuzzy
msgid "Unquoted Text"
msgstr "Achtung. Wenn du etwas `{ask}` oder `{print}`, sollte der Text mit einem Anführungszeichen beginnen und enden. Du hast beim Text {unquotedtext} etwas vergessen."

#, fuzzy
msgid "Unsupported Float"
msgstr "Nicht-ganze Zahlen werden noch nicht unterstützt, sie werden es aber in ein paar Leveln. Für den Moment ändere `{value}` in eine ganze Zahl um."

#, fuzzy
msgid "Unsupported String Value"
msgstr "Text-Werte dürfen kein `{invalid_value}` enthalten."

#, fuzzy
msgid "Unused Variable"
msgstr "Du hast in Zeile {line_number} die Variable {variable_name} definiert, aber du hast sie nirgends benutzt."

#, fuzzy
msgid "Var Undefined"
msgstr "Du hast versucht die Variable `{name}` auszugeben, aber du hast sie nicht angelegt. Es ist auch möglich, dass du versucht hast, `{name}` zu nutzen, aber die Anführungszeichen vergessen hast."

#, fuzzy
msgid "Wrong Level"
msgstr "Das war richtige Hedy-Sprache, aber nicht im richtigen Level. Du hast Sprachelement `{offending_keyword}` für Level {working_level} verwendet. Tip: {tip}"

#, fuzzy
msgid "Wrong Number of Arguments"
msgstr "Your function used the wrong number of arguments. You provided {used_number} but the function {name} needs {defined_number}"

msgid "account_overview"
msgstr "Kontoübersicht"

#, fuzzy
msgid "accounts_created"
msgstr "Konten wurden erfolgreich erstellt."

msgid "accounts_intro"
msgstr "Auf dieser Seite können Sie Konten für mehrere Schüler/-innen auf einmal anlegen. Die Konten werden automatisch zur aktuellen Klasse hinzugefügt. Stellen Sie sicher, dass die ausgewählte Klasse oben korrekt ist! Jeder Nutzername muss einzigartig im gesamten Hedy-System sein. Sie können \"Postfix Klassennamen\" nutzen, um Ihren Klassennamen zu allen Konten hinzuzufügen. Wenn Sie Passwörter von Hand eingeben, müssen sie <b>mindestens</b> 6 Zeichen lang sein."

msgid "achievement_earned"
msgstr "Du hast eine Leistung erbracht!"

msgid "achievements"
msgstr "Errungenschaften"

msgid "achievements_check_icon_alt"
msgstr "Zielerreichungsprüfsymbol"

msgid "achievements_logo_alt"
msgstr "Errungenschaften Logo"

#, fuzzy
msgid "actions"
msgstr "Actions"

#, fuzzy
msgid "add"
msgstr "Add"

msgid "add_students"
msgstr "Schüler*innen hinzufügen"

#, fuzzy
msgid "add_your_language"
msgstr "Add your language!"

msgid "admin"
msgstr "Administrator"

msgid "advance_button"
msgstr "Gehe zu Level {level}"

msgid "adventure"
msgstr "Abenteuer"

#, fuzzy
msgid "adventure_cloned"
msgstr "Adventure is cloned"

#, fuzzy
msgid "adventure_code_button"
msgstr "Adventure Code"

#, fuzzy
msgid "adventure_codeblock_button"
msgstr "Use this button when you want to create a block of code that students can run in your adventure. Tip: put the selection at the end of the last line of the code block and <kbd>Enter</kbd> 3 times to type after a code block."

msgid "adventure_duplicate"
msgstr "Du hast bereits ein Abenteuer mit diesem Namen."

msgid "adventure_empty"
msgstr "Du hast keinen Abenteuernamen eingegeben!"

#, fuzzy
msgid "adventure_exp_3"
msgstr "Stelle sicher, dass du Schlüsselwörter immer mit { } einschließt, dann werden sie korrekt erkannt. Du kannst den Vorschau-Knopf verwenden, um eine gestylte Version deines Abenteuers zu sehen. Um das Abenteuer auf einer eigenen Seite zu sehen, wähle \"view\" von der Lehrerseite."

#, fuzzy
msgid "adventure_exp_classes"
msgstr "Your adventure is used within the following classes"

#, fuzzy
msgid "adventure_flagged"
msgstr "The adventure was flagged successfully."

msgid "adventure_id_invalid"
msgstr "Diese Abenteuer-ID ist ungültig."

msgid "adventure_length"
msgstr "Dein Abenteuer muss mindestens 20 Zeichen haben."

msgid "adventure_name_invalid"
msgstr "Dieser Abenteuername ist ungültig."

msgid "adventure_prompt"
msgstr "Bitte gib den Namen des Abenteuers ein"

msgid "adventure_terms"
msgstr "Ich stimme zu, dass mein Abenteuer mglw. auf Hedy veröffentlicht wird."

msgid "adventure_updated"
msgstr "Das Abenteuer wurde geupdatet!"

#, fuzzy
msgid "adventures"
msgstr "Adventures"

#, fuzzy
msgid "adventures_completed"
msgstr "Adventures completed: {number_of_adventures}"

#, fuzzy
msgid "adventures_info"
msgstr "Each Hedy level has built-in exercises for students, which we call adventures. You can create your own adventures and add them to your classes. With your own adventures you can create adventures that are relevant and interesting for your students. You can find more information about creating your own adventures <a href=\"https://hedy.org/for-teachers/manual/features\">here</a>."

msgid "adventures_restored"
msgstr "Die Standardabenteuer wurden wiederhergestellt."

#, fuzzy
msgid "adventures_tried"
msgstr "Adventures tried"

msgid "ago"
msgstr "vor {timestamp}"

msgid "agree_invalid"
msgstr "Du musst den Privatsphäre-Bedingungen zustimmen."

msgid "agree_with"
msgstr "Ich stimme zu"

msgid "ajax_error"
msgstr "Ein Fehler ist aufgetreten. Bitte nochmal versuchen."

msgid "all"
msgstr "Alle"

msgid "all_class_highscores"
msgstr "Alle SuS sichtbar in Klassenbestenlisten"

msgid "already_account"
msgstr "Hast du schon ein Konto?"

msgid "already_program_running"
msgstr "Es läuft bereits ein Programm, beende es zunächst."

msgid "already_teacher"
msgstr "Du hast bereits einen Lehr-Konto."

msgid "already_teacher_request"
msgstr "Du hast bereits eine ausstehende Lehr-Anfrage."

msgid "amount_submitted"
msgstr "eingereichte Programme"

msgid "are_you_sure"
msgstr "Bist du sicher? Du kannst diese Aktion nicht rückgängig machen."

msgid "ask_needs_var"
msgstr "Ab Level 2 muss `{ask}` mit einer Variable benutzt werden. Beispiel: Name `{is}` `{ask}` Wie heißt du?"

msgid "become_a_sponsor"
msgstr "Werde ein Sponsor"

msgid "birth_year"
msgstr "Geburtjahr"

#, fuzzy
msgid "bug"
msgstr "Bug"

msgid "by"
msgstr "von"

msgid "cancel"
msgstr "Abbrechen"

msgid "cant_parse_exception"
msgstr "Das Programm konnte nicht analysiert werden"

msgid "certificate"
msgstr "Abschlusszertifikat"

msgid "certified_teacher"
msgstr "Zertifizierte Lehrperson"

msgid "change_password"
msgstr "Ändere Passwort"

msgid "cheatsheet_title"
msgstr "Spickzettel"

msgid "class_already_joined"
msgstr "Du bist schon in dieser Klasse"

msgid "class_customize_success"
msgstr "Klasse erfolgreich angepasst."

#, fuzzy
msgid "class_graph_explanation"
msgstr "In this graph you can see represented the numbers of adventures your students have attempted (meaning they have done meaninful work in that adventure), with respect to the number of errors and successful runs."

msgid "class_name_duplicate"
msgstr "Du hast bereits eine Klasse mit diesem Namen."

msgid "class_name_empty"
msgstr "Du hast keinen Namen für die Klasse eingegeben!"

msgid "class_name_invalid"
msgstr "Dieser Klassenname ist ungültig."

msgid "class_name_prompt"
msgstr "Bitte gib den Namen der Klasse ein"

#, fuzzy
msgid "class_performance_graph"
msgstr "Class performance graph"

#, fuzzy
msgid "class_survey_description"
msgstr "We would like to get a better overview of our Hedy users. By providing these answers, you would help improve Hedy. Thank you!"

#, fuzzy
msgid "class_survey_later"
msgstr "Remind me tomorrow"

#, fuzzy
msgid "class_survey_question1"
msgstr "What is the age range in your class?"

#, fuzzy
msgid "class_survey_question2"
msgstr "What is the spoken language in your class?"

#, fuzzy
msgid "class_survey_question3"
msgstr "What is the gender balance in your class?"

#, fuzzy
msgid "class_survey_question4"
msgstr "What distinguishes your students from others?"

#, fuzzy
msgid "classes"
msgstr "Classes"

#, fuzzy
msgid "classes_info"
msgstr "Create a class to follow the progress of each student in dashboard, and to customize the adventures your students see, and even adding your own! You can create as many classes as you like, and each class can have multiple teachers each one with different roles. You can also add as many students as you want, but mind that each student can only be in one class at a time. You can find more information about classes in the <a href=\"https://hedy.org/for-teachers/manual/preparations#for-teachers\">teacher manual</a>."

msgid "clear"
msgstr ""

#, fuzzy
msgid "clone"
msgstr "Clone"

#, fuzzy
msgid "cloned_times"
msgstr "Clones"

msgid "close"
msgstr "Schließen"

msgid "comma"
msgstr "ein Komma"

msgid "command_not_available_yet_exception"
msgstr "Befehl noch nicht verfügbar"

msgid "command_unavailable_exception"
msgstr "Befehl nicht mehr korrekt"

msgid "commands"
msgstr "Befehle"

msgid "common_errors"
msgstr "Häufige Fehler"

msgid "congrats_message"
msgstr "Herzlichen Glückwunsch, {username}, Du hast Hedy abgeschlossen!"

#, fuzzy
msgid "connect_guest_teacher"
msgstr "I would like to be connected with a guest teacher who can give a few lessons"

#, fuzzy
msgid "constant_variable_role"
msgstr "constant"

msgid "content_invalid"
msgstr "Dieses Abenteuer ist ungültig."

msgid "contributor"
msgstr "Contributor"

msgid "copy"
msgstr ""

msgid "copy_clipboard"
msgstr "Erfolgreich in die Zwischenablage kopiert"

#, fuzzy
msgid "copy_code"
msgstr "Copy code"

msgid "copy_join_link"
msgstr "Einladungslink kopieren"

msgid "copy_link_success"
msgstr "Beitrittslink wurde kopiert"

msgid "copy_link_to_share"
msgstr "Kopiere Link zum Weitergeben"

msgid "copy_mail_link"
msgstr "Bitte kopiere diesen Link in ein neues Tab:"

msgid "correct_answer"
msgstr "Die richtige Antwort ist"

msgid "country"
msgstr "Land"

msgid "country_invalid"
msgstr "Bitte wähle ein gültiges Land."

msgid "country_title"
msgstr "Land"

msgid "create_account"
msgstr "Neues Konto anlegen"

msgid "create_accounts"
msgstr "Mehrere Konten erstellen"

msgid "create_accounts_prompt"
msgstr "Bist Du sicher, dass Du diese Konten erstellen willst?"

msgid "create_adventure"
msgstr "Abenteuer erstellen"

msgid "create_class"
msgstr "Erstelle eine neue Klasse"

msgid "create_multiple_accounts"
msgstr "Mehrere Konten erstellen"

msgid "create_public_profile"
msgstr "Öffentliches Profil erstellen"

msgid "create_question"
msgstr "Möchtest du eines erstellen?"

msgid "create_student_account"
msgstr "Erstelle ein Konto"

msgid "create_student_account_explanation"
msgstr "Mit einem Konto kannst du deine eigenen Programme speichern."

msgid "create_teacher_account"
msgstr "Erstelle ein Lehr-Konto"

msgid "create_teacher_account_explanation"
msgstr "Mit einem Lehr-Konto kannst du deine Programme speichern und die Ergebnisse deiner Schülerinnen und Schüler sehen."

msgid "creator"
msgstr "Ersteller"

msgid "current_password"
msgstr "Derzeitiges Passwort"

msgid "customization_deleted"
msgstr "Anpassungen erfolgreich gelöscht."

#, fuzzy
msgid "customize"
msgstr "Customize"

msgid "customize_adventure"
msgstr "Modifiziere Abenteuer"

msgid "customize_class"
msgstr "Passe eine Klasse an"

msgid "dash"
msgstr "ein Gedankenstrich"

msgid "default_401"
msgstr "Du bist anscheinend nicht authorisiert..."

#, fuzzy
msgid "default_403"
msgstr "Looks like this action is forbidden..."

msgid "default_404"
msgstr "Diese Seite konnten wir nicht finden…"

msgid "default_500"
msgstr "Etwas ist schiefgegangen…"

msgid "delete"
msgstr "Löschen"

msgid "delete_adventure_prompt"
msgstr "Bist du dir sicher, dass du dieses Abenteuer entfernen möchtest?"

msgid "delete_class_prompt"
msgstr "Soll die Klasse gelöscht werden?"

msgid "delete_confirm"
msgstr "Bist du sicher, dass du das Programm löschen möchtest?"

msgid "delete_invite"
msgstr "Einladung löschen"

msgid "delete_invite_prompt"
msgstr "Sind Sie sicher, dass Sie diese Einladung entfernen wollen?"

msgid "delete_public"
msgstr "Öffentliches Profil löschen"

msgid "delete_success"
msgstr "Programm erfolgreich gelöscht."

#, fuzzy
msgid "delete_tag_prompt"
msgstr "Are you sure you want to delete this tag?"

msgid "destroy_profile"
msgstr "Konto endgültig löschen"

msgid "developers_mode"
msgstr "Programmiermodus"

msgid "directly_available"
msgstr "Direkt öffnen"

msgid "disable"
msgstr "Deaktivieren"

msgid "disable_explore_page"
msgstr "Erkunden-Seite deaktivieren"

msgid "disable_parsons"
msgstr "Alle Puzzles deaktivieren"

msgid "disable_quizes"
msgstr "Alle Quizze deaktivieren"

msgid "disabled"
msgstr "Deaktiviert"

msgid "disabled_button_quiz"
msgstr "Deine Quiz-Punktezahl ist unter dem Grenzwert, versuche es nochmal!"

msgid "discord_server"
msgstr "Discord-Server"

msgid "distinguished_user"
msgstr "Ausgezeichneter Nutzer"

msgid "double quotes"
msgstr "ein doppeltes Anführungszeichen"

msgid "download"
msgstr "Download"

msgid "download_login_credentials"
msgstr "Möchtest du die Login-Daten herunterladen nachdem die Konten erstellt wurden?"

msgid "duplicate"
msgstr "Duplizieren"

msgid "echo_and_ask_mismatch_exception"
msgstr "Echo und ask Nichtübereinstimmung"

msgid "echo_out"
msgstr "Ab Level 2 wird `{echo}` nicht mehr gebraucht. Du kannst jetzt eine Antwort mit `{ask}` und `{print}` wiedergeben. Beispiel: Name `{is}` `{ask}` Wie heißt Du? `{print}` Hallo Name"

msgid "edit_adventure"
msgstr "Abenteuer bearbeiten"

msgid "edit_code_button"
msgstr "Programm ändern"

msgid "email"
msgstr "E-mail"

msgid "email_invalid"
msgstr "Bitte eine gültige E-Mail-Adresse eingeben."

msgid "end_quiz"
msgstr "Quiz-Ende"

msgid "english"
msgstr "Englisch"

msgid "enter"
msgstr "Eingeben"

msgid "enter_password"
msgstr "Gib ein neues Passwort ein für"

msgid "enter_text"
msgstr "Gib deine Antwort hier ein..."

msgid "error_logo_alt"
msgstr "Fehler Logo"

#, fuzzy
msgid "errors"
msgstr "Errors"

msgid "exclamation mark"
msgstr "ein Ausrufezeichen"

msgid "exercise"
msgstr "Übung"

msgid "exercise_doesnt_exist"
msgstr "Diese Übung existiert nicht"

msgid "exists_email"
msgstr "Diese Email-Adresse wird bereits verwendet."

msgid "exists_username"
msgstr "Dieser Benutzername wird bereits verwendet."

msgid "exit_preview_mode"
msgstr "Vorschaumodus verlassen"

msgid "experience_invalid"
msgstr "Bitte wähle eine gültige Erfahrung, nutze (Ja, Nein)."

msgid "expiration_date"
msgstr "Ablaufdatum"

msgid "explore_explanation"
msgstr "Auf dieser Seite kannst du Programme sehen, die andere Hedy-Nutzer erstellt haben. Du kannst nach Hedy-Level und Abenteuer filtern. Klicke auf \"Programm ansehen\" um ein Programm zu öffnen und auszuführen. Programme mit einer roten Kopfzeile enthalten einen Fehler. Du kannst das Programm dennoch öffnen, es auszuführen führt jedoch zu einer Fehlermeldung. Du kannst natürlich versuchen es zu korrigieren! Wenn der Ersteller ein öffentliches Profil hat, kannst du den Nutzernamen anklicken, um das Profil zu besuchen. Dort findest du alle geteilten Programme und vieles mehr!"

msgid "explore_programs"
msgstr "Entdecke die Programme"

msgid "explore_programs_logo_alt"
msgstr "Entdecke Programme Symbol"

msgid "favorite_program"
msgstr "Lieblingsprogramm"

msgid "favourite_confirm"
msgstr "Bist du dir sicher, dieses Programm als Lieblingsprogramm einzustellen?"

msgid "favourite_program"
msgstr "Lieblingsprogramm"

msgid "favourite_program_invalid"
msgstr "Dein gewähltes Lieblingsprogramm ist ungültig."

msgid "favourite_success"
msgstr "Dein Programm wurde als Favorit gesetzt."

#, fuzzy
msgid "feature"
msgstr "Feature"

#, fuzzy
msgid "feedback"
msgstr "Feedback"

#, fuzzy
msgid "feedback_message_error"
msgstr "Something went wrong, please try again later."

#, fuzzy
msgid "feedback_message_success"
msgstr "Thank you, we recieved your feedback and will contact you if needed."

#, fuzzy
msgid "feedback_modal_message"
msgstr "Please send us a message with a category. We appreciate your help to improve Hedy!"

msgid "female"
msgstr "weiblich"

#, fuzzy
msgid "flag_adventure_prompt"
msgstr "Do you want to flag this adventure so that we check its appropriateness?"

msgid "float"
msgstr "eine gebrochene Zahl"

msgid "for_teachers"
msgstr "Für LehrerInnen"

msgid "forgot_password"
msgstr "Passwort vergessen?"

msgid "from_another_teacher"
msgstr "Von einer anderen Lehrperson"

msgid "from_magazine_website"
msgstr "Von einer Zeitschrift oder Webseite"

msgid "from_video"
msgstr "Von einem Video"

msgid "fun_statistics_msg"
msgstr "Hier sind ein paar spaßige Statistiken!"

msgid "gender"
msgstr "Geschlecht"

msgid "gender_invalid"
msgstr "Bitte wähle ein gültiges Geschlecht, wähle (weiblich, männlich, divers)."

msgid "general"
msgstr "Allgemein"

msgid "general_settings"
msgstr "Allgemeine Einstellungen"

msgid "generate_passwords"
msgstr "Passwörter erzeugen"

msgid "get_certificate"
msgstr "Hol dir dein Zertifikat!"

msgid "give_link_to_teacher"
msgstr "Gib den folgenden Link an deine Lehrerin oder deinen Lehrer weiter:"

#, fuzzy
msgid "go_back"
msgstr "Go back"

msgid "go_back_to_main"
msgstr "Zurück zur Hauptseite"

msgid "go_to_question"
msgstr "Gehe zur Frage"

msgid "go_to_quiz_result"
msgstr "Gehe zum Quiz-Ergebnis"

msgid "goto_profile"
msgstr "Mein Profil"

#, fuzzy
msgid "graph_title"
msgstr "Errors per adventure completed on level {level}"

msgid "grid_overview"
msgstr "Übersicht der Programme pro Abenteuer"

msgid "hand_in"
msgstr "Abgeben"

msgid "hand_in_exercise"
msgstr "Lösung abgeben"

msgid "heard_about_hedy"
msgstr "Wie hast du von Hedy erfahren?"

msgid "heard_about_invalid"
msgstr "Bitte wähle einen gültigen Weg, wie du von uns gehört hast."

msgid "hedy_achievements"
msgstr "Hedy Errungenschaften"

msgid "hedy_choice_title"
msgstr "Hedys Auswahl"

#, fuzzy
msgid "hedy_introduction_slides"
msgstr "Hedy Introduction Slides"

msgid "hedy_logo_alt"
msgstr "Hedy Logo"

msgid "hedy_on_github"
msgstr "Hedy auf Github"

msgid "hedy_tutorial_logo_alt"
msgstr "Hedy Anleitung Symbol"

msgid "hello_logo"
msgstr "hallo"

msgid "hidden"
msgstr "Versteckt"

msgid "hide_cheatsheet"
msgstr "Verstecke Cheatsheet"

msgid "hide_keyword_switcher"
msgstr "Verstecke Schlüsselwortumschalter"

msgid "highest_level_reached"
msgstr "Höchstes erreichtes Level"

msgid "highest_quiz_score"
msgstr "Höchster Quiz Punktestand"

msgid "highscore_explanation"
msgstr "Auf dieser Seite kannst du die aktuellen Punktestände, basierend auf den erreichten Leistungen, sehen. Schau dir die Rangfolge entweder aller Nutzerinnen und Nutzer, deines Landes oder deiner Klasse an. Klicke auf einen Namen, um das öffentliche Profil anzuzeigen."

msgid "highscore_no_public_profile"
msgstr "Du hast kein öffentliches Profil und bist daher nicht in der Bestenliste. Möchtest du eines erstellen?"

msgid "highscores"
msgstr "Bestenliste"

msgid "hint"
msgstr "Hinweis?"

msgid "ill_work_some_more"
msgstr "Ich werde noch ein wenig weiter dran arbeiten"

#, fuzzy
msgid "image_invalid"
msgstr "Das gewählte Bild ist ungültig."

msgid "incomplete_command_exception"
msgstr "Unvollständiges Kommando"

#, fuzzy
msgid "incorrect_handling_of_quotes_exception"
msgstr "Incorrect handling of quotes"

#, fuzzy
msgid "incorrect_use_of_types_exception"
msgstr "Incorrect use of types"

msgid "incorrect_use_of_variable_exception"
msgstr "Falsche Nutzung von Variablen"

#, fuzzy
msgid "indentation_exception"
msgstr "Incorrect Indentation"

msgid "input"
msgstr "Eingabe aus `{ask}`"

#, fuzzy
msgid "input_variable_role"
msgstr "input"

msgid "integer"
msgstr "eine ganze Zahl"

msgid "invalid_class_link"
msgstr "Ungültiger Link zum Beitreten zu einer Klasse."

msgid "invalid_command_exception"
msgstr "Ungültiges Kommando"

#, fuzzy
msgid "invalid_keyword_language_comment"
msgstr "# The provided keyword language is invalid, keyword language is set to English"

#, fuzzy
msgid "invalid_language_comment"
msgstr "# The provided language is invalid, language set to English"

#, fuzzy
msgid "invalid_level_comment"
msgstr "# The provided level is invalid, level is set to level 1"

#, fuzzy
msgid "invalid_program_comment"
msgstr "# The provided program is invalid, please try again"

msgid "invalid_teacher_invitation_code"
msgstr "Der Einladungscode als Lehrkraft ist ungültig. Um Lehrkraft zu werden, kontaktiere hello@hedy.org."

msgid "invalid_tutorial_step"
msgstr "Ungültiger Schritt im Tutorial"

msgid "invalid_username_password"
msgstr "Benutzername/Passwort ist ungültig."

msgid "invite_by_username"
msgstr "Einladen mit Benutzername"

msgid "invite_date"
msgstr "Einladungsdatum"

msgid "invite_message"
msgstr "Du hast eine Einladung zu einer Klasse erhalten"

msgid "invite_prompt"
msgstr "Nutzernamen eingeben"

#, fuzzy
msgid "invite_teacher"
msgstr "Invite a teacher"

msgid "join_class"
msgstr "Klasse beitreten"

msgid "join_prompt"
msgstr "Zum Beitreten benötigst du ein Konto. Möchtest du dich registrieren?"

msgid "keybinding_waiting_for_keypress"
msgstr "Warte auf Knopfdruck..."

msgid "keyword_language_invalid"
msgstr "Bitte wähle eine gültige Schlüsselwortsprache (wähle Englisch oder deine eigene Sprache)."

#, fuzzy
msgid "landcode_phone_number"
msgstr "Please also add your country's landcode"

msgid "language"
msgstr "Sprache"

msgid "language_invalid"
msgstr "Bitte wähle eine gültige Sprache."

msgid "languages"
msgstr "Welche dieser Programmiersprachen hast du schonmal verwendet?"

msgid "last_achievement"
msgstr "Zuletzt verdiente Errungenschaft"

msgid "last_edited"
msgstr "Zuletzt geändert"

msgid "last_error"
msgstr "Letzter Fehler"

msgid "last_program"
msgstr "Letztes Programm"

msgid "last_update"
msgstr "Letztes Update"

msgid "lastname"
msgstr "Nachname"

msgid "leave_class"
msgstr "Verlasse die Klasse"

msgid "level"
msgstr "Level"

msgid "level_accessible"
msgstr "Level ist offen für Schüler und Schülerinnen"

msgid "level_disabled"
msgstr "Level deaktiviert"

msgid "level_future"
msgstr "Dieses Level öffnet automatisch am "

#, fuzzy
msgid "level_invalid"
msgstr "Dieses Hedy-Level ist ungültig."

msgid "level_not_class"
msgstr "Dieses Level ist in deiner Klasse noch nicht verfügbar"

msgid "level_title"
msgstr "Level"

#, fuzzy
msgid "levels"
msgstr "levels"

msgid "link"
msgstr "Link"

msgid "list"
msgstr "eine Liste"

#, fuzzy
msgid "list_variable_role"
msgstr "list"

#, fuzzy
msgid "live_dashboard"
msgstr "Live Dashboard"

msgid "logged_in_to_share"
msgstr "Du musst eingeloggt sein, um Programme zu speichern und zu teilen."

msgid "login"
msgstr "Anmelden"

msgid "login_long"
msgstr "Melde dich mit deinem Konto an"

msgid "login_to_save_your_work"
msgstr "Log dich ein um zu speichern"

msgid "logout"
msgstr "Abmelden"

msgid "longest_program"
msgstr "Längstes Programm"

msgid "mail_change_password_body"
msgstr ""
"Ihr Hedy-Passwort wurde verändert. Wenn Sie das waren, ist alles in Ordnung.\n"
"Wenn Sie ihr Passwort nicht verändert haben, kontaktieren Sie uns bitte sofort, indem Sie auf diese Mail antworten."

msgid "mail_change_password_subject"
msgstr "Dein Hedy-Passwort wurde geändert"

msgid "mail_error_change_processed"
msgstr "Etwas lief schief beim Senden der Validierungs-E-Mail, die Änderungen werden dennoch korrekt verarbeitet."

msgid "mail_goodbye"
msgstr ""
"Programmiere weiter!\n"
"Das Hedy-Team"

msgid "mail_hello"
msgstr "Hi {username}!"

msgid "mail_recover_password_body"
msgstr ""
"Durch Klicken auf diesen Link können Sie ein neues Hedy-Passwort festlegen. Der Link ist für <b>4</b> Stunden gültig.\n"
"Wenn Sie keine Zurücksetzung angefordert haben, können Sie diese Mail ignorieren: {link}"

msgid "mail_recover_password_subject"
msgstr "Passwort-Reset anfordern."

msgid "mail_reset_password_body"
msgstr ""
"Ihr Hedy-Passwort wurde zurückgesetzt. Wenn Sie das waren, ist alles in Ordnung.\n"
"Wenn Sie ihr Passwort nicht verändert haben, kontaktieren Sie uns bitte sofort, indem Sie auf diese Mail antworten."

msgid "mail_reset_password_subject"
msgstr "Dein Hedy-Passwort wurde zurückgesetzt"

msgid "mail_welcome_teacher_body"
msgstr ""
"<strong>Welcome!</strong>\n"
"Glückwunsch zu Ihrem neuen Hedy Lehrer-Konto. Willkommen in der Community von Hedy-Lehrenden aus aller Welt!\n"
"\n"
"<strong>Wofür Lehrer-Konten gut sind</strong>\n"
"Sie haben nun einige Optionen zur Verfügung.\n"
"\n"
"1. Weiterführende Erklärungen finden Sie in der <a href=\"https://hedy.org/for-teachers/manual\">Anleitung für Lehrende</a>.\n"
"2. Mit Ihrem Lehrer-Konto können Sie Klassen erstellen. Ihre Schülerinnen in Schüler können Ihren Klassen beitreten und ihren Lernfortschritt sehen. Klassen werden erstellt und verwaltet über die <a href=\"https://hedycode.com/for-teachers\">Seite für Lehrende</a>.\n"
"3. Sie können Ihre Klassen vollständig personalisieren. Beispielsweise können sie Levels öffnen oder schließen, Abenteuer verfügbar machen oder deaktivieren und ihre eigenen Abenteuer erstellen!\n"
"\n"
"<strong>Treten Sie unserer Online-Community bei!</strong>\n"
"Alle Hedy Lehrer, Programmierer und andere Fans sind eingeladen, unserem <a href=\"https://discord.gg/8yY7dEme9r\">Discord-Server</a> beizutreten. Dies ist der perfekte Ort, um sich über Hedy auszutauschen: es gibt Kanäle, in denen Sie coole Projekte und Unterrichtsmaterialien präsentieren können, es gibt Kanäle für Fehlerberichte and Kanäle, um mit anderen Hedy-Lehrer und dem Hedy-Team zu chatten.\n"
"\n"
"<strong>Wie Sie Hilfe erhalten</strong>\n"
"Sollten Sie etwas unklar finden, können Sie uns auf Discord kontaktieren, oder uns eine <a href=\"mailto: hello@hedy.org\">Email senden</a>.\n"
"\n"
"<strong>Wie Sie Bugs/Fehler melden</strong>\n"
"Auf Discord haben wir einen eigenen Kanal für Fehlermeldungen/ Bugs, genannt #bugs. Dieser ist der perfekte Ort, um uns über Fehler und technische Probleme zu informieren, auf die Sie gestoßen sind. Falls Sie GitHub nutzen, können Sie dort eine <a href=\"https://github.com/hedyorg/hedy/issues/new?assignees=&labels=&template=bug_report.md&title=%5BBUG%5D\">Issue</a> erstellen.\n"

msgid "mail_welcome_teacher_subject"
msgstr "Dein Hedy-Lehr-Konto ist bereit"

msgid "mail_welcome_verify_body"
msgstr ""
"Dein Hedy-Konto wurde erfolgreich angelegt. Willkommen!\n"
"Bitte klicke auf diesen Link, um deine E-Mail-Adresse zu bestätigen: {link}"

msgid "mail_welcome_verify_subject"
msgstr "Willkommen bei Hedy"

msgid "mailing_title"
msgstr "Abonniere den Hedy-Newsletter"

msgid "main_subtitle"
msgstr "Eine mitwachsende Programmiersprache"

msgid "main_title"
msgstr "Hedy"

msgid "make_sure_you_are_done"
msgstr "Stelle sicher, dass du fertig bist! Du wirst dein Programm nicht mehr ändern können, nach du \"Abgeben\" geklickt hast."

msgid "male"
msgstr "männlich"

msgid "mandatory_mode"
msgstr "Verpflichtender Entwicklermodus"

#, fuzzy
msgid "more_options"
msgstr "More options"

#, fuzzy
msgid "multiple_keywords_warning"
msgstr "You are trying to use the keyword {orig_keyword}, but this keyword might have several meanings. Please choose the one you're trying to use from this list and copy paste it in your code, curly braces included: {keyword_list}"

msgid "multiple_levels_warning"
msgstr "We've noticed you have both selected several levels and included code snippets in your adventure, this might cause issues with the syntax highlighter and the automatic translation of keywords"

msgid "my_account"
msgstr "Mein Konto"

msgid "my_achievements"
msgstr "Meine Leistungen"

msgid "my_adventures"
msgstr "Meine Abenteuer"

msgid "my_classes"
msgstr "Meine Klassen"

msgid "my_messages"
msgstr "Meine Nachrichten"

msgid "my_public_profile"
msgstr "Mein öffentliches Profil"

msgid "name"
msgstr "Name"

msgid "nav_explore"
msgstr "Erkunde"

msgid "nav_hedy"
msgstr "Hedy"

msgid "nav_learn_more"
msgstr "Mehr Infos"

msgid "nav_start"
msgstr "Willkommen"

msgid "new_password"
msgstr "Neues Passwort"

msgid "new_password_repeat"
msgstr "Wiederhole das neue Passwort"

msgid "newline"
msgstr "eine neue Zeile"

msgid "next_adventure"
msgstr ""

msgid "next_exercise"
msgstr "Nächste Übung"

msgid "next_page"
msgstr "Nächste Seite"

msgid "next_step_tutorial"
msgstr "Nächster Schritt >>>"

msgid "no"
msgstr "Nein"

msgid "no_account"
msgstr "Hast du noch kein Konto?"

msgid "no_accounts"
msgstr "Es gibt keine Konten zu erstellen."

#, fuzzy
msgid "no_adventures_yet"
msgstr "There are no public adventures yet..."

msgid "no_certificate"
msgstr "Dieser Nutzer hat noch kein Hedy Abschlusszertifikat"

msgid "no_more_flat_if"
msgstr "Ab Level 8 muss die Zeile nach `{if}` mit 4 Leerzeichen beginnen."

#, fuzzy
msgid "no_programs"
msgstr "Du hast noch kein Programm."

msgid "no_public_profile"
msgstr "Du hast noch kein Text für dein öffentliches Profil..."

msgid "no_shared_programs"
msgstr "hat keine geteilten Programme..."

msgid "no_such_adventure"
msgstr "Dieses Abenteuer existiert nicht!"

msgid "no_such_class"
msgstr "Keine solche Hedy-Klasse."

msgid "no_such_highscore"
msgstr "Bestenliste"

msgid "no_such_level"
msgstr "Dieses Level existiert nicht!"

msgid "no_such_program"
msgstr "Dieses Hedy Programm gibt es nicht!"

msgid "no_tag"
msgstr "Kein Tag angegeben!"

#, fuzzy
msgid "not_adventure_yet"
msgstr "You must fill in an adventure name first"

msgid "not_enrolled"
msgstr "Du bist anscheinend nicht für diesen Unterricht angemeldet!"

msgid "not_in_class_no_handin"
msgstr "Du bist in keiner Klasse, also besteht keine Notwendigkeit etwas abgeben."

msgid "not_logged_in_cantsave"
msgstr "Dein Programm wird nicht gespeichert."

msgid "not_logged_in_handin"
msgstr "Du musst eingeloggt sein, um eine Lösung abzugeben."

msgid "not_teacher"
msgstr "Du bist anscheinend nicht die Lehrkraft!"

msgid "number"
msgstr "eine Zahl"

msgid "number_achievements"
msgstr "Anzahl an Errungenschaften"

msgid "number_lines"
msgstr "Anzahl an Zeilen"

#, fuzzy
msgid "number_of_errors"
msgstr "Number of errors: {number_of_errors}"

msgid "number_programs"
msgstr "Anzahl von Programmen"

msgid "ok"
msgstr "OK"

msgid "only_you_can_see"
msgstr "Nur du kannst dieses Programm sehen."

msgid "open"
msgstr "Öffnen"

msgid "opening_date"
msgstr "Öffnungsdatum"

msgid "opening_dates"
msgstr "Level verwalten"

msgid "option"
msgstr "Option"

msgid "or"
msgstr "oder"

msgid "other"
msgstr "divers"

msgid "other_block"
msgstr "Andere visuelle Programmierumgebung"

msgid "other_settings"
msgstr "Andere Einstellungen"

msgid "other_source"
msgstr "Andere"

msgid "other_text"
msgstr "Andere Programmierprache"

msgid "overwrite_warning"
msgstr "Du hast bereits eine Programm mit diesem Namen, wenn du jetzt speicherst überschreibst du das Vorhandene. Bist du dir sicher?"

#, fuzzy
msgid "owner"
msgstr "Owner"

msgid "page_not_found"
msgstr "Die Seite konnte nicht gefunden werden!"

#, fuzzy
msgid "pair_with_teacher"
msgstr "I would like to be paired with another teacher for help"

msgid "parsons_title"
msgstr "Puzzle"

msgid "password"
msgstr "Passwort"

msgid "password_change_not_allowed"
msgstr "Du hast nicht die Erlaubnis das Passwort dieses Nutzers zu ändern."

msgid "password_change_prompt"
msgstr "Bist Du sicher, dass Du dieses Passwort ändern willst?"

msgid "password_change_success"
msgstr "Das Passwort der Person wurde erfolgreich geändert."

msgid "password_invalid"
msgstr "Dein Passwort ist ungültig."

msgid "password_repeat"
msgstr "Wiederhole Passwort"

msgid "password_resetted"
msgstr "Dein Passwort ist erfolgreich zurückgesetzt worden. Bitte log dich ein."

msgid "password_six"
msgstr "Dein Passwort muss mindestens sechs Zeichen enthalten."

msgid "password_updated"
msgstr "Das Passwort wurde aktualisiert."

msgid "passwords_six"
msgstr "Das Passwort muss aus mindestens sechs Zeichen bestehen."

msgid "pending_invites"
msgstr "Ausstehende Einladungen"

msgid "people_with_a_link"
msgstr "Andere, die einen Link haben, können dieses Programm sehen. Es kann auch auf der Entdecke-Seite gefunden werden."

msgid "percentage"
msgstr "Anteil"

msgid "percentage_achieved"
msgstr "Erreicht von {percentage}% aller Nutzer"

msgid "period"
msgstr "ein Punkt"

msgid "personal_text"
msgstr "Persönlicher Text"

msgid "personal_text_invalid"
msgstr "Dein persönlicher Text ist ungültig."

#, fuzzy
msgid "phone_number"
msgstr "Phone number"

msgid "postfix_classname"
msgstr "Postfix Klassenname"

msgid "preferred_keyword_language"
msgstr "Bevorzugte Schlüsselwortsprache"

msgid "preferred_language"
msgstr "Bevorzugte Sprache"

msgid "preview"
msgstr "Vorschau"

#, fuzzy
msgid "preview_teacher_mode"
msgstr "This account is for you to try out Hedy, note that you need to sign out and create an actual account to save your progress."

#, fuzzy
msgid "previewing_adventure"
msgstr "Previewing adventure"

#, fuzzy
msgid "previewing_class"
msgstr "You are previewing class <em>{class_name}</em> as a teacher."

msgid "previous_adventure"
msgstr ""

msgid "previous_campaigns"
msgstr "Bisherige Newsletter anzeigen"

#, fuzzy
msgid "previous_page"
msgstr "Previous page"

msgid "print_logo"
msgstr "drucke"

msgid "privacy_terms"
msgstr "Privatsphäre"

msgid "private"
msgstr "Privat"

msgid "profile_logo_alt"
msgstr "Profil-Symbol."

msgid "profile_picture"
msgstr "Profilbild"

msgid "profile_updated"
msgstr "Das Profil wurde aktualisiert."

msgid "profile_updated_reload"
msgstr "Profil geupdatet, Seite wird neu geladen."

msgid "program_contains_error"
msgstr "Dieses Programm enthält einen Fehler, bist du dir sicher, dass du es teilen möchtest?"

msgid "program_header"
msgstr "Meine Programme"

msgid "program_too_large_exception"
msgstr "Programme zu groß"

msgid "programming_experience"
msgstr "Hast du schon mal programmiert?"

msgid "programming_invalid"
msgstr "Bitte nutze eine gültige Programmiersprache."

msgid "programs"
msgstr "Programme"

msgid "programs_created"
msgstr "Erstellte Programme"

msgid "programs_saved"
msgstr "Programme gespeichert"

msgid "programs_submitted"
msgstr "Eingereichte Programme"

msgid "prompt_join_class"
msgstr "Willst du dieser Klasse beitreten?"

msgid "public"
msgstr "Öffentlich"

msgid "public_adventures"
msgstr "Browse public adventures"

#, fuzzy
msgid "public_content"
msgstr "Public content"

#, fuzzy
msgid "public_content_info"
msgstr "You can also look for public adventures and use them as an example."

msgid "public_invalid"
msgstr "Diese Einverständnisauswahl ist ungültig"

msgid "public_profile"
msgstr "Öffentliches Profil"

msgid "public_profile_info"
msgstr "Wenn ich dieses Kästchen auswähle, mache ich mein Profil für alle sichtbar. Sei vorsichtig und teile keine persönlichen Informationen wie deinen Namen oder deine Adresse, weil jeder in der Lage ist, es zu sehen!"

msgid "public_profile_updated"
msgstr "Öffentliches Profil wurde aktualisiert. Die Seite wird neu geladen."

msgid "question mark"
msgstr "ein Fragezeichen"

msgid "quiz_logo_alt"
msgstr "Quiz-Logo"

msgid "quiz_score"
msgstr "Quiz-Punkte"

msgid "quiz_tab"
msgstr "Quiz"

msgid "quiz_threshold_not_reached"
msgstr "Quiz-Anforderungen zum Freischalten dieses Levels nicht erfüllt"

msgid "read_code_label"
msgstr "Vorlesen"

msgid "recent"
msgstr "Zuletzt verwendete Programme"

msgid "recover_password"
msgstr "Passwort-Reset anfordern"

msgid "remove"
msgstr "Löschen"

msgid "remove_customization"
msgstr "Modifikationen entfernen"

msgid "remove_customizations_prompt"
msgstr "Bist du dir sicher, dass du die Modifikationen dieser Klasse entfernen möchtest?"

msgid "remove_student_prompt"
msgstr "Soll der/die Schüler*in aus der Klasse entfernt werden?"

#, fuzzy
msgid "remove_user_prompt"
msgstr "Confirm removing this user from the class."

msgid "repair_program_logo_alt"
msgstr "Repariere Programm Symbol"

#, fuzzy
msgid "repeat_dep"
msgstr "Starting in level 8, `{repeat}` needs to be used with indentation. You can see examples on the `{repeat}` tab in level 8."

msgid "repeat_match_password"
msgstr "Das wiederholte Passwort stimmt nicht mit dem ersten überein."

msgid "repeat_new_password"
msgstr "Wiederhole neues Passwort"

msgid "report_failure"
msgstr "Dieses Programm existiert nicht oder ist nicht öffentlich"

msgid "report_program"
msgstr "Bist du dir sicher, dass du dieses Programm melden möchtest?"

msgid "report_success"
msgstr "Dieses Programm wurde gemeldet"

#, fuzzy
msgid "request_invalid"
msgstr "Request invalid"

msgid "request_teacher"
msgstr "Möchtest du dich für einen Lehr-Konto bewerben?"

msgid "request_teacher_account"
msgstr "Lehr-Konto anfordern"

msgid "required_field"
msgstr "* zeigt erforderliche Felder an"

msgid "reset_adventure_prompt"
msgstr "Bist du dir sicher, dass du alle ausgewählten Abenteuer zurücksetzen möchtest?"

msgid "reset_adventures"
msgstr "Ausgewählte Abenteuer zurücksetzen"

msgid "reset_button"
msgstr "Zurücksetzen"

msgid "reset_password"
msgstr "Passwort zurücksetzen"

msgid "reset_view"
msgstr "Reset"

msgid "retrieve_adventure_error"
msgstr "Du darfst dieses Abenteuer nicht sehen!"

msgid "retrieve_class_error"
msgstr "Nur Lehrpersonen können Klassen laden"

#, fuzzy
msgid "retrieve_tag_error"
msgstr "Error retrieving tags"

#, fuzzy
msgid "role"
msgstr "Role"

msgid "run_code_button"
msgstr "Programm ausführen"

#, fuzzy
msgid "runs_over_time"
msgstr "Runs over time"

msgid "save_parse_warning"
msgstr "Dieses Programm enthält einen Fehler, bist du dir sicher, dass du es speichern möchtest?"

msgid "save_prompt"
msgstr "Du brauchst ein Konto, um deine Programme zu speichern. Möchtest du dich jetzt anmelden?"

msgid "save_success_detail"
msgstr "Programm erfolgreich gespeichert."

msgid "score"
msgstr "Punkte"

msgid "search"
msgstr "Suche..."

msgid "search_button"
msgstr "Suche"

#, fuzzy
msgid "second_teacher"
msgstr "Second teacher"

#, fuzzy
msgid "second_teacher_copy_prompt"
msgstr "Are you sure you want to copy this teacher?"

#, fuzzy
msgid "second_teacher_prompt"
msgstr "Enter a teacher username to invite them."

#, fuzzy
msgid "second_teacher_warning"
msgstr "All teachers in this class can customize it."

msgid "see_certificate"
msgstr "Zertifikat für {username} ansehen!"

msgid "select"
msgstr "Auswahl"

msgid "select_adventures"
msgstr "Wähle und ordne Abenteuer"

msgid "select_all"
msgstr "Select all"

#, fuzzy
msgid "select_lang"
msgstr "Select language"

msgid "select_levels"
msgstr "Wähle Level"

#, fuzzy
msgid "select_tag"
msgstr "Select tag"

msgid "selected"
msgstr "Selected"

msgid "self_removal_prompt"
msgstr "Bist du dir sicher, dass du die Klasse verlassen möchtest?"

msgid "send_password_recovery"
msgstr "Wiederherstellungslink für Passwort versenden"

msgid "sent_by"
msgstr "Diese Einladung wurde gesendet von"

msgid "sent_password_recovery"
msgstr "Du solltest bald eine Email mit Anweisungen zum Zurücksetzen des Passworts erhalten."

msgid "settings"
msgstr "Meine persönlichen Einstellungen"

msgid "share_by_giving_link"
msgstr "Zeige dein Programm anderen, indem du ihnen den Link unten gibst:"

msgid "share_your_program"
msgstr "Teile dein Programm"

msgid "signup_student_or_teacher"
msgstr "Bist du Schüler(in) oder Lehrperson?"

msgid "single quotes"
msgstr "ein einfaches Anführungszeichen"

msgid "slash"
msgstr "ein Schrägstrich"

#, fuzzy
msgid "sleeping"
msgstr "Sleeping..."

#, fuzzy
msgid "slides"
msgstr "Slides"

#, fuzzy
msgid "slides_for_level"
msgstr "Slides for level"

#, fuzzy
msgid "slides_info"
msgstr "For each level of Hedy, we have created slides to help you teach. The slides contain explanations of each level, and Hedy examples that you can run inside the slides. Just click the link and get started! the Introduction slides are a general explanation of Hedy before level 1 The slides were created using <a href=\"https://slides.com\">slides.com</a>. If you want to adapt them yourself, you can download them, and then upload the resulting zip file to <a href=\"https://slides.com\">slides.com</a>. You can find more information about the slides in the <a href=\"https://hedy.org/for-teachers/manual/features\">teacher's manual</a>."

msgid "social_media"
msgstr "Soziale Medien"

#, fuzzy
msgid "solution_example"
msgstr "Solution Example"

#, fuzzy
msgid "solution_example_explanation"
msgstr "This is where the solution of your adventure goes. This can be used if you want to share this adventure with other teacher's, so they can know what your suggested solution is."

msgid "something_went_wrong_keyword_parsing"
msgstr "Es gibt einen Fehler in deinem Abenteuer, sind alle Schlüsselwörter korrekt mit { } umgeben?"

msgid "space"
msgstr "ein Leerzeichen"

msgid "star"
msgstr "ein Stern"

msgid "start_hedy_tutorial"
msgstr "Starte Hedy-Anleitung"

#, fuzzy
msgid "start_learning"
msgstr "Start learning"

msgid "start_programming"
msgstr "Starte Programmierung"

msgid "start_programming_logo_alt"
msgstr "Starte Programmierung Symbol"

msgid "start_quiz"
msgstr "Quiz starten"

msgid "start_teacher_tutorial"
msgstr "Starte Lehranleitung"

#, fuzzy
msgid "start_teaching"
msgstr "Start teaching"

msgid "step_title"
msgstr "Aufgabe"

#, fuzzy
msgid "stepper_variable_role"
msgstr "stepper"

msgid "stop_code_button"
msgstr "Programm stoppen"

msgid "string"
msgstr "Text"

#, fuzzy
msgid "student"
msgstr "Student"

msgid "student_already_in_class"
msgstr "Diese(r) Schüler(in) ist bereits in deiner Klasse."

msgid "student_already_invite"
msgstr "Diese(r) Schüler(in) hat bereits eine ausstehende Einladung."

#, fuzzy
msgid "student_details"
msgstr "Student details"

#, fuzzy
msgid "student_not_allowed_in_class"
msgstr "Student not allowed in class"

msgid "student_not_existing"
msgstr "Dieser Nutzername existiert nicht."

msgid "student_signup_header"
msgstr "Schüler(in)"

msgid "students"
msgstr "Schüler*innen"

msgid "submission_time"
msgstr "Eingereicht um"

msgid "submit_answer"
msgstr "Frage beantworten"

msgid "submit_program"
msgstr "Absenden"

msgid "submit_warning"
msgstr "Bist du dir sicher dass du das Programm absenden willst?"

msgid "submitted"
msgstr "Eingereicht"

msgid "submitted_header"
msgstr "Das ist ein bereits versendetes Programm und kann nicht mehr geändert werden."

msgid "subscribe"
msgstr "Abonnieren"

msgid "subscribe_newsletter"
msgstr "Abonniere den Newsletter"

#, fuzzy
msgid "successful_runs"
msgstr "Successful runs: {successful_runs}"

#, fuzzy
msgid "suggestion_color"
msgstr "Try using another color"

#, fuzzy
msgid "suggestion_note"
msgstr "Use a note between C0 and B9 or a number between 1 and 70"

#, fuzzy
msgid "suggestion_number"
msgstr "Try changing the value to a number"

msgid "suggestion_numbers_or_strings"
msgstr "Try changing the values to be all text or all numbers"

msgid "surname"
msgstr "Vorname"

#, fuzzy
msgid "survey"
msgstr "Survey"

#, fuzzy
msgid "survey_completed"
msgstr "Survey completed"

#, fuzzy
msgid "survey_skip"
msgstr "Don't show this again"

#, fuzzy
msgid "survey_submit"
msgstr "Submit"

#, fuzzy
msgid "tag_in_adventure"
msgstr "Tag in adventure"

#, fuzzy
msgid "tag_input_placeholder"
msgstr "Enter a new tag"

#, fuzzy
msgid "tags"
msgstr "Tags"

msgid "teacher"
msgstr "Lehrer"

msgid "teacher_account_request"
msgstr "Du hast eine offene Lehr-Konto-Anfrage"

msgid "teacher_account_success"
msgstr "Du hast erfolgreich einen Lehr-Konto angefragt."

msgid "teacher_invalid"
msgstr "Dein LehrerIn-Wert ist ungültig."

msgid "teacher_invitation_require_login"
msgstr "Um dein LehrerIn Profil zu erstellen musst du dich anmelden. Wenn du noch kein Konto besitzt, dann erstell dir bitte eins."

msgid "teacher_manual"
msgstr "Lehranleitung"

msgid "teacher_signup_header"
msgstr "Lehrperson"

msgid "teacher_tutorial_logo_alt"
msgstr "Lehranleitung-Symbol"

msgid "teacher_welcome"
msgstr "Willkommen bei Hedy! Du bist nun eine stolze BesitzerIn eines LehrerIn Kontos, welches dir erlaubt Klassen zu erstellen und Schüler einzuladen."

#, fuzzy
msgid "teachers"
msgstr "Teachers"

msgid "template_code"
msgstr ""
"Dies ist die Erklärung zu meinem Abenteuer!\n"
"\n"
"So kann ich einen Befehl zeigen: <code>{print}</code>\n"
"\n"
"Aber manchmal möchte ich ein Stück Code wie folgt zeigen:\n"
"<pre>\n"
"ask Wie ist dein Name?\n"
"echo also ist dein Name \n"
"</pre>"

msgid "this_turns_in_assignment"
msgstr "Dies gibt deine Lösung an deine Lehrerin oder deinen Lehrer ab."

msgid "title"
msgstr "Titel"

msgid "title_achievements"
msgstr "Hedy - Meine Erfolge"

msgid "title_admin"
msgstr "Hedy - Administratorseite"

msgid "title_class-overview"
msgstr "Hedy - Klassenüberblick"

msgid "title_customize-adventure"
msgstr "Hedy - Bearbeite Abenteuer"

msgid "title_customize-class"
msgstr "Hedy - Klasse anpassen"

msgid "title_explore"
msgstr "Hedy - Erkunden"

msgid "title_for-teacher"
msgstr "Hedy - Für Lehrende"

msgid "title_join-class"
msgstr "Hedy - Klasse beitreten"

msgid "title_landing-page"
msgstr "Willkommen zu Hedy!"

msgid "title_learn-more"
msgstr "Hedy - Mehr erfahren"

msgid "title_login"
msgstr "Hedy - Login"

msgid "title_my-profile"
msgstr "Hedy - Mein Konto"

msgid "title_privacy"
msgstr "Hedy - Datenschutzerklärung"

msgid "title_programs"
msgstr "Hedy - Meine Programme"

#, fuzzy
msgid "title_public-adventures"
msgstr "Hedy - Public adventures"

msgid "title_recover"
msgstr "Hedy - Konto wiederherstellen"

msgid "title_reset"
msgstr "Hedy - Passwort zurücksetzen"

msgid "title_signup"
msgstr "Hedy - Konto erstellen"

msgid "title_start"
msgstr "Hedy - Eine graduelle Programmiersprache"

msgid "title_view-adventure"
msgstr "Hedy - Abenteuer ansehen"

msgid "token_invalid"
msgstr "Dein Token ist ungültig."

#, fuzzy
msgid "tooltip_level_locked"
msgstr "Your teacher disabled this level"

msgid "translate_error"
msgstr "Während der Übersetzung des Codes ist etwas schiefgegangen. Versuche, den Code auszuführen, um zu sehen, ob er einen Fehler enthält. Fehlerhafter Code kann nicht übersetzt werden."

msgid "translating_hedy"
msgstr "Hedy übersetzen"

msgid "translator"
msgstr "Übersetzer"

msgid "tutorial"
msgstr "Anleitung"

msgid "tutorial_code_snippet"
msgstr ""
"{print} Hallo Welt!\n"
"{print} Ich lerne Hedy mit dem Hedy-Tutorial!"

msgid "tutorial_message_not_found"
msgstr "Der angefragt Tutorial-Schritt konnte nicht gefunden werden…"

msgid "tutorial_title_not_found"
msgstr "Tutorial-Schritt nicht gefunden"

msgid "unauthorized"
msgstr "Du hast keine Zugriffsrechte für diese Seite"

#, fuzzy
msgid "unfavourite_confirm"
msgstr "Are you sure you want to unfavourite this program?"

#, fuzzy
msgid "unfavourite_success"
msgstr "Your program is unfavourited."

msgid "unique_usernames"
msgstr "Alle Nutzernamen müssen einzigartig sein."

#, fuzzy
msgid "unknown_variable_role"
msgstr "unknown"

msgid "unlock_thresholds"
msgstr "Schalte Level.Grenzen frei"

msgid "unsaved_class_changes"
msgstr "Es gibt ungespeicherte Änderungen, bist du dir sicher, dass du diese Seite verlassen möchtest?"

#, fuzzy
msgid "unsubmit_program"
msgstr "Unsubmit program"

#, fuzzy
msgid "unsubmit_warning"
msgstr "Are you sure you want to unsubmit this program?"

#, fuzzy
msgid "unsubmitted"
msgstr "Unsubmitted"

msgid "update_adventure_prompt"
msgstr "Bist du sicher, dass du dieses Abenteuer updaten möchtest?"

msgid "update_public"
msgstr "Öffentliches Profil-Update"

msgid "updating_indicator"
msgstr "Updatet"

msgid "use_of_blanks_exception"
msgstr "Nutzung von Leerzeichen in Programmen"

#, fuzzy
msgid "use_of_nested_functions_exception"
msgstr "Use of nested functions"

#, fuzzy
msgid "used_in"
msgstr "Used in:"

msgid "user"
msgstr "Nutzer"

msgid "user_inexistent"
msgstr "Dieser Nutzer existiert nicht"

msgid "user_not_private"
msgstr "Dieser Nutzer existiert nicht oder hat kein öffentliches Profil"

msgid "username"
msgstr "Benutzername"

msgid "username_empty"
msgstr "Du hast keinen Nutzernamen eingegeben!"

msgid "username_invalid"
msgstr "Dein Nutzername ist ungültig."

msgid "username_special"
msgstr "Der Benutzername darf nicht `:` oder `@` enthalten."

msgid "username_three"
msgstr "Der Benutzername muss mindestens aus drei Zeichen bestehen."

msgid "usernames_exist"
msgstr "Einer oder mehrere Nutzernamen sind bereits in Verwendung."

msgid "value"
msgstr "Wert"

#, fuzzy
msgid "view_adventures"
msgstr "View adventures"

#, fuzzy
msgid "view_classes"
msgstr "View classes"

msgid "view_program"
msgstr "Programm ansehen"

#, fuzzy
msgid "view_slides"
msgstr "View slides"

#, fuzzy
msgid "waiting_for_submit"
msgstr "Waiting for submit"

#, fuzzy
msgid "walker_variable_role"
msgstr "walker"

msgid "welcome"
msgstr "Willkommen"

msgid "welcome_back"
msgstr "Willkommen zurück"

msgid "what_is_your_role"
msgstr "Was ist deine Rolle?"

msgid "what_should_my_code_do"
msgstr "Was soll mein Code tun?"

msgid "whole_world"
msgstr "Die Welt"

msgid "year_invalid"
msgstr "Bitte ein Jahr zwischen 1900 und {current_year} eingeben."

msgid "yes"
msgstr "Ja"

msgid "your_account"
msgstr "Dein Profil"

msgid "your_class"
msgstr "Deine Klasse"

msgid "your_last_program"
msgstr "Dein zuletzt gespeichertes Programm"

msgid "your_personal_text"
msgstr "Dein persönlicher Text..."

msgid "your_program"
msgstr "Dein Programm"

#~ msgid "create_account_explanation"
#~ msgstr "Dein eigenes Konto erlaubt es dir, deine Programme zu speichern."

#~ msgid "only_teacher_create_class"
#~ msgstr "Only teachers are allowed to create classes!"

#~ msgid "keyword_support"
#~ msgstr "Translated keywords"

#~ msgid "non_keyword_support"
#~ msgstr "Translated content"

#~ msgid "try_button"
#~ msgstr "Try"

#~ msgid "select_own_adventures"
#~ msgstr "Select own adventures"

#~ msgid "view"
#~ msgstr "Ansehen"

#~ msgid "class"
#~ msgstr "Klasse"

#~ msgid "save_code_button"
#~ msgstr "Code speichern"

#~ msgid "share_code_button"
#~ msgstr "Code speichern & teilen"

#~ msgid "classes_invalid"
#~ msgstr "Die Liste ausgewählter Klassen ist ungültig"

#~ msgid "directly_add_adventure_to_classes"
#~ msgstr "Möchtest du dieses Abenteuer direkt zu einer deiner Klassen hinzufügen?"

#~ msgid "hand_in_assignment"
#~ msgstr "Lösung abgeben"

#~ msgid "select_a_level"
#~ msgstr "Wähle ein Level"

#~ msgid "answer_invalid"
#~ msgstr "Dein Passwort ist ungültig."

#~ msgid "available_adventures_level"
#~ msgstr "Verfügbare Abenteuer-Level"

#~ msgid "customize_class_exp_1"
#~ msgstr "Hallo! Auf dieser Seite können Sie ihre Klasse anpassen. Durch Auswählen von Levels und Abenteuern können Sie bestimmen, was ein/e Schüler/in sehen kann. Sie können ebenfalls Ihre selbst erstellten Abenteuer zu Levels hinzufügen. Standardmäßig sind alle Levels und Standard-Abenteuer ausgewählt.<b>Hinweis:</b>Nicht jedes Abenteuer ist in jedem Level verfügbar. Sie können Anpassungen wie folgt vornehmen:"

#~ msgid "customize_class_exp_2"
#~ msgstr "Du kannst diese Einstellungen später immer noch ändern. Zum Beispiel, kannst du bestimmte Abenteuer oder Level verfügbar machen während du unterrichtest. Auf diese Weise ist es leicht für dich festzulegen an welchen Leveln und Abenteuern deine Schülerinnen und Schüler arbeiten werden. Wenn du alles verfügbar machen möchtest, ist es am Leichtesten alle Sondereinstellungen zu entfernen."

#~ msgid "customize_class_step_1"
#~ msgstr "Wähle Level für deine Klasse, indem du den Level-Knopf drückst"

#~ msgid "customize_class_step_2"
#~ msgstr "Du kannst das Level, dass du bearbeiten möchtest, im \"Wähle ein Level\"-Menü auswählen"

#~ msgid "customize_class_step_3"
#~ msgstr "Ordne die Abenteuer so an wie du sie im Level anzeigen möchtest. Das \"Verfügbare Abenteuer\"-Menü enthält die Abenteuer, die in diesem Level nicht enthalten sind."

#~ msgid "customize_class_step_4"
#~ msgstr "Das \"Verfügbare Abenteuer\"-Menü enthält auch deine eigenen Abenteuer. Sobald hinzugefügt, kannst du sie hin und her neben die anderen Abenteuer bewegen."

#~ msgid "customize_class_step_5"
#~ msgstr "Du kannst ein Abenteuer entfernen, indem du den X-Knopf anklickst und es wird im \"Verfügbare Abenteuer\"-Menü erscheinen"

#~ msgid "customize_class_step_6"
#~ msgstr "Wähle ein Öffnungsdatum für jedes Level aus (du kannst es auch leer lassen)"

#~ msgid "customize_class_step_7"
#~ msgstr "Wähle andere Einstellungen"

#~ msgid "customize_class_step_8"
#~ msgstr "Wähle \"Speichern\" -> Du bist fertig!"

#~ msgid "example_code_header"
#~ msgstr "Hedy Beispiel-Code"

#~ msgid "feedback_failure"
#~ msgstr "Falsch!"

#~ msgid "feedback_success"
#~ msgstr "Gut!"

#~ msgid "go_to_first_question"
#~ msgstr "Gehe zu Frage 1"

#~ msgid "question"
#~ msgstr "Frage"

#~ msgid "question_doesnt_exist"
#~ msgstr "Diese Frage existiert nicht"

#~ msgid "question_invalid"
#~ msgstr "Dein Token ist ungültig."

#~ msgid "too_many_attempts"
#~ msgstr "Zu viele Versuche"

#~ msgid "class_logs"
#~ msgstr "Aufzeichnungen"

#~ msgid "class_stats"
#~ msgstr "Klassenstatistik"

#~ msgid "visit_own_public_profile"
#~ msgstr "Besuche dein eigenes Profil"

#~ msgid "title_class logs"
#~ msgstr "Hedy - Logs"

#~ msgid "title_class statistics"
#~ msgstr "Meine Statistiken"

#~ msgid "disabled_button_locked"
#~ msgstr "Deine Lehrperson hat das Level noch nicht freigeschaltet"

#~ msgid "duplicate_tag"
#~ msgstr "You already have a tag with this name."

#~ msgid "tag_deleted"
#~ msgstr "This tag was successfully deleted."

#~ msgid "no_tags"
#~ msgstr "No tags yet."

#~ msgid "apply_filters"
#~ msgstr "Apply filters"

#~ msgid "write_first_program"
#~ msgstr "Schreibe dein erstes Programm!"

#~ msgid "adventure_exp_1"
#~ msgstr "Tippe das Abenteuer deiner Wahl auf der rechten Seite ein. Nachdem du dein Abenteuer erstellt hast, kannst du es unter \"Modifizierungen\" zu einer deiner Klassen hinzufügen. Wenn du einen Befehl innerhalb deines Abenteuers benennst, nutze bitte folgende Code-Anker:"

#~ msgid "adventure_exp_2"
#~ msgstr "Wenn du echte Code-Schnipsel zeigen möchtest, zum Beispiel um den Schülerinnen und Schülern eine Vorlage zu geben, nutze bitte Vor-Anker wie folgt:"

#~ msgid "hello_world"
#~ msgstr "Hallo Welt!"

#~ msgid "share_confirm"
#~ msgstr "Bist du dir sicher, das Programm zu veröffentlichen?"

#~ msgid "share_success_detail"
#~ msgstr "Programm erfolgreich geteilt."

#~ msgid "unshare_confirm"
#~ msgstr "Bist du sicher, dass du das Programm verbergen möchtest?"

#~ msgid "unshare_success_detail"
#~ msgstr "Programm erfolgreich verborgen."

#~ msgid "hide_parsons"
#~ msgstr "Verstecke Puzzle"

#~ msgid "hide_quiz"
#~ msgstr "Verstecke Quiz"

#~ msgid "back_to_class"
#~ msgstr "Gehe zurück zur Klasse"

#~ msgid "Locked Language Feature"
#~ msgstr "Du benutzt {concept}! Das ist toll, aber {concept} ist noch nicht freigeschaltet! Es wird in einem späteren Level freigeschaltet."

#~ msgid "nested blocks"
#~ msgstr "ein Block in einem Block"

#~ msgid "save"
#~ msgstr "Speichern"

#~ msgid "update_profile"
#~ msgstr "Aktualisiere dein Profil"

#~ msgid "variables"
#~ msgstr "Variablen"

<<<<<<< HEAD
#~ msgid "regress_button"
#~ msgstr "Gehe zurück zu Level {level}"
=======
#~ msgid "available_in"
#~ msgstr "Available in:"
>>>>>>> ae3ca4d3
<|MERGE_RESOLUTION|>--- conflicted
+++ resolved
@@ -2362,10 +2362,8 @@
 #~ msgid "variables"
 #~ msgstr "Variablen"
 
-<<<<<<< HEAD
+#~ msgid "available_in"
+#~ msgstr "Available in:"
+
 #~ msgid "regress_button"
 #~ msgstr "Gehe zurück zu Level {level}"
-=======
-#~ msgid "available_in"
-#~ msgstr "Available in:"
->>>>>>> ae3ca4d3
