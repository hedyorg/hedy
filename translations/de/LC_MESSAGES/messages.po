
msgid ""
msgstr ""
"Project-Id-Version: PACKAGE VERSION\n"
"Report-Msgid-Bugs-To: \n"
<<<<<<< HEAD
"POT-Creation-Date: 2022-09-27 12:02+0300\n"
"PO-Revision-Date: 2022-08-29 07:56+0000\n"
"Last-Translator: Anonymous <noreply@weblate.org>\n"
=======
"POT-Creation-Date: 2022-08-26 19:12+0200\n"
"PO-Revision-Date: 2022-09-25 22:28+0000\n"
"Last-Translator: Anonymous <noreply@weblate.org>\n"
"Language-Team: de <LL@li.org>\n"
>>>>>>> c71f77e2
"Language: de\n"
"Language-Team: de <LL@li.org>\n"
"Plural-Forms: nplurals=2; plural=n != 1\n"
"MIME-Version: 1.0\n"
"Content-Type: text/plain; charset=utf-8\n"
"Content-Transfer-Encoding: 8bit\n"
"Generated-By: Babel 2.9.1\n"

#, fuzzy
msgid "program_contains_error"
msgstr "This program contains an error, are you sure you want to share it?"

msgid "title_achievements"
msgstr "Hedy - Meine Erfolge"

#, fuzzy
msgid "not_teacher"
msgstr "Looks like you are not a teacher!"

#, fuzzy
msgid "not_enrolled"
msgstr "Looks like you are not in this class!"

#, fuzzy
msgid "title_programs"
msgstr "Hedy - My programs"

#, fuzzy
msgid "unauthorized"
msgstr "You don't have access rights for this page"

#, fuzzy
msgid "title_for-teacher"
msgstr "Hedy - For teachers"

#, fuzzy
msgid "no_such_level"
msgstr "No such Hedy level!"

#, fuzzy
msgid "no_such_program"
msgstr "No such Hedy program!"

#, fuzzy
msgid "level_not_class"
msgstr "You're in a class where this level has not been made available yet"

#, fuzzy
msgid "no_such_adventure"
msgstr "This adventure doesn't exist!"

#, fuzzy
msgid "page_not_found"
msgstr "We could not find that page!"

#, fuzzy
msgid "title_signup"
msgstr "Hedy - Create an account"

#, fuzzy
msgid "title_login"
msgstr "Hedy - Login"

#, fuzzy
msgid "title_recover"
msgstr "Hedy - Recover account"

#, fuzzy
msgid "title_reset"
msgstr "Hedy - Reset password"

#, fuzzy
msgid "title_my-profile"
msgstr "Hedy - My account"

#, fuzzy
msgid "title_learn-more"
msgstr "Hedy - Learn more"

#, fuzzy
msgid "title_privacy"
msgstr "Hedy - Privacy terms"

#, fuzzy
msgid "title_start"
msgstr "Hedy - A gradual programming language"

#, fuzzy
msgid "title_landing-page"
msgstr "Welcome to Hedy!"

#, fuzzy
msgid "title_explore"
msgstr "Hedy - Explore"

#, fuzzy
msgid "no_such_highscore"
msgstr "No such Hedy level!"

#, fuzzy
msgid "translate_error"
msgstr "Something went wrong while translating the code. Try running the code to see if it has an error. Code with errors can not be translated."

#, fuzzy
msgid "tutorial_code_snippet"
msgstr "Hide cheatsheet"

#, fuzzy
msgid "invalid_tutorial_step"
msgstr "Invalid tutorial step"

#, fuzzy
msgid "tutorial_title_not_found"
msgstr "We could not find that page!"

#, fuzzy
msgid "tutorial_message_not_found"
msgstr "You have received an invitation to join class"

msgid "ajax_error"
msgstr "Ein Fehler ist aufgetreten. Bitte nochmal versuchen."

#, fuzzy
msgid "image_invalid"
msgstr "Your chosen image is invalid."

#, fuzzy
msgid "personal_text_invalid"
msgstr "Your personal text is invalid."

#, fuzzy
msgid "favourite_program_invalid"
msgstr "Your chosen favourite program is invalid."

#, fuzzy
msgid "public_profile_updated"
msgstr "Public profile updated."

#, fuzzy
msgid "user_not_private"
msgstr "This user doesn't exist or doesn't have a public profile"

#, fuzzy
msgid "invalid_teacher_invitation_code"
msgstr "The teacher invitation code is invalid. To become a teacher, reach out to hello@hedy.org."

#, fuzzy
msgid "default_404"
msgstr "We could not find that page..."

#, fuzzy
msgid "default_403"
msgstr "Looks like you aren't authorized..."

#, fuzzy
msgid "default_500"
msgstr "Something went wrong..."

msgid "Wrong Level"
msgstr "Das war richtige Hedy-Sprache, aber nicht im richtigen Level. Du hast Sprachelement {offending_keyword} für Level {working_level} verwendet. Tip: {tip}"

msgid "Incomplete"
msgstr "Hoppla! Du hast ein Programm-Stück vergessen! In Zeile {line_number}, musst du nach {incomplete_command} noch Text eingeben."

msgid "Invalid"
msgstr "{invalid_command} ist kein Hedy-Level-{level}-Befehl. Meintest du {guessed_command}?"

msgid "Invalid Space"
msgstr "Hoppla! Du hast Zeile {line_number} mit einem Leerzeichen begonnen. Leerzeichen bringen Computer durcheinander. Kannst du es entfernen?"

msgid "Has Blanks"
msgstr "Dein Befehl is unvollständig. Er enthält Leerzeichen die du mit Befehlen ersetzen musst."

msgid "No Indentation"
msgstr "Du hast zu wenige Leerzeichen verwendet in Zeile {line_number}. Du hast {leading_spaces} zu Anfang verwendet, das ist zu wenig. Starte jeden neuen Block mit {indent_size} Leerzeichen mehr als in der Zeile zuvor."

msgid "Unexpected Indentation"
msgstr "Du hast zu viele Leerzeichen verwendet in Zeile {line_number}. Du hast {leading_spaces} zu Anfang verwendet, das ist zu viel. Starte jeden neuen Block mit {indent_size} Leerzeichen mehr als in der Zeile zuvor."

msgid "Parse"
msgstr "Dein Programm ist keine gültige Hedy-Sprache. In Zeile {location[0]} an Position {location[1]} ist ein kleiner Fehler."

msgid "Unquoted Text"
msgstr "Achtung. Wenn du etwas fragst oder druckst, sollte der Text mit einem Anführungszeichen beginnen und enden. Du hast irgendwo eines vergessen."

msgid "Unquoted Assignment"
msgstr "Ab diesem Level musst du rechts neben einem `is` Befehl den Text in einfache Anführungszeichen setzen. Du hast das für {text} vergessen."

#, fuzzy
msgid "Unquoted Equality Check"
msgstr "If you want to check if a variable is equal to multiple words, the words should be surrounded by quotation marks!"

msgid "Var Undefined"
msgstr "Du hast versucht {name} auszugeben, aber du hast es nicht angelegt."

msgid "Access Before Assign"
msgstr "You tried to use the variable {name} on line {access_line_number}, but you set it on line {definition_line_number}. Set a variable before using it."

msgid "Cyclic Var Definition"
msgstr "Der Name {variable} muss gesetzt werden bevor du ihn auf der rechten Seite eines Befehls verwenden kannst."

msgid "Lonely Echo"
msgstr "Du hast ein echo vor einem ask verwendet, oder ein echo ohne ask. Benutze zuerst ein ask um eine Eingabe zu bekommen, danach echo."

msgid "Too Big"
msgstr "Wow! Dein Programm hat beeindruckende {lines_of_code} Befehlszeilen! Aber wir können höchstens {max_lines} Befehlszeilen verarbeiten in diesem Level. Verkleinere dein Programm und versuche es nochmal."

msgid "Invalid Argument Type"
msgstr "Du kannst den Befehl {command} nicht mit dem Argument {invalid_argument} benutzen weil es ein {invalid_type} ist. Ändere {invalid_argument} zu einem erlaubten Typ von {allowed_types}."

msgid "Invalid Argument"
msgstr "Du kannst den Befehl {command} nicht mit dem Argument {invalid_argument} benutzen. Ändere {invalid_argument} zu einem erlaubten Typ von {allowed_types}."

msgid "Invalid Type Combination"
msgstr "Du kannst die Argumente {invalid_argument} und {invalid_argument_2} nicht in {command} verwenden weil das eine ein {invalid_type} und das andere ein {invalid_type_2} ist. Ändere {invalid_argument} zu {invalid_type_2} or {invalid_argument_2} zu {invalid_type} und versuche ob es funktioniert."

#, fuzzy
msgid "Unsupported Float"
msgstr "Non-integer numbers are not supported yet but they will be in a few levels. For now change {value} to an integer."

#, fuzzy
msgid "Locked Language Feature"
msgstr "You are using {concept}! That is awesome, but {concept} is not unlocked yet! It will be unlocked in a later level."

#, fuzzy
msgid "Missing Command"
msgstr "It looks like you forgot to use a command on line {line_number}."

#, fuzzy
msgid "Missing Inner Command"
msgstr "It looks like you forgot to use a command with the {command} statement you used on line {line_number}."

#, fuzzy
msgid "Incomplete Repeat"
msgstr "It looks like you forgot to use {command} with the repeat command you used on line {line_number}."

#, fuzzy
msgid "Unsupported String Value"
msgstr "Text values cannot contain {invalid_value}."

#, fuzzy
msgid "ask_needs_var"
msgstr "Starting in level 2, ask needs to be used with a variable. Example: name is ask What are you called?"

#, fuzzy
msgid "echo_out"
msgstr "Starting in level 2 echo is no longer needed. You can repeat an answer with ask and print now. Example: name is ask What are you called? print hello name"

msgid "space"
msgstr "ein Leerzeichen"

msgid "comma"
msgstr "ein Komma"

msgid "question mark"
msgstr "ein Fragezeichen"

msgid "newline"
msgstr "eine neue Zeile"

msgid "period"
msgstr "ein Punkt"

msgid "exclamation mark"
msgstr "ein Ausrufezeichen"

msgid "dash"
msgstr "ein Gedankenstrich"

msgid "star"
msgstr "ein Stern"

msgid "single quotes"
msgstr "ein einfaches Anführungszeichen"

msgid "double quotes"
msgstr "ein doppeltes Anführungszeichen"

msgid "slash"
msgstr "ein Schrägstrich"

msgid "string"
msgstr "Text"

msgid "nested blocks"
msgstr "ein Block in einem Block"

msgid "or"
msgstr "oder"

msgid "number"
msgstr "eine Zahl"

msgid "integer"
msgstr "eine ganze Zahl"

msgid "float"
msgstr "eine gebrochene Zahl"

msgid "list"
msgstr "eine Liste"

#, fuzzy
msgid "input"
msgstr "input from ask"

#, fuzzy
msgid "general"
msgstr "Geschlecht"

#, fuzzy
msgid "programs_created"
msgstr "Meine Programme"

#, fuzzy
msgid "programs_saved"
msgstr "Programme"

#, fuzzy
msgid "programs_submitted"
msgstr "programs submitted"

#, fuzzy
msgid "teacher"
msgstr "Looks like you are not a teacher!"

#, fuzzy
msgid "hidden"
msgstr "Hint?"

#, fuzzy
msgid "hedy_achievements"
msgstr "Meine Leistungen"

#, fuzzy
msgid "achievements_logo_alt"
msgstr "achievements"

#, fuzzy
msgid "achievements_check_icon_alt"
msgstr "Du hast eine Leistung erbracht!"

#, fuzzy
msgid "cheatsheet_title"
msgstr "Hide cheatsheet"

#, fuzzy
msgid "hedy_logo_alt"
msgstr "Hedy logo"

msgid "back_to_class"
msgstr "Gehe zurück zur Klasse"

msgid "class_name_prompt"
msgstr "Bitte gib den Namen der Klasse ein"

msgid "username"
msgstr "Benutzername"

msgid "last_login"
msgstr "Zuletzt eingeloggt"

msgid "highest_level_reached"
msgstr "Höchstes erreichtes Level"

msgid "number_programs"
msgstr "Anzahl von Programmen"

msgid "programs"
msgstr "Programme"

msgid "password"
msgstr "Passwort"

msgid "remove"
msgstr "Löschen"

msgid "page"
msgstr "Seite"

#, fuzzy
msgid "enter_password"
msgstr "Enter a new password for"

#, fuzzy
msgid "password_change_prompt"
msgstr "Are you sure you want to change this password?"

msgid "remove_student_prompt"
msgstr "Soll der/die Schüler*in aus der Klasse entfernt werden?"

#, fuzzy
msgid "add_students"
msgstr "Schüler*innen"

msgid "customize_class"
msgstr "Passe eine Klasse an"

#, fuzzy
msgid "class_stats"
msgstr "Show class statistics"

#, fuzzy
msgid "class_logs"
msgstr "Zuletzt eingeloggt"

#, fuzzy
msgid "back_to_teachers_page"
msgstr "Go back to teachers page"

#, fuzzy
msgid "add_students_options"
msgstr "Create student accounts"

#, fuzzy
msgid "copy_link_success"
msgstr "Kopiere Link zum Weitergeben"

#, fuzzy
msgid "copy_join_link"
msgstr "Please copy and paste this link into a new tab:"

#, fuzzy
msgid "invite_prompt"
msgstr "Enter a username"

#, fuzzy
msgid "invite_by_username"
msgstr "All usernames need to be unique."

#, fuzzy
msgid "create_accounts"
msgstr "Create multiple accounts"

#, fuzzy
msgid "pending_invites"
msgstr "Pending invites"

#, fuzzy
msgid "invite_date"
msgstr "Invite date"

#, fuzzy
msgid "expiration_date"
msgstr "Expiration date"

#, fuzzy
msgid "delete_invite_prompt"
msgstr "Are you sure you want to remove this class invitation?"

msgid "class_already_joined"
msgstr "Du bist schon in dieser Klasse"

#, fuzzy
msgid "error_logo_alt"
msgstr "Error logo"

msgid "goto_profile"
msgstr "Mein Profil"

msgid "prompt_join_class"
msgstr "Willst du dieser Klasse beitreten?"

msgid "join_prompt"
msgstr "Zum beitreten benötigst du einen Account. Möchtest du dich einloggen?"

msgid "join_class"
msgstr "Klasse beitreten"

#, fuzzy
msgid "next_step_tutorial"
msgstr "Next step >>>"

msgid "level_title"
msgstr "Level"

#, fuzzy
msgid "create_multiple_accounts"
msgstr "Create multiple accounts"

#, fuzzy
msgid "accounts_intro"
msgstr "On this page you can create accounts for multiple students at the same time. It is also possible to directly add them to one of your classes. By pressing the green + on the bottom right of the page you can add extra rows. You can delete a row by pressing the corresponding red cross. Make sure no rows are empty when you press \"Create accounts\". Please keep in mind that every username and mail address needs to be unique and the password needs to be <b>at least</b> 6 characters."

#, fuzzy
msgid "create_accounts_prompt"
msgstr "Are you sure you want to create these accounts?"

#, fuzzy
msgid "class"
msgstr "Class"

#, fuzzy
msgid "download_login_credentials"
msgstr ""

msgid "yes"
msgstr "Ja"

msgid "no"
msgstr "Nein"

#, fuzzy
msgid "generate_passwords"
msgstr "Generate passwords"

#, fuzzy
msgid "reset_view"
msgstr "Reset"

#, fuzzy
msgid "customize_adventure"
msgstr "Customize adventure"

#, fuzzy
msgid "update_adventure_prompt"
msgstr "Are you sure you want to update this adventure?"

#, fuzzy
msgid "general_settings"
msgstr "General settings"

msgid "name"
msgstr "Name"

msgid "level"
msgstr "Level"

#, fuzzy
msgid "adventure_exp_1"
msgstr "Type your adventure of choice on the right-hand side. After creating your adventure you can include it in one of your classes under \"customizations\". If you want to include a command in your adventure please use code anchors like this:"

#, fuzzy
msgid "adventure_exp_2"
msgstr "If you want to show actual code snippets, for example to give student a template or example of the code. Please use pre anchors like this:"

#, fuzzy
msgid "hello_world"
msgstr "Hello world!"

#, fuzzy
msgid "adventure_exp_3"
msgstr "You can use the \"preview\" button to view a styled version of your adventure. To view the adventure on a dedicated page, select \"view\" from the teachers page."

#, fuzzy
msgid "adventure"
msgstr "Adventure"

#, fuzzy
msgid "template_code"
msgstr ""
"This is the explanation of my adventure!\n"
"\n"
"This way I can show a command: <code>print</code>\n"
"\n"
"But sometimes I might want to show a piece of code, like this:\n"
"<pre>\n"
"ask What's your name?\n"
"echo so your name is \n"
"</pre>"

#, fuzzy
msgid "adventure_terms"
msgstr "I agree that my adventure might be made publicly available on Hedy."

#, fuzzy
msgid "directly_add_adventure_to_classes"
msgstr "Do you want to add this adventure directly to one of your classes?"

#, fuzzy
msgid "preview"
msgstr "Preview"

msgid "save"
msgstr "Speichern"

#, fuzzy
msgid "delete_adventure_prompt"
msgstr "Are you sure you want to remove this adventure?"

#, fuzzy
msgid "customize_class_exp_1"
msgstr "Passe eine Klasse an"

#, fuzzy
msgid "customize_class_step_1"
msgstr "Passe eine Klasse an"

#, fuzzy
msgid "customize_class_step_2"
msgstr "Passe eine Klasse an"

#, fuzzy
msgid "customize_class_step_3"
msgstr "Passe eine Klasse an"

#, fuzzy
msgid "customize_class_step_4"
msgstr "Passe eine Klasse an"

#, fuzzy
msgid "customize_class_step_5"
msgstr "Passe eine Klasse an"

#, fuzzy
msgid "customize_class_step_6"
msgstr "Passe eine Klasse an"

#, fuzzy
msgid "customize_class_step_7"
msgstr "Passe eine Klasse an"

#, fuzzy
msgid "customize_class_step_8"
msgstr "Passe eine Klasse an"

#, fuzzy
msgid "customize_class_exp_2"
msgstr "Passe eine Klasse an"

msgid "select_adventures"
msgstr "Welches Abenteuer möchtest du verfügbar machen?"

#, fuzzy
msgid "opening_dates"
msgstr "Opening dates"

#, fuzzy
msgid "opening_date"
msgstr "Opening date"

#, fuzzy
msgid "directly_available"
msgstr "Directly open"

#, fuzzy
msgid "select_own_adventures"
msgstr "Select own adventures"

msgid "select"
msgstr "Auswahl"

msgid "other_settings"
msgstr "Andere Einstellungen"

#, fuzzy
msgid "option"
msgstr "Option"

#, fuzzy
msgid "mandatory_mode"
msgstr "Mandatory developer's mode"

#, fuzzy
msgid "hide_cheatsheet"
msgstr "Hide cheatsheet"

#, fuzzy
msgid "hide_keyword_switcher"
msgstr "Hide keyword switcher"

msgid "hide_quiz"
msgstr ""

#, fuzzy
msgid "hide_parsons"
msgstr "Hide parsons"

#, fuzzy
msgid "reset_adventure_prompt"
msgstr "Are you sure you want to reset all selected adventures?"

#, fuzzy
msgid "reset_adventures"
msgstr "Reset selected adventures"

#, fuzzy
msgid "remove_customizations_prompt"
msgstr "Are you sure you want to remove this class their customizations?"

#, fuzzy
msgid "remove_customization"
msgstr "Remove customization"

#, fuzzy
msgid "unsaved_class_changes"
msgstr "There are unsaved changes, are you sure you want to leave this page?"

#, fuzzy
msgid "go_back_to_main"
msgstr "Go back to main page"

msgid "explore_programs"
msgstr "Entdecke die Programme"

#, fuzzy
msgid "explore_explanation"
msgstr "On this page you can look through programs created by other Hedy users. You can filter on both a Hedy level and adventure. Click on \"View program\" to open a program and run it. Programs with a red header contain a mistake. You can still open the program, but running it will result in an error. You can of course try to fix it! If the creator has a public profile you can click their username to visit their profile. There you will find all their shared programs and much more!"

#, fuzzy
msgid "language"
msgstr "Welche dieser Programmiersprachen hast du schonmal verwendet?"

#, fuzzy
msgid "search_button"
msgstr "Save & share code"

#, fuzzy
msgid "hedy_choice_title"
msgstr "Hedy's Choice"

msgid "creator"
msgstr "Ersteller"

#, fuzzy
msgid "view_program"
msgstr "View program"

#, fuzzy
msgid "report_program"
msgstr "Are you sure you want to report this program?"

msgid "my_classes"
msgstr "Meine Klassen"

msgid "students"
msgstr "Schüler*innen"

#, fuzzy
msgid "view"
msgstr "View"

#, fuzzy
msgid "duplicate"
msgstr "Duplicate"

msgid "delete_class_prompt"
msgstr "Soll die Klasse gelöscht werden?"

msgid "create_class"
msgstr "Erstelle eine neue Klasse"

#, fuzzy
msgid "my_adventures"
msgstr "My adventures"

#, fuzzy
msgid "last_update"
msgstr "Last update"

#, fuzzy
msgid "edit"
msgstr "Edit"

#, fuzzy
msgid "adventure_prompt"
msgstr "Please enter the name of the adventure"

#, fuzzy
msgid "create_adventure"
msgstr "Create adventure"

msgid "teacher_welcome"
msgstr "Willkommen bei Hedy! Du bist nun eine stolze BesitzerIn eines LehrerIn Kontos, welches dir erlaubt Klassen zu erstellen und Schüler einzuladen."

#, fuzzy
msgid "highscores"
msgstr "Score"

#, fuzzy
msgid "highscore_explanation"
msgstr "On this page you can look through programs created by other Hedy users. You can filter on both a Hedy level and adventure. Click on \"View program\" to open a program and run it. Programs with a red header contain a mistake. You can still open the program, but running it will result in an error. You can of course try to fix it! If the creator has a public profile you can click their username to visit their profile. There you will find all their shared programs and much more!"

#, fuzzy
msgid "highscore_no_public_profile"
msgstr "You don't have a public profile and are therefore not listed on the highscores. Do you wish to create one?"

#, fuzzy
msgid "create_public_profile"
msgstr "Public profile"

#, fuzzy
msgid "whole_world"
msgstr "The world"

#, fuzzy
msgid "your_class"
msgstr "Meine Klassen"

#, fuzzy
msgid "achievements"
msgstr "achievements"

#, fuzzy
msgid "country_title"
msgstr "Please select a valid country."

#, fuzzy
msgid "last_achievement"
msgstr "Last earned achievement"

#, fuzzy
msgid "ago"
msgstr "{timestamp} ago"

#, fuzzy
msgid "parsons_title"
msgstr "Hedy"

#, fuzzy
msgid "quiz_tab"
msgstr "Quiz"

#, fuzzy
msgid "specific_adventure_mode"
msgstr "Welches Abenteuer möchtest du verfügbar machen?"

msgid "example_code_header"
msgstr "Hedy Beispiel-Code"

#, fuzzy
msgid "variables"
msgstr "Variables"

#, fuzzy
msgid "enter_text"
msgstr "Enter your answer here..."

#, fuzzy
msgid "enter"
msgstr "Enter"

#, fuzzy
msgid "already_program_running"
msgstr "Starte das programmieren"

msgid "run_code_button"
msgstr "Programm ausführen"

#, fuzzy
msgid "stop_code_button"
msgstr "Save code"

#, fuzzy
msgid "next_exercise"
msgstr "Next exercise"

msgid "edit_code_button"
msgstr "Programm ändern"

#, fuzzy
msgid "repair_program_logo_alt"
msgstr "Repair program icon"

msgid "delete_confirm"
msgstr "Bist du sicher, dass du das Programm löschen möchtest?"

msgid "delete"
msgstr "Löschen"

msgid "read_code_label"
msgstr "Vorlesen"

msgid "regress_button"
msgstr "Gehe zurück zu Level {level}"

msgid "advance_button"
msgstr "Gehe zu Level {level}"

#, fuzzy
msgid "developers_mode"
msgstr "Programmer's mode"

msgid "nav_start"
msgstr "Willkommen"

msgid "nav_hedy"
msgstr "Hedy"

msgid "nav_explore"
msgstr "Erkunde"

msgid "nav_learn_more"
msgstr "Mehr Infos"

msgid "program_header"
msgstr "Meine Programme"

msgid "my_achievements"
msgstr "Meine Leistungen"

msgid "my_account"
msgstr "Mein Konto"

msgid "for_teachers"
msgstr "Für LehrerInnen"

#, fuzzy
msgid "teacher_manual"
msgstr "Teacher manual"

msgid "logout"
msgstr "Abmelden"

msgid "login"
msgstr "Anmelden"

msgid "search"
msgstr "Suche"

#, fuzzy
msgid "keyword_support"
msgstr "Translated keywords"

#, fuzzy
msgid "non_keyword_support"
msgstr "Translated content"

#, fuzzy
msgid "welcome"
msgstr "Willkommen bei Hedy! Du bist nun eine stolze BesitzerIn eines LehrerIn Kontos, welches dir erlaubt Klassen zu erstellen und Schüler einzuladen."

#, fuzzy
msgid "welcome_back"
msgstr "Willkommen bei Hedy! Du bist nun eine stolze BesitzerIn eines LehrerIn Kontos, welches dir erlaubt Klassen zu erstellen und Schüler einzuladen."

#, fuzzy
msgid "teacher_tutorial_logo_alt"
msgstr "You have received an invitation to join class"

#, fuzzy
msgid "start_teacher_tutorial"
msgstr "Start teacher tutorial"

#, fuzzy
msgid "hedy_tutorial_logo_alt"
msgstr "Start hedy tutorial"

#, fuzzy
msgid "start_hedy_tutorial"
msgstr "Start hedy tutorial"

#, fuzzy
msgid "start_programming_logo_alt"
msgstr "Directly start programming"

#, fuzzy
msgid "start_programming"
msgstr "Directly start programming"

#, fuzzy
msgid "explore_programs_logo_alt"
msgstr "Entdecke die Programme"

#, fuzzy
msgid "your_account"
msgstr "Hast du noch kein Konto?"

#, fuzzy
msgid "profile_logo_alt"
msgstr "Das Profil wurde aktualisiert."

#, fuzzy
msgid "no_public_profile"
msgstr "Public profile"

#, fuzzy
msgid "create_question"
msgstr "Do you want to create one?"

#, fuzzy
msgid "amount_created"
msgstr "programs created"

#, fuzzy
msgid "amount_saved"
msgstr "programs saved"

#, fuzzy
msgid "amount_submitted"
msgstr "programs submitted"

#, fuzzy
msgid "your_last_program"
msgstr "Favourite program"

msgid "ok"
msgstr "OK"

msgid "cancel"
msgstr "Abbrechen"

msgid "copy_link_to_share"
msgstr "Kopiere Link zum Weitergeben"

msgid "achievement_earned"
msgstr "Du hast eine Leistung erbracht!"

msgid "mailing_title"
msgstr "Abonniere den Hedy-Newsletter"

msgid "email"
msgstr "E-mail"

msgid "surname"
msgstr "Vorname"

msgid "lastname"
msgstr "Nachname"

msgid "country"
msgstr "Land"

msgid "subscribe"
msgstr "Abonnieren"

msgid "required_field"
msgstr "* zeigt erforderliche Felder an"

msgid "previous_campaigns"
msgstr "Bisherige Newsletter anzeigen"

msgid "step_title"
msgstr "Aufgabe"

#, fuzzy
msgid "save_code_button"
msgstr "Save code"

#, fuzzy
msgid "share_code_button"
msgstr "Save & share code"

#, fuzzy
msgid "try_button"
msgstr "Try"

#, fuzzy
msgid "commands"
msgstr "Commands"

#, fuzzy
msgid "english"
msgstr "English"

msgid "login_long"
msgstr "Melde dich mit deinem Konto an."

msgid "no_account"
msgstr "Hast du noch kein Konto?"

msgid "create_account"
msgstr "Neues Konto anlegen"

msgid "forgot_password"
msgstr "Passwort vergessen?"

msgid "main_title"
msgstr "Hedy"

msgid "main_subtitle"
msgstr "Eine mitwachsende Programmiersprache"

msgid "try_it"
msgstr "Probier es aus"

#, fuzzy
msgid "exercise"
msgstr "Exercise"

#, fuzzy
msgid "what_should_my_code_do"
msgstr "What should my code do?"

#, fuzzy
msgid "teacher_account_request"
msgstr "You have a pending teacher account request"

msgid "account_overview"
msgstr "Kontoübersicht"

#, fuzzy
msgid "my_messages"
msgstr "My messages"

#, fuzzy
msgid "invite_message"
msgstr "You have received an invitation to join class"

#, fuzzy
msgid "sent_by"
msgstr "This invitation is sent by"

#, fuzzy
msgid "delete_invite"
msgstr "Delete invitation"

#, fuzzy
msgid "public_profile"
msgstr "Public profile"

#, fuzzy
msgid "visit_own_public_profile"
msgstr "Public profile"

#, fuzzy
msgid "profile_picture"
msgstr "Profile picture"

#, fuzzy
msgid "personal_text"
msgstr "Personal text"

#, fuzzy
msgid "your_personal_text"
msgstr "Your personal text..."

#, fuzzy
msgid "favourite_program"
msgstr "Favourite program"

#, fuzzy
msgid "public_profile_info"
msgstr "By selecting this box I make my profile visible for everyone. Be careful not to share personal information like your name or home address, because everyone will be able to see it!"

#, fuzzy
msgid "update_public"
msgstr "Update public profile"

msgid "are_you_sure"
msgstr "Bist du sicher? Du kannst diese Aktion nicht rückgängig machen."

#, fuzzy
msgid "delete_public"
msgstr "Delete public profile"

msgid "self_removal_prompt"
msgstr "Bist du dir sicher, dass du die Klasse verlassen möchtest?"

msgid "leave_class"
msgstr "Verlasse die Klasse"

#, fuzzy
msgid "settings"
msgstr "My personal settings"

msgid "birth_year"
msgstr "Geburtjahr"

msgid "preferred_language"
msgstr "Bevorzugte Sprache"

#, fuzzy
msgid "preferred_keyword_language"
msgstr "Preferred keyword language"

msgid "gender"
msgstr "Geschlecht"

msgid "female"
msgstr "weiblich"

msgid "male"
msgstr "männlich"

msgid "other"
msgstr "divers"

#, fuzzy
msgid "agree_third_party"
msgstr "I consent to being contacted by partners of Leiden University with sales opportunities (optional)"

msgid "update_profile"
msgstr "Aktualisiere dein Profil"

msgid "destroy_profile"
msgstr "Konto endgültig löschen"

msgid "change_password"
msgstr "Ändere Passwort"

#, fuzzy
msgid "current_password"
msgstr "Current password"

msgid "new_password"
msgstr "Neues Passwort"

msgid "repeat_new_password"
msgstr "Wiederhole neues Passwort"

msgid "request_teacher"
msgstr "Ich bin eine Lehrerin / ein Lehrer und möchte mich für ein LehrerInkonto bewerben"

#, fuzzy
msgid "request_teacher_account"
msgstr "Request teacher account"

msgid "recent"
msgstr "Zuletzt verwendete Programme"

#, fuzzy
msgid "all"
msgstr ""

#, fuzzy
msgid "submitted"
msgstr ""

msgid "submitted_header"
msgstr "Das ist ein bereits versendetes Programm und kann nicht mehr geändert werden."

msgid "title"
msgstr "Titel"

msgid "last_edited"
msgstr "Zuletzt geändert"

#, fuzzy
msgid "favourite_confirm"
msgstr "Are you sure you want to set this program as your favourite?"

msgid "open"
msgstr "Öffnen"

msgid "copy_clipboard"
msgstr "Erfolgreich in die Zwischenablage kopiert"

msgid "unshare_confirm"
msgstr "Bist du sicher, dass du das Programm verbergen möchtest?"

msgid "unshare"
msgstr "Verbergen"

msgid "submit_warning"
msgstr "Bist du dir sicher dass du das Programm absenden willst?"

msgid "submit_program"
msgstr "Absenden"

#, fuzzy
msgid "share_confirm"
msgstr "Are you sure you want to make the program public?"

#, fuzzy
msgid "share"
msgstr "Share"

msgid "no_programs"
msgstr "Du hast noch kein Programm."

msgid "write_first_program"
msgstr "Schreibe dein erstes Programm!"

#, fuzzy
msgid "certified_teacher"
msgstr "Certified teacher"

#, fuzzy
msgid "admin"
msgstr "Admin"

#, fuzzy
msgid "distinguished_user"
msgstr "Distinguished user"

#, fuzzy
msgid "contributor"
msgstr "Contributor"

#, fuzzy
msgid "no_shared_programs"
msgstr "has no shared programs..."

#, fuzzy
msgid "quiz_logo_alt"
msgstr "Quiz logo"

#, fuzzy
msgid "start_quiz"
msgstr "Start quiz"

#, fuzzy
msgid "go_to_first_question"
msgstr "Go to question 1"

#, fuzzy
msgid "question"
msgstr "Question"

#, fuzzy
msgid "hint"
msgstr "Hint?"

#, fuzzy
msgid "submit_answer"
msgstr "Answer question"

#, fuzzy
msgid "feedback_success"
msgstr "Good!"

#, fuzzy
msgid "feedback_failure"
msgstr "Wrong!"

#, fuzzy
msgid "correct_answer"
msgstr "The correct answer is"

#, fuzzy
msgid "go_to_question"
msgstr "Go to question"

#, fuzzy
msgid "go_to_quiz_result"
msgstr "Go to quiz result"

#, fuzzy
msgid "end_quiz"
msgstr "Quiz end"

#, fuzzy
msgid "score"
msgstr "Score"

msgid "recover_password"
msgstr "Passwort-Reset anfordern"

msgid "send_password_recovery"
msgstr "Wiederherstellungslink für Passwort versenden"

msgid "reset_password"
msgstr "Passwort zurücksetzen"

msgid "password_repeat"
msgstr "Wiederhole Passwort"

msgid "create_account_explanation"
msgstr "Dein eigenes Konto erlaubt es dir, deine Programme zu speichern."

msgid "programming_experience"
msgstr "Hast du schon mal programmiert?"

msgid "languages"
msgstr "Welche dieser Programmiersprachen hast du schonmal verwendet?"

msgid "other_block"
msgstr "Andere visuelle Programmierumgebung"

msgid "other_text"
msgstr "Andere Programmierprache"

msgid "subscribe_newsletter"
msgstr "Abonniere den Newsletter."

#, fuzzy
msgid "agree_with"
msgstr "I agree to the"

#, fuzzy
msgid "privacy_terms"
msgstr "privacy terms"

msgid "already_account"
msgstr "Hast du schon ein Konto?"

msgid "teacher_invitation_require_login"
msgstr "Um dein LehrerIn Profil zu erstellen musst du dich anmelden. Wenn du noch kein Konto besitzt, dann erstell dir bitte eins."

#, fuzzy
msgid "by"
msgstr "by"

#, fuzzy
msgid "percentage_achieved"
msgstr "Achieved by {percentage}% of the users"

#, fuzzy
msgid "title_admin"
msgstr "Hedy - Administrator page"

msgid "username_invalid"
msgstr "Deiner Nutzername ist ungültig"

msgid "username_special"
msgstr "Der Benutzername darf nicht `:` oder `@` enthalten."

msgid "username_three"
msgstr "Der Benutzername muss mindestens aus drei Zeichen bestehen."

msgid "password_invalid"
msgstr "Dein Passwort ist ungültig"

msgid "passwords_six"
msgstr "Das Passwort muss aus mindestens sechs Zeichen bestehen."

msgid "email_invalid"
msgstr "itte eine gültige E-mail-Adresse eingeben."

#, fuzzy
msgid "mail_error_change_processed"
msgstr "Something went wrong when sending a validation mail, the changes are still correctly processed."

msgid "invalid_username_password"
msgstr "Benutzername/Passwort ist ungültig."

msgid "repeat_match_password"
msgstr "Das wiederholte Passwort stimmt nicht mit dem ersten überein."

#, fuzzy
msgid "language_invalid"
msgstr "Please select a valid language."

#, fuzzy
msgid "agree_invalid"
msgstr "You have to agree with the privacy terms."

#, fuzzy
msgid "keyword_language_invalid"
msgstr "Please select a valid keyword language (select English or your own language)."

msgid "year_invalid"
msgstr "Bitte ein Jahr eingeben zwischen 1900 und {current_year}"

msgid "gender_invalid"
msgstr "Bitte wähle ein gültiges Geschlecht, nutze (weiblich, männlich, anderes)"

#, fuzzy
msgid "country_invalid"
msgstr "Please select a valid country."

msgid "experience_invalid"
msgstr "Bitte wähle eine gültige Erfahrung, nutze (Ja, Nein)"

msgid "programming_invalid"
msgstr "Bitte nutze eine gültige Programmiersprache"

msgid "exists_username"
msgstr "Dieser Benutzername wird bereits verwendet."

msgid "exists_email"
msgstr "Diese Email-Adresse wird bereits verwendet."

msgid "token_invalid"
msgstr "Dein Token ist ungültig"

#, fuzzy
msgid "password_six"
msgstr "Your password must contain at least six characters."

#, fuzzy
msgid "password_change_not_allowed"
msgstr "You're not allowed to change the password of this user."

#, fuzzy
msgid "password_change_success"
msgstr "Password of your student is successfully changed."

msgid "password_updated"
msgstr "Das Passwort wurde aktualisiert."

#, fuzzy
msgid "profile_updated_reload"
msgstr "Profile updated, page will be re-loaded."

msgid "profile_updated"
msgstr "Das Profil wurde aktualisiert."

msgid "sent_password_recovery"
msgstr "Du solltest bald eine Email mit Anweisungen zum Zurücksetzen des Passworts erhalten."

msgid "password_resetted"
msgstr "Dein Passwort ist erfolgreich zurückgesetzt worden. Bitte log dich ein."

#, fuzzy
msgid "already_teacher"
msgstr "You already have a teacher account."

#, fuzzy
msgid "already_teacher_request"
msgstr "You already have a pending teacher request."

#, fuzzy
msgid "teacher_account_success"
msgstr "You successfully requested a teacher account."

msgid "teacher_invalid"
msgstr "Deine LehrerIn Wert ist ungültig"

#, fuzzy
msgid "mail_welcome_verify_body"
msgstr ""
"Your Hedy account has been created successfully. Welcome!\n"
"Please click on this link to verify your email address: {link}"

#, fuzzy
msgid "mail_change_password_body"
msgstr "Ändere Passwort"

#, fuzzy
msgid "mail_recover_password_body"
msgstr "Passwort-Reset anfordern"

#, fuzzy
msgid "mail_reset_password_body"
msgstr "Passwort zurücksetzen"

#, fuzzy
msgid "mail_welcome_teacher_body"
msgstr ""
"<strong>Welcome!</strong>\n"
"Congratulations on your brand new Hedy teachers account. Welcome to the world wide community of Hedy teachers!\n"
"<strong>What teachers accounts can do</strong>\n"
"With your teacher account, you have the option to create classes. Your students can than join your classes and you can see their progress. Classes are made and managed though the for <a href=\"https://hedycode.com/for-teachers\">teachers page</a>.\n"
"<strong>How to share ideas</strong>\n"
"If you are using Hedy in class, you probably have ideas for improvements! You can share those ideas with us on the <a href=\"https://github.com/Felienne/hedy/discussions/categories/ideas\">Ideas Discussion</a>.\n"
"<strong>How to ask for help</strong>\n"
"If anything is unclear, you can post in the <a href=\"https://github.com/Felienne/hedy/discussions/categories/q-a\">Q&A discussion</a>, or <a href=\"mailto: hello@hedy.org\">send us an email</a>.\n"
"Keep programming!"

#, fuzzy
msgid "mail_welcome_verify_subject"
msgstr "Welcome to Hedy"

#, fuzzy
msgid "mail_change_password_subject"
msgstr "Ändere Passwort"

#, fuzzy
msgid "mail_recover_password_subject"
msgstr "Passwort-Reset anfordern"

#, fuzzy
msgid "mail_reset_password_subject"
msgstr "Passwort zurücksetzen"

#, fuzzy
msgid "mail_welcome_teacher_subject"
msgstr "Your Hedy teacher account is ready"

#, fuzzy
msgid "user"
msgstr "Benutzername"

#, fuzzy
msgid "mail_hello"
msgstr "Hi {username}!"

#, fuzzy
msgid "mail_goodbye"
msgstr ""
"Thank you!\n"
"The Hedy team"

#, fuzzy
msgid "copy_mail_link"
msgstr "Please copy and paste this link into a new tab:"

#, fuzzy
msgid "link"
msgstr "Anmelden"

#, fuzzy
msgid "exercise_doesnt_exist"
msgstr "This exercise doesn't exist"

msgid "delete_success"
msgstr "Programm erfolgreich gelöscht"

msgid "save_prompt"
msgstr "Du brauchst ein Konto, um deine Programme zu speichern. Möchtest du dich jetzt anmelden?"

msgid "overwrite_warning"
msgstr "Du hast bereits eine Programm mit diesem Namen, wenn du jetzt speicherst überschreibst du das Vorhandene. Bist du dir sicher?"

#, fuzzy
msgid "save_parse_warning"
msgstr "Du hast bereits eine Programm mit diesem Namen, wenn du jetzt speicherst überschreibst du das Vorhandene. Bist du dir sicher?"

msgid "save_success_detail"
msgstr "Programm erfolgreich gespeichert"

msgid "share_success_detail"
msgstr "Programm erfolgreich weitergegeben und Link in die Zwischenablage kopiert"

msgid "unshare_success_detail"
msgstr "Programm wieder verborgen"

#, fuzzy
msgid "favourite_success"
msgstr "Your program is set as favourite."

#, fuzzy
msgid "report_failure"
msgstr "This program does not exist or is not public"

#, fuzzy
msgid "report_success"
msgstr "This program has been reported"

#, fuzzy
msgid "level_invalid"
msgstr "This Hedy level in invalid."

#, fuzzy
msgid "question_doesnt_exist"
msgstr "This question does not exist"

#, fuzzy
msgid "question_invalid"
msgstr "Dein Token ist ungültig"

#, fuzzy
msgid "answer_invalid"
msgstr "Dein Passwort ist ungültig"

#, fuzzy
msgid "too_many_attempts"
msgstr "Too many attempts"

#, fuzzy
msgid "retrieve_class_error"
msgstr "Only teachers can retrieve classes"

#, fuzzy
msgid "no_such_class"
msgstr "No such Hedy class"

#, fuzzy
msgid "title_class statistics"
msgstr "Meine Statistiken"

#, fuzzy
msgid "title_class logs"
msgstr "Klasse beitreten"

#, fuzzy
msgid "title_class-overview"
msgstr "Hedy - Class overview"

#, fuzzy
msgid "only_teacher_create_class"
msgstr "Only teachers are allowed to create classes!"

#, fuzzy
msgid "class_name_invalid"
msgstr "This class name is invalid."

msgid "class_name_empty"
msgstr "Du hast keinen Namen für die Klasse eingegeben!"

msgid "class_name_duplicate"
msgstr "Du hast bereits eine Klasse mit diesem Namen!"

#, fuzzy
msgid "invalid_class_link"
msgstr "Invalid link for joining the class."

#, fuzzy
msgid "title_join-class"
msgstr "Klasse beitreten"

#, fuzzy
msgid "title_customize-class"
msgstr "Passe eine Klasse an"

#, fuzzy
msgid "customization_deleted"
msgstr "Customizations successfully deleted."

#, fuzzy
msgid "class_customize_success"
msgstr "Class successfully customized."

#, fuzzy
msgid "username_empty"
msgstr "You didn't enter an username!"

#, fuzzy
msgid "student_not_existing"
msgstr "This username doesn't exist."

#, fuzzy
msgid "student_already_in_class"
msgstr "This student is already in your class."

#, fuzzy
msgid "student_already_invite"
msgstr "This student already has a pending invitation."

#, fuzzy
msgid "no_accounts"
msgstr "There are no accounts to create."

#, fuzzy
msgid "unique_usernames"
msgstr "All usernames need to be unique."

#, fuzzy
msgid "usernames_exist"
msgstr "One or more usernames is already in use."

#, fuzzy
msgid "accounts_created"
msgstr "Accounts where successfully created."

#, fuzzy
msgid "retrieve_adventure_error"
msgstr "You're not allowed to view this adventure!"

#, fuzzy
msgid "title_view-adventure"
msgstr "Hedy - View adventure"

#, fuzzy
msgid "title_customize-adventure"
msgstr "Welches Abenteuer möchtest du verfügbar machen?"

#, fuzzy
msgid "adventure_id_invalid"
msgstr "This adventure id is invalid."

#, fuzzy
msgid "adventure_name_invalid"
msgstr "This adventure name is invalid."

#, fuzzy
msgid "content_invalid"
msgstr "This adventure is invalid."

#, fuzzy
msgid "adventure_length"
msgstr "Your adventure has to be at least 20 characters."

#, fuzzy
msgid "public_invalid"
msgstr "This agreement selection is invalid"

#, fuzzy
msgid "classes_invalid"
msgstr "The list of selected classes is invalid"

#, fuzzy
msgid "adventure_duplicate"
msgstr "You already have an adventure with this name."

#, fuzzy
msgid "something_went_wrong_keyword_parsing"
msgstr ""

#, fuzzy
msgid "adventure_updated"
msgstr "The adventure has been updated!"

#, fuzzy
msgid "adventure_empty"
msgstr "You didn't enter an adventure name!"
<<<<<<< HEAD
=======

#, fuzzy
msgid "all"
msgstr "All"

#, fuzzy
msgid "submitted"
msgstr "Submitted"

#, fuzzy
msgid "class"
msgstr "Class"

#, fuzzy
msgid "generate_passwords"
msgstr "Generate passwords"

#, fuzzy
msgid "hide_quiz"
msgstr "Hide quiz"
>>>>>>> c71f77e2
<|MERGE_RESOLUTION|>--- conflicted
+++ resolved
@@ -1,25 +1,18 @@
-
 msgid ""
 msgstr ""
 "Project-Id-Version: PACKAGE VERSION\n"
 "Report-Msgid-Bugs-To: \n"
-<<<<<<< HEAD
-"POT-Creation-Date: 2022-09-27 12:02+0300\n"
-"PO-Revision-Date: 2022-08-29 07:56+0000\n"
-"Last-Translator: Anonymous <noreply@weblate.org>\n"
-=======
 "POT-Creation-Date: 2022-08-26 19:12+0200\n"
 "PO-Revision-Date: 2022-09-25 22:28+0000\n"
 "Last-Translator: Anonymous <noreply@weblate.org>\n"
 "Language-Team: de <LL@li.org>\n"
->>>>>>> c71f77e2
 "Language: de\n"
-"Language-Team: de <LL@li.org>\n"
-"Plural-Forms: nplurals=2; plural=n != 1\n"
 "MIME-Version: 1.0\n"
 "Content-Type: text/plain; charset=utf-8\n"
 "Content-Transfer-Encoding: 8bit\n"
-"Generated-By: Babel 2.9.1\n"
+"Plural-Forms: nplurals=2; plural=n != 1;\n"
+"X-Generator: Weblate 4.14.1\n"
+"Generated-By: Babel 2.10.1\n"
 
 #, fuzzy
 msgid "program_contains_error"
@@ -502,10 +495,6 @@
 msgstr "Are you sure you want to create these accounts?"
 
 #, fuzzy
-msgid "class"
-msgstr "Class"
-
-#, fuzzy
 msgid "download_login_credentials"
 msgstr ""
 
@@ -514,10 +503,6 @@
 
 msgid "no"
 msgstr "Nein"
-
-#, fuzzy
-msgid "generate_passwords"
-msgstr "Generate passwords"
 
 #, fuzzy
 msgid "reset_view"
@@ -674,8 +659,9 @@
 msgid "hide_keyword_switcher"
 msgstr "Hide keyword switcher"
 
-msgid "hide_quiz"
-msgstr ""
+#, fuzzy
+msgid "quiz_tab"
+msgstr "Quiz"
 
 #, fuzzy
 msgid "hide_parsons"
@@ -823,10 +809,6 @@
 msgstr "Hedy"
 
 #, fuzzy
-msgid "quiz_tab"
-msgstr "Quiz"
-
-#, fuzzy
 msgid "specific_adventure_mode"
 msgstr "Welches Abenteuer möchtest du verfügbar machen?"
 
@@ -1181,201 +1163,199 @@
 msgid "other"
 msgstr "divers"
 
+msgid "update_profile"
+msgstr "Aktualisiere dein Profil"
+
+msgid "destroy_profile"
+msgstr "Konto endgültig löschen"
+
+msgid "change_password"
+msgstr "Ändere Passwort"
+
+#, fuzzy
+msgid "current_password"
+msgstr "Current password"
+
+msgid "new_password"
+msgstr "Neues Passwort"
+
+msgid "repeat_new_password"
+msgstr "Wiederhole neues Passwort"
+
+msgid "request_teacher"
+msgstr "Ich bin eine Lehrerin / ein Lehrer und möchte mich für ein LehrerInkonto bewerben"
+
+#, fuzzy
+msgid "request_teacher_account"
+msgstr "Request teacher account"
+
+msgid "recent"
+msgstr "Zuletzt verwendete Programme"
+
+msgid "all"
+msgstr ""
+
+msgid "submitted"
+msgstr ""
+
+msgid "submitted_header"
+msgstr "Das ist ein bereits versendetes Programm und kann nicht mehr geändert werden."
+
+msgid "title"
+msgstr "Titel"
+
+msgid "last_edited"
+msgstr "Zuletzt geändert"
+
+#, fuzzy
+msgid "favourite_confirm"
+msgstr "Are you sure you want to set this program as your favourite?"
+
+msgid "open"
+msgstr "Öffnen"
+
+msgid "copy_clipboard"
+msgstr "Erfolgreich in die Zwischenablage kopiert"
+
+msgid "unshare_confirm"
+msgstr "Bist du sicher, dass du das Programm verbergen möchtest?"
+
+msgid "unshare"
+msgstr "Verbergen"
+
+msgid "submit_warning"
+msgstr "Bist du dir sicher dass du das Programm absenden willst?"
+
+msgid "submit_program"
+msgstr "Absenden"
+
+#, fuzzy
+msgid "share_confirm"
+msgstr "Are you sure you want to make the program public?"
+
+#, fuzzy
+msgid "share"
+msgstr "Share"
+
+msgid "no_programs"
+msgstr "Du hast noch kein Programm."
+
+msgid "write_first_program"
+msgstr "Schreibe dein erstes Programm!"
+
+#, fuzzy
+msgid "certified_teacher"
+msgstr "Certified teacher"
+
+#, fuzzy
+msgid "admin"
+msgstr "Admin"
+
+#, fuzzy
+msgid "distinguished_user"
+msgstr "Distinguished user"
+
+#, fuzzy
+msgid "contributor"
+msgstr "Contributor"
+
+#, fuzzy
+msgid "no_shared_programs"
+msgstr "has no shared programs..."
+
+#, fuzzy
+msgid "quiz_logo_alt"
+msgstr "Quiz logo"
+
+#, fuzzy
+msgid "start_quiz"
+msgstr "Start quiz"
+
+#, fuzzy
+msgid "go_to_first_question"
+msgstr "Go to question 1"
+
+#, fuzzy
+msgid "question"
+msgstr "Question"
+
+#, fuzzy
+msgid "hint"
+msgstr "Hint?"
+
+#, fuzzy
+msgid "submit_answer"
+msgstr "Answer question"
+
+#, fuzzy
+msgid "feedback_success"
+msgstr "Good!"
+
+#, fuzzy
+msgid "feedback_failure"
+msgstr "Wrong!"
+
+#, fuzzy
+msgid "correct_answer"
+msgstr "The correct answer is"
+
+#, fuzzy
+msgid "go_to_question"
+msgstr "Go to question"
+
+#, fuzzy
+msgid "go_to_quiz_result"
+msgstr "Go to quiz result"
+
+#, fuzzy
+msgid "end_quiz"
+msgstr "Quiz end"
+
+#, fuzzy
+msgid "score"
+msgstr "Score"
+
+msgid "recover_password"
+msgstr "Passwort-Reset anfordern"
+
+msgid "send_password_recovery"
+msgstr "Wiederherstellungslink für Passwort versenden"
+
+msgid "reset_password"
+msgstr "Passwort zurücksetzen"
+
+msgid "password_repeat"
+msgstr "Wiederhole Passwort"
+
+msgid "create_account_explanation"
+msgstr "Dein eigenes Konto erlaubt es dir, deine Programme zu speichern."
+
+msgid "programming_experience"
+msgstr "Hast du schon mal programmiert?"
+
+msgid "languages"
+msgstr "Welche dieser Programmiersprachen hast du schonmal verwendet?"
+
+msgid "other_block"
+msgstr "Andere visuelle Programmierumgebung"
+
+msgid "other_text"
+msgstr "Andere Programmierprache"
+
+msgid "subscribe_newsletter"
+msgstr "Abonniere den Newsletter."
+
+#, fuzzy
+msgid "agree_with"
+msgstr "I agree to the"
+
+#, fuzzy
+msgid "privacy_terms"
+msgstr "privacy terms"
+
 #, fuzzy
 msgid "agree_third_party"
 msgstr "I consent to being contacted by partners of Leiden University with sales opportunities (optional)"
-
-msgid "update_profile"
-msgstr "Aktualisiere dein Profil"
-
-msgid "destroy_profile"
-msgstr "Konto endgültig löschen"
-
-msgid "change_password"
-msgstr "Ändere Passwort"
-
-#, fuzzy
-msgid "current_password"
-msgstr "Current password"
-
-msgid "new_password"
-msgstr "Neues Passwort"
-
-msgid "repeat_new_password"
-msgstr "Wiederhole neues Passwort"
-
-msgid "request_teacher"
-msgstr "Ich bin eine Lehrerin / ein Lehrer und möchte mich für ein LehrerInkonto bewerben"
-
-#, fuzzy
-msgid "request_teacher_account"
-msgstr "Request teacher account"
-
-msgid "recent"
-msgstr "Zuletzt verwendete Programme"
-
-#, fuzzy
-msgid "all"
-msgstr ""
-
-#, fuzzy
-msgid "submitted"
-msgstr ""
-
-msgid "submitted_header"
-msgstr "Das ist ein bereits versendetes Programm und kann nicht mehr geändert werden."
-
-msgid "title"
-msgstr "Titel"
-
-msgid "last_edited"
-msgstr "Zuletzt geändert"
-
-#, fuzzy
-msgid "favourite_confirm"
-msgstr "Are you sure you want to set this program as your favourite?"
-
-msgid "open"
-msgstr "Öffnen"
-
-msgid "copy_clipboard"
-msgstr "Erfolgreich in die Zwischenablage kopiert"
-
-msgid "unshare_confirm"
-msgstr "Bist du sicher, dass du das Programm verbergen möchtest?"
-
-msgid "unshare"
-msgstr "Verbergen"
-
-msgid "submit_warning"
-msgstr "Bist du dir sicher dass du das Programm absenden willst?"
-
-msgid "submit_program"
-msgstr "Absenden"
-
-#, fuzzy
-msgid "share_confirm"
-msgstr "Are you sure you want to make the program public?"
-
-#, fuzzy
-msgid "share"
-msgstr "Share"
-
-msgid "no_programs"
-msgstr "Du hast noch kein Programm."
-
-msgid "write_first_program"
-msgstr "Schreibe dein erstes Programm!"
-
-#, fuzzy
-msgid "certified_teacher"
-msgstr "Certified teacher"
-
-#, fuzzy
-msgid "admin"
-msgstr "Admin"
-
-#, fuzzy
-msgid "distinguished_user"
-msgstr "Distinguished user"
-
-#, fuzzy
-msgid "contributor"
-msgstr "Contributor"
-
-#, fuzzy
-msgid "no_shared_programs"
-msgstr "has no shared programs..."
-
-#, fuzzy
-msgid "quiz_logo_alt"
-msgstr "Quiz logo"
-
-#, fuzzy
-msgid "start_quiz"
-msgstr "Start quiz"
-
-#, fuzzy
-msgid "go_to_first_question"
-msgstr "Go to question 1"
-
-#, fuzzy
-msgid "question"
-msgstr "Question"
-
-#, fuzzy
-msgid "hint"
-msgstr "Hint?"
-
-#, fuzzy
-msgid "submit_answer"
-msgstr "Answer question"
-
-#, fuzzy
-msgid "feedback_success"
-msgstr "Good!"
-
-#, fuzzy
-msgid "feedback_failure"
-msgstr "Wrong!"
-
-#, fuzzy
-msgid "correct_answer"
-msgstr "The correct answer is"
-
-#, fuzzy
-msgid "go_to_question"
-msgstr "Go to question"
-
-#, fuzzy
-msgid "go_to_quiz_result"
-msgstr "Go to quiz result"
-
-#, fuzzy
-msgid "end_quiz"
-msgstr "Quiz end"
-
-#, fuzzy
-msgid "score"
-msgstr "Score"
-
-msgid "recover_password"
-msgstr "Passwort-Reset anfordern"
-
-msgid "send_password_recovery"
-msgstr "Wiederherstellungslink für Passwort versenden"
-
-msgid "reset_password"
-msgstr "Passwort zurücksetzen"
-
-msgid "password_repeat"
-msgstr "Wiederhole Passwort"
-
-msgid "create_account_explanation"
-msgstr "Dein eigenes Konto erlaubt es dir, deine Programme zu speichern."
-
-msgid "programming_experience"
-msgstr "Hast du schon mal programmiert?"
-
-msgid "languages"
-msgstr "Welche dieser Programmiersprachen hast du schonmal verwendet?"
-
-msgid "other_block"
-msgstr "Andere visuelle Programmierumgebung"
-
-msgid "other_text"
-msgstr "Andere Programmierprache"
-
-msgid "subscribe_newsletter"
-msgstr "Abonniere den Newsletter."
-
-#, fuzzy
-msgid "agree_with"
-msgstr "I agree to the"
-
-#, fuzzy
-msgid "privacy_terms"
-msgstr "privacy terms"
 
 msgid "already_account"
 msgstr "Hast du schon ein Konto?"
@@ -1771,8 +1751,6 @@
 #, fuzzy
 msgid "adventure_empty"
 msgstr "You didn't enter an adventure name!"
-<<<<<<< HEAD
-=======
 
 #, fuzzy
 msgid "all"
@@ -1792,5 +1770,4 @@
 
 #, fuzzy
 msgid "hide_quiz"
-msgstr "Hide quiz"
->>>>>>> c71f77e2
+msgstr "Hide quiz"