# German translations for PROJECT.
# Copyright (C) 2023 ORGANIZATION
# This file is distributed under the same license as the PROJECT project.
# FIRST AUTHOR <EMAIL@ADDRESS>, 2023.
#
msgid ""
msgstr ""
"Project-Id-Version: PROJECT VERSION\n"
"Report-Msgid-Bugs-To: EMAIL@ADDRESS\n"
"POT-Creation-Date: 2024-02-26 13:05+0100\n"
"PO-Revision-Date: 2024-02-19 01:12+0000\n"
"Last-Translator: Snoring Parrot <snoring_parrot@users.noreply.hosted.weblate.org>\n"
"Language: de\n"
"Language-Team: de <LL@li.org>\n"
"Plural-Forms: nplurals=2; plural=n != 1;\n"
"MIME-Version: 1.0\n"
"Content-Type: text/plain; charset=utf-8\n"
"Content-Transfer-Encoding: 8bit\n"
"Generated-By: Babel 2.14.0\n"

msgid "Access Before Assign"
msgstr "Du hast versucht die Variable {name} in Zeile {access_line_number} zu benutzen, aber du hast sie erst in Zeile {definition_line_number} gesetzt. Setze eine Variable bevor du sie benutzt."

msgid "Cyclic Var Definition"
msgstr "Der Name {variable} muss gesetzt werden, bevor du ihn auf der rechten Seite des {is} Befehls verwenden kannst."

#, fuzzy
msgid "Function Undefined"
msgstr "You tried to use the function {name}, but you didn't define it."

msgid "Has Blanks"
msgstr "Dein Befehl is unvollständig. Er enthält Leerzeichen die du mit Befehlen ersetzen musst."

msgid "Incomplete"
msgstr "Hoppla! Du hast ein Programm-Stück vergessen! In Zeile {line_number}, musst du nach {incomplete_command} noch Text eingeben."

msgid "Incomplete Repeat"
msgstr "Es sieht so aus also ob du vergessen hast unter deinen {repeat} Befehl auf Zeile {line_number} einen Befehl zu schreiben."

msgid "Invalid"
msgstr "{invalid_command} ist kein Hedy-Level-{level}-Befehl. Meintest du {guessed_command}?"

msgid "Invalid Argument"
msgstr "Du kannst den Befehl {command} nicht mit dem Argument {invalid_argument} benutzen. Ändere {invalid_argument} zu einem erlaubten Typ von {allowed_types}."

msgid "Invalid Argument Type"
msgstr "Du kannst den Befehl {command} nicht mit dem Argument {invalid_argument} benutzen weil es ein {invalid_type} ist. Ändere {invalid_argument} zu einem erlaubten Typ von {allowed_types}."

msgid "Invalid At Command"
msgstr "Der {at} Befehl darf ab Level 16 nicht mehr verwendet werden. Du kannst eckige Klammern benutzen, um ein Element aus einer Liste zu verwenden, zum Beispiel `freunde[i]`, `glückszahlen[{random}]`."

msgid "Invalid Space"
msgstr "Hoppla! Du hast Zeile {line_number} mit einem Leerzeichen begonnen. Leerzeichen bringen Computer durcheinander. Kannst du es entfernen?"

msgid "Invalid Type Combination"
msgstr "Du kannst die Argumente {invalid_argument} und {invalid_argument_2} nicht in {command} verwenden weil das eine ein {invalid_type} und das andere ein {invalid_type_2} ist. Ändere {invalid_argument} zu {invalid_type_2} or {invalid_argument_2} zu {invalid_type} und versuche ob es funktioniert."

msgid "Locked Language Feature"
msgstr "Du benutzt {concept}! Das ist toll, aber {concept} ist noch nicht freigeschaltet! Es wird in einem späteren Level freigeschaltet."

msgid "Lonely Echo"
msgstr "Du hast ein {echo} vor einem {ask} verwendet, oder ein {echo} ohne {ask}. Benutze zuerst ein {ask} um eine Eingabe zu bekommen, danach {echo}."

msgid "Lonely Text"
msgstr "Es sieht so aus als ob du vergessen hast einen Befehl für deinen Text in Zeile {line_number} zu verwenden"

#, fuzzy
msgid "Missing Additional Command"
msgstr "It looks like you forgot to complete writing {command} on line {line_number}."

msgid "Missing Square Brackets"
msgstr ""

msgid "Missing Command"
msgstr "Es sieht so aus als hättest du einen Befehl in Zeile {line_number} vergessen."

msgid "Missing Inner Command"
msgstr "Es sieht so aus als hättest du vergessen, den {command}- Ausdruck, den du in Zeile {line_number} benutzt hast, mit einem Befehl zu benutzen."

#, fuzzy
msgid "Missing Variable"
msgstr "It looks like your {command} is missing a variable at the start of the line."

#, fuzzy
msgid "Misspelled At Command"
msgstr "It looks like you might have misspelled the {command} command, instead you wrote {invalid_argument} in line {line_number}."

msgid "No Indentation"
msgstr "Du hast zu wenige Leerzeichen verwendet in Zeile {line_number}. Du hast {leading_spaces} zu Anfang verwendet, das ist zu wenig. Starte jeden neuen Block mit {indent_size} Leerzeichen mehr als in der Zeile zuvor."

#, fuzzy
msgid "Non Decimal Variable"
msgstr "At line {line_number}, you might have tried using a number which Hedy does not like very much! Try changing it to a decimal number like 2."

msgid "Parse"
msgstr "Dein Programm ist keine gültige Hedy-Sprache. In Zeile {location[0]} an Position {location[1]} ist ein kleiner Fehler. Du hast {character_found} geschrieben, aber das ist nicht erlaubt."

msgid "Pressit Missing Else"
msgstr "Du hast vergessen hinzuzufügen, was passiert, wenn du eine andere Taste drückst, füge ein {else} zu deinem Code hinzu"

msgid "Too Big"
msgstr "Wow! Dein Programm hat beeindruckende {lines_of_code} Befehlszeilen! Aber wir können höchstens {max_lines} Befehlszeilen verarbeiten in diesem Level. Verkleinere dein Programm und versuche es nochmal."

msgid "Unexpected Indentation"
msgstr "Du hast zu viele Leerzeichen verwendet in Zeile {line_number}. Du hast {leading_spaces} zu Anfang verwendet, das ist zu viel. Starte jeden neuen Block mit {indent_size} Leerzeichen mehr als in der Zeile zuvor."

msgid "Unquoted Assignment"
msgstr "Ab diesem Level musst du rechts neben einem {is} Befehl den Text in einfache Anführungszeichen setzen. Du hast das für den Text {text} vergessen."

msgid "Unquoted Equality Check"
msgstr "Wenn Du prüfen willst, ob eine Variable gleich mehreren Wörtern ist, musst Du die Wörter in Anführungszeichen setzen!"

msgid "Unquoted Text"
msgstr "Achtung. Wenn du etwas {ask} oder {print}, sollte der Text mit einem Anführungszeichen beginnen und enden. Du hast beim Text {unquotedtext} etwas vergessen."

msgid "Unsupported Float"
msgstr "Nicht-ganze Zahlen werden noch nicht unterstützt, sie werden es aber in ein paar Leveln. Für den Moment ändere {value} in eine ganze Zahl um."

msgid "Unsupported String Value"
msgstr "Text-Werte dürfen kein {invalid_value} enthalten."

#, fuzzy
msgid "Unused Variable"
msgstr "You defined the variable {variable_name} on line {line_number}, but you did not use it."

msgid "Var Undefined"
msgstr "Du hast versucht {name} auszugeben, aber du hast es nicht angelegt. Es ist auch möglich, dass du versucht hast, {name} zu nutzen, aber die Anführungszeichen vergessen hast."

msgid "Wrong Level"
msgstr "Das war richtige Hedy-Sprache, aber nicht im richtigen Level. Du hast Sprachelement {offending_keyword} für Level {working_level} verwendet. Tip: {tip}"

#, fuzzy
msgid "Wrong Number of Arguments"
msgstr "Your function used the wrong number of arguments. You provided {used_number} but the function {name} needs {defined_number}"

msgid "account_overview"
msgstr "Kontoübersicht"

#, fuzzy
msgid "accounts_created"
msgstr "Konten wurden erfolgreich erstellt."

msgid "accounts_intro"
msgstr "Auf dieser Seite können Sie Konten für mehrere Schüler/-innen auf einmal anlegen. Die Konten werden automatisch zur aktuellen Klasse hinzugefügt. Stellen Sie sicher, dass die ausgewählte Klasse oben korrekt ist! Jeder Nutzername muss einzigartig im gesamten Hedy-System sein. Sie können \"Postfix Klassennamen\" nutzen, um Ihren Klassennamen zu allen Konten hinzuzufügen. Wenn Sie Passwörter von Hand eingeben, müssen sie <b>mindestens</b> 6 Zeichen lang sein."

msgid "achievement_earned"
msgstr "Du hast eine Leistung erbracht!"

msgid "achievements"
msgstr "Errungenschaften"

msgid "achievements_check_icon_alt"
msgstr "Zielerreichungsprüfsymbol"

msgid "achievements_logo_alt"
msgstr "Errungenschaften Logo"

#, fuzzy
msgid "add"
msgstr "Add"

msgid "add_students"
msgstr "Schüler*innen hinzufügen"

msgid "add_students_options"
msgstr "Schüleroptionen hinzufügen"

msgid "admin"
msgstr "Administrator"

msgid "advance_button"
msgstr "Gehe zu Level {level}"

msgid "adventure"
msgstr "Abenteuer"

#, fuzzy
msgid "adventure_cloned"
msgstr "Adventure is cloned"

msgid "adventure_duplicate"
msgstr "Du hast bereits ein Abenteuer mit diesem Namen."

msgid "adventure_empty"
msgstr "Du hast keinen Abenteuernamen eingegeben!"

msgid "adventure_exp_1"
msgstr "Tippe das Abenteuer deiner Wahl auf der rechten Seite ein. Nachdem du dein Abenteuer erstellt hast, kannst du es unter \"Modifizierungen\" zu einer deiner Klassen hinzufügen. Wenn du einen Befehl innerhalb deines Abenteuers benennst, nutze bitte folgende Code-Anker:"

msgid "adventure_exp_2"
msgstr "Wenn du echte Code-Schnipsel zeigen möchtest, zum Beispiel um den Schülerinnen und Schülern eine Vorlage zu geben, nutze bitte Vor-Anker wie folgt:"

msgid "adventure_exp_3"
msgstr "Stelle sicher, dass du Schlüsselwörter immer mit { } einschließt, dann werden sie korrekt erkannt. Du kannst den Vorschau-Knopf verwenden, um eine gestylte Version deines Abenteuers zu sehen. Um das Abenteuer auf einer eigenen Seite zu sehen, wähle \"view\" von der Lehrerseite."

msgid "adventure_id_invalid"
msgstr "Diese Abenteuer-ID ist ungültig."

msgid "adventure_length"
msgstr "Dein Abenteuer muss mindestens 20 Zeichen haben."

msgid "adventure_name_invalid"
msgstr "Dieser Abenteuername ist ungültig."

msgid "adventure_prompt"
msgstr "Bitte gib den Namen des Abenteuers ein"

msgid "adventure_terms"
msgstr "Ich stimme zu, dass mein Abenteuer mglw. auf Hedy veröffentlicht wird."

msgid "adventure_updated"
msgstr "Das Abenteuer wurde geupdatet!"

msgid "adventures"
msgstr "Abenteuer"

#, fuzzy
msgid "adventures_info"
msgstr "Each Hedy level has built-in exercises for students, which we call adventures. You can create your own adventures and add them to your classes. With your own adventures you can create adventures that are relevant and interesting for your students. You can find more information about creating your own adventures <a href=\"https://hedy.org/for-teachers/manual/features\">here</a>."

msgid "adventures_restored"
msgstr "Die Standardabenteuer wurden wiederhergestellt."

msgid "ago"
msgstr "vor {timestamp}"

msgid "agree_invalid"
msgstr "Du musst den Privatsphäre-Bedingungen zustimmen."

msgid "agree_with"
msgstr "Ich stimme zu"

msgid "ajax_error"
msgstr "Ein Fehler ist aufgetreten. Bitte nochmal versuchen."

msgid "all"
msgstr "Alle"

msgid "all_class_highscores"
msgstr "Alle SuS sichtbar in Klassenbestenlisten"

msgid "already_account"
msgstr "Hast du schon ein Konto?"

msgid "already_program_running"
msgstr "Es läuft bereits ein Programm, beende es zunächst."

msgid "already_teacher"
msgstr "Du hast bereits einen Lehr-Konto."

msgid "already_teacher_request"
msgstr "Du hast bereits eine ausstehende Lehr-Anfrage."

msgid "amount_created"
msgstr "erstellte Programme"

msgid "amount_saved"
msgstr "gespeicherte Programme"

msgid "amount_submitted"
msgstr "eingereichte Programme"

msgid "are_you_sure"
msgstr "Bist du sicher? Du kannst diese Aktion nicht rückgängig machen."

msgid "ask_needs_var"
msgstr "Ab Level 2 muss {ask} mit einer Variable benutzt werden. Beispiel: Name {is} {ask} Wie heißt du?"

msgid "back_to_class"
msgstr "Gehe zurück zur Klasse"

msgid "back_to_teachers_page"
msgstr "Zurück zur Lehrerseite"

msgid "become_a_sponsor"
msgstr "Werde ein Sponsor"

msgid "birth_year"
msgstr "Geburtjahr"

msgid "by"
msgstr "von"

msgid "cancel"
msgstr "Abbrechen"

msgid "cant_parse_exception"
msgstr "Das Programm konnte nicht analysiert werden"

msgid "catch_index_exception"
msgstr "Du hast versucht auf die Liste {list_name} zuzugreifen, aber sie ist entweder leer oder der Index ist nicht drin."

#, fuzzy
msgid "catch_value_exception"
msgstr "While running your program the command {command} received the value {value} which is not allowed. {suggestion}."

msgid "certificate"
msgstr "Abschlusszertifikat"

msgid "certified_teacher"
msgstr "Zertifizierte Lehrperson"

msgid "change_password"
msgstr "Ändere Passwort"

msgid "cheatsheet_title"
msgstr "Spickzettel"

msgid "class_already_joined"
msgstr "Du bist schon in dieser Klasse"

msgid "class_customize_success"
msgstr "Klasse erfolgreich angepasst."

msgid "class_live"
msgstr "Live-Statistiken"

msgid "class_name_duplicate"
msgstr "Du hast bereits eine Klasse mit diesem Namen."

msgid "class_name_empty"
msgstr "Du hast keinen Namen für die Klasse eingegeben!"

msgid "class_name_invalid"
msgstr "Dieser Klassenname ist ungültig."

msgid "class_name_prompt"
msgstr "Bitte gib den Namen der Klasse ein"

msgid "class_overview"
msgstr "Kursübersicht"

#, fuzzy
msgid "class_survey_description"
msgstr "We would like to get a better overview of our Hedy users. By providing these answers, you would help improve Hedy. Thank you!"

#, fuzzy
msgid "class_survey_later"
msgstr "Remind me tomorrow"

#, fuzzy
msgid "class_survey_question1"
msgstr "What is the age range in your class?"

#, fuzzy
msgid "class_survey_question2"
msgstr "What is the spoken language in your class?"

#, fuzzy
msgid "class_survey_question3"
msgstr "What is the gender balance in your class?"

#, fuzzy
msgid "class_survey_question4"
msgstr "What distinguishes your students from others?"

#, fuzzy
msgid "classes_info"
msgstr "Create a class to follow the progress of each student in dashboard, and to customize the adventures your students see, and even adding your own! You can create as many classes as you like, and each class can have multiple teachers each one with different roles. You can also add as many students as you want, but mind that each student can only be in one class at a time. You can find more information about classes in the <a href=\"https://hedy.org/for-teachers/manual/preparations#for-teachers\">teacher manual</a>."

#, fuzzy
msgid "clone"
msgstr "Clone"

#, fuzzy
msgid "cloned_times"
msgstr "Clones"

msgid "close"
msgstr "Schließen"

msgid "comma"
msgstr "ein Komma"

msgid "command_not_available_yet_exception"
msgstr "Befehl noch nicht verfügbar"

msgid "command_unavailable_exception"
msgstr "Befehl nicht mehr korrekt"

msgid "commands"
msgstr "Befehle"

msgid "common_errors"
msgstr "Häufige Fehler"

msgid "congrats_message"
msgstr "Herzlichen Glückwunsch, {username}, Du hast Hedy abgeschlossen!"

msgid "content_invalid"
msgstr "Dieses Abenteuer ist ungültig."

msgid "contributor"
msgstr "Contributor"

msgid "copy_clipboard"
msgstr "Erfolgreich in die Zwischenablage kopiert"

#, fuzzy
msgid "copy_code"
msgstr "Copy code"

msgid "copy_join_link"
msgstr "Einladungslink kopieren"

msgid "copy_link_success"
msgstr "Beitrittslink wurde kopiert"

msgid "copy_link_to_share"
msgstr "Kopiere Link zum Weitergeben"

msgid "copy_mail_link"
msgstr "Bitte kopiere diesen Link in ein neues Tab:"

msgid "correct_answer"
msgstr "Die richtige Antwort ist"

msgid "country"
msgstr "Land"

msgid "country_invalid"
msgstr "Bitte wähle ein gültiges Land."

msgid "country_title"
msgstr "Land"

msgid "create_account"
msgstr "Neues Konto anlegen"

msgid "create_accounts"
msgstr "Mehrere Konten erstellen"

msgid "create_accounts_prompt"
msgstr "Bist Du sicher, dass Du diese Konten erstellen willst?"

msgid "create_adventure"
msgstr "Abenteuer erstellen"

msgid "create_class"
msgstr "Erstelle eine neue Klasse"

msgid "create_multiple_accounts"
msgstr "Mehrere Konten erstellen"

msgid "create_public_profile"
msgstr "Öffentliches Profil erstellen"

msgid "create_question"
msgstr "Möchtest du eines erstellen?"

msgid "create_student_account"
msgstr "Erstelle ein Konto"

msgid "create_student_account_explanation"
msgstr "Mit einem Konto kannst du deine eigenen Programme speichern."

msgid "create_teacher_account"
msgstr "Erstelle ein Lehr-Konto"

msgid "create_teacher_account_explanation"
msgstr "Mit einem Lehr-Konto kannst du deine Programme speichern und die Ergebnisse deiner Schülerinnen und Schüler sehen."

msgid "creator"
msgstr "Ersteller"

msgid "current_password"
msgstr "Derzeitiges Passwort"

msgid "customization_deleted"
msgstr "Anpassungen erfolgreich gelöscht."

msgid "customize_adventure"
msgstr "Modifiziere Abenteuer"

msgid "customize_class"
msgstr "Passe eine Klasse an"

msgid "dash"
msgstr "ein Gedankenstrich"

msgid "default_403"
msgstr "Du bist anscheinend nicht authorisiert..."

msgid "default_404"
msgstr "Diese Seite konnten wir nicht finden…"

msgid "default_500"
msgstr "Etwas ist schiefgegangen…"

msgid "delete"
msgstr "Löschen"

msgid "delete_adventure_prompt"
msgstr "Bist du dir sicher, dass du dieses Abenteuer entfernen möchtest?"

msgid "delete_class_prompt"
msgstr "Soll die Klasse gelöscht werden?"

msgid "delete_confirm"
msgstr "Bist du sicher, dass du das Programm löschen möchtest?"

msgid "delete_invite"
msgstr "Einladung löschen"

msgid "delete_invite_prompt"
msgstr "Sind Sie sicher, dass Sie diese Einladung entfernen wollen?"

msgid "delete_public"
msgstr "Öffentliches Profil löschen"

msgid "delete_success"
msgstr "Programm erfolgreich gelöscht."

msgid "destroy_profile"
msgstr "Konto endgültig löschen"

msgid "developers_mode"
msgstr "Programmiermodus"

msgid "directly_available"
msgstr "Direkt öffnen"

msgid "disable"
msgstr "Deaktivieren"

msgid "disabled"
msgstr "Deaktiviert"

msgid "disabled_button_quiz"
msgstr "Deine Quiz-Punktezahl ist unter dem Grenzwert, versuche es nochmal!"

msgid "discord_server"
msgstr "Discord-Server"

msgid "distinguished_user"
msgstr "Ausgezeichneter Nutzer"

msgid "double quotes"
msgstr "ein doppeltes Anführungszeichen"

msgid "download"
msgstr "Download"

msgid "download_login_credentials"
msgstr "Möchtest du die Login-Daten herunterladen nachdem die Konten erstellt wurden?"

msgid "duplicate"
msgstr "Duplizieren"

#, fuzzy
msgid "echo_and_ask_mismatch_exception"
msgstr "Echo and ask mismatch"

msgid "echo_out"
msgstr "Ab Level 2 wird {echo} nicht mehr gebraucht. Du kannst jetzt eine Antwort mit {ask} und {print} wiedergeben. Beispiel: Name {is} {ask} Wie heißt Du? {print} Hallo Name"

#, fuzzy
msgid "edit_adventure"
msgstr "Edit adventure"

msgid "edit_code_button"
msgstr "Programm ändern"

msgid "email"
msgstr "E-mail"

msgid "email_invalid"
msgstr "itte eine gültige E-mail-Adresse eingeben."

msgid "end_quiz"
msgstr "Quiz-Ende"

msgid "english"
msgstr "Englisch"

msgid "enter"
msgstr "Eingeben"

msgid "enter_password"
msgstr "Gib ein neues Passwort ein für"

msgid "enter_text"
msgstr "Gib deine Antwort hier ein..."

msgid "error_logo_alt"
msgstr "Fehler Logo"

msgid "exclamation mark"
msgstr "ein Ausrufezeichen"

msgid "exercise"
msgstr "Übung"

msgid "exercise_doesnt_exist"
msgstr "Diese Übung existiert nicht"

msgid "exists_email"
msgstr "Diese Email-Adresse wird bereits verwendet."

msgid "exists_username"
msgstr "Dieser Benutzername wird bereits verwendet."

#, fuzzy
msgid "exit_preview_mode"
msgstr "Exit preview mode"

msgid "experience_invalid"
msgstr "Bitte wähle eine gültige Erfahrung, nutze (Ja, Nein)."

msgid "expiration_date"
msgstr "Ablaufdatum"

msgid "explore_explanation"
msgstr "Auf dieser Seite kannst du Programme sehen, die andere Hedy-Nutzer erstellt haben. Du kannst nach Hedy-Level und Abenteuer filtern. Klicke auf \"Programm ansehen\" um ein Programm zu öffnen und auszuführen. Programme mit einer roten Kopfzeile enthalten einen Fehler. Du kannst das Programm dennoch öffnen, es auszuführen führt jedoch zu einer Fehlermeldung. Du kannst natürlich versuchen es zu korrigieren! Wenn der Ersteller ein öffentliches Profil hat, kannst du den Nutzernamen anklicken, um das Profil zu besuchen. Dort findest du alle geteilten Programme und vieles mehr!"

msgid "explore_programs"
msgstr "Entdecke die Programme"

msgid "explore_programs_logo_alt"
msgstr "Entdecke Programme Symbol"

msgid "favorite_program"
msgstr "Lieblingsprogramm"

msgid "favourite_confirm"
msgstr "Bist du dir sicher, dieses Programm als Lieblingsprogramm einzustellen?"

msgid "favourite_program"
msgstr "Lieblingsprogramm"

msgid "favourite_program_invalid"
msgstr "Dein gewähltes Lieblingsprogramm ist ungültig."

msgid "favourite_success"
msgstr "Dein Programm wurde als Favorit gesetzt."

msgid "female"
msgstr "weiblich"

msgid "float"
msgstr "eine gebrochene Zahl"

msgid "for_teachers"
msgstr "Für LehrerInnen"

msgid "forgot_password"
msgstr "Passwort vergessen?"

msgid "from_another_teacher"
msgstr "Von einer anderen Lehrperson"

msgid "from_magazine_website"
msgstr "Von einer Zeitschrift oder Webseite"

msgid "from_video"
msgstr "Von einem Video"

msgid "fun_statistics_msg"
msgstr "Hier sind ein paar spaßige Statistiken!"

msgid "gender"
msgstr "Geschlecht"

msgid "gender_invalid"
msgstr "Bitte wähle ein gültiges Geschlecht, wähle (weiblich, männlich, divers)."

msgid "general"
msgstr "Allgemein"

msgid "general_settings"
msgstr "Allgemeine Einstellungen"

msgid "generate_passwords"
msgstr "Passwörter erzeugen"

msgid "get_certificate"
msgstr "Hol dir dein Zertifikat!"

msgid "give_link_to_teacher"
msgstr "Gib den folgenden Link an deine Lehrerin oder deinen Lehrer weiter:"

msgid "go_back_to_main"
msgstr "Zurück zur Hauptseite"

msgid "go_to_question"
msgstr "Gehe zur Frage"

msgid "go_to_quiz_result"
msgstr "Gehe zum Quiz-Ergebnis"

msgid "goto_profile"
msgstr "Mein Profil"

msgid "grid_overview"
msgstr "Übersicht der Programme pro Abenteuer"

msgid "hand_in"
msgstr "Abgeben"

msgid "hand_in_exercise"
msgstr "Lösung abgeben"

msgid "heard_about_hedy"
msgstr "Wie hast du von Hedy erfahren?"

msgid "heard_about_invalid"
msgstr "Bitte wähle einen gültigen Weg, wie du von uns gehört hast."

msgid "hedy_achievements"
msgstr "Hedy Errungenschaften"

msgid "hedy_choice_title"
msgstr "Hedys Auswahl"

msgid "hedy_logo_alt"
msgstr "Hedy Logo"

msgid "hedy_on_github"
msgstr "Hedy auf Github"

msgid "hedy_tutorial_logo_alt"
msgstr "Hedy Anleitung Symbol"

msgid "hello_logo"
msgstr "hallo"

msgid "hello_world"
msgstr "Hallo Welt!"

msgid "hidden"
msgstr "Versteckt"

msgid "hide_cheatsheet"
msgstr "Verstecke Cheatsheet"

msgid "hide_keyword_switcher"
msgstr "Verstecke Schlüsselwortumschalter"

msgid "hide_parsons"
msgstr "Verstecke Puzzle"

msgid "hide_quiz"
msgstr "Verstecke Quiz"

msgid "highest_level_reached"
msgstr "Höchstes erreichtes Level"

msgid "highest_quiz_score"
msgstr "Höchster Quiz Punktestand"

msgid "highscore_explanation"
msgstr "Auf dieser Seite kannst du die aktuellen Punktestände, basierend auf den erreichten Leistungen, sehen. Schau dir die Rangfolge entweder aller Nutzerinnen und Nutzer, deines Landes oder deiner Klasse an. Klicke auf einen Namen, um das öffentliche Profil anzuzeigen."

msgid "highscore_no_public_profile"
msgstr "Du hast kein öffentliches Profil und bist daher nicht in der Bestenliste. Möchtest du eines erstellen?"

msgid "highscores"
msgstr "Bestenliste"

msgid "hint"
msgstr "Hinweis?"

msgid "ill_work_some_more"
msgstr "Ich werde noch ein wenig weiter dran arbeiten"

#, fuzzy
msgid "image_invalid"
msgstr "Das gewählte Bild ist ungültig."

msgid "incomplete_command_exception"
msgstr "Unvollständiges Kommando"

#, fuzzy
msgid "incorrect_handling_of_quotes_exception"
msgstr "Incorrect handling of quotes"

#, fuzzy
msgid "incorrect_use_of_types_exception"
msgstr "Incorrect use of types"

msgid "incorrect_use_of_variable_exception"
msgstr "Falsche Nutzung von Variablen"

#, fuzzy
msgid "indentation_exception"
msgstr "Incorrect Indentation"

msgid "input"
msgstr "Eingabe aus {ask}"

msgid "integer"
msgstr "eine ganze Zahl"

msgid "invalid_class_link"
msgstr "Ungültiger Link zum Beitreten zu einer Klasse."

msgid "invalid_command_exception"
msgstr "Ungültiges Kommando"

#, fuzzy
msgid "invalid_keyword_language_comment"
msgstr "# The provided keyword language is invalid, keyword language is set to English"

#, fuzzy
msgid "invalid_language_comment"
msgstr "# The provided language is invalid, language set to English"

#, fuzzy
msgid "invalid_level_comment"
msgstr "# The provided level is invalid, level is set to level 1"

#, fuzzy
msgid "invalid_program_comment"
msgstr "# The provided program is invalid, please try again"

msgid "invalid_teacher_invitation_code"
msgstr "Der Einladungscode als Lehrkraft ist ungültig. Um Lehrkraft zu werden, kontaktiere hello@hedy.org."

msgid "invalid_tutorial_step"
msgstr "Ungültiger Schritt im Tutorial"

msgid "invalid_username_password"
msgstr "Benutzername/Passwort ist ungültig."

msgid "invite_by_username"
msgstr "Einladen mit Benutzername"

msgid "invite_date"
msgstr "Einladungsdatum"

msgid "invite_message"
msgstr "Du hast eine Einladung zu einer Klasse erhalten"

msgid "invite_prompt"
msgstr "Nutzernamen eingeben"

#, fuzzy
msgid "invite_teacher"
msgstr "Invite a teacher"

msgid "join_class"
msgstr "Klasse beitreten"

msgid "join_prompt"
msgstr "Zum Beitreten benötigst du ein Konto. Möchtest du dich registrieren?"

msgid "keyword_language_invalid"
msgstr "Bitte wähle eine gültige Schlüsselwortsprache (wähle Englisch oder deine eigene Sprache)."

msgid "language"
msgstr "Sprache"

msgid "language_invalid"
msgstr "Bitte wähle eine gültige Sprache."

msgid "languages"
msgstr "Welche dieser Programmiersprachen hast du schonmal verwendet?"

msgid "last_achievement"
msgstr "Zuletzt verdiente Errungenschaft"

msgid "last_edited"
msgstr "Zuletzt geändert"

msgid "last_error"
msgstr "Letzter Fehler"

msgid "last_login"
msgstr "Zuletzt eingeloggt"

msgid "last_program"
msgstr "Letztes Programm"

msgid "last_update"
msgstr "Letztes Update"

msgid "lastname"
msgstr "Nachname"

msgid "leave_class"
msgstr "Verlasse die Klasse"

msgid "level"
msgstr "Level"

msgid "level_accessible"
msgstr "Level ist offen für Schüler und Schülerinnen"

msgid "level_disabled"
msgstr "Level deaktiviert"

msgid "level_future"
msgstr "Dieses Level öffnet automatisch am "

msgid "level_invalid"
msgstr "Dieses Hedy-Level ist ungültig."

msgid "level_not_class"
msgstr "Dieses Level ist in deiner Klasse noch nicht verfügbar"

msgid "level_title"
msgstr "Level"

#, fuzzy
msgid "levels"
msgstr "levels"

msgid "link"
msgstr "Link"

msgid "list"
msgstr "eine Liste"

#, fuzzy
msgid "live_dashboard"
msgstr "Live Dashboard"

msgid "logged_in_to_share"
msgstr "Du musst eingeloggt sein, um Programme zu speichern und zu teilen."

msgid "login"
msgstr "Anmelden"

msgid "login_long"
msgstr "Melde dich mit deinem Konto an"

msgid "login_to_save_your_work"
msgstr "Log dich ein um zu speichern"

msgid "logout"
msgstr "Abmelden"

msgid "longest_program"
msgstr "Längstes Programm"

msgid "mail_change_password_body"
msgstr ""
"Ihr Hedy-Passwort wurde verändert. Wenn Sie das waren, ist alles in Ordnung.\n"
"Wenn Sie ihr Passwort nicht verändert haben, kontaktieren Sie uns bitte sofort, indem Sie auf diese Mail antworten."

msgid "mail_change_password_subject"
msgstr "Dein Hedy-Passwort wurde geändert"

msgid "mail_error_change_processed"
msgstr "Etwas lief schief beim Senden der Validierungs-E-Mail, die Änderungen werden dennoch korrekt verarbeitet."

msgid "mail_goodbye"
msgstr ""
"Programmiere weiter!\n"
"Das Hedy-Team"

msgid "mail_hello"
msgstr "Hi {username}!"

msgid "mail_recover_password_body"
msgstr ""
"Durch Klicken auf diesen Link können Sie ein neues Hedy-Passwort festlegen. Der Link ist für <b>4</b> Stunden gültig.\n"
"Wenn Sie keine Zurücksetzung angefordert haben, können Sie diese Mail ignorieren: {link}"

msgid "mail_recover_password_subject"
msgstr "Passwort-Reset anfordern."

msgid "mail_reset_password_body"
msgstr ""
"Ihr Hedy-Passwort wurde zurückgesetzt. Wenn Sie das waren, ist alles in Ordnung.\n"
"Wenn Sie ihr Passwort nicht verändert haben, kontaktieren Sie uns bitte sofort, indem Sie auf diese Mail antworten."

msgid "mail_reset_password_subject"
msgstr "Dein Hedy-Passwort wurde zurückgesetzt"

msgid "mail_welcome_teacher_body"
msgstr ""
"<strong>Welcome!</strong>\n"
"Glückwunsch zu Ihrem neuen Hedy Lehrer-Konto. Willkommen in der Community von Hedy-Lehrenden aus aller Welt!\n"
"\n"
"<strong>Wofür Lehrer-Konten gut sind</strong>\n"
"Sie haben nun einige Optionen zur Verfügung.\n"
"\n"
"1. Weiterführende Erklärungen finden Sie in der <a href=\"https://hedy.org/for-teachers/manual\">Anleitung für Lehrende</a>.\n"
"2. Mit Ihrem Lehrer-Konto können Sie Klassen erstellen. Ihre Schülerinnen in Schüler können Ihren Klassen beitreten und ihren Lernfortschritt sehen. Klassen werden erstellt und verwaltet über die <a href=\"https://hedycode.com/for-teachers\">Seite für Lehrende</a>.\n"
"3. Sie können Ihre Klassen vollständig personalisieren. Beispielsweise können sie Levels öffnen oder schließen, Abenteuer verfügbar machen oder deaktivieren und ihre eigenen Abenteuer erstellen!\n"
"\n"
"<strong>Treten Sie unserer Online-Community bei!</strong>\n"
"Alle Hedy Lehrer, Programmierer und andere Fans sind eingeladen, unserem <a href=\"https://discord.gg/8yY7dEme9r\">Discord-Server</a> beizutreten. Dies ist der perfekte Ort, um sich über Hedy auszutauschen: es gibt Kanäle, in denen Sie coole Projekte und Unterrichtsmaterialien präsentieren können, es gibt Kanäle für Fehlerberichte and Kanäle, um mit anderen Hedy-Lehrer und dem Hedy-Team zu chatten.\n"
"\n"
"<strong>Wie Sie Hilfe erhalten</strong>\n"
"Sollten Sie etwas unklar finden, können Sie uns auf Discord kontaktieren, oder uns eine <a href=\"mailto: hello@hedy.org\">Email senden</a>.\n"
"\n"
"<strong>Wie Sie Bugs/Fehler melden</strong>\n"
"Auf Discord haben wir einen eigenen Kanal für Fehlermeldungen/ Bugs, genannt #bugs. Dieser ist der perfekte Ort, um uns über Fehler und technische Probleme zu informieren, auf die Sie gestoßen sind. Falls Sie GitHub nutzen, können Sie dort eine <a href=\"https://github.com/hedyorg/hedy/issues/new?assignees=&labels=&template=bug_report.md&title=%5BBUG%5D\">Issue</a> erstellen.\n"

msgid "mail_welcome_teacher_subject"
msgstr "Dein Hedy-Lehr-Konto ist bereit"

msgid "mail_welcome_verify_body"
msgstr ""
"Dein Hedy-Konto wurde erfolgreich angelegt. Willkommen!\n"
"Bitte klicke auf diesen Link, um deine E-Mail-Adresse zu bestätigen: {link}"

msgid "mail_welcome_verify_subject"
msgstr "Willkommen bei Hedy"

msgid "mailing_title"
msgstr "Abonniere den Hedy-Newsletter"

msgid "main_subtitle"
msgstr "Eine mitwachsende Programmiersprache"

msgid "main_title"
msgstr "Hedy"

msgid "make_sure_you_are_done"
msgstr "Stelle sicher, dass du fertig bist! Du wirst dein Programm nicht mehr ändern können, nach du \"Abgeben\" geklickt hast."

msgid "male"
msgstr "männlich"

msgid "mandatory_mode"
msgstr "Verpflichtender Entwicklermodus"

msgid "more_options"
msgstr ""

msgid "my_account"
msgstr "Mein Konto"

msgid "my_achievements"
msgstr "Meine Leistungen"

msgid "my_adventures"
msgstr "Meine Abenteuer"

msgid "my_classes"
msgstr "Meine Klassen"

msgid "my_messages"
msgstr "Meine Nachrichten"

msgid "my_public_profile"
msgstr "Mein öffentliches Profil"

msgid "name"
msgstr "Name"

msgid "nav_explore"
msgstr "Erkunde"

msgid "nav_hedy"
msgstr "Hedy"

msgid "nav_learn_more"
msgstr "Mehr Infos"

msgid "nav_start"
msgstr "Willkommen"

msgid "nested blocks"
msgstr "ein Block in einem Block"

msgid "new_password"
msgstr "Neues Passwort"

msgid "new_password_repeat"
msgstr "Wiederhole das neue Passwort"

msgid "newline"
msgstr "eine neue Zeile"

msgid "next_exercise"
msgstr "Nächste Übung"

msgid "next_page"
msgstr "Nächste Seite"

msgid "next_step_tutorial"
msgstr "Nächster Schritt >>>"

msgid "no"
msgstr "Nein"

msgid "no_account"
msgstr "Hast du noch kein Konto?"

msgid "no_accounts"
msgstr "Es gibt keine Konten zu erstellen."

#, fuzzy
msgid "no_adventures_yet"
msgstr "There are no public adventures yet..."

msgid "no_certificate"
msgstr "Dieser Nutzer hat noch kein Hedy Abschlusszertifikat"

msgid "no_more_flat_if"
msgstr "Ab Level 8 muss die Zeile nach {if} mit 4 Leerzeichen beginnen."

#, fuzzy
msgid "no_programs"
msgstr "Du hast noch kein Programm."

msgid "no_public_profile"
msgstr "Du hast noch kein Text für dein öffentliches Profil..."

msgid "no_shared_programs"
msgstr "hat keine geteilten Programme..."

msgid "no_such_adventure"
msgstr "Dieses Abenteuer existiert nicht!"

msgid "no_such_class"
msgstr "Keine solche Hedy-Klasse."

msgid "no_such_highscore"
msgstr "Bestenliste"

msgid "no_such_level"
msgstr "Dieses Level existiert nicht!"

msgid "no_such_program"
msgstr "Dieses Hedy Programm gibt es nicht!"

#, fuzzy
msgid "no_tag"
msgstr "No tag provided!"

msgid "not_enrolled"
msgstr "Du bist anscheinend nicht für diesen Unterricht angemeldet!"

msgid "not_in_class_no_handin"
msgstr "Du bist in keiner Klasse, also besteht keine Notwendigkeit etwas abgeben."

msgid "not_logged_in_cantsave"
msgstr "Dein Programm wird nicht gespeichert."

msgid "not_logged_in_handin"
msgstr "Du musst eingeloggt sein, um eine Lösung abzugeben."

msgid "not_teacher"
msgstr "Du bist anscheinend nicht die Lehrkraft!"

msgid "number"
msgstr "eine Zahl"

msgid "number_achievements"
msgstr "Anzahl an Errungenschaften"

msgid "number_lines"
msgstr "Anzahl an Zeilen"

msgid "number_programs"
msgstr "Anzahl von Programmen"

msgid "ok"
msgstr "OK"

msgid "only_you_can_see"
msgstr "Nur du kannst dieses Programm sehen."

msgid "open"
msgstr "Öffnen"

msgid "opening_date"
msgstr "Öffnungsdatum"

msgid "opening_dates"
msgstr "Öffnungsdaten"

msgid "option"
msgstr "Option"

msgid "or"
msgstr "oder"

msgid "other"
msgstr "divers"

msgid "other_block"
msgstr "Andere visuelle Programmierumgebung"

msgid "other_settings"
msgstr "Andere Einstellungen"

msgid "other_source"
msgstr "Andere"

msgid "other_text"
msgstr "Andere Programmierprache"

msgid "overwrite_warning"
msgstr "Du hast bereits eine Programm mit diesem Namen, wenn du jetzt speicherst überschreibst du das Vorhandene. Bist du dir sicher?"

#, fuzzy
msgid "owner"
msgstr "Owner"

msgid "page"
msgstr "Seite"

msgid "page_not_found"
msgstr "Die Seite konnte nicht gefunden werden!"

msgid "parsons_title"
msgstr "Puzzle"

msgid "password"
msgstr "Passwort"

msgid "password_change_not_allowed"
msgstr "Du hast nicht die Erlaubnis das Passwort dieses Nutzers zu ändern."

msgid "password_change_prompt"
msgstr "Bist Du sicher, dass Du dieses Passwort ändern willst?"

msgid "password_change_success"
msgstr "Das Passwort der Person wurde erfolgreich geändert."

msgid "password_invalid"
msgstr "Dein Passwort ist ungültig."

msgid "password_repeat"
msgstr "Wiederhole Passwort"

msgid "password_resetted"
msgstr "Dein Passwort ist erfolgreich zurückgesetzt worden. Bitte log dich ein."

msgid "password_six"
msgstr "Dein Passwort muss mindestens sechs Zeichen enthalten."

msgid "password_updated"
msgstr "Das Passwort wurde aktualisiert."

msgid "passwords_six"
msgstr "Das Passwort muss aus mindestens sechs Zeichen bestehen."

msgid "pending_invites"
msgstr "Ausstehende Einladungen"

msgid "people_with_a_link"
msgstr "Andere, die einen Link haben, können dieses Programm sehen. Es kann auch auf der Entdecke-Seite gefunden werden."

msgid "percentage"
msgstr "Anteil"

msgid "percentage_achieved"
msgstr "Erreicht von {percentage}% aller Nutzer"

msgid "period"
msgstr "ein Punkt"

msgid "personal_text"
msgstr "Persönlicher Text"

msgid "personal_text_invalid"
msgstr "Dein persönlicher Text ist ungültig."

msgid "postfix_classname"
msgstr "Postfix Klassenname"

msgid "preferred_keyword_language"
msgstr "Bevorzugte Schlüsselwortsprache"

msgid "preferred_language"
msgstr "Bevorzugte Sprache"

msgid "preview"
msgstr "Vorschau"

#, fuzzy
msgid "previewing_adventure"
msgstr "Previewing adventure"

#, fuzzy
msgid "previewing_class"
msgstr "You are previewing class <em>{class_name}</em> as a teacher."

msgid "previous_campaigns"
msgstr "Bisherige Newsletter anzeigen"

msgid "print_logo"
msgstr "drucke"

msgid "privacy_terms"
msgstr "Privatsphäre"

msgid "private"
msgstr "Privat"

msgid "profile_logo_alt"
msgstr "Profil-Symbol."

msgid "profile_picture"
msgstr "Profilbild"

msgid "profile_updated"
msgstr "Das Profil wurde aktualisiert."

msgid "profile_updated_reload"
msgstr "Profil geupdatet, Seite wird neu geladen."

msgid "program_contains_error"
msgstr "Dieses Programm enthält einen Fehler, bist du dir sicher, dass du es teilen möchtest?"

msgid "program_header"
msgstr "Meine Programme"

msgid "program_too_large_exception"
msgstr "Programme zu groß"

msgid "programming_experience"
msgstr "Hast du schon mal programmiert?"

msgid "programming_invalid"
msgstr "Bitte nutze eine gültige Programmiersprache."

msgid "programs"
msgstr "Programme"

msgid "programs_created"
msgstr "Erstellte Programme"

msgid "programs_saved"
msgstr "Programme gespeichert"

msgid "programs_submitted"
msgstr "Eingereichte Programme"

msgid "prompt_join_class"
msgstr "Willst du dieser Klasse beitreten?"

msgid "public"
msgstr "Öffentlich"

msgid "public_adventures"
msgstr "Browse public adventures"

msgid "public_invalid"
msgstr "Diese Einverständnisauswahl ist ungültig"

msgid "public_profile"
msgstr "Öffentliches Profil"

msgid "public_profile_info"
msgstr "Wenn ich dieses Kästchen auswähle, mache ich mein Profil für alle sichtbar. Sei vorsichtig und teile keine persönlichen Informationen wie deinen Namen oder deine Adresse, weil jeder in der Lage ist, es zu sehen!"

msgid "public_profile_updated"
msgstr "Öffentliches Profil wurde aktualisiert. Die Seite wird neu geladen."

msgid "pygame_waiting_for_input"
msgstr "Warte auf Knopfdruck..."

msgid "question mark"
msgstr "ein Fragezeichen"

msgid "quiz_logo_alt"
msgstr "Quiz-Logo"

msgid "quiz_score"
msgstr "Quiz-Punkte"

msgid "quiz_tab"
msgstr "Quiz"

msgid "quiz_threshold_not_reached"
msgstr "Quiz-Anforderungen zum Freischalten dieses Levels nicht erfüllt"

msgid "read_code_label"
msgstr "Vorlesen"

msgid "recent"
msgstr "Zuletzt verwendete Programme"

msgid "recover_password"
msgstr "Passwort-Reset anfordern"

msgid "regress_button"
msgstr "Gehe zurück zu Level {level}"

msgid "remove"
msgstr "Löschen"

msgid "remove_customization"
msgstr "Modifikationen entfernen"

msgid "remove_customizations_prompt"
msgstr "Bist du dir sicher, dass du die Modifikationen dieser Klasse entfernen möchtest?"

msgid "remove_student_prompt"
msgstr "Soll der/die Schüler*in aus der Klasse entfernt werden?"

#, fuzzy
msgid "remove_user_prompt"
msgstr "Confirm removing this user from the class."

msgid "repair_program_logo_alt"
msgstr "Repariere Programm Symbol"

#, fuzzy
msgid "repeat_dep"
msgstr "Starting in level 8, {repeat} needs to be used with indentation. You can see examples on the {repeat} tab in level 8."

msgid "repeat_match_password"
msgstr "Das wiederholte Passwort stimmt nicht mit dem ersten überein."

msgid "repeat_new_password"
msgstr "Wiederhole neues Passwort"

msgid "report_failure"
msgstr "Dieses Programm existiert nicht oder ist nicht öffentlich"

msgid "report_program"
msgstr "Bist du dir sicher, dass du dieses Programm melden möchtest?"

msgid "report_success"
msgstr "Dieses Programm wurde gemeldet"

msgid "request_teacher"
msgstr "Möchtest du dich für einen Lehr-Konto bewerben?"

msgid "request_teacher_account"
msgstr "Lehr-Konto anfordern"

msgid "required_field"
msgstr "* zeigt erforderliche Felder an"

msgid "reset_adventure_prompt"
msgstr "Bist du dir sicher, dass du alle ausgewählten Abenteuer zurücksetzen möchtest?"

msgid "reset_adventures"
msgstr "Ausgewählte Abenteuer zurücksetzen"

msgid "reset_button"
msgstr "Zurücksetzen"

msgid "reset_password"
msgstr "Passwort zurücksetzen"

msgid "reset_view"
msgstr "Reset"

msgid "retrieve_adventure_error"
msgstr "Du darfst dieses Abenteuer nicht sehen!"

msgid "retrieve_class_error"
msgstr "Nur Lehrpersonen können Klassen laden"

#, fuzzy
msgid "retrieve_tag_error"
msgstr "Error retrieving tags"

#, fuzzy
msgid "role"
msgstr "Role"

msgid "run_code_button"
msgstr "Programm ausführen"

#, fuzzy
msgid "runs_over_time"
msgstr "Runs over time"

msgid "save"
msgstr "Speichern"

msgid "save_parse_warning"
msgstr "Dieses Programm enthält einen Fehler, bist du dir sicher, dass du es speichern möchtest?"

msgid "save_prompt"
msgstr "Du brauchst ein Konto, um deine Programme zu speichern. Möchtest du dich jetzt anmelden?"

msgid "save_success_detail"
msgstr "Programm erfolgreich gespeichert."

msgid "score"
msgstr "Punkte"

msgid "search"
msgstr "Suche..."

msgid "search_button"
msgstr "Suche"

#, fuzzy
msgid "second_teacher"
msgstr "Second teacher"

#, fuzzy
msgid "second_teacher_copy_prompt"
msgstr "Are you sure you want to copy this teacher?"

#, fuzzy
msgid "second_teacher_prompt"
msgstr "Enter a teacher username to invite them."

#, fuzzy
msgid "second_teacher_warning"
msgstr "All teachers in this class can customize it."

msgid "see_certificate"
msgstr "Zertifikat für {username} ansehen!"

msgid "select"
msgstr "Auswahl"

msgid "select_adventures"
msgstr "Wähle und ordne Abenteuer"

#, fuzzy
msgid "select_all"
msgstr "Select all"

#, fuzzy
msgid "select_lang"
msgstr "Select language"

#, fuzzy
msgid "select_tag"
msgstr "Select tag"

#, fuzzy
msgid "selected"
msgstr "Selected"

msgid "self_removal_prompt"
msgstr "Bist du dir sicher, dass du die Klasse verlassen möchtest?"

msgid "send_password_recovery"
msgstr "Wiederherstellungslink für Passwort versenden"

msgid "sent_by"
msgstr "Diese Einladung wurde gesendet von"

msgid "sent_password_recovery"
msgstr "Du solltest bald eine Email mit Anweisungen zum Zurücksetzen des Passworts erhalten."

msgid "settings"
msgstr "Meine persönlichen Einstellungen"

msgid "share_by_giving_link"
msgstr "Zeige dein Programm anderen, indem du ihnen den Link unten gibst:"

msgid "share_confirm"
msgstr "Bist du dir sicher, das Programm zu veröffentlichen?"

msgid "share_success_detail"
msgstr "Programm erfolgreich geteilt."

msgid "share_your_program"
msgstr "Teile dein Programm"

msgid "signup_student_or_teacher"
msgstr "Bist du Schüler(in) oder Lehrperson?"

msgid "single quotes"
msgstr "ein einfaches Anführungszeichen"

msgid "slash"
msgstr "ein Schrägstrich"

#, fuzzy
msgid "slides"
msgstr "Slides"

#, fuzzy
msgid "slides_info"
msgstr "For each level of Hedy, we have created slides to help you teach. The slides contain explanations of each level, and Hedy examples that you can run inside the slides. Just click the link and get started! the Introduction slides are a general explanation of Hedy before level 1 The slides were created using <a href=\"https://slides.com\">slides.com</a>. If you want to adapt them yourself, you can download them, and then upload the resulting zip file to <a href=\"https://slides.com\">slides.com</a>. You can find more information about the slides in the <a href=\"https://hedy.org/for-teachers/manual/features\">teacher's manual</a>."

msgid "social_media"
msgstr "Soziale Medien"

msgid "something_went_wrong_keyword_parsing"
msgstr "Es gibt einen Fehler in deinem Abenteuer, sind alle Schlüsselwörter korrekt mit { } umgeben?"

msgid "space"
msgstr "ein Leerzeichen"

msgid "star"
msgstr "ein Stern"

msgid "start_hedy_tutorial"
msgstr "Starte Hedy-Anleitung"

msgid "start_programming"
msgstr "Starte Programmierung"

msgid "start_programming_logo_alt"
msgstr "Starte Programmierung Symbol"

msgid "start_quiz"
msgstr "Quiz starten"

msgid "start_teacher_tutorial"
msgstr "Starte Lehranleitung"

msgid "step_title"
msgstr "Aufgabe"

msgid "stop_code_button"
msgstr "Programm stoppen"

msgid "string"
msgstr "Text"

#, fuzzy
msgid "student"
msgstr "Student"

msgid "student_already_in_class"
msgstr "Diese(r) Schüler(in) ist bereits in deiner Klasse."

msgid "student_already_invite"
msgstr "Diese(r) Schüler(in) hat bereits eine ausstehende Einladung."

#, fuzzy
msgid "student_details"
msgstr "Student details"

msgid "student_list"
msgstr "Studentenliste"

#, fuzzy
msgid "student_not_allowed_in_class"
msgstr "Student not allowed in class"

msgid "student_not_existing"
msgstr "Dieser Nutzername existiert nicht."

msgid "student_signup_header"
msgstr "Schüler(in)"

msgid "students"
msgstr "Schüler*innen"

msgid "submission_time"
msgstr "Eingereicht um"

msgid "submit_answer"
msgstr "Frage beantworten"

msgid "submit_program"
msgstr "Absenden"

msgid "submit_warning"
msgstr "Bist du dir sicher dass du das Programm absenden willst?"

msgid "submitted"
msgstr "Eingereicht"

msgid "submitted_header"
msgstr "Das ist ein bereits versendetes Programm und kann nicht mehr geändert werden."

msgid "subscribe"
msgstr "Abonnieren"

msgid "subscribe_newsletter"
msgstr "Abonniere den Newsletter"

#, fuzzy
msgid "suggestion_color"
msgstr "Try using another color"

#, fuzzy
msgid "suggestion_note"
msgstr "Use a note between C0 and B9 or a number between 1 and 70"

#, fuzzy
msgid "suggestion_number"
msgstr "Try changing the value to a number"

msgid "surname"
msgstr "Vorname"

#, fuzzy
msgid "survey"
msgstr "Survey"

#, fuzzy
msgid "survey_completed"
msgstr "Survey completed"

#, fuzzy
msgid "survey_skip"
msgstr "Don't show this again"

#, fuzzy
msgid "survey_submit"
msgstr "Submit"

#, fuzzy
msgid "tag_in_adventure"
msgstr "Tag in adventure"

#, fuzzy
msgid "tag_input_placeholder"
msgstr "Enter a new tag"

#, fuzzy
msgid "tags"
msgstr "Tags"

msgid "teacher"
msgstr "Lehrer"

msgid "teacher_account_request"
msgstr "Du hast eine offene Lehr-Konto-Anfrage"

msgid "teacher_account_success"
msgstr "Du hast erfolgreich einen Lehr-Konto angefragt."

msgid "teacher_invalid"
msgstr "Dein LehrerIn-Wert ist ungültig."

msgid "teacher_invitation_require_login"
msgstr "Um dein LehrerIn Profil zu erstellen musst du dich anmelden. Wenn du noch kein Konto besitzt, dann erstell dir bitte eins."

msgid "teacher_manual"
msgstr "Lehranleitung"

msgid "teacher_signup_header"
msgstr "Lehrperson"

msgid "teacher_tutorial_logo_alt"
msgstr "Lehranleitung-Symbol"

msgid "teacher_welcome"
msgstr "Willkommen bei Hedy! Du bist nun eine stolze BesitzerIn eines LehrerIn Kontos, welches dir erlaubt Klassen zu erstellen und Schüler einzuladen."

#, fuzzy
msgid "teachers"
msgstr "Teachers"

msgid "template_code"
msgstr ""
"Dies ist die Erklärung zu meinem Abenteuer!\n"
"\n"
"So kann ich einen Befehl zeigen: <code>{print}</code>\n"
"\n"
"Aber manchmal möchte ich ein Stück Code wie folgt zeigen:\n"
"<pre>\n"
"{ask} Wie ist dein Name?\n"
"{echo} also ist dein Name \n"
"</pre>"

msgid "this_turns_in_assignment"
msgstr "Dies gibt deine Lösung an deine Lehrerin oder deinen Lehrer ab."

msgid "title"
msgstr "Titel"

msgid "title_achievements"
msgstr "Hedy - Meine Erfolge"

msgid "title_admin"
msgstr "Hedy - Administratorseite"

msgid "title_class grid_overview"
msgstr "Hedy - Gitterübersicht"

msgid "title_class live_statistics"
msgstr "Hedy - Echtzeitstatistiken"

msgid "title_class-overview"
msgstr "Hedy - Klassenüberblick"

msgid "title_customize-adventure"
msgstr "Hedy - Bearbeite Abenteuer"

msgid "title_customize-class"
msgstr "Hedy - Klasse anpassen"

msgid "title_explore"
msgstr "Hedy - Erkunden"

msgid "title_for-teacher"
msgstr "Hedy - Für Lehrende"

msgid "title_join-class"
msgstr "Hedy - Klasse beitreten"

msgid "title_landing-page"
msgstr "Willkommen zu Hedy!"

msgid "title_learn-more"
msgstr "Hedy - Mehr erfahren"

msgid "title_login"
msgstr "Hedy - Login"

msgid "title_my-profile"
msgstr "Hedy - Mein Konto"

msgid "title_privacy"
msgstr "Hedy - Datenschutzerklärung"

msgid "title_programs"
msgstr "Hedy - Meine Programme"

#, fuzzy
msgid "title_public-adventures"
msgstr "Hedy - Public adventures"

msgid "title_recover"
msgstr "Hedy - Konto wiederherstellen"

msgid "title_reset"
msgstr "Hedy - Passwort zurücksetzen"

msgid "title_signup"
msgstr "Hedy - Konto erstellen"

msgid "title_start"
msgstr "Hedy - Eine graduelle Programmiersprache"

msgid "title_view-adventure"
msgstr "Hedy - Abenteuer ansehen"

msgid "token_invalid"
msgstr "Dein Token ist ungültig."

#, fuzzy
msgid "tooltip_level_locked"
msgstr "Your teacher disabled this level"

msgid "translate_error"
msgstr "Während der Übersetzung des Codes ist etwas schiefgegangen. Versuche, den Code auszuführen, um zu sehen, ob er einen Fehler enthält. Fehlerhafter Code kann nicht übersetzt werden."

msgid "translating_hedy"
msgstr "Hedy übersetzen"

msgid "translator"
msgstr "Übersetzer"

msgid "try_it"
msgstr "Probier es aus"

msgid "tutorial"
msgstr "Anleitung"

msgid "tutorial_code_snippet"
msgstr ""
"{print} Hallo Welt!\n"
"{print} Ich lerne Hedy mit dem Hedy-Tutorial!"

msgid "tutorial_message_not_found"
msgstr "Der angefragt Tutorial-Schritt konnte nicht gefunden werden…"

msgid "tutorial_title_not_found"
msgstr "Tutorial-Schritt nicht gefunden"

msgid "unauthorized"
msgstr "Du hast keine Zugriffsrechte für diese Seite"

msgid "unique_usernames"
msgstr "Alle Nutzernamen müssen einzigartig sein."

msgid "unlock_thresholds"
msgstr "Schalte Level.Grenzen frei"

msgid "unsaved_class_changes"
msgstr "Es gibt ungespeicherte Änderungen, bist du dir sicher, dass du diese Seite verlassen möchtest?"

msgid "unshare_confirm"
msgstr "Bist du sicher, dass du das Programm verbergen möchtest?"

msgid "unshare_success_detail"
msgstr "Programm erfolgreich verborgen."

msgid "update_adventure_prompt"
msgstr "Bist du sicher, dass du dieses Abenteuer updaten möchtest?"

msgid "update_profile"
msgstr "Aktualisiere dein Profil"

msgid "update_public"
msgstr "Öffentliches Profil-Update"

msgid "updating_indicator"
msgstr "Updatet"

msgid "use_of_blanks_exception"
msgstr "Nutzung von Leerzeichen in Programmen"

#, fuzzy
msgid "use_of_nested_functions_exception"
msgstr "Use of nested functions"

msgid "user"
msgstr "Nutzer"

msgid "user_inexistent"
msgstr "Dieser Nutzer existiert nicht"

msgid "user_not_private"
msgstr "Dieser Nutzer existiert nicht oder hat kein öffentliches Profil"

msgid "username"
msgstr "Benutzername"

msgid "username_empty"
msgstr "Du hast keinen Nutzernamen eingegeben!"

msgid "username_invalid"
msgstr "Dein Nutzername ist ungültig."

msgid "username_special"
msgstr "Der Benutzername darf nicht `:` oder `@` enthalten."

msgid "username_three"
msgstr "Der Benutzername muss mindestens aus drei Zeichen bestehen."

msgid "usernames_exist"
msgstr "Einer oder mehrere Nutzernamen sind bereits in Verwendung."

msgid "value"
msgstr "Wert"

msgid "variables"
msgstr "Variablen"

msgid "view_program"
msgstr "Programm ansehen"

msgid "welcome"
msgstr "Willkommen"

msgid "welcome_back"
msgstr "Willkommen zurück"

msgid "what_is_your_role"
msgstr "Was ist deine Rolle?"

msgid "what_should_my_code_do"
msgstr "Was soll mein Code tun?"

msgid "whole_world"
msgstr "Die Welt"

msgid "year_invalid"
msgstr "Bitte ein Jahr zwischen 1900 und {current_year} eingeben."

msgid "yes"
msgstr "Ja"

msgid "your_account"
msgstr "Dein Profil"

msgid "your_class"
msgstr "Deine Klasse"

msgid "your_last_program"
msgstr "Dein zuletzt gespeichertes Programm"

msgid "your_personal_text"
msgstr "Dein persönlicher Text..."

msgid "your_program"
msgstr "Dein Programm"

#~ msgid "create_account_explanation"
#~ msgstr "Dein eigenes Konto erlaubt es dir, deine Programme zu speichern."

#~ msgid "only_teacher_create_class"
#~ msgstr "Only teachers are allowed to create classes!"

#~ msgid "keyword_support"
#~ msgstr "Translated keywords"

#~ msgid "non_keyword_support"
#~ msgstr "Translated content"

#~ msgid "try_button"
#~ msgstr "Try"

#~ msgid "select_own_adventures"
#~ msgstr "Select own adventures"

#~ msgid "edit"
#~ msgstr "Bearbeiten"

#~ msgid "view"
#~ msgstr "Ansehen"

#~ msgid "class"
#~ msgstr "Klasse"

#~ msgid "save_code_button"
#~ msgstr "Code speichern"

#~ msgid "share_code_button"
#~ msgstr "Code speichern & teilen"

#~ msgid "classes_invalid"
#~ msgstr "Die Liste ausgewählter Klassen ist ungültig"

#~ msgid "directly_add_adventure_to_classes"
#~ msgstr "Möchtest du dieses Abenteuer direkt zu einer deiner Klassen hinzufügen?"

#~ msgid "hand_in_assignment"
#~ msgstr "Lösung abgeben"

#~ msgid "select_a_level"
#~ msgstr "Wähle ein Level"

#~ msgid "answer_invalid"
#~ msgstr "Dein Passwort ist ungültig."

#~ msgid "available_adventures_level"
#~ msgstr "Verfügbare Abenteuer-Level"

#~ msgid "customize_class_exp_1"
#~ msgstr "Hallo! Auf dieser Seite können Sie ihre Klasse anpassen. Durch Auswählen von Levels und Abenteuern können Sie bestimmen, was ein/e Schüler/in sehen kann. Sie können ebenfalls Ihre selbst erstellten Abenteuer zu Levels hinzufügen. Standardmäßig sind alle Levels und Standard-Abenteuer ausgewählt.<b>Hinweis:</b>Nicht jedes Abenteuer ist in jedem Level verfügbar. Sie können Anpassungen wie folgt vornehmen:"

#~ msgid "customize_class_exp_2"
#~ msgstr "Du kannst diese Einstellungen später immer noch ändern. Zum Beispiel, kannst du bestimmte Abenteuer oder Level verfügbar machen während du unterrichtest. Auf diese Weise ist es leicht für dich festzulegen an welchen Leveln und Abenteuern deine Schülerinnen und Schüler arbeiten werden. Wenn du alles verfügbar machen möchtest, ist es am Leichtesten alle Sondereinstellungen zu entfernen."

#~ msgid "customize_class_step_1"
#~ msgstr "Wähle Level für deine Klasse, indem du den Level-Knopf drückst"

#~ msgid "customize_class_step_2"
#~ msgstr "Du kannst das Level, dass du bearbeiten möchtest, im \"Wähle ein Level\"-Menü auswählen"

#~ msgid "customize_class_step_3"
#~ msgstr "Ordne die Abenteuer so an wie du sie im Level anzeigen möchtest. Das \"Verfügbare Abenteuer\"-Menü enthält die Abenteuer, die in diesem Level nicht enthalten sind."

#~ msgid "customize_class_step_4"
#~ msgstr "Das \"Verfügbare Abenteuer\"-Menü enthält auch deine eigenen Abenteuer. Sobald hinzugefügt, kannst du sie hin und her neben die anderen Abenteuer bewegen."

#~ msgid "customize_class_step_5"
#~ msgstr "Du kannst ein Abenteuer entfernen, indem du den X-Knopf anklickst und es wird im \"Verfügbare Abenteuer\"-Menü erscheinen"

#~ msgid "customize_class_step_6"
#~ msgstr "Wähle ein Öffnungsdatum für jedes Level aus (du kannst es auch leer lassen)"

#~ msgid "customize_class_step_7"
#~ msgstr "Wähle andere Einstellungen"

#~ msgid "customize_class_step_8"
#~ msgstr "Wähle \"Speichern\" -> Du bist fertig!"

#~ msgid "example_code_header"
#~ msgstr "Hedy Beispiel-Code"

#~ msgid "feedback_failure"
#~ msgstr "Falsch!"

#~ msgid "feedback_success"
#~ msgstr "Gut!"

#~ msgid "go_to_first_question"
#~ msgstr "Gehe zu Frage 1"

#~ msgid "question"
#~ msgstr "Frage"

#~ msgid "question_doesnt_exist"
#~ msgstr "Diese Frage existiert nicht"

#~ msgid "question_invalid"
#~ msgstr "Dein Token ist ungültig."

#~ msgid "select_levels"
#~ msgstr "Wähle Level"

#~ msgid "too_many_attempts"
#~ msgstr "Zu viele Versuche"

#~ msgid "class_logs"
#~ msgstr "Aufzeichnungen"

#~ msgid "class_stats"
#~ msgstr "Klassenstatistik"

#~ msgid "visit_own_public_profile"
#~ msgstr "Besuche dein eigenes Profil"

#~ msgid "title_class logs"
#~ msgstr "Hedy - Logs"

#~ msgid "title_class statistics"
#~ msgstr "Meine Statistiken"

#~ msgid "disabled_button_locked"
#~ msgstr "Deine Lehrperson hat das Level noch nicht freigeschaltet"

#~ msgid "duplicate_tag"
#~ msgstr "You already have a tag with this name."

#~ msgid "tag_deleted"
#~ msgstr "This tag was successfully deleted."

#~ msgid "no_tags"
#~ msgstr "No tags yet."

#~ msgid "apply_filters"
#~ msgstr "Apply filters"

#~ msgid "write_first_program"
#~ msgstr "Schreibe dein erstes Programm!"
<<<<<<< HEAD

#~ msgid "share"
#~ msgstr "Teilen"

#~ msgid "unshare"
#~ msgstr "Verbergen"
=======
>>>>>>> 43313793
<|MERGE_RESOLUTION|>--- conflicted
+++ resolved
@@ -2094,13 +2094,4 @@
 #~ msgstr "Apply filters"
 
 #~ msgid "write_first_program"
-#~ msgstr "Schreibe dein erstes Programm!"
-<<<<<<< HEAD
-
-#~ msgid "share"
-#~ msgstr "Teilen"
-
-#~ msgid "unshare"
-#~ msgstr "Verbergen"
-=======
->>>>>>> 43313793
+#~ msgstr "Schreibe dein erstes Programm!"