
msgid ""
msgstr ""
"Project-Id-Version: PACKAGE VERSION\n"
"Report-Msgid-Bugs-To: \n"
"POT-Creation-Date: 2023-06-21 09:55+0200\n"
"PO-Revision-Date: 2023-05-18 10:47+0000\n"
"Last-Translator: Anonymous <noreply@weblate.org>\n"
"Language: de\n"
"Language-Team: de <LL@li.org>\n"
"Plural-Forms: nplurals=2; plural=n != 1;\n"
"MIME-Version: 1.0\n"
"Content-Type: text/plain; charset=utf-8\n"
"Content-Transfer-Encoding: 8bit\n"
"Generated-By: Babel 2.11.0\n"

#, fuzzy
msgid "Access Before Assign"
msgstr ""
"Du hast versucht die Variable {name} auf Zeile {access_line_number} zu "
"benutzen, aber du hast sie auf Zeile {definition_line_number} gesetzt. "
"Setze eine Variable bevor du sie benutzt."

msgid "Cyclic Var Definition"
msgstr ""
"Der Name {variable} muss gesetzt werden bevor du ihn auf der rechten "
"Seite eines Befehls verwenden kannst."

msgid "Has Blanks"
msgstr ""
"Dein Befehl is unvollständig. Er enthält Leerzeichen die du mit Befehlen "
"ersetzen musst."

msgid "Incomplete"
msgstr ""
"Hoppla! Du hast ein Programm-Stück vergessen! In Zeile {line_number}, "
"musst du nach {incomplete_command} noch Text eingeben."

msgid "Incomplete Repeat"
msgstr ""
"Es sieht so aus also ob du vergessen hast unter deinen {repeat} Befehl "
"auf Zeile {line_number} einen Befehl zu schreiben."

msgid "Invalid"
msgstr ""
"{invalid_command} ist kein Hedy-Level-{level}-Befehl. Meintest du "
"{guessed_command}?"

msgid "Invalid Argument"
msgstr ""
"Du kannst den Befehl {command} nicht mit dem Argument {invalid_argument} "
"benutzen. Ändere {invalid_argument} zu einem erlaubten Typ von "
"{allowed_types}."

msgid "Invalid Argument Type"
msgstr ""
"Du kannst den Befehl {command} nicht mit dem Argument {invalid_argument} "
"benutzen weil es ein {invalid_type} ist. Ändere {invalid_argument} zu "
"einem erlaubten Typ von {allowed_types}."

msgid "Invalid At Command"
msgstr ""
"Der {at} Befehl darf ab Level 16 nicht mehr verwendet werden. Du kannst "
"eckige Klammern benutzen, um ein Element aus einer Liste zu verwenden, "
"zum Beispiel `freunde[i]`, `glückszahlen[{random}]`."

msgid "Invalid Space"
msgstr ""
"Hoppla! Du hast Zeile {line_number} mit einem Leerzeichen begonnen. "
"Leerzeichen bringen Computer durcheinander. Kannst du es entfernen?"

msgid "Invalid Type Combination"
msgstr ""
"Du kannst die Argumente {invalid_argument} und {invalid_argument_2} nicht"
" in {command} verwenden weil das eine ein {invalid_type} und das andere "
"ein {invalid_type_2} ist. Ändere {invalid_argument} zu {invalid_type_2} "
"or {invalid_argument_2} zu {invalid_type} und versuche ob es "
"funktioniert."

msgid "Locked Language Feature"
msgstr ""
"Du benutzt {concept}! Das ist toll, aber {concept} ist noch nicht "
"freigeschaltet! Es wird in einem späteren Level freigeschaltet."

msgid "Lonely Echo"
msgstr ""
"Du hast ein {echo} vor einem {ask} verwendet, oder ein {echo} ohne "
"{ask}. Benutze zuerst ein {ask} um eine Eingabe zu bekommen, danach "
"{echo}."

msgid "Lonely Text"
msgstr ""
"Es sieht so aus als ob du vergessen hast einen Befehl für deinen Text in "
"Zeile {line_number} zu verwenden"

msgid "Missing Command"
msgstr ""
"Es sieht so aus als hättest du einen Befehl in Zeile {line_number} "
"vergessen."

msgid "Missing Inner Command"
msgstr ""
"Es sieht so aus als hättest du vergessen, den {command}- Ausdruck, den du"
" in Zeile {line_number} benutzt hast, mit einem Befehl zu benutzen."

msgid "No Indentation"
msgstr ""
"Du hast zu wenige Leerzeichen verwendet in Zeile {line_number}. Du hast "
"{leading_spaces} zu Anfang verwendet, das ist zu wenig. Starte jeden "
"neuen Block mit {indent_size} Leerzeichen mehr als in der Zeile zuvor."

msgid "Parse"
msgstr ""
"Dein Programm ist keine gültige Hedy-Sprache. In Zeile {location[0]} an "
"Position {location[1]} ist ein kleiner Fehler."

#, fuzzy
msgid "Pressit Missing Else"
msgstr ""
"You forgot to add what happens when you press a different key, add an "
"{else} to your code"

msgid "Too Big"
msgstr ""
"Wow! Dein Programm hat beeindruckende {lines_of_code} Befehlszeilen! Aber"
" wir können höchstens {max_lines} Befehlszeilen verarbeiten in diesem "
"Level. Verkleinere dein Programm und versuche es nochmal."

msgid "Unexpected Indentation"
msgstr ""
"Du hast zu viele Leerzeichen verwendet in Zeile {line_number}. Du hast "
"{leading_spaces} zu Anfang verwendet, das ist zu viel. Starte jeden neuen"
" Block mit {indent_size} Leerzeichen mehr als in der Zeile zuvor."

msgid "Unquoted Assignment"
msgstr ""
"Ab diesem Level musst du rechts neben einem `is` Befehl den Text in "
"einfache Anführungszeichen setzen. Du hast das für {text} vergessen."

msgid "Unquoted Equality Check"
msgstr ""
"Wenn Du prüfen willst, ob eine Variable gleich mehreren Wörtern ist, "
"musst Du die Wörter in Anführungszeichen setzen!"

msgid "Unquoted Text"
msgstr ""
<<<<<<< HEAD
"Achtung. Wenn du etwas `{ask}` oder `{print}`, sollte der Text mit einem "
"Anführungszeichen beginnen und enden. Du hast beim Text {unquotedtext} "
"etwas vergessen."
=======
"Achtung. Wenn du etwas {ask} oder {print}, sollte der Text mit einem "
"Anführungszeichen beginnen und enden. Du hast beim Text {unquotedtext} etwas "
"vergessen."
>>>>>>> a56cfc4c

msgid "Unsupported Float"
msgstr ""
"Nicht-ganze Zahlen werden noch nicht unterstützt, sie werden es aber in "
"ein paar Leveln. Für den Moment ändere {value} in eine ganze Zahl um."

msgid "Unsupported String Value"
msgstr "Text-Werte dürfen kein {invalid_value} enthalten."

msgid "Var Undefined"
msgstr "Du hast versucht {name} auszugeben, aber du hast es nicht angelegt."

msgid "Wrong Level"
msgstr ""
"Das war richtige Hedy-Sprache, aber nicht im richtigen Level. Du hast "
"Sprachelement {offending_keyword} für Level {working_level} verwendet. "
"Tip: {tip}"

msgid "account_overview"
msgstr "Kontoübersicht"

msgid "accounts_created"
msgstr "Accounts wurden erfolgreich erstellt."

msgid "accounts_intro"
msgstr ""
"Auf dieser Seite können Sie Konten für mehrere Schüler/-innen auf einmal "
"anlegen. Die Konten werden automatisch zur aktuellen Klasse hinzugefügt. "
"Stellen Sie sicher, dass die ausgewählte Klasse oben korrekt ist! Jeder "
"Nutzername muss einzigartig im gesamten Hedy-System sein. Sie können "
"\"Postfix Klassennamen\" nutzen, um Ihren Klassennamen zu allen Accounts "
"hinzuzufügen. Wenn Sie Passwörter von Hand eingeben, müssen sie "
"<b>mindestens</b> 6 Zeichen lang sein."

msgid "achievement_earned"
msgstr "Du hast eine Leistung erbracht!"

msgid "achievements"
msgstr "Errungenschaften"

msgid "achievements_check_icon_alt"
msgstr "Zielerreichungsprüfsymbol"

msgid "achievements_logo_alt"
msgstr "Errungenschaften Logo"

msgid "add_students"
msgstr "Schüler*innen hinzufügen"

msgid "add_students_options"
msgstr "Schüleroptionen hinzufügen"

msgid "admin"
msgstr "Administrator"

msgid "advance_button"
msgstr "Gehe zu Level {level}"

msgid "adventure"
msgstr "Abenteuer"

msgid "adventure_duplicate"
msgstr "Du hast bereits ein Abenteuer mit diesem Namen."

msgid "adventure_empty"
msgstr "Du hast keinen Abenteuernamen eingegeben!"

msgid "adventure_exp_1"
msgstr ""
"Tippe das Abenteuer deiner Wahl auf der rechten Seite ein. Nachdem du "
"dein Abenteuer erstellt hast, kannst du es unter \"Modifizierungen\" zu "
"einer deiner Klassen hinzufügen. Wenn du einen Befehl innerhalb deines "
"Abenteuers benennst, nutze bitte folgende Code-Anker:"

msgid "adventure_exp_2"
msgstr ""
"Wenn du echte Code-Schnipsel zeigen möchtest, zum Beispiel um den "
"Schülerinnen und Schülern eine Vorlage zu geben, nutze bitte Vor-Anker "
"wie folgt:"

msgid "adventure_exp_3"
msgstr ""
"Stelle sicher, dass du Schlüsselwörter immer mit { } einschließt, dann "
"werden sie korrekt erkannt. Du kannst den Vorschau-Knopf verwenden, um "
"eine gestylte Version deines Abenteuers zu sehen. Um das Abenteuer auf "
"einer eigenen Seite zu sehen, wähle \"view\" von der Lehrerseite."

msgid "adventure_id_invalid"
msgstr "Diese Abenteuer-ID ist ungültig."

msgid "adventure_length"
msgstr "Dein Abenteuer muss mindestens 20 Zeichen haben."

msgid "adventure_name_invalid"
msgstr "Dieser Abenteuername ist ungültig."

msgid "adventure_prompt"
msgstr "Bitte gib den Namen des Abenteuers ein"

msgid "adventure_terms"
msgstr "Ich stimme zu, dass mein Abenteuer mglw. auf Hedy veröffentlicht wird."

msgid "adventure_updated"
msgstr "Das Abenteuer wurde geupdatet!"

#, fuzzy
msgid "adventures"
msgstr "Adventures"

#, fuzzy
msgid "adventures_restored"
msgstr "The default adventures have been restored!"

msgid "ago"
msgstr "vor {timestamp}"

msgid "agree_invalid"
msgstr "Du musst den Privatsphäre-Bedingungen zustimmen."

msgid "agree_third_party"
msgstr ""
"Ich stimme zu, von Partnern der Universität Leiden mit Verkaufsangeboten "
"kontaktiert zu werden (optional)"

msgid "agree_with"
msgstr "Ich stimme zu"

msgid "ajax_error"
msgstr "Ein Fehler ist aufgetreten. Bitte nochmal versuchen."

msgid "all"
msgstr "Alle"

msgid "all_class_highscores"
msgstr "Alle SuS sichtbar in Klassenbestenlisten"

msgid "already_account"
msgstr "Hast du schon ein Konto?"

msgid "already_program_running"
msgstr "Es läuft bereits ein Programm, beende es zunächst."

msgid "already_teacher"
msgstr "Du hast bereits einen Lehr-Account."

msgid "already_teacher_request"
msgstr "Du hast bereits eine ausstehende Lehr-Anfrage."

msgid "amount_created"
msgstr "erstellte Programme"

msgid "amount_saved"
msgstr "gespeicherte Programme"

msgid "amount_submitted"
msgstr "eingereichte Programme"

msgid "are_you_sure"
msgstr "Bist du sicher? Du kannst diese Aktion nicht rückgängig machen."

msgid "ask_needs_var"
msgstr ""
<<<<<<< HEAD
"Ab Level 2 muss `{ask}` mit einer Variable benutzt werden. Beispiel: Name"
" {is} {ask} Wie heißt du?"
=======
"Ab Level 2 muss {ask} mit einer Variable benutzt werden. Beispiel: Name "
"{is} {ask} Wie heißt du?"
>>>>>>> a56cfc4c

msgid "back_to_class"
msgstr "Gehe zurück zur Klasse"

msgid "back_to_teachers_page"
msgstr "Zurück zur Lehrerseite"

msgid "become_a_sponsor"
msgstr "Werde ein Sponsor"

msgid "birth_year"
msgstr "Geburtjahr"

msgid "by"
msgstr "von"

msgid "cancel"
msgstr "Abbrechen"

msgid "catch_index_exception"
msgstr ""
"Du hast versucht auf die Liste {list_name} zuzugreifen, aber sie ist "
"entweder leer oder der Index ist nicht drin."

msgid "certificate"
msgstr "Abschlusszertifikat"

msgid "certified_teacher"
msgstr "Zertifizierte Lehrperson"

msgid "change_password"
msgstr "Ändere Passwort"

msgid "cheatsheet_title"
msgstr "Spickzettel"

msgid "class_already_joined"
msgstr "Du bist schon in dieser Klasse"

msgid "class_customize_success"
msgstr "Klasse erfolgreich angepasst."

msgid "class_logs"
msgstr "Aufzeichnungen"

msgid "class_name_duplicate"
msgstr "Du hast bereits eine Klasse mit diesem Namen."

msgid "class_name_empty"
msgstr "Du hast keinen Namen für die Klasse eingegeben!"

msgid "class_name_invalid"
msgstr "Dieser Klassenname ist ungültig."

msgid "class_name_prompt"
msgstr "Bitte gib den Namen der Klasse ein"

msgid "class_stats"
msgstr "Klassenstatistik"

msgid "close"
msgstr "Schließen"

msgid "comma"
msgstr "ein Komma"

msgid "commands"
msgstr "Befehle"

msgid "congrats_message"
msgstr "Herzlichen Glückwunsch, {username}, Du hast Hedy abgeschlossen!"

msgid "content_invalid"
msgstr "Dieses Abenteuer ist ungültig."

msgid "contributor"
msgstr "Contributor"

msgid "copy_clipboard"
msgstr "Erfolgreich in die Zwischenablage kopiert"

msgid "copy_join_link"
msgstr "Einladungslink kopieren"

msgid "copy_link_success"
msgstr "Beitrittslink wurde kopiert"

msgid "copy_link_to_share"
msgstr "Kopiere Link zum Weitergeben"

msgid "copy_mail_link"
msgstr "Bitte kopiere diesen Link in ein neues Tab:"

msgid "correct_answer"
msgstr "Die richtige Antwort ist"

msgid "country"
msgstr "Land"

msgid "country_invalid"
msgstr "Bitte wähle ein gültiges Land."

msgid "country_title"
msgstr "Land"

msgid "create_account"
msgstr "Neues Konto anlegen"

msgid "create_accounts"
msgstr "Mehrere Accounts erstellen"

msgid "create_accounts_prompt"
msgstr "Bist Du sicher, dass Du diese Accounts erstellen willst?"

msgid "create_adventure"
msgstr "Abenteuer erstellen"

msgid "create_class"
msgstr "Erstelle eine neue Klasse"

msgid "create_multiple_accounts"
msgstr "Mehrere Accounts erstellen"

msgid "create_public_profile"
msgstr "Öffentliches Profil erstellen"

msgid "create_question"
msgstr "Möchtest du eines erstellen?"

msgid "create_student_account"
msgstr "Erstelle einen Account"

msgid "create_student_account_explanation"
msgstr "Mit einem Account kannst du deine eigenen Programme speichern."

msgid "create_teacher_account"
msgstr "Erstelle einen Lehr-Account"

msgid "create_teacher_account_explanation"
msgstr ""
"Mit einem Lehr-Account kannst du deine Programme speichern und die "
"Ergebnisse deiner Schülerinnen und Schüler sehen."

msgid "creator"
msgstr "Ersteller"

msgid "current_password"
msgstr "Derzeitiges Passwort"

msgid "customization_deleted"
msgstr "Anpassungen erfolgreich gelöscht."

msgid "customize_adventure"
msgstr "Modifiziere Abenteuer"

msgid "customize_class"
msgstr "Passe eine Klasse an"

msgid "dash"
msgstr "ein Gedankenstrich"

msgid "default_403"
msgstr "Du bist anscheinend nicht authorisiert..."

msgid "default_404"
msgstr "Diese Seite konnten wir nicht finden…"

msgid "default_500"
msgstr "Etwas ist schiefgegangen…"

msgid "delete"
msgstr "Löschen"

msgid "delete_adventure_prompt"
msgstr "Bist du dir sicher, dass du dieses Abenteuer entfernen möchtest?"

msgid "delete_class_prompt"
msgstr "Soll die Klasse gelöscht werden?"

msgid "delete_confirm"
msgstr "Bist du sicher, dass du das Programm löschen möchtest?"

msgid "delete_invite"
msgstr "Einladung löschen"

msgid "delete_invite_prompt"
msgstr "Sind Sie sicher, dass Sie diese Einladung entfernen wollen?"

msgid "delete_public"
msgstr "Öffentliches Profil löschen"

msgid "delete_success"
msgstr "Programm erfolgreich gelöscht."

msgid "destroy_profile"
msgstr "Konto endgültig löschen"

msgid "developers_mode"
msgstr "Programmiermodus"

msgid "directly_available"
msgstr "Direkt öffnen"

#, fuzzy
msgid "disable"
msgstr "Disable"

#, fuzzy
msgid "disabled"
msgstr "Disabled"

msgid "disabled_button_locked"
msgstr "Deine Lehrperson hat das Level noch nicht freigeschaltet"

msgid "disabled_button_quiz"
msgstr "Deine Quiz-Punktezahl ist unter dem Grenzwert, versuche es nochmal!"

msgid "discord_server"
msgstr "Discord-Server"

msgid "distinguished_user"
msgstr "Ausgezeichneter Nutzer"

msgid "double quotes"
msgstr "ein doppeltes Anführungszeichen"

msgid "download"
msgstr "Download"

msgid "download_login_credentials"
msgstr ""
"Möchtest du die Login-Daten herunterladen nachdem die Accounts erstellt "
"wurden?"

msgid "duplicate"
msgstr "Duplizieren"

msgid "echo_out"
msgstr ""
<<<<<<< HEAD
"Ab Level 2 wird `{echo}` nicht mehr gebraucht. Du kannst jetzt eine "
"Antwort mit `{aks}` und `{print}` wiedergeben. Beispiel: Name ist {ask} "
"Wie heißt Du? {print} Hallo Name"
=======
"Ab Level 2 wird {echo} nicht mehr gebraucht. Du kannst jetzt eine Antwort "
"mit {aks} und {print} wiedergeben. Beispiel: Name ist {ask} Wie heißt "
"Du? {print} Hallo Name"
>>>>>>> a56cfc4c

msgid "edit_code_button"
msgstr "Programm ändern"

msgid "email"
msgstr "E-mail"

msgid "email_invalid"
msgstr "itte eine gültige E-mail-Adresse eingeben."

msgid "end_quiz"
msgstr "Quiz-Ende"

msgid "english"
msgstr "Englisch"

msgid "enter"
msgstr "Eingeben"

msgid "enter_password"
msgstr "Gib ein neues Passwort ein für"

msgid "enter_text"
msgstr "Gib deine Antwort hier ein..."

msgid "error_logo_alt"
msgstr "Fehler Logo"

msgid "exclamation mark"
msgstr "ein Ausrufezeichen"

msgid "exercise"
msgstr "Übung"

msgid "exercise_doesnt_exist"
msgstr "Diese Übung existiert nicht"

msgid "exists_email"
msgstr "Diese Email-Adresse wird bereits verwendet."

msgid "exists_username"
msgstr "Dieser Benutzername wird bereits verwendet."

msgid "experience_invalid"
msgstr "Bitte wähle eine gültige Erfahrung, nutze (Ja, Nein)."

msgid "expiration_date"
msgstr "Ablaufdatum"

msgid "explore_explanation"
msgstr ""
"Auf dieser Seite kannst du Programme sehen, die andere Hedy-Nutzer "
"erstellt haben. Du kannst nach Hedy-Level und Abenteuer filtern. Klicke "
"auf \"Programm ansehen\" um ein Programm zu öffnen und auszuführen. "
"Programme mit einer roten Kopfzeile enthalten einen Fehler. Du kannst das"
" Programm dennoch öffnen, es auszuführen führt jedoch zu einer "
"Fehlermeldung. Du kannst natürlich versuchen es zu korrigieren! Wenn der "
"Ersteller ein öffentliches Profil hat, kannst du den Nutzernamen "
"anklicken, um das Profil zu besuchen. Dort findest du alle geteilten "
"Programme und vieles mehr!"

msgid "explore_programs"
msgstr "Entdecke die Programme"

msgid "explore_programs_logo_alt"
msgstr "Entdecke Programme Symbol"

msgid "favourite_confirm"
msgstr "Bist du dir sicher, dieses Programm als Lieblingsprogramm einzustellen?"

msgid "favourite_program"
msgstr "Lieblingsprogramm"

msgid "favourite_program_invalid"
msgstr "Dein gewähltes Lieblingsprogramm ist ungültig."

msgid "favourite_success"
msgstr "Dein Programm wurde als Favorit gesetzt."

msgid "female"
msgstr "weiblich"

msgid "float"
msgstr "eine gebrochene Zahl"

msgid "for_teachers"
msgstr "Für LehrerInnen"

msgid "forgot_password"
msgstr "Passwort vergessen?"

msgid "from_another_teacher"
msgstr "Von einer anderen Lehrperson"

msgid "from_magazine_website"
msgstr "Von einer Zeitschrift oder Webseite"

msgid "from_video"
msgstr "Von einem Video"

msgid "fun_statistics_msg"
msgstr "Hier sind ein paar spaßige Statistiken!"

msgid "gender"
msgstr "Geschlecht"

msgid "gender_invalid"
msgstr "Bitte wähle ein gültiges Geschlecht, wähle (weiblich, männlich, divers)."

msgid "general"
msgstr "Allgemein"

msgid "general_settings"
msgstr "Allgemeine Einstellungen"

msgid "generate_passwords"
msgstr "Passwörter erzeugen"

msgid "get_certificate"
msgstr "Hol dir dein Zertifikat!"

msgid "give_link_to_teacher"
msgstr "Gib den folgenden Link an deine Lehrerin oder deinen Lehrer weiter:"

msgid "go_back_to_main"
msgstr "Zurück zur Hauptseite"

msgid "go_to_question"
msgstr "Gehe zur Frage"

msgid "go_to_quiz_result"
msgstr "Gehe zum Quiz-Ergebnis"

msgid "goto_profile"
msgstr "Mein Profil"

msgid "grid_overview"
msgstr ""

msgid "hand_in"
msgstr "Abgeben"

msgid "hand_in_exercise"
msgstr "Lösung abgeben"

msgid "heard_about_hedy"
msgstr "Wie hast du von Hedy erfahren?"

msgid "heard_about_invalid"
msgstr "Bitte wähle einen gültigen Weg, wie du von uns gehört hast."

msgid "hedy_achievements"
msgstr "Hedy Errungenschaften"

msgid "hedy_choice_title"
msgstr "Hedys Auswahl"

msgid "hedy_logo_alt"
msgstr "Hedy Logo"

msgid "hedy_on_github"
msgstr "Hedy auf Github"

msgid "hedy_tutorial_logo_alt"
msgstr "Hedy Anleitung Symbol"

msgid "hello_logo"
msgstr "Hallo!"

msgid "hello_world"
msgstr "Hallo Welt!"

msgid "hidden"
msgstr "Versteckt"

msgid "hide_cheatsheet"
msgstr "Verstecke Cheatsheet"

msgid "hide_keyword_switcher"
msgstr "Verstecke Schlüsselwortumschalter"

msgid "hide_parsons"
msgstr "Verstecke Puzzle"

msgid "hide_quiz"
msgstr "Verstecke Quiz"

msgid "highest_level_reached"
msgstr "Höchstes erreichtes Level"

msgid "highest_quiz_score"
msgstr "Höchster Quiz Punktestand"

msgid "highscore_explanation"
msgstr ""
"Auf dieser Seite kannst du die aktuellen Punktestände, basierend auf den "
"erreichten Leistungen, sehen. Schau dir die Rangfolge entweder aller "
"Nutzerinnen und Nutzer, deines Landes oder deiner Klasse an. Klicke auf "
"einen Namen, um das öffentliche Profil anzuzeigen."

msgid "highscore_no_public_profile"
msgstr ""
"Du hast kein öffentliches Profil und bist daher nicht in der Bestenliste."
" Möchtest du eines erstellen?"

msgid "highscores"
msgstr "Bestenliste"

msgid "hint"
msgstr "Hinweis?"

msgid "ill_work_some_more"
msgstr "Ich werde noch ein wenig weiter dran arbeiten"

msgid "image_invalid"
msgstr "Das gewählte Bild ist ungültig."

msgid "input"
msgstr "Eingabe aus {ask}"

msgid "integer"
msgstr "eine ganze Zahl"

msgid "invalid_class_link"
msgstr "Ungültiger Link zum Beitreten zu einer Klasse."

msgid "invalid_teacher_invitation_code"
msgstr ""
"Der Einladungscode als Lehrkraft ist ungültig. Um Lehrkraft zu werden, "
"kontaktiere hello@hedy.org."

msgid "invalid_tutorial_step"
msgstr "Ungültiger Schritt im Tutorial"

msgid "invalid_username_password"
msgstr "Benutzername/Passwort ist ungültig."

msgid "invite_by_username"
msgstr "Einladen mit Benutzername"

msgid "invite_date"
msgstr "Einladungsdatum"

msgid "invite_message"
msgstr "Du hast eine Einladung zu einer Klasse erhalten"

msgid "invite_prompt"
msgstr "Nutzernamen eingeben"

msgid "join_class"
msgstr "Klasse beitreten"

msgid "join_prompt"
msgstr "Zum beitreten benötigst du einen Account. Möchtest du dich einloggen?"

msgid "keyword_language_invalid"
msgstr ""
"Bitte wähle eine gültige Schlüsselwortsprache (wähle Englisch oder deine "
"eigene Sprache)."

msgid "language_invalid"
msgstr "Bitte wähle eine gültige Sprache."

msgid "languages"
msgstr "Welche dieser Programmiersprachen hast du schonmal verwendet?"

msgid "last_achievement"
msgstr "Zuletzt verdiente Errungenschaft"

msgid "last_edited"
msgstr "Zuletzt geändert"

msgid "last_login"
msgstr "Zuletzt eingeloggt"

msgid "last_update"
msgstr "Letztes Update"

msgid "lastname"
msgstr "Nachname"

msgid "leave_class"
msgstr "Verlasse die Klasse"

msgid "level"
msgstr "Level"

#, fuzzy
msgid "level_accessible"
msgstr "Level is open to students"

msgid "level_disabled"
msgstr "Level deaktiviert"

#, fuzzy
msgid "level_future"
msgstr "This level will open automatically after the opening date"

msgid "level_invalid"
msgstr "Dieses Hedy-Level ist ungültig."

msgid "level_not_class"
msgstr "Dieses Level ist in deiner Klasse noch nicht verfügbar"

msgid "level_title"
msgstr "Level"

msgid "link"
msgstr "Link"

msgid "list"
msgstr "eine Liste"

msgid "logged_in_to_share"
msgstr "Du musst eingeloggt sein, um Programme zu speichern und zu teilen."

msgid "login"
msgstr "Anmelden"

msgid "login_long"
msgstr "Melde dich mit deinem Konto an"

#, fuzzy
msgid "login_to_save_your_work"
msgstr "Log in to save your work"

msgid "logout"
msgstr "Abmelden"

msgid "longest_program"
msgstr "Längstes Programm"

msgid "mail_change_password_body"
msgstr ""
"Ihr Hedy-Passwort wurde verändert. Wenn Sie das waren, ist alles in "
"Ordnung.\n"
"Wenn Sie ihr Passwort nicht verändert haben, kontaktieren Sie uns bitte "
"sofort, indem Sie auf diese Mail antworten."

msgid "mail_change_password_subject"
msgstr "Dein Hedy-Passwort wurde geändert"

msgid "mail_error_change_processed"
msgstr ""
"Etwas lief schief beim Senden der Validierungs-E-Mail, die Änderungen "
"werden dennoch korrekt verarbeitet."

msgid "mail_goodbye"
msgstr ""
"Programmiere weiter!\n"
"Das Hedy-Team"

msgid "mail_hello"
msgstr "Hi {username}!"

msgid "mail_recover_password_body"
msgstr ""
"Durch Klicken auf diesen Link können Sie ein neues Hedy-Passwort "
"festlegen. Der Link ist für <b>4</b> Stunden gültig.\n"
"Wenn Sie keine Zurücksetzung angefordert haben, können Sie diese Mail "
"ignorieren: {link}"

msgid "mail_recover_password_subject"
msgstr "Passwort-Reset anfordern."

msgid "mail_reset_password_body"
msgstr ""
"Ihr Hedy-Passwort wurde zurückgesetzt. Wenn Sie das waren, ist alles in "
"Ordnung.\n"
"Wenn Sie ihr Passwort nicht verändert haben, kontaktieren Sie uns bitte "
"sofort, indem Sie auf diese Mail antworten."

msgid "mail_reset_password_subject"
msgstr "Dein Hedy-Passwort wurde zurückgesetzt"

msgid "mail_welcome_teacher_body"
msgstr ""
"<strong>Welcome!</strong>\n"
"Glückwunsch zu ihrem neuen Hedy Lehrer-Account. Willkommen in der "
"Community von Hedy-Lehrenden aus aller Welt!\n"
"\n"
"<strong>Wofür Lehrer-Accounts gut sind</strong>\n"
"Sie haben nun einige Optionen zur Verfügung.\n"
"\n"
"1. Weiterführende Erklärungen finden Sie in der <a "
"href=\"https://hedy.org/for-teachers/manual\">Anleitung für Lehrende</a>."
"\n"
"2. Mit Ihrem Lehrer-Account können Sie Klassen erstellen. Ihre "
"Schülerinnen in Schüler können Ihren Klassen beitreten und ihren "
"Lernfortschritt sehen. Klassen werden erstellt und verwaltet über die <a "
"href=\"https://hedycode.com/for-teachers\">Seite für Lehrende</a>.\n"
"3. Sie können Ihre Klassen vollständig personalisieren. Beispielsweise "
"können sie Levels öffnen oder schließen, Abenteuer verfügbar machen oder "
"deaktivieren und ihre eigenen Abenteuer erstellen!\n"
"\n"
"<strong>Treten Sie unserer Online-Community bei!</strong>\n"
"Alle Hedy Lehrer, Programmierer und andere Fans sind eingeladen, unserem "
"<a href=\"https://discord.gg/8yY7dEme9r\">Discord-Server</a> beizutreten."
" Dies ist der perfekte Ort, um sich über Hedy auszutauschen: es gibt "
"Kanäle, in denen Sie coole Projekte und Unterrichtsmaterialien "
"präsentieren können, es gibt Kanäle für Fehlerberichte and Kanäle, um mit"
" anderen Hedy-Lehrer und dem Hedy-Team zu chatten.\n"
"\n"
"<strong>Wie Sie Hilfe erhalten</strong>\n"
"Sollten Sie etwas unklar finden, können Sie uns auf Discord kontaktieren,"
" oder uns eine <a href=\"mailto: hello@hedy.org\">Email senden</a>.\n"
"\n"
"<strong>Wie Sie Bugs/Fehler melden</strong>\n"
"Auf Discord haben wir einen eigenen Kanal für Fehlermeldungen/ Bugs, "
"genannt #bugs. Dieser ist der perfekte Ort, um uns über Fehler und "
"technische Probleme zu informieren, auf die Sie gestoßen sind. Falls Sie "
"GitHub nutzen, können Sie dort eine <a "
"href=\"https://github.com/Felienne/hedy/issues/new?assignees=&labels=&template=bug_report.md&title=%5BBUG%5D\">Issue</a>"
" erstellen.\n"

msgid "mail_welcome_teacher_subject"
msgstr "Dein Hedy-Lehr-Account ist bereit"

msgid "mail_welcome_verify_body"
msgstr ""
"Dein Hedy-Account wurde erfolgreich angelegt. Willkommen!\n"
"Bitte klicke auf diesen Link, um deine E-Mail-Adresse zu bestätigen: "
"{link}"

msgid "mail_welcome_verify_subject"
msgstr "Willkommen bei Hedy"

msgid "mailing_title"
msgstr "Abonniere den Hedy-Newsletter"

msgid "main_subtitle"
msgstr "Eine mitwachsende Programmiersprache"

msgid "main_title"
msgstr "Hedy"

msgid "make_sure_you_are_done"
msgstr ""
"Stelle sicher, dass du fertig bist! Du wirst dein Programm nicht mehr "
"ändern können, nach du \"Abgeben\" geklickt hast."

msgid "male"
msgstr "männlich"

msgid "mandatory_mode"
msgstr "Verpflichtender Entwicklermodus"

msgid "my_account"
msgstr "Mein Konto"

msgid "my_achievements"
msgstr "Meine Leistungen"

msgid "my_adventures"
msgstr "Meine Abenteuer"

msgid "my_classes"
msgstr "Meine Klassen"

msgid "my_messages"
msgstr "Meine Nachrichten"

msgid "name"
msgstr "Name"

msgid "nav_explore"
msgstr "Erkunde"

msgid "nav_hedy"
msgstr "Hedy"

msgid "nav_learn_more"
msgstr "Mehr Infos"

msgid "nav_start"
msgstr "Willkommen"

msgid "nested blocks"
msgstr "ein Block in einem Block"

msgid "new_password"
msgstr "Neues Passwort"

msgid "newline"
msgstr "eine neue Zeile"

msgid "next_exercise"
msgstr "Nächste Übung"

msgid "next_page"
msgstr "Nächste Seite"

msgid "next_step_tutorial"
msgstr "Nächster Schritt >>>"

msgid "no"
msgstr "Nein"

msgid "no_account"
msgstr "Hast du noch kein Konto?"

msgid "no_accounts"
msgstr "Es gibt keine Accounts zu erstellen."

msgid "no_certificate"
msgstr "Dieser Nutzer hat noch kein Hedy Abschlusszertifikat"

msgid "no_more_flat_if"
msgstr "Ab Level 8 muss die Zeile nach {if} mit 4 Leerzeichen beginnen."

msgid "no_programs"
msgstr "Du hast noch kein Programm."

msgid "no_public_profile"
msgstr "Du hast noch kein Text für dein öffentliches Profil..."

msgid "no_shared_programs"
msgstr "hat keine geteilten Programme..."

msgid "no_such_adventure"
msgstr "Dieses Abenteuer existiert nicht!"

msgid "no_such_class"
msgstr "Keine solche Hedy-Klasse."

msgid "no_such_highscore"
msgstr "Bestenliste"

msgid "no_such_level"
msgstr "Dieses Level existiert nicht!"

msgid "no_such_program"
msgstr "Dieses Hedy Programm gibt es nicht!"

msgid "not_enrolled"
msgstr "Du bist anscheinend nicht für diesen Unterricht angemeldet!"

msgid "not_in_class_no_handin"
msgstr "Du bist in keiner Klasse, also besteht keine Notwendigkeit etwas abgeben."

#, fuzzy
msgid "not_logged_in_cantsave"
msgstr "Your program will not be saved."

msgid "not_logged_in_handin"
msgstr "Du musst eingeloggt sein, um eine Lösung abzugeben."

msgid "not_teacher"
msgstr "Du bist anscheinend nicht die Lehrkraft!"

msgid "number"
msgstr "eine Zahl"

msgid "number_achievements"
msgstr "Anzahl an Errungenschaften"

msgid "number_lines"
msgstr "Anzahl an Zeilen"

msgid "number_programs"
msgstr "Anzahl von Programmen"

msgid "ok"
msgstr "OK"

msgid "only_you_can_see"
msgstr "Nur du kannst dieses Programm sehen."

msgid "open"
msgstr "Öffnen"

msgid "opening_date"
msgstr "Öffnungsdatum"

msgid "opening_dates"
msgstr "Öffnungsdaten"

msgid "option"
msgstr "Option"

msgid "or"
msgstr "oder"

msgid "other"
msgstr "divers"

msgid "other_block"
msgstr "Andere visuelle Programmierumgebung"

msgid "other_settings"
msgstr "Andere Einstellungen"

msgid "other_source"
msgstr "Andere"

msgid "other_text"
msgstr "Andere Programmierprache"

msgid "overwrite_warning"
msgstr ""
"Du hast bereits eine Programm mit diesem Namen, wenn du jetzt speicherst "
"überschreibst du das Vorhandene. Bist du dir sicher?"

msgid "page"
msgstr "Seite"

msgid "page_not_found"
msgstr "Die Seite konnte nicht gefunden werden!"

msgid "parsons_title"
msgstr "Puzzle"

msgid "password"
msgstr "Passwort"

msgid "password_change_not_allowed"
msgstr "Du hast nicht die Erlaubnis das Passwort dieses Nutzers zu ändern."

msgid "password_change_prompt"
msgstr "Bist Du sicher, dass Du dieses Passwort ändern willst?"

msgid "password_change_success"
msgstr "Das Passwort der Person wurde erfolgreich geändert."

msgid "password_invalid"
msgstr "Dein Passwort ist ungültig."

msgid "password_repeat"
msgstr "Wiederhole Passwort"

msgid "password_resetted"
msgstr "Dein Passwort ist erfolgreich zurückgesetzt worden. Bitte log dich ein."

msgid "password_six"
msgstr "Dein Passwort muss mindestens sechs Zeichen enthalten."

msgid "password_updated"
msgstr "Das Passwort wurde aktualisiert."

msgid "passwords_six"
msgstr "Das Passwort muss aus mindestens sechs Zeichen bestehen."

msgid "pending_invites"
msgstr "Ausstehende Einladungen"

msgid "people_with_a_link"
msgstr ""
"Andere, die einen Link haben, können dieses Programm sehen. Es kann auch "
"auf der Entdecke-Seite gefunden werden."

msgid "percentage"
msgstr "Anteil"

msgid "percentage_achieved"
msgstr "Erreicht von {percentage}% aller Nutzer"

msgid "period"
msgstr "ein Punkt"

msgid "personal_text"
msgstr "Persönlicher Text"

msgid "personal_text_invalid"
msgstr "Dein persönlicher Text ist ungültig."

msgid "postfix_classname"
msgstr "Postfix Klassenname"

msgid "preferred_keyword_language"
msgstr "Bevorzugte Schlüsselwortsprache"

msgid "preferred_language"
msgstr "Bevorzugte Sprache"

msgid "preview"
msgstr "Vorschau"

msgid "previous_campaigns"
msgstr "Bisherige Newsletter anzeigen"

msgid "print_logo"
msgstr "drucke"

msgid "privacy_terms"
msgstr "Privatsphäre"

msgid "private"
msgstr "Privat"

msgid "profile_logo_alt"
msgstr "Profil-Symbol."

msgid "profile_picture"
msgstr "Profilbild"

msgid "profile_updated"
msgstr "Das Profil wurde aktualisiert."

msgid "profile_updated_reload"
msgstr "Profil geupdatet, Seite wird neu geladen."

msgid "program_contains_error"
msgstr ""
"Dieses Programm enthält einen Fehler, bist du dir sicher, dass du es "
"teilen möchtest?"

msgid "program_header"
msgstr "Meine Programme"

msgid "programming_experience"
msgstr "Hast du schon mal programmiert?"

msgid "programming_invalid"
msgstr "Bitte nutze eine gültige Programmiersprache."

msgid "programs"
msgstr "Programme"

msgid "programs_created"
msgstr "Erstellte Programme"

msgid "programs_saved"
msgstr "Programme gespeichert"

msgid "programs_submitted"
msgstr "Eingereichte Programme"

msgid "prompt_join_class"
msgstr "Willst du dieser Klasse beitreten?"

msgid "public"
msgstr "Öffentlich"

msgid "public_invalid"
msgstr "Diese Einverständnisauswahl ist ungültig"

msgid "public_profile"
msgstr "Öffentliches Profil"

msgid "public_profile_info"
msgstr ""
"Wenn ich dieses Kästchen auswähle, mache ich mein Profil für alle "
"sichtbar. Sei vorsichtig und teile keine persönlichen Informationen wie "
"deinen Namen oder deine Adresse, weil jeder in der Lage ist, es zu sehen!"

msgid "public_profile_updated"
msgstr "Öffentliches Profil wurde aktualisiert. Die Seite wird neu geladen."

msgid "pygame_waiting_for_input"
msgstr "Warte auf Knopfdruck..."

msgid "question mark"
msgstr "ein Fragezeichen"

msgid "quiz_logo_alt"
msgstr "Quiz-Logo"

msgid "quiz_score"
msgstr "Quiz-Punkte"

msgid "quiz_tab"
msgstr "Quiz"

msgid "quiz_threshold_not_reached"
msgstr "Quiz-Anforderungen zum Freischalten dieses Levels nicht erfüllt"

msgid "read_code_label"
msgstr "Vorlesen"

msgid "recent"
msgstr "Zuletzt verwendete Programme"

msgid "recover_password"
msgstr "Passwort-Reset anfordern"

msgid "regress_button"
msgstr "Gehe zurück zu Level {level}"

msgid "remove"
msgstr "Löschen"

msgid "remove_customization"
msgstr "Modifikationen entfernen"

msgid "remove_customizations_prompt"
msgstr ""
"Bist du dir sicher, dass du die Modifikationen dieser Klasse entfernen "
"möchtest?"

msgid "remove_student_prompt"
msgstr "Soll der/die Schüler*in aus der Klasse entfernt werden?"

msgid "repair_program_logo_alt"
msgstr "Repariere Programm Symbol"

msgid "repeat_match_password"
msgstr "Das wiederholte Passwort stimmt nicht mit dem ersten überein."

msgid "repeat_new_password"
msgstr "Wiederhole neues Passwort"

msgid "report_failure"
msgstr "Dieses Programm existiert nicht oder ist nicht öffentlich"

msgid "report_program"
msgstr "Bist du dir sicher, dass du dieses Programm melden möchtest?"

msgid "report_success"
msgstr "Dieses Programm wurde gemeldet"

msgid "request_teacher"
msgstr "Möchtest du dich für einen Lehr-Account bewerben?"

msgid "request_teacher_account"
msgstr "Lehr-Account anfordern"

msgid "required_field"
msgstr "* zeigt erforderliche Felder an"

msgid "reset_adventure_prompt"
msgstr ""
"Bist du dir sicher, dass du alle ausgewählten Abenteuer zurücksetzen "
"möchtest?"

msgid "reset_adventures"
msgstr "Ausgewählte Abenteuer zurücksetzen"

#, fuzzy
msgid "reset_button"
msgstr "Reset"

msgid "reset_password"
msgstr "Passwort zurücksetzen"

msgid "reset_view"
msgstr "Reset"

msgid "retrieve_adventure_error"
msgstr "Du darfst dieses Abenteuer nicht sehen!"

msgid "retrieve_class_error"
msgstr "Nur Lehrpersonen können Klassen laden"

msgid "run_code_button"
msgstr "Programm ausführen"

msgid "save"
msgstr "Speichern"

msgid "save_parse_warning"
msgstr ""
"Dieses Programm enthält einen Fehler, bist du dir sicher, dass du es "
"speichern möchtest?"

msgid "save_prompt"
msgstr ""
"Du brauchst ein Konto, um deine Programme zu speichern. Möchtest du dich "
"jetzt anmelden?"

msgid "save_success_detail"
msgstr "Programm erfolgreich gespeichert."

msgid "score"
msgstr "Punkte"

msgid "search"
msgstr "Suche..."

msgid "search_button"
msgstr "Suche"

msgid "see_certificate"
msgstr "Zertifikat für {username} ansehen!"

msgid "select"
msgstr "Auswahl"

msgid "select_adventures"
msgstr "Wähle und ordne Abenteuer"

msgid "self_removal_prompt"
msgstr "Bist du dir sicher, dass du die Klasse verlassen möchtest?"

msgid "send_password_recovery"
msgstr "Wiederherstellungslink für Passwort versenden"

msgid "sent_by"
msgstr "Diese Einladung wurde gesendet von"

msgid "sent_password_recovery"
msgstr ""
"Du solltest bald eine Email mit Anweisungen zum Zurücksetzen des "
"Passworts erhalten."

msgid "settings"
msgstr "Meine persönlichen Einstellungen"

msgid "share"
msgstr "Teilen"

msgid "share_by_giving_link"
msgstr "Zeige dein Programm anderen, indem du ihnen den Link unten gibst:"

msgid "share_confirm"
msgstr "Bist du dir sicher, das Programm zu veröffentlichen?"

msgid "share_success_detail"
msgstr "Programm erfolgreich geteilt."

msgid "share_your_program"
msgstr "Teile dein Programm"

msgid "signup_student_or_teacher"
msgstr "Bist du Schüler(in) oder Lehrperson?"

msgid "single quotes"
msgstr "ein einfaches Anführungszeichen"

msgid "slash"
msgstr "ein Schrägstrich"

msgid "social_media"
msgstr "Soziale Medien"

msgid "something_went_wrong_keyword_parsing"
msgstr ""
"Es gibt einen Fehler in deinem Abenteuer, sind alle Schlüsselwörter "
"korrekt mit { } umgeben?"

msgid "space"
msgstr "ein Leerzeichen"

msgid "star"
msgstr "ein Stern"

msgid "start_hedy_tutorial"
msgstr "Starte Hedy-Anleitung"

msgid "start_programming"
msgstr "Starte Programmierung"

msgid "start_programming_logo_alt"
msgstr "Starte Programmierung Symbol"

msgid "start_quiz"
msgstr "Quiz starten"

msgid "start_teacher_tutorial"
msgstr "Starte Lehranleitung"

msgid "step_title"
msgstr "Aufgabe"

msgid "stop_code_button"
msgstr "Programm stoppen"

msgid "string"
msgstr "Text"

msgid "student_already_in_class"
msgstr "Diese(r) Schüler(in) ist bereits in deiner Klasse."

msgid "student_already_invite"
msgstr "Diese(r) Schüler(in) hat bereits eine ausstehende Einladung."

msgid "student_not_existing"
msgstr "Dieser Nutzername existiert nicht."

msgid "student_signup_header"
msgstr "Schüler(in)"

msgid "students"
msgstr "Schüler*innen"

msgid "submission_time"
msgstr "Eingereicht um"

msgid "submit_answer"
msgstr "Frage beantworten"

msgid "submit_program"
msgstr "Absenden"

msgid "submit_warning"
msgstr "Bist du dir sicher dass du das Programm absenden willst?"

msgid "submitted"
msgstr "Eingereicht"

msgid "submitted_header"
msgstr ""
"Das ist ein bereits versendetes Programm und kann nicht mehr geändert "
"werden."

msgid "subscribe"
msgstr "Abonnieren"

msgid "subscribe_newsletter"
msgstr "Abonniere den Newsletter"

msgid "surname"
msgstr "Vorname"

msgid "teacher"
msgstr "Lehrer"

msgid "teacher_account_request"
msgstr "Du hast eine offene Lehr-Account-Anfrage"

msgid "teacher_account_success"
msgstr "Du hast erfolgreich einen Lehr-Account angefragt."

msgid "teacher_invalid"
msgstr "Dein LehrerIn-Wert ist ungültig."

msgid "teacher_invitation_require_login"
msgstr ""
"Um dein LehrerIn Profil zu erstellen musst du dich anmelden. Wenn du noch"
" kein Konto besitzt, dann erstell dir bitte eins."

msgid "teacher_manual"
msgstr "Lehranleitung"

msgid "teacher_signup_header"
msgstr "Lehrperson"

msgid "teacher_tutorial_logo_alt"
msgstr "Lehranleitung-Symbol"

msgid "teacher_welcome"
msgstr ""
"Willkommen bei Hedy! Du bist nun eine stolze BesitzerIn eines LehrerIn "
"Kontos, welches dir erlaubt Klassen zu erstellen und Schüler einzuladen."

msgid "template_code"
msgstr ""
"Dies ist die Erklärung zu meinem Abenteuer!\n"
"\n"
"So kann ich einen Befehl zeigen: <code>{print}</code>\n"
"\n"
"Aber manchmal möchte ich ein Stück Code wie folgt zeigen:\n"
"<pre>\n"
"{ask} Wie ist dein Name?\n"
"{echo} also ist dein Name \n"
"</pre>"

msgid "this_turns_in_assignment"
msgstr "Dies gibt deine Lösung an deine Lehrerin oder deinen Lehrer ab."

msgid "title"
msgstr "Titel"

msgid "title_achievements"
msgstr "Hedy - Meine Erfolge"

msgid "title_admin"
msgstr "Hedy - Administratorseite"

msgid "title_class grid_overview"
msgstr ""

msgid "title_class logs"
msgstr "Programme"

msgid "title_class statistics"
msgstr "Meine Statistiken"

msgid "title_class-overview"
msgstr "Hedy - Klassenüberblick"

msgid "title_customize-adventure"
msgstr "Hedy - Bearbeite Abenteuer"

msgid "title_customize-class"
msgstr "Hedy - Klasse anpassen"

msgid "title_explore"
msgstr "Hedy - Erkunden"

msgid "title_for-teacher"
msgstr "Hedy - Für Lehrende"

msgid "title_join-class"
msgstr "Hedy - Klasse beitreten"

msgid "title_landing-page"
msgstr "Willkommen zu Hedy!"

msgid "title_learn-more"
msgstr "Hedy - Mehr erfahren"

msgid "title_login"
msgstr "Hedy - Login"

msgid "title_my-profile"
msgstr "Hedy - Mein Account"

msgid "title_privacy"
msgstr "Hedy - Datenschutzerklärung"

msgid "title_programs"
msgstr "Hedy - Meine Programme"

msgid "title_recover"
msgstr "Hedy - Account wiederherstellen"

msgid "title_reset"
msgstr "Hedy - Passwort zurücksetzen"

msgid "title_signup"
msgstr "Hedy - Account erstellen"

msgid "title_start"
msgstr "Hedy - Eine graduelle Programmiersprache"

msgid "title_view-adventure"
msgstr "Hedy - Abenteuer ansehen"

msgid "token_invalid"
msgstr "Dein Token ist ungültig."

msgid "translate_error"
msgstr ""
"Während der Übersetzung des Codes ist etwas schiefgegangen. Versuche, den"
" Code auszuführen, um zu sehen, ob er einen Fehler enthält. Fehlerhafter "
"Code kann nicht übersetzt werden."

msgid "translating_hedy"
msgstr "Hedy übersetzen"

msgid "try_it"
msgstr "Probier es aus"

msgid "tutorial"
msgstr "Anleitung"

msgid "tutorial_code_snippet"
msgstr ""
"print Hallo Welt!\n"
"print Ich lerne Hedy mit dem Hedy-Tutorial!"

msgid "tutorial_message_not_found"
msgstr "Der angefragt Tutorial-Schritt konnte nicht gefunden werden…"

msgid "tutorial_title_not_found"
msgstr "Tutorial-Schritt nicht gefunden"

msgid "unauthorized"
msgstr "Du hast keine Zugriffsrechte für diese Seite"

msgid "unique_usernames"
msgstr "Alle Nutzernamen müssen einzigartig sein."

msgid "unlock_thresholds"
msgstr "Schalte Level.Grenzen frei"

msgid "unsaved_class_changes"
msgstr ""
"Es gibt ungespeicherte Änderungen, bist du dir sicher, dass du diese "
"Seite verlassen möchtest?"

msgid "unshare"
msgstr "Verbergen"

msgid "unshare_confirm"
msgstr "Bist du sicher, dass du das Programm verbergen möchtest?"

msgid "unshare_success_detail"
msgstr "Programm erfolgreich verborgen."

msgid "update_adventure_prompt"
msgstr "Bist du sicher, dass du dieses Abenteuer updaten möchtest?"

msgid "update_profile"
msgstr "Aktualisiere dein Profil"

msgid "update_public"
msgstr "Öffentliches Profil-Update"

#, fuzzy
msgid "updating_indicator"
msgstr "Updating"

msgid "user"
msgstr "Nutzer"

msgid "user_inexistent"
msgstr "Dieser Nutzer existiert nicht"

msgid "user_not_private"
msgstr "Dieser Nutzer existiert nicht oder hat kein öffentliches Profil"

msgid "username"
msgstr "Benutzername"

msgid "username_empty"
msgstr "Du hast keinen Nutzernamen eingegeben!"

msgid "username_invalid"
msgstr "Dein Nutzername ist ungültig."

msgid "username_special"
msgstr "Der Benutzername darf nicht `:` oder `@` enthalten."

msgid "username_three"
msgstr "Der Benutzername muss mindestens aus drei Zeichen bestehen."

msgid "usernames_exist"
msgstr "Einer oder mehrere Nutzernamen sind bereits in Verwendung."

msgid "value"
msgstr "Wert"

msgid "variables"
msgstr "Variablen"

msgid "view_program"
msgstr "Programm ansehen"

msgid "visit_own_public_profile"
msgstr "Besuche dein eigenes Profil"

msgid "welcome"
msgstr "Willkommen"

msgid "welcome_back"
msgstr "Willkommen zurück"

msgid "what_should_my_code_do"
msgstr "Was soll mein Code tun?"

msgid "whole_world"
msgstr "Die Welt"

msgid "write_first_program"
msgstr "Schreibe dein erstes Programm!"

msgid "year_invalid"
msgstr "Bitte ein Jahr zwischen 1900 und {current_year} eingeben."

msgid "yes"
msgstr "Ja"

msgid "your_account"
msgstr "Dein Profil"

msgid "your_class"
msgstr "Deine Klasse"

msgid "your_last_program"
msgstr "Dein zuletzt gespeichertes Programm"

msgid "your_personal_text"
msgstr "Dein persönlicher Text..."

msgid "your_program"
msgstr "Dein Programm"

#~ msgid "create_account_explanation"
#~ msgstr "Dein eigenes Konto erlaubt es dir, deine Programme zu speichern."

#~ msgid "only_teacher_create_class"
#~ msgstr "Only teachers are allowed to create classes!"

#~ msgid "language"
#~ msgstr "Welche dieser Programmiersprachen hast du schonmal verwendet?"

#~ msgid "keyword_support"
#~ msgstr "Translated keywords"

#~ msgid "non_keyword_support"
#~ msgstr "Translated content"

#~ msgid "try_button"
#~ msgstr "Try"

#~ msgid "select_own_adventures"
#~ msgstr "Select own adventures"

#~ msgid "edit"
#~ msgstr "Bearbeiten"

#~ msgid "view"
#~ msgstr "Ansehen"

#~ msgid "class"
#~ msgstr "Klasse"

#~ msgid "save_code_button"
#~ msgstr "Code speichern"

#~ msgid "share_code_button"
#~ msgstr "Code speichern & teilen"

#~ msgid "classes_invalid"
#~ msgstr "Die Liste ausgewählter Klassen ist ungültig"

#~ msgid "directly_add_adventure_to_classes"
#~ msgstr "Möchtest du dieses Abenteuer direkt zu einer deiner Klassen hinzufügen?"

#~ msgid "hand_in_assignment"
#~ msgstr "Lösung abgeben"

#~ msgid "select_a_level"
#~ msgstr "Wähle ein Level"

#~ msgid "answer_invalid"
#~ msgstr "Dein Passwort ist ungültig."

#~ msgid "available_adventures_level"
#~ msgstr "Verfügbare Abenteuer-Level"

#~ msgid "customize_class_exp_1"
#~ msgstr ""
#~ "Hallo! Auf dieser Seite können Sie "
#~ "ihre Klasse anpassen. Durch Auswählen "
#~ "von Levels und Abenteuern können Sie "
#~ "bestimmen, was ein/e Schüler/in sehen "
#~ "kann. Sie können ebenfalls Ihre selbst"
#~ " erstellten Abenteuer zu Levels hinzufügen."
#~ " Standardmäßig sind alle Levels und "
#~ "Standard-Abenteuer ausgewählt.<b>Hinweis:</b>Nicht "
#~ "jedes Abenteuer ist in jedem Level "
#~ "verfügbar. Sie können Anpassungen wie "
#~ "folgt vornehmen:"

#~ msgid "customize_class_exp_2"
#~ msgstr ""
#~ "Du kannst diese Einstellungen später "
#~ "immer noch ändern. Zum Beispiel, kannst"
#~ " du bestimmte Abenteuer oder Level "
#~ "verfügbar machen während du unterrichtest. "
#~ "Auf diese Weise ist es leicht für"
#~ " dich festzulegen an welchen Leveln "
#~ "und Abenteuern deine Schülerinnen und "
#~ "Schüler arbeiten werden. Wenn du alles"
#~ " verfügbar machen möchtest, ist es am"
#~ " Leichtesten alle Sondereinstellungen zu "
#~ "entfernen."

#~ msgid "customize_class_step_1"
#~ msgstr "Wähle Level für deine Klasse, indem du den Level-Knopf drückst"

#~ msgid "customize_class_step_2"
#~ msgstr ""
#~ "Du kannst das Level, dass du "
#~ "bearbeiten möchtest, im \"Wähle ein "
#~ "Level\"-Menü auswählen"

#~ msgid "customize_class_step_3"
#~ msgstr ""
#~ "Ordne die Abenteuer so an wie du"
#~ " sie im Level anzeigen möchtest. Das"
#~ " \"Verfügbare Abenteuer\"-Menü enthält die "
#~ "Abenteuer, die in diesem Level nicht "
#~ "enthalten sind."

#~ msgid "customize_class_step_4"
#~ msgstr ""
#~ "Das \"Verfügbare Abenteuer\"-Menü enthält auch"
#~ " deine eigenen Abenteuer. Sobald "
#~ "hinzugefügt, kannst du sie hin und "
#~ "her neben die anderen Abenteuer bewegen."

#~ msgid "customize_class_step_5"
#~ msgstr ""
#~ "Du kannst ein Abenteuer entfernen, indem"
#~ " du den X-Knopf anklickst und es "
#~ "wird im \"Verfügbare Abenteuer\"-Menü "
#~ "erscheinen"

#~ msgid "customize_class_step_6"
#~ msgstr ""
#~ "Wähle ein Öffnungsdatum für jedes Level"
#~ " aus (du kannst es auch leer "
#~ "lassen)"

#~ msgid "customize_class_step_7"
#~ msgstr "Wähle andere Einstellungen"

#~ msgid "customize_class_step_8"
#~ msgstr "Wähle \"Speichern\" -> Du bist fertig!"

#~ msgid "example_code_header"
#~ msgstr "Hedy Beispiel-Code"

#~ msgid "feedback_failure"
#~ msgstr "Falsch!"

#~ msgid "feedback_success"
#~ msgstr "Gut!"

#~ msgid "go_to_first_question"
#~ msgstr "Gehe zu Frage 1"

#~ msgid "question"
#~ msgstr "Frage"

#~ msgid "question_doesnt_exist"
#~ msgstr "Diese Frage existiert nicht"

#~ msgid "question_invalid"
#~ msgstr "Dein Token ist ungültig."

#~ msgid "select_levels"
#~ msgstr "Wähle Level"

#~ msgid "too_many_attempts"
#~ msgstr "Zu viele Versuche"
<|MERGE_RESOLUTION|>--- conflicted
+++ resolved
@@ -144,15 +144,9 @@
 
 msgid "Unquoted Text"
 msgstr ""
-<<<<<<< HEAD
-"Achtung. Wenn du etwas `{ask}` oder `{print}`, sollte der Text mit einem "
-"Anführungszeichen beginnen und enden. Du hast beim Text {unquotedtext} "
-"etwas vergessen."
-=======
 "Achtung. Wenn du etwas {ask} oder {print}, sollte der Text mit einem "
 "Anführungszeichen beginnen und enden. Du hast beim Text {unquotedtext} etwas "
 "vergessen."
->>>>>>> a56cfc4c
 
 msgid "Unsupported Float"
 msgstr ""
@@ -315,13 +309,8 @@
 
 msgid "ask_needs_var"
 msgstr ""
-<<<<<<< HEAD
-"Ab Level 2 muss `{ask}` mit einer Variable benutzt werden. Beispiel: Name"
-" {is} {ask} Wie heißt du?"
-=======
 "Ab Level 2 muss {ask} mit einer Variable benutzt werden. Beispiel: Name "
 "{is} {ask} Wie heißt du?"
->>>>>>> a56cfc4c
 
 msgid "back_to_class"
 msgstr "Gehe zurück zur Klasse"
@@ -561,15 +550,9 @@
 
 msgid "echo_out"
 msgstr ""
-<<<<<<< HEAD
-"Ab Level 2 wird `{echo}` nicht mehr gebraucht. Du kannst jetzt eine "
-"Antwort mit `{aks}` und `{print}` wiedergeben. Beispiel: Name ist {ask} "
-"Wie heißt Du? {print} Hallo Name"
-=======
 "Ab Level 2 wird {echo} nicht mehr gebraucht. Du kannst jetzt eine Antwort "
 "mit {aks} und {print} wiedergeben. Beispiel: Name ist {ask} Wie heißt "
 "Du? {print} Hallo Name"
->>>>>>> a56cfc4c
 
 msgid "edit_code_button"
 msgstr "Programm ändern"
