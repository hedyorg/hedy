--- conflicted
+++ resolved
@@ -1944,8 +1944,6 @@
 msgid "translator"
 msgstr "Übersetzer"
 
-<<<<<<< HEAD
-=======
 #, fuzzy
 msgid "turned_into_teacher"
 msgstr "Congratulations! You successfully turned into a teacher."
@@ -1953,7 +1951,6 @@
 msgid "tutorial"
 msgstr "Anleitung"
 
->>>>>>> bb42ff4c
 msgid "tutorial_code_snippet"
 msgstr ""
 "{print} Hallo Welt!\n"
@@ -2368,25 +2365,6 @@
 #~ msgid "number_achievements"
 #~ msgstr "Anzahl an Errungenschaften"
 
-<<<<<<< HEAD
-#~ msgid "developers_mode"
-#~ msgstr "Programmiermodus"
-
-#~ msgid "read_code_label"
-#~ msgstr "Vorlesen"
-
-#~ msgid "regress_button"
-#~ msgstr ""
-
-#~ msgid "tutorial"
-#~ msgstr "Anleitung"
-
-#~ msgid "index_button"
-#~ msgstr ""
-
-#~ msgid "tooltip_level_locked"
-#~ msgstr "Your teacher disabled this level"
-=======
 #~ msgid "create_question"
 #~ msgstr "Möchtest du eines erstellen?"
 
@@ -2446,4 +2424,3 @@
 
 #~ msgid "student_not_allowed_in_class"
 #~ msgstr "Student not allowed in class"
->>>>>>> bb42ff4c
