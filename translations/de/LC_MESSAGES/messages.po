# German translations for PROJECT.
# Copyright (C) 2023 ORGANIZATION
# This file is distributed under the same license as the PROJECT project.
# FIRST AUTHOR <EMAIL@ADDRESS>, 2023.
#
msgid ""
msgstr ""
"Project-Id-Version: PROJECT VERSION\n"
"Report-Msgid-Bugs-To: EMAIL@ADDRESS\n"
"POT-Creation-Date: 2000-01-01 00:00+0000\n"
"PO-Revision-Date: 2025-05-15 10:21+0000\n"
"Last-Translator: Anonymous <noreply@weblate.org>\n"
"Language-Team: de <LL@li.org>\n"
"Language: de\n"
"MIME-Version: 1.0\n"
"Content-Type: text/plain; charset=utf-8\n"
"Content-Transfer-Encoding: 8bit\n"
"Plural-Forms: nplurals=2; plural=n != 1;\n"
"X-Generator: Weblate 5.12-dev\n"
"Generated-By: Babel 2.14.0\n"

msgid "Access Before Assign"
msgstr "Wir haben bemerkt, dass die Variable {name} in Zeile {access_line_number} benutzt wird, bevor sie gesetzt ist. Kannst du die Variable setzen, bevor sie benutzt wird?"

msgid "Cyclic Var Definition"
msgstr "Wir haben bemerkt, dass die Variable `{variable}` auf der rechten Seite des `{is}`Befehls verwendet wird, bevor sie gesetzt ist. Kannst du die Variable setzen, bevor sie benutzt wird?"

msgid "Else Without If Error"
msgstr "Wir haben festgestellt, dass in Zeile {line_number} ein `{else}` vor einem `{if}`benutzt wird. Kannst du probieren, ein `{if}` vor dem `{else}` zu schreiben?"

msgid "Function Undefined"
msgstr "Wir haben bemerkt, dass die Funktion {name} benutzt wird, obwohl sie nicht definiert nicht. Kannst du die Funktionen definieren, bevor du sie verwendest?"

msgid "Has Blanks"
msgstr "Wir haben bemerkt, dass dein Programm leer ist. Kannst du die Leerzeichen mit Programm füllen?"

msgid "Incomplete"
msgstr ""

msgid "Incomplete Repeat"
msgstr "Wir haben festgestellt, dass dem {repeat} Befehl in Zeile{line_number} ein `{command}` Befehl fehlt. Kannst du probieren, es hinzuzufügen?"

msgid "Invalid"
msgstr "Wir haben bemerkt, dass `{invalid_command}` kein Hedy-Level-{level}-Befehl ist. Kannst du probieren `{guessed_command}` zu benutzen?"

msgid "Invalid Argument"
msgstr "Wir haben festgestellt, dass `{command}` nicht mit dem Argument `{invalid_argument}` benutzt werden kann. Kannst du probieren, `{invalid_argument}` zu einem erlaubten Typ von {allowed_types} zu ändern?"

msgid "Invalid Argument Type"
msgstr "Wir haben festgestellt, dass `{command}` nicht mit dem Argument `{invalid_argument}` funktioniert, weil es ein {invalid_type} ist. Kannst du probieren`{invalid_argument}` zu einem erlaubten Typ von {allowed_types} zu ändern?"

msgid "Invalid At Command"
msgstr "Wir haben festgestellt, dass der `{command}` Befehl ab Level 16 nicht mehr verwendet werden darf. Kannst du probieren, eckige Klammern `[]` für Listen zu verwenden?"

msgid "Invalid Space"
msgstr "Wir haben festgestellt, dass die Zeile {line_number} mit einem Leerzeichen begonnen hat. Kannst du versuchen das Leerzeichen zu entfernen?"

msgid "Invalid Type Combination"
msgstr "Wir haben bemerkt, dass `{invalid_argument}` und `{invalid_argument_2}` nicht mit `{command}` verwendet werden können, weil das eine ein {invalid_type} und das andere ein {invalid_type_2} ist. Ändere `{invalid_argument}` zu {invalid_type_2} or `{invalid_argument_2}` zu {invalid_type} und versuche ob es funktioniert."

msgid "Lonely Echo"
msgstr "Wir haben bemerkt, dass ein `{echo}` ohne einen vorherige `{ask}` verwendet wird. Kannst du versuchen ein `{ask}` in der Zeile vor `{echo}` hinzuzufügen?"

#, fuzzy
msgid "Lonely Text"
msgstr "Es sieht so aus als ob du vergessen hast einen Befehl für deinen Text in Zeile {line_number} zu verwenden"

#, fuzzy
msgid "Missing Additional Command"
msgstr ""

#, fuzzy
msgid "Missing Colon Error"
msgstr ""

#, fuzzy
msgid "Missing Command"
msgstr "Es sieht so aus als hättest du einen Befehl in Zeile {line_number} vergessen."

#, fuzzy
msgid "Missing Inner Command"
msgstr "Es sieht so aus als hättest du vergessen, den `{command}`- Ausdruck, den du in Zeile {line_number} benutzt hast, mit einem Befehl zu benutzen."

#, fuzzy
msgid "Missing Square Brackets"
msgstr ""

#, fuzzy
msgid "Missing Variable"
msgstr ""

#, fuzzy
msgid "Misspelled At Command"
msgstr ""

#, fuzzy
msgid "No Indentation"
msgstr "Du hast zu wenige Leerzeichen verwendet in Zeile {line_number}. Du hast {leading_spaces} zu Anfang verwendet, das ist zu wenig. Starte jeden neuen Block mit {indent_size} Leerzeichen mehr als in der Zeile zuvor."

#, fuzzy
msgid "Non Decimal Variable"
msgstr ""

#, fuzzy
msgid "Parse"
msgstr "Dein Programm ist keine gültige Hedy-Sprache. In Zeile {location[0]} an Position {location[1]} ist ein kleiner Fehler. Du hast `{character_found}` geschrieben, aber das ist nicht erlaubt."

#, fuzzy
msgid "Pressit Missing Else"
msgstr "Du hast vergessen hinzuzufügen, was passiert, wenn du eine andere Taste drückst, füge ein `{else}` zu deinem Code hinzu"

#, fuzzy
msgid "Runtime Index Error"
msgstr "Du hast versucht auf die Liste {name} zuzugreifen, aber sie ist entweder leer oder der Index ist nicht drin."

#, fuzzy
msgid "Runtime Value Error"
msgstr ""

#, fuzzy
msgid "Runtime Values Error"
msgstr ""

#, fuzzy
msgid "Save Microbit code "
msgstr ""

#, fuzzy
msgid "Too Big"
msgstr "Wow! Dein Programm hat beeindruckende {lines_of_code} Befehlszeilen! Aber wir können höchstens {max_lines} Befehlszeilen verarbeiten in diesem Level. Verkleinere dein Programm und versuche es nochmal."

#, fuzzy
msgid "Too Few Indents"
msgstr ""

#, fuzzy
msgid "Too Many Indents"
msgstr ""

#, fuzzy
msgid "Unexpected Indentation"
msgstr "Du hast zu viele Leerzeichen verwendet in Zeile {line_number}. Du hast {leading_spaces} zu Anfang verwendet, das ist zu viel. Starte jeden neuen Block mit {indent_size} Leerzeichen mehr als in der Zeile zuvor."

#, fuzzy
msgid "Unquoted Assignment"
msgstr "Ab diesem Level musst du rechts neben einem `{is}` Befehl den Text in einfache Anführungszeichen setzen. Du hast das für den Text {text} vergessen."

#, fuzzy
msgid "Unquoted Equality Check"
msgstr "Wenn Du prüfen willst, ob eine Variable gleich mehreren Wörtern ist, musst Du die Wörter in Anführungszeichen setzen!"

#, fuzzy
msgid "Unquoted Text"
msgstr "Achtung. Wenn du etwas `{ask}` oder `{print}`, sollte der Text mit einem Anführungszeichen beginnen und enden. Du hast beim Text {unquotedtext} etwas vergessen."

#, fuzzy
msgid "Unsupported Float"
msgstr "Nicht-ganze Zahlen werden noch nicht unterstützt, sie werden es aber in ein paar Leveln. Für den Moment ändere `{value}` in eine ganze Zahl um."

#, fuzzy
msgid "Unsupported String Value"
msgstr "Text-Werte dürfen kein `{invalid_value}` enthalten."

#, fuzzy
msgid "Unused Variable"
msgstr "Du hast in Zeile {line_number} die Variable {variable_name} definiert, aber du hast sie nirgends benutzt."

#, fuzzy
msgid "Var Undefined"
msgstr "Du hast versucht die Variable `{name}` auszugeben, aber du hast sie nicht angelegt. Es ist auch möglich, dass du versucht hast, `{name}` zu nutzen, aber die Anführungszeichen vergessen hast."

#, fuzzy
msgid "Wrong Level"
msgstr "Das war richtige Hedy-Sprache, aber nicht im richtigen Level. Du hast Sprachelement `{offending_keyword}` für Level {working_level} verwendet. Tip: {tip}"

#, fuzzy
msgid "Wrong Number of Arguments"
msgstr ""

msgid "about_this_adventure"
msgstr ""

msgid "account_overview"
msgstr "Kontoübersicht"

#, fuzzy
msgid "actions"
msgstr ""

#, fuzzy
msgid "add"
msgstr ""

msgid "add_students"
msgstr "Schüler*innen hinzufügen"

#, fuzzy
msgid "add_your_language"
msgstr ""

msgid "admin"
msgstr "Administrator"

msgid "adventure"
msgstr "Abenteuer"

#, fuzzy
msgid "adventure_cloned"
msgstr ""

#, fuzzy
msgid "adventure_code_button"
msgstr ""

#, fuzzy
msgid "adventure_codeblock_button"
msgstr ""

msgid "adventure_duplicate"
msgstr "Du hast bereits ein Abenteuer mit diesem Namen."

msgid "adventure_empty"
msgstr "Du hast keinen Abenteuernamen eingegeben!"

#, fuzzy
msgid "adventure_exp_3"
msgstr "Stelle sicher, dass du Schlüsselwörter immer mit { } einschließt, dann werden sie korrekt erkannt. Du kannst den Vorschau-Knopf verwenden, um eine gestylte Version deines Abenteuers zu sehen. Um das Abenteuer auf einer eigenen Seite zu sehen, wähle \"view\" von der Lehrerseite."

#, fuzzy
msgid "adventure_exp_classes"
msgstr ""

#, fuzzy
msgid "adventure_flagged"
msgstr ""

msgid "adventure_id_invalid"
msgstr "Diese Abenteuer-ID ist ungültig."

msgid "adventure_length"
msgstr "Dein Abenteuer muss mindestens 20 Zeichen haben."

msgid "adventure_name_invalid"
msgstr "Dieser Abenteuername ist ungültig."

msgid "adventure_terms"
msgstr "Ich stimme zu, dass mein Abenteuer mglw. auf Hedy veröffentlicht wird."

msgid "adventure_updated"
msgstr "Das Abenteuer wurde geupdatet!"

#, fuzzy
msgid "adventures_completed"
msgstr ""

#, fuzzy
msgid "adventures_info"
msgstr ""

msgid "adventures_restored"
msgstr "Die Standardabenteuer wurden wiederhergestellt."

#, fuzzy
msgid "adventures_ticked"
msgstr ""

#, fuzzy
msgid "adventures_tried"
msgstr ""

msgid "ago"
msgstr "vor {timestamp}"

msgid "agree_invalid"
msgstr "Du musst den Privatsphäre-Bedingungen zustimmen."

msgid "agree_with"
msgstr "Ich stimme zu"

msgid "ajax_error"
msgstr "Ein Fehler ist aufgetreten. Bitte nochmal versuchen."

msgid "all"
msgstr "Alle"

#, fuzzy
msgid "all_rows_missing_separator"
msgstr ""

msgid "already_account"
msgstr "Hast du schon ein Konto?"

msgid "already_program_running"
msgstr "Es läuft bereits ein Programm, beende es zunächst."

msgid "are_you_sure"
msgstr "Bist du sicher? Du kannst diese Aktion nicht rückgängig machen."

msgid "ask_needs_var"
msgstr "Ab Level 2 muss `{ask}` mit einer Variable benutzt werden. Beispiel: Name `{is}` `{ask}` Wie heißt du?"

msgid "available_in"
msgstr ""

msgid "back_to_class"
msgstr "Gehe zurück zur Klasse"

msgid "become_a_sponsor"
msgstr "Werde ein Sponsor"

msgid "birth_year"
msgstr "Geburtjahr"

msgid "by"
msgstr "von"

msgid "cancel"
msgstr "Abbrechen"

msgid "cant_parse_exception"
msgstr "Das Programm konnte nicht analysiert werden"

msgid "certified_teacher"
msgstr "Zertifizierte Lehrperson"

msgid "change_password"
msgstr "Ändere Passwort"

msgid "cheatsheet_title"
msgstr "Spickzettel"

msgid "class_already_joined"
msgstr "Du bist schon in dieser Klasse"

msgid "class_customize_success"
msgstr "Klasse erfolgreich angepasst."

#, fuzzy
msgid "class_graph_explanation"
msgstr ""

msgid "class_logs"
msgstr "Aufzeichnungen"

msgid "class_name_duplicate"
msgstr "Du hast bereits eine Klasse mit diesem Namen."

msgid "class_name_empty"
msgstr "Du hast keinen Namen für die Klasse eingegeben!"

msgid "class_name_invalid"
msgstr "Dieser Klassenname ist ungültig."

msgid "class_name_prompt"
msgstr "Bitte gib den Namen der Klasse ein"

#, fuzzy
msgid "class_performance_graph"
msgstr ""

#, fuzzy
msgid "class_survey_description"
msgstr ""

#, fuzzy
msgid "class_survey_later"
msgstr ""

#, fuzzy
msgid "class_survey_question1"
msgstr ""

#, fuzzy
msgid "class_survey_question2"
msgstr ""

#, fuzzy
msgid "class_survey_question3"
msgstr ""

#, fuzzy
msgid "class_survey_question4"
msgstr ""

#, fuzzy
msgid "classes_info"
msgstr ""

#, fuzzy
msgid "clone"
msgstr ""

#, fuzzy
msgid "cloned_times"
msgstr ""

msgid "close"
msgstr "Schließen"

msgid "comma"
msgstr "ein Komma"

msgid "command_not_available_yet_exception"
msgstr "Befehl noch nicht verfügbar"

msgid "command_unavailable_exception"
msgstr "Befehl nicht mehr korrekt"

msgid "commands"
msgstr "Befehle"

#, fuzzy
msgid "connect_guest_teacher"
msgstr ""

#, fuzzy
msgid "constant_variable_role"
msgstr ""

msgid "containing"
msgstr ""

msgid "content_invalid"
msgstr "Dieses Abenteuer ist ungültig."

#, fuzzy
msgid "continue"
msgstr ""

msgid "contributor"
msgstr ""

#, fuzzy
msgid "copy_accounts_to_clipboard"
msgstr ""

msgid "copy_clipboard"
msgstr "Erfolgreich in die Zwischenablage kopiert"

#, fuzzy
msgid "copy_code"
msgstr ""

msgid "copy_link_to_share"
msgstr "Kopiere Link zum Weitergeben"

msgid "copy_mail_link"
msgstr "Bitte kopiere diesen Link in ein neues Tab:"

msgid "country"
msgstr "Land"

msgid "country_invalid"
msgstr "Bitte wähle ein gültiges Land."

msgid "create_account"
msgstr "Neues Konto anlegen"

msgid "create_accounts"
msgstr "Mehrere Konten erstellen"

#, fuzzy
msgid "create_accounts_placeholder"
msgstr ""

msgid "create_accounts_prompt"
msgstr ""

msgid "create_adventure"
msgstr "Abenteuer erstellen"

msgid "create_class"
msgstr "Erstelle eine neue Klasse"

msgid "create_student_account"
msgstr "Erstelle ein Konto"

msgid "create_student_account_explanation"
msgstr "Mit einem Konto kannst du deine eigenen Programme speichern."

#, fuzzy
msgid "create_student_accounts"
msgstr ""

msgid "create_teacher_account"
msgstr "Erstelle ein Lehr-Konto"

msgid "create_teacher_account_explanation"
msgstr "Mit einem Lehr-Konto kannst du deine Programme speichern und die Ergebnisse deiner Schülerinnen und Schüler sehen."

#, fuzzy
msgid "create_usernames_and_passwords_desc"
msgstr ""

#, fuzzy
msgid "create_usernames_and_passwords_title"
msgstr ""

#, fuzzy
msgid "create_usernames_desc"
msgstr ""

#, fuzzy
msgid "create_usernames_title"
msgstr ""

msgid "creator"
msgstr "Ersteller"

msgid "current_password"
msgstr "Derzeitiges Passwort"

msgid "customization_deleted"
msgstr "Anpassungen erfolgreich gelöscht."

#, fuzzy
msgid "customize"
msgstr ""

msgid "customize_adventure"
msgstr "Modifiziere Abenteuer"

msgid "customize_class"
msgstr "Passe eine Klasse an"

msgid "danger_zone"
msgstr ""

msgid "dash"
msgstr "ein Gedankenstrich"

#, fuzzy
msgid "debug"
msgstr ""

msgid "default_401"
msgstr "Du bist anscheinend nicht authorisiert..."

#, fuzzy
msgid "default_403"
msgstr ""

msgid "default_404"
msgstr "Diese Seite konnten wir nicht finden…"

msgid "default_500"
msgstr "Etwas ist schiefgegangen…"

msgid "delete"
msgstr "Löschen"

msgid "delete_adventure_prompt"
msgstr "Bist du dir sicher, dass du dieses Abenteuer entfernen möchtest?"

msgid "delete_class_prompt"
msgstr "Soll die Klasse gelöscht werden?"

msgid "delete_confirm"
msgstr "Bist du sicher, dass du das Programm löschen möchtest?"

msgid "delete_invite"
msgstr "Einladung löschen"

msgid "delete_invite_prompt"
msgstr "Sind Sie sicher, dass Sie diese Einladung entfernen wollen?"

msgid "delete_public"
msgstr "Öffentliches Profil löschen"

msgid "delete_success"
msgstr "Programm erfolgreich gelöscht."

#, fuzzy
msgid "delete_tag_prompt"
msgstr ""

msgid "destroy_account"
msgstr "Konto endgültig löschen"

msgid "destroy_account_message"
msgstr ""

msgid "directly_available"
msgstr "Direkt öffnen"

msgid "disable"
msgstr "Deaktivieren"

msgid "disabled"
msgstr "Deaktiviert"

msgid "discord_server"
msgstr "Discord-Server"

msgid "distinguished_user"
msgstr "Ausgezeichneter Nutzer"

msgid "double quotes"
msgstr "ein doppeltes Anführungszeichen"

msgid "download"
msgstr ""

msgid "duplicate"
msgstr "Duplizieren"

msgid "echo_and_ask_mismatch_exception"
msgstr "Echo und ask Nichtübereinstimmung"

msgid "echo_out"
msgstr "Ab Level 2 wird `{echo}` nicht mehr gebraucht. Du kannst jetzt eine Antwort mit `{ask}` und `{print}` wiedergeben. Beispiel: Name `{is}` `{ask}` Wie heißt Du? `{print}` Hallo Name"

msgid "edit_adventure"
msgstr "Abenteuer bearbeiten"

msgid "edit_code_button"
msgstr "Programm ändern"

msgid "email"
msgstr "E-mail"

msgid "email_invalid"
msgstr "Bitte eine gültige E-Mail-Adresse eingeben."

msgid "english"
msgstr "Englisch"

msgid "enter"
msgstr "Eingeben"

msgid "enter_password"
msgstr "Gib ein neues Passwort ein für"

msgid "enter_text"
msgstr "Gib deine Antwort hier ein..."

msgid "error_logo_alt"
msgstr "Fehler Logo"

#, fuzzy
msgid "errors"
msgstr ""

msgid "exclamation mark"
msgstr "ein Ausrufezeichen"

msgid "exists_email"
msgstr "Diese Email-Adresse wird bereits verwendet."

msgid "exists_username"
msgstr "Dieser Benutzername wird bereits verwendet."

msgid "exit_preview_mode"
msgstr "Vorschaumodus verlassen"

msgid "expand_output"
msgstr ""

msgid "experience_invalid"
msgstr "Bitte wähle eine gültige Erfahrung, nutze (Ja, Nein)."

msgid "expiration_date"
msgstr "Ablaufdatum"

msgid "favorite_program"
msgstr "Lieblingsprogramm"

msgid "favourite_confirm"
msgstr "Bist du dir sicher, dieses Programm als Lieblingsprogramm einzustellen?"

msgid "favourite_program"
msgstr "Lieblingsprogramm"

msgid "favourite_program_invalid"
msgstr "Dein gewähltes Lieblingsprogramm ist ungültig."

msgid "favourite_success"
msgstr "Dein Programm wurde als Favorit gesetzt."

#, fuzzy
msgid "feedback_message_error"
msgstr ""

msgid "female"
msgstr "weiblich"

#, fuzzy
msgid "flag_adventure_prompt"
msgstr ""

msgid "float"
msgstr "eine gebrochene Zahl"

msgid "for_teachers"
msgstr "Für LehrerInnen"

msgid "forgot_password"
msgstr "Passwort vergessen?"

msgid "from_another_teacher"
msgstr "Von einer anderen Lehrperson"

msgid "from_magazine_website"
msgstr "Von einer Zeitschrift oder Webseite"

msgid "from_video"
msgstr "Von einem Video"

msgid "gender"
msgstr "Geschlecht"

msgid "gender_invalid"
msgstr "Bitte wähle ein gültiges Geschlecht, wähle (weiblich, männlich, divers)."

msgid "general_settings"
msgstr "Allgemeine Einstellungen"

msgid "give_link_to_teacher"
msgstr "Gib den folgenden Link an deine Lehrerin oder deinen Lehrer weiter:"

#, fuzzy
msgid "go_back"
msgstr ""

msgid "go_back_to_main"
msgstr "Zurück zur Hauptseite"

msgid "go_to_your_clone"
msgstr ""

msgid "goto_profile"
msgstr "Mein Profil"

#, fuzzy
msgid "graph_title"
msgstr ""

msgid "hand_in"
msgstr "Abgeben"

msgid "hand_in_exercise"
msgstr "Lösung abgeben"

msgid "heard_about_hedy"
msgstr "Wie hast du von Hedy erfahren?"

msgid "heard_about_invalid"
msgstr "Bitte wähle einen gültigen Weg, wie du von uns gehört hast."

#, fuzzy
msgid "hedy_introduction_slides"
msgstr ""

msgid "hedy_logo_alt"
msgstr "Hedy Logo"

msgid "hedy_on_github"
msgstr "Hedy auf Github"

msgid "hello_logo"
msgstr "hallo"

#, fuzzy
msgid "hide_adventures"
msgstr ""

#, fuzzy
msgid "hide_classes"
msgstr ""

msgid "hide_keyword_switcher"
msgstr "Verstecke Schlüsselwortumschalter"

#, fuzzy
msgid "hide_slides"
msgstr ""

msgid "highest_level_reached"
msgstr "Höchstes erreichtes Level"

msgid "ill_work_some_more"
msgstr "Ich werde noch ein wenig weiter dran arbeiten"

msgid "image_invalid"
msgstr "Das gewählte Bild ist ungültig."

msgid "incomplete_command_exception"
msgstr "Unvollständiges Kommando"

#, fuzzy
msgid "incorrect_handling_of_quotes_exception"
msgstr ""

#, fuzzy
msgid "incorrect_use_of_types_exception"
msgstr ""

msgid "incorrect_use_of_variable_exception"
msgstr "Falsche Nutzung von Variablen"

#, fuzzy
msgid "indentation_exception"
msgstr ""

msgid "input"
msgstr "Eingabe aus `{ask}`"

#, fuzzy
msgid "input_variable_role"
msgstr ""

msgid "integer"
msgstr "eine ganze Zahl"

msgid "invalid_class_link"
msgstr "Ungültiger Link zum Beitreten zu einer Klasse."

msgid "invalid_command_exception"
msgstr "Ungültiges Kommando"

#, fuzzy
msgid "invalid_keyword_language_comment"
msgstr ""

#, fuzzy
msgid "invalid_language_comment"
msgstr ""

#, fuzzy
msgid "invalid_level_comment"
msgstr ""

#, fuzzy
msgid "invalid_program_comment"
msgstr ""

msgid "invalid_teacher_invitation_code"
msgstr "Der Einladungscode als Lehrkraft ist ungültig. Um Lehrkraft zu werden, kontaktiere hello@hedy.org."

msgid "invalid_username_password"
msgstr "Benutzername/Passwort ist ungültig."

msgid "invitations_sent"
msgstr ""

msgid "invite"
msgstr ""

msgid "invite_by_username"
msgstr "Einladen mit Benutzername"

msgid "invite_date"
msgstr "Einladungsdatum"

msgid "invite_message"
msgstr "Du hast eine Einladung zu einer Klasse erhalten"

msgid "invite_prompt"
msgstr "Nutzernamen eingeben"

#, fuzzy
msgid "invite_teacher"
msgstr ""

msgid "join_class"
msgstr "Klasse beitreten"

msgid "join_prompt"
msgstr "Zum Beitreten benötigst du ein Konto. Möchtest du dich registrieren?"

#, fuzzy
msgid "keybinding_waiting_for_keypress"
msgstr "Warte auf Knopfdruck..."

msgid "keyword_language_invalid"
msgstr "Bitte wähle eine gültige Schlüsselwortsprache (wähle Englisch oder deine eigene Sprache)."

#, fuzzy
msgid "landcode_phone_number"
msgstr ""

msgid "language"
msgstr "Sprache"

msgid "language_invalid"
msgstr "Bitte wähle eine gültige Sprache."

msgid "languages"
msgstr "Welche dieser Programmiersprachen hast du schonmal verwendet?"

msgid "last_edited"
msgstr "Zuletzt geändert"

msgid "last_update"
msgstr "Letztes Update"

msgid "lastname"
msgstr "Nachname"

msgid "leave_class"
msgstr "Verlasse die Klasse"

msgid "level"
msgstr ""

msgid "level_accessible"
msgstr "Level ist offen für Schüler und Schülerinnen"

msgid "level_disabled"
msgstr "Level deaktiviert"

msgid "level_future"
msgstr "Dieses Level öffnet automatisch am "

msgid "level_invalid"
msgstr "Dieses Hedy-Level ist ungültig."

msgid "level_not_class"
msgstr "Dieses Level ist in deiner Klasse noch nicht verfügbar"

msgid "level_title"
msgstr ""

#, fuzzy
msgid "levels"
msgstr ""

msgid "link"
msgstr ""

msgid "list"
msgstr "eine Liste"

#, fuzzy
msgid "list_variable_role"
msgstr ""

msgid "logged_in_to_share"
msgstr "Du musst eingeloggt sein, um Programme zu speichern und zu teilen."

msgid "login"
msgstr "Anmelden"

msgid "login_long"
msgstr "Melde dich mit deinem Konto an"

msgid "login_to_save_your_work"
msgstr "Log dich ein um zu speichern"

msgid "logout"
msgstr "Abmelden"

msgid "mail_change_password_body"
msgstr ""
"Ihr Hedy-Passwort wurde verändert. Wenn Sie das waren, ist alles in Ordnung.\n"
"Wenn Sie ihr Passwort nicht verändert haben, kontaktieren Sie uns bitte sofort, indem Sie auf diese Mail antworten."

msgid "mail_change_password_subject"
msgstr "Dein Hedy-Passwort wurde geändert"

msgid "mail_error_change_processed"
msgstr "Etwas lief schief beim Senden der Validierungs-E-Mail, die Änderungen werden dennoch korrekt verarbeitet."

msgid "mail_goodbye"
msgstr ""
"Programmiere weiter!\n"
"Das Hedy-Team"

msgid "mail_hello"
msgstr ""

msgid "mail_recover_password_body"
msgstr ""
"Durch Klicken auf diesen Link können Sie ein neues Hedy-Passwort festlegen. Der Link ist für <b>4</b> Stunden gültig.\n"
"Wenn Sie keine Zurücksetzung angefordert haben, können Sie diese Mail ignorieren: {link}"

msgid "mail_recover_password_subject"
msgstr "Passwort-Reset anfordern."

msgid "mail_reset_password_body"
msgstr ""
"Ihr Hedy-Passwort wurde zurückgesetzt. Wenn Sie das waren, ist alles in Ordnung.\n"
"Wenn Sie ihr Passwort nicht verändert haben, kontaktieren Sie uns bitte sofort, indem Sie auf diese Mail antworten."

msgid "mail_reset_password_subject"
msgstr "Dein Hedy-Passwort wurde zurückgesetzt"

msgid "mail_welcome_teacher_body"
msgstr ""
"<strong>Welcome!</strong>\n"
"Glückwunsch zu Ihrem neuen Hedy Lehrer-Konto. Willkommen in der Community von Hedy-Lehrenden aus aller Welt!\n"
"\n"
"<strong>Wofür Lehrer-Konten gut sind</strong>\n"
"Sie haben nun einige Optionen zur Verfügung.\n"
"\n"
"1. Weiterführende Erklärungen finden Sie in der <a href=\"https://hedy.org/for-teachers/manual\">Anleitung für Lehrende</a>.\n"
"2. Mit Ihrem Lehrer-Konto können Sie Klassen erstellen. Ihre Schülerinnen in Schüler können Ihren Klassen beitreten und ihren Lernfortschritt sehen. Klassen werden erstellt und verwaltet über die <a href=\"https://hedycode.com/for-teachers\">Seite für Lehrende</a>.\n"
"3. Sie können Ihre Klassen vollständig personalisieren. Beispielsweise können sie Levels öffnen oder schließen, Abenteuer verfügbar machen oder deaktivieren und ihre eigenen Abenteuer erstellen!\n"
"\n"
"<strong>Treten Sie unserer Online-Community bei!</strong>\n"
"Alle Hedy Lehrer, Programmierer und andere Fans sind eingeladen, unserem <a href=\"https://discord.gg/8yY7dEme9r\">Discord-Server</a> beizutreten. Dies ist der perfekte Ort, um sich über Hedy auszutauschen: es gibt Kanäle, in denen Sie coole Projekte und Unterrichtsmaterialien präsentieren können, es gibt Kanäle für Fehlerberichte and Kanäle, um mit anderen Hedy-Lehrer und dem Hedy-Team zu chatten.\n"
"\n"
"<strong>Wie Sie Hilfe erhalten</strong>\n"
"Sollten Sie etwas unklar finden, können Sie uns auf Discord kontaktieren, oder uns eine <a href=\"mailto: hello@hedy.org\">Email senden</a>.\n"
"\n"
"<strong>Wie Sie Bugs/Fehler melden</strong>\n"
"Auf Discord haben wir einen eigenen Kanal für Fehlermeldungen/ Bugs, genannt #bugs. Dieser ist der perfekte Ort, um uns über Fehler und technische Probleme zu informieren, auf die Sie gestoßen sind. Falls Sie GitHub nutzen, können Sie dort eine <a href=\"https://github.com/hedyorg/hedy/issues/new?assignees=&labels=&template=bug_report.md&title=%5BBUG%5D\">Issue</a> erstellen.\n"

msgid "mail_welcome_teacher_subject"
msgstr "Dein Hedy-Lehr-Konto ist bereit"

msgid "mail_welcome_verify_body"
msgstr ""
"Dein Hedy-Konto wurde erfolgreich angelegt. Willkommen!\n"
"Bitte klicke auf diesen Link, um deine E-Mail-Adresse zu bestätigen: {link}"

msgid "mail_welcome_verify_subject"
msgstr "Willkommen bei Hedy"

msgid "mailing_title"
msgstr "Abonniere den Hedy-Newsletter"

msgid "main_subtitle"
msgstr "Eine mitwachsende Programmiersprache"

msgid "main_title"
msgstr ""

msgid "make_sure_you_are_done"
msgstr "Stelle sicher, dass du fertig bist! Du wirst dein Programm nicht mehr ändern können, nach du \"Abgeben\" geklickt hast."

msgid "male"
msgstr "männlich"

#, fuzzy
msgid "more_info"
msgstr ""

#, fuzzy
msgid "more_options"
msgstr ""

#, fuzzy
msgid "multiple_keywords_warning"
msgstr ""

msgid "multiple_levels_warning"
msgstr ""

msgid "my_account"
msgstr "Mein Konto"

msgid "my_adventures"
msgstr "Meine Abenteuer"

msgid "my_classes"
msgstr "Meine Klassen"

msgid "my_messages"
msgstr "Meine Nachrichten"

msgid "my_public_profile"
msgstr "Mein öffentliches Profil"

msgid "name"
msgstr ""

msgid "nav_hedy"
msgstr ""

msgid "nav_learn_more"
msgstr "Mehr Infos"

msgid "nav_start"
msgstr "Willkommen"

msgid "new_password"
msgstr "Neues Passwort"

msgid "new_password_repeat"
msgstr "Wiederhole das neue Passwort"

msgid "newline"
msgstr "eine neue Zeile"

msgid "newsletter"
msgstr ""

#, fuzzy
msgid "next_adventure"
msgstr ""

msgid "next_page"
msgstr "Nächste Seite"

#, fuzzy
msgid "next_student"
msgstr ""

msgid "no"
msgstr "Nein"

msgid "no_account"
msgstr "Hast du noch kein Konto?"

msgid "no_accounts"
msgstr "Es gibt keine Konten zu erstellen."

#, fuzzy
msgid "no_adventures_yet"
msgstr ""

msgid "no_more_flat_if"
msgstr "Ab Level 8 muss die Zeile nach `{if}` mit 4 Leerzeichen beginnen."

#, fuzzy
msgid "no_programs"
msgstr "Du hast noch kein Programm."

msgid "no_shared_programs"
msgstr "hat keine geteilten Programme..."

#, fuzzy
msgid "no_students"
msgstr ""

msgid "no_such_adventure"
msgstr "Dieses Abenteuer existiert nicht!"

msgid "no_such_class"
msgstr "Keine solche Hedy-Klasse."

msgid "no_such_level"
msgstr "Dieses Level existiert nicht!"

msgid "no_such_program"
msgstr "Dieses Hedy Programm gibt es nicht!"

msgid "no_tag"
msgstr "Kein Tag angegeben!"

msgid "no_usernames_found"
msgstr ""

#, fuzzy
msgid "not_adventure_yet"
msgstr ""

msgid "not_enrolled"
msgstr "Du bist anscheinend nicht für diesen Unterricht angemeldet!"

msgid "not_in_class_no_handin"
msgstr "Du bist in keiner Klasse, also besteht keine Notwendigkeit etwas abgeben."

msgid "not_logged_in_cantsave"
msgstr "Dein Programm wird nicht gespeichert."

msgid "not_logged_in_handin"
msgstr "Du musst eingeloggt sein, um eine Lösung abzugeben."

msgid "not_teacher"
msgstr "Du bist anscheinend nicht die Lehrkraft!"

msgid "number"
msgstr "eine Zahl"

msgid "number_lines"
msgstr "Anzahl an Zeilen"

#, fuzzy
msgid "number_of_errors"
msgstr ""

msgid "ok"
msgstr ""

#, fuzzy
msgid "one_level_error"
msgstr ""

msgid "only_you_can_see"
msgstr "Nur du kannst dieses Programm sehen."

msgid "open"
msgstr "Öffnen"

msgid "opening_date"
msgstr "Öffnungsdatum"

msgid "opening_dates"
msgstr "Level verwalten"

msgid "option"
msgstr ""

msgid "or"
msgstr "oder"

msgid "other"
msgstr "divers"

msgid "other_block"
msgstr "Andere visuelle Programmierumgebung"

msgid "other_settings"
msgstr "Andere Einstellungen"

msgid "other_source"
msgstr "Andere"

msgid "other_text"
msgstr "Andere Programmierprache"

msgid "overwrite_warning"
msgstr "Du hast bereits eine Programm mit diesem Namen, wenn du jetzt speicherst überschreibst du das Vorhandene. Bist du dir sicher?"

#, fuzzy
msgid "owner"
msgstr ""

msgid "page_not_found"
msgstr "Die Seite konnte nicht gefunden werden!"

#, fuzzy
msgid "pair_with_teacher"
msgstr ""

msgid "password"
msgstr "Passwort"

msgid "password_change_not_allowed"
msgstr "Du hast nicht die Erlaubnis das Passwort dieses Nutzers zu ändern."

msgid "password_change_prompt"
msgstr "Bist Du sicher, dass Du dieses Passwort ändern willst?"

msgid "password_change_success"
msgstr "Das Passwort der Person wurde erfolgreich geändert."

msgid "password_invalid"
msgstr "Dein Passwort ist ungültig."

msgid "password_repeat"
msgstr "Wiederhole Passwort"

msgid "password_resetted"
msgstr "Dein Passwort ist erfolgreich zurückgesetzt worden. Bitte log dich ein."

msgid "password_six"
msgstr "Dein Passwort muss mindestens sechs Zeichen enthalten."

msgid "password_updated"
msgstr "Das Passwort wurde aktualisiert."

msgid "passwords_six"
msgstr "Das Passwort muss aus mindestens sechs Zeichen bestehen."

#, fuzzy
msgid "passwords_too_short"
msgstr ""

msgid "pending_invites"
msgstr "Ausstehende Einladungen"

#, fuzzy
msgid "people_with_a_link"
msgstr "Andere, die einen Link haben, können dieses Programm sehen. Es kann auch auf der Entdecke-Seite gefunden werden."

msgid "period"
msgstr "ein Punkt"

msgid "personal_text"
msgstr "Persönlicher Text"

msgid "personal_text_invalid"
msgstr "Dein persönlicher Text ist ungültig."

#, fuzzy
msgid "phone_number"
msgstr ""

msgid "preferred_keyword_language"
msgstr "Bevorzugte Schlüsselwortsprache"

msgid "preferred_language"
msgstr "Bevorzugte Sprache"

msgid "preview"
msgstr "Vorschau"

#, fuzzy
msgid "preview_teacher_mode"
msgstr ""

#, fuzzy
msgid "previewing_adventure"
msgstr ""

#, fuzzy
msgid "previewing_class"
msgstr ""

msgid "previous_campaigns"
msgstr "Bisherige Newsletter anzeigen"

#, fuzzy
msgid "previous_page"
msgstr ""

#, fuzzy
msgid "print_accounts"
msgstr ""

msgid "print_accounts_title"
msgstr ""

msgid "print_logo"
msgstr "drucke"

msgid "privacy_terms"
msgstr "Privatsphäre"

msgid "private"
msgstr "Privat"

msgid "profile_logo_alt"
msgstr "Profil-Symbol."

msgid "profile_picture"
msgstr "Profilbild"

msgid "profile_updated"
msgstr "Das Profil wurde aktualisiert."

msgid "profile_updated_reload"
msgstr "Profil geupdatet, Seite wird neu geladen."

msgid "program_contains_error"
msgstr "Dieses Programm enthält einen Fehler, bist du dir sicher, dass du es teilen möchtest?"

msgid "program_header"
msgstr "Meine Programme"

msgid "program_too_large_exception"
msgstr "Programme zu groß"

msgid "programming_experience"
msgstr "Hast du schon mal programmiert?"

msgid "programming_invalid"
msgstr "Bitte nutze eine gültige Programmiersprache."

msgid "programs"
msgstr "Programme"

msgid "prompt_join_class"
msgstr "Willst du dieser Klasse beitreten?"

#, fuzzy
msgid "provided_username_duplicates"
msgstr ""

msgid "public"
msgstr "Öffentlich"

msgid "public_adventures"
msgstr ""

#, fuzzy
msgid "public_content"
msgstr ""

#, fuzzy
msgid "public_content_info"
msgstr ""

msgid "public_invalid"
msgstr "Diese Einverständnisauswahl ist ungültig"

msgid "public_profile"
msgstr "Öffentliches Profil"

msgid "public_profile_info"
msgstr "Wenn ich dieses Kästchen auswähle, mache ich mein Profil für alle sichtbar. Sei vorsichtig und teile keine persönlichen Informationen wie deinen Namen oder deine Adresse, weil jeder in der Lage ist, es zu sehen!"

msgid "public_profile_updated"
msgstr "Öffentliches Profil wurde aktualisiert. Die Seite wird neu geladen."

msgid "question mark"
msgstr "ein Fragezeichen"

<<<<<<< HEAD
msgid "quiz_tab"
msgstr ""

=======
>>>>>>> 58ead06e
msgid "read_code_label"
msgstr "Vorlesen"

msgid "recent"
msgstr "Zuletzt verwendete Programme"

msgid "recover_password"
msgstr "Passwort-Reset anfordern"

msgid "remove"
msgstr "Löschen"

msgid "remove_customization"
msgstr "Modifikationen entfernen"

msgid "remove_customizations_prompt"
msgstr "Bist du dir sicher, dass du die Modifikationen dieser Klasse entfernen möchtest?"

msgid "remove_student_prompt"
msgstr "Soll der/die Schüler*in aus der Klasse entfernt werden?"

#, fuzzy
msgid "remove_user_prompt"
msgstr ""

msgid "rename_class"
msgstr ""

msgid "rename_class_prompt"
msgstr ""

msgid "repair_program_logo_alt"
msgstr "Repariere Programm Symbol"

#, fuzzy
msgid "repeat_dep"
msgstr ""

msgid "repeat_match_password"
msgstr "Das wiederholte Passwort stimmt nicht mit dem ersten überein."

msgid "repeat_new_password"
msgstr "Wiederhole neues Passwort"

msgid "report_failure"
msgstr "Dieses Programm existiert nicht oder ist nicht öffentlich"

msgid "report_program"
msgstr "Bist du dir sicher, dass du dieses Programm melden möchtest?"

msgid "report_success"
msgstr "Dieses Programm wurde gemeldet"

#, fuzzy
msgid "request_invalid"
msgstr ""

msgid "request_teacher"
msgstr "Möchtest du dich für einen Lehr-Konto bewerben?"

msgid "request_teacher_account"
msgstr "Lehr-Konto anfordern"

msgid "required_field"
msgstr "* zeigt erforderliche Felder an"

msgid "reset_adventure_prompt"
msgstr "Bist du dir sicher, dass du alle ausgewählten Abenteuer zurücksetzen möchtest?"

msgid "reset_adventures"
msgstr "Ausgewählte Abenteuer zurücksetzen"

msgid "reset_button"
msgstr "Zurücksetzen"

msgid "reset_password"
msgstr "Passwort zurücksetzen"

#, fuzzy
msgid "restart"
msgstr ""

msgid "retrieve_adventure_error"
msgstr "Du darfst dieses Abenteuer nicht sehen!"

msgid "retrieve_class_error"
msgstr "Nur Lehrpersonen können Klassen laden"

#, fuzzy
msgid "retrieve_tag_error"
msgstr ""

#, fuzzy
msgid "role"
msgstr ""

msgid "run_code_button"
msgstr "Programm ausführen"

msgid "save_parse_warning"
msgstr "Dieses Programm enthält einen Fehler, bist du dir sicher, dass du es speichern möchtest?"

msgid "save_prompt"
msgstr "Du brauchst ein Konto, um deine Programme zu speichern. Möchtest du dich jetzt anmelden?"

msgid "save_success_detail"
msgstr "Programm erfolgreich gespeichert."

msgid "save_turtle_drawing"
msgstr ""

msgid "search"
msgstr "Suche..."

msgid "search_button"
msgstr "Suche"

#, fuzzy
msgid "second_teacher"
msgstr ""

#, fuzzy
msgid "second_teacher_copy_prompt"
msgstr ""

#, fuzzy
msgid "second_teacher_prompt"
msgstr ""

#, fuzzy
msgid "second_teacher_warning"
msgstr ""

msgid "see_adventure_shared_class"
msgstr ""

msgid "see_certificate"
msgstr "Zertifikat für {username} ansehen!"

msgid "select"
msgstr "Auswahl"

msgid "select_adventures"
msgstr "Wähle und ordne Abenteuer"

msgid "select_all"
msgstr ""

msgid "select_classes"
msgstr ""

#, fuzzy
msgid "select_lang"
msgstr ""

msgid "select_levels"
msgstr "Wähle Level"

msgid "selected"
msgstr ""

msgid "self_removal_prompt"
msgstr "Bist du dir sicher, dass du die Klasse verlassen möchtest?"

msgid "send_password_recovery"
msgstr "Wiederherstellungslink für Passwort versenden"

msgid "sent_by"
msgstr "Diese Einladung wurde gesendet von"

msgid "sent_password_recovery"
msgstr "Du solltest bald eine Email mit Anweisungen zum Zurücksetzen des Passworts erhalten."

msgid "settings"
msgstr "Meine persönlichen Einstellungen"

msgid "share_by_giving_link"
msgstr "Zeige dein Programm anderen, indem du ihnen den Link unten gibst:"

msgid "share_your_program"
msgstr "Teile dein Programm"

msgid "show_editor"
msgstr ""

msgid "signup_student_or_teacher"
msgstr "Bist du Schüler(in) oder Lehrperson?"

msgid "single quotes"
msgstr "ein einfaches Anführungszeichen"

msgid "slash"
msgstr "ein Schrägstrich"

#, fuzzy
msgid "sleeping"
msgstr ""

#, fuzzy
msgid "slides"
msgstr ""

#, fuzzy
msgid "slides_for_level"
msgstr ""

#, fuzzy
msgid "slides_info"
msgstr ""

msgid "social_media"
msgstr "Soziale Medien"

msgid "solution"
msgstr ""

#, fuzzy
msgid "solution_example"
msgstr ""

#, fuzzy
msgid "solution_example_explanation"
msgstr ""

#, fuzzy
msgid "some_rows_missing_separator"
msgstr ""

#, fuzzy
msgid "something_went_wrong_keyword_parsing"
msgstr "Es gibt einen Fehler in deinem Abenteuer, sind alle Schlüsselwörter korrekt mit { } umgeben?"

msgid "space"
msgstr "ein Leerzeichen"

msgid "star"
msgstr "ein Stern"

#, fuzzy
msgid "start_learning"
msgstr "Jetzt lernen"

#, fuzzy
msgid "start_teaching"
msgstr "Jetzt lehren"

msgid "step_title"
msgstr "Aufgabe"

#, fuzzy
msgid "stepper_variable_role"
msgstr ""

#, fuzzy
msgid "stop"
msgstr ""

msgid "stop_code_button"
msgstr "Programm stoppen"

msgid "string"
msgstr "Text"

#, fuzzy
msgid "student_accounts_created"
msgstr ""

#, fuzzy
msgid "student_adventures_table"
msgstr ""

#, fuzzy
msgid "student_adventures_table_explanation"
msgstr ""

msgid "student_already_invite"
msgstr "Diese(r) Schüler(in) hat bereits eine ausstehende Einladung."

#, fuzzy
msgid "student_in_another_class"
msgstr ""

#, fuzzy
msgid "student_information"
msgstr ""

#, fuzzy
msgid "student_information_explanation"
msgstr ""

msgid "student_signup_header"
msgstr "Schüler(in)"

msgid "students"
msgstr "Schüler*innen"

msgid "submission_time"
msgstr "Eingereicht um"

msgid "submit_program"
msgstr "Absenden"

msgid "submit_warning"
msgstr "Bist du dir sicher dass du das Programm absenden willst?"

msgid "submitted"
msgstr "Eingereicht"

#, fuzzy
msgid "submitted_header"
msgstr "Das ist ein bereits versendetes Programm und kann nicht mehr geändert werden."

msgid "subscribe"
msgstr "Abonnieren"

msgid "subscribe_message"
msgstr ""

msgid "subscribe_newsletter"
msgstr "Abonniere den Newsletter"

msgid "subscribed_header"
msgstr ""

msgid "subscribed_message"
msgstr ""

#, fuzzy
msgid "successful_runs"
msgstr ""

msgid "successfully_subscribed"
msgstr ""

#, fuzzy
msgid "suggestion_color"
msgstr ""

#, fuzzy
msgid "suggestion_note"
msgstr ""

#, fuzzy
msgid "suggestion_number"
msgstr ""

msgid "suggestion_numbers_or_strings"
msgstr ""

msgid "surname"
msgstr "Vorname"

#, fuzzy
msgid "survey_skip"
msgstr ""

#, fuzzy
msgid "survey_submit"
msgstr ""

#, fuzzy
msgid "tag_in_adventure"
msgstr ""

#, fuzzy
msgid "tag_input_placeholder"
msgstr ""

#, fuzzy
msgid "tags"
msgstr ""

msgid "teacher"
msgstr "Lehrer"

msgid "teacher_invalid"
msgstr "Dein LehrerIn-Wert ist ungültig."

msgid "teacher_invitation_require_login"
msgstr "Um dein LehrerIn Profil zu erstellen musst du dich anmelden. Wenn du noch kein Konto besitzt, dann erstell dir bitte eins."

msgid "teacher_manual"
msgstr "Lehranleitung"

msgid "teacher_signup_header"
msgstr "Lehrperson"

msgid "teacher_welcome"
msgstr "Willkommen bei Hedy! Du bist nun eine stolze BesitzerIn eines LehrerIn Kontos, welches dir erlaubt Klassen zu erstellen und Schüler einzuladen."

#, fuzzy
msgid "teachers"
msgstr ""

#, fuzzy
msgid "template_code"
msgstr ""
"Dies ist die Erklärung zu meinem Abenteuer!\n"
"\n"
"So kann ich einen Befehl zeigen: <code>{print}</code>\n"
"\n"
"Aber manchmal möchte ich ein Stück Code wie folgt zeigen:\n"
"<pre>\n"
"ask Wie ist dein Name?\n"
"echo also ist dein Name \n"
"</pre>"

msgid "this_adventure_has_an_example_solution"
msgstr ""

msgid "this_turns_in_assignment"
msgstr "Dies gibt deine Lösung an deine Lehrerin oder deinen Lehrer ab."

msgid "title"
msgstr "Titel"

msgid "title_admin"
msgstr "Hedy - Administratorseite"

msgid "title_class-overview"
msgstr "Hedy - Klassenüberblick"

msgid "title_customize-adventure"
msgstr "Hedy - Bearbeite Abenteuer"

msgid "title_customize-class"
msgstr "Hedy - Klasse anpassen"

msgid "title_for-teacher"
msgstr "Hedy - Für Lehrende"

msgid "title_learn-more"
msgstr "Hedy - Mehr erfahren"

msgid "title_login"
msgstr ""

msgid "title_my-profile"
msgstr "Hedy - Mein Konto"

msgid "title_privacy"
msgstr "Hedy - Datenschutzerklärung"

msgid "title_programs"
msgstr "Hedy - Meine Programme"

#, fuzzy
msgid "title_public-adventures"
msgstr ""

msgid "title_recover"
msgstr "Hedy - Konto wiederherstellen"

msgid "title_reset"
msgstr "Hedy - Passwort zurücksetzen"

msgid "title_signup"
msgstr "Hedy - Konto erstellen"

msgid "title_start"
msgstr "Hedy - Eine graduelle Programmiersprache"

msgid "title_view-adventure"
msgstr "Hedy - Abenteuer ansehen"

msgid "token_invalid"
msgstr "Dein Token ist ungültig."

#, fuzzy
msgid "too_many_accounts"
msgstr ""

msgid "tooltip_level_locked"
msgstr ""

msgid "translate_error"
msgstr "Während der Übersetzung des Codes ist etwas schiefgegangen. Versuche, den Code auszuführen, um zu sehen, ob er einen Fehler enthält. Fehlerhafter Code kann nicht übersetzt werden."

msgid "translating_hedy"
msgstr "Hedy übersetzen"

msgid "translator"
msgstr "Übersetzer"

#, fuzzy
msgid "turned_into_teacher"
msgstr ""

msgid "unauthorized"
msgstr "Du hast keine Zugriffsrechte für diese Seite"

#, fuzzy
msgid "unfavourite_confirm"
msgstr ""

#, fuzzy
msgid "unfavourite_success"
msgstr ""

#, fuzzy
msgid "unknown_variable_role"
msgstr ""

msgid "unsaved_class_changes"
msgstr "Es gibt ungespeicherte Änderungen, bist du dir sicher, dass du diese Seite verlassen möchtest?"

#, fuzzy
msgid "unsubmit_program"
msgstr ""

#, fuzzy
msgid "unsubmit_warning"
msgstr ""

#, fuzzy
msgid "unsubmitted"
msgstr ""

msgid "unsubscribed_header"
msgstr ""

msgid "unsubscribed_message"
msgstr ""

msgid "update_adventure_prompt"
msgstr "Bist du sicher, dass du dieses Abenteuer updaten möchtest?"

msgid "update_public"
msgstr "Öffentliches Profil-Update"

msgid "updating_indicator"
msgstr "Updatet"

#, fuzzy
msgid "use_custom_passwords"
msgstr ""

#, fuzzy
msgid "use_generated_passwords"
msgstr ""

msgid "use_of_blanks_exception"
msgstr "Nutzung von Leerzeichen in Programmen"

#, fuzzy
msgid "use_of_nested_functions_exception"
msgstr ""

#, fuzzy
msgid "used_in"
msgstr ""

msgid "user"
msgstr "Nutzer"

msgid "user_not_private"
msgstr "Dieser Nutzer existiert nicht oder hat kein öffentliches Profil"

msgid "username"
msgstr "Benutzername"

#, fuzzy
msgid "username_contains_invalid_symbol"
msgstr ""

#, fuzzy
msgid "username_contains_separator"
msgstr ""

msgid "username_empty"
msgstr "Du hast keinen Nutzernamen eingegeben!"

msgid "username_invalid"
msgstr "Dein Nutzername ist ungültig."

msgid "username_special"
msgstr "Der Benutzername darf nicht `:` oder `@` enthalten."

msgid "username_three"
msgstr "Der Benutzername muss mindestens aus drei Zeichen bestehen."

#, fuzzy
msgid "usernames_too_short"
msgstr ""

#, fuzzy
msgid "usernames_unavailable"
msgstr ""

#, fuzzy
msgid "view_adventures"
msgstr ""

#, fuzzy
msgid "view_classes"
msgstr ""

msgid "view_program"
msgstr "Programm ansehen"

#, fuzzy
msgid "view_slides"
msgstr ""

#, fuzzy
msgid "waiting_for_submit"
msgstr ""

#, fuzzy
msgid "walker_variable_role"
msgstr ""

msgid "website"
msgstr ""

msgid "what_is_your_role"
msgstr "Was ist deine Rolle?"

msgid "workbook_circle_question_text"
msgstr ""

msgid "workbook_circle_question_title"
msgstr ""

msgid "workbook_define_question_text"
msgstr ""

msgid "workbook_define_question_title"
msgstr ""

msgid "workbook_input_question_text"
msgstr ""

msgid "workbook_input_question_title"
msgstr ""

msgid "workbook_multiple_choice_question_text"
msgstr ""

msgid "workbook_multiple_choice_question_title"
msgstr ""

msgid "workbook_open_question_title"
msgstr ""

msgid "workbook_output_question_text"
msgstr ""

msgid "workbook_output_question_title"
msgstr ""

msgid "year_invalid"
msgstr "Bitte ein Jahr zwischen 1900 und {current_year} eingeben."

msgid "yes"
msgstr "Ja"

msgid "your_personal_text"
msgstr "Dein persönlicher Text..."

msgid "your_program"
msgstr "Dein Programm"

#~ msgid "create_account_explanation"
#~ msgstr "Dein eigenes Konto erlaubt es dir, deine Programme zu speichern."

#~ msgid "only_teacher_create_class"
#~ msgstr "Only teachers are allowed to create classes!"

#~ msgid "keyword_support"
#~ msgstr "Translated keywords"

#~ msgid "non_keyword_support"
#~ msgstr "Translated content"

#~ msgid "try_button"
#~ msgstr "Try"

#~ msgid "select_own_adventures"
#~ msgstr "Select own adventures"

#~ msgid "view"
#~ msgstr "Ansehen"

#~ msgid "class"
#~ msgstr "Klasse"

#~ msgid "save_code_button"
#~ msgstr "Code speichern"

#~ msgid "share_code_button"
#~ msgstr "Code speichern & teilen"

#~ msgid "classes_invalid"
#~ msgstr "Die Liste ausgewählter Klassen ist ungültig"

#~ msgid "directly_add_adventure_to_classes"
#~ msgstr "Möchtest du dieses Abenteuer direkt zu einer deiner Klassen hinzufügen?"

#~ msgid "hand_in_assignment"
#~ msgstr "Lösung abgeben"

#~ msgid "select_a_level"
#~ msgstr "Wähle ein Level"

#~ msgid "answer_invalid"
#~ msgstr "Dein Passwort ist ungültig."

#~ msgid "available_adventures_level"
#~ msgstr "Verfügbare Abenteuer-Level"

#~ msgid "customize_class_exp_1"
#~ msgstr "Hallo! Auf dieser Seite können Sie ihre Klasse anpassen. Durch Auswählen von Levels und Abenteuern können Sie bestimmen, was ein/e Schüler/in sehen kann. Sie können ebenfalls Ihre selbst erstellten Abenteuer zu Levels hinzufügen. Standardmäßig sind alle Levels und Standard-Abenteuer ausgewählt.<b>Hinweis:</b>Nicht jedes Abenteuer ist in jedem Level verfügbar. Sie können Anpassungen wie folgt vornehmen:"

#~ msgid "customize_class_exp_2"
#~ msgstr "Du kannst diese Einstellungen später immer noch ändern. Zum Beispiel, kannst du bestimmte Abenteuer oder Level verfügbar machen während du unterrichtest. Auf diese Weise ist es leicht für dich festzulegen an welchen Leveln und Abenteuern deine Schülerinnen und Schüler arbeiten werden. Wenn du alles verfügbar machen möchtest, ist es am Leichtesten alle Sondereinstellungen zu entfernen."

#~ msgid "customize_class_step_1"
#~ msgstr "Wähle Level für deine Klasse, indem du den Level-Knopf drückst"

#~ msgid "customize_class_step_2"
#~ msgstr "Du kannst das Level, dass du bearbeiten möchtest, im \"Wähle ein Level\"-Menü auswählen"

#~ msgid "customize_class_step_3"
#~ msgstr "Ordne die Abenteuer so an wie du sie im Level anzeigen möchtest. Das \"Verfügbare Abenteuer\"-Menü enthält die Abenteuer, die in diesem Level nicht enthalten sind."

#~ msgid "customize_class_step_4"
#~ msgstr "Das \"Verfügbare Abenteuer\"-Menü enthält auch deine eigenen Abenteuer. Sobald hinzugefügt, kannst du sie hin und her neben die anderen Abenteuer bewegen."

#~ msgid "customize_class_step_5"
#~ msgstr "Du kannst ein Abenteuer entfernen, indem du den X-Knopf anklickst und es wird im \"Verfügbare Abenteuer\"-Menü erscheinen"

#~ msgid "customize_class_step_6"
#~ msgstr "Wähle ein Öffnungsdatum für jedes Level aus (du kannst es auch leer lassen)"

#~ msgid "customize_class_step_7"
#~ msgstr "Wähle andere Einstellungen"

#~ msgid "customize_class_step_8"
#~ msgstr "Wähle \"Speichern\" -> Du bist fertig!"

#~ msgid "example_code_header"
#~ msgstr "Hedy Beispiel-Code"

#~ msgid "feedback_failure"
#~ msgstr "Falsch!"

#~ msgid "feedback_success"
#~ msgstr "Gut!"

#~ msgid "go_to_first_question"
#~ msgstr "Gehe zu Frage 1"

#~ msgid "question"
#~ msgstr "Frage"

#~ msgid "question_doesnt_exist"
#~ msgstr "Diese Frage existiert nicht"

#~ msgid "question_invalid"
#~ msgstr "Dein Token ist ungültig."

#~ msgid "too_many_attempts"
#~ msgstr "Zu viele Versuche"

#~ msgid "class_stats"
#~ msgstr "Klassenstatistik"

#~ msgid "visit_own_public_profile"
#~ msgstr "Besuche dein eigenes Profil"

#~ msgid "title_class logs"
#~ msgstr "Hedy - Logs"

#~ msgid "title_class statistics"
#~ msgstr "Meine Statistiken"

#~ msgid "disabled_button_locked"
#~ msgstr "Deine Lehrperson hat das Level noch nicht freigeschaltet"

#~ msgid "duplicate_tag"
#~ msgstr "You already have a tag with this name."

#~ msgid "tag_deleted"
#~ msgstr "This tag was successfully deleted."

#~ msgid "no_tags"
#~ msgstr "No tags yet."

#~ msgid "apply_filters"
#~ msgstr "Apply filters"

#~ msgid "write_first_program"
#~ msgstr "Schreibe dein erstes Programm!"

#~ msgid "adventure_exp_1"
#~ msgstr "Tippe das Abenteuer deiner Wahl auf der rechten Seite ein. Nachdem du dein Abenteuer erstellt hast, kannst du es unter \"Modifizierungen\" zu einer deiner Klassen hinzufügen. Wenn du einen Befehl innerhalb deines Abenteuers benennst, nutze bitte folgende Code-Anker:"

#~ msgid "adventure_exp_2"
#~ msgstr "Wenn du echte Code-Schnipsel zeigen möchtest, zum Beispiel um den Schülerinnen und Schülern eine Vorlage zu geben, nutze bitte Vor-Anker wie folgt:"

#~ msgid "hello_world"
#~ msgstr "Hallo Welt!"

#~ msgid "share_confirm"
#~ msgstr "Bist du dir sicher, das Programm zu veröffentlichen?"

#~ msgid "share_success_detail"
#~ msgstr "Programm erfolgreich geteilt."

#~ msgid "unshare_confirm"
#~ msgstr "Bist du sicher, dass du das Programm verbergen möchtest?"

#~ msgid "unshare_success_detail"
#~ msgstr "Programm erfolgreich verborgen."

#~ msgid "hide_parsons"
#~ msgstr "Verstecke Puzzle"

#~ msgid "hide_quiz"
#~ msgstr "Verstecke Quiz"

#~ msgid "Locked Language Feature"
#~ msgstr "Du benutzt {concept}! Das ist toll, aber {concept} ist noch nicht freigeschaltet! Es wird in einem späteren Level freigeschaltet."

#~ msgid "nested blocks"
#~ msgstr "ein Block in einem Block"

#~ msgid "save"
#~ msgstr "Speichern"

#~ msgid "update_profile"
#~ msgstr "Aktualisiere dein Profil"

#~ msgid "variables"
#~ msgstr "Variablen"

#~ msgid "explore_explanation"
#~ msgstr "Auf dieser Seite kannst du Programme sehen, die andere Hedy-Nutzer erstellt haben. Du kannst nach Hedy-Level und Abenteuer filtern. Klicke auf \"Programm ansehen\" um ein Programm zu öffnen und auszuführen. Programme mit einer roten Kopfzeile enthalten einen Fehler. Du kannst das Programm dennoch öffnen, es auszuführen führt jedoch zu einer Fehlermeldung. Du kannst natürlich versuchen es zu korrigieren! Wenn der Ersteller ein öffentliches Profil hat, kannst du den Nutzernamen anklicken, um das Profil zu besuchen. Dort findest du alle geteilten Programme und vieles mehr!"

#~ msgid "common_errors"
#~ msgstr "Häufige Fehler"

#~ msgid "grid_overview"
#~ msgstr "Übersicht der Programme pro Abenteuer"

#~ msgid "last_error"
#~ msgstr "Letzter Fehler"

#~ msgid "last_program"
#~ msgstr "Letztes Programm"

#~ msgid "live_dashboard"
#~ msgstr "Live Dashboard"

#~ msgid "runs_over_time"
#~ msgstr "Runs over time"

#~ msgid "student_details"
#~ msgstr "Student details"

#~ msgid "achievements_check_icon_alt"
#~ msgstr "Zielerreichungsprüfsymbol"

#~ msgid "country_title"
#~ msgstr "Land"

#~ msgid "create_public_profile"
#~ msgstr "Öffentliches Profil erstellen"

#~ msgid "general"
#~ msgstr "Allgemein"

#~ msgid "hedy_achievements"
#~ msgstr "Hedy Errungenschaften"

#~ msgid "hidden"
#~ msgstr "Versteckt"

#~ msgid "highscore_explanation"
#~ msgstr "Auf dieser Seite kannst du die aktuellen Punktestände, basierend auf den erreichten Leistungen, sehen. Schau dir die Rangfolge entweder aller Nutzerinnen und Nutzer, deines Landes oder deiner Klasse an. Klicke auf einen Namen, um das öffentliche Profil anzuzeigen."

#~ msgid "highscore_no_public_profile"
#~ msgstr "Du hast kein öffentliches Profil und bist daher nicht in der Bestenliste. Möchtest du eines erstellen?"

#~ msgid "highscores"
#~ msgstr "Bestenliste"

#~ msgid "my_achievements"
#~ msgstr "Meine Leistungen"

#~ msgid "no_such_highscore"
#~ msgstr "Bestenliste"

#~ msgid "programs_created"
#~ msgstr "Erstellte Programme"

#~ msgid "programs_saved"
#~ msgstr "Programme gespeichert"

#~ msgid "programs_submitted"
#~ msgstr "Eingereichte Programme"

#~ msgid "title_achievements"
#~ msgstr "Hedy - Meine Erfolge"

#~ msgid "whole_world"
#~ msgstr "Die Welt"

#~ msgid "your_class"
#~ msgstr "Deine Klasse"

#~ msgid "achievement_earned"
#~ msgstr "Du hast eine Leistung erbracht!"

#~ msgid "percentage_achieved"
#~ msgstr "Erreicht von {percentage}% aller Nutzer"

#~ msgid "achievements"
#~ msgstr "Errungenschaften"

#~ msgid "achievements_logo_alt"
#~ msgstr "Errungenschaften Logo"

#~ msgid "amount_submitted"
#~ msgstr "eingereichte Programme"

#~ msgid "last_achievement"
#~ msgstr "Zuletzt verdiente Errungenschaft"

#~ msgid "no_certificate"
#~ msgstr "Dieser Nutzer hat noch kein Hedy Abschlusszertifikat"

#~ msgid "number_achievements"
#~ msgstr "Anzahl an Errungenschaften"

#~ msgid "create_question"
#~ msgstr "Möchtest du eines erstellen?"

#~ msgid "explore_programs"
#~ msgstr "Entdecke die Programme"

#~ msgid "explore_programs_logo_alt"
#~ msgstr "Entdecke Programme Symbol"

#~ msgid "hedy_tutorial_logo_alt"
#~ msgstr "Hedy Anleitung Symbol"

#~ msgid "no_public_profile"
#~ msgstr "Du hast noch kein Text für dein öffentliches Profil..."

#~ msgid "start_hedy_tutorial"
#~ msgstr "Starte Hedy-Anleitung"

#~ msgid "start_programming"
#~ msgstr "Starte Programmierung"

#~ msgid "start_programming_logo_alt"
#~ msgstr "Starte Programmierung Symbol"

#~ msgid "start_teacher_tutorial"
#~ msgstr "Starte Lehranleitung"

#~ msgid "teacher_tutorial_logo_alt"
#~ msgstr "Lehranleitung-Symbol"

#~ msgid "title_landing-page"
#~ msgstr "Willkommen zu Hedy!"

#~ msgid "welcome"
#~ msgstr "Willkommen"

#~ msgid "welcome_back"
#~ msgstr "Willkommen zurück"

#~ msgid "your_account"
#~ msgstr "Dein Profil"

#~ msgid "your_last_program"
#~ msgstr "Dein zuletzt gespeichertes Programm"

#~ msgid "already_teacher"
#~ msgstr "Du hast bereits einen Lehr-Konto."

#~ msgid "already_teacher_request"
#~ msgstr "Du hast bereits eine ausstehende Lehr-Anfrage."

#~ msgid "teacher_account_request"
#~ msgstr "Du hast eine offene Lehr-Konto-Anfrage"

#~ msgid "teacher_account_success"
#~ msgstr "Du hast erfolgreich einen Lehr-Konto angefragt."

#~ msgid "student_not_allowed_in_class"
#~ msgstr "Student not allowed in class"

#~ msgid "accounts_created"
#~ msgstr "Konten wurden erfolgreich erstellt."

#~ msgid "accounts_intro"
#~ msgstr "Auf dieser Seite können Sie Konten für mehrere Schüler/-innen auf einmal anlegen. Die Konten werden automatisch zur aktuellen Klasse hinzugefügt. Stellen Sie sicher, dass die ausgewählte Klasse oben korrekt ist! Jeder Nutzername muss einzigartig im gesamten Hedy-System sein. Sie können \"Postfix Klassennamen\" nutzen, um Ihren Klassennamen zu allen Konten hinzuzufügen. Wenn Sie Passwörter von Hand eingeben, müssen sie <b>mindestens</b> 6 Zeichen lang sein."

#~ msgid "create_multiple_accounts"
#~ msgstr "Mehrere Konten erstellen"

#~ msgid "download_login_credentials"
#~ msgstr "Möchtest du die Login-Daten herunterladen nachdem die Konten erstellt wurden?"

#~ msgid "generate_passwords"
#~ msgstr "Passwörter erzeugen"

#~ msgid "postfix_classname"
#~ msgstr "Postfix Klassenname"

#~ msgid "reset_view"
#~ msgstr "Reset"

#~ msgid "unique_usernames"
#~ msgstr "Alle Nutzernamen müssen einzigartig sein."

#~ msgid "usernames_exist"
#~ msgstr "Einer oder mehrere Nutzernamen sind bereits in Verwendung."

#~ msgid "**Question**: What is the output of this code?"
#~ msgstr ""

#~ msgid "Output"
#~ msgstr ""

#~ msgid "clear"
#~ msgstr ""

#~ msgid "bug"
#~ msgstr ""

#~ msgid "feature"
#~ msgstr ""

#~ msgid "feedback"
#~ msgstr ""

#~ msgid "feedback_message_success"
#~ msgstr ""

#~ msgid "feedback_modal_message"
#~ msgstr ""

#~ msgid "adventures"
#~ msgstr ""

#~ msgid "classes"
#~ msgstr ""

#~ msgid "Adventure"
#~ msgstr ""

#~ msgid "Answer"
#~ msgstr ""

#~ msgid "adventure_prompt"
#~ msgstr "Bitte gib den Namen des Abenteuers ein"

#~ msgid "select_tag"
#~ msgstr ""

#~ msgid "Delete"
#~ msgstr ""

#~ msgid "select_class"
#~ msgstr ""

#~ msgid "survey"
#~ msgstr ""

#~ msgid "survey_completed"
#~ msgstr ""

#~ msgid "invalid_tutorial_step"
#~ msgstr "Ungültiger Schritt im Tutorial"

#~ msgid "next_step_tutorial"
#~ msgstr "Nächster Schritt >>>"

#~ msgid "tutorial"
#~ msgstr "Anleitung"

#~ msgid "tutorial_code_snippet"
#~ msgstr ""
#~ "{print} Hallo Welt!\n"
#~ "{print} Ich lerne Hedy mit dem Hedy-Tutorial!"

#~ msgid "tutorial_message_not_found"
#~ msgstr "Der angefragt Tutorial-Schritt konnte nicht gefunden werden…"

#~ msgid "tutorial_title_not_found"
#~ msgstr "Tutorial-Schritt nicht gefunden"

#~ msgid "put"
#~ msgstr ""

#~ msgid "disable_explore_page"
#~ msgstr "Erkunden-Seite deaktivieren"

#~ msgid "hedy_choice_title"
#~ msgstr "Hedys Auswahl"

#~ msgid "nav_explore"
#~ msgstr "Erkunde"

#~ msgid "title_explore"
#~ msgstr "Hedy - Erkunden"

#~ msgid "all_class_highscores"
#~ msgstr "Alle SuS sichtbar in Klassenbestenlisten"

#~ msgid "hide_cheatsheet"
#~ msgstr "Verstecke Cheatsheet"

#~ msgid "advance_button"
#~ msgstr "Gehe zu Level {level}"

#~ msgid "correct_answer"
#~ msgstr "Die richtige Antwort ist"

#~ msgid "developers_mode"
#~ msgstr "Programmiermodus"

#~ msgid "disable_parsons"
#~ msgstr "Alle Puzzles deaktivieren"

#~ msgid "disable_quizes"
#~ msgstr "Alle Quizze deaktivieren"

#~ msgid "disabled_button_quiz"
#~ msgstr "Deine Quiz-Punktezahl ist unter dem Grenzwert, versuche es nochmal!"

#~ msgid "end_quiz"
#~ msgstr "Quiz-Ende"

#~ msgid "exercise"
#~ msgstr "Übung"

#~ msgid "exercise_doesnt_exist"
#~ msgstr "Diese Übung existiert nicht"

#~ msgid "get_certificate"
#~ msgstr "Hol dir dein Zertifikat!"

#~ msgid "go_to_question"
#~ msgstr "Gehe zur Frage"

#~ msgid "go_to_quiz_result"
#~ msgstr "Gehe zum Quiz-Ergebnis"

#~ msgid "hint"
#~ msgstr "Hinweis?"

#~ msgid "next_exercise"
#~ msgstr "Nächste Übung"

#~ msgid "percentage"
#~ msgstr "Anteil"

#~ msgid "quiz_logo_alt"
#~ msgstr "Quiz-Logo"

#~ msgid "quiz_score"
#~ msgstr "Quiz-Punkte"

#~ msgid "quiz_threshold_not_reached"
#~ msgstr "Quiz-Anforderungen zum Freischalten dieses Levels nicht erfüllt"

#~ msgid "regress_button"
#~ msgstr "Gehe zurück zu Level {level}"

#~ msgid "score"
#~ msgstr "Punkte"

#~ msgid "start_quiz"
#~ msgstr "Quiz starten"

#~ msgid "submit_answer"
#~ msgstr "Frage beantworten"

#~ msgid "title_join-class"
#~ msgstr "Hedy - Klasse beitreten"

#~ msgid "unlock_thresholds"
#~ msgstr "Schalte Level.Grenzen frei"

#~ msgid "value"
#~ msgstr "Wert"

#~ msgid "what_should_my_code_do"
#~ msgstr "Was soll mein Code tun?"

#~ msgid "certificate"
#~ msgstr "Abschlusszertifikat"

#~ msgid "congrats_message"
#~ msgstr "Herzlichen Glückwunsch, {username}, Du hast Hedy abgeschlossen!"

#~ msgid "fun_statistics_msg"
#~ msgstr "Hier sind ein paar spaßige Statistiken!"

#~ msgid "highest_quiz_score"
#~ msgstr "Höchster Quiz Punktestand"

#~ msgid "longest_program"
#~ msgstr "Längstes Programm"

#~ msgid "number_programs"
#~ msgstr "Anzahl von Programmen"

#~ msgid "user_inexistent"
#~ msgstr "Dieser Nutzer existiert nicht"

#~ msgid "copy_join_link"
#~ msgstr "Einladungslink kopieren"

#~ msgid "copy_link_success"
#~ msgstr "Beitrittslink wurde kopiert"

#~ msgid "mandatory_mode"
#~ msgstr "Verpflichtender Entwicklermodus"
<<<<<<< HEAD
=======

#~ msgid "parsons_title"
#~ msgstr ""

#~ msgid "quiz_tab"
#~ msgstr ""
>>>>>>> 58ead06e
<|MERGE_RESOLUTION|>--- conflicted
+++ resolved
@@ -1389,12 +1389,6 @@
 msgid "question mark"
 msgstr "ein Fragezeichen"
 
-<<<<<<< HEAD
-msgid "quiz_tab"
-msgstr ""
-
-=======
->>>>>>> 58ead06e
 msgid "read_code_label"
 msgstr "Vorlesen"
 
@@ -2620,12 +2614,9 @@
 
 #~ msgid "mandatory_mode"
 #~ msgstr "Verpflichtender Entwicklermodus"
-<<<<<<< HEAD
-=======
 
 #~ msgid "parsons_title"
 #~ msgstr ""
 
 #~ msgid "quiz_tab"
 #~ msgstr ""
->>>>>>> 58ead06e
