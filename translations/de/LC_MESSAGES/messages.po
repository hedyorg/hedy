--- conflicted
+++ resolved
@@ -7,13 +7,8 @@
 msgstr ""
 "Project-Id-Version: PROJECT VERSION\n"
 "Report-Msgid-Bugs-To: EMAIL@ADDRESS\n"
-<<<<<<< HEAD
-"POT-Creation-Date: 2024-01-09 13:43+0100\n"
-"PO-Revision-Date: 2024-01-03 19:58+0000\n"
-=======
 "POT-Creation-Date: 2024-01-08 14:01+0100\n"
 "PO-Revision-Date: 2024-01-09 09:25+0000\n"
->>>>>>> 2e4426b8
 "Last-Translator: Prefill add-on <noreply-addon-prefill@weblate.org>\n"
 "Language-Team: de <LL@li.org>\n"
 "Language: de\n"
@@ -40,13 +35,10 @@
 msgid "Incomplete"
 msgstr "Hoppla! Du hast ein Programm-Stück vergessen! In Zeile {line_number}, musst du nach {incomplete_command} noch Text eingeben."
 
-<<<<<<< HEAD
-=======
 #, fuzzy
 msgid "Incomplete For Command"
 msgstr "It looks like you forgot to add a bit of code! On line {line_number} you need to add {command} to your code."
 
->>>>>>> 2e4426b8
 msgid "Incomplete Repeat"
 msgstr "Es sieht so aus also ob du vergessen hast unter deinen {repeat} Befehl auf Zeile {line_number} einen Befehl zu schreiben."
 
@@ -77,21 +69,15 @@
 msgid "Lonely Text"
 msgstr "Es sieht so aus als ob du vergessen hast einen Befehl für deinen Text in Zeile {line_number} zu verwenden"
 
-<<<<<<< HEAD
-=======
 #, fuzzy
 msgid "Missing Additional Command"
 msgstr "It looks like you forgot to complete writing {command} on line {line_number}."
 
->>>>>>> 2e4426b8
 msgid "Missing Command"
 msgstr "Es sieht so aus als hättest du einen Befehl in Zeile {line_number} vergessen."
 
 msgid "Missing Inner Command"
 msgstr "Es sieht so aus als hättest du vergessen, den {command}- Ausdruck, den du in Zeile {line_number} benutzt hast, mit einem Befehl zu benutzen."
-
-msgid "Missing Variable"
-msgstr ""
 
 #, fuzzy
 msgid "Misspelled At Command"
@@ -1388,13 +1374,10 @@
 msgid "repair_program_logo_alt"
 msgstr "Repariere Programm Symbol"
 
-<<<<<<< HEAD
-=======
 #, fuzzy
 msgid "repeat_dep"
 msgstr "Starting in level 8, {repeat} needs to be used with indentation. You can see examples on the {repeat} tab in level 8."
 
->>>>>>> 2e4426b8
 msgid "repeat_match_password"
 msgstr "Das wiederholte Passwort stimmt nicht mit dem ersten überein."
 
