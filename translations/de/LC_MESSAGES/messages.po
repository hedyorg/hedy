# German translations for PROJECT.
# Copyright (C) 2023 ORGANIZATION
# This file is distributed under the same license as the PROJECT project.
# FIRST AUTHOR <EMAIL@ADDRESS>, 2023.
#
msgid ""
msgstr ""
"Project-Id-Version: PROJECT VERSION\n"
"Report-Msgid-Bugs-To: EMAIL@ADDRESS\n"
"POT-Creation-Date: 2000-01-01 00:00+0000\n"
"PO-Revision-Date: 2024-07-08 10:19+0000\n"
"Last-Translator: Prefill add-on <noreply-addon-prefill@weblate.org>\n"
"Language-Team: de <LL@li.org>\n"
"Language: de\n"
"MIME-Version: 1.0\n"
"Content-Type: text/plain; charset=utf-8\n"
"Content-Transfer-Encoding: 8bit\n"
"Plural-Forms: nplurals=2; plural=n != 1;\n"
"X-Generator: Weblate 5.7-dev\n"
"Generated-By: Babel 2.14.0\n"

msgid "Access Before Assign"
msgstr "Wir haben bemerkt, dass die Variable {name} in Zeile {access_line_number} benutzt wird, bevor sie gesetzt ist. Kannst du die Variable setzen, bevor sie benutzt wird?"

msgid "Cyclic Var Definition"
msgstr "Wir haben bemerkt, dass die Variable `{variable}` auf der rechten Seite des `{is}`Befehls verwendet wird, bevor sie gesetzt ist. Kannst du die Variable setzen, bevor sie benutzt wird?"

msgid "Else Without If Error"
msgstr "Wir haben festgestellt, dass in Zeile {line_number} ein `{else}` vor einem `{if}`benutzt wird. Kannst du probieren, ein `{if}` vor dem `{else}` zu schreiben?"

msgid "Function Undefined"
msgstr "Wir haben bemerkt, dass die Funktion {name} benutzt wird, obwohl sie nicht definiert nicht. Kannst du die Funktionen definieren, bevor du sie verwendest?"

msgid "Has Blanks"
msgstr "Wir haben bemerkt, dass dein Programm leer ist. Kannst du die Leerzeichen mit Programm füllen?"

msgid "Incomplete"
msgstr "Wir haben festgestellt, dass ein Teil des Codes vom {incomplete_command} Befehl in Zeile {line_number} zu fehlen scheint. Kannst du probieren, den fehlenden Code hinzuzufügen?"

msgid "Incomplete Repeat"
msgstr "Wir haben festgestellt, dass dem {repeat} Befehl in Zeile{line_number} ein `{command}` Befehl fehlt. Kannst du probieren, es hinzuzufügen?"

msgid "Invalid"
msgstr "`{invalid_command}` ist kein Hedy-Level-{level}-Befehl. Kannst du probieren`{guessed_command}` zu benutzen?"

msgid "Invalid Argument"
msgstr "Wir haben festgestellt, dass `{command}` nicht mit dem Argument `{invalid_argument}` benutzt werden kann. Kannst du probieren, `{invalid_argument}` zu einem erlaubten Typ von {allowed_types} zu ändern?"

msgid "Invalid Argument Type"
msgstr "Wir haben festgestellt, dass `{command}` nicht mit dem Argument `{invalid_argument}` funktioniert, weil es ein {invalid_type} ist. Kannst du probieren`{invalid_argument}` zu einem erlaubten Typ von {allowed_types} zu ändern?"

msgid "Invalid At Command"
msgstr "Wir haben festgestellt, dass der `{command}` Befehl ab Level 16 nicht mehr verwendet werden darf. Kannst du probieren, eckige Klammern `[]` für Listen zu verwenden?"

#, fuzzy
msgid "Invalid Space"
msgstr "Hoppla! Du hast Zeile {line_number} mit einem Leerzeichen begonnen. Leerzeichen bringen Computer durcheinander. Kannst du es entfernen?"

#, fuzzy
msgid "Invalid Type Combination"
msgstr "Du kannst die Argumente `{invalid_argument}` und `{invalid_argument_2}` nicht in `{command}` verwenden weil das eine ein {invalid_type} und das andere ein {invalid_type_2} ist. Ändere `{invalid_argument}` zu {invalid_type_2} or `{invalid_argument_2}` zu {invalid_type} und versuche ob es funktioniert."

#, fuzzy
msgid "Lonely Echo"
msgstr "Du hast ein `{echo}` vor einem `{ask}` verwendet, oder ein `{echo}` ohne `{ask}`. Benutze zuerst ein `{ask}` um eine Eingabe zu bekommen, danach `{echo}`."

#, fuzzy
msgid "Lonely Text"
msgstr "Es sieht so aus als ob du vergessen hast einen Befehl für deinen Text in Zeile {line_number} zu verwenden"

#, fuzzy
msgid "Missing Additional Command"
msgstr "It looks like you forgot to complete writing `{command}` on line {line_number}."

#, fuzzy
msgid "Missing Colon Error"
msgstr "Starting at level 17, `{command}` needs a `:`. It looks like you forgot to use one at the end of line {line_number}."

#, fuzzy
msgid "Missing Command"
msgstr "Es sieht so aus als hättest du einen Befehl in Zeile {line_number} vergessen."

#, fuzzy
msgid "Missing Inner Command"
msgstr "Es sieht so aus als hättest du vergessen, den `{command}`- Ausdruck, den du in Zeile {line_number} benutzt hast, mit einem Befehl zu benutzen."

#, fuzzy
msgid "Missing Square Brackets"
msgstr "It looks like you forgot to use square brackets `[]` around the list you were creating on line {line_number}."

#, fuzzy
msgid "Missing Variable"
msgstr "It looks like your `{command}` is missing a variable at the start of the line."

#, fuzzy
msgid "Misspelled At Command"
msgstr "It looks like you might have misspelled the `{command}` command, instead you wrote `{invalid_argument}` in line {line_number}."

#, fuzzy
msgid "No Indentation"
msgstr "Du hast zu wenige Leerzeichen verwendet in Zeile {line_number}. Du hast {leading_spaces} zu Anfang verwendet, das ist zu wenig. Starte jeden neuen Block mit {indent_size} Leerzeichen mehr als in der Zeile zuvor."

#, fuzzy
msgid "Non Decimal Variable"
msgstr "At line {line_number}, you might have tried using a number which Hedy does not like very much! Try changing it to a decimal number like 2."

#, fuzzy
msgid "Parse"
msgstr "Dein Programm ist keine gültige Hedy-Sprache. In Zeile {location[0]} an Position {location[1]} ist ein kleiner Fehler. Du hast `{character_found}` geschrieben, aber das ist nicht erlaubt."

#, fuzzy
msgid "Pressit Missing Else"
msgstr "Du hast vergessen hinzuzufügen, was passiert, wenn du eine andere Taste drückst, füge ein `{else}` zu deinem Code hinzu"

#, fuzzy
msgid "Runtime Index Error"
msgstr "Du hast versucht auf die Liste {name} zuzugreifen, aber sie ist entweder leer oder der Index ist nicht drin."

#, fuzzy
msgid "Runtime Value Error"
msgstr "While running your program the command `{command}` received the value `{value}` which is not allowed. {tip}."

#, fuzzy
msgid "Runtime Values Error"
msgstr "While running your program the command `{command}` received the values `{value}` and `{value}` which are not allowed. {tip}."

#, fuzzy
msgid "Save Microbit code "
msgstr "Save Microbit code"

#, fuzzy
msgid "Too Big"
msgstr "Wow! Dein Programm hat beeindruckende {lines_of_code} Befehlszeilen! Aber wir können höchstens {max_lines} Befehlszeilen verarbeiten in diesem Level. Verkleinere dein Programm und versuche es nochmal."

#, fuzzy
msgid "Too Few Indents"
msgstr "You used too few leading spaces in line {line_number}. You used {leading_spaces} spaces, which is too few."

#, fuzzy
msgid "Too Many Indents"
msgstr "You used too many leading spaces in line {line_number}. You used {leading_spaces} spaces, which is too many."

#, fuzzy
msgid "Unexpected Indentation"
msgstr "Du hast zu viele Leerzeichen verwendet in Zeile {line_number}. Du hast {leading_spaces} zu Anfang verwendet, das ist zu viel. Starte jeden neuen Block mit {indent_size} Leerzeichen mehr als in der Zeile zuvor."

#, fuzzy
msgid "Unquoted Assignment"
msgstr "Ab diesem Level musst du rechts neben einem `{is}` Befehl den Text in einfache Anführungszeichen setzen. Du hast das für den Text {text} vergessen."

#, fuzzy
msgid "Unquoted Equality Check"
msgstr "Wenn Du prüfen willst, ob eine Variable gleich mehreren Wörtern ist, musst Du die Wörter in Anführungszeichen setzen!"

#, fuzzy
msgid "Unquoted Text"
msgstr "Achtung. Wenn du etwas `{ask}` oder `{print}`, sollte der Text mit einem Anführungszeichen beginnen und enden. Du hast beim Text {unquotedtext} etwas vergessen."

#, fuzzy
msgid "Unsupported Float"
msgstr "Nicht-ganze Zahlen werden noch nicht unterstützt, sie werden es aber in ein paar Leveln. Für den Moment ändere `{value}` in eine ganze Zahl um."

#, fuzzy
msgid "Unsupported String Value"
msgstr "Text-Werte dürfen kein `{invalid_value}` enthalten."

#, fuzzy
msgid "Unused Variable"
msgstr "Du hast in Zeile {line_number} die Variable {variable_name} definiert, aber du hast sie nirgends benutzt."

#, fuzzy
msgid "Var Undefined"
msgstr "Du hast versucht die Variable `{name}` auszugeben, aber du hast sie nicht angelegt. Es ist auch möglich, dass du versucht hast, `{name}` zu nutzen, aber die Anführungszeichen vergessen hast."

#, fuzzy
msgid "Wrong Level"
msgstr "Das war richtige Hedy-Sprache, aber nicht im richtigen Level. Du hast Sprachelement `{offending_keyword}` für Level {working_level} verwendet. Tip: {tip}"

#, fuzzy
msgid "Wrong Number of Arguments"
msgstr "Your function used the wrong number of arguments. You provided {used_number} but the function {name} needs {defined_number}"

msgid "account_overview"
msgstr "Kontoübersicht"

#, fuzzy
msgid "accounts_created"
msgstr "Konten wurden erfolgreich erstellt."

msgid "accounts_intro"
msgstr "Auf dieser Seite können Sie Konten für mehrere Schüler/-innen auf einmal anlegen. Die Konten werden automatisch zur aktuellen Klasse hinzugefügt. Stellen Sie sicher, dass die ausgewählte Klasse oben korrekt ist! Jeder Nutzername muss einzigartig im gesamten Hedy-System sein. Sie können \"Postfix Klassennamen\" nutzen, um Ihren Klassennamen zu allen Konten hinzuzufügen. Wenn Sie Passwörter von Hand eingeben, müssen sie <b>mindestens</b> 6 Zeichen lang sein."

msgid "achievement_earned"
msgstr "Du hast eine Leistung erbracht!"

msgid "achievements"
msgstr "Errungenschaften"

msgid "achievements_check_icon_alt"
msgstr "Zielerreichungsprüfsymbol"

msgid "achievements_logo_alt"
msgstr "Errungenschaften Logo"

#, fuzzy
msgid "actions"
msgstr "Actions"

#, fuzzy
msgid "add"
msgstr "Add"

msgid "add_students"
msgstr "Schüler*innen hinzufügen"

#, fuzzy
msgid "add_your_language"
msgstr "Add your language!"

msgid "admin"
msgstr "Administrator"

msgid "advance_button"
msgstr "Gehe zu Level {level}"

msgid "adventure"
msgstr "Abenteuer"

#, fuzzy
msgid "adventure_cloned"
msgstr "Adventure is cloned"

#, fuzzy
msgid "adventure_code_button"
msgstr "Adventure Code"

#, fuzzy
msgid "adventure_codeblock_button"
msgstr "Use this button when you want to create a block of code that students can run in your adventure. Tip: put the selection at the end of the last line of the code block and <kbd>Enter</kbd> 3 times to type after a code block."

msgid "adventure_duplicate"
msgstr "Du hast bereits ein Abenteuer mit diesem Namen."

msgid "adventure_empty"
msgstr "Du hast keinen Abenteuernamen eingegeben!"

#, fuzzy
msgid "adventure_exp_3"
msgstr "Stelle sicher, dass du Schlüsselwörter immer mit { } einschließt, dann werden sie korrekt erkannt. Du kannst den Vorschau-Knopf verwenden, um eine gestylte Version deines Abenteuers zu sehen. Um das Abenteuer auf einer eigenen Seite zu sehen, wähle \"view\" von der Lehrerseite."

#, fuzzy
msgid "adventure_exp_classes"
msgstr "Your adventure is used within the following classes"

#, fuzzy
msgid "adventure_flagged"
msgstr "The adventure was flagged successfully."

msgid "adventure_id_invalid"
msgstr "Diese Abenteuer-ID ist ungültig."

msgid "adventure_length"
msgstr "Dein Abenteuer muss mindestens 20 Zeichen haben."

msgid "adventure_name_invalid"
msgstr "Dieser Abenteuername ist ungültig."

msgid "adventure_prompt"
msgstr "Bitte gib den Namen des Abenteuers ein"

msgid "adventure_terms"
msgstr "Ich stimme zu, dass mein Abenteuer mglw. auf Hedy veröffentlicht wird."

msgid "adventure_updated"
msgstr "Das Abenteuer wurde geupdatet!"

#, fuzzy
msgid "adventures"
msgstr "Adventures"

#, fuzzy
msgid "adventures_completed"
msgstr "Adventures completed: {number_of_adventures}"

#, fuzzy
msgid "adventures_info"
msgstr "Each Hedy level has built-in exercises for students, which we call adventures. You can create your own adventures and add them to your classes. With your own adventures you can create adventures that are relevant and interesting for your students. You can find more information about creating your own adventures <a href=\"https://hedy.org/for-teachers/manual/features\">here</a>."

msgid "adventures_restored"
msgstr "Die Standardabenteuer wurden wiederhergestellt."

#, fuzzy
msgid "adventures_tried"
msgstr "Adventures tried"

msgid "ago"
msgstr "vor {timestamp}"

msgid "agree_invalid"
msgstr "Du musst den Privatsphäre-Bedingungen zustimmen."

msgid "agree_with"
msgstr "Ich stimme zu"

msgid "ajax_error"
msgstr "Ein Fehler ist aufgetreten. Bitte nochmal versuchen."

msgid "all"
msgstr "Alle"

msgid "all_class_highscores"
msgstr "Alle SuS sichtbar in Klassenbestenlisten"

msgid "already_account"
msgstr "Hast du schon ein Konto?"

msgid "already_program_running"
msgstr "Es läuft bereits ein Programm, beende es zunächst."

msgid "already_teacher"
msgstr "Du hast bereits einen Lehr-Konto."

msgid "already_teacher_request"
msgstr "Du hast bereits eine ausstehende Lehr-Anfrage."

msgid "amount_submitted"
msgstr "eingereichte Programme"

msgid "are_you_sure"
msgstr "Bist du sicher? Du kannst diese Aktion nicht rückgängig machen."

msgid "ask_needs_var"
msgstr "Ab Level 2 muss `{ask}` mit einer Variable benutzt werden. Beispiel: Name `{is}` `{ask}` Wie heißt du?"

msgid "available_in"
msgstr "Available in:"

msgid "become_a_sponsor"
msgstr "Werde ein Sponsor"

msgid "birth_year"
msgstr "Geburtjahr"

#, fuzzy
msgid "bug"
msgstr "Bug"

msgid "by"
msgstr "von"

msgid "cancel"
msgstr "Abbrechen"

msgid "cant_parse_exception"
msgstr "Das Programm konnte nicht analysiert werden"

msgid "certificate"
msgstr "Abschlusszertifikat"

msgid "certified_teacher"
msgstr "Zertifizierte Lehrperson"

msgid "change_password"
msgstr "Ändere Passwort"

msgid "cheatsheet_title"
msgstr "Spickzettel"

msgid "class_already_joined"
msgstr "Du bist schon in dieser Klasse"

msgid "class_customize_success"
msgstr "Klasse erfolgreich angepasst."

#, fuzzy
msgid "class_graph_explanation"
msgstr "In this graph you can see represented the numbers of adventures your students have attempted (meaning they have done meaninful work in that adventure), with respect to the number of errors and successful runs."

msgid "class_name_duplicate"
msgstr "Du hast bereits eine Klasse mit diesem Namen."

msgid "class_name_empty"
msgstr "Du hast keinen Namen für die Klasse eingegeben!"

msgid "class_name_invalid"
msgstr "Dieser Klassenname ist ungültig."

msgid "class_name_prompt"
msgstr "Bitte gib den Namen der Klasse ein"

#, fuzzy
msgid "class_performance_graph"
msgstr "Class performance graph"

#, fuzzy
msgid "class_survey_description"
msgstr "We would like to get a better overview of our Hedy users. By providing these answers, you would help improve Hedy. Thank you!"

#, fuzzy
msgid "class_survey_later"
msgstr "Remind me tomorrow"

#, fuzzy
msgid "class_survey_question1"
msgstr "What is the age range in your class?"

#, fuzzy
msgid "class_survey_question2"
msgstr "What is the spoken language in your class?"

#, fuzzy
msgid "class_survey_question3"
msgstr "What is the gender balance in your class?"

#, fuzzy
msgid "class_survey_question4"
msgstr "What distinguishes your students from others?"

#, fuzzy
msgid "classes"
msgstr "Classes"

#, fuzzy
msgid "classes_info"
msgstr "Create a class to follow the progress of each student in dashboard, and to customize the adventures your students see, and even adding your own! You can create as many classes as you like, and each class can have multiple teachers each one with different roles. You can also add as many students as you want, but mind that each student can only be in one class at a time. You can find more information about classes in the <a href=\"https://hedy.org/for-teachers/manual/preparations#for-teachers\">teacher manual</a>."

#, fuzzy
msgid "clone"
msgstr "Clone"

#, fuzzy
msgid "cloned_times"
msgstr "Clones"

msgid "close"
msgstr "Schließen"

msgid "comma"
msgstr "ein Komma"

msgid "command_not_available_yet_exception"
msgstr "Befehl noch nicht verfügbar"

msgid "command_unavailable_exception"
msgstr "Befehl nicht mehr korrekt"

msgid "commands"
msgstr "Befehle"

msgid "congrats_message"
msgstr "Herzlichen Glückwunsch, {username}, Du hast Hedy abgeschlossen!"

#, fuzzy
msgid "connect_guest_teacher"
msgstr "I would like to be connected with a guest teacher who can give a few lessons"

#, fuzzy
msgid "constant_variable_role"
msgstr "constant"

msgid "content_invalid"
msgstr "Dieses Abenteuer ist ungültig."

msgid "contributor"
msgstr "Contributor"

msgid "copy_clipboard"
msgstr "Erfolgreich in die Zwischenablage kopiert"

#, fuzzy
msgid "copy_code"
msgstr "Copy code"

msgid "copy_join_link"
msgstr "Einladungslink kopieren"

msgid "copy_link_success"
msgstr "Beitrittslink wurde kopiert"

msgid "copy_link_to_share"
msgstr "Kopiere Link zum Weitergeben"

msgid "copy_mail_link"
msgstr "Bitte kopiere diesen Link in ein neues Tab:"

msgid "correct_answer"
msgstr "Die richtige Antwort ist"

msgid "country"
msgstr "Land"

msgid "country_invalid"
msgstr "Bitte wähle ein gültiges Land."

msgid "country_title"
msgstr "Land"

msgid "create_account"
msgstr "Neues Konto anlegen"

msgid "create_accounts"
msgstr "Mehrere Konten erstellen"

msgid "create_accounts_prompt"
msgstr "Bist Du sicher, dass Du diese Konten erstellen willst?"

msgid "create_adventure"
msgstr "Abenteuer erstellen"

msgid "create_class"
msgstr "Erstelle eine neue Klasse"

msgid "create_multiple_accounts"
msgstr "Mehrere Konten erstellen"

msgid "create_public_profile"
msgstr "Öffentliches Profil erstellen"

msgid "create_question"
msgstr "Möchtest du eines erstellen?"

msgid "create_student_account"
msgstr "Erstelle ein Konto"

msgid "create_student_account_explanation"
msgstr "Mit einem Konto kannst du deine eigenen Programme speichern."

msgid "create_teacher_account"
msgstr "Erstelle ein Lehr-Konto"

msgid "create_teacher_account_explanation"
msgstr "Mit einem Lehr-Konto kannst du deine Programme speichern und die Ergebnisse deiner Schülerinnen und Schüler sehen."

msgid "creator"
msgstr "Ersteller"

msgid "current_password"
msgstr "Derzeitiges Passwort"

msgid "customization_deleted"
msgstr "Anpassungen erfolgreich gelöscht."

#, fuzzy
msgid "customize"
msgstr "Customize"

msgid "customize_adventure"
msgstr "Modifiziere Abenteuer"

msgid "customize_class"
msgstr "Passe eine Klasse an"

msgid "dash"
msgstr "ein Gedankenstrich"

msgid "default_401"
msgstr "Du bist anscheinend nicht authorisiert..."

#, fuzzy
msgid "default_403"
msgstr "Looks like this action is forbidden..."

msgid "default_404"
msgstr "Diese Seite konnten wir nicht finden…"

msgid "default_500"
msgstr "Etwas ist schiefgegangen…"

msgid "delete"
msgstr "Löschen"

msgid "delete_adventure_prompt"
msgstr "Bist du dir sicher, dass du dieses Abenteuer entfernen möchtest?"

msgid "delete_class_prompt"
msgstr "Soll die Klasse gelöscht werden?"

msgid "delete_confirm"
msgstr "Bist du sicher, dass du das Programm löschen möchtest?"

msgid "delete_invite"
msgstr "Einladung löschen"

msgid "delete_invite_prompt"
msgstr "Sind Sie sicher, dass Sie diese Einladung entfernen wollen?"

msgid "delete_public"
msgstr "Öffentliches Profil löschen"

msgid "delete_success"
msgstr "Programm erfolgreich gelöscht."

#, fuzzy
msgid "delete_tag_prompt"
msgstr "Are you sure you want to delete this tag?"

msgid "destroy_profile"
msgstr "Konto endgültig löschen"

msgid "developers_mode"
msgstr "Programmiermodus"

msgid "directly_available"
msgstr "Direkt öffnen"

msgid "disable"
msgstr "Deaktivieren"

msgid "disable_explore_page"
msgstr "Erkunden-Seite deaktivieren"

msgid "disable_parsons"
msgstr "Alle Puzzles deaktivieren"

msgid "disable_quizes"
msgstr "Alle Quizze deaktivieren"

msgid "disabled"
msgstr "Deaktiviert"

msgid "disabled_button_quiz"
msgstr "Deine Quiz-Punktezahl ist unter dem Grenzwert, versuche es nochmal!"

msgid "discord_server"
msgstr "Discord-Server"

msgid "distinguished_user"
msgstr "Ausgezeichneter Nutzer"

msgid "double quotes"
msgstr "ein doppeltes Anführungszeichen"

msgid "download"
msgstr "Download"

msgid "download_login_credentials"
msgstr "Möchtest du die Login-Daten herunterladen nachdem die Konten erstellt wurden?"

msgid "duplicate"
msgstr "Duplizieren"

msgid "echo_and_ask_mismatch_exception"
msgstr "Echo und ask Nichtübereinstimmung"

msgid "echo_out"
msgstr "Ab Level 2 wird `{echo}` nicht mehr gebraucht. Du kannst jetzt eine Antwort mit `{ask}` und `{print}` wiedergeben. Beispiel: Name `{is}` `{ask}` Wie heißt Du? `{print}` Hallo Name"

msgid "edit_adventure"
msgstr "Abenteuer bearbeiten"

msgid "edit_code_button"
msgstr "Programm ändern"

msgid "email"
msgstr "E-mail"

msgid "email_invalid"
msgstr "Bitte eine gültige E-Mail-Adresse eingeben."

msgid "end_quiz"
msgstr "Quiz-Ende"

msgid "english"
msgstr "Englisch"

msgid "enter"
msgstr "Eingeben"

msgid "enter_password"
msgstr "Gib ein neues Passwort ein für"

msgid "enter_text"
msgstr "Gib deine Antwort hier ein..."

msgid "error_logo_alt"
msgstr "Fehler Logo"

#, fuzzy
msgid "errors"
msgstr "Errors"

msgid "exclamation mark"
msgstr "ein Ausrufezeichen"

msgid "exercise"
msgstr "Übung"

msgid "exercise_doesnt_exist"
msgstr "Diese Übung existiert nicht"

msgid "exists_email"
msgstr "Diese Email-Adresse wird bereits verwendet."

msgid "exists_username"
msgstr "Dieser Benutzername wird bereits verwendet."

msgid "exit_preview_mode"
msgstr "Vorschaumodus verlassen"

msgid "experience_invalid"
msgstr "Bitte wähle eine gültige Erfahrung, nutze (Ja, Nein)."

msgid "expiration_date"
msgstr "Ablaufdatum"

msgid "explore_programs"
msgstr "Entdecke die Programme"

msgid "explore_programs_logo_alt"
msgstr "Entdecke Programme Symbol"

msgid "favorite_program"
msgstr "Lieblingsprogramm"

msgid "favourite_confirm"
msgstr "Bist du dir sicher, dieses Programm als Lieblingsprogramm einzustellen?"

msgid "favourite_program"
msgstr "Lieblingsprogramm"

msgid "favourite_program_invalid"
msgstr "Dein gewähltes Lieblingsprogramm ist ungültig."

msgid "favourite_success"
msgstr "Dein Programm wurde als Favorit gesetzt."

#, fuzzy
msgid "feature"
msgstr "Feature"

#, fuzzy
msgid "feedback"
msgstr "Feedback"

#, fuzzy
msgid "feedback_message_error"
msgstr "Something went wrong, please try again later."

#, fuzzy
msgid "feedback_message_success"
msgstr "Thank you, we recieved your feedback and will contact you if needed."

#, fuzzy
msgid "feedback_modal_message"
msgstr "Please send us a message with a category. We appreciate your help to improve Hedy!"

msgid "female"
msgstr "weiblich"

#, fuzzy
msgid "flag_adventure_prompt"
msgstr "Do you want to flag this adventure so that we check its appropriateness?"

msgid "float"
msgstr "eine gebrochene Zahl"

msgid "for_teachers"
msgstr "Für LehrerInnen"

msgid "forgot_password"
msgstr "Passwort vergessen?"

msgid "from_another_teacher"
msgstr "Von einer anderen Lehrperson"

msgid "from_magazine_website"
msgstr "Von einer Zeitschrift oder Webseite"

msgid "from_video"
msgstr "Von einem Video"

msgid "fun_statistics_msg"
msgstr "Hier sind ein paar spaßige Statistiken!"

msgid "gender"
msgstr "Geschlecht"

msgid "gender_invalid"
msgstr "Bitte wähle ein gültiges Geschlecht, wähle (weiblich, männlich, divers)."

msgid "general"
msgstr "Allgemein"

msgid "general_settings"
msgstr "Allgemeine Einstellungen"

msgid "generate_passwords"
msgstr "Passwörter erzeugen"

msgid "get_certificate"
msgstr "Hol dir dein Zertifikat!"

msgid "give_link_to_teacher"
msgstr "Gib den folgenden Link an deine Lehrerin oder deinen Lehrer weiter:"

#, fuzzy
msgid "go_back"
msgstr "Go back"

msgid "go_back_to_main"
msgstr "Zurück zur Hauptseite"

msgid "go_to_question"
msgstr "Gehe zur Frage"

msgid "go_to_quiz_result"
msgstr "Gehe zum Quiz-Ergebnis"

msgid "goto_profile"
msgstr "Mein Profil"

#, fuzzy
msgid "graph_title"
msgstr "Errors per adventure completed on level {level}"

msgid "hand_in"
msgstr "Abgeben"

msgid "hand_in_exercise"
msgstr "Lösung abgeben"

msgid "heard_about_hedy"
msgstr "Wie hast du von Hedy erfahren?"

msgid "heard_about_invalid"
msgstr "Bitte wähle einen gültigen Weg, wie du von uns gehört hast."

msgid "hedy_achievements"
msgstr "Hedy Errungenschaften"

msgid "hedy_choice_title"
msgstr "Hedys Auswahl"

#, fuzzy
msgid "hedy_introduction_slides"
msgstr "Hedy Introduction Slides"

msgid "hedy_logo_alt"
msgstr "Hedy Logo"

msgid "hedy_on_github"
msgstr "Hedy auf Github"

msgid "hedy_tutorial_logo_alt"
msgstr "Hedy Anleitung Symbol"

msgid "hello_logo"
msgstr "hallo"

msgid "hidden"
msgstr "Versteckt"

msgid "hide_cheatsheet"
msgstr "Verstecke Cheatsheet"

msgid "hide_keyword_switcher"
msgstr "Verstecke Schlüsselwortumschalter"

msgid "highest_level_reached"
msgstr "Höchstes erreichtes Level"

msgid "highest_quiz_score"
msgstr "Höchster Quiz Punktestand"

msgid "highscore_explanation"
msgstr "Auf dieser Seite kannst du die aktuellen Punktestände, basierend auf den erreichten Leistungen, sehen. Schau dir die Rangfolge entweder aller Nutzerinnen und Nutzer, deines Landes oder deiner Klasse an. Klicke auf einen Namen, um das öffentliche Profil anzuzeigen."

msgid "highscore_no_public_profile"
msgstr "Du hast kein öffentliches Profil und bist daher nicht in der Bestenliste. Möchtest du eines erstellen?"

msgid "highscores"
msgstr "Bestenliste"

msgid "hint"
msgstr "Hinweis?"

msgid "ill_work_some_more"
msgstr "Ich werde noch ein wenig weiter dran arbeiten"

#, fuzzy
msgid "image_invalid"
msgstr "Das gewählte Bild ist ungültig."

msgid "incomplete_command_exception"
msgstr "Unvollständiges Kommando"

#, fuzzy
msgid "incorrect_handling_of_quotes_exception"
msgstr "Incorrect handling of quotes"

#, fuzzy
msgid "incorrect_use_of_types_exception"
msgstr "Incorrect use of types"

msgid "incorrect_use_of_variable_exception"
msgstr "Falsche Nutzung von Variablen"

#, fuzzy
msgid "indentation_exception"
msgstr "Incorrect Indentation"

msgid "input"
msgstr "Eingabe aus `{ask}`"

#, fuzzy
msgid "input_variable_role"
msgstr "input"

msgid "integer"
msgstr "eine ganze Zahl"

msgid "invalid_class_link"
msgstr "Ungültiger Link zum Beitreten zu einer Klasse."

msgid "invalid_command_exception"
msgstr "Ungültiges Kommando"

#, fuzzy
msgid "invalid_keyword_language_comment"
msgstr "# The provided keyword language is invalid, keyword language is set to English"

#, fuzzy
msgid "invalid_language_comment"
msgstr "# The provided language is invalid, language set to English"

#, fuzzy
msgid "invalid_level_comment"
msgstr "# The provided level is invalid, level is set to level 1"

#, fuzzy
msgid "invalid_program_comment"
msgstr "# The provided program is invalid, please try again"

msgid "invalid_teacher_invitation_code"
msgstr "Der Einladungscode als Lehrkraft ist ungültig. Um Lehrkraft zu werden, kontaktiere hello@hedy.org."

msgid "invalid_tutorial_step"
msgstr "Ungültiger Schritt im Tutorial"

msgid "invalid_username_password"
msgstr "Benutzername/Passwort ist ungültig."

msgid "invite_by_username"
msgstr "Einladen mit Benutzername"

msgid "invite_date"
msgstr "Einladungsdatum"

msgid "invite_message"
msgstr "Du hast eine Einladung zu einer Klasse erhalten"

msgid "invite_prompt"
msgstr "Nutzernamen eingeben"

#, fuzzy
msgid "invite_teacher"
msgstr "Invite a teacher"

msgid "join_class"
msgstr "Klasse beitreten"

msgid "join_prompt"
msgstr "Zum Beitreten benötigst du ein Konto. Möchtest du dich registrieren?"

msgid "keybinding_waiting_for_keypress"
msgstr "Warte auf Knopfdruck..."

msgid "keyword_language_invalid"
msgstr "Bitte wähle eine gültige Schlüsselwortsprache (wähle Englisch oder deine eigene Sprache)."

#, fuzzy
msgid "landcode_phone_number"
msgstr "Please also add your country's landcode"

msgid "language"
msgstr "Sprache"

msgid "language_invalid"
msgstr "Bitte wähle eine gültige Sprache."

msgid "languages"
msgstr "Welche dieser Programmiersprachen hast du schonmal verwendet?"

msgid "last_achievement"
msgstr "Zuletzt verdiente Errungenschaft"

msgid "last_edited"
msgstr "Zuletzt geändert"

msgid "last_update"
msgstr "Letztes Update"

msgid "lastname"
msgstr "Nachname"

msgid "leave_class"
msgstr "Verlasse die Klasse"

msgid "level"
msgstr "Level"

msgid "level_accessible"
msgstr "Level ist offen für Schüler und Schülerinnen"

msgid "level_disabled"
msgstr "Level deaktiviert"

msgid "level_future"
msgstr "Dieses Level öffnet automatisch am "

#, fuzzy
msgid "level_invalid"
msgstr "Dieses Hedy-Level ist ungültig."

msgid "level_not_class"
msgstr "Dieses Level ist in deiner Klasse noch nicht verfügbar"

msgid "level_title"
msgstr "Level"

#, fuzzy
msgid "levels"
msgstr "levels"

msgid "link"
msgstr "Link"

msgid "list"
msgstr "eine Liste"

#, fuzzy
msgid "list_variable_role"
msgstr "list"

msgid "logged_in_to_share"
msgstr "Du musst eingeloggt sein, um Programme zu speichern und zu teilen."

msgid "login"
msgstr "Anmelden"

msgid "login_long"
msgstr "Melde dich mit deinem Konto an"

msgid "login_to_save_your_work"
msgstr "Log dich ein um zu speichern"

msgid "logout"
msgstr "Abmelden"

msgid "longest_program"
msgstr "Längstes Programm"

msgid "mail_change_password_body"
msgstr ""
"Ihr Hedy-Passwort wurde verändert. Wenn Sie das waren, ist alles in Ordnung.\n"
"Wenn Sie ihr Passwort nicht verändert haben, kontaktieren Sie uns bitte sofort, indem Sie auf diese Mail antworten."

msgid "mail_change_password_subject"
msgstr "Dein Hedy-Passwort wurde geändert"

msgid "mail_error_change_processed"
msgstr "Etwas lief schief beim Senden der Validierungs-E-Mail, die Änderungen werden dennoch korrekt verarbeitet."

msgid "mail_goodbye"
msgstr ""
"Programmiere weiter!\n"
"Das Hedy-Team"

msgid "mail_hello"
msgstr "Hi {username}!"

msgid "mail_recover_password_body"
msgstr ""
"Durch Klicken auf diesen Link können Sie ein neues Hedy-Passwort festlegen. Der Link ist für <b>4</b> Stunden gültig.\n"
"Wenn Sie keine Zurücksetzung angefordert haben, können Sie diese Mail ignorieren: {link}"

msgid "mail_recover_password_subject"
msgstr "Passwort-Reset anfordern."

msgid "mail_reset_password_body"
msgstr ""
"Ihr Hedy-Passwort wurde zurückgesetzt. Wenn Sie das waren, ist alles in Ordnung.\n"
"Wenn Sie ihr Passwort nicht verändert haben, kontaktieren Sie uns bitte sofort, indem Sie auf diese Mail antworten."

msgid "mail_reset_password_subject"
msgstr "Dein Hedy-Passwort wurde zurückgesetzt"

msgid "mail_welcome_teacher_body"
msgstr ""
"<strong>Welcome!</strong>\n"
"Glückwunsch zu Ihrem neuen Hedy Lehrer-Konto. Willkommen in der Community von Hedy-Lehrenden aus aller Welt!\n"
"\n"
"<strong>Wofür Lehrer-Konten gut sind</strong>\n"
"Sie haben nun einige Optionen zur Verfügung.\n"
"\n"
"1. Weiterführende Erklärungen finden Sie in der <a href=\"https://hedy.org/for-teachers/manual\">Anleitung für Lehrende</a>.\n"
"2. Mit Ihrem Lehrer-Konto können Sie Klassen erstellen. Ihre Schülerinnen in Schüler können Ihren Klassen beitreten und ihren Lernfortschritt sehen. Klassen werden erstellt und verwaltet über die <a href=\"https://hedycode.com/for-teachers\">Seite für Lehrende</a>.\n"
"3. Sie können Ihre Klassen vollständig personalisieren. Beispielsweise können sie Levels öffnen oder schließen, Abenteuer verfügbar machen oder deaktivieren und ihre eigenen Abenteuer erstellen!\n"
"\n"
"<strong>Treten Sie unserer Online-Community bei!</strong>\n"
"Alle Hedy Lehrer, Programmierer und andere Fans sind eingeladen, unserem <a href=\"https://discord.gg/8yY7dEme9r\">Discord-Server</a> beizutreten. Dies ist der perfekte Ort, um sich über Hedy auszutauschen: es gibt Kanäle, in denen Sie coole Projekte und Unterrichtsmaterialien präsentieren können, es gibt Kanäle für Fehlerberichte and Kanäle, um mit anderen Hedy-Lehrer und dem Hedy-Team zu chatten.\n"
"\n"
"<strong>Wie Sie Hilfe erhalten</strong>\n"
"Sollten Sie etwas unklar finden, können Sie uns auf Discord kontaktieren, oder uns eine <a href=\"mailto: hello@hedy.org\">Email senden</a>.\n"
"\n"
"<strong>Wie Sie Bugs/Fehler melden</strong>\n"
"Auf Discord haben wir einen eigenen Kanal für Fehlermeldungen/ Bugs, genannt #bugs. Dieser ist der perfekte Ort, um uns über Fehler und technische Probleme zu informieren, auf die Sie gestoßen sind. Falls Sie GitHub nutzen, können Sie dort eine <a href=\"https://github.com/hedyorg/hedy/issues/new?assignees=&labels=&template=bug_report.md&title=%5BBUG%5D\">Issue</a> erstellen.\n"

msgid "mail_welcome_teacher_subject"
msgstr "Dein Hedy-Lehr-Konto ist bereit"

msgid "mail_welcome_verify_body"
msgstr ""
"Dein Hedy-Konto wurde erfolgreich angelegt. Willkommen!\n"
"Bitte klicke auf diesen Link, um deine E-Mail-Adresse zu bestätigen: {link}"

msgid "mail_welcome_verify_subject"
msgstr "Willkommen bei Hedy"

msgid "mailing_title"
msgstr "Abonniere den Hedy-Newsletter"

msgid "main_subtitle"
msgstr "Eine mitwachsende Programmiersprache"

msgid "main_title"
msgstr "Hedy"

msgid "make_sure_you_are_done"
msgstr "Stelle sicher, dass du fertig bist! Du wirst dein Programm nicht mehr ändern können, nach du \"Abgeben\" geklickt hast."

msgid "male"
msgstr "männlich"

msgid "mandatory_mode"
msgstr "Verpflichtender Entwicklermodus"

#, fuzzy
msgid "more_options"
msgstr "More options"

#, fuzzy
msgid "multiple_keywords_warning"
msgstr "You are trying to use the keyword {orig_keyword}, but this keyword might have several meanings. Please choose the one you're trying to use from this list and copy paste it in your code, curly braces included: {keyword_list}"

msgid "multiple_levels_warning"
msgstr "We've noticed you have both selected several levels and included code snippets in your adventure, this might cause issues with the syntax highlighter and the automatic translation of keywords"

msgid "my_account"
msgstr "Mein Konto"

msgid "my_achievements"
msgstr "Meine Leistungen"

msgid "my_adventures"
msgstr "Meine Abenteuer"

msgid "my_classes"
msgstr "Meine Klassen"

msgid "my_messages"
msgstr "Meine Nachrichten"

msgid "my_public_profile"
msgstr "Mein öffentliches Profil"

msgid "name"
msgstr "Name"

msgid "nav_explore"
msgstr "Erkunde"

msgid "nav_hedy"
msgstr "Hedy"

msgid "nav_learn_more"
msgstr "Mehr Infos"

msgid "nav_start"
msgstr "Willkommen"

msgid "new_password"
msgstr "Neues Passwort"

msgid "new_password_repeat"
msgstr "Wiederhole das neue Passwort"

msgid "newline"
msgstr "eine neue Zeile"

msgid "next_exercise"
msgstr "Nächste Übung"

msgid "next_page"
msgstr "Nächste Seite"

msgid "next_step_tutorial"
msgstr "Nächster Schritt >>>"

msgid "no"
msgstr "Nein"

msgid "no_account"
msgstr "Hast du noch kein Konto?"

msgid "no_accounts"
msgstr "Es gibt keine Konten zu erstellen."

#, fuzzy
msgid "no_adventures_yet"
msgstr "There are no public adventures yet..."

msgid "no_certificate"
msgstr "Dieser Nutzer hat noch kein Hedy Abschlusszertifikat"

msgid "no_more_flat_if"
msgstr "Ab Level 8 muss die Zeile nach `{if}` mit 4 Leerzeichen beginnen."

#, fuzzy
msgid "no_programs"
msgstr "Du hast noch kein Programm."

msgid "no_public_profile"
msgstr "Du hast noch kein Text für dein öffentliches Profil..."

msgid "no_shared_programs"
msgstr "hat keine geteilten Programme..."

msgid "no_such_adventure"
msgstr "Dieses Abenteuer existiert nicht!"

msgid "no_such_class"
msgstr "Keine solche Hedy-Klasse."

msgid "no_such_highscore"
msgstr "Bestenliste"

msgid "no_such_level"
msgstr "Dieses Level existiert nicht!"

msgid "no_such_program"
msgstr "Dieses Hedy Programm gibt es nicht!"

msgid "no_tag"
msgstr "Kein Tag angegeben!"

#, fuzzy
msgid "not_adventure_yet"
msgstr "You must fill in an adventure name first"

msgid "not_enrolled"
msgstr "Du bist anscheinend nicht für diesen Unterricht angemeldet!"

msgid "not_in_class_no_handin"
msgstr "Du bist in keiner Klasse, also besteht keine Notwendigkeit etwas abgeben."

msgid "not_logged_in_cantsave"
msgstr "Dein Programm wird nicht gespeichert."

msgid "not_logged_in_handin"
msgstr "Du musst eingeloggt sein, um eine Lösung abzugeben."

msgid "not_teacher"
msgstr "Du bist anscheinend nicht die Lehrkraft!"

msgid "number"
msgstr "eine Zahl"

msgid "number_achievements"
msgstr "Anzahl an Errungenschaften"

msgid "number_lines"
msgstr "Anzahl an Zeilen"

#, fuzzy
msgid "number_of_errors"
msgstr "Number of errors: {number_of_errors}"

msgid "number_programs"
msgstr "Anzahl von Programmen"

msgid "ok"
msgstr "OK"

msgid "one_level_error"
msgstr ""

msgid "only_you_can_see"
msgstr "Nur du kannst dieses Programm sehen."

msgid "open"
msgstr "Öffnen"

msgid "opening_date"
msgstr "Öffnungsdatum"

msgid "opening_dates"
msgstr "Level verwalten"

msgid "option"
msgstr "Option"

msgid "or"
msgstr "oder"

msgid "other"
msgstr "divers"

msgid "other_block"
msgstr "Andere visuelle Programmierumgebung"

msgid "other_settings"
msgstr "Andere Einstellungen"

msgid "other_source"
msgstr "Andere"

msgid "other_text"
msgstr "Andere Programmierprache"

msgid "overwrite_warning"
msgstr "Du hast bereits eine Programm mit diesem Namen, wenn du jetzt speicherst überschreibst du das Vorhandene. Bist du dir sicher?"

#, fuzzy
msgid "owner"
msgstr "Owner"

msgid "page_not_found"
msgstr "Die Seite konnte nicht gefunden werden!"

#, fuzzy
msgid "pair_with_teacher"
msgstr "I would like to be paired with another teacher for help"

msgid "parsons_title"
msgstr "Puzzle"

msgid "password"
msgstr "Passwort"

msgid "password_change_not_allowed"
msgstr "Du hast nicht die Erlaubnis das Passwort dieses Nutzers zu ändern."

msgid "password_change_prompt"
msgstr "Bist Du sicher, dass Du dieses Passwort ändern willst?"

msgid "password_change_success"
msgstr "Das Passwort der Person wurde erfolgreich geändert."

msgid "password_invalid"
msgstr "Dein Passwort ist ungültig."

msgid "password_repeat"
msgstr "Wiederhole Passwort"

msgid "password_resetted"
msgstr "Dein Passwort ist erfolgreich zurückgesetzt worden. Bitte log dich ein."

msgid "password_six"
msgstr "Dein Passwort muss mindestens sechs Zeichen enthalten."

msgid "password_updated"
msgstr "Das Passwort wurde aktualisiert."

msgid "passwords_six"
msgstr "Das Passwort muss aus mindestens sechs Zeichen bestehen."

msgid "pending_invites"
msgstr "Ausstehende Einladungen"

msgid "people_with_a_link"
msgstr "Andere, die einen Link haben, können dieses Programm sehen. Es kann auch auf der Entdecke-Seite gefunden werden."

msgid "percentage"
msgstr "Anteil"

msgid "percentage_achieved"
msgstr "Erreicht von {percentage}% aller Nutzer"

msgid "period"
msgstr "ein Punkt"

msgid "personal_text"
msgstr "Persönlicher Text"

msgid "personal_text_invalid"
msgstr "Dein persönlicher Text ist ungültig."

#, fuzzy
msgid "phone_number"
msgstr "Phone number"

msgid "postfix_classname"
msgstr "Postfix Klassenname"

msgid "preferred_keyword_language"
msgstr "Bevorzugte Schlüsselwortsprache"

msgid "preferred_language"
msgstr "Bevorzugte Sprache"

msgid "preview"
msgstr "Vorschau"

#, fuzzy
msgid "preview_teacher_mode"
msgstr "This account is for you to try out Hedy, note that you need to sign out and create an actual account to save your progress."

#, fuzzy
msgid "previewing_adventure"
msgstr "Previewing adventure"

#, fuzzy
msgid "previewing_class"
msgstr "You are previewing class <em>{class_name}</em> as a teacher."

msgid "previous_campaigns"
msgstr "Bisherige Newsletter anzeigen"

#, fuzzy
msgid "previous_page"
msgstr "Previous page"

msgid "print_logo"
msgstr "drucke"

msgid "privacy_terms"
msgstr "Privatsphäre"

msgid "private"
msgstr "Privat"

msgid "profile_logo_alt"
msgstr "Profil-Symbol."

msgid "profile_picture"
msgstr "Profilbild"

msgid "profile_updated"
msgstr "Das Profil wurde aktualisiert."

msgid "profile_updated_reload"
msgstr "Profil geupdatet, Seite wird neu geladen."

msgid "program_contains_error"
msgstr "Dieses Programm enthält einen Fehler, bist du dir sicher, dass du es teilen möchtest?"

msgid "program_header"
msgstr "Meine Programme"

msgid "program_too_large_exception"
msgstr "Programme zu groß"

msgid "programming_experience"
msgstr "Hast du schon mal programmiert?"

msgid "programming_invalid"
msgstr "Bitte nutze eine gültige Programmiersprache."

msgid "programs"
msgstr "Programme"

msgid "programs_created"
msgstr "Erstellte Programme"

msgid "programs_saved"
msgstr "Programme gespeichert"

msgid "programs_submitted"
msgstr "Eingereichte Programme"

msgid "prompt_join_class"
msgstr "Willst du dieser Klasse beitreten?"

msgid "public"
msgstr "Öffentlich"

msgid "public_adventures"
msgstr "Browse public adventures"

#, fuzzy
msgid "public_content"
msgstr "Public content"

#, fuzzy
msgid "public_content_info"
msgstr "You can also look for public adventures and use them as an example."

msgid "public_invalid"
msgstr "Diese Einverständnisauswahl ist ungültig"

msgid "public_profile"
msgstr "Öffentliches Profil"

msgid "public_profile_info"
msgstr "Wenn ich dieses Kästchen auswähle, mache ich mein Profil für alle sichtbar. Sei vorsichtig und teile keine persönlichen Informationen wie deinen Namen oder deine Adresse, weil jeder in der Lage ist, es zu sehen!"

msgid "public_profile_updated"
msgstr "Öffentliches Profil wurde aktualisiert. Die Seite wird neu geladen."

msgid "question mark"
msgstr "ein Fragezeichen"

msgid "quiz_logo_alt"
msgstr "Quiz-Logo"

msgid "quiz_score"
msgstr "Quiz-Punkte"

msgid "quiz_tab"
msgstr "Quiz"

msgid "quiz_threshold_not_reached"
msgstr "Quiz-Anforderungen zum Freischalten dieses Levels nicht erfüllt"

msgid "read_code_label"
msgstr "Vorlesen"

msgid "recent"
msgstr "Zuletzt verwendete Programme"

msgid "recover_password"
msgstr "Passwort-Reset anfordern"

msgid "regress_button"
msgstr "Gehe zurück zu Level {level}"

msgid "remove"
msgstr "Löschen"

msgid "remove_customization"
msgstr "Modifikationen entfernen"

msgid "remove_customizations_prompt"
msgstr "Bist du dir sicher, dass du die Modifikationen dieser Klasse entfernen möchtest?"

msgid "remove_student_prompt"
msgstr "Soll der/die Schüler*in aus der Klasse entfernt werden?"

#, fuzzy
msgid "remove_user_prompt"
msgstr "Confirm removing this user from the class."

msgid "repair_program_logo_alt"
msgstr "Repariere Programm Symbol"

#, fuzzy
msgid "repeat_dep"
msgstr "Starting in level 8, `{repeat}` needs to be used with indentation. You can see examples on the `{repeat}` tab in level 8."

msgid "repeat_match_password"
msgstr "Das wiederholte Passwort stimmt nicht mit dem ersten überein."

msgid "repeat_new_password"
msgstr "Wiederhole neues Passwort"

msgid "report_failure"
msgstr "Dieses Programm existiert nicht oder ist nicht öffentlich"

msgid "report_program"
msgstr "Bist du dir sicher, dass du dieses Programm melden möchtest?"

msgid "report_success"
msgstr "Dieses Programm wurde gemeldet"

#, fuzzy
msgid "request_invalid"
msgstr "Request invalid"

msgid "request_teacher"
msgstr "Möchtest du dich für einen Lehr-Konto bewerben?"

msgid "request_teacher_account"
msgstr "Lehr-Konto anfordern"

msgid "required_field"
msgstr "* zeigt erforderliche Felder an"

msgid "reset_adventure_prompt"
msgstr "Bist du dir sicher, dass du alle ausgewählten Abenteuer zurücksetzen möchtest?"

msgid "reset_adventures"
msgstr "Ausgewählte Abenteuer zurücksetzen"

msgid "reset_button"
msgstr "Zurücksetzen"

msgid "reset_password"
msgstr "Passwort zurücksetzen"

msgid "reset_view"
msgstr "Reset"

msgid "retrieve_adventure_error"
msgstr "Du darfst dieses Abenteuer nicht sehen!"

msgid "retrieve_class_error"
msgstr "Nur Lehrpersonen können Klassen laden"

#, fuzzy
msgid "retrieve_tag_error"
msgstr "Error retrieving tags"

#, fuzzy
msgid "role"
msgstr "Role"

msgid "run_code_button"
msgstr "Programm ausführen"

msgid "save_parse_warning"
msgstr "Dieses Programm enthält einen Fehler, bist du dir sicher, dass du es speichern möchtest?"

msgid "save_prompt"
msgstr "Du brauchst ein Konto, um deine Programme zu speichern. Möchtest du dich jetzt anmelden?"

msgid "save_success_detail"
msgstr "Programm erfolgreich gespeichert."

msgid "score"
msgstr "Punkte"

msgid "search"
msgstr "Suche..."

msgid "search_button"
msgstr "Suche"

#, fuzzy
msgid "second_teacher"
msgstr "Second teacher"

#, fuzzy
msgid "second_teacher_copy_prompt"
msgstr "Are you sure you want to copy this teacher?"

#, fuzzy
msgid "second_teacher_prompt"
msgstr "Enter a teacher username to invite them."

#, fuzzy
msgid "second_teacher_warning"
msgstr "All teachers in this class can customize it."

msgid "see_certificate"
msgstr "Zertifikat für {username} ansehen!"

msgid "select"
msgstr "Auswahl"

msgid "select_adventures"
msgstr "Wähle und ordne Abenteuer"

msgid "select_all"
msgstr "Select all"

#, fuzzy
msgid "select_lang"
msgstr "Select language"

msgid "select_levels"
msgstr "Wähle Level"

#, fuzzy
msgid "select_tag"
msgstr "Select tag"

msgid "selected"
msgstr "Selected"

msgid "self_removal_prompt"
msgstr "Bist du dir sicher, dass du die Klasse verlassen möchtest?"

msgid "send_password_recovery"
msgstr "Wiederherstellungslink für Passwort versenden"

msgid "sent_by"
msgstr "Diese Einladung wurde gesendet von"

msgid "sent_password_recovery"
msgstr "Du solltest bald eine Email mit Anweisungen zum Zurücksetzen des Passworts erhalten."

msgid "settings"
msgstr "Meine persönlichen Einstellungen"

msgid "share_by_giving_link"
msgstr "Zeige dein Programm anderen, indem du ihnen den Link unten gibst:"

msgid "share_your_program"
msgstr "Teile dein Programm"

msgid "signup_student_or_teacher"
msgstr "Bist du Schüler(in) oder Lehrperson?"

msgid "single quotes"
msgstr "ein einfaches Anführungszeichen"

msgid "slash"
msgstr "ein Schrägstrich"

#, fuzzy
msgid "sleeping"
msgstr "Sleeping..."

#, fuzzy
msgid "slides"
msgstr "Slides"

#, fuzzy
msgid "slides_for_level"
msgstr "Slides for level"

#, fuzzy
msgid "slides_info"
msgstr "For each level of Hedy, we have created slides to help you teach. The slides contain explanations of each level, and Hedy examples that you can run inside the slides. Just click the link and get started! the Introduction slides are a general explanation of Hedy before level 1 The slides were created using <a href=\"https://slides.com\">slides.com</a>. If you want to adapt them yourself, you can download them, and then upload the resulting zip file to <a href=\"https://slides.com\">slides.com</a>. You can find more information about the slides in the <a href=\"https://hedy.org/for-teachers/manual/features\">teacher's manual</a>."

msgid "social_media"
msgstr "Soziale Medien"

#, fuzzy
msgid "solution_example"
msgstr "Solution Example"

#, fuzzy
msgid "solution_example_explanation"
msgstr "This is where the solution of your adventure goes. This can be used if you want to share this adventure with other teacher's, so they can know what your suggested solution is."

msgid "something_went_wrong_keyword_parsing"
msgstr "Es gibt einen Fehler in deinem Abenteuer, sind alle Schlüsselwörter korrekt mit { } umgeben?"

msgid "space"
msgstr "ein Leerzeichen"

msgid "star"
msgstr "ein Stern"

msgid "start_hedy_tutorial"
msgstr "Starte Hedy-Anleitung"

#, fuzzy
msgid "start_learning"
msgstr "Start learning"

msgid "start_programming"
msgstr "Starte Programmierung"

msgid "start_programming_logo_alt"
msgstr "Starte Programmierung Symbol"

msgid "start_quiz"
msgstr "Quiz starten"

msgid "start_teacher_tutorial"
msgstr "Starte Lehranleitung"

#, fuzzy
msgid "start_teaching"
msgstr "Start teaching"

msgid "step_title"
msgstr "Aufgabe"

#, fuzzy
msgid "stepper_variable_role"
msgstr "stepper"

msgid "stop_code_button"
msgstr "Programm stoppen"

msgid "string"
msgstr "Text"

#, fuzzy
msgid "student"
msgstr "Student"

msgid "student_already_in_class"
msgstr "Diese(r) Schüler(in) ist bereits in deiner Klasse."

msgid "student_already_invite"
msgstr "Diese(r) Schüler(in) hat bereits eine ausstehende Einladung."

#, fuzzy
msgid "student_not_allowed_in_class"
msgstr "Student not allowed in class"

msgid "student_not_existing"
msgstr "Dieser Nutzername existiert nicht."

msgid "student_signup_header"
msgstr "Schüler(in)"

msgid "students"
msgstr "Schüler*innen"

msgid "submission_time"
msgstr "Eingereicht um"

msgid "submit_answer"
msgstr "Frage beantworten"

msgid "submit_program"
msgstr "Absenden"

msgid "submit_warning"
msgstr "Bist du dir sicher dass du das Programm absenden willst?"

msgid "submitted"
msgstr "Eingereicht"

msgid "submitted_header"
msgstr "Das ist ein bereits versendetes Programm und kann nicht mehr geändert werden."

msgid "subscribe"
msgstr "Abonnieren"

msgid "subscribe_newsletter"
msgstr "Abonniere den Newsletter"

#, fuzzy
msgid "successful_runs"
msgstr "Successful runs: {successful_runs}"

#, fuzzy
msgid "suggestion_color"
msgstr "Try using another color"

#, fuzzy
msgid "suggestion_note"
msgstr "Use a note between C0 and B9 or a number between 1 and 70"

#, fuzzy
msgid "suggestion_number"
msgstr "Try changing the value to a number"

msgid "suggestion_numbers_or_strings"
msgstr "Try changing the values to be all text or all numbers"

msgid "surname"
msgstr "Vorname"

#, fuzzy
msgid "survey"
msgstr "Survey"

#, fuzzy
msgid "survey_completed"
msgstr "Survey completed"

#, fuzzy
msgid "survey_skip"
msgstr "Don't show this again"

#, fuzzy
msgid "survey_submit"
msgstr "Submit"

#, fuzzy
msgid "tag_in_adventure"
msgstr "Tag in adventure"

#, fuzzy
msgid "tag_input_placeholder"
msgstr "Enter a new tag"

#, fuzzy
msgid "tags"
msgstr "Tags"

msgid "teacher"
msgstr "Lehrer"

msgid "teacher_account_request"
msgstr "Du hast eine offene Lehr-Konto-Anfrage"

msgid "teacher_account_success"
msgstr "Du hast erfolgreich einen Lehr-Konto angefragt."

msgid "teacher_invalid"
msgstr "Dein LehrerIn-Wert ist ungültig."

msgid "teacher_invitation_require_login"
msgstr "Um dein LehrerIn Profil zu erstellen musst du dich anmelden. Wenn du noch kein Konto besitzt, dann erstell dir bitte eins."

msgid "teacher_manual"
msgstr "Lehranleitung"

msgid "teacher_signup_header"
msgstr "Lehrperson"

msgid "teacher_tutorial_logo_alt"
msgstr "Lehranleitung-Symbol"

msgid "teacher_welcome"
msgstr "Willkommen bei Hedy! Du bist nun eine stolze BesitzerIn eines LehrerIn Kontos, welches dir erlaubt Klassen zu erstellen und Schüler einzuladen."

#, fuzzy
msgid "teachers"
msgstr "Teachers"

msgid "template_code"
msgstr ""
"Dies ist die Erklärung zu meinem Abenteuer!\n"
"\n"
"So kann ich einen Befehl zeigen: <code>{print}</code>\n"
"\n"
"Aber manchmal möchte ich ein Stück Code wie folgt zeigen:\n"
"<pre>\n"
"ask Wie ist dein Name?\n"
"echo also ist dein Name \n"
"</pre>"

msgid "this_turns_in_assignment"
msgstr "Dies gibt deine Lösung an deine Lehrerin oder deinen Lehrer ab."

msgid "title"
msgstr "Titel"

msgid "title_achievements"
msgstr "Hedy - Meine Erfolge"

msgid "title_admin"
msgstr "Hedy - Administratorseite"

msgid "title_class-overview"
msgstr "Hedy - Klassenüberblick"

msgid "title_customize-adventure"
msgstr "Hedy - Bearbeite Abenteuer"

msgid "title_customize-class"
msgstr "Hedy - Klasse anpassen"

msgid "title_explore"
msgstr "Hedy - Erkunden"

msgid "title_for-teacher"
msgstr "Hedy - Für Lehrende"

msgid "title_join-class"
msgstr "Hedy - Klasse beitreten"

msgid "title_landing-page"
msgstr "Willkommen zu Hedy!"

msgid "title_learn-more"
msgstr "Hedy - Mehr erfahren"

msgid "title_login"
msgstr "Hedy - Login"

msgid "title_my-profile"
msgstr "Hedy - Mein Konto"

msgid "title_privacy"
msgstr "Hedy - Datenschutzerklärung"

msgid "title_programs"
msgstr "Hedy - Meine Programme"

#, fuzzy
msgid "title_public-adventures"
msgstr "Hedy - Public adventures"

msgid "title_recover"
msgstr "Hedy - Konto wiederherstellen"

msgid "title_reset"
msgstr "Hedy - Passwort zurücksetzen"

msgid "title_signup"
msgstr "Hedy - Konto erstellen"

msgid "title_start"
msgstr "Hedy - Eine graduelle Programmiersprache"

msgid "title_view-adventure"
msgstr "Hedy - Abenteuer ansehen"

msgid "token_invalid"
msgstr "Dein Token ist ungültig."

#, fuzzy
msgid "tooltip_level_locked"
msgstr "Your teacher disabled this level"

msgid "translate_error"
msgstr "Während der Übersetzung des Codes ist etwas schiefgegangen. Versuche, den Code auszuführen, um zu sehen, ob er einen Fehler enthält. Fehlerhafter Code kann nicht übersetzt werden."

msgid "translating_hedy"
msgstr "Hedy übersetzen"

msgid "translator"
msgstr "Übersetzer"

msgid "tutorial"
msgstr "Anleitung"

msgid "tutorial_code_snippet"
msgstr ""
"{print} Hallo Welt!\n"
"{print} Ich lerne Hedy mit dem Hedy-Tutorial!"

msgid "tutorial_message_not_found"
msgstr "Der angefragt Tutorial-Schritt konnte nicht gefunden werden…"

msgid "tutorial_title_not_found"
msgstr "Tutorial-Schritt nicht gefunden"

msgid "unauthorized"
msgstr "Du hast keine Zugriffsrechte für diese Seite"

#, fuzzy
msgid "unfavourite_confirm"
msgstr "Are you sure you want to unfavourite this program?"

#, fuzzy
msgid "unfavourite_success"
msgstr "Your program is unfavourited."

msgid "unique_usernames"
msgstr "Alle Nutzernamen müssen einzigartig sein."

#, fuzzy
msgid "unknown_variable_role"
msgstr "unknown"

msgid "unlock_thresholds"
msgstr "Schalte Level.Grenzen frei"

msgid "unsaved_class_changes"
msgstr "Es gibt ungespeicherte Änderungen, bist du dir sicher, dass du diese Seite verlassen möchtest?"

#, fuzzy
msgid "unsubmit_program"
msgstr "Unsubmit program"

#, fuzzy
msgid "unsubmit_warning"
msgstr "Are you sure you want to unsubmit this program?"

#, fuzzy
msgid "unsubmitted"
msgstr "Unsubmitted"

msgid "update_adventure_prompt"
msgstr "Bist du sicher, dass du dieses Abenteuer updaten möchtest?"

msgid "update_public"
msgstr "Öffentliches Profil-Update"

msgid "updating_indicator"
msgstr "Updatet"

msgid "use_of_blanks_exception"
msgstr "Nutzung von Leerzeichen in Programmen"

#, fuzzy
msgid "use_of_nested_functions_exception"
msgstr "Use of nested functions"

#, fuzzy
msgid "used_in"
msgstr "Used in:"

msgid "user"
msgstr "Nutzer"

msgid "user_inexistent"
msgstr "Dieser Nutzer existiert nicht"

msgid "user_not_private"
msgstr "Dieser Nutzer existiert nicht oder hat kein öffentliches Profil"

msgid "username"
msgstr "Benutzername"

msgid "username_empty"
msgstr "Du hast keinen Nutzernamen eingegeben!"

msgid "username_invalid"
msgstr "Dein Nutzername ist ungültig."

msgid "username_special"
msgstr "Der Benutzername darf nicht `:` oder `@` enthalten."

msgid "username_three"
msgstr "Der Benutzername muss mindestens aus drei Zeichen bestehen."

msgid "usernames_exist"
msgstr "Einer oder mehrere Nutzernamen sind bereits in Verwendung."

msgid "value"
msgstr "Wert"

#, fuzzy
msgid "view_adventures"
msgstr "View adventures"

#, fuzzy
msgid "view_classes"
msgstr "View classes"

msgid "view_program"
msgstr "Programm ansehen"

#, fuzzy
msgid "view_slides"
msgstr "View slides"

#, fuzzy
msgid "waiting_for_submit"
msgstr "Waiting for submit"

#, fuzzy
msgid "walker_variable_role"
msgstr "walker"

msgid "welcome"
msgstr "Willkommen"

msgid "welcome_back"
msgstr "Willkommen zurück"

msgid "what_is_your_role"
msgstr "Was ist deine Rolle?"

msgid "what_should_my_code_do"
msgstr "Was soll mein Code tun?"

msgid "whole_world"
msgstr "Die Welt"

msgid "year_invalid"
msgstr "Bitte ein Jahr zwischen 1900 und {current_year} eingeben."

msgid "yes"
msgstr "Ja"

msgid "your_account"
msgstr "Dein Profil"

msgid "your_class"
msgstr "Deine Klasse"

msgid "your_last_program"
msgstr "Dein zuletzt gespeichertes Programm"

msgid "your_personal_text"
msgstr "Dein persönlicher Text..."

msgid "your_program"
msgstr "Dein Programm"

#~ msgid "create_account_explanation"
#~ msgstr "Dein eigenes Konto erlaubt es dir, deine Programme zu speichern."

#~ msgid "only_teacher_create_class"
#~ msgstr "Only teachers are allowed to create classes!"

#~ msgid "keyword_support"
#~ msgstr "Translated keywords"

#~ msgid "non_keyword_support"
#~ msgstr "Translated content"

#~ msgid "try_button"
#~ msgstr "Try"

#~ msgid "select_own_adventures"
#~ msgstr "Select own adventures"

#~ msgid "view"
#~ msgstr "Ansehen"

#~ msgid "class"
#~ msgstr "Klasse"

#~ msgid "save_code_button"
#~ msgstr "Code speichern"

#~ msgid "share_code_button"
#~ msgstr "Code speichern & teilen"

#~ msgid "classes_invalid"
#~ msgstr "Die Liste ausgewählter Klassen ist ungültig"

#~ msgid "directly_add_adventure_to_classes"
#~ msgstr "Möchtest du dieses Abenteuer direkt zu einer deiner Klassen hinzufügen?"

#~ msgid "hand_in_assignment"
#~ msgstr "Lösung abgeben"

#~ msgid "select_a_level"
#~ msgstr "Wähle ein Level"

#~ msgid "answer_invalid"
#~ msgstr "Dein Passwort ist ungültig."

#~ msgid "available_adventures_level"
#~ msgstr "Verfügbare Abenteuer-Level"

#~ msgid "customize_class_exp_1"
#~ msgstr "Hallo! Auf dieser Seite können Sie ihre Klasse anpassen. Durch Auswählen von Levels und Abenteuern können Sie bestimmen, was ein/e Schüler/in sehen kann. Sie können ebenfalls Ihre selbst erstellten Abenteuer zu Levels hinzufügen. Standardmäßig sind alle Levels und Standard-Abenteuer ausgewählt.<b>Hinweis:</b>Nicht jedes Abenteuer ist in jedem Level verfügbar. Sie können Anpassungen wie folgt vornehmen:"

#~ msgid "customize_class_exp_2"
#~ msgstr "Du kannst diese Einstellungen später immer noch ändern. Zum Beispiel, kannst du bestimmte Abenteuer oder Level verfügbar machen während du unterrichtest. Auf diese Weise ist es leicht für dich festzulegen an welchen Leveln und Abenteuern deine Schülerinnen und Schüler arbeiten werden. Wenn du alles verfügbar machen möchtest, ist es am Leichtesten alle Sondereinstellungen zu entfernen."

#~ msgid "customize_class_step_1"
#~ msgstr "Wähle Level für deine Klasse, indem du den Level-Knopf drückst"

#~ msgid "customize_class_step_2"
#~ msgstr "Du kannst das Level, dass du bearbeiten möchtest, im \"Wähle ein Level\"-Menü auswählen"

#~ msgid "customize_class_step_3"
#~ msgstr "Ordne die Abenteuer so an wie du sie im Level anzeigen möchtest. Das \"Verfügbare Abenteuer\"-Menü enthält die Abenteuer, die in diesem Level nicht enthalten sind."

#~ msgid "customize_class_step_4"
#~ msgstr "Das \"Verfügbare Abenteuer\"-Menü enthält auch deine eigenen Abenteuer. Sobald hinzugefügt, kannst du sie hin und her neben die anderen Abenteuer bewegen."

#~ msgid "customize_class_step_5"
#~ msgstr "Du kannst ein Abenteuer entfernen, indem du den X-Knopf anklickst und es wird im \"Verfügbare Abenteuer\"-Menü erscheinen"

#~ msgid "customize_class_step_6"
#~ msgstr "Wähle ein Öffnungsdatum für jedes Level aus (du kannst es auch leer lassen)"

#~ msgid "customize_class_step_7"
#~ msgstr "Wähle andere Einstellungen"

#~ msgid "customize_class_step_8"
#~ msgstr "Wähle \"Speichern\" -> Du bist fertig!"

#~ msgid "example_code_header"
#~ msgstr "Hedy Beispiel-Code"

#~ msgid "feedback_failure"
#~ msgstr "Falsch!"

#~ msgid "feedback_success"
#~ msgstr "Gut!"

#~ msgid "go_to_first_question"
#~ msgstr "Gehe zu Frage 1"

#~ msgid "question"
#~ msgstr "Frage"

#~ msgid "question_doesnt_exist"
#~ msgstr "Diese Frage existiert nicht"

#~ msgid "question_invalid"
#~ msgstr "Dein Token ist ungültig."

#~ msgid "too_many_attempts"
#~ msgstr "Zu viele Versuche"

#~ msgid "class_logs"
#~ msgstr "Aufzeichnungen"

#~ msgid "class_stats"
#~ msgstr "Klassenstatistik"

#~ msgid "visit_own_public_profile"
#~ msgstr "Besuche dein eigenes Profil"

#~ msgid "title_class logs"
#~ msgstr "Hedy - Logs"

#~ msgid "title_class statistics"
#~ msgstr "Meine Statistiken"

#~ msgid "disabled_button_locked"
#~ msgstr "Deine Lehrperson hat das Level noch nicht freigeschaltet"

#~ msgid "duplicate_tag"
#~ msgstr "You already have a tag with this name."

#~ msgid "tag_deleted"
#~ msgstr "This tag was successfully deleted."

#~ msgid "no_tags"
#~ msgstr "No tags yet."

#~ msgid "apply_filters"
#~ msgstr "Apply filters"

#~ msgid "write_first_program"
#~ msgstr "Schreibe dein erstes Programm!"

#~ msgid "adventure_exp_1"
#~ msgstr "Tippe das Abenteuer deiner Wahl auf der rechten Seite ein. Nachdem du dein Abenteuer erstellt hast, kannst du es unter \"Modifizierungen\" zu einer deiner Klassen hinzufügen. Wenn du einen Befehl innerhalb deines Abenteuers benennst, nutze bitte folgende Code-Anker:"

#~ msgid "adventure_exp_2"
#~ msgstr "Wenn du echte Code-Schnipsel zeigen möchtest, zum Beispiel um den Schülerinnen und Schülern eine Vorlage zu geben, nutze bitte Vor-Anker wie folgt:"

#~ msgid "hello_world"
#~ msgstr "Hallo Welt!"

#~ msgid "share_confirm"
#~ msgstr "Bist du dir sicher, das Programm zu veröffentlichen?"

#~ msgid "share_success_detail"
#~ msgstr "Programm erfolgreich geteilt."

#~ msgid "unshare_confirm"
#~ msgstr "Bist du sicher, dass du das Programm verbergen möchtest?"

#~ msgid "unshare_success_detail"
#~ msgstr "Programm erfolgreich verborgen."

#~ msgid "hide_parsons"
#~ msgstr "Verstecke Puzzle"

#~ msgid "hide_quiz"
#~ msgstr "Verstecke Quiz"

#~ msgid "back_to_class"
#~ msgstr "Gehe zurück zur Klasse"

#~ msgid "Locked Language Feature"
#~ msgstr "Du benutzt {concept}! Das ist toll, aber {concept} ist noch nicht freigeschaltet! Es wird in einem späteren Level freigeschaltet."

#~ msgid "nested blocks"
#~ msgstr "ein Block in einem Block"

#~ msgid "save"
#~ msgstr "Speichern"

#~ msgid "update_profile"
#~ msgstr "Aktualisiere dein Profil"

#~ msgid "variables"
#~ msgstr "Variablen"

<<<<<<< HEAD
#~ msgid "explore_explanation"
#~ msgstr "Auf dieser Seite kannst du Programme sehen, die andere Hedy-Nutzer erstellt haben. Du kannst nach Hedy-Level und Abenteuer filtern. Klicke auf \"Programm ansehen\" um ein Programm zu öffnen und auszuführen. Programme mit einer roten Kopfzeile enthalten einen Fehler. Du kannst das Programm dennoch öffnen, es auszuführen führt jedoch zu einer Fehlermeldung. Du kannst natürlich versuchen es zu korrigieren! Wenn der Ersteller ein öffentliches Profil hat, kannst du den Nutzernamen anklicken, um das Profil zu besuchen. Dort findest du alle geteilten Programme und vieles mehr!"
=======
#~ msgid "available_in"
#~ msgstr "Available in:"

#~ msgid "common_errors"
#~ msgstr "Häufige Fehler"

#~ msgid "grid_overview"
#~ msgstr "Übersicht der Programme pro Abenteuer"

#~ msgid "last_error"
#~ msgstr "Letzter Fehler"

#~ msgid "last_program"
#~ msgstr "Letztes Programm"

#~ msgid "live_dashboard"
#~ msgstr "Live Dashboard"

#~ msgid "runs_over_time"
#~ msgstr "Runs over time"

#~ msgid "student_details"
#~ msgstr "Student details"
>>>>>>> ee1b94aa
<|MERGE_RESOLUTION|>--- conflicted
+++ resolved
@@ -2332,12 +2332,8 @@
 #~ msgid "variables"
 #~ msgstr "Variablen"
 
-<<<<<<< HEAD
 #~ msgid "explore_explanation"
 #~ msgstr "Auf dieser Seite kannst du Programme sehen, die andere Hedy-Nutzer erstellt haben. Du kannst nach Hedy-Level und Abenteuer filtern. Klicke auf \"Programm ansehen\" um ein Programm zu öffnen und auszuführen. Programme mit einer roten Kopfzeile enthalten einen Fehler. Du kannst das Programm dennoch öffnen, es auszuführen führt jedoch zu einer Fehlermeldung. Du kannst natürlich versuchen es zu korrigieren! Wenn der Ersteller ein öffentliches Profil hat, kannst du den Nutzernamen anklicken, um das Profil zu besuchen. Dort findest du alle geteilten Programme und vieles mehr!"
-=======
-#~ msgid "available_in"
-#~ msgstr "Available in:"
 
 #~ msgid "common_errors"
 #~ msgstr "Häufige Fehler"
@@ -2359,4 +2355,3 @@
 
 #~ msgid "student_details"
 #~ msgstr "Student details"
->>>>>>> ee1b94aa
