# German translations for PROJECT.
# Copyright (C) 2023 ORGANIZATION
# This file is distributed under the same license as the PROJECT project.
# FIRST AUTHOR <EMAIL@ADDRESS>, 2023.
#
msgid ""
msgstr ""
"Project-Id-Version: PROJECT VERSION\n"
"Report-Msgid-Bugs-To: EMAIL@ADDRESS\n"
"POT-Creation-Date: 2000-01-01 00:00+0000\n"
"PO-Revision-Date: 2024-05-06 09:22+0000\n"
"Last-Translator: Prefill add-on <noreply-addon-prefill@weblate.org>\n"
"Language-Team: de <LL@li.org>\n"
"Language: de\n"
"MIME-Version: 1.0\n"
"Content-Type: text/plain; charset=utf-8\n"
"Content-Transfer-Encoding: 8bit\n"
"Plural-Forms: nplurals=2; plural=n != 1;\n"
"X-Generator: Weblate 5.5.3\n"
"Generated-By: Babel 2.14.0\n"

msgid "Access Before Assign"
msgstr "Du hast versucht die Variable {name} in Zeile {access_line_number} zu benutzen, aber du hast sie erst in Zeile {definition_line_number} gesetzt. Setze eine Variable bevor du sie benutzt."

msgid "Cyclic Var Definition"
msgstr "Der Name `{variable}` muss gesetzt werden, bevor du ihn auf der rechten Seite des `{is}` Befehls verwenden kannst."

#, fuzzy
msgid "Else Without If Error"
msgstr "On line {line_number} you used an `{else}` but there is no `{if}` on the line before it."

#, fuzzy
msgid "Function Undefined"
msgstr "You tried to use the function {name}, but you didn't define it."

msgid "Has Blanks"
msgstr "Dein Befehl is unvollständig. Er enthält Leerzeichen die du mit Befehlen ersetzen musst."

msgid "Incomplete"
msgstr "Hoppla! Du hast ein Programm-Stück vergessen! In Zeile {line_number}, musst du nach `{incomplete_command}` noch Text eingeben."

msgid "Incomplete Repeat"
msgstr "Es sieht so aus also ob du vergessen hast unter deinen `{repeat}` Befehl auf Zeile {line_number} einen Befehl zu schreiben."

msgid "Invalid"
msgstr "`{invalid_command}` ist kein Hedy-Level-{level}-Befehl. Meintest du `{guessed_command}`?"

msgid "Invalid Argument"
msgstr "Du kannst den Befehl `{command}` nicht mit dem Argument `{invalid_argument}` benutzen. Ändere `{invalid_argument}` zu einem erlaubten Typ von {allowed_types}."

msgid "Invalid Argument Type"
msgstr "Du kannst den Befehl `{command}` nicht mit dem Argument `{invalid_argument}` benutzen weil es ein {invalid_type} ist. Ändere `{invalid_argument}` zu einem erlaubten Typ von {allowed_types}."

msgid "Invalid At Command"
msgstr "Der `{command}` Befehl darf ab Level 16 nicht mehr verwendet werden. Du kannst eckige Klammern benutzen, um ein Element aus einer Liste zu verwenden, zum Beispiel `freunde[i]`, `glückszahlen[{random}]`."

msgid "Invalid Space"
msgstr "Hoppla! Du hast Zeile {line_number} mit einem Leerzeichen begonnen. Leerzeichen bringen Computer durcheinander. Kannst du es entfernen?"

msgid "Invalid Type Combination"
msgstr "Du kannst die Argumente `{invalid_argument}` und `{invalid_argument_2}` nicht in `{command}` verwenden weil das eine ein {invalid_type} und das andere ein {invalid_type_2} ist. Ändere `{invalid_argument}` zu {invalid_type_2} or `{invalid_argument_2}` zu {invalid_type} und versuche ob es funktioniert."

msgid "Lonely Echo"
msgstr "Du hast ein `{echo}` vor einem `{ask}` verwendet, oder ein `{echo}` ohne `{ask}`. Benutze zuerst ein `{ask}` um eine Eingabe zu bekommen, danach `{echo}`."

msgid "Lonely Text"
msgstr "Es sieht so aus als ob du vergessen hast einen Befehl für deinen Text in Zeile {line_number} zu verwenden"

#, fuzzy
msgid "Missing Additional Command"
msgstr "It looks like you forgot to complete writing `{command}` on line {line_number}."

#, fuzzy
msgid "Missing Colon Error"
msgstr "Starting at level 17, `{command}` needs a `:`. It looks like you forgot to use one at the end of line {line_number}."

msgid "Missing Command"
msgstr "Es sieht so aus als hättest du einen Befehl in Zeile {line_number} vergessen."

msgid "Missing Inner Command"
msgstr "Es sieht so aus als hättest du vergessen, den `{command}`- Ausdruck, den du in Zeile {line_number} benutzt hast, mit einem Befehl zu benutzen."

msgid "Missing Square Brackets"
msgstr "It looks like you forgot to use square brackets `[]` around the list you were creating on line {line_number}."

#, fuzzy
msgid "Missing Variable"
msgstr "It looks like your `{command}` is missing a variable at the start of the line."

#, fuzzy
msgid "Misspelled At Command"
msgstr "It looks like you might have misspelled the `{command}` command, instead you wrote `{invalid_argument}` in line {line_number}."

msgid "No Indentation"
msgstr "Du hast zu wenige Leerzeichen verwendet in Zeile {line_number}. Du hast {leading_spaces} zu Anfang verwendet, das ist zu wenig. Starte jeden neuen Block mit {indent_size} Leerzeichen mehr als in der Zeile zuvor."

#, fuzzy
msgid "Non Decimal Variable"
msgstr "At line {line_number}, you might have tried using a number which Hedy does not like very much! Try changing it to a decimal number like 2."

msgid "Parse"
msgstr "Dein Programm ist keine gültige Hedy-Sprache. In Zeile {location[0]} an Position {location[1]} ist ein kleiner Fehler. Du hast `{character_found}` geschrieben, aber das ist nicht erlaubt."

msgid "Pressit Missing Else"
msgstr "Du hast vergessen hinzuzufügen, was passiert, wenn du eine andere Taste drückst, füge ein `{else}` zu deinem Code hinzu"

msgid "Runtime Index Error"
msgstr "Du hast versucht auf die Liste {name} zuzugreifen, aber sie ist entweder leer oder der Index ist nicht drin."

#, fuzzy
msgid "Runtime Value Error"
msgstr "While running your program the command `{command}` received the value `{value}` which is not allowed. {tip}."

msgid "Runtime Values Error"
msgstr "While running your program the command `{command}` received the values `{value}` and `{value}` which are not allowed. {tip}."

#, fuzzy
msgid "Save Microbit code "
msgstr "Save Microbit code"

msgid "Too Big"
msgstr "Wow! Dein Programm hat beeindruckende {lines_of_code} Befehlszeilen! Aber wir können höchstens {max_lines} Befehlszeilen verarbeiten in diesem Level. Verkleinere dein Programm und versuche es nochmal."

#, fuzzy
msgid "Too Few Indents"
msgstr "You used too few leading spaces in line {line_number}. You used {leading_spaces} spaces, which is too few."

#, fuzzy
msgid "Too Many Indents"
msgstr "You used too many leading spaces in line {line_number}. You used {leading_spaces} spaces, which is too many."

msgid "Unexpected Indentation"
msgstr "Du hast zu viele Leerzeichen verwendet in Zeile {line_number}. Du hast {leading_spaces} zu Anfang verwendet, das ist zu viel. Starte jeden neuen Block mit {indent_size} Leerzeichen mehr als in der Zeile zuvor."

msgid "Unquoted Assignment"
msgstr "Ab diesem Level musst du rechts neben einem `{is}` Befehl den Text in einfache Anführungszeichen setzen. Du hast das für den Text {text} vergessen."

msgid "Unquoted Equality Check"
msgstr "Wenn Du prüfen willst, ob eine Variable gleich mehreren Wörtern ist, musst Du die Wörter in Anführungszeichen setzen!"

msgid "Unquoted Text"
msgstr "Achtung. Wenn du etwas `{ask}` oder `{print}`, sollte der Text mit einem Anführungszeichen beginnen und enden. Du hast beim Text {unquotedtext} etwas vergessen."

msgid "Unsupported Float"
msgstr "Nicht-ganze Zahlen werden noch nicht unterstützt, sie werden es aber in ein paar Leveln. Für den Moment ändere `{value}` in eine ganze Zahl um."

msgid "Unsupported String Value"
msgstr "Text-Werte dürfen kein `{invalid_value}` enthalten."

#, fuzzy
msgid "Unused Variable"
msgstr "You defined the variable {variable_name} on line {line_number}, but you did not use it."

msgid "Var Undefined"
msgstr "Du hast versucht `{name}` auszugeben, aber du hast es nicht angelegt. Es ist auch möglich, dass du versucht hast, `{name}` zu nutzen, aber die Anführungszeichen vergessen hast."

msgid "Wrong Level"
msgstr "Das war richtige Hedy-Sprache, aber nicht im richtigen Level. Du hast Sprachelement `{offending_keyword}` für Level {working_level} verwendet. Tip: {tip}"

#, fuzzy
msgid "Wrong Number of Arguments"
msgstr "Your function used the wrong number of arguments. You provided {used_number} but the function {name} needs {defined_number}"

msgid "account_overview"
msgstr "Kontoübersicht"

#, fuzzy
msgid "accounts_created"
msgstr "Konten wurden erfolgreich erstellt."

msgid "accounts_intro"
msgstr "Auf dieser Seite können Sie Konten für mehrere Schüler/-innen auf einmal anlegen. Die Konten werden automatisch zur aktuellen Klasse hinzugefügt. Stellen Sie sicher, dass die ausgewählte Klasse oben korrekt ist! Jeder Nutzername muss einzigartig im gesamten Hedy-System sein. Sie können \"Postfix Klassennamen\" nutzen, um Ihren Klassennamen zu allen Konten hinzuzufügen. Wenn Sie Passwörter von Hand eingeben, müssen sie <b>mindestens</b> 6 Zeichen lang sein."

msgid "achievement_earned"
msgstr "Du hast eine Leistung erbracht!"

msgid "achievements"
msgstr "Errungenschaften"

msgid "achievements_check_icon_alt"
msgstr "Zielerreichungsprüfsymbol"

msgid "achievements_logo_alt"
msgstr "Errungenschaften Logo"

#, fuzzy
msgid "actions"
msgstr "Actions"

#, fuzzy
msgid "add"
msgstr "Add"

msgid "add_students"
msgstr "Schüler*innen hinzufügen"

msgid "add_students_options"
msgstr "Schüleroptionen hinzufügen"

msgid "admin"
msgstr "Administrator"

msgid "advance_button"
msgstr "Gehe zu Level {level}"

msgid "adventure"
msgstr "Abenteuer"

#, fuzzy
msgid "adventure_cloned"
msgstr "Adventure is cloned"

#, fuzzy
msgid "adventure_code_button"
msgstr "Adventure Code"

#, fuzzy
msgid "adventure_codeblock_button"
msgstr "Use this button when you want to create a block of code that students can run in your adventure. Tip: put the selection at the end of the last line of the code block and <kbd>Enter</kbd> 3 times to type after a code block."

msgid "adventure_duplicate"
msgstr "Du hast bereits ein Abenteuer mit diesem Namen."

msgid "adventure_empty"
msgstr "Du hast keinen Abenteuernamen eingegeben!"

#, fuzzy
msgid "adventure_exp_3"
msgstr "Stelle sicher, dass du Schlüsselwörter immer mit { } einschließt, dann werden sie korrekt erkannt. Du kannst den Vorschau-Knopf verwenden, um eine gestylte Version deines Abenteuers zu sehen. Um das Abenteuer auf einer eigenen Seite zu sehen, wähle \"view\" von der Lehrerseite."

#, fuzzy
msgid "adventure_exp_classes"
msgstr "Your adventure is used within the following classes"

msgid "adventure_id_invalid"
msgstr "Diese Abenteuer-ID ist ungültig."

msgid "adventure_length"
msgstr "Dein Abenteuer muss mindestens 20 Zeichen haben."

msgid "adventure_name_invalid"
msgstr "Dieser Abenteuername ist ungültig."

msgid "adventure_terms"
msgstr "Ich stimme zu, dass mein Abenteuer mglw. auf Hedy veröffentlicht wird."

msgid "adventure_updated"
msgstr "Das Abenteuer wurde geupdatet!"

#, fuzzy
msgid "adventures"
msgstr "Adventures"

#, fuzzy
msgid "adventures_info"
msgstr "Each Hedy level has built-in exercises for students, which we call adventures. You can create your own adventures and add them to your classes. With your own adventures you can create adventures that are relevant and interesting for your students. You can find more information about creating your own adventures <a href=\"https://hedy.org/for-teachers/manual/features\">here</a>."

msgid "adventures_restored"
msgstr "Die Standardabenteuer wurden wiederhergestellt."

msgid "ago"
msgstr "vor {timestamp}"

msgid "agree_invalid"
msgstr "Du musst den Privatsphäre-Bedingungen zustimmen."

msgid "agree_with"
msgstr "Ich stimme zu"

msgid "ajax_error"
msgstr "Ein Fehler ist aufgetreten. Bitte nochmal versuchen."

msgid "all"
msgstr "Alle"

msgid "all_class_highscores"
msgstr "Alle SuS sichtbar in Klassenbestenlisten"

msgid "already_account"
msgstr "Hast du schon ein Konto?"

msgid "already_program_running"
msgstr "Es läuft bereits ein Programm, beende es zunächst."

msgid "already_teacher"
msgstr "Du hast bereits einen Lehr-Konto."

msgid "already_teacher_request"
msgstr "Du hast bereits eine ausstehende Lehr-Anfrage."

msgid "amount_created"
msgstr "erstellte Programme"

msgid "amount_saved"
msgstr "gespeicherte Programme"

msgid "amount_submitted"
msgstr "eingereichte Programme"

msgid "are_you_sure"
msgstr "Bist du sicher? Du kannst diese Aktion nicht rückgängig machen."

msgid "ask_needs_var"
msgstr "Ab Level 2 muss `{ask}` mit einer Variable benutzt werden. Beispiel: Name `{is}` `{ask}` Wie heißt du?"

#, fuzzy
msgid "available_in"
msgstr "Available in:"

msgid "become_a_sponsor"
msgstr "Werde ein Sponsor"

msgid "birth_year"
msgstr "Geburtjahr"

#, fuzzy
msgid "bug"
msgstr "Bug"

msgid "by"
msgstr "von"

msgid "cancel"
msgstr "Abbrechen"

msgid "cant_parse_exception"
msgstr "Das Programm konnte nicht analysiert werden"

msgid "certificate"
msgstr "Abschlusszertifikat"

msgid "certified_teacher"
msgstr "Zertifizierte Lehrperson"

msgid "change_password"
msgstr "Ändere Passwort"

msgid "cheatsheet_title"
msgstr "Spickzettel"

msgid "class_already_joined"
msgstr "Du bist schon in dieser Klasse"

msgid "class_customize_success"
msgstr "Klasse erfolgreich angepasst."

msgid "class_live"
msgstr "Live-Statistiken"

msgid "class_name_duplicate"
msgstr "Du hast bereits eine Klasse mit diesem Namen."

msgid "class_name_empty"
msgstr "Du hast keinen Namen für die Klasse eingegeben!"

msgid "class_name_invalid"
msgstr "Dieser Klassenname ist ungültig."

msgid "class_name_prompt"
msgstr "Bitte gib den Namen der Klasse ein"

msgid "class_overview"
msgstr "Kursübersicht"

#, fuzzy
msgid "class_survey_description"
msgstr "We would like to get a better overview of our Hedy users. By providing these answers, you would help improve Hedy. Thank you!"

#, fuzzy
msgid "class_survey_later"
msgstr "Remind me tomorrow"

#, fuzzy
msgid "class_survey_question1"
msgstr "What is the age range in your class?"

#, fuzzy
msgid "class_survey_question2"
msgstr "What is the spoken language in your class?"

#, fuzzy
msgid "class_survey_question3"
msgstr "What is the gender balance in your class?"

#, fuzzy
msgid "class_survey_question4"
msgstr "What distinguishes your students from others?"

#, fuzzy
msgid "classes"
msgstr "Classes"

#, fuzzy
msgid "classes_info"
msgstr "Create a class to follow the progress of each student in dashboard, and to customize the adventures your students see, and even adding your own! You can create as many classes as you like, and each class can have multiple teachers each one with different roles. You can also add as many students as you want, but mind that each student can only be in one class at a time. You can find more information about classes in the <a href=\"https://hedy.org/for-teachers/manual/preparations#for-teachers\">teacher manual</a>."

#, fuzzy
msgid "clone"
msgstr "Clone"

#, fuzzy
msgid "cloned_times"
msgstr "Clones"

msgid "close"
msgstr "Schließen"

msgid "comma"
msgstr "ein Komma"

msgid "command_not_available_yet_exception"
msgstr "Befehl noch nicht verfügbar"

msgid "command_unavailable_exception"
msgstr "Befehl nicht mehr korrekt"

msgid "commands"
msgstr "Befehle"

msgid "common_errors"
msgstr "Häufige Fehler"

msgid "congrats_message"
msgstr "Herzlichen Glückwunsch, {username}, Du hast Hedy abgeschlossen!"

#, fuzzy
msgid "connect_guest_teacher"
msgstr "I would like to be connected with a guest teacher who can give a few lessons"

msgid "content_invalid"
msgstr "Dieses Abenteuer ist ungültig."

msgid "contributor"
msgstr "Contributor"

msgid "copy_clipboard"
msgstr "Erfolgreich in die Zwischenablage kopiert"

#, fuzzy
msgid "copy_code"
msgstr "Copy code"

msgid "copy_join_link"
msgstr "Einladungslink kopieren"

msgid "copy_link_success"
msgstr "Beitrittslink wurde kopiert"

msgid "copy_link_to_share"
msgstr "Kopiere Link zum Weitergeben"

msgid "copy_mail_link"
msgstr "Bitte kopiere diesen Link in ein neues Tab:"

msgid "correct_answer"
msgstr "Die richtige Antwort ist"

msgid "country"
msgstr "Land"

msgid "country_invalid"
msgstr "Bitte wähle ein gültiges Land."

msgid "country_title"
msgstr "Land"

msgid "create_account"
msgstr "Neues Konto anlegen"

msgid "create_accounts"
msgstr "Mehrere Konten erstellen"

msgid "create_accounts_prompt"
msgstr "Bist Du sicher, dass Du diese Konten erstellen willst?"

msgid "create_adventure"
msgstr "Abenteuer erstellen"

msgid "create_class"
msgstr "Erstelle eine neue Klasse"

msgid "create_multiple_accounts"
msgstr "Mehrere Konten erstellen"

msgid "create_public_profile"
msgstr "Öffentliches Profil erstellen"

msgid "create_question"
msgstr "Möchtest du eines erstellen?"

msgid "create_student_account"
msgstr "Erstelle ein Konto"

msgid "create_student_account_explanation"
msgstr "Mit einem Konto kannst du deine eigenen Programme speichern."

msgid "create_teacher_account"
msgstr "Erstelle ein Lehr-Konto"

msgid "create_teacher_account_explanation"
msgstr "Mit einem Lehr-Konto kannst du deine Programme speichern und die Ergebnisse deiner Schülerinnen und Schüler sehen."

msgid "creator"
msgstr "Ersteller"

msgid "current_password"
msgstr "Derzeitiges Passwort"

msgid "customization_deleted"
msgstr "Anpassungen erfolgreich gelöscht."

#, fuzzy
msgid "customize"
msgstr "Customize"

msgid "customize_adventure"
msgstr "Modifiziere Abenteuer"

msgid "customize_class"
msgstr "Passe eine Klasse an"

msgid "dash"
msgstr "ein Gedankenstrich"

msgid "default_401"
msgstr "Du bist anscheinend nicht authorisiert..."

#, fuzzy
msgid "default_403"
msgstr "Looks like this action is forbidden..."

msgid "default_404"
msgstr "Diese Seite konnten wir nicht finden…"

msgid "default_500"
msgstr "Etwas ist schiefgegangen…"

msgid "delete"
msgstr "Löschen"

msgid "delete_adventure_prompt"
msgstr "Bist du dir sicher, dass du dieses Abenteuer entfernen möchtest?"

msgid "delete_class_prompt"
msgstr "Soll die Klasse gelöscht werden?"

msgid "delete_confirm"
msgstr "Bist du sicher, dass du das Programm löschen möchtest?"

msgid "delete_invite"
msgstr "Einladung löschen"

msgid "delete_invite_prompt"
msgstr "Sind Sie sicher, dass Sie diese Einladung entfernen wollen?"

msgid "delete_public"
msgstr "Öffentliches Profil löschen"

msgid "delete_success"
msgstr "Programm erfolgreich gelöscht."

msgid "destroy_profile"
msgstr "Konto endgültig löschen"

msgid "developers_mode"
msgstr "Programmiermodus"

msgid "directly_available"
msgstr "Direkt öffnen"

msgid "disable"
msgstr "Deaktivieren"

#, fuzzy
msgid "disable_explore_page"
msgstr "Disable explore page"

#, fuzzy
msgid "disable_parsons"
msgstr "Disable all puzzles"

#, fuzzy
msgid "disable_quizes"
msgstr "Disable all quizes"

msgid "disabled"
msgstr "Deaktiviert"

msgid "disabled_button_quiz"
msgstr "Deine Quiz-Punktezahl ist unter dem Grenzwert, versuche es nochmal!"

msgid "discord_server"
msgstr "Discord-Server"

msgid "distinguished_user"
msgstr "Ausgezeichneter Nutzer"

msgid "double quotes"
msgstr "ein doppeltes Anführungszeichen"

msgid "download"
msgstr "Download"

msgid "download_login_credentials"
msgstr "Möchtest du die Login-Daten herunterladen nachdem die Konten erstellt wurden?"

msgid "duplicate"
msgstr "Duplizieren"

#, fuzzy
msgid "echo_and_ask_mismatch_exception"
msgstr "Echo and ask mismatch"

msgid "echo_out"
msgstr "Ab Level 2 wird `{echo}` nicht mehr gebraucht. Du kannst jetzt eine Antwort mit `{ask}` und `{print}` wiedergeben. Beispiel: Name `{is}` `{ask}` Wie heißt Du? `{print}` Hallo Name"

#, fuzzy
msgid "edit_adventure"
msgstr "Edit adventure"

msgid "edit_code_button"
msgstr "Programm ändern"

msgid "email"
msgstr "E-mail"

msgid "email_invalid"
msgstr "itte eine gültige E-mail-Adresse eingeben."

msgid "end_quiz"
msgstr "Quiz-Ende"

msgid "english"
msgstr "Englisch"

msgid "enter"
msgstr "Eingeben"

msgid "enter_password"
msgstr "Gib ein neues Passwort ein für"

msgid "enter_text"
msgstr "Gib deine Antwort hier ein..."

msgid "error_logo_alt"
msgstr "Fehler Logo"

msgid "exclamation mark"
msgstr "ein Ausrufezeichen"

msgid "exercise"
msgstr "Übung"

msgid "exercise_doesnt_exist"
msgstr "Diese Übung existiert nicht"

msgid "exists_email"
msgstr "Diese Email-Adresse wird bereits verwendet."

msgid "exists_username"
msgstr "Dieser Benutzername wird bereits verwendet."

#, fuzzy
msgid "exit_preview_mode"
msgstr "Exit preview mode"

msgid "experience_invalid"
msgstr "Bitte wähle eine gültige Erfahrung, nutze (Ja, Nein)."

msgid "expiration_date"
msgstr "Ablaufdatum"

msgid "explore_explanation"
msgstr "Auf dieser Seite kannst du Programme sehen, die andere Hedy-Nutzer erstellt haben. Du kannst nach Hedy-Level und Abenteuer filtern. Klicke auf \"Programm ansehen\" um ein Programm zu öffnen und auszuführen. Programme mit einer roten Kopfzeile enthalten einen Fehler. Du kannst das Programm dennoch öffnen, es auszuführen führt jedoch zu einer Fehlermeldung. Du kannst natürlich versuchen es zu korrigieren! Wenn der Ersteller ein öffentliches Profil hat, kannst du den Nutzernamen anklicken, um das Profil zu besuchen. Dort findest du alle geteilten Programme und vieles mehr!"

msgid "explore_programs"
msgstr "Entdecke die Programme"

msgid "explore_programs_logo_alt"
msgstr "Entdecke Programme Symbol"

msgid "favorite_program"
msgstr "Lieblingsprogramm"

msgid "favourite_confirm"
msgstr "Bist du dir sicher, dieses Programm als Lieblingsprogramm einzustellen?"

msgid "favourite_program"
msgstr "Lieblingsprogramm"

msgid "favourite_program_invalid"
msgstr "Dein gewähltes Lieblingsprogramm ist ungültig."

msgid "favourite_success"
msgstr "Dein Programm wurde als Favorit gesetzt."

#, fuzzy
msgid "feature"
msgstr "Feature"

#, fuzzy
msgid "feedback"
msgstr "Feedback"

#, fuzzy
msgid "feedback_message_error"
msgstr "Something went wrong, please try again later."

#, fuzzy
msgid "feedback_message_success"
msgstr "Thank you, we recieved your feedback and will contact you if needed."

#, fuzzy
msgid "feedback_modal_message"
msgstr "Please send us a message with a category. We appreciate your help to improve Hedy!"

msgid "female"
msgstr "weiblich"

msgid "float"
msgstr "eine gebrochene Zahl"

msgid "for_teachers"
msgstr "Für LehrerInnen"

msgid "forgot_password"
msgstr "Passwort vergessen?"

msgid "from_another_teacher"
msgstr "Von einer anderen Lehrperson"

msgid "from_magazine_website"
msgstr "Von einer Zeitschrift oder Webseite"

msgid "from_video"
msgstr "Von einem Video"

msgid "fun_statistics_msg"
msgstr "Hier sind ein paar spaßige Statistiken!"

msgid "gender"
msgstr "Geschlecht"

msgid "gender_invalid"
msgstr "Bitte wähle ein gültiges Geschlecht, wähle (weiblich, männlich, divers)."

msgid "general"
msgstr "Allgemein"

msgid "general_settings"
msgstr "Allgemeine Einstellungen"

msgid "generate_passwords"
msgstr "Passwörter erzeugen"

msgid "get_certificate"
msgstr "Hol dir dein Zertifikat!"

msgid "give_link_to_teacher"
msgstr "Gib den folgenden Link an deine Lehrerin oder deinen Lehrer weiter:"

#, fuzzy
msgid "go_back"
msgstr "Go back"

msgid "go_back_to_main"
msgstr "Zurück zur Hauptseite"

msgid "go_to_question"
msgstr "Gehe zur Frage"

msgid "go_to_quiz_result"
msgstr "Gehe zum Quiz-Ergebnis"

msgid "goto_profile"
msgstr "Mein Profil"

msgid "grid_overview"
msgstr "Übersicht der Programme pro Abenteuer"

msgid "hand_in"
msgstr "Abgeben"

msgid "hand_in_exercise"
msgstr "Lösung abgeben"

msgid "heard_about_hedy"
msgstr "Wie hast du von Hedy erfahren?"

msgid "heard_about_invalid"
msgstr "Bitte wähle einen gültigen Weg, wie du von uns gehört hast."

msgid "hedy_achievements"
msgstr "Hedy Errungenschaften"

msgid "hedy_choice_title"
msgstr "Hedys Auswahl"

#, fuzzy
msgid "hedy_introduction_slides"
msgstr "Hedy Introduction Slides"

msgid "hedy_logo_alt"
msgstr "Hedy Logo"

msgid "hedy_on_github"
msgstr "Hedy auf Github"

msgid "hedy_tutorial_logo_alt"
msgstr "Hedy Anleitung Symbol"

msgid "hello_logo"
msgstr "hallo"

msgid "hidden"
msgstr "Versteckt"

msgid "hide_cheatsheet"
msgstr "Verstecke Cheatsheet"

msgid "hide_keyword_switcher"
msgstr "Verstecke Schlüsselwortumschalter"

msgid "highest_level_reached"
msgstr "Höchstes erreichtes Level"

msgid "highest_quiz_score"
msgstr "Höchster Quiz Punktestand"

msgid "highscore_explanation"
msgstr "Auf dieser Seite kannst du die aktuellen Punktestände, basierend auf den erreichten Leistungen, sehen. Schau dir die Rangfolge entweder aller Nutzerinnen und Nutzer, deines Landes oder deiner Klasse an. Klicke auf einen Namen, um das öffentliche Profil anzuzeigen."

msgid "highscore_no_public_profile"
msgstr "Du hast kein öffentliches Profil und bist daher nicht in der Bestenliste. Möchtest du eines erstellen?"

msgid "highscores"
msgstr "Bestenliste"

msgid "hint"
msgstr "Hinweis?"

msgid "ill_work_some_more"
msgstr "Ich werde noch ein wenig weiter dran arbeiten"

#, fuzzy
msgid "image_invalid"
msgstr "Das gewählte Bild ist ungültig."

msgid "incomplete_command_exception"
msgstr "Unvollständiges Kommando"

#, fuzzy
msgid "incorrect_handling_of_quotes_exception"
msgstr "Incorrect handling of quotes"

#, fuzzy
msgid "incorrect_use_of_types_exception"
msgstr "Incorrect use of types"

msgid "incorrect_use_of_variable_exception"
msgstr "Falsche Nutzung von Variablen"

#, fuzzy
msgid "indentation_exception"
msgstr "Incorrect Indentation"

msgid "input"
msgstr "Eingabe aus `{ask}`"

msgid "integer"
msgstr "eine ganze Zahl"

msgid "invalid_class_link"
msgstr "Ungültiger Link zum Beitreten zu einer Klasse."

msgid "invalid_command_exception"
msgstr "Ungültiges Kommando"

#, fuzzy
msgid "invalid_keyword_language_comment"
msgstr "# The provided keyword language is invalid, keyword language is set to English"

#, fuzzy
msgid "invalid_language_comment"
msgstr "# The provided language is invalid, language set to English"

#, fuzzy
msgid "invalid_level_comment"
msgstr "# The provided level is invalid, level is set to level 1"

#, fuzzy
msgid "invalid_program_comment"
msgstr "# The provided program is invalid, please try again"

msgid "invalid_teacher_invitation_code"
msgstr "Der Einladungscode als Lehrkraft ist ungültig. Um Lehrkraft zu werden, kontaktiere hello@hedy.org."

msgid "invalid_tutorial_step"
msgstr "Ungültiger Schritt im Tutorial"

msgid "invalid_username_password"
msgstr "Benutzername/Passwort ist ungültig."

msgid "invite_by_username"
msgstr "Einladen mit Benutzername"

msgid "invite_date"
msgstr "Einladungsdatum"

msgid "invite_message"
msgstr "Du hast eine Einladung zu einer Klasse erhalten"

msgid "invite_prompt"
msgstr "Nutzernamen eingeben"

#, fuzzy
msgid "invite_teacher"
msgstr "Invite a teacher"

msgid "join_class"
msgstr "Klasse beitreten"

msgid "join_prompt"
msgstr "Zum Beitreten benötigst du ein Konto. Möchtest du dich registrieren?"

msgid "keybinding_waiting_for_keypress"
msgstr "Warte auf Knopfdruck..."

msgid "keyword_language_invalid"
msgstr "Bitte wähle eine gültige Schlüsselwortsprache (wähle Englisch oder deine eigene Sprache)."

#, fuzzy
msgid "landcode_phone_number"
msgstr "Please also add your country's landcode"

msgid "language"
msgstr "Sprache"

msgid "language_invalid"
msgstr "Bitte wähle eine gültige Sprache."

msgid "languages"
msgstr "Welche dieser Programmiersprachen hast du schonmal verwendet?"

msgid "last_achievement"
msgstr "Zuletzt verdiente Errungenschaft"

msgid "last_edited"
msgstr "Zuletzt geändert"

msgid "last_error"
msgstr "Letzter Fehler"

msgid "last_login"
msgstr "Zuletzt eingeloggt"

msgid "last_program"
msgstr "Letztes Programm"

msgid "last_update"
msgstr "Letztes Update"

msgid "lastname"
msgstr "Nachname"

msgid "leave_class"
msgstr "Verlasse die Klasse"

msgid "level"
msgstr "Level"

msgid "level_accessible"
msgstr "Level ist offen für Schüler und Schülerinnen"

msgid "level_disabled"
msgstr "Level deaktiviert"

msgid "level_future"
msgstr "Dieses Level öffnet automatisch am "

#, fuzzy
msgid "level_invalid"
msgstr "Dieses Hedy-Level ist ungültig."

msgid "level_not_class"
msgstr "Dieses Level ist in deiner Klasse noch nicht verfügbar"

msgid "level_title"
msgstr "Level"

#, fuzzy
msgid "levels"
msgstr "levels"

msgid "link"
msgstr "Link"

msgid "list"
msgstr "eine Liste"

#, fuzzy
msgid "live_dashboard"
msgstr "Live Dashboard"

msgid "logged_in_to_share"
msgstr "Du musst eingeloggt sein, um Programme zu speichern und zu teilen."

msgid "login"
msgstr "Anmelden"

msgid "login_long"
msgstr "Melde dich mit deinem Konto an"

msgid "login_to_save_your_work"
msgstr "Log dich ein um zu speichern"

msgid "logout"
msgstr "Abmelden"

msgid "longest_program"
msgstr "Längstes Programm"

msgid "mail_change_password_body"
msgstr ""
"Ihr Hedy-Passwort wurde verändert. Wenn Sie das waren, ist alles in Ordnung.\n"
"Wenn Sie ihr Passwort nicht verändert haben, kontaktieren Sie uns bitte sofort, indem Sie auf diese Mail antworten."

msgid "mail_change_password_subject"
msgstr "Dein Hedy-Passwort wurde geändert"

msgid "mail_error_change_processed"
msgstr "Etwas lief schief beim Senden der Validierungs-E-Mail, die Änderungen werden dennoch korrekt verarbeitet."

msgid "mail_goodbye"
msgstr ""
"Programmiere weiter!\n"
"Das Hedy-Team"

msgid "mail_hello"
msgstr "Hi {username}!"

msgid "mail_recover_password_body"
msgstr ""
"Durch Klicken auf diesen Link können Sie ein neues Hedy-Passwort festlegen. Der Link ist für <b>4</b> Stunden gültig.\n"
"Wenn Sie keine Zurücksetzung angefordert haben, können Sie diese Mail ignorieren: {link}"

msgid "mail_recover_password_subject"
msgstr "Passwort-Reset anfordern."

msgid "mail_reset_password_body"
msgstr ""
"Ihr Hedy-Passwort wurde zurückgesetzt. Wenn Sie das waren, ist alles in Ordnung.\n"
"Wenn Sie ihr Passwort nicht verändert haben, kontaktieren Sie uns bitte sofort, indem Sie auf diese Mail antworten."

msgid "mail_reset_password_subject"
msgstr "Dein Hedy-Passwort wurde zurückgesetzt"

msgid "mail_welcome_teacher_body"
msgstr ""
"<strong>Welcome!</strong>\n"
"Glückwunsch zu Ihrem neuen Hedy Lehrer-Konto. Willkommen in der Community von Hedy-Lehrenden aus aller Welt!\n"
"\n"
"<strong>Wofür Lehrer-Konten gut sind</strong>\n"
"Sie haben nun einige Optionen zur Verfügung.\n"
"\n"
"1. Weiterführende Erklärungen finden Sie in der <a href=\"https://hedy.org/for-teachers/manual\">Anleitung für Lehrende</a>.\n"
"2. Mit Ihrem Lehrer-Konto können Sie Klassen erstellen. Ihre Schülerinnen in Schüler können Ihren Klassen beitreten und ihren Lernfortschritt sehen. Klassen werden erstellt und verwaltet über die <a href=\"https://hedycode.com/for-teachers\">Seite für Lehrende</a>.\n"
"3. Sie können Ihre Klassen vollständig personalisieren. Beispielsweise können sie Levels öffnen oder schließen, Abenteuer verfügbar machen oder deaktivieren und ihre eigenen Abenteuer erstellen!\n"
"\n"
"<strong>Treten Sie unserer Online-Community bei!</strong>\n"
"Alle Hedy Lehrer, Programmierer und andere Fans sind eingeladen, unserem <a href=\"https://discord.gg/8yY7dEme9r\">Discord-Server</a> beizutreten. Dies ist der perfekte Ort, um sich über Hedy auszutauschen: es gibt Kanäle, in denen Sie coole Projekte und Unterrichtsmaterialien präsentieren können, es gibt Kanäle für Fehlerberichte and Kanäle, um mit anderen Hedy-Lehrer und dem Hedy-Team zu chatten.\n"
"\n"
"<strong>Wie Sie Hilfe erhalten</strong>\n"
"Sollten Sie etwas unklar finden, können Sie uns auf Discord kontaktieren, oder uns eine <a href=\"mailto: hello@hedy.org\">Email senden</a>.\n"
"\n"
"<strong>Wie Sie Bugs/Fehler melden</strong>\n"
"Auf Discord haben wir einen eigenen Kanal für Fehlermeldungen/ Bugs, genannt #bugs. Dieser ist der perfekte Ort, um uns über Fehler und technische Probleme zu informieren, auf die Sie gestoßen sind. Falls Sie GitHub nutzen, können Sie dort eine <a href=\"https://github.com/hedyorg/hedy/issues/new?assignees=&labels=&template=bug_report.md&title=%5BBUG%5D\">Issue</a> erstellen.\n"

msgid "mail_welcome_teacher_subject"
msgstr "Dein Hedy-Lehr-Konto ist bereit"

msgid "mail_welcome_verify_body"
msgstr ""
"Dein Hedy-Konto wurde erfolgreich angelegt. Willkommen!\n"
"Bitte klicke auf diesen Link, um deine E-Mail-Adresse zu bestätigen: {link}"

msgid "mail_welcome_verify_subject"
msgstr "Willkommen bei Hedy"

msgid "mailing_title"
msgstr "Abonniere den Hedy-Newsletter"

msgid "main_subtitle"
msgstr "Eine mitwachsende Programmiersprache"

msgid "main_title"
msgstr "Hedy"

msgid "make_sure_you_are_done"
msgstr "Stelle sicher, dass du fertig bist! Du wirst dein Programm nicht mehr ändern können, nach du \"Abgeben\" geklickt hast."

msgid "male"
msgstr "männlich"

msgid "mandatory_mode"
msgstr "Verpflichtender Entwicklermodus"

#, fuzzy
msgid "more_options"
msgstr "More options"

#, fuzzy
msgid "multiple_keywords_warning"
msgstr "You are trying to use the keyword {orig_keyword}, but this keyword might have several meanings. Please choose the one you're trying to use from this list and copy paste it in your code, curly braces included: {keyword_list}"

msgid "multiple_levels_warning"
msgstr "We've noticed you have both selected several levels and included code snippets in your adventure, this might cause issues with the syntax highlighter and the automatic translation of keywords"

msgid "my_account"
msgstr "Mein Konto"

msgid "my_achievements"
msgstr "Meine Leistungen"

msgid "my_adventures"
msgstr "Meine Abenteuer"

msgid "my_classes"
msgstr "Meine Klassen"

msgid "my_messages"
msgstr "Meine Nachrichten"

msgid "my_public_profile"
msgstr "Mein öffentliches Profil"

msgid "name"
msgstr "Name"

msgid "nav_explore"
msgstr "Erkunde"

msgid "nav_hedy"
msgstr "Hedy"

msgid "nav_learn_more"
msgstr "Mehr Infos"

msgid "nav_start"
msgstr "Willkommen"

msgid "new_password"
msgstr "Neues Passwort"

msgid "new_password_repeat"
msgstr "Wiederhole das neue Passwort"

msgid "newline"
msgstr "eine neue Zeile"

msgid "next_exercise"
msgstr "Nächste Übung"

msgid "next_page"
msgstr "Nächste Seite"

msgid "next_step_tutorial"
msgstr "Nächster Schritt >>>"

msgid "no"
msgstr "Nein"

msgid "no_account"
msgstr "Hast du noch kein Konto?"

msgid "no_accounts"
msgstr "Es gibt keine Konten zu erstellen."

#, fuzzy
msgid "no_adventures_yet"
msgstr "There are no public adventures yet..."

msgid "no_certificate"
msgstr "Dieser Nutzer hat noch kein Hedy Abschlusszertifikat"

msgid "no_more_flat_if"
msgstr "Ab Level 8 muss die Zeile nach `{if}` mit 4 Leerzeichen beginnen."

#, fuzzy
msgid "no_programs"
msgstr "Du hast noch kein Programm."

msgid "no_public_profile"
msgstr "Du hast noch kein Text für dein öffentliches Profil..."

msgid "no_shared_programs"
msgstr "hat keine geteilten Programme..."

msgid "no_such_adventure"
msgstr "Dieses Abenteuer existiert nicht!"

msgid "no_such_class"
msgstr "Keine solche Hedy-Klasse."

msgid "no_such_highscore"
msgstr "Bestenliste"

msgid "no_such_level"
msgstr "Dieses Level existiert nicht!"

msgid "no_such_program"
msgstr "Dieses Hedy Programm gibt es nicht!"

#, fuzzy
msgid "no_tag"
msgstr "No tag provided!"

msgid "not_enrolled"
msgstr "Du bist anscheinend nicht für diesen Unterricht angemeldet!"

msgid "not_in_class_no_handin"
msgstr "Du bist in keiner Klasse, also besteht keine Notwendigkeit etwas abgeben."

msgid "not_logged_in_cantsave"
msgstr "Dein Programm wird nicht gespeichert."

msgid "not_logged_in_handin"
msgstr "Du musst eingeloggt sein, um eine Lösung abzugeben."

msgid "not_teacher"
msgstr "Du bist anscheinend nicht die Lehrkraft!"

msgid "number"
msgstr "eine Zahl"

msgid "number_achievements"
msgstr "Anzahl an Errungenschaften"

msgid "number_lines"
msgstr "Anzahl an Zeilen"

msgid "number_programs"
msgstr "Anzahl von Programmen"

msgid "ok"
msgstr "OK"

msgid "only_you_can_see"
msgstr "Nur du kannst dieses Programm sehen."

msgid "open"
msgstr "Öffnen"

msgid "opening_date"
msgstr "Öffnungsdatum"

msgid "opening_dates"
msgstr "Öffnungsdaten"

msgid "option"
msgstr "Option"

msgid "or"
msgstr "oder"

msgid "other"
msgstr "divers"

msgid "other_block"
msgstr "Andere visuelle Programmierumgebung"

msgid "other_settings"
msgstr "Andere Einstellungen"

msgid "other_source"
msgstr "Andere"

msgid "other_text"
msgstr "Andere Programmierprache"

msgid "overwrite_warning"
msgstr "Du hast bereits eine Programm mit diesem Namen, wenn du jetzt speicherst überschreibst du das Vorhandene. Bist du dir sicher?"

#, fuzzy
msgid "owner"
msgstr "Owner"

msgid "page"
msgstr "Seite"

msgid "page_not_found"
msgstr "Die Seite konnte nicht gefunden werden!"

#, fuzzy
msgid "pair_with_teacher"
msgstr "I would like to be paired with another teacher for help"

msgid "parsons_title"
msgstr "Puzzle"

msgid "password"
msgstr "Passwort"

msgid "password_change_not_allowed"
msgstr "Du hast nicht die Erlaubnis das Passwort dieses Nutzers zu ändern."

msgid "password_change_prompt"
msgstr "Bist Du sicher, dass Du dieses Passwort ändern willst?"

msgid "password_change_success"
msgstr "Das Passwort der Person wurde erfolgreich geändert."

msgid "password_invalid"
msgstr "Dein Passwort ist ungültig."

msgid "password_repeat"
msgstr "Wiederhole Passwort"

msgid "password_resetted"
msgstr "Dein Passwort ist erfolgreich zurückgesetzt worden. Bitte log dich ein."

msgid "password_six"
msgstr "Dein Passwort muss mindestens sechs Zeichen enthalten."

msgid "password_updated"
msgstr "Das Passwort wurde aktualisiert."

msgid "passwords_six"
msgstr "Das Passwort muss aus mindestens sechs Zeichen bestehen."

msgid "pending_invites"
msgstr "Ausstehende Einladungen"

msgid "people_with_a_link"
msgstr "Andere, die einen Link haben, können dieses Programm sehen. Es kann auch auf der Entdecke-Seite gefunden werden."

msgid "percentage"
msgstr "Anteil"

msgid "percentage_achieved"
msgstr "Erreicht von {percentage}% aller Nutzer"

msgid "period"
msgstr "ein Punkt"

msgid "personal_text"
msgstr "Persönlicher Text"

msgid "personal_text_invalid"
msgstr "Dein persönlicher Text ist ungültig."

#, fuzzy
msgid "phone_number"
msgstr "Phone number"

msgid "postfix_classname"
msgstr "Postfix Klassenname"

msgid "preferred_keyword_language"
msgstr "Bevorzugte Schlüsselwortsprache"

msgid "preferred_language"
msgstr "Bevorzugte Sprache"

msgid "preview"
msgstr "Vorschau"

#, fuzzy
msgid "previewing_adventure"
msgstr "Previewing adventure"

#, fuzzy
msgid "previewing_class"
msgstr "You are previewing class <em>{class_name}</em> as a teacher."

msgid "previous_campaigns"
msgstr "Bisherige Newsletter anzeigen"

msgid "print_logo"
msgstr "drucke"

msgid "privacy_terms"
msgstr "Privatsphäre"

msgid "private"
msgstr "Privat"

msgid "profile_logo_alt"
msgstr "Profil-Symbol."

msgid "profile_picture"
msgstr "Profilbild"

msgid "profile_updated"
msgstr "Das Profil wurde aktualisiert."

msgid "profile_updated_reload"
msgstr "Profil geupdatet, Seite wird neu geladen."

msgid "program_contains_error"
msgstr "Dieses Programm enthält einen Fehler, bist du dir sicher, dass du es teilen möchtest?"

msgid "program_header"
msgstr "Meine Programme"

msgid "program_too_large_exception"
msgstr "Programme zu groß"

msgid "programming_experience"
msgstr "Hast du schon mal programmiert?"

msgid "programming_invalid"
msgstr "Bitte nutze eine gültige Programmiersprache."

msgid "programs"
msgstr "Programme"

msgid "programs_created"
msgstr "Erstellte Programme"

msgid "programs_saved"
msgstr "Programme gespeichert"

msgid "programs_submitted"
msgstr "Eingereichte Programme"

msgid "prompt_join_class"
msgstr "Willst du dieser Klasse beitreten?"

msgid "public"
msgstr "Öffentlich"

msgid "public_adventures"
msgstr "Browse public adventures"

#, fuzzy
msgid "public_content"
msgstr "Public content"

#, fuzzy
msgid "public_content_info"
msgstr "You can also look for public adventures and use them as an example."

msgid "public_invalid"
msgstr "Diese Einverständnisauswahl ist ungültig"

msgid "public_profile"
msgstr "Öffentliches Profil"

msgid "public_profile_info"
msgstr "Wenn ich dieses Kästchen auswähle, mache ich mein Profil für alle sichtbar. Sei vorsichtig und teile keine persönlichen Informationen wie deinen Namen oder deine Adresse, weil jeder in der Lage ist, es zu sehen!"

msgid "public_profile_updated"
msgstr "Öffentliches Profil wurde aktualisiert. Die Seite wird neu geladen."

msgid "question mark"
msgstr "ein Fragezeichen"

msgid "quiz_logo_alt"
msgstr "Quiz-Logo"

msgid "quiz_score"
msgstr "Quiz-Punkte"

msgid "quiz_tab"
msgstr "Quiz"

msgid "quiz_threshold_not_reached"
msgstr "Quiz-Anforderungen zum Freischalten dieses Levels nicht erfüllt"

msgid "read_code_label"
msgstr "Vorlesen"

msgid "recent"
msgstr "Zuletzt verwendete Programme"

msgid "recover_password"
msgstr "Passwort-Reset anfordern"

msgid "regress_button"
msgstr "Gehe zurück zu Level {level}"

msgid "remove"
msgstr "Löschen"

msgid "remove_customization"
msgstr "Modifikationen entfernen"

msgid "remove_customizations_prompt"
msgstr "Bist du dir sicher, dass du die Modifikationen dieser Klasse entfernen möchtest?"

msgid "remove_student_prompt"
msgstr "Soll der/die Schüler*in aus der Klasse entfernt werden?"

#, fuzzy
msgid "remove_user_prompt"
msgstr "Confirm removing this user from the class."

msgid "repair_program_logo_alt"
msgstr "Repariere Programm Symbol"

#, fuzzy
msgid "repeat_dep"
msgstr "Starting in level 8, `{repeat}` needs to be used with indentation. You can see examples on the `{repeat}` tab in level 8."

msgid "repeat_match_password"
msgstr "Das wiederholte Passwort stimmt nicht mit dem ersten überein."

msgid "repeat_new_password"
msgstr "Wiederhole neues Passwort"

msgid "report_failure"
msgstr "Dieses Programm existiert nicht oder ist nicht öffentlich"

msgid "report_program"
msgstr "Bist du dir sicher, dass du dieses Programm melden möchtest?"

msgid "report_success"
msgstr "Dieses Programm wurde gemeldet"

msgid "request_teacher"
msgstr "Möchtest du dich für einen Lehr-Konto bewerben?"

msgid "request_teacher_account"
msgstr "Lehr-Konto anfordern"

msgid "required_field"
msgstr "* zeigt erforderliche Felder an"

msgid "reset_adventure_prompt"
msgstr "Bist du dir sicher, dass du alle ausgewählten Abenteuer zurücksetzen möchtest?"

msgid "reset_adventures"
msgstr "Ausgewählte Abenteuer zurücksetzen"

msgid "reset_button"
msgstr "Zurücksetzen"

msgid "reset_password"
msgstr "Passwort zurücksetzen"

msgid "reset_view"
msgstr "Reset"

msgid "retrieve_adventure_error"
msgstr "Du darfst dieses Abenteuer nicht sehen!"

msgid "retrieve_class_error"
msgstr "Nur Lehrpersonen können Klassen laden"

#, fuzzy
msgid "retrieve_tag_error"
msgstr "Error retrieving tags"

#, fuzzy
msgid "role"
msgstr "Role"

msgid "run_code_button"
msgstr "Programm ausführen"

#, fuzzy
msgid "runs_over_time"
msgstr "Runs over time"

msgid "save_parse_warning"
msgstr "Dieses Programm enthält einen Fehler, bist du dir sicher, dass du es speichern möchtest?"

msgid "save_prompt"
msgstr "Du brauchst ein Konto, um deine Programme zu speichern. Möchtest du dich jetzt anmelden?"

msgid "save_success_detail"
msgstr "Programm erfolgreich gespeichert."

msgid "score"
msgstr "Punkte"

msgid "search"
msgstr "Suche..."

msgid "search_button"
msgstr "Suche"

#, fuzzy
msgid "second_teacher"
msgstr "Second teacher"

#, fuzzy
msgid "second_teacher_copy_prompt"
msgstr "Are you sure you want to copy this teacher?"

#, fuzzy
msgid "second_teacher_prompt"
msgstr "Enter a teacher username to invite them."

#, fuzzy
msgid "second_teacher_warning"
msgstr "All teachers in this class can customize it."

msgid "see_certificate"
msgstr "Zertifikat für {username} ansehen!"

msgid "select"
msgstr "Auswahl"

msgid "select_adventures"
msgstr "Wähle und ordne Abenteuer"

msgid "select_all"
msgstr "Select all"

#, fuzzy
msgid "select_lang"
msgstr "Select language"

msgid "select_levels"
msgstr "Wähle Level"

#, fuzzy
msgid "select_tag"
msgstr "Select tag"

msgid "selected"
msgstr "Selected"

msgid "self_removal_prompt"
msgstr "Bist du dir sicher, dass du die Klasse verlassen möchtest?"

msgid "send_password_recovery"
msgstr "Wiederherstellungslink für Passwort versenden"

msgid "sent_by"
msgstr "Diese Einladung wurde gesendet von"

msgid "sent_password_recovery"
msgstr "Du solltest bald eine Email mit Anweisungen zum Zurücksetzen des Passworts erhalten."

msgid "settings"
msgstr "Meine persönlichen Einstellungen"

msgid "share_by_giving_link"
msgstr "Zeige dein Programm anderen, indem du ihnen den Link unten gibst:"

msgid "share_your_program"
msgstr "Teile dein Programm"

msgid "signup_student_or_teacher"
msgstr "Bist du Schüler(in) oder Lehrperson?"

msgid "single quotes"
msgstr "ein einfaches Anführungszeichen"

msgid "slash"
msgstr "ein Schrägstrich"

#, fuzzy
msgid "sleeping"
msgstr "Sleeping..."

#, fuzzy
msgid "slides"
msgstr "Slides"

#, fuzzy
msgid "slides_for_level"
msgstr "Slides for level"

#, fuzzy
msgid "slides_info"
msgstr "For each level of Hedy, we have created slides to help you teach. The slides contain explanations of each level, and Hedy examples that you can run inside the slides. Just click the link and get started! the Introduction slides are a general explanation of Hedy before level 1 The slides were created using <a href=\"https://slides.com\">slides.com</a>. If you want to adapt them yourself, you can download them, and then upload the resulting zip file to <a href=\"https://slides.com\">slides.com</a>. You can find more information about the slides in the <a href=\"https://hedy.org/for-teachers/manual/features\">teacher's manual</a>."

msgid "social_media"
msgstr "Soziale Medien"

msgid "something_went_wrong_keyword_parsing"
msgstr "Es gibt einen Fehler in deinem Abenteuer, sind alle Schlüsselwörter korrekt mit { } umgeben?"

msgid "space"
msgstr "ein Leerzeichen"

msgid "star"
msgstr "ein Stern"

msgid "start_hedy_tutorial"
msgstr "Starte Hedy-Anleitung"

#, fuzzy
msgid "start_learning"
msgstr "Start learning"

msgid "start_programming"
msgstr "Starte Programmierung"

msgid "start_programming_logo_alt"
msgstr "Starte Programmierung Symbol"

msgid "start_quiz"
msgstr "Quiz starten"

msgid "start_teacher_tutorial"
msgstr "Starte Lehranleitung"

#, fuzzy
msgid "start_teaching"
msgstr "Start teaching"

msgid "step_title"
msgstr "Aufgabe"

msgid "stop_code_button"
msgstr "Programm stoppen"

msgid "string"
msgstr "Text"

#, fuzzy
msgid "student"
msgstr "Student"

msgid "student_already_in_class"
msgstr "Diese(r) Schüler(in) ist bereits in deiner Klasse."

msgid "student_already_invite"
msgstr "Diese(r) Schüler(in) hat bereits eine ausstehende Einladung."

#, fuzzy
msgid "student_details"
msgstr "Student details"

msgid "student_list"
msgstr "Studentenliste"

#, fuzzy
msgid "student_not_allowed_in_class"
msgstr "Student not allowed in class"

msgid "student_not_existing"
msgstr "Dieser Nutzername existiert nicht."

msgid "student_signup_header"
msgstr "Schüler(in)"

msgid "students"
msgstr "Schüler*innen"

msgid "submission_time"
msgstr "Eingereicht um"

msgid "submit_answer"
msgstr "Frage beantworten"

msgid "submit_program"
msgstr "Absenden"

msgid "submit_warning"
msgstr "Bist du dir sicher dass du das Programm absenden willst?"

msgid "submitted"
msgstr "Eingereicht"

msgid "submitted_header"
msgstr "Das ist ein bereits versendetes Programm und kann nicht mehr geändert werden."

msgid "subscribe"
msgstr "Abonnieren"

msgid "subscribe_newsletter"
msgstr "Abonniere den Newsletter"

#, fuzzy
msgid "suggestion_color"
msgstr "Try using another color"

#, fuzzy
msgid "suggestion_note"
msgstr "Use a note between C0 and B9 or a number between 1 and 70"

#, fuzzy
msgid "suggestion_number"
msgstr "Try changing the value to a number"

msgid "suggestion_numbers_or_strings"
msgstr "Try changing the values to be all text or all numbers"

msgid "surname"
msgstr "Vorname"

#, fuzzy
msgid "survey"
msgstr "Survey"

#, fuzzy
msgid "survey_completed"
msgstr "Survey completed"

#, fuzzy
msgid "survey_skip"
msgstr "Don't show this again"

#, fuzzy
msgid "survey_submit"
msgstr "Submit"

#, fuzzy
msgid "tag_in_adventure"
msgstr "Tag in adventure"

#, fuzzy
msgid "tag_input_placeholder"
msgstr "Enter a new tag"

#, fuzzy
msgid "tags"
msgstr "Tags"

msgid "teacher"
msgstr "Lehrer"

msgid "teacher_account_request"
msgstr "Du hast eine offene Lehr-Konto-Anfrage"

msgid "teacher_account_success"
msgstr "Du hast erfolgreich einen Lehr-Konto angefragt."

msgid "teacher_invalid"
msgstr "Dein LehrerIn-Wert ist ungültig."

msgid "teacher_invitation_require_login"
msgstr "Um dein LehrerIn Profil zu erstellen musst du dich anmelden. Wenn du noch kein Konto besitzt, dann erstell dir bitte eins."

msgid "teacher_manual"
msgstr "Lehranleitung"

msgid "teacher_signup_header"
msgstr "Lehrperson"

msgid "teacher_tutorial_logo_alt"
msgstr "Lehranleitung-Symbol"

msgid "teacher_welcome"
msgstr "Willkommen bei Hedy! Du bist nun eine stolze BesitzerIn eines LehrerIn Kontos, welches dir erlaubt Klassen zu erstellen und Schüler einzuladen."

#, fuzzy
msgid "teachers"
msgstr "Teachers"

msgid "template_code"
msgstr ""
"Dies ist die Erklärung zu meinem Abenteuer!\n"
"\n"
"So kann ich einen Befehl zeigen: <code>{print}</code>\n"
"\n"
"Aber manchmal möchte ich ein Stück Code wie folgt zeigen:\n"
"<pre>\n"
"ask Wie ist dein Name?\n"
"echo also ist dein Name \n"
"</pre>"

msgid "this_turns_in_assignment"
msgstr "Dies gibt deine Lösung an deine Lehrerin oder deinen Lehrer ab."

msgid "title"
msgstr "Titel"

msgid "title_achievements"
msgstr "Hedy - Meine Erfolge"

msgid "title_admin"
msgstr "Hedy - Administratorseite"

msgid "title_class grid_overview"
msgstr "Hedy - Gitterübersicht"

msgid "title_class live_statistics"
msgstr "Hedy - Echtzeitstatistiken"

msgid "title_class-overview"
msgstr "Hedy - Klassenüberblick"

msgid "title_customize-adventure"
msgstr "Hedy - Bearbeite Abenteuer"

msgid "title_customize-class"
msgstr "Hedy - Klasse anpassen"

msgid "title_explore"
msgstr "Hedy - Erkunden"

msgid "title_for-teacher"
msgstr "Hedy - Für Lehrende"

msgid "title_join-class"
msgstr "Hedy - Klasse beitreten"

msgid "title_landing-page"
msgstr "Willkommen zu Hedy!"

msgid "title_learn-more"
msgstr "Hedy - Mehr erfahren"

msgid "title_login"
msgstr "Hedy - Login"

msgid "title_my-profile"
msgstr "Hedy - Mein Konto"

msgid "title_privacy"
msgstr "Hedy - Datenschutzerklärung"

msgid "title_programs"
msgstr "Hedy - Meine Programme"

#, fuzzy
msgid "title_public-adventures"
msgstr "Hedy - Public adventures"

msgid "title_recover"
msgstr "Hedy - Konto wiederherstellen"

msgid "title_reset"
msgstr "Hedy - Passwort zurücksetzen"

msgid "title_signup"
msgstr "Hedy - Konto erstellen"

msgid "title_start"
msgstr "Hedy - Eine graduelle Programmiersprache"

msgid "title_view-adventure"
msgstr "Hedy - Abenteuer ansehen"

msgid "token_invalid"
msgstr "Dein Token ist ungültig."

#, fuzzy
msgid "tooltip_level_locked"
msgstr "Your teacher disabled this level"

msgid "translate_error"
msgstr "Während der Übersetzung des Codes ist etwas schiefgegangen. Versuche, den Code auszuführen, um zu sehen, ob er einen Fehler enthält. Fehlerhafter Code kann nicht übersetzt werden."

msgid "translating_hedy"
msgstr "Hedy übersetzen"

msgid "translator"
msgstr "Übersetzer"

msgid "tutorial"
msgstr "Anleitung"

msgid "tutorial_code_snippet"
msgstr ""
"{print} Hallo Welt!\n"
"{print} Ich lerne Hedy mit dem Hedy-Tutorial!"

msgid "tutorial_message_not_found"
msgstr "Der angefragt Tutorial-Schritt konnte nicht gefunden werden…"

msgid "tutorial_title_not_found"
msgstr "Tutorial-Schritt nicht gefunden"

msgid "unauthorized"
msgstr "Du hast keine Zugriffsrechte für diese Seite"

#, fuzzy
msgid "unfavourite_confirm"
msgstr "Are you sure you want to unfavourite this program?"

#, fuzzy
msgid "unfavourite_success"
msgstr "Your program is unfavourited."

msgid "unique_usernames"
msgstr "Alle Nutzernamen müssen einzigartig sein."

msgid "unlock_thresholds"
msgstr "Schalte Level.Grenzen frei"

msgid "unsaved_class_changes"
msgstr "Es gibt ungespeicherte Änderungen, bist du dir sicher, dass du diese Seite verlassen möchtest?"

#, fuzzy
msgid "unsubmit_program"
msgstr "Unsubmit program"

#, fuzzy
msgid "unsubmit_warning"
msgstr "Are you sure you want to unsubmit this program?"

#, fuzzy
msgid "unsubmitted"
msgstr "Unsubmitted"

msgid "update_adventure_prompt"
msgstr "Bist du sicher, dass du dieses Abenteuer updaten möchtest?"

msgid "update_public"
msgstr "Öffentliches Profil-Update"

msgid "updating_indicator"
msgstr "Updatet"

msgid "use_of_blanks_exception"
msgstr "Nutzung von Leerzeichen in Programmen"

#, fuzzy
msgid "use_of_nested_functions_exception"
msgstr "Use of nested functions"

#, fuzzy
msgid "used_in"
msgstr "Used in:"

msgid "user"
msgstr "Nutzer"

msgid "user_inexistent"
msgstr "Dieser Nutzer existiert nicht"

msgid "user_not_private"
msgstr "Dieser Nutzer existiert nicht oder hat kein öffentliches Profil"

msgid "username"
msgstr "Benutzername"

msgid "username_empty"
msgstr "Du hast keinen Nutzernamen eingegeben!"

msgid "username_invalid"
msgstr "Dein Nutzername ist ungültig."

msgid "username_special"
msgstr "Der Benutzername darf nicht `:` oder `@` enthalten."

msgid "username_three"
msgstr "Der Benutzername muss mindestens aus drei Zeichen bestehen."

msgid "usernames_exist"
msgstr "Einer oder mehrere Nutzernamen sind bereits in Verwendung."

msgid "value"
msgstr "Wert"

#, fuzzy
msgid "view_adventures"
msgstr "View adventures"

#, fuzzy
msgid "view_classes"
msgstr "View classes"

msgid "view_program"
msgstr "Programm ansehen"

#, fuzzy
msgid "view_slides"
msgstr "View slides"

msgid "welcome"
msgstr "Willkommen"

msgid "welcome_back"
msgstr "Willkommen zurück"

msgid "what_is_your_role"
msgstr "Was ist deine Rolle?"

msgid "what_should_my_code_do"
msgstr "Was soll mein Code tun?"

msgid "whole_world"
msgstr "Die Welt"

msgid "year_invalid"
msgstr "Bitte ein Jahr zwischen 1900 und {current_year} eingeben."

msgid "yes"
msgstr "Ja"

msgid "your_account"
msgstr "Dein Profil"

msgid "your_class"
msgstr "Deine Klasse"

msgid "your_last_program"
msgstr "Dein zuletzt gespeichertes Programm"

msgid "your_personal_text"
msgstr "Dein persönlicher Text..."

msgid "your_program"
msgstr "Dein Programm"

#~ msgid "create_account_explanation"
#~ msgstr "Dein eigenes Konto erlaubt es dir, deine Programme zu speichern."

#~ msgid "only_teacher_create_class"
#~ msgstr "Only teachers are allowed to create classes!"

#~ msgid "keyword_support"
#~ msgstr "Translated keywords"

#~ msgid "non_keyword_support"
#~ msgstr "Translated content"

#~ msgid "try_button"
#~ msgstr "Try"

#~ msgid "select_own_adventures"
#~ msgstr "Select own adventures"

#~ msgid "view"
#~ msgstr "Ansehen"

#~ msgid "class"
#~ msgstr "Klasse"

#~ msgid "save_code_button"
#~ msgstr "Code speichern"

#~ msgid "share_code_button"
#~ msgstr "Code speichern & teilen"

#~ msgid "classes_invalid"
#~ msgstr "Die Liste ausgewählter Klassen ist ungültig"

#~ msgid "directly_add_adventure_to_classes"
#~ msgstr "Möchtest du dieses Abenteuer direkt zu einer deiner Klassen hinzufügen?"

#~ msgid "hand_in_assignment"
#~ msgstr "Lösung abgeben"

#~ msgid "select_a_level"
#~ msgstr "Wähle ein Level"

#~ msgid "answer_invalid"
#~ msgstr "Dein Passwort ist ungültig."

#~ msgid "available_adventures_level"
#~ msgstr "Verfügbare Abenteuer-Level"

#~ msgid "customize_class_exp_1"
#~ msgstr "Hallo! Auf dieser Seite können Sie ihre Klasse anpassen. Durch Auswählen von Levels und Abenteuern können Sie bestimmen, was ein/e Schüler/in sehen kann. Sie können ebenfalls Ihre selbst erstellten Abenteuer zu Levels hinzufügen. Standardmäßig sind alle Levels und Standard-Abenteuer ausgewählt.<b>Hinweis:</b>Nicht jedes Abenteuer ist in jedem Level verfügbar. Sie können Anpassungen wie folgt vornehmen:"

#~ msgid "customize_class_exp_2"
#~ msgstr "Du kannst diese Einstellungen später immer noch ändern. Zum Beispiel, kannst du bestimmte Abenteuer oder Level verfügbar machen während du unterrichtest. Auf diese Weise ist es leicht für dich festzulegen an welchen Leveln und Abenteuern deine Schülerinnen und Schüler arbeiten werden. Wenn du alles verfügbar machen möchtest, ist es am Leichtesten alle Sondereinstellungen zu entfernen."

#~ msgid "customize_class_step_1"
#~ msgstr "Wähle Level für deine Klasse, indem du den Level-Knopf drückst"

#~ msgid "customize_class_step_2"
#~ msgstr "Du kannst das Level, dass du bearbeiten möchtest, im \"Wähle ein Level\"-Menü auswählen"

#~ msgid "customize_class_step_3"
#~ msgstr "Ordne die Abenteuer so an wie du sie im Level anzeigen möchtest. Das \"Verfügbare Abenteuer\"-Menü enthält die Abenteuer, die in diesem Level nicht enthalten sind."

#~ msgid "customize_class_step_4"
#~ msgstr "Das \"Verfügbare Abenteuer\"-Menü enthält auch deine eigenen Abenteuer. Sobald hinzugefügt, kannst du sie hin und her neben die anderen Abenteuer bewegen."

#~ msgid "customize_class_step_5"
#~ msgstr "Du kannst ein Abenteuer entfernen, indem du den X-Knopf anklickst und es wird im \"Verfügbare Abenteuer\"-Menü erscheinen"

#~ msgid "customize_class_step_6"
#~ msgstr "Wähle ein Öffnungsdatum für jedes Level aus (du kannst es auch leer lassen)"

#~ msgid "customize_class_step_7"
#~ msgstr "Wähle andere Einstellungen"

#~ msgid "customize_class_step_8"
#~ msgstr "Wähle \"Speichern\" -> Du bist fertig!"

#~ msgid "example_code_header"
#~ msgstr "Hedy Beispiel-Code"

#~ msgid "feedback_failure"
#~ msgstr "Falsch!"

#~ msgid "feedback_success"
#~ msgstr "Gut!"

#~ msgid "go_to_first_question"
#~ msgstr "Gehe zu Frage 1"

#~ msgid "question"
#~ msgstr "Frage"

#~ msgid "question_doesnt_exist"
#~ msgstr "Diese Frage existiert nicht"

#~ msgid "question_invalid"
#~ msgstr "Dein Token ist ungültig."

#~ msgid "too_many_attempts"
#~ msgstr "Zu viele Versuche"

#~ msgid "class_logs"
#~ msgstr "Aufzeichnungen"

#~ msgid "class_stats"
#~ msgstr "Klassenstatistik"

#~ msgid "visit_own_public_profile"
#~ msgstr "Besuche dein eigenes Profil"

#~ msgid "title_class logs"
#~ msgstr "Hedy - Logs"

#~ msgid "title_class statistics"
#~ msgstr "Meine Statistiken"

#~ msgid "disabled_button_locked"
#~ msgstr "Deine Lehrperson hat das Level noch nicht freigeschaltet"

#~ msgid "duplicate_tag"
#~ msgstr "You already have a tag with this name."

#~ msgid "tag_deleted"
#~ msgstr "This tag was successfully deleted."

#~ msgid "no_tags"
#~ msgstr "No tags yet."

#~ msgid "apply_filters"
#~ msgstr "Apply filters"

#~ msgid "write_first_program"
#~ msgstr "Schreibe dein erstes Programm!"

#~ msgid "adventure_exp_1"
#~ msgstr "Tippe das Abenteuer deiner Wahl auf der rechten Seite ein. Nachdem du dein Abenteuer erstellt hast, kannst du es unter \"Modifizierungen\" zu einer deiner Klassen hinzufügen. Wenn du einen Befehl innerhalb deines Abenteuers benennst, nutze bitte folgende Code-Anker:"

#~ msgid "adventure_exp_2"
#~ msgstr "Wenn du echte Code-Schnipsel zeigen möchtest, zum Beispiel um den Schülerinnen und Schülern eine Vorlage zu geben, nutze bitte Vor-Anker wie folgt:"

#~ msgid "hello_world"
#~ msgstr "Hallo Welt!"

#~ msgid "share_confirm"
#~ msgstr "Bist du dir sicher, das Programm zu veröffentlichen?"

#~ msgid "share_success_detail"
#~ msgstr "Programm erfolgreich geteilt."

#~ msgid "unshare_confirm"
#~ msgstr "Bist du sicher, dass du das Programm verbergen möchtest?"

#~ msgid "unshare_success_detail"
#~ msgstr "Programm erfolgreich verborgen."

#~ msgid "hide_parsons"
#~ msgstr "Verstecke Puzzle"

#~ msgid "hide_quiz"
#~ msgstr "Verstecke Quiz"

#~ msgid "back_to_class"
#~ msgstr "Gehe zurück zur Klasse"

#~ msgid "Locked Language Feature"
#~ msgstr "Du benutzt {concept}! Das ist toll, aber {concept} ist noch nicht freigeschaltet! Es wird in einem späteren Level freigeschaltet."

#~ msgid "nested blocks"
#~ msgstr "ein Block in einem Block"

#~ msgid "save"
#~ msgstr "Speichern"

#~ msgid "update_profile"
#~ msgstr "Aktualisiere dein Profil"

<<<<<<< HEAD
#~ msgid "multiple_levels_warning"
#~ msgstr "We've noticed you have both selected several levels and included code snippets in your adventure, this might cause issues with the syntax highlighter and the automatic translation of keywords"

#~ msgid "adventure_prompt"
#~ msgstr "Bitte gib den Namen des Abenteuers ein"
=======
#~ msgid "variables"
#~ msgstr "Variablen"
>>>>>>> df9b34a7
<|MERGE_RESOLUTION|>--- conflicted
+++ resolved
@@ -2269,13 +2269,8 @@
 #~ msgid "update_profile"
 #~ msgstr "Aktualisiere dein Profil"
 
-<<<<<<< HEAD
-#~ msgid "multiple_levels_warning"
-#~ msgstr "We've noticed you have both selected several levels and included code snippets in your adventure, this might cause issues with the syntax highlighter and the automatic translation of keywords"
+#~ msgid "variables"
+#~ msgstr "Variablen"
 
 #~ msgid "adventure_prompt"
 #~ msgstr "Bitte gib den Namen des Abenteuers ein"
-=======
-#~ msgid "variables"
-#~ msgstr "Variablen"
->>>>>>> df9b34a7
