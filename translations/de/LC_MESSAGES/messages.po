--- conflicted
+++ resolved
@@ -1,9 +1,6 @@
-<<<<<<< HEAD
-=======
 msgid ""
 msgstr "Project-Id-Version: PACKAGE VERSION\nReport-Msgid-Bugs-To: \nPOT-Creation-Date: 2023-10-02 19:31+0530\nPO-Revision-Date: 2023-11-14 20:05+0000\nLast-Translator: Prefill add-on <noreply-addon-prefill@weblate.org>\nLanguage-Team: de <LL@li.org>\nLanguage: de\nMIME-Version: 1.0\nContent-Type: text/plain; charset=utf-8\nContent-Transfer-Encoding: 8bit\nPlural-Forms: nplurals=2; plural=n != 1;\nX-Generator: Weblate 5.2-dev\nGenerated-By: Babel 2.12.1\n"
 
->>>>>>> 307a3f32
 msgid "Access Before Assign"
 msgstr ""
 "Du hast versucht die Variable {name} in Zeile {access_line_number} zu "
@@ -556,13 +553,10 @@
 msgid "duplicate"
 msgstr "Duplizieren"
 
-<<<<<<< HEAD
-=======
 #, fuzzy
 msgid "duplicate_tag"
 msgstr "You already have a tag with this name."
 
->>>>>>> 307a3f32
 #, fuzzy
 msgid "echo_and_ask_mismatch_exception"
 msgstr "Echo and ask mismatch"
@@ -1698,14 +1692,11 @@
 msgid "surname"
 msgstr "Vorname"
 
-<<<<<<< HEAD
 msgid "tag_in_adventure"
 msgstr ""
-=======
 #, fuzzy
 msgid "tag_deleted"
 msgstr "This tag was successfully deleted."
->>>>>>> 307a3f32
 
 #, fuzzy
 msgid "tag_input_placeholder"
