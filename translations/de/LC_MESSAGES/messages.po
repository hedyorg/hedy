--- conflicted
+++ resolved
@@ -7,13 +7,8 @@
 msgstr ""
 "Project-Id-Version: PROJECT VERSION\n"
 "Report-Msgid-Bugs-To: EMAIL@ADDRESS\n"
-<<<<<<< HEAD
-"POT-Creation-Date: 2024-02-28 13:55+0100\n"
-"PO-Revision-Date: 2024-02-19 01:12+0000\n"
-=======
 "POT-Creation-Date: 2024-02-26 13:05+0100\n"
 "PO-Revision-Date: 2024-03-03 07:14+0000\n"
->>>>>>> a9bfdfaf
 "Last-Translator: Snoring Parrot <snoring_parrot@users.noreply.hosted.weblate.org>\n"
 "Language-Team: de <LL@li.org>\n"
 "Language: de\n"
@@ -74,21 +69,15 @@
 msgid "Missing Additional Command"
 msgstr "It looks like you forgot to complete writing {command} on line {line_number}."
 
-<<<<<<< HEAD
-=======
 #, fuzzy
 msgid "Missing Square Brackets"
 msgstr "It looks like you forgot to use square brackets [] around the list you were creating on line {line_number}."
 
->>>>>>> a9bfdfaf
 msgid "Missing Command"
 msgstr "Es sieht so aus als hättest du einen Befehl in Zeile {line_number} vergessen."
 
 msgid "Missing Inner Command"
 msgstr "Es sieht so aus als hättest du vergessen, den {command}- Ausdruck, den du in Zeile {line_number} benutzt hast, mit einem Befehl zu benutzen."
-
-msgid "Missing Square Brackets"
-msgstr ""
 
 #, fuzzy
 msgid "Missing Variable"
@@ -2106,7 +2095,6 @@
 #~ msgstr "Apply filters"
 
 #~ msgid "write_first_program"
-<<<<<<< HEAD
 #~ msgstr "Schreibe dein erstes Programm!"
 
 #~ msgid "adventure_exp_1"
@@ -2126,6 +2114,3 @@
 
 #~ msgid "hide_quiz"
 #~ msgstr "Verstecke Quiz"
-=======
-#~ msgstr "Schreibe dein erstes Programm!"
->>>>>>> a9bfdfaf
