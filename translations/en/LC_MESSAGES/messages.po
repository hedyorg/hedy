# English translations for PROJECT.
# Copyright (C) 2023 ORGANIZATION
# This file is distributed under the same license as the PROJECT project.
# FIRST AUTHOR <EMAIL@ADDRESS>, 2023.
#
msgid ""
msgstr ""
"Project-Id-Version: PROJECT VERSION\n"
"Report-Msgid-Bugs-To: EMAIL@ADDRESS\n"
<<<<<<< HEAD
"POT-Creation-Date: 2024-02-29 15:38+0100\n"
"PO-Revision-Date: 2024-02-19 01:12+0000\n"
"Last-Translator: Snoring Parrot <snoring_parrot@users.noreply.hosted.weblate.org>\n"
=======
"POT-Creation-Date: 2000-01-01 00:00+0000\n"
"PO-Revision-Date: 2000-01-01 00:00+0000\n"
"Last-Translator: Someone <someone@example.com>\n"
>>>>>>> 428b9f23
"Language: en\n"
"Language-Team: en <LL@li.org>\n"
"Plural-Forms: nplurals=2; plural=n != 1;\n"
"MIME-Version: 1.0\n"
"Content-Type: text/plain; charset=utf-8\n"
"Content-Transfer-Encoding: 8bit\n"
"Generated-By: Babel 2.14.0\n"

msgid "Access Before Assign"
msgstr "You tried to use the variable {name} on line {access_line_number}, but you set it on line {definition_line_number}. Set a variable before using it."

msgid "Cyclic Var Definition"
msgstr "The name {variable} needs to be set before you can use it on the right-hand side of the {is} command."

msgid "Function Undefined"
msgstr "You tried to use the function {name}, but you didn't define it."

msgid "Has Blanks"
msgstr "Your code is incomplete. It contains blanks that you have to replace with code."

msgid "Incomplete"
msgstr "Oops! You forgot a bit of code! On line {line_number}, you need to enter text behind {incomplete_command}."

msgid "Incomplete Repeat"
msgstr "It looks like you forgot to use a command with the {repeat} command you used on line {line_number}."

msgid "Invalid"
msgstr "{invalid_command} is not a Hedy level {level} command. Did you mean {guessed_command}?"

msgid "Invalid Argument"
msgstr "You cannot use the command {command} with {invalid_argument}. Try changing {invalid_argument} to {allowed_types}."

msgid "Invalid Argument Type"
msgstr "You cannot use {command} with {invalid_argument} because it is {invalid_type}. Try changing {invalid_argument} to {allowed_types}."

msgid "Invalid At Command"
msgstr "The {command} command may not be used from level 16 onward. You can use square brackets to use an element from a list, for example `friends[i]`, `lucky_numbers[{random}]`."

msgid "Invalid Space"
msgstr "Oops! You started a line with a space on line {line_number}. Spaces confuse computers, can you remove it?"

msgid "Invalid Type Combination"
msgstr "You cannot use {invalid_argument} and {invalid_argument_2} with {command} because one is {invalid_type} and the other is {invalid_type_2}. Try changing {invalid_argument} to {invalid_type_2} or {invalid_argument_2} to {invalid_type}."

msgid "Locked Language Feature"
msgstr "You are using {concept}! That is awesome, but {concept} is not unlocked yet! It will be unlocked in a later level."

msgid "Lonely Echo"
msgstr "You used an {echo} before an {ask}, or an {echo} without an {ask}. Place an {ask} before the {echo}."

msgid "Lonely Text"
msgstr "It looks like you forgot to use a command with the text you used in line {line_number}"

msgid "Missing Additional Command"
msgstr "It looks like you forgot to complete writing {command} on line {line_number}. Try adding {missing_command} to your code."

msgid "Missing Command"
msgstr "It looks like you forgot to use a command on line {line_number}."

msgid "Missing Inner Command"
msgstr "It looks like you forgot to use a command with the {command} statement you used on line {line_number}."

msgid "Missing Square Brackets"
msgstr "It looks like you forgot to use square brackets [] around the list you were creating on line {line_number}."

msgid "Missing Variable"
msgstr "It looks like your {command} is missing a variable at the start of the line."

msgid "Misspelled At Command"
msgstr "It looks like you might have misspelled the {command} command, instead you wrote {invalid_argument} in line {line_number}."

msgid "No Indentation"
msgstr "You used too few spaces in line {line_number}. You used {leading_spaces} spaces, which is not enough. Start every new block with {indent_size} spaces more than the line before."

msgid "Non Decimal Variable"
msgstr "At line {line_number}, you might have tried using a number which Hedy does not like very much! Try changing it to a decimal number like 2."

msgid "Parse"
msgstr "The code you entered is not valid Hedy code. There is a mistake on line {location[0]}, at position {location[1]}. You typed {character_found}, but that is not allowed."

msgid "Pressit Missing Else"
msgstr "You forgot to add what happens when you press a different key, add an {else} to your code"

msgid "Too Big"
msgstr "Wow! Your program has an impressive {lines_of_code} lines of code! But we can only process {max_lines} lines in this level. Make your program smaller and try again."

msgid "Unexpected Indentation"
msgstr "You used too many spaces in line {line_number}. You used {leading_spaces} spaces, which is too much. Start every new block with {indent_size} spaces more than the line before."

msgid "Unquoted Assignment"
msgstr "From this level, you need to place texts to the right of the {is} between quotes. You forgot that for the text {text}."

msgid "Unquoted Equality Check"
msgstr "If you want to check if a variable is equal to multiple words, the words should be surrounded by quotation marks!"

msgid "Unquoted Text"
msgstr "Be careful. If you {ask} or {print} something, the text should start and finish with a quotation mark. You forgot that for the text {unquotedtext}."

msgid "Unsupported Float"
msgstr "Non-integer numbers are not supported yet but they will be in a few levels. For now change {value} to an integer."

msgid "Unsupported String Value"
msgstr "Text values cannot contain {invalid_value}."

msgid "Unused Variable"
msgstr "You defined the variable {variable_name} on line {line_number}, but you did not use it."

msgid "Var Undefined"
msgstr "You tried to use the variable {name}, but you didn't set it. It is also possible that you were trying to use the word {name} but forgot quotation marks."

msgid "Wrong Level"
msgstr "That was correct Hedy code, but not at the right level. You wrote {offending_keyword} for level {working_level}. Tip: {tip}"

msgid "Wrong Number of Arguments"
msgstr "Your function used the wrong number of arguments. You provided {used_number} but the function {name} needs {defined_number}"

msgid "account_overview"
msgstr "Account overview"

msgid "accounts_created"
msgstr "Accounts were successfully created."

msgid "accounts_intro"
msgstr "On this page you can create accounts for multiple students at once. These are automatically added to the current class, so make sure the class shown above is the right one! Every username needs to be unique in the entire Hedy system. You can use 'Postfix classname' to add your class name to all accounts. If you manually enter passwords, these need to be <b>at least</b> 6 characters."

msgid "achievement_earned"
msgstr "You've earned an achievement!"

msgid "achievements"
msgstr "achievements"

msgid "achievements_check_icon_alt"
msgstr "Achievement check icon"

msgid "achievements_logo_alt"
msgstr "Achievement logo"

msgid "add"
msgstr "Add"

msgid "add_students"
msgstr "Add students"

msgid "add_students_options"
msgstr "Add students options"

msgid "admin"
msgstr "Admin"

msgid "advance_button"
msgstr "Go to level {level}"

msgid "adventure"
msgstr "Adventure"

msgid "adventure_cloned"
msgstr "Adventure is cloned"

msgid "adventure_code_button"
<<<<<<< HEAD
msgstr ""

msgid "adventure_codeblock_button"
msgstr ""
=======
msgstr "Adventure Code"

msgid "adventure_codeblock_button"
msgstr "Use this button when you want to create a block of code that students can run in your adventure. Tip: put the selection at the end of the last line of the code block and <kbd>Enter</kbd> 3 times to type after a code block."
>>>>>>> 428b9f23

msgid "adventure_duplicate"
msgstr "You already have an adventure with this name."

msgid "adventure_empty"
msgstr "You didn't enter an adventure name!"

msgid "adventure_exp_3"
msgstr "Make sure you always surround keywords with { }, then they are recognized correctly. You can use the \"preview\" button to view a styled version of your adventure. To view the adventure on a dedicated page, select \"view\" from the teachers page."

msgid "adventure_exp_classes"
<<<<<<< HEAD
msgstr ""
=======
msgstr "Your adventure is used within the following classes"
>>>>>>> 428b9f23

msgid "adventure_id_invalid"
msgstr "This adventure id is invalid."

msgid "adventure_length"
msgstr "Your adventure has to be at least 20 characters."

msgid "adventure_name_invalid"
msgstr "This adventure name is invalid."

msgid "adventure_prompt"
msgstr "Please enter the name of the adventure"

msgid "adventure_terms"
msgstr "I agree that my adventure might be made publicly available on Hedy."

msgid "adventure_updated"
msgstr "The adventure has been updated!"

msgid "adventures_info"
msgstr "Each Hedy level has built-in exercises for students, which we call adventures. You can create your own adventures and add them to your classes. With your own adventures you can create adventures that are relevant and interesting for your students. You can find more information about creating your own adventures <a href=\"https://hedy.org/for-teachers/manual/features\">here</a>."

msgid "adventures_restored"
msgstr "The default adventures have been restored."

msgid "ago"
msgstr "{timestamp} ago"

msgid "agree_invalid"
msgstr "You have to agree with the privacy terms."

msgid "agree_with"
msgstr "I agree to the"

msgid "ajax_error"
msgstr "There was an error, please try again."

msgid "all"
msgstr "All"

msgid "all_class_highscores"
msgstr "All students visible in class highscores"

msgid "already_account"
msgstr "Already have an account?"

msgid "already_program_running"
msgstr "There is already a program running, finish that one first."

msgid "already_teacher"
msgstr "You already have a teacher account."

msgid "already_teacher_request"
msgstr "You already have a pending teacher request."

msgid "amount_created"
msgstr "programs created"

msgid "amount_saved"
msgstr "programs saved"

msgid "amount_submitted"
msgstr "programs submitted"

msgid "are_you_sure"
msgstr "Are you sure? You cannot revert this action."

msgid "ask_needs_var"
msgstr "Starting in level 2, {ask} needs to be used with a variable. Example: name {is} {ask} What is your name?"

msgid "back_to_class"
msgstr "Go back to class"

msgid "become_a_sponsor"
msgstr "Become a sponsor"

msgid "birth_year"
msgstr "Birth year"

msgid "by"
msgstr "by"

msgid "cancel"
msgstr "Cancel"

msgid "cant_parse_exception"
msgstr "Couldn't parse the program"

msgid "catch_index_exception"
msgstr "You tried to access the list {list_name} but it is either empty or the index is not there."

msgid "catch_value_exception"
msgstr "While running your program the command {command} received the value {value} which is not allowed. {suggestion}."

msgid "certificate"
msgstr "Certificate of Completion"

msgid "certified_teacher"
msgstr "Certified teacher"

msgid "change_password"
msgstr "Change password"

msgid "cheatsheet_title"
msgstr "Cheatsheet"

msgid "class_already_joined"
msgstr "You are already a student of class"

msgid "class_customize_success"
msgstr "Class successfully customized."

msgid "class_live"
msgstr "Live statistics"

msgid "class_name_duplicate"
msgstr "You already have a class with this name."

msgid "class_name_empty"
msgstr "You didn't enter a class name!"

msgid "class_name_invalid"
msgstr "This class name is invalid."

msgid "class_name_prompt"
msgstr "Please enter the name of the new class"

msgid "class_overview"
msgstr "Class overview"

msgid "class_survey_description"
msgstr "We would like to get a better overview of our Hedy users. By providing these answers, you would help improve Hedy. Thank you!"

msgid "class_survey_later"
msgstr "Remind me tomorrow"

msgid "class_survey_question1"
msgstr "What is the age range in your class?"

msgid "class_survey_question2"
msgstr "What is the spoken language in your class?"

msgid "class_survey_question3"
msgstr "What is the gender balance in your class?"

msgid "class_survey_question4"
msgstr "What distinguishes your students from others?"

msgid "classes_info"
msgstr "Create a class to follow the progress of each student in dashboard, and to customize the adventures your students see, and even adding your own! You can create as many classes as you like, and each class can have multiple teachers each one with different roles. You can also add as many students as you want, but mind that each student can only be in one class at a time. You can find more information about classes in the <a href=\"https://hedy.org/for-teachers/manual/preparations#for-teachers\">teacher manual</a>."

msgid "clone"
msgstr "Clone"

msgid "cloned_times"
msgstr "Clones"

msgid "close"
msgstr "Close"

msgid "comma"
msgstr "a comma"

msgid "command_not_available_yet_exception"
msgstr "Command not available yet"

msgid "command_unavailable_exception"
msgstr "Command not correct anymore"

msgid "commands"
msgstr "Commands"

msgid "common_errors"
msgstr "Common errors"

msgid "congrats_message"
msgstr "Congratulations, {username}, you have reached the following results with Hedy!"

msgid "content_invalid"
msgstr "This adventure is invalid."

msgid "contributor"
msgstr "Contributor"

msgid "copy_clipboard"
msgstr "Successfully copied to clipboard"

msgid "copy_code"
msgstr "Copy code"

msgid "copy_join_link"
msgstr "Copy join link"

msgid "copy_link_success"
msgstr "Join link successfully copied to clipboard"

msgid "copy_link_to_share"
msgstr "Copy link to share"

msgid "copy_mail_link"
msgstr "Please copy and paste this link into a new tab:"

msgid "correct_answer"
msgstr "The correct answer is"

msgid "country"
msgstr "Country"

msgid "country_invalid"
msgstr "Please select a valid country."

msgid "country_title"
msgstr "Country"

msgid "create_account"
msgstr "Create account"

msgid "create_accounts"
msgstr "Create accounts"

msgid "create_accounts_prompt"
msgstr "Are you sure you want to create these accounts?"

msgid "create_adventure"
msgstr "Create adventure"

msgid "create_class"
msgstr "Create a new class"

msgid "create_multiple_accounts"
msgstr "Create multiple accounts"

msgid "create_public_profile"
msgstr "Create public profile"

msgid "create_question"
msgstr "Do you want to create one?"

msgid "create_student_account"
msgstr "Create an account"

msgid "create_student_account_explanation"
msgstr "You can save your own programs with an account."

msgid "create_teacher_account"
msgstr "Create a teacher account"

msgid "create_teacher_account_explanation"
msgstr "With a teacher account, you can save your programs and see the results of your students."

msgid "creator"
msgstr "Creator"

msgid "current_password"
msgstr "Current password"

msgid "customization_deleted"
msgstr "Customizations successfully deleted."

msgid "customize_adventure"
msgstr "Customize adventure"

msgid "customize_class"
msgstr "Customize class"

msgid "dash"
msgstr "a dash"

msgid "default_403"
msgstr "Looks like you aren't authorized..."

msgid "default_404"
msgstr "We could not find that page..."

msgid "default_500"
msgstr "Something went wrong..."

msgid "delete"
msgstr "Delete"

msgid "delete_adventure_prompt"
msgstr "Are you sure you want to remove this adventure?"

msgid "delete_class_prompt"
msgstr "Are you sure you want to delete the class?"

msgid "delete_confirm"
msgstr "Are you sure you want to delete the program?"

msgid "delete_invite"
msgstr "Delete invitation"

msgid "delete_invite_prompt"
msgstr "Are you sure you want to remove this class invitation?"

msgid "delete_public"
msgstr "Delete public profile"

msgid "delete_success"
msgstr "Program deleted successfully."

msgid "destroy_profile"
msgstr "Delete profile"

msgid "developers_mode"
msgstr "Programmer's mode"

msgid "directly_available"
msgstr "Directly open"

msgid "disable"
msgstr "Disable"

msgid "disable_parsons"
msgstr "Disable all puzzles"

msgid "disable_quizes"
msgstr "Disable all quizes"

msgid "disabled"
msgstr "Disabled"

msgid "disabled_button_quiz"
msgstr "Your quiz score is below the threshold, try again!"

msgid "discord_server"
msgstr "Discord server"

msgid "distinguished_user"
msgstr "Distinguished user"

msgid "double quotes"
msgstr "double quotes"

msgid "download"
msgstr "Download"

msgid "download_login_credentials"
msgstr "Do you want to download the login credentials after the accounts creation?"

msgid "duplicate"
msgstr "Duplicate"

msgid "echo_and_ask_mismatch_exception"
msgstr "Echo and ask mismatch"

msgid "echo_out"
msgstr "Starting in level 2 `{echo}` is no longer needed. You can repeat an answer with `{ask}` and `{print}` now. Example: `name {is} {ask} What are you called? {print} hello name`"

msgid "edit_adventure"
msgstr "Edit adventure"

msgid "edit_code_button"
msgstr "Edit code"

msgid "email"
msgstr "Email"

msgid "email_invalid"
msgstr "Please enter a valid email."

msgid "end_quiz"
msgstr "Quiz end"

msgid "english"
msgstr "English"

msgid "enter"
msgstr "Enter"

msgid "enter_password"
msgstr "Enter a new password for"

msgid "enter_text"
msgstr "Enter your answer here..."

msgid "error_logo_alt"
msgstr "Error logo"

msgid "exclamation mark"
msgstr "an exclamation mark"

msgid "exercise"
msgstr "Exercise"

msgid "exercise_doesnt_exist"
msgstr "This exercise doesn't exist"

msgid "exists_email"
msgstr "That email is already in use."

msgid "exists_username"
msgstr "That username is already in use."

msgid "exit_preview_mode"
msgstr "Exit preview mode"

msgid "experience_invalid"
msgstr "Please select a valid experience, choose (Yes, No)."

msgid "expiration_date"
msgstr "Expiration date"

msgid "explore_explanation"
msgstr "On this page you can look through programs created by other Hedy users. You can filter on both a Hedy level and adventure. Click on \"View program\" to open a program and run it. Programs with a red header contain a mistake. You can still open the program, but running it will result in an error. You can of course try to fix it! If the creator has a public profile you can click their username to visit their profile. There you will find all their shared programs and much more!"

msgid "explore_programs"
msgstr "Explore programs"

msgid "explore_programs_logo_alt"
msgstr "Explore programs icon"

msgid "favorite_program"
msgstr "Favorite program"

msgid "favourite_confirm"
msgstr "Are you sure you want to set this program as your favourite?"

msgid "favourite_program"
msgstr "Favourite program"

msgid "favourite_program_invalid"
msgstr "Your chosen favourite program is invalid."

msgid "favourite_success"
msgstr "Your program is set as favourite."

msgid "female"
msgstr "Female"

msgid "float"
msgstr "a number"

msgid "for_teachers"
msgstr "For teachers"

msgid "forgot_password"
msgstr "Forgot your password?"

msgid "from_another_teacher"
msgstr "From another teacher"

msgid "from_magazine_website"
msgstr "From a magazine or website"

msgid "from_video"
msgstr "From a video"

msgid "fun_statistics_msg"
msgstr "Here are some fun statistics!"

msgid "gender"
msgstr "Gender"

msgid "gender_invalid"
msgstr "Please select a valid gender, choose (Female, Male, Other)."

msgid "general"
msgstr "General"

msgid "general_settings"
msgstr "General settings"

msgid "generate_passwords"
msgstr "Generate passwords"

msgid "get_certificate"
msgstr "Get your certificate!"

msgid "give_link_to_teacher"
msgstr "Give the following link to your teacher:"

msgid "go_back"
msgstr "Go back"

msgid "go_back_to_main"
msgstr "Go back to main page"

msgid "go_to_question"
msgstr "Go to question"

msgid "go_to_quiz_result"
msgstr "Go to quiz result"

msgid "goto_profile"
msgstr "Go to my profile"

msgid "grid_overview"
msgstr "Overview of programs per adventure"

msgid "hand_in"
msgstr "Hand in"

msgid "hand_in_exercise"
msgstr "Hand in exercise"

msgid "heard_about_hedy"
msgstr "How have you heard about Hedy?"

msgid "heard_about_invalid"
msgstr "Please select a valid way you heard about us."

msgid "hedy_achievements"
msgstr "Hedy achievements"

msgid "hedy_choice_title"
msgstr "Hedy's Choice"

msgid "hedy_logo_alt"
msgstr "Hedy logo"

msgid "hedy_on_github"
msgstr "Hedy on Github"

msgid "hedy_tutorial_logo_alt"
msgstr "Hedy tutorial icon"

msgid "hello_logo"
msgstr "hello"

msgid "hidden"
msgstr "Hidden"

msgid "hide_cheatsheet"
msgstr "Hide cheatsheet"

msgid "hide_keyword_switcher"
msgstr "Hide keyword switcher"

msgid "highest_level_reached"
msgstr "Highest level reached"

msgid "highest_quiz_score"
msgstr "Highest quiz score"

msgid "highscore_explanation"
msgstr "On this page you can view the current Highscores, based on the amount of achievements gathered. View the ranking for either all users, your country or your class. Click on a username to view their public profile."

msgid "highscore_no_public_profile"
msgstr "You don't have a public profile and are therefore not listed on the highscores. Do you wish to create one?"

msgid "highscores"
msgstr "Highscores"

msgid "hint"
msgstr "Hint?"

msgid "ill_work_some_more"
msgstr "I'll work on it a little longer"

msgid "image_invalid"
msgstr "The image you chose is invalid."

msgid "incomplete_command_exception"
msgstr "Incomplete Command"

msgid "incorrect_handling_of_quotes_exception"
msgstr "Incorrect handling of quotes"

msgid "incorrect_use_of_types_exception"
msgstr "Incorrect use of types"

msgid "incorrect_use_of_variable_exception"
msgstr "Incorrect use of variable"

msgid "indentation_exception"
msgstr "Incorrect Indentation"

msgid "input"
msgstr "input from {ask}"

msgid "integer"
msgstr "a number"

msgid "invalid_class_link"
msgstr "Invalid link for joining the class."

msgid "invalid_command_exception"
msgstr "Invalid command"

msgid "invalid_keyword_language_comment"
msgstr "# The provided keyword language is invalid, keyword language is set to English"

msgid "invalid_language_comment"
msgstr "# The provided language is invalid, language set to English"

msgid "invalid_level_comment"
msgstr "# The provided level is invalid, level is set to level 1"

msgid "invalid_program_comment"
msgstr "# The provided program is invalid, please try again"

msgid "invalid_teacher_invitation_code"
msgstr "The teacher invitation code is invalid. To become a teacher, reach out to hello@hedy.org."

msgid "invalid_tutorial_step"
msgstr "Invalid tutorial step"

msgid "invalid_username_password"
msgstr "Invalid username/password."

msgid "invite_by_username"
msgstr "Invite by username"

msgid "invite_date"
msgstr "Invite date"

msgid "invite_message"
msgstr "You have received an invitation to join class"

msgid "invite_prompt"
msgstr "Enter a username"

msgid "invite_teacher"
msgstr "Invite a teacher"

msgid "join_class"
msgstr "Join class"

msgid "join_prompt"
msgstr "You need to have an account to join a class. Would you like to login now?"

msgid "keyword_language_invalid"
msgstr "Please select a valid keyword language (select English or your own language)."

msgid "language"
msgstr "Language"

msgid "language_invalid"
msgstr "Please select a valid language."

msgid "languages"
msgstr "Which of these programming languages have you used before?"

msgid "last_achievement"
msgstr "Last earned achievement"

msgid "last_edited"
msgstr "Last edited"

msgid "last_error"
msgstr "Last error"

msgid "last_login"
msgstr "Last login"

msgid "last_program"
msgstr "Last program"

msgid "last_update"
msgstr "Last update"

msgid "lastname"
msgstr "Last Name"

msgid "leave_class"
msgstr "Leave class"

msgid "level"
msgstr "Level"

msgid "level_accessible"
msgstr "Level is open to students"

msgid "level_disabled"
msgstr "Level disabled"

msgid "level_future"
msgstr "This level automatically opens on "

msgid "level_invalid"
msgstr "This Hedy level is invalid."

msgid "level_not_class"
msgstr "This level has not been made available in your class yet"

msgid "level_title"
msgstr "Level"

msgid "levels"
msgstr "levels"

msgid "link"
msgstr "Link"

msgid "list"
msgstr "a list"

msgid "live_dashboard"
msgstr "Live Dashboard"

msgid "logged_in_to_share"
msgstr "You must be logged in to save and share a program."

msgid "login"
msgstr "Log in"

msgid "login_long"
msgstr "Log in to your account"

msgid "login_to_save_your_work"
msgstr "Log in to save your work"

msgid "logout"
msgstr "Log out"

msgid "longest_program"
msgstr "Longest program"

msgid "mail_change_password_body"
msgstr ""
"Your Hedy password has been changed. If you did this, all is good.\n"
"If you didn't change your password, please contact us immediately by replying to this email."

msgid "mail_change_password_subject"
msgstr "Your Hedy password has been changed"

msgid "mail_error_change_processed"
msgstr "Something went wrong when sending a validation mail, the changes are still correctly processed."

msgid "mail_goodbye"
msgstr ""
"Keep programming!\n"
"The Hedy team"

msgid "mail_hello"
msgstr "Hi {username}!"

msgid "mail_recover_password_body"
msgstr ""
"By clicking on this link, you can set a new Hedy password. This link is valid for <b>4</b> hours.\n"
"If you haven't required a password reset, please ignore this email: {link}"

msgid "mail_recover_password_subject"
msgstr "Request a password reset."

msgid "mail_reset_password_body"
msgstr ""
"Your Hedy password has been reset to a new one. If you did this, all is good.\n"
"If you didn't change your password, please contact us immediately by replying to this email."

msgid "mail_reset_password_subject"
msgstr "Your Hedy password has been reset"

msgid "mail_welcome_teacher_body"
msgstr ""
"<strong>Welcome!</strong>\n"
"Congratulations on your brand new Hedy teacher's account. Welcome to the world wide community of Hedy teachers!\n"
"\n"
"<strong>What teacher's accounts can do</strong>\n"
"There are a number of extra options unlocked for you now.\n"
"\n"
"1. Extra explanation is available in the <a href=\"https://hedy.org/for-teachers/manual\">teacher's manual</a>.\n"
"2. With your teacher account, you can create classes. Your students can than join your classes and you can see their progress. Classes are made and managed though the for <a href=\"https://hedycode.com/for-teachers\">teachers page</a>.\n"
"3. You can fully customize your classes, for example you can open and close levels, enable or disable adventures and author your own adventures!\n"
"\n"
"<strong>Join our online community!</strong>\n"
"All Hedy teachers, programmers and other fans are welcome to join our <a href=\"https://discord.gg/8yY7dEme9r\">Discord server</a>. This is the ideal place to chat about Hedy: we have channels where you can show your cool projects and lessons, channels to report bugs, and channels to chat with other teachers and with the Hedy team.\n"
"\n"
"<strong>How to ask for help </strong>\n"
"If anything is unclear, you can let us know on Discord, or <a href=\"mailto: hello@hedy.org\">send us an email</a>.\n"
"\n"
"<strong>How to report bugs</strong>\n"
"In Discord, we have a channel for reporting bugs, called #bugs. That is the perfect place to let us know about issues you are running into. If you know how to use GitHub, you can create an <a href=\"https://github.com/hedyorg/hedy/issues/new?assignees=&labels=&template=bug_report.md&title=%5BBUG%5D\">issue</a> there.\n"

msgid "mail_welcome_teacher_subject"
msgstr "Your Hedy teacher account is ready"

msgid "mail_welcome_verify_body"
msgstr ""
"Your Hedy account has been created successfully. Welcome!\n"
"Please click on this link to verify your email address: {link}"

msgid "mail_welcome_verify_subject"
msgstr "Welcome to Hedy"

msgid "mailing_title"
msgstr "Subscribe to the Hedy newsletter"

msgid "main_subtitle"
msgstr "Textual programming for the classroom"

msgid "main_title"
msgstr "Hedy"

msgid "make_sure_you_are_done"
msgstr "Make sure you are done! You will not be able to change your program anymore after you click \"Hand in\"."

msgid "male"
msgstr "Male"

msgid "mandatory_mode"
msgstr "Mandatory developer's mode"

msgid "more_options"
msgstr "More options"

msgid "my_account"
msgstr "My account"

msgid "my_achievements"
msgstr "My achievements"

msgid "my_adventures"
msgstr "My adventures"

msgid "my_classes"
msgstr "My classes"

msgid "my_messages"
msgstr "My messages"

msgid "my_public_profile"
msgstr "My public profile"

msgid "name"
msgstr "Name"

msgid "nav_explore"
msgstr "Explore"

msgid "nav_hedy"
msgstr "Hedy"

msgid "nav_learn_more"
msgstr "Learn more"

msgid "nav_start"
msgstr "Home"

msgid "nested blocks"
msgstr "a block in a block"

msgid "new_password"
msgstr "New password"

msgid "new_password_repeat"
msgstr "Repeat new password"

msgid "newline"
msgstr "a new line"

msgid "next_exercise"
msgstr "Next exercise"

msgid "next_page"
msgstr "Next page"

msgid "next_step_tutorial"
msgstr "Next step >>>"

msgid "no"
msgstr "No"

msgid "no_account"
msgstr "No account?"

msgid "no_accounts"
msgstr "There are no accounts to create."

msgid "no_adventures_yet"
msgstr "There are no public adventures yet..."

msgid "no_certificate"
msgstr "This user hasn't earned the Hedy Certificate of Completion"

msgid "no_more_flat_if"
msgstr "Starting in level 8, the code after {if} needs to be placed on the next line and start with 4 spaces."

msgid "no_programs"
msgstr "There are no programs."

msgid "no_public_profile"
msgstr "You don't have a public profile text yet..."

msgid "no_shared_programs"
msgstr "has no shared programs..."

msgid "no_such_adventure"
msgstr "This adventure doesn't exist!"

msgid "no_such_class"
msgstr "No such Hedy class."

msgid "no_such_highscore"
msgstr "Highscores"

msgid "no_such_level"
msgstr "No such Hedy level!"

msgid "no_such_program"
msgstr "No such Hedy program!"

msgid "no_tag"
msgstr "No tag provided!"

msgid "not_enrolled"
msgstr "Looks like you are not in this class!"

msgid "not_in_class_no_handin"
msgstr "You are not in a class, so there's no need for you to hand in anything."

msgid "not_logged_in_cantsave"
msgstr "Your program will not be saved."

msgid "not_logged_in_handin"
msgstr "You must be logged in to hand in an assignment."

msgid "not_teacher"
msgstr "Looks like you are not a teacher!"

msgid "number"
msgstr "a number"

msgid "number_achievements"
msgstr "Number of achievements"

msgid "number_lines"
msgstr "Number of lines"

msgid "number_programs"
msgstr "Number of programs ran"

msgid "ok"
msgstr "OK"

msgid "only_you_can_see"
msgstr "Only you can see this program."

msgid "open"
msgstr "Open"

msgid "opening_date"
msgstr "Opening date"

msgid "opening_dates"
msgstr "Opening dates"

msgid "option"
msgstr "Option"

msgid "or"
msgstr "or"

msgid "other"
msgstr "Other"

msgid "other_block"
msgstr "Another block language"

msgid "other_settings"
msgstr "Other settings"

msgid "other_source"
msgstr "Other"

msgid "other_text"
msgstr "Another text language"

msgid "overwrite_warning"
msgstr "You already have a program with this name, saving this program will replace the old one. Are you sure?"

msgid "owner"
msgstr "Owner"

msgid "page"
msgstr "page"

msgid "page_not_found"
msgstr "We couldn't find that page!"

msgid "pair_with_teacher"
msgstr "I would like to be paired with another teacher for help"

msgid "parsons_title"
msgstr "Puzzle"

msgid "password"
msgstr "Password"

msgid "password_change_not_allowed"
msgstr "You're not allowed to change the password of this user."

msgid "password_change_prompt"
msgstr "Are you sure you want to change this password?"

msgid "password_change_success"
msgstr "Password of your student is successfully changed."

msgid "password_invalid"
msgstr "Your password is invalid."

msgid "password_repeat"
msgstr "Repeat password"

msgid "password_resetted"
msgstr "Your password has been successfully reset. You are being redirected to the login page."

msgid "password_six"
msgstr "Your password must contain at least six characters."

msgid "password_updated"
msgstr "Password updated."

msgid "passwords_six"
msgstr "All passwords need to be six characters or longer."

msgid "pending_invites"
msgstr "Pending invites"

msgid "people_with_a_link"
msgstr "Other people with a link can see this program. It also can be found on the \"Explore\" page."

msgid "percentage"
msgstr "percentage"

msgid "percentage_achieved"
msgstr "Achieved by {percentage}% of the users"

msgid "period"
msgstr "a period"

msgid "personal_text"
msgstr "Personal text"

msgid "personal_text_invalid"
msgstr "Your personal text is invalid."

msgid "postfix_classname"
msgstr "Postfix classname"

msgid "preferred_keyword_language"
msgstr "Preferred keyword language"

msgid "preferred_language"
msgstr "Preferred language"

msgid "preview"
msgstr "Preview"

msgid "previewing_adventure"
msgstr "Previewing adventure"

msgid "previewing_class"
msgstr "You are previewing class <em>{class_name}</em> as a teacher."

msgid "previous_campaigns"
msgstr "View previous campaigns"

msgid "print_logo"
msgstr "print"

msgid "privacy_terms"
msgstr "Privacy terms"

msgid "private"
msgstr "Private"

msgid "profile_logo_alt"
msgstr "Profile icon."

msgid "profile_picture"
msgstr "Profile picture"

msgid "profile_updated"
msgstr "Profile updated."

msgid "profile_updated_reload"
msgstr "Profile updated, page will be re-loaded."

msgid "program_contains_error"
msgstr "This program contains an error, are you sure you want to share it?"

msgid "program_header"
msgstr "My programs"

msgid "program_too_large_exception"
msgstr "Programs too large"

msgid "programming_experience"
msgstr "Do you have programming experience?"

msgid "programming_invalid"
msgstr "Please select a valid programming language."

msgid "programs"
msgstr "Programs"

msgid "programs_created"
msgstr "Programs created"

msgid "programs_saved"
msgstr "Programs saved"

msgid "programs_submitted"
msgstr "Programs submitted"

msgid "prompt_join_class"
msgstr "Do you want to join this class?"

msgid "public"
msgstr "Public"

msgid "public_adventures"
msgstr "Browse public adventures"

msgid "public_invalid"
msgstr "This agreement selection is invalid"

msgid "public_profile"
msgstr "Public profile"

msgid "public_profile_info"
msgstr "By selecting this box I make my profile visible for everyone. Be careful not to share personal information like your name or home address, because everyone will be able to see it!"

msgid "public_profile_updated"
msgstr "Public profile updated, page will be re-loaded."

msgid "pygame_waiting_for_input"
msgstr "Waiting for a button press..."

msgid "question mark"
msgstr "a question mark"

msgid "quiz_logo_alt"
msgstr "Quiz logo"

msgid "quiz_score"
msgstr "Quiz score"

msgid "quiz_tab"
msgstr "Quiz"

msgid "quiz_threshold_not_reached"
msgstr "Quiz threshold not reached to unlock this level"

msgid "read_code_label"
msgstr "Read aloud"

msgid "recent"
msgstr "My recent programs"

msgid "recover_password"
msgstr "Request a password reset"

msgid "regress_button"
msgstr "Go back to level {level}"

msgid "remove"
msgstr "Remove"

msgid "remove_customization"
msgstr "Remove customization"

msgid "remove_customizations_prompt"
msgstr "Are you sure you want to remove this class's customizations?"

msgid "remove_student_prompt"
msgstr "Are you sure you want to remove the student from the class?"

msgid "remove_user_prompt"
msgstr "Confirm removing this user from the class."

msgid "repair_program_logo_alt"
msgstr "Repair program icon"

msgid "repeat_dep"
msgstr "Starting in level 8, {repeat} needs to be used with indentation. You can see examples on the {repeat} tab in level 8."

msgid "repeat_match_password"
msgstr "The repeated password does not match."

msgid "repeat_new_password"
msgstr "Repeat new password"

msgid "report_failure"
msgstr "This program does not exist or is not public"

msgid "report_program"
msgstr "Are you sure you want to report this program?"

msgid "report_success"
msgstr "This program has been reported"

msgid "request_teacher"
msgstr "Would you like to apply for a teacher's account?"

msgid "request_teacher_account"
msgstr "Request teacher account"

msgid "required_field"
msgstr "Fields marked with an * are required"

msgid "reset_adventure_prompt"
msgstr "Are you sure you want to reset all selected adventures?"

msgid "reset_adventures"
msgstr "Reset selected adventures"

msgid "reset_button"
msgstr "Reset"

msgid "reset_password"
msgstr "Reset password"

msgid "reset_view"
msgstr "Reset"

msgid "retrieve_adventure_error"
msgstr "You're not allowed to view this adventure!"

msgid "retrieve_class_error"
msgstr "Only teachers can retrieve classes"

msgid "retrieve_tag_error"
msgstr "Error retrieving tags"

msgid "role"
msgstr "Role"

msgid "run_code_button"
msgstr "Run code"

msgid "runs_over_time"
msgstr "Runs over time"

msgid "save"
msgstr "Save"

msgid "save_parse_warning"
msgstr "This program contains an error, are you sure you want to save it?"

msgid "save_prompt"
msgstr "You need to have an account to save your program. Would you like to login now?"

msgid "save_success_detail"
msgstr "Program saved successfully."

msgid "score"
msgstr "Score"

msgid "search"
msgstr "Search..."

msgid "search_button"
msgstr "Search"

msgid "second_teacher"
msgstr "Second teacher"

msgid "second_teacher_copy_prompt"
msgstr "Are you sure you want to copy this teacher?"

msgid "second_teacher_prompt"
msgstr "Enter a teacher username to invite them."

msgid "second_teacher_warning"
msgstr "All teachers in this class can customize it."

msgid "see_certificate"
msgstr "See {username} certificate!"

msgid "select"
msgstr "Select"

msgid "select_adventures"
msgstr "Select and order adventures"

msgid "select_all"
msgstr "Select all"

msgid "select_lang"
msgstr "Select language"

msgid "select_levels"
msgstr "Select levels"

msgid "select_tag"
msgstr "Select tag"

msgid "selected"
msgstr "Selected"

msgid "self_removal_prompt"
msgstr "Are you sure you want to leave this class?"

msgid "send_password_recovery"
msgstr "Send me a password recovery link"

msgid "sent_by"
msgstr "This invitation is sent by"

msgid "sent_password_recovery"
msgstr "You should soon receive an email with instructions on how to reset your password."

msgid "settings"
msgstr "My personal settings"

msgid "share_by_giving_link"
msgstr "Show your program to other people by giving them the link below:"

msgid "share_your_program"
msgstr "Share your program"

msgid "signup_student_or_teacher"
msgstr "Are you a student or a teacher?"

msgid "single quotes"
msgstr "a single quote"

msgid "slash"
msgstr "a slash"

msgid "slides"
msgstr "Slides"

msgid "slides_info"
msgstr "For each level of Hedy, we have created slides to help you teach. The slides contain explanations of each level, and Hedy examples that you can run inside the slides. Just click the link and get started! the Introduction slides are a general explanation of Hedy before level 1 The slides were created using <a href=\"https://slides.com\">slides.com</a>. If you want to adapt them yourself, you can download them, and then upload the resulting zip file to <a href=\"https://slides.com\">slides.com</a>. You can find more information about the slides in the <a href=\"https://hedy.org/for-teachers/manual/features\">teacher's manual</a>."

msgid "social_media"
msgstr "Social media"

msgid "something_went_wrong_keyword_parsing"
msgstr "There is a mistake in your adventure, are all keywords correctly surrounded with { }?"

msgid "space"
msgstr "a space"

msgid "star"
msgstr "a star"

msgid "start_hedy_tutorial"
msgstr "Start hedy tutorial"

msgid "start_learning"
msgstr "Start learning"

msgid "start_programming"
msgstr "Start programming"

msgid "start_programming_logo_alt"
msgstr "Start programming icon"

msgid "start_quiz"
msgstr "Start quiz"

msgid "start_teacher_tutorial"
msgstr "Start teacher tutorial"

msgid "start_teaching"
msgstr "Start teaching"

msgid "step_title"
msgstr "Assignment"

msgid "stop_code_button"
msgstr "Stop program"

msgid "string"
msgstr "text"

msgid "student"
msgstr "Student"

msgid "student_already_in_class"
msgstr "This student is already in your class."

msgid "student_already_invite"
msgstr "This student already has a pending invitation."

msgid "student_details"
msgstr "Student details"

msgid "student_list"
msgstr "Student list"

msgid "student_not_allowed_in_class"
msgstr "Student not allowed in class"

msgid "student_not_existing"
msgstr "This username doesn't exist."

msgid "student_signup_header"
msgstr "Student"

msgid "students"
msgstr "students"

msgid "submission_time"
msgstr "Handed in at"

msgid "submit_answer"
msgstr "Answer question"

msgid "submit_program"
msgstr "Submit"

msgid "submit_warning"
msgstr "Are you sure you want to submit this program?"

msgid "submitted"
msgstr "Submitted"

msgid "submitted_header"
msgstr "This is a submitted program and can't be altered."

msgid "subscribe"
msgstr "Subscribe"

msgid "subscribe_newsletter"
msgstr "Subscribe to the newsletter"

msgid "suggestion_color"
msgstr "Try using another color"

msgid "suggestion_note"
msgstr "Use a note between C0 and B9 or a number between 1 and 70"

msgid "suggestion_number"
msgstr "Try changing the value to a number"

msgid "surname"
msgstr "First Name"

msgid "survey"
msgstr "Survey"

msgid "survey_completed"
msgstr "Survey completed"

msgid "survey_skip"
msgstr "Don't show this again"

msgid "survey_submit"
msgstr "Submit"

msgid "tag_in_adventure"
msgstr "Tag in adventure"

msgid "tag_input_placeholder"
msgstr "Enter a new tag"

msgid "tags"
msgstr "Tags"

msgid "teacher"
msgstr "Teacher"

msgid "teacher_account_request"
msgstr "You have a pending teacher account request"

msgid "teacher_account_success"
msgstr "You successfully requested a teacher account."

msgid "teacher_invalid"
msgstr "Your teacher value is invalid."

msgid "teacher_invitation_require_login"
msgstr "To set up your profile as a teacher, we will need you to log in. If you don't have an account, please create one."

msgid "teacher_manual"
msgstr "Teacher manual"

msgid "teacher_signup_header"
msgstr "Teacher"

msgid "teacher_tutorial_logo_alt"
msgstr "Teacher tutorial icon"

msgid "teacher_welcome"
msgstr "Welcome to Hedy! Your are now the proud owner of a teachers account which allows you to create classes and invite students."

msgid "teachers"
msgstr "Teachers"

msgid "template_code"
msgstr ""
"This is the explanation of my adventure!\n"
"\n"
"This way I can show a command: <code>{print}</code>\n"
"\n"
"But sometimes I might want to show a piece of code, like this:\n"
"<pre>\n"
"{ask} What's your name?\n"
"{echo} so your name is \n"
"</pre>"

msgid "this_turns_in_assignment"
msgstr "This turns in your assignment to your teacher."

msgid "title"
msgstr "Title"

msgid "title_achievements"
msgstr "Hedy - My achievements"

msgid "title_admin"
msgstr "Hedy - Administrator page"

msgid "title_class grid_overview"
msgstr "Hedy - Grid overview"

msgid "title_class live_statistics"
msgstr "Hedy - Live Statistics"

msgid "title_class-overview"
msgstr "Hedy - Class overview"

msgid "title_customize-adventure"
msgstr "Hedy - Customize adventure"

msgid "title_customize-class"
msgstr "Hedy - Customize class"

msgid "title_explore"
msgstr "Hedy - Explore"

msgid "title_for-teacher"
msgstr "Hedy - For teachers"

msgid "title_join-class"
msgstr "Hedy - Join class"

msgid "title_landing-page"
msgstr "Welcome to Hedy!"

msgid "title_learn-more"
msgstr "Hedy - Learn more"

msgid "title_login"
msgstr "Hedy - Login"

msgid "title_my-profile"
msgstr "Hedy - My account"

msgid "title_privacy"
msgstr "Hedy - Privacy terms"

msgid "title_programs"
msgstr "Hedy - My programs"

msgid "title_public-adventures"
msgstr "Hedy - Public adventures"

msgid "title_recover"
msgstr "Hedy - Recover account"

msgid "title_reset"
msgstr "Hedy - Reset password"

msgid "title_signup"
msgstr "Hedy - Create an account"

msgid "title_start"
msgstr "Hedy - Textual programming made easy"

msgid "title_view-adventure"
msgstr "Hedy - View adventure"

msgid "token_invalid"
msgstr "Your token is invalid."

msgid "tooltip_level_locked"
msgstr "Your teacher disabled this level"

msgid "translate_error"
msgstr "Something went wrong while translating the code. Try running the code to see if it has an error. Code with errors can not be translated."

msgid "translating_hedy"
msgstr "Translating Hedy"

msgid "translator"
msgstr "Translator"

msgid "tutorial"
msgstr "Tutorial"

msgid "tutorial_code_snippet"
msgstr ""
"{print} Hello world!\n"
"{print} I'm learning Hedy with the tutorial!"

msgid "tutorial_message_not_found"
msgstr "We couldn't find the requested tutorial step..."

msgid "tutorial_title_not_found"
msgstr "Tutorial step not found"

msgid "unauthorized"
msgstr "You don't have access rights for this page"

msgid "unique_usernames"
msgstr "All usernames need to be unique."

msgid "unlock_thresholds"
msgstr "Unlock level thresholds"

msgid "unsaved_class_changes"
msgstr "There are unsaved changes, are you sure you want to leave this page?"

msgid "update_adventure_prompt"
msgstr "Are you sure you want to update this adventure?"

msgid "update_profile"
msgstr "Update profile"

msgid "update_public"
msgstr "Update public profile"

msgid "updating_indicator"
msgstr "Updating"

msgid "use_of_blanks_exception"
msgstr "Use of blanks in programs"

msgid "use_of_nested_functions_exception"
msgstr "Use of nested functions"

msgid "user"
msgstr "user"

msgid "user_inexistent"
msgstr "This user doesn't exist"

msgid "user_not_private"
msgstr "This user either doesn't exist or doesn't have a public profile"

msgid "username"
msgstr "Username"

msgid "username_empty"
msgstr "You didn't enter an username!"

msgid "username_invalid"
msgstr "Your username is invalid."

msgid "username_special"
msgstr "Username cannot contain `:` or `@`."

msgid "username_three"
msgstr "Username must contain at least three characters."

msgid "usernames_exist"
msgstr "One or more usernames is already in use."

msgid "value"
msgstr "Value"

msgid "variables"
msgstr "Variables"

msgid "view_program"
msgstr "View program"

msgid "welcome"
msgstr "Welcome"

msgid "welcome_back"
msgstr "Welcome back"

msgid "what_is_your_role"
msgstr "What is your role?"

msgid "what_should_my_code_do"
msgstr "What should my code do?"

msgid "whole_world"
msgstr "The world"

msgid "year_invalid"
msgstr "Please enter a year between 1900 and {current_year}."

msgid "yes"
msgstr "Yes"

msgid "your_account"
msgstr "Your profile"

msgid "your_class"
msgstr "Your class"

msgid "your_last_program"
msgstr "Your last saved program"

msgid "your_personal_text"
msgstr "Your personal text..."

msgid "your_program"
msgstr "Your program"

#~ msgid "create_account_explanation"
#~ msgstr "Having your own account allows you to save your programs."

#~ msgid "only_teacher_create_class"
#~ msgstr "Only teachers are allowed to create classes!"

#~ msgid "prefix_classname"
#~ msgstr "Prefix classname"

#~ msgid "keyword_support"
#~ msgstr "Translated keywords"

#~ msgid "non_keyword_support"
#~ msgstr "Translated content"

#~ msgid "try_button"
#~ msgstr "Try"

#~ msgid "select_own_adventures"
#~ msgstr "Select own adventures"

#~ msgid "edit"
#~ msgstr "Edit"

#~ msgid "view"
#~ msgstr "View"

#~ msgid "class"
#~ msgstr "Class"

#~ msgid "save_code_button"
#~ msgstr "Save code"

#~ msgid "share_code_button"
#~ msgstr "Save & share code"

#~ msgid "classes_invalid"
#~ msgstr "The list of selected classes is invalid"

#~ msgid "directly_add_adventure_to_classes"
#~ msgstr "Do you want to add this adventure directly to one of your classes?"

#~ msgid "hand_in_assignment"
#~ msgstr "Hand in assignment"

#~ msgid "select_a_level"
#~ msgstr "Select a level"

#~ msgid "answer_invalid"
#~ msgstr "Your password is invalid."

#~ msgid "available_adventures_level"
#~ msgstr "Available adventures level"

#~ msgid "customize_class_exp_1"
#~ msgstr "Hi! On this page you can customize your class. By selecting levels and adventures you can choose what your student can see. You can also add your own created adventures to levels. All levels and default adventures will be selected by default. <b>Notice:</b> Not every adventure is available for every level! Settings up your customizations goes as follows:"

#~ msgid "customize_class_exp_2"
#~ msgstr "You can always change these settings later on. For example, you can make specific adventures or levels available while teaching a class. This way it's easy for you to determine which level and adventures your students will be working on. If you want to make everything available for your class it is easiest to remove the customization all together."

#~ msgid "customize_class_step_1"
#~ msgstr "Select levels for your class by pressing the \"level buttons\""

#~ msgid "customize_class_step_2"
#~ msgstr "You can select the level you want to edit in the \"Select a level\" dropdown menu"

#~ msgid "customize_class_step_3"
#~ msgstr "Order the adventures as you want them to be shown in the level. The \"Available adventures\" drowpdown menu has the adventures that haven't been included in this level."

#~ msgid "customize_class_step_4"
#~ msgstr "The \"Available adventures\" dropwdown menu also has your own adventures. Once you add them you can move them around next to the other adventures."

#~ msgid "customize_class_step_5"
#~ msgstr "You can remove an adventures clicking the x button and it will appear in the \"Available adventures\" dropdown menu"

#~ msgid "customize_class_step_6"
#~ msgstr "Selecting an opening date for each level (you can also leave it empty)"

#~ msgid "customize_class_step_7"
#~ msgstr "Selection other settings"

#~ msgid "customize_class_step_8"
#~ msgstr "Choose \"Save\" -> You're done!"

#~ msgid "example_code_header"
#~ msgstr "Example Hedy Code"

#~ msgid "feedback_failure"
#~ msgstr "Wrong!"

#~ msgid "feedback_success"
#~ msgstr "Good!"

#~ msgid "go_to_first_question"
#~ msgstr "Go to question 1"

#~ msgid "question"
#~ msgstr "Question"

#~ msgid "question_doesnt_exist"
#~ msgstr "This question does not exist"

#~ msgid "question_invalid"
#~ msgstr "Your token is invalid."

#~ msgid "too_many_attempts"
#~ msgstr "Too many attempts"

#~ msgid "class_logs"
#~ msgstr "Logs"

#~ msgid "class_stats"
#~ msgstr "Class statistics"

#~ msgid "visit_own_public_profile"
#~ msgstr "Visit your own profile"

#~ msgid "title_class logs"
#~ msgstr "Hedy - Logs"

#~ msgid "title_class statistics"
#~ msgstr "My statistics"

#~ msgid "agree_third_party"
#~ msgstr ""

#~ msgid "disabled_button_locked"
#~ msgstr "Your teacher hasn't unlocked this level yet"

#~ msgid "duplicate_tag"
#~ msgstr "You already have a tag with this name."

#~ msgid "tag_deleted"
#~ msgstr "This tag was successfully deleted."

#~ msgid "survey_later"
#~ msgstr "Remind me later"

#~ msgid "class_survey_questions"
#~ msgstr ""
#~ "What is the age range in your class?\n"
#~ "What is the spoken language in your class?\n"
#~ "What is the gender balance in your class?\n"
#~ "What distinguishes your students from others?"

#~ msgid "no_tags"
#~ msgstr "No tags yet."

#~ msgid "apply_filters"
#~ msgstr "Apply filters"

#~ msgid "write_first_program"
#~ msgstr "Write your first program!"

#~ msgid "adventure_exp_1"
#~ msgstr "Type your adventure of choice on the right-hand side. After creating your adventure you can include it in one of your classes under \"customizations\". If you want to include a command in your adventure please use code anchors like this:"

#~ msgid "adventure_exp_2"
#~ msgstr "If you want to show actual code snippets, for example to give student a template or example of the code. Please use pre anchors like this:"

#~ msgid "adventures"
#~ msgstr "Available Adventures"

#~ msgid "hello_world"
#~ msgstr "Hello world!"

#~ msgid "share_confirm"
#~ msgstr "Are you sure you want to make the program public?"

#~ msgid "share_success_detail"
#~ msgstr "Program shared successfully."

<<<<<<< HEAD
=======
#~ msgid "try_it"
#~ msgstr "Try it"

>>>>>>> 428b9f23
#~ msgid "unshare_confirm"
#~ msgstr "Are you sure you want to make the program private?"

#~ msgid "unshare_success_detail"
#~ msgstr "Program unshared successfully."
<<<<<<< HEAD

#~ msgid "back_to_teachers_page"
#~ msgstr "Go back to teachers page"
=======
>>>>>>> 428b9f23
<|MERGE_RESOLUTION|>--- conflicted
+++ resolved
@@ -7,15 +7,9 @@
 msgstr ""
 "Project-Id-Version: PROJECT VERSION\n"
 "Report-Msgid-Bugs-To: EMAIL@ADDRESS\n"
-<<<<<<< HEAD
-"POT-Creation-Date: 2024-02-29 15:38+0100\n"
-"PO-Revision-Date: 2024-02-19 01:12+0000\n"
-"Last-Translator: Snoring Parrot <snoring_parrot@users.noreply.hosted.weblate.org>\n"
-=======
 "POT-Creation-Date: 2000-01-01 00:00+0000\n"
 "PO-Revision-Date: 2000-01-01 00:00+0000\n"
 "Last-Translator: Someone <someone@example.com>\n"
->>>>>>> 428b9f23
 "Language: en\n"
 "Language-Team: en <LL@li.org>\n"
 "Plural-Forms: nplurals=2; plural=n != 1;\n"
@@ -175,17 +169,10 @@
 msgstr "Adventure is cloned"
 
 msgid "adventure_code_button"
-<<<<<<< HEAD
-msgstr ""
-
-msgid "adventure_codeblock_button"
-msgstr ""
-=======
 msgstr "Adventure Code"
 
 msgid "adventure_codeblock_button"
 msgstr "Use this button when you want to create a block of code that students can run in your adventure. Tip: put the selection at the end of the last line of the code block and <kbd>Enter</kbd> 3 times to type after a code block."
->>>>>>> 428b9f23
 
 msgid "adventure_duplicate"
 msgstr "You already have an adventure with this name."
@@ -197,11 +184,7 @@
 msgstr "Make sure you always surround keywords with { }, then they are recognized correctly. You can use the \"preview\" button to view a styled version of your adventure. To view the adventure on a dedicated page, select \"view\" from the teachers page."
 
 msgid "adventure_exp_classes"
-<<<<<<< HEAD
-msgstr ""
-=======
 msgstr "Your adventure is used within the following classes"
->>>>>>> 428b9f23
 
 msgid "adventure_id_invalid"
 msgstr "This adventure id is invalid."
@@ -2064,20 +2047,11 @@
 #~ msgid "share_success_detail"
 #~ msgstr "Program shared successfully."
 
-<<<<<<< HEAD
-=======
 #~ msgid "try_it"
 #~ msgstr "Try it"
 
->>>>>>> 428b9f23
 #~ msgid "unshare_confirm"
 #~ msgstr "Are you sure you want to make the program private?"
 
 #~ msgid "unshare_success_detail"
 #~ msgstr "Program unshared successfully."
-<<<<<<< HEAD
-
-#~ msgid "back_to_teachers_page"
-#~ msgstr "Go back to teachers page"
-=======
->>>>>>> 428b9f23
