--- conflicted
+++ resolved
@@ -255,18 +255,9 @@
 msgid "ask_needs_var"
 msgstr "Starting in level 2, {ask} needs to be used with a variable. Example: name {is} {ask} What is your name?"
 
-<<<<<<< HEAD
 msgid "available_in"
 msgstr "Available in:"
 
-msgid "back_to_class"
-msgstr "Go back to class"
-
-msgid "back_to_teachers_page"
-msgstr "Go back to teachers page"
-
-=======
->>>>>>> 73f1f172
 msgid "become_a_sponsor"
 msgstr "Become a sponsor"
 
@@ -2068,10 +2059,8 @@
 #~ msgid "unshare_success_detail"
 #~ msgstr "Program unshared successfully."
 
-<<<<<<< HEAD
+#~ msgid "back_to_class"
+#~ msgstr "Go back to class"
+
 #~ msgid "classes"
 #~ msgstr "Classes"
-=======
-#~ msgid "back_to_class"
-#~ msgstr "Go back to class"
->>>>>>> 73f1f172
