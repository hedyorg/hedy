# English translations for PROJECT.
# Copyright (C) 2023 ORGANIZATION
# This file is distributed under the same license as the PROJECT project.
# FIRST AUTHOR <EMAIL@ADDRESS>, 2023.
#
msgid ""
msgstr ""
"Project-Id-Version: PROJECT VERSION\n"
"Report-Msgid-Bugs-To: EMAIL@ADDRESS\n"
"POT-Creation-Date: 2024-10-01 10:50+0300\n"
"PO-Revision-Date: 2000-01-01 00:00+0000\n"
"Last-Translator: Someone <someone@example.com>\n"
"Language: en\n"
"Language-Team: en <LL@li.org>\n"
"Plural-Forms: nplurals=2; plural=n != 1;\n"
"MIME-Version: 1.0\n"
"Content-Type: text/plain; charset=utf-8\n"
"Content-Transfer-Encoding: 8bit\n"
"Generated-By: Babel 2.14.0\n"

msgid "Access Before Assign"
msgstr "We detected that a variable `{name}` is being used on line {access_line_number} before being set. Can you set the variable before it is used?"

msgid "Cyclic Var Definition"
msgstr "We detected that a variable `{variable}` is being used on the right-hand side of the `{is}` command before being set. Can you set the variable before it is used?"

msgid "Else Without If Error"
msgstr "We detected that there is an `{else}` being used before an `{if}` on line {line_number}. Can you try writing an `{if}` before the `{else}`?"

msgid "Function Undefined"
msgstr "We detected that a function {name} is being used without being defined. Can you define the function before it is used?"

msgid "Has Blanks"
msgstr "We detected that the code seems to be incomplete. Can you fill in the blanks with code?"

msgid "Incomplete"
msgstr "We detected that part of the code seems to be missing from the `{incomplete_command}` on line {line_number}. Can you try adding the what's missing?"

msgid "Incomplete Repeat"
msgstr "We detected that the `{repeat}` on line {line_number} is missing a `{command}` command. Can you try adding it?"

msgid "Invalid"
msgstr "We detected that `{invalid_command}` is not a Hedy level {level} command. Can you try using `{guessed_command}`?"

msgid "Invalid Argument"
msgstr "We detected that `{command}` is not usable with `{invalid_argument}`. Can you try changing `{invalid_argument}` to {allowed_types}?"

msgid "Invalid Argument Type"
msgstr "We detected that `{command}` doesn't work with `{invalid_argument}` because it is {invalid_type}. Can you try changing `{invalid_argument}` to {allowed_types}?"

msgid "Invalid At Command"
msgstr "We detected that `{command}` may not be used from level 16 onward. Can you try using square brackets `[]` for lists?"

msgid "Invalid Space"
msgstr "We detected that line {line_number} started with a space. Can you try removing the space?"

msgid "Invalid Type Combination"
msgstr "We detected that `{invalid_argument}` and `{invalid_argument_2}` cannot be used with `{command}` because one is {invalid_type} and the other is {invalid_type_2}. Can you try changing `{invalid_argument}` to {invalid_type_2} or `{invalid_argument_2}` to {invalid_type}?"

msgid "Lonely Echo"
msgstr "We detected that an `{echo}` is being used before or without using an `{ask}`. Can you try writing an `{ask}` before the `{echo}`?"

msgid "Lonely Text"
msgstr "We detected that the code seems to be missing a command with the text that was used in line {line_number}. Can you try writing the needed command with the text"

msgid "Missing Additional Command"
msgstr "We detected that the code seems to be missing a `{command}` on line {line_number}. Can you try using `{missing_command}` in your code."

msgid "Missing Colon Error"
msgstr "We detected that `{command}` needs a `:` at the end of line {line_number}. Starting from level 17, can you start adding a `:` at the end of line with commands?"

msgid "Missing Command"
msgstr "We detected that the code seems to be missing a command on line {line_number}. Can you try looking at the exercise section to find which command to use?"

msgid "Missing Inner Command"
msgstr "We detected that the code seems to be missing a command for the `{command}` statement on line {line_number}. Can you try looking at the exercise section to find which command to use?"

msgid "Missing Square Brackets"
msgstr "We detected that the list you created on line {line_number} is missing square brackets `[]`. Can you try adding square brackets around `[]` the list?"

msgid "Missing Variable"
msgstr "We detected that `{command}` is missing a variable at the start of the line. Can you try writing the variable before the `{command}?`"

msgid "Misspelled At Command"
msgstr "We detected that `{invalid_argument}` seems to have a spelling mistake on line {line_number}. Can you try writing `{command}` instead."

msgid "No Indentation"
msgstr "We detected that there seems to be too few {leading_spaces} spaces used on line {line_number}. Can you try increasing indentation by {indent_size} for each new block."

msgid "Non Decimal Variable"
msgstr "We detected that at line {line_number} you used a number Hedy does not support! Can you try a decimal number, like 2?"

msgid "Parse"
msgstr "We detected that `{character_found}` is being used on line {location[0]} which is not allowed. Can you try looking for a missing or an extra character on your code?"

msgid "Pressit Missing Else"
msgstr "We detected that the code is missing an `{else}` to handle other key presses. Can you try adding an `{else}` to your code?"

msgid "Runtime Index Error"
msgstr "We detected that the list {name} is empty or its index is missing. Can you make sure that the list is not empty or try writing a number inside the `[]` for the missing index?"

msgid "Runtime Value Error"
msgstr "We detected that `{command}` received disallowed value `{value}`. {tip}."

msgid "Runtime Values Error"
msgstr "We detected that `{command}` received disallowed values `{value}` and `{value}`. {tip}."

msgid "Save Microbit code "
msgstr "Save Microbit code"

msgid "Too Big"
msgstr "We detected that the program has {lines_of_code} lines, but we can only process {max_lines} lines. Can you try to shorten your program?"

msgid "Too Few Indents"
msgstr "We detected that line {line_number} has too few ({leading_spaces}) spaces. Can you try to add an extra space?"

msgid "Too Many Indents"
msgstr "We detected that line {line_number} has too many ({leading_spaces}) spaces. Can you try to remove the extra space?"

msgid "Unexpected Indentation"
msgstr "We detected that line {line_number} has too many ({leading_spaces}) spaces. Can you try adding {indent_size} more spaces per new block?"

msgid "Unquoted Assignment"
msgstr "We detected that the text to the right of the `{is}` is not written between quotes. This level requires you to start writing the text between quotes. Try doing that for the text {text}"

msgid "Unquoted Equality Check"
msgstr "We detected that the code is trying to check if a variable equals multiple words. Can you try using quotation marks for the words you want to check?"

msgid "Unquoted Text"
msgstr "We detected that text for `{ask}` or `{print}` seems to be missing their quotation marks. Can you try adding quotes for {unquotedtext}?"

msgid "Unsupported Float"
msgstr "We detected that the code uses non-integer numbers which are not supported yet. Can you try changing `{value}` to an integer?"

msgid "Unsupported String Value"
msgstr "We detected that text uses values it cannot contain `{invalid_value}`. Can you try removing the written value or change its type?"

msgid "Unused Variable"
msgstr "We detected that variable {variable_name} defined on line {line_number}, but not used. Can you try using the defined variable or remove it?"

msgid "Var Undefined"
msgstr "We detected that variable `{name}` is being used before being set. Can you set the variable before it is used or use quotation marks for `{name}`?"

msgid "Wrong Level"
msgstr "We detected that the written code is correct Hedy code, but `{offending_keyword}` is used on level {working_level}. {tip}"

msgid "Wrong Number of Arguments"
msgstr "We detected that function {name} has wrong number of arguments which is {used_number}. Can you try writing {defined_number} instead?"

msgid "account_overview"
msgstr "Account overview"

msgid "accounts_created"
msgstr "Accounts were successfully created."

msgid "accounts_intro"
msgstr "On this page you can create accounts for multiple students at once. These are automatically added to the current class, so make sure the class shown above is the right one! Every username needs to be unique in the entire Hedy system. You can use 'Postfix classname' to add your class name to all accounts. If you manually enter passwords, these need to be <b>at least</b> 6 characters."

msgid "actions"
msgstr "Actions"

msgid "add"
msgstr "Add"

msgid "add_students"
msgstr "Add students"

msgid "add_your_language"
msgstr "Add your language!"

msgid "admin"
msgstr "Admin"

msgid "advance_button"
msgstr "Go to level {level}"

msgid "adventure"
msgstr "Adventure"

msgid "adventure_cloned"
msgstr "Adventure is cloned"

msgid "adventure_code_button"
msgstr "Adventure Code"

msgid "adventure_codeblock_button"
msgstr "Use this button when you want to create a block of code that students can run in your adventure. Tip: put the selection at the end of the last line of the code block and <kbd>Enter</kbd> 3 times to type after a code block."

msgid "adventure_duplicate"
msgstr "You already have an adventure with this name."

msgid "adventure_empty"
msgstr "You didn't enter an adventure name!"

msgid "adventure_exp_3"
msgstr "Make sure you always surround keywords with { } when you write them outside of code blocks, then they are recognized correctly. You can use the \"preview\" button to view a styled version of your adventure. To view the adventure on a dedicated page, select \"view\" from the teachers page."

msgid "adventure_exp_classes"
msgstr "Your adventure is used within the following classes"

msgid "adventure_flagged"
msgstr "The adventure was flagged successfully."

msgid "adventure_id_invalid"
msgstr "This adventure id is invalid."

msgid "adventure_length"
msgstr "Your adventure has to be at least 20 characters."

msgid "adventure_name_invalid"
msgstr "This adventure name is invalid."

msgid "adventure_prompt"
msgstr "Please enter the name of the adventure"

msgid "adventure_terms"
msgstr "I agree that my adventure might be made publicly available on Hedy."

msgid "adventure_updated"
msgstr "The adventure has been updated!"

msgid "adventures"
msgstr "Adventures"

msgid "adventures_completed"
msgstr "Adventures completed: {number_of_adventures}"

msgid "adventures_info"
msgstr "Each Hedy level has built-in exercises for students, which we call adventures. You can create your own adventures and add them to your classes. With your own adventures you can create adventures that are relevant and interesting for your students. You can find more information about creating your own adventures <a href=\"https://hedy.org/for-teachers/manual/features\">here</a>."

msgid "adventures_restored"
msgstr "The default adventures have been restored."

msgid "adventures_ticked"
msgstr "Adventures ticked"

msgid "adventures_tried"
msgstr "Adventures tried"

msgid "ago"
msgstr "{timestamp} ago"

msgid "agree_invalid"
msgstr "You have to agree with the privacy terms."

msgid "agree_with"
msgstr "I agree to the"

msgid "ajax_error"
msgstr "There was an error, please try again."

msgid "all"
msgstr "All"

msgid "all_class_highscores"
msgstr "All students visible in class highscores"

msgid "already_account"
msgstr "Already have an account?"

msgid "already_program_running"
msgstr "There is already a program running, finish that one first."

msgid "are_you_sure"
msgstr "Are you sure? You cannot revert this action."

msgid "ask_needs_var"
msgstr "Starting in level 2, `{ask}` needs to be used with a variable. Example: name `{is}` `{ask}` What is your name?"

msgid "available_in"
msgstr "Available in:"

msgid "back_to_class"
msgstr "Go back to class"

msgid "become_a_sponsor"
msgstr "Become a sponsor"

msgid "birth_year"
msgstr "Birth year"

msgid "bug"
msgstr "Bug"

msgid "by"
msgstr "by"

msgid "cancel"
msgstr "Cancel"

msgid "cant_parse_exception"
msgstr "Couldn't parse the program"

msgid "certificate"
msgstr "Certificate of Completion"

msgid "certified_teacher"
msgstr "Certified teacher"

msgid "change_password"
msgstr "Change password"

msgid "cheatsheet_title"
msgstr "Cheatsheet"

msgid "class_already_joined"
msgstr "You are already a student of class"

msgid "class_customize_success"
msgstr "Class successfully customized."

msgid "class_graph_explanation"
msgstr "In this graph you can see represented the numbers of adventures your students have attempted (meaning they have done meaningful work in that adventure), with respect to the number of errors and successful runs."

msgid "class_logs"
msgstr "Last Login"

msgid "class_name_duplicate"
msgstr "You already have a class with this name."

msgid "class_name_empty"
msgstr "You didn't enter a class name!"

msgid "class_name_invalid"
msgstr "This class name is invalid."

msgid "class_name_prompt"
msgstr "Please enter the name of the new class"

msgid "class_performance_graph"
msgstr "Class performance graph"

msgid "class_survey_description"
msgstr "We would like to get a better overview of our Hedy users. By providing these answers, you would help improve Hedy. Thank you!"

msgid "class_survey_later"
msgstr "Remind me tomorrow"

msgid "class_survey_question1"
msgstr "What is the age range in your class?"

msgid "class_survey_question2"
msgstr "What is the spoken language in your class?"

msgid "class_survey_question3"
msgstr "What is the gender balance in your class?"

msgid "class_survey_question4"
msgstr "What distinguishes your students from others?"

msgid "classes"
msgstr "Classes"

msgid "classes_info"
msgstr "Create a class to follow the progress of each student in dashboard, and to customize the adventures your students see, and even adding your own! You can create as many classes as you like, and each class can have multiple teachers each one with different roles. You can also add as many students as you want, but mind that each student can only be in one class at a time. You can find more information about classes in the <a href=\"https://hedy.org/for-teachers/manual/preparations#for-teachers\">teacher manual</a>."

msgid "clear"
msgstr "Clear"

msgid "clone"
msgstr "Clone"

msgid "cloned_times"
msgstr "Clones"

msgid "close"
msgstr "Close"

msgid "comma"
msgstr "a comma"

msgid "command_not_available_yet_exception"
msgstr "Command not available yet"

msgid "command_unavailable_exception"
msgstr "Command not correct anymore"

msgid "commands"
msgstr "Commands"

msgid "complete"
msgstr "Completed"

msgid "congrats_message"
msgstr "Congratulations, {username}, you have reached the following results with Hedy!"

msgid "connect_guest_teacher"
msgstr "I would like to be connected with a guest teacher who can give a few lessons"

msgid "constant_variable_role"
msgstr "constant"

msgid "content_invalid"
msgstr "This adventure is invalid."

msgid "continue"
msgstr "Continue"

msgid "contributor"
msgstr "Contributor"

msgid "copy_clipboard"
msgstr "Successfully copied to clipboard"

msgid "copy_code"
msgstr "Copy code"

msgid "copy_join_link"
msgstr "Copy join link"

msgid "copy_link_success"
msgstr "Join link successfully copied to clipboard"

msgid "copy_link_to_share"
msgstr "Copy link to share"

msgid "copy_mail_link"
msgstr "Please copy and paste this link into a new tab:"

msgid "correct_answer"
msgstr "The correct answer is"

msgid "country"
msgstr "Country"

msgid "country_invalid"
msgstr "Please select a valid country."

msgid "create_account"
msgstr "Create account"

msgid "create_accounts"
msgstr "Create accounts"

msgid "create_accounts_prompt"
msgstr "Are you sure you want to create these accounts?"

msgid "create_adventure"
msgstr "Create adventure"

msgid "create_class"
msgstr "Create a new class"

msgid "create_multiple_accounts"
msgstr "Create multiple accounts"

msgid "create_student_account"
msgstr "Create an account"

msgid "create_student_account_explanation"
msgstr "You can save your own programs with an account."

msgid "create_teacher_account"
msgstr "Create a teacher account"

msgid "create_teacher_account_explanation"
msgstr "With a teacher account, you can save your programs and see the results of your students."

msgid "creator"
msgstr "Creator"

msgid "current_password"
msgstr "Current password"

msgid "customization_deleted"
msgstr "Customizations successfully deleted."

msgid "customize"
msgstr "Customize"

msgid "customize_adventure"
msgstr "Customize adventure"

msgid "customize_class"
msgstr "Customize class"

msgid "dash"
msgstr "a dash"

msgid "debug"
msgstr "Debug"

msgid "default_401"
msgstr "Looks like you aren't authorized..."

msgid "default_403"
msgstr "Looks like this action is forbidden..."

msgid "default_404"
msgstr "We could not find that page..."

msgid "default_500"
msgstr "Something went wrong..."

msgid "delete"
msgstr "Delete"

msgid "delete_adventure_prompt"
msgstr "Are you sure you want to remove this adventure?"

msgid "delete_class_prompt"
msgstr "Are you sure you want to delete the class?"

msgid "delete_confirm"
msgstr "Are you sure you want to delete the program?"

msgid "delete_invite"
msgstr "Delete invitation"

msgid "delete_invite_prompt"
msgstr "Are you sure you want to remove this class invitation?"

msgid "delete_public"
msgstr "Delete public profile"

msgid "delete_success"
msgstr "Program deleted successfully."

msgid "delete_tag_prompt"
msgstr "Are you sure you want to delete this tag?"

msgid "destroy_profile"
msgstr "Delete profile"

msgid "developers_mode"
msgstr "Programmer's mode"

msgid "directly_available"
msgstr "Directly open"

msgid "disable"
msgstr "Disable"

msgid "disable_explore_page"
msgstr "Disable explore page"

msgid "disable_parsons"
msgstr "Disable all puzzles"

msgid "disable_quizes"
msgstr "Disable all quizes"

msgid "disabled"
msgstr "Disabled"

msgid "disabled_button_quiz"
msgstr "Your quiz score is below the threshold, try again!"

msgid "discord_server"
msgstr "Discord server"

msgid "distinguished_user"
msgstr "Distinguished user"

msgid "double quotes"
msgstr "double quotes"

msgid "download"
msgstr "Download"

msgid "download_login_credentials"
msgstr "Do you want to download the login credentials after the accounts creation?"

msgid "duplicate"
msgstr "Duplicate"

msgid "echo_and_ask_mismatch_exception"
msgstr "Echo and ask mismatch"

msgid "echo_out"
msgstr "Starting in level 2 `{echo}` is no longer needed. You can repeat an answer with `{ask}` and `{print}` now. Example: `name {is} {ask} What are you called? {print} hello name`"

msgid "edit_adventure"
msgstr "Edit adventure"

msgid "edit_code_button"
msgstr "Edit code"

msgid "email"
msgstr "Email"

msgid "email_invalid"
msgstr "Please enter a valid email."

msgid "end_quiz"
msgstr "Quiz end"

msgid "english"
msgstr "English"

msgid "enter"
msgstr "Enter"

msgid "enter_password"
msgstr "Enter a new password for"

msgid "enter_text"
msgstr "Enter your answer here..."

msgid "error_logo_alt"
msgstr "Error logo"

msgid "errors"
msgstr "Errors"

msgid "exclamation mark"
msgstr "an exclamation mark"

msgid "exercise"
msgstr "Exercise"

msgid "exercise_doesnt_exist"
msgstr "This exercise doesn't exist"

msgid "exists_email"
msgstr "That email is already in use."

msgid "exists_username"
msgstr "That username is already in use."

msgid "exit_preview_mode"
msgstr "Exit preview mode"

msgid "experience_invalid"
msgstr "Please select a valid experience, choose (Yes, No)."

msgid "expiration_date"
msgstr "Expiration date"

msgid "favorite_program"
msgstr "Favorite program"

msgid "favourite_confirm"
msgstr "Are you sure you want to set this program as your favourite?"

msgid "favourite_program"
msgstr "Favourite program"

msgid "favourite_program_invalid"
msgstr "Your chosen favourite program is invalid."

msgid "favourite_success"
msgstr "Your program is set as favourite."

msgid "feature"
msgstr "Feature"

msgid "feedback"
msgstr "Feedback"

msgid "feedback_message_error"
msgstr "Something went wrong, please try again later."

msgid "feedback_message_success"
msgstr "Thank you, we received your feedback and will contact you if needed."

msgid "feedback_modal_message"
msgstr "Please send us a message with a category. We appreciate your help to improve Hedy!"

msgid "female"
msgstr "Female"

msgid "flag_adventure_prompt"
msgstr "Do you want to flag this adventure so that we check its appropriateness?"

msgid "float"
msgstr "a number"

msgid "for_teachers"
msgstr "For teachers"

msgid "forgot_password"
msgstr "Forgot your password?"

msgid "from_another_teacher"
msgstr "From another teacher"

msgid "from_magazine_website"
msgstr "From a magazine or website"

msgid "from_video"
msgstr "From a video"

msgid "fun_statistics_msg"
msgstr "Here are some fun statistics!"

msgid "gender"
msgstr "Gender"

msgid "gender_invalid"
msgstr "Please select a valid gender, choose (Female, Male, Other)."

msgid "general_settings"
msgstr "General settings"

msgid "generate_passwords"
msgstr "Generate passwords"

msgid "get_certificate"
msgstr "Get your certificate!"

msgid "give_link_to_teacher"
msgstr "Give the following link to your teacher:"

msgid "go_back"
msgstr "Go back"

msgid "go_back_to_main"
msgstr "Go back to main page"

msgid "go_to_question"
msgstr "Go to question"

msgid "go_to_quiz_result"
msgstr "Go to quiz result"

msgid "goto_profile"
msgstr "Go to my profile"

msgid "graph_title"
msgstr "Errors per adventure completed on level {level}"

msgid "hand_in"
msgstr "Hand in"

msgid "hand_in_exercise"
msgstr "Hand in exercise"

msgid "heard_about_hedy"
msgstr "How have you heard about Hedy?"

msgid "heard_about_invalid"
msgstr "Please select a valid way you heard about us."

msgid "hedy_choice_title"
msgstr "Hedy's Choice"

msgid "hedy_introduction_slides"
msgstr "Hedy Introduction Slides"

msgid "hedy_logo_alt"
msgstr "Hedy logo"

msgid "hedy_on_github"
msgstr "Hedy on Github"

msgid "hello_logo"
msgstr "hello"

msgid "hide_adventures"
msgstr "Hide adventures"

msgid "hide_cheatsheet"
msgstr "Hide cheatsheet"

msgid "hide_classes"
msgstr "Hide classes"

msgid "hide_keyword_switcher"
msgstr "Hide keyword switcher"

msgid "hide_slides"
msgstr "Hide slides"

msgid "highest_level_reached"
msgstr "Highest level reached"

msgid "highest_quiz_score"
msgstr "Highest quiz score"

msgid "hint"
msgstr "Hint?"

msgid "ill_work_some_more"
msgstr "I'll work on it a little longer"

msgid "image_invalid"
msgstr "The image you chose is invalid."

msgid "incomplete_command_exception"
msgstr "Incomplete Command"

msgid "incorrect_handling_of_quotes_exception"
msgstr "Incorrect handling of quotes"

msgid "incorrect_use_of_types_exception"
msgstr "Incorrect use of types"

msgid "incorrect_use_of_variable_exception"
msgstr "Incorrect use of variable"

msgid "indentation_exception"
msgstr "Incorrect Indentation"

msgid "input"
msgstr "input from `{ask}`"

msgid "input_variable_role"
msgstr "input"

msgid "integer"
msgstr "a number"

msgid "invalid_class_link"
msgstr "Invalid link for joining the class."

msgid "invalid_command_exception"
msgstr "Invalid command"

msgid "invalid_keyword_language_comment"
msgstr "# The provided keyword language is invalid, keyword language is set to English"

msgid "invalid_language_comment"
msgstr "# The provided language is invalid, language set to English"

msgid "invalid_level_comment"
msgstr "# The provided level is invalid, level is set to level 1"

msgid "invalid_program_comment"
msgstr "# The provided program is invalid, please try again"

msgid "invalid_teacher_invitation_code"
msgstr "The teacher invitation code is invalid. To become a teacher, reach out to hello@hedy.org."

msgid "invalid_tutorial_step"
msgstr "Invalid tutorial step"

msgid "invalid_username_password"
msgstr "Invalid username/password."

msgid "invite_by_username"
msgstr "Invite by username"

msgid "invite_date"
msgstr "Invite date"

msgid "invite_message"
msgstr "You have received an invitation to join class"

msgid "invite_prompt"
msgstr "Enter a username"

msgid "invite_teacher"
msgstr "Invite a teacher"

msgid "join_class"
msgstr "Join class"

msgid "join_prompt"
msgstr "You need to have an account to join a class. Would you like to login now?"

msgid "keybinding_waiting_for_keypress"
msgstr "Waiting for a button press..."

msgid "keyword_language_invalid"
msgstr "Please select a valid keyword language (select English or your own language)."

msgid "landcode_phone_number"
msgstr "Please also add your country's landcode"

msgid "language"
msgstr "Language"

msgid "language_invalid"
msgstr "Please select a valid language."

msgid "languages"
msgstr "Which of these programming languages have you used before?"

msgid "last_edited"
msgstr "Last edited"

msgid "last_update"
msgstr "Last update"

msgid "lastname"
msgstr "Last Name"

msgid "leave_class"
msgstr "Leave class"

msgid "level"
msgstr "Level"

msgid "level_accessible"
msgstr "Level is open to students"

msgid "level_disabled"
msgstr "Level disabled"

msgid "level_future"
msgstr "This level automatically opens on "

msgid "level_invalid"
msgstr "This Hedy level is invalid."

msgid "level_not_class"
msgstr "This level has not been made available in your class yet"

msgid "level_title"
msgstr "Level"

msgid "levels"
msgstr "levels"

msgid "link"
msgstr "Link"

msgid "list"
msgstr "a list"

msgid "list_variable_role"
msgstr "list"

msgid "logged_in_to_share"
msgstr "You must be logged in to save and share a program."

msgid "login"
msgstr "Log in"

msgid "login_long"
msgstr "Log in to your account"

msgid "login_to_save_your_work"
msgstr "Log in to save your work"

msgid "logout"
msgstr "Log out"

msgid "longest_program"
msgstr "Longest program"

msgid "mail_change_password_body"
msgstr ""
"Your Hedy password has been changed. If you did this, all is good.\n"
"If you didn't change your password, please contact us immediately by replying to this email."

msgid "mail_change_password_subject"
msgstr "Your Hedy password has been changed"

msgid "mail_error_change_processed"
msgstr "Something went wrong when sending a validation mail, the changes are still correctly processed."

msgid "mail_goodbye"
msgstr ""
"Keep programming!\n"
"The Hedy team"

msgid "mail_hello"
msgstr "Hi {username}!"

msgid "mail_recover_password_body"
msgstr ""
"By clicking on this link, you can set a new Hedy password. This link is valid for <b>4</b> hours.\n"
"If you haven't required a password reset, please ignore this email: {link}"

msgid "mail_recover_password_subject"
msgstr "Request a password reset."

msgid "mail_reset_password_body"
msgstr ""
"Your Hedy password has been reset to a new one. If you did this, all is good.\n"
"If you didn't change your password, please contact us immediately by replying to this email."

msgid "mail_reset_password_subject"
msgstr "Your Hedy password has been reset"

msgid "mail_welcome_teacher_body"
msgstr ""
"<strong>Welcome!</strong>\n"
"Congratulations on your brand new Hedy teacher's account. Welcome to the world wide community of Hedy teachers!\n"
"\n"
"<strong>What teacher's accounts can do</strong>\n"
"There are a number of extra options unlocked for you now.\n"
"\n"
"1. Extra explanation is available in the <a href=\"https://hedy.org/for-teachers/manual\">teacher's manual</a>.\n"
"2. With your teacher account, you can create classes. Your students can than join your classes and you can see their progress. Classes are made and managed though the for <a href=\"https://hedycode.com/for-teachers\">teachers page</a>.\n"
"3. You can fully customize your classes, for example you can open and close levels, enable or disable adventures and author your own adventures!\n"
"\n"
"<strong>Join our online community!</strong>\n"
"All Hedy teachers, programmers and other fans are welcome to join our <a href=\"https://discord.gg/8yY7dEme9r\">Discord server</a>. This is the ideal place to chat about Hedy: we have channels where you can show your cool projects and lessons, channels to report bugs, and channels to chat with other teachers and with the Hedy team.\n"
"\n"
"<strong>How to ask for help </strong>\n"
"If anything is unclear, you can let us know on Discord, or <a href=\"mailto: hello@hedy.org\">send us an email</a>.\n"
"\n"
"<strong>How to report bugs</strong>\n"
"In Discord, we have a channel for reporting bugs, called #bugs. That is the perfect place to let us know about issues you are running into. If you know how to use GitHub, you can create an <a href=\"https://github.com/hedyorg/hedy/issues/new?assignees=&labels=&template=bug_report.md&title=%5BBUG%5D\">issue</a> there.\n"

msgid "mail_welcome_teacher_subject"
msgstr "Your Hedy teacher account is ready"

msgid "mail_welcome_verify_body"
msgstr ""
"Your Hedy account has been created successfully. Welcome!\n"
"Please click on this link to verify your email address: {link}"

msgid "mail_welcome_verify_subject"
msgstr "Welcome to Hedy"

msgid "mailing_title"
msgstr "Subscribe to the Hedy newsletter"

msgid "main_subtitle"
msgstr "Textual programming for the classroom"

msgid "main_title"
msgstr "Hedy"

msgid "make_sure_you_are_done"
msgstr "Make sure you are done! You will not be able to change your program anymore after you click \"Hand in\"."

msgid "male"
msgstr "Male"

msgid "mandatory_mode"
msgstr "Mandatory developer's mode"

msgid "more_info"
msgstr "More information"

msgid "more_options"
msgstr "More options"

msgid "multiple_keywords_warning"
msgstr "You are trying to use the keyword {orig_keyword}, but this keyword might have several meanings. Please choose the one you're trying to use from this list and copy paste it in your code, curly braces included: {keyword_list}"

msgid "multiple_levels_warning"
msgstr "We've noticed you have both selected several levels and included code snippets in your adventure, this might cause issues with the syntax highlighter and the automatic translation of keywords"

msgid "my_account"
msgstr "My account"

msgid "my_adventures"
msgstr "My adventures"

msgid "my_classes"
msgstr "My classes"

msgid "my_messages"
msgstr "My messages"

msgid "my_public_profile"
msgstr "My public profile"

msgid "name"
msgstr "Name"

msgid "nav_explore"
msgstr "Explore"

msgid "nav_hedy"
msgstr "Hedy"

msgid "nav_learn_more"
msgstr "Learn more"

msgid "nav_start"
msgstr "Home"

msgid "new_password"
msgstr "New password"

msgid "new_password_repeat"
msgstr "Repeat new password"

msgid "newline"
msgstr "a new line"

msgid "next_adventure"
msgstr "Next adventure"

msgid "next_exercise"
msgstr "Next exercise"

msgid "next_page"
msgstr "Next page"

msgid "next_step_tutorial"
msgstr "Next step >>>"

msgid "next_student"
msgstr "Next student"

msgid "no"
msgstr "No"

msgid "no_account"
msgstr "No account?"

msgid "no_accounts"
msgstr "There are no accounts to create."

msgid "no_adventures_yet"
msgstr "There are no public adventures yet..."

msgid "no_more_flat_if"
msgstr "Starting in level 8, the code after `{if}` needs to be placed on the next line and start with 4 spaces."

msgid "no_programs"
msgstr "There are no programs."

msgid "no_shared_programs"
msgstr "has no shared programs..."

msgid "no_students"
msgstr "There are no students in this class"

msgid "no_such_adventure"
msgstr "This adventure doesn't exist!"

msgid "no_such_class"
msgstr "No such Hedy class."

msgid "no_such_level"
msgstr "No such Hedy level!"

msgid "no_such_program"
msgstr "No such Hedy program!"

msgid "no_tag"
msgstr "No tag provided!"

msgid "not_adventure_yet"
msgstr "You must fill in an adventure name first"

msgid "not_enrolled"
msgstr "Looks like you are not in this class!"

msgid "not_in_class_no_handin"
msgstr "You are not in a class, so there's no need for you to hand in anything."

msgid "not_logged_in_cantsave"
msgstr "Your program will not be saved."

msgid "not_logged_in_handin"
msgstr "You must be logged in to hand in an assignment."

msgid "not_teacher"
msgstr "Looks like you are not a teacher!"

msgid "number"
msgstr "a number"

msgid "number_lines"
msgstr "Number of lines"

msgid "number_of_errors"
msgstr "Number of errors: {number_of_errors}"

msgid "number_programs"
msgstr "Number of programs ran"

msgid "ok"
msgstr "OK"

msgid "one_level_error"
msgstr "You need to select at least one level."

msgid "only_you_can_see"
msgstr "Only you can see this program."

msgid "open"
msgstr "Open"

msgid "opening_date"
msgstr "Opening date"

msgid "opening_dates"
msgstr "Opening dates"

msgid "option"
msgstr "Option"

msgid "or"
msgstr "or"

msgid "other"
msgstr "Other"

msgid "other_block"
msgstr "Another block language"

msgid "other_settings"
msgstr "Other settings"

msgid "other_source"
msgstr "Other"

msgid "other_text"
msgstr "Another text language"

msgid "overwrite_warning"
msgstr "You already have a program with this name, saving this program will replace the old one. Are you sure?"

msgid "owner"
msgstr "Owner"

msgid "page_not_found"
msgstr "We couldn't find that page!"

msgid "pair_with_teacher"
msgstr "I would like to be paired with another teacher for help"

msgid "parsons_title"
msgstr "Puzzle"

msgid "password"
msgstr "Password"

msgid "password_change_not_allowed"
msgstr "You're not allowed to change the password of this user."

msgid "password_change_prompt"
msgstr "Are you sure you want to change this password?"

msgid "password_change_success"
msgstr "Password of your student is successfully changed."

msgid "password_invalid"
msgstr "Your password is invalid."

msgid "password_repeat"
msgstr "Repeat password"

msgid "password_resetted"
msgstr "Your password has been successfully reset. You are being redirected to the login page."

msgid "password_six"
msgstr "Your password must contain at least six characters."

msgid "password_updated"
msgstr "Password updated."

msgid "passwords_six"
msgstr "All passwords need to be six characters or longer."

msgid "pending_invites"
msgstr "Pending invites"

msgid "people_with_a_link"
msgstr "Other people with a link can see this program. It also can be found on the \"Explore\" page."

msgid "percentage"
msgstr "percentage"

msgid "period"
msgstr "a period"

msgid "personal_text"
msgstr "Personal text"

msgid "personal_text_invalid"
msgstr "Your personal text is invalid."

msgid "phone_number"
msgstr "Phone number"

msgid "postfix_classname"
msgstr "Postfix classname"

msgid "preferred_keyword_language"
msgstr "Preferred keyword language"

msgid "preferred_language"
msgstr "Preferred language"

msgid "preview"
msgstr "Preview"

msgid "preview_teacher_mode"
msgstr "This account is for you to try out Hedy, note that you need to sign out and create an actual account to save your progress."

msgid "previewing_adventure"
msgstr "Previewing adventure"

msgid "previewing_class"
msgstr "You are previewing class <em>{class_name}</em> as a teacher."

msgid "previous_campaigns"
msgstr "View previous campaigns"

msgid "previous_page"
msgstr "Previous page"

msgid "print_logo"
msgstr "print"

msgid "privacy_terms"
msgstr "Privacy terms"

msgid "private"
msgstr "Private"

msgid "profile_logo_alt"
msgstr "Profile icon."

msgid "profile_picture"
msgstr "Profile picture"

msgid "profile_updated"
msgstr "Profile updated."

msgid "profile_updated_reload"
msgstr "Profile updated, page will be re-loaded."

msgid "program_contains_error"
msgstr "This program contains an error, are you sure you want to share it?"

msgid "program_header"
msgstr "My programs"

msgid "program_too_large_exception"
msgstr "Programs too large"

msgid "programming_experience"
msgstr "Do you have programming experience?"

msgid "programming_invalid"
msgstr "Please select a valid programming language."

msgid "programs"
msgstr "Programs"

msgid "prompt_join_class"
msgstr "Do you want to join this class?"

msgid "public"
msgstr "Public"

msgid "public_adventures"
msgstr "Browse public adventures"

msgid "public_content"
msgstr "Public content"

msgid "public_content_info"
msgstr "You can also look for public adventures and use them as an example."

msgid "public_invalid"
msgstr "This agreement selection is invalid"

msgid "public_profile"
msgstr "Public profile"

msgid "public_profile_info"
msgstr "By selecting this box I make my profile visible for everyone. Be careful not to share personal information like your name or home address, because everyone will be able to see it!"

msgid "public_profile_updated"
msgstr "Public profile updated, page will be re-loaded."

msgid "put"
msgstr "Put"

msgid "question mark"
msgstr "a question mark"

msgid "quiz_logo_alt"
msgstr "Quiz logo"

msgid "quiz_score"
msgstr "Quiz score"

msgid "quiz_tab"
msgstr "Quiz"

msgid "quiz_threshold_not_reached"
msgstr "Quiz threshold not reached to unlock this level"

msgid "read_code_label"
msgstr "Read aloud"

msgid "recent"
msgstr "My recent programs"

msgid "recover_password"
msgstr "Request a password reset"

msgid "regress_button"
msgstr "Go back to level {level}"

msgid "remove"
msgstr "Remove"

msgid "remove_customization"
msgstr "Remove customization"

msgid "remove_customizations_prompt"
msgstr "Are you sure you want to remove this class's customizations?"

msgid "remove_student_prompt"
msgstr "Are you sure you want to remove the student from the class?"

msgid "remove_user_prompt"
msgstr "Confirm removing this user from the class."

msgid "repair_program_logo_alt"
msgstr "Repair program icon"

msgid "repeat_dep"
msgstr "Starting in level 8, `{repeat}` needs to be used with indentation. You can see examples on the `{repeat}` tab in level 8."

msgid "repeat_match_password"
msgstr "The repeated password does not match."

msgid "repeat_new_password"
msgstr "Repeat new password"

msgid "report_failure"
msgstr "This program does not exist or is not public"

msgid "report_program"
msgstr "Are you sure you want to report this program?"

msgid "report_success"
msgstr "This program has been reported"

msgid "request_invalid"
msgstr "Request invalid"

msgid "request_teacher"
msgstr "Would you like to become a teacher?"

msgid "request_teacher_account"
msgstr "Become a teacher"

msgid "required_field"
msgstr "Fields marked with an * are required"

msgid "reset_adventure_prompt"
msgstr "Are you sure you want to reset all selected adventures?"

msgid "reset_adventures"
msgstr "Reset selected adventures"

msgid "reset_button"
msgstr "Reset"

msgid "reset_password"
msgstr "Reset password"

msgid "reset_view"
msgstr "Reset"

msgid "restart"
msgstr "Restart"

msgid "retrieve_adventure_error"
msgstr "You're not allowed to view this adventure!"

msgid "retrieve_class_error"
msgstr "Only teachers can retrieve classes"

msgid "retrieve_tag_error"
msgstr "Error retrieving tags"

msgid "role"
msgstr "Role"

msgid "run_code_button"
msgstr "Run code"

msgid "save_parse_warning"
msgstr "This program contains an error, are you sure you want to save it?"

msgid "save_prompt"
msgstr "You need to have an account to save your program. Would you like to login now?"

msgid "save_success_detail"
msgstr "Program saved successfully."

msgid "score"
msgstr "Score"

msgid "search"
msgstr "Search..."

msgid "search_button"
msgstr "Search"

msgid "second_teacher"
msgstr "Second teacher"

msgid "second_teacher_copy_prompt"
msgstr "Are you sure you want to copy this teacher?"

msgid "second_teacher_prompt"
msgstr "Enter a teacher username to invite them."

msgid "second_teacher_warning"
msgstr "All teachers in this class can customize it."

msgid "see_certificate"
msgstr "See {username} certificate!"

msgid "select"
msgstr "Select"

msgid "select_adventures"
msgstr "Select and order adventures"

msgid "select_all"
msgstr "Select all"

msgid "select_lang"
msgstr "Select language"

msgid "select_levels"
msgstr "Select levels"

msgid "select_tag"
msgstr "Select tag"

msgid "selected"
msgstr "Selected"

msgid "self_removal_prompt"
msgstr "Are you sure you want to leave this class?"

msgid "send_password_recovery"
msgstr "Send me a password recovery link"

msgid "sent_by"
msgstr "This invitation is sent by"

msgid "sent_password_recovery"
msgstr "You should soon receive an email with instructions on how to reset your password."

msgid "settings"
msgstr "My personal settings"

msgid "share"
msgstr "Share"

msgid "share_by_giving_link"
msgstr "Show your program to other people by giving them the link below:"

msgid "share_your_program"
msgstr "Share your program"

msgid "signup_student_or_teacher"
msgstr "Are you a student or a teacher?"

msgid "single quotes"
msgstr "a single quote"

msgid "slash"
msgstr "a slash"

msgid "sleeping"
msgstr "Sleeping..."

msgid "slides"
msgstr "Slides"

msgid "slides_for_level"
msgstr "Slides for level"

msgid "slides_info"
msgstr "For each level of Hedy, we have created slides to help you teach. The slides contain explanations of each level, and Hedy examples that you can run inside the slides. Just click the link and get started! the Introduction slides are a general explanation of Hedy before level 1 The slides were created using <a href=\"https://slides.com\">slides.com</a>. If you want to adapt them yourself, you can download them, and then upload the resulting zip file to <a href=\"https://slides.com\">slides.com</a>. You can find more information about the slides in the <a href=\"https://hedy.org/for-teachers/manual/features\">teacher's manual</a>."

msgid "social_media"
msgstr "Social media"

msgid "solution_example"
msgstr "Solution Example"

msgid "solution_example_explanation"
msgstr "This is where the solution of your adventure goes. This can be used if you want to share this adventure with other teacher's, so they can know what your suggested solution is."

msgid "something_went_wrong_keyword_parsing"
msgstr "There is a mistake in your adventure, are all keywords correctly surrounded with { }?"

msgid "space"
msgstr "a space"

msgid "star"
msgstr "a star"

msgid "start_learning"
msgstr "Start learning"

msgid "start_quiz"
msgstr "Start quiz"

msgid "start_teaching"
msgstr "Start teaching"

msgid "step_title"
msgstr "Assignment"

msgid "stepper_variable_role"
msgstr "stepper"

msgid "stop"
msgstr "Stop"

msgid "stop_code_button"
msgstr "Stop program"

msgid "string"
msgstr "text"

msgid "student"
msgstr "Student"

msgid "student_adventures_table"
msgstr "Student's Adventures"

msgid "student_adventures_table_explanation"
msgstr "This table displays the programs created by students for each adventure in a level. By clicking the eye icon, you can view the program's page; after reviewing the program, you can tick the checkmark to indicate completion."

msgid "student_already_in_class"
msgstr "This student is already in your class."

msgid "student_already_invite"
msgstr "This student already has a pending invitation."

msgid "student_in_another_class"
msgstr "This student is in another class. Ask the student to leave all classes and try again."

msgid "student_information"
msgstr "Student's Information"

msgid "student_information_explanation"
msgstr "This table displays basic information about the students in your class. There are also several actions you can do in this table: change the password of a student by clicking the pencil icon, view the program's page of a student by clicking the code icon, and delete a student from the class by clicking the red bin icon."

msgid "student_not_existing"
msgstr "This username doesn't exist."

msgid "student_signup_header"
msgstr "Student"

msgid "students"
msgstr "students"

msgid "submission_time"
msgstr "Handed in at"

msgid "submit_answer"
msgstr "Answer question"

msgid "submit_program"
msgstr "Submit"

msgid "submit_warning"
msgstr "Are you sure you want to submit this program?"

msgid "submitted"
msgstr "Submitted"

msgid "submitted_header"
msgstr "This is a submitted program and can't be altered."

msgid "subscribe"
msgstr "Subscribe"

msgid "subscribe_newsletter"
msgstr "Subscribe to the newsletter"

msgid "successful_runs"
msgstr "Successful runs: {successful_runs}"

msgid "suggestion_color"
msgstr "Try using another color"

msgid "suggestion_note"
msgstr "Try using a note between C0 and B9 or a number between 1 and 70"

msgid "suggestion_number"
msgstr "Try changing the value to a number"

msgid "suggestion_numbers_or_strings"
msgstr "Try changing the values to be all text or all numbers"

msgid "surname"
msgstr "First Name"

msgid "survey"
msgstr "Survey"

msgid "survey_completed"
msgstr "Survey completed"

msgid "survey_skip"
msgstr "Don't show this again"

msgid "survey_submit"
msgstr "Submit"

msgid "tag_in_adventure"
msgstr "Tag in adventure"

msgid "tag_input_placeholder"
msgstr "Enter a new tag"

msgid "tags"
msgstr "Tags"

msgid "teacher"
msgstr "Teacher"

msgid "teacher_invalid"
msgstr "Your teacher value is invalid."

msgid "teacher_invitation_require_login"
msgstr "To set up your profile as a teacher, we will need you to log in. If you don't have an account, please create one."

msgid "teacher_manual"
msgstr "Teacher manual"

msgid "teacher_signup_header"
msgstr "Teacher"

msgid "teacher_welcome"
msgstr "Welcome to Hedy! Your are now the proud owner of a teachers account which allows you to create classes and invite students."

msgid "teachers"
msgstr "Teachers"

msgid "template_code"
msgstr ""
"This is the explanation of my adventure!\n"
"\n"
"This way I can show a command: <code>print</code>\n"
"\n"
"But sometimes I might want to show a piece of code, like this:\n"
"<pre>\n"
"ask What's your name?\n"
"echo so your name is \n"
"</pre>"

msgid "this_turns_in_assignment"
msgstr "This turns in your assignment to your teacher."

msgid "title"
msgstr "Title"

msgid "title_admin"
msgstr "Hedy - Administrator page"

msgid "title_class-overview"
msgstr "Hedy - Class overview"

msgid "title_customize-adventure"
msgstr "Hedy - Customize adventure"

msgid "title_customize-class"
msgstr "Hedy - Customize class"

msgid "title_explore"
msgstr "Hedy - Explore"

msgid "title_for-teacher"
msgstr "Hedy - For teachers"

msgid "title_join-class"
msgstr "Hedy - Join class"

msgid "title_learn-more"
msgstr "Hedy - Learn more"

msgid "title_login"
msgstr "Hedy - Login"

msgid "title_my-profile"
msgstr "Hedy - My account"

msgid "title_privacy"
msgstr "Hedy - Privacy terms"

msgid "title_programs"
msgstr "Hedy - My programs"

msgid "title_public-adventures"
msgstr "Hedy - Public adventures"

msgid "title_recover"
msgstr "Hedy - Recover account"

msgid "title_reset"
msgstr "Hedy - Reset password"

msgid "title_signup"
msgstr "Hedy - Create an account"

msgid "title_start"
msgstr "Hedy - Textual programming made easy"

msgid "title_view-adventure"
msgstr "Hedy - View adventure"

msgid "token_invalid"
msgstr "Your token is invalid."

msgid "tooltip_level_locked"
msgstr "Your teacher disabled this level"

msgid "translate_error"
msgstr "Something went wrong while translating the code. Try running the code to see if it has an error. Code with errors can not be translated."

msgid "translating_hedy"
msgstr "Translating Hedy"

msgid "translator"
msgstr "Translator"

msgid "turned_into_teacher"
msgstr "Congratulations! You successfully turned into a teacher."

msgid "tutorial"
msgstr "Tutorial"

msgid "tutorial_code_snippet"
msgstr ""
"{print} Hello world!\n"
"{print} I'm learning Hedy with the tutorial!"

msgid "tutorial_message_not_found"
msgstr "We couldn't find the requested tutorial step..."

msgid "tutorial_title_not_found"
msgstr "Tutorial step not found"

msgid "unauthorized"
msgstr "You don't have access rights for this page"

msgid "unfavourite_confirm"
msgstr "Are you sure you want to unfavourite this program?"

msgid "unfavourite_success"
msgstr "Your program is unfavourited."

msgid "unique_usernames"
msgstr "All usernames need to be unique."

msgid "unknown_variable_role"
msgstr "unknown"

msgid "unlock_thresholds"
msgstr "Unlock level thresholds"

msgid "unsaved_class_changes"
msgstr "There are unsaved changes, are you sure you want to leave this page?"

msgid "unsubmit_program"
msgstr "Unsubmit program"

msgid "unsubmit_warning"
msgstr "Are you sure you want to unsubmit this program?"

msgid "unsubmitted"
msgstr "Unsubmitted"

msgid "update_adventure_prompt"
msgstr "Are you sure you want to update this adventure?"

msgid "update_public"
msgstr "Update public profile"

msgid "updating_indicator"
msgstr "Updating"

msgid "use_of_blanks_exception"
msgstr "Use of blanks in programs"

msgid "use_of_nested_functions_exception"
msgstr "Use of nested functions"

msgid "used_in"
msgstr "Used in:"

msgid "user"
msgstr "user"

msgid "user_inexistent"
msgstr "This user doesn't exist"

msgid "user_not_private"
msgstr "This user either doesn't exist or doesn't have a public profile"

msgid "username"
msgstr "Username"

msgid "username_empty"
msgstr "You didn't enter an username!"

msgid "username_invalid"
msgstr "Your username is invalid."

msgid "username_special"
msgstr "Username cannot contain `:` or `@`."

msgid "username_three"
msgstr "Username must contain at least three characters."

msgid "usernames_exist"
msgstr "One or more usernames is already in use."

msgid "value"
msgstr "Value"

msgid "view_adventures"
msgstr "View adventures"

msgid "view_classes"
msgstr "View classes"

msgid "view_program"
msgstr "View program"

msgid "view_slides"
msgstr "View slides"

msgid "waiting_for_submit"
msgstr "Waiting for submit"

msgid "walker_variable_role"
msgstr "walker"

msgid "what_is_your_role"
msgstr "What is your role?"

msgid "what_should_my_code_do"
msgstr "What should my code do?"

msgid "year_invalid"
msgstr "Please enter a year between 1900 and {current_year}."

msgid "yes"
msgstr "Yes"

msgid "your_personal_text"
msgstr "Your personal text..."

msgid "your_program"
msgstr "Your program"

#~ msgid "create_account_explanation"
#~ msgstr "Having your own account allows you to save your programs."

#~ msgid "only_teacher_create_class"
#~ msgstr "Only teachers are allowed to create classes!"

#~ msgid "prefix_classname"
#~ msgstr "Prefix classname"

#~ msgid "keyword_support"
#~ msgstr "Translated keywords"

#~ msgid "non_keyword_support"
#~ msgstr "Translated content"

#~ msgid "try_button"
#~ msgstr "Try"

#~ msgid "select_own_adventures"
#~ msgstr "Select own adventures"

#~ msgid "edit"
#~ msgstr ""

#~ msgid "view"
#~ msgstr "View"

#~ msgid "class"
#~ msgstr "Class"

#~ msgid "save_code_button"
#~ msgstr "Save code"

#~ msgid "share_code_button"
#~ msgstr "Save & share code"

#~ msgid "classes_invalid"
#~ msgstr "The list of selected classes is invalid"

#~ msgid "directly_add_adventure_to_classes"
#~ msgstr "Do you want to add this adventure directly to one of your classes?"

#~ msgid "hand_in_assignment"
#~ msgstr "Hand in assignment"

#~ msgid "select_a_level"
#~ msgstr "Select a level"

#~ msgid "answer_invalid"
#~ msgstr "Your password is invalid."

#~ msgid "available_adventures_level"
#~ msgstr "Available adventures level"

#~ msgid "customize_class_exp_1"
#~ msgstr "Hi! On this page you can customize your class. By selecting levels and adventures you can choose what your student can see. You can also add your own created adventures to levels. All levels and default adventures will be selected by default. <b>Notice:</b> Not every adventure is available for every level! Settings up your customizations goes as follows:"

#~ msgid "customize_class_exp_2"
#~ msgstr "You can always change these settings later on. For example, you can make specific adventures or levels available while teaching a class. This way it's easy for you to determine which level and adventures your students will be working on. If you want to make everything available for your class it is easiest to remove the customization all together."

#~ msgid "customize_class_step_1"
#~ msgstr "Select levels for your class by pressing the \"level buttons\""

#~ msgid "customize_class_step_2"
#~ msgstr "You can select the level you want to edit in the \"Select a level\" dropdown menu"

#~ msgid "customize_class_step_3"
#~ msgstr "Order the adventures as you want them to be shown in the level. The \"Available adventures\" drowpdown menu has the adventures that haven't been included in this level."

#~ msgid "customize_class_step_4"
#~ msgstr "The \"Available adventures\" dropwdown menu also has your own adventures. Once you add them you can move them around next to the other adventures."

#~ msgid "customize_class_step_5"
#~ msgstr "You can remove an adventures clicking the x button and it will appear in the \"Available adventures\" dropdown menu"

#~ msgid "customize_class_step_6"
#~ msgstr "Selecting an opening date for each level (you can also leave it empty)"

#~ msgid "customize_class_step_7"
#~ msgstr "Selection other settings"

#~ msgid "customize_class_step_8"
#~ msgstr "Choose \"Save\" -> You're done!"

#~ msgid "example_code_header"
#~ msgstr "Example Hedy Code"

#~ msgid "feedback_failure"
#~ msgstr "Wrong!"

#~ msgid "feedback_success"
#~ msgstr "Good!"

#~ msgid "go_to_first_question"
#~ msgstr "Go to question 1"

#~ msgid "question"
#~ msgstr "Question"

#~ msgid "question_doesnt_exist"
#~ msgstr "This question does not exist"

#~ msgid "question_invalid"
#~ msgstr "Your token is invalid."

#~ msgid "too_many_attempts"
#~ msgstr "Too many attempts"

#~ msgid "class_stats"
#~ msgstr "Class statistics"

#~ msgid "visit_own_public_profile"
#~ msgstr "Visit your own profile"

#~ msgid "title_class logs"
#~ msgstr "Hedy - Logs"

#~ msgid "title_class statistics"
#~ msgstr "My statistics"

#~ msgid "agree_third_party"
#~ msgstr ""

#~ msgid "disabled_button_locked"
#~ msgstr "Your teacher hasn't unlocked this level yet"

#~ msgid "duplicate_tag"
#~ msgstr "You already have a tag with this name."

#~ msgid "tag_deleted"
#~ msgstr "This tag was successfully deleted."

#~ msgid "survey_later"
#~ msgstr "Remind me later"

#~ msgid "class_survey_questions"
#~ msgstr ""
#~ "What is the age range in your class?\n"
#~ "What is the spoken language in your class?\n"
#~ "What is the gender balance in your class?\n"
#~ "What distinguishes your students from others?"

#~ msgid "no_tags"
#~ msgstr "No tags yet."

#~ msgid "apply_filters"
#~ msgstr "Apply filters"

#~ msgid "write_first_program"
#~ msgstr "Write your first program!"

#~ msgid "adventure_exp_1"
#~ msgstr "Type your adventure of choice on the right-hand side. After creating your adventure you can include it in one of your classes under \"customizations\". If you want to include a command in your adventure please use code anchors like this:"

#~ msgid "adventure_exp_2"
#~ msgstr "If you want to show actual code snippets, for example to give student a template or example of the code. Please use pre anchors like this:"

#~ msgid "hello_world"
#~ msgstr "Hello world!"

#~ msgid "share_confirm"
#~ msgstr "Are you sure you want to make the program public?"

#~ msgid "share_success_detail"
#~ msgstr "Program shared successfully."

#~ msgid "try_it"
#~ msgstr "Try it"

#~ msgid "unshare_confirm"
#~ msgstr "Are you sure you want to make the program private?"

#~ msgid "unshare_success_detail"
#~ msgstr "Program unshared successfully."

#~ msgid "Locked Language Feature"
#~ msgstr "You are using {concept}! That is awesome, but {concept} is not unlocked yet! It will be unlocked in a later level."

#~ msgid "nested blocks"
#~ msgstr "a block in a block"

#~ msgid "save"
#~ msgstr "Save"

#~ msgid "update_profile"
#~ msgstr "Update profile"

#~ msgid "variables"
#~ msgstr "Variables"

#~ msgid "add_students_options"
#~ msgstr "Add students options"

#~ msgid "class_live"
#~ msgstr "Live statistics"

#~ msgid "class_overview"
#~ msgstr "Class overview"

#~ msgid "last_login"
#~ msgstr "Last login"

#~ msgid "page"
#~ msgstr "page"

#~ msgid "student_list"
#~ msgstr "Student list"

#~ msgid "title_class grid_overview"
#~ msgstr "Hedy - Grid overview"

#~ msgid "title_class live_statistics"
#~ msgstr "Hedy - Live Statistics"

#~ msgid "tips"
#~ msgstr ""

#~ msgid "amount_created"
#~ msgstr "programs created"

#~ msgid "amount_saved"
#~ msgstr "programs saved"

#~ msgid "common_errors"
#~ msgstr "Common errors"

#~ msgid "grid_overview"
#~ msgstr "Overview of programs per adventure"

#~ msgid "last_error"
#~ msgstr "Last error"

#~ msgid "last_program"
#~ msgstr "Last program"

#~ msgid "live_dashboard"
#~ msgstr "Live Dashboard"

#~ msgid "runs_over_time"
#~ msgstr "Runs over time"

#~ msgid "student_details"
#~ msgstr "Student details"

#~ msgid "explore_explanation"
#~ msgstr "On this page you can look through programs created by other Hedy users. You can filter on both a Hedy level and adventure. Click on \"View program\" to open a program and run it. Programs with a red header contain a mistake. You can still open the program, but running it will result in an error. You can of course try to fix it! If the creator has a public profile you can click their username to visit their profile. There you will find all their shared programs and much more!"

#~ msgid "achievement_earned"
#~ msgstr "You've earned an achievement!"

#~ msgid "achievements"
#~ msgstr "achievements"

#~ msgid "achievements_check_icon_alt"
#~ msgstr "Achievement check icon"

#~ msgid "achievements_logo_alt"
#~ msgstr "Achievement logo"

#~ msgid "amount_submitted"
#~ msgstr "programs submitted"

#~ msgid "country_title"
#~ msgstr "Country"

#~ msgid "create_public_profile"
#~ msgstr "Create public profile"

#~ msgid "general"
#~ msgstr "General"

#~ msgid "hedy_achievements"
#~ msgstr "Hedy achievements"

#~ msgid "hidden"
#~ msgstr "Hidden"

#~ msgid "highscore_explanation"
#~ msgstr "On this page you can view the current Highscores, based on the amount of achievements gathered. View the ranking for either all users, your country or your class. Click on a username to view their public profile."

#~ msgid "highscore_no_public_profile"
#~ msgstr "You don't have a public profile and are therefore not listed on the highscores. Do you wish to create one?"

#~ msgid "highscores"
#~ msgstr "Highscores"

#~ msgid "last_achievement"
#~ msgstr "Last earned achievement"

#~ msgid "my_achievements"
#~ msgstr "My achievements"

#~ msgid "no_certificate"
#~ msgstr "This user hasn't earned the Hedy Certificate of Completion"

#~ msgid "no_such_highscore"
#~ msgstr "Highscores"

#~ msgid "number_achievements"
#~ msgstr "Number of achievements"

#~ msgid "percentage_achieved"
#~ msgstr "Achieved by {percentage}% of the users"

#~ msgid "programs_created"
#~ msgstr "Programs created"

#~ msgid "programs_saved"
#~ msgstr "Programs saved"

#~ msgid "programs_submitted"
#~ msgstr "Programs submitted"

#~ msgid "title_achievements"
#~ msgstr "Hedy - My achievements"

#~ msgid "whole_world"
#~ msgstr "The world"

#~ msgid "your_class"
#~ msgstr "Your class"

#~ msgid "create_question"
#~ msgstr "Do you want to create one?"

#~ msgid "explore_programs"
#~ msgstr "Explore programs"

#~ msgid "explore_programs_logo_alt"
#~ msgstr "Explore programs icon"

#~ msgid "hedy_tutorial_logo_alt"
#~ msgstr "Hedy tutorial icon"

#~ msgid "no_public_profile"
#~ msgstr "You don't have a public profile text yet..."

#~ msgid "start_hedy_tutorial"
#~ msgstr "Start hedy tutorial"

#~ msgid "start_programming"
#~ msgstr "Start programming"

#~ msgid "start_programming_logo_alt"
#~ msgstr "Start programming icon"

#~ msgid "start_teacher_tutorial"
#~ msgstr "Start teacher tutorial"

#~ msgid "teacher_tutorial_logo_alt"
#~ msgstr "Teacher tutorial icon"

#~ msgid "title_landing-page"
#~ msgstr "Welcome to Hedy!"

#~ msgid "welcome"
#~ msgstr "Welcome"

#~ msgid "welcome_back"
#~ msgstr "Welcome back"

#~ msgid "your_account"
#~ msgstr "Your profile"

#~ msgid "your_last_program"
#~ msgstr "Your last saved program"

#~ msgid "already_teacher"
#~ msgstr "You already have a teacher account."

#~ msgid "already_teacher_request"
#~ msgstr "You already have a pending teacher request."

#~ msgid "teacher_account_request"
#~ msgstr "You have a pending teacher account request"

#~ msgid "teacher_account_success"
#~ msgstr "You successfully requested a teacher account."

#~ msgid "student_not_allowed_in_class"
#~ msgstr "Student not allowed in class"

<<<<<<< HEAD
#~ msgid "Boryana"
=======
#~ msgid "previous_adventure"
#~ msgstr ""

#~ msgid "go_next"
#~ msgstr "Go next"

#~ msgid "go_to_next_student"
>>>>>>> 281e4723
#~ msgstr ""
<|MERGE_RESOLUTION|>--- conflicted
+++ resolved
@@ -7,7 +7,7 @@
 msgstr ""
 "Project-Id-Version: PROJECT VERSION\n"
 "Report-Msgid-Bugs-To: EMAIL@ADDRESS\n"
-"POT-Creation-Date: 2024-10-01 10:50+0300\n"
+"POT-Creation-Date: 2024-06-26 16:04+0200\n"
 "PO-Revision-Date: 2000-01-01 00:00+0000\n"
 "Last-Translator: Someone <someone@example.com>\n"
 "Language: en\n"
@@ -2317,9 +2317,6 @@
 #~ msgid "student_not_allowed_in_class"
 #~ msgstr "Student not allowed in class"
 
-<<<<<<< HEAD
-#~ msgid "Boryana"
-=======
 #~ msgid "previous_adventure"
 #~ msgstr ""
 
@@ -2327,5 +2324,4 @@
 #~ msgstr "Go next"
 
 #~ msgid "go_to_next_student"
->>>>>>> 281e4723
 #~ msgstr ""
