--- conflicted
+++ resolved
@@ -8,11 +8,7 @@
 msgstr ""
 "Project-Id-Version: PROJECT VERSION\n"
 "Report-Msgid-Bugs-To: EMAIL@ADDRESS\n"
-<<<<<<< HEAD
-"POT-Creation-Date: 2024-02-01 09:02+0100\n"
-=======
 "POT-Creation-Date: 2024-01-29 20:23-0800\n"
->>>>>>> 6bc92eeb
 "PO-Revision-Date: YEAR-MO-DA HO:MI+ZONE\n"
 "Last-Translator: FULL NAME <EMAIL@ADDRESS>\n"
 "Language: en\n"
@@ -184,9 +180,6 @@
 
 msgid "adventure_exp_3"
 msgstr "Make sure you always surround keywords with { }, then they are recognized correctly. You can use the \"preview\" button to view a styled version of your adventure. To view the adventure on a dedicated page, select \"view\" from the teachers page."
-
-msgid "adventure_exp_classes"
-msgstr "The following classes use this adventure."
 
 msgid "adventure_id_invalid"
 msgstr "This adventure id is invalid."
