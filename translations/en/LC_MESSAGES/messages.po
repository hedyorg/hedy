<<<<<<< HEAD
=======
# English translations for PROJECT.
# Copyright (C) 2023 ORGANIZATION
# This file is distributed under the same license as the PROJECT project.
# FIRST AUTHOR <EMAIL@ADDRESS>, 2023.
#
#, fuzzy
msgid ""
msgstr ""
"Project-Id-Version: PROJECT VERSION\n"
"Report-Msgid-Bugs-To: EMAIL@ADDRESS\n"
"POT-Creation-Date: 2023-12-19 18:54+0100\n"
"PO-Revision-Date: YEAR-MO-DA HO:MI+ZONE\n"
"Last-Translator: FULL NAME <EMAIL@ADDRESS>\n"
"Language: en\n"
"Language-Team: en <LL@li.org>\n"
"Plural-Forms: nplurals=2; plural=(n != 1);\n"
"MIME-Version: 1.0\n"
"Content-Type: text/plain; charset=utf-8\n"
"Content-Transfer-Encoding: 8bit\n"
"Generated-By: Babel 2.14.0\n"

>>>>>>> 96532876
msgid "Access Before Assign"
msgstr "You tried to use the variable {name} on line {access_line_number}, but you set it on line {definition_line_number}. Set a variable before using it."

msgid "Cyclic Var Definition"
msgstr "The name {variable} needs to be set before you can use it on the right-hand side of the {is} command."

msgid "Has Blanks"
msgstr "Your code is incomplete. It contains blanks that you have to replace with code."

msgid "Incomplete"
msgstr "Oops! You forgot a bit of code! On line {line_number}, you need to enter text behind {incomplete_command}."

msgid "Incomplete Repeat"
msgstr "It looks like you forgot to use a command with the {repeat} command you used on line {line_number}."

msgid "Invalid"
msgstr "{invalid_command} is not a Hedy level {level} command. Did you mean {guessed_command}?"

msgid "Invalid Argument"
msgstr "You cannot use the command {command} with {invalid_argument}. Try changing {invalid_argument} to {allowed_types}."

msgid "Invalid Argument Type"
msgstr "You cannot use {command} with {invalid_argument} because it is {invalid_type}. Try changing {invalid_argument} to {allowed_types}."

msgid "Invalid At Command"
msgstr "The {command} command may not be used from level 16 onward. You can use square brackets to use an element from a list, for example `friends[i]`, `lucky_numbers[{random}]`."

msgid "Invalid Space"
msgstr "Oops! You started a line with a space on line {line_number}. Spaces confuse computers, can you remove it?"

msgid "Invalid Type Combination"
msgstr "You cannot use {invalid_argument} and {invalid_argument_2} with {command} because one is {invalid_type} and the other is {invalid_type_2}. Try changing {invalid_argument} to {invalid_type_2} or {invalid_argument_2} to {invalid_type}."

msgid "Locked Language Feature"
msgstr "You are using {concept}! That is awesome, but {concept} is not unlocked yet! It will be unlocked in a later level."

msgid "Lonely Echo"
msgstr "You used an {echo} before an {ask}, or an {echo} without an {ask}. Place an {ask} before the {echo}."

msgid "Lonely Text"
msgstr "It looks like you forgot to use a command with the text you used in line {line_number}"

msgid "Missing Command"
msgstr "It looks like you forgot to use a command on line {line_number}."

msgid "Missing Inner Command"
msgstr "It looks like you forgot to use a command with the {command} statement you used on line {line_number}."

msgid "Misspelled At Command"
msgstr "It looks like you might have misspelled the {command} command, instead you wrote {invalid_argument} in line {line_number}."

msgid "No Indentation"
msgstr "You used too few spaces in line {line_number}. You used {leading_spaces} spaces, which is not enough. Start every new block with {indent_size} spaces more than the line before."

msgid "Non Decimal Variable"
msgstr "At line {line_number}, you might have tried using a number which Hedy does not like very much! Try changing it to a decimal number like 2."

msgid "Parse"
msgstr "The code you entered is not valid Hedy code. There is a mistake on line {location[0]}, at position {location[1]}. You typed {character_found}, but that is not allowed."

msgid "Pressit Missing Else"
msgstr "You forgot to add what happens when you press a different key, add an {else} to your code"

msgid "Too Big"
msgstr "Wow! Your program has an impressive {lines_of_code} lines of code! But we can only process {max_lines} lines in this level. Make your program smaller and try again."

msgid "Unexpected Indentation"
msgstr "You used too many spaces in line {line_number}. You used {leading_spaces} spaces, which is too much. Start every new block with {indent_size} spaces more than the line before."

msgid "Unquoted Assignment"
msgstr "From this level, you need to place texts to the right of the {is} between quotes. You forgot that for the text {text}."

msgid "Unquoted Equality Check"
msgstr "If you want to check if a variable is equal to multiple words, the words should be surrounded by quotation marks!"

msgid "Unquoted Text"
msgstr "Be careful. If you {ask} or {print} something, the text should start and finish with a quotation mark. You forgot that for the text {unquotedtext}."

msgid "Unsupported Float"
msgstr "Non-integer numbers are not supported yet but they will be in a few levels. For now change {value} to an integer."

msgid "Unsupported String Value"
msgstr "Text values cannot contain {invalid_value}."

msgid "Unused Variable"
msgstr "You defined the variable {variable_name} on line {line_number}, but you did not use it."

msgid "Var Undefined"
msgstr "You tried to use the variable {name}, but you didn't set it. It is also possible that you were trying to use the word {name} but forgot quotation marks."

msgid "Wrong Level"
msgstr "That was correct Hedy code, but not at the right level. You wrote {offending_keyword} for level {working_level}. Tip: {tip}"

msgid "account_overview"
msgstr "Account overview"

msgid "accounts_created"
msgstr "Accounts where successfully created."

msgid "accounts_intro"
msgstr "On this page you can create accounts for multiple students at once. These are automatically added to the current class, so make sure the class shown above is the right one! Every username needs to be unique in the entire Hedy system. You can use 'Postfix classname' to add your class name to all accounts. If you manually enter passwords, these need to be <b>at least</b> 6 characters."

msgid "achievement_earned"
msgstr "You've earned an achievement!"

msgid "achievements"
msgstr "achievements"

msgid "achievements_check_icon_alt"
msgstr "Achievement check icon"

msgid "achievements_logo_alt"
msgstr "Achievement logo"

msgid "add"
msgstr "Add"

msgid "add_students"
msgstr "Add students"

msgid "add_students_options"
msgstr "Add students options"

msgid "admin"
msgstr "Admin"

msgid "advance_button"
msgstr "Go to level {level}"

msgid "adventure"
msgstr "Adventure"

msgid "adventure_cloned"
msgstr "Adventure is cloned"

msgid "adventure_duplicate"
msgstr "You already have an adventure with this name."

msgid "adventure_empty"
msgstr "You didn't enter an adventure name!"

msgid "adventure_exp_1"
msgstr "Type your adventure of choice on the right-hand side. After creating your adventure you can include it in one of your classes under \"customizations\". If you want to include a command in your adventure please use code anchors like this:"

msgid "adventure_exp_2"
msgstr "If you want to show actual code snippets, for example to give student a template or example of the code. Please use pre anchors like this:"

msgid "adventure_exp_3"
msgstr "Make sure you always surround keywords with { }, then they are recognized correctly. You can use the \"preview\" button to view a styled version of your adventure. To view the adventure on a dedicated page, select \"view\" from the teachers page."

msgid "adventure_id_invalid"
msgstr "This adventure id is invalid."

msgid "adventure_length"
msgstr "Your adventure has to be at least 20 characters."

msgid "adventure_name_invalid"
msgstr "This adventure name is invalid."

msgid "adventure_prompt"
msgstr "Please enter the name of the adventure"

msgid "adventure_terms"
msgstr "I agree that my adventure might be made publicly available on Hedy."

msgid "adventure_updated"
msgstr "The adventure has been updated!"

msgid "adventures"
msgstr "Available Adventures"

msgid "adventures_info"
msgstr "Each Hedy level has built-in exercises for students, which we call adventures. You can create your own adventures and add them to your classes. With your own adventures you can create adventures that are relevant and interesting for your students. You can find more information about creating your own adventures <a href=\"https://hedy.org/for-teachers/manual/features\">here</a>."

msgid "adventures_restored"
msgstr "The default adventures have been restored."

msgid "ago"
msgstr "{timestamp} ago"

msgid "agree_invalid"
msgstr "You have to agree with the privacy terms."

msgid "agree_with"
msgstr "I agree to the"

msgid "ajax_error"
msgstr "There was an error, please try again."

msgid "all"
msgstr "All"

msgid "all_class_highscores"
msgstr "All students visible in class highscores"

msgid "already_account"
msgstr "Already have an account?"

msgid "already_program_running"
msgstr "There is already a program running, finish that one first."

msgid "already_teacher"
msgstr "You already have a teacher account."

msgid "already_teacher_request"
msgstr "You already have a pending teacher request."

msgid "amount_created"
msgstr "programs created"

msgid "amount_saved"
msgstr "programs saved"

msgid "amount_submitted"
msgstr "programs submitted"

msgid "apply_filters"
msgstr "Apply filters"

msgid "are_you_sure"
msgstr "Are you sure? You cannot revert this action."

msgid "ask_needs_var"
msgstr "Starting in level 2, {ask} needs to be used with a variable. Example: name {is} {ask} What is your name?"

msgid "back_to_class"
msgstr "Go back to class"

msgid "back_to_teachers_page"
msgstr "Go back to teachers page"

msgid "become_a_sponsor"
msgstr "Become a sponsor"

msgid "birth_year"
msgstr "Birth year"

msgid "by"
msgstr "by"

msgid "cancel"
msgstr "Cancel"

msgid "cant_parse_exception"
msgstr "Couldn't parse the program"

msgid "catch_index_exception"
msgstr "You tried to access the list {list_name} but it is either empty or the index is not there."

msgid "catch_value_exception"
msgstr "While running your program the command {command} received the value {value} which is not allowed. {suggestion}."

msgid "certificate"
msgstr "Certificate of Completion"

msgid "certified_teacher"
msgstr "Certified teacher"

msgid "change_password"
msgstr "Change password"

msgid "cheatsheet_title"
msgstr "Cheatsheet"

msgid "class_already_joined"
msgstr "You are already a student of class"

msgid "class_customize_success"
msgstr "Class successfully customized."

msgid "class_live"
msgstr "Live statistics"

msgid "class_name_duplicate"
msgstr "You already have a class with this name."

msgid "class_name_empty"
msgstr "You didn't enter a class name!"

msgid "class_name_invalid"
msgstr "This class name is invalid."

msgid "class_name_prompt"
msgstr "Please enter the name of the new class"

msgid "class_overview"
msgstr "Class overview"

msgid "class_survey_description"
msgstr "We would like to get a better overview of our Hedy users. By providing these answers, you would help improve Hedy. Thank you!"

msgid "class_survey_later"
msgstr "Remind me tomorrow"

msgid "class_survey_question1"
msgstr "What is the age range in your class?"

msgid "class_survey_question2"
msgstr "What is the spoken language in your class?"

msgid "class_survey_question3"
msgstr "What is the gender balance in your class?"

msgid "class_survey_question4"
msgstr "What distinguishes your students from others?"

msgid "classes_info"
msgstr "Create a class to follow the progress of each student in dashboard, and to customize the adventures your students see, and even adding your own! You can create as many classes as you like, and each class can have multiple teachers each one with different roles. You can also add as many students as you want, but mind that each student can only be in one class at a time. You can find more information about classes in the <a href=\"https://hedy.org/for-teachers/manual/preparations#for-teachers\">teacher manual</a>."

msgid "clone"
msgstr "Clone"

msgid "cloned_times"
msgstr "Clones"

msgid "close"
msgstr "Close"

msgid "comma"
msgstr "a comma"

msgid "command_not_available_yet_exception"
msgstr "Command not available yet"

msgid "command_unavailable_exception"
msgstr "Command not correct anymore"

msgid "commands"
msgstr "Commands"

msgid "common_errors"
msgstr "Common errors"

msgid "congrats_message"
msgstr "Congratulations, {username}, you have reached the following results with Hedy!"

msgid "content_invalid"
msgstr "This adventure is invalid."

msgid "contributor"
msgstr "Contributor"

msgid "copy_clipboard"
msgstr "Successfully copied to clipboard"

msgid "copy_join_link"
msgstr "Copy join link"

msgid "copy_link_success"
msgstr "Join link successfully copied to clipboard"

msgid "copy_link_to_share"
msgstr "Copy link to share"

msgid "copy_mail_link"
msgstr "Please copy and paste this link into a new tab:"

msgid "correct_answer"
msgstr "The correct answer is"

msgid "country"
msgstr "Country"

msgid "country_invalid"
msgstr "Please select a valid country."

msgid "country_title"
msgstr "Country"

msgid "create_account"
msgstr "Create account"

msgid "create_accounts"
msgstr "Create accounts"

msgid "create_accounts_prompt"
msgstr "Are you sure you want to create these accounts?"

msgid "create_adventure"
msgstr "Create adventure"

msgid "create_class"
msgstr "Create a new class"

msgid "create_multiple_accounts"
msgstr "Create multiple accounts"

msgid "create_public_profile"
msgstr "Create public profile"

msgid "create_question"
msgstr "Do you want to create one?"

msgid "create_student_account"
msgstr "Create an account"

msgid "create_student_account_explanation"
msgstr "You can save your own programs with an account."

msgid "create_teacher_account"
msgstr "Create a teacher account"

msgid "create_teacher_account_explanation"
msgstr "With a teacher account, you can save your programs and see the results of your students."

msgid "creator"
msgstr "Creator"

msgid "current_password"
msgstr "Current password"

msgid "customization_deleted"
msgstr "Customizations successfully deleted."

msgid "customize_adventure"
msgstr "Customize adventure"

msgid "customize_class"
msgstr "Customize class"

msgid "dash"
msgstr "a dash"

msgid "default_403"
msgstr "Looks like you aren't authorized..."

msgid "default_404"
msgstr "We could not find that page..."

msgid "default_500"
msgstr "Something went wrong..."

msgid "delete"
msgstr "Delete"

msgid "delete_adventure_prompt"
msgstr "Are you sure you want to remove this adventure?"

msgid "delete_class_prompt"
msgstr "Are you sure you want to delete the class?"

msgid "delete_confirm"
msgstr "Are you sure you want to delete the program?"

msgid "delete_invite"
msgstr "Delete invitation"

msgid "delete_invite_prompt"
msgstr "Are you sure you want to remove this class invitation?"

msgid "delete_public"
msgstr "Delete public profile"

msgid "delete_success"
msgstr "Program deleted successfully."

msgid "destroy_profile"
msgstr "Delete profile"

msgid "developers_mode"
msgstr "Programmer's mode"

msgid "directly_available"
msgstr "Directly open"

msgid "disable"
msgstr "Disable"

msgid "disabled"
msgstr "Disabled"

msgid "disabled_button_quiz"
msgstr "Your quiz score is below the threshold, try again!"

msgid "discord_server"
msgstr "Discord server"

msgid "distinguished_user"
msgstr "Distinguished user"

msgid "double quotes"
msgstr "double quotes"

msgid "download"
msgstr "Download"

msgid "download_login_credentials"
msgstr "Do you want to download the login credentials after the accounts creation?"

msgid "duplicate"
msgstr "Duplicate"

msgid "echo_and_ask_mismatch_exception"
msgstr "Echo and ask mismatch"

msgid "echo_out"
msgstr "Starting in level 2 `{echo}` is no longer needed. You can repeat an answer with `{ask}` and `{print}` now. Example: `name {is} {ask} What are you called? {print} hello name`"

msgid "edit_adventure"
msgstr "Edit adventure"

msgid "edit_code_button"
msgstr "Edit code"

msgid "email"
msgstr "Email"

msgid "email_invalid"
msgstr "Please enter a valid email."

msgid "end_quiz"
msgstr "Quiz end"

msgid "english"
msgstr "English"

msgid "enter"
msgstr "Enter"

msgid "enter_password"
msgstr "Enter a new password for"

msgid "enter_text"
msgstr "Enter your answer here..."

msgid "error_logo_alt"
msgstr "Error logo"

msgid "exclamation mark"
msgstr "an exclamation mark"

msgid "exercise"
msgstr "Exercise"

msgid "exercise_doesnt_exist"
msgstr "This exercise doesn't exist"

msgid "exists_email"
msgstr "That email is already in use."

msgid "exists_username"
msgstr "That username is already in use."

msgid "exit_preview_mode"
msgstr "Exit preview mode"

msgid "experience_invalid"
msgstr "Please select a valid experience, choose (Yes, No)."

msgid "expiration_date"
msgstr "Expiration date"

msgid "explore_explanation"
msgstr "On this page you can look through programs created by other Hedy users. You can filter on both a Hedy level and adventure. Click on \"View program\" to open a program and run it. Programs with a red header contain a mistake. You can still open the program, but running it will result in an error. You can of course try to fix it! If the creator has a public profile you can click their username to visit their profile. There you will find all their shared programs and much more!"

msgid "explore_programs"
msgstr "Explore programs"

msgid "explore_programs_logo_alt"
msgstr "Explore programs icon"

msgid "favorite_program"
msgstr "Favorite program"

msgid "favourite_confirm"
msgstr "Are you sure you want to set this program as your favourite?"

msgid "favourite_program"
msgstr "Favourite program"

msgid "favourite_program_invalid"
msgstr "Your chosen favourite program is invalid."

msgid "favourite_success"
msgstr "Your program is set as favourite."

msgid "female"
msgstr "Female"

msgid "float"
msgstr "a number"

msgid "for_teachers"
msgstr "For teachers"

msgid "forgot_password"
msgstr "Forgot your password?"

msgid "from_another_teacher"
msgstr "From another teacher"

msgid "from_magazine_website"
msgstr "From a magazine or website"

msgid "from_video"
msgstr "From a video"

msgid "fun_statistics_msg"
msgstr "Here are some fun statistics!"

msgid "gender"
msgstr "Gender"

msgid "gender_invalid"
msgstr "Please select a valid gender, choose (Female, Male, Other)."

msgid "general"
msgstr "General"

msgid "general_settings"
msgstr "General settings"

msgid "generate_passwords"
msgstr "Generate passwords"

msgid "get_certificate"
msgstr "Get your certificate!"

msgid "give_link_to_teacher"
msgstr "Give the following link to your teacher:"

msgid "go_back_to_main"
msgstr "Go back to main page"

msgid "go_to_question"
msgstr "Go to question"

msgid "go_to_quiz_result"
msgstr "Go to quiz result"

msgid "goto_profile"
msgstr "Go to my profile"

msgid "grid_overview"
msgstr "Overview of programs per adventure"

msgid "hand_in"
msgstr "Hand in"

msgid "hand_in_exercise"
msgstr "Hand in exercise"

msgid "heard_about_hedy"
msgstr "How have you heard about Hedy?"

msgid "heard_about_invalid"
msgstr "Please select a valid way you heard about us."

msgid "hedy_achievements"
msgstr "Hedy achievements"

msgid "hedy_choice_title"
msgstr "Hedy's Choice"

msgid "hedy_logo_alt"
msgstr "Hedy logo"

msgid "hedy_on_github"
msgstr "Hedy on Github"

msgid "hedy_tutorial_logo_alt"
msgstr "Hedy tutorial icon"

msgid "hello_logo"
msgstr "hello"

msgid "hello_world"
msgstr "Hello world!"

msgid "hidden"
msgstr "Hidden"

msgid "hide_cheatsheet"
msgstr "Hide cheatsheet"

msgid "hide_keyword_switcher"
msgstr "Hide keyword switcher"

msgid "hide_parsons"
msgstr "Hide puzzle"

msgid "hide_quiz"
msgstr "Hide quiz"

msgid "highest_level_reached"
msgstr "Highest level reached"

msgid "highest_quiz_score"
msgstr "Highest quiz score"

msgid "highscore_explanation"
msgstr "On this page you can view the current Highscores, based on the amount of achievements gathered. View the ranking for either all users, your country or your class. Click on a username to view their public profile."

msgid "highscore_no_public_profile"
msgstr "You don't have a public profile and are therefore not listed on the highscores. Do you wish to create one?"

msgid "highscores"
msgstr "Highscores"

msgid "hint"
msgstr "Hint?"

msgid "ill_work_some_more"
msgstr "I'll work on it a little longer"

msgid "image_invalid"
msgstr "The image you chose image is invalid."

msgid "incomplete_command_exception"
msgstr "Incomplete Command"

msgid "incorrect_handling_of_quotes_exception"
msgstr "Incorrect handling of quotes"

msgid "incorrect_use_of_types_exception"
msgstr "Incorrect use of types"

msgid "incorrect_use_of_variable_exception"
msgstr "Incorrect use of variable"

msgid "indentation_exception"
msgstr "Incorrect Indentation"

msgid "input"
msgstr "input from {ask}"

msgid "integer"
msgstr "a number"

msgid "invalid_class_link"
msgstr "Invalid link for joining the class."

msgid "invalid_command_exception"
msgstr "Invalid command"

msgid "invalid_keyword_language_comment"
msgstr "# The provided keyword language is invalid, keyword language is set to English"

msgid "invalid_language_comment"
msgstr "# The provided language is invalid, language set to English"

msgid "invalid_level_comment"
msgstr "# The provided level is invalid, level is set to level 1"

msgid "invalid_program_comment"
msgstr "# The provided program is invalid, please try again"

msgid "invalid_teacher_invitation_code"
msgstr "The teacher invitation code is invalid. To become a teacher, reach out to hello@hedy.org."

msgid "invalid_tutorial_step"
msgstr "Invalid tutorial step"

msgid "invalid_username_password"
msgstr "Invalid username/password."

msgid "invite_by_username"
msgstr "Invite by username"

msgid "invite_date"
msgstr "Invite date"

msgid "invite_message"
msgstr "You have received an invitation to join class"

msgid "invite_prompt"
msgstr "Enter a username"

msgid "invite_teacher"
msgstr "Invite a teacher"

msgid "join_class"
msgstr "Join class"

msgid "join_prompt"
msgstr "You need to have an account to join a class. Would you like to login now?"

msgid "keyword_language_invalid"
msgstr "Please select a valid keyword language (select English or your own language)."

msgid "language"
msgstr "Language"

msgid "language_invalid"
msgstr "Please select a valid language."

msgid "languages"
msgstr "Which of these programming languages have you used before?"

msgid "last_achievement"
msgstr "Last earned achievement"

msgid "last_edited"
msgstr "Last edited"

msgid "last_error"
msgstr "Last error"

msgid "last_login"
msgstr "Last login"

msgid "last_program"
msgstr "Last program"

msgid "last_update"
msgstr "Last update"

msgid "lastname"
msgstr "Last Name"

msgid "leave_class"
msgstr "Leave class"

msgid "level"
msgstr "Level"

msgid "level_accessible"
msgstr "Level is open to students"

msgid "level_disabled"
msgstr "Level disabled"

msgid "level_future"
msgstr "This level automatically opens on "

msgid "level_invalid"
msgstr "This Hedy level in invalid."

msgid "level_not_class"
msgstr "This level has not been made available in your class yet"

msgid "level_title"
msgstr "Level"

msgid "levels"
msgstr ""

msgid "link"
msgstr "Link"

msgid "list"
msgstr "a list"

msgid "live_dashboard"
msgstr "Live Dashboard"

msgid "logged_in_to_share"
msgstr "You must be logged in to save and share a program."

msgid "login"
msgstr "Log in"

msgid "login_long"
msgstr "Log in to your account"

msgid "login_to_save_your_work"
msgstr "Log in to save your work"

msgid "logout"
msgstr "Log out"

msgid "longest_program"
msgstr "Longest program"

msgid "mail_change_password_body"
msgstr ""
"Your Hedy password has been changed. If you did this, all is good.\n"
"If you didn't change your password, please contact us immediately by replying to this email."

msgid "mail_change_password_subject"
msgstr "Your Hedy password has been changed"

msgid "mail_error_change_processed"
msgstr "Something went wrong when sending a validation mail, the changes are still correctly processed."

msgid "mail_goodbye"
msgstr ""
"Keep programming!\n"
"The Hedy team"

msgid "mail_hello"
msgstr "Hi {username}!"

msgid "mail_recover_password_body"
msgstr ""
"By clicking on this link, you can set a new Hedy password. This link is valid for <b>4</b> hours.\n"
"If you haven't required a password reset, please ignore this email: {link}"

msgid "mail_recover_password_subject"
msgstr "Request a password reset."

msgid "mail_reset_password_body"
msgstr ""
"Your Hedy password has been reset to a new one. If you did this, all is good.\n"
"If you didn't change your password, please contact us immediately by replying to this email."

msgid "mail_reset_password_subject"
msgstr "Your Hedy password has been reset"

msgid "mail_welcome_teacher_body"
msgstr ""
"<strong>Welcome!</strong>\n"
"Congratulations on your brand new Hedy teacher's account. Welcome to the world wide community of Hedy teachers!\n"
"\n"
"<strong>What teacher's accounts can do</strong>\n"
"There are a number of extra options unlocked for you now.\n"
"\n"
"1. Extra explanation is available in the <a href=\"https://hedy.org/for-teachers/manual\">teacher's manual</a>.\n"
"2. With your teacher account, you can create classes. Your students can than join your classes and you can see their progress. Classes are made and managed though the for <a href=\"https://hedycode.com/for-teachers\">teachers page</a>.\n"
"3. You can fully customize your classes, for example you can open and close levels, enable or disable adventures and author your own adventures!\n"
"\n"
"<strong>Join our online community!</strong>\n"
"All Hedy teachers, programmers and other fans are welcome to join our <a href=\"https://discord.gg/8yY7dEme9r\">Discord server</a>. This is the ideal place to chat about Hedy: we have channels where you can show your cool projects and lessons, channels to report bugs, and channels to chat with other teachers and with the Hedy team.\n"
"\n"
"<strong>How to ask for help </strong>\n"
"If anything is unclear, you can let us know on Discord, or <a href=\"mailto: hello@hedy.org\">send us an email</a>.\n"
"\n"
"<strong>How to report bugs</strong>\n"
"In Discord, we have a channel for reporting bugs, called #bugs. That is the perfect place to let us know about issues you are running into. If you know how to use GitHub, you can create an <a href=\"https://github.com/hedyorg/hedy/issues/new?assignees=&labels=&template=bug_report.md&title=%5BBUG%5D\">issue</a> there.\n"

msgid "mail_welcome_teacher_subject"
msgstr "Your Hedy teacher account is ready"

msgid "mail_welcome_verify_body"
msgstr ""
"Your Hedy account has been created successfully. Welcome!\n"
"Please click on this link to verify your email address: {link}"

msgid "mail_welcome_verify_subject"
msgstr "Welcome to Hedy"

msgid "mailing_title"
msgstr "Subscribe to the Hedy newsletter"

msgid "main_subtitle"
msgstr "Textual programming for the classroom"

msgid "main_title"
msgstr "Hedy"

msgid "make_sure_you_are_done"
msgstr "Make sure you are done! You will not be able to change your program anymore after you click \"Hand in\"."

msgid "male"
msgstr "Male"

msgid "mandatory_mode"
msgstr "Mandatory developer's mode"

msgid "my_account"
msgstr "My account"

msgid "my_achievements"
msgstr "My achievements"

msgid "my_adventures"
msgstr "My adventures"

msgid "my_classes"
msgstr "My classes"

msgid "my_messages"
msgstr "My messages"

msgid "my_public_profile"
msgstr "My public profile"

msgid "name"
msgstr "Name"

msgid "nav_explore"
msgstr "Explore"

msgid "nav_hedy"
msgstr "Hedy"

msgid "nav_learn_more"
msgstr "Learn more"

msgid "nav_start"
msgstr "Home"

msgid "nested blocks"
msgstr "a block in a block"

msgid "new_password"
msgstr "New password"

msgid "new_password_repeat"
msgstr "Repeat new password"

msgid "newline"
msgstr "a new line"

msgid "next_exercise"
msgstr "Next exercise"

msgid "next_page"
msgstr "Next page"

msgid "next_step_tutorial"
msgstr "Next step >>>"

msgid "no"
msgstr "No"

msgid "no_account"
msgstr "No account?"

msgid "no_accounts"
msgstr "There are no accounts to create."

msgid "no_adventures_yet"
msgstr "There are no public adventures yet..."

msgid "no_certificate"
msgstr "This user hasn't earned the Hedy Certificate of Completion"

msgid "no_more_flat_if"
msgstr "Starting in level 8, the code after {if} needs to be placed on the next line and start with 4 spaces."

msgid "no_programs"
msgstr "You have no programs yet."

msgid "no_public_profile"
msgstr "You don't have a public profile text yet..."

msgid "no_shared_programs"
msgstr "has no shared programs..."

msgid "no_such_adventure"
msgstr "This adventure doesn't exist!"

msgid "no_such_class"
msgstr "No such Hedy class."

msgid "no_such_highscore"
msgstr "Highscores"

msgid "no_such_level"
msgstr "No such Hedy level!"

msgid "no_such_program"
msgstr "No such Hedy program!"

msgid "no_tag"
msgstr "No tag provided!"

msgid "not_enrolled"
msgstr "Looks like you are not in this class!"

msgid "not_in_class_no_handin"
msgstr "You are not in a class, so there's no need for you to hand in anything."

msgid "not_logged_in_cantsave"
msgstr "Your program will not be saved."

msgid "not_logged_in_handin"
msgstr "You must be logged in to hand in an assignment."

msgid "not_teacher"
msgstr "Looks like you are not a teacher!"

msgid "number"
msgstr "a number"

msgid "number_achievements"
msgstr "Number of achievements"

msgid "number_lines"
msgstr "Number of lines"

msgid "number_programs"
msgstr "Number of programs ran"

msgid "ok"
msgstr "OK"

msgid "only_you_can_see"
msgstr "Only you can see this program."

msgid "open"
msgstr "Open"

msgid "opening_date"
msgstr "Opening date"

msgid "opening_dates"
msgstr "Opening dates"

msgid "option"
msgstr "Option"

msgid "or"
msgstr "or"

msgid "other"
msgstr "Other"

msgid "other_block"
msgstr "Another block language"

msgid "other_settings"
msgstr "Other settings"

msgid "other_source"
msgstr "Other"

msgid "other_text"
msgstr "Another text language"

msgid "overwrite_warning"
msgstr "You already have a program with this name, saving this program will replace the old one. Are you sure?"

msgid "page"
msgstr "page"

msgid "page_not_found"
msgstr "We couldn't find that page!"

msgid "parsons_title"
msgstr "Puzzle"

msgid "password"
msgstr "Password"

msgid "password_change_not_allowed"
msgstr "You're not allowed to change the password of this user."

msgid "password_change_prompt"
msgstr "Are you sure you want to change this password?"

msgid "password_change_success"
msgstr "Password of your student is successfully changed."

msgid "password_invalid"
msgstr "Your password is invalid."

msgid "password_repeat"
msgstr "Repeat password"

msgid "password_resetted"
msgstr "Your password has been successfully reset. You are being redirected to the login page."

msgid "password_six"
msgstr "Your password must contain at least six characters."

msgid "password_updated"
msgstr "Password updated."

msgid "passwords_six"
msgstr "All passwords need to be six characters or longer."

msgid "pending_invites"
msgstr "Pending invites"

msgid "people_with_a_link"
msgstr "Other people with a link can see this program. It also can be found on the \"Explore\" page."

msgid "percentage"
msgstr "percentage"

msgid "percentage_achieved"
msgstr "Achieved by {percentage}% of the users"

msgid "period"
msgstr "a period"

msgid "personal_text"
msgstr "Personal text"

msgid "personal_text_invalid"
msgstr "Your personal text is invalid."

msgid "postfix_classname"
msgstr "Postfix classname"

msgid "preferred_keyword_language"
msgstr "Preferred keyword language"

msgid "preferred_language"
msgstr "Preferred language"

msgid "preview"
msgstr "Preview"

msgid "previewing_class"
msgstr "You are previewing class <em>{class_name}</em> as a teacher."

msgid "previous_campaigns"
msgstr "View previous campaigns"

msgid "print_logo"
msgstr "print"

msgid "privacy_terms"
msgstr "Privacy terms"

msgid "private"
msgstr "Private"

msgid "profile_logo_alt"
msgstr "Profile icon."

msgid "profile_picture"
msgstr "Profile picture"

msgid "profile_updated"
msgstr "Profile updated."

msgid "profile_updated_reload"
msgstr "Profile updated, page will be re-loaded."

msgid "program_contains_error"
msgstr "This program contains an error, are you sure you want to share it?"

msgid "program_header"
msgstr "My programs"

msgid "program_too_large_exception"
msgstr "Programs too large"

msgid "programming_experience"
msgstr "Do you have programming experience?"

msgid "programming_invalid"
msgstr "Please select a valid programming language."

msgid "programs"
msgstr "Programs"

msgid "programs_created"
msgstr "Programs created"

msgid "programs_saved"
msgstr "Programs saved"

msgid "programs_submitted"
msgstr "Programs submitted"

msgid "prompt_join_class"
msgstr "Do you want to join this class?"

msgid "public"
msgstr "Public"

msgid "public_invalid"
msgstr "This agreement selection is invalid"

msgid "public_profile"
msgstr "Public profile"

msgid "public_profile_info"
msgstr "By selecting this box I make my profile visible for everyone. Be careful not to share personal information like your name or home address, because everyone will be able to see it!"

msgid "public_profile_updated"
msgstr "Public profile updated, page will be re-loaded."

msgid "pygame_waiting_for_input"
msgstr "Waiting for a button press..."

msgid "question mark"
msgstr "a question mark"

msgid "quiz_logo_alt"
msgstr "Quiz logo"

msgid "quiz_score"
msgstr "Quiz score"

msgid "quiz_tab"
msgstr "Quiz"

msgid "quiz_threshold_not_reached"
msgstr "Quiz threshold not reached to unlock this level"

msgid "read_code_label"
msgstr "Read aloud"

msgid "recent"
msgstr "My recent programs"

msgid "recover_password"
msgstr "Request a password reset"

msgid "regress_button"
msgstr "Go back to level {level}"

msgid "remove"
msgstr "Remove"

msgid "remove_customization"
msgstr "Remove customization"

msgid "remove_customizations_prompt"
msgstr "Are you sure you want to remove this class's customizations?"

msgid "remove_student_prompt"
msgstr "Are you sure you want to remove the student from the class?"

msgid "remove_user_prompt"
msgstr "Confirm removing this user from the class."

msgid "repair_program_logo_alt"
msgstr "Repair program icon"

msgid "repeat_match_password"
msgstr "The repeated password does not match."

msgid "repeat_new_password"
msgstr "Repeat new password"

msgid "report_failure"
msgstr "This program does not exist or is not public"

msgid "report_program"
msgstr "Are you sure you want to report this program?"

msgid "report_success"
msgstr "This program has been reported"

msgid "request_teacher"
msgstr "Would you like to apply for a teacher's account?"

msgid "request_teacher_account"
msgstr "Request teacher account"

msgid "required_field"
msgstr "Fields marked with an * are required"

msgid "reset_adventure_prompt"
msgstr "Are you sure you want to reset all selected adventures?"

msgid "reset_adventures"
msgstr "Reset selected adventures"

msgid "reset_button"
msgstr "Reset"

msgid "reset_password"
msgstr "Reset password"

msgid "reset_view"
msgstr "Reset"

msgid "retrieve_adventure_error"
msgstr "You're not allowed to view this adventure!"

msgid "retrieve_class_error"
msgstr "Only teachers can retrieve classes"

msgid "retrieve_tag_error"
msgstr ""

msgid "role"
msgstr "Role"

msgid "run_code_button"
msgstr "Run code"

msgid "runs_over_time"
msgstr "Runs over time"

msgid "save"
msgstr "Save"

msgid "save_parse_warning"
msgstr "This program contains an error, are you sure you want to save it?"

msgid "save_prompt"
msgstr "You need to have an account to save your program. Would you like to login now?"

msgid "save_success_detail"
msgstr "Program saved successfully."

msgid "score"
msgstr "Score"

msgid "search"
msgstr "Search..."

msgid "search_button"
msgstr "Search"

msgid "second_teacher"
msgstr "Second teacher"

msgid "second_teacher_prompt"
msgstr "Enter a teacher username to invite them."

msgid "second_teacher_warning"
msgstr "All teachers in this class can customize it."

msgid "see_certificate"
msgstr "See {username} certificate!"

msgid "select"
msgstr "Select"

msgid "select_adventures"
msgstr "Select and order adventures"

msgid "select_all"
msgstr ""

msgid "select_lang"
msgstr "Select language"

msgid "select_tag"
msgstr "Select tag"

msgid "selected"
msgstr ""

msgid "self_removal_prompt"
msgstr "Are you sure you want to leave this class?"

msgid "send_password_recovery"
msgstr "Send me a password recovery link"

msgid "sent_by"
msgstr "This invitation is sent by"

msgid "sent_password_recovery"
msgstr "You should soon receive an email with instructions on how to reset your password."

msgid "settings"
msgstr "My personal settings"

msgid "share"
msgstr "Share"

msgid "share_by_giving_link"
msgstr "Show your program to other people by giving them the link below:"

msgid "share_confirm"
msgstr "Are you sure you want to make the program public?"

msgid "share_success_detail"
msgstr "Program shared successfully."

msgid "share_your_program"
msgstr "Share your program"

msgid "signup_student_or_teacher"
msgstr "Are you a student or a teacher?"

msgid "single quotes"
msgstr "a single quote"

msgid "slash"
msgstr "a slash"

msgid "slides"
msgstr "Slides"

msgid "slides_info"
msgstr "For each level of Hedy, we have created slides to help you teach. The slides contain explanations of each level, and Hedy examples that you can run inside the slides. Just click the link and get started! the Introduction slides are a general explanation of Hedy before level 1 The slides were created using <a href=\"https://slides.com\">slides.com</a>. If you want to adapt them yourself, you can download them, and then upload the resulting zip file to <a href=\"https://slides.com\">slides.com</a>. You can find more information about the slides in the <a href=\"https://hedy.org/for-teachers/manual/features\">teacher's manual</a>."

msgid "social_media"
msgstr "Social media"

msgid "something_went_wrong_keyword_parsing"
msgstr "There is a mistake in your adventure, are all keywords correctly surrounded with { }?"

msgid "space"
msgstr "a space"

msgid "star"
msgstr "a star"

msgid "start_hedy_tutorial"
msgstr "Start hedy tutorial"

msgid "start_programming"
msgstr "Start programming"

msgid "start_programming_logo_alt"
msgstr "Start programming icon"

msgid "start_quiz"
msgstr "Start quiz"

msgid "start_teacher_tutorial"
msgstr "Start teacher tutorial"

msgid "step_title"
msgstr "Assignment"

msgid "stop_code_button"
msgstr "Stop program"

msgid "string"
msgstr "text"

msgid "student"
msgstr "Student"

msgid "student_already_in_class"
msgstr "This student is already in your class."

msgid "student_already_invite"
msgstr "This student already has a pending invitation."

msgid "student_details"
msgstr ""

msgid "student_list"
msgstr "Student list"

msgid "student_not_allowed_in_class"
msgstr "This student cannot join another class currently."

msgid "student_not_existing"
msgstr "This username doesn't exist."

msgid "student_signup_header"
msgstr "Student"

msgid "students"
msgstr "students"

msgid "submission_time"
msgstr "Handed in at"

msgid "submit_answer"
msgstr "Answer question"

msgid "submit_program"
msgstr "Submit"

msgid "submit_warning"
msgstr "Are you sure you want to submit this program?"

msgid "submitted"
msgstr "Submitted"

msgid "submitted_header"
msgstr "This is a submitted program and can't be altered."

msgid "subscribe"
msgstr "Subscribe"

msgid "subscribe_newsletter"
msgstr "Subscribe to the newsletter"

msgid "suggestion_color"
msgstr "Try using another color"

msgid "suggestion_number"
msgstr "Try changing the value to a number"

msgid "surname"
msgstr "First Name"

msgid "survey_skip"
msgstr "Don't show this again"

msgid "survey_submit"
msgstr "Submit"

msgid "tag_in_adventure"
msgstr ""

msgid "tag_input_placeholder"
msgstr "Enter a new tag"

msgid "tags"
msgstr "Tags"

msgid "teacher"
msgstr "Teacher"

msgid "teacher_account_request"
msgstr "You have a pending teacher account request"

msgid "teacher_account_success"
msgstr "You successfully requested a teacher account."

msgid "teacher_invalid"
msgstr "Your teacher value is invalid."

msgid "teacher_invitation_require_login"
msgstr "To set up your profile as a teacher, we will need you to log in. If you don't have an account, please create one."

msgid "teacher_manual"
msgstr "Teacher manual"

msgid "teacher_signup_header"
msgstr "Teacher"

msgid "teacher_tutorial_logo_alt"
msgstr "Teacher tutorial icon"

msgid "teacher_welcome"
msgstr "Welcome to Hedy! Your are now the proud owner of a teachers account which allows you to create classes and invite students."

msgid "teachers"
msgstr "Teachers"

msgid "template_code"
msgstr ""
"This is the explanation of my adventure!\n"
"\n"
"This way I can show a command: <code>{print}</code>\n"
"\n"
"But sometimes I might want to show a piece of code, like this:\n"
"<pre>\n"
"{ask} What's your name?\n"
"{echo} so your name is \n"
"</pre>"

msgid "this_turns_in_assignment"
msgstr "This turns in your assignment to your teacher."

msgid "title"
msgstr "Title"

msgid "title_achievements"
msgstr "Hedy - My achievements"

msgid "title_admin"
msgstr "Hedy - Administrator page"

msgid "title_class grid_overview"
msgstr "Hedy - Grid overview"

msgid "title_class live_statistics"
msgstr "Hedy - Live Statistics"

msgid "title_class-overview"
msgstr "Hedy - Class overview"

msgid "title_customize-adventure"
msgstr "Hedy - Customize adventure"

msgid "title_customize-class"
msgstr "Hedy - Customize class"

msgid "title_explore"
msgstr "Hedy - Explore"

msgid "title_for-teacher"
msgstr "Hedy - For teachers"

msgid "title_join-class"
msgstr "Hedy - Join class"

msgid "title_landing-page"
msgstr "Welcome to Hedy!"

msgid "title_learn-more"
msgstr "Hedy - Learn more"

msgid "title_login"
msgstr "Hedy - Login"

msgid "title_my-profile"
msgstr "Hedy - My account"

msgid "title_privacy"
msgstr "Hedy - Privacy terms"

msgid "title_programs"
msgstr "Hedy - My programs"

msgid "title_public-adventures"
msgstr ""

msgid "title_recover"
msgstr "Hedy - Recover account"

msgid "title_reset"
msgstr "Hedy - Reset password"

msgid "title_signup"
msgstr "Hedy - Create an account"

msgid "title_start"
msgstr "Hedy - Textual programming made easy"

msgid "title_view-adventure"
msgstr "Hedy - View adventure"

msgid "token_invalid"
msgstr "Your token is invalid."

msgid "tooltip_level_locked"
msgstr "Your teacher disabled this level"

msgid "translate_error"
msgstr "Something went wrong while translating the code. Try running the code to see if it has an error. Code with errors can not be translated."

msgid "translating_hedy"
msgstr "Translating Hedy"

msgid "translator"
msgstr "Translator"

msgid "try_it"
msgstr "Try it"

msgid "tutorial"
msgstr "Tutorial"

msgid "tutorial_code_snippet"
msgstr ""
"{print} Hello world!\n"
"{print} I'm learning Hedy with the tutorial!"

msgid "tutorial_message_not_found"
msgstr "We couldn't find the requested tutorial step..."

msgid "tutorial_title_not_found"
msgstr "Tutorial step not found"

msgid "unauthorized"
msgstr "You don't have access rights for this page"

msgid "unique_usernames"
msgstr "All usernames need to be unique."

msgid "unlock_thresholds"
msgstr "Unlock level thresholds"

msgid "unsaved_class_changes"
msgstr "There are unsaved changes, are you sure you want to leave this page?"

msgid "unshare"
msgstr "Unshare"

msgid "unshare_confirm"
msgstr "Are you sure you want to make the program private?"

msgid "unshare_success_detail"
msgstr "Program unshared successfully."

msgid "update_adventure_prompt"
msgstr "Are you sure you want to update this adventure?"

msgid "update_profile"
msgstr "Update profile"

msgid "update_public"
msgstr "Update public profile"

msgid "updating_indicator"
msgstr "Updating"

msgid "use_of_blanks_exception"
msgstr "Use of blanks in programs"

msgid "use_of_nested_functions_exception"
msgstr "Use of nested functions"

msgid "user"
msgstr "user"

msgid "user_inexistent"
msgstr "This user doesn't exist"

msgid "user_not_private"
msgstr "This user either doesn't exist or doesn't have a public profile"

msgid "username"
msgstr "Username"

msgid "username_empty"
msgstr "You didn't enter an username!"

msgid "username_invalid"
msgstr "Your username is invalid."

msgid "username_special"
msgstr "Username cannot contain `:` or `@`."

msgid "username_three"
msgstr "Username must contain at least three characters."

msgid "usernames_exist"
msgstr "One or more usernames is already in use."

msgid "value"
msgstr "Value"

msgid "variables"
msgstr "Variables"

msgid "view_program"
msgstr "View program"

msgid "welcome"
msgstr "Welcome"

msgid "welcome_back"
msgstr "Welcome back"

msgid "what_is_your_role"
msgstr "What is your role?"

msgid "what_should_my_code_do"
msgstr "What should my code do?"

msgid "whole_world"
msgstr "The world"

msgid "write_first_program"
msgstr "Write your first program!"

msgid "year_invalid"
msgstr "Please enter a year between 1900 and {current_year}."

msgid "yes"
msgstr "Yes"

msgid "your_account"
msgstr "Your profile"

msgid "your_class"
msgstr "Your class"

msgid "your_last_program"
msgstr "Your last saved program"

msgid "your_personal_text"
msgstr "Your personal text..."

msgid "your_program"
msgstr "Your program"

#~ msgid "create_account_explanation"
#~ msgstr "Having your own account allows you to save your programs."

#~ msgid "only_teacher_create_class"
#~ msgstr "Only teachers are allowed to create classes!"

#~ msgid "prefix_classname"
#~ msgstr "Prefix classname"

#~ msgid "keyword_support"
#~ msgstr "Translated keywords"

#~ msgid "non_keyword_support"
#~ msgstr "Translated content"

#~ msgid "try_button"
#~ msgstr "Try"

#~ msgid "select_leves"
#~ msgstr "Select levels"

#~ msgid "select_own_adventures"
#~ msgstr "Select own adventures"

#~ msgid "edit"
#~ msgstr "Edit"

#~ msgid "view"
#~ msgstr "View"

#~ msgid "class"
#~ msgstr "Class"

#~ msgid "save_code_button"
#~ msgstr "Save code"

#~ msgid "share_code_button"
#~ msgstr "Save & share code"

#~ msgid "classes_invalid"
#~ msgstr "The list of selected classes is invalid"

#~ msgid "directly_add_adventure_to_classes"
#~ msgstr "Do you want to add this adventure directly to one of your classes?"

#~ msgid "hand_in_assignment"
#~ msgstr "Hand in assignment"

#~ msgid "select_a_level"
#~ msgstr "Select a level"

#~ msgid "answer_invalid"
#~ msgstr "Your password is invalid."

#~ msgid "available_adventures_level"
#~ msgstr "Available adventures level"

#~ msgid "customize_class_exp_1"
#~ msgstr "Hi! On this page you can customize your class. By selecting levels and adventures you can choose what your student can see. You can also add your own created adventures to levels. All levels and default adventures will be selected by default. <b>Notice:</b> Not every adventure is available for every level! Settings up your customizations goes as follows:"

#~ msgid "customize_class_exp_2"
#~ msgstr "You can always change these settings later on. For example, you can make specific adventures or levels available while teaching a class. This way it's easy for you to determine which level and adventures your students will be working on. If you want to make everything available for your class it is easiest to remove the customization all together."

#~ msgid "customize_class_step_1"
#~ msgstr "Select levels for your class by pressing the \"level buttons\""

#~ msgid "customize_class_step_2"
#~ msgstr "You can select the level you want to edit in the \"Select a level\" dropdown menu"

#~ msgid "customize_class_step_3"
#~ msgstr "Order the adventures as you want them to be shown in the level. The \"Available adventures\" drowpdown menu has the adventures that haven't been included in this level."

#~ msgid "customize_class_step_4"
#~ msgstr "The \"Available adventures\" dropwdown menu also has your own adventures. Once you add them you can move them around next to the other adventures."

#~ msgid "customize_class_step_5"
#~ msgstr "You can remove an adventures clicking the x button and it will appear in the \"Available adventures\" dropdown menu"

#~ msgid "customize_class_step_6"
#~ msgstr "Selecting an opening date for each level (you can also leave it empty)"

#~ msgid "customize_class_step_7"
#~ msgstr "Selection other settings"

#~ msgid "customize_class_step_8"
#~ msgstr "Choose \"Save\" -> You're done!"

#~ msgid "example_code_header"
#~ msgstr "Example Hedy Code"

#~ msgid "feedback_failure"
#~ msgstr "Wrong!"

#~ msgid "feedback_success"
#~ msgstr "Good!"

#~ msgid "go_to_first_question"
#~ msgstr "Go to question 1"

#~ msgid "question"
#~ msgstr "Question"

#~ msgid "question_doesnt_exist"
#~ msgstr "This question does not exist"

#~ msgid "question_invalid"
#~ msgstr "Your token is invalid."

#~ msgid "select_levels"
#~ msgstr "Select levels"

#~ msgid "too_many_attempts"
#~ msgstr "Too many attempts"

#~ msgid "class_logs"
#~ msgstr "Logs"

#~ msgid "class_stats"
#~ msgstr "Class statistics"

#~ msgid "visit_own_public_profile"
#~ msgstr "Visit your own profile"

#~ msgid "title_class logs"
#~ msgstr "Hedy - Logs"

#~ msgid "title_class statistics"
#~ msgstr "My statistics"

#~ msgid "agree_third_party"
#~ msgstr ""

#~ msgid "disabled_button_locked"
#~ msgstr "Your teacher hasn't unlocked this level yet"

#~ msgid "duplicate_tag"
#~ msgstr "You already have a tag with this name."

#~ msgid "tag_deleted"
#~ msgstr "This tag was successfully deleted."

#~ msgid "survey_later"
#~ msgstr "Remind me later"

#~ msgid "class_survey_questions"
#~ msgstr ""
#~ "What is the age range in your class?\n"
#~ "What is the spoken language in your class?\n"
#~ "What is the gender balance in your class?\n"
#~ "What distinguishes your students from others?"

#~ msgid "no_tags"
#~ msgstr "No tags yet."

#~ msgid "public_adventures"
#~ msgstr "Public adventures"
<|MERGE_RESOLUTION|>--- conflicted
+++ resolved
@@ -1,5 +1,3 @@
-<<<<<<< HEAD
-=======
 # English translations for PROJECT.
 # Copyright (C) 2023 ORGANIZATION
 # This file is distributed under the same license as the PROJECT project.
@@ -21,7 +19,6 @@
 "Content-Transfer-Encoding: 8bit\n"
 "Generated-By: Babel 2.14.0\n"
 
->>>>>>> 96532876
 msgid "Access Before Assign"
 msgstr "You tried to use the variable {name} on line {access_line_number}, but you set it on line {definition_line_number}. Set a variable before using it."
 
@@ -1532,9 +1529,6 @@
 msgid "student_list"
 msgstr "Student list"
 
-msgid "student_not_allowed_in_class"
-msgstr "This student cannot join another class currently."
-
 msgid "student_not_existing"
 msgstr "This username doesn't exist."
 
