--- conflicted
+++ resolved
@@ -8,11 +8,7 @@
 msgstr ""
 "Project-Id-Version: PROJECT VERSION\n"
 "Report-Msgid-Bugs-To: EMAIL@ADDRESS\n"
-<<<<<<< HEAD
-"POT-Creation-Date: 2022-06-23 17:08+0200\n"
-=======
 "POT-Creation-Date: 2022-06-23 14:02+0200\n"
->>>>>>> 2e09427f
 "PO-Revision-Date: YEAR-MO-DA HO:MI+ZONE\n"
 "Last-Translator: FULL NAME <EMAIL@ADDRESS>\n"
 "Language: en\n"
@@ -31,11 +27,7 @@
 msgid "title_achievements"
 msgstr "Hedy - My achievements"
 
-<<<<<<< HEAD
 #: app.py:641 app.py:745 app.py:1087 website/teacher.py:361
-=======
-#: app.py:639 app.py:743 app.py:1085 website/teacher.py:361
->>>>>>> 2e09427f
 #: website/teacher.py:372
 msgid "not_teacher"
 msgstr "Looks like you are not a teacher!"
@@ -72,11 +64,7 @@
 msgid "level_not_class"
 msgstr "This level has not been made available in your class yet"
 
-<<<<<<< HEAD
 #: app.py:925 website/teacher.py:421 website/teacher.py:437
-=======
-#: app.py:923 website/teacher.py:421 website/teacher.py:437
->>>>>>> 2e09427f
 #: website/teacher.py:466 website/teacher.py:492
 msgid "no_such_adventure"
 msgstr "This adventure doesn't exist!"
@@ -1367,8 +1355,6 @@
 msgid "your_account"
 msgstr "Your profile"
 
-<<<<<<< HEAD
-=======
 #: templates/landing-page.html:43 templates/landing-page.html:45
 #: templates/profile.html:33 templates/public-page.html:7
 #: templates/public-page.html:9
@@ -1379,7 +1365,6 @@
 msgid "achievements"
 msgstr "achievements"
 
->>>>>>> 2e09427f
 #: templates/landing-page.html:59
 msgid "no_public_profile"
 msgstr "You don't have a public profile text yet..."
@@ -2140,8 +2125,6 @@
 msgid "retrieve_class_error"
 msgstr "Only teachers can retrieve classes"
 
-<<<<<<< HEAD
-=======
 #: website/statistics.py:41 website/teacher.py:38 website/teacher.py:131
 #: website/teacher.py:150 website/teacher.py:212 website/teacher.py:234
 #: website/teacher.py:246 website/teacher.py:313 website/teacher.py:352
@@ -2149,7 +2132,6 @@
 msgid "no_such_class"
 msgstr "No such Hedy class."
 
->>>>>>> 2e09427f
 #: website/statistics.py:45
 msgid "title_class statistics"
 msgstr "My statistics"
@@ -2269,82 +2251,4 @@
 
 #: website/teacher.py:510
 msgid "adventure_empty"
-<<<<<<< HEAD
-msgstr "You didn't enter an adventure name!"
-=======
-msgstr "You didn't enter an adventure name!"
-
-#~ msgid "tutorial_code_output"
-#~ msgstr ""
-#~ "Hello world!\n"
-#~ "I'm learning Hedy with the tutorial!"
-
-#~ msgid "end"
-#~ msgstr "End"
-
-#~ msgid "quiz_description"
-#~ msgstr "This is the end of the level! Take the quiz now to test your knowledge."
-
-#~ msgid "go_to_quiz"
-#~ msgstr "Go to quiz"
-
-#~ msgid "go_to_level"
-#~ msgstr "Go to level"
-
-#~ msgid "results_quiz"
-#~ msgstr "Quiz results"
-
-#~ msgid "correct"
-#~ msgstr "Correct"
-
-#~ msgid "incorrect"
-#~ msgstr "Incorrect!"
-
-#~ msgid "attempt"
-#~ msgstr "Attempt"
-
-#~ msgid "go_to_answer"
-#~ msgstr "Go to answer"
-
-#~ msgid "minutes"
-#~ msgstr "minutes"
-
-#~ msgid "hours"
-#~ msgstr "hours"
-
-#~ msgid "days"
-#~ msgstr "days"
-
-#~ msgid "ago"
-#~ msgstr "{time} ago"
-
-#~ msgid "visible_columns"
-#~ msgstr "Visible columns"
-
-#~ msgid "latest_shared_program"
-#~ msgstr "Latest shared program"
-
-#~ msgid "remove_student"
-#~ msgstr "Remove student"
-
-#~ msgid "rename_class"
-#~ msgstr "Rename class"
-
-#~ msgid "remove_invite"
-#~ msgstr "Remove invite"
-
-#~ msgid "class_link"
-#~ msgstr "Link to join class"
-
-#~ msgid "invite_student"
-#~ msgstr "Invite student"
-
-#~ msgid "start_parsons"
-#~ msgstr "Start dragging puzzles"
-
-#~ msgid "go_to_first_exercise"
-#~ msgstr "Go to exercise 1"
-
-#~ msgid "select_class"
-#~ msgstr "Select class"
->>>>>>> 2e09427f
+msgstr "You didn't enter an adventure name!"