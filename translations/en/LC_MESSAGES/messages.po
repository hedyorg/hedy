# English translations for PROJECT.
# Copyright (C) 2023 ORGANIZATION
# This file is distributed under the same license as the PROJECT project.
# FIRST AUTHOR <EMAIL@ADDRESS>, 2023.
#
msgid ""
msgstr ""
"Project-Id-Version: PROJECT VERSION\n"
"Report-Msgid-Bugs-To: EMAIL@ADDRESS\n"
<<<<<<< HEAD
"POT-Creation-Date: 2024-03-08 13:54+0100\n"
=======
"POT-Creation-Date: 2024-03-08 13:01+0200\n"
>>>>>>> f7f5826f
"PO-Revision-Date: 2024-03-03 07:14+0000\n"
"Last-Translator: Snoring Parrot <snoring_parrot@users.noreply.hosted.weblate.org>\n"
"Language: en\n"
"Language-Team: en <LL@li.org>\n"
"Plural-Forms: nplurals=2; plural=n != 1;\n"
"MIME-Version: 1.0\n"
"Content-Type: text/plain; charset=utf-8\n"
"Content-Transfer-Encoding: 8bit\n"
"Generated-By: Babel 2.14.0\n"

msgid "Access Before Assign"
msgstr "You tried to use the variable {name} on line {access_line_number}, but you set it on line {definition_line_number}. Set a variable before using it."

msgid "Cyclic Var Definition"
msgstr "The name {variable} needs to be set before you can use it on the right-hand side of the {is} command."

msgid "Function Undefined"
msgstr "You tried to use the function {name}, but you didn't define it."

msgid "Has Blanks"
msgstr "Your code is incomplete. It contains blanks that you have to replace with code."

msgid "Incomplete"
msgstr "Oops! You forgot a bit of code! On line {line_number}, you need to enter text behind {incomplete_command}."

msgid "Incomplete Repeat"
msgstr "It looks like you forgot to use a command with the {repeat} command you used on line {line_number}."

msgid "Invalid"
msgstr "{invalid_command} is not a Hedy level {level} command. Did you mean {guessed_command}?"

msgid "Invalid Argument"
msgstr "You cannot use the command {command} with {invalid_argument}. Try changing {invalid_argument} to {allowed_types}."

msgid "Invalid Argument Type"
msgstr "You cannot use {command} with {invalid_argument} because it is {invalid_type}. Try changing {invalid_argument} to {allowed_types}."

msgid "Invalid At Command"
msgstr "The {command} command may not be used from level 16 onward. You can use square brackets to use an element from a list, for example `friends[i]`, `lucky_numbers[{random}]`."

msgid "Invalid Space"
msgstr "Oops! You started a line with a space on line {line_number}. Spaces confuse computers, can you remove it?"

msgid "Invalid Type Combination"
msgstr "You cannot use {invalid_argument} and {invalid_argument_2} with {command} because one is {invalid_type} and the other is {invalid_type_2}. Try changing {invalid_argument} to {invalid_type_2} or {invalid_argument_2} to {invalid_type}."

msgid "Locked Language Feature"
msgstr "You are using {concept}! That is awesome, but {concept} is not unlocked yet! It will be unlocked in a later level."

msgid "Lonely Echo"
msgstr "You used an {echo} before an {ask}, or an {echo} without an {ask}. Place an {ask} before the {echo}."

msgid "Lonely Text"
msgstr "It looks like you forgot to use a command with the text you used in line {line_number}"

msgid "Missing Additional Command"
msgstr "It looks like you forgot to complete writing {command} on line {line_number}. Try adding {missing_command} to your code."

msgid "Missing Command"
msgstr "It looks like you forgot to use a command on line {line_number}."

msgid "Missing Inner Command"
msgstr "It looks like you forgot to use a command with the {command} statement you used on line {line_number}."

msgid "Missing Square Brackets"
msgstr "It looks like you forgot to use square brackets [] around the list you were creating on line {line_number}."

msgid "Missing Variable"
msgstr "It looks like your {command} is missing a variable at the start of the line."

msgid "Misspelled At Command"
msgstr "It looks like you might have misspelled the {command} command, instead you wrote {invalid_argument} in line {line_number}."

msgid "No Indentation"
msgstr "You used too few spaces in line {line_number}. You used {leading_spaces} spaces, which is not enough. Start every new block with {indent_size} spaces more than the line before."

msgid "Non Decimal Variable"
msgstr "At line {line_number}, you might have tried using a number which Hedy does not like very much! Try changing it to a decimal number like 2."

msgid "Parse"
msgstr "The code you entered is not valid Hedy code. There is a mistake on line {location[0]}, at position {location[1]}. You typed {character_found}, but that is not allowed."

msgid "Pressit Missing Else"
msgstr "You forgot to add what happens when you press a different key, add an {else} to your code"

msgid "Save Microbit code "
msgstr "Save Microbit code"

msgid "Too Big"
msgstr "Wow! Your program has an impressive {lines_of_code} lines of code! But we can only process {max_lines} lines in this level. Make your program smaller and try again."

msgid "Unexpected Indentation"
msgstr "You used too many spaces in line {line_number}. You used {leading_spaces} spaces, which is too much. Start every new block with {indent_size} spaces more than the line before."

msgid "Unquoted Assignment"
msgstr "From this level, you need to place texts to the right of the {is} between quotes. You forgot that for the text {text}."

msgid "Unquoted Equality Check"
msgstr "If you want to check if a variable is equal to multiple words, the words should be surrounded by quotation marks!"

msgid "Unquoted Text"
msgstr "Be careful. If you {ask} or {print} something, the text should start and finish with a quotation mark. You forgot that for the text {unquotedtext}."

msgid "Unsupported Float"
msgstr "Non-integer numbers are not supported yet but they will be in a few levels. For now change {value} to an integer."

msgid "Unsupported String Value"
msgstr "Text values cannot contain {invalid_value}."

msgid "Unused Variable"
msgstr "You defined the variable {variable_name} on line {line_number}, but you did not use it."

msgid "Var Undefined"
msgstr "You tried to use the variable {name}, but you didn't set it. It is also possible that you were trying to use the word {name} but forgot quotation marks."

msgid "Wrong Level"
msgstr "That was correct Hedy code, but not at the right level. You wrote {offending_keyword} for level {working_level}. Tip: {tip}"

msgid "Wrong Number of Arguments"
msgstr "Your function used the wrong number of arguments. You provided {used_number} but the function {name} needs {defined_number}"

msgid "account_overview"
msgstr "Account overview"

msgid "accounts_created"
msgstr "Accounts were successfully created."

msgid "accounts_intro"
msgstr "On this page you can create accounts for multiple students at once. These are automatically added to the current class, so make sure the class shown above is the right one! Every username needs to be unique in the entire Hedy system. You can use 'Postfix classname' to add your class name to all accounts. If you manually enter passwords, these need to be <b>at least</b> 6 characters."

msgid "achievement_earned"
msgstr "You've earned an achievement!"

msgid "achievements"
msgstr "achievements"

msgid "achievements_check_icon_alt"
msgstr "Achievement check icon"

msgid "achievements_logo_alt"
msgstr "Achievement logo"

msgid "add"
msgstr "Add"

msgid "add_students"
msgstr "Add students"

msgid "add_students_options"
msgstr "Add students options"

msgid "admin"
msgstr "Admin"

msgid "advance_button"
msgstr "Go to level {level}"

msgid "adventure"
msgstr "Adventure"

msgid "adventure_cloned"
msgstr "Adventure is cloned"

msgid "adventure_code_button"
msgstr "adventure_code_button"

msgid "adventure_codeblock_button"
msgstr "adventure_codeblock_button"

msgid "adventure_duplicate"
msgstr "You already have an adventure with this name."

msgid "adventure_empty"
msgstr "You didn't enter an adventure name!"

msgid "adventure_exp_3"
msgstr "Make sure you always surround keywords with { }, then they are recognized correctly. You can use the \"preview\" button to view a styled version of your adventure. To view the adventure on a dedicated page, select \"view\" from the teachers page."

msgid "adventure_exp_classes"
msgstr "adventure_exp_classes"

msgid "adventure_id_invalid"
msgstr "This adventure id is invalid."

msgid "adventure_length"
msgstr "Your adventure has to be at least 20 characters."

msgid "adventure_name_invalid"
msgstr "This adventure name is invalid."

msgid "adventure_prompt"
msgstr "Please enter the name of the adventure"

msgid "adventure_terms"
msgstr "I agree that my adventure might be made publicly available on Hedy."

msgid "adventure_updated"
msgstr "The adventure has been updated!"

msgid "adventures_info"
msgstr "Each Hedy level has built-in exercises for students, which we call adventures. You can create your own adventures and add them to your classes. With your own adventures you can create adventures that are relevant and interesting for your students. You can find more information about creating your own adventures <a href=\"https://hedy.org/for-teachers/manual/features\">here</a>."

msgid "adventures_restored"
msgstr "The default adventures have been restored."

msgid "ago"
msgstr "{timestamp} ago"

msgid "agree_invalid"
msgstr "You have to agree with the privacy terms."

msgid "agree_with"
msgstr "I agree to the"

msgid "ajax_error"
msgstr "There was an error, please try again."

msgid "all"
msgstr "All"

msgid "all_class_highscores"
msgstr "All students visible in class highscores"

msgid "already_account"
msgstr "Already have an account?"

msgid "already_program_running"
msgstr "There is already a program running, finish that one first."

msgid "already_teacher"
msgstr "You already have a teacher account."

msgid "already_teacher_request"
msgstr "You already have a pending teacher request."

msgid "amount_created"
msgstr "programs created"

msgid "amount_saved"
msgstr "programs saved"

msgid "amount_submitted"
msgstr "programs submitted"

msgid "are_you_sure"
msgstr "Are you sure? You cannot revert this action."

msgid "ask_needs_var"
msgstr "Starting in level 2, {ask} needs to be used with a variable. Example: name {is} {ask} What is your name?"

msgid "back_to_class"
msgstr "Go back to class"

msgid "back_to_teachers_page"
msgstr "Go back to teachers page"

msgid "become_a_sponsor"
msgstr "Become a sponsor"

msgid "birth_year"
msgstr "Birth year"

msgid "by"
msgstr "by"

msgid "cancel"
msgstr "Cancel"

msgid "cant_parse_exception"
msgstr "Couldn't parse the program"

msgid "catch_index_exception"
msgstr "You tried to access the list {list_name} but it is either empty or the index is not there."

msgid "catch_value_exception"
msgstr "While running your program the command {command} received the value {value} which is not allowed. {suggestion}."

msgid "certificate"
msgstr "Certificate of Completion"

msgid "certified_teacher"
msgstr "Certified teacher"

msgid "change_password"
msgstr "Change password"

msgid "cheatsheet_title"
msgstr "Cheatsheet"

msgid "class_already_joined"
msgstr "You are already a student of class"

msgid "class_customize_success"
msgstr "Class successfully customized."

msgid "class_live"
msgstr "Live statistics"

msgid "class_name_duplicate"
msgstr "You already have a class with this name."

msgid "class_name_empty"
msgstr "You didn't enter a class name!"

msgid "class_name_invalid"
msgstr "This class name is invalid."

msgid "class_name_prompt"
msgstr "Please enter the name of the new class"

msgid "class_overview"
msgstr "Class overview"

msgid "class_survey_description"
msgstr "We would like to get a better overview of our Hedy users. By providing these answers, you would help improve Hedy. Thank you!"

msgid "class_survey_later"
msgstr "Remind me tomorrow"

msgid "class_survey_question1"
msgstr "What is the age range in your class?"

msgid "class_survey_question2"
msgstr "What is the spoken language in your class?"

msgid "class_survey_question3"
msgstr "What is the gender balance in your class?"

msgid "class_survey_question4"
msgstr "What distinguishes your students from others?"

msgid "classes_info"
msgstr "Create a class to follow the progress of each student in dashboard, and to customize the adventures your students see, and even adding your own! You can create as many classes as you like, and each class can have multiple teachers each one with different roles. You can also add as many students as you want, but mind that each student can only be in one class at a time. You can find more information about classes in the <a href=\"https://hedy.org/for-teachers/manual/preparations#for-teachers\">teacher manual</a>."

msgid "clone"
msgstr "Clone"

msgid "cloned_times"
msgstr "Clones"

msgid "close"
msgstr "Close"

msgid "comma"
msgstr "a comma"

msgid "command_not_available_yet_exception"
msgstr "Command not available yet"

msgid "command_unavailable_exception"
msgstr "Command not correct anymore"

msgid "commands"
msgstr "Commands"

msgid "common_errors"
msgstr "Common errors"

msgid "congrats_message"
msgstr "Congratulations, {username}, you have reached the following results with Hedy!"

msgid "content_invalid"
msgstr "This adventure is invalid."

msgid "contributor"
msgstr "Contributor"

msgid "copy_clipboard"
msgstr "Successfully copied to clipboard"

msgid "copy_code"
msgstr "Copy code"

msgid "copy_join_link"
msgstr "Copy join link"

msgid "copy_link_success"
msgstr "Join link successfully copied to clipboard"

msgid "copy_link_to_share"
msgstr "Copy link to share"

msgid "copy_mail_link"
msgstr "Please copy and paste this link into a new tab:"

msgid "correct_answer"
msgstr "The correct answer is"

msgid "country"
msgstr "Country"

msgid "country_invalid"
msgstr "Please select a valid country."

msgid "country_title"
msgstr "Country"

msgid "create_account"
msgstr "Create account"

msgid "create_accounts"
msgstr "Create accounts"

msgid "create_accounts_prompt"
msgstr "Are you sure you want to create these accounts?"

msgid "create_adventure"
msgstr "Create adventure"

msgid "create_class"
msgstr "Create a new class"

msgid "create_multiple_accounts"
msgstr "Create multiple accounts"

msgid "create_public_profile"
msgstr "Create public profile"

msgid "create_question"
msgstr "Do you want to create one?"

msgid "create_student_account"
msgstr "Create an account"

msgid "create_student_account_explanation"
msgstr "You can save your own programs with an account."

msgid "create_teacher_account"
msgstr "Create a teacher account"

msgid "create_teacher_account_explanation"
msgstr "With a teacher account, you can save your programs and see the results of your students."

msgid "creator"
msgstr "Creator"

msgid "current_password"
msgstr "Current password"

msgid "customization_deleted"
msgstr "Customizations successfully deleted."

msgid "customize_adventure"
msgstr "Customize adventure"

msgid "customize_class"
msgstr "Customize class"

msgid "dash"
msgstr "a dash"

msgid "default_403"
msgstr "Looks like you aren't authorized..."

msgid "default_404"
msgstr "We could not find that page..."

msgid "default_500"
msgstr "Something went wrong..."

msgid "delete"
msgstr "Delete"

msgid "delete_adventure_prompt"
msgstr "Are you sure you want to remove this adventure?"

msgid "delete_class_prompt"
msgstr "Are you sure you want to delete the class?"

msgid "delete_confirm"
msgstr "Are you sure you want to delete the program?"

msgid "delete_invite"
msgstr "Delete invitation"

msgid "delete_invite_prompt"
msgstr "Are you sure you want to remove this class invitation?"

msgid "delete_public"
msgstr "Delete public profile"

msgid "delete_success"
msgstr "Program deleted successfully."

msgid "destroy_profile"
msgstr "Delete profile"

msgid "developers_mode"
msgstr "Programmer's mode"

msgid "directly_available"
msgstr "Directly open"

msgid "disable"
msgstr "Disable"

msgid "disabled"
msgstr "Disabled"

msgid "disabled_button_quiz"
msgstr "Your quiz score is below the threshold, try again!"

msgid "discord_server"
msgstr "Discord server"

msgid "distinguished_user"
msgstr "Distinguished user"

msgid "double quotes"
msgstr "double quotes"

msgid "download"
msgstr "Download"

msgid "download_login_credentials"
msgstr "Do you want to download the login credentials after the accounts creation?"

msgid "duplicate"
msgstr "Duplicate"

msgid "echo_and_ask_mismatch_exception"
msgstr "Echo and ask mismatch"

msgid "echo_out"
msgstr "Starting in level 2 `{echo}` is no longer needed. You can repeat an answer with `{ask}` and `{print}` now. Example: `name {is} {ask} What are you called? {print} hello name`"

msgid "edit_adventure"
msgstr "Edit adventure"

msgid "edit_code_button"
msgstr "Edit code"

msgid "email"
msgstr "Email"

msgid "email_invalid"
msgstr "Please enter a valid email."

msgid "end_quiz"
msgstr "Quiz end"

msgid "english"
msgstr "English"

msgid "enter"
msgstr "Enter"

msgid "enter_password"
msgstr "Enter a new password for"

msgid "enter_text"
msgstr "Enter your answer here..."

msgid "error_logo_alt"
msgstr "Error logo"

msgid "exclamation mark"
msgstr "an exclamation mark"

msgid "exercise"
msgstr "Exercise"

msgid "exercise_doesnt_exist"
msgstr "This exercise doesn't exist"

msgid "exists_email"
msgstr "That email is already in use."

msgid "exists_username"
msgstr "That username is already in use."

msgid "exit_preview_mode"
msgstr "Exit preview mode"

msgid "experience_invalid"
msgstr "Please select a valid experience, choose (Yes, No)."

msgid "expiration_date"
msgstr "Expiration date"

msgid "explore_explanation"
msgstr "On this page you can look through programs created by other Hedy users. You can filter on both a Hedy level and adventure. Click on \"View program\" to open a program and run it. Programs with a red header contain a mistake. You can still open the program, but running it will result in an error. You can of course try to fix it! If the creator has a public profile you can click their username to visit their profile. There you will find all their shared programs and much more!"

msgid "explore_programs"
msgstr "Explore programs"

msgid "explore_programs_logo_alt"
msgstr "Explore programs icon"

msgid "favorite_program"
msgstr "Favorite program"

msgid "favourite_confirm"
msgstr "Are you sure you want to set this program as your favourite?"

msgid "favourite_program"
msgstr "Favourite program"

msgid "favourite_program_invalid"
msgstr "Your chosen favourite program is invalid."

msgid "favourite_success"
msgstr "Your program is set as favourite."

msgid "female"
msgstr "Female"

msgid "float"
msgstr "a number"

msgid "for_teachers"
msgstr "For teachers"

msgid "forgot_password"
msgstr "Forgot your password?"

msgid "from_another_teacher"
msgstr "From another teacher"

msgid "from_magazine_website"
msgstr "From a magazine or website"

msgid "from_video"
msgstr "From a video"

msgid "fun_statistics_msg"
msgstr "Here are some fun statistics!"

msgid "gender"
msgstr "Gender"

msgid "gender_invalid"
msgstr "Please select a valid gender, choose (Female, Male, Other)."

msgid "general"
msgstr "General"

msgid "general_settings"
msgstr "General settings"

msgid "generate_passwords"
msgstr "Generate passwords"

msgid "get_certificate"
msgstr "Get your certificate!"

msgid "give_link_to_teacher"
msgstr "Give the following link to your teacher:"

msgid "go_back_to_main"
msgstr "Go back to main page"

msgid "go_to_question"
msgstr "Go to question"

msgid "go_to_quiz_result"
msgstr "Go to quiz result"

msgid "goto_profile"
msgstr "Go to my profile"

msgid "grid_overview"
msgstr "Overview of programs per adventure"

msgid "hand_in"
msgstr "Hand in"

msgid "hand_in_exercise"
msgstr "Hand in exercise"

msgid "heard_about_hedy"
msgstr "How have you heard about Hedy?"

msgid "heard_about_invalid"
msgstr "Please select a valid way you heard about us."

msgid "hedy_achievements"
msgstr "Hedy achievements"

msgid "hedy_choice_title"
msgstr "Hedy's Choice"

msgid "hedy_logo_alt"
msgstr "Hedy logo"

msgid "hedy_on_github"
msgstr "Hedy on Github"

msgid "hedy_tutorial_logo_alt"
msgstr "Hedy tutorial icon"

msgid "hello_logo"
msgstr "hello"

msgid "hidden"
msgstr "Hidden"

msgid "hide_cheatsheet"
msgstr "Hide cheatsheet"

msgid "hide_keyword_switcher"
msgstr "Hide keyword switcher"

msgid "hide_parsons"
msgstr "Hide puzzle"

msgid "hide_quiz"
msgstr "Hide quiz"

msgid "highest_level_reached"
msgstr "Highest level reached"

msgid "highest_quiz_score"
msgstr "Highest quiz score"

msgid "highscore_explanation"
msgstr "On this page you can view the current Highscores, based on the amount of achievements gathered. View the ranking for either all users, your country or your class. Click on a username to view their public profile."

msgid "highscore_no_public_profile"
msgstr "You don't have a public profile and are therefore not listed on the highscores. Do you wish to create one?"

msgid "highscores"
msgstr "Highscores"

msgid "hint"
msgstr "Hint?"

msgid "ill_work_some_more"
msgstr "I'll work on it a little longer"

msgid "image_invalid"
msgstr "The image you chose is invalid."

msgid "incomplete_command_exception"
msgstr "Incomplete Command"

msgid "incorrect_handling_of_quotes_exception"
msgstr "Incorrect handling of quotes"

msgid "incorrect_use_of_types_exception"
msgstr "Incorrect use of types"

msgid "incorrect_use_of_variable_exception"
msgstr "Incorrect use of variable"

msgid "indentation_exception"
msgstr "Incorrect Indentation"

msgid "input"
msgstr "input from {ask}"

msgid "integer"
msgstr "a number"

msgid "invalid_class_link"
msgstr "Invalid link for joining the class."

msgid "invalid_command_exception"
msgstr "Invalid command"

msgid "invalid_keyword_language_comment"
msgstr "# The provided keyword language is invalid, keyword language is set to English"

msgid "invalid_language_comment"
msgstr "# The provided language is invalid, language set to English"

msgid "invalid_level_comment"
msgstr "# The provided level is invalid, level is set to level 1"

msgid "invalid_program_comment"
msgstr "# The provided program is invalid, please try again"

msgid "invalid_teacher_invitation_code"
msgstr "The teacher invitation code is invalid. To become a teacher, reach out to hello@hedy.org."

msgid "invalid_tutorial_step"
msgstr "Invalid tutorial step"

msgid "invalid_username_password"
msgstr "Invalid username/password."

msgid "invite_by_username"
msgstr "Invite by username"

msgid "invite_date"
msgstr "Invite date"

msgid "invite_message"
msgstr "You have received an invitation to join class"

msgid "invite_prompt"
msgstr "Enter a username"

msgid "invite_teacher"
msgstr "Invite a teacher"

msgid "join_class"
msgstr "Join class"

msgid "join_prompt"
msgstr "You need to have an account to join a class. Would you like to login now?"

msgid "keyword_language_invalid"
msgstr "Please select a valid keyword language (select English or your own language)."

msgid "language"
msgstr "Language"

msgid "language_invalid"
msgstr "Please select a valid language."

msgid "languages"
msgstr "Which of these programming languages have you used before?"

msgid "last_achievement"
msgstr "Last earned achievement"

msgid "last_edited"
msgstr "Last edited"

msgid "last_error"
msgstr "Last error"

msgid "last_login"
msgstr "Last login"

msgid "last_program"
msgstr "Last program"

msgid "last_update"
msgstr "Last update"

msgid "lastname"
msgstr "Last Name"

msgid "leave_class"
msgstr "Leave class"

msgid "level"
msgstr "Level"

msgid "level_accessible"
msgstr "Level is open to students"

msgid "level_disabled"
msgstr "Level disabled"

msgid "level_future"
msgstr "This level automatically opens on "

msgid "level_invalid"
msgstr "This Hedy level is invalid."

msgid "level_not_class"
msgstr "This level has not been made available in your class yet"

msgid "level_title"
msgstr "Level"

msgid "levels"
msgstr "levels"

msgid "link"
msgstr "Link"

msgid "list"
msgstr "a list"

msgid "live_dashboard"
msgstr "Live Dashboard"

msgid "logged_in_to_share"
msgstr "You must be logged in to save and share a program."

msgid "login"
msgstr "Log in"

msgid "login_long"
msgstr "Log in to your account"

msgid "login_to_save_your_work"
msgstr "Log in to save your work"

msgid "logout"
msgstr "Log out"

msgid "longest_program"
msgstr "Longest program"

msgid "mail_change_password_body"
msgstr ""
"Your Hedy password has been changed. If you did this, all is good.\n"
"If you didn't change your password, please contact us immediately by replying to this email."

msgid "mail_change_password_subject"
msgstr "Your Hedy password has been changed"

msgid "mail_error_change_processed"
msgstr "Something went wrong when sending a validation mail, the changes are still correctly processed."

msgid "mail_goodbye"
msgstr ""
"Keep programming!\n"
"The Hedy team"

msgid "mail_hello"
msgstr "Hi {username}!"

msgid "mail_recover_password_body"
msgstr ""
"By clicking on this link, you can set a new Hedy password. This link is valid for <b>4</b> hours.\n"
"If you haven't required a password reset, please ignore this email: {link}"

msgid "mail_recover_password_subject"
msgstr "Request a password reset."

msgid "mail_reset_password_body"
msgstr ""
"Your Hedy password has been reset to a new one. If you did this, all is good.\n"
"If you didn't change your password, please contact us immediately by replying to this email."

msgid "mail_reset_password_subject"
msgstr "Your Hedy password has been reset"

msgid "mail_welcome_teacher_body"
msgstr ""
"<strong>Welcome!</strong>\n"
"Congratulations on your brand new Hedy teacher's account. Welcome to the world wide community of Hedy teachers!\n"
"\n"
"<strong>What teacher's accounts can do</strong>\n"
"There are a number of extra options unlocked for you now.\n"
"\n"
"1. Extra explanation is available in the <a href=\"https://hedy.org/for-teachers/manual\">teacher's manual</a>.\n"
"2. With your teacher account, you can create classes. Your students can than join your classes and you can see their progress. Classes are made and managed though the for <a href=\"https://hedycode.com/for-teachers\">teachers page</a>.\n"
"3. You can fully customize your classes, for example you can open and close levels, enable or disable adventures and author your own adventures!\n"
"\n"
"<strong>Join our online community!</strong>\n"
"All Hedy teachers, programmers and other fans are welcome to join our <a href=\"https://discord.gg/8yY7dEme9r\">Discord server</a>. This is the ideal place to chat about Hedy: we have channels where you can show your cool projects and lessons, channels to report bugs, and channels to chat with other teachers and with the Hedy team.\n"
"\n"
"<strong>How to ask for help </strong>\n"
"If anything is unclear, you can let us know on Discord, or <a href=\"mailto: hello@hedy.org\">send us an email</a>.\n"
"\n"
"<strong>How to report bugs</strong>\n"
"In Discord, we have a channel for reporting bugs, called #bugs. That is the perfect place to let us know about issues you are running into. If you know how to use GitHub, you can create an <a href=\"https://github.com/hedyorg/hedy/issues/new?assignees=&labels=&template=bug_report.md&title=%5BBUG%5D\">issue</a> there.\n"

msgid "mail_welcome_teacher_subject"
msgstr "Your Hedy teacher account is ready"

msgid "mail_welcome_verify_body"
msgstr ""
"Your Hedy account has been created successfully. Welcome!\n"
"Please click on this link to verify your email address: {link}"

msgid "mail_welcome_verify_subject"
msgstr "Welcome to Hedy"

msgid "mailing_title"
msgstr "Subscribe to the Hedy newsletter"

msgid "main_subtitle"
msgstr "Textual programming for the classroom"

msgid "main_title"
msgstr "Hedy"

msgid "make_sure_you_are_done"
msgstr "Make sure you are done! You will not be able to change your program anymore after you click \"Hand in\"."

msgid "male"
msgstr "Male"

msgid "mandatory_mode"
msgstr "Mandatory developer's mode"

msgid "more_options"
msgstr "More options"

msgid "my_account"
msgstr "My account"

msgid "my_achievements"
msgstr "My achievements"

msgid "my_adventures"
msgstr "My adventures"

msgid "my_classes"
msgstr "My classes"

msgid "my_messages"
msgstr "My messages"

msgid "my_public_profile"
msgstr "My public profile"

msgid "name"
msgstr "Name"

msgid "nav_explore"
msgstr "Explore"

msgid "nav_hedy"
msgstr "Hedy"

msgid "nav_learn_more"
msgstr "Learn more"

msgid "nav_start"
msgstr "Home"

msgid "nested blocks"
msgstr "a block in a block"

msgid "new_password"
msgstr "New password"

msgid "new_password_repeat"
msgstr "Repeat new password"

msgid "newline"
msgstr "a new line"

msgid "next_exercise"
msgstr "Next exercise"

msgid "next_page"
msgstr "Next page"

msgid "next_step_tutorial"
msgstr "Next step >>>"

msgid "no"
msgstr "No"

msgid "no_account"
msgstr "No account?"

msgid "no_accounts"
msgstr "There are no accounts to create."

msgid "no_adventures_yet"
msgstr "There are no public adventures yet..."

msgid "no_certificate"
msgstr "This user hasn't earned the Hedy Certificate of Completion"

msgid "no_more_flat_if"
msgstr "Starting in level 8, the code after {if} needs to be placed on the next line and start with 4 spaces."

msgid "no_programs"
msgstr "There are no programs."

msgid "no_public_profile"
msgstr "You don't have a public profile text yet..."

msgid "no_shared_programs"
msgstr "has no shared programs..."

msgid "no_such_adventure"
msgstr "This adventure doesn't exist!"

msgid "no_such_class"
msgstr "No such Hedy class."

msgid "no_such_highscore"
msgstr "Highscores"

msgid "no_such_level"
msgstr "No such Hedy level!"

msgid "no_such_program"
msgstr "No such Hedy program!"

msgid "no_tag"
msgstr "No tag provided!"

msgid "not_enrolled"
msgstr "Looks like you are not in this class!"

msgid "not_in_class_no_handin"
msgstr "You are not in a class, so there's no need for you to hand in anything."

msgid "not_logged_in_cantsave"
msgstr "Your program will not be saved."

msgid "not_logged_in_handin"
msgstr "You must be logged in to hand in an assignment."

msgid "not_teacher"
msgstr "Looks like you are not a teacher!"

msgid "number"
msgstr "a number"

msgid "number_achievements"
msgstr "Number of achievements"

msgid "number_lines"
msgstr "Number of lines"

msgid "number_programs"
msgstr "Number of programs ran"

msgid "ok"
msgstr "OK"

msgid "only_you_can_see"
msgstr "Only you can see this program."

msgid "open"
msgstr "Open"

msgid "opening_date"
msgstr "Opening date"

msgid "opening_dates"
msgstr "Opening dates"

msgid "option"
msgstr "Option"

msgid "or"
msgstr "or"

msgid "other"
msgstr "Other"

msgid "other_block"
msgstr "Another block language"

msgid "other_settings"
msgstr "Other settings"

msgid "other_source"
msgstr "Other"

msgid "other_text"
msgstr "Another text language"

msgid "overwrite_warning"
msgstr "You already have a program with this name, saving this program will replace the old one. Are you sure?"

msgid "owner"
msgstr "Owner"

msgid "page"
msgstr "page"

msgid "page_not_found"
msgstr "We couldn't find that page!"

msgid "parsons_title"
msgstr "Puzzle"

msgid "password"
msgstr "Password"

msgid "password_change_not_allowed"
msgstr "You're not allowed to change the password of this user."

msgid "password_change_prompt"
msgstr "Are you sure you want to change this password?"

msgid "password_change_success"
msgstr "Password of your student is successfully changed."

msgid "password_invalid"
msgstr "Your password is invalid."

msgid "password_repeat"
msgstr "Repeat password"

msgid "password_resetted"
msgstr "Your password has been successfully reset. You are being redirected to the login page."

msgid "password_six"
msgstr "Your password must contain at least six characters."

msgid "password_updated"
msgstr "Password updated."

msgid "passwords_six"
msgstr "All passwords need to be six characters or longer."

msgid "pending_invites"
msgstr "Pending invites"

msgid "people_with_a_link"
msgstr "Other people with a link can see this program. It also can be found on the \"Explore\" page."

msgid "percentage"
msgstr "percentage"

msgid "percentage_achieved"
msgstr "Achieved by {percentage}% of the users"

msgid "period"
msgstr "a period"

msgid "personal_text"
msgstr "Personal text"

msgid "personal_text_invalid"
msgstr "Your personal text is invalid."

msgid "postfix_classname"
msgstr "Postfix classname"

msgid "preferred_keyword_language"
msgstr "Preferred keyword language"

msgid "preferred_language"
msgstr "Preferred language"

msgid "preview"
msgstr "Preview"

msgid "previewing_adventure"
msgstr "Previewing adventure"

msgid "previewing_class"
msgstr "You are previewing class <em>{class_name}</em> as a teacher."

msgid "previous_campaigns"
msgstr "View previous campaigns"

msgid "print_logo"
msgstr "print"

msgid "privacy_terms"
msgstr "Privacy terms"

msgid "private"
msgstr "Private"

msgid "profile_logo_alt"
msgstr "Profile icon."

msgid "profile_picture"
msgstr "Profile picture"

msgid "profile_updated"
msgstr "Profile updated."

msgid "profile_updated_reload"
msgstr "Profile updated, page will be re-loaded."

msgid "program_contains_error"
msgstr "This program contains an error, are you sure you want to share it?"

msgid "program_header"
msgstr "My programs"

msgid "program_too_large_exception"
msgstr "Programs too large"

msgid "programming_experience"
msgstr "Do you have programming experience?"

msgid "programming_invalid"
msgstr "Please select a valid programming language."

msgid "programs"
msgstr "Programs"

msgid "programs_created"
msgstr "Programs created"

msgid "programs_saved"
msgstr "Programs saved"

msgid "programs_submitted"
msgstr "Programs submitted"

msgid "prompt_join_class"
msgstr "Do you want to join this class?"

msgid "public"
msgstr "Public"

msgid "public_adventures"
msgstr "Browse public adventures"

msgid "public_invalid"
msgstr "This agreement selection is invalid"

msgid "public_profile"
msgstr "Public profile"

msgid "public_profile_info"
msgstr "By selecting this box I make my profile visible for everyone. Be careful not to share personal information like your name or home address, because everyone will be able to see it!"

msgid "public_profile_updated"
msgstr "Public profile updated, page will be re-loaded."

msgid "pygame_waiting_for_input"
msgstr "Waiting for a button press..."

msgid "question mark"
msgstr "a question mark"

msgid "quiz_logo_alt"
msgstr "Quiz logo"

msgid "quiz_score"
msgstr "Quiz score"

msgid "quiz_tab"
msgstr "Quiz"

msgid "quiz_threshold_not_reached"
msgstr "Quiz threshold not reached to unlock this level"

msgid "read_code_label"
msgstr "Read aloud"

msgid "recent"
msgstr "My recent programs"

msgid "recover_password"
msgstr "Request a password reset"

msgid "regress_button"
msgstr "Go back to level {level}"

msgid "remove"
msgstr "Remove"

msgid "remove_customization"
msgstr "Remove customization"

msgid "remove_customizations_prompt"
msgstr "Are you sure you want to remove this class's customizations?"

msgid "remove_student_prompt"
msgstr "Are you sure you want to remove the student from the class?"

msgid "remove_user_prompt"
msgstr "Confirm removing this user from the class."

msgid "repair_program_logo_alt"
msgstr "Repair program icon"

msgid "repeat_dep"
msgstr "Starting in level 8, {repeat} needs to be used with indentation. You can see examples on the {repeat} tab in level 8."

msgid "repeat_match_password"
msgstr "The repeated password does not match."

msgid "repeat_new_password"
msgstr "Repeat new password"

msgid "report_failure"
msgstr "This program does not exist or is not public"

msgid "report_program"
msgstr "Are you sure you want to report this program?"

msgid "report_success"
msgstr "This program has been reported"

msgid "request_teacher"
msgstr "Would you like to apply for a teacher's account?"

msgid "request_teacher_account"
msgstr "Request teacher account"

msgid "required_field"
msgstr "Fields marked with an * are required"

msgid "reset_adventure_prompt"
msgstr "Are you sure you want to reset all selected adventures?"

msgid "reset_adventures"
msgstr "Reset selected adventures"

msgid "reset_button"
msgstr "Reset"

msgid "reset_password"
msgstr "Reset password"

msgid "reset_view"
msgstr "Reset"

msgid "retrieve_adventure_error"
msgstr "You're not allowed to view this adventure!"

msgid "retrieve_class_error"
msgstr "Only teachers can retrieve classes"

msgid "retrieve_tag_error"
msgstr "Error retrieving tags"

msgid "role"
msgstr "Role"

msgid "run_code_button"
msgstr "Run code"

msgid "runs_over_time"
msgstr "Runs over time"

msgid "save"
msgstr "Save"

msgid "save_parse_warning"
msgstr "This program contains an error, are you sure you want to save it?"

msgid "save_prompt"
msgstr "You need to have an account to save your program. Would you like to login now?"

msgid "save_success_detail"
msgstr "Program saved successfully."

msgid "score"
msgstr "Score"

msgid "search"
msgstr "Search..."

msgid "search_button"
msgstr "Search"

msgid "second_teacher"
msgstr "Second teacher"

msgid "second_teacher_copy_prompt"
msgstr "Are you sure you want to copy this teacher?"

msgid "second_teacher_prompt"
msgstr "Enter a teacher username to invite them."

msgid "second_teacher_warning"
msgstr "All teachers in this class can customize it."

msgid "see_certificate"
msgstr "See {username} certificate!"

msgid "select"
msgstr "Select"

msgid "select_adventures"
msgstr "Select and order adventures"

msgid "select_all"
msgstr "Select all"

msgid "select_lang"
msgstr "Select language"

msgid "select_levels"
msgstr "Select levels"

msgid "select_tag"
msgstr "Select tag"

msgid "selected"
msgstr "Selected"

msgid "self_removal_prompt"
msgstr "Are you sure you want to leave this class?"

msgid "send_password_recovery"
msgstr "Send me a password recovery link"

msgid "sent_by"
msgstr "This invitation is sent by"

msgid "sent_password_recovery"
msgstr "You should soon receive an email with instructions on how to reset your password."

msgid "settings"
msgstr "My personal settings"

msgid "share_by_giving_link"
msgstr "Show your program to other people by giving them the link below:"

msgid "share_your_program"
msgstr "Share your program"

msgid "signup_student_or_teacher"
msgstr "Are you a student or a teacher?"

msgid "single quotes"
msgstr "a single quote"

msgid "slash"
msgstr "a slash"

msgid "slides"
msgstr "Slides"

msgid "slides_info"
msgstr "For each level of Hedy, we have created slides to help you teach. The slides contain explanations of each level, and Hedy examples that you can run inside the slides. Just click the link and get started! the Introduction slides are a general explanation of Hedy before level 1 The slides were created using <a href=\"https://slides.com\">slides.com</a>. If you want to adapt them yourself, you can download them, and then upload the resulting zip file to <a href=\"https://slides.com\">slides.com</a>. You can find more information about the slides in the <a href=\"https://hedy.org/for-teachers/manual/features\">teacher's manual</a>."

msgid "social_media"
msgstr "Social media"

msgid "something_went_wrong_keyword_parsing"
msgstr "There is a mistake in your adventure, are all keywords correctly surrounded with { }?"

msgid "space"
msgstr "a space"

msgid "star"
msgstr "a star"

msgid "start_hedy_tutorial"
msgstr "Start hedy tutorial"

msgid "start_programming"
msgstr "Start programming"

msgid "start_programming_logo_alt"
msgstr "Start programming icon"

msgid "start_quiz"
msgstr "Start quiz"

msgid "start_teacher_tutorial"
msgstr "Start teacher tutorial"

msgid "step_title"
msgstr "Assignment"

msgid "stop_code_button"
msgstr "Stop program"

msgid "string"
msgstr "text"

msgid "student"
msgstr "Student"

msgid "student_already_in_class"
msgstr "This student is already in your class."

msgid "student_already_invite"
msgstr "This student already has a pending invitation."

msgid "student_details"
msgstr "Student details"

msgid "student_list"
msgstr "Student list"

msgid "student_not_allowed_in_class"
msgstr "Student not allowed in class"

msgid "student_not_existing"
msgstr "This username doesn't exist."

msgid "student_signup_header"
msgstr "Student"

msgid "students"
msgstr "students"

msgid "submission_time"
msgstr "Handed in at"

msgid "submit_answer"
msgstr "Answer question"

msgid "submit_program"
msgstr "Submit"

msgid "submit_warning"
msgstr "Are you sure you want to submit this program?"

msgid "submitted"
msgstr "Submitted"

msgid "submitted_header"
msgstr "This is a submitted program and can't be altered."

msgid "subscribe"
msgstr "Subscribe"

msgid "subscribe_newsletter"
msgstr "Subscribe to the newsletter"

msgid "suggestion_color"
msgstr "Try using another color"

msgid "suggestion_note"
msgstr "Use a note between C0 and B9 or a number between 1 and 70"

msgid "suggestion_number"
msgstr "Try changing the value to a number"

msgid "surname"
msgstr "First Name"

msgid "survey"
msgstr "Survey"

msgid "survey_completed"
msgstr "Survey completed"

msgid "survey_skip"
msgstr "Don't show this again"

msgid "survey_submit"
msgstr "Submit"

msgid "tag_in_adventure"
msgstr "Tag in adventure"

msgid "tag_input_placeholder"
msgstr "Enter a new tag"

msgid "tags"
msgstr "Tags"

msgid "teacher"
msgstr "Teacher"

msgid "teacher_account_request"
msgstr "You have a pending teacher account request"

msgid "teacher_account_success"
msgstr "You successfully requested a teacher account."

msgid "teacher_invalid"
msgstr "Your teacher value is invalid."

msgid "teacher_invitation_require_login"
msgstr "To set up your profile as a teacher, we will need you to log in. If you don't have an account, please create one."

msgid "teacher_manual"
msgstr "Teacher manual"

msgid "teacher_signup_header"
msgstr "Teacher"

msgid "teacher_tutorial_logo_alt"
msgstr "Teacher tutorial icon"

msgid "teacher_welcome"
msgstr "Welcome to Hedy! Your are now the proud owner of a teachers account which allows you to create classes and invite students."

msgid "teachers"
msgstr "Teachers"

msgid "template_code"
msgstr ""
"This is the explanation of my adventure!\n"
"\n"
"This way I can show a command: <code>{print}</code>\n"
"\n"
"But sometimes I might want to show a piece of code, like this:\n"
"<pre>\n"
"{ask} What's your name?\n"
"{echo} so your name is \n"
"</pre>"

msgid "this_turns_in_assignment"
msgstr "This turns in your assignment to your teacher."

msgid "title"
msgstr "Title"

msgid "title_achievements"
msgstr "Hedy - My achievements"

msgid "title_admin"
msgstr "Hedy - Administrator page"

msgid "title_class grid_overview"
msgstr "Hedy - Grid overview"

msgid "title_class live_statistics"
msgstr "Hedy - Live Statistics"

msgid "title_class-overview"
msgstr "Hedy - Class overview"

msgid "title_customize-adventure"
msgstr "Hedy - Customize adventure"

msgid "title_customize-class"
msgstr "Hedy - Customize class"

msgid "title_explore"
msgstr "Hedy - Explore"

msgid "title_for-teacher"
msgstr "Hedy - For teachers"

msgid "title_join-class"
msgstr "Hedy - Join class"

msgid "title_landing-page"
msgstr "Welcome to Hedy!"

msgid "title_learn-more"
msgstr "Hedy - Learn more"

msgid "title_login"
msgstr "Hedy - Login"

msgid "title_my-profile"
msgstr "Hedy - My account"

msgid "title_privacy"
msgstr "Hedy - Privacy terms"

msgid "title_programs"
msgstr "Hedy - My programs"

msgid "title_public-adventures"
msgstr "Hedy - Public adventures"

msgid "title_recover"
msgstr "Hedy - Recover account"

msgid "title_reset"
msgstr "Hedy - Reset password"

msgid "title_signup"
msgstr "Hedy - Create an account"

msgid "title_start"
msgstr "Hedy - Textual programming made easy"

msgid "title_view-adventure"
msgstr "Hedy - View adventure"

msgid "token_invalid"
msgstr "Your token is invalid."

msgid "tooltip_level_locked"
msgstr "Your teacher disabled this level"

msgid "translate_error"
msgstr "Something went wrong while translating the code. Try running the code to see if it has an error. Code with errors can not be translated."

msgid "translating_hedy"
msgstr "Translating Hedy"

msgid "translator"
msgstr "Translator"

msgid "try_it"
msgstr "Try it"

msgid "tutorial"
msgstr "Tutorial"

msgid "tutorial_code_snippet"
msgstr ""
"{print} Hello world!\n"
"{print} I'm learning Hedy with the tutorial!"

msgid "tutorial_message_not_found"
msgstr "We couldn't find the requested tutorial step..."

msgid "tutorial_title_not_found"
msgstr "Tutorial step not found"

msgid "unauthorized"
msgstr "You don't have access rights for this page"

msgid "unique_usernames"
msgstr "All usernames need to be unique."

msgid "unlock_thresholds"
msgstr "Unlock level thresholds"

msgid "unsaved_class_changes"
msgstr "There are unsaved changes, are you sure you want to leave this page?"

msgid "update_adventure_prompt"
msgstr "Are you sure you want to update this adventure?"

msgid "update_profile"
msgstr "Update profile"

msgid "update_public"
msgstr "Update public profile"

msgid "updating_indicator"
msgstr "Updating"

msgid "use_of_blanks_exception"
msgstr "Use of blanks in programs"

msgid "use_of_nested_functions_exception"
msgstr "Use of nested functions"

msgid "user"
msgstr "user"

msgid "user_inexistent"
msgstr "This user doesn't exist"

msgid "user_not_private"
msgstr "This user either doesn't exist or doesn't have a public profile"

msgid "username"
msgstr "Username"

msgid "username_empty"
msgstr "You didn't enter an username!"

msgid "username_invalid"
msgstr "Your username is invalid."

msgid "username_special"
msgstr "Username cannot contain `:` or `@`."

msgid "username_three"
msgstr "Username must contain at least three characters."

msgid "usernames_exist"
msgstr "One or more usernames is already in use."

msgid "value"
msgstr "Value"

msgid "variables"
msgstr "Variables"

msgid "view_program"
msgstr "View program"

msgid "welcome"
msgstr "Welcome"

msgid "welcome_back"
msgstr "Welcome back"

msgid "what_is_your_role"
msgstr "What is your role?"

msgid "what_should_my_code_do"
msgstr "What should my code do?"

msgid "whole_world"
msgstr "The world"

msgid "year_invalid"
msgstr "Please enter a year between 1900 and {current_year}."

msgid "yes"
msgstr "Yes"

msgid "your_account"
msgstr "Your profile"

msgid "your_class"
msgstr "Your class"

msgid "your_last_program"
msgstr "Your last saved program"

msgid "your_personal_text"
msgstr "Your personal text..."

msgid "your_program"
msgstr "Your program"

#~ msgid "create_account_explanation"
#~ msgstr "Having your own account allows you to save your programs."

#~ msgid "only_teacher_create_class"
#~ msgstr "Only teachers are allowed to create classes!"

#~ msgid "prefix_classname"
#~ msgstr "Prefix classname"

#~ msgid "keyword_support"
#~ msgstr "Translated keywords"

#~ msgid "non_keyword_support"
#~ msgstr "Translated content"

#~ msgid "try_button"
#~ msgstr "Try"

#~ msgid "select_own_adventures"
#~ msgstr "Select own adventures"

#~ msgid "edit"
#~ msgstr "Edit"

#~ msgid "view"
#~ msgstr "View"

#~ msgid "class"
#~ msgstr "Class"

#~ msgid "save_code_button"
#~ msgstr "Save code"

#~ msgid "share_code_button"
#~ msgstr "Save & share code"

#~ msgid "classes_invalid"
#~ msgstr "The list of selected classes is invalid"

#~ msgid "directly_add_adventure_to_classes"
#~ msgstr "Do you want to add this adventure directly to one of your classes?"

#~ msgid "hand_in_assignment"
#~ msgstr "Hand in assignment"

#~ msgid "select_a_level"
#~ msgstr "Select a level"

#~ msgid "answer_invalid"
#~ msgstr "Your password is invalid."

#~ msgid "available_adventures_level"
#~ msgstr "Available adventures level"

#~ msgid "customize_class_exp_1"
#~ msgstr "Hi! On this page you can customize your class. By selecting levels and adventures you can choose what your student can see. You can also add your own created adventures to levels. All levels and default adventures will be selected by default. <b>Notice:</b> Not every adventure is available for every level! Settings up your customizations goes as follows:"

#~ msgid "customize_class_exp_2"
#~ msgstr "You can always change these settings later on. For example, you can make specific adventures or levels available while teaching a class. This way it's easy for you to determine which level and adventures your students will be working on. If you want to make everything available for your class it is easiest to remove the customization all together."

#~ msgid "customize_class_step_1"
#~ msgstr "Select levels for your class by pressing the \"level buttons\""

#~ msgid "customize_class_step_2"
#~ msgstr "You can select the level you want to edit in the \"Select a level\" dropdown menu"

#~ msgid "customize_class_step_3"
#~ msgstr "Order the adventures as you want them to be shown in the level. The \"Available adventures\" drowpdown menu has the adventures that haven't been included in this level."

#~ msgid "customize_class_step_4"
#~ msgstr "The \"Available adventures\" dropwdown menu also has your own adventures. Once you add them you can move them around next to the other adventures."

#~ msgid "customize_class_step_5"
#~ msgstr "You can remove an adventures clicking the x button and it will appear in the \"Available adventures\" dropdown menu"

#~ msgid "customize_class_step_6"
#~ msgstr "Selecting an opening date for each level (you can also leave it empty)"

#~ msgid "customize_class_step_7"
#~ msgstr "Selection other settings"

#~ msgid "customize_class_step_8"
#~ msgstr "Choose \"Save\" -> You're done!"

#~ msgid "example_code_header"
#~ msgstr "Example Hedy Code"

#~ msgid "feedback_failure"
#~ msgstr "Wrong!"

#~ msgid "feedback_success"
#~ msgstr "Good!"

#~ msgid "go_to_first_question"
#~ msgstr "Go to question 1"

#~ msgid "question"
#~ msgstr "Question"

#~ msgid "question_doesnt_exist"
#~ msgstr "This question does not exist"

#~ msgid "question_invalid"
#~ msgstr "Your token is invalid."

#~ msgid "too_many_attempts"
#~ msgstr "Too many attempts"

#~ msgid "class_logs"
#~ msgstr "Logs"

#~ msgid "class_stats"
#~ msgstr "Class statistics"

#~ msgid "visit_own_public_profile"
#~ msgstr "Visit your own profile"

#~ msgid "title_class logs"
#~ msgstr "Hedy - Logs"

#~ msgid "title_class statistics"
#~ msgstr "My statistics"

#~ msgid "agree_third_party"
#~ msgstr ""

#~ msgid "disabled_button_locked"
#~ msgstr "Your teacher hasn't unlocked this level yet"

#~ msgid "duplicate_tag"
#~ msgstr "You already have a tag with this name."

#~ msgid "tag_deleted"
#~ msgstr "This tag was successfully deleted."

#~ msgid "survey_later"
#~ msgstr "Remind me later"

#~ msgid "class_survey_questions"
#~ msgstr ""
#~ "What is the age range in your class?\n"
#~ "What is the spoken language in your class?\n"
#~ "What is the gender balance in your class?\n"
#~ "What distinguishes your students from others?"

#~ msgid "no_tags"
#~ msgstr "No tags yet."

#~ msgid "apply_filters"
#~ msgstr "Apply filters"

#~ msgid "write_first_program"
#~ msgstr "Write your first program!"

#~ msgid "adventure_exp_1"
#~ msgstr "Type your adventure of choice on the right-hand side. After creating your adventure you can include it in one of your classes under \"customizations\". If you want to include a command in your adventure please use code anchors like this:"

#~ msgid "adventure_exp_2"
#~ msgstr "If you want to show actual code snippets, for example to give student a template or example of the code. Please use pre anchors like this:"

#~ msgid "adventures"
#~ msgstr "Available Adventures"

#~ msgid "hello_world"
#~ msgstr "Hello world!"

#~ msgid "share_confirm"
#~ msgstr "Are you sure you want to make the program public?"

#~ msgid "share_success_detail"
#~ msgstr "Program shared successfully."

#~ msgid "unshare_confirm"
#~ msgstr "Are you sure you want to make the program private?"

<<<<<<< HEAD
=======
#~ msgid "hide_quiz"
#~ msgstr "Hide quiz"

#~ msgid "share_confirm"
#~ msgstr "Are you sure you want to make the program public?"

#~ msgid "share_success_detail"
#~ msgstr "Program shared successfully."

#~ msgid "unshare_confirm"
#~ msgstr "Are you sure you want to make the program private?"

>>>>>>> f7f5826f
#~ msgid "unshare_success_detail"
#~ msgstr "Program unshared successfully."
<|MERGE_RESOLUTION|>--- conflicted
+++ resolved
@@ -7,11 +7,7 @@
 msgstr ""
 "Project-Id-Version: PROJECT VERSION\n"
 "Report-Msgid-Bugs-To: EMAIL@ADDRESS\n"
-<<<<<<< HEAD
-"POT-Creation-Date: 2024-03-08 13:54+0100\n"
-=======
 "POT-Creation-Date: 2024-03-08 13:01+0200\n"
->>>>>>> f7f5826f
 "PO-Revision-Date: 2024-03-03 07:14+0000\n"
 "Last-Translator: Snoring Parrot <snoring_parrot@users.noreply.hosted.weblate.org>\n"
 "Language: en\n"
@@ -2051,10 +2047,8 @@
 #~ msgid "unshare_confirm"
 #~ msgstr "Are you sure you want to make the program private?"
 
-<<<<<<< HEAD
-=======
-#~ msgid "hide_quiz"
-#~ msgstr "Hide quiz"
+#~ msgid "unshare_success_detail"
+#~ msgstr "Program unshared successfully."
 
 #~ msgid "share_confirm"
 #~ msgstr "Are you sure you want to make the program public?"
@@ -2065,6 +2059,5 @@
 #~ msgid "unshare_confirm"
 #~ msgstr "Are you sure you want to make the program private?"
 
->>>>>>> f7f5826f
 #~ msgid "unshare_success_detail"
 #~ msgstr "Program unshared successfully."
