--- conflicted
+++ resolved
@@ -8,11 +8,7 @@
 msgstr ""
 "Project-Id-Version: PROJECT VERSION\n"
 "Report-Msgid-Bugs-To: EMAIL@ADDRESS\n"
-<<<<<<< HEAD
-"POT-Creation-Date: 2022-06-10 12:20+0200\n"
-=======
 "POT-Creation-Date: 2022-06-15 11:11+0200\n"
->>>>>>> 7c096306
 "PO-Revision-Date: YEAR-MO-DA HO:MI+ZONE\n"
 "Last-Translator: FULL NAME <EMAIL@ADDRESS>\n"
 "Language: en\n"
@@ -23,12 +19,6 @@
 "Content-Transfer-Encoding: 8bit\n"
 "Generated-By: Babel 2.10.1\n"
 
-<<<<<<< HEAD
-#: app.py:430
-msgid "program_contains_error"
-msgstr "This program contains an error, are you sure you want to share it?"
-
-=======
 #: app.py:412
 msgid "program_contains_error"
 msgstr "This program contains an error, are you sure you want to share it?"
@@ -37,33 +27,15 @@
 msgid "example_code_header"
 msgstr "Example Hedy Code"
 
->>>>>>> 7c096306
 #: app.py:600
 msgid "title_achievements"
 msgstr "Hedy - My achievements"
 
-<<<<<<< HEAD
-#: app.py:617 app.py:721 app.py:1055 website/teacher.py:361
-=======
 #: app.py:639 app.py:743 app.py:1085 website/teacher.py:361
->>>>>>> 7c096306
 #: website/teacher.py:370
 msgid "not_teacher"
 msgstr "Looks like you are not a teacher!"
 
-<<<<<<< HEAD
-#: app.py:620
-msgid "not_enrolled"
-msgstr "Looks like you are not in this class!"
-
-#: app.py:659
-msgid "title_programs"
-msgstr "Hedy - My programs"
-
-#: app.py:669 app.py:679 app.py:683 app.py:698 app.py:970 app.py:1462
-#: website/admin.py:18 website/admin.py:25 website/admin.py:90
-#: website/admin.py:109 website/admin.py:127 website/admin.py:134
-=======
 #: app.py:642
 msgid "not_enrolled"
 msgstr "Looks like you are not in this class!"
@@ -75,31 +47,11 @@
 #: app.py:691 app.py:701 app.py:705 app.py:720 app.py:1000 app.py:1492
 #: website/admin.py:17 website/admin.py:24 website/admin.py:92
 #: website/admin.py:110 website/admin.py:128 website/admin.py:135
->>>>>>> 7c096306
 #: website/auth.py:712 website/auth.py:739 website/programs.py:210
 #: website/statistics.py:86
 msgid "unauthorized"
 msgstr "You don't have access rights for this page"
 
-<<<<<<< HEAD
-#: app.py:735 app.py:1072
-msgid "title_for-teacher"
-msgstr "Hedy - For teachers"
-
-#: app.py:752 app.py:754 app.py:888 app.py:910 app.py:912
-msgid "no_such_level"
-msgstr "No such Hedy level!"
-
-#: app.py:762 app.py:769 app.py:842 app.py:848
-msgid "no_such_program"
-msgstr "No such Hedy program!"
-
-#: app.py:792
-msgid "level_not_class"
-msgstr "This level has not been made available in your class yet"
-
-#: app.py:893 website/teacher.py:419 website/teacher.py:435
-=======
 #: app.py:757 app.py:1102
 msgid "title_for-teacher"
 msgstr "Hedy - For teachers"
@@ -117,58 +69,10 @@
 msgstr "This level has not been made available in your class yet"
 
 #: app.py:923 website/teacher.py:419 website/teacher.py:435
->>>>>>> 7c096306
 #: website/teacher.py:464 website/teacher.py:490
 msgid "no_such_adventure"
 msgstr "This adventure doesn't exist!"
 
-<<<<<<< HEAD
-#: app.py:921
-msgid "page_not_found"
-msgstr "We couldn't find that page!"
-
-#: app.py:941
-msgid "title_signup"
-msgstr "Hedy - Create an account"
-
-#: app.py:948
-msgid "title_login"
-msgstr "Hedy - Login"
-
-#: app.py:955
-msgid "title_recover"
-msgstr "Hedy - Recover account"
-
-#: app.py:971
-msgid "title_reset"
-msgstr "Hedy - Reset password"
-
-#: app.py:997
-msgid "title_my-profile"
-msgstr "Hedy - My account"
-
-#: app.py:1013
-msgid "title_learn-more"
-msgstr "Hedy - Learn more"
-
-#: app.py:1019
-msgid "title_privacy"
-msgstr "Hedy - Privacy terms"
-
-#: app.py:1029
-msgid "title_start"
-msgstr "Hedy - A gradual programming language"
-
-#: app.py:1047
-msgid "title_landing-page"
-msgstr "Welcome to Hedy!"
-
-#: app.py:1154
-msgid "title_explore"
-msgstr "Hedy - Explore"
-
-#: app.py:1174 app.py:1176
-=======
 #: app.py:951
 msgid "page_not_found"
 msgstr "We couldn't find that page!"
@@ -214,27 +118,11 @@
 msgstr "Hedy - Explore"
 
 #: app.py:1204 app.py:1206
->>>>>>> 7c096306
 msgid "translate_error"
 msgstr ""
 "Something went wrong while translating the code. Try running the code to "
 "see if it has an error. Code with errors can not be translated."
 
-<<<<<<< HEAD
-#: app.py:1181 app.py:1215
-msgid "tutorial_start_title"
-msgstr "Welcome to Hedy!"
-
-#: app.py:1181
-msgid "tutorial_start_message"
-msgstr "In this tutorial we will explain all the Hedy features step-by-step."
-
-#: app.py:1183
-msgid "tutorial_editor_title"
-msgstr "The code editor"
-
-#: app.py:1183
-=======
 #: app.py:1211 app.py:1245
 msgid "tutorial_start_title"
 msgstr "Welcome to Hedy!"
@@ -248,71 +136,31 @@
 msgstr "The code editor"
 
 #: app.py:1213
->>>>>>> 7c096306
 msgid "tutorial_editor_message"
 msgstr ""
 "In this window you write all the code, try typing something on the place "
 "of the underscores!"
 
-<<<<<<< HEAD
-#: app.py:1185
-msgid "tutorial_output_title"
-msgstr "The output window"
-
-#: app.py:1185
-=======
 #: app.py:1215
 msgid "tutorial_output_title"
 msgstr "The output window"
 
 #: app.py:1215
->>>>>>> 7c096306
 msgid "tutorial_output_message"
 msgstr ""
 "The result of the code you execute will be shown here, you just created "
 "this!"
 
-<<<<<<< HEAD
-#: app.py:1187
-msgid "tutorial_run_title"
-msgstr "The run button"
-
-#: app.py:1187
-=======
 #: app.py:1217
 msgid "tutorial_run_title"
 msgstr "The run button"
 
 #: app.py:1217
->>>>>>> 7c096306
 msgid "tutorial_run_message"
 msgstr ""
 "With this button you can run your program! Shall we give it a try in the "
 "next step?"
 
-<<<<<<< HEAD
-#: app.py:1189
-msgid "tutorial_tryit_title"
-msgstr "Try it out!"
-
-#: app.py:1189
-msgid "tutorial_tryit_message"
-msgstr "Run the program, click 'next step' when you're done."
-
-#: app.py:1191
-msgid "tutorial_speakaloud_title"
-msgstr "Read aloud your program"
-
-#: app.py:1191
-msgid "tutorial_speakaloud_message"
-msgstr "Choose a voice below the run button to let your program be read aloud."
-
-#: app.py:1193
-msgid "tutorial_speakaloud_run_title"
-msgstr "Run & listen"
-
-#: app.py:1193
-=======
 #: app.py:1219
 msgid "tutorial_tryit_title"
 msgstr "Try it out!"
@@ -334,100 +182,52 @@
 msgstr "Run & listen"
 
 #: app.py:1223
->>>>>>> 7c096306
 msgid "tutorial_speakaloud_run_message"
 msgstr ""
 "Select a voice from the dropdown menu and run your program again to hear "
 "it being read aloud."
 
-<<<<<<< HEAD
-#: app.py:1195
-msgid "tutorial_nextlevel_title"
-msgstr "To the next level"
-
-#: app.py:1195
-=======
 #: app.py:1225
 msgid "tutorial_nextlevel_title"
 msgstr "To the next level"
 
 #: app.py:1225
->>>>>>> 7c096306
 msgid "tutorial_nextlevel_message"
 msgstr ""
 "When you think you understand everything and have practiced enough you "
 "can continue with the next level. When there is also a previous level "
 "there will be a button next to it to go back."
 
-<<<<<<< HEAD
-#: app.py:1197
-msgid "tutorial_leveldefault_title"
-msgstr "Level explanation"
-
-#: app.py:1197
-=======
 #: app.py:1227
 msgid "tutorial_leveldefault_title"
 msgstr "Level explanation"
 
 #: app.py:1227
->>>>>>> 7c096306
 msgid "tutorial_leveldefault_message"
 msgstr ""
 "The first tab always contains the level explanation. In each level new "
 "commands will be explained here."
 
-<<<<<<< HEAD
-#: app.py:1199
-msgid "tutorial_adventures_title"
-msgstr "Adventures"
-
-#: app.py:1199
-=======
 #: app.py:1229
 msgid "tutorial_adventures_title"
 msgstr "Adventures"
 
 #: app.py:1229
->>>>>>> 7c096306
 msgid "tutorial_adventures_message"
 msgstr ""
 "The other tabs contain adventures, which you can code for each level. "
 "They go from easy to hard."
 
-<<<<<<< HEAD
-#: app.py:1201
-msgid "tutorial_quiz_title"
-msgstr "Quiz"
-
-#: app.py:1201
-=======
 #: app.py:1231
 msgid "tutorial_quiz_title"
 msgstr "Quiz"
 
 #: app.py:1231
->>>>>>> 7c096306
 msgid "tutorial_quiz_message"
 msgstr ""
 "At the end of each level you can make the quiz. This way you can verify "
 "if you understand everything."
 
-<<<<<<< HEAD
-#: app.py:1203
-msgid "tutorial_saveshare_title"
-msgstr "Saving & sharing"
-
-#: app.py:1203
-msgid "tutorial_saveshare_message"
-msgstr "You can save and share all your created programs with other Hedy users."
-
-#: app.py:1205
-msgid "tutorial_cheatsheet_title"
-msgstr "Cheatsheet"
-
-#: app.py:1205
-=======
 #: app.py:1233
 msgid "tutorial_saveshare_title"
 msgstr "Saving & sharing"
@@ -441,23 +241,11 @@
 msgstr "Cheatsheet"
 
 #: app.py:1235
->>>>>>> 7c096306
 msgid "tutorial_cheatsheet_message"
 msgstr ""
 "If you forgot a command you can always use the cheatsheet. It shows a "
 "list of all commands you can use in the current level."
 
-<<<<<<< HEAD
-#: app.py:1207 app.py:1227
-msgid "tutorial_end_title"
-msgstr "The end!"
-
-#: app.py:1207
-msgid "tutorial_end_message"
-msgstr "Click on 'next step' to really start coding with Hedy!"
-
-#: app.py:1209 app.py:1229
-=======
 #: app.py:1237 app.py:1257
 msgid "tutorial_end_title"
 msgstr "The end!"
@@ -467,155 +255,90 @@
 msgstr "Click on 'next step' to really start coding with Hedy!"
 
 #: app.py:1239 app.py:1259
->>>>>>> 7c096306
 #, fuzzy
 msgid "tutorial_title_not_found"
 msgstr "We couldn't find that page!"
 
-<<<<<<< HEAD
-#: app.py:1209 app.py:1229
-=======
 #: app.py:1239 app.py:1259
->>>>>>> 7c096306
 #, fuzzy
 msgid "tutorial_message_not_found"
 msgstr "You have received an invitation to join class"
 
-<<<<<<< HEAD
-#: app.py:1215
-=======
 #: app.py:1245
->>>>>>> 7c096306
 #, fuzzy
 msgid "teacher_tutorial_start_message"
 msgstr "In this tutorial we will explain all the Hedy features step-by-step."
 
-<<<<<<< HEAD
-#: app.py:1217
-=======
 #: app.py:1247
->>>>>>> 7c096306
 #, fuzzy
 msgid "tutorial_class_title"
 msgstr "Class management"
 
-<<<<<<< HEAD
-#: app.py:1217
-=======
 #: app.py:1247
->>>>>>> 7c096306
 msgid "tutorial_class_message"
 msgstr ""
 "As a teacher you can created classes and invite student or let them join "
 "through a link. You can view the programs and statistics of all your "
 "students."
 
-<<<<<<< HEAD
-#: app.py:1219
-msgid "tutorial_customize_class_title"
-msgstr "Customize classes"
-
-#: app.py:1219
-=======
 #: app.py:1249
 msgid "tutorial_customize_class_title"
 msgstr "Customize classes"
 
 #: app.py:1249
->>>>>>> 7c096306
 msgid "tutorial_customize_class_message"
 msgstr ""
 "You can customize classes by hiding specific levels and/or adventures as "
 "well as making them available on a specific date."
 
-<<<<<<< HEAD
-#: app.py:1221
-msgid "tutorial_own_adventures_title"
-msgstr "Creating adventures"
-
-#: app.py:1221
-=======
 #: app.py:1251
 msgid "tutorial_own_adventures_title"
 msgstr "Creating adventures"
 
 #: app.py:1251
->>>>>>> 7c096306
 msgid "tutorial_own_adventures_message"
 msgstr ""
 "You can create your own adventures and use them as assignments for your "
 "students. Create them here and add them to your classes in the class "
 "customization section."
 
-<<<<<<< HEAD
-#: app.py:1223
-msgid "tutorial_accounts_title"
-msgstr "Creating accounts"
-
-#: app.py:1223
-=======
 #: app.py:1253
 msgid "tutorial_accounts_title"
 msgstr "Creating accounts"
 
 #: app.py:1253
->>>>>>> 7c096306
 msgid "tutorial_accounts_message"
 msgstr ""
 "You can create multiple accounts at once, only needing to provide an "
 "username and password. You can also directly add these accounts to one of"
 " your classes."
 
-<<<<<<< HEAD
-#: app.py:1225
-msgid "tutorial_documentation_title"
-msgstr "Hedy documentation"
-
-#: app.py:1225
-=======
 #: app.py:1255
 msgid "tutorial_documentation_title"
 msgstr "Hedy documentation"
 
 #: app.py:1255
->>>>>>> 7c096306
 #, fuzzy
 msgid "tutorial_documentation_message"
 msgstr ""
 "Here you find a more extensive documentation with tips and tricks on how "
 "to use Hedy in the class room."
 
-<<<<<<< HEAD
-#: app.py:1227
-msgid "teacher_tutorial_end_message"
-msgstr "Click on 'next step' to get started as a Hedy teacher!"
-
-#: app.py:1237
-=======
 #: app.py:1257
 msgid "teacher_tutorial_end_message"
 msgstr "Click on 'next step' to get started as a Hedy teacher!"
 
 #: app.py:1267
->>>>>>> 7c096306
 msgid "tutorial_code_snippet"
 msgstr ""
 "print Hello world!\n"
 "print I'm learning Hedy with the tutorial!"
 
-<<<<<<< HEAD
-#: app.py:1241 app.py:1251
-msgid "invalid_tutorial_step"
-msgstr ""
-
-#: app.py:1401 website/auth.py:278 website/auth.py:333 website/auth.py:469
-=======
 #: app.py:1271 app.py:1281
 msgid "invalid_tutorial_step"
 msgstr ""
 
 #: app.py:1431 website/auth.py:278 website/auth.py:333 website/auth.py:469
->>>>>>> 7c096306
 #: website/auth.py:494 website/auth.py:524 website/auth.py:633
 #: website/auth.py:671 website/auth.py:718 website/auth.py:745
 #: website/quiz.py:43 website/quiz.py:69 website/teacher.py:88
@@ -625,29 +348,6 @@
 msgid "ajax_error"
 msgstr "There was an error, please try again."
 
-<<<<<<< HEAD
-#: app.py:1404
-msgid "image_invalid"
-msgstr "The image you chose image is invalid."
-
-#: app.py:1406
-msgid "personal_text_invalid"
-msgstr "Your personal text is invalid."
-
-#: app.py:1408 app.py:1414
-msgid "favourite_program_invalid"
-msgstr "Your chosen favourite program is invalid."
-
-#: app.py:1428 app.py:1429
-msgid "public_profile_updated"
-msgstr "Public profile updated."
-
-#: app.py:1466 app.py:1491
-msgid "user_not_private"
-msgstr "This user either doesn't exist or doesn't have a public profile"
-
-#: app.py:1499
-=======
 #: app.py:1434
 msgid "image_invalid"
 msgstr "The image you chose image is invalid."
@@ -669,23 +369,11 @@
 msgstr "This user either doesn't exist or doesn't have a public profile"
 
 #: app.py:1529
->>>>>>> 7c096306
 msgid "invalid_teacher_invitation_code"
 msgstr ""
 "The teacher invitation code is invalid. To become a teacher, reach out to"
 " hedy@felienne.com."
 
-<<<<<<< HEAD
-#: utils.py:289
-msgid "default_404"
-msgstr "We could not find that page..."
-
-#: utils.py:291
-msgid "default_403"
-msgstr "Looks like you aren't authorized..."
-
-#: utils.py:293
-=======
 #: utils.py:299
 msgid "default_404"
 msgstr "We could not find that page..."
@@ -695,7 +383,6 @@
 msgstr "Looks like you aren't authorized..."
 
 #: utils.py:303
->>>>>>> 7c096306
 msgid "default_500"
 msgstr "Something went wrong..."
 
@@ -965,11 +652,7 @@
 msgid "class_name_prompt"
 msgstr "Please enter the name of the class"
 
-<<<<<<< HEAD
-#: templates/class-overview.html:19 templates/class-overview.html:65
-=======
 #: templates/class-overview.html:19 templates/class-overview.html:58
->>>>>>> 7c096306
 #: templates/create-accounts.html:16 templates/login.html:12
 #: templates/profile.html:87 templates/recover.html:8 templates/signup.html:10
 msgid "username"
@@ -996,11 +679,7 @@
 msgid "password"
 msgstr "Password"
 
-<<<<<<< HEAD
-#: templates/class-overview.html:25 templates/class-overview.html:68
-=======
 #: templates/class-overview.html:25 templates/class-overview.html:61
->>>>>>> 7c096306
 #: templates/customize-adventure.html:52 templates/for-teachers.html:43
 #: templates/for-teachers.html:53
 msgid "remove"
@@ -1022,75 +701,15 @@
 msgid "remove_student_prompt"
 msgstr "Are you sure you want to remove the student from the class?"
 
-<<<<<<< HEAD
-#: templates/class-overview.html:44
-msgid "add_students"
-msgstr "Add students"
-=======
 #: templates/class-overview.html:43
 msgid "class_link"
 msgstr "Link to join class"
->>>>>>> 7c096306
 
 #: templates/class-overview.html:45 templates/customize-class.html:5
 msgid "customize_class"
 msgstr "Customize class"
 
 #: templates/class-overview.html:46
-<<<<<<< HEAD
-msgid "class_stats"
-msgstr "Class statistics"
-
-#: templates/class-overview.html:47 templates/customize-adventure.html:59
-msgid "back_to_teachers_page"
-msgstr "Go back to teachers page"
-
-#: templates/class-overview.html:48
-msgid "delete_class_prompt"
-msgstr "Are you sure you want to delete the class?"
-
-#: templates/class-overview.html:48
-msgid "delete_class"
-msgstr "Delete class permanently"
-
-#: templates/class-overview.html:51
-msgid "add_students_options"
-msgstr "Select one of the options below to add students to your class"
-
-#: templates/class-overview.html:53
-msgid "copy_link_success"
-msgstr "Link successfully copied to your clipboard."
-
-#: templates/class-overview.html:53
-msgid "copy_join_link"
-msgstr "Copy join link"
-
-#: templates/class-overview.html:54
-msgid "invite_prompt"
-msgstr "Enter a username"
-
-#: templates/class-overview.html:54
-msgid "invite_by_username"
-msgstr "Invite by username"
-
-#: templates/class-overview.html:55 templates/create-accounts.html:36
-msgid "create_accounts"
-msgstr "Create accounts"
-
-#: templates/class-overview.html:60
-msgid "pending_invites"
-msgstr "Pending invites"
-
-#: templates/class-overview.html:66
-msgid "invite_date"
-msgstr "Invite date"
-
-#: templates/class-overview.html:67
-msgid "expiration_date"
-msgstr "Expiration date"
-
-#: templates/class-overview.html:77 templates/profile.html:15
-=======
 msgid "invite_prompt"
 msgstr "Enter a username"
 
@@ -1127,7 +746,6 @@
 msgstr "Expiration date"
 
 #: templates/class-overview.html:70 templates/profile.html:15
->>>>>>> 7c096306
 msgid "delete_invite_prompt"
 msgstr "Are you sure you want to remove this class invitation?"
 
@@ -1209,13 +827,10 @@
 msgid "reset_view"
 msgstr "Reset"
 
-<<<<<<< HEAD
-=======
 #: templates/create-accounts.html:49 templates/for-teachers.html:64
 msgid "create_accounts"
 msgstr "Create multiple accounts"
 
->>>>>>> 7c096306
 #: templates/customize-adventure.html:5
 msgid "customize_adventure"
 msgstr "Customize adventure"
@@ -1426,11 +1041,7 @@
 msgid "remove_customization"
 msgstr "Remove customization"
 
-<<<<<<< HEAD
-#: templates/customize-class.html:176
-=======
 #: templates/customize-class.html:182
->>>>>>> 7c096306
 msgid "unsaved_class_changes"
 msgstr "There are unsaved changes, are you sure you want to leave this page?"
 
@@ -1506,7 +1117,11 @@
 msgid "create_adventure"
 msgstr "Create adventure"
 
-#: templates/for-teachers.html:116
+#: templates/for-teachers.html:62
+msgid "create_student_accounts"
+msgstr "Create student accounts"
+
+#: templates/for-teachers.html:122
 msgid "teacher_welcome"
 msgstr ""
 "Welcome to Hedy! Your are now the proud owner of a teachers account which"
@@ -2128,13 +1743,8 @@
 msgid "percentage_achieved"
 msgstr "Achieved by {percentage}% of the users"
 
-<<<<<<< HEAD
-#: website/admin.py:19 website/admin.py:82 website/admin.py:103
-#: website/admin.py:121 website/admin.py:128 website/admin.py:151
-=======
 #: website/admin.py:18 website/admin.py:84 website/admin.py:104
 #: website/admin.py:122 website/admin.py:129 website/admin.py:152
->>>>>>> 7c096306
 msgid "title_admin"
 msgstr "Hedy - Administrator page"
 
@@ -2618,19 +2228,5 @@
 #~ msgid "rename_class"
 #~ msgstr "Rename class"
 
-<<<<<<< HEAD
-#~ msgid "invite_student"
-#~ msgstr "Invite student"
-
 #~ msgid "remove_invite"
 #~ msgstr "Remove invite"
-
-#~ msgid "create_student_accounts"
-#~ msgstr "Create student accounts"
-
-#~ msgid "class_link"
-#~ msgstr "Link to join class"
-=======
-#~ msgid "remove_invite"
-#~ msgstr "Remove invite"
->>>>>>> 7c096306
