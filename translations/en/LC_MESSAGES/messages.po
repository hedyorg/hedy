# English translations for PROJECT.
# Copyright (C) 2022 ORGANIZATION
# This file is distributed under the same license as the PROJECT project.
# FIRST AUTHOR <EMAIL@ADDRESS>, 2022.
#
#, fuzzy
msgid ""
msgstr ""
"Project-Id-Version: PROJECT VERSION\n"
"Report-Msgid-Bugs-To: EMAIL@ADDRESS\n"
<<<<<<< HEAD
"POT-Creation-Date: 2022-06-27 15:04+0200\n"
=======
"POT-Creation-Date: 2022-06-27 10:59+0200\n"
>>>>>>> f33d178f
"PO-Revision-Date: YEAR-MO-DA HO:MI+ZONE\n"
"Last-Translator: FULL NAME <EMAIL@ADDRESS>\n"
"Language: en\n"
"Language-Team: en <LL@li.org>\n"
"Plural-Forms: nplurals=2; plural=(n != 1);\n"
"MIME-Version: 1.0\n"
"Content-Type: text/plain; charset=utf-8\n"
"Content-Transfer-Encoding: 8bit\n"
"Generated-By: Babel 2.10.1\n"

#: app.py:417
msgid "program_contains_error"
msgstr "This program contains an error, are you sure you want to share it?"

#: app.py:627
msgid "title_achievements"
msgstr "Hedy - My achievements"

#: app.py:644 app.py:748 app.py:1090 website/teacher.py:361
#: website/teacher.py:372
msgid "not_teacher"
msgstr "Looks like you are not a teacher!"

#: app.py:647
msgid "not_enrolled"
msgstr "Looks like you are not in this class!"

#: app.py:686
msgid "title_programs"
msgstr "Hedy - My programs"

#: app.py:696 app.py:706 app.py:710 app.py:725 app.py:1005 app.py:1544
#: website/admin.py:17 website/admin.py:24 website/admin.py:92
#: website/admin.py:111 website/admin.py:129 website/admin.py:136
#: website/auth.py:716 website/auth.py:743 website/programs.py:210
#: website/statistics.py:86
msgid "unauthorized"
msgstr "You don't have access rights for this page"

#: app.py:762 app.py:1107
msgid "title_for-teacher"
msgstr "Hedy - For teachers"

#: app.py:779 app.py:781 app.py:923 app.py:945 app.py:947
msgid "no_such_level"
msgstr "No such Hedy level!"

#: app.py:789 app.py:796 app.py:877 app.py:883
msgid "no_such_program"
msgstr "No such Hedy program!"

#: app.py:819
msgid "level_not_class"
msgstr "This level has not been made available in your class yet"

#: app.py:928 website/teacher.py:421 website/teacher.py:437
#: website/teacher.py:466 website/teacher.py:492
msgid "no_such_adventure"
msgstr "This adventure doesn't exist!"

#: app.py:956 app.py:1209
msgid "page_not_found"
msgstr "We couldn't find that page!"

#: app.py:976
msgid "title_signup"
msgstr "Hedy - Create an account"

#: app.py:983
msgid "title_login"
msgstr "Hedy - Login"

#: app.py:990
msgid "title_recover"
msgstr "Hedy - Recover account"

#: app.py:1006
msgid "title_reset"
msgstr "Hedy - Reset password"

#: app.py:1032
msgid "title_my-profile"
msgstr "Hedy - My account"

#: app.py:1048
msgid "title_learn-more"
msgstr "Hedy - Learn more"

#: app.py:1054
msgid "title_privacy"
msgstr "Hedy - Privacy terms"

#: app.py:1064
msgid "title_start"
msgstr "Hedy - A gradual programming language"

#: app.py:1082
msgid "title_landing-page"
msgstr "Welcome to Hedy!"

#: app.py:1200
msgid "title_explore"
msgstr "Hedy - Explore"

#: app.py:1220 app.py:1225
#, fuzzy
msgid "no_such_highscore"
msgstr "Highscores"

#: app.py:1253 app.py:1255
msgid "translate_error"
msgstr ""
"Something went wrong while translating the code. Try running the code to "
"see if it has an error. Code with errors can not be translated."

#: app.py:1260 app.py:1294
msgid "tutorial_start_title"
msgstr "Welcome to Hedy!"

#: app.py:1260
msgid "tutorial_start_message"
msgstr "In this tutorial we will explain all the Hedy features step-by-step."

#: app.py:1262
msgid "tutorial_editor_title"
msgstr "The code editor"

#: app.py:1262
msgid "tutorial_editor_message"
msgstr ""
"In this window you write all the code, try typing something on the place "
"of the underscores!"

#: app.py:1264
msgid "tutorial_output_title"
msgstr "The output window"

#: app.py:1264
msgid "tutorial_output_message"
msgstr ""
"The result of the code you execute will be shown here, you just created "
"this!"

#: app.py:1266
msgid "tutorial_run_title"
msgstr "The run button"

#: app.py:1266
msgid "tutorial_run_message"
msgstr ""
"With this button you can run your program! Shall we give it a try in the "
"next step?"

#: app.py:1268
msgid "tutorial_tryit_title"
msgstr "Try it out!"

#: app.py:1268
msgid "tutorial_tryit_message"
msgstr "Run the program, click 'next step' when you're done."

#: app.py:1270
msgid "tutorial_speakaloud_title"
msgstr "Read aloud your program"

#: app.py:1270
msgid "tutorial_speakaloud_message"
msgstr "Choose a voice below the run button to let your program be read aloud."

#: app.py:1272
msgid "tutorial_speakaloud_run_title"
msgstr "Run & listen"

#: app.py:1272
msgid "tutorial_speakaloud_run_message"
msgstr ""
"Select a voice from the dropdown menu and run your program again to hear "
"it being read aloud."

#: app.py:1274
msgid "tutorial_nextlevel_title"
msgstr "To the next level"

#: app.py:1274
msgid "tutorial_nextlevel_message"
msgstr ""
"When you think you understand everything and have practiced enough you "
"can continue with the next level. When there is also a previous level "
"there will be a button next to it to go back."

#: app.py:1276
msgid "tutorial_leveldefault_title"
msgstr "Level explanation"

#: app.py:1276
msgid "tutorial_leveldefault_message"
msgstr ""
"The first tab always contains the level explanation. In each level new "
"commands will be explained here."

#: app.py:1278
msgid "tutorial_adventures_title"
msgstr "Adventures"

#: app.py:1278
msgid "tutorial_adventures_message"
msgstr ""
"The other tabs contain adventures, which you can code for each level. "
"They go from easy to hard."

#: app.py:1280
msgid "tutorial_quiz_title"
msgstr "Quiz"

#: app.py:1280
msgid "tutorial_quiz_message"
msgstr ""
"At the end of each level you can make the quiz. This way you can verify "
"if you understand everything."

#: app.py:1282
msgid "tutorial_saveshare_title"
msgstr "Saving & sharing"

#: app.py:1282
msgid "tutorial_saveshare_message"
msgstr "You can save and share all your created programs with other Hedy users."

#: app.py:1284
msgid "tutorial_cheatsheet_title"
msgstr "Cheatsheet"

#: app.py:1284
msgid "tutorial_cheatsheet_message"
msgstr ""
"If you forgot a command you can always use the cheatsheet. It shows a "
"list of all commands you can use in the current level."

#: app.py:1286 app.py:1306
msgid "tutorial_end_title"
msgstr "The end!"

#: app.py:1286
msgid "tutorial_end_message"
msgstr "Click on 'next step' to really start coding with Hedy!"

#: app.py:1288 app.py:1308
#, fuzzy
msgid "tutorial_title_not_found"
msgstr "We couldn't find that page!"

#: app.py:1288 app.py:1308
#, fuzzy
msgid "tutorial_message_not_found"
msgstr "You have received an invitation to join class"

#: app.py:1294
#, fuzzy
msgid "teacher_tutorial_start_message"
msgstr "In this tutorial we will explain all the Hedy features step-by-step."

#: app.py:1296
#, fuzzy
msgid "tutorial_class_title"
msgstr "Class management"

#: app.py:1296
msgid "tutorial_class_message"
msgstr ""
"As a teacher you can created classes and invite student or let them join "
"through a link. You can view the programs and statistics of all your "
"students."

#: app.py:1298
msgid "tutorial_customize_class_title"
msgstr "Customize classes"

#: app.py:1298
msgid "tutorial_customize_class_message"
msgstr ""
"You can customize classes by hiding specific levels and/or adventures as "
"well as making them available on a specific date."

#: app.py:1300
msgid "tutorial_own_adventures_title"
msgstr "Creating adventures"

#: app.py:1300
msgid "tutorial_own_adventures_message"
msgstr ""
"You can create your own adventures and use them as assignments for your "
"students. Create them here and add them to your classes in the class "
"customization section."

#: app.py:1302
msgid "tutorial_accounts_title"
msgstr "Creating accounts"

#: app.py:1302
msgid "tutorial_accounts_message"
msgstr ""
"You can create multiple accounts at once, only needing to provide an "
"username and password. You can also directly add these accounts to one of"
" your classes."

#: app.py:1304
msgid "tutorial_documentation_title"
msgstr "Hedy documentation"

#: app.py:1304
#, fuzzy
msgid "tutorial_documentation_message"
msgstr ""
"Here you find a more extensive documentation with tips and tricks on how "
"to use Hedy in the class room."

#: app.py:1306
msgid "teacher_tutorial_end_message"
msgstr "Click on 'next step' to get started as a Hedy teacher!"

#: app.py:1316
msgid "tutorial_code_snippet"
msgstr ""
"print Hello world!\n"
"print I'm learning Hedy with the tutorial!"

#: app.py:1320 app.py:1330
msgid "invalid_tutorial_step"
msgstr ""

#: app.py:1483 website/auth.py:278 website/auth.py:333 website/auth.py:469
#: website/auth.py:494 website/auth.py:524 website/auth.py:637
#: website/auth.py:675 website/auth.py:722 website/auth.py:749
#: website/quiz.py:43 website/quiz.py:69 website/teacher.py:88
#: website/teacher.py:123 website/teacher.py:195 website/teacher.py:251
#: website/teacher.py:298 website/teacher.py:339 website/teacher.py:377
#: website/teacher.py:448 website/teacher.py:506
msgid "ajax_error"
msgstr "There was an error, please try again."

#: app.py:1486
msgid "image_invalid"
msgstr "The image you chose image is invalid."

#: app.py:1488
msgid "personal_text_invalid"
msgstr "Your personal text is invalid."

#: app.py:1490 app.py:1496
msgid "favourite_program_invalid"
msgstr "Your chosen favourite program is invalid."

#: app.py:1510 app.py:1511
msgid "public_profile_updated"
msgstr "Public profile updated."

#: app.py:1548 app.py:1573
msgid "user_not_private"
msgstr "This user either doesn't exist or doesn't have a public profile"

#: app.py:1581
msgid "invalid_teacher_invitation_code"
msgstr ""
"The teacher invitation code is invalid. To become a teacher, reach out to"
" hedy@felienne.com."

#: utils.py:292
msgid "default_404"
msgstr "We could not find that page..."

#: utils.py:294
msgid "default_403"
msgstr "Looks like you aren't authorized..."

#: utils.py:296
msgid "default_500"
msgstr "Something went wrong..."

#: content/error-messages.txt:1
msgid "Wrong Level"
msgstr ""
"That was correct Hedy code, but not at the right level. You wrote "
"{offending_keyword} for level {working_level}. Tip: {tip}"

#: content/error-messages.txt:2
msgid "Incomplete"
msgstr ""
"Oops! You forgot a bit of code! On line {line_number}, you need to enter "
"text behind {incomplete_command}."

#: content/error-messages.txt:3
msgid "Invalid"
msgstr ""
"{invalid_command} is not a Hedy level {level} command. Did you mean "
"{guessed_command}?"

#: content/error-messages.txt:4
msgid "Invalid Space"
msgstr ""
"Oops! You started a line with a space on line {line_number}. Spaces "
"confuse computers, can you remove it?"

#: content/error-messages.txt:5
msgid "Has Blanks"
msgstr ""
"Your code is incomplete. It contains blanks that you have to replace with"
" code."

#: content/error-messages.txt:6
msgid "No Indentation"
msgstr ""
"You used too few spaces in line {line_number}. You used {leading_spaces} "
"spaces, which is not enough. Start every new block with {indent_size} "
"spaces more than the line before."

#: content/error-messages.txt:7
msgid "Unexpected Indentation"
msgstr ""
"You used too many spaces in line {line_number}. You used {leading_spaces}"
" spaces, which is too much. Start every new block with {indent_size} "
"spaces more than the line before."

#: content/error-messages.txt:8
msgid "Parse"
msgstr ""
"The code you entered is not valid Hedy code. There is a mistake on line "
"{location[0]}, at position {location[1]}. You typed {character_found}, "
"but that is not allowed."

#: content/error-messages.txt:9
msgid "Unquoted Text"
msgstr ""
"Be careful. If you ask or print something, the text should start and "
"finish with a quotation mark. You forgot one somewhere."

#: content/error-messages.txt:10
msgid "Unquoted Assignment"
msgstr ""
"From this level, you need to place texts to the right of the `is` between"
" quotes. You forgot that for the text {text}."

#: content/error-messages.txt:11
msgid "Unquoted Equality Check"
msgstr ""
"If you want to check if a variable is equal to multiple words, the words "
"should be surrounded by quotation marks!"

#: content/error-messages.txt:12
msgid "Var Undefined"
msgstr ""
"You tried to use the variable {name}, but you didn't set it. It is also "
"possible that you were trying to use the word {name} but forgot quotation"
" marks."

#: content/error-messages.txt:13
msgid "Cyclic Var Definition"
msgstr ""
"The name {variable} needs to be set before you can use it on the right-"
"hand side of the is command."

#: content/error-messages.txt:14
msgid "Lonely Echo"
msgstr ""
"You used an echo before an ask, or an echo without an ask. First ask for "
"input, then echo."

#: content/error-messages.txt:15
msgid "Too Big"
msgstr ""
"Wow! Your program has an impressive {lines_of_code} lines of code! But we"
" can only process {max_lines} lines in this level. Make your program "
"smaller and try again."

#: content/error-messages.txt:16
msgid "Invalid Argument Type"
msgstr ""
"You cannot use {command} with {invalid_argument} because it is "
"{invalid_type}. Try changing {invalid_argument} to {allowed_types}."

#: content/error-messages.txt:17
msgid "Invalid Argument"
msgstr ""
"You cannot use the command {command} with {invalid_argument}. Try "
"changing {invalid_argument} to {allowed_types}."

#: content/error-messages.txt:18
msgid "Invalid Type Combination"
msgstr ""
"You cannot use {invalid_argument} and {invalid_argument_2} with {command}"
" because one is {invalid_type} and the other is {invalid_type_2}. Try "
"changing {invalid_argument} to {invalid_type_2} or {invalid_argument_2} "
"to {invalid_type}."

#: content/error-messages.txt:19
msgid "Unsupported Float"
msgstr ""
"Non-integer numbers are not supported yet but they will be in a few "
"levels. For now change {value} to an integer."

#: content/error-messages.txt:20
msgid "Locked Language Feature"
msgstr ""
"You are using {concept}! That is awesome, but {concept} is not unlocked "
"yet! It will be unlocked in a later level."

#: content/error-messages.txt:21
msgid "Missing Command"
msgstr "It looks like you forgot to use a command on line {line_number}."

#: content/error-messages.txt:22
msgid "Missing Inner Command"
msgstr ""
"It looks like you forgot to use a command with the {command} statement "
"you used on line {line_number}."

#: content/error-messages.txt:23
msgid "Unsupported String Value"
msgstr "Text values cannot contain {invalid_value}."

#: content/error-messages.txt:24
msgid "ask_needs_var"
msgstr ""
"Starting in level 2, ask needs to be used with a variable. Example: name "
"is ask What are you called?"

#: content/error-messages.txt:25
msgid "echo_out"
msgstr ""
"Starting in level 2 echo is no longer needed. You can repeat an answer "
"with ask and print now. Example: name is ask What are you called? "
"printhello name"

#: content/error-messages.txt:26
msgid "space"
msgstr "a space"

#: content/error-messages.txt:27
msgid "comma"
msgstr "a comma"

#: content/error-messages.txt:28
msgid "question mark"
msgstr "a question mark"

#: content/error-messages.txt:29
msgid "newline"
msgstr "a new line"

#: content/error-messages.txt:30
msgid "period"
msgstr "a period"

#: content/error-messages.txt:31
msgid "exclamation mark"
msgstr "an exclamation mark"

#: content/error-messages.txt:32
msgid "dash"
msgstr "a dash"

#: content/error-messages.txt:33
msgid "star"
msgstr "a star"

#: content/error-messages.txt:34
msgid "single quotes"
msgstr "a single quote"

#: content/error-messages.txt:35
msgid "double quotes"
msgstr "double quotes"

#: content/error-messages.txt:36
msgid "slash"
msgstr "a slash"

#: content/error-messages.txt:37
msgid "string"
msgstr "text"

#: content/error-messages.txt:38
msgid "nested blocks"
msgstr "a block in a block"

#: content/error-messages.txt:39
msgid "or"
msgstr "or"

#: content/error-messages.txt:40
msgid "number"
msgstr "a number"

#: content/error-messages.txt:41
msgid "integer"
msgstr "a number"

#: content/error-messages.txt:42
msgid "float"
msgstr "a number"

#: content/error-messages.txt:43
msgid "list"
msgstr "a list"

#: content/error-messages.txt:44
msgid "input"
msgstr "input from ask"

#: templates/achievements.html:5
msgid "general"
msgstr "General"

#: templates/achievements.html:9
msgid "programs_created"
msgstr "Programs created"

#: templates/achievements.html:10
msgid "programs_saved"
msgstr "Programs saved"

#: templates/achievements.html:11
msgid "programs_submitted"
msgstr "Programs submitted"

#: templates/achievements.html:13 templates/achievements.html:25
msgid "teacher"
msgstr "Teacher"

#: templates/achievements.html:16 templates/achievements.html:53
msgid "hidden"
msgstr "Hidden"

#: templates/achievements.html:23
msgid "hedy_achievements"
msgstr "Hedy achievements"

#: templates/achievements.html:36 templates/achievements.html:50
#: templates/landing-page.html:89 templates/layout.html:92
#: templates/public-page.html:51
msgid "achievements_logo_alt"
msgstr "Achievement logo"

#: templates/achievements.html:37
msgid "achievements_check_icon_alt"
msgstr "Achievement check icon"

#: templates/base_email.html:3 templates/cheatsheet.html:15
#: templates/incl-menubar.html:4
msgid "hedy_logo_alt"
msgstr "Hedy logo"

#: templates/cheatsheet.html:14
msgid "cheatsheet_title"
msgstr "Cheatsheet"

#: templates/class-overview.html:13 templates/for-teachers.html:32
msgid "class_name_prompt"
msgstr "Please enter the name of the class"

#: templates/class-overview.html:19 templates/class-overview.html:65
<<<<<<< HEAD
#: templates/create-accounts.html:16 templates/highscores.html:22
#: templates/login.html:12 templates/profile.html:89 templates/recover.html:8
=======
#: templates/create-accounts.html:16 templates/highscores.html:25
#: templates/login.html:12 templates/profile.html:87 templates/recover.html:8
>>>>>>> f33d178f
#: templates/signup.html:10
msgid "username"
msgstr "Username"

#: templates/class-overview.html:20
msgid "last_login"
msgstr "Last login"

#: templates/class-overview.html:21
msgid "highest_level_reached"
msgstr "Highest level reached"

#: templates/class-overview.html:22
msgid "number_programs"
msgstr "Number of programs"

#: templates/class-overview.html:23
msgid "programs"
msgstr "Programs"

#: templates/class-overview.html:24 templates/create-accounts.html:17
#: templates/login.html:15 templates/reset.html:8 templates/signup.html:19
msgid "password"
msgstr "Password"

#: templates/class-overview.html:25 templates/class-overview.html:68
#: templates/customize-adventure.html:52 templates/for-teachers.html:43
#: templates/for-teachers.html:53
msgid "remove"
msgstr "Remove"

#: templates/class-overview.html:35
msgid "page"
msgstr "page"

#: templates/class-overview.html:36
msgid "enter_password"
msgstr "Enter a new password for"

#: templates/class-overview.html:36
msgid "password_change_prompt"
msgstr "Are you sure you want to change this password?"

#: templates/class-overview.html:37
msgid "remove_student_prompt"
msgstr "Are you sure you want to remove the student from the class?"

#: templates/class-overview.html:44
msgid "add_students"
msgstr "Add students"

#: templates/class-overview.html:45 templates/customize-class.html:5
msgid "customize_class"
msgstr "Customize class"

#: templates/class-overview.html:46
msgid "class_stats"
msgstr "Class statistics"

#: templates/class-overview.html:47 templates/customize-adventure.html:59
msgid "back_to_teachers_page"
msgstr "Go back to teachers page"

#: templates/class-overview.html:48
msgid "delete_class_prompt"
msgstr "Are you sure you want to delete the class?"

#: templates/class-overview.html:48
msgid "delete_class"
msgstr "Delete class permanently"

#: templates/class-overview.html:51
msgid "add_students_options"
msgstr "Add students options"

#: templates/class-overview.html:53
msgid "copy_link_success"
msgstr "Join link successfully copied to clipboard"

#: templates/class-overview.html:53
msgid "copy_join_link"
msgstr "Copy join link"

#: templates/class-overview.html:54
msgid "invite_prompt"
msgstr "Enter a username"

#: templates/class-overview.html:54
msgid "invite_by_username"
msgstr "Invite by username"

#: templates/class-overview.html:55 templates/create-accounts.html:45
msgid "create_accounts"
msgstr "Create accounts"

#: templates/class-overview.html:60
msgid "pending_invites"
msgstr "Pending invites"

#: templates/class-overview.html:66
msgid "invite_date"
msgstr "Invite date"

#: templates/class-overview.html:67
msgid "expiration_date"
msgstr "Expiration date"

#: templates/class-overview.html:77 templates/profile.html:16
msgid "delete_invite_prompt"
msgstr "Are you sure you want to remove this class invitation?"

#: templates/class-prejoin.html:7
msgid "class_already_joined"
msgstr "You are already a student of class"

#: templates/class-prejoin.html:9 templates/error-page.html:6
msgid "error_logo_alt"
msgstr "Error logo"

#: templates/class-prejoin.html:11
msgid "goto_profile"
msgstr "Go to my profile"

#: templates/class-prejoin.html:15 templates/profile.html:13
msgid "prompt_join_class"
msgstr "Do you want to join this class?"

#: templates/class-prejoin.html:17 website/teacher.py:181
msgid "join_prompt"
msgstr "You need to have an account to join a class. Would you like to login now?"

#: templates/class-prejoin.html:17 templates/profile.html:15
msgid "join_class"
msgstr "Join class"

#: templates/class-stats.html:22 templates/create-accounts.html:41
#: templates/customize-class.html:166
msgid "back_to_class"
msgstr "Go back to class"

#: templates/code-page.html:8 templates/for-teachers.html:9
msgid "next_step_tutorial"
msgstr "Next step >>>"

#: templates/code-page.html:34 templates/code-page.html:44
#: templates/customize-class.html:28 templates/customize-class.html:64
#: templates/customize-class.html:71 templates/customize-class.html:95
#: templates/level-page.html:6 templates/level-page.html:11
#: templates/quiz.html:8 templates/view-program-page.html:12
#: templates/view-program-page.html:28
msgid "level_title"
msgstr "Level"

#: templates/create-accounts.html:5
msgid "create_multiple_accounts"
msgstr "Create multiple accounts"

#: templates/create-accounts.html:7
msgid "accounts_intro"
msgstr ""
"On this page you can create accounts for multiple students at the same "
"time. There are autoamtically added to the current class, make sure the "
"selected class is correct!. By pressing the green + on the bottom right "
"of the page you can add extra rows. You can delete a row by pressing the "
"corresponding red cross. Make sure no rows are empty when you press "
"\"Create accounts\". Please keep in mind that every username needs to be "
"unique and the password needs to be <b>at least</b> 6 characters."

#: templates/create-accounts.html:10
msgid "create_accounts_prompt"
msgstr "Are you sure you want to create these accounts?"

#: templates/create-accounts.html:25
msgid "download_login_credentials"
msgstr "Do you want to download the login credentials after the accounts creation?"

#: templates/create-accounts.html:29 templates/layout.html:22
#: templates/signup.html:64
msgid "yes"
msgstr "Yes"

#: templates/create-accounts.html:33 templates/layout.html:23
#: templates/signup.html:68
msgid "no"
msgstr "No"

#: templates/create-accounts.html:44 templates/programs.html:23
msgid "reset_view"
msgstr "Reset"

#: templates/customize-adventure.html:5
msgid "customize_adventure"
msgstr "Customize adventure"

#: templates/customize-adventure.html:7
msgid "update_adventure_prompt"
msgstr "Are you sure you want to update this adventure?"

#: templates/customize-adventure.html:10
msgid "general_settings"
msgstr "General settings"

#: templates/customize-adventure.html:12 templates/for-teachers.html:18
#: templates/for-teachers.html:39
msgid "name"
msgstr "Name"

#: templates/customize-adventure.html:16 templates/customize-adventure.html:18
#: templates/explore.html:28 templates/explore.html:57
#: templates/explore.html:85 templates/for-teachers.html:40
#: templates/programs.html:12 templates/programs.html:37
#: templates/programs.html:45
msgid "level"
msgstr "Level"

#: templates/customize-adventure.html:25
msgid "adventure_exp_1"
msgstr ""
"Type your adventure of choice on the right-hand side. After creating your"
" adventure you can include it in one of your classes under "
"\"customizations\". If you want to include a command in your adventure "
"please use code anchors like this:"

#: templates/customize-adventure.html:31
msgid "adventure_exp_2"
msgstr ""
"If you want to show actual code snippets, for example to give student a "
"template or example of the code. Please use pre anchors like this:"

#: templates/customize-adventure.html:36
msgid "hello_world_snippet"
msgstr "print Hello world!"

#: templates/customize-adventure.html:39
msgid "adventure_exp_3"
msgstr ""
"You can use the \"preview\" button to view a styled version of your "
"adventure. To view the adventure on a dedicated page, select \"view\" "
"from the teachers page."

#: templates/customize-adventure.html:43 templates/customize-class.html:28
#: templates/customize-class.html:94 templates/explore.html:22
#: templates/programs.html:18 templates/programs.html:38
#: templates/view-adventure.html:6
msgid "adventure"
msgstr "Adventure"

#: templates/customize-adventure.html:44
msgid "template_code"
msgstr ""
"This is the explanation of my adventure!\n"
"\n"
"This way I can show a command: <code>print</code>\n"
"\n"
"But sometimes I might want to show a piece of code, like this:\n"
"<pre>\n"
"ask What's your name?\n"
"echo so your name is \n"
"</pre>"

#: templates/customize-adventure.html:47
msgid "adventure_terms"
msgstr "I agree that my adventure might be made publicly available on Hedy."

#: templates/customize-adventure.html:50
msgid "preview"
msgstr "Preview"

#: templates/customize-adventure.html:51 templates/customize-class.html:161
msgid "save"
msgstr "Save"

#: templates/customize-adventure.html:52 templates/for-teachers.html:53
msgid "delete_adventure_prompt"
msgstr "Are you sure you want to remove this adventure?"

#: templates/customize-class.html:7
msgid "customize_class_exp_1"
msgstr ""
"Hi! On this page you can customize your class. By selecting levels and "
"adventures you can choose what your student can see. You can also add "
"your own created adventures to levels. All levels and default adventures "
"will be selected by default. <b>Notice:</b> Not every adventure is "
"available for every level! Settings up your customizations goes as "
"follows:"

#: templates/customize-class.html:10
msgid "customize_class_step_1"
msgstr "Select levels for your class by pressing the \"level buttons\""

#: templates/customize-class.html:11
msgid "customize_class_step_2"
msgstr ""
"\"Checkboxes\" will appear for the adventures available for the chosen "
"levels"

#: templates/customize-class.html:12
msgid "customize_class_step_3"
msgstr "Select the adventures you want to make available"

#: templates/customize-class.html:13
msgid "customize_class_step_4"
msgstr "Click the name of an adventure to (de)select for all levels"

#: templates/customize-class.html:14
msgid "customize_class_step_5"
msgstr "Add personal adventures"

#: templates/customize-class.html:15
msgid "customize_class_step_6"
msgstr "Selecting an opening date for each level (you can also leave it empty)"

#: templates/customize-class.html:16
msgid "customize_class_step_7"
msgstr "Selection other settings"

#: templates/customize-class.html:17
msgid "customize_class_step_8"
msgstr "Choose \"Save\" -> You're done!"

#: templates/customize-class.html:20
msgid "customize_class_exp_2"
msgstr ""
"You can always change these settings later on. For example, you can make "
"specific adventures or levels available while teaching a class. This way "
"it's easy for you to determine which level and adventures your students "
"will be working on. If you want to make everything available for your "
"class it is easiest to remove the customization all together."

#: templates/customize-class.html:23
msgid "select_adventures"
msgstr "Select adventures"

#: templates/customize-class.html:59
msgid "opening_dates"
msgstr "Opening dates"

#: templates/customize-class.html:65
msgid "opening_date"
msgstr "Opening date"

#: templates/customize-class.html:75 templates/customize-class.html:77
msgid "directly_available"
msgstr "Directly open"

#: templates/customize-class.html:89
msgid "select_own_adventures"
msgstr "Select own adventures"

#: templates/customize-class.html:96 templates/customize-class.html:120
#: templates/profile.html:50 templates/profile.html:124
#: templates/profile.html:133 templates/signup.html:26 templates/signup.html:45
#: templates/signup.html:53
msgid "select"
msgstr "Select"

#: templates/customize-class.html:114
msgid "other_settings"
msgstr "Other settings"

#: templates/customize-class.html:119
msgid "option"
msgstr "Option"

#: templates/customize-class.html:125
msgid "mandatory_mode"
msgstr "Mandatory developer's mode"

#: templates/customize-class.html:131
msgid "hide_cheatsheet"
msgstr "Hide cheatsheet"

#: templates/customize-class.html:137
msgid "hide_keyword_switcher"
msgstr "Hide keyword switcher"

#: templates/customize-class.html:143
msgid "hide_quiz"
msgstr "Hide quiz"

#: templates/customize-class.html:149
msgid "hide_parsons"
msgstr "Dragging"

#: templates/customize-class.html:160
msgid "reset_adventure_prompt"
msgstr "Are you sure you want to reset all selected adventures?"

#: templates/customize-class.html:160
msgid "reset_adventures"
msgstr "Reset selected adventures"

#: templates/customize-class.html:164
msgid "remove_customizations_prompt"
msgstr "Are you sure you want to remove this class's customizations?"

#: templates/customize-class.html:165
msgid "remove_customization"
msgstr "Remove customization"

#: templates/customize-class.html:182
msgid "unsaved_class_changes"
msgstr "There are unsaved changes, are you sure you want to leave this page?"

#: templates/error-page.html:12
msgid "go_back_to_main"
msgstr "Go back to main page"

#: templates/explore.html:12 templates/landing-page.html:33
msgid "explore_programs"
msgstr "Explore programs"

#: templates/explore.html:15
msgid "explore_explanation"
msgstr ""
"On this page you can look through programs created by other Hedy users. "
"You can filter on both a Hedy level and adventure. Click on \"View "
"program\" to open a program and run it. Programs with a red header "
"contain a mistake. You can still open the program, but running it will "
"result in an error. You can of course try to fix it! If the creator has a"
" public profile you can click their username to visit their profile. "
"There you will find all their shared programs and much more!"

#: templates/explore.html:34
msgid "language"
msgstr "Language"

#: templates/explore.html:41 templates/programs.html:24
msgid "search_button"
msgstr "Search"

#: templates/explore.html:48
msgid "hedy_choice_title"
msgstr "Hedy's Choice"

#: templates/explore.html:60 templates/explore.html:88
msgid "creator"
msgstr "Creator"

#: templates/explore.html:66 templates/explore.html:94
msgid "view_program"
msgstr "View program"

#: templates/for-teachers.html:14 templates/profile.html:71
#: templates/profile.html:73
msgid "my_classes"
msgstr "My classes"

#: templates/for-teachers.html:19
msgid "students"
msgstr "students"

#: templates/for-teachers.html:32
msgid "create_class"
msgstr "Create a new class"

#: templates/for-teachers.html:35
msgid "my_adventures"
msgstr "My adventures"

#: templates/for-teachers.html:41
msgid "last_update"
msgstr "Last update"

#: templates/for-teachers.html:42 templates/for-teachers.html:52
msgid "view"
msgstr "View"

#: templates/for-teachers.html:59
msgid "adventure_prompt"
msgstr "Please enter the name of the adventure"

#: templates/for-teachers.html:59 website/teacher.py:501
msgid "create_adventure"
msgstr "Create adventure"

#: templates/for-teachers.html:116
msgid "teacher_welcome"
msgstr ""
"Welcome to Hedy! Your are now the proud owner of a teachers account which"
" allows you to create classes and invite students."

<<<<<<< HEAD
#: templates/highscores.html:8
msgid "whole_world"
msgstr "The world"

#: templates/highscores.html:10
msgid "your_country"
msgstr "Your country"

#: templates/highscores.html:13
msgid "your_class"
msgstr "Your class"

#: templates/highscores.html:23 templates/landing-page.html:52
=======
#: templates/highscores.html:7
msgid "highscore_explanation"
msgstr "On this page you can view the current Highscores, based on the amount of achievements gathered. View the ranking for either all users, your country or your class. Click on a username to view their public profile."

#: templates/highscores.html:11
msgid "whole_world"
msgstr "The world"

#: templates/highscores.html:13
msgid "your_country"
msgstr "Your country"

#: templates/highscores.html:16
msgid "your_class"
msgstr "Your class"

#: templates/highscores.html:26 templates/landing-page.html:52
>>>>>>> f33d178f
#: templates/public-page.html:16
msgid "achievements"
msgstr "achievements"

<<<<<<< HEAD
#: templates/highscores.html:24 templates/learn-more.html:22
#: templates/profile.html:131 templates/signup.html:52
msgid "country"
msgstr "Country"

#: templates/highscores.html:25 templates/landing-page.html:88
=======
#: templates/highscores.html:27 templates/learn-more.html:22
#: templates/profile.html:129 templates/signup.html:52
msgid "country"
msgstr "Country"

#: templates/highscores.html:28 templates/landing-page.html:88
>>>>>>> f33d178f
#: templates/public-page.html:50
msgid "last_achievement"
msgstr "Last earned achievement"

<<<<<<< HEAD
#: templates/highscores.html:34 templates/programs.html:51
=======
#: templates/highscores.html:37
>>>>>>> f33d178f
msgid "ago"
msgstr "{timestamp} ago"

#: templates/incl-adventure-tabs.html:14
msgid "parsons_title"
msgstr "Dragging"

#: templates/incl-adventure-tabs.html:25
msgid "quiz_tab"
msgstr "End quiz"

#: templates/incl-adventure-tabs.html:29
msgid "specific_adventure_mode"
msgstr ""
"You're currently in adventure '{adventure}', click on 'Hedy' to view all "
"adventures."

#: templates/incl-adventure-tabs.html:44 templates/incl-adventure-tabs.html:57
msgid "example_code_header"
msgstr "Example Hedy Code"

#: templates/incl-editor-and-output.html:103
msgid "variables"
msgstr "Variables"

#: templates/incl-editor-and-output.html:119
msgid "enter_text"
msgstr "Enter your answer here..."

#: templates/incl-editor-and-output.html:120
msgid "enter"
msgstr "Enter"

#: templates/incl-editor-and-output.html:130
msgid "already_program_running"
msgstr "There is already a program running, finish that one first."

#: templates/incl-editor-and-output.html:130
msgid "run_code_button"
msgstr "Run code"

#: templates/incl-editor-and-output.html:131
msgid "stop_code_button"
msgstr "Stop program"

#: templates/incl-editor-and-output.html:142
msgid "next_exercise"
msgstr "Next exercise"

#: templates/incl-editor-and-output.html:144
msgid "edit_code_button"
msgstr "Edit code"

#: templates/incl-editor-and-output.html:146
msgid "repair_program_logo_alt"
msgstr "Repair program icon"

#: templates/incl-editor-and-output.html:150
msgid "read_code_label"
msgstr "Read aloud"

#: templates/incl-editor-and-output.html:160
#: templates/incl-editor-and-output.html:169
msgid "regress_button"
msgstr "Go back to level {level}"

#: templates/incl-editor-and-output.html:163
#: templates/incl-editor-and-output.html:172 templates/quiz.html:153
msgid "advance_button"
msgstr "Go to level {level}"

#: templates/incl-editor-and-output.html:186
msgid "developers_mode"
msgstr "Programmer's mode"

#: templates/incl-menubar.html:8
msgid "nav_start"
msgstr "Home"

#: templates/incl-menubar.html:9
msgid "nav_hedy"
msgstr "Hedy"

#: templates/incl-menubar.html:10
msgid "nav_explore"
msgstr "Explore"

#: templates/incl-menubar.html:11
msgid "nav_learn_more"
msgstr "Learn more"

#: templates/incl-menubar.html:13 templates/public-page.html:56
msgid "program_header"
msgstr "My programs"

#: templates/incl-menubar.html:20
msgid "highscores"
msgstr "Highscores"

#: templates/incl-menubar.html:24
msgid "my_achievements"
msgstr "My achievements"

#: templates/incl-menubar.html:27
msgid "my_account"
msgstr "My account"

#: templates/incl-menubar.html:31
msgid "for_teachers"
msgstr "For teachers"

#: templates/incl-menubar.html:35
msgid "logout"
msgstr "Log out"

#: templates/incl-menubar.html:40 templates/login.html:19
#: templates/signup.html:109
msgid "login"
msgstr "Log in"

#: templates/incl-menubar.html:49
msgid "search"
msgstr "Search..."

#: templates/incl-menubar.html:54
msgid "keyword_support"
msgstr "Translated keywords"

#: templates/incl-menubar.html:62
msgid "non_keyword_support"
msgstr "Translated content"

#: templates/landing-page.html:6
msgid "welcome"
msgstr "Welcome"

#: templates/landing-page.html:6
msgid "welcome_back"
msgstr "Welcome back"

#: templates/landing-page.html:11
msgid "teacher_tutorial_logo_alt"
msgstr "Teacher tutorial icon"

#: templates/landing-page.html:13
msgid "start_teacher_tutorial"
msgstr "Start teacher tutorial"

#: templates/landing-page.html:18
msgid "hedy_tutorial_logo_alt"
msgstr "Hedy tutorial icon"

#: templates/landing-page.html:20
msgid "start_hedy_tutorial"
msgstr "Start hedy tutorial"

#: templates/landing-page.html:25
msgid "start_programming_logo_alt"
msgstr "Start programming icon"

#: templates/landing-page.html:27
msgid "start_programming"
msgstr "Start programming"

#: templates/landing-page.html:31
msgid "explore_programs_logo_alt"
msgstr "Explore programs icon"

#: templates/landing-page.html:39
msgid "your_account"
msgstr "Your profile"

#: templates/landing-page.html:43 templates/landing-page.html:45
#: templates/profile.html:36 templates/public-page.html:7
#: templates/public-page.html:9
msgid "profile_logo_alt"
msgstr "Profile icon."

#: templates/landing-page.html:59
msgid "no_public_profile"
msgstr "You don't have a public profile text yet..."

#: templates/landing-page.html:66 templates/landing-page.html:68
#: templates/public-page.html:28 templates/public-page.html:30
msgid "amount_created"
msgstr "programs created"

#: templates/landing-page.html:72 templates/landing-page.html:74
#: templates/public-page.html:34 templates/public-page.html:36
msgid "amount_saved"
msgstr "programs saved"

#: templates/landing-page.html:78 templates/landing-page.html:80
#: templates/public-page.html:40 templates/public-page.html:42
msgid "amount_submitted"
msgstr "programs submitted"

#: templates/landing-page.html:95
msgid "your_last_program"
msgstr "Your last saved program"

#: templates/layout.html:31
msgid "ok"
msgstr "OK"

#: templates/layout.html:32
msgid "cancel"
msgstr "Cancel"

#: templates/layout.html:45 templates/programs.html:66
#: templates/programs.html:74
msgid "copy_link_to_share"
msgstr "Copy link to share"

#: templates/layout.html:91
msgid "achievement_earned"
msgstr "You've earned an achievement!"

#: templates/learn-more.html:7
msgid "mailing_title"
msgstr "Subscribe to the Hedy newsletter"

#: templates/learn-more.html:10 templates/profile.html:92
#: templates/recover.html:8 templates/signup.html:13
msgid "email"
msgstr "Email"

#: templates/learn-more.html:14
msgid "surname"
msgstr "First Name"

#: templates/learn-more.html:18
msgid "lastname"
msgstr "Last Name"

#: templates/learn-more.html:31
msgid "subscribe"
msgstr "Subscribe"

#: templates/learn-more.html:32
msgid "required_field"
msgstr "Fields marked with an * are required"

#: templates/learn-more.html:35
msgid "previous_campaigns"
msgstr "View previous campaigns"

#: templates/level-page.html:8
msgid "step_title"
msgstr "Assignment"

#: templates/level-page.html:12
msgid "save_code_button"
msgstr "Save code"

#: templates/level-page.html:13
msgid "share_code_button"
msgstr "Save & share code"

#: templates/level-page.html:31
msgid "try_button"
msgstr "Try"

#: templates/login.html:10
msgid "login_long"
msgstr "Log in to your account"

#: templates/login.html:26 website/auth.py:291
msgid "no_account"
msgstr "No account?"

#: templates/login.html:28 templates/signup.html:6 templates/signup.html:105
msgid "create_account"
msgstr "Create account"

#: templates/login.html:33
msgid "forgot_password"
msgstr "Forgot your password?"

#: templates/main-page.html:10
msgid "main_title"
msgstr "Hedy"

#: templates/main-page.html:11
msgid "main_subtitle"
msgstr "A gradual programming language"

#: templates/main-page.html:14
msgid "try_it"
msgstr "Try it"

#: templates/parsons.html:6 templates/parsons.html:8
msgid "exercise"
msgstr "Exercise"

#: templates/parsons.html:27
msgid "what_should_my_code_do"
msgstr "What should my code do?"

#: templates/profile.html:4
msgid "account_overview"
msgstr "Account overview"

#: templates/profile.html:7 templates/profile.html:9
msgid "my_messages"
msgstr "My messages"

#: templates/profile.html:12
msgid "invite_message"
msgstr "You have received an invitation to join class"

#: templates/profile.html:13
msgid "sent_by"
msgstr "This invitation is sent by"

#: templates/profile.html:16
msgid "delete_invite"
msgstr "Delete invitation"

#: templates/profile.html:22 templates/profile.html:24
msgid "public_profile"
msgstr "Public profile"

#: templates/profile.html:26
msgid "visit_own_public_profile"
msgstr "Visit your own profile"

#: templates/profile.html:30
msgid "profile_picture"
msgstr "Profile picture"

#: templates/profile.html:43
msgid "personal_text"
msgstr "Personal text"

#: templates/profile.html:44
msgid "your_personal_text"
msgstr "Your personal text..."

#: templates/profile.html:48
msgid "favourite_program"
msgstr "Favourite program"

#: templates/profile.html:59
msgid "public_profile_info"
msgstr ""
"By selecting this box I make my profile visible for everyone. Be careful "
"not to share personal information like your name or home address, because"
" everyone will be able to see it!"

#: templates/profile.html:62
msgid "update_public"
msgstr "Update public profile"

#: templates/profile.html:64 templates/profile.html:143
msgid "are_you_sure"
msgstr "Are you sure? You cannot revert this action."

#: templates/profile.html:64
msgid "delete_public"
msgstr "Delete public profile"

#: templates/profile.html:78
msgid "self_removal_prompt"
msgstr "Are you sure you want to leave this class?"

#: templates/profile.html:78
msgid "leave_class"
msgstr "Leave class"

#: templates/profile.html:84 templates/profile.html:87
msgid "settings"
msgstr "My personal settings"

#: templates/profile.html:95 templates/signup.html:41
msgid "birth_year"
msgstr "Birth year"

#: templates/profile.html:98 templates/signup.html:25
msgid "preferred_language"
msgstr "Preferred language"

#: templates/profile.html:108 templates/signup.html:34
msgid "preferred_keyword_language"
msgstr "Preferred keyword language"

#: templates/profile.html:122 templates/signup.html:44
msgid "gender"
msgstr "Gender"

#: templates/profile.html:125 templates/signup.html:46
msgid "female"
msgstr "Female"

#: templates/profile.html:126 templates/signup.html:47
msgid "male"
msgstr "Male"

#: templates/profile.html:127 templates/signup.html:48
msgid "other"
msgstr "Other"

#: templates/profile.html:140
msgid "update_profile"
msgstr "Update profile"

#: templates/profile.html:143
msgid "destroy_profile"
msgstr "Delete profile"

#: templates/profile.html:145 templates/profile.html:147
#: templates/profile.html:160
msgid "change_password"
msgstr "Change password"

#: templates/profile.html:149
msgid "current_password"
msgstr "Current password"

#: templates/profile.html:153
msgid "new_password"
msgstr "New password"

#: templates/profile.html:157
msgid "repeat_new_password"
msgstr "Repeat new password"

#: templates/programs.html:7
msgid "recent"
msgstr "My recent programs"

#: templates/programs.html:31 templates/view-program-page.html:7
msgid "submitted_header"
msgstr "This is a submitted program and can't be altered."

#: templates/programs.html:36
msgid "title"
msgstr "Title"

#: templates/programs.html:39 templates/view-program-page.html:8
msgid "last_edited"
msgstr "Last edited"

#: templates/programs.html:57
msgid "favourite_confirm"
msgstr "Are you sure you want to set this program as your favourite?"

#: templates/programs.html:65 templates/programs.html:70
msgid "open"
msgstr "Open"

#: templates/programs.html:66 templates/programs.html:74
msgid "copy_clipboard"
msgstr "Successfully copied to clipboard"

#: templates/programs.html:67 templates/programs.html:71
msgid "delete_confirm"
msgstr "Are you sure you want to delete the program?"

#: templates/programs.html:67 templates/programs.html:71
msgid "delete"
msgstr "Delete"

#: templates/programs.html:73
msgid "unshare_confirm"
msgstr "Are you sure you want to make the program private?"

#: templates/programs.html:73
msgid "unshare"
msgstr "Unshare"

#: templates/programs.html:75
msgid "submit_warning"
msgstr "Are you sure you want to submit this program?"

#: templates/programs.html:75
msgid "submit_program"
msgstr "Submit"

#: templates/programs.html:78
msgid "share_confirm"
msgstr "Are you sure you want to make the program public?"

#: templates/programs.html:78
msgid "share"
msgstr "Share"

#: templates/programs.html:84
msgid "no_programs"
msgstr "You have no programs yet."

#: templates/programs.html:86
msgid "write_first_program"
msgstr "Write your first program!"

#: templates/public-page.html:85
msgid "no_shared_programs"
msgstr "has no shared programs..."

#: templates/quiz.html:4
msgid "quiz_logo_alt"
msgstr "Quiz logo"

#: templates/quiz.html:7
msgid "start_quiz"
msgstr "Start quiz"

#: templates/quiz.html:13
msgid "go_to_first_question"
msgstr "Go to question 1"

#: templates/quiz.html:22 templates/quiz.html:24 templates/quiz.html:105
msgid "question"
msgstr "Question"

#: templates/quiz.html:39
msgid "hint"
msgstr "Hint?"

#: templates/quiz.html:51 templates/quiz.html:59 templates/quiz.html:69
#: templates/quiz.html:77 templates/quiz.html:87 templates/quiz.html:95
msgid "submit_answer"
msgstr "Answer question"

#: templates/quiz.html:112
msgid "feedback_success"
msgstr "Good!"

#: templates/quiz.html:117
msgid "feedback_failure"
msgstr "Wrong!"

#: templates/quiz.html:125
msgid "correct_answer"
msgstr "The correct answer is"

#: templates/quiz.html:134
msgid "go_to_question"
msgstr "Go to question"

#: templates/quiz.html:137
msgid "go_to_quiz_result"
msgstr "Go to quiz result"

#: templates/quiz.html:144
msgid "end_quiz"
msgstr "Quiz end"

#: templates/quiz.html:145
msgid "score"
msgstr "Score"

#: templates/recover.html:6
msgid "recover_password"
msgstr "Request a password reset"

#: templates/recover.html:11
msgid "send_password_recovery"
msgstr "Send me a password recovery link"

#: templates/reset.html:6 templates/reset.html:19
msgid "reset_password"
msgstr "Reset password"

#: templates/reset.html:12 templates/signup.html:22
msgid "password_repeat"
msgstr "Repeat password"

#: templates/signup.html:7
msgid "create_account_explanation"
msgstr "Having your own account allows you to save your programs."

#: templates/signup.html:16
msgid "email_repeat"
msgstr "Repeat email"

#: templates/signup.html:60
msgid "programming_experience"
msgstr "Do you have programming experience?"

#: templates/signup.html:74
msgid "languages"
msgstr "Which of these programming languages have you used before?"

#: templates/signup.html:79
msgid "other_block"
msgstr "Another block language"

#: templates/signup.html:85
msgid "other_text"
msgstr "Another text language"

#: templates/signup.html:91
msgid "request_teacher"
msgstr "Would you like to apply for a teacher's account?"

#: templates/signup.html:94
msgid "subscribe_newsletter"
msgstr "Subscribe to the newsletter"

#: templates/signup.html:99
msgid "agree_with"
msgstr "I agree to the"

#: templates/signup.html:99
msgid "privacy_terms"
msgstr "privacy terms"

#: templates/signup.html:102
msgid "agree_third_party"
msgstr ""
"I consent to being contacted by partners of Leiden University with sales "
"opportunities (optional)"

#: templates/signup.html:109
msgid "already_account"
msgstr "Already have an account?"

#: templates/teacher-invitation.html:5
msgid "teacher_invitation_require_login"
msgstr ""
"To set up your profile as a teacher, we will need you to log in. If you "
"don't have an account, please create one."

#: templates/view-program-page.html:13
msgid "by"
msgstr "by"

#: website/achievements.py:170
msgid "percentage_achieved"
msgstr "Achieved by {percentage}% of the users"

#: website/admin.py:18 website/admin.py:84 website/admin.py:105
#: website/admin.py:123 website/admin.py:130 website/admin.py:153
msgid "title_admin"
msgstr "Hedy - Administrator page"

#: website/auth.py:182 website/auth.py:195 website/auth.py:280
#: website/auth.py:418 website/auth.py:423 website/auth.py:471
#: website/auth.py:639 website/auth.py:648 website/auth.py:677
#: website/auth.py:724 website/auth.py:731 website/auth.py:751
#: website/teacher.py:300 website/teacher.py:341
msgid "username_invalid"
msgstr "Your username is invalid."

#: website/auth.py:184 website/auth.py:197
msgid "username_special"
msgstr "Username cannot contain `:` or `@`."

#: website/auth.py:186 website/auth.py:199
msgid "username_three"
msgstr "Username must contain at least three characters."

#: website/auth.py:188 website/auth.py:203 website/auth.py:282
#: website/auth.py:473 website/auth.py:496 website/auth.py:508
#: website/auth.py:681
msgid "password_invalid"
msgstr "Your password is invalid."

#: website/auth.py:190 website/auth.py:205
msgid "passwords_six"
msgstr "All passwords need to be six characters or longer."

#: website/auth.py:201 website/auth.py:535 website/auth.py:753
#: website/auth.py:758
msgid "email_invalid"
msgstr "Please enter a valid email."

#: website/auth.py:291
msgid "invalid_username_password"
msgstr "Invalid username/password."

#: website/auth.py:342 website/auth.py:344
msgid "repeat_match_email"
msgstr "The repeated email does not match."

#: website/auth.py:346 website/auth.py:498 website/auth.py:502
#: website/auth.py:685
msgid "repeat_match_password"
msgstr "The repeated password does not match."

#: website/auth.py:348 website/auth.py:526
msgid "language_invalid"
msgstr "Please select a valid language."

#: website/auth.py:350
msgid "agree_invalid"
msgstr "You have to agree with the privacy terms."

#: website/auth.py:352 website/auth.py:529
msgid "keyword_language_invalid"
msgstr ""
"Please select a valid keyword language (select English or your own "
"language)."

#: website/auth.py:357 website/auth.py:540
msgid "year_invalid"
msgstr "Please enter a year between 1900 and {year}."

#: website/auth.py:360 website/auth.py:543
msgid "gender_invalid"
msgstr "Please select a valid gender, choose (Female, Male, Other)."

#: website/auth.py:363 website/auth.py:546
msgid "country_invalid"
msgstr "Please select a valid country."

#: website/auth.py:365 website/auth.py:368 website/auth.py:548
#: website/auth.py:551
msgid "experience_invalid"
msgstr "Please select a valid experience, choose (Yes, No)."

#: website/auth.py:371 website/auth.py:554
msgid "programming_invalid"
msgstr "Please select a valid programming language."

#: website/auth.py:374
msgid "exists_username"
msgstr "That username is already in use."

#: website/auth.py:376 website/auth.py:562
msgid "exists_email"
msgstr "That email is already in use."

#: website/auth.py:416 website/auth.py:431 website/auth.py:679
#: website/auth.py:689
msgid "token_invalid"
msgstr "Your token is invalid."

#: website/auth.py:475 website/auth.py:500 website/auth.py:683
msgid "password_six"
msgstr "Your password must contain at least six characters."

#: website/auth.py:478 website/auth.py:481
msgid "password_change_not_allowed"
msgstr "You're not allowed to change the password of this user."

#: website/auth.py:486
msgid "password_change_success"
msgstr "Password of your student is successfully changed."

#: website/auth.py:517
msgid "password_updated"
msgstr "Password updated."

#: website/auth.py:605
msgid "profile_updated"
msgstr "Profile updated."

#: website/auth.py:608
msgid "profile_updated_reload"
msgstr "Profile updated, page will be re-loaded."

#: website/auth.py:668
msgid "sent_password_recovery"
msgstr ""
"You should soon receive an email with instructions on how to reset your "
"password."

#: website/auth.py:708
msgid "password_resetted"
msgstr ""
"Your password has been successfully reset. You are being redirected to "
"the login page."

#: website/auth.py:726
msgid "teacher_invalid"
msgstr "Your teacher value is invalid."

#: website/auth.py:814
msgid "mail_welcome_verify_body"
msgstr ""
"Your Hedy account has been created successfully. Welcome!\n"
"Please click on this link to verify your email address: {link}"

#: website/auth.py:816
msgid "mail_change_password_body"
msgstr ""
"Your Hedy password has been changed. If you did this, all is good.\n"
"If you didn't change your password, please contact us immediately by "
"replying to this email."

#: website/auth.py:818
msgid "mail_recover_password_body"
msgstr ""
"By clicking on this link, you can set a new Hedy password. This link is "
"valid for <b>4</b> hours.\n"
"If you haven't required a password reset, please ignore this email: {link}"

#: website/auth.py:820
msgid "mail_reset_password_body"
msgstr ""
"Your Hedy password has been reset to a new one. If you did this, all is "
"good.\n"
"If you didn't change your password, please contact us immediately by "
"replying to this email."

#: website/auth.py:822
msgid "mail_welcome_teacher_body"
msgstr ""
"<strong>Welcome!</strong>\n"
"Congratulations on your brand new Hedy teachers account. Welcome to the "
"world wide community of Hedy teachers!\n"
"\n"
"<strong>What teachers accounts can do</strong>\n"
"With your teacher account, you have the option to create classes. Your "
"students can than join your classes and you can see their progress. "
"Classes are made and managed though the for <a "
"href=\"https://hedycode.com/for-teachers\">teachers page</a>.\n"
"\n"
"<strong>How to share ideas</strong>\n"
"If you are using Hedy in class, you probably have ideas for improvements!"
" You can share those ideas with us on the <a "
"href=\"https://github.com/Felienne/hedy/discussions/categories/ideas\">Ideas"
" Discussion</a>.\n"
"\n"
"<strong>How to ask for help</strong>\n"
"If anything is unclear, you can post in the <a "
"href=\"https://github.com/Felienne/hedy/discussions/categories/q-a\">Q&A "
"discussion</a>, or <a href=\"mailto: hedy@felienne.com\">send us an "
"email</a>.\n"
"\n"
"Keep programming!"

#: website/auth.py:828
msgid "mail_welcome_verify_subject"
msgstr "Welcome to Hedy"

#: website/auth.py:830
msgid "mail_change_password_subject"
msgstr "Your Hedy password has been changed"

#: website/auth.py:832
msgid "mail_recover_password_subject"
msgstr "Request a password reset."

#: website/auth.py:834
msgid "mail_reset_password_subject"
msgstr "Your Hedy password has been reset"

#: website/auth.py:836
msgid "mail_welcome_teacher_subject"
msgstr "Your Hedy teacher account is ready"

#: website/auth.py:840
msgid "user"
msgstr "user"

#: website/auth.py:845
msgid "mail_hello"
msgstr "Hi {username}!"

#: website/auth.py:847
msgid "mail_goodbye"
msgstr ""
"Thank you!\n"
"The Hedy team"

#: website/auth.py:855
msgid "copy_mail_link"
msgstr "Please copy and paste this link into a new tab:"

#: website/auth.py:856
msgid "link"
msgstr "Link"

#: website/parsons.py:20
msgid "exercise_doesnt_exist"
msgstr "This exercise doesn't exist"

#: website/programs.py:41
msgid "delete_success"
msgstr "Program deleted successfully."

#: website/programs.py:55
msgid "save_prompt"
msgstr ""
"You need to have an account to save your program. Would you like to login"
" now?"

#: website/programs.py:60
msgid "overwrite_warning"
msgstr ""
"You already have a program with this name, saving this program will "
"replace the old one. Are you sure?"

#: website/programs.py:87
msgid "save_parse_warning"
msgstr "This program contains an error, are you sure you want to save it?"

#: website/programs.py:131 website/programs.py:132
msgid "save_success_detail"
msgstr "Program saved successfully."

#: website/programs.py:160
msgid "share_success_detail"
msgstr "Program shared successfully."

#: website/programs.py:162
msgid "unshare_success_detail"
msgstr "Program unshared successfully."

#: website/programs.py:202
msgid "favourite_success"
msgstr "Your program is set as favourite."

#: website/quiz.py:45 website/quiz.py:71 website/teacher.py:454
msgid "level_invalid"
msgstr "This Hedy level in invalid."

#: website/quiz.py:60 website/quiz.py:86
msgid "question_doesnt_exist"
msgstr ""

#: website/quiz.py:73
#, fuzzy
msgid "question_invalid"
msgstr "Your token is invalid."

#: website/quiz.py:75
#, fuzzy
msgid "answer_invalid"
msgstr "Your password is invalid."

#: website/quiz.py:83
msgid "too_many_attempts"
msgstr ""

#: website/statistics.py:37 website/teacher.py:27 website/teacher.py:35
#: website/teacher.py:209 website/teacher.py:231 website/teacher.py:243
#: website/teacher.py:310 website/teacher.py:349
msgid "retrieve_class_error"
msgstr "Only teachers can retrieve classes"

#: website/statistics.py:41 website/teacher.py:38 website/teacher.py:131
#: website/teacher.py:150 website/teacher.py:212 website/teacher.py:234
#: website/teacher.py:246 website/teacher.py:313 website/teacher.py:352
#: website/teacher.py:364
msgid "no_such_class"
msgstr "No such Hedy class."

#: website/statistics.py:45
msgid "title_class statistics"
msgstr "My statistics"

#: website/teacher.py:74
msgid "title_class-overview"
msgstr "Hedy - Class overview"

#: website/teacher.py:83
msgid "only_teacher_create_class"
msgstr "Only teachers are allowed to create classes!"

#: website/teacher.py:90 website/teacher.py:125
msgid "class_name_invalid"
msgstr "This class name is invalid."

#: website/teacher.py:92 website/teacher.py:127
msgid "class_name_empty"
msgstr "You didn't enter a class name!"

#: website/teacher.py:98
msgid "class_name_duplicate"
msgstr "You already have a class with this name."

#: website/teacher.py:162 website/teacher.py:178 website/teacher.py:533
msgid "invalid_class_link"
msgstr "Invalid link for joining the class."

#: website/teacher.py:166 website/teacher.py:168
msgid "title_join-class"
msgstr "Hedy - Join class"

#: website/teacher.py:222
msgid "title_customize-class"
msgstr "Hedy - Customize class"

#: website/teacher.py:237
msgid "customization_deleted"
msgstr "Customizations successfully deleted."

#: website/teacher.py:290
msgid "class_customize_success"
msgstr "Class successfully customized."

#: website/teacher.py:304
msgid "username_empty"
msgstr "You didn't enter an username!"

#: website/teacher.py:317
msgid "student_not_existing"
msgstr "This username doesn't exist."

#: website/teacher.py:319
msgid "student_already_in_class"
msgstr "This student is already in your class."

#: website/teacher.py:321
msgid "student_already_invite"
msgstr "This student already has a pending invitation."

#: website/teacher.py:382
msgid "no_accounts"
msgstr "There are no accounts to create."

#: website/teacher.py:392
msgid "unique_usernames"
msgstr "All usernames need to be unique."

#: website/teacher.py:401
msgid "usernames_exist"
msgstr "One or more usernames is already in use."

#: website/teacher.py:412
msgid "accounts_created"
msgstr "Accounts where successfully created."

#: website/teacher.py:418 website/teacher.py:423 website/teacher.py:434
#: website/teacher.py:463 website/teacher.py:489
msgid "retrieve_adventure_error"
msgstr "You're not allowed to view this adventure!"

#: website/teacher.py:428
msgid "title_view-adventure"
msgstr "Hedy - View adventure"

#: website/teacher.py:439
msgid "title_customize-adventure"
msgstr "Hedy - Customize adventure"

#: website/teacher.py:450
msgid "adventure_id_invalid"
msgstr "This adventure id is invalid."

#: website/teacher.py:452 website/teacher.py:508
msgid "adventure_name_invalid"
msgstr "This adventure name is invalid."

#: website/teacher.py:456
msgid "content_invalid"
msgstr "This adventure is invalid."

#: website/teacher.py:458
msgid "adventure_length"
msgstr "Your adventure has to be at least 20 characters."

#: website/teacher.py:460
msgid "public_invalid"
msgstr "This agreement selection is invalid"

#: website/teacher.py:471 website/teacher.py:515
msgid "adventure_duplicate"
msgstr "You already have an adventure with this name."

#: website/teacher.py:483
msgid "adventure_updated"
msgstr "The adventure has been updated!"

#: website/teacher.py:510
msgid "adventure_empty"
msgstr "You didn't enter an adventure name!"
<<<<<<< HEAD

#~ msgid "public_profile_visit"
#~ msgstr "You can visit your public profile! Click"

#~ msgid "public_profile_link"
#~ msgstr "here"
=======
>>>>>>> f33d178f
<|MERGE_RESOLUTION|>--- conflicted
+++ resolved
@@ -8,11 +8,7 @@
 msgstr ""
 "Project-Id-Version: PROJECT VERSION\n"
 "Report-Msgid-Bugs-To: EMAIL@ADDRESS\n"
-<<<<<<< HEAD
-"POT-Creation-Date: 2022-06-27 15:04+0200\n"
-=======
 "POT-Creation-Date: 2022-06-27 10:59+0200\n"
->>>>>>> f33d178f
 "PO-Revision-Date: YEAR-MO-DA HO:MI+ZONE\n"
 "Last-Translator: FULL NAME <EMAIL@ADDRESS>\n"
 "Language: en\n"
@@ -673,13 +669,8 @@
 msgstr "Please enter the name of the class"
 
 #: templates/class-overview.html:19 templates/class-overview.html:65
-<<<<<<< HEAD
-#: templates/create-accounts.html:16 templates/highscores.html:22
-#: templates/login.html:12 templates/profile.html:89 templates/recover.html:8
-=======
 #: templates/create-accounts.html:16 templates/highscores.html:25
 #: templates/login.html:12 templates/profile.html:87 templates/recover.html:8
->>>>>>> f33d178f
 #: templates/signup.html:10
 msgid "username"
 msgstr "Username"
@@ -1162,21 +1153,6 @@
 "Welcome to Hedy! Your are now the proud owner of a teachers account which"
 " allows you to create classes and invite students."
 
-<<<<<<< HEAD
-#: templates/highscores.html:8
-msgid "whole_world"
-msgstr "The world"
-
-#: templates/highscores.html:10
-msgid "your_country"
-msgstr "Your country"
-
-#: templates/highscores.html:13
-msgid "your_class"
-msgstr "Your class"
-
-#: templates/highscores.html:23 templates/landing-page.html:52
-=======
 #: templates/highscores.html:7
 msgid "highscore_explanation"
 msgstr "On this page you can view the current Highscores, based on the amount of achievements gathered. View the ranking for either all users, your country or your class. Click on a username to view their public profile."
@@ -1194,35 +1170,21 @@
 msgstr "Your class"
 
 #: templates/highscores.html:26 templates/landing-page.html:52
->>>>>>> f33d178f
 #: templates/public-page.html:16
 msgid "achievements"
 msgstr "achievements"
 
-<<<<<<< HEAD
-#: templates/highscores.html:24 templates/learn-more.html:22
-#: templates/profile.html:131 templates/signup.html:52
-msgid "country"
-msgstr "Country"
-
-#: templates/highscores.html:25 templates/landing-page.html:88
-=======
 #: templates/highscores.html:27 templates/learn-more.html:22
 #: templates/profile.html:129 templates/signup.html:52
 msgid "country"
 msgstr "Country"
 
 #: templates/highscores.html:28 templates/landing-page.html:88
->>>>>>> f33d178f
 #: templates/public-page.html:50
 msgid "last_achievement"
 msgstr "Last earned achievement"
 
-<<<<<<< HEAD
-#: templates/highscores.html:34 templates/programs.html:51
-=======
 #: templates/highscores.html:37
->>>>>>> f33d178f
 msgid "ago"
 msgstr "{timestamp} ago"
 
@@ -2283,13 +2245,4 @@
 
 #: website/teacher.py:510
 msgid "adventure_empty"
-msgstr "You didn't enter an adventure name!"
-<<<<<<< HEAD
-
-#~ msgid "public_profile_visit"
-#~ msgstr "You can visit your public profile! Click"
-
-#~ msgid "public_profile_link"
-#~ msgstr "here"
-=======
->>>>>>> f33d178f
+msgstr "You didn't enter an adventure name!"