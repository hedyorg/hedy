--- conflicted
+++ resolved
@@ -7,16 +7,9 @@
 msgstr ""
 "Project-Id-Version: PROJECT VERSION\n"
 "Report-Msgid-Bugs-To: EMAIL@ADDRESS\n"
-<<<<<<< HEAD
-"POT-Creation-Date: 2024-02-19 14:47+0100\n"
-"PO-Revision-Date: YEAR-MO-DA HO:MI+ZONE\n"
-"Last-Translator: FULL NAME <EMAIL@ADDRESS>\n"
-"Language: en\n"
-=======
 "POT-Creation-Date: 2024-01-29 20:23-0800\n"
 "PO-Revision-Date: 2024-02-19 01:12+0000\n"
 "Last-Translator: Snoring Parrot <snoring_parrot@users.noreply.hosted.weblate.org>\n"
->>>>>>> 1a8b6cb1
 "Language-Team: en <LL@li.org>\n"
 "Language: en\n"
 "MIME-Version: 1.0\n"
@@ -2044,14 +2037,10 @@
 #~ msgstr "Apply filters"
 
 #~ msgid "write_first_program"
-<<<<<<< HEAD
 #~ msgstr "Write your first program!"
 
 #~ msgid "share"
 #~ msgstr "Share"
 
 #~ msgid "unshare"
-#~ msgstr "Unshare"
-=======
-#~ msgstr "Write your first program!"
->>>>>>> 1a8b6cb1
+#~ msgstr "Unshare"