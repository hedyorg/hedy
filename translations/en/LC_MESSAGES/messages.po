# English translations for PROJECT.
# Copyright (C) 2022 ORGANIZATION
# This file is distributed under the same license as the PROJECT project.
# FIRST AUTHOR <EMAIL@ADDRESS>, 2022.
#
msgid ""
msgstr ""
"Project-Id-Version: PROJECT VERSION\n"
"Report-Msgid-Bugs-To: EMAIL@ADDRESS\n"
"POT-Creation-Date: 2022-03-29 10:01+0200\n"
"PO-Revision-Date: 2022-02-25 13:01+0100\n"
"Last-Translator: FULL NAME <EMAIL@ADDRESS>\n"
"Language: en\n"
"Language-Team: en <LL@li.org>\n"
"Plural-Forms: nplurals=2; plural=(n != 1)\n"
"MIME-Version: 1.0\n"
"Content-Type: text/plain; charset=utf-8\n"
"Content-Transfer-Encoding: 8bit\n"
"Generated-By: Babel 2.9.1\n"

#: app.py:571
msgid "program_contains_error"
msgstr "This program contains an error, are you sure you want to share it?"

#: app.py:723
msgid "title_achievements"
msgstr "Hedy - My achievements"

#: app.py:740 app.py:1111 website/teacher.py:365 website/teacher.py:374
msgid "not_teacher"
msgstr "Looks like you are not a teacher!"

#: app.py:743
msgid "not_enrolled"
msgstr "Looks like you are not in this class!"

#: app.py:775
msgid "title_programs"
msgstr "Hedy - My programs"

#: app.py:785 app.py:795 app.py:799 app.py:813 app.py:1054 app.py:1357
#: website/admin.py:17 website/admin.py:25 website/admin.py:95
#: website/admin.py:112 website/admin.py:130 website/auth.py:711
#: website/auth.py:738 website/statistics.py:86
msgid "unauthorized"
msgstr "You don't have access rights for this page"

#: app.py:823
msgid "minutes"
msgstr "minutes"

#: app.py:826
msgid "hours"
msgstr "hours"

#: app.py:829
msgid "days"
msgstr "days"

#: app.py:832
msgid "ago"
msgstr "{time} ago"

#: app.py:848 app.py:850 app.py:976
msgid "no_such_level"
msgstr "No such Hedy level!"

#: app.py:858 app.py:865 app.py:931 app.py:937
msgid "no_such_program"
msgstr "No such Hedy program!"

#: app.py:891
msgid "level_not_translated"
msgstr "This level is not translated in your language (yet)"

#: app.py:893
msgid "level_not_class"
msgstr "You're in a class where this level has not been made available yet"

#: app.py:986 website/teacher.py:432 website/teacher.py:448
#: website/teacher.py:477 website/teacher.py:503
msgid "no_such_adventure"
msgstr "This adventure doesn't exist!"

#: app.py:1005
msgid "page_not_found"
msgstr "We could not find that page!"

#: app.py:1025
msgid "title_signup"
msgstr "Hedy - Create an account"

#: app.py:1032
msgid "title_login"
msgstr "Hedy - Login"

#: app.py:1039
msgid "title_recover"
msgstr "Hedy - Recover account"

#: app.py:1055
msgid "title_reset"
msgstr "Hedy - Reset password"

#: app.py:1064
msgid "title_my-profile"
msgstr "Hedy - My account"

#: app.py:1078
msgid "title_learn-more"
msgstr "Hedy - Learn more"

#: app.py:1083
msgid "title_privacy"
msgstr "Hedy - Privacy terms"

#: app.py:1090
msgid "title_landing-page"
msgstr "Welcome to Hedy!"

#: app.py:1092
msgid "not_user"
msgstr "Looks like you are not logged in!"

#: app.py:1107
msgid "title_for-teacher"
msgstr "Hedy - For teachers"

#: app.py:1118
msgid "title_start"
msgstr "Hedy - A gradual programming language"

#: app.py:1171
msgid "title_explore"
msgstr "Hedy - Explore"

#: app.py:1190 app.py:1192
msgid "translate_error"
msgstr ""
"Something went wrong while translating the code. Try running the code to "
"see if it has an error. Code with errors can not be translated."

#: app.py:1301 website/auth.py:299 website/auth.py:347 website/auth.py:483
#: website/auth.py:509 website/auth.py:539 website/auth.py:645
#: website/auth.py:677 website/auth.py:717 website/auth.py:744
#: website/teacher.py:90 website/teacher.py:125 website/teacher.py:197
#: website/teacher.py:255 website/teacher.py:302 website/teacher.py:343
#: website/teacher.py:379 website/teacher.py:459 website/teacher.py:517
msgid "ajax_error"
msgstr "There was an error, please try again."

#: app.py:1304
msgid "image_invalid"
msgstr "Your chosen image is invalid."

#: app.py:1306
msgid "personal_text_invalid"
msgstr "Your personal text is invalid."

#: app.py:1308 app.py:1314
msgid "favourite_program_invalid"
msgstr "Your chosen favourite program is invalid."

#: app.py:1326 app.py:1327
msgid "public_profile_updated"
msgstr "Public profile updated."

#: app.py:1361 app.py:1385
msgid "user_not_private"
msgstr "This user doesn't exist or doesn't have a public profile"

#: app.py:1394
msgid "invalid_teacher_invitation_code"
msgstr ""
"The teacher invitation code is invalid. To become a teacher, reach out to"
" hedy@felienne.com."

#: utils.py:203
msgid "default_404"
msgstr "We could not find that page..."

#: utils.py:205
msgid "default_403"
msgstr "Looks like you aren't authorized..."

#: utils.py:207
msgid "default_500"
msgstr "Something went wrong..."

#: coursedata/error-messages.txt:1
msgid "Empty Program"
msgstr ""
"You created an empty program. Type Hedy code in the left field and try "
"again"

#: coursedata/error-messages.txt:2
msgid "Wrong Level"
msgstr ""
"That was correct Hedy code, but not at the right level. You wrote "
"{offending_keyword} for level {working_level}. Tip: {tip}"

#: coursedata/error-messages.txt:3
msgid "Incomplete"
msgstr ""
"Oops! You forgot a bit of code! On line {line_number}, you need to enter "
"text behind {incomplete_command}."

#: coursedata/error-messages.txt:4
msgid "Invalid"
msgstr ""
"{invalid_command} is not a Hedy level {level} command. Did you mean "
"{guessed_command}?"

#: coursedata/error-messages.txt:5
msgid "Invalid Space"
msgstr ""
"Oops! You started a line with a space on line {line_number}. Spaces "
"confuse computers, can you remove it?"

#: coursedata/error-messages.txt:6
msgid "Has Blanks"
msgstr ""
"Your code is incomplete. It contains blanks that you have to replace with"
" code."

#: coursedata/error-messages.txt:7
msgid "No Indentation"
msgstr ""
"You used too few spaces in line {line_number}. You used {leading_spaces} "
"spaces, which is not enough. Start every new block with {indent_size} "
"spaces more than the line before."

#: coursedata/error-messages.txt:8
msgid "Unexpected Indentation"
msgstr ""
"You used too many spaces in line {line_number}. You used {leading_spaces}"
" spaces, which is too much. Start every new block with {indent_size} "
"spaces more than the line before."

#: coursedata/error-messages.txt:9
msgid "Parse"
msgstr ""
"The code you entered is not valid Hedy code. There is a mistake on line "
"{location[0]}, at position {location[1]}. You typed {character_found}, "
"but that is not allowed."

#: coursedata/error-messages.txt:10
msgid "Unquoted Text"
msgstr ""
"Be careful. If you ask or print something the text should start and "
"finish with a quotation mark. You forgot one somewhere."

#: coursedata/error-messages.txt:11
msgid "Unquoted Assignment"
msgstr ""
"From this level, you need to place texts to the right of the `is` between"
" quotes. You forgot that for the text {text}."

#: coursedata/error-messages.txt:12
msgid "Unquoted Equality Check"
msgstr ""
"If you want to check if a variable is equal to multiple words, the words "
"should be surrounded by quotation marks!"

#: coursedata/error-messages.txt:13
msgid "Var Undefined"
msgstr ""
"You tried to use the variable {name}, but you did not set it. It is also "
"possible that you were trying to use the word {name} but forgot quotation"
" marks."

#: coursedata/error-messages.txt:14
msgid "Cyclic Var Definition"
msgstr ""
"The name {variable} needs to be set before you can use it on the right-"
"hand side of the is command"

#: coursedata/error-messages.txt:15
msgid "Lonely Echo"
msgstr ""
"You used an echo before an ask, or an echo without an ask. First ask for "
"input, then echo."

#: coursedata/error-messages.txt:16
msgid "Too Big"
msgstr ""
"Wow! Your program has an impressive {lines_of_code} lines of code! But we"
" can only process {max_lines} lines in this level. Make your program "
"smaller and try again."

#: coursedata/error-messages.txt:17
msgid "Invalid Argument Type"
msgstr ""
"You cannot use the command {command} with {invalid_argument} because it "
"is {invalid_type}. Try changing {invalid_argument} to {allowed_types}."

#: coursedata/error-messages.txt:18
msgid "Invalid Argument"
msgstr ""
"You cannot use the command {command} with {invalid_argument} . Try "
"changing {invalid_argument} to {allowed_types}."

#: coursedata/error-messages.txt:19
msgid "Invalid Type Combination"
msgstr ""
"You cannot use {invalid_argument} and {invalid_argument_2} in {operation}"
" because one is {invalid_type} and the other is {invalid_type_2}. Try "
"changing {invalid_argument} to {invalid_type_2} or {invalid_argument_2} "
"to {invalid_type}."

#: coursedata/error-messages.txt:20
msgid "Unsupported Float"
msgstr ""
"Non-integer numbers are not supported yet but they will be in a few "
"levels. For now change {value} to an integer."

#: coursedata/error-messages.txt:21
msgid "Locked Language Feature"
msgstr ""
"You are using {concept}! That is awesome, but {concept} is not unlocked "
"yet! It will be unlocked in a later level."

#: coursedata/error-messages.txt:22
msgid "Missing Command"
msgstr "It looks like you forgot to use a command on line {line_number}."

#: coursedata/error-messages.txt:23
msgid "ask_needs_var"
msgstr ""
<<<<<<< HEAD
"Starting in level 2, ask needs to be used with a variable "
=======
"Starting in level 2, ask needs to be used with a variable. "
>>>>>>> c8ccea75
"Example: name is ask What are you called?"

#: coursedata/error-messages.txt:24
msgid "echo_out"
msgstr ""
"Starting in level 2 echo is no longer needed. You can repeat an answer "
"with ask and print now. Example: name is ask What are you called? print"
"hello name"

#: coursedata/error-messages.txt:25
msgid "space"
msgstr "a space"

#: coursedata/error-messages.txt:26
msgid "comma"
msgstr "a comma"

#: coursedata/error-messages.txt:27
msgid "question mark"
msgstr "a question mark"

#: coursedata/error-messages.txt:28
msgid "newline"
msgstr "a new line"

#: coursedata/error-messages.txt:29
msgid "period"
msgstr "a period"

#: coursedata/error-messages.txt:30
msgid "exclamation mark"
msgstr "an exclamation mark"

#: coursedata/error-messages.txt:31
msgid "dash"
msgstr "a dash"

#: coursedata/error-messages.txt:32
msgid "star"
msgstr "a star"

#: coursedata/error-messages.txt:33
msgid "single quotes"
msgstr "a single quote"

#: coursedata/error-messages.txt:34
msgid "double quotes"
msgstr "double quotes"

#: coursedata/error-messages.txt:35
msgid "slash"
msgstr "a slash"

#: coursedata/error-messages.txt:36
msgid "string"
msgstr "text"

#: coursedata/error-messages.txt:37
msgid "nested blocks"
msgstr "a block in a block"

#: coursedata/error-messages.txt:38
msgid "or"
msgstr "or"

#: coursedata/error-messages.txt:39
msgid "number"
msgstr "a number"

#: coursedata/error-messages.txt:40
msgid "integer"
msgstr "a number"

#: coursedata/error-messages.txt:41
msgid "float"
msgstr "a number"

#: coursedata/error-messages.txt:42
msgid "list"
msgstr "a list"

#: coursedata/error-messages.txt:43
msgid "input"
msgstr "input from ask"

#: templates/class-overview.html:16
msgid "visible_columns"
msgstr "Visible columns"

#: templates/class-overview.html:21 templates/class-overview.html:64
#: templates/class-overview.html:108 templates/create-accounts.html:16
#: templates/login.html:12 templates/profile.html:93 templates/recover.html:8
#: templates/signup.html:10
msgid "username"
msgstr "Username"

#: templates/class-overview.html:25 templates/class-overview.html:65
msgid "last_login"
msgstr "Last login"

#: templates/class-overview.html:29 templates/class-overview.html:66
msgid "highest_level_reached"
msgstr "Highest level reached"

#: templates/class-overview.html:35 templates/class-overview.html:67
#: templates/profile.html:74
msgid "number_programs"
msgstr "Number of programs"

#: templates/class-overview.html:39 templates/class-overview.html:68
msgid "programs"
msgstr "Programs"

#: templates/class-overview.html:43 templates/class-overview.html:69
msgid "latest_shared_program"
msgstr "Latest shared program"

#: templates/class-overview.html:49 templates/class-overview.html:70
#: templates/class-overview.html:83 templates/profile.html:148
#: templates/profile.html:150 templates/profile.html:163
msgid "change_password"
msgstr "Change password"

#: templates/class-overview.html:53 templates/class-overview.html:71
msgid "remove_student"
msgstr "Remove student"

#: templates/class-overview.html:81
msgid "page"
msgstr "page"

#: templates/class-overview.html:83
msgid "enter_password"
msgstr "Enter a new password for"

#: templates/class-overview.html:83
msgid "password_change_prompt"
msgstr "Are you sure you want to change this password?"

#: templates/class-overview.html:84
msgid "remove_student_prompt"
msgstr "Are you sure you want to remove the student from the class?"

#: templates/class-overview.html:84 templates/class-overview.html:120
#: templates/customize-adventure.html:52 templates/for-teachers.html:34
#: templates/for-teachers.html:44
msgid "remove"
msgstr "Remove"

#: templates/class-overview.html:90
msgid "class_link"
msgstr "Link to join class"

#: templates/class-overview.html:92 templates/customize-class.html:5
msgid "customize_class"
msgstr "Customize class"

#: templates/class-overview.html:93 templates/for-teachers.html:23
msgid "class_name_prompt"
msgstr "Please enter the name of the class"

#: templates/class-overview.html:93
msgid "rename_class"
msgstr "Rename class"

#: templates/class-overview.html:94
msgid "invite_prompt"
msgstr "Enter a username"

#: templates/class-overview.html:94
msgid "invite_student"
msgstr "Invite student"

#: templates/class-overview.html:95
msgid "class_stats"
msgstr "Class statistics"

#: templates/class-overview.html:98 templates/customize-adventure.html:59
msgid "back_to_teachers_page"
msgstr "Go back to teachers page"

#: templates/class-overview.html:99
msgid "delete_class_prompt"
msgstr "Are you sure you want to delete the class?"

#: templates/class-overview.html:99
msgid "delete_class"
msgstr "Delete class permanently"

#: templates/class-overview.html:103
msgid "pending_invites"
msgstr "Pending invites"

#: templates/class-overview.html:109
msgid "invite_date"
msgstr "Invite date"

#: templates/class-overview.html:110
msgid "expiration_date"
msgstr "Expiration date"

#: templates/class-overview.html:111
msgid "remove_invite"
msgstr "Remove invite"

#: templates/class-overview.html:120 templates/profile.html:15
msgid "delete_invite_prompt"
msgstr "Are you sure you want to remove this class invitation?"

#: templates/class-prejoin.html:7
msgid "class_already_joined"
msgstr "You are already a student of class"

#: templates/class-prejoin.html:11
msgid "goto_profile"
msgstr "Go to my profile"

#: templates/class-prejoin.html:15 templates/profile.html:12
msgid "prompt_join_class"
msgstr "Do you want to join this class?"

#: templates/class-prejoin.html:17 website/teacher.py:183
msgid "join_prompt"
msgstr "You need to have an account to join a class. Would you like to login now?"

#: templates/class-prejoin.html:17 templates/profile.html:14
msgid "join_class"
msgstr "Join class"

#: templates/class-stats.html:22 templates/customize-class.html:155
msgid "back_to_class"
msgstr "Go back to class"

#: templates/code-page.html:25 templates/code-page.html:34
#: templates/customize-class.html:28 templates/customize-class.html:64
#: templates/customize-class.html:71 templates/customize-class.html:94
#: templates/incl-adventure-tabs.html:5 templates/level-page.html:6
#: templates/level-page.html:11 templates/quiz/startquiz.html:10
#: templates/view-program-page.html:12 templates/view-program-page.html:28
msgid "level_title"
msgstr "Level"

#: templates/create-accounts.html:5
msgid "create_multiple_accounts"
msgstr "Create multiple accounts"

#: templates/create-accounts.html:7
msgid "accounts_intro"
msgstr ""
"On this page you can create accounts for multiple students at the same "
"time. It is also possible to directly add them to one of your classes. By"
" pressing the green + on the bottom right of the page you can add extra "
"rows. You can delete a row by pressing the corresponding red cross. Make "
"sure no rows are empty when you press \"Create accounts\". Please keep in"
" mind that every username and mail address needs to be unique and the "
"password needs to be <b>at least</b> 6 characters."

#: templates/create-accounts.html:10
msgid "create_accounts_prompt"
msgstr "Are you sure you want to create these accounts?"

#: templates/create-accounts.html:17 templates/learn-more.html:10
#: templates/profile.html:96 templates/recover.html:8 templates/signup.html:13
msgid "email"
msgstr "Email"

#: templates/create-accounts.html:18 templates/login.html:15
#: templates/reset.html:8 templates/signup.html:19
msgid "password"
msgstr "Password"

#: templates/create-accounts.html:20
msgid "select_class"
msgstr "Select class"

#: templates/create-accounts.html:36 templates/programs.html:26
msgid "reset_view"
msgstr "Reset"

#: templates/create-accounts.html:37 templates/for-teachers.html:55
msgid "create_accounts"
msgstr "Create multiple accounts"

#: templates/customize-adventure.html:5
msgid "customize_adventure"
msgstr "Customize adventure"

#: templates/customize-adventure.html:7
msgid "update_adventure_prompt"
msgstr "Are you sure you want to update this adventure?"

#: templates/customize-adventure.html:10
msgid "general_settings"
msgstr "General settings"

#: templates/customize-adventure.html:12 templates/for-teachers.html:9
#: templates/for-teachers.html:30
msgid "name"
msgstr "Name"

#: templates/customize-adventure.html:16 templates/customize-adventure.html:18
#: templates/explore.html:20 templates/explore.html:48
#: templates/for-teachers.html:31 templates/programs.html:12
#: templates/programs.html:41 templates/programs.html:52
msgid "level"
msgstr "Level"

#: templates/customize-adventure.html:25
msgid "adventure_exp_1"
msgstr ""
"Type your adventure of choice on the right-hand side. After creating your"
" adventure you can include it in one of your classes under "
"\"customizations\". If you want to include a command in your adventure "
"please use code anchors like this:"

#: templates/customize-adventure.html:31
msgid "adventure_exp_2"
msgstr ""
"If you want to show actual code snippets, for example to give student a "
"template or example of the code. Please use pre anchors like this:"

#: templates/customize-adventure.html:39
msgid "adventure_exp_3"
msgstr ""
"You can use the \"preview\" button to view a styled version of your "
"adventure. To view the adventure on a dedicated page, select \"view\" "
"from the teachers page."

#: templates/customize-adventure.html:43 templates/customize-class.html:28
#: templates/customize-class.html:93 templates/explore.html:26
#: templates/programs.html:18 templates/programs.html:48
#: templates/view-adventure.html:6
msgid "adventure"
msgstr "Adventure"

#: templates/customize-adventure.html:44
msgid "template_code"
msgstr ""
"This is the explanation of my adventure!\n"
"\n"
"This way I can show a command: <code>print</code>\n"
"\n"
"But sometimes I might want to show a piece of code, like this:\n"
"<pre>\n"
"ask What's your name?\n"
"echo so your name is \n"
"</pre>"

#: templates/customize-adventure.html:47
msgid "adventure_terms"
msgstr "I agree that my adventure might be made publicly available on Hedy."

#: templates/customize-adventure.html:50
msgid "preview"
msgstr "Preview"

#: templates/customize-adventure.html:51 templates/customize-class.html:150
msgid "save"
msgstr "Save"

#: templates/customize-adventure.html:52 templates/for-teachers.html:44
msgid "delete_adventure_prompt"
msgstr "Are you sure you want to remove this adventure?"

#: templates/customize-class.html:7
msgid "customize_class_exp_1"
msgstr ""
"Hi! On this page you can customize your class. By selecting levels and "
"adventures you can choose what you student can see. You can also add you "
"own created adventures to levels. All levels and default adventures will "
"be selected by default. <b>Notice:</b> Not every adventure is available "
"for every level! Settings up your customizations goes as follows:"

#: templates/customize-class.html:10
msgid "customize_class_step_1"
msgstr "Select levels for your class by pressing the \"level buttons\""

#: templates/customize-class.html:11
msgid "customize_class_step_2"
msgstr "\"Checkboxes\" will appear for the adventures available for the chosen levels"

#: templates/customize-class.html:12
msgid "customize_class_step_3"
msgstr "Select the adventures you want to make available"

#: templates/customize-class.html:13
msgid "customize_class_step_4"
msgstr "Click the name of an adventure to (de)select for all levels"

#: templates/customize-class.html:14
msgid "customize_class_step_5"
msgstr "Add personal adventures"

#: templates/customize-class.html:15
msgid "customize_class_step_6"
msgstr "Selecting an opening date for each level (you can also leave it empty)"

#: templates/customize-class.html:16
msgid "customize_class_step_7"
msgstr "Selection other settings"

#: templates/customize-class.html:17
msgid "customize_class_step_8"
msgstr "Choose \"Save\" -> You're done!"

#: templates/customize-class.html:20
msgid "customize_class_exp_2"
msgstr ""
"You can always change these settings later on. For example, you can make "
"specific adventures or levels available while teaching a class. This way "
"it's easy for you to determine which level and adventures your students "
"will be working on. If you want to make everything available for your "
"class it is easiest to remove the customization all together."

#: templates/customize-class.html:23
msgid "select_adventures"
msgstr "Select adventures"

#: templates/customize-class.html:59
msgid "opening_dates"
msgstr "Opening dates"

#: templates/customize-class.html:65
msgid "opening_date"
msgstr "Opening date"

#: templates/customize-class.html:77
msgid "directly_available"
msgstr "Directly open"

#: templates/customize-class.html:88
msgid "select_own_adventures"
msgstr "Select own adventures"

#: templates/customize-class.html:95 templates/customize-class.html:121
#: templates/profile.html:47 templates/profile.html:128
#: templates/profile.html:137 templates/signup.html:26 templates/signup.html:45
#: templates/signup.html:53
msgid "select"
msgstr "Select"

#: templates/customize-class.html:115
msgid "other_settings"
msgstr "Other settings"

#: templates/customize-class.html:120
msgid "option"
msgstr "Option"

#: templates/customize-class.html:126
msgid "mandatory_mode"
msgstr "Mandatory developer's mode"

#: templates/customize-class.html:132
msgid "hide_cheatsheet"
msgstr "Hide cheatsheet"

#: templates/customize-class.html:138
msgid "hide_keyword_switcher"
msgstr ""

#: templates/customize-class.html:149
msgid "reset_adventure_prompt"
msgstr "Are you sure you want to reset all selected adventures?"

#: templates/customize-class.html:149
msgid "reset_adventures"
msgstr "Reset selected adventures"

#: templates/customize-class.html:153
msgid "remove_customizations_prompt"
msgstr "Are you sure you want to remove this class their customizations?"

#: templates/customize-class.html:154
msgid "remove_customization"
msgstr "Remove customization"

#: templates/error-page.html:12
msgid "go_back_to_main"
msgstr "Go back to main page"

#: templates/explore.html:12
msgid "explore_programs"
msgstr "Explore programs"

#: templates/explore.html:14
msgid "explore_explanation"
msgstr ""
"On this page you can look through programs created by other Hedy users. "
"You can filter on both a Hedy level and adventure. Click on \"View "
"program\" to open a program and run it. Programs with a red header "
"contain a mistake. You can still open the program, but running it will "
"result in an error. You can of course try to fix it! If the creator has a"
" public profile you can click their username to visit their profile. "
"There you will find all their shared programs and much more!"

#: templates/explore.html:35 templates/programs.html:27
msgid "search_button"
msgstr "Search"

#: templates/explore.html:51
msgid "creator"
msgstr "Creator"

#: templates/explore.html:57
msgid "view_program"
msgstr "View program"

#: templates/for-teachers.html:5 templates/profile.html:78
#: templates/profile.html:80
msgid "my_classes"
msgstr "My classes"

#: templates/for-teachers.html:10
msgid "students"
msgstr "students"

#: templates/for-teachers.html:23 templates/landing-page.html:23
msgid "create_class"
msgstr "Create a new class"

#: templates/for-teachers.html:26
msgid "my_adventures"
msgstr "My adventures"

#: templates/for-teachers.html:32
msgid "last_update"
msgstr "Last update"

#: templates/for-teachers.html:33 templates/for-teachers.html:43
msgid "view"
msgstr "View"

#: templates/for-teachers.html:50
msgid "adventure_prompt"
msgstr "Please enter the name of the adventure"

#: templates/for-teachers.html:50 website/teacher.py:512
msgid "create_adventure"
msgstr "Create adventure"

#: templates/for-teachers.html:53
msgid "create_student_accounts"
msgstr "Create student accounts"

#: templates/for-teachers.html:113
msgid "teacher_welcome"
msgstr ""
"Welcome to Hedy! Your are now the proud owner of a teachers account which"
" allows you to create classes and invite students."

#: templates/incl-adventure-tabs.html:22
msgid "specific_adventure_mode"
msgstr ""
"You're currently in adventure '{adventure}', click on 'Hedy' to view all "
"adventures."

#: templates/incl-adventure-tabs.html:68
msgid "go_to_quiz"
msgstr "Go to quiz"

#: templates/incl-editor-and-output.html:95
msgid "variables"
msgstr ""

#: templates/incl-editor-and-output.html:111
msgid "enter_text"
msgstr "Enter your answer here..."

#: templates/incl-editor-and-output.html:112
msgid "enter"
msgstr "Enter"

#: templates/incl-editor-and-output.html:121
msgid "run_code_button"
msgstr "Run code"

#: templates/incl-editor-and-output.html:123
msgid "edit_code_button"
msgstr "Edit code"

#: templates/incl-editor-and-output.html:129
msgid "read_code_label"
msgstr "Read aloud"

#: templates/incl-editor-and-output.html:139
#: templates/incl-editor-and-output.html:148
msgid "regress_button"
msgstr "Go back to level {level}"

#: templates/incl-editor-and-output.html:142
#: templates/incl-editor-and-output.html:151
msgid "advance_button"
msgstr "Go to level {level}"

#: templates/incl-editor-and-output.html:165
msgid "developers_mode"
msgstr "Programmer's mode"

#: templates/incl-menubar.html:8
msgid "nav_start"
msgstr "Home"

#: templates/incl-menubar.html:9
msgid "nav_hedy"
msgstr "Hedy"

#: templates/incl-menubar.html:10
msgid "nav_explore"
msgstr "Explore"

#: templates/incl-menubar.html:11
msgid "nav_learn_more"
msgstr "Learn more"

#: templates/incl-menubar.html:13 templates/public-page.html:56
msgid "program_header"
msgstr "My programs"

#: templates/incl-menubar.html:20
msgid "my_achievements"
msgstr "My achievements"

#: templates/incl-menubar.html:23
msgid "my_account"
msgstr "My account"

#: templates/incl-menubar.html:27
msgid "for_teachers"
msgstr "For teachers"

#: templates/incl-menubar.html:31
msgid "logout"
msgstr "Log out"

#: templates/incl-menubar.html:36 templates/login.html:19
#: templates/signup.html:106
msgid "login"
msgstr "Log in"

#: templates/incl-menubar.html:45
msgid "search"
msgstr "Search..."

#: templates/landing-page.html:6
msgid "welcome"
msgstr "Welcome"

#: templates/landing-page.html:7
msgid "intro_text_landing_page"
msgstr ""
"Welcome to the wonderful world of Hedy! Here you can learn to program in "
"small steps, without unnecessary complicated stuff. We start easy at "
"level 1, and slowly build towards bigger and more complex programs! "
"Choose one of the options below to get started"

#: templates/landing-page.html:14 templates/landing-page.html:36
msgid "general_text_landing_page"
msgstr "Start with level 1 explanations"

#: templates/landing-page.html:16 templates/landing-page.html:38
#: templates/landing-page.html:45 templates/landing-page.html:52
msgid "start_programming"
msgstr "Start programming"

#: templates/landing-page.html:21
msgid "create_class_text"
msgstr "Group your students into classes and change the content for each class."

#: templates/landing-page.html:28
msgid "read_docs_text"
msgstr ""
"Visit our teacher's manual for lesson plans and common mistakes by "
"students."

#: templates/landing-page.html:30
msgid "read_docs"
msgstr "Learn more about Hedy"

#: templates/landing-page.html:43
msgid "story_text"
msgstr "Make your own story"

#: templates/landing-page.html:50
msgid "turtle_text"
msgstr "Make a drawing with code"

#: templates/layout.html:20 templates/signup.html:61
msgid "yes"
msgstr "Yes"

#: templates/layout.html:21 templates/signup.html:65
msgid "no"
msgstr "No"

#: templates/layout.html:29
msgid "ok"
msgstr "OK"

#: templates/layout.html:30
msgid "cancel"
msgstr "Cancel"

#: templates/layout.html:43 templates/programs.html:68
#: templates/programs.html:76
msgid "copy_link_to_share"
msgstr "Copy link to share"

#: templates/layout.html:78
msgid "set_preferred_lang"
msgstr ""
"Hedy now supports preferred user languages. You can set one for your "
"profile in \"My profile\""

#: templates/layout.html:86 templates/quiz/endquiz.html:18
#: templates/quiz/quiz.html:29
msgid "achievement_earned"
msgstr "You've earned an achievement!"

#: templates/learn-more.html:7
msgid "mailing_title"
msgstr "Subscribe to the Hedy newsletter"

#: templates/learn-more.html:14
msgid "surname"
msgstr "First Name"

#: templates/learn-more.html:18
msgid "lastname"
msgstr "Last Name"

#: templates/learn-more.html:22 templates/profile.html:135
#: templates/signup.html:52
msgid "country"
msgstr "Country"

#: templates/learn-more.html:31
msgid "subscribe"
msgstr "Subscribe"

#: templates/learn-more.html:32
msgid "required_field"
msgstr "Fields marked with an * are required"

#: templates/learn-more.html:35
msgid "previous_campaigns"
msgstr "View previous campaigns"

#: templates/level-page.html:8
msgid "step_title"
msgstr "Assignment"

#: templates/level-page.html:12
msgid "save_code_button"
msgstr "Save code"

#: templates/level-page.html:13
msgid "share_code_button"
msgstr "Save & share code"

#: templates/level-page.html:31
msgid "try_button"
msgstr "Try"

#: templates/login.html:10
msgid "login_long"
msgstr "Log in to your account"

#: templates/login.html:26 website/auth.py:312
msgid "no_account"
msgstr "No account?"

#: templates/login.html:28 templates/signup.html:6 templates/signup.html:102
msgid "create_account"
msgstr "Create account"

#: templates/login.html:33
msgid "forgot_password"
msgstr "Forgot your password?"

#: templates/main-page.html:9
msgid "main_title"
msgstr "Hedy"

#: templates/main-page.html:10
msgid "main_subtitle"
msgstr "A gradual programming language"

#: templates/main-page.html:13
#, fuzzy
msgid "try_it"
msgstr "Try it"

#: templates/profile.html:4
msgid "account_overview"
msgstr "Account overview"

#: templates/profile.html:6 templates/profile.html:8
msgid "my_messages"
msgstr "My messages"

#: templates/profile.html:11
msgid "invite_message"
msgstr "You have received an invitation to join class"

#: templates/profile.html:12
msgid "sent_by"
msgstr "This invitation is sent by"

#: templates/profile.html:15
msgid "delete_invite"
msgstr "Delete invitation"

#: templates/profile.html:21 templates/profile.html:23
msgid "public_profile"
msgstr "Public profile"

#: templates/profile.html:24
msgid "public_profile_visit"
msgstr "You can visit your public profile! Click"

#: templates/profile.html:24
msgid "public_profile_link"
msgstr "here"

#: templates/profile.html:27
msgid "profile_picture"
msgstr "Profile picture"

#: templates/profile.html:40
msgid "personal_text"
msgstr "Personal text"

#: templates/profile.html:41
msgid "your_personal_text"
msgstr "Your personal text..."

#: templates/profile.html:45
msgid "favourite_program"
msgstr "Favourite program"

#: templates/profile.html:56
msgid "public_profile_info"
msgstr ""
"By selecting this box I make my profile visible for everyone. Be careful "
"not to share personal information like your name or home address, because"
" everyone will be able to see it!"

#: templates/profile.html:59
msgid "update_public"
msgstr "Update public profile"

#: templates/profile.html:61 templates/profile.html:145
msgid "are_you_sure"
msgstr "Are you sure? You cannot revert this action."

#: templates/profile.html:61
msgid "delete_public"
msgstr "Delete public profile"

#: templates/profile.html:70 templates/profile.html:72
msgid "statistics"
msgstr "My statistics"

#: templates/profile.html:83
msgid "self_removal_prompt"
msgstr "Are you sure you want to leave this class?"

#: templates/profile.html:83
msgid "leave_class"
msgstr "Leave class"

#: templates/profile.html:88 templates/profile.html:91
msgid "settings"
msgstr "My personal settings"

#: templates/profile.html:99 templates/signup.html:41
msgid "birth_year"
msgstr "Birth year"

#: templates/profile.html:102 templates/signup.html:25
msgid "preferred_language"
msgstr "Preferred language"

#: templates/profile.html:112 templates/signup.html:34
msgid "preferred_keyword_language"
msgstr "Preferred keyword language"

#: templates/profile.html:126 templates/signup.html:44
msgid "gender"
msgstr "Gender"

#: templates/profile.html:129 templates/signup.html:46
msgid "female"
msgstr "Female"

#: templates/profile.html:130 templates/signup.html:47
msgid "male"
msgstr "Male"

#: templates/profile.html:131 templates/signup.html:48
msgid "other"
msgstr "Other"

#: templates/profile.html:141
msgid "update_profile"
msgstr "Update profile"

#: templates/profile.html:145
msgid "destroy_profile"
msgstr "Delete profile"

#: templates/profile.html:152
msgid "current_password"
msgstr "Current password"

#: templates/profile.html:156
msgid "new_password"
msgstr "New password"

#: templates/profile.html:160
msgid "repeat_new_password"
msgstr "Repeat new password"

#: templates/programs.html:7
msgid "recent"
msgstr "My recent programs"

#: templates/programs.html:35 templates/view-program-page.html:7
msgid "submitted_header"
msgstr "This is a submitted program and can't be altered."

#: templates/programs.html:40
msgid "title"
msgstr "Title"

#: templates/programs.html:42 templates/view-program-page.html:8
msgid "last_edited"
msgstr "Last edited"

#: templates/programs.html:59
msgid "favourite_confirm"
msgstr "Are you sure you want to set this program as your favourite?"

#: templates/programs.html:67 templates/programs.html:72
msgid "open"
msgstr "Open"

#: templates/programs.html:68
msgid "copy_clipboard"
msgstr "Successfully copied to clipboard"

#: templates/programs.html:69 templates/programs.html:73
msgid "delete_confirm"
msgstr "Are you sure you want to delete the program?"

#: templates/programs.html:69 templates/programs.html:73
msgid "delete"
msgstr "Delete"

#: templates/programs.html:75
msgid "unshare_confirm"
msgstr "Are you sure you want to make the program private?"

#: templates/programs.html:75
msgid "unshare"
msgstr "Unshare"

#: templates/programs.html:77
msgid "submit_warning"
msgstr "Are you sure you want to submit this program?"

#: templates/programs.html:77
msgid "submit_program"
msgstr "Submit"

#: templates/programs.html:80
msgid "share_confirm"
msgstr "Are you sure you want to make the program public?"

#: templates/programs.html:80
msgid "share"
msgstr "Share"

#: templates/programs.html:86
msgid "no_programs"
msgstr "You have no programs yet."

#: templates/programs.html:88
msgid "write_first_program"
msgstr "Write your first program!"

#: templates/public-page.html:16
msgid "achievements"
msgstr "achievements"

#: templates/public-page.html:28 templates/public-page.html:30
msgid "amount_created"
msgstr "programs created"

#: templates/public-page.html:34 templates/public-page.html:36
msgid "amount_saved"
msgstr "programs saved"

#: templates/public-page.html:40 templates/public-page.html:42
msgid "amount_submitted"
msgstr "programs submitted"

#: templates/public-page.html:50
msgid "last_achievement"
msgstr "Last earned achievement"

#: templates/public-page.html:85
msgid "no_shared_programs"
msgstr "has no shared programs..."

#: templates/recover.html:6
msgid "recover_password"
msgstr "Request a password reset"

#: templates/recover.html:11
msgid "send_password_recovery"
msgstr "Send me a password recovery link"

#: templates/reset.html:6 templates/reset.html:19
msgid "reset_password"
msgstr "Reset password"

#: templates/reset.html:12 templates/signup.html:22
msgid "password_repeat"
msgstr "Repeat password"

#: templates/signup.html:7
msgid "create_account_explanation"
msgstr "Having your own account allows you to save your programs."

#: templates/signup.html:16
msgid "email_repeat"
msgstr "Repeat email"

#: templates/signup.html:57
msgid "programming_experience"
msgstr "Do you have programming experience?"

#: templates/signup.html:71
msgid "languages"
msgstr "Which of these programming languages have you used before?"

#: templates/signup.html:76
msgid "other_block"
msgstr "Another block language"

#: templates/signup.html:82
msgid "other_text"
msgstr "Another text language"

#: templates/signup.html:88
msgid "request_teacher"
msgstr "Would you like to apply for a teacher's account?"

#: templates/signup.html:91
msgid "subscribe_newsletter"
msgstr "Subscribe to the newsletter"

#: templates/signup.html:96
msgid "agree_with"
msgstr "I agree to the"

#: templates/signup.html:96
msgid "privacy_terms"
msgstr "privacy terms"

#: templates/signup.html:99
msgid "agree_third_party"
msgstr ""
"I consent to being contacted by partners of Leiden University with sales "
"opportunities (optional)"

#: templates/signup.html:106
msgid "already_account"
msgstr "Already have an account?"

#: templates/teacher-invitation.html:5
msgid "teacher_invitation_require_login"
msgstr ""
"To set up your profile as a teacher we will need you to log in. If you "
"don't have an account, please create one."

#: templates/view-program-page.html:13
msgid "by"
msgstr "by"

#: templates/quiz/endquiz.html:27
msgid "end_quiz"
msgstr "Quiz end"

#: templates/quiz/endquiz.html:28 templates/quiz/quiz-result-overview.html:23
msgid "score"
msgstr "Score"

#: templates/quiz/endquiz.html:37 templates/quiz/quiz-result-overview.html:108
msgid "go_to_level"
msgstr "Go to level"

#: templates/quiz/feedback.html:8 templates/quiz/quiz.html:16
msgid "question"
msgstr "Question"

#: templates/quiz/feedback.html:17
msgid "feedback_success"
msgstr "Good!"

#: templates/quiz/feedback.html:23
msgid "feedback_failure"
msgstr "Wrong!"

#: templates/quiz/feedback.html:36
msgid "correct_answer"
msgstr "The correct answer is"

#: templates/quiz/feedback.html:52
msgid "go_to_question"
msgstr "Go to question"

#: templates/quiz/feedback.html:56
msgid "go_to_quiz_result"
msgstr "Go to quiz result"

#: templates/quiz/quiz-result-overview.html:22
msgid "results_quiz"
msgstr "Quiz results"

#: templates/quiz/quiz-result-overview.html:45
msgid "correct"
msgstr "Correct"

#: templates/quiz/quiz-result-overview.html:62
#, fuzzy
msgid "incorrect"
msgstr "Incorrect!"

#: templates/quiz/quiz-result-overview.html:91
#: templates/quiz/quiz-result-overview.html:95
#: templates/quiz/quiz-result-overview.html:99 templates/quiz/quiz.html:16
msgid "attempt"
msgstr "Attempt"

#: templates/quiz/quiz.html:49 templates/quiz/quiz.html:55
#: templates/quiz/quiz_question.html:15
msgid "hint"
msgstr "Hint?"

#: templates/quiz/quiz_question.html:53
msgid "go_to_answer"
msgstr "Go to answer"

#: templates/quiz/quiz_question.html:55
msgid "submit_answer"
msgstr "Answer question"

#: templates/quiz/startquiz.html:9
msgid "start_quiz"
msgstr "Start quiz"

#: templates/quiz/startquiz.html:15
msgid "go_to_first_question"
msgstr "Go to question 1"

#: website/admin.py:18 website/admin.py:85 website/admin.py:106
#: website/admin.py:124 website/admin.py:131
msgid "title_admin"
msgstr "Hedy - Administrator page"

#: website/auth.py:241 website/auth.py:301 website/auth.py:485
#: website/auth.py:647 website/auth.py:656 website/auth.py:679
#: website/auth.py:719 website/auth.py:726 website/auth.py:746
#: website/teacher.py:304 website/teacher.py:345
msgid "username_invalid"
msgstr "Your username is invalid."

#: website/auth.py:243
msgid "username_special"
msgstr "Username cannot contain `:` or `@`."

#: website/auth.py:245
msgid "username_three"
msgstr "Username must contain at least three characters."

#: website/auth.py:247 website/auth.py:541 website/auth.py:748
#: website/auth.py:753
msgid "email_invalid"
msgstr "Please enter a valid email."

#: website/auth.py:249 website/auth.py:303 website/auth.py:487
#: website/auth.py:511 website/auth.py:523 website/auth.py:683
msgid "password_invalid"
msgstr "Your password is invalid."

#: website/auth.py:251
msgid "passwords_six"
msgstr "All passwords need to be six characters or longer."

#: website/auth.py:312
msgid "invalid_username_password"
msgstr "Invalid username/password."

#: website/auth.py:356 website/auth.py:358
msgid "repeat_match_email"
msgstr "The repeated email does not match."

#: website/auth.py:360 website/auth.py:513 website/auth.py:517
#: website/auth.py:687
msgid "repeat_match_password"
msgstr "The repeated password does not match."

#: website/auth.py:362 website/auth.py:543
msgid "language_invalid"
msgstr "Please select a valid language."

#: website/auth.py:364
msgid "agree_invalid"
msgstr "You have to agree with the privacy terms."

#: website/auth.py:366 website/auth.py:546
msgid "keyword_language_invalid"
msgstr ""
"Please select a valid keyword language (select English or your own "
"language)."

#: website/auth.py:371 website/auth.py:551
msgid "year_invalid"
msgstr "Please enter a year between 1900 and {year}."

#: website/auth.py:374 website/auth.py:554
msgid "gender_invalid"
msgstr "Please select a valid gender, choose (Female, Male, Other)."

#: website/auth.py:377 website/auth.py:557
msgid "country_invalid"
msgstr "Please select a valid country."

#: website/auth.py:379 website/auth.py:382 website/auth.py:559
#: website/auth.py:562
msgid "experience_invalid"
msgstr "Please select a valid experience, choose (Yes, No)."

#: website/auth.py:385 website/auth.py:565
msgid "programming_invalid"
msgstr "Please select a valid programming language."

#: website/auth.py:388
msgid "exists_username"
msgstr "That username is already in use."

#: website/auth.py:390 website/auth.py:573
msgid "exists_email"
msgstr "That email is already in use."

#: website/auth.py:489 website/auth.py:515 website/auth.py:685
msgid "password_six"
msgstr "Your password must contain at least six characters."

#: website/auth.py:492 website/auth.py:495
msgid "password_change_not_allowed"
msgstr "You're not allowed to change the password of this user."

#: website/auth.py:501
msgid "password_change_success"
msgstr "Password of your student is successfully changed."

#: website/auth.py:532
msgid "password_updated"
msgstr "Password updated."

#: website/auth.py:613
msgid "profile_updated"
msgstr "Profile updated."

#: website/auth.py:616
msgid "profile_updated_reload"
msgstr "Profile updated, page will be re-loaded."

#: website/auth.py:670
msgid "sent_password_recovery"
msgstr ""
"You should soon receive an email with instructions on how to reset your "
"password."

#: website/auth.py:681 website/auth.py:691
msgid "token_invalid"
msgstr "Your token is invalid."

#: website/auth.py:703
msgid "password_resetted"
msgstr ""
"Your password has been successfully reset. You are being redirected to "
"the login page."

#: website/auth.py:721
msgid "teacher_invalid"
msgstr "Your teacher value is invalid."

#: website/programs.py:41
msgid "delete_success"
msgstr "Program deleted successfully."

#: website/programs.py:55
msgid "save_prompt"
msgstr ""
"You need to have an account to save your program. Would you like to login"
" now?"

#: website/programs.py:60
msgid "overwrite_warning"
msgstr ""
"You already have a program with this name, saving this program will "
"overwrite the old one. Are you sure?"

#: website/programs.py:87
msgid "save_parse_warning"
msgstr "This program contains an error, are you sure you want to save it?"

#: website/programs.py:131 website/programs.py:132
msgid "save_success_detail"
msgstr "Program saved successfully."

#: website/programs.py:160
msgid "share_success_detail"
msgstr "Program shared successfully."

#: website/programs.py:162
msgid "unshare_success_detail"
msgstr "Program unshared successfully."

#: website/programs.py:202
msgid "favourite_success"
msgstr "Your program is set as favourite."

#: website/statistics.py:37 website/teacher.py:28 website/teacher.py:36
#: website/teacher.py:211 website/teacher.py:235 website/teacher.py:247
#: website/teacher.py:314 website/teacher.py:353
msgid "retrieve_class_error"
msgstr "Only teachers can retrieve classes"

#: website/statistics.py:41 website/teacher.py:39 website/teacher.py:133
#: website/teacher.py:152 website/teacher.py:214 website/teacher.py:238
#: website/teacher.py:250 website/teacher.py:317 website/teacher.py:356
msgid "no_such_class"
msgstr "No such Hedy class"

#: website/statistics.py:45
#, fuzzy
msgid "title_class statistics"
msgstr "My statistics"

#: website/teacher.py:76
msgid "title_class-overview"
msgstr "Hedy - Class overview"

#: website/teacher.py:85
msgid "only_teacher_create_class"
msgstr "Only teachers are allowed to create classes!"

#: website/teacher.py:92 website/teacher.py:127
msgid "class_name_invalid"
msgstr "This class name is invalid."

#: website/teacher.py:94 website/teacher.py:129
msgid "class_name_empty"
msgstr "You didn't enter a class name!"

#: website/teacher.py:100
msgid "class_name_duplicate"
msgstr "You already have a class with this name."

#: website/teacher.py:164 website/teacher.py:180 website/teacher.py:544
msgid "invalid_class_link"
msgstr "Invalid link for joining the class."

#: website/teacher.py:168 website/teacher.py:170
msgid "title_join-class"
msgstr "Hedy - Join class"

#: website/teacher.py:225
msgid "title_customize-class"
msgstr "Hedy - Customize class"

#: website/teacher.py:241
msgid "customization_deleted"
msgstr "Customizations successfully deleted."

#: website/teacher.py:294
msgid "class_customize_success"
msgstr "Class successfully customized."

#: website/teacher.py:308
msgid "username_empty"
msgstr "You didn't enter an username!"

#: website/teacher.py:321
msgid "student_not_existing"
msgstr "This username doesn't exist."

#: website/teacher.py:323
msgid "student_already_in_class"
msgstr "This student is already in your class."

#: website/teacher.py:325
msgid "student_already_invite"
msgstr "This student already has a pending invitation."

#: website/teacher.py:384
msgid "no_accounts"
msgstr "There are no accounts to create."

#: website/teacher.py:395
msgid "unique_usernames"
msgstr "All usernames need to be unique."

#: website/teacher.py:398
msgid "unique_emails"
msgstr "All mail addresses need to be unique."

#: website/teacher.py:409
msgid "usernames_exist"
msgstr "One or more usernames is already in use."

#: website/teacher.py:412
msgid "emails_exist"
msgstr "One or more mail addresses is already in use."

#: website/teacher.py:423
msgid "accounts_created"
msgstr "Accounts where successfully created."

#: website/teacher.py:429 website/teacher.py:434 website/teacher.py:445
#: website/teacher.py:474 website/teacher.py:500
msgid "retrieve_adventure_error"
msgstr "You're not allowed to view this adventure!"

#: website/teacher.py:439
msgid "title_view-adventure"
msgstr "Hedy - View adventure"

#: website/teacher.py:450
msgid "title_customize-adventure"
msgstr "Hedy - Customize adventure"

#: website/teacher.py:461
msgid "adventure_id_invalid"
msgstr "This adventure id is invalid."

#: website/teacher.py:463 website/teacher.py:519
msgid "adventure_name_invalid"
msgstr "This adventure name is invalid."

#: website/teacher.py:465
msgid "level_invalid"
msgstr "This Hedy level in invalid."

#: website/teacher.py:467
msgid "content_invalid"
msgstr "This adventure is invalid."

#: website/teacher.py:469
msgid "adventure_length"
msgstr "Your adventure has to be at least 20 characters."

#: website/teacher.py:471
msgid "public_invalid"
msgstr "This agreement selection is invalid"

#: website/teacher.py:482 website/teacher.py:526
msgid "adventure_duplicate"
msgstr "You already have an adventure with this name."

#: website/teacher.py:494
msgid "adventure_updated"
msgstr "The adventure has been updated!"

#: website/teacher.py:521
msgid "adventure_empty"
msgstr "You didn't enter an adventure name!"

#~ msgid "required"
#~ msgstr ""
<|MERGE_RESOLUTION|>--- conflicted
+++ resolved
@@ -327,11 +327,7 @@
 #: coursedata/error-messages.txt:23
 msgid "ask_needs_var"
 msgstr ""
-<<<<<<< HEAD
-"Starting in level 2, ask needs to be used with a variable "
-=======
 "Starting in level 2, ask needs to be used with a variable. "
->>>>>>> c8ccea75
 "Example: name is ask What are you called?"
 
 #: coursedata/error-messages.txt:24
