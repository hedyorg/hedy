--- conflicted
+++ resolved
@@ -1,27 +1,3 @@
-<<<<<<< HEAD
-# English translations for PROJECT.
-# Copyright (C) 2023 ORGANIZATION
-# This file is distributed under the same license as the PROJECT project.
-# FIRST AUTHOR <EMAIL@ADDRESS>, 2023.
-#
-#, fuzzy
-msgid ""
-msgstr ""
-"Project-Id-Version: PROJECT VERSION\n"
-"Report-Msgid-Bugs-To: EMAIL@ADDRESS\n"
-"POT-Creation-Date: 2023-11-17 08:55+0100\n"
-"PO-Revision-Date: YEAR-MO-DA HO:MI+ZONE\n"
-"Last-Translator: FULL NAME <EMAIL@ADDRESS>\n"
-"Language: en\n"
-"Language-Team: en <LL@li.org>\n"
-"Plural-Forms: nplurals=2; plural=(n != 1);\n"
-"MIME-Version: 1.0\n"
-"Content-Type: text/plain; charset=utf-8\n"
-"Content-Transfer-Encoding: 8bit\n"
-"Generated-By: Babel 2.13.1\n"
-
-=======
->>>>>>> 307a3f32
 msgid "Access Before Assign"
 msgstr ""
 "You tried to use the variable {name} on line {access_line_number}, but "
@@ -1653,16 +1629,6 @@
 msgid "surname"
 msgstr "First Name"
 
-<<<<<<< HEAD
-msgid "survey_later"
-msgstr "Remind me later"
-
-msgid "survey_skip"
-msgstr "Don't ask again"
-
-msgid "survey_submit"
-msgstr "Submit"
-=======
 msgid "tag_deleted"
 msgstr "This tag was successfully deleted."
 
@@ -1671,7 +1637,6 @@
 
 msgid "tags"
 msgstr "Tags"
->>>>>>> 307a3f32
 
 msgid "teacher"
 msgstr "Teacher"
