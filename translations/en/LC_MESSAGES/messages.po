--- conflicted
+++ resolved
@@ -326,7 +326,6 @@
 "print Hello world!\n"
 "print I'm learning Hedy with the tutorial!"
 
-<<<<<<< HEAD
 #: app.py:1207
 #, fuzzy
 msgid "tutorial_code_output"
@@ -334,10 +333,7 @@
 "Hello world!\n"
 "I'm learning Hedy with the tutorial!"
 
-#: app.py:1211 app.py:1221
-=======
 #: app.py:1226 app.py:1236
->>>>>>> bb2988a0
 msgid "invalid_tutorial_step"
 msgstr ""
 
