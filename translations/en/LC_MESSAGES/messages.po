--- conflicted
+++ resolved
@@ -6,11 +6,7 @@
 msgid "title_achievements"
 msgstr "Hedy - My achievements"
 
-<<<<<<< HEAD
-#: app.py:615 app.py:1022 website/teacher.py:363 website/teacher.py:372
-=======
 #: app.py:615 app.py:1024 website/teacher.py:363 website/teacher.py:372
->>>>>>> 31e56a25
 msgid "not_teacher"
 msgstr "Looks like you are not a teacher!"
 
@@ -22,11 +18,7 @@
 msgid "title_programs"
 msgstr "Hedy - My programs"
 
-<<<<<<< HEAD
-#: app.py:667 app.py:677 app.py:681 app.py:696 app.py:939 app.py:1291
-=======
 #: app.py:667 app.py:677 app.py:681 app.py:696 app.py:941 app.py:1293
->>>>>>> 31e56a25
 #: website/admin.py:17 website/admin.py:25 website/admin.py:95
 #: website/admin.py:112 website/admin.py:130 website/auth.py:660
 #: website/auth.py:687 website/statistics.py:86
@@ -49,19 +41,11 @@
 msgid "ago"
 msgstr "{time} ago"
 
-<<<<<<< HEAD
-#: app.py:731 app.py:733 app.py:857 app.py:879 app.py:881
-msgid "no_such_level"
-msgstr "No such Hedy level!"
-
-#: app.py:741 app.py:748 app.py:811 app.py:817
-=======
 #: app.py:731 app.py:733 app.py:859 app.py:881 app.py:883
 msgid "no_such_level"
 msgstr "No such Hedy level!"
 
 #: app.py:741 app.py:748 app.py:813 app.py:819
->>>>>>> 31e56a25
 msgid "no_such_program"
 msgstr "No such Hedy program!"
 
@@ -69,11 +53,7 @@
 msgid "level_not_class"
 msgstr "This level has not been made available in your class yet"
 
-<<<<<<< HEAD
-#: app.py:862 website/teacher.py:430 website/teacher.py:446
-=======
 #: app.py:864 website/teacher.py:430 website/teacher.py:446
->>>>>>> 31e56a25
 #: website/teacher.py:475 website/teacher.py:501
 msgid "no_such_adventure"
 msgstr "This adventure doesn't exist!"
@@ -98,41 +78,6 @@
 msgid "title_reset"
 msgstr "Hedy - Reset password"
 
-<<<<<<< HEAD
-#: app.py:966
-msgid "title_my-profile"
-msgstr "Hedy - My account"
-
-#: app.py:982
-msgid "title_learn-more"
-msgstr "Hedy - Learn more"
-
-#: app.py:988
-msgid "title_privacy"
-msgstr "Hedy - Privacy terms"
-
-#: app.py:995
-msgid "title_landing-page"
-msgstr "Welcome to Hedy!"
-
-#: app.py:997
-msgid "not_user"
-msgstr "Looks like you are not logged in!"
-
-#: app.py:1018
-msgid "title_for-teacher"
-msgstr "Hedy - For teachers"
-
-#: app.py:1029
-msgid "title_start"
-msgstr "Hedy - A gradual programming language"
-
-#: app.py:1090
-msgid "title_explore"
-msgstr "Hedy - Explore"
-
-#: app.py:1110 app.py:1112
-=======
 #: app.py:968
 msgid "title_my-profile"
 msgstr "Hedy - My account"
@@ -166,50 +111,20 @@
 msgstr "Hedy - Explore"
 
 #: app.py:1112 app.py:1114
->>>>>>> 31e56a25
 msgid "translate_error"
 msgstr ""
 "Something went wrong while translating the code. Try running the code to "
 "see if it has an error. Code with errors can not be translated."
 
-<<<<<<< HEAD
-#: app.py:1230 website/auth.py:244 website/auth.py:293 website/auth.py:429
-#: website/auth.py:454 website/auth.py:484 website/auth.py:589
-#: website/auth.py:620 website/auth.py:660 website/auth.py:687
-=======
 #: app.py:1232 website/auth.py:250 website/auth.py:299 website/auth.py:435
 #: website/auth.py:460 website/auth.py:490 website/auth.py:595
 #: website/auth.py:626 website/auth.py:666 website/auth.py:693
->>>>>>> 31e56a25
 #: website/teacher.py:90 website/teacher.py:125 website/teacher.py:197
 #: website/teacher.py:253 website/teacher.py:300 website/teacher.py:341
 #: website/teacher.py:377 website/teacher.py:457 website/teacher.py:515
 msgid "ajax_error"
 msgstr "There was an error, please try again."
 
-<<<<<<< HEAD
-#: app.py:1233
-msgid "image_invalid"
-msgstr "The image you chose image is invalid."
-
-#: app.py:1235
-msgid "personal_text_invalid"
-msgstr "Your personal text is invalid."
-
-#: app.py:1237 app.py:1243
-msgid "favourite_program_invalid"
-msgstr "Your chosen favourite program is invalid."
-
-#: app.py:1257 app.py:1258
-msgid "public_profile_updated"
-msgstr "Public profile updated."
-
-#: app.py:1295 app.py:1321
-msgid "user_not_private"
-msgstr "This user either doesn't exist or doesn't have a public profile"
-
-#: app.py:1329
-=======
 #: app.py:1235
 msgid "image_invalid"
 msgstr "The image you chose image is invalid."
@@ -231,7 +146,6 @@
 msgstr "This user either doesn't exist or doesn't have a public profile"
 
 #: app.py:1331
->>>>>>> 31e56a25
 msgid "invalid_teacher_invitation_code"
 msgstr ""
 "The teacher invitation code is invalid. To become a teacher, reach out to"
@@ -620,13 +534,13 @@
 msgid "join_class"
 msgstr "Join class"
 
-#: templates/class-stats.html:22 templates/customize-class.html:160
+#: templates/class-stats.html:22 templates/customize-class.html:155
 msgid "back_to_class"
 msgstr "Go back to class"
 
 #: templates/code-page.html:25 templates/code-page.html:35
 #: templates/customize-class.html:28 templates/customize-class.html:64
-#: templates/customize-class.html:71 templates/customize-class.html:95
+#: templates/customize-class.html:71 templates/customize-class.html:94
 #: templates/level-page.html:6 templates/level-page.html:11
 #: templates/quiz/startquiz.html:10 templates/view-program-page.html:12
 #: templates/view-program-page.html:28
@@ -720,11 +634,7 @@
 "from the teachers page."
 
 #: templates/customize-adventure.html:43 templates/customize-class.html:28
-<<<<<<< HEAD
-#: templates/customize-class.html:94 templates/explore.html:26
-=======
 #: templates/customize-class.html:93 templates/explore.html:26
->>>>>>> 31e56a25
 #: templates/programs.html:18 templates/programs.html:46
 #: templates/view-adventure.html:6
 msgid "adventure"
@@ -751,7 +661,7 @@
 msgid "preview"
 msgstr "Preview"
 
-#: templates/customize-adventure.html:51 templates/customize-class.html:155
+#: templates/customize-adventure.html:51 templates/customize-class.html:150
 msgid "save"
 msgstr "Save"
 
@@ -828,54 +738,50 @@
 msgid "directly_available"
 msgstr "Directly open"
 
-#: templates/customize-class.html:89
+#: templates/customize-class.html:88
 msgid "select_own_adventures"
 msgstr "Select own adventures"
 
-#: templates/customize-class.html:96 templates/customize-class.html:120
+#: templates/customize-class.html:95 templates/customize-class.html:121
 #: templates/profile.html:47 templates/profile.html:121
 #: templates/profile.html:130 templates/signup.html:26 templates/signup.html:45
 #: templates/signup.html:53
 msgid "select"
 msgstr "Select"
 
-#: templates/customize-class.html:114
+#: templates/customize-class.html:115
 msgid "other_settings"
 msgstr "Other settings"
 
-#: templates/customize-class.html:119
+#: templates/customize-class.html:120
 msgid "option"
 msgstr "Option"
 
-#: templates/customize-class.html:125
+#: templates/customize-class.html:126
 msgid "mandatory_mode"
 msgstr "Mandatory developer's mode"
 
-#: templates/customize-class.html:131
+#: templates/customize-class.html:132
 msgid "hide_cheatsheet"
 msgstr "Hide cheatsheet"
 
-#: templates/customize-class.html:137
+#: templates/customize-class.html:138
 msgid "hide_keyword_switcher"
 msgstr "Hide keyword switcher"
 
-#: templates/customize-class.html:143
-msgid "hide_quiz"
-msgstr "Hide the end quiz"
-
-#: templates/customize-class.html:154
+#: templates/customize-class.html:149
 msgid "reset_adventure_prompt"
 msgstr "Are you sure you want to reset all selected adventures?"
 
-#: templates/customize-class.html:154
+#: templates/customize-class.html:149
 msgid "reset_adventures"
 msgstr "Reset selected adventures"
 
-#: templates/customize-class.html:158
+#: templates/customize-class.html:153
 msgid "remove_customizations_prompt"
 msgstr "Are you sure you want to remove this class's customizations?"
 
-#: templates/customize-class.html:159
+#: templates/customize-class.html:154
 msgid "remove_customization"
 msgstr "Remove customization"
 
@@ -953,27 +859,16 @@
 "Welcome to Hedy! Your are now the proud owner of a teachers account which"
 " allows you to create classes and invite students."
 
-#: templates/incl-adventure-tabs.html:18
+#: templates/incl-adventure-tabs.html:19
 msgid "quiz_tab"
 msgstr "End quiz"
 
-#: templates/incl-adventure-tabs.html:21
+#: templates/incl-adventure-tabs.html:23
 msgid "specific_adventure_mode"
 msgstr ""
 "You're currently in adventure '{adventure}', click on 'Hedy' to view all "
 "adventures."
 
-<<<<<<< HEAD
-#: templates/incl-adventure-tabs.html:66
-msgid "end"
-msgstr "End"
-
-#: templates/incl-adventure-tabs.html:67
-msgid "quiz_description"
-msgstr "This is the end of the level! Take the quiz now to test your knowledge."
-
-#: templates/incl-adventure-tabs.html:68
-=======
 #: templates/incl-adventure-tabs.html:69
 msgid "end"
 msgstr "End"
@@ -983,7 +878,6 @@
 msgstr "This is the end of the level! Take the quiz now to test your knowledge."
 
 #: templates/incl-adventure-tabs.html:71
->>>>>>> 31e56a25
 msgid "go_to_quiz"
 msgstr "Go to quiz"
 
