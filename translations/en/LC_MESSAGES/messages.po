# English translations for PROJECT.
# Copyright (C) 2023 ORGANIZATION
# This file is distributed under the same license as the PROJECT project.
# FIRST AUTHOR <EMAIL@ADDRESS>, 2023.
#
msgid ""
msgstr ""
"Project-Id-Version: PROJECT VERSION\n"
"Report-Msgid-Bugs-To: EMAIL@ADDRESS\n"
"POT-Creation-Date: 2024-06-26 16:04+0200\n"
"PO-Revision-Date: 2000-01-01 00:00+0000\n"
"Last-Translator: Someone <someone@example.com>\n"
"Language: en\n"
"Language-Team: en <LL@li.org>\n"
"Plural-Forms: nplurals=2; plural=n != 1;\n"
"MIME-Version: 1.0\n"
"Content-Type: text/plain; charset=utf-8\n"
"Content-Transfer-Encoding: 8bit\n"
"Generated-By: Babel 2.14.0\n"

msgid "Access Before Assign"
msgstr "We detected that a variable `{name}` is being used on line {access_line_number} before being set. Can you set the variable before it is used?"

msgid "Cyclic Var Definition"
msgstr "We detected that a variable `{variable}` is being used on the right-hand side of the `{is}` command before being set. Can you set the variable before it is used?"

msgid "Else Without If Error"
msgstr "We detected that there is an `{else}` being used before an `{if}` on line {line_number}. Can you try writing an `{if}` before the `{else}`?"

msgid "Function Undefined"
msgstr "We detected that a function {name} is being used without being defined. Can you define the function before it is used?"

msgid "Has Blanks"
msgstr "We detected that the code seems to be incomplete. Can you fill in the blanks with code?"

msgid "Incomplete"
msgstr "We detected that part of the code seems to be missing from the `{incomplete_command}` on line {line_number}. Can you try adding the what's missing?"

msgid "Incomplete Repeat"
msgstr "We detected that the `{repeat}` on line {line_number} is missing a `{command}` command. Can you try adding it?"

msgid "Invalid"
msgstr "We detected that `{invalid_command}` is not a Hedy level {level} command. Can you try using `{guessed_command}`?"

msgid "Invalid Argument"
msgstr "We detected that `{command}` is not usable with `{invalid_argument}`. Can you try changing `{invalid_argument}` to {allowed_types}?"

msgid "Invalid Argument Type"
msgstr "We detected that `{command}` doesn't work with `{invalid_argument}` because it is {invalid_type}. Can you try changing `{invalid_argument}` to {allowed_types}?"

msgid "Invalid At Command"
msgstr "We detected that `{command}` may not be used from level 16 onward. Can you try using square brackets `[]` for lists?"

msgid "Invalid Space"
msgstr "We detected that line {line_number} started with a space. Can you try removing the space?"

msgid "Invalid Type Combination"
msgstr "We detected that `{invalid_argument}` and `{invalid_argument_2}` cannot be used with `{command}` because one is {invalid_type} and the other is {invalid_type_2}. Can you try changing `{invalid_argument}` to {invalid_type_2} or `{invalid_argument_2}` to {invalid_type}?"

msgid "Lonely Echo"
msgstr "We detected that an `{echo}` is being used before or without using an `{ask}`. Can you try writing an `{ask}` before the `{echo}`?"

msgid "Lonely Text"
msgstr "We detected that the code seems to be missing a command with the text that was used in line {line_number}. Can you try writing the needed command with the text"

msgid "Missing Additional Command"
msgstr "We detected that the code seems to be missing a `{command}` on line {line_number}. Can you try using `{missing_command}` in your code."

msgid "Missing Colon Error"
msgstr "We detected that `{command}` needs a `:` at the end of line {line_number}. Starting from level 17, can you start adding a `:` at the end of line with commands?"

msgid "Missing Command"
msgstr "We detected that the code seems to be missing a command on line {line_number}. Can you try looking at the exercise section to find which command to use?"

msgid "Missing Inner Command"
msgstr "We detected that the code seems to be missing a command for the `{command}` statement on line {line_number}. Can you try looking at the exercise section to find which command to use?"

msgid "Missing Square Brackets"
msgstr "We detected that the list you created on line {line_number} is missing square brackets `[]`. Can you try adding square brackets around `[]` the list?"

msgid "Missing Variable"
msgstr "We detected that `{command}` is missing a variable at the start of the line. Can you try writing the variable before the `{command}?`"

msgid "Misspelled At Command"
msgstr "We detected that `{invalid_argument}` seems to have a spelling mistake on line {line_number}. Can you try writing `{command}` instead."

msgid "No Indentation"
msgstr "We detected that there seems to be too few {leading_spaces} spaces used on line {line_number}. Can you try increasing indentation by {indent_size} for each new block."

msgid "Non Decimal Variable"
msgstr "We detected that at line {line_number} you used a number Hedy does not support! Can you try a decimal number, like 2?"

msgid "Parse"
msgstr "We detected that `{character_found}` is being used on line {location[0]} which is not allowed. Can you try looking for a missing or an extra character on your code?"

msgid "Pressit Missing Else"
msgstr "We detected that the code is missing an `{else}` to handle other key presses. Can you try adding an `{else}` to your code?"

msgid "Runtime Index Error"
msgstr "We detected that the list {name} is empty or its index is missing. Can you make sure that the list is not empty or try writing a number inside the `[]` for the missing index?"

msgid "Runtime Value Error"
msgstr "We detected that `{command}` received disallowed value `{value}`. {tip}."

msgid "Runtime Values Error"
msgstr "We detected that `{command}` received disallowed values `{value}` and `{value}`. {tip}."

msgid "Save Microbit code "
msgstr "Save Microbit code"

msgid "Too Big"
msgstr "We detected that the program has {lines_of_code} lines, but we can only process {max_lines} lines. Can you try to shorten your program?"

msgid "Too Few Indents"
msgstr "We detected that line {line_number} has too few ({leading_spaces}) spaces. Can you try to add an extra space?"

msgid "Too Many Indents"
msgstr "We detected that line {line_number} has too many ({leading_spaces}) spaces. Can you try to remove the extra space?"

msgid "Unexpected Indentation"
msgstr "We detected that line {line_number} has too many ({leading_spaces}) spaces. Can you try adding {indent_size} more spaces per new block?"

msgid "Unquoted Assignment"
msgstr "We detected that the text to the right of the `{is}` is not written between quotes. This level requires you to start writing the text between quotes. Try doing that for the text {text}"

msgid "Unquoted Equality Check"
msgstr "We detected that the code is trying to check if a variable equals multiple words. Can you try using quotation marks for the words you want to check?"

msgid "Unquoted Text"
msgstr "We detected that text for `{ask}` or `{print}` seems to be missing their quotation marks. Can you try adding quotes for {unquotedtext}?"

msgid "Unsupported Float"
msgstr "We detected that the code uses non-integer numbers which are not supported yet. Can you try changing `{value}` to an integer?"

msgid "Unsupported String Value"
msgstr "We detected that text uses values it cannot contain `{invalid_value}`. Can you try removing the written value or change its type?"

msgid "Unused Variable"
msgstr "We detected that variable {variable_name} defined on line {line_number}, but not used. Can you try using the defined variable or remove it?"

msgid "Var Undefined"
msgstr "We detected that variable `{name}` is being used before being set. Can you set the variable before it is used or use quotation marks for `{name}`?"

msgid "Wrong Level"
msgstr "We detected that the written code is correct Hedy code, but `{offending_keyword}` is used on level {working_level}. {tip}"

msgid "Wrong Number of Arguments"
msgstr "We detected that function {name} has wrong number of arguments which is {used_number}. Can you try writing {defined_number} instead?"

msgid "account_overview"
msgstr "Account overview"

msgid "accounts_created"
msgstr "Accounts were successfully created."

msgid "accounts_intro"
msgstr "On this page you can create accounts for multiple students at once. These are automatically added to the current class, so make sure the class shown above is the right one! Every username needs to be unique in the entire Hedy system. You can use 'Postfix classname' to add your class name to all accounts. If you manually enter passwords, these need to be <b>at least</b> 6 characters."

msgid "actions"
msgstr "Actions"

msgid "add"
msgstr "Add"

msgid "add_students"
msgstr "Add students"

msgid "add_your_language"
msgstr "Add your language!"

msgid "admin"
msgstr "Admin"

msgid "advance_button"
msgstr "Go to level {level}"

msgid "adventure"
msgstr "Adventure"

msgid "adventure_cloned"
msgstr "Adventure is cloned"

msgid "adventure_code_button"
msgstr "Adventure Code"

msgid "adventure_codeblock_button"
msgstr "Use this button when you want to create a block of code that students can run in your adventure. Tip: put the selection at the end of the last line of the code block and <kbd>Enter</kbd> 3 times to type after a code block."

msgid "adventure_duplicate"
msgstr "You already have an adventure with this name."

msgid "adventure_empty"
msgstr "You didn't enter an adventure name!"

msgid "adventure_exp_3"
msgstr "Make sure you always surround keywords with { } when you write them outside of code blocks, then they are recognized correctly. You can use the \"preview\" button to view a styled version of your adventure. To view the adventure on a dedicated page, select \"view\" from the teachers page."

msgid "adventure_exp_classes"
msgstr "Your adventure is used within the following classes"

msgid "adventure_flagged"
msgstr "The adventure was flagged successfully."

msgid "adventure_id_invalid"
msgstr "This adventure id is invalid."

msgid "adventure_length"
msgstr "Your adventure has to be at least 20 characters."

msgid "adventure_name_invalid"
msgstr "This adventure name is invalid."

msgid "adventure_prompt"
msgstr "Please enter the name of the adventure"

msgid "adventure_terms"
msgstr "I agree that my adventure might be made publicly available on Hedy."

msgid "adventure_updated"
msgstr "The adventure has been updated!"

msgid "adventures"
msgstr "Adventures"

msgid "adventures_completed"
msgstr "Adventures completed: {number_of_adventures}"

msgid "adventures_info"
msgstr "Each Hedy level has built-in exercises for students, which we call adventures. You can create your own adventures and add them to your classes. With your own adventures you can create adventures that are relevant and interesting for your students. You can find more information about creating your own adventures <a href=\"https://hedy.org/for-teachers/manual/features\">here</a>."

msgid "adventures_restored"
msgstr "The default adventures have been restored."

msgid "adventures_ticked"
msgstr "Adventures ticked"

msgid "adventures_tried"
msgstr "Adventures tried"

msgid "ago"
msgstr "{timestamp} ago"

msgid "agree_invalid"
msgstr "You have to agree with the privacy terms."

msgid "agree_with"
msgstr "I agree to the"

msgid "ajax_error"
msgstr "There was an error, please try again."

msgid "all"
msgstr "All"

msgid "all_class_highscores"
msgstr "All students visible in class highscores"

msgid "already_account"
msgstr "Already have an account?"

msgid "already_program_running"
msgstr "There is already a program running, finish that one first."

msgid "are_you_sure"
msgstr "Are you sure? You cannot revert this action."

msgid "ask_needs_var"
msgstr "Starting in level 2, `{ask}` needs to be used with a variable. Example: name `{is}` `{ask}` What is your name?"

msgid "available_in"
msgstr "Available in:"

msgid "become_a_sponsor"
msgstr "Become a sponsor"

msgid "birth_year"
msgstr "Birth year"

msgid "bug"
msgstr "Bug"

msgid "by"
msgstr "by"

msgid "cancel"
msgstr "Cancel"

msgid "cant_parse_exception"
msgstr "Couldn't parse the program"

msgid "certificate"
msgstr "Certificate of Completion"

msgid "certified_teacher"
msgstr "Certified teacher"

msgid "change_password"
msgstr "Change password"

msgid "cheatsheet_title"
msgstr "Cheatsheet"

msgid "class_already_joined"
msgstr "You are already a student of class"

msgid "class_customize_success"
msgstr "Class successfully customized."

msgid "class_graph_explanation"
msgstr "In this graph you can see represented the numbers of adventures your students have attempted (meaning they have done meaningful work in that adventure), with respect to the number of errors and successful runs."

msgid "class_logs"
msgstr "Last Login"

msgid "class_name_duplicate"
msgstr "You already have a class with this name."

msgid "class_name_empty"
msgstr "You didn't enter a class name!"

msgid "class_name_invalid"
msgstr "This class name is invalid."

msgid "class_name_prompt"
msgstr "Please enter the name of the new class"

msgid "class_performance_graph"
msgstr "Class performance graph"

msgid "class_survey_description"
msgstr "We would like to get a better overview of our Hedy users. By providing these answers, you would help improve Hedy. Thank you!"

msgid "class_survey_later"
msgstr "Remind me tomorrow"

msgid "class_survey_question1"
msgstr "What is the age range in your class?"

msgid "class_survey_question2"
msgstr "What is the spoken language in your class?"

msgid "class_survey_question3"
msgstr "What is the gender balance in your class?"

msgid "class_survey_question4"
msgstr "What distinguishes your students from others?"

msgid "classes"
msgstr "Classes"

msgid "classes_info"
msgstr "Create a class to follow the progress of each student in dashboard, and to customize the adventures your students see, and even adding your own! You can create as many classes as you like, and each class can have multiple teachers each one with different roles. You can also add as many students as you want, but mind that each student can only be in one class at a time. You can find more information about classes in the <a href=\"https://hedy.org/for-teachers/manual/preparations#for-teachers\">teacher manual</a>."

msgid "clear"
<<<<<<< HEAD
msgstr "Clear"
=======
msgstr ""
>>>>>>> f069f37e

msgid "clone"
msgstr "Clone"

msgid "cloned_times"
msgstr "Clones"

msgid "close"
msgstr "Close"

msgid "comma"
msgstr "a comma"

msgid "command_not_available_yet_exception"
msgstr "Command not available yet"

msgid "command_unavailable_exception"
msgstr "Command not correct anymore"

msgid "commands"
msgstr "Commands"

msgid "complete"
<<<<<<< HEAD
msgstr "Completed"
=======
msgstr ""
>>>>>>> f069f37e

msgid "congrats_message"
msgstr "Congratulations, {username}, you have reached the following results with Hedy!"

msgid "connect_guest_teacher"
msgstr "I would like to be connected with a guest teacher who can give a few lessons"

msgid "constant_variable_role"
msgstr "constant"

msgid "content_invalid"
msgstr "This adventure is invalid."

msgid "continue"
<<<<<<< HEAD
msgstr "Continue"
=======
msgstr ""
>>>>>>> f069f37e

msgid "contributor"
msgstr "Contributor"

msgid "copy_clipboard"
msgstr "Successfully copied to clipboard"

msgid "copy_code"
msgstr "Copy code"

msgid "copy_join_link"
msgstr "Copy join link"

msgid "copy_link_success"
msgstr "Join link successfully copied to clipboard"

msgid "copy_link_to_share"
msgstr "Copy link to share"

msgid "copy_mail_link"
msgstr "Please copy and paste this link into a new tab:"

msgid "correct_answer"
msgstr "The correct answer is"

msgid "country"
msgstr "Country"

msgid "country_invalid"
msgstr "Please select a valid country."

msgid "create_account"
msgstr "Create account"

msgid "create_accounts"
msgstr "Create accounts"

msgid "create_accounts_prompt"
msgstr "Are you sure you want to create these accounts?"

msgid "create_adventure"
msgstr "Create adventure"

msgid "create_class"
msgstr "Create a new class"

msgid "create_multiple_accounts"
msgstr "Create multiple accounts"

msgid "create_student_account"
msgstr "Create an account"

msgid "create_student_account_explanation"
msgstr "You can save your own programs with an account."

msgid "create_teacher_account"
msgstr "Create a teacher account"

msgid "create_teacher_account_explanation"
msgstr "With a teacher account, you can save your programs and see the results of your students."

msgid "creator"
msgstr "Creator"

msgid "current_password"
msgstr "Current password"

msgid "customization_deleted"
msgstr "Customizations successfully deleted."

msgid "customize"
msgstr "Customize"

msgid "customize_adventure"
msgstr "Customize adventure"

msgid "customize_class"
msgstr "Customize class"

msgid "dash"
msgstr "a dash"

msgid "debug"
<<<<<<< HEAD
msgstr "Debug"
=======
msgstr ""
>>>>>>> f069f37e

msgid "default_401"
msgstr "Looks like you aren't authorized..."

msgid "default_403"
msgstr "Looks like this action is forbidden..."

msgid "default_404"
msgstr "We could not find that page..."

msgid "default_500"
msgstr "Something went wrong..."

msgid "delete"
msgstr "Delete"

msgid "delete_adventure_prompt"
msgstr "Are you sure you want to remove this adventure?"

msgid "delete_class_prompt"
msgstr "Are you sure you want to delete the class?"

msgid "delete_confirm"
msgstr "Are you sure you want to delete the program?"

msgid "delete_invite"
msgstr "Delete invitation"

msgid "delete_invite_prompt"
msgstr "Are you sure you want to remove this class invitation?"

msgid "delete_public"
msgstr "Delete public profile"

msgid "delete_success"
msgstr "Program deleted successfully."

msgid "delete_tag_prompt"
msgstr "Are you sure you want to delete this tag?"

msgid "destroy_profile"
msgstr "Delete profile"

msgid "developers_mode"
msgstr "Programmer's mode"

msgid "directly_available"
msgstr "Directly open"

msgid "disable"
msgstr "Disable"

msgid "disable_explore_page"
msgstr "Disable explore page"

msgid "disable_parsons"
msgstr "Disable all puzzles"

msgid "disable_quizes"
msgstr "Disable all quizes"

msgid "disabled"
msgstr "Disabled"

msgid "disabled_button_quiz"
msgstr "Your quiz score is below the threshold, try again!"

msgid "discord_server"
msgstr "Discord server"

msgid "distinguished_user"
msgstr "Distinguished user"

msgid "double quotes"
msgstr "double quotes"

msgid "download"
msgstr "Download"

msgid "download_login_credentials"
msgstr "Do you want to download the login credentials after the accounts creation?"

msgid "duplicate"
msgstr "Duplicate"

msgid "echo_and_ask_mismatch_exception"
msgstr "Echo and ask mismatch"

msgid "echo_out"
msgstr "Starting in level 2 `{echo}` is no longer needed. You can repeat an answer with `{ask}` and `{print}` now. Example: `name {is} {ask} What are you called? {print} hello name`"

msgid "edit_adventure"
msgstr "Edit adventure"

msgid "edit_code_button"
msgstr "Edit code"

msgid "email"
msgstr "Email"

msgid "email_invalid"
msgstr "Please enter a valid email."

msgid "end_quiz"
msgstr "Quiz end"

msgid "english"
msgstr "English"

msgid "enter"
msgstr "Enter"

msgid "enter_password"
msgstr "Enter a new password for"

msgid "enter_text"
msgstr "Enter your answer here..."

msgid "error_logo_alt"
msgstr "Error logo"

msgid "errors"
msgstr "Errors"

msgid "exclamation mark"
msgstr "an exclamation mark"

msgid "exercise"
msgstr "Exercise"

msgid "exercise_doesnt_exist"
msgstr "This exercise doesn't exist"

msgid "exists_email"
msgstr "That email is already in use."

msgid "exists_username"
msgstr "That username is already in use."

msgid "exit_preview_mode"
msgstr "Exit preview mode"

msgid "experience_invalid"
msgstr "Please select a valid experience, choose (Yes, No)."

msgid "expiration_date"
msgstr "Expiration date"

msgid "favorite_program"
msgstr "Favorite program"

msgid "favourite_confirm"
msgstr "Are you sure you want to set this program as your favourite?"

msgid "favourite_program"
msgstr "Favourite program"

msgid "favourite_program_invalid"
msgstr "Your chosen favourite program is invalid."

msgid "favourite_success"
msgstr "Your program is set as favourite."

msgid "feature"
msgstr "Feature"

msgid "feedback"
msgstr "Feedback"

msgid "feedback_message_error"
msgstr "Something went wrong, please try again later."

msgid "feedback_message_success"
msgstr "Thank you, we received your feedback and will contact you if needed."

msgid "feedback_modal_message"
msgstr "Please send us a message with a category. We appreciate your help to improve Hedy!"

msgid "female"
msgstr "Female"

msgid "flag_adventure_prompt"
msgstr "Do you want to flag this adventure so that we check its appropriateness?"

msgid "float"
msgstr "a number"

msgid "for_teachers"
msgstr "For teachers"

msgid "forgot_password"
msgstr "Forgot your password?"

msgid "from_another_teacher"
msgstr "From another teacher"

msgid "from_magazine_website"
msgstr "From a magazine or website"

msgid "from_video"
msgstr "From a video"

msgid "fun_statistics_msg"
msgstr "Here are some fun statistics!"

msgid "gender"
msgstr "Gender"

msgid "gender_invalid"
msgstr "Please select a valid gender, choose (Female, Male, Other)."

msgid "general_settings"
msgstr "General settings"

msgid "generate_passwords"
msgstr "Generate passwords"

msgid "get_certificate"
msgstr "Get your certificate!"

msgid "give_link_to_teacher"
msgstr "Give the following link to your teacher:"

msgid "go_back"
msgstr "Go back"

msgid "go_back_to_main"
msgstr "Go back to main page"

msgid "go_to_question"
msgstr "Go to question"

msgid "go_to_quiz_result"
msgstr "Go to quiz result"

msgid "goto_profile"
msgstr "Go to my profile"

msgid "graph_title"
msgstr "Errors per adventure completed on level {level}"

msgid "hand_in"
msgstr "Hand in"

msgid "hand_in_exercise"
msgstr "Hand in exercise"

msgid "heard_about_hedy"
msgstr "How have you heard about Hedy?"

msgid "heard_about_invalid"
msgstr "Please select a valid way you heard about us."

msgid "hedy_choice_title"
msgstr "Hedy's Choice"

msgid "hedy_introduction_slides"
msgstr "Hedy Introduction Slides"

msgid "hedy_logo_alt"
msgstr "Hedy logo"

msgid "hedy_on_github"
msgstr "Hedy on Github"

msgid "hello_logo"
msgstr "hello"

msgid "hide_adventures"
msgstr "Hide adventures"

msgid "hide_cheatsheet"
msgstr "Hide cheatsheet"

msgid "hide_classes"
msgstr "Hide classes"

msgid "hide_keyword_switcher"
msgstr "Hide keyword switcher"

msgid "hide_slides"
msgstr "Hide slides"

msgid "highest_level_reached"
msgstr "Highest level reached"

msgid "highest_quiz_score"
msgstr "Highest quiz score"

msgid "hint"
msgstr "Hint?"

msgid "ill_work_some_more"
msgstr "I'll work on it a little longer"

msgid "image_invalid"
msgstr "The image you chose is invalid."

msgid "incomplete_command_exception"
msgstr "Incomplete Command"

msgid "incorrect_handling_of_quotes_exception"
msgstr "Incorrect handling of quotes"

msgid "incorrect_use_of_types_exception"
msgstr "Incorrect use of types"

msgid "incorrect_use_of_variable_exception"
msgstr "Incorrect use of variable"

msgid "indentation_exception"
msgstr "Incorrect Indentation"

msgid "input"
msgstr "input from `{ask}`"

msgid "input_variable_role"
msgstr "input"

msgid "integer"
msgstr "a number"

msgid "invalid_class_link"
msgstr "Invalid link for joining the class."

msgid "invalid_command_exception"
msgstr "Invalid command"

msgid "invalid_keyword_language_comment"
msgstr "# The provided keyword language is invalid, keyword language is set to English"

msgid "invalid_language_comment"
msgstr "# The provided language is invalid, language set to English"

msgid "invalid_level_comment"
msgstr "# The provided level is invalid, level is set to level 1"

msgid "invalid_program_comment"
msgstr "# The provided program is invalid, please try again"

msgid "invalid_teacher_invitation_code"
msgstr "The teacher invitation code is invalid. To become a teacher, reach out to hello@hedy.org."

msgid "invalid_tutorial_step"
msgstr "Invalid tutorial step"

msgid "invalid_username_password"
msgstr "Invalid username/password."

msgid "invite_by_username"
msgstr "Invite by username"

msgid "invite_date"
msgstr "Invite date"

msgid "invite_message"
msgstr "You have received an invitation to join class"

msgid "invite_prompt"
msgstr "Enter a username"

msgid "invite_teacher"
msgstr "Invite a teacher"

msgid "join_class"
msgstr "Join class"

msgid "join_prompt"
msgstr "You need to have an account to join a class. Would you like to login now?"

msgid "keybinding_waiting_for_keypress"
msgstr "Waiting for a button press..."

msgid "keyword_language_invalid"
msgstr "Please select a valid keyword language (select English or your own language)."

msgid "landcode_phone_number"
msgstr "Please also add your country's landcode"

msgid "language"
msgstr "Language"

msgid "language_invalid"
msgstr "Please select a valid language."

msgid "languages"
msgstr "Which of these programming languages have you used before?"

msgid "last_edited"
msgstr "Last edited"

msgid "last_update"
msgstr "Last update"

msgid "lastname"
msgstr "Last Name"

msgid "leave_class"
msgstr "Leave class"

msgid "level"
msgstr "Level"

msgid "level_accessible"
msgstr "Level is open to students"

msgid "level_disabled"
msgstr "Level disabled"

msgid "level_future"
msgstr "This level automatically opens on "

msgid "level_invalid"
msgstr "This Hedy level is invalid."

msgid "level_not_class"
msgstr "This level has not been made available in your class yet"

msgid "level_title"
msgstr "Level"

msgid "levels"
msgstr "levels"

msgid "link"
msgstr "Link"

msgid "list"
msgstr "a list"

msgid "list_variable_role"
msgstr "list"

msgid "logged_in_to_share"
msgstr "You must be logged in to save and share a program."

msgid "login"
msgstr "Log in"

msgid "login_long"
msgstr "Log in to your account"

msgid "login_to_save_your_work"
msgstr "Log in to save your work"

msgid "logout"
msgstr "Log out"

msgid "longest_program"
msgstr "Longest program"

msgid "mail_change_password_body"
msgstr ""
"Your Hedy password has been changed. If you did this, all is good.\n"
"If you didn't change your password, please contact us immediately by replying to this email."

msgid "mail_change_password_subject"
msgstr "Your Hedy password has been changed"

msgid "mail_error_change_processed"
msgstr "Something went wrong when sending a validation mail, the changes are still correctly processed."

msgid "mail_goodbye"
msgstr ""
"Keep programming!\n"
"The Hedy team"

msgid "mail_hello"
msgstr "Hi {username}!"

msgid "mail_recover_password_body"
msgstr ""
"By clicking on this link, you can set a new Hedy password. This link is valid for <b>4</b> hours.\n"
"If you haven't required a password reset, please ignore this email: {link}"

msgid "mail_recover_password_subject"
msgstr "Request a password reset."

msgid "mail_reset_password_body"
msgstr ""
"Your Hedy password has been reset to a new one. If you did this, all is good.\n"
"If you didn't change your password, please contact us immediately by replying to this email."

msgid "mail_reset_password_subject"
msgstr "Your Hedy password has been reset"

msgid "mail_welcome_teacher_body"
msgstr ""
"<strong>Welcome!</strong>\n"
"Congratulations on your brand new Hedy teacher's account. Welcome to the world wide community of Hedy teachers!\n"
"\n"
"<strong>What teacher's accounts can do</strong>\n"
"There are a number of extra options unlocked for you now.\n"
"\n"
"1. Extra explanation is available in the <a href=\"https://hedy.org/for-teachers/manual\">teacher's manual</a>.\n"
"2. With your teacher account, you can create classes. Your students can than join your classes and you can see their progress. Classes are made and managed though the for <a href=\"https://hedycode.com/for-teachers\">teachers page</a>.\n"
"3. You can fully customize your classes, for example you can open and close levels, enable or disable adventures and author your own adventures!\n"
"\n"
"<strong>Join our online community!</strong>\n"
"All Hedy teachers, programmers and other fans are welcome to join our <a href=\"https://discord.gg/8yY7dEme9r\">Discord server</a>. This is the ideal place to chat about Hedy: we have channels where you can show your cool projects and lessons, channels to report bugs, and channels to chat with other teachers and with the Hedy team.\n"
"\n"
"<strong>How to ask for help </strong>\n"
"If anything is unclear, you can let us know on Discord, or <a href=\"mailto: hello@hedy.org\">send us an email</a>.\n"
"\n"
"<strong>How to report bugs</strong>\n"
"In Discord, we have a channel for reporting bugs, called #bugs. That is the perfect place to let us know about issues you are running into. If you know how to use GitHub, you can create an <a href=\"https://github.com/hedyorg/hedy/issues/new?assignees=&labels=&template=bug_report.md&title=%5BBUG%5D\">issue</a> there.\n"

msgid "mail_welcome_teacher_subject"
msgstr "Your Hedy teacher account is ready"

msgid "mail_welcome_verify_body"
msgstr ""
"Your Hedy account has been created successfully. Welcome!\n"
"Please click on this link to verify your email address: {link}"

msgid "mail_welcome_verify_subject"
msgstr "Welcome to Hedy"

msgid "mailing_title"
msgstr "Subscribe to the Hedy newsletter"

msgid "main_subtitle"
msgstr "Textual programming for the classroom"

msgid "main_title"
msgstr "Hedy"

msgid "make_sure_you_are_done"
msgstr "Make sure you are done! You will not be able to change your program anymore after you click \"Hand in\"."

msgid "male"
msgstr "Male"

msgid "mandatory_mode"
msgstr "Mandatory developer's mode"

msgid "more_info"
msgstr "More information"

msgid "more_options"
msgstr "More options"

msgid "multiple_keywords_warning"
msgstr "You are trying to use the keyword {orig_keyword}, but this keyword might have several meanings. Please choose the one you're trying to use from this list and copy paste it in your code, curly braces included: {keyword_list}"

msgid "multiple_levels_warning"
msgstr "We've noticed you have both selected several levels and included code snippets in your adventure, this might cause issues with the syntax highlighter and the automatic translation of keywords"

msgid "my_account"
msgstr "My account"

msgid "my_adventures"
msgstr "My adventures"

msgid "my_classes"
msgstr "My classes"

msgid "my_messages"
msgstr "My messages"

msgid "my_public_profile"
msgstr "My public profile"

msgid "name"
msgstr "Name"

msgid "nav_explore"
msgstr "Explore"

msgid "nav_hedy"
msgstr "Hedy"

msgid "nav_learn_more"
msgstr "Learn more"

msgid "nav_start"
msgstr "Home"

msgid "new_password"
msgstr "New password"

msgid "new_password_repeat"
msgstr "Repeat new password"

msgid "newline"
msgstr "a new line"

msgid "next_adventure"
msgstr ""

msgid "next_exercise"
msgstr "Next exercise"

msgid "next_page"
msgstr "Next page"

msgid "next_step_tutorial"
msgstr "Next step >>>"

msgid "no"
msgstr "No"

msgid "no_account"
msgstr "No account?"

msgid "no_accounts"
msgstr "There are no accounts to create."

msgid "no_adventures_yet"
msgstr "There are no public adventures yet..."

msgid "no_more_flat_if"
msgstr "Starting in level 8, the code after `{if}` needs to be placed on the next line and start with 4 spaces."

msgid "no_programs"
msgstr "There are no programs."

msgid "no_shared_programs"
msgstr "has no shared programs..."

msgid "no_students"
msgstr "There are no students in this class"

msgid "no_such_adventure"
msgstr "This adventure doesn't exist!"

msgid "no_such_class"
msgstr "No such Hedy class."

msgid "no_such_level"
msgstr "No such Hedy level!"

msgid "no_such_program"
msgstr "No such Hedy program!"

msgid "no_tag"
msgstr "No tag provided!"

msgid "not_adventure_yet"
msgstr "You must fill in an adventure name first"

msgid "not_enrolled"
msgstr "Looks like you are not in this class!"

msgid "not_in_class_no_handin"
msgstr "You are not in a class, so there's no need for you to hand in anything."

msgid "not_logged_in_cantsave"
msgstr "Your program will not be saved."

msgid "not_logged_in_handin"
msgstr "You must be logged in to hand in an assignment."

msgid "not_teacher"
msgstr "Looks like you are not a teacher!"

msgid "number"
msgstr "a number"

msgid "number_lines"
msgstr "Number of lines"

msgid "number_of_errors"
msgstr "Number of errors: {number_of_errors}"

msgid "number_programs"
msgstr "Number of programs ran"

msgid "ok"
msgstr "OK"

msgid "one_level_error"
msgstr "You need to select at least one level."

msgid "only_you_can_see"
msgstr "Only you can see this program."

msgid "open"
msgstr "Open"

msgid "opening_date"
msgstr "Opening date"

msgid "opening_dates"
msgstr "Opening dates"

msgid "option"
msgstr "Option"

msgid "or"
msgstr "or"

msgid "other"
msgstr "Other"

msgid "other_block"
msgstr "Another block language"

msgid "other_settings"
msgstr "Other settings"

msgid "other_source"
msgstr "Other"

msgid "other_text"
msgstr "Another text language"

msgid "overwrite_warning"
msgstr "You already have a program with this name, saving this program will replace the old one. Are you sure?"

msgid "owner"
msgstr "Owner"

msgid "page_not_found"
msgstr "We couldn't find that page!"

msgid "pair_with_teacher"
msgstr "I would like to be paired with another teacher for help"

msgid "parsons_title"
msgstr "Puzzle"

msgid "password"
msgstr "Password"

msgid "password_change_not_allowed"
msgstr "You're not allowed to change the password of this user."

msgid "password_change_prompt"
msgstr "Are you sure you want to change this password?"

msgid "password_change_success"
msgstr "Password of your student is successfully changed."

msgid "password_invalid"
msgstr "Your password is invalid."

msgid "password_repeat"
msgstr "Repeat password"

msgid "password_resetted"
msgstr "Your password has been successfully reset. You are being redirected to the login page."

msgid "password_six"
msgstr "Your password must contain at least six characters."

msgid "password_updated"
msgstr "Password updated."

msgid "passwords_six"
msgstr "All passwords need to be six characters or longer."

msgid "pending_invites"
msgstr "Pending invites"

msgid "people_with_a_link"
msgstr "Other people with a link can see this program. It also can be found on the \"Explore\" page."

msgid "percentage"
msgstr "percentage"

msgid "period"
msgstr "a period"

msgid "personal_text"
msgstr "Personal text"

msgid "personal_text_invalid"
msgstr "Your personal text is invalid."

msgid "phone_number"
msgstr "Phone number"

msgid "postfix_classname"
msgstr "Postfix classname"

msgid "preferred_keyword_language"
msgstr "Preferred keyword language"

msgid "preferred_language"
msgstr "Preferred language"

msgid "preview"
msgstr "Preview"

msgid "preview_teacher_mode"
msgstr "This account is for you to try out Hedy, note that you need to sign out and create an actual account to save your progress."

msgid "previewing_adventure"
msgstr "Previewing adventure"

msgid "previewing_class"
msgstr "You are previewing class <em>{class_name}</em> as a teacher."

msgid "previous_adventure"
msgstr ""

msgid "previous_campaigns"
msgstr "View previous campaigns"

msgid "previous_page"
msgstr "Previous page"

msgid "print_logo"
msgstr "print"

msgid "privacy_terms"
msgstr "Privacy terms"

msgid "private"
msgstr "Private"

msgid "profile_logo_alt"
msgstr "Profile icon."

msgid "profile_picture"
msgstr "Profile picture"

msgid "profile_updated"
msgstr "Profile updated."

msgid "profile_updated_reload"
msgstr "Profile updated, page will be re-loaded."

msgid "program_contains_error"
msgstr "This program contains an error, are you sure you want to share it?"

msgid "program_header"
msgstr "My programs"

msgid "program_too_large_exception"
msgstr "Programs too large"

msgid "programming_experience"
msgstr "Do you have programming experience?"

msgid "programming_invalid"
msgstr "Please select a valid programming language."

msgid "programs"
msgstr "Programs"

msgid "prompt_join_class"
msgstr "Do you want to join this class?"

msgid "public"
msgstr "Public"

msgid "public_adventures"
msgstr "Browse public adventures"

msgid "public_content"
msgstr "Public content"

msgid "public_content_info"
msgstr "You can also look for public adventures and use them as an example."

msgid "public_invalid"
msgstr "This agreement selection is invalid"

msgid "public_profile"
msgstr "Public profile"

msgid "public_profile_info"
msgstr "By selecting this box I make my profile visible for everyone. Be careful not to share personal information like your name or home address, because everyone will be able to see it!"

msgid "public_profile_updated"
msgstr "Public profile updated, page will be re-loaded."

msgid "put"
<<<<<<< HEAD
msgstr "Put"
=======
msgstr ""
>>>>>>> f069f37e

msgid "question mark"
msgstr "a question mark"

msgid "quiz_logo_alt"
msgstr "Quiz logo"

msgid "quiz_score"
msgstr "Quiz score"

msgid "quiz_tab"
msgstr "Quiz"

msgid "quiz_threshold_not_reached"
msgstr "Quiz threshold not reached to unlock this level"

msgid "read_code_label"
msgstr "Read aloud"

msgid "recent"
msgstr "My recent programs"

msgid "recover_password"
msgstr "Request a password reset"

msgid "regress_button"
msgstr "Go back to level {level}"

msgid "remove"
msgstr "Remove"

msgid "remove_customization"
msgstr "Remove customization"

msgid "remove_customizations_prompt"
msgstr "Are you sure you want to remove this class's customizations?"

msgid "remove_student_prompt"
msgstr "Are you sure you want to remove the student from the class?"

msgid "remove_user_prompt"
msgstr "Confirm removing this user from the class."

msgid "repair_program_logo_alt"
msgstr "Repair program icon"

msgid "repeat_dep"
msgstr "Starting in level 8, `{repeat}` needs to be used with indentation. You can see examples on the `{repeat}` tab in level 8."

msgid "repeat_match_password"
msgstr "The repeated password does not match."

msgid "repeat_new_password"
msgstr "Repeat new password"

msgid "report_failure"
msgstr "This program does not exist or is not public"

msgid "report_program"
msgstr "Are you sure you want to report this program?"

msgid "report_success"
msgstr "This program has been reported"

msgid "request_invalid"
msgstr "Request invalid"

msgid "request_teacher"
msgstr "Would you like to become a teacher?"

msgid "request_teacher_account"
msgstr "Become a teacher"

msgid "required_field"
msgstr "Fields marked with an * are required"

msgid "reset_adventure_prompt"
msgstr "Are you sure you want to reset all selected adventures?"

msgid "reset_adventures"
msgstr "Reset selected adventures"

msgid "reset_button"
msgstr "Reset"

msgid "reset_password"
msgstr "Reset password"

msgid "reset_view"
msgstr "Reset"

msgid "restart"
<<<<<<< HEAD
msgstr "Restart"
=======
msgstr ""
>>>>>>> f069f37e

msgid "retrieve_adventure_error"
msgstr "You're not allowed to view this adventure!"

msgid "retrieve_class_error"
msgstr "Only teachers can retrieve classes"

msgid "retrieve_tag_error"
msgstr "Error retrieving tags"

msgid "role"
msgstr "Role"

msgid "run_code_button"
msgstr "Run code"

msgid "save_parse_warning"
msgstr "This program contains an error, are you sure you want to save it?"

msgid "save_prompt"
msgstr "You need to have an account to save your program. Would you like to login now?"

msgid "save_success_detail"
msgstr "Program saved successfully."

msgid "score"
msgstr "Score"

msgid "search"
msgstr "Search..."

msgid "search_button"
msgstr "Search"

msgid "second_teacher"
msgstr "Second teacher"

msgid "second_teacher_copy_prompt"
msgstr "Are you sure you want to copy this teacher?"

msgid "second_teacher_prompt"
msgstr "Enter a teacher username to invite them."

msgid "second_teacher_warning"
msgstr "All teachers in this class can customize it."

msgid "see_certificate"
msgstr "See {username} certificate!"

msgid "select"
msgstr "Select"

msgid "select_adventures"
msgstr "Select and order adventures"

msgid "select_all"
msgstr "Select all"

msgid "select_lang"
msgstr "Select language"

msgid "select_levels"
msgstr "Select levels"

msgid "select_tag"
msgstr "Select tag"

msgid "selected"
msgstr "Selected"

msgid "self_removal_prompt"
msgstr "Are you sure you want to leave this class?"

msgid "send_password_recovery"
msgstr "Send me a password recovery link"

msgid "sent_by"
msgstr "This invitation is sent by"

msgid "sent_password_recovery"
msgstr "You should soon receive an email with instructions on how to reset your password."

msgid "settings"
msgstr "My personal settings"

msgid "share"
<<<<<<< HEAD
msgstr "Share"
=======
msgstr ""
>>>>>>> f069f37e

msgid "share_by_giving_link"
msgstr "Show your program to other people by giving them the link below:"

msgid "share_your_program"
msgstr "Share your program"

msgid "signup_student_or_teacher"
msgstr "Are you a student or a teacher?"

msgid "single quotes"
msgstr "a single quote"

msgid "slash"
msgstr "a slash"

msgid "sleeping"
msgstr "Sleeping..."

msgid "slides"
msgstr "Slides"

msgid "slides_for_level"
msgstr "Slides for level"

msgid "slides_info"
msgstr "For each level of Hedy, we have created slides to help you teach. The slides contain explanations of each level, and Hedy examples that you can run inside the slides. Just click the link and get started! the Introduction slides are a general explanation of Hedy before level 1 The slides were created using <a href=\"https://slides.com\">slides.com</a>. If you want to adapt them yourself, you can download them, and then upload the resulting zip file to <a href=\"https://slides.com\">slides.com</a>. You can find more information about the slides in the <a href=\"https://hedy.org/for-teachers/manual/features\">teacher's manual</a>."

msgid "social_media"
msgstr "Social media"

msgid "solution_example"
msgstr "Solution Example"

msgid "solution_example_explanation"
msgstr "This is where the solution of your adventure goes. This can be used if you want to share this adventure with other teacher's, so they can know what your suggested solution is."

msgid "something_went_wrong_keyword_parsing"
msgstr "There is a mistake in your adventure, are all keywords correctly surrounded with { }?"

msgid "space"
msgstr "a space"

msgid "star"
msgstr "a star"

msgid "start_learning"
msgstr "Start learning"

msgid "start_quiz"
msgstr "Start quiz"

msgid "start_teaching"
msgstr "Start teaching"

msgid "step_title"
msgstr "Assignment"

msgid "stepper_variable_role"
msgstr "stepper"

msgid "stop"
<<<<<<< HEAD
msgstr "Stop"
=======
msgstr ""
>>>>>>> f069f37e

msgid "stop_code_button"
msgstr "Stop program"

msgid "string"
msgstr "text"

msgid "student"
msgstr "Student"

msgid "student_adventures_table"
msgstr "Student's Adventures"

msgid "student_adventures_table_explanation"
msgstr "This table displays the programs created by students for each adventure in a level. By clicking the eye icon, you can view the program's page; after reviewing the program, you can tick the checkmark to indicate completion."

msgid "student_already_in_class"
msgstr "This student is already in your class."

msgid "student_already_invite"
msgstr "This student already has a pending invitation."

msgid "student_in_another_class"
msgstr "This student is in another class. Ask the student to leave all classes and try again."

msgid "student_information"
msgstr "Student's Information"

msgid "student_information_explanation"
msgstr "This table displays basic information about the students in your class. There are also several actions you can do in this table: change the password of a student by clicking the pencil icon, view the program's page of a student by clicking the code icon, and delete a student from the class by clicking the red bin icon."

msgid "student_not_existing"
msgstr "This username doesn't exist."

msgid "student_signup_header"
msgstr "Student"

msgid "students"
msgstr "students"

msgid "submission_time"
msgstr "Handed in at"

msgid "submit_answer"
msgstr "Answer question"

msgid "submit_program"
msgstr "Submit"

msgid "submit_warning"
msgstr "Are you sure you want to submit this program?"

msgid "submitted"
msgstr "Submitted"

msgid "submitted_header"
msgstr "This is a submitted program and can't be altered."

msgid "subscribe"
msgstr "Subscribe"

msgid "subscribe_newsletter"
msgstr "Subscribe to the newsletter"

msgid "successful_runs"
msgstr "Successful runs: {successful_runs}"

msgid "suggestion_color"
msgstr "Try using another color"

msgid "suggestion_note"
msgstr "Try using a note between C0 and B9 or a number between 1 and 70"

msgid "suggestion_number"
msgstr "Try changing the value to a number"

msgid "suggestion_numbers_or_strings"
msgstr "Try changing the values to be all text or all numbers"

msgid "surname"
msgstr "First Name"

msgid "survey"
msgstr "Survey"

msgid "survey_completed"
msgstr "Survey completed"

msgid "survey_skip"
msgstr "Don't show this again"

msgid "survey_submit"
msgstr "Submit"

msgid "tag_in_adventure"
msgstr "Tag in adventure"

msgid "tag_input_placeholder"
msgstr "Enter a new tag"

msgid "tags"
msgstr "Tags"

msgid "teacher"
msgstr "Teacher"

msgid "teacher_invalid"
msgstr "Your teacher value is invalid."

msgid "teacher_invitation_require_login"
msgstr "To set up your profile as a teacher, we will need you to log in. If you don't have an account, please create one."

msgid "teacher_manual"
msgstr "Teacher manual"

msgid "teacher_signup_header"
msgstr "Teacher"

msgid "teacher_welcome"
msgstr "Welcome to Hedy! Your are now the proud owner of a teachers account which allows you to create classes and invite students."

msgid "teachers"
msgstr "Teachers"

msgid "template_code"
msgstr ""
"This is the explanation of my adventure!\n"
"\n"
"This way I can show a command: <code>print</code>\n"
"\n"
"But sometimes I might want to show a piece of code, like this:\n"
"<pre>\n"
"ask What's your name?\n"
"echo so your name is \n"
"</pre>"

msgid "this_turns_in_assignment"
msgstr "This turns in your assignment to your teacher."

msgid "title"
msgstr "Title"

msgid "title_admin"
msgstr "Hedy - Administrator page"

msgid "title_class-overview"
msgstr "Hedy - Class overview"

msgid "title_customize-adventure"
msgstr "Hedy - Customize adventure"

msgid "title_customize-class"
msgstr "Hedy - Customize class"

msgid "title_explore"
msgstr "Hedy - Explore"

msgid "title_for-teacher"
msgstr "Hedy - For teachers"

msgid "title_join-class"
msgstr "Hedy - Join class"

msgid "title_learn-more"
msgstr "Hedy - Learn more"

msgid "title_login"
msgstr "Hedy - Login"

msgid "title_my-profile"
msgstr "Hedy - My account"

msgid "title_privacy"
msgstr "Hedy - Privacy terms"

msgid "title_programs"
msgstr "Hedy - My programs"

msgid "title_public-adventures"
msgstr "Hedy - Public adventures"

msgid "title_recover"
msgstr "Hedy - Recover account"

msgid "title_reset"
msgstr "Hedy - Reset password"

msgid "title_signup"
msgstr "Hedy - Create an account"

msgid "title_start"
msgstr "Hedy - Textual programming made easy"

msgid "title_view-adventure"
msgstr "Hedy - View adventure"

msgid "token_invalid"
msgstr "Your token is invalid."

msgid "tooltip_level_locked"
msgstr "Your teacher disabled this level"

msgid "translate_error"
msgstr "Something went wrong while translating the code. Try running the code to see if it has an error. Code with errors can not be translated."

msgid "translating_hedy"
msgstr "Translating Hedy"

msgid "translator"
msgstr "Translator"

msgid "turned_into_teacher"
msgstr "Congratulations! You successfully turned into a teacher."

msgid "tutorial"
msgstr "Tutorial"

msgid "tutorial_code_snippet"
msgstr ""
"{print} Hello world!\n"
"{print} I'm learning Hedy with the tutorial!"

msgid "tutorial_message_not_found"
msgstr "We couldn't find the requested tutorial step..."

msgid "tutorial_title_not_found"
msgstr "Tutorial step not found"

msgid "unauthorized"
msgstr "You don't have access rights for this page"

msgid "unfavourite_confirm"
msgstr "Are you sure you want to unfavourite this program?"

msgid "unfavourite_success"
msgstr "Your program is unfavourited."

msgid "unique_usernames"
msgstr "All usernames need to be unique."

msgid "unknown_variable_role"
msgstr "unknown"

msgid "unlock_thresholds"
msgstr "Unlock level thresholds"

msgid "unsaved_class_changes"
msgstr "There are unsaved changes, are you sure you want to leave this page?"

msgid "unsubmit_program"
msgstr "Unsubmit program"

msgid "unsubmit_warning"
msgstr "Are you sure you want to unsubmit this program?"

msgid "unsubmitted"
msgstr "Unsubmitted"

msgid "update_adventure_prompt"
msgstr "Are you sure you want to update this adventure?"

msgid "update_public"
msgstr "Update public profile"

msgid "updating_indicator"
msgstr "Updating"

msgid "use_of_blanks_exception"
msgstr "Use of blanks in programs"

msgid "use_of_nested_functions_exception"
msgstr "Use of nested functions"

msgid "used_in"
msgstr "Used in:"

msgid "user"
msgstr "user"

msgid "user_inexistent"
msgstr "This user doesn't exist"

msgid "user_not_private"
msgstr "This user either doesn't exist or doesn't have a public profile"

msgid "username"
msgstr "Username"

msgid "username_empty"
msgstr "You didn't enter an username!"

msgid "username_invalid"
msgstr "Your username is invalid."

msgid "username_special"
msgstr "Username cannot contain `:` or `@`."

msgid "username_three"
msgstr "Username must contain at least three characters."

msgid "usernames_exist"
msgstr "One or more usernames is already in use."

msgid "value"
msgstr "Value"

msgid "view_adventures"
msgstr "View adventures"

msgid "view_classes"
msgstr "View classes"

msgid "view_program"
msgstr "View program"

msgid "view_slides"
msgstr "View slides"

msgid "waiting_for_submit"
msgstr "Waiting for submit"

msgid "walker_variable_role"
msgstr "walker"

msgid "what_is_your_role"
msgstr "What is your role?"

msgid "what_should_my_code_do"
msgstr "What should my code do?"

msgid "year_invalid"
msgstr "Please enter a year between 1900 and {current_year}."

msgid "yes"
msgstr "Yes"

msgid "your_personal_text"
msgstr "Your personal text..."

msgid "your_program"
msgstr "Your program"

#~ msgid "create_account_explanation"
#~ msgstr "Having your own account allows you to save your programs."

#~ msgid "only_teacher_create_class"
#~ msgstr "Only teachers are allowed to create classes!"

#~ msgid "prefix_classname"
#~ msgstr "Prefix classname"

#~ msgid "keyword_support"
#~ msgstr "Translated keywords"

#~ msgid "non_keyword_support"
#~ msgstr "Translated content"

#~ msgid "try_button"
#~ msgstr "Try"

#~ msgid "select_own_adventures"
#~ msgstr "Select own adventures"

#~ msgid "edit"
#~ msgstr ""

#~ msgid "view"
#~ msgstr "View"

#~ msgid "class"
#~ msgstr "Class"

#~ msgid "save_code_button"
#~ msgstr "Save code"

#~ msgid "share_code_button"
#~ msgstr "Save & share code"

#~ msgid "classes_invalid"
#~ msgstr "The list of selected classes is invalid"

#~ msgid "directly_add_adventure_to_classes"
#~ msgstr "Do you want to add this adventure directly to one of your classes?"

#~ msgid "hand_in_assignment"
#~ msgstr "Hand in assignment"

#~ msgid "select_a_level"
#~ msgstr "Select a level"

#~ msgid "answer_invalid"
#~ msgstr "Your password is invalid."

#~ msgid "available_adventures_level"
#~ msgstr "Available adventures level"

#~ msgid "customize_class_exp_1"
#~ msgstr "Hi! On this page you can customize your class. By selecting levels and adventures you can choose what your student can see. You can also add your own created adventures to levels. All levels and default adventures will be selected by default. <b>Notice:</b> Not every adventure is available for every level! Settings up your customizations goes as follows:"

#~ msgid "customize_class_exp_2"
#~ msgstr "You can always change these settings later on. For example, you can make specific adventures or levels available while teaching a class. This way it's easy for you to determine which level and adventures your students will be working on. If you want to make everything available for your class it is easiest to remove the customization all together."

#~ msgid "customize_class_step_1"
#~ msgstr "Select levels for your class by pressing the \"level buttons\""

#~ msgid "customize_class_step_2"
#~ msgstr "You can select the level you want to edit in the \"Select a level\" dropdown menu"

#~ msgid "customize_class_step_3"
#~ msgstr "Order the adventures as you want them to be shown in the level. The \"Available adventures\" drowpdown menu has the adventures that haven't been included in this level."

#~ msgid "customize_class_step_4"
#~ msgstr "The \"Available adventures\" dropwdown menu also has your own adventures. Once you add them you can move them around next to the other adventures."

#~ msgid "customize_class_step_5"
#~ msgstr "You can remove an adventures clicking the x button and it will appear in the \"Available adventures\" dropdown menu"

#~ msgid "customize_class_step_6"
#~ msgstr "Selecting an opening date for each level (you can also leave it empty)"

#~ msgid "customize_class_step_7"
#~ msgstr "Selection other settings"

#~ msgid "customize_class_step_8"
#~ msgstr "Choose \"Save\" -> You're done!"

#~ msgid "example_code_header"
#~ msgstr "Example Hedy Code"

#~ msgid "feedback_failure"
#~ msgstr "Wrong!"

#~ msgid "feedback_success"
#~ msgstr "Good!"

#~ msgid "go_to_first_question"
#~ msgstr "Go to question 1"

#~ msgid "question"
#~ msgstr "Question"

#~ msgid "question_doesnt_exist"
#~ msgstr "This question does not exist"

#~ msgid "question_invalid"
#~ msgstr "Your token is invalid."

#~ msgid "too_many_attempts"
#~ msgstr "Too many attempts"

#~ msgid "class_stats"
#~ msgstr "Class statistics"

#~ msgid "visit_own_public_profile"
#~ msgstr "Visit your own profile"

#~ msgid "title_class logs"
#~ msgstr "Hedy - Logs"

#~ msgid "title_class statistics"
#~ msgstr "My statistics"

#~ msgid "agree_third_party"
#~ msgstr ""

#~ msgid "disabled_button_locked"
#~ msgstr "Your teacher hasn't unlocked this level yet"

#~ msgid "duplicate_tag"
#~ msgstr "You already have a tag with this name."

#~ msgid "tag_deleted"
#~ msgstr "This tag was successfully deleted."

#~ msgid "survey_later"
#~ msgstr "Remind me later"

#~ msgid "class_survey_questions"
#~ msgstr ""
#~ "What is the age range in your class?\n"
#~ "What is the spoken language in your class?\n"
#~ "What is the gender balance in your class?\n"
#~ "What distinguishes your students from others?"

#~ msgid "no_tags"
#~ msgstr "No tags yet."

#~ msgid "apply_filters"
#~ msgstr "Apply filters"

#~ msgid "write_first_program"
#~ msgstr "Write your first program!"

#~ msgid "adventure_exp_1"
#~ msgstr "Type your adventure of choice on the right-hand side. After creating your adventure you can include it in one of your classes under \"customizations\". If you want to include a command in your adventure please use code anchors like this:"

#~ msgid "adventure_exp_2"
#~ msgstr "If you want to show actual code snippets, for example to give student a template or example of the code. Please use pre anchors like this:"

#~ msgid "hello_world"
#~ msgstr "Hello world!"

#~ msgid "share_confirm"
#~ msgstr "Are you sure you want to make the program public?"

#~ msgid "share_success_detail"
#~ msgstr "Program shared successfully."

#~ msgid "try_it"
#~ msgstr "Try it"

#~ msgid "unshare_confirm"
#~ msgstr "Are you sure you want to make the program private?"

#~ msgid "unshare_success_detail"
#~ msgstr "Program unshared successfully."

#~ msgid "back_to_class"
#~ msgstr "Go back to class"

#~ msgid "Locked Language Feature"
#~ msgstr "You are using {concept}! That is awesome, but {concept} is not unlocked yet! It will be unlocked in a later level."

#~ msgid "nested blocks"
#~ msgstr "a block in a block"

#~ msgid "save"
#~ msgstr "Save"

#~ msgid "update_profile"
#~ msgstr "Update profile"

#~ msgid "variables"
#~ msgstr "Variables"

#~ msgid "add_students_options"
#~ msgstr "Add students options"

#~ msgid "class_live"
#~ msgstr "Live statistics"

#~ msgid "class_overview"
#~ msgstr "Class overview"

#~ msgid "last_login"
#~ msgstr "Last login"

#~ msgid "page"
#~ msgstr "page"

#~ msgid "student_list"
#~ msgstr "Student list"

#~ msgid "title_class grid_overview"
#~ msgstr "Hedy - Grid overview"

#~ msgid "title_class live_statistics"
#~ msgstr "Hedy - Live Statistics"

#~ msgid "tips"
#~ msgstr ""

#~ msgid "amount_created"
#~ msgstr "programs created"

#~ msgid "amount_saved"
#~ msgstr "programs saved"

#~ msgid "common_errors"
#~ msgstr "Common errors"

#~ msgid "grid_overview"
#~ msgstr "Overview of programs per adventure"

#~ msgid "last_error"
#~ msgstr "Last error"

#~ msgid "last_program"
#~ msgstr "Last program"

#~ msgid "live_dashboard"
#~ msgstr "Live Dashboard"

#~ msgid "runs_over_time"
#~ msgstr "Runs over time"

#~ msgid "student_details"
#~ msgstr "Student details"

#~ msgid "explore_explanation"
#~ msgstr "On this page you can look through programs created by other Hedy users. You can filter on both a Hedy level and adventure. Click on \"View program\" to open a program and run it. Programs with a red header contain a mistake. You can still open the program, but running it will result in an error. You can of course try to fix it! If the creator has a public profile you can click their username to visit their profile. There you will find all their shared programs and much more!"

#~ msgid "achievement_earned"
#~ msgstr "You've earned an achievement!"

#~ msgid "achievements"
#~ msgstr "achievements"

#~ msgid "achievements_check_icon_alt"
#~ msgstr "Achievement check icon"

#~ msgid "achievements_logo_alt"
#~ msgstr "Achievement logo"

#~ msgid "amount_submitted"
#~ msgstr "programs submitted"

#~ msgid "country_title"
#~ msgstr "Country"

#~ msgid "create_public_profile"
#~ msgstr "Create public profile"

#~ msgid "general"
#~ msgstr "General"

#~ msgid "hedy_achievements"
#~ msgstr "Hedy achievements"

#~ msgid "hidden"
#~ msgstr "Hidden"

#~ msgid "highscore_explanation"
#~ msgstr "On this page you can view the current Highscores, based on the amount of achievements gathered. View the ranking for either all users, your country or your class. Click on a username to view their public profile."

#~ msgid "highscore_no_public_profile"
#~ msgstr "You don't have a public profile and are therefore not listed on the highscores. Do you wish to create one?"

#~ msgid "highscores"
#~ msgstr "Highscores"

#~ msgid "last_achievement"
#~ msgstr "Last earned achievement"

#~ msgid "my_achievements"
#~ msgstr "My achievements"

#~ msgid "no_certificate"
#~ msgstr "This user hasn't earned the Hedy Certificate of Completion"

#~ msgid "no_such_highscore"
#~ msgstr "Highscores"

#~ msgid "number_achievements"
#~ msgstr "Number of achievements"

#~ msgid "percentage_achieved"
#~ msgstr "Achieved by {percentage}% of the users"

#~ msgid "programs_created"
#~ msgstr "Programs created"

#~ msgid "programs_saved"
#~ msgstr "Programs saved"

#~ msgid "programs_submitted"
#~ msgstr "Programs submitted"

#~ msgid "title_achievements"
#~ msgstr "Hedy - My achievements"

#~ msgid "whole_world"
#~ msgstr "The world"

#~ msgid "your_class"
#~ msgstr "Your class"

#~ msgid "create_question"
#~ msgstr "Do you want to create one?"

#~ msgid "explore_programs"
#~ msgstr "Explore programs"

#~ msgid "explore_programs_logo_alt"
#~ msgstr "Explore programs icon"

#~ msgid "hedy_tutorial_logo_alt"
#~ msgstr "Hedy tutorial icon"

#~ msgid "no_public_profile"
#~ msgstr "You don't have a public profile text yet..."

#~ msgid "start_hedy_tutorial"
#~ msgstr "Start hedy tutorial"

#~ msgid "start_programming"
#~ msgstr "Start programming"

#~ msgid "start_programming_logo_alt"
#~ msgstr "Start programming icon"

#~ msgid "start_teacher_tutorial"
#~ msgstr "Start teacher tutorial"

#~ msgid "teacher_tutorial_logo_alt"
#~ msgstr "Teacher tutorial icon"

#~ msgid "title_landing-page"
#~ msgstr "Welcome to Hedy!"

#~ msgid "welcome"
#~ msgstr "Welcome"

#~ msgid "welcome_back"
#~ msgstr "Welcome back"

#~ msgid "your_account"
#~ msgstr "Your profile"

#~ msgid "your_last_program"
#~ msgstr "Your last saved program"

#~ msgid "already_teacher"
#~ msgstr "You already have a teacher account."

#~ msgid "already_teacher_request"
#~ msgstr "You already have a pending teacher request."

#~ msgid "teacher_account_request"
#~ msgstr "You have a pending teacher account request"

#~ msgid "teacher_account_success"
#~ msgstr "You successfully requested a teacher account."

#~ msgid "student_not_allowed_in_class"
#~ msgstr "Student not allowed in class"




<|MERGE_RESOLUTION|>--- conflicted
+++ resolved
@@ -352,11 +352,7 @@
 msgstr "Create a class to follow the progress of each student in dashboard, and to customize the adventures your students see, and even adding your own! You can create as many classes as you like, and each class can have multiple teachers each one with different roles. You can also add as many students as you want, but mind that each student can only be in one class at a time. You can find more information about classes in the <a href=\"https://hedy.org/for-teachers/manual/preparations#for-teachers\">teacher manual</a>."
 
 msgid "clear"
-<<<<<<< HEAD
 msgstr "Clear"
-=======
-msgstr ""
->>>>>>> f069f37e
 
 msgid "clone"
 msgstr "Clone"
@@ -380,11 +376,7 @@
 msgstr "Commands"
 
 msgid "complete"
-<<<<<<< HEAD
 msgstr "Completed"
-=======
-msgstr ""
->>>>>>> f069f37e
 
 msgid "congrats_message"
 msgstr "Congratulations, {username}, you have reached the following results with Hedy!"
@@ -399,11 +391,7 @@
 msgstr "This adventure is invalid."
 
 msgid "continue"
-<<<<<<< HEAD
 msgstr "Continue"
-=======
-msgstr ""
->>>>>>> f069f37e
 
 msgid "contributor"
 msgstr "Contributor"
@@ -487,11 +475,7 @@
 msgstr "a dash"
 
 msgid "debug"
-<<<<<<< HEAD
 msgstr "Debug"
-=======
-msgstr ""
->>>>>>> f069f37e
 
 msgid "default_401"
 msgstr "Looks like you aren't authorized..."
@@ -1362,11 +1346,7 @@
 msgstr "Public profile updated, page will be re-loaded."
 
 msgid "put"
-<<<<<<< HEAD
 msgstr "Put"
-=======
-msgstr ""
->>>>>>> f069f37e
 
 msgid "question mark"
 msgstr "a question mark"
@@ -1459,11 +1439,7 @@
 msgstr "Reset"
 
 msgid "restart"
-<<<<<<< HEAD
 msgstr "Restart"
-=======
-msgstr ""
->>>>>>> f069f37e
 
 msgid "retrieve_adventure_error"
 msgstr "You're not allowed to view this adventure!"
@@ -1550,11 +1526,7 @@
 msgstr "My personal settings"
 
 msgid "share"
-<<<<<<< HEAD
 msgstr "Share"
-=======
-msgstr ""
->>>>>>> f069f37e
 
 msgid "share_by_giving_link"
 msgstr "Show your program to other people by giving them the link below:"
@@ -1617,11 +1589,7 @@
 msgstr "stepper"
 
 msgid "stop"
-<<<<<<< HEAD
 msgstr "Stop"
-=======
-msgstr ""
->>>>>>> f069f37e
 
 msgid "stop_code_button"
 msgstr "Stop program"
