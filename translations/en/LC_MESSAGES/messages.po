--- conflicted
+++ resolved
@@ -7,13 +7,8 @@
 msgstr ""
 "Project-Id-Version: PROJECT VERSION\n"
 "Report-Msgid-Bugs-To: EMAIL@ADDRESS\n"
-<<<<<<< HEAD
 "POT-Creation-Date: 2024-03-01 11:10+0100\n"
 "PO-Revision-Date: 2024-02-19 01:12+0000\n"
-=======
-"POT-Creation-Date: 2024-03-08 18:45+0100\n"
-"PO-Revision-Date: 2024-03-03 07:14+0000\n"
->>>>>>> 0a1bbe5e
 "Last-Translator: Snoring Parrot <snoring_parrot@users.noreply.hosted.weblate.org>\n"
 "Language: en\n"
 "Language-Team: en <LL@li.org>\n"
@@ -174,17 +169,10 @@
 msgstr "Adventure is cloned"
 
 msgid "adventure_code_button"
-<<<<<<< HEAD
 msgstr ""
 
 msgid "adventure_codeblock_button"
 msgstr ""
-=======
-msgstr "This button allows you to add a keyword within any text you write."
-
-msgid "adventure_codeblock_button"
-msgstr "Use this button when you want to create a block of code that students can run in your adventure. Tip: put the selection at the end of the last line of the code block and <kbd>Enter</kbd> 3 times to type after a code block."
->>>>>>> 0a1bbe5e
 
 msgid "adventure_duplicate"
 msgstr "You already have an adventure with this name."
@@ -196,11 +184,7 @@
 msgstr "Make sure you always surround keywords with { }, then they are recognized correctly. You can use the \"preview\" button to view a styled version of your adventure. To view the adventure on a dedicated page, select \"view\" from the teachers page."
 
 msgid "adventure_exp_classes"
-<<<<<<< HEAD
 msgstr ""
-=======
-msgstr "Your adventure is used within the following classes"
->>>>>>> 0a1bbe5e
 
 msgid "adventure_id_invalid"
 msgstr "This adventure id is invalid."
@@ -2057,27 +2041,15 @@
 #~ msgid "hello_world"
 #~ msgstr "Hello world!"
 
-<<<<<<< HEAD
-=======
-#~ msgid "hide_parsons"
-#~ msgstr "Hide puzzle"
-
-#~ msgid "hide_quiz"
-#~ msgstr "Hide quiz"
-
->>>>>>> 0a1bbe5e
 #~ msgid "share_confirm"
 #~ msgstr "Are you sure you want to make the program public?"
 
 #~ msgid "share_success_detail"
 #~ msgstr "Program shared successfully."
 
-<<<<<<< HEAD
 #~ msgid "try_it"
 #~ msgstr "Try it"
 
-=======
->>>>>>> 0a1bbe5e
 #~ msgid "unshare_confirm"
 #~ msgstr "Are you sure you want to make the program private?"
 
