# Thai translations for PROJECT.
# Copyright (C) 2023 ORGANIZATION
# This file is distributed under the same license as the PROJECT project.
# FIRST AUTHOR <EMAIL@ADDRESS>, 2023.
#
msgid ""
msgstr ""
"Project-Id-Version: PROJECT VERSION\n"
"Report-Msgid-Bugs-To: EMAIL@ADDRESS\n"
"POT-Creation-Date: 2000-01-01 00:00+0000\n"
"PO-Revision-Date: 2024-10-25 06:21+0000\n"
"Last-Translator: Prefill add-on <noreply-addon-prefill@weblate.org>\n"
"Language-Team: th <LL@li.org>\n"
"Language: th\n"
"MIME-Version: 1.0\n"
"Content-Type: text/plain; charset=utf-8\n"
"Content-Transfer-Encoding: 8bit\n"
"Plural-Forms: nplurals=1; plural=0;\n"
"X-Generator: Weblate 5.8.2-dev\n"
"Generated-By: Babel 2.14.0\n"

#, fuzzy
msgid "Access Before Assign"
msgstr ""

#, fuzzy
msgid "Cyclic Var Definition"
msgstr ""

#, fuzzy
msgid "Else Without If Error"
msgstr ""

#, fuzzy
msgid "Function Undefined"
msgstr ""

#, fuzzy
msgid "Has Blanks"
msgstr ""

#, fuzzy
msgid "Incomplete"
msgstr ""

#, fuzzy
msgid "Incomplete Repeat"
msgstr ""

#, fuzzy
msgid "Invalid"
msgstr ""

#, fuzzy
msgid "Invalid Argument"
msgstr ""

#, fuzzy
msgid "Invalid Argument Type"
msgstr ""

#, fuzzy
msgid "Invalid At Command"
msgstr ""

#, fuzzy
msgid "Invalid Space"
msgstr ""

#, fuzzy
msgid "Invalid Type Combination"
msgstr ""

#, fuzzy
msgid "Lonely Echo"
msgstr ""

#, fuzzy
msgid "Lonely Text"
msgstr ""

#, fuzzy
msgid "Missing Additional Command"
msgstr ""

#, fuzzy
msgid "Missing Colon Error"
msgstr ""

#, fuzzy
msgid "Missing Command"
msgstr ""

#, fuzzy
msgid "Missing Inner Command"
msgstr ""

#, fuzzy
msgid "Missing Square Brackets"
msgstr ""

#, fuzzy
msgid "Missing Variable"
msgstr ""

#, fuzzy
msgid "Misspelled At Command"
msgstr ""

#, fuzzy
msgid "No Indentation"
msgstr ""

#, fuzzy
msgid "Non Decimal Variable"
msgstr ""

#, fuzzy
msgid "Parse"
msgstr ""

#, fuzzy
msgid "Pressit Missing Else"
msgstr ""

#, fuzzy
msgid "Runtime Index Error"
msgstr ""

#, fuzzy
msgid "Runtime Value Error"
msgstr ""

#, fuzzy
msgid "Runtime Values Error"
msgstr ""

#, fuzzy
msgid "Save Microbit code "
msgstr ""

#, fuzzy
msgid "Too Big"
msgstr ""

#, fuzzy
msgid "Too Few Indents"
msgstr ""

#, fuzzy
msgid "Too Many Indents"
msgstr ""

#, fuzzy
msgid "Unexpected Indentation"
msgstr ""

#, fuzzy
msgid "Unquoted Assignment"
msgstr ""

#, fuzzy
msgid "Unquoted Equality Check"
msgstr ""

#, fuzzy
msgid "Unquoted Text"
msgstr "Be careful. If you ask or print something, the text should start and finish with a quotation mark. You forgot that for the text {unquotedtext}."

#, fuzzy
msgid "Unsupported Float"
msgstr ""

#, fuzzy
msgid "Unsupported String Value"
msgstr ""

#, fuzzy
msgid "Unused Variable"
msgstr ""

#, fuzzy
msgid "Var Undefined"
msgstr ""

#, fuzzy
msgid "Wrong Level"
msgstr ""

#, fuzzy
msgid "Wrong Number of Arguments"
msgstr ""

msgid "about_this_adventure"
msgstr ""

#, fuzzy
msgid "account_overview"
msgstr ""

#, fuzzy
msgid "actions"
msgstr ""

#, fuzzy
msgid "add"
msgstr ""

#, fuzzy
msgid "add_students"
msgstr ""

#, fuzzy
msgid "add_your_language"
msgstr ""

#, fuzzy
msgid "admin"
msgstr ""

#, fuzzy
msgid "advance_button"
msgstr ""

#, fuzzy
msgid "adventure"
msgstr ""

#, fuzzy
msgid "adventure_cloned"
msgstr ""

#, fuzzy
msgid "adventure_code_button"
msgstr ""

#, fuzzy
msgid "adventure_codeblock_button"
msgstr ""

#, fuzzy
msgid "adventure_duplicate"
msgstr ""

#, fuzzy
msgid "adventure_empty"
msgstr ""

#, fuzzy
msgid "adventure_exp_3"
msgstr "Make sure you always surround keywords with { }, then they are recognized correctly. You can use the \"preview\" button to view a styled version of your adventure. To view the adventure on a dedicated page, select \"view\" from the teachers page."

msgid "adventure_exp_classes"
msgstr ""

#, fuzzy
msgid "adventure_flagged"
msgstr ""

#, fuzzy
msgid "adventure_id_invalid"
msgstr ""

#, fuzzy
msgid "adventure_length"
msgstr ""

#, fuzzy
msgid "adventure_name_invalid"
msgstr ""

#, fuzzy
msgid "adventure_terms"
msgstr ""

#, fuzzy
msgid "adventure_updated"
msgstr ""

#, fuzzy
msgid "adventures_completed"
msgstr ""

#, fuzzy
msgid "adventures_info"
msgstr ""

#, fuzzy
msgid "adventures_restored"
msgstr ""

#, fuzzy
msgid "adventures_ticked"
msgstr ""

#, fuzzy
msgid "adventures_tried"
msgstr ""

#, fuzzy
msgid "ago"
msgstr ""

#, fuzzy
msgid "agree_invalid"
msgstr ""

#, fuzzy
msgid "agree_with"
msgstr ""

#, fuzzy
msgid "ajax_error"
msgstr ""

#, fuzzy
msgid "all"
msgstr ""

#, fuzzy
msgid "all_class_highscores"
msgstr ""

#, fuzzy
msgid "all_rows_missing_separator"
msgstr ""

#, fuzzy
msgid "already_account"
msgstr ""

#, fuzzy
msgid "already_program_running"
msgstr ""

#, fuzzy
msgid "are_you_sure"
msgstr ""

#, fuzzy
msgid "ask_needs_var"
msgstr ""

msgid "available_in"
msgstr ""

msgid "back_to_class"
msgstr ""

#, fuzzy
msgid "become_a_sponsor"
msgstr ""

#, fuzzy
msgid "birth_year"
msgstr ""

#, fuzzy
msgid "by"
msgstr ""

#, fuzzy
msgid "cancel"
msgstr ""

#, fuzzy
msgid "cant_parse_exception"
msgstr ""

#, fuzzy
msgid "certificate"
msgstr ""

#, fuzzy
msgid "certified_teacher"
msgstr ""

#, fuzzy
msgid "change_password"
msgstr ""

#, fuzzy
msgid "cheatsheet_title"
msgstr ""

#, fuzzy
msgid "class_already_joined"
msgstr ""

#, fuzzy
msgid "class_customize_success"
msgstr ""

#, fuzzy
msgid "class_graph_explanation"
msgstr ""

msgid "class_logs"
msgstr ""

#, fuzzy
msgid "class_name_duplicate"
msgstr ""

#, fuzzy
msgid "class_name_empty"
msgstr ""

#, fuzzy
msgid "class_name_invalid"
msgstr ""

#, fuzzy
msgid "class_name_prompt"
msgstr ""

#, fuzzy
msgid "class_performance_graph"
msgstr ""

#, fuzzy
msgid "class_survey_description"
msgstr ""

#, fuzzy
msgid "class_survey_later"
msgstr ""

#, fuzzy
msgid "class_survey_question1"
msgstr ""

#, fuzzy
msgid "class_survey_question2"
msgstr ""

#, fuzzy
msgid "class_survey_question3"
msgstr ""

#, fuzzy
msgid "class_survey_question4"
msgstr ""

#, fuzzy
msgid "classes_info"
msgstr ""

#, fuzzy
msgid "clone"
msgstr ""

#, fuzzy
msgid "cloned_times"
msgstr ""

#, fuzzy
msgid "close"
msgstr ""

#, fuzzy
msgid "comma"
msgstr ""

#, fuzzy
msgid "command_not_available_yet_exception"
msgstr ""

#, fuzzy
msgid "command_unavailable_exception"
msgstr ""

#, fuzzy
msgid "commands"
msgstr ""

#, fuzzy
msgid "complete"
msgstr ""

#, fuzzy
msgid "congrats_message"
msgstr ""

#, fuzzy
msgid "connect_guest_teacher"
msgstr ""

#, fuzzy
msgid "constant_variable_role"
msgstr ""

msgid "containing"
msgstr ""

#, fuzzy
msgid "content_invalid"
msgstr ""

#, fuzzy
msgid "continue"
msgstr ""

#, fuzzy
msgid "contributor"
msgstr ""

#, fuzzy
msgid "copy_accounts_to_clipboard"
msgstr ""

#, fuzzy
msgid "copy_clipboard"
msgstr ""

#, fuzzy
msgid "copy_code"
msgstr ""

#, fuzzy
msgid "copy_join_link"
msgstr ""

#, fuzzy
msgid "copy_link_success"
msgstr ""

#, fuzzy
msgid "copy_link_to_share"
msgstr ""

#, fuzzy
msgid "copy_mail_link"
msgstr ""

#, fuzzy
msgid "correct_answer"
msgstr ""

#, fuzzy
msgid "country"
msgstr ""

#, fuzzy
msgid "country_invalid"
msgstr ""

#, fuzzy
msgid "create_account"
msgstr ""

#, fuzzy
msgid "create_accounts"
msgstr ""

#, fuzzy
msgid "create_accounts_placeholder"
msgstr ""

#, fuzzy
msgid "create_accounts_prompt"
msgstr ""

#, fuzzy
msgid "create_adventure"
msgstr ""

#, fuzzy
msgid "create_class"
msgstr ""

#, fuzzy
msgid "create_student_account"
msgstr ""

#, fuzzy
msgid "create_student_account_explanation"
msgstr ""

#, fuzzy
msgid "create_student_accounts"
msgstr ""

#, fuzzy
msgid "create_teacher_account"
msgstr ""

#, fuzzy
msgid "create_teacher_account_explanation"
msgstr ""

#, fuzzy
msgid "create_usernames_and_passwords_desc"
msgstr ""

#, fuzzy
msgid "create_usernames_and_passwords_title"
msgstr ""

#, fuzzy
msgid "create_usernames_desc"
msgstr ""

#, fuzzy
msgid "create_usernames_title"
msgstr ""

#, fuzzy
msgid "creator"
msgstr ""

#, fuzzy
msgid "current_password"
msgstr ""

#, fuzzy
msgid "customization_deleted"
msgstr ""

#, fuzzy
msgid "customize"
msgstr ""

#, fuzzy
msgid "customize_adventure"
msgstr ""

#, fuzzy
msgid "customize_class"
msgstr ""

#, fuzzy
msgid "dash"
msgstr ""

#, fuzzy
msgid "debug"
msgstr ""

#, fuzzy
msgid "default_401"
msgstr ""

#, fuzzy
msgid "default_403"
msgstr ""

#, fuzzy
msgid "default_404"
msgstr ""

#, fuzzy
msgid "default_500"
msgstr ""

#, fuzzy
msgid "delete"
msgstr ""

#, fuzzy
msgid "delete_adventure_prompt"
msgstr ""

#, fuzzy
msgid "delete_class_prompt"
msgstr ""

#, fuzzy
msgid "delete_confirm"
msgstr ""

#, fuzzy
msgid "delete_invite"
msgstr ""

#, fuzzy
msgid "delete_invite_prompt"
msgstr ""

#, fuzzy
msgid "delete_public"
msgstr ""

#, fuzzy
msgid "delete_success"
msgstr ""

#, fuzzy
msgid "delete_tag_prompt"
msgstr ""

#, fuzzy
msgid "destroy_profile"
msgstr ""

#, fuzzy
msgid "developers_mode"
msgstr ""

#, fuzzy
msgid "directly_available"
msgstr ""

#, fuzzy
msgid "disable"
msgstr ""

#, fuzzy
msgid "disable_explore_page"
msgstr ""

#, fuzzy
msgid "disable_parsons"
msgstr ""

#, fuzzy
msgid "disable_quizes"
msgstr ""

#, fuzzy
msgid "disabled"
msgstr ""

#, fuzzy
msgid "disabled_button_quiz"
msgstr ""

#, fuzzy
msgid "discord_server"
msgstr ""

#, fuzzy
msgid "distinguished_user"
msgstr ""

#, fuzzy
msgid "double quotes"
msgstr ""

#, fuzzy
msgid "download"
msgstr ""

#, fuzzy
msgid "duplicate"
msgstr ""

#, fuzzy
msgid "echo_and_ask_mismatch_exception"
msgstr ""

#, fuzzy
msgid "echo_out"
msgstr ""

#, fuzzy
msgid "edit_adventure"
msgstr ""

#, fuzzy
msgid "edit_code_button"
msgstr ""

#, fuzzy
msgid "email"
msgstr ""

#, fuzzy
msgid "email_invalid"
msgstr ""

#, fuzzy
msgid "end_quiz"
msgstr ""

#, fuzzy
msgid "english"
msgstr ""

#, fuzzy
msgid "enter"
msgstr ""

#, fuzzy
msgid "enter_password"
msgstr ""

#, fuzzy
msgid "enter_text"
msgstr ""

#, fuzzy
msgid "error_logo_alt"
msgstr ""

#, fuzzy
msgid "errors"
msgstr ""

#, fuzzy
msgid "exclamation mark"
msgstr ""

#, fuzzy
msgid "exercise"
msgstr ""

#, fuzzy
msgid "exercise_doesnt_exist"
msgstr ""

#, fuzzy
msgid "exists_email"
msgstr ""

#, fuzzy
msgid "exists_username"
msgstr ""

#, fuzzy
msgid "exit_preview_mode"
msgstr ""

#, fuzzy
msgid "experience_invalid"
msgstr ""

#, fuzzy
msgid "expiration_date"
msgstr ""

#, fuzzy
msgid "favorite_program"
msgstr ""

#, fuzzy
msgid "favourite_confirm"
msgstr ""

#, fuzzy
msgid "favourite_program"
msgstr ""

#, fuzzy
msgid "favourite_program_invalid"
msgstr ""

#, fuzzy
msgid "favourite_success"
msgstr ""

#, fuzzy
msgid "feedback_message_error"
msgstr ""

#, fuzzy
msgid "female"
msgstr ""

#, fuzzy
msgid "flag_adventure_prompt"
msgstr ""

#, fuzzy
msgid "float"
msgstr ""

#, fuzzy
msgid "for_teachers"
msgstr ""

#, fuzzy
msgid "forgot_password"
msgstr ""

#, fuzzy
msgid "from_another_teacher"
msgstr ""

#, fuzzy
msgid "from_magazine_website"
msgstr ""

#, fuzzy
msgid "from_video"
msgstr ""

#, fuzzy
msgid "fun_statistics_msg"
msgstr ""

#, fuzzy
msgid "gender"
msgstr ""

#, fuzzy
msgid "gender_invalid"
msgstr ""

#, fuzzy
msgid "general_settings"
msgstr ""

#, fuzzy
msgid "get_certificate"
msgstr ""

msgid "give_link_to_teacher"
msgstr "ส่งลิงค์นี้ให้อาจารย์ของคุณ:"

#, fuzzy
msgid "go_back"
msgstr ""

msgid "go_back_to_main"
msgstr "กลับไปที่หน้าหลัก"

msgid "go_to_question"
msgstr "ไปที่คำถาม"

msgid "go_to_quiz_result"
msgstr "ไปที่ผลสอบ"

msgid "go_to_your_clone"
msgstr ""

msgid "goto_profile"
msgstr "ไปที่โปรไฟล์ของฉัน"

#, fuzzy
msgid "graph_title"
msgstr ""

msgid "hand_in"
msgstr "ส่งมอบ"

msgid "hand_in_exercise"
msgstr "ส่งแบบฝึกหัด"

msgid "heard_about_hedy"
msgstr "คุณได้รับข้อมูลเกี่ยวกับเฮดีจากที่ไหน?"

msgid "heard_about_invalid"
msgstr "โปรดเลือกวิธีที่ถูกต้องที่คุณได้รับข้อมูลเกี่ยวกับเรา"

msgid "hedy_choice_title"
msgstr "ตัวเลือกของเฮดี"

#, fuzzy
msgid "hedy_introduction_slides"
msgstr ""

msgid "hedy_logo_alt"
msgstr "โลโก้ของเฮดี"

msgid "hedy_on_github"
msgstr "Hedy บน Github"

msgid "hello_logo"
msgstr "สวัสดี"

#, fuzzy
msgid "hide_adventures"
msgstr ""

msgid "hide_cheatsheet"
msgstr "ซ่อนแผ่นชีต (Cheatsheet)"

#, fuzzy
msgid "hide_classes"
msgstr ""

msgid "hide_keyword_switcher"
msgstr "ซ่อนเปิด/ปิดการสลับคีย์เวิร์ด (Keyword Switcher)"

#, fuzzy
msgid "hide_slides"
msgstr ""

msgid "highest_level_reached"
msgstr "ระดับสูงสุดที่ได้รับ"

msgid "highest_quiz_score"
msgstr "คะแนนสอบสูงสุด"

msgid "hint"
msgstr "คำใบ้"

msgid "ill_work_some_more"
msgstr "ฉันจะทำงานเพิ่มเติมอีกสักพัก"

#, fuzzy
msgid "image_invalid"
msgstr "ภาพที่คุณเลือกไม่ถูกต้อง"

msgid "incomplete_command_exception"
msgstr "คำสั่งไม่สมบูรณ์"

msgid "incorrect_handling_of_quotes_exception"
msgstr "การจัดการคำพิเศษไม่ถูกต้อง"

msgid "incorrect_use_of_types_exception"
msgstr "การใช้ประเภท (types) ไม่ถูกต้อง"

msgid "incorrect_use_of_variable_exception"
msgstr "การใช้ตัวแปรไม่ถูกต้อง"

msgid "indentation_exception"
msgstr "การเว้นวรรคไม่ถูกต้อง"

#, fuzzy
msgid "input"
msgstr "ข้อมูลจากคำถามที่ถาม"

#, fuzzy
msgid "input_variable_role"
msgstr ""

msgid "integer"
msgstr "หมายเลข"

msgid "invalid_class_link"
msgstr "ลิงก์ที่ใช้เพื่อเข้าร่วมชั้นเรียนไม่ถูกต้องหรือใช้ไม่ได้"

#, fuzzy
msgid "invalid_command_exception"
msgstr ""

#, fuzzy
msgid "invalid_keyword_language_comment"
msgstr ""

#, fuzzy
msgid "invalid_language_comment"
msgstr ""

#, fuzzy
msgid "invalid_level_comment"
msgstr ""

#, fuzzy
msgid "invalid_program_comment"
msgstr ""

#, fuzzy
msgid "invalid_teacher_invitation_code"
msgstr ""

#, fuzzy
msgid "invalid_tutorial_step"
msgstr ""

#, fuzzy
msgid "invalid_username_password"
msgstr ""

#, fuzzy
msgid "invite_by_username"
msgstr ""

#, fuzzy
msgid "invite_date"
msgstr ""

#, fuzzy
msgid "invite_message"
msgstr ""

#, fuzzy
msgid "invite_prompt"
msgstr ""

#, fuzzy
msgid "invite_teacher"
msgstr ""

#, fuzzy
msgid "join_class"
msgstr ""

#, fuzzy
msgid "join_prompt"
msgstr ""

#, fuzzy
msgid "keybinding_waiting_for_keypress"
msgstr ""

#, fuzzy
msgid "keyword_language_invalid"
msgstr ""

#, fuzzy
msgid "landcode_phone_number"
msgstr ""

#, fuzzy
msgid "language"
msgstr ""

#, fuzzy
msgid "language_invalid"
msgstr ""

#, fuzzy
msgid "languages"
msgstr ""

#, fuzzy
msgid "last_edited"
msgstr ""

#, fuzzy
msgid "last_update"
msgstr ""

#, fuzzy
msgid "lastname"
msgstr ""

#, fuzzy
msgid "leave_class"
msgstr ""

#, fuzzy
msgid "level"
msgstr ""

#, fuzzy
msgid "level_accessible"
msgstr ""

#, fuzzy
msgid "level_disabled"
msgstr ""

#, fuzzy
msgid "level_future"
msgstr ""

#, fuzzy
msgid "level_invalid"
msgstr ""

#, fuzzy
msgid "level_not_class"
msgstr ""

#, fuzzy
msgid "level_title"
msgstr ""

#, fuzzy
msgid "levels"
msgstr ""

#, fuzzy
msgid "link"
msgstr ""

#, fuzzy
msgid "list"
msgstr ""

#, fuzzy
msgid "list_variable_role"
msgstr ""

#, fuzzy
msgid "logged_in_to_share"
msgstr ""

#, fuzzy
msgid "login"
msgstr ""

#, fuzzy
msgid "login_long"
msgstr ""

#, fuzzy
msgid "login_to_save_your_work"
msgstr ""

#, fuzzy
msgid "logout"
msgstr ""

#, fuzzy
msgid "longest_program"
msgstr ""

#, fuzzy
msgid "mail_change_password_body"
msgstr ""

#, fuzzy
msgid "mail_change_password_subject"
msgstr ""

#, fuzzy
msgid "mail_error_change_processed"
msgstr ""

#, fuzzy
msgid "mail_goodbye"
msgstr ""

#, fuzzy
msgid "mail_hello"
msgstr ""

#, fuzzy
msgid "mail_recover_password_body"
msgstr ""

msgid "mail_recover_password_subject"
msgstr "ขอรีเซ็ตรหัสผ่าน"

#, fuzzy
msgid "mail_reset_password_body"
msgstr ""

#, fuzzy
msgid "mail_reset_password_subject"
msgstr ""

#, fuzzy
msgid "mail_welcome_teacher_body"
msgstr ""

#, fuzzy
msgid "mail_welcome_teacher_subject"
msgstr ""

#, fuzzy
msgid "mail_welcome_verify_body"
msgstr ""

#, fuzzy
msgid "mail_welcome_verify_subject"
msgstr ""

#, fuzzy
msgid "mailing_title"
msgstr ""

#, fuzzy
msgid "main_subtitle"
msgstr ""

#, fuzzy
msgid "main_title"
msgstr ""

#, fuzzy
msgid "make_sure_you_are_done"
msgstr ""

#, fuzzy
msgid "male"
msgstr ""

#, fuzzy
msgid "mandatory_mode"
msgstr ""

#, fuzzy
msgid "more_info"
msgstr ""

#, fuzzy
msgid "more_options"
msgstr ""

#, fuzzy
msgid "multiple_keywords_warning"
msgstr ""

msgid "multiple_levels_warning"
msgstr ""

#, fuzzy
msgid "my_account"
msgstr ""

#, fuzzy
msgid "my_adventures"
msgstr ""

#, fuzzy
msgid "my_classes"
msgstr ""

#, fuzzy
msgid "my_messages"
msgstr ""

#, fuzzy
msgid "my_public_profile"
msgstr ""

#, fuzzy
msgid "name"
msgstr ""

#, fuzzy
msgid "nav_explore"
msgstr ""

#, fuzzy
msgid "nav_hedy"
msgstr ""

#, fuzzy
msgid "nav_learn_more"
msgstr ""

#, fuzzy
msgid "nav_start"
msgstr ""

#, fuzzy
msgid "new_password"
msgstr ""

#, fuzzy
msgid "new_password_repeat"
msgstr ""

#, fuzzy
msgid "newline"
msgstr ""

#, fuzzy
msgid "next_adventure"
msgstr ""

#, fuzzy
msgid "next_exercise"
msgstr ""

#, fuzzy
msgid "next_page"
msgstr ""

#, fuzzy
msgid "next_step_tutorial"
msgstr ""

#, fuzzy
msgid "next_student"
msgstr ""

#, fuzzy
msgid "no"
msgstr ""

#, fuzzy
msgid "no_account"
msgstr ""

#, fuzzy
msgid "no_accounts"
msgstr ""

#, fuzzy
msgid "no_adventures_yet"
msgstr ""

#, fuzzy
msgid "no_more_flat_if"
msgstr ""

#, fuzzy
msgid "no_programs"
msgstr ""

#, fuzzy
msgid "no_shared_programs"
msgstr ""

#, fuzzy
msgid "no_students"
msgstr ""

#, fuzzy
msgid "no_such_adventure"
msgstr ""

#, fuzzy
msgid "no_such_class"
msgstr ""

#, fuzzy
msgid "no_such_level"
msgstr ""

#, fuzzy
msgid "no_such_program"
msgstr ""

#, fuzzy
msgid "no_tag"
msgstr ""

#, fuzzy
msgid "not_adventure_yet"
msgstr ""

#, fuzzy
msgid "not_enrolled"
msgstr ""

#, fuzzy
msgid "not_in_class_no_handin"
msgstr ""

#, fuzzy
msgid "not_logged_in_cantsave"
msgstr ""

#, fuzzy
msgid "not_logged_in_handin"
msgstr ""

#, fuzzy
msgid "not_teacher"
msgstr ""

#, fuzzy
msgid "number"
msgstr ""

#, fuzzy
msgid "number_lines"
msgstr ""

#, fuzzy
msgid "number_of_errors"
msgstr ""

#, fuzzy
msgid "number_programs"
msgstr ""

#, fuzzy
msgid "ok"
msgstr ""

#, fuzzy
msgid "one_level_error"
msgstr ""

#, fuzzy
msgid "only_you_can_see"
msgstr ""

#, fuzzy
msgid "open"
msgstr ""

#, fuzzy
msgid "opening_date"
msgstr ""

#, fuzzy
msgid "opening_dates"
msgstr ""

#, fuzzy
msgid "option"
msgstr ""

#, fuzzy
msgid "or"
msgstr ""

#, fuzzy
msgid "other"
msgstr ""

#, fuzzy
msgid "other_block"
msgstr ""

#, fuzzy
msgid "other_settings"
msgstr ""

#, fuzzy
msgid "other_source"
msgstr ""

#, fuzzy
msgid "other_text"
msgstr ""

#, fuzzy
msgid "overwrite_warning"
msgstr ""

#, fuzzy
msgid "owner"
msgstr ""

#, fuzzy
msgid "page_not_found"
msgstr ""

#, fuzzy
msgid "pair_with_teacher"
msgstr ""

#, fuzzy
msgid "parsons_title"
msgstr ""

#, fuzzy
msgid "password"
msgstr ""

#, fuzzy
msgid "password_change_not_allowed"
msgstr ""

#, fuzzy
msgid "password_change_prompt"
msgstr ""

#, fuzzy
msgid "password_change_success"
msgstr ""

#, fuzzy
msgid "password_invalid"
msgstr ""

#, fuzzy
msgid "password_repeat"
msgstr ""

#, fuzzy
msgid "password_resetted"
msgstr ""

#, fuzzy
msgid "password_six"
msgstr ""

#, fuzzy
msgid "password_updated"
msgstr ""

#, fuzzy
msgid "passwords_six"
msgstr ""

#, fuzzy
msgid "passwords_too_short"
msgstr ""

#, fuzzy
msgid "pending_invites"
msgstr ""

#, fuzzy
msgid "people_with_a_link"
msgstr ""

#, fuzzy
msgid "percentage"
msgstr ""

#, fuzzy
msgid "period"
msgstr ""

#, fuzzy
msgid "personal_text"
msgstr ""

#, fuzzy
msgid "personal_text_invalid"
msgstr ""

#, fuzzy
msgid "phone_number"
msgstr ""

#, fuzzy
msgid "preferred_keyword_language"
msgstr ""

#, fuzzy
msgid "preferred_language"
msgstr ""

#, fuzzy
msgid "preview"
msgstr ""

#, fuzzy
msgid "preview_teacher_mode"
msgstr ""

#, fuzzy
msgid "previewing_adventure"
msgstr ""

#, fuzzy
msgid "previewing_class"
msgstr ""

#, fuzzy
msgid "previous_campaigns"
msgstr ""

#, fuzzy
msgid "previous_page"
msgstr ""

#, fuzzy
msgid "print_accounts"
msgstr ""

msgid "print_accounts_title"
msgstr ""

msgid "print_logo"
msgstr "แสดง"

#, fuzzy
msgid "privacy_terms"
msgstr ""

#, fuzzy
msgid "private"
msgstr ""

#, fuzzy
msgid "profile_logo_alt"
msgstr ""

#, fuzzy
msgid "profile_picture"
msgstr ""

#, fuzzy
msgid "profile_updated"
msgstr ""

#, fuzzy
msgid "profile_updated_reload"
msgstr ""

#, fuzzy
msgid "program_contains_error"
msgstr ""

#, fuzzy
msgid "program_header"
msgstr ""

#, fuzzy
msgid "program_too_large_exception"
msgstr ""

#, fuzzy
msgid "programming_experience"
msgstr ""

#, fuzzy
msgid "programming_invalid"
msgstr ""

#, fuzzy
msgid "programs"
msgstr ""

#, fuzzy
msgid "prompt_join_class"
msgstr ""

#, fuzzy
msgid "provided_username_duplicates"
msgstr ""

#, fuzzy
msgid "public"
msgstr ""

msgid "public_adventures"
msgstr ""

#, fuzzy
msgid "public_content"
msgstr ""

#, fuzzy
msgid "public_content_info"
msgstr ""

#, fuzzy
msgid "public_invalid"
msgstr ""

#, fuzzy
msgid "public_profile"
msgstr ""

#, fuzzy
msgid "public_profile_info"
msgstr ""

#, fuzzy
msgid "public_profile_updated"
msgstr ""

#, fuzzy
msgid "put"
msgstr ""

#, fuzzy
msgid "question mark"
msgstr ""

#, fuzzy
msgid "quiz_logo_alt"
msgstr ""

#, fuzzy
msgid "quiz_score"
msgstr ""

#, fuzzy
msgid "quiz_tab"
msgstr ""

#, fuzzy
msgid "quiz_threshold_not_reached"
msgstr ""

#, fuzzy
msgid "read_code_label"
msgstr ""

#, fuzzy
msgid "recent"
msgstr ""

msgid "recover_password"
msgstr "ขอรีเซ็ตรหัสผ่าน"

#, fuzzy
msgid "regress_button"
msgstr ""

#, fuzzy
msgid "remove"
msgstr ""

#, fuzzy
msgid "remove_customization"
msgstr ""

#, fuzzy
msgid "remove_customizations_prompt"
msgstr ""

#, fuzzy
msgid "remove_student_prompt"
msgstr ""

#, fuzzy
msgid "remove_user_prompt"
msgstr ""

msgid "rename_class"
msgstr ""

msgid "rename_class_prompt"
msgstr ""

#, fuzzy
msgid "repair_program_logo_alt"
msgstr ""

#, fuzzy
msgid "repeat_dep"
msgstr ""

#, fuzzy
msgid "repeat_match_password"
msgstr ""

#, fuzzy
msgid "repeat_new_password"
msgstr ""

#, fuzzy
msgid "report_failure"
msgstr ""

#, fuzzy
msgid "report_program"
msgstr ""

#, fuzzy
msgid "report_success"
msgstr ""

#, fuzzy
msgid "request_invalid"
msgstr ""

#, fuzzy
msgid "request_teacher"
msgstr ""

#, fuzzy
msgid "request_teacher_account"
msgstr ""

#, fuzzy
msgid "required_field"
msgstr ""

#, fuzzy
msgid "reset_adventure_prompt"
msgstr ""

#, fuzzy
msgid "reset_adventures"
msgstr ""

#, fuzzy
msgid "reset_button"
msgstr ""

#, fuzzy
msgid "reset_password"
msgstr ""

#, fuzzy
msgid "restart"
msgstr ""

#, fuzzy
msgid "retrieve_adventure_error"
msgstr ""

#, fuzzy
msgid "retrieve_class_error"
msgstr ""

#, fuzzy
msgid "retrieve_tag_error"
msgstr ""

#, fuzzy
msgid "role"
msgstr ""

#, fuzzy
msgid "run_code_button"
msgstr ""

#, fuzzy
msgid "save_parse_warning"
msgstr ""

#, fuzzy
msgid "save_prompt"
msgstr ""

#, fuzzy
msgid "save_success_detail"
msgstr ""

#, fuzzy
msgid "score"
msgstr ""

#, fuzzy
msgid "search"
msgstr ""

#, fuzzy
msgid "search_button"
msgstr ""

#, fuzzy
msgid "second_teacher"
msgstr ""

#, fuzzy
msgid "second_teacher_copy_prompt"
msgstr ""

#, fuzzy
msgid "second_teacher_prompt"
msgstr ""

#, fuzzy
msgid "second_teacher_warning"
msgstr ""

#, fuzzy
msgid "see_certificate"
msgstr ""

#, fuzzy
msgid "select"
msgstr ""

#, fuzzy
msgid "select_adventures"
msgstr ""

msgid "select_all"
msgstr ""

msgid "select_classes"
msgstr ""

#, fuzzy
msgid "select_lang"
msgstr ""

msgid "select_levels"
msgstr ""

msgid "selected"
msgstr ""

#, fuzzy
msgid "self_removal_prompt"
msgstr ""

#, fuzzy
msgid "send_password_recovery"
msgstr ""

#, fuzzy
msgid "sent_by"
msgstr ""

#, fuzzy
msgid "sent_password_recovery"
msgstr ""

#, fuzzy
msgid "settings"
msgstr ""

#, fuzzy
msgid "share"
msgstr ""

#, fuzzy
msgid "share_by_giving_link"
msgstr ""

#, fuzzy
msgid "share_your_program"
msgstr ""

#, fuzzy
msgid "signup_student_or_teacher"
msgstr ""

#, fuzzy
msgid "single quotes"
msgstr ""

#, fuzzy
msgid "slash"
msgstr ""

#, fuzzy
msgid "sleeping"
msgstr ""

#, fuzzy
msgid "slides"
msgstr ""

#, fuzzy
msgid "slides_for_level"
msgstr ""

#, fuzzy
msgid "slides_info"
msgstr ""

#, fuzzy
msgid "social_media"
msgstr ""

#, fuzzy
msgid "solution_example"
msgstr ""

#, fuzzy
msgid "solution_example_explanation"
msgstr ""

#, fuzzy
msgid "some_rows_missing_separator"
msgstr ""

#, fuzzy
msgid "something_went_wrong_keyword_parsing"
msgstr ""

#, fuzzy
msgid "space"
msgstr ""

#, fuzzy
msgid "star"
msgstr ""

#, fuzzy
msgid "start_learning"
msgstr ""

#, fuzzy
msgid "start_quiz"
msgstr ""

#, fuzzy
msgid "start_teaching"
msgstr ""

#, fuzzy
msgid "step_title"
msgstr ""

#, fuzzy
msgid "stepper_variable_role"
msgstr ""

#, fuzzy
msgid "stop"
msgstr ""

#, fuzzy
msgid "stop_code_button"
msgstr ""

#, fuzzy
msgid "string"
msgstr ""

#, fuzzy
msgid "student"
msgstr ""

#, fuzzy
msgid "student_accounts_created"
msgstr ""

#, fuzzy
msgid "student_adventures_table"
msgstr ""

#, fuzzy
msgid "student_adventures_table_explanation"
msgstr ""

#, fuzzy
msgid "student_already_in_class"
msgstr ""

#, fuzzy
msgid "student_already_invite"
msgstr ""

#, fuzzy
msgid "student_in_another_class"
msgstr ""

#, fuzzy
msgid "student_information"
msgstr ""

#, fuzzy
msgid "student_information_explanation"
msgstr ""

#, fuzzy
msgid "student_not_existing"
msgstr ""

#, fuzzy
msgid "student_signup_header"
msgstr ""

#, fuzzy
msgid "students"
msgstr ""

#, fuzzy
msgid "submission_time"
msgstr ""

#, fuzzy
msgid "submit_answer"
msgstr ""

#, fuzzy
msgid "submit_program"
msgstr ""

#, fuzzy
msgid "submit_warning"
msgstr ""

#, fuzzy
msgid "submitted"
msgstr ""

#, fuzzy
msgid "submitted_header"
msgstr ""

#, fuzzy
msgid "subscribe"
msgstr ""

#, fuzzy
msgid "subscribe_newsletter"
msgstr ""

#, fuzzy
msgid "successful_runs"
msgstr ""

#, fuzzy
msgid "suggestion_color"
msgstr ""

#, fuzzy
msgid "suggestion_note"
msgstr ""

#, fuzzy
msgid "suggestion_number"
msgstr ""

msgid "suggestion_numbers_or_strings"
msgstr ""

#, fuzzy
msgid "surname"
msgstr ""

#, fuzzy
msgid "survey"
msgstr ""

#, fuzzy
msgid "survey_completed"
msgstr ""

#, fuzzy
msgid "survey_skip"
msgstr ""

#, fuzzy
msgid "survey_submit"
msgstr ""

#, fuzzy
msgid "tag_in_adventure"
msgstr ""

#, fuzzy
msgid "tag_input_placeholder"
msgstr ""

#, fuzzy
msgid "tags"
msgstr ""

#, fuzzy
msgid "teacher"
msgstr ""

#, fuzzy
msgid "teacher_invalid"
msgstr ""

#, fuzzy
msgid "teacher_invitation_require_login"
msgstr ""

#, fuzzy
msgid "teacher_manual"
msgstr ""

#, fuzzy
msgid "teacher_signup_header"
msgstr ""

#, fuzzy
msgid "teacher_welcome"
msgstr ""

#, fuzzy
msgid "teachers"
msgstr ""

#, fuzzy
msgid "template_code"
msgstr ""
"This is the explanation of my adventure!\n"
"\n"
"This way I can show a command: <code>{print}</code>\n"
"\n"
"But sometimes I might want to show a piece of code, like this:\n"
"<pre>\n"
"ask What's your name?\n"
"echo so your name is \n"
"</pre>"

msgid "this_adventure_has_an_example_solution"
msgstr ""

#, fuzzy
msgid "this_turns_in_assignment"
msgstr ""

#, fuzzy
msgid "title"
msgstr ""

#, fuzzy
msgid "title_admin"
msgstr ""

#, fuzzy
msgid "title_class-overview"
msgstr ""

#, fuzzy
msgid "title_customize-adventure"
msgstr ""

#, fuzzy
msgid "title_customize-class"
msgstr ""

#, fuzzy
msgid "title_explore"
msgstr ""

#, fuzzy
msgid "title_for-teacher"
msgstr ""

#, fuzzy
msgid "title_join-class"
msgstr ""

#, fuzzy
msgid "title_learn-more"
msgstr ""

#, fuzzy
msgid "title_login"
msgstr ""

#, fuzzy
msgid "title_my-profile"
msgstr ""

#, fuzzy
msgid "title_privacy"
msgstr ""

#, fuzzy
msgid "title_programs"
msgstr ""

#, fuzzy
msgid "title_public-adventures"
msgstr ""

#, fuzzy
msgid "title_recover"
msgstr ""

#, fuzzy
msgid "title_reset"
msgstr ""

msgid "title_signup"
msgstr "Hedy - สร้างบัญชี"

#, fuzzy
msgid "title_start"
msgstr ""

#, fuzzy
msgid "title_view-adventure"
msgstr ""

#, fuzzy
msgid "token_invalid"
msgstr ""

#, fuzzy
msgid "too_many_accounts"
msgstr ""

#, fuzzy
msgid "tooltip_level_locked"
msgstr ""

#, fuzzy
msgid "translate_error"
msgstr ""

#, fuzzy
msgid "translating_hedy"
msgstr ""

#, fuzzy
msgid "translator"
msgstr ""

#, fuzzy
msgid "turned_into_teacher"
msgstr ""

#, fuzzy
msgid "tutorial"
msgstr ""

#, fuzzy
msgid "tutorial_code_snippet"
msgstr ""

#, fuzzy
msgid "tutorial_message_not_found"
msgstr ""

#, fuzzy
msgid "tutorial_title_not_found"
msgstr ""

#, fuzzy
msgid "unauthorized"
msgstr ""

#, fuzzy
msgid "unfavourite_confirm"
msgstr ""

#, fuzzy
msgid "unfavourite_success"
msgstr ""

#, fuzzy
msgid "unknown_variable_role"
msgstr ""

#, fuzzy
msgid "unlock_thresholds"
msgstr ""

#, fuzzy
msgid "unsaved_class_changes"
msgstr ""

#, fuzzy
msgid "unsubmit_program"
msgstr ""

#, fuzzy
msgid "unsubmit_warning"
msgstr ""

#, fuzzy
msgid "unsubmitted"
msgstr ""

#, fuzzy
msgid "update_adventure_prompt"
msgstr ""

#, fuzzy
msgid "update_public"
msgstr ""

#, fuzzy
msgid "updating_indicator"
msgstr ""

#, fuzzy
msgid "use_custom_passwords"
msgstr ""

#, fuzzy
msgid "use_generated_passwords"
msgstr ""

#, fuzzy
msgid "use_of_blanks_exception"
msgstr ""

#, fuzzy
msgid "use_of_nested_functions_exception"
msgstr ""

#, fuzzy
msgid "used_in"
msgstr ""

#, fuzzy
msgid "user"
msgstr ""

#, fuzzy
msgid "user_inexistent"
msgstr ""

#, fuzzy
msgid "user_not_private"
msgstr ""

#, fuzzy
msgid "username"
msgstr ""

#, fuzzy
msgid "username_contains_invalid_symbol"
msgstr ""

#, fuzzy
msgid "username_contains_separator"
msgstr ""

#, fuzzy
msgid "username_empty"
msgstr ""

#, fuzzy
msgid "username_invalid"
msgstr ""

#, fuzzy
msgid "username_special"
msgstr ""

#, fuzzy
msgid "username_three"
msgstr ""

#, fuzzy
msgid "usernames_too_short"
msgstr ""

#, fuzzy
msgid "usernames_unavailable"
msgstr ""

#, fuzzy
msgid "value"
msgstr ""

#, fuzzy
msgid "view_adventures"
msgstr ""

#, fuzzy
msgid "view_classes"
msgstr ""

#, fuzzy
msgid "view_program"
msgstr ""

#, fuzzy
msgid "view_slides"
msgstr ""

#, fuzzy
msgid "waiting_for_submit"
msgstr ""

#, fuzzy
msgid "walker_variable_role"
msgstr ""

msgid "website"
msgstr ""

#, fuzzy
msgid "what_is_your_role"
msgstr ""

#, fuzzy
msgid "what_should_my_code_do"
msgstr ""

msgid "workbook_circle_question_text"
msgstr ""

msgid "workbook_circle_question_title"
msgstr ""

msgid "workbook_define_question_text"
msgstr ""

msgid "workbook_define_question_title"
msgstr ""

msgid "workbook_input_question_text"
msgstr ""

msgid "workbook_input_question_title"
msgstr ""

msgid "workbook_multiple_choice_question_text"
msgstr ""

msgid "workbook_multiple_choice_question_title"
msgstr ""

msgid "workbook_open_question_title"
msgstr ""

msgid "workbook_output_question_text"
msgstr ""

msgid "workbook_output_question_title"
msgstr ""

#, fuzzy
msgid "year_invalid"
msgstr ""

#, fuzzy
msgid "yes"
msgstr ""

#, fuzzy
msgid "your_personal_text"
msgstr ""

#, fuzzy
msgid "your_program"
msgstr ""

#~ msgid "only_teacher_create_class"
#~ msgstr "Only teachers are allowed to create classes!"

#~ msgid "keyword_support"
#~ msgstr "Translated keywords"

#~ msgid "non_keyword_support"
#~ msgstr "Translated content"

#~ msgid "try_button"
#~ msgstr "Try"

#~ msgid "select_own_adventures"
#~ msgstr "Select own adventures"

#~ msgid "view"
#~ msgstr "View"

#~ msgid "class"
#~ msgstr "Class"

#~ msgid "save_code_button"
#~ msgstr "Save code"

#~ msgid "share_code_button"
#~ msgstr "Save & share code"

#~ msgid "classes_invalid"
#~ msgstr "The list of selected classes is invalid"

#~ msgid "directly_add_adventure_to_classes"
#~ msgstr "Do you want to add this adventure directly to one of your classes?"

#~ msgid "hand_in_assignment"
#~ msgstr "Hand in assignment"

#~ msgid "select_a_level"
#~ msgstr "Select a level"

#~ msgid "answer_invalid"
#~ msgstr "Your password is invalid."

#~ msgid "available_adventures_level"
#~ msgstr "Available adventures level"

#~ msgid "customize_class_exp_1"
#~ msgstr "Hi! On this page you can customize your class. By selecting levels and adventures you can choose what your student can see. You can also add your own created adventures to levels. All levels and default adventures will be selected by default. <b>Notice:</b> Not every adventure is available for every level! Settings up your customizations goes as follows:"

#~ msgid "customize_class_exp_2"
#~ msgstr "You can always change these settings later on. For example, you can make specific adventures or levels available while teaching a class. This way it's easy for you to determine which level and adventures your students will be working on. If you want to make everything available for your class it is easiest to remove the customization all together."

#~ msgid "customize_class_step_1"
#~ msgstr "Select levels for your class by pressing the \"level buttons\""

#~ msgid "customize_class_step_2"
#~ msgstr "\"Checkboxes\" will appear for the adventures available for the chosen levels"

#~ msgid "customize_class_step_3"
#~ msgstr "Select the adventures you want to make available"

#~ msgid "customize_class_step_4"
#~ msgstr "Click the name of an adventure to (de)select for all levels"

#~ msgid "customize_class_step_5"
#~ msgstr "Add personal adventures"

#~ msgid "customize_class_step_6"
#~ msgstr "Selecting an opening date for each level (you can also leave it empty)"

#~ msgid "customize_class_step_7"
#~ msgstr "Selection other settings"

#~ msgid "customize_class_step_8"
#~ msgstr "Choose \"Save\" -> You're done!"

#~ msgid "example_code_header"
#~ msgstr "Example Hedy Code"

#~ msgid "feedback_failure"
#~ msgstr "Wrong!"

#~ msgid "feedback_success"
#~ msgstr "Good!"

#~ msgid "go_to_first_question"
#~ msgstr "Go to question 1"

#~ msgid "question"
#~ msgstr "Question"

#~ msgid "question_doesnt_exist"
#~ msgstr "This question does not exist"

#~ msgid "question_invalid"
#~ msgstr "Your token is invalid."

#~ msgid "too_many_attempts"
#~ msgstr "Too many attempts"

#~ msgid "class_stats"
#~ msgstr "Class statistics"

#~ msgid "visit_own_public_profile"
#~ msgstr "Visit your own profile"

#~ msgid "title_class logs"
#~ msgstr "Programs"

#~ msgid "title_class statistics"
#~ msgstr "My statistics"

#~ msgid "disabled_button_locked"
#~ msgstr "Your teacher hasn't unlocked this level yet"

#~ msgid "duplicate_tag"
#~ msgstr "You already have a tag with this name."

#~ msgid "tag_deleted"
#~ msgstr "This tag was successfully deleted."

#~ msgid "no_tags"
#~ msgstr "No tags yet."

#~ msgid "apply_filters"
#~ msgstr "Apply filters"

#~ msgid "write_first_program"
#~ msgstr "Write your first program!"

#~ msgid "adventure_exp_1"
#~ msgstr "Type your adventure of choice on the right-hand side. After creating your adventure you can include it in one of your classes under \"customizations\". If you want to include a command in your adventure please use code anchors like this:"

#~ msgid "adventure_exp_2"
#~ msgstr "If you want to show actual code snippets, for example to give student a template or example of the code. Please use pre anchors like this:"

#~ msgid "hello_world"
#~ msgstr "สวัสดีชาวโลก!"

#~ msgid "share_confirm"
#~ msgstr "Are you sure you want to make the program public?"

#~ msgid "share_success_detail"
#~ msgstr "Program shared successfully."

#~ msgid "try_it"
#~ msgstr "Try it"

#~ msgid "unshare_confirm"
#~ msgstr "Are you sure you want to make the program private?"

#~ msgid "unshare_success_detail"
#~ msgstr "Program unshared successfully."

#~ msgid "hide_parsons"
#~ msgstr "ซ่อนปริศนา"

#~ msgid "hide_quiz"
#~ msgstr "ซ่อนคำถามสอบ"

#~ msgid "Locked Language Feature"
#~ msgstr "You are using {concept}! That is awesome, but {concept} is not unlocked yet! It will be unlocked in a later level."

#~ msgid "nested blocks"
#~ msgstr "a block in a block"

#~ msgid "save"
#~ msgstr "Save"

#~ msgid "update_profile"
#~ msgstr "Update profile"

#~ msgid "variables"
#~ msgstr "Variables"

#~ msgid "add_students_options"
#~ msgstr "Add students options"

#~ msgid "class_live"
#~ msgstr "Live statistics"

#~ msgid "class_overview"
#~ msgstr "Class overview"

#~ msgid "last_login"
#~ msgstr "Last login"

#~ msgid "page"
#~ msgstr "page"

#~ msgid "student_list"
#~ msgstr "Student list"

#~ msgid "title_class grid_overview"
#~ msgstr "Hedy - Grid overview"

#~ msgid "title_class live_statistics"
#~ msgstr "Hedy - Live Statistics"

#~ msgid "amount_created"
#~ msgstr "programs created"

#~ msgid "amount_saved"
#~ msgstr "programs saved"

#~ msgid "common_errors"
#~ msgstr "Common errors"

#~ msgid "grid_overview"
#~ msgstr "ภาพรวมของโปรแกรม"

#~ msgid "last_error"
#~ msgstr "Last error"

#~ msgid "last_program"
#~ msgstr "Last program"

#~ msgid "live_dashboard"
#~ msgstr "Live Dashboard"

#~ msgid "runs_over_time"
#~ msgstr "Runs over time"

#~ msgid "student_details"
#~ msgstr "Student details"

#~ msgid "explore_explanation"
#~ msgstr "On this page you can look through programs created by other Hedy users. You can filter on both a Hedy level and adventure. Click on \"View program\" to open a program and run it. Programs with a red header contain a mistake. You can still open the program, but running it will result in an error. You can of course try to fix it! If the creator has a public profile you can click their username to visit their profile. There you will find all their shared programs and much more!"

#~ msgid "create_question"
#~ msgstr "Do you want to create one?"

#~ msgid "explore_programs"
#~ msgstr "Explore programs"

#~ msgid "explore_programs_logo_alt"
#~ msgstr "Explore programs icon"

#~ msgid "hedy_tutorial_logo_alt"
#~ msgstr "ไอคอนบทความเรียนรู้เกี่ยวกับเฮดี"

#~ msgid "no_public_profile"
#~ msgstr "You don't have a public profile text yet..."

#~ msgid "start_hedy_tutorial"
#~ msgstr "Start hedy tutorial"

#~ msgid "start_programming"
#~ msgstr "Start programming"

#~ msgid "start_programming_logo_alt"
#~ msgstr "Start programming icon"

#~ msgid "start_teacher_tutorial"
#~ msgstr "Start teacher tutorial"

#~ msgid "teacher_tutorial_logo_alt"
#~ msgstr "Teacher tutorial icon"

#~ msgid "title_landing-page"
#~ msgstr "Welcome to Hedy!"

#~ msgid "welcome"
#~ msgstr "Welcome"

#~ msgid "welcome_back"
#~ msgstr "Welcome back"

#~ msgid "your_account"
#~ msgstr "Your profile"

#~ msgid "your_last_program"
#~ msgstr "Your last saved program"

#~ msgid "already_teacher"
#~ msgstr "You already have a teacher account."

#~ msgid "already_teacher_request"
#~ msgstr "You already have a pending teacher request."

#~ msgid "teacher_account_request"
#~ msgstr "You have a pending teacher account request"

#~ msgid "teacher_account_success"
#~ msgstr "You successfully requested a teacher account."

#~ msgid "student_not_allowed_in_class"
#~ msgstr "Student not allowed in class"

#~ msgid "accounts_created"
#~ msgstr "Accounts where successfully created."

#~ msgid "accounts_intro"
#~ msgstr "On this page you can create accounts for multiple students at once. These are automatically added to the current class, so make sure the class shown above is the right one! Every username needs to be unique in the entire Hedy system. You can use 'Postfix classname' to add your class name to all accounts. If you manually enter passwords, these need to be <b>at least</b> 6 characters."

#~ msgid "create_multiple_accounts"
#~ msgstr "Create multiple accounts"

#~ msgid "download_login_credentials"
#~ msgstr "Do you want to download the login credentials after the accounts creation?"

#~ msgid "generate_passwords"
#~ msgstr "Generate passwords"

#~ msgid "postfix_classname"
#~ msgstr "Postfix classname"

#~ msgid "reset_view"
#~ msgstr "Reset"

#~ msgid "unique_usernames"
#~ msgstr "All usernames need to be unique."

#~ msgid "usernames_exist"
#~ msgstr "One or more usernames is already in use."

#~ msgid "**Question**: What is the output of this code?"
#~ msgstr ""

#~ msgid "Output"
#~ msgstr ""

#~ msgid "clear"
#~ msgstr ""

#~ msgid "bug"
#~ msgstr ""

#~ msgid "feature"
#~ msgstr ""

#~ msgid "feedback"
#~ msgstr ""

#~ msgid "feedback_message_success"
#~ msgstr ""

#~ msgid "feedback_modal_message"
#~ msgstr ""

#~ msgid "adventures"
#~ msgstr ""

#~ msgid "classes"
#~ msgstr ""

<<<<<<< HEAD
#~ msgid "Adventure"
#~ msgstr ""

#~ msgid "Answer"
#~ msgstr ""

#~ msgid "adventure_prompt"
#~ msgstr ""

#~ msgid "select_tag"
#~ msgstr ""

#~ msgid "Delete"
=======
#~ msgid "select_class"
>>>>>>> 8eb9a26c
#~ msgstr ""
<|MERGE_RESOLUTION|>--- conflicted
+++ resolved
@@ -2901,7 +2901,6 @@
 #~ msgid "classes"
 #~ msgstr ""
 
-<<<<<<< HEAD
 #~ msgid "Adventure"
 #~ msgstr ""
 
@@ -2915,7 +2914,7 @@
 #~ msgstr ""
 
 #~ msgid "Delete"
-=======
+#~ msgstr ""
+
 #~ msgid "select_class"
->>>>>>> 8eb9a26c
 #~ msgstr ""
