# Thai translations for PROJECT.
# Copyright (C) 2023 ORGANIZATION
# This file is distributed under the same license as the PROJECT project.
# FIRST AUTHOR <EMAIL@ADDRESS>, 2023.
#
msgid ""
msgstr ""
"Project-Id-Version: PROJECT VERSION\n"
"Report-Msgid-Bugs-To: EMAIL@ADDRESS\n"
"POT-Creation-Date: 2000-01-01 00:00+0000\n"
"PO-Revision-Date: 2000-01-01 00:00+0000\n"
"Last-Translator: Someone <someone@example.com>\n"
"Language: th\n"
"Language-Team: th <LL@li.org>\n"
"Plural-Forms: nplurals=1; plural=0;\n"
"MIME-Version: 1.0\n"
"Content-Type: text/plain; charset=utf-8\n"
"Content-Transfer-Encoding: 8bit\n"
"Generated-By: Babel 2.14.0\n"

#, fuzzy
msgid "Access Before Assign"
msgstr "You tried to use the variable {name} on line {access_line_number}, but you set it on line {definition_line_number}. Set a variable before using it."

#, fuzzy
msgid "Cyclic Var Definition"
msgstr "The name {variable} needs to be set before you can use it on the right-hand side of the is command."

#, fuzzy
msgid "Function Undefined"
msgstr "You tried to use the function {name}, but you didn't define it."

#, fuzzy
msgid "Has Blanks"
msgstr "Your code is incomplete. It contains blanks that you have to replace with code."

#, fuzzy
msgid "Incomplete"
msgstr "Oops! You forgot a bit of code! On line {line_number}, you need to enter text behind {incomplete_command}."

#, fuzzy
msgid "Incomplete Repeat"
msgstr "It looks like you forgot to use {command} with the repeat command you used on line {line_number}."

#, fuzzy
msgid "Invalid"
msgstr "{invalid_command} is not a Hedy level {level} command. Did you mean {guessed_command}?"

#, fuzzy
msgid "Invalid Argument"
msgstr "You cannot use the command {command} with {invalid_argument}. Try changing {invalid_argument} to {allowed_types}."

#, fuzzy
msgid "Invalid Argument Type"
msgstr "You cannot use {command} with {invalid_argument} because it is {invalid_type}. Try changing {invalid_argument} to {allowed_types}."

#, fuzzy
msgid "Invalid At Command"
msgstr "The {at} command may not be used from level 16 onward. You can use square brackets to use an element from a list, for example `friends[i]`, `lucky_numbers[{random}]`."

#, fuzzy
msgid "Invalid Space"
msgstr "Oops! You started a line with a space on line {line_number}. Spaces confuse computers, can you remove it?"

#, fuzzy
msgid "Invalid Type Combination"
msgstr "You cannot use {invalid_argument} and {invalid_argument_2} with {command} because one is {invalid_type} and the other is {invalid_type_2}. Try changing {invalid_argument} to {invalid_type_2} or {invalid_argument_2} to {invalid_type}."

#, fuzzy
msgid "Locked Language Feature"
msgstr "You are using {concept}! That is awesome, but {concept} is not unlocked yet! It will be unlocked in a later level."

#, fuzzy
msgid "Lonely Echo"
msgstr "You used an echo before an ask, or an echo without an ask. First ask for input, then echo."

#, fuzzy
msgid "Lonely Text"
msgstr "It looks like you forgot to use a command with the text you put in line {line_number}"

#, fuzzy
msgid "Missing Additional Command"
msgstr "It looks like you forgot to complete writing {command} on line {line_number}."

#, fuzzy
msgid "Missing Command"
msgstr "It looks like you forgot to use a command on line {line_number}."

#, fuzzy
msgid "Missing Inner Command"
msgstr "It looks like you forgot to use a command with the {command} statement you used on line {line_number}."

msgid "Missing Square Brackets"
msgstr "It looks like you forgot to use square brackets [] around the list you were creating on line {line_number}."

#, fuzzy
msgid "Missing Variable"
msgstr "It looks like your {command} is missing a variable at the start of the line."

#, fuzzy
msgid "Misspelled At Command"
msgstr "It looks like you might have misspelled the {command} command, instead you wrote {invalid_argument} in line {line_number}."

#, fuzzy
msgid "No Indentation"
msgstr "You used too few spaces in line {line_number}. You used {leading_spaces} spaces, which is not enough. Start every new block with {indent_size} spaces more than the line before."

#, fuzzy
msgid "Non Decimal Variable"
msgstr "At line {line_number}, you might have tried using a number which Hedy does not like very much! Try changing it to a decimal number like 2."

#, fuzzy
msgid "Parse"
msgstr "The code you entered is not valid Hedy code. There is a mistake on line {location[0]}, at position {location[1]}. You typed {character_found}, but that is not allowed."

#, fuzzy
msgid "Pressit Missing Else"
msgstr "You forgot to add what happens when you press a different key, add an {else} to your code"

#, fuzzy
msgid "Too Big"
msgstr "Wow! Your program has an impressive {lines_of_code} lines of code! But we can only process {max_lines} lines in this level. Make your program smaller and try again."

#, fuzzy
msgid "Unexpected Indentation"
msgstr "You used too many spaces in line {line_number}. You used {leading_spaces} spaces, which is too much. Start every new block with {indent_size} spaces more than the line before."

#, fuzzy
msgid "Unquoted Assignment"
msgstr "From this level, you need to place texts to the right of the `is` between quotes. You forgot that for the text {text}."

#, fuzzy
msgid "Unquoted Equality Check"
msgstr "If you want to check if a variable is equal to multiple words, the words should be surrounded by quotation marks!"

#, fuzzy
msgid "Unquoted Text"
msgstr "Be careful. If you ask or print something, the text should start and finish with a quotation mark. You forgot that for the text {unquotedtext}."

#, fuzzy
msgid "Unsupported Float"
msgstr "Non-integer numbers are not supported yet but they will be in a few levels. For now change {value} to an integer."

#, fuzzy
msgid "Unsupported String Value"
msgstr "Text values cannot contain {invalid_value}."

#, fuzzy
msgid "Unused Variable"
msgstr "You defined the variable {variable_name} on line {line_number}, but you did not use it."

#, fuzzy
msgid "Var Undefined"
msgstr "You tried to use the variable {name}, but you didn't set it. It is also possible that you were trying to use the word {name} but forgot quotation marks."

#, fuzzy
msgid "Wrong Level"
msgstr "That was correct Hedy code, but not at the right level. You wrote {offending_keyword} for level {working_level}. Tip: {tip}"

#, fuzzy
msgid "Wrong Number of Arguments"
msgstr "Your function used the wrong number of arguments. You provided {used_number} but the function {name} needs {defined_number}"

#, fuzzy
msgid "account_overview"
msgstr "Account overview"

#, fuzzy
msgid "accounts_created"
msgstr "Accounts where successfully created."

#, fuzzy
msgid "accounts_intro"
msgstr "On this page you can create accounts for multiple students at once. These are automatically added to the current class, so make sure the class shown above is the right one! Every username needs to be unique in the entire Hedy system. You can use 'Postfix classname' to add your class name to all accounts. If you manually enter passwords, these need to be <b>at least</b> 6 characters."

#, fuzzy
msgid "achievement_earned"
msgstr "You've earned an achievement!"

#, fuzzy
msgid "achievements"
msgstr "achievements"

#, fuzzy
msgid "achievements_check_icon_alt"
msgstr "Achievement check icon"

#, fuzzy
msgid "achievements_logo_alt"
msgstr "Achievement logo"

#, fuzzy
msgid "add"
msgstr "Add"

#, fuzzy
msgid "add_students"
msgstr "Add students"

#, fuzzy
msgid "add_students_options"
msgstr "Add students options"

#, fuzzy
msgid "admin"
msgstr "Admin"

#, fuzzy
msgid "advance_button"
msgstr "Go to level {level}"

#, fuzzy
msgid "adventure"
msgstr "Adventure"

#, fuzzy
msgid "adventure_cloned"
msgstr "Adventure is cloned"

#, fuzzy
msgid "adventure_code_button"
msgstr "Adventure Code"

#, fuzzy
msgid "adventure_codeblock_button"
msgstr "Use this button when you want to create a block of code that students can run in your adventure. Tip: put the selection at the end of the last line of the code block and <kbd>Enter</kbd> 3 times to type after a code block."

#, fuzzy
msgid "adventure_duplicate"
msgstr "You already have an adventure with this name."

#, fuzzy
msgid "adventure_empty"
msgstr "You didn't enter an adventure name!"

#, fuzzy
msgid "adventure_exp_3"
msgstr "Make sure you always surround keywords with { }, then they are recognized correctly. You can use the \"preview\" button to view a styled version of your adventure. To view the adventure on a dedicated page, select \"view\" from the teachers page."

msgid "adventure_exp_classes"
msgstr "Your adventure is used within the following classes"

#, fuzzy
msgid "adventure_id_invalid"
msgstr "This adventure id is invalid."

#, fuzzy
msgid "adventure_length"
msgstr "Your adventure has to be at least 20 characters."

#, fuzzy
msgid "adventure_name_invalid"
msgstr "This adventure name is invalid."

#, fuzzy
msgid "adventure_prompt"
msgstr "Please enter the name of the adventure"

#, fuzzy
msgid "adventure_terms"
msgstr "I agree that my adventure might be made publicly available on Hedy."

#, fuzzy
msgid "adventure_updated"
msgstr "The adventure has been updated!"

#, fuzzy
msgid "adventures_info"
msgstr "Each Hedy level has built-in exercises for students, which we call adventures. You can create your own adventures and add them to your classes. With your own adventures you can create adventures that are relevant and interesting for your students. You can find more information about creating your own adventures <a href=\"https://hedy.org/for-teachers/manual/features\">here</a>."

#, fuzzy
msgid "adventures_restored"
msgstr "The default adventures have been restored!"

#, fuzzy
msgid "ago"
msgstr "{timestamp} ago"

#, fuzzy
msgid "agree_invalid"
msgstr "You have to agree with the privacy terms."

#, fuzzy
msgid "agree_with"
msgstr "I agree to the"

#, fuzzy
msgid "ajax_error"
msgstr "There was an error, please try again."

#, fuzzy
msgid "all"
msgstr "All"

#, fuzzy
msgid "all_class_highscores"
msgstr "All students visible in class highscores"

#, fuzzy
msgid "already_account"
msgstr "Already have an account?"

#, fuzzy
msgid "already_program_running"
msgstr "There is already a program running, finish that one first."

#, fuzzy
msgid "already_teacher"
msgstr "You already have a teacher account."

#, fuzzy
msgid "already_teacher_request"
msgstr "You already have a pending teacher request."

#, fuzzy
msgid "amount_created"
msgstr "programs created"

#, fuzzy
msgid "amount_saved"
msgstr "programs saved"

#, fuzzy
msgid "amount_submitted"
msgstr "programs submitted"

#, fuzzy
msgid "are_you_sure"
msgstr "Are you sure? You cannot revert this action."

#, fuzzy
msgid "ask_needs_var"
msgstr "Starting in level 2, ask needs to be used with a variable. Example: name is ask What are you called?"

msgid "available_in"
msgstr ""

#, fuzzy
msgid "become_a_sponsor"
msgstr "Become a sponsor"

#, fuzzy
msgid "birth_year"
msgstr "Birth year"

#, fuzzy
msgid "by"
msgstr "by"

#, fuzzy
msgid "cancel"
msgstr "Cancel"

#, fuzzy
msgid "cant_parse_exception"
msgstr "Couldn't parse the program"

#, fuzzy
msgid "catch_index_exception"
msgstr "You tried to access the list {list_name} but it is either empty or the index is not there."

#, fuzzy
msgid "catch_value_exception"
msgstr "While running your program the command {command} received the value {value} which is not allowed. {suggestion}."

#, fuzzy
msgid "certificate"
msgstr "Certificate of Completion"

#, fuzzy
msgid "certified_teacher"
msgstr "Certified teacher"

#, fuzzy
msgid "change_password"
msgstr "Change password"

#, fuzzy
msgid "cheatsheet_title"
msgstr "Cheatsheet"

#, fuzzy
msgid "class_already_joined"
msgstr "You are already a student of class"

#, fuzzy
msgid "class_customize_success"
msgstr "Class successfully customized."

#, fuzzy
msgid "class_live"
msgstr "Live statistics"

#, fuzzy
msgid "class_name_duplicate"
msgstr "You already have a class with this name."

#, fuzzy
msgid "class_name_empty"
msgstr "You didn't enter a class name!"

#, fuzzy
msgid "class_name_invalid"
msgstr "This class name is invalid."

#, fuzzy
msgid "class_name_prompt"
msgstr "Please enter the name of the new class"

#, fuzzy
msgid "class_overview"
msgstr "Class overview"

#, fuzzy
msgid "class_survey_description"
msgstr "We would like to get a better overview of our Hedy users. By providing these answers, you would help improve Hedy. Thank you!"

#, fuzzy
msgid "class_survey_later"
msgstr "Remind me tomorrow"

#, fuzzy
msgid "class_survey_question1"
msgstr "What is the age range in your class?"

#, fuzzy
msgid "class_survey_question2"
msgstr "What is the spoken language in your class?"

#, fuzzy
msgid "class_survey_question3"
msgstr "What is the gender balance in your class?"

#, fuzzy
msgid "class_survey_question4"
msgstr "What distinguishes your students from others?"

#, fuzzy
msgid "classes_info"
msgstr "Create a class to follow the progress of each student in dashboard, and to customize the adventures your students see, and even adding your own! You can create as many classes as you like, and each class can have multiple teachers each one with different roles. You can also add as many students as you want, but mind that each student can only be in one class at a time. You can find more information about classes in the <a href=\"https://hedy.org/for-teachers/manual/preparations#for-teachers\">teacher manual</a>."

#, fuzzy
msgid "clone"
msgstr "Clone"

#, fuzzy
msgid "cloned_times"
msgstr "Clones"

#, fuzzy
msgid "close"
msgstr "Sluiten"

#, fuzzy
msgid "comma"
msgstr "a comma"

#, fuzzy
msgid "command_not_available_yet_exception"
msgstr "Command not available yet"

#, fuzzy
msgid "command_unavailable_exception"
msgstr "Command not correct anymore"

#, fuzzy
msgid "commands"
msgstr "Commands"

#, fuzzy
msgid "common_errors"
msgstr "Common errors"

#, fuzzy
msgid "congrats_message"
msgstr "Congratulations, {username}, you have completed Hedy!"

#, fuzzy
msgid "content_invalid"
msgstr "This adventure is invalid."

#, fuzzy
msgid "contributor"
msgstr "Contributor"

#, fuzzy
msgid "copy_clipboard"
msgstr "Successfully copied to clipboard"

#, fuzzy
msgid "copy_code"
msgstr "Copy code"

#, fuzzy
msgid "copy_join_link"
msgstr "Copy join link"

#, fuzzy
msgid "copy_link_success"
msgstr "Join link successfully copied to clipboard"

#, fuzzy
msgid "copy_link_to_share"
msgstr "Copy link to share"

#, fuzzy
msgid "copy_mail_link"
msgstr "Please copy and paste this link into a new tab:"

#, fuzzy
msgid "correct_answer"
msgstr "The correct answer is"

#, fuzzy
msgid "country"
msgstr "Country"

#, fuzzy
msgid "country_invalid"
msgstr "Please select a valid country."

#, fuzzy
msgid "country_title"
msgstr "Country"

#, fuzzy
msgid "create_account"
msgstr "Create account"

#, fuzzy
msgid "create_accounts"
msgstr "Create accounts"

#, fuzzy
msgid "create_accounts_prompt"
msgstr "Are you sure you want to create these accounts?"

#, fuzzy
msgid "create_adventure"
msgstr "Create adventure"

#, fuzzy
msgid "create_class"
msgstr "Create a new class"

#, fuzzy
msgid "create_multiple_accounts"
msgstr "Create multiple accounts"

#, fuzzy
msgid "create_public_profile"
msgstr "Create public profile"

#, fuzzy
msgid "create_question"
msgstr "Do you want to create one?"

#, fuzzy
msgid "create_student_account"
msgstr "Create an account"

#, fuzzy
msgid "create_student_account_explanation"
msgstr "You can save your own programs with an account."

#, fuzzy
msgid "create_teacher_account"
msgstr "Create a teacher account"

#, fuzzy
msgid "create_teacher_account_explanation"
msgstr "With a teacher account, you can save your programs and see the results of your students."

#, fuzzy
msgid "creator"
msgstr "Creator"

#, fuzzy
msgid "current_password"
msgstr "Current password"

#, fuzzy
msgid "customization_deleted"
msgstr "Customizations successfully deleted."

#, fuzzy
msgid "customize_adventure"
msgstr "Customize adventure"

#, fuzzy
msgid "customize_class"
msgstr "Customize class"

#, fuzzy
msgid "dash"
msgstr "a dash"

#, fuzzy
msgid "default_403"
msgstr "Looks like you aren't authorized..."

#, fuzzy
msgid "default_404"
msgstr "We could not find that page..."

#, fuzzy
msgid "default_500"
msgstr "Something went wrong..."

#, fuzzy
msgid "delete"
msgstr "Delete"

#, fuzzy
msgid "delete_adventure_prompt"
msgstr "Are you sure you want to remove this adventure?"

#, fuzzy
msgid "delete_class_prompt"
msgstr "Are you sure you want to delete the class?"

#, fuzzy
msgid "delete_confirm"
msgstr "Are you sure you want to delete the program?"

#, fuzzy
msgid "delete_invite"
msgstr "Delete invitation"

#, fuzzy
msgid "delete_invite_prompt"
msgstr "Are you sure you want to remove this class invitation?"

#, fuzzy
msgid "delete_public"
msgstr "Delete public profile"

#, fuzzy
msgid "delete_success"
msgstr "Program deleted successfully."

#, fuzzy
msgid "destroy_profile"
msgstr "Delete profile"

#, fuzzy
msgid "developers_mode"
msgstr "Programmer's mode"

#, fuzzy
msgid "directly_available"
msgstr "Directly open"

#, fuzzy
msgid "disable"
msgstr "Disable"

#, fuzzy
msgid "disable_parsons"
msgstr "Disable all puzzles"

#, fuzzy
msgid "disable_quizes"
msgstr "Disable all quizes"

#, fuzzy
msgid "disabled"
msgstr "Disabled"

#, fuzzy
msgid "disabled_button_quiz"
msgstr "Your quiz score is below the threshold, try again!"

#, fuzzy
msgid "discord_server"
msgstr "Discord server"

#, fuzzy
msgid "distinguished_user"
msgstr "Distinguished user"

#, fuzzy
msgid "double quotes"
msgstr "double quotes"

#, fuzzy
msgid "download"
msgstr "Download"

#, fuzzy
msgid "download_login_credentials"
msgstr "Do you want to download the login credentials after the accounts creation?"

#, fuzzy
msgid "duplicate"
msgstr "Duplicate"

#, fuzzy
msgid "echo_and_ask_mismatch_exception"
msgstr "Echo and ask mismatch"

#, fuzzy
msgid "echo_out"
msgstr "Starting in level 2 echo is no longer needed. You can repeat an answer with ask and print now. Example: name is ask What are you called? printhello name"

#, fuzzy
msgid "edit_adventure"
msgstr "Edit adventure"

#, fuzzy
msgid "edit_code_button"
msgstr "Edit code"

#, fuzzy
msgid "email"
msgstr "Email"

#, fuzzy
msgid "email_invalid"
msgstr "Please enter a valid email."

#, fuzzy
msgid "end_quiz"
msgstr "Quiz end"

#, fuzzy
msgid "english"
msgstr "English"

#, fuzzy
msgid "enter"
msgstr "Enter"

#, fuzzy
msgid "enter_password"
msgstr "Enter a new password for"

#, fuzzy
msgid "enter_text"
msgstr "Enter your answer here..."

#, fuzzy
msgid "error_logo_alt"
msgstr "Error logo"

#, fuzzy
msgid "exclamation mark"
msgstr "an exclamation mark"

#, fuzzy
msgid "exercise"
msgstr "Exercise"

#, fuzzy
msgid "exercise_doesnt_exist"
msgstr "This exercise doesn't exist"

#, fuzzy
msgid "exists_email"
msgstr "That email is already in use."

#, fuzzy
msgid "exists_username"
msgstr "That username is already in use."

#, fuzzy
msgid "exit_preview_mode"
msgstr "Exit preview mode"

#, fuzzy
msgid "experience_invalid"
msgstr "Please select a valid experience, choose (Yes, No)."

#, fuzzy
msgid "expiration_date"
msgstr "Expiration date"

#, fuzzy
msgid "explore_explanation"
msgstr "On this page you can look through programs created by other Hedy users. You can filter on both a Hedy level and adventure. Click on \"View program\" to open a program and run it. Programs with a red header contain a mistake. You can still open the program, but running it will result in an error. You can of course try to fix it! If the creator has a public profile you can click their username to visit their profile. There you will find all their shared programs and much more!"

#, fuzzy
msgid "explore_programs"
msgstr "Explore programs"

#, fuzzy
msgid "explore_programs_logo_alt"
msgstr "Explore programs icon"

#, fuzzy
msgid "favorite_program"
msgstr "Favorite program"

#, fuzzy
msgid "favourite_confirm"
msgstr "Are you sure you want to set this program as your favourite?"

#, fuzzy
msgid "favourite_program"
msgstr "Favourite program"

#, fuzzy
msgid "favourite_program_invalid"
msgstr "Your chosen favourite program is invalid."

#, fuzzy
msgid "favourite_success"
msgstr "Your program is set as favourite."

#, fuzzy
msgid "female"
msgstr "Female"

#, fuzzy
msgid "float"
msgstr "a number"

#, fuzzy
msgid "for_teachers"
msgstr "For teachers"

#, fuzzy
msgid "forgot_password"
msgstr "Forgot your password?"

#, fuzzy
msgid "from_another_teacher"
msgstr "From another teacher"

#, fuzzy
msgid "from_magazine_website"
msgstr "From a magazine or website"

#, fuzzy
msgid "from_video"
msgstr "From a video"

#, fuzzy
msgid "fun_statistics_msg"
msgstr "Here are some fun statistics!"

#, fuzzy
msgid "gender"
msgstr "Gender"

#, fuzzy
msgid "gender_invalid"
msgstr "Please select a valid gender, choose (Female, Male, Other)."

#, fuzzy
msgid "general"
msgstr "General"

#, fuzzy
msgid "general_settings"
msgstr "General settings"

#, fuzzy
msgid "generate_passwords"
msgstr "Generate passwords"

#, fuzzy
msgid "get_certificate"
msgstr "Get your certificate!"

msgid "give_link_to_teacher"
msgstr "ส่งลิงค์นี้ให้อาจารย์ของคุณ:"

msgid "go_back"
msgstr ""

msgid "go_back_to_main"
msgstr "กลับไปที่หน้าหลัก"

msgid "go_to_question"
msgstr "ไปที่คำถาม"

msgid "go_to_quiz_result"
msgstr "ไปที่ผลสอบ"

msgid "goto_profile"
msgstr "ไปที่โปรไฟล์ของฉัน"

msgid "grid_overview"
msgstr "ภาพรวมของโปรแกรม"

msgid "hand_in"
msgstr "ส่งมอบ"

msgid "hand_in_exercise"
msgstr "ส่งแบบฝึกหัด"

msgid "heard_about_hedy"
msgstr "คุณได้รับข้อมูลเกี่ยวกับเฮดีจากที่ไหน?"

msgid "heard_about_invalid"
msgstr "โปรดเลือกวิธีที่ถูกต้องที่คุณได้รับข้อมูลเกี่ยวกับเรา"

msgid "hedy_achievements"
msgstr "ความสำเร็จของเฮดี"

msgid "hedy_choice_title"
msgstr "ตัวเลือกของเฮดี"

msgid "hedy_logo_alt"
msgstr "โลโก้ของเฮดี"

msgid "hedy_on_github"
msgstr "Hedy บน Github"

msgid "hedy_tutorial_logo_alt"
msgstr "ไอคอนบทความเรียนรู้เกี่ยวกับเฮดี"

msgid "hello_logo"
msgstr "สวัสดี"

msgid "hidden"
msgstr "ซ่อนไว้"

msgid "hide_cheatsheet"
msgstr "ซ่อนแผ่นชีต (Cheatsheet)"

msgid "hide_keyword_switcher"
msgstr "ซ่อนเปิด/ปิดการสลับคีย์เวิร์ด (Keyword Switcher)"

msgid "highest_level_reached"
msgstr "ระดับสูงสุดที่ได้รับ"

msgid "highest_quiz_score"
msgstr "คะแนนสอบสูงสุด"

msgid "highscore_explanation"
msgstr "ในหน้านี้คุณสามารถดูคะแนนสูงสุดปัจจุบัน โดยขึ้นอยู่กับจำนวนความสำเร็จที่รวบรวมได้ ดูการจัดอันดับสำหรับผู้ใช้ทั้งหมด ประเทศของคุณ หรือชั้นเรียนของคุณ คลิกที่ชื่อผู้ใช้เพื่อดูโปรไฟล์สาธารณะของพวกเขา."

msgid "highscore_no_public_profile"
msgstr "คุณไม่มีโปรไฟล์สาธารณะและดังนั้นไม่อยู่ในรายชื่อคะแนนสูงสุด คุณต้องการสร้างโปรไฟล์หรือไม่?"

msgid "highscores"
msgstr "คะแนนสูงสุด"

msgid "hint"
msgstr "คำใบ้"

msgid "ill_work_some_more"
msgstr "ฉันจะทำงานเพิ่มเติมอีกสักพัก"

#, fuzzy
msgid "image_invalid"
msgstr "ภาพที่คุณเลือกไม่ถูกต้อง"

msgid "incomplete_command_exception"
msgstr "คำสั่งไม่สมบูรณ์"

msgid "incorrect_handling_of_quotes_exception"
msgstr "การจัดการคำพิเศษไม่ถูกต้อง"

msgid "incorrect_use_of_types_exception"
msgstr "การใช้ประเภท (types) ไม่ถูกต้อง"

msgid "incorrect_use_of_variable_exception"
msgstr "การใช้ตัวแปรไม่ถูกต้อง"

msgid "indentation_exception"
msgstr "การเว้นวรรคไม่ถูกต้อง"

#, fuzzy
msgid "input"
msgstr "ข้อมูลจากคำถามที่ถาม"

msgid "integer"
msgstr "หมายเลข"

msgid "invalid_class_link"
msgstr "ลิงก์ที่ใช้เพื่อเข้าร่วมชั้นเรียนไม่ถูกต้องหรือใช้ไม่ได้"

#, fuzzy
msgid "invalid_command_exception"
msgstr "Invalid command"

#, fuzzy
msgid "invalid_keyword_language_comment"
msgstr "# The provided keyword language is invalid, keyword language is set to English"

#, fuzzy
msgid "invalid_language_comment"
msgstr "# The provided language is invalid, language set to English"

#, fuzzy
msgid "invalid_level_comment"
msgstr "# The provided level is invalid, level is set to level 1"

#, fuzzy
msgid "invalid_program_comment"
msgstr "# The provided program is invalid, please try again"

#, fuzzy
msgid "invalid_teacher_invitation_code"
msgstr "The teacher invitation code is invalid. To become a teacher, reach out to hello@hedy.org."

#, fuzzy
msgid "invalid_tutorial_step"
msgstr "Invalid tutorial step"

#, fuzzy
msgid "invalid_username_password"
msgstr "Invalid username/password."

#, fuzzy
msgid "invite_by_username"
msgstr "Invite by username"

#, fuzzy
msgid "invite_date"
msgstr "Invite date"

#, fuzzy
msgid "invite_message"
msgstr "You have received an invitation to join class"

#, fuzzy
msgid "invite_prompt"
msgstr "Enter a username"

#, fuzzy
msgid "invite_teacher"
msgstr "Invite a teacher"

#, fuzzy
msgid "join_class"
msgstr "Join class"

#, fuzzy
msgid "join_prompt"
msgstr "You need to have an account to join a class. Would you like to login now?"

#, fuzzy
msgid "keyword_language_invalid"
msgstr "Please select a valid keyword language (select English or your own language)."

#, fuzzy
msgid "language"
msgstr "Language"

#, fuzzy
msgid "language_invalid"
msgstr "Please select a valid language."

#, fuzzy
msgid "languages"
msgstr "Which of these programming languages have you used before?"

#, fuzzy
msgid "last_achievement"
msgstr "Last earned achievement"

#, fuzzy
msgid "last_edited"
msgstr "Last edited"

#, fuzzy
msgid "last_error"
msgstr "Last error"

#, fuzzy
msgid "last_login"
msgstr "Last login"

#, fuzzy
msgid "last_program"
msgstr "Last program"

#, fuzzy
msgid "last_update"
msgstr "Last update"

#, fuzzy
msgid "lastname"
msgstr "Last Name"

#, fuzzy
msgid "leave_class"
msgstr "Leave class"

#, fuzzy
msgid "level"
msgstr "Level"

#, fuzzy
msgid "level_accessible"
msgstr "Level is open to students"

#, fuzzy
msgid "level_disabled"
msgstr "Level disabled"

#, fuzzy
msgid "level_future"
msgstr "This level will open automatically after the opening date"

#, fuzzy
msgid "level_invalid"
msgstr "This Hedy level in invalid."

#, fuzzy
msgid "level_not_class"
msgstr "This level has not been made available in your class yet"

#, fuzzy
msgid "level_title"
msgstr "Level"

#, fuzzy
msgid "levels"
msgstr "levels"

#, fuzzy
msgid "link"
msgstr "Link"

#, fuzzy
msgid "list"
msgstr "a list"

#, fuzzy
msgid "live_dashboard"
msgstr "Live Dashboard"

#, fuzzy
msgid "logged_in_to_share"
msgstr "You must be logged in to save and share a program."

#, fuzzy
msgid "login"
msgstr "Log in"

#, fuzzy
msgid "login_long"
msgstr "Log in to your account"

#, fuzzy
msgid "login_to_save_your_work"
msgstr "Log in to save your work"

#, fuzzy
msgid "logout"
msgstr "Log out"

#, fuzzy
msgid "longest_program"
msgstr "Longest program"

#, fuzzy
msgid "mail_change_password_body"
msgstr ""
"Your Hedy password has been changed. If you did this, all is good.\n"
"If you didn't change your password, please contact us immediately by replying to this email."

#, fuzzy
msgid "mail_change_password_subject"
msgstr "Your Hedy password has been changed"

#, fuzzy
msgid "mail_error_change_processed"
msgstr "Something went wrong when sending a validation mail, the changes are still correctly processed."

#, fuzzy
msgid "mail_goodbye"
msgstr ""
"Keep programming!\n"
"The Hedy team"

#, fuzzy
msgid "mail_hello"
msgstr "Hi {username}!"

#, fuzzy
msgid "mail_recover_password_body"
msgstr ""
"By clicking on this link, you can set a new Hedy password. This link is valid for <b>4</b> hours.\n"
"If you haven't required a password reset, please ignore this email: {link}"

msgid "mail_recover_password_subject"
msgstr "ขอรีเซ็ตรหัสผ่าน"

#, fuzzy
msgid "mail_reset_password_body"
msgstr ""
"Your Hedy password has been reset to a new one. If you did this, all is good.\n"
"If you didn't change your password, please contact us immediately by replying to this email."

#, fuzzy
msgid "mail_reset_password_subject"
msgstr "Your Hedy password has been reset"

#, fuzzy
msgid "mail_welcome_teacher_body"
msgstr ""
"<strong>Welcome!</strong>\n"
"Congratulations on your brand new Hedy teacher's account. Welcome to the world wide community of Hedy teachers!\n"
"\n"
"<strong>What teacher's accounts can do</strong>\n"
"There are a number of extra options unlocked for you now.\n"
"\n"
"1. Extra explanation is available in the <a href=\"https://hedy.org/for-teachers/manual\">teacher's manual</a>.\n"
"2. With your teacher account, you can create classes. Your students can than join your classes and you can see their progress. Classes are made and managed though the for <a href=\"https://hedycode.com/for-teachers\">teachers page</a>.\n"
"3. You can fully customize your classes, for example you can open and close levels, enable or disable adventures and author your own adventures!\n"
"\n"
"<strong>Join our online community!</strong>\n"
"All Hedy teachers, programmers and other fans are welcome to join our <a href=\"https://discord.gg/8yY7dEme9r\">Discord server</a>. This is the ideal place to chat about Hedy: we have channels where you can show your cool projects and lessons, channels to report bugs, and channels to chat with other teachers and with the Hedy team.\n"
"\n"
"<strong>How to ask for help </strong>\n"
"If anything is unclear, you can let us know on Discord, or <a href=\"mailto: hello@hedy.org\">send us an email</a>.\n"
"\n"
"<strong>How to report bugs</strong>\n"
"In Discord, we have a channel for reporting bugs, called #bugs. That is the perfect place to let us know about issues you are running into. If you know how to use GitHub, you can create an <a href=\"https://github.com/hedyorg/hedy/issues/new?assignees=&labels=&template=bug_report.md&title=%5BBUG%5D\">issue</a> there.\n"

#, fuzzy
msgid "mail_welcome_teacher_subject"
msgstr "Your Hedy teacher account is ready"

#, fuzzy
msgid "mail_welcome_verify_body"
msgstr ""
"Your Hedy account has been created successfully. Welcome!\n"
"Please click on this link to verify your email address: {link}"

#, fuzzy
msgid "mail_welcome_verify_subject"
msgstr "Welcome to Hedy"

#, fuzzy
msgid "mailing_title"
msgstr "Subscribe to the Hedy newsletter"

#, fuzzy
msgid "main_subtitle"
msgstr "A gradual programming language"

#, fuzzy
msgid "main_title"
msgstr "Hedy"

#, fuzzy
msgid "make_sure_you_are_done"
msgstr "Make sure you are done! You will not be able to change your program anymore after you click \"Hand in\"."

#, fuzzy
msgid "male"
msgstr "Male"

#, fuzzy
msgid "mandatory_mode"
msgstr "Mandatory developer's mode"

#, fuzzy
msgid "more_options"
msgstr "More options"

#, fuzzy
msgid "my_account"
msgstr "My account"

#, fuzzy
msgid "my_achievements"
msgstr "My achievements"

#, fuzzy
msgid "my_adventures"
msgstr "My adventures"

#, fuzzy
msgid "my_classes"
msgstr "My classes"

#, fuzzy
msgid "my_messages"
msgstr "My messages"

#, fuzzy
msgid "my_public_profile"
msgstr "My public profile"

#, fuzzy
msgid "name"
msgstr "Name"

#, fuzzy
msgid "nav_explore"
msgstr "Explore"

#, fuzzy
msgid "nav_hedy"
msgstr "Hedy"

#, fuzzy
msgid "nav_learn_more"
msgstr "Learn more"

#, fuzzy
msgid "nav_start"
msgstr "Home"

#, fuzzy
msgid "nested blocks"
msgstr "a block in a block"

#, fuzzy
msgid "new_password"
msgstr "New password"

#, fuzzy
msgid "new_password_repeat"
msgstr "Repeat new password"

#, fuzzy
msgid "newline"
msgstr "a new line"

#, fuzzy
msgid "next_exercise"
msgstr "Next exercise"

#, fuzzy
msgid "next_page"
msgstr "Next page"

#, fuzzy
msgid "next_step_tutorial"
msgstr "Next step >>>"

#, fuzzy
msgid "no"
msgstr "No"

#, fuzzy
msgid "no_account"
msgstr "No account?"

#, fuzzy
msgid "no_accounts"
msgstr "There are no accounts to create."

#, fuzzy
msgid "no_adventures_yet"
msgstr "There are no public adventures yet..."

#, fuzzy
msgid "no_certificate"
msgstr "This user hasn't earned the Hedy Certificate of Completion"

#, fuzzy
msgid "no_more_flat_if"
msgstr "Starting in level 8, the code after {if} needs to be placed on the next line and start with 4 spaces."

#, fuzzy
msgid "no_programs"
msgstr "You have no programs yet."

#, fuzzy
msgid "no_public_profile"
msgstr "You don't have a public profile text yet..."

#, fuzzy
msgid "no_shared_programs"
msgstr "has no shared programs..."

#, fuzzy
msgid "no_such_adventure"
msgstr "This adventure doesn't exist!"

#, fuzzy
msgid "no_such_class"
msgstr "No such Hedy class."

#, fuzzy
msgid "no_such_highscore"
msgstr "Highscores"

#, fuzzy
msgid "no_such_level"
msgstr "No such Hedy level!"

#, fuzzy
msgid "no_such_program"
msgstr "No such Hedy program!"

#, fuzzy
msgid "no_tag"
msgstr "No tag provided!"

#, fuzzy
msgid "not_enrolled"
msgstr "Looks like you are not in this class!"

#, fuzzy
msgid "not_in_class_no_handin"
msgstr "You are not in a class, so there's no need for you to hand in anything."

#, fuzzy
msgid "not_logged_in_cantsave"
msgstr "Your program will not be saved."

#, fuzzy
msgid "not_logged_in_handin"
msgstr "You must be logged in to hand in an assignment."

#, fuzzy
msgid "not_teacher"
msgstr "Looks like you are not a teacher!"

#, fuzzy
msgid "number"
msgstr "a number"

#, fuzzy
msgid "number_achievements"
msgstr "Number of achievements"

#, fuzzy
msgid "number_lines"
msgstr "Number of lines"

#, fuzzy
msgid "number_programs"
msgstr "Number of programs"

#, fuzzy
msgid "ok"
msgstr "OK"

#, fuzzy
msgid "only_you_can_see"
msgstr "Only you can see this program."

#, fuzzy
msgid "open"
msgstr "Open"

#, fuzzy
msgid "opening_date"
msgstr "Opening date"

#, fuzzy
msgid "opening_dates"
msgstr "Opening dates"

#, fuzzy
msgid "option"
msgstr "Option"

#, fuzzy
msgid "or"
msgstr "or"

#, fuzzy
msgid "other"
msgstr "Other"

#, fuzzy
msgid "other_block"
msgstr "Another block language"

#, fuzzy
msgid "other_settings"
msgstr "Other settings"

#, fuzzy
msgid "other_source"
msgstr "Other"

#, fuzzy
msgid "other_text"
msgstr "Another text language"

#, fuzzy
msgid "overwrite_warning"
msgstr "You already have a program with this name, saving this program will replace the old one. Are you sure?"

#, fuzzy
msgid "owner"
msgstr "Owner"

#, fuzzy
msgid "page"
msgstr "page"

#, fuzzy
msgid "page_not_found"
msgstr "We couldn't find that page!"

#, fuzzy
msgid "pair_with_teacher"
msgstr "I would like to be paired with another teacher for help"

#, fuzzy
msgid "parsons_title"
msgstr "Puzzle"

#, fuzzy
msgid "password"
msgstr "Password"

#, fuzzy
msgid "password_change_not_allowed"
msgstr "You're not allowed to change the password of this user."

#, fuzzy
msgid "password_change_prompt"
msgstr "Are you sure you want to change this password?"

#, fuzzy
msgid "password_change_success"
msgstr "Password of your student is successfully changed."

#, fuzzy
msgid "password_invalid"
msgstr "Your password is invalid."

#, fuzzy
msgid "password_repeat"
msgstr "Repeat password"

#, fuzzy
msgid "password_resetted"
msgstr "Your password has been successfully reset. You are being redirected to the login page."

#, fuzzy
msgid "password_six"
msgstr "Your password must contain at least six characters."

#, fuzzy
msgid "password_updated"
msgstr "Password updated."

#, fuzzy
msgid "passwords_six"
msgstr "All passwords need to be six characters or longer."

#, fuzzy
msgid "pending_invites"
msgstr "Pending invites"

#, fuzzy
msgid "people_with_a_link"
msgstr "Other people with a link can see this program. It also can be found on the \"Explore\" page."

#, fuzzy
msgid "percentage"
msgstr "percentage"

#, fuzzy
msgid "percentage_achieved"
msgstr "Achieved by {percentage}% of the users"

#, fuzzy
msgid "period"
msgstr "a period"

#, fuzzy
msgid "personal_text"
msgstr "Personal text"

#, fuzzy
msgid "personal_text_invalid"
msgstr "Your personal text is invalid."

#, fuzzy
msgid "postfix_classname"
msgstr "Postfix classname"

#, fuzzy
msgid "preferred_keyword_language"
msgstr "Preferred keyword language"

#, fuzzy
msgid "preferred_language"
msgstr "Preferred language"

#, fuzzy
msgid "preview"
msgstr "Preview"

#, fuzzy
msgid "previewing_adventure"
msgstr "Previewing adventure"

#, fuzzy
msgid "previewing_class"
msgstr "You are previewing class <em>{class_name}</em> as a teacher."

#, fuzzy
msgid "previous_campaigns"
msgstr "View previous campaigns"

msgid "print_logo"
msgstr "แสดง"

#, fuzzy
msgid "privacy_terms"
msgstr "privacy terms"

#, fuzzy
msgid "private"
msgstr "Private"

#, fuzzy
msgid "profile_logo_alt"
msgstr "Profile icon."

#, fuzzy
msgid "profile_picture"
msgstr "Profile picture"

#, fuzzy
msgid "profile_updated"
msgstr "Profile updated."

#, fuzzy
msgid "profile_updated_reload"
msgstr "Profile updated, page will be re-loaded."

#, fuzzy
msgid "program_contains_error"
msgstr "This program contains an error, are you sure you want to share it?"

#, fuzzy
msgid "program_header"
msgstr "My programs"

#, fuzzy
msgid "program_too_large_exception"
msgstr "Programs too large"

#, fuzzy
msgid "programming_experience"
msgstr "Do you have programming experience?"

#, fuzzy
msgid "programming_invalid"
msgstr "Please select a valid programming language."

#, fuzzy
msgid "programs"
msgstr "Programs"

#, fuzzy
msgid "programs_created"
msgstr "Programs created"

#, fuzzy
msgid "programs_saved"
msgstr "Programs saved"

#, fuzzy
msgid "programs_submitted"
msgstr "Programs submitted"

#, fuzzy
msgid "prompt_join_class"
msgstr "Do you want to join this class?"

#, fuzzy
msgid "public"
msgstr "Public"

msgid "public_adventures"
msgstr "Browse public adventures"

#, fuzzy
msgid "public_invalid"
msgstr "This agreement selection is invalid"

#, fuzzy
msgid "public_profile"
msgstr "Public profile"

#, fuzzy
msgid "public_profile_info"
msgstr "By selecting this box I make my profile visible for everyone. Be careful not to share personal information like your name or home address, because everyone will be able to see it!"

#, fuzzy
msgid "public_profile_updated"
msgstr "Public profile updated, page will be re-loaded."

#, fuzzy
msgid "pygame_waiting_for_input"
msgstr "Waiting for a button press..."

#, fuzzy
msgid "question mark"
msgstr "a question mark"

#, fuzzy
msgid "quiz_logo_alt"
msgstr "Quiz logo"

#, fuzzy
msgid "quiz_score"
msgstr "Quiz score"

#, fuzzy
msgid "quiz_tab"
msgstr "Quiz"

#, fuzzy
msgid "quiz_threshold_not_reached"
msgstr "Quiz threshold not reached to unlock this level"

#, fuzzy
msgid "read_code_label"
msgstr "Read aloud"

#, fuzzy
msgid "recent"
msgstr "My recent programs"

msgid "recover_password"
msgstr "ขอรีเซ็ตรหัสผ่าน"

#, fuzzy
msgid "regress_button"
msgstr "Go back to level {level}"

#, fuzzy
msgid "remove"
msgstr "Remove"

#, fuzzy
msgid "remove_customization"
msgstr "Remove customization"

#, fuzzy
msgid "remove_customizations_prompt"
msgstr "Are you sure you want to remove this class's customizations?"

#, fuzzy
msgid "remove_student_prompt"
msgstr "Are you sure you want to remove the student from the class?"

#, fuzzy
msgid "remove_user_prompt"
msgstr "Confirm removing this user from the class."

#, fuzzy
msgid "repair_program_logo_alt"
msgstr "Repair program icon"

#, fuzzy
msgid "repeat_dep"
msgstr "Starting in level 8, {repeat} needs to be used with indentation. You can see examples on the {repeat} tab in level 8."

#, fuzzy
msgid "repeat_match_password"
msgstr "The repeated password does not match."

#, fuzzy
msgid "repeat_new_password"
msgstr "Repeat new password"

#, fuzzy
msgid "report_failure"
msgstr "This program does not exist or is not public"

#, fuzzy
msgid "report_program"
msgstr "Are you sure you want to report this program?"

#, fuzzy
msgid "report_success"
msgstr "This program has been reported"

#, fuzzy
msgid "request_teacher"
msgstr "Would you like to apply for a teacher's account?"

#, fuzzy
msgid "request_teacher_account"
msgstr "Request teacher account"

#, fuzzy
msgid "required_field"
msgstr "Fields marked with an * are required"

#, fuzzy
msgid "reset_adventure_prompt"
msgstr "Are you sure you want to reset all selected adventures?"

#, fuzzy
msgid "reset_adventures"
msgstr "Reset selected adventures"

#, fuzzy
msgid "reset_button"
msgstr "Reset"

#, fuzzy
msgid "reset_password"
msgstr "Reset password"

#, fuzzy
msgid "reset_view"
msgstr "Reset"

#, fuzzy
msgid "retrieve_adventure_error"
msgstr "You're not allowed to view this adventure!"

#, fuzzy
msgid "retrieve_class_error"
msgstr "Only teachers can retrieve classes"

#, fuzzy
msgid "retrieve_tag_error"
msgstr "Error retrieving tags"

#, fuzzy
msgid "role"
msgstr "Role"

#, fuzzy
msgid "run_code_button"
msgstr "Run code"

#, fuzzy
msgid "runs_over_time"
msgstr "Runs over time"

#, fuzzy
msgid "save"
msgstr "Save"

#, fuzzy
msgid "save_parse_warning"
msgstr "This program contains an error, are you sure you want to save it?"

#, fuzzy
msgid "save_prompt"
msgstr "You need to have an account to save your program. Would you like to login now?"

#, fuzzy
msgid "save_success_detail"
msgstr "Program saved successfully."

#, fuzzy
msgid "score"
msgstr "Score"

#, fuzzy
msgid "search"
msgstr "Search..."

#, fuzzy
msgid "search_button"
msgstr "Search"

#, fuzzy
msgid "second_teacher"
msgstr "Second teacher"

#, fuzzy
msgid "second_teacher_copy_prompt"
msgstr "Are you sure you want to copy this teacher?"

#, fuzzy
msgid "second_teacher_prompt"
msgstr "Enter a teacher username to invite them."

#, fuzzy
msgid "second_teacher_warning"
msgstr "All teachers in this class can customize it."

#, fuzzy
msgid "see_certificate"
msgstr "See {username} certificate!"

#, fuzzy
msgid "select"
msgstr "Select"

#, fuzzy
msgid "select_adventures"
msgstr "Select adventures"

#, fuzzy
msgid "select_all"
msgstr "Select all"

#, fuzzy
msgid "select_lang"
msgstr "Select language"

msgid "select_levels"
msgstr "Select levels"

#, fuzzy
msgid "select_tag"
msgstr "Select tag"

#, fuzzy
msgid "selected"
msgstr "Selected"

#, fuzzy
msgid "self_removal_prompt"
msgstr "Are you sure you want to leave this class?"

#, fuzzy
msgid "send_password_recovery"
msgstr "Send me a password recovery link"

#, fuzzy
msgid "sent_by"
msgstr "This invitation is sent by"

#, fuzzy
msgid "sent_password_recovery"
msgstr "You should soon receive an email with instructions on how to reset your password."

#, fuzzy
msgid "settings"
msgstr "My personal settings"

#, fuzzy
msgid "share_by_giving_link"
msgstr "Show your program to other people by giving them the link below:"

#, fuzzy
msgid "share_your_program"
msgstr "Share your program"

#, fuzzy
msgid "signup_student_or_teacher"
msgstr "Are you a student or a teacher?"

#, fuzzy
msgid "single quotes"
msgstr "a single quote"

#, fuzzy
msgid "slash"
msgstr "a slash"

#, fuzzy
msgid "slides"
msgstr "Slides"

#, fuzzy
msgid "slides_info"
msgstr "For each level of Hedy, we have created slides to help you teach. The slides contain explanations of each level, and Hedy examples that you can run inside the slides. Just click the link and get started! the Introduction slides are a general explanation of Hedy before level 1 The slides were created using <a href=\"https://slides.com\">slides.com</a>. If you want to adapt them yourself, you can download them, and then upload the resulting zip file to <a href=\"https://slides.com\">slides.com</a>. You can find more information about the slides in the <a href=\"https://hedy.org/for-teachers/manual/features\">teacher's manual</a>."

#, fuzzy
msgid "social_media"
msgstr "Social media"

#, fuzzy
msgid "something_went_wrong_keyword_parsing"
msgstr "There is a mistake in your adventure, are all keywords correctly surrounded with { }?"

#, fuzzy
msgid "space"
msgstr "a space"

#, fuzzy
msgid "star"
msgstr "a star"

#, fuzzy
msgid "start_hedy_tutorial"
msgstr "Start hedy tutorial"

#, fuzzy
msgid "start_learning"
msgstr "Start learning"

#, fuzzy
msgid "start_programming"
msgstr "Start programming"

#, fuzzy
msgid "start_programming_logo_alt"
msgstr "Start programming icon"

#, fuzzy
msgid "start_quiz"
msgstr "Start quiz"

#, fuzzy
msgid "start_teacher_tutorial"
msgstr "Start teacher tutorial"

#, fuzzy
msgid "start_teaching"
msgstr "Start teaching"

#, fuzzy
msgid "step_title"
msgstr "Assignment"

#, fuzzy
msgid "stop_code_button"
msgstr "Stop program"

#, fuzzy
msgid "string"
msgstr "text"

#, fuzzy
msgid "student"
msgstr "Student"

#, fuzzy
msgid "student_already_in_class"
msgstr "This student is already in your class."

#, fuzzy
msgid "student_already_invite"
msgstr "This student already has a pending invitation."

#, fuzzy
msgid "student_details"
msgstr "Student details"

#, fuzzy
msgid "student_list"
msgstr "Student list"

#, fuzzy
msgid "student_not_allowed_in_class"
msgstr "Student not allowed in class"

#, fuzzy
msgid "student_not_existing"
msgstr "This username doesn't exist."

#, fuzzy
msgid "student_signup_header"
msgstr "Student"

#, fuzzy
msgid "students"
msgstr "students"

#, fuzzy
msgid "submission_time"
msgstr "Handed in at"

#, fuzzy
msgid "submit_answer"
msgstr "Answer question"

#, fuzzy
msgid "submit_program"
msgstr "Submit"

#, fuzzy
msgid "submit_warning"
msgstr "Are you sure you want to submit this program?"

#, fuzzy
msgid "submitted"
msgstr "Submitted"

#, fuzzy
msgid "submitted_header"
msgstr "This is a submitted program and can't be altered."

#, fuzzy
msgid "subscribe"
msgstr "Subscribe"

#, fuzzy
msgid "subscribe_newsletter"
msgstr "Subscribe to the newsletter"

#, fuzzy
msgid "suggestion_color"
msgstr "Try using another color"

#, fuzzy
msgid "suggestion_note"
msgstr "Use a note between C0 and B9 or a number between 1 and 70"

#, fuzzy
msgid "suggestion_number"
msgstr "Try changing the value to a number"

#, fuzzy
msgid "surname"
msgstr "First Name"

#, fuzzy
msgid "survey"
msgstr "Survey"

#, fuzzy
msgid "survey_completed"
msgstr "Survey completed"

#, fuzzy
msgid "survey_skip"
msgstr "Don't show this again"

#, fuzzy
msgid "survey_submit"
msgstr "Submit"

#, fuzzy
msgid "tag_in_adventure"
msgstr "Tag in adventure"

#, fuzzy
msgid "tag_input_placeholder"
msgstr "Enter a new tag"

#, fuzzy
msgid "tags"
msgstr "Tags"

#, fuzzy
msgid "teacher"
msgstr "Teacher"

#, fuzzy
msgid "teacher_account_request"
msgstr "You have a pending teacher account request"

#, fuzzy
msgid "teacher_account_success"
msgstr "You successfully requested a teacher account."

#, fuzzy
msgid "teacher_invalid"
msgstr "Your teacher value is invalid."

#, fuzzy
msgid "teacher_invitation_require_login"
msgstr "To set up your profile as a teacher, we will need you to log in. If you don't have an account, please create one."

#, fuzzy
msgid "teacher_manual"
msgstr "Teacher manual"

#, fuzzy
msgid "teacher_signup_header"
msgstr "Teacher"

#, fuzzy
msgid "teacher_tutorial_logo_alt"
msgstr "Teacher tutorial icon"

#, fuzzy
msgid "teacher_welcome"
msgstr "Welcome to Hedy! Your are now the proud owner of a teachers account which allows you to create classes and invite students."

#, fuzzy
msgid "teachers"
msgstr "Teachers"

#, fuzzy
msgid "template_code"
msgstr ""
"This is the explanation of my adventure!\n"
"\n"
"This way I can show a command: <code>{print}</code>\n"
"\n"
"But sometimes I might want to show a piece of code, like this:\n"
"<pre>\n"
"{ask} What's your name?\n"
"{echo} so your name is \n"
"</pre>"

#, fuzzy
msgid "this_turns_in_assignment"
msgstr "This turns in your assignment to your teacher."

#, fuzzy
msgid "title"
msgstr "Title"

#, fuzzy
msgid "title_achievements"
msgstr "Hedy - My achievements"

#, fuzzy
msgid "title_admin"
msgstr "Hedy - Administrator page"

#, fuzzy
msgid "title_class grid_overview"
msgstr "Hedy - Grid overview"

#, fuzzy
msgid "title_class live_statistics"
msgstr "Hedy - Live Statistics"

#, fuzzy
msgid "title_class-overview"
msgstr "Hedy - Class overview"

#, fuzzy
msgid "title_customize-adventure"
msgstr "Hedy - Customize adventure"

#, fuzzy
msgid "title_customize-class"
msgstr "Hedy - Customize class"

#, fuzzy
msgid "title_explore"
msgstr "Hedy - Explore"

#, fuzzy
msgid "title_for-teacher"
msgstr "Hedy - For teachers"

#, fuzzy
msgid "title_join-class"
msgstr "Hedy - Join class"

#, fuzzy
msgid "title_landing-page"
msgstr "Welcome to Hedy!"

#, fuzzy
msgid "title_learn-more"
msgstr "Hedy - Learn more"

#, fuzzy
msgid "title_login"
msgstr "Hedy - Login"

#, fuzzy
msgid "title_my-profile"
msgstr "Hedy - My account"

#, fuzzy
msgid "title_privacy"
msgstr "Hedy - Privacy terms"

#, fuzzy
msgid "title_programs"
msgstr "Hedy - My programs"

#, fuzzy
msgid "title_public-adventures"
msgstr "Hedy - Public adventures"

#, fuzzy
msgid "title_recover"
msgstr "Hedy - Recover account"

#, fuzzy
msgid "title_reset"
msgstr "Hedy - Reset password"

msgid "title_signup"
msgstr "Hedy - สร้างบัญชี"

#, fuzzy
msgid "title_start"
msgstr "Hedy - A gradual programming language"

#, fuzzy
msgid "title_view-adventure"
msgstr "Hedy - View adventure"

#, fuzzy
msgid "token_invalid"
msgstr "Your token is invalid."

#, fuzzy
msgid "tooltip_level_locked"
msgstr "Your teacher disabled this level"

#, fuzzy
msgid "translate_error"
msgstr "Something went wrong while translating the code. Try running the code to see if it has an error. Code with errors can not be translated."

#, fuzzy
msgid "translating_hedy"
msgstr "Translating Hedy"

#, fuzzy
msgid "translator"
msgstr "Translator"

#, fuzzy
msgid "tutorial"
msgstr "Tutorial"

#, fuzzy
msgid "tutorial_code_snippet"
msgstr ""
"print Hello world!\n"
"print I'm learning Hedy with the tutorial!"

#, fuzzy
msgid "tutorial_message_not_found"
msgstr "We couldn't find the requested tutorial step..."

#, fuzzy
msgid "tutorial_title_not_found"
msgstr "Tutorial step not found"

#, fuzzy
msgid "unauthorized"
msgstr "You don't have access rights for this page"

#, fuzzy
msgid "unique_usernames"
msgstr "All usernames need to be unique."

#, fuzzy
msgid "unlock_thresholds"
msgstr "Unlock level thresholds"

#, fuzzy
msgid "unsaved_class_changes"
msgstr "There are unsaved changes, are you sure you want to leave this page?"

#, fuzzy
msgid "update_adventure_prompt"
msgstr "Are you sure you want to update this adventure?"

#, fuzzy
msgid "update_profile"
msgstr "Update profile"

#, fuzzy
msgid "update_public"
msgstr "Update public profile"

#, fuzzy
msgid "updating_indicator"
msgstr "Updating"

#, fuzzy
msgid "use_of_blanks_exception"
msgstr "Use of blanks in programs"

#, fuzzy
msgid "use_of_nested_functions_exception"
msgstr "Use of nested functions"

msgid "used_in"
msgstr ""

#, fuzzy
msgid "user"
msgstr "user"

#, fuzzy
msgid "user_inexistent"
msgstr "This user doesn't exist"

#, fuzzy
msgid "user_not_private"
msgstr "This user either doesn't exist or doesn't have a public profile"

#, fuzzy
msgid "username"
msgstr "Username"

#, fuzzy
msgid "username_empty"
msgstr "You didn't enter an username!"

#, fuzzy
msgid "username_invalid"
msgstr "Your username is invalid."

#, fuzzy
msgid "username_special"
msgstr "Username cannot contain `:` or `@`."

#, fuzzy
msgid "username_three"
msgstr "Username must contain at least three characters."

#, fuzzy
msgid "usernames_exist"
msgstr "One or more usernames is already in use."

#, fuzzy
msgid "value"
msgstr "Value"

#, fuzzy
msgid "variables"
msgstr "Variables"

#, fuzzy
msgid "view_program"
msgstr "View program"

#, fuzzy
msgid "welcome"
msgstr "Welcome"

#, fuzzy
msgid "welcome_back"
msgstr "Welcome back"

#, fuzzy
msgid "what_is_your_role"
msgstr "What is your role?"

#, fuzzy
msgid "what_should_my_code_do"
msgstr "What should my code do?"

#, fuzzy
msgid "whole_world"
msgstr "The world"

#, fuzzy
msgid "year_invalid"
msgstr "Please enter a year between 1900 and {current_year}."

#, fuzzy
msgid "yes"
msgstr "Yes"

#, fuzzy
msgid "your_account"
msgstr "Your profile"

#, fuzzy
msgid "your_class"
msgstr "Your class"

#, fuzzy
msgid "your_last_program"
msgstr "Your last saved program"

#, fuzzy
msgid "your_personal_text"
msgstr "Your personal text..."

#, fuzzy
msgid "your_program"
msgstr "Your program"

#~ msgid "only_teacher_create_class"
#~ msgstr "Only teachers are allowed to create classes!"

#~ msgid "keyword_support"
#~ msgstr "Translated keywords"

#~ msgid "non_keyword_support"
#~ msgstr "Translated content"

#~ msgid "try_button"
#~ msgstr "Try"

#~ msgid "select_own_adventures"
#~ msgstr "Select own adventures"

#~ msgid "edit"
#~ msgstr "Edit"

#~ msgid "view"
#~ msgstr "View"

#~ msgid "class"
#~ msgstr "Class"

#~ msgid "save_code_button"
#~ msgstr "Save code"

#~ msgid "share_code_button"
#~ msgstr "Save & share code"

#~ msgid "classes_invalid"
#~ msgstr "The list of selected classes is invalid"

#~ msgid "directly_add_adventure_to_classes"
#~ msgstr "Do you want to add this adventure directly to one of your classes?"

#~ msgid "hand_in_assignment"
#~ msgstr "Hand in assignment"

#~ msgid "select_a_level"
#~ msgstr "Select a level"

#~ msgid "answer_invalid"
#~ msgstr "Your password is invalid."

#~ msgid "available_adventures_level"
#~ msgstr "Available adventures level"

#~ msgid "customize_class_exp_1"
#~ msgstr "Hi! On this page you can customize your class. By selecting levels and adventures you can choose what your student can see. You can also add your own created adventures to levels. All levels and default adventures will be selected by default. <b>Notice:</b> Not every adventure is available for every level! Settings up your customizations goes as follows:"

#~ msgid "customize_class_exp_2"
#~ msgstr "You can always change these settings later on. For example, you can make specific adventures or levels available while teaching a class. This way it's easy for you to determine which level and adventures your students will be working on. If you want to make everything available for your class it is easiest to remove the customization all together."

#~ msgid "customize_class_step_1"
#~ msgstr "Select levels for your class by pressing the \"level buttons\""

#~ msgid "customize_class_step_2"
#~ msgstr "\"Checkboxes\" will appear for the adventures available for the chosen levels"

#~ msgid "customize_class_step_3"
#~ msgstr "Select the adventures you want to make available"

#~ msgid "customize_class_step_4"
#~ msgstr "Click the name of an adventure to (de)select for all levels"

#~ msgid "customize_class_step_5"
#~ msgstr "Add personal adventures"

#~ msgid "customize_class_step_6"
#~ msgstr "Selecting an opening date for each level (you can also leave it empty)"

#~ msgid "customize_class_step_7"
#~ msgstr "Selection other settings"

#~ msgid "customize_class_step_8"
#~ msgstr "Choose \"Save\" -> You're done!"

#~ msgid "example_code_header"
#~ msgstr "Example Hedy Code"

#~ msgid "feedback_failure"
#~ msgstr "Wrong!"

#~ msgid "feedback_success"
#~ msgstr "Good!"

#~ msgid "go_to_first_question"
#~ msgstr "Go to question 1"

#~ msgid "question"
#~ msgstr "Question"

#~ msgid "question_doesnt_exist"
#~ msgstr "This question does not exist"

#~ msgid "question_invalid"
#~ msgstr "Your token is invalid."

#~ msgid "too_many_attempts"
#~ msgstr "Too many attempts"

#~ msgid "class_logs"
#~ msgstr "Logs"

#~ msgid "class_stats"
#~ msgstr "Class statistics"

#~ msgid "visit_own_public_profile"
#~ msgstr "Visit your own profile"

#~ msgid "title_class logs"
#~ msgstr "Programs"

#~ msgid "title_class statistics"
#~ msgstr "My statistics"

#~ msgid "disabled_button_locked"
#~ msgstr "Your teacher hasn't unlocked this level yet"

#~ msgid "duplicate_tag"
#~ msgstr "You already have a tag with this name."

#~ msgid "tag_deleted"
#~ msgstr "This tag was successfully deleted."

#~ msgid "no_tags"
#~ msgstr "No tags yet."

#~ msgid "apply_filters"
#~ msgstr "Apply filters"

#~ msgid "write_first_program"
#~ msgstr "Write your first program!"

#~ msgid "adventure_exp_1"
#~ msgstr "Type your adventure of choice on the right-hand side. After creating your adventure you can include it in one of your classes under \"customizations\". If you want to include a command in your adventure please use code anchors like this:"

#~ msgid "adventure_exp_2"
#~ msgstr "If you want to show actual code snippets, for example to give student a template or example of the code. Please use pre anchors like this:"

#~ msgid "adventures"
#~ msgstr "Available Adventures"

#~ msgid "hello_world"
#~ msgstr "สวัสดีชาวโลก!"

#~ msgid "share_confirm"
#~ msgstr "Are you sure you want to make the program public?"

#~ msgid "share_success_detail"
#~ msgstr "Program shared successfully."

#~ msgid "try_it"
#~ msgstr "Try it"

#~ msgid "unshare_confirm"
#~ msgstr "Are you sure you want to make the program private?"

#~ msgid "unshare_success_detail"
#~ msgstr "Program unshared successfully."

#~ msgid "hide_parsons"
#~ msgstr "ซ่อนปริศนา"

#~ msgid "hide_quiz"
#~ msgstr "ซ่อนคำถามสอบ"

<<<<<<< HEAD
#~ msgid "classes"
#~ msgstr ""
=======
#~ msgid "back_to_class"
#~ msgstr "Go back to class"
>>>>>>> 73f1f172
<|MERGE_RESOLUTION|>--- conflicted
+++ resolved
@@ -2609,10 +2609,8 @@
 #~ msgid "hide_quiz"
 #~ msgstr "ซ่อนคำถามสอบ"
 
-<<<<<<< HEAD
+#~ msgid "back_to_class"
+#~ msgstr "Go back to class"
+
 #~ msgid "classes"
 #~ msgstr ""
-=======
-#~ msgid "back_to_class"
-#~ msgstr "Go back to class"
->>>>>>> 73f1f172
