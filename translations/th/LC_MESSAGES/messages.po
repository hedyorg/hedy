--- conflicted
+++ resolved
@@ -1415,12 +1415,6 @@
 msgid "pair_with_teacher"
 msgstr ""
 
-<<<<<<< HEAD
-msgid "parsons_title"
-msgstr ""
-
-=======
->>>>>>> 58ead06e
 #, fuzzy
 msgid "password"
 msgstr ""
@@ -1622,12 +1616,6 @@
 msgid "question mark"
 msgstr ""
 
-<<<<<<< HEAD
-msgid "quiz_tab"
-msgstr ""
-
-=======
->>>>>>> 58ead06e
 #, fuzzy
 msgid "read_code_label"
 msgstr ""
@@ -2907,12 +2895,9 @@
 
 #~ msgid "mandatory_mode"
 #~ msgstr ""
-<<<<<<< HEAD
-=======
 
 #~ msgid "parsons_title"
 #~ msgstr ""
 
 #~ msgid "quiz_tab"
 #~ msgstr ""
->>>>>>> 58ead06e
