--- conflicted
+++ resolved
@@ -3,11 +3,7 @@
 msgstr ""
 "Project-Id-Version: PACKAGE VERSION\n"
 "Report-Msgid-Bugs-To: \n"
-<<<<<<< HEAD
-"POT-Creation-Date: 2022-08-19 16:02+0200\n"
-=======
 "POT-Creation-Date: 2022-08-18 14:10+0200\n"
->>>>>>> 1c14ffe7
 "PO-Revision-Date: 2022-08-10 08:50+0000\n"
 "Last-Translator: Anonymous <noreply@weblate.org>\n"
 "Language: el\n"
@@ -45,11 +41,7 @@
 #: app.py:702 app.py:712 app.py:716 app.py:731 app.py:1027 app.py:1552
 #: website/admin.py:17 website/admin.py:24 website/admin.py:92
 #: website/admin.py:111 website/admin.py:130 website/admin.py:137
-<<<<<<< HEAD
-#: website/admin.py:145 website/auth.py:753 website/auth.py:780
-=======
 #: website/admin.py:145 website/auth.py:734 website/auth.py:761
->>>>>>> 1c14ffe7
 #: website/programs.py:210 website/statistics.py:100
 #, fuzzy
 msgid "unauthorized"
@@ -162,15 +154,9 @@
 msgid "tutorial_message_not_found"
 msgstr "Έλαβες μια πρόσκληση για να συμμετάσχεις στην τάξη"
 
-<<<<<<< HEAD
-#: app.py:1493 website/auth.py:295 website/auth.py:350 website/auth.py:483
-#: website/auth.py:508 website/auth.py:541 website/auth.py:655
-#: website/auth.py:697 website/auth.py:759 website/auth.py:786
-=======
 #: app.py:1493 website/auth.py:288 website/auth.py:343 website/auth.py:476
 #: website/auth.py:501 website/auth.py:534 website/auth.py:648
 #: website/auth.py:690 website/auth.py:740 website/auth.py:767
->>>>>>> 1c14ffe7
 #: website/quiz.py:43 website/quiz.py:69 website/teacher.py:88
 #: website/teacher.py:123 website/teacher.py:167 website/teacher.py:252
 #: website/teacher.py:308 website/teacher.py:355 website/teacher.py:396
@@ -1437,11 +1423,7 @@
 msgid "login_long"
 msgstr "Συνδέσου στο λογαριασμό σου"
 
-<<<<<<< HEAD
-#: templates/login.html:21 website/auth.py:308
-=======
 #: templates/login.html:21 website/auth.py:301
->>>>>>> 1c14ffe7
 msgid "no_account"
 msgstr "Ακόμα χωρίς λογαριασμό;"
 
@@ -1604,14 +1586,6 @@
 msgid "repeat_new_password"
 msgstr "Επανάλαβε το νέο συνθηματικό"
 
-#: templates/profile.html:166 templates/signup.html:123
-msgid "request_teacher"
-msgstr "Θα ήθελες να κάνεις αίτηση για λογαριασμό καθηγητή;"
-
-#: templates/profile.html:168
-msgid "request_teacher_account"
-msgstr ""
-
 #: templates/programs.html:7
 msgid "recent"
 msgstr "Τα πρόσφατα προγράμματά μου"
@@ -1789,6 +1763,10 @@
 msgid "other_text"
 msgstr "Άλλη γλώσσα με κείμενο"
 
+#: templates/signup.html:123
+msgid "request_teacher"
+msgstr "Θα ήθελες να κάνεις αίτηση για λογαριασμό καθηγητή;"
+
 #: templates/signup.html:127
 msgid "subscribe_newsletter"
 msgstr "Εγγραφή στο newsletter"
@@ -1834,54 +1812,32 @@
 msgid "title_admin"
 msgstr "Hedy - Administrator page"
 
-<<<<<<< HEAD
-#: website/auth.py:194 website/auth.py:208 website/auth.py:297
-#: website/auth.py:432 website/auth.py:437 website/auth.py:485
-#: website/auth.py:657 website/auth.py:666 website/auth.py:699
-#: website/auth.py:761 website/auth.py:768 website/auth.py:788
-=======
 #: website/auth.py:187 website/auth.py:201 website/auth.py:290
 #: website/auth.py:425 website/auth.py:430 website/auth.py:478
 #: website/auth.py:650 website/auth.py:659 website/auth.py:692
 #: website/auth.py:742 website/auth.py:749 website/auth.py:769
->>>>>>> 1c14ffe7
 #: website/teacher.py:357 website/teacher.py:398
 msgid "username_invalid"
 msgstr "Το όνομα χρήστη δεν είναι έγκυρο"
 
-#: website/auth.py:196 website/auth.py:210
+#: website/auth.py:189 website/auth.py:203
 msgid "username_special"
 msgstr "To όνομα χρήστη δεν μπορεί να περιέχει `:` ή `@`."
 
-#: website/auth.py:198 website/auth.py:212
+#: website/auth.py:191 website/auth.py:205
 msgid "username_three"
 msgstr "Το όνομα χρήστη πρέπει να περιέχει τουλάχιστον τρείς χαρακτήρες."
 
-<<<<<<< HEAD
-#: website/auth.py:200 website/auth.py:216 website/auth.py:299
-#: website/auth.py:487 website/auth.py:510 website/auth.py:522
-#: website/auth.py:703
-=======
 #: website/auth.py:193 website/auth.py:209 website/auth.py:292
 #: website/auth.py:480 website/auth.py:503 website/auth.py:515
 #: website/auth.py:696
->>>>>>> 1c14ffe7
 msgid "password_invalid"
 msgstr "Το συνθηματικό σου δεν είναι έγκυρο"
 
-#: website/auth.py:202 website/auth.py:218
+#: website/auth.py:195 website/auth.py:211
 msgid "passwords_six"
 msgstr "Όλα τα συνθηματικά πρέπει να έχουν 6 χαρακτήρες ή περισσότερους."
 
-<<<<<<< HEAD
-#: website/auth.py:214 website/auth.py:552 website/auth.py:790
-#: website/auth.py:795
-msgid "email_invalid"
-msgstr "Παρακαλώ να εισάγεις ένα έγκυρο email."
-
-#: website/auth.py:269 website/auth.py:532 website/auth.py:688
-#: website/auth.py:731 website/auth.py:812
-=======
 #: website/auth.py:207 website/auth.py:545 website/auth.py:771
 #: website/auth.py:776
 msgid "email_invalid"
@@ -1889,33 +1845,12 @@
 
 #: website/auth.py:262 website/auth.py:525 website/auth.py:681
 #: website/auth.py:724 website/auth.py:793
->>>>>>> 1c14ffe7
 #, fuzzy
 msgid "mail_error_change_processed"
 msgstr ""
 "Something went wrong when sending a validation mail, the changes are "
 "still correctly processed."
 
-<<<<<<< HEAD
-#: website/auth.py:308
-msgid "invalid_username_password"
-msgstr "Μη έγκυρο όνομα χρήστη/συνθηματικό."
-
-#: website/auth.py:359 website/auth.py:512 website/auth.py:516
-#: website/auth.py:707
-msgid "repeat_match_password"
-msgstr "Το συνθηματικό που επανέλαβες δεν ταιριάζει."
-
-#: website/auth.py:361 website/auth.py:543
-msgid "language_invalid"
-msgstr "Παρακαλώ διάλεξε μια έγκυρη γλώσσα"
-
-#: website/auth.py:363
-msgid "agree_invalid"
-msgstr "Πρέπει να συμφωνήσεις με το απόρρητο και τους όρους"
-
-#: website/auth.py:365 website/auth.py:546
-=======
 #: website/auth.py:301
 msgid "invalid_username_password"
 msgstr "Μη έγκυρο όνομα χρήστη/συνθηματικό."
@@ -1934,24 +1869,11 @@
 msgstr "Πρέπει να συμφωνήσεις με το απόρρητο και τους όρους"
 
 #: website/auth.py:358 website/auth.py:539
->>>>>>> 1c14ffe7
 msgid "keyword_language_invalid"
 msgstr ""
 "Επίλεξε μια έγκυρη γλώσσα λέξεων-κλειδιών (επιλέξτε Αγγλικά ή τη δική σας"
 " γλώσσα)"
 
-<<<<<<< HEAD
-#: website/auth.py:373 website/auth.py:375 website/auth.py:560
-#: website/auth.py:562
-msgid "year_invalid"
-msgstr "Παρακαλώ να εισάγεις ένα έτος ανάμεσα στο 1900 και {current_year}"
-
-#: website/auth.py:378 website/auth.py:565
-msgid "gender_invalid"
-msgstr "Παρακαλώ διάλεξε ένα έγκυρο φύλο, επίλεξε (Γυναίκα, Άνδρας, Άλλο)"
-
-#: website/auth.py:381 website/auth.py:568
-=======
 #: website/auth.py:366 website/auth.py:368 website/auth.py:553
 #: website/auth.py:555
 msgid "year_invalid"
@@ -1962,59 +1884,10 @@
 msgstr "Παρακαλώ διάλεξε ένα έγκυρο φύλο, επίλεξε (Γυναίκα, Άνδρας, Άλλο)"
 
 #: website/auth.py:374 website/auth.py:561
->>>>>>> 1c14ffe7
 #, fuzzy
 msgid "country_invalid"
 msgstr "Please select a valid country."
 
-<<<<<<< HEAD
-#: website/auth.py:383 website/auth.py:386
-msgid "experience_invalid"
-msgstr "Παρακαλώ διάλεξε μια έγκυρη εμπειρία, επίλεξε (Ναι, Όχι)"
-
-#: website/auth.py:389
-msgid "programming_invalid"
-msgstr "Παρακαλώ διάλεξε μια έγκυρη γλώσσα προγραμματισμού"
-
-#: website/auth.py:392
-msgid "exists_username"
-msgstr "Αυτό το όνομα χρήστη χρησιμοποιείται ήδη."
-
-#: website/auth.py:394 website/auth.py:576
-msgid "exists_email"
-msgstr "Αυτό το email χρησιμοποιείται ήδη."
-
-#: website/auth.py:430 website/auth.py:445 website/auth.py:701
-#: website/auth.py:711
-msgid "token_invalid"
-msgstr "Το διακριτικό σου δεν είναι έγκυρο"
-
-#: website/auth.py:489 website/auth.py:514 website/auth.py:705
-msgid "password_six"
-msgstr "Το συνθηματικό πρέπει να περιέχει τουλάχιστον έξι χαρακτήρες."
-
-#: website/auth.py:492 website/auth.py:495
-msgid "password_change_not_allowed"
-msgstr "Δεν επιτρέπεται να αλλάξεις το συνθηματικό αυτού του χρήστη"
-
-#: website/auth.py:500
-msgid "password_change_success"
-msgstr "Το συνθηματικό του μαθητή σου άλλαξε με επιτυχία"
-
-#: website/auth.py:534
-msgid "password_updated"
-msgstr "Το συνθηματικό ενημερώθηκε."
-
-#: website/auth.py:623
-msgid "profile_updated_reload"
-msgstr "Το προφίλ ενημερώθηκε, η σελίδα θα ανανεωθεί."
-
-#: website/auth.py:626
-msgid "profile_updated"
-msgstr "Το προφίλ ενημερώθηκε."
-
-#: website/auth.py:690
-=======
 #: website/auth.py:376 website/auth.py:379
 msgid "experience_invalid"
 msgstr "Παρακαλώ διάλεξε μια έγκυρη εμπειρία, επίλεξε (Ναι, Όχι)"
@@ -2061,85 +1934,44 @@
 msgstr "Το προφίλ ενημερώθηκε."
 
 #: website/auth.py:683
->>>>>>> 1c14ffe7
 msgid "sent_password_recovery"
 msgstr ""
 "Σύντομα θα λάβεις ένα email με οδηγίες για το πώς να επαναφέρεις το "
 "συνθηματικό σου."
 
-<<<<<<< HEAD
-#: website/auth.py:733
-=======
 #: website/auth.py:726
->>>>>>> 1c14ffe7
 msgid "password_resetted"
 msgstr ""
 "Έγινε επιτυχής επαναφορά του συνθηματικού σου. Θα ανακατευθυνθείς στη "
 "σελίδα σύνδεσης."
 
-<<<<<<< HEAD
-#: website/auth.py:740
-msgid "already_teacher"
-msgstr ""
-
-#: website/auth.py:742
-msgid "already_teacher_request"
-msgstr ""
-
-#: website/auth.py:745
-msgid "teacher_account_success"
-msgstr ""
-
-#: website/auth.py:763
-msgid "teacher_invalid"
-msgstr "Η βαθμίδα καθηγητή δεν είναι έγκυρη"
-
-#: website/auth.py:854
-=======
 #: website/auth.py:744
 msgid "teacher_invalid"
 msgstr "Η βαθμίδα καθηγητή δεν είναι έγκυρη"
 
 #: website/auth.py:835
->>>>>>> 1c14ffe7
 #, fuzzy
 msgid "mail_welcome_verify_body"
 msgstr ""
 "Your Hedy account has been created successfully. Welcome!\n"
 "Please click on this link to verify your email address: {link}"
 
-<<<<<<< HEAD
-#: website/auth.py:856
-=======
 #: website/auth.py:837
->>>>>>> 1c14ffe7
 #, fuzzy
 msgid "mail_change_password_body"
 msgstr "Άλλαξε συνθηματικό"
 
-<<<<<<< HEAD
-#: website/auth.py:858
-=======
 #: website/auth.py:839
->>>>>>> 1c14ffe7
 #, fuzzy
 msgid "mail_recover_password_body"
 msgstr "Ζήτησε επαναφορά συνθηματικού"
 
-<<<<<<< HEAD
-#: website/auth.py:860
-=======
 #: website/auth.py:841
->>>>>>> 1c14ffe7
 #, fuzzy
 msgid "mail_reset_password_body"
 msgstr "Επαναφορά συνθηματικού"
 
-<<<<<<< HEAD
-#: website/auth.py:862
-=======
 #: website/auth.py:843
->>>>>>> 1c14ffe7
 #, fuzzy
 msgid "mail_welcome_teacher_body"
 msgstr ""
@@ -2163,94 +1995,54 @@
 "email</a>.\n"
 "Keep programming!"
 
-<<<<<<< HEAD
-#: website/auth.py:868
-=======
 #: website/auth.py:849
->>>>>>> 1c14ffe7
 #, fuzzy
 msgid "mail_welcome_verify_subject"
 msgstr "Welcome to Hedy"
 
-<<<<<<< HEAD
-#: website/auth.py:870
-=======
 #: website/auth.py:851
->>>>>>> 1c14ffe7
 #, fuzzy
 msgid "mail_change_password_subject"
 msgstr "Άλλαξε συνθηματικό"
 
-<<<<<<< HEAD
-#: website/auth.py:872
-=======
 #: website/auth.py:853
->>>>>>> 1c14ffe7
 #, fuzzy
 msgid "mail_recover_password_subject"
 msgstr "Ζήτησε επαναφορά συνθηματικού"
 
-<<<<<<< HEAD
-#: website/auth.py:874
-=======
 #: website/auth.py:855
->>>>>>> 1c14ffe7
 #, fuzzy
 msgid "mail_reset_password_subject"
 msgstr "Επαναφορά συνθηματικού"
 
-<<<<<<< HEAD
-#: website/auth.py:876
-=======
 #: website/auth.py:857
->>>>>>> 1c14ffe7
 #, fuzzy
 msgid "mail_welcome_teacher_subject"
 msgstr "Your Hedy teacher account is ready"
 
-<<<<<<< HEAD
-#: website/auth.py:880
-=======
 #: website/auth.py:861
->>>>>>> 1c14ffe7
 #, fuzzy
 msgid "user"
 msgstr "Όνομα Χρήστη"
 
-<<<<<<< HEAD
-#: website/auth.py:885
-=======
 #: website/auth.py:866
->>>>>>> 1c14ffe7
 #, fuzzy
 msgid "mail_hello"
 msgstr "Hi {username}!"
 
-<<<<<<< HEAD
-#: website/auth.py:887
-=======
 #: website/auth.py:868
->>>>>>> 1c14ffe7
 #, fuzzy
 msgid "mail_goodbye"
 msgstr ""
 "Thank you!\n"
 "The Hedy team"
 
-<<<<<<< HEAD
-#: website/auth.py:895
-=======
 #: website/auth.py:876
->>>>>>> 1c14ffe7
 #, fuzzy
 msgid "copy_mail_link"
 msgstr "Please copy and paste this link into a new tab:"
 
-<<<<<<< HEAD
-#: website/auth.py:896
-=======
 #: website/auth.py:877
->>>>>>> 1c14ffe7
 #, fuzzy
 msgid "link"
 msgstr "Σύνδεση"
@@ -2676,6 +2468,12 @@
 #~ msgid "current_password"
 #~ msgstr "Τρέχον συνθηματικό"
 
+#: content/error-messages.txt:9
+#, fuzzy
+msgid "Access Before Assign"
+msgstr ""
+"You tried to use the variable {name} on line {access_line_number}, but you "
+"set it on line {definition_line_number}. Set a variable before using it."
 #~ msgid "tutorial_start_title"
 #~ msgstr "Welcome to Hedy!"
 
@@ -2805,12 +2603,4 @@
 #~ msgstr "Προσαρμογή περιπέτειας"
 
 #~ msgid "teacher_tutorial_end_message"
-#~ msgstr "Έλαβες μια πρόσκληση για να συμμετάσχεις στην τάξη"
-
-#~ msgid "Access Before Assign"
-#~ msgstr ""
-#~ "You tried to use the variable "
-#~ "{name} on line {access_line_number}, but "
-#~ "you set it on line "
-#~ "{definition_line_number}. Set a variable "
-#~ "before using it."
+#~ msgstr "Έλαβες μια πρόσκληση για να συμμετάσχεις στην τάξη"