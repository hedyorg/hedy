# Greek translations for PROJECT.
# Copyright (C) 2023 ORGANIZATION
# This file is distributed under the same license as the PROJECT project.
# FIRST AUTHOR <EMAIL@ADDRESS>, 2023.
#
msgid ""
msgstr ""
"Project-Id-Version: PROJECT VERSION\n"
"Report-Msgid-Bugs-To: EMAIL@ADDRESS\n"
<<<<<<< HEAD
"POT-Creation-Date: 2024-03-08 13:54+0100\n"
"PO-Revision-Date: 2024-03-03 07:14+0000\n"
"Last-Translator: Snoring Parrot <snoring_parrot@users.noreply.hosted.weblate.org>\n"
=======
"POT-Creation-Date: 2024-02-26 13:05+0100\n"
"PO-Revision-Date: 2024-03-07 13:40+0000\n"
"Last-Translator: Prefill add-on <noreply-addon-prefill@weblate.org>\n"
"Language-Team: el <LL@li.org>\n"
>>>>>>> 66c2d35e
"Language: el\n"
"Language-Team: el <LL@li.org>\n"
"Plural-Forms: nplurals=2; plural=n != 1;\n"
"MIME-Version: 1.0\n"
"Content-Type: text/plain; charset=utf-8\n"
"Content-Transfer-Encoding: 8bit\n"
"Generated-By: Babel 2.14.0\n"

#, fuzzy
msgid "Access Before Assign"
msgstr "You tried to use the variable {name} on line {access_line_number}, but you set it on line {definition_line_number}. Set a variable before using it."

msgid "Cyclic Var Definition"
msgstr "Το όνομα {variable} πρέπει να οριστεί για να μπορέσεις να το χρησιμοποιήσεις στη δεξιά πλευρά της εντολής is"

#, fuzzy
msgid "Function Undefined"
msgstr "You tried to use the function {name}, but you didn't define it."

msgid "Has Blanks"
msgstr "Ο κώδικάς σου δεν είναι πλήρης. Περιέχει κενά που πρέπει να αντικαταστήσεις με κώδικα."

msgid "Incomplete"
msgstr "Ουπς! Ξέχασες ένα κομμάτι κώδικα! Στη γραμμή {line_number}, πρέπει να γράψεις κείμενο ύστερα από την {incomplete_command}."

#, fuzzy
msgid "Incomplete Repeat"
msgstr "It looks like you forgot to use {command} with the repeat command you used on line {line_number}."

msgid "Invalid"
msgstr "Η εντολή {invalid_command} δεν είναι μια εντολή του επιπέδου {level} της Hedy. Μήπως εννοούσες {guessed_command};"

msgid "Invalid Argument"
msgstr "Δεν μπορείς να χρησιμοποιήσεις την εντολή {command} με το {invalid_argument}. Δοκίμασε να αλλάξεις το {invalid_argument} σε {allowed_types}."

msgid "Invalid Argument Type"
msgstr "Δεν μπορείς να χρησιμοποιήσεις την εντολή {command} με το {invalid_argument} επειδή είναι {invalid_type}. Δοκίμασε να αλλάξεις το {invalid_argument} σε {allowed_types}."

#, fuzzy
msgid "Invalid At Command"
msgstr "The {at} command may not be used from level 16 onward. You can use square brackets to use an element from a list, for example `friends[i]`, `lucky_numbers[{random}]`."

msgid "Invalid Space"
msgstr "Ουπς! Ξεκίνησες μια γραμμή με κενό στη γραμμή {line_number}. Τα κενά μπερδεύουν τους υπολογιστές, μπορείς να τα αφαιρέσεις;"

msgid "Invalid Type Combination"
msgstr "Δεν μπορείς να χρησιμοποιήσεις τα {invalid_argument} και {invalid_argument_2} στο {command} επειδή το ένα είναι {invalid_type} και το άλλο είναι {invalid_type_2}. Δοκίμασε να αλλάξεις το {invalid_argument} σε {invalid_type_2} ή το {invalid_argument_2} σε {invalid_type}."

msgid "Locked Language Feature"
msgstr "Χρησιμοποιείς το {concept}! Αυτό είναι φοβερό, αλλά το {concept} δεν έχει ξεκλειδωθεί ακόμα! Θα ξεκλειδωθεί σε μεταγενέστερο επίπεδο."

msgid "Lonely Echo"
msgstr "Χρησιμοποίησες μια echo πριν από μια ask, ή μια echo χωρίς ask. Πρώτα ζήτησε εισαγωγή και μετά echo."

#, fuzzy
msgid "Lonely Text"
msgstr "It looks like you forgot to use a command with the text you put in line {line_number}"

#, fuzzy
msgid "Missing Additional Command"
msgstr "It looks like you forgot to complete writing {command} on line {line_number}."

msgid "Missing Command"
msgstr "Φαίνεται ότι ξέχασες να χρησιμοποιήσεις μια εντολή στη γραμμή {line_number}."

#, fuzzy
msgid "Missing Inner Command"
msgstr "Φαίνεται ότι ξέχασες να χρησιμοποιήσεις μια εντολή στη γραμμή {line_number}."

#, fuzzy
msgid "Missing Square Brackets"
msgstr "It looks like you forgot to use square brackets [] around the list you were creating on line {line_number}."

#, fuzzy
msgid "Missing Variable"
msgstr "It looks like your {command} is missing a variable at the start of the line."

#, fuzzy
msgid "Misspelled At Command"
msgstr "It looks like you might have misspelled the {command} command, instead you wrote {invalid_argument} in line {line_number}."

msgid "No Indentation"
msgstr "Χρησιμοποίησες πολύ λίγα κενά στη γραμμή {line_number}. Χρησιμοποίησες {leading_spaces} κενά, τα οποία δεν είναι αρκετά. Ξεκίνα κάθε νέο μπλοκ με {indent_size} κενά περισσότερα από την προηγούμενη γραμμή."

#, fuzzy
msgid "Non Decimal Variable"
msgstr "At line {line_number}, you might have tried using a number which Hedy does not like very much! Try changing it to a decimal number like 2."

msgid "Parse"
msgstr "Ο κώδικας που εισήγαγες δεν είναι έγκυρος κώδικας Hedy. Υπάρχει ένα σφάλμα στη γραμμή {location[0]}, στη θέση {location[1]}. Πληκτρολόγησες {character_found}, όμως αυτό δεν επιτρέπεται."

#, fuzzy
msgid "Pressit Missing Else"
msgstr "You forgot to add what happens when you press a different key, add an {else} to your code"

msgid "Save Microbit code "
msgstr ""

msgid "Too Big"
msgstr "Ουάου! Το πρόγραμμά σου έχει {lines_of_code} εντυπωσιακές γραμμές κώδικα! Αλλά μπορούμε να επεξεργαστούμε μόνο {max_lines} γραμμές σε αυτό το επίπεδο. Μείωσε το πρόγραμμά σου και δοκίμασε ξανά."

msgid "Unexpected Indentation"
msgstr "Χρησιμοποίησες πάρα πολλά κενά στη γραμμή {line_number}. Χρησιμοποίησες {leading_spaces} κενά, τα οποία είναι πάρα πολλά. Ξεκίνα κάθε νέο μπλοκ με {indent_size} κενά περισσότερα από την προηγούμενη γραμμή ."

msgid "Unquoted Assignment"
msgstr "Από αυτό το επίπεδο, πρέπει να τοποθετήσεις κείμενα στα δεξιά του `is` μέσα σε εισαγωγικά. Το ξέχασες για το κείμενο {text}."

msgid "Unquoted Equality Check"
msgstr "Εάν θέλεις να ελέγξεις εάν μια μεταβλητή ισούται με πολλές λέξεις, οι λέξεις θα πρέπει να περιβάλλονται από εισαγωγικά!"

msgid "Unquoted Text"
msgstr "Πρόσεξε. Όταν ζητάς ή εμφανίζεις κάτι, το κείμενο θα πρέπει να ξεκινάει και να τελειώνει με εισαγωγικά. Κάπου ξέχασες ένα."

msgid "Unsupported Float"
msgstr "Οι μη ακέραιοι αριθμοί δεν υποστηρίζονται ακόμη, αλλά θα γίνει σε λίγα επίπεδα. Προς το παρόν άλλαξε το {value} σε έναν ακέραιο."

#, fuzzy
msgid "Unsupported String Value"
msgstr "Text values cannot contain {invalid_value}."

#, fuzzy
msgid "Unused Variable"
msgstr "You defined the variable {variable_name} on line {line_number}, but you did not use it."

msgid "Var Undefined"
msgstr "Προσπάθησες να εμφανίσεις τη μεταβλητή {name}, όμως δεν την αρχικοποίησες. Είναι επίσης πιθανό ότι προσπαθούσες να χρησιμοποιήσεις τη λέξη {name} αλλά ξέχασες τα εισαγωγικά."

msgid "Wrong Level"
msgstr "Αυτός ήταν σωστός κώδικας Hedy, αλλά όχι στο σωστό επίπεδο. Έγραψες {offending_keyword} για το επίπεδο {working_level}. Υπόδειξη:{tip}"

#, fuzzy
msgid "Wrong Number of Arguments"
msgstr "Your function used the wrong number of arguments. You provided {used_number} but the function {name} needs {defined_number}"

msgid "account_overview"
msgstr "Σύνοψη λογαριασμού"

#, fuzzy
msgid "accounts_created"
msgstr "Οι λογαριασμοί δημιουργήθηκαν με επιτυχία."

msgid "accounts_intro"
msgstr ""
"Σε αυτή τη σελίδα μπορείς να δημιουργήσεις λογαριασμούς για πολλούς μαθητές ταυτόχρονα. Είναι επίσης δυνατό να τους προσθέσεις απευθείας σε μία από τις τάξεις σου.\n"
"Πατώντας το πράσινο + κάτω δεξιά στη σελίδα μπορείς να προσθέσεις επιπλέον σειρές. Μπορείς να διαγράψεις μια σειρά πατώντας τον αντίστοιχο κόκκινο σταυρό.\n"
"Βεβαιώσου ότι δεν υπάρχουν κενές σειρές όταν πατάς \"Δημιουργία λογαριασμών\". Λάβε υπόψη ότι κάθε όνομα χρήστη και διεύθυνση mail πρέπει να είναι μοναδικά και το συνθηματικό πρέπει να έχει <b>τουλάχιστον</b> 6 χαρακτήρες.\n"

msgid "achievement_earned"
msgstr "Κέρδισες ένα επίτευγμα!"

msgid "achievements"
msgstr "επιτεύγματα"

#, fuzzy
msgid "achievements_check_icon_alt"
msgstr "Κέρδισες ένα επίτευγμα!"

#, fuzzy
msgid "achievements_logo_alt"
msgstr "επιτεύγματα"

#, fuzzy
msgid "add"
msgstr "Add"

#, fuzzy
msgid "add_students"
msgstr "μαθητών"

#, fuzzy
msgid "add_students_options"
msgstr "Δημιουργία λογαριασμών μαθητών"

#, fuzzy
msgid "admin"
msgstr "Admin"

msgid "advance_button"
msgstr "Πήγαινε στο επίπεδο {level}"

msgid "adventure"
msgstr "Περιπέτεια"

#, fuzzy
msgid "adventure_cloned"
msgstr "Adventure is cloned"

#, fuzzy
msgid "adventure_code_button"
msgstr "This button allows you to add a keyword within any text you write."

#, fuzzy
msgid "adventure_codeblock_button"
msgstr "Use this button when you want to create a block of code that students can run in your adventure. Tip: put the selection at the end of the last line of the code block and <kbd>Enter</kbd> 3 times to type after a code block."

msgid "adventure_duplicate"
msgstr "Έχεις ήδη μια περιπέτεια με αυτό το όνομα"

msgid "adventure_empty"
msgstr "Δεν έδωσες όνομα περιπέτειας!"

msgid "adventure_exp_3"
msgstr "Μπορείς να χρησιμοποιήσεις το κουμπί \"προεπισκόπηση\" για να δεις μια στυλιζαρισμένη έκδοση της περιπέτειάς σου. Για να δεις την περιπέτεια σε μια ειδική σελίδα, επίλεξε \"προβολή\" από τη σελίδα καθηγητών."

#, fuzzy
msgid "adventure_exp_classes"
msgstr "Your adventure is used within the following classes"

msgid "adventure_id_invalid"
msgstr "Αυτό το αναγνωριστικό περιπέτειας δεν είναι έγκυρο"

msgid "adventure_length"
msgstr "Η περιπέτειά σου πρέπει να είναι τουλάχιστον 20 χαρακτήρες"

msgid "adventure_name_invalid"
msgstr "Αυτό το όνομα περιπέτειας δεν είναι έγκυρο"

msgid "adventure_prompt"
msgstr "Παρακαλώ δώσε το όνομα της περιπέτειας"

msgid "adventure_terms"
msgstr "Συμφωνώ ότι η περιπέτειά μου μπορεί να γίνει δημόσια διαθέσιμη στο Hedy."

msgid "adventure_updated"
msgstr "Η περιπέτεια έχει ενημερωθεί!"

#, fuzzy
msgid "adventures_info"
msgstr "Each Hedy level has built-in exercises for students, which we call adventures. You can create your own adventures and add them to your classes. With your own adventures you can create adventures that are relevant and interesting for your students. You can find more information about creating your own adventures <a href=\"https://hedy.org/for-teachers/manual/features\">here</a>."

#, fuzzy
msgid "adventures_restored"
msgstr "The default adventures have been restored!"

#, fuzzy
msgid "ago"
msgstr "{timestamp} ago"

msgid "agree_invalid"
msgstr "Πρέπει να συμφωνήσεις με το απόρρητο και τους όρους"

msgid "agree_with"
msgstr "Συμφωνώ με το"

msgid "ajax_error"
msgstr "Παρουσιάστηκε κάποιο σφάλμα, παρακαλώ ξαναπροσπάθησε."

#, fuzzy
msgid "all"
msgstr "All"

#, fuzzy
msgid "all_class_highscores"
msgstr "All students visible in class highscores"

msgid "already_account"
msgstr "Έχεις ήδη λογαριασμό;"

#, fuzzy
msgid "already_program_running"
msgstr "Ξεκίνα τον προγραμματισμό"

#, fuzzy
msgid "already_teacher"
msgstr "You already have a teacher account."

#, fuzzy
msgid "already_teacher_request"
msgstr "You already have a pending teacher request."

msgid "amount_created"
msgstr "προγράμματα που δημιουργήθηκαν"

msgid "amount_saved"
msgstr "αποθηκευμένα προγράμματα"

msgid "amount_submitted"
msgstr "υποβληθέντα προγράμματα"

msgid "are_you_sure"
msgstr "Είσαι σίγουρος/η; Δεν μπορείς να αναιρέσεις αυτήν την ενέργεια."

msgid "ask_needs_var"
msgstr "Ξεκινώντας από το επίπεδο 2, το ask πρέπει να χρησιμοποιείται με μεταβλητή. Παράδειγμα: name is ask Πώς σε λένε;"

msgid "back_to_class"
msgstr "Επιστροφή στην τάξη"

msgid "back_to_teachers_page"
msgstr "Επιστροφή στη σελίδα καθηγητή"

#, fuzzy
msgid "become_a_sponsor"
msgstr "Become a sponsor"

msgid "birth_year"
msgstr "Έτος γέννησης"

#, fuzzy
msgid "by"
msgstr "by"

msgid "cancel"
msgstr "Ακύρωση"

#, fuzzy
msgid "cant_parse_exception"
msgstr "Couldn't parse the program"

#, fuzzy
msgid "catch_index_exception"
msgstr "You tried to access the list {list_name} but it is either empty or the index is not there."

#, fuzzy
msgid "catch_value_exception"
msgstr "While running your program the command {command} received the value {value} which is not allowed. {suggestion}."

#, fuzzy
msgid "certificate"
msgstr "Certificate of Completion"

#, fuzzy
msgid "certified_teacher"
msgstr "Certified teacher"

msgid "change_password"
msgstr "Άλλαξε συνθηματικό"

#, fuzzy
msgid "cheatsheet_title"
msgstr "Απόκρυψη των σημειώσεων"

msgid "class_already_joined"
msgstr "Είσαι ήδη μαθητής της τάξης"

msgid "class_customize_success"
msgstr "Η τάξη προσαρμόστηκε με επιτυχία."

#, fuzzy
msgid "class_live"
msgstr "Live statistics"

msgid "class_name_duplicate"
msgstr "Έχεις ήδη μια τάξη με αυτό το όνομα!"

msgid "class_name_empty"
msgstr "Δεν δώσατε όνομα τάξης!"

#, fuzzy
msgid "class_name_invalid"
msgstr "This class name is invalid."

msgid "class_name_prompt"
msgstr "Παρακαλώ δώσε το όνομα της τάξης"

#, fuzzy
msgid "class_overview"
msgstr "Class overview"

#, fuzzy
msgid "class_survey_description"
msgstr "We would like to get a better overview of our Hedy users. By providing these answers, you would help improve Hedy. Thank you!"

#, fuzzy
msgid "class_survey_later"
msgstr "Remind me tomorrow"

#, fuzzy
msgid "class_survey_question1"
msgstr "What is the age range in your class?"

#, fuzzy
msgid "class_survey_question2"
msgstr "What is the spoken language in your class?"

#, fuzzy
msgid "class_survey_question3"
msgstr "What is the gender balance in your class?"

#, fuzzy
msgid "class_survey_question4"
msgstr "What distinguishes your students from others?"

#, fuzzy
msgid "classes_info"
msgstr "Create a class to follow the progress of each student in dashboard, and to customize the adventures your students see, and even adding your own! You can create as many classes as you like, and each class can have multiple teachers each one with different roles. You can also add as many students as you want, but mind that each student can only be in one class at a time. You can find more information about classes in the <a href=\"https://hedy.org/for-teachers/manual/preparations#for-teachers\">teacher manual</a>."

#, fuzzy
msgid "clone"
msgstr "Clone"

#, fuzzy
msgid "cloned_times"
msgstr "Clones"

#, fuzzy
msgid "close"
msgstr "Sluiten"

msgid "comma"
msgstr "ένα κόμμα"

#, fuzzy
msgid "command_not_available_yet_exception"
msgstr "Command not available yet"

#, fuzzy
msgid "command_unavailable_exception"
msgstr "Command not correct anymore"

#, fuzzy
msgid "commands"
msgstr "Commands"

#, fuzzy
msgid "common_errors"
msgstr "Common errors"

#, fuzzy
msgid "congrats_message"
msgstr "Congratulations, {username}, you have completed Hedy!"

msgid "content_invalid"
msgstr "Αυτή η περιπέτεια δεν είναι έγκυρη"

#, fuzzy
msgid "contributor"
msgstr "Contributor"

msgid "copy_clipboard"
msgstr "Αντιγράφηκε με επιτυχία στο πρόχειρο"

#, fuzzy
msgid "copy_code"
msgstr "Copy code"

#, fuzzy
msgid "copy_join_link"
msgstr "Please copy and paste this link into a new tab:"

#, fuzzy
msgid "copy_link_success"
msgstr "Αντίγραψε τον σύνδεσμο για κοινή χρήση"

msgid "copy_link_to_share"
msgstr "Αντίγραψε τον σύνδεσμο για κοινή χρήση"

#, fuzzy
msgid "copy_mail_link"
msgstr "Please copy and paste this link into a new tab:"

msgid "correct_answer"
msgstr "Σωστό"

msgid "country"
msgstr "Χώρα"

#, fuzzy
msgid "country_invalid"
msgstr "Please select a valid country."

#, fuzzy
msgid "country_title"
msgstr "Please select a valid country."

msgid "create_account"
msgstr "Δημιουργία λογαριασμού"

msgid "create_accounts"
msgstr "Δημιουργία πολλών λογαριασμών"

msgid "create_accounts_prompt"
msgstr "Είσαι σίγουρος ότι θέλεις να δημιουργήσεις αυτούς τους λογαριασμούς;"

msgid "create_adventure"
msgstr "Δημιουργία περιπέτειας"

msgid "create_class"
msgstr "Δημιουργία νέας τάξης"

#, fuzzy
msgid "create_multiple_accounts"
msgstr "Create multiple accounts"

#, fuzzy
msgid "create_public_profile"
msgstr "Δημόσιο προφίλ"

#, fuzzy
msgid "create_question"
msgstr "Do you want to create one?"

#, fuzzy
msgid "create_student_account"
msgstr "Create an account"

#, fuzzy
msgid "create_student_account_explanation"
msgstr "You can save your own programs with an account."

#, fuzzy
msgid "create_teacher_account"
msgstr "Create a teacher account"

#, fuzzy
msgid "create_teacher_account_explanation"
msgstr "With a teacher account, you can save your programs and see the results of your students."

msgid "creator"
msgstr "Δημιουργός"

#, fuzzy
msgid "current_password"
msgstr "Current password"

msgid "customization_deleted"
msgstr "Οι προσαρμογές διαγράφησαν με επιτυχία."

msgid "customize_adventure"
msgstr "Προσαρμογή περιπέτειας"

msgid "customize_class"
msgstr "Προσαρμογή της τάξης"

msgid "dash"
msgstr "μία παύλα"

msgid "default_403"
msgstr "Μάλλον δεν είσαι εξουσιοδοτημένος/η..."

msgid "default_404"
msgstr "Δεν μπορούμε να βρούμε αυτήν την σελίδα..."

msgid "default_500"
msgstr "Κάτι πήγε λάθος..."

msgid "delete"
msgstr "Διαγραφή"

msgid "delete_adventure_prompt"
msgstr "Είσαι σίγουρος ότι θέλεις να διαγράψεις την περιπέτεια;"

msgid "delete_class_prompt"
msgstr "Είσαι βέβαις/α ότι θέλεις να διαγράψεις την τάξη;"

msgid "delete_confirm"
msgstr "Είσαι βέβαιος/α ότι θέλεις να διαγράψεις το πρόγραμμα;"

msgid "delete_invite"
msgstr "Διαγραφή πρόσκλησης"

msgid "delete_invite_prompt"
msgstr "Είσαι βέβαιος ότι θέλεις να καταργήσεις αυτήν την πρόσκληση τάξης;"

msgid "delete_public"
msgstr "Διαγραφή δημόσιου προφίλ"

msgid "delete_success"
msgstr "Το πρόγραμμα διαγράφηκε με επιτυχία"

msgid "destroy_profile"
msgstr "Μόνιμη διαγραφή λογαριασμού"

msgid "developers_mode"
msgstr "Λειτουργία προγραμματιστή"

msgid "directly_available"
msgstr "Άμεσα ανοιχτό"

#, fuzzy
msgid "disable"
msgstr "Disable"

<<<<<<< HEAD
=======
#, fuzzy
msgid "disable_parsons"
msgstr "Disable all puzzles"

#, fuzzy
msgid "disable_quizes"
msgstr "Disable all quizes"

>>>>>>> 66c2d35e
#, fuzzy
msgid "disabled"
msgstr "Disabled"

#, fuzzy
msgid "disabled_button_quiz"
msgstr "Your quiz score is below the threshold, try again!"

#, fuzzy
msgid "discord_server"
msgstr "Discord server"

#, fuzzy
msgid "distinguished_user"
msgstr "Distinguished user"

msgid "double quotes"
msgstr "διπλά εισαγωγικά"

#, fuzzy
msgid "download"
msgstr "Download"

#, fuzzy
msgid "download_login_credentials"
msgstr "Do you want to download the login credentials after the accounts creation?"

#, fuzzy
msgid "duplicate"
msgstr "Duplicate"

#, fuzzy
msgid "echo_and_ask_mismatch_exception"
msgstr "Echo and ask mismatch"

msgid "echo_out"
msgstr "Ξεκινώντας το επίπεδο 2, η echo δεν χρειάζεται πλέον. Μπορείς να επαναλάβεις μια απάντηση με την ask και την print τώρα. Παράδειγμα: name is ask Πώς σε λένε; print γεια name"

#, fuzzy
msgid "edit_adventure"
msgstr "Edit adventure"

msgid "edit_code_button"
msgstr "Επεξεργασία κώδικα"

msgid "email"
msgstr "Email"

msgid "email_invalid"
msgstr "Παρακαλώ να εισάγεις ένα έγκυρο email."

msgid "end_quiz"
msgstr "Τέλος του κουίζ"

#, fuzzy
msgid "english"
msgstr "English"

msgid "enter"
msgstr "Είσοδος"

msgid "enter_password"
msgstr "Δώσε ένα συνθηματικό για"

msgid "enter_text"
msgstr "Γράψε την απάντηση εδώ..."

#, fuzzy
msgid "error_logo_alt"
msgstr "Error logo"

msgid "exclamation mark"
msgstr "ένα θαυμαστικό"

#, fuzzy
msgid "exercise"
msgstr "Exercise"

#, fuzzy
msgid "exercise_doesnt_exist"
msgstr "This exercise doesn't exist"

msgid "exists_email"
msgstr "Αυτό το email χρησιμοποιείται ήδη."

msgid "exists_username"
msgstr "Αυτό το όνομα χρήστη χρησιμοποιείται ήδη."

#, fuzzy
msgid "exit_preview_mode"
msgstr "Exit preview mode"

msgid "experience_invalid"
msgstr "Παρακαλώ διάλεξε μια έγκυρη εμπειρία, επίλεξε (Ναι, Όχι)"

#, fuzzy
msgid "expiration_date"
msgstr "Expiration date"

msgid "explore_explanation"
msgstr ""
"Σε αυτή τη σελίδα μπορείς να δεις προγράμματα που έχουν δημιουργηθεί από άλλους χρήστες του Hedy. Μπορείς να φιλτράρεις σύμφωνα με επίπεδο Hedy όσο και με επίπεδο περιπέτειας.\n"
"Κάνε κλικ στο \"Προβολή προγράμματος\" για να ανοίξεις ένα πρόγραμμα και εκτέλεσέ το. Τα προγράμματα με κόκκινη κεφαλίδα περιέχουν ένα λάθος. Μπορείς ακόμα να ανοίξεις το πρόγραμμα, αλλά η εκτέλεσή του θα οδηγήσει σε σφάλμα. Μπορείς φυσικά να προσπαθήσεις να το διορθώσεις!\n"
"Εάν ο δημιουργός έχει δημόσιο προφίλ, μπορείς να κάνεις κλικ στο όνομα χρήστη του για να επισκεφτείς το προφίλ του. Εκεί θα βρεις όλα τα κοινά τους προγράμματα και πολλά άλλα!\n"

msgid "explore_programs"
msgstr "Εξερεύνηση προγραμμάτων"

#, fuzzy
msgid "explore_programs_logo_alt"
msgstr "Εξερεύνηση προγραμμάτων"

#, fuzzy
msgid "favorite_program"
msgstr "Favorite program"

msgid "favourite_confirm"
msgstr "Είσαι βέβαιος/α ότι θέλεις να ορίσεις αυτό το πρόγραμμα ως το αγαπημένο σου;"

msgid "favourite_program"
msgstr "Αγαπημένο πρόγραμμα"

msgid "favourite_program_invalid"
msgstr "Το αγαπημένο σου πρόγραμμα δεν είναι έγκυρο"

msgid "favourite_success"
msgstr "Το πρόγραμμά σου έχει οριστεί ως αγαπημένο"

msgid "female"
msgstr "Γυναίκα"

msgid "float"
msgstr "έναν αριθμό"

msgid "for_teachers"
msgstr "Για καθηγητές"

msgid "forgot_password"
msgstr "Ξέχασες το συνθηματικό σου;"

#, fuzzy
msgid "from_another_teacher"
msgstr "From another teacher"

#, fuzzy
msgid "from_magazine_website"
msgstr "From a magazine or website"

#, fuzzy
msgid "from_video"
msgstr "From a video"

#, fuzzy
msgid "fun_statistics_msg"
msgstr "Here are some fun statistics!"

msgid "gender"
msgstr "Φύλο"

msgid "gender_invalid"
msgstr "Παρακαλώ διάλεξε ένα έγκυρο φύλο, επίλεξε (Γυναίκα, Άνδρας, Άλλο)"

msgid "general"
msgstr "Γενικά"

msgid "general_settings"
msgstr "Γενικές ρυθμίσεις"

#, fuzzy
msgid "generate_passwords"
msgstr "Generate passwords"

#, fuzzy
msgid "get_certificate"
msgstr "Get your certificate!"

#, fuzzy
msgid "give_link_to_teacher"
msgstr "Give the following link to your teacher:"

msgid "go_back_to_main"
msgstr "Πήγαινε πίσω στην κεντρική σελίδα"

msgid "go_to_question"
msgstr "Πήγαινε στην ερώτηση"

msgid "go_to_quiz_result"
msgstr "Πήγαινε στο αποτέλεσμα του κουίζ"

msgid "goto_profile"
msgstr "Πήγαινε στο προφίλ μου"

#, fuzzy
msgid "grid_overview"
msgstr "Overview of programs per adventure"

#, fuzzy
msgid "hand_in"
msgstr "Hand in"

#, fuzzy
msgid "hand_in_exercise"
msgstr "Hand in exercise"

#, fuzzy
msgid "heard_about_hedy"
msgstr "How have you heard about Hedy?"

#, fuzzy
msgid "heard_about_invalid"
msgstr "Please select a valid way you heard about us."

msgid "hedy_achievements"
msgstr "Επιτεύγματα Hedy"

#, fuzzy
msgid "hedy_choice_title"
msgstr "Hedy's Choice"

#, fuzzy
msgid "hedy_logo_alt"
msgstr "Hedy logo"

#, fuzzy
msgid "hedy_on_github"
msgstr "Hedy on Github"

#, fuzzy
msgid "hedy_tutorial_logo_alt"
msgstr "Start hedy tutorial"

msgid "hello_logo"
msgstr "Γεια!"

msgid "hidden"
msgstr "Κρυμμένο"

msgid "hide_cheatsheet"
msgstr "Απόκρυψη των σημειώσεων"

#, fuzzy
msgid "hide_keyword_switcher"
msgstr "Hide keyword switcher"

#, fuzzy
msgid "hide_parsons"
msgstr "Hide parsons"

#, fuzzy
msgid "hide_quiz"
msgstr "Τέλος του κουίζ"

msgid "highest_level_reached"
msgstr "Το υψηλότερο επίπεδο που έφτασες"

#, fuzzy
msgid "highest_quiz_score"
msgstr "Highest quiz score"

#, fuzzy
msgid "highscore_explanation"
msgstr ""
"Σε αυτή τη σελίδα μπορείς να δεις προγράμματα που έχουν δημιουργηθεί από άλλους χρήστες του Hedy. Μπορείς να φιλτράρεις σύμφωνα με επίπεδο Hedy όσο και με επίπεδο περιπέτειας.\n"
"Κάνε κλικ στο \"Προβολή προγράμματος\" για να ανοίξεις ένα πρόγραμμα και εκτέλεσέ το. Τα προγράμματα με κόκκινη κεφαλίδα περιέχουν ένα λάθος. Μπορείς ακόμα να ανοίξεις το πρόγραμμα, αλλά η εκτέλεσή του θα οδηγήσει σε σφάλμα. Μπορείς φυσικά να προσπαθήσεις να το διορθώσεις!\n"
"Εάν ο δημιουργός έχει δημόσιο προφίλ, μπορείς να κάνεις κλικ στο όνομα χρήστη του για να επισκεφτείς το προφίλ του. Εκεί θα βρεις όλα τα κοινά τους προγράμματα και πολλά άλλα!\n"

#, fuzzy
msgid "highscore_no_public_profile"
msgstr "You don't have a public profile and are therefore not listed on the highscores. Do you wish to create one?"

#, fuzzy
msgid "highscores"
msgstr "Σκορ"

msgid "hint"
msgstr "Υπόδειξη?"

#, fuzzy
msgid "ill_work_some_more"
msgstr "I'll work on it a little longer"

#, fuzzy
msgid "image_invalid"
msgstr "Η εικόνα σου δεν είναι έγκυρη"

#, fuzzy
msgid "incomplete_command_exception"
msgstr "Incomplete Command"

#, fuzzy
msgid "incorrect_handling_of_quotes_exception"
msgstr "Incorrect handling of quotes"

#, fuzzy
msgid "incorrect_use_of_types_exception"
msgstr "Incorrect use of types"

#, fuzzy
msgid "incorrect_use_of_variable_exception"
msgstr "Incorrect use of variable"

#, fuzzy
msgid "indentation_exception"
msgstr "Incorrect Indentation"

msgid "input"
msgstr "είσοδος από την ask"

msgid "integer"
msgstr "ένας αριθμός"

msgid "invalid_class_link"
msgstr "Μη έγκυρος σύνδεσμος για συμμετοχή στην τάξη."

#, fuzzy
msgid "invalid_command_exception"
msgstr "Invalid command"

#, fuzzy
msgid "invalid_keyword_language_comment"
msgstr "# The provided keyword language is invalid, keyword language is set to English"

#, fuzzy
msgid "invalid_language_comment"
msgstr "# The provided language is invalid, language set to English"

#, fuzzy
msgid "invalid_level_comment"
msgstr "# The provided level is invalid, level is set to level 1"

#, fuzzy
msgid "invalid_program_comment"
msgstr "# The provided program is invalid, please try again"

msgid "invalid_teacher_invitation_code"
msgstr "Ο κωδικός πρόσκλησης καθηγητή δεν είναι έγκυρος. Για να γίνετε καθηγητής, απευθυνθείτε στο hello@hedy.org."

#, fuzzy
msgid "invalid_tutorial_step"
msgstr "Invalid tutorial step"

msgid "invalid_username_password"
msgstr "Μη έγκυρο όνομα χρήστη/συνθηματικό."

#, fuzzy
msgid "invite_by_username"
msgstr "Όλα τα ονόματα χρηστών πρέπει να είναι μοναδικά."

msgid "invite_date"
msgstr "Ημερομηνία πρόσκλησης"

msgid "invite_message"
msgstr "Έλαβες μια πρόσκληση για να συμμετάσχεις στην τάξη"

msgid "invite_prompt"
msgstr "Δώσε όνομα χρήστη"

#, fuzzy
msgid "invite_teacher"
msgstr "Invite a teacher"

msgid "join_class"
msgstr "Συμμετοχή σε τάξη"

msgid "join_prompt"
msgstr "Πρέπει να έχεις λογαριασμό για να συμμετάσχεις σε μια τάξη. Θέλεις να συνδεθείς τώρα;"

msgid "keyword_language_invalid"
msgstr "Επίλεξε μια έγκυρη γλώσσα λέξεων-κλειδιών (επιλέξτε Αγγλικά ή τη δική σας γλώσσα)"

#, fuzzy
msgid "language"
msgstr "Language"

msgid "language_invalid"
msgstr "Παρακαλώ διάλεξε μια έγκυρη γλώσσα"

msgid "languages"
msgstr "Ποιες από αυτές τις γλώσσες προγραμματισμού έχεις χρησιμοποιήσει στο παρελθόν;"

msgid "last_achievement"
msgstr "Πρόσφατο επίτευγμα"

msgid "last_edited"
msgstr "Τελευταία επεξεργασία"

#, fuzzy
msgid "last_error"
msgstr "Last error"

msgid "last_login"
msgstr "Τελευταία είσοδος"

#, fuzzy
msgid "last_program"
msgstr "Last program"

msgid "last_update"
msgstr "Τελευταία ενημέρωση"

msgid "lastname"
msgstr "Επίθετο"

msgid "leave_class"
msgstr "Έξοδος από την τάξη"

msgid "level"
msgstr "Επίπεδο"

#, fuzzy
msgid "level_accessible"
msgstr "Level is open to students"

#, fuzzy
msgid "level_disabled"
msgstr "Level disabled"

#, fuzzy
msgid "level_future"
msgstr "This level will open automatically after the opening date"

#, fuzzy
msgid "level_invalid"
msgstr "Αυτό το επίπεδο Hedy δεν είναι έγκυρο"

msgid "level_not_class"
msgstr "Είσαι σε μια τάξη στην οποία δεν είναι ακόμα διαθέσιμο αυτό το επίπεδο"

msgid "level_title"
msgstr "Επίπεδο"

#, fuzzy
msgid "levels"
msgstr "levels"

#, fuzzy
msgid "link"
msgstr "Σύνδεση"

msgid "list"
msgstr "μια λίστα"

#, fuzzy
msgid "live_dashboard"
msgstr "Live Dashboard"

#, fuzzy
msgid "logged_in_to_share"
msgstr "You must be logged in to save and share a program."

msgid "login"
msgstr "Σύνδεση"

msgid "login_long"
msgstr "Συνδέσου στο λογαριασμό σου"

#, fuzzy
msgid "login_to_save_your_work"
msgstr "Log in to save your work"

msgid "logout"
msgstr "Αποσύνδεση"

#, fuzzy
msgid "longest_program"
msgstr "Longest program"

#, fuzzy
msgid "mail_change_password_body"
msgstr "Άλλαξε συνθηματικό"

#, fuzzy
msgid "mail_change_password_subject"
msgstr "Άλλαξε συνθηματικό"

#, fuzzy
msgid "mail_error_change_processed"
msgstr "Something went wrong when sending a validation mail, the changes are still correctly processed."

#, fuzzy
msgid "mail_goodbye"
msgstr ""
"Thank you!\n"
"The Hedy team"

#, fuzzy
msgid "mail_hello"
msgstr "Hi {username}!"

#, fuzzy
msgid "mail_recover_password_body"
msgstr ""
"By clicking on this link, you can set a new Hedy password. This link is valid for <b>4</b> hours.\n"
"If you haven't required a password reset, please ignore this email: {link}"

msgid "mail_recover_password_subject"
msgstr "Ζήτησε επαναφορά συνθηματικού."

#, fuzzy
msgid "mail_reset_password_body"
msgstr "Επαναφορά συνθηματικού"

#, fuzzy
msgid "mail_reset_password_subject"
msgstr "Επαναφορά συνθηματικού"

#, fuzzy
msgid "mail_welcome_teacher_body"
msgstr ""
"<strong>Welcome!</strong>\n"
"Congratulations on your brand new Hedy teachers account. Welcome to the world wide community of Hedy teachers!\n"
"<strong>What teachers accounts can do</strong>\n"
"With your teacher account, you have the option to create classes. Your students can than join your classes and you can see their progress. Classes are made and managed though the for <a href=\"https://hedycode.com/for-teachers\">teachers page</a>.\n"
"<strong>How to share ideas</strong>\n"
"If you are using Hedy in class, you probably have ideas for improvements! You can share those ideas with us on the <a href=\"https://github.com/hedyorg/hedy/discussions/categories/ideas\">Ideas Discussion</a>.\n"
"<strong>How to ask for help</strong>\n"
"If anything is unclear, you can post in the <a href=\"https://github.com/hedyorg/hedy/discussions/categories/q-a\">Q&A discussion</a>, or <a href=\"mailto: hello@hedy.org\">send us an email</a>.\n"
"Keep programming!"

#, fuzzy
msgid "mail_welcome_teacher_subject"
msgstr "Your Hedy teacher account is ready"

#, fuzzy
msgid "mail_welcome_verify_body"
msgstr ""
"Your Hedy account has been created successfully. Welcome!\n"
"Please click on this link to verify your email address: {link}"

#, fuzzy
msgid "mail_welcome_verify_subject"
msgstr "Welcome to Hedy"

msgid "mailing_title"
msgstr "Εγγραφή για Hedy newsletter"

msgid "main_subtitle"
msgstr "Μια βαθμιαία γλώσσα προγραμματισμού"

msgid "main_title"
msgstr "Hedy"

#, fuzzy
msgid "make_sure_you_are_done"
msgstr "Make sure you are done! You will not be able to change your program anymore after you click \"Hand in\"."

msgid "male"
msgstr "Άνδρας"

msgid "mandatory_mode"
msgstr "Υποχρεωτική λειτουργία προγραμματιστή"

#, fuzzy
msgid "more_options"
msgstr "More options"

msgid "my_account"
msgstr "Ο λογαριασμός μου"

msgid "my_achievements"
msgstr "Τα επιτεύγματά μου"

msgid "my_adventures"
msgstr "Οι περιπέτειές μου"

msgid "my_classes"
msgstr "Οι τάξεις μου"

msgid "my_messages"
msgstr "Τα μηνύματά μου"

#, fuzzy
msgid "my_public_profile"
msgstr "My public profile"

msgid "name"
msgstr "Όνομα"

msgid "nav_explore"
msgstr "Εξερεύνηση"

msgid "nav_hedy"
msgstr "Hedy"

msgid "nav_learn_more"
msgstr "Μάθε περισσότερα"

msgid "nav_start"
msgstr "Αρχική"

msgid "nested blocks"
msgstr "ένα μπλοκ μέσα σε ένα μπλοκ"

msgid "new_password"
msgstr "Νέο συνθηματικό"

#, fuzzy
msgid "new_password_repeat"
msgstr "Repeat new password"

msgid "newline"
msgstr "μία νέα γραμμή"

#, fuzzy
msgid "next_exercise"
msgstr "Next exercise"

#, fuzzy
msgid "next_page"
msgstr "Next page"

#, fuzzy
msgid "next_step_tutorial"
msgstr "Next step >>>"

msgid "no"
msgstr "Όχι"

msgid "no_account"
msgstr "Ακόμα χωρίς λογαριασμό;"

msgid "no_accounts"
msgstr "Δεν υπάρχουν λογαριασμοί για δημιουργία."

#, fuzzy
msgid "no_adventures_yet"
msgstr "There are no public adventures yet..."

#, fuzzy
msgid "no_certificate"
msgstr "This user hasn't earned the Hedy Certificate of Completion"

#, fuzzy
msgid "no_more_flat_if"
msgstr "Starting in level 8, the line after {if} needs to start with 4 spaces."

#, fuzzy
msgid "no_programs"
msgstr "Δεν έχεις προγράμματα ακόμα."

#, fuzzy
msgid "no_public_profile"
msgstr "Δημόσιο προφίλ"

msgid "no_shared_programs"
msgstr "δεν έχει κοινά προγράμματα..."

msgid "no_such_adventure"
msgstr "Αυτή η περιπέτεια δεν υπάρχει!"

msgid "no_such_class"
msgstr "Δεν υπάρχει τέτοια τάξη Hedy!"

#, fuzzy
msgid "no_such_highscore"
msgstr "Δεν υπάρχει τέτοιο επίπεδο Hedy!"

msgid "no_such_level"
msgstr "Δεν υπάρχει τέτοιο επίπεδο Hedy!"

msgid "no_such_program"
msgstr "Δεν υπάρχει τέτοιο πρόγραμμα Hedy!"

#, fuzzy
msgid "no_tag"
msgstr "No tag provided!"

msgid "not_enrolled"
msgstr "Φαίνεται πως δεν είστε σ' αυτήν την τάξη!"

#, fuzzy
msgid "not_in_class_no_handin"
msgstr "You are not in a class, so there's no need for you to hand in anything."

#, fuzzy
msgid "not_logged_in_cantsave"
msgstr "Your program will not be saved."

#, fuzzy
msgid "not_logged_in_handin"
msgstr "You must be logged in to hand in an assignment."

msgid "not_teacher"
msgstr "Φαίνεται πως δεν είσαι καθηγητής!"

msgid "number"
msgstr "ένας αριθμός"

#, fuzzy
msgid "number_achievements"
msgstr "Number of achievements"

#, fuzzy
msgid "number_lines"
msgstr "Number of lines"

msgid "number_programs"
msgstr "Πλήθος προγραμμάτων"

msgid "ok"
msgstr "OK"

#, fuzzy
msgid "only_you_can_see"
msgstr "Only you can see this program."

msgid "open"
msgstr "Άνοιγμα"

msgid "opening_date"
msgstr "Ημερομηνία έναρξης λειτουργίας"

msgid "opening_dates"
msgstr "Ημερομηνίες έναρξης λειτουργίας"

msgid "option"
msgstr "Επιλογή"

msgid "or"
msgstr "or"

msgid "other"
msgstr "Άλλο"

msgid "other_block"
msgstr "Άλλη γλώσσα με πλακίδια"

msgid "other_settings"
msgstr "Άλλες ρυθμίσεις"

#, fuzzy
msgid "other_source"
msgstr "Other"

msgid "other_text"
msgstr "Άλλη γλώσσα με κείμενο"

msgid "overwrite_warning"
msgstr "Έχεις ήδη ένα πρόγραμμα με αυτό το όνομα, η αποθήκευση αυτού του προγράμματος θα αντικαταστήσει το παλιό. Είσαι σίγουρος/η?"

#, fuzzy
msgid "owner"
msgstr "Owner"

msgid "page"
msgstr "σελίδα"

msgid "page_not_found"
msgstr "Δεν μπορούμε να βρούμε αυτήν τη σελίδα!"

#, fuzzy
msgid "parsons_title"
msgstr "Hedy"

msgid "password"
msgstr "Συνθηματικό"

msgid "password_change_not_allowed"
msgstr "Δεν επιτρέπεται να αλλάξεις το συνθηματικό αυτού του χρήστη"

msgid "password_change_prompt"
msgstr "Είσαι σίγουρος ότι θέλεις να αλλάξεις το συνθηματικό;"

msgid "password_change_success"
msgstr "Το συνθηματικό του μαθητή σου άλλαξε με επιτυχία"

msgid "password_invalid"
msgstr "Το συνθηματικό σου δεν είναι έγκυρο"

msgid "password_repeat"
msgstr "Επανάλαβε το συνθηματικό"

msgid "password_resetted"
msgstr "Έγινε επιτυχής επαναφορά του συνθηματικού σου. Θα ανακατευθυνθείς στη σελίδα σύνδεσης."

msgid "password_six"
msgstr "Το συνθηματικό πρέπει να περιέχει τουλάχιστον έξι χαρακτήρες."

msgid "password_updated"
msgstr "Το συνθηματικό ενημερώθηκε."

msgid "passwords_six"
msgstr "Όλα τα συνθηματικά πρέπει να έχουν 6 χαρακτήρες ή περισσότερους."

msgid "pending_invites"
msgstr "Εκκρεμείς προσκλήσεις"

#, fuzzy
msgid "people_with_a_link"
msgstr "Other people with a link can see this program. It also can be found on the \"Explore\" page."

#, fuzzy
msgid "percentage"
msgstr "percentage"

#, fuzzy
msgid "percentage_achieved"
msgstr "Achieved by {percentage}% of the users"

msgid "period"
msgstr "μία τελεία"

msgid "personal_text"
msgstr "Προσωπικό κείμενο"

msgid "personal_text_invalid"
msgstr "Το προσωπικό σου κείμενο δεν είναι έγκυρο"

#, fuzzy
msgid "postfix_classname"
msgstr "Postfix classname"

msgid "preferred_keyword_language"
msgstr "Προτιμώμενη γλώσσα για τα keywords"

msgid "preferred_language"
msgstr "Προτιμώμενη γλώσσα"

msgid "preview"
msgstr "Προεπισκόπηση"

#, fuzzy
msgid "previewing_adventure"
msgstr "Previewing adventure"

#, fuzzy
msgid "previewing_class"
msgstr "You are previewing class <em>{class_name}</em> as a teacher."

#, fuzzy
msgid "previous_campaigns"
msgstr "View previous campaigns"

#, fuzzy
msgid "print_logo"
msgstr "print"

msgid "privacy_terms"
msgstr "Απόρρητο και Όροι"

#, fuzzy
msgid "private"
msgstr "Private"

#, fuzzy
msgid "profile_logo_alt"
msgstr "Το προφίλ ενημερώθηκε."

msgid "profile_picture"
msgstr "Εικόνα προφίλ"

msgid "profile_updated"
msgstr "Το προφίλ ενημερώθηκε."

msgid "profile_updated_reload"
msgstr "Το προφίλ ενημερώθηκε, η σελίδα θα ανανεωθεί."

#, fuzzy
msgid "program_contains_error"
msgstr "This program contains an error, are you sure you want to share it?"

msgid "program_header"
msgstr "Τα προγράμματά μου"

#, fuzzy
msgid "program_too_large_exception"
msgstr "Programs too large"

msgid "programming_experience"
msgstr "Έχεις εμπειρία στον προγραμματισμό;"

msgid "programming_invalid"
msgstr "Παρακαλώ διάλεξε μια έγκυρη γλώσσα προγραμματισμού"

msgid "programs"
msgstr "Προγράμματα"

msgid "programs_created"
msgstr "Προγράμματα που δημιουργήθηκαν"

msgid "programs_saved"
msgstr "Αποθηκεύσεις Προγραμμάτων"

msgid "programs_submitted"
msgstr "Υποβολές προγραμμάτων"

msgid "prompt_join_class"
msgstr "Θέλεις να συμμετάσχεις στην τάξη;"

#, fuzzy
msgid "public"
msgstr "Public"

msgid "public_adventures"
msgstr "Browse public adventures"

msgid "public_invalid"
msgstr "Αυτή η επιλογή συμφωνίας δεν είναι έγκυρη"

msgid "public_profile"
msgstr "Δημόσιο προφίλ"

msgid "public_profile_info"
msgstr "Επιλέγοντας αυτό το πλαίσιο κάνω το προφίλ μου ορατό σε όλους. Πρόσεξε να μην κοινοποιείς προσωπικές πληροφορίες όπως το όνομα ή τη διεύθυνση του σπιτιού σου, γιατί θα μπορούν να τα δουν όλοι!"

msgid "public_profile_updated"
msgstr "Το δημόσιο προφίλ έχει ενημερωθεί."

#, fuzzy
msgid "pygame_waiting_for_input"
msgstr "Waiting for a button press..."

msgid "question mark"
msgstr "ένα ερωτηματικό"

#, fuzzy
msgid "quiz_logo_alt"
msgstr "Quiz logo"

#, fuzzy
msgid "quiz_score"
msgstr "Quiz score"

#, fuzzy
msgid "quiz_tab"
msgstr "Quiz"

#, fuzzy
msgid "quiz_threshold_not_reached"
msgstr "Quiz threshold not reached to unlock this level"

msgid "read_code_label"
msgstr "Εκφωνούν"

msgid "recent"
msgstr "Τα πρόσφατα προγράμματά μου"

msgid "recover_password"
msgstr "Ζήτησε επαναφορά συνθηματικού"

msgid "regress_button"
msgstr "Επιστροφή στο επίπεδο {level}"

msgid "remove"
msgstr "Αφαίρεση"

msgid "remove_customization"
msgstr "Κατάργηση προσαρμογής"

msgid "remove_customizations_prompt"
msgstr "Είσαι βέβαιος ότι θέλεις να καταργήσεις τις προσαρμογές αυτής της τάξης;"

msgid "remove_student_prompt"
msgstr "Είσαι βέβαιος/α ότι θέλεις να αφαιρέσεις τον μαθητή από την τάξη;"

#, fuzzy
msgid "remove_user_prompt"
msgstr "Confirm removing this user from the class."

#, fuzzy
msgid "repair_program_logo_alt"
msgstr "Repair program icon"

#, fuzzy
msgid "repeat_dep"
msgstr "Starting in level 8, {repeat} needs to be used with indentation. You can see examples on the {repeat} tab in level 8."

msgid "repeat_match_password"
msgstr "Το συνθηματικό που επανέλαβες δεν ταιριάζει."

msgid "repeat_new_password"
msgstr "Επανάλαβε το νέο συνθηματικό"

#, fuzzy
msgid "report_failure"
msgstr "This program does not exist or is not public"

#, fuzzy
msgid "report_program"
msgstr "Are you sure you want to report this program?"

#, fuzzy
msgid "report_success"
msgstr "This program has been reported"

msgid "request_teacher"
msgstr "Θα ήθελες να κάνεις αίτηση για λογαριασμό καθηγητή;"

#, fuzzy
msgid "request_teacher_account"
msgstr "Request teacher account"

msgid "required_field"
msgstr "Τα πεδία με * απαιτείται να συμπληρωθούν"

msgid "reset_adventure_prompt"
msgstr "Είσαι βέβαιος ότι θέλεις να επαναφέρεις όλες τις επιλεγμένες περιπέτειες;"

msgid "reset_adventures"
msgstr "Επανάφερε επιλεγμένες περιπέτειες"

#, fuzzy
msgid "reset_button"
msgstr "Reset"

msgid "reset_password"
msgstr "Επαναφορά συνθηματικού"

msgid "reset_view"
msgstr "Επαναφορά"

msgid "retrieve_adventure_error"
msgstr "Δεν επιτρέπεται να δεις αυτήν την περιπέτεια!"

msgid "retrieve_class_error"
msgstr "Μόνο οι καθηγητές μπορούν να ανακτήσουν τις τάξεις"

#, fuzzy
msgid "retrieve_tag_error"
msgstr "Error retrieving tags"

#, fuzzy
msgid "role"
msgstr "Role"

msgid "run_code_button"
msgstr "Εκτέλεσε κώδικα"

#, fuzzy
msgid "runs_over_time"
msgstr "Runs over time"

msgid "save"
msgstr "Αποθήκευση"

#, fuzzy
msgid "save_parse_warning"
msgstr "Έχεις ήδη ένα πρόγραμμα με αυτό το όνομα, η αποθήκευση αυτού του προγράμματος θα αντικαταστήσει το παλιό. Είσαι σίγουρος/η?"

msgid "save_prompt"
msgstr "Πρέπει να έχεις ένα λογαριασμό για να αποθηκεύσεις το πρόγραμμά σου. Θα ήθελες να συνδεθείς τώρα;"

msgid "save_success_detail"
msgstr "Το πρόγραμμα αποθηκεύτηκε επιτυχώς"

msgid "score"
msgstr "Σκορ"

msgid "search"
msgstr "Αναζήτηση..."

#, fuzzy
msgid "search_button"
msgstr "Αποθήκευσε και μοιράσου κώδικα"

#, fuzzy
msgid "second_teacher"
msgstr "Second teacher"

#, fuzzy
msgid "second_teacher_copy_prompt"
msgstr "Are you sure you want to copy this teacher?"

#, fuzzy
msgid "second_teacher_prompt"
msgstr "Enter a teacher username to invite them."

#, fuzzy
msgid "second_teacher_warning"
msgstr "All teachers in this class can customize it."

#, fuzzy
msgid "see_certificate"
msgstr "See {username} certificate!"

msgid "select"
msgstr "Επίλεξε"

msgid "select_adventures"
msgstr "Επίλεξε περιπέτειες"

#, fuzzy
msgid "select_all"
msgstr "Select all"

#, fuzzy
msgid "select_lang"
msgstr "Select language"

#, fuzzy
msgid "select_tag"
msgstr "Select tag"

#, fuzzy
msgid "selected"
msgstr "Selected"

msgid "self_removal_prompt"
msgstr "Είστε βέβαιος/α ότι θέλεις να αποχωρήσεις από αυτήν την τάξη;"

msgid "send_password_recovery"
msgstr "Στείλε μου ένα σύνδεσμο για ανάκτηση συνθηματικού"

msgid "sent_by"
msgstr "Αυτή η πρόσκληση εστάλη από"

msgid "sent_password_recovery"
msgstr "Σύντομα θα λάβεις ένα email με οδηγίες για το πώς να επαναφέρεις το συνθηματικό σου."

msgid "settings"
msgstr "Οι προσωπικές μου ρυθμίσεις"

#, fuzzy
msgid "share_by_giving_link"
msgstr "Show your program to other people by giving them the link below:"

#, fuzzy
msgid "share_your_program"
msgstr "Share your program"

#, fuzzy
msgid "signup_student_or_teacher"
msgstr "Are you a student or a teacher?"

msgid "single quotes"
msgstr "ένα μονό εισαγωγικό"

msgid "slash"
msgstr "μία κάθετος"

#, fuzzy
msgid "slides"
msgstr "Slides"

#, fuzzy
msgid "slides_info"
msgstr "For each level of Hedy, we have created slides to help you teach. The slides contain explanations of each level, and Hedy examples that you can run inside the slides. Just click the link and get started! the Introduction slides are a general explanation of Hedy before level 1 The slides were created using <a href=\"https://slides.com\">slides.com</a>. If you want to adapt them yourself, you can download them, and then upload the resulting zip file to <a href=\"https://slides.com\">slides.com</a>. You can find more information about the slides in the <a href=\"https://hedy.org/for-teachers/manual/features\">teacher's manual</a>."

#, fuzzy
msgid "social_media"
msgstr "Social media"

#, fuzzy
msgid "something_went_wrong_keyword_parsing"
msgstr "There is a mistake in your adventure, are all keywords correctly surrounded with { }?"

msgid "space"
msgstr "ένα κενό"

msgid "star"
msgstr "ένας αστερίσκος"

#, fuzzy
msgid "start_hedy_tutorial"
msgstr "Start hedy tutorial"

#, fuzzy
msgid "start_programming"
msgstr "Directly start programming"

#, fuzzy
msgid "start_programming_logo_alt"
msgstr "Directly start programming"

msgid "start_quiz"
msgstr "Άρχισε το κουίζ"

#, fuzzy
msgid "start_teacher_tutorial"
msgstr "Start teacher tutorial"

msgid "step_title"
msgstr "Άσκηση"

#, fuzzy
msgid "stop_code_button"
msgstr "Αποθήκευσε κώδικα"

msgid "string"
msgstr "κείμενο"

#, fuzzy
msgid "student"
msgstr "Student"

msgid "student_already_in_class"
msgstr "Αυτός ο μαθητής είναι ήδη στη τάξη σου"

msgid "student_already_invite"
msgstr "Αυτός ο μαθητής έχει ήδη μια πρόσκληση σε αναμονή"

#, fuzzy
msgid "student_details"
msgstr "Student details"

#, fuzzy
msgid "student_list"
msgstr "Student list"

#, fuzzy
msgid "student_not_allowed_in_class"
msgstr "Student not allowed in class"

msgid "student_not_existing"
msgstr "Αυτό το όνομα χρήστη δεν υπάρχει"

#, fuzzy
msgid "student_signup_header"
msgstr "Student"

msgid "students"
msgstr "μαθητών"

#, fuzzy
msgid "submission_time"
msgstr "Handed in at"

msgid "submit_answer"
msgstr "Απάντησε στην ερώτηση"

msgid "submit_program"
msgstr "Υποβολή"

msgid "submit_warning"
msgstr "Είσαι σίγουρος ότι θέλεις να υποβάλεις αυτό το πρόγραμμα;"

#, fuzzy
msgid "submitted"
msgstr "Submitted"

msgid "submitted_header"
msgstr "Αυτό είναι ένα υποβληθέν πρόγραμμα και δεν μπορεί να τροποποιηθεί"

msgid "subscribe"
msgstr "Εγγραφή"

msgid "subscribe_newsletter"
msgstr "Εγγραφή στο newsletter"

#, fuzzy
msgid "suggestion_color"
msgstr "Try using another color"

#, fuzzy
msgid "suggestion_note"
msgstr "Use a note between C0 and B9 or a number between 1 and 70"

#, fuzzy
msgid "suggestion_number"
msgstr "Try changing the value to a number"

msgid "surname"
msgstr "Μικρό Όνομα"

#, fuzzy
msgid "survey"
msgstr "Survey"

#, fuzzy
msgid "survey_completed"
msgstr "Survey completed"

#, fuzzy
msgid "survey_skip"
msgstr "Don't show this again"

#, fuzzy
msgid "survey_submit"
msgstr "Submit"

#, fuzzy
msgid "tag_in_adventure"
msgstr "Tag in adventure"

#, fuzzy
msgid "tag_input_placeholder"
msgstr "Enter a new tag"

#, fuzzy
msgid "tags"
msgstr "Tags"

msgid "teacher"
msgstr "Καθηγητής"

#, fuzzy
msgid "teacher_account_request"
msgstr "You have a pending teacher account request"

#, fuzzy
msgid "teacher_account_success"
msgstr "You successfully requested a teacher account."

msgid "teacher_invalid"
msgstr "Η βαθμίδα καθηγητή δεν είναι έγκυρη"

msgid "teacher_invitation_require_login"
msgstr "Για να ρυθμίσεις το προφίλ σου ως καθηγητής, θα χρειαστεί να συνδεθείς. Εάν δεν έχεις λογαριασμό, δημιούργησε έναν."

#, fuzzy
msgid "teacher_manual"
msgstr "Teacher manual"

#, fuzzy
msgid "teacher_signup_header"
msgstr "Teacher"

#, fuzzy
msgid "teacher_tutorial_logo_alt"
msgstr "Έλαβες μια πρόσκληση για να συμμετάσχεις στην τάξη"

msgid "teacher_welcome"
msgstr "Καλώς ήρθες στη Hedy! Είσαι πλέον περήφανος κάτοχος ενός λογαριασμού καθηγητή που σου επιτρέπει να δημιουργείς μαθήματα και να προσκαλείς μαθητές."

#, fuzzy
msgid "teachers"
msgstr "Teachers"

msgid "template_code"
msgstr ""
"Αυτή είναι η εξήγηση της περιπέτειάς μου!\n"
"\n"
"Με αυτόν τον τρόπο μπορώ να δείξω μια εντολή: <code>print</code>\n"
"\n"
"Αλλά μερικές φορές μπορεί να θέλω να δείξω ένα κομμάτι κώδικα, όπως αυτό:\n"
"<pre>\n"
"ask Ποιο έιναι το όνομά σου;\n"
"echo άρα το όνομά σου είναι\n"
"</pre>"

#, fuzzy
msgid "this_turns_in_assignment"
msgstr "This turns in your assignment to your teacher."

msgid "title"
msgstr "Τίτλος"

#, fuzzy
msgid "title_achievements"
msgstr "Hedy - My achievements"

#, fuzzy
msgid "title_admin"
msgstr "Hedy - Administrator page"

#, fuzzy
msgid "title_class grid_overview"
msgstr "Hedy - Grid overview"

#, fuzzy
msgid "title_class live_statistics"
msgstr "Hedy - Live Statistics"

#, fuzzy
msgid "title_class-overview"
msgstr "Hedy - Class overview"

#, fuzzy
msgid "title_customize-adventure"
msgstr "Hedy - Customize adventure"

#, fuzzy
msgid "title_customize-class"
msgstr "Hedy - Customize class"

#, fuzzy
msgid "title_explore"
msgstr "Hedy - Explore"

#, fuzzy
msgid "title_for-teacher"
msgstr "Hedy - For teachers"

#, fuzzy
msgid "title_join-class"
msgstr "Hedy - Join class"

#, fuzzy
msgid "title_landing-page"
msgstr "Welcome to Hedy!"

#, fuzzy
msgid "title_learn-more"
msgstr "Hedy - Learn more"

#, fuzzy
msgid "title_login"
msgstr "Hedy - Login"

#, fuzzy
msgid "title_my-profile"
msgstr "Hedy - My account"

#, fuzzy
msgid "title_privacy"
msgstr "Hedy - Privacy terms"

#, fuzzy
msgid "title_programs"
msgstr "Hedy - My programs"

#, fuzzy
msgid "title_public-adventures"
msgstr "Hedy - Public adventures"

#, fuzzy
msgid "title_recover"
msgstr "Hedy - Recover account"

#, fuzzy
msgid "title_reset"
msgstr "Hedy - Reset password"

#, fuzzy
msgid "title_signup"
msgstr "Hedy - Create an account"

#, fuzzy
msgid "title_start"
msgstr "Hedy - A gradual programming language"

#, fuzzy
msgid "title_view-adventure"
msgstr "Hedy - View adventure"

msgid "token_invalid"
msgstr "Το διακριτικό σου δεν είναι έγκυρο"

#, fuzzy
msgid "tooltip_level_locked"
msgstr "Your teacher disabled this level"

msgid "translate_error"
msgstr "Κάτι πήγε στραβά κατά τη μετάφραση του κώδικα. Δοκίμασε να εκτελέσεις τον κώδικα για να δεις αν έχει κάποιο σφάλμα. Ο κώδικας με σφάλματα δεν μπορεί να μεταφραστεί."

#, fuzzy
msgid "translating_hedy"
msgstr "Translating Hedy"

#, fuzzy
msgid "translator"
msgstr "Translator"

msgid "try_it"
msgstr "Δοκίμασέ τη"

#, fuzzy
msgid "tutorial"
msgstr "Tutorial"

#, fuzzy
msgid "tutorial_code_snippet"
msgstr "Απόκρυψη των σημειώσεων"

#, fuzzy
msgid "tutorial_message_not_found"
msgstr "Έλαβες μια πρόσκληση για να συμμετάσχεις στην τάξη"

#, fuzzy
msgid "tutorial_title_not_found"
msgstr "Δεν μπορούμε να βρούμε αυτήν τη σελίδα!"

#, fuzzy
msgid "unauthorized"
msgstr "You don't have access rights for this page"

msgid "unique_usernames"
msgstr "Όλα τα ονόματα χρηστών πρέπει να είναι μοναδικά."

#, fuzzy
msgid "unlock_thresholds"
msgstr "Unlock level thresholds"

#, fuzzy
msgid "unsaved_class_changes"
msgstr "There are unsaved changes, are you sure you want to leave this page?"

msgid "update_adventure_prompt"
msgstr "Είσαι σίγουρος ότι θέλεις να ενημερώσεις την περιπέτεια;"

msgid "update_profile"
msgstr "Ενημέρωση προφίλ"

msgid "update_public"
msgstr "Ενημέρωση δημόσιου προφίλ"

#, fuzzy
msgid "updating_indicator"
msgstr "Updating"

#, fuzzy
msgid "use_of_blanks_exception"
msgstr "Use of blanks in programs"

#, fuzzy
msgid "use_of_nested_functions_exception"
msgstr "Use of nested functions"

#, fuzzy
msgid "user"
msgstr "Όνομα Χρήστη"

#, fuzzy
msgid "user_inexistent"
msgstr "This user doesn't exist"

msgid "user_not_private"
msgstr "Αυτός ο χρήστης δεν υπάρχει ή δεν έχει δημόσιο προφίλ"

msgid "username"
msgstr "Όνομα Χρήστη"

msgid "username_empty"
msgstr "Δεν έδωσες όνομα χρήστη!"

msgid "username_invalid"
msgstr "Το όνομα χρήστη δεν είναι έγκυρο"

msgid "username_special"
msgstr "To όνομα χρήστη δεν μπορεί να περιέχει `:` ή `@`."

msgid "username_three"
msgstr "Το όνομα χρήστη πρέπει να περιέχει τουλάχιστον τρείς χαρακτήρες."

msgid "usernames_exist"
msgstr "Ένα ή περισσότερα ονόματα χρηστών ήδη χρησιμοποιούνται."

#, fuzzy
msgid "value"
msgstr "Value"

#, fuzzy
msgid "variables"
msgstr "Variables"

msgid "view_program"
msgstr "Προβολή προγράμματος"

#, fuzzy
msgid "welcome"
msgstr "Καλώς ήρθες στη Hedy! Είσαι πλέον περήφανος κάτοχος ενός λογαριασμού καθηγητή που σου επιτρέπει να δημιουργείς μαθήματα και να προσκαλείς μαθητές."

#, fuzzy
msgid "welcome_back"
msgstr "Καλώς ήρθες στη Hedy! Είσαι πλέον περήφανος κάτοχος ενός λογαριασμού καθηγητή που σου επιτρέπει να δημιουργείς μαθήματα και να προσκαλείς μαθητές."

#, fuzzy
msgid "what_is_your_role"
msgstr "What is your role?"

#, fuzzy
msgid "what_should_my_code_do"
msgstr "What should my code do?"

#, fuzzy
msgid "whole_world"
msgstr "The world"

msgid "year_invalid"
msgstr "Παρακαλώ να εισάγεις ένα έτος ανάμεσα στο 1900 και {current_year}"

msgid "yes"
msgstr "Ναι"

#, fuzzy
msgid "your_account"
msgstr "Ακόμα χωρίς λογαριασμό;"

#, fuzzy
msgid "your_class"
msgstr "Οι τάξεις μου"

#, fuzzy
msgid "your_last_program"
msgstr "Αγαπημένο πρόγραμμα"

msgid "your_personal_text"
msgstr "Το προσωπικό σου κείμενο..."

#, fuzzy
msgid "your_program"
msgstr "Your program"

#~ msgid "create_account_explanation"
#~ msgstr "Το να έχεις το δικό σου λογαριασμό, σου επιτρέπει να αποθηκεύεις τα προγράμματά σου."

#~ msgid "only_teacher_create_class"
#~ msgstr "Only teachers are allowed to create classes!"

#~ msgid "keyword_support"
#~ msgstr "Translated keywords"

#~ msgid "non_keyword_support"
#~ msgstr "Translated content"

#~ msgid "try_button"
#~ msgstr "Δοκίμασε το"

#~ msgid "select_own_adventures"
#~ msgstr "Επίλεξε τις δικές σου περιπέτειες"

#~ msgid "edit"
#~ msgstr "Edit"

#~ msgid "view"
#~ msgstr "Προβολή"

#~ msgid "class"
#~ msgstr "Class"

#~ msgid "save_code_button"
#~ msgstr "Αποθήκευσε κώδικα"

#~ msgid "share_code_button"
#~ msgstr "Αποθήκευσε και μοιράσου κώδικα"

#~ msgid "classes_invalid"
#~ msgstr "The list of selected classes is invalid"

#~ msgid "directly_add_adventure_to_classes"
#~ msgstr "Do you want to add this adventure directly to one of your classes?"

#~ msgid "hand_in_assignment"
#~ msgstr "Hand in assignment"

#~ msgid "select_a_level"
#~ msgstr "Select a level"

#~ msgid "answer_invalid"
#~ msgstr "Το συνθηματικό σου δεν είναι έγκυρο"

#~ msgid "available_adventures_level"
#~ msgstr "Available adventures level"

#~ msgid "customize_class_exp_1"
#~ msgstr ""
#~ "Γεια! Σε αυτή τη σελίδα μπορείς να προσαρμόσεις την τάξη σου. Επιλέγοντας επίπεδα και περιπέτειες μπορείς να επιλέξεις τι μπορεί να δουν οι μαθητές και οι μαθήτριές σου.\n"
#~ "Μπορείς επίσης να προσθέσεις τις περιπέτειες που δημιούργησες στα επίπεδα. <b>Σημείωση:</b> Δεν είναι όλες οι περιπέτειες διαθέσιμες για κάθε επίπεδο!\n"
#~ "Οι ρυθμίσεις των προσαρμογών σου γίνονται ως εξής:"

#~ msgid "customize_class_exp_2"
#~ msgstr ""
#~ "Μπορείς πάντα να αλλάξεις αυτές τις ρυθμίσεις αργότερα. Για παράδειγμα, μπορείς να κάνεις διαθέσιμες συγκεκριμένες περιπέτειες ή επίπεδα κατά τη διδασκαλία μιας τάξης.\n"
#~ "Με αυτόν τον τρόπο σου είναι εύκολο για να προσδιορίσεις σε ποιο επίπεδο και σε ποιες περιπέτειες θα εργαστούν οι μαθητές σου.\n"
#~ "Εάν θέλεις να κάνεις τα πάντα διαθέσιμα για την τάξη σου, είναι πιο εύκολο να καταργήσεις την προσαρμογή συνολικά."

#~ msgid "customize_class_step_1"
#~ msgstr "Επίλεξε επίπεδα για την τάξη σου πατώντας το \"κουμπιά επιπέδων\""

#~ msgid "customize_class_step_2"
#~ msgstr "Θα εμφανιστούν \"Πλαίσια ελέγχου\" για τις περιπέτειες που είναι διαθέσιμες για τα επιλεγμένα επίπεδα"

#~ msgid "customize_class_step_3"
#~ msgstr "Επίλεξε τις περιπέπτειες που θέλεις να κάνεις διαθέσιμες"

#~ msgid "customize_class_step_4"
#~ msgstr "Κάνε κλικ στο όνομα μιας περιπέτειας για να την (απ)επιλέξεις για όλα τα επίπεδα"

#~ msgid "customize_class_step_5"
#~ msgstr "Προσθήκη προσωπικών περιπετειών"

#~ msgid "customize_class_step_6"
#~ msgstr "Επιλογή ημερομηνίας έναρξης για κάθε επίπεδο (μπορείς επίσης να το αφήσεις κενό)"

#~ msgid "customize_class_step_7"
#~ msgstr "Επιλογή άλλων ρυθμίσεων"

#~ msgid "customize_class_step_8"
#~ msgstr "Επίλεξε \"Αποθήκευση\" -> Ολοκλήρωσες!"

#~ msgid "example_code_header"
#~ msgstr "Παράδειγμα κώδικα Hedy"

#~ msgid "feedback_failure"
#~ msgstr "Λάθος!"

#~ msgid "feedback_success"
#~ msgstr "Μπράβο!"

#~ msgid "go_to_first_question"
#~ msgstr "Πήγαινε στην ερώτηση 1"

#~ msgid "question"
#~ msgstr "Ερώτηση"

#~ msgid "question_doesnt_exist"
#~ msgstr "This question does not exist"

#~ msgid "question_invalid"
#~ msgstr "Το διακριτικό σου δεν είναι έγκυρο"

#~ msgid "select_levels"
#~ msgstr "Select levels"

#~ msgid "too_many_attempts"
#~ msgstr "Too many attempts"

#~ msgid "class_logs"
#~ msgstr "Τελευταία είσοδος"

#~ msgid "class_stats"
#~ msgstr "Εμφάνιση στατιστικών στοιχείων της τάξης"

#~ msgid "visit_own_public_profile"
#~ msgstr "Δημόσιο προφίλ"

#~ msgid "title_class logs"
#~ msgstr "Hedy - Join class"

#~ msgid "title_class statistics"
#~ msgstr "Τα στατιστικά μου"

#~ msgid "disabled_button_locked"
#~ msgstr "Your teacher hasn't unlocked this level yet"

#~ msgid "duplicate_tag"
#~ msgstr "You already have a tag with this name."

#~ msgid "tag_deleted"
#~ msgstr "This tag was successfully deleted."

#~ msgid "no_tags"
#~ msgstr "No tags yet."

#~ msgid "apply_filters"
#~ msgstr "Apply filters"

#~ msgid "write_first_program"
#~ msgstr "Γράψε το πρώτο σου πρόγραμμα!"

#~ msgid "adventure_exp_1"
#~ msgstr "Πληκτρολόγησε την περιπέτεια της επιλογής σου στη δεξιά πλευρά. Αφού δημιουργήσεις την περιπέτειά σου, μπορείς να τη συμπεριλάβεις σε μία από τις τάξεις σου στην ενότητα \"προσαρμογές\". Αν θέλεις να συμπεριλάβεις μια εντολή στην περιπέτειά σου, χρησιμοποίησε άγκυρες κώδικα όπως αυτή:"

#~ msgid "adventure_exp_2"
#~ msgstr "Εάν θέλεις να εμφανίσεις πραγματικά αποσπάσματα κώδικα, για παράδειγμα για να δώσεις στον μαθητή ένα πρότυπο ή παράδειγμα του κώδικα. Χρησιμοποίησε προηγούμενες άγκυρες όπως αυτή:"

#~ msgid "adventures"
#~ msgstr "Available Adventures"

#~ msgid "hello_world"
#~ msgstr "Hello world!"

#~ msgid "share_confirm"
#~ msgstr "Είσαι σίγουρος ότι θέλεις να δημοσιοποιήσεις το πρόγραμμα;"

#~ msgid "share_success_detail"
#~ msgstr "Το πρόγραμμα μοιράστηκε με επιτυχία"

#~ msgid "unshare_confirm"
#~ msgstr "Είσαι σίγουρος ότι θέλεις να κάνεις το πρόγραμμα ιδιωτικό;"

<<<<<<< HEAD
#~ msgid "unshare_success_detail"
#~ msgstr "Το πρόγραμμα καταργήθηκε με επιτυχία"
=======
#~ msgid "hide_quiz"
#~ msgstr "Τέλος του κουίζ"
>>>>>>> 66c2d35e
<|MERGE_RESOLUTION|>--- conflicted
+++ resolved
@@ -7,22 +7,16 @@
 msgstr ""
 "Project-Id-Version: PROJECT VERSION\n"
 "Report-Msgid-Bugs-To: EMAIL@ADDRESS\n"
-<<<<<<< HEAD
-"POT-Creation-Date: 2024-03-08 13:54+0100\n"
-"PO-Revision-Date: 2024-03-03 07:14+0000\n"
-"Last-Translator: Snoring Parrot <snoring_parrot@users.noreply.hosted.weblate.org>\n"
-=======
 "POT-Creation-Date: 2024-02-26 13:05+0100\n"
 "PO-Revision-Date: 2024-03-07 13:40+0000\n"
 "Last-Translator: Prefill add-on <noreply-addon-prefill@weblate.org>\n"
 "Language-Team: el <LL@li.org>\n"
->>>>>>> 66c2d35e
 "Language: el\n"
-"Language-Team: el <LL@li.org>\n"
-"Plural-Forms: nplurals=2; plural=n != 1;\n"
 "MIME-Version: 1.0\n"
 "Content-Type: text/plain; charset=utf-8\n"
 "Content-Transfer-Encoding: 8bit\n"
+"Plural-Forms: nplurals=2; plural=n != 1;\n"
+"X-Generator: Weblate 5.5-dev\n"
 "Generated-By: Babel 2.14.0\n"
 
 #, fuzzy
@@ -79,6 +73,10 @@
 msgid "Missing Additional Command"
 msgstr "It looks like you forgot to complete writing {command} on line {line_number}."
 
+#, fuzzy
+msgid "Missing Square Brackets"
+msgstr "It looks like you forgot to use square brackets [] around the list you were creating on line {line_number}."
+
 msgid "Missing Command"
 msgstr "Φαίνεται ότι ξέχασες να χρησιμοποιήσεις μια εντολή στη γραμμή {line_number}."
 
@@ -87,10 +85,6 @@
 msgstr "Φαίνεται ότι ξέχασες να χρησιμοποιήσεις μια εντολή στη γραμμή {line_number}."
 
 #, fuzzy
-msgid "Missing Square Brackets"
-msgstr "It looks like you forgot to use square brackets [] around the list you were creating on line {line_number}."
-
-#, fuzzy
 msgid "Missing Variable"
 msgstr "It looks like your {command} is missing a variable at the start of the line."
 
@@ -111,9 +105,6 @@
 #, fuzzy
 msgid "Pressit Missing Else"
 msgstr "You forgot to add what happens when you press a different key, add an {else} to your code"
-
-msgid "Save Microbit code "
-msgstr ""
 
 msgid "Too Big"
 msgstr "Ουάου! Το πρόγραμμά σου έχει {lines_of_code} εντυπωσιακές γραμμές κώδικα! Αλλά μπορούμε να επεξεργαστούμε μόνο {max_lines} γραμμές σε αυτό το επίπεδο. Μείωσε το πρόγραμμά σου και δοκίμασε ξανά."
@@ -590,8 +581,6 @@
 msgid "disable"
 msgstr "Disable"
 
-<<<<<<< HEAD
-=======
 #, fuzzy
 msgid "disable_parsons"
 msgstr "Disable all puzzles"
@@ -600,7 +589,6 @@
 msgid "disable_quizes"
 msgstr "Disable all quizes"
 
->>>>>>> 66c2d35e
 #, fuzzy
 msgid "disabled"
 msgstr "Disabled"
@@ -844,14 +832,6 @@
 #, fuzzy
 msgid "hide_keyword_switcher"
 msgstr "Hide keyword switcher"
-
-#, fuzzy
-msgid "hide_parsons"
-msgstr "Hide parsons"
-
-#, fuzzy
-msgid "hide_quiz"
-msgstr "Τέλος του κουίζ"
 
 msgid "highest_level_reached"
 msgstr "Το υψηλότερο επίπεδο που έφτασες"
@@ -1717,6 +1697,12 @@
 msgid "share_by_giving_link"
 msgstr "Show your program to other people by giving them the link below:"
 
+msgid "share_confirm"
+msgstr "Είσαι σίγουρος ότι θέλεις να δημοσιοποιήσεις το πρόγραμμα;"
+
+msgid "share_success_detail"
+msgstr "Το πρόγραμμα μοιράστηκε με επιτυχία"
+
 #, fuzzy
 msgid "share_your_program"
 msgstr "Share your program"
@@ -2078,6 +2064,12 @@
 msgid "unsaved_class_changes"
 msgstr "There are unsaved changes, are you sure you want to leave this page?"
 
+msgid "unshare_confirm"
+msgstr "Είσαι σίγουρος ότι θέλεις να κάνεις το πρόγραμμα ιδιωτικό;"
+
+msgid "unshare_success_detail"
+msgstr "Το πρόγραμμα καταργήθηκε με επιτυχία"
+
 msgid "update_adventure_prompt"
 msgstr "Είσαι σίγουρος ότι θέλεις να ενημερώσεις την περιπέτεια;"
 
@@ -2343,19 +2335,8 @@
 #~ msgid "hello_world"
 #~ msgstr "Hello world!"
 
-#~ msgid "share_confirm"
-#~ msgstr "Είσαι σίγουρος ότι θέλεις να δημοσιοποιήσεις το πρόγραμμα;"
-
-#~ msgid "share_success_detail"
-#~ msgstr "Το πρόγραμμα μοιράστηκε με επιτυχία"
-
-#~ msgid "unshare_confirm"
-#~ msgstr "Είσαι σίγουρος ότι θέλεις να κάνεις το πρόγραμμα ιδιωτικό;"
-
-<<<<<<< HEAD
-#~ msgid "unshare_success_detail"
-#~ msgstr "Το πρόγραμμα καταργήθηκε με επιτυχία"
-=======
+#~ msgid "hide_parsons"
+#~ msgstr "Hide parsons"
+
 #~ msgid "hide_quiz"
-#~ msgstr "Τέλος του κουίζ"
->>>>>>> 66c2d35e
+#~ msgstr "Τέλος του κουίζ"