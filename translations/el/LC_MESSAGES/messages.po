--- conflicted
+++ resolved
@@ -1309,12 +1309,6 @@
 msgid "pair_with_teacher"
 msgstr ""
 
-<<<<<<< HEAD
-msgid "parsons_title"
-msgstr ""
-
-=======
->>>>>>> 58ead06e
 msgid "password"
 msgstr "Συνθηματικό"
 
@@ -1486,12 +1480,6 @@
 msgid "question mark"
 msgstr "ένα ερωτηματικό"
 
-<<<<<<< HEAD
-msgid "quiz_tab"
-msgstr ""
-
-=======
->>>>>>> 58ead06e
 msgid "read_code_label"
 msgstr "Εκφωνούν"
 
@@ -2792,12 +2780,9 @@
 
 #~ msgid "mandatory_mode"
 #~ msgstr "Υποχρεωτική λειτουργία προγραμματιστή"
-<<<<<<< HEAD
-=======
 
 #~ msgid "parsons_title"
 #~ msgstr ""
 
 #~ msgid "quiz_tab"
 #~ msgstr ""
->>>>>>> 58ead06e
