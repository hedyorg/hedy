--- conflicted
+++ resolved
@@ -2319,13 +2319,4 @@
 #~ msgstr "Apply filters"
 
 #~ msgid "write_first_program"
-#~ msgstr "Γράψε το πρώτο σου πρόγραμμα!"
-<<<<<<< HEAD
-
-#~ msgid "share"
-#~ msgstr "Μοίρασμα"
-
-#~ msgid "unshare"
-#~ msgstr "Κατάργηση κοινής χρήσης"
-=======
->>>>>>> 43313793
+#~ msgstr "Γράψε το πρώτο σου πρόγραμμα!"