# Greek translations for PROJECT.
# Copyright (C) 2023 ORGANIZATION
# This file is distributed under the same license as the PROJECT project.
# FIRST AUTHOR <EMAIL@ADDRESS>, 2023.
#
msgid ""
msgstr ""
"Project-Id-Version: PROJECT VERSION\n"
"Report-Msgid-Bugs-To: EMAIL@ADDRESS\n"
"POT-Creation-Date: 2000-01-01 00:00+0000\n"
"PO-Revision-Date: 2024-07-08 10:20+0000\n"
"Last-Translator: Prefill add-on <noreply-addon-prefill@weblate.org>\n"
"Language-Team: el <LL@li.org>\n"
"Language: el\n"
"MIME-Version: 1.0\n"
"Content-Type: text/plain; charset=utf-8\n"
"Content-Transfer-Encoding: 8bit\n"
"Plural-Forms: nplurals=2; plural=n != 1;\n"
"X-Generator: Weblate 5.7-dev\n"
"Generated-By: Babel 2.14.0\n"

#, fuzzy
msgid "Access Before Assign"
msgstr "You tried to use the variable {name} on line {access_line_number}, but you set it on line {definition_line_number}. Set a variable before using it."

#, fuzzy
msgid "Cyclic Var Definition"
msgstr "Το όνομα `{variable}` πρέπει να οριστεί για να μπορέσεις να το χρησιμοποιήσεις στη δεξιά πλευρά της εντολής is"

#, fuzzy
msgid "Else Without If Error"
msgstr "On line {line_number} you used an `{else}` but there is no `{if}` on the line before it."

#, fuzzy
msgid "Function Undefined"
msgstr "You tried to use the function {name}, but you didn't define it."

#, fuzzy
msgid "Has Blanks"
msgstr "Ο κώδικάς σου δεν είναι πλήρης. Περιέχει κενά που πρέπει να αντικαταστήσεις με κώδικα."

#, fuzzy
msgid "Incomplete"
msgstr "Ουπς! Ξέχασες ένα κομμάτι κώδικα! Στη γραμμή {line_number}, πρέπει να γράψεις κείμενο ύστερα από την `{incomplete_command}`."

#, fuzzy
msgid "Incomplete Repeat"
msgstr "It looks like you forgot to use `{command}` with the repeat command you used on line {line_number}."

#, fuzzy
msgid "Invalid"
msgstr "Η εντολή `{invalid_command}` δεν είναι μια εντολή του επιπέδου {level} της Hedy. Μήπως εννοούσες `{guessed_command}`;"

#, fuzzy
msgid "Invalid Argument"
msgstr "Δεν μπορείς να χρησιμοποιήσεις την εντολή `{command}` με το `{invalid_argument}`. Δοκίμασε να αλλάξεις το `{invalid_argument}` σε {allowed_types}."

#, fuzzy
msgid "Invalid Argument Type"
msgstr "Δεν μπορείς να χρησιμοποιήσεις την εντολή `{command}` με το `{invalid_argument}` επειδή είναι {invalid_type}. Δοκίμασε να αλλάξεις το `{invalid_argument}` σε {allowed_types}."

#, fuzzy
msgid "Invalid At Command"
msgstr "The `{command}` command may not be used from level 16 onward. You can use square brackets to use an element from a list, for example `friends[i]`, `lucky_numbers[{random}]`."

#, fuzzy
msgid "Invalid Space"
msgstr "Ουπς! Ξεκίνησες μια γραμμή με κενό στη γραμμή {line_number}. Τα κενά μπερδεύουν τους υπολογιστές, μπορείς να τα αφαιρέσεις;"

#, fuzzy
msgid "Invalid Type Combination"
msgstr "Δεν μπορείς να χρησιμοποιήσεις τα `{invalid_argument}` και `{invalid_argument_2}` στο `{command}` επειδή το ένα είναι {invalid_type} και το άλλο είναι {invalid_type_2}. Δοκίμασε να αλλάξεις το `{invalid_argument}` σε {invalid_type_2} ή το `{invalid_argument_2}` σε {invalid_type}."

#, fuzzy
msgid "Lonely Echo"
msgstr "Χρησιμοποίησες μια echo πριν από μια ask, ή μια echo χωρίς ask. Πρώτα ζήτησε εισαγωγή και μετά echo."

#, fuzzy
msgid "Lonely Text"
msgstr "It looks like you forgot to use a command with the text you put in line {line_number}"

#, fuzzy
msgid "Missing Additional Command"
msgstr "It looks like you forgot to complete writing `{command}` on line {line_number}."

#, fuzzy
msgid "Missing Colon Error"
msgstr "Starting at level 17, `{command}` needs a `:`. It looks like you forgot to use one at the end of line {line_number}."

#, fuzzy
msgid "Missing Command"
msgstr "Φαίνεται ότι ξέχασες να χρησιμοποιήσεις μια εντολή στη γραμμή {line_number}."

#, fuzzy
msgid "Missing Inner Command"
msgstr "Φαίνεται ότι ξέχασες να χρησιμοποιήσεις μια εντολή στη γραμμή {line_number}."

#, fuzzy
msgid "Missing Square Brackets"
msgstr "It looks like you forgot to use square brackets `[]` around the list you were creating on line {line_number}."

#, fuzzy
msgid "Missing Variable"
msgstr "It looks like your `{command}` is missing a variable at the start of the line."

#, fuzzy
msgid "Misspelled At Command"
msgstr "It looks like you might have misspelled the `{command}` command, instead you wrote `{invalid_argument}` in line {line_number}."

#, fuzzy
msgid "No Indentation"
msgstr "Χρησιμοποίησες πολύ λίγα κενά στη γραμμή {line_number}. Χρησιμοποίησες {leading_spaces} κενά, τα οποία δεν είναι αρκετά. Ξεκίνα κάθε νέο μπλοκ με {indent_size} κενά περισσότερα από την προηγούμενη γραμμή."

#, fuzzy
msgid "Non Decimal Variable"
msgstr "At line {line_number}, you might have tried using a number which Hedy does not like very much! Try changing it to a decimal number like 2."

#, fuzzy
msgid "Parse"
msgstr "Ο κώδικας που εισήγαγες δεν είναι έγκυρος κώδικας Hedy. Υπάρχει ένα σφάλμα στη γραμμή {location[0]}, στη θέση {location[1]}. Πληκτρολόγησες `{character_found}`, όμως αυτό δεν επιτρέπεται."

#, fuzzy
msgid "Pressit Missing Else"
msgstr "You forgot to add what happens when you press a different key, add an `{else}` to your code"

#, fuzzy
msgid "Runtime Index Error"
msgstr "You tried to access the list {name} but it is either empty or the index is not there."

#, fuzzy
msgid "Runtime Value Error"
msgstr "While running your program the command `{command}` received the value `{value}` which is not allowed. {tip}."

#, fuzzy
msgid "Runtime Values Error"
msgstr "While running your program the command `{command}` received the values `{value}` and `{value}` which are not allowed. {tip}."

#, fuzzy
msgid "Save Microbit code "
msgstr "Save Microbit code"

#, fuzzy
msgid "Too Big"
msgstr "Ουάου! Το πρόγραμμά σου έχει {lines_of_code} εντυπωσιακές γραμμές κώδικα! Αλλά μπορούμε να επεξεργαστούμε μόνο {max_lines} γραμμές σε αυτό το επίπεδο. Μείωσε το πρόγραμμά σου και δοκίμασε ξανά."

#, fuzzy
msgid "Too Few Indents"
msgstr "You used too few leading spaces in line {line_number}. You used {leading_spaces} spaces, which is too few."

#, fuzzy
msgid "Too Many Indents"
msgstr "You used too many leading spaces in line {line_number}. You used {leading_spaces} spaces, which is too many."

#, fuzzy
msgid "Unexpected Indentation"
msgstr "Χρησιμοποίησες πάρα πολλά κενά στη γραμμή {line_number}. Χρησιμοποίησες {leading_spaces} κενά, τα οποία είναι πάρα πολλά. Ξεκίνα κάθε νέο μπλοκ με {indent_size} κενά περισσότερα από την προηγούμενη γραμμή ."

#, fuzzy
msgid "Unquoted Assignment"
msgstr "Από αυτό το επίπεδο, πρέπει να τοποθετήσεις κείμενα στα δεξιά του `is` μέσα σε εισαγωγικά. Το ξέχασες για το κείμενο {text}."

#, fuzzy
msgid "Unquoted Equality Check"
msgstr "Εάν θέλεις να ελέγξεις εάν μια μεταβλητή ισούται με πολλές λέξεις, οι λέξεις θα πρέπει να περιβάλλονται από εισαγωγικά!"

#, fuzzy
msgid "Unquoted Text"
msgstr "Πρόσεξε. Όταν ζητάς ή εμφανίζεις κάτι, το κείμενο θα πρέπει να ξεκινάει και να τελειώνει με εισαγωγικά. Κάπου ξέχασες ένα."

#, fuzzy
msgid "Unsupported Float"
msgstr "Οι μη ακέραιοι αριθμοί δεν υποστηρίζονται ακόμη, αλλά θα γίνει σε λίγα επίπεδα. Προς το παρόν άλλαξε το `{value}` σε έναν ακέραιο."

#, fuzzy
msgid "Unsupported String Value"
msgstr "Text values cannot contain `{invalid_value}`."

#, fuzzy
msgid "Unused Variable"
msgstr "You defined the variable {variable_name} on line {line_number}, but you did not use it."

#, fuzzy
msgid "Var Undefined"
msgstr "Προσπάθησες να εμφανίσεις τη μεταβλητή `{name}`, όμως δεν την αρχικοποίησες. Είναι επίσης πιθανό ότι προσπαθούσες να χρησιμοποιήσεις τη λέξη `{name}` αλλά ξέχασες τα εισαγωγικά."

#, fuzzy
msgid "Wrong Level"
msgstr "Αυτός ήταν σωστός κώδικας Hedy, αλλά όχι στο σωστό επίπεδο. Έγραψες `{offending_keyword}` για το επίπεδο {working_level}. Υπόδειξη:{tip}"

#, fuzzy
msgid "Wrong Number of Arguments"
msgstr "Your function used the wrong number of arguments. You provided {used_number} but the function {name} needs {defined_number}"

msgid "account_overview"
msgstr "Σύνοψη λογαριασμού"

#, fuzzy
msgid "accounts_created"
msgstr "Οι λογαριασμοί δημιουργήθηκαν με επιτυχία."

msgid "accounts_intro"
msgstr ""
"Σε αυτή τη σελίδα μπορείς να δημιουργήσεις λογαριασμούς για πολλούς μαθητές ταυτόχρονα. Είναι επίσης δυνατό να τους προσθέσεις απευθείας σε μία από τις τάξεις σου.\n"
"Πατώντας το πράσινο + κάτω δεξιά στη σελίδα μπορείς να προσθέσεις επιπλέον σειρές. Μπορείς να διαγράψεις μια σειρά πατώντας τον αντίστοιχο κόκκινο σταυρό.\n"
"Βεβαιώσου ότι δεν υπάρχουν κενές σειρές όταν πατάς \"Δημιουργία λογαριασμών\". Λάβε υπόψη ότι κάθε όνομα χρήστη και διεύθυνση mail πρέπει να είναι μοναδικά και το συνθηματικό πρέπει να έχει <b>τουλάχιστον</b> 6 χαρακτήρες.\n"

#, fuzzy
msgid "actions"
msgstr "Actions"

#, fuzzy
msgid "add"
msgstr "Add"

#, fuzzy
msgid "add_students"
msgstr "μαθητών"

#, fuzzy
msgid "add_your_language"
msgstr "Add your language!"

#, fuzzy
msgid "admin"
msgstr "Admin"

msgid "advance_button"
msgstr "Πήγαινε στο επίπεδο {level}"

msgid "adventure"
msgstr "Περιπέτεια"

#, fuzzy
msgid "adventure_cloned"
msgstr "Adventure is cloned"

#, fuzzy
msgid "adventure_code_button"
msgstr "Adventure Code"

#, fuzzy
msgid "adventure_codeblock_button"
msgstr "Use this button when you want to create a block of code that students can run in your adventure. Tip: put the selection at the end of the last line of the code block and <kbd>Enter</kbd> 3 times to type after a code block."

msgid "adventure_duplicate"
msgstr "Έχεις ήδη μια περιπέτεια με αυτό το όνομα"

msgid "adventure_empty"
msgstr "Δεν έδωσες όνομα περιπέτειας!"

#, fuzzy
msgid "adventure_exp_3"
msgstr "Μπορείς να χρησιμοποιήσεις το κουμπί \"προεπισκόπηση\" για να δεις μια στυλιζαρισμένη έκδοση της περιπέτειάς σου. Για να δεις την περιπέτεια σε μια ειδική σελίδα, επίλεξε \"προβολή\" από τη σελίδα καθηγητών."

#, fuzzy
msgid "adventure_exp_classes"
msgstr "Your adventure is used within the following classes"

#, fuzzy
msgid "adventure_flagged"
msgstr "The adventure was flagged successfully."

msgid "adventure_id_invalid"
msgstr "Αυτό το αναγνωριστικό περιπέτειας δεν είναι έγκυρο"

msgid "adventure_length"
msgstr "Η περιπέτειά σου πρέπει να είναι τουλάχιστον 20 χαρακτήρες"

msgid "adventure_name_invalid"
msgstr "Αυτό το όνομα περιπέτειας δεν είναι έγκυρο"

msgid "adventure_prompt"
msgstr "Παρακαλώ δώσε το όνομα της περιπέτειας"

msgid "adventure_terms"
msgstr "Συμφωνώ ότι η περιπέτειά μου μπορεί να γίνει δημόσια διαθέσιμη στο Hedy."

msgid "adventure_updated"
msgstr "Η περιπέτεια έχει ενημερωθεί!"

#, fuzzy
msgid "adventures"
msgstr "Adventures"

#, fuzzy
msgid "adventures_completed"
msgstr "Adventures completed: {number_of_adventures}"

#, fuzzy
msgid "adventures_info"
msgstr "Each Hedy level has built-in exercises for students, which we call adventures. You can create your own adventures and add them to your classes. With your own adventures you can create adventures that are relevant and interesting for your students. You can find more information about creating your own adventures <a href=\"https://hedy.org/for-teachers/manual/features\">here</a>."

#, fuzzy
msgid "adventures_restored"
msgstr "The default adventures have been restored!"

#, fuzzy
msgid "adventures_tried"
msgstr "Adventures tried"

#, fuzzy
msgid "ago"
msgstr "{timestamp} ago"

msgid "agree_invalid"
msgstr "Πρέπει να συμφωνήσεις με το απόρρητο και τους όρους"

msgid "agree_with"
msgstr "Συμφωνώ με το"

msgid "ajax_error"
msgstr "Παρουσιάστηκε κάποιο σφάλμα, παρακαλώ ξαναπροσπάθησε."

#, fuzzy
msgid "all"
msgstr "All"

#, fuzzy
msgid "all_class_highscores"
msgstr "All students visible in class highscores"

msgid "already_account"
msgstr "Έχεις ήδη λογαριασμό;"

#, fuzzy
msgid "already_program_running"
msgstr "Ξεκίνα τον προγραμματισμό"

#, fuzzy
msgid "already_teacher"
msgstr "You already have a teacher account."

#, fuzzy
msgid "already_teacher_request"
msgstr "You already have a pending teacher request."

msgid "are_you_sure"
msgstr "Είσαι σίγουρος/η; Δεν μπορείς να αναιρέσεις αυτήν την ενέργεια."

#, fuzzy
msgid "ask_needs_var"
msgstr "Ξεκινώντας από το επίπεδο 2, το ask πρέπει να χρησιμοποιείται με μεταβλητή. Παράδειγμα: name is ask Πώς σε λένε;"

msgid "available_in"
msgstr "Available in:"

#, fuzzy
msgid "become_a_sponsor"
msgstr "Become a sponsor"

msgid "birth_year"
msgstr "Έτος γέννησης"

#, fuzzy
msgid "bug"
msgstr "Bug"

#, fuzzy
msgid "by"
msgstr "by"

msgid "cancel"
msgstr "Ακύρωση"

#, fuzzy
msgid "cant_parse_exception"
msgstr "Couldn't parse the program"

#, fuzzy
msgid "certificate"
msgstr "Certificate of Completion"

#, fuzzy
msgid "certified_teacher"
msgstr "Certified teacher"

msgid "change_password"
msgstr "Άλλαξε συνθηματικό"

#, fuzzy
msgid "cheatsheet_title"
msgstr "Απόκρυψη των σημειώσεων"

msgid "class_already_joined"
msgstr "Είσαι ήδη μαθητής της τάξης"

msgid "class_customize_success"
msgstr "Η τάξη προσαρμόστηκε με επιτυχία."

#, fuzzy
msgid "class_graph_explanation"
msgstr "In this graph you can see represented the numbers of adventures your students have attempted (meaning they have done meaninful work in that adventure), with respect to the number of errors and successful runs."

msgid "class_name_duplicate"
msgstr "Έχεις ήδη μια τάξη με αυτό το όνομα!"

msgid "class_name_empty"
msgstr "Δεν δώσατε όνομα τάξης!"

#, fuzzy
msgid "class_name_invalid"
msgstr "This class name is invalid."

msgid "class_name_prompt"
msgstr "Παρακαλώ δώσε το όνομα της τάξης"

#, fuzzy
msgid "class_performance_graph"
msgstr "Class performance graph"

#, fuzzy
msgid "class_survey_description"
msgstr "We would like to get a better overview of our Hedy users. By providing these answers, you would help improve Hedy. Thank you!"

#, fuzzy
msgid "class_survey_later"
msgstr "Remind me tomorrow"

#, fuzzy
msgid "class_survey_question1"
msgstr "What is the age range in your class?"

#, fuzzy
msgid "class_survey_question2"
msgstr "What is the spoken language in your class?"

#, fuzzy
msgid "class_survey_question3"
msgstr "What is the gender balance in your class?"

#, fuzzy
msgid "class_survey_question4"
msgstr "What distinguishes your students from others?"

#, fuzzy
msgid "classes"
msgstr "Classes"

#, fuzzy
msgid "classes_info"
msgstr "Create a class to follow the progress of each student in dashboard, and to customize the adventures your students see, and even adding your own! You can create as many classes as you like, and each class can have multiple teachers each one with different roles. You can also add as many students as you want, but mind that each student can only be in one class at a time. You can find more information about classes in the <a href=\"https://hedy.org/for-teachers/manual/preparations#for-teachers\">teacher manual</a>."

msgid "clear"
msgstr ""

#, fuzzy
msgid "clone"
msgstr "Clone"

#, fuzzy
msgid "cloned_times"
msgstr "Clones"

msgid "close"
msgstr ""

msgid "comma"
msgstr "ένα κόμμα"

#, fuzzy
msgid "command_not_available_yet_exception"
msgstr "Command not available yet"

#, fuzzy
msgid "command_unavailable_exception"
msgstr "Command not correct anymore"

#, fuzzy
msgid "commands"
msgstr "Commands"

#, fuzzy
<<<<<<< HEAD
msgid "common_errors"
msgstr "Common errors"

msgid "complete"
msgstr ""

#, fuzzy
=======
>>>>>>> 3f9dd646
msgid "congrats_message"
msgstr "Congratulations, {username}, you have completed Hedy!"

#, fuzzy
msgid "connect_guest_teacher"
msgstr "I would like to be connected with a guest teacher who can give a few lessons"

#, fuzzy
msgid "constant_variable_role"
msgstr "constant"

msgid "content_invalid"
msgstr "Αυτή η περιπέτεια δεν είναι έγκυρη"

msgid "continue"
msgstr ""

#, fuzzy
msgid "contributor"
msgstr "Contributor"

msgid "copy_clipboard"
msgstr "Αντιγράφηκε με επιτυχία στο πρόχειρο"

#, fuzzy
msgid "copy_code"
msgstr "Copy code"

#, fuzzy
msgid "copy_join_link"
msgstr "Please copy and paste this link into a new tab:"

#, fuzzy
msgid "copy_link_success"
msgstr "Αντίγραψε τον σύνδεσμο για κοινή χρήση"

msgid "copy_link_to_share"
msgstr "Αντίγραψε τον σύνδεσμο για κοινή χρήση"

#, fuzzy
msgid "copy_mail_link"
msgstr "Please copy and paste this link into a new tab:"

msgid "correct_answer"
msgstr "Σωστό"

msgid "country"
msgstr "Χώρα"

#, fuzzy
msgid "country_invalid"
msgstr "Please select a valid country."

msgid "create_account"
msgstr "Δημιουργία λογαριασμού"

msgid "create_accounts"
msgstr "Δημιουργία πολλών λογαριασμών"

msgid "create_accounts_prompt"
msgstr "Είσαι σίγουρος ότι θέλεις να δημιουργήσεις αυτούς τους λογαριασμούς;"

msgid "create_adventure"
msgstr "Δημιουργία περιπέτειας"

msgid "create_class"
msgstr "Δημιουργία νέας τάξης"

#, fuzzy
msgid "create_multiple_accounts"
msgstr "Create multiple accounts"

#, fuzzy
msgid "create_question"
msgstr "Do you want to create one?"

#, fuzzy
msgid "create_student_account"
msgstr "Create an account"

#, fuzzy
msgid "create_student_account_explanation"
msgstr "You can save your own programs with an account."

#, fuzzy
msgid "create_teacher_account"
msgstr "Create a teacher account"

#, fuzzy
msgid "create_teacher_account_explanation"
msgstr "With a teacher account, you can save your programs and see the results of your students."

msgid "creator"
msgstr "Δημιουργός"

#, fuzzy
msgid "current_password"
msgstr "Current password"

msgid "customization_deleted"
msgstr "Οι προσαρμογές διαγράφησαν με επιτυχία."

#, fuzzy
msgid "customize"
msgstr "Customize"

msgid "customize_adventure"
msgstr "Προσαρμογή περιπέτειας"

msgid "customize_class"
msgstr "Προσαρμογή της τάξης"

msgid "dash"
msgstr "μία παύλα"

msgid "debug"
msgstr ""

msgid "default_401"
msgstr "Μάλλον δεν είσαι εξουσιοδοτημένος/η..."

#, fuzzy
msgid "default_403"
msgstr "Looks like this action is forbidden..."

msgid "default_404"
msgstr "Δεν μπορούμε να βρούμε αυτήν την σελίδα..."

msgid "default_500"
msgstr "Κάτι πήγε λάθος..."

msgid "delete"
msgstr "Διαγραφή"

msgid "delete_adventure_prompt"
msgstr "Είσαι σίγουρος ότι θέλεις να διαγράψεις την περιπέτεια;"

msgid "delete_class_prompt"
msgstr "Είσαι βέβαις/α ότι θέλεις να διαγράψεις την τάξη;"

msgid "delete_confirm"
msgstr "Είσαι βέβαιος/α ότι θέλεις να διαγράψεις το πρόγραμμα;"

msgid "delete_invite"
msgstr "Διαγραφή πρόσκλησης"

msgid "delete_invite_prompt"
msgstr "Είσαι βέβαιος ότι θέλεις να καταργήσεις αυτήν την πρόσκληση τάξης;"

msgid "delete_public"
msgstr "Διαγραφή δημόσιου προφίλ"

msgid "delete_success"
msgstr "Το πρόγραμμα διαγράφηκε με επιτυχία"

#, fuzzy
msgid "delete_tag_prompt"
msgstr "Are you sure you want to delete this tag?"

msgid "destroy_profile"
msgstr "Μόνιμη διαγραφή λογαριασμού"

msgid "developers_mode"
msgstr "Λειτουργία προγραμματιστή"

msgid "directly_available"
msgstr "Άμεσα ανοιχτό"

#, fuzzy
msgid "disable"
msgstr "Disable"

#, fuzzy
msgid "disable_explore_page"
msgstr "Disable explore page"

#, fuzzy
msgid "disable_parsons"
msgstr "Disable all puzzles"

#, fuzzy
msgid "disable_quizes"
msgstr "Disable all quizes"

#, fuzzy
msgid "disabled"
msgstr "Disabled"

#, fuzzy
msgid "disabled_button_quiz"
msgstr "Your quiz score is below the threshold, try again!"

#, fuzzy
msgid "discord_server"
msgstr "Discord server"

#, fuzzy
msgid "distinguished_user"
msgstr "Distinguished user"

msgid "double quotes"
msgstr "διπλά εισαγωγικά"

#, fuzzy
msgid "download"
msgstr "Download"

#, fuzzy
msgid "download_login_credentials"
msgstr "Do you want to download the login credentials after the accounts creation?"

#, fuzzy
msgid "duplicate"
msgstr "Duplicate"

#, fuzzy
msgid "echo_and_ask_mismatch_exception"
msgstr "Echo and ask mismatch"

msgid "echo_out"
msgstr "Ξεκινώντας το επίπεδο 2, η echo δεν χρειάζεται πλέον. Μπορείς να επαναλάβεις μια απάντηση με την ask και την print τώρα. Παράδειγμα: name is ask Πώς σε λένε; print γεια name"

#, fuzzy
msgid "edit_adventure"
msgstr "Edit adventure"

msgid "edit_code_button"
msgstr "Επεξεργασία κώδικα"

msgid "email"
msgstr "Email"

msgid "email_invalid"
msgstr "Παρακαλώ να εισάγεις ένα έγκυρο email."

msgid "end_quiz"
msgstr "Τέλος του κουίζ"

#, fuzzy
msgid "english"
msgstr "English"

msgid "enter"
msgstr "Είσοδος"

msgid "enter_password"
msgstr "Δώσε ένα συνθηματικό για"

msgid "enter_text"
msgstr "Γράψε την απάντηση εδώ..."

#, fuzzy
msgid "error_logo_alt"
msgstr "Error logo"

#, fuzzy
msgid "errors"
msgstr "Errors"

msgid "exclamation mark"
msgstr "ένα θαυμαστικό"

#, fuzzy
msgid "exercise"
msgstr "Exercise"

#, fuzzy
msgid "exercise_doesnt_exist"
msgstr "This exercise doesn't exist"

msgid "exists_email"
msgstr "Αυτό το email χρησιμοποιείται ήδη."

msgid "exists_username"
msgstr "Αυτό το όνομα χρήστη χρησιμοποιείται ήδη."

#, fuzzy
msgid "exit_preview_mode"
msgstr "Exit preview mode"

msgid "experience_invalid"
msgstr "Παρακαλώ διάλεξε μια έγκυρη εμπειρία, επίλεξε (Ναι, Όχι)"

#, fuzzy
msgid "expiration_date"
msgstr "Expiration date"

msgid "explore_programs"
msgstr "Εξερεύνηση προγραμμάτων"

#, fuzzy
msgid "explore_programs_logo_alt"
msgstr "Εξερεύνηση προγραμμάτων"

#, fuzzy
msgid "favorite_program"
msgstr "Favorite program"

msgid "favourite_confirm"
msgstr "Είσαι βέβαιος/α ότι θέλεις να ορίσεις αυτό το πρόγραμμα ως το αγαπημένο σου;"

msgid "favourite_program"
msgstr "Αγαπημένο πρόγραμμα"

msgid "favourite_program_invalid"
msgstr "Το αγαπημένο σου πρόγραμμα δεν είναι έγκυρο"

msgid "favourite_success"
msgstr "Το πρόγραμμά σου έχει οριστεί ως αγαπημένο"

#, fuzzy
msgid "feature"
msgstr "Feature"

#, fuzzy
msgid "feedback"
msgstr "Feedback"

#, fuzzy
msgid "feedback_message_error"
msgstr "Something went wrong, please try again later."

#, fuzzy
msgid "feedback_message_success"
msgstr "Thank you, we recieved your feedback and will contact you if needed."

#, fuzzy
msgid "feedback_modal_message"
msgstr "Please send us a message with a category. We appreciate your help to improve Hedy!"

msgid "female"
msgstr "Γυναίκα"

#, fuzzy
msgid "flag_adventure_prompt"
msgstr "Do you want to flag this adventure so that we check its appropriateness?"

msgid "float"
msgstr "έναν αριθμό"

msgid "for_teachers"
msgstr "Για καθηγητές"

msgid "forgot_password"
msgstr "Ξέχασες το συνθηματικό σου;"

#, fuzzy
msgid "from_another_teacher"
msgstr "From another teacher"

#, fuzzy
msgid "from_magazine_website"
msgstr "From a magazine or website"

#, fuzzy
msgid "from_video"
msgstr "From a video"

#, fuzzy
msgid "fun_statistics_msg"
msgstr "Here are some fun statistics!"

msgid "gender"
msgstr "Φύλο"

msgid "gender_invalid"
msgstr "Παρακαλώ διάλεξε ένα έγκυρο φύλο, επίλεξε (Γυναίκα, Άνδρας, Άλλο)"

msgid "general_settings"
msgstr "Γενικές ρυθμίσεις"

#, fuzzy
msgid "generate_passwords"
msgstr "Generate passwords"

#, fuzzy
msgid "get_certificate"
msgstr "Get your certificate!"

#, fuzzy
msgid "give_link_to_teacher"
msgstr "Give the following link to your teacher:"

#, fuzzy
msgid "go_back"
msgstr "Go back"

msgid "go_back_to_main"
msgstr "Πήγαινε πίσω στην κεντρική σελίδα"

msgid "go_to_question"
msgstr "Πήγαινε στην ερώτηση"

msgid "go_to_quiz_result"
msgstr "Πήγαινε στο αποτέλεσμα του κουίζ"

msgid "goto_profile"
msgstr "Πήγαινε στο προφίλ μου"

#, fuzzy
msgid "graph_title"
msgstr "Errors per adventure completed on level {level}"

#, fuzzy
msgid "hand_in"
msgstr "Hand in"

#, fuzzy
msgid "hand_in_exercise"
msgstr "Hand in exercise"

#, fuzzy
msgid "heard_about_hedy"
msgstr "How have you heard about Hedy?"

#, fuzzy
msgid "heard_about_invalid"
msgstr "Please select a valid way you heard about us."

#, fuzzy
msgid "hedy_choice_title"
msgstr "Hedy's Choice"

#, fuzzy
msgid "hedy_introduction_slides"
msgstr "Hedy Introduction Slides"

#, fuzzy
msgid "hedy_logo_alt"
msgstr "Hedy logo"

#, fuzzy
msgid "hedy_on_github"
msgstr "Hedy on Github"

#, fuzzy
msgid "hedy_tutorial_logo_alt"
msgstr "Start hedy tutorial"

msgid "hello_logo"
msgstr "Γεια!"

msgid "hide_cheatsheet"
msgstr "Απόκρυψη των σημειώσεων"

#, fuzzy
msgid "hide_keyword_switcher"
msgstr "Hide keyword switcher"

msgid "highest_level_reached"
msgstr "Το υψηλότερο επίπεδο που έφτασες"

#, fuzzy
msgid "highest_quiz_score"
msgstr "Highest quiz score"

msgid "hint"
msgstr "Υπόδειξη?"

#, fuzzy
msgid "ill_work_some_more"
msgstr "I'll work on it a little longer"

#, fuzzy
msgid "image_invalid"
msgstr "Η εικόνα σου δεν είναι έγκυρη"

#, fuzzy
msgid "incomplete_command_exception"
msgstr "Incomplete Command"

#, fuzzy
msgid "incorrect_handling_of_quotes_exception"
msgstr "Incorrect handling of quotes"

#, fuzzy
msgid "incorrect_use_of_types_exception"
msgstr "Incorrect use of types"

#, fuzzy
msgid "incorrect_use_of_variable_exception"
msgstr "Incorrect use of variable"

#, fuzzy
msgid "indentation_exception"
msgstr "Incorrect Indentation"

msgid "input"
msgstr "είσοδος από την `{ask}`"

#, fuzzy
msgid "input_variable_role"
msgstr "input"

msgid "integer"
msgstr "ένας αριθμός"

msgid "invalid_class_link"
msgstr "Μη έγκυρος σύνδεσμος για συμμετοχή στην τάξη."

#, fuzzy
msgid "invalid_command_exception"
msgstr "Invalid command"

#, fuzzy
msgid "invalid_keyword_language_comment"
msgstr "# The provided keyword language is invalid, keyword language is set to English"

#, fuzzy
msgid "invalid_language_comment"
msgstr "# The provided language is invalid, language set to English"

#, fuzzy
msgid "invalid_level_comment"
msgstr "# The provided level is invalid, level is set to level 1"

#, fuzzy
msgid "invalid_program_comment"
msgstr "# The provided program is invalid, please try again"

msgid "invalid_teacher_invitation_code"
msgstr "Ο κωδικός πρόσκλησης καθηγητή δεν είναι έγκυρος. Για να γίνετε καθηγητής, απευθυνθείτε στο hello@hedy.org."

#, fuzzy
msgid "invalid_tutorial_step"
msgstr "Invalid tutorial step"

msgid "invalid_username_password"
msgstr "Μη έγκυρο όνομα χρήστη/συνθηματικό."

#, fuzzy
msgid "invite_by_username"
msgstr "Όλα τα ονόματα χρηστών πρέπει να είναι μοναδικά."

msgid "invite_date"
msgstr "Ημερομηνία πρόσκλησης"

msgid "invite_message"
msgstr "Έλαβες μια πρόσκληση για να συμμετάσχεις στην τάξη"

msgid "invite_prompt"
msgstr "Δώσε όνομα χρήστη"

#, fuzzy
msgid "invite_teacher"
msgstr "Invite a teacher"

msgid "join_class"
msgstr "Συμμετοχή σε τάξη"

msgid "join_prompt"
msgstr "Πρέπει να έχεις λογαριασμό για να συμμετάσχεις σε μια τάξη. Θέλεις να συνδεθείς τώρα;"

#, fuzzy
msgid "keybinding_waiting_for_keypress"
msgstr "Waiting for a button press..."

msgid "keyword_language_invalid"
msgstr "Επίλεξε μια έγκυρη γλώσσα λέξεων-κλειδιών (επιλέξτε Αγγλικά ή τη δική σας γλώσσα)"

#, fuzzy
msgid "landcode_phone_number"
msgstr "Please also add your country's landcode"

#, fuzzy
msgid "language"
msgstr "Language"

msgid "language_invalid"
msgstr "Παρακαλώ διάλεξε μια έγκυρη γλώσσα"

msgid "languages"
msgstr "Ποιες από αυτές τις γλώσσες προγραμματισμού έχεις χρησιμοποιήσει στο παρελθόν;"

msgid "last_edited"
msgstr "Τελευταία επεξεργασία"

msgid "last_update"
msgstr "Τελευταία ενημέρωση"

msgid "lastname"
msgstr "Επίθετο"

msgid "leave_class"
msgstr "Έξοδος από την τάξη"

msgid "level"
msgstr "Επίπεδο"

#, fuzzy
msgid "level_accessible"
msgstr "Level is open to students"

#, fuzzy
msgid "level_disabled"
msgstr "Level disabled"

#, fuzzy
msgid "level_future"
msgstr "This level will open automatically after the opening date"

#, fuzzy
msgid "level_invalid"
msgstr "Αυτό το επίπεδο Hedy δεν είναι έγκυρο"

msgid "level_not_class"
msgstr "Είσαι σε μια τάξη στην οποία δεν είναι ακόμα διαθέσιμο αυτό το επίπεδο"

msgid "level_title"
msgstr "Επίπεδο"

#, fuzzy
msgid "levels"
msgstr "levels"

#, fuzzy
msgid "link"
msgstr "Σύνδεση"

msgid "list"
msgstr "μια λίστα"

#, fuzzy
msgid "list_variable_role"
msgstr "list"

#, fuzzy
msgid "logged_in_to_share"
msgstr "You must be logged in to save and share a program."

msgid "login"
msgstr "Σύνδεση"

msgid "login_long"
msgstr "Συνδέσου στο λογαριασμό σου"

#, fuzzy
msgid "login_to_save_your_work"
msgstr "Log in to save your work"

msgid "logout"
msgstr "Αποσύνδεση"

#, fuzzy
msgid "longest_program"
msgstr "Longest program"

#, fuzzy
msgid "mail_change_password_body"
msgstr "Άλλαξε συνθηματικό"

#, fuzzy
msgid "mail_change_password_subject"
msgstr "Άλλαξε συνθηματικό"

#, fuzzy
msgid "mail_error_change_processed"
msgstr "Something went wrong when sending a validation mail, the changes are still correctly processed."

#, fuzzy
msgid "mail_goodbye"
msgstr ""
"Thank you!\n"
"The Hedy team"

#, fuzzy
msgid "mail_hello"
msgstr "Hi {username}!"

#, fuzzy
msgid "mail_recover_password_body"
msgstr ""
"By clicking on this link, you can set a new Hedy password. This link is valid for <b>4</b> hours.\n"
"If you haven't required a password reset, please ignore this email: {link}"

msgid "mail_recover_password_subject"
msgstr "Ζήτησε επαναφορά συνθηματικού."

#, fuzzy
msgid "mail_reset_password_body"
msgstr "Επαναφορά συνθηματικού"

#, fuzzy
msgid "mail_reset_password_subject"
msgstr "Επαναφορά συνθηματικού"

#, fuzzy
msgid "mail_welcome_teacher_body"
msgstr ""
"<strong>Welcome!</strong>\n"
"Congratulations on your brand new Hedy teachers account. Welcome to the world wide community of Hedy teachers!\n"
"<strong>What teachers accounts can do</strong>\n"
"With your teacher account, you have the option to create classes. Your students can than join your classes and you can see their progress. Classes are made and managed though the for <a href=\"https://hedycode.com/for-teachers\">teachers page</a>.\n"
"<strong>How to share ideas</strong>\n"
"If you are using Hedy in class, you probably have ideas for improvements! You can share those ideas with us on the <a href=\"https://github.com/hedyorg/hedy/discussions/categories/ideas\">Ideas Discussion</a>.\n"
"<strong>How to ask for help</strong>\n"
"If anything is unclear, you can post in the <a href=\"https://github.com/hedyorg/hedy/discussions/categories/q-a\">Q&A discussion</a>, or <a href=\"mailto: hello@hedy.org\">send us an email</a>.\n"
"Keep programming!"

#, fuzzy
msgid "mail_welcome_teacher_subject"
msgstr "Your Hedy teacher account is ready"

#, fuzzy
msgid "mail_welcome_verify_body"
msgstr ""
"Your Hedy account has been created successfully. Welcome!\n"
"Please click on this link to verify your email address: {link}"

#, fuzzy
msgid "mail_welcome_verify_subject"
msgstr "Welcome to Hedy"

msgid "mailing_title"
msgstr "Εγγραφή για Hedy newsletter"

msgid "main_subtitle"
msgstr "Μια βαθμιαία γλώσσα προγραμματισμού"

msgid "main_title"
msgstr "Hedy"

#, fuzzy
msgid "make_sure_you_are_done"
msgstr "Make sure you are done! You will not be able to change your program anymore after you click \"Hand in\"."

msgid "male"
msgstr "Άνδρας"

msgid "mandatory_mode"
msgstr "Υποχρεωτική λειτουργία προγραμματιστή"

#, fuzzy
msgid "more_options"
msgstr "More options"

#, fuzzy
msgid "multiple_keywords_warning"
msgstr "You are trying to use the keyword {orig_keyword}, but this keyword might have several meanings. Please choose the one you're trying to use from this list and copy paste it in your code, curly braces included: {keyword_list}"

msgid "multiple_levels_warning"
msgstr "We've noticed you have both selected several levels and included code snippets in your adventure, this might cause issues with the syntax highlighter and the automatic translation of keywords"

msgid "my_account"
msgstr "Ο λογαριασμός μου"

msgid "my_adventures"
msgstr "Οι περιπέτειές μου"

msgid "my_classes"
msgstr "Οι τάξεις μου"

msgid "my_messages"
msgstr "Τα μηνύματά μου"

#, fuzzy
msgid "my_public_profile"
msgstr "My public profile"

msgid "name"
msgstr "Όνομα"

msgid "nav_explore"
msgstr "Εξερεύνηση"

msgid "nav_hedy"
msgstr "Hedy"

msgid "nav_learn_more"
msgstr "Μάθε περισσότερα"

msgid "nav_start"
msgstr "Αρχική"

msgid "new_password"
msgstr "Νέο συνθηματικό"

#, fuzzy
msgid "new_password_repeat"
msgstr "Repeat new password"

msgid "newline"
msgstr "μία νέα γραμμή"

msgid "next_adventure"
msgstr ""

#, fuzzy
msgid "next_exercise"
msgstr "Next exercise"

#, fuzzy
msgid "next_page"
msgstr "Next page"

#, fuzzy
msgid "next_step_tutorial"
msgstr "Next step >>>"

msgid "no"
msgstr "Όχι"

msgid "no_account"
msgstr "Ακόμα χωρίς λογαριασμό;"

msgid "no_accounts"
msgstr "Δεν υπάρχουν λογαριασμοί για δημιουργία."

#, fuzzy
msgid "no_adventures_yet"
msgstr "There are no public adventures yet..."

#, fuzzy
msgid "no_more_flat_if"
msgstr "Starting in level 8, the line after `{if}` needs to start with 4 spaces."

#, fuzzy
msgid "no_programs"
msgstr "Δεν έχεις προγράμματα ακόμα."

#, fuzzy
msgid "no_public_profile"
msgstr "Δημόσιο προφίλ"

msgid "no_shared_programs"
msgstr "δεν έχει κοινά προγράμματα..."

msgid "no_such_adventure"
msgstr "Αυτή η περιπέτεια δεν υπάρχει!"

msgid "no_such_class"
msgstr "Δεν υπάρχει τέτοια τάξη Hedy!"

msgid "no_such_level"
msgstr "Δεν υπάρχει τέτοιο επίπεδο Hedy!"

msgid "no_such_program"
msgstr "Δεν υπάρχει τέτοιο πρόγραμμα Hedy!"

#, fuzzy
msgid "no_tag"
msgstr "No tag provided!"

#, fuzzy
msgid "not_adventure_yet"
msgstr "You must fill in an adventure name first"

msgid "not_enrolled"
msgstr "Φαίνεται πως δεν είστε σ' αυτήν την τάξη!"

#, fuzzy
msgid "not_in_class_no_handin"
msgstr "You are not in a class, so there's no need for you to hand in anything."

#, fuzzy
msgid "not_logged_in_cantsave"
msgstr "Your program will not be saved."

#, fuzzy
msgid "not_logged_in_handin"
msgstr "You must be logged in to hand in an assignment."

msgid "not_teacher"
msgstr "Φαίνεται πως δεν είσαι καθηγητής!"

msgid "number"
msgstr "ένας αριθμός"

#, fuzzy
msgid "number_lines"
msgstr "Number of lines"

#, fuzzy
msgid "number_of_errors"
msgstr "Number of errors: {number_of_errors}"

msgid "number_programs"
msgstr "Πλήθος προγραμμάτων"

msgid "ok"
msgstr "OK"

msgid "one_level_error"
msgstr ""

#, fuzzy
msgid "only_you_can_see"
msgstr "Only you can see this program."

msgid "open"
msgstr "Άνοιγμα"

msgid "opening_date"
msgstr "Ημερομηνία έναρξης λειτουργίας"

msgid "opening_dates"
msgstr "Ημερομηνίες έναρξης λειτουργίας"

msgid "option"
msgstr "Επιλογή"

msgid "or"
msgstr "or"

msgid "other"
msgstr "Άλλο"

msgid "other_block"
msgstr "Άλλη γλώσσα με πλακίδια"

msgid "other_settings"
msgstr "Άλλες ρυθμίσεις"

#, fuzzy
msgid "other_source"
msgstr "Other"

msgid "other_text"
msgstr "Άλλη γλώσσα με κείμενο"

msgid "overwrite_warning"
msgstr "Έχεις ήδη ένα πρόγραμμα με αυτό το όνομα, η αποθήκευση αυτού του προγράμματος θα αντικαταστήσει το παλιό. Είσαι σίγουρος/η?"

#, fuzzy
msgid "owner"
msgstr "Owner"

msgid "page_not_found"
msgstr "Δεν μπορούμε να βρούμε αυτήν τη σελίδα!"

#, fuzzy
msgid "pair_with_teacher"
msgstr "I would like to be paired with another teacher for help"

#, fuzzy
msgid "parsons_title"
msgstr "Hedy"

msgid "password"
msgstr "Συνθηματικό"

msgid "password_change_not_allowed"
msgstr "Δεν επιτρέπεται να αλλάξεις το συνθηματικό αυτού του χρήστη"

msgid "password_change_prompt"
msgstr "Είσαι σίγουρος ότι θέλεις να αλλάξεις το συνθηματικό;"

msgid "password_change_success"
msgstr "Το συνθηματικό του μαθητή σου άλλαξε με επιτυχία"

msgid "password_invalid"
msgstr "Το συνθηματικό σου δεν είναι έγκυρο"

msgid "password_repeat"
msgstr "Επανάλαβε το συνθηματικό"

msgid "password_resetted"
msgstr "Έγινε επιτυχής επαναφορά του συνθηματικού σου. Θα ανακατευθυνθείς στη σελίδα σύνδεσης."

msgid "password_six"
msgstr "Το συνθηματικό πρέπει να περιέχει τουλάχιστον έξι χαρακτήρες."

msgid "password_updated"
msgstr "Το συνθηματικό ενημερώθηκε."

msgid "passwords_six"
msgstr "Όλα τα συνθηματικά πρέπει να έχουν 6 χαρακτήρες ή περισσότερους."

msgid "pending_invites"
msgstr "Εκκρεμείς προσκλήσεις"

#, fuzzy
msgid "people_with_a_link"
msgstr "Other people with a link can see this program. It also can be found on the \"Explore\" page."

#, fuzzy
msgid "percentage"
msgstr "percentage"

msgid "period"
msgstr "μία τελεία"

msgid "personal_text"
msgstr "Προσωπικό κείμενο"

msgid "personal_text_invalid"
msgstr "Το προσωπικό σου κείμενο δεν είναι έγκυρο"

#, fuzzy
msgid "phone_number"
msgstr "Phone number"

#, fuzzy
msgid "postfix_classname"
msgstr "Postfix classname"

msgid "preferred_keyword_language"
msgstr "Προτιμώμενη γλώσσα για τα keywords"

msgid "preferred_language"
msgstr "Προτιμώμενη γλώσσα"

msgid "preview"
msgstr "Προεπισκόπηση"

#, fuzzy
msgid "preview_teacher_mode"
msgstr "This account is for you to try out Hedy, note that you need to sign out and create an actual account to save your progress."

#, fuzzy
msgid "previewing_adventure"
msgstr "Previewing adventure"

#, fuzzy
msgid "previewing_class"
msgstr "You are previewing class <em>{class_name}</em> as a teacher."

#, fuzzy
msgid "previous_campaigns"
msgstr "View previous campaigns"

#, fuzzy
msgid "previous_page"
msgstr "Previous page"

#, fuzzy
msgid "print_logo"
msgstr "print"

msgid "privacy_terms"
msgstr "Απόρρητο και Όροι"

#, fuzzy
msgid "private"
msgstr "Private"

#, fuzzy
msgid "profile_logo_alt"
msgstr "Το προφίλ ενημερώθηκε."

msgid "profile_picture"
msgstr "Εικόνα προφίλ"

msgid "profile_updated"
msgstr "Το προφίλ ενημερώθηκε."

msgid "profile_updated_reload"
msgstr "Το προφίλ ενημερώθηκε, η σελίδα θα ανανεωθεί."

#, fuzzy
msgid "program_contains_error"
msgstr "This program contains an error, are you sure you want to share it?"

msgid "program_header"
msgstr "Τα προγράμματά μου"

#, fuzzy
msgid "program_too_large_exception"
msgstr "Programs too large"

msgid "programming_experience"
msgstr "Έχεις εμπειρία στον προγραμματισμό;"

msgid "programming_invalid"
msgstr "Παρακαλώ διάλεξε μια έγκυρη γλώσσα προγραμματισμού"

msgid "programs"
msgstr "Προγράμματα"

msgid "prompt_join_class"
msgstr "Θέλεις να συμμετάσχεις στην τάξη;"

#, fuzzy
msgid "public"
msgstr "Public"

msgid "public_adventures"
msgstr "Browse public adventures"

#, fuzzy
msgid "public_content"
msgstr "Public content"

#, fuzzy
msgid "public_content_info"
msgstr "You can also look for public adventures and use them as an example."

msgid "public_invalid"
msgstr "Αυτή η επιλογή συμφωνίας δεν είναι έγκυρη"

msgid "public_profile"
msgstr "Δημόσιο προφίλ"

msgid "public_profile_info"
msgstr "Επιλέγοντας αυτό το πλαίσιο κάνω το προφίλ μου ορατό σε όλους. Πρόσεξε να μην κοινοποιείς προσωπικές πληροφορίες όπως το όνομα ή τη διεύθυνση του σπιτιού σου, γιατί θα μπορούν να τα δουν όλοι!"

msgid "public_profile_updated"
msgstr "Το δημόσιο προφίλ έχει ενημερωθεί."

msgid "put"
msgstr ""

msgid "question mark"
msgstr "ένα ερωτηματικό"

#, fuzzy
msgid "quiz_logo_alt"
msgstr "Quiz logo"

#, fuzzy
msgid "quiz_score"
msgstr "Quiz score"

#, fuzzy
msgid "quiz_tab"
msgstr "Quiz"

#, fuzzy
msgid "quiz_threshold_not_reached"
msgstr "Quiz threshold not reached to unlock this level"

msgid "read_code_label"
msgstr "Εκφωνούν"

msgid "read_outloud"
msgstr ""

msgid "recent"
msgstr "Τα πρόσφατα προγράμματά μου"

msgid "recover_password"
msgstr "Ζήτησε επαναφορά συνθηματικού"

msgid "regress_button"
msgstr ""

msgid "remove"
msgstr "Αφαίρεση"

msgid "remove_customization"
msgstr "Κατάργηση προσαρμογής"

msgid "remove_customizations_prompt"
msgstr "Είσαι βέβαιος ότι θέλεις να καταργήσεις τις προσαρμογές αυτής της τάξης;"

msgid "remove_student_prompt"
msgstr "Είσαι βέβαιος/α ότι θέλεις να αφαιρέσεις τον μαθητή από την τάξη;"

#, fuzzy
msgid "remove_user_prompt"
msgstr "Confirm removing this user from the class."

#, fuzzy
msgid "repair_program_logo_alt"
msgstr "Repair program icon"

#, fuzzy
msgid "repeat_dep"
msgstr "Starting in level 8, `{repeat}` needs to be used with indentation. You can see examples on the `{repeat}` tab in level 8."

msgid "repeat_match_password"
msgstr "Το συνθηματικό που επανέλαβες δεν ταιριάζει."

msgid "repeat_new_password"
msgstr "Επανάλαβε το νέο συνθηματικό"

#, fuzzy
msgid "report_failure"
msgstr "This program does not exist or is not public"

#, fuzzy
msgid "report_program"
msgstr "Are you sure you want to report this program?"

#, fuzzy
msgid "report_success"
msgstr "This program has been reported"

#, fuzzy
msgid "request_invalid"
msgstr "Request invalid"

msgid "request_teacher"
msgstr "Θα ήθελες να κάνεις αίτηση για λογαριασμό καθηγητή;"

#, fuzzy
msgid "request_teacher_account"
msgstr "Request teacher account"

msgid "required_field"
msgstr "Τα πεδία με * απαιτείται να συμπληρωθούν"

msgid "reset_adventure_prompt"
msgstr "Είσαι βέβαιος ότι θέλεις να επαναφέρεις όλες τις επιλεγμένες περιπέτειες;"

msgid "reset_adventures"
msgstr "Επανάφερε επιλεγμένες περιπέτειες"

#, fuzzy
msgid "reset_button"
msgstr "Reset"

msgid "reset_password"
msgstr "Επαναφορά συνθηματικού"

msgid "reset_view"
msgstr "Επαναφορά"

msgid "restart"
msgstr ""

msgid "retrieve_adventure_error"
msgstr "Δεν επιτρέπεται να δεις αυτήν την περιπέτεια!"

msgid "retrieve_class_error"
msgstr "Μόνο οι καθηγητές μπορούν να ανακτήσουν τις τάξεις"

#, fuzzy
msgid "retrieve_tag_error"
msgstr "Error retrieving tags"

#, fuzzy
msgid "role"
msgstr "Role"

msgid "run_code_button"
msgstr "Εκτέλεσε κώδικα"

#, fuzzy
msgid "save_parse_warning"
msgstr "Έχεις ήδη ένα πρόγραμμα με αυτό το όνομα, η αποθήκευση αυτού του προγράμματος θα αντικαταστήσει το παλιό. Είσαι σίγουρος/η?"

msgid "save_prompt"
msgstr "Πρέπει να έχεις ένα λογαριασμό για να αποθηκεύσεις το πρόγραμμά σου. Θα ήθελες να συνδεθείς τώρα;"

msgid "save_success_detail"
msgstr "Το πρόγραμμα αποθηκεύτηκε επιτυχώς"

msgid "score"
msgstr "Σκορ"

msgid "search"
msgstr "Αναζήτηση..."

#, fuzzy
msgid "search_button"
msgstr "Αποθήκευσε και μοιράσου κώδικα"

#, fuzzy
msgid "second_teacher"
msgstr "Second teacher"

#, fuzzy
msgid "second_teacher_copy_prompt"
msgstr "Are you sure you want to copy this teacher?"

#, fuzzy
msgid "second_teacher_prompt"
msgstr "Enter a teacher username to invite them."

#, fuzzy
msgid "second_teacher_warning"
msgstr "All teachers in this class can customize it."

#, fuzzy
msgid "see_certificate"
msgstr "See {username} certificate!"

msgid "select"
msgstr "Επίλεξε"

msgid "select_adventure"
msgstr ""

msgid "select_adventures"
msgstr "Επίλεξε περιπέτειες"

msgid "select_all"
msgstr "Select all"

#, fuzzy
msgid "select_lang"
msgstr "Select language"

msgid "select_levels"
msgstr "Select levels"

#, fuzzy
msgid "select_tag"
msgstr "Select tag"

msgid "selected"
msgstr "Selected"

msgid "self_removal_prompt"
msgstr "Είστε βέβαιος/α ότι θέλεις να αποχωρήσεις από αυτήν την τάξη;"

msgid "send_password_recovery"
msgstr "Στείλε μου ένα σύνδεσμο για ανάκτηση συνθηματικού"

msgid "sent_by"
msgstr "Αυτή η πρόσκληση εστάλη από"

msgid "sent_password_recovery"
msgstr "Σύντομα θα λάβεις ένα email με οδηγίες για το πώς να επαναφέρεις το συνθηματικό σου."

msgid "settings"
msgstr "Οι προσωπικές μου ρυθμίσεις"

msgid "share"
msgstr ""

#, fuzzy
msgid "share_by_giving_link"
msgstr "Show your program to other people by giving them the link below:"

#, fuzzy
msgid "share_your_program"
msgstr "Share your program"

#, fuzzy
msgid "signup_student_or_teacher"
msgstr "Are you a student or a teacher?"

msgid "single quotes"
msgstr "ένα μονό εισαγωγικό"

msgid "slash"
msgstr "μία κάθετος"

#, fuzzy
msgid "sleeping"
msgstr "Sleeping..."

#, fuzzy
msgid "slides"
msgstr "Slides"

#, fuzzy
msgid "slides_for_level"
msgstr "Slides for level"

#, fuzzy
msgid "slides_info"
msgstr "For each level of Hedy, we have created slides to help you teach. The slides contain explanations of each level, and Hedy examples that you can run inside the slides. Just click the link and get started! the Introduction slides are a general explanation of Hedy before level 1 The slides were created using <a href=\"https://slides.com\">slides.com</a>. If you want to adapt them yourself, you can download them, and then upload the resulting zip file to <a href=\"https://slides.com\">slides.com</a>. You can find more information about the slides in the <a href=\"https://hedy.org/for-teachers/manual/features\">teacher's manual</a>."

#, fuzzy
msgid "social_media"
msgstr "Social media"

#, fuzzy
msgid "solution_example"
msgstr "Solution Example"

#, fuzzy
msgid "solution_example_explanation"
msgstr "This is where the solution of your adventure goes. This can be used if you want to share this adventure with other teacher's, so they can know what your suggested solution is."

#, fuzzy
msgid "something_went_wrong_keyword_parsing"
msgstr "There is a mistake in your adventure, are all keywords correctly surrounded with { }?"

msgid "space"
msgstr "ένα κενό"

msgid "star"
msgstr "ένας αστερίσκος"

#, fuzzy
msgid "start_hedy_tutorial"
msgstr "Start hedy tutorial"

#, fuzzy
msgid "start_learning"
msgstr "Start learning"

#, fuzzy
msgid "start_programming"
msgstr "Directly start programming"

#, fuzzy
msgid "start_programming_logo_alt"
msgstr "Directly start programming"

msgid "start_quiz"
msgstr "Άρχισε το κουίζ"

#, fuzzy
msgid "start_teacher_tutorial"
msgstr "Start teacher tutorial"

#, fuzzy
msgid "start_teaching"
msgstr "Start teaching"

msgid "step_title"
msgstr "Άσκηση"

#, fuzzy
msgid "stepper_variable_role"
msgstr "stepper"

msgid "stop"
msgstr ""

#, fuzzy
msgid "stop_code_button"
msgstr "Αποθήκευσε κώδικα"

msgid "string"
msgstr "κείμενο"

#, fuzzy
msgid "student"
msgstr "Student"

msgid "student_already_in_class"
msgstr "Αυτός ο μαθητής είναι ήδη στη τάξη σου"

msgid "student_already_invite"
msgstr "Αυτός ο μαθητής έχει ήδη μια πρόσκληση σε αναμονή"

#, fuzzy
msgid "student_not_allowed_in_class"
msgstr "Student not allowed in class"

msgid "student_not_existing"
msgstr "Αυτό το όνομα χρήστη δεν υπάρχει"

#, fuzzy
msgid "student_signup_header"
msgstr "Student"

msgid "students"
msgstr "μαθητών"

#, fuzzy
msgid "submission_time"
msgstr "Handed in at"

msgid "submit_answer"
msgstr "Απάντησε στην ερώτηση"

msgid "submit_program"
msgstr "Υποβολή"

msgid "submit_warning"
msgstr "Είσαι σίγουρος ότι θέλεις να υποβάλεις αυτό το πρόγραμμα;"

#, fuzzy
msgid "submitted"
msgstr "Submitted"

msgid "submitted_header"
msgstr "Αυτό είναι ένα υποβληθέν πρόγραμμα και δεν μπορεί να τροποποιηθεί"

msgid "subscribe"
msgstr "Εγγραφή"

msgid "subscribe_newsletter"
msgstr "Εγγραφή στο newsletter"

#, fuzzy
msgid "successful_runs"
msgstr "Successful runs: {successful_runs}"

#, fuzzy
msgid "suggestion_color"
msgstr "Try using another color"

#, fuzzy
msgid "suggestion_note"
msgstr "Use a note between C0 and B9 or a number between 1 and 70"

#, fuzzy
msgid "suggestion_number"
msgstr "Try changing the value to a number"

msgid "suggestion_numbers_or_strings"
msgstr "Try changing the values to be all text or all numbers"

msgid "surname"
msgstr "Μικρό Όνομα"

#, fuzzy
msgid "survey"
msgstr "Survey"

#, fuzzy
msgid "survey_completed"
msgstr "Survey completed"

#, fuzzy
msgid "survey_skip"
msgstr "Don't show this again"

#, fuzzy
msgid "survey_submit"
msgstr "Submit"

#, fuzzy
msgid "tag_in_adventure"
msgstr "Tag in adventure"

#, fuzzy
msgid "tag_input_placeholder"
msgstr "Enter a new tag"

#, fuzzy
msgid "tags"
msgstr "Tags"

msgid "teacher"
msgstr "Καθηγητής"

#, fuzzy
msgid "teacher_account_request"
msgstr "You have a pending teacher account request"

#, fuzzy
msgid "teacher_account_success"
msgstr "You successfully requested a teacher account."

msgid "teacher_invalid"
msgstr "Η βαθμίδα καθηγητή δεν είναι έγκυρη"

msgid "teacher_invitation_require_login"
msgstr "Για να ρυθμίσεις το προφίλ σου ως καθηγητής, θα χρειαστεί να συνδεθείς. Εάν δεν έχεις λογαριασμό, δημιούργησε έναν."

#, fuzzy
msgid "teacher_manual"
msgstr "Teacher manual"

#, fuzzy
msgid "teacher_signup_header"
msgstr "Teacher"

#, fuzzy
msgid "teacher_tutorial_logo_alt"
msgstr "Έλαβες μια πρόσκληση για να συμμετάσχεις στην τάξη"

msgid "teacher_welcome"
msgstr "Καλώς ήρθες στη Hedy! Είσαι πλέον περήφανος κάτοχος ενός λογαριασμού καθηγητή που σου επιτρέπει να δημιουργείς μαθήματα και να προσκαλείς μαθητές."

#, fuzzy
msgid "teachers"
msgstr "Teachers"

#, fuzzy
msgid "template_code"
msgstr ""
"Αυτή είναι η εξήγηση της περιπέτειάς μου!\n"
"\n"
"Με αυτόν τον τρόπο μπορώ να δείξω μια εντολή: <code>{print}</code>\n"
"\n"
"Αλλά μερικές φορές μπορεί να θέλω να δείξω ένα κομμάτι κώδικα, όπως αυτό:\n"
"<pre>\n"
"ask Ποιο έιναι το όνομά σου;\n"
"echo άρα το όνομά σου είναι\n"
"</pre>"

#, fuzzy
msgid "this_turns_in_assignment"
msgstr "This turns in your assignment to your teacher."

msgid "title"
msgstr "Τίτλος"

#, fuzzy
msgid "title_admin"
msgstr "Hedy - Administrator page"

#, fuzzy
msgid "title_class-overview"
msgstr "Hedy - Class overview"

#, fuzzy
msgid "title_customize-adventure"
msgstr "Hedy - Customize adventure"

#, fuzzy
msgid "title_customize-class"
msgstr "Hedy - Customize class"

#, fuzzy
msgid "title_explore"
msgstr "Hedy - Explore"

#, fuzzy
msgid "title_for-teacher"
msgstr "Hedy - For teachers"

#, fuzzy
msgid "title_join-class"
msgstr "Hedy - Join class"

#, fuzzy
msgid "title_landing-page"
msgstr "Welcome to Hedy!"

#, fuzzy
msgid "title_learn-more"
msgstr "Hedy - Learn more"

#, fuzzy
msgid "title_login"
msgstr "Hedy - Login"

#, fuzzy
msgid "title_my-profile"
msgstr "Hedy - My account"

#, fuzzy
msgid "title_privacy"
msgstr "Hedy - Privacy terms"

#, fuzzy
msgid "title_programs"
msgstr "Hedy - My programs"

#, fuzzy
msgid "title_public-adventures"
msgstr "Hedy - Public adventures"

#, fuzzy
msgid "title_recover"
msgstr "Hedy - Recover account"

#, fuzzy
msgid "title_reset"
msgstr "Hedy - Reset password"

#, fuzzy
msgid "title_signup"
msgstr "Hedy - Create an account"

#, fuzzy
msgid "title_start"
msgstr "Hedy - A gradual programming language"

#, fuzzy
msgid "title_view-adventure"
msgstr "Hedy - View adventure"

msgid "token_invalid"
msgstr "Το διακριτικό σου δεν είναι έγκυρο"

#, fuzzy
msgid "tooltip_level_locked"
msgstr "Your teacher disabled this level"

msgid "translate_error"
msgstr "Κάτι πήγε στραβά κατά τη μετάφραση του κώδικα. Δοκίμασε να εκτελέσεις τον κώδικα για να δεις αν έχει κάποιο σφάλμα. Ο κώδικας με σφάλματα δεν μπορεί να μεταφραστεί."

#, fuzzy
msgid "translating_hedy"
msgstr "Translating Hedy"

#, fuzzy
msgid "translator"
msgstr "Translator"

#, fuzzy
msgid "tutorial"
msgstr "Tutorial"

#, fuzzy
msgid "tutorial_code_snippet"
msgstr ""
"{print} Hello world!\n"
"{print} I'm learning Hedy with the tutorial!"

#, fuzzy
msgid "tutorial_message_not_found"
msgstr "Έλαβες μια πρόσκληση για να συμμετάσχεις στην τάξη"

#, fuzzy
msgid "tutorial_title_not_found"
msgstr "Δεν μπορούμε να βρούμε αυτήν τη σελίδα!"

#, fuzzy
msgid "unauthorized"
msgstr "You don't have access rights for this page"

#, fuzzy
msgid "unfavourite_confirm"
msgstr "Are you sure you want to unfavourite this program?"

#, fuzzy
msgid "unfavourite_success"
msgstr "Your program is unfavourited."

msgid "unique_usernames"
msgstr "Όλα τα ονόματα χρηστών πρέπει να είναι μοναδικά."

#, fuzzy
msgid "unknown_variable_role"
msgstr "unknown"

#, fuzzy
msgid "unlock_thresholds"
msgstr "Unlock level thresholds"

#, fuzzy
msgid "unsaved_class_changes"
msgstr "There are unsaved changes, are you sure you want to leave this page?"

#, fuzzy
msgid "unsubmit_program"
msgstr "Unsubmit program"

#, fuzzy
msgid "unsubmit_warning"
msgstr "Are you sure you want to unsubmit this program?"

#, fuzzy
msgid "unsubmitted"
msgstr "Unsubmitted"

msgid "update_adventure_prompt"
msgstr "Είσαι σίγουρος ότι θέλεις να ενημερώσεις την περιπέτεια;"

msgid "update_public"
msgstr "Ενημέρωση δημόσιου προφίλ"

#, fuzzy
msgid "updating_indicator"
msgstr "Updating"

#, fuzzy
msgid "use_of_blanks_exception"
msgstr "Use of blanks in programs"

#, fuzzy
msgid "use_of_nested_functions_exception"
msgstr "Use of nested functions"

#, fuzzy
msgid "used_in"
msgstr "Used in:"

#, fuzzy
msgid "user"
msgstr "Όνομα Χρήστη"

#, fuzzy
msgid "user_inexistent"
msgstr "This user doesn't exist"

msgid "user_not_private"
msgstr "Αυτός ο χρήστης δεν υπάρχει ή δεν έχει δημόσιο προφίλ"

msgid "username"
msgstr "Όνομα Χρήστη"

msgid "username_empty"
msgstr "Δεν έδωσες όνομα χρήστη!"

msgid "username_invalid"
msgstr "Το όνομα χρήστη δεν είναι έγκυρο"

msgid "username_special"
msgstr "To όνομα χρήστη δεν μπορεί να περιέχει `:` ή `@`."

msgid "username_three"
msgstr "Το όνομα χρήστη πρέπει να περιέχει τουλάχιστον τρείς χαρακτήρες."

msgid "usernames_exist"
msgstr "Ένα ή περισσότερα ονόματα χρηστών ήδη χρησιμοποιούνται."

#, fuzzy
msgid "value"
msgstr "Value"

#, fuzzy
msgid "view_adventures"
msgstr "View adventures"

#, fuzzy
msgid "view_classes"
msgstr "View classes"

msgid "view_program"
msgstr "Προβολή προγράμματος"

#, fuzzy
msgid "view_slides"
msgstr "View slides"

#, fuzzy
msgid "waiting_for_submit"
msgstr "Waiting for submit"

#, fuzzy
msgid "walker_variable_role"
msgstr "walker"

#, fuzzy
msgid "welcome"
msgstr "Καλώς ήρθες στη Hedy! Είσαι πλέον περήφανος κάτοχος ενός λογαριασμού καθηγητή που σου επιτρέπει να δημιουργείς μαθήματα και να προσκαλείς μαθητές."

#, fuzzy
msgid "welcome_back"
msgstr "Καλώς ήρθες στη Hedy! Είσαι πλέον περήφανος κάτοχος ενός λογαριασμού καθηγητή που σου επιτρέπει να δημιουργείς μαθήματα και να προσκαλείς μαθητές."

#, fuzzy
msgid "what_is_your_role"
msgstr "What is your role?"

#, fuzzy
msgid "what_should_my_code_do"
msgstr "What should my code do?"

msgid "year_invalid"
msgstr "Παρακαλώ να εισάγεις ένα έτος ανάμεσα στο 1900 και {current_year}"

msgid "yes"
msgstr "Ναι"

#, fuzzy
msgid "your_account"
msgstr "Ακόμα χωρίς λογαριασμό;"

#, fuzzy
msgid "your_last_program"
msgstr "Αγαπημένο πρόγραμμα"

msgid "your_personal_text"
msgstr "Το προσωπικό σου κείμενο..."

#, fuzzy
msgid "your_program"
msgstr "Your program"

#~ msgid "create_account_explanation"
#~ msgstr "Το να έχεις το δικό σου λογαριασμό, σου επιτρέπει να αποθηκεύεις τα προγράμματά σου."

#~ msgid "only_teacher_create_class"
#~ msgstr "Only teachers are allowed to create classes!"

#~ msgid "keyword_support"
#~ msgstr "Translated keywords"

#~ msgid "non_keyword_support"
#~ msgstr "Translated content"

#~ msgid "try_button"
#~ msgstr "Δοκίμασε το"

#~ msgid "select_own_adventures"
#~ msgstr "Επίλεξε τις δικές σου περιπέτειες"

#~ msgid "view"
#~ msgstr "Προβολή"

#~ msgid "class"
#~ msgstr "Class"

#~ msgid "save_code_button"
#~ msgstr "Αποθήκευσε κώδικα"

#~ msgid "share_code_button"
#~ msgstr "Αποθήκευσε και μοιράσου κώδικα"

#~ msgid "classes_invalid"
#~ msgstr "The list of selected classes is invalid"

#~ msgid "directly_add_adventure_to_classes"
#~ msgstr "Do you want to add this adventure directly to one of your classes?"

#~ msgid "hand_in_assignment"
#~ msgstr "Hand in assignment"

#~ msgid "select_a_level"
#~ msgstr "Select a level"

#~ msgid "answer_invalid"
#~ msgstr "Το συνθηματικό σου δεν είναι έγκυρο"

#~ msgid "available_adventures_level"
#~ msgstr "Available adventures level"

#~ msgid "customize_class_exp_1"
#~ msgstr ""
#~ "Γεια! Σε αυτή τη σελίδα μπορείς να προσαρμόσεις την τάξη σου. Επιλέγοντας επίπεδα και περιπέτειες μπορείς να επιλέξεις τι μπορεί να δουν οι μαθητές και οι μαθήτριές σου.\n"
#~ "Μπορείς επίσης να προσθέσεις τις περιπέτειες που δημιούργησες στα επίπεδα. <b>Σημείωση:</b> Δεν είναι όλες οι περιπέτειες διαθέσιμες για κάθε επίπεδο!\n"
#~ "Οι ρυθμίσεις των προσαρμογών σου γίνονται ως εξής:"

#~ msgid "customize_class_exp_2"
#~ msgstr ""
#~ "Μπορείς πάντα να αλλάξεις αυτές τις ρυθμίσεις αργότερα. Για παράδειγμα, μπορείς να κάνεις διαθέσιμες συγκεκριμένες περιπέτειες ή επίπεδα κατά τη διδασκαλία μιας τάξης.\n"
#~ "Με αυτόν τον τρόπο σου είναι εύκολο για να προσδιορίσεις σε ποιο επίπεδο και σε ποιες περιπέτειες θα εργαστούν οι μαθητές σου.\n"
#~ "Εάν θέλεις να κάνεις τα πάντα διαθέσιμα για την τάξη σου, είναι πιο εύκολο να καταργήσεις την προσαρμογή συνολικά."

#~ msgid "customize_class_step_1"
#~ msgstr "Επίλεξε επίπεδα για την τάξη σου πατώντας το \"κουμπιά επιπέδων\""

#~ msgid "customize_class_step_2"
#~ msgstr "Θα εμφανιστούν \"Πλαίσια ελέγχου\" για τις περιπέτειες που είναι διαθέσιμες για τα επιλεγμένα επίπεδα"

#~ msgid "customize_class_step_3"
#~ msgstr "Επίλεξε τις περιπέπτειες που θέλεις να κάνεις διαθέσιμες"

#~ msgid "customize_class_step_4"
#~ msgstr "Κάνε κλικ στο όνομα μιας περιπέτειας για να την (απ)επιλέξεις για όλα τα επίπεδα"

#~ msgid "customize_class_step_5"
#~ msgstr "Προσθήκη προσωπικών περιπετειών"

#~ msgid "customize_class_step_6"
#~ msgstr "Επιλογή ημερομηνίας έναρξης για κάθε επίπεδο (μπορείς επίσης να το αφήσεις κενό)"

#~ msgid "customize_class_step_7"
#~ msgstr "Επιλογή άλλων ρυθμίσεων"

#~ msgid "customize_class_step_8"
#~ msgstr "Επίλεξε \"Αποθήκευση\" -> Ολοκλήρωσες!"

#~ msgid "example_code_header"
#~ msgstr "Παράδειγμα κώδικα Hedy"

#~ msgid "feedback_failure"
#~ msgstr "Λάθος!"

#~ msgid "feedback_success"
#~ msgstr "Μπράβο!"

#~ msgid "go_to_first_question"
#~ msgstr "Πήγαινε στην ερώτηση 1"

#~ msgid "question"
#~ msgstr "Ερώτηση"

#~ msgid "question_doesnt_exist"
#~ msgstr "This question does not exist"

#~ msgid "question_invalid"
#~ msgstr "Το διακριτικό σου δεν είναι έγκυρο"

#~ msgid "too_many_attempts"
#~ msgstr "Too many attempts"

#~ msgid "class_logs"
#~ msgstr "Τελευταία είσοδος"

#~ msgid "class_stats"
#~ msgstr "Εμφάνιση στατιστικών στοιχείων της τάξης"

#~ msgid "visit_own_public_profile"
#~ msgstr "Δημόσιο προφίλ"

#~ msgid "title_class logs"
#~ msgstr "Hedy - Join class"

#~ msgid "title_class statistics"
#~ msgstr "Τα στατιστικά μου"

#~ msgid "disabled_button_locked"
#~ msgstr "Your teacher hasn't unlocked this level yet"

#~ msgid "duplicate_tag"
#~ msgstr "You already have a tag with this name."

#~ msgid "tag_deleted"
#~ msgstr "This tag was successfully deleted."

#~ msgid "no_tags"
#~ msgstr "No tags yet."

#~ msgid "apply_filters"
#~ msgstr "Apply filters"

#~ msgid "write_first_program"
#~ msgstr "Γράψε το πρώτο σου πρόγραμμα!"

#~ msgid "adventure_exp_1"
#~ msgstr "Πληκτρολόγησε την περιπέτεια της επιλογής σου στη δεξιά πλευρά. Αφού δημιουργήσεις την περιπέτειά σου, μπορείς να τη συμπεριλάβεις σε μία από τις τάξεις σου στην ενότητα \"προσαρμογές\". Αν θέλεις να συμπεριλάβεις μια εντολή στην περιπέτειά σου, χρησιμοποίησε άγκυρες κώδικα όπως αυτή:"

#~ msgid "adventure_exp_2"
#~ msgstr "Εάν θέλεις να εμφανίσεις πραγματικά αποσπάσματα κώδικα, για παράδειγμα για να δώσεις στον μαθητή ένα πρότυπο ή παράδειγμα του κώδικα. Χρησιμοποίησε προηγούμενες άγκυρες όπως αυτή:"

#~ msgid "hello_world"
#~ msgstr "Hello world!"

#~ msgid "share_confirm"
#~ msgstr "Είσαι σίγουρος ότι θέλεις να δημοσιοποιήσεις το πρόγραμμα;"

#~ msgid "share_success_detail"
#~ msgstr "Το πρόγραμμα μοιράστηκε με επιτυχία"

#~ msgid "unshare_confirm"
#~ msgstr "Είσαι σίγουρος ότι θέλεις να κάνεις το πρόγραμμα ιδιωτικό;"

#~ msgid "unshare_success_detail"
#~ msgstr "Το πρόγραμμα καταργήθηκε με επιτυχία"

#~ msgid "hide_parsons"
#~ msgstr "Hide parsons"

#~ msgid "hide_quiz"
#~ msgstr "Τέλος του κουίζ"

#~ msgid "back_to_class"
#~ msgstr "Επιστροφή στην τάξη"

#~ msgid "Locked Language Feature"
#~ msgstr "Χρησιμοποιείς το {concept}! Αυτό είναι φοβερό, αλλά το {concept} δεν έχει ξεκλειδωθεί ακόμα! Θα ξεκλειδωθεί σε μεταγενέστερο επίπεδο."

#~ msgid "nested blocks"
#~ msgstr "ένα μπλοκ μέσα σε ένα μπλοκ"

#~ msgid "save"
#~ msgstr "Αποθήκευση"

#~ msgid "update_profile"
#~ msgstr "Ενημέρωση προφίλ"

#~ msgid "variables"
#~ msgstr "Variables"

#~ msgid "add_students_options"
#~ msgstr "Δημιουργία λογαριασμών μαθητών"

#~ msgid "class_live"
#~ msgstr "Live statistics"

#~ msgid "class_overview"
#~ msgstr "Class overview"

#~ msgid "student_list"
#~ msgstr "Student list"

#~ msgid "title_class grid_overview"
#~ msgstr "Hedy - Grid overview"

#~ msgid "title_class live_statistics"
#~ msgstr "Hedy - Live Statistics"

<<<<<<< HEAD
#~ msgid "available_in"
#~ msgstr "Available in:"

#~ msgid "regress_button"
#~ msgstr "Επιστροφή στο επίπεδο {level}"

#~ msgid "copy"
#~ msgstr ""

#~ msgid "previous_adventure"
#~ msgstr ""

#~ msgid "cheatsheet"
#~ msgstr ""

#~ msgid "hide"
#~ msgstr ""

#~ msgid "show"
#~ msgstr ""

#~ msgid "submit"
#~ msgstr ""
=======
#~ msgid "explore_explanation"
#~ msgstr ""
#~ "Σε αυτή τη σελίδα μπορείς να δεις προγράμματα που έχουν δημιουργηθεί από άλλους χρήστες του Hedy. Μπορείς να φιλτράρεις σύμφωνα με επίπεδο Hedy όσο και με επίπεδο περιπέτειας.\n"
#~ "Κάνε κλικ στο \"Προβολή προγράμματος\" για να ανοίξεις ένα πρόγραμμα και εκτέλεσέ το. Τα προγράμματα με κόκκινη κεφαλίδα περιέχουν ένα λάθος. Μπορείς ακόμα να ανοίξεις το πρόγραμμα, αλλά η εκτέλεσή του θα οδηγήσει σε σφάλμα. Μπορείς φυσικά να προσπαθήσεις να το διορθώσεις!\n"
#~ "Εάν ο δημιουργός έχει δημόσιο προφίλ, μπορείς να κάνεις κλικ στο όνομα χρήστη του για να επισκεφτείς το προφίλ του. Εκεί θα βρεις όλα τα κοινά τους προγράμματα και πολλά άλλα!\n"

#~ msgid "common_errors"
#~ msgstr "Common errors"

#~ msgid "grid_overview"
#~ msgstr "Overview of programs per adventure"

#~ msgid "last_error"
#~ msgstr "Last error"

#~ msgid "last_program"
#~ msgstr "Last program"

#~ msgid "live_dashboard"
#~ msgstr "Live Dashboard"

#~ msgid "runs_over_time"
#~ msgstr "Runs over time"

#~ msgid "student_details"
#~ msgstr "Student details"

#~ msgid "achievements_check_icon_alt"
#~ msgstr "Κέρδισες ένα επίτευγμα!"

#~ msgid "country_title"
#~ msgstr "Please select a valid country."

#~ msgid "create_public_profile"
#~ msgstr "Δημόσιο προφίλ"

#~ msgid "general"
#~ msgstr "Γενικά"

#~ msgid "hedy_achievements"
#~ msgstr "Επιτεύγματα Hedy"

#~ msgid "hidden"
#~ msgstr "Κρυμμένο"

#~ msgid "highscore_explanation"
#~ msgstr ""
#~ "Σε αυτή τη σελίδα μπορείς να δεις προγράμματα που έχουν δημιουργηθεί από άλλους χρήστες του Hedy. Μπορείς να φιλτράρεις σύμφωνα με επίπεδο Hedy όσο και με επίπεδο περιπέτειας.\n"
#~ "Κάνε κλικ στο \"Προβολή προγράμματος\" για να ανοίξεις ένα πρόγραμμα και εκτέλεσέ το. Τα προγράμματα με κόκκινη κεφαλίδα περιέχουν ένα λάθος. Μπορείς ακόμα να ανοίξεις το πρόγραμμα, αλλά η εκτέλεσή του θα οδηγήσει σε σφάλμα. Μπορείς φυσικά να προσπαθήσεις να το διορθώσεις!\n"
#~ "Εάν ο δημιουργός έχει δημόσιο προφίλ, μπορείς να κάνεις κλικ στο όνομα χρήστη του για να επισκεφτείς το προφίλ του. Εκεί θα βρεις όλα τα κοινά τους προγράμματα και πολλά άλλα!\n"

#~ msgid "highscore_no_public_profile"
#~ msgstr "You don't have a public profile and are therefore not listed on the highscores. Do you wish to create one?"

#~ msgid "highscores"
#~ msgstr "Σκορ"

#~ msgid "my_achievements"
#~ msgstr "Τα επιτεύγματά μου"

#~ msgid "no_such_highscore"
#~ msgstr "Δεν υπάρχει τέτοιο επίπεδο Hedy!"

#~ msgid "programs_created"
#~ msgstr "Προγράμματα που δημιουργήθηκαν"

#~ msgid "programs_saved"
#~ msgstr "Αποθηκεύσεις Προγραμμάτων"

#~ msgid "programs_submitted"
#~ msgstr "Υποβολές προγραμμάτων"

#~ msgid "title_achievements"
#~ msgstr "Hedy - My achievements"

#~ msgid "whole_world"
#~ msgstr "The world"

#~ msgid "your_class"
#~ msgstr "Οι τάξεις μου"

#~ msgid "achievement_earned"
#~ msgstr "Κέρδισες ένα επίτευγμα!"

#~ msgid "percentage_achieved"
#~ msgstr "Achieved by {percentage}% of the users"

#~ msgid "achievements"
#~ msgstr "επιτεύγματα"

#~ msgid "achievements_logo_alt"
#~ msgstr "επιτεύγματα"

#~ msgid "amount_submitted"
#~ msgstr "υποβληθέντα προγράμματα"

#~ msgid "last_achievement"
#~ msgstr "Πρόσφατο επίτευγμα"

#~ msgid "no_certificate"
#~ msgstr "This user hasn't earned the Hedy Certificate of Completion"

#~ msgid "number_achievements"
#~ msgstr "Number of achievements"
>>>>>>> 3f9dd646
<|MERGE_RESOLUTION|>--- conflicted
+++ resolved
@@ -469,17 +469,10 @@
 msgid "commands"
 msgstr "Commands"
 
-#, fuzzy
-<<<<<<< HEAD
-msgid "common_errors"
-msgstr "Common errors"
-
 msgid "complete"
 msgstr ""
 
 #, fuzzy
-=======
->>>>>>> 3f9dd646
 msgid "congrats_message"
 msgstr "Congratulations, {username}, you have completed Hedy!"
 
@@ -2518,31 +2511,6 @@
 #~ msgid "title_class live_statistics"
 #~ msgstr "Hedy - Live Statistics"
 
-<<<<<<< HEAD
-#~ msgid "available_in"
-#~ msgstr "Available in:"
-
-#~ msgid "regress_button"
-#~ msgstr "Επιστροφή στο επίπεδο {level}"
-
-#~ msgid "copy"
-#~ msgstr ""
-
-#~ msgid "previous_adventure"
-#~ msgstr ""
-
-#~ msgid "cheatsheet"
-#~ msgstr ""
-
-#~ msgid "hide"
-#~ msgstr ""
-
-#~ msgid "show"
-#~ msgstr ""
-
-#~ msgid "submit"
-#~ msgstr ""
-=======
 #~ msgid "explore_explanation"
 #~ msgstr ""
 #~ "Σε αυτή τη σελίδα μπορείς να δεις προγράμματα που έχουν δημιουργηθεί από άλλους χρήστες του Hedy. Μπορείς να φιλτράρεις σύμφωνα με επίπεδο Hedy όσο και με επίπεδο περιπέτειας.\n"
@@ -2647,4 +2615,3 @@
 
 #~ msgid "number_achievements"
 #~ msgstr "Number of achievements"
->>>>>>> 3f9dd646
