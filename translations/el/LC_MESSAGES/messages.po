<<<<<<< HEAD

msgid ""
msgstr ""
"Project-Id-Version: PROJECT VERSION\n"
"Report-Msgid-Bugs-To: EMAIL@ADDRESS\n"
"POT-Creation-Date: 2022-04-06 14:40+0300\n"
"PO-Revision-Date: 2022-04-03 09:24+0000\n"
"Last-Translator: Anonymous <noreply@weblate.org>\n"
"Language: el\n"
"Language-Team: Greek <https://hosted.weblate.org/projects/hedy/web-"
"texts/el/>\n"
"Plural-Forms: nplurals=2; plural=n != 1\n"
"MIME-Version: 1.0\n"
"Content-Type: text/plain; charset=utf-8\n"
"Content-Transfer-Encoding: 8bit\n"
"Generated-By: Babel 2.9.1\n"

=======
>>>>>>> 31023be4
#: app.py:497
#, fuzzy
msgid "program_contains_error"
msgstr "This program contains an error, are you sure you want to share it?"

#: app.py:649
#, fuzzy
msgid "title_achievements"
msgstr "Hedy - My achievements"

#: app.py:666 app.py:1057 website/teacher.py:363 website/teacher.py:372
msgid "not_teacher"
msgstr "Φαίνεται πως δεν είσαι καθηγητής!"

#: app.py:669
msgid "not_enrolled"
msgstr "Φαίνεται πως δεν είστε σ' αυτήν την τάξη!"

#: app.py:701
#, fuzzy
msgid "title_programs"
msgstr "Hedy - My programs"

#: app.py:711 app.py:721 app.py:725 app.py:739 app.py:1000 app.py:1302
#: website/admin.py:17 website/admin.py:25 website/admin.py:95
#: website/admin.py:112 website/admin.py:130 website/auth.py:653
#: website/auth.py:680 website/statistics.py:86
#, fuzzy
msgid "unauthorized"
msgstr "You don't have access rights for this page"

#: app.py:749
msgid "minutes"
msgstr "λεπτά"

#: app.py:752
msgid "hours"
msgstr "ώρες"

#: app.py:755
msgid "days"
msgstr "ημέρες"

#: app.py:758
#, fuzzy
msgid "ago"
msgstr "{time} ago"

#: app.py:774 app.py:776 app.py:915 app.py:939 app.py:941
msgid "no_such_level"
msgstr "Δεν υπάρχει τέτοιο επίπεδο Hedy!"

#: app.py:784 app.py:791 app.py:865 app.py:871
msgid "no_such_program"
msgstr "Δεν υπάρχει τέτοιο πρόγραμμα Hedy!"

#: app.py:820
msgid "level_not_translated"
msgstr "Αυτό το επίπεδο δεν είναι μεταφρασμένο στη γλώσσα σου (ακόμα)"

#: app.py:822
msgid "level_not_class"
msgstr "Είσαι σε μια τάξη στην οποία δεν είναι ακόμα διαθέσιμο αυτό το επίπεδο"

#: app.py:925 website/teacher.py:430 website/teacher.py:446
#: website/teacher.py:475 website/teacher.py:501
msgid "no_such_adventure"
msgstr "Αυτή η περιπέτεια δεν υπάρχει!"

#: app.py:951
msgid "page_not_found"
msgstr "Δεν μπορούμε να βρούμε αυτήν τη σελίδα!"

#: app.py:971
#, fuzzy
msgid "title_signup"
msgstr "Hedy - Create an account"

#: app.py:978
#, fuzzy
msgid "title_login"
msgstr "Hedy - Login"

#: app.py:985
#, fuzzy
msgid "title_recover"
msgstr "Hedy - Recover account"

#: app.py:1001
#, fuzzy
msgid "title_reset"
msgstr "Hedy - Reset password"

#: app.py:1010
#, fuzzy
msgid "title_my-profile"
msgstr "Hedy - My account"

#: app.py:1024
#, fuzzy
msgid "title_learn-more"
msgstr "Hedy - Learn more"

#: app.py:1029
#, fuzzy
msgid "title_privacy"
msgstr "Hedy - Privacy terms"

#: app.py:1036
#, fuzzy
msgid "title_landing-page"
msgstr "Welcome to Hedy!"

#: app.py:1038
msgid "not_user"
msgstr "Φαίνεται ότι δεν είστε συνδεδεμένοι!"

#: app.py:1053
#, fuzzy
msgid "title_for-teacher"
msgstr "Hedy - For teachers"

#: app.py:1064
#, fuzzy
msgid "title_start"
msgstr "Hedy - A gradual programming language"

#: app.py:1117
#, fuzzy
msgid "title_explore"
msgstr "Hedy - Explore"

#: app.py:1135 app.py:1137
msgid "translate_error"
msgstr ""
"Κάτι πήγε στραβά κατά τη μετάφραση του κώδικα. Δοκίμασε να εκτελέσεις τον"
" κώδικα για να δεις αν έχει κάποιο σφάλμα. Ο κώδικας με σφάλματα δεν "
"μπορεί να μεταφραστεί."

#: app.py:1246 website/auth.py:241 website/auth.py:290 website/auth.py:426
#: website/auth.py:451 website/auth.py:481 website/auth.py:587
#: website/auth.py:619 website/auth.py:659 website/auth.py:686
#: website/teacher.py:90 website/teacher.py:125 website/teacher.py:197
#: website/teacher.py:253 website/teacher.py:300 website/teacher.py:341
#: website/teacher.py:377 website/teacher.py:457 website/teacher.py:515
msgid "ajax_error"
msgstr "Παρουσιάστηκε κάποιο σφάλμα, παρακαλώ ξαναπροσπάθησε."

#: app.py:1249
msgid "image_invalid"
msgstr "Η εικόνα σου δεν είναι έγκυρη"

#: app.py:1251
msgid "personal_text_invalid"
msgstr "Το προσωπικό σου κείμενο δεν είναι έγκυρο"

#: app.py:1253 app.py:1259
msgid "favourite_program_invalid"
msgstr "Το αγαπημένο σου πρόγραμμα δεν είναι έγκυρο"

#: app.py:1271 app.py:1272
msgid "public_profile_updated"
msgstr "Το δημόσιο προφίλ έχει ενημερωθεί."

#: app.py:1306 app.py:1330
msgid "user_not_private"
msgstr "Αυτός ο χρήστης δεν υπάρχει ή δεν έχει δημόσιο προφίλ"

#: app.py:1339
msgid "invalid_teacher_invitation_code"
msgstr ""
"Ο κωδικός πρόσκλησης καθηγητή δεν είναι έγκυρος. Για να γίνετε καθηγητής,"
" απευθυνθείτε στο hedy@felienne.com."

#: utils.py:203
msgid "default_404"
msgstr "Δεν μπορούμε να βρούμε αυτήν την σελίδα..."

#: utils.py:205
msgid "default_403"
msgstr "Μάλλον δεν είσαι εξουσιοδοτημένος/η..."

#: utils.py:207
msgid "default_500"
msgstr "Κάτι πήγε λάθος..."

#: content/error-messages.txt:1
msgid "Wrong Level"
msgstr ""
"Αυτός ήταν σωστός κώδικας Hedy, αλλά όχι στο σωστό επίπεδο. Έγραψες "
"{offending_keyword} για το επίπεδο {working_level}. Υπόδειξη:{tip}"

#: content/error-messages.txt:2
msgid "Incomplete"
msgstr ""
"Ουπς! Ξέχασες ένα κομμάτι κώδικα! Στη γραμμή {line_number}, πρέπει να "
"γράψεις κείμενο ύστερα από την {incomplete_command}."

#: content/error-messages.txt:3
msgid "Invalid"
msgstr ""
"Η εντολή {invalid_command} δεν είναι μια εντολή του επιπέδου {level} της "
"Hedy. Μήπως εννοούσες {guessed_command};"

#: content/error-messages.txt:4
msgid "Invalid Space"
msgstr ""
"Ουπς! Ξεκίνησες μια γραμμή με κενό στη γραμμή {line_number}. Τα κενά "
"μπερδεύουν τους υπολογιστές, μπορείς να τα αφαιρέσεις;"

#: content/error-messages.txt:5
msgid "Has Blanks"
msgstr ""
"Ο κώδικάς σου δεν είναι πλήρης. Περιέχει κενά που πρέπει να "
"αντικαταστήσεις με κώδικα."

#: content/error-messages.txt:6
msgid "No Indentation"
msgstr ""
"Χρησιμοποίησες πολύ λίγα κενά στη γραμμή {line_number}. Χρησιμοποίησες "
"{leading_spaces} κενά, τα οποία δεν είναι αρκετά. Ξεκίνα κάθε νέο μπλοκ "
"με {indent_size} κενά περισσότερα από την προηγούμενη γραμμή."

#: content/error-messages.txt:7
msgid "Unexpected Indentation"
msgstr ""
"Χρησιμοποίησες πάρα πολλά κενά στη γραμμή {line_number}. Χρησιμοποίησες "
"{leading_spaces} κενά, τα οποία είναι πάρα πολλά. Ξεκίνα κάθε νέο μπλοκ "
"με {indent_size} κενά περισσότερα από την προηγούμενη γραμμή ."

#: content/error-messages.txt:8
msgid "Parse"
msgstr ""
"Ο κώδικας που εισήγαγες δεν είναι έγκυρος κώδικας Hedy. Υπάρχει ένα "
"σφάλμα στη γραμμή {location[0]}, στη θέση {location[1]}. Πληκτρολόγησες "
"{character_found}, όμως αυτό δεν επιτρέπεται."

#: content/error-messages.txt:9
msgid "Unquoted Text"
msgstr ""
"Πρόσεξε. Όταν ζητάς ή εμφανίζεις κάτι, το κείμενο θα πρέπει να ξεκινάει "
"και να τελειώνει με εισαγωγικά. Κάπου ξέχασες ένα."

#: content/error-messages.txt:10
msgid "Unquoted Assignment"
msgstr ""
"Από αυτό το επίπεδο, πρέπει να τοποθετήσεις κείμενα στα δεξιά του `is` "
"μέσα σε εισαγωγικά. Το ξέχασες για το κείμενο {text}."

#: content/error-messages.txt:11
msgid "Unquoted Equality Check"
msgstr ""
"Εάν θέλεις να ελέγξεις εάν μια μεταβλητή ισούται με πολλές λέξεις, οι "
"λέξεις θα πρέπει να περιβάλλονται από εισαγωγικά!"

#: content/error-messages.txt:12
msgid "Var Undefined"
msgstr ""
"Προσπάθησες να εμφανίσεις τη μεταβλητή {name}, όμως δεν την "
"αρχικοποίησες. Είναι επίσης πιθανό ότι προσπαθούσες να χρησιμοποιήσεις τη"
" λέξη {name} αλλά ξέχασες τα εισαγωγικά."

#: content/error-messages.txt:13
msgid "Cyclic Var Definition"
msgstr ""
"Το όνομα {variable} πρέπει να οριστεί για να μπορέσεις να το "
"χρησιμοποιήσεις στη δεξιά πλευρά της εντολής is"

#: content/error-messages.txt:14
msgid "Lonely Echo"
msgstr ""
"Χρησιμοποίησες μια echo πριν από μια ask, ή μια echo χωρίς ask. Πρώτα "
"ζήτησε εισαγωγή και μετά echo."

#: content/error-messages.txt:15
msgid "Too Big"
msgstr ""
"Ουάου! Το πρόγραμμά σου έχει {lines_of_code} εντυπωσιακές γραμμές κώδικα!"
" Αλλά μπορούμε να επεξεργαστούμε μόνο {max_lines} γραμμές σε αυτό το "
"επίπεδο. Μείωσε το πρόγραμμά σου και δοκίμασε ξανά."

#: content/error-messages.txt:16
msgid "Invalid Argument Type"
msgstr ""
"Δεν μπορείς να χρησιμοποιήσεις την εντολή {command} με το "
"{invalid_argument} επειδή είναι {invalid_type}. Δοκίμασε να αλλάξεις το "
"{invalid_argument} σε {allowed_types}."

#: content/error-messages.txt:17
msgid "Invalid Argument"
msgstr ""
"Δεν μπορείς να χρησιμοποιήσεις την εντολή {command} με το "
"{invalid_argument}. Δοκίμασε να αλλάξεις το {invalid_argument} σε "
"{allowed_types}."

#: content/error-messages.txt:18
msgid "Invalid Type Combination"
msgstr ""
"Δεν μπορείς να χρησιμοποιήσεις τα {invalid_argument} και "
"{invalid_argument_2} στο {command} επειδή το ένα είναι {invalid_type} "
"και το άλλο είναι {invalid_type_2}. Δοκίμασε να αλλάξεις το "
"{invalid_argument} σε {invalid_type_2} ή το {invalid_argument_2} σε "
"{invalid_type}."

#: content/error-messages.txt:19
msgid "Unsupported Float"
msgstr ""
"Οι μη ακέραιοι αριθμοί δεν υποστηρίζονται ακόμη, αλλά θα γίνει σε λίγα "
"επίπεδα. Προς το παρόν άλλαξε το {value} σε έναν ακέραιο."

#: content/error-messages.txt:20
msgid "Locked Language Feature"
msgstr ""
"Χρησιμοποιείς το {concept}! Αυτό είναι φοβερό, αλλά το {concept} δεν έχει"
" ξεκλειδωθεί ακόμα! Θα ξεκλειδωθεί σε μεταγενέστερο επίπεδο."

#: content/error-messages.txt:21
msgid "Missing Command"
msgstr ""
"Φαίνεται ότι ξέχασες να χρησιμοποιήσεις μια εντολή στη γραμμή "
"{line_number}."

#: content/error-messages.txt:22
msgid "Unsupported String Value"
msgstr ""

#: content/error-messages.txt:23
msgid "ask_needs_var"
msgstr ""
"Ξεκινώντας από το επίπεδο 2, το ask πρέπει να χρησιμοποιείται με "
"μεταβλητή. Παράδειγμα: name is ask Πώς σε λένε;"

#: content/error-messages.txt:24
msgid "echo_out"
msgstr ""
"Ξεκινώντας το επίπεδο 2, η echo δεν χρειάζεται πλέον. Μπορείς να "
"επαναλάβεις μια απάντηση με την ask και την print τώρα. Παράδειγμα: name "
"is ask Πώς σε λένε; print γεια name"

#: content/error-messages.txt:25
msgid "space"
msgstr "ένα κενό"

#: content/error-messages.txt:26
msgid "comma"
msgstr "ένα κόμμα"

#: content/error-messages.txt:27
msgid "question mark"
msgstr "ένα ερωτηματικό"

#: content/error-messages.txt:28
msgid "newline"
msgstr "μία νέα γραμμή"

#: content/error-messages.txt:29
msgid "period"
msgstr "μία τελεία"

#: content/error-messages.txt:30
msgid "exclamation mark"
msgstr "ένα θαυμαστικό"

#: content/error-messages.txt:31
msgid "dash"
msgstr "μία παύλα"

#: content/error-messages.txt:32
msgid "star"
msgstr "ένας αστερίσκος"

#: content/error-messages.txt:33
msgid "single quotes"
msgstr "ένα μονό εισαγωγικό"

#: content/error-messages.txt:34
msgid "double quotes"
msgstr "διπλά εισαγωγικά"

#: content/error-messages.txt:35
msgid "slash"
msgstr "μία κάθετος"

#: content/error-messages.txt:36
msgid "string"
msgstr "κείμενο"

#: content/error-messages.txt:37
msgid "nested blocks"
msgstr "ένα μπλοκ μέσα σε ένα μπλοκ"

#: content/error-messages.txt:38
msgid "or"
msgstr "ή"

#: content/error-messages.txt:39
msgid "number"
msgstr "ένας αριθμός"

#: content/error-messages.txt:40
msgid "integer"
msgstr "ένας αριθμός"

#: content/error-messages.txt:41
msgid "float"
msgstr "έναν αριθμό"

#: content/error-messages.txt:42
msgid "list"
msgstr "μια λίστα"

#: content/error-messages.txt:43
msgid "input"
msgstr "είσοδος από την ask"

#: templates/cheatsheet.html:14
#, fuzzy
msgid "cheatsheet_title"
msgstr "Απόκρυψη των σημειώσεων"

#: templates/class-overview.html:16
msgid "visible_columns"
msgstr "Ορατές στήλες"

#: templates/class-overview.html:21 templates/class-overview.html:64
#: templates/class-overview.html:108 templates/create-accounts.html:16
#: templates/login.html:12 templates/profile.html:93 templates/recover.html:8
#: templates/signup.html:10
msgid "username"
msgstr "Όνομα Χρήστη"

#: templates/class-overview.html:25 templates/class-overview.html:65
msgid "last_login"
msgstr "Τελευταία είσοδος"

#: templates/class-overview.html:29 templates/class-overview.html:66
msgid "highest_level_reached"
msgstr "Το υψηλότερο επίπεδο που έφτασες"

#: templates/class-overview.html:35 templates/class-overview.html:67
#: templates/profile.html:74
msgid "number_programs"
msgstr "Πλήθος προγραμμάτων"

#: templates/class-overview.html:39 templates/class-overview.html:68
msgid "programs"
msgstr "Προγράμματα"

#: templates/class-overview.html:43 templates/class-overview.html:69
msgid "latest_shared_program"
msgstr "Τελευταίο πρόγραμμα που μοιράστηκε"

#: templates/class-overview.html:49 templates/class-overview.html:70
#: templates/class-overview.html:83 templates/profile.html:151
#: templates/profile.html:153 templates/profile.html:166
msgid "change_password"
msgstr "Άλλαξε συνθηματικό"

#: templates/class-overview.html:53 templates/class-overview.html:71
msgid "remove_student"
msgstr "Αφαίρεση μαθητή"

#: templates/class-overview.html:81
msgid "page"
msgstr "σελίδα"

#: templates/class-overview.html:83
msgid "enter_password"
msgstr "Δώσε ένα συνθηματικό για"

#: templates/class-overview.html:83
msgid "password_change_prompt"
msgstr "Είσαι σίγουρος ότι θέλεις να αλλάξεις το συνθηματικό;"

#: templates/class-overview.html:84
msgid "remove_student_prompt"
msgstr "Είσαι βέβαιος/α ότι θέλεις να αφαιρέσεις τον μαθητή από την τάξη;"

#: templates/class-overview.html:84 templates/class-overview.html:120
#: templates/customize-adventure.html:52 templates/for-teachers.html:34
#: templates/for-teachers.html:44
msgid "remove"
msgstr "Αφαίρεση"

#: templates/class-overview.html:90
#, fuzzy
msgid "class_link"
msgstr "Link to join class"

#: templates/class-overview.html:92 templates/customize-class.html:5
msgid "customize_class"
msgstr "Προσαρμογή της τάξης"

#: templates/class-overview.html:93 templates/for-teachers.html:23
msgid "class_name_prompt"
msgstr "Παρακαλώ δώσε το όνομα της τάξης"

#: templates/class-overview.html:93
msgid "rename_class"
msgstr "Μετονομασία τάξης"

#: templates/class-overview.html:94
msgid "invite_prompt"
msgstr "Δώσε όνομα χρήστη"

#: templates/class-overview.html:94
msgid "invite_student"
msgstr "Προσκάλεσε μαθητή"

#: templates/class-overview.html:95
msgid "class_stats"
msgstr "Εμφάνιση στατιστικών στοιχείων της τάξης"

#: templates/class-overview.html:98 templates/customize-adventure.html:59
msgid "back_to_teachers_page"
msgstr "Επιστροφή στη σελίδα καθηγητή"

#: templates/class-overview.html:99
msgid "delete_class_prompt"
msgstr "Είσαι βέβαις/α ότι θέλεις να διαγράψεις την τάξη;"

#: templates/class-overview.html:99
msgid "delete_class"
msgstr "Διαγραφή τάξης οριστικά"

#: templates/class-overview.html:103
msgid "pending_invites"
msgstr "Εκκρεμείς προσκλήσεις"

#: templates/class-overview.html:109
msgid "invite_date"
msgstr "Ημερομηνία πρόσκλησης"

#: templates/class-overview.html:110
#, fuzzy
msgid "expiration_date"
msgstr "Expiration date"

#: templates/class-overview.html:111
msgid "remove_invite"
msgstr "Διαγραφή πρόσκλησης"

#: templates/class-overview.html:120 templates/profile.html:15
msgid "delete_invite_prompt"
msgstr "Είσαι βέβαιος ότι θέλεις να καταργήσεις αυτήν την πρόσκληση τάξης;"

#: templates/class-prejoin.html:7
msgid "class_already_joined"
msgstr "Είσαι ήδη μαθητής της τάξης"

#: templates/class-prejoin.html:11
msgid "goto_profile"
msgstr "Πήγαινε στο προφίλ μου"

#: templates/class-prejoin.html:15 templates/profile.html:12
msgid "prompt_join_class"
msgstr "Θέλεις να συμμετάσχεις στην τάξη;"

#: templates/class-prejoin.html:17 website/teacher.py:183
msgid "join_prompt"
msgstr ""
"Πρέπει να έχεις λογαριασμό για να συμμετάσχεις σε μια τάξη. Θέλεις να "
"συνδεθείς τώρα;"

#: templates/class-prejoin.html:17 templates/profile.html:14
msgid "join_class"
msgstr "Συμμετοχή σε τάξη"

#: templates/class-stats.html:22 templates/customize-class.html:155
msgid "back_to_class"
msgstr "Επιστροφή στην τάξη"

#: templates/code-page.html:25 templates/code-page.html:34
#: templates/customize-class.html:28 templates/customize-class.html:64
#: templates/customize-class.html:71 templates/customize-class.html:94
#: templates/incl-adventure-tabs.html:5 templates/level-page.html:6
#: templates/level-page.html:11 templates/quiz/startquiz.html:10
#: templates/view-program-page.html:12 templates/view-program-page.html:30
msgid "level_title"
msgstr "Επίπεδο"

#: templates/create-accounts.html:5
#, fuzzy
msgid "create_multiple_accounts"
msgstr "Create multiple accounts"

#: templates/create-accounts.html:7
msgid "accounts_intro"
msgstr ""
"Σε αυτή τη σελίδα μπορείς να δημιουργήσεις λογαριασμούς για πολλούς "
"μαθητές ταυτόχρονα. Είναι επίσης δυνατό να τους προσθέσεις απευθείας σε "
"μία από τις τάξεις σου.\n"
"Πατώντας το πράσινο + κάτω δεξιά στη σελίδα μπορείς να προσθέσεις "
"επιπλέον σειρές. Μπορείς να διαγράψεις μια σειρά πατώντας τον αντίστοιχο "
"κόκκινο σταυρό.\n"
"Βεβαιώσου ότι δεν υπάρχουν κενές σειρές όταν πατάς \"Δημιουργία "
"λογαριασμών\". Λάβε υπόψη ότι κάθε όνομα χρήστη και διεύθυνση mail πρέπει"
" να είναι μοναδικά και το συνθηματικό πρέπει να έχει <b>τουλάχιστον</b> 6"
" χαρακτήρες.\n"

#: templates/create-accounts.html:10
msgid "create_accounts_prompt"
msgstr "Είσαι σίγουρος ότι θέλεις να δημιουργήσεις αυτούς τους λογαριασμούς;"

#: templates/create-accounts.html:17 templates/learn-more.html:10
#: templates/profile.html:96 templates/recover.html:8 templates/signup.html:13
msgid "email"
msgstr "Email"

#: templates/create-accounts.html:18 templates/login.html:15
#: templates/reset.html:8 templates/signup.html:19
msgid "password"
msgstr "Συνθηματικό"

#: templates/create-accounts.html:20
msgid "select_class"
msgstr "Επίλεξε τάξη"

#: templates/create-accounts.html:36 templates/programs.html:26
msgid "reset_view"
msgstr "Επαναφορά"

#: templates/create-accounts.html:37 templates/for-teachers.html:55
msgid "create_accounts"
msgstr "Δημιουργία πολλών λογαριασμών"

#: templates/customize-adventure.html:5
msgid "customize_adventure"
msgstr "Προσαρμογή περιπέτειας"

#: templates/customize-adventure.html:7
msgid "update_adventure_prompt"
msgstr "Είσαι σίγουρος ότι θέλεις να ενημερώσεις την περιπέτεια;"

#: templates/customize-adventure.html:10
msgid "general_settings"
msgstr "Γενικές ρυθμίσεις"

#: templates/customize-adventure.html:12 templates/for-teachers.html:9
#: templates/for-teachers.html:30
msgid "name"
msgstr "Όνομα"

#: templates/customize-adventure.html:16 templates/customize-adventure.html:18
#: templates/explore.html:20 templates/explore.html:48
#: templates/for-teachers.html:31 templates/programs.html:12
#: templates/programs.html:41 templates/programs.html:52
msgid "level"
msgstr "Επίπεδο"

#: templates/customize-adventure.html:25
msgid "adventure_exp_1"
msgstr ""
"Πληκτρολόγησε την περιπέτεια της επιλογής σου στη δεξιά πλευρά. Αφού "
"δημιουργήσεις την περιπέτειά σου, μπορείς να τη συμπεριλάβεις σε μία από "
"τις τάξεις σου στην ενότητα \"προσαρμογές\". Αν θέλεις να συμπεριλάβεις "
"μια εντολή στην περιπέτειά σου, χρησιμοποίησε άγκυρες κώδικα όπως αυτή:"

#: templates/customize-adventure.html:31
msgid "adventure_exp_2"
msgstr ""
"Εάν θέλεις να εμφανίσεις πραγματικά αποσπάσματα κώδικα, για παράδειγμα "
"για να δώσεις στον μαθητή ένα πρότυπο ή παράδειγμα του κώδικα. "
"Χρησιμοποίησε προηγούμενες άγκυρες όπως αυτή:"

#: templates/customize-adventure.html:39
msgid "adventure_exp_3"
msgstr ""
"Μπορείς να χρησιμοποιήσεις το κουμπί \"προεπισκόπηση\" για να δεις μια "
"στυλιζαρισμένη έκδοση της περιπέτειάς σου. Για να δεις την περιπέτεια σε "
"μια ειδική σελίδα, επίλεξε \"προβολή\" από τη σελίδα καθηγητών."

#: templates/customize-adventure.html:43 templates/customize-class.html:28
#: templates/customize-class.html:93 templates/explore.html:26
#: templates/programs.html:18 templates/programs.html:48
#: templates/view-adventure.html:6
msgid "adventure"
msgstr "Περιπέτεια"

#: templates/customize-adventure.html:44
msgid "template_code"
msgstr ""
"Αυτή είναι η εξήγηση της περιπέτειάς μου!\n"
"\n"
"Με αυτόν τον τρόπο μπορώ να δείξω μια εντολή: <code>print</code>\n"
"\n"
"Αλλά μερικές φορές μπορεί να θέλω να δείξω ένα κομμάτι κώδικα, όπως αυτό:"
"\n"
"<pre>\n"
"ask Ποιο έιναι το όνομά σου;\n"
"echo άρα το όνομά σου είναι\n"
"</pre>"

#: templates/customize-adventure.html:47
msgid "adventure_terms"
msgstr "Συμφωνώ ότι η περιπέτειά μου μπορεί να γίνει δημόσια διαθέσιμη στο Hedy."

#: templates/customize-adventure.html:50
msgid "preview"
msgstr "Προεπισκόπηση"

#: templates/customize-adventure.html:51 templates/customize-class.html:150
msgid "save"
msgstr "Αποθήκευση"

#: templates/customize-adventure.html:52 templates/for-teachers.html:44
msgid "delete_adventure_prompt"
msgstr "Είσαι σίγουρος ότι θέλεις να διαγράψεις την περιπέτεια;"

#: templates/customize-class.html:7
#, fuzzy
msgid "customize_class_exp_1"
msgstr ""
"Γεια! Σε αυτή τη σελίδα μπορείς να προσαρμόσεις την τάξη σου. Επιλέγοντας"
" επίπεδα και περιπέτειες μπορείς να επιλέξεις τι μπορεί να δουν οι "
"μαθητές και οι μαθήτριές σου.\n"
"Μπορείς επίσης να προσθέσεις τις περιπέτειες που δημιούργησες στα "
"επίπεδα. <b>Σημείωση:</b> Δεν είναι όλες οι περιπέτειες διαθέσιμες για "
"κάθε επίπεδο!\n"
"Οι ρυθμίσεις των προσαρμογών σου γίνονται ως εξής:"

#: templates/customize-class.html:10
msgid "customize_class_step_1"
msgstr "Επίλεξε επίπεδα για την τάξη σου πατώντας το \"κουμπιά επιπέδων\""

#: templates/customize-class.html:11
msgid "customize_class_step_2"
msgstr ""
"Θα εμφανιστούν \"Πλαίσια ελέγχου\" για τις περιπέτειες που είναι "
"διαθέσιμες για τα επιλεγμένα επίπεδα"

#: templates/customize-class.html:12
msgid "customize_class_step_3"
msgstr "Επίλεξε τις περιπέπτειες που θέλεις να κάνεις διαθέσιμες"

#: templates/customize-class.html:13
msgid "customize_class_step_4"
msgstr ""
"Κάνε κλικ στο όνομα μιας περιπέτειας για να την (απ)επιλέξεις για όλα τα "
"επίπεδα"

#: templates/customize-class.html:14
msgid "customize_class_step_5"
msgstr "Προσθήκη προσωπικών περιπετειών"

#: templates/customize-class.html:15
msgid "customize_class_step_6"
msgstr ""
"Επιλογή ημερομηνίας έναρξης για κάθε επίπεδο (μπορείς επίσης να το "
"αφήσεις κενό)"

#: templates/customize-class.html:16
msgid "customize_class_step_7"
msgstr "Επιλογή άλλων ρυθμίσεων"

#: templates/customize-class.html:17
msgid "customize_class_step_8"
msgstr "Επίλεξε \"Αποθήκευση\" -> Ολοκλήρωσες!"

#: templates/customize-class.html:20
#, fuzzy
msgid "customize_class_exp_2"
msgstr ""
"Μπορείς πάντα να αλλάξεις αυτές τις ρυθμίσεις αργότερα. Για παράδειγμα, "
"μπορείς να κάνεις διαθέσιμες συγκεκριμένες περιπέτειες ή επίπεδα κατά τη "
"διδασκαλία μιας τάξης.\n"
"Με αυτόν τον τρόπο σου είναι εύκολο για να προσδιορίσεις σε ποιο επίπεδο "
"και σε ποιες περιπέτειες θα εργαστούν οι μαθητές σου.\n"
"Εάν θέλεις να κάνεις τα πάντα διαθέσιμα για την τάξη σου, είναι πιο "
"εύκολο να καταργήσεις την προσαρμογή συνολικά."

#: templates/customize-class.html:23
msgid "select_adventures"
msgstr "Επίλεξε περιπέτειες"

#: templates/customize-class.html:59
msgid "opening_dates"
msgstr "Ημερομηνίες έναρξης λειτουργίας"

#: templates/customize-class.html:65
msgid "opening_date"
msgstr "Ημερομηνία έναρξης λειτουργίας"

#: templates/customize-class.html:77
msgid "directly_available"
msgstr "Άμεσα ανοιχτό"

#: templates/customize-class.html:88
msgid "select_own_adventures"
msgstr "Επίλεξε τις δικές σου περιπέτειες"

#: templates/customize-class.html:95 templates/customize-class.html:121
#: templates/profile.html:47 templates/profile.html:128
#: templates/profile.html:137 templates/signup.html:26 templates/signup.html:45
#: templates/signup.html:53
msgid "select"
msgstr "Επίλεξε"

#: templates/customize-class.html:115
msgid "other_settings"
msgstr "Άλλες ρυθμίσεις"

#: templates/customize-class.html:120
msgid "option"
msgstr "Επιλογή"

#: templates/customize-class.html:126
msgid "mandatory_mode"
msgstr "Υποχρεωτική λειτουργία προγραμματιστή"

#: templates/customize-class.html:132
msgid "hide_cheatsheet"
msgstr "Απόκρυψη των σημειώσεων"

#: templates/customize-class.html:138
#, fuzzy
msgid "hide_keyword_switcher"
msgstr "Hide keyword switcher"

#: templates/customize-class.html:149
msgid "reset_adventure_prompt"
msgstr "Είσαι βέβαιος ότι θέλεις να επαναφέρεις όλες τις επιλεγμένες περιπέτειες;"

#: templates/customize-class.html:149
msgid "reset_adventures"
msgstr "Επανάφερε επιλεγμένες περιπέτειες"

#: templates/customize-class.html:153
msgid "remove_customizations_prompt"
msgstr "Είσαι βέβαιος ότι θέλεις να καταργήσεις τις προσαρμογές αυτής της τάξης;"

#: templates/customize-class.html:154
msgid "remove_customization"
msgstr "Κατάργηση προσαρμογής"

#: templates/error-page.html:12
msgid "go_back_to_main"
msgstr "Πήγαινε πίσω στην κεντρική σελίδα"

#: templates/explore.html:12
msgid "explore_programs"
msgstr "Εξερεύνηση προγραμμάτων"

#: templates/explore.html:14
msgid "explore_explanation"
msgstr ""
"Σε αυτή τη σελίδα μπορείς να δεις προγράμματα που έχουν δημιουργηθεί από "
"άλλους χρήστες του Hedy. Μπορείς να φιλτράρεις σύμφωνα με επίπεδο Hedy "
"όσο και με επίπεδο περιπέτειας.\n"
"Κάνε κλικ στο \"Προβολή προγράμματος\" για να ανοίξεις ένα πρόγραμμα και "
"εκτέλεσέ το. Τα προγράμματα με κόκκινη κεφαλίδα περιέχουν ένα λάθος. "
"Μπορείς ακόμα να ανοίξεις το πρόγραμμα, αλλά η εκτέλεσή του θα οδηγήσει "
"σε σφάλμα. Μπορείς φυσικά να προσπαθήσεις να το διορθώσεις!\n"
"Εάν ο δημιουργός έχει δημόσιο προφίλ, μπορείς να κάνεις κλικ στο όνομα "
"χρήστη του για να επισκεφτείς το προφίλ του. Εκεί θα βρεις όλα τα κοινά "
"τους προγράμματα και πολλά άλλα!\n"

#: templates/explore.html:35 templates/programs.html:27
#, fuzzy
msgid "search_button"
msgstr "Αποθήκευσε και μοιράσου κώδικα"

#: templates/explore.html:51
msgid "creator"
msgstr "Δημιουργός"

#: templates/explore.html:57
msgid "view_program"
msgstr "Προβολή προγράμματος"

#: templates/for-teachers.html:5 templates/profile.html:78
#: templates/profile.html:80
msgid "my_classes"
msgstr "Οι τάξεις μου"

#: templates/for-teachers.html:10
msgid "students"
msgstr "μαθητών"

#: templates/for-teachers.html:23 templates/landing-page.html:23
msgid "create_class"
msgstr "Δημιουργία νέας τάξης"

#: templates/for-teachers.html:26
msgid "my_adventures"
msgstr "Οι περιπέτειές μου"

#: templates/for-teachers.html:32
msgid "last_update"
msgstr "Τελευταία ενημέρωση"

#: templates/for-teachers.html:33 templates/for-teachers.html:43
msgid "view"
msgstr "Προβολή"

#: templates/for-teachers.html:50
msgid "adventure_prompt"
msgstr "Παρακαλώ δώσε το όνομα της περιπέτειας"

#: templates/for-teachers.html:50 website/teacher.py:510
msgid "create_adventure"
msgstr "Δημιουργία περιπέτειας"

#: templates/for-teachers.html:53
msgid "create_student_accounts"
msgstr "Δημιουργία λογαριασμών μαθητών"

#: templates/for-teachers.html:113
msgid "teacher_welcome"
msgstr ""
"Καλώς ήρθες στη Hedy! Είσαι πλέον περήφανος κάτοχος ενός λογαριασμού "
"καθηγητή που σου επιτρέπει να δημιουργείς μαθήματα και να προσκαλείς "
"μαθητές."

#: templates/incl-adventure-tabs.html:22
#, fuzzy
msgid "specific_adventure_mode"
msgstr ""
"You're currently in adventure '{adventure}', click on 'Hedy' to view all "
"adventures."

#: templates/incl-adventure-tabs.html:68
msgid "go_to_quiz"
msgstr "Πήγαινε στο κουίζ"

#: templates/incl-editor-and-output.html:95
#, fuzzy
msgid "variables"
msgstr "Variables"

#: templates/incl-editor-and-output.html:111
msgid "enter_text"
msgstr "Γράψε την απάντηση εδώ..."

#: templates/incl-editor-and-output.html:112
msgid "enter"
msgstr "Είσοδος"

#: templates/incl-editor-and-output.html:121
msgid "run_code_button"
msgstr "Εκτέλεσε κώδικα"

#: templates/incl-editor-and-output.html:123
msgid "edit_code_button"
msgstr "Επεξεργασία κώδικα"

#: templates/incl-editor-and-output.html:129
msgid "read_code_label"
msgstr "Εκφωνούν"

#: templates/incl-editor-and-output.html:139
#: templates/incl-editor-and-output.html:148
msgid "regress_button"
msgstr "Επιστροφή στο επίπεδο {level}"

#: templates/incl-editor-and-output.html:142
#: templates/incl-editor-and-output.html:151
msgid "advance_button"
msgstr "Πήγαινε στο επίπεδο {level}"

#: templates/incl-editor-and-output.html:165
msgid "developers_mode"
msgstr "Λειτουργία προγραμματιστή"

#: templates/incl-menubar.html:8
msgid "nav_start"
msgstr "Αρχική"

#: templates/incl-menubar.html:9
msgid "nav_hedy"
msgstr "Hedy"

#: templates/incl-menubar.html:10
msgid "nav_explore"
msgstr "Εξερεύνηση"

#: templates/incl-menubar.html:11
msgid "nav_learn_more"
msgstr "Μάθε περισσότερα"

#: templates/incl-menubar.html:13 templates/public-page.html:56
msgid "program_header"
msgstr "Τα προγράμματά μου"

#: templates/incl-menubar.html:20
msgid "my_achievements"
msgstr "Τα επιτεύγματά μου"

#: templates/incl-menubar.html:23
msgid "my_account"
msgstr "Ο λογαριασμός μου"

#: templates/incl-menubar.html:27
msgid "for_teachers"
msgstr "Για καθηγητές"

#: templates/incl-menubar.html:31
msgid "logout"
msgstr "Αποσύνδεση"

#: templates/incl-menubar.html:36 templates/login.html:19
#: templates/signup.html:109
msgid "login"
msgstr "Σύνδεση"

#: templates/incl-menubar.html:45
msgid "search"
msgstr "Αναζήτηση..."

#: templates/landing-page.html:6
msgid "welcome"
msgstr "Καλώς ήρθες"

#: templates/landing-page.html:7
msgid "intro_text_landing_page"
msgstr ""
"Καλώς ήρθες στον υπέροχο κόσμο της Hedy! Εδώ μπορείς να μάθεις να "
"προγραμματίζεις με μικρά βήματα, χωρίς περιττά περίπλοκα πράγματα.\n"
"Ξεκινάμε εύκολα στο επίπεδο 1, και σιγά-σιγά χτίζουμε προς μεγαλύτερα και"
" πιο πολύπλοκα προγράμματα!\n"
"\n"
"Διάλεξε μία από τις παρακάτω επιλογές για να ξεκινήσεις."

#: templates/landing-page.html:14 templates/landing-page.html:36
msgid "general_text_landing_page"
msgstr "Ξεκίνα με τις επεξηγήσεις του επιπέδου 1"

#: templates/landing-page.html:16 templates/landing-page.html:38
#: templates/landing-page.html:45 templates/landing-page.html:52
msgid "start_programming"
msgstr "Ξεκίνα τον προγραμματισμό"

#: templates/landing-page.html:21
msgid "create_class_text"
msgstr ""
"Ομαδοποίησε τους μαθητές σου σε τάξεις και άλλαξε το περιεχόμενο για κάθε"
" τάξη"

#: templates/landing-page.html:28
msgid "read_docs_text"
msgstr ""
"Μελέτησε το εγχειρίδιό μας για τον καθηγητή για σχέδια μαθήματος και "
"συνηθισμένα λάθη των μαθητών"

#: templates/landing-page.html:30
msgid "read_docs"
msgstr "Μάθε περισσότερα για τη Hedy"

#: templates/landing-page.html:43
msgid "story_text"
msgstr "Φτιάξε τη δική σου ιστορία"

#: templates/landing-page.html:50
msgid "turtle_text"
msgstr "Κάνε ένα σχέδιο με κώδικα"

#: templates/layout.html:20 templates/signup.html:64
msgid "yes"
msgstr "Ναι"

#: templates/layout.html:21 templates/signup.html:68
msgid "no"
msgstr "Όχι"

#: templates/layout.html:29
msgid "ok"
msgstr "OK"

#: templates/layout.html:30
msgid "cancel"
msgstr "Ακύρωση"

#: templates/layout.html:43 templates/programs.html:68
#: templates/programs.html:76
msgid "copy_link_to_share"
msgstr "Αντίγραψε τον σύνδεσμο για κοινή χρήση"

#: templates/layout.html:78
msgid "set_preferred_lang"
msgstr ""
"Το Hedy υποστηρίζει πλέον προτιμώμενες γλώσσες χρήστη. Μπορείς να ορίσεις"
" μια για το προφίλ σου στο \"Το προφίλ μου\""

#: templates/layout.html:86 templates/quiz/endquiz.html:18
#: templates/quiz/quiz.html:29
msgid "achievement_earned"
msgstr "Κέρδισες ένα επίτευγμα!"

#: templates/learn-more.html:7
msgid "mailing_title"
msgstr "Εγγραφή για Hedy newsletter"

#: templates/learn-more.html:14
msgid "surname"
msgstr "Μικρό Όνομα"

#: templates/learn-more.html:18
msgid "lastname"
msgstr "Επίθετο"

#: templates/learn-more.html:22 templates/profile.html:135
#: templates/signup.html:52
msgid "country"
msgstr "Χώρα"

#: templates/learn-more.html:31
msgid "subscribe"
msgstr "Εγγραφή"

#: templates/learn-more.html:32
msgid "required_field"
msgstr "Τα πεδία με * απαιτείται να συμπληρωθούν"

#: templates/learn-more.html:35
#, fuzzy
msgid "previous_campaigns"
msgstr "View previous campaigns"

#: templates/level-page.html:8
msgid "step_title"
msgstr "Άσκηση"

#: templates/level-page.html:12
msgid "save_code_button"
msgstr "Αποθήκευσε κώδικα"

#: templates/level-page.html:13
msgid "share_code_button"
msgstr "Αποθήκευσε και μοιράσου κώδικα"

#: templates/level-page.html:31
msgid "try_button"
msgstr "Δοκίμασε το"

#: templates/login.html:10
msgid "login_long"
msgstr "Συνδέσου στο λογαριασμό σου"

#: templates/login.html:26 website/auth.py:254
msgid "no_account"
msgstr "Ακόμα χωρίς λογαριασμό;"

#: templates/login.html:28 templates/signup.html:6 templates/signup.html:105
msgid "create_account"
msgstr "Δημιουργία λογαριασμού"

#: templates/login.html:33
msgid "forgot_password"
msgstr "Ξέχασες το συνθηματικό σου;"

#: templates/main-page.html:9
msgid "main_title"
msgstr "Hedy"

#: templates/main-page.html:10
msgid "main_subtitle"
msgstr "Μια βαθμιαία γλώσσα προγραμματισμού"

#: templates/main-page.html:13
msgid "try_it"
msgstr "Δοκίμασέ τη"

#: templates/profile.html:4
msgid "account_overview"
msgstr "Σύνοψη λογαριασμού"

#: templates/profile.html:6 templates/profile.html:8
msgid "my_messages"
msgstr "Τα μηνύματά μου"

#: templates/profile.html:11
msgid "invite_message"
msgstr "Έλαβες μια πρόσκληση για να συμμετάσχεις στην τάξη"

#: templates/profile.html:12
msgid "sent_by"
msgstr "Αυτή η πρόσκληση εστάλη από"

#: templates/profile.html:15
msgid "delete_invite"
msgstr "Διαγραφή πρόσκλησης"

#: templates/profile.html:21 templates/profile.html:23
msgid "public_profile"
msgstr "Δημόσιο προφίλ"

#: templates/profile.html:24
msgid "public_profile_visit"
msgstr "Μπορείς να επισκεφτείς το δημόσιο προφίλ σου! Κάνε κλικ"

#: templates/profile.html:24
msgid "public_profile_link"
msgstr "εδώ"

#: templates/profile.html:27
msgid "profile_picture"
msgstr "Εικόνα προφίλ"

#: templates/profile.html:40
msgid "personal_text"
msgstr "Προσωπικό κείμενο"

#: templates/profile.html:41
msgid "your_personal_text"
msgstr "Το προσωπικό σου κείμενο..."

#: templates/profile.html:45
msgid "favourite_program"
msgstr "Αγαπημένο πρόγραμμα"

#: templates/profile.html:56
msgid "public_profile_info"
msgstr ""
"Επιλέγοντας αυτό το πλαίσιο κάνω το προφίλ μου ορατό σε όλους. Πρόσεξε να"
" μην κοινοποιείς προσωπικές πληροφορίες όπως το όνομα ή τη διεύθυνση του "
"σπιτιού σου, γιατί θα μπορούν να τα δουν όλοι!"

#: templates/profile.html:59
msgid "update_public"
msgstr "Ενημέρωση δημόσιου προφίλ"

#: templates/profile.html:61 templates/profile.html:148
msgid "are_you_sure"
msgstr "Είσαι σίγουρος/η; Δεν μπορείς να αναιρέσεις αυτήν την ενέργεια."

#: templates/profile.html:61
msgid "delete_public"
msgstr "Διαγραφή δημόσιου προφίλ"

#: templates/profile.html:70 templates/profile.html:72
msgid "statistics"
msgstr "Τα στατιστικά μου"

#: templates/profile.html:83
msgid "self_removal_prompt"
msgstr "Είστε βέβαιος/α ότι θέλεις να αποχωρήσεις από αυτήν την τάξη;"

#: templates/profile.html:83
msgid "leave_class"
msgstr "Έξοδος από την τάξη"

#: templates/profile.html:88 templates/profile.html:91
msgid "settings"
msgstr "Οι προσωπικές μου ρυθμίσεις"

#: templates/profile.html:99 templates/signup.html:41
msgid "birth_year"
msgstr "Έτος γέννησης"

#: templates/profile.html:102 templates/signup.html:25
msgid "preferred_language"
msgstr "Προτιμώμενη γλώσσα"

#: templates/profile.html:112 templates/signup.html:34
msgid "preferred_keyword_language"
msgstr "Προτιμώμενη γλώσσα για τα keywords"

#: templates/profile.html:126 templates/signup.html:44
msgid "gender"
msgstr "Φύλο"

#: templates/profile.html:129 templates/signup.html:46
msgid "female"
msgstr "Γυναίκα"

#: templates/profile.html:130 templates/signup.html:47
msgid "male"
msgstr "Άνδρας"

#: templates/profile.html:131 templates/signup.html:48
msgid "other"
msgstr "Άλλο"

#: templates/profile.html:144
msgid "update_profile"
msgstr "Ενημέρωση προφίλ"

#: templates/profile.html:148
msgid "destroy_profile"
msgstr "Μόνιμη διαγραφή λογαριασμού"

#: templates/profile.html:155
msgid "current_password"
msgstr "Τρέχον συνθηματικό"

#: templates/profile.html:159
msgid "new_password"
msgstr "Νέο συνθηματικό"

#: templates/profile.html:163
msgid "repeat_new_password"
msgstr "Επανάλαβε το νέο συνθηματικό"

#: templates/programs.html:7
msgid "recent"
msgstr "Τα πρόσφατα προγράμματά μου"

#: templates/programs.html:35 templates/view-program-page.html:7
msgid "submitted_header"
msgstr "Αυτό είναι ένα υποβληθέν πρόγραμμα και δεν μπορεί να τροποποιηθεί"

#: templates/programs.html:40
msgid "title"
msgstr "Τίτλος"

#: templates/programs.html:42 templates/view-program-page.html:8
msgid "last_edited"
msgstr "Τελευταία επεξεργασία"

#: templates/programs.html:59
msgid "favourite_confirm"
msgstr ""
"Είσαι βέβαιος/α ότι θέλεις να ορίσεις αυτό το πρόγραμμα ως το αγαπημένο "
"σου;"

#: templates/programs.html:67 templates/programs.html:72
msgid "open"
msgstr "Άνοιγμα"

#: templates/programs.html:68
msgid "copy_clipboard"
msgstr "Αντιγράφηκε με επιτυχία στο πρόχειρο"

#: templates/programs.html:69 templates/programs.html:73
msgid "delete_confirm"
msgstr "Είσαι βέβαιος/α ότι θέλεις να διαγράψεις το πρόγραμμα;"

#: templates/programs.html:69 templates/programs.html:73
msgid "delete"
msgstr "Διαγραφή"

#: templates/programs.html:75
msgid "unshare_confirm"
msgstr "Είσαι σίγουρος ότι θέλεις να κάνεις το πρόγραμμα ιδιωτικό;"

#: templates/programs.html:75
msgid "unshare"
msgstr "Κατάργηση κοινής χρήσης"

#: templates/programs.html:77
msgid "submit_warning"
msgstr "Είσαι σίγουρος ότι θέλεις να υποβάλεις αυτό το πρόγραμμα;"

#: templates/programs.html:77
msgid "submit_program"
msgstr "Υποβολή"

#: templates/programs.html:80
msgid "share_confirm"
msgstr "Είσαι σίγουρος ότι θέλεις να δημοσιοποιήσεις το πρόγραμμα;"

#: templates/programs.html:80
msgid "share"
msgstr "Μοίρασμα"

#: templates/programs.html:86
msgid "no_programs"
msgstr "Δεν έχεις προγράμματα ακόμα."

#: templates/programs.html:88
msgid "write_first_program"
msgstr "Γράψε το πρώτο σου πρόγραμμα!"

#: templates/public-page.html:16
msgid "achievements"
msgstr "επιτεύγματα"

#: templates/public-page.html:28 templates/public-page.html:30
msgid "amount_created"
msgstr "προγράμματα που δημιουργήθηκαν"

#: templates/public-page.html:34 templates/public-page.html:36
msgid "amount_saved"
msgstr "αποθηκευμένα προγράμματα"

#: templates/public-page.html:40 templates/public-page.html:42
msgid "amount_submitted"
msgstr "υποβληθέντα προγράμματα"

#: templates/public-page.html:50
msgid "last_achievement"
msgstr "Πρόσφατο επίτευγμα"

#: templates/public-page.html:85
msgid "no_shared_programs"
msgstr "δεν έχει κοινά προγράμματα..."

#: templates/recover.html:6
msgid "recover_password"
msgstr "Ζήτησε επαναφορά συνθηματικού"

#: templates/recover.html:11
msgid "send_password_recovery"
msgstr "Στείλε μου ένα σύνδεσμο για ανάκτηση συνθηματικού"

#: templates/reset.html:6 templates/reset.html:19
msgid "reset_password"
msgstr "Επαναφορά συνθηματικού"

#: templates/reset.html:12 templates/signup.html:22
msgid "password_repeat"
msgstr "Επανάλαβε το συνθηματικό"

#: templates/signup.html:7
msgid "create_account_explanation"
msgstr ""
"Το να έχεις το δικό σου λογαριασμό, σου επιτρέπει να αποθηκεύεις τα "
"προγράμματά σου."

#: templates/signup.html:16
msgid "email_repeat"
msgstr "Επανάλαβε το email"

#: templates/signup.html:60
msgid "programming_experience"
msgstr "Έχεις εμπειρία στον προγραμματισμό;"

#: templates/signup.html:74
msgid "languages"
msgstr ""
"Ποιες από αυτές τις γλώσσες προγραμματισμού έχεις χρησιμοποιήσει στο "
"παρελθόν;"

#: templates/signup.html:79
msgid "other_block"
msgstr "Άλλη γλώσσα με πλακίδια"

#: templates/signup.html:85
msgid "other_text"
msgstr "Άλλη γλώσσα με κείμενο"

#: templates/signup.html:91
msgid "request_teacher"
msgstr "Θα ήθελες να κάνεις αίτηση για λογαριασμό καθηγητή;"

#: templates/signup.html:94
msgid "subscribe_newsletter"
msgstr "Εγγραφή στο newsletter"

#: templates/signup.html:99
msgid "agree_with"
msgstr "Συμφωνώ με το"

#: templates/signup.html:99
msgid "privacy_terms"
msgstr "Απόρρητο και Όροι"

#: templates/signup.html:102
msgid "agree_third_party"
msgstr ""
"Συμφωνώ να επικοινωνήσουν μαζί μου συνεργάτες του Leiden University με "
"ευκαιρίες πωλήσεων (προαιρετικό)"

#: templates/signup.html:109
msgid "already_account"
msgstr "Έχεις ήδη λογαριασμό;"

#: templates/teacher-invitation.html:5
msgid "teacher_invitation_require_login"
msgstr ""
"Για να ρυθμίσεις το προφίλ σου ως καθηγητής, θα χρειαστεί να συνδεθείς. "
"Εάν δεν έχεις λογαριασμό, δημιούργησε έναν."

#: templates/view-program-page.html:13
#, fuzzy
msgid "by"
msgstr "by"

#: templates/quiz/endquiz.html:27
msgid "end_quiz"
msgstr "Τέλος του κουίζ"

#: templates/quiz/endquiz.html:28 templates/quiz/quiz-result-overview.html:23
msgid "score"
msgstr "Σκορ"

#: templates/quiz/endquiz.html:37 templates/quiz/quiz-result-overview.html:108
msgid "go_to_level"
msgstr "Πήγαινε στο επίπεδο"

#: templates/quiz/feedback.html:8 templates/quiz/quiz.html:16
msgid "question"
msgstr "Ερώτηση"

#: templates/quiz/feedback.html:17
msgid "feedback_success"
msgstr "Μπράβο!"

#: templates/quiz/feedback.html:23
msgid "feedback_failure"
msgstr "Λάθος!"

#: templates/quiz/feedback.html:36
msgid "correct_answer"
msgstr "Σωστό"

#: templates/quiz/feedback.html:52
msgid "go_to_question"
msgstr "Πήγαινε στην ερώτηση"

#: templates/quiz/feedback.html:56
msgid "go_to_quiz_result"
msgstr "Πήγαινε στο αποτέλεσμα του κουίζ"

#: templates/quiz/quiz-result-overview.html:22
#, fuzzy
msgid "results_quiz"
msgstr "Άρχισε το κουίζ"

#: templates/quiz/quiz-result-overview.html:45
#, fuzzy
msgid "correct"
msgstr "Σκορ"

#: templates/quiz/quiz-result-overview.html:62
#, fuzzy
msgid "incorrect"
msgstr "Σωστό"

#: templates/quiz/quiz-result-overview.html:91
#: templates/quiz/quiz-result-overview.html:95
#: templates/quiz/quiz-result-overview.html:99 templates/quiz/quiz.html:16
msgid "attempt"
msgstr "Προσπάθεια"

#: templates/quiz/quiz.html:49 templates/quiz/quiz.html:55
#: templates/quiz/quiz_question.html:15
msgid "hint"
msgstr "Υπόδειξη?"

#: templates/quiz/quiz_question.html:53
msgid "go_to_answer"
msgstr "Πήγαινε στην απάντηση"

#: templates/quiz/quiz_question.html:55
msgid "submit_answer"
msgstr "Απάντησε στην ερώτηση"

#: templates/quiz/startquiz.html:9
msgid "start_quiz"
msgstr "Άρχισε το κουίζ"

#: templates/quiz/startquiz.html:15
msgid "go_to_first_question"
msgstr "Πήγαινε στην ερώτηση 1"

#: website/admin.py:18 website/admin.py:85 website/admin.py:106
#: website/admin.py:124 website/admin.py:131
#, fuzzy
msgid "title_admin"
msgstr "Hedy - Administrator page"

#: website/auth.py:183 website/auth.py:243 website/auth.py:375
#: website/auth.py:380 website/auth.py:428 website/auth.py:589
#: website/auth.py:598 website/auth.py:621 website/auth.py:661
#: website/auth.py:668 website/auth.py:688 website/teacher.py:302
#: website/teacher.py:343
msgid "username_invalid"
msgstr "Το όνομα χρήστη δεν είναι έγκυρο"

#: website/auth.py:185
msgid "username_special"
msgstr "To όνομα χρήστη δεν μπορεί να περιέχει `:` ή `@`."

#: website/auth.py:187
msgid "username_three"
msgstr "Το όνομα χρήστη πρέπει να περιέχει τουλάχιστον τρείς χαρακτήρες."

#: website/auth.py:189 website/auth.py:483 website/auth.py:690
#: website/auth.py:695
msgid "email_invalid"
msgstr "Παρακαλώ να εισάγεις ένα έγκυρο email."

#: website/auth.py:191 website/auth.py:245 website/auth.py:430
#: website/auth.py:453 website/auth.py:465 website/auth.py:625
msgid "password_invalid"
msgstr "Το συνθηματικό σου δεν είναι έγκυρο"

#: website/auth.py:193
msgid "passwords_six"
msgstr "Όλα τα συνθηματικά πρέπει να έχουν 6 χαρακτήρες ή περισσότερους."

#: website/auth.py:254
msgid "invalid_username_password"
msgstr "Μη έγκυρο όνομα χρήστη/συνθηματικό."

#: website/auth.py:299 website/auth.py:301
msgid "repeat_match_email"
msgstr "Το email που επανέλαβες δεν ταιριάζει."

#: website/auth.py:303 website/auth.py:455 website/auth.py:459
#: website/auth.py:629
msgid "repeat_match_password"
msgstr "Το συνθηματικό που επανέλαβες δεν ταιριάζει."

#: website/auth.py:305 website/auth.py:485
msgid "language_invalid"
msgstr "Παρακαλώ διάλεξε μια έγκυρη γλώσσα"

#: website/auth.py:307
msgid "agree_invalid"
msgstr "Πρέπει να συμφωνήσεις με το απόρρητο και τους όρους"

#: website/auth.py:309 website/auth.py:488
msgid "keyword_language_invalid"
msgstr ""
"Επίλεξε μια έγκυρη γλώσσα λέξεων-κλειδιών (επιλέξτε Αγγλικά ή τη δική σας"
" γλώσσα)"

#: website/auth.py:314 website/auth.py:493
msgid "year_invalid"
msgstr "Παρακαλώ να εισάγεις ένα έτος ανάμεσα στο 1900 και "

#: website/auth.py:317 website/auth.py:496
msgid "gender_invalid"
msgstr "Παρακαλώ διάλεξε ένα έγκυρο φύλο, επίλεξε (Γυναίκα, Άνδρας, Άλλο)"

#: website/auth.py:320 website/auth.py:499
#, fuzzy
msgid "country_invalid"
msgstr "Please select a valid country."

#: website/auth.py:322 website/auth.py:325 website/auth.py:501
#: website/auth.py:504
msgid "experience_invalid"
msgstr "Παρακαλώ διάλεξε μια έγκυρη εμπειρία, επίλεξε (Ναι, Όχι)"

#: website/auth.py:328 website/auth.py:507
msgid "programming_invalid"
msgstr "Παρακαλώ διάλεξε μια έγκυρη γλώσσα προγραμματισμού"

#: website/auth.py:331
msgid "exists_username"
msgstr "Αυτό το όνομα χρήστη χρησιμοποιείται ήδη."

#: website/auth.py:333 website/auth.py:515
msgid "exists_email"
msgstr "Αυτό το email χρησιμοποιείται ήδη."

#: website/auth.py:373 website/auth.py:388 website/auth.py:623
#: website/auth.py:633
msgid "token_invalid"
msgstr "Το διακριτικό σου δεν είναι έγκυρο"

#: website/auth.py:432 website/auth.py:457 website/auth.py:627
msgid "password_six"
msgstr "Το συνθηματικό πρέπει να περιέχει τουλάχιστον έξι χαρακτήρες."

#: website/auth.py:435 website/auth.py:438
msgid "password_change_not_allowed"
msgstr "Δεν επιτρέπεται να αλλάξεις το συνθηματικό αυτού του χρήστη"

#: website/auth.py:443
msgid "password_change_success"
msgstr "Το συνθηματικό του μαθητή σου άλλαξε με επιτυχία"

#: website/auth.py:474
msgid "password_updated"
msgstr "Το συνθηματικό ενημερώθηκε."

#: website/auth.py:555
msgid "profile_updated"
msgstr "Το προφίλ ενημερώθηκε."

#: website/auth.py:558
msgid "profile_updated_reload"
msgstr "Το προφίλ ενημερώθηκε, η σελίδα θα ανανεωθεί."

#: website/auth.py:612
msgid "sent_password_recovery"
msgstr ""
"Σύντομα θα λάβεις ένα email με οδηγίες για το πώς να επαναφέρεις το "
"συνθηματικό σου."

#: website/auth.py:645
msgid "password_resetted"
msgstr ""
"Έγινε επιτυχής επαναφορά του συνθηματικού σου. Θα ανακατευθυνθείς στη "
"σελίδα σύνδεσης."

#: website/auth.py:663
msgid "teacher_invalid"
msgstr "Η βαθμίδα καθηγητή δεν είναι έγκυρη"

#: website/programs.py:41
msgid "delete_success"
msgstr "Το πρόγραμμα διαγράφηκε με επιτυχία"

#: website/programs.py:55
msgid "save_prompt"
msgstr ""
"Πρέπει να έχεις ένα λογαριασμό για να αποθηκεύσεις το πρόγραμμά σου. Θα "
"ήθελες να συνδεθείς τώρα;"

#: website/programs.py:60
msgid "overwrite_warning"
msgstr ""
"Έχεις ήδη ένα πρόγραμμα με αυτό το όνομα, η αποθήκευση αυτού του "
"προγράμματος θα αντικαταστήσει το παλιό. Είσαι σίγουρος/η?"

#: website/programs.py:87
#, fuzzy
msgid "save_parse_warning"
msgstr ""
"Έχεις ήδη ένα πρόγραμμα με αυτό το όνομα, η αποθήκευση αυτού του "
"προγράμματος θα αντικαταστήσει το παλιό. Είσαι σίγουρος/η?"

#: website/programs.py:131 website/programs.py:132
msgid "save_success_detail"
msgstr "Το πρόγραμμα αποθηκεύτηκε επιτυχώς"

#: website/programs.py:160
msgid "share_success_detail"
msgstr "Το πρόγραμμα μοιράστηκε με επιτυχία"

#: website/programs.py:162
msgid "unshare_success_detail"
msgstr "Το πρόγραμμα καταργήθηκε με επιτυχία"

#: website/programs.py:202
msgid "favourite_success"
msgstr "Το πρόγραμμά σου έχει οριστεί ως αγαπημένο"

#: website/statistics.py:37 website/teacher.py:28 website/teacher.py:36
#: website/teacher.py:211 website/teacher.py:233 website/teacher.py:245
#: website/teacher.py:312 website/teacher.py:351
msgid "retrieve_class_error"
msgstr "Μόνο οι καθηγητές μπορούν να ανακτήσουν τις τάξεις"

#: website/statistics.py:41 website/teacher.py:39 website/teacher.py:133
#: website/teacher.py:152 website/teacher.py:214 website/teacher.py:236
#: website/teacher.py:248 website/teacher.py:315 website/teacher.py:354
msgid "no_such_class"
msgstr "Δεν υπάρχει τέτοια τάξη Hedy!"

#: website/statistics.py:45
#, fuzzy
msgid "title_class statistics"
msgstr "Τα στατιστικά μου"

#: website/teacher.py:76
#, fuzzy
msgid "title_class-overview"
msgstr "Hedy - Class overview"

#: website/teacher.py:85
#, fuzzy
msgid "only_teacher_create_class"
msgstr "Only teachers are allowed to create classes!"

#: website/teacher.py:92 website/teacher.py:127
#, fuzzy
msgid "class_name_invalid"
msgstr "This class name is invalid."

#: website/teacher.py:94 website/teacher.py:129
msgid "class_name_empty"
msgstr "Δεν δώσατε όνομα τάξης!"

#: website/teacher.py:100
msgid "class_name_duplicate"
msgstr "Έχεις ήδη μια τάξη με αυτό το όνομα!"

#: website/teacher.py:164 website/teacher.py:180 website/teacher.py:542
msgid "invalid_class_link"
msgstr "Μη έγκυρος σύνδεσμος για συμμετοχή στην τάξη."

#: website/teacher.py:168 website/teacher.py:170
#, fuzzy
msgid "title_join-class"
msgstr "Hedy - Join class"

#: website/teacher.py:224
#, fuzzy
msgid "title_customize-class"
msgstr "Hedy - Customize class"

#: website/teacher.py:239
msgid "customization_deleted"
msgstr "Οι προσαρμογές διαγράφησαν με επιτυχία."

#: website/teacher.py:292
msgid "class_customize_success"
msgstr "Η τάξη προσαρμόστηκε με επιτυχία."

#: website/teacher.py:306
msgid "username_empty"
msgstr "Δεν έδωσες όνομα χρήστη!"

#: website/teacher.py:319
msgid "student_not_existing"
msgstr "Αυτό το όνομα χρήστη δεν υπάρχει"

#: website/teacher.py:321
msgid "student_already_in_class"
msgstr "Αυτός ο μαθητής είναι ήδη στη τάξη σου"

#: website/teacher.py:323
msgid "student_already_invite"
msgstr "Αυτός ο μαθητής έχει ήδη μια πρόσκληση σε αναμονή"

#: website/teacher.py:382
msgid "no_accounts"
msgstr "Δεν υπάρχουν λογαριασμοί για δημιουργία."

#: website/teacher.py:393
msgid "unique_usernames"
msgstr "Όλα τα ονόματα χρηστών πρέπει να είναι μοναδικά."

#: website/teacher.py:396
msgid "unique_emails"
msgstr "Όλες οι διευθύνσεις mail πρέπει να είναι μοναδικές."

#: website/teacher.py:407
msgid "usernames_exist"
msgstr "Ένα ή περισσότερα ονόματα χρηστών ήδη χρησιμοποιούνται."

#: website/teacher.py:410
msgid "emails_exist"
msgstr "Μια ή περισσότερες διευθύνσεις mail ήδη χρησιμοποιούνται."

#: website/teacher.py:421
msgid "accounts_created"
msgstr "Οι λογαριασμοί δημιουργήθηκαν με επιτυχία."

#: website/teacher.py:427 website/teacher.py:432 website/teacher.py:443
#: website/teacher.py:472 website/teacher.py:498
msgid "retrieve_adventure_error"
msgstr "Δεν επιτρέπεται να δεις αυτήν την περιπέτεια!"

#: website/teacher.py:437
#, fuzzy
msgid "title_view-adventure"
msgstr "Hedy - View adventure"

#: website/teacher.py:448
#, fuzzy
msgid "title_customize-adventure"
msgstr "Hedy - Customize adventure"

#: website/teacher.py:459
msgid "adventure_id_invalid"
msgstr "Αυτό το αναγνωριστικό περιπέτειας δεν είναι έγκυρο"

#: website/teacher.py:461 website/teacher.py:517
msgid "adventure_name_invalid"
msgstr "Αυτό το όνομα περιπέτειας δεν είναι έγκυρο"

#: website/teacher.py:463
msgid "level_invalid"
msgstr "Αυτό το επίπεδο Hedy δεν είναι έγκυρο"

#: website/teacher.py:465
msgid "content_invalid"
msgstr "Αυτή η περιπέτεια δεν είναι έγκυρη"

#: website/teacher.py:467
msgid "adventure_length"
msgstr "Η περιπέτειά σου πρέπει να είναι τουλάχιστον 20 χαρακτήρες"

#: website/teacher.py:469
msgid "public_invalid"
msgstr "Αυτή η επιλογή συμφωνίας δεν είναι έγκυρη"

#: website/teacher.py:480 website/teacher.py:524
msgid "adventure_duplicate"
msgstr "Έχεις ήδη μια περιπέτεια με αυτό το όνομα"

#: website/teacher.py:492
msgid "adventure_updated"
msgstr "Η περιπέτεια έχει ενημερωθεί!"

#: website/teacher.py:519
msgid "adventure_empty"
msgstr "Δεν έδωσες όνομα περιπέτειας!"

#~ msgid "ago-1"
#~ msgstr "-"

#~ msgid "ago-2"
#~ msgstr "πριν"

#~ msgid "Empty Program"
#~ msgstr ""
#~ "Δημιούργησες ένα κενό πρόγραμμα. Πληκτρολόγησε"
#~ " τον κώδικα Hedy στο αριστερό πεδίο"
#~ " και δοκίμασε ξανά"
<|MERGE_RESOLUTION|>--- conflicted
+++ resolved
@@ -1,23 +1,24 @@
-<<<<<<< HEAD
-
+# Greek translations for PROJECT.
+# Copyright (C) 2022 ORGANIZATION
+# This file is distributed under the same license as the PROJECT project.
+# FIRST AUTHOR <EMAIL@ADDRESS>, 2022.
+#
+#, fuzzy
 msgid ""
 msgstr ""
 "Project-Id-Version: PROJECT VERSION\n"
 "Report-Msgid-Bugs-To: EMAIL@ADDRESS\n"
-"POT-Creation-Date: 2022-04-06 14:40+0300\n"
-"PO-Revision-Date: 2022-04-03 09:24+0000\n"
-"Last-Translator: Anonymous <noreply@weblate.org>\n"
+"POT-Creation-Date: 2022-04-06 21:19+0300\n"
+"PO-Revision-Date: YEAR-MO-DA HO:MI+ZONE\n"
+"Last-Translator: FULL NAME <EMAIL@ADDRESS>\n"
 "Language: el\n"
-"Language-Team: Greek <https://hosted.weblate.org/projects/hedy/web-"
-"texts/el/>\n"
-"Plural-Forms: nplurals=2; plural=n != 1\n"
+"Language-Team: el <LL@li.org>\n"
+"Plural-Forms: nplurals=2; plural=(n != 1)\n"
 "MIME-Version: 1.0\n"
 "Content-Type: text/plain; charset=utf-8\n"
 "Content-Transfer-Encoding: 8bit\n"
 "Generated-By: Babel 2.9.1\n"
 
-=======
->>>>>>> 31023be4
 #: app.py:497
 #, fuzzy
 msgid "program_contains_error"
@@ -317,8 +318,8 @@
 msgid "Invalid Type Combination"
 msgstr ""
 "Δεν μπορείς να χρησιμοποιήσεις τα {invalid_argument} και "
-"{invalid_argument_2} στο {command} επειδή το ένα είναι {invalid_type} "
-"και το άλλο είναι {invalid_type_2}. Δοκίμασε να αλλάξεις το "
+"{invalid_argument_2} στο {command} επειδή το ένα είναι {invalid_type} και"
+" το άλλο είναι {invalid_type_2}. Δοκίμασε να αλλάξεις το "
 "{invalid_argument} σε {invalid_type_2} ή το {invalid_argument_2} σε "
 "{invalid_type}."
 
