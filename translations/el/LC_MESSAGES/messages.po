# Greek translations for PROJECT.
# Copyright (C) 2023 ORGANIZATION
# This file is distributed under the same license as the PROJECT project.
# FIRST AUTHOR <EMAIL@ADDRESS>, 2023.
#
msgid ""
msgstr ""
"Project-Id-Version: PROJECT VERSION\n"
"Report-Msgid-Bugs-To: EMAIL@ADDRESS\n"
"POT-Creation-Date: 2000-01-01 00:00+0000\n"
"PO-Revision-Date: 2000-01-01 00:00+0000\n"
"Last-Translator: Someone <someone@example.com>\n"
"Language: el\n"
"Language-Team: el <LL@li.org>\n"
"Plural-Forms: nplurals=2; plural=n != 1;\n"
"MIME-Version: 1.0\n"
"Content-Type: text/plain; charset=utf-8\n"
"Content-Transfer-Encoding: 8bit\n"
"Generated-By: Babel 2.14.0\n"

#, fuzzy
msgid "Access Before Assign"
msgstr "You tried to use the variable {name} on line {access_line_number}, but you set it on line {definition_line_number}. Set a variable before using it."

msgid "Cyclic Var Definition"
msgstr "Το όνομα {variable} πρέπει να οριστεί για να μπορέσεις να το χρησιμοποιήσεις στη δεξιά πλευρά της εντολής is"

#, fuzzy
msgid "Function Undefined"
msgstr "You tried to use the function {name}, but you didn't define it."

msgid "Has Blanks"
msgstr "Ο κώδικάς σου δεν είναι πλήρης. Περιέχει κενά που πρέπει να αντικαταστήσεις με κώδικα."

msgid "Incomplete"
msgstr "Ουπς! Ξέχασες ένα κομμάτι κώδικα! Στη γραμμή {line_number}, πρέπει να γράψεις κείμενο ύστερα από την {incomplete_command}."

#, fuzzy
msgid "Incomplete Repeat"
msgstr "It looks like you forgot to use {command} with the repeat command you used on line {line_number}."

msgid "Invalid"
msgstr "Η εντολή {invalid_command} δεν είναι μια εντολή του επιπέδου {level} της Hedy. Μήπως εννοούσες {guessed_command};"

msgid "Invalid Argument"
msgstr "Δεν μπορείς να χρησιμοποιήσεις την εντολή {command} με το {invalid_argument}. Δοκίμασε να αλλάξεις το {invalid_argument} σε {allowed_types}."

msgid "Invalid Argument Type"
msgstr "Δεν μπορείς να χρησιμοποιήσεις την εντολή {command} με το {invalid_argument} επειδή είναι {invalid_type}. Δοκίμασε να αλλάξεις το {invalid_argument} σε {allowed_types}."

#, fuzzy
msgid "Invalid At Command"
msgstr "The {at} command may not be used from level 16 onward. You can use square brackets to use an element from a list, for example `friends[i]`, `lucky_numbers[{random}]`."

msgid "Invalid Space"
msgstr "Ουπς! Ξεκίνησες μια γραμμή με κενό στη γραμμή {line_number}. Τα κενά μπερδεύουν τους υπολογιστές, μπορείς να τα αφαιρέσεις;"

msgid "Invalid Type Combination"
msgstr "Δεν μπορείς να χρησιμοποιήσεις τα {invalid_argument} και {invalid_argument_2} στο {command} επειδή το ένα είναι {invalid_type} και το άλλο είναι {invalid_type_2}. Δοκίμασε να αλλάξεις το {invalid_argument} σε {invalid_type_2} ή το {invalid_argument_2} σε {invalid_type}."

msgid "Locked Language Feature"
msgstr "Χρησιμοποιείς το {concept}! Αυτό είναι φοβερό, αλλά το {concept} δεν έχει ξεκλειδωθεί ακόμα! Θα ξεκλειδωθεί σε μεταγενέστερο επίπεδο."

msgid "Lonely Echo"
msgstr "Χρησιμοποίησες μια echo πριν από μια ask, ή μια echo χωρίς ask. Πρώτα ζήτησε εισαγωγή και μετά echo."

#, fuzzy
msgid "Lonely Text"
msgstr "It looks like you forgot to use a command with the text you put in line {line_number}"

#, fuzzy
msgid "Missing Additional Command"
msgstr "It looks like you forgot to complete writing {command} on line {line_number}."

msgid "Missing Command"
msgstr "Φαίνεται ότι ξέχασες να χρησιμοποιήσεις μια εντολή στη γραμμή {line_number}."

#, fuzzy
msgid "Missing Inner Command"
msgstr "Φαίνεται ότι ξέχασες να χρησιμοποιήσεις μια εντολή στη γραμμή {line_number}."

msgid "Missing Square Brackets"
msgstr "It looks like you forgot to use square brackets [] around the list you were creating on line {line_number}."

#, fuzzy
msgid "Missing Variable"
msgstr "It looks like your {command} is missing a variable at the start of the line."

#, fuzzy
msgid "Misspelled At Command"
msgstr "It looks like you might have misspelled the {command} command, instead you wrote {invalid_argument} in line {line_number}."

msgid "No Indentation"
msgstr "Χρησιμοποίησες πολύ λίγα κενά στη γραμμή {line_number}. Χρησιμοποίησες {leading_spaces} κενά, τα οποία δεν είναι αρκετά. Ξεκίνα κάθε νέο μπλοκ με {indent_size} κενά περισσότερα από την προηγούμενη γραμμή."

#, fuzzy
msgid "Non Decimal Variable"
msgstr "At line {line_number}, you might have tried using a number which Hedy does not like very much! Try changing it to a decimal number like 2."

msgid "Parse"
msgstr "Ο κώδικας που εισήγαγες δεν είναι έγκυρος κώδικας Hedy. Υπάρχει ένα σφάλμα στη γραμμή {location[0]}, στη θέση {location[1]}. Πληκτρολόγησες {character_found}, όμως αυτό δεν επιτρέπεται."

#, fuzzy
msgid "Pressit Missing Else"
msgstr "You forgot to add what happens when you press a different key, add an {else} to your code"

#, fuzzy
msgid "Save Microbit code "
msgstr "Save Microbit code"

msgid "Too Big"
msgstr "Ουάου! Το πρόγραμμά σου έχει {lines_of_code} εντυπωσιακές γραμμές κώδικα! Αλλά μπορούμε να επεξεργαστούμε μόνο {max_lines} γραμμές σε αυτό το επίπεδο. Μείωσε το πρόγραμμά σου και δοκίμασε ξανά."

msgid "Unexpected Indentation"
msgstr "Χρησιμοποίησες πάρα πολλά κενά στη γραμμή {line_number}. Χρησιμοποίησες {leading_spaces} κενά, τα οποία είναι πάρα πολλά. Ξεκίνα κάθε νέο μπλοκ με {indent_size} κενά περισσότερα από την προηγούμενη γραμμή ."

msgid "Unquoted Assignment"
msgstr "Από αυτό το επίπεδο, πρέπει να τοποθετήσεις κείμενα στα δεξιά του `is` μέσα σε εισαγωγικά. Το ξέχασες για το κείμενο {text}."

msgid "Unquoted Equality Check"
msgstr "Εάν θέλεις να ελέγξεις εάν μια μεταβλητή ισούται με πολλές λέξεις, οι λέξεις θα πρέπει να περιβάλλονται από εισαγωγικά!"

msgid "Unquoted Text"
msgstr "Πρόσεξε. Όταν ζητάς ή εμφανίζεις κάτι, το κείμενο θα πρέπει να ξεκινάει και να τελειώνει με εισαγωγικά. Κάπου ξέχασες ένα."

msgid "Unsupported Float"
msgstr "Οι μη ακέραιοι αριθμοί δεν υποστηρίζονται ακόμη, αλλά θα γίνει σε λίγα επίπεδα. Προς το παρόν άλλαξε το {value} σε έναν ακέραιο."

#, fuzzy
msgid "Unsupported String Value"
msgstr "Text values cannot contain {invalid_value}."

#, fuzzy
msgid "Unused Variable"
msgstr "You defined the variable {variable_name} on line {line_number}, but you did not use it."

msgid "Var Undefined"
msgstr "Προσπάθησες να εμφανίσεις τη μεταβλητή {name}, όμως δεν την αρχικοποίησες. Είναι επίσης πιθανό ότι προσπαθούσες να χρησιμοποιήσεις τη λέξη {name} αλλά ξέχασες τα εισαγωγικά."

msgid "Wrong Level"
msgstr "Αυτός ήταν σωστός κώδικας Hedy, αλλά όχι στο σωστό επίπεδο. Έγραψες {offending_keyword} για το επίπεδο {working_level}. Υπόδειξη:{tip}"

#, fuzzy
msgid "Wrong Number of Arguments"
msgstr "Your function used the wrong number of arguments. You provided {used_number} but the function {name} needs {defined_number}"

msgid "account_overview"
msgstr "Σύνοψη λογαριασμού"

#, fuzzy
msgid "accounts_created"
msgstr "Οι λογαριασμοί δημιουργήθηκαν με επιτυχία."

msgid "accounts_intro"
msgstr ""
"Σε αυτή τη σελίδα μπορείς να δημιουργήσεις λογαριασμούς για πολλούς μαθητές ταυτόχρονα. Είναι επίσης δυνατό να τους προσθέσεις απευθείας σε μία από τις τάξεις σου.\n"
"Πατώντας το πράσινο + κάτω δεξιά στη σελίδα μπορείς να προσθέσεις επιπλέον σειρές. Μπορείς να διαγράψεις μια σειρά πατώντας τον αντίστοιχο κόκκινο σταυρό.\n"
"Βεβαιώσου ότι δεν υπάρχουν κενές σειρές όταν πατάς \"Δημιουργία λογαριασμών\". Λάβε υπόψη ότι κάθε όνομα χρήστη και διεύθυνση mail πρέπει να είναι μοναδικά και το συνθηματικό πρέπει να έχει <b>τουλάχιστον</b> 6 χαρακτήρες.\n"

msgid "achievement_earned"
msgstr "Κέρδισες ένα επίτευγμα!"

msgid "achievements"
msgstr "επιτεύγματα"

#, fuzzy
msgid "achievements_check_icon_alt"
msgstr "Κέρδισες ένα επίτευγμα!"

#, fuzzy
msgid "achievements_logo_alt"
msgstr "επιτεύγματα"

msgid "actions"
msgstr ""

#, fuzzy
msgid "add"
msgstr "Add"

#, fuzzy
msgid "add_students"
msgstr "μαθητών"

#, fuzzy
msgid "add_students_options"
msgstr "Δημιουργία λογαριασμών μαθητών"

#, fuzzy
msgid "admin"
msgstr "Admin"

msgid "advance_button"
msgstr "Πήγαινε στο επίπεδο {level}"

msgid "adventure"
msgstr "Περιπέτεια"

#, fuzzy
msgid "adventure_cloned"
msgstr "Adventure is cloned"

#, fuzzy
msgid "adventure_code_button"
msgstr "Adventure Code"

#, fuzzy
msgid "adventure_codeblock_button"
msgstr "Use this button when you want to create a block of code that students can run in your adventure. Tip: put the selection at the end of the last line of the code block and <kbd>Enter</kbd> 3 times to type after a code block."

msgid "adventure_duplicate"
msgstr "Έχεις ήδη μια περιπέτεια με αυτό το όνομα"

msgid "adventure_empty"
msgstr "Δεν έδωσες όνομα περιπέτειας!"

#, fuzzy
msgid "adventure_exp_3"
msgstr "Μπορείς να χρησιμοποιήσεις το κουμπί \"προεπισκόπηση\" για να δεις μια στυλιζαρισμένη έκδοση της περιπέτειάς σου. Για να δεις την περιπέτεια σε μια ειδική σελίδα, επίλεξε \"προβολή\" από τη σελίδα καθηγητών."

#, fuzzy
msgid "adventure_exp_classes"
msgstr "Your adventure is used within the following classes"

msgid "adventure_id_invalid"
msgstr "Αυτό το αναγνωριστικό περιπέτειας δεν είναι έγκυρο"

msgid "adventure_length"
msgstr "Η περιπέτειά σου πρέπει να είναι τουλάχιστον 20 χαρακτήρες"

msgid "adventure_name_invalid"
msgstr "Αυτό το όνομα περιπέτειας δεν είναι έγκυρο"

msgid "adventure_prompt"
msgstr "Παρακαλώ δώσε το όνομα της περιπέτειας"

msgid "adventure_terms"
msgstr "Συμφωνώ ότι η περιπέτειά μου μπορεί να γίνει δημόσια διαθέσιμη στο Hedy."

msgid "adventure_updated"
msgstr "Η περιπέτεια έχει ενημερωθεί!"

msgid "adventures"
msgstr ""

#, fuzzy
msgid "adventures_info"
msgstr "Each Hedy level has built-in exercises for students, which we call adventures. You can create your own adventures and add them to your classes. With your own adventures you can create adventures that are relevant and interesting for your students. You can find more information about creating your own adventures <a href=\"https://hedy.org/for-teachers/manual/features\">here</a>."

#, fuzzy
msgid "adventures_restored"
msgstr "The default adventures have been restored!"

#, fuzzy
msgid "ago"
msgstr "{timestamp} ago"

msgid "agree_invalid"
msgstr "Πρέπει να συμφωνήσεις με το απόρρητο και τους όρους"

msgid "agree_with"
msgstr "Συμφωνώ με το"

msgid "ajax_error"
msgstr "Παρουσιάστηκε κάποιο σφάλμα, παρακαλώ ξαναπροσπάθησε."

#, fuzzy
msgid "all"
msgstr "All"

#, fuzzy
msgid "all_class_highscores"
msgstr "All students visible in class highscores"

msgid "already_account"
msgstr "Έχεις ήδη λογαριασμό;"

#, fuzzy
msgid "already_program_running"
msgstr "Ξεκίνα τον προγραμματισμό"

#, fuzzy
msgid "already_teacher"
msgstr "You already have a teacher account."

#, fuzzy
msgid "already_teacher_request"
msgstr "You already have a pending teacher request."

msgid "amount_created"
msgstr "προγράμματα που δημιουργήθηκαν"

msgid "amount_saved"
msgstr "αποθηκευμένα προγράμματα"

msgid "amount_submitted"
msgstr "υποβληθέντα προγράμματα"

msgid "are_you_sure"
msgstr "Είσαι σίγουρος/η; Δεν μπορείς να αναιρέσεις αυτήν την ενέργεια."

msgid "ask_needs_var"
msgstr "Ξεκινώντας από το επίπεδο 2, το ask πρέπει να χρησιμοποιείται με μεταβλητή. Παράδειγμα: name is ask Πώς σε λένε;"

#, fuzzy
msgid "available_in"
msgstr "Available in:"

#, fuzzy
msgid "become_a_sponsor"
msgstr "Become a sponsor"

msgid "birth_year"
msgstr "Έτος γέννησης"

#, fuzzy
msgid "bug"
msgstr "Bug"

#, fuzzy
msgid "by"
msgstr "by"

msgid "cancel"
msgstr "Ακύρωση"

#, fuzzy
msgid "cant_parse_exception"
msgstr "Couldn't parse the program"

#, fuzzy
msgid "catch_index_exception"
msgstr "You tried to access the list {list_name} but it is either empty or the index is not there."

msgid "catch_multiple_values_exception"
msgstr "While running your program the command {command} received the values {value} and {value} which are not allowed. {suggestion}."

#, fuzzy
msgid "catch_value_exception"
msgstr "While running your program the command {command} received the value {value} which is not allowed. {suggestion}."

#, fuzzy
msgid "certificate"
msgstr "Certificate of Completion"

#, fuzzy
msgid "certified_teacher"
msgstr "Certified teacher"

msgid "change_password"
msgstr "Άλλαξε συνθηματικό"

#, fuzzy
msgid "cheatsheet_title"
msgstr "Απόκρυψη των σημειώσεων"

msgid "class_already_joined"
msgstr "Είσαι ήδη μαθητής της τάξης"

msgid "class_customize_success"
msgstr "Η τάξη προσαρμόστηκε με επιτυχία."

#, fuzzy
msgid "class_live"
msgstr "Live statistics"

msgid "class_name_duplicate"
msgstr "Έχεις ήδη μια τάξη με αυτό το όνομα!"

msgid "class_name_empty"
msgstr "Δεν δώσατε όνομα τάξης!"

#, fuzzy
msgid "class_name_invalid"
msgstr "This class name is invalid."

msgid "class_name_prompt"
msgstr "Παρακαλώ δώσε το όνομα της τάξης"

#, fuzzy
msgid "class_overview"
msgstr "Class overview"

#, fuzzy
msgid "class_survey_description"
msgstr "We would like to get a better overview of our Hedy users. By providing these answers, you would help improve Hedy. Thank you!"

#, fuzzy
msgid "class_survey_later"
msgstr "Remind me tomorrow"

#, fuzzy
msgid "class_survey_question1"
msgstr "What is the age range in your class?"

#, fuzzy
msgid "class_survey_question2"
msgstr "What is the spoken language in your class?"

#, fuzzy
msgid "class_survey_question3"
msgstr "What is the gender balance in your class?"

#, fuzzy
msgid "class_survey_question4"
msgstr "What distinguishes your students from others?"

msgid "classes"
msgstr ""

#, fuzzy
msgid "classes_info"
msgstr "Create a class to follow the progress of each student in dashboard, and to customize the adventures your students see, and even adding your own! You can create as many classes as you like, and each class can have multiple teachers each one with different roles. You can also add as many students as you want, but mind that each student can only be in one class at a time. You can find more information about classes in the <a href=\"https://hedy.org/for-teachers/manual/preparations#for-teachers\">teacher manual</a>."

#, fuzzy
msgid "clone"
msgstr "Clone"

#, fuzzy
msgid "cloned_times"
msgstr "Clones"

#, fuzzy
msgid "close"
msgstr "Sluiten"

msgid "comma"
msgstr "ένα κόμμα"

#, fuzzy
msgid "command_not_available_yet_exception"
msgstr "Command not available yet"

#, fuzzy
msgid "command_unavailable_exception"
msgstr "Command not correct anymore"

#, fuzzy
msgid "commands"
msgstr "Commands"

#, fuzzy
msgid "common_errors"
msgstr "Common errors"

#, fuzzy
msgid "congrats_message"
msgstr "Congratulations, {username}, you have completed Hedy!"

msgid "content_invalid"
msgstr "Αυτή η περιπέτεια δεν είναι έγκυρη"

#, fuzzy
msgid "contributor"
msgstr "Contributor"

msgid "copy_clipboard"
msgstr "Αντιγράφηκε με επιτυχία στο πρόχειρο"

#, fuzzy
msgid "copy_code"
msgstr "Copy code"

#, fuzzy
msgid "copy_join_link"
msgstr "Please copy and paste this link into a new tab:"

#, fuzzy
msgid "copy_link_success"
msgstr "Αντίγραψε τον σύνδεσμο για κοινή χρήση"

msgid "copy_link_to_share"
msgstr "Αντίγραψε τον σύνδεσμο για κοινή χρήση"

#, fuzzy
msgid "copy_mail_link"
msgstr "Please copy and paste this link into a new tab:"

msgid "correct_answer"
msgstr "Σωστό"

msgid "country"
msgstr "Χώρα"

#, fuzzy
msgid "country_invalid"
msgstr "Please select a valid country."

#, fuzzy
msgid "country_title"
msgstr "Please select a valid country."

msgid "create_account"
msgstr "Δημιουργία λογαριασμού"

msgid "create_accounts"
msgstr "Δημιουργία πολλών λογαριασμών"

msgid "create_accounts_prompt"
msgstr "Είσαι σίγουρος ότι θέλεις να δημιουργήσεις αυτούς τους λογαριασμούς;"

msgid "create_adventure"
msgstr "Δημιουργία περιπέτειας"

msgid "create_class"
msgstr "Δημιουργία νέας τάξης"

#, fuzzy
msgid "create_multiple_accounts"
msgstr "Create multiple accounts"

#, fuzzy
msgid "create_public_profile"
msgstr "Δημόσιο προφίλ"

#, fuzzy
msgid "create_question"
msgstr "Do you want to create one?"

#, fuzzy
msgid "create_student_account"
msgstr "Create an account"

#, fuzzy
msgid "create_student_account_explanation"
msgstr "You can save your own programs with an account."

#, fuzzy
msgid "create_teacher_account"
msgstr "Create a teacher account"

#, fuzzy
msgid "create_teacher_account_explanation"
msgstr "With a teacher account, you can save your programs and see the results of your students."

msgid "creator"
msgstr "Δημιουργός"

#, fuzzy
msgid "current_password"
msgstr "Current password"

msgid "customization_deleted"
msgstr "Οι προσαρμογές διαγράφησαν με επιτυχία."

msgid "customize"
msgstr ""

msgid "customize_adventure"
msgstr "Προσαρμογή περιπέτειας"

msgid "customize_class"
msgstr "Προσαρμογή της τάξης"

msgid "dash"
msgstr "μία παύλα"

msgid "default_403"
msgstr "Μάλλον δεν είσαι εξουσιοδοτημένος/η..."

msgid "default_404"
msgstr "Δεν μπορούμε να βρούμε αυτήν την σελίδα..."

msgid "default_500"
msgstr "Κάτι πήγε λάθος..."

msgid "delete"
msgstr "Διαγραφή"

msgid "delete_adventure_prompt"
msgstr "Είσαι σίγουρος ότι θέλεις να διαγράψεις την περιπέτεια;"

msgid "delete_class_prompt"
msgstr "Είσαι βέβαις/α ότι θέλεις να διαγράψεις την τάξη;"

msgid "delete_confirm"
msgstr "Είσαι βέβαιος/α ότι θέλεις να διαγράψεις το πρόγραμμα;"

msgid "delete_invite"
msgstr "Διαγραφή πρόσκλησης"

msgid "delete_invite_prompt"
msgstr "Είσαι βέβαιος ότι θέλεις να καταργήσεις αυτήν την πρόσκληση τάξης;"

msgid "delete_public"
msgstr "Διαγραφή δημόσιου προφίλ"

msgid "delete_success"
msgstr "Το πρόγραμμα διαγράφηκε με επιτυχία"

msgid "destroy_profile"
msgstr "Μόνιμη διαγραφή λογαριασμού"

msgid "developers_mode"
msgstr "Λειτουργία προγραμματιστή"

msgid "directly_available"
msgstr "Άμεσα ανοιχτό"

#, fuzzy
msgid "disable"
msgstr "Disable"

#, fuzzy
msgid "disable_parsons"
msgstr "Disable all puzzles"

#, fuzzy
msgid "disable_quizes"
msgstr "Disable all quizes"

#, fuzzy
msgid "disabled"
msgstr "Disabled"

#, fuzzy
msgid "disabled_button_quiz"
msgstr "Your quiz score is below the threshold, try again!"

#, fuzzy
msgid "discord_server"
msgstr "Discord server"

#, fuzzy
msgid "distinguished_user"
msgstr "Distinguished user"

msgid "double quotes"
msgstr "διπλά εισαγωγικά"

#, fuzzy
msgid "download"
msgstr "Download"

#, fuzzy
msgid "download_login_credentials"
msgstr "Do you want to download the login credentials after the accounts creation?"

#, fuzzy
msgid "duplicate"
msgstr "Duplicate"

#, fuzzy
msgid "echo_and_ask_mismatch_exception"
msgstr "Echo and ask mismatch"

msgid "echo_out"
msgstr "Ξεκινώντας το επίπεδο 2, η echo δεν χρειάζεται πλέον. Μπορείς να επαναλάβεις μια απάντηση με την ask και την print τώρα. Παράδειγμα: name is ask Πώς σε λένε; print γεια name"

#, fuzzy
msgid "edit_adventure"
msgstr "Edit adventure"

msgid "edit_code_button"
msgstr "Επεξεργασία κώδικα"

msgid "email"
msgstr "Email"

msgid "email_invalid"
msgstr "Παρακαλώ να εισάγεις ένα έγκυρο email."

msgid "end_quiz"
msgstr "Τέλος του κουίζ"

#, fuzzy
msgid "english"
msgstr "English"

msgid "enter"
msgstr "Είσοδος"

msgid "enter_password"
msgstr "Δώσε ένα συνθηματικό για"

msgid "enter_text"
msgstr "Γράψε την απάντηση εδώ..."

#, fuzzy
msgid "error_logo_alt"
msgstr "Error logo"

msgid "exclamation mark"
msgstr "ένα θαυμαστικό"

#, fuzzy
msgid "exercise"
msgstr "Exercise"

#, fuzzy
msgid "exercise_doesnt_exist"
msgstr "This exercise doesn't exist"

msgid "exists_email"
msgstr "Αυτό το email χρησιμοποιείται ήδη."

msgid "exists_username"
msgstr "Αυτό το όνομα χρήστη χρησιμοποιείται ήδη."

#, fuzzy
msgid "exit_preview_mode"
msgstr "Exit preview mode"

msgid "experience_invalid"
msgstr "Παρακαλώ διάλεξε μια έγκυρη εμπειρία, επίλεξε (Ναι, Όχι)"

#, fuzzy
msgid "expiration_date"
msgstr "Expiration date"

msgid "explore_explanation"
msgstr ""
"Σε αυτή τη σελίδα μπορείς να δεις προγράμματα που έχουν δημιουργηθεί από άλλους χρήστες του Hedy. Μπορείς να φιλτράρεις σύμφωνα με επίπεδο Hedy όσο και με επίπεδο περιπέτειας.\n"
"Κάνε κλικ στο \"Προβολή προγράμματος\" για να ανοίξεις ένα πρόγραμμα και εκτέλεσέ το. Τα προγράμματα με κόκκινη κεφαλίδα περιέχουν ένα λάθος. Μπορείς ακόμα να ανοίξεις το πρόγραμμα, αλλά η εκτέλεσή του θα οδηγήσει σε σφάλμα. Μπορείς φυσικά να προσπαθήσεις να το διορθώσεις!\n"
"Εάν ο δημιουργός έχει δημόσιο προφίλ, μπορείς να κάνεις κλικ στο όνομα χρήστη του για να επισκεφτείς το προφίλ του. Εκεί θα βρεις όλα τα κοινά τους προγράμματα και πολλά άλλα!\n"

msgid "explore_programs"
msgstr "Εξερεύνηση προγραμμάτων"

#, fuzzy
msgid "explore_programs_logo_alt"
msgstr "Εξερεύνηση προγραμμάτων"

#, fuzzy
msgid "favorite_program"
msgstr "Favorite program"

msgid "favourite_confirm"
msgstr "Είσαι βέβαιος/α ότι θέλεις να ορίσεις αυτό το πρόγραμμα ως το αγαπημένο σου;"

msgid "favourite_program"
msgstr "Αγαπημένο πρόγραμμα"

msgid "favourite_program_invalid"
msgstr "Το αγαπημένο σου πρόγραμμα δεν είναι έγκυρο"

msgid "favourite_success"
msgstr "Το πρόγραμμά σου έχει οριστεί ως αγαπημένο"

#, fuzzy
msgid "feature"
msgstr "Feature"

#, fuzzy
msgid "feedback"
msgstr "Feedback"

#, fuzzy
msgid "feedback_message_error"
msgstr "Something went wrong, please try again later."

#, fuzzy
msgid "feedback_message_success"
msgstr "Thank you, we recieved your feedback and will contact you if needed."

#, fuzzy
msgid "feedback_modal_message"
msgstr "Please send us a message with a category. We appreciate your help to improve Hedy!"

msgid "female"
msgstr "Γυναίκα"

msgid "float"
msgstr "έναν αριθμό"

msgid "for_teachers"
msgstr "Για καθηγητές"

msgid "forgot_password"
msgstr "Ξέχασες το συνθηματικό σου;"

#, fuzzy
msgid "from_another_teacher"
msgstr "From another teacher"

#, fuzzy
msgid "from_magazine_website"
msgstr "From a magazine or website"

#, fuzzy
msgid "from_video"
msgstr "From a video"

#, fuzzy
msgid "fun_statistics_msg"
msgstr "Here are some fun statistics!"

msgid "gender"
msgstr "Φύλο"

msgid "gender_invalid"
msgstr "Παρακαλώ διάλεξε ένα έγκυρο φύλο, επίλεξε (Γυναίκα, Άνδρας, Άλλο)"

msgid "general"
msgstr "Γενικά"

msgid "general_settings"
msgstr "Γενικές ρυθμίσεις"

#, fuzzy
msgid "generate_passwords"
msgstr "Generate passwords"

#, fuzzy
msgid "get_certificate"
msgstr "Get your certificate!"

#, fuzzy
msgid "give_link_to_teacher"
msgstr "Give the following link to your teacher:"

#, fuzzy
msgid "go_back"
msgstr "Go back"

msgid "go_back_to_main"
msgstr "Πήγαινε πίσω στην κεντρική σελίδα"

msgid "go_to_question"
msgstr "Πήγαινε στην ερώτηση"

msgid "go_to_quiz_result"
msgstr "Πήγαινε στο αποτέλεσμα του κουίζ"

msgid "goto_profile"
msgstr "Πήγαινε στο προφίλ μου"

#, fuzzy
msgid "grid_overview"
msgstr "Overview of programs per adventure"

#, fuzzy
msgid "hand_in"
msgstr "Hand in"

#, fuzzy
msgid "hand_in_exercise"
msgstr "Hand in exercise"

#, fuzzy
msgid "heard_about_hedy"
msgstr "How have you heard about Hedy?"

#, fuzzy
msgid "heard_about_invalid"
msgstr "Please select a valid way you heard about us."

msgid "hedy_achievements"
msgstr "Επιτεύγματα Hedy"

#, fuzzy
msgid "hedy_choice_title"
msgstr "Hedy's Choice"

msgid "hedy_introduction_slides"
msgstr ""

#, fuzzy
msgid "hedy_logo_alt"
msgstr "Hedy logo"

#, fuzzy
msgid "hedy_on_github"
msgstr "Hedy on Github"

#, fuzzy
msgid "hedy_tutorial_logo_alt"
msgstr "Start hedy tutorial"

msgid "hello_logo"
msgstr "Γεια!"

msgid "hidden"
msgstr "Κρυμμένο"

msgid "hide_cheatsheet"
msgstr "Απόκρυψη των σημειώσεων"

#, fuzzy
msgid "hide_keyword_switcher"
msgstr "Hide keyword switcher"

msgid "highest_level_reached"
msgstr "Το υψηλότερο επίπεδο που έφτασες"

#, fuzzy
msgid "highest_quiz_score"
msgstr "Highest quiz score"

#, fuzzy
msgid "highscore_explanation"
msgstr ""
"Σε αυτή τη σελίδα μπορείς να δεις προγράμματα που έχουν δημιουργηθεί από άλλους χρήστες του Hedy. Μπορείς να φιλτράρεις σύμφωνα με επίπεδο Hedy όσο και με επίπεδο περιπέτειας.\n"
"Κάνε κλικ στο \"Προβολή προγράμματος\" για να ανοίξεις ένα πρόγραμμα και εκτέλεσέ το. Τα προγράμματα με κόκκινη κεφαλίδα περιέχουν ένα λάθος. Μπορείς ακόμα να ανοίξεις το πρόγραμμα, αλλά η εκτέλεσή του θα οδηγήσει σε σφάλμα. Μπορείς φυσικά να προσπαθήσεις να το διορθώσεις!\n"
"Εάν ο δημιουργός έχει δημόσιο προφίλ, μπορείς να κάνεις κλικ στο όνομα χρήστη του για να επισκεφτείς το προφίλ του. Εκεί θα βρεις όλα τα κοινά τους προγράμματα και πολλά άλλα!\n"

#, fuzzy
msgid "highscore_no_public_profile"
msgstr "You don't have a public profile and are therefore not listed on the highscores. Do you wish to create one?"

#, fuzzy
msgid "highscores"
msgstr "Σκορ"

msgid "hint"
msgstr "Υπόδειξη?"

#, fuzzy
msgid "ill_work_some_more"
msgstr "I'll work on it a little longer"

#, fuzzy
msgid "image_invalid"
msgstr "Η εικόνα σου δεν είναι έγκυρη"

#, fuzzy
msgid "incomplete_command_exception"
msgstr "Incomplete Command"

#, fuzzy
msgid "incorrect_handling_of_quotes_exception"
msgstr "Incorrect handling of quotes"

#, fuzzy
msgid "incorrect_use_of_types_exception"
msgstr "Incorrect use of types"

#, fuzzy
msgid "incorrect_use_of_variable_exception"
msgstr "Incorrect use of variable"

#, fuzzy
msgid "indentation_exception"
msgstr "Incorrect Indentation"

msgid "input"
msgstr "είσοδος από την ask"

msgid "integer"
msgstr "ένας αριθμός"

msgid "invalid_class_link"
msgstr "Μη έγκυρος σύνδεσμος για συμμετοχή στην τάξη."

#, fuzzy
msgid "invalid_command_exception"
msgstr "Invalid command"

#, fuzzy
msgid "invalid_keyword_language_comment"
msgstr "# The provided keyword language is invalid, keyword language is set to English"

#, fuzzy
msgid "invalid_language_comment"
msgstr "# The provided language is invalid, language set to English"

#, fuzzy
msgid "invalid_level_comment"
msgstr "# The provided level is invalid, level is set to level 1"

#, fuzzy
msgid "invalid_program_comment"
msgstr "# The provided program is invalid, please try again"

msgid "invalid_teacher_invitation_code"
msgstr "Ο κωδικός πρόσκλησης καθηγητή δεν είναι έγκυρος. Για να γίνετε καθηγητής, απευθυνθείτε στο hello@hedy.org."

#, fuzzy
msgid "invalid_tutorial_step"
msgstr "Invalid tutorial step"

msgid "invalid_username_password"
msgstr "Μη έγκυρο όνομα χρήστη/συνθηματικό."

#, fuzzy
msgid "invite_by_username"
msgstr "Όλα τα ονόματα χρηστών πρέπει να είναι μοναδικά."

msgid "invite_date"
msgstr "Ημερομηνία πρόσκλησης"

msgid "invite_message"
msgstr "Έλαβες μια πρόσκληση για να συμμετάσχεις στην τάξη"

msgid "invite_prompt"
msgstr "Δώσε όνομα χρήστη"

#, fuzzy
msgid "invite_teacher"
msgstr "Invite a teacher"

msgid "join_class"
msgstr "Συμμετοχή σε τάξη"

msgid "join_prompt"
msgstr "Πρέπει να έχεις λογαριασμό για να συμμετάσχεις σε μια τάξη. Θέλεις να συνδεθείς τώρα;"

msgid "keyword_language_invalid"
msgstr "Επίλεξε μια έγκυρη γλώσσα λέξεων-κλειδιών (επιλέξτε Αγγλικά ή τη δική σας γλώσσα)"

#, fuzzy
msgid "language"
msgstr "Language"

msgid "language_invalid"
msgstr "Παρακαλώ διάλεξε μια έγκυρη γλώσσα"

msgid "languages"
msgstr "Ποιες από αυτές τις γλώσσες προγραμματισμού έχεις χρησιμοποιήσει στο παρελθόν;"

msgid "last_achievement"
msgstr "Πρόσφατο επίτευγμα"

msgid "last_edited"
msgstr "Τελευταία επεξεργασία"

#, fuzzy
msgid "last_error"
msgstr "Last error"

msgid "last_login"
msgstr "Τελευταία είσοδος"

#, fuzzy
msgid "last_program"
msgstr "Last program"

msgid "last_update"
msgstr "Τελευταία ενημέρωση"

msgid "lastname"
msgstr "Επίθετο"

msgid "leave_class"
msgstr "Έξοδος από την τάξη"

msgid "level"
msgstr "Επίπεδο"

#, fuzzy
msgid "level_accessible"
msgstr "Level is open to students"

#, fuzzy
msgid "level_disabled"
msgstr "Level disabled"

#, fuzzy
msgid "level_future"
msgstr "This level will open automatically after the opening date"

#, fuzzy
msgid "level_invalid"
msgstr "Αυτό το επίπεδο Hedy δεν είναι έγκυρο"

msgid "level_not_class"
msgstr "Είσαι σε μια τάξη στην οποία δεν είναι ακόμα διαθέσιμο αυτό το επίπεδο"

msgid "level_title"
msgstr "Επίπεδο"

#, fuzzy
msgid "levels"
msgstr "levels"

#, fuzzy
msgid "link"
msgstr "Σύνδεση"

msgid "list"
msgstr "μια λίστα"

#, fuzzy
msgid "live_dashboard"
msgstr "Live Dashboard"

#, fuzzy
msgid "logged_in_to_share"
msgstr "You must be logged in to save and share a program."

msgid "login"
msgstr "Σύνδεση"

msgid "login_long"
msgstr "Συνδέσου στο λογαριασμό σου"

#, fuzzy
msgid "login_to_save_your_work"
msgstr "Log in to save your work"

msgid "logout"
msgstr "Αποσύνδεση"

#, fuzzy
msgid "longest_program"
msgstr "Longest program"

#, fuzzy
msgid "mail_change_password_body"
msgstr "Άλλαξε συνθηματικό"

#, fuzzy
msgid "mail_change_password_subject"
msgstr "Άλλαξε συνθηματικό"

#, fuzzy
msgid "mail_error_change_processed"
msgstr "Something went wrong when sending a validation mail, the changes are still correctly processed."

#, fuzzy
msgid "mail_goodbye"
msgstr ""
"Thank you!\n"
"The Hedy team"

#, fuzzy
msgid "mail_hello"
msgstr "Hi {username}!"

#, fuzzy
msgid "mail_recover_password_body"
msgstr ""
"By clicking on this link, you can set a new Hedy password. This link is valid for <b>4</b> hours.\n"
"If you haven't required a password reset, please ignore this email: {link}"

msgid "mail_recover_password_subject"
msgstr "Ζήτησε επαναφορά συνθηματικού."

#, fuzzy
msgid "mail_reset_password_body"
msgstr "Επαναφορά συνθηματικού"

#, fuzzy
msgid "mail_reset_password_subject"
msgstr "Επαναφορά συνθηματικού"

#, fuzzy
msgid "mail_welcome_teacher_body"
msgstr ""
"<strong>Welcome!</strong>\n"
"Congratulations on your brand new Hedy teachers account. Welcome to the world wide community of Hedy teachers!\n"
"<strong>What teachers accounts can do</strong>\n"
"With your teacher account, you have the option to create classes. Your students can than join your classes and you can see their progress. Classes are made and managed though the for <a href=\"https://hedycode.com/for-teachers\">teachers page</a>.\n"
"<strong>How to share ideas</strong>\n"
"If you are using Hedy in class, you probably have ideas for improvements! You can share those ideas with us on the <a href=\"https://github.com/hedyorg/hedy/discussions/categories/ideas\">Ideas Discussion</a>.\n"
"<strong>How to ask for help</strong>\n"
"If anything is unclear, you can post in the <a href=\"https://github.com/hedyorg/hedy/discussions/categories/q-a\">Q&A discussion</a>, or <a href=\"mailto: hello@hedy.org\">send us an email</a>.\n"
"Keep programming!"

#, fuzzy
msgid "mail_welcome_teacher_subject"
msgstr "Your Hedy teacher account is ready"

#, fuzzy
msgid "mail_welcome_verify_body"
msgstr ""
"Your Hedy account has been created successfully. Welcome!\n"
"Please click on this link to verify your email address: {link}"

#, fuzzy
msgid "mail_welcome_verify_subject"
msgstr "Welcome to Hedy"

msgid "mailing_title"
msgstr "Εγγραφή για Hedy newsletter"

msgid "main_subtitle"
msgstr "Μια βαθμιαία γλώσσα προγραμματισμού"

msgid "main_title"
msgstr "Hedy"

#, fuzzy
msgid "make_sure_you_are_done"
msgstr "Make sure you are done! You will not be able to change your program anymore after you click \"Hand in\"."

msgid "male"
msgstr "Άνδρας"

msgid "mandatory_mode"
msgstr "Υποχρεωτική λειτουργία προγραμματιστή"

#, fuzzy
msgid "more_options"
msgstr "More options"

#, fuzzy
msgid "multiple_levels_warning"
msgstr "We've noticed you have both selected several levels and included code snippets in your adventure, this might cause issues with the syntax highlighter and the automatic translation of keywords"

msgid "my_account"
msgstr "Ο λογαριασμός μου"

msgid "my_achievements"
msgstr "Τα επιτεύγματά μου"

msgid "my_adventures"
msgstr "Οι περιπέτειές μου"

msgid "my_classes"
msgstr "Οι τάξεις μου"

msgid "my_messages"
msgstr "Τα μηνύματά μου"

#, fuzzy
msgid "my_public_profile"
msgstr "My public profile"

msgid "name"
msgstr "Όνομα"

msgid "nav_explore"
msgstr "Εξερεύνηση"

msgid "nav_hedy"
msgstr "Hedy"

msgid "nav_learn_more"
msgstr "Μάθε περισσότερα"

msgid "nav_start"
msgstr "Αρχική"

msgid "nested blocks"
msgstr "ένα μπλοκ μέσα σε ένα μπλοκ"

msgid "new_password"
msgstr "Νέο συνθηματικό"

#, fuzzy
msgid "new_password_repeat"
msgstr "Repeat new password"

msgid "newline"
msgstr "μία νέα γραμμή"

#, fuzzy
msgid "next_exercise"
msgstr "Next exercise"

#, fuzzy
msgid "next_page"
msgstr "Next page"

#, fuzzy
msgid "next_step_tutorial"
msgstr "Next step >>>"

msgid "no"
msgstr "Όχι"

msgid "no_account"
msgstr "Ακόμα χωρίς λογαριασμό;"

msgid "no_accounts"
msgstr "Δεν υπάρχουν λογαριασμοί για δημιουργία."

#, fuzzy
msgid "no_adventures_yet"
msgstr "There are no public adventures yet..."

#, fuzzy
msgid "no_certificate"
msgstr "This user hasn't earned the Hedy Certificate of Completion"

#, fuzzy
msgid "no_more_flat_if"
msgstr "Starting in level 8, the line after {if} needs to start with 4 spaces."

#, fuzzy
msgid "no_programs"
msgstr "Δεν έχεις προγράμματα ακόμα."

#, fuzzy
msgid "no_public_profile"
msgstr "Δημόσιο προφίλ"

msgid "no_shared_programs"
msgstr "δεν έχει κοινά προγράμματα..."

msgid "no_such_adventure"
msgstr "Αυτή η περιπέτεια δεν υπάρχει!"

msgid "no_such_class"
msgstr "Δεν υπάρχει τέτοια τάξη Hedy!"

#, fuzzy
msgid "no_such_highscore"
msgstr "Δεν υπάρχει τέτοιο επίπεδο Hedy!"

msgid "no_such_level"
msgstr "Δεν υπάρχει τέτοιο επίπεδο Hedy!"

msgid "no_such_program"
msgstr "Δεν υπάρχει τέτοιο πρόγραμμα Hedy!"

#, fuzzy
msgid "no_tag"
msgstr "No tag provided!"

msgid "not_enrolled"
msgstr "Φαίνεται πως δεν είστε σ' αυτήν την τάξη!"

#, fuzzy
msgid "not_in_class_no_handin"
msgstr "You are not in a class, so there's no need for you to hand in anything."

#, fuzzy
msgid "not_logged_in_cantsave"
msgstr "Your program will not be saved."

#, fuzzy
msgid "not_logged_in_handin"
msgstr "You must be logged in to hand in an assignment."

msgid "not_teacher"
msgstr "Φαίνεται πως δεν είσαι καθηγητής!"

msgid "number"
msgstr "ένας αριθμός"

#, fuzzy
msgid "number_achievements"
msgstr "Number of achievements"

#, fuzzy
msgid "number_lines"
msgstr "Number of lines"

msgid "number_programs"
msgstr "Πλήθος προγραμμάτων"

msgid "ok"
msgstr "OK"

#, fuzzy
msgid "only_you_can_see"
msgstr "Only you can see this program."

msgid "open"
msgstr "Άνοιγμα"

msgid "opening_date"
msgstr "Ημερομηνία έναρξης λειτουργίας"

msgid "opening_dates"
msgstr "Ημερομηνίες έναρξης λειτουργίας"

msgid "option"
msgstr "Επιλογή"

msgid "or"
msgstr "or"

msgid "other"
msgstr "Άλλο"

msgid "other_block"
msgstr "Άλλη γλώσσα με πλακίδια"

msgid "other_settings"
msgstr "Άλλες ρυθμίσεις"

#, fuzzy
msgid "other_source"
msgstr "Other"

msgid "other_text"
msgstr "Άλλη γλώσσα με κείμενο"

msgid "overwrite_warning"
msgstr "Έχεις ήδη ένα πρόγραμμα με αυτό το όνομα, η αποθήκευση αυτού του προγράμματος θα αντικαταστήσει το παλιό. Είσαι σίγουρος/η?"

#, fuzzy
msgid "owner"
msgstr "Owner"

msgid "page"
msgstr "σελίδα"

msgid "page_not_found"
msgstr "Δεν μπορούμε να βρούμε αυτήν τη σελίδα!"

#, fuzzy
msgid "pair_with_teacher"
msgstr "I would like to be paired with another teacher for help"

#, fuzzy
msgid "parsons_title"
msgstr "Hedy"

msgid "password"
msgstr "Συνθηματικό"

msgid "password_change_not_allowed"
msgstr "Δεν επιτρέπεται να αλλάξεις το συνθηματικό αυτού του χρήστη"

msgid "password_change_prompt"
msgstr "Είσαι σίγουρος ότι θέλεις να αλλάξεις το συνθηματικό;"

msgid "password_change_success"
msgstr "Το συνθηματικό του μαθητή σου άλλαξε με επιτυχία"

msgid "password_invalid"
msgstr "Το συνθηματικό σου δεν είναι έγκυρο"

msgid "password_repeat"
msgstr "Επανάλαβε το συνθηματικό"

msgid "password_resetted"
msgstr "Έγινε επιτυχής επαναφορά του συνθηματικού σου. Θα ανακατευθυνθείς στη σελίδα σύνδεσης."

msgid "password_six"
msgstr "Το συνθηματικό πρέπει να περιέχει τουλάχιστον έξι χαρακτήρες."

msgid "password_updated"
msgstr "Το συνθηματικό ενημερώθηκε."

msgid "passwords_six"
msgstr "Όλα τα συνθηματικά πρέπει να έχουν 6 χαρακτήρες ή περισσότερους."

msgid "pending_invites"
msgstr "Εκκρεμείς προσκλήσεις"

#, fuzzy
msgid "people_with_a_link"
msgstr "Other people with a link can see this program. It also can be found on the \"Explore\" page."

#, fuzzy
msgid "percentage"
msgstr "percentage"

#, fuzzy
msgid "percentage_achieved"
msgstr "Achieved by {percentage}% of the users"

msgid "period"
msgstr "μία τελεία"

msgid "personal_text"
msgstr "Προσωπικό κείμενο"

msgid "personal_text_invalid"
msgstr "Το προσωπικό σου κείμενο δεν είναι έγκυρο"

#, fuzzy
msgid "postfix_classname"
msgstr "Postfix classname"

msgid "preferred_keyword_language"
msgstr "Προτιμώμενη γλώσσα για τα keywords"

msgid "preferred_language"
msgstr "Προτιμώμενη γλώσσα"

msgid "preview"
msgstr "Προεπισκόπηση"

#, fuzzy
msgid "previewing_adventure"
msgstr "Previewing adventure"

#, fuzzy
msgid "previewing_class"
msgstr "You are previewing class <em>{class_name}</em> as a teacher."

#, fuzzy
msgid "previous_campaigns"
msgstr "View previous campaigns"

#, fuzzy
msgid "print_logo"
msgstr "print"

msgid "privacy_terms"
msgstr "Απόρρητο και Όροι"

#, fuzzy
msgid "private"
msgstr "Private"

#, fuzzy
msgid "profile_logo_alt"
msgstr "Το προφίλ ενημερώθηκε."

msgid "profile_picture"
msgstr "Εικόνα προφίλ"

msgid "profile_updated"
msgstr "Το προφίλ ενημερώθηκε."

msgid "profile_updated_reload"
msgstr "Το προφίλ ενημερώθηκε, η σελίδα θα ανανεωθεί."

#, fuzzy
msgid "program_contains_error"
msgstr "This program contains an error, are you sure you want to share it?"

msgid "program_header"
msgstr "Τα προγράμματά μου"

#, fuzzy
msgid "program_too_large_exception"
msgstr "Programs too large"

msgid "programming_experience"
msgstr "Έχεις εμπειρία στον προγραμματισμό;"

msgid "programming_invalid"
msgstr "Παρακαλώ διάλεξε μια έγκυρη γλώσσα προγραμματισμού"

msgid "programs"
msgstr "Προγράμματα"

msgid "programs_created"
msgstr "Προγράμματα που δημιουργήθηκαν"

msgid "programs_saved"
msgstr "Αποθηκεύσεις Προγραμμάτων"

msgid "programs_submitted"
msgstr "Υποβολές προγραμμάτων"

msgid "prompt_join_class"
msgstr "Θέλεις να συμμετάσχεις στην τάξη;"

#, fuzzy
msgid "public"
msgstr "Public"

msgid "public_adventures"
msgstr "Browse public adventures"

msgid "public_content"
msgstr ""

msgid "public_content_info"
msgstr ""

msgid "public_invalid"
msgstr "Αυτή η επιλογή συμφωνίας δεν είναι έγκυρη"

msgid "public_profile"
msgstr "Δημόσιο προφίλ"

msgid "public_profile_info"
msgstr "Επιλέγοντας αυτό το πλαίσιο κάνω το προφίλ μου ορατό σε όλους. Πρόσεξε να μην κοινοποιείς προσωπικές πληροφορίες όπως το όνομα ή τη διεύθυνση του σπιτιού σου, γιατί θα μπορούν να τα δουν όλοι!"

msgid "public_profile_updated"
msgstr "Το δημόσιο προφίλ έχει ενημερωθεί."

#, fuzzy
msgid "pygame_waiting_for_input"
msgstr "Waiting for a button press..."

msgid "question mark"
msgstr "ένα ερωτηματικό"

#, fuzzy
msgid "quiz_logo_alt"
msgstr "Quiz logo"

#, fuzzy
msgid "quiz_score"
msgstr "Quiz score"

#, fuzzy
msgid "quiz_tab"
msgstr "Quiz"

#, fuzzy
msgid "quiz_threshold_not_reached"
msgstr "Quiz threshold not reached to unlock this level"

msgid "read_code_label"
msgstr "Εκφωνούν"

msgid "recent"
msgstr "Τα πρόσφατα προγράμματά μου"

msgid "recover_password"
msgstr "Ζήτησε επαναφορά συνθηματικού"

msgid "regress_button"
msgstr "Επιστροφή στο επίπεδο {level}"

msgid "remove"
msgstr "Αφαίρεση"

msgid "remove_customization"
msgstr "Κατάργηση προσαρμογής"

msgid "remove_customizations_prompt"
msgstr "Είσαι βέβαιος ότι θέλεις να καταργήσεις τις προσαρμογές αυτής της τάξης;"

msgid "remove_student_prompt"
msgstr "Είσαι βέβαιος/α ότι θέλεις να αφαιρέσεις τον μαθητή από την τάξη;"

#, fuzzy
msgid "remove_user_prompt"
msgstr "Confirm removing this user from the class."

#, fuzzy
msgid "repair_program_logo_alt"
msgstr "Repair program icon"

#, fuzzy
msgid "repeat_dep"
msgstr "Starting in level 8, {repeat} needs to be used with indentation. You can see examples on the {repeat} tab in level 8."

msgid "repeat_match_password"
msgstr "Το συνθηματικό που επανέλαβες δεν ταιριάζει."

msgid "repeat_new_password"
msgstr "Επανάλαβε το νέο συνθηματικό"

#, fuzzy
msgid "report_failure"
msgstr "This program does not exist or is not public"

#, fuzzy
msgid "report_program"
msgstr "Are you sure you want to report this program?"

#, fuzzy
msgid "report_success"
msgstr "This program has been reported"

msgid "request_teacher"
msgstr "Θα ήθελες να κάνεις αίτηση για λογαριασμό καθηγητή;"

#, fuzzy
msgid "request_teacher_account"
msgstr "Request teacher account"

msgid "required_field"
msgstr "Τα πεδία με * απαιτείται να συμπληρωθούν"

msgid "reset_adventure_prompt"
msgstr "Είσαι βέβαιος ότι θέλεις να επαναφέρεις όλες τις επιλεγμένες περιπέτειες;"

msgid "reset_adventures"
msgstr "Επανάφερε επιλεγμένες περιπέτειες"

#, fuzzy
msgid "reset_button"
msgstr "Reset"

msgid "reset_password"
msgstr "Επαναφορά συνθηματικού"

msgid "reset_view"
msgstr "Επαναφορά"

msgid "retrieve_adventure_error"
msgstr "Δεν επιτρέπεται να δεις αυτήν την περιπέτεια!"

msgid "retrieve_class_error"
msgstr "Μόνο οι καθηγητές μπορούν να ανακτήσουν τις τάξεις"

#, fuzzy
msgid "retrieve_tag_error"
msgstr "Error retrieving tags"

#, fuzzy
msgid "role"
msgstr "Role"

msgid "run_code_button"
msgstr "Εκτέλεσε κώδικα"

#, fuzzy
msgid "runs_over_time"
msgstr "Runs over time"

msgid "save"
msgstr "Αποθήκευση"

#, fuzzy
msgid "save_parse_warning"
msgstr "Έχεις ήδη ένα πρόγραμμα με αυτό το όνομα, η αποθήκευση αυτού του προγράμματος θα αντικαταστήσει το παλιό. Είσαι σίγουρος/η?"

msgid "save_prompt"
msgstr "Πρέπει να έχεις ένα λογαριασμό για να αποθηκεύσεις το πρόγραμμά σου. Θα ήθελες να συνδεθείς τώρα;"

msgid "save_success_detail"
msgstr "Το πρόγραμμα αποθηκεύτηκε επιτυχώς"

msgid "score"
msgstr "Σκορ"

msgid "search"
msgstr "Αναζήτηση..."

#, fuzzy
msgid "search_button"
msgstr "Αποθήκευσε και μοιράσου κώδικα"

#, fuzzy
msgid "second_teacher"
msgstr "Second teacher"

#, fuzzy
msgid "second_teacher_copy_prompt"
msgstr "Are you sure you want to copy this teacher?"

#, fuzzy
msgid "second_teacher_prompt"
msgstr "Enter a teacher username to invite them."

#, fuzzy
msgid "second_teacher_warning"
msgstr "All teachers in this class can customize it."

#, fuzzy
msgid "see_certificate"
msgstr "See {username} certificate!"

msgid "select"
msgstr "Επίλεξε"

msgid "select_adventures"
msgstr "Επίλεξε περιπέτειες"

#, fuzzy
msgid "select_all"
msgstr "Select all"

#, fuzzy
msgid "select_lang"
msgstr "Select language"

msgid "select_levels"
msgstr "Select levels"

#, fuzzy
msgid "select_tag"
msgstr "Select tag"

#, fuzzy
msgid "selected"
msgstr "Selected"

msgid "self_removal_prompt"
msgstr "Είστε βέβαιος/α ότι θέλεις να αποχωρήσεις από αυτήν την τάξη;"

msgid "send_password_recovery"
msgstr "Στείλε μου ένα σύνδεσμο για ανάκτηση συνθηματικού"

msgid "sent_by"
msgstr "Αυτή η πρόσκληση εστάλη από"

msgid "sent_password_recovery"
msgstr "Σύντομα θα λάβεις ένα email με οδηγίες για το πώς να επαναφέρεις το συνθηματικό σου."

msgid "settings"
msgstr "Οι προσωπικές μου ρυθμίσεις"

#, fuzzy
msgid "share_by_giving_link"
msgstr "Show your program to other people by giving them the link below:"

#, fuzzy
msgid "share_your_program"
msgstr "Share your program"

#, fuzzy
msgid "signup_student_or_teacher"
msgstr "Are you a student or a teacher?"

msgid "single quotes"
msgstr "ένα μονό εισαγωγικό"

msgid "slash"
msgstr "μία κάθετος"

#, fuzzy
msgid "sleeping"
msgstr "Sleeping..."

#, fuzzy
msgid "slides"
msgstr "Slides"

msgid "slides_for_level"
msgstr ""

#, fuzzy
msgid "slides_info"
msgstr "For each level of Hedy, we have created slides to help you teach. The slides contain explanations of each level, and Hedy examples that you can run inside the slides. Just click the link and get started! the Introduction slides are a general explanation of Hedy before level 1 The slides were created using <a href=\"https://slides.com\">slides.com</a>. If you want to adapt them yourself, you can download them, and then upload the resulting zip file to <a href=\"https://slides.com\">slides.com</a>. You can find more information about the slides in the <a href=\"https://hedy.org/for-teachers/manual/features\">teacher's manual</a>."

#, fuzzy
msgid "social_media"
msgstr "Social media"

#, fuzzy
msgid "something_went_wrong_keyword_parsing"
msgstr "There is a mistake in your adventure, are all keywords correctly surrounded with { }?"

msgid "space"
msgstr "ένα κενό"

msgid "star"
msgstr "ένας αστερίσκος"

#, fuzzy
msgid "start_hedy_tutorial"
msgstr "Start hedy tutorial"

#, fuzzy
msgid "start_learning"
msgstr "Start learning"

#, fuzzy
msgid "start_programming"
msgstr "Directly start programming"

#, fuzzy
msgid "start_programming_logo_alt"
msgstr "Directly start programming"

msgid "start_quiz"
msgstr "Άρχισε το κουίζ"

#, fuzzy
msgid "start_teacher_tutorial"
msgstr "Start teacher tutorial"

#, fuzzy
msgid "start_teaching"
msgstr "Start teaching"

msgid "step_title"
msgstr "Άσκηση"

#, fuzzy
msgid "stop_code_button"
msgstr "Αποθήκευσε κώδικα"

msgid "string"
msgstr "κείμενο"

#, fuzzy
msgid "student"
msgstr "Student"

msgid "student_already_in_class"
msgstr "Αυτός ο μαθητής είναι ήδη στη τάξη σου"

msgid "student_already_invite"
msgstr "Αυτός ο μαθητής έχει ήδη μια πρόσκληση σε αναμονή"

#, fuzzy
msgid "student_details"
msgstr "Student details"

#, fuzzy
msgid "student_list"
msgstr "Student list"

#, fuzzy
msgid "student_not_allowed_in_class"
msgstr "Student not allowed in class"

msgid "student_not_existing"
msgstr "Αυτό το όνομα χρήστη δεν υπάρχει"

#, fuzzy
msgid "student_signup_header"
msgstr "Student"

msgid "students"
msgstr "μαθητών"

#, fuzzy
msgid "submission_time"
msgstr "Handed in at"

msgid "submit_answer"
msgstr "Απάντησε στην ερώτηση"

msgid "submit_program"
msgstr "Υποβολή"

msgid "submit_warning"
msgstr "Είσαι σίγουρος ότι θέλεις να υποβάλεις αυτό το πρόγραμμα;"

#, fuzzy
msgid "submitted"
msgstr "Submitted"

msgid "submitted_header"
msgstr "Αυτό είναι ένα υποβληθέν πρόγραμμα και δεν μπορεί να τροποποιηθεί"

msgid "subscribe"
msgstr "Εγγραφή"

msgid "subscribe_newsletter"
msgstr "Εγγραφή στο newsletter"

#, fuzzy
msgid "suggestion_color"
msgstr "Try using another color"

#, fuzzy
msgid "suggestion_note"
msgstr "Use a note between C0 and B9 or a number between 1 and 70"

#, fuzzy
msgid "suggestion_number"
msgstr "Try changing the value to a number"

msgid "suggestion_numbers_or_strings"
msgstr "Try changing the values to be all text or all numbers"

msgid "surname"
msgstr "Μικρό Όνομα"

#, fuzzy
msgid "survey"
msgstr "Survey"

#, fuzzy
msgid "survey_completed"
msgstr "Survey completed"

#, fuzzy
msgid "survey_skip"
msgstr "Don't show this again"

#, fuzzy
msgid "survey_submit"
msgstr "Submit"

#, fuzzy
msgid "tag_in_adventure"
msgstr "Tag in adventure"

#, fuzzy
msgid "tag_input_placeholder"
msgstr "Enter a new tag"

#, fuzzy
msgid "tags"
msgstr "Tags"

msgid "teacher"
msgstr "Καθηγητής"

#, fuzzy
msgid "teacher_account_request"
msgstr "You have a pending teacher account request"

#, fuzzy
msgid "teacher_account_success"
msgstr "You successfully requested a teacher account."

msgid "teacher_invalid"
msgstr "Η βαθμίδα καθηγητή δεν είναι έγκυρη"

msgid "teacher_invitation_require_login"
msgstr "Για να ρυθμίσεις το προφίλ σου ως καθηγητής, θα χρειαστεί να συνδεθείς. Εάν δεν έχεις λογαριασμό, δημιούργησε έναν."

#, fuzzy
msgid "teacher_manual"
msgstr "Teacher manual"

#, fuzzy
msgid "teacher_signup_header"
msgstr "Teacher"

#, fuzzy
msgid "teacher_tutorial_logo_alt"
msgstr "Έλαβες μια πρόσκληση για να συμμετάσχεις στην τάξη"

msgid "teacher_welcome"
msgstr "Καλώς ήρθες στη Hedy! Είσαι πλέον περήφανος κάτοχος ενός λογαριασμού καθηγητή που σου επιτρέπει να δημιουργείς μαθήματα και να προσκαλείς μαθητές."

#, fuzzy
msgid "teachers"
msgstr "Teachers"

#, fuzzy
msgid "template_code"
msgstr ""
"Αυτή είναι η εξήγηση της περιπέτειάς μου!\n"
"\n"
"Με αυτόν τον τρόπο μπορώ να δείξω μια εντολή: <code>print</code>\n"
"\n"
"Αλλά μερικές φορές μπορεί να θέλω να δείξω ένα κομμάτι κώδικα, όπως αυτό:\n"
"<pre>\n"
"ask Ποιο έιναι το όνομά σου;\n"
"echo άρα το όνομά σου είναι\n"
"</pre>"

#, fuzzy
msgid "this_turns_in_assignment"
msgstr "This turns in your assignment to your teacher."

msgid "title"
msgstr "Τίτλος"

#, fuzzy
msgid "title_achievements"
msgstr "Hedy - My achievements"

#, fuzzy
msgid "title_admin"
msgstr "Hedy - Administrator page"

#, fuzzy
msgid "title_class grid_overview"
msgstr "Hedy - Grid overview"

#, fuzzy
msgid "title_class live_statistics"
msgstr "Hedy - Live Statistics"

#, fuzzy
msgid "title_class-overview"
msgstr "Hedy - Class overview"

#, fuzzy
msgid "title_customize-adventure"
msgstr "Hedy - Customize adventure"

#, fuzzy
msgid "title_customize-class"
msgstr "Hedy - Customize class"

#, fuzzy
msgid "title_explore"
msgstr "Hedy - Explore"

#, fuzzy
msgid "title_for-teacher"
msgstr "Hedy - For teachers"

#, fuzzy
msgid "title_join-class"
msgstr "Hedy - Join class"

#, fuzzy
msgid "title_landing-page"
msgstr "Welcome to Hedy!"

#, fuzzy
msgid "title_learn-more"
msgstr "Hedy - Learn more"

#, fuzzy
msgid "title_login"
msgstr "Hedy - Login"

#, fuzzy
msgid "title_my-profile"
msgstr "Hedy - My account"

#, fuzzy
msgid "title_privacy"
msgstr "Hedy - Privacy terms"

#, fuzzy
msgid "title_programs"
msgstr "Hedy - My programs"

#, fuzzy
msgid "title_public-adventures"
msgstr "Hedy - Public adventures"

#, fuzzy
msgid "title_recover"
msgstr "Hedy - Recover account"

#, fuzzy
msgid "title_reset"
msgstr "Hedy - Reset password"

#, fuzzy
msgid "title_signup"
msgstr "Hedy - Create an account"

#, fuzzy
msgid "title_start"
msgstr "Hedy - A gradual programming language"

#, fuzzy
msgid "title_view-adventure"
msgstr "Hedy - View adventure"

msgid "token_invalid"
msgstr "Το διακριτικό σου δεν είναι έγκυρο"

#, fuzzy
msgid "tooltip_level_locked"
msgstr "Your teacher disabled this level"

msgid "translate_error"
msgstr "Κάτι πήγε στραβά κατά τη μετάφραση του κώδικα. Δοκίμασε να εκτελέσεις τον κώδικα για να δεις αν έχει κάποιο σφάλμα. Ο κώδικας με σφάλματα δεν μπορεί να μεταφραστεί."

#, fuzzy
msgid "translating_hedy"
msgstr "Translating Hedy"

#, fuzzy
msgid "translator"
msgstr "Translator"

#, fuzzy
msgid "tutorial"
msgstr "Tutorial"

#, fuzzy
msgid "tutorial_code_snippet"
msgstr "Απόκρυψη των σημειώσεων"

#, fuzzy
msgid "tutorial_message_not_found"
msgstr "Έλαβες μια πρόσκληση για να συμμετάσχεις στην τάξη"

#, fuzzy
msgid "tutorial_title_not_found"
msgstr "Δεν μπορούμε να βρούμε αυτήν τη σελίδα!"

#, fuzzy
msgid "unauthorized"
msgstr "You don't have access rights for this page"

msgid "unique_usernames"
msgstr "Όλα τα ονόματα χρηστών πρέπει να είναι μοναδικά."

#, fuzzy
msgid "unlock_thresholds"
msgstr "Unlock level thresholds"

#, fuzzy
msgid "unsaved_class_changes"
msgstr "There are unsaved changes, are you sure you want to leave this page?"

msgid "update_adventure_prompt"
msgstr "Είσαι σίγουρος ότι θέλεις να ενημερώσεις την περιπέτεια;"

msgid "update_profile"
msgstr "Ενημέρωση προφίλ"

msgid "update_public"
msgstr "Ενημέρωση δημόσιου προφίλ"

#, fuzzy
msgid "updating_indicator"
msgstr "Updating"

#, fuzzy
msgid "use_of_blanks_exception"
msgstr "Use of blanks in programs"

#, fuzzy
msgid "use_of_nested_functions_exception"
msgstr "Use of nested functions"

#, fuzzy
msgid "used_in"
msgstr "Used in:"

#, fuzzy
msgid "user"
msgstr "Όνομα Χρήστη"

#, fuzzy
msgid "user_inexistent"
msgstr "This user doesn't exist"

msgid "user_not_private"
msgstr "Αυτός ο χρήστης δεν υπάρχει ή δεν έχει δημόσιο προφίλ"

msgid "username"
msgstr "Όνομα Χρήστη"

msgid "username_empty"
msgstr "Δεν έδωσες όνομα χρήστη!"

msgid "username_invalid"
msgstr "Το όνομα χρήστη δεν είναι έγκυρο"

msgid "username_special"
msgstr "To όνομα χρήστη δεν μπορεί να περιέχει `:` ή `@`."

msgid "username_three"
msgstr "Το όνομα χρήστη πρέπει να περιέχει τουλάχιστον τρείς χαρακτήρες."

msgid "usernames_exist"
msgstr "Ένα ή περισσότερα ονόματα χρηστών ήδη χρησιμοποιούνται."

#, fuzzy
msgid "value"
msgstr "Value"

#, fuzzy
msgid "variables"
msgstr "Variables"

msgid "view_adventures"
msgstr ""

msgid "view_classes"
msgstr ""

msgid "view_program"
msgstr "Προβολή προγράμματος"

msgid "view_slides"
msgstr ""

#, fuzzy
msgid "welcome"
msgstr "Καλώς ήρθες στη Hedy! Είσαι πλέον περήφανος κάτοχος ενός λογαριασμού καθηγητή που σου επιτρέπει να δημιουργείς μαθήματα και να προσκαλείς μαθητές."

#, fuzzy
msgid "welcome_back"
msgstr "Καλώς ήρθες στη Hedy! Είσαι πλέον περήφανος κάτοχος ενός λογαριασμού καθηγητή που σου επιτρέπει να δημιουργείς μαθήματα και να προσκαλείς μαθητές."

#, fuzzy
msgid "what_is_your_role"
msgstr "What is your role?"

#, fuzzy
msgid "what_should_my_code_do"
msgstr "What should my code do?"

#, fuzzy
msgid "whole_world"
msgstr "The world"

msgid "year_invalid"
msgstr "Παρακαλώ να εισάγεις ένα έτος ανάμεσα στο 1900 και {current_year}"

msgid "yes"
msgstr "Ναι"

#, fuzzy
msgid "your_account"
msgstr "Ακόμα χωρίς λογαριασμό;"

#, fuzzy
msgid "your_class"
msgstr "Οι τάξεις μου"

#, fuzzy
msgid "your_last_program"
msgstr "Αγαπημένο πρόγραμμα"

msgid "your_personal_text"
msgstr "Το προσωπικό σου κείμενο..."

#, fuzzy
msgid "your_program"
msgstr "Your program"

#~ msgid "create_account_explanation"
#~ msgstr "Το να έχεις το δικό σου λογαριασμό, σου επιτρέπει να αποθηκεύεις τα προγράμματά σου."

#~ msgid "only_teacher_create_class"
#~ msgstr "Only teachers are allowed to create classes!"

#~ msgid "keyword_support"
#~ msgstr "Translated keywords"

#~ msgid "non_keyword_support"
#~ msgstr "Translated content"

#~ msgid "try_button"
#~ msgstr "Δοκίμασε το"

#~ msgid "select_own_adventures"
#~ msgstr "Επίλεξε τις δικές σου περιπέτειες"

#~ msgid "edit"
#~ msgstr ""

#~ msgid "view"
#~ msgstr "Προβολή"

#~ msgid "class"
#~ msgstr "Class"

#~ msgid "save_code_button"
#~ msgstr "Αποθήκευσε κώδικα"

#~ msgid "share_code_button"
#~ msgstr "Αποθήκευσε και μοιράσου κώδικα"

#~ msgid "classes_invalid"
#~ msgstr "The list of selected classes is invalid"

#~ msgid "directly_add_adventure_to_classes"
#~ msgstr "Do you want to add this adventure directly to one of your classes?"

#~ msgid "hand_in_assignment"
#~ msgstr "Hand in assignment"

#~ msgid "select_a_level"
#~ msgstr "Select a level"

#~ msgid "answer_invalid"
#~ msgstr "Το συνθηματικό σου δεν είναι έγκυρο"

#~ msgid "available_adventures_level"
#~ msgstr "Available adventures level"

#~ msgid "customize_class_exp_1"
#~ msgstr ""
#~ "Γεια! Σε αυτή τη σελίδα μπορείς να προσαρμόσεις την τάξη σου. Επιλέγοντας επίπεδα και περιπέτειες μπορείς να επιλέξεις τι μπορεί να δουν οι μαθητές και οι μαθήτριές σου.\n"
#~ "Μπορείς επίσης να προσθέσεις τις περιπέτειες που δημιούργησες στα επίπεδα. <b>Σημείωση:</b> Δεν είναι όλες οι περιπέτειες διαθέσιμες για κάθε επίπεδο!\n"
#~ "Οι ρυθμίσεις των προσαρμογών σου γίνονται ως εξής:"

#~ msgid "customize_class_exp_2"
#~ msgstr ""
#~ "Μπορείς πάντα να αλλάξεις αυτές τις ρυθμίσεις αργότερα. Για παράδειγμα, μπορείς να κάνεις διαθέσιμες συγκεκριμένες περιπέτειες ή επίπεδα κατά τη διδασκαλία μιας τάξης.\n"
#~ "Με αυτόν τον τρόπο σου είναι εύκολο για να προσδιορίσεις σε ποιο επίπεδο και σε ποιες περιπέτειες θα εργαστούν οι μαθητές σου.\n"
#~ "Εάν θέλεις να κάνεις τα πάντα διαθέσιμα για την τάξη σου, είναι πιο εύκολο να καταργήσεις την προσαρμογή συνολικά."

#~ msgid "customize_class_step_1"
#~ msgstr "Επίλεξε επίπεδα για την τάξη σου πατώντας το \"κουμπιά επιπέδων\""

#~ msgid "customize_class_step_2"
#~ msgstr "Θα εμφανιστούν \"Πλαίσια ελέγχου\" για τις περιπέτειες που είναι διαθέσιμες για τα επιλεγμένα επίπεδα"

#~ msgid "customize_class_step_3"
#~ msgstr "Επίλεξε τις περιπέπτειες που θέλεις να κάνεις διαθέσιμες"

#~ msgid "customize_class_step_4"
#~ msgstr "Κάνε κλικ στο όνομα μιας περιπέτειας για να την (απ)επιλέξεις για όλα τα επίπεδα"

#~ msgid "customize_class_step_5"
#~ msgstr "Προσθήκη προσωπικών περιπετειών"

#~ msgid "customize_class_step_6"
#~ msgstr "Επιλογή ημερομηνίας έναρξης για κάθε επίπεδο (μπορείς επίσης να το αφήσεις κενό)"

#~ msgid "customize_class_step_7"
#~ msgstr "Επιλογή άλλων ρυθμίσεων"

#~ msgid "customize_class_step_8"
#~ msgstr "Επίλεξε \"Αποθήκευση\" -> Ολοκλήρωσες!"

#~ msgid "example_code_header"
#~ msgstr "Παράδειγμα κώδικα Hedy"

#~ msgid "feedback_failure"
#~ msgstr "Λάθος!"

#~ msgid "feedback_success"
#~ msgstr "Μπράβο!"

#~ msgid "go_to_first_question"
#~ msgstr "Πήγαινε στην ερώτηση 1"

#~ msgid "question"
#~ msgstr "Ερώτηση"

#~ msgid "question_doesnt_exist"
#~ msgstr "This question does not exist"

#~ msgid "question_invalid"
#~ msgstr "Το διακριτικό σου δεν είναι έγκυρο"

#~ msgid "too_many_attempts"
#~ msgstr "Too many attempts"

#~ msgid "class_logs"
#~ msgstr "Τελευταία είσοδος"

#~ msgid "class_stats"
#~ msgstr "Εμφάνιση στατιστικών στοιχείων της τάξης"

#~ msgid "visit_own_public_profile"
#~ msgstr "Δημόσιο προφίλ"

#~ msgid "title_class logs"
#~ msgstr "Hedy - Join class"

#~ msgid "title_class statistics"
#~ msgstr "Τα στατιστικά μου"

#~ msgid "disabled_button_locked"
#~ msgstr "Your teacher hasn't unlocked this level yet"

#~ msgid "duplicate_tag"
#~ msgstr "You already have a tag with this name."

#~ msgid "tag_deleted"
#~ msgstr "This tag was successfully deleted."

#~ msgid "no_tags"
#~ msgstr "No tags yet."

#~ msgid "apply_filters"
#~ msgstr "Apply filters"

#~ msgid "write_first_program"
#~ msgstr "Γράψε το πρώτο σου πρόγραμμα!"

#~ msgid "adventure_exp_1"
#~ msgstr "Πληκτρολόγησε την περιπέτεια της επιλογής σου στη δεξιά πλευρά. Αφού δημιουργήσεις την περιπέτειά σου, μπορείς να τη συμπεριλάβεις σε μία από τις τάξεις σου στην ενότητα \"προσαρμογές\". Αν θέλεις να συμπεριλάβεις μια εντολή στην περιπέτειά σου, χρησιμοποίησε άγκυρες κώδικα όπως αυτή:"

#~ msgid "adventure_exp_2"
#~ msgstr "Εάν θέλεις να εμφανίσεις πραγματικά αποσπάσματα κώδικα, για παράδειγμα για να δώσεις στον μαθητή ένα πρότυπο ή παράδειγμα του κώδικα. Χρησιμοποίησε προηγούμενες άγκυρες όπως αυτή:"

#~ msgid "hello_world"
#~ msgstr "Hello world!"

#~ msgid "share_confirm"
#~ msgstr "Είσαι σίγουρος ότι θέλεις να δημοσιοποιήσεις το πρόγραμμα;"

#~ msgid "share_success_detail"
#~ msgstr "Το πρόγραμμα μοιράστηκε με επιτυχία"

#~ msgid "unshare_confirm"
#~ msgstr "Είσαι σίγουρος ότι θέλεις να κάνεις το πρόγραμμα ιδιωτικό;"

#~ msgid "unshare_success_detail"
#~ msgstr "Το πρόγραμμα καταργήθηκε με επιτυχία"

#~ msgid "hide_parsons"
#~ msgstr "Hide parsons"

#~ msgid "hide_quiz"
#~ msgstr "Τέλος του κουίζ"

#~ msgid "back_to_class"
#~ msgstr "Επιστροφή στην τάξη"

<<<<<<< HEAD
#~ msgid "open_adventures"
#~ msgstr ""

#~ msgid "open_classes"
#~ msgstr ""

#~ msgid "open_slides"
=======
#~ msgid "classes"
>>>>>>> fa009d5b
#~ msgstr ""
<|MERGE_RESOLUTION|>--- conflicted
+++ resolved
@@ -2431,15 +2431,5 @@
 #~ msgid "back_to_class"
 #~ msgstr "Επιστροφή στην τάξη"
 
-<<<<<<< HEAD
-#~ msgid "open_adventures"
+#~ msgid "classes"
 #~ msgstr ""
-
-#~ msgid "open_classes"
-#~ msgstr ""
-
-#~ msgid "open_slides"
-=======
-#~ msgid "classes"
->>>>>>> fa009d5b
-#~ msgstr ""
