--- conflicted
+++ resolved
@@ -1,22 +1,3 @@
-<<<<<<< HEAD
-=======
-
-msgid ""
-msgstr ""
-"Project-Id-Version: PACKAGE VERSION\n"
-"Report-Msgid-Bugs-To: \n"
-"POT-Creation-Date: 2023-11-21 09:17+0100\n"
-"PO-Revision-Date: 2023-11-14 20:05+0000\n"
-"Last-Translator: Prefill add-on <noreply-addon-prefill@weblate.org>\n"
-"Language: el\n"
-"Language-Team: el <LL@li.org>\n"
-"Plural-Forms: nplurals=2; plural=n != 1;\n"
-"MIME-Version: 1.0\n"
-"Content-Type: text/plain; charset=utf-8\n"
-"Content-Transfer-Encoding: 8bit\n"
-"Generated-By: Babel 2.11.0\n"
-
->>>>>>> c01b572f
 #, fuzzy
 msgid "Access Before Assign"
 msgstr ""
@@ -1643,6 +1624,9 @@
 msgid "retrieve_tag_error"
 msgstr ""
 
+msgid "retrieve_tag_error"
+msgstr ""
+
 #, fuzzy
 msgid "role"
 msgstr "Role"
@@ -1848,15 +1832,12 @@
 msgid "surname"
 msgstr "Μικρό Όνομα"
 
-<<<<<<< HEAD
 msgid "survey_skip"
 msgstr ""
 
 msgid "survey_submit"
 msgstr ""
 
-=======
->>>>>>> c01b572f
 msgid "tag_in_adventure"
 msgstr ""
 
@@ -2355,12 +2336,9 @@
 
 #~ msgid "tag_deleted"
 #~ msgstr "This tag was successfully deleted."
-<<<<<<< HEAD
 
 #~ msgid "survey_later"
 #~ msgstr ""
 
 #~ msgid "class_survey_questions"
 #~ msgstr ""
-=======
->>>>>>> c01b572f
