
msgid ""
msgstr ""
"Project-Id-Version: PACKAGE VERSION\n"
"Report-Msgid-Bugs-To: \n"
<<<<<<< HEAD
"POT-Creation-Date: 2023-03-03 19:42+0100\n"
=======
"POT-Creation-Date: 2023-03-03 19:20+0100\n"
>>>>>>> 6639afe0
"PO-Revision-Date: 2023-02-16 15:59+0000\n"
"Last-Translator: Anonymous <noreply@weblate.org>\n"
"Language: el\n"
"Language-Team: el <LL@li.org>\n"
"Plural-Forms: nplurals=2; plural=n != 1;\n"
"MIME-Version: 1.0\n"
"Content-Type: text/plain; charset=utf-8\n"
"Content-Transfer-Encoding: 8bit\n"
"Generated-By: Babel 2.10.3\n"

msgid "Access Before Assign"
msgstr "You tried to use the variable {name} on line {access_line_number}, but you set it on line {definition_line_number}. Set a variable before using it."

msgid "Cyclic Var Definition"
msgstr "Το όνομα {variable} πρέπει να οριστεί για να μπορέσεις να το χρησιμοποιήσεις στη δεξιά πλευρά της εντολής is"

msgid "Has Blanks"
msgstr "Ο κώδικάς σου δεν είναι πλήρης. Περιέχει κενά που πρέπει να αντικαταστήσεις με κώδικα."

msgid "Incomplete"
msgstr "Ουπς! Ξέχασες ένα κομμάτι κώδικα! Στη γραμμή {line_number}, πρέπει να γράψεις κείμενο ύστερα από την {incomplete_command}."

#, fuzzy
msgid "Incomplete Repeat"
msgstr "It looks like you forgot to use {command} with the repeat command you used on line {line_number}."

msgid "Invalid"
msgstr "Η εντολή {invalid_command} δεν είναι μια εντολή του επιπέδου {level} της Hedy. Μήπως εννοούσες {guessed_command};"

msgid "Invalid Argument"
msgstr "Δεν μπορείς να χρησιμοποιήσεις την εντολή {command} με το {invalid_argument}. Δοκίμασε να αλλάξεις το {invalid_argument} σε {allowed_types}."

msgid "Invalid Argument Type"
msgstr "Δεν μπορείς να χρησιμοποιήσεις την εντολή {command} με το {invalid_argument} επειδή είναι {invalid_type}. Δοκίμασε να αλλάξεις το {invalid_argument} σε {allowed_types}."

msgid "Invalid At Command"
msgstr ""

msgid "Invalid Space"
msgstr "Ουπς! Ξεκίνησες μια γραμμή με κενό στη γραμμή {line_number}. Τα κενά μπερδεύουν τους υπολογιστές, μπορείς να τα αφαιρέσεις;"

msgid "Invalid Type Combination"
msgstr "Δεν μπορείς να χρησιμοποιήσεις τα {invalid_argument} και {invalid_argument_2} στο {command} επειδή το ένα είναι {invalid_type} και το άλλο είναι {invalid_type_2}. Δοκίμασε να αλλάξεις το {invalid_argument} σε {invalid_type_2} ή το {invalid_argument_2} σε {invalid_type}."

msgid "Locked Language Feature"
msgstr "Χρησιμοποιείς το {concept}! Αυτό είναι φοβερό, αλλά το {concept} δεν έχει ξεκλειδωθεί ακόμα! Θα ξεκλειδωθεί σε μεταγενέστερο επίπεδο."

msgid "Lonely Echo"
msgstr "Χρησιμοποίησες μια echo πριν από μια ask, ή μια echo χωρίς ask. Πρώτα ζήτησε εισαγωγή και μετά echo."

#, fuzzy
msgid "Lonely Text"
msgstr "It looks like you forgot to use a command with the text you put in line {line_number}"

msgid "Missing Command"
msgstr "Φαίνεται ότι ξέχασες να χρησιμοποιήσεις μια εντολή στη γραμμή {line_number}."

#, fuzzy
msgid "Missing Inner Command"
msgstr "Φαίνεται ότι ξέχασες να χρησιμοποιήσεις μια εντολή στη γραμμή {line_number}."

msgid "No Indentation"
msgstr "Χρησιμοποίησες πολύ λίγα κενά στη γραμμή {line_number}. Χρησιμοποίησες {leading_spaces} κενά, τα οποία δεν είναι αρκετά. Ξεκίνα κάθε νέο μπλοκ με {indent_size} κενά περισσότερα από την προηγούμενη γραμμή."

msgid "Parse"
msgstr "Ο κώδικας που εισήγαγες δεν είναι έγκυρος κώδικας Hedy. Υπάρχει ένα σφάλμα στη γραμμή {location[0]}, στη θέση {location[1]}. Πληκτρολόγησες {character_found}, όμως αυτό δεν επιτρέπεται."

msgid "Too Big"
msgstr "Ουάου! Το πρόγραμμά σου έχει {lines_of_code} εντυπωσιακές γραμμές κώδικα! Αλλά μπορούμε να επεξεργαστούμε μόνο {max_lines} γραμμές σε αυτό το επίπεδο. Μείωσε το πρόγραμμά σου και δοκίμασε ξανά."

msgid "Unexpected Indentation"
msgstr "Χρησιμοποίησες πάρα πολλά κενά στη γραμμή {line_number}. Χρησιμοποίησες {leading_spaces} κενά, τα οποία είναι πάρα πολλά. Ξεκίνα κάθε νέο μπλοκ με {indent_size} κενά περισσότερα από την προηγούμενη γραμμή ."

msgid "Unquoted Assignment"
msgstr "Από αυτό το επίπεδο, πρέπει να τοποθετήσεις κείμενα στα δεξιά του `is` μέσα σε εισαγωγικά. Το ξέχασες για το κείμενο {text}."

msgid "Unquoted Equality Check"
msgstr "Εάν θέλεις να ελέγξεις εάν μια μεταβλητή ισούται με πολλές λέξεις, οι λέξεις θα πρέπει να περιβάλλονται από εισαγωγικά!"

msgid "Unquoted Text"
msgstr "Πρόσεξε. Όταν ζητάς ή εμφανίζεις κάτι, το κείμενο θα πρέπει να ξεκινάει και να τελειώνει με εισαγωγικά. Κάπου ξέχασες ένα."

msgid "Unsupported Float"
msgstr "Οι μη ακέραιοι αριθμοί δεν υποστηρίζονται ακόμη, αλλά θα γίνει σε λίγα επίπεδα. Προς το παρόν άλλαξε το {value} σε έναν ακέραιο."

#, fuzzy
msgid "Unsupported String Value"
msgstr "Text values cannot contain {invalid_value}."

msgid "Var Undefined"
msgstr "Προσπάθησες να εμφανίσεις τη μεταβλητή {name}, όμως δεν την αρχικοποίησες. Είναι επίσης πιθανό ότι προσπαθούσες να χρησιμοποιήσεις τη λέξη {name} αλλά ξέχασες τα εισαγωγικά."

msgid "Wrong Level"
msgstr "Αυτός ήταν σωστός κώδικας Hedy, αλλά όχι στο σωστό επίπεδο. Έγραψες {offending_keyword} για το επίπεδο {working_level}. Υπόδειξη:{tip}"

msgid "account_overview"
msgstr "Σύνοψη λογαριασμού"

msgid "accounts_created"
msgstr "Οι λογαριασμοί δημιουργήθηκαν με επιτυχία."

msgid "accounts_intro"
msgstr ""
"Σε αυτή τη σελίδα μπορείς να δημιουργήσεις λογαριασμούς για πολλούς μαθητές ταυτόχρονα. Είναι επίσης δυνατό να τους προσθέσεις απευθείας σε μία από τις τάξεις σου.\n"
"Πατώντας το πράσινο + κάτω δεξιά στη σελίδα μπορείς να προσθέσεις επιπλέον σειρές. Μπορείς να διαγράψεις μια σειρά πατώντας τον αντίστοιχο κόκκινο σταυρό.\n"
"Βεβαιώσου ότι δεν υπάρχουν κενές σειρές όταν πατάς \"Δημιουργία λογαριασμών\". Λάβε υπόψη ότι κάθε όνομα χρήστη και διεύθυνση mail πρέπει να είναι μοναδικά και το συνθηματικό πρέπει να έχει <b>τουλάχιστον</b> 6 χαρακτήρες.\n"

msgid "achievement_earned"
msgstr "Κέρδισες ένα επίτευγμα!"

msgid "achievements"
msgstr "επιτεύγματα"

#, fuzzy
msgid "achievements_check_icon_alt"
msgstr "Κέρδισες ένα επίτευγμα!"

#, fuzzy
msgid "achievements_logo_alt"
msgstr "επιτεύγματα"

#, fuzzy
msgid "add_students"
msgstr "μαθητών"

#, fuzzy
msgid "add_students_options"
msgstr "Δημιουργία λογαριασμών μαθητών"

#, fuzzy
msgid "admin"
msgstr "Admin"

msgid "advance_button"
msgstr "Πήγαινε στο επίπεδο {level}"

msgid "adventure"
msgstr "Περιπέτεια"

msgid "adventure_duplicate"
msgstr "Έχεις ήδη μια περιπέτεια με αυτό το όνομα"

msgid "adventure_empty"
msgstr "Δεν έδωσες όνομα περιπέτειας!"

msgid "adventure_exp_1"
msgstr "Πληκτρολόγησε την περιπέτεια της επιλογής σου στη δεξιά πλευρά. Αφού δημιουργήσεις την περιπέτειά σου, μπορείς να τη συμπεριλάβεις σε μία από τις τάξεις σου στην ενότητα \"προσαρμογές\". Αν θέλεις να συμπεριλάβεις μια εντολή στην περιπέτειά σου, χρησιμοποίησε άγκυρες κώδικα όπως αυτή:"

msgid "adventure_exp_2"
msgstr "Εάν θέλεις να εμφανίσεις πραγματικά αποσπάσματα κώδικα, για παράδειγμα για να δώσεις στον μαθητή ένα πρότυπο ή παράδειγμα του κώδικα. Χρησιμοποίησε προηγούμενες άγκυρες όπως αυτή:"

msgid "adventure_exp_3"
msgstr "Μπορείς να χρησιμοποιήσεις το κουμπί \"προεπισκόπηση\" για να δεις μια στυλιζαρισμένη έκδοση της περιπέτειάς σου. Για να δεις την περιπέτεια σε μια ειδική σελίδα, επίλεξε \"προβολή\" από τη σελίδα καθηγητών."

msgid "adventure_id_invalid"
msgstr "Αυτό το αναγνωριστικό περιπέτειας δεν είναι έγκυρο"

msgid "adventure_length"
msgstr "Η περιπέτειά σου πρέπει να είναι τουλάχιστον 20 χαρακτήρες"

msgid "adventure_name_invalid"
msgstr "Αυτό το όνομα περιπέτειας δεν είναι έγκυρο"

msgid "adventure_prompt"
msgstr "Παρακαλώ δώσε το όνομα της περιπέτειας"

msgid "adventure_terms"
msgstr "Συμφωνώ ότι η περιπέτειά μου μπορεί να γίνει δημόσια διαθέσιμη στο Hedy."

msgid "adventure_updated"
msgstr "Η περιπέτεια έχει ενημερωθεί!"

#, fuzzy
msgid "ago"
msgstr "{timestamp} ago"

msgid "agree_invalid"
msgstr "Πρέπει να συμφωνήσεις με το απόρρητο και τους όρους"

msgid "agree_third_party"
msgstr "Συμφωνώ να επικοινωνήσουν μαζί μου συνεργάτες του Leiden University με ευκαιρίες πωλήσεων (προαιρετικό)"

msgid "agree_with"
msgstr "Συμφωνώ με το"

msgid "ajax_error"
msgstr "Παρουσιάστηκε κάποιο σφάλμα, παρακαλώ ξαναπροσπάθησε."

#, fuzzy
msgid "all"
msgstr ""

#, fuzzy
msgid "all_class_highscores"
msgstr "All students visible in class highscores"

msgid "already_account"
msgstr "Έχεις ήδη λογαριασμό;"

#, fuzzy
msgid "already_program_running"
msgstr "Ξεκίνα τον προγραμματισμό"

#, fuzzy
msgid "already_teacher"
msgstr "You already have a teacher account."

#, fuzzy
msgid "already_teacher_request"
msgstr "You already have a pending teacher request."

msgid "amount_created"
msgstr "προγράμματα που δημιουργήθηκαν"

msgid "amount_saved"
msgstr "αποθηκευμένα προγράμματα"

msgid "amount_submitted"
msgstr "υποβληθέντα προγράμματα"

#, fuzzy
msgid "answer_invalid"
msgstr "Το συνθηματικό σου δεν είναι έγκυρο"

msgid "are_you_sure"
msgstr "Είσαι σίγουρος/η; Δεν μπορείς να αναιρέσεις αυτήν την ενέργεια."

msgid "ask_needs_var"
msgstr "Ξεκινώντας από το επίπεδο 2, το ask πρέπει να χρησιμοποιείται με μεταβλητή. Παράδειγμα: name is ask Πώς σε λένε;"

#, fuzzy
msgid "available_adventures_level"
msgstr "Available adventures level"

msgid "back_to_class"
msgstr "Επιστροφή στην τάξη"

msgid "back_to_teachers_page"
msgstr "Επιστροφή στη σελίδα καθηγητή"

#, fuzzy
msgid "become_a_sponsor"
msgstr "Become a sponsor"

msgid "birth_year"
msgstr "Έτος γέννησης"

#, fuzzy
msgid "by"
msgstr "by"

msgid "cancel"
msgstr "Ακύρωση"

#, fuzzy
msgid "catch_index_exception"
msgstr "You tried to access the list {list_name} but it is either empty or the index is not there."

#, fuzzy
msgid "certificate"
msgstr "Certificate of Completion"

#, fuzzy
msgid "certified_teacher"
msgstr "Certified teacher"

msgid "change_password"
msgstr "Άλλαξε συνθηματικό"

#, fuzzy
msgid "cheatsheet_title"
msgstr "Απόκρυψη των σημειώσεων"

msgid "class_already_joined"
msgstr "Είσαι ήδη μαθητής της τάξης"

msgid "class_customize_success"
msgstr "Η τάξη προσαρμόστηκε με επιτυχία."

#, fuzzy
msgid "class_logs"
msgstr "Τελευταία είσοδος"

msgid "class_name_duplicate"
msgstr "Έχεις ήδη μια τάξη με αυτό το όνομα!"

msgid "class_name_empty"
msgstr "Δεν δώσατε όνομα τάξης!"

#, fuzzy
msgid "class_name_invalid"
msgstr "This class name is invalid."

msgid "class_name_prompt"
msgstr "Παρακαλώ δώσε το όνομα της τάξης"

msgid "class_stats"
msgstr "Εμφάνιση στατιστικών στοιχείων της τάξης"

#, fuzzy
msgid "classes_invalid"
msgstr "The list of selected classes is invalid"

msgid "comma"
msgstr "ένα κόμμα"

#, fuzzy
msgid "commands"
msgstr "Commands"

#, fuzzy
msgid "congrats_message"
msgstr "Congratulations, {username}, you have completed Hedy!"

msgid "content_invalid"
msgstr "Αυτή η περιπέτεια δεν είναι έγκυρη"

#, fuzzy
msgid "contributor"
msgstr "Contributor"

msgid "copy_clipboard"
msgstr "Αντιγράφηκε με επιτυχία στο πρόχειρο"

#, fuzzy
msgid "copy_join_link"
msgstr "Please copy and paste this link into a new tab:"

#, fuzzy
msgid "copy_link_success"
msgstr "Αντίγραψε τον σύνδεσμο για κοινή χρήση"

msgid "copy_link_to_share"
msgstr "Αντίγραψε τον σύνδεσμο για κοινή χρήση"

#, fuzzy
msgid "copy_mail_link"
msgstr "Please copy and paste this link into a new tab:"

msgid "correct_answer"
msgstr "Σωστό"

msgid "country"
msgstr "Χώρα"

#, fuzzy
msgid "country_invalid"
msgstr "Please select a valid country."

#, fuzzy
msgid "country_title"
msgstr "Please select a valid country."

msgid "create_account"
msgstr "Δημιουργία λογαριασμού"

msgid "create_accounts"
msgstr "Δημιουργία πολλών λογαριασμών"

msgid "create_accounts_prompt"
msgstr "Είσαι σίγουρος ότι θέλεις να δημιουργήσεις αυτούς τους λογαριασμούς;"

msgid "create_adventure"
msgstr "Δημιουργία περιπέτειας"

msgid "create_class"
msgstr "Δημιουργία νέας τάξης"

#, fuzzy
msgid "create_multiple_accounts"
msgstr "Create multiple accounts"

#, fuzzy
msgid "create_public_profile"
msgstr "Δημόσιο προφίλ"

#, fuzzy
msgid "create_question"
msgstr "Do you want to create one?"

#, fuzzy
msgid "create_student_account"
msgstr "Create an account"

#, fuzzy
msgid "create_student_account_explanation"
msgstr "You can save your own programs with an account."

#, fuzzy
msgid "create_teacher_account"
msgstr "Create a teacher account"

#, fuzzy
msgid "create_teacher_account_explanation"
msgstr "With a teacher account, you can save your programs and see the results of your students."

msgid "creator"
msgstr "Δημιουργός"

#, fuzzy
msgid "current_password"
msgstr "Current password"

msgid "customization_deleted"
msgstr "Οι προσαρμογές διαγράφησαν με επιτυχία."

msgid "customize_adventure"
msgstr "Προσαρμογή περιπέτειας"

msgid "customize_class"
msgstr "Προσαρμογή της τάξης"

#, fuzzy
msgid "customize_class_exp_1"
msgstr ""
"Γεια! Σε αυτή τη σελίδα μπορείς να προσαρμόσεις την τάξη σου. Επιλέγοντας επίπεδα και περιπέτειες μπορείς να επιλέξεις τι μπορεί να δουν οι μαθητές και οι μαθήτριές σου.\n"
"Μπορείς επίσης να προσθέσεις τις περιπέτειες που δημιούργησες στα επίπεδα. <b>Σημείωση:</b> Δεν είναι όλες οι περιπέτειες διαθέσιμες για κάθε επίπεδο!\n"
"Οι ρυθμίσεις των προσαρμογών σου γίνονται ως εξής:"

#, fuzzy
msgid "customize_class_exp_2"
msgstr ""
"Μπορείς πάντα να αλλάξεις αυτές τις ρυθμίσεις αργότερα. Για παράδειγμα, μπορείς να κάνεις διαθέσιμες συγκεκριμένες περιπέτειες ή επίπεδα κατά τη διδασκαλία μιας τάξης.\n"
"Με αυτόν τον τρόπο σου είναι εύκολο για να προσδιορίσεις σε ποιο επίπεδο και σε ποιες περιπέτειες θα εργαστούν οι μαθητές σου.\n"
"Εάν θέλεις να κάνεις τα πάντα διαθέσιμα για την τάξη σου, είναι πιο εύκολο να καταργήσεις την προσαρμογή συνολικά."

msgid "customize_class_step_1"
msgstr "Επίλεξε επίπεδα για την τάξη σου πατώντας το \"κουμπιά επιπέδων\""

msgid "customize_class_step_2"
msgstr "Θα εμφανιστούν \"Πλαίσια ελέγχου\" για τις περιπέτειες που είναι διαθέσιμες για τα επιλεγμένα επίπεδα"

msgid "customize_class_step_3"
msgstr "Επίλεξε τις περιπέπτειες που θέλεις να κάνεις διαθέσιμες"

msgid "customize_class_step_4"
msgstr "Κάνε κλικ στο όνομα μιας περιπέτειας για να την (απ)επιλέξεις για όλα τα επίπεδα"

msgid "customize_class_step_5"
msgstr "Προσθήκη προσωπικών περιπετειών"

msgid "customize_class_step_6"
msgstr "Επιλογή ημερομηνίας έναρξης για κάθε επίπεδο (μπορείς επίσης να το αφήσεις κενό)"

msgid "customize_class_step_7"
msgstr "Επιλογή άλλων ρυθμίσεων"

msgid "customize_class_step_8"
msgstr "Επίλεξε \"Αποθήκευση\" -> Ολοκλήρωσες!"

msgid "dash"
msgstr "μία παύλα"

msgid "default_403"
msgstr "Μάλλον δεν είσαι εξουσιοδοτημένος/η..."

msgid "default_404"
msgstr "Δεν μπορούμε να βρούμε αυτήν την σελίδα..."

msgid "default_500"
msgstr "Κάτι πήγε λάθος..."

msgid "delete"
msgstr "Διαγραφή"

msgid "delete_adventure_prompt"
msgstr "Είσαι σίγουρος ότι θέλεις να διαγράψεις την περιπέτεια;"

msgid "delete_class_prompt"
msgstr "Είσαι βέβαις/α ότι θέλεις να διαγράψεις την τάξη;"

msgid "delete_confirm"
msgstr "Είσαι βέβαιος/α ότι θέλεις να διαγράψεις το πρόγραμμα;"

msgid "delete_invite"
msgstr "Διαγραφή πρόσκλησης"

msgid "delete_invite_prompt"
msgstr "Είσαι βέβαιος ότι θέλεις να καταργήσεις αυτήν την πρόσκληση τάξης;"

msgid "delete_public"
msgstr "Διαγραφή δημόσιου προφίλ"

msgid "delete_success"
msgstr "Το πρόγραμμα διαγράφηκε με επιτυχία"

msgid "destroy_profile"
msgstr "Μόνιμη διαγραφή λογαριασμού"

msgid "developers_mode"
msgstr "Λειτουργία προγραμματιστή"

#, fuzzy
msgid "directly_add_adventure_to_classes"
msgstr "Do you want to add this adventure directly to one of your classes?"

msgid "directly_available"
msgstr "Άμεσα ανοιχτό"

#, fuzzy
msgid "disabled_button_locked"
msgstr "Your teacher hasn't unlocked this level yet"

#, fuzzy
msgid "disabled_button_quiz"
msgstr "Your quiz score is below the threshold, try again!"

#, fuzzy
msgid "discord_server"
msgstr "Discord server"

#, fuzzy
msgid "distinguished_user"
msgstr "Distinguished user"

msgid "double quotes"
msgstr "διπλά εισαγωγικά"

#, fuzzy
msgid "download"
msgstr "Download"

#, fuzzy
msgid "download_login_credentials"
msgstr ""

#, fuzzy
msgid "duplicate"
msgstr "Duplicate"

msgid "echo_out"
msgstr "Ξεκινώντας το επίπεδο 2, η echo δεν χρειάζεται πλέον. Μπορείς να επαναλάβεις μια απάντηση με την ask και την print τώρα. Παράδειγμα: name is ask Πώς σε λένε; print γεια name"

msgid "edit_code_button"
msgstr "Επεξεργασία κώδικα"

msgid "email"
msgstr "Email"

msgid "email_invalid"
msgstr "Παρακαλώ να εισάγεις ένα έγκυρο email."

msgid "end_quiz"
msgstr "Τέλος του κουίζ"

#, fuzzy
msgid "english"
msgstr "English"

msgid "enter"
msgstr "Είσοδος"

msgid "enter_password"
msgstr "Δώσε ένα συνθηματικό για"

msgid "enter_text"
msgstr "Γράψε την απάντηση εδώ..."

#, fuzzy
msgid "error_logo_alt"
msgstr "Error logo"

msgid "example_code_header"
msgstr "Παράδειγμα κώδικα Hedy"

msgid "exclamation mark"
msgstr "ένα θαυμαστικό"

#, fuzzy
msgid "exercise"
msgstr "Exercise"

#, fuzzy
msgid "exercise_doesnt_exist"
msgstr "This exercise doesn't exist"

msgid "exists_email"
msgstr "Αυτό το email χρησιμοποιείται ήδη."

msgid "exists_username"
msgstr "Αυτό το όνομα χρήστη χρησιμοποιείται ήδη."

msgid "experience_invalid"
msgstr "Παρακαλώ διάλεξε μια έγκυρη εμπειρία, επίλεξε (Ναι, Όχι)"

#, fuzzy
msgid "expiration_date"
msgstr "Expiration date"

msgid "explore_explanation"
msgstr ""
"Σε αυτή τη σελίδα μπορείς να δεις προγράμματα που έχουν δημιουργηθεί από άλλους χρήστες του Hedy. Μπορείς να φιλτράρεις σύμφωνα με επίπεδο Hedy όσο και με επίπεδο περιπέτειας.\n"
"Κάνε κλικ στο \"Προβολή προγράμματος\" για να ανοίξεις ένα πρόγραμμα και εκτέλεσέ το. Τα προγράμματα με κόκκινη κεφαλίδα περιέχουν ένα λάθος. Μπορείς ακόμα να ανοίξεις το πρόγραμμα, αλλά η εκτέλεσή του θα οδηγήσει σε σφάλμα. Μπορείς φυσικά να προσπαθήσεις να το διορθώσεις!\n"
"Εάν ο δημιουργός έχει δημόσιο προφίλ, μπορείς να κάνεις κλικ στο όνομα χρήστη του για να επισκεφτείς το προφίλ του. Εκεί θα βρεις όλα τα κοινά τους προγράμματα και πολλά άλλα!\n"

msgid "explore_programs"
msgstr "Εξερεύνηση προγραμμάτων"

#, fuzzy
msgid "explore_programs_logo_alt"
msgstr "Εξερεύνηση προγραμμάτων"

msgid "favourite_confirm"
msgstr "Είσαι βέβαιος/α ότι θέλεις να ορίσεις αυτό το πρόγραμμα ως το αγαπημένο σου;"

msgid "favourite_program"
msgstr "Αγαπημένο πρόγραμμα"

msgid "favourite_program_invalid"
msgstr "Το αγαπημένο σου πρόγραμμα δεν είναι έγκυρο"

msgid "favourite_success"
msgstr "Το πρόγραμμά σου έχει οριστεί ως αγαπημένο"

msgid "feedback_failure"
msgstr "Λάθος!"

msgid "feedback_success"
msgstr "Μπράβο!"

msgid "female"
msgstr "Γυναίκα"

msgid "float"
msgstr "έναν αριθμό"

msgid "for_teachers"
msgstr "Για καθηγητές"

msgid "forgot_password"
msgstr "Ξέχασες το συνθηματικό σου;"

#, fuzzy
msgid "from_another_teacher"
msgstr "From another teacher"

#, fuzzy
msgid "from_magazine_website"
msgstr "From a magazine or website"

#, fuzzy
msgid "from_video"
msgstr "From a video"

#, fuzzy
msgid "fun_statistics_msg"
msgstr "Here are some fun statistics!"

msgid "gender"
msgstr "Φύλο"

msgid "gender_invalid"
msgstr "Παρακαλώ διάλεξε ένα έγκυρο φύλο, επίλεξε (Γυναίκα, Άνδρας, Άλλο)"

msgid "general"
msgstr "Γενικά"

msgid "general_settings"
msgstr "Γενικές ρυθμίσεις"

#, fuzzy
msgid "generate_passwords"
msgstr "Generate passwords"

#, fuzzy
msgid "get_certificate"
msgstr "Get your certificate!"

msgid "go_back_to_main"
msgstr "Πήγαινε πίσω στην κεντρική σελίδα"

msgid "go_to_first_question"
msgstr "Πήγαινε στην ερώτηση 1"

msgid "go_to_question"
msgstr "Πήγαινε στην ερώτηση"

msgid "go_to_quiz_result"
msgstr "Πήγαινε στο αποτέλεσμα του κουίζ"

msgid "goto_profile"
msgstr "Πήγαινε στο προφίλ μου"

#, fuzzy
msgid "heard_about_hedy"
msgstr "How have you heard about Hedy?"

#, fuzzy
msgid "heard_about_invalid"
msgstr "Please select a valid way you heard about us."

msgid "hedy_achievements"
msgstr "Επιτεύγματα Hedy"

#, fuzzy
msgid "hedy_choice_title"
msgstr "Hedy's Choice"

#, fuzzy
msgid "hedy_logo_alt"
msgstr "Hedy logo"

#, fuzzy
msgid "hedy_on_github"
msgstr "Hedy on Github"

#, fuzzy
msgid "hedy_tutorial_logo_alt"
msgstr "Start hedy tutorial"

#, fuzzy
msgid "hello_world"
msgstr "Hello world!"

msgid "hidden"
msgstr "Κρυμμένο"

msgid "hide_cheatsheet"
msgstr "Απόκρυψη των σημειώσεων"

#, fuzzy
msgid "hide_keyword_switcher"
msgstr "Hide keyword switcher"

#, fuzzy
msgid "hide_parsons"
msgstr "Hide parsons"

#, fuzzy
msgid "hide_quiz"
msgstr "Τέλος του κουίζ"

msgid "highest_level_reached"
msgstr "Το υψηλότερο επίπεδο που έφτασες"

#, fuzzy
msgid "highest_quiz_score"
msgstr "Highest quiz score"

#, fuzzy
msgid "highscore_explanation"
msgstr ""
"Σε αυτή τη σελίδα μπορείς να δεις προγράμματα που έχουν δημιουργηθεί από άλλους χρήστες του Hedy. Μπορείς να φιλτράρεις σύμφωνα με επίπεδο Hedy όσο και με επίπεδο περιπέτειας.\n"
"Κάνε κλικ στο \"Προβολή προγράμματος\" για να ανοίξεις ένα πρόγραμμα και εκτέλεσέ το. Τα προγράμματα με κόκκινη κεφαλίδα περιέχουν ένα λάθος. Μπορείς ακόμα να ανοίξεις το πρόγραμμα, αλλά η εκτέλεσή του θα οδηγήσει σε σφάλμα. Μπορείς φυσικά να προσπαθήσεις να το διορθώσεις!\n"
"Εάν ο δημιουργός έχει δημόσιο προφίλ, μπορείς να κάνεις κλικ στο όνομα χρήστη του για να επισκεφτείς το προφίλ του. Εκεί θα βρεις όλα τα κοινά τους προγράμματα και πολλά άλλα!\n"

#, fuzzy
msgid "highscore_no_public_profile"
msgstr "You don't have a public profile and are therefore not listed on the highscores. Do you wish to create one?"

#, fuzzy
msgid "highscores"
msgstr "Σκορ"

msgid "hint"
msgstr "Υπόδειξη?"

msgid "image_invalid"
msgstr "Η εικόνα σου δεν είναι έγκυρη"

msgid "input"
msgstr "είσοδος από την ask"

msgid "integer"
msgstr "ένας αριθμός"

msgid "invalid_class_link"
msgstr "Μη έγκυρος σύνδεσμος για συμμετοχή στην τάξη."

msgid "invalid_teacher_invitation_code"
msgstr "Ο κωδικός πρόσκλησης καθηγητή δεν είναι έγκυρος. Για να γίνετε καθηγητής, απευθυνθείτε στο hello@hedy.org."

#, fuzzy
msgid "invalid_tutorial_step"
msgstr "Invalid tutorial step"

msgid "invalid_username_password"
msgstr "Μη έγκυρο όνομα χρήστη/συνθηματικό."

#, fuzzy
msgid "invite_by_username"
msgstr "Όλα τα ονόματα χρηστών πρέπει να είναι μοναδικά."
<<<<<<< HEAD

msgid "invite_date"
msgstr "Ημερομηνία πρόσκλησης"

msgid "invite_message"
msgstr "Έλαβες μια πρόσκληση για να συμμετάσχεις στην τάξη"

msgid "invite_prompt"
msgstr "Δώσε όνομα χρήστη"

msgid "join_class"
msgstr "Συμμετοχή σε τάξη"

msgid "join_prompt"
msgstr "Πρέπει να έχεις λογαριασμό για να συμμετάσχεις σε μια τάξη. Θέλεις να συνδεθείς τώρα;"

msgid "keyword_language_invalid"
msgstr "Επίλεξε μια έγκυρη γλώσσα λέξεων-κλειδιών (επιλέξτε Αγγλικά ή τη δική σας γλώσσα)"

msgid "language_invalid"
msgstr "Παρακαλώ διάλεξε μια έγκυρη γλώσσα"

msgid "languages"
msgstr "Ποιες από αυτές τις γλώσσες προγραμματισμού έχεις χρησιμοποιήσει στο παρελθόν;"

msgid "last_achievement"
msgstr "Πρόσφατο επίτευγμα"

msgid "last_edited"
msgstr "Τελευταία επεξεργασία"

msgid "last_login"
msgstr "Τελευταία είσοδος"
=======

msgid "invite_date"
msgstr "Ημερομηνία πρόσκλησης"

msgid "invite_message"
msgstr "Έλαβες μια πρόσκληση για να συμμετάσχεις στην τάξη"

msgid "invite_prompt"
msgstr "Δώσε όνομα χρήστη"

msgid "join_class"
msgstr "Συμμετοχή σε τάξη"

msgid "join_prompt"
msgstr "Πρέπει να έχεις λογαριασμό για να συμμετάσχεις σε μια τάξη. Θέλεις να συνδεθείς τώρα;"

msgid "keyword_language_invalid"
msgstr "Επίλεξε μια έγκυρη γλώσσα λέξεων-κλειδιών (επιλέξτε Αγγλικά ή τη δική σας γλώσσα)"

msgid "language_invalid"
msgstr "Παρακαλώ διάλεξε μια έγκυρη γλώσσα"

msgid "languages"
msgstr "Ποιες από αυτές τις γλώσσες προγραμματισμού έχεις χρησιμοποιήσει στο παρελθόν;"

msgid "last_achievement"
msgstr "Πρόσφατο επίτευγμα"

msgid "last_edited"
msgstr "Τελευταία επεξεργασία"

msgid "last_login"
msgstr "Τελευταία είσοδος"

msgid "last_update"
msgstr "Τελευταία ενημέρωση"

msgid "lastname"
msgstr "Επίθετο"

msgid "leave_class"
msgstr "Έξοδος από την τάξη"

msgid "level"
msgstr "Επίπεδο"
>>>>>>> 6639afe0

msgid "level_invalid"
msgstr "Αυτό το επίπεδο Hedy δεν είναι έγκυρο"

<<<<<<< HEAD
msgid "lastname"
msgstr "Επίθετο"

msgid "leave_class"
msgstr "Έξοδος από την τάξη"

msgid "level"
msgstr "Επίπεδο"

msgid "level_invalid"
msgstr "Αυτό το επίπεδο Hedy δεν είναι έγκυρο"

msgid "level_not_class"
msgstr "Είσαι σε μια τάξη στην οποία δεν είναι ακόμα διαθέσιμο αυτό το επίπεδο"

msgid "level_title"
msgstr "Επίπεδο"

#, fuzzy
msgid "link"
msgstr "Σύνδεση"

msgid "list"
msgstr "μια λίστα"

msgid "login"
msgstr "Σύνδεση"

msgid "login_long"
msgstr "Συνδέσου στο λογαριασμό σου"

msgid "logout"
msgstr "Αποσύνδεση"

#, fuzzy
msgid "longest_program"
msgstr "Longest program"

#, fuzzy
msgid "mail_change_password_body"
msgstr "Άλλαξε συνθηματικό"

#, fuzzy
msgid "mail_change_password_subject"
msgstr "Άλλαξε συνθηματικό"

#, fuzzy
msgid "mail_error_change_processed"
msgstr "Something went wrong when sending a validation mail, the changes are still correctly processed."

#, fuzzy
msgid "mail_goodbye"
msgstr ""
"Thank you!\n"
"The Hedy team"

#, fuzzy
msgid "mail_hello"
msgstr "Hi {username}!"

#, fuzzy
msgid "mail_recover_password_body"
msgstr "Ζήτησε επαναφορά συνθηματικού"

#, fuzzy
msgid "mail_recover_password_subject"
msgstr "Ζήτησε επαναφορά συνθηματικού"

#, fuzzy
msgid "mail_reset_password_body"
msgstr "Επαναφορά συνθηματικού"

#, fuzzy
=======
msgid "level_not_class"
msgstr "Είσαι σε μια τάξη στην οποία δεν είναι ακόμα διαθέσιμο αυτό το επίπεδο"

msgid "level_title"
msgstr "Επίπεδο"

#, fuzzy
msgid "link"
msgstr "Σύνδεση"

msgid "list"
msgstr "μια λίστα"

msgid "login"
msgstr "Σύνδεση"

msgid "login_long"
msgstr "Συνδέσου στο λογαριασμό σου"

msgid "logout"
msgstr "Αποσύνδεση"

#, fuzzy
msgid "longest_program"
msgstr "Longest program"

#, fuzzy
msgid "mail_change_password_body"
msgstr "Άλλαξε συνθηματικό"

#, fuzzy
msgid "mail_change_password_subject"
msgstr "Άλλαξε συνθηματικό"

#, fuzzy
msgid "mail_error_change_processed"
msgstr "Something went wrong when sending a validation mail, the changes are still correctly processed."

#, fuzzy
msgid "mail_goodbye"
msgstr ""
"Thank you!\n"
"The Hedy team"

#, fuzzy
msgid "mail_hello"
msgstr "Hi {username}!"

#, fuzzy
msgid "mail_recover_password_body"
msgstr "Ζήτησε επαναφορά συνθηματικού"

#, fuzzy
msgid "mail_recover_password_subject"
msgstr "Ζήτησε επαναφορά συνθηματικού"

#, fuzzy
msgid "mail_reset_password_body"
msgstr "Επαναφορά συνθηματικού"

#, fuzzy
>>>>>>> 6639afe0
msgid "mail_reset_password_subject"
msgstr "Επαναφορά συνθηματικού"

#, fuzzy
msgid "mail_welcome_teacher_body"
msgstr ""
"<strong>Welcome!</strong>\n"
"Congratulations on your brand new Hedy teachers account. Welcome to the world wide community of Hedy teachers!\n"
"<strong>What teachers accounts can do</strong>\n"
"With your teacher account, you have the option to create classes. Your students can than join your classes and you can see their progress. Classes are made and managed though the for <a href=\"https://hedycode.com/for-teachers\">teachers page</a>.\n"
"<strong>How to share ideas</strong>\n"
"If you are using Hedy in class, you probably have ideas for improvements! You can share those ideas with us on the <a href=\"https://github.com/Felienne/hedy/discussions/categories/ideas\">Ideas Discussion</a>.\n"
"<strong>How to ask for help</strong>\n"
"If anything is unclear, you can post in the <a href=\"https://github.com/Felienne/hedy/discussions/categories/q-a\">Q&A discussion</a>, or <a href=\"mailto: hello@hedy.org\">send us an email</a>.\n"
"Keep programming!"

#, fuzzy
msgid "mail_welcome_teacher_subject"
msgstr "Your Hedy teacher account is ready"

#, fuzzy
msgid "mail_welcome_verify_body"
msgstr ""
"Your Hedy account has been created successfully. Welcome!\n"
"Please click on this link to verify your email address: {link}"

#, fuzzy
msgid "mail_welcome_verify_subject"
msgstr "Welcome to Hedy"

msgid "mailing_title"
msgstr "Εγγραφή για Hedy newsletter"

msgid "main_subtitle"
msgstr "Μια βαθμιαία γλώσσα προγραμματισμού"

msgid "main_title"
msgstr "Hedy"

msgid "male"
msgstr "Άνδρας"

msgid "mandatory_mode"
msgstr "Υποχρεωτική λειτουργία προγραμματιστή"

msgid "my_account"
msgstr "Ο λογαριασμός μου"

msgid "my_achievements"
msgstr "Τα επιτεύγματά μου"

msgid "my_adventures"
msgstr "Οι περιπέτειές μου"

msgid "my_classes"
msgstr "Οι τάξεις μου"

msgid "my_messages"
msgstr "Τα μηνύματά μου"

msgid "name"
msgstr "Όνομα"

msgid "nav_explore"
msgstr "Εξερεύνηση"

msgid "nav_hedy"
msgstr "Hedy"

msgid "nav_learn_more"
msgstr "Μάθε περισσότερα"

msgid "nav_start"
msgstr "Αρχική"

msgid "nested blocks"
msgstr "ένα μπλοκ μέσα σε ένα μπλοκ"

msgid "new_password"
msgstr "Νέο συνθηματικό"

msgid "newline"
msgstr "μία νέα γραμμή"

#, fuzzy
msgid "next_exercise"
msgstr "Next exercise"

#, fuzzy
msgid "next_step_tutorial"
msgstr "Next step >>>"

msgid "no"
msgstr "Όχι"

msgid "no_account"
msgstr "Ακόμα χωρίς λογαριασμό;"

msgid "no_accounts"
msgstr "Δεν υπάρχουν λογαριασμοί για δημιουργία."

#, fuzzy
msgid "no_certificate"
msgstr "This user hasn't earned the Hedy Certificate of Completion"

<<<<<<< HEAD
msgid "no_programs"
msgstr "Δεν έχεις προγράμματα ακόμα."

#, fuzzy
msgid "no_public_profile"
msgstr "Δημόσιο προφίλ"

msgid "no_shared_programs"
msgstr "δεν έχει κοινά προγράμματα..."

=======
msgid "no_more_flat_if"
msgstr ""

msgid "no_programs"
msgstr "Δεν έχεις προγράμματα ακόμα."

#, fuzzy
msgid "no_public_profile"
msgstr "Δημόσιο προφίλ"

msgid "no_shared_programs"
msgstr "δεν έχει κοινά προγράμματα..."

>>>>>>> 6639afe0
msgid "no_such_adventure"
msgstr "Αυτή η περιπέτεια δεν υπάρχει!"

msgid "no_such_class"
msgstr "Δεν υπάρχει τέτοια τάξη Hedy!"

#, fuzzy
msgid "no_such_highscore"
msgstr "Δεν υπάρχει τέτοιο επίπεδο Hedy!"

msgid "no_such_level"
msgstr "Δεν υπάρχει τέτοιο επίπεδο Hedy!"

msgid "no_such_program"
msgstr "Δεν υπάρχει τέτοιο πρόγραμμα Hedy!"

msgid "not_enrolled"
msgstr "Φαίνεται πως δεν είστε σ' αυτήν την τάξη!"

msgid "not_teacher"
msgstr "Φαίνεται πως δεν είσαι καθηγητής!"

msgid "number"
msgstr "ένας αριθμός"

#, fuzzy
msgid "number_achievements"
msgstr "Number of achievements"

#, fuzzy
msgid "number_lines"
msgstr "Number of lines"

msgid "number_programs"
msgstr "Πλήθος προγραμμάτων"

msgid "ok"
msgstr "OK"

msgid "open"
msgstr "Άνοιγμα"

msgid "opening_date"
msgstr "Ημερομηνία έναρξης λειτουργίας"

msgid "opening_dates"
msgstr "Ημερομηνίες έναρξης λειτουργίας"

msgid "option"
msgstr "Επιλογή"

msgid "or"
msgstr "or"

msgid "other"
msgstr "Άλλο"

msgid "other_block"
msgstr "Άλλη γλώσσα με πλακίδια"

msgid "other_settings"
msgstr "Άλλες ρυθμίσεις"

#, fuzzy
msgid "other_source"
msgstr "Other"

msgid "other_text"
msgstr "Άλλη γλώσσα με κείμενο"

msgid "overwrite_warning"
msgstr "Έχεις ήδη ένα πρόγραμμα με αυτό το όνομα, η αποθήκευση αυτού του προγράμματος θα αντικαταστήσει το παλιό. Είσαι σίγουρος/η?"

msgid "page"
msgstr "σελίδα"

msgid "page_not_found"
msgstr "Δεν μπορούμε να βρούμε αυτήν τη σελίδα!"

#, fuzzy
msgid "parsons_title"
msgstr "Hedy"

msgid "password"
msgstr "Συνθηματικό"

msgid "password_change_not_allowed"
msgstr "Δεν επιτρέπεται να αλλάξεις το συνθηματικό αυτού του χρήστη"

msgid "password_change_prompt"
msgstr "Είσαι σίγουρος ότι θέλεις να αλλάξεις το συνθηματικό;"

msgid "password_change_success"
msgstr "Το συνθηματικό του μαθητή σου άλλαξε με επιτυχία"

msgid "password_invalid"
msgstr "Το συνθηματικό σου δεν είναι έγκυρο"

msgid "password_repeat"
msgstr "Επανάλαβε το συνθηματικό"

msgid "password_resetted"
msgstr "Έγινε επιτυχής επαναφορά του συνθηματικού σου. Θα ανακατευθυνθείς στη σελίδα σύνδεσης."

msgid "password_six"
msgstr "Το συνθηματικό πρέπει να περιέχει τουλάχιστον έξι χαρακτήρες."

msgid "password_updated"
msgstr "Το συνθηματικό ενημερώθηκε."

msgid "passwords_six"
msgstr "Όλα τα συνθηματικά πρέπει να έχουν 6 χαρακτήρες ή περισσότερους."

msgid "pending_invites"
msgstr "Εκκρεμείς προσκλήσεις"

#, fuzzy
msgid "percentage"
msgstr "percentage"

#, fuzzy
msgid "percentage_achieved"
msgstr "Achieved by {percentage}% of the users"

msgid "period"
msgstr "μία τελεία"

msgid "personal_text"
msgstr "Προσωπικό κείμενο"

msgid "personal_text_invalid"
msgstr "Το προσωπικό σου κείμενο δεν είναι έγκυρο"

#, fuzzy
msgid "postfix_classname"
msgstr "Postfix classname"

msgid "preferred_keyword_language"
msgstr "Προτιμώμενη γλώσσα για τα keywords"

msgid "preferred_language"
msgstr "Προτιμώμενη γλώσσα"

msgid "preview"
msgstr "Προεπισκόπηση"

#, fuzzy
msgid "previous_campaigns"
msgstr "View previous campaigns"

msgid "privacy_terms"
msgstr "Απόρρητο και Όροι"

#, fuzzy
msgid "profile_logo_alt"
msgstr "Το προφίλ ενημερώθηκε."

msgid "profile_picture"
msgstr "Εικόνα προφίλ"

msgid "profile_updated"
msgstr "Το προφίλ ενημερώθηκε."

msgid "profile_updated_reload"
msgstr "Το προφίλ ενημερώθηκε, η σελίδα θα ανανεωθεί."

#, fuzzy
msgid "program_contains_error"
msgstr "This program contains an error, are you sure you want to share it?"

msgid "program_header"
msgstr "Τα προγράμματά μου"

msgid "programming_experience"
msgstr "Έχεις εμπειρία στον προγραμματισμό;"

msgid "programming_invalid"
msgstr "Παρακαλώ διάλεξε μια έγκυρη γλώσσα προγραμματισμού"

msgid "programs"
msgstr "Προγράμματα"

msgid "programs_created"
msgstr "Προγράμματα που δημιουργήθηκαν"

msgid "programs_saved"
msgstr "Αποθηκεύσεις Προγραμμάτων"

msgid "programs_submitted"
msgstr "Υποβολές προγραμμάτων"

msgid "prompt_join_class"
msgstr "Θέλεις να συμμετάσχεις στην τάξη;"

msgid "public_invalid"
msgstr "Αυτή η επιλογή συμφωνίας δεν είναι έγκυρη"

msgid "public_profile"
msgstr "Δημόσιο προφίλ"

msgid "public_profile_info"
msgstr "Επιλέγοντας αυτό το πλαίσιο κάνω το προφίλ μου ορατό σε όλους. Πρόσεξε να μην κοινοποιείς προσωπικές πληροφορίες όπως το όνομα ή τη διεύθυνση του σπιτιού σου, γιατί θα μπορούν να τα δουν όλοι!"

msgid "public_profile_updated"
msgstr "Το δημόσιο προφίλ έχει ενημερωθεί."

#, fuzzy
msgid "pygame_waiting_for_input"
msgstr "Waiting for a button press..."

msgid "question"
msgstr "Ερώτηση"

msgid "question mark"
msgstr "ένα ερωτηματικό"

#, fuzzy
msgid "question_doesnt_exist"
msgstr "This question does not exist"

#, fuzzy
msgid "question_invalid"
msgstr "Το διακριτικό σου δεν είναι έγκυρο"

#, fuzzy
msgid "quiz_logo_alt"
msgstr "Quiz logo"

#, fuzzy
msgid "quiz_score"
msgstr ""

#, fuzzy
msgid "quiz_tab"
msgstr "Quiz"

#, fuzzy
msgid "quiz_threshold_not_reached"
msgstr "Quiz threshold not reached to unlock this level"

msgid "read_code_label"
msgstr "Εκφωνούν"

msgid "recent"
msgstr "Τα πρόσφατα προγράμματά μου"

msgid "recover_password"
msgstr "Ζήτησε επαναφορά συνθηματικού"

msgid "regress_button"
msgstr "Επιστροφή στο επίπεδο {level}"

msgid "remove"
msgstr "Αφαίρεση"

msgid "remove_customization"
msgstr "Κατάργηση προσαρμογής"

msgid "remove_customizations_prompt"
msgstr "Είσαι βέβαιος ότι θέλεις να καταργήσεις τις προσαρμογές αυτής της τάξης;"

msgid "remove_student_prompt"
msgstr "Είσαι βέβαιος/α ότι θέλεις να αφαιρέσεις τον μαθητή από την τάξη;"

#, fuzzy
msgid "repair_program_logo_alt"
msgstr "Repair program icon"

msgid "repeat_match_password"
msgstr "Το συνθηματικό που επανέλαβες δεν ταιριάζει."

msgid "repeat_new_password"
msgstr "Επανάλαβε το νέο συνθηματικό"

#, fuzzy
msgid "report_failure"
msgstr "This program does not exist or is not public"

#, fuzzy
msgid "report_program"
msgstr "Are you sure you want to report this program?"

#, fuzzy
msgid "report_success"
msgstr "This program has been reported"

msgid "request_teacher"
msgstr "Θα ήθελες να κάνεις αίτηση για λογαριασμό καθηγητή;"

#, fuzzy
msgid "request_teacher_account"
msgstr "Request teacher account"

msgid "required_field"
msgstr "Τα πεδία με * απαιτείται να συμπληρωθούν"

msgid "reset_adventure_prompt"
msgstr "Είσαι βέβαιος ότι θέλεις να επαναφέρεις όλες τις επιλεγμένες περιπέτειες;"

msgid "reset_adventures"
msgstr "Επανάφερε επιλεγμένες περιπέτειες"

msgid "reset_password"
msgstr "Επαναφορά συνθηματικού"

msgid "reset_view"
msgstr "Επαναφορά"

msgid "retrieve_adventure_error"
msgstr "Δεν επιτρέπεται να δεις αυτήν την περιπέτεια!"

msgid "retrieve_class_error"
msgstr "Μόνο οι καθηγητές μπορούν να ανακτήσουν τις τάξεις"

msgid "run_code_button"
msgstr "Εκτέλεσε κώδικα"

msgid "save"
msgstr "Αποθήκευση"

msgid "save_code_button"
msgstr "Αποθήκευσε κώδικα"

#, fuzzy
msgid "save_parse_warning"
msgstr "Έχεις ήδη ένα πρόγραμμα με αυτό το όνομα, η αποθήκευση αυτού του προγράμματος θα αντικαταστήσει το παλιό. Είσαι σίγουρος/η?"

msgid "save_prompt"
msgstr "Πρέπει να έχεις ένα λογαριασμό για να αποθηκεύσεις το πρόγραμμά σου. Θα ήθελες να συνδεθείς τώρα;"

msgid "save_success_detail"
msgstr "Το πρόγραμμα αποθηκεύτηκε επιτυχώς"

msgid "score"
msgstr "Σκορ"

msgid "search"
msgstr "Αναζήτηση..."

#, fuzzy
msgid "search_button"
msgstr "Αποθήκευσε και μοιράσου κώδικα"

#, fuzzy
msgid "see_certificate"
msgstr "See {username} certificate!"

msgid "select"
msgstr "Επίλεξε"

#, fuzzy
msgid "select_a_level"
msgstr "Select a level"

msgid "select_adventures"
msgstr "Επίλεξε περιπέτειες"

#, fuzzy
msgid "select_levels"
msgstr "Select levels"

msgid "self_removal_prompt"
msgstr "Είστε βέβαιος/α ότι θέλεις να αποχωρήσεις από αυτήν την τάξη;"

msgid "send_password_recovery"
msgstr "Στείλε μου ένα σύνδεσμο για ανάκτηση συνθηματικού"

msgid "sent_by"
msgstr "Αυτή η πρόσκληση εστάλη από"

msgid "sent_password_recovery"
msgstr "Σύντομα θα λάβεις ένα email με οδηγίες για το πώς να επαναφέρεις το συνθηματικό σου."

msgid "settings"
msgstr "Οι προσωπικές μου ρυθμίσεις"

msgid "share"
msgstr "Μοίρασμα"

msgid "share_code_button"
msgstr "Αποθήκευσε και μοιράσου κώδικα"

msgid "share_confirm"
msgstr "Είσαι σίγουρος ότι θέλεις να δημοσιοποιήσεις το πρόγραμμα;"

msgid "share_success_detail"
msgstr "Το πρόγραμμα μοιράστηκε με επιτυχία"

#, fuzzy
msgid "signup_student_or_teacher"
msgstr "Are you a student or a teacher?"

msgid "single quotes"
msgstr "ένα μονό εισαγωγικό"

msgid "slash"
msgstr "μία κάθετος"

#, fuzzy
msgid "social_media"
msgstr "Social media"

#, fuzzy
msgid "something_went_wrong_keyword_parsing"
msgstr ""

msgid "space"
msgstr "ένα κενό"

msgid "star"
msgstr "ένας αστερίσκος"

#, fuzzy
msgid "start_hedy_tutorial"
msgstr "Start hedy tutorial"

#, fuzzy
msgid "start_programming"
msgstr "Directly start programming"

#, fuzzy
msgid "start_programming_logo_alt"
msgstr "Directly start programming"

msgid "start_quiz"
msgstr "Άρχισε το κουίζ"

#, fuzzy
msgid "start_teacher_tutorial"
msgstr "Start teacher tutorial"

msgid "step_title"
msgstr "Άσκηση"

#, fuzzy
msgid "stop_code_button"
msgstr "Αποθήκευσε κώδικα"

msgid "string"
msgstr "κείμενο"

msgid "student_already_in_class"
msgstr "Αυτός ο μαθητής είναι ήδη στη τάξη σου"

msgid "student_already_invite"
msgstr "Αυτός ο μαθητής έχει ήδη μια πρόσκληση σε αναμονή"

msgid "student_not_existing"
msgstr "Αυτό το όνομα χρήστη δεν υπάρχει"

#, fuzzy
msgid "student_signup_header"
msgstr "Student"

msgid "students"
msgstr "μαθητών"

#, fuzzy
msgid "submission_time"
msgstr "Handed in at"

msgid "submit_answer"
msgstr "Απάντησε στην ερώτηση"

msgid "submit_program"
msgstr "Υποβολή"

msgid "submit_warning"
msgstr "Είσαι σίγουρος ότι θέλεις να υποβάλεις αυτό το πρόγραμμα;"

#, fuzzy
msgid "submitted"
msgstr ""

msgid "submitted_header"
msgstr "Αυτό είναι ένα υποβληθέν πρόγραμμα και δεν μπορεί να τροποποιηθεί"

msgid "subscribe"
msgstr "Εγγραφή"

msgid "subscribe_newsletter"
msgstr "Εγγραφή στο newsletter"

msgid "surname"
msgstr "Μικρό Όνομα"

msgid "teacher"
msgstr "Καθηγητής"

#, fuzzy
msgid "teacher_account_request"
msgstr "You have a pending teacher account request"

#, fuzzy
msgid "teacher_account_success"
msgstr "You successfully requested a teacher account."

msgid "teacher_invalid"
msgstr "Η βαθμίδα καθηγητή δεν είναι έγκυρη"

msgid "teacher_invitation_require_login"
msgstr "Για να ρυθμίσεις το προφίλ σου ως καθηγητής, θα χρειαστεί να συνδεθείς. Εάν δεν έχεις λογαριασμό, δημιούργησε έναν."

#, fuzzy
msgid "teacher_manual"
msgstr "Teacher manual"

#, fuzzy
msgid "teacher_signup_header"
msgstr "Teacher"

#, fuzzy
msgid "teacher_tutorial_logo_alt"
msgstr "Έλαβες μια πρόσκληση για να συμμετάσχεις στην τάξη"

msgid "teacher_welcome"
msgstr "Καλώς ήρθες στη Hedy! Είσαι πλέον περήφανος κάτοχος ενός λογαριασμού καθηγητή που σου επιτρέπει να δημιουργείς μαθήματα και να προσκαλείς μαθητές."

msgid "template_code"
msgstr ""
"Αυτή είναι η εξήγηση της περιπέτειάς μου!\n"
"\n"
"Με αυτόν τον τρόπο μπορώ να δείξω μια εντολή: <code>print</code>\n"
"\n"
"Αλλά μερικές φορές μπορεί να θέλω να δείξω ένα κομμάτι κώδικα, όπως αυτό:\n"
"<pre>\n"
"ask Ποιο έιναι το όνομά σου;\n"
"echo άρα το όνομά σου είναι\n"
"</pre>"

msgid "title"
msgstr "Τίτλος"

#, fuzzy
msgid "title_achievements"
msgstr "Hedy - My achievements"

#, fuzzy
msgid "title_admin"
msgstr "Hedy - Administrator page"

#, fuzzy
msgid "title_class logs"
msgstr "Hedy - Join class"

#, fuzzy
msgid "title_class statistics"
msgstr "Τα στατιστικά μου"

#, fuzzy
msgid "title_class-overview"
msgstr "Hedy - Class overview"

#, fuzzy
msgid "title_customize-adventure"
msgstr "Hedy - Customize adventure"

#, fuzzy
msgid "title_customize-class"
msgstr "Hedy - Customize class"

#, fuzzy
msgid "title_explore"
msgstr "Hedy - Explore"

#, fuzzy
msgid "title_for-teacher"
msgstr "Hedy - For teachers"

#, fuzzy
msgid "title_join-class"
msgstr "Hedy - Join class"

#, fuzzy
msgid "title_landing-page"
msgstr "Welcome to Hedy!"

#, fuzzy
msgid "title_learn-more"
msgstr "Hedy - Learn more"

#, fuzzy
msgid "title_login"
msgstr "Hedy - Login"

#, fuzzy
msgid "title_my-profile"
msgstr "Hedy - My account"

#, fuzzy
msgid "title_privacy"
msgstr "Hedy - Privacy terms"

#, fuzzy
msgid "title_programs"
msgstr "Hedy - My programs"

#, fuzzy
msgid "title_recover"
msgstr "Hedy - Recover account"

#, fuzzy
msgid "title_reset"
msgstr "Hedy - Reset password"

#, fuzzy
msgid "title_signup"
msgstr "Hedy - Create an account"

#, fuzzy
msgid "title_start"
msgstr "Hedy - A gradual programming language"

#, fuzzy
msgid "title_view-adventure"
msgstr "Hedy - View adventure"

msgid "token_invalid"
msgstr "Το διακριτικό σου δεν είναι έγκυρο"

#, fuzzy
msgid "too_many_attempts"
msgstr "Too many attempts"

msgid "translate_error"
msgstr "Κάτι πήγε στραβά κατά τη μετάφραση του κώδικα. Δοκίμασε να εκτελέσεις τον κώδικα για να δεις αν έχει κάποιο σφάλμα. Ο κώδικας με σφάλματα δεν μπορεί να μεταφραστεί."

#, fuzzy
msgid "translating_hedy"
msgstr "Translating Hedy"

msgid "try_it"
msgstr "Δοκίμασέ τη"

#, fuzzy
msgid "tutorial"
msgstr "Tutorial"

#, fuzzy
msgid "tutorial_code_snippet"
msgstr "Απόκρυψη των σημειώσεων"

#, fuzzy
msgid "tutorial_message_not_found"
msgstr "Έλαβες μια πρόσκληση για να συμμετάσχεις στην τάξη"

#, fuzzy
msgid "tutorial_title_not_found"
msgstr "Δεν μπορούμε να βρούμε αυτήν τη σελίδα!"

#, fuzzy
msgid "unauthorized"
msgstr "You don't have access rights for this page"

msgid "unique_usernames"
msgstr "Όλα τα ονόματα χρηστών πρέπει να είναι μοναδικά."

#, fuzzy
msgid "unlock_thresholds"
msgstr "Unlock level thresholds"

#, fuzzy
msgid "unsaved_class_changes"
msgstr "There are unsaved changes, are you sure you want to leave this page?"

msgid "unshare"
msgstr "Κατάργηση κοινής χρήσης"

msgid "unshare_confirm"
msgstr "Είσαι σίγουρος ότι θέλεις να κάνεις το πρόγραμμα ιδιωτικό;"

msgid "unshare_success_detail"
msgstr "Το πρόγραμμα καταργήθηκε με επιτυχία"

msgid "update_adventure_prompt"
msgstr "Είσαι σίγουρος ότι θέλεις να ενημερώσεις την περιπέτεια;"

msgid "update_profile"
msgstr "Ενημέρωση προφίλ"

msgid "update_public"
msgstr "Ενημέρωση δημόσιου προφίλ"

#, fuzzy
msgid "user"
msgstr "Όνομα Χρήστη"

#, fuzzy
msgid "user_inexistent"
msgstr "This user doesn't exist"

msgid "user_not_private"
msgstr "Αυτός ο χρήστης δεν υπάρχει ή δεν έχει δημόσιο προφίλ"

msgid "username"
msgstr "Όνομα Χρήστη"

msgid "username_empty"
msgstr "Δεν έδωσες όνομα χρήστη!"

msgid "username_invalid"
msgstr "Το όνομα χρήστη δεν είναι έγκυρο"

msgid "username_special"
msgstr "To όνομα χρήστη δεν μπορεί να περιέχει `:` ή `@`."

msgid "username_three"
msgstr "Το όνομα χρήστη πρέπει να περιέχει τουλάχιστον τρείς χαρακτήρες."

msgid "usernames_exist"
msgstr "Ένα ή περισσότερα ονόματα χρηστών ήδη χρησιμοποιούνται."

#, fuzzy
msgid "value"
msgstr "Value"

#, fuzzy
msgid "variables"
msgstr "Variables"

msgid "view_program"
msgstr "Προβολή προγράμματος"

#, fuzzy
msgid "visit_own_public_profile"
msgstr "Δημόσιο προφίλ"

#, fuzzy
msgid "welcome"
msgstr "Καλώς ήρθες στη Hedy! Είσαι πλέον περήφανος κάτοχος ενός λογαριασμού καθηγητή που σου επιτρέπει να δημιουργείς μαθήματα και να προσκαλείς μαθητές."

#, fuzzy
msgid "welcome_back"
msgstr "Καλώς ήρθες στη Hedy! Είσαι πλέον περήφανος κάτοχος ενός λογαριασμού καθηγητή που σου επιτρέπει να δημιουργείς μαθήματα και να προσκαλείς μαθητές."

#, fuzzy
msgid "what_should_my_code_do"
msgstr "What should my code do?"

#, fuzzy
msgid "whole_world"
msgstr "The world"

msgid "write_first_program"
msgstr "Γράψε το πρώτο σου πρόγραμμα!"

msgid "year_invalid"
msgstr "Παρακαλώ να εισάγεις ένα έτος ανάμεσα στο 1900 και {current_year}"

msgid "yes"
msgstr "Ναι"

#, fuzzy
msgid "your_account"
msgstr "Ακόμα χωρίς λογαριασμό;"

#, fuzzy
msgid "your_class"
msgstr "Οι τάξεις μου"

#, fuzzy
msgid "your_last_program"
msgstr "Αγαπημένο πρόγραμμα"

msgid "your_personal_text"
msgstr "Το προσωπικό σου κείμενο..."

#~ msgid "create_account_explanation"
#~ msgstr "Το να έχεις το δικό σου λογαριασμό, σου επιτρέπει να αποθηκεύεις τα προγράμματά σου."

#~ msgid "only_teacher_create_class"
#~ msgstr "Only teachers are allowed to create classes!"

#~ msgid "language"
#~ msgstr "Ποιες από αυτές τις γλώσσες προγραμματισμού έχεις χρησιμοποιήσει στο παρελθόν;"

#~ msgid "keyword_support"
#~ msgstr "Translated keywords"

#~ msgid "non_keyword_support"
#~ msgstr "Translated content"

#~ msgid "try_button"
#~ msgstr "Δοκίμασε το"

#~ msgid "select_own_adventures"
#~ msgstr "Επίλεξε τις δικές σου περιπέτειες"

#~ msgid "edit"
#~ msgstr "Edit"

#~ msgid "view"
#~ msgstr "Προβολή"

#~ msgid "class"
#~ msgstr "Class"
<|MERGE_RESOLUTION|>--- conflicted
+++ resolved
@@ -3,11 +3,7 @@
 msgstr ""
 "Project-Id-Version: PACKAGE VERSION\n"
 "Report-Msgid-Bugs-To: \n"
-<<<<<<< HEAD
-"POT-Creation-Date: 2023-03-03 19:42+0100\n"
-=======
 "POT-Creation-Date: 2023-03-03 19:20+0100\n"
->>>>>>> 6639afe0
 "PO-Revision-Date: 2023-02-16 15:59+0000\n"
 "Last-Translator: Anonymous <noreply@weblate.org>\n"
 "Language: el\n"
@@ -790,7 +786,6 @@
 #, fuzzy
 msgid "invite_by_username"
 msgstr "Όλα τα ονόματα χρηστών πρέπει να είναι μοναδικά."
-<<<<<<< HEAD
 
 msgid "invite_date"
 msgstr "Ημερομηνία πρόσκλησης"
@@ -824,58 +819,10 @@
 
 msgid "last_login"
 msgstr "Τελευταία είσοδος"
-=======
-
-msgid "invite_date"
-msgstr "Ημερομηνία πρόσκλησης"
-
-msgid "invite_message"
-msgstr "Έλαβες μια πρόσκληση για να συμμετάσχεις στην τάξη"
-
-msgid "invite_prompt"
-msgstr "Δώσε όνομα χρήστη"
-
-msgid "join_class"
-msgstr "Συμμετοχή σε τάξη"
-
-msgid "join_prompt"
-msgstr "Πρέπει να έχεις λογαριασμό για να συμμετάσχεις σε μια τάξη. Θέλεις να συνδεθείς τώρα;"
-
-msgid "keyword_language_invalid"
-msgstr "Επίλεξε μια έγκυρη γλώσσα λέξεων-κλειδιών (επιλέξτε Αγγλικά ή τη δική σας γλώσσα)"
-
-msgid "language_invalid"
-msgstr "Παρακαλώ διάλεξε μια έγκυρη γλώσσα"
-
-msgid "languages"
-msgstr "Ποιες από αυτές τις γλώσσες προγραμματισμού έχεις χρησιμοποιήσει στο παρελθόν;"
-
-msgid "last_achievement"
-msgstr "Πρόσφατο επίτευγμα"
-
-msgid "last_edited"
-msgstr "Τελευταία επεξεργασία"
-
-msgid "last_login"
-msgstr "Τελευταία είσοδος"
 
 msgid "last_update"
 msgstr "Τελευταία ενημέρωση"
 
-msgid "lastname"
-msgstr "Επίθετο"
-
-msgid "leave_class"
-msgstr "Έξοδος από την τάξη"
-
-msgid "level"
-msgstr "Επίπεδο"
->>>>>>> 6639afe0
-
-msgid "level_invalid"
-msgstr "Αυτό το επίπεδο Hedy δεν είναι έγκυρο"
-
-<<<<<<< HEAD
 msgid "lastname"
 msgstr "Επίθετο"
 
@@ -949,69 +896,6 @@
 msgstr "Επαναφορά συνθηματικού"
 
 #, fuzzy
-=======
-msgid "level_not_class"
-msgstr "Είσαι σε μια τάξη στην οποία δεν είναι ακόμα διαθέσιμο αυτό το επίπεδο"
-
-msgid "level_title"
-msgstr "Επίπεδο"
-
-#, fuzzy
-msgid "link"
-msgstr "Σύνδεση"
-
-msgid "list"
-msgstr "μια λίστα"
-
-msgid "login"
-msgstr "Σύνδεση"
-
-msgid "login_long"
-msgstr "Συνδέσου στο λογαριασμό σου"
-
-msgid "logout"
-msgstr "Αποσύνδεση"
-
-#, fuzzy
-msgid "longest_program"
-msgstr "Longest program"
-
-#, fuzzy
-msgid "mail_change_password_body"
-msgstr "Άλλαξε συνθηματικό"
-
-#, fuzzy
-msgid "mail_change_password_subject"
-msgstr "Άλλαξε συνθηματικό"
-
-#, fuzzy
-msgid "mail_error_change_processed"
-msgstr "Something went wrong when sending a validation mail, the changes are still correctly processed."
-
-#, fuzzy
-msgid "mail_goodbye"
-msgstr ""
-"Thank you!\n"
-"The Hedy team"
-
-#, fuzzy
-msgid "mail_hello"
-msgstr "Hi {username}!"
-
-#, fuzzy
-msgid "mail_recover_password_body"
-msgstr "Ζήτησε επαναφορά συνθηματικού"
-
-#, fuzzy
-msgid "mail_recover_password_subject"
-msgstr "Ζήτησε επαναφορά συνθηματικού"
-
-#, fuzzy
-msgid "mail_reset_password_body"
-msgstr "Επαναφορά συνθηματικού"
-
-#, fuzzy
->>>>>>> 6639afe0
 msgid "mail_reset_password_subject"
 msgstr "Επαναφορά συνθηματικού"
 
@@ -1117,7 +1001,9 @@
 msgid "no_certificate"
 msgstr "This user hasn't earned the Hedy Certificate of Completion"
 
-<<<<<<< HEAD
+msgid "no_more_flat_if"
+msgstr ""
+
 msgid "no_programs"
 msgstr "Δεν έχεις προγράμματα ακόμα."
 
@@ -1128,21 +1014,6 @@
 msgid "no_shared_programs"
 msgstr "δεν έχει κοινά προγράμματα..."
 
-=======
-msgid "no_more_flat_if"
-msgstr ""
-
-msgid "no_programs"
-msgstr "Δεν έχεις προγράμματα ακόμα."
-
-#, fuzzy
-msgid "no_public_profile"
-msgstr "Δημόσιο προφίλ"
-
-msgid "no_shared_programs"
-msgstr "δεν έχει κοινά προγράμματα..."
-
->>>>>>> 6639afe0
 msgid "no_such_adventure"
 msgstr "Αυτή η περιπέτεια δεν υπάρχει!"
 
