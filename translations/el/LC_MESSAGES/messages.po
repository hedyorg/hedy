--- conflicted
+++ resolved
@@ -1,5 +1,3 @@
-<<<<<<< HEAD
-=======
 msgid ""
 msgstr ""
 "Project-Id-Version: PACKAGE VERSION\n"
@@ -15,7 +13,6 @@
 "Plural-Forms: nplurals=2; plural=n != 1;\n"
 "X-Generator: Weblate 4.13-dev\n"
 
->>>>>>> 560f722b
 #: app.py:442
 #, fuzzy
 msgid "program_contains_error"
@@ -26,12 +23,8 @@
 msgid "title_achievements"
 msgstr "Hedy - My achievements"
 
-<<<<<<< HEAD
-#: app.py:615 app.py:1028 website/teacher.py:362 website/teacher.py:371
-=======
 #: app.py:615 app.py:733 app.py:1050 website/teacher.py:362
 #: website/teacher.py:371
->>>>>>> 560f722b
 msgid "not_teacher"
 msgstr "Φαίνεται πως δεν είσαι καθηγητής!"
 
@@ -44,14 +37,10 @@
 msgid "title_programs"
 msgstr "Hedy - My programs"
 
-<<<<<<< HEAD
-#: app.py:667 app.py:677 app.py:681 app.py:696 app.py:945 app.py:1318
-=======
 #: app.py:667 app.py:677 app.py:681 app.py:696 app.py:977 app.py:1410
->>>>>>> 560f722b
 #: website/admin.py:17 website/admin.py:25 website/admin.py:95
 #: website/admin.py:112 website/admin.py:130 website/auth.py:712
-#: website/auth.py:739 website/programs.py:210 website/statistics.py:86
+#: website/auth.py:739 website/statistics.py:86
 #, fuzzy
 msgid "unauthorized"
 msgstr "You don't have access rights for this page"
@@ -73,21 +62,6 @@
 msgid "ago"
 msgstr "{time} ago"
 
-<<<<<<< HEAD
-#: app.py:731 app.py:733 app.py:863 app.py:885 app.py:887
-msgid "no_such_level"
-msgstr "Δεν υπάρχει τέτοιο επίπεδο Hedy!"
-
-#: app.py:741 app.py:748 app.py:817 app.py:823
-msgid "no_such_program"
-msgstr "Δεν υπάρχει τέτοιο πρόγραμμα Hedy!"
-
-#: app.py:772
-msgid "level_not_class"
-msgstr "Είσαι σε μια τάξη στην οποία δεν είναι ακόμα διαθέσιμο αυτό το επίπεδο"
-
-#: app.py:868 website/teacher.py:420 website/teacher.py:436
-=======
 #: app.py:747 app.py:1067
 #, fuzzy
 msgid "title_for-teacher"
@@ -106,136 +80,75 @@
 msgstr "Είσαι σε μια τάξη στην οποία δεν είναι ακόμα διαθέσιμο αυτό το επίπεδο"
 
 #: app.py:900 website/teacher.py:420 website/teacher.py:436
->>>>>>> 560f722b
 #: website/teacher.py:465 website/teacher.py:491
 msgid "no_such_adventure"
 msgstr "Αυτή η περιπέτεια δεν υπάρχει!"
 
-<<<<<<< HEAD
-#: app.py:896
-msgid "page_not_found"
-msgstr "Δεν μπορούμε να βρούμε αυτήν τη σελίδα!"
-
-#: app.py:916
-=======
 #: app.py:928
 msgid "page_not_found"
 msgstr "Δεν μπορούμε να βρούμε αυτήν τη σελίδα!"
 
 #: app.py:948
->>>>>>> 560f722b
 #, fuzzy
 msgid "title_signup"
 msgstr "Hedy - Create an account"
 
-<<<<<<< HEAD
-#: app.py:923
-=======
 #: app.py:955
->>>>>>> 560f722b
 #, fuzzy
 msgid "title_login"
 msgstr "Hedy - Login"
 
-<<<<<<< HEAD
-#: app.py:930
-=======
 #: app.py:962
->>>>>>> 560f722b
 #, fuzzy
 msgid "title_recover"
 msgstr "Hedy - Recover account"
 
-<<<<<<< HEAD
-#: app.py:946
-=======
 #: app.py:978
->>>>>>> 560f722b
 #, fuzzy
 msgid "title_reset"
 msgstr "Hedy - Reset password"
 
-<<<<<<< HEAD
-#: app.py:972
-=======
 #: app.py:1004
->>>>>>> 560f722b
 #, fuzzy
 msgid "title_my-profile"
 msgstr "Hedy - My account"
 
-<<<<<<< HEAD
-#: app.py:988
-=======
 #: app.py:1020
->>>>>>> 560f722b
 #, fuzzy
 msgid "title_learn-more"
 msgstr "Hedy - Learn more"
 
-<<<<<<< HEAD
-#: app.py:994
-=======
 #: app.py:1026
->>>>>>> 560f722b
 #, fuzzy
 msgid "title_privacy"
 msgstr "Hedy - Privacy terms"
 
-<<<<<<< HEAD
-#: app.py:1001
-=======
 #: app.py:1033
->>>>>>> 560f722b
 #, fuzzy
 msgid "title_landing-page"
 msgstr "Welcome to Hedy!"
 
-<<<<<<< HEAD
-#: app.py:1003
-msgid "not_user"
-msgstr "Φαίνεται ότι δεν είστε συνδεδεμένοι!"
-
-#: app.py:1024
-#, fuzzy
-msgid "title_for-teacher"
-msgstr "Hedy - For teachers"
-
-#: app.py:1035
-=======
 #: app.py:1035
 msgid "not_user"
 msgstr "Φαίνεται ότι δεν είστε συνδεδεμένοι!"
 
 #: app.py:1042
->>>>>>> 560f722b
 #, fuzzy
 msgid "title_start"
 msgstr "Hedy - A gradual programming language"
 
-<<<<<<< HEAD
-#: app.py:1110
-=======
 #: app.py:1129
->>>>>>> 560f722b
 #, fuzzy
 msgid "title_explore"
 msgstr "Hedy - Explore"
 
-<<<<<<< HEAD
-#: app.py:1130 app.py:1132
-=======
 #: app.py:1149 app.py:1151
->>>>>>> 560f722b
 msgid "translate_error"
 msgstr ""
 "Κάτι πήγε στραβά κατά τη μετάφραση του κώδικα. Δοκίμασε να εκτελέσεις τον"
 " κώδικα για να δεις αν έχει κάποιο σφάλμα. Ο κώδικας με σφάλματα δεν "
 "μπορεί να μεταφραστεί."
 
-<<<<<<< HEAD
-#: app.py:1257 website/auth.py:278 website/auth.py:333 website/auth.py:469
-=======
 #: app.py:1156 app.py:1186
 #, fuzzy
 msgid "tutorial_start_title"
@@ -442,7 +355,6 @@
 msgstr ""
 
 #: app.py:1349 website/auth.py:278 website/auth.py:333 website/auth.py:469
->>>>>>> 560f722b
 #: website/auth.py:494 website/auth.py:524 website/auth.py:633
 #: website/auth.py:671 website/auth.py:718 website/auth.py:745
 #: website/teacher.py:89 website/teacher.py:124 website/teacher.py:196
@@ -451,29 +363,6 @@
 msgid "ajax_error"
 msgstr "Παρουσιάστηκε κάποιο σφάλμα, παρακαλώ ξαναπροσπάθησε."
 
-<<<<<<< HEAD
-#: app.py:1260
-msgid "image_invalid"
-msgstr "Η εικόνα σου δεν είναι έγκυρη"
-
-#: app.py:1262
-msgid "personal_text_invalid"
-msgstr "Το προσωπικό σου κείμενο δεν είναι έγκυρο"
-
-#: app.py:1264 app.py:1270
-msgid "favourite_program_invalid"
-msgstr "Το αγαπημένο σου πρόγραμμα δεν είναι έγκυρο"
-
-#: app.py:1284 app.py:1285
-msgid "public_profile_updated"
-msgstr "Το δημόσιο προφίλ έχει ενημερωθεί."
-
-#: app.py:1322 app.py:1347
-msgid "user_not_private"
-msgstr "Αυτός ο χρήστης δεν υπάρχει ή δεν έχει δημόσιο προφίλ"
-
-#: app.py:1355
-=======
 #: app.py:1352
 msgid "image_invalid"
 msgstr "Η εικόνα σου δεν είναι έγκυρη"
@@ -495,7 +384,6 @@
 msgstr "Αυτός ο χρήστης δεν υπάρχει ή δεν έχει δημόσιο προφίλ"
 
 #: app.py:1447
->>>>>>> 560f722b
 msgid "invalid_teacher_invitation_code"
 msgstr ""
 "Ο κωδικός πρόσκλησης καθηγητή δεν είναι έγκυρος. Για να γίνετε καθηγητής,"
@@ -1006,16 +894,9 @@
 msgstr "Όνομα"
 
 #: templates/customize-adventure.html:16 templates/customize-adventure.html:18
-<<<<<<< HEAD
-#: templates/explore.html:22 templates/explore.html:52
-#: templates/explore.html:77 templates/for-teachers.html:31
-#: templates/programs.html:12 templates/programs.html:39
-#: templates/programs.html:47
-=======
 #: templates/explore.html:20 templates/explore.html:46
 #: templates/for-teachers.html:40 templates/programs.html:12
 #: templates/programs.html:39 templates/programs.html:47
->>>>>>> 560f722b
 msgid "level"
 msgstr "Επίπεδο"
 
@@ -1047,7 +928,7 @@
 "μια ειδική σελίδα, επίλεξε \"προβολή\" από τη σελίδα καθηγητών."
 
 #: templates/customize-adventure.html:43 templates/customize-class.html:28
-#: templates/customize-class.html:94 templates/explore.html:28
+#: templates/customize-class.html:94 templates/explore.html:26
 #: templates/programs.html:18 templates/programs.html:40
 #: templates/view-adventure.html:6
 msgid "adventure"
@@ -1222,7 +1103,7 @@
 msgid "explore_programs"
 msgstr "Εξερεύνηση προγραμμάτων"
 
-#: templates/explore.html:15
+#: templates/explore.html:14
 msgid "explore_explanation"
 msgstr ""
 "Σε αυτή τη σελίδα μπορείς να δεις προγράμματα που έχουν δημιουργηθεί από "
@@ -1236,20 +1117,16 @@
 "χρήστη του για να επισκεφτείς το προφίλ του. Εκεί θα βρεις όλα τα κοινά "
 "τους προγράμματα και πολλά άλλα!\n"
 
-#: templates/explore.html:35 templates/programs.html:25
+#: templates/explore.html:33 templates/programs.html:25
 #, fuzzy
 msgid "search_button"
 msgstr "Αποθήκευσε και μοιράσου κώδικα"
 
-#: templates/explore.html:43
-msgid "hedy_choice_title"
-msgstr ""
-
-#: templates/explore.html:55 templates/explore.html:80
+#: templates/explore.html:49
 msgid "creator"
 msgstr "Δημιουργός"
 
-#: templates/explore.html:61 templates/explore.html:86
+#: templates/explore.html:55
 msgid "view_program"
 msgstr "Προβολή προγράμματος"
 
@@ -2408,8 +2285,6 @@
 
 #~ msgid "emails_exist"
 #~ msgstr "Μια ή περισσότερες διευθύνσεις mail ήδη χρησιμοποιούνται."
-<<<<<<< HEAD
-=======
 
 #~ msgid "intro_text_landing_page"
 #~ msgstr ""
@@ -2463,5 +2338,4 @@
 #~ msgstr "Προσκάλεσε μαθητή"
 
 #~ msgid "teacher_tutorial_start_title"
-#~ msgstr "Απόκρυψη των σημειώσεων"
->>>>>>> 560f722b
+#~ msgstr "Απόκρυψη των σημειώσεων"