
msgid ""
msgstr ""
"Project-Id-Version: PACKAGE VERSION\n"
"Report-Msgid-Bugs-To: \n"
<<<<<<< HEAD
"POT-Creation-Date: 2022-06-13 10:18+0200\n"
"PO-Revision-Date: 2022-06-09 15:18+0000\n"
=======
"POT-Creation-Date: 2022-06-10 11:39+0200\n"
"PO-Revision-Date: 2022-06-14 10:01+0000\n"
>>>>>>> 654008b7
"Last-Translator: Anonymous <noreply@weblate.org>\n"
"Language: el\n"
"Language-Team: el <LL@li.org>\n"
"Plural-Forms: nplurals=2; plural=n != 1;\n"
"MIME-Version: 1.0\n"
"Content-Type: text/plain; charset=utf-8\n"
"Content-Transfer-Encoding: 8bit\n"
"Generated-By: Babel 2.10.1\n"

#: app.py:430
#, fuzzy
msgid "program_contains_error"
msgstr "This program contains an error, are you sure you want to share it?"

#: app.py:600
#, fuzzy
msgid "title_achievements"
msgstr "Hedy - My achievements"

<<<<<<< HEAD
#: app.py:617 app.py:721 app.py:1055 website/teacher.py:361
=======
#: app.py:617 app.py:721 app.py:1061 website/teacher.py:361
>>>>>>> 654008b7
#: website/teacher.py:370
msgid "not_teacher"
msgstr "Φαίνεται πως δεν είσαι καθηγητής!"

#: app.py:620
msgid "not_enrolled"
msgstr "Φαίνεται πως δεν είστε σ' αυτήν την τάξη!"

#: app.py:659
#, fuzzy
msgid "title_programs"
msgstr "Hedy - My programs"

<<<<<<< HEAD
#: app.py:669 app.py:679 app.py:683 app.py:698 app.py:970 app.py:1462
=======
#: app.py:669 app.py:679 app.py:683 app.py:698 app.py:976 app.py:1468
>>>>>>> 654008b7
#: website/admin.py:18 website/admin.py:25 website/admin.py:90
#: website/admin.py:108 website/admin.py:126 website/admin.py:133
#: website/auth.py:712 website/auth.py:739 website/programs.py:210
#: website/statistics.py:86
#, fuzzy
msgid "unauthorized"
msgstr "You don't have access rights for this page"

<<<<<<< HEAD
#: app.py:735 app.py:1072
=======
#: app.py:735 app.py:1078
>>>>>>> 654008b7
#, fuzzy
msgid "title_for-teacher"
msgstr "Hedy - For teachers"

<<<<<<< HEAD
#: app.py:752 app.py:754 app.py:888 app.py:910 app.py:912
msgid "no_such_level"
msgstr "Δεν υπάρχει τέτοιο επίπεδο Hedy!"

#: app.py:762 app.py:769 app.py:842 app.py:848
=======
#: app.py:752 app.py:754 app.py:894 app.py:916 app.py:918
msgid "no_such_level"
msgstr "Δεν υπάρχει τέτοιο επίπεδο Hedy!"

#: app.py:762 app.py:769 app.py:848 app.py:854
>>>>>>> 654008b7
msgid "no_such_program"
msgstr "Δεν υπάρχει τέτοιο πρόγραμμα Hedy!"

#: app.py:792
msgid "level_not_class"
msgstr "Είσαι σε μια τάξη στην οποία δεν είναι ακόμα διαθέσιμο αυτό το επίπεδο"

<<<<<<< HEAD
#: app.py:893 website/teacher.py:419 website/teacher.py:435
=======
#: app.py:899 website/teacher.py:419 website/teacher.py:435
>>>>>>> 654008b7
#: website/teacher.py:464 website/teacher.py:490
msgid "no_such_adventure"
msgstr "Αυτή η περιπέτεια δεν υπάρχει!"

<<<<<<< HEAD
#: app.py:921
msgid "page_not_found"
msgstr "Δεν μπορούμε να βρούμε αυτήν τη σελίδα!"

#: app.py:941
=======
#: app.py:927
msgid "page_not_found"
msgstr "Δεν μπορούμε να βρούμε αυτήν τη σελίδα!"

#: app.py:947
>>>>>>> 654008b7
#, fuzzy
msgid "title_signup"
msgstr "Hedy - Create an account"

<<<<<<< HEAD
#: app.py:948
=======
#: app.py:954
>>>>>>> 654008b7
#, fuzzy
msgid "title_login"
msgstr "Hedy - Login"

<<<<<<< HEAD
#: app.py:955
=======
#: app.py:961
>>>>>>> 654008b7
#, fuzzy
msgid "title_recover"
msgstr "Hedy - Recover account"

<<<<<<< HEAD
#: app.py:971
=======
#: app.py:977
>>>>>>> 654008b7
#, fuzzy
msgid "title_reset"
msgstr "Hedy - Reset password"

<<<<<<< HEAD
#: app.py:997
=======
#: app.py:1003
>>>>>>> 654008b7
#, fuzzy
msgid "title_my-profile"
msgstr "Hedy - My account"

<<<<<<< HEAD
#: app.py:1013
=======
#: app.py:1019
>>>>>>> 654008b7
#, fuzzy
msgid "title_learn-more"
msgstr "Hedy - Learn more"

<<<<<<< HEAD
#: app.py:1019
=======
#: app.py:1025
>>>>>>> 654008b7
#, fuzzy
msgid "title_privacy"
msgstr "Hedy - Privacy terms"

<<<<<<< HEAD
#: app.py:1029
=======
#: app.py:1035
>>>>>>> 654008b7
#, fuzzy
msgid "title_start"
msgstr "Hedy - A gradual programming language"

<<<<<<< HEAD
#: app.py:1047
=======
#: app.py:1053
>>>>>>> 654008b7
#, fuzzy
msgid "title_landing-page"
msgstr "Welcome to Hedy!"

<<<<<<< HEAD
#: app.py:1154
=======
#: app.py:1160
>>>>>>> 654008b7
#, fuzzy
msgid "title_explore"
msgstr "Hedy - Explore"

<<<<<<< HEAD
#: app.py:1174 app.py:1176
=======
#: app.py:1180 app.py:1182
>>>>>>> 654008b7
msgid "translate_error"
msgstr ""
"Κάτι πήγε στραβά κατά τη μετάφραση του κώδικα. Δοκίμασε να εκτελέσεις τον"
" κώδικα για να δεις αν έχει κάποιο σφάλμα. Ο κώδικας με σφάλματα δεν "
"μπορεί να μεταφραστεί."

<<<<<<< HEAD
#: app.py:1181 app.py:1215
=======
#: app.py:1187 app.py:1221
>>>>>>> 654008b7
#, fuzzy
msgid "tutorial_start_title"
msgstr "Welcome to Hedy!"

<<<<<<< HEAD
#: app.py:1181
=======
#: app.py:1187
>>>>>>> 654008b7
#, fuzzy
msgid "tutorial_start_message"
msgstr "In this tutorial we will explain all the Hedy features step-by-step."

<<<<<<< HEAD
#: app.py:1183
=======
#: app.py:1189
>>>>>>> 654008b7
#, fuzzy
msgid "tutorial_editor_title"
msgstr "The code editor"

<<<<<<< HEAD
#: app.py:1183
=======
#: app.py:1189
>>>>>>> 654008b7
#, fuzzy
msgid "tutorial_editor_message"
msgstr "In this window you write all the code, try typing something!"

<<<<<<< HEAD
#: app.py:1185
=======
#: app.py:1191
>>>>>>> 654008b7
#, fuzzy
msgid "tutorial_output_title"
msgstr "The output window"

<<<<<<< HEAD
#: app.py:1185
=======
#: app.py:1191
>>>>>>> 654008b7
#, fuzzy
msgid "tutorial_output_message"
msgstr "The result of the code you execute will be shown here"

<<<<<<< HEAD
#: app.py:1187
=======
#: app.py:1193
>>>>>>> 654008b7
#, fuzzy
msgid "tutorial_run_title"
msgstr "The run button"

<<<<<<< HEAD
#: app.py:1187
=======
#: app.py:1193
>>>>>>> 654008b7
#, fuzzy
msgid "tutorial_run_message"
msgstr "With this button you can run your program! Shall we give it a try?"

<<<<<<< HEAD
#: app.py:1189
=======
#: app.py:1195
>>>>>>> 654008b7
#, fuzzy
msgid "tutorial_tryit_title"
msgstr "Try it out!"

<<<<<<< HEAD
#: app.py:1189
=======
#: app.py:1195
>>>>>>> 654008b7
#, fuzzy
msgid "tutorial_tryit_message"
msgstr "Έλαβες μια πρόσκληση για να συμμετάσχεις στην τάξη"

<<<<<<< HEAD
#: app.py:1191
=======
#: app.py:1197
>>>>>>> 654008b7
#, fuzzy
msgid "tutorial_speakaloud_title"
msgstr "The end!"

<<<<<<< HEAD
#: app.py:1191
=======
#: app.py:1197
>>>>>>> 654008b7
#, fuzzy
msgid "tutorial_speakaloud_message"
msgstr "Click on 'next step' to really start coding with Hedy!"

<<<<<<< HEAD
#: app.py:1193
=======
#: app.py:1199
>>>>>>> 654008b7
#, fuzzy
msgid "tutorial_speakaloud_run_title"
msgstr "The end!"

<<<<<<< HEAD
#: app.py:1193
=======
#: app.py:1199
>>>>>>> 654008b7
#, fuzzy
msgid "tutorial_speakaloud_run_message"
msgstr "Click on 'next step' to really start coding with Hedy!"

<<<<<<< HEAD
#: app.py:1195
=======
#: app.py:1201
>>>>>>> 654008b7
#, fuzzy
msgid "tutorial_nextlevel_title"
msgstr "Απόκρυψη των σημειώσεων"

<<<<<<< HEAD
#: app.py:1195
=======
#: app.py:1201
>>>>>>> 654008b7
#, fuzzy
msgid "tutorial_nextlevel_message"
msgstr "Έλαβες μια πρόσκληση για να συμμετάσχεις στην τάξη"

<<<<<<< HEAD
#: app.py:1197
=======
#: app.py:1203
>>>>>>> 654008b7
#, fuzzy
msgid "tutorial_leveldefault_title"
msgstr "Level explanation"

<<<<<<< HEAD
#: app.py:1197
=======
#: app.py:1203
>>>>>>> 654008b7
#, fuzzy
msgid "tutorial_leveldefault_message"
msgstr ""
"The first tab always contains the level explanation. In each level new "
"commands will be explained here."

<<<<<<< HEAD
#: app.py:1199
=======
#: app.py:1205
>>>>>>> 654008b7
#, fuzzy
msgid "tutorial_adventures_title"
msgstr "Προσαρμογή περιπέτειας"

<<<<<<< HEAD
#: app.py:1199
=======
#: app.py:1205
>>>>>>> 654008b7
#, fuzzy
msgid "tutorial_adventures_message"
msgstr "Προσαρμογή περιπέτειας"

<<<<<<< HEAD
#: app.py:1201
=======
#: app.py:1207
>>>>>>> 654008b7
#, fuzzy
msgid "tutorial_quiz_title"
msgstr "Quiz"

<<<<<<< HEAD
#: app.py:1201
=======
#: app.py:1207
>>>>>>> 654008b7
#, fuzzy
msgid "tutorial_quiz_message"
msgstr ""
"At the end of each level you can make the quiz. This way you can verify "
"if you understand everything."

<<<<<<< HEAD
#: app.py:1203
=======
#: app.py:1209
>>>>>>> 654008b7
#, fuzzy
msgid "tutorial_saveshare_title"
msgstr "Saving & sharing"

<<<<<<< HEAD
#: app.py:1203
=======
#: app.py:1209
>>>>>>> 654008b7
#, fuzzy
msgid "tutorial_saveshare_message"
msgstr "You can save and share all your created programs with other Hedy users."

<<<<<<< HEAD
#: app.py:1205
=======
#: app.py:1211
>>>>>>> 654008b7
#, fuzzy
msgid "tutorial_cheatsheet_title"
msgstr "Απόκρυψη των σημειώσεων"

<<<<<<< HEAD
#: app.py:1205
=======
#: app.py:1211
>>>>>>> 654008b7
#, fuzzy
msgid "tutorial_cheatsheet_message"
msgstr ""
"If you forgot a command you can always use the cheatsheet. It shows a "
"list of all commands you can use in the current level."

<<<<<<< HEAD
#: app.py:1207 app.py:1227
=======
#: app.py:1213 app.py:1233
>>>>>>> 654008b7
#, fuzzy
msgid "tutorial_end_title"
msgstr "The end!"

<<<<<<< HEAD
#: app.py:1207
=======
#: app.py:1213
>>>>>>> 654008b7
#, fuzzy
msgid "tutorial_end_message"
msgstr "Click on 'next step' to really start coding with Hedy!"

<<<<<<< HEAD
#: app.py:1209 app.py:1229
=======
#: app.py:1215 app.py:1235
>>>>>>> 654008b7
#, fuzzy
msgid "tutorial_title_not_found"
msgstr "Δεν μπορούμε να βρούμε αυτήν τη σελίδα!"

<<<<<<< HEAD
#: app.py:1209 app.py:1229
=======
#: app.py:1215 app.py:1235
>>>>>>> 654008b7
#, fuzzy
msgid "tutorial_message_not_found"
msgstr "Έλαβες μια πρόσκληση για να συμμετάσχεις στην τάξη"

<<<<<<< HEAD
#: app.py:1215
=======
#: app.py:1221
>>>>>>> 654008b7
#, fuzzy
msgid "teacher_tutorial_start_message"
msgstr "Έλαβες μια πρόσκληση για να συμμετάσχεις στην τάξη"

<<<<<<< HEAD
#: app.py:1217
=======
#: app.py:1223
>>>>>>> 654008b7
#, fuzzy
msgid "tutorial_class_title"
msgstr "Απόκρυψη των σημειώσεων"

<<<<<<< HEAD
#: app.py:1217
=======
#: app.py:1223
>>>>>>> 654008b7
#, fuzzy
msgid "tutorial_class_message"
msgstr "Προσαρμογή περιπέτειας"

<<<<<<< HEAD
#: app.py:1219
=======
#: app.py:1225
>>>>>>> 654008b7
#, fuzzy
msgid "tutorial_customize_class_title"
msgstr "Απόκρυψη των σημειώσεων"

<<<<<<< HEAD
#: app.py:1219
=======
#: app.py:1225
>>>>>>> 654008b7
#, fuzzy
msgid "tutorial_customize_class_message"
msgstr "Προσαρμογή περιπέτειας"

<<<<<<< HEAD
#: app.py:1221
=======
#: app.py:1227
>>>>>>> 654008b7
#, fuzzy
msgid "tutorial_own_adventures_title"
msgstr "Προσαρμογή περιπέτειας"

<<<<<<< HEAD
#: app.py:1221
=======
#: app.py:1227
>>>>>>> 654008b7
#, fuzzy
msgid "tutorial_own_adventures_message"
msgstr "Προσαρμογή περιπέτειας"

<<<<<<< HEAD
#: app.py:1223
=======
#: app.py:1229
>>>>>>> 654008b7
#, fuzzy
msgid "tutorial_accounts_title"
msgstr "Προσαρμογή περιπέτειας"

<<<<<<< HEAD
#: app.py:1223
=======
#: app.py:1229
>>>>>>> 654008b7
#, fuzzy
msgid "tutorial_accounts_message"
msgstr "Προσαρμογή περιπέτειας"

<<<<<<< HEAD
#: app.py:1225
=======
#: app.py:1231
>>>>>>> 654008b7
#, fuzzy
msgid "tutorial_documentation_title"
msgstr "Απόκρυψη των σημειώσεων"

<<<<<<< HEAD
#: app.py:1225
=======
#: app.py:1231
>>>>>>> 654008b7
#, fuzzy
msgid "tutorial_documentation_message"
msgstr "Προσαρμογή περιπέτειας"

<<<<<<< HEAD
#: app.py:1227
=======
#: app.py:1233
>>>>>>> 654008b7
#, fuzzy
msgid "teacher_tutorial_end_message"
msgstr "Έλαβες μια πρόσκληση για να συμμετάσχεις στην τάξη"

<<<<<<< HEAD
#: app.py:1237
=======
#: app.py:1243
>>>>>>> 654008b7
#, fuzzy
msgid "tutorial_code_snippet"
msgstr "Απόκρυψη των σημειώσεων"

<<<<<<< HEAD
#: app.py:1241 app.py:1251
msgid "invalid_tutorial_step"
msgstr ""

#: app.py:1401 website/auth.py:278 website/auth.py:333 website/auth.py:469
=======
#: app.py:1247 app.py:1257
msgid "invalid_tutorial_step"
msgstr ""

#: app.py:1407 website/auth.py:278 website/auth.py:333 website/auth.py:469
>>>>>>> 654008b7
#: website/auth.py:494 website/auth.py:524 website/auth.py:633
#: website/auth.py:671 website/auth.py:718 website/auth.py:745
#: website/quiz.py:43 website/quiz.py:69 website/teacher.py:88
#: website/teacher.py:123 website/teacher.py:195 website/teacher.py:251
#: website/teacher.py:298 website/teacher.py:339 website/teacher.py:375
#: website/teacher.py:446 website/teacher.py:504
msgid "ajax_error"
msgstr "Παρουσιάστηκε κάποιο σφάλμα, παρακαλώ ξαναπροσπάθησε."

<<<<<<< HEAD
#: app.py:1404
msgid "image_invalid"
msgstr "Η εικόνα σου δεν είναι έγκυρη"

#: app.py:1406
msgid "personal_text_invalid"
msgstr "Το προσωπικό σου κείμενο δεν είναι έγκυρο"

#: app.py:1408 app.py:1414
msgid "favourite_program_invalid"
msgstr "Το αγαπημένο σου πρόγραμμα δεν είναι έγκυρο"

#: app.py:1428 app.py:1429
msgid "public_profile_updated"
msgstr "Το δημόσιο προφίλ έχει ενημερωθεί."

#: app.py:1466 app.py:1491
msgid "user_not_private"
msgstr "Αυτός ο χρήστης δεν υπάρχει ή δεν έχει δημόσιο προφίλ"

#: app.py:1499
=======
#: app.py:1410
msgid "image_invalid"
msgstr "Η εικόνα σου δεν είναι έγκυρη"

#: app.py:1412
msgid "personal_text_invalid"
msgstr "Το προσωπικό σου κείμενο δεν είναι έγκυρο"

#: app.py:1414 app.py:1420
msgid "favourite_program_invalid"
msgstr "Το αγαπημένο σου πρόγραμμα δεν είναι έγκυρο"

#: app.py:1434 app.py:1435
msgid "public_profile_updated"
msgstr "Το δημόσιο προφίλ έχει ενημερωθεί."

#: app.py:1472 app.py:1497
msgid "user_not_private"
msgstr "Αυτός ο χρήστης δεν υπάρχει ή δεν έχει δημόσιο προφίλ"

#: app.py:1505
>>>>>>> 654008b7
msgid "invalid_teacher_invitation_code"
msgstr ""
"Ο κωδικός πρόσκλησης καθηγητή δεν είναι έγκυρος. Για να γίνετε καθηγητής,"
" απευθυνθείτε στο hedy@felienne.com."

#: utils.py:289
msgid "default_404"
msgstr "Δεν μπορούμε να βρούμε αυτήν την σελίδα..."

#: utils.py:291
msgid "default_403"
msgstr "Μάλλον δεν είσαι εξουσιοδοτημένος/η..."

#: utils.py:293
msgid "default_500"
msgstr "Κάτι πήγε λάθος..."

#: content/error-messages.txt:1
msgid "Wrong Level"
msgstr ""
"Αυτός ήταν σωστός κώδικας Hedy, αλλά όχι στο σωστό επίπεδο. Έγραψες "
"{offending_keyword} για το επίπεδο {working_level}. Υπόδειξη:{tip}"

#: content/error-messages.txt:2
msgid "Incomplete"
msgstr ""
"Ουπς! Ξέχασες ένα κομμάτι κώδικα! Στη γραμμή {line_number}, πρέπει να "
"γράψεις κείμενο ύστερα από την {incomplete_command}."

#: content/error-messages.txt:3
msgid "Invalid"
msgstr ""
"Η εντολή {invalid_command} δεν είναι μια εντολή του επιπέδου {level} της "
"Hedy. Μήπως εννοούσες {guessed_command};"

#: content/error-messages.txt:4
msgid "Invalid Space"
msgstr ""
"Ουπς! Ξεκίνησες μια γραμμή με κενό στη γραμμή {line_number}. Τα κενά "
"μπερδεύουν τους υπολογιστές, μπορείς να τα αφαιρέσεις;"

#: content/error-messages.txt:5
msgid "Has Blanks"
msgstr ""
"Ο κώδικάς σου δεν είναι πλήρης. Περιέχει κενά που πρέπει να "
"αντικαταστήσεις με κώδικα."

#: content/error-messages.txt:6
msgid "No Indentation"
msgstr ""
"Χρησιμοποίησες πολύ λίγα κενά στη γραμμή {line_number}. Χρησιμοποίησες "
"{leading_spaces} κενά, τα οποία δεν είναι αρκετά. Ξεκίνα κάθε νέο μπλοκ "
"με {indent_size} κενά περισσότερα από την προηγούμενη γραμμή."

#: content/error-messages.txt:7
msgid "Unexpected Indentation"
msgstr ""
"Χρησιμοποίησες πάρα πολλά κενά στη γραμμή {line_number}. Χρησιμοποίησες "
"{leading_spaces} κενά, τα οποία είναι πάρα πολλά. Ξεκίνα κάθε νέο μπλοκ "
"με {indent_size} κενά περισσότερα από την προηγούμενη γραμμή ."

#: content/error-messages.txt:8
msgid "Parse"
msgstr ""
"Ο κώδικας που εισήγαγες δεν είναι έγκυρος κώδικας Hedy. Υπάρχει ένα "
"σφάλμα στη γραμμή {location[0]}, στη θέση {location[1]}. Πληκτρολόγησες "
"{character_found}, όμως αυτό δεν επιτρέπεται."

#: content/error-messages.txt:9
msgid "Unquoted Text"
msgstr ""
"Πρόσεξε. Όταν ζητάς ή εμφανίζεις κάτι, το κείμενο θα πρέπει να ξεκινάει "
"και να τελειώνει με εισαγωγικά. Κάπου ξέχασες ένα."

#: content/error-messages.txt:10
msgid "Unquoted Assignment"
msgstr ""
"Από αυτό το επίπεδο, πρέπει να τοποθετήσεις κείμενα στα δεξιά του `is` "
"μέσα σε εισαγωγικά. Το ξέχασες για το κείμενο {text}."

#: content/error-messages.txt:11
msgid "Unquoted Equality Check"
msgstr ""
"Εάν θέλεις να ελέγξεις εάν μια μεταβλητή ισούται με πολλές λέξεις, οι "
"λέξεις θα πρέπει να περιβάλλονται από εισαγωγικά!"

#: content/error-messages.txt:12
msgid "Var Undefined"
msgstr ""
"Προσπάθησες να εμφανίσεις τη μεταβλητή {name}, όμως δεν την "
"αρχικοποίησες. Είναι επίσης πιθανό ότι προσπαθούσες να χρησιμοποιήσεις τη"
" λέξη {name} αλλά ξέχασες τα εισαγωγικά."

#: content/error-messages.txt:13
msgid "Cyclic Var Definition"
msgstr ""
"Το όνομα {variable} πρέπει να οριστεί για να μπορέσεις να το "
"χρησιμοποιήσεις στη δεξιά πλευρά της εντολής is"

#: content/error-messages.txt:14
msgid "Lonely Echo"
msgstr ""
"Χρησιμοποίησες μια echo πριν από μια ask, ή μια echo χωρίς ask. Πρώτα "
"ζήτησε εισαγωγή και μετά echo."

#: content/error-messages.txt:15
msgid "Too Big"
msgstr ""
"Ουάου! Το πρόγραμμά σου έχει {lines_of_code} εντυπωσιακές γραμμές κώδικα!"
" Αλλά μπορούμε να επεξεργαστούμε μόνο {max_lines} γραμμές σε αυτό το "
"επίπεδο. Μείωσε το πρόγραμμά σου και δοκίμασε ξανά."

#: content/error-messages.txt:16
msgid "Invalid Argument Type"
msgstr ""
"Δεν μπορείς να χρησιμοποιήσεις την εντολή {command} με το "
"{invalid_argument} επειδή είναι {invalid_type}. Δοκίμασε να αλλάξεις το "
"{invalid_argument} σε {allowed_types}."

#: content/error-messages.txt:17
msgid "Invalid Argument"
msgstr ""
"Δεν μπορείς να χρησιμοποιήσεις την εντολή {command} με το "
"{invalid_argument}. Δοκίμασε να αλλάξεις το {invalid_argument} σε "
"{allowed_types}."

#: content/error-messages.txt:18
msgid "Invalid Type Combination"
msgstr ""
"Δεν μπορείς να χρησιμοποιήσεις τα {invalid_argument} και "
"{invalid_argument_2} στο {command} επειδή το ένα είναι {invalid_type} και"
" το άλλο είναι {invalid_type_2}. Δοκίμασε να αλλάξεις το "
"{invalid_argument} σε {invalid_type_2} ή το {invalid_argument_2} σε "
"{invalid_type}."

#: content/error-messages.txt:19
msgid "Unsupported Float"
msgstr ""
"Οι μη ακέραιοι αριθμοί δεν υποστηρίζονται ακόμη, αλλά θα γίνει σε λίγα "
"επίπεδα. Προς το παρόν άλλαξε το {value} σε έναν ακέραιο."

#: content/error-messages.txt:20
msgid "Locked Language Feature"
msgstr ""
"Χρησιμοποιείς το {concept}! Αυτό είναι φοβερό, αλλά το {concept} δεν έχει"
" ξεκλειδωθεί ακόμα! Θα ξεκλειδωθεί σε μεταγενέστερο επίπεδο."

#: content/error-messages.txt:21
msgid "Missing Command"
msgstr ""
"Φαίνεται ότι ξέχασες να χρησιμοποιήσεις μια εντολή στη γραμμή "
"{line_number}."

#: content/error-messages.txt:22
#, fuzzy
msgid "Missing Inner Command"
msgstr ""
"Φαίνεται ότι ξέχασες να χρησιμοποιήσεις μια εντολή στη γραμμή "
"{line_number}."

#: content/error-messages.txt:23
#, fuzzy
msgid "Unsupported String Value"
msgstr "Text values cannot contain {invalid_value}."

#: content/error-messages.txt:24
msgid "ask_needs_var"
msgstr ""
"Ξεκινώντας από το επίπεδο 2, το ask πρέπει να χρησιμοποιείται με "
"μεταβλητή. Παράδειγμα: name is ask Πώς σε λένε;"

#: content/error-messages.txt:25
msgid "echo_out"
msgstr ""
"Ξεκινώντας το επίπεδο 2, η echo δεν χρειάζεται πλέον. Μπορείς να "
"επαναλάβεις μια απάντηση με την ask και την print τώρα. Παράδειγμα: name "
"is ask Πώς σε λένε; print γεια name"

#: content/error-messages.txt:26
msgid "space"
msgstr "ένα κενό"

#: content/error-messages.txt:27
msgid "comma"
msgstr "ένα κόμμα"

#: content/error-messages.txt:28
msgid "question mark"
msgstr "ένα ερωτηματικό"

#: content/error-messages.txt:29
msgid "newline"
msgstr "μία νέα γραμμή"

#: content/error-messages.txt:30
msgid "period"
msgstr "μία τελεία"

#: content/error-messages.txt:31
msgid "exclamation mark"
msgstr "ένα θαυμαστικό"

#: content/error-messages.txt:32
msgid "dash"
msgstr "μία παύλα"

#: content/error-messages.txt:33
msgid "star"
msgstr "ένας αστερίσκος"

#: content/error-messages.txt:34
msgid "single quotes"
msgstr "ένα μονό εισαγωγικό"

#: content/error-messages.txt:35
msgid "double quotes"
msgstr "διπλά εισαγωγικά"

#: content/error-messages.txt:36
msgid "slash"
msgstr "μία κάθετος"

#: content/error-messages.txt:37
msgid "string"
msgstr "κείμενο"

#: content/error-messages.txt:38
msgid "nested blocks"
msgstr "ένα μπλοκ μέσα σε ένα μπλοκ"

#: content/error-messages.txt:39
msgid "or"
msgstr "or"

#: content/error-messages.txt:40
msgid "number"
msgstr "ένας αριθμός"

#: content/error-messages.txt:41
msgid "integer"
msgstr "ένας αριθμός"

#: content/error-messages.txt:42
msgid "float"
msgstr "έναν αριθμό"

#: content/error-messages.txt:43
msgid "list"
msgstr "μια λίστα"

#: content/error-messages.txt:44
msgid "input"
msgstr "είσοδος από την ask"

#: templates/achievements.html:5
msgid "general"
msgstr "Γενικά"

#: templates/achievements.html:9
msgid "programs_created"
msgstr "Προγράμματα που δημιουργήθηκαν"

#: templates/achievements.html:10
msgid "programs_saved"
msgstr "Αποθηκεύσεις Προγραμμάτων"

#: templates/achievements.html:11
msgid "programs_submitted"
msgstr "Υποβολές προγραμμάτων"

#: templates/achievements.html:13 templates/achievements.html:25
msgid "teacher"
msgstr "Καθηγητής"

#: templates/achievements.html:16 templates/achievements.html:53
msgid "hidden"
msgstr "Κρυμμένο"

#: templates/achievements.html:23
msgid "hedy_achievements"
msgstr "Επιτεύγματα Hedy"

#: templates/cheatsheet.html:14
#, fuzzy
msgid "cheatsheet_title"
msgstr "Απόκρυψη των σημειώσεων"

#: templates/class-overview.html:13 templates/for-teachers.html:32
msgid "class_name_prompt"
msgstr "Παρακαλώ δώσε το όνομα της τάξης"

#: templates/class-overview.html:19 templates/class-overview.html:58
#: templates/create-accounts.html:16 templates/login.html:12
#: templates/profile.html:87 templates/recover.html:8 templates/signup.html:10
msgid "username"
msgstr "Όνομα Χρήστη"

#: templates/class-overview.html:20
msgid "last_login"
msgstr "Τελευταία είσοδος"

#: templates/class-overview.html:21
msgid "highest_level_reached"
msgstr "Το υψηλότερο επίπεδο που έφτασες"

#: templates/class-overview.html:22
msgid "number_programs"
msgstr "Πλήθος προγραμμάτων"

#: templates/class-overview.html:23
msgid "programs"
msgstr "Προγράμματα"

#: templates/class-overview.html:24 templates/create-accounts.html:17
#: templates/login.html:15 templates/reset.html:8 templates/signup.html:19
msgid "password"
msgstr "Συνθηματικό"

#: templates/class-overview.html:25 templates/class-overview.html:61
#: templates/customize-adventure.html:52 templates/for-teachers.html:43
#: templates/for-teachers.html:53
msgid "remove"
msgstr "Αφαίρεση"

#: templates/class-overview.html:35
msgid "page"
msgstr "σελίδα"

#: templates/class-overview.html:36
msgid "enter_password"
msgstr "Δώσε ένα συνθηματικό για"

#: templates/class-overview.html:36
msgid "password_change_prompt"
msgstr "Είσαι σίγουρος ότι θέλεις να αλλάξεις το συνθηματικό;"

#: templates/class-overview.html:37
msgid "remove_student_prompt"
msgstr "Είσαι βέβαιος/α ότι θέλεις να αφαιρέσεις τον μαθητή από την τάξη;"

#: templates/class-overview.html:43
#, fuzzy
msgid "class_link"
msgstr "Link to join class"

#: templates/class-overview.html:45 templates/customize-class.html:5
msgid "customize_class"
msgstr "Προσαρμογή της τάξης"

#: templates/class-overview.html:46
msgid "invite_prompt"
msgstr "Δώσε όνομα χρήστη"

#: templates/class-overview.html:46
msgid "invite_student"
msgstr "Προσκάλεσε μαθητή"

#: templates/class-overview.html:47
msgid "class_stats"
msgstr "Εμφάνιση στατιστικών στοιχείων της τάξης"

#: templates/class-overview.html:48 templates/customize-adventure.html:59
msgid "back_to_teachers_page"
msgstr "Επιστροφή στη σελίδα καθηγητή"

#: templates/class-overview.html:49
msgid "delete_class_prompt"
msgstr "Είσαι βέβαις/α ότι θέλεις να διαγράψεις την τάξη;"

#: templates/class-overview.html:49
msgid "delete_class"
msgstr "Διαγραφή τάξης οριστικά"

#: templates/class-overview.html:53
msgid "pending_invites"
msgstr "Εκκρεμείς προσκλήσεις"

#: templates/class-overview.html:59
msgid "invite_date"
msgstr "Ημερομηνία πρόσκλησης"

#: templates/class-overview.html:60
#, fuzzy
msgid "expiration_date"
msgstr "Expiration date"

#: templates/class-overview.html:70 templates/profile.html:15
msgid "delete_invite_prompt"
msgstr "Είσαι βέβαιος ότι θέλεις να καταργήσεις αυτήν την πρόσκληση τάξης;"

#: templates/class-prejoin.html:7
msgid "class_already_joined"
msgstr "Είσαι ήδη μαθητής της τάξης"

#: templates/class-prejoin.html:11
msgid "goto_profile"
msgstr "Πήγαινε στο προφίλ μου"

#: templates/class-prejoin.html:15 templates/profile.html:12
msgid "prompt_join_class"
msgstr "Θέλεις να συμμετάσχεις στην τάξη;"

#: templates/class-prejoin.html:17 website/teacher.py:181
msgid "join_prompt"
msgstr ""
"Πρέπει να έχεις λογαριασμό για να συμμετάσχεις σε μια τάξη. Θέλεις να "
"συνδεθείς τώρα;"

#: templates/class-prejoin.html:17 templates/profile.html:14
msgid "join_class"
msgstr "Συμμετοχή σε τάξη"

#: templates/class-stats.html:22 templates/customize-class.html:166
msgid "back_to_class"
msgstr "Επιστροφή στην τάξη"

#: templates/code-page.html:8 templates/for-teachers.html:9
#, fuzzy
msgid "next_step_tutorial"
msgstr "Next step >>>"

#: templates/code-page.html:37 templates/code-page.html:47
#: templates/customize-class.html:28 templates/customize-class.html:64
#: templates/customize-class.html:71 templates/customize-class.html:95
#: templates/level-page.html:6 templates/level-page.html:11
#: templates/quiz.html:7 templates/view-program-page.html:12
#: templates/view-program-page.html:28
msgid "level_title"
msgstr "Επίπεδο"

#: templates/create-accounts.html:5
#, fuzzy
msgid "create_multiple_accounts"
msgstr "Create multiple accounts"

#: templates/create-accounts.html:7
msgid "accounts_intro"
msgstr ""
"Σε αυτή τη σελίδα μπορείς να δημιουργήσεις λογαριασμούς για πολλούς "
"μαθητές ταυτόχρονα. Είναι επίσης δυνατό να τους προσθέσεις απευθείας σε "
"μία από τις τάξεις σου.\n"
"Πατώντας το πράσινο + κάτω δεξιά στη σελίδα μπορείς να προσθέσεις "
"επιπλέον σειρές. Μπορείς να διαγράψεις μια σειρά πατώντας τον αντίστοιχο "
"κόκκινο σταυρό.\n"
"Βεβαιώσου ότι δεν υπάρχουν κενές σειρές όταν πατάς \"Δημιουργία "
"λογαριασμών\". Λάβε υπόψη ότι κάθε όνομα χρήστη και διεύθυνση mail πρέπει"
" να είναι μοναδικά και το συνθηματικό πρέπει να έχει <b>τουλάχιστον</b> 6"
" χαρακτήρες.\n"

#: templates/create-accounts.html:10
msgid "create_accounts_prompt"
msgstr "Είσαι σίγουρος ότι θέλεις να δημιουργήσεις αυτούς τους λογαριασμούς;"

#: templates/create-accounts.html:19
msgid "select_class"
msgstr "Επίλεξε τάξη"

#: templates/create-accounts.html:35 templates/programs.html:24
msgid "reset_view"
msgstr "Επαναφορά"

#: templates/create-accounts.html:36 templates/for-teachers.html:64
msgid "create_accounts"
msgstr "Δημιουργία πολλών λογαριασμών"

#: templates/customize-adventure.html:5
msgid "customize_adventure"
msgstr "Προσαρμογή περιπέτειας"

#: templates/customize-adventure.html:7
msgid "update_adventure_prompt"
msgstr "Είσαι σίγουρος ότι θέλεις να ενημερώσεις την περιπέτεια;"

#: templates/customize-adventure.html:10
msgid "general_settings"
msgstr "Γενικές ρυθμίσεις"

#: templates/customize-adventure.html:12 templates/for-teachers.html:18
#: templates/for-teachers.html:39
msgid "name"
msgstr "Όνομα"

#: templates/customize-adventure.html:16 templates/customize-adventure.html:18
#: templates/explore.html:28 templates/explore.html:59
#: templates/explore.html:87 templates/for-teachers.html:40
#: templates/programs.html:12 templates/programs.html:39
#: templates/programs.html:47
msgid "level"
msgstr "Επίπεδο"

#: templates/customize-adventure.html:25
msgid "adventure_exp_1"
msgstr ""
"Πληκτρολόγησε την περιπέτεια της επιλογής σου στη δεξιά πλευρά. Αφού "
"δημιουργήσεις την περιπέτειά σου, μπορείς να τη συμπεριλάβεις σε μία από "
"τις τάξεις σου στην ενότητα \"προσαρμογές\". Αν θέλεις να συμπεριλάβεις "
"μια εντολή στην περιπέτειά σου, χρησιμοποίησε άγκυρες κώδικα όπως αυτή:"

#: templates/customize-adventure.html:31
msgid "adventure_exp_2"
msgstr ""
"Εάν θέλεις να εμφανίσεις πραγματικά αποσπάσματα κώδικα, για παράδειγμα "
"για να δώσεις στον μαθητή ένα πρότυπο ή παράδειγμα του κώδικα. "
"Χρησιμοποίησε προηγούμενες άγκυρες όπως αυτή:"

#: templates/customize-adventure.html:36
#, fuzzy
msgid "hello_world_snippet"
msgstr "Απόκρυψη των σημειώσεων"

#: templates/customize-adventure.html:39
msgid "adventure_exp_3"
msgstr ""
"Μπορείς να χρησιμοποιήσεις το κουμπί \"προεπισκόπηση\" για να δεις μια "
"στυλιζαρισμένη έκδοση της περιπέτειάς σου. Για να δεις την περιπέτεια σε "
"μια ειδική σελίδα, επίλεξε \"προβολή\" από τη σελίδα καθηγητών."

#: templates/customize-adventure.html:43 templates/customize-class.html:28
#: templates/customize-class.html:94 templates/explore.html:22
#: templates/programs.html:18 templates/programs.html:40
#: templates/view-adventure.html:6
msgid "adventure"
msgstr "Περιπέτεια"

#: templates/customize-adventure.html:44
msgid "template_code"
msgstr ""
"Αυτή είναι η εξήγηση της περιπέτειάς μου!\n"
"\n"
"Με αυτόν τον τρόπο μπορώ να δείξω μια εντολή: <code>print</code>\n"
"\n"
"Αλλά μερικές φορές μπορεί να θέλω να δείξω ένα κομμάτι κώδικα, όπως αυτό:"
"\n"
"<pre>\n"
"ask Ποιο έιναι το όνομά σου;\n"
"echo άρα το όνομά σου είναι\n"
"</pre>"

#: templates/customize-adventure.html:47
msgid "adventure_terms"
msgstr "Συμφωνώ ότι η περιπέτειά μου μπορεί να γίνει δημόσια διαθέσιμη στο Hedy."

#: templates/customize-adventure.html:50
msgid "preview"
msgstr "Προεπισκόπηση"

#: templates/customize-adventure.html:51 templates/customize-class.html:161
msgid "save"
msgstr "Αποθήκευση"

#: templates/customize-adventure.html:52 templates/for-teachers.html:53
msgid "delete_adventure_prompt"
msgstr "Είσαι σίγουρος ότι θέλεις να διαγράψεις την περιπέτεια;"

#: templates/customize-class.html:7
#, fuzzy
msgid "customize_class_exp_1"
msgstr ""
"Γεια! Σε αυτή τη σελίδα μπορείς να προσαρμόσεις την τάξη σου. Επιλέγοντας"
" επίπεδα και περιπέτειες μπορείς να επιλέξεις τι μπορεί να δουν οι "
"μαθητές και οι μαθήτριές σου.\n"
"Μπορείς επίσης να προσθέσεις τις περιπέτειες που δημιούργησες στα "
"επίπεδα. <b>Σημείωση:</b> Δεν είναι όλες οι περιπέτειες διαθέσιμες για "
"κάθε επίπεδο!\n"
"Οι ρυθμίσεις των προσαρμογών σου γίνονται ως εξής:"

#: templates/customize-class.html:10
msgid "customize_class_step_1"
msgstr "Επίλεξε επίπεδα για την τάξη σου πατώντας το \"κουμπιά επιπέδων\""

#: templates/customize-class.html:11
msgid "customize_class_step_2"
msgstr ""
"Θα εμφανιστούν \"Πλαίσια ελέγχου\" για τις περιπέτειες που είναι "
"διαθέσιμες για τα επιλεγμένα επίπεδα"

#: templates/customize-class.html:12
msgid "customize_class_step_3"
msgstr "Επίλεξε τις περιπέπτειες που θέλεις να κάνεις διαθέσιμες"

#: templates/customize-class.html:13
msgid "customize_class_step_4"
msgstr ""
"Κάνε κλικ στο όνομα μιας περιπέτειας για να την (απ)επιλέξεις για όλα τα "
"επίπεδα"

#: templates/customize-class.html:14
msgid "customize_class_step_5"
msgstr "Προσθήκη προσωπικών περιπετειών"

#: templates/customize-class.html:15
msgid "customize_class_step_6"
msgstr ""
"Επιλογή ημερομηνίας έναρξης για κάθε επίπεδο (μπορείς επίσης να το "
"αφήσεις κενό)"

#: templates/customize-class.html:16
msgid "customize_class_step_7"
msgstr "Επιλογή άλλων ρυθμίσεων"

#: templates/customize-class.html:17
msgid "customize_class_step_8"
msgstr "Επίλεξε \"Αποθήκευση\" -> Ολοκλήρωσες!"

#: templates/customize-class.html:20
#, fuzzy
msgid "customize_class_exp_2"
msgstr ""
"Μπορείς πάντα να αλλάξεις αυτές τις ρυθμίσεις αργότερα. Για παράδειγμα, "
"μπορείς να κάνεις διαθέσιμες συγκεκριμένες περιπέτειες ή επίπεδα κατά τη "
"διδασκαλία μιας τάξης.\n"
"Με αυτόν τον τρόπο σου είναι εύκολο για να προσδιορίσεις σε ποιο επίπεδο "
"και σε ποιες περιπέτειες θα εργαστούν οι μαθητές σου.\n"
"Εάν θέλεις να κάνεις τα πάντα διαθέσιμα για την τάξη σου, είναι πιο "
"εύκολο να καταργήσεις την προσαρμογή συνολικά."

#: templates/customize-class.html:23
msgid "select_adventures"
msgstr "Επίλεξε περιπέτειες"

#: templates/customize-class.html:59
msgid "opening_dates"
msgstr "Ημερομηνίες έναρξης λειτουργίας"

#: templates/customize-class.html:65
msgid "opening_date"
msgstr "Ημερομηνία έναρξης λειτουργίας"

#: templates/customize-class.html:75 templates/customize-class.html:77
msgid "directly_available"
msgstr "Άμεσα ανοιχτό"

#: templates/customize-class.html:89
msgid "select_own_adventures"
msgstr "Επίλεξε τις δικές σου περιπέτειες"

#: templates/customize-class.html:96 templates/customize-class.html:120
#: templates/profile.html:47 templates/profile.html:122
#: templates/profile.html:131 templates/signup.html:26 templates/signup.html:45
#: templates/signup.html:53
msgid "select"
msgstr "Επίλεξε"

#: templates/customize-class.html:114
msgid "other_settings"
msgstr "Άλλες ρυθμίσεις"

#: templates/customize-class.html:119
msgid "option"
msgstr "Επιλογή"

#: templates/customize-class.html:125
msgid "mandatory_mode"
msgstr "Υποχρεωτική λειτουργία προγραμματιστή"

#: templates/customize-class.html:131
msgid "hide_cheatsheet"
msgstr "Απόκρυψη των σημειώσεων"

#: templates/customize-class.html:137
#, fuzzy
msgid "hide_keyword_switcher"
msgstr "Hide keyword switcher"

#: templates/customize-class.html:143
#, fuzzy
msgid "hide_quiz"
msgstr "Τέλος του κουίζ"

#: templates/customize-class.html:149
#, fuzzy
msgid "hide_parsons"
msgstr "Hide parsons"

#: templates/customize-class.html:160
msgid "reset_adventure_prompt"
msgstr "Είσαι βέβαιος ότι θέλεις να επαναφέρεις όλες τις επιλεγμένες περιπέτειες;"

#: templates/customize-class.html:160
msgid "reset_adventures"
msgstr "Επανάφερε επιλεγμένες περιπέτειες"

#: templates/customize-class.html:164
msgid "remove_customizations_prompt"
msgstr "Είσαι βέβαιος ότι θέλεις να καταργήσεις τις προσαρμογές αυτής της τάξης;"

#: templates/customize-class.html:165
msgid "remove_customization"
msgstr "Κατάργηση προσαρμογής"

<<<<<<< HEAD
#: templates/customize-class.html:176
=======
#: templates/customize-class.html:182
>>>>>>> 654008b7
#, fuzzy
msgid "unsaved_class_changes"
msgstr "There are unsaved changes, are you sure you want to leave this page?"

#: templates/error-page.html:12
msgid "go_back_to_main"
msgstr "Πήγαινε πίσω στην κεντρική σελίδα"

#: templates/explore.html:12 templates/landing-page.html:33
msgid "explore_programs"
msgstr "Εξερεύνηση προγραμμάτων"

#: templates/explore.html:15
msgid "explore_explanation"
msgstr ""
"Σε αυτή τη σελίδα μπορείς να δεις προγράμματα που έχουν δημιουργηθεί από "
"άλλους χρήστες του Hedy. Μπορείς να φιλτράρεις σύμφωνα με επίπεδο Hedy "
"όσο και με επίπεδο περιπέτειας.\n"
"Κάνε κλικ στο \"Προβολή προγράμματος\" για να ανοίξεις ένα πρόγραμμα και "
"εκτέλεσέ το. Τα προγράμματα με κόκκινη κεφαλίδα περιέχουν ένα λάθος. "
"Μπορείς ακόμα να ανοίξεις το πρόγραμμα, αλλά η εκτέλεσή του θα οδηγήσει "
"σε σφάλμα. Μπορείς φυσικά να προσπαθήσεις να το διορθώσεις!\n"
"Εάν ο δημιουργός έχει δημόσιο προφίλ, μπορείς να κάνεις κλικ στο όνομα "
"χρήστη του για να επισκεφτείς το προφίλ του. Εκεί θα βρεις όλα τα κοινά "
"τους προγράμματα και πολλά άλλα!\n"

#: templates/explore.html:34
#, fuzzy
msgid "language"
msgstr ""
"Ποιες από αυτές τις γλώσσες προγραμματισμού έχεις χρησιμοποιήσει στο "
"παρελθόν;"

#: templates/explore.html:42 templates/programs.html:25
#, fuzzy
msgid "search_button"
msgstr "Αποθήκευσε και μοιράσου κώδικα"

#: templates/explore.html:50
#, fuzzy
msgid "hedy_choice_title"
msgstr "Hedy's Choice"

#: templates/explore.html:62 templates/explore.html:90
msgid "creator"
msgstr "Δημιουργός"

#: templates/explore.html:68 templates/explore.html:96
msgid "view_program"
msgstr "Προβολή προγράμματος"

#: templates/for-teachers.html:14 templates/profile.html:72
#: templates/profile.html:74
msgid "my_classes"
msgstr "Οι τάξεις μου"

#: templates/for-teachers.html:19
msgid "students"
msgstr "μαθητών"

#: templates/for-teachers.html:32
msgid "create_class"
msgstr "Δημιουργία νέας τάξης"

#: templates/for-teachers.html:35
msgid "my_adventures"
msgstr "Οι περιπέτειές μου"

#: templates/for-teachers.html:41
msgid "last_update"
msgstr "Τελευταία ενημέρωση"

#: templates/for-teachers.html:42 templates/for-teachers.html:52
msgid "view"
msgstr "Προβολή"

#: templates/for-teachers.html:59
msgid "adventure_prompt"
msgstr "Παρακαλώ δώσε το όνομα της περιπέτειας"

#: templates/for-teachers.html:59 website/teacher.py:499
msgid "create_adventure"
msgstr "Δημιουργία περιπέτειας"

#: templates/for-teachers.html:62
msgid "create_student_accounts"
msgstr "Δημιουργία λογαριασμών μαθητών"

#: templates/for-teachers.html:122
msgid "teacher_welcome"
msgstr ""
"Καλώς ήρθες στη Hedy! Είσαι πλέον περήφανος κάτοχος ενός λογαριασμού "
"καθηγητή που σου επιτρέπει να δημιουργείς μαθήματα και να προσκαλείς "
"μαθητές."

#: templates/incl-adventure-tabs.html:27
#, fuzzy
msgid "quiz_tab"
msgstr "End quiz"

#: templates/incl-adventure-tabs.html:31
#, fuzzy
msgid "specific_adventure_mode"
msgstr ""
"You're currently in adventure '{adventure}', click on 'Hedy' to view all "
"adventures."

#: templates/incl-adventure-tabs.html:46
#, fuzzy
msgid "example_code_header"
msgstr ""
"Αυτή είναι η εξήγηση της περιπέτειάς μου!\n"
"\n"
"Με αυτόν τον τρόπο μπορώ να δείξω μια εντολή: <code>print</code>\n"
"\n"
"Αλλά μερικές φορές μπορεί να θέλω να δείξω ένα κομμάτι κώδικα, όπως αυτό:"
"\n"
"<pre>\n"
"ask Ποιο έιναι το όνομά σου;\n"
"echo άρα το όνομά σου είναι\n"
"</pre>"

#: templates/incl-editor-and-output.html:107
#, fuzzy
msgid "variables"
msgstr "Variables"

#: templates/incl-editor-and-output.html:123
msgid "enter_text"
msgstr "Γράψε την απάντηση εδώ..."

#: templates/incl-editor-and-output.html:124
msgid "enter"
msgstr "Είσοδος"

#: templates/incl-editor-and-output.html:134
#, fuzzy
msgid "already_program_running"
msgstr "Ξεκίνα τον προγραμματισμό"

#: templates/incl-editor-and-output.html:134
msgid "run_code_button"
msgstr "Εκτέλεσε κώδικα"

#: templates/incl-editor-and-output.html:135
#, fuzzy
msgid "stop_code_button"
msgstr "Αποθήκευσε κώδικα"

#: templates/incl-editor-and-output.html:144
msgid "edit_code_button"
msgstr "Επεξεργασία κώδικα"

#: templates/incl-editor-and-output.html:150
msgid "read_code_label"
msgstr "Εκφωνούν"

#: templates/incl-editor-and-output.html:160
#: templates/incl-editor-and-output.html:169
msgid "regress_button"
msgstr "Επιστροφή στο επίπεδο {level}"

#: templates/incl-editor-and-output.html:163
#: templates/incl-editor-and-output.html:172 templates/quiz.html:150
msgid "advance_button"
msgstr "Πήγαινε στο επίπεδο {level}"

#: templates/incl-editor-and-output.html:186
msgid "developers_mode"
msgstr "Λειτουργία προγραμματιστή"

#: templates/incl-menubar.html:8
msgid "nav_start"
msgstr "Αρχική"

#: templates/incl-menubar.html:9
msgid "nav_hedy"
msgstr "Hedy"

#: templates/incl-menubar.html:10
msgid "nav_explore"
msgstr "Εξερεύνηση"

#: templates/incl-menubar.html:11
msgid "nav_learn_more"
msgstr "Μάθε περισσότερα"

#: templates/incl-menubar.html:13 templates/public-page.html:56
msgid "program_header"
msgstr "Τα προγράμματά μου"

#: templates/incl-menubar.html:20
msgid "my_achievements"
msgstr "Τα επιτεύγματά μου"

#: templates/incl-menubar.html:23
msgid "my_account"
msgstr "Ο λογαριασμός μου"

#: templates/incl-menubar.html:27
msgid "for_teachers"
msgstr "Για καθηγητές"

#: templates/incl-menubar.html:31
msgid "logout"
msgstr "Αποσύνδεση"

#: templates/incl-menubar.html:36 templates/login.html:19
#: templates/signup.html:109
msgid "login"
msgstr "Σύνδεση"

#: templates/incl-menubar.html:45
msgid "search"
msgstr "Αναζήτηση..."

#: templates/incl-menubar.html:50
#, fuzzy
msgid "keyword_support"
msgstr "Translated keywords"

#: templates/incl-menubar.html:58
#, fuzzy
msgid "non_keyword_support"
msgstr "Translated content"

#: templates/landing-page.html:6
#, fuzzy
msgid "welcome"
msgstr ""
"Καλώς ήρθες στη Hedy! Είσαι πλέον περήφανος κάτοχος ενός λογαριασμού "
"καθηγητή που σου επιτρέπει να δημιουργείς μαθήματα και να προσκαλείς "
"μαθητές."

#: templates/landing-page.html:6
#, fuzzy
msgid "welcome_back"
msgstr ""
"Καλώς ήρθες στη Hedy! Είσαι πλέον περήφανος κάτοχος ενός λογαριασμού "
"καθηγητή που σου επιτρέπει να δημιουργείς μαθήματα και να προσκαλείς "
"μαθητές."

#: templates/landing-page.html:13
#, fuzzy
msgid "start_teacher_tutorial"
msgstr "Start teacher tutorial"

#: templates/landing-page.html:20
#, fuzzy
msgid "start_hedy_tutorial"
msgstr "Start hedy tutorial"

#: templates/landing-page.html:27
#, fuzzy
msgid "start_programming"
msgstr "Directly start programming"

#: templates/landing-page.html:39
#, fuzzy
msgid "your_account"
msgstr "Ακόμα χωρίς λογαριασμό;"

#: templates/landing-page.html:52 templates/public-page.html:16
msgid "achievements"
msgstr "επιτεύγματα"

#: templates/landing-page.html:59
#, fuzzy
msgid "no_public_profile"
msgstr "Δημόσιο προφίλ"

#: templates/landing-page.html:66 templates/landing-page.html:68
#: templates/public-page.html:28 templates/public-page.html:30
msgid "amount_created"
msgstr "προγράμματα που δημιουργήθηκαν"

#: templates/landing-page.html:72 templates/landing-page.html:74
#: templates/public-page.html:34 templates/public-page.html:36
msgid "amount_saved"
msgstr "αποθηκευμένα προγράμματα"

#: templates/landing-page.html:78 templates/landing-page.html:80
#: templates/public-page.html:40 templates/public-page.html:42
msgid "amount_submitted"
msgstr "υποβληθέντα προγράμματα"

#: templates/landing-page.html:88 templates/public-page.html:50
msgid "last_achievement"
msgstr "Πρόσφατο επίτευγμα"

#: templates/landing-page.html:95
#, fuzzy
msgid "your_last_program"
msgstr "Αγαπημένο πρόγραμμα"

#: templates/layout.html:23 templates/signup.html:64
msgid "yes"
msgstr "Ναι"

#: templates/layout.html:24 templates/signup.html:68
msgid "no"
msgstr "Όχι"

#: templates/layout.html:32
msgid "ok"
msgstr "OK"

#: templates/layout.html:33
msgid "cancel"
msgstr "Ακύρωση"

#: templates/layout.html:46 templates/programs.html:68
#: templates/programs.html:76
msgid "copy_link_to_share"
msgstr "Αντίγραψε τον σύνδεσμο για κοινή χρήση"

#: templates/layout.html:92
msgid "achievement_earned"
msgstr "Κέρδισες ένα επίτευγμα!"

#: templates/learn-more.html:7
msgid "mailing_title"
msgstr "Εγγραφή για Hedy newsletter"

#: templates/learn-more.html:10 templates/profile.html:90
#: templates/recover.html:8 templates/signup.html:13
msgid "email"
msgstr "Email"

#: templates/learn-more.html:14
msgid "surname"
msgstr "Μικρό Όνομα"

#: templates/learn-more.html:18
msgid "lastname"
msgstr "Επίθετο"

#: templates/learn-more.html:22 templates/profile.html:129
#: templates/signup.html:52
msgid "country"
msgstr "Χώρα"

#: templates/learn-more.html:31
msgid "subscribe"
msgstr "Εγγραφή"

#: templates/learn-more.html:32
msgid "required_field"
msgstr "Τα πεδία με * απαιτείται να συμπληρωθούν"

#: templates/learn-more.html:35
#, fuzzy
msgid "previous_campaigns"
msgstr "View previous campaigns"

#: templates/level-page.html:8
msgid "step_title"
msgstr "Άσκηση"

#: templates/level-page.html:12
msgid "save_code_button"
msgstr "Αποθήκευσε κώδικα"

#: templates/level-page.html:13
msgid "share_code_button"
msgstr "Αποθήκευσε και μοιράσου κώδικα"

#: templates/level-page.html:31
msgid "try_button"
msgstr "Δοκίμασε το"

#: templates/login.html:10
msgid "login_long"
msgstr "Συνδέσου στο λογαριασμό σου"

#: templates/login.html:26 website/auth.py:291
msgid "no_account"
msgstr "Ακόμα χωρίς λογαριασμό;"

#: templates/login.html:28 templates/signup.html:6 templates/signup.html:105
msgid "create_account"
msgstr "Δημιουργία λογαριασμού"

#: templates/login.html:33
msgid "forgot_password"
msgstr "Ξέχασες το συνθηματικό σου;"

#: templates/main-page.html:10
msgid "main_title"
msgstr "Hedy"

#: templates/main-page.html:11
msgid "main_subtitle"
msgstr "Μια βαθμιαία γλώσσα προγραμματισμού"

#: templates/main-page.html:14
msgid "try_it"
msgstr "Δοκίμασέ τη"

#: templates/profile.html:4
msgid "account_overview"
msgstr "Σύνοψη λογαριασμού"

#: templates/profile.html:6 templates/profile.html:8
msgid "my_messages"
msgstr "Τα μηνύματά μου"

#: templates/profile.html:11
msgid "invite_message"
msgstr "Έλαβες μια πρόσκληση για να συμμετάσχεις στην τάξη"

#: templates/profile.html:12
msgid "sent_by"
msgstr "Αυτή η πρόσκληση εστάλη από"

#: templates/profile.html:15
msgid "delete_invite"
msgstr "Διαγραφή πρόσκλησης"

#: templates/profile.html:21 templates/profile.html:23
msgid "public_profile"
msgstr "Δημόσιο προφίλ"

#: templates/profile.html:24
msgid "public_profile_visit"
msgstr "Μπορείς να επισκεφτείς το δημόσιο προφίλ σου! Κάνε κλικ"

#: templates/profile.html:24
msgid "public_profile_link"
msgstr "εδώ"

#: templates/profile.html:27
msgid "profile_picture"
msgstr "Εικόνα προφίλ"

#: templates/profile.html:40
msgid "personal_text"
msgstr "Προσωπικό κείμενο"

#: templates/profile.html:41
msgid "your_personal_text"
msgstr "Το προσωπικό σου κείμενο..."

#: templates/profile.html:45
msgid "favourite_program"
msgstr "Αγαπημένο πρόγραμμα"

#: templates/profile.html:56
msgid "public_profile_info"
msgstr ""
"Επιλέγοντας αυτό το πλαίσιο κάνω το προφίλ μου ορατό σε όλους. Πρόσεξε να"
" μην κοινοποιείς προσωπικές πληροφορίες όπως το όνομα ή τη διεύθυνση του "
"σπιτιού σου, γιατί θα μπορούν να τα δουν όλοι!"

#: templates/profile.html:59
msgid "update_public"
msgstr "Ενημέρωση δημόσιου προφίλ"

#: templates/profile.html:61 templates/profile.html:142
msgid "are_you_sure"
msgstr "Είσαι σίγουρος/η; Δεν μπορείς να αναιρέσεις αυτήν την ενέργεια."

#: templates/profile.html:61
msgid "delete_public"
msgstr "Διαγραφή δημόσιου προφίλ"

#: templates/profile.html:77
msgid "self_removal_prompt"
msgstr "Είστε βέβαιος/α ότι θέλεις να αποχωρήσεις από αυτήν την τάξη;"

#: templates/profile.html:77
msgid "leave_class"
msgstr "Έξοδος από την τάξη"

#: templates/profile.html:82 templates/profile.html:85
msgid "settings"
msgstr "Οι προσωπικές μου ρυθμίσεις"

#: templates/profile.html:93 templates/signup.html:41
msgid "birth_year"
msgstr "Έτος γέννησης"

#: templates/profile.html:96 templates/signup.html:25
msgid "preferred_language"
msgstr "Προτιμώμενη γλώσσα"

#: templates/profile.html:106 templates/signup.html:34
msgid "preferred_keyword_language"
msgstr "Προτιμώμενη γλώσσα για τα keywords"

#: templates/profile.html:120 templates/signup.html:44
msgid "gender"
msgstr "Φύλο"

#: templates/profile.html:123 templates/signup.html:46
msgid "female"
msgstr "Γυναίκα"

#: templates/profile.html:124 templates/signup.html:47
msgid "male"
msgstr "Άνδρας"

#: templates/profile.html:125 templates/signup.html:48
msgid "other"
msgstr "Άλλο"

#: templates/profile.html:138
msgid "update_profile"
msgstr "Ενημέρωση προφίλ"

#: templates/profile.html:142
msgid "destroy_profile"
msgstr "Μόνιμη διαγραφή λογαριασμού"

#: templates/profile.html:145 templates/profile.html:147
#: templates/profile.html:160
msgid "change_password"
msgstr "Άλλαξε συνθηματικό"

#: templates/profile.html:149
msgid "current_password"
msgstr "Τρέχον συνθηματικό"

#: templates/profile.html:153
msgid "new_password"
msgstr "Νέο συνθηματικό"

#: templates/profile.html:157
msgid "repeat_new_password"
msgstr "Επανάλαβε το νέο συνθηματικό"

#: templates/programs.html:7
msgid "recent"
msgstr "Τα πρόσφατα προγράμματά μου"

#: templates/programs.html:33 templates/view-program-page.html:7
msgid "submitted_header"
msgstr "Αυτό είναι ένα υποβληθέν πρόγραμμα και δεν μπορεί να τροποποιηθεί"

#: templates/programs.html:38
msgid "title"
msgstr "Τίτλος"

#: templates/programs.html:41 templates/view-program-page.html:8
msgid "last_edited"
msgstr "Τελευταία επεξεργασία"

#: templates/programs.html:59
msgid "favourite_confirm"
msgstr ""
"Είσαι βέβαιος/α ότι θέλεις να ορίσεις αυτό το πρόγραμμα ως το αγαπημένο "
"σου;"

#: templates/programs.html:67 templates/programs.html:72
msgid "open"
msgstr "Άνοιγμα"

#: templates/programs.html:68 templates/programs.html:76
msgid "copy_clipboard"
msgstr "Αντιγράφηκε με επιτυχία στο πρόχειρο"

#: templates/programs.html:69 templates/programs.html:73
msgid "delete_confirm"
msgstr "Είσαι βέβαιος/α ότι θέλεις να διαγράψεις το πρόγραμμα;"

#: templates/programs.html:69 templates/programs.html:73
msgid "delete"
msgstr "Διαγραφή"

#: templates/programs.html:75
msgid "unshare_confirm"
msgstr "Είσαι σίγουρος ότι θέλεις να κάνεις το πρόγραμμα ιδιωτικό;"

#: templates/programs.html:75
msgid "unshare"
msgstr "Κατάργηση κοινής χρήσης"

#: templates/programs.html:77
msgid "submit_warning"
msgstr "Είσαι σίγουρος ότι θέλεις να υποβάλεις αυτό το πρόγραμμα;"

#: templates/programs.html:77
msgid "submit_program"
msgstr "Υποβολή"

#: templates/programs.html:80
msgid "share_confirm"
msgstr "Είσαι σίγουρος ότι θέλεις να δημοσιοποιήσεις το πρόγραμμα;"

#: templates/programs.html:80
msgid "share"
msgstr "Μοίρασμα"

#: templates/programs.html:86
msgid "no_programs"
msgstr "Δεν έχεις προγράμματα ακόμα."

#: templates/programs.html:88
msgid "write_first_program"
msgstr "Γράψε το πρώτο σου πρόγραμμα!"

#: templates/public-page.html:85
msgid "no_shared_programs"
msgstr "δεν έχει κοινά προγράμματα..."

#: templates/quiz.html:6
msgid "start_quiz"
msgstr "Άρχισε το κουίζ"

#: templates/quiz.html:12
msgid "go_to_first_question"
msgstr "Πήγαινε στην ερώτηση 1"

#: templates/quiz.html:21 templates/quiz.html:23 templates/quiz.html:102
msgid "question"
msgstr "Ερώτηση"

#: templates/quiz.html:37
msgid "hint"
msgstr "Υπόδειξη?"

#: templates/quiz.html:48 templates/quiz.html:56 templates/quiz.html:66
#: templates/quiz.html:74 templates/quiz.html:84 templates/quiz.html:92
msgid "submit_answer"
msgstr "Απάντησε στην ερώτηση"

#: templates/quiz.html:109
msgid "feedback_success"
msgstr "Μπράβο!"

#: templates/quiz.html:114
msgid "feedback_failure"
msgstr "Λάθος!"

#: templates/quiz.html:122
msgid "correct_answer"
msgstr "Σωστό"

#: templates/quiz.html:131
msgid "go_to_question"
msgstr "Πήγαινε στην ερώτηση"

#: templates/quiz.html:134
msgid "go_to_quiz_result"
msgstr "Πήγαινε στο αποτέλεσμα του κουίζ"

#: templates/quiz.html:141
msgid "end_quiz"
msgstr "Τέλος του κουίζ"

#: templates/quiz.html:142
msgid "score"
msgstr "Σκορ"

#: templates/recover.html:6
msgid "recover_password"
msgstr "Ζήτησε επαναφορά συνθηματικού"

#: templates/recover.html:11
msgid "send_password_recovery"
msgstr "Στείλε μου ένα σύνδεσμο για ανάκτηση συνθηματικού"

#: templates/reset.html:6 templates/reset.html:19
msgid "reset_password"
msgstr "Επαναφορά συνθηματικού"

#: templates/reset.html:12 templates/signup.html:22
msgid "password_repeat"
msgstr "Επανάλαβε το συνθηματικό"

#: templates/signup.html:7
msgid "create_account_explanation"
msgstr ""
"Το να έχεις το δικό σου λογαριασμό, σου επιτρέπει να αποθηκεύεις τα "
"προγράμματά σου."

#: templates/signup.html:16
msgid "email_repeat"
msgstr "Επανάλαβε το email"

#: templates/signup.html:60
msgid "programming_experience"
msgstr "Έχεις εμπειρία στον προγραμματισμό;"

#: templates/signup.html:74
msgid "languages"
msgstr ""
"Ποιες από αυτές τις γλώσσες προγραμματισμού έχεις χρησιμοποιήσει στο "
"παρελθόν;"

#: templates/signup.html:79
msgid "other_block"
msgstr "Άλλη γλώσσα με πλακίδια"

#: templates/signup.html:85
msgid "other_text"
msgstr "Άλλη γλώσσα με κείμενο"

#: templates/signup.html:91
msgid "request_teacher"
msgstr "Θα ήθελες να κάνεις αίτηση για λογαριασμό καθηγητή;"

#: templates/signup.html:94
msgid "subscribe_newsletter"
msgstr "Εγγραφή στο newsletter"

#: templates/signup.html:99
msgid "agree_with"
msgstr "Συμφωνώ με το"

#: templates/signup.html:99
msgid "privacy_terms"
msgstr "Απόρρητο και Όροι"

#: templates/signup.html:102
msgid "agree_third_party"
msgstr ""
"Συμφωνώ να επικοινωνήσουν μαζί μου συνεργάτες του Leiden University με "
"ευκαιρίες πωλήσεων (προαιρετικό)"

#: templates/signup.html:109
msgid "already_account"
msgstr "Έχεις ήδη λογαριασμό;"

#: templates/teacher-invitation.html:5
msgid "teacher_invitation_require_login"
msgstr ""
"Για να ρυθμίσεις το προφίλ σου ως καθηγητής, θα χρειαστεί να συνδεθείς. "
"Εάν δεν έχεις λογαριασμό, δημιούργησε έναν."

#: templates/view-program-page.html:13
#, fuzzy
msgid "by"
msgstr "by"

#: website/achievements.py:164
#, fuzzy
msgid "percentage_achieved"
msgstr "Achieved by {percentage}% of the users"

#: website/admin.py:19 website/admin.py:82 website/admin.py:102
#: website/admin.py:120 website/admin.py:127 website/admin.py:150
#, fuzzy
msgid "title_admin"
msgstr "Hedy - Administrator page"

#: website/auth.py:182 website/auth.py:195 website/auth.py:280
#: website/auth.py:418 website/auth.py:423 website/auth.py:471
#: website/auth.py:635 website/auth.py:644 website/auth.py:673
#: website/auth.py:720 website/auth.py:727 website/auth.py:747
#: website/teacher.py:300 website/teacher.py:341
msgid "username_invalid"
msgstr "Το όνομα χρήστη δεν είναι έγκυρο"

#: website/auth.py:184 website/auth.py:197
msgid "username_special"
msgstr "To όνομα χρήστη δεν μπορεί να περιέχει `:` ή `@`."

#: website/auth.py:186 website/auth.py:199
msgid "username_three"
msgstr "Το όνομα χρήστη πρέπει να περιέχει τουλάχιστον τρείς χαρακτήρες."

#: website/auth.py:188 website/auth.py:203 website/auth.py:282
#: website/auth.py:473 website/auth.py:496 website/auth.py:508
#: website/auth.py:677
msgid "password_invalid"
msgstr "Το συνθηματικό σου δεν είναι έγκυρο"

#: website/auth.py:190 website/auth.py:205
msgid "passwords_six"
msgstr "Όλα τα συνθηματικά πρέπει να έχουν 6 χαρακτήρες ή περισσότερους."

#: website/auth.py:201 website/auth.py:535 website/auth.py:749
#: website/auth.py:754
msgid "email_invalid"
msgstr "Παρακαλώ να εισάγεις ένα έγκυρο email."

#: website/auth.py:291
msgid "invalid_username_password"
msgstr "Μη έγκυρο όνομα χρήστη/συνθηματικό."

#: website/auth.py:342 website/auth.py:344
msgid "repeat_match_email"
msgstr "Το email που επανέλαβες δεν ταιριάζει."

#: website/auth.py:346 website/auth.py:498 website/auth.py:502
#: website/auth.py:681
msgid "repeat_match_password"
msgstr "Το συνθηματικό που επανέλαβες δεν ταιριάζει."

#: website/auth.py:348 website/auth.py:526
msgid "language_invalid"
msgstr "Παρακαλώ διάλεξε μια έγκυρη γλώσσα"

#: website/auth.py:350
msgid "agree_invalid"
msgstr "Πρέπει να συμφωνήσεις με το απόρρητο και τους όρους"

#: website/auth.py:352 website/auth.py:529
msgid "keyword_language_invalid"
msgstr ""
"Επίλεξε μια έγκυρη γλώσσα λέξεων-κλειδιών (επιλέξτε Αγγλικά ή τη δική σας"
" γλώσσα)"

#: website/auth.py:357 website/auth.py:540
msgid "year_invalid"
msgstr "Παρακαλώ να εισάγεις ένα έτος ανάμεσα στο 1900 και "

#: website/auth.py:360 website/auth.py:543
msgid "gender_invalid"
msgstr "Παρακαλώ διάλεξε ένα έγκυρο φύλο, επίλεξε (Γυναίκα, Άνδρας, Άλλο)"

#: website/auth.py:363 website/auth.py:546
#, fuzzy
msgid "country_invalid"
msgstr "Please select a valid country."

#: website/auth.py:365 website/auth.py:368 website/auth.py:548
#: website/auth.py:551
msgid "experience_invalid"
msgstr "Παρακαλώ διάλεξε μια έγκυρη εμπειρία, επίλεξε (Ναι, Όχι)"

#: website/auth.py:371 website/auth.py:554
msgid "programming_invalid"
msgstr "Παρακαλώ διάλεξε μια έγκυρη γλώσσα προγραμματισμού"

#: website/auth.py:374
msgid "exists_username"
msgstr "Αυτό το όνομα χρήστη χρησιμοποιείται ήδη."

#: website/auth.py:376 website/auth.py:562
msgid "exists_email"
msgstr "Αυτό το email χρησιμοποιείται ήδη."

#: website/auth.py:416 website/auth.py:431 website/auth.py:675
#: website/auth.py:685
msgid "token_invalid"
msgstr "Το διακριτικό σου δεν είναι έγκυρο"

#: website/auth.py:475 website/auth.py:500 website/auth.py:679
msgid "password_six"
msgstr "Το συνθηματικό πρέπει να περιέχει τουλάχιστον έξι χαρακτήρες."

#: website/auth.py:478 website/auth.py:481
msgid "password_change_not_allowed"
msgstr "Δεν επιτρέπεται να αλλάξεις το συνθηματικό αυτού του χρήστη"

#: website/auth.py:486
msgid "password_change_success"
msgstr "Το συνθηματικό του μαθητή σου άλλαξε με επιτυχία"

#: website/auth.py:517
msgid "password_updated"
msgstr "Το συνθηματικό ενημερώθηκε."

#: website/auth.py:601
msgid "profile_updated"
msgstr "Το προφίλ ενημερώθηκε."

#: website/auth.py:604
msgid "profile_updated_reload"
msgstr "Το προφίλ ενημερώθηκε, η σελίδα θα ανανεωθεί."

#: website/auth.py:664
msgid "sent_password_recovery"
msgstr ""
"Σύντομα θα λάβεις ένα email με οδηγίες για το πώς να επαναφέρεις το "
"συνθηματικό σου."

#: website/auth.py:704
msgid "password_resetted"
msgstr ""
"Έγινε επιτυχής επαναφορά του συνθηματικού σου. Θα ανακατευθυνθείς στη "
"σελίδα σύνδεσης."

#: website/auth.py:722
msgid "teacher_invalid"
msgstr "Η βαθμίδα καθηγητή δεν είναι έγκυρη"

#: website/auth.py:810
#, fuzzy
msgid "mail_welcome_verify_body"
msgstr ""
"Your Hedy account has been created successfully. Welcome!\n"
"Please click on this link to verify your email address: {link}"

#: website/auth.py:812
#, fuzzy
msgid "mail_change_password_body"
msgstr "Άλλαξε συνθηματικό"

#: website/auth.py:814
#, fuzzy
msgid "mail_recover_password_body"
msgstr "Ζήτησε επαναφορά συνθηματικού"

#: website/auth.py:816
#, fuzzy
msgid "mail_reset_password_body"
msgstr "Επαναφορά συνθηματικού"

#: website/auth.py:818
#, fuzzy
msgid "mail_welcome_teacher_body"
msgstr ""
"<strong>Welcome!</strong>\n"
"Congratulations on your brand new Hedy teachers account. Welcome to the "
"world wide community of Hedy teachers!\n"
"<strong>What teachers accounts can do</strong>\n"
"With your teacher account, you have the option to create classes. Your "
"students can than join your classes and you can see their progress. "
"Classes are made and managed though the for <a "
"href=\"https://hedycode.com/for-teachers\">teachers page</a>.\n"
"<strong>How to share ideas</strong>\n"
"If you are using Hedy in class, you probably have ideas for improvements!"
" You can share those ideas with us on the <a "
"href=\"https://github.com/Felienne/hedy/discussions/categories/ideas\">Ideas"
" Discussion</a>.\n"
"<strong>How to ask for help</strong>\n"
"If anything is unclear, you can post in the <a "
"href=\"https://github.com/Felienne/hedy/discussions/categories/q-a\">Q&A "
"discussion</a>, or <a href=\"mailto: hedy@felienne.com\">send us an "
"email</a>.\n"
"Keep programming!"

#: website/auth.py:824
#, fuzzy
msgid "mail_welcome_verify_subject"
msgstr "Welcome to Hedy"

#: website/auth.py:826
#, fuzzy
msgid "mail_change_password_subject"
msgstr "Άλλαξε συνθηματικό"

#: website/auth.py:828
#, fuzzy
msgid "mail_recover_password_subject"
msgstr "Ζήτησε επαναφορά συνθηματικού"

#: website/auth.py:830
#, fuzzy
msgid "mail_reset_password_subject"
msgstr "Επαναφορά συνθηματικού"

#: website/auth.py:832
#, fuzzy
msgid "mail_welcome_teacher_subject"
msgstr "Your Hedy teacher account is ready"

#: website/auth.py:836
#, fuzzy
msgid "user"
msgstr "Όνομα Χρήστη"

#: website/auth.py:841
#, fuzzy
msgid "mail_hello"
msgstr "Hi {username}!"

#: website/auth.py:843
#, fuzzy
msgid "mail_goodbye"
msgstr ""
"Thank you!\n"
"The Hedy team"

#: website/auth.py:851
#, fuzzy
msgid "copy_mail_link"
msgstr "Please copy and paste this link into a new tab:"

#: website/auth.py:852
#, fuzzy
msgid "link"
msgstr "Σύνδεση"

#: website/programs.py:41
msgid "delete_success"
msgstr "Το πρόγραμμα διαγράφηκε με επιτυχία"

#: website/programs.py:55
msgid "save_prompt"
msgstr ""
"Πρέπει να έχεις ένα λογαριασμό για να αποθηκεύσεις το πρόγραμμά σου. Θα "
"ήθελες να συνδεθείς τώρα;"

#: website/programs.py:60
msgid "overwrite_warning"
msgstr ""
"Έχεις ήδη ένα πρόγραμμα με αυτό το όνομα, η αποθήκευση αυτού του "
"προγράμματος θα αντικαταστήσει το παλιό. Είσαι σίγουρος/η?"

#: website/programs.py:87
#, fuzzy
msgid "save_parse_warning"
msgstr ""
"Έχεις ήδη ένα πρόγραμμα με αυτό το όνομα, η αποθήκευση αυτού του "
"προγράμματος θα αντικαταστήσει το παλιό. Είσαι σίγουρος/η?"

#: website/programs.py:131 website/programs.py:132
msgid "save_success_detail"
msgstr "Το πρόγραμμα αποθηκεύτηκε επιτυχώς"

#: website/programs.py:160
msgid "share_success_detail"
msgstr "Το πρόγραμμα μοιράστηκε με επιτυχία"

#: website/programs.py:162
msgid "unshare_success_detail"
msgstr "Το πρόγραμμα καταργήθηκε με επιτυχία"

#: website/programs.py:202
msgid "favourite_success"
msgstr "Το πρόγραμμά σου έχει οριστεί ως αγαπημένο"

#: website/quiz.py:45 website/quiz.py:71 website/teacher.py:452
msgid "level_invalid"
msgstr "Αυτό το επίπεδο Hedy δεν είναι έγκυρο"

#: website/quiz.py:60 website/quiz.py:86
msgid "question_doesnt_exist"
msgstr ""

#: website/quiz.py:73
#, fuzzy
msgid "question_invalid"
msgstr "Το διακριτικό σου δεν είναι έγκυρο"

#: website/quiz.py:75
#, fuzzy
msgid "answer_invalid"
msgstr "Το συνθηματικό σου δεν είναι έγκυρο"

#: website/quiz.py:83
msgid "too_many_attempts"
msgstr ""

#: website/statistics.py:37 website/teacher.py:27 website/teacher.py:35
#: website/teacher.py:209 website/teacher.py:231 website/teacher.py:243
#: website/teacher.py:310 website/teacher.py:349
msgid "retrieve_class_error"
msgstr "Μόνο οι καθηγητές μπορούν να ανακτήσουν τις τάξεις"

#: website/statistics.py:41 website/teacher.py:38 website/teacher.py:131
#: website/teacher.py:150 website/teacher.py:212 website/teacher.py:234
#: website/teacher.py:246 website/teacher.py:313 website/teacher.py:352
msgid "no_such_class"
msgstr "Δεν υπάρχει τέτοια τάξη Hedy!"

#: website/statistics.py:45
#, fuzzy
msgid "title_class statistics"
msgstr "Τα στατιστικά μου"

#: website/teacher.py:74
#, fuzzy
msgid "title_class-overview"
msgstr "Hedy - Class overview"

#: website/teacher.py:83
#, fuzzy
msgid "only_teacher_create_class"
msgstr "Only teachers are allowed to create classes!"

#: website/teacher.py:90 website/teacher.py:125
#, fuzzy
msgid "class_name_invalid"
msgstr "This class name is invalid."

#: website/teacher.py:92 website/teacher.py:127
msgid "class_name_empty"
msgstr "Δεν δώσατε όνομα τάξης!"

#: website/teacher.py:98
msgid "class_name_duplicate"
msgstr "Έχεις ήδη μια τάξη με αυτό το όνομα!"

#: website/teacher.py:162 website/teacher.py:178 website/teacher.py:531
msgid "invalid_class_link"
msgstr "Μη έγκυρος σύνδεσμος για συμμετοχή στην τάξη."

#: website/teacher.py:166 website/teacher.py:168
#, fuzzy
msgid "title_join-class"
msgstr "Hedy - Join class"

#: website/teacher.py:222
#, fuzzy
msgid "title_customize-class"
msgstr "Hedy - Customize class"

#: website/teacher.py:237
msgid "customization_deleted"
msgstr "Οι προσαρμογές διαγράφησαν με επιτυχία."

#: website/teacher.py:290
msgid "class_customize_success"
msgstr "Η τάξη προσαρμόστηκε με επιτυχία."

#: website/teacher.py:304
msgid "username_empty"
msgstr "Δεν έδωσες όνομα χρήστη!"

#: website/teacher.py:317
msgid "student_not_existing"
msgstr "Αυτό το όνομα χρήστη δεν υπάρχει"

#: website/teacher.py:319
msgid "student_already_in_class"
msgstr "Αυτός ο μαθητής είναι ήδη στη τάξη σου"

#: website/teacher.py:321
msgid "student_already_invite"
msgstr "Αυτός ο μαθητής έχει ήδη μια πρόσκληση σε αναμονή"

#: website/teacher.py:380
msgid "no_accounts"
msgstr "Δεν υπάρχουν λογαριασμοί για δημιουργία."

#: website/teacher.py:390
msgid "unique_usernames"
msgstr "Όλα τα ονόματα χρηστών πρέπει να είναι μοναδικά."

#: website/teacher.py:399
msgid "usernames_exist"
msgstr "Ένα ή περισσότερα ονόματα χρηστών ήδη χρησιμοποιούνται."

#: website/teacher.py:410
msgid "accounts_created"
msgstr "Οι λογαριασμοί δημιουργήθηκαν με επιτυχία."

#: website/teacher.py:416 website/teacher.py:421 website/teacher.py:432
#: website/teacher.py:461 website/teacher.py:487
msgid "retrieve_adventure_error"
msgstr "Δεν επιτρέπεται να δεις αυτήν την περιπέτεια!"

#: website/teacher.py:426
#, fuzzy
msgid "title_view-adventure"
msgstr "Hedy - View adventure"

#: website/teacher.py:437
#, fuzzy
msgid "title_customize-adventure"
msgstr "Hedy - Customize adventure"

#: website/teacher.py:448
msgid "adventure_id_invalid"
msgstr "Αυτό το αναγνωριστικό περιπέτειας δεν είναι έγκυρο"

#: website/teacher.py:450 website/teacher.py:506
msgid "adventure_name_invalid"
msgstr "Αυτό το όνομα περιπέτειας δεν είναι έγκυρο"

#: website/teacher.py:454
msgid "content_invalid"
msgstr "Αυτή η περιπέτεια δεν είναι έγκυρη"

#: website/teacher.py:456
msgid "adventure_length"
msgstr "Η περιπέτειά σου πρέπει να είναι τουλάχιστον 20 χαρακτήρες"

#: website/teacher.py:458
msgid "public_invalid"
msgstr "Αυτή η επιλογή συμφωνίας δεν είναι έγκυρη"

#: website/teacher.py:469 website/teacher.py:513
msgid "adventure_duplicate"
msgstr "Έχεις ήδη μια περιπέτεια με αυτό το όνομα"

#: website/teacher.py:481
msgid "adventure_updated"
msgstr "Η περιπέτεια έχει ενημερωθεί!"

#: website/teacher.py:508
msgid "adventure_empty"
msgstr "Δεν έδωσες όνομα περιπέτειας!"

#~ msgid "ago-1"
#~ msgstr "-"

#~ msgid "ago-2"
#~ msgstr "πριν"

#~ msgid "set_preferred_lang"
#~ msgstr ""
#~ "Το Hedy υποστηρίζει πλέον προτιμώμενες "
#~ "γλώσσες χρήστη. Μπορείς να ορίσεις μια"
#~ " για το προφίλ σου στο \"Το "
#~ "προφίλ μου\""

#~ msgid "statistics"
#~ msgstr "Τα στατιστικά μου"

#~ msgid "Empty Program"
#~ msgstr ""
#~ "Δημιούργησες ένα κενό πρόγραμμα. Πληκτρολόγησε"
#~ " τον κώδικα Hedy στο αριστερό πεδίο"
#~ " και δοκίμασε ξανά"

#~ msgid "level_not_translated"
#~ msgstr "Αυτό το επίπεδο δεν είναι μεταφρασμένο στη γλώσσα σου (ακόμα)"

#~ msgid "unique_emails"
#~ msgstr "Όλες οι διευθύνσεις mail πρέπει να είναι μοναδικές."

#~ msgid "emails_exist"
#~ msgstr "Μια ή περισσότερες διευθύνσεις mail ήδη χρησιμοποιούνται."

#~ msgid "intro_text_landing_page"
#~ msgstr ""
#~ "Καλώς ήρθες στον υπέροχο κόσμο της "
#~ "Hedy! Εδώ μπορείς να μάθεις να "
#~ "προγραμματίζεις με μικρά βήματα, χωρίς "
#~ "περιττά περίπλοκα πράγματα.\n"
#~ "Ξεκινάμε εύκολα στο επίπεδο 1, και "
#~ "σιγά-σιγά χτίζουμε προς μεγαλύτερα και "
#~ "πιο πολύπλοκα προγράμματα!\n"
#~ "\n"
#~ "Διάλεξε μία από τις παρακάτω επιλογές για να ξεκινήσεις."

#~ msgid "general_text_landing_page"
#~ msgstr "Ξεκίνα με τις επεξηγήσεις του επιπέδου 1"

#~ msgid "start_programming"
#~ msgstr "Ξεκίνα τον προγραμματισμό"

#~ msgid "create_class_text"
#~ msgstr ""
#~ "Ομαδοποίησε τους μαθητές σου σε τάξεις"
#~ " και άλλαξε το περιεχόμενο για κάθε"
#~ " τάξη"

#~ msgid "read_docs_text"
#~ msgstr ""
#~ "Μελέτησε το εγχειρίδιό μας για τον "
#~ "καθηγητή για σχέδια μαθήματος και "
#~ "συνηθισμένα λάθη των μαθητών"

#~ msgid "read_docs"
#~ msgstr "Μάθε περισσότερα για τη Hedy"

#~ msgid "story_text"
#~ msgstr "Φτιάξε τη δική σου ιστορία"

#~ msgid "turtle_text"
#~ msgstr "Κάνε ένα σχέδιο με κώδικα"

#~ msgid "welcome"
#~ msgstr "Καλώς ήρθες"

#~ msgid "landing_page_intro"
#~ msgstr "Welcome to Hedy!"

#~ msgid "landing_page_teacher"
#~ msgstr ""
#~ "If you haven't used Hedy before, "
#~ "we advise you to start with the"
#~ " teacher tutorial."

#~ msgid "landing_page_student"
#~ msgstr "Προσκάλεσε μαθητή"

#~ msgid "teacher_tutorial_start_title"
#~ msgstr "Απόκρυψη των σημειώσεων"

#~ msgid "not_user"
#~ msgstr "Φαίνεται ότι δεν είστε συνδεδεμένοι!"

#~ msgid "welcome_landing_page"
#~ msgstr "Welcome to Hedy!"

#~ msgid "welcome_back_landing_page"
#~ msgstr "Welcome to Hedy!"

#~ msgid "tutorial_code_output"
#~ msgstr "Απόκρυψη των σημειώσεων"

#~ msgid "end"
#~ msgstr "Φύλο"

#~ msgid "quiz_description"
#~ msgstr "Ερώτηση"

#~ msgid "go_to_quiz"
#~ msgstr "Πήγαινε στο κουίζ"

#~ msgid "go_to_level"
#~ msgstr "Πήγαινε στο επίπεδο"

#~ msgid "results_quiz"
#~ msgstr "Άρχισε το κουίζ"

#~ msgid "correct"
#~ msgstr "Σκορ"

#~ msgid "incorrect"
#~ msgstr "Σωστό"

#~ msgid "attempt"
#~ msgstr "Προσπάθεια"

#~ msgid "go_to_answer"
#~ msgstr "Πήγαινε στην απάντηση"

#~ msgid "minutes"
#~ msgstr "λεπτά"

#~ msgid "hours"
#~ msgstr "ώρες"

#~ msgid "days"
#~ msgstr "ημέρες"

#~ msgid "ago"
#~ msgstr "{time} ago"

#~ msgid "visible_columns"
#~ msgstr "Ορατές στήλες"

#~ msgid "latest_shared_program"
#~ msgstr "Τελευταίο πρόγραμμα που μοιράστηκε"

#~ msgid "remove_student"
#~ msgstr "Αφαίρεση μαθητή"

#~ msgid "rename_class"
#~ msgstr "Μετονομασία τάξης"

#~ msgid "remove_invite"
#~ msgstr "Διαγραφή πρόσκλησης"
<<<<<<< HEAD
=======

#: templates/create-accounts.html:30
#, fuzzy
msgid "download_login_credentials"
msgstr ""
"Do you want to download the login credentials after the accounts creation?"
>>>>>>> 654008b7
<|MERGE_RESOLUTION|>--- conflicted
+++ resolved
@@ -1,22 +1,17 @@
-
 msgid ""
 msgstr ""
 "Project-Id-Version: PACKAGE VERSION\n"
 "Report-Msgid-Bugs-To: \n"
-<<<<<<< HEAD
-"POT-Creation-Date: 2022-06-13 10:18+0200\n"
-"PO-Revision-Date: 2022-06-09 15:18+0000\n"
-=======
 "POT-Creation-Date: 2022-06-10 11:39+0200\n"
 "PO-Revision-Date: 2022-06-14 10:01+0000\n"
->>>>>>> 654008b7
 "Last-Translator: Anonymous <noreply@weblate.org>\n"
+"Language-Team: el <LL@li.org>\n"
 "Language: el\n"
-"Language-Team: el <LL@li.org>\n"
-"Plural-Forms: nplurals=2; plural=n != 1;\n"
 "MIME-Version: 1.0\n"
 "Content-Type: text/plain; charset=utf-8\n"
 "Content-Transfer-Encoding: 8bit\n"
+"Plural-Forms: nplurals=2; plural=n != 1;\n"
+"X-Generator: Weblate 4.13-dev\n"
 "Generated-By: Babel 2.10.1\n"
 
 #: app.py:430
@@ -29,11 +24,7 @@
 msgid "title_achievements"
 msgstr "Hedy - My achievements"
 
-<<<<<<< HEAD
-#: app.py:617 app.py:721 app.py:1055 website/teacher.py:361
-=======
 #: app.py:617 app.py:721 app.py:1061 website/teacher.py:361
->>>>>>> 654008b7
 #: website/teacher.py:370
 msgid "not_teacher"
 msgstr "Φαίνεται πως δεν είσαι καθηγητής!"
@@ -47,11 +38,7 @@
 msgid "title_programs"
 msgstr "Hedy - My programs"
 
-<<<<<<< HEAD
-#: app.py:669 app.py:679 app.py:683 app.py:698 app.py:970 app.py:1462
-=======
 #: app.py:669 app.py:679 app.py:683 app.py:698 app.py:976 app.py:1468
->>>>>>> 654008b7
 #: website/admin.py:18 website/admin.py:25 website/admin.py:90
 #: website/admin.py:108 website/admin.py:126 website/admin.py:133
 #: website/auth.py:712 website/auth.py:739 website/programs.py:210
@@ -60,28 +47,16 @@
 msgid "unauthorized"
 msgstr "You don't have access rights for this page"
 
-<<<<<<< HEAD
-#: app.py:735 app.py:1072
-=======
 #: app.py:735 app.py:1078
->>>>>>> 654008b7
 #, fuzzy
 msgid "title_for-teacher"
 msgstr "Hedy - For teachers"
 
-<<<<<<< HEAD
-#: app.py:752 app.py:754 app.py:888 app.py:910 app.py:912
-msgid "no_such_level"
-msgstr "Δεν υπάρχει τέτοιο επίπεδο Hedy!"
-
-#: app.py:762 app.py:769 app.py:842 app.py:848
-=======
 #: app.py:752 app.py:754 app.py:894 app.py:916 app.py:918
 msgid "no_such_level"
 msgstr "Δεν υπάρχει τέτοιο επίπεδο Hedy!"
 
 #: app.py:762 app.py:769 app.py:848 app.py:854
->>>>>>> 654008b7
 msgid "no_such_program"
 msgstr "Δεν υπάρχει τέτοιο πρόγραμμα Hedy!"
 
@@ -89,530 +64,298 @@
 msgid "level_not_class"
 msgstr "Είσαι σε μια τάξη στην οποία δεν είναι ακόμα διαθέσιμο αυτό το επίπεδο"
 
-<<<<<<< HEAD
-#: app.py:893 website/teacher.py:419 website/teacher.py:435
-=======
 #: app.py:899 website/teacher.py:419 website/teacher.py:435
->>>>>>> 654008b7
 #: website/teacher.py:464 website/teacher.py:490
 msgid "no_such_adventure"
 msgstr "Αυτή η περιπέτεια δεν υπάρχει!"
 
-<<<<<<< HEAD
-#: app.py:921
-msgid "page_not_found"
-msgstr "Δεν μπορούμε να βρούμε αυτήν τη σελίδα!"
-
-#: app.py:941
-=======
 #: app.py:927
 msgid "page_not_found"
 msgstr "Δεν μπορούμε να βρούμε αυτήν τη σελίδα!"
 
 #: app.py:947
->>>>>>> 654008b7
 #, fuzzy
 msgid "title_signup"
 msgstr "Hedy - Create an account"
 
-<<<<<<< HEAD
-#: app.py:948
-=======
 #: app.py:954
->>>>>>> 654008b7
 #, fuzzy
 msgid "title_login"
 msgstr "Hedy - Login"
 
-<<<<<<< HEAD
-#: app.py:955
-=======
 #: app.py:961
->>>>>>> 654008b7
 #, fuzzy
 msgid "title_recover"
 msgstr "Hedy - Recover account"
 
-<<<<<<< HEAD
-#: app.py:971
-=======
 #: app.py:977
->>>>>>> 654008b7
 #, fuzzy
 msgid "title_reset"
 msgstr "Hedy - Reset password"
 
-<<<<<<< HEAD
-#: app.py:997
-=======
 #: app.py:1003
->>>>>>> 654008b7
 #, fuzzy
 msgid "title_my-profile"
 msgstr "Hedy - My account"
 
-<<<<<<< HEAD
-#: app.py:1013
-=======
 #: app.py:1019
->>>>>>> 654008b7
 #, fuzzy
 msgid "title_learn-more"
 msgstr "Hedy - Learn more"
 
-<<<<<<< HEAD
-#: app.py:1019
-=======
 #: app.py:1025
->>>>>>> 654008b7
 #, fuzzy
 msgid "title_privacy"
 msgstr "Hedy - Privacy terms"
 
-<<<<<<< HEAD
-#: app.py:1029
-=======
 #: app.py:1035
->>>>>>> 654008b7
 #, fuzzy
 msgid "title_start"
 msgstr "Hedy - A gradual programming language"
 
-<<<<<<< HEAD
-#: app.py:1047
-=======
 #: app.py:1053
->>>>>>> 654008b7
 #, fuzzy
 msgid "title_landing-page"
 msgstr "Welcome to Hedy!"
 
-<<<<<<< HEAD
-#: app.py:1154
-=======
 #: app.py:1160
->>>>>>> 654008b7
 #, fuzzy
 msgid "title_explore"
 msgstr "Hedy - Explore"
 
-<<<<<<< HEAD
-#: app.py:1174 app.py:1176
-=======
 #: app.py:1180 app.py:1182
->>>>>>> 654008b7
 msgid "translate_error"
 msgstr ""
 "Κάτι πήγε στραβά κατά τη μετάφραση του κώδικα. Δοκίμασε να εκτελέσεις τον"
 " κώδικα για να δεις αν έχει κάποιο σφάλμα. Ο κώδικας με σφάλματα δεν "
 "μπορεί να μεταφραστεί."
 
-<<<<<<< HEAD
-#: app.py:1181 app.py:1215
-=======
 #: app.py:1187 app.py:1221
->>>>>>> 654008b7
 #, fuzzy
 msgid "tutorial_start_title"
 msgstr "Welcome to Hedy!"
 
-<<<<<<< HEAD
-#: app.py:1181
-=======
 #: app.py:1187
->>>>>>> 654008b7
 #, fuzzy
 msgid "tutorial_start_message"
 msgstr "In this tutorial we will explain all the Hedy features step-by-step."
 
-<<<<<<< HEAD
-#: app.py:1183
-=======
 #: app.py:1189
->>>>>>> 654008b7
 #, fuzzy
 msgid "tutorial_editor_title"
 msgstr "The code editor"
 
-<<<<<<< HEAD
-#: app.py:1183
-=======
 #: app.py:1189
->>>>>>> 654008b7
 #, fuzzy
 msgid "tutorial_editor_message"
 msgstr "In this window you write all the code, try typing something!"
 
-<<<<<<< HEAD
-#: app.py:1185
-=======
 #: app.py:1191
->>>>>>> 654008b7
 #, fuzzy
 msgid "tutorial_output_title"
 msgstr "The output window"
 
-<<<<<<< HEAD
-#: app.py:1185
-=======
 #: app.py:1191
->>>>>>> 654008b7
 #, fuzzy
 msgid "tutorial_output_message"
 msgstr "The result of the code you execute will be shown here"
 
-<<<<<<< HEAD
-#: app.py:1187
-=======
 #: app.py:1193
->>>>>>> 654008b7
 #, fuzzy
 msgid "tutorial_run_title"
 msgstr "The run button"
 
-<<<<<<< HEAD
-#: app.py:1187
-=======
 #: app.py:1193
->>>>>>> 654008b7
 #, fuzzy
 msgid "tutorial_run_message"
 msgstr "With this button you can run your program! Shall we give it a try?"
 
-<<<<<<< HEAD
-#: app.py:1189
-=======
 #: app.py:1195
->>>>>>> 654008b7
 #, fuzzy
 msgid "tutorial_tryit_title"
 msgstr "Try it out!"
 
-<<<<<<< HEAD
-#: app.py:1189
-=======
 #: app.py:1195
->>>>>>> 654008b7
 #, fuzzy
 msgid "tutorial_tryit_message"
 msgstr "Έλαβες μια πρόσκληση για να συμμετάσχεις στην τάξη"
 
-<<<<<<< HEAD
-#: app.py:1191
-=======
 #: app.py:1197
->>>>>>> 654008b7
 #, fuzzy
 msgid "tutorial_speakaloud_title"
 msgstr "The end!"
 
-<<<<<<< HEAD
-#: app.py:1191
-=======
 #: app.py:1197
->>>>>>> 654008b7
 #, fuzzy
 msgid "tutorial_speakaloud_message"
 msgstr "Click on 'next step' to really start coding with Hedy!"
 
-<<<<<<< HEAD
-#: app.py:1193
-=======
 #: app.py:1199
->>>>>>> 654008b7
 #, fuzzy
 msgid "tutorial_speakaloud_run_title"
 msgstr "The end!"
 
-<<<<<<< HEAD
-#: app.py:1193
-=======
 #: app.py:1199
->>>>>>> 654008b7
 #, fuzzy
 msgid "tutorial_speakaloud_run_message"
 msgstr "Click on 'next step' to really start coding with Hedy!"
 
-<<<<<<< HEAD
-#: app.py:1195
-=======
 #: app.py:1201
->>>>>>> 654008b7
 #, fuzzy
 msgid "tutorial_nextlevel_title"
 msgstr "Απόκρυψη των σημειώσεων"
 
-<<<<<<< HEAD
-#: app.py:1195
-=======
 #: app.py:1201
->>>>>>> 654008b7
 #, fuzzy
 msgid "tutorial_nextlevel_message"
 msgstr "Έλαβες μια πρόσκληση για να συμμετάσχεις στην τάξη"
 
-<<<<<<< HEAD
-#: app.py:1197
-=======
 #: app.py:1203
->>>>>>> 654008b7
 #, fuzzy
 msgid "tutorial_leveldefault_title"
 msgstr "Level explanation"
 
-<<<<<<< HEAD
-#: app.py:1197
-=======
 #: app.py:1203
->>>>>>> 654008b7
 #, fuzzy
 msgid "tutorial_leveldefault_message"
 msgstr ""
 "The first tab always contains the level explanation. In each level new "
 "commands will be explained here."
 
-<<<<<<< HEAD
-#: app.py:1199
-=======
 #: app.py:1205
->>>>>>> 654008b7
 #, fuzzy
 msgid "tutorial_adventures_title"
 msgstr "Προσαρμογή περιπέτειας"
 
-<<<<<<< HEAD
-#: app.py:1199
-=======
 #: app.py:1205
->>>>>>> 654008b7
 #, fuzzy
 msgid "tutorial_adventures_message"
 msgstr "Προσαρμογή περιπέτειας"
 
-<<<<<<< HEAD
-#: app.py:1201
-=======
 #: app.py:1207
->>>>>>> 654008b7
 #, fuzzy
 msgid "tutorial_quiz_title"
 msgstr "Quiz"
 
-<<<<<<< HEAD
-#: app.py:1201
-=======
 #: app.py:1207
->>>>>>> 654008b7
 #, fuzzy
 msgid "tutorial_quiz_message"
 msgstr ""
 "At the end of each level you can make the quiz. This way you can verify "
 "if you understand everything."
 
-<<<<<<< HEAD
-#: app.py:1203
-=======
 #: app.py:1209
->>>>>>> 654008b7
 #, fuzzy
 msgid "tutorial_saveshare_title"
 msgstr "Saving & sharing"
 
-<<<<<<< HEAD
-#: app.py:1203
-=======
 #: app.py:1209
->>>>>>> 654008b7
 #, fuzzy
 msgid "tutorial_saveshare_message"
 msgstr "You can save and share all your created programs with other Hedy users."
 
-<<<<<<< HEAD
-#: app.py:1205
-=======
 #: app.py:1211
->>>>>>> 654008b7
 #, fuzzy
 msgid "tutorial_cheatsheet_title"
 msgstr "Απόκρυψη των σημειώσεων"
 
-<<<<<<< HEAD
-#: app.py:1205
-=======
 #: app.py:1211
->>>>>>> 654008b7
 #, fuzzy
 msgid "tutorial_cheatsheet_message"
 msgstr ""
 "If you forgot a command you can always use the cheatsheet. It shows a "
 "list of all commands you can use in the current level."
 
-<<<<<<< HEAD
-#: app.py:1207 app.py:1227
-=======
 #: app.py:1213 app.py:1233
->>>>>>> 654008b7
 #, fuzzy
 msgid "tutorial_end_title"
 msgstr "The end!"
 
-<<<<<<< HEAD
-#: app.py:1207
-=======
 #: app.py:1213
->>>>>>> 654008b7
 #, fuzzy
 msgid "tutorial_end_message"
 msgstr "Click on 'next step' to really start coding with Hedy!"
 
-<<<<<<< HEAD
-#: app.py:1209 app.py:1229
-=======
 #: app.py:1215 app.py:1235
->>>>>>> 654008b7
 #, fuzzy
 msgid "tutorial_title_not_found"
 msgstr "Δεν μπορούμε να βρούμε αυτήν τη σελίδα!"
 
-<<<<<<< HEAD
-#: app.py:1209 app.py:1229
-=======
 #: app.py:1215 app.py:1235
->>>>>>> 654008b7
 #, fuzzy
 msgid "tutorial_message_not_found"
 msgstr "Έλαβες μια πρόσκληση για να συμμετάσχεις στην τάξη"
 
-<<<<<<< HEAD
-#: app.py:1215
-=======
 #: app.py:1221
->>>>>>> 654008b7
 #, fuzzy
 msgid "teacher_tutorial_start_message"
 msgstr "Έλαβες μια πρόσκληση για να συμμετάσχεις στην τάξη"
 
-<<<<<<< HEAD
-#: app.py:1217
-=======
 #: app.py:1223
->>>>>>> 654008b7
 #, fuzzy
 msgid "tutorial_class_title"
 msgstr "Απόκρυψη των σημειώσεων"
 
-<<<<<<< HEAD
-#: app.py:1217
-=======
 #: app.py:1223
->>>>>>> 654008b7
 #, fuzzy
 msgid "tutorial_class_message"
 msgstr "Προσαρμογή περιπέτειας"
 
-<<<<<<< HEAD
-#: app.py:1219
-=======
 #: app.py:1225
->>>>>>> 654008b7
 #, fuzzy
 msgid "tutorial_customize_class_title"
 msgstr "Απόκρυψη των σημειώσεων"
 
-<<<<<<< HEAD
-#: app.py:1219
-=======
 #: app.py:1225
->>>>>>> 654008b7
 #, fuzzy
 msgid "tutorial_customize_class_message"
 msgstr "Προσαρμογή περιπέτειας"
 
-<<<<<<< HEAD
-#: app.py:1221
-=======
 #: app.py:1227
->>>>>>> 654008b7
 #, fuzzy
 msgid "tutorial_own_adventures_title"
 msgstr "Προσαρμογή περιπέτειας"
 
-<<<<<<< HEAD
-#: app.py:1221
-=======
 #: app.py:1227
->>>>>>> 654008b7
 #, fuzzy
 msgid "tutorial_own_adventures_message"
 msgstr "Προσαρμογή περιπέτειας"
 
-<<<<<<< HEAD
-#: app.py:1223
-=======
 #: app.py:1229
->>>>>>> 654008b7
 #, fuzzy
 msgid "tutorial_accounts_title"
 msgstr "Προσαρμογή περιπέτειας"
 
-<<<<<<< HEAD
-#: app.py:1223
-=======
 #: app.py:1229
->>>>>>> 654008b7
 #, fuzzy
 msgid "tutorial_accounts_message"
 msgstr "Προσαρμογή περιπέτειας"
 
-<<<<<<< HEAD
-#: app.py:1225
-=======
 #: app.py:1231
->>>>>>> 654008b7
 #, fuzzy
 msgid "tutorial_documentation_title"
 msgstr "Απόκρυψη των σημειώσεων"
 
-<<<<<<< HEAD
-#: app.py:1225
-=======
 #: app.py:1231
->>>>>>> 654008b7
 #, fuzzy
 msgid "tutorial_documentation_message"
 msgstr "Προσαρμογή περιπέτειας"
 
-<<<<<<< HEAD
-#: app.py:1227
-=======
 #: app.py:1233
->>>>>>> 654008b7
 #, fuzzy
 msgid "teacher_tutorial_end_message"
 msgstr "Έλαβες μια πρόσκληση για να συμμετάσχεις στην τάξη"
 
-<<<<<<< HEAD
-#: app.py:1237
-=======
 #: app.py:1243
->>>>>>> 654008b7
 #, fuzzy
 msgid "tutorial_code_snippet"
 msgstr "Απόκρυψη των σημειώσεων"
 
-<<<<<<< HEAD
-#: app.py:1241 app.py:1251
-msgid "invalid_tutorial_step"
-msgstr ""
-
-#: app.py:1401 website/auth.py:278 website/auth.py:333 website/auth.py:469
-=======
 #: app.py:1247 app.py:1257
 msgid "invalid_tutorial_step"
 msgstr ""
 
 #: app.py:1407 website/auth.py:278 website/auth.py:333 website/auth.py:469
->>>>>>> 654008b7
 #: website/auth.py:494 website/auth.py:524 website/auth.py:633
 #: website/auth.py:671 website/auth.py:718 website/auth.py:745
 #: website/quiz.py:43 website/quiz.py:69 website/teacher.py:88
@@ -622,29 +365,6 @@
 msgid "ajax_error"
 msgstr "Παρουσιάστηκε κάποιο σφάλμα, παρακαλώ ξαναπροσπάθησε."
 
-<<<<<<< HEAD
-#: app.py:1404
-msgid "image_invalid"
-msgstr "Η εικόνα σου δεν είναι έγκυρη"
-
-#: app.py:1406
-msgid "personal_text_invalid"
-msgstr "Το προσωπικό σου κείμενο δεν είναι έγκυρο"
-
-#: app.py:1408 app.py:1414
-msgid "favourite_program_invalid"
-msgstr "Το αγαπημένο σου πρόγραμμα δεν είναι έγκυρο"
-
-#: app.py:1428 app.py:1429
-msgid "public_profile_updated"
-msgstr "Το δημόσιο προφίλ έχει ενημερωθεί."
-
-#: app.py:1466 app.py:1491
-msgid "user_not_private"
-msgstr "Αυτός ο χρήστης δεν υπάρχει ή δεν έχει δημόσιο προφίλ"
-
-#: app.py:1499
-=======
 #: app.py:1410
 msgid "image_invalid"
 msgstr "Η εικόνα σου δεν είναι έγκυρη"
@@ -666,7 +386,6 @@
 msgstr "Αυτός ο χρήστης δεν υπάρχει ή δεν έχει δημόσιο προφίλ"
 
 #: app.py:1505
->>>>>>> 654008b7
 msgid "invalid_teacher_invitation_code"
 msgstr ""
 "Ο κωδικός πρόσκλησης καθηγητή δεν είναι έγκυρος. Για να γίνετε καθηγητής,"
@@ -1357,11 +1076,7 @@
 msgid "remove_customization"
 msgstr "Κατάργηση προσαρμογής"
 
-<<<<<<< HEAD
-#: templates/customize-class.html:176
-=======
 #: templates/customize-class.html:182
->>>>>>> 654008b7
 #, fuzzy
 msgid "unsaved_class_changes"
 msgstr "There are unsaved changes, are you sure you want to leave this page?"
@@ -1468,21 +1183,6 @@
 msgstr ""
 "You're currently in adventure '{adventure}', click on 'Hedy' to view all "
 "adventures."
-
-#: templates/incl-adventure-tabs.html:46
-#, fuzzy
-msgid "example_code_header"
-msgstr ""
-"Αυτή είναι η εξήγηση της περιπέτειάς μου!\n"
-"\n"
-"Με αυτόν τον τρόπο μπορώ να δείξω μια εντολή: <code>print</code>\n"
-"\n"
-"Αλλά μερικές φορές μπορεί να θέλω να δείξω ένα κομμάτι κώδικα, όπως αυτό:"
-"\n"
-"<pre>\n"
-"ask Ποιο έιναι το όνομά σου;\n"
-"echo άρα το όνομά σου είναι\n"
-"</pre>"
 
 #: templates/incl-editor-and-output.html:107
 #, fuzzy
@@ -2694,12 +2394,9 @@
 
 #~ msgid "remove_invite"
 #~ msgstr "Διαγραφή πρόσκλησης"
-<<<<<<< HEAD
-=======
 
 #: templates/create-accounts.html:30
 #, fuzzy
 msgid "download_login_credentials"
 msgstr ""
-"Do you want to download the login credentials after the accounts creation?"
->>>>>>> 654008b7
+"Do you want to download the login credentials after the accounts creation?"