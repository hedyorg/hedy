#: app.py:438
#, fuzzy
msgid "program_contains_error"
msgstr "This program contains an error, are you sure you want to share it?"

#: app.py:597
#, fuzzy
msgid "title_achievements"
msgstr "Hedy - My achievements"

<<<<<<< HEAD
#: app.py:615 app.py:1022 website/teacher.py:363 website/teacher.py:372
=======
#: app.py:615 app.py:1024 website/teacher.py:363 website/teacher.py:372
>>>>>>> 31e56a25
msgid "not_teacher"
msgstr "Φαίνεται πως δεν είσαι καθηγητής!"

#: app.py:618
msgid "not_enrolled"
msgstr "Φαίνεται πως δεν είστε σ' αυτήν την τάξη!"

#: app.py:657
#, fuzzy
msgid "title_programs"
msgstr "Hedy - My programs"

<<<<<<< HEAD
#: app.py:667 app.py:677 app.py:681 app.py:696 app.py:939 app.py:1291
=======
#: app.py:667 app.py:677 app.py:681 app.py:696 app.py:941 app.py:1293
>>>>>>> 31e56a25
#: website/admin.py:17 website/admin.py:25 website/admin.py:95
#: website/admin.py:112 website/admin.py:130 website/auth.py:660
#: website/auth.py:687 website/statistics.py:86
#, fuzzy
msgid "unauthorized"
msgstr "You don't have access rights for this page"

#: app.py:707
msgid "minutes"
msgstr "λεπτά"

#: app.py:710
msgid "hours"
msgstr "ώρες"

#: app.py:713
msgid "days"
msgstr "ημέρες"

#: app.py:716
#, fuzzy
msgid "ago"
msgstr "{time} ago"

<<<<<<< HEAD
#: app.py:731 app.py:733 app.py:857 app.py:879 app.py:881
msgid "no_such_level"
msgstr "Δεν υπάρχει τέτοιο επίπεδο Hedy!"

#: app.py:741 app.py:748 app.py:811 app.py:817
=======
#: app.py:731 app.py:733 app.py:859 app.py:881 app.py:883
msgid "no_such_level"
msgstr "Δεν υπάρχει τέτοιο επίπεδο Hedy!"

#: app.py:741 app.py:748 app.py:813 app.py:819
>>>>>>> 31e56a25
msgid "no_such_program"
msgstr "Δεν υπάρχει τέτοιο πρόγραμμα Hedy!"

#: app.py:772
msgid "level_not_class"
msgstr "Είσαι σε μια τάξη στην οποία δεν είναι ακόμα διαθέσιμο αυτό το επίπεδο"

<<<<<<< HEAD
#: app.py:862 website/teacher.py:430 website/teacher.py:446
=======
#: app.py:864 website/teacher.py:430 website/teacher.py:446
>>>>>>> 31e56a25
#: website/teacher.py:475 website/teacher.py:501
msgid "no_such_adventure"
msgstr "Αυτή η περιπέτεια δεν υπάρχει!"

#: app.py:892
msgid "page_not_found"
msgstr "Δεν μπορούμε να βρούμε αυτήν τη σελίδα!"

#: app.py:912
#, fuzzy
msgid "title_signup"
msgstr "Hedy - Create an account"

#: app.py:919
#, fuzzy
msgid "title_login"
msgstr "Hedy - Login"

#: app.py:926
#, fuzzy
msgid "title_recover"
msgstr "Hedy - Recover account"

#: app.py:942
#, fuzzy
msgid "title_reset"
msgstr "Hedy - Reset password"

<<<<<<< HEAD
#: app.py:966
=======
#: app.py:968
>>>>>>> 31e56a25
#, fuzzy
msgid "title_my-profile"
msgstr "Hedy - My account"

<<<<<<< HEAD
#: app.py:982
=======
#: app.py:984
>>>>>>> 31e56a25
#, fuzzy
msgid "title_learn-more"
msgstr "Hedy - Learn more"

<<<<<<< HEAD
#: app.py:988
=======
#: app.py:990
>>>>>>> 31e56a25
#, fuzzy
msgid "title_privacy"
msgstr "Hedy - Privacy terms"

<<<<<<< HEAD
#: app.py:995
=======
#: app.py:997
>>>>>>> 31e56a25
#, fuzzy
msgid "title_landing-page"
msgstr "Welcome to Hedy!"

<<<<<<< HEAD
#: app.py:997
msgid "not_user"
msgstr "Φαίνεται ότι δεν είστε συνδεδεμένοι!"

#: app.py:1018
=======
#: app.py:999
msgid "not_user"
msgstr "Φαίνεται ότι δεν είστε συνδεδεμένοι!"

#: app.py:1020
>>>>>>> 31e56a25
#, fuzzy
msgid "title_for-teacher"
msgstr "Hedy - For teachers"

<<<<<<< HEAD
#: app.py:1029
=======
#: app.py:1031
>>>>>>> 31e56a25
#, fuzzy
msgid "title_start"
msgstr "Hedy - A gradual programming language"

<<<<<<< HEAD
#: app.py:1090
=======
#: app.py:1092
>>>>>>> 31e56a25
#, fuzzy
msgid "title_explore"
msgstr "Hedy - Explore"

<<<<<<< HEAD
#: app.py:1110 app.py:1112
=======
#: app.py:1112 app.py:1114
>>>>>>> 31e56a25
msgid "translate_error"
msgstr ""
"Κάτι πήγε στραβά κατά τη μετάφραση του κώδικα. Δοκίμασε να εκτελέσεις τον"
" κώδικα για να δεις αν έχει κάποιο σφάλμα. Ο κώδικας με σφάλματα δεν "
"μπορεί να μεταφραστεί."

<<<<<<< HEAD
#: app.py:1230 website/auth.py:244 website/auth.py:293 website/auth.py:429
#: website/auth.py:454 website/auth.py:484 website/auth.py:589
#: website/auth.py:620 website/auth.py:660 website/auth.py:687
=======
#: app.py:1232 website/auth.py:250 website/auth.py:299 website/auth.py:435
#: website/auth.py:460 website/auth.py:490 website/auth.py:595
#: website/auth.py:626 website/auth.py:666 website/auth.py:693
>>>>>>> 31e56a25
#: website/teacher.py:90 website/teacher.py:125 website/teacher.py:197
#: website/teacher.py:253 website/teacher.py:300 website/teacher.py:341
#: website/teacher.py:377 website/teacher.py:457 website/teacher.py:515
msgid "ajax_error"
msgstr "Παρουσιάστηκε κάποιο σφάλμα, παρακαλώ ξαναπροσπάθησε."

<<<<<<< HEAD
#: app.py:1233
msgid "image_invalid"
msgstr "Η εικόνα σου δεν είναι έγκυρη"

#: app.py:1235
msgid "personal_text_invalid"
msgstr "Το προσωπικό σου κείμενο δεν είναι έγκυρο"

#: app.py:1237 app.py:1243
msgid "favourite_program_invalid"
msgstr "Το αγαπημένο σου πρόγραμμα δεν είναι έγκυρο"

#: app.py:1257 app.py:1258
msgid "public_profile_updated"
msgstr "Το δημόσιο προφίλ έχει ενημερωθεί."

#: app.py:1295 app.py:1321
msgid "user_not_private"
msgstr "Αυτός ο χρήστης δεν υπάρχει ή δεν έχει δημόσιο προφίλ"

#: app.py:1329
=======
#: app.py:1235
msgid "image_invalid"
msgstr "Η εικόνα σου δεν είναι έγκυρη"

#: app.py:1237
msgid "personal_text_invalid"
msgstr "Το προσωπικό σου κείμενο δεν είναι έγκυρο"

#: app.py:1239 app.py:1245
msgid "favourite_program_invalid"
msgstr "Το αγαπημένο σου πρόγραμμα δεν είναι έγκυρο"

#: app.py:1259 app.py:1260
msgid "public_profile_updated"
msgstr "Το δημόσιο προφίλ έχει ενημερωθεί."

#: app.py:1297 app.py:1323
msgid "user_not_private"
msgstr "Αυτός ο χρήστης δεν υπάρχει ή δεν έχει δημόσιο προφίλ"

#: app.py:1331
>>>>>>> 31e56a25
msgid "invalid_teacher_invitation_code"
msgstr ""
"Ο κωδικός πρόσκλησης καθηγητή δεν είναι έγκυρος. Για να γίνετε καθηγητής,"
" απευθυνθείτε στο hedy@felienne.com."

#: utils.py:203
msgid "default_404"
msgstr "Δεν μπορούμε να βρούμε αυτήν την σελίδα..."

#: utils.py:205
msgid "default_403"
msgstr "Μάλλον δεν είσαι εξουσιοδοτημένος/η..."

#: utils.py:207
msgid "default_500"
msgstr "Κάτι πήγε λάθος..."

#: content/error-messages.txt:1
msgid "Wrong Level"
msgstr ""
"Αυτός ήταν σωστός κώδικας Hedy, αλλά όχι στο σωστό επίπεδο. Έγραψες "
"{offending_keyword} για το επίπεδο {working_level}. Υπόδειξη:{tip}"

#: content/error-messages.txt:2
msgid "Incomplete"
msgstr ""
"Ουπς! Ξέχασες ένα κομμάτι κώδικα! Στη γραμμή {line_number}, πρέπει να "
"γράψεις κείμενο ύστερα από την {incomplete_command}."

#: content/error-messages.txt:3
msgid "Invalid"
msgstr ""
"Η εντολή {invalid_command} δεν είναι μια εντολή του επιπέδου {level} της "
"Hedy. Μήπως εννοούσες {guessed_command};"

#: content/error-messages.txt:4
msgid "Invalid Space"
msgstr ""
"Ουπς! Ξεκίνησες μια γραμμή με κενό στη γραμμή {line_number}. Τα κενά "
"μπερδεύουν τους υπολογιστές, μπορείς να τα αφαιρέσεις;"

#: content/error-messages.txt:5
msgid "Has Blanks"
msgstr ""
"Ο κώδικάς σου δεν είναι πλήρης. Περιέχει κενά που πρέπει να "
"αντικαταστήσεις με κώδικα."

#: content/error-messages.txt:6
msgid "No Indentation"
msgstr ""
"Χρησιμοποίησες πολύ λίγα κενά στη γραμμή {line_number}. Χρησιμοποίησες "
"{leading_spaces} κενά, τα οποία δεν είναι αρκετά. Ξεκίνα κάθε νέο μπλοκ "
"με {indent_size} κενά περισσότερα από την προηγούμενη γραμμή."

#: content/error-messages.txt:7
msgid "Unexpected Indentation"
msgstr ""
"Χρησιμοποίησες πάρα πολλά κενά στη γραμμή {line_number}. Χρησιμοποίησες "
"{leading_spaces} κενά, τα οποία είναι πάρα πολλά. Ξεκίνα κάθε νέο μπλοκ "
"με {indent_size} κενά περισσότερα από την προηγούμενη γραμμή ."

#: content/error-messages.txt:8
msgid "Parse"
msgstr ""
"Ο κώδικας που εισήγαγες δεν είναι έγκυρος κώδικας Hedy. Υπάρχει ένα "
"σφάλμα στη γραμμή {location[0]}, στη θέση {location[1]}. Πληκτρολόγησες "
"{character_found}, όμως αυτό δεν επιτρέπεται."

#: content/error-messages.txt:9
msgid "Unquoted Text"
msgstr ""
"Πρόσεξε. Όταν ζητάς ή εμφανίζεις κάτι, το κείμενο θα πρέπει να ξεκινάει "
"και να τελειώνει με εισαγωγικά. Κάπου ξέχασες ένα."

#: content/error-messages.txt:10
msgid "Unquoted Assignment"
msgstr ""
"Από αυτό το επίπεδο, πρέπει να τοποθετήσεις κείμενα στα δεξιά του `is` "
"μέσα σε εισαγωγικά. Το ξέχασες για το κείμενο {text}."

#: content/error-messages.txt:11
msgid "Unquoted Equality Check"
msgstr ""
"Εάν θέλεις να ελέγξεις εάν μια μεταβλητή ισούται με πολλές λέξεις, οι "
"λέξεις θα πρέπει να περιβάλλονται από εισαγωγικά!"

#: content/error-messages.txt:12
msgid "Var Undefined"
msgstr ""
"Προσπάθησες να εμφανίσεις τη μεταβλητή {name}, όμως δεν την "
"αρχικοποίησες. Είναι επίσης πιθανό ότι προσπαθούσες να χρησιμοποιήσεις τη"
" λέξη {name} αλλά ξέχασες τα εισαγωγικά."

#: content/error-messages.txt:13
msgid "Cyclic Var Definition"
msgstr ""
"Το όνομα {variable} πρέπει να οριστεί για να μπορέσεις να το "
"χρησιμοποιήσεις στη δεξιά πλευρά της εντολής is"

#: content/error-messages.txt:14
msgid "Lonely Echo"
msgstr ""
"Χρησιμοποίησες μια echo πριν από μια ask, ή μια echo χωρίς ask. Πρώτα "
"ζήτησε εισαγωγή και μετά echo."

#: content/error-messages.txt:15
msgid "Too Big"
msgstr ""
"Ουάου! Το πρόγραμμά σου έχει {lines_of_code} εντυπωσιακές γραμμές κώδικα!"
" Αλλά μπορούμε να επεξεργαστούμε μόνο {max_lines} γραμμές σε αυτό το "
"επίπεδο. Μείωσε το πρόγραμμά σου και δοκίμασε ξανά."

#: content/error-messages.txt:16
msgid "Invalid Argument Type"
msgstr ""
"Δεν μπορείς να χρησιμοποιήσεις την εντολή {command} με το "
"{invalid_argument} επειδή είναι {invalid_type}. Δοκίμασε να αλλάξεις το "
"{invalid_argument} σε {allowed_types}."

#: content/error-messages.txt:17
msgid "Invalid Argument"
msgstr ""
"Δεν μπορείς να χρησιμοποιήσεις την εντολή {command} με το "
"{invalid_argument}. Δοκίμασε να αλλάξεις το {invalid_argument} σε "
"{allowed_types}."

#: content/error-messages.txt:18
msgid "Invalid Type Combination"
msgstr ""
"Δεν μπορείς να χρησιμοποιήσεις τα {invalid_argument} και "
"{invalid_argument_2} στο {command} επειδή το ένα είναι {invalid_type} και"
" το άλλο είναι {invalid_type_2}. Δοκίμασε να αλλάξεις το "
"{invalid_argument} σε {invalid_type_2} ή το {invalid_argument_2} σε "
"{invalid_type}."

#: content/error-messages.txt:19
msgid "Unsupported Float"
msgstr ""
"Οι μη ακέραιοι αριθμοί δεν υποστηρίζονται ακόμη, αλλά θα γίνει σε λίγα "
"επίπεδα. Προς το παρόν άλλαξε το {value} σε έναν ακέραιο."

#: content/error-messages.txt:20
msgid "Locked Language Feature"
msgstr ""
"Χρησιμοποιείς το {concept}! Αυτό είναι φοβερό, αλλά το {concept} δεν έχει"
" ξεκλειδωθεί ακόμα! Θα ξεκλειδωθεί σε μεταγενέστερο επίπεδο."

#: content/error-messages.txt:21
msgid "Missing Command"
msgstr ""
"Φαίνεται ότι ξέχασες να χρησιμοποιήσεις μια εντολή στη γραμμή "
"{line_number}."

#: content/error-messages.txt:22
#, fuzzy
msgid "Unsupported String Value"
msgstr "Text values cannot contain {invalid_value}."

#: content/error-messages.txt:23
msgid "ask_needs_var"
msgstr ""
"Ξεκινώντας από το επίπεδο 2, το ask πρέπει να χρησιμοποιείται με "
"μεταβλητή. Παράδειγμα: name is ask Πώς σε λένε;"

#: content/error-messages.txt:24
msgid "echo_out"
msgstr ""
"Ξεκινώντας το επίπεδο 2, η echo δεν χρειάζεται πλέον. Μπορείς να "
"επαναλάβεις μια απάντηση με την ask και την print τώρα. Παράδειγμα: name "
"is ask Πώς σε λένε; print γεια name"

#: content/error-messages.txt:25
msgid "space"
msgstr "ένα κενό"

#: content/error-messages.txt:26
msgid "comma"
msgstr "ένα κόμμα"

#: content/error-messages.txt:27
msgid "question mark"
msgstr "ένα ερωτηματικό"

#: content/error-messages.txt:28
msgid "newline"
msgstr "μία νέα γραμμή"

#: content/error-messages.txt:29
msgid "period"
msgstr "μία τελεία"

#: content/error-messages.txt:30
msgid "exclamation mark"
msgstr "ένα θαυμαστικό"

#: content/error-messages.txt:31
msgid "dash"
msgstr "μία παύλα"

#: content/error-messages.txt:32
msgid "star"
msgstr "ένας αστερίσκος"

#: content/error-messages.txt:33
msgid "single quotes"
msgstr "ένα μονό εισαγωγικό"

#: content/error-messages.txt:34
msgid "double quotes"
msgstr "διπλά εισαγωγικά"

#: content/error-messages.txt:35
msgid "slash"
msgstr "μία κάθετος"

#: content/error-messages.txt:36
msgid "string"
msgstr "κείμενο"

#: content/error-messages.txt:37
msgid "nested blocks"
msgstr "ένα μπλοκ μέσα σε ένα μπλοκ"

#: content/error-messages.txt:38
msgid "or"
msgstr "ή"

#: content/error-messages.txt:39
msgid "number"
msgstr "ένας αριθμός"

#: content/error-messages.txt:40
msgid "integer"
msgstr "ένας αριθμός"

#: content/error-messages.txt:41
msgid "float"
msgstr "έναν αριθμό"

#: content/error-messages.txt:42
msgid "list"
msgstr "μια λίστα"

#: content/error-messages.txt:43
msgid "input"
msgstr "είσοδος από την ask"

#: templates/cheatsheet.html:14
#, fuzzy
msgid "cheatsheet_title"
msgstr "Απόκρυψη των σημειώσεων"

#: templates/class-overview.html:16
msgid "visible_columns"
msgstr "Ορατές στήλες"

#: templates/class-overview.html:21 templates/class-overview.html:64
#: templates/class-overview.html:108 templates/create-accounts.html:16
#: templates/login.html:12 templates/profile.html:86 templates/recover.html:8
#: templates/signup.html:10
msgid "username"
msgstr "Όνομα Χρήστη"

#: templates/class-overview.html:25 templates/class-overview.html:65
msgid "last_login"
msgstr "Τελευταία είσοδος"

#: templates/class-overview.html:29 templates/class-overview.html:66
msgid "highest_level_reached"
msgstr "Το υψηλότερο επίπεδο που έφτασες"

#: templates/class-overview.html:35 templates/class-overview.html:67
msgid "number_programs"
msgstr "Πλήθος προγραμμάτων"

#: templates/class-overview.html:39 templates/class-overview.html:68
msgid "programs"
msgstr "Προγράμματα"

#: templates/class-overview.html:43 templates/class-overview.html:69
msgid "latest_shared_program"
msgstr "Τελευταίο πρόγραμμα που μοιράστηκε"

#: templates/class-overview.html:49 templates/class-overview.html:70
#: templates/class-overview.html:83 templates/profile.html:144
#: templates/profile.html:146 templates/profile.html:159
msgid "change_password"
msgstr "Άλλαξε συνθηματικό"

#: templates/class-overview.html:53 templates/class-overview.html:71
msgid "remove_student"
msgstr "Αφαίρεση μαθητή"

#: templates/class-overview.html:81
msgid "page"
msgstr "σελίδα"

#: templates/class-overview.html:83
msgid "enter_password"
msgstr "Δώσε ένα συνθηματικό για"

#: templates/class-overview.html:83
msgid "password_change_prompt"
msgstr "Είσαι σίγουρος ότι θέλεις να αλλάξεις το συνθηματικό;"

#: templates/class-overview.html:84
msgid "remove_student_prompt"
msgstr "Είσαι βέβαιος/α ότι θέλεις να αφαιρέσεις τον μαθητή από την τάξη;"

#: templates/class-overview.html:84 templates/class-overview.html:120
#: templates/customize-adventure.html:52 templates/for-teachers.html:34
#: templates/for-teachers.html:44
msgid "remove"
msgstr "Αφαίρεση"

#: templates/class-overview.html:90
#, fuzzy
msgid "class_link"
msgstr "Link to join class"

#: templates/class-overview.html:92 templates/customize-class.html:5
msgid "customize_class"
msgstr "Προσαρμογή της τάξης"

#: templates/class-overview.html:93 templates/for-teachers.html:23
msgid "class_name_prompt"
msgstr "Παρακαλώ δώσε το όνομα της τάξης"

#: templates/class-overview.html:93
msgid "rename_class"
msgstr "Μετονομασία τάξης"

#: templates/class-overview.html:94
msgid "invite_prompt"
msgstr "Δώσε όνομα χρήστη"

#: templates/class-overview.html:94
msgid "invite_student"
msgstr "Προσκάλεσε μαθητή"

#: templates/class-overview.html:95
msgid "class_stats"
msgstr "Εμφάνιση στατιστικών στοιχείων της τάξης"

#: templates/class-overview.html:98 templates/customize-adventure.html:59
msgid "back_to_teachers_page"
msgstr "Επιστροφή στη σελίδα καθηγητή"

#: templates/class-overview.html:99
msgid "delete_class_prompt"
msgstr "Είσαι βέβαις/α ότι θέλεις να διαγράψεις την τάξη;"

#: templates/class-overview.html:99
msgid "delete_class"
msgstr "Διαγραφή τάξης οριστικά"

#: templates/class-overview.html:103
msgid "pending_invites"
msgstr "Εκκρεμείς προσκλήσεις"

#: templates/class-overview.html:109
msgid "invite_date"
msgstr "Ημερομηνία πρόσκλησης"

#: templates/class-overview.html:110
#, fuzzy
msgid "expiration_date"
msgstr "Expiration date"

#: templates/class-overview.html:111
msgid "remove_invite"
msgstr "Διαγραφή πρόσκλησης"

#: templates/class-overview.html:120 templates/profile.html:15
msgid "delete_invite_prompt"
msgstr "Είσαι βέβαιος ότι θέλεις να καταργήσεις αυτήν την πρόσκληση τάξης;"

#: templates/class-prejoin.html:7
msgid "class_already_joined"
msgstr "Είσαι ήδη μαθητής της τάξης"

#: templates/class-prejoin.html:11
msgid "goto_profile"
msgstr "Πήγαινε στο προφίλ μου"

#: templates/class-prejoin.html:15 templates/profile.html:12
msgid "prompt_join_class"
msgstr "Θέλεις να συμμετάσχεις στην τάξη;"

#: templates/class-prejoin.html:17 website/teacher.py:183
msgid "join_prompt"
msgstr ""
"Πρέπει να έχεις λογαριασμό για να συμμετάσχεις σε μια τάξη. Θέλεις να "
"συνδεθείς τώρα;"

#: templates/class-prejoin.html:17 templates/profile.html:14
msgid "join_class"
msgstr "Συμμετοχή σε τάξη"

#: templates/class-stats.html:22 templates/customize-class.html:160
msgid "back_to_class"
msgstr "Επιστροφή στην τάξη"

#: templates/code-page.html:25 templates/code-page.html:35
#: templates/customize-class.html:28 templates/customize-class.html:64
#: templates/customize-class.html:71 templates/customize-class.html:95
#: templates/level-page.html:6 templates/level-page.html:11
#: templates/quiz/startquiz.html:10 templates/view-program-page.html:12
#: templates/view-program-page.html:28
msgid "level_title"
msgstr "Επίπεδο"

#: templates/create-accounts.html:5
#, fuzzy
msgid "create_multiple_accounts"
msgstr "Create multiple accounts"

#: templates/create-accounts.html:7
msgid "accounts_intro"
msgstr ""
"Σε αυτή τη σελίδα μπορείς να δημιουργήσεις λογαριασμούς για πολλούς "
"μαθητές ταυτόχρονα. Είναι επίσης δυνατό να τους προσθέσεις απευθείας σε "
"μία από τις τάξεις σου.\n"
"Πατώντας το πράσινο + κάτω δεξιά στη σελίδα μπορείς να προσθέσεις "
"επιπλέον σειρές. Μπορείς να διαγράψεις μια σειρά πατώντας τον αντίστοιχο "
"κόκκινο σταυρό.\n"
"Βεβαιώσου ότι δεν υπάρχουν κενές σειρές όταν πατάς \"Δημιουργία "
"λογαριασμών\". Λάβε υπόψη ότι κάθε όνομα χρήστη και διεύθυνση mail πρέπει"
" να είναι μοναδικά και το συνθηματικό πρέπει να έχει <b>τουλάχιστον</b> 6"
" χαρακτήρες.\n"

#: templates/create-accounts.html:10
msgid "create_accounts_prompt"
msgstr "Είσαι σίγουρος ότι θέλεις να δημιουργήσεις αυτούς τους λογαριασμούς;"

#: templates/create-accounts.html:17 templates/learn-more.html:10
#: templates/profile.html:89 templates/recover.html:8 templates/signup.html:13
msgid "email"
msgstr "Email"

#: templates/create-accounts.html:18 templates/login.html:15
#: templates/reset.html:8 templates/signup.html:19
msgid "password"
msgstr "Συνθηματικό"

#: templates/create-accounts.html:20
msgid "select_class"
msgstr "Επίλεξε τάξη"

#: templates/create-accounts.html:36 templates/programs.html:24
msgid "reset_view"
msgstr "Επαναφορά"

#: templates/create-accounts.html:37 templates/for-teachers.html:55
msgid "create_accounts"
msgstr "Δημιουργία πολλών λογαριασμών"

#: templates/customize-adventure.html:5
msgid "customize_adventure"
msgstr "Προσαρμογή περιπέτειας"

#: templates/customize-adventure.html:7
msgid "update_adventure_prompt"
msgstr "Είσαι σίγουρος ότι θέλεις να ενημερώσεις την περιπέτεια;"

#: templates/customize-adventure.html:10
msgid "general_settings"
msgstr "Γενικές ρυθμίσεις"

#: templates/customize-adventure.html:12 templates/for-teachers.html:9
#: templates/for-teachers.html:30
msgid "name"
msgstr "Όνομα"

#: templates/customize-adventure.html:16 templates/customize-adventure.html:18
#: templates/explore.html:20 templates/explore.html:46
#: templates/for-teachers.html:31 templates/programs.html:12
#: templates/programs.html:39 templates/programs.html:50
msgid "level"
msgstr "Επίπεδο"

#: templates/customize-adventure.html:25
msgid "adventure_exp_1"
msgstr ""
"Πληκτρολόγησε την περιπέτεια της επιλογής σου στη δεξιά πλευρά. Αφού "
"δημιουργήσεις την περιπέτειά σου, μπορείς να τη συμπεριλάβεις σε μία από "
"τις τάξεις σου στην ενότητα \"προσαρμογές\". Αν θέλεις να συμπεριλάβεις "
"μια εντολή στην περιπέτειά σου, χρησιμοποίησε άγκυρες κώδικα όπως αυτή:"

#: templates/customize-adventure.html:31
msgid "adventure_exp_2"
msgstr ""
"Εάν θέλεις να εμφανίσεις πραγματικά αποσπάσματα κώδικα, για παράδειγμα "
"για να δώσεις στον μαθητή ένα πρότυπο ή παράδειγμα του κώδικα. "
"Χρησιμοποίησε προηγούμενες άγκυρες όπως αυτή:"

#: templates/customize-adventure.html:39
msgid "adventure_exp_3"
msgstr ""
"Μπορείς να χρησιμοποιήσεις το κουμπί \"προεπισκόπηση\" για να δεις μια "
"στυλιζαρισμένη έκδοση της περιπέτειάς σου. Για να δεις την περιπέτεια σε "
"μια ειδική σελίδα, επίλεξε \"προβολή\" από τη σελίδα καθηγητών."

#: templates/customize-adventure.html:43 templates/customize-class.html:28
<<<<<<< HEAD
#: templates/customize-class.html:94 templates/explore.html:26
=======
#: templates/customize-class.html:93 templates/explore.html:26
>>>>>>> 31e56a25
#: templates/programs.html:18 templates/programs.html:46
#: templates/view-adventure.html:6
msgid "adventure"
msgstr "Περιπέτεια"

#: templates/customize-adventure.html:44
msgid "template_code"
msgstr ""
"Αυτή είναι η εξήγηση της περιπέτειάς μου!\n"
"\n"
"Με αυτόν τον τρόπο μπορώ να δείξω μια εντολή: <code>print</code>\n"
"\n"
"Αλλά μερικές φορές μπορεί να θέλω να δείξω ένα κομμάτι κώδικα, όπως αυτό:"
"\n"
"<pre>\n"
"ask Ποιο έιναι το όνομά σου;\n"
"echo άρα το όνομά σου είναι\n"
"</pre>"

#: templates/customize-adventure.html:47
msgid "adventure_terms"
msgstr "Συμφωνώ ότι η περιπέτειά μου μπορεί να γίνει δημόσια διαθέσιμη στο Hedy."

#: templates/customize-adventure.html:50
msgid "preview"
msgstr "Προεπισκόπηση"

#: templates/customize-adventure.html:51 templates/customize-class.html:155
msgid "save"
msgstr "Αποθήκευση"

#: templates/customize-adventure.html:52 templates/for-teachers.html:44
msgid "delete_adventure_prompt"
msgstr "Είσαι σίγουρος ότι θέλεις να διαγράψεις την περιπέτεια;"

#: templates/customize-class.html:7
#, fuzzy
msgid "customize_class_exp_1"
msgstr ""
"Γεια! Σε αυτή τη σελίδα μπορείς να προσαρμόσεις την τάξη σου. Επιλέγοντας"
" επίπεδα και περιπέτειες μπορείς να επιλέξεις τι μπορεί να δουν οι "
"μαθητές και οι μαθήτριές σου.\n"
"Μπορείς επίσης να προσθέσεις τις περιπέτειες που δημιούργησες στα "
"επίπεδα. <b>Σημείωση:</b> Δεν είναι όλες οι περιπέτειες διαθέσιμες για "
"κάθε επίπεδο!\n"
"Οι ρυθμίσεις των προσαρμογών σου γίνονται ως εξής:"

#: templates/customize-class.html:10
msgid "customize_class_step_1"
msgstr "Επίλεξε επίπεδα για την τάξη σου πατώντας το \"κουμπιά επιπέδων\""

#: templates/customize-class.html:11
msgid "customize_class_step_2"
msgstr ""
"Θα εμφανιστούν \"Πλαίσια ελέγχου\" για τις περιπέτειες που είναι "
"διαθέσιμες για τα επιλεγμένα επίπεδα"

#: templates/customize-class.html:12
msgid "customize_class_step_3"
msgstr "Επίλεξε τις περιπέπτειες που θέλεις να κάνεις διαθέσιμες"

#: templates/customize-class.html:13
msgid "customize_class_step_4"
msgstr ""
"Κάνε κλικ στο όνομα μιας περιπέτειας για να την (απ)επιλέξεις για όλα τα "
"επίπεδα"

#: templates/customize-class.html:14
msgid "customize_class_step_5"
msgstr "Προσθήκη προσωπικών περιπετειών"

#: templates/customize-class.html:15
msgid "customize_class_step_6"
msgstr ""
"Επιλογή ημερομηνίας έναρξης για κάθε επίπεδο (μπορείς επίσης να το "
"αφήσεις κενό)"

#: templates/customize-class.html:16
msgid "customize_class_step_7"
msgstr "Επιλογή άλλων ρυθμίσεων"

#: templates/customize-class.html:17
msgid "customize_class_step_8"
msgstr "Επίλεξε \"Αποθήκευση\" -> Ολοκλήρωσες!"

#: templates/customize-class.html:20
#, fuzzy
msgid "customize_class_exp_2"
msgstr ""
"Μπορείς πάντα να αλλάξεις αυτές τις ρυθμίσεις αργότερα. Για παράδειγμα, "
"μπορείς να κάνεις διαθέσιμες συγκεκριμένες περιπέτειες ή επίπεδα κατά τη "
"διδασκαλία μιας τάξης.\n"
"Με αυτόν τον τρόπο σου είναι εύκολο για να προσδιορίσεις σε ποιο επίπεδο "
"και σε ποιες περιπέτειες θα εργαστούν οι μαθητές σου.\n"
"Εάν θέλεις να κάνεις τα πάντα διαθέσιμα για την τάξη σου, είναι πιο "
"εύκολο να καταργήσεις την προσαρμογή συνολικά."

#: templates/customize-class.html:23
msgid "select_adventures"
msgstr "Επίλεξε περιπέτειες"

#: templates/customize-class.html:59
msgid "opening_dates"
msgstr "Ημερομηνίες έναρξης λειτουργίας"

#: templates/customize-class.html:65
msgid "opening_date"
msgstr "Ημερομηνία έναρξης λειτουργίας"

#: templates/customize-class.html:77
msgid "directly_available"
msgstr "Άμεσα ανοιχτό"

#: templates/customize-class.html:89
msgid "select_own_adventures"
msgstr "Επίλεξε τις δικές σου περιπέτειες"

#: templates/customize-class.html:96 templates/customize-class.html:120
#: templates/profile.html:47 templates/profile.html:121
#: templates/profile.html:130 templates/signup.html:26 templates/signup.html:45
#: templates/signup.html:53
msgid "select"
msgstr "Επίλεξε"

#: templates/customize-class.html:114
msgid "other_settings"
msgstr "Άλλες ρυθμίσεις"

#: templates/customize-class.html:119
msgid "option"
msgstr "Επιλογή"

#: templates/customize-class.html:125
msgid "mandatory_mode"
msgstr "Υποχρεωτική λειτουργία προγραμματιστή"

#: templates/customize-class.html:131
msgid "hide_cheatsheet"
msgstr "Απόκρυψη των σημειώσεων"

#: templates/customize-class.html:137
#, fuzzy
msgid "hide_keyword_switcher"
msgstr "Hide keyword switcher"

#: templates/customize-class.html:143
#, fuzzy
msgid "hide_quiz"
msgstr "Τέλος του κουίζ"

#: templates/customize-class.html:154
msgid "reset_adventure_prompt"
msgstr "Είσαι βέβαιος ότι θέλεις να επαναφέρεις όλες τις επιλεγμένες περιπέτειες;"

#: templates/customize-class.html:154
msgid "reset_adventures"
msgstr "Επανάφερε επιλεγμένες περιπέτειες"

#: templates/customize-class.html:158
msgid "remove_customizations_prompt"
msgstr "Είσαι βέβαιος ότι θέλεις να καταργήσεις τις προσαρμογές αυτής της τάξης;"

#: templates/customize-class.html:159
msgid "remove_customization"
msgstr "Κατάργηση προσαρμογής"

#: templates/error-page.html:12
msgid "go_back_to_main"
msgstr "Πήγαινε πίσω στην κεντρική σελίδα"

#: templates/explore.html:12
msgid "explore_programs"
msgstr "Εξερεύνηση προγραμμάτων"

#: templates/explore.html:14
msgid "explore_explanation"
msgstr ""
"Σε αυτή τη σελίδα μπορείς να δεις προγράμματα που έχουν δημιουργηθεί από "
"άλλους χρήστες του Hedy. Μπορείς να φιλτράρεις σύμφωνα με επίπεδο Hedy "
"όσο και με επίπεδο περιπέτειας.\n"
"Κάνε κλικ στο \"Προβολή προγράμματος\" για να ανοίξεις ένα πρόγραμμα και "
"εκτέλεσέ το. Τα προγράμματα με κόκκινη κεφαλίδα περιέχουν ένα λάθος. "
"Μπορείς ακόμα να ανοίξεις το πρόγραμμα, αλλά η εκτέλεσή του θα οδηγήσει "
"σε σφάλμα. Μπορείς φυσικά να προσπαθήσεις να το διορθώσεις!\n"
"Εάν ο δημιουργός έχει δημόσιο προφίλ, μπορείς να κάνεις κλικ στο όνομα "
"χρήστη του για να επισκεφτείς το προφίλ του. Εκεί θα βρεις όλα τα κοινά "
"τους προγράμματα και πολλά άλλα!\n"

#: templates/explore.html:33 templates/programs.html:25
#, fuzzy
msgid "search_button"
msgstr "Αποθήκευσε και μοιράσου κώδικα"

#: templates/explore.html:49
msgid "creator"
msgstr "Δημιουργός"

#: templates/explore.html:55
msgid "view_program"
msgstr "Προβολή προγράμματος"

#: templates/for-teachers.html:5 templates/profile.html:71
#: templates/profile.html:73
msgid "my_classes"
msgstr "Οι τάξεις μου"

#: templates/for-teachers.html:10
msgid "students"
msgstr "μαθητών"

#: templates/for-teachers.html:23 templates/landing-page.html:23
msgid "create_class"
msgstr "Δημιουργία νέας τάξης"

#: templates/for-teachers.html:26
msgid "my_adventures"
msgstr "Οι περιπέτειές μου"

#: templates/for-teachers.html:32
msgid "last_update"
msgstr "Τελευταία ενημέρωση"

#: templates/for-teachers.html:33 templates/for-teachers.html:43
msgid "view"
msgstr "Προβολή"

#: templates/for-teachers.html:50
msgid "adventure_prompt"
msgstr "Παρακαλώ δώσε το όνομα της περιπέτειας"

#: templates/for-teachers.html:50 website/teacher.py:510
msgid "create_adventure"
msgstr "Δημιουργία περιπέτειας"

#: templates/for-teachers.html:53
msgid "create_student_accounts"
msgstr "Δημιουργία λογαριασμών μαθητών"

#: templates/for-teachers.html:113
msgid "teacher_welcome"
msgstr ""
"Καλώς ήρθες στη Hedy! Είσαι πλέον περήφανος κάτοχος ενός λογαριασμού "
"καθηγητή που σου επιτρέπει να δημιουργείς μαθήματα και να προσκαλείς "
"μαθητές."

#: templates/incl-adventure-tabs.html:18
#, fuzzy
msgid "quiz_tab"
msgstr "End quiz"

#: templates/incl-adventure-tabs.html:21
#, fuzzy
msgid "specific_adventure_mode"
msgstr ""
"You're currently in adventure '{adventure}', click on 'Hedy' to view all "
"adventures."

<<<<<<< HEAD
#: templates/incl-adventure-tabs.html:66
=======
#: templates/incl-adventure-tabs.html:69
>>>>>>> 31e56a25
#, fuzzy
msgid "end"
msgstr "Φύλο"

<<<<<<< HEAD
#: templates/incl-adventure-tabs.html:67
=======
#: templates/incl-adventure-tabs.html:70
>>>>>>> 31e56a25
#, fuzzy
msgid "quiz_description"
msgstr "Ερώτηση"

<<<<<<< HEAD
#: templates/incl-adventure-tabs.html:68
=======
#: templates/incl-adventure-tabs.html:71
>>>>>>> 31e56a25
msgid "go_to_quiz"
msgstr "Πήγαινε στο κουίζ"

#: templates/incl-editor-and-output.html:95
#, fuzzy
msgid "variables"
msgstr "Variables"

#: templates/incl-editor-and-output.html:111
msgid "enter_text"
msgstr "Γράψε την απάντηση εδώ..."

#: templates/incl-editor-and-output.html:112
msgid "enter"
msgstr "Είσοδος"

#: templates/incl-editor-and-output.html:122
#, fuzzy
msgid "already_program_running"
msgstr "Ξεκίνα τον προγραμματισμό"

#: templates/incl-editor-and-output.html:122
msgid "run_code_button"
msgstr "Εκτέλεσε κώδικα"

#: templates/incl-editor-and-output.html:123
#, fuzzy
msgid "stop_code_button"
msgstr "Αποθήκευσε κώδικα"

#: templates/incl-editor-and-output.html:126
msgid "edit_code_button"
msgstr "Επεξεργασία κώδικα"

#: templates/incl-editor-and-output.html:132
msgid "read_code_label"
msgstr "Εκφωνούν"

#: templates/incl-editor-and-output.html:142
#: templates/incl-editor-and-output.html:151
msgid "regress_button"
msgstr "Επιστροφή στο επίπεδο {level}"

#: templates/incl-editor-and-output.html:145
#: templates/incl-editor-and-output.html:154
msgid "advance_button"
msgstr "Πήγαινε στο επίπεδο {level}"

#: templates/incl-editor-and-output.html:168
msgid "developers_mode"
msgstr "Λειτουργία προγραμματιστή"

#: templates/incl-menubar.html:8
msgid "nav_start"
msgstr "Αρχική"

#: templates/incl-menubar.html:9
msgid "nav_hedy"
msgstr "Hedy"

#: templates/incl-menubar.html:10
msgid "nav_explore"
msgstr "Εξερεύνηση"

#: templates/incl-menubar.html:11
msgid "nav_learn_more"
msgstr "Μάθε περισσότερα"

#: templates/incl-menubar.html:13 templates/public-page.html:56
msgid "program_header"
msgstr "Τα προγράμματά μου"

#: templates/incl-menubar.html:20
msgid "my_achievements"
msgstr "Τα επιτεύγματά μου"

#: templates/incl-menubar.html:23
msgid "my_account"
msgstr "Ο λογαριασμός μου"

#: templates/incl-menubar.html:27
msgid "for_teachers"
msgstr "Για καθηγητές"

#: templates/incl-menubar.html:31
msgid "logout"
msgstr "Αποσύνδεση"

#: templates/incl-menubar.html:36 templates/login.html:19
#: templates/signup.html:109
msgid "login"
msgstr "Σύνδεση"

#: templates/incl-menubar.html:45
msgid "search"
msgstr "Αναζήτηση..."

#: templates/landing-page.html:6
msgid "welcome"
msgstr "Καλώς ήρθες"

#: templates/landing-page.html:7
msgid "intro_text_landing_page"
msgstr ""
"Καλώς ήρθες στον υπέροχο κόσμο της Hedy! Εδώ μπορείς να μάθεις να "
"προγραμματίζεις με μικρά βήματα, χωρίς περιττά περίπλοκα πράγματα.\n"
"Ξεκινάμε εύκολα στο επίπεδο 1, και σιγά-σιγά χτίζουμε προς μεγαλύτερα και"
" πιο πολύπλοκα προγράμματα!\n"
"\n"
"Διάλεξε μία από τις παρακάτω επιλογές για να ξεκινήσεις."

#: templates/landing-page.html:14 templates/landing-page.html:36
msgid "general_text_landing_page"
msgstr "Ξεκίνα με τις επεξηγήσεις του επιπέδου 1"

#: templates/landing-page.html:16 templates/landing-page.html:38
#: templates/landing-page.html:45 templates/landing-page.html:52
msgid "start_programming"
msgstr "Ξεκίνα τον προγραμματισμό"

#: templates/landing-page.html:21
msgid "create_class_text"
msgstr ""
"Ομαδοποίησε τους μαθητές σου σε τάξεις και άλλαξε το περιεχόμενο για κάθε"
" τάξη"

#: templates/landing-page.html:28
msgid "read_docs_text"
msgstr ""
"Μελέτησε το εγχειρίδιό μας για τον καθηγητή για σχέδια μαθήματος και "
"συνηθισμένα λάθη των μαθητών"

#: templates/landing-page.html:30
msgid "read_docs"
msgstr "Μάθε περισσότερα για τη Hedy"

#: templates/landing-page.html:43
msgid "story_text"
msgstr "Φτιάξε τη δική σου ιστορία"

#: templates/landing-page.html:50
msgid "turtle_text"
msgstr "Κάνε ένα σχέδιο με κώδικα"

#: templates/layout.html:20 templates/signup.html:64
msgid "yes"
msgstr "Ναι"

#: templates/layout.html:21 templates/signup.html:68
msgid "no"
msgstr "Όχι"

#: templates/layout.html:29
msgid "ok"
msgstr "OK"

#: templates/layout.html:30
msgid "cancel"
msgstr "Ακύρωση"

#: templates/layout.html:43 templates/programs.html:66
#: templates/programs.html:74
msgid "copy_link_to_share"
msgstr "Αντίγραψε τον σύνδεσμο για κοινή χρήση"

#: templates/layout.html:83 templates/quiz/endquiz.html:18
#: templates/quiz/quiz.html:29
msgid "achievement_earned"
msgstr "Κέρδισες ένα επίτευγμα!"

#: templates/learn-more.html:7
msgid "mailing_title"
msgstr "Εγγραφή για Hedy newsletter"

#: templates/learn-more.html:14
msgid "surname"
msgstr "Μικρό Όνομα"

#: templates/learn-more.html:18
msgid "lastname"
msgstr "Επίθετο"

#: templates/learn-more.html:22 templates/profile.html:128
#: templates/signup.html:52
msgid "country"
msgstr "Χώρα"

#: templates/learn-more.html:31
msgid "subscribe"
msgstr "Εγγραφή"

#: templates/learn-more.html:32
msgid "required_field"
msgstr "Τα πεδία με * απαιτείται να συμπληρωθούν"

#: templates/learn-more.html:35
#, fuzzy
msgid "previous_campaigns"
msgstr "View previous campaigns"

#: templates/level-page.html:8
msgid "step_title"
msgstr "Άσκηση"

#: templates/level-page.html:12
msgid "save_code_button"
msgstr "Αποθήκευσε κώδικα"

#: templates/level-page.html:13
msgid "share_code_button"
msgstr "Αποθήκευσε και μοιράσου κώδικα"

#: templates/level-page.html:31
msgid "try_button"
msgstr "Δοκίμασε το"

#: templates/login.html:10
msgid "login_long"
msgstr "Συνδέσου στο λογαριασμό σου"

#: templates/login.html:26 website/auth.py:263
msgid "no_account"
msgstr "Ακόμα χωρίς λογαριασμό;"

#: templates/login.html:28 templates/signup.html:6 templates/signup.html:105
msgid "create_account"
msgstr "Δημιουργία λογαριασμού"

#: templates/login.html:33
msgid "forgot_password"
msgstr "Ξέχασες το συνθηματικό σου;"

#: templates/main-page.html:10
msgid "main_title"
msgstr "Hedy"

#: templates/main-page.html:11
msgid "main_subtitle"
msgstr "Μια βαθμιαία γλώσσα προγραμματισμού"

#: templates/main-page.html:14
msgid "try_it"
msgstr "Δοκίμασέ τη"

#: templates/profile.html:4
msgid "account_overview"
msgstr "Σύνοψη λογαριασμού"

#: templates/profile.html:6 templates/profile.html:8
msgid "my_messages"
msgstr "Τα μηνύματά μου"

#: templates/profile.html:11
msgid "invite_message"
msgstr "Έλαβες μια πρόσκληση για να συμμετάσχεις στην τάξη"

#: templates/profile.html:12
msgid "sent_by"
msgstr "Αυτή η πρόσκληση εστάλη από"

#: templates/profile.html:15
msgid "delete_invite"
msgstr "Διαγραφή πρόσκλησης"

#: templates/profile.html:21 templates/profile.html:23
msgid "public_profile"
msgstr "Δημόσιο προφίλ"

#: templates/profile.html:24
msgid "public_profile_visit"
msgstr "Μπορείς να επισκεφτείς το δημόσιο προφίλ σου! Κάνε κλικ"

#: templates/profile.html:24
msgid "public_profile_link"
msgstr "εδώ"

#: templates/profile.html:27
msgid "profile_picture"
msgstr "Εικόνα προφίλ"

#: templates/profile.html:40
msgid "personal_text"
msgstr "Προσωπικό κείμενο"

#: templates/profile.html:41
msgid "your_personal_text"
msgstr "Το προσωπικό σου κείμενο..."

#: templates/profile.html:45
msgid "favourite_program"
msgstr "Αγαπημένο πρόγραμμα"

#: templates/profile.html:56
msgid "public_profile_info"
msgstr ""
"Επιλέγοντας αυτό το πλαίσιο κάνω το προφίλ μου ορατό σε όλους. Πρόσεξε να"
" μην κοινοποιείς προσωπικές πληροφορίες όπως το όνομα ή τη διεύθυνση του "
"σπιτιού σου, γιατί θα μπορούν να τα δουν όλοι!"

#: templates/profile.html:59
msgid "update_public"
msgstr "Ενημέρωση δημόσιου προφίλ"

#: templates/profile.html:61 templates/profile.html:141
msgid "are_you_sure"
msgstr "Είσαι σίγουρος/η; Δεν μπορείς να αναιρέσεις αυτήν την ενέργεια."

#: templates/profile.html:61
msgid "delete_public"
msgstr "Διαγραφή δημόσιου προφίλ"

#: templates/profile.html:76
msgid "self_removal_prompt"
msgstr "Είστε βέβαιος/α ότι θέλεις να αποχωρήσεις από αυτήν την τάξη;"

#: templates/profile.html:76
msgid "leave_class"
msgstr "Έξοδος από την τάξη"

#: templates/profile.html:81 templates/profile.html:84
msgid "settings"
msgstr "Οι προσωπικές μου ρυθμίσεις"

#: templates/profile.html:92 templates/signup.html:41
msgid "birth_year"
msgstr "Έτος γέννησης"

#: templates/profile.html:95 templates/signup.html:25
msgid "preferred_language"
msgstr "Προτιμώμενη γλώσσα"

#: templates/profile.html:105 templates/signup.html:34
msgid "preferred_keyword_language"
msgstr "Προτιμώμενη γλώσσα για τα keywords"

#: templates/profile.html:119 templates/signup.html:44
msgid "gender"
msgstr "Φύλο"

#: templates/profile.html:122 templates/signup.html:46
msgid "female"
msgstr "Γυναίκα"

#: templates/profile.html:123 templates/signup.html:47
msgid "male"
msgstr "Άνδρας"

#: templates/profile.html:124 templates/signup.html:48
msgid "other"
msgstr "Άλλο"

#: templates/profile.html:137
msgid "update_profile"
msgstr "Ενημέρωση προφίλ"

#: templates/profile.html:141
msgid "destroy_profile"
msgstr "Μόνιμη διαγραφή λογαριασμού"

#: templates/profile.html:148
msgid "current_password"
msgstr "Τρέχον συνθηματικό"

#: templates/profile.html:152
msgid "new_password"
msgstr "Νέο συνθηματικό"

#: templates/profile.html:156
msgid "repeat_new_password"
msgstr "Επανάλαβε το νέο συνθηματικό"

#: templates/programs.html:7
msgid "recent"
msgstr "Τα πρόσφατα προγράμματά μου"

#: templates/programs.html:33 templates/view-program-page.html:7
msgid "submitted_header"
msgstr "Αυτό είναι ένα υποβληθέν πρόγραμμα και δεν μπορεί να τροποποιηθεί"

#: templates/programs.html:38
msgid "title"
msgstr "Τίτλος"

#: templates/programs.html:40 templates/view-program-page.html:8
msgid "last_edited"
msgstr "Τελευταία επεξεργασία"

#: templates/programs.html:57
msgid "favourite_confirm"
msgstr ""
"Είσαι βέβαιος/α ότι θέλεις να ορίσεις αυτό το πρόγραμμα ως το αγαπημένο "
"σου;"

#: templates/programs.html:65 templates/programs.html:70
msgid "open"
msgstr "Άνοιγμα"

#: templates/programs.html:66 templates/programs.html:74
msgid "copy_clipboard"
msgstr "Αντιγράφηκε με επιτυχία στο πρόχειρο"

#: templates/programs.html:67 templates/programs.html:71
msgid "delete_confirm"
msgstr "Είσαι βέβαιος/α ότι θέλεις να διαγράψεις το πρόγραμμα;"

#: templates/programs.html:67 templates/programs.html:71
msgid "delete"
msgstr "Διαγραφή"

#: templates/programs.html:73
msgid "unshare_confirm"
msgstr "Είσαι σίγουρος ότι θέλεις να κάνεις το πρόγραμμα ιδιωτικό;"

#: templates/programs.html:73
msgid "unshare"
msgstr "Κατάργηση κοινής χρήσης"

#: templates/programs.html:75
msgid "submit_warning"
msgstr "Είσαι σίγουρος ότι θέλεις να υποβάλεις αυτό το πρόγραμμα;"

#: templates/programs.html:75
msgid "submit_program"
msgstr "Υποβολή"

#: templates/programs.html:78
msgid "share_confirm"
msgstr "Είσαι σίγουρος ότι θέλεις να δημοσιοποιήσεις το πρόγραμμα;"

#: templates/programs.html:78
msgid "share"
msgstr "Μοίρασμα"

#: templates/programs.html:84
msgid "no_programs"
msgstr "Δεν έχεις προγράμματα ακόμα."

#: templates/programs.html:86
msgid "write_first_program"
msgstr "Γράψε το πρώτο σου πρόγραμμα!"

#: templates/public-page.html:16
msgid "achievements"
msgstr "επιτεύγματα"

#: templates/public-page.html:28 templates/public-page.html:30
msgid "amount_created"
msgstr "προγράμματα που δημιουργήθηκαν"

#: templates/public-page.html:34 templates/public-page.html:36
msgid "amount_saved"
msgstr "αποθηκευμένα προγράμματα"

#: templates/public-page.html:40 templates/public-page.html:42
msgid "amount_submitted"
msgstr "υποβληθέντα προγράμματα"

#: templates/public-page.html:50
msgid "last_achievement"
msgstr "Πρόσφατο επίτευγμα"

#: templates/public-page.html:85
msgid "no_shared_programs"
msgstr "δεν έχει κοινά προγράμματα..."

#: templates/recover.html:6
msgid "recover_password"
msgstr "Ζήτησε επαναφορά συνθηματικού"

#: templates/recover.html:11
msgid "send_password_recovery"
msgstr "Στείλε μου ένα σύνδεσμο για ανάκτηση συνθηματικού"

#: templates/reset.html:6 templates/reset.html:19
msgid "reset_password"
msgstr "Επαναφορά συνθηματικού"

#: templates/reset.html:12 templates/signup.html:22
msgid "password_repeat"
msgstr "Επανάλαβε το συνθηματικό"

#: templates/signup.html:7
msgid "create_account_explanation"
msgstr ""
"Το να έχεις το δικό σου λογαριασμό, σου επιτρέπει να αποθηκεύεις τα "
"προγράμματά σου."

#: templates/signup.html:16
msgid "email_repeat"
msgstr "Επανάλαβε το email"

#: templates/signup.html:60
msgid "programming_experience"
msgstr "Έχεις εμπειρία στον προγραμματισμό;"

#: templates/signup.html:74
msgid "languages"
msgstr ""
"Ποιες από αυτές τις γλώσσες προγραμματισμού έχεις χρησιμοποιήσει στο "
"παρελθόν;"

#: templates/signup.html:79
msgid "other_block"
msgstr "Άλλη γλώσσα με πλακίδια"

#: templates/signup.html:85
msgid "other_text"
msgstr "Άλλη γλώσσα με κείμενο"

#: templates/signup.html:91
msgid "request_teacher"
msgstr "Θα ήθελες να κάνεις αίτηση για λογαριασμό καθηγητή;"

#: templates/signup.html:94
msgid "subscribe_newsletter"
msgstr "Εγγραφή στο newsletter"

#: templates/signup.html:99
msgid "agree_with"
msgstr "Συμφωνώ με το"

#: templates/signup.html:99
msgid "privacy_terms"
msgstr "Απόρρητο και Όροι"

#: templates/signup.html:102
msgid "agree_third_party"
msgstr ""
"Συμφωνώ να επικοινωνήσουν μαζί μου συνεργάτες του Leiden University με "
"ευκαιρίες πωλήσεων (προαιρετικό)"

#: templates/signup.html:109
msgid "already_account"
msgstr "Έχεις ήδη λογαριασμό;"

#: templates/teacher-invitation.html:5
msgid "teacher_invitation_require_login"
msgstr ""
"Για να ρυθμίσεις το προφίλ σου ως καθηγητής, θα χρειαστεί να συνδεθείς. "
"Εάν δεν έχεις λογαριασμό, δημιούργησε έναν."

#: templates/view-program-page.html:13
#, fuzzy
msgid "by"
msgstr "by"

#: templates/quiz/endquiz.html:27
msgid "end_quiz"
msgstr "Τέλος του κουίζ"

#: templates/quiz/endquiz.html:28 templates/quiz/quiz-result-overview.html:23
msgid "score"
msgstr "Σκορ"

#: templates/quiz/endquiz.html:37 templates/quiz/quiz-result-overview.html:108
msgid "go_to_level"
msgstr "Πήγαινε στο επίπεδο"

#: templates/quiz/feedback.html:8 templates/quiz/quiz.html:16
msgid "question"
msgstr "Ερώτηση"

#: templates/quiz/feedback.html:17
msgid "feedback_success"
msgstr "Μπράβο!"

#: templates/quiz/feedback.html:23
msgid "feedback_failure"
msgstr "Λάθος!"

#: templates/quiz/feedback.html:36
msgid "correct_answer"
msgstr "Σωστό"

#: templates/quiz/feedback.html:52
msgid "go_to_question"
msgstr "Πήγαινε στην ερώτηση"

#: templates/quiz/feedback.html:56
msgid "go_to_quiz_result"
msgstr "Πήγαινε στο αποτέλεσμα του κουίζ"

#: templates/quiz/quiz-result-overview.html:22
#, fuzzy
msgid "results_quiz"
msgstr "Άρχισε το κουίζ"

#: templates/quiz/quiz-result-overview.html:45
#, fuzzy
msgid "correct"
msgstr "Σκορ"

#: templates/quiz/quiz-result-overview.html:62
#, fuzzy
msgid "incorrect"
msgstr "Σωστό"

#: templates/quiz/quiz-result-overview.html:91
#: templates/quiz/quiz-result-overview.html:95
#: templates/quiz/quiz-result-overview.html:99 templates/quiz/quiz.html:16
msgid "attempt"
msgstr "Προσπάθεια"

#: templates/quiz/quiz.html:49 templates/quiz/quiz.html:55
#: templates/quiz/quiz_question.html:15
msgid "hint"
msgstr "Υπόδειξη?"

#: templates/quiz/quiz_question.html:53
msgid "go_to_answer"
msgstr "Πήγαινε στην απάντηση"

#: templates/quiz/quiz_question.html:55
msgid "submit_answer"
msgstr "Απάντησε στην ερώτηση"

#: templates/quiz/startquiz.html:9
msgid "start_quiz"
msgstr "Άρχισε το κουίζ"

#: templates/quiz/startquiz.html:15
msgid "go_to_first_question"
msgstr "Πήγαινε στην ερώτηση 1"

#: website/admin.py:18 website/admin.py:85 website/admin.py:106
#: website/admin.py:124 website/admin.py:131
#, fuzzy
msgid "title_admin"
msgstr "Hedy - Administrator page"

#: website/auth.py:183 website/auth.py:252 website/auth.py:384
#: website/auth.py:389 website/auth.py:437 website/auth.py:597
#: website/auth.py:606 website/auth.py:628 website/auth.py:668
#: website/auth.py:675 website/auth.py:695 website/teacher.py:302
#: website/teacher.py:343
msgid "username_invalid"
msgstr "Το όνομα χρήστη δεν είναι έγκυρο"

#: website/auth.py:185
msgid "username_special"
msgstr "To όνομα χρήστη δεν μπορεί να περιέχει `:` ή `@`."

#: website/auth.py:187
msgid "username_three"
msgstr "Το όνομα χρήστη πρέπει να περιέχει τουλάχιστον τρείς χαρακτήρες."

#: website/auth.py:189 website/auth.py:492 website/auth.py:697
#: website/auth.py:702
msgid "email_invalid"
msgstr "Παρακαλώ να εισάγεις ένα έγκυρο email."

#: website/auth.py:191 website/auth.py:254 website/auth.py:439
#: website/auth.py:462 website/auth.py:474 website/auth.py:632
msgid "password_invalid"
msgstr "Το συνθηματικό σου δεν είναι έγκυρο"

#: website/auth.py:193
msgid "passwords_six"
msgstr "Όλα τα συνθηματικά πρέπει να έχουν 6 χαρακτήρες ή περισσότερους."

#: website/auth.py:263
msgid "invalid_username_password"
msgstr "Μη έγκυρο όνομα χρήστη/συνθηματικό."

#: website/auth.py:308 website/auth.py:310
msgid "repeat_match_email"
msgstr "Το email που επανέλαβες δεν ταιριάζει."

#: website/auth.py:312 website/auth.py:464 website/auth.py:468
#: website/auth.py:636
msgid "repeat_match_password"
msgstr "Το συνθηματικό που επανέλαβες δεν ταιριάζει."

#: website/auth.py:314 website/auth.py:494
msgid "language_invalid"
msgstr "Παρακαλώ διάλεξε μια έγκυρη γλώσσα"

#: website/auth.py:316
msgid "agree_invalid"
msgstr "Πρέπει να συμφωνήσεις με το απόρρητο και τους όρους"

#: website/auth.py:318 website/auth.py:497
msgid "keyword_language_invalid"
msgstr ""
"Επίλεξε μια έγκυρη γλώσσα λέξεων-κλειδιών (επιλέξτε Αγγλικά ή τη δική σας"
" γλώσσα)"

#: website/auth.py:323 website/auth.py:502
msgid "year_invalid"
msgstr "Παρακαλώ να εισάγεις ένα έτος ανάμεσα στο 1900 και "

#: website/auth.py:326 website/auth.py:505
msgid "gender_invalid"
msgstr "Παρακαλώ διάλεξε ένα έγκυρο φύλο, επίλεξε (Γυναίκα, Άνδρας, Άλλο)"

#: website/auth.py:329 website/auth.py:508
#, fuzzy
msgid "country_invalid"
msgstr "Please select a valid country."

#: website/auth.py:331 website/auth.py:334 website/auth.py:510
#: website/auth.py:513
msgid "experience_invalid"
msgstr "Παρακαλώ διάλεξε μια έγκυρη εμπειρία, επίλεξε (Ναι, Όχι)"

#: website/auth.py:337 website/auth.py:516
msgid "programming_invalid"
msgstr "Παρακαλώ διάλεξε μια έγκυρη γλώσσα προγραμματισμού"

#: website/auth.py:340
msgid "exists_username"
msgstr "Αυτό το όνομα χρήστη χρησιμοποιείται ήδη."

#: website/auth.py:342 website/auth.py:524
msgid "exists_email"
msgstr "Αυτό το email χρησιμοποιείται ήδη."

#: website/auth.py:382 website/auth.py:397 website/auth.py:630
#: website/auth.py:640
msgid "token_invalid"
msgstr "Το διακριτικό σου δεν είναι έγκυρο"

#: website/auth.py:441 website/auth.py:466 website/auth.py:634
msgid "password_six"
msgstr "Το συνθηματικό πρέπει να περιέχει τουλάχιστον έξι χαρακτήρες."

#: website/auth.py:444 website/auth.py:447
msgid "password_change_not_allowed"
msgstr "Δεν επιτρέπεται να αλλάξεις το συνθηματικό αυτού του χρήστη"

#: website/auth.py:452
msgid "password_change_success"
msgstr "Το συνθηματικό του μαθητή σου άλλαξε με επιτυχία"

#: website/auth.py:483
msgid "password_updated"
msgstr "Το συνθηματικό ενημερώθηκε."

#: website/auth.py:563
msgid "profile_updated"
msgstr "Το προφίλ ενημερώθηκε."

#: website/auth.py:566
msgid "profile_updated_reload"
msgstr "Το προφίλ ενημερώθηκε, η σελίδα θα ανανεωθεί."

#: website/auth.py:619
msgid "sent_password_recovery"
msgstr ""
"Σύντομα θα λάβεις ένα email με οδηγίες για το πώς να επαναφέρεις το "
"συνθηματικό σου."

#: website/auth.py:652
msgid "password_resetted"
msgstr ""
"Έγινε επιτυχής επαναφορά του συνθηματικού σου. Θα ανακατευθυνθείς στη "
"σελίδα σύνδεσης."

#: website/auth.py:670
msgid "teacher_invalid"
msgstr "Η βαθμίδα καθηγητή δεν είναι έγκυρη"

#: website/auth.py:758
#, fuzzy
msgid "mail_welcome_verify_body"
msgstr ""
"Your Hedy account has been created successfully. Welcome!\n"
"Please click on this link to verify your email address: {link}"

#: website/auth.py:760
#, fuzzy
msgid "mail_change_password_body"
msgstr "Άλλαξε συνθηματικό"

#: website/auth.py:762
#, fuzzy
msgid "mail_recover_password_body"
msgstr "Ζήτησε επαναφορά συνθηματικού"

#: website/auth.py:764
#, fuzzy
msgid "mail_reset_password_body"
msgstr "Επαναφορά συνθηματικού"

#: website/auth.py:766
#, fuzzy
msgid "mail_welcome_teacher_body"
msgstr ""
"<strong>Welcome!</strong>\n"
"Congratulations on your brand new Hedy teachers account. Welcome to the "
"world wide community of Hedy teachers!\n"
"<strong>What teachers accounts can do</strong>\n"
"With your teacher account, you have the option to create classes. Your "
"students can than join your classes and you can see their progress. "
"Classes are made and managed though the for <a "
"href=\"https://hedycode.com/for-teachers\">teachers page</a>.\n"
"<strong>How to share ideas</strong>\n"
"If you are using Hedy in class, you probably have ideas for improvements!"
" You can share those ideas with us on the <a "
"href=\"https://github.com/Felienne/hedy/discussions/categories/ideas\">Ideas"
" Discussion</a>.\n"
"<strong>How to ask for help</strong>\n"
"If anything is unclear, you can post in the <a "
"href=\"https://github.com/Felienne/hedy/discussions/categories/q-a\">Q&A "
"discussion</a>, or <a href=\"mailto: hedy@felienne.com\">send us an "
"email</a>.\n"
"Keep programming!"

#: website/auth.py:772
#, fuzzy
msgid "mail_welcome_verify_subject"
msgstr "Welcome to Hedy"

#: website/auth.py:774
#, fuzzy
msgid "mail_change_password_subject"
msgstr "Άλλαξε συνθηματικό"

#: website/auth.py:776
#, fuzzy
msgid "mail_recover_password_subject"
msgstr "Ζήτησε επαναφορά συνθηματικού"

#: website/auth.py:778
#, fuzzy
msgid "mail_reset_password_subject"
msgstr "Επαναφορά συνθηματικού"

#: website/auth.py:780
#, fuzzy
msgid "mail_welcome_teacher_subject"
msgstr "Your Hedy teacher account is ready"

#: website/auth.py:784
#, fuzzy
msgid "user"
msgstr "Όνομα Χρήστη"

#: website/auth.py:789
#, fuzzy
msgid "mail_hello"
msgstr "Hi {username}!"

#: website/auth.py:791
#, fuzzy
msgid "mail_goodbye"
msgstr ""
"Thank you!\n"
"The Hedy team"

#: website/auth.py:799
#, fuzzy
msgid "copy_mail_link"
msgstr "Please copy and paste this link into a new tab:"

#: website/auth.py:800
#, fuzzy
msgid "link"
msgstr "Σύνδεση"

#: website/programs.py:41
msgid "delete_success"
msgstr "Το πρόγραμμα διαγράφηκε με επιτυχία"

#: website/programs.py:55
msgid "save_prompt"
msgstr ""
"Πρέπει να έχεις ένα λογαριασμό για να αποθηκεύσεις το πρόγραμμά σου. Θα "
"ήθελες να συνδεθείς τώρα;"

#: website/programs.py:60
msgid "overwrite_warning"
msgstr ""
"Έχεις ήδη ένα πρόγραμμα με αυτό το όνομα, η αποθήκευση αυτού του "
"προγράμματος θα αντικαταστήσει το παλιό. Είσαι σίγουρος/η?"

#: website/programs.py:87
#, fuzzy
msgid "save_parse_warning"
msgstr ""
"Έχεις ήδη ένα πρόγραμμα με αυτό το όνομα, η αποθήκευση αυτού του "
"προγράμματος θα αντικαταστήσει το παλιό. Είσαι σίγουρος/η?"

#: website/programs.py:131 website/programs.py:132
msgid "save_success_detail"
msgstr "Το πρόγραμμα αποθηκεύτηκε επιτυχώς"

#: website/programs.py:160
msgid "share_success_detail"
msgstr "Το πρόγραμμα μοιράστηκε με επιτυχία"

#: website/programs.py:162
msgid "unshare_success_detail"
msgstr "Το πρόγραμμα καταργήθηκε με επιτυχία"

#: website/programs.py:202
msgid "favourite_success"
msgstr "Το πρόγραμμά σου έχει οριστεί ως αγαπημένο"

#: website/statistics.py:37 website/teacher.py:28 website/teacher.py:36
#: website/teacher.py:211 website/teacher.py:233 website/teacher.py:245
#: website/teacher.py:312 website/teacher.py:351
msgid "retrieve_class_error"
msgstr "Μόνο οι καθηγητές μπορούν να ανακτήσουν τις τάξεις"

#: website/statistics.py:41 website/teacher.py:39 website/teacher.py:133
#: website/teacher.py:152 website/teacher.py:214 website/teacher.py:236
#: website/teacher.py:248 website/teacher.py:315 website/teacher.py:354
msgid "no_such_class"
msgstr "Δεν υπάρχει τέτοια τάξη Hedy!"

#: website/statistics.py:45
#, fuzzy
msgid "title_class statistics"
msgstr "Τα στατιστικά μου"

#: website/teacher.py:76
#, fuzzy
msgid "title_class-overview"
msgstr "Hedy - Class overview"

#: website/teacher.py:85
#, fuzzy
msgid "only_teacher_create_class"
msgstr "Only teachers are allowed to create classes!"

#: website/teacher.py:92 website/teacher.py:127
#, fuzzy
msgid "class_name_invalid"
msgstr "This class name is invalid."

#: website/teacher.py:94 website/teacher.py:129
msgid "class_name_empty"
msgstr "Δεν δώσατε όνομα τάξης!"

#: website/teacher.py:100
msgid "class_name_duplicate"
msgstr "Έχεις ήδη μια τάξη με αυτό το όνομα!"

#: website/teacher.py:164 website/teacher.py:180 website/teacher.py:542
msgid "invalid_class_link"
msgstr "Μη έγκυρος σύνδεσμος για συμμετοχή στην τάξη."

#: website/teacher.py:168 website/teacher.py:170
#, fuzzy
msgid "title_join-class"
msgstr "Hedy - Join class"

#: website/teacher.py:224
#, fuzzy
msgid "title_customize-class"
msgstr "Hedy - Customize class"

#: website/teacher.py:239
msgid "customization_deleted"
msgstr "Οι προσαρμογές διαγράφησαν με επιτυχία."

#: website/teacher.py:292
msgid "class_customize_success"
msgstr "Η τάξη προσαρμόστηκε με επιτυχία."

#: website/teacher.py:306
msgid "username_empty"
msgstr "Δεν έδωσες όνομα χρήστη!"

#: website/teacher.py:319
msgid "student_not_existing"
msgstr "Αυτό το όνομα χρήστη δεν υπάρχει"

#: website/teacher.py:321
msgid "student_already_in_class"
msgstr "Αυτός ο μαθητής είναι ήδη στη τάξη σου"

#: website/teacher.py:323
msgid "student_already_invite"
msgstr "Αυτός ο μαθητής έχει ήδη μια πρόσκληση σε αναμονή"

#: website/teacher.py:382
msgid "no_accounts"
msgstr "Δεν υπάρχουν λογαριασμοί για δημιουργία."

#: website/teacher.py:393
msgid "unique_usernames"
msgstr "Όλα τα ονόματα χρηστών πρέπει να είναι μοναδικά."

#: website/teacher.py:396
msgid "unique_emails"
msgstr "Όλες οι διευθύνσεις mail πρέπει να είναι μοναδικές."

#: website/teacher.py:407
msgid "usernames_exist"
msgstr "Ένα ή περισσότερα ονόματα χρηστών ήδη χρησιμοποιούνται."

#: website/teacher.py:410
msgid "emails_exist"
msgstr "Μια ή περισσότερες διευθύνσεις mail ήδη χρησιμοποιούνται."

#: website/teacher.py:421
msgid "accounts_created"
msgstr "Οι λογαριασμοί δημιουργήθηκαν με επιτυχία."

#: website/teacher.py:427 website/teacher.py:432 website/teacher.py:443
#: website/teacher.py:472 website/teacher.py:498
msgid "retrieve_adventure_error"
msgstr "Δεν επιτρέπεται να δεις αυτήν την περιπέτεια!"

#: website/teacher.py:437
#, fuzzy
msgid "title_view-adventure"
msgstr "Hedy - View adventure"

#: website/teacher.py:448
#, fuzzy
msgid "title_customize-adventure"
msgstr "Hedy - Customize adventure"

#: website/teacher.py:459
msgid "adventure_id_invalid"
msgstr "Αυτό το αναγνωριστικό περιπέτειας δεν είναι έγκυρο"

#: website/teacher.py:461 website/teacher.py:517
msgid "adventure_name_invalid"
msgstr "Αυτό το όνομα περιπέτειας δεν είναι έγκυρο"

#: website/teacher.py:463
msgid "level_invalid"
msgstr "Αυτό το επίπεδο Hedy δεν είναι έγκυρο"

#: website/teacher.py:465
msgid "content_invalid"
msgstr "Αυτή η περιπέτεια δεν είναι έγκυρη"

#: website/teacher.py:467
msgid "adventure_length"
msgstr "Η περιπέτειά σου πρέπει να είναι τουλάχιστον 20 χαρακτήρες"

#: website/teacher.py:469
msgid "public_invalid"
msgstr "Αυτή η επιλογή συμφωνίας δεν είναι έγκυρη"

#: website/teacher.py:480 website/teacher.py:524
msgid "adventure_duplicate"
msgstr "Έχεις ήδη μια περιπέτεια με αυτό το όνομα"

#: website/teacher.py:492
msgid "adventure_updated"
msgstr "Η περιπέτεια έχει ενημερωθεί!"

#: website/teacher.py:519
msgid "adventure_empty"
msgstr "Δεν έδωσες όνομα περιπέτειας!"

#~ msgid "ago-1"
#~ msgstr "-"

#~ msgid "ago-2"
#~ msgstr "πριν"

#~ msgid "set_preferred_lang"
#~ msgstr ""
#~ "Το Hedy υποστηρίζει πλέον προτιμώμενες "
#~ "γλώσσες χρήστη. Μπορείς να ορίσεις μια"
#~ " για το προφίλ σου στο \"Το "
#~ "προφίλ μου\""

#~ msgid "statistics"
#~ msgstr "Τα στατιστικά μου"

#~ msgid "Empty Program"
#~ msgstr ""
#~ "Δημιούργησες ένα κενό πρόγραμμα. Πληκτρολόγησε"
#~ " τον κώδικα Hedy στο αριστερό πεδίο"
#~ " και δοκίμασε ξανά"

#~ msgid "level_not_translated"
#~ msgstr "Αυτό το επίπεδο δεν είναι μεταφρασμένο στη γλώσσα σου (ακόμα)"
<|MERGE_RESOLUTION|>--- conflicted
+++ resolved
@@ -8,11 +8,7 @@
 msgid "title_achievements"
 msgstr "Hedy - My achievements"
 
-<<<<<<< HEAD
-#: app.py:615 app.py:1022 website/teacher.py:363 website/teacher.py:372
-=======
 #: app.py:615 app.py:1024 website/teacher.py:363 website/teacher.py:372
->>>>>>> 31e56a25
 msgid "not_teacher"
 msgstr "Φαίνεται πως δεν είσαι καθηγητής!"
 
@@ -25,11 +21,7 @@
 msgid "title_programs"
 msgstr "Hedy - My programs"
 
-<<<<<<< HEAD
-#: app.py:667 app.py:677 app.py:681 app.py:696 app.py:939 app.py:1291
-=======
 #: app.py:667 app.py:677 app.py:681 app.py:696 app.py:941 app.py:1293
->>>>>>> 31e56a25
 #: website/admin.py:17 website/admin.py:25 website/admin.py:95
 #: website/admin.py:112 website/admin.py:130 website/auth.py:660
 #: website/auth.py:687 website/statistics.py:86
@@ -54,19 +46,11 @@
 msgid "ago"
 msgstr "{time} ago"
 
-<<<<<<< HEAD
-#: app.py:731 app.py:733 app.py:857 app.py:879 app.py:881
-msgid "no_such_level"
-msgstr "Δεν υπάρχει τέτοιο επίπεδο Hedy!"
-
-#: app.py:741 app.py:748 app.py:811 app.py:817
-=======
 #: app.py:731 app.py:733 app.py:859 app.py:881 app.py:883
 msgid "no_such_level"
 msgstr "Δεν υπάρχει τέτοιο επίπεδο Hedy!"
 
 #: app.py:741 app.py:748 app.py:813 app.py:819
->>>>>>> 31e56a25
 msgid "no_such_program"
 msgstr "Δεν υπάρχει τέτοιο πρόγραμμα Hedy!"
 
@@ -74,11 +58,7 @@
 msgid "level_not_class"
 msgstr "Είσαι σε μια τάξη στην οποία δεν είναι ακόμα διαθέσιμο αυτό το επίπεδο"
 
-<<<<<<< HEAD
-#: app.py:862 website/teacher.py:430 website/teacher.py:446
-=======
 #: app.py:864 website/teacher.py:430 website/teacher.py:446
->>>>>>> 31e56a25
 #: website/teacher.py:475 website/teacher.py:501
 msgid "no_such_adventure"
 msgstr "Αυτή η περιπέτεια δεν υπάρχει!"
@@ -107,126 +87,61 @@
 msgid "title_reset"
 msgstr "Hedy - Reset password"
 
-<<<<<<< HEAD
-#: app.py:966
-=======
 #: app.py:968
->>>>>>> 31e56a25
 #, fuzzy
 msgid "title_my-profile"
 msgstr "Hedy - My account"
 
-<<<<<<< HEAD
-#: app.py:982
-=======
 #: app.py:984
->>>>>>> 31e56a25
 #, fuzzy
 msgid "title_learn-more"
 msgstr "Hedy - Learn more"
 
-<<<<<<< HEAD
-#: app.py:988
-=======
 #: app.py:990
->>>>>>> 31e56a25
 #, fuzzy
 msgid "title_privacy"
 msgstr "Hedy - Privacy terms"
 
-<<<<<<< HEAD
-#: app.py:995
-=======
 #: app.py:997
->>>>>>> 31e56a25
 #, fuzzy
 msgid "title_landing-page"
 msgstr "Welcome to Hedy!"
 
-<<<<<<< HEAD
-#: app.py:997
-msgid "not_user"
-msgstr "Φαίνεται ότι δεν είστε συνδεδεμένοι!"
-
-#: app.py:1018
-=======
 #: app.py:999
 msgid "not_user"
 msgstr "Φαίνεται ότι δεν είστε συνδεδεμένοι!"
 
 #: app.py:1020
->>>>>>> 31e56a25
 #, fuzzy
 msgid "title_for-teacher"
 msgstr "Hedy - For teachers"
 
-<<<<<<< HEAD
-#: app.py:1029
-=======
 #: app.py:1031
->>>>>>> 31e56a25
 #, fuzzy
 msgid "title_start"
 msgstr "Hedy - A gradual programming language"
 
-<<<<<<< HEAD
-#: app.py:1090
-=======
 #: app.py:1092
->>>>>>> 31e56a25
 #, fuzzy
 msgid "title_explore"
 msgstr "Hedy - Explore"
 
-<<<<<<< HEAD
-#: app.py:1110 app.py:1112
-=======
 #: app.py:1112 app.py:1114
->>>>>>> 31e56a25
 msgid "translate_error"
 msgstr ""
 "Κάτι πήγε στραβά κατά τη μετάφραση του κώδικα. Δοκίμασε να εκτελέσεις τον"
 " κώδικα για να δεις αν έχει κάποιο σφάλμα. Ο κώδικας με σφάλματα δεν "
 "μπορεί να μεταφραστεί."
 
-<<<<<<< HEAD
-#: app.py:1230 website/auth.py:244 website/auth.py:293 website/auth.py:429
-#: website/auth.py:454 website/auth.py:484 website/auth.py:589
-#: website/auth.py:620 website/auth.py:660 website/auth.py:687
-=======
 #: app.py:1232 website/auth.py:250 website/auth.py:299 website/auth.py:435
 #: website/auth.py:460 website/auth.py:490 website/auth.py:595
 #: website/auth.py:626 website/auth.py:666 website/auth.py:693
->>>>>>> 31e56a25
 #: website/teacher.py:90 website/teacher.py:125 website/teacher.py:197
 #: website/teacher.py:253 website/teacher.py:300 website/teacher.py:341
 #: website/teacher.py:377 website/teacher.py:457 website/teacher.py:515
 msgid "ajax_error"
 msgstr "Παρουσιάστηκε κάποιο σφάλμα, παρακαλώ ξαναπροσπάθησε."
 
-<<<<<<< HEAD
-#: app.py:1233
-msgid "image_invalid"
-msgstr "Η εικόνα σου δεν είναι έγκυρη"
-
-#: app.py:1235
-msgid "personal_text_invalid"
-msgstr "Το προσωπικό σου κείμενο δεν είναι έγκυρο"
-
-#: app.py:1237 app.py:1243
-msgid "favourite_program_invalid"
-msgstr "Το αγαπημένο σου πρόγραμμα δεν είναι έγκυρο"
-
-#: app.py:1257 app.py:1258
-msgid "public_profile_updated"
-msgstr "Το δημόσιο προφίλ έχει ενημερωθεί."
-
-#: app.py:1295 app.py:1321
-msgid "user_not_private"
-msgstr "Αυτός ο χρήστης δεν υπάρχει ή δεν έχει δημόσιο προφίλ"
-
-#: app.py:1329
-=======
 #: app.py:1235
 msgid "image_invalid"
 msgstr "Η εικόνα σου δεν είναι έγκυρη"
@@ -248,7 +163,6 @@
 msgstr "Αυτός ο χρήστης δεν υπάρχει ή δεν έχει δημόσιο προφίλ"
 
 #: app.py:1331
->>>>>>> 31e56a25
 msgid "invalid_teacher_invitation_code"
 msgstr ""
 "Ο κωδικός πρόσκλησης καθηγητή δεν είναι έγκυρος. Για να γίνετε καθηγητής,"
@@ -648,13 +562,13 @@
 msgid "join_class"
 msgstr "Συμμετοχή σε τάξη"
 
-#: templates/class-stats.html:22 templates/customize-class.html:160
+#: templates/class-stats.html:22 templates/customize-class.html:155
 msgid "back_to_class"
 msgstr "Επιστροφή στην τάξη"
 
 #: templates/code-page.html:25 templates/code-page.html:35
 #: templates/customize-class.html:28 templates/customize-class.html:64
-#: templates/customize-class.html:71 templates/customize-class.html:95
+#: templates/customize-class.html:71 templates/customize-class.html:94
 #: templates/level-page.html:6 templates/level-page.html:11
 #: templates/quiz/startquiz.html:10 templates/view-program-page.html:12
 #: templates/view-program-page.html:28
@@ -753,11 +667,7 @@
 "μια ειδική σελίδα, επίλεξε \"προβολή\" από τη σελίδα καθηγητών."
 
 #: templates/customize-adventure.html:43 templates/customize-class.html:28
-<<<<<<< HEAD
-#: templates/customize-class.html:94 templates/explore.html:26
-=======
 #: templates/customize-class.html:93 templates/explore.html:26
->>>>>>> 31e56a25
 #: templates/programs.html:18 templates/programs.html:46
 #: templates/view-adventure.html:6
 msgid "adventure"
@@ -785,7 +695,7 @@
 msgid "preview"
 msgstr "Προεπισκόπηση"
 
-#: templates/customize-adventure.html:51 templates/customize-class.html:155
+#: templates/customize-adventure.html:51 templates/customize-class.html:150
 msgid "save"
 msgstr "Αποθήκευση"
 
@@ -871,56 +781,51 @@
 msgid "directly_available"
 msgstr "Άμεσα ανοιχτό"
 
-#: templates/customize-class.html:89
+#: templates/customize-class.html:88
 msgid "select_own_adventures"
 msgstr "Επίλεξε τις δικές σου περιπέτειες"
 
-#: templates/customize-class.html:96 templates/customize-class.html:120
+#: templates/customize-class.html:95 templates/customize-class.html:121
 #: templates/profile.html:47 templates/profile.html:121
 #: templates/profile.html:130 templates/signup.html:26 templates/signup.html:45
 #: templates/signup.html:53
 msgid "select"
 msgstr "Επίλεξε"
 
-#: templates/customize-class.html:114
+#: templates/customize-class.html:115
 msgid "other_settings"
 msgstr "Άλλες ρυθμίσεις"
 
-#: templates/customize-class.html:119
+#: templates/customize-class.html:120
 msgid "option"
 msgstr "Επιλογή"
 
-#: templates/customize-class.html:125
+#: templates/customize-class.html:126
 msgid "mandatory_mode"
 msgstr "Υποχρεωτική λειτουργία προγραμματιστή"
 
-#: templates/customize-class.html:131
+#: templates/customize-class.html:132
 msgid "hide_cheatsheet"
 msgstr "Απόκρυψη των σημειώσεων"
 
-#: templates/customize-class.html:137
+#: templates/customize-class.html:138
 #, fuzzy
 msgid "hide_keyword_switcher"
 msgstr "Hide keyword switcher"
 
-#: templates/customize-class.html:143
-#, fuzzy
-msgid "hide_quiz"
-msgstr "Τέλος του κουίζ"
-
-#: templates/customize-class.html:154
+#: templates/customize-class.html:149
 msgid "reset_adventure_prompt"
 msgstr "Είσαι βέβαιος ότι θέλεις να επαναφέρεις όλες τις επιλεγμένες περιπέτειες;"
 
-#: templates/customize-class.html:154
+#: templates/customize-class.html:149
 msgid "reset_adventures"
 msgstr "Επανάφερε επιλεγμένες περιπέτειες"
 
-#: templates/customize-class.html:158
+#: templates/customize-class.html:153
 msgid "remove_customizations_prompt"
 msgstr "Είσαι βέβαιος ότι θέλεις να καταργήσεις τις προσαρμογές αυτής της τάξης;"
 
-#: templates/customize-class.html:159
+#: templates/customize-class.html:154
 msgid "remove_customization"
 msgstr "Κατάργηση προσαρμογής"
 
@@ -1003,41 +908,29 @@
 "καθηγητή που σου επιτρέπει να δημιουργείς μαθήματα και να προσκαλείς "
 "μαθητές."
 
-#: templates/incl-adventure-tabs.html:18
+#: templates/incl-adventure-tabs.html:19
 #, fuzzy
 msgid "quiz_tab"
 msgstr "End quiz"
 
-#: templates/incl-adventure-tabs.html:21
+#: templates/incl-adventure-tabs.html:23
 #, fuzzy
 msgid "specific_adventure_mode"
 msgstr ""
 "You're currently in adventure '{adventure}', click on 'Hedy' to view all "
 "adventures."
 
-<<<<<<< HEAD
-#: templates/incl-adventure-tabs.html:66
-=======
 #: templates/incl-adventure-tabs.html:69
->>>>>>> 31e56a25
 #, fuzzy
 msgid "end"
 msgstr "Φύλο"
 
-<<<<<<< HEAD
-#: templates/incl-adventure-tabs.html:67
-=======
 #: templates/incl-adventure-tabs.html:70
->>>>>>> 31e56a25
 #, fuzzy
 msgid "quiz_description"
 msgstr "Ερώτηση"
 
-<<<<<<< HEAD
-#: templates/incl-adventure-tabs.html:68
-=======
 #: templates/incl-adventure-tabs.html:71
->>>>>>> 31e56a25
 msgid "go_to_quiz"
 msgstr "Πήγαινε στο κουίζ"
 
