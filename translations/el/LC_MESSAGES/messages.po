--- conflicted
+++ resolved
@@ -2770,15 +2770,6 @@
 #~ msgid "classes"
 #~ msgstr ""
 
-<<<<<<< HEAD
-#~ msgid "student_already_in_class"
-#~ msgstr "Αυτός ο μαθητής είναι ήδη στη τάξη σου"
-
-#~ msgid "student_not_existing"
-#~ msgstr "Αυτό το όνομα χρήστη δεν υπάρχει"
-
-#~ msgid "student"
-=======
 #~ msgid "Adventure"
 #~ msgstr ""
 
@@ -2795,5 +2786,4 @@
 #~ msgstr ""
 
 #~ msgid "select_class"
->>>>>>> 126b753e
 #~ msgstr ""
