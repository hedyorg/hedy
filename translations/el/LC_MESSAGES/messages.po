# Greek translations for PROJECT.
# Copyright (C) 2023 ORGANIZATION
# This file is distributed under the same license as the PROJECT project.
# FIRST AUTHOR <EMAIL@ADDRESS>, 2023.
#
msgid ""
msgstr ""
"Project-Id-Version: PROJECT VERSION\n"
"Report-Msgid-Bugs-To: EMAIL@ADDRESS\n"
<<<<<<< HEAD
"POT-Creation-Date: 2024-02-01 09:02+0100\n"
"PO-Revision-Date: 2024-01-24 20:21+0000\n"
=======
"POT-Creation-Date: 2024-01-18 10:49+0100\n"
"PO-Revision-Date: 2024-02-10 12:07+0000\n"
>>>>>>> 6bc92eeb
"Last-Translator: Prefill add-on <noreply-addon-prefill@weblate.org>\n"
"Language: el\n"
"Language-Team: el <LL@li.org>\n"
"Plural-Forms: nplurals=2; plural=n != 1;\n"
"MIME-Version: 1.0\n"
"Content-Type: text/plain; charset=utf-8\n"
"Content-Transfer-Encoding: 8bit\n"
"Generated-By: Babel 2.14.0\n"

#, fuzzy
msgid "Access Before Assign"
msgstr "You tried to use the variable {name} on line {access_line_number}, but you set it on line {definition_line_number}. Set a variable before using it."

msgid "Cyclic Var Definition"
msgstr "Το όνομα {variable} πρέπει να οριστεί για να μπορέσεις να το χρησιμοποιήσεις στη δεξιά πλευρά της εντολής is"

#, fuzzy
msgid "Function Undefined"
msgstr "You tried to use the function {name}, but you didn't define it."

msgid "Has Blanks"
msgstr "Ο κώδικάς σου δεν είναι πλήρης. Περιέχει κενά που πρέπει να αντικαταστήσεις με κώδικα."

msgid "Incomplete"
msgstr "Ουπς! Ξέχασες ένα κομμάτι κώδικα! Στη γραμμή {line_number}, πρέπει να γράψεις κείμενο ύστερα από την {incomplete_command}."

#, fuzzy
msgid "Incomplete Repeat"
msgstr "It looks like you forgot to use {command} with the repeat command you used on line {line_number}."

msgid "Invalid"
msgstr "Η εντολή {invalid_command} δεν είναι μια εντολή του επιπέδου {level} της Hedy. Μήπως εννοούσες {guessed_command};"

msgid "Invalid Argument"
msgstr "Δεν μπορείς να χρησιμοποιήσεις την εντολή {command} με το {invalid_argument}. Δοκίμασε να αλλάξεις το {invalid_argument} σε {allowed_types}."

msgid "Invalid Argument Type"
msgstr "Δεν μπορείς να χρησιμοποιήσεις την εντολή {command} με το {invalid_argument} επειδή είναι {invalid_type}. Δοκίμασε να αλλάξεις το {invalid_argument} σε {allowed_types}."

#, fuzzy
msgid "Invalid At Command"
msgstr "The {at} command may not be used from level 16 onward. You can use square brackets to use an element from a list, for example `friends[i]`, `lucky_numbers[{random}]`."

msgid "Invalid Space"
msgstr "Ουπς! Ξεκίνησες μια γραμμή με κενό στη γραμμή {line_number}. Τα κενά μπερδεύουν τους υπολογιστές, μπορείς να τα αφαιρέσεις;"

msgid "Invalid Type Combination"
msgstr "Δεν μπορείς να χρησιμοποιήσεις τα {invalid_argument} και {invalid_argument_2} στο {command} επειδή το ένα είναι {invalid_type} και το άλλο είναι {invalid_type_2}. Δοκίμασε να αλλάξεις το {invalid_argument} σε {invalid_type_2} ή το {invalid_argument_2} σε {invalid_type}."

msgid "Locked Language Feature"
msgstr "Χρησιμοποιείς το {concept}! Αυτό είναι φοβερό, αλλά το {concept} δεν έχει ξεκλειδωθεί ακόμα! Θα ξεκλειδωθεί σε μεταγενέστερο επίπεδο."

msgid "Lonely Echo"
msgstr "Χρησιμοποίησες μια echo πριν από μια ask, ή μια echo χωρίς ask. Πρώτα ζήτησε εισαγωγή και μετά echo."

#, fuzzy
msgid "Lonely Text"
msgstr "It looks like you forgot to use a command with the text you put in line {line_number}"

#, fuzzy
msgid "Missing Additional Command"
msgstr "It looks like you forgot to complete writing {command} on line {line_number}."

msgid "Missing Command"
msgstr "Φαίνεται ότι ξέχασες να χρησιμοποιήσεις μια εντολή στη γραμμή {line_number}."

#, fuzzy
msgid "Missing Inner Command"
msgstr "Φαίνεται ότι ξέχασες να χρησιμοποιήσεις μια εντολή στη γραμμή {line_number}."

#, fuzzy
msgid "Missing Variable"
msgstr "It looks like your {command} is missing a variable at the start of the line."

#, fuzzy
msgid "Misspelled At Command"
msgstr "It looks like you might have misspelled the {command} command, instead you wrote {invalid_argument} in line {line_number}."

msgid "No Indentation"
msgstr "Χρησιμοποίησες πολύ λίγα κενά στη γραμμή {line_number}. Χρησιμοποίησες {leading_spaces} κενά, τα οποία δεν είναι αρκετά. Ξεκίνα κάθε νέο μπλοκ με {indent_size} κενά περισσότερα από την προηγούμενη γραμμή."

#, fuzzy
msgid "Non Decimal Variable"
msgstr "At line {line_number}, you might have tried using a number which Hedy does not like very much! Try changing it to a decimal number like 2."

msgid "Parse"
msgstr "Ο κώδικας που εισήγαγες δεν είναι έγκυρος κώδικας Hedy. Υπάρχει ένα σφάλμα στη γραμμή {location[0]}, στη θέση {location[1]}. Πληκτρολόγησες {character_found}, όμως αυτό δεν επιτρέπεται."

#, fuzzy
msgid "Pressit Missing Else"
msgstr "You forgot to add what happens when you press a different key, add an {else} to your code"

msgid "Too Big"
msgstr "Ουάου! Το πρόγραμμά σου έχει {lines_of_code} εντυπωσιακές γραμμές κώδικα! Αλλά μπορούμε να επεξεργαστούμε μόνο {max_lines} γραμμές σε αυτό το επίπεδο. Μείωσε το πρόγραμμά σου και δοκίμασε ξανά."

msgid "Unexpected Indentation"
msgstr "Χρησιμοποίησες πάρα πολλά κενά στη γραμμή {line_number}. Χρησιμοποίησες {leading_spaces} κενά, τα οποία είναι πάρα πολλά. Ξεκίνα κάθε νέο μπλοκ με {indent_size} κενά περισσότερα από την προηγούμενη γραμμή ."

msgid "Unquoted Assignment"
msgstr "Από αυτό το επίπεδο, πρέπει να τοποθετήσεις κείμενα στα δεξιά του `is` μέσα σε εισαγωγικά. Το ξέχασες για το κείμενο {text}."

msgid "Unquoted Equality Check"
msgstr "Εάν θέλεις να ελέγξεις εάν μια μεταβλητή ισούται με πολλές λέξεις, οι λέξεις θα πρέπει να περιβάλλονται από εισαγωγικά!"

msgid "Unquoted Text"
msgstr "Πρόσεξε. Όταν ζητάς ή εμφανίζεις κάτι, το κείμενο θα πρέπει να ξεκινάει και να τελειώνει με εισαγωγικά. Κάπου ξέχασες ένα."

msgid "Unsupported Float"
msgstr "Οι μη ακέραιοι αριθμοί δεν υποστηρίζονται ακόμη, αλλά θα γίνει σε λίγα επίπεδα. Προς το παρόν άλλαξε το {value} σε έναν ακέραιο."

#, fuzzy
msgid "Unsupported String Value"
msgstr "Text values cannot contain {invalid_value}."

#, fuzzy
msgid "Unused Variable"
msgstr "You defined the variable {variable_name} on line {line_number}, but you did not use it."

msgid "Var Undefined"
msgstr "Προσπάθησες να εμφανίσεις τη μεταβλητή {name}, όμως δεν την αρχικοποίησες. Είναι επίσης πιθανό ότι προσπαθούσες να χρησιμοποιήσεις τη λέξη {name} αλλά ξέχασες τα εισαγωγικά."

msgid "Wrong Level"
msgstr "Αυτός ήταν σωστός κώδικας Hedy, αλλά όχι στο σωστό επίπεδο. Έγραψες {offending_keyword} για το επίπεδο {working_level}. Υπόδειξη:{tip}"

#, fuzzy
msgid "Wrong Number of Arguments"
msgstr "Your function used the wrong number of arguments. You provided {used_number} but the function {name} needs {defined_number}"

msgid "account_overview"
msgstr "Σύνοψη λογαριασμού"

msgid "accounts_created"
msgstr "Οι λογαριασμοί δημιουργήθηκαν με επιτυχία."

msgid "accounts_intro"
msgstr ""
"Σε αυτή τη σελίδα μπορείς να δημιουργήσεις λογαριασμούς για πολλούς μαθητές ταυτόχρονα. Είναι επίσης δυνατό να τους προσθέσεις απευθείας σε μία από τις τάξεις σου.\n"
"Πατώντας το πράσινο + κάτω δεξιά στη σελίδα μπορείς να προσθέσεις επιπλέον σειρές. Μπορείς να διαγράψεις μια σειρά πατώντας τον αντίστοιχο κόκκινο σταυρό.\n"
"Βεβαιώσου ότι δεν υπάρχουν κενές σειρές όταν πατάς \"Δημιουργία λογαριασμών\". Λάβε υπόψη ότι κάθε όνομα χρήστη και διεύθυνση mail πρέπει να είναι μοναδικά και το συνθηματικό πρέπει να έχει <b>τουλάχιστον</b> 6 χαρακτήρες.\n"

msgid "achievement_earned"
msgstr "Κέρδισες ένα επίτευγμα!"

msgid "achievements"
msgstr "επιτεύγματα"

#, fuzzy
msgid "achievements_check_icon_alt"
msgstr "Κέρδισες ένα επίτευγμα!"

#, fuzzy
msgid "achievements_logo_alt"
msgstr "επιτεύγματα"

#, fuzzy
msgid "add"
msgstr "Add"

#, fuzzy
msgid "add_students"
msgstr "μαθητών"

#, fuzzy
msgid "add_students_options"
msgstr "Δημιουργία λογαριασμών μαθητών"

#, fuzzy
msgid "admin"
msgstr "Admin"

msgid "advance_button"
msgstr "Πήγαινε στο επίπεδο {level}"

msgid "adventure"
msgstr "Περιπέτεια"

#, fuzzy
msgid "adventure_cloned"
msgstr "Adventure is cloned"

msgid "adventure_duplicate"
msgstr "Έχεις ήδη μια περιπέτεια με αυτό το όνομα"

msgid "adventure_empty"
msgstr "Δεν έδωσες όνομα περιπέτειας!"

msgid "adventure_exp_1"
msgstr "Πληκτρολόγησε την περιπέτεια της επιλογής σου στη δεξιά πλευρά. Αφού δημιουργήσεις την περιπέτειά σου, μπορείς να τη συμπεριλάβεις σε μία από τις τάξεις σου στην ενότητα \"προσαρμογές\". Αν θέλεις να συμπεριλάβεις μια εντολή στην περιπέτειά σου, χρησιμοποίησε άγκυρες κώδικα όπως αυτή:"

msgid "adventure_exp_2"
msgstr "Εάν θέλεις να εμφανίσεις πραγματικά αποσπάσματα κώδικα, για παράδειγμα για να δώσεις στον μαθητή ένα πρότυπο ή παράδειγμα του κώδικα. Χρησιμοποίησε προηγούμενες άγκυρες όπως αυτή:"

msgid "adventure_exp_3"
msgstr "Μπορείς να χρησιμοποιήσεις το κουμπί \"προεπισκόπηση\" για να δεις μια στυλιζαρισμένη έκδοση της περιπέτειάς σου. Για να δεις την περιπέτεια σε μια ειδική σελίδα, επίλεξε \"προβολή\" από τη σελίδα καθηγητών."

msgid "adventure_exp_classes"
msgstr ""

msgid "adventure_id_invalid"
msgstr "Αυτό το αναγνωριστικό περιπέτειας δεν είναι έγκυρο"

msgid "adventure_length"
msgstr "Η περιπέτειά σου πρέπει να είναι τουλάχιστον 20 χαρακτήρες"

msgid "adventure_name_invalid"
msgstr "Αυτό το όνομα περιπέτειας δεν είναι έγκυρο"

msgid "adventure_prompt"
msgstr "Παρακαλώ δώσε το όνομα της περιπέτειας"

msgid "adventure_terms"
msgstr "Συμφωνώ ότι η περιπέτειά μου μπορεί να γίνει δημόσια διαθέσιμη στο Hedy."

msgid "adventure_updated"
msgstr "Η περιπέτεια έχει ενημερωθεί!"

#, fuzzy
msgid "adventures"
msgstr "Available Adventures"

#, fuzzy
msgid "adventures_info"
msgstr "Each Hedy level has built-in exercises for students, which we call adventures. You can create your own adventures and add them to your classes. With your own adventures you can create adventures that are relevant and interesting for your students. You can find more information about creating your own adventures <a href=\"https://hedy.org/for-teachers/manual/features\">here</a>."

#, fuzzy
msgid "adventures_restored"
msgstr "The default adventures have been restored!"

#, fuzzy
msgid "ago"
msgstr "{timestamp} ago"

msgid "agree_invalid"
msgstr "Πρέπει να συμφωνήσεις με το απόρρητο και τους όρους"

msgid "agree_with"
msgstr "Συμφωνώ με το"

msgid "ajax_error"
msgstr "Παρουσιάστηκε κάποιο σφάλμα, παρακαλώ ξαναπροσπάθησε."

#, fuzzy
msgid "all"
msgstr "All"

#, fuzzy
msgid "all_class_highscores"
msgstr "All students visible in class highscores"

msgid "already_account"
msgstr "Έχεις ήδη λογαριασμό;"

#, fuzzy
msgid "already_program_running"
msgstr "Ξεκίνα τον προγραμματισμό"

#, fuzzy
msgid "already_teacher"
msgstr "You already have a teacher account."

#, fuzzy
msgid "already_teacher_request"
msgstr "You already have a pending teacher request."

msgid "amount_created"
msgstr "προγράμματα που δημιουργήθηκαν"

msgid "amount_saved"
msgstr "αποθηκευμένα προγράμματα"

msgid "amount_submitted"
msgstr "υποβληθέντα προγράμματα"

msgid "are_you_sure"
msgstr "Είσαι σίγουρος/η; Δεν μπορείς να αναιρέσεις αυτήν την ενέργεια."

msgid "ask_needs_var"
msgstr "Ξεκινώντας από το επίπεδο 2, το ask πρέπει να χρησιμοποιείται με μεταβλητή. Παράδειγμα: name is ask Πώς σε λένε;"

msgid "back_to_class"
msgstr "Επιστροφή στην τάξη"

msgid "back_to_teachers_page"
msgstr "Επιστροφή στη σελίδα καθηγητή"

#, fuzzy
msgid "become_a_sponsor"
msgstr "Become a sponsor"

msgid "birth_year"
msgstr "Έτος γέννησης"

#, fuzzy
msgid "by"
msgstr "by"

msgid "cancel"
msgstr "Ακύρωση"

#, fuzzy
msgid "cant_parse_exception"
msgstr "Couldn't parse the program"

#, fuzzy
msgid "catch_index_exception"
msgstr "You tried to access the list {list_name} but it is either empty or the index is not there."

#, fuzzy
msgid "catch_value_exception"
msgstr "While running your program the command {command} received the value {value} which is not allowed. {suggestion}."

#, fuzzy
msgid "certificate"
msgstr "Certificate of Completion"

#, fuzzy
msgid "certified_teacher"
msgstr "Certified teacher"

msgid "change_password"
msgstr "Άλλαξε συνθηματικό"

#, fuzzy
msgid "cheatsheet_title"
msgstr "Απόκρυψη των σημειώσεων"

msgid "class_already_joined"
msgstr "Είσαι ήδη μαθητής της τάξης"

msgid "class_customize_success"
msgstr "Η τάξη προσαρμόστηκε με επιτυχία."

#, fuzzy
msgid "class_live"
msgstr "Live statistics"

msgid "class_name_duplicate"
msgstr "Έχεις ήδη μια τάξη με αυτό το όνομα!"

msgid "class_name_empty"
msgstr "Δεν δώσατε όνομα τάξης!"

#, fuzzy
msgid "class_name_invalid"
msgstr "This class name is invalid."

msgid "class_name_prompt"
msgstr "Παρακαλώ δώσε το όνομα της τάξης"

#, fuzzy
msgid "class_overview"
msgstr "Class overview"

#, fuzzy
msgid "class_survey_description"
msgstr "We would like to get a better overview of our Hedy users. By providing these answers, you would help improve Hedy. Thank you!"

#, fuzzy
msgid "class_survey_later"
msgstr "Remind me tomorrow"

#, fuzzy
msgid "class_survey_question1"
msgstr "What is the age range in your class?"

#, fuzzy
msgid "class_survey_question2"
msgstr "What is the spoken language in your class?"

#, fuzzy
msgid "class_survey_question3"
msgstr "What is the gender balance in your class?"

#, fuzzy
msgid "class_survey_question4"
msgstr "What distinguishes your students from others?"

#, fuzzy
msgid "classes_info"
msgstr "Create a class to follow the progress of each student in dashboard, and to customize the adventures your students see, and even adding your own! You can create as many classes as you like, and each class can have multiple teachers each one with different roles. You can also add as many students as you want, but mind that each student can only be in one class at a time. You can find more information about classes in the <a href=\"https://hedy.org/for-teachers/manual/preparations#for-teachers\">teacher manual</a>."

#, fuzzy
msgid "clone"
msgstr "Clone"

#, fuzzy
msgid "cloned_times"
msgstr "Clones"

#, fuzzy
msgid "close"
msgstr "Sluiten"

msgid "comma"
msgstr "ένα κόμμα"

#, fuzzy
msgid "command_not_available_yet_exception"
msgstr "Command not available yet"

#, fuzzy
msgid "command_unavailable_exception"
msgstr "Command not correct anymore"

#, fuzzy
msgid "commands"
msgstr "Commands"

#, fuzzy
msgid "common_errors"
msgstr "Common errors"

#, fuzzy
msgid "congrats_message"
msgstr "Congratulations, {username}, you have completed Hedy!"

msgid "content_invalid"
msgstr "Αυτή η περιπέτεια δεν είναι έγκυρη"

#, fuzzy
msgid "contributor"
msgstr "Contributor"

msgid "copy_clipboard"
msgstr "Αντιγράφηκε με επιτυχία στο πρόχειρο"

#, fuzzy
msgid "copy_code"
msgstr "Copy code"

#, fuzzy
msgid "copy_join_link"
msgstr "Please copy and paste this link into a new tab:"

#, fuzzy
msgid "copy_link_success"
msgstr "Αντίγραψε τον σύνδεσμο για κοινή χρήση"

msgid "copy_link_to_share"
msgstr "Αντίγραψε τον σύνδεσμο για κοινή χρήση"

#, fuzzy
msgid "copy_mail_link"
msgstr "Please copy and paste this link into a new tab:"

msgid "correct_answer"
msgstr "Σωστό"

msgid "country"
msgstr "Χώρα"

#, fuzzy
msgid "country_invalid"
msgstr "Please select a valid country."

#, fuzzy
msgid "country_title"
msgstr "Please select a valid country."

msgid "create_account"
msgstr "Δημιουργία λογαριασμού"

msgid "create_accounts"
msgstr "Δημιουργία πολλών λογαριασμών"

msgid "create_accounts_prompt"
msgstr "Είσαι σίγουρος ότι θέλεις να δημιουργήσεις αυτούς τους λογαριασμούς;"

msgid "create_adventure"
msgstr "Δημιουργία περιπέτειας"

msgid "create_class"
msgstr "Δημιουργία νέας τάξης"

#, fuzzy
msgid "create_multiple_accounts"
msgstr "Create multiple accounts"

#, fuzzy
msgid "create_public_profile"
msgstr "Δημόσιο προφίλ"

#, fuzzy
msgid "create_question"
msgstr "Do you want to create one?"

#, fuzzy
msgid "create_student_account"
msgstr "Create an account"

#, fuzzy
msgid "create_student_account_explanation"
msgstr "You can save your own programs with an account."

#, fuzzy
msgid "create_teacher_account"
msgstr "Create a teacher account"

#, fuzzy
msgid "create_teacher_account_explanation"
msgstr "With a teacher account, you can save your programs and see the results of your students."

msgid "creator"
msgstr "Δημιουργός"

#, fuzzy
msgid "current_password"
msgstr "Current password"

msgid "customization_deleted"
msgstr "Οι προσαρμογές διαγράφησαν με επιτυχία."

msgid "customize_adventure"
msgstr "Προσαρμογή περιπέτειας"

msgid "customize_class"
msgstr "Προσαρμογή της τάξης"

msgid "dash"
msgstr "μία παύλα"

msgid "default_403"
msgstr "Μάλλον δεν είσαι εξουσιοδοτημένος/η..."

msgid "default_404"
msgstr "Δεν μπορούμε να βρούμε αυτήν την σελίδα..."

msgid "default_500"
msgstr "Κάτι πήγε λάθος..."

msgid "delete"
msgstr "Διαγραφή"

msgid "delete_adventure_prompt"
msgstr "Είσαι σίγουρος ότι θέλεις να διαγράψεις την περιπέτεια;"

msgid "delete_class_prompt"
msgstr "Είσαι βέβαις/α ότι θέλεις να διαγράψεις την τάξη;"

msgid "delete_confirm"
msgstr "Είσαι βέβαιος/α ότι θέλεις να διαγράψεις το πρόγραμμα;"

msgid "delete_invite"
msgstr "Διαγραφή πρόσκλησης"

msgid "delete_invite_prompt"
msgstr "Είσαι βέβαιος ότι θέλεις να καταργήσεις αυτήν την πρόσκληση τάξης;"

msgid "delete_public"
msgstr "Διαγραφή δημόσιου προφίλ"

msgid "delete_success"
msgstr "Το πρόγραμμα διαγράφηκε με επιτυχία"

msgid "destroy_profile"
msgstr "Μόνιμη διαγραφή λογαριασμού"

msgid "developers_mode"
msgstr "Λειτουργία προγραμματιστή"

msgid "directly_available"
msgstr "Άμεσα ανοιχτό"

#, fuzzy
msgid "disable"
msgstr "Disable"

#, fuzzy
msgid "disabled"
msgstr "Disabled"

#, fuzzy
msgid "disabled_button_quiz"
msgstr "Your quiz score is below the threshold, try again!"

#, fuzzy
msgid "discord_server"
msgstr "Discord server"

#, fuzzy
msgid "distinguished_user"
msgstr "Distinguished user"

msgid "double quotes"
msgstr "διπλά εισαγωγικά"

#, fuzzy
msgid "download"
msgstr "Download"

#, fuzzy
msgid "download_login_credentials"
msgstr "Do you want to download the login credentials after the accounts creation?"

#, fuzzy
msgid "duplicate"
msgstr "Duplicate"

#, fuzzy
msgid "echo_and_ask_mismatch_exception"
msgstr "Echo and ask mismatch"

msgid "echo_out"
msgstr "Ξεκινώντας το επίπεδο 2, η echo δεν χρειάζεται πλέον. Μπορείς να επαναλάβεις μια απάντηση με την ask και την print τώρα. Παράδειγμα: name is ask Πώς σε λένε; print γεια name"

#, fuzzy
msgid "edit_adventure"
msgstr "Edit adventure"

msgid "edit_code_button"
msgstr "Επεξεργασία κώδικα"

msgid "email"
msgstr "Email"

msgid "email_invalid"
msgstr "Παρακαλώ να εισάγεις ένα έγκυρο email."

msgid "end_quiz"
msgstr "Τέλος του κουίζ"

#, fuzzy
msgid "english"
msgstr "English"

msgid "enter"
msgstr "Είσοδος"

msgid "enter_password"
msgstr "Δώσε ένα συνθηματικό για"

msgid "enter_text"
msgstr "Γράψε την απάντηση εδώ..."

#, fuzzy
msgid "error_logo_alt"
msgstr "Error logo"

msgid "exclamation mark"
msgstr "ένα θαυμαστικό"

#, fuzzy
msgid "exercise"
msgstr "Exercise"

#, fuzzy
msgid "exercise_doesnt_exist"
msgstr "This exercise doesn't exist"

msgid "exists_email"
msgstr "Αυτό το email χρησιμοποιείται ήδη."

msgid "exists_username"
msgstr "Αυτό το όνομα χρήστη χρησιμοποιείται ήδη."

#, fuzzy
msgid "exit_preview_mode"
msgstr "Exit preview mode"

msgid "experience_invalid"
msgstr "Παρακαλώ διάλεξε μια έγκυρη εμπειρία, επίλεξε (Ναι, Όχι)"

#, fuzzy
msgid "expiration_date"
msgstr "Expiration date"

msgid "explore_explanation"
msgstr ""
"Σε αυτή τη σελίδα μπορείς να δεις προγράμματα που έχουν δημιουργηθεί από άλλους χρήστες του Hedy. Μπορείς να φιλτράρεις σύμφωνα με επίπεδο Hedy όσο και με επίπεδο περιπέτειας.\n"
"Κάνε κλικ στο \"Προβολή προγράμματος\" για να ανοίξεις ένα πρόγραμμα και εκτέλεσέ το. Τα προγράμματα με κόκκινη κεφαλίδα περιέχουν ένα λάθος. Μπορείς ακόμα να ανοίξεις το πρόγραμμα, αλλά η εκτέλεσή του θα οδηγήσει σε σφάλμα. Μπορείς φυσικά να προσπαθήσεις να το διορθώσεις!\n"
"Εάν ο δημιουργός έχει δημόσιο προφίλ, μπορείς να κάνεις κλικ στο όνομα χρήστη του για να επισκεφτείς το προφίλ του. Εκεί θα βρεις όλα τα κοινά τους προγράμματα και πολλά άλλα!\n"

msgid "explore_programs"
msgstr "Εξερεύνηση προγραμμάτων"

#, fuzzy
msgid "explore_programs_logo_alt"
msgstr "Εξερεύνηση προγραμμάτων"

#, fuzzy
msgid "favorite_program"
msgstr "Favorite program"

msgid "favourite_confirm"
msgstr "Είσαι βέβαιος/α ότι θέλεις να ορίσεις αυτό το πρόγραμμα ως το αγαπημένο σου;"

msgid "favourite_program"
msgstr "Αγαπημένο πρόγραμμα"

msgid "favourite_program_invalid"
msgstr "Το αγαπημένο σου πρόγραμμα δεν είναι έγκυρο"

msgid "favourite_success"
msgstr "Το πρόγραμμά σου έχει οριστεί ως αγαπημένο"

msgid "female"
msgstr "Γυναίκα"

msgid "float"
msgstr "έναν αριθμό"

msgid "for_teachers"
msgstr "Για καθηγητές"

msgid "forgot_password"
msgstr "Ξέχασες το συνθηματικό σου;"

#, fuzzy
msgid "from_another_teacher"
msgstr "From another teacher"

#, fuzzy
msgid "from_magazine_website"
msgstr "From a magazine or website"

#, fuzzy
msgid "from_video"
msgstr "From a video"

#, fuzzy
msgid "fun_statistics_msg"
msgstr "Here are some fun statistics!"

msgid "gender"
msgstr "Φύλο"

msgid "gender_invalid"
msgstr "Παρακαλώ διάλεξε ένα έγκυρο φύλο, επίλεξε (Γυναίκα, Άνδρας, Άλλο)"

msgid "general"
msgstr "Γενικά"

msgid "general_settings"
msgstr "Γενικές ρυθμίσεις"

#, fuzzy
msgid "generate_passwords"
msgstr "Generate passwords"

#, fuzzy
msgid "get_certificate"
msgstr "Get your certificate!"

#, fuzzy
msgid "give_link_to_teacher"
msgstr "Give the following link to your teacher:"

msgid "go_back_to_main"
msgstr "Πήγαινε πίσω στην κεντρική σελίδα"

msgid "go_to_question"
msgstr "Πήγαινε στην ερώτηση"

msgid "go_to_quiz_result"
msgstr "Πήγαινε στο αποτέλεσμα του κουίζ"

msgid "goto_profile"
msgstr "Πήγαινε στο προφίλ μου"

#, fuzzy
msgid "grid_overview"
msgstr "Overview of programs per adventure"

#, fuzzy
msgid "hand_in"
msgstr "Hand in"

#, fuzzy
msgid "hand_in_exercise"
msgstr "Hand in exercise"

#, fuzzy
msgid "heard_about_hedy"
msgstr "How have you heard about Hedy?"

#, fuzzy
msgid "heard_about_invalid"
msgstr "Please select a valid way you heard about us."

msgid "hedy_achievements"
msgstr "Επιτεύγματα Hedy"

#, fuzzy
msgid "hedy_choice_title"
msgstr "Hedy's Choice"

#, fuzzy
msgid "hedy_logo_alt"
msgstr "Hedy logo"

#, fuzzy
msgid "hedy_on_github"
msgstr "Hedy on Github"

#, fuzzy
msgid "hedy_tutorial_logo_alt"
msgstr "Start hedy tutorial"

msgid "hello_logo"
msgstr "Γεια!"

#, fuzzy
msgid "hello_world"
msgstr "Hello world!"

msgid "hidden"
msgstr "Κρυμμένο"

msgid "hide_cheatsheet"
msgstr "Απόκρυψη των σημειώσεων"

#, fuzzy
msgid "hide_keyword_switcher"
msgstr "Hide keyword switcher"

#, fuzzy
msgid "hide_parsons"
msgstr "Hide parsons"

#, fuzzy
msgid "hide_quiz"
msgstr "Τέλος του κουίζ"

msgid "highest_level_reached"
msgstr "Το υψηλότερο επίπεδο που έφτασες"

#, fuzzy
msgid "highest_quiz_score"
msgstr "Highest quiz score"

#, fuzzy
msgid "highscore_explanation"
msgstr ""
"Σε αυτή τη σελίδα μπορείς να δεις προγράμματα που έχουν δημιουργηθεί από άλλους χρήστες του Hedy. Μπορείς να φιλτράρεις σύμφωνα με επίπεδο Hedy όσο και με επίπεδο περιπέτειας.\n"
"Κάνε κλικ στο \"Προβολή προγράμματος\" για να ανοίξεις ένα πρόγραμμα και εκτέλεσέ το. Τα προγράμματα με κόκκινη κεφαλίδα περιέχουν ένα λάθος. Μπορείς ακόμα να ανοίξεις το πρόγραμμα, αλλά η εκτέλεσή του θα οδηγήσει σε σφάλμα. Μπορείς φυσικά να προσπαθήσεις να το διορθώσεις!\n"
"Εάν ο δημιουργός έχει δημόσιο προφίλ, μπορείς να κάνεις κλικ στο όνομα χρήστη του για να επισκεφτείς το προφίλ του. Εκεί θα βρεις όλα τα κοινά τους προγράμματα και πολλά άλλα!\n"

#, fuzzy
msgid "highscore_no_public_profile"
msgstr "You don't have a public profile and are therefore not listed on the highscores. Do you wish to create one?"

#, fuzzy
msgid "highscores"
msgstr "Σκορ"

msgid "hint"
msgstr "Υπόδειξη?"

#, fuzzy
msgid "ill_work_some_more"
msgstr "I'll work on it a little longer"

msgid "image_invalid"
msgstr "Η εικόνα σου δεν είναι έγκυρη"

#, fuzzy
msgid "incomplete_command_exception"
msgstr "Incomplete Command"

#, fuzzy
msgid "incorrect_handling_of_quotes_exception"
msgstr "Incorrect handling of quotes"

#, fuzzy
msgid "incorrect_use_of_types_exception"
msgstr "Incorrect use of types"

#, fuzzy
msgid "incorrect_use_of_variable_exception"
msgstr "Incorrect use of variable"

#, fuzzy
msgid "indentation_exception"
msgstr "Incorrect Indentation"

msgid "input"
msgstr "είσοδος από την ask"

msgid "integer"
msgstr "ένας αριθμός"

msgid "invalid_class_link"
msgstr "Μη έγκυρος σύνδεσμος για συμμετοχή στην τάξη."

#, fuzzy
msgid "invalid_command_exception"
msgstr "Invalid command"

#, fuzzy
msgid "invalid_keyword_language_comment"
msgstr "# The provided keyword language is invalid, keyword language is set to English"

#, fuzzy
msgid "invalid_language_comment"
msgstr "# The provided language is invalid, language set to English"

#, fuzzy
msgid "invalid_level_comment"
msgstr "# The provided level is invalid, level is set to level 1"

#, fuzzy
msgid "invalid_program_comment"
msgstr "# The provided program is invalid, please try again"

msgid "invalid_teacher_invitation_code"
msgstr "Ο κωδικός πρόσκλησης καθηγητή δεν είναι έγκυρος. Για να γίνετε καθηγητής, απευθυνθείτε στο hello@hedy.org."

#, fuzzy
msgid "invalid_tutorial_step"
msgstr "Invalid tutorial step"

msgid "invalid_username_password"
msgstr "Μη έγκυρο όνομα χρήστη/συνθηματικό."

#, fuzzy
msgid "invite_by_username"
msgstr "Όλα τα ονόματα χρηστών πρέπει να είναι μοναδικά."

msgid "invite_date"
msgstr "Ημερομηνία πρόσκλησης"

msgid "invite_message"
msgstr "Έλαβες μια πρόσκληση για να συμμετάσχεις στην τάξη"

msgid "invite_prompt"
msgstr "Δώσε όνομα χρήστη"

#, fuzzy
msgid "invite_teacher"
msgstr "Invite a teacher"

msgid "join_class"
msgstr "Συμμετοχή σε τάξη"

msgid "join_prompt"
msgstr "Πρέπει να έχεις λογαριασμό για να συμμετάσχεις σε μια τάξη. Θέλεις να συνδεθείς τώρα;"

msgid "keyword_language_invalid"
msgstr "Επίλεξε μια έγκυρη γλώσσα λέξεων-κλειδιών (επιλέξτε Αγγλικά ή τη δική σας γλώσσα)"

#, fuzzy
msgid "language"
msgstr "Language"

msgid "language_invalid"
msgstr "Παρακαλώ διάλεξε μια έγκυρη γλώσσα"

msgid "languages"
msgstr "Ποιες από αυτές τις γλώσσες προγραμματισμού έχεις χρησιμοποιήσει στο παρελθόν;"

msgid "last_achievement"
msgstr "Πρόσφατο επίτευγμα"

msgid "last_edited"
msgstr "Τελευταία επεξεργασία"

#, fuzzy
msgid "last_error"
msgstr "Last error"

msgid "last_login"
msgstr "Τελευταία είσοδος"

#, fuzzy
msgid "last_program"
msgstr "Last program"

msgid "last_update"
msgstr "Τελευταία ενημέρωση"

msgid "lastname"
msgstr "Επίθετο"

msgid "leave_class"
msgstr "Έξοδος από την τάξη"

msgid "level"
msgstr "Επίπεδο"

#, fuzzy
msgid "level_accessible"
msgstr "Level is open to students"

#, fuzzy
msgid "level_disabled"
msgstr "Level disabled"

#, fuzzy
msgid "level_future"
msgstr "This level will open automatically after the opening date"

msgid "level_invalid"
msgstr "Αυτό το επίπεδο Hedy δεν είναι έγκυρο"

msgid "level_not_class"
msgstr "Είσαι σε μια τάξη στην οποία δεν είναι ακόμα διαθέσιμο αυτό το επίπεδο"

msgid "level_title"
msgstr "Επίπεδο"

#, fuzzy
msgid "levels"
msgstr "levels"

#, fuzzy
msgid "link"
msgstr "Σύνδεση"

msgid "list"
msgstr "μια λίστα"

#, fuzzy
msgid "live_dashboard"
msgstr "Live Dashboard"

#, fuzzy
msgid "logged_in_to_share"
msgstr "You must be logged in to save and share a program."

msgid "login"
msgstr "Σύνδεση"

msgid "login_long"
msgstr "Συνδέσου στο λογαριασμό σου"

#, fuzzy
msgid "login_to_save_your_work"
msgstr "Log in to save your work"

msgid "logout"
msgstr "Αποσύνδεση"

#, fuzzy
msgid "longest_program"
msgstr "Longest program"

#, fuzzy
msgid "mail_change_password_body"
msgstr "Άλλαξε συνθηματικό"

#, fuzzy
msgid "mail_change_password_subject"
msgstr "Άλλαξε συνθηματικό"

#, fuzzy
msgid "mail_error_change_processed"
msgstr "Something went wrong when sending a validation mail, the changes are still correctly processed."

#, fuzzy
msgid "mail_goodbye"
msgstr ""
"Thank you!\n"
"The Hedy team"

#, fuzzy
msgid "mail_hello"
msgstr "Hi {username}!"

#, fuzzy
msgid "mail_recover_password_body"
msgstr ""
"By clicking on this link, you can set a new Hedy password. This link is valid for <b>4</b> hours.\n"
"If you haven't required a password reset, please ignore this email: {link}"

msgid "mail_recover_password_subject"
msgstr "Ζήτησε επαναφορά συνθηματικού."

#, fuzzy
msgid "mail_reset_password_body"
msgstr "Επαναφορά συνθηματικού"

#, fuzzy
msgid "mail_reset_password_subject"
msgstr "Επαναφορά συνθηματικού"

#, fuzzy
msgid "mail_welcome_teacher_body"
msgstr ""
"<strong>Welcome!</strong>\n"
"Congratulations on your brand new Hedy teachers account. Welcome to the world wide community of Hedy teachers!\n"
"<strong>What teachers accounts can do</strong>\n"
"With your teacher account, you have the option to create classes. Your students can than join your classes and you can see their progress. Classes are made and managed though the for <a href=\"https://hedycode.com/for-teachers\">teachers page</a>.\n"
"<strong>How to share ideas</strong>\n"
"If you are using Hedy in class, you probably have ideas for improvements! You can share those ideas with us on the <a href=\"https://github.com/hedyorg/hedy/discussions/categories/ideas\">Ideas Discussion</a>.\n"
"<strong>How to ask for help</strong>\n"
"If anything is unclear, you can post in the <a href=\"https://github.com/hedyorg/hedy/discussions/categories/q-a\">Q&A discussion</a>, or <a href=\"mailto: hello@hedy.org\">send us an email</a>.\n"
"Keep programming!"

#, fuzzy
msgid "mail_welcome_teacher_subject"
msgstr "Your Hedy teacher account is ready"

#, fuzzy
msgid "mail_welcome_verify_body"
msgstr ""
"Your Hedy account has been created successfully. Welcome!\n"
"Please click on this link to verify your email address: {link}"

#, fuzzy
msgid "mail_welcome_verify_subject"
msgstr "Welcome to Hedy"

msgid "mailing_title"
msgstr "Εγγραφή για Hedy newsletter"

msgid "main_subtitle"
msgstr "Μια βαθμιαία γλώσσα προγραμματισμού"

msgid "main_title"
msgstr "Hedy"

#, fuzzy
msgid "make_sure_you_are_done"
msgstr "Make sure you are done! You will not be able to change your program anymore after you click \"Hand in\"."

msgid "male"
msgstr "Άνδρας"

msgid "mandatory_mode"
msgstr "Υποχρεωτική λειτουργία προγραμματιστή"

msgid "my_account"
msgstr "Ο λογαριασμός μου"

msgid "my_achievements"
msgstr "Τα επιτεύγματά μου"

msgid "my_adventures"
msgstr "Οι περιπέτειές μου"

msgid "my_classes"
msgstr "Οι τάξεις μου"

msgid "my_messages"
msgstr "Τα μηνύματά μου"

#, fuzzy
msgid "my_public_profile"
msgstr "My public profile"

msgid "name"
msgstr "Όνομα"

msgid "nav_explore"
msgstr "Εξερεύνηση"

msgid "nav_hedy"
msgstr "Hedy"

msgid "nav_learn_more"
msgstr "Μάθε περισσότερα"

msgid "nav_start"
msgstr "Αρχική"

msgid "nested blocks"
msgstr "ένα μπλοκ μέσα σε ένα μπλοκ"

msgid "new_password"
msgstr "Νέο συνθηματικό"

#, fuzzy
msgid "new_password_repeat"
msgstr "Repeat new password"

msgid "newline"
msgstr "μία νέα γραμμή"

#, fuzzy
msgid "next_exercise"
msgstr "Next exercise"

#, fuzzy
msgid "next_page"
msgstr "Next page"

#, fuzzy
msgid "next_step_tutorial"
msgstr "Next step >>>"

msgid "no"
msgstr "Όχι"

msgid "no_account"
msgstr "Ακόμα χωρίς λογαριασμό;"

msgid "no_accounts"
msgstr "Δεν υπάρχουν λογαριασμοί για δημιουργία."

#, fuzzy
msgid "no_adventures_yet"
msgstr "There are no public adventures yet..."

#, fuzzy
msgid "no_certificate"
msgstr "This user hasn't earned the Hedy Certificate of Completion"

#, fuzzy
msgid "no_more_flat_if"
msgstr "Starting in level 8, the line after {if} needs to start with 4 spaces."

#, fuzzy
msgid "no_programs"
msgstr "Δεν έχεις προγράμματα ακόμα."

#, fuzzy
msgid "no_public_profile"
msgstr "Δημόσιο προφίλ"

msgid "no_shared_programs"
msgstr "δεν έχει κοινά προγράμματα..."

msgid "no_such_adventure"
msgstr "Αυτή η περιπέτεια δεν υπάρχει!"

msgid "no_such_class"
msgstr "Δεν υπάρχει τέτοια τάξη Hedy!"

#, fuzzy
msgid "no_such_highscore"
msgstr "Δεν υπάρχει τέτοιο επίπεδο Hedy!"

msgid "no_such_level"
msgstr "Δεν υπάρχει τέτοιο επίπεδο Hedy!"

msgid "no_such_program"
msgstr "Δεν υπάρχει τέτοιο πρόγραμμα Hedy!"

#, fuzzy
msgid "no_tag"
msgstr "No tag provided!"

msgid "not_enrolled"
msgstr "Φαίνεται πως δεν είστε σ' αυτήν την τάξη!"

#, fuzzy
msgid "not_in_class_no_handin"
msgstr "You are not in a class, so there's no need for you to hand in anything."

#, fuzzy
msgid "not_logged_in_cantsave"
msgstr "Your program will not be saved."

#, fuzzy
msgid "not_logged_in_handin"
msgstr "You must be logged in to hand in an assignment."

msgid "not_teacher"
msgstr "Φαίνεται πως δεν είσαι καθηγητής!"

msgid "number"
msgstr "ένας αριθμός"

#, fuzzy
msgid "number_achievements"
msgstr "Number of achievements"

#, fuzzy
msgid "number_lines"
msgstr "Number of lines"

msgid "number_programs"
msgstr "Πλήθος προγραμμάτων"

msgid "ok"
msgstr "OK"

#, fuzzy
msgid "only_you_can_see"
msgstr "Only you can see this program."

msgid "open"
msgstr "Άνοιγμα"

msgid "opening_date"
msgstr "Ημερομηνία έναρξης λειτουργίας"

msgid "opening_dates"
msgstr "Ημερομηνίες έναρξης λειτουργίας"

msgid "option"
msgstr "Επιλογή"

msgid "or"
msgstr "or"

msgid "other"
msgstr "Άλλο"

msgid "other_block"
msgstr "Άλλη γλώσσα με πλακίδια"

msgid "other_settings"
msgstr "Άλλες ρυθμίσεις"

#, fuzzy
msgid "other_source"
msgstr "Other"

msgid "other_text"
msgstr "Άλλη γλώσσα με κείμενο"

msgid "overwrite_warning"
msgstr "Έχεις ήδη ένα πρόγραμμα με αυτό το όνομα, η αποθήκευση αυτού του προγράμματος θα αντικαταστήσει το παλιό. Είσαι σίγουρος/η?"

#, fuzzy
msgid "owner"
msgstr "Owner"

msgid "page"
msgstr "σελίδα"

msgid "page_not_found"
msgstr "Δεν μπορούμε να βρούμε αυτήν τη σελίδα!"

#, fuzzy
msgid "parsons_title"
msgstr "Hedy"

msgid "password"
msgstr "Συνθηματικό"

msgid "password_change_not_allowed"
msgstr "Δεν επιτρέπεται να αλλάξεις το συνθηματικό αυτού του χρήστη"

msgid "password_change_prompt"
msgstr "Είσαι σίγουρος ότι θέλεις να αλλάξεις το συνθηματικό;"

msgid "password_change_success"
msgstr "Το συνθηματικό του μαθητή σου άλλαξε με επιτυχία"

msgid "password_invalid"
msgstr "Το συνθηματικό σου δεν είναι έγκυρο"

msgid "password_repeat"
msgstr "Επανάλαβε το συνθηματικό"

msgid "password_resetted"
msgstr "Έγινε επιτυχής επαναφορά του συνθηματικού σου. Θα ανακατευθυνθείς στη σελίδα σύνδεσης."

msgid "password_six"
msgstr "Το συνθηματικό πρέπει να περιέχει τουλάχιστον έξι χαρακτήρες."

msgid "password_updated"
msgstr "Το συνθηματικό ενημερώθηκε."

msgid "passwords_six"
msgstr "Όλα τα συνθηματικά πρέπει να έχουν 6 χαρακτήρες ή περισσότερους."

msgid "pending_invites"
msgstr "Εκκρεμείς προσκλήσεις"

#, fuzzy
msgid "people_with_a_link"
msgstr "Other people with a link can see this program. It also can be found on the \"Explore\" page."

#, fuzzy
msgid "percentage"
msgstr "percentage"

#, fuzzy
msgid "percentage_achieved"
msgstr "Achieved by {percentage}% of the users"

msgid "period"
msgstr "μία τελεία"

msgid "personal_text"
msgstr "Προσωπικό κείμενο"

msgid "personal_text_invalid"
msgstr "Το προσωπικό σου κείμενο δεν είναι έγκυρο"

#, fuzzy
msgid "postfix_classname"
msgstr "Postfix classname"

msgid "preferred_keyword_language"
msgstr "Προτιμώμενη γλώσσα για τα keywords"

msgid "preferred_language"
msgstr "Προτιμώμενη γλώσσα"

msgid "preview"
msgstr "Προεπισκόπηση"

#, fuzzy
msgid "previewing_adventure"
msgstr "Previewing adventure"

#, fuzzy
msgid "previewing_class"
msgstr "You are previewing class <em>{class_name}</em> as a teacher."

#, fuzzy
msgid "previous_campaigns"
msgstr "View previous campaigns"

#, fuzzy
msgid "print_logo"
msgstr "print"

msgid "privacy_terms"
msgstr "Απόρρητο και Όροι"

#, fuzzy
msgid "private"
msgstr "Private"

#, fuzzy
msgid "profile_logo_alt"
msgstr "Το προφίλ ενημερώθηκε."

msgid "profile_picture"
msgstr "Εικόνα προφίλ"

msgid "profile_updated"
msgstr "Το προφίλ ενημερώθηκε."

msgid "profile_updated_reload"
msgstr "Το προφίλ ενημερώθηκε, η σελίδα θα ανανεωθεί."

#, fuzzy
msgid "program_contains_error"
msgstr "This program contains an error, are you sure you want to share it?"

msgid "program_header"
msgstr "Τα προγράμματά μου"

#, fuzzy
msgid "program_too_large_exception"
msgstr "Programs too large"

msgid "programming_experience"
msgstr "Έχεις εμπειρία στον προγραμματισμό;"

msgid "programming_invalid"
msgstr "Παρακαλώ διάλεξε μια έγκυρη γλώσσα προγραμματισμού"

msgid "programs"
msgstr "Προγράμματα"

msgid "programs_created"
msgstr "Προγράμματα που δημιουργήθηκαν"

msgid "programs_saved"
msgstr "Αποθηκεύσεις Προγραμμάτων"

msgid "programs_submitted"
msgstr "Υποβολές προγραμμάτων"

msgid "prompt_join_class"
msgstr "Θέλεις να συμμετάσχεις στην τάξη;"

#, fuzzy
msgid "public"
msgstr "Public"

msgid "public_adventures"
msgstr "Browse public adventures"

msgid "public_invalid"
msgstr "Αυτή η επιλογή συμφωνίας δεν είναι έγκυρη"

msgid "public_profile"
msgstr "Δημόσιο προφίλ"

msgid "public_profile_info"
msgstr "Επιλέγοντας αυτό το πλαίσιο κάνω το προφίλ μου ορατό σε όλους. Πρόσεξε να μην κοινοποιείς προσωπικές πληροφορίες όπως το όνομα ή τη διεύθυνση του σπιτιού σου, γιατί θα μπορούν να τα δουν όλοι!"

msgid "public_profile_updated"
msgstr "Το δημόσιο προφίλ έχει ενημερωθεί."

#, fuzzy
msgid "pygame_waiting_for_input"
msgstr "Waiting for a button press..."

msgid "question mark"
msgstr "ένα ερωτηματικό"

#, fuzzy
msgid "quiz_logo_alt"
msgstr "Quiz logo"

#, fuzzy
msgid "quiz_score"
msgstr "Quiz score"

#, fuzzy
msgid "quiz_tab"
msgstr "Quiz"

#, fuzzy
msgid "quiz_threshold_not_reached"
msgstr "Quiz threshold not reached to unlock this level"

msgid "read_code_label"
msgstr "Εκφωνούν"

msgid "recent"
msgstr "Τα πρόσφατα προγράμματά μου"

msgid "recover_password"
msgstr "Ζήτησε επαναφορά συνθηματικού"

msgid "regress_button"
msgstr "Επιστροφή στο επίπεδο {level}"

msgid "remove"
msgstr "Αφαίρεση"

msgid "remove_customization"
msgstr "Κατάργηση προσαρμογής"

msgid "remove_customizations_prompt"
msgstr "Είσαι βέβαιος ότι θέλεις να καταργήσεις τις προσαρμογές αυτής της τάξης;"

msgid "remove_student_prompt"
msgstr "Είσαι βέβαιος/α ότι θέλεις να αφαιρέσεις τον μαθητή από την τάξη;"

#, fuzzy
msgid "remove_user_prompt"
msgstr "Confirm removing this user from the class."

#, fuzzy
msgid "repair_program_logo_alt"
msgstr "Repair program icon"

#, fuzzy
msgid "repeat_dep"
msgstr "Starting in level 8, {repeat} needs to be used with indentation. You can see examples on the {repeat} tab in level 8."

msgid "repeat_match_password"
msgstr "Το συνθηματικό που επανέλαβες δεν ταιριάζει."

msgid "repeat_new_password"
msgstr "Επανάλαβε το νέο συνθηματικό"

#, fuzzy
msgid "report_failure"
msgstr "This program does not exist or is not public"

#, fuzzy
msgid "report_program"
msgstr "Are you sure you want to report this program?"

#, fuzzy
msgid "report_success"
msgstr "This program has been reported"

msgid "request_teacher"
msgstr "Θα ήθελες να κάνεις αίτηση για λογαριασμό καθηγητή;"

#, fuzzy
msgid "request_teacher_account"
msgstr "Request teacher account"

msgid "required_field"
msgstr "Τα πεδία με * απαιτείται να συμπληρωθούν"

msgid "reset_adventure_prompt"
msgstr "Είσαι βέβαιος ότι θέλεις να επαναφέρεις όλες τις επιλεγμένες περιπέτειες;"

msgid "reset_adventures"
msgstr "Επανάφερε επιλεγμένες περιπέτειες"

#, fuzzy
msgid "reset_button"
msgstr "Reset"

msgid "reset_password"
msgstr "Επαναφορά συνθηματικού"

msgid "reset_view"
msgstr "Επαναφορά"

msgid "retrieve_adventure_error"
msgstr "Δεν επιτρέπεται να δεις αυτήν την περιπέτεια!"

msgid "retrieve_class_error"
msgstr "Μόνο οι καθηγητές μπορούν να ανακτήσουν τις τάξεις"

#, fuzzy
msgid "retrieve_tag_error"
msgstr "Error retrieving tags"

#, fuzzy
msgid "role"
msgstr "Role"

msgid "run_code_button"
msgstr "Εκτέλεσε κώδικα"

#, fuzzy
msgid "runs_over_time"
msgstr "Runs over time"

msgid "save"
msgstr "Αποθήκευση"

#, fuzzy
msgid "save_parse_warning"
msgstr "Έχεις ήδη ένα πρόγραμμα με αυτό το όνομα, η αποθήκευση αυτού του προγράμματος θα αντικαταστήσει το παλιό. Είσαι σίγουρος/η?"

msgid "save_prompt"
msgstr "Πρέπει να έχεις ένα λογαριασμό για να αποθηκεύσεις το πρόγραμμά σου. Θα ήθελες να συνδεθείς τώρα;"

msgid "save_success_detail"
msgstr "Το πρόγραμμα αποθηκεύτηκε επιτυχώς"

msgid "score"
msgstr "Σκορ"

msgid "search"
msgstr "Αναζήτηση..."

#, fuzzy
msgid "search_button"
msgstr "Αποθήκευσε και μοιράσου κώδικα"

#, fuzzy
msgid "second_teacher"
msgstr "Second teacher"

#, fuzzy
msgid "second_teacher_copy_prompt"
msgstr "Are you sure you want to copy this teacher?"

#, fuzzy
msgid "second_teacher_prompt"
msgstr "Enter a teacher username to invite them."

#, fuzzy
msgid "second_teacher_warning"
msgstr "All teachers in this class can customize it."

#, fuzzy
msgid "see_certificate"
msgstr "See {username} certificate!"

msgid "select"
msgstr "Επίλεξε"

msgid "select_adventures"
msgstr "Επίλεξε περιπέτειες"

#, fuzzy
msgid "select_all"
msgstr "Select all"

#, fuzzy
msgid "select_lang"
msgstr "Select language"

#, fuzzy
msgid "select_tag"
msgstr "Select tag"

#, fuzzy
msgid "selected"
msgstr "Selected"

msgid "self_removal_prompt"
msgstr "Είστε βέβαιος/α ότι θέλεις να αποχωρήσεις από αυτήν την τάξη;"

msgid "send_password_recovery"
msgstr "Στείλε μου ένα σύνδεσμο για ανάκτηση συνθηματικού"

msgid "sent_by"
msgstr "Αυτή η πρόσκληση εστάλη από"

msgid "sent_password_recovery"
msgstr "Σύντομα θα λάβεις ένα email με οδηγίες για το πώς να επαναφέρεις το συνθηματικό σου."

msgid "settings"
msgstr "Οι προσωπικές μου ρυθμίσεις"

msgid "share"
msgstr "Μοίρασμα"

#, fuzzy
msgid "share_by_giving_link"
msgstr "Show your program to other people by giving them the link below:"

msgid "share_confirm"
msgstr "Είσαι σίγουρος ότι θέλεις να δημοσιοποιήσεις το πρόγραμμα;"

msgid "share_success_detail"
msgstr "Το πρόγραμμα μοιράστηκε με επιτυχία"

#, fuzzy
msgid "share_your_program"
msgstr "Share your program"

#, fuzzy
msgid "signup_student_or_teacher"
msgstr "Are you a student or a teacher?"

msgid "single quotes"
msgstr "ένα μονό εισαγωγικό"

msgid "slash"
msgstr "μία κάθετος"

#, fuzzy
msgid "slides"
msgstr "Slides"

#, fuzzy
msgid "slides_info"
msgstr "For each level of Hedy, we have created slides to help you teach. The slides contain explanations of each level, and Hedy examples that you can run inside the slides. Just click the link and get started! the Introduction slides are a general explanation of Hedy before level 1 The slides were created using <a href=\"https://slides.com\">slides.com</a>. If you want to adapt them yourself, you can download them, and then upload the resulting zip file to <a href=\"https://slides.com\">slides.com</a>. You can find more information about the slides in the <a href=\"https://hedy.org/for-teachers/manual/features\">teacher's manual</a>."

#, fuzzy
msgid "social_media"
msgstr "Social media"

#, fuzzy
msgid "something_went_wrong_keyword_parsing"
msgstr "There is a mistake in your adventure, are all keywords correctly surrounded with { }?"

msgid "space"
msgstr "ένα κενό"

msgid "star"
msgstr "ένας αστερίσκος"

#, fuzzy
msgid "start_hedy_tutorial"
msgstr "Start hedy tutorial"

#, fuzzy
msgid "start_programming"
msgstr "Directly start programming"

#, fuzzy
msgid "start_programming_logo_alt"
msgstr "Directly start programming"

msgid "start_quiz"
msgstr "Άρχισε το κουίζ"

#, fuzzy
msgid "start_teacher_tutorial"
msgstr "Start teacher tutorial"

msgid "step_title"
msgstr "Άσκηση"

#, fuzzy
msgid "stop_code_button"
msgstr "Αποθήκευσε κώδικα"

msgid "string"
msgstr "κείμενο"

#, fuzzy
msgid "student"
msgstr "Student"

msgid "student_already_in_class"
msgstr "Αυτός ο μαθητής είναι ήδη στη τάξη σου"

msgid "student_already_invite"
msgstr "Αυτός ο μαθητής έχει ήδη μια πρόσκληση σε αναμονή"

#, fuzzy
msgid "student_details"
msgstr "Student details"

#, fuzzy
msgid "student_list"
msgstr "Student list"

#, fuzzy
msgid "student_not_allowed_in_class"
msgstr "Student not allowed in class"

msgid "student_not_existing"
msgstr "Αυτό το όνομα χρήστη δεν υπάρχει"

#, fuzzy
msgid "student_signup_header"
msgstr "Student"

msgid "students"
msgstr "μαθητών"

#, fuzzy
msgid "submission_time"
msgstr "Handed in at"

msgid "submit_answer"
msgstr "Απάντησε στην ερώτηση"

msgid "submit_program"
msgstr "Υποβολή"

msgid "submit_warning"
msgstr "Είσαι σίγουρος ότι θέλεις να υποβάλεις αυτό το πρόγραμμα;"

#, fuzzy
msgid "submitted"
msgstr "Submitted"

msgid "submitted_header"
msgstr "Αυτό είναι ένα υποβληθέν πρόγραμμα και δεν μπορεί να τροποποιηθεί"

msgid "subscribe"
msgstr "Εγγραφή"

msgid "subscribe_newsletter"
msgstr "Εγγραφή στο newsletter"

#, fuzzy
msgid "suggestion_color"
msgstr "Try using another color"

#, fuzzy
msgid "suggestion_note"
msgstr "Use a note between C0 and B9 or a number between 1 and 70"

#, fuzzy
msgid "suggestion_number"
msgstr "Try changing the value to a number"

msgid "surname"
msgstr "Μικρό Όνομα"

#, fuzzy
msgid "survey"
msgstr "Survey"

#, fuzzy
msgid "survey_completed"
msgstr "Survey completed"

#, fuzzy
msgid "survey_skip"
msgstr "Don't show this again"

#, fuzzy
msgid "survey_submit"
msgstr "Submit"

#, fuzzy
msgid "tag_in_adventure"
msgstr "Tag in adventure"

#, fuzzy
msgid "tag_input_placeholder"
msgstr "Enter a new tag"

#, fuzzy
msgid "tags"
msgstr "Tags"

msgid "teacher"
msgstr "Καθηγητής"

#, fuzzy
msgid "teacher_account_request"
msgstr "You have a pending teacher account request"

#, fuzzy
msgid "teacher_account_success"
msgstr "You successfully requested a teacher account."

msgid "teacher_invalid"
msgstr "Η βαθμίδα καθηγητή δεν είναι έγκυρη"

msgid "teacher_invitation_require_login"
msgstr "Για να ρυθμίσεις το προφίλ σου ως καθηγητής, θα χρειαστεί να συνδεθείς. Εάν δεν έχεις λογαριασμό, δημιούργησε έναν."

#, fuzzy
msgid "teacher_manual"
msgstr "Teacher manual"

#, fuzzy
msgid "teacher_signup_header"
msgstr "Teacher"

#, fuzzy
msgid "teacher_tutorial_logo_alt"
msgstr "Έλαβες μια πρόσκληση για να συμμετάσχεις στην τάξη"

msgid "teacher_welcome"
msgstr "Καλώς ήρθες στη Hedy! Είσαι πλέον περήφανος κάτοχος ενός λογαριασμού καθηγητή που σου επιτρέπει να δημιουργείς μαθήματα και να προσκαλείς μαθητές."

#, fuzzy
msgid "teachers"
msgstr "Teachers"

msgid "template_code"
msgstr ""
"Αυτή είναι η εξήγηση της περιπέτειάς μου!\n"
"\n"
"Με αυτόν τον τρόπο μπορώ να δείξω μια εντολή: <code>print</code>\n"
"\n"
"Αλλά μερικές φορές μπορεί να θέλω να δείξω ένα κομμάτι κώδικα, όπως αυτό:\n"
"<pre>\n"
"ask Ποιο έιναι το όνομά σου;\n"
"echo άρα το όνομά σου είναι\n"
"</pre>"

#, fuzzy
msgid "this_turns_in_assignment"
msgstr "This turns in your assignment to your teacher."

msgid "title"
msgstr "Τίτλος"

#, fuzzy
msgid "title_achievements"
msgstr "Hedy - My achievements"

#, fuzzy
msgid "title_admin"
msgstr "Hedy - Administrator page"

#, fuzzy
msgid "title_class grid_overview"
msgstr "Hedy - Grid overview"

#, fuzzy
msgid "title_class live_statistics"
msgstr "Hedy - Live Statistics"

#, fuzzy
msgid "title_class-overview"
msgstr "Hedy - Class overview"

#, fuzzy
msgid "title_customize-adventure"
msgstr "Hedy - Customize adventure"

#, fuzzy
msgid "title_customize-class"
msgstr "Hedy - Customize class"

#, fuzzy
msgid "title_explore"
msgstr "Hedy - Explore"

#, fuzzy
msgid "title_for-teacher"
msgstr "Hedy - For teachers"

#, fuzzy
msgid "title_join-class"
msgstr "Hedy - Join class"

#, fuzzy
msgid "title_landing-page"
msgstr "Welcome to Hedy!"

#, fuzzy
msgid "title_learn-more"
msgstr "Hedy - Learn more"

#, fuzzy
msgid "title_login"
msgstr "Hedy - Login"

#, fuzzy
msgid "title_my-profile"
msgstr "Hedy - My account"

#, fuzzy
msgid "title_privacy"
msgstr "Hedy - Privacy terms"

#, fuzzy
msgid "title_programs"
msgstr "Hedy - My programs"

#, fuzzy
msgid "title_public-adventures"
msgstr "Hedy - Public adventures"

#, fuzzy
msgid "title_recover"
msgstr "Hedy - Recover account"

#, fuzzy
msgid "title_reset"
msgstr "Hedy - Reset password"

#, fuzzy
msgid "title_signup"
msgstr "Hedy - Create an account"

#, fuzzy
msgid "title_start"
msgstr "Hedy - A gradual programming language"

#, fuzzy
msgid "title_view-adventure"
msgstr "Hedy - View adventure"

msgid "token_invalid"
msgstr "Το διακριτικό σου δεν είναι έγκυρο"

#, fuzzy
msgid "tooltip_level_locked"
msgstr "Your teacher disabled this level"

msgid "translate_error"
msgstr "Κάτι πήγε στραβά κατά τη μετάφραση του κώδικα. Δοκίμασε να εκτελέσεις τον κώδικα για να δεις αν έχει κάποιο σφάλμα. Ο κώδικας με σφάλματα δεν μπορεί να μεταφραστεί."

#, fuzzy
msgid "translating_hedy"
msgstr "Translating Hedy"

#, fuzzy
msgid "translator"
msgstr "Translator"

msgid "try_it"
msgstr "Δοκίμασέ τη"

#, fuzzy
msgid "tutorial"
msgstr "Tutorial"

#, fuzzy
msgid "tutorial_code_snippet"
msgstr "Απόκρυψη των σημειώσεων"

#, fuzzy
msgid "tutorial_message_not_found"
msgstr "Έλαβες μια πρόσκληση για να συμμετάσχεις στην τάξη"

#, fuzzy
msgid "tutorial_title_not_found"
msgstr "Δεν μπορούμε να βρούμε αυτήν τη σελίδα!"

#, fuzzy
msgid "unauthorized"
msgstr "You don't have access rights for this page"

msgid "unique_usernames"
msgstr "Όλα τα ονόματα χρηστών πρέπει να είναι μοναδικά."

#, fuzzy
msgid "unlock_thresholds"
msgstr "Unlock level thresholds"

#, fuzzy
msgid "unsaved_class_changes"
msgstr "There are unsaved changes, are you sure you want to leave this page?"

msgid "unshare"
msgstr "Κατάργηση κοινής χρήσης"

msgid "unshare_confirm"
msgstr "Είσαι σίγουρος ότι θέλεις να κάνεις το πρόγραμμα ιδιωτικό;"

msgid "unshare_success_detail"
msgstr "Το πρόγραμμα καταργήθηκε με επιτυχία"

msgid "update_adventure_prompt"
msgstr "Είσαι σίγουρος ότι θέλεις να ενημερώσεις την περιπέτεια;"

msgid "update_profile"
msgstr "Ενημέρωση προφίλ"

msgid "update_public"
msgstr "Ενημέρωση δημόσιου προφίλ"

#, fuzzy
msgid "updating_indicator"
msgstr "Updating"

#, fuzzy
msgid "use_of_blanks_exception"
msgstr "Use of blanks in programs"

#, fuzzy
msgid "use_of_nested_functions_exception"
msgstr "Use of nested functions"

#, fuzzy
msgid "user"
msgstr "Όνομα Χρήστη"

#, fuzzy
msgid "user_inexistent"
msgstr "This user doesn't exist"

msgid "user_not_private"
msgstr "Αυτός ο χρήστης δεν υπάρχει ή δεν έχει δημόσιο προφίλ"

msgid "username"
msgstr "Όνομα Χρήστη"

msgid "username_empty"
msgstr "Δεν έδωσες όνομα χρήστη!"

msgid "username_invalid"
msgstr "Το όνομα χρήστη δεν είναι έγκυρο"

msgid "username_special"
msgstr "To όνομα χρήστη δεν μπορεί να περιέχει `:` ή `@`."

msgid "username_three"
msgstr "Το όνομα χρήστη πρέπει να περιέχει τουλάχιστον τρείς χαρακτήρες."

msgid "usernames_exist"
msgstr "Ένα ή περισσότερα ονόματα χρηστών ήδη χρησιμοποιούνται."

#, fuzzy
msgid "value"
msgstr "Value"

#, fuzzy
msgid "variables"
msgstr "Variables"

msgid "view_program"
msgstr "Προβολή προγράμματος"

#, fuzzy
msgid "welcome"
msgstr "Καλώς ήρθες στη Hedy! Είσαι πλέον περήφανος κάτοχος ενός λογαριασμού καθηγητή που σου επιτρέπει να δημιουργείς μαθήματα και να προσκαλείς μαθητές."

#, fuzzy
msgid "welcome_back"
msgstr "Καλώς ήρθες στη Hedy! Είσαι πλέον περήφανος κάτοχος ενός λογαριασμού καθηγητή που σου επιτρέπει να δημιουργείς μαθήματα και να προσκαλείς μαθητές."

#, fuzzy
msgid "what_is_your_role"
msgstr "What is your role?"

#, fuzzy
msgid "what_should_my_code_do"
msgstr "What should my code do?"

#, fuzzy
msgid "whole_world"
msgstr "The world"

msgid "year_invalid"
msgstr "Παρακαλώ να εισάγεις ένα έτος ανάμεσα στο 1900 και {current_year}"

msgid "yes"
msgstr "Ναι"

#, fuzzy
msgid "your_account"
msgstr "Ακόμα χωρίς λογαριασμό;"

#, fuzzy
msgid "your_class"
msgstr "Οι τάξεις μου"

#, fuzzy
msgid "your_last_program"
msgstr "Αγαπημένο πρόγραμμα"

msgid "your_personal_text"
msgstr "Το προσωπικό σου κείμενο..."

#, fuzzy
msgid "your_program"
msgstr "Your program"

#~ msgid "create_account_explanation"
#~ msgstr "Το να έχεις το δικό σου λογαριασμό, σου επιτρέπει να αποθηκεύεις τα προγράμματά σου."

#~ msgid "only_teacher_create_class"
#~ msgstr "Only teachers are allowed to create classes!"

#~ msgid "keyword_support"
#~ msgstr "Translated keywords"

#~ msgid "non_keyword_support"
#~ msgstr "Translated content"

#~ msgid "try_button"
#~ msgstr "Δοκίμασε το"

#~ msgid "select_own_adventures"
#~ msgstr "Επίλεξε τις δικές σου περιπέτειες"

#~ msgid "edit"
#~ msgstr "Edit"

#~ msgid "view"
#~ msgstr "Προβολή"

#~ msgid "class"
#~ msgstr "Class"

#~ msgid "save_code_button"
#~ msgstr "Αποθήκευσε κώδικα"

#~ msgid "share_code_button"
#~ msgstr "Αποθήκευσε και μοιράσου κώδικα"

#~ msgid "classes_invalid"
#~ msgstr "The list of selected classes is invalid"

#~ msgid "directly_add_adventure_to_classes"
#~ msgstr "Do you want to add this adventure directly to one of your classes?"

#~ msgid "hand_in_assignment"
#~ msgstr "Hand in assignment"

#~ msgid "select_a_level"
#~ msgstr "Select a level"

#~ msgid "answer_invalid"
#~ msgstr "Το συνθηματικό σου δεν είναι έγκυρο"

#~ msgid "available_adventures_level"
#~ msgstr "Available adventures level"

#~ msgid "customize_class_exp_1"
#~ msgstr ""
#~ "Γεια! Σε αυτή τη σελίδα μπορείς να προσαρμόσεις την τάξη σου. Επιλέγοντας επίπεδα και περιπέτειες μπορείς να επιλέξεις τι μπορεί να δουν οι μαθητές και οι μαθήτριές σου.\n"
#~ "Μπορείς επίσης να προσθέσεις τις περιπέτειες που δημιούργησες στα επίπεδα. <b>Σημείωση:</b> Δεν είναι όλες οι περιπέτειες διαθέσιμες για κάθε επίπεδο!\n"
#~ "Οι ρυθμίσεις των προσαρμογών σου γίνονται ως εξής:"

#~ msgid "customize_class_exp_2"
#~ msgstr ""
#~ "Μπορείς πάντα να αλλάξεις αυτές τις ρυθμίσεις αργότερα. Για παράδειγμα, μπορείς να κάνεις διαθέσιμες συγκεκριμένες περιπέτειες ή επίπεδα κατά τη διδασκαλία μιας τάξης.\n"
#~ "Με αυτόν τον τρόπο σου είναι εύκολο για να προσδιορίσεις σε ποιο επίπεδο και σε ποιες περιπέτειες θα εργαστούν οι μαθητές σου.\n"
#~ "Εάν θέλεις να κάνεις τα πάντα διαθέσιμα για την τάξη σου, είναι πιο εύκολο να καταργήσεις την προσαρμογή συνολικά."

#~ msgid "customize_class_step_1"
#~ msgstr "Επίλεξε επίπεδα για την τάξη σου πατώντας το \"κουμπιά επιπέδων\""

#~ msgid "customize_class_step_2"
#~ msgstr "Θα εμφανιστούν \"Πλαίσια ελέγχου\" για τις περιπέτειες που είναι διαθέσιμες για τα επιλεγμένα επίπεδα"

#~ msgid "customize_class_step_3"
#~ msgstr "Επίλεξε τις περιπέπτειες που θέλεις να κάνεις διαθέσιμες"

#~ msgid "customize_class_step_4"
#~ msgstr "Κάνε κλικ στο όνομα μιας περιπέτειας για να την (απ)επιλέξεις για όλα τα επίπεδα"

#~ msgid "customize_class_step_5"
#~ msgstr "Προσθήκη προσωπικών περιπετειών"

#~ msgid "customize_class_step_6"
#~ msgstr "Επιλογή ημερομηνίας έναρξης για κάθε επίπεδο (μπορείς επίσης να το αφήσεις κενό)"

#~ msgid "customize_class_step_7"
#~ msgstr "Επιλογή άλλων ρυθμίσεων"

#~ msgid "customize_class_step_8"
#~ msgstr "Επίλεξε \"Αποθήκευση\" -> Ολοκλήρωσες!"

#~ msgid "example_code_header"
#~ msgstr "Παράδειγμα κώδικα Hedy"

#~ msgid "feedback_failure"
#~ msgstr "Λάθος!"

#~ msgid "feedback_success"
#~ msgstr "Μπράβο!"

#~ msgid "go_to_first_question"
#~ msgstr "Πήγαινε στην ερώτηση 1"

#~ msgid "question"
#~ msgstr "Ερώτηση"

#~ msgid "question_doesnt_exist"
#~ msgstr "This question does not exist"

#~ msgid "question_invalid"
#~ msgstr "Το διακριτικό σου δεν είναι έγκυρο"

#~ msgid "select_levels"
#~ msgstr "Select levels"

#~ msgid "too_many_attempts"
#~ msgstr "Too many attempts"

#~ msgid "class_logs"
#~ msgstr "Τελευταία είσοδος"

#~ msgid "class_stats"
#~ msgstr "Εμφάνιση στατιστικών στοιχείων της τάξης"

#~ msgid "visit_own_public_profile"
#~ msgstr "Δημόσιο προφίλ"

#~ msgid "title_class logs"
#~ msgstr "Hedy - Join class"

#~ msgid "title_class statistics"
#~ msgstr "Τα στατιστικά μου"

#~ msgid "disabled_button_locked"
#~ msgstr "Your teacher hasn't unlocked this level yet"

#~ msgid "duplicate_tag"
#~ msgstr "You already have a tag with this name."

#~ msgid "tag_deleted"
#~ msgstr "This tag was successfully deleted."

#~ msgid "no_tags"
#~ msgstr "No tags yet."

#~ msgid "apply_filters"
#~ msgstr "Apply filters"

#~ msgid "write_first_program"
<<<<<<< HEAD
#~ msgstr "Γράψε το πρώτο σου πρόγραμμα!"
=======
#~ msgstr "Γράψε το πρώτο σου πρόγραμμα!"
>>>>>>> 6bc92eeb
<|MERGE_RESOLUTION|>--- conflicted
+++ resolved
@@ -7,20 +7,16 @@
 msgstr ""
 "Project-Id-Version: PROJECT VERSION\n"
 "Report-Msgid-Bugs-To: EMAIL@ADDRESS\n"
-<<<<<<< HEAD
-"POT-Creation-Date: 2024-02-01 09:02+0100\n"
-"PO-Revision-Date: 2024-01-24 20:21+0000\n"
-=======
 "POT-Creation-Date: 2024-01-18 10:49+0100\n"
 "PO-Revision-Date: 2024-02-10 12:07+0000\n"
->>>>>>> 6bc92eeb
 "Last-Translator: Prefill add-on <noreply-addon-prefill@weblate.org>\n"
+"Language-Team: el <LL@li.org>\n"
 "Language: el\n"
-"Language-Team: el <LL@li.org>\n"
-"Plural-Forms: nplurals=2; plural=n != 1;\n"
 "MIME-Version: 1.0\n"
 "Content-Type: text/plain; charset=utf-8\n"
 "Content-Transfer-Encoding: 8bit\n"
+"Plural-Forms: nplurals=2; plural=n != 1;\n"
+"X-Generator: Weblate 5.4-dev\n"
 "Generated-By: Babel 2.14.0\n"
 
 #, fuzzy
@@ -208,9 +204,6 @@
 
 msgid "adventure_exp_3"
 msgstr "Μπορείς να χρησιμοποιήσεις το κουμπί \"προεπισκόπηση\" για να δεις μια στυλιζαρισμένη έκδοση της περιπέτειάς σου. Για να δεις την περιπέτεια σε μια ειδική σελίδα, επίλεξε \"προβολή\" από τη σελίδα καθηγητών."
-
-msgid "adventure_exp_classes"
-msgstr ""
 
 msgid "adventure_id_invalid"
 msgstr "Αυτό το αναγνωριστικό περιπέτειας δεν είναι έγκυρο"
@@ -2325,8 +2318,4 @@
 #~ msgstr "Apply filters"
 
 #~ msgid "write_first_program"
-<<<<<<< HEAD
-#~ msgstr "Γράψε το πρώτο σου πρόγραμμα!"
-=======
-#~ msgstr "Γράψε το πρώτο σου πρόγραμμα!"
->>>>>>> 6bc92eeb
+#~ msgstr "Γράψε το πρώτο σου πρόγραμμα!"