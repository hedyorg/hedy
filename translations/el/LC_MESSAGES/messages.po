--- conflicted
+++ resolved
@@ -1,14 +1,3 @@
-<<<<<<< HEAD
-#, fuzzy
-msgid "Access Before Assign"
-msgstr "You tried to use the variable {name} on line {access_line_number}, but you set it on line {definition_line_number}. Set a variable before using it."
-
-msgid "Cyclic Var Definition"
-msgstr "Το όνομα {variable} πρέπει να οριστεί για να μπορέσεις να το χρησιμοποιήσεις στη δεξιά πλευρά της εντολής is"
-
-msgid "Has Blanks"
-msgstr "Ο κώδικάς σου δεν είναι πλήρης. Περιέχει κενά που πρέπει να αντικαταστήσεις με κώδικα."
-=======
 msgid ""
 msgstr "Project-Id-Version: PACKAGE VERSION\nReport-Msgid-Bugs-To: \nPOT-Creation-Date: 2023-11-21 19:33+0100\nPO-Revision-Date: 2023-11-22 16:26+0000\nLast-Translator: Prefill add-on <noreply-addon-prefill@weblate.org>\nLanguage-Team: el <LL@li.org>\nLanguage: el\nMIME-Version: 1.0\nContent-Type: text/plain; charset=utf-8\nContent-Transfer-Encoding: 8bit\nPlural-Forms: nplurals=2; plural=n != 1;\nX-Generator: Weblate 5.2.1-rc\nGenerated-By: Babel 2.11.0\n"
 
@@ -27,35 +16,30 @@
 msgstr ""
 "Ο κώδικάς σου δεν είναι πλήρης. Περιέχει κενά που πρέπει να αντικαταστήσεις "
 "με κώδικα."
->>>>>>> acf88d7c
 
 msgid "Incomplete"
-msgstr "Ουπς! Ξέχασες ένα κομμάτι κώδικα! Στη γραμμή {line_number}, πρέπει να γράψεις κείμενο ύστερα από την {incomplete_command}."
+msgstr ""
+"Ουπς! Ξέχασες ένα κομμάτι κώδικα! Στη γραμμή {line_number}, πρέπει να "
+"γράψεις κείμενο ύστερα από την {incomplete_command}."
 
 #, fuzzy
 msgid "Incomplete Repeat"
-<<<<<<< HEAD
-msgstr "It looks like you forgot to use {command} with the repeat command you used on line {line_number}."
-=======
 msgstr ""
 "It looks like you forgot to use {command} with the repeat command you used "
 "on line {line_number}."
->>>>>>> acf88d7c
 
 msgid "Invalid"
-msgstr "Η εντολή {invalid_command} δεν είναι μια εντολή του επιπέδου {level} της Hedy. Μήπως εννοούσες {guessed_command};"
+msgstr ""
+"Η εντολή {invalid_command} δεν είναι μια εντολή του επιπέδου {level} της "
+"Hedy. Μήπως εννοούσες {guessed_command};"
 
 msgid "Invalid Argument"
-msgstr "Δεν μπορείς να χρησιμοποιήσεις την εντολή {command} με το {invalid_argument}. Δοκίμασε να αλλάξεις το {invalid_argument} σε {allowed_types}."
+msgstr ""
+"Δεν μπορείς να χρησιμοποιήσεις την εντολή {command} με το "
+"{invalid_argument}. Δοκίμασε να αλλάξεις το {invalid_argument} σε "
+"{allowed_types}."
 
 msgid "Invalid Argument Type"
-<<<<<<< HEAD
-msgstr "Δεν μπορείς να χρησιμοποιήσεις την εντολή {command} με το {invalid_argument} επειδή είναι {invalid_type}. Δοκίμασε να αλλάξεις το {invalid_argument} σε {allowed_types}."
-
-#, fuzzy
-msgid "Invalid At Command"
-msgstr "The {at} command may not be used from level 16 onward. You can use square brackets to use an element from a list, for example `friends[i]`, `lucky_numbers[{random}]`."
-=======
 msgstr ""
 "Δεν μπορείς να χρησιμοποιήσεις την εντολή {command} με το {invalid_argument} "
 "επειδή είναι {invalid_type}. Δοκίμασε να αλλάξεις το {invalid_argument} σε "
@@ -67,21 +51,13 @@
 "The {at} command may not be used from level 16 onward. You can use square "
 "brackets to use an element from a list, for example `friends[i]`, "
 "`lucky_numbers[{random}]`."
->>>>>>> acf88d7c
 
 msgid "Invalid Space"
-msgstr "Ουπς! Ξεκίνησες μια γραμμή με κενό στη γραμμή {line_number}. Τα κενά μπερδεύουν τους υπολογιστές, μπορείς να τα αφαιρέσεις;"
+msgstr ""
+"Ουπς! Ξεκίνησες μια γραμμή με κενό στη γραμμή {line_number}. Τα κενά "
+"μπερδεύουν τους υπολογιστές, μπορείς να τα αφαιρέσεις;"
 
 msgid "Invalid Type Combination"
-<<<<<<< HEAD
-msgstr "Δεν μπορείς να χρησιμοποιήσεις τα {invalid_argument} και {invalid_argument_2} στο {command} επειδή το ένα είναι {invalid_type} και το άλλο είναι {invalid_type_2}. Δοκίμασε να αλλάξεις το {invalid_argument} σε {invalid_type_2} ή το {invalid_argument_2} σε {invalid_type}."
-
-msgid "Locked Language Feature"
-msgstr "Χρησιμοποιείς το {concept}! Αυτό είναι φοβερό, αλλά το {concept} δεν έχει ξεκλειδωθεί ακόμα! Θα ξεκλειδωθεί σε μεταγενέστερο επίπεδο."
-
-msgid "Lonely Echo"
-msgstr "Χρησιμοποίησες μια echo πριν από μια ask, ή μια echo χωρίς ask. Πρώτα ζήτησε εισαγωγή και μετά echo."
-=======
 msgstr ""
 "Δεν μπορείς να χρησιμοποιήσεις τα {invalid_argument} και "
 "{invalid_argument_2} στο {command} επειδή το ένα είναι {invalid_type} και το "
@@ -97,45 +73,14 @@
 msgstr ""
 "Χρησιμοποίησες μια echo πριν από μια ask, ή μια echo χωρίς ask. Πρώτα ζήτησε "
 "εισαγωγή και μετά echo."
->>>>>>> acf88d7c
 
 #, fuzzy
 msgid "Lonely Text"
-msgstr "It looks like you forgot to use a command with the text you put in line {line_number}"
+msgstr ""
+"It looks like you forgot to use a command with the text you put in line "
+"{line_number}"
 
 msgid "Missing Command"
-<<<<<<< HEAD
-msgstr "Φαίνεται ότι ξέχασες να χρησιμοποιήσεις μια εντολή στη γραμμή {line_number}."
-
-#, fuzzy
-msgid "Missing Inner Command"
-msgstr "Φαίνεται ότι ξέχασες να χρησιμοποιήσεις μια εντολή στη γραμμή {line_number}."
-
-msgid "No Indentation"
-msgstr "Χρησιμοποίησες πολύ λίγα κενά στη γραμμή {line_number}. Χρησιμοποίησες {leading_spaces} κενά, τα οποία δεν είναι αρκετά. Ξεκίνα κάθε νέο μπλοκ με {indent_size} κενά περισσότερα από την προηγούμενη γραμμή."
-
-msgid "Parse"
-msgstr "Ο κώδικας που εισήγαγες δεν είναι έγκυρος κώδικας Hedy. Υπάρχει ένα σφάλμα στη γραμμή {location[0]}, στη θέση {location[1]}. Πληκτρολόγησες {character_found}, όμως αυτό δεν επιτρέπεται."
-
-#, fuzzy
-msgid "Pressit Missing Else"
-msgstr "You forgot to add what happens when you press a different key, add an {else} to your code"
-
-msgid "Too Big"
-msgstr "Ουάου! Το πρόγραμμά σου έχει {lines_of_code} εντυπωσιακές γραμμές κώδικα! Αλλά μπορούμε να επεξεργαστούμε μόνο {max_lines} γραμμές σε αυτό το επίπεδο. Μείωσε το πρόγραμμά σου και δοκίμασε ξανά."
-
-msgid "Unexpected Indentation"
-msgstr "Χρησιμοποίησες πάρα πολλά κενά στη γραμμή {line_number}. Χρησιμοποίησες {leading_spaces} κενά, τα οποία είναι πάρα πολλά. Ξεκίνα κάθε νέο μπλοκ με {indent_size} κενά περισσότερα από την προηγούμενη γραμμή ."
-
-msgid "Unquoted Assignment"
-msgstr "Από αυτό το επίπεδο, πρέπει να τοποθετήσεις κείμενα στα δεξιά του `is` μέσα σε εισαγωγικά. Το ξέχασες για το κείμενο {text}."
-
-msgid "Unquoted Equality Check"
-msgstr "Εάν θέλεις να ελέγξεις εάν μια μεταβλητή ισούται με πολλές λέξεις, οι λέξεις θα πρέπει να περιβάλλονται από εισαγωγικά!"
-
-msgid "Unquoted Text"
-msgstr "Πρόσεξε. Όταν ζητάς ή εμφανίζεις κάτι, το κείμενο θα πρέπει να ξεκινάει και να τελειώνει με εισαγωγικά. Κάπου ξέχασες ένα."
-=======
 msgstr ""
 "Φαίνεται ότι ξέχασες να χρησιμοποιήσεις μια εντολή στη γραμμή {line_number}."
 
@@ -194,27 +139,26 @@
 msgstr ""
 "Πρόσεξε. Όταν ζητάς ή εμφανίζεις κάτι, το κείμενο θα πρέπει να ξεκινάει και "
 "να τελειώνει με εισαγωγικά. Κάπου ξέχασες ένα."
->>>>>>> acf88d7c
 
 msgid "Unsupported Float"
-msgstr "Οι μη ακέραιοι αριθμοί δεν υποστηρίζονται ακόμη, αλλά θα γίνει σε λίγα επίπεδα. Προς το παρόν άλλαξε το {value} σε έναν ακέραιο."
+msgstr ""
+"Οι μη ακέραιοι αριθμοί δεν υποστηρίζονται ακόμη, αλλά θα γίνει σε λίγα "
+"επίπεδα. Προς το παρόν άλλαξε το {value} σε έναν ακέραιο."
 
 #, fuzzy
 msgid "Unsupported String Value"
 msgstr "Text values cannot contain {invalid_value}."
 
 msgid "Var Undefined"
-<<<<<<< HEAD
-msgstr "Προσπάθησες να εμφανίσεις τη μεταβλητή {name}, όμως δεν την αρχικοποίησες. Είναι επίσης πιθανό ότι προσπαθούσες να χρησιμοποιήσεις τη λέξη {name} αλλά ξέχασες τα εισαγωγικά."
-=======
 msgstr ""
 "Προσπάθησες να εμφανίσεις τη μεταβλητή {name}, όμως δεν την αρχικοποίησες. "
 "Είναι επίσης πιθανό ότι προσπαθούσες να χρησιμοποιήσεις τη λέξη {name} αλλά "
 "ξέχασες τα εισαγωγικά."
->>>>>>> acf88d7c
 
 msgid "Wrong Level"
-msgstr "Αυτός ήταν σωστός κώδικας Hedy, αλλά όχι στο σωστό επίπεδο. Έγραψες {offending_keyword} για το επίπεδο {working_level}. Υπόδειξη:{tip}"
+msgstr ""
+"Αυτός ήταν σωστός κώδικας Hedy, αλλά όχι στο σωστό επίπεδο. Έγραψες "
+"{offending_keyword} για το επίπεδο {working_level}. Υπόδειξη:{tip}"
 
 msgid "account_overview"
 msgstr "Σύνοψη λογαριασμού"
@@ -224,11 +168,6 @@
 
 msgid "accounts_intro"
 msgstr ""
-<<<<<<< HEAD
-"Σε αυτή τη σελίδα μπορείς να δημιουργήσεις λογαριασμούς για πολλούς μαθητές ταυτόχρονα. Είναι επίσης δυνατό να τους προσθέσεις απευθείας σε μία από τις τάξεις σου.\n"
-"Πατώντας το πράσινο + κάτω δεξιά στη σελίδα μπορείς να προσθέσεις επιπλέον σειρές. Μπορείς να διαγράψεις μια σειρά πατώντας τον αντίστοιχο κόκκινο σταυρό.\n"
-"Βεβαιώσου ότι δεν υπάρχουν κενές σειρές όταν πατάς \"Δημιουργία λογαριασμών\". Λάβε υπόψη ότι κάθε όνομα χρήστη και διεύθυνση mail πρέπει να είναι μοναδικά και το συνθηματικό πρέπει να έχει <b>τουλάχιστον</b> 6 χαρακτήρες.\n"
-=======
 "Σε αυτή τη σελίδα μπορείς να δημιουργήσεις λογαριασμούς για πολλούς μαθητές "
 "ταυτόχρονα. Είναι επίσης δυνατό να τους προσθέσεις απευθείας σε μία από τις "
 "τάξεις σου.\n"
@@ -239,7 +178,6 @@
 "λογαριασμών\". Λάβε υπόψη ότι κάθε όνομα χρήστη και διεύθυνση mail πρέπει να "
 "είναι μοναδικά και το συνθηματικό πρέπει να έχει <b>τουλάχιστον</b> 6 "
 "χαρακτήρες.\n"
->>>>>>> acf88d7c
 
 msgid "achievement_earned"
 msgstr "Κέρδισες ένα επίτευγμα!"
@@ -284,15 +222,6 @@
 msgstr "Δεν έδωσες όνομα περιπέτειας!"
 
 msgid "adventure_exp_1"
-<<<<<<< HEAD
-msgstr "Πληκτρολόγησε την περιπέτεια της επιλογής σου στη δεξιά πλευρά. Αφού δημιουργήσεις την περιπέτειά σου, μπορείς να τη συμπεριλάβεις σε μία από τις τάξεις σου στην ενότητα \"προσαρμογές\". Αν θέλεις να συμπεριλάβεις μια εντολή στην περιπέτειά σου, χρησιμοποίησε άγκυρες κώδικα όπως αυτή:"
-
-msgid "adventure_exp_2"
-msgstr "Εάν θέλεις να εμφανίσεις πραγματικά αποσπάσματα κώδικα, για παράδειγμα για να δώσεις στον μαθητή ένα πρότυπο ή παράδειγμα του κώδικα. Χρησιμοποίησε προηγούμενες άγκυρες όπως αυτή:"
-
-msgid "adventure_exp_3"
-msgstr "Μπορείς να χρησιμοποιήσεις το κουμπί \"προεπισκόπηση\" για να δεις μια στυλιζαρισμένη έκδοση της περιπέτειάς σου. Για να δεις την περιπέτεια σε μια ειδική σελίδα, επίλεξε \"προβολή\" από τη σελίδα καθηγητών."
-=======
 msgstr ""
 "Πληκτρολόγησε την περιπέτεια της επιλογής σου στη δεξιά πλευρά. Αφού "
 "δημιουργήσεις την περιπέτειά σου, μπορείς να τη συμπεριλάβεις σε μία από τις "
@@ -310,7 +239,6 @@
 "Μπορείς να χρησιμοποιήσεις το κουμπί \"προεπισκόπηση\" για να δεις μια "
 "στυλιζαρισμένη έκδοση της περιπέτειάς σου. Για να δεις την περιπέτεια σε μια "
 "ειδική σελίδα, επίλεξε \"προβολή\" από τη σελίδα καθηγητών."
->>>>>>> acf88d7c
 
 msgid "adventure_id_invalid"
 msgstr "Αυτό το αναγνωριστικό περιπέτειας δεν είναι έγκυρο"
@@ -388,13 +316,9 @@
 msgstr "Είσαι σίγουρος/η; Δεν μπορείς να αναιρέσεις αυτήν την ενέργεια."
 
 msgid "ask_needs_var"
-<<<<<<< HEAD
-msgstr "Ξεκινώντας από το επίπεδο 2, το ask πρέπει να χρησιμοποιείται με μεταβλητή. Παράδειγμα: name is ask Πώς σε λένε;"
-=======
 msgstr ""
 "Ξεκινώντας από το επίπεδο 2, το ask πρέπει να χρησιμοποιείται με μεταβλητή. "
 "Παράδειγμα: name is ask Πώς σε λένε;"
->>>>>>> acf88d7c
 
 msgid "back_to_class"
 msgstr "Επιστροφή στην τάξη"
@@ -422,9 +346,6 @@
 
 #, fuzzy
 msgid "catch_index_exception"
-<<<<<<< HEAD
-msgstr "You tried to access the list {list_name} but it is either empty or the index is not there."
-=======
 msgstr ""
 "You tried to access the list {list_name} but it is either empty or the index "
 "is not there."
@@ -434,7 +355,6 @@
 msgstr ""
 "While running your program the command {command} received the value {value} "
 "which is not allowed. {suggestion}."
->>>>>>> acf88d7c
 
 #, fuzzy
 msgid "certificate"
@@ -585,13 +505,9 @@
 
 #, fuzzy
 msgid "create_teacher_account_explanation"
-<<<<<<< HEAD
-msgstr "With a teacher account, you can save your programs and see the results of your students."
-=======
 msgstr ""
 "With a teacher account, you can save your programs and see the results of "
 "your students."
->>>>>>> acf88d7c
 
 msgid "creator"
 msgstr "Δημιουργός"
@@ -695,14 +611,10 @@
 msgstr "Echo and ask mismatch"
 
 msgid "echo_out"
-<<<<<<< HEAD
-msgstr "Ξεκινώντας το επίπεδο 2, η echo δεν χρειάζεται πλέον. Μπορείς να επαναλάβεις μια απάντηση με την ask και την print τώρα. Παράδειγμα: name is ask Πώς σε λένε; print γεια name"
-=======
 msgstr ""
 "Ξεκινώντας το επίπεδο 2, η echo δεν χρειάζεται πλέον. Μπορείς να επαναλάβεις "
 "μια απάντηση με την ask και την print τώρα. Παράδειγμα: name is ask Πώς σε "
 "λένε; print γεια name"
->>>>>>> acf88d7c
 
 msgid "edit_code_button"
 msgstr "Επεξεργασία κώδικα"
@@ -759,11 +671,6 @@
 
 msgid "explore_explanation"
 msgstr ""
-<<<<<<< HEAD
-"Σε αυτή τη σελίδα μπορείς να δεις προγράμματα που έχουν δημιουργηθεί από άλλους χρήστες του Hedy. Μπορείς να φιλτράρεις σύμφωνα με επίπεδο Hedy όσο και με επίπεδο περιπέτειας.\n"
-"Κάνε κλικ στο \"Προβολή προγράμματος\" για να ανοίξεις ένα πρόγραμμα και εκτέλεσέ το. Τα προγράμματα με κόκκινη κεφαλίδα περιέχουν ένα λάθος. Μπορείς ακόμα να ανοίξεις το πρόγραμμα, αλλά η εκτέλεσή του θα οδηγήσει σε σφάλμα. Μπορείς φυσικά να προσπαθήσεις να το διορθώσεις!\n"
-"Εάν ο δημιουργός έχει δημόσιο προφίλ, μπορείς να κάνεις κλικ στο όνομα χρήστη του για να επισκεφτείς το προφίλ του. Εκεί θα βρεις όλα τα κοινά τους προγράμματα και πολλά άλλα!\n"
-=======
 "Σε αυτή τη σελίδα μπορείς να δεις προγράμματα που έχουν δημιουργηθεί από "
 "άλλους χρήστες του Hedy. Μπορείς να φιλτράρεις σύμφωνα με επίπεδο Hedy όσο "
 "και με επίπεδο περιπέτειας.\n"
@@ -774,7 +681,6 @@
 "Εάν ο δημιουργός έχει δημόσιο προφίλ, μπορείς να κάνεις κλικ στο όνομα "
 "χρήστη του για να επισκεφτείς το προφίλ του. Εκεί θα βρεις όλα τα κοινά τους "
 "προγράμματα και πολλά άλλα!\n"
->>>>>>> acf88d7c
 
 msgid "explore_programs"
 msgstr "Εξερεύνηση προγραμμάτων"
@@ -788,12 +694,8 @@
 msgstr "Favorite program"
 
 msgid "favourite_confirm"
-<<<<<<< HEAD
-msgstr "Είσαι βέβαιος/α ότι θέλεις να ορίσεις αυτό το πρόγραμμα ως το αγαπημένο σου;"
-=======
 msgstr ""
 "Είσαι βέβαιος/α ότι θέλεις να ορίσεις αυτό το πρόγραμμα ως το αγαπημένο σου;"
->>>>>>> acf88d7c
 
 msgid "favourite_program"
 msgstr "Αγαπημένο πρόγραμμα"
@@ -942,11 +844,6 @@
 #, fuzzy
 msgid "highscore_explanation"
 msgstr ""
-<<<<<<< HEAD
-"Σε αυτή τη σελίδα μπορείς να δεις προγράμματα που έχουν δημιουργηθεί από άλλους χρήστες του Hedy. Μπορείς να φιλτράρεις σύμφωνα με επίπεδο Hedy όσο και με επίπεδο περιπέτειας.\n"
-"Κάνε κλικ στο \"Προβολή προγράμματος\" για να ανοίξεις ένα πρόγραμμα και εκτέλεσέ το. Τα προγράμματα με κόκκινη κεφαλίδα περιέχουν ένα λάθος. Μπορείς ακόμα να ανοίξεις το πρόγραμμα, αλλά η εκτέλεσή του θα οδηγήσει σε σφάλμα. Μπορείς φυσικά να προσπαθήσεις να το διορθώσεις!\n"
-"Εάν ο δημιουργός έχει δημόσιο προφίλ, μπορείς να κάνεις κλικ στο όνομα χρήστη του για να επισκεφτείς το προφίλ του. Εκεί θα βρεις όλα τα κοινά τους προγράμματα και πολλά άλλα!\n"
-=======
 "Σε αυτή τη σελίδα μπορείς να δεις προγράμματα που έχουν δημιουργηθεί από "
 "άλλους χρήστες του Hedy. Μπορείς να φιλτράρεις σύμφωνα με επίπεδο Hedy όσο "
 "και με επίπεδο περιπέτειας.\n"
@@ -957,11 +854,12 @@
 "Εάν ο δημιουργός έχει δημόσιο προφίλ, μπορείς να κάνεις κλικ στο όνομα "
 "χρήστη του για να επισκεφτείς το προφίλ του. Εκεί θα βρεις όλα τα κοινά τους "
 "προγράμματα και πολλά άλλα!\n"
->>>>>>> acf88d7c
 
 #, fuzzy
 msgid "highscore_no_public_profile"
-msgstr "You don't have a public profile and are therefore not listed on the highscores. Do you wish to create one?"
+msgstr ""
+"You don't have a public profile and are therefore not listed on the "
+"highscores. Do you wish to create one?"
 
 #, fuzzy
 msgid "highscores"
@@ -1012,7 +910,9 @@
 
 #, fuzzy
 msgid "invalid_keyword_language_comment"
-msgstr "# The provided keyword language is invalid, keyword language is set to English"
+msgstr ""
+"# The provided keyword language is invalid, keyword language is set to "
+"English"
 
 #, fuzzy
 msgid "invalid_language_comment"
@@ -1027,13 +927,9 @@
 msgstr "# The provided program is invalid, please try again"
 
 msgid "invalid_teacher_invitation_code"
-<<<<<<< HEAD
-msgstr "Ο κωδικός πρόσκλησης καθηγητή δεν είναι έγκυρος. Για να γίνετε καθηγητής, απευθυνθείτε στο hello@hedy.org."
-=======
 msgstr ""
 "Ο κωδικός πρόσκλησης καθηγητή δεν είναι έγκυρος. Για να γίνετε καθηγητής, "
 "απευθυνθείτε στο hello@hedy.org."
->>>>>>> acf88d7c
 
 #, fuzzy
 msgid "invalid_tutorial_step"
@@ -1063,16 +959,14 @@
 msgstr "Συμμετοχή σε τάξη"
 
 msgid "join_prompt"
-msgstr "Πρέπει να έχεις λογαριασμό για να συμμετάσχεις σε μια τάξη. Θέλεις να συνδεθείς τώρα;"
+msgstr ""
+"Πρέπει να έχεις λογαριασμό για να συμμετάσχεις σε μια τάξη. Θέλεις να "
+"συνδεθείς τώρα;"
 
 msgid "keyword_language_invalid"
-<<<<<<< HEAD
-msgstr "Επίλεξε μια έγκυρη γλώσσα λέξεων-κλειδιών (επιλέξτε Αγγλικά ή τη δική σας γλώσσα)"
-=======
 msgstr ""
 "Επίλεξε μια έγκυρη γλώσσα λέξεων-κλειδιών (επιλέξτε Αγγλικά ή τη δική σας "
 "γλώσσα)"
->>>>>>> acf88d7c
 
 #, fuzzy
 msgid "language"
@@ -1082,7 +976,9 @@
 msgstr "Παρακαλώ διάλεξε μια έγκυρη γλώσσα"
 
 msgid "languages"
-msgstr "Ποιες από αυτές τις γλώσσες προγραμματισμού έχεις χρησιμοποιήσει στο παρελθόν;"
+msgstr ""
+"Ποιες από αυτές τις γλώσσες προγραμματισμού έχεις χρησιμοποιήσει στο "
+"παρελθόν;"
 
 msgid "last_achievement"
 msgstr "Πρόσφατο επίτευγμα"
@@ -1176,13 +1072,9 @@
 
 #, fuzzy
 msgid "mail_error_change_processed"
-<<<<<<< HEAD
-msgstr "Something went wrong when sending a validation mail, the changes are still correctly processed."
-=======
 msgstr ""
 "Something went wrong when sending a validation mail, the changes are still "
 "correctly processed."
->>>>>>> acf88d7c
 
 #, fuzzy
 msgid "mail_goodbye"
@@ -1197,7 +1089,8 @@
 #, fuzzy
 msgid "mail_recover_password_body"
 msgstr ""
-"By clicking on this link, you can set a new Hedy password. This link is valid for <b>4</b> hours.\n"
+"By clicking on this link, you can set a new Hedy password. This link is "
+"valid for <b>4</b> hours.\n"
 "If you haven't required a password reset, please ignore this email: {link}"
 
 msgid "mail_recover_password_subject"
@@ -1215,15 +1108,9 @@
 msgid "mail_welcome_teacher_body"
 msgstr ""
 "<strong>Welcome!</strong>\n"
-"Congratulations on your brand new Hedy teachers account. Welcome to the world wide community of Hedy teachers!\n"
+"Congratulations on your brand new Hedy teachers account. Welcome to the "
+"world wide community of Hedy teachers!\n"
 "<strong>What teachers accounts can do</strong>\n"
-<<<<<<< HEAD
-"With your teacher account, you have the option to create classes. Your students can than join your classes and you can see their progress. Classes are made and managed though the for <a href=\"https://hedycode.com/for-teachers\">teachers page</a>.\n"
-"<strong>How to share ideas</strong>\n"
-"If you are using Hedy in class, you probably have ideas for improvements! You can share those ideas with us on the <a href=\"https://github.com/hedyorg/hedy/discussions/categories/ideas\">Ideas Discussion</a>.\n"
-"<strong>How to ask for help</strong>\n"
-"If anything is unclear, you can post in the <a href=\"https://github.com/hedyorg/hedy/discussions/categories/q-a\">Q&A discussion</a>, or <a href=\"mailto: hello@hedy.org\">send us an email</a>.\n"
-=======
 "With your teacher account, you have the option to create classes. Your "
 "students can than join your classes and you can see their progress. Classes "
 "are made and managed though the for <a href=\"https://hedycode.com/for-"
@@ -1236,7 +1123,6 @@
 "If anything is unclear, you can post in the <a href=\"https://github.com/"
 "hedyorg/hedy/discussions/categories/q-a\">Q&A discussion</a>, or <a "
 "href=\"mailto: hello@hedy.org\">send us an email</a>.\n"
->>>>>>> acf88d7c
 "Keep programming!"
 
 #, fuzzy
@@ -1264,13 +1150,9 @@
 
 #, fuzzy
 msgid "make_sure_you_are_done"
-<<<<<<< HEAD
-msgstr "Make sure you are done! You will not be able to change your program anymore after you click \"Hand in\"."
-=======
 msgstr ""
 "Make sure you are done! You will not be able to change your program anymore "
 "after you click \"Hand in\"."
->>>>>>> acf88d7c
 
 msgid "male"
 msgstr "Άνδρας"
@@ -1460,7 +1342,9 @@
 msgstr "Άλλη γλώσσα με κείμενο"
 
 msgid "overwrite_warning"
-msgstr "Έχεις ήδη ένα πρόγραμμα με αυτό το όνομα, η αποθήκευση αυτού του προγράμματος θα αντικαταστήσει το παλιό. Είσαι σίγουρος/η?"
+msgstr ""
+"Έχεις ήδη ένα πρόγραμμα με αυτό το όνομα, η αποθήκευση αυτού του "
+"προγράμματος θα αντικαταστήσει το παλιό. Είσαι σίγουρος/η?"
 
 msgid "page"
 msgstr "σελίδα"
@@ -1491,13 +1375,9 @@
 msgstr "Επανάλαβε το συνθηματικό"
 
 msgid "password_resetted"
-<<<<<<< HEAD
-msgstr "Έγινε επιτυχής επαναφορά του συνθηματικού σου. Θα ανακατευθυνθείς στη σελίδα σύνδεσης."
-=======
 msgstr ""
 "Έγινε επιτυχής επαναφορά του συνθηματικού σου. Θα ανακατευθυνθείς στη σελίδα "
 "σύνδεσης."
->>>>>>> acf88d7c
 
 msgid "password_six"
 msgstr "Το συνθηματικό πρέπει να περιέχει τουλάχιστον έξι χαρακτήρες."
@@ -1513,13 +1393,9 @@
 
 #, fuzzy
 msgid "people_with_a_link"
-<<<<<<< HEAD
-msgstr "Other people with a link can see this program. It also can be found on the \"Explore\" page."
-=======
 msgstr ""
 "Other people with a link can see this program. It also can be found on the "
 "\"Explore\" page."
->>>>>>> acf88d7c
 
 #, fuzzy
 msgid "percentage"
@@ -1622,14 +1498,10 @@
 msgstr "Δημόσιο προφίλ"
 
 msgid "public_profile_info"
-<<<<<<< HEAD
-msgstr "Επιλέγοντας αυτό το πλαίσιο κάνω το προφίλ μου ορατό σε όλους. Πρόσεξε να μην κοινοποιείς προσωπικές πληροφορίες όπως το όνομα ή τη διεύθυνση του σπιτιού σου, γιατί θα μπορούν να τα δουν όλοι!"
-=======
 msgstr ""
 "Επιλέγοντας αυτό το πλαίσιο κάνω το προφίλ μου ορατό σε όλους. Πρόσεξε να "
 "μην κοινοποιείς προσωπικές πληροφορίες όπως το όνομα ή τη διεύθυνση του "
 "σπιτιού σου, γιατί θα μπορούν να τα δουν όλοι!"
->>>>>>> acf88d7c
 
 msgid "public_profile_updated"
 msgstr "Το δημόσιο προφίλ έχει ενημερωθεί."
@@ -1760,10 +1632,14 @@
 
 #, fuzzy
 msgid "save_parse_warning"
-msgstr "Έχεις ήδη ένα πρόγραμμα με αυτό το όνομα, η αποθήκευση αυτού του προγράμματος θα αντικαταστήσει το παλιό. Είσαι σίγουρος/η?"
+msgstr ""
+"Έχεις ήδη ένα πρόγραμμα με αυτό το όνομα, η αποθήκευση αυτού του "
+"προγράμματος θα αντικαταστήσει το παλιό. Είσαι σίγουρος/η?"
 
 msgid "save_prompt"
-msgstr "Πρέπει να έχεις ένα λογαριασμό για να αποθηκεύσεις το πρόγραμμά σου. Θα ήθελες να συνδεθείς τώρα;"
+msgstr ""
+"Πρέπει να έχεις ένα λογαριασμό για να αποθηκεύσεις το πρόγραμμά σου. Θα "
+"ήθελες να συνδεθείς τώρα;"
 
 msgid "save_success_detail"
 msgstr "Το πρόγραμμα αποθηκεύτηκε επιτυχώς"
@@ -1810,7 +1686,9 @@
 msgstr "Αυτή η πρόσκληση εστάλη από"
 
 msgid "sent_password_recovery"
-msgstr "Σύντομα θα λάβεις ένα email με οδηγίες για το πώς να επαναφέρεις το συνθηματικό σου."
+msgstr ""
+"Σύντομα θα λάβεις ένα email με οδηγίες για το πώς να επαναφέρεις το "
+"συνθηματικό σου."
 
 msgid "settings"
 msgstr "Οι προσωπικές μου ρυθμίσεις"
@@ -1848,13 +1726,9 @@
 
 #, fuzzy
 msgid "something_went_wrong_keyword_parsing"
-<<<<<<< HEAD
-msgstr "There is a mistake in your adventure, are all keywords correctly surrounded with { }?"
-=======
 msgstr ""
 "There is a mistake in your adventure, are all keywords correctly surrounded "
 "with { }?"
->>>>>>> acf88d7c
 
 msgid "space"
 msgstr "ένα κενό"
@@ -1981,13 +1855,9 @@
 msgstr "Η βαθμίδα καθηγητή δεν είναι έγκυρη"
 
 msgid "teacher_invitation_require_login"
-<<<<<<< HEAD
-msgstr "Για να ρυθμίσεις το προφίλ σου ως καθηγητής, θα χρειαστεί να συνδεθείς. Εάν δεν έχεις λογαριασμό, δημιούργησε έναν."
-=======
 msgstr ""
 "Για να ρυθμίσεις το προφίλ σου ως καθηγητής, θα χρειαστεί να συνδεθείς. Εάν "
 "δεν έχεις λογαριασμό, δημιούργησε έναν."
->>>>>>> acf88d7c
 
 #, fuzzy
 msgid "teacher_manual"
@@ -2002,13 +1872,9 @@
 msgstr "Έλαβες μια πρόσκληση για να συμμετάσχεις στην τάξη"
 
 msgid "teacher_welcome"
-<<<<<<< HEAD
-msgstr "Καλώς ήρθες στη Hedy! Είσαι πλέον περήφανος κάτοχος ενός λογαριασμού καθηγητή που σου επιτρέπει να δημιουργείς μαθήματα και να προσκαλείς μαθητές."
-=======
 msgstr ""
 "Καλώς ήρθες στη Hedy! Είσαι πλέον περήφανος κάτοχος ενός λογαριασμού "
 "καθηγητή που σου επιτρέπει να δημιουργείς μαθήματα και να προσκαλείς μαθητές."
->>>>>>> acf88d7c
 
 #, fuzzy
 msgid "teachers"
@@ -2121,14 +1987,10 @@
 msgstr "Το διακριτικό σου δεν είναι έγκυρο"
 
 msgid "translate_error"
-<<<<<<< HEAD
-msgstr "Κάτι πήγε στραβά κατά τη μετάφραση του κώδικα. Δοκίμασε να εκτελέσεις τον κώδικα για να δεις αν έχει κάποιο σφάλμα. Ο κώδικας με σφάλματα δεν μπορεί να μεταφραστεί."
-=======
 msgstr ""
 "Κάτι πήγε στραβά κατά τη μετάφραση του κώδικα. Δοκίμασε να εκτελέσεις τον "
 "κώδικα για να δεις αν έχει κάποιο σφάλμα. Ο κώδικας με σφάλματα δεν μπορεί "
 "να μεταφραστεί."
->>>>>>> acf88d7c
 
 #, fuzzy
 msgid "translating_hedy"
@@ -2244,13 +2106,6 @@
 
 #, fuzzy
 msgid "welcome"
-<<<<<<< HEAD
-msgstr "Καλώς ήρθες στη Hedy! Είσαι πλέον περήφανος κάτοχος ενός λογαριασμού καθηγητή που σου επιτρέπει να δημιουργείς μαθήματα και να προσκαλείς μαθητές."
-
-#, fuzzy
-msgid "welcome_back"
-msgstr "Καλώς ήρθες στη Hedy! Είσαι πλέον περήφανος κάτοχος ενός λογαριασμού καθηγητή που σου επιτρέπει να δημιουργείς μαθήματα και να προσκαλείς μαθητές."
-=======
 msgstr ""
 "Καλώς ήρθες στη Hedy! Είσαι πλέον περήφανος κάτοχος ενός λογαριασμού "
 "καθηγητή που σου επιτρέπει να δημιουργείς μαθήματα και να προσκαλείς μαθητές."
@@ -2260,7 +2115,6 @@
 msgstr ""
 "Καλώς ήρθες στη Hedy! Είσαι πλέον περήφανος κάτοχος ενός λογαριασμού "
 "καθηγητή που σου επιτρέπει να δημιουργείς μαθήματα και να προσκαλείς μαθητές."
->>>>>>> acf88d7c
 
 #, fuzzy
 msgid "what_is_your_role"
@@ -2303,13 +2157,9 @@
 msgstr "Your program"
 
 #~ msgid "create_account_explanation"
-<<<<<<< HEAD
-#~ msgstr "Το να έχεις το δικό σου λογαριασμό, σου επιτρέπει να αποθηκεύεις τα προγράμματά σου."
-=======
 #~ msgstr ""
 #~ "Το να έχεις το δικό σου λογαριασμό, σου επιτρέπει να αποθηκεύεις τα "
 #~ "προγράμματά σου."
->>>>>>> acf88d7c
 
 #~ msgid "only_teacher_create_class"
 #~ msgstr "Only teachers are allowed to create classes!"
@@ -2361,26 +2211,16 @@
 
 #~ msgid "customize_class_exp_1"
 #~ msgstr ""
-<<<<<<< HEAD
-#~ "Γεια! Σε αυτή τη σελίδα μπορείς να προσαρμόσεις την τάξη σου. Επιλέγοντας επίπεδα και περιπέτειες μπορείς να επιλέξεις τι μπορεί να δουν οι μαθητές και οι μαθήτριές σου.\n"
-#~ "Μπορείς επίσης να προσθέσεις τις περιπέτειες που δημιούργησες στα επίπεδα. <b>Σημείωση:</b> Δεν είναι όλες οι περιπέτειες διαθέσιμες για κάθε επίπεδο!\n"
-=======
 #~ "Γεια! Σε αυτή τη σελίδα μπορείς να προσαρμόσεις την τάξη σου. Επιλέγοντας "
 #~ "επίπεδα και περιπέτειες μπορείς να επιλέξεις τι μπορεί να δουν οι μαθητές "
 #~ "και οι μαθήτριές σου.\n"
 #~ "Μπορείς επίσης να προσθέσεις τις περιπέτειες που δημιούργησες στα "
 #~ "επίπεδα. <b>Σημείωση:</b> Δεν είναι όλες οι περιπέτειες διαθέσιμες για "
 #~ "κάθε επίπεδο!\n"
->>>>>>> acf88d7c
 #~ "Οι ρυθμίσεις των προσαρμογών σου γίνονται ως εξής:"
 
 #~ msgid "customize_class_exp_2"
 #~ msgstr ""
-<<<<<<< HEAD
-#~ "Μπορείς πάντα να αλλάξεις αυτές τις ρυθμίσεις αργότερα. Για παράδειγμα, μπορείς να κάνεις διαθέσιμες συγκεκριμένες περιπέτειες ή επίπεδα κατά τη διδασκαλία μιας τάξης.\n"
-#~ "Με αυτόν τον τρόπο σου είναι εύκολο για να προσδιορίσεις σε ποιο επίπεδο και σε ποιες περιπέτειες θα εργαστούν οι μαθητές σου.\n"
-#~ "Εάν θέλεις να κάνεις τα πάντα διαθέσιμα για την τάξη σου, είναι πιο εύκολο να καταργήσεις την προσαρμογή συνολικά."
-=======
 #~ "Μπορείς πάντα να αλλάξεις αυτές τις ρυθμίσεις αργότερα. Για παράδειγμα, "
 #~ "μπορείς να κάνεις διαθέσιμες συγκεκριμένες περιπέτειες ή επίπεδα κατά τη "
 #~ "διδασκαλία μιας τάξης.\n"
@@ -2388,43 +2228,30 @@
 #~ "και σε ποιες περιπέτειες θα εργαστούν οι μαθητές σου.\n"
 #~ "Εάν θέλεις να κάνεις τα πάντα διαθέσιμα για την τάξη σου, είναι πιο "
 #~ "εύκολο να καταργήσεις την προσαρμογή συνολικά."
->>>>>>> acf88d7c
 
 #~ msgid "customize_class_step_1"
 #~ msgstr "Επίλεξε επίπεδα για την τάξη σου πατώντας το \"κουμπιά επιπέδων\""
 
 #~ msgid "customize_class_step_2"
-<<<<<<< HEAD
-#~ msgstr "Θα εμφανιστούν \"Πλαίσια ελέγχου\" για τις περιπέτειες που είναι διαθέσιμες για τα επιλεγμένα επίπεδα"
-=======
 #~ msgstr ""
 #~ "Θα εμφανιστούν \"Πλαίσια ελέγχου\" για τις περιπέτειες που είναι "
 #~ "διαθέσιμες για τα επιλεγμένα επίπεδα"
->>>>>>> acf88d7c
 
 #~ msgid "customize_class_step_3"
 #~ msgstr "Επίλεξε τις περιπέπτειες που θέλεις να κάνεις διαθέσιμες"
 
 #~ msgid "customize_class_step_4"
-<<<<<<< HEAD
-#~ msgstr "Κάνε κλικ στο όνομα μιας περιπέτειας για να την (απ)επιλέξεις για όλα τα επίπεδα"
-=======
 #~ msgstr ""
 #~ "Κάνε κλικ στο όνομα μιας περιπέτειας για να την (απ)επιλέξεις για όλα τα "
 #~ "επίπεδα"
->>>>>>> acf88d7c
 
 #~ msgid "customize_class_step_5"
 #~ msgstr "Προσθήκη προσωπικών περιπετειών"
 
 #~ msgid "customize_class_step_6"
-<<<<<<< HEAD
-#~ msgstr "Επιλογή ημερομηνίας έναρξης για κάθε επίπεδο (μπορείς επίσης να το αφήσεις κενό)"
-=======
 #~ msgstr ""
 #~ "Επιλογή ημερομηνίας έναρξης για κάθε επίπεδο (μπορείς επίσης να το "
 #~ "αφήσεις κενό)"
->>>>>>> acf88d7c
 
 #~ msgid "customize_class_step_7"
 #~ msgstr "Επιλογή άλλων ρυθμίσεων"
@@ -2482,8 +2309,6 @@
 
 #~ msgid "tag_deleted"
 #~ msgstr "This tag was successfully deleted."
-<<<<<<< HEAD
-=======
 
 #, fuzzy
 msgid "class_survey_question4"
@@ -2515,5 +2340,4 @@
 
 #, fuzzy
 msgid "class_survey_description"
-msgstr "We would like to get a better overview of our Hedy users. By providing these answers, you would help improve Hedy. Thank you!"
->>>>>>> acf88d7c
+msgstr "We would like to get a better overview of our Hedy users. By providing these answers, you would help improve Hedy. Thank you!"