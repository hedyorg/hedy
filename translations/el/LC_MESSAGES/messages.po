--- conflicted
+++ resolved
@@ -2,13 +2,8 @@
 msgstr ""
 "Project-Id-Version: PACKAGE VERSION\n"
 "Report-Msgid-Bugs-To: \n"
-<<<<<<< HEAD
 "POT-Creation-Date: 2022-06-15 11:11+0200\n"
 "PO-Revision-Date: 2022-06-09 15:18+0000\n"
-=======
-"POT-Creation-Date: 2022-06-10 11:39+0200\n"
-"PO-Revision-Date: 2022-06-14 10:01+0000\n"
->>>>>>> 28eebdb0
 "Last-Translator: Anonymous <noreply@weblate.org>\n"
 "Language-Team: el <LL@li.org>\n"
 "Language: el\n"
@@ -52,15 +47,11 @@
 msgid "unauthorized"
 msgstr "You don't have access rights for this page"
 
-<<<<<<< HEAD
 #: app.py:757 app.py:1102
-=======
-#: app.py:600
 msgid "example_code_header"
 msgstr "Παράδειγμα κώδικα Hedy"
 
 #: app.py:735 app.py:1078
->>>>>>> 28eebdb0
 #, fuzzy
 msgid "title_for-teacher"
 msgstr "Hedy - For teachers"
