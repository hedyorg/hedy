--- conflicted
+++ resolved
@@ -348,6 +348,9 @@
 msgid "already_teacher_request"
 msgstr "You already have a pending teacher request."
 
+msgid "amount_created"
+msgstr "προγράμματα που δημιουργήθηκαν"
+
 msgid "amount_saved"
 msgstr "αποθηκευμένα προγράμματα"
 
@@ -2596,10 +2599,5 @@
 #~ msgid "title_class live_statistics"
 #~ msgstr "Hedy - Live Statistics"
 
-<<<<<<< HEAD
-#~ msgid "amount_created"
-#~ msgstr "προγράμματα που δημιουργήθηκαν"
-=======
 #~ msgid "available_in"
 #~ msgstr "Available in:"
->>>>>>> a993b7f1
