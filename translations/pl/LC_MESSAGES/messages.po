msgid ""
msgstr ""
"Project-Id-Version: PACKAGE VERSION\n"
"Report-Msgid-Bugs-To: \n"
"POT-Creation-Date: 2023-04-11 15:55+0200\n"
"PO-Revision-Date: 2023-04-17 17:38+0000\n"
"Last-Translator: Marcin Serwin <marcin.serwin0@protonmail.com>\n"
"Language-Team: pl <LL@li.org>\n"
"Language: pl\n"
"MIME-Version: 1.0\n"
"Content-Type: text/plain; charset=utf-8\n"
"Content-Transfer-Encoding: 8bit\n"
"Plural-Forms: nplurals=3; plural=n==1 ? 0 : n%10>=2 && n%10<=4 && (n%100<10 "
"|| n%100>=20) ? 1 : 2;\n"
"X-Generator: Weblate 4.17\n"
"Generated-By: Babel 2.11.0\n"

msgid "Access Before Assign"
msgstr ""
"Próbowano użyć zmiennej {name} w linii {access_line_number}, ale ustawiono "
"ją w linii {definition_line_number}. Ustaw zmienną przed jej użyciem."

msgid "Cyclic Var Definition"
msgstr "Zmienna {variable} musi zostać ustawiona zanim będzie można użyć jej po prawej stronie tej komendy."

msgid "Has Blanks"
msgstr "Twój kod nie jest skończony. Posiada miejsca które trzeba wypełnić."

msgid "Incomplete"
msgstr "Ups! Zapomniałeś o odrobinie kodu! W linii {line_number}, musisz dodać tekst po {incomplete_command}."

msgid "Incomplete Repeat"
msgstr "Wygląda na to, że zapomniano użyć komendy z poleceniem {repeat} w linii {line_number}."

msgid "Invalid"
msgstr "{invalid_command} nie jest komendą z {level} poziomu Hedy. Czy miałeś na myśli {guessed_command}?"

msgid "Invalid Argument"
msgstr "Nie możesz użyć komendy {command} z {invalid_argument} . Spróbuj zmienić typ {invalid_argument} na {allowed_types}."

msgid "Invalid Argument Type"
msgstr "Nie możesz użyć komendy {command} z {invalid_argument}, ponieważ jest ona typu {invalid_type}. Spróbuj zmienić {invalid_argument} na {allowed_types}."

msgid "Invalid At Command"
msgstr ""
"Polecenie {at} nie może być używane od poziomu 16 wzwyż. Możesz użyć "
"nawiasów kwadratowych aby wybrać element z listy, na przykład: "
"`przyjaciele[i]`, `szczęśliwe_numerki[{random}]`."

msgid "Invalid Space"
msgstr "Ups! Linia numer {line_number} zaczyna się od spacji. Spacje są dziwne dla komputerów, czy można ją usunąć?"

msgid "Invalid Type Combination"
msgstr "Nie możesz użyć {invalid_argument} oraz {invalid_argument_2} z {command} ponieważ pierwszy jest typu {invalid_type}, a drugi jest typu {invalid_type_2}. Spróbuj zmienić {invalid_argument} na {invalid_type_2} lub {invalid_argument_2} na {invalid_type}."

msgid "Locked Language Feature"
msgstr "Używasz {concept}! To super, ale {concept} nie jest jeszcze odblokowany! Będzie odblokowany na następnym poziomie."

msgid "Lonely Echo"
msgstr "Użyłeś {echo} przed {ask} lub {echo} bez {ask}. Umieść {ask} przed {echo}."

msgid "Lonely Text"
msgstr "Wygląda na to, że zapomniano użyć komendy z tekstem w linii {line_number}"

msgid "Missing Command"
msgstr "Wygląda na to, że zapomniano użyć komendy w linii {line_number}."

msgid "Missing Inner Command"
msgstr "Wygląda na to, że zapomniano użyć komendy z słowem {command} użytym w linii {line_number}."

msgid "No Indentation"
msgstr "Użyto zbyt mało spacji w linii {line_number}. Użyto {leading_spaces} spacji, to za mało. Rozpocznij każdy blok o {indent_size} spacji dalej niż linia powyżej."

msgid "Parse"
msgstr "Kod który wprowadzono nie jest poprawnym kodem Hedy. W linii {location[0]} jest błąd, w pozycji {location[1]}. Użyto {character_found}, co nie jest dozwolone."

msgid "Pressit Missing Else"
msgstr ""
"Nie dodano instrukcji co ma się wydarzyć gdy naciśnięty zostanie inny "
"klawisz, dodaj instrukcję {else} do swojego kodu"

msgid "Too Big"
msgstr "Wow! Twój program ma aż {lines_of_code} linii kodu! Ale możemy przetworzyć tylko {max_lines} linii na tym poziomie. Zmniejsz swój program, i spróbuj ponownie."

msgid "Unexpected Indentation"
msgstr "Użyto zbyt dużo spacji w linii {line_number}. Użyto {leading_spaces} spacji, to za dużo. Rozpocznij każdy blok {indent_size} spacji dalej niż poprzednia linia."

msgid "Unquoted Assignment"
msgstr "Od tego poziomu, tekst po `{is}` będzie musiał być między apostrofami. Zapomniano o tym przy tekście {text}."

msgid "Unquoted Equality Check"
msgstr "Jeśli chcesz sprawdzić, czy zmienna jest równa wielu słowom, słowa powinny być pomiędzy apostrofami!"

msgid "Unquoted Text"
msgstr "Uważaj. Jeżeli chcesz coś wypisać, tekst powinien zaczynać i kończyć się apostrofem. Zapomniano o tym dla tekstu {unquotedtext}."

msgid "Unsupported Float"
msgstr "Liczby niecałkowita nie są jeszcze dostępne, ale będą za kilka poziomów. Na teraz, zmień {value} na liczbę całkowitą."

msgid "Unsupported String Value"
msgstr "Wartości tekstowe nie mogą zawierać {invalid_value}."

msgid "Var Undefined"
msgstr "Próbowano użyć zmiennej {name}, ale nie została ona ustawiona. Jest też możliwe, że próbowano użyć słowa {name}, ale zapomniano o apostrofach."

msgid "Wrong Level"
msgstr "To był poprawny kod Hedy, ale nie dla tego poziomu. Użyto {offending_keyword} dla poziomu {working_level}. Porada: {tip}"

msgid "account_overview"
msgstr "Przegląd konta"

msgid "accounts_created"
msgstr "Konta zostały utworzone pomyślnie."

msgid "accounts_intro"
msgstr "Na tej stronie możesz utworzyć konta dla wielu uczniów jednocześnie. Możliwe jest również bezpośrednie dodanie ich do jednej z twoich klas. Wciskając zielony + znajdujący się po prawej stronie na dole strony możesz dodać dodatkowe rzędy. Możesz usunąć rząd poprzez wcisnięcie odpowiadającego mu czerwonego krzyżyka. Upewnij się, że żaden z rzędów nie jest pusty gdy wciskasz \"Utwórz wiele kont\". Miej na uwadze, że każda nazwa użytkownika i każdy adres email muszą być unikalne, oraz, że hasła muszą składać się z <b>co najmniej</b> 6 znaków."

msgid "achievement_earned"
msgstr "Otrzymałeś nowe osiągnięcie!"

msgid "achievements"
msgstr "osiągnięcia"

msgid "achievements_check_icon_alt"
msgstr "Ikona uzyskanego osiągnięcia"

msgid "achievements_logo_alt"
msgstr "Osiągnięcia - logo"

msgid "add_students"
msgstr "Dodaj uczniów"

msgid "add_students_options"
msgstr "Dodaj opcje ucznia"

msgid "admin"
msgstr "Administrator"

msgid "advance_button"
msgstr "Przejdź do poziomu {level}"

msgid "adventure"
msgstr "Przygoda"

msgid "adventure_duplicate"
msgstr "Posiadasz już przygodę o tej nazwie."

msgid "adventure_empty"
msgstr "Nie podałeś nazwy przygody!"

msgid "adventure_exp_1"
msgstr "Typ twojej przygody jest po prawej stronie. Po stworzeniu przygody możesz ją dodać do jednej z Twoich klas w zakładce \"Personalizacje\". Jeśli chcesz dodać polecenie do swojej przygody możesz użyć tagu `code`, na przykład:"

msgid "adventure_exp_2"
msgstr "Jeżeli chcesz pokazać uczniom dłuższe fragmenty kodu możesz użyc tagów `pre`, na przykład:"

msgid "adventure_exp_3"
msgstr "Pamiętaj, żeby zawsze otaczać słowa kluczowe / polecenia symbolami `{` i `}`. Możesz użyć przycisku \"podgląd\" aby zobaczyć jak wygląda Twoja przygoda. Aby zobaczyć przygodę na dedykowanej stronie, wybierz \"podgląd\" z menu na stronie nauczyciela."

msgid "adventure_id_invalid"
msgstr "Ten identyfikator przygody jest nieprawidłowy."

msgid "adventure_length"
msgstr "Treść twojej przygody musi składać się przynajmniej z 20 znaków."

msgid "adventure_name_invalid"
msgstr "Ta nazwa przygody jest nieprawidłowa."

msgid "adventure_prompt"
msgstr "Podaj nazwę przygody"

msgid "adventure_terms"
msgstr "Zgadzam się, że moja przygoda może być udostępniona publicznie na Hedy."

msgid "adventure_updated"
msgstr "Przygoda została zaktualizowana!"

msgid "ago"
msgstr "{timestamp} temu"

msgid "agree_invalid"
msgstr "Musisz zgodzić się z zasadami polityki prywatności."

msgid "agree_third_party"
msgstr "Zgadzam się na kontakt z partnerami Uniwersytetu Leiden w celu uzyskania informacji o ofertach handlowych"

msgid "agree_with"
msgstr "Zgadzam się na"

msgid "ajax_error"
msgstr "Wystąpił błąd, proszę spróbować ponownie."

msgid "all"
msgstr "Wszystkie"

msgid "all_class_highscores"
msgstr "Wszyscy uczniowie są widoczni na klasowej liście najlepszych wyników"

msgid "already_account"
msgstr "Posiadasz już konto?"

msgid "already_program_running"
msgstr "Jakiś program właśnie się wykonuje, zakończ go, zanim uruchomisz kolejny."

msgid "already_teacher"
msgstr "Już posiadasz konto nauczyciela."

msgid "already_teacher_request"
msgstr "Już masz oczekujące rządanie otrzymania konta nauczyciela."

msgid "amount_created"
msgstr "utworzonych programów"

msgid "amount_saved"
msgstr "zapisanych programów"

msgid "amount_submitted"
msgstr "nadesłanych programów"

msgid "answer_invalid"
msgstr "Twoje hasło jest niepoprawne."

msgid "are_you_sure"
msgstr "Czy jesteś pewien? Ta operacja jest nieodwracalna."

msgid "ask_needs_var"
msgstr "Od poziomu 2, {ask} musi być użyty razem ze zmienną. Przykład: imię {is} {ask} Jak się nazywasz?"

msgid "available_adventures_level"
msgstr "Poziom dostępnych przygód"

msgid "back_to_class"
msgstr "Powróć do klasy"

msgid "back_to_teachers_page"
msgstr "Wróć na stronę nauczyciela"

msgid "become_a_sponsor"
msgstr "Zostań sponsorem"

msgid "birth_year"
msgstr "Rok urodzenia"

msgid "by"
msgstr "przez"

msgid "cancel"
msgstr "Anuluj"

msgid "catch_index_exception"
msgstr "Próbowałeś dostać się do elementu listy {list_name}, ale jest ona pusta albo indeks który podałeś nie istnieje."

msgid "certificate"
msgstr "Certyfikat ukończenia"

msgid "certified_teacher"
msgstr "Certyfikowany nauczyciel"

msgid "change_password"
msgstr "Zmień hasło"

msgid "cheatsheet_title"
msgstr "Ściągawka"

msgid "class_already_joined"
msgstr "Już jesteś uczeniem tej klasy"

msgid "class_customize_success"
msgstr "Personalizacje zostaly zapisane pomyślnie."

msgid "class_logs"
msgstr "Logi"

msgid "class_name_duplicate"
msgstr "Już masz klasę z taką nazwą."

msgid "class_name_empty"
msgstr "Nie wpisałeś nazwy klasy!"

msgid "class_name_invalid"
msgstr "Ta nazwa klasy jest nieprawidłowa."

msgid "class_name_prompt"
msgstr "Podaj proszę nazwę nowej klasy"

msgid "class_stats"
msgstr "Statystyki klasy"

msgid "close"
msgstr "Zamknij"

msgid "comma"
msgstr "przecinek"

msgid "commands"
msgstr "Polecenia"

msgid "congrats_message"
msgstr "Gratulacje, {username}, ukończyłeś Hedy!"

msgid "content_invalid"
msgstr "Ta przygoda jest nieprawidłowa."

msgid "contributor"
msgstr "Współautor"

msgid "copy_clipboard"
msgstr "Pomyślnie skopiowano do schowka"

msgid "copy_join_link"
msgstr "Skopiuj link do dołączenia"

msgid "copy_link_success"
msgstr "Link udostępniania skopiowany do schowka"

msgid "copy_link_to_share"
msgstr "Skopiuj udostępniający link"

msgid "copy_mail_link"
msgstr "Proszę skopiować i wkleić ten link do nowej zakładki przeglądarki:"

msgid "correct_answer"
msgstr "Poprawna odpowiedź to"

msgid "country"
msgstr "Kraj"

msgid "country_invalid"
msgstr "Proszę wybrać poprawny kraj."

msgid "country_title"
msgstr "Państwo"

msgid "create_account"
msgstr "Utwórz konto"

msgid "create_accounts"
msgstr "Utwórz wiele kont"

msgid "create_accounts_prompt"
msgstr "Czy na pewno chcesz utworzyć te konta?"

msgid "create_adventure"
msgstr "Utwórz przygodę"

msgid "create_class"
msgstr "Utwórz nową klasę"

msgid "create_multiple_accounts"
msgstr "Utwórz wiele kont"

msgid "create_public_profile"
msgstr "Utwórz publiczny profil"

msgid "create_question"
msgstr "Czy chciałbyś stworzyć?"

msgid "create_student_account"
msgstr "Utwórz konto"

msgid "create_student_account_explanation"
msgstr "Możesz zapisywać swoje programy."

msgid "create_teacher_account"
msgstr "Utwórz konto nauczyciela"

msgid "create_teacher_account_explanation"
msgstr "Z kontem nauczyciela możesz zapisywać swoje programy i przeglądać wyniki swoich uczniów."

msgid "creator"
msgstr "Autor"

msgid "current_password"
msgstr "Obecne hasło"

msgid "customization_deleted"
msgstr "Personalizacje zostaly usunięte pomyślnie."

msgid "customize_adventure"
msgstr "Dostosuj przygodę"

msgid "customize_class"
msgstr "Dostosuj klasę"

msgid "customize_class_exp_1"
msgstr "Cześć! Na tej stronie możesz dostosować swoją klasę. Wybierając poziomy i przygody, możesz wybrać to, co może zobaczyć Twój uczeń. Możesz także dodawać własne przygody do poziomów. Wszystkie poziomy i domyślne przygody zostaną wybrane domyślnie. <b>Uwaga:</b> Nie każda przygoda jest dostępna na każdym poziomie! Dostosuj ustawienia w następujący sposób:"

msgid "customize_class_exp_2"
msgstr "Zawsze możesz zmienić te ustawienia później. Przykładowo, możesz udostępnić określone przygody lub poziomy podczas nauczania w klasie. W ten sposób możesz łatwo określić poziom i przygody, nad którymi będą pracować Twoi uczniowie. Jeśli chcesz, aby wszystko było dostępne dla swojej klasy, po prostu usuń całkowicie usunąć całe dostosowanie."

msgid "customize_class_step_1"
msgstr "Dostosuj zajęcia"

msgid "customize_class_step_2"
msgstr "\"Pola wyboru\" pojawią się dla przygód dostępnych dla wybranych poziomów"

msgid "customize_class_step_3"
msgstr "Posegreguj przygody w kolejnosci w jakiej chciałbyś, żeby były wyświetlone w tym poziomie. Menu \"Dostępne przygody\" zawiera wszystkie przygody, które nie zostały przypisane do tego poziomu."

msgid "customize_class_step_4"
msgstr "Menu \"Dostępne przygody\" zawiera również wszystkie Twoje przygody. Po dodaniu ich możesz je przesuwać obok pozostałych przygód."

msgid "customize_class_step_5"
msgstr "Dodaj własne przygody"

msgid "customize_class_step_6"
msgstr "Wybierz daty rozpoczęcia dla każdego poziomu (możesz też pozostawić to pole puste)"

msgid "customize_class_step_7"
msgstr "Inne ustawienia"

msgid "customize_class_step_8"
msgstr "Wybierz \"Zapisz\" -> I gotowe!"

msgid "dash"
msgstr "myślnik"

msgid "default_403"
msgstr "Wygląda na to, że nie masz wystarczających uprawnień..."

msgid "default_404"
msgstr "Nie byliśmy w stanie znaleźć tej strony..."

msgid "default_500"
msgstr "Coś poszło nie tak..."

msgid "delete"
msgstr "Usuń"

msgid "delete_adventure_prompt"
msgstr "Czy jesteś pewien, że chcesz usunąć tę przygodę?"

msgid "delete_class_prompt"
msgstr "Czy jesteś pewien, że chcesz usunąć tą klasę?"

msgid "delete_confirm"
msgstr "Czy na pewno chcesz usunąć ten program?"

msgid "delete_invite"
msgstr "Usuń zaproszenie"

msgid "delete_invite_prompt"
msgstr "Czy jesteś pewien że chcesz usunąć to zaproszenia?"

msgid "delete_public"
msgstr "Usuń profil publiczny"

msgid "delete_success"
msgstr "Program został usunięty pomyślnie."

msgid "destroy_profile"
msgstr "Usuń profil"

msgid "developers_mode"
msgstr "Tryb programisty"

msgid "directly_available"
msgstr "Zawsze dostępne"

msgid "disabled_button_locked"
msgstr "Twój nauczyciel jeszcze nie odblokował tego poziomu"

msgid "disabled_button_quiz"
msgstr "Twój wynik quizu jest poniżej oczekiwanego poziomu. Spróbuj ponownie!"

msgid "discord_server"
msgstr "Serwer Discord"

msgid "distinguished_user"
msgstr "Wyróżniony użytkownik"

msgid "double quotes"
msgstr "cudzysłów"

msgid "download"
msgstr "Pobierz"

msgid "download_login_credentials"
msgstr "Czy chcesz pobrać dane logowania po utworzeniu kont?"

msgid "duplicate"
msgstr "Duplikuj"

msgid "echo_out"
msgstr "Od poziomu 2, {echo} nie jest potrzebne. Teraz możesz powtarzać odpowiedź za pomocą {ask} oraz {print}. Przykład: imię {is} {ask} Jak się nazywasz? {print} Cześć imię"

msgid "edit_code_button"
msgstr "Edytuj kod"

msgid "email"
msgstr "Email"

msgid "email_invalid"
msgstr "Proszę podać poprawny adres email."

msgid "end_quiz"
msgstr "Koniec quizu"

msgid "english"
msgstr "Angielski"

msgid "enter"
msgstr "Zatwierdź"

msgid "enter_password"
msgstr "Wprowadź nowe hasło dla"

msgid "enter_text"
msgstr "Wprowadź swoją odpowiedź tutaj..."

msgid "error_logo_alt"
msgstr "Logo błędu"

msgid "example_code_header"
msgstr "Przykładowy kod"

msgid "exclamation mark"
msgstr "wykrzyknik"

msgid "exercise"
msgstr "Ćwiczenie"

msgid "exercise_doesnt_exist"
msgstr "Nie można znaleźć tego ćwiczenia"

msgid "exists_email"
msgstr "Ten email jest już w użyciu."

msgid "exists_username"
msgstr "Ta nazwa użytkownika jest już w użyciu."

msgid "experience_invalid"
msgstr "Proszę wybrać poprawne doświadczenie, wybierz (Tak, Nie)."

msgid "expiration_date"
msgstr "Data wygaśnięcia"

msgid "explore_explanation"
msgstr "Na tej stronie możesz przeglądnąc programy stworzone przez innych użytkowników Hedy. Możesz filtrować te programy pod kątem poziomów i typów przygód. Kliknij na \"Wyświetl program\", żeby otworzyć program i go uruchomić. Programy z czerwonym nagłówkiem zawierają pomyłki. Możesz je otworzyć ale nie będziesz mógł ich uruchomić z powodu tego błędu. Oczywiście możesz spróbować naprawić ten problem! Jeżeli twórca tego programu ma publiczny profil możesz kliknąć na jego nazwę użytkownika, żeby otworzyć jego profil. Znajdziesz tam wszystkie udostępnione programy stworzone przez tego użytkownika oraz więcej rzeczy!"

msgid "explore_programs"
msgstr "Exploruj programy"

msgid "explore_programs_logo_alt"
msgstr "Ikona odkrywania programów"

msgid "favourite_confirm"
msgstr "Czy jesteś pewien, że chcesz ustawić ten program jako ulubiony?"

msgid "favourite_program"
msgstr "Ulubiony program"

msgid "favourite_program_invalid"
msgstr "Twój wybrany ulubiony program jest niewłaściwy."

msgid "favourite_success"
msgstr "Program został ustawiony jako ulubiony."

msgid "feedback_failure"
msgstr "Źle!"

msgid "feedback_success"
msgstr "Dobrze!"

msgid "female"
msgstr "Żeńska"

msgid "float"
msgstr "liczba"

msgid "for_teachers"
msgstr "Dla nauczycieli"

msgid "forgot_password"
msgstr "Zapomniałeś hasła?"

msgid "from_another_teacher"
msgstr "Od innego nauczyciela"

msgid "from_magazine_website"
msgstr "Z gazety lub strony internetowej"

msgid "from_video"
msgstr "Z filmiku"

msgid "fun_statistics_msg"
msgstr "Trochę ciekawych statystyk!"

msgid "gender"
msgstr "Płeć"

msgid "gender_invalid"
msgstr "Proszę wybrać poprawną płeć, wybierz (Żeńska, Męska, Inna)."

msgid "general"
msgstr "Ogólne"

msgid "general_settings"
msgstr "Ustawienia ogólne"

msgid "generate_passwords"
msgstr "Wygeneruj hasła"

msgid "get_certificate"
msgstr "Otrzymaj certyfikat!"

msgid "give_link_to_teacher"
msgstr "Podaj ten link swojemu nauczycielowi:"

msgid "go_back_to_main"
msgstr "Powróć do strony głównej"

msgid "go_to_first_question"
msgstr "Przejdź do pytania 1"

msgid "go_to_question"
msgstr "Przejdź do pytania"

msgid "go_to_quiz_result"
msgstr "Idź do wyników quizu"

msgid "goto_profile"
msgstr "Idź do mój profil"

msgid "hand_in"
msgstr "Oddaj"

msgid "hand_in_exercise"
msgstr "Oddaj ćwiczenie"

msgid "heard_about_hedy"
msgstr "Jak usłyszałeś o Hedy?"

msgid "heard_about_invalid"
msgstr "Proszę wybrać poprawny sposób w jaki o nas usłyszałeś."

msgid "hedy_achievements"
msgstr "Moje osiągnięcia"

msgid "hedy_choice_title"
msgstr "Wybór Hedy"

msgid "hedy_logo_alt"
msgstr "Logo Hedy"

msgid "hedy_on_github"
msgstr "Hedy na Githubie"

msgid "hedy_tutorial_logo_alt"
msgstr "Ikona samouczka Hedy"

msgid "hello_logo"
msgstr "Hej!"

msgid "hello_world"
msgstr "Witaj, świecie!"

msgid "hidden"
msgstr "Ukryty"

msgid "hide_cheatsheet"
msgstr "Ukryj ściągawkę"

msgid "hide_keyword_switcher"
msgstr "Ukryj zmieniarkę poleceń"

msgid "hide_parsons"
msgstr "Ukryj łamigłówkę"

msgid "hide_quiz"
msgstr "Ukryj quiz"

msgid "highest_level_reached"
msgstr "Najwyższy osiągnięty poziom"

msgid "highest_quiz_score"
msgstr "Największy wynik z Quizu"

msgid "highscore_explanation"
msgstr "Na tej stronie możesz zobaczyć aktualne najlepsze wyniki w oparciu o ilość zebranych osiągnięć. Zobacz ranking dla wszystkich użytkowników, swojego kraju lub klasy. Kliknij nazwę użytkownika, aby wyświetlić jego profil publiczny."

msgid "highscore_no_public_profile"
msgstr "Nie posiadasz publicznego profilu w związku z czym nie jesteś wyświetlony na liście rekordowych wyników. Czy chciałbyś stworzyć publiczny profil?"

msgid "highscores"
msgstr "Rekordy"

msgid "hint"
msgstr "Podpowiedź?"

msgid "ill_work_some_more"
msgstr "Jeszcze nad nim popracuję"

msgid "image_invalid"
msgstr "Wybrany obraz jest niewłaściwy."

msgid "input"
msgstr "wejście z {ask}"

msgid "integer"
msgstr "liczba"

msgid "invalid_class_link"
msgstr "Niepoprawny link dołączenia do klasy."

msgid "invalid_teacher_invitation_code"
msgstr "Kod zaproszenia nauczyciela jest niewłaściwy. Aby zostać nauczycielem, skontaktuj się z hello@hedy.org."

msgid "invalid_tutorial_step"
msgstr "Niewłaściwy stopień poradnika"

msgid "invalid_username_password"
msgstr "Niepoprawna nazwa użytkownika lub hasło."

msgid "invite_by_username"
msgstr "Zaproś za pomocą nazwy użytkownika"

msgid "invite_date"
msgstr "Data zaproszenia"

msgid "invite_message"
msgstr "Otrzymałeś zaproszenie dołączenia do klasy"

msgid "invite_prompt"
msgstr "Wprowadź nazwę użytkownika"

msgid "join_class"
msgstr "Dołącz do klasy"

msgid "join_prompt"
msgstr "Potrzebujesz konta aby dołączyć do klasy. Czy chcesz się teraz zalogować?"

msgid "keyword_language_invalid"
msgstr "Proszę wybrać poprawny język słów kluczowych (wybierz angielski lub twój własny język)."

msgid "language_invalid"
msgstr "Proszę wybrać poprawny język."

msgid "languages"
msgstr "Których języków programowania używałeś wcześniej?"

msgid "last_achievement"
msgstr "Ostatnie zdobyte osiągnięcie"

msgid "last_edited"
msgstr "Ostatnio edytowano"

msgid "last_login"
msgstr "Ostatnie logowanie"

msgid "last_update"
msgstr "Ostatnia aktualizacja"

msgid "lastname"
msgstr "Nazwisko"

msgid "leave_class"
msgstr "Opuść klasę"

msgid "level"
msgstr "Poziom"

msgid "level_disabled"
msgstr "Poziom wyłączony"

msgid "level_invalid"
msgstr "Ten poziom Hedy jest nieprawidłowy."

msgid "level_not_class"
msgstr "Ten poziom nie jest jeszcze dostępny w twojej klasie"

msgid "level_title"
msgstr "Poziom"

msgid "link"
msgstr "Link"

msgid "list"
msgstr "lista"

msgid "logged_in_to_share"
msgstr "Musisz się zalogować aby zapisać i udostępnić program."

msgid "login"
msgstr "Zaloguj się"

msgid "login_long"
msgstr "Zaloguj się do konta"

msgid "logout"
msgstr "Wyloguj się"

msgid "longest_program"
msgstr "Najdłuższy program"

msgid "mail_change_password_body"
msgstr ""
"Twoje hasło Hedy zostało zmienione. Jeśli to zrobiłeś, wszystko jest w porządku.\n"
"Jeśli nie zmieniłeś hasła, natychmiast skontaktuj się z nami, odpowiadając na tę wiadomość e-mail."

msgid "mail_change_password_subject"
msgstr "Twoje hasło Hedy zostało zmienione"

msgid "mail_error_change_processed"
msgstr "Wysyłanie emaila z potwierdzeniem nie powiodło się, ale zmiany zostały poprawnie zapisane."

msgid "mail_goodbye"
msgstr ""
"Powodzenia w programowaniu!\n"
"Zespół Hedy"

msgid "mail_hello"
msgstr "Witaj {username}!"

msgid "mail_recover_password_body"
msgstr ""
"Klikając ten link, możesz ustawić nowe hasło Hedy. Ten link jest ważny przez <b>4</b> godziny.\n"
"Jeśli nie wymagałeś resetowania hasła, zignoruj ten e-mail: {link}"

msgid "mail_recover_password_subject"
msgstr "Poproś o zresetowanie hasła."

msgid "mail_reset_password_body"
msgstr ""
"Twoje hasło Hedy zostało zresetowane do nowego. Jeśli to zrobiłeś, wszystko jest w porządku.\n"
"Jeśli nie zmieniłeś hasła, natychmiast skontaktuj się z nami, odpowiadając na tę wiadomość e-mail."

msgid "mail_reset_password_subject"
msgstr "Twoje hasło Hedy zostało zresetowane"

msgid "mail_welcome_teacher_body"
msgstr ""
"<strong>Witaj!</strong>\n"
"Gratulujemy założenia nowego konta nauczyciela Hedy. Witamy w światowej społeczności nauczycieli Hedy!\n"
"\n"
"<strong>Co mogą robić nauczyciele</strong>\n"
"Konto nauczyciela daje nowe możliwości.\n"
"\n"
"1. Dodatkowe wyjaśnienia są dostępne w <a href=\"https://hedy.org/for-teachers/manual\">poradniku nauczyciela</a>.\n"
"2. Za pomocą konta nauczyciela masz możliwość tworzenia zajęć. Twoi uczniowie mogą dołączyć do twoich zajęć, a ty możesz zobaczyć ich postępy. Zajęcia są prowadzone i zarządzane przez <a href=\"https://hedycode.com/for-teachers\">stronę nauczyciela</a>.\n"
"3. Masz możliwość pełnego dostosowania swoich zajęć - możesz odblokowywać i zablokowywać poziomy, włączać i wyłączać przygody oraz tworzyć własne przygody!\n"
"\n"
"<strong>Dołącz do naszej społeczności online!</strong>\n"
"Zapraszamy wszystkich nauczycieli, programistów i innych fanów Hedy do dołączenia do naszego <a href=\"https://discord.gg/8yY7dEme9r\">serwera Discord</a>. To idealne miejsce do rozmowy o Hedy: mamy kanały, na których możesz pokazać swoje fajne projekty i lekcje, kanały do zgłaszania błędów oraz kanały do czatowania z innymi nauczycielami i zespołem Hedy.\n"
"\n"
"<strong>Jak pytać o pomoc </strong>\n"
"Jeśli coś jest niejasne, daj nam znać na DIscord, lub <a href=\"mailto: hello@hedy.org\">wyślij nam maila</a>.\n"
"\n"
"<strong>Jak zgłaszać błędy</strong>\n"
"W Discordzie mamy kanał do zgłaszania błędów o nazwie #bugs. To idealne miejsce, aby poinformować nas o problemach, z którymi się spotykasz. Jeśli wiesz, jak korzystać z GitHub, możesz tam otworzyć <a href=\"https://github.com/Felienne/hedy/issues/new?assignees=&labels=&template=bug_report.md&title=%5BBUG%5D\">issue</a>.\n"

msgid "mail_welcome_teacher_subject"
msgstr "Twoje konto nauczyciela Hedy jest gotowe"

msgid "mail_welcome_verify_body"
msgstr ""
"Twoje konto Hedy zostało utworzone. Witaj!\n"
"Proszę kliknąć na ten link żeby zweryfikować swój adres email: {link}"

msgid "mail_welcome_verify_subject"
msgstr "Witaj w Hedy"

msgid "mailing_title"
msgstr "Zasubskrybuj builetyn informacyjny Hedy"

msgid "main_subtitle"
msgstr "Stopniowany język programowania"

msgid "main_title"
msgstr "Hedy"

msgid "make_sure_you_are_done"
msgstr ""
"Upewnij się, że wszystko skończone! Po kliknięciu „Oddaj” nie będzie już "
"można wprowadzać zmian w programie."

msgid "male"
msgstr "Męska"

msgid "mandatory_mode"
msgstr "Obowiązkowy tryb deweloperski"

msgid "my_account"
msgstr "Moje konto"

msgid "my_achievements"
msgstr "Moje osiągnięcia"

msgid "my_adventures"
msgstr "Moje przygody"

msgid "my_classes"
msgstr "Moje klasy"

msgid "my_messages"
msgstr "Moje wiadomości"

msgid "name"
msgstr "Imię"

msgid "nav_explore"
msgstr "Odkrywaj"

msgid "nav_hedy"
msgstr "Hedy"

msgid "nav_learn_more"
msgstr "Dowiedz się więcej"

msgid "nav_start"
msgstr "Dom"

msgid "nested blocks"
msgstr "blok w bloku"

msgid "new_password"
msgstr "Nowe hasło"

msgid "newline"
msgstr "nowa linia"

msgid "next_exercise"
msgstr "Następne ćwiczenie"

msgid "next_page"
msgstr "Następna strona"

msgid "next_step_tutorial"
msgstr "Dalej >>>"

msgid "no"
msgstr "Nie"

msgid "no_account"
msgstr "Nie masz konta?"

msgid "no_accounts"
msgstr "Nie ma więcej kont do stworzenia."

msgid "no_certificate"
msgstr "Ten użytkownik uzyskał Certyfikat Ukończenia Hedy"

msgid "no_more_flat_if"
<<<<<<< HEAD
msgstr msgstr "Starting in level 8, the code after {if} needs to be placed on the next line and start with 4 spaces."
=======
msgstr ""
"Zaczynając od poziomu 8, linia po instrukcji {if} musi zaczynać się od 4 "
"spacji."
>>>>>>> 67caa6c6

msgid "no_programs"
msgstr "Nie masz jeszcze żadnych programów."

msgid "no_public_profile"
msgstr "Nie masz jeszcze opisu profilu publicznego..."

msgid "no_shared_programs"
msgstr "nie ma udostępnionych programów..."

msgid "no_such_adventure"
msgstr "Ta przygoda nie istnieje!"

msgid "no_such_class"
msgstr "Nie istnieje taka klasa Hedy."

msgid "no_such_highscore"
msgstr "Wyniki"

msgid "no_such_level"
msgstr "Nie ma takiego poziomu!"

msgid "no_such_program"
msgstr "Nie ma takiego programu!"

msgid "not_enrolled"
msgstr "Wygląda na to, że nie jesteś członkiem tej klasy!"

msgid "not_in_class_no_handin"
msgstr "Nie jesteś w żadnych zajęciach, więc nie musisz niczego oddawać."

msgid "not_logged_in_handin"
msgstr "Musisz się zalogować by oddać zadanie."

msgid "not_teacher"
msgstr "Wygląda na to, że nie jesteś nauczycielem!"

msgid "number"
msgstr "liczba"

msgid "number_achievements"
msgstr "Liczba osiągnięć"

msgid "number_lines"
msgstr "Numer linii"

msgid "number_programs"
msgstr "Liczba programów"

msgid "ok"
msgstr "OK"

msgid "only_you_can_see"
msgstr "Tylko ty widzisz ten program."

msgid "open"
msgstr "Otwórz"

msgid "opening_date"
msgstr "Data rozpoczęcia"

msgid "opening_dates"
msgstr "Daty rozpoczęcia"

msgid "option"
msgstr "Opcja"

msgid "or"
msgstr "lub"

msgid "other"
msgstr "Inna"

msgid "other_block"
msgstr "Inny język blokowy"

msgid "other_settings"
msgstr "Inne ustawienia"

msgid "other_source"
msgstr "Inne"

msgid "other_text"
msgstr "Inny język tekstowy"

msgid "overwrite_warning"
msgstr "Już posiadasz zapisany program o tej samej nazwie. Zapisanie tego programu nadpisze poprzeni program. Czy chcesz kontunować?"

msgid "page"
msgstr "strona"

msgid "page_not_found"
msgstr "Nie możemy odnaleźć tej strony!"

msgid "parsons_title"
msgstr "Łamigłówka"

msgid "password"
msgstr "Hasło"

msgid "password_change_not_allowed"
msgstr "Nie możesz zmienić hasła tego użytkownika."

msgid "password_change_prompt"
msgstr "Jesteś pewien że chcesz zmienić hasło?"

msgid "password_change_success"
msgstr "Hasło twojego ucznia zostało zmienione."

msgid "password_invalid"
msgstr "Twoje hasło jest niepoprawne."

msgid "password_repeat"
msgstr "Powtórz hasło"

msgid "password_resetted"
msgstr "Twoje hasło zostało zresetowane. Zostajesz przekierowany do strony logowania."

msgid "password_six"
msgstr "Twoje hasło musi zawierać co najmniej sześć znaków."

msgid "password_updated"
msgstr "Hasło zostało zaktualizowane."

msgid "passwords_six"
msgstr "Wszystkie hasła muszą mieć co najmniej sześć znaków."

msgid "pending_invites"
msgstr "Oczekujące zaproszenia"

msgid "people_with_a_link"
msgstr ""
"Inne osoby posiadające link mogą widzieć ten program. Może być również "
"widoczny na stronie „Odkrywaj”."

msgid "percentage"
msgstr "odsetek"

msgid "percentage_achieved"
msgstr "Osiągnięte przez {percentage}% użytkowników"

msgid "period"
msgstr "kropka"

msgid "personal_text"
msgstr "Opis"

msgid "personal_text_invalid"
msgstr "Twój tekst jest nieprawidłowy."

msgid "postfix_classname"
msgstr "Postfix nazwy klasy"

msgid "preferred_keyword_language"
msgstr "Preferowany język słów kluczowych"

msgid "preferred_language"
msgstr "Preferowany język"

msgid "preview"
msgstr "Podgląd"

msgid "previous_campaigns"
msgstr "Wyświetl poprzednie kampanie"

msgid "print_logo"
msgstr "napisz"

msgid "privacy_terms"
msgstr "polityka prywatności"

msgid "private"
msgstr "Prywatne"

msgid "profile_logo_alt"
msgstr "Ikona profilu."

msgid "profile_picture"
msgstr "Obrazek profilowy"

msgid "profile_updated"
msgstr "Profil został zaktualizowany."

msgid "profile_updated_reload"
msgstr "Profil został zaktualizowany, strona zostanie ponownie załadowana."

msgid "program_contains_error"
msgstr "Ten program zawiera błędy, czy na pewno chcesz go udostępnić?"

msgid "program_header"
msgstr "Moje programy"

msgid "programming_experience"
msgstr "Czy masz doświadczenie z programowaniem?"

msgid "programming_invalid"
msgstr "Proszę wybrać poprawny język programowania."

msgid "programs"
msgstr "Programy"

msgid "programs_created"
msgstr "Stworzone programy"

msgid "programs_saved"
msgstr "Zapisane programy"

msgid "programs_submitted"
msgstr "Przesłane programy"

msgid "prompt_join_class"
msgstr "Czy chcesz dołączyć do tej klasy?"

msgid "public"
msgstr "Publiczne"

msgid "public_invalid"
msgstr "Niepoprawna wartość zgody"

msgid "public_profile"
msgstr "Profil publiczny"

msgid "public_profile_info"
msgstr "Poprzez zaznaczenie tego pola wyboru zgadzam się na zrobienie mojego profilu widocznym dla wszystkich użytkowników platformy. Uważaj, żeby nie udostępniać swoich danych osobowych jak swoje imię oraz adres domowy ponieważ wszyscy mogą to zobaczyć!"

msgid "public_profile_updated"
msgstr "Profil publiczny został zaktualizowany, strona zastanie przeładowana."

msgid "pygame_waiting_for_input"
msgstr "Oczekuje na naciśnięcie przycisku..."

msgid "question"
msgstr "Pytanie"

msgid "question mark"
msgstr "znak zapytania"

msgid "question_doesnt_exist"
msgstr "Pytanie nie istnieje"

msgid "question_invalid"
msgstr "Twój token jest nieprawidłowy."

msgid "quiz_logo_alt"
msgstr "Logo quizu"

msgid "quiz_score"
msgstr "Wynik quizu"

msgid "quiz_tab"
msgstr "Quiz"

msgid "quiz_threshold_not_reached"
msgstr "Nie wykonano quizu potrzebnego do odblokowania tego poziomu"

msgid "read_code_label"
msgstr "Czytaj na głos"

msgid "recent"
msgstr "Moje najnowsze programy"

msgid "recover_password"
msgstr "Zarządaj zmiany hasła"

msgid "regress_button"
msgstr "Powróć do poziomu {level}"

msgid "remove"
msgstr "Usuń"

msgid "remove_customization"
msgstr "Usuń ustawienia tej klasy"

msgid "remove_customizations_prompt"
msgstr "Czy jesteś pewien, że chcesz usunąć konfigurację tej klasy?"

msgid "remove_student_prompt"
msgstr "Czy na pewno chcesz usunąć tego ucznia z klasy?"

msgid "repair_program_logo_alt"
msgstr "Ikona naprawy programu"

msgid "repeat_match_password"
msgstr "Powtórzone hasło nie zgadza się z nowym hasłem."

msgid "repeat_new_password"
msgstr "Powtórz nowe hasło"

msgid "report_failure"
msgstr "Ten program nie istnieje lub nie jest udostępniony publicznie"

msgid "report_program"
msgstr "Czy jesteś pewien, że chcesz zgłosić ten program?"

msgid "report_success"
msgstr "Ten program został zgłoszony"

msgid "request_teacher"
msgstr "Czy chciałbyś aplikować o konto nauczyciela?"

msgid "request_teacher_account"
msgstr "Aplikuj o konto nauczyciela"

msgid "required_field"
msgstr "Pola oznaczone * są wymagane"

msgid "reset_adventure_prompt"
msgstr "Czy jesteś pewien, że chcesz zresetować wybrane przygody?"

msgid "reset_adventures"
msgstr "Resetuj wybrane przygody"

msgid "reset_password"
msgstr "Zresetuj hasło"

msgid "reset_view"
msgstr "Reset"

msgid "retrieve_adventure_error"
msgstr "Nie możesz otworzyć tej przygody!"

msgid "retrieve_class_error"
msgstr "Tylko uczniowie mogą pobrać listę klas"

msgid "run_code_button"
msgstr "Uruchom kod"

msgid "save"
msgstr "Zapisz"

msgid "save_parse_warning"
msgstr "Ten program zawiera błędy. Czy jesteś pewien, że chcesz go zapisać?"

msgid "save_prompt"
msgstr "Aby zapisać program musisz mieć konto użytkownika. Czy chciałbyś się zalogować teraz?"

msgid "save_success_detail"
msgstr "Program został zapisany pomyślnie."

msgid "score"
msgstr "Wynik"

msgid "search"
msgstr "Szukaj..."

msgid "search_button"
msgstr "Szukaj"

msgid "see_certificate"
msgstr "Zobacz certyfikat {username}!"

msgid "select"
msgstr "Wybierz"

msgid "select_adventures"
msgstr "Wybierz przygody"

msgid "select_levels"
msgstr "Wybierz poziomy"

msgid "self_removal_prompt"
msgstr "Czy jesteś pewien, że chcesz opuścić klasę?"

msgid "send_password_recovery"
msgstr "Wyślij mi link do odzyskania hasła"

msgid "sent_by"
msgstr "To zaproszenie zostało wysłane przez"

msgid "sent_password_recovery"
msgstr "Niedługo powinieneś otrzymać email z instrukcjami jak zresetować swoje hasło."

msgid "settings"
msgstr "Moje ustawienia osobiste"

msgid "share"
msgstr "Udostępnij"

msgid "share_by_giving_link"
msgstr "Pokaż innym swój program dając im poniższy link:"

msgid "share_confirm"
msgstr "Czy na pewno chcesz uczynić ten program publicznym?"

msgid "share_success_detail"
msgstr "Program został udostępniony pomyślnie."

msgid "share_your_program"
msgstr "Udostępnij swój program"

msgid "signup_student_or_teacher"
msgstr "Czy jesteś uczniem czy nauczycielem?"

msgid "single quotes"
msgstr "pojedynczy cudzysłów"

msgid "slash"
msgstr "ukośnik"

msgid "social_media"
msgstr "Media społecznościowe"

msgid "something_went_wrong_keyword_parsing"
msgstr "Wystąpił problem z Twoją przygodą. Czy wszystkie polecenia są oznaczone symbolami `{` i `}`?"

msgid "space"
msgstr "spacja"

msgid "star"
msgstr "gwiazda"

msgid "start_hedy_tutorial"
msgstr "Rozpocznij samouczek Hedy"

msgid "start_programming"
msgstr "Zacznij programować"

msgid "start_programming_logo_alt"
msgstr "Ikona rozpoczęcia programowania"

msgid "start_quiz"
msgstr "Zacznij quiz"

msgid "start_teacher_tutorial"
msgstr "Rozpocznij samouczek dla nauczyciela"

msgid "step_title"
msgstr "Zadanie domowe"

msgid "stop_code_button"
msgstr "Zatrzymaj program"

msgid "string"
msgstr "tekst"

msgid "student_already_in_class"
msgstr "Ten uczeń już jest w Twojej klasie."

msgid "student_already_invite"
msgstr "Ten uczeń został już zaproszony do klasy."

msgid "student_not_existing"
msgstr "Ten użytkownik nie został znaleziony w systemie."

msgid "student_signup_header"
msgstr "Uczeń"

msgid "students"
msgstr "uczniowie"

msgid "submission_time"
msgstr "Data wręczenia"

msgid "submit_answer"
msgstr "Odpowiedz na pytanie"

msgid "submit_program"
msgstr "Wyślij"

msgid "submit_warning"
msgstr "Czy jesteś pewien, że chcesz wysłać ten program?"

msgid "submitted"
msgstr "Wysłane"

msgid "submitted_header"
msgstr "Ten program został wysłany i nie może zostać zmieniony."

msgid "subscribe"
msgstr "Zasubskrybuj"

msgid "subscribe_newsletter"
msgstr "Zasubskrybuj do biuletynu informacyjnego"

msgid "surname"
msgstr "Imię"

msgid "teacher"
msgstr "Nauczyciel"

msgid "teacher_account_request"
msgstr "Masz nierozstrzygnięte rządanie konta nauczyciela"

msgid "teacher_account_success"
msgstr "Pomyślnie wysłałeś rządanie konta nauczyciela."

msgid "teacher_invalid"
msgstr "Twoja wartość nauczyciela jest niepoprawna."

msgid "teacher_invitation_require_login"
msgstr "Żeby ustawić Twoje konto jako konto nauczyciela musisz się najpierw zalogować. Jeżeli nie masz konta, proszę stworzyć nowe."

msgid "teacher_manual"
msgstr "Instrukcja dla nauczyciela"

msgid "teacher_signup_header"
msgstr "Nauczyciel"

msgid "teacher_tutorial_logo_alt"
msgstr "Ikona samouczka dla nauczyciela"

msgid "teacher_welcome"
msgstr "Witaj w Hedy! Jesteś teraz dumnym posiadaczem konta nauczyciela, które pozwala Ci na tworzenie klas i zapraszanie uczniów."

msgid "template_code"
msgstr ""
"To jest moja przygoda!\n"
"\n"
"W ten sposób mogę pokazać polecenie: <code>{print}</code>\n"
"\n"
"Ale czasami mogę chcieć pokazać fragment kodu, jak ten:\n"
"<pre>\n"
"{ask} Jak masz na imię?\n"
"{echo} twoje imię to\n"
"</pre>"

msgid "this_turns_in_assignment"
msgstr "To przekazuje twoje zadanie twojemu nauczycielowi."

msgid "title"
msgstr "Tytuł"

msgid "title_achievements"
msgstr "Hedy - Moje osiągnięcia"

msgid "title_admin"
msgstr "Hedy - Strona Administratora"

msgid "title_class logs"
msgstr "Hedy - Dołącz do klasy"

msgid "title_class statistics"
msgstr "Moje statystyki"

msgid "title_class-overview"
msgstr "Hedy - Informacje o klasie"

msgid "title_customize-adventure"
msgstr "Hedy - Spersonalizuj przygodę"

msgid "title_customize-class"
msgstr "Hedy - Spersonalizuj klasę"

msgid "title_explore"
msgstr "Hedy - Odkrywaj"

msgid "title_for-teacher"
msgstr "Hedy - Dla nauczycieli"

msgid "title_join-class"
msgstr "Hedy - Dołącz do klasy"

msgid "title_landing-page"
msgstr "Witaj w Hedy!"

msgid "title_learn-more"
msgstr "Hedy - Dowiedz się więcej"

msgid "title_login"
msgstr "Hedy - Logowanie"

msgid "title_my-profile"
msgstr "Hedy - Moje konto"

msgid "title_privacy"
msgstr "Hedy - Polityka prywatności"

msgid "title_programs"
msgstr "Hedy - Moje programy"

msgid "title_recover"
msgstr "Hedy - Odzyskaj konto"

msgid "title_reset"
msgstr "Hedy - Zresetuj hasło"

msgid "title_signup"
msgstr "Hedy - Utwórz konto"

msgid "title_start"
msgstr "Hedy - Stopniowany język programowania"

msgid "title_view-adventure"
msgstr "Hedy - Wyświetl przygodę"

msgid "token_invalid"
msgstr "Twój token jest nieprawidłowy."

msgid "too_many_attempts"
msgstr "Przekroczyłeś dozwoloną ilość prób"

msgid "translate_error"
msgstr "Coś poszło nie tak podczas tłumaczenia tego programu. Spróbuj uruchomić program, aby sprawdzić czy ma błąd. Kod z błędami nie może być przetłumaczony."

msgid "translating_hedy"
msgstr "Tłumaczenie Hedy"

msgid "try_it"
msgstr "Wypróbuj"

msgid "tutorial"
msgstr "Samouczek"

msgid "tutorial_code_snippet"
msgstr ""
"{print} Witaj świecie!\n"
"{print} Uczę się Hedy z poradnikiem!"

msgid "tutorial_message_not_found"
msgstr "Nie mogliśmy znaleźć oczekiwanego punktu poradnika..."

msgid "tutorial_title_not_found"
msgstr "Nie możemy odnaleźć tego punktu poradnika"

msgid "unauthorized"
msgstr "Nie masz dostępu do tej strony"

msgid "unique_usernames"
msgstr "Wszystkie nazwy użytkowników muszą być unikalne."

msgid "unlock_thresholds"
msgstr "Wymagania do odblokowania następnego poziomu"

msgid "unsaved_class_changes"
msgstr "Strona zawiera niezapisane zmiany. Czy jesteś pewien, że chcesz wyjść bez zapisania zmian?"

msgid "unshare"
msgstr "Przestań udostępniać"

msgid "unshare_confirm"
msgstr "Czy na pewno chcesz uczynić ten program prywatnym?"

msgid "unshare_success_detail"
msgstr "Program przestał być udostępniony."

msgid "update_adventure_prompt"
msgstr "Czy na pewno chcesz zaktualizować to wyzwanie?"

msgid "update_profile"
msgstr "Zaktualizuj profil"

msgid "update_public"
msgstr "Zaktualizuj profil publiczny"

msgid "user"
msgstr "Nazwa użytkownika"

msgid "user_inexistent"
msgstr "Ten użytkownik nie istnieje"

msgid "user_not_private"
msgstr "Ten użytkownik nie istnieje lub nie posiada publicznego profilu"

msgid "username"
msgstr "Nazwa użytkownika"

msgid "username_empty"
msgstr "Nie wpisałeś nazwy użytkownika!"

msgid "username_invalid"
msgstr "Niepoprawna nazwa użytkownika."

msgid "username_special"
msgstr "Nazwa użytkownika nie może zawierać `:` lub `@`."

msgid "username_three"
msgstr "Nazwa użytkownika musi zawierać co najmniej trzy znaki."

msgid "usernames_exist"
msgstr "Jedna lub więcej nazw użytkownika są już zajęte."

msgid "value"
msgstr "Wartość"

msgid "variables"
msgstr "Zmienne"

msgid "view_program"
msgstr "Wyświetl program"

msgid "visit_own_public_profile"
msgstr "Odwiedź swój publiczny profil"

msgid "welcome"
msgstr "Witaj"

msgid "welcome_back"
msgstr "Witaj spowrotem"

msgid "what_should_my_code_do"
msgstr "Co powinien robić mój kod?"

msgid "whole_world"
msgstr "Świat"

msgid "write_first_program"
msgstr "Napisz swój pierwszy program!"

msgid "year_invalid"
msgstr "Proszę wprowadzić rok pomiędzy 1900 i {current_year}."

msgid "yes"
msgstr "Tak"

msgid "your_account"
msgstr "Twój profil"

msgid "your_class"
msgstr "Twoja klasa"

msgid "your_last_program"
msgstr "Poprzednio zapisany program"

msgid "your_personal_text"
msgstr "Opis..."

msgid "your_program"
msgstr "Twój program"

#~ msgid "create_account_explanation"
#~ msgstr "Posiadanie swojego własnego konta pozwala ci na zapisanie swoich programów."

#~ msgid "only_teacher_create_class"
#~ msgstr "Tylko nauczyciele mogą tworzyć klasy!"

#~ msgid "language"
#~ msgstr "Język"

#~ msgid "keyword_support"
#~ msgstr "Przetłumaczone polecenia"

#~ msgid "non_keyword_support"
#~ msgstr "Przetłumaczony tekst"

#~ msgid "try_button"
#~ msgstr "Spróbuj"

#~ msgid "select_own_adventures"
#~ msgstr "Wybierz własne przygody"

#~ msgid "edit"
#~ msgstr "Edytuj"

#~ msgid "view"
#~ msgstr "Wyświetl"

#~ msgid "class"
#~ msgstr "Klasa"

#~ msgid "save_code_button"
#~ msgstr "Zapisz kod"

#~ msgid "share_code_button"
#~ msgstr "Zapisz i udostępnij kod"

#~ msgid "classes_invalid"
#~ msgstr "Wybrano niepoprawną wartość z listy klas"

#~ msgid "directly_add_adventure_to_classes"
#~ msgstr "Czy chcesz dodać tę przygodę bezpośrednio do jednej z Twoich klas?"

#~ msgid "hand_in_assignment"
#~ msgstr "Hand in assignment"

#~ msgid "select_a_level"
#~ msgstr "Wybierz poziom"<|MERGE_RESOLUTION|>--- conflicted
+++ resolved
@@ -941,13 +941,8 @@
 msgstr "Ten użytkownik uzyskał Certyfikat Ukończenia Hedy"
 
 msgid "no_more_flat_if"
-<<<<<<< HEAD
-msgstr msgstr "Starting in level 8, the code after {if} needs to be placed on the next line and start with 4 spaces."
-=======
-msgstr ""
 "Zaczynając od poziomu 8, linia po instrukcji {if} musi zaczynać się od 4 "
 "spacji."
->>>>>>> 67caa6c6
 
 msgid "no_programs"
 msgstr "Nie masz jeszcze żadnych programów."
