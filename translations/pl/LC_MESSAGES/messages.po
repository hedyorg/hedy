# Polish translations for PROJECT.
# Copyright (C) 2023 ORGANIZATION
# This file is distributed under the same license as the PROJECT project.
# FIRST AUTHOR <EMAIL@ADDRESS>, 2023.
#
msgid ""
msgstr ""
"Project-Id-Version: PROJECT VERSION\n"
"Report-Msgid-Bugs-To: EMAIL@ADDRESS\n"
"POT-Creation-Date: 2000-01-01 00:00+0000\n"
"PO-Revision-Date: 2024-12-03 06:18+0000\n"
"Last-Translator: Anonymous <noreply@weblate.org>\n"
"Language-Team: pl <LL@li.org>\n"
"Language: pl\n"
"MIME-Version: 1.0\n"
"Content-Type: text/plain; charset=utf-8\n"
"Content-Transfer-Encoding: 8bit\n"
"Plural-Forms: nplurals=3; plural=(n==1 ? 0 : n%10>=2 && n%10<=4 && (n%100<10 || n%100>=20) ? 1 : 2);\n"
"X-Generator: Weblate 5.9-dev\n"
"Generated-By: Babel 2.14.0\n"

msgid "Access Before Assign"
msgstr "Wykryliśmy, że zmienna {name} jest używana w wierszu {access_line_number} przed jej ustawieniem. Czy możesz ustawić zmienną przed jej użyciem?"

msgid "Cyclic Var Definition"
msgstr "Wykryliśmy, że zmienna {variable} jest używana po prawej stronie polecenia {is} przed jej ustawieniem. Czy możesz ustawić zmienną przed jej użyciem?"

msgid "Else Without If Error"
msgstr "Wykryliśmy, że przed {if} w wierszu {line_number} jest używany {else}. Czy możesz spróbować napisać {if} przed {else}?"

msgid "Function Undefined"
msgstr "Wykryliśmy, że funkcja {name} jest używana bez definiowania. Czy możesz zdefiniować funkcję przed jej użyciem?"

msgid "Has Blanks"
msgstr "Wykryliśmy, że kod wydaje się niekompletny. Czy możesz wypełnić puste miejsca kodem?"

msgid "Incomplete"
msgstr ""

msgid "Incomplete Repeat"
msgstr "Wykryliśmy, że w wierszu{repeat} w wierszu {line_number} brakuje polecenia {command}. Czy możesz spróbować go dodać?"

msgid "Invalid"
msgstr "Wykryliśmy, że {invalid_command} nie jest poleceniem poziomu Hedy {level}. Czy możesz spróbować użyć `{guessed_command}`?"

msgid "Invalid Argument"
msgstr "Wykryliśmy, że {command} nie nadaje się do użytku z {invalid_argument}. Czy możesz spróbować zmienić {invalid_argument} na {allowed_types}?"

msgid "Invalid Argument Type"
msgstr "Wykryliśmy, że {command} nie działa z {invalid_argument}, ponieważ jest to {invalid_type}. Czy możesz spróbować zmienić {invalid_argument} na {allowed_types}?"

msgid "Invalid At Command"
msgstr "Wykryliśmy, że {command} nie może być używane od poziomu 16. Czy możesz spróbować użyć nawiasów kwadratowych `[]` dla list?"

msgid "Invalid Space"
msgstr "Wykryliśmy, że linia {line_number} zaczyna się od spacji. Czy możesz spróbować usunąć miejsce?"

msgid "Invalid Type Combination"
msgstr "Wykryliśmy, że `{invalid_argument}` i `{invalid_argument_2}` nie mogą być używane z `{command}`, ponieważ jeden jest{invalid_type}a drugi to {invalid_type_2}. Czy możesz spróbować zmienić `{invalid_argument}` na {invalid_type_2} lub `{invalid_argument_2}` na {invalid_type}?"

msgid "Lonely Echo"
msgstr "Wykryliśmy, że {echo} jest używane przed lub bez użycia {ask}. Czy możesz spróbować napisać {ask} przed {echo}?"

msgid "Lonely Text"
msgstr "Wykryliśmy, że w kodzie brakuje polecenia z tekstem użytym w wierszu {line_number}. Czy możesz spróbować napisać potrzebne polecenie z tekstem"

msgid "Missing Additional Command"
msgstr ""

msgid "Missing Colon Error"
msgstr "Wykryliśmy, że {command} potrzebuje `:` na końcu wiersza {line_number}. Zaczynając od poziomu 17, czy możesz zacząć dodawać `:` na końcu wiersza za pomocą poleceń?"

msgid "Missing Command"
msgstr "Wykryliśmy, że w kodzie brakuje polecenia w wierszu {line_number}. Czy możesz spróbować spojrzeć na sekcję ćwiczeń, aby znaleźć polecenie, którego chcesz użyć?"

msgid "Missing Inner Command"
msgstr "Wykryliśmy, że w kodzie brakuje polecenia dla polecenia {command} w wierszu {line_number}. Czy możesz spróbować spojrzeć na sekcję ćwiczeń, aby znaleźć polecenie, którego chcesz użyć?"

msgid "Missing Square Brackets"
msgstr "Wykryliśmy, że na liście utworzonej w wierszu {line_number} brakuje nawiasów kwadratowych `[]`. Czy możesz spróbować dodać nawiasy kwadratowe wokół listy `[]`?"

msgid "Missing Variable"
msgstr "Wykryliśmy, że w poleceniu {command} brakuje zmiennej na początku linii. Czy możesz spróbować napisać zmienną przed poleceniem {command}"

msgid "Misspelled At Command"
msgstr "Wykryliśmy, że {invalid_argument} wydaje się mieć błąd w pisowni w wierszu{line_number}. Czy możesz zamiast tego napisać polecenie {command}."

msgid "No Indentation"
msgstr "Wykryliśmy, że wydaje się, że jest zbyt mało spacji {leading_spaces} używanych w linii {line_number}. Czy możesz spróbować zwiększyć wcięcie o {indent_size} dla każdego nowego bloku."

msgid "Non Decimal Variable"
msgstr "Wykryliśmy, że w wierszu {line_number} użyłeś numeru, którego Hedy nie obsługuje! Czy możesz wypróbować liczbę dziesiętną, na przykład 2?"

msgid "Parse"
msgstr "Wykryliśmy, że {character_found} jest używany w linii {location[0]}, co jest niedozwolone. Czy możesz spróbować znaleźć brakujący lub dodatkowy znak w swoim kodzie?"

msgid "Pressit Missing Else"
msgstr "Wykryliśmy, że w kodzie brakuje {else} do obsługi innych naciśnięć klawiszy. Czy możesz spróbować dodać {else} do swojego kodu?"

msgid "Runtime Index Error"
msgstr "Wykryliśmy, że lista {name} jest pusta lub brakuje jej indeksu. Czy możesz upewnić się, że lista nie jest pusta, lub spróbować zapisać numer w `[]` dla brakującego indeksu?"

msgid "Runtime Value Error"
msgstr "Wykryliśmy, że `{command}` otrzymało niedozwoloną wartość `{value}`. {tip}."

msgid "Runtime Values Error"
msgstr "Wykryliśmy, że `{command}`otrzymało niedozwolone wartości`{value}` i `{value}`. {tip}."

msgid "Save Microbit code "
msgstr "Zapisz kod Microbit"

msgid "Too Big"
msgstr "Wykryliśmy, że program ma linie {lines_of_code}, ale możemy przetwarzać tylko linie {max_lines} Czy możesz spróbować skrócić swój program?"

msgid "Too Few Indents"
msgstr "Wykryliśmy, że linia {line_number} ma zbyt mało spacji ({leading_spaces}). Czy możesz spróbować dodać dodatkowe miejsce?"

msgid "Too Many Indents"
msgstr "Użyłeś zbyt wielu wiodących spacji w linii {line_number} ma zbyt wiele spacji ({leading_spaces}). Czy możesz spróbować usunąć dodatkowe spacje?"

msgid "Unexpected Indentation"
msgstr "Wykryliśmy, że linia {line_number} ma zbyt wiele spacji ({leading_spaces}). Czy możesz spróbować dodać {indent_size} więcej spacji na nowy blok?"

msgid "Unquoted Assignment"
msgstr "Wykryliśmy, że tekst po prawej stronie {is} nie jest zapisywany między cudzysłowami. Ten poziom wymaga rozpoczęcia pisania tekstu między cudzysłowami. Spróbuj to zrobić dla tekstu {text}"

msgid "Unquoted Equality Check"
msgstr "Wykryliśmy, że kod próbuje sprawdzić, czy zmienna jest równa wielu słowom. Czy możesz spróbować użyć cudzysłowu dla słów, które chcesz sprawdzić?"

msgid "Unquoted Text"
msgstr "Wykryliśmy, że w tekście {ask} lub {print} wydaje się brakować ich cudzysłowu. Czy możesz spróbować dodać cudzysłowy dla {unquotedtext}?"

msgid "Unsupported Float"
msgstr "Wykryliśmy, że kod używa liczb innych niż liczby całkowite, które nie są jeszcze obsługiwane. Czy możesz spróbować zmienić {value} na liczbę całkowitą?"

msgid "Unsupported String Value"
msgstr "Wykryliśmy, że tekst używa wartości, których nie może zawierać `{invalid_value}`. Czy możesz spróbować usunąć zapisaną wartość lub zmienić jej typ?"

msgid "Unused Variable"
msgstr "Wykryliśmy tę zmienną {variable_name} zdefiniowaną w wierszu {line_number} ,ale nieużywaną. Czy możesz spróbować użyć zdefiniowanej zmiennej lub ją usunąć?"

msgid "Var Undefined"
msgstr "Wykryliśmy, że zmienna `{name}` jest używana przed ustawieniem. Czy możesz ustawić zmienną przed jej użyciem lub użyć cudzysłowu dla `{name}`?"

msgid "Wrong Level"
msgstr "Wykryliśmy, że zapisany kod jest poprawny Kod Hedy, ale {offending_keyword} jest używane na poziomie {working_level}. {tip}"

msgid "Wrong Number of Arguments"
msgstr "Wykryliśmy, że funkcja {name} ma błędną liczbę argumentów, która jest {used_number}. Czy możesz zamiast tego napisać {defined_number}?"

msgid "about_this_adventure"
msgstr ""

msgid "account_overview"
msgstr "Przegląd konta"

msgid "actions"
msgstr "Akcje"

msgid "add"
msgstr "Dodaj"

msgid "add_students"
msgstr "Dodaj uczniów"

msgid "add_your_language"
msgstr "Dodaj swój język!"

msgid "admin"
msgstr "Administrator"

msgid "advance_button"
msgstr "Przejdź do poziomu {level}"

msgid "adventure"
msgstr "Przygoda"

msgid "adventure_cloned"
msgstr "Przygoda jest klonowana"

msgid "adventure_code_button"
msgstr "Kod przygody"

msgid "adventure_codeblock_button"
msgstr "Użyj tego przycisku, gdy chcesz utworzyć blok kodu, który uczniowie mogą uruchomić w Twojej przygodzie. Wskazówka: umieść zaznaczenie na końcu ostatniego wiersza bloku kodu i <kbd> Enter </kbd> 3 razy, aby wpisać po bloku kodu."

msgid "adventure_duplicate"
msgstr "Posiadasz już przygodę o tej nazwie."

msgid "adventure_empty"
msgstr "Nie podałeś nazwy przygody!"

msgid "adventure_exp_3"
msgstr "Upewnij się, że zawsze otaczasz słowa kluczowe za pomocą klamr , gdy piszesz je poza blokami kodu, a następnie są one poprawnie rozpoznawane. Możesz użyć przycisku 'preview' aby wyświetlić stylizowaną wersję swojej przygody. Aby wyświetlić przygodę na dedykowanej stronie, wybierz 'view' ze strony nauczycieli."

msgid "adventure_exp_classes"
msgstr "Twoja przygoda jest wykorzystywana w następujących klasach"

msgid "adventure_flagged"
msgstr "Przygoda została pomyślnie oznaczona."

msgid "adventure_id_invalid"
msgstr "Ten identyfikator przygody jest nieprawidłowy."

msgid "adventure_length"
msgstr "Treść twojej przygody musi składać się przynajmniej z 20 znaków."

msgid "adventure_name_invalid"
msgstr "Ta nazwa przygody jest nieprawidłowa."

msgid "adventure_terms"
msgstr "Zgadzam się, że moja przygoda może być udostępniona publicznie na Hedy."

msgid "adventure_updated"
msgstr "Przygoda została zaktualizowana!"

msgid "adventures_completed"
msgstr "Ukończone przygody: {number_of_adventures}"

msgid "adventures_info"
msgstr "Każdy poziom Hedy ma wbudowane ćwiczenia dla uczniów, które nazywamy przygodami. Możesz tworzyć własne przygody i dodawać je do swoich zajęć. Dzięki własnym przygodom możesz tworzyć przygody, które są odpowiednie i interesujące dla twoich uczniów. Możesz znaleźć więcej informacji na temat tworzenia własnych przygód <a href=\"https://hedy.org/for-teachers/manual/features\"> tutaj </a>."

msgid "adventures_restored"
msgstr "Domyślne przygody zostały przywrócone."

msgid "adventures_ticked"
msgstr "Odznaczone przygody"

msgid "adventures_tried"
msgstr "Wypróbowane przygody"

msgid "ago"
msgstr "{timestamp} temu"

msgid "agree_invalid"
msgstr "Musisz zgodzić się z zasadami polityki prywatności."

msgid "agree_with"
msgstr "Zgadzam się na"

msgid "ajax_error"
msgstr "Wystąpił błąd, proszę spróbować ponownie."

msgid "all"
msgstr "Wszystkie"

msgid "all_class_highscores"
msgstr "Wszyscy uczniowie są widoczni na klasowej liście najlepszych wyników"

#, fuzzy
msgid "all_rows_missing_separator"
msgstr ""

msgid "already_account"
msgstr "Posiadasz już konto?"

msgid "already_program_running"
msgstr "Jakiś program właśnie się wykonuje, zakończ go, zanim uruchomisz kolejny."

msgid "are_you_sure"
msgstr "Czy jesteś pewien? Ta operacja jest nieodwracalna."

msgid "ask_needs_var"
msgstr "Od poziomu 2, `{ask}` musi być użyty razem ze zmienną. Przykład: imię `{is}` `{ask}` Jak się nazywasz?"

msgid "available_in"
msgstr "Dostępne w:"

msgid "back_to_class"
msgstr "Powróć do klasy"

msgid "become_a_sponsor"
msgstr "Zostań sponsorem"

msgid "birth_year"
msgstr "Rok urodzenia"

msgid "by"
msgstr "przez"

msgid "cancel"
msgstr "Anuluj"

msgid "cant_parse_exception"
msgstr "Nie można przeanalizować programu"

msgid "certificate"
msgstr "Certyfikat ukończenia"

msgid "certified_teacher"
msgstr "Certyfikowany nauczyciel"

msgid "change_password"
msgstr "Zmień hasło"

msgid "cheatsheet_title"
msgstr "Ściągawka"

msgid "class_already_joined"
msgstr "Już jesteś uczeniem tej klasy"

msgid "class_customize_success"
msgstr "Personalizacje zostaly zapisane pomyślnie."

#, fuzzy
msgid "class_graph_explanation"
msgstr "Na tym wykresie możesz zobaczyć liczbę przygód, które próbowali twoi uczniowie (co oznacza, że wykonali znaczącą pracę w tej przygodzie), w odniesieniu do liczby błędów i udanych przebiegów."

msgid "class_logs"
msgstr "Ostatnie logowanie"

msgid "class_name_duplicate"
msgstr "Już masz klasę z taką nazwą."

msgid "class_name_empty"
msgstr "Nie wpisałeś nazwy klasy!"

msgid "class_name_invalid"
msgstr "Ta nazwa klasy jest nieprawidłowa."

msgid "class_name_prompt"
msgstr "Podaj proszę nazwę nowej klasy"

msgid "class_performance_graph"
msgstr "Wykres wydajności klasy"

msgid "class_survey_description"
msgstr "Chcielibyśmy uzyskać lepszy przegląd naszych użytkowników Hedy. Udzielając tych odpowiedzi, pomógłbyś ulepszyć Hedy. Dziękuję!"

msgid "class_survey_later"
msgstr "Przypomnij mi jutro"

msgid "class_survey_question1"
msgstr "Jaki jest przedział wiekowy w twojej klasie?"

msgid "class_survey_question2"
msgstr "W jakim języku mówi się w twojej klasie?"

msgid "class_survey_question3"
msgstr "Jaka jest równowaga płci w twojej klasie?"

msgid "class_survey_question4"
msgstr "Co wyróżnia twoich uczniów spośród innych?"

msgid "classes_info"
msgstr "Utwórz klasę, aby śledzić postępy każdego ucznia w pulpicie nawigacyjnym (dashboard) i dostosowywać przygody, które widzą Twoi uczniowie, a nawet dodawać własne! Możesz utworzyć dowolną liczbę klas, a każda klasa może mieć wielu nauczycieli, z których każda ma różne role. Możesz także dodać tyle uczniów, ile chcesz, ale pamiętaj, że każdy uczeń może być tylko w jednej klasie na raz. Więcej informacji o klasach można znaleźć w podręczniku <a href=\"https://hedy.org/for-teachers/manual/preparations#for-teachers\">teacher manual (instrukcja dla nauczycieli) </a>."

msgid "clone"
msgstr "Klon"

msgid "cloned_times"
msgstr "Klony"

msgid "close"
msgstr "Zamknij"

msgid "comma"
msgstr "przecinek"

msgid "command_not_available_yet_exception"
msgstr "Polecenie nie jest jeszcze dostępne"

msgid "command_unavailable_exception"
msgstr "Polecenie już nie jest poprawne"

msgid "commands"
msgstr "Polecenia"

#, fuzzy
msgid "complete"
msgstr ""

msgid "congrats_message"
msgstr "Gratulacje, {username}, ukończyłeś Hedy!"

msgid "connect_guest_teacher"
msgstr "Chciałbym być połączony z nauczycielem-gościem, który może udzielić kilku lekcji"

msgid "constant_variable_role"
msgstr "ciągła"

msgid "containing"
msgstr ""

msgid "content_invalid"
msgstr "Ta przygoda jest nieprawidłowa."

#, fuzzy
msgid "continue"
msgstr ""

msgid "contributor"
msgstr "Współtwórca"

#, fuzzy
msgid "copy_accounts_to_clipboard"
msgstr ""

msgid "copy_clipboard"
msgstr "Pomyślnie skopiowano do schowka"

msgid "copy_code"
msgstr "Skopiuj kod"

msgid "copy_join_link"
msgstr "Skopiuj link do dołączenia"

msgid "copy_link_success"
msgstr "Link udostępniania skopiowany do schowka"

msgid "copy_link_to_share"
msgstr "Skopiuj udostępniający link"

msgid "copy_mail_link"
msgstr "Proszę skopiować i wkleić ten link do nowej zakładki przeglądarki:"

msgid "correct_answer"
msgstr "Poprawna odpowiedź to"

msgid "country"
msgstr "Kraj"

msgid "country_invalid"
msgstr "Proszę wybrać poprawny kraj."

msgid "create_account"
msgstr "Utwórz konto"

msgid "create_accounts"
msgstr "Utwórz wiele kont"

#, fuzzy
msgid "create_accounts_placeholder"
msgstr ""

msgid "create_accounts_prompt"
msgstr ""

msgid "create_adventure"
msgstr "Utwórz przygodę"

msgid "create_class"
msgstr "Utwórz nową klasę"

msgid "create_student_account"
msgstr "Utwórz konto"

msgid "create_student_account_explanation"
msgstr "Możesz zapisywać swoje programy."

#, fuzzy
msgid "create_student_accounts"
msgstr ""

msgid "create_teacher_account"
msgstr "Utwórz konto nauczyciela"

msgid "create_teacher_account_explanation"
msgstr "Z kontem nauczyciela możesz zapisywać swoje programy i przeglądać wyniki swoich uczniów."

#, fuzzy
msgid "create_usernames_and_passwords_desc"
msgstr ""

#, fuzzy
msgid "create_usernames_and_passwords_title"
msgstr ""

#, fuzzy
msgid "create_usernames_desc"
msgstr ""

#, fuzzy
msgid "create_usernames_title"
msgstr ""

msgid "creator"
msgstr "Autor"

msgid "current_password"
msgstr "Obecne hasło"

msgid "customization_deleted"
msgstr "Personalizacje zostaly usunięte pomyślnie."

msgid "customize"
msgstr "Dostosuj"

msgid "customize_adventure"
msgstr "Dostosuj przygodę"

msgid "customize_class"
msgstr "Dostosuj klasę"

msgid "dash"
msgstr "myślnik"

#, fuzzy
msgid "debug"
msgstr ""

msgid "default_401"
msgstr "Wygląda na to, że nie masz wystarczających uprawnień..."

msgid "default_403"
msgstr "Wygląda na to, że ta akcja jest zabroniona..."

msgid "default_404"
msgstr "Nie byliśmy w stanie znaleźć tej strony..."

msgid "default_500"
msgstr "Coś poszło nie tak..."

msgid "delete"
msgstr "Usuń"

msgid "delete_adventure_prompt"
msgstr "Czy jesteś pewien, że chcesz usunąć tę przygodę?"

msgid "delete_class_prompt"
msgstr "Czy jesteś pewien, że chcesz usunąć tą klasę?"

msgid "delete_confirm"
msgstr "Czy na pewno chcesz usunąć ten program?"

msgid "delete_invite"
msgstr "Usuń zaproszenie"

msgid "delete_invite_prompt"
msgstr "Czy jesteś pewien że chcesz usunąć to zaproszenia?"

msgid "delete_public"
msgstr "Usuń profil publiczny"

msgid "delete_success"
msgstr "Program został usunięty pomyślnie."

msgid "delete_tag_prompt"
msgstr "Czy na pewno chcesz usunąć ten znacznik?"

msgid "destroy_profile"
msgstr "Usuń profil"

msgid "developers_mode"
msgstr "Tryb programisty"

msgid "directly_available"
msgstr "Otwórz bezpośrednio"

msgid "disable"
msgstr "Wyłącz"

msgid "disable_explore_page"
msgstr "Wyłącz stronę eksploracji"

msgid "disable_parsons"
msgstr "Wyłącz wszystkie łamigłówki"

msgid "disable_quizes"
msgstr "Wyłącz wszystkie quizy"

msgid "disabled"
msgstr "Wyłączono"

msgid "disabled_button_quiz"
msgstr "Twój wynik quizu jest poniżej oczekiwanego poziomu. Spróbuj ponownie!"

msgid "discord_server"
msgstr "Serwer Discord"

msgid "distinguished_user"
msgstr "Wyróżniony użytkownik"

msgid "double quotes"
msgstr "cudzysłów"

msgid "download"
msgstr "Pobierz"

msgid "duplicate"
msgstr "Duplikuj"

msgid "echo_and_ask_mismatch_exception"
msgstr "Niedopasowanie echo i ask"

msgid "echo_out"
msgstr "Od poziomu 2, `{echo}` nie jest potrzebne. Teraz możesz powtarzać odpowiedź za pomocą `{ask}` oraz `{print}`. Przykład: imię {is}{ask} Jak się nazywasz? {print} Cześć imię"

msgid "edit_adventure"
msgstr "Edytuj przygodę"

msgid "edit_code_button"
msgstr "Edytuj kod"

msgid "email"
msgstr ""

msgid "email_invalid"
msgstr "Proszę podać poprawny adres email."

msgid "end_quiz"
msgstr "Koniec quizu"

msgid "english"
msgstr "Angielski"

msgid "enter"
msgstr "Wprowadź"

msgid "enter_password"
msgstr "Wprowadź nowe hasło dla"

msgid "enter_text"
msgstr "Wprowadź swoją odpowiedź tutaj..."

msgid "error_logo_alt"
msgstr "Logo błędu"

msgid "errors"
msgstr "Błędy"

msgid "exclamation mark"
msgstr "wykrzyknik"

msgid "exercise"
msgstr "Ćwiczenie"

msgid "exercise_doesnt_exist"
msgstr "Nie można znaleźć tego ćwiczenia"

msgid "exists_email"
msgstr "Ten email jest już w użyciu."

msgid "exists_username"
msgstr "Ta nazwa użytkownika jest już w użyciu."

msgid "exit_preview_mode"
msgstr "Wyjdź z trybu podglądu"

msgid "experience_invalid"
msgstr "Proszę wybrać poprawne doświadczenie, wybierz (Tak, Nie)."

msgid "expiration_date"
msgstr "Data wygaśnięcia"

msgid "favorite_program"
msgstr "Ulubiony program"

msgid "favourite_confirm"
msgstr "Czy jesteś pewien, że chcesz ustawić ten program jako ulubiony?"

msgid "favourite_program"
msgstr "Ulubiony program"

msgid "favourite_program_invalid"
msgstr "Twój wybrany ulubiony program jest niewłaściwy."

msgid "favourite_success"
msgstr "Program został ustawiony jako ulubiony."

msgid "feedback_message_error"
msgstr "Coś poszło nie tak, spróbuj ponownie później."

msgid "female"
msgstr "Żeńska"

msgid "flag_adventure_prompt"
msgstr "Czy chcesz oznaczyć tę przygodę, abyśmy sprawdzili czy jest ona odpowiednia?"

msgid "float"
msgstr "liczba"

msgid "for_teachers"
msgstr "Dla nauczycieli"

msgid "forgot_password"
msgstr "Zapomniałeś hasła?"

msgid "from_another_teacher"
msgstr "Od innego nauczyciela"

msgid "from_magazine_website"
msgstr "Z gazety lub strony internetowej"

msgid "from_video"
msgstr "Z filmiku"

msgid "fun_statistics_msg"
msgstr "Trochę ciekawych statystyk!"

msgid "gender"
msgstr "Płeć"

msgid "gender_invalid"
msgstr "Proszę wybrać poprawną płeć, wybierz (Żeńska, Męska, Inna)."

msgid "general_settings"
msgstr "Ustawienia ogólne"

msgid "get_certificate"
msgstr "Otrzymaj certyfikat!"

msgid "give_link_to_teacher"
msgstr "Podaj ten link swojemu nauczycielowi:"

msgid "go_back"
msgstr "Powróć"

msgid "go_back_to_main"
msgstr "Powróć do strony głównej"

msgid "go_to_question"
msgstr "Przejdź do pytania"

msgid "go_to_quiz_result"
msgstr "Przejdź do wyników quizu"

msgid "go_to_your_clone"
msgstr ""

msgid "goto_profile"
msgstr "Przejdź do mój profil"

msgid "graph_title"
msgstr "Błędy na ukończone przygody na poziomie {level}"

msgid "hand_in"
msgstr "Oddaj"

msgid "hand_in_exercise"
msgstr "Oddaj ćwiczenie"

msgid "heard_about_hedy"
msgstr "W jaki sposób usłyszałeś o Hedy?"

msgid "heard_about_invalid"
msgstr "Proszę wybrać poprawny sposób w jaki o nas usłyszałeś."

msgid "hedy_choice_title"
msgstr "Wybór Hedy"

msgid "hedy_introduction_slides"
msgstr "Slajdy zawierające wprowadzenie do Hedy"

msgid "hedy_logo_alt"
msgstr "Logo Hedy"

msgid "hedy_on_github"
msgstr "Hedy na Githubie"

msgid "hello_logo"
msgstr "hej"

msgid "hide_adventures"
msgstr "Ukryj przygody"

msgid "hide_cheatsheet"
msgstr "Ukryj ściągawkę"

msgid "hide_classes"
msgstr "Ukryj klasy"

msgid "hide_keyword_switcher"
msgstr "Ukryj przełącznik słów kluczowych"

msgid "hide_slides"
msgstr "Ukryj slajdy"

msgid "highest_level_reached"
msgstr "Najwyższy osiągnięty poziom"

msgid "highest_quiz_score"
msgstr "Największy wynik z Quizu"

msgid "hint"
msgstr "Podpowiedź?"

msgid "ill_work_some_more"
msgstr "Jeszcze nad nim popracuję"

msgid "image_invalid"
msgstr "Wybrany obraz jest niewłaściwy."

msgid "incomplete_command_exception"
msgstr "Niekompletne polecenie"

msgid "incorrect_handling_of_quotes_exception"
msgstr "Nieprawidłowa obsługa cytatów"

msgid "incorrect_use_of_types_exception"
msgstr "Nieprawidłowe użycie typów"

msgid "incorrect_use_of_variable_exception"
msgstr "Nieprawidłowe użycie zmiennej"

msgid "indentation_exception"
msgstr "Niepoprawne wcięcie"

msgid "input"
msgstr "wejście z `{ask}`"

msgid "input_variable_role"
msgstr "wejście"

msgid "integer"
msgstr "liczba"

msgid "invalid_class_link"
msgstr "Niepoprawny link dołączenia do klasy."

msgid "invalid_command_exception"
msgstr "Nieprawidłowe polecenie"

msgid "invalid_keyword_language_comment"
msgstr "# Podany język słów kluczowych jest nieprawidłowy, język słów kluczowych jest ustawiony na angielski"

msgid "invalid_language_comment"
msgstr "# Podany język jest nieprawidłowy, język ustawiony na angielski"

msgid "invalid_level_comment"
msgstr "# Podany poziom jest nieprawidłowy, poziom jest ustawiony na poziom 1"

msgid "invalid_program_comment"
msgstr "# Podany program jest nieprawidłowy, spróbuj ponownie"

msgid "invalid_teacher_invitation_code"
msgstr "Kod zaproszenia nauczyciela jest niewłaściwy. Aby zostać nauczycielem, skontaktuj się z hello@hedy.org."

msgid "invalid_tutorial_step"
msgstr "Niewłaściwy stopień poradnika"

msgid "invalid_username_password"
msgstr "Niepoprawna nazwa użytkownika lub hasło."

msgid "invite_by_username"
msgstr "Zaproś za pomocą nazwy użytkownika"

msgid "invite_date"
msgstr "Data zaproszenia"

msgid "invite_message"
msgstr "Otrzymałeś zaproszenie dołączenia do klasy"

msgid "invite_prompt"
msgstr "Wprowadź nazwę użytkownika"

msgid "invite_teacher"
msgstr "Zaproś nauczyciela"

msgid "join_class"
msgstr "Dołącz do klasy"

msgid "join_prompt"
msgstr "Potrzebujesz konta aby dołączyć do klasy. Czy chcesz się teraz zalogować?"

#, fuzzy
msgid "keybinding_waiting_for_keypress"
msgstr "Oczekuje na naciśnięcie przycisku..."

msgid "keyword_language_invalid"
msgstr "Proszę wybrać poprawny język słów kluczowych (wybierz angielski lub twój własny język)."

msgid "landcode_phone_number"
msgstr "Dodaj również kod identyfikacji kraju"

msgid "language"
msgstr "Język"

msgid "language_invalid"
msgstr "Proszę wybrać poprawny język."

msgid "languages"
msgstr "Których języków programowania używałeś wcześniej?"

msgid "last_edited"
msgstr "Ostatnio edytowano"

msgid "last_update"
msgstr "Ostatnia aktualizacja"

msgid "lastname"
msgstr "Nazwisko"

msgid "leave_class"
msgstr "Opuść klasę"

msgid "level"
msgstr "Poziom"

msgid "level_accessible"
msgstr "Poziom jest otwarty dla uczniów"

msgid "level_disabled"
msgstr "Poziom wyłączony"

msgid "level_future"
msgstr "Ten poziom otwiera się automatycznie "

msgid "level_invalid"
msgstr "Ten poziom Hedy jest nieprawidłowy."

msgid "level_not_class"
msgstr "Ten poziom nie jest jeszcze dostępny w twojej klasie"

msgid "level_title"
msgstr "Poziom"

msgid "levels"
msgstr "Poziomy"

msgid "link"
msgstr ""

msgid "list"
msgstr "lista"

msgid "list_variable_role"
msgstr "lista"

msgid "logged_in_to_share"
msgstr "Musisz się zalogować aby zapisać i udostępnić program."

msgid "login"
msgstr "Zaloguj się"

msgid "login_long"
msgstr "Zaloguj się do konta"

msgid "login_to_save_your_work"
msgstr "Zaloguj się, aby zapisać swoją pracę"

msgid "logout"
msgstr "Wyloguj się"

msgid "longest_program"
msgstr "Najdłuższy program"

msgid "mail_change_password_body"
msgstr ""
"Twoje hasło Hedy zostało zmienione. Jeśli to zrobiłeś, wszystko jest w porządku.\n"
"Jeśli nie zmieniłeś hasła, natychmiast skontaktuj się z nami, odpowiadając na tę wiadomość e-mail."

msgid "mail_change_password_subject"
msgstr "Twoje hasło Hedy zostało zmienione"

msgid "mail_error_change_processed"
msgstr "Wysyłanie emaila z potwierdzeniem nie powiodło się, ale zmiany zostały poprawnie zapisane."

msgid "mail_goodbye"
msgstr ""
"Powodzenia w programowaniu!\n"
"Zespół Hedy"

msgid "mail_hello"
msgstr "Witaj {username}!"

msgid "mail_recover_password_body"
msgstr ""
"Klikając ten link, możesz ustawić nowe hasło Hedy. Ten link jest ważny przez <b>4</b> godziny.\n"
"Jeśli nie wymagałeś resetowania hasła, zignoruj ten e-mail: {link}"

msgid "mail_recover_password_subject"
msgstr "Poproś o zresetowanie hasła."

msgid "mail_reset_password_body"
msgstr ""
"Twoje hasło Hedy zostało zresetowane do nowego. Jeśli to zrobiłeś, wszystko jest w porządku.\n"
"Jeśli nie zmieniłeś hasła, natychmiast skontaktuj się z nami, odpowiadając na tę wiadomość e-mail."

msgid "mail_reset_password_subject"
msgstr "Twoje hasło Hedy zostało zresetowane"

msgid "mail_welcome_teacher_body"
msgstr ""
"<strong>Witaj!</strong>\n"
"Gratulujemy założenia nowego konta nauczyciela Hedy. Witamy w światowej społeczności nauczycieli Hedy!\n"
"\n"
"<strong>Co mogą robić nauczyciele</strong>\n"
"Konto nauczyciela daje nowe możliwości.\n"
"\n"
"1. Dodatkowe wyjaśnienia są dostępne w <a href=\"https://hedy.org/for-teachers/manual\">poradniku nauczyciela</a>.\n"
"2. Za pomocą konta nauczyciela masz możliwość tworzenia zajęć. Twoi uczniowie mogą dołączyć do twoich zajęć, a ty możesz zobaczyć ich postępy. Zajęcia są prowadzone i zarządzane przez <a href=\"https://hedycode.com/for-teachers\">stronę nauczyciela</a>.\n"
"3. Masz możliwość pełnego dostosowania swoich zajęć - możesz odblokowywać i zablokowywać poziomy, włączać i wyłączać przygody oraz tworzyć własne przygody!\n"
"\n"
"<strong>Dołącz do naszej społeczności online!</strong>\n"
"Zapraszamy wszystkich nauczycieli, programistów i innych fanów Hedy do dołączenia do naszego <a href=\"https://discord.gg/8yY7dEme9r\">serwera Discord</a>. To idealne miejsce do rozmowy o Hedy: mamy kanały, na których możesz pokazać swoje fajne projekty i lekcje, kanały do zgłaszania błędów oraz kanały do czatowania z innymi nauczycielami i zespołem Hedy.\n"
"\n"
"<strong>Jak pytać o pomoc </strong>\n"
"Jeśli coś jest niejasne, daj nam znać na DIscord, lub <a href=\"mailto: hello@hedy.org\">wyślij nam maila</a>.\n"
"\n"
"<strong>Jak zgłaszać błędy</strong>\n"
"W Discordzie mamy kanał do zgłaszania błędów o nazwie #bugs. To idealne miejsce, aby poinformować nas o problemach, z którymi się spotykasz. Jeśli wiesz, jak korzystać z GitHub, możesz tam otworzyć <a href=\"https://github.com/hedyorg/hedy/issues/new?assignees=&labels=&template=bug_report.md&title=%5BBUG%5D\">issue</a>.\n"

msgid "mail_welcome_teacher_subject"
msgstr "Twoje konto nauczyciela Hedy jest gotowe"

msgid "mail_welcome_verify_body"
msgstr ""
"Twoje konto Hedy zostało utworzone. Witaj!\n"
"Proszę kliknąć na ten link żeby zweryfikować swój adres email: {link}"

msgid "mail_welcome_verify_subject"
msgstr "Witaj w Hedy"

msgid "mailing_title"
msgstr "Zasubskrybuj newsletter Hedy"

msgid "main_subtitle"
msgstr "Stopniowany język programowania"

msgid "main_title"
msgstr ""

msgid "make_sure_you_are_done"
msgstr "Upewnij się, że wszystko skończone! Po kliknięciu „Oddaj” nie będzie już można wprowadzać zmian w programie."

msgid "male"
msgstr "Męska"

msgid "mandatory_mode"
msgstr "Obowiązkowy tryb deweloperski"

msgid "more_info"
msgstr "Więcej informacji"

msgid "more_options"
msgstr "Więcej opcji"

msgid "multiple_keywords_warning"
msgstr "Próbujesz użyć słowa kluczowego{orig_keyword}, ale to słowo kluczowe może mieć kilka znaczeń. Wybierz to, którego próbujesz użyć z tej listy i skopiuj a następnie wklej to słowo do kodu, w nawiasach klamrowych: {keyword_list}"

msgid "multiple_levels_warning"
msgstr "Zauważyliśmy, że oboje wybraliście kilka poziomów i włączyliście fragmenty kodu do swojej przygody, może to powodować problemy z podkreślaniem składni i automatycznym tłumaczeniem słów kluczowych"

msgid "my_account"
msgstr "Moje konto"

msgid "my_adventures"
msgstr "Moje przygody"

msgid "my_classes"
msgstr "Moje klasy"

msgid "my_messages"
msgstr "Moje wiadomości"

msgid "my_public_profile"
msgstr "Mój profil publiczny"

msgid "name"
msgstr "Imię"

msgid "nav_explore"
msgstr "Odkrywaj"

msgid "nav_hedy"
msgstr ""

msgid "nav_learn_more"
msgstr "Dowiedz się więcej"

msgid "nav_start"
msgstr "Dom"

msgid "new_password"
msgstr "Nowe hasło"

msgid "new_password_repeat"
msgstr "Powtórz nowe hasło"

msgid "newline"
msgstr "nowa linia"

#, fuzzy
msgid "next_adventure"
msgstr ""

msgid "next_exercise"
msgstr "Następne ćwiczenie"

msgid "next_page"
msgstr "Następna strona"

msgid "next_step_tutorial"
msgstr "Dalej >>>"

#, fuzzy
msgid "next_student"
msgstr ""

msgid "no"
msgstr "Nie"

msgid "no_account"
msgstr "Nie masz konta?"

msgid "no_accounts"
msgstr "Nie ma więcej kont do stworzenia."

msgid "no_adventures_yet"
msgstr "Nie ma jeszcze publicznych przygód..."

msgid "no_more_flat_if"
msgstr "Zaczynając od poziomu 8, linia po instrukcji `{if}` musi zaczynać się od 4 spacji."

msgid "no_programs"
msgstr "Nie ma żadnych programów."

msgid "no_shared_programs"
msgstr "nie ma udostępnionych programów..."

msgid "no_students"
msgstr "W tej klasie nie ma uczniów"

msgid "no_such_adventure"
msgstr "Ta przygoda nie istnieje!"

msgid "no_such_class"
msgstr "Nie istnieje taka klasa Hedy."

msgid "no_such_level"
msgstr "Nie ma takiego poziomu!"

msgid "no_such_program"
msgstr "Nie ma takiego programu!"

msgid "no_tag"
msgstr "Nie podano znacznika!"

msgid "not_adventure_yet"
msgstr "Najpierw musisz wypełnić nazwę przygody"

msgid "not_enrolled"
msgstr "Wygląda na to, że nie jesteś członkiem tej klasy!"

msgid "not_in_class_no_handin"
msgstr "Nie jesteś w żadnych zajęciach, więc nie musisz niczego oddawać."

msgid "not_logged_in_cantsave"
msgstr "Program nie zostanie zapisany."

msgid "not_logged_in_handin"
msgstr "Musisz się zalogować by oddać zadanie."

msgid "not_teacher"
msgstr "Wygląda na to, że nie jesteś nauczycielem!"

msgid "number"
msgstr "liczba"

msgid "number_lines"
msgstr "Numer linii"

msgid "number_of_errors"
msgstr "Liczba błędów: {number_of_errors}"

msgid "number_programs"
msgstr "Liczba uruchomionych programów"

msgid "ok"
msgstr ""

msgid "one_level_error"
msgstr "Musisz wybrać co najmniej jeden poziom."

msgid "only_you_can_see"
msgstr "Tylko ty widzisz ten program."

msgid "open"
msgstr "Otwórz"

msgid "opening_date"
msgstr "Data rozpoczęcia"

msgid "opening_dates"
msgstr "Daty rozpoczęcia"

msgid "option"
msgstr "Opcja"

msgid "or"
msgstr "lub"

msgid "other"
msgstr "Inna"

msgid "other_block"
msgstr "Inny język blokowy"

msgid "other_settings"
msgstr "Inne ustawienia"

msgid "other_source"
msgstr "Inne"

msgid "other_text"
msgstr "Inny język tekstowy"

msgid "overwrite_warning"
msgstr "Już posiadasz zapisany program o tej samej nazwie. Zapisanie tego programu nadpisze poprzedni program. Czy chcesz kontynuować?"

msgid "owner"
msgstr "Właściciel"

msgid "page_not_found"
msgstr "Nie możemy odnaleźć tej strony!"

msgid "pair_with_teacher"
msgstr "Chciałbym zostać sparowany z innym nauczycielem w celu uzyskania pomocy"

msgid "parsons_title"
msgstr "Łamigłówka"

msgid "password"
msgstr "Hasło"

msgid "password_change_not_allowed"
msgstr "Nie możesz zmienić hasła tego użytkownika."

msgid "password_change_prompt"
msgstr "Jesteś pewien że chcesz zmienić hasło?"

msgid "password_change_success"
msgstr "Hasło twojego ucznia zostało zmienione."

msgid "password_invalid"
msgstr "Twoje hasło jest niepoprawne."

msgid "password_repeat"
msgstr "Powtórz hasło"

msgid "password_resetted"
msgstr "Twoje hasło zostało zresetowane. Zostajesz przekierowany do strony logowania."

msgid "password_six"
msgstr "Twoje hasło musi zawierać co najmniej sześć znaków."

msgid "password_updated"
msgstr "Hasło zostało zaktualizowane."

msgid "passwords_six"
msgstr "Wszystkie hasła muszą mieć co najmniej sześć znaków."

#, fuzzy
msgid "passwords_too_short"
msgstr ""

msgid "pending_invites"
msgstr "Oczekujące zaproszenia"

msgid "people_with_a_link"
msgstr "Inne osoby posiadające link mogą widzieć ten program. Może być również widoczny na stronie „Odkrywaj”."

msgid "percentage"
msgstr "odsetek"

msgid "period"
msgstr "kropka"

msgid "personal_text"
msgstr "Opis"

msgid "personal_text_invalid"
msgstr "Twój opis jest nieprawidłowy."

msgid "phone_number"
msgstr "Numer telefonu"

msgid "preferred_keyword_language"
msgstr "Preferowany język słów kluczowych"

msgid "preferred_language"
msgstr "Preferowany język"

msgid "preview"
msgstr "Podgląd"

msgid "preview_teacher_mode"
msgstr "To konto jest dla ciebie, abyś mógł wypróbować Hedy. Pamiętaj, że musisz się wylogować i utworzyć rzeczywiste konto, aby zapisać swoje postępy."

msgid "previewing_adventure"
msgstr "Przeglądanie przygody"

msgid "previewing_class"
msgstr "Podglądasz klasę <em> {class_name}</em> jako nauczyciel."

msgid "previous_campaigns"
msgstr "Wyświetl poprzednie kampanie"

msgid "previous_page"
msgstr "Poprzednia strona"

#, fuzzy
msgid "print_accounts"
msgstr ""

msgid "print_accounts_title"
msgstr ""

msgid "print_logo"
msgstr "napisz"

msgid "privacy_terms"
msgstr "Polityka prywatności"

msgid "private"
msgstr "Prywatne"

msgid "profile_logo_alt"
msgstr "Ikona profilu."

msgid "profile_picture"
msgstr "Obrazek profilowy"

msgid "profile_updated"
msgstr "Profil został zaktualizowany."

msgid "profile_updated_reload"
msgstr "Profil został zaktualizowany, strona zostanie ponownie załadowana."

msgid "program_contains_error"
msgstr "Ten program zawiera błędy, czy na pewno chcesz go udostępnić?"

msgid "program_header"
msgstr "Moje programy"

msgid "program_too_large_exception"
msgstr "Programy zbyt duże"

msgid "programming_experience"
msgstr "Czy masz doświadczenie z programowaniem?"

msgid "programming_invalid"
msgstr "Proszę wybrać poprawny język programowania."

msgid "programs"
msgstr "Programy"

msgid "prompt_join_class"
msgstr "Czy chcesz dołączyć do tej klasy?"

#, fuzzy
msgid "provided_username_duplicates"
msgstr ""

msgid "public"
msgstr "Publiczne"

msgid "public_adventures"
msgstr "Przeglądaj publiczne przygody"

msgid "public_content"
msgstr "Publiczne treści"

#, fuzzy
msgid "public_content_info"
msgstr "Możesz także szukać publicznych przygód i użyć ich jako przykładu."

msgid "public_invalid"
msgstr "Niepoprawna wartość zgody"

msgid "public_profile"
msgstr "Profil publiczny"

msgid "public_profile_info"
msgstr "Poprzez zaznaczenie tego pola wyboru zgadzam się na zrobienie mojego profilu widocznym dla wszystkich użytkowników platformy. Uważaj, żeby nie udostępniać swoich danych osobowych jak swoje imię oraz adres domowy ponieważ wszyscy mogą to zobaczyć!"

msgid "public_profile_updated"
msgstr "Profil publiczny został zaktualizowany, strona zastanie przeładowana."

#, fuzzy
msgid "put"
msgstr ""

msgid "question mark"
msgstr "znak zapytania"

msgid "quiz_logo_alt"
msgstr "Logo quizu"

msgid "quiz_score"
msgstr "Wynik quizu"

msgid "quiz_tab"
msgstr ""

msgid "quiz_threshold_not_reached"
msgstr "Nie wykonano quizu potrzebnego do odblokowania tego poziomu"

msgid "read_code_label"
msgstr "Czytaj na głos"

msgid "recent"
msgstr "Moje najnowsze programy"

msgid "recover_password"
msgstr "Zażądaj zmiany hasła"

msgid "regress_button"
msgstr "Powróć do poziomu {level}"

msgid "remove"
msgstr "Usuń"

msgid "remove_customization"
msgstr "Usuń ustawienia tej klasy"

msgid "remove_customizations_prompt"
msgstr "Czy jesteś pewien, że chcesz usunąć konfigurację tej klasy?"

msgid "remove_student_prompt"
msgstr "Czy na pewno chcesz usunąć tego ucznia z klasy?"

msgid "remove_user_prompt"
msgstr "Potwierdź usunięcie tego użytkownika z klasy."

msgid "rename_class"
msgstr ""

msgid "rename_class_prompt"
msgstr ""

msgid "repair_program_logo_alt"
msgstr "Ikona naprawy programu"

msgid "repeat_dep"
msgstr "Począwszy od poziomu 8, {repeat} należy używać z wcięciem. Przykłady na karcie {repeat} na poziomie 8."

msgid "repeat_match_password"
msgstr "Powtórzone hasło nie zgadza się z nowym hasłem."

msgid "repeat_new_password"
msgstr "Powtórz nowe hasło"

msgid "report_failure"
msgstr "Ten program nie istnieje lub nie jest udostępniony publicznie"

msgid "report_program"
msgstr "Czy jesteś pewien, że chcesz zgłosić ten program?"

msgid "report_success"
msgstr "Ten program został zgłoszony"

msgid "request_invalid"
msgstr "Nieprawidłowe żądanie"

msgid "request_teacher"
msgstr "Czy chciałbyś aplikować o konto nauczyciela?"

msgid "request_teacher_account"
msgstr "Aplikuj o konto nauczyciela"

msgid "required_field"
msgstr "Pola oznaczone * są wymagane"

msgid "reset_adventure_prompt"
msgstr "Czy jesteś pewien, że chcesz zresetować wybrane przygody?"

msgid "reset_adventures"
msgstr "Resetuj wybrane przygody"

msgid "reset_button"
msgstr "Resetuj"

msgid "reset_password"
msgstr "Zresetuj hasło"

#, fuzzy
msgid "restart"
msgstr ""

msgid "retrieve_adventure_error"
msgstr "Nie możesz otworzyć tej przygody!"

msgid "retrieve_class_error"
msgstr "Tylko uczniowie mogą pobrać listę klas"

msgid "retrieve_tag_error"
msgstr "Błąd podczas pobierania znaczników"

msgid "role"
msgstr "Rola"

msgid "run_code_button"
msgstr "Uruchom kod"

msgid "save_parse_warning"
msgstr "Ten program zawiera błędy. Czy jesteś pewien, że chcesz go zapisać?"

msgid "save_prompt"
msgstr "Aby zapisać program musisz mieć konto użytkownika. Czy chciałbyś się zalogować teraz?"

msgid "save_success_detail"
msgstr "Program został zapisany pomyślnie."

msgid "score"
msgstr "Wynik"

msgid "search"
msgstr "Szukaj..."

msgid "search_button"
msgstr "Szukaj"

msgid "second_teacher"
msgstr "Drugi nauczyciel"

msgid "second_teacher_copy_prompt"
msgstr "Czy na pewno chcesz skopiować tego nauczyciela?"

msgid "second_teacher_prompt"
msgstr "Wprowadź nazwę użytkownika nauczyciela, aby go zaprosić."

msgid "second_teacher_warning"
msgstr "Wszyscy nauczyciele w tej klasie mogą to dostosowywać."

msgid "see_certificate"
msgstr "Zobacz certyfikat {username}!"

msgid "select"
msgstr "Wybierz"

msgid "select_adventures"
msgstr "Wybierz przygody"

msgid "select_all"
msgstr "Wybierz wszystko"

msgid "select_classes"
msgstr ""

msgid "select_lang"
msgstr "Wybierz język"

msgid "select_levels"
msgstr "Wybierz poziomy"

msgid "selected"
msgstr "Wybrano"

msgid "self_removal_prompt"
msgstr "Czy jesteś pewien, że chcesz opuścić klasę?"

msgid "send_password_recovery"
msgstr "Wyślij mi link do odzyskania hasła"

msgid "sent_by"
msgstr "To zaproszenie zostało wysłane przez"

msgid "sent_password_recovery"
msgstr "Niedługo powinieneś otrzymać email z instrukcjami jak zresetować swoje hasło."

msgid "settings"
msgstr "Moje ustawienia osobiste"

#, fuzzy
msgid "share"
msgstr ""

msgid "share_by_giving_link"
msgstr "Pokaż innym swój program dając im poniższy link:"

msgid "share_your_program"
msgstr "Udostępnij swój program"

msgid "signup_student_or_teacher"
msgstr "Czy jesteś uczniem czy nauczycielem?"

msgid "single quotes"
msgstr "pojedynczy cudzysłów"

msgid "slash"
msgstr "ukośnik"

#, fuzzy
msgid "sleeping"
msgstr "Śpi..."

msgid "slides"
msgstr "Slajdy"

msgid "slides_for_level"
msgstr "Slajdy do poziomu"

msgid "slides_info"
msgstr "Dla każdego poziomu Hedy stworzyliśmy slajdy, które pomogą Ci uczyć. Slajdy zawierają wyjaśnienia każdego poziomu oraz przykłady Hedy, które można uruchomić wewnątrz slajdów. Wystarczy kliknąć link i zacząć! slajdy wprowadzające są ogólnym wyjaśnieniem Hedy przed poziomem 1. Slajdy zostały utworzone przy użyciu <a href=\"https://slides.com\">slides.com</a>. Jeśli chcesz je dostosować samodzielnie, możesz je pobrać, a następnie prześlij wynikowy plik zip do <a href=\"https://slides.com\">slides.com</a>. Więcej informacji o slajdach można znaleźć w <a href=\"https://hedy.org/for-teachers/manual/features\">instrukcja dla nauczyciela</a>."

msgid "social_media"
msgstr "Media społecznościowe"

msgid "solution_example"
msgstr "Przykład rozwiązania"

msgid "solution_example_explanation"
msgstr "To jest rozwiązanie twojej przygody. Możesz go użyć, jeśli chcesz podzielić się tą przygodą z innymi nauczycielami, aby mogli się dowiedzieć, jakie jest twoje sugerowane rozwiązanie."

#, fuzzy
msgid "some_rows_missing_separator"
msgstr ""

msgid "something_went_wrong_keyword_parsing"
msgstr "Wystąpił problem z Twoją przygodą. Czy wszystkie polecenia są oznaczone symbolami nawiasów klamrowych?"

msgid "space"
msgstr "spacja"

msgid "star"
msgstr "gwiazda"

msgid "start_learning"
msgstr "Rozpocznij naukę"

msgid "start_quiz"
msgstr "Zacznij quiz"

msgid "start_teaching"
msgstr "Rozpocznij nauczanie"

msgid "step_title"
msgstr "Zadanie domowe"

#, fuzzy
msgid "stepper_variable_role"
msgstr ""

#, fuzzy
msgid "stop"
msgstr ""

msgid "stop_code_button"
msgstr "Zatrzymaj program"

msgid "string"
msgstr "tekst"

msgid "student"
msgstr "Uczeń"

#, fuzzy
msgid "student_accounts_created"
msgstr ""

msgid "student_adventures_table"
msgstr "Przygoda ucznia"

msgid "student_adventures_table_explanation"
msgstr "W tej tabeli wyświetlane są programy tworzone przez uczniów dla każdej przygody na poziomie. Klikając ikonę oka, możesz wyświetlić stronę programu; po przejrzeniu programu możesz zaznaczyć jego ukończenie."

msgid "student_already_in_class"
msgstr "Ten uczeń już jest w Twojej klasie."

msgid "student_already_invite"
msgstr "Ten uczeń został już zaproszony do klasy."

#, fuzzy
msgid "student_in_another_class"
msgstr ""

msgid "student_information"
msgstr "Informacje ucznia"

msgid "student_information_explanation"
msgstr "W tej tabeli wyświetlane są podstawowe informacje o uczniach w klasie. W tej tabeli można również wykonać kilka czynności: zmienić hasło ucznia, klikając ikonę ołówka, wyświetlić stronę programu ucznia, klikając ikonę kodu, i usunąć ucznia z klasy, klikając czerwoną ikonę kosza."

msgid "student_not_existing"
msgstr "Ten użytkownik nie został znaleziony w systemie."

msgid "student_signup_header"
msgstr "Uczeń"

msgid "students"
msgstr "uczniowie"

msgid "submission_time"
msgstr "Data wręczenia"

msgid "submit_answer"
msgstr "Odpowiedz na pytanie"

msgid "submit_program"
msgstr "Wyślij"

msgid "submit_warning"
msgstr "Czy jesteś pewien, że chcesz wysłać ten program?"

msgid "submitted"
msgstr "Wysłane"

msgid "submitted_header"
msgstr "Ten program został wysłany i nie może zostać zmieniony."

msgid "subscribe"
msgstr "Zasubskrybuj"

msgid "subscribe_newsletter"
msgstr "Zasubskrybuj do biuletynu informacyjnego"

msgid "successful_runs"
msgstr "Udane uruchomienia: {successful_runs}"

msgid "suggestion_color"
msgstr "Spróbuj użyć innego koloru"

msgid "suggestion_note"
msgstr "Użyj nuty między C0 i B9 lub liczby pomiędzy 1 a 70"

msgid "suggestion_number"
msgstr "Spróbuj zmienić wartość na liczbę"

msgid "suggestion_numbers_or_strings"
msgstr "Spróbuj zmienić wartości na tekst lub liczby"

msgid "surname"
msgstr "Imię"

msgid "survey"
msgstr "Ankieta"

msgid "survey_completed"
msgstr "Ankieta wypełniona"

msgid "survey_skip"
msgstr "Nie pokazuj tego ponownie"

msgid "survey_submit"
msgstr "Wyślij"

msgid "tag_in_adventure"
msgstr "Oznacz w przygodzie"

msgid "tag_input_placeholder"
msgstr "Wprowadź nowy znacznik"

msgid "tags"
msgstr "Znaczniki"

msgid "teacher"
msgstr "Nauczyciel"

msgid "teacher_invalid"
msgstr "Twoja wartość nauczyciela jest niepoprawna."

msgid "teacher_invitation_require_login"
msgstr "Żeby ustawić Twoje konto jako konto nauczyciela musisz się najpierw zalogować. Jeżeli nie masz konta, proszę stworzyć nowe."

msgid "teacher_manual"
msgstr "Instrukcja dla nauczyciela"

msgid "teacher_signup_header"
msgstr "Nauczyciel"

msgid "teacher_welcome"
msgstr "Witaj w Hedy! Jesteś teraz dumnym posiadaczem konta nauczyciela, które pozwala Ci na tworzenie klas i zapraszanie uczniów."

msgid "teachers"
msgstr "Nauczyciele"

msgid "template_code"
msgstr ""
"To jest wyjaśnienie do mojej przygody!\n"
"\n"
"W ten sposób mogę pokazać polecenie: <code>print</code>\n"
"\n"
"Ale czasami mogę chcieć pokazać fragment kodu, jak ten:\n"
"<pre>\n"
"ask Jak masz na imię?\n"
"echo twoje imię to\n"
"</pre>"

msgid "this_adventure_has_an_example_solution"
msgstr ""

msgid "this_turns_in_assignment"
msgstr "To przekazuje twoje zadanie twojemu nauczycielowi."

msgid "title"
msgstr "Tytuł"

msgid "title_admin"
msgstr "Hedy - Strona Administratora"

msgid "title_class-overview"
msgstr "Hedy - Informacje o klasie"

msgid "title_customize-adventure"
msgstr "Hedy - Spersonalizuj przygodę"

msgid "title_customize-class"
msgstr "Hedy - Spersonalizuj klasę"

msgid "title_explore"
msgstr "Hedy - Odkrywaj"

msgid "title_for-teacher"
msgstr "Hedy - Dla nauczycieli"

msgid "title_join-class"
msgstr "Hedy - Dołącz do klasy"

msgid "title_learn-more"
msgstr "Hedy - Dowiedz się więcej"

msgid "title_login"
msgstr "Hedy - Logowanie"

msgid "title_my-profile"
msgstr "Hedy - Moje konto"

msgid "title_privacy"
msgstr "Hedy - Polityka prywatności"

msgid "title_programs"
msgstr "Hedy - Moje programy"

msgid "title_public-adventures"
msgstr "Hedy - Publiczne przygody"

msgid "title_recover"
msgstr "Hedy - Odzyskaj konto"

msgid "title_reset"
msgstr "Hedy - Zresetuj hasło"

msgid "title_signup"
msgstr "Hedy - Utwórz konto"

msgid "title_start"
msgstr "Hedy - Stopniowany język programowania"

msgid "title_view-adventure"
msgstr "Hedy - Wyświetl przygodę"

msgid "token_invalid"
msgstr "Twój token jest nieprawidłowy."

#, fuzzy
msgid "too_many_accounts"
msgstr ""

msgid "tooltip_level_locked"
msgstr "Twój nauczyciel wyłączył ten poziom"

msgid "translate_error"
msgstr "Coś poszło nie tak podczas tłumaczenia tego programu. Spróbuj uruchomić program, aby sprawdzić czy ma błąd. Kod z błędami nie może być przetłumaczony."

msgid "translating_hedy"
msgstr "Tłumaczenie Hedy"

msgid "translator"
msgstr "Tłumacz"

msgid "turned_into_teacher"
msgstr "Gratulacje! Z powodzeniem zostałeś nauczycielem."

msgid "tutorial"
msgstr "Samouczek"

msgid "tutorial_code_snippet"
msgstr ""
"{print} Witaj świecie!\n"
"{print} Uczę się Hedy z poradnikiem!"

msgid "tutorial_message_not_found"
msgstr "Nie mogliśmy znaleźć oczekiwanego punktu poradnika..."

msgid "tutorial_title_not_found"
msgstr "Nie możemy odnaleźć tego punktu poradnika"

msgid "unauthorized"
msgstr "Nie masz dostępu do tej strony"

#, fuzzy
msgid "unfavourite_confirm"
msgstr "Na pewno chcesz przestać lubić ten program?"

msgid "unfavourite_success"
msgstr "Przestałeś lubić ten program."

msgid "unknown_variable_role"
msgstr "nieznany"

msgid "unlock_thresholds"
msgstr "Wymagania do odblokowania następnego poziomu"

msgid "unsaved_class_changes"
msgstr "Strona zawiera niezapisane zmiany. Czy jesteś pewien, że chcesz wyjść bez zapisania zmian?"

msgid "unsubmit_program"
msgstr "Nie przesyłaj programu"

msgid "unsubmit_warning"
msgstr "Czy na pewno chcesz zrezygnować z przesyłania z tego programu?"

msgid "unsubmitted"
msgstr "Nieprzesłane"

msgid "update_adventure_prompt"
msgstr "Czy na pewno chcesz zaktualizować to wyzwanie?"

msgid "update_public"
msgstr "Zaktualizuj profil publiczny"

msgid "updating_indicator"
msgstr "Aktualizowanie"

#, fuzzy
msgid "use_custom_passwords"
msgstr ""

#, fuzzy
msgid "use_generated_passwords"
msgstr ""

msgid "use_of_blanks_exception"
msgstr "Wykorzystanie pustych miejsc w programach"

msgid "use_of_nested_functions_exception"
msgstr "Wykorzystanie zagnieżdżonych funkcji"

msgid "used_in"
msgstr "Wykorzystane w:"

msgid "user"
msgstr "Nazwa użytkownika"

msgid "user_inexistent"
msgstr "Ten użytkownik nie istnieje"

msgid "user_not_private"
msgstr "Ten użytkownik nie istnieje lub nie posiada publicznego profilu"

msgid "username"
msgstr "Nazwa użytkownika"

#, fuzzy
msgid "username_contains_invalid_symbol"
msgstr ""

#, fuzzy
msgid "username_contains_separator"
msgstr ""

msgid "username_empty"
msgstr "Nie wpisałeś nazwy użytkownika!"

msgid "username_invalid"
msgstr "Niepoprawna nazwa użytkownika."

msgid "username_special"
msgstr "Nazwa użytkownika nie może zawierać `:` lub `@`."

msgid "username_three"
msgstr "Nazwa użytkownika musi zawierać co najmniej trzy znaki."

#, fuzzy
msgid "usernames_too_short"
msgstr ""

#, fuzzy
msgid "usernames_unavailable"
msgstr ""

msgid "value"
msgstr "Wartość"

msgid "view_adventures"
msgstr "Wyświetl przygody"

msgid "view_classes"
msgstr "Wyświetl klasy"

msgid "view_program"
msgstr "Wyświetl program"

msgid "view_slides"
msgstr "Wyświetl slajdy"

msgid "waiting_for_submit"
msgstr "Oczekiwanie na przesłanie"

#, fuzzy
msgid "walker_variable_role"
msgstr ""

msgid "website"
msgstr ""

msgid "what_is_your_role"
msgstr "Jaka jest twoja rola?"

msgid "what_should_my_code_do"
msgstr "Co powinien robić mój kod?"

msgid "workbook_circle_question_text"
msgstr ""

msgid "workbook_circle_question_title"
msgstr ""

msgid "workbook_define_question_text"
msgstr ""

msgid "workbook_define_question_title"
msgstr ""

msgid "workbook_input_question_text"
msgstr ""

msgid "workbook_input_question_title"
msgstr ""

msgid "workbook_multiple_choice_question_text"
msgstr ""

msgid "workbook_multiple_choice_question_title"
msgstr ""

msgid "workbook_open_question_title"
msgstr ""

msgid "workbook_output_question_text"
msgstr ""

msgid "workbook_output_question_title"
msgstr ""

msgid "year_invalid"
msgstr "Proszę wprowadzić rok pomiędzy 1900 i {current_year}."

msgid "yes"
msgstr "Tak"

msgid "your_personal_text"
msgstr "Opis..."

msgid "your_program"
msgstr "Twój program"

#~ msgid "create_account_explanation"
#~ msgstr "Posiadanie swojego własnego konta pozwala ci na zapisanie swoich programów."

#~ msgid "only_teacher_create_class"
#~ msgstr "Tylko nauczyciele mogą tworzyć klasy!"

#~ msgid "keyword_support"
#~ msgstr "Przetłumaczone polecenia"

#~ msgid "non_keyword_support"
#~ msgstr "Przetłumaczony tekst"

#~ msgid "try_button"
#~ msgstr "Spróbuj"

#~ msgid "select_own_adventures"
#~ msgstr "Wybierz własne przygody"

#~ msgid "view"
#~ msgstr "Wyświetl"

#~ msgid "class"
#~ msgstr "Klasa"

#~ msgid "save_code_button"
#~ msgstr "Zapisz kod"

#~ msgid "share_code_button"
#~ msgstr "Zapisz i udostępnij kod"

#~ msgid "classes_invalid"
#~ msgstr "Wybrano niepoprawną wartość z listy klas"

#~ msgid "directly_add_adventure_to_classes"
#~ msgstr "Czy chcesz dodać tę przygodę bezpośrednio do jednej z Twoich klas?"

#~ msgid "hand_in_assignment"
#~ msgstr "Hand in assignment"

#~ msgid "select_a_level"
#~ msgstr "Wybierz poziom"

#~ msgid "answer_invalid"
#~ msgstr "Twoje hasło jest niepoprawne."

#~ msgid "available_adventures_level"
#~ msgstr "Poziom dostępnych przygód"

#~ msgid "customize_class_exp_1"
#~ msgstr "Cześć! Na tej stronie możesz dostosować swoją klasę. Wybierając poziomy i przygody, możesz wybrać to, co może zobaczyć Twój uczeń. Możesz także dodawać własne przygody do poziomów. Wszystkie poziomy i domyślne przygody zostaną wybrane domyślnie. <b>Uwaga:</b> Nie każda przygoda jest dostępna na każdym poziomie! Dostosuj ustawienia w następujący sposób:"

#~ msgid "customize_class_exp_2"
#~ msgstr "Zawsze możesz zmienić te ustawienia później. Przykładowo, możesz udostępnić określone przygody lub poziomy podczas nauczania w klasie. W ten sposób możesz łatwo określić poziom i przygody, nad którymi będą pracować Twoi uczniowie. Jeśli chcesz, aby wszystko było dostępne dla swojej klasy, po prostu usuń całkowicie usunąć całe dostosowanie."

#~ msgid "customize_class_step_1"
#~ msgstr "Dostosuj zajęcia"

#~ msgid "customize_class_step_2"
#~ msgstr "\"Pola wyboru\" pojawią się dla przygód dostępnych dla wybranych poziomów"

#~ msgid "customize_class_step_3"
#~ msgstr "Posegreguj przygody w kolejnosci w jakiej chciałbyś, żeby były wyświetlone w tym poziomie. Menu \"Dostępne przygody\" zawiera wszystkie przygody, które nie zostały przypisane do tego poziomu."

#~ msgid "customize_class_step_4"
#~ msgstr "Menu \"Dostępne przygody\" zawiera również wszystkie Twoje przygody. Po dodaniu ich możesz je przesuwać obok pozostałych przygód."

#~ msgid "customize_class_step_5"
#~ msgstr "Dodaj własne przygody"

#~ msgid "customize_class_step_6"
#~ msgstr "Wybierz daty rozpoczęcia dla każdego poziomu (możesz też pozostawić to pole puste)"

#~ msgid "customize_class_step_7"
#~ msgstr "Inne ustawienia"

#~ msgid "customize_class_step_8"
#~ msgstr "Wybierz \"Zapisz\" -> I gotowe!"

#~ msgid "example_code_header"
#~ msgstr "Przykładowy kod"

#~ msgid "feedback_failure"
#~ msgstr "Źle!"

#~ msgid "feedback_success"
#~ msgstr "Dobrze!"

#~ msgid "go_to_first_question"
#~ msgstr "Przejdź do pytania 1"

#~ msgid "question"
#~ msgstr "Pytanie"

#~ msgid "question_doesnt_exist"
#~ msgstr "Pytanie nie istnieje"

#~ msgid "question_invalid"
#~ msgstr "Twój token jest nieprawidłowy."

#~ msgid "too_many_attempts"
#~ msgstr "Przekroczyłeś dozwoloną ilość prób"

#~ msgid "class_stats"
#~ msgstr "Statystyki klasy"

#~ msgid "visit_own_public_profile"
#~ msgstr "Odwiedź swój publiczny profil"

#~ msgid "title_class logs"
#~ msgstr "Hedy - Dzienniki"

#~ msgid "title_class statistics"
#~ msgstr "Moje statystyki"

#~ msgid "disabled_button_locked"
#~ msgstr "Twój nauczyciel jeszcze nie odblokował tego poziomu"

#~ msgid "duplicate_tag"
#~ msgstr "You already have a tag with this name."

#~ msgid "tag_deleted"
#~ msgstr "This tag was successfully deleted."

#~ msgid "no_tags"
#~ msgstr "No tags yet."

#~ msgid "apply_filters"
#~ msgstr "Apply filters"

#~ msgid "write_first_program"
#~ msgstr "Napisz swój pierwszy program!"

#~ msgid "adventure_exp_1"
#~ msgstr "Typ twojej przygody jest po prawej stronie. Po stworzeniu przygody możesz ją dodać do jednej z Twoich klas w zakładce \"Personalizacje\". Jeśli chcesz dodać polecenie do swojej przygody możesz użyć tagu `code`, na przykład:"

#~ msgid "adventure_exp_2"
#~ msgstr "Jeżeli chcesz pokazać uczniom dłuższe fragmenty kodu możesz użyc tagów `pre`, na przykład:"

#~ msgid "hello_world"
#~ msgstr "Witaj, świecie!"

#~ msgid "share_confirm"
#~ msgstr "Czy na pewno chcesz uczynić ten program publicznym?"

#~ msgid "share_success_detail"
#~ msgstr "Program został udostępniony pomyślnie."

#~ msgid "unshare_confirm"
#~ msgstr "Czy na pewno chcesz uczynić ten program prywatnym?"

#~ msgid "unshare_success_detail"
#~ msgstr "Program przestał być udostępniony."

#~ msgid "hide_parsons"
#~ msgstr "Ukryj łamigłówkę"

#~ msgid "hide_quiz"
#~ msgstr "Ukryj quiz"

#~ msgid "Locked Language Feature"
#~ msgstr "Używasz {concept}! To super, ale {concept} nie jest jeszcze odblokowany! Będzie odblokowany na następnym poziomie."

#~ msgid "nested blocks"
#~ msgstr "blok w bloku"

#~ msgid "save"
#~ msgstr "Zapisz"

#~ msgid "update_profile"
#~ msgstr "Zaktualizuj profil"

#~ msgid "variables"
#~ msgstr "Zmienne"

#~ msgid "class_live"
#~ msgstr "Live statistics"

#~ msgid "class_overview"
#~ msgstr "Class overview"

#~ msgid "student_list"
#~ msgstr "Student list"

#~ msgid "title_class live_statistics"
#~ msgstr "Hedy - Live Statistics"

#~ msgid "explore_explanation"
#~ msgstr "Na tej stronie możesz przeglądnąc programy stworzone przez innych użytkowników Hedy. Możesz filtrować te programy pod kątem poziomów i typów przygód. Kliknij na \"Wyświetl program\", żeby otworzyć program i go uruchomić. Programy z czerwonym nagłówkiem zawierają pomyłki. Możesz je otworzyć ale nie będziesz mógł ich uruchomić z powodu tego błędu. Oczywiście możesz spróbować naprawić ten problem! Jeżeli twórca tego programu ma publiczny profil możesz kliknąć na jego nazwę użytkownika, żeby otworzyć jego profil. Znajdziesz tam wszystkie udostępnione programy stworzone przez tego użytkownika oraz więcej rzeczy!"

#~ msgid "common_errors"
#~ msgstr "Common errors"

#~ msgid "grid_overview"
#~ msgstr "Przegląd programów na przygodę"

#~ msgid "last_error"
#~ msgstr "Last error"

#~ msgid "last_program"
#~ msgstr "Last program"

#~ msgid "live_dashboard"
#~ msgstr "Live Dashboard"

#~ msgid "runs_over_time"
#~ msgstr "Runs over time"

#~ msgid "student_details"
#~ msgstr "Student details"

#~ msgid "achievements_check_icon_alt"
#~ msgstr "Ikona uzyskanego osiągnięcia"

#~ msgid "country_title"
#~ msgstr "Państwo"

#~ msgid "create_public_profile"
#~ msgstr "Utwórz publiczny profil"

#~ msgid "general"
#~ msgstr "Ogólne"

#~ msgid "hedy_achievements"
#~ msgstr "Moje osiągnięcia"

#~ msgid "hidden"
#~ msgstr "Ukryty"

#~ msgid "highscore_explanation"
#~ msgstr "Na tej stronie możesz zobaczyć aktualne najlepsze wyniki w oparciu o ilość zebranych osiągnięć. Zobacz ranking dla wszystkich użytkowników, swojego kraju lub klasy. Kliknij nazwę użytkownika, aby wyświetlić jego profil publiczny."

#~ msgid "highscore_no_public_profile"
#~ msgstr "Nie posiadasz publicznego profilu w związku z czym nie jesteś wyświetlony na liście rekordowych wyników. Czy chciałbyś stworzyć publiczny profil?"

#~ msgid "highscores"
#~ msgstr "Rekordy"

#~ msgid "my_achievements"
#~ msgstr "Moje osiągnięcia"

#~ msgid "no_such_highscore"
#~ msgstr "Wyniki"

#~ msgid "programs_created"
#~ msgstr "Stworzone programy"

#~ msgid "programs_saved"
#~ msgstr "Zapisane programy"

#~ msgid "programs_submitted"
#~ msgstr "Przesłane programy"

#~ msgid "title_achievements"
#~ msgstr "Hedy - Moje osiągnięcia"

#~ msgid "whole_world"
#~ msgstr "Świat"

#~ msgid "your_class"
#~ msgstr "Twoja klasa"

#~ msgid "achievement_earned"
#~ msgstr "Otrzymałeś nowe osiągnięcie!"

#~ msgid "percentage_achieved"
#~ msgstr "Osiągnięte przez {percentage}% użytkowników"

#~ msgid "achievements"
#~ msgstr "osiągnięcia"

#~ msgid "achievements_logo_alt"
#~ msgstr "Osiągnięcia - logo"

#~ msgid "amount_submitted"
#~ msgstr "nadesłanych programów"

#~ msgid "last_achievement"
#~ msgstr "Ostatnie zdobyte osiągnięcie"

#~ msgid "no_certificate"
#~ msgstr "Ten użytkownik uzyskał Certyfikat Ukończenia Hedy"

#~ msgid "number_achievements"
#~ msgstr "Liczba osiągnięć"

#~ msgid "create_question"
#~ msgstr "Czy chciałbyś stworzyć?"

#~ msgid "explore_programs"
#~ msgstr "Exploruj programy"

#~ msgid "explore_programs_logo_alt"
#~ msgstr "Ikona odkrywania programów"

#~ msgid "hedy_tutorial_logo_alt"
#~ msgstr "Ikona samouczka Hedy"

#~ msgid "no_public_profile"
#~ msgstr "Nie masz jeszcze opisu profilu publicznego..."

#~ msgid "start_hedy_tutorial"
#~ msgstr "Rozpocznij samouczek Hedy"

#~ msgid "start_programming"
#~ msgstr "Zacznij programować"

#~ msgid "start_programming_logo_alt"
#~ msgstr "Ikona rozpoczęcia programowania"

#~ msgid "start_teacher_tutorial"
#~ msgstr "Rozpocznij samouczek dla nauczyciela"

#~ msgid "teacher_tutorial_logo_alt"
#~ msgstr "Ikona samouczka dla nauczyciela"

#~ msgid "title_landing-page"
#~ msgstr "Witaj w Hedy!"

#~ msgid "welcome"
#~ msgstr "Witaj"

#~ msgid "welcome_back"
#~ msgstr "Witaj spowrotem"

#~ msgid "your_account"
#~ msgstr "Twój profil"

#~ msgid "your_last_program"
#~ msgstr "Poprzednio zapisany program"

#~ msgid "already_teacher"
#~ msgstr "Już posiadasz konto nauczyciela."

#~ msgid "already_teacher_request"
#~ msgstr "Już masz oczekujące rządanie otrzymania konta nauczyciela."

#~ msgid "teacher_account_request"
#~ msgstr "Masz nierozstrzygnięte rządanie konta nauczyciela"

#~ msgid "teacher_account_success"
#~ msgstr "Pomyślnie wysłałeś rządanie konta nauczyciela."

#~ msgid "student_not_allowed_in_class"
#~ msgstr "Uczeń nie ma wstępu do klasy"

#~ msgid "accounts_created"
#~ msgstr "Konta zostały utworzone pomyślnie."

#~ msgid "accounts_intro"
#~ msgstr "Na tej stronie możesz utworzyć konta dla wielu uczniów jednocześnie. Możliwe jest również bezpośrednie dodanie ich do jednej z twoich klas. Wciskając zielony + znajdujący się po prawej stronie na dole strony możesz dodać dodatkowe rzędy. Możesz usunąć rząd poprzez wcisnięcie odpowiadającego mu czerwonego krzyżyka. Upewnij się, że żaden z rzędów nie jest pusty gdy wciskasz \"Utwórz wiele kont\". Miej na uwadze, że każda nazwa użytkownika i każdy adres email muszą być unikalne, oraz, że hasła muszą składać się z <b>co najmniej</b> 6 znaków."

#~ msgid "create_multiple_accounts"
#~ msgstr "Utwórz wiele kont"

#~ msgid "download_login_credentials"
#~ msgstr "Czy chcesz pobrać dane logowania po utworzeniu kont?"

#~ msgid "generate_passwords"
#~ msgstr "Wygeneruj hasła"

#~ msgid "postfix_classname"
#~ msgstr "Postfix nazwy klasy"

#~ msgid "reset_view"
#~ msgstr "Reset"

#~ msgid "unique_usernames"
#~ msgstr "Wszystkie nazwy użytkowników muszą być unikalne."

#~ msgid "usernames_exist"
#~ msgstr "Jedna lub więcej nazw użytkownika są już zajęte."

#~ msgid "**Question**: What is the output of this code?"
#~ msgstr ""

#~ msgid "Output"
#~ msgstr ""

#~ msgid "clear"
#~ msgstr ""

#~ msgid "bug"
#~ msgstr "Błąd"

#~ msgid "feature"
#~ msgstr "Funkcja"

#~ msgid "feedback"
#~ msgstr "Informacja zwrotna"

#~ msgid "feedback_message_success"
#~ msgstr "Dziękujemy, otrzymaliśmy twój feedback. Skontaktujemy się z Tobą w razie potrzeby."

#~ msgid "feedback_modal_message"
#~ msgstr "Wyślij nam wiadomość z kategorią. Doceniamy twoją pomoc w ulepszaniu Hedy!"

#~ msgid "adventures"
#~ msgstr "Przygody"

#~ msgid "classes"
#~ msgstr "Klasy"

<<<<<<< HEAD
#~ msgid "Adventure"
#~ msgstr ""

#~ msgid "Answer"
#~ msgstr ""

#~ msgid "adventure_prompt"
#~ msgstr "Podaj nazwę przygody"

#~ msgid "select_tag"
#~ msgstr "Wybierz znacznik"

#~ msgid "Delete"
=======
#~ msgid "select_class"
>>>>>>> 8eb9a26c
#~ msgstr ""
<|MERGE_RESOLUTION|>--- conflicted
+++ resolved
@@ -2438,7 +2438,6 @@
 #~ msgid "classes"
 #~ msgstr "Klasy"
 
-<<<<<<< HEAD
 #~ msgid "Adventure"
 #~ msgstr ""
 
@@ -2452,7 +2451,7 @@
 #~ msgstr "Wybierz znacznik"
 
 #~ msgid "Delete"
-=======
+#~ msgstr ""
+
 #~ msgid "select_class"
->>>>>>> 8eb9a26c
 #~ msgstr ""
