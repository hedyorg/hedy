<<<<<<< HEAD
=======
msgid ""
msgstr "Project-Id-Version: PACKAGE VERSION\nReport-Msgid-Bugs-To: \nPOT-Creation-Date: 2023-11-02 08:49+0200\nPO-Revision-Date: 2023-11-14 20:05+0000\nLast-Translator: Prefill add-on <noreply-addon-prefill@weblate.org>\nLanguage-Team: LANGUAGE <LL@li.org>\nLanguage: pl\nMIME-Version: 1.0\nContent-Type: text/plain; charset=UTF-8\nContent-Transfer-Encoding: 8bit\nPlural-Forms: nplurals=3; plural=n==1 ? 0 : n%10>=2 && n%10<=4 && (n%100<10 || n%100>=20) ? 1 : 2;\nX-Generator: Weblate 5.2-dev\n"

>>>>>>> 307a3f32
msgid "Access Before Assign"
msgstr ""
"Próbowano użyć zmiennej {name} w linii {access_line_number}, ale "
"ustawiono ją w linii {definition_line_number}. Ustaw zmienną przed jej "
"użyciem."

msgid "Cyclic Var Definition"
msgstr ""
"Zmienna {variable} musi zostać ustawiona zanim będzie można użyć jej po "
"prawej stronie tej komendy."

msgid "Has Blanks"
msgstr "Twój kod nie jest skończony. Posiada miejsca które trzeba wypełnić."

msgid "Incomplete"
msgstr ""
"Ups! Zapomniałeś o odrobinie kodu! W linii {line_number}, musisz dodać "
"tekst po {incomplete_command}."

msgid "Incomplete Repeat"
msgstr ""
"Wygląda na to, że zapomniano użyć komendy z poleceniem {repeat} w linii "
"{line_number}."

msgid "Invalid"
msgstr ""
"{invalid_command} nie jest komendą z {level} poziomu Hedy. Czy miałeś na "
"myśli {guessed_command}?"

msgid "Invalid Argument"
msgstr ""
"Nie możesz użyć komendy {command} z {invalid_argument} . Spróbuj zmienić "
"typ {invalid_argument} na {allowed_types}."

msgid "Invalid Argument Type"
msgstr ""
"Nie możesz użyć komendy {command} z {invalid_argument}, ponieważ jest ona"
" typu {invalid_type}. Spróbuj zmienić {invalid_argument} na "
"{allowed_types}."

msgid "Invalid At Command"
msgstr ""
"Polecenie {at} nie może być używane od poziomu 16 wzwyż. Możesz użyć "
"nawiasów kwadratowych aby wybrać element z listy, na przykład: "
"`przyjaciele[i]`, `szczęśliwe_numerki[{random}]`."

msgid "Invalid Space"
msgstr ""
"Ups! Linia numer {line_number} zaczyna się od spacji. Spacje są dziwne "
"dla komputerów, czy można ją usunąć?"

msgid "Invalid Type Combination"
msgstr ""
"Nie możesz użyć {invalid_argument} oraz {invalid_argument_2} z {command} "
"ponieważ pierwszy jest typu {invalid_type}, a drugi jest typu "
"{invalid_type_2}. Spróbuj zmienić {invalid_argument} na {invalid_type_2} "
"lub {invalid_argument_2} na {invalid_type}."

msgid "Locked Language Feature"
msgstr ""
"Używasz {concept}! To super, ale {concept} nie jest jeszcze odblokowany! "
"Będzie odblokowany na następnym poziomie."

msgid "Lonely Echo"
msgstr "Użyłeś {echo} przed {ask} lub {echo} bez {ask}. Umieść {ask} przed {echo}."

msgid "Lonely Text"
msgstr "Wygląda na to, że zapomniano użyć komendy z tekstem w linii {line_number}"

msgid "Missing Command"
msgstr "Wygląda na to, że zapomniano użyć komendy w linii {line_number}."

msgid "Missing Inner Command"
msgstr ""
"Wygląda na to, że zapomniano użyć komendy z słowem {command} użytym w "
"linii {line_number}."

msgid "No Indentation"
msgstr ""
"Użyto zbyt mało spacji w linii {line_number}. Użyto {leading_spaces} "
"spacji, to za mało. Rozpocznij każdy blok o {indent_size} spacji dalej "
"niż linia powyżej."

msgid "Parse"
msgstr ""
"Kod który wprowadzono nie jest poprawnym kodem Hedy. W linii "
"{location[0]} jest błąd, w pozycji {location[1]}. Użyto "
"{character_found}, co nie jest dozwolone."

msgid "Pressit Missing Else"
msgstr ""
"Nie dodano instrukcji co ma się wydarzyć gdy naciśnięty zostanie inny "
"klawisz, dodaj instrukcję {else} do swojego kodu"

msgid "Too Big"
msgstr ""
"Wow! Twój program ma aż {lines_of_code} linii kodu! Ale możemy "
"przetworzyć tylko {max_lines} linii na tym poziomie. Zmniejsz swój "
"program, i spróbuj ponownie."

msgid "Unexpected Indentation"
msgstr ""
"Użyto zbyt dużo spacji w linii {line_number}. Użyto {leading_spaces} "
"spacji, to za dużo. Rozpocznij każdy blok {indent_size} spacji dalej niż "
"poprzednia linia."

msgid "Unquoted Assignment"
msgstr ""
"Od tego poziomu, tekst po {is} będzie musiał być między apostrofami. "
"Zapomniano o tym przy tekście {text}."

msgid "Unquoted Equality Check"
msgstr ""
"Jeśli chcesz sprawdzić, czy zmienna jest równa wielu słowom, słowa "
"powinny być pomiędzy apostrofami!"

msgid "Unquoted Text"
msgstr ""
"Uważaj. Jeżeli chcesz coś wypisać, tekst powinien zaczynać i kończyć się "
"apostrofem. Zapomniano o tym dla tekstu {unquotedtext}."

msgid "Unsupported Float"
msgstr ""
"Liczby niecałkowita nie są jeszcze dostępne, ale będą za kilka poziomów. "
"Na teraz, zmień {value} na liczbę całkowitą."

msgid "Unsupported String Value"
msgstr "Wartości tekstowe nie mogą zawierać {invalid_value}."

msgid "Var Undefined"
msgstr ""
"Próbowano użyć zmiennej {name}, ale nie została ona ustawiona. Jest też "
"możliwe, że próbowano użyć słowa {name}, ale zapomniano o apostrofach."

msgid "Wrong Level"
msgstr ""
"To był poprawny kod Hedy, ale nie dla tego poziomu. Użyto "
"{offending_keyword} dla poziomu {working_level}. Porada: {tip}"

msgid "account_overview"
msgstr "Przegląd konta"

msgid "accounts_created"
msgstr "Konta zostały utworzone pomyślnie."

msgid "accounts_intro"
msgstr ""
"Na tej stronie możesz utworzyć konta dla wielu uczniów jednocześnie. "
"Możliwe jest również bezpośrednie dodanie ich do jednej z twoich klas. "
"Wciskając zielony + znajdujący się po prawej stronie na dole strony "
"możesz dodać dodatkowe rzędy. Możesz usunąć rząd poprzez wcisnięcie "
"odpowiadającego mu czerwonego krzyżyka. Upewnij się, że żaden z rzędów "
"nie jest pusty gdy wciskasz \"Utwórz wiele kont\". Miej na uwadze, że "
"każda nazwa użytkownika i każdy adres email muszą być unikalne, oraz, że "
"hasła muszą składać się z <b>co najmniej</b> 6 znaków."

msgid "achievement_earned"
msgstr "Otrzymałeś nowe osiągnięcie!"

msgid "achievements"
msgstr "osiągnięcia"

msgid "achievements_check_icon_alt"
msgstr "Ikona uzyskanego osiągnięcia"

msgid "achievements_logo_alt"
msgstr "Osiągnięcia - logo"

#, fuzzy
msgid "add"
msgstr "Add"

msgid "add_students"
msgstr "Dodaj uczniów"

msgid "add_students_options"
msgstr "Dodaj opcje ucznia"

msgid "admin"
msgstr "Administrator"

msgid "advance_button"
msgstr "Przejdź do poziomu {level}"

msgid "adventure"
msgstr "Przygoda"

msgid "adventure_cloned"
msgstr ""

msgid "adventure_duplicate"
msgstr "Posiadasz już przygodę o tej nazwie."

msgid "adventure_empty"
msgstr "Nie podałeś nazwy przygody!"

msgid "adventure_exp_1"
msgstr ""
"Typ twojej przygody jest po prawej stronie. Po stworzeniu przygody możesz"
" ją dodać do jednej z Twoich klas w zakładce \"Personalizacje\". Jeśli "
"chcesz dodać polecenie do swojej przygody możesz użyć tagu `code`, na "
"przykład:"

msgid "adventure_exp_2"
msgstr ""
"Jeżeli chcesz pokazać uczniom dłuższe fragmenty kodu możesz użyc tagów "
"`pre`, na przykład:"

msgid "adventure_exp_3"
msgstr ""
"Pamiętaj, żeby zawsze otaczać słowa kluczowe / polecenia symbolami {` i "
"`}`. Możesz użyć przycisku \"podgląd\" aby zobaczyć jak wygląda Twoja "
"przygoda. Aby zobaczyć przygodę na dedykowanej stronie, wybierz "
"\"podgląd\" z menu na stronie nauczyciela."

msgid "adventure_id_invalid"
msgstr "Ten identyfikator przygody jest nieprawidłowy."

msgid "adventure_length"
msgstr "Treść twojej przygody musi składać się przynajmniej z 20 znaków."

msgid "adventure_name_invalid"
msgstr "Ta nazwa przygody jest nieprawidłowa."

msgid "adventure_prompt"
msgstr "Podaj nazwę przygody"

msgid "adventure_terms"
msgstr "Zgadzam się, że moja przygoda może być udostępniona publicznie na Hedy."

msgid "adventure_updated"
msgstr "Przygoda została zaktualizowana!"

msgid "adventures"
msgstr "Available Adventures"

msgid "adventures_restored"
msgstr "Domyślne przygody zostały przywrócone."

msgid "ago"
msgstr "{timestamp} temu"

msgid "agree_invalid"
msgstr "Musisz zgodzić się z zasadami polityki prywatności."

msgid "agree_with"
msgstr "Zgadzam się na"

msgid "ajax_error"
msgstr "Wystąpił błąd, proszę spróbować ponownie."

msgid "all"
msgstr "Wszystkie"

msgid "all_class_highscores"
msgstr "Wszyscy uczniowie są widoczni na klasowej liście najlepszych wyników"

msgid "already_account"
msgstr "Posiadasz już konto?"

msgid "already_program_running"
msgstr "Jakiś program właśnie się wykonuje, zakończ go, zanim uruchomisz kolejny."

msgid "already_teacher"
msgstr "Już posiadasz konto nauczyciela."

msgid "already_teacher_request"
msgstr "Już masz oczekujące rządanie otrzymania konta nauczyciela."

msgid "amount_created"
msgstr "utworzonych programów"

msgid "amount_saved"
msgstr "zapisanych programów"

msgid "amount_submitted"
msgstr "nadesłanych programów"

msgid "apply_filters"
msgstr ""

msgid "are_you_sure"
msgstr "Czy jesteś pewien? Ta operacja jest nieodwracalna."

msgid "ask_needs_var"
msgstr ""
"Od poziomu 2, {ask} musi być użyty razem ze zmienną. Przykład: imię {is} "
"{ask} Jak się nazywasz?"

msgid "back_to_class"
msgstr "Powróć do klasy"

msgid "back_to_teachers_page"
msgstr "Wróć na stronę nauczyciela"

msgid "become_a_sponsor"
msgstr "Zostań sponsorem"

msgid "birth_year"
msgstr "Rok urodzenia"

msgid "by"
msgstr "przez"

msgid "cancel"
msgstr "Anuluj"

#, fuzzy
msgid "cant_parse_exception"
msgstr "Couldn't parse the program"

msgid "catch_index_exception"
msgstr ""
"Próbowałeś dostać się do elementu listy {list_name}, ale jest ona pusta "
"albo indeks który podałeś nie istnieje."

msgid "certificate"
msgstr "Certyfikat ukończenia"

msgid "certified_teacher"
msgstr "Certyfikowany nauczyciel"

msgid "change_password"
msgstr "Zmień hasło"

msgid "cheatsheet_title"
msgstr "Ściągawka"

msgid "class_already_joined"
msgstr "Już jesteś uczeniem tej klasy"

msgid "class_customize_success"
msgstr "Personalizacje zostaly zapisane pomyślnie."

#, fuzzy
msgid "class_live"
msgstr "Live statistics"

msgid "class_name_duplicate"
msgstr "Już masz klasę z taką nazwą."

msgid "class_name_empty"
msgstr "Nie wpisałeś nazwy klasy!"

msgid "class_name_invalid"
msgstr "Ta nazwa klasy jest nieprawidłowa."

msgid "class_name_prompt"
msgstr "Podaj proszę nazwę nowej klasy"

#, fuzzy
msgid "class_overview"
msgstr "Class overview"

msgid "clone"
msgstr ""

msgid "cloned_times"
msgstr ""

msgid "close"
msgstr "Zamknij"

msgid "comma"
msgstr "przecinek"

#, fuzzy
msgid "command_not_available_yet_exception"
msgstr "Command not available yet"

#, fuzzy
msgid "command_unavailable_exception"
msgstr "Command not correct anymore"

msgid "commands"
msgstr "Polecenia"

#, fuzzy
msgid "common_errors"
msgstr "Common errors"

msgid "congrats_message"
msgstr "Gratulacje, {username}, ukończyłeś Hedy!"

msgid "content_invalid"
msgstr "Ta przygoda jest nieprawidłowa."

msgid "contributor"
msgstr "Współautor"

msgid "copy_clipboard"
msgstr "Pomyślnie skopiowano do schowka"

msgid "copy_join_link"
msgstr "Skopiuj link do dołączenia"

msgid "copy_link_success"
msgstr "Link udostępniania skopiowany do schowka"

msgid "copy_link_to_share"
msgstr "Skopiuj udostępniający link"

msgid "copy_mail_link"
msgstr "Proszę skopiować i wkleić ten link do nowej zakładki przeglądarki:"

msgid "correct_answer"
msgstr "Poprawna odpowiedź to"

msgid "country"
msgstr "Kraj"

msgid "country_invalid"
msgstr "Proszę wybrać poprawny kraj."

msgid "country_title"
msgstr "Państwo"

msgid "create_account"
msgstr "Utwórz konto"

msgid "create_accounts"
msgstr "Utwórz wiele kont"

msgid "create_accounts_prompt"
msgstr "Czy na pewno chcesz utworzyć te konta?"

msgid "create_adventure"
msgstr "Utwórz przygodę"

msgid "create_class"
msgstr "Utwórz nową klasę"

msgid "create_multiple_accounts"
msgstr "Utwórz wiele kont"

msgid "create_public_profile"
msgstr "Utwórz publiczny profil"

msgid "create_question"
msgstr "Czy chciałbyś stworzyć?"

msgid "create_student_account"
msgstr "Utwórz konto"

msgid "create_student_account_explanation"
msgstr "Możesz zapisywać swoje programy."

msgid "create_teacher_account"
msgstr "Utwórz konto nauczyciela"

msgid "create_teacher_account_explanation"
msgstr ""
"Z kontem nauczyciela możesz zapisywać swoje programy i przeglądać wyniki "
"swoich uczniów."

msgid "creator"
msgstr "Autor"

msgid "current_password"
msgstr "Obecne hasło"

msgid "customization_deleted"
msgstr "Personalizacje zostaly usunięte pomyślnie."

msgid "customize_adventure"
msgstr "Dostosuj przygodę"

msgid "customize_class"
msgstr "Dostosuj klasę"

msgid "dash"
msgstr "myślnik"

msgid "default_403"
msgstr "Wygląda na to, że nie masz wystarczających uprawnień..."

msgid "default_404"
msgstr "Nie byliśmy w stanie znaleźć tej strony..."

msgid "default_500"
msgstr "Coś poszło nie tak..."

msgid "delete"
msgstr "Usuń"

msgid "delete_adventure_prompt"
msgstr "Czy jesteś pewien, że chcesz usunąć tę przygodę?"

msgid "delete_class_prompt"
msgstr "Czy jesteś pewien, że chcesz usunąć tą klasę?"

msgid "delete_confirm"
msgstr "Czy na pewno chcesz usunąć ten program?"

msgid "delete_invite"
msgstr "Usuń zaproszenie"

msgid "delete_invite_prompt"
msgstr "Czy jesteś pewien że chcesz usunąć to zaproszenia?"

msgid "delete_public"
msgstr "Usuń profil publiczny"

msgid "delete_success"
msgstr "Program został usunięty pomyślnie."

msgid "destroy_profile"
msgstr "Usuń profil"

msgid "developers_mode"
msgstr "Tryb programisty"

msgid "directly_available"
msgstr "Zawsze dostępne"

msgid "disable"
msgstr "Wyłącz"

msgid "disabled"
msgstr "Wyłączono"

msgid "disabled_button_quiz"
msgstr "Twój wynik quizu jest poniżej oczekiwanego poziomu. Spróbuj ponownie!"

msgid "discord_server"
msgstr "Serwer Discord"

msgid "distinguished_user"
msgstr "Wyróżniony użytkownik"

msgid "double quotes"
msgstr "cudzysłów"

msgid "download"
msgstr "Pobierz"

msgid "download_login_credentials"
msgstr "Czy chcesz pobrać dane logowania po utworzeniu kont?"

msgid "duplicate"
msgstr "Duplikuj"

<<<<<<< HEAD
=======
#, fuzzy
msgid "duplicate_tag"
msgstr "You already have a tag with this name."

>>>>>>> 307a3f32
#, fuzzy
msgid "echo_and_ask_mismatch_exception"
msgstr "Echo and ask mismatch"

msgid "echo_out"
msgstr ""
"Od poziomu 2, {echo} nie jest potrzebne. Teraz możesz powtarzać odpowiedź"
" za pomocą {ask} oraz {print}. Przykład: imię {is} {ask} Jak się "
"nazywasz? {print} Cześć imię"

msgid "edit_adventure"
msgstr ""

msgid "edit_code_button"
msgstr "Edytuj kod"

msgid "email"
msgstr "Email"

msgid "email_invalid"
msgstr "Proszę podać poprawny adres email."

msgid "end_quiz"
msgstr "Koniec quizu"

msgid "english"
msgstr "Angielski"

msgid "enter"
msgstr "Zatwierdź"

msgid "enter_password"
msgstr "Wprowadź nowe hasło dla"

msgid "enter_text"
msgstr "Wprowadź swoją odpowiedź tutaj..."

msgid "error_logo_alt"
msgstr "Logo błędu"

msgid "exclamation mark"
msgstr "wykrzyknik"

msgid "exercise"
msgstr "Ćwiczenie"

msgid "exercise_doesnt_exist"
msgstr "Nie można znaleźć tego ćwiczenia"

msgid "exists_email"
msgstr "Ten email jest już w użyciu."

msgid "exists_username"
msgstr "Ta nazwa użytkownika jest już w użyciu."

msgid "experience_invalid"
msgstr "Proszę wybrać poprawne doświadczenie, wybierz (Tak, Nie)."

msgid "expiration_date"
msgstr "Data wygaśnięcia"

msgid "explore_explanation"
msgstr ""
"Na tej stronie możesz przeglądnąc programy stworzone przez innych "
"użytkowników Hedy. Możesz filtrować te programy pod kątem poziomów i "
"typów przygód. Kliknij na \"Wyświetl program\", żeby otworzyć program i "
"go uruchomić. Programy z czerwonym nagłówkiem zawierają pomyłki. Możesz "
"je otworzyć ale nie będziesz mógł ich uruchomić z powodu tego błędu. "
"Oczywiście możesz spróbować naprawić ten problem! Jeżeli twórca tego "
"programu ma publiczny profil możesz kliknąć na jego nazwę użytkownika, "
"żeby otworzyć jego profil. Znajdziesz tam wszystkie udostępnione programy"
" stworzone przez tego użytkownika oraz więcej rzeczy!"

msgid "explore_programs"
msgstr "Exploruj programy"

msgid "explore_programs_logo_alt"
msgstr "Ikona odkrywania programów"

#, fuzzy
msgid "favorite_program"
msgstr "Favorite program"

msgid "favourite_confirm"
msgstr "Czy jesteś pewien, że chcesz ustawić ten program jako ulubiony?"

msgid "favourite_program"
msgstr "Ulubiony program"

msgid "favourite_program_invalid"
msgstr "Twój wybrany ulubiony program jest niewłaściwy."

msgid "favourite_success"
msgstr "Program został ustawiony jako ulubiony."

msgid "female"
msgstr "Żeńska"

msgid "float"
msgstr "liczba"

msgid "for_teachers"
msgstr "Dla nauczycieli"

msgid "forgot_password"
msgstr "Zapomniałeś hasła?"

msgid "from_another_teacher"
msgstr "Od innego nauczyciela"

msgid "from_magazine_website"
msgstr "Z gazety lub strony internetowej"

msgid "from_video"
msgstr "Z filmiku"

msgid "fun_statistics_msg"
msgstr "Trochę ciekawych statystyk!"

msgid "gender"
msgstr "Płeć"

msgid "gender_invalid"
msgstr "Proszę wybrać poprawną płeć, wybierz (Żeńska, Męska, Inna)."

msgid "general"
msgstr "Ogólne"

msgid "general_settings"
msgstr "Ustawienia ogólne"

msgid "generate_passwords"
msgstr "Wygeneruj hasła"

msgid "get_certificate"
msgstr "Otrzymaj certyfikat!"

msgid "give_link_to_teacher"
msgstr "Podaj ten link swojemu nauczycielowi:"

msgid "go_back_to_main"
msgstr "Powróć do strony głównej"

msgid "go_to_question"
msgstr "Przejdź do pytania"

msgid "go_to_quiz_result"
msgstr "Idź do wyników quizu"

msgid "goto_profile"
msgstr "Idź do mój profil"

msgid "grid_overview"
msgstr "Przegląd programów na przygodę"

msgid "hand_in"
msgstr "Oddaj"

msgid "hand_in_exercise"
msgstr "Oddaj ćwiczenie"

msgid "heard_about_hedy"
msgstr "Jak usłyszałeś o Hedy?"

msgid "heard_about_invalid"
msgstr "Proszę wybrać poprawny sposób w jaki o nas usłyszałeś."

msgid "hedy_achievements"
msgstr "Moje osiągnięcia"

msgid "hedy_choice_title"
msgstr "Wybór Hedy"

msgid "hedy_logo_alt"
msgstr "Logo Hedy"

msgid "hedy_on_github"
msgstr "Hedy na Githubie"

msgid "hedy_tutorial_logo_alt"
msgstr "Ikona samouczka Hedy"

msgid "hello_logo"
msgstr "hej"

msgid "hello_world"
msgstr "Witaj, świecie!"

msgid "hidden"
msgstr "Ukryty"

msgid "hide_cheatsheet"
msgstr "Ukryj ściągawkę"

msgid "hide_keyword_switcher"
msgstr "Ukryj zmieniarkę poleceń"

msgid "hide_parsons"
msgstr "Ukryj łamigłówkę"

msgid "hide_quiz"
msgstr "Ukryj quiz"

msgid "highest_level_reached"
msgstr "Najwyższy osiągnięty poziom"

msgid "highest_quiz_score"
msgstr "Największy wynik z Quizu"

msgid "highscore_explanation"
msgstr ""
"Na tej stronie możesz zobaczyć aktualne najlepsze wyniki w oparciu o "
"ilość zebranych osiągnięć. Zobacz ranking dla wszystkich użytkowników, "
"swojego kraju lub klasy. Kliknij nazwę użytkownika, aby wyświetlić jego "
"profil publiczny."

msgid "highscore_no_public_profile"
msgstr ""
"Nie posiadasz publicznego profilu w związku z czym nie jesteś wyświetlony"
" na liście rekordowych wyników. Czy chciałbyś stworzyć publiczny profil?"

msgid "highscores"
msgstr "Rekordy"

msgid "hint"
msgstr "Podpowiedź?"

msgid "ill_work_some_more"
msgstr "Jeszcze nad nim popracuję"

msgid "image_invalid"
msgstr "Wybrany obraz jest niewłaściwy."

#, fuzzy
msgid "incomplete_command_exception"
msgstr "Incomplete Command"

#, fuzzy
msgid "incorrect_handling_of_quotes_exception"
msgstr "Incorrect handling of quotes"

#, fuzzy
msgid "incorrect_use_of_types_exception"
msgstr "Incorrect use of types"

#, fuzzy
msgid "incorrect_use_of_variable_exception"
msgstr "Incorrect use of variable"

#, fuzzy
msgid "indentation_exception"
msgstr "Incorrect Indentation"

msgid "input"
msgstr "wejście z {ask}"

msgid "integer"
msgstr "liczba"

msgid "invalid_class_link"
msgstr "Niepoprawny link dołączenia do klasy."

#, fuzzy
msgid "invalid_command_exception"
msgstr "Invalid command"

#, fuzzy
msgid "invalid_keyword_language_comment"
msgstr ""
"# The provided keyword language is invalid, keyword language is set to "
"English"

#, fuzzy
msgid "invalid_language_comment"
msgstr "# The provided language is invalid, language set to English"

#, fuzzy
msgid "invalid_level_comment"
msgstr "# The provided level is invalid, level is set to level 1"

#, fuzzy
msgid "invalid_program_comment"
msgstr "# The provided program is invalid, please try again"

msgid "invalid_teacher_invitation_code"
msgstr ""
"Kod zaproszenia nauczyciela jest niewłaściwy. Aby zostać nauczycielem, "
"skontaktuj się z hello@hedy.org."

msgid "invalid_tutorial_step"
msgstr "Niewłaściwy stopień poradnika"

msgid "invalid_username_password"
msgstr "Niepoprawna nazwa użytkownika lub hasło."

msgid "invite_by_username"
msgstr "Zaproś za pomocą nazwy użytkownika"

msgid "invite_date"
msgstr "Data zaproszenia"

msgid "invite_message"
msgstr "Otrzymałeś zaproszenie dołączenia do klasy"

msgid "invite_prompt"
msgstr "Wprowadź nazwę użytkownika"

#, fuzzy
msgid "invite_teacher"
msgstr "Invite a teacher"

msgid "join_class"
msgstr "Dołącz do klasy"

msgid "join_prompt"
msgstr "Potrzebujesz konta aby dołączyć do klasy. Czy chcesz się teraz zalogować?"

msgid "keyword_language_invalid"
msgstr ""
"Proszę wybrać poprawny język słów kluczowych (wybierz angielski lub twój "
"własny język)."

#, fuzzy
msgid "language"
msgstr "Language"

msgid "language_invalid"
msgstr "Proszę wybrać poprawny język."

msgid "languages"
msgstr "Których języków programowania używałeś wcześniej?"

msgid "last_achievement"
msgstr "Ostatnie zdobyte osiągnięcie"

msgid "last_edited"
msgstr "Ostatnio edytowano"

#, fuzzy
msgid "last_error"
msgstr "Last error"

msgid "last_login"
msgstr "Ostatnie logowanie"

#, fuzzy
msgid "last_program"
msgstr "Last program"

msgid "last_update"
msgstr "Ostatnia aktualizacja"

msgid "lastname"
msgstr "Nazwisko"

msgid "leave_class"
msgstr "Opuść klasę"

msgid "level"
msgstr "Poziom"

msgid "level_accessible"
msgstr "Poziom jest otwarty dla uczniów"

msgid "level_disabled"
msgstr "Poziom wyłączony"

msgid "level_future"
msgstr "Ten poziom otwiera się automatycznie "

msgid "level_invalid"
msgstr "Ten poziom Hedy jest nieprawidłowy."

msgid "level_not_class"
msgstr "Ten poziom nie jest jeszcze dostępny w twojej klasie"

msgid "level_title"
msgstr "Poziom"

msgid "link"
msgstr "Link"

msgid "list"
msgstr "lista"

#, fuzzy
msgid "live_dashboard"
msgstr "Live Dashboard"

msgid "logged_in_to_share"
msgstr "Musisz się zalogować aby zapisać i udostępnić program."

msgid "login"
msgstr "Zaloguj się"

msgid "login_long"
msgstr "Zaloguj się do konta"

msgid "login_to_save_your_work"
msgstr "Zaloguj się, aby zapisać swoją pracę"

msgid "logout"
msgstr "Wyloguj się"

msgid "longest_program"
msgstr "Najdłuższy program"

msgid "mail_change_password_body"
msgstr ""
"Twoje hasło Hedy zostało zmienione. Jeśli to zrobiłeś, wszystko jest w "
"porządku.\n"
"Jeśli nie zmieniłeś hasła, natychmiast skontaktuj się z nami, "
"odpowiadając na tę wiadomość e-mail."

msgid "mail_change_password_subject"
msgstr "Twoje hasło Hedy zostało zmienione"

msgid "mail_error_change_processed"
msgstr ""
"Wysyłanie emaila z potwierdzeniem nie powiodło się, ale zmiany zostały "
"poprawnie zapisane."

msgid "mail_goodbye"
msgstr ""
"Powodzenia w programowaniu!\n"
"Zespół Hedy"

msgid "mail_hello"
msgstr "Witaj {username}!"

msgid "mail_recover_password_body"
msgstr ""
"Klikając ten link, możesz ustawić nowe hasło Hedy. Ten link jest ważny "
"przez <b>4</b> godziny.\n"
"Jeśli nie wymagałeś resetowania hasła, zignoruj ten e-mail: {link}"

msgid "mail_recover_password_subject"
msgstr "Poproś o zresetowanie hasła."

msgid "mail_reset_password_body"
msgstr ""
"Twoje hasło Hedy zostało zresetowane do nowego. Jeśli to zrobiłeś, "
"wszystko jest w porządku.\n"
"Jeśli nie zmieniłeś hasła, natychmiast skontaktuj się z nami, "
"odpowiadając na tę wiadomość e-mail."

msgid "mail_reset_password_subject"
msgstr "Twoje hasło Hedy zostało zresetowane"

msgid "mail_welcome_teacher_body"
msgstr ""
"<strong>Witaj!</strong>\n"
"Gratulujemy założenia nowego konta nauczyciela Hedy. Witamy w światowej "
"społeczności nauczycieli Hedy!\n"
"\n"
"<strong>Co mogą robić nauczyciele</strong>\n"
"Konto nauczyciela daje nowe możliwości.\n"
"\n"
"1. Dodatkowe wyjaśnienia są dostępne w <a href=\"https://hedy.org/for-"
"teachers/manual\">poradniku nauczyciela</a>.\n"
"2. Za pomocą konta nauczyciela masz możliwość tworzenia zajęć. Twoi "
"uczniowie mogą dołączyć do twoich zajęć, a ty możesz zobaczyć ich "
"postępy. Zajęcia są prowadzone i zarządzane przez <a "
"href=\"https://hedycode.com/for-teachers\">stronę nauczyciela</a>.\n"
"3. Masz możliwość pełnego dostosowania swoich zajęć - możesz odblokowywać"
" i zablokowywać poziomy, włączać i wyłączać przygody oraz tworzyć własne "
"przygody!\n"
"\n"
"<strong>Dołącz do naszej społeczności online!</strong>\n"
"Zapraszamy wszystkich nauczycieli, programistów i innych fanów Hedy do "
"dołączenia do naszego <a href=\"https://discord.gg/8yY7dEme9r\">serwera "
"Discord</a>. To idealne miejsce do rozmowy o Hedy: mamy kanały, na "
"których możesz pokazać swoje fajne projekty i lekcje, kanały do "
"zgłaszania błędów oraz kanały do czatowania z innymi nauczycielami i "
"zespołem Hedy.\n"
"\n"
"<strong>Jak pytać o pomoc </strong>\n"
"Jeśli coś jest niejasne, daj nam znać na DIscord, lub <a href=\"mailto: "
"hello@hedy.org\">wyślij nam maila</a>.\n"
"\n"
"<strong>Jak zgłaszać błędy</strong>\n"
"W Discordzie mamy kanał do zgłaszania błędów o nazwie #bugs. To idealne "
"miejsce, aby poinformować nas o problemach, z którymi się spotykasz. "
"Jeśli wiesz, jak korzystać z GitHub, możesz tam otworzyć <a "
"href=\"https://github.com/hedyorg/hedy/issues/new?assignees=&labels=&template=bug_report.md&title=%5BBUG%5D\">issue</a>."
"\n"

msgid "mail_welcome_teacher_subject"
msgstr "Twoje konto nauczyciela Hedy jest gotowe"

msgid "mail_welcome_verify_body"
msgstr ""
"Twoje konto Hedy zostało utworzone. Witaj!\n"
"Proszę kliknąć na ten link żeby zweryfikować swój adres email: {link}"

msgid "mail_welcome_verify_subject"
msgstr "Witaj w Hedy"

msgid "mailing_title"
msgstr "Zasubskrybuj builetyn informacyjny Hedy"

msgid "main_subtitle"
msgstr "Stopniowany język programowania"

msgid "main_title"
msgstr "Hedy"

msgid "make_sure_you_are_done"
msgstr ""
"Upewnij się, że wszystko skończone! Po kliknięciu „Oddaj” nie będzie już "
"można wprowadzać zmian w programie."

msgid "male"
msgstr "Męska"

msgid "mandatory_mode"
msgstr "Obowiązkowy tryb deweloperski"

msgid "my_account"
msgstr "Moje konto"

msgid "my_achievements"
msgstr "Moje osiągnięcia"

msgid "my_adventures"
msgstr "Moje przygody"

msgid "my_classes"
msgstr "Moje klasy"

msgid "my_messages"
msgstr "Moje wiadomości"

#, fuzzy
msgid "my_public_profile"
msgstr "My public profile"

msgid "name"
msgstr "Imię"

msgid "nav_explore"
msgstr "Odkrywaj"

msgid "nav_hedy"
msgstr "Hedy"

msgid "nav_learn_more"
msgstr "Dowiedz się więcej"

msgid "nav_start"
msgstr "Dom"

msgid "nested blocks"
msgstr "blok w bloku"

msgid "new_password"
msgstr "Nowe hasło"

#, fuzzy
msgid "new_password_repeat"
msgstr "Repeat new password"

msgid "newline"
msgstr "nowa linia"

msgid "next_exercise"
msgstr "Następne ćwiczenie"

msgid "next_page"
msgstr "Następna strona"

msgid "next_step_tutorial"
msgstr "Dalej >>>"

msgid "no"
msgstr "Nie"

msgid "no_account"
msgstr "Nie masz konta?"

msgid "no_accounts"
msgstr "Nie ma więcej kont do stworzenia."

msgid "no_adventures_yet"
msgstr ""

msgid "no_certificate"
msgstr "Ten użytkownik uzyskał Certyfikat Ukończenia Hedy"

msgid "no_more_flat_if"
msgstr ""
"Zaczynając od poziomu 8, linia po instrukcji {if} musi zaczynać się od 4 "
"spacji."

msgid "no_programs"
msgstr "Nie masz jeszcze żadnych programów."

msgid "no_public_profile"
msgstr "Nie masz jeszcze opisu profilu publicznego..."

msgid "no_shared_programs"
msgstr "nie ma udostępnionych programów..."

msgid "no_such_adventure"
msgstr "Ta przygoda nie istnieje!"

msgid "no_such_class"
msgstr "Nie istnieje taka klasa Hedy."

msgid "no_such_highscore"
msgstr "Wyniki"

msgid "no_such_level"
msgstr "Nie ma takiego poziomu!"

msgid "no_such_program"
msgstr "Nie ma takiego programu!"

#, fuzzy
msgid "no_tag"
msgstr "No tag provided!"

#, fuzzy
msgid "no_tags"
msgstr "No tags yet."

msgid "not_enrolled"
msgstr "Wygląda na to, że nie jesteś członkiem tej klasy!"

msgid "not_in_class_no_handin"
msgstr "Nie jesteś w żadnych zajęciach, więc nie musisz niczego oddawać."

msgid "not_logged_in_cantsave"
msgstr "Program nie zostanie zapisany."

msgid "not_logged_in_handin"
msgstr "Musisz się zalogować by oddać zadanie."

msgid "not_teacher"
msgstr "Wygląda na to, że nie jesteś nauczycielem!"

msgid "number"
msgstr "liczba"

msgid "number_achievements"
msgstr "Liczba osiągnięć"

msgid "number_lines"
msgstr "Numer linii"

msgid "number_programs"
msgstr "Liczba programów"

msgid "ok"
msgstr "OK"

msgid "only_you_can_see"
msgstr "Tylko ty widzisz ten program."

msgid "open"
msgstr "Otwórz"

msgid "opening_date"
msgstr "Data rozpoczęcia"

msgid "opening_dates"
msgstr "Daty rozpoczęcia"

msgid "option"
msgstr "Opcja"

msgid "or"
msgstr "lub"

msgid "other"
msgstr "Inna"

msgid "other_block"
msgstr "Inny język blokowy"

msgid "other_settings"
msgstr "Inne ustawienia"

msgid "other_source"
msgstr "Inne"

msgid "other_text"
msgstr "Inny język tekstowy"

msgid "overwrite_warning"
msgstr ""
"Już posiadasz zapisany program o tej samej nazwie. Zapisanie tego "
"programu nadpisze poprzeni program. Czy chcesz kontunować?"

msgid "page"
msgstr "strona"

msgid "page_not_found"
msgstr "Nie możemy odnaleźć tej strony!"

msgid "parsons_title"
msgstr "Łamigłówka"

msgid "password"
msgstr "Hasło"

msgid "password_change_not_allowed"
msgstr "Nie możesz zmienić hasła tego użytkownika."

msgid "password_change_prompt"
msgstr "Jesteś pewien że chcesz zmienić hasło?"

msgid "password_change_success"
msgstr "Hasło twojego ucznia zostało zmienione."

msgid "password_invalid"
msgstr "Twoje hasło jest niepoprawne."

msgid "password_repeat"
msgstr "Powtórz hasło"

msgid "password_resetted"
msgstr ""
"Twoje hasło zostało zresetowane. Zostajesz przekierowany do strony "
"logowania."

msgid "password_six"
msgstr "Twoje hasło musi zawierać co najmniej sześć znaków."

msgid "password_updated"
msgstr "Hasło zostało zaktualizowane."

msgid "passwords_six"
msgstr "Wszystkie hasła muszą mieć co najmniej sześć znaków."

msgid "pending_invites"
msgstr "Oczekujące zaproszenia"

msgid "people_with_a_link"
msgstr ""
"Inne osoby posiadające link mogą widzieć ten program. Może być również "
"widoczny na stronie „Odkrywaj”."

msgid "percentage"
msgstr "odsetek"

msgid "percentage_achieved"
msgstr "Osiągnięte przez {percentage}% użytkowników"

msgid "period"
msgstr "kropka"

msgid "personal_text"
msgstr "Opis"

msgid "personal_text_invalid"
msgstr "Twój tekst jest nieprawidłowy."

msgid "postfix_classname"
msgstr "Postfix nazwy klasy"

msgid "preferred_keyword_language"
msgstr "Preferowany język słów kluczowych"

msgid "preferred_language"
msgstr "Preferowany język"

msgid "preview"
msgstr "Podgląd"

msgid "previous_campaigns"
msgstr "Wyświetl poprzednie kampanie"

msgid "print_logo"
msgstr "napisz"

msgid "privacy_terms"
msgstr "polityka prywatności"

msgid "private"
msgstr "Prywatne"

msgid "profile_logo_alt"
msgstr "Ikona profilu."

msgid "profile_picture"
msgstr "Obrazek profilowy"

msgid "profile_updated"
msgstr "Profil został zaktualizowany."

msgid "profile_updated_reload"
msgstr "Profil został zaktualizowany, strona zostanie ponownie załadowana."

msgid "program_contains_error"
msgstr "Ten program zawiera błędy, czy na pewno chcesz go udostępnić?"

msgid "program_header"
msgstr "Moje programy"

#, fuzzy
msgid "program_too_large_exception"
msgstr "Programs too large"

msgid "programming_experience"
msgstr "Czy masz doświadczenie z programowaniem?"

msgid "programming_invalid"
msgstr "Proszę wybrać poprawny język programowania."

msgid "programs"
msgstr "Programy"

msgid "programs_created"
msgstr "Stworzone programy"

msgid "programs_saved"
msgstr "Zapisane programy"

msgid "programs_submitted"
msgstr "Przesłane programy"

msgid "prompt_join_class"
msgstr "Czy chcesz dołączyć do tej klasy?"

msgid "public"
msgstr "Publiczne"

msgid "public_adventures"
msgstr ""

msgid "public_invalid"
msgstr "Niepoprawna wartość zgody"

msgid "public_profile"
msgstr "Profil publiczny"

msgid "public_profile_info"
msgstr ""
"Poprzez zaznaczenie tego pola wyboru zgadzam się na zrobienie mojego "
"profilu widocznym dla wszystkich użytkowników platformy. Uważaj, żeby nie"
" udostępniać swoich danych osobowych jak swoje imię oraz adres domowy "
"ponieważ wszyscy mogą to zobaczyć!"

msgid "public_profile_updated"
msgstr "Profil publiczny został zaktualizowany, strona zastanie przeładowana."

msgid "pygame_waiting_for_input"
msgstr "Oczekuje na naciśnięcie przycisku..."

msgid "question mark"
msgstr "znak zapytania"

msgid "quiz_logo_alt"
msgstr "Logo quizu"

msgid "quiz_score"
msgstr "Wynik quizu"

msgid "quiz_tab"
msgstr "Quiz"

msgid "quiz_threshold_not_reached"
msgstr "Nie wykonano quizu potrzebnego do odblokowania tego poziomu"

msgid "read_code_label"
msgstr "Czytaj na głos"

msgid "recent"
msgstr "Moje najnowsze programy"

msgid "recover_password"
msgstr "Zarządaj zmiany hasła"

msgid "regress_button"
msgstr "Powróć do poziomu {level}"

msgid "remove"
msgstr "Usuń"

msgid "remove_customization"
msgstr "Usuń ustawienia tej klasy"

msgid "remove_customizations_prompt"
msgstr "Czy jesteś pewien, że chcesz usunąć konfigurację tej klasy?"

msgid "remove_student_prompt"
msgstr "Czy na pewno chcesz usunąć tego ucznia z klasy?"

#, fuzzy
msgid "remove_user_prompt"
msgstr "Confirm removing this user from the class."

msgid "repair_program_logo_alt"
msgstr "Ikona naprawy programu"

msgid "repeat_match_password"
msgstr "Powtórzone hasło nie zgadza się z nowym hasłem."

msgid "repeat_new_password"
msgstr "Powtórz nowe hasło"

msgid "report_failure"
msgstr "Ten program nie istnieje lub nie jest udostępniony publicznie"

msgid "report_program"
msgstr "Czy jesteś pewien, że chcesz zgłosić ten program?"

msgid "report_success"
msgstr "Ten program został zgłoszony"

msgid "request_teacher"
msgstr "Czy chciałbyś aplikować o konto nauczyciela?"

msgid "request_teacher_account"
msgstr "Aplikuj o konto nauczyciela"

msgid "required_field"
msgstr "Pola oznaczone * są wymagane"

msgid "reset_adventure_prompt"
msgstr "Czy jesteś pewien, że chcesz zresetować wybrane przygody?"

msgid "reset_adventures"
msgstr "Resetuj wybrane przygody"

msgid "reset_button"
msgstr "Resetuj"

msgid "reset_password"
msgstr "Zresetuj hasło"

msgid "reset_view"
msgstr "Reset"

msgid "retrieve_adventure_error"
msgstr "Nie możesz otworzyć tej przygody!"

msgid "retrieve_class_error"
msgstr "Tylko uczniowie mogą pobrać listę klas"

msgid "retrieve_tag_error"
msgstr ""

#, fuzzy
msgid "role"
msgstr "Role"

msgid "run_code_button"
msgstr "Uruchom kod"

#, fuzzy
msgid "runs_over_time"
msgstr "Runs over time"

msgid "save"
msgstr "Zapisz"

msgid "save_parse_warning"
msgstr "Ten program zawiera błędy. Czy jesteś pewien, że chcesz go zapisać?"

msgid "save_prompt"
msgstr ""
"Aby zapisać program musisz mieć konto użytkownika. Czy chciałbyś się "
"zalogować teraz?"

msgid "save_success_detail"
msgstr "Program został zapisany pomyślnie."

msgid "score"
msgstr "Wynik"

msgid "search"
msgstr "Szukaj..."

msgid "search_button"
msgstr "Szukaj"

#, fuzzy
msgid "second_teacher"
msgstr "Second teacher"

#, fuzzy
msgid "second_teacher_prompt"
msgstr "Enter a teacher username to invite them."

#, fuzzy
msgid "second_teacher_warning"
msgstr "All teachers in this class can customize it."

msgid "see_certificate"
msgstr "Zobacz certyfikat {username}!"

msgid "select"
msgstr "Wybierz"

msgid "select_adventures"
msgstr "Wybierz przygody"

msgid "select_lang"
msgstr ""

msgid "select_tag"
msgstr ""

msgid "self_removal_prompt"
msgstr "Czy jesteś pewien, że chcesz opuścić klasę?"

msgid "send_password_recovery"
msgstr "Wyślij mi link do odzyskania hasła"

msgid "sent_by"
msgstr "To zaproszenie zostało wysłane przez"

msgid "sent_password_recovery"
msgstr ""
"Niedługo powinieneś otrzymać email z instrukcjami jak zresetować swoje "
"hasło."

msgid "settings"
msgstr "Moje ustawienia osobiste"

msgid "share"
msgstr "Udostępnij"

msgid "share_by_giving_link"
msgstr "Pokaż innym swój program dając im poniższy link:"

msgid "share_confirm"
msgstr "Czy na pewno chcesz uczynić ten program publicznym?"

msgid "share_success_detail"
msgstr "Program został udostępniony pomyślnie."

msgid "share_your_program"
msgstr "Udostępnij swój program"

msgid "signup_student_or_teacher"
msgstr "Czy jesteś uczniem czy nauczycielem?"

msgid "single quotes"
msgstr "pojedynczy cudzysłów"

msgid "slash"
msgstr "ukośnik"

msgid "social_media"
msgstr "Media społecznościowe"

msgid "something_went_wrong_keyword_parsing"
msgstr ""
"Wystąpił problem z Twoją przygodą. Czy wszystkie polecenia są oznaczone "
"symbolami {` i `}?"

msgid "space"
msgstr "spacja"

msgid "star"
msgstr "gwiazda"

msgid "start_hedy_tutorial"
msgstr "Rozpocznij samouczek Hedy"

msgid "start_programming"
msgstr "Zacznij programować"

msgid "start_programming_logo_alt"
msgstr "Ikona rozpoczęcia programowania"

msgid "start_quiz"
msgstr "Zacznij quiz"

msgid "start_teacher_tutorial"
msgstr "Rozpocznij samouczek dla nauczyciela"

msgid "step_title"
msgstr "Zadanie domowe"

msgid "stop_code_button"
msgstr "Zatrzymaj program"

msgid "string"
msgstr "tekst"

#, fuzzy
msgid "student"
msgstr "Student"

msgid "student_already_in_class"
msgstr "Ten uczeń już jest w Twojej klasie."

msgid "student_already_invite"
msgstr "Ten uczeń został już zaproszony do klasy."

msgid "student_details"
msgstr ""

#, fuzzy
msgid "student_list"
msgstr "Student list"

msgid "student_not_existing"
msgstr "Ten użytkownik nie został znaleziony w systemie."

msgid "student_signup_header"
msgstr "Uczeń"

msgid "students"
msgstr "uczniowie"

msgid "submission_time"
msgstr "Data wręczenia"

msgid "submit_answer"
msgstr "Odpowiedz na pytanie"

msgid "submit_program"
msgstr "Wyślij"

msgid "submit_warning"
msgstr "Czy jesteś pewien, że chcesz wysłać ten program?"

msgid "submitted"
msgstr "Wysłane"

msgid "submitted_header"
msgstr "Ten program został wysłany i nie może zostać zmieniony."

msgid "subscribe"
msgstr "Zasubskrybuj"

msgid "subscribe_newsletter"
msgstr "Zasubskrybuj do biuletynu informacyjnego"

msgid "surname"
msgstr "Imię"

<<<<<<< HEAD
msgid "tag_in_adventure"
msgstr ""
=======
#, fuzzy
msgid "tag_deleted"
msgstr "This tag was successfully deleted."
>>>>>>> 307a3f32

#, fuzzy
msgid "tag_input_placeholder"
msgstr "Enter a new tag"

#, fuzzy
msgid "tags"
msgstr "Tags"

msgid "teacher"
msgstr "Nauczyciel"

msgid "teacher_account_request"
msgstr "Masz nierozstrzygnięte rządanie konta nauczyciela"

msgid "teacher_account_success"
msgstr "Pomyślnie wysłałeś rządanie konta nauczyciela."

msgid "teacher_invalid"
msgstr "Twoja wartość nauczyciela jest niepoprawna."

msgid "teacher_invitation_require_login"
msgstr ""
"Żeby ustawić Twoje konto jako konto nauczyciela musisz się najpierw "
"zalogować. Jeżeli nie masz konta, proszę stworzyć nowe."

msgid "teacher_manual"
msgstr "Instrukcja dla nauczyciela"

msgid "teacher_signup_header"
msgstr "Nauczyciel"

msgid "teacher_tutorial_logo_alt"
msgstr "Ikona samouczka dla nauczyciela"

msgid "teacher_welcome"
msgstr ""
"Witaj w Hedy! Jesteś teraz dumnym posiadaczem konta nauczyciela, które "
"pozwala Ci na tworzenie klas i zapraszanie uczniów."

#, fuzzy
msgid "teachers"
msgstr "Teachers"

msgid "template_code"
msgstr ""
"To jest moja przygoda!\n"
"\n"
"W ten sposób mogę pokazać polecenie: <code>{print}</code>\n"
"\n"
"Ale czasami mogę chcieć pokazać fragment kodu, jak ten:\n"
"<pre>\n"
"{ask} Jak masz na imię?\n"
"{echo} twoje imię to\n"
"</pre>"

msgid "this_turns_in_assignment"
msgstr "To przekazuje twoje zadanie twojemu nauczycielowi."

msgid "title"
msgstr "Tytuł"

msgid "title_achievements"
msgstr "Hedy - Moje osiągnięcia"

msgid "title_admin"
msgstr "Hedy - Strona Administratora"

msgid "title_class grid_overview"
msgstr "Hedy - Przegląd siatki"

#, fuzzy
msgid "title_class live_statistics"
msgstr "Hedy - Live Statistics"

msgid "title_class-overview"
msgstr "Hedy - Informacje o klasie"

msgid "title_customize-adventure"
msgstr "Hedy - Spersonalizuj przygodę"

msgid "title_customize-class"
msgstr "Hedy - Spersonalizuj klasę"

msgid "title_explore"
msgstr "Hedy - Odkrywaj"

msgid "title_for-teacher"
msgstr "Hedy - Dla nauczycieli"

msgid "title_join-class"
msgstr "Hedy - Dołącz do klasy"

msgid "title_landing-page"
msgstr "Witaj w Hedy!"

msgid "title_learn-more"
msgstr "Hedy - Dowiedz się więcej"

msgid "title_login"
msgstr "Hedy - Logowanie"

msgid "title_my-profile"
msgstr "Hedy - Moje konto"

msgid "title_privacy"
msgstr "Hedy - Polityka prywatności"

msgid "title_programs"
msgstr "Hedy - Moje programy"

msgid "title_public-adventures"
msgstr ""

msgid "title_recover"
msgstr "Hedy - Odzyskaj konto"

msgid "title_reset"
msgstr "Hedy - Zresetuj hasło"

msgid "title_signup"
msgstr "Hedy - Utwórz konto"

msgid "title_start"
msgstr "Hedy - Stopniowany język programowania"

msgid "title_view-adventure"
msgstr "Hedy - Wyświetl przygodę"

msgid "token_invalid"
msgstr "Twój token jest nieprawidłowy."

msgid "translate_error"
msgstr ""
"Coś poszło nie tak podczas tłumaczenia tego programu. Spróbuj uruchomić "
"program, aby sprawdzić czy ma błąd. Kod z błędami nie może być "
"przetłumaczony."

msgid "translating_hedy"
msgstr "Tłumaczenie Hedy"

#, fuzzy
msgid "translator"
msgstr "Translator"

msgid "try_it"
msgstr "Wypróbuj"

msgid "tutorial"
msgstr "Samouczek"

msgid "tutorial_code_snippet"
msgstr ""
"{print} Witaj świecie!\n"
"{print} Uczę się Hedy z poradnikiem!"

msgid "tutorial_message_not_found"
msgstr "Nie mogliśmy znaleźć oczekiwanego punktu poradnika..."

msgid "tutorial_title_not_found"
msgstr "Nie możemy odnaleźć tego punktu poradnika"

msgid "unauthorized"
msgstr "Nie masz dostępu do tej strony"

msgid "unique_usernames"
msgstr "Wszystkie nazwy użytkowników muszą być unikalne."

msgid "unlock_thresholds"
msgstr "Wymagania do odblokowania następnego poziomu"

msgid "unsaved_class_changes"
msgstr ""
"Strona zawiera niezapisane zmiany. Czy jesteś pewien, że chcesz wyjść bez"
" zapisania zmian?"

msgid "unshare"
msgstr "Przestań udostępniać"

msgid "unshare_confirm"
msgstr "Czy na pewno chcesz uczynić ten program prywatnym?"

msgid "unshare_success_detail"
msgstr "Program przestał być udostępniony."

msgid "update_adventure_prompt"
msgstr "Czy na pewno chcesz zaktualizować to wyzwanie?"

msgid "update_profile"
msgstr "Zaktualizuj profil"

msgid "update_public"
msgstr "Zaktualizuj profil publiczny"

msgid "updating_indicator"
msgstr "Aktualizowanie"

#, fuzzy
msgid "use_of_blanks_exception"
msgstr "Use of blanks in programs"

#, fuzzy
msgid "use_of_nested_functions_exception"
msgstr "Use of nested functions"

msgid "user"
msgstr "Nazwa użytkownika"

msgid "user_inexistent"
msgstr "Ten użytkownik nie istnieje"

msgid "user_not_private"
msgstr "Ten użytkownik nie istnieje lub nie posiada publicznego profilu"

msgid "username"
msgstr "Nazwa użytkownika"

msgid "username_empty"
msgstr "Nie wpisałeś nazwy użytkownika!"

msgid "username_invalid"
msgstr "Niepoprawna nazwa użytkownika."

msgid "username_special"
msgstr "Nazwa użytkownika nie może zawierać `:` lub `@`."

msgid "username_three"
msgstr "Nazwa użytkownika musi zawierać co najmniej trzy znaki."

msgid "usernames_exist"
msgstr "Jedna lub więcej nazw użytkownika są już zajęte."

msgid "value"
msgstr "Wartość"

msgid "variables"
msgstr "Zmienne"

msgid "view_program"
msgstr "Wyświetl program"

msgid "welcome"
msgstr "Witaj"

msgid "welcome_back"
msgstr "Witaj spowrotem"

#, fuzzy
msgid "what_is_your_role"
msgstr "What is your role?"

msgid "what_should_my_code_do"
msgstr "Co powinien robić mój kod?"

msgid "whole_world"
msgstr "Świat"

msgid "write_first_program"
msgstr "Napisz swój pierwszy program!"

msgid "year_invalid"
msgstr "Proszę wprowadzić rok pomiędzy 1900 i {current_year}."

msgid "yes"
msgstr "Tak"

msgid "your_account"
msgstr "Twój profil"

msgid "your_class"
msgstr "Twoja klasa"

msgid "your_last_program"
msgstr "Poprzednio zapisany program"

msgid "your_personal_text"
msgstr "Opis..."

msgid "your_program"
msgstr "Twój program"

#~ msgid "create_account_explanation"
#~ msgstr ""
#~ "Posiadanie swojego własnego konta pozwala "
#~ "ci na zapisanie swoich programów."

#~ msgid "only_teacher_create_class"
#~ msgstr "Tylko nauczyciele mogą tworzyć klasy!"

#~ msgid "keyword_support"
#~ msgstr "Przetłumaczone polecenia"

#~ msgid "non_keyword_support"
#~ msgstr "Przetłumaczony tekst"

#~ msgid "try_button"
#~ msgstr "Spróbuj"

#~ msgid "select_own_adventures"
#~ msgstr "Wybierz własne przygody"

#~ msgid "edit"
#~ msgstr "Edytuj"

#~ msgid "view"
#~ msgstr "Wyświetl"

#~ msgid "class"
#~ msgstr "Klasa"

#~ msgid "save_code_button"
#~ msgstr "Zapisz kod"

#~ msgid "share_code_button"
#~ msgstr "Zapisz i udostępnij kod"

#~ msgid "classes_invalid"
#~ msgstr "Wybrano niepoprawną wartość z listy klas"

#~ msgid "directly_add_adventure_to_classes"
#~ msgstr "Czy chcesz dodać tę przygodę bezpośrednio do jednej z Twoich klas?"

#~ msgid "hand_in_assignment"
#~ msgstr "Hand in assignment"

#~ msgid "select_a_level"
#~ msgstr "Wybierz poziom"

#~ msgid "answer_invalid"
#~ msgstr "Twoje hasło jest niepoprawne."

#~ msgid "available_adventures_level"
#~ msgstr "Poziom dostępnych przygód"

#~ msgid "customize_class_exp_1"
#~ msgstr ""
#~ "Cześć! Na tej stronie możesz dostosować"
#~ " swoją klasę. Wybierając poziomy i "
#~ "przygody, możesz wybrać to, co może "
#~ "zobaczyć Twój uczeń. Możesz także "
#~ "dodawać własne przygody do poziomów. "
#~ "Wszystkie poziomy i domyślne przygody "
#~ "zostaną wybrane domyślnie. <b>Uwaga:</b> Nie"
#~ " każda przygoda jest dostępna na "
#~ "każdym poziomie! Dostosuj ustawienia w "
#~ "następujący sposób:"

#~ msgid "customize_class_exp_2"
#~ msgstr ""
#~ "Zawsze możesz zmienić te ustawienia "
#~ "później. Przykładowo, możesz udostępnić "
#~ "określone przygody lub poziomy podczas "
#~ "nauczania w klasie. W ten sposób "
#~ "możesz łatwo określić poziom i przygody,"
#~ " nad którymi będą pracować Twoi "
#~ "uczniowie. Jeśli chcesz, aby wszystko "
#~ "było dostępne dla swojej klasy, po "
#~ "prostu usuń całkowicie usunąć całe "
#~ "dostosowanie."

#~ msgid "customize_class_step_1"
#~ msgstr "Dostosuj zajęcia"

#~ msgid "customize_class_step_2"
#~ msgstr ""
#~ "\"Pola wyboru\" pojawią się dla przygód"
#~ " dostępnych dla wybranych poziomów"

#~ msgid "customize_class_step_3"
#~ msgstr ""
#~ "Posegreguj przygody w kolejnosci w "
#~ "jakiej chciałbyś, żeby były wyświetlone "
#~ "w tym poziomie. Menu \"Dostępne "
#~ "przygody\" zawiera wszystkie przygody, które"
#~ " nie zostały przypisane do tego "
#~ "poziomu."

#~ msgid "customize_class_step_4"
#~ msgstr ""
#~ "Menu \"Dostępne przygody\" zawiera również "
#~ "wszystkie Twoje przygody. Po dodaniu ich"
#~ " możesz je przesuwać obok pozostałych "
#~ "przygód."

#~ msgid "customize_class_step_5"
#~ msgstr "Dodaj własne przygody"

#~ msgid "customize_class_step_6"
#~ msgstr ""
#~ "Wybierz daty rozpoczęcia dla każdego "
#~ "poziomu (możesz też pozostawić to pole"
#~ " puste)"

#~ msgid "customize_class_step_7"
#~ msgstr "Inne ustawienia"

#~ msgid "customize_class_step_8"
#~ msgstr "Wybierz \"Zapisz\" -> I gotowe!"

#~ msgid "example_code_header"
#~ msgstr "Przykładowy kod"

#~ msgid "feedback_failure"
#~ msgstr "Źle!"

#~ msgid "feedback_success"
#~ msgstr "Dobrze!"

#~ msgid "go_to_first_question"
#~ msgstr "Przejdź do pytania 1"

#~ msgid "question"
#~ msgstr "Pytanie"

#~ msgid "question_doesnt_exist"
#~ msgstr "Pytanie nie istnieje"

#~ msgid "question_invalid"
#~ msgstr "Twój token jest nieprawidłowy."

#~ msgid "select_levels"
#~ msgstr "Wybierz poziomy"

#~ msgid "too_many_attempts"
#~ msgstr "Przekroczyłeś dozwoloną ilość prób"

#~ msgid "class_logs"
#~ msgstr "Logi"

#~ msgid "class_stats"
#~ msgstr "Statystyki klasy"

#~ msgid "visit_own_public_profile"
#~ msgstr "Odwiedź swój publiczny profil"

#~ msgid "title_class logs"
#~ msgstr "Hedy - Dzienniki"

#~ msgid "title_class statistics"
#~ msgstr "Moje statystyki"

#~ msgid "disabled_button_locked"
#~ msgstr "Twój nauczyciel jeszcze nie odblokował tego poziomu"

#~ msgid "duplicate_tag"
#~ msgstr ""

#~ msgid "tag_deleted"
#~ msgstr ""
<|MERGE_RESOLUTION|>--- conflicted
+++ resolved
@@ -1,9 +1,6 @@
-<<<<<<< HEAD
-=======
 msgid ""
 msgstr "Project-Id-Version: PACKAGE VERSION\nReport-Msgid-Bugs-To: \nPOT-Creation-Date: 2023-11-02 08:49+0200\nPO-Revision-Date: 2023-11-14 20:05+0000\nLast-Translator: Prefill add-on <noreply-addon-prefill@weblate.org>\nLanguage-Team: LANGUAGE <LL@li.org>\nLanguage: pl\nMIME-Version: 1.0\nContent-Type: text/plain; charset=UTF-8\nContent-Transfer-Encoding: 8bit\nPlural-Forms: nplurals=3; plural=n==1 ? 0 : n%10>=2 && n%10<=4 && (n%100<10 || n%100>=20) ? 1 : 2;\nX-Generator: Weblate 5.2-dev\n"
 
->>>>>>> 307a3f32
 msgid "Access Before Assign"
 msgstr ""
 "Próbowano użyć zmiennej {name} w linii {access_line_number}, ale "
@@ -546,13 +543,10 @@
 msgid "duplicate"
 msgstr "Duplikuj"
 
-<<<<<<< HEAD
-=======
 #, fuzzy
 msgid "duplicate_tag"
 msgstr "You already have a tag with this name."
 
->>>>>>> 307a3f32
 #, fuzzy
 msgid "echo_and_ask_mismatch_exception"
 msgstr "Echo and ask mismatch"
@@ -1690,14 +1684,11 @@
 msgid "surname"
 msgstr "Imię"
 
-<<<<<<< HEAD
 msgid "tag_in_adventure"
 msgstr ""
-=======
 #, fuzzy
 msgid "tag_deleted"
 msgstr "This tag was successfully deleted."
->>>>>>> 307a3f32
 
 #, fuzzy
 msgid "tag_input_placeholder"
