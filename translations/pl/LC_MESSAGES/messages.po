
msgid ""
msgstr ""
"Project-Id-Version: PACKAGE VERSION\n"
"Report-Msgid-Bugs-To: \n"
<<<<<<< HEAD
"POT-Creation-Date: 2023-05-15 19:16+0200\n"
=======
"POT-Creation-Date: 2023-05-15 11:37-0400\n"
>>>>>>> 7b0d2e09
"PO-Revision-Date: 2023-04-17 17:38+0000\n"
"Last-Translator: Marcin Serwin <marcin.serwin0@protonmail.com>\n"
"Language: pl\n"
"Language-Team: pl <LL@li.org>\n"
"Plural-Forms: nplurals=3; plural=n==1 ? 0 : n%10>=2 && n%10<=4 && (n%100<10 || n%100>=20) ? 1 : 2;\n"
"MIME-Version: 1.0\n"
"Content-Type: text/plain; charset=utf-8\n"
"Content-Transfer-Encoding: 8bit\n"
"Generated-By: Babel 2.11.0\n"

msgid "Access Before Assign"
msgstr "Próbowano użyć zmiennej {name} w linii {access_line_number}, ale ustawiono ją w linii {definition_line_number}. Ustaw zmienną przed jej użyciem."

msgid "Cyclic Var Definition"
msgstr "Zmienna {variable} musi zostać ustawiona zanim będzie można użyć jej po prawej stronie tej komendy."

msgid "Has Blanks"
msgstr "Twój kod nie jest skończony. Posiada miejsca które trzeba wypełnić."

msgid "Incomplete"
msgstr "Ups! Zapomniałeś o odrobinie kodu! W linii {line_number}, musisz dodać tekst po {incomplete_command}."

msgid "Incomplete Repeat"
msgstr "Wygląda na to, że zapomniano użyć komendy z poleceniem {repeat} w linii {line_number}."

msgid "Invalid"
msgstr "{invalid_command} nie jest komendą z {level} poziomu Hedy. Czy miałeś na myśli {guessed_command}?"

msgid "Invalid Argument"
msgstr "Nie możesz użyć komendy {command} z {invalid_argument} . Spróbuj zmienić typ {invalid_argument} na {allowed_types}."

msgid "Invalid Argument Type"
msgstr "Nie możesz użyć komendy {command} z {invalid_argument}, ponieważ jest ona typu {invalid_type}. Spróbuj zmienić {invalid_argument} na {allowed_types}."

msgid "Invalid At Command"
msgstr "Polecenie {at} nie może być używane od poziomu 16 wzwyż. Możesz użyć nawiasów kwadratowych aby wybrać element z listy, na przykład: `przyjaciele[i]`, `szczęśliwe_numerki[{random}]`."

msgid "Invalid Space"
msgstr "Ups! Linia numer {line_number} zaczyna się od spacji. Spacje są dziwne dla komputerów, czy można ją usunąć?"

msgid "Invalid Type Combination"
msgstr "Nie możesz użyć {invalid_argument} oraz {invalid_argument_2} z {command} ponieważ pierwszy jest typu {invalid_type}, a drugi jest typu {invalid_type_2}. Spróbuj zmienić {invalid_argument} na {invalid_type_2} lub {invalid_argument_2} na {invalid_type}."

msgid "Locked Language Feature"
msgstr "Używasz {concept}! To super, ale {concept} nie jest jeszcze odblokowany! Będzie odblokowany na następnym poziomie."

msgid "Lonely Echo"
msgstr "Użyłeś {echo} przed {ask} lub {echo} bez {ask}. Umieść {ask} przed {echo}."

msgid "Lonely Text"
msgstr "Wygląda na to, że zapomniano użyć komendy z tekstem w linii {line_number}"

msgid "Missing Command"
msgstr "Wygląda na to, że zapomniano użyć komendy w linii {line_number}."

msgid "Missing Inner Command"
msgstr "Wygląda na to, że zapomniano użyć komendy z słowem {command} użytym w linii {line_number}."

msgid "No Indentation"
msgstr "Użyto zbyt mało spacji w linii {line_number}. Użyto {leading_spaces} spacji, to za mało. Rozpocznij każdy blok o {indent_size} spacji dalej niż linia powyżej."

msgid "Parse"
msgstr "Kod który wprowadzono nie jest poprawnym kodem Hedy. W linii {location[0]} jest błąd, w pozycji {location[1]}. Użyto {character_found}, co nie jest dozwolone."

msgid "Pressit Missing Else"
msgstr "Nie dodano instrukcji co ma się wydarzyć gdy naciśnięty zostanie inny klawisz, dodaj instrukcję {else} do swojego kodu"

msgid "Too Big"
msgstr "Wow! Twój program ma aż {lines_of_code} linii kodu! Ale możemy przetworzyć tylko {max_lines} linii na tym poziomie. Zmniejsz swój program, i spróbuj ponownie."

msgid "Unexpected Indentation"
msgstr "Użyto zbyt dużo spacji w linii {line_number}. Użyto {leading_spaces} spacji, to za dużo. Rozpocznij każdy blok {indent_size} spacji dalej niż poprzednia linia."

msgid "Unquoted Assignment"
msgstr "Od tego poziomu, tekst po `{is}` będzie musiał być między apostrofami. Zapomniano o tym przy tekście {text}."

msgid "Unquoted Equality Check"
msgstr "Jeśli chcesz sprawdzić, czy zmienna jest równa wielu słowom, słowa powinny być pomiędzy apostrofami!"

msgid "Unquoted Text"
msgstr "Uważaj. Jeżeli chcesz coś wypisać, tekst powinien zaczynać i kończyć się apostrofem. Zapomniano o tym dla tekstu {unquotedtext}."

msgid "Unsupported Float"
msgstr "Liczby niecałkowita nie są jeszcze dostępne, ale będą za kilka poziomów. Na teraz, zmień {value} na liczbę całkowitą."

msgid "Unsupported String Value"
msgstr "Wartości tekstowe nie mogą zawierać {invalid_value}."

msgid "Var Undefined"
msgstr "Próbowano użyć zmiennej {name}, ale nie została ona ustawiona. Jest też możliwe, że próbowano użyć słowa {name}, ale zapomniano o apostrofach."

msgid "Wrong Level"
msgstr "To był poprawny kod Hedy, ale nie dla tego poziomu. Użyto {offending_keyword} dla poziomu {working_level}. Porada: {tip}"

msgid "account_overview"
msgstr "Przegląd konta"

msgid "accounts_created"
msgstr "Konta zostały utworzone pomyślnie."

msgid "accounts_intro"
msgstr "Na tej stronie możesz utworzyć konta dla wielu uczniów jednocześnie. Możliwe jest również bezpośrednie dodanie ich do jednej z twoich klas. Wciskając zielony + znajdujący się po prawej stronie na dole strony możesz dodać dodatkowe rzędy. Możesz usunąć rząd poprzez wcisnięcie odpowiadającego mu czerwonego krzyżyka. Upewnij się, że żaden z rzędów nie jest pusty gdy wciskasz \"Utwórz wiele kont\". Miej na uwadze, że każda nazwa użytkownika i każdy adres email muszą być unikalne, oraz, że hasła muszą składać się z <b>co najmniej</b> 6 znaków."

msgid "achievement_earned"
msgstr "Otrzymałeś nowe osiągnięcie!"

msgid "achievements"
msgstr "osiągnięcia"

msgid "achievements_check_icon_alt"
msgstr "Ikona uzyskanego osiągnięcia"

msgid "achievements_logo_alt"
msgstr "Osiągnięcia - logo"

msgid "add_students"
msgstr "Dodaj uczniów"

msgid "add_students_options"
msgstr "Dodaj opcje ucznia"

msgid "admin"
msgstr "Administrator"

msgid "advance_button"
msgstr "Przejdź do poziomu {level}"

msgid "adventure"
msgstr "Przygoda"

msgid "adventure_duplicate"
msgstr "Posiadasz już przygodę o tej nazwie."

msgid "adventure_empty"
msgstr "Nie podałeś nazwy przygody!"

msgid "adventure_exp_1"
msgstr "Typ twojej przygody jest po prawej stronie. Po stworzeniu przygody możesz ją dodać do jednej z Twoich klas w zakładce \"Personalizacje\". Jeśli chcesz dodać polecenie do swojej przygody możesz użyć tagu `code`, na przykład:"

msgid "adventure_exp_2"
msgstr "Jeżeli chcesz pokazać uczniom dłuższe fragmenty kodu możesz użyc tagów `pre`, na przykład:"

msgid "adventure_exp_3"
msgstr "Pamiętaj, żeby zawsze otaczać słowa kluczowe / polecenia symbolami `{` i `}`. Możesz użyć przycisku \"podgląd\" aby zobaczyć jak wygląda Twoja przygoda. Aby zobaczyć przygodę na dedykowanej stronie, wybierz \"podgląd\" z menu na stronie nauczyciela."

msgid "adventure_id_invalid"
msgstr "Ten identyfikator przygody jest nieprawidłowy."

msgid "adventure_length"
msgstr "Treść twojej przygody musi składać się przynajmniej z 20 znaków."

msgid "adventure_name_invalid"
msgstr "Ta nazwa przygody jest nieprawidłowa."

msgid "adventure_prompt"
msgstr "Podaj nazwę przygody"

msgid "adventure_terms"
msgstr "Zgadzam się, że moja przygoda może być udostępniona publicznie na Hedy."

msgid "adventure_updated"
msgstr "Przygoda została zaktualizowana!"

msgid "adventures"
msgstr ""

msgid "adventures_restored"
msgstr ""

msgid "ago"
msgstr "{timestamp} temu"

msgid "agree_invalid"
msgstr "Musisz zgodzić się z zasadami polityki prywatności."

msgid "agree_third_party"
msgstr "Zgadzam się na kontakt z partnerami Uniwersytetu Leiden w celu uzyskania informacji o ofertach handlowych"

msgid "agree_with"
msgstr "Zgadzam się na"

msgid "ajax_error"
msgstr "Wystąpił błąd, proszę spróbować ponownie."

msgid "all"
msgstr "Wszystkie"

msgid "all_class_highscores"
msgstr "Wszyscy uczniowie są widoczni na klasowej liście najlepszych wyników"

msgid "already_account"
msgstr "Posiadasz już konto?"

msgid "already_program_running"
msgstr "Jakiś program właśnie się wykonuje, zakończ go, zanim uruchomisz kolejny."

msgid "already_teacher"
msgstr "Już posiadasz konto nauczyciela."

msgid "already_teacher_request"
msgstr "Już masz oczekujące rządanie otrzymania konta nauczyciela."

msgid "amount_created"
msgstr "utworzonych programów"

msgid "amount_saved"
msgstr "zapisanych programów"

msgid "amount_submitted"
msgstr "nadesłanych programów"

msgid "are_you_sure"
msgstr "Czy jesteś pewien? Ta operacja jest nieodwracalna."

msgid "ask_needs_var"
msgstr "Od poziomu 2, {ask} musi być użyty razem ze zmienną. Przykład: imię {is} {ask} Jak się nazywasz?"

msgid "back_to_class"
msgstr "Powróć do klasy"

msgid "back_to_teachers_page"
msgstr "Wróć na stronę nauczyciela"

msgid "become_a_sponsor"
msgstr "Zostań sponsorem"

msgid "birth_year"
msgstr "Rok urodzenia"

msgid "by"
msgstr "przez"

msgid "cancel"
msgstr "Anuluj"

msgid "catch_index_exception"
msgstr "Próbowałeś dostać się do elementu listy {list_name}, ale jest ona pusta albo indeks który podałeś nie istnieje."

msgid "certificate"
msgstr "Certyfikat ukończenia"

msgid "certified_teacher"
msgstr "Certyfikowany nauczyciel"

msgid "change_password"
msgstr "Zmień hasło"

msgid "cheatsheet_title"
msgstr "Ściągawka"

msgid "class_already_joined"
msgstr "Już jesteś uczeniem tej klasy"

msgid "class_customize_success"
msgstr "Personalizacje zostaly zapisane pomyślnie."

msgid "class_logs"
msgstr "Logi"

msgid "class_name_duplicate"
msgstr "Już masz klasę z taką nazwą."

msgid "class_name_empty"
msgstr "Nie wpisałeś nazwy klasy!"

msgid "class_name_invalid"
msgstr "Ta nazwa klasy jest nieprawidłowa."

msgid "class_name_prompt"
msgstr "Podaj proszę nazwę nowej klasy"

msgid "class_stats"
msgstr "Statystyki klasy"

msgid "close"
msgstr "Zamknij"

msgid "comma"
msgstr "przecinek"

msgid "commands"
msgstr "Polecenia"

msgid "congrats_message"
msgstr "Gratulacje, {username}, ukończyłeś Hedy!"

msgid "content_invalid"
msgstr "Ta przygoda jest nieprawidłowa."

msgid "contributor"
msgstr "Współautor"

msgid "copy_clipboard"
msgstr "Pomyślnie skopiowano do schowka"

msgid "copy_join_link"
msgstr "Skopiuj link do dołączenia"

msgid "copy_link_success"
msgstr "Link udostępniania skopiowany do schowka"

msgid "copy_link_to_share"
msgstr "Skopiuj udostępniający link"

msgid "copy_mail_link"
msgstr "Proszę skopiować i wkleić ten link do nowej zakładki przeglądarki:"

msgid "correct_answer"
msgstr "Poprawna odpowiedź to"

msgid "country"
msgstr "Kraj"

msgid "country_invalid"
msgstr "Proszę wybrać poprawny kraj."

msgid "country_title"
msgstr "Państwo"

msgid "create_account"
msgstr "Utwórz konto"

msgid "create_accounts"
msgstr "Utwórz wiele kont"

msgid "create_accounts_prompt"
msgstr "Czy na pewno chcesz utworzyć te konta?"

msgid "create_adventure"
msgstr "Utwórz przygodę"

msgid "create_class"
msgstr "Utwórz nową klasę"

msgid "create_multiple_accounts"
msgstr "Utwórz wiele kont"

msgid "create_public_profile"
msgstr "Utwórz publiczny profil"

msgid "create_question"
msgstr "Czy chciałbyś stworzyć?"

msgid "create_student_account"
msgstr "Utwórz konto"

msgid "create_student_account_explanation"
msgstr "Możesz zapisywać swoje programy."

msgid "create_teacher_account"
msgstr "Utwórz konto nauczyciela"

msgid "create_teacher_account_explanation"
msgstr "Z kontem nauczyciela możesz zapisywać swoje programy i przeglądać wyniki swoich uczniów."

msgid "creator"
msgstr "Autor"

msgid "current_password"
msgstr "Obecne hasło"

msgid "customization_deleted"
msgstr "Personalizacje zostaly usunięte pomyślnie."

msgid "customize_adventure"
msgstr "Dostosuj przygodę"

msgid "customize_class"
msgstr "Dostosuj klasę"

msgid "dash"
msgstr "myślnik"

msgid "default_403"
msgstr "Wygląda na to, że nie masz wystarczających uprawnień..."

msgid "default_404"
msgstr "Nie byliśmy w stanie znaleźć tej strony..."

msgid "default_500"
msgstr "Coś poszło nie tak..."

msgid "delete"
msgstr "Usuń"

msgid "delete_adventure_prompt"
msgstr "Czy jesteś pewien, że chcesz usunąć tę przygodę?"

msgid "delete_class_prompt"
msgstr "Czy jesteś pewien, że chcesz usunąć tą klasę?"

msgid "delete_confirm"
msgstr "Czy na pewno chcesz usunąć ten program?"

msgid "delete_invite"
msgstr "Usuń zaproszenie"

msgid "delete_invite_prompt"
msgstr "Czy jesteś pewien że chcesz usunąć to zaproszenia?"

msgid "delete_public"
msgstr "Usuń profil publiczny"

msgid "delete_success"
msgstr "Program został usunięty pomyślnie."

msgid "destroy_profile"
msgstr "Usuń profil"

msgid "developers_mode"
msgstr "Tryb programisty"

msgid "directly_available"
msgstr "Zawsze dostępne"

msgid "disable"
msgstr ""

msgid "disabled"
msgstr ""

msgid "disabled_button_locked"
msgstr "Twój nauczyciel jeszcze nie odblokował tego poziomu"

msgid "disabled_button_quiz"
msgstr "Twój wynik quizu jest poniżej oczekiwanego poziomu. Spróbuj ponownie!"

msgid "discord_server"
msgstr "Serwer Discord"

msgid "distinguished_user"
msgstr "Wyróżniony użytkownik"

msgid "double quotes"
msgstr "cudzysłów"

msgid "download"
msgstr "Pobierz"

msgid "download_login_credentials"
msgstr "Czy chcesz pobrać dane logowania po utworzeniu kont?"

msgid "duplicate"
msgstr "Duplikuj"

msgid "echo_out"
msgstr "Od poziomu 2, {echo} nie jest potrzebne. Teraz możesz powtarzać odpowiedź za pomocą {ask} oraz {print}. Przykład: imię {is} {ask} Jak się nazywasz? {print} Cześć imię"

msgid "edit_code_button"
msgstr "Edytuj kod"

msgid "email"
msgstr "Email"

msgid "email_invalid"
msgstr "Proszę podać poprawny adres email."

msgid "end_quiz"
msgstr "Koniec quizu"

msgid "english"
msgstr "Angielski"

msgid "enter"
msgstr "Zatwierdź"

msgid "enter_password"
msgstr "Wprowadź nowe hasło dla"

msgid "enter_text"
msgstr "Wprowadź swoją odpowiedź tutaj..."

msgid "error_logo_alt"
msgstr "Logo błędu"

msgid "exclamation mark"
msgstr "wykrzyknik"

msgid "exercise"
msgstr "Ćwiczenie"

msgid "exercise_doesnt_exist"
msgstr "Nie można znaleźć tego ćwiczenia"

msgid "exists_email"
msgstr "Ten email jest już w użyciu."

msgid "exists_username"
msgstr "Ta nazwa użytkownika jest już w użyciu."

msgid "experience_invalid"
msgstr "Proszę wybrać poprawne doświadczenie, wybierz (Tak, Nie)."

msgid "expiration_date"
msgstr "Data wygaśnięcia"

msgid "explore_explanation"
msgstr "Na tej stronie możesz przeglądnąc programy stworzone przez innych użytkowników Hedy. Możesz filtrować te programy pod kątem poziomów i typów przygód. Kliknij na \"Wyświetl program\", żeby otworzyć program i go uruchomić. Programy z czerwonym nagłówkiem zawierają pomyłki. Możesz je otworzyć ale nie będziesz mógł ich uruchomić z powodu tego błędu. Oczywiście możesz spróbować naprawić ten problem! Jeżeli twórca tego programu ma publiczny profil możesz kliknąć na jego nazwę użytkownika, żeby otworzyć jego profil. Znajdziesz tam wszystkie udostępnione programy stworzone przez tego użytkownika oraz więcej rzeczy!"

msgid "explore_programs"
msgstr "Exploruj programy"

msgid "explore_programs_logo_alt"
msgstr "Ikona odkrywania programów"

msgid "favourite_confirm"
msgstr "Czy jesteś pewien, że chcesz ustawić ten program jako ulubiony?"

msgid "favourite_program"
msgstr "Ulubiony program"

msgid "favourite_program_invalid"
msgstr "Twój wybrany ulubiony program jest niewłaściwy."

msgid "favourite_success"
msgstr "Program został ustawiony jako ulubiony."

msgid "female"
msgstr "Żeńska"

msgid "float"
msgstr "liczba"

msgid "for_teachers"
msgstr "Dla nauczycieli"

msgid "forgot_password"
msgstr "Zapomniałeś hasła?"

msgid "from_another_teacher"
msgstr "Od innego nauczyciela"

msgid "from_magazine_website"
msgstr "Z gazety lub strony internetowej"

msgid "from_video"
msgstr "Z filmiku"

msgid "fun_statistics_msg"
msgstr "Trochę ciekawych statystyk!"

msgid "gender"
msgstr "Płeć"

msgid "gender_invalid"
msgstr "Proszę wybrać poprawną płeć, wybierz (Żeńska, Męska, Inna)."

msgid "general"
msgstr "Ogólne"

msgid "general_settings"
msgstr "Ustawienia ogólne"

msgid "generate_passwords"
msgstr "Wygeneruj hasła"

msgid "get_certificate"
msgstr "Otrzymaj certyfikat!"

msgid "give_link_to_teacher"
msgstr "Podaj ten link swojemu nauczycielowi:"

msgid "go_back_to_main"
msgstr "Powróć do strony głównej"

msgid "go_to_question"
msgstr "Przejdź do pytania"

msgid "go_to_quiz_result"
msgstr "Idź do wyników quizu"

msgid "goto_profile"
msgstr "Idź do mój profil"

msgid "hand_in"
msgstr "Oddaj"

msgid "hand_in_exercise"
msgstr "Oddaj ćwiczenie"

msgid "heard_about_hedy"
msgstr "Jak usłyszałeś o Hedy?"

msgid "heard_about_invalid"
msgstr "Proszę wybrać poprawny sposób w jaki o nas usłyszałeś."

msgid "hedy_achievements"
msgstr "Moje osiągnięcia"

msgid "hedy_choice_title"
msgstr "Wybór Hedy"

msgid "hedy_logo_alt"
msgstr "Logo Hedy"

msgid "hedy_on_github"
msgstr "Hedy na Githubie"

msgid "hedy_tutorial_logo_alt"
msgstr "Ikona samouczka Hedy"

msgid "hello_logo"
msgstr "Hej!"

msgid "hello_world"
msgstr "Witaj, świecie!"

msgid "hidden"
msgstr "Ukryty"

msgid "hide_cheatsheet"
msgstr "Ukryj ściągawkę"

msgid "hide_keyword_switcher"
msgstr "Ukryj zmieniarkę poleceń"

msgid "hide_parsons"
msgstr "Ukryj łamigłówkę"

msgid "hide_quiz"
msgstr "Ukryj quiz"

msgid "highest_level_reached"
msgstr "Najwyższy osiągnięty poziom"

msgid "highest_quiz_score"
msgstr "Największy wynik z Quizu"

msgid "highscore_explanation"
msgstr "Na tej stronie możesz zobaczyć aktualne najlepsze wyniki w oparciu o ilość zebranych osiągnięć. Zobacz ranking dla wszystkich użytkowników, swojego kraju lub klasy. Kliknij nazwę użytkownika, aby wyświetlić jego profil publiczny."

msgid "highscore_no_public_profile"
msgstr "Nie posiadasz publicznego profilu w związku z czym nie jesteś wyświetlony na liście rekordowych wyników. Czy chciałbyś stworzyć publiczny profil?"

msgid "highscores"
msgstr "Rekordy"

msgid "hint"
msgstr "Podpowiedź?"

msgid "ill_work_some_more"
msgstr "Jeszcze nad nim popracuję"

msgid "image_invalid"
msgstr "Wybrany obraz jest niewłaściwy."

msgid "input"
msgstr "wejście z {ask}"

msgid "integer"
msgstr "liczba"

msgid "invalid_class_link"
msgstr "Niepoprawny link dołączenia do klasy."

msgid "invalid_teacher_invitation_code"
msgstr "Kod zaproszenia nauczyciela jest niewłaściwy. Aby zostać nauczycielem, skontaktuj się z hello@hedy.org."

msgid "invalid_tutorial_step"
msgstr "Niewłaściwy stopień poradnika"

msgid "invalid_username_password"
msgstr "Niepoprawna nazwa użytkownika lub hasło."

msgid "invite_by_username"
msgstr "Zaproś za pomocą nazwy użytkownika"

msgid "invite_date"
msgstr "Data zaproszenia"

msgid "invite_message"
msgstr "Otrzymałeś zaproszenie dołączenia do klasy"

msgid "invite_prompt"
msgstr "Wprowadź nazwę użytkownika"

msgid "join_class"
msgstr "Dołącz do klasy"

msgid "join_prompt"
msgstr "Potrzebujesz konta aby dołączyć do klasy. Czy chcesz się teraz zalogować?"

msgid "keyword_language_invalid"
msgstr "Proszę wybrać poprawny język słów kluczowych (wybierz angielski lub twój własny język)."

msgid "language_invalid"
msgstr "Proszę wybrać poprawny język."

msgid "languages"
msgstr "Których języków programowania używałeś wcześniej?"

msgid "last_achievement"
msgstr "Ostatnie zdobyte osiągnięcie"

msgid "last_edited"
msgstr "Ostatnio edytowano"

msgid "last_login"
msgstr "Ostatnie logowanie"

msgid "last_update"
msgstr "Ostatnia aktualizacja"

msgid "lastname"
msgstr "Nazwisko"

msgid "leave_class"
msgstr "Opuść klasę"

msgid "level"
msgstr "Poziom"

msgid "level_accessible"
msgstr ""

msgid "level_disabled"
msgstr "Poziom wyłączony"

msgid "level_future"
msgstr ""

msgid "level_invalid"
msgstr "Ten poziom Hedy jest nieprawidłowy."

msgid "level_not_class"
msgstr "Ten poziom nie jest jeszcze dostępny w twojej klasie"

msgid "level_title"
msgstr "Poziom"

msgid "link"
msgstr "Link"

msgid "list"
msgstr "lista"

msgid "logged_in_to_share"
msgstr "Musisz się zalogować aby zapisać i udostępnić program."

msgid "login"
msgstr "Zaloguj się"

msgid "login_long"
msgstr "Zaloguj się do konta"

msgid "login_to_save_your_work"
msgstr ""

msgid "logout"
msgstr "Wyloguj się"

msgid "longest_program"
msgstr "Najdłuższy program"

msgid "mail_change_password_body"
msgstr ""
"Twoje hasło Hedy zostało zmienione. Jeśli to zrobiłeś, wszystko jest w porządku.\n"
"Jeśli nie zmieniłeś hasła, natychmiast skontaktuj się z nami, odpowiadając na tę wiadomość e-mail."

msgid "mail_change_password_subject"
msgstr "Twoje hasło Hedy zostało zmienione"

msgid "mail_error_change_processed"
msgstr "Wysyłanie emaila z potwierdzeniem nie powiodło się, ale zmiany zostały poprawnie zapisane."

msgid "mail_goodbye"
msgstr ""
"Powodzenia w programowaniu!\n"
"Zespół Hedy"

msgid "mail_hello"
msgstr "Witaj {username}!"

msgid "mail_recover_password_body"
msgstr ""
"Klikając ten link, możesz ustawić nowe hasło Hedy. Ten link jest ważny przez <b>4</b> godziny.\n"
"Jeśli nie wymagałeś resetowania hasła, zignoruj ten e-mail: {link}"

msgid "mail_recover_password_subject"
msgstr "Poproś o zresetowanie hasła."

msgid "mail_reset_password_body"
msgstr ""
"Twoje hasło Hedy zostało zresetowane do nowego. Jeśli to zrobiłeś, wszystko jest w porządku.\n"
"Jeśli nie zmieniłeś hasła, natychmiast skontaktuj się z nami, odpowiadając na tę wiadomość e-mail."

msgid "mail_reset_password_subject"
msgstr "Twoje hasło Hedy zostało zresetowane"

msgid "mail_welcome_teacher_body"
msgstr ""
"<strong>Witaj!</strong>\n"
"Gratulujemy założenia nowego konta nauczyciela Hedy. Witamy w światowej społeczności nauczycieli Hedy!\n"
"\n"
"<strong>Co mogą robić nauczyciele</strong>\n"
"Konto nauczyciela daje nowe możliwości.\n"
"\n"
"1. Dodatkowe wyjaśnienia są dostępne w <a href=\"https://hedy.org/for-teachers/manual\">poradniku nauczyciela</a>.\n"
"2. Za pomocą konta nauczyciela masz możliwość tworzenia zajęć. Twoi uczniowie mogą dołączyć do twoich zajęć, a ty możesz zobaczyć ich postępy. Zajęcia są prowadzone i zarządzane przez <a href=\"https://hedycode.com/for-teachers\">stronę nauczyciela</a>.\n"
"3. Masz możliwość pełnego dostosowania swoich zajęć - możesz odblokowywać i zablokowywać poziomy, włączać i wyłączać przygody oraz tworzyć własne przygody!\n"
"\n"
"<strong>Dołącz do naszej społeczności online!</strong>\n"
"Zapraszamy wszystkich nauczycieli, programistów i innych fanów Hedy do dołączenia do naszego <a href=\"https://discord.gg/8yY7dEme9r\">serwera Discord</a>. To idealne miejsce do rozmowy o Hedy: mamy kanały, na których możesz pokazać swoje fajne projekty i lekcje, kanały do zgłaszania błędów oraz kanały do czatowania z innymi nauczycielami i zespołem Hedy.\n"
"\n"
"<strong>Jak pytać o pomoc </strong>\n"
"Jeśli coś jest niejasne, daj nam znać na DIscord, lub <a href=\"mailto: hello@hedy.org\">wyślij nam maila</a>.\n"
"\n"
"<strong>Jak zgłaszać błędy</strong>\n"
"W Discordzie mamy kanał do zgłaszania błędów o nazwie #bugs. To idealne miejsce, aby poinformować nas o problemach, z którymi się spotykasz. Jeśli wiesz, jak korzystać z GitHub, możesz tam otworzyć <a href=\"https://github.com/Felienne/hedy/issues/new?assignees=&labels=&template=bug_report.md&title=%5BBUG%5D\">issue</a>.\n"

msgid "mail_welcome_teacher_subject"
msgstr "Twoje konto nauczyciela Hedy jest gotowe"

msgid "mail_welcome_verify_body"
msgstr ""
"Twoje konto Hedy zostało utworzone. Witaj!\n"
"Proszę kliknąć na ten link żeby zweryfikować swój adres email: {link}"

msgid "mail_welcome_verify_subject"
msgstr "Witaj w Hedy"

msgid "mailing_title"
msgstr "Zasubskrybuj builetyn informacyjny Hedy"

msgid "main_subtitle"
msgstr "Stopniowany język programowania"

msgid "main_title"
msgstr "Hedy"

msgid "make_sure_you_are_done"
msgstr "Upewnij się, że wszystko skończone! Po kliknięciu „Oddaj” nie będzie już można wprowadzać zmian w programie."

msgid "male"
msgstr "Męska"

msgid "mandatory_mode"
msgstr "Obowiązkowy tryb deweloperski"

msgid "my_account"
msgstr "Moje konto"

msgid "my_achievements"
msgstr "Moje osiągnięcia"

msgid "my_adventures"
msgstr "Moje przygody"

msgid "my_classes"
msgstr "Moje klasy"

msgid "my_messages"
msgstr "Moje wiadomości"

msgid "name"
msgstr "Imię"

msgid "nav_explore"
msgstr "Odkrywaj"

msgid "nav_hedy"
msgstr "Hedy"

msgid "nav_learn_more"
msgstr "Dowiedz się więcej"

msgid "nav_start"
msgstr "Dom"

msgid "nested blocks"
msgstr "blok w bloku"

msgid "new_password"
msgstr "Nowe hasło"

msgid "newline"
msgstr "nowa linia"

msgid "next_exercise"
msgstr "Następne ćwiczenie"

msgid "next_page"
msgstr "Następna strona"

msgid "next_step_tutorial"
msgstr "Dalej >>>"

msgid "no"
msgstr "Nie"

msgid "no_account"
msgstr "Nie masz konta?"

msgid "no_accounts"
msgstr "Nie ma więcej kont do stworzenia."

msgid "no_certificate"
msgstr "Ten użytkownik uzyskał Certyfikat Ukończenia Hedy"

msgid "no_more_flat_if"
msgstr "Zaczynając od poziomu 8, linia po instrukcji {if} musi zaczynać się od 4 spacji."

msgid "no_programs"
msgstr "Nie masz jeszcze żadnych programów."

msgid "no_public_profile"
msgstr "Nie masz jeszcze opisu profilu publicznego..."

msgid "no_shared_programs"
msgstr "nie ma udostępnionych programów..."

msgid "no_such_adventure"
msgstr "Ta przygoda nie istnieje!"

msgid "no_such_class"
msgstr "Nie istnieje taka klasa Hedy."

msgid "no_such_highscore"
msgstr "Wyniki"

msgid "no_such_level"
msgstr "Nie ma takiego poziomu!"

msgid "no_such_program"
msgstr "Nie ma takiego programu!"

msgid "not_enrolled"
msgstr "Wygląda na to, że nie jesteś członkiem tej klasy!"

msgid "not_in_class_no_handin"
msgstr "Nie jesteś w żadnych zajęciach, więc nie musisz niczego oddawać."

msgid "not_logged_in_cantsave"
msgstr ""

msgid "not_logged_in_handin"
msgstr "Musisz się zalogować by oddać zadanie."

msgid "not_teacher"
msgstr "Wygląda na to, że nie jesteś nauczycielem!"

msgid "number"
msgstr "liczba"

msgid "number_achievements"
msgstr "Liczba osiągnięć"

msgid "number_lines"
msgstr "Numer linii"

msgid "number_programs"
msgstr "Liczba programów"

msgid "ok"
msgstr "OK"

msgid "only_you_can_see"
msgstr "Tylko ty widzisz ten program."

msgid "open"
msgstr "Otwórz"

msgid "opening_date"
msgstr "Data rozpoczęcia"

msgid "opening_dates"
msgstr "Daty rozpoczęcia"

msgid "option"
msgstr "Opcja"

msgid "or"
msgstr "lub"

msgid "other"
msgstr "Inna"

msgid "other_block"
msgstr "Inny język blokowy"

msgid "other_settings"
msgstr "Inne ustawienia"

msgid "other_source"
msgstr "Inne"

msgid "other_text"
msgstr "Inny język tekstowy"

msgid "overwrite_warning"
msgstr "Już posiadasz zapisany program o tej samej nazwie. Zapisanie tego programu nadpisze poprzeni program. Czy chcesz kontunować?"

msgid "page"
msgstr "strona"

msgid "page_not_found"
msgstr "Nie możemy odnaleźć tej strony!"

msgid "parsons_title"
msgstr "Łamigłówka"

msgid "password"
msgstr "Hasło"

msgid "password_change_not_allowed"
msgstr "Nie możesz zmienić hasła tego użytkownika."

msgid "password_change_prompt"
msgstr "Jesteś pewien że chcesz zmienić hasło?"

msgid "password_change_success"
msgstr "Hasło twojego ucznia zostało zmienione."

msgid "password_invalid"
msgstr "Twoje hasło jest niepoprawne."

msgid "password_repeat"
msgstr "Powtórz hasło"

msgid "password_resetted"
msgstr "Twoje hasło zostało zresetowane. Zostajesz przekierowany do strony logowania."

msgid "password_six"
msgstr "Twoje hasło musi zawierać co najmniej sześć znaków."

msgid "password_updated"
msgstr "Hasło zostało zaktualizowane."

msgid "passwords_six"
msgstr "Wszystkie hasła muszą mieć co najmniej sześć znaków."

msgid "pending_invites"
msgstr "Oczekujące zaproszenia"

msgid "people_with_a_link"
msgstr "Inne osoby posiadające link mogą widzieć ten program. Może być również widoczny na stronie „Odkrywaj”."

msgid "percentage"
msgstr "odsetek"

msgid "percentage_achieved"
msgstr "Osiągnięte przez {percentage}% użytkowników"

msgid "period"
msgstr "kropka"

msgid "personal_text"
msgstr "Opis"

msgid "personal_text_invalid"
msgstr "Twój tekst jest nieprawidłowy."

msgid "postfix_classname"
msgstr "Postfix nazwy klasy"

msgid "preferred_keyword_language"
msgstr "Preferowany język słów kluczowych"

msgid "preferred_language"
msgstr "Preferowany język"

msgid "preview"
msgstr "Podgląd"

msgid "previous_campaigns"
msgstr "Wyświetl poprzednie kampanie"

msgid "print_logo"
msgstr "napisz"

msgid "privacy_terms"
msgstr "polityka prywatności"

msgid "private"
msgstr "Prywatne"

msgid "profile_logo_alt"
msgstr "Ikona profilu."

msgid "profile_picture"
msgstr "Obrazek profilowy"

msgid "profile_updated"
msgstr "Profil został zaktualizowany."

msgid "profile_updated_reload"
msgstr "Profil został zaktualizowany, strona zostanie ponownie załadowana."

msgid "program_contains_error"
msgstr "Ten program zawiera błędy, czy na pewno chcesz go udostępnić?"

msgid "program_header"
msgstr "Moje programy"

msgid "programming_experience"
msgstr "Czy masz doświadczenie z programowaniem?"

msgid "programming_invalid"
msgstr "Proszę wybrać poprawny język programowania."

msgid "programs"
msgstr "Programy"

msgid "programs_created"
msgstr "Stworzone programy"

msgid "programs_saved"
msgstr "Zapisane programy"

msgid "programs_submitted"
msgstr "Przesłane programy"

msgid "prompt_join_class"
msgstr "Czy chcesz dołączyć do tej klasy?"

msgid "public"
msgstr "Publiczne"

msgid "public_invalid"
msgstr "Niepoprawna wartość zgody"

msgid "public_profile"
msgstr "Profil publiczny"

msgid "public_profile_info"
msgstr "Poprzez zaznaczenie tego pola wyboru zgadzam się na zrobienie mojego profilu widocznym dla wszystkich użytkowników platformy. Uważaj, żeby nie udostępniać swoich danych osobowych jak swoje imię oraz adres domowy ponieważ wszyscy mogą to zobaczyć!"

msgid "public_profile_updated"
msgstr "Profil publiczny został zaktualizowany, strona zastanie przeładowana."

msgid "pygame_waiting_for_input"
msgstr "Oczekuje na naciśnięcie przycisku..."

msgid "question mark"
msgstr "znak zapytania"

msgid "quiz_logo_alt"
msgstr "Logo quizu"

msgid "quiz_score"
msgstr "Wynik quizu"

msgid "quiz_tab"
msgstr "Quiz"

msgid "quiz_threshold_not_reached"
msgstr "Nie wykonano quizu potrzebnego do odblokowania tego poziomu"

msgid "read_code_label"
msgstr "Czytaj na głos"

msgid "recent"
msgstr "Moje najnowsze programy"

msgid "recover_password"
msgstr "Zarządaj zmiany hasła"

msgid "regress_button"
msgstr "Powróć do poziomu {level}"

msgid "remove"
msgstr "Usuń"

msgid "remove_customization"
msgstr "Usuń ustawienia tej klasy"

msgid "remove_customizations_prompt"
msgstr "Czy jesteś pewien, że chcesz usunąć konfigurację tej klasy?"

msgid "remove_student_prompt"
msgstr "Czy na pewno chcesz usunąć tego ucznia z klasy?"

msgid "repair_program_logo_alt"
msgstr "Ikona naprawy programu"

msgid "repeat_match_password"
msgstr "Powtórzone hasło nie zgadza się z nowym hasłem."

msgid "repeat_new_password"
msgstr "Powtórz nowe hasło"

msgid "report_failure"
msgstr "Ten program nie istnieje lub nie jest udostępniony publicznie"

msgid "report_program"
msgstr "Czy jesteś pewien, że chcesz zgłosić ten program?"

msgid "report_success"
msgstr "Ten program został zgłoszony"

msgid "request_teacher"
msgstr "Czy chciałbyś aplikować o konto nauczyciela?"

msgid "request_teacher_account"
msgstr "Aplikuj o konto nauczyciela"

msgid "required_field"
msgstr "Pola oznaczone * są wymagane"

msgid "reset_adventure_prompt"
msgstr "Czy jesteś pewien, że chcesz zresetować wybrane przygody?"

msgid "reset_adventures"
msgstr "Resetuj wybrane przygody"

msgid "reset_password"
msgstr "Zresetuj hasło"

msgid "reset_view"
msgstr "Reset"

msgid "retrieve_adventure_error"
msgstr "Nie możesz otworzyć tej przygody!"

msgid "retrieve_class_error"
msgstr "Tylko uczniowie mogą pobrać listę klas"

msgid "run_code_button"
msgstr "Uruchom kod"

msgid "save"
msgstr "Zapisz"

msgid "save_parse_warning"
msgstr "Ten program zawiera błędy. Czy jesteś pewien, że chcesz go zapisać?"

msgid "save_prompt"
msgstr "Aby zapisać program musisz mieć konto użytkownika. Czy chciałbyś się zalogować teraz?"

msgid "save_success_detail"
msgstr "Program został zapisany pomyślnie."

msgid "score"
msgstr "Wynik"

msgid "search"
msgstr "Szukaj..."

msgid "search_button"
msgstr "Szukaj"

msgid "see_certificate"
msgstr "Zobacz certyfikat {username}!"

msgid "select"
msgstr "Wybierz"

msgid "select_adventures"
<<<<<<< HEAD
msgstr ""
=======
msgstr "Wybierz przygody"
>>>>>>> 7b0d2e09

msgid "self_removal_prompt"
msgstr "Czy jesteś pewien, że chcesz opuścić klasę?"

msgid "send_password_recovery"
msgstr "Wyślij mi link do odzyskania hasła"

msgid "sent_by"
msgstr "To zaproszenie zostało wysłane przez"

msgid "sent_password_recovery"
msgstr "Niedługo powinieneś otrzymać email z instrukcjami jak zresetować swoje hasło."

msgid "settings"
msgstr "Moje ustawienia osobiste"

msgid "share"
msgstr "Udostępnij"

msgid "share_by_giving_link"
msgstr "Pokaż innym swój program dając im poniższy link:"

msgid "share_confirm"
msgstr "Czy na pewno chcesz uczynić ten program publicznym?"

msgid "share_success_detail"
msgstr "Program został udostępniony pomyślnie."

msgid "share_your_program"
msgstr "Udostępnij swój program"

msgid "signup_student_or_teacher"
msgstr "Czy jesteś uczniem czy nauczycielem?"

msgid "single quotes"
msgstr "pojedynczy cudzysłów"

msgid "slash"
msgstr "ukośnik"

msgid "social_media"
msgstr "Media społecznościowe"

msgid "something_went_wrong_keyword_parsing"
msgstr "Wystąpił problem z Twoją przygodą. Czy wszystkie polecenia są oznaczone symbolami `{` i `}`?"

msgid "space"
msgstr "spacja"

msgid "star"
msgstr "gwiazda"

msgid "start_hedy_tutorial"
msgstr "Rozpocznij samouczek Hedy"

msgid "start_programming"
msgstr "Zacznij programować"

msgid "start_programming_logo_alt"
msgstr "Ikona rozpoczęcia programowania"

msgid "start_quiz"
msgstr "Zacznij quiz"

msgid "start_teacher_tutorial"
msgstr "Rozpocznij samouczek dla nauczyciela"

msgid "step_title"
msgstr "Zadanie domowe"

msgid "stop_code_button"
msgstr "Zatrzymaj program"

msgid "string"
msgstr "tekst"

msgid "student_already_in_class"
msgstr "Ten uczeń już jest w Twojej klasie."

msgid "student_already_invite"
msgstr "Ten uczeń został już zaproszony do klasy."

msgid "student_not_existing"
msgstr "Ten użytkownik nie został znaleziony w systemie."

msgid "student_signup_header"
msgstr "Uczeń"

msgid "students"
msgstr "uczniowie"

msgid "submission_time"
msgstr "Data wręczenia"

msgid "submit_answer"
msgstr "Odpowiedz na pytanie"

msgid "submit_program"
msgstr "Wyślij"

msgid "submit_warning"
msgstr "Czy jesteś pewien, że chcesz wysłać ten program?"

msgid "submitted"
msgstr "Wysłane"

msgid "submitted_header"
msgstr "Ten program został wysłany i nie może zostać zmieniony."

msgid "subscribe"
msgstr "Zasubskrybuj"

msgid "subscribe_newsletter"
msgstr "Zasubskrybuj do biuletynu informacyjnego"

msgid "surname"
msgstr "Imię"

msgid "teacher"
msgstr "Nauczyciel"

msgid "teacher_account_request"
msgstr "Masz nierozstrzygnięte rządanie konta nauczyciela"

msgid "teacher_account_success"
msgstr "Pomyślnie wysłałeś rządanie konta nauczyciela."

msgid "teacher_invalid"
msgstr "Twoja wartość nauczyciela jest niepoprawna."

msgid "teacher_invitation_require_login"
msgstr "Żeby ustawić Twoje konto jako konto nauczyciela musisz się najpierw zalogować. Jeżeli nie masz konta, proszę stworzyć nowe."

msgid "teacher_manual"
msgstr "Instrukcja dla nauczyciela"

msgid "teacher_signup_header"
msgstr "Nauczyciel"

msgid "teacher_tutorial_logo_alt"
msgstr "Ikona samouczka dla nauczyciela"

msgid "teacher_welcome"
msgstr "Witaj w Hedy! Jesteś teraz dumnym posiadaczem konta nauczyciela, które pozwala Ci na tworzenie klas i zapraszanie uczniów."

msgid "template_code"
msgstr ""
"To jest moja przygoda!\n"
"\n"
"W ten sposób mogę pokazać polecenie: <code>{print}</code>\n"
"\n"
"Ale czasami mogę chcieć pokazać fragment kodu, jak ten:\n"
"<pre>\n"
"{ask} Jak masz na imię?\n"
"{echo} twoje imię to\n"
"</pre>"

msgid "this_turns_in_assignment"
msgstr "To przekazuje twoje zadanie twojemu nauczycielowi."

msgid "title"
msgstr "Tytuł"

msgid "title_achievements"
msgstr "Hedy - Moje osiągnięcia"

msgid "title_admin"
msgstr "Hedy - Strona Administratora"

msgid "title_class logs"
msgstr "Hedy - Dołącz do klasy"

msgid "title_class statistics"
msgstr "Moje statystyki"

msgid "title_class-overview"
msgstr "Hedy - Informacje o klasie"

msgid "title_customize-adventure"
msgstr "Hedy - Spersonalizuj przygodę"

msgid "title_customize-class"
msgstr "Hedy - Spersonalizuj klasę"

msgid "title_explore"
msgstr "Hedy - Odkrywaj"

msgid "title_for-teacher"
msgstr "Hedy - Dla nauczycieli"

msgid "title_join-class"
msgstr "Hedy - Dołącz do klasy"

msgid "title_landing-page"
msgstr "Witaj w Hedy!"

msgid "title_learn-more"
msgstr "Hedy - Dowiedz się więcej"

msgid "title_login"
msgstr "Hedy - Logowanie"

msgid "title_my-profile"
msgstr "Hedy - Moje konto"

msgid "title_privacy"
msgstr "Hedy - Polityka prywatności"

msgid "title_programs"
msgstr "Hedy - Moje programy"

msgid "title_recover"
msgstr "Hedy - Odzyskaj konto"

msgid "title_reset"
msgstr "Hedy - Zresetuj hasło"

msgid "title_signup"
msgstr "Hedy - Utwórz konto"

msgid "title_start"
msgstr "Hedy - Stopniowany język programowania"

msgid "title_view-adventure"
msgstr "Hedy - Wyświetl przygodę"

msgid "token_invalid"
msgstr "Twój token jest nieprawidłowy."

msgid "translate_error"
msgstr "Coś poszło nie tak podczas tłumaczenia tego programu. Spróbuj uruchomić program, aby sprawdzić czy ma błąd. Kod z błędami nie może być przetłumaczony."

msgid "translating_hedy"
msgstr "Tłumaczenie Hedy"

msgid "try_it"
msgstr "Wypróbuj"

msgid "tutorial"
msgstr "Samouczek"

msgid "tutorial_code_snippet"
msgstr ""
"{print} Witaj świecie!\n"
"{print} Uczę się Hedy z poradnikiem!"

msgid "tutorial_message_not_found"
msgstr "Nie mogliśmy znaleźć oczekiwanego punktu poradnika..."

msgid "tutorial_title_not_found"
msgstr "Nie możemy odnaleźć tego punktu poradnika"

msgid "unauthorized"
msgstr "Nie masz dostępu do tej strony"

msgid "unique_usernames"
msgstr "Wszystkie nazwy użytkowników muszą być unikalne."

msgid "unlock_thresholds"
msgstr "Wymagania do odblokowania następnego poziomu"

msgid "unsaved_class_changes"
msgstr "Strona zawiera niezapisane zmiany. Czy jesteś pewien, że chcesz wyjść bez zapisania zmian?"

msgid "unshare"
msgstr "Przestań udostępniać"

msgid "unshare_confirm"
msgstr "Czy na pewno chcesz uczynić ten program prywatnym?"

msgid "unshare_success_detail"
msgstr "Program przestał być udostępniony."

msgid "update_adventure_prompt"
msgstr "Czy na pewno chcesz zaktualizować to wyzwanie?"

msgid "update_profile"
msgstr "Zaktualizuj profil"

msgid "update_public"
msgstr "Zaktualizuj profil publiczny"

msgid "updating_indicator"
msgstr ""

msgid "user"
msgstr "Nazwa użytkownika"

msgid "user_inexistent"
msgstr "Ten użytkownik nie istnieje"

msgid "user_not_private"
msgstr "Ten użytkownik nie istnieje lub nie posiada publicznego profilu"

msgid "username"
msgstr "Nazwa użytkownika"

msgid "username_empty"
msgstr "Nie wpisałeś nazwy użytkownika!"

msgid "username_invalid"
msgstr "Niepoprawna nazwa użytkownika."

msgid "username_special"
msgstr "Nazwa użytkownika nie może zawierać `:` lub `@`."

msgid "username_three"
msgstr "Nazwa użytkownika musi zawierać co najmniej trzy znaki."

msgid "usernames_exist"
msgstr "Jedna lub więcej nazw użytkownika są już zajęte."

msgid "value"
msgstr "Wartość"

msgid "variables"
msgstr "Zmienne"

msgid "view_program"
msgstr "Wyświetl program"

msgid "visit_own_public_profile"
msgstr "Odwiedź swój publiczny profil"

msgid "welcome"
msgstr "Witaj"

msgid "welcome_back"
msgstr "Witaj spowrotem"

msgid "what_should_my_code_do"
msgstr "Co powinien robić mój kod?"

msgid "whole_world"
msgstr "Świat"

msgid "write_first_program"
msgstr "Napisz swój pierwszy program!"

msgid "year_invalid"
msgstr "Proszę wprowadzić rok pomiędzy 1900 i {current_year}."

msgid "yes"
msgstr "Tak"

msgid "your_account"
msgstr "Twój profil"

msgid "your_class"
msgstr "Twoja klasa"

msgid "your_last_program"
msgstr "Poprzednio zapisany program"

msgid "your_personal_text"
msgstr "Opis..."

msgid "your_program"
msgstr "Twój program"

#~ msgid "create_account_explanation"
#~ msgstr "Posiadanie swojego własnego konta pozwala ci na zapisanie swoich programów."

#~ msgid "only_teacher_create_class"
#~ msgstr "Tylko nauczyciele mogą tworzyć klasy!"

#~ msgid "language"
#~ msgstr "Język"

#~ msgid "keyword_support"
#~ msgstr "Przetłumaczone polecenia"

#~ msgid "non_keyword_support"
#~ msgstr "Przetłumaczony tekst"

#~ msgid "try_button"
#~ msgstr "Spróbuj"

#~ msgid "select_own_adventures"
#~ msgstr "Wybierz własne przygody"

#~ msgid "edit"
#~ msgstr "Edytuj"

#~ msgid "view"
#~ msgstr "Wyświetl"

#~ msgid "class"
#~ msgstr "Klasa"

#~ msgid "save_code_button"
#~ msgstr "Zapisz kod"

#~ msgid "share_code_button"
#~ msgstr "Zapisz i udostępnij kod"

#~ msgid "classes_invalid"
#~ msgstr "Wybrano niepoprawną wartość z listy klas"

#~ msgid "directly_add_adventure_to_classes"
#~ msgstr "Czy chcesz dodać tę przygodę bezpośrednio do jednej z Twoich klas?"

#~ msgid "hand_in_assignment"
#~ msgstr "Hand in assignment"

#~ msgid "select_a_level"
#~ msgstr "Wybierz poziom"

#~ msgid "answer_invalid"
#~ msgstr "Twoje hasło jest niepoprawne."

#~ msgid "available_adventures_level"
#~ msgstr "Poziom dostępnych przygód"

#~ msgid "customize_class_exp_1"
#~ msgstr "Cześć! Na tej stronie możesz dostosować swoją klasę. Wybierając poziomy i przygody, możesz wybrać to, co może zobaczyć Twój uczeń. Możesz także dodawać własne przygody do poziomów. Wszystkie poziomy i domyślne przygody zostaną wybrane domyślnie. <b>Uwaga:</b> Nie każda przygoda jest dostępna na każdym poziomie! Dostosuj ustawienia w następujący sposób:"

#~ msgid "customize_class_exp_2"
#~ msgstr "Zawsze możesz zmienić te ustawienia później. Przykładowo, możesz udostępnić określone przygody lub poziomy podczas nauczania w klasie. W ten sposób możesz łatwo określić poziom i przygody, nad którymi będą pracować Twoi uczniowie. Jeśli chcesz, aby wszystko było dostępne dla swojej klasy, po prostu usuń całkowicie usunąć całe dostosowanie."

#~ msgid "customize_class_step_1"
#~ msgstr "Dostosuj zajęcia"

#~ msgid "customize_class_step_2"
#~ msgstr "\"Pola wyboru\" pojawią się dla przygód dostępnych dla wybranych poziomów"

#~ msgid "customize_class_step_3"
#~ msgstr "Posegreguj przygody w kolejnosci w jakiej chciałbyś, żeby były wyświetlone w tym poziomie. Menu \"Dostępne przygody\" zawiera wszystkie przygody, które nie zostały przypisane do tego poziomu."

#~ msgid "customize_class_step_4"
#~ msgstr "Menu \"Dostępne przygody\" zawiera również wszystkie Twoje przygody. Po dodaniu ich możesz je przesuwać obok pozostałych przygód."

#~ msgid "customize_class_step_5"
#~ msgstr "Dodaj własne przygody"

#~ msgid "customize_class_step_6"
#~ msgstr "Wybierz daty rozpoczęcia dla każdego poziomu (możesz też pozostawić to pole puste)"

#~ msgid "customize_class_step_7"
#~ msgstr "Inne ustawienia"

#~ msgid "customize_class_step_8"
#~ msgstr "Wybierz \"Zapisz\" -> I gotowe!"

#~ msgid "example_code_header"
#~ msgstr "Przykładowy kod"

#~ msgid "feedback_failure"
#~ msgstr "Źle!"

#~ msgid "feedback_success"
#~ msgstr "Dobrze!"

#~ msgid "go_to_first_question"
#~ msgstr "Przejdź do pytania 1"

#~ msgid "question"
#~ msgstr "Pytanie"

#~ msgid "question_doesnt_exist"
#~ msgstr "Pytanie nie istnieje"

#~ msgid "question_invalid"
#~ msgstr "Twój token jest nieprawidłowy."

#~ msgid "select_levels"
#~ msgstr ""

#~ msgid "too_many_attempts"
#~ msgstr "Przekroczyłeś dozwoloną ilość prób"
<<<<<<< HEAD

#~ msgid "unlock_thresholds"
#~ msgstr "Wymagania do odblokowania następnego poziomu"

#~ msgid "value"
#~ msgstr "Wartość"

#~ msgid "example_code_header"
#~ msgstr "Przykładowy kod"
=======
>>>>>>> 7b0d2e09
<|MERGE_RESOLUTION|>--- conflicted
+++ resolved
@@ -3,11 +3,7 @@
 msgstr ""
 "Project-Id-Version: PACKAGE VERSION\n"
 "Report-Msgid-Bugs-To: \n"
-<<<<<<< HEAD
-"POT-Creation-Date: 2023-05-15 19:16+0200\n"
-=======
 "POT-Creation-Date: 2023-05-15 11:37-0400\n"
->>>>>>> 7b0d2e09
 "PO-Revision-Date: 2023-04-17 17:38+0000\n"
 "Last-Translator: Marcin Serwin <marcin.serwin0@protonmail.com>\n"
 "Language: pl\n"
@@ -752,9 +748,6 @@
 
 msgid "login_long"
 msgstr "Zaloguj się do konta"
-
-msgid "login_to_save_your_work"
-msgstr ""
 
 msgid "logout"
 msgstr "Wyloguj się"
@@ -940,9 +933,6 @@
 msgid "not_in_class_no_handin"
 msgstr "Nie jesteś w żadnych zajęciach, więc nie musisz niczego oddawać."
 
-msgid "not_logged_in_cantsave"
-msgstr ""
-
 msgid "not_logged_in_handin"
 msgstr "Musisz się zalogować by oddać zadanie."
 
@@ -1256,11 +1246,7 @@
 msgstr "Wybierz"
 
 msgid "select_adventures"
-<<<<<<< HEAD
-msgstr ""
-=======
 msgstr "Wybierz przygody"
->>>>>>> 7b0d2e09
 
 msgid "self_removal_prompt"
 msgstr "Czy jesteś pewien, że chcesz opuścić klasę?"
@@ -1727,19 +1713,7 @@
 #~ msgstr "Twój token jest nieprawidłowy."
 
 #~ msgid "select_levels"
-#~ msgstr ""
+#~ msgstr "Wybierz poziomy"
 
 #~ msgid "too_many_attempts"
 #~ msgstr "Przekroczyłeś dozwoloną ilość prób"
-<<<<<<< HEAD
-
-#~ msgid "unlock_thresholds"
-#~ msgstr "Wymagania do odblokowania następnego poziomu"
-
-#~ msgid "value"
-#~ msgstr "Wartość"
-
-#~ msgid "example_code_header"
-#~ msgstr "Przykładowy kod"
-=======
->>>>>>> 7b0d2e09
