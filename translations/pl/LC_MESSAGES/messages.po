--- conflicted
+++ resolved
@@ -1,23 +1,19 @@
-
 msgid ""
 msgstr ""
 "Project-Id-Version: PACKAGE VERSION\n"
 "Report-Msgid-Bugs-To: \n"
-<<<<<<< HEAD
-"POT-Creation-Date: 2022-12-05 12:34+0100\n"
-"PO-Revision-Date: 2022-12-01 07:33+0000\n"
-=======
 "POT-Creation-Date: 2022-11-14 09:21+0100\n"
 "PO-Revision-Date: 2022-12-05 15:10+0000\n"
->>>>>>> 6eda3a59
 "Last-Translator: Anonymous <noreply@weblate.org>\n"
+"Language-Team: pl <LL@li.org>\n"
 "Language: pl\n"
-"Language-Team: pl <LL@li.org>\n"
-"Plural-Forms: nplurals=3; plural=n==1 ? 0 : n%10>=2 && n%10<=4 && (n%100<10 || n%100>=20) ? 1 : 2;\n"
 "MIME-Version: 1.0\n"
 "Content-Type: text/plain; charset=utf-8\n"
 "Content-Transfer-Encoding: 8bit\n"
-"Generated-By: Babel 2.10.1\n"
+"Plural-Forms: nplurals=3; plural=n==1 ? 0 : n%10>=2 && n%10<=4 && (n%100<10 "
+"|| n%100>=20) ? 1 : 2;\n"
+"X-Generator: Weblate 4.15-dev\n"
+"Generated-By: Babel 2.11.0\n"
 
 msgid "program_contains_error"
 msgstr "Ten program zawiera błędy, czy na pewno chcesz go udostępnić?"
@@ -194,7 +190,8 @@
 msgstr "Zmienna {variable} musi zostać ustawiona zanim będzie można użyć jej po prawej stronie tej komendy."
 
 msgid "Lonely Echo"
-msgstr "Użyłeś {echo} przed {ask} lub {echo} bez {ask}. Umieść {ask} przed {echo}."
+msgstr ""
+"Użyłeś {echo} przed {ask} lub {echo} bez {ask}. Umieść {ask} przed {echo}."
 
 msgid "Too Big"
 msgstr "Wow! Twój program ma aż {lines_of_code} linii kodu! Ale możemy przetworzyć tylko {max_lines} linii na tym poziomie. Zmniejsz swój program, i spróbuj ponownie."
@@ -504,9 +501,6 @@
 #, fuzzy
 msgid "generate_passwords"
 msgstr "Generate passwords"
-
-msgid "prefix_classname"
-msgstr ""
 
 #, fuzzy
 msgid "reset_view"
@@ -1816,8 +1810,6 @@
 
 #~ msgid "only_teacher_create_class"
 #~ msgstr "Tylko nauczyciele mogą tworzyć klasy!"
-<<<<<<< HEAD
-=======
 
 #, fuzzy
 msgid "disabled_button_locked"
@@ -1825,5 +1817,4 @@
 
 #, fuzzy
 msgid "disabled_button_quiz"
-msgstr "Your quiz score is below the threshold, try again!"
->>>>>>> 6eda3a59
+msgstr "Your quiz score is below the threshold, try again!"