--- conflicted
+++ resolved
@@ -2416,8 +2416,4 @@
 #~ msgstr "Ukryj quiz"
 
 #~ msgid "back_to_class"
-<<<<<<< HEAD
-#~ msgstr "Powróć do klasy"
-=======
-#~ msgstr "Powróć do klasy"
->>>>>>> 8014a58a
+#~ msgstr "Powróć do klasy"