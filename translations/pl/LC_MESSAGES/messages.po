--- conflicted
+++ resolved
@@ -1094,8 +1094,9 @@
 msgid "more_options"
 msgstr "More options"
 
-msgid "multiple_keywords_warning"
-msgstr ""
+#, fuzzy
+msgid "multiple_levels_warning"
+msgstr "We've noticed you have both selected several levels and included code snippets in your adventure, this might cause issues with the syntax highlighter and the automatic translation of keywords"
 
 msgid "my_account"
 msgstr "Moje konto"
@@ -2253,13 +2254,8 @@
 #~ msgid "nested blocks"
 #~ msgstr "blok w bloku"
 
-<<<<<<< HEAD
-#~ msgid "multiple_levels_warning"
-#~ msgstr "We've noticed you have both selected several levels and included code snippets in your adventure, this might cause issues with the syntax highlighter and the automatic translation of keywords"
-=======
 #~ msgid "save"
 #~ msgstr "Zapisz"
 
 #~ msgid "update_profile"
 #~ msgstr "Zaktualizuj profil"
->>>>>>> 749801a4
