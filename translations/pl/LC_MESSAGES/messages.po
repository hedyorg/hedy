--- conflicted
+++ resolved
@@ -2107,13 +2107,4 @@
 #~ msgstr "Apply filters"
 
 #~ msgid "write_first_program"
-#~ msgstr "Napisz swój pierwszy program!"
-<<<<<<< HEAD
-
-#~ msgid "share"
-#~ msgstr "Udostępnij"
-
-#~ msgid "unshare"
-#~ msgstr "Przestań udostępniać"
-=======
->>>>>>> 43313793
+#~ msgstr "Napisz swój pierwszy program!"