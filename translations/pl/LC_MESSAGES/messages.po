
msgid ""
msgstr ""
"Project-Id-Version: PACKAGE VERSION\n"
"Report-Msgid-Bugs-To: \n"
<<<<<<< HEAD
"POT-Creation-Date: 2022-10-13 13:47+0200\n"
"PO-Revision-Date: 2022-10-20 14:02+0000\n"
"Last-Translator: Anonymous <noreply@weblate.org>\n"
"Language-Team: pl <LL@li.org>\n"
=======
"POT-Creation-Date: 2022-10-20 11:20-0400\n"
"PO-Revision-Date: 2022-10-19 15:29+0000\n"
"Last-Translator: Mateusz Zmuda <mati.zmudzio@gmail.com>\n"
>>>>>>> 4f2fdb49
"Language: pl\n"
"Language-Team: pl <LL@li.org>\n"
"Plural-Forms: nplurals=3; plural=n==1 ? 0 : n%10>=2 && n%10<=4 && (n%100<10 || n%100>=20) ? 1 : 2\n"
"MIME-Version: 1.0\n"
"Content-Type: text/plain; charset=utf-8\n"
"Content-Transfer-Encoding: 8bit\n"
"Generated-By: Babel 2.9.1\n"

#, fuzzy
msgid "program_contains_error"
msgstr "Ten program zawiera błędy, czy na pewno chcesz go udostępnić?"

msgid "title_achievements"
msgstr "Hedy - Moje osiągnięcia"

msgid "not_teacher"
msgstr "Wygląda na to, że nie jesteś nauczycielem!"

msgid "not_enrolled"
msgstr "Wygląda na to, że nie jesteś członkiem tej klasy!"

msgid "title_programs"
msgstr "Hedy - Moje programy"

msgid "unauthorized"
msgstr "Nie masz dostępu do tej strony"

msgid "title_for-teacher"
msgstr "Hedy - Dla nauczycieli"

msgid "no_such_level"
msgstr "Nie ma takiego poziomu!"

msgid "no_such_program"
msgstr "Nie ma takiego programu!"

#, fuzzy
msgid "level_not_class"
msgstr "Ten poziom nie jest jeszcze dostępny w twojej klasie"

#, fuzzy
msgid "quiz_threshold_not_reached"
msgstr "Quiz threshold not reached to unlock this level"

msgid "no_such_adventure"
msgstr "Ta przygoda nie istnieje!"

#, fuzzy
msgid "user_inexistent"
msgstr "This user doesn't exist"

#, fuzzy
msgid "no_certificate"
msgstr "This user hasn't earned the Hedy Certificate of Completion"

#, fuzzy
msgid "congrats_message"
msgstr "Congratulations, {username}, you have completed Hedy!"

msgid "page_not_found"
msgstr "Nie możemy odnaleźć tej strony!"

msgid "title_signup"
msgstr "Hedy - Utwórz konto"

msgid "title_login"
msgstr "Hedy - Logowanie"

msgid "title_recover"
msgstr "Hedy - Odzyskaj konto"

msgid "title_reset"
msgstr "Hedy - Zresetuj hasło"

msgid "title_my-profile"
msgstr "Hedy - Moje konto"

msgid "title_learn-more"
msgstr "Hedy - Dowiedz się więcej"

#, fuzzy
msgid "title_privacy"
msgstr "Hedy - Polityka prywatności"

msgid "title_start"
msgstr "Hedy - Stopniowany język programowania"

#, fuzzy
msgid "title_landing-page"
msgstr "Witaj w Hedy!"

#, fuzzy
msgid "title_explore"
msgstr "Hedy - Odkrywaj"

#, fuzzy
msgid "no_such_highscore"
msgstr "Nie ma takiego poziomu!"

#, fuzzy
msgid "translate_error"
msgstr "Something went wrong while translating the code. Try running the code to see if it has an error. Code with errors can not be translated."

#, fuzzy
msgid "tutorial_code_snippet"
msgstr "Hide cheatsheet"

#, fuzzy
msgid "invalid_tutorial_step"
msgstr "Invalid tutorial step"

#, fuzzy
msgid "tutorial_title_not_found"
msgstr "Nie możemy odnaleźć tej strony!"

#, fuzzy
msgid "tutorial_message_not_found"
msgstr "You have received an invitation to join class"

msgid "ajax_error"
msgstr "Wystąpił błąd, proszę spróbować ponownie."

#, fuzzy
msgid "image_invalid"
msgstr "Your chosen image is invalid."

#, fuzzy
msgid "personal_text_invalid"
msgstr "Your personal text is invalid."

#, fuzzy
msgid "favourite_program_invalid"
msgstr "Your chosen favourite program is invalid."

#, fuzzy
msgid "public_profile_updated"
msgstr "Public profile updated."

#, fuzzy
msgid "user_not_private"
msgstr "This user doesn't exist or doesn't have a public profile"

msgid "see_certificate"
msgstr ""

#, fuzzy
msgid "invalid_teacher_invitation_code"
msgstr "The teacher invitation code is invalid. To become a teacher, reach out to hello@hedy.org."

#, fuzzy
msgid "default_404"
msgstr "We could not find that page..."

#, fuzzy
msgid "default_403"
msgstr "Looks like you aren't authorized..."

msgid "default_500"
msgstr "Coś poszło nie tak..."

#, fuzzy
msgid "Wrong Level"
msgstr "That was correct Hedy code, but not at the right level. You wrote {offending_keyword} for level {working_level}. Tip: {tip}"

#, fuzzy
msgid "Incomplete"
msgstr "Oops! You forgot a bit of code! On line {line_number}, you need to enter text behind {incomplete_command}."

#, fuzzy
msgid "Invalid"
msgstr "{invalid_command} is not a Hedy level {level} command. Did you mean {guessed_command}?"

#, fuzzy
msgid "Invalid Space"
msgstr "Oops! You started a line with a space on line {line_number}. Spaces confuse computers, can you remove it?"

#, fuzzy
msgid "Has Blanks"
msgstr "Your code is incomplete. It contains blanks that you have to replace with code."

#, fuzzy
msgid "No Indentation"
msgstr "You used too few spaces in line {line_number}. You used {leading_spaces} spaces, which is not enough. Start every new block with {indent_size} spaces more than the line before."

#, fuzzy
msgid "Unexpected Indentation"
msgstr "You used too many spaces in line {line_number}. You used {leading_spaces} spaces, which is too much. Start every new block with {indent_size} spaces more than the line before."

#, fuzzy
msgid "Parse"
msgstr "The code you entered is not valid Hedy code. There is a mistake on line {location[0]}, at position {location[1]}. You typed {character_found}, but that is not allowed."

#, fuzzy
msgid "Unquoted Text"
msgstr "Be careful. If you ask or print something the text should start and finish with a quotation mark. You forgot one somewhere."

#, fuzzy
msgid "Unquoted Assignment"
msgstr "From this level, you need to place texts to the right of the `is` between quotes. You forgot that for the text {text}."

#, fuzzy
msgid "Unquoted Equality Check"
msgstr "If you want to check if a variable is equal to multiple words, the words should be surrounded by quotation marks!"

#, fuzzy
msgid "Var Undefined"
msgstr "You tried to use the variable {name}, but you did not set it. It is also possible that you were trying to use the word {name} but forgot quotation marks."

msgid "Access Before Assign"
msgstr "You tried to use the variable {name} on line {access_line_number}, but you set it on line {definition_line_number}. Set a variable before using it."

#, fuzzy
msgid "Cyclic Var Definition"
msgstr "The name {variable} needs to be set before you can use it on the right-hand side of the is command"

#, fuzzy
msgid "Lonely Echo"
msgstr "You used an echo before an ask, or an echo without an ask. First ask for input, then echo."

#, fuzzy
msgid "Too Big"
msgstr "Wow! Your program has an impressive {lines_of_code} lines of code! But we can only process {max_lines} lines in this level. Make your program smaller and try again."

#, fuzzy
msgid "Invalid Argument Type"
msgstr "You cannot use {command} with {invalid_argument} because it is {invalid_type}. Try changing {invalid_argument} to {allowed_types}."

#, fuzzy
msgid "Invalid Argument"
msgstr "You cannot use the command {command} with {invalid_argument} . Try changing {invalid_argument} to {allowed_types}."

#, fuzzy
msgid "Invalid Type Combination"
msgstr "You cannot use {invalid_argument} and {invalid_argument_2} with {command} because one is {invalid_type} and the other is {invalid_type_2}. Try changing {invalid_argument} to {invalid_type_2} or {invalid_argument_2} to {invalid_type}."

#, fuzzy
msgid "Unsupported Float"
msgstr "Non-integer numbers are not supported yet but they will be in a few levels. For now change {value} to an integer."

#, fuzzy
msgid "Locked Language Feature"
msgstr "You are using {concept}! That is awesome, but {concept} is not unlocked yet! It will be unlocked in a later level."

#, fuzzy
msgid "Missing Command"
msgstr "It looks like you forgot to use a command on line {line_number}."

#, fuzzy
msgid "Missing Inner Command"
msgstr "It looks like you forgot to use a command with the {command} statement you used on line {line_number}."

#, fuzzy
msgid "Incomplete Repeat"
msgstr "It looks like you forgot to use {command} with the repeat command you used on line {line_number}."

#, fuzzy
msgid "Unsupported String Value"
msgstr "Text values cannot contain {invalid_value}."

msgid "Lonely Text"
msgstr ""

#, fuzzy
msgid "ask_needs_var"
msgstr "Starting in level 2, ask needs to be used with a variable. Example: name is ask What are you called?"

#, fuzzy
msgid "echo_out"
msgstr "Starting in level 2 echo is no longer needed. You can repeat an answer with ask and print now. Example: name is ask What are you called? print hello name"

msgid "space"
msgstr "spacja"

msgid "comma"
msgstr "przecinek"

msgid "question mark"
msgstr "znak zapytania"

msgid "newline"
msgstr "nowa linia"

msgid "period"
msgstr "kropka"

msgid "exclamation mark"
msgstr "wykrzyknik"

msgid "dash"
msgstr "myślnik"

msgid "star"
msgstr "gwiazda"

msgid "single quotes"
msgstr "pojedynczy cudzysłów"

msgid "double quotes"
msgstr "cudzysłów"

#, fuzzy
msgid "slash"
msgstr "a slash"

msgid "string"
msgstr "tekst"

#, fuzzy
msgid "nested blocks"
msgstr "a block in a block"

msgid "or"
msgstr "lub"

msgid "number"
msgstr "liczba"

msgid "integer"
msgstr "liczba"

msgid "float"
msgstr "liczba"

msgid "list"
msgstr "lista"

#, fuzzy
msgid "input"
msgstr "input from ask"

#, fuzzy
msgid "general"
msgstr "Płeć"

#, fuzzy
msgid "programs_created"
msgstr "Moje programy"

#, fuzzy
msgid "programs_saved"
msgstr "Programy"

#, fuzzy
msgid "programs_submitted"
msgstr "nadesłanych programów"

#, fuzzy
msgid "teacher"
msgstr "Looks like you are not a teacher!"

#, fuzzy
msgid "hidden"
msgstr "Podpowiedź?"

#, fuzzy
msgid "hedy_achievements"
msgstr "Moje osiągnięcia"

#, fuzzy
msgid "achievements_logo_alt"
msgstr "osiągnięcia"

#, fuzzy
msgid "achievements_check_icon_alt"
msgstr "You've earned an achievement!"

#, fuzzy
msgid "certificate"
msgstr "Certificate of Completion"

#, fuzzy
msgid "hedy_logo_alt"
msgstr "Hedy logo"

#, fuzzy
msgid "fun_statistics_msg"
msgstr "Here are some fun statistics!"

msgid "number_programs"
msgstr "Liczba programów"

#, fuzzy
msgid "quiz_score"
msgstr ""

#, fuzzy
msgid "longest_program"
msgstr "Longest program"

#, fuzzy
msgid "number_achievements"
msgstr "Number of achievements"

#, fuzzy
msgid "cheatsheet_title"
msgstr "Hide cheatsheet"

msgid "back_to_class"
msgstr "Powróć do klasy"

#, fuzzy
msgid "class_name_prompt"
msgstr "Please enter the name of the class"

msgid "username"
msgstr "Nazwa użytkownika"

#, fuzzy
msgid "last_login"
msgstr "Last login"

msgid "highest_level_reached"
msgstr "Najwyższy osiągnięty poziom"

msgid "programs"
msgstr "Programy"

msgid "password"
msgstr "Hasło"

msgid "remove"
msgstr "Usuń"

msgid "page"
msgstr "strona"

#, fuzzy
msgid "enter_password"
msgstr "Enter a new password for"

#, fuzzy
msgid "password_change_prompt"
msgstr "Are you sure you want to change this password?"

#, fuzzy
msgid "remove_student_prompt"
msgstr "Are you sure you want to remove the student from the class?"

#, fuzzy
msgid "add_students"
msgstr "students"

#, fuzzy
msgid "customize_class"
msgstr "Customize class"

msgid "class_stats"
msgstr "Statystyki klasy"

#, fuzzy
msgid "class_logs"
msgstr "Last login"

#, fuzzy
msgid "back_to_teachers_page"
msgstr "Go back to teachers page"

#, fuzzy
msgid "add_students_options"
msgstr "Create student accounts"

#, fuzzy
msgid "copy_link_success"
msgstr "Copy link to share"

#, fuzzy
msgid "copy_join_link"
msgstr "Please copy and paste this link into a new tab:"

msgid "invite_prompt"
msgstr "Wprowadź nazwę użytkownika"

#, fuzzy
msgid "invite_by_username"
msgstr "Wszystkie nazwy użytkowników muszą być unikalne."

msgid "create_accounts"
msgstr "Utwórz wiele kont"

msgid "pending_invites"
msgstr "Oczekujące zaproszenia"

msgid "invite_date"
msgstr "Data zaproszenia"

msgid "expiration_date"
msgstr "Data wygaśnięcia"

#, fuzzy
msgid "delete_invite_prompt"
msgstr "Are you sure you want to remove this class invitation?"

#, fuzzy
msgid "class_already_joined"
msgstr "You are already a student of class"

#, fuzzy
msgid "error_logo_alt"
msgstr "Error logo"

#, fuzzy
msgid "goto_profile"
msgstr "Go to my profile"

msgid "prompt_join_class"
msgstr "Czy chcesz dołączyć do tej klasy?"

#, fuzzy
msgid "join_prompt"
msgstr "You need to have an account to join a class. Would you like to login now?"

msgid "join_class"
msgstr "Dołącz do klasy"

#, fuzzy
msgid "next_step_tutorial"
msgstr "Next step >>>"

msgid "level_title"
msgstr "Poziom"

msgid "create_multiple_accounts"
msgstr "Utwórz wiele kont"

msgid "accounts_intro"
msgstr "Na tej stronie możesz utworzyć konta dla wielu uczniów jednocześnie. Możliwe jest również bezpośrednie dodanie ich do jednej z twoich klas. Wciskając zielony + znajdujący się po prawej stronie na dole strony możesz dodać dodatkowe rzędy. Możesz usunąć rząd poprzez wcisnięcie odpowiadającego mu czerwonego krzyżyka. Upewnij się, że żaden z rzędów nie jest pusty gdy wciskasz \"Utwórz wiele kont\". Miej na uwadze, że każda nazwa użytkownika i każdy adres email muszą być unikalne, oraz, że hasła muszą składać się z <b>co najmniej</b> 6 znaków."

#, fuzzy
msgid "create_accounts_prompt"
msgstr "Are you sure you want to create these accounts?"

#, fuzzy
msgid "class"
msgstr "Class"

#, fuzzy
msgid "download_login_credentials"
msgstr ""

msgid "yes"
msgstr "Tak"

msgid "no"
msgstr "Nie"

#, fuzzy
msgid "generate_passwords"
msgstr "Generate passwords"

#, fuzzy
msgid "reset_view"
msgstr "Reset"

#, fuzzy
msgid "customize_adventure"
msgstr "Customize adventure"

#, fuzzy
msgid "update_adventure_prompt"
msgstr "Are you sure you want to update this adventure?"

#, fuzzy
msgid "general_settings"
msgstr "General settings"

#, fuzzy
msgid "name"
msgstr "Name"

msgid "level"
msgstr "Poziom"

#, fuzzy
msgid "adventure_exp_1"
msgstr "Type your adventure of choice on the right-hand side. After creating your adventure you can include it in one of your classes under \"customizations\". If you want to include a command in your adventure please use code anchors like this:"

#, fuzzy
msgid "adventure_exp_2"
msgstr "If you want to show actual code snippets, for example to give student a template or example of the code. Please use pre anchors like this:"

#, fuzzy
msgid "hello_world"
msgstr "Hello world!"

#, fuzzy
msgid "adventure_exp_3"
msgstr "You can use the \"preview\" button to view a styled version of your adventure. To view the adventure on a dedicated page, select \"view\" from the teachers page."

msgid "adventure"
msgstr "Przygoda"

#, fuzzy
msgid "template_code"
msgstr ""
"This is the explanation of my adventure!\n"
"\n"
"This way I can show a command: <code>print</code>\n"
"\n"
"But sometimes I might want to show a piece of code, like this:\n"
"<pre>\n"
"ask What's your name?\n"
"echo so your name is \n"
"</pre>"

#, fuzzy
msgid "adventure_terms"
msgstr "I agree that my adventure might be made publicly available on Hedy."

#, fuzzy
msgid "directly_add_adventure_to_classes"
msgstr "Do you want to add this adventure directly to one of your classes?"

msgid "preview"
msgstr "Podgląd"

msgid "save"
msgstr "Zapisz"

#, fuzzy
msgid "delete_adventure_prompt"
msgstr "Are you sure you want to remove this adventure?"

msgid "customize_class_exp_1"
msgstr "Cześć! Na tej stronie możesz dostosować swoją klasę. Wybierając poziomy i przygody, możesz wybrać to, co może zobaczyć Twój uczeń. Możesz także dodawać własne przygody do poziomów. Wszystkie poziomy i domyślne przygody zostaną wybrane domyślnie. <b>Uwaga:</b> Nie każda przygoda jest dostępna na każdym poziomie! Dostosuj ustawienia w następujący sposób:"

#, fuzzy
msgid "customize_class_step_1"
msgstr "Customize class"

#, fuzzy
msgid "customize_class_step_2"
msgstr "Customize class"

#, fuzzy
msgid "customize_class_step_3"
msgstr "Customize class"

#, fuzzy
msgid "customize_class_step_4"
msgstr "Customize class"

#, fuzzy
msgid "customize_class_step_5"
msgstr "Customize class"

#, fuzzy
msgid "customize_class_step_6"
msgstr "Customize class"

#, fuzzy
msgid "customize_class_step_7"
msgstr "Customize class"

msgid "customize_class_step_8"
msgstr "Wybierz \"Zapisz\" -> I gotowe!"

#, fuzzy
msgid "customize_class_exp_2"
msgstr "Customize class"

msgid "select_adventures"
msgstr "Wybierz przygody"

#, fuzzy
msgid "opening_dates"
msgstr "Opening dates"

#, fuzzy
msgid "opening_date"
msgstr "Opening date"

#, fuzzy
msgid "directly_available"
msgstr "Directly open"

msgid "select_own_adventures"
msgstr "Wybierz własne przygody"

msgid "select"
msgstr "Wybierz"

#, fuzzy
msgid "unlock_thresholds"
msgstr "Unlock level thresholds"

msgid "option"
msgstr "Opcja"

#, fuzzy
msgid "value"
msgstr "Value"

msgid "highest_quiz_score"
msgstr ""

#, fuzzy
msgid "percentage"
msgstr "percentage"

msgid "other_settings"
msgstr "Inne ustawienia"

msgid "mandatory_mode"
msgstr "Obowiązkowy tryb deweloperski"

#, fuzzy
msgid "hide_cheatsheet"
msgstr "Hide cheatsheet"

#, fuzzy
msgid "hide_keyword_switcher"
msgstr "Hide keyword switcher"

#, fuzzy
msgid "hide_quiz"
msgstr "Hide quiz"

#, fuzzy
msgid "hide_parsons"
msgstr "Hide parsons"

#, fuzzy
msgid "reset_adventure_prompt"
msgstr "Are you sure you want to reset all selected adventures?"

#, fuzzy
msgid "reset_adventures"
msgstr "Reset selected adventures"

#, fuzzy
msgid "remove_customizations_prompt"
msgstr "Are you sure you want to remove this class their customizations?"

#, fuzzy
msgid "remove_customization"
msgstr "Remove customization"

#, fuzzy
msgid "unsaved_class_changes"
msgstr "There are unsaved changes, are you sure you want to leave this page?"

msgid "go_back_to_main"
msgstr "Powróć do strony głównej"

#, fuzzy
msgid "explore_programs"
msgstr "Explore programs"

#, fuzzy
msgid "explore_explanation"
msgstr "On this page you can look through programs created by other Hedy users. You can filter on both a Hedy level and adventure. Click on \"View program\" to open a program and run it. Programs with a red header contain a mistake. You can still open the program, but running it will result in an error. You can of course try to fix it! If the creator has a public profile you can click their username to visit their profile. There you will find all their shared programs and much more!"

#, fuzzy
msgid "language"
msgstr "Which of these programming languages have you used before?"

#, fuzzy
msgid "search_button"
msgstr "Search"

#, fuzzy
msgid "hedy_choice_title"
msgstr "Hedy's Choice"

#, fuzzy
msgid "creator"
msgstr "Creator"

msgid "view_program"
msgstr "Wyświetl program"

#, fuzzy
msgid "report_program"
msgstr "Are you sure you want to report this program?"

msgid "my_classes"
msgstr "Moje klasy"

#, fuzzy
msgid "students"
msgstr "students"

msgid "view"
msgstr "Wyświetl"

#, fuzzy
msgid "duplicate"
msgstr "Duplicate"

#, fuzzy
msgid "delete_class_prompt"
msgstr "Are you sure you want to delete the class?"

msgid "create_class"
msgstr "Utwórz nową klasę"

msgid "my_adventures"
msgstr "Moje przygody"

msgid "last_update"
msgstr "Ostatnia aktualizacja"

#, fuzzy
msgid "edit"
msgstr "Edit"

#, fuzzy
msgid "adventure_prompt"
msgstr "Please enter the name of the adventure"

msgid "create_adventure"
msgstr "Utwórz przygodę"

#, fuzzy
msgid "teacher_welcome"
msgstr "Welcome to Hedy! Your are now the proud owner of a teachers account which allows you to create classes and invite students."

#, fuzzy
msgid "highscores"
msgstr "Wynik"

#, fuzzy
msgid "highscore_explanation"
msgstr "On this page you can look through programs created by other Hedy users. You can filter on both a Hedy level and adventure. Click on \"View program\" to open a program and run it. Programs with a red header contain a mistake. You can still open the program, but running it will result in an error. You can of course try to fix it! If the creator has a public profile you can click their username to visit their profile. There you will find all their shared programs and much more!"

#, fuzzy
msgid "highscore_no_public_profile"
msgstr "You don't have a public profile and are therefore not listed on the highscores. Do you wish to create one?"

#, fuzzy
msgid "create_public_profile"
msgstr "Profil publiczny"

#, fuzzy
msgid "whole_world"
msgstr "The world"

#, fuzzy
msgid "your_class"
msgstr "Moje klasy"

msgid "achievements"
msgstr "osiągnięcia"

#, fuzzy
msgid "country_title"
msgstr "Please select a valid country."

msgid "last_achievement"
msgstr "Ostatnie zdobyte osiągnięcie"

#, fuzzy
msgid "ago"
msgstr "{timestamp} ago"

#, fuzzy
msgid "parsons_title"
msgstr "Hedy"

#, fuzzy
msgid "quiz_tab"
msgstr "Quiz"

msgid "example_code_header"
msgstr "Przykładowy kod"

#, fuzzy
msgid "variables"
msgstr "Variables"

msgid "enter_text"
msgstr "Wprowadź swoją odpowiedź tutaj..."

#, fuzzy
msgid "enter"
msgstr "Enter"

#, fuzzy
msgid "already_program_running"
msgstr "Start programming"

msgid "run_code_button"
msgstr "Uruchom kod"

#, fuzzy
msgid "stop_code_button"
msgstr "Zapisz kod"

#, fuzzy
msgid "next_exercise"
msgstr "Next exercise"

msgid "edit_code_button"
msgstr "Edytuj kod"

#, fuzzy
msgid "repair_program_logo_alt"
msgstr "Repair program icon"

msgid "delete_confirm"
msgstr "Czy na pewno chcesz usunąć ten program?"

msgid "delete"
msgstr "Usuń"

msgid "read_code_label"
msgstr "Czytaj na głos"

msgid "regress_button"
msgstr "Powróć do poziomu {level}"

msgid "advance_button"
msgstr "Przejdź do poziomu {level}"

msgid "developers_mode"
msgstr "Tryb programisty"

msgid "nav_start"
msgstr "Dom"

msgid "nav_hedy"
msgstr "Hedy"

#, fuzzy
msgid "nav_explore"
msgstr "Explore"

msgid "nav_learn_more"
msgstr "Dowiedz się więcej"

msgid "program_header"
msgstr "Moje programy"

msgid "my_achievements"
msgstr "Moje osiągnięcia"

msgid "my_account"
msgstr "Moje konto"

msgid "for_teachers"
msgstr "Dla nauczycieli"

#, fuzzy
msgid "teacher_manual"
msgstr "Teacher manual"

msgid "logout"
msgstr "Wyloguj się"

msgid "login"
msgstr "Zaloguj się"

#, fuzzy
msgid "search"
msgstr "Search..."

#, fuzzy
msgid "keyword_support"
msgstr "Translated keywords"

#, fuzzy
msgid "non_keyword_support"
msgstr "Translated content"

#, fuzzy
msgid "welcome"
msgstr "Welcome to Hedy! Your are now the proud owner of a teachers account which allows you to create classes and invite students."

#, fuzzy
msgid "welcome_back"
msgstr "Welcome to Hedy! Your are now the proud owner of a teachers account which allows you to create classes and invite students."

#, fuzzy
msgid "teacher_tutorial_logo_alt"
msgstr "You have received an invitation to join class"

#, fuzzy
msgid "start_teacher_tutorial"
msgstr "Start teacher tutorial"

#, fuzzy
msgid "hedy_tutorial_logo_alt"
msgstr "Start hedy tutorial"

#, fuzzy
msgid "start_hedy_tutorial"
msgstr "Start hedy tutorial"

#, fuzzy
msgid "start_programming_logo_alt"
msgstr "Directly start programming"

#, fuzzy
msgid "start_programming"
msgstr "Directly start programming"

#, fuzzy
msgid "explore_programs_logo_alt"
msgstr "Explore programs"

#, fuzzy
msgid "your_account"
msgstr "Nie masz konta?"

#, fuzzy
msgid "profile_logo_alt"
msgstr "Profil został zaktualizowany."

#, fuzzy
msgid "no_public_profile"
msgstr "Profil publiczny"

#, fuzzy
msgid "create_question"
msgstr "Do you want to create one?"

msgid "amount_created"
msgstr "utworzonych programów"

msgid "amount_saved"
msgstr "zapisanych programów"

msgid "amount_submitted"
msgstr "nadesłanych programów"

#, fuzzy
msgid "your_last_program"
msgstr "Ulubiony program"

msgid "ok"
msgstr "OK"

#, fuzzy
msgid "cancel"
msgstr "Cancel"

#, fuzzy
msgid "copy_link_to_share"
msgstr "Copy link to share"

#, fuzzy
msgid "achievement_earned"
msgstr "You've earned an achievement!"

#, fuzzy
msgid "mailing_title"
msgstr "Hedy"

msgid "email"
msgstr "Email"

#, fuzzy
msgid "surname"
msgstr "Imię"

msgid "lastname"
msgstr "Nazwisko"

msgid "country"
msgstr "Kraj"

#, fuzzy
msgid "subscribe"
msgstr "Subscribe to the newsletter"

msgid "required_field"
msgstr "Pola oznaczone * są wymagane"

msgid "previous_campaigns"
msgstr "Wyświetl poprzednie kampanie"

#, fuzzy
msgid "step_title"
msgstr "Assignment"

msgid "save_code_button"
msgstr "Zapisz kod"

#, fuzzy
msgid "share_code_button"
msgstr "Save & share code"

#, fuzzy
msgid "tutorial"
msgstr "Tutorial"

msgid "try_button"
msgstr "Spróbuj"

#, fuzzy
msgid "commands"
msgstr "Commands"

#, fuzzy
msgid "english"
msgstr "English"

#, fuzzy
msgid "login_long"
msgstr "Log in to your account"

msgid "no_account"
msgstr "Nie masz konta?"

msgid "create_account"
msgstr "Utwórz konto"

#, fuzzy
msgid "forgot_password"
msgstr "Forgot your password?"

msgid "main_title"
msgstr "Hedy"

msgid "main_subtitle"
msgstr "Stopniowany język programowania"

msgid "try_it"
msgstr "Wypróbuj"

#, fuzzy
msgid "exercise"
msgstr "Exercise"

#, fuzzy
msgid "what_should_my_code_do"
msgstr "What should my code do?"

#, fuzzy
msgid "teacher_account_request"
msgstr "You have a pending teacher account request"

#, fuzzy
msgid "account_overview"
msgstr "Account overview"

msgid "my_messages"
msgstr "Moje wiadomości"

#, fuzzy
msgid "invite_message"
msgstr "You have received an invitation to join class"

msgid "sent_by"
msgstr "To zaproszenie zostało wysłane przez"

msgid "delete_invite"
msgstr "Usuń zaproszenie"

msgid "public_profile"
msgstr "Profil publiczny"

#, fuzzy
msgid "visit_own_public_profile"
msgstr "Profil publiczny"

msgid "profile_picture"
msgstr "Obrazek profilowy"

#, fuzzy
msgid "personal_text"
msgstr "Personal text"

#, fuzzy
msgid "your_personal_text"
msgstr "Your personal text..."

msgid "favourite_program"
msgstr "Ulubiony program"

#, fuzzy
msgid "public_profile_info"
msgstr "By selecting this box I make my profile visible for everyone. Be careful not to share personal information like your name or home address, because everyone will be able to see it!"

msgid "update_public"
msgstr "Zaktualizuj profil publiczny"

#, fuzzy
msgid "are_you_sure"
msgstr "Are you sure? You cannot revert this action."

msgid "delete_public"
msgstr "Usuń profil publiczny"

#, fuzzy
msgid "self_removal_prompt"
msgstr "Are you sure you want to leave this class?"

msgid "leave_class"
msgstr "Opuść klasę"

msgid "settings"
msgstr "Moje ustawienia osobiste"

msgid "birth_year"
msgstr "Rok urodzenia"

msgid "preferred_language"
msgstr "Preferowany język"

msgid "preferred_keyword_language"
msgstr "Preferowany język słów kluczowych"

msgid "gender"
msgstr "Płeć"

msgid "female"
msgstr "Żeńska"

msgid "male"
msgstr "Męska"

msgid "other"
msgstr "Inna"

#, fuzzy
msgid "agree_third_party"
msgstr "I consent to being contacted by partners of Leiden University with sales opportunities (optional)"

msgid "update_profile"
msgstr "Zaktualizuj profil"

msgid "destroy_profile"
msgstr "Usuń profil"

msgid "change_password"
msgstr "Zmień hasło"

#, fuzzy
msgid "current_password"
msgstr "Current password"

msgid "new_password"
msgstr "Nowe hasło"

msgid "repeat_new_password"
msgstr "Powtórz nowe hasło"

#, fuzzy
msgid "request_teacher"
msgstr "Would you like to apply for a teacher's account?"

#, fuzzy
msgid "request_teacher_account"
msgstr "Request teacher account"

#, fuzzy
msgid "recent"
msgstr "My recent programs"

#, fuzzy
msgid "all"
msgstr ""

#, fuzzy
msgid "submitted"
msgstr ""

#, fuzzy
msgid "submitted_header"
msgstr "This is a submitted program and can't be altered."

msgid "title"
msgstr "Tytuł"

msgid "last_edited"
msgstr "Ostatnio edytowano"

#, fuzzy
msgid "favourite_confirm"
msgstr "Are you sure you want to set this program as your favourite?"

#, fuzzy
msgid "open"
msgstr "Open"

msgid "copy_clipboard"
msgstr "Pomyślnie skopiowano do schowka"

msgid "unshare_confirm"
msgstr "Czy na pewno chcesz uczynić ten program prywatnym?"

#, fuzzy
msgid "unshare"
msgstr "Unshare"

#, fuzzy
msgid "submit_warning"
msgstr "Are you sure you want to submit this program?"

msgid "submit_program"
msgstr "Wyślij"

msgid "share_confirm"
msgstr "Czy na pewno chcesz uczynić ten program publicznym?"

#, fuzzy
msgid "share"
msgstr "Share"

msgid "no_programs"
msgstr "Nie masz jeszcze żadnych programów."

msgid "write_first_program"
msgstr "Napisz swój pierwszy program!"

<<<<<<< HEAD
#, fuzzy
msgid "see_certificate"
msgstr "See {username} certificate!"

=======
>>>>>>> 4f2fdb49
#, fuzzy
msgid "certified_teacher"
msgstr "Certified teacher"

#, fuzzy
msgid "admin"
msgstr "Admin"

#, fuzzy
msgid "distinguished_user"
msgstr "Distinguished user"

#, fuzzy
msgid "contributor"
msgstr "Contributor"

#, fuzzy
msgid "no_shared_programs"
msgstr "has no shared programs..."

#, fuzzy
msgid "quiz_logo_alt"
msgstr "Quiz logo"

#, fuzzy
msgid "start_quiz"
msgstr "Start quiz"

msgid "go_to_first_question"
msgstr "Przejdź do pytania 1"

msgid "question"
msgstr "Pytanie"

msgid "hint"
msgstr "Podpowiedź?"

msgid "submit_answer"
msgstr "Odpowiedz na pytanie"

#, fuzzy
msgid "feedback_success"
msgstr "Good!"

#, fuzzy
msgid "feedback_failure"
msgstr "Wrong!"

msgid "correct_answer"
msgstr "Poprawna odpowiedź to"

msgid "go_to_question"
msgstr "Przejdź do pytania"

#, fuzzy
msgid "go_to_quiz_result"
msgstr "Go to quiz result"

#, fuzzy
msgid "end_quiz"
msgstr "Quiz end"

msgid "score"
msgstr "Wynik"

#, fuzzy
msgid "get_certificate"
msgstr "Get your certificate!"

#, fuzzy
msgid "recover_password"
msgstr "Request a password reset"

#, fuzzy
msgid "send_password_recovery"
msgstr "Send me a password recovery link"

#, fuzzy
msgid "reset_password"
msgstr "Reset password"

msgid "password_repeat"
msgstr "Powtórz hasło"

#, fuzzy
msgid "signup_student_or_teacher"
msgstr "Are you a student or a teacher?"

#, fuzzy
msgid "student_signup_header"
msgstr "Student"

#, fuzzy
msgid "teacher_signup_header"
msgstr "Teacher"

#, fuzzy
msgid "create_teacher_account"
msgstr "Create a teacher account"

#, fuzzy
msgid "create_student_account"
msgstr "Create an account"

#, fuzzy
msgid "create_teacher_account_explanation"
msgstr "With a teacher account, you can save your programs and see the results of your students."

#, fuzzy
msgid "create_student_account_explanation"
msgstr "You can save your own programs with an account."

msgid "programming_experience"
msgstr "Czy masz doświadczenie z programowaniem?"

#, fuzzy
msgid "languages"
msgstr "Which of these programming languages have you used before?"

#, fuzzy
msgid "other_block"
msgstr "Another block language"

#, fuzzy
msgid "other_text"
msgstr "Another text language"

#, fuzzy
msgid "subscribe_newsletter"
msgstr "Subscribe to the newsletter"

#, fuzzy
msgid "agree_with"
msgstr "I agree to the"

#, fuzzy
msgid "privacy_terms"
msgstr "privacy terms"

msgid "already_account"
msgstr "Posiadasz już konto?"

#, fuzzy
msgid "teacher_invitation_require_login"
msgstr "To set up your profile as a teacher we will need you to log in. If you don't have an account, please create one."

#, fuzzy
msgid "by"
msgstr "by"

#, fuzzy
msgid "percentage_achieved"
msgstr "Achieved by {percentage}% of the users"

#, fuzzy
msgid "title_admin"
msgstr "Hedy - Administrator page"

#, fuzzy
msgid "username_invalid"
msgstr "Your username is invalid."

#, fuzzy
msgid "teacher_invalid"
msgstr "Your teacher value is invalid."

#, fuzzy
msgid "email_invalid"
msgstr "Please enter a valid email."

#, fuzzy
msgid "mail_error_change_processed"
msgstr "Something went wrong when sending a validation mail, the changes are still correctly processed."

msgid "username_special"
msgstr "Nazwa użytkownika nie może zawierać `:` lub `@`."

msgid "username_three"
msgstr "Nazwa użytkownika musi zawierać co najmniej trzy znaki."

#, fuzzy
msgid "password_invalid"
msgstr "Your password is invalid."

msgid "passwords_six"
msgstr "Wszystkie hasła muszą mieć co najmniej sześć znaków."

#, fuzzy
msgid "mail_welcome_verify_body"
msgstr ""
"Your Hedy account has been created successfully. Welcome!\n"
"Please click on this link to verify your email address: {link}"

#, fuzzy
msgid "mail_change_password_body"
msgstr "Zmień hasło"

msgid "mail_recover_password_body"
msgstr ""
"Klikając ten link, możesz ustawić nowe hasło Hedy. Ten link jest ważny przez <b>4</b> godziny.\n"
"Jeśli nie wymagałeś resetowania hasła, zignoruj ten e-mail: {link}"

#, fuzzy
msgid "mail_reset_password_body"
msgstr "Reset password"

msgid "mail_welcome_teacher_body"
msgstr ""
"<strong>Witaj!</strong>\n"
"Gratulujemy założenia nowego konta nauczyciela Hedy. Witamy w światowej społeczności nauczycieli Hedy!\n"
"\n"
"<strong>Co mogą robić nauczyciele</strong>\n"
"Konto nauczyciela daje nowe możliwości.\n"
"\n"
"1. Dodatkowe wyjaśnienia są dostępne w <a href=\"https://hedy.org/for-teachers/manual\">poradniku nauczyciela</a>.\n"
"2. Za pomocą konta nauczyciela masz możliwość tworzenia zajęć. Twoi uczniowie mogą dołączyć do twoich zajęć, a ty możesz zobaczyć ich postępy. Zajęcia są prowadzone i zarządzane przez <a href=\"https://hedycode.com/for-teachers\">stronę nauczyciela</a>.\n"
"3. Masz możliwość pełnego dostosowania swoich zajęć - możesz odblokowywać i zablokowywać poziomy, włączać i wyłączać przygody oraz tworzyć własne przygody!\n"
"\n"
"<strong>Dołącz do naszej społeczności online!</strong>\n"
"Zapraszamy wszystkich nauczycieli, programistów i innych fanów Hedy do dołączenia do naszego <a href=\"https://discord.gg/8yY7dEme9r\">serwera Discord</a>. To idealne miejsce do rozmowy o Hedy: mamy kanały, na których możesz pokazać swoje fajne projekty i lekcje, kanały do zgłaszania błędów oraz kanały do czatowania z innymi nauczycielami i zespołem Hedy.\n"
"\n"
"<strong>Jak pytać o pomoc </strong>\n"
"Jeśli coś jest niejasne, daj nam znać na DIscord, lub <a href=\"mailto: hello@hedy.org\">wyślij nam maila</a>.\n"
"\n"
"<strong>Jak zgłaszać błędy</strong>\n"
"W Discordzie mamy kanał do zgłaszania błędów o nazwie #bugs. To idealne miejsce, aby poinformować nas o problemach, z którymi się spotykasz. Jeśli wiesz, jak korzystać z GitHub, możesz tam otworzyć <a href=\"https://github.com/Felienne/hedy/issues/new?assignees=&labels=&template=bug_report.md&title=%5BBUG%5D\">issue</a>.\n"

#, fuzzy
msgid "mail_welcome_verify_subject"
msgstr "Welcome to Hedy"

#, fuzzy
msgid "mail_change_password_subject"
msgstr "Zmień hasło"

#, fuzzy
msgid "mail_recover_password_subject"
msgstr "Request a password reset"

#, fuzzy
msgid "mail_reset_password_subject"
msgstr "Reset password"

#, fuzzy
msgid "mail_welcome_teacher_subject"
msgstr "Your Hedy teacher account is ready"

#, fuzzy
msgid "user"
msgstr "Nazwa użytkownika"

#, fuzzy
msgid "mail_hello"
msgstr "Hi {username}!"

#, fuzzy
msgid "mail_goodbye"
msgstr ""
"Thank you!\n"
"The Hedy team"

#, fuzzy
msgid "copy_mail_link"
msgstr "Please copy and paste this link into a new tab:"

#, fuzzy
msgid "link"
msgstr "Zaloguj się"

#, fuzzy
msgid "invalid_username_password"
msgstr "Invalid username/password."

#, fuzzy
msgid "repeat_match_password"
msgstr "The repeated password does not match."

#, fuzzy
msgid "language_invalid"
msgstr "Please select a valid language."

#, fuzzy
msgid "agree_invalid"
msgstr "You have to agree with the privacy terms."

msgid "keyword_language_invalid"
msgstr "Proszę wybrać poprawny język słów kluczowych (wybierz angielski lub twój własny język)."

msgid "year_invalid"
msgstr "Proszę wprowadzić rok pomiędzy 1900 i {current_year}."

#, fuzzy
msgid "gender_invalid"
msgstr "Please select a valid gender, choose (Female, Male, Other)."

#, fuzzy
msgid "country_invalid"
msgstr "Please select a valid country."

#, fuzzy
msgid "experience_invalid"
msgstr "Please select a valid experience, choose (Yes, No)."

#, fuzzy
msgid "programming_invalid"
msgstr "Please select a valid programming language."

msgid "exists_username"
msgstr "Ta nazwa użytkownika jest już w użyciu."

msgid "exists_email"
msgstr "Ten email jest już w użyciu."

msgid "token_invalid"
msgstr "Twój token jest nieprawidłowy."

msgid "password_six"
msgstr "Twoje hasło musi zawierać co najmniej sześć znaków."

msgid "password_change_not_allowed"
msgstr "Nie możesz zmienić hasła tego użytkownika."

msgid "password_change_success"
msgstr "Hasło twojego ucznia zostało zmienione."

msgid "password_updated"
msgstr "Hasło zostało zaktualizowane."

#, fuzzy
msgid "sent_password_recovery"
msgstr "You should soon receive an email with instructions on how to reset your password."

#, fuzzy
msgid "password_resetted"
msgstr "Your password has been successfully reset. You are being redirected to the login page."

#, fuzzy
msgid "already_teacher"
msgstr "You already have a teacher account."

#, fuzzy
msgid "already_teacher_request"
msgstr "You already have a pending teacher request."

#, fuzzy
msgid "teacher_account_success"
msgstr "You successfully requested a teacher account."

msgid "only_teacher_create_class"
msgstr "Tylko nauczyciele mogą tworzyć klasy!"

msgid "class_name_invalid"
msgstr "Ta nazwa klasy jest nieprawidłowa."

#, fuzzy
msgid "class_name_empty"
msgstr "You didn't enter a class name!"

#, fuzzy
msgid "class_name_duplicate"
msgstr "You already have a class with this name."

#, fuzzy
msgid "no_such_class"
msgstr "No such Hedy class"

#, fuzzy
msgid "invalid_class_link"
msgstr "Invalid link for joining the class."

msgid "title_join-class"
msgstr "Hedy - Dołącz do klasy"

#, fuzzy
msgid "retrieve_class_error"
msgstr "Only teachers can retrieve classes"

#, fuzzy
msgid "username_empty"
msgstr "You didn't enter an username!"

#, fuzzy
msgid "student_not_existing"
msgstr "This username doesn't exist."

#, fuzzy
msgid "student_already_in_class"
msgstr "This student is already in your class."

#, fuzzy
msgid "student_already_invite"
msgstr "This student already has a pending invitation."

#, fuzzy
msgid "title_class-overview"
msgstr "Hedy - Class overview"

#, fuzzy
msgid "title_customize-class"
msgstr "Hedy - Customize class"

#, fuzzy
msgid "customization_deleted"
msgstr "Customizations successfully deleted."

#, fuzzy
msgid "class_customize_success"
msgstr "Class successfully customized."

#, fuzzy
msgid "no_accounts"
msgstr "There are no accounts to create."

msgid "unique_usernames"
msgstr "Wszystkie nazwy użytkowników muszą być unikalne."

#, fuzzy
msgid "usernames_exist"
msgstr "One or more usernames is already in use."

#, fuzzy
msgid "accounts_created"
msgstr "Accounts where successfully created."

#, fuzzy
msgid "retrieve_adventure_error"
msgstr "You're not allowed to view this adventure!"

msgid "title_view-adventure"
msgstr "Hedy - Wyświetl przygodę"

#, fuzzy
msgid "title_customize-adventure"
msgstr "Hedy - Customize adventure"

msgid "adventure_id_invalid"
msgstr "Ten identyfikator przygody jest nieprawidłowy."

msgid "adventure_name_invalid"
msgstr "Ta nazwa przygody jest nieprawidłowa."

msgid "level_invalid"
msgstr "Ten poziom Hedy jest nieprawidłowy."

msgid "content_invalid"
msgstr "Ta przygoda jest nieprawidłowa."

#, fuzzy
msgid "adventure_length"
msgstr "Your adventure has to be at least 20 characters."

#, fuzzy
msgid "public_invalid"
msgstr "This agreement selection is invalid"

#, fuzzy
msgid "classes_invalid"
msgstr "The list of selected classes is invalid"

msgid "adventure_duplicate"
msgstr "Posiadasz już przygodę o tej nazwie."

#, fuzzy
msgid "something_went_wrong_keyword_parsing"
msgstr ""

msgid "adventure_updated"
msgstr "Przygoda została zaktualizowana!"

#, fuzzy
msgid "adventure_empty"
msgstr "You didn't enter an adventure name!"

#, fuzzy
msgid "exercise_doesnt_exist"
msgstr "This exercise doesn't exist"

msgid "profile_updated_reload"
msgstr "Profil został zaktualizowany, strona zostanie ponownie załadowana."

msgid "profile_updated"
msgstr "Profil został zaktualizowany."

#, fuzzy
msgid "delete_success"
msgstr "Program deleted successfully."

#, fuzzy
msgid "save_prompt"
msgstr "You need to have an account to save your program. Would you like to login now?"

#, fuzzy
msgid "overwrite_warning"
msgstr "You already have a program with this name, saving this program will overwrite the old one. Are you sure?"

#, fuzzy
msgid "save_parse_warning"
msgstr "This program contains an error, are you sure you want to save it?"

#, fuzzy
msgid "save_success_detail"
msgstr "Program saved successfully."

#, fuzzy
msgid "share_success_detail"
msgstr "Program shared successfully."

#, fuzzy
msgid "unshare_success_detail"
msgstr "Program unshared successfully."

#, fuzzy
msgid "favourite_success"
msgstr "Your program is set as favourite."

#, fuzzy
msgid "report_failure"
msgstr "This program does not exist or is not public"

#, fuzzy
msgid "report_success"
msgstr "This program has been reported"

#, fuzzy
msgid "question_doesnt_exist"
msgstr "This question does not exist"

#, fuzzy
msgid "question_invalid"
msgstr "Twój token jest nieprawidłowy."

#, fuzzy
msgid "answer_invalid"
msgstr "Your password is invalid."

#, fuzzy
msgid "too_many_attempts"
msgstr "Too many attempts"

msgid "title_class statistics"
msgstr "Moje statystyki"

#, fuzzy
msgid "title_class logs"
msgstr "Hedy - Dołącz do klasy"

#~ msgid "create_account_explanation"
#~ msgstr "Posiadanie swojego własnego konta pozwala ci na zapisanie swoich programów."
<|MERGE_RESOLUTION|>--- conflicted
+++ resolved
@@ -1,18 +1,12 @@
-
+s
 msgid ""
 msgstr ""
 "Project-Id-Version: PACKAGE VERSION\n"
 "Report-Msgid-Bugs-To: \n"
-<<<<<<< HEAD
 "POT-Creation-Date: 2022-10-13 13:47+0200\n"
 "PO-Revision-Date: 2022-10-20 14:02+0000\n"
 "Last-Translator: Anonymous <noreply@weblate.org>\n"
 "Language-Team: pl <LL@li.org>\n"
-=======
-"POT-Creation-Date: 2022-10-20 11:20-0400\n"
-"PO-Revision-Date: 2022-10-19 15:29+0000\n"
-"Last-Translator: Mateusz Zmuda <mati.zmudzio@gmail.com>\n"
->>>>>>> 4f2fdb49
 "Language: pl\n"
 "Language-Team: pl <LL@li.org>\n"
 "Plural-Forms: nplurals=3; plural=n==1 ? 0 : n%10>=2 && n%10<=4 && (n%100<10 || n%100>=20) ? 1 : 2\n"
@@ -1319,13 +1313,10 @@
 msgid "write_first_program"
 msgstr "Napisz swój pierwszy program!"
 
-<<<<<<< HEAD
 #, fuzzy
 msgid "see_certificate"
 msgstr "See {username} certificate!"
 
-=======
->>>>>>> 4f2fdb49
 #, fuzzy
 msgid "certified_teacher"
 msgstr "Certified teacher"
