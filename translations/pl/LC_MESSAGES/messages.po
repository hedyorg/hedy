# Polish translations for PROJECT.
# Copyright (C) 2023 ORGANIZATION
# This file is distributed under the same license as the PROJECT project.
# FIRST AUTHOR <EMAIL@ADDRESS>, 2023.
#
msgid ""
msgstr ""
"Project-Id-Version: PROJECT VERSION\n"
"Report-Msgid-Bugs-To: EMAIL@ADDRESS\n"
"POT-Creation-Date: 2000-01-01 00:00+0000\n"
"PO-Revision-Date: 2024-06-27 16:31+0000\n"
"Last-Translator: Anonymous <noreply@weblate.org>\n"
"Language-Team: pl <LL@li.org>\n"
"Language: pl\n"
"MIME-Version: 1.0\n"
"Content-Type: text/plain; charset=utf-8\n"
"Content-Transfer-Encoding: 8bit\n"
"Plural-Forms: nplurals=3; plural=(n==1 ? 0 : n%10>=2 && n%10<=4 && (n%100<10 || n%100>=20) ? 1 : 2);\n"
"X-Generator: Weblate 5.7-dev\n"
"Generated-By: Babel 2.14.0\n"

#, fuzzy
msgid "Access Before Assign"
msgstr "Próbowano użyć zmiennej {name} w linii {access_line_number}, ale ustawiono ją w linii {definition_line_number}. Ustaw zmienną przed jej użyciem."

#, fuzzy
msgid "Cyclic Var Definition"
msgstr "Zmienna `{variable}` musi zostać ustawiona zanim będzie można użyć jej po prawej stronie tej komendy."

#, fuzzy
msgid "Else Without If Error"
msgstr "On line {line_number} you used an `{else}` but there is no `{if}` on the line before it."

#, fuzzy
msgid "Function Undefined"
msgstr "Próba użycia funkcji {name}, która nie została zdefiniowana."

#, fuzzy
msgid "Has Blanks"
msgstr "Twój kod nie jest skończony. Posiada miejsca które trzeba wypełnić."

#, fuzzy
msgid "Incomplete"
msgstr "Ups! Zapomniałeś o odrobinie kodu! W linii {line_number}, musisz dodać tekst po `{incomplete_command}`."

#, fuzzy
msgid "Incomplete Repeat"
msgstr "Wygląda na to, że zapomniano użyć komendy z poleceniem `{repeat}` w linii {line_number}."

#, fuzzy
msgid "Invalid"
msgstr "`{invalid_command}` nie jest komendą z {level} poziomu Hedy. Czy miałeś na myśli `{guessed_command}`?"

#, fuzzy
msgid "Invalid Argument"
msgstr "Nie możesz użyć komendy `{command}` z `{invalid_argument}` . Spróbuj zmienić typ `{invalid_argument}` na {allowed_types}."

#, fuzzy
msgid "Invalid Argument Type"
msgstr "Nie możesz użyć komendy `{command}` z `{invalid_argument}`, ponieważ jest ona typu {invalid_type}. Spróbuj zmienić `{invalid_argument}` na {allowed_types}."

#, fuzzy
msgid "Invalid At Command"
msgstr "Polecenie `{command}` nie może być używane od poziomu 16 wzwyż. Możesz użyć nawiasów kwadratowych aby wybrać element z listy, na przykład: `przyjaciele[i]`, `szczęśliwe_numerki[{random}]`."

#, fuzzy
msgid "Invalid Space"
msgstr "Ups! Linia numer {line_number} zaczyna się od spacji. Spacje są dziwne dla komputerów, czy można ją usunąć?"

#, fuzzy
msgid "Invalid Type Combination"
msgstr "Nie możesz użyć `{invalid_argument}` oraz `{invalid_argument_2}` z `{command}` ponieważ pierwszy jest typu {invalid_type}, a drugi jest typu {invalid_type_2}. Spróbuj zmienić `{invalid_argument}` na {invalid_type_2} lub `{invalid_argument_2}` na {invalid_type}."

#, fuzzy
msgid "Lonely Echo"
msgstr "Użyłeś `{echo}` przed `{ask}` lub `{echo}` bez `{ask}`. Umieść `{ask}` przed `{echo}`."

#, fuzzy
msgid "Lonely Text"
msgstr "Wygląda na to, że zapomniano użyć komendy z tekstem w linii {line_number}"

#, fuzzy
msgid "Missing Additional Command"
msgstr "It looks like you forgot to complete writing `{command}` on line {line_number}."

#, fuzzy
msgid "Missing Colon Error"
msgstr "Starting at level 17, `{command}` needs a `:`. It looks like you forgot to use one at the end of line {line_number}."

#, fuzzy
msgid "Missing Command"
msgstr "Wygląda na to, że zapomniano użyć komendy w linii {line_number}."

#, fuzzy
msgid "Missing Inner Command"
msgstr "Wygląda na to, że zapomniano użyć komendy z słowem `{command}` użytym w linii {line_number}."

#, fuzzy
msgid "Missing Square Brackets"
msgstr "It looks like you forgot to use square brackets `[]` around the list you were creating on line {line_number}."

#, fuzzy
msgid "Missing Variable"
msgstr "W poleceniu `{command}` brakuje zmiennej na początku linii."

#, fuzzy
msgid "Misspelled At Command"
msgstr "Wygląda na to, że mogłeś błędnie napisać polecenie `{command}`, zamiast tego w wierszu {line_number} wpisałeś `{invalid_argument}`."

#, fuzzy
msgid "No Indentation"
msgstr "Użyto zbyt mało spacji w linii {line_number}. Użyto {leading_spaces} spacji, to za mało. Rozpocznij każdy blok o {indent_size} spacji dalej niż linia powyżej."

#, fuzzy
msgid "Non Decimal Variable"
msgstr "W linii {line_number} mogłeś spróbować użyć numeru, którego Hedy nie bardzo lubi! Spróbuj zmienić go na liczbę dziesiętną, np. 2."

#, fuzzy
msgid "Parse"
msgstr "Kod który wprowadzono nie jest poprawnym kodem Hedy. W linii {location[0]} jest błąd, w pozycji {location[1]}. Użyto `{character_found}`, co nie jest dozwolone."

#, fuzzy
msgid "Pressit Missing Else"
msgstr "Nie dodano instrukcji co ma się wydarzyć gdy naciśnięty zostanie inny klawisz, dodaj instrukcję `{else}` do swojego kodu"

#, fuzzy
msgid "Runtime Index Error"
msgstr "Próbowałeś dostać się do elementu listy {name}, ale jest ona pusta albo indeks który podałeś nie istnieje."

#, fuzzy
msgid "Runtime Value Error"
msgstr "While running your program the command `{command}` received the value `{value}` which is not allowed. {tip}."

#, fuzzy
msgid "Runtime Values Error"
msgstr "While running your program the command `{command}` received the values `{value}` and `{value}` which are not allowed. {tip}."

#, fuzzy
msgid "Save Microbit code "
msgstr "Save Microbit code"

#, fuzzy
msgid "Too Big"
msgstr "Wow! Twój program ma aż {lines_of_code} linii kodu! Ale możemy przetworzyć tylko {max_lines} linii na tym poziomie. Zmniejsz swój program, i spróbuj ponownie."

#, fuzzy
msgid "Too Few Indents"
msgstr "You used too few leading spaces in line {line_number}. You used {leading_spaces} spaces, which is too few."

#, fuzzy
msgid "Too Many Indents"
msgstr "You used too many leading spaces in line {line_number}. You used {leading_spaces} spaces, which is too many."

#, fuzzy
msgid "Unexpected Indentation"
msgstr "Użyto zbyt dużo spacji w linii {line_number}. Użyto {leading_spaces} spacji, to za dużo. Rozpocznij każdy blok {indent_size} spacji dalej niż poprzednia linia."

#, fuzzy
msgid "Unquoted Assignment"
msgstr "Od tego poziomu, tekst po `{is}` będzie musiał być między apostrofami. Zapomniano o tym przy tekście {text}."

#, fuzzy
msgid "Unquoted Equality Check"
msgstr "Jeśli chcesz sprawdzić, czy zmienna jest równa wielu słowom, słowa powinny być pomiędzy apostrofami!"

#, fuzzy
msgid "Unquoted Text"
msgstr "Uważaj. Jeżeli chcesz coś wypisać, tekst powinien zaczynać i kończyć się apostrofem. Zapomniano o tym dla tekstu {unquotedtext}."

#, fuzzy
msgid "Unsupported Float"
msgstr "Liczby niecałkowita nie są jeszcze dostępne, ale będą za kilka poziomów. Na teraz, zmień `{value}` na liczbę całkowitą."

#, fuzzy
msgid "Unsupported String Value"
msgstr "Wartości tekstowe nie mogą zawierać `{invalid_value}`."

#, fuzzy
msgid "Unused Variable"
msgstr "Zdefiniowałeś zmienną {variable_name} w linii {line_number}, ale jej nie użyłeś."

#, fuzzy
msgid "Var Undefined"
msgstr "Próbowano użyć zmiennej `{name}`, ale nie została ona ustawiona. Jest też możliwe, że próbowano użyć słowa `{name}`, ale zapomniano o apostrofach."

#, fuzzy
msgid "Wrong Level"
msgstr "To był poprawny kod Hedy, ale nie dla tego poziomu. Użyto `{offending_keyword}` dla poziomu {working_level}. Porada: {tip}"

#, fuzzy
msgid "Wrong Number of Arguments"
msgstr "Twoja funkcja użyła nieprawidłowej liczby argumentów. Podałeś {used_number}, ale funkcja {name} potrzebuje {defined_number}"

msgid "account_overview"
msgstr "Przegląd konta"

#, fuzzy
msgid "accounts_created"
msgstr "Konta zostały utworzone pomyślnie."

msgid "accounts_intro"
msgstr "Na tej stronie możesz utworzyć konta dla wielu uczniów jednocześnie. Możliwe jest również bezpośrednie dodanie ich do jednej z twoich klas. Wciskając zielony + znajdujący się po prawej stronie na dole strony możesz dodać dodatkowe rzędy. Możesz usunąć rząd poprzez wcisnięcie odpowiadającego mu czerwonego krzyżyka. Upewnij się, że żaden z rzędów nie jest pusty gdy wciskasz \"Utwórz wiele kont\". Miej na uwadze, że każda nazwa użytkownika i każdy adres email muszą być unikalne, oraz, że hasła muszą składać się z <b>co najmniej</b> 6 znaków."

msgid "achievement_earned"
msgstr "Otrzymałeś nowe osiągnięcie!"

msgid "achievements"
msgstr "osiągnięcia"

msgid "achievements_check_icon_alt"
msgstr "Ikona uzyskanego osiągnięcia"

msgid "achievements_logo_alt"
msgstr "Osiągnięcia - logo"

#, fuzzy
msgid "actions"
msgstr "Actions"

msgid "add"
msgstr "Dodaj"

msgid "add_students"
msgstr "Dodaj uczniów"

#, fuzzy
msgid "add_your_language"
msgstr "Add your language!"

msgid "admin"
msgstr "Administrator"

msgid "advance_button"
msgstr "Przejdź do poziomu {level}"

msgid "adventure"
msgstr "Przygoda"

msgid "adventure_cloned"
msgstr "Przygoda jest klonowana"

#, fuzzy
msgid "adventure_code_button"
msgstr "Adventure Code"

#, fuzzy
msgid "adventure_codeblock_button"
msgstr "Use this button when you want to create a block of code that students can run in your adventure. Tip: put the selection at the end of the last line of the code block and <kbd>Enter</kbd> 3 times to type after a code block."

msgid "adventure_duplicate"
msgstr "Posiadasz już przygodę o tej nazwie."

msgid "adventure_empty"
msgstr "Nie podałeś nazwy przygody!"

msgid "adventure_exp_3"
msgstr "Pamiętaj, żeby zawsze otaczać słowa kluczowe / polecenia symbolami {` i `}`. Możesz użyć przycisku \"podgląd\" aby zobaczyć jak wygląda Twoja przygoda. Aby zobaczyć przygodę na dedykowanej stronie, wybierz \"podgląd\" z menu na stronie nauczyciela."

#, fuzzy
msgid "adventure_exp_classes"
msgstr "Your adventure is used within the following classes"

#, fuzzy
msgid "adventure_flagged"
msgstr "The adventure was flagged successfully."

msgid "adventure_id_invalid"
msgstr "Ten identyfikator przygody jest nieprawidłowy."

msgid "adventure_length"
msgstr "Treść twojej przygody musi składać się przynajmniej z 20 znaków."

msgid "adventure_name_invalid"
msgstr "Ta nazwa przygody jest nieprawidłowa."

msgid "adventure_prompt"
msgstr "Podaj nazwę przygody"

msgid "adventure_terms"
msgstr "Zgadzam się, że moja przygoda może być udostępniona publicznie na Hedy."

msgid "adventure_updated"
msgstr "Przygoda została zaktualizowana!"

#, fuzzy
msgid "adventures"
msgstr "Adventures"

#, fuzzy
msgid "adventures_completed"
msgstr "Adventures completed: {number_of_adventures}"

#, fuzzy
msgid "adventures_info"
msgstr "Each Hedy level has built-in exercises for students, which we call adventures. You can create your own adventures and add them to your classes. With your own adventures you can create adventures that are relevant and interesting for your students. You can find more information about creating your own adventures <a href=\"https://hedy.org/for-teachers/manual/features\">here</a>."

msgid "adventures_restored"
msgstr "Domyślne przygody zostały przywrócone."

#, fuzzy
msgid "adventures_tried"
msgstr "Adventures tried"

msgid "ago"
msgstr "{timestamp} temu"

msgid "agree_invalid"
msgstr "Musisz zgodzić się z zasadami polityki prywatności."

msgid "agree_with"
msgstr "Zgadzam się na"

msgid "ajax_error"
msgstr "Wystąpił błąd, proszę spróbować ponownie."

msgid "all"
msgstr "Wszystkie"

msgid "all_class_highscores"
msgstr "Wszyscy uczniowie są widoczni na klasowej liście najlepszych wyników"

msgid "already_account"
msgstr "Posiadasz już konto?"

msgid "already_program_running"
msgstr "Jakiś program właśnie się wykonuje, zakończ go, zanim uruchomisz kolejny."

msgid "already_teacher"
msgstr "Już posiadasz konto nauczyciela."

msgid "already_teacher_request"
msgstr "Już masz oczekujące rządanie otrzymania konta nauczyciela."

msgid "amount_saved"
msgstr "zapisanych programów"

msgid "amount_submitted"
msgstr "nadesłanych programów"

msgid "are_you_sure"
msgstr "Czy jesteś pewien? Ta operacja jest nieodwracalna."

msgid "ask_needs_var"
msgstr "Od poziomu 2, `{ask}` musi być użyty razem ze zmienną. Przykład: imię `{is}` `{ask}` Jak się nazywasz?"

msgid "become_a_sponsor"
msgstr "Zostań sponsorem"

msgid "birth_year"
msgstr "Rok urodzenia"

#, fuzzy
msgid "bug"
msgstr "Bug"

msgid "by"
msgstr "przez"

msgid "cancel"
msgstr "Anuluj"

#, fuzzy
msgid "cant_parse_exception"
msgstr "Couldn't parse the program"

msgid "certificate"
msgstr "Certyfikat ukończenia"

msgid "certified_teacher"
msgstr "Certyfikowany nauczyciel"

msgid "change_password"
msgstr "Zmień hasło"

msgid "cheatsheet_title"
msgstr "Ściągawka"

msgid "class_already_joined"
msgstr "Już jesteś uczeniem tej klasy"

msgid "class_customize_success"
msgstr "Personalizacje zostaly zapisane pomyślnie."

#, fuzzy
msgid "class_graph_explanation"
msgstr "In this graph you can see represented the numbers of adventures your students have attempted (meaning they have done meaninful work in that adventure), with respect to the number of errors and successful runs."

msgid "class_name_duplicate"
msgstr "Już masz klasę z taką nazwą."

msgid "class_name_empty"
msgstr "Nie wpisałeś nazwy klasy!"

msgid "class_name_invalid"
msgstr "Ta nazwa klasy jest nieprawidłowa."

msgid "class_name_prompt"
msgstr "Podaj proszę nazwę nowej klasy"

#, fuzzy
msgid "class_performance_graph"
msgstr "Class performance graph"

#, fuzzy
msgid "class_survey_description"
msgstr "We would like to get a better overview of our Hedy users. By providing these answers, you would help improve Hedy. Thank you!"

#, fuzzy
msgid "class_survey_later"
msgstr "Remind me tomorrow"

#, fuzzy
msgid "class_survey_question1"
msgstr "What is the age range in your class?"

#, fuzzy
msgid "class_survey_question2"
msgstr "What is the spoken language in your class?"

#, fuzzy
msgid "class_survey_question3"
msgstr "What is the gender balance in your class?"

#, fuzzy
msgid "class_survey_question4"
msgstr "What distinguishes your students from others?"

#, fuzzy
msgid "classes"
msgstr "Classes"

#, fuzzy
msgid "classes_info"
msgstr "Create a class to follow the progress of each student in dashboard, and to customize the adventures your students see, and even adding your own! You can create as many classes as you like, and each class can have multiple teachers each one with different roles. You can also add as many students as you want, but mind that each student can only be in one class at a time. You can find more information about classes in the <a href=\"https://hedy.org/for-teachers/manual/preparations#for-teachers\">teacher manual</a>."

#, fuzzy
msgid "clone"
msgstr "Clone"

#, fuzzy
msgid "cloned_times"
msgstr "Clones"

msgid "close"
msgstr "Zamknij"

msgid "comma"
msgstr "przecinek"

#, fuzzy
msgid "command_not_available_yet_exception"
msgstr "Command not available yet"

#, fuzzy
msgid "command_unavailable_exception"
msgstr "Command not correct anymore"

msgid "commands"
msgstr "Polecenia"

#, fuzzy
msgid "common_errors"
msgstr "Common errors"

msgid "congrats_message"
msgstr "Gratulacje, {username}, ukończyłeś Hedy!"

#, fuzzy
msgid "connect_guest_teacher"
msgstr "I would like to be connected with a guest teacher who can give a few lessons"

#, fuzzy
msgid "constant_variable_role"
msgstr "constant"

msgid "content_invalid"
msgstr "Ta przygoda jest nieprawidłowa."

msgid "contributor"
msgstr "Współautor"

msgid "copy_clipboard"
msgstr "Pomyślnie skopiowano do schowka"

#, fuzzy
msgid "copy_code"
msgstr "Copy code"

msgid "copy_join_link"
msgstr "Skopiuj link do dołączenia"

msgid "copy_link_success"
msgstr "Link udostępniania skopiowany do schowka"

msgid "copy_link_to_share"
msgstr "Skopiuj udostępniający link"

msgid "copy_mail_link"
msgstr "Proszę skopiować i wkleić ten link do nowej zakładki przeglądarki:"

msgid "correct_answer"
msgstr "Poprawna odpowiedź to"

msgid "country"
msgstr "Kraj"

msgid "country_invalid"
msgstr "Proszę wybrać poprawny kraj."

msgid "country_title"
msgstr "Państwo"

msgid "create_account"
msgstr "Utwórz konto"

msgid "create_accounts"
msgstr "Utwórz wiele kont"

msgid "create_accounts_prompt"
msgstr "Czy na pewno chcesz utworzyć te konta?"

msgid "create_adventure"
msgstr "Utwórz przygodę"

msgid "create_class"
msgstr "Utwórz nową klasę"

msgid "create_multiple_accounts"
msgstr "Utwórz wiele kont"

msgid "create_public_profile"
msgstr "Utwórz publiczny profil"

msgid "create_question"
msgstr "Czy chciałbyś stworzyć?"

msgid "create_student_account"
msgstr "Utwórz konto"

msgid "create_student_account_explanation"
msgstr "Możesz zapisywać swoje programy."

msgid "create_teacher_account"
msgstr "Utwórz konto nauczyciela"

msgid "create_teacher_account_explanation"
msgstr "Z kontem nauczyciela możesz zapisywać swoje programy i przeglądać wyniki swoich uczniów."

msgid "creator"
msgstr "Autor"

msgid "current_password"
msgstr "Obecne hasło"

msgid "customization_deleted"
msgstr "Personalizacje zostaly usunięte pomyślnie."

#, fuzzy
msgid "customize"
msgstr "Customize"

msgid "customize_adventure"
msgstr "Dostosuj przygodę"

msgid "customize_class"
msgstr "Dostosuj klasę"

msgid "dash"
msgstr "myślnik"

msgid "default_401"
msgstr "Wygląda na to, że nie masz wystarczających uprawnień..."

#, fuzzy
msgid "default_403"
msgstr "Looks like this action is forbidden..."

msgid "default_404"
msgstr "Nie byliśmy w stanie znaleźć tej strony..."

msgid "default_500"
msgstr "Coś poszło nie tak..."

msgid "delete"
msgstr "Usuń"

msgid "delete_adventure_prompt"
msgstr "Czy jesteś pewien, że chcesz usunąć tę przygodę?"

msgid "delete_class_prompt"
msgstr "Czy jesteś pewien, że chcesz usunąć tą klasę?"

msgid "delete_confirm"
msgstr "Czy na pewno chcesz usunąć ten program?"

msgid "delete_invite"
msgstr "Usuń zaproszenie"

msgid "delete_invite_prompt"
msgstr "Czy jesteś pewien że chcesz usunąć to zaproszenia?"

msgid "delete_public"
msgstr "Usuń profil publiczny"

msgid "delete_success"
msgstr "Program został usunięty pomyślnie."

#, fuzzy
msgid "delete_tag_prompt"
msgstr "Are you sure you want to delete this tag?"

msgid "destroy_profile"
msgstr "Usuń profil"

msgid "developers_mode"
msgstr "Tryb programisty"

msgid "directly_available"
msgstr "Zawsze dostępne"

msgid "disable"
msgstr "Wyłącz"

#, fuzzy
msgid "disable_explore_page"
msgstr "Disable explore page"

#, fuzzy
msgid "disable_parsons"
msgstr "Disable all puzzles"

#, fuzzy
msgid "disable_quizes"
msgstr "Disable all quizes"

msgid "disabled"
msgstr "Wyłączono"

msgid "disabled_button_quiz"
msgstr "Twój wynik quizu jest poniżej oczekiwanego poziomu. Spróbuj ponownie!"

msgid "discord_server"
msgstr "Serwer Discord"

msgid "distinguished_user"
msgstr "Wyróżniony użytkownik"

msgid "double quotes"
msgstr "cudzysłów"

msgid "download"
msgstr "Pobierz"

msgid "download_login_credentials"
msgstr "Czy chcesz pobrać dane logowania po utworzeniu kont?"

msgid "duplicate"
msgstr "Duplikuj"

#, fuzzy
msgid "echo_and_ask_mismatch_exception"
msgstr "Echo and ask mismatch"

msgid "echo_out"
msgstr "Od poziomu 2, `{echo}` nie jest potrzebne. Teraz możesz powtarzać odpowiedź za pomocą `{ask}` oraz `{print}`. Przykład: imię `{is}` `{ask}` Jak się nazywasz? `{print}` Cześć imię"

#, fuzzy
msgid "edit_adventure"
msgstr "Edit adventure"

msgid "edit_code_button"
msgstr "Edytuj kod"

msgid "email"
msgstr "Email"

msgid "email_invalid"
msgstr "Proszę podać poprawny adres email."

msgid "end_quiz"
msgstr "Koniec quizu"

msgid "english"
msgstr "Angielski"

msgid "enter"
msgstr "Zatwierdź"

msgid "enter_password"
msgstr "Wprowadź nowe hasło dla"

msgid "enter_text"
msgstr "Wprowadź swoją odpowiedź tutaj..."

msgid "error_logo_alt"
msgstr "Logo błędu"

#, fuzzy
msgid "errors"
msgstr "Errors"

msgid "exclamation mark"
msgstr "wykrzyknik"

msgid "exercise"
msgstr "Ćwiczenie"

msgid "exercise_doesnt_exist"
msgstr "Nie można znaleźć tego ćwiczenia"

msgid "exists_email"
msgstr "Ten email jest już w użyciu."

msgid "exists_username"
msgstr "Ta nazwa użytkownika jest już w użyciu."

#, fuzzy
msgid "exit_preview_mode"
msgstr "Exit preview mode"

msgid "experience_invalid"
msgstr "Proszę wybrać poprawne doświadczenie, wybierz (Tak, Nie)."

msgid "expiration_date"
msgstr "Data wygaśnięcia"

msgid "explore_explanation"
msgstr "Na tej stronie możesz przeglądnąc programy stworzone przez innych użytkowników Hedy. Możesz filtrować te programy pod kątem poziomów i typów przygód. Kliknij na \"Wyświetl program\", żeby otworzyć program i go uruchomić. Programy z czerwonym nagłówkiem zawierają pomyłki. Możesz je otworzyć ale nie będziesz mógł ich uruchomić z powodu tego błędu. Oczywiście możesz spróbować naprawić ten problem! Jeżeli twórca tego programu ma publiczny profil możesz kliknąć na jego nazwę użytkownika, żeby otworzyć jego profil. Znajdziesz tam wszystkie udostępnione programy stworzone przez tego użytkownika oraz więcej rzeczy!"

msgid "explore_programs"
msgstr "Exploruj programy"

msgid "explore_programs_logo_alt"
msgstr "Ikona odkrywania programów"

#, fuzzy
msgid "favorite_program"
msgstr "Favorite program"

msgid "favourite_confirm"
msgstr "Czy jesteś pewien, że chcesz ustawić ten program jako ulubiony?"

msgid "favourite_program"
msgstr "Ulubiony program"

msgid "favourite_program_invalid"
msgstr "Twój wybrany ulubiony program jest niewłaściwy."

msgid "favourite_success"
msgstr "Program został ustawiony jako ulubiony."

#, fuzzy
msgid "feature"
msgstr "Feature"

#, fuzzy
msgid "feedback"
msgstr "Feedback"

#, fuzzy
msgid "feedback_message_error"
msgstr "Something went wrong, please try again later."

#, fuzzy
msgid "feedback_message_success"
msgstr "Thank you, we recieved your feedback and will contact you if needed."

#, fuzzy
msgid "feedback_modal_message"
msgstr "Please send us a message with a category. We appreciate your help to improve Hedy!"

msgid "female"
msgstr "Żeńska"

#, fuzzy
msgid "flag_adventure_prompt"
msgstr "Do you want to flag this adventure so that we check its appropriateness?"

msgid "float"
msgstr "liczba"

msgid "for_teachers"
msgstr "Dla nauczycieli"

msgid "forgot_password"
msgstr "Zapomniałeś hasła?"

msgid "from_another_teacher"
msgstr "Od innego nauczyciela"

msgid "from_magazine_website"
msgstr "Z gazety lub strony internetowej"

msgid "from_video"
msgstr "Z filmiku"

msgid "fun_statistics_msg"
msgstr "Trochę ciekawych statystyk!"

msgid "gender"
msgstr "Płeć"

msgid "gender_invalid"
msgstr "Proszę wybrać poprawną płeć, wybierz (Żeńska, Męska, Inna)."

msgid "general"
msgstr "Ogólne"

msgid "general_settings"
msgstr "Ustawienia ogólne"

msgid "generate_passwords"
msgstr "Wygeneruj hasła"

msgid "get_certificate"
msgstr "Otrzymaj certyfikat!"

msgid "give_link_to_teacher"
msgstr "Podaj ten link swojemu nauczycielowi:"

#, fuzzy
msgid "go_back"
msgstr "Go back"

msgid "go_back_to_main"
msgstr "Powróć do strony głównej"

msgid "go_to_question"
msgstr "Przejdź do pytania"

msgid "go_to_quiz_result"
msgstr "Idź do wyników quizu"

msgid "goto_profile"
msgstr "Idź do mój profil"

#, fuzzy
msgid "graph_title"
msgstr "Errors per adventure completed on level {level}"

msgid "grid_overview"
msgstr "Przegląd programów na przygodę"

msgid "hand_in"
msgstr "Oddaj"

msgid "hand_in_exercise"
msgstr "Oddaj ćwiczenie"

msgid "heard_about_hedy"
msgstr "Jak usłyszałeś o Hedy?"

msgid "heard_about_invalid"
msgstr "Proszę wybrać poprawny sposób w jaki o nas usłyszałeś."

msgid "hedy_achievements"
msgstr "Moje osiągnięcia"

msgid "hedy_choice_title"
msgstr "Wybór Hedy"

#, fuzzy
msgid "hedy_introduction_slides"
msgstr "Hedy Introduction Slides"

msgid "hedy_logo_alt"
msgstr "Logo Hedy"

msgid "hedy_on_github"
msgstr "Hedy na Githubie"

msgid "hedy_tutorial_logo_alt"
msgstr "Ikona samouczka Hedy"

msgid "hello_logo"
msgstr "hej"

msgid "hidden"
msgstr "Ukryty"

msgid "hide_cheatsheet"
msgstr "Ukryj ściągawkę"

msgid "hide_keyword_switcher"
msgstr "Ukryj zmieniarkę poleceń"

msgid "highest_level_reached"
msgstr "Najwyższy osiągnięty poziom"

msgid "highest_quiz_score"
msgstr "Największy wynik z Quizu"

msgid "highscore_explanation"
msgstr "Na tej stronie możesz zobaczyć aktualne najlepsze wyniki w oparciu o ilość zebranych osiągnięć. Zobacz ranking dla wszystkich użytkowników, swojego kraju lub klasy. Kliknij nazwę użytkownika, aby wyświetlić jego profil publiczny."

msgid "highscore_no_public_profile"
msgstr "Nie posiadasz publicznego profilu w związku z czym nie jesteś wyświetlony na liście rekordowych wyników. Czy chciałbyś stworzyć publiczny profil?"

msgid "highscores"
msgstr "Rekordy"

msgid "hint"
msgstr "Podpowiedź?"

msgid "ill_work_some_more"
msgstr "Jeszcze nad nim popracuję"

#, fuzzy
msgid "image_invalid"
msgstr "Wybrany obraz jest niewłaściwy."

#, fuzzy
msgid "incomplete_command_exception"
msgstr "Incomplete Command"

#, fuzzy
msgid "incorrect_handling_of_quotes_exception"
msgstr "Incorrect handling of quotes"

#, fuzzy
msgid "incorrect_use_of_types_exception"
msgstr "Incorrect use of types"

#, fuzzy
msgid "incorrect_use_of_variable_exception"
msgstr "Incorrect use of variable"

#, fuzzy
msgid "indentation_exception"
msgstr "Incorrect Indentation"

msgid "input"
msgstr "wejście z `{ask}`"

#, fuzzy
msgid "input_variable_role"
msgstr "input"

msgid "integer"
msgstr "liczba"

msgid "invalid_class_link"
msgstr "Niepoprawny link dołączenia do klasy."

#, fuzzy
msgid "invalid_command_exception"
msgstr "Invalid command"

#, fuzzy
msgid "invalid_keyword_language_comment"
msgstr "# The provided keyword language is invalid, keyword language is set to English"

#, fuzzy
msgid "invalid_language_comment"
msgstr "# The provided language is invalid, language set to English"

#, fuzzy
msgid "invalid_level_comment"
msgstr "# The provided level is invalid, level is set to level 1"

#, fuzzy
msgid "invalid_program_comment"
msgstr "# The provided program is invalid, please try again"

msgid "invalid_teacher_invitation_code"
msgstr "Kod zaproszenia nauczyciela jest niewłaściwy. Aby zostać nauczycielem, skontaktuj się z hello@hedy.org."

msgid "invalid_tutorial_step"
msgstr "Niewłaściwy stopień poradnika"

msgid "invalid_username_password"
msgstr "Niepoprawna nazwa użytkownika lub hasło."

msgid "invite_by_username"
msgstr "Zaproś za pomocą nazwy użytkownika"

msgid "invite_date"
msgstr "Data zaproszenia"

msgid "invite_message"
msgstr "Otrzymałeś zaproszenie dołączenia do klasy"

msgid "invite_prompt"
msgstr "Wprowadź nazwę użytkownika"

#, fuzzy
msgid "invite_teacher"
msgstr "Invite a teacher"

msgid "join_class"
msgstr "Dołącz do klasy"

msgid "join_prompt"
msgstr "Potrzebujesz konta aby dołączyć do klasy. Czy chcesz się teraz zalogować?"

msgid "keybinding_waiting_for_keypress"
msgstr "Oczekuje na naciśnięcie przycisku..."

msgid "keyword_language_invalid"
msgstr "Proszę wybrać poprawny język słów kluczowych (wybierz angielski lub twój własny język)."

#, fuzzy
msgid "landcode_phone_number"
msgstr "Please also add your country's landcode"

#, fuzzy
msgid "language"
msgstr "Language"

msgid "language_invalid"
msgstr "Proszę wybrać poprawny język."

msgid "languages"
msgstr "Których języków programowania używałeś wcześniej?"

msgid "last_achievement"
msgstr "Ostatnie zdobyte osiągnięcie"

msgid "last_edited"
msgstr "Ostatnio edytowano"

#, fuzzy
msgid "last_error"
msgstr "Last error"

#, fuzzy
msgid "last_program"
msgstr "Last program"

msgid "last_update"
msgstr "Ostatnia aktualizacja"

msgid "lastname"
msgstr "Nazwisko"

msgid "leave_class"
msgstr "Opuść klasę"

msgid "level"
msgstr "Poziom"

msgid "level_accessible"
msgstr "Poziom jest otwarty dla uczniów"

msgid "level_disabled"
msgstr "Poziom wyłączony"

msgid "level_future"
msgstr "Ten poziom otwiera się automatycznie "

#, fuzzy
msgid "level_invalid"
msgstr "Ten poziom Hedy jest nieprawidłowy."

msgid "level_not_class"
msgstr "Ten poziom nie jest jeszcze dostępny w twojej klasie"

msgid "level_title"
msgstr "Poziom"

#, fuzzy
msgid "levels"
msgstr "levels"

msgid "link"
msgstr "Link"

msgid "list"
msgstr "lista"

#, fuzzy
msgid "list_variable_role"
msgstr "list"

#, fuzzy
msgid "live_dashboard"
msgstr "Live Dashboard"

msgid "logged_in_to_share"
msgstr "Musisz się zalogować aby zapisać i udostępnić program."

msgid "login"
msgstr "Zaloguj się"

msgid "login_long"
msgstr "Zaloguj się do konta"

msgid "login_to_save_your_work"
msgstr "Zaloguj się, aby zapisać swoją pracę"

msgid "logout"
msgstr "Wyloguj się"

msgid "longest_program"
msgstr "Najdłuższy program"

msgid "mail_change_password_body"
msgstr ""
"Twoje hasło Hedy zostało zmienione. Jeśli to zrobiłeś, wszystko jest w porządku.\n"
"Jeśli nie zmieniłeś hasła, natychmiast skontaktuj się z nami, odpowiadając na tę wiadomość e-mail."

msgid "mail_change_password_subject"
msgstr "Twoje hasło Hedy zostało zmienione"

msgid "mail_error_change_processed"
msgstr "Wysyłanie emaila z potwierdzeniem nie powiodło się, ale zmiany zostały poprawnie zapisane."

msgid "mail_goodbye"
msgstr ""
"Powodzenia w programowaniu!\n"
"Zespół Hedy"

msgid "mail_hello"
msgstr "Witaj {username}!"

msgid "mail_recover_password_body"
msgstr ""
"Klikając ten link, możesz ustawić nowe hasło Hedy. Ten link jest ważny przez <b>4</b> godziny.\n"
"Jeśli nie wymagałeś resetowania hasła, zignoruj ten e-mail: {link}"

msgid "mail_recover_password_subject"
msgstr "Poproś o zresetowanie hasła."

msgid "mail_reset_password_body"
msgstr ""
"Twoje hasło Hedy zostało zresetowane do nowego. Jeśli to zrobiłeś, wszystko jest w porządku.\n"
"Jeśli nie zmieniłeś hasła, natychmiast skontaktuj się z nami, odpowiadając na tę wiadomość e-mail."

msgid "mail_reset_password_subject"
msgstr "Twoje hasło Hedy zostało zresetowane"

msgid "mail_welcome_teacher_body"
msgstr ""
"<strong>Witaj!</strong>\n"
"Gratulujemy założenia nowego konta nauczyciela Hedy. Witamy w światowej społeczności nauczycieli Hedy!\n"
"\n"
"<strong>Co mogą robić nauczyciele</strong>\n"
"Konto nauczyciela daje nowe możliwości.\n"
"\n"
"1. Dodatkowe wyjaśnienia są dostępne w <a href=\"https://hedy.org/for-teachers/manual\">poradniku nauczyciela</a>.\n"
"2. Za pomocą konta nauczyciela masz możliwość tworzenia zajęć. Twoi uczniowie mogą dołączyć do twoich zajęć, a ty możesz zobaczyć ich postępy. Zajęcia są prowadzone i zarządzane przez <a href=\"https://hedycode.com/for-teachers\">stronę nauczyciela</a>.\n"
"3. Masz możliwość pełnego dostosowania swoich zajęć - możesz odblokowywać i zablokowywać poziomy, włączać i wyłączać przygody oraz tworzyć własne przygody!\n"
"\n"
"<strong>Dołącz do naszej społeczności online!</strong>\n"
"Zapraszamy wszystkich nauczycieli, programistów i innych fanów Hedy do dołączenia do naszego <a href=\"https://discord.gg/8yY7dEme9r\">serwera Discord</a>. To idealne miejsce do rozmowy o Hedy: mamy kanały, na których możesz pokazać swoje fajne projekty i lekcje, kanały do zgłaszania błędów oraz kanały do czatowania z innymi nauczycielami i zespołem Hedy.\n"
"\n"
"<strong>Jak pytać o pomoc </strong>\n"
"Jeśli coś jest niejasne, daj nam znać na DIscord, lub <a href=\"mailto: hello@hedy.org\">wyślij nam maila</a>.\n"
"\n"
"<strong>Jak zgłaszać błędy</strong>\n"
"W Discordzie mamy kanał do zgłaszania błędów o nazwie #bugs. To idealne miejsce, aby poinformować nas o problemach, z którymi się spotykasz. Jeśli wiesz, jak korzystać z GitHub, możesz tam otworzyć <a href=\"https://github.com/hedyorg/hedy/issues/new?assignees=&labels=&template=bug_report.md&title=%5BBUG%5D\">issue</a>.\n"

msgid "mail_welcome_teacher_subject"
msgstr "Twoje konto nauczyciela Hedy jest gotowe"

msgid "mail_welcome_verify_body"
msgstr ""
"Twoje konto Hedy zostało utworzone. Witaj!\n"
"Proszę kliknąć na ten link żeby zweryfikować swój adres email: {link}"

msgid "mail_welcome_verify_subject"
msgstr "Witaj w Hedy"

msgid "mailing_title"
msgstr "Zasubskrybuj builetyn informacyjny Hedy"

msgid "main_subtitle"
msgstr "Stopniowany język programowania"

msgid "main_title"
msgstr "Hedy"

msgid "make_sure_you_are_done"
msgstr "Upewnij się, że wszystko skończone! Po kliknięciu „Oddaj” nie będzie już można wprowadzać zmian w programie."

msgid "male"
msgstr "Męska"

msgid "mandatory_mode"
msgstr "Obowiązkowy tryb deweloperski"

#, fuzzy
msgid "more_options"
msgstr "More options"

#, fuzzy
msgid "multiple_keywords_warning"
msgstr "You are trying to use the keyword {orig_keyword}, but this keyword might have several meanings. Please choose the one you're trying to use from this list and copy paste it in your code, curly braces included: {keyword_list}"

msgid "multiple_levels_warning"
msgstr "We've noticed you have both selected several levels and included code snippets in your adventure, this might cause issues with the syntax highlighter and the automatic translation of keywords"

msgid "my_account"
msgstr "Moje konto"

msgid "my_achievements"
msgstr "Moje osiągnięcia"

msgid "my_adventures"
msgstr "Moje przygody"

msgid "my_classes"
msgstr "Moje klasy"

msgid "my_messages"
msgstr "Moje wiadomości"

#, fuzzy
msgid "my_public_profile"
msgstr "My public profile"

msgid "name"
msgstr "Imię"

msgid "nav_explore"
msgstr "Odkrywaj"

msgid "nav_hedy"
msgstr "Hedy"

msgid "nav_learn_more"
msgstr "Dowiedz się więcej"

msgid "nav_start"
msgstr "Dom"

msgid "new_password"
msgstr "Nowe hasło"

#, fuzzy
msgid "new_password_repeat"
msgstr "Repeat new password"

msgid "newline"
msgstr "nowa linia"

msgid "next_exercise"
msgstr "Następne ćwiczenie"

msgid "next_page"
msgstr "Następna strona"

msgid "next_step_tutorial"
msgstr "Dalej >>>"

msgid "no"
msgstr "Nie"

msgid "no_account"
msgstr "Nie masz konta?"

msgid "no_accounts"
msgstr "Nie ma więcej kont do stworzenia."

#, fuzzy
msgid "no_adventures_yet"
msgstr "There are no public adventures yet..."

msgid "no_certificate"
msgstr "Ten użytkownik uzyskał Certyfikat Ukończenia Hedy"

msgid "no_more_flat_if"
msgstr "Zaczynając od poziomu 8, linia po instrukcji `{if}` musi zaczynać się od 4 spacji."

#, fuzzy
msgid "no_programs"
msgstr "Nie masz jeszcze żadnych programów."

msgid "no_public_profile"
msgstr "Nie masz jeszcze opisu profilu publicznego..."

msgid "no_shared_programs"
msgstr "nie ma udostępnionych programów..."

msgid "no_such_adventure"
msgstr "Ta przygoda nie istnieje!"

msgid "no_such_class"
msgstr "Nie istnieje taka klasa Hedy."

msgid "no_such_highscore"
msgstr "Wyniki"

msgid "no_such_level"
msgstr "Nie ma takiego poziomu!"

msgid "no_such_program"
msgstr "Nie ma takiego programu!"

#, fuzzy
msgid "no_tag"
msgstr "No tag provided!"

#, fuzzy
msgid "not_adventure_yet"
msgstr "You must fill in an adventure name first"

msgid "not_enrolled"
msgstr "Wygląda na to, że nie jesteś członkiem tej klasy!"

msgid "not_in_class_no_handin"
msgstr "Nie jesteś w żadnych zajęciach, więc nie musisz niczego oddawać."

msgid "not_logged_in_cantsave"
msgstr "Program nie zostanie zapisany."

msgid "not_logged_in_handin"
msgstr "Musisz się zalogować by oddać zadanie."

msgid "not_teacher"
msgstr "Wygląda na to, że nie jesteś nauczycielem!"

msgid "number"
msgstr "liczba"

msgid "number_achievements"
msgstr "Liczba osiągnięć"

msgid "number_lines"
msgstr "Numer linii"

#, fuzzy
msgid "number_of_errors"
msgstr "Number of errors: {number_of_errors}"

msgid "number_programs"
msgstr "Liczba programów"

msgid "ok"
msgstr "OK"

msgid "only_you_can_see"
msgstr "Tylko ty widzisz ten program."

msgid "open"
msgstr "Otwórz"

msgid "opening_date"
msgstr "Data rozpoczęcia"

msgid "opening_dates"
msgstr "Daty rozpoczęcia"

msgid "option"
msgstr "Opcja"

msgid "or"
msgstr "lub"

msgid "other"
msgstr "Inna"

msgid "other_block"
msgstr "Inny język blokowy"

msgid "other_settings"
msgstr "Inne ustawienia"

msgid "other_source"
msgstr "Inne"

msgid "other_text"
msgstr "Inny język tekstowy"

msgid "overwrite_warning"
msgstr "Już posiadasz zapisany program o tej samej nazwie. Zapisanie tego programu nadpisze poprzeni program. Czy chcesz kontunować?"

#, fuzzy
msgid "owner"
msgstr "Owner"

msgid "page_not_found"
msgstr "Nie możemy odnaleźć tej strony!"

#, fuzzy
msgid "pair_with_teacher"
msgstr "I would like to be paired with another teacher for help"

msgid "parsons_title"
msgstr "Łamigłówka"

msgid "password"
msgstr "Hasło"

msgid "password_change_not_allowed"
msgstr "Nie możesz zmienić hasła tego użytkownika."

msgid "password_change_prompt"
msgstr "Jesteś pewien że chcesz zmienić hasło?"

msgid "password_change_success"
msgstr "Hasło twojego ucznia zostało zmienione."

msgid "password_invalid"
msgstr "Twoje hasło jest niepoprawne."

msgid "password_repeat"
msgstr "Powtórz hasło"

msgid "password_resetted"
msgstr "Twoje hasło zostało zresetowane. Zostajesz przekierowany do strony logowania."

msgid "password_six"
msgstr "Twoje hasło musi zawierać co najmniej sześć znaków."

msgid "password_updated"
msgstr "Hasło zostało zaktualizowane."

msgid "passwords_six"
msgstr "Wszystkie hasła muszą mieć co najmniej sześć znaków."

msgid "pending_invites"
msgstr "Oczekujące zaproszenia"

msgid "people_with_a_link"
msgstr "Inne osoby posiadające link mogą widzieć ten program. Może być również widoczny na stronie „Odkrywaj”."

msgid "percentage"
msgstr "odsetek"

msgid "percentage_achieved"
msgstr "Osiągnięte przez {percentage}% użytkowników"

msgid "period"
msgstr "kropka"

msgid "personal_text"
msgstr "Opis"

msgid "personal_text_invalid"
msgstr "Twój tekst jest nieprawidłowy."

#, fuzzy
msgid "phone_number"
msgstr "Phone number"

msgid "postfix_classname"
msgstr "Postfix nazwy klasy"

msgid "preferred_keyword_language"
msgstr "Preferowany język słów kluczowych"

msgid "preferred_language"
msgstr "Preferowany język"

msgid "preview"
msgstr "Podgląd"

#, fuzzy
msgid "previewing_adventure"
msgstr "Previewing adventure"

#, fuzzy
msgid "previewing_class"
msgstr "You are previewing class <em>{class_name}</em> as a teacher."

msgid "previous_campaigns"
msgstr "Wyświetl poprzednie kampanie"

#, fuzzy
msgid "previous_page"
msgstr "Previous page"

msgid "print_logo"
msgstr "napisz"

msgid "privacy_terms"
msgstr "polityka prywatności"

msgid "private"
msgstr "Prywatne"

msgid "profile_logo_alt"
msgstr "Ikona profilu."

msgid "profile_picture"
msgstr "Obrazek profilowy"

msgid "profile_updated"
msgstr "Profil został zaktualizowany."

msgid "profile_updated_reload"
msgstr "Profil został zaktualizowany, strona zostanie ponownie załadowana."

msgid "program_contains_error"
msgstr "Ten program zawiera błędy, czy na pewno chcesz go udostępnić?"

msgid "program_header"
msgstr "Moje programy"

#, fuzzy
msgid "program_too_large_exception"
msgstr "Programs too large"

msgid "programming_experience"
msgstr "Czy masz doświadczenie z programowaniem?"

msgid "programming_invalid"
msgstr "Proszę wybrać poprawny język programowania."

msgid "programs"
msgstr "Programy"

msgid "programs_created"
msgstr "Stworzone programy"

msgid "programs_saved"
msgstr "Zapisane programy"

msgid "programs_submitted"
msgstr "Przesłane programy"

msgid "prompt_join_class"
msgstr "Czy chcesz dołączyć do tej klasy?"

msgid "public"
msgstr "Publiczne"

msgid "public_adventures"
msgstr "Browse public adventures"

#, fuzzy
msgid "public_content"
msgstr "Public content"

#, fuzzy
msgid "public_content_info"
msgstr "You can also look for public adventures and use them as an example."

msgid "public_invalid"
msgstr "Niepoprawna wartość zgody"

msgid "public_profile"
msgstr "Profil publiczny"

msgid "public_profile_info"
msgstr "Poprzez zaznaczenie tego pola wyboru zgadzam się na zrobienie mojego profilu widocznym dla wszystkich użytkowników platformy. Uważaj, żeby nie udostępniać swoich danych osobowych jak swoje imię oraz adres domowy ponieważ wszyscy mogą to zobaczyć!"

msgid "public_profile_updated"
msgstr "Profil publiczny został zaktualizowany, strona zastanie przeładowana."

msgid "question mark"
msgstr "znak zapytania"

msgid "quiz_logo_alt"
msgstr "Logo quizu"

msgid "quiz_score"
msgstr "Wynik quizu"

msgid "quiz_tab"
msgstr "Quiz"

msgid "quiz_threshold_not_reached"
msgstr "Nie wykonano quizu potrzebnego do odblokowania tego poziomu"

msgid "read_code_label"
msgstr "Czytaj na głos"

msgid "recent"
msgstr "Moje najnowsze programy"

msgid "recover_password"
msgstr "Zarządaj zmiany hasła"

msgid "regress_button"
msgstr "Powróć do poziomu {level}"

msgid "remove"
msgstr "Usuń"

msgid "remove_customization"
msgstr "Usuń ustawienia tej klasy"

msgid "remove_customizations_prompt"
msgstr "Czy jesteś pewien, że chcesz usunąć konfigurację tej klasy?"

msgid "remove_student_prompt"
msgstr "Czy na pewno chcesz usunąć tego ucznia z klasy?"

#, fuzzy
msgid "remove_user_prompt"
msgstr "Confirm removing this user from the class."

msgid "repair_program_logo_alt"
msgstr "Ikona naprawy programu"

#, fuzzy
msgid "repeat_dep"
msgstr "Starting in level 8, `{repeat}` needs to be used with indentation. You can see examples on the `{repeat}` tab in level 8."

msgid "repeat_match_password"
msgstr "Powtórzone hasło nie zgadza się z nowym hasłem."

msgid "repeat_new_password"
msgstr "Powtórz nowe hasło"

msgid "report_failure"
msgstr "Ten program nie istnieje lub nie jest udostępniony publicznie"

msgid "report_program"
msgstr "Czy jesteś pewien, że chcesz zgłosić ten program?"

msgid "report_success"
msgstr "Ten program został zgłoszony"

#, fuzzy
msgid "request_invalid"
msgstr "Request invalid"

msgid "request_teacher"
msgstr "Czy chciałbyś aplikować o konto nauczyciela?"

msgid "request_teacher_account"
msgstr "Aplikuj o konto nauczyciela"

msgid "required_field"
msgstr "Pola oznaczone * są wymagane"

msgid "reset_adventure_prompt"
msgstr "Czy jesteś pewien, że chcesz zresetować wybrane przygody?"

msgid "reset_adventures"
msgstr "Resetuj wybrane przygody"

msgid "reset_button"
msgstr "Resetuj"

msgid "reset_password"
msgstr "Zresetuj hasło"

msgid "reset_view"
msgstr "Reset"

msgid "retrieve_adventure_error"
msgstr "Nie możesz otworzyć tej przygody!"

msgid "retrieve_class_error"
msgstr "Tylko uczniowie mogą pobrać listę klas"

#, fuzzy
msgid "retrieve_tag_error"
msgstr "Error retrieving tags"

#, fuzzy
msgid "role"
msgstr "Role"

msgid "run_code_button"
msgstr "Uruchom kod"

#, fuzzy
msgid "runs_over_time"
msgstr "Runs over time"

msgid "save_parse_warning"
msgstr "Ten program zawiera błędy. Czy jesteś pewien, że chcesz go zapisać?"

msgid "save_prompt"
msgstr "Aby zapisać program musisz mieć konto użytkownika. Czy chciałbyś się zalogować teraz?"

msgid "save_success_detail"
msgstr "Program został zapisany pomyślnie."

msgid "score"
msgstr "Wynik"

msgid "search"
msgstr "Szukaj..."

msgid "search_button"
msgstr "Szukaj"

#, fuzzy
msgid "second_teacher"
msgstr "Second teacher"

#, fuzzy
msgid "second_teacher_copy_prompt"
msgstr "Are you sure you want to copy this teacher?"

#, fuzzy
msgid "second_teacher_prompt"
msgstr "Enter a teacher username to invite them."

#, fuzzy
msgid "second_teacher_warning"
msgstr "All teachers in this class can customize it."

msgid "see_certificate"
msgstr "Zobacz certyfikat {username}!"

msgid "select"
msgstr "Wybierz"

msgid "select_adventures"
msgstr "Wybierz przygody"

msgid "select_all"
msgstr "Select all"

#, fuzzy
msgid "select_lang"
msgstr "Select language"

msgid "select_levels"
msgstr "Wybierz poziomy"

#, fuzzy
msgid "select_tag"
msgstr "Select tag"

msgid "selected"
msgstr "Selected"

msgid "self_removal_prompt"
msgstr "Czy jesteś pewien, że chcesz opuścić klasę?"

msgid "send_password_recovery"
msgstr "Wyślij mi link do odzyskania hasła"

msgid "sent_by"
msgstr "To zaproszenie zostało wysłane przez"

msgid "sent_password_recovery"
msgstr "Niedługo powinieneś otrzymać email z instrukcjami jak zresetować swoje hasło."

msgid "settings"
msgstr "Moje ustawienia osobiste"

msgid "share_by_giving_link"
msgstr "Pokaż innym swój program dając im poniższy link:"

msgid "share_your_program"
msgstr "Udostępnij swój program"

msgid "signup_student_or_teacher"
msgstr "Czy jesteś uczniem czy nauczycielem?"

msgid "single quotes"
msgstr "pojedynczy cudzysłów"

msgid "slash"
msgstr "ukośnik"

#, fuzzy
msgid "sleeping"
msgstr "Sleeping..."

#, fuzzy
msgid "slides"
msgstr "Slides"

#, fuzzy
msgid "slides_for_level"
msgstr "Slides for level"

#, fuzzy
msgid "slides_info"
msgstr "For each level of Hedy, we have created slides to help you teach. The slides contain explanations of each level, and Hedy examples that you can run inside the slides. Just click the link and get started! the Introduction slides are a general explanation of Hedy before level 1 The slides were created using <a href=\"https://slides.com\">slides.com</a>. If you want to adapt them yourself, you can download them, and then upload the resulting zip file to <a href=\"https://slides.com\">slides.com</a>. You can find more information about the slides in the <a href=\"https://hedy.org/for-teachers/manual/features\">teacher's manual</a>."

msgid "social_media"
msgstr "Media społecznościowe"

msgid "solution_example"
msgstr ""

msgid "solution_example_explanation"
msgstr ""

msgid "something_went_wrong_keyword_parsing"
msgstr "Wystąpił problem z Twoją przygodą. Czy wszystkie polecenia są oznaczone symbolami {` i `}?"

msgid "space"
msgstr "spacja"

msgid "star"
msgstr "gwiazda"

msgid "start_hedy_tutorial"
msgstr "Rozpocznij samouczek Hedy"

#, fuzzy
msgid "start_learning"
msgstr "Start learning"

msgid "start_programming"
msgstr "Zacznij programować"

msgid "start_programming_logo_alt"
msgstr "Ikona rozpoczęcia programowania"

msgid "start_quiz"
msgstr "Zacznij quiz"

msgid "start_teacher_tutorial"
msgstr "Rozpocznij samouczek dla nauczyciela"

#, fuzzy
msgid "start_teaching"
msgstr "Start teaching"

msgid "step_title"
msgstr "Zadanie domowe"

#, fuzzy
msgid "stepper_variable_role"
msgstr "stepper"

msgid "stop_code_button"
msgstr "Zatrzymaj program"

msgid "string"
msgstr "tekst"

#, fuzzy
msgid "student"
msgstr "Student"

msgid "student_already_in_class"
msgstr "Ten uczeń już jest w Twojej klasie."

msgid "student_already_invite"
msgstr "Ten uczeń został już zaproszony do klasy."

#, fuzzy
msgid "student_details"
msgstr "Student details"

#, fuzzy
msgid "student_not_allowed_in_class"
msgstr "Student not allowed in class"

msgid "student_not_existing"
msgstr "Ten użytkownik nie został znaleziony w systemie."

msgid "student_signup_header"
msgstr "Uczeń"

msgid "students"
msgstr "uczniowie"

msgid "submission_time"
msgstr "Data wręczenia"

msgid "submit_answer"
msgstr "Odpowiedz na pytanie"

msgid "submit_program"
msgstr "Wyślij"

msgid "submit_warning"
msgstr "Czy jesteś pewien, że chcesz wysłać ten program?"

msgid "submitted"
msgstr "Wysłane"

msgid "submitted_header"
msgstr "Ten program został wysłany i nie może zostać zmieniony."

msgid "subscribe"
msgstr "Zasubskrybuj"

msgid "subscribe_newsletter"
msgstr "Zasubskrybuj do biuletynu informacyjnego"

#, fuzzy
msgid "successful_runs"
msgstr "Successful runs: {successful_runs}"

#, fuzzy
msgid "suggestion_color"
msgstr "Try using another color"

#, fuzzy
msgid "suggestion_note"
msgstr "Use a note between C0 and B9 or a number between 1 and 70"

#, fuzzy
msgid "suggestion_number"
msgstr "Try changing the value to a number"

msgid "suggestion_numbers_or_strings"
msgstr "Try changing the values to be all text or all numbers"

msgid "surname"
msgstr "Imię"

#, fuzzy
msgid "survey"
msgstr "Survey"

#, fuzzy
msgid "survey_completed"
msgstr "Survey completed"

#, fuzzy
msgid "survey_skip"
msgstr "Don't show this again"

#, fuzzy
msgid "survey_submit"
msgstr "Submit"

#, fuzzy
msgid "tag_in_adventure"
msgstr "Tag in adventure"

#, fuzzy
msgid "tag_input_placeholder"
msgstr "Enter a new tag"

#, fuzzy
msgid "tags"
msgstr "Tags"

msgid "teacher"
msgstr "Nauczyciel"

msgid "teacher_account_request"
msgstr "Masz nierozstrzygnięte rządanie konta nauczyciela"

msgid "teacher_account_success"
msgstr "Pomyślnie wysłałeś rządanie konta nauczyciela."

msgid "teacher_invalid"
msgstr "Twoja wartość nauczyciela jest niepoprawna."

msgid "teacher_invitation_require_login"
msgstr "Żeby ustawić Twoje konto jako konto nauczyciela musisz się najpierw zalogować. Jeżeli nie masz konta, proszę stworzyć nowe."

msgid "teacher_manual"
msgstr "Instrukcja dla nauczyciela"

msgid "teacher_signup_header"
msgstr "Nauczyciel"

msgid "teacher_tutorial_logo_alt"
msgstr "Ikona samouczka dla nauczyciela"

msgid "teacher_welcome"
msgstr "Witaj w Hedy! Jesteś teraz dumnym posiadaczem konta nauczyciela, które pozwala Ci na tworzenie klas i zapraszanie uczniów."

#, fuzzy
msgid "teachers"
msgstr "Teachers"

msgid "template_code"
msgstr ""
"To jest moja przygoda!\n"
"\n"
"W ten sposób mogę pokazać polecenie: <code>{print}</code>\n"
"\n"
"Ale czasami mogę chcieć pokazać fragment kodu, jak ten:\n"
"<pre>\n"
"ask Jak masz na imię?\n"
"echo twoje imię to\n"
"</pre>"

msgid "this_turns_in_assignment"
msgstr "To przekazuje twoje zadanie twojemu nauczycielowi."

msgid "title"
msgstr "Tytuł"

msgid "title_achievements"
msgstr "Hedy - Moje osiągnięcia"

msgid "title_admin"
msgstr "Hedy - Strona Administratora"

msgid "title_class-overview"
msgstr "Hedy - Informacje o klasie"

msgid "title_customize-adventure"
msgstr "Hedy - Spersonalizuj przygodę"

msgid "title_customize-class"
msgstr "Hedy - Spersonalizuj klasę"

msgid "title_explore"
msgstr "Hedy - Odkrywaj"

msgid "title_for-teacher"
msgstr "Hedy - Dla nauczycieli"

msgid "title_join-class"
msgstr "Hedy - Dołącz do klasy"

msgid "title_landing-page"
msgstr "Witaj w Hedy!"

msgid "title_learn-more"
msgstr "Hedy - Dowiedz się więcej"

msgid "title_login"
msgstr "Hedy - Logowanie"

msgid "title_my-profile"
msgstr "Hedy - Moje konto"

msgid "title_privacy"
msgstr "Hedy - Polityka prywatności"

msgid "title_programs"
msgstr "Hedy - Moje programy"

#, fuzzy
msgid "title_public-adventures"
msgstr "Hedy - Public adventures"

msgid "title_recover"
msgstr "Hedy - Odzyskaj konto"

msgid "title_reset"
msgstr "Hedy - Zresetuj hasło"

msgid "title_signup"
msgstr "Hedy - Utwórz konto"

msgid "title_start"
msgstr "Hedy - Stopniowany język programowania"

msgid "title_view-adventure"
msgstr "Hedy - Wyświetl przygodę"

msgid "token_invalid"
msgstr "Twój token jest nieprawidłowy."

#, fuzzy
msgid "tooltip_level_locked"
msgstr "Your teacher disabled this level"

msgid "translate_error"
msgstr "Coś poszło nie tak podczas tłumaczenia tego programu. Spróbuj uruchomić program, aby sprawdzić czy ma błąd. Kod z błędami nie może być przetłumaczony."

msgid "translating_hedy"
msgstr "Tłumaczenie Hedy"

#, fuzzy
msgid "translator"
msgstr "Translator"

msgid "tutorial"
msgstr "Samouczek"

msgid "tutorial_code_snippet"
msgstr ""
"{print} Witaj świecie!\n"
"{print} Uczę się Hedy z poradnikiem!"

msgid "tutorial_message_not_found"
msgstr "Nie mogliśmy znaleźć oczekiwanego punktu poradnika..."

msgid "tutorial_title_not_found"
msgstr "Nie możemy odnaleźć tego punktu poradnika"

msgid "unauthorized"
msgstr "Nie masz dostępu do tej strony"

#, fuzzy
msgid "unfavourite_confirm"
msgstr "Are you sure you want to unfavourite this program?"

#, fuzzy
msgid "unfavourite_success"
msgstr "Your program is unfavourited."

msgid "unique_usernames"
msgstr "Wszystkie nazwy użytkowników muszą być unikalne."

#, fuzzy
msgid "unknown_variable_role"
msgstr "unknown"

msgid "unlock_thresholds"
msgstr "Wymagania do odblokowania następnego poziomu"

msgid "unsaved_class_changes"
msgstr "Strona zawiera niezapisane zmiany. Czy jesteś pewien, że chcesz wyjść bez zapisania zmian?"

#, fuzzy
msgid "unsubmit_program"
msgstr "Unsubmit program"

#, fuzzy
msgid "unsubmit_warning"
msgstr "Are you sure you want to unsubmit this program?"

#, fuzzy
msgid "unsubmitted"
msgstr "Unsubmitted"

msgid "update_adventure_prompt"
msgstr "Czy na pewno chcesz zaktualizować to wyzwanie?"

msgid "update_public"
msgstr "Zaktualizuj profil publiczny"

msgid "updating_indicator"
msgstr "Aktualizowanie"

#, fuzzy
msgid "use_of_blanks_exception"
msgstr "Use of blanks in programs"

#, fuzzy
msgid "use_of_nested_functions_exception"
msgstr "Use of nested functions"

#, fuzzy
msgid "used_in"
msgstr "Used in:"

msgid "user"
msgstr "Nazwa użytkownika"

msgid "user_inexistent"
msgstr "Ten użytkownik nie istnieje"

msgid "user_not_private"
msgstr "Ten użytkownik nie istnieje lub nie posiada publicznego profilu"

msgid "username"
msgstr "Nazwa użytkownika"

msgid "username_empty"
msgstr "Nie wpisałeś nazwy użytkownika!"

msgid "username_invalid"
msgstr "Niepoprawna nazwa użytkownika."

msgid "username_special"
msgstr "Nazwa użytkownika nie może zawierać `:` lub `@`."

msgid "username_three"
msgstr "Nazwa użytkownika musi zawierać co najmniej trzy znaki."

msgid "usernames_exist"
msgstr "Jedna lub więcej nazw użytkownika są już zajęte."

msgid "value"
msgstr "Wartość"

#, fuzzy
msgid "view_adventures"
msgstr "View adventures"

#, fuzzy
msgid "view_classes"
msgstr "View classes"

msgid "view_program"
msgstr "Wyświetl program"

#, fuzzy
msgid "view_slides"
msgstr "View slides"

#, fuzzy
msgid "waiting_for_submit"
msgstr "Waiting for submit"

#, fuzzy
msgid "walker_variable_role"
msgstr "walker"

msgid "welcome"
msgstr "Witaj"

msgid "welcome_back"
msgstr "Witaj spowrotem"

#, fuzzy
msgid "what_is_your_role"
msgstr "What is your role?"

msgid "what_should_my_code_do"
msgstr "Co powinien robić mój kod?"

msgid "whole_world"
msgstr "Świat"

msgid "year_invalid"
msgstr "Proszę wprowadzić rok pomiędzy 1900 i {current_year}."

msgid "yes"
msgstr "Tak"

msgid "your_account"
msgstr "Twój profil"

msgid "your_class"
msgstr "Twoja klasa"

msgid "your_last_program"
msgstr "Poprzednio zapisany program"

msgid "your_personal_text"
msgstr "Opis..."

msgid "your_program"
msgstr "Twój program"

#~ msgid "create_account_explanation"
#~ msgstr "Posiadanie swojego własnego konta pozwala ci na zapisanie swoich programów."

#~ msgid "only_teacher_create_class"
#~ msgstr "Tylko nauczyciele mogą tworzyć klasy!"

#~ msgid "keyword_support"
#~ msgstr "Przetłumaczone polecenia"

#~ msgid "non_keyword_support"
#~ msgstr "Przetłumaczony tekst"

#~ msgid "try_button"
#~ msgstr "Spróbuj"

#~ msgid "select_own_adventures"
#~ msgstr "Wybierz własne przygody"

#~ msgid "view"
#~ msgstr "Wyświetl"

#~ msgid "class"
#~ msgstr "Klasa"

#~ msgid "save_code_button"
#~ msgstr "Zapisz kod"

#~ msgid "share_code_button"
#~ msgstr "Zapisz i udostępnij kod"

#~ msgid "classes_invalid"
#~ msgstr "Wybrano niepoprawną wartość z listy klas"

#~ msgid "directly_add_adventure_to_classes"
#~ msgstr "Czy chcesz dodać tę przygodę bezpośrednio do jednej z Twoich klas?"

#~ msgid "hand_in_assignment"
#~ msgstr "Hand in assignment"

#~ msgid "select_a_level"
#~ msgstr "Wybierz poziom"

#~ msgid "answer_invalid"
#~ msgstr "Twoje hasło jest niepoprawne."

#~ msgid "available_adventures_level"
#~ msgstr "Poziom dostępnych przygód"

#~ msgid "customize_class_exp_1"
#~ msgstr "Cześć! Na tej stronie możesz dostosować swoją klasę. Wybierając poziomy i przygody, możesz wybrać to, co może zobaczyć Twój uczeń. Możesz także dodawać własne przygody do poziomów. Wszystkie poziomy i domyślne przygody zostaną wybrane domyślnie. <b>Uwaga:</b> Nie każda przygoda jest dostępna na każdym poziomie! Dostosuj ustawienia w następujący sposób:"

#~ msgid "customize_class_exp_2"
#~ msgstr "Zawsze możesz zmienić te ustawienia później. Przykładowo, możesz udostępnić określone przygody lub poziomy podczas nauczania w klasie. W ten sposób możesz łatwo określić poziom i przygody, nad którymi będą pracować Twoi uczniowie. Jeśli chcesz, aby wszystko było dostępne dla swojej klasy, po prostu usuń całkowicie usunąć całe dostosowanie."

#~ msgid "customize_class_step_1"
#~ msgstr "Dostosuj zajęcia"

#~ msgid "customize_class_step_2"
#~ msgstr "\"Pola wyboru\" pojawią się dla przygód dostępnych dla wybranych poziomów"

#~ msgid "customize_class_step_3"
#~ msgstr "Posegreguj przygody w kolejnosci w jakiej chciałbyś, żeby były wyświetlone w tym poziomie. Menu \"Dostępne przygody\" zawiera wszystkie przygody, które nie zostały przypisane do tego poziomu."

#~ msgid "customize_class_step_4"
#~ msgstr "Menu \"Dostępne przygody\" zawiera również wszystkie Twoje przygody. Po dodaniu ich możesz je przesuwać obok pozostałych przygód."

#~ msgid "customize_class_step_5"
#~ msgstr "Dodaj własne przygody"

#~ msgid "customize_class_step_6"
#~ msgstr "Wybierz daty rozpoczęcia dla każdego poziomu (możesz też pozostawić to pole puste)"

#~ msgid "customize_class_step_7"
#~ msgstr "Inne ustawienia"

#~ msgid "customize_class_step_8"
#~ msgstr "Wybierz \"Zapisz\" -> I gotowe!"

#~ msgid "example_code_header"
#~ msgstr "Przykładowy kod"

#~ msgid "feedback_failure"
#~ msgstr "Źle!"

#~ msgid "feedback_success"
#~ msgstr "Dobrze!"

#~ msgid "go_to_first_question"
#~ msgstr "Przejdź do pytania 1"

#~ msgid "question"
#~ msgstr "Pytanie"

#~ msgid "question_doesnt_exist"
#~ msgstr "Pytanie nie istnieje"

#~ msgid "question_invalid"
#~ msgstr "Twój token jest nieprawidłowy."

#~ msgid "too_many_attempts"
#~ msgstr "Przekroczyłeś dozwoloną ilość prób"

#~ msgid "class_logs"
#~ msgstr "Logi"

#~ msgid "class_stats"
#~ msgstr "Statystyki klasy"

#~ msgid "visit_own_public_profile"
#~ msgstr "Odwiedź swój publiczny profil"

#~ msgid "title_class logs"
#~ msgstr "Hedy - Dzienniki"

#~ msgid "title_class statistics"
#~ msgstr "Moje statystyki"

#~ msgid "disabled_button_locked"
#~ msgstr "Twój nauczyciel jeszcze nie odblokował tego poziomu"

#~ msgid "duplicate_tag"
#~ msgstr "You already have a tag with this name."

#~ msgid "tag_deleted"
#~ msgstr "This tag was successfully deleted."

#~ msgid "no_tags"
#~ msgstr "No tags yet."

#~ msgid "apply_filters"
#~ msgstr "Apply filters"

#~ msgid "write_first_program"
#~ msgstr "Napisz swój pierwszy program!"

#~ msgid "adventure_exp_1"
#~ msgstr "Typ twojej przygody jest po prawej stronie. Po stworzeniu przygody możesz ją dodać do jednej z Twoich klas w zakładce \"Personalizacje\". Jeśli chcesz dodać polecenie do swojej przygody możesz użyć tagu `code`, na przykład:"

#~ msgid "adventure_exp_2"
#~ msgstr "Jeżeli chcesz pokazać uczniom dłuższe fragmenty kodu możesz użyc tagów `pre`, na przykład:"

#~ msgid "hello_world"
#~ msgstr "Witaj, świecie!"

#~ msgid "share_confirm"
#~ msgstr "Czy na pewno chcesz uczynić ten program publicznym?"

#~ msgid "share_success_detail"
#~ msgstr "Program został udostępniony pomyślnie."

#~ msgid "unshare_confirm"
#~ msgstr "Czy na pewno chcesz uczynić ten program prywatnym?"

#~ msgid "unshare_success_detail"
#~ msgstr "Program przestał być udostępniony."

#~ msgid "hide_parsons"
#~ msgstr "Ukryj łamigłówkę"

#~ msgid "hide_quiz"
#~ msgstr "Ukryj quiz"

#~ msgid "back_to_class"
#~ msgstr "Powróć do klasy"

#~ msgid "Locked Language Feature"
#~ msgstr "Używasz {concept}! To super, ale {concept} nie jest jeszcze odblokowany! Będzie odblokowany na następnym poziomie."

#~ msgid "nested blocks"
#~ msgstr "blok w bloku"

#~ msgid "save"
#~ msgstr "Zapisz"

#~ msgid "update_profile"
#~ msgstr "Zaktualizuj profil"

#~ msgid "variables"
#~ msgstr "Zmienne"

#~ msgid "class_live"
#~ msgstr "Live statistics"

#~ msgid "class_overview"
#~ msgstr "Class overview"

#~ msgid "student_list"
#~ msgstr "Student list"

#~ msgid "title_class live_statistics"
#~ msgstr "Hedy - Live Statistics"

<<<<<<< HEAD
#~ msgid "amount_created"
#~ msgstr "utworzonych programów"
=======
#~ msgid "available_in"
#~ msgstr "Available in:"
>>>>>>> a993b7f1
<|MERGE_RESOLUTION|>--- conflicted
+++ resolved
@@ -331,6 +331,9 @@
 msgid "already_teacher_request"
 msgstr "Już masz oczekujące rządanie otrzymania konta nauczyciela."
 
+msgid "amount_created"
+msgstr "utworzonych programów"
+
 msgid "amount_saved"
 msgstr "zapisanych programów"
 
@@ -2394,10 +2397,5 @@
 #~ msgid "title_class live_statistics"
 #~ msgstr "Hedy - Live Statistics"
 
-<<<<<<< HEAD
-#~ msgid "amount_created"
-#~ msgstr "utworzonych programów"
-=======
 #~ msgid "available_in"
 #~ msgstr "Available in:"
->>>>>>> a993b7f1
