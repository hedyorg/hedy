--- conflicted
+++ resolved
@@ -7,26 +7,17 @@
 msgstr ""
 "Project-Id-Version: PROJECT VERSION\n"
 "Report-Msgid-Bugs-To: EMAIL@ADDRESS\n"
-<<<<<<< HEAD
-"POT-Creation-Date: 2024-01-04 14:49+0100\n"
-"PO-Revision-Date: 2023-12-18 20:12+0000\n"
-=======
 "POT-Creation-Date: 2024-01-03 13:11+0100\n"
 "PO-Revision-Date: 2024-01-03 19:58+0000\n"
->>>>>>> ae30582e
 "Last-Translator: Prefill add-on <noreply-addon-prefill@weblate.org>\n"
 "Language-Team: pl <LL@li.org>\n"
 "Language: pl\n"
 "MIME-Version: 1.0\n"
 "Content-Type: text/plain; charset=utf-8\n"
 "Content-Transfer-Encoding: 8bit\n"
-<<<<<<< HEAD
-"Generated-By: Babel 2.11.0\n"
-=======
 "Plural-Forms: nplurals=3; plural=(n==1 ? 0 : n%10>=2 && n%10<=4 && (n%100<10 || n%100>=20) ? 1 : 2);\n"
 "X-Generator: Weblate 5.4-dev\n"
 "Generated-By: Babel 2.14.0\n"
->>>>>>> ae30582e
 
 msgid "Access Before Assign"
 msgstr "Próbowano użyć zmiennej {name} w linii {access_line_number}, ale ustawiono ją w linii {definition_line_number}. Ustaw zmienną przed jej użyciem."
@@ -1192,9 +1183,6 @@
 msgid "overwrite_warning"
 msgstr "Już posiadasz zapisany program o tej samej nazwie. Zapisanie tego programu nadpisze poprzeni program. Czy chcesz kontunować?"
 
-msgid "owner"
-msgstr ""
-
 msgid "page"
 msgstr "strona"
 
@@ -1266,9 +1254,6 @@
 
 msgid "preview"
 msgstr "Podgląd"
-
-msgid "previewing_adventure"
-msgstr ""
 
 #, fuzzy
 msgid "previewing_class"
