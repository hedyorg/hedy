<<<<<<< HEAD
=======

msgid ""
msgstr ""
"Project-Id-Version: PROJECT VERSION\n"
"Report-Msgid-Bugs-To: EMAIL@ADDRESS\n"
"POT-Creation-Date: 2022-03-29 10:01+0200\n"
"PO-Revision-Date: 2022-03-28 12:52+0000\n"
"Last-Translator: Anonymous <noreply@weblate.org>\n"
"Language: pl\n"
"Language-Team: Polish <https://hosted.weblate.org/projects/hedy/web-"
"texts/pl/>\n"
"Plural-Forms: nplurals=3; plural=n==1 ? 0 : n%10>=2 && n%10<=4 && "
"(n%100<10 || n%100>=20) ? 1 : 2\n"
"MIME-Version: 1.0\n"
"Content-Type: text/plain; charset=utf-8\n"
"Content-Transfer-Encoding: 8bit\n"
"Generated-By: Babel 2.9.1\n"

>>>>>>> 7a5e79de
#: app.py:571
#, fuzzy
msgid "program_contains_error"
msgstr "This program contains an error, are you sure you want to share it?"

<<<<<<< HEAD
#: app.py:722
msgid "title_achievements"
msgstr "Hedy - Moje osiągnięcia"

#: app.py:739 app.py:1110 website/teacher.py:365 website/teacher.py:374
=======
#: app.py:723
msgid "title_achievements"
msgstr "Hedy - Moje osiągnięcia"

#: app.py:740 app.py:1111 website/teacher.py:365 website/teacher.py:374
>>>>>>> 7a5e79de
#, fuzzy
msgid "not_teacher"
msgstr "Looks like you are not a teacher!"

#: app.py:742
#, fuzzy
msgid "not_enrolled"
msgstr "Looks like you are not in this class!"

#: app.py:774
msgid "title_programs"
msgstr "Hedy - Moje programy"

<<<<<<< HEAD
#: app.py:784 app.py:794 app.py:798 app.py:812 app.py:1053 app.py:1356
=======
#: app.py:785 app.py:795 app.py:799 app.py:813 app.py:1054 app.py:1357
>>>>>>> 7a5e79de
#: website/admin.py:17 website/admin.py:25 website/admin.py:95
#: website/admin.py:112 website/admin.py:130 website/auth.py:711
#: website/auth.py:738 website/statistics.py:86
#, fuzzy
msgid "unauthorized"
msgstr "You don't have access rights for this page"

#: app.py:822
msgid "minutes"
msgstr "minut"

#: app.py:825
msgid "hours"
msgstr "godzin"

#: app.py:828
msgid "days"
msgstr "dni"

#: app.py:831
msgid "ago"
msgstr "{time} temu"

<<<<<<< HEAD
#: app.py:847 app.py:849 app.py:975
msgid "no_such_level"
msgstr "Nie ma takiego poziomu Hedy!"

#: app.py:857 app.py:864 app.py:930 app.py:936
msgid "no_such_program"
msgstr "Nie ma takiego programu Hedy!"

#: app.py:890
msgid "level_not_translated"
msgstr "Ten poziom nie jest (jeszcze) przetłumaczony na twój język"

#: app.py:892
=======
#: app.py:848 app.py:850 app.py:976
msgid "no_such_level"
msgstr "Nie ma takiego poziomu Hedy!"

#: app.py:858 app.py:865 app.py:931 app.py:937
msgid "no_such_program"
msgstr "Nie ma takiego programu Hedy!"

#: app.py:891
msgid "level_not_translated"
msgstr "Ten poziom nie jest (jeszcze) przetłumaczony na twój język"

#: app.py:893
>>>>>>> 7a5e79de
#, fuzzy
msgid "level_not_class"
msgstr "You're in a class where this level has not been made available yet"

<<<<<<< HEAD
#: app.py:985 website/teacher.py:432 website/teacher.py:448
=======
#: app.py:986 website/teacher.py:432 website/teacher.py:448
>>>>>>> 7a5e79de
#: website/teacher.py:477 website/teacher.py:503
msgid "no_such_adventure"
msgstr "Ta przygoda nie istnieje!"

<<<<<<< HEAD
#: app.py:1004
msgid "page_not_found"
msgstr "Nie możemy odnaleźć tej strony!"

#: app.py:1024
msgid "title_signup"
msgstr "Hedy - Utwórz konto"

#: app.py:1031
msgid "title_login"
msgstr "Hedy - Logowanie"

#: app.py:1038
msgid "title_recover"
msgstr "Hedy - Odzyskaj konto"

#: app.py:1054
msgid "title_reset"
msgstr "Hedy - Zresetuj hasło"

#: app.py:1063
msgid "title_my-profile"
msgstr "Hedy - Moje konto"

#: app.py:1077
msgid "title_learn-more"
msgstr "Hedy - Dowiedz się więcej"

#: app.py:1082
=======
#: app.py:1005
msgid "page_not_found"
msgstr "Nie możemy odnaleźć tej strony!"

#: app.py:1025
msgid "title_signup"
msgstr "Hedy - Utwórz konto"

#: app.py:1032
msgid "title_login"
msgstr "Hedy - Logowanie"

#: app.py:1039
msgid "title_recover"
msgstr "Hedy - Odzyskaj konto"

#: app.py:1055
msgid "title_reset"
msgstr "Hedy - Zresetuj hasło"

#: app.py:1064
msgid "title_my-profile"
msgstr "Hedy - Moje konto"

#: app.py:1078
msgid "title_learn-more"
msgstr "Hedy - Dowiedz się więcej"

#: app.py:1083
>>>>>>> 7a5e79de
#, fuzzy
msgid "title_privacy"
msgstr "Hedy - Privacy terms"

<<<<<<< HEAD
#: app.py:1089
=======
#: app.py:1090
>>>>>>> 7a5e79de
#, fuzzy
msgid "title_landing-page"
msgstr "Welcome to Hedy!"

<<<<<<< HEAD
#: app.py:1091
=======
#: app.py:1092
>>>>>>> 7a5e79de
#, fuzzy
msgid "not_user"
msgstr "Looks like you are not logged in!"

<<<<<<< HEAD
#: app.py:1106
msgid "title_for-teacher"
msgstr "Hedy - Dla nauczycieli"

#: app.py:1117
msgid "title_start"
msgstr "Hedy - Stopniowany język programowania"

#: app.py:1170
=======
#: app.py:1107
msgid "title_for-teacher"
msgstr "Hedy - Dla nauczycieli"

#: app.py:1118
msgid "title_start"
msgstr "Hedy - Stopniowany język programowania"

#: app.py:1171
>>>>>>> 7a5e79de
#, fuzzy
msgid "title_explore"
msgstr "Hedy - Explore"

<<<<<<< HEAD
#: app.py:1189 app.py:1191
=======
#: app.py:1190 app.py:1192
>>>>>>> 7a5e79de
#, fuzzy
msgid "translate_error"
msgstr ""
"Something went wrong while translating the code. Try running the code to "
"see if it has an error. Code with errors can not be translated."

<<<<<<< HEAD
#: app.py:1300 website/auth.py:299 website/auth.py:347 website/auth.py:483
=======
#: app.py:1301 website/auth.py:299 website/auth.py:347 website/auth.py:483
>>>>>>> 7a5e79de
#: website/auth.py:509 website/auth.py:539 website/auth.py:645
#: website/auth.py:677 website/auth.py:717 website/auth.py:744
#: website/teacher.py:90 website/teacher.py:125 website/teacher.py:197
#: website/teacher.py:255 website/teacher.py:302 website/teacher.py:343
#: website/teacher.py:379 website/teacher.py:459 website/teacher.py:517
msgid "ajax_error"
msgstr "Wystąpił błąd, proszę spróbować ponownie."

<<<<<<< HEAD
#: app.py:1303
=======
#: app.py:1304
>>>>>>> 7a5e79de
#, fuzzy
msgid "image_invalid"
msgstr "Your chosen image is invalid."

<<<<<<< HEAD
#: app.py:1305
=======
#: app.py:1306
>>>>>>> 7a5e79de
#, fuzzy
msgid "personal_text_invalid"
msgstr "Your personal text is invalid."

<<<<<<< HEAD
#: app.py:1307 app.py:1313
=======
#: app.py:1308 app.py:1314
>>>>>>> 7a5e79de
#, fuzzy
msgid "favourite_program_invalid"
msgstr "Your chosen favourite program is invalid."

<<<<<<< HEAD
#: app.py:1325 app.py:1326
=======
#: app.py:1326 app.py:1327
>>>>>>> 7a5e79de
#, fuzzy
msgid "public_profile_updated"
msgstr "Public profile updated."

<<<<<<< HEAD
#: app.py:1360 app.py:1384
=======
#: app.py:1361 app.py:1385
>>>>>>> 7a5e79de
#, fuzzy
msgid "user_not_private"
msgstr "This user doesn't exist or doesn't have a public profile"

<<<<<<< HEAD
#: app.py:1393
=======
#: app.py:1394
>>>>>>> 7a5e79de
#, fuzzy
msgid "invalid_teacher_invitation_code"
msgstr ""
"The teacher invitation code is invalid. To become a teacher, reach out to"
" hedy@felienne.com."

#: utils.py:203
#, fuzzy
msgid "default_404"
msgstr "We could not find that page..."

#: utils.py:205
#, fuzzy
msgid "default_403"
msgstr "Looks like you aren't authorized..."

#: utils.py:207
msgid "default_500"
msgstr "Coś poszło nie tak..."

#: coursedata/error-messages.txt:1
#, fuzzy
msgid "Empty Program"
msgstr ""
"You created an empty program. Type Hedy code in the left field and try "
"again"

#: coursedata/error-messages.txt:2
#, fuzzy
msgid "Wrong Level"
msgstr ""
"That was correct Hedy code, but not at the right level. You wrote "
"{offending_keyword} for level {working_level}. Tip: {tip}"

#: coursedata/error-messages.txt:3
#, fuzzy
msgid "Incomplete"
msgstr ""
"Oops! You forgot a bit of code! On line {line_number}, you need to enter "
"text behind {incomplete_command}."

#: coursedata/error-messages.txt:4
#, fuzzy
msgid "Invalid"
msgstr ""
"{invalid_command} is not a Hedy level {level} command. Did you mean "
"{guessed_command}?"

#: coursedata/error-messages.txt:5
#, fuzzy
msgid "Invalid Space"
msgstr ""
"Oops! You started a line with a space on line {line_number}. Spaces "
"confuse computers, can you remove it?"

#: coursedata/error-messages.txt:6
#, fuzzy
msgid "Has Blanks"
msgstr ""
"Your code is incomplete. It contains blanks that you have to replace with"
" code."

#: coursedata/error-messages.txt:7
#, fuzzy
msgid "No Indentation"
msgstr ""
"You used too few spaces in line {line_number}. You used {leading_spaces} "
"spaces, which is not enough. Start every new block with {indent_size} "
"spaces more than the line before."

#: coursedata/error-messages.txt:8
#, fuzzy
msgid "Unexpected Indentation"
msgstr ""
"You used too many spaces in line {line_number}. You used {leading_spaces}"
" spaces, which is too much. Start every new block with {indent_size} "
"spaces more than the line before."

#: coursedata/error-messages.txt:9
#, fuzzy
msgid "Parse"
msgstr ""
"The code you entered is not valid Hedy code. There is a mistake on line "
"{location[0]}, at position {location[1]}. You typed {character_found}, "
"but that is not allowed."

#: coursedata/error-messages.txt:10
#, fuzzy
msgid "Unquoted Text"
msgstr ""
"Be careful. If you ask or print something the text should start and "
"finish with a quotation mark. You forgot one somewhere."

#: coursedata/error-messages.txt:11
#, fuzzy
msgid "Unquoted Assignment"
msgstr ""
"From this level, you need to place texts to the right of the `is` between"
" quotes. You forgot that for the text {text}."

#: coursedata/error-messages.txt:12
#, fuzzy
msgid "Unquoted Equality Check"
msgstr ""
"If you want to check if a variable is equal to multiple words, the words "
"should be surrounded by quotation marks!"

#: coursedata/error-messages.txt:13
#, fuzzy
msgid "Var Undefined"
msgstr ""
"You tried to use the variable {name}, but you did not set it. It is also "
"possible that you were trying to use the word {name} but forgot quotation"
" marks."

#: coursedata/error-messages.txt:14
#, fuzzy
msgid "Cyclic Var Definition"
msgstr ""
"The name {variable} needs to be set before you can use it on the right-"
"hand side of the is command"

#: coursedata/error-messages.txt:15
#, fuzzy
msgid "Lonely Echo"
msgstr ""
"You used an echo before an ask, or an echo without an ask. First ask for "
"input, then echo."

#: coursedata/error-messages.txt:16
#, fuzzy
msgid "Too Big"
msgstr ""
"Wow! Your program has an impressive {lines_of_code} lines of code! But we"
" can only process {max_lines} lines in this level. Make your program "
"smaller and try again."

#: coursedata/error-messages.txt:17
#, fuzzy
msgid "Invalid Argument Type"
msgstr ""
"You cannot use the command {command} with {invalid_argument} because it "
"is {invalid_type}. Try changing {invalid_argument} to {allowed_types}."

#: coursedata/error-messages.txt:18
#, fuzzy
msgid "Invalid Argument"
msgstr ""
"You cannot use the command {command} with {invalid_argument} . Try "
"changing {invalid_argument} to {allowed_types}."

#: coursedata/error-messages.txt:19
#, fuzzy
msgid "Invalid Type Combination"
msgstr ""
"You cannot use {invalid_argument} and {invalid_argument_2} in {operation}"
" because one is {invalid_type} and the other is {invalid_type_2}. Try "
"changing {invalid_argument} to {invalid_type_2} or {invalid_argument_2} "
"to {invalid_type}."

#: coursedata/error-messages.txt:20
#, fuzzy
msgid "Unsupported Float"
msgstr ""
"Non-integer numbers are not supported yet but they will be in a few "
"levels. For now change {value} to an integer."

#: coursedata/error-messages.txt:21
#, fuzzy
msgid "Locked Language Feature"
msgstr ""
"You are using {concept}! That is awesome, but {concept} is not unlocked "
"yet! It will be unlocked in a later level."

#: coursedata/error-messages.txt:22
#, fuzzy
msgid "Missing Command"
msgstr "It looks like you forgot to use a command on line {line_number}."

#: coursedata/error-messages.txt:23
#, fuzzy
msgid "ask_needs_var"
msgstr ""
"Starting in level 2, ask needs to be used with a variable. "
"Example: name is ask What are you called?"

#: coursedata/error-messages.txt:24
#, fuzzy
msgid "echo_out"
msgstr ""
"Starting in level 2 echo is no longer needed. You can repeat an answer "
<<<<<<< HEAD
"with ask and print now. Example: name is ask 'What are you called?' print"
" 'hello' name"
=======
"with ask and print now. Example: name is ask What are you called? print"
" hello name"
>>>>>>> 7a5e79de

#: coursedata/error-messages.txt:25
msgid "space"
msgstr "spacja"

#: coursedata/error-messages.txt:26
msgid "comma"
msgstr "przecinek"

#: coursedata/error-messages.txt:27
msgid "question mark"
msgstr "znak zapytania"

#: coursedata/error-messages.txt:28
msgid "newline"
msgstr "nowa linia"

#: coursedata/error-messages.txt:29
msgid "period"
msgstr "kropka"

#: coursedata/error-messages.txt:30
msgid "exclamation mark"
msgstr "wykrzyknik"

#: coursedata/error-messages.txt:31
msgid "dash"
msgstr "myślnik"

#: coursedata/error-messages.txt:32
msgid "star"
msgstr "gwiazda"

#: coursedata/error-messages.txt:33
msgid "single quotes"
msgstr "pojedynczy cudzysłów"

#: coursedata/error-messages.txt:34
msgid "double quotes"
msgstr "cudzysłów"

#: coursedata/error-messages.txt:35
#, fuzzy
msgid "slash"
msgstr "a slash"

#: coursedata/error-messages.txt:36
msgid "string"
msgstr "tekst"

#: coursedata/error-messages.txt:37
#, fuzzy
msgid "nested blocks"
msgstr "a block in a block"

#: coursedata/error-messages.txt:38
msgid "or"
msgstr "lub"

#: coursedata/error-messages.txt:39
msgid "number"
msgstr "liczba"

#: coursedata/error-messages.txt:40
msgid "integer"
msgstr "liczba"

#: coursedata/error-messages.txt:41
msgid "float"
msgstr "liczba"

#: coursedata/error-messages.txt:42
msgid "list"
msgstr "lista"

#: coursedata/error-messages.txt:43
#, fuzzy
msgid "input"
msgstr "input from ask"

#: templates/achievements.html:4
#, fuzzy
msgid "achievements_title"
msgstr "osiągnięcia"

#: templates/class-overview.html:16
msgid "visible_columns"
msgstr "Widoczne kolumny"

#: templates/class-overview.html:21 templates/class-overview.html:64
#: templates/class-overview.html:108 templates/create-accounts.html:16
#: templates/login.html:12 templates/profile.html:93 templates/recover.html:8
#: templates/signup.html:10
msgid "username"
msgstr "Nazwa użytkownika"

#: templates/class-overview.html:25 templates/class-overview.html:65
#, fuzzy
msgid "last_login"
msgstr "Last login"

#: templates/class-overview.html:29 templates/class-overview.html:66
msgid "highest_level_reached"
msgstr "Najwyższy osiągnięty poziom"

#: templates/class-overview.html:35 templates/class-overview.html:67
#: templates/profile.html:74
msgid "number_programs"
msgstr "Liczba programów"

#: templates/class-overview.html:39 templates/class-overview.html:68
msgid "programs"
msgstr "Programy"

#: templates/class-overview.html:43 templates/class-overview.html:69
#, fuzzy
msgid "latest_shared_program"
msgstr "Latest shared program"

#: templates/class-overview.html:49 templates/class-overview.html:70
#: templates/class-overview.html:83 templates/profile.html:148
#: templates/profile.html:150 templates/profile.html:163
msgid "change_password"
msgstr "Zmień hasło"

#: templates/class-overview.html:53 templates/class-overview.html:71
msgid "remove_student"
msgstr "Usuń ucznia"

#: templates/class-overview.html:81
msgid "page"
msgstr "strona"

#: templates/class-overview.html:83
#, fuzzy
msgid "enter_password"
msgstr "Enter a new password for"

#: templates/class-overview.html:83
#, fuzzy
msgid "password_change_prompt"
msgstr "Are you sure you want to change this password?"

#: templates/class-overview.html:84
#, fuzzy
msgid "remove_student_prompt"
msgstr "Are you sure you want to remove the student from the class?"

#: templates/class-overview.html:84 templates/class-overview.html:120
#: templates/customize-adventure.html:52 templates/for-teachers.html:34
#: templates/for-teachers.html:44
msgid "remove"
msgstr "Usuń"

#: templates/class-overview.html:90
#, fuzzy
msgid "class_link"
msgstr "Link to join class"

#: templates/class-overview.html:92 templates/customize-class.html:5
#, fuzzy
msgid "customize_class"
msgstr "Customize class"

#: templates/class-overview.html:93 templates/for-teachers.html:23
#, fuzzy
msgid "class_name_prompt"
msgstr "Please enter the name of the class"

#: templates/class-overview.html:93
#, fuzzy
msgid "rename_class"
msgstr "Rename class"

#: templates/class-overview.html:94
msgid "invite_prompt"
msgstr "Wprowadź nazwę użytkownika"

#: templates/class-overview.html:94
msgid "invite_student"
msgstr "Zaproś ucznia"

#: templates/class-overview.html:95
msgid "class_stats"
msgstr "Statystyki klasy"

#: templates/class-overview.html:98 templates/customize-adventure.html:59
#, fuzzy
msgid "back_to_teachers_page"
msgstr "Go back to teachers page"

#: templates/class-overview.html:99
#, fuzzy
msgid "delete_class_prompt"
msgstr "Are you sure you want to delete the class?"

#: templates/class-overview.html:99
#, fuzzy
msgid "delete_class"
msgstr "Delete class permanently"

#: templates/class-overview.html:103
msgid "pending_invites"
msgstr "Oczekujące zaproszenia"

#: templates/class-overview.html:109
msgid "invite_date"
msgstr "Data zaproszenia"

#: templates/class-overview.html:110
msgid "expiration_date"
msgstr "Data wygaśnięcia"

#: templates/class-overview.html:111
msgid "remove_invite"
msgstr "Usuń zaproszenie"

#: templates/class-overview.html:120 templates/profile.html:15
#, fuzzy
msgid "delete_invite_prompt"
msgstr "Are you sure you want to remove this class invitation?"

#: templates/class-prejoin.html:7
#, fuzzy
msgid "class_already_joined"
msgstr "You are already a student of class"

#: templates/class-prejoin.html:11
#, fuzzy
msgid "goto_profile"
msgstr "Go to my profile"

#: templates/class-prejoin.html:15 templates/profile.html:12
msgid "prompt_join_class"
msgstr "Czy chcesz dołączyć do tej klasy?"

#: templates/class-prejoin.html:17 website/teacher.py:183
#, fuzzy
msgid "join_prompt"
msgstr "You need to have an account to join a class. Would you like to login now?"

#: templates/class-prejoin.html:17 templates/profile.html:14
msgid "join_class"
msgstr "Dołącz do klasy"

<<<<<<< HEAD
#: templates/class-stats.html:22 templates/customize-class.html:150
=======
#: templates/class-stats.html:22 templates/customize-class.html:155
>>>>>>> 7a5e79de
msgid "back_to_class"
msgstr "Powróć do klasy"

#: templates/code-page.html:25 templates/code-page.html:34
#: templates/customize-class.html:28 templates/customize-class.html:64
#: templates/customize-class.html:71 templates/customize-class.html:94
#: templates/incl-adventure-tabs.html:5 templates/level-page.html:6
#: templates/level-page.html:11 templates/quiz/startquiz.html:10
#: templates/view-program-page.html:12 templates/view-program-page.html:28
msgid "level_title"
msgstr "Poziom"

#: templates/create-accounts.html:5
msgid "create_multiple_accounts"
msgstr "Utwórz wiele kont"

#: templates/create-accounts.html:7
msgid "accounts_intro"
msgstr ""
"Na tej stronie możesz utworzyć konta dla wielu uczniów jednocześnie. "
"Możliwe jest również bezpośrednie dodanie ich do jednej z twoich klas. "
"Wciskając zielony + znajdujący się po prawej stronie na dole strony "
"możesz dodać dodatkowe rzędy. Możesz usunąć rząd poprzez wcisnięcie "
"odpowiadającego mu czerwonego krzyżyka. Upewnij się, że żaden z rzędów "
"nie jest pusty gdy wciskasz \"Utwórz wiele kont\". Miej na uwadze, że "
"każda nazwa użytkownika i każdy adres email muszą być unikalne, oraz, że "
"hasła muszą składać się z <b>co najmniej</b> 6 znaków."

#: templates/create-accounts.html:10
#, fuzzy
msgid "create_accounts_prompt"
msgstr "Are you sure you want to create these accounts?"

#: templates/create-accounts.html:17 templates/learn-more.html:10
#: templates/profile.html:96 templates/recover.html:8 templates/signup.html:13
msgid "email"
msgstr "Email"

#: templates/create-accounts.html:18 templates/login.html:15
#: templates/reset.html:8 templates/signup.html:19
msgid "password"
msgstr "Hasło"

#: templates/create-accounts.html:20
msgid "select_class"
msgstr "Wybierz klasę"

#: templates/create-accounts.html:36 templates/programs.html:26
#, fuzzy
msgid "reset_view"
msgstr "Reset"

#: templates/create-accounts.html:37 templates/for-teachers.html:55
msgid "create_accounts"
msgstr "Utwórz wiele kont"

#: templates/customize-adventure.html:5
#, fuzzy
msgid "customize_adventure"
msgstr "Customize adventure"

#: templates/customize-adventure.html:7
#, fuzzy
msgid "update_adventure_prompt"
msgstr "Are you sure you want to update this adventure?"

#: templates/customize-adventure.html:10
#, fuzzy
msgid "general_settings"
msgstr "General settings"

#: templates/customize-adventure.html:12 templates/for-teachers.html:9
#: templates/for-teachers.html:30
#, fuzzy
msgid "name"
msgstr "Name"

#: templates/customize-adventure.html:16 templates/customize-adventure.html:18
#: templates/explore.html:20 templates/explore.html:48
#: templates/for-teachers.html:31 templates/programs.html:12
#: templates/programs.html:41 templates/programs.html:52
msgid "level"
msgstr "Poziom"

#: templates/customize-adventure.html:25
#, fuzzy
msgid "adventure_exp_1"
msgstr ""
"Type your adventure of choice on the right-hand side. After creating your"
" adventure you can include it in one of your classes under "
"\"customizations\". If you want to include a command in your adventure "
"please use code anchors like this:"

#: templates/customize-adventure.html:31
#, fuzzy
msgid "adventure_exp_2"
msgstr ""
"If you want to show actual code snippets, for example to give student a "
"template or example of the code. Please use pre anchors like this:"

#: templates/customize-adventure.html:39
#, fuzzy
msgid "adventure_exp_3"
msgstr ""
"You can use the \"preview\" button to view a styled version of your "
"adventure. To view the adventure on a dedicated page, select \"view\" "
"from the teachers page."

#: templates/customize-adventure.html:43 templates/customize-class.html:28
#: templates/customize-class.html:93 templates/explore.html:26
#: templates/programs.html:18 templates/programs.html:48
#: templates/view-adventure.html:6
msgid "adventure"
msgstr "Przygoda"

#: templates/customize-adventure.html:44
#, fuzzy
msgid "template_code"
msgstr ""
"This is the explanation of my adventure!\n"
"\n"
"This way I can show a command: <code>print</code>\n"
"\n"
"But sometimes I might want to show a piece of code, like this:\n"
"<pre>\n"
"ask What's your name?\n"
"echo so your name is \n"
"</pre>"

#: templates/customize-adventure.html:47
#, fuzzy
msgid "adventure_terms"
msgstr "I agree that my adventure might be made publicly available on Hedy."

#: templates/customize-adventure.html:50
msgid "preview"
msgstr "Podgląd"

<<<<<<< HEAD
#: templates/customize-adventure.html:51 templates/customize-class.html:145
=======
#: templates/customize-adventure.html:51 templates/customize-class.html:150
>>>>>>> 7a5e79de
msgid "save"
msgstr "Zapisz"

#: templates/customize-adventure.html:52 templates/for-teachers.html:44
#, fuzzy
msgid "delete_adventure_prompt"
msgstr "Are you sure you want to remove this adventure?"

#: templates/customize-class.html:7
#, fuzzy
msgid "customize_class_exp_1"
msgstr "Customize class"

#: templates/customize-class.html:10
#, fuzzy
msgid "customize_class_step_1"
msgstr "Customize class"

#: templates/customize-class.html:11
#, fuzzy
msgid "customize_class_step_2"
msgstr "Customize class"

#: templates/customize-class.html:12
#, fuzzy
msgid "customize_class_step_3"
msgstr "Customize class"

#: templates/customize-class.html:13
#, fuzzy
msgid "customize_class_step_4"
msgstr "Customize class"

#: templates/customize-class.html:14
#, fuzzy
msgid "customize_class_step_5"
msgstr "Customize class"

#: templates/customize-class.html:15
#, fuzzy
msgid "customize_class_step_6"
msgstr "Customize class"

#: templates/customize-class.html:16
#, fuzzy
msgid "customize_class_step_7"
msgstr "Customize class"

#: templates/customize-class.html:17
msgid "customize_class_step_8"
msgstr "Wybierz \"Zapisz\" -> I gotowe!"

#: templates/customize-class.html:20
#, fuzzy
msgid "customize_class_exp_2"
msgstr "Customize class"

#: templates/customize-class.html:23
msgid "select_adventures"
msgstr "Wybierz przygody"

#: templates/customize-class.html:59
#, fuzzy
msgid "opening_dates"
msgstr "Opening dates"

#: templates/customize-class.html:65
#, fuzzy
msgid "opening_date"
msgstr "Opening date"

#: templates/customize-class.html:77
#, fuzzy
msgid "directly_available"
msgstr "Directly open"

#: templates/customize-class.html:88
msgid "select_own_adventures"
msgstr "Wybierz własne przygody"

#: templates/customize-class.html:95 templates/customize-class.html:121
#: templates/profile.html:47 templates/profile.html:128
#: templates/profile.html:137 templates/signup.html:26 templates/signup.html:45
#: templates/signup.html:53
msgid "select"
msgstr "Wybierz"

#: templates/customize-class.html:115
msgid "other_settings"
msgstr "Inne ustawienia"

#: templates/customize-class.html:120
msgid "option"
msgstr "Opcja"

#: templates/customize-class.html:126
msgid "mandatory_mode"
msgstr "Obowiązkowy tryb deweloperski"

#: templates/customize-class.html:132
#, fuzzy
msgid "hide_cheatsheet"
msgstr "Hide cheatsheet"

<<<<<<< HEAD
#: templates/customize-class.html:133
=======
#: templates/customize-class.html:138
>>>>>>> 7a5e79de
#, fuzzy
msgid "hide_keyword_switcher"
msgstr "Hide keyword switcher"

<<<<<<< HEAD
#: templates/customize-class.html:144
=======
#: templates/customize-class.html:149
>>>>>>> 7a5e79de
#, fuzzy
msgid "reset_adventure_prompt"
msgstr "Are you sure you want to reset all selected adventures?"

#: templates/customize-class.html:149
#, fuzzy
msgid "reset_adventures"
msgstr "Reset selected adventures"

#: templates/customize-class.html:153
#, fuzzy
msgid "remove_customizations_prompt"
msgstr "Are you sure you want to remove this class their customizations?"

#: templates/customize-class.html:154
#, fuzzy
msgid "remove_customization"
msgstr "Remove customization"

#: templates/error-page.html:12
msgid "go_back_to_main"
msgstr "Powróć do strony głównej"

#: templates/explore.html:12
#, fuzzy
msgid "explore_programs"
msgstr "Explore programs"

#: templates/explore.html:14
#, fuzzy
msgid "explore_explanation"
msgstr ""
"On this page you can look through programs created by other Hedy users. "
"You can filter on both a Hedy level and adventure. Click on \"View "
"program\" to open a program and run it. Programs with a red header "
"contain a mistake. You can still open the program, but running it will "
"result in an error. You can of course try to fix it! If the creator has a"
" public profile you can click their username to visit their profile. "
"There you will find all their shared programs and much more!"

#: templates/explore.html:35 templates/programs.html:27
#, fuzzy
msgid "search_button"
msgstr "Search"

#: templates/explore.html:51
#, fuzzy
msgid "creator"
msgstr "Creator"

#: templates/explore.html:57
msgid "view_program"
msgstr "Wyświetl program"

#: templates/for-teachers.html:5 templates/profile.html:78
#: templates/profile.html:80
msgid "my_classes"
msgstr "Moje klasy"

#: templates/for-teachers.html:10
#, fuzzy
msgid "students"
msgstr "students"

#: templates/for-teachers.html:23 templates/landing-page.html:23
msgid "create_class"
msgstr "Utwórz nową klasę"

#: templates/for-teachers.html:26
msgid "my_adventures"
msgstr "Moje przygody"

#: templates/for-teachers.html:32
msgid "last_update"
msgstr "Ostatnia aktualizacja"

#: templates/for-teachers.html:33 templates/for-teachers.html:43
msgid "view"
msgstr "Wyświetl"

#: templates/for-teachers.html:50
#, fuzzy
msgid "adventure_prompt"
msgstr "Please enter the name of the adventure"

#: templates/for-teachers.html:50 website/teacher.py:512
msgid "create_adventure"
msgstr "Utwórz przygodę"

#: templates/for-teachers.html:53
#, fuzzy
msgid "create_student_accounts"
msgstr "Create student accounts"

#: templates/for-teachers.html:113
#, fuzzy
msgid "teacher_welcome"
msgstr ""
"Welcome to Hedy! Your are now the proud owner of a teachers account which"
" allows you to create classes and invite students."

#: templates/incl-adventure-tabs.html:22
#, fuzzy
msgid "specific_adventure_mode"
msgstr ""
"You're currently in adventure '{adventure}', click on 'Hedy' to view all "
"adventures."

#: templates/incl-adventure-tabs.html:68
#, fuzzy
msgid "go_to_quiz"
msgstr "Go to quiz"

#: templates/incl-editor-and-output.html:95
msgid "variables"
msgstr ""

#: templates/incl-editor-and-output.html:111
msgid "enter_text"
msgstr "Wprowadź swoją odpowiedź tutaj..."

#: templates/incl-editor-and-output.html:112
#, fuzzy
msgid "enter"
msgstr "Enter"

#: templates/incl-editor-and-output.html:121
msgid "run_code_button"
msgstr "Uruchom kod"

#: templates/incl-editor-and-output.html:123
msgid "edit_code_button"
msgstr "Edytuj kod"

#: templates/incl-editor-and-output.html:129
msgid "read_code_label"
msgstr "Czytaj na głos"

#: templates/incl-editor-and-output.html:139
#: templates/incl-editor-and-output.html:148
msgid "regress_button"
msgstr "Powróć do poziomu {level}"

#: templates/incl-editor-and-output.html:142
#: templates/incl-editor-and-output.html:151
msgid "advance_button"
msgstr "Przejdź do poziomu {level}"

#: templates/incl-editor-and-output.html:165
msgid "developers_mode"
msgstr "Tryb programisty"

#: templates/incl-menubar.html:8
msgid "nav_start"
msgstr "Dom"

#: templates/incl-menubar.html:9
msgid "nav_hedy"
msgstr "Hedy"

#: templates/incl-menubar.html:10
#, fuzzy
msgid "nav_explore"
msgstr "Explore"

#: templates/incl-menubar.html:11
msgid "nav_learn_more"
msgstr "Dowiedz się więcej"

#: templates/incl-menubar.html:13 templates/public-page.html:56
msgid "program_header"
msgstr "Moje programy"

#: templates/incl-menubar.html:20
msgid "my_achievements"
msgstr "Moje osiągnięcia"

#: templates/incl-menubar.html:23
msgid "my_account"
msgstr "Moje konto"

#: templates/incl-menubar.html:27
msgid "for_teachers"
msgstr "Dla nauczycieli"

#: templates/incl-menubar.html:31
msgid "logout"
msgstr "Wyloguj się"

#: templates/incl-menubar.html:36 templates/login.html:19
#: templates/signup.html:106
msgid "login"
msgstr "Zaloguj się"

#: templates/incl-menubar.html:45
#, fuzzy
msgid "search"
msgstr "Search..."

#: templates/landing-page.html:6
msgid "welcome"
msgstr "Witaj"

#: templates/landing-page.html:7
#, fuzzy
msgid "intro_text_landing_page"
msgstr ""
"Welcome to the wonderful world of Hedy! Here you can learn to program in "
"small steps, without unnecessary complicated stuff. We start easy at "
"level 1, and slowly build towards bigger and more complex programs! "
"Choose one of the options below to get started"

#: templates/landing-page.html:14 templates/landing-page.html:36
#, fuzzy
msgid "general_text_landing_page"
msgstr "Start with level 1 explanations"

#: templates/landing-page.html:16 templates/landing-page.html:38
#: templates/landing-page.html:45 templates/landing-page.html:52
#, fuzzy
msgid "start_programming"
msgstr "Start programming"

#: templates/landing-page.html:21
#, fuzzy
msgid "create_class_text"
msgstr "Group your students into classes and change the content for each class."

#: templates/landing-page.html:28
#, fuzzy
msgid "read_docs_text"
msgstr ""
"Visit our teacher's manual for lesson plans and common mistakes by "
"students."

#: templates/landing-page.html:30
msgid "read_docs"
msgstr "Dowiedz się więcej o Hedy"

#: templates/landing-page.html:43
msgid "story_text"
msgstr "Stwórz swoją własną historię"

#: templates/landing-page.html:50
msgid "turtle_text"
msgstr "Stwórz obrazek za pomocą kodu"

#: templates/layout.html:20 templates/signup.html:61
msgid "yes"
msgstr "Tak"

#: templates/layout.html:21 templates/signup.html:65
msgid "no"
msgstr "Nie"

#: templates/layout.html:29
msgid "ok"
msgstr "OK"

#: templates/layout.html:30
#, fuzzy
msgid "cancel"
msgstr "Cancel"

#: templates/layout.html:43 templates/programs.html:68
#: templates/programs.html:76
#, fuzzy
msgid "copy_link_to_share"
msgstr "Copy link to share"

#: templates/layout.html:78
msgid "set_preferred_lang"
msgstr ""
"Hedy wspiera teraz preferowany język użytkownika. Możesz ustawić go dla "
"swojego profilu w \"Mój profil\""

#: templates/layout.html:86 templates/quiz/endquiz.html:18
#: templates/quiz/quiz.html:29
#, fuzzy
msgid "achievement_earned"
msgstr "You've earned an achievement!"

#: templates/learn-more.html:7
#, fuzzy
msgid "mailing_title"
msgstr "Hedy"

#: templates/learn-more.html:14
#, fuzzy
msgid "surname"
msgstr "Imię"

#: templates/learn-more.html:18
msgid "lastname"
msgstr "Nazwisko"

#: templates/learn-more.html:22 templates/profile.html:135
#: templates/signup.html:52
msgid "country"
msgstr "Kraj"

#: templates/learn-more.html:31
#, fuzzy
msgid "subscribe"
msgstr "Subscribe to the newsletter"

#: templates/learn-more.html:32
msgid "required_field"
msgstr "Pola oznaczone * są wymagane"

#: templates/learn-more.html:35
msgid "previous_campaigns"
msgstr "Wyświetl poprzednie kampanie"

#: templates/level-page.html:8
#, fuzzy
msgid "step_title"
msgstr "Assignment"

#: templates/level-page.html:12
msgid "save_code_button"
msgstr "Zapisz kod"

#: templates/level-page.html:13
#, fuzzy
msgid "share_code_button"
msgstr "Save & share code"

#: templates/level-page.html:31
msgid "try_button"
msgstr "Spróbuj"

#: templates/login.html:10
#, fuzzy
msgid "login_long"
msgstr "Log in to your account"

#: templates/login.html:26 website/auth.py:312
msgid "no_account"
msgstr "Nie masz konta?"

#: templates/login.html:28 templates/signup.html:6 templates/signup.html:102
msgid "create_account"
msgstr "Utwórz konto"

#: templates/login.html:33
#, fuzzy
msgid "forgot_password"
msgstr "Forgot your password?"

#: templates/main-page.html:9
msgid "main_title"
msgstr "Hedy"

#: templates/main-page.html:10
msgid "main_subtitle"
msgstr "Stopniowany język programowania"

#: templates/main-page.html:13
msgid "try_it"
msgstr "Wypróbuj"

#: templates/profile.html:4
#, fuzzy
msgid "account_overview"
msgstr "Account overview"

#: templates/profile.html:6 templates/profile.html:8
msgid "my_messages"
msgstr "Moje wiadomości"

#: templates/profile.html:11
#, fuzzy
msgid "invite_message"
msgstr "You have received an invitation to join class"

#: templates/profile.html:12
msgid "sent_by"
msgstr "To zaproszenie zostało wysłane przez"

#: templates/profile.html:15
msgid "delete_invite"
msgstr "Usuń zaproszenie"

#: templates/profile.html:21 templates/profile.html:23
msgid "public_profile"
msgstr "Profil publiczny"

#: templates/profile.html:24
msgid "public_profile_visit"
msgstr "Możesz odwiedzić swój profil publiczny! Kliknij"

#: templates/profile.html:24
msgid "public_profile_link"
msgstr "tutaj"

#: templates/profile.html:27
msgid "profile_picture"
msgstr "Obrazek profilowy"

#: templates/profile.html:40
#, fuzzy
msgid "personal_text"
msgstr "Personal text"

#: templates/profile.html:41
#, fuzzy
msgid "your_personal_text"
msgstr "Your personal text..."

#: templates/profile.html:45
msgid "favourite_program"
msgstr "Ulubiony program"

#: templates/profile.html:56
#, fuzzy
msgid "public_profile_info"
msgstr ""
"By selecting this box I make my profile visible for everyone. Be careful "
"not to share personal information like your name or home address, because"
" everyone will be able to see it!"

#: templates/profile.html:59
msgid "update_public"
msgstr "Zaktualizuj profil publiczny"

#: templates/profile.html:61 templates/profile.html:145
#, fuzzy
msgid "are_you_sure"
msgstr "Are you sure? You cannot revert this action."

#: templates/profile.html:61
msgid "delete_public"
msgstr "Usuń profil publiczny"

#: templates/profile.html:70 templates/profile.html:72
msgid "statistics"
msgstr "Moje statystyki"

#: templates/profile.html:83
#, fuzzy
msgid "self_removal_prompt"
msgstr "Are you sure you want to leave this class?"

#: templates/profile.html:83
msgid "leave_class"
msgstr "Opuść klasę"

#: templates/profile.html:88 templates/profile.html:91
msgid "settings"
msgstr "Moje ustawienia osobiste"

#: templates/profile.html:99 templates/signup.html:41
msgid "birth_year"
msgstr "Rok urodzenia"

#: templates/profile.html:102 templates/signup.html:25
msgid "preferred_language"
msgstr "Preferowany język"

#: templates/profile.html:112 templates/signup.html:34
msgid "preferred_keyword_language"
msgstr "Preferowany język słów kluczowych"

#: templates/profile.html:126 templates/signup.html:44
msgid "gender"
msgstr "Płeć"

#: templates/profile.html:129 templates/signup.html:46
msgid "female"
msgstr "Żeńska"

#: templates/profile.html:130 templates/signup.html:47
msgid "male"
msgstr "Męska"

#: templates/profile.html:131 templates/signup.html:48
msgid "other"
msgstr "Inna"

#: templates/profile.html:141
msgid "update_profile"
msgstr "Zaktualizuj profil"

#: templates/profile.html:145
msgid "destroy_profile"
msgstr "Usuń profil"

#: templates/profile.html:152
msgid "current_password"
msgstr "Obecne hasło"

#: templates/profile.html:156
msgid "new_password"
msgstr "Nowe hasło"

#: templates/profile.html:160
msgid "repeat_new_password"
msgstr "Powtórz nowe hasło"

#: templates/programs.html:7
#, fuzzy
msgid "recent"
msgstr "My recent programs"

#: templates/programs.html:35 templates/view-program-page.html:7
#, fuzzy
msgid "submitted_header"
msgstr "This is a submitted program and can't be altered."

#: templates/programs.html:40
msgid "title"
msgstr "Tytuł"

#: templates/programs.html:42 templates/view-program-page.html:8
msgid "last_edited"
msgstr "Ostatnio edytowano"

#: templates/programs.html:59
#, fuzzy
msgid "favourite_confirm"
msgstr "Are you sure you want to set this program as your favourite?"

#: templates/programs.html:67 templates/programs.html:72
#, fuzzy
msgid "open"
msgstr "Open"

#: templates/programs.html:68
msgid "copy_clipboard"
msgstr "Pomyślnie skopiowano do schowka"

#: templates/programs.html:69 templates/programs.html:73
msgid "delete_confirm"
msgstr "Czy na pewno chcesz usunąć ten program?"

#: templates/programs.html:69 templates/programs.html:73
msgid "delete"
msgstr "Usuń"

#: templates/programs.html:75
msgid "unshare_confirm"
msgstr "Czy na pewno chcesz uczynić ten program prywatnym?"

#: templates/programs.html:75
#, fuzzy
msgid "unshare"
msgstr "Unshare"

#: templates/programs.html:77
#, fuzzy
msgid "submit_warning"
msgstr "Are you sure you want to submit this program?"

#: templates/programs.html:77
msgid "submit_program"
msgstr "Wyślij"

#: templates/programs.html:80
msgid "share_confirm"
msgstr "Czy na pewno chcesz uczynić ten program publicznym?"

#: templates/programs.html:80
#, fuzzy
msgid "share"
msgstr "Share"

#: templates/programs.html:86
msgid "no_programs"
msgstr "Nie masz jeszcze żadnych programów."

#: templates/programs.html:88
msgid "write_first_program"
msgstr "Napisz swój pierwszy program!"

#: templates/public-page.html:16
msgid "achievements"
msgstr "osiągnięcia"

#: templates/public-page.html:28 templates/public-page.html:30
msgid "amount_created"
msgstr "utworzonych programów"

#: templates/public-page.html:34 templates/public-page.html:36
msgid "amount_saved"
msgstr "zapisanych programów"

#: templates/public-page.html:40 templates/public-page.html:42
msgid "amount_submitted"
msgstr "nadesłanych programów"

#: templates/public-page.html:50
msgid "last_achievement"
msgstr "Ostatnie zdobyte osiągnięcie"

#: templates/public-page.html:85
#, fuzzy
msgid "no_shared_programs"
msgstr "has no shared programs..."

#: templates/recover.html:6
#, fuzzy
msgid "recover_password"
msgstr "Request a password reset"

#: templates/recover.html:11
#, fuzzy
msgid "send_password_recovery"
msgstr "Send me a password recovery link"

#: templates/reset.html:6 templates/reset.html:19
#, fuzzy
msgid "reset_password"
msgstr "Reset password"

#: templates/reset.html:12 templates/signup.html:22
msgid "password_repeat"
msgstr "Powtórz hasło"

#: templates/signup.html:7
msgid "create_account_explanation"
msgstr ""
"Posiadanie swojego własnego konta pozwala ci na zapisanie swoich "
"programów."

#: templates/signup.html:16
msgid "email_repeat"
msgstr "Powtórz email"

#: templates/signup.html:57
msgid "programming_experience"
msgstr "Czy masz doświadczenie z programowaniem?"

#: templates/signup.html:71
#, fuzzy
msgid "languages"
msgstr "Which of these programming languages have you used before?"

#: templates/signup.html:76
#, fuzzy
msgid "other_block"
msgstr "Another block language"

#: templates/signup.html:82
#, fuzzy
msgid "other_text"
msgstr "Another text language"

#: templates/signup.html:88
#, fuzzy
msgid "request_teacher"
msgstr "Would you like to apply for a teacher's account?"

#: templates/signup.html:91
#, fuzzy
msgid "subscribe_newsletter"
msgstr "Subscribe to the newsletter"

#: templates/signup.html:96
#, fuzzy
msgid "agree_with"
msgstr "I agree to the"

#: templates/signup.html:96
#, fuzzy
msgid "privacy_terms"
msgstr "privacy terms"

#: templates/signup.html:99
#, fuzzy
msgid "agree_third_party"
msgstr ""
"I consent to being contacted by partners of Leiden University with sales "
"opportunities (optional)"

#: templates/signup.html:106
msgid "already_account"
msgstr "Posiadasz już konto?"

#: templates/teacher-invitation.html:5
#, fuzzy
msgid "teacher_invitation_require_login"
msgstr ""
"To set up your profile as a teacher we will need you to log in. If you "
"don't have an account, please create one."

#: templates/view-program-page.html:13
#, fuzzy
msgid "by"
msgstr "by"

#: templates/quiz/endquiz.html:27
#, fuzzy
msgid "end_quiz"
msgstr "Quiz end"

#: templates/quiz/endquiz.html:28 templates/quiz/quiz-result-overview.html:23
msgid "score"
msgstr "Wynik"

#: templates/quiz/endquiz.html:37 templates/quiz/quiz-result-overview.html:108
msgid "go_to_level"
msgstr "Przejdź do poziomu"

#: templates/quiz/feedback.html:8 templates/quiz/quiz.html:16
msgid "question"
msgstr "Pytanie"

#: templates/quiz/feedback.html:17
#, fuzzy
msgid "feedback_success"
msgstr "Good!"

#: templates/quiz/feedback.html:23
#, fuzzy
msgid "feedback_failure"
msgstr "Wrong!"

#: templates/quiz/feedback.html:36
msgid "correct_answer"
msgstr "Poprawna odpowiedź to"

#: templates/quiz/feedback.html:52
msgid "go_to_question"
msgstr "Przejdź do pytania"

#: templates/quiz/feedback.html:56
#, fuzzy
msgid "go_to_quiz_result"
msgstr "Go to quiz result"

#: templates/quiz/quiz-result-overview.html:22
#, fuzzy
msgid "results_quiz"
msgstr "Quiz results"

#: templates/quiz/quiz-result-overview.html:45
#, fuzzy
msgid "correct"
msgstr "Correct"

#: templates/quiz/quiz-result-overview.html:62
#, fuzzy
msgid "incorrect"
msgstr "Incorrect!"

#: templates/quiz/quiz-result-overview.html:91
#: templates/quiz/quiz-result-overview.html:95
#: templates/quiz/quiz-result-overview.html:99 templates/quiz/quiz.html:16
#, fuzzy
msgid "attempt"
msgstr "Attempt"

#: templates/quiz/quiz.html:49 templates/quiz/quiz.html:55
#: templates/quiz/quiz_question.html:15
msgid "hint"
msgstr "Podpowiedź?"

#: templates/quiz/quiz_question.html:53
msgid "go_to_answer"
msgstr "Przejdź do odpowiedzi"

#: templates/quiz/quiz_question.html:55
msgid "submit_answer"
msgstr "Odpowiedz na pytanie"

#: templates/quiz/startquiz.html:9
#, fuzzy
msgid "start_quiz"
msgstr "Start quiz"

#: templates/quiz/startquiz.html:15
msgid "go_to_first_question"
msgstr "Przejdź do pytania 1"

#: website/admin.py:18 website/admin.py:85 website/admin.py:106
#: website/admin.py:124 website/admin.py:131
#, fuzzy
msgid "title_admin"
msgstr "Hedy - Administrator page"

#: website/auth.py:241 website/auth.py:301 website/auth.py:485
#: website/auth.py:647 website/auth.py:656 website/auth.py:679
#: website/auth.py:719 website/auth.py:726 website/auth.py:746
#: website/teacher.py:304 website/teacher.py:345
#, fuzzy
msgid "username_invalid"
msgstr "Your username is invalid."

#: website/auth.py:243
msgid "username_special"
msgstr "Nazwa użytkownika nie może zawierać `:` lub `@`."

#: website/auth.py:245
msgid "username_three"
msgstr "Nazwa użytkownika musi zawierać co najmniej trzy znaki."

#: website/auth.py:247 website/auth.py:541 website/auth.py:748
#: website/auth.py:753
#, fuzzy
msgid "email_invalid"
msgstr "Please enter a valid email."

#: website/auth.py:249 website/auth.py:303 website/auth.py:487
#: website/auth.py:511 website/auth.py:523 website/auth.py:683
#, fuzzy
msgid "password_invalid"
msgstr "Your password is invalid."

#: website/auth.py:251
msgid "passwords_six"
msgstr "Wszystkie hasła muszą mieć co najmniej sześć znaków."

#: website/auth.py:312
#, fuzzy
msgid "invalid_username_password"
msgstr "Invalid username/password."

#: website/auth.py:356 website/auth.py:358
#, fuzzy
msgid "repeat_match_email"
msgstr "The repeated email does not match."

#: website/auth.py:360 website/auth.py:513 website/auth.py:517
#: website/auth.py:687
#, fuzzy
msgid "repeat_match_password"
msgstr "The repeated password does not match."

#: website/auth.py:362 website/auth.py:543
#, fuzzy
msgid "language_invalid"
msgstr "Please select a valid language."

#: website/auth.py:364
#, fuzzy
msgid "agree_invalid"
msgstr "You have to agree with the privacy terms."

#: website/auth.py:366 website/auth.py:546
msgid "keyword_language_invalid"
msgstr ""
"Proszę wybrać poprawny język słów kluczowych (wybierz angielski lub twój "
"własny język)."

#: website/auth.py:371 website/auth.py:551
msgid "year_invalid"
msgstr "Proszę wprowadzić rok pomiędzy 1900 i {year}."

#: website/auth.py:374 website/auth.py:554
#, fuzzy
msgid "gender_invalid"
msgstr "Please select a valid gender, choose (Female, Male, Other)."

#: website/auth.py:377 website/auth.py:557
#, fuzzy
msgid "country_invalid"
msgstr "Please select a valid country."

#: website/auth.py:379 website/auth.py:382 website/auth.py:559
#: website/auth.py:562
#, fuzzy
msgid "experience_invalid"
msgstr "Please select a valid experience, choose (Yes, No)."

#: website/auth.py:385 website/auth.py:565
#, fuzzy
msgid "programming_invalid"
msgstr "Please select a valid programming language."

#: website/auth.py:388
msgid "exists_username"
msgstr "Ta nazwa użytkownika jest już w użyciu."

#: website/auth.py:390 website/auth.py:573
msgid "exists_email"
msgstr "Ten email jest już w użyciu."

#: website/auth.py:489 website/auth.py:515 website/auth.py:685
msgid "password_six"
msgstr "Twoje hasło musi zawierać co najmniej sześć znaków."

#: website/auth.py:492 website/auth.py:495
msgid "password_change_not_allowed"
msgstr "Nie możesz zmienić hasła tego użytkownika."

#: website/auth.py:501
msgid "password_change_success"
msgstr "Hasło twojego ucznia zostało zmienione."

#: website/auth.py:532
msgid "password_updated"
msgstr "Hasło zostało zaktualizowane."

#: website/auth.py:613
msgid "profile_updated"
msgstr "Profil został zaktualizowany."

#: website/auth.py:616
msgid "profile_updated_reload"
msgstr "Profil został zaktualizowany, strona zostanie ponownie załadowana."

#: website/auth.py:670
#, fuzzy
msgid "sent_password_recovery"
msgstr ""
"You should soon receive an email with instructions on how to reset your "
"password."

#: website/auth.py:681 website/auth.py:691
msgid "token_invalid"
msgstr "Twój token jest nieprawidłowy."

#: website/auth.py:703
#, fuzzy
msgid "password_resetted"
msgstr ""
"Your password has been successfully reset. You are being redirected to "
"the login page."

#: website/auth.py:721
#, fuzzy
msgid "teacher_invalid"
msgstr "Your teacher value is invalid."

#: website/programs.py:41
#, fuzzy
msgid "delete_success"
msgstr "Program deleted successfully."

#: website/programs.py:55
#, fuzzy
msgid "save_prompt"
msgstr ""
"You need to have an account to save your program. Would you like to login"
" now?"

#: website/programs.py:60
#, fuzzy
msgid "overwrite_warning"
msgstr ""
"You already have a program with this name, saving this program will "
"overwrite the old one. Are you sure?"

#: website/programs.py:87
#, fuzzy
msgid "save_parse_warning"
msgstr "This program contains an error, are you sure you want to save it?"

#: website/programs.py:131 website/programs.py:132
#, fuzzy
msgid "save_success_detail"
msgstr "Program saved successfully."

#: website/programs.py:160
#, fuzzy
msgid "share_success_detail"
msgstr "Program shared successfully."

#: website/programs.py:162
#, fuzzy
msgid "unshare_success_detail"
msgstr "Program unshared successfully."

#: website/programs.py:202
#, fuzzy
msgid "favourite_success"
msgstr "Your program is set as favourite."

#: website/statistics.py:37 website/teacher.py:28 website/teacher.py:36
#: website/teacher.py:211 website/teacher.py:235 website/teacher.py:247
#: website/teacher.py:314 website/teacher.py:353
#, fuzzy
msgid "retrieve_class_error"
msgstr "Only teachers can retrieve classes"

#: website/statistics.py:41 website/teacher.py:39 website/teacher.py:133
#: website/teacher.py:152 website/teacher.py:214 website/teacher.py:238
#: website/teacher.py:250 website/teacher.py:317 website/teacher.py:356
#, fuzzy
msgid "no_such_class"
msgstr "No such Hedy class"

#: website/statistics.py:45
msgid "title_class statistics"
msgstr "Moje statystyki"

#: website/teacher.py:76
#, fuzzy
msgid "title_class-overview"
msgstr "Hedy - Class overview"

#: website/teacher.py:85
msgid "only_teacher_create_class"
msgstr "Tylko nauczyciele mogą tworzyć klasy!"

#: website/teacher.py:92 website/teacher.py:127
msgid "class_name_invalid"
msgstr "Ta nazwa klasy jest nieprawidłowa."

#: website/teacher.py:94 website/teacher.py:129
#, fuzzy
msgid "class_name_empty"
msgstr "You didn't enter a class name!"

#: website/teacher.py:100
#, fuzzy
msgid "class_name_duplicate"
msgstr "You already have a class with this name."

#: website/teacher.py:164 website/teacher.py:180 website/teacher.py:544
#, fuzzy
msgid "invalid_class_link"
msgstr "Invalid link for joining the class."

#: website/teacher.py:168 website/teacher.py:170
msgid "title_join-class"
msgstr "Hedy - Dołącz do klasy"

#: website/teacher.py:225
#, fuzzy
msgid "title_customize-class"
msgstr "Hedy - Customize class"

#: website/teacher.py:241
#, fuzzy
msgid "customization_deleted"
msgstr "Customizations successfully deleted."

#: website/teacher.py:294
#, fuzzy
msgid "class_customize_success"
msgstr "Class successfully customized."

#: website/teacher.py:308
#, fuzzy
msgid "username_empty"
msgstr "You didn't enter an username!"

#: website/teacher.py:321
#, fuzzy
msgid "student_not_existing"
msgstr "This username doesn't exist."

#: website/teacher.py:323
#, fuzzy
msgid "student_already_in_class"
msgstr "This student is already in your class."

#: website/teacher.py:325
#, fuzzy
msgid "student_already_invite"
msgstr "This student already has a pending invitation."

#: website/teacher.py:384
#, fuzzy
msgid "no_accounts"
msgstr "There are no accounts to create."

#: website/teacher.py:395
msgid "unique_usernames"
msgstr "Wszystkie nazwy użytkowników muszą być unikalne."

#: website/teacher.py:398
msgid "unique_emails"
msgstr "Wszystkie adresy email muszą być unikalne."

#: website/teacher.py:409
#, fuzzy
msgid "usernames_exist"
msgstr "One or more usernames is already in use."

#: website/teacher.py:412
#, fuzzy
msgid "emails_exist"
msgstr "One or more mail addresses is already in use."

#: website/teacher.py:423
#, fuzzy
msgid "accounts_created"
msgstr "Accounts where successfully created."

#: website/teacher.py:429 website/teacher.py:434 website/teacher.py:445
#: website/teacher.py:474 website/teacher.py:500
#, fuzzy
msgid "retrieve_adventure_error"
msgstr "You're not allowed to view this adventure!"

#: website/teacher.py:439
msgid "title_view-adventure"
msgstr "Hedy - Wyświetl przygodę"

#: website/teacher.py:450
#, fuzzy
msgid "title_customize-adventure"
msgstr "Hedy - Customize adventure"

#: website/teacher.py:461
msgid "adventure_id_invalid"
msgstr "Ten identyfikator przygody jest nieprawidłowy."

#: website/teacher.py:463 website/teacher.py:519
msgid "adventure_name_invalid"
msgstr "Ta nazwa przygody jest nieprawidłowa."

#: website/teacher.py:465
msgid "level_invalid"
msgstr "Ten poziom Hedy jest nieprawidłowy."

#: website/teacher.py:467
msgid "content_invalid"
msgstr "Ta przygoda jest nieprawidłowa."

#: website/teacher.py:469
#, fuzzy
msgid "adventure_length"
msgstr "Your adventure has to be at least 20 characters."

#: website/teacher.py:471
#, fuzzy
msgid "public_invalid"
msgstr "This agreement selection is invalid"

#: website/teacher.py:482 website/teacher.py:526
msgid "adventure_duplicate"
msgstr "Posiadasz już przygodę o tej nazwie."

#: website/teacher.py:494
msgid "adventure_updated"
msgstr "Przygoda została zaktualizowana!"

#: website/teacher.py:521
#, fuzzy
msgid "adventure_empty"
msgstr "You didn't enter an adventure name!"
<<<<<<< HEAD
=======

#~ msgid "required"
#~ msgstr ""
>>>>>>> 7a5e79de
<|MERGE_RESOLUTION|>--- conflicted
+++ resolved
@@ -1,5 +1,3 @@
-<<<<<<< HEAD
-=======
 
 msgid ""
 msgstr ""
@@ -18,43 +16,30 @@
 "Content-Transfer-Encoding: 8bit\n"
 "Generated-By: Babel 2.9.1\n"
 
->>>>>>> 7a5e79de
 #: app.py:571
 #, fuzzy
 msgid "program_contains_error"
 msgstr "This program contains an error, are you sure you want to share it?"
 
-<<<<<<< HEAD
-#: app.py:722
-msgid "title_achievements"
-msgstr "Hedy - Moje osiągnięcia"
-
-#: app.py:739 app.py:1110 website/teacher.py:365 website/teacher.py:374
-=======
 #: app.py:723
 msgid "title_achievements"
 msgstr "Hedy - Moje osiągnięcia"
 
 #: app.py:740 app.py:1111 website/teacher.py:365 website/teacher.py:374
->>>>>>> 7a5e79de
 #, fuzzy
 msgid "not_teacher"
 msgstr "Looks like you are not a teacher!"
 
-#: app.py:742
+#: app.py:743
 #, fuzzy
 msgid "not_enrolled"
 msgstr "Looks like you are not in this class!"
 
-#: app.py:774
+#: app.py:775
 msgid "title_programs"
 msgstr "Hedy - Moje programy"
 
-<<<<<<< HEAD
-#: app.py:784 app.py:794 app.py:798 app.py:812 app.py:1053 app.py:1356
-=======
 #: app.py:785 app.py:795 app.py:799 app.py:813 app.py:1054 app.py:1357
->>>>>>> 7a5e79de
 #: website/admin.py:17 website/admin.py:25 website/admin.py:95
 #: website/admin.py:112 website/admin.py:130 website/auth.py:711
 #: website/auth.py:738 website/statistics.py:86
@@ -62,37 +47,22 @@
 msgid "unauthorized"
 msgstr "You don't have access rights for this page"
 
-#: app.py:822
+#: app.py:823
 msgid "minutes"
 msgstr "minut"
 
-#: app.py:825
+#: app.py:826
 msgid "hours"
 msgstr "godzin"
 
-#: app.py:828
+#: app.py:829
 msgid "days"
 msgstr "dni"
 
-#: app.py:831
+#: app.py:832
 msgid "ago"
 msgstr "{time} temu"
 
-<<<<<<< HEAD
-#: app.py:847 app.py:849 app.py:975
-msgid "no_such_level"
-msgstr "Nie ma takiego poziomu Hedy!"
-
-#: app.py:857 app.py:864 app.py:930 app.py:936
-msgid "no_such_program"
-msgstr "Nie ma takiego programu Hedy!"
-
-#: app.py:890
-msgid "level_not_translated"
-msgstr "Ten poziom nie jest (jeszcze) przetłumaczony na twój język"
-
-#: app.py:892
-=======
 #: app.py:848 app.py:850 app.py:976
 msgid "no_such_level"
 msgstr "Nie ma takiego poziomu Hedy!"
@@ -106,51 +76,15 @@
 msgstr "Ten poziom nie jest (jeszcze) przetłumaczony na twój język"
 
 #: app.py:893
->>>>>>> 7a5e79de
 #, fuzzy
 msgid "level_not_class"
 msgstr "You're in a class where this level has not been made available yet"
 
-<<<<<<< HEAD
-#: app.py:985 website/teacher.py:432 website/teacher.py:448
-=======
 #: app.py:986 website/teacher.py:432 website/teacher.py:448
->>>>>>> 7a5e79de
 #: website/teacher.py:477 website/teacher.py:503
 msgid "no_such_adventure"
 msgstr "Ta przygoda nie istnieje!"
 
-<<<<<<< HEAD
-#: app.py:1004
-msgid "page_not_found"
-msgstr "Nie możemy odnaleźć tej strony!"
-
-#: app.py:1024
-msgid "title_signup"
-msgstr "Hedy - Utwórz konto"
-
-#: app.py:1031
-msgid "title_login"
-msgstr "Hedy - Logowanie"
-
-#: app.py:1038
-msgid "title_recover"
-msgstr "Hedy - Odzyskaj konto"
-
-#: app.py:1054
-msgid "title_reset"
-msgstr "Hedy - Zresetuj hasło"
-
-#: app.py:1063
-msgid "title_my-profile"
-msgstr "Hedy - Moje konto"
-
-#: app.py:1077
-msgid "title_learn-more"
-msgstr "Hedy - Dowiedz się więcej"
-
-#: app.py:1082
-=======
 #: app.py:1005
 msgid "page_not_found"
 msgstr "Nie możemy odnaleźć tej strony!"
@@ -180,40 +114,20 @@
 msgstr "Hedy - Dowiedz się więcej"
 
 #: app.py:1083
->>>>>>> 7a5e79de
 #, fuzzy
 msgid "title_privacy"
 msgstr "Hedy - Privacy terms"
 
-<<<<<<< HEAD
-#: app.py:1089
-=======
 #: app.py:1090
->>>>>>> 7a5e79de
 #, fuzzy
 msgid "title_landing-page"
 msgstr "Welcome to Hedy!"
 
-<<<<<<< HEAD
-#: app.py:1091
-=======
 #: app.py:1092
->>>>>>> 7a5e79de
 #, fuzzy
 msgid "not_user"
 msgstr "Looks like you are not logged in!"
 
-<<<<<<< HEAD
-#: app.py:1106
-msgid "title_for-teacher"
-msgstr "Hedy - Dla nauczycieli"
-
-#: app.py:1117
-msgid "title_start"
-msgstr "Hedy - Stopniowany język programowania"
-
-#: app.py:1170
-=======
 #: app.py:1107
 msgid "title_for-teacher"
 msgstr "Hedy - Dla nauczycieli"
@@ -223,27 +137,18 @@
 msgstr "Hedy - Stopniowany język programowania"
 
 #: app.py:1171
->>>>>>> 7a5e79de
 #, fuzzy
 msgid "title_explore"
 msgstr "Hedy - Explore"
 
-<<<<<<< HEAD
-#: app.py:1189 app.py:1191
-=======
 #: app.py:1190 app.py:1192
->>>>>>> 7a5e79de
 #, fuzzy
 msgid "translate_error"
 msgstr ""
 "Something went wrong while translating the code. Try running the code to "
 "see if it has an error. Code with errors can not be translated."
 
-<<<<<<< HEAD
-#: app.py:1300 website/auth.py:299 website/auth.py:347 website/auth.py:483
-=======
 #: app.py:1301 website/auth.py:299 website/auth.py:347 website/auth.py:483
->>>>>>> 7a5e79de
 #: website/auth.py:509 website/auth.py:539 website/auth.py:645
 #: website/auth.py:677 website/auth.py:717 website/auth.py:744
 #: website/teacher.py:90 website/teacher.py:125 website/teacher.py:197
@@ -252,56 +157,32 @@
 msgid "ajax_error"
 msgstr "Wystąpił błąd, proszę spróbować ponownie."
 
-<<<<<<< HEAD
-#: app.py:1303
-=======
 #: app.py:1304
->>>>>>> 7a5e79de
 #, fuzzy
 msgid "image_invalid"
 msgstr "Your chosen image is invalid."
 
-<<<<<<< HEAD
-#: app.py:1305
-=======
 #: app.py:1306
->>>>>>> 7a5e79de
 #, fuzzy
 msgid "personal_text_invalid"
 msgstr "Your personal text is invalid."
 
-<<<<<<< HEAD
-#: app.py:1307 app.py:1313
-=======
 #: app.py:1308 app.py:1314
->>>>>>> 7a5e79de
 #, fuzzy
 msgid "favourite_program_invalid"
 msgstr "Your chosen favourite program is invalid."
 
-<<<<<<< HEAD
-#: app.py:1325 app.py:1326
-=======
 #: app.py:1326 app.py:1327
->>>>>>> 7a5e79de
 #, fuzzy
 msgid "public_profile_updated"
 msgstr "Public profile updated."
 
-<<<<<<< HEAD
-#: app.py:1360 app.py:1384
-=======
 #: app.py:1361 app.py:1385
->>>>>>> 7a5e79de
 #, fuzzy
 msgid "user_not_private"
 msgstr "This user doesn't exist or doesn't have a public profile"
 
-<<<<<<< HEAD
-#: app.py:1393
-=======
 #: app.py:1394
->>>>>>> 7a5e79de
 #, fuzzy
 msgid "invalid_teacher_invitation_code"
 msgstr ""
@@ -493,13 +374,8 @@
 msgid "echo_out"
 msgstr ""
 "Starting in level 2 echo is no longer needed. You can repeat an answer "
-<<<<<<< HEAD
-"with ask and print now. Example: name is ask 'What are you called?' print"
-" 'hello' name"
-=======
 "with ask and print now. Example: name is ask What are you called? print"
 " hello name"
->>>>>>> 7a5e79de
 
 #: coursedata/error-messages.txt:25
 msgid "space"
@@ -579,11 +455,6 @@
 #, fuzzy
 msgid "input"
 msgstr "input from ask"
-
-#: templates/achievements.html:4
-#, fuzzy
-msgid "achievements_title"
-msgstr "osiągnięcia"
 
 #: templates/class-overview.html:16
 msgid "visible_columns"
@@ -745,11 +616,7 @@
 msgid "join_class"
 msgstr "Dołącz do klasy"
 
-<<<<<<< HEAD
-#: templates/class-stats.html:22 templates/customize-class.html:150
-=======
 #: templates/class-stats.html:22 templates/customize-class.html:155
->>>>>>> 7a5e79de
 msgid "back_to_class"
 msgstr "Powróć do klasy"
 
@@ -888,11 +755,7 @@
 msgid "preview"
 msgstr "Podgląd"
 
-<<<<<<< HEAD
-#: templates/customize-adventure.html:51 templates/customize-class.html:145
-=======
 #: templates/customize-adventure.html:51 templates/customize-class.html:150
->>>>>>> 7a5e79de
 msgid "save"
 msgstr "Zapisz"
 
@@ -997,20 +860,12 @@
 msgid "hide_cheatsheet"
 msgstr "Hide cheatsheet"
 
-<<<<<<< HEAD
-#: templates/customize-class.html:133
-=======
 #: templates/customize-class.html:138
->>>>>>> 7a5e79de
 #, fuzzy
 msgid "hide_keyword_switcher"
 msgstr "Hide keyword switcher"
 
-<<<<<<< HEAD
-#: templates/customize-class.html:144
-=======
 #: templates/customize-class.html:149
->>>>>>> 7a5e79de
 #, fuzzy
 msgid "reset_adventure_prompt"
 msgstr "Are you sure you want to reset all selected adventures?"
@@ -2146,9 +2001,6 @@
 #, fuzzy
 msgid "adventure_empty"
 msgstr "You didn't enter an adventure name!"
-<<<<<<< HEAD
-=======
 
 #~ msgid "required"
 #~ msgstr ""
->>>>>>> 7a5e79de
