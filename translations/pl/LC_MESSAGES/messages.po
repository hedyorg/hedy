--- conflicted
+++ resolved
@@ -2434,7 +2434,6 @@
 #~ msgid "select_class"
 #~ msgstr ""
 
-<<<<<<< HEAD
 #~ msgid "invalid_tutorial_step"
 #~ msgstr "Niewłaściwy stopień poradnika"
 
@@ -2454,10 +2453,9 @@
 
 #~ msgid "tutorial_title_not_found"
 #~ msgstr "Nie możemy odnaleźć tego punktu poradnika"
-=======
+
 #~ msgid "survey"
 #~ msgstr "Ankieta"
 
 #~ msgid "survey_completed"
 #~ msgstr "Ankieta wypełniona"
->>>>>>> ed49bfa5
