
msgid ""
msgstr ""
"Project-Id-Version: PACKAGE VERSION\n"
"Report-Msgid-Bugs-To: \n"
<<<<<<< HEAD
"POT-Creation-Date: 2022-08-16 09:31+0200\n"
=======
"POT-Creation-Date: 2022-08-18 14:10+0200\n"
>>>>>>> 1c14ffe7
"PO-Revision-Date: 2022-08-10 08:50+0000\n"
"Last-Translator: Anonymous <noreply@weblate.org>\n"
"Language: pl\n"
"Language-Team: pl <LL@li.org>\n"
"Plural-Forms: nplurals=3; plural=n==1 ? 0 : n%10>=2 && n%10<=4 && "
"(n%100<10 || n%100>=20) ? 1 : 2;\n"
"MIME-Version: 1.0\n"
"Content-Type: text/plain; charset=utf-8\n"
"Content-Transfer-Encoding: 8bit\n"
"Generated-By: Babel 2.10.1\n"

<<<<<<< HEAD
#: app.py:421
=======
#: app.py:425
>>>>>>> 1c14ffe7
#, fuzzy
msgid "program_contains_error"
msgstr "Ten program zawiera błędy, czy na pewno chcesz go udostępnić?"

<<<<<<< HEAD
#: app.py:631
msgid "title_achievements"
msgstr "Hedy - Moje osiągnięcia"

#: app.py:648 app.py:752 website/teacher.py:28 website/teacher.py:451
#: website/teacher.py:462
msgid "not_teacher"
msgstr "Wygląda na to, że nie jesteś nauczycielem!"

#: app.py:651
msgid "not_enrolled"
msgstr "Wygląda na to, że nie jesteś członkiem tej klasy!"

#: app.py:688
msgid "title_programs"
msgstr "Hedy - Moje programy"

#: app.py:698 app.py:708 app.py:712 app.py:727 app.py:1023 app.py:1582
#: website/admin.py:17 website/admin.py:24 website/admin.py:92
#: website/admin.py:111 website/admin.py:130 website/admin.py:137
#: website/admin.py:145 website/auth.py:737 website/auth.py:764
=======
#: app.py:635
msgid "title_achievements"
msgstr "Hedy - Moje osiągnięcia"

#: app.py:652 app.py:756 app.py:1120 website/teacher.py:418
#: website/teacher.py:429
msgid "not_teacher"
msgstr "Wygląda na to, że nie jesteś nauczycielem!"

#: app.py:655
msgid "not_enrolled"
msgstr "Wygląda na to, że nie jesteś członkiem tej klasy!"

#: app.py:692
msgid "title_programs"
msgstr "Hedy - Moje programy"

#: app.py:702 app.py:712 app.py:716 app.py:731 app.py:1027 app.py:1552
#: website/admin.py:17 website/admin.py:24 website/admin.py:92
#: website/admin.py:111 website/admin.py:130 website/admin.py:137
#: website/admin.py:145 website/auth.py:734 website/auth.py:761
>>>>>>> 1c14ffe7
#: website/programs.py:210 website/statistics.py:100
msgid "unauthorized"
msgstr "Nie masz dostępu do tej strony"

<<<<<<< HEAD
#: app.py:766 website/teacher.py:44
msgid "title_for-teacher"
msgstr "Hedy - Dla nauczycieli"

#: app.py:783 app.py:785 app.py:941 app.py:963 app.py:965
msgid "no_such_level"
msgstr "Nie ma takiego poziomu!"

#: app.py:793 app.py:800 app.py:895 app.py:901
msgid "no_such_program"
msgstr "Nie ma takiego programu!"

#: app.py:829
=======
#: app.py:770 app.py:1137
msgid "title_for-teacher"
msgstr "Hedy - Dla nauczycieli"

#: app.py:787 app.py:789 app.py:945 app.py:967 app.py:969
msgid "no_such_level"
msgstr "Nie ma takiego poziomu!"

#: app.py:797 app.py:804 app.py:899 app.py:905
msgid "no_such_program"
msgstr "Nie ma takiego programu!"

#: app.py:833
>>>>>>> 1c14ffe7
#, fuzzy
msgid "level_not_class"
msgstr "Ten poziom nie jest jeszcze dostępny w twojej klasie"

<<<<<<< HEAD
#: app.py:946 website/teacher.py:511 website/teacher.py:529
#: website/teacher.py:573 website/teacher.py:618
msgid "no_such_adventure"
msgstr "Ta przygoda nie istnieje!"

#: app.py:974 app.py:1209
msgid "page_not_found"
msgstr "Nie możemy odnaleźć tej strony!"

#: app.py:994
msgid "title_signup"
msgstr "Hedy - Utwórz konto"

#: app.py:1001
msgid "title_login"
msgstr "Hedy - Logowanie"

#: app.py:1008
msgid "title_recover"
msgstr "Hedy - Odzyskaj konto"

#: app.py:1024
msgid "title_reset"
msgstr "Hedy - Zresetuj hasło"

#: app.py:1054
msgid "title_my-profile"
msgstr "Hedy - Moje konto"

#: app.py:1074
msgid "title_learn-more"
msgstr "Hedy - Dowiedz się więcej"

#: app.py:1080
=======
#: app.py:950 website/teacher.py:478 website/teacher.py:496
#: website/teacher.py:540 website/teacher.py:585
msgid "no_such_adventure"
msgstr "Ta przygoda nie istnieje!"

#: app.py:978 app.py:1239
msgid "page_not_found"
msgstr "Nie możemy odnaleźć tej strony!"

#: app.py:998
msgid "title_signup"
msgstr "Hedy - Utwórz konto"

#: app.py:1005
msgid "title_login"
msgstr "Hedy - Logowanie"

#: app.py:1012
msgid "title_recover"
msgstr "Hedy - Odzyskaj konto"

#: app.py:1028
msgid "title_reset"
msgstr "Hedy - Zresetuj hasło"

#: app.py:1058
msgid "title_my-profile"
msgstr "Hedy - Moje konto"

#: app.py:1078
msgid "title_learn-more"
msgstr "Hedy - Dowiedz się więcej"

#: app.py:1084
>>>>>>> 1c14ffe7
#, fuzzy
msgid "title_privacy"
msgstr "Hedy - Polityka prywatności"

<<<<<<< HEAD
#: app.py:1090
msgid "title_start"
msgstr "Hedy - Stopniowany język programowania"

#: app.py:1108
=======
#: app.py:1094
msgid "title_start"
msgstr "Hedy - Stopniowany język programowania"

#: app.py:1112
>>>>>>> 1c14ffe7
#, fuzzy
msgid "title_landing-page"
msgstr "Witaj w Hedy!"

<<<<<<< HEAD
#: app.py:1200
=======
#: app.py:1230
>>>>>>> 1c14ffe7
#, fuzzy
msgid "title_explore"
msgstr "Hedy - Odkrywaj"

<<<<<<< HEAD
#: app.py:1222 app.py:1227
=======
#: app.py:1252 app.py:1257
>>>>>>> 1c14ffe7
#, fuzzy
msgid "no_such_highscore"
msgstr "Nie ma takiego poziomu!"

<<<<<<< HEAD
#: app.py:1257 app.py:1259
=======
#: app.py:1287 app.py:1289
>>>>>>> 1c14ffe7
#, fuzzy
msgid "translate_error"
msgstr ""
"Something went wrong while translating the code. Try running the code to "
"see if it has an error. Code with errors can not be translated."

<<<<<<< HEAD
#: app.py:1264 app.py:1298
msgid "tutorial_start_title"
msgstr "Witaj w Hedy!"

#: app.py:1264
#, fuzzy
msgid "tutorial_start_message"
msgstr "W tym samouczku wytłumaczymy Ci wszystkie funkcje Hedy'ego krok po kroku."

#: app.py:1266
#, fuzzy
msgid "tutorial_editor_title"
msgstr "Edytor kodu"

#: app.py:1266
msgid "tutorial_editor_message"
msgstr ""
"W tym oknie będziesz pisał swój kod. Spróbuj napisać coś w miejsce "
"podkreślników!"

#: app.py:1268
#, fuzzy
msgid "tutorial_output_title"
msgstr "Widok odpowiedzi"

#: app.py:1268
msgid "tutorial_output_message"
msgstr "Wynik wykonania twojego kodu pokaże się tutaj."

#: app.py:1270
#, fuzzy
msgid "tutorial_run_title"
msgstr "Przycisk uruchamiania"

#: app.py:1270
#, fuzzy
msgid "tutorial_run_message"
msgstr ""
"Klikając w ten przycisk, uruchomisz swój program. Spróbujemy w następnym "
"kroku?"

#: app.py:1272
#, fuzzy
msgid "tutorial_tryit_title"
msgstr "Spróbuj!"

#: app.py:1272
#, fuzzy
msgid "tutorial_tryit_message"
msgstr ""
"Uruchom program i naciśnij przycisk 'następny krok', kiedy będziesz "
"gotowy."

#: app.py:1274
msgid "tutorial_speakaloud_title"
msgstr "Przeczytaj program"

#: app.py:1274
#, fuzzy
msgid "tutorial_speakaloud_message"
msgstr ""
"Wybierz głos z listy poniżej przycisku uruchamiania, by twój program "
"został przeczytany."

#: app.py:1276
#, fuzzy
msgid "tutorial_speakaloud_run_title"
msgstr "Uruchom i posłuchaj"

#: app.py:1276
#, fuzzy
msgid "tutorial_speakaloud_run_message"
msgstr "Wybierz głos z listy i uruchom twój program jeszcze raz."

#: app.py:1278
#, fuzzy
msgid "tutorial_nextlevel_title"
msgstr "Do następnego poziomu"

#: app.py:1278
#, fuzzy
msgid "tutorial_nextlevel_message"
msgstr "You have received an invitation to join class"

#: app.py:1280
#, fuzzy
msgid "tutorial_leveldefault_title"
msgstr "Level explanation"

#: app.py:1280
#, fuzzy
msgid "tutorial_leveldefault_message"
msgstr ""
"The first tab always contains the level explanation. In each level new "
"commands will be explained here."

#: app.py:1282
#, fuzzy
msgid "tutorial_adventures_title"
msgstr "Customize adventure"

#: app.py:1282
#, fuzzy
msgid "tutorial_adventures_message"
msgstr "Customize adventure"

#: app.py:1284
#, fuzzy
msgid "tutorial_quiz_title"
msgstr "Quiz"

#: app.py:1284
#, fuzzy
msgid "tutorial_quiz_message"
msgstr ""
"At the end of each level you can make the quiz. This way you can verify "
"if you understand everything."

#: app.py:1286
#, fuzzy
msgid "tutorial_saveshare_title"
msgstr "Saving & sharing"

#: app.py:1286
#, fuzzy
msgid "tutorial_saveshare_message"
msgstr "You can save and share all your created programs with other Hedy users."

#: app.py:1288
#, fuzzy
msgid "tutorial_cheatsheet_title"
msgstr "Hide cheatsheet"

#: app.py:1288
#, fuzzy
msgid "tutorial_cheatsheet_message"
msgstr ""
"If you forgot a command you can always use the cheatsheet. It shows a "
"list of all commands you can use in the current level."

#: app.py:1290 app.py:1310
#, fuzzy
msgid "tutorial_end_title"
msgstr "The end!"

#: app.py:1290
#, fuzzy
msgid "tutorial_end_message"
msgstr "Click on 'next step' to really start coding with Hedy!"

#: app.py:1292 app.py:1312
=======
#: app.py:1297
#, fuzzy
msgid "tutorial_code_snippet"
msgstr "Hide cheatsheet"

#: app.py:1301
msgid "invalid_tutorial_step"
msgstr ""

#: app.py:1305
>>>>>>> 1c14ffe7
#, fuzzy
msgid "tutorial_title_not_found"
msgstr "Nie możemy odnaleźć tej strony!"

<<<<<<< HEAD
#: app.py:1292 app.py:1312
=======
#: app.py:1305
>>>>>>> 1c14ffe7
#, fuzzy
msgid "tutorial_message_not_found"
msgstr "You have received an invitation to join class"

<<<<<<< HEAD
#: app.py:1298
#, fuzzy
msgid "teacher_tutorial_start_message"
msgstr "You have received an invitation to join class"

#: app.py:1300
#, fuzzy
msgid "tutorial_class_title"
msgstr "Hide cheatsheet"

#: app.py:1300
#, fuzzy
msgid "tutorial_class_message"
msgstr "Customize adventure"

#: app.py:1302
#, fuzzy
msgid "tutorial_customize_class_title"
msgstr "Hide cheatsheet"

#: app.py:1302
#, fuzzy
msgid "tutorial_customize_class_message"
msgstr "Customize adventure"

#: app.py:1304
#, fuzzy
msgid "tutorial_own_adventures_title"
msgstr "Customize adventure"

#: app.py:1304
#, fuzzy
msgid "tutorial_own_adventures_message"
msgstr "Customize adventure"

#: app.py:1306
#, fuzzy
msgid "tutorial_accounts_title"
msgstr "Customize adventure"

#: app.py:1306
#, fuzzy
msgid "tutorial_accounts_message"
msgstr "Customize adventure"

#: app.py:1308
#, fuzzy
msgid "tutorial_documentation_title"
msgstr "Hide cheatsheet"

#: app.py:1308
#, fuzzy
msgid "tutorial_documentation_message"
msgstr "Customize adventure"

#: app.py:1310
#, fuzzy
msgid "teacher_tutorial_end_message"
msgstr "You have received an invitation to join class"

#: app.py:1320
#, fuzzy
msgid "tutorial_code_snippet"
msgstr "Hide cheatsheet"

#: app.py:1324 app.py:1334
msgid "invalid_tutorial_step"
msgstr ""

#: app.py:1523 website/auth.py:287 website/auth.py:342 website/auth.py:479
#: website/auth.py:504 website/auth.py:537 website/auth.py:651
#: website/auth.py:693 website/auth.py:743 website/auth.py:770
#: website/quiz.py:43 website/quiz.py:69 website/teacher.py:121
#: website/teacher.py:156 website/teacher.py:200 website/teacher.py:285
#: website/teacher.py:341 website/teacher.py:388 website/teacher.py:429
#: website/teacher.py:467 website/teacher.py:553 website/teacher.py:641
msgid "ajax_error"
msgstr "Wystąpił błąd, proszę spróbować ponownie."

#: app.py:1526
=======
#: app.py:1493 website/auth.py:288 website/auth.py:343 website/auth.py:476
#: website/auth.py:501 website/auth.py:534 website/auth.py:648
#: website/auth.py:690 website/auth.py:740 website/auth.py:767
#: website/quiz.py:43 website/quiz.py:69 website/teacher.py:88
#: website/teacher.py:123 website/teacher.py:167 website/teacher.py:252
#: website/teacher.py:308 website/teacher.py:355 website/teacher.py:396
#: website/teacher.py:434 website/teacher.py:520 website/teacher.py:608
msgid "ajax_error"
msgstr "Wystąpił błąd, proszę spróbować ponownie."

#: app.py:1496
>>>>>>> 1c14ffe7
#, fuzzy
msgid "image_invalid"
msgstr "Your chosen image is invalid."

<<<<<<< HEAD
#: app.py:1528
=======
#: app.py:1498
>>>>>>> 1c14ffe7
#, fuzzy
msgid "personal_text_invalid"
msgstr "Your personal text is invalid."

<<<<<<< HEAD
#: app.py:1530 app.py:1536
=======
#: app.py:1500 app.py:1506
>>>>>>> 1c14ffe7
#, fuzzy
msgid "favourite_program_invalid"
msgstr "Your chosen favourite program is invalid."

<<<<<<< HEAD
#: app.py:1548 app.py:1549
=======
#: app.py:1518 app.py:1519
>>>>>>> 1c14ffe7
#, fuzzy
msgid "public_profile_updated"
msgstr "Public profile updated."

<<<<<<< HEAD
#: app.py:1586 app.py:1611
=======
#: app.py:1556 app.py:1581
>>>>>>> 1c14ffe7
#, fuzzy
msgid "user_not_private"
msgstr "This user doesn't exist or doesn't have a public profile"

<<<<<<< HEAD
#: app.py:1619
=======
#: app.py:1589
>>>>>>> 1c14ffe7
#, fuzzy
msgid "invalid_teacher_invitation_code"
msgstr ""
"The teacher invitation code is invalid. To become a teacher, reach out to"
" hello@hedy.org."

#: utils.py:303
#, fuzzy
msgid "default_404"
msgstr "We could not find that page..."

#: utils.py:305
#, fuzzy
msgid "default_403"
msgstr "Looks like you aren't authorized..."

#: utils.py:307
msgid "default_500"
msgstr "Coś poszło nie tak..."

#: content/error-messages.txt:1
#, fuzzy
msgid "Wrong Level"
msgstr ""
"That was correct Hedy code, but not at the right level. You wrote "
"{offending_keyword} for level {working_level}. Tip: {tip}"

#: content/error-messages.txt:2
#, fuzzy
msgid "Incomplete"
msgstr ""
"Oops! You forgot a bit of code! On line {line_number}, you need to enter "
"text behind {incomplete_command}."

#: content/error-messages.txt:3
#, fuzzy
msgid "Invalid"
msgstr ""
"{invalid_command} is not a Hedy level {level} command. Did you mean "
"{guessed_command}?"

#: content/error-messages.txt:4
#, fuzzy
msgid "Invalid Space"
msgstr ""
"Oops! You started a line with a space on line {line_number}. Spaces "
"confuse computers, can you remove it?"

#: content/error-messages.txt:5
#, fuzzy
msgid "Has Blanks"
msgstr ""
"Your code is incomplete. It contains blanks that you have to replace with"
" code."

#: content/error-messages.txt:6
#, fuzzy
msgid "No Indentation"
msgstr ""
"You used too few spaces in line {line_number}. You used {leading_spaces} "
"spaces, which is not enough. Start every new block with {indent_size} "
"spaces more than the line before."

#: content/error-messages.txt:7
#, fuzzy
msgid "Unexpected Indentation"
msgstr ""
"You used too many spaces in line {line_number}. You used {leading_spaces}"
" spaces, which is too much. Start every new block with {indent_size} "
"spaces more than the line before."

#: content/error-messages.txt:8
#, fuzzy
msgid "Parse"
msgstr ""
"The code you entered is not valid Hedy code. There is a mistake on line "
"{location[0]}, at position {location[1]}. You typed {character_found}, "
"but that is not allowed."

#: content/error-messages.txt:9
#, fuzzy
msgid "Unquoted Text"
msgstr ""
"Be careful. If you ask or print something the text should start and "
"finish with a quotation mark. You forgot one somewhere."

#: content/error-messages.txt:10
#, fuzzy
msgid "Unquoted Assignment"
msgstr ""
"From this level, you need to place texts to the right of the `is` between"
" quotes. You forgot that for the text {text}."

#: content/error-messages.txt:11
#, fuzzy
msgid "Unquoted Equality Check"
msgstr ""
"If you want to check if a variable is equal to multiple words, the words "
"should be surrounded by quotation marks!"

#: content/error-messages.txt:12
#, fuzzy
msgid "Var Undefined"
msgstr ""
"You tried to use the variable {name}, but you did not set it. It is also "
"possible that you were trying to use the word {name} but forgot quotation"
" marks."

#: content/error-messages.txt:13
#, fuzzy
msgid "Cyclic Var Definition"
msgstr ""
"The name {variable} needs to be set before you can use it on the right-"
"hand side of the is command"

#: content/error-messages.txt:14
#, fuzzy
msgid "Lonely Echo"
msgstr ""
"You used an echo before an ask, or an echo without an ask. First ask for "
"input, then echo."

#: content/error-messages.txt:15
#, fuzzy
msgid "Too Big"
msgstr ""
"Wow! Your program has an impressive {lines_of_code} lines of code! But we"
" can only process {max_lines} lines in this level. Make your program "
"smaller and try again."

#: content/error-messages.txt:16
#, fuzzy
msgid "Invalid Argument Type"
msgstr ""
"You cannot use {command} with {invalid_argument} because it is "
"{invalid_type}. Try changing {invalid_argument} to {allowed_types}."

#: content/error-messages.txt:17
#, fuzzy
msgid "Invalid Argument"
msgstr ""
"You cannot use the command {command} with {invalid_argument} . Try "
"changing {invalid_argument} to {allowed_types}."

#: content/error-messages.txt:18
#, fuzzy
msgid "Invalid Type Combination"
msgstr ""
"You cannot use {invalid_argument} and {invalid_argument_2} with {command}"
" because one is {invalid_type} and the other is {invalid_type_2}. Try "
"changing {invalid_argument} to {invalid_type_2} or {invalid_argument_2} "
"to {invalid_type}."

#: content/error-messages.txt:19
#, fuzzy
msgid "Unsupported Float"
msgstr ""
"Non-integer numbers are not supported yet but they will be in a few "
"levels. For now change {value} to an integer."

#: content/error-messages.txt:20
#, fuzzy
msgid "Locked Language Feature"
msgstr ""
"You are using {concept}! That is awesome, but {concept} is not unlocked "
"yet! It will be unlocked in a later level."

#: content/error-messages.txt:21
#, fuzzy
msgid "Missing Command"
msgstr "It looks like you forgot to use a command on line {line_number}."

#: content/error-messages.txt:22
#, fuzzy
msgid "Missing Inner Command"
msgstr ""
"It looks like you forgot to use a command with the {command} statement "
"you used on line {line_number}."

#: content/error-messages.txt:23
#, fuzzy
msgid "Incomplete Repeat"
msgstr ""
"It looks like you forgot to use {command} with the repeat command you "
"used on line {line_number}."

#: content/error-messages.txt:24
#, fuzzy
msgid "Unsupported String Value"
msgstr "Text values cannot contain {invalid_value}."

#: content/error-messages.txt:25
#, fuzzy
msgid "ask_needs_var"
msgstr ""
"Starting in level 2, ask needs to be used with a variable. Example: name "
"is ask What are you called?"

#: content/error-messages.txt:26
#, fuzzy
msgid "echo_out"
msgstr ""
"Starting in level 2 echo is no longer needed. You can repeat an answer "
"with ask and print now. Example: name is ask What are you called? print "
"hello name"

#: content/error-messages.txt:27
msgid "space"
msgstr "spacja"

#: content/error-messages.txt:28
msgid "comma"
msgstr "przecinek"

#: content/error-messages.txt:29
msgid "question mark"
msgstr "znak zapytania"

#: content/error-messages.txt:30
msgid "newline"
msgstr "nowa linia"

#: content/error-messages.txt:31
msgid "period"
msgstr "kropka"

#: content/error-messages.txt:32
msgid "exclamation mark"
msgstr "wykrzyknik"

#: content/error-messages.txt:33
msgid "dash"
msgstr "myślnik"

#: content/error-messages.txt:34
msgid "star"
msgstr "gwiazda"

#: content/error-messages.txt:35
msgid "single quotes"
msgstr "pojedynczy cudzysłów"

#: content/error-messages.txt:36
msgid "double quotes"
msgstr "cudzysłów"

#: content/error-messages.txt:37
#, fuzzy
msgid "slash"
msgstr "a slash"

#: content/error-messages.txt:38
msgid "string"
msgstr "tekst"

#: content/error-messages.txt:39
#, fuzzy
msgid "nested blocks"
msgstr "a block in a block"

#: content/error-messages.txt:40
msgid "or"
msgstr "lub"

#: content/error-messages.txt:41
msgid "number"
msgstr "liczba"

#: content/error-messages.txt:42
msgid "integer"
msgstr "liczba"

#: content/error-messages.txt:43
msgid "float"
msgstr "liczba"

#: content/error-messages.txt:44
msgid "list"
msgstr "lista"

#: content/error-messages.txt:45
#, fuzzy
msgid "input"
msgstr "input from ask"

#: templates/achievements.html:5
#, fuzzy
msgid "general"
msgstr "Płeć"

#: templates/achievements.html:9
#, fuzzy
msgid "programs_created"
msgstr "Moje programy"

#: templates/achievements.html:10
#, fuzzy
msgid "programs_saved"
msgstr "Programy"

#: templates/achievements.html:11
#, fuzzy
msgid "programs_submitted"
msgstr "nadesłanych programów"

#: templates/achievements.html:13 templates/achievements.html:26
#, fuzzy
msgid "teacher"
msgstr "Looks like you are not a teacher!"

#: templates/achievements.html:16 templates/achievements.html:54
#, fuzzy
msgid "hidden"
msgstr "Podpowiedź?"

#: templates/achievements.html:23
#, fuzzy
msgid "hedy_achievements"
msgstr "Moje osiągnięcia"

#: templates/achievements.html:37 templates/achievements.html:51
#: templates/landing-page.html:89 templates/layout.html:92
#: templates/public-page.html:51
#, fuzzy
msgid "achievements_logo_alt"
msgstr "osiągnięcia"

#: templates/achievements.html:38
#, fuzzy
msgid "achievements_check_icon_alt"
msgstr "You've earned an achievement!"

#: templates/cheatsheet.html:14
#, fuzzy
msgid "cheatsheet_title"
msgstr "Hide cheatsheet"

#: templates/cheatsheet.html:15 templates/incl-menubar.html:4
#, fuzzy
msgid "hedy_logo_alt"
msgstr "Hedy logo"

#: templates/class-logs.html:10 templates/class-stats.html:22
#: templates/create-accounts.html:41 templates/customize-class.html:166
msgid "back_to_class"
msgstr "Powróć do klasy"

#: templates/class-overview.html:14 templates/for-teachers.html:34
#: templates/for-teachers.html:41
#, fuzzy
msgid "class_name_prompt"
msgstr "Please enter the name of the class"

#: templates/class-overview.html:20 templates/class-overview.html:70
#: templates/create-accounts.html:16 templates/highscores.html:37
#: templates/login.html:10 templates/profile.html:96 templates/recover.html:9
#: templates/signup.html:10
msgid "username"
msgstr "Nazwa użytkownika"

#: templates/class-overview.html:21
#, fuzzy
msgid "last_login"
msgstr "Last login"

#: templates/class-overview.html:22
msgid "highest_level_reached"
msgstr "Najwyższy osiągnięty poziom"

#: templates/class-overview.html:23
msgid "number_programs"
msgstr "Liczba programów"

#: templates/class-overview.html:24
msgid "programs"
msgstr "Programy"

#: templates/class-overview.html:25 templates/create-accounts.html:17
#: templates/login.html:14 templates/reset.html:9 templates/signup.html:18
msgid "password"
msgstr "Hasło"

#: templates/class-overview.html:26 templates/class-overview.html:73
#: templates/customize-adventure.html:69 templates/for-teachers.html:25
#: templates/for-teachers.html:54
msgid "remove"
msgstr "Usuń"

#: templates/class-overview.html:36
msgid "page"
msgstr "strona"

#: templates/class-overview.html:37
#, fuzzy
msgid "enter_password"
msgstr "Enter a new password for"

#: templates/class-overview.html:37
#, fuzzy
msgid "password_change_prompt"
msgstr "Are you sure you want to change this password?"

#: templates/class-overview.html:38
#, fuzzy
msgid "remove_student_prompt"
msgstr "Are you sure you want to remove the student from the class?"

#: templates/class-overview.html:46
#, fuzzy
msgid "add_students"
msgstr "students"

#: templates/class-overview.html:47 templates/customize-class.html:5
#, fuzzy
msgid "customize_class"
msgstr "Customize class"

#: templates/class-overview.html:48
msgid "class_stats"
msgstr "Statystyki klasy"

#: templates/class-overview.html:49
#, fuzzy
msgid "class_logs"
msgstr "Last login"

#: templates/class-overview.html:52 templates/customize-adventure.html:74
#, fuzzy
msgid "back_to_teachers_page"
msgstr "Go back to teachers page"

#: templates/class-overview.html:56
#, fuzzy
msgid "add_students_options"
msgstr "Create student accounts"

#: templates/class-overview.html:58
#, fuzzy
msgid "copy_link_success"
msgstr "Copy link to share"

#: templates/class-overview.html:58
#, fuzzy
msgid "copy_join_link"
msgstr "Please copy and paste this link into a new tab:"

#: templates/class-overview.html:59
msgid "invite_prompt"
msgstr "Wprowadź nazwę użytkownika"

#: templates/class-overview.html:59
#, fuzzy
msgid "invite_by_username"
msgstr "Wszystkie nazwy użytkowników muszą być unikalne."

#: templates/class-overview.html:60 templates/create-accounts.html:45
msgid "create_accounts"
msgstr "Utwórz wiele kont"

#: templates/class-overview.html:65
msgid "pending_invites"
msgstr "Oczekujące zaproszenia"

#: templates/class-overview.html:71
msgid "invite_date"
msgstr "Data zaproszenia"

#: templates/class-overview.html:72
msgid "expiration_date"
msgstr "Data wygaśnięcia"

#: templates/class-overview.html:82 templates/profile.html:23
#, fuzzy
msgid "delete_invite_prompt"
msgstr "Are you sure you want to remove this class invitation?"

#: templates/class-prejoin.html:7
#, fuzzy
msgid "class_already_joined"
msgstr "You are already a student of class"

#: templates/class-prejoin.html:9 templates/error-page.html:6
#, fuzzy
msgid "error_logo_alt"
msgstr "Error logo"

#: templates/class-prejoin.html:11
#, fuzzy
msgid "goto_profile"
msgstr "Go to my profile"

#: templates/class-prejoin.html:15 templates/profile.html:20
msgid "prompt_join_class"
msgstr "Czy chcesz dołączyć do tej klasy?"

<<<<<<< HEAD
#: templates/class-prejoin.html:17 website/teacher.py:265
=======
#: templates/class-prejoin.html:17 website/teacher.py:232
>>>>>>> 1c14ffe7
#, fuzzy
msgid "join_prompt"
msgstr "You need to have an account to join a class. Would you like to login now?"

#: templates/class-prejoin.html:17 templates/profile.html:22
msgid "join_class"
msgstr "Dołącz do klasy"

#: templates/code-page.html:8 templates/for-teachers.html:9
#, fuzzy
msgid "next_step_tutorial"
msgstr "Next step >>>"

#: templates/code-page.html:34 templates/code-page.html:44
#: templates/customize-class.html:28 templates/customize-class.html:64
#: templates/customize-class.html:71 templates/customize-class.html:95
#: templates/level-page.html:6 templates/level-page.html:11
#: templates/quiz.html:8 templates/view-program-page.html:12
#: templates/view-program-page.html:28
msgid "level_title"
msgstr "Poziom"

#: templates/create-accounts.html:5
msgid "create_multiple_accounts"
msgstr "Utwórz wiele kont"

#: templates/create-accounts.html:7
msgid "accounts_intro"
msgstr ""
"Na tej stronie możesz utworzyć konta dla wielu uczniów jednocześnie. "
"Możliwe jest również bezpośrednie dodanie ich do jednej z twoich klas. "
"Wciskając zielony + znajdujący się po prawej stronie na dole strony "
"możesz dodać dodatkowe rzędy. Możesz usunąć rząd poprzez wcisnięcie "
"odpowiadającego mu czerwonego krzyżyka. Upewnij się, że żaden z rzędów "
"nie jest pusty gdy wciskasz \"Utwórz wiele kont\". Miej na uwadze, że "
"każda nazwa użytkownika i każdy adres email muszą być unikalne, oraz, że "
"hasła muszą składać się z <b>co najmniej</b> 6 znaków."

#: templates/create-accounts.html:10
#, fuzzy
msgid "create_accounts_prompt"
msgstr "Are you sure you want to create these accounts?"

#: templates/create-accounts.html:25
#, fuzzy
msgid "download_login_credentials"
msgstr ""

#: templates/create-accounts.html:29 templates/layout.html:22
#: templates/signup.html:82
msgid "yes"
msgstr "Tak"

#: templates/create-accounts.html:33 templates/layout.html:23
#: templates/signup.html:86
msgid "no"
msgstr "Nie"

#: templates/create-accounts.html:44 templates/programs.html:23
#, fuzzy
msgid "reset_view"
msgstr "Reset"

#: templates/customize-adventure.html:5
#, fuzzy
msgid "customize_adventure"
msgstr "Customize adventure"

#: templates/customize-adventure.html:7
#, fuzzy
msgid "update_adventure_prompt"
msgstr "Are you sure you want to update this adventure?"

#: templates/customize-adventure.html:10
#, fuzzy
msgid "general_settings"
msgstr "General settings"

#: templates/customize-adventure.html:12 templates/for-teachers.html:20
#: templates/for-teachers.html:49
#, fuzzy
msgid "name"
msgstr "Name"

#: templates/customize-adventure.html:16 templates/customize-adventure.html:18
#: templates/explore.html:28 templates/explore.html:57
#: templates/explore.html:86 templates/for-teachers.html:50
#: templates/programs.html:12 templates/programs.html:37
#: templates/programs.html:45
msgid "level"
msgstr "Poziom"

#: templates/customize-adventure.html:25
#, fuzzy
msgid "adventure_exp_1"
msgstr ""
"Type your adventure of choice on the right-hand side. After creating your"
" adventure you can include it in one of your classes under "
"\"customizations\". If you want to include a command in your adventure "
"please use code anchors like this:"

#: templates/customize-adventure.html:31
#, fuzzy
msgid "adventure_exp_2"
msgstr ""
"If you want to show actual code snippets, for example to give student a "
"template or example of the code. Please use pre anchors like this:"

#: templates/customize-adventure.html:33 templates/customize-adventure.html:36
#, fuzzy
msgid "hello_world"
msgstr "Hello world!"

#: templates/customize-adventure.html:39
#, fuzzy
msgid "adventure_exp_3"
msgstr ""
"You can use the \"preview\" button to view a styled version of your "
"adventure. To view the adventure on a dedicated page, select \"view\" "
"from the teachers page."

#: templates/customize-adventure.html:43 templates/customize-class.html:28
#: templates/customize-class.html:94 templates/explore.html:22
#: templates/programs.html:18 templates/programs.html:38
#: templates/view-adventure.html:6
msgid "adventure"
msgstr "Przygoda"

#: templates/customize-adventure.html:44
#, fuzzy
msgid "template_code"
msgstr ""
"This is the explanation of my adventure!\n"
"\n"
"This way I can show a command: <code>print</code>\n"
"\n"
"But sometimes I might want to show a piece of code, like this:\n"
"<pre>\n"
"ask What's your name?\n"
"echo so your name is \n"
"</pre>"

#: templates/customize-adventure.html:47
#, fuzzy
msgid "adventure_terms"
msgstr "I agree that my adventure might be made publicly available on Hedy."

#: templates/customize-adventure.html:51
#, fuzzy
msgid "directly_add_adventure_to_classes"
msgstr "Do you want to add this adventure directly to one of your classes?"

#: templates/customize-adventure.html:67
msgid "preview"
msgstr "Podgląd"

#: templates/customize-adventure.html:68 templates/customize-class.html:161
msgid "save"
msgstr "Zapisz"

#: templates/customize-adventure.html:69 templates/for-teachers.html:65
#, fuzzy
msgid "delete_adventure_prompt"
msgstr "Are you sure you want to remove this adventure?"

#: templates/customize-class.html:7
#, fuzzy
msgid "customize_class_exp_1"
msgstr "Customize class"

#: templates/customize-class.html:10
#, fuzzy
msgid "customize_class_step_1"
msgstr "Customize class"

#: templates/customize-class.html:11
#, fuzzy
msgid "customize_class_step_2"
msgstr "Customize class"

#: templates/customize-class.html:12
#, fuzzy
msgid "customize_class_step_3"
msgstr "Customize class"

#: templates/customize-class.html:13
#, fuzzy
msgid "customize_class_step_4"
msgstr "Customize class"

#: templates/customize-class.html:14
#, fuzzy
msgid "customize_class_step_5"
msgstr "Customize class"

#: templates/customize-class.html:15
#, fuzzy
msgid "customize_class_step_6"
msgstr "Customize class"

#: templates/customize-class.html:16
#, fuzzy
msgid "customize_class_step_7"
msgstr "Customize class"

#: templates/customize-class.html:17
msgid "customize_class_step_8"
msgstr "Wybierz \"Zapisz\" -> I gotowe!"

#: templates/customize-class.html:20
#, fuzzy
msgid "customize_class_exp_2"
msgstr "Customize class"

#: templates/customize-class.html:23
msgid "select_adventures"
msgstr "Wybierz przygody"

#: templates/customize-class.html:59
#, fuzzy
msgid "opening_dates"
msgstr "Opening dates"

#: templates/customize-class.html:65
#, fuzzy
msgid "opening_date"
msgstr "Opening date"

#: templates/customize-class.html:75 templates/customize-class.html:77
#, fuzzy
msgid "directly_available"
msgstr "Directly open"

#: templates/customize-class.html:89
msgid "select_own_adventures"
msgstr "Wybierz własne przygody"

#: templates/customize-class.html:96 templates/customize-class.html:120
#: templates/profile.html:57 templates/profile.html:132
#: templates/profile.html:141 templates/signup.html:40 templates/signup.html:62
#: templates/signup.html:71
msgid "select"
msgstr "Wybierz"

#: templates/customize-class.html:114
msgid "other_settings"
msgstr "Inne ustawienia"

#: templates/customize-class.html:119
msgid "option"
msgstr "Opcja"

#: templates/customize-class.html:125
msgid "mandatory_mode"
msgstr "Obowiązkowy tryb deweloperski"

#: templates/customize-class.html:131
#, fuzzy
msgid "hide_cheatsheet"
msgstr "Hide cheatsheet"

#: templates/customize-class.html:137
#, fuzzy
msgid "hide_keyword_switcher"
msgstr "Hide keyword switcher"

#: templates/customize-class.html:143
#, fuzzy
msgid "hide_quiz"
msgstr "Quiz end"

#: templates/customize-class.html:149
#, fuzzy
msgid "hide_parsons"
msgstr "Hide parsons"

#: templates/customize-class.html:160
#, fuzzy
msgid "reset_adventure_prompt"
msgstr "Are you sure you want to reset all selected adventures?"

#: templates/customize-class.html:160
#, fuzzy
msgid "reset_adventures"
msgstr "Reset selected adventures"

#: templates/customize-class.html:164
#, fuzzy
msgid "remove_customizations_prompt"
msgstr "Are you sure you want to remove this class their customizations?"

#: templates/customize-class.html:165
#, fuzzy
msgid "remove_customization"
msgstr "Remove customization"

#: templates/customize-class.html:182
#, fuzzy
msgid "unsaved_class_changes"
msgstr "There are unsaved changes, are you sure you want to leave this page?"

#: templates/error-page.html:12
msgid "go_back_to_main"
msgstr "Powróć do strony głównej"

#: templates/explore.html:12 templates/landing-page.html:33
#, fuzzy
msgid "explore_programs"
msgstr "Explore programs"

#: templates/explore.html:15
#, fuzzy
msgid "explore_explanation"
msgstr ""
"On this page you can look through programs created by other Hedy users. "
"You can filter on both a Hedy level and adventure. Click on \"View "
"program\" to open a program and run it. Programs with a red header "
"contain a mistake. You can still open the program, but running it will "
"result in an error. You can of course try to fix it! If the creator has a"
" public profile you can click their username to visit their profile. "
"There you will find all their shared programs and much more!"

#: templates/explore.html:34
#, fuzzy
msgid "language"
msgstr "Which of these programming languages have you used before?"

#: templates/explore.html:41 templates/programs.html:24
#, fuzzy
msgid "search_button"
msgstr "Search"

#: templates/explore.html:48
#, fuzzy
msgid "hedy_choice_title"
msgstr "Hedy's Choice"

#: templates/explore.html:60 templates/explore.html:89
#, fuzzy
msgid "creator"
msgstr "Creator"

#: templates/explore.html:66 templates/explore.html:95
msgid "view_program"
msgstr "Wyświetl program"

#: templates/explore.html:67 templates/explore.html:96
msgid "report_program"
msgstr ""

<<<<<<< HEAD
#: templates/for-teachers.html:15 templates/profile.html:71
#: templates/profile.html:73
=======
#: templates/for-teachers.html:15 templates/profile.html:78
#: templates/profile.html:80
>>>>>>> 1c14ffe7
msgid "my_classes"
msgstr "Moje klasy"

#: templates/for-teachers.html:22
#, fuzzy
msgid "students"
msgstr "students"

#: templates/for-teachers.html:23 templates/for-teachers.html:52
msgid "view"
msgstr "Wyświetl"

#: templates/for-teachers.html:24
#, fuzzy
msgid "duplicate"
msgstr "Duplicate"

#: templates/for-teachers.html:35
#, fuzzy
msgid "delete_class_prompt"
msgstr "Are you sure you want to delete the class?"

#: templates/for-teachers.html:41
msgid "create_class"
msgstr "Utwórz nową klasę"

#: templates/for-teachers.html:44
msgid "my_adventures"
msgstr "Moje przygody"

#: templates/for-teachers.html:51
msgid "last_update"
msgstr "Ostatnia aktualizacja"

#: templates/for-teachers.html:53
#, fuzzy
msgid "edit"
msgstr "Edit"

#: templates/for-teachers.html:71
#, fuzzy
msgid "adventure_prompt"
msgstr "Please enter the name of the adventure"

<<<<<<< HEAD
#: templates/for-teachers.html:71 website/teacher.py:636
=======
#: templates/for-teachers.html:71 website/teacher.py:603
>>>>>>> 1c14ffe7
msgid "create_adventure"
msgstr "Utwórz przygodę"

#: templates/for-teachers.html:78
#, fuzzy
msgid "teacher_welcome"
msgstr ""
"Welcome to Hedy! Your are now the proud owner of a teachers account which"
" allows you to create classes and invite students."

#: templates/highscores.html:5 templates/incl-menubar.html:23
#, fuzzy
msgid "highscores"
msgstr "Wynik"

#: templates/highscores.html:8
#, fuzzy
msgid "highscore_explanation"
msgstr ""
"On this page you can look through programs created by other Hedy users. "
"You can filter on both a Hedy level and adventure. Click on \"View "
"program\" to open a program and run it. Programs with a red header "
"contain a mistake. You can still open the program, but running it will "
"result in an error. You can of course try to fix it! If the creator has a"
" public profile you can click their username to visit their profile. "
"There you will find all their shared programs and much more!"

#: templates/highscores.html:14
#, fuzzy
msgid "highscore_no_public_profile"
msgstr ""
"You don't have a public profile and are therefore not listed on the "
"highscores. Do you wish to create one?"

#: templates/highscores.html:17
#, fuzzy
msgid "create_public_profile"
msgstr "Profil publiczny"

#: templates/highscores.html:23
#, fuzzy
msgid "whole_world"
msgstr "The world"

#: templates/highscores.html:28
#, fuzzy
msgid "your_class"
msgstr "Moje klasy"

#: templates/highscores.html:38 templates/landing-page.html:52
#: templates/public-page.html:16
msgid "achievements"
msgstr "osiągnięcia"

#: templates/highscores.html:39
#, fuzzy
msgid "country_title"
msgstr "Please select a valid country."

#: templates/highscores.html:40 templates/landing-page.html:88
#: templates/public-page.html:50
msgid "last_achievement"
msgstr "Ostatnie zdobyte osiągnięcie"

#: templates/highscores.html:49 templates/programs.html:51
#, fuzzy
msgid "ago"
msgstr "{timestamp} ago"

#: templates/incl-adventure-tabs.html:14
#, fuzzy
msgid "parsons_title"
msgstr "Hedy"

#: templates/incl-adventure-tabs.html:25
#, fuzzy
msgid "quiz_tab"
msgstr "End quiz"

#: templates/incl-adventure-tabs.html:29
#, fuzzy
msgid "specific_adventure_mode"
msgstr ""
"You're currently in adventure '{adventure}', click on 'Hedy' to view all "
"adventures."

#: templates/incl-adventure-tabs.html:44 templates/incl-adventure-tabs.html:57
msgid "example_code_header"
msgstr "Przykładowy kod"

#: templates/incl-editor-and-output.html:109
#, fuzzy
msgid "variables"
msgstr "Variables"

#: templates/incl-editor-and-output.html:125
msgid "enter_text"
msgstr "Wprowadź swoją odpowiedź tutaj..."

#: templates/incl-editor-and-output.html:126
#, fuzzy
msgid "enter"
msgstr "Enter"

#: templates/incl-editor-and-output.html:136
#, fuzzy
msgid "already_program_running"
msgstr "Start programming"

#: templates/incl-editor-and-output.html:136
msgid "run_code_button"
msgstr "Uruchom kod"

#: templates/incl-editor-and-output.html:137
#, fuzzy
msgid "stop_code_button"
msgstr "Zapisz kod"

#: templates/incl-editor-and-output.html:148
#, fuzzy
msgid "next_exercise"
msgstr "Next exercise"

#: templates/incl-editor-and-output.html:150
msgid "edit_code_button"
msgstr "Edytuj kod"

#: templates/incl-editor-and-output.html:152
#, fuzzy
msgid "repair_program_logo_alt"
msgstr "Repair program icon"

#: templates/incl-editor-and-output.html:155 templates/programs.html:67
#: templates/programs.html:71
msgid "delete_confirm"
msgstr "Czy na pewno chcesz usunąć ten program?"

#: templates/incl-editor-and-output.html:155 templates/programs.html:67
#: templates/programs.html:71
msgid "delete"
msgstr "Usuń"

#: templates/incl-editor-and-output.html:159
msgid "read_code_label"
msgstr "Czytaj na głos"

#: templates/incl-editor-and-output.html:169
#: templates/incl-editor-and-output.html:178
msgid "regress_button"
msgstr "Powróć do poziomu {level}"

#: templates/incl-editor-and-output.html:172
#: templates/incl-editor-and-output.html:181 templates/quiz.html:153
msgid "advance_button"
msgstr "Przejdź do poziomu {level}"

#: templates/incl-editor-and-output.html:195
msgid "developers_mode"
msgstr "Tryb programisty"

#: templates/incl-menubar.html:5
msgid "nav_start"
msgstr "Dom"

#: templates/incl-menubar.html:6
msgid "nav_hedy"
msgstr "Hedy"

#: templates/incl-menubar.html:7
#, fuzzy
msgid "nav_explore"
msgstr "Explore"

#: templates/incl-menubar.html:8
msgid "nav_learn_more"
msgstr "Dowiedz się więcej"

#: templates/incl-menubar.html:13 templates/public-page.html:56
msgid "program_header"
msgstr "Moje programy"

#: templates/incl-menubar.html:24
msgid "my_achievements"
msgstr "Moje osiągnięcia"

#: templates/incl-menubar.html:25
msgid "my_account"
msgstr "Moje konto"

#: templates/incl-menubar.html:27
msgid "for_teachers"
msgstr "Dla nauczycieli"

#: templates/incl-menubar.html:28
msgid "teacher_manual"
msgstr ""

#: templates/incl-menubar.html:30
msgid "logout"
msgstr "Wyloguj się"

#: templates/incl-menubar.html:35 templates/login.html:17
#: templates/signup.html:146
msgid "login"
msgstr "Zaloguj się"

#: templates/incl-menubar.html:47
#, fuzzy
msgid "search"
msgstr "Search..."

#: templates/incl-menubar.html:52
#, fuzzy
msgid "keyword_support"
msgstr "Translated keywords"

#: templates/incl-menubar.html:60
#, fuzzy
msgid "non_keyword_support"
msgstr "Translated content"

#: templates/landing-page.html:6
#, fuzzy
msgid "welcome"
msgstr ""
"Welcome to Hedy! Your are now the proud owner of a teachers account which"
" allows you to create classes and invite students."

#: templates/landing-page.html:6
#, fuzzy
msgid "welcome_back"
msgstr ""
"Welcome to Hedy! Your are now the proud owner of a teachers account which"
" allows you to create classes and invite students."

#: templates/landing-page.html:11
#, fuzzy
msgid "teacher_tutorial_logo_alt"
msgstr "You have received an invitation to join class"

#: templates/landing-page.html:13
#, fuzzy
msgid "start_teacher_tutorial"
msgstr "Start teacher tutorial"

#: templates/landing-page.html:18
#, fuzzy
msgid "hedy_tutorial_logo_alt"
msgstr "Start hedy tutorial"

#: templates/landing-page.html:20
#, fuzzy
msgid "start_hedy_tutorial"
msgstr "Start hedy tutorial"

#: templates/landing-page.html:25
#, fuzzy
msgid "start_programming_logo_alt"
msgstr "Directly start programming"

#: templates/landing-page.html:27
#, fuzzy
msgid "start_programming"
msgstr "Directly start programming"

#: templates/landing-page.html:31
#, fuzzy
msgid "explore_programs_logo_alt"
msgstr "Explore programs"

#: templates/landing-page.html:39
#, fuzzy
msgid "your_account"
msgstr "Nie masz konta?"

#: templates/landing-page.html:43 templates/landing-page.html:45
#: templates/profile.html:43 templates/public-page.html:7
#: templates/public-page.html:9
#, fuzzy
msgid "profile_logo_alt"
msgstr "Profil został zaktualizowany."

#: templates/landing-page.html:59
#, fuzzy
msgid "no_public_profile"
msgstr "Profil publiczny"

#: templates/landing-page.html:66 templates/landing-page.html:68
#: templates/public-page.html:28 templates/public-page.html:30
msgid "amount_created"
msgstr "utworzonych programów"

#: templates/landing-page.html:72 templates/landing-page.html:74
#: templates/public-page.html:34 templates/public-page.html:36
msgid "amount_saved"
msgstr "zapisanych programów"

#: templates/landing-page.html:78 templates/landing-page.html:80
#: templates/public-page.html:40 templates/public-page.html:42
msgid "amount_submitted"
msgstr "nadesłanych programów"

#: templates/landing-page.html:95
#, fuzzy
msgid "your_last_program"
msgstr "Ulubiony program"

#: templates/layout.html:31
msgid "ok"
msgstr "OK"

#: templates/layout.html:32
#, fuzzy
msgid "cancel"
msgstr "Cancel"

#: templates/layout.html:45 templates/programs.html:66
#: templates/programs.html:74
#, fuzzy
msgid "copy_link_to_share"
msgstr "Copy link to share"

#: templates/layout.html:91
#, fuzzy
msgid "achievement_earned"
msgstr "You've earned an achievement!"

#: templates/learn-more.html:7
#, fuzzy
msgid "mailing_title"
msgstr "Hedy"

#: templates/learn-more.html:9 templates/profile.html:99
#: templates/recover.html:9 templates/signup.html:14
msgid "email"
msgstr "Email"

#: templates/learn-more.html:13
#, fuzzy
msgid "surname"
msgstr "Imię"

#: templates/learn-more.html:17
msgid "lastname"
msgstr "Nazwisko"

#: templates/learn-more.html:21 templates/profile.html:139
#: templates/signup.html:69
msgid "country"
msgstr "Kraj"

#: templates/learn-more.html:30
#, fuzzy
msgid "subscribe"
msgstr "Subscribe to the newsletter"

#: templates/learn-more.html:31
msgid "required_field"
msgstr "Pola oznaczone * są wymagane"

#: templates/learn-more.html:33
msgid "previous_campaigns"
msgstr "Wyświetl poprzednie kampanie"

#: templates/level-page.html:8
#, fuzzy
msgid "step_title"
msgstr "Assignment"

#: templates/level-page.html:12
msgid "save_code_button"
msgstr "Zapisz kod"

#: templates/level-page.html:13
#, fuzzy
msgid "share_code_button"
msgstr "Save & share code"

#: templates/level-page.html:30
msgid "try_button"
msgstr "Spróbuj"

#: templates/level-page.html:44
#, fuzzy
msgid "commands"
msgstr "Commands"

#: templates/level-page.html:49
#, fuzzy
msgid "english"
msgstr "English"

#: templates/login.html:8
#, fuzzy
msgid "login_long"
msgstr "Log in to your account"

#: templates/login.html:21 website/auth.py:301
msgid "no_account"
msgstr "Nie masz konta?"

#: templates/login.html:23 templates/signup.html:7 templates/signup.html:140
msgid "create_account"
msgstr "Utwórz konto"

#: templates/login.html:28
#, fuzzy
msgid "forgot_password"
msgstr "Forgot your password?"

#: templates/main-page.html:8
msgid "main_title"
msgstr "Hedy"

#: templates/main-page.html:9
msgid "main_subtitle"
msgstr "Stopniowany język programowania"

#: templates/main-page.html:12
msgid "try_it"
msgstr "Wypróbuj"

#: templates/parsons.html:6 templates/parsons.html:8
#, fuzzy
msgid "exercise"
msgstr "Exercise"

#: templates/parsons.html:27
#, fuzzy
msgid "what_should_my_code_do"
msgstr "What should my code do?"

#: templates/profile.html:7
msgid "teacher_account_request"
msgstr ""

#: templates/profile.html:11
#, fuzzy
msgid "account_overview"
msgstr "Account overview"

#: templates/profile.html:14 templates/profile.html:16
msgid "my_messages"
msgstr "Moje wiadomości"

#: templates/profile.html:19
#, fuzzy
msgid "invite_message"
msgstr "You have received an invitation to join class"

#: templates/profile.html:20
msgid "sent_by"
msgstr "To zaproszenie zostało wysłane przez"

#: templates/profile.html:23
msgid "delete_invite"
msgstr "Usuń zaproszenie"

#: templates/profile.html:29 templates/profile.html:31
msgid "public_profile"
msgstr "Profil publiczny"

#: templates/profile.html:33
#, fuzzy
msgid "visit_own_public_profile"
msgstr "Profil publiczny"

#: templates/profile.html:37
msgid "profile_picture"
msgstr "Obrazek profilowy"

#: templates/profile.html:50
#, fuzzy
msgid "personal_text"
msgstr "Personal text"

#: templates/profile.html:51
#, fuzzy
msgid "your_personal_text"
msgstr "Your personal text..."

#: templates/profile.html:55
msgid "favourite_program"
msgstr "Ulubiony program"

#: templates/profile.html:66
#, fuzzy
msgid "public_profile_info"
msgstr ""
"By selecting this box I make my profile visible for everyone. Be careful "
"not to share personal information like your name or home address, because"
" everyone will be able to see it!"

#: templates/profile.html:69
msgid "update_public"
msgstr "Zaktualizuj profil publiczny"

#: templates/profile.html:71 templates/profile.html:151
#, fuzzy
msgid "are_you_sure"
msgstr "Are you sure? You cannot revert this action."

#: templates/profile.html:71
msgid "delete_public"
msgstr "Usuń profil publiczny"

#: templates/profile.html:85
#, fuzzy
msgid "self_removal_prompt"
msgstr "Are you sure you want to leave this class?"

#: templates/profile.html:85
msgid "leave_class"
msgstr "Opuść klasę"

#: templates/profile.html:91 templates/profile.html:94
msgid "settings"
msgstr "Moje ustawienia osobiste"

#: templates/profile.html:102 templates/signup.html:56
msgid "birth_year"
msgstr "Rok urodzenia"

#: templates/profile.html:106 templates/signup.html:38
msgid "preferred_language"
msgstr "Preferowany język"

#: templates/profile.html:116 templates/signup.html:48
msgid "preferred_keyword_language"
msgstr "Preferowany język słów kluczowych"

#: templates/profile.html:130 templates/signup.html:60
msgid "gender"
msgstr "Płeć"

#: templates/profile.html:133 templates/signup.html:63
msgid "female"
msgstr "Żeńska"

#: templates/profile.html:134 templates/signup.html:64
msgid "male"
msgstr "Męska"

#: templates/profile.html:135 templates/signup.html:65
msgid "other"
msgstr "Inna"

#: templates/profile.html:148
msgid "update_profile"
msgstr "Zaktualizuj profil"

#: templates/profile.html:151
msgid "destroy_profile"
msgstr "Usuń profil"

#: templates/profile.html:153 templates/profile.html:156
#: templates/profile.html:169
msgid "change_password"
msgstr "Zmień hasło"

#: templates/profile.html:158 templates/profile.html:162
msgid "new_password"
msgstr "Nowe hasło"

#: templates/profile.html:166
msgid "repeat_new_password"
msgstr "Powtórz nowe hasło"

#: templates/programs.html:7
#, fuzzy
msgid "recent"
msgstr "My recent programs"

#: templates/programs.html:31 templates/view-program-page.html:7
#, fuzzy
msgid "submitted_header"
msgstr "This is a submitted program and can't be altered."

#: templates/programs.html:36
msgid "title"
msgstr "Tytuł"

#: templates/programs.html:39 templates/view-program-page.html:8
msgid "last_edited"
msgstr "Ostatnio edytowano"

#: templates/programs.html:57
#, fuzzy
msgid "favourite_confirm"
msgstr "Are you sure you want to set this program as your favourite?"

#: templates/programs.html:65 templates/programs.html:70
#, fuzzy
msgid "open"
msgstr "Open"

#: templates/programs.html:66 templates/programs.html:74
msgid "copy_clipboard"
msgstr "Pomyślnie skopiowano do schowka"

#: templates/programs.html:73
msgid "unshare_confirm"
msgstr "Czy na pewno chcesz uczynić ten program prywatnym?"

#: templates/programs.html:73
#, fuzzy
msgid "unshare"
msgstr "Unshare"

#: templates/programs.html:75
#, fuzzy
msgid "submit_warning"
msgstr "Are you sure you want to submit this program?"

#: templates/programs.html:75
msgid "submit_program"
msgstr "Wyślij"

#: templates/programs.html:78
msgid "share_confirm"
msgstr "Czy na pewno chcesz uczynić ten program publicznym?"

#: templates/programs.html:78
#, fuzzy
msgid "share"
msgstr "Share"

#: templates/programs.html:84
msgid "no_programs"
msgstr "Nie masz jeszcze żadnych programów."

#: templates/programs.html:86
msgid "write_first_program"
msgstr "Napisz swój pierwszy program!"

#: templates/public-page.html:85
#, fuzzy
msgid "no_shared_programs"
msgstr "has no shared programs..."

#: templates/public-page.html:85
#: templates/admin/admin-users.html:14 templates/public-page.html:20
msgid "certified_teacher"
msgstr ""

#: templates/public-page.html:22
msgid "admin"
msgstr ""

#: templates/admin/admin-users.html:18 templates/public-page.html:24
msgid "distinguished_user"
msgstr ""

#: templates/admin/admin-users.html:22 templates/public-page.html:26
msgid "contributor"
msgstr ""

#: templates/quiz.html:4
#, fuzzy
msgid "quiz_logo_alt"
msgstr "Quiz logo"

#: templates/quiz.html:7
#, fuzzy
msgid "start_quiz"
msgstr "Start quiz"

#: templates/quiz.html:13
msgid "go_to_first_question"
msgstr "Przejdź do pytania 1"

#: templates/quiz.html:22 templates/quiz.html:24 templates/quiz.html:105
msgid "question"
msgstr "Pytanie"

#: templates/quiz.html:39
msgid "hint"
msgstr "Podpowiedź?"

#: templates/quiz.html:51 templates/quiz.html:59 templates/quiz.html:69
#: templates/quiz.html:77 templates/quiz.html:87 templates/quiz.html:95
msgid "submit_answer"
msgstr "Odpowiedz na pytanie"

#: templates/quiz.html:112
#, fuzzy
msgid "feedback_success"
msgstr "Good!"

#: templates/quiz.html:117
#, fuzzy
msgid "feedback_failure"
msgstr "Wrong!"

#: templates/quiz.html:125
msgid "correct_answer"
msgstr "Poprawna odpowiedź to"

#: templates/quiz.html:134
msgid "go_to_question"
msgstr "Przejdź do pytania"

#: templates/quiz.html:137
#, fuzzy
msgid "go_to_quiz_result"
msgstr "Go to quiz result"

#: templates/quiz.html:144
#, fuzzy
msgid "end_quiz"
msgstr "Quiz end"

#: templates/quiz.html:145
msgid "score"
msgstr "Wynik"

#: templates/recover.html:7
#, fuzzy
msgid "recover_password"
msgstr "Request a password reset"

#: templates/recover.html:12
#, fuzzy
msgid "send_password_recovery"
msgstr "Send me a password recovery link"

#: templates/reset.html:7 templates/reset.html:18
#, fuzzy
msgid "reset_password"
msgstr "Reset password"

#: templates/reset.html:13 templates/signup.html:28
msgid "password_repeat"
msgstr "Powtórz hasło"

#: templates/signup.html:8
msgid "create_account_explanation"
msgstr ""
"Posiadanie swojego własnego konta pozwala ci na zapisanie swoich "
"programów."

#: templates/signup.html:78
msgid "programming_experience"
msgstr "Czy masz doświadczenie z programowaniem?"

#: templates/signup.html:92
#, fuzzy
msgid "languages"
msgstr "Which of these programming languages have you used before?"

#: templates/signup.html:103
#, fuzzy
msgid "other_block"
msgstr "Another block language"

#: templates/signup.html:115
#, fuzzy
msgid "other_text"
msgstr "Another text language"

#: templates/signup.html:123
#, fuzzy
msgid "request_teacher"
msgstr "Would you like to apply for a teacher's account?"

#: templates/signup.html:127
#, fuzzy
msgid "subscribe_newsletter"
msgstr "Subscribe to the newsletter"

#: templates/signup.html:131
#, fuzzy
msgid "agree_with"
msgstr "I agree to the"

#: templates/signup.html:131
#, fuzzy
msgid "privacy_terms"
msgstr "privacy terms"

#: templates/signup.html:137
#, fuzzy
msgid "agree_third_party"
msgstr ""
"I consent to being contacted by partners of Leiden University with sales "
"opportunities (optional)"

#: templates/signup.html:145
msgid "already_account"
msgstr "Posiadasz już konto?"

#: templates/teacher-invitation.html:5
#, fuzzy
msgid "teacher_invitation_require_login"
msgstr ""
"To set up your profile as a teacher we will need you to log in. If you "
"don't have an account, please create one."

#: templates/view-program-page.html:13
#, fuzzy
msgid "by"
msgstr "by"

#: website/achievements.py:170
#, fuzzy
msgid "percentage_achieved"
msgstr "Achieved by {percentage}% of the users"

#: website/admin.py:18 website/admin.py:84 website/admin.py:105
#: website/admin.py:124 website/admin.py:131 website/admin.py:138
#: website/admin.py:162
#, fuzzy
msgid "title_admin"
msgstr "Hedy - Administrator page"

<<<<<<< HEAD
#: website/auth.py:187 website/auth.py:201 website/auth.py:289
#: website/auth.py:428 website/auth.py:433 website/auth.py:481
#: website/auth.py:653 website/auth.py:662 website/auth.py:695
#: website/auth.py:745 website/auth.py:752 website/auth.py:772
#: website/teacher.py:390 website/teacher.py:431
=======
#: website/auth.py:187 website/auth.py:201 website/auth.py:290
#: website/auth.py:425 website/auth.py:430 website/auth.py:478
#: website/auth.py:650 website/auth.py:659 website/auth.py:692
#: website/auth.py:742 website/auth.py:749 website/auth.py:769
#: website/teacher.py:357 website/teacher.py:398
>>>>>>> 1c14ffe7
#, fuzzy
msgid "username_invalid"
msgstr "Your username is invalid."

#: website/auth.py:189 website/auth.py:203
msgid "username_special"
msgstr "Nazwa użytkownika nie może zawierać `:` lub `@`."

#: website/auth.py:191 website/auth.py:205
msgid "username_three"
msgstr "Nazwa użytkownika musi zawierać co najmniej trzy znaki."

<<<<<<< HEAD
#: website/auth.py:193 website/auth.py:209 website/auth.py:291
#: website/auth.py:483 website/auth.py:506 website/auth.py:518
#: website/auth.py:699
=======
#: website/auth.py:193 website/auth.py:209 website/auth.py:292
#: website/auth.py:480 website/auth.py:503 website/auth.py:515
#: website/auth.py:696
>>>>>>> 1c14ffe7
#, fuzzy
msgid "password_invalid"
msgstr "Your password is invalid."

#: website/auth.py:195 website/auth.py:211
msgid "passwords_six"
msgstr "Wszystkie hasła muszą mieć co najmniej sześć znaków."

<<<<<<< HEAD
#: website/auth.py:207 website/auth.py:548 website/auth.py:774
#: website/auth.py:779
=======
#: website/auth.py:207 website/auth.py:545 website/auth.py:771
#: website/auth.py:776
>>>>>>> 1c14ffe7
#, fuzzy
msgid "email_invalid"
msgstr "Please enter a valid email."

<<<<<<< HEAD
#: website/auth.py:261 website/auth.py:528 website/auth.py:684
#: website/auth.py:727 website/auth.py:796
=======
#: website/auth.py:262 website/auth.py:525 website/auth.py:681
#: website/auth.py:724 website/auth.py:793
>>>>>>> 1c14ffe7
#, fuzzy
msgid "mail_error_change_processed"
msgstr ""
"Something went wrong when sending a validation mail, the changes are "
"still correctly processed."

#: website/auth.py:301
#, fuzzy
msgid "invalid_username_password"
msgstr "Invalid username/password."

<<<<<<< HEAD
#: website/auth.py:351 website/auth.py:508 website/auth.py:512
#: website/auth.py:703
=======
#: website/auth.py:352 website/auth.py:505 website/auth.py:509
#: website/auth.py:700
>>>>>>> 1c14ffe7
#, fuzzy
msgid "repeat_match_password"
msgstr "The repeated password does not match."

<<<<<<< HEAD
#: website/auth.py:353 website/auth.py:539
=======
#: website/auth.py:354 website/auth.py:536
>>>>>>> 1c14ffe7
#, fuzzy
msgid "language_invalid"
msgstr "Please select a valid language."

#: website/auth.py:356
#, fuzzy
msgid "agree_invalid"
msgstr "You have to agree with the privacy terms."

<<<<<<< HEAD
#: website/auth.py:357 website/auth.py:542
=======
#: website/auth.py:358 website/auth.py:539
>>>>>>> 1c14ffe7
msgid "keyword_language_invalid"
msgstr ""
"Proszę wybrać poprawny język słów kluczowych (wybierz angielski lub twój "
"własny język)."

<<<<<<< HEAD
#: website/auth.py:365 website/auth.py:367 website/auth.py:556
#: website/auth.py:558
msgid "year_invalid"
msgstr "Proszę wprowadzić rok pomiędzy 1900 i {current_year}."

#: website/auth.py:370 website/auth.py:561
=======
#: website/auth.py:366 website/auth.py:368 website/auth.py:553
#: website/auth.py:555
msgid "year_invalid"
msgstr "Proszę wprowadzić rok pomiędzy 1900 i {current_year}."

#: website/auth.py:371 website/auth.py:558
>>>>>>> 1c14ffe7
#, fuzzy
msgid "gender_invalid"
msgstr "Please select a valid gender, choose (Female, Male, Other)."

<<<<<<< HEAD
#: website/auth.py:373 website/auth.py:564
=======
#: website/auth.py:374 website/auth.py:561
>>>>>>> 1c14ffe7
#, fuzzy
msgid "country_invalid"
msgstr "Please select a valid country."

<<<<<<< HEAD
#: website/auth.py:375 website/auth.py:378
=======
#: website/auth.py:376 website/auth.py:379
>>>>>>> 1c14ffe7
#, fuzzy
msgid "experience_invalid"
msgstr "Please select a valid experience, choose (Yes, No)."

<<<<<<< HEAD
#: website/auth.py:381
=======
#: website/auth.py:382
>>>>>>> 1c14ffe7
#, fuzzy
msgid "programming_invalid"
msgstr "Please select a valid programming language."

<<<<<<< HEAD
#: website/auth.py:384
msgid "exists_username"
msgstr "Ta nazwa użytkownika jest już w użyciu."

#: website/auth.py:386 website/auth.py:572
msgid "exists_email"
msgstr "Ten email jest już w użyciu."

#: website/auth.py:426 website/auth.py:441 website/auth.py:697
#: website/auth.py:707
msgid "token_invalid"
msgstr "Twój token jest nieprawidłowy."

#: website/auth.py:485 website/auth.py:510 website/auth.py:701
msgid "password_six"
msgstr "Twoje hasło musi zawierać co najmniej sześć znaków."

#: website/auth.py:488 website/auth.py:491
msgid "password_change_not_allowed"
msgstr "Nie możesz zmienić hasła tego użytkownika."

#: website/auth.py:496
msgid "password_change_success"
msgstr "Hasło twojego ucznia zostało zmienione."

#: website/auth.py:530
msgid "password_updated"
msgstr "Hasło zostało zaktualizowane."

#: website/auth.py:619
msgid "profile_updated_reload"
msgstr "Profil został zaktualizowany, strona zostanie ponownie załadowana."

#: website/auth.py:622
msgid "profile_updated"
msgstr "Profil został zaktualizowany."

#: website/auth.py:686
=======
#: website/auth.py:385
msgid "exists_username"
msgstr "Ta nazwa użytkownika jest już w użyciu."

#: website/auth.py:387 website/auth.py:569
msgid "exists_email"
msgstr "Ten email jest już w użyciu."

#: website/auth.py:423 website/auth.py:438 website/auth.py:694
#: website/auth.py:704
msgid "token_invalid"
msgstr "Twój token jest nieprawidłowy."

#: website/auth.py:482 website/auth.py:507 website/auth.py:698
msgid "password_six"
msgstr "Twoje hasło musi zawierać co najmniej sześć znaków."

#: website/auth.py:485 website/auth.py:488
msgid "password_change_not_allowed"
msgstr "Nie możesz zmienić hasła tego użytkownika."

#: website/auth.py:493
msgid "password_change_success"
msgstr "Hasło twojego ucznia zostało zmienione."

#: website/auth.py:527
msgid "password_updated"
msgstr "Hasło zostało zaktualizowane."

#: website/auth.py:616
msgid "profile_updated_reload"
msgstr "Profil został zaktualizowany, strona zostanie ponownie załadowana."

#: website/auth.py:619
msgid "profile_updated"
msgstr "Profil został zaktualizowany."

#: website/auth.py:683
>>>>>>> 1c14ffe7
#, fuzzy
msgid "sent_password_recovery"
msgstr ""
"You should soon receive an email with instructions on how to reset your "
"password."

<<<<<<< HEAD
#: website/auth.py:729
=======
#: website/auth.py:726
>>>>>>> 1c14ffe7
#, fuzzy
msgid "password_resetted"
msgstr ""
"Your password has been successfully reset. You are being redirected to "
"the login page."

<<<<<<< HEAD
#: website/auth.py:747
=======
#: website/auth.py:744
>>>>>>> 1c14ffe7
#, fuzzy
msgid "teacher_invalid"
msgstr "Your teacher value is invalid."

<<<<<<< HEAD
#: website/auth.py:838
=======
#: website/auth.py:835
>>>>>>> 1c14ffe7
#, fuzzy
msgid "mail_welcome_verify_body"
msgstr ""
"Your Hedy account has been created successfully. Welcome!\n"
"Please click on this link to verify your email address: {link}"

<<<<<<< HEAD
#: website/auth.py:840
=======
#: website/auth.py:837
>>>>>>> 1c14ffe7
#, fuzzy
msgid "mail_change_password_body"
msgstr "Zmień hasło"

<<<<<<< HEAD
#: website/auth.py:842
=======
#: website/auth.py:839
>>>>>>> 1c14ffe7
#, fuzzy
msgid "mail_recover_password_body"
msgstr "Request a password reset"

<<<<<<< HEAD
#: website/auth.py:844
=======
#: website/auth.py:841
>>>>>>> 1c14ffe7
#, fuzzy
msgid "mail_reset_password_body"
msgstr "Reset password"

<<<<<<< HEAD
#: website/auth.py:846
=======
#: website/auth.py:843
>>>>>>> 1c14ffe7
#, fuzzy
msgid "mail_welcome_teacher_body"
msgstr ""
"<strong>Welcome!</strong>\n"
"Congratulations on your brand new Hedy teachers account. Welcome to the "
"world wide community of Hedy teachers!\n"
"<strong>What teachers accounts can do</strong>\n"
"With your teacher account, you have the option to create classes. Your "
"students can than join your classes and you can see their progress. "
"Classes are made and managed though the for <a "
"href=\"https://hedycode.com/for-teachers\">teachers page</a>.\n"
"<strong>How to share ideas</strong>\n"
"If you are using Hedy in class, you probably have ideas for improvements!"
" You can share those ideas with us on the <a "
"href=\"https://github.com/Felienne/hedy/discussions/categories/ideas\">Ideas"
" Discussion</a>.\n"
"<strong>How to ask for help</strong>\n"
"If anything is unclear, you can post in the <a "
"href=\"https://github.com/Felienne/hedy/discussions/categories/q-a\">Q&A "
"discussion</a>, or <a href=\"mailto: hello@hedy.org\">send us an "
"email</a>.\n"
"Keep programming!"

<<<<<<< HEAD
#: website/auth.py:852
=======
#: website/auth.py:849
>>>>>>> 1c14ffe7
#, fuzzy
msgid "mail_welcome_verify_subject"
msgstr "Welcome to Hedy"

<<<<<<< HEAD
#: website/auth.py:854
=======
#: website/auth.py:851
>>>>>>> 1c14ffe7
#, fuzzy
msgid "mail_change_password_subject"
msgstr "Zmień hasło"

<<<<<<< HEAD
#: website/auth.py:856
=======
#: website/auth.py:853
>>>>>>> 1c14ffe7
#, fuzzy
msgid "mail_recover_password_subject"
msgstr "Request a password reset"

<<<<<<< HEAD
#: website/auth.py:858
=======
#: website/auth.py:855
>>>>>>> 1c14ffe7
#, fuzzy
msgid "mail_reset_password_subject"
msgstr "Reset password"

<<<<<<< HEAD
#: website/auth.py:860
=======
#: website/auth.py:857
>>>>>>> 1c14ffe7
#, fuzzy
msgid "mail_welcome_teacher_subject"
msgstr "Your Hedy teacher account is ready"

<<<<<<< HEAD
#: website/auth.py:864
=======
#: website/auth.py:861
>>>>>>> 1c14ffe7
#, fuzzy
msgid "user"
msgstr "Nazwa użytkownika"

<<<<<<< HEAD
#: website/auth.py:869
=======
#: website/auth.py:866
>>>>>>> 1c14ffe7
#, fuzzy
msgid "mail_hello"
msgstr "Hi {username}!"

<<<<<<< HEAD
#: website/auth.py:871
=======
#: website/auth.py:868
>>>>>>> 1c14ffe7
#, fuzzy
msgid "mail_goodbye"
msgstr ""
"Thank you!\n"
"The Hedy team"

<<<<<<< HEAD
#: website/auth.py:879
=======
#: website/auth.py:876
>>>>>>> 1c14ffe7
#, fuzzy
msgid "copy_mail_link"
msgstr "Please copy and paste this link into a new tab:"

<<<<<<< HEAD
#: website/auth.py:880
=======
#: website/auth.py:877
>>>>>>> 1c14ffe7
#, fuzzy
msgid "link"
msgstr "Zaloguj się"

#: website/parsons.py:20
#, fuzzy
msgid "exercise_doesnt_exist"
msgstr "This exercise doesn't exist"

#: website/programs.py:41
#, fuzzy
msgid "delete_success"
msgstr "Program deleted successfully."

#: website/programs.py:55
#, fuzzy
msgid "save_prompt"
msgstr ""
"You need to have an account to save your program. Would you like to login"
" now?"

#: website/programs.py:60
#, fuzzy
msgid "overwrite_warning"
msgstr ""
"You already have a program with this name, saving this program will "
"overwrite the old one. Are you sure?"

#: website/programs.py:87
#, fuzzy
msgid "save_parse_warning"
msgstr "This program contains an error, are you sure you want to save it?"

#: website/programs.py:131 website/programs.py:132
#, fuzzy
msgid "save_success_detail"
msgstr "Program saved successfully."

#: website/programs.py:160
#, fuzzy
msgid "share_success_detail"
msgstr "Program shared successfully."

#: website/programs.py:162
#, fuzzy
msgid "unshare_success_detail"
msgstr "Program unshared successfully."

#: website/programs.py:202
#, fuzzy
msgid "favourite_success"
msgstr "Your program is set as favourite."

#: website/programs.py:238
msgid "report_failure"
msgstr ""

#: website/programs.py:244
msgid "report_success"
msgstr ""

<<<<<<< HEAD
#: website/quiz.py:45 website/quiz.py:71 website/teacher.py:559
=======
#: website/quiz.py:45 website/quiz.py:71 website/teacher.py:526
>>>>>>> 1c14ffe7
msgid "level_invalid"
msgstr "Ten poziom Hedy jest nieprawidłowy."

#: website/quiz.py:60 website/quiz.py:86
msgid "question_doesnt_exist"
msgstr ""

#: website/quiz.py:73
#, fuzzy
msgid "question_invalid"
msgstr "Twój token jest nieprawidłowy."

#: website/quiz.py:75
#, fuzzy
msgid "answer_invalid"
msgstr "Your password is invalid."

#: website/quiz.py:83
msgid "too_many_attempts"
msgstr ""

<<<<<<< HEAD
#: website/statistics.py:37 website/statistics.py:51 website/teacher.py:60
#: website/teacher.py:68 website/teacher.py:299 website/teacher.py:321
#: website/teacher.py:333 website/teacher.py:400 website/teacher.py:439
=======
#: website/statistics.py:37 website/statistics.py:51 website/teacher.py:27
#: website/teacher.py:35 website/teacher.py:266 website/teacher.py:288
#: website/teacher.py:300 website/teacher.py:367 website/teacher.py:406
>>>>>>> 1c14ffe7
#, fuzzy
msgid "retrieve_class_error"
msgstr "Only teachers can retrieve classes"

<<<<<<< HEAD
#: website/statistics.py:41 website/statistics.py:55 website/teacher.py:71
#: website/teacher.py:164 website/teacher.py:183 website/teacher.py:208
#: website/teacher.py:302 website/teacher.py:324 website/teacher.py:336
#: website/teacher.py:403 website/teacher.py:442 website/teacher.py:454
=======
#: website/statistics.py:41 website/statistics.py:55 website/teacher.py:38
#: website/teacher.py:131 website/teacher.py:150 website/teacher.py:175
#: website/teacher.py:269 website/teacher.py:291 website/teacher.py:303
#: website/teacher.py:370 website/teacher.py:409 website/teacher.py:421
>>>>>>> 1c14ffe7
#, fuzzy
msgid "no_such_class"
msgstr "No such Hedy class"

#: website/statistics.py:45
msgid "title_class statistics"
msgstr "Moje statystyki"

#: website/statistics.py:59
#, fuzzy
msgid "title_class logs"
msgstr "Hedy - Dołącz do klasy"

#: website/teacher.py:107
#, fuzzy
msgid "title_class-overview"
msgstr "Hedy - Class overview"

#: website/teacher.py:116 website/teacher.py:195
msgid "only_teacher_create_class"
msgstr "Tylko nauczyciele mogą tworzyć klasy!"

#: website/teacher.py:123 website/teacher.py:158 website/teacher.py:202
msgid "class_name_invalid"
msgstr "Ta nazwa klasy jest nieprawidłowa."

#: website/teacher.py:125 website/teacher.py:160 website/teacher.py:204
#, fuzzy
msgid "class_name_empty"
msgstr "You didn't enter a class name!"

#: website/teacher.py:131 website/teacher.py:215
#, fuzzy
msgid "class_name_duplicate"
msgstr "You already have a class with this name."

<<<<<<< HEAD
#: website/teacher.py:246 website/teacher.py:262 website/teacher.py:668
=======
#: website/teacher.py:213 website/teacher.py:229 website/teacher.py:635
>>>>>>> 1c14ffe7
#, fuzzy
msgid "invalid_class_link"
msgstr "Invalid link for joining the class."

<<<<<<< HEAD
#: website/teacher.py:250 website/teacher.py:252
msgid "title_join-class"
msgstr "Hedy - Dołącz do klasy"

#: website/teacher.py:312
=======
#: website/teacher.py:217 website/teacher.py:219
msgid "title_join-class"
msgstr "Hedy - Dołącz do klasy"

#: website/teacher.py:279
>>>>>>> 1c14ffe7
#, fuzzy
msgid "title_customize-class"
msgstr "Hedy - Customize class"

<<<<<<< HEAD
#: website/teacher.py:327
=======
#: website/teacher.py:294
>>>>>>> 1c14ffe7
#, fuzzy
msgid "customization_deleted"
msgstr "Customizations successfully deleted."

<<<<<<< HEAD
#: website/teacher.py:380
=======
#: website/teacher.py:347
>>>>>>> 1c14ffe7
#, fuzzy
msgid "class_customize_success"
msgstr "Class successfully customized."

<<<<<<< HEAD
#: website/teacher.py:394
=======
#: website/teacher.py:361
>>>>>>> 1c14ffe7
#, fuzzy
msgid "username_empty"
msgstr "You didn't enter an username!"

<<<<<<< HEAD
#: website/teacher.py:407
=======
#: website/teacher.py:374
>>>>>>> 1c14ffe7
#, fuzzy
msgid "student_not_existing"
msgstr "This username doesn't exist."

<<<<<<< HEAD
#: website/teacher.py:409
=======
#: website/teacher.py:376
>>>>>>> 1c14ffe7
#, fuzzy
msgid "student_already_in_class"
msgstr "This student is already in your class."

<<<<<<< HEAD
#: website/teacher.py:411
=======
#: website/teacher.py:378
>>>>>>> 1c14ffe7
#, fuzzy
msgid "student_already_invite"
msgstr "This student already has a pending invitation."

<<<<<<< HEAD
#: website/teacher.py:472
=======
#: website/teacher.py:439
>>>>>>> 1c14ffe7
#, fuzzy
msgid "no_accounts"
msgstr "There are no accounts to create."

<<<<<<< HEAD
#: website/teacher.py:482
msgid "unique_usernames"
msgstr "Wszystkie nazwy użytkowników muszą być unikalne."

#: website/teacher.py:491
=======
#: website/teacher.py:449
msgid "unique_usernames"
msgstr "Wszystkie nazwy użytkowników muszą być unikalne."

#: website/teacher.py:458
>>>>>>> 1c14ffe7
#, fuzzy
msgid "usernames_exist"
msgstr "One or more usernames is already in use."

<<<<<<< HEAD
#: website/teacher.py:502
=======
#: website/teacher.py:469
>>>>>>> 1c14ffe7
#, fuzzy
msgid "accounts_created"
msgstr "Accounts where successfully created."

<<<<<<< HEAD
#: website/teacher.py:508 website/teacher.py:513 website/teacher.py:526
#: website/teacher.py:570 website/teacher.py:615
=======
#: website/teacher.py:475 website/teacher.py:480 website/teacher.py:493
#: website/teacher.py:537 website/teacher.py:582
>>>>>>> 1c14ffe7
#, fuzzy
msgid "retrieve_adventure_error"
msgstr "You're not allowed to view this adventure!"

<<<<<<< HEAD
#: website/teacher.py:520
msgid "title_view-adventure"
msgstr "Hedy - Wyświetl przygodę"

#: website/teacher.py:543
=======
#: website/teacher.py:487
msgid "title_view-adventure"
msgstr "Hedy - Wyświetl przygodę"

#: website/teacher.py:510
>>>>>>> 1c14ffe7
#, fuzzy
msgid "title_customize-adventure"
msgstr "Hedy - Customize adventure"

<<<<<<< HEAD
#: website/teacher.py:555
msgid "adventure_id_invalid"
msgstr "Ten identyfikator przygody jest nieprawidłowy."

#: website/teacher.py:557 website/teacher.py:643
msgid "adventure_name_invalid"
msgstr "Ta nazwa przygody jest nieprawidłowa."

#: website/teacher.py:561
msgid "content_invalid"
msgstr "Ta przygoda jest nieprawidłowa."

#: website/teacher.py:563
=======
#: website/teacher.py:522
msgid "adventure_id_invalid"
msgstr "Ten identyfikator przygody jest nieprawidłowy."

#: website/teacher.py:524 website/teacher.py:610
msgid "adventure_name_invalid"
msgstr "Ta nazwa przygody jest nieprawidłowa."

#: website/teacher.py:528
msgid "content_invalid"
msgstr "Ta przygoda jest nieprawidłowa."

#: website/teacher.py:530
>>>>>>> 1c14ffe7
#, fuzzy
msgid "adventure_length"
msgstr "Your adventure has to be at least 20 characters."

<<<<<<< HEAD
#: website/teacher.py:565
=======
#: website/teacher.py:532
>>>>>>> 1c14ffe7
#, fuzzy
msgid "public_invalid"
msgstr "This agreement selection is invalid"

<<<<<<< HEAD
#: website/teacher.py:567
=======
#: website/teacher.py:534
>>>>>>> 1c14ffe7
#, fuzzy
msgid "classes_invalid"
msgstr "The list of selected classes is invalid"

<<<<<<< HEAD
#: website/teacher.py:578 website/teacher.py:650
msgid "adventure_duplicate"
msgstr "Posiadasz już przygodę o tej nazwie."

#: website/teacher.py:585 website/teacher.py:629
=======
#: website/teacher.py:545 website/teacher.py:617
msgid "adventure_duplicate"
msgstr "Posiadasz już przygodę o tej nazwie."

#: website/teacher.py:552 website/teacher.py:596
>>>>>>> 1c14ffe7
#, fuzzy
msgid "something_went_wrong_keyword_parsing"
msgstr ""

<<<<<<< HEAD
#: website/teacher.py:609
msgid "adventure_updated"
msgstr "Przygoda została zaktualizowana!"

#: website/teacher.py:645
=======
#: website/teacher.py:576
msgid "adventure_updated"
msgstr "Przygoda została zaktualizowana!"

#: website/teacher.py:612
>>>>>>> 1c14ffe7
#, fuzzy
msgid "adventure_empty"
msgstr "You didn't enter an adventure name!"

#~ msgid "required"
#~ msgstr ""

#~ msgid "set_preferred_lang"
#~ msgstr ""
#~ "Hedy wspiera teraz preferowany język "
#~ "użytkownika. Możesz ustawić go dla "
#~ "swojego profilu w \"Mój profil\""

#~ msgid "statistics"
#~ msgstr "Moje statystyki"

#~ msgid "Empty Program"
#~ msgstr ""
#~ "You created an empty program. Type "
#~ "Hedy code in the left field and"
#~ " try again"

#~ msgid "level_not_translated"
#~ msgstr "Ten poziom nie jest (jeszcze) przetłumaczony na twój język"

#~ msgid "unique_emails"
#~ msgstr "Wszystkie adresy email muszą być unikalne."

#~ msgid "emails_exist"
#~ msgstr "One or more mail addresses is already in use."

#~ msgid "intro_text_landing_page"
#~ msgstr ""
#~ "Welcome to the wonderful world of "
#~ "Hedy! Here you can learn to "
#~ "program in small steps, without "
#~ "unnecessary complicated stuff. We start "
#~ "easy at level 1, and slowly build"
#~ " towards bigger and more complex "
#~ "programs! Choose one of the options "
#~ "below to get started"

#~ msgid "general_text_landing_page"
#~ msgstr "Start with level 1 explanations"

#~ msgid "start_programming"
#~ msgstr "Start programming"

#~ msgid "create_class_text"
#~ msgstr "Group your students into classes and change the content for each class."

#~ msgid "read_docs_text"
#~ msgstr ""
#~ "Visit our teacher's manual for lesson"
#~ " plans and common mistakes by "
#~ "students."

#~ msgid "read_docs"
#~ msgstr "Dowiedz się więcej o Hedy"

#~ msgid "story_text"
#~ msgstr "Stwórz swoją własną historię"

#~ msgid "turtle_text"
#~ msgstr "Stwórz obrazek za pomocą kodu"

#~ msgid "welcome"
#~ msgstr "Witaj"

#~ msgid "landing_page_intro"
#~ msgstr "Welcome to Hedy!"

#~ msgid "landing_page_teacher"
#~ msgstr ""
#~ "If you haven't used Hedy before, "
#~ "we advise you to start with the"
#~ " teacher tutorial."

#~ msgid "landing_page_student"
#~ msgstr "Zaproś ucznia"

#~ msgid "teacher_tutorial_start_title"
#~ msgstr "Hide cheatsheet"

#~ msgid "not_user"
#~ msgstr "Looks like you are not logged in!"

#~ msgid "welcome_landing_page"
#~ msgstr "Welcome to Hedy!"

#~ msgid "welcome_back_landing_page"
#~ msgstr "Welcome to Hedy!"

#~ msgid "tutorial_code_output"
#~ msgstr "Hide cheatsheet"

#~ msgid "end"
#~ msgstr "Płeć"

#~ msgid "quiz_description"
#~ msgstr "Pytanie"

#~ msgid "go_to_quiz"
#~ msgstr "Go to quiz"

#~ msgid "go_to_level"
#~ msgstr "Przejdź do poziomu"

#~ msgid "results_quiz"
#~ msgstr "Quiz results"

#~ msgid "correct"
#~ msgstr "Correct"

#~ msgid "incorrect"
#~ msgstr "Incorrect!"

#~ msgid "attempt"
#~ msgstr "Attempt"

#~ msgid "go_to_answer"
#~ msgstr "Przejdź do odpowiedzi"

#~ msgid "minutes"
#~ msgstr "minut"

#~ msgid "hours"
#~ msgstr "godzin"

#~ msgid "days"
#~ msgstr "dni"

#~ msgid "ago"
#~ msgstr "{time} temu"

#~ msgid "visible_columns"
#~ msgstr "Widoczne kolumny"

#~ msgid "latest_shared_program"
#~ msgstr "Latest shared program"

#~ msgid "remove_student"
#~ msgstr "Usuń ucznia"

#~ msgid "rename_class"
#~ msgstr "Rename class"

#~ msgid "remove_invite"
#~ msgstr "Usuń zaproszenie"

#~ msgid "class_link"
#~ msgstr "Link to join class"

#~ msgid "invite_student"
#~ msgstr "Zaproś ucznia"

#~ msgid "start_parsons"
#~ msgstr "Directly start programming"

#~ msgid "go_to_first_exercise"
#~ msgstr "Przejdź do pytania 1"

#~ msgid "select_class"
#~ msgstr "Wybierz klasę"

#~ msgid "your_country"
#~ msgstr "Nie masz konta?"

#~ msgid "public_profile_visit"
#~ msgstr "Możesz odwiedzić swój profil publiczny! Kliknij"

#~ msgid "public_profile_link"
#~ msgstr "tutaj"

#~ msgid "email_repeat"
#~ msgstr "Powtórz email"

#~ msgid "repeat_match_email"
#~ msgstr "The repeated email does not match."

#~ msgid "hello_world_snippet"
#~ msgstr "Hide cheatsheet"

#~ msgid "current_password"
#~ msgstr "Obecne hasło"
<<<<<<< HEAD
=======

#: content/error-messages.txt:9
#, fuzzy
msgid "Access Before Assign"
msgstr ""
"You tried to use the variable {name} on line {access_line_number}, but you "
"set it on line {definition_line_number}. Set a variable before using it."
#~ msgid "tutorial_start_title"
#~ msgstr "Witaj w Hedy!"

#~ msgid "tutorial_start_message"
#~ msgstr ""
#~ "W tym samouczku wytłumaczymy Ci "
#~ "wszystkie funkcje Hedy'ego krok po "
#~ "kroku."

#~ msgid "tutorial_editor_title"
#~ msgstr "Edytor kodu"

#~ msgid "tutorial_editor_message"
#~ msgstr ""
#~ "W tym oknie będziesz pisał swój "
#~ "kod. Spróbuj napisać coś w miejsce "
#~ "podkreślników!"

#~ msgid "tutorial_output_title"
#~ msgstr "Widok odpowiedzi"

#~ msgid "tutorial_output_message"
#~ msgstr "Wynik wykonania twojego kodu pokaże się tutaj."

#~ msgid "tutorial_run_title"
#~ msgstr "Przycisk uruchamiania"

#~ msgid "tutorial_run_message"
#~ msgstr ""
#~ "Klikając w ten przycisk, uruchomisz swój"
#~ " program. Spróbujemy w następnym kroku?"

#~ msgid "tutorial_tryit_title"
#~ msgstr "Spróbuj!"

#~ msgid "tutorial_tryit_message"
#~ msgstr ""
#~ "Uruchom program i naciśnij przycisk "
#~ "'następny krok', kiedy będziesz gotowy."

#~ msgid "tutorial_speakaloud_title"
#~ msgstr "Przeczytaj program"

#~ msgid "tutorial_speakaloud_message"
#~ msgstr ""
#~ "Wybierz głos z listy poniżej przycisku"
#~ " uruchamiania, by twój program został "
#~ "przeczytany."

#~ msgid "tutorial_speakaloud_run_title"
#~ msgstr "Uruchom i posłuchaj"

#~ msgid "tutorial_speakaloud_run_message"
#~ msgstr "Wybierz głos z listy i uruchom twój program jeszcze raz."

#~ msgid "tutorial_nextlevel_title"
#~ msgstr "Do następnego poziomu"

#~ msgid "tutorial_nextlevel_message"
#~ msgstr "You have received an invitation to join class"

#~ msgid "tutorial_leveldefault_title"
#~ msgstr "Level explanation"

#~ msgid "tutorial_leveldefault_message"
#~ msgstr ""
#~ "The first tab always contains the "
#~ "level explanation. In each level new "
#~ "commands will be explained here."

#~ msgid "tutorial_adventures_title"
#~ msgstr "Customize adventure"

#~ msgid "tutorial_adventures_message"
#~ msgstr "Customize adventure"

#~ msgid "tutorial_quiz_title"
#~ msgstr "Quiz"

#~ msgid "tutorial_quiz_message"
#~ msgstr ""
#~ "At the end of each level you "
#~ "can make the quiz. This way you"
#~ " can verify if you understand "
#~ "everything."

#~ msgid "tutorial_saveshare_title"
#~ msgstr "Saving & sharing"

#~ msgid "tutorial_saveshare_message"
#~ msgstr "You can save and share all your created programs with other Hedy users."

#~ msgid "tutorial_cheatsheet_title"
#~ msgstr "Hide cheatsheet"

#~ msgid "tutorial_cheatsheet_message"
#~ msgstr ""
#~ "If you forgot a command you can"
#~ " always use the cheatsheet. It shows"
#~ " a list of all commands you can"
#~ " use in the current level."

#~ msgid "tutorial_end_title"
#~ msgstr "The end!"

#~ msgid "tutorial_end_message"
#~ msgstr "Click on 'next step' to really start coding with Hedy!"

#~ msgid "teacher_tutorial_start_message"
#~ msgstr "You have received an invitation to join class"

#~ msgid "tutorial_class_title"
#~ msgstr "Hide cheatsheet"

#~ msgid "tutorial_class_message"
#~ msgstr "Customize adventure"

#~ msgid "tutorial_customize_class_title"
#~ msgstr "Hide cheatsheet"

#~ msgid "tutorial_customize_class_message"
#~ msgstr "Customize adventure"

#~ msgid "tutorial_own_adventures_title"
#~ msgstr "Customize adventure"

#~ msgid "tutorial_own_adventures_message"
#~ msgstr "Customize adventure"

#~ msgid "tutorial_accounts_title"
#~ msgstr "Customize adventure"

#~ msgid "tutorial_accounts_message"
#~ msgstr "Customize adventure"

#~ msgid "tutorial_documentation_title"
#~ msgstr "Hide cheatsheet"

#~ msgid "tutorial_documentation_message"
#~ msgstr "Customize adventure"

#~ msgid "teacher_tutorial_end_message"
#~ msgstr "You have received an invitation to join class"
>>>>>>> 1c14ffe7
<|MERGE_RESOLUTION|>--- conflicted
+++ resolved
@@ -3,11 +3,7 @@
 msgstr ""
 "Project-Id-Version: PACKAGE VERSION\n"
 "Report-Msgid-Bugs-To: \n"
-<<<<<<< HEAD
-"POT-Creation-Date: 2022-08-16 09:31+0200\n"
-=======
 "POT-Creation-Date: 2022-08-18 14:10+0200\n"
->>>>>>> 1c14ffe7
 "PO-Revision-Date: 2022-08-10 08:50+0000\n"
 "Last-Translator: Anonymous <noreply@weblate.org>\n"
 "Language: pl\n"
@@ -19,38 +15,11 @@
 "Content-Transfer-Encoding: 8bit\n"
 "Generated-By: Babel 2.10.1\n"
 
-<<<<<<< HEAD
-#: app.py:421
-=======
 #: app.py:425
->>>>>>> 1c14ffe7
 #, fuzzy
 msgid "program_contains_error"
 msgstr "Ten program zawiera błędy, czy na pewno chcesz go udostępnić?"
 
-<<<<<<< HEAD
-#: app.py:631
-msgid "title_achievements"
-msgstr "Hedy - Moje osiągnięcia"
-
-#: app.py:648 app.py:752 website/teacher.py:28 website/teacher.py:451
-#: website/teacher.py:462
-msgid "not_teacher"
-msgstr "Wygląda na to, że nie jesteś nauczycielem!"
-
-#: app.py:651
-msgid "not_enrolled"
-msgstr "Wygląda na to, że nie jesteś członkiem tej klasy!"
-
-#: app.py:688
-msgid "title_programs"
-msgstr "Hedy - Moje programy"
-
-#: app.py:698 app.py:708 app.py:712 app.py:727 app.py:1023 app.py:1582
-#: website/admin.py:17 website/admin.py:24 website/admin.py:92
-#: website/admin.py:111 website/admin.py:130 website/admin.py:137
-#: website/admin.py:145 website/auth.py:737 website/auth.py:764
-=======
 #: app.py:635
 msgid "title_achievements"
 msgstr "Hedy - Moje osiągnięcia"
@@ -72,26 +41,10 @@
 #: website/admin.py:17 website/admin.py:24 website/admin.py:92
 #: website/admin.py:111 website/admin.py:130 website/admin.py:137
 #: website/admin.py:145 website/auth.py:734 website/auth.py:761
->>>>>>> 1c14ffe7
 #: website/programs.py:210 website/statistics.py:100
 msgid "unauthorized"
 msgstr "Nie masz dostępu do tej strony"
 
-<<<<<<< HEAD
-#: app.py:766 website/teacher.py:44
-msgid "title_for-teacher"
-msgstr "Hedy - Dla nauczycieli"
-
-#: app.py:783 app.py:785 app.py:941 app.py:963 app.py:965
-msgid "no_such_level"
-msgstr "Nie ma takiego poziomu!"
-
-#: app.py:793 app.py:800 app.py:895 app.py:901
-msgid "no_such_program"
-msgstr "Nie ma takiego programu!"
-
-#: app.py:829
-=======
 #: app.py:770 app.py:1137
 msgid "title_for-teacher"
 msgstr "Hedy - Dla nauczycieli"
@@ -105,47 +58,10 @@
 msgstr "Nie ma takiego programu!"
 
 #: app.py:833
->>>>>>> 1c14ffe7
 #, fuzzy
 msgid "level_not_class"
 msgstr "Ten poziom nie jest jeszcze dostępny w twojej klasie"
 
-<<<<<<< HEAD
-#: app.py:946 website/teacher.py:511 website/teacher.py:529
-#: website/teacher.py:573 website/teacher.py:618
-msgid "no_such_adventure"
-msgstr "Ta przygoda nie istnieje!"
-
-#: app.py:974 app.py:1209
-msgid "page_not_found"
-msgstr "Nie możemy odnaleźć tej strony!"
-
-#: app.py:994
-msgid "title_signup"
-msgstr "Hedy - Utwórz konto"
-
-#: app.py:1001
-msgid "title_login"
-msgstr "Hedy - Logowanie"
-
-#: app.py:1008
-msgid "title_recover"
-msgstr "Hedy - Odzyskaj konto"
-
-#: app.py:1024
-msgid "title_reset"
-msgstr "Hedy - Zresetuj hasło"
-
-#: app.py:1054
-msgid "title_my-profile"
-msgstr "Hedy - Moje konto"
-
-#: app.py:1074
-msgid "title_learn-more"
-msgstr "Hedy - Dowiedz się więcej"
-
-#: app.py:1080
-=======
 #: app.py:950 website/teacher.py:478 website/teacher.py:496
 #: website/teacher.py:540 website/teacher.py:585
 msgid "no_such_adventure"
@@ -180,210 +96,36 @@
 msgstr "Hedy - Dowiedz się więcej"
 
 #: app.py:1084
->>>>>>> 1c14ffe7
 #, fuzzy
 msgid "title_privacy"
 msgstr "Hedy - Polityka prywatności"
 
-<<<<<<< HEAD
-#: app.py:1090
-msgid "title_start"
-msgstr "Hedy - Stopniowany język programowania"
-
-#: app.py:1108
-=======
 #: app.py:1094
 msgid "title_start"
 msgstr "Hedy - Stopniowany język programowania"
 
 #: app.py:1112
->>>>>>> 1c14ffe7
 #, fuzzy
 msgid "title_landing-page"
 msgstr "Witaj w Hedy!"
 
-<<<<<<< HEAD
-#: app.py:1200
-=======
 #: app.py:1230
->>>>>>> 1c14ffe7
 #, fuzzy
 msgid "title_explore"
 msgstr "Hedy - Odkrywaj"
 
-<<<<<<< HEAD
-#: app.py:1222 app.py:1227
-=======
 #: app.py:1252 app.py:1257
->>>>>>> 1c14ffe7
 #, fuzzy
 msgid "no_such_highscore"
 msgstr "Nie ma takiego poziomu!"
 
-<<<<<<< HEAD
-#: app.py:1257 app.py:1259
-=======
 #: app.py:1287 app.py:1289
->>>>>>> 1c14ffe7
 #, fuzzy
 msgid "translate_error"
 msgstr ""
 "Something went wrong while translating the code. Try running the code to "
 "see if it has an error. Code with errors can not be translated."
 
-<<<<<<< HEAD
-#: app.py:1264 app.py:1298
-msgid "tutorial_start_title"
-msgstr "Witaj w Hedy!"
-
-#: app.py:1264
-#, fuzzy
-msgid "tutorial_start_message"
-msgstr "W tym samouczku wytłumaczymy Ci wszystkie funkcje Hedy'ego krok po kroku."
-
-#: app.py:1266
-#, fuzzy
-msgid "tutorial_editor_title"
-msgstr "Edytor kodu"
-
-#: app.py:1266
-msgid "tutorial_editor_message"
-msgstr ""
-"W tym oknie będziesz pisał swój kod. Spróbuj napisać coś w miejsce "
-"podkreślników!"
-
-#: app.py:1268
-#, fuzzy
-msgid "tutorial_output_title"
-msgstr "Widok odpowiedzi"
-
-#: app.py:1268
-msgid "tutorial_output_message"
-msgstr "Wynik wykonania twojego kodu pokaże się tutaj."
-
-#: app.py:1270
-#, fuzzy
-msgid "tutorial_run_title"
-msgstr "Przycisk uruchamiania"
-
-#: app.py:1270
-#, fuzzy
-msgid "tutorial_run_message"
-msgstr ""
-"Klikając w ten przycisk, uruchomisz swój program. Spróbujemy w następnym "
-"kroku?"
-
-#: app.py:1272
-#, fuzzy
-msgid "tutorial_tryit_title"
-msgstr "Spróbuj!"
-
-#: app.py:1272
-#, fuzzy
-msgid "tutorial_tryit_message"
-msgstr ""
-"Uruchom program i naciśnij przycisk 'następny krok', kiedy będziesz "
-"gotowy."
-
-#: app.py:1274
-msgid "tutorial_speakaloud_title"
-msgstr "Przeczytaj program"
-
-#: app.py:1274
-#, fuzzy
-msgid "tutorial_speakaloud_message"
-msgstr ""
-"Wybierz głos z listy poniżej przycisku uruchamiania, by twój program "
-"został przeczytany."
-
-#: app.py:1276
-#, fuzzy
-msgid "tutorial_speakaloud_run_title"
-msgstr "Uruchom i posłuchaj"
-
-#: app.py:1276
-#, fuzzy
-msgid "tutorial_speakaloud_run_message"
-msgstr "Wybierz głos z listy i uruchom twój program jeszcze raz."
-
-#: app.py:1278
-#, fuzzy
-msgid "tutorial_nextlevel_title"
-msgstr "Do następnego poziomu"
-
-#: app.py:1278
-#, fuzzy
-msgid "tutorial_nextlevel_message"
-msgstr "You have received an invitation to join class"
-
-#: app.py:1280
-#, fuzzy
-msgid "tutorial_leveldefault_title"
-msgstr "Level explanation"
-
-#: app.py:1280
-#, fuzzy
-msgid "tutorial_leveldefault_message"
-msgstr ""
-"The first tab always contains the level explanation. In each level new "
-"commands will be explained here."
-
-#: app.py:1282
-#, fuzzy
-msgid "tutorial_adventures_title"
-msgstr "Customize adventure"
-
-#: app.py:1282
-#, fuzzy
-msgid "tutorial_adventures_message"
-msgstr "Customize adventure"
-
-#: app.py:1284
-#, fuzzy
-msgid "tutorial_quiz_title"
-msgstr "Quiz"
-
-#: app.py:1284
-#, fuzzy
-msgid "tutorial_quiz_message"
-msgstr ""
-"At the end of each level you can make the quiz. This way you can verify "
-"if you understand everything."
-
-#: app.py:1286
-#, fuzzy
-msgid "tutorial_saveshare_title"
-msgstr "Saving & sharing"
-
-#: app.py:1286
-#, fuzzy
-msgid "tutorial_saveshare_message"
-msgstr "You can save and share all your created programs with other Hedy users."
-
-#: app.py:1288
-#, fuzzy
-msgid "tutorial_cheatsheet_title"
-msgstr "Hide cheatsheet"
-
-#: app.py:1288
-#, fuzzy
-msgid "tutorial_cheatsheet_message"
-msgstr ""
-"If you forgot a command you can always use the cheatsheet. It shows a "
-"list of all commands you can use in the current level."
-
-#: app.py:1290 app.py:1310
-#, fuzzy
-msgid "tutorial_end_title"
-msgstr "The end!"
-
-#: app.py:1290
-#, fuzzy
-msgid "tutorial_end_message"
-msgstr "Click on 'next step' to really start coding with Hedy!"
-
-#: app.py:1292 app.py:1312
-=======
 #: app.py:1297
 #, fuzzy
 msgid "tutorial_code_snippet"
@@ -394,102 +136,15 @@
 msgstr ""
 
 #: app.py:1305
->>>>>>> 1c14ffe7
 #, fuzzy
 msgid "tutorial_title_not_found"
 msgstr "Nie możemy odnaleźć tej strony!"
 
-<<<<<<< HEAD
-#: app.py:1292 app.py:1312
-=======
 #: app.py:1305
->>>>>>> 1c14ffe7
 #, fuzzy
 msgid "tutorial_message_not_found"
 msgstr "You have received an invitation to join class"
 
-<<<<<<< HEAD
-#: app.py:1298
-#, fuzzy
-msgid "teacher_tutorial_start_message"
-msgstr "You have received an invitation to join class"
-
-#: app.py:1300
-#, fuzzy
-msgid "tutorial_class_title"
-msgstr "Hide cheatsheet"
-
-#: app.py:1300
-#, fuzzy
-msgid "tutorial_class_message"
-msgstr "Customize adventure"
-
-#: app.py:1302
-#, fuzzy
-msgid "tutorial_customize_class_title"
-msgstr "Hide cheatsheet"
-
-#: app.py:1302
-#, fuzzy
-msgid "tutorial_customize_class_message"
-msgstr "Customize adventure"
-
-#: app.py:1304
-#, fuzzy
-msgid "tutorial_own_adventures_title"
-msgstr "Customize adventure"
-
-#: app.py:1304
-#, fuzzy
-msgid "tutorial_own_adventures_message"
-msgstr "Customize adventure"
-
-#: app.py:1306
-#, fuzzy
-msgid "tutorial_accounts_title"
-msgstr "Customize adventure"
-
-#: app.py:1306
-#, fuzzy
-msgid "tutorial_accounts_message"
-msgstr "Customize adventure"
-
-#: app.py:1308
-#, fuzzy
-msgid "tutorial_documentation_title"
-msgstr "Hide cheatsheet"
-
-#: app.py:1308
-#, fuzzy
-msgid "tutorial_documentation_message"
-msgstr "Customize adventure"
-
-#: app.py:1310
-#, fuzzy
-msgid "teacher_tutorial_end_message"
-msgstr "You have received an invitation to join class"
-
-#: app.py:1320
-#, fuzzy
-msgid "tutorial_code_snippet"
-msgstr "Hide cheatsheet"
-
-#: app.py:1324 app.py:1334
-msgid "invalid_tutorial_step"
-msgstr ""
-
-#: app.py:1523 website/auth.py:287 website/auth.py:342 website/auth.py:479
-#: website/auth.py:504 website/auth.py:537 website/auth.py:651
-#: website/auth.py:693 website/auth.py:743 website/auth.py:770
-#: website/quiz.py:43 website/quiz.py:69 website/teacher.py:121
-#: website/teacher.py:156 website/teacher.py:200 website/teacher.py:285
-#: website/teacher.py:341 website/teacher.py:388 website/teacher.py:429
-#: website/teacher.py:467 website/teacher.py:553 website/teacher.py:641
-msgid "ajax_error"
-msgstr "Wystąpił błąd, proszę spróbować ponownie."
-
-#: app.py:1526
-=======
 #: app.py:1493 website/auth.py:288 website/auth.py:343 website/auth.py:476
 #: website/auth.py:501 website/auth.py:534 website/auth.py:648
 #: website/auth.py:690 website/auth.py:740 website/auth.py:767
@@ -501,52 +156,31 @@
 msgstr "Wystąpił błąd, proszę spróbować ponownie."
 
 #: app.py:1496
->>>>>>> 1c14ffe7
 #, fuzzy
 msgid "image_invalid"
 msgstr "Your chosen image is invalid."
 
-<<<<<<< HEAD
-#: app.py:1528
-=======
 #: app.py:1498
->>>>>>> 1c14ffe7
 #, fuzzy
 msgid "personal_text_invalid"
 msgstr "Your personal text is invalid."
 
-<<<<<<< HEAD
-#: app.py:1530 app.py:1536
-=======
 #: app.py:1500 app.py:1506
->>>>>>> 1c14ffe7
 #, fuzzy
 msgid "favourite_program_invalid"
 msgstr "Your chosen favourite program is invalid."
 
-<<<<<<< HEAD
-#: app.py:1548 app.py:1549
-=======
 #: app.py:1518 app.py:1519
->>>>>>> 1c14ffe7
 #, fuzzy
 msgid "public_profile_updated"
 msgstr "Public profile updated."
 
-<<<<<<< HEAD
-#: app.py:1586 app.py:1611
-=======
 #: app.py:1556 app.py:1581
->>>>>>> 1c14ffe7
 #, fuzzy
 msgid "user_not_private"
 msgstr "This user doesn't exist or doesn't have a public profile"
 
-<<<<<<< HEAD
-#: app.py:1619
-=======
 #: app.py:1589
->>>>>>> 1c14ffe7
 #, fuzzy
 msgid "invalid_teacher_invitation_code"
 msgstr ""
@@ -1042,11 +676,7 @@
 msgid "prompt_join_class"
 msgstr "Czy chcesz dołączyć do tej klasy?"
 
-<<<<<<< HEAD
-#: templates/class-prejoin.html:17 website/teacher.py:265
-=======
 #: templates/class-prejoin.html:17 website/teacher.py:232
->>>>>>> 1c14ffe7
 #, fuzzy
 msgid "join_prompt"
 msgstr "You need to have an account to join a class. Would you like to login now?"
@@ -1397,13 +1027,8 @@
 msgid "report_program"
 msgstr ""
 
-<<<<<<< HEAD
-#: templates/for-teachers.html:15 templates/profile.html:71
-#: templates/profile.html:73
-=======
 #: templates/for-teachers.html:15 templates/profile.html:78
 #: templates/profile.html:80
->>>>>>> 1c14ffe7
 msgid "my_classes"
 msgstr "Moje klasy"
 
@@ -1448,15 +1073,11 @@
 msgid "adventure_prompt"
 msgstr "Please enter the name of the adventure"
 
-<<<<<<< HEAD
-#: templates/for-teachers.html:71 website/teacher.py:636
-=======
 #: templates/for-teachers.html:71 website/teacher.py:603
->>>>>>> 1c14ffe7
 msgid "create_adventure"
 msgstr "Utwórz przygodę"
 
-#: templates/for-teachers.html:78
+#: templates/for-teachers.html:129
 #, fuzzy
 msgid "teacher_welcome"
 msgstr ""
@@ -1646,30 +1267,26 @@
 msgid "for_teachers"
 msgstr "Dla nauczycieli"
 
-#: templates/incl-menubar.html:28
-msgid "teacher_manual"
-msgstr ""
-
-#: templates/incl-menubar.html:30
+#: templates/incl-menubar.html:29
 msgid "logout"
 msgstr "Wyloguj się"
 
-#: templates/incl-menubar.html:35 templates/login.html:17
+#: templates/incl-menubar.html:34 templates/login.html:17
 #: templates/signup.html:146
 msgid "login"
 msgstr "Zaloguj się"
 
-#: templates/incl-menubar.html:47
+#: templates/incl-menubar.html:46
 #, fuzzy
 msgid "search"
 msgstr "Search..."
 
-#: templates/incl-menubar.html:52
+#: templates/incl-menubar.html:51
 #, fuzzy
 msgid "keyword_support"
 msgstr "Translated keywords"
 
-#: templates/incl-menubar.html:60
+#: templates/incl-menubar.html:59
 #, fuzzy
 msgid "non_keyword_support"
 msgstr "Translated content"
@@ -2268,19 +1885,11 @@
 msgid "title_admin"
 msgstr "Hedy - Administrator page"
 
-<<<<<<< HEAD
-#: website/auth.py:187 website/auth.py:201 website/auth.py:289
-#: website/auth.py:428 website/auth.py:433 website/auth.py:481
-#: website/auth.py:653 website/auth.py:662 website/auth.py:695
-#: website/auth.py:745 website/auth.py:752 website/auth.py:772
-#: website/teacher.py:390 website/teacher.py:431
-=======
 #: website/auth.py:187 website/auth.py:201 website/auth.py:290
 #: website/auth.py:425 website/auth.py:430 website/auth.py:478
 #: website/auth.py:650 website/auth.py:659 website/auth.py:692
 #: website/auth.py:742 website/auth.py:749 website/auth.py:769
 #: website/teacher.py:357 website/teacher.py:398
->>>>>>> 1c14ffe7
 #, fuzzy
 msgid "username_invalid"
 msgstr "Your username is invalid."
@@ -2293,15 +1902,9 @@
 msgid "username_three"
 msgstr "Nazwa użytkownika musi zawierać co najmniej trzy znaki."
 
-<<<<<<< HEAD
-#: website/auth.py:193 website/auth.py:209 website/auth.py:291
-#: website/auth.py:483 website/auth.py:506 website/auth.py:518
-#: website/auth.py:699
-=======
 #: website/auth.py:193 website/auth.py:209 website/auth.py:292
 #: website/auth.py:480 website/auth.py:503 website/auth.py:515
 #: website/auth.py:696
->>>>>>> 1c14ffe7
 #, fuzzy
 msgid "password_invalid"
 msgstr "Your password is invalid."
@@ -2310,24 +1913,14 @@
 msgid "passwords_six"
 msgstr "Wszystkie hasła muszą mieć co najmniej sześć znaków."
 
-<<<<<<< HEAD
-#: website/auth.py:207 website/auth.py:548 website/auth.py:774
-#: website/auth.py:779
-=======
 #: website/auth.py:207 website/auth.py:545 website/auth.py:771
 #: website/auth.py:776
->>>>>>> 1c14ffe7
 #, fuzzy
 msgid "email_invalid"
 msgstr "Please enter a valid email."
 
-<<<<<<< HEAD
-#: website/auth.py:261 website/auth.py:528 website/auth.py:684
-#: website/auth.py:727 website/auth.py:796
-=======
 #: website/auth.py:262 website/auth.py:525 website/auth.py:681
 #: website/auth.py:724 website/auth.py:793
->>>>>>> 1c14ffe7
 #, fuzzy
 msgid "mail_error_change_processed"
 msgstr ""
@@ -2339,22 +1932,13 @@
 msgid "invalid_username_password"
 msgstr "Invalid username/password."
 
-<<<<<<< HEAD
-#: website/auth.py:351 website/auth.py:508 website/auth.py:512
-#: website/auth.py:703
-=======
 #: website/auth.py:352 website/auth.py:505 website/auth.py:509
 #: website/auth.py:700
->>>>>>> 1c14ffe7
 #, fuzzy
 msgid "repeat_match_password"
 msgstr "The repeated password does not match."
 
-<<<<<<< HEAD
-#: website/auth.py:353 website/auth.py:539
-=======
 #: website/auth.py:354 website/auth.py:536
->>>>>>> 1c14ffe7
 #, fuzzy
 msgid "language_invalid"
 msgstr "Please select a valid language."
@@ -2364,102 +1948,37 @@
 msgid "agree_invalid"
 msgstr "You have to agree with the privacy terms."
 
-<<<<<<< HEAD
-#: website/auth.py:357 website/auth.py:542
-=======
 #: website/auth.py:358 website/auth.py:539
->>>>>>> 1c14ffe7
 msgid "keyword_language_invalid"
 msgstr ""
 "Proszę wybrać poprawny język słów kluczowych (wybierz angielski lub twój "
 "własny język)."
 
-<<<<<<< HEAD
-#: website/auth.py:365 website/auth.py:367 website/auth.py:556
-#: website/auth.py:558
-msgid "year_invalid"
-msgstr "Proszę wprowadzić rok pomiędzy 1900 i {current_year}."
-
-#: website/auth.py:370 website/auth.py:561
-=======
 #: website/auth.py:366 website/auth.py:368 website/auth.py:553
 #: website/auth.py:555
 msgid "year_invalid"
 msgstr "Proszę wprowadzić rok pomiędzy 1900 i {current_year}."
 
 #: website/auth.py:371 website/auth.py:558
->>>>>>> 1c14ffe7
 #, fuzzy
 msgid "gender_invalid"
 msgstr "Please select a valid gender, choose (Female, Male, Other)."
 
-<<<<<<< HEAD
-#: website/auth.py:373 website/auth.py:564
-=======
 #: website/auth.py:374 website/auth.py:561
->>>>>>> 1c14ffe7
 #, fuzzy
 msgid "country_invalid"
 msgstr "Please select a valid country."
 
-<<<<<<< HEAD
-#: website/auth.py:375 website/auth.py:378
-=======
 #: website/auth.py:376 website/auth.py:379
->>>>>>> 1c14ffe7
 #, fuzzy
 msgid "experience_invalid"
 msgstr "Please select a valid experience, choose (Yes, No)."
 
-<<<<<<< HEAD
-#: website/auth.py:381
-=======
 #: website/auth.py:382
->>>>>>> 1c14ffe7
 #, fuzzy
 msgid "programming_invalid"
 msgstr "Please select a valid programming language."
 
-<<<<<<< HEAD
-#: website/auth.py:384
-msgid "exists_username"
-msgstr "Ta nazwa użytkownika jest już w użyciu."
-
-#: website/auth.py:386 website/auth.py:572
-msgid "exists_email"
-msgstr "Ten email jest już w użyciu."
-
-#: website/auth.py:426 website/auth.py:441 website/auth.py:697
-#: website/auth.py:707
-msgid "token_invalid"
-msgstr "Twój token jest nieprawidłowy."
-
-#: website/auth.py:485 website/auth.py:510 website/auth.py:701
-msgid "password_six"
-msgstr "Twoje hasło musi zawierać co najmniej sześć znaków."
-
-#: website/auth.py:488 website/auth.py:491
-msgid "password_change_not_allowed"
-msgstr "Nie możesz zmienić hasła tego użytkownika."
-
-#: website/auth.py:496
-msgid "password_change_success"
-msgstr "Hasło twojego ucznia zostało zmienione."
-
-#: website/auth.py:530
-msgid "password_updated"
-msgstr "Hasło zostało zaktualizowane."
-
-#: website/auth.py:619
-msgid "profile_updated_reload"
-msgstr "Profil został zaktualizowany, strona zostanie ponownie załadowana."
-
-#: website/auth.py:622
-msgid "profile_updated"
-msgstr "Profil został zaktualizowany."
-
-#: website/auth.py:686
-=======
 #: website/auth.py:385
 msgid "exists_username"
 msgstr "Ta nazwa użytkownika jest już w użyciu."
@@ -2498,76 +2017,47 @@
 msgstr "Profil został zaktualizowany."
 
 #: website/auth.py:683
->>>>>>> 1c14ffe7
 #, fuzzy
 msgid "sent_password_recovery"
 msgstr ""
 "You should soon receive an email with instructions on how to reset your "
 "password."
 
-<<<<<<< HEAD
-#: website/auth.py:729
-=======
 #: website/auth.py:726
->>>>>>> 1c14ffe7
 #, fuzzy
 msgid "password_resetted"
 msgstr ""
 "Your password has been successfully reset. You are being redirected to "
 "the login page."
 
-<<<<<<< HEAD
-#: website/auth.py:747
-=======
 #: website/auth.py:744
->>>>>>> 1c14ffe7
 #, fuzzy
 msgid "teacher_invalid"
 msgstr "Your teacher value is invalid."
 
-<<<<<<< HEAD
-#: website/auth.py:838
-=======
 #: website/auth.py:835
->>>>>>> 1c14ffe7
 #, fuzzy
 msgid "mail_welcome_verify_body"
 msgstr ""
 "Your Hedy account has been created successfully. Welcome!\n"
 "Please click on this link to verify your email address: {link}"
 
-<<<<<<< HEAD
-#: website/auth.py:840
-=======
 #: website/auth.py:837
->>>>>>> 1c14ffe7
 #, fuzzy
 msgid "mail_change_password_body"
 msgstr "Zmień hasło"
 
-<<<<<<< HEAD
-#: website/auth.py:842
-=======
 #: website/auth.py:839
->>>>>>> 1c14ffe7
 #, fuzzy
 msgid "mail_recover_password_body"
 msgstr "Request a password reset"
 
-<<<<<<< HEAD
-#: website/auth.py:844
-=======
 #: website/auth.py:841
->>>>>>> 1c14ffe7
 #, fuzzy
 msgid "mail_reset_password_body"
 msgstr "Reset password"
 
-<<<<<<< HEAD
-#: website/auth.py:846
-=======
 #: website/auth.py:843
->>>>>>> 1c14ffe7
 #, fuzzy
 msgid "mail_welcome_teacher_body"
 msgstr ""
@@ -2591,94 +2081,54 @@
 "email</a>.\n"
 "Keep programming!"
 
-<<<<<<< HEAD
-#: website/auth.py:852
-=======
 #: website/auth.py:849
->>>>>>> 1c14ffe7
 #, fuzzy
 msgid "mail_welcome_verify_subject"
 msgstr "Welcome to Hedy"
 
-<<<<<<< HEAD
-#: website/auth.py:854
-=======
 #: website/auth.py:851
->>>>>>> 1c14ffe7
 #, fuzzy
 msgid "mail_change_password_subject"
 msgstr "Zmień hasło"
 
-<<<<<<< HEAD
-#: website/auth.py:856
-=======
 #: website/auth.py:853
->>>>>>> 1c14ffe7
 #, fuzzy
 msgid "mail_recover_password_subject"
 msgstr "Request a password reset"
 
-<<<<<<< HEAD
-#: website/auth.py:858
-=======
 #: website/auth.py:855
->>>>>>> 1c14ffe7
 #, fuzzy
 msgid "mail_reset_password_subject"
 msgstr "Reset password"
 
-<<<<<<< HEAD
-#: website/auth.py:860
-=======
 #: website/auth.py:857
->>>>>>> 1c14ffe7
 #, fuzzy
 msgid "mail_welcome_teacher_subject"
 msgstr "Your Hedy teacher account is ready"
 
-<<<<<<< HEAD
-#: website/auth.py:864
-=======
 #: website/auth.py:861
->>>>>>> 1c14ffe7
 #, fuzzy
 msgid "user"
 msgstr "Nazwa użytkownika"
 
-<<<<<<< HEAD
-#: website/auth.py:869
-=======
 #: website/auth.py:866
->>>>>>> 1c14ffe7
 #, fuzzy
 msgid "mail_hello"
 msgstr "Hi {username}!"
 
-<<<<<<< HEAD
-#: website/auth.py:871
-=======
 #: website/auth.py:868
->>>>>>> 1c14ffe7
 #, fuzzy
 msgid "mail_goodbye"
 msgstr ""
 "Thank you!\n"
 "The Hedy team"
 
-<<<<<<< HEAD
-#: website/auth.py:879
-=======
 #: website/auth.py:876
->>>>>>> 1c14ffe7
 #, fuzzy
 msgid "copy_mail_link"
 msgstr "Please copy and paste this link into a new tab:"
 
-<<<<<<< HEAD
-#: website/auth.py:880
-=======
 #: website/auth.py:877
->>>>>>> 1c14ffe7
 #, fuzzy
 msgid "link"
 msgstr "Zaloguj się"
@@ -2740,11 +2190,7 @@
 msgid "report_success"
 msgstr ""
 
-<<<<<<< HEAD
-#: website/quiz.py:45 website/quiz.py:71 website/teacher.py:559
-=======
 #: website/quiz.py:45 website/quiz.py:71 website/teacher.py:526
->>>>>>> 1c14ffe7
 msgid "level_invalid"
 msgstr "Ten poziom Hedy jest nieprawidłowy."
 
@@ -2766,30 +2212,17 @@
 msgid "too_many_attempts"
 msgstr ""
 
-<<<<<<< HEAD
-#: website/statistics.py:37 website/statistics.py:51 website/teacher.py:60
-#: website/teacher.py:68 website/teacher.py:299 website/teacher.py:321
-#: website/teacher.py:333 website/teacher.py:400 website/teacher.py:439
-=======
 #: website/statistics.py:37 website/statistics.py:51 website/teacher.py:27
 #: website/teacher.py:35 website/teacher.py:266 website/teacher.py:288
 #: website/teacher.py:300 website/teacher.py:367 website/teacher.py:406
->>>>>>> 1c14ffe7
 #, fuzzy
 msgid "retrieve_class_error"
 msgstr "Only teachers can retrieve classes"
 
-<<<<<<< HEAD
-#: website/statistics.py:41 website/statistics.py:55 website/teacher.py:71
-#: website/teacher.py:164 website/teacher.py:183 website/teacher.py:208
-#: website/teacher.py:302 website/teacher.py:324 website/teacher.py:336
-#: website/teacher.py:403 website/teacher.py:442 website/teacher.py:454
-=======
 #: website/statistics.py:41 website/statistics.py:55 website/teacher.py:38
 #: website/teacher.py:131 website/teacher.py:150 website/teacher.py:175
 #: website/teacher.py:269 website/teacher.py:291 website/teacher.py:303
 #: website/teacher.py:370 website/teacher.py:409 website/teacher.py:421
->>>>>>> 1c14ffe7
 #, fuzzy
 msgid "no_such_class"
 msgstr "No such Hedy class"
@@ -2803,187 +2236,107 @@
 msgid "title_class logs"
 msgstr "Hedy - Dołącz do klasy"
 
-#: website/teacher.py:107
+#: website/teacher.py:74
 #, fuzzy
 msgid "title_class-overview"
 msgstr "Hedy - Class overview"
 
-#: website/teacher.py:116 website/teacher.py:195
+#: website/teacher.py:83 website/teacher.py:162
 msgid "only_teacher_create_class"
 msgstr "Tylko nauczyciele mogą tworzyć klasy!"
 
-#: website/teacher.py:123 website/teacher.py:158 website/teacher.py:202
+#: website/teacher.py:90 website/teacher.py:125 website/teacher.py:169
 msgid "class_name_invalid"
 msgstr "Ta nazwa klasy jest nieprawidłowa."
 
-#: website/teacher.py:125 website/teacher.py:160 website/teacher.py:204
+#: website/teacher.py:92 website/teacher.py:127 website/teacher.py:171
 #, fuzzy
 msgid "class_name_empty"
 msgstr "You didn't enter a class name!"
 
-#: website/teacher.py:131 website/teacher.py:215
+#: website/teacher.py:98 website/teacher.py:182
 #, fuzzy
 msgid "class_name_duplicate"
 msgstr "You already have a class with this name."
 
-<<<<<<< HEAD
-#: website/teacher.py:246 website/teacher.py:262 website/teacher.py:668
-=======
 #: website/teacher.py:213 website/teacher.py:229 website/teacher.py:635
->>>>>>> 1c14ffe7
 #, fuzzy
 msgid "invalid_class_link"
 msgstr "Invalid link for joining the class."
 
-<<<<<<< HEAD
-#: website/teacher.py:250 website/teacher.py:252
-msgid "title_join-class"
-msgstr "Hedy - Dołącz do klasy"
-
-#: website/teacher.py:312
-=======
 #: website/teacher.py:217 website/teacher.py:219
 msgid "title_join-class"
 msgstr "Hedy - Dołącz do klasy"
 
 #: website/teacher.py:279
->>>>>>> 1c14ffe7
 #, fuzzy
 msgid "title_customize-class"
 msgstr "Hedy - Customize class"
 
-<<<<<<< HEAD
-#: website/teacher.py:327
-=======
 #: website/teacher.py:294
->>>>>>> 1c14ffe7
 #, fuzzy
 msgid "customization_deleted"
 msgstr "Customizations successfully deleted."
 
-<<<<<<< HEAD
-#: website/teacher.py:380
-=======
 #: website/teacher.py:347
->>>>>>> 1c14ffe7
 #, fuzzy
 msgid "class_customize_success"
 msgstr "Class successfully customized."
 
-<<<<<<< HEAD
-#: website/teacher.py:394
-=======
 #: website/teacher.py:361
->>>>>>> 1c14ffe7
 #, fuzzy
 msgid "username_empty"
 msgstr "You didn't enter an username!"
 
-<<<<<<< HEAD
-#: website/teacher.py:407
-=======
 #: website/teacher.py:374
->>>>>>> 1c14ffe7
 #, fuzzy
 msgid "student_not_existing"
 msgstr "This username doesn't exist."
 
-<<<<<<< HEAD
-#: website/teacher.py:409
-=======
 #: website/teacher.py:376
->>>>>>> 1c14ffe7
 #, fuzzy
 msgid "student_already_in_class"
 msgstr "This student is already in your class."
 
-<<<<<<< HEAD
-#: website/teacher.py:411
-=======
 #: website/teacher.py:378
->>>>>>> 1c14ffe7
 #, fuzzy
 msgid "student_already_invite"
 msgstr "This student already has a pending invitation."
 
-<<<<<<< HEAD
-#: website/teacher.py:472
-=======
 #: website/teacher.py:439
->>>>>>> 1c14ffe7
 #, fuzzy
 msgid "no_accounts"
 msgstr "There are no accounts to create."
 
-<<<<<<< HEAD
-#: website/teacher.py:482
-msgid "unique_usernames"
-msgstr "Wszystkie nazwy użytkowników muszą być unikalne."
-
-#: website/teacher.py:491
-=======
 #: website/teacher.py:449
 msgid "unique_usernames"
 msgstr "Wszystkie nazwy użytkowników muszą być unikalne."
 
 #: website/teacher.py:458
->>>>>>> 1c14ffe7
 #, fuzzy
 msgid "usernames_exist"
 msgstr "One or more usernames is already in use."
 
-<<<<<<< HEAD
-#: website/teacher.py:502
-=======
 #: website/teacher.py:469
->>>>>>> 1c14ffe7
 #, fuzzy
 msgid "accounts_created"
 msgstr "Accounts where successfully created."
 
-<<<<<<< HEAD
-#: website/teacher.py:508 website/teacher.py:513 website/teacher.py:526
-#: website/teacher.py:570 website/teacher.py:615
-=======
 #: website/teacher.py:475 website/teacher.py:480 website/teacher.py:493
 #: website/teacher.py:537 website/teacher.py:582
->>>>>>> 1c14ffe7
 #, fuzzy
 msgid "retrieve_adventure_error"
 msgstr "You're not allowed to view this adventure!"
 
-<<<<<<< HEAD
-#: website/teacher.py:520
-msgid "title_view-adventure"
-msgstr "Hedy - Wyświetl przygodę"
-
-#: website/teacher.py:543
-=======
 #: website/teacher.py:487
 msgid "title_view-adventure"
 msgstr "Hedy - Wyświetl przygodę"
 
 #: website/teacher.py:510
->>>>>>> 1c14ffe7
 #, fuzzy
 msgid "title_customize-adventure"
 msgstr "Hedy - Customize adventure"
 
-<<<<<<< HEAD
-#: website/teacher.py:555
-msgid "adventure_id_invalid"
-msgstr "Ten identyfikator przygody jest nieprawidłowy."
-
-#: website/teacher.py:557 website/teacher.py:643
-msgid "adventure_name_invalid"
-msgstr "Ta nazwa przygody jest nieprawidłowa."
-
-#: website/teacher.py:561
-msgid "content_invalid"
-msgstr "Ta przygoda jest nieprawidłowa."
-
-#: website/teacher.py:563
-=======
 #: website/teacher.py:522
 msgid "adventure_id_invalid"
 msgstr "Ten identyfikator przygody jest nieprawidłowy."
@@ -2997,59 +2350,34 @@
 msgstr "Ta przygoda jest nieprawidłowa."
 
 #: website/teacher.py:530
->>>>>>> 1c14ffe7
 #, fuzzy
 msgid "adventure_length"
 msgstr "Your adventure has to be at least 20 characters."
 
-<<<<<<< HEAD
-#: website/teacher.py:565
-=======
 #: website/teacher.py:532
->>>>>>> 1c14ffe7
 #, fuzzy
 msgid "public_invalid"
 msgstr "This agreement selection is invalid"
 
-<<<<<<< HEAD
-#: website/teacher.py:567
-=======
 #: website/teacher.py:534
->>>>>>> 1c14ffe7
 #, fuzzy
 msgid "classes_invalid"
 msgstr "The list of selected classes is invalid"
 
-<<<<<<< HEAD
-#: website/teacher.py:578 website/teacher.py:650
-msgid "adventure_duplicate"
-msgstr "Posiadasz już przygodę o tej nazwie."
-
-#: website/teacher.py:585 website/teacher.py:629
-=======
 #: website/teacher.py:545 website/teacher.py:617
 msgid "adventure_duplicate"
 msgstr "Posiadasz już przygodę o tej nazwie."
 
 #: website/teacher.py:552 website/teacher.py:596
->>>>>>> 1c14ffe7
 #, fuzzy
 msgid "something_went_wrong_keyword_parsing"
 msgstr ""
 
-<<<<<<< HEAD
-#: website/teacher.py:609
-msgid "adventure_updated"
-msgstr "Przygoda została zaktualizowana!"
-
-#: website/teacher.py:645
-=======
 #: website/teacher.py:576
 msgid "adventure_updated"
 msgstr "Przygoda została zaktualizowana!"
 
 #: website/teacher.py:612
->>>>>>> 1c14ffe7
 #, fuzzy
 msgid "adventure_empty"
 msgstr "You didn't enter an adventure name!"
@@ -3235,8 +2563,6 @@
 
 #~ msgid "current_password"
 #~ msgstr "Obecne hasło"
-<<<<<<< HEAD
-=======
 
 #: content/error-messages.txt:9
 #, fuzzy
@@ -3386,5 +2712,4 @@
 #~ msgstr "Customize adventure"
 
 #~ msgid "teacher_tutorial_end_message"
-#~ msgstr "You have received an invitation to join class"
->>>>>>> 1c14ffe7
+#~ msgstr "You have received an invitation to join class"