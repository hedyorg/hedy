--- conflicted
+++ resolved
@@ -2436,16 +2436,6 @@
 #~ msgid "classes"
 #~ msgstr "Klasy"
 
-<<<<<<< HEAD
-#~ msgid "student_already_in_class"
-#~ msgstr "Ten uczeń już jest w Twojej klasie."
-
-#~ msgid "student_not_existing"
-#~ msgstr "Ten użytkownik nie został znaleziony w systemie."
-
-#~ msgid "student"
-#~ msgstr "Uczeń"
-=======
 #~ msgid "Adventure"
 #~ msgstr ""
 
@@ -2463,4 +2453,3 @@
 
 #~ msgid "select_class"
 #~ msgstr ""
->>>>>>> 126b753e
