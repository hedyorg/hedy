--- conflicted
+++ resolved
@@ -4,11 +4,7 @@
 "Project-Id-Version: PACKAGE VERSION\n"
 "Report-Msgid-Bugs-To: \n"
 "POT-Creation-Date: 2023-01-17 13:16-0400\n"
-<<<<<<< HEAD
-"PO-Revision-Date: 2023-01-03 12:22+0000\n"
-=======
 "PO-Revision-Date: 2023-01-19 18:44+0000\n"
->>>>>>> e68ac9b6
 "Last-Translator: Anonymous <noreply@weblate.org>\n"
 "Language: pl\n"
 "Language-Team: pl <LL@li.org>\n"
@@ -16,12 +12,9 @@
 "MIME-Version: 1.0\n"
 "Content-Type: text/plain; charset=utf-8\n"
 "Content-Transfer-Encoding: 8bit\n"
-<<<<<<< HEAD
-=======
 "Plural-Forms: nplurals=3; plural=n==1 ? 0 : n%10>=2 && n%10<=4 && (n%100<10 "
 "|| n%100>=20) ? 1 : 2;\n"
 "X-Generator: Weblate 4.15.1\n"
->>>>>>> e68ac9b6
 "Generated-By: Babel 2.9.1\n"
 
 msgid "program_contains_error"
@@ -573,25 +566,13 @@
 msgid "customize_class_exp_2"
 msgstr "Zawsze możesz zmienić te ustawienia później. Przykładowo, możesz udostępnić określone przygody lub poziomy podczas nauczania w klasie. W ten sposób możesz łatwo określić poziom i przygody, nad którymi będą pracować Twoi uczniowie. Jeśli chcesz, aby wszystko było dostępne dla swojej klasy, po prostu usuń całkowicie usunąć całe dostosowanie."
 
-<<<<<<< HEAD
-msgid "select_levels"
-msgstr ""
-=======
 #, fuzzy
 msgid "select_levels"
 msgstr "Select levels"
->>>>>>> e68ac9b6
 
 msgid "select_adventures"
 msgstr "Wybierz przygody"
 
-<<<<<<< HEAD
-msgid "select_a_level"
-msgstr ""
-
-msgid "available_adventures_level"
-msgstr ""
-=======
 #, fuzzy
 msgid "select_a_level"
 msgstr "Select a level"
@@ -599,7 +580,6 @@
 #, fuzzy
 msgid "available_adventures_level"
 msgstr "Available adventures level"
->>>>>>> e68ac9b6
 
 msgid "opening_dates"
 msgstr "Daty rozpoczęcia"
@@ -1648,8 +1628,4 @@
 #~ msgstr "Spróbuj"
 
 #~ msgid "select_own_adventures"
-<<<<<<< HEAD
-#~ msgstr "Wybierz własne przygody"
-=======
-#~ msgstr "Wybierz własne przygody"
->>>>>>> e68ac9b6
+#~ msgstr "Wybierz własne przygody"