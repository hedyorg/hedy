msgid ""
msgstr ""
"Project-Id-Version: PACKAGE VERSION\n"
"Report-Msgid-Bugs-To: \n"
<<<<<<< HEAD
"POT-Creation-Date: 2022-06-15 11:11+0200\n"
"PO-Revision-Date: 2022-06-09 15:18+0000\n"
"Last-Translator: Anonymous <noreply@weblate.org>\n"
"Language: pl\n"
=======
"POT-Creation-Date: 2022-06-10 11:39+0200\n"
"PO-Revision-Date: 2022-06-16 19:03+0000\n"
"Last-Translator: Piotr <promantix@gmail.com>\n"
>>>>>>> 28eebdb0
"Language-Team: pl <LL@li.org>\n"
"Language: pl\n"
"MIME-Version: 1.0\n"
"Content-Type: text/plain; charset=utf-8\n"
"Content-Transfer-Encoding: 8bit\n"
"Plural-Forms: nplurals=3; plural=n==1 ? 0 : n%10>=2 && n%10<=4 && (n%100<10 "
"|| n%100>=20) ? 1 : 2;\n"
"X-Generator: Weblate 4.13-dev\n"
"Generated-By: Babel 2.10.1\n"

<<<<<<< HEAD
#: app.py:412
#, fuzzy
=======
#: app.py:430
>>>>>>> 28eebdb0
msgid "program_contains_error"
msgstr "Ten program zawiera błędy, czy na pewno chcesz go udostępnić?"

#: app.py:622
msgid "title_achievements"
msgstr "Hedy - Moje osiągnięcia"

#: app.py:639 app.py:743 app.py:1085 website/teacher.py:361
#: website/teacher.py:370
msgid "not_teacher"
msgstr "Wygląda na to, że nie jesteś nauczycielem!"

<<<<<<< HEAD
#: app.py:642
#, fuzzy
=======
#: app.py:620
>>>>>>> 28eebdb0
msgid "not_enrolled"
msgstr "Wygląda na to, że nie jesteś członkiem tej klasy!"

#: app.py:681
msgid "title_programs"
msgstr "Hedy - Moje programy"

#: app.py:691 app.py:701 app.py:705 app.py:720 app.py:1000 app.py:1492
#: website/admin.py:17 website/admin.py:24 website/admin.py:92
#: website/admin.py:110 website/admin.py:128 website/admin.py:135
#: website/auth.py:712 website/auth.py:739 website/programs.py:210
#: website/statistics.py:86
msgid "unauthorized"
msgstr "Nie masz dostępu do tej strony"

#: app.py:757 app.py:1102
msgid "title_for-teacher"
msgstr "Hedy - Dla nauczycieli"

#: app.py:774 app.py:776 app.py:918 app.py:940 app.py:942
msgid "no_such_level"
msgstr "Nie ma takiego poziomu!"

#: app.py:784 app.py:791 app.py:872 app.py:878
msgid "no_such_program"
msgstr "Nie ma takiego programu!"

#: app.py:600
msgid "example_code_header"
msgstr "Przykładowy kod"

<<<<<<< HEAD
#: app.py:814
#, fuzzy
=======
#: app.py:792
>>>>>>> 28eebdb0
msgid "level_not_class"
msgstr "Ten poziom nie jest jeszcze dostępny w twojej klasie"

#: app.py:923 website/teacher.py:419 website/teacher.py:435
#: website/teacher.py:464 website/teacher.py:490
msgid "no_such_adventure"
msgstr "Ta przygoda nie istnieje!"

#: app.py:951
msgid "page_not_found"
msgstr "Nie możemy odnaleźć tej strony!"

#: app.py:971
msgid "title_signup"
msgstr "Hedy - Utwórz konto"

#: app.py:978
msgid "title_login"
msgstr "Hedy - Logowanie"

#: app.py:985
msgid "title_recover"
msgstr "Hedy - Odzyskaj konto"

#: app.py:1001
msgid "title_reset"
msgstr "Hedy - Zresetuj hasło"

#: app.py:1027
msgid "title_my-profile"
msgstr "Hedy - Moje konto"

#: app.py:1043
msgid "title_learn-more"
msgstr "Hedy - Dowiedz się więcej"

<<<<<<< HEAD
#: app.py:1049
#, fuzzy
=======
#: app.py:1025
>>>>>>> 28eebdb0
msgid "title_privacy"
msgstr "Hedy - Polityka prywatności"

#: app.py:1059
msgid "title_start"
msgstr "Hedy - Stopniowany język programowania"

<<<<<<< HEAD
#: app.py:1077
#, fuzzy
=======
#: app.py:1053
>>>>>>> 28eebdb0
msgid "title_landing-page"
msgstr "Witaj w Hedy!"

<<<<<<< HEAD
#: app.py:1184
#, fuzzy
=======
#: app.py:1160
>>>>>>> 28eebdb0
msgid "title_explore"
msgstr "Hedy - Odkrywaj"

#: app.py:1204 app.py:1206
#, fuzzy
msgid "translate_error"
msgstr ""
"Something went wrong while translating the code. Try running the code to "
"see if it has an error. Code with errors can not be translated."

<<<<<<< HEAD
#: app.py:1211 app.py:1245
#, fuzzy
=======
#: app.py:1187 app.py:1221
>>>>>>> 28eebdb0
msgid "tutorial_start_title"
msgstr "Witaj w Hedy!"

<<<<<<< HEAD
#: app.py:1211
#, fuzzy
=======
#: app.py:1187
>>>>>>> 28eebdb0
msgid "tutorial_start_message"
msgstr ""
"W tym samouczku wytłumaczymy Ci wszystkie funkcje Hedy'ego krok po kroku."

<<<<<<< HEAD
#: app.py:1213
#, fuzzy
=======
#: app.py:1189
>>>>>>> 28eebdb0
msgid "tutorial_editor_title"
msgstr "Edytor kodu"

<<<<<<< HEAD
#: app.py:1213
#, fuzzy
=======
#: app.py:1189
>>>>>>> 28eebdb0
msgid "tutorial_editor_message"
msgstr ""
"W tym oknie będziesz pisał swój kod. Spróbuj napisać coś w miejsce "
"podkreślników!"

<<<<<<< HEAD
#: app.py:1215
#, fuzzy
=======
#: app.py:1191
>>>>>>> 28eebdb0
msgid "tutorial_output_title"
msgstr "Widok odpowiedzi"

<<<<<<< HEAD
#: app.py:1215
#, fuzzy
=======
#: app.py:1191
>>>>>>> 28eebdb0
msgid "tutorial_output_message"
msgstr "Wynik wykonania twojego kodu pokaże się tutaj."

<<<<<<< HEAD
#: app.py:1217
#, fuzzy
=======
#: app.py:1193
>>>>>>> 28eebdb0
msgid "tutorial_run_title"
msgstr "Przycisk uruchamiania"

<<<<<<< HEAD
#: app.py:1217
#, fuzzy
=======
#: app.py:1193
>>>>>>> 28eebdb0
msgid "tutorial_run_message"
msgstr ""
"Klikając w ten przycisk, uruchomisz swój program. Spróbujemy w następnym "
"kroku?"

<<<<<<< HEAD
#: app.py:1219
#, fuzzy
=======
#: app.py:1195
>>>>>>> 28eebdb0
msgid "tutorial_tryit_title"
msgstr "Spróbuj!"

<<<<<<< HEAD
#: app.py:1219
#, fuzzy
=======
#: app.py:1195
>>>>>>> 28eebdb0
msgid "tutorial_tryit_message"
msgstr ""
"Uruchom program i naciśnij przycisk 'następny krok', kiedy będziesz gotowy."

<<<<<<< HEAD
#: app.py:1221
#, fuzzy
=======
#: app.py:1197
>>>>>>> 28eebdb0
msgid "tutorial_speakaloud_title"
msgstr "Przeczytaj program"

<<<<<<< HEAD
#: app.py:1221
#, fuzzy
=======
#: app.py:1197
>>>>>>> 28eebdb0
msgid "tutorial_speakaloud_message"
msgstr ""
"Wybierz głos z listy poniżej przycisku uruchamiania, by twój program został "
"przeczytany."

<<<<<<< HEAD
#: app.py:1223
#, fuzzy
=======
#: app.py:1199
>>>>>>> 28eebdb0
msgid "tutorial_speakaloud_run_title"
msgstr "Uruchom i posłuchaj"

<<<<<<< HEAD
#: app.py:1223
#, fuzzy
=======
#: app.py:1199
>>>>>>> 28eebdb0
msgid "tutorial_speakaloud_run_message"
msgstr "Wybierz głos z listy i uruchom twój program jeszcze raz."

<<<<<<< HEAD
#: app.py:1225
#, fuzzy
=======
#: app.py:1201
>>>>>>> 28eebdb0
msgid "tutorial_nextlevel_title"
msgstr "Do następnego poziomu"

#: app.py:1225
#, fuzzy
msgid "tutorial_nextlevel_message"
msgstr "You have received an invitation to join class"

#: app.py:1227
#, fuzzy
msgid "tutorial_leveldefault_title"
msgstr "Level explanation"

#: app.py:1227
#, fuzzy
msgid "tutorial_leveldefault_message"
msgstr ""
"The first tab always contains the level explanation. In each level new "
"commands will be explained here."

#: app.py:1229
#, fuzzy
msgid "tutorial_adventures_title"
msgstr "Customize adventure"

#: app.py:1229
#, fuzzy
msgid "tutorial_adventures_message"
msgstr "Customize adventure"

#: app.py:1231
#, fuzzy
msgid "tutorial_quiz_title"
msgstr "Quiz"

#: app.py:1231
#, fuzzy
msgid "tutorial_quiz_message"
msgstr ""
"At the end of each level you can make the quiz. This way you can verify "
"if you understand everything."

#: app.py:1233
#, fuzzy
msgid "tutorial_saveshare_title"
msgstr "Saving & sharing"

#: app.py:1233
#, fuzzy
msgid "tutorial_saveshare_message"
msgstr "You can save and share all your created programs with other Hedy users."

#: app.py:1235
#, fuzzy
msgid "tutorial_cheatsheet_title"
msgstr "Hide cheatsheet"

#: app.py:1235
#, fuzzy
msgid "tutorial_cheatsheet_message"
msgstr ""
"If you forgot a command you can always use the cheatsheet. It shows a "
"list of all commands you can use in the current level."

#: app.py:1237 app.py:1257
#, fuzzy
msgid "tutorial_end_title"
msgstr "The end!"

#: app.py:1237
#, fuzzy
msgid "tutorial_end_message"
msgstr "Click on 'next step' to really start coding with Hedy!"

#: app.py:1239 app.py:1259
#, fuzzy
msgid "tutorial_title_not_found"
msgstr "Nie możemy odnaleźć tej strony!"

#: app.py:1239 app.py:1259
#, fuzzy
msgid "tutorial_message_not_found"
msgstr "You have received an invitation to join class"

#: app.py:1245
#, fuzzy
msgid "teacher_tutorial_start_message"
msgstr "You have received an invitation to join class"

#: app.py:1247
#, fuzzy
msgid "tutorial_class_title"
msgstr "Hide cheatsheet"

#: app.py:1247
#, fuzzy
msgid "tutorial_class_message"
msgstr "Customize adventure"

#: app.py:1249
#, fuzzy
msgid "tutorial_customize_class_title"
msgstr "Hide cheatsheet"

#: app.py:1249
#, fuzzy
msgid "tutorial_customize_class_message"
msgstr "Customize adventure"

#: app.py:1251
#, fuzzy
msgid "tutorial_own_adventures_title"
msgstr "Customize adventure"

#: app.py:1251
#, fuzzy
msgid "tutorial_own_adventures_message"
msgstr "Customize adventure"

#: app.py:1253
#, fuzzy
msgid "tutorial_accounts_title"
msgstr "Customize adventure"

#: app.py:1253
#, fuzzy
msgid "tutorial_accounts_message"
msgstr "Customize adventure"

#: app.py:1255
#, fuzzy
msgid "tutorial_documentation_title"
msgstr "Hide cheatsheet"

#: app.py:1255
#, fuzzy
msgid "tutorial_documentation_message"
msgstr "Customize adventure"

#: app.py:1257
#, fuzzy
msgid "teacher_tutorial_end_message"
msgstr "You have received an invitation to join class"

#: app.py:1267
#, fuzzy
msgid "tutorial_code_snippet"
msgstr "Hide cheatsheet"

#: app.py:1271 app.py:1281
msgid "invalid_tutorial_step"
msgstr ""

#: app.py:1431 website/auth.py:278 website/auth.py:333 website/auth.py:469
#: website/auth.py:494 website/auth.py:524 website/auth.py:633
#: website/auth.py:671 website/auth.py:718 website/auth.py:745
#: website/quiz.py:43 website/quiz.py:69 website/teacher.py:88
#: website/teacher.py:123 website/teacher.py:195 website/teacher.py:251
#: website/teacher.py:298 website/teacher.py:339 website/teacher.py:375
#: website/teacher.py:446 website/teacher.py:504
msgid "ajax_error"
msgstr "Wystąpił błąd, proszę spróbować ponownie."

#: app.py:1434
#, fuzzy
msgid "image_invalid"
msgstr "Your chosen image is invalid."

#: app.py:1436
#, fuzzy
msgid "personal_text_invalid"
msgstr "Your personal text is invalid."

#: app.py:1438 app.py:1444
#, fuzzy
msgid "favourite_program_invalid"
msgstr "Your chosen favourite program is invalid."

#: app.py:1458 app.py:1459
#, fuzzy
msgid "public_profile_updated"
msgstr "Public profile updated."

#: app.py:1496 app.py:1521
#, fuzzy
msgid "user_not_private"
msgstr "This user doesn't exist or doesn't have a public profile"

#: app.py:1529
#, fuzzy
msgid "invalid_teacher_invitation_code"
msgstr ""
"The teacher invitation code is invalid. To become a teacher, reach out to"
" hedy@felienne.com."

#: utils.py:299
#, fuzzy
msgid "default_404"
msgstr "We could not find that page..."

#: utils.py:301
#, fuzzy
msgid "default_403"
msgstr "Looks like you aren't authorized..."

#: utils.py:303
msgid "default_500"
msgstr "Coś poszło nie tak..."

#: content/error-messages.txt:1
#, fuzzy
msgid "Wrong Level"
msgstr ""
"That was correct Hedy code, but not at the right level. You wrote "
"{offending_keyword} for level {working_level}. Tip: {tip}"

#: content/error-messages.txt:2
#, fuzzy
msgid "Incomplete"
msgstr ""
"Oops! You forgot a bit of code! On line {line_number}, you need to enter "
"text behind {incomplete_command}."

#: content/error-messages.txt:3
#, fuzzy
msgid "Invalid"
msgstr ""
"{invalid_command} is not a Hedy level {level} command. Did you mean "
"{guessed_command}?"

#: content/error-messages.txt:4
#, fuzzy
msgid "Invalid Space"
msgstr ""
"Oops! You started a line with a space on line {line_number}. Spaces "
"confuse computers, can you remove it?"

#: content/error-messages.txt:5
#, fuzzy
msgid "Has Blanks"
msgstr ""
"Your code is incomplete. It contains blanks that you have to replace with"
" code."

#: content/error-messages.txt:6
#, fuzzy
msgid "No Indentation"
msgstr ""
"You used too few spaces in line {line_number}. You used {leading_spaces} "
"spaces, which is not enough. Start every new block with {indent_size} "
"spaces more than the line before."

#: content/error-messages.txt:7
#, fuzzy
msgid "Unexpected Indentation"
msgstr ""
"You used too many spaces in line {line_number}. You used {leading_spaces}"
" spaces, which is too much. Start every new block with {indent_size} "
"spaces more than the line before."

#: content/error-messages.txt:8
#, fuzzy
msgid "Parse"
msgstr ""
"The code you entered is not valid Hedy code. There is a mistake on line "
"{location[0]}, at position {location[1]}. You typed {character_found}, "
"but that is not allowed."

#: content/error-messages.txt:9
#, fuzzy
msgid "Unquoted Text"
msgstr ""
"Be careful. If you ask or print something the text should start and "
"finish with a quotation mark. You forgot one somewhere."

#: content/error-messages.txt:10
#, fuzzy
msgid "Unquoted Assignment"
msgstr ""
"From this level, you need to place texts to the right of the `is` between"
" quotes. You forgot that for the text {text}."

#: content/error-messages.txt:11
#, fuzzy
msgid "Unquoted Equality Check"
msgstr ""
"If you want to check if a variable is equal to multiple words, the words "
"should be surrounded by quotation marks!"

#: content/error-messages.txt:12
#, fuzzy
msgid "Var Undefined"
msgstr ""
"You tried to use the variable {name}, but you did not set it. It is also "
"possible that you were trying to use the word {name} but forgot quotation"
" marks."

#: content/error-messages.txt:13
#, fuzzy
msgid "Cyclic Var Definition"
msgstr ""
"The name {variable} needs to be set before you can use it on the right-"
"hand side of the is command"

#: content/error-messages.txt:14
#, fuzzy
msgid "Lonely Echo"
msgstr ""
"You used an echo before an ask, or an echo without an ask. First ask for "
"input, then echo."

#: content/error-messages.txt:15
#, fuzzy
msgid "Too Big"
msgstr ""
"Wow! Your program has an impressive {lines_of_code} lines of code! But we"
" can only process {max_lines} lines in this level. Make your program "
"smaller and try again."

#: content/error-messages.txt:16
#, fuzzy
msgid "Invalid Argument Type"
msgstr ""
"You cannot use {command} with {invalid_argument} because it is "
"{invalid_type}. Try changing {invalid_argument} to {allowed_types}."

#: content/error-messages.txt:17
#, fuzzy
msgid "Invalid Argument"
msgstr ""
"You cannot use the command {command} with {invalid_argument} . Try "
"changing {invalid_argument} to {allowed_types}."

#: content/error-messages.txt:18
#, fuzzy
msgid "Invalid Type Combination"
msgstr ""
"You cannot use {invalid_argument} and {invalid_argument_2} with {command}"
" because one is {invalid_type} and the other is {invalid_type_2}. Try "
"changing {invalid_argument} to {invalid_type_2} or {invalid_argument_2} "
"to {invalid_type}."

#: content/error-messages.txt:19
#, fuzzy
msgid "Unsupported Float"
msgstr ""
"Non-integer numbers are not supported yet but they will be in a few "
"levels. For now change {value} to an integer."

#: content/error-messages.txt:20
#, fuzzy
msgid "Locked Language Feature"
msgstr ""
"You are using {concept}! That is awesome, but {concept} is not unlocked "
"yet! It will be unlocked in a later level."

#: content/error-messages.txt:21
#, fuzzy
msgid "Missing Command"
msgstr "It looks like you forgot to use a command on line {line_number}."

#: content/error-messages.txt:22
#, fuzzy
msgid "Missing Inner Command"
msgstr ""
"It looks like you forgot to use a command with the {command} statement "
"you used on line {line_number}."

#: content/error-messages.txt:23
#, fuzzy
msgid "Unsupported String Value"
msgstr "Text values cannot contain {invalid_value}."

#: content/error-messages.txt:24
#, fuzzy
msgid "ask_needs_var"
msgstr ""
"Starting in level 2, ask needs to be used with a variable. Example: name "
"is ask What are you called?"

#: content/error-messages.txt:25
#, fuzzy
msgid "echo_out"
msgstr ""
"Starting in level 2 echo is no longer needed. You can repeat an answer "
"with ask and print now. Example: name is ask What are you called? print "
"hello name"

#: content/error-messages.txt:26
msgid "space"
msgstr "spacja"

#: content/error-messages.txt:27
msgid "comma"
msgstr "przecinek"

#: content/error-messages.txt:28
msgid "question mark"
msgstr "znak zapytania"

#: content/error-messages.txt:29
msgid "newline"
msgstr "nowa linia"

#: content/error-messages.txt:30
msgid "period"
msgstr "kropka"

#: content/error-messages.txt:31
msgid "exclamation mark"
msgstr "wykrzyknik"

#: content/error-messages.txt:32
msgid "dash"
msgstr "myślnik"

#: content/error-messages.txt:33
msgid "star"
msgstr "gwiazda"

#: content/error-messages.txt:34
msgid "single quotes"
msgstr "pojedynczy cudzysłów"

#: content/error-messages.txt:35
msgid "double quotes"
msgstr "cudzysłów"

#: content/error-messages.txt:36
#, fuzzy
msgid "slash"
msgstr "a slash"

#: content/error-messages.txt:37
msgid "string"
msgstr "tekst"

#: content/error-messages.txt:38
#, fuzzy
msgid "nested blocks"
msgstr "a block in a block"

#: content/error-messages.txt:39
msgid "or"
msgstr "lub"

#: content/error-messages.txt:40
msgid "number"
msgstr "liczba"

#: content/error-messages.txt:41
msgid "integer"
msgstr "liczba"

#: content/error-messages.txt:42
msgid "float"
msgstr "liczba"

#: content/error-messages.txt:43
msgid "list"
msgstr "lista"

#: content/error-messages.txt:44
#, fuzzy
msgid "input"
msgstr "input from ask"

#: templates/achievements.html:5
#, fuzzy
msgid "general"
msgstr "Płeć"

#: templates/achievements.html:9
#, fuzzy
msgid "programs_created"
msgstr "Moje programy"

#: templates/achievements.html:10
#, fuzzy
msgid "programs_saved"
msgstr "Programy"

#: templates/achievements.html:11
#, fuzzy
msgid "programs_submitted"
msgstr "nadesłanych programów"

#: templates/achievements.html:13 templates/achievements.html:25
#, fuzzy
msgid "teacher"
msgstr "Looks like you are not a teacher!"

#: templates/achievements.html:16 templates/achievements.html:53
#, fuzzy
msgid "hidden"
msgstr "Podpowiedź?"

#: templates/achievements.html:23
#, fuzzy
msgid "hedy_achievements"
msgstr "Moje osiągnięcia"

#: templates/cheatsheet.html:14
#, fuzzy
msgid "cheatsheet_title"
msgstr "Hide cheatsheet"

#: templates/class-overview.html:13 templates/for-teachers.html:32
#, fuzzy
msgid "class_name_prompt"
msgstr "Please enter the name of the class"

#: templates/class-overview.html:19 templates/class-overview.html:58
#: templates/create-accounts.html:16 templates/login.html:12
#: templates/profile.html:87 templates/recover.html:8 templates/signup.html:10
msgid "username"
msgstr "Nazwa użytkownika"

#: templates/class-overview.html:20
#, fuzzy
msgid "last_login"
msgstr "Last login"

#: templates/class-overview.html:21
msgid "highest_level_reached"
msgstr "Najwyższy osiągnięty poziom"

#: templates/class-overview.html:22
msgid "number_programs"
msgstr "Liczba programów"

#: templates/class-overview.html:23
msgid "programs"
msgstr "Programy"

#: templates/class-overview.html:24 templates/create-accounts.html:17
#: templates/login.html:15 templates/reset.html:8 templates/signup.html:19
msgid "password"
msgstr "Hasło"

#: templates/class-overview.html:25 templates/class-overview.html:61
#: templates/customize-adventure.html:52 templates/for-teachers.html:43
#: templates/for-teachers.html:53
msgid "remove"
msgstr "Usuń"

#: templates/class-overview.html:35
msgid "page"
msgstr "strona"

#: templates/class-overview.html:36
#, fuzzy
msgid "enter_password"
msgstr "Enter a new password for"

#: templates/class-overview.html:36
#, fuzzy
msgid "password_change_prompt"
msgstr "Are you sure you want to change this password?"

#: templates/class-overview.html:37
#, fuzzy
msgid "remove_student_prompt"
msgstr "Are you sure you want to remove the student from the class?"

#: templates/class-overview.html:43
#, fuzzy
msgid "class_link"
msgstr "Link to join class"

#: templates/class-overview.html:45 templates/customize-class.html:5
#, fuzzy
msgid "customize_class"
msgstr "Customize class"

#: templates/class-overview.html:46
msgid "invite_prompt"
msgstr "Wprowadź nazwę użytkownika"

#: templates/class-overview.html:46
msgid "invite_student"
msgstr "Zaproś ucznia"

#: templates/class-overview.html:47
msgid "class_stats"
msgstr "Statystyki klasy"

#: templates/class-overview.html:48 templates/customize-adventure.html:59
#, fuzzy
msgid "back_to_teachers_page"
msgstr "Go back to teachers page"

#: templates/class-overview.html:49
#, fuzzy
msgid "delete_class_prompt"
msgstr "Are you sure you want to delete the class?"

#: templates/class-overview.html:49
#, fuzzy
msgid "delete_class"
msgstr "Delete class permanently"

#: templates/class-overview.html:53
msgid "pending_invites"
msgstr "Oczekujące zaproszenia"

#: templates/class-overview.html:59
msgid "invite_date"
msgstr "Data zaproszenia"

#: templates/class-overview.html:60
msgid "expiration_date"
msgstr "Data wygaśnięcia"

#: templates/class-overview.html:70 templates/profile.html:15
#, fuzzy
msgid "delete_invite_prompt"
msgstr "Are you sure you want to remove this class invitation?"

#: templates/class-prejoin.html:7
#, fuzzy
msgid "class_already_joined"
msgstr "You are already a student of class"

#: templates/class-prejoin.html:11
#, fuzzy
msgid "goto_profile"
msgstr "Go to my profile"

#: templates/class-prejoin.html:15 templates/profile.html:12
msgid "prompt_join_class"
msgstr "Czy chcesz dołączyć do tej klasy?"

#: templates/class-prejoin.html:17 website/teacher.py:181
#, fuzzy
msgid "join_prompt"
msgstr "You need to have an account to join a class. Would you like to login now?"

#: templates/class-prejoin.html:17 templates/profile.html:14
msgid "join_class"
msgstr "Dołącz do klasy"

#: templates/class-stats.html:22 templates/customize-class.html:166
msgid "back_to_class"
msgstr "Powróć do klasy"

#: templates/code-page.html:8 templates/for-teachers.html:9
#, fuzzy
msgid "next_step_tutorial"
msgstr "Next step >>>"

#: templates/code-page.html:34 templates/code-page.html:44
#: templates/customize-class.html:28 templates/customize-class.html:64
#: templates/customize-class.html:71 templates/customize-class.html:95
#: templates/level-page.html:6 templates/level-page.html:11
#: templates/parsons.html:8 templates/quiz.html:8
#: templates/view-program-page.html:12 templates/view-program-page.html:28
msgid "level_title"
msgstr "Poziom"

#: templates/create-accounts.html:5
msgid "create_multiple_accounts"
msgstr "Utwórz wiele kont"

#: templates/create-accounts.html:7
msgid "accounts_intro"
msgstr ""
"Na tej stronie możesz utworzyć konta dla wielu uczniów jednocześnie. "
"Możliwe jest również bezpośrednie dodanie ich do jednej z twoich klas. "
"Wciskając zielony + znajdujący się po prawej stronie na dole strony "
"możesz dodać dodatkowe rzędy. Możesz usunąć rząd poprzez wcisnięcie "
"odpowiadającego mu czerwonego krzyżyka. Upewnij się, że żaden z rzędów "
"nie jest pusty gdy wciskasz \"Utwórz wiele kont\". Miej na uwadze, że "
"każda nazwa użytkownika i każdy adres email muszą być unikalne, oraz, że "
"hasła muszą składać się z <b>co najmniej</b> 6 znaków."

#: templates/create-accounts.html:10
#, fuzzy
msgid "create_accounts_prompt"
msgstr "Are you sure you want to create these accounts?"

#: templates/create-accounts.html:19
msgid "select_class"
msgstr "Wybierz klasę"

#: templates/create-accounts.html:30
msgid "download_login_credentials"
msgstr ""

#: templates/create-accounts.html:34 templates/layout.html:22
#: templates/signup.html:64
msgid "yes"
msgstr "Tak"

#: templates/create-accounts.html:38 templates/layout.html:23
#: templates/signup.html:68
msgid "no"
msgstr "Nie"

#: templates/create-accounts.html:48 templates/programs.html:24
#, fuzzy
msgid "reset_view"
msgstr "Reset"

#: templates/create-accounts.html:49 templates/for-teachers.html:64
msgid "create_accounts"
msgstr "Utwórz wiele kont"

#: templates/customize-adventure.html:5
#, fuzzy
msgid "customize_adventure"
msgstr "Customize adventure"

#: templates/customize-adventure.html:7
#, fuzzy
msgid "update_adventure_prompt"
msgstr "Are you sure you want to update this adventure?"

#: templates/customize-adventure.html:10
#, fuzzy
msgid "general_settings"
msgstr "General settings"

#: templates/customize-adventure.html:12 templates/for-teachers.html:18
#: templates/for-teachers.html:39
#, fuzzy
msgid "name"
msgstr "Name"

#: templates/customize-adventure.html:16 templates/customize-adventure.html:18
#: templates/explore.html:28 templates/explore.html:59
#: templates/explore.html:87 templates/for-teachers.html:40
#: templates/programs.html:12 templates/programs.html:39
#: templates/programs.html:47
msgid "level"
msgstr "Poziom"

#: templates/customize-adventure.html:25
#, fuzzy
msgid "adventure_exp_1"
msgstr ""
"Type your adventure of choice on the right-hand side. After creating your"
" adventure you can include it in one of your classes under "
"\"customizations\". If you want to include a command in your adventure "
"please use code anchors like this:"

#: templates/customize-adventure.html:31
#, fuzzy
msgid "adventure_exp_2"
msgstr ""
"If you want to show actual code snippets, for example to give student a "
"template or example of the code. Please use pre anchors like this:"

#: templates/customize-adventure.html:36
#, fuzzy
msgid "hello_world_snippet"
msgstr "Hide cheatsheet"

#: templates/customize-adventure.html:39
#, fuzzy
msgid "adventure_exp_3"
msgstr ""
"You can use the \"preview\" button to view a styled version of your "
"adventure. To view the adventure on a dedicated page, select \"view\" "
"from the teachers page."

#: templates/customize-adventure.html:43 templates/customize-class.html:28
#: templates/customize-class.html:94 templates/explore.html:22
#: templates/programs.html:18 templates/programs.html:40
#: templates/view-adventure.html:6
msgid "adventure"
msgstr "Przygoda"

#: templates/customize-adventure.html:44
#, fuzzy
msgid "template_code"
msgstr ""
"This is the explanation of my adventure!\n"
"\n"
"This way I can show a command: <code>print</code>\n"
"\n"
"But sometimes I might want to show a piece of code, like this:\n"
"<pre>\n"
"ask What's your name?\n"
"echo so your name is \n"
"</pre>"

#: templates/customize-adventure.html:47
#, fuzzy
msgid "adventure_terms"
msgstr "I agree that my adventure might be made publicly available on Hedy."

#: templates/customize-adventure.html:50
msgid "preview"
msgstr "Podgląd"

#: templates/customize-adventure.html:51 templates/customize-class.html:161
msgid "save"
msgstr "Zapisz"

#: templates/customize-adventure.html:52 templates/for-teachers.html:53
#, fuzzy
msgid "delete_adventure_prompt"
msgstr "Are you sure you want to remove this adventure?"

#: templates/customize-class.html:7
#, fuzzy
msgid "customize_class_exp_1"
msgstr "Customize class"

#: templates/customize-class.html:10
#, fuzzy
msgid "customize_class_step_1"
msgstr "Customize class"

#: templates/customize-class.html:11
#, fuzzy
msgid "customize_class_step_2"
msgstr "Customize class"

#: templates/customize-class.html:12
#, fuzzy
msgid "customize_class_step_3"
msgstr "Customize class"

#: templates/customize-class.html:13
#, fuzzy
msgid "customize_class_step_4"
msgstr "Customize class"

#: templates/customize-class.html:14
#, fuzzy
msgid "customize_class_step_5"
msgstr "Customize class"

#: templates/customize-class.html:15
#, fuzzy
msgid "customize_class_step_6"
msgstr "Customize class"

#: templates/customize-class.html:16
#, fuzzy
msgid "customize_class_step_7"
msgstr "Customize class"

#: templates/customize-class.html:17
msgid "customize_class_step_8"
msgstr "Wybierz \"Zapisz\" -> I gotowe!"

#: templates/customize-class.html:20
#, fuzzy
msgid "customize_class_exp_2"
msgstr "Customize class"

#: templates/customize-class.html:23
msgid "select_adventures"
msgstr "Wybierz przygody"

#: templates/customize-class.html:59
#, fuzzy
msgid "opening_dates"
msgstr "Opening dates"

#: templates/customize-class.html:65
#, fuzzy
msgid "opening_date"
msgstr "Opening date"

#: templates/customize-class.html:75 templates/customize-class.html:77
#, fuzzy
msgid "directly_available"
msgstr "Directly open"

#: templates/customize-class.html:89
msgid "select_own_adventures"
msgstr "Wybierz własne przygody"

#: templates/customize-class.html:96 templates/customize-class.html:120
#: templates/profile.html:47 templates/profile.html:122
#: templates/profile.html:131 templates/signup.html:26 templates/signup.html:45
#: templates/signup.html:53
msgid "select"
msgstr "Wybierz"

#: templates/customize-class.html:114
msgid "other_settings"
msgstr "Inne ustawienia"

#: templates/customize-class.html:119
msgid "option"
msgstr "Opcja"

#: templates/customize-class.html:125
msgid "mandatory_mode"
msgstr "Obowiązkowy tryb deweloperski"

#: templates/customize-class.html:131
#, fuzzy
msgid "hide_cheatsheet"
msgstr "Hide cheatsheet"

#: templates/customize-class.html:137
#, fuzzy
msgid "hide_keyword_switcher"
msgstr "Hide keyword switcher"

#: templates/customize-class.html:143
#, fuzzy
msgid "hide_quiz"
msgstr "Quiz end"

#: templates/customize-class.html:149
#, fuzzy
msgid "hide_parsons"
msgstr "Hide parsons"

#: templates/customize-class.html:160
#, fuzzy
msgid "reset_adventure_prompt"
msgstr "Are you sure you want to reset all selected adventures?"

#: templates/customize-class.html:160
#, fuzzy
msgid "reset_adventures"
msgstr "Reset selected adventures"

#: templates/customize-class.html:164
#, fuzzy
msgid "remove_customizations_prompt"
msgstr "Are you sure you want to remove this class their customizations?"

#: templates/customize-class.html:165
#, fuzzy
msgid "remove_customization"
msgstr "Remove customization"

#: templates/customize-class.html:182
#, fuzzy
msgid "unsaved_class_changes"
msgstr "There are unsaved changes, are you sure you want to leave this page?"

#: templates/error-page.html:12
msgid "go_back_to_main"
msgstr "Powróć do strony głównej"

#: templates/explore.html:12 templates/landing-page.html:33
#, fuzzy
msgid "explore_programs"
msgstr "Explore programs"

#: templates/explore.html:15
#, fuzzy
msgid "explore_explanation"
msgstr ""
"On this page you can look through programs created by other Hedy users. "
"You can filter on both a Hedy level and adventure. Click on \"View "
"program\" to open a program and run it. Programs with a red header "
"contain a mistake. You can still open the program, but running it will "
"result in an error. You can of course try to fix it! If the creator has a"
" public profile you can click their username to visit their profile. "
"There you will find all their shared programs and much more!"

#: templates/explore.html:34
#, fuzzy
msgid "language"
msgstr "Which of these programming languages have you used before?"

#: templates/explore.html:42 templates/programs.html:25
#, fuzzy
msgid "search_button"
msgstr "Search"

#: templates/explore.html:50
#, fuzzy
msgid "hedy_choice_title"
msgstr "Hedy's Choice"

#: templates/explore.html:62 templates/explore.html:90
#, fuzzy
msgid "creator"
msgstr "Creator"

#: templates/explore.html:68 templates/explore.html:96
msgid "view_program"
msgstr "Wyświetl program"

#: templates/for-teachers.html:14 templates/profile.html:72
#: templates/profile.html:74
msgid "my_classes"
msgstr "Moje klasy"

#: templates/for-teachers.html:19
#, fuzzy
msgid "students"
msgstr "students"

#: templates/for-teachers.html:32
msgid "create_class"
msgstr "Utwórz nową klasę"

#: templates/for-teachers.html:35
msgid "my_adventures"
msgstr "Moje przygody"

#: templates/for-teachers.html:41
msgid "last_update"
msgstr "Ostatnia aktualizacja"

#: templates/for-teachers.html:42 templates/for-teachers.html:52
msgid "view"
msgstr "Wyświetl"

#: templates/for-teachers.html:59
#, fuzzy
msgid "adventure_prompt"
msgstr "Please enter the name of the adventure"

#: templates/for-teachers.html:59 website/teacher.py:499
msgid "create_adventure"
msgstr "Utwórz przygodę"

#: templates/for-teachers.html:62
#, fuzzy
msgid "create_student_accounts"
msgstr "Create student accounts"

#: templates/for-teachers.html:122
#, fuzzy
msgid "teacher_welcome"
msgstr ""
"Welcome to Hedy! Your are now the proud owner of a teachers account which"
" allows you to create classes and invite students."

#: templates/incl-adventure-tabs.html:14
#, fuzzy
msgid "parsons_title"
msgstr "Hedy"

#: templates/incl-adventure-tabs.html:25
#, fuzzy
msgid "quiz_tab"
msgstr "End quiz"

#: templates/incl-adventure-tabs.html:29
#, fuzzy
msgid "specific_adventure_mode"
msgstr ""
"You're currently in adventure '{adventure}', click on 'Hedy' to view all "
"adventures."

#: templates/incl-editor-and-output.html:95 templates/parsons.html:145
#, fuzzy
msgid "variables"
msgstr "Variables"

#: templates/incl-editor-and-output.html:111 templates/parsons.html:160
msgid "enter_text"
msgstr "Wprowadź swoją odpowiedź tutaj..."

#: templates/incl-editor-and-output.html:112 templates/parsons.html:161
#, fuzzy
msgid "enter"
msgstr "Enter"

#: templates/incl-editor-and-output.html:122 templates/parsons.html:130
#, fuzzy
msgid "already_program_running"
msgstr "Start programming"

#: templates/incl-editor-and-output.html:122 templates/parsons.html:130
msgid "run_code_button"
msgstr "Uruchom kod"

#: templates/incl-editor-and-output.html:123 templates/parsons.html:131
#, fuzzy
msgid "stop_code_button"
msgstr "Zapisz kod"

#: templates/incl-editor-and-output.html:135
msgid "edit_code_button"
msgstr "Edytuj kod"

#: templates/incl-editor-and-output.html:141
msgid "read_code_label"
msgstr "Czytaj na głos"

#: templates/incl-editor-and-output.html:151
#: templates/incl-editor-and-output.html:160
msgid "regress_button"
msgstr "Powróć do poziomu {level}"

#: templates/incl-editor-and-output.html:154
#: templates/incl-editor-and-output.html:163 templates/quiz.html:152
msgid "advance_button"
msgstr "Przejdź do poziomu {level}"

#: templates/incl-editor-and-output.html:177
msgid "developers_mode"
msgstr "Tryb programisty"

#: templates/incl-menubar.html:8
msgid "nav_start"
msgstr "Dom"

#: templates/incl-menubar.html:9
msgid "nav_hedy"
msgstr "Hedy"

#: templates/incl-menubar.html:10
#, fuzzy
msgid "nav_explore"
msgstr "Explore"

#: templates/incl-menubar.html:11
msgid "nav_learn_more"
msgstr "Dowiedz się więcej"

#: templates/incl-menubar.html:13 templates/public-page.html:56
msgid "program_header"
msgstr "Moje programy"

#: templates/incl-menubar.html:20
msgid "my_achievements"
msgstr "Moje osiągnięcia"

#: templates/incl-menubar.html:23
msgid "my_account"
msgstr "Moje konto"

#: templates/incl-menubar.html:27
msgid "for_teachers"
msgstr "Dla nauczycieli"

#: templates/incl-menubar.html:31
msgid "logout"
msgstr "Wyloguj się"

#: templates/incl-menubar.html:36 templates/login.html:19
#: templates/signup.html:109
msgid "login"
msgstr "Zaloguj się"

#: templates/incl-menubar.html:45
#, fuzzy
msgid "search"
msgstr "Search..."

#: templates/incl-menubar.html:50
#, fuzzy
msgid "keyword_support"
msgstr "Translated keywords"

#: templates/incl-menubar.html:58
#, fuzzy
msgid "non_keyword_support"
msgstr "Translated content"

#: templates/landing-page.html:6
#, fuzzy
msgid "welcome"
msgstr ""
"Welcome to Hedy! Your are now the proud owner of a teachers account which"
" allows you to create classes and invite students."

#: templates/landing-page.html:6
#, fuzzy
msgid "welcome_back"
msgstr ""
"Welcome to Hedy! Your are now the proud owner of a teachers account which"
" allows you to create classes and invite students."

#: templates/landing-page.html:13
#, fuzzy
msgid "start_teacher_tutorial"
msgstr "Start teacher tutorial"

#: templates/landing-page.html:20
#, fuzzy
msgid "start_hedy_tutorial"
msgstr "Start hedy tutorial"

#: templates/landing-page.html:27
#, fuzzy
msgid "start_programming"
msgstr "Directly start programming"

#: templates/landing-page.html:39
#, fuzzy
msgid "your_account"
msgstr "Nie masz konta?"

#: templates/landing-page.html:52 templates/public-page.html:16
msgid "achievements"
msgstr "osiągnięcia"

#: templates/landing-page.html:59
#, fuzzy
msgid "no_public_profile"
msgstr "Profil publiczny"

#: templates/landing-page.html:66 templates/landing-page.html:68
#: templates/public-page.html:28 templates/public-page.html:30
msgid "amount_created"
msgstr "utworzonych programów"

#: templates/landing-page.html:72 templates/landing-page.html:74
#: templates/public-page.html:34 templates/public-page.html:36
msgid "amount_saved"
msgstr "zapisanych programów"

#: templates/landing-page.html:78 templates/landing-page.html:80
#: templates/public-page.html:40 templates/public-page.html:42
msgid "amount_submitted"
msgstr "nadesłanych programów"

#: templates/landing-page.html:88 templates/public-page.html:50
msgid "last_achievement"
msgstr "Ostatnie zdobyte osiągnięcie"

#: templates/landing-page.html:95
#, fuzzy
msgid "your_last_program"
msgstr "Ulubiony program"

#: templates/layout.html:31
msgid "ok"
msgstr "OK"

#: templates/layout.html:32
#, fuzzy
msgid "cancel"
msgstr "Cancel"

#: templates/layout.html:45 templates/programs.html:68
#: templates/programs.html:76
#, fuzzy
msgid "copy_link_to_share"
msgstr "Copy link to share"

#: templates/layout.html:91
#, fuzzy
msgid "achievement_earned"
msgstr "You've earned an achievement!"

#: templates/learn-more.html:7
#, fuzzy
msgid "mailing_title"
msgstr "Hedy"

#: templates/learn-more.html:10 templates/profile.html:90
#: templates/recover.html:8 templates/signup.html:13
msgid "email"
msgstr "Email"

#: templates/learn-more.html:14
#, fuzzy
msgid "surname"
msgstr "Imię"

#: templates/learn-more.html:18
msgid "lastname"
msgstr "Nazwisko"

#: templates/learn-more.html:22 templates/profile.html:129
#: templates/signup.html:52
msgid "country"
msgstr "Kraj"

#: templates/learn-more.html:31
#, fuzzy
msgid "subscribe"
msgstr "Subscribe to the newsletter"

#: templates/learn-more.html:32
msgid "required_field"
msgstr "Pola oznaczone * są wymagane"

#: templates/learn-more.html:35
msgid "previous_campaigns"
msgstr "Wyświetl poprzednie kampanie"

#: templates/level-page.html:8
#, fuzzy
msgid "step_title"
msgstr "Assignment"

#: templates/level-page.html:12
msgid "save_code_button"
msgstr "Zapisz kod"

#: templates/level-page.html:13
#, fuzzy
msgid "share_code_button"
msgstr "Save & share code"

#: templates/level-page.html:31
msgid "try_button"
msgstr "Spróbuj"

#: templates/login.html:10
#, fuzzy
msgid "login_long"
msgstr "Log in to your account"

#: templates/login.html:26 website/auth.py:291
msgid "no_account"
msgstr "Nie masz konta?"

#: templates/login.html:28 templates/signup.html:6 templates/signup.html:105
msgid "create_account"
msgstr "Utwórz konto"

#: templates/login.html:33
#, fuzzy
msgid "forgot_password"
msgstr "Forgot your password?"

#: templates/main-page.html:10
msgid "main_title"
msgstr "Hedy"

#: templates/main-page.html:11
msgid "main_subtitle"
msgstr "Stopniowany język programowania"

#: templates/main-page.html:14
msgid "try_it"
msgstr "Wypróbuj"

#: templates/parsons.html:7
#, fuzzy
msgid "start_parsons"
msgstr "Directly start programming"

#: templates/parsons.html:13
#, fuzzy
msgid "go_to_first_exercise"
msgstr "Przejdź do pytania 1"

#: templates/parsons.html:22 templates/parsons.html:24
msgid "exercise"
msgstr ""

#: templates/parsons.html:78
msgid "what_should_my_code_do"
msgstr ""

#: templates/parsons.html:133
msgid "next_exercise"
msgstr ""

#: templates/profile.html:4
#, fuzzy
msgid "account_overview"
msgstr "Account overview"

#: templates/profile.html:6 templates/profile.html:8
msgid "my_messages"
msgstr "Moje wiadomości"

#: templates/profile.html:11
#, fuzzy
msgid "invite_message"
msgstr "You have received an invitation to join class"

#: templates/profile.html:12
msgid "sent_by"
msgstr "To zaproszenie zostało wysłane przez"

#: templates/profile.html:15
msgid "delete_invite"
msgstr "Usuń zaproszenie"

#: templates/profile.html:21 templates/profile.html:23
msgid "public_profile"
msgstr "Profil publiczny"

#: templates/profile.html:24
msgid "public_profile_visit"
msgstr "Możesz odwiedzić swój profil publiczny! Kliknij"

#: templates/profile.html:24
msgid "public_profile_link"
msgstr "tutaj"

#: templates/profile.html:27
msgid "profile_picture"
msgstr "Obrazek profilowy"

#: templates/profile.html:40
#, fuzzy
msgid "personal_text"
msgstr "Personal text"

#: templates/profile.html:41
#, fuzzy
msgid "your_personal_text"
msgstr "Your personal text..."

#: templates/profile.html:45
msgid "favourite_program"
msgstr "Ulubiony program"

#: templates/profile.html:56
#, fuzzy
msgid "public_profile_info"
msgstr ""
"By selecting this box I make my profile visible for everyone. Be careful "
"not to share personal information like your name or home address, because"
" everyone will be able to see it!"

#: templates/profile.html:59
msgid "update_public"
msgstr "Zaktualizuj profil publiczny"

#: templates/profile.html:61 templates/profile.html:142
#, fuzzy
msgid "are_you_sure"
msgstr "Are you sure? You cannot revert this action."

#: templates/profile.html:61
msgid "delete_public"
msgstr "Usuń profil publiczny"

#: templates/profile.html:77
#, fuzzy
msgid "self_removal_prompt"
msgstr "Are you sure you want to leave this class?"

#: templates/profile.html:77
msgid "leave_class"
msgstr "Opuść klasę"

#: templates/profile.html:82 templates/profile.html:85
msgid "settings"
msgstr "Moje ustawienia osobiste"

#: templates/profile.html:93 templates/signup.html:41
msgid "birth_year"
msgstr "Rok urodzenia"

#: templates/profile.html:96 templates/signup.html:25
msgid "preferred_language"
msgstr "Preferowany język"

#: templates/profile.html:106 templates/signup.html:34
msgid "preferred_keyword_language"
msgstr "Preferowany język słów kluczowych"

#: templates/profile.html:120 templates/signup.html:44
msgid "gender"
msgstr "Płeć"

#: templates/profile.html:123 templates/signup.html:46
msgid "female"
msgstr "Żeńska"

#: templates/profile.html:124 templates/signup.html:47
msgid "male"
msgstr "Męska"

#: templates/profile.html:125 templates/signup.html:48
msgid "other"
msgstr "Inna"

#: templates/profile.html:138
msgid "update_profile"
msgstr "Zaktualizuj profil"

#: templates/profile.html:142
msgid "destroy_profile"
msgstr "Usuń profil"

#: templates/profile.html:145 templates/profile.html:147
#: templates/profile.html:160
msgid "change_password"
msgstr "Zmień hasło"

#: templates/profile.html:149
msgid "current_password"
msgstr "Obecne hasło"

#: templates/profile.html:153
msgid "new_password"
msgstr "Nowe hasło"

#: templates/profile.html:157
msgid "repeat_new_password"
msgstr "Powtórz nowe hasło"

#: templates/programs.html:7
#, fuzzy
msgid "recent"
msgstr "My recent programs"

#: templates/programs.html:33 templates/view-program-page.html:7
#, fuzzy
msgid "submitted_header"
msgstr "This is a submitted program and can't be altered."

#: templates/programs.html:38
msgid "title"
msgstr "Tytuł"

#: templates/programs.html:41 templates/view-program-page.html:8
msgid "last_edited"
msgstr "Ostatnio edytowano"

#: templates/programs.html:59
#, fuzzy
msgid "favourite_confirm"
msgstr "Are you sure you want to set this program as your favourite?"

#: templates/programs.html:67 templates/programs.html:72
#, fuzzy
msgid "open"
msgstr "Open"

#: templates/programs.html:68 templates/programs.html:76
msgid "copy_clipboard"
msgstr "Pomyślnie skopiowano do schowka"

#: templates/programs.html:69 templates/programs.html:73
msgid "delete_confirm"
msgstr "Czy na pewno chcesz usunąć ten program?"

#: templates/programs.html:69 templates/programs.html:73
msgid "delete"
msgstr "Usuń"

#: templates/programs.html:75
msgid "unshare_confirm"
msgstr "Czy na pewno chcesz uczynić ten program prywatnym?"

#: templates/programs.html:75
#, fuzzy
msgid "unshare"
msgstr "Unshare"

#: templates/programs.html:77
#, fuzzy
msgid "submit_warning"
msgstr "Are you sure you want to submit this program?"

#: templates/programs.html:77
msgid "submit_program"
msgstr "Wyślij"

#: templates/programs.html:80
msgid "share_confirm"
msgstr "Czy na pewno chcesz uczynić ten program publicznym?"

#: templates/programs.html:80
#, fuzzy
msgid "share"
msgstr "Share"

#: templates/programs.html:86
msgid "no_programs"
msgstr "Nie masz jeszcze żadnych programów."

#: templates/programs.html:88
msgid "write_first_program"
msgstr "Napisz swój pierwszy program!"

#: templates/public-page.html:85
#, fuzzy
msgid "no_shared_programs"
msgstr "has no shared programs..."

#: templates/quiz.html:7
#, fuzzy
msgid "start_quiz"
msgstr "Start quiz"

#: templates/quiz.html:13
msgid "go_to_first_question"
msgstr "Przejdź do pytania 1"

#: templates/quiz.html:22 templates/quiz.html:24 templates/quiz.html:104
msgid "question"
msgstr "Pytanie"

#: templates/quiz.html:38
msgid "hint"
msgstr "Podpowiedź?"

#: templates/quiz.html:50 templates/quiz.html:58 templates/quiz.html:68
#: templates/quiz.html:76 templates/quiz.html:86 templates/quiz.html:94
msgid "submit_answer"
msgstr "Odpowiedz na pytanie"

#: templates/quiz.html:111
#, fuzzy
msgid "feedback_success"
msgstr "Good!"

#: templates/quiz.html:116
#, fuzzy
msgid "feedback_failure"
msgstr "Wrong!"

#: templates/quiz.html:124
msgid "correct_answer"
msgstr "Poprawna odpowiedź to"

#: templates/quiz.html:133
msgid "go_to_question"
msgstr "Przejdź do pytania"

#: templates/quiz.html:136
#, fuzzy
msgid "go_to_quiz_result"
msgstr "Go to quiz result"

#: templates/quiz.html:143
#, fuzzy
msgid "end_quiz"
msgstr "Quiz end"

#: templates/quiz.html:144
msgid "score"
msgstr "Wynik"

#: templates/recover.html:6
#, fuzzy
msgid "recover_password"
msgstr "Request a password reset"

#: templates/recover.html:11
#, fuzzy
msgid "send_password_recovery"
msgstr "Send me a password recovery link"

#: templates/reset.html:6 templates/reset.html:19
#, fuzzy
msgid "reset_password"
msgstr "Reset password"

#: templates/reset.html:12 templates/signup.html:22
msgid "password_repeat"
msgstr "Powtórz hasło"

#: templates/signup.html:7
msgid "create_account_explanation"
msgstr ""
"Posiadanie swojego własnego konta pozwala ci na zapisanie swoich "
"programów."

#: templates/signup.html:16
msgid "email_repeat"
msgstr "Powtórz email"

#: templates/signup.html:60
msgid "programming_experience"
msgstr "Czy masz doświadczenie z programowaniem?"

#: templates/signup.html:74
#, fuzzy
msgid "languages"
msgstr "Which of these programming languages have you used before?"

#: templates/signup.html:79
#, fuzzy
msgid "other_block"
msgstr "Another block language"

#: templates/signup.html:85
#, fuzzy
msgid "other_text"
msgstr "Another text language"

#: templates/signup.html:91
#, fuzzy
msgid "request_teacher"
msgstr "Would you like to apply for a teacher's account?"

#: templates/signup.html:94
#, fuzzy
msgid "subscribe_newsletter"
msgstr "Subscribe to the newsletter"

#: templates/signup.html:99
#, fuzzy
msgid "agree_with"
msgstr "I agree to the"

#: templates/signup.html:99
#, fuzzy
msgid "privacy_terms"
msgstr "privacy terms"

#: templates/signup.html:102
#, fuzzy
msgid "agree_third_party"
msgstr ""
"I consent to being contacted by partners of Leiden University with sales "
"opportunities (optional)"

#: templates/signup.html:109
msgid "already_account"
msgstr "Posiadasz już konto?"

#: templates/teacher-invitation.html:5
#, fuzzy
msgid "teacher_invitation_require_login"
msgstr ""
"To set up your profile as a teacher we will need you to log in. If you "
"don't have an account, please create one."

#: templates/view-program-page.html:13
#, fuzzy
msgid "by"
msgstr "by"

#: website/achievements.py:170
#, fuzzy
msgid "percentage_achieved"
msgstr "Achieved by {percentage}% of the users"

#: website/admin.py:18 website/admin.py:84 website/admin.py:104
#: website/admin.py:122 website/admin.py:129 website/admin.py:152
#, fuzzy
msgid "title_admin"
msgstr "Hedy - Administrator page"

#: website/auth.py:182 website/auth.py:195 website/auth.py:280
#: website/auth.py:418 website/auth.py:423 website/auth.py:471
#: website/auth.py:635 website/auth.py:644 website/auth.py:673
#: website/auth.py:720 website/auth.py:727 website/auth.py:747
#: website/teacher.py:300 website/teacher.py:341
#, fuzzy
msgid "username_invalid"
msgstr "Your username is invalid."

#: website/auth.py:184 website/auth.py:197
msgid "username_special"
msgstr "Nazwa użytkownika nie może zawierać `:` lub `@`."

#: website/auth.py:186 website/auth.py:199
msgid "username_three"
msgstr "Nazwa użytkownika musi zawierać co najmniej trzy znaki."

#: website/auth.py:188 website/auth.py:203 website/auth.py:282
#: website/auth.py:473 website/auth.py:496 website/auth.py:508
#: website/auth.py:677
#, fuzzy
msgid "password_invalid"
msgstr "Your password is invalid."

#: website/auth.py:190 website/auth.py:205
msgid "passwords_six"
msgstr "Wszystkie hasła muszą mieć co najmniej sześć znaków."

#: website/auth.py:201 website/auth.py:535 website/auth.py:749
#: website/auth.py:754
#, fuzzy
msgid "email_invalid"
msgstr "Please enter a valid email."

#: website/auth.py:291
#, fuzzy
msgid "invalid_username_password"
msgstr "Invalid username/password."

#: website/auth.py:342 website/auth.py:344
#, fuzzy
msgid "repeat_match_email"
msgstr "The repeated email does not match."

#: website/auth.py:346 website/auth.py:498 website/auth.py:502
#: website/auth.py:681
#, fuzzy
msgid "repeat_match_password"
msgstr "The repeated password does not match."

#: website/auth.py:348 website/auth.py:526
#, fuzzy
msgid "language_invalid"
msgstr "Please select a valid language."

#: website/auth.py:350
#, fuzzy
msgid "agree_invalid"
msgstr "You have to agree with the privacy terms."

#: website/auth.py:352 website/auth.py:529
msgid "keyword_language_invalid"
msgstr ""
"Proszę wybrać poprawny język słów kluczowych (wybierz angielski lub twój "
"własny język)."

#: website/auth.py:357 website/auth.py:540
msgid "year_invalid"
msgstr "Proszę wprowadzić rok pomiędzy 1900 i {year}."

#: website/auth.py:360 website/auth.py:543
#, fuzzy
msgid "gender_invalid"
msgstr "Please select a valid gender, choose (Female, Male, Other)."

#: website/auth.py:363 website/auth.py:546
#, fuzzy
msgid "country_invalid"
msgstr "Please select a valid country."

#: website/auth.py:365 website/auth.py:368 website/auth.py:548
#: website/auth.py:551
#, fuzzy
msgid "experience_invalid"
msgstr "Please select a valid experience, choose (Yes, No)."

#: website/auth.py:371 website/auth.py:554
#, fuzzy
msgid "programming_invalid"
msgstr "Please select a valid programming language."

#: website/auth.py:374
msgid "exists_username"
msgstr "Ta nazwa użytkownika jest już w użyciu."

#: website/auth.py:376 website/auth.py:562
msgid "exists_email"
msgstr "Ten email jest już w użyciu."

#: website/auth.py:416 website/auth.py:431 website/auth.py:675
#: website/auth.py:685
msgid "token_invalid"
msgstr "Twój token jest nieprawidłowy."

#: website/auth.py:475 website/auth.py:500 website/auth.py:679
msgid "password_six"
msgstr "Twoje hasło musi zawierać co najmniej sześć znaków."

#: website/auth.py:478 website/auth.py:481
msgid "password_change_not_allowed"
msgstr "Nie możesz zmienić hasła tego użytkownika."

#: website/auth.py:486
msgid "password_change_success"
msgstr "Hasło twojego ucznia zostało zmienione."

#: website/auth.py:517
msgid "password_updated"
msgstr "Hasło zostało zaktualizowane."

#: website/auth.py:601
msgid "profile_updated"
msgstr "Profil został zaktualizowany."

#: website/auth.py:604
msgid "profile_updated_reload"
msgstr "Profil został zaktualizowany, strona zostanie ponownie załadowana."

#: website/auth.py:664
#, fuzzy
msgid "sent_password_recovery"
msgstr ""
"You should soon receive an email with instructions on how to reset your "
"password."

#: website/auth.py:704
#, fuzzy
msgid "password_resetted"
msgstr ""
"Your password has been successfully reset. You are being redirected to "
"the login page."

#: website/auth.py:722
#, fuzzy
msgid "teacher_invalid"
msgstr "Your teacher value is invalid."

#: website/auth.py:810
#, fuzzy
msgid "mail_welcome_verify_body"
msgstr ""
"Your Hedy account has been created successfully. Welcome!\n"
"Please click on this link to verify your email address: {link}"

#: website/auth.py:812
#, fuzzy
msgid "mail_change_password_body"
msgstr "Zmień hasło"

#: website/auth.py:814
#, fuzzy
msgid "mail_recover_password_body"
msgstr "Request a password reset"

#: website/auth.py:816
#, fuzzy
msgid "mail_reset_password_body"
msgstr "Reset password"

#: website/auth.py:818
#, fuzzy
msgid "mail_welcome_teacher_body"
msgstr ""
"<strong>Welcome!</strong>\n"
"Congratulations on your brand new Hedy teachers account. Welcome to the "
"world wide community of Hedy teachers!\n"
"<strong>What teachers accounts can do</strong>\n"
"With your teacher account, you have the option to create classes. Your "
"students can than join your classes and you can see their progress. "
"Classes are made and managed though the for <a "
"href=\"https://hedycode.com/for-teachers\">teachers page</a>.\n"
"<strong>How to share ideas</strong>\n"
"If you are using Hedy in class, you probably have ideas for improvements!"
" You can share those ideas with us on the <a "
"href=\"https://github.com/Felienne/hedy/discussions/categories/ideas\">Ideas"
" Discussion</a>.\n"
"<strong>How to ask for help</strong>\n"
"If anything is unclear, you can post in the <a "
"href=\"https://github.com/Felienne/hedy/discussions/categories/q-a\">Q&A "
"discussion</a>, or <a href=\"mailto: hedy@felienne.com\">send us an "
"email</a>.\n"
"Keep programming!"

#: website/auth.py:824
#, fuzzy
msgid "mail_welcome_verify_subject"
msgstr "Welcome to Hedy"

#: website/auth.py:826
#, fuzzy
msgid "mail_change_password_subject"
msgstr "Zmień hasło"

#: website/auth.py:828
#, fuzzy
msgid "mail_recover_password_subject"
msgstr "Request a password reset"

#: website/auth.py:830
#, fuzzy
msgid "mail_reset_password_subject"
msgstr "Reset password"

#: website/auth.py:832
#, fuzzy
msgid "mail_welcome_teacher_subject"
msgstr "Your Hedy teacher account is ready"

#: website/auth.py:836
#, fuzzy
msgid "user"
msgstr "Nazwa użytkownika"

#: website/auth.py:841
#, fuzzy
msgid "mail_hello"
msgstr "Hi {username}!"

#: website/auth.py:843
#, fuzzy
msgid "mail_goodbye"
msgstr ""
"Thank you!\n"
"The Hedy team"

#: website/auth.py:851
#, fuzzy
msgid "copy_mail_link"
msgstr "Please copy and paste this link into a new tab:"

#: website/auth.py:852
#, fuzzy
msgid "link"
msgstr "Zaloguj się"

#: website/parsons.py:20
msgid "exercise_doesnt_exist"
msgstr ""

#: website/programs.py:41
#, fuzzy
msgid "delete_success"
msgstr "Program deleted successfully."

#: website/programs.py:55
#, fuzzy
msgid "save_prompt"
msgstr ""
"You need to have an account to save your program. Would you like to login"
" now?"

#: website/programs.py:60
#, fuzzy
msgid "overwrite_warning"
msgstr ""
"You already have a program with this name, saving this program will "
"overwrite the old one. Are you sure?"

#: website/programs.py:87
#, fuzzy
msgid "save_parse_warning"
msgstr "This program contains an error, are you sure you want to save it?"

#: website/programs.py:131 website/programs.py:132
#, fuzzy
msgid "save_success_detail"
msgstr "Program saved successfully."

#: website/programs.py:160
#, fuzzy
msgid "share_success_detail"
msgstr "Program shared successfully."

#: website/programs.py:162
#, fuzzy
msgid "unshare_success_detail"
msgstr "Program unshared successfully."

#: website/programs.py:202
#, fuzzy
msgid "favourite_success"
msgstr "Your program is set as favourite."

#: website/quiz.py:45 website/quiz.py:71 website/teacher.py:452
msgid "level_invalid"
msgstr "Ten poziom Hedy jest nieprawidłowy."

#: website/quiz.py:60 website/quiz.py:86
msgid "question_doesnt_exist"
msgstr ""

#: website/quiz.py:73
#, fuzzy
msgid "question_invalid"
msgstr "Twój token jest nieprawidłowy."

#: website/quiz.py:75
#, fuzzy
msgid "answer_invalid"
msgstr "Your password is invalid."

#: website/quiz.py:83
msgid "too_many_attempts"
msgstr ""

#: website/statistics.py:37 website/teacher.py:27 website/teacher.py:35
#: website/teacher.py:209 website/teacher.py:231 website/teacher.py:243
#: website/teacher.py:310 website/teacher.py:349
#, fuzzy
msgid "retrieve_class_error"
msgstr "Only teachers can retrieve classes"

#: website/statistics.py:41 website/teacher.py:38 website/teacher.py:131
#: website/teacher.py:150 website/teacher.py:212 website/teacher.py:234
#: website/teacher.py:246 website/teacher.py:313 website/teacher.py:352
#, fuzzy
msgid "no_such_class"
msgstr "No such Hedy class"

#: website/statistics.py:45
msgid "title_class statistics"
msgstr "Moje statystyki"

#: website/teacher.py:74
#, fuzzy
msgid "title_class-overview"
msgstr "Hedy - Class overview"

#: website/teacher.py:83
msgid "only_teacher_create_class"
msgstr "Tylko nauczyciele mogą tworzyć klasy!"

#: website/teacher.py:90 website/teacher.py:125
msgid "class_name_invalid"
msgstr "Ta nazwa klasy jest nieprawidłowa."

#: website/teacher.py:92 website/teacher.py:127
#, fuzzy
msgid "class_name_empty"
msgstr "You didn't enter a class name!"

#: website/teacher.py:98
#, fuzzy
msgid "class_name_duplicate"
msgstr "You already have a class with this name."

#: website/teacher.py:162 website/teacher.py:178 website/teacher.py:531
#, fuzzy
msgid "invalid_class_link"
msgstr "Invalid link for joining the class."

#: website/teacher.py:166 website/teacher.py:168
msgid "title_join-class"
msgstr "Hedy - Dołącz do klasy"

#: website/teacher.py:222
#, fuzzy
msgid "title_customize-class"
msgstr "Hedy - Customize class"

#: website/teacher.py:237
#, fuzzy
msgid "customization_deleted"
msgstr "Customizations successfully deleted."

#: website/teacher.py:290
#, fuzzy
msgid "class_customize_success"
msgstr "Class successfully customized."

#: website/teacher.py:304
#, fuzzy
msgid "username_empty"
msgstr "You didn't enter an username!"

#: website/teacher.py:317
#, fuzzy
msgid "student_not_existing"
msgstr "This username doesn't exist."

#: website/teacher.py:319
#, fuzzy
msgid "student_already_in_class"
msgstr "This student is already in your class."

#: website/teacher.py:321
#, fuzzy
msgid "student_already_invite"
msgstr "This student already has a pending invitation."

#: website/teacher.py:380
#, fuzzy
msgid "no_accounts"
msgstr "There are no accounts to create."

#: website/teacher.py:390
msgid "unique_usernames"
msgstr "Wszystkie nazwy użytkowników muszą być unikalne."

#: website/teacher.py:399
#, fuzzy
msgid "usernames_exist"
msgstr "One or more usernames is already in use."

#: website/teacher.py:410
#, fuzzy
msgid "accounts_created"
msgstr "Accounts where successfully created."

#: website/teacher.py:416 website/teacher.py:421 website/teacher.py:432
#: website/teacher.py:461 website/teacher.py:487
#, fuzzy
msgid "retrieve_adventure_error"
msgstr "You're not allowed to view this adventure!"

#: website/teacher.py:426
msgid "title_view-adventure"
msgstr "Hedy - Wyświetl przygodę"

#: website/teacher.py:437
#, fuzzy
msgid "title_customize-adventure"
msgstr "Hedy - Customize adventure"

#: website/teacher.py:448
msgid "adventure_id_invalid"
msgstr "Ten identyfikator przygody jest nieprawidłowy."

#: website/teacher.py:450 website/teacher.py:506
msgid "adventure_name_invalid"
msgstr "Ta nazwa przygody jest nieprawidłowa."

#: website/teacher.py:454
msgid "content_invalid"
msgstr "Ta przygoda jest nieprawidłowa."

#: website/teacher.py:456
#, fuzzy
msgid "adventure_length"
msgstr "Your adventure has to be at least 20 characters."

#: website/teacher.py:458
#, fuzzy
msgid "public_invalid"
msgstr "This agreement selection is invalid"

#: website/teacher.py:469 website/teacher.py:513
msgid "adventure_duplicate"
msgstr "Posiadasz już przygodę o tej nazwie."

#: website/teacher.py:481
msgid "adventure_updated"
msgstr "Przygoda została zaktualizowana!"

#: website/teacher.py:508
#, fuzzy
msgid "adventure_empty"
msgstr "You didn't enter an adventure name!"

#~ msgid "required"
#~ msgstr ""

#~ msgid "set_preferred_lang"
#~ msgstr ""
#~ "Hedy wspiera teraz preferowany język "
#~ "użytkownika. Możesz ustawić go dla "
#~ "swojego profilu w \"Mój profil\""

#~ msgid "statistics"
#~ msgstr "Moje statystyki"

#~ msgid "Empty Program"
#~ msgstr ""
#~ "You created an empty program. Type "
#~ "Hedy code in the left field and"
#~ " try again"

#~ msgid "level_not_translated"
#~ msgstr "Ten poziom nie jest (jeszcze) przetłumaczony na twój język"

#~ msgid "unique_emails"
#~ msgstr "Wszystkie adresy email muszą być unikalne."

#~ msgid "emails_exist"
#~ msgstr "One or more mail addresses is already in use."

#~ msgid "intro_text_landing_page"
#~ msgstr ""
#~ "Welcome to the wonderful world of "
#~ "Hedy! Here you can learn to "
#~ "program in small steps, without "
#~ "unnecessary complicated stuff. We start "
#~ "easy at level 1, and slowly build"
#~ " towards bigger and more complex "
#~ "programs! Choose one of the options "
#~ "below to get started"

#~ msgid "general_text_landing_page"
#~ msgstr "Start with level 1 explanations"

#~ msgid "start_programming"
#~ msgstr "Start programming"

#~ msgid "create_class_text"
#~ msgstr "Group your students into classes and change the content for each class."

#~ msgid "read_docs_text"
#~ msgstr ""
#~ "Visit our teacher's manual for lesson"
#~ " plans and common mistakes by "
#~ "students."

#~ msgid "read_docs"
#~ msgstr "Dowiedz się więcej o Hedy"

#~ msgid "story_text"
#~ msgstr "Stwórz swoją własną historię"

#~ msgid "turtle_text"
#~ msgstr "Stwórz obrazek za pomocą kodu"

#~ msgid "welcome"
#~ msgstr "Witaj"

#~ msgid "landing_page_intro"
#~ msgstr "Welcome to Hedy!"

#~ msgid "landing_page_teacher"
#~ msgstr ""
#~ "If you haven't used Hedy before, "
#~ "we advise you to start with the"
#~ " teacher tutorial."

#~ msgid "landing_page_student"
#~ msgstr "Zaproś ucznia"

#~ msgid "teacher_tutorial_start_title"
#~ msgstr "Hide cheatsheet"

#~ msgid "not_user"
#~ msgstr "Looks like you are not logged in!"

#~ msgid "welcome_landing_page"
#~ msgstr "Welcome to Hedy!"

#~ msgid "welcome_back_landing_page"
#~ msgstr "Welcome to Hedy!"

#~ msgid "tutorial_code_output"
#~ msgstr "Hide cheatsheet"

#~ msgid "end"
#~ msgstr "Płeć"

#~ msgid "quiz_description"
#~ msgstr "Pytanie"

#~ msgid "go_to_quiz"
#~ msgstr "Go to quiz"

#~ msgid "go_to_level"
#~ msgstr "Przejdź do poziomu"

#~ msgid "results_quiz"
#~ msgstr "Quiz results"

#~ msgid "correct"
#~ msgstr "Correct"

#~ msgid "incorrect"
#~ msgstr "Incorrect!"

#~ msgid "attempt"
#~ msgstr "Attempt"

#~ msgid "go_to_answer"
#~ msgstr "Przejdź do odpowiedzi"

#~ msgid "minutes"
#~ msgstr "minut"

#~ msgid "hours"
#~ msgstr "godzin"

#~ msgid "days"
#~ msgstr "dni"

#~ msgid "ago"
#~ msgstr "{time} temu"

#~ msgid "visible_columns"
#~ msgstr "Widoczne kolumny"

#~ msgid "latest_shared_program"
#~ msgstr "Latest shared program"

#~ msgid "remove_student"
#~ msgstr "Usuń ucznia"

#~ msgid "rename_class"
#~ msgstr "Rename class"

#~ msgid "remove_invite"
#~ msgstr "Usuń zaproszenie"

#: templates/create-accounts.html:30
#, fuzzy
msgid "download_login_credentials"
msgstr ""
"Do you want to download the login credentials after the accounts creation?"<|MERGE_RESOLUTION|>--- conflicted
+++ resolved
@@ -2,16 +2,11 @@
 msgstr ""
 "Project-Id-Version: PACKAGE VERSION\n"
 "Report-Msgid-Bugs-To: \n"
-<<<<<<< HEAD
 "POT-Creation-Date: 2022-06-15 11:11+0200\n"
 "PO-Revision-Date: 2022-06-09 15:18+0000\n"
 "Last-Translator: Anonymous <noreply@weblate.org>\n"
 "Language: pl\n"
-=======
-"POT-Creation-Date: 2022-06-10 11:39+0200\n"
-"PO-Revision-Date: 2022-06-16 19:03+0000\n"
 "Last-Translator: Piotr <promantix@gmail.com>\n"
->>>>>>> 28eebdb0
 "Language-Team: pl <LL@li.org>\n"
 "Language: pl\n"
 "MIME-Version: 1.0\n"
@@ -22,12 +17,8 @@
 "X-Generator: Weblate 4.13-dev\n"
 "Generated-By: Babel 2.10.1\n"
 
-<<<<<<< HEAD
 #: app.py:412
 #, fuzzy
-=======
-#: app.py:430
->>>>>>> 28eebdb0
 msgid "program_contains_error"
 msgstr "Ten program zawiera błędy, czy na pewno chcesz go udostępnić?"
 
@@ -40,12 +31,8 @@
 msgid "not_teacher"
 msgstr "Wygląda na to, że nie jesteś nauczycielem!"
 
-<<<<<<< HEAD
 #: app.py:642
-#, fuzzy
-=======
 #: app.py:620
->>>>>>> 28eebdb0
 msgid "not_enrolled"
 msgstr "Wygląda na to, że nie jesteś członkiem tej klasy!"
 
@@ -77,12 +64,8 @@
 msgid "example_code_header"
 msgstr "Przykładowy kod"
 
-<<<<<<< HEAD
 #: app.py:814
 #, fuzzy
-=======
-#: app.py:792
->>>>>>> 28eebdb0
 msgid "level_not_class"
 msgstr "Ten poziom nie jest jeszcze dostępny w twojej klasie"
 
@@ -119,12 +102,8 @@
 msgid "title_learn-more"
 msgstr "Hedy - Dowiedz się więcej"
 
-<<<<<<< HEAD
 #: app.py:1049
 #, fuzzy
-=======
-#: app.py:1025
->>>>>>> 28eebdb0
 msgid "title_privacy"
 msgstr "Hedy - Polityka prywatności"
 
@@ -132,21 +111,13 @@
 msgid "title_start"
 msgstr "Hedy - Stopniowany język programowania"
 
-<<<<<<< HEAD
 #: app.py:1077
 #, fuzzy
-=======
-#: app.py:1053
->>>>>>> 28eebdb0
 msgid "title_landing-page"
 msgstr "Witaj w Hedy!"
 
-<<<<<<< HEAD
 #: app.py:1184
 #, fuzzy
-=======
-#: app.py:1160
->>>>>>> 28eebdb0
 msgid "title_explore"
 msgstr "Hedy - Odkrywaj"
 
@@ -157,146 +128,82 @@
 "Something went wrong while translating the code. Try running the code to "
 "see if it has an error. Code with errors can not be translated."
 
-<<<<<<< HEAD
 #: app.py:1211 app.py:1245
-#, fuzzy
-=======
-#: app.py:1187 app.py:1221
->>>>>>> 28eebdb0
 msgid "tutorial_start_title"
 msgstr "Witaj w Hedy!"
 
-<<<<<<< HEAD
 #: app.py:1211
 #, fuzzy
-=======
-#: app.py:1187
->>>>>>> 28eebdb0
 msgid "tutorial_start_message"
 msgstr ""
 "W tym samouczku wytłumaczymy Ci wszystkie funkcje Hedy'ego krok po kroku."
 
-<<<<<<< HEAD
 #: app.py:1213
 #, fuzzy
-=======
-#: app.py:1189
->>>>>>> 28eebdb0
 msgid "tutorial_editor_title"
 msgstr "Edytor kodu"
 
-<<<<<<< HEAD
 #: app.py:1213
-#, fuzzy
-=======
-#: app.py:1189
->>>>>>> 28eebdb0
 msgid "tutorial_editor_message"
 msgstr ""
 "W tym oknie będziesz pisał swój kod. Spróbuj napisać coś w miejsce "
 "podkreślników!"
 
-<<<<<<< HEAD
 #: app.py:1215
 #, fuzzy
-=======
-#: app.py:1191
->>>>>>> 28eebdb0
 msgid "tutorial_output_title"
 msgstr "Widok odpowiedzi"
 
-<<<<<<< HEAD
 #: app.py:1215
-#, fuzzy
-=======
-#: app.py:1191
->>>>>>> 28eebdb0
 msgid "tutorial_output_message"
 msgstr "Wynik wykonania twojego kodu pokaże się tutaj."
 
-<<<<<<< HEAD
 #: app.py:1217
 #, fuzzy
-=======
-#: app.py:1193
->>>>>>> 28eebdb0
 msgid "tutorial_run_title"
 msgstr "Przycisk uruchamiania"
 
-<<<<<<< HEAD
 #: app.py:1217
 #, fuzzy
-=======
-#: app.py:1193
->>>>>>> 28eebdb0
 msgid "tutorial_run_message"
 msgstr ""
 "Klikając w ten przycisk, uruchomisz swój program. Spróbujemy w następnym "
 "kroku?"
 
-<<<<<<< HEAD
 #: app.py:1219
 #, fuzzy
-=======
-#: app.py:1195
->>>>>>> 28eebdb0
 msgid "tutorial_tryit_title"
 msgstr "Spróbuj!"
 
-<<<<<<< HEAD
 #: app.py:1219
 #, fuzzy
-=======
-#: app.py:1195
->>>>>>> 28eebdb0
 msgid "tutorial_tryit_message"
 msgstr ""
 "Uruchom program i naciśnij przycisk 'następny krok', kiedy będziesz gotowy."
 
-<<<<<<< HEAD
 #: app.py:1221
-#, fuzzy
-=======
-#: app.py:1197
->>>>>>> 28eebdb0
 msgid "tutorial_speakaloud_title"
 msgstr "Przeczytaj program"
 
-<<<<<<< HEAD
 #: app.py:1221
 #, fuzzy
-=======
-#: app.py:1197
->>>>>>> 28eebdb0
 msgid "tutorial_speakaloud_message"
 msgstr ""
 "Wybierz głos z listy poniżej przycisku uruchamiania, by twój program został "
 "przeczytany."
 
-<<<<<<< HEAD
 #: app.py:1223
 #, fuzzy
-=======
-#: app.py:1199
->>>>>>> 28eebdb0
 msgid "tutorial_speakaloud_run_title"
 msgstr "Uruchom i posłuchaj"
 
-<<<<<<< HEAD
 #: app.py:1223
 #, fuzzy
-=======
-#: app.py:1199
->>>>>>> 28eebdb0
 msgid "tutorial_speakaloud_run_message"
 msgstr "Wybierz głos z listy i uruchom twój program jeszcze raz."
 
-<<<<<<< HEAD
 #: app.py:1225
 #, fuzzy
-=======
-#: app.py:1201
->>>>>>> 28eebdb0
 msgid "tutorial_nextlevel_title"
 msgstr "Do następnego poziomu"
 
