--- conflicted
+++ resolved
@@ -447,16 +447,9 @@
 msgid "commands"
 msgstr "Polecenia"
 
-<<<<<<< HEAD
-#, fuzzy
-msgid "common_errors"
-msgstr "Common errors"
-
 msgid "complete"
 msgstr ""
 
-=======
->>>>>>> 3f9dd646
 msgid "congrats_message"
 msgstr "Gratulacje, {username}, ukończyłeś Hedy!"
 
@@ -2339,31 +2332,6 @@
 #~ msgid "title_class live_statistics"
 #~ msgstr "Hedy - Live Statistics"
 
-<<<<<<< HEAD
-#~ msgid "available_in"
-#~ msgstr "Available in:"
-
-#~ msgid "regress_button"
-#~ msgstr "Powróć do poziomu {level}"
-
-#~ msgid "copy"
-#~ msgstr ""
-
-#~ msgid "previous_adventure"
-#~ msgstr ""
-
-#~ msgid "cheatsheet"
-#~ msgstr ""
-
-#~ msgid "hide"
-#~ msgstr ""
-
-#~ msgid "show"
-#~ msgstr ""
-
-#~ msgid "submit"
-#~ msgstr ""
-=======
 #~ msgid "explore_explanation"
 #~ msgstr "Na tej stronie możesz przeglądnąc programy stworzone przez innych użytkowników Hedy. Możesz filtrować te programy pod kątem poziomów i typów przygód. Kliknij na \"Wyświetl program\", żeby otworzyć program i go uruchomić. Programy z czerwonym nagłówkiem zawierają pomyłki. Możesz je otworzyć ale nie będziesz mógł ich uruchomić z powodu tego błędu. Oczywiście możesz spróbować naprawić ten problem! Jeżeli twórca tego programu ma publiczny profil możesz kliknąć na jego nazwę użytkownika, żeby otworzyć jego profil. Znajdziesz tam wszystkie udostępnione programy stworzone przez tego użytkownika oraz więcej rzeczy!"
 
@@ -2462,4 +2430,3 @@
 
 #~ msgid "number_achievements"
 #~ msgstr "Liczba osiągnięć"
->>>>>>> 3f9dd646
