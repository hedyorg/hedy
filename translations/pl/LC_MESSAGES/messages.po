--- conflicted
+++ resolved
@@ -8,13 +8,8 @@
 "Project-Id-Version: PROJECT VERSION\n"
 "Report-Msgid-Bugs-To: EMAIL@ADDRESS\n"
 "POT-Creation-Date: 2000-01-01 00:00+0000\n"
-<<<<<<< HEAD
-"PO-Revision-Date: 2024-09-06 12:29+0000\n"
-"Last-Translator: Anonymous <noreply@weblate.org>\n"
-=======
 "PO-Revision-Date: 2024-09-06 14:38+0000\n"
 "Last-Translator: Prefill add-on <noreply-addon-prefill@weblate.org>\n"
->>>>>>> a4b751e3
 "Language-Team: pl <LL@li.org>\n"
 "Language: pl\n"
 "MIME-Version: 1.0\n"
@@ -1539,11 +1534,9 @@
 msgid "request_invalid"
 msgstr "Request invalid"
 
-#, fuzzy
 msgid "request_teacher"
 msgstr "Czy chciałbyś aplikować o konto nauczyciela?"
 
-#, fuzzy
 msgid "request_teacher_account"
 msgstr "Aplikuj o konto nauczyciela"
 
@@ -2436,8 +2429,6 @@
 
 #~ msgid "your_last_program"
 #~ msgstr "Poprzednio zapisany program"
-<<<<<<< HEAD
-=======
 
 #~ msgid "already_teacher"
 #~ msgstr "Już posiadasz konto nauczyciela."
@@ -2449,5 +2440,4 @@
 #~ msgstr "Masz nierozstrzygnięte rządanie konta nauczyciela"
 
 #~ msgid "teacher_account_success"
-#~ msgstr "Pomyślnie wysłałeś rządanie konta nauczyciela."
->>>>>>> a4b751e3
+#~ msgstr "Pomyślnie wysłałeś rządanie konta nauczyciela."