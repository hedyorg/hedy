--- conflicted
+++ resolved
@@ -2467,13 +2467,6 @@
 #~ msgid "survey_completed"
 #~ msgstr "Ankieta wypełniona"
 
-<<<<<<< HEAD
-#~ msgid "complete"
-#~ msgstr ""
-
-#~ msgid "share"
-#~ msgstr ""
-=======
 #~ msgid "disable_explore_page"
 #~ msgstr "Wyłącz stronę eksploracji"
 
@@ -2485,4 +2478,3 @@
 
 #~ msgid "title_explore"
 #~ msgstr "Hedy - Odkrywaj"
->>>>>>> 8dee6c69
