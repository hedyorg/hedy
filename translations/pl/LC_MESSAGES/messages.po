# Polish translations for PROJECT.
# Copyright (C) 2023 ORGANIZATION
# This file is distributed under the same license as the PROJECT project.
# FIRST AUTHOR <EMAIL@ADDRESS>, 2023.
#
msgid ""
msgstr ""
"Project-Id-Version: PROJECT VERSION\n"
"Report-Msgid-Bugs-To: EMAIL@ADDRESS\n"
"POT-Creation-Date: 2000-01-01 00:00+0000\n"
"PO-Revision-Date: 2024-09-18 06:15+0000\n"
"Last-Translator: Chris KK <tlumaczeniegodot@gmail.com>\n"
"Language-Team: pl <LL@li.org>\n"
"Language: pl\n"
"MIME-Version: 1.0\n"
"Content-Type: text/plain; charset=utf-8\n"
"Content-Transfer-Encoding: 8bit\n"
"Plural-Forms: nplurals=3; plural=(n==1 ? 0 : n%10>=2 && n%10<=4 && (n%100<10 || n%100>=20) ? 1 : 2);\n"
"X-Generator: Weblate 5.8-dev\n"
"Generated-By: Babel 2.14.0\n"

msgid "Access Before Assign"
msgstr "Wykryliśmy, że zmienna {name} jest używana w wierszu {access_line_number} przed jej ustawieniem. Czy możesz ustawić zmienną przed jej użyciem?"

msgid "Cyclic Var Definition"
msgstr "Wykryliśmy, że zmienna {variable} jest używana po prawej stronie polecenia {is} przed jej ustawieniem. Czy możesz ustawić zmienną przed jej użyciem?"

msgid "Else Without If Error"
msgstr "Wykryliśmy, że przed {if} w wierszu {line_number} jest używany {else}. Czy możesz spróbować napisać {if} przed {else}?"

msgid "Function Undefined"
msgstr "Wykryliśmy, że funkcja {name} jest używana bez definiowania. Czy możesz zdefiniować funkcję przed jej użyciem?"

msgid "Has Blanks"
msgstr "Wykryliśmy, że kod wydaje się niekompletny. Czy możesz wypełnić puste miejsca kodem?"

msgid "Incomplete"
msgstr "Wykryliśmy, że wydaje się, że brakuje części kodu w poleceniu {incomplete_command}w wierszu {line_number}. Czy możesz spróbować dodać to, czego brakuje?"

msgid "Incomplete Repeat"
msgstr "Wykryliśmy, że w wierszu{repeat} w wierszu {line_number} brakuje polecenia {command}. Czy możesz spróbować go dodać?"

msgid "Invalid"
msgstr "Wykryliśmy, że {invalid_command} nie jest poleceniem poziomu Hedy {level}. Czy możesz spróbować użyć `{guessed_command}`?"

msgid "Invalid Argument"
msgstr "Wykryliśmy, że {command} nie nadaje się do użytku z {invalid_argument}. Czy możesz spróbować zmienić {invalid_argument} na {allowed_types}?"

msgid "Invalid Argument Type"
msgstr "Wykryliśmy, że {command} nie działa z {invalid_argument}, ponieważ jest to {invalid_type}. Czy możesz spróbować zmienić {invalid_argument} na {allowed_types}?"

msgid "Invalid At Command"
msgstr "Wykryliśmy, że {command} nie może być używane od poziomu 16. Czy możesz spróbować użyć nawiasów kwadratowych `[]` dla list?"

msgid "Invalid Space"
msgstr "Wykryliśmy, że linia {line_number} zaczyna się od spacji. Czy możesz spróbować usunąć miejsce?"

msgid "Invalid Type Combination"
msgstr "Wykryliśmy, że `{invalid_argument}` i `{invalid_argument_2}` nie mogą być używane z `{command}`, ponieważ jeden jest{invalid_type}a drugi to {invalid_type_2}. Czy możesz spróbować zmienić `{invalid_argument}` na {invalid_type_2} lub `{invalid_argument_2}` na {invalid_type}?"

msgid "Lonely Echo"
msgstr "Wykryliśmy, że {echo} jest używane przed lub bez użycia {ask}. Czy możesz spróbować napisać {ask} przed {echo}?"

msgid "Lonely Text"
msgstr "Wykryliśmy, że w kodzie brakuje polecenia z tekstem użytym w wierszu {line_number}. Czy możesz spróbować napisać potrzebne polecenie z tekstem"

msgid "Missing Additional Command"
msgstr "Wykryliśmy, że w kodzie brakuje polecenia {command} w wierszu {line_number}. Czy możesz spróbować użyć {missing_command} w swoim kodzie."

msgid "Missing Colon Error"
msgstr "Wykryliśmy, że {command} potrzebuje `:` na końcu wiersza {line_number}. Zaczynając od poziomu 17, czy możesz zacząć dodawać `:` na końcu wiersza za pomocą poleceń?"

msgid "Missing Command"
msgstr "Wykryliśmy, że w kodzie brakuje polecenia w wierszu {line_number}. Czy możesz spróbować spojrzeć na sekcję ćwiczeń, aby znaleźć polecenie, którego chcesz użyć?"

msgid "Missing Inner Command"
msgstr "Wykryliśmy, że w kodzie brakuje polecenia dla polecenia {command} w wierszu {line_number}. Czy możesz spróbować spojrzeć na sekcję ćwiczeń, aby znaleźć polecenie, którego chcesz użyć?"

msgid "Missing Square Brackets"
msgstr "Wykryliśmy, że na liście utworzonej w wierszu {line_number} brakuje nawiasów kwadratowych `[]`. Czy możesz spróbować dodać nawiasy kwadratowe wokół listy `[]`?"

msgid "Missing Variable"
msgstr "Wykryliśmy, że w poleceniu {command} brakuje zmiennej na początku linii. Czy możesz spróbować napisać zmienną przed poleceniem {command}"

msgid "Misspelled At Command"
msgstr "Wykryliśmy, że {invalid_argument} wydaje się mieć błąd w pisowni w wierszu{line_number}. Czy możesz zamiast tego napisać polecenie {command}."

msgid "No Indentation"
msgstr "Wykryliśmy, że wydaje się, że jest zbyt mało spacji {leading_spaces} używanych w linii {line_number}. Czy możesz spróbować zwiększyć wcięcie o {indent_size} dla każdego nowego bloku."

msgid "Non Decimal Variable"
msgstr "Wykryliśmy, że w wierszu {line_number} użyłeś numeru, którego Hedy nie obsługuje! Czy możesz wypróbować liczbę dziesiętną, na przykład 2?"

msgid "Parse"
msgstr "Wykryliśmy, że {character_found} jest używany w linii {location[0]}, co jest niedozwolone. Czy możesz spróbować znaleźć brakujący lub dodatkowy znak w swoim kodzie?"

msgid "Pressit Missing Else"
msgstr "Wykryliśmy, że w kodzie brakuje {else} do obsługi innych naciśnięć klawiszy. Czy możesz spróbować dodać {else} do swojego kodu?"

msgid "Runtime Index Error"
msgstr "Wykryliśmy, że lista {name} jest pusta lub brakuje jej indeksu. Czy możesz upewnić się, że lista nie jest pusta, lub spróbować zapisać numer w `[]` dla brakującego indeksu?"

msgid "Runtime Value Error"
msgstr "Wykryliśmy, że `{command}` otrzymało niedozwoloną wartość `{value}`. {tip}."

msgid "Runtime Values Error"
msgstr "Wykryliśmy, że `{command}`otrzymało niedozwolone wartości`{value}` i `{value}`. {tip}."

msgid "Save Microbit code "
msgstr "Zapisz kod Microbit"

msgid "Too Big"
msgstr "Wykryliśmy, że program ma linie {lines_of_code}, ale możemy przetwarzać tylko linie {max_lines} Czy możesz spróbować skrócić swój program?"

msgid "Too Few Indents"
msgstr "Wykryliśmy, że linia {line_number} ma zbyt mało spacji ({leading_spaces}). Czy możesz spróbować dodać dodatkowe miejsce?"

msgid "Too Many Indents"
msgstr "Użyłeś zbyt wielu wiodących spacji w linii {line_number} ma zbyt wiele spacji ({leading_spaces}). Czy możesz spróbować usunąć dodatkowe spacje?"

msgid "Unexpected Indentation"
msgstr "Wykryliśmy, że linia {line_number} ma zbyt wiele spacji ({leading_spaces}). Czy możesz spróbować dodać {indent_size} więcej spacji na nowy blok?"

msgid "Unquoted Assignment"
msgstr "Wykryliśmy, że tekst po prawej stronie {is} nie jest zapisywany między cudzysłowami. Ten poziom wymaga rozpoczęcia pisania tekstu między cudzysłowami. Spróbuj to zrobić dla tekstu {text}"

msgid "Unquoted Equality Check"
msgstr "Wykryliśmy, że kod próbuje sprawdzić, czy zmienna jest równa wielu słowom. Czy możesz spróbować użyć cudzysłowu dla słów, które chcesz sprawdzić?"

msgid "Unquoted Text"
msgstr "Wykryliśmy, że w tekście {ask} lub {print} wydaje się brakować ich cudzysłowu. Czy możesz spróbować dodać cudzysłowy dla {unquotedtext}?"

msgid "Unsupported Float"
msgstr "Wykryliśmy, że kod używa liczb innych niż liczby całkowite, które nie są jeszcze obsługiwane. Czy możesz spróbować zmienić {value} na liczbę całkowitą?"

msgid "Unsupported String Value"
msgstr "Wykryliśmy, że tekst używa wartości, których nie może zawierać `{invalid_value}`. Czy możesz spróbować usunąć zapisaną wartość lub zmienić jej typ?"

msgid "Unused Variable"
msgstr "Wykryliśmy tę zmienną {variable_name} zdefiniowaną w wierszu {line_number} ,ale nieużywaną. Czy możesz spróbować użyć zdefiniowanej zmiennej lub ją usunąć?"

msgid "Var Undefined"
msgstr "Wykryliśmy, że zmienna `{name}` jest używana przed ustawieniem. Czy możesz ustawić zmienną przed jej użyciem lub użyć cudzysłowu dla `{name}`?"

msgid "Wrong Level"
msgstr "Wykryliśmy, że zapisany kod jest poprawny Kod Hedy, ale {offending_keyword} jest używane na poziomie {working_level}. {tip}"

msgid "Wrong Number of Arguments"
msgstr "Wykryliśmy, że funkcja {name} ma błędną liczbę argumentów, która jest {used_number}. Czy możesz zamiast tego napisać {defined_number}?"

msgid "account_overview"
msgstr "Przegląd konta"

msgid "accounts_created"
msgstr "Konta zostały utworzone pomyślnie."

msgid "accounts_intro"
msgstr "Na tej stronie możesz utworzyć konta dla wielu uczniów jednocześnie. Możliwe jest również bezpośrednie dodanie ich do jednej z twoich klas. Wciskając zielony + znajdujący się po prawej stronie na dole strony możesz dodać dodatkowe rzędy. Możesz usunąć rząd poprzez wcisnięcie odpowiadającego mu czerwonego krzyżyka. Upewnij się, że żaden z rzędów nie jest pusty gdy wciskasz \"Utwórz wiele kont\". Miej na uwadze, że każda nazwa użytkownika i każdy adres email muszą być unikalne, oraz, że hasła muszą składać się z <b>co najmniej</b> 6 znaków."

msgid "actions"
msgstr "Akcje"

msgid "add"
msgstr "Dodaj"

msgid "add_students"
msgstr "Dodaj uczniów"

msgid "add_your_language"
msgstr "Dodaj swój język!"

msgid "admin"
msgstr "Administrator"

msgid "advance_button"
msgstr "Przejdź do poziomu {level}"

msgid "adventure"
msgstr "Przygoda"

msgid "adventure_cloned"
msgstr "Przygoda jest klonowana"

msgid "adventure_code_button"
msgstr "Kod przygody"

msgid "adventure_codeblock_button"
msgstr "Użyj tego przycisku, gdy chcesz utworzyć blok kodu, który uczniowie mogą uruchomić w Twojej przygodzie. Wskazówka: umieść zaznaczenie na końcu ostatniego wiersza bloku kodu i <kbd> Enter </kbd> 3 razy, aby wpisać po bloku kodu."

msgid "adventure_duplicate"
msgstr "Posiadasz już przygodę o tej nazwie."

msgid "adventure_empty"
msgstr "Nie podałeś nazwy przygody!"

msgid "adventure_exp_3"
msgstr "Upewnij się, że zawsze otaczasz słowa kluczowe za pomocą klamr , gdy piszesz je poza blokami kodu, a następnie są one poprawnie rozpoznawane. Możesz użyć przycisku 'preview' aby wyświetlić stylizowaną wersję swojej przygody. Aby wyświetlić przygodę na dedykowanej stronie, wybierz 'view' ze strony nauczycieli."

msgid "adventure_exp_classes"
msgstr "Twoja przygoda jest wykorzystywana w następujących klasach"

msgid "adventure_flagged"
msgstr "Przygoda została pomyślnie oznaczona."

msgid "adventure_id_invalid"
msgstr "Ten identyfikator przygody jest nieprawidłowy."

msgid "adventure_length"
msgstr "Treść twojej przygody musi składać się przynajmniej z 20 znaków."

msgid "adventure_name_invalid"
msgstr "Ta nazwa przygody jest nieprawidłowa."

msgid "adventure_prompt"
msgstr "Podaj nazwę przygody"

msgid "adventure_terms"
msgstr "Zgadzam się, że moja przygoda może być udostępniona publicznie na Hedy."

msgid "adventure_updated"
msgstr "Przygoda została zaktualizowana!"

msgid "adventures"
msgstr "Przygody"

msgid "adventures_completed"
msgstr "Ukończone przygody: {number_of_adventures}"

msgid "adventures_info"
msgstr "Każdy poziom Hedy ma wbudowane ćwiczenia dla uczniów, które nazywamy przygodami. Możesz tworzyć własne przygody i dodawać je do swoich zajęć. Dzięki własnym przygodom możesz tworzyć przygody, które są odpowiednie i interesujące dla twoich uczniów. Możesz znaleźć więcej informacji na temat tworzenia własnych przygód <a href=\"https://hedy.org/for-teachers/manual/features\"> tutaj </a>."

msgid "adventures_restored"
msgstr "Domyślne przygody zostały przywrócone."

msgid "adventures_ticked"
msgstr "Odznaczone przygody"

msgid "adventures_tried"
msgstr "Wypróbowane przygody"

msgid "ago"
msgstr "{timestamp} temu"

msgid "agree_invalid"
msgstr "Musisz zgodzić się z zasadami polityki prywatności."

msgid "agree_with"
msgstr "Zgadzam się na"

msgid "ajax_error"
msgstr "Wystąpił błąd, proszę spróbować ponownie."

msgid "all"
msgstr "Wszystkie"

msgid "all_class_highscores"
msgstr "Wszyscy uczniowie są widoczni na klasowej liście najlepszych wyników"

msgid "already_account"
msgstr "Posiadasz już konto?"

msgid "already_program_running"
msgstr "Jakiś program właśnie się wykonuje, zakończ go, zanim uruchomisz kolejny."

msgid "are_you_sure"
msgstr "Czy jesteś pewien? Ta operacja jest nieodwracalna."

msgid "ask_needs_var"
msgstr "Od poziomu 2, `{ask}` musi być użyty razem ze zmienną. Przykład: imię `{is}` `{ask}` Jak się nazywasz?"

msgid "available_in"
msgstr "Dostępne w:"

msgid "become_a_sponsor"
msgstr "Zostań sponsorem"

msgid "birth_year"
msgstr "Rok urodzenia"

msgid "bug"
msgstr "Błąd"

msgid "by"
msgstr "przez"

msgid "cancel"
msgstr "Anuluj"

msgid "cant_parse_exception"
msgstr "Nie można przeanalizować programu"

msgid "certificate"
msgstr "Certyfikat ukończenia"

msgid "certified_teacher"
msgstr "Certyfikowany nauczyciel"

msgid "change_password"
msgstr "Zmień hasło"

msgid "cheatsheet_title"
msgstr "Ściągawka"

msgid "class_already_joined"
msgstr "Już jesteś uczeniem tej klasy"

msgid "class_customize_success"
msgstr "Personalizacje zostaly zapisane pomyślnie."

msgid "class_graph_explanation"
msgstr "Na tym wykresie możesz zobaczyć liczbę przygód, które próbowali twoi uczniowie (co oznacza, że wykonali znaczącą pracę w tej przygodzie), w odniesieniu do liczby błędów i udanych przebiegów."

msgid "class_logs"
msgstr "Ostatnie logowanie"

msgid "class_name_duplicate"
msgstr "Już masz klasę z taką nazwą."

msgid "class_name_empty"
msgstr "Nie wpisałeś nazwy klasy!"

msgid "class_name_invalid"
msgstr "Ta nazwa klasy jest nieprawidłowa."

msgid "class_name_prompt"
msgstr "Podaj proszę nazwę nowej klasy"

msgid "class_performance_graph"
msgstr "Wykres wydajności klasy"

msgid "class_survey_description"
msgstr "Chcielibyśmy uzyskać lepszy przegląd naszych użytkowników Hedy. Udzielając tych odpowiedzi, pomógłbyś ulepszyć Hedy. Dziękuję!"

msgid "class_survey_later"
msgstr "Przypomnij mi jutro"

msgid "class_survey_question1"
msgstr "Jaki jest przedział wiekowy w twojej klasie?"

msgid "class_survey_question2"
msgstr "W jakim języku mówi się w twojej klasie?"

msgid "class_survey_question3"
msgstr "Jaka jest równowaga płci w twojej klasie?"

msgid "class_survey_question4"
msgstr "Co wyróżnia twoich uczniów spośród innych?"

msgid "classes"
msgstr "Klasy"

msgid "classes_info"
msgstr "Utwórz klasę, aby śledzić postępy każdego ucznia w pulpicie nawigacyjnym (dashboard) i dostosowywać przygody, które widzą Twoi uczniowie, a nawet dodawać własne! Możesz utworzyć dowolną liczbę klas, a każda klasa może mieć wielu nauczycieli, z których każda ma różne role. Możesz także dodać tyle uczniów, ile chcesz, ale pamiętaj, że każdy uczeń może być tylko w jednej klasie na raz. Więcej informacji o klasach można znaleźć w podręczniku <a href=\"https://hedy.org/for-teachers/manual/preparations#for-teachers\">teacher manual (instrukcja dla nauczycieli) </a>."

<<<<<<< HEAD
msgid "clear"
msgstr ""

#, fuzzy
=======
>>>>>>> bb42ff4c
msgid "clone"
msgstr "Klon"

msgid "cloned_times"
msgstr "Klony"

msgid "close"
msgstr "Zamknij"

msgid "comma"
msgstr "przecinek"

msgid "command_not_available_yet_exception"
msgstr "Polecenie nie jest jeszcze dostępne"

msgid "command_unavailable_exception"
msgstr "Polecenie już nie jest poprawne"

msgid "commands"
msgstr "Polecenia"

msgid "complete"
msgstr ""

msgid "congrats_message"
msgstr "Gratulacje, {username}, ukończyłeś Hedy!"

msgid "connect_guest_teacher"
msgstr "Chciałbym być połączony z nauczycielem-gościem, który może udzielić kilku lekcji"

msgid "constant_variable_role"
msgstr "ciągła"

msgid "content_invalid"
msgstr "Ta przygoda jest nieprawidłowa."

msgid "continue"
msgstr ""

msgid "contributor"
msgstr "Współtwórca"

msgid "copy_clipboard"
msgstr "Pomyślnie skopiowano do schowka"

msgid "copy_code"
msgstr "Skopiuj kod"

msgid "copy_join_link"
msgstr "Skopiuj link do dołączenia"

msgid "copy_link_success"
msgstr "Link udostępniania skopiowany do schowka"

msgid "copy_link_to_share"
msgstr "Skopiuj udostępniający link"

msgid "copy_mail_link"
msgstr "Proszę skopiować i wkleić ten link do nowej zakładki przeglądarki:"

msgid "correct_answer"
msgstr "Poprawna odpowiedź to"

msgid "country"
msgstr "Kraj"

msgid "country_invalid"
msgstr "Proszę wybrać poprawny kraj."

msgid "create_account"
msgstr "Utwórz konto"

msgid "create_accounts"
msgstr "Utwórz wiele kont"

msgid "create_accounts_prompt"
msgstr "Czy na pewno chcesz utworzyć te konta?"

msgid "create_adventure"
msgstr "Utwórz przygodę"

msgid "create_class"
msgstr "Utwórz nową klasę"

msgid "create_multiple_accounts"
msgstr "Utwórz wiele kont"

msgid "create_student_account"
msgstr "Utwórz konto"

msgid "create_student_account_explanation"
msgstr "Możesz zapisywać swoje programy."

msgid "create_teacher_account"
msgstr "Utwórz konto nauczyciela"

msgid "create_teacher_account_explanation"
msgstr "Z kontem nauczyciela możesz zapisywać swoje programy i przeglądać wyniki swoich uczniów."

msgid "creator"
msgstr "Autor"

msgid "current_password"
msgstr "Obecne hasło"

msgid "customization_deleted"
msgstr "Personalizacje zostaly usunięte pomyślnie."

msgid "customize"
msgstr "Dostosuj"

msgid "customize_adventure"
msgstr "Dostosuj przygodę"

msgid "customize_class"
msgstr "Dostosuj klasę"

msgid "dash"
msgstr "myślnik"

msgid "debug"
msgstr ""

msgid "default_401"
msgstr "Wygląda na to, że nie masz wystarczających uprawnień..."

msgid "default_403"
msgstr "Wygląda na to, że ta akcja jest zabroniona..."

msgid "default_404"
msgstr "Nie byliśmy w stanie znaleźć tej strony..."

msgid "default_500"
msgstr "Coś poszło nie tak..."

msgid "delete"
msgstr "Usuń"

msgid "delete_adventure_prompt"
msgstr "Czy jesteś pewien, że chcesz usunąć tę przygodę?"

msgid "delete_class_prompt"
msgstr "Czy jesteś pewien, że chcesz usunąć tą klasę?"

msgid "delete_confirm"
msgstr "Czy na pewno chcesz usunąć ten program?"

msgid "delete_invite"
msgstr "Usuń zaproszenie"

msgid "delete_invite_prompt"
msgstr "Czy jesteś pewien że chcesz usunąć to zaproszenia?"

msgid "delete_public"
msgstr "Usuń profil publiczny"

msgid "delete_success"
msgstr "Program został usunięty pomyślnie."

msgid "delete_tag_prompt"
msgstr "Czy na pewno chcesz usunąć ten znacznik?"

msgid "destroy_profile"
msgstr "Usuń profil"

msgid "developers_mode"
msgstr ""

msgid "directly_available"
msgstr "Otwórz bezpośrednio"

msgid "disable"
msgstr "Wyłącz"

msgid "disable_explore_page"
msgstr "Wyłącz stronę eksploracji"

msgid "disable_parsons"
msgstr "Wyłącz wszystkie łamigłówki"

msgid "disable_quizes"
msgstr "Wyłącz wszystkie quizy"

msgid "disabled"
msgstr "Wyłączono"

msgid "disabled_button_quiz"
msgstr "Twój wynik quizu jest poniżej oczekiwanego poziomu. Spróbuj ponownie!"

msgid "discord_server"
msgstr "Serwer Discord"

msgid "distinguished_user"
msgstr "Wyróżniony użytkownik"

msgid "double quotes"
msgstr "cudzysłów"

msgid "download"
msgstr "Pobierz"

msgid "download_login_credentials"
msgstr "Czy chcesz pobrać dane logowania po utworzeniu kont?"

msgid "duplicate"
msgstr "Duplikuj"

msgid "echo_and_ask_mismatch_exception"
msgstr "Niedopasowanie echo i ask"

msgid "echo_out"
msgstr "Od poziomu 2, `{echo}` nie jest potrzebne. Teraz możesz powtarzać odpowiedź za pomocą `{ask}` oraz `{print}`. Przykład: imię {is}{ask} Jak się nazywasz? {print} Cześć imię"

msgid "edit_adventure"
msgstr "Edytuj przygodę"

msgid "edit_code_button"
msgstr "Edytuj kod"

msgid "email"
msgstr "Email"

msgid "email_invalid"
msgstr "Proszę podać poprawny adres email."

msgid "end_quiz"
msgstr "Koniec quizu"

msgid "english"
msgstr "Angielski"

msgid "enter"
msgstr "Wprowadź"

msgid "enter_password"
msgstr "Wprowadź nowe hasło dla"

msgid "enter_text"
msgstr "Wprowadź swoją odpowiedź tutaj..."

msgid "error_logo_alt"
msgstr "Logo błędu"

msgid "errors"
msgstr "Błędy"

msgid "exclamation mark"
msgstr "wykrzyknik"

msgid "exercise"
msgstr "Ćwiczenie"

msgid "exercise_doesnt_exist"
msgstr "Nie można znaleźć tego ćwiczenia"

msgid "exists_email"
msgstr "Ten email jest już w użyciu."

msgid "exists_username"
msgstr "Ta nazwa użytkownika jest już w użyciu."

msgid "exit_preview_mode"
msgstr "Wyjdź z trybu podglądu"

msgid "experience_invalid"
msgstr "Proszę wybrać poprawne doświadczenie, wybierz (Tak, Nie)."

msgid "expiration_date"
msgstr "Data wygaśnięcia"

msgid "favorite_program"
msgstr "Ulubiony program"

msgid "favourite_confirm"
msgstr "Czy jesteś pewien, że chcesz ustawić ten program jako ulubiony?"

msgid "favourite_program"
msgstr "Ulubiony program"

msgid "favourite_program_invalid"
msgstr "Twój wybrany ulubiony program jest niewłaściwy."

msgid "favourite_success"
msgstr "Program został ustawiony jako ulubiony."

msgid "feature"
msgstr "Funkcja"

msgid "feedback"
msgstr "Informacja zwrotna"

msgid "feedback_message_error"
msgstr "Coś poszło nie tak, spróbuj ponownie później."

msgid "feedback_message_success"
msgstr "Dziękujemy, otrzymaliśmy twój feedback. Skontaktujemy się z Tobą w razie potrzeby."

msgid "feedback_modal_message"
msgstr "Wyślij nam wiadomość z kategorią. Doceniamy twoją pomoc w ulepszaniu Hedy!"

msgid "female"
msgstr "Żeńska"

msgid "flag_adventure_prompt"
msgstr "Czy chcesz oznaczyć tę przygodę, abyśmy sprawdzili czy jest ona odpowiednia?"

msgid "float"
msgstr "liczba"

msgid "for_teachers"
msgstr "Dla nauczycieli"

msgid "forgot_password"
msgstr "Zapomniałeś hasła?"

msgid "from_another_teacher"
msgstr "Od innego nauczyciela"

msgid "from_magazine_website"
msgstr "Z gazety lub strony internetowej"

msgid "from_video"
msgstr "Z filmiku"

msgid "fun_statistics_msg"
msgstr "Trochę ciekawych statystyk!"

msgid "gender"
msgstr "Płeć"

msgid "gender_invalid"
msgstr "Proszę wybrać poprawną płeć, wybierz (Żeńska, Męska, Inna)."

msgid "general_settings"
msgstr "Ustawienia ogólne"

msgid "generate_passwords"
msgstr "Wygeneruj hasła"

msgid "get_certificate"
msgstr "Otrzymaj certyfikat!"

msgid "give_link_to_teacher"
msgstr "Podaj ten link swojemu nauczycielowi:"

msgid "go_back"
msgstr "Powróć"

msgid "go_back_to_main"
msgstr "Powróć do strony głównej"

msgid "go_to_question"
msgstr "Przejdź do pytania"

msgid "go_to_quiz_result"
msgstr "Przejdź do wyników quizu"

msgid "goto_profile"
msgstr "Przejdź do mój profil"

msgid "graph_title"
msgstr "Błędy na ukończone przygody na poziomie {level}"

msgid "hand_in"
msgstr "Oddaj"

msgid "hand_in_exercise"
msgstr "Oddaj ćwiczenie"

msgid "heard_about_hedy"
msgstr "W jaki sposób usłyszałeś o Hedy?"

msgid "heard_about_invalid"
msgstr "Proszę wybrać poprawny sposób w jaki o nas usłyszałeś."

msgid "hedy_choice_title"
msgstr "Wybór Hedy"

msgid "hedy_introduction_slides"
msgstr "Slajdy zawierające wprowadzenie do Hedy"

msgid "hedy_logo_alt"
msgstr "Logo Hedy"

msgid "hedy_on_github"
msgstr "Hedy na Githubie"

msgid "hello_logo"
msgstr "hej"

msgid "hide_adventures"
msgstr "Ukryj przygody"

msgid "hide_cheatsheet"
msgstr "Ukryj ściągawkę"

msgid "hide_classes"
msgstr "Ukryj klasy"

msgid "hide_keyword_switcher"
msgstr "Ukryj przełącznik słów kluczowych"

msgid "hide_slides"
msgstr "Ukryj slajdy"

msgid "highest_level_reached"
msgstr "Najwyższy osiągnięty poziom"

msgid "highest_quiz_score"
msgstr "Największy wynik z Quizu"

msgid "hint"
msgstr "Podpowiedź?"

msgid "ill_work_some_more"
msgstr "Jeszcze nad nim popracuję"

msgid "image_invalid"
msgstr "Wybrany obraz jest niewłaściwy."

msgid "incomplete_command_exception"
msgstr "Niekompletne polecenie"

msgid "incorrect_handling_of_quotes_exception"
msgstr "Nieprawidłowa obsługa cytatów"

msgid "incorrect_use_of_types_exception"
msgstr "Nieprawidłowe użycie typów"

msgid "incorrect_use_of_variable_exception"
msgstr "Nieprawidłowe użycie zmiennej"

msgid "indentation_exception"
msgstr "Niepoprawne wcięcie"

msgid "input"
msgstr "wejście z `{ask}`"

msgid "input_variable_role"
msgstr "wejście"

msgid "integer"
msgstr "liczba"

msgid "invalid_class_link"
msgstr "Niepoprawny link dołączenia do klasy."

msgid "invalid_command_exception"
msgstr "Nieprawidłowe polecenie"

msgid "invalid_keyword_language_comment"
msgstr "# Podany język słów kluczowych jest nieprawidłowy, język słów kluczowych jest ustawiony na angielski"

msgid "invalid_language_comment"
msgstr "# Podany język jest nieprawidłowy, język ustawiony na angielski"

msgid "invalid_level_comment"
msgstr "# Podany poziom jest nieprawidłowy, poziom jest ustawiony na poziom 1"

msgid "invalid_program_comment"
msgstr "# Podany program jest nieprawidłowy, spróbuj ponownie"

msgid "invalid_teacher_invitation_code"
msgstr "Kod zaproszenia nauczyciela jest niewłaściwy. Aby zostać nauczycielem, skontaktuj się z hello@hedy.org."

msgid "invalid_tutorial_step"
msgstr "Niewłaściwy stopień poradnika"

msgid "invalid_username_password"
msgstr "Niepoprawna nazwa użytkownika lub hasło."

msgid "invite_by_username"
msgstr "Zaproś za pomocą nazwy użytkownika"

msgid "invite_date"
msgstr "Data zaproszenia"

msgid "invite_message"
msgstr "Otrzymałeś zaproszenie dołączenia do klasy"

msgid "invite_prompt"
msgstr "Wprowadź nazwę użytkownika"

msgid "invite_teacher"
msgstr "Zaproś nauczyciela"

msgid "join_class"
msgstr "Dołącz do klasy"

msgid "join_prompt"
msgstr "Potrzebujesz konta aby dołączyć do klasy. Czy chcesz się teraz zalogować?"

msgid "keybinding_waiting_for_keypress"
msgstr "Oczekuje na naciśnięcie przycisku..."

msgid "keyword_language_invalid"
msgstr "Proszę wybrać poprawny język słów kluczowych (wybierz angielski lub twój własny język)."

msgid "landcode_phone_number"
msgstr "Dodaj również kod identyfikacji kraju"

msgid "language"
msgstr "Język"

msgid "language_invalid"
msgstr "Proszę wybrać poprawny język."

msgid "languages"
msgstr "Których języków programowania używałeś wcześniej?"

msgid "last_edited"
msgstr "Ostatnio edytowano"

msgid "last_update"
msgstr "Ostatnia aktualizacja"

msgid "lastname"
msgstr "Nazwisko"

msgid "leave_class"
msgstr "Opuść klasę"

msgid "level"
msgstr "Poziom"

msgid "level_accessible"
msgstr "Poziom jest otwarty dla uczniów"

msgid "level_disabled"
msgstr "Poziom wyłączony"

msgid "level_future"
msgstr "Ten poziom otwiera się automatycznie "

msgid "level_invalid"
msgstr "Ten poziom Hedy jest nieprawidłowy."

msgid "level_not_class"
msgstr "Ten poziom nie jest jeszcze dostępny w twojej klasie"

msgid "level_title"
msgstr "Poziom"

msgid "levels"
msgstr "Poziomy"

msgid "link"
msgstr "Link"

msgid "list"
msgstr "lista"

msgid "list_variable_role"
msgstr "lista"

msgid "logged_in_to_share"
msgstr "Musisz się zalogować aby zapisać i udostępnić program."

msgid "login"
msgstr "Zaloguj się"

msgid "login_long"
msgstr "Zaloguj się do konta"

msgid "login_to_save_your_work"
msgstr "Zaloguj się, aby zapisać swoją pracę"

msgid "logout"
msgstr "Wyloguj się"

msgid "longest_program"
msgstr "Najdłuższy program"

msgid "mail_change_password_body"
msgstr ""
"Twoje hasło Hedy zostało zmienione. Jeśli to zrobiłeś, wszystko jest w porządku.\n"
"Jeśli nie zmieniłeś hasła, natychmiast skontaktuj się z nami, odpowiadając na tę wiadomość e-mail."

msgid "mail_change_password_subject"
msgstr "Twoje hasło Hedy zostało zmienione"

msgid "mail_error_change_processed"
msgstr "Wysyłanie emaila z potwierdzeniem nie powiodło się, ale zmiany zostały poprawnie zapisane."

msgid "mail_goodbye"
msgstr ""
"Powodzenia w programowaniu!\n"
"Zespół Hedy"

msgid "mail_hello"
msgstr "Witaj {username}!"

msgid "mail_recover_password_body"
msgstr ""
"Klikając ten link, możesz ustawić nowe hasło Hedy. Ten link jest ważny przez <b>4</b> godziny.\n"
"Jeśli nie wymagałeś resetowania hasła, zignoruj ten e-mail: {link}"

msgid "mail_recover_password_subject"
msgstr "Poproś o zresetowanie hasła."

msgid "mail_reset_password_body"
msgstr ""
"Twoje hasło Hedy zostało zresetowane do nowego. Jeśli to zrobiłeś, wszystko jest w porządku.\n"
"Jeśli nie zmieniłeś hasła, natychmiast skontaktuj się z nami, odpowiadając na tę wiadomość e-mail."

msgid "mail_reset_password_subject"
msgstr "Twoje hasło Hedy zostało zresetowane"

msgid "mail_welcome_teacher_body"
msgstr ""
"<strong>Witaj!</strong>\n"
"Gratulujemy założenia nowego konta nauczyciela Hedy. Witamy w światowej społeczności nauczycieli Hedy!\n"
"\n"
"<strong>Co mogą robić nauczyciele</strong>\n"
"Konto nauczyciela daje nowe możliwości.\n"
"\n"
"1. Dodatkowe wyjaśnienia są dostępne w <a href=\"https://hedy.org/for-teachers/manual\">poradniku nauczyciela</a>.\n"
"2. Za pomocą konta nauczyciela masz możliwość tworzenia zajęć. Twoi uczniowie mogą dołączyć do twoich zajęć, a ty możesz zobaczyć ich postępy. Zajęcia są prowadzone i zarządzane przez <a href=\"https://hedycode.com/for-teachers\">stronę nauczyciela</a>.\n"
"3. Masz możliwość pełnego dostosowania swoich zajęć - możesz odblokowywać i zablokowywać poziomy, włączać i wyłączać przygody oraz tworzyć własne przygody!\n"
"\n"
"<strong>Dołącz do naszej społeczności online!</strong>\n"
"Zapraszamy wszystkich nauczycieli, programistów i innych fanów Hedy do dołączenia do naszego <a href=\"https://discord.gg/8yY7dEme9r\">serwera Discord</a>. To idealne miejsce do rozmowy o Hedy: mamy kanały, na których możesz pokazać swoje fajne projekty i lekcje, kanały do zgłaszania błędów oraz kanały do czatowania z innymi nauczycielami i zespołem Hedy.\n"
"\n"
"<strong>Jak pytać o pomoc </strong>\n"
"Jeśli coś jest niejasne, daj nam znać na DIscord, lub <a href=\"mailto: hello@hedy.org\">wyślij nam maila</a>.\n"
"\n"
"<strong>Jak zgłaszać błędy</strong>\n"
"W Discordzie mamy kanał do zgłaszania błędów o nazwie #bugs. To idealne miejsce, aby poinformować nas o problemach, z którymi się spotykasz. Jeśli wiesz, jak korzystać z GitHub, możesz tam otworzyć <a href=\"https://github.com/hedyorg/hedy/issues/new?assignees=&labels=&template=bug_report.md&title=%5BBUG%5D\">issue</a>.\n"

msgid "mail_welcome_teacher_subject"
msgstr "Twoje konto nauczyciela Hedy jest gotowe"

msgid "mail_welcome_verify_body"
msgstr ""
"Twoje konto Hedy zostało utworzone. Witaj!\n"
"Proszę kliknąć na ten link żeby zweryfikować swój adres email: {link}"

msgid "mail_welcome_verify_subject"
msgstr "Witaj w Hedy"

msgid "mailing_title"
msgstr "Zasubskrybuj newsletter Hedy"

msgid "main_subtitle"
msgstr "Stopniowany język programowania"

msgid "main_title"
msgstr "Hedy"

msgid "make_sure_you_are_done"
msgstr "Upewnij się, że wszystko skończone! Po kliknięciu „Oddaj” nie będzie już można wprowadzać zmian w programie."

msgid "male"
msgstr "Męska"

msgid "mandatory_mode"
msgstr "Obowiązkowy tryb deweloperski"

msgid "more_info"
msgstr "Więcej informacji"

msgid "more_options"
msgstr "Więcej opcji"

msgid "multiple_keywords_warning"
msgstr "Próbujesz użyć słowa kluczowego{orig_keyword}, ale to słowo kluczowe może mieć kilka znaczeń. Wybierz to, którego próbujesz użyć z tej listy i skopiuj a następnie wklej to słowo do kodu, w nawiasach klamrowych: {keyword_list}"

msgid "multiple_levels_warning"
msgstr "Zauważyliśmy, że oboje wybraliście kilka poziomów i włączyliście fragmenty kodu do swojej przygody, może to powodować problemy z podkreślaniem składni i automatycznym tłumaczeniem słów kluczowych"

msgid "my_account"
msgstr "Moje konto"

msgid "my_adventures"
msgstr "Moje przygody"

msgid "my_classes"
msgstr "Moje klasy"

msgid "my_messages"
msgstr "Moje wiadomości"

msgid "my_public_profile"
msgstr "Mój profil publiczny"

msgid "name"
msgstr "Imię"

msgid "nav_explore"
msgstr "Odkrywaj"

msgid "nav_hedy"
msgstr "Hedy"

msgid "nav_learn_more"
msgstr "Dowiedz się więcej"

msgid "nav_start"
msgstr "Dom"

msgid "new_password"
msgstr "Nowe hasło"

msgid "new_password_repeat"
msgstr "Powtórz nowe hasło"

msgid "newline"
msgstr "nowa linia"

msgid "next_adventure"
msgstr ""

msgid "next_exercise"
msgstr "Następne ćwiczenie"

msgid "next_page"
msgstr "Następna strona"

msgid "next_step_tutorial"
msgstr "Dalej >>>"

msgid "no"
msgstr "Nie"

msgid "no_account"
msgstr "Nie masz konta?"

msgid "no_accounts"
msgstr "Nie ma więcej kont do stworzenia."

msgid "no_adventures_yet"
msgstr "Nie ma jeszcze publicznych przygód..."

msgid "no_more_flat_if"
msgstr "Zaczynając od poziomu 8, linia po instrukcji `{if}` musi zaczynać się od 4 spacji."

msgid "no_programs"
msgstr "Nie ma żadnych programów."

msgid "no_shared_programs"
msgstr "nie ma udostępnionych programów..."

msgid "no_students"
msgstr "W tej klasie nie ma uczniów"

msgid "no_such_adventure"
msgstr "Ta przygoda nie istnieje!"

msgid "no_such_class"
msgstr "Nie istnieje taka klasa Hedy."

msgid "no_such_level"
msgstr "Nie ma takiego poziomu!"

msgid "no_such_program"
msgstr "Nie ma takiego programu!"

msgid "no_tag"
msgstr "Nie podano znacznika!"

msgid "not_adventure_yet"
msgstr "Najpierw musisz wypełnić nazwę przygody"

msgid "not_enrolled"
msgstr "Wygląda na to, że nie jesteś członkiem tej klasy!"

msgid "not_in_class_no_handin"
msgstr "Nie jesteś w żadnych zajęciach, więc nie musisz niczego oddawać."

msgid "not_logged_in_cantsave"
msgstr "Program nie zostanie zapisany."

msgid "not_logged_in_handin"
msgstr "Musisz się zalogować by oddać zadanie."

msgid "not_teacher"
msgstr "Wygląda na to, że nie jesteś nauczycielem!"

msgid "number"
msgstr "liczba"

msgid "number_lines"
msgstr "Numer linii"

msgid "number_of_errors"
msgstr "Liczba błędów: {number_of_errors}"

msgid "number_programs"
msgstr "Liczba uruchomionych programów"

msgid "ok"
msgstr "OK"

msgid "one_level_error"
msgstr "Musisz wybrać co najmniej jeden poziom."

msgid "only_you_can_see"
msgstr "Tylko ty widzisz ten program."

msgid "open"
msgstr "Otwórz"

msgid "opening_date"
msgstr "Data rozpoczęcia"

msgid "opening_dates"
msgstr "Daty rozpoczęcia"

msgid "option"
msgstr "Opcja"

msgid "or"
msgstr "lub"

msgid "other"
msgstr "Inna"

msgid "other_block"
msgstr "Inny język blokowy"

msgid "other_settings"
msgstr "Inne ustawienia"

msgid "other_source"
msgstr "Inne"

msgid "other_text"
msgstr "Inny język tekstowy"

msgid "overwrite_warning"
msgstr "Już posiadasz zapisany program o tej samej nazwie. Zapisanie tego programu nadpisze poprzedni program. Czy chcesz kontynuować?"

msgid "owner"
msgstr "Właściciel"

msgid "page_not_found"
msgstr "Nie możemy odnaleźć tej strony!"

msgid "pair_with_teacher"
msgstr "Chciałbym zostać sparowany z innym nauczycielem w celu uzyskania pomocy"

msgid "parsons_title"
msgstr "Łamigłówka"

msgid "password"
msgstr "Hasło"

msgid "password_change_not_allowed"
msgstr "Nie możesz zmienić hasła tego użytkownika."

msgid "password_change_prompt"
msgstr "Jesteś pewien że chcesz zmienić hasło?"

msgid "password_change_success"
msgstr "Hasło twojego ucznia zostało zmienione."

msgid "password_invalid"
msgstr "Twoje hasło jest niepoprawne."

msgid "password_repeat"
msgstr "Powtórz hasło"

msgid "password_resetted"
msgstr "Twoje hasło zostało zresetowane. Zostajesz przekierowany do strony logowania."

msgid "password_six"
msgstr "Twoje hasło musi zawierać co najmniej sześć znaków."

msgid "password_updated"
msgstr "Hasło zostało zaktualizowane."

msgid "passwords_six"
msgstr "Wszystkie hasła muszą mieć co najmniej sześć znaków."

msgid "pending_invites"
msgstr "Oczekujące zaproszenia"

msgid "people_with_a_link"
msgstr "Inne osoby posiadające link mogą widzieć ten program. Może być również widoczny na stronie „Odkrywaj”."

msgid "percentage"
msgstr "odsetek"

msgid "period"
msgstr "kropka"

msgid "personal_text"
msgstr "Opis"

msgid "personal_text_invalid"
msgstr "Twój opis jest nieprawidłowy."

msgid "phone_number"
msgstr "Numer telefonu"

msgid "postfix_classname"
msgstr "Postfix nazwy klasy"

msgid "preferred_keyword_language"
msgstr "Preferowany język słów kluczowych"

msgid "preferred_language"
msgstr "Preferowany język"

msgid "preview"
msgstr "Podgląd"

msgid "preview_teacher_mode"
msgstr "To konto jest dla ciebie, abyś mógł wypróbować Hedy. Pamiętaj, że musisz się wylogować i utworzyć rzeczywiste konto, aby zapisać swoje postępy."

msgid "previewing_adventure"
msgstr "Przeglądanie przygody"

msgid "previewing_class"
msgstr "Podglądasz klasę <em> {class_name}</em> jako nauczyciel."

msgid "previous_adventure"
msgstr ""

msgid "previous_campaigns"
msgstr "Wyświetl poprzednie kampanie"

msgid "previous_page"
msgstr "Poprzednia strona"

msgid "print_logo"
msgstr "napisz"

msgid "privacy_terms"
msgstr "Polityka prywatności"

msgid "private"
msgstr "Prywatne"

msgid "profile_logo_alt"
msgstr "Ikona profilu."

msgid "profile_picture"
msgstr "Obrazek profilowy"

msgid "profile_updated"
msgstr "Profil został zaktualizowany."

msgid "profile_updated_reload"
msgstr "Profil został zaktualizowany, strona zostanie ponownie załadowana."

msgid "program_contains_error"
msgstr "Ten program zawiera błędy, czy na pewno chcesz go udostępnić?"

msgid "program_header"
msgstr "Moje programy"

msgid "program_too_large_exception"
msgstr "Programy zbyt duże"

msgid "programming_experience"
msgstr "Czy masz doświadczenie z programowaniem?"

msgid "programming_invalid"
msgstr "Proszę wybrać poprawny język programowania."

msgid "programs"
msgstr "Programy"

msgid "prompt_join_class"
msgstr "Czy chcesz dołączyć do tej klasy?"

msgid "public"
msgstr "Publiczne"

msgid "public_adventures"
msgstr "Przeglądaj publiczne przygody"

msgid "public_content"
msgstr "Publiczne treści"

msgid "public_content_info"
msgstr "Możesz także szukać publicznych przygód i użyć ich jako przykładu."

msgid "public_invalid"
msgstr "Niepoprawna wartość zgody"

msgid "public_profile"
msgstr "Profil publiczny"

msgid "public_profile_info"
msgstr "Poprzez zaznaczenie tego pola wyboru zgadzam się na zrobienie mojego profilu widocznym dla wszystkich użytkowników platformy. Uważaj, żeby nie udostępniać swoich danych osobowych jak swoje imię oraz adres domowy ponieważ wszyscy mogą to zobaczyć!"

msgid "public_profile_updated"
msgstr "Profil publiczny został zaktualizowany, strona zastanie przeładowana."

msgid "put"
msgstr ""

msgid "question mark"
msgstr "znak zapytania"

msgid "quiz_logo_alt"
msgstr "Logo quizu"

msgid "quiz_score"
msgstr "Wynik quizu"

msgid "quiz_tab"
msgstr "Quiz"

msgid "quiz_threshold_not_reached"
msgstr "Nie wykonano quizu potrzebnego do odblokowania tego poziomu"

msgid "read_outloud"
msgstr ""

msgid "recent"
msgstr "Moje najnowsze programy"

msgid "recover_password"
msgstr "Zażądaj zmiany hasła"

msgid "remove"
msgstr "Usuń"

msgid "remove_customization"
msgstr "Usuń ustawienia tej klasy"

msgid "remove_customizations_prompt"
msgstr "Czy jesteś pewien, że chcesz usunąć konfigurację tej klasy?"

msgid "remove_student_prompt"
msgstr "Czy na pewno chcesz usunąć tego ucznia z klasy?"

msgid "remove_user_prompt"
msgstr "Potwierdź usunięcie tego użytkownika z klasy."

msgid "repair_program_logo_alt"
msgstr "Ikona naprawy programu"

msgid "repeat_dep"
msgstr "Począwszy od poziomu 8, {repeat} należy używać z wcięciem. Przykłady na karcie {repeat} na poziomie 8."

msgid "repeat_match_password"
msgstr "Powtórzone hasło nie zgadza się z nowym hasłem."

msgid "repeat_new_password"
msgstr "Powtórz nowe hasło"

msgid "report_failure"
msgstr "Ten program nie istnieje lub nie jest udostępniony publicznie"

msgid "report_program"
msgstr "Czy jesteś pewien, że chcesz zgłosić ten program?"

msgid "report_success"
msgstr "Ten program został zgłoszony"

msgid "request_invalid"
msgstr "Nieprawidłowe żądanie"

msgid "request_teacher"
msgstr "Czy chciałbyś aplikować o konto nauczyciela?"

msgid "request_teacher_account"
msgstr "Aplikuj o konto nauczyciela"

msgid "required_field"
msgstr "Pola oznaczone * są wymagane"

msgid "reset_adventure_prompt"
msgstr "Czy jesteś pewien, że chcesz zresetować wybrane przygody?"

msgid "reset_adventures"
msgstr "Resetuj wybrane przygody"

msgid "reset_button"
msgstr "Resetuj"

msgid "reset_password"
msgstr "Zresetuj hasło"

msgid "reset_view"
msgstr "Reset"

msgid "restart"
msgstr ""

msgid "retrieve_adventure_error"
msgstr "Nie możesz otworzyć tej przygody!"

msgid "retrieve_class_error"
msgstr "Tylko uczniowie mogą pobrać listę klas"

msgid "retrieve_tag_error"
msgstr "Błąd podczas pobierania znaczników"

msgid "role"
msgstr "Rola"

msgid "run_code_button"
msgstr "Uruchom kod"

msgid "save_parse_warning"
msgstr "Ten program zawiera błędy. Czy jesteś pewien, że chcesz go zapisać?"

msgid "save_prompt"
msgstr "Aby zapisać program musisz mieć konto użytkownika. Czy chciałbyś się zalogować teraz?"

msgid "save_success_detail"
msgstr "Program został zapisany pomyślnie."

msgid "score"
msgstr "Wynik"

msgid "search"
msgstr "Szukaj..."

msgid "search_button"
msgstr "Szukaj"

msgid "second_teacher"
msgstr "Drugi nauczyciel"

msgid "second_teacher_copy_prompt"
msgstr "Czy na pewno chcesz skopiować tego nauczyciela?"

msgid "second_teacher_prompt"
msgstr "Wprowadź nazwę użytkownika nauczyciela, aby go zaprosić."

msgid "second_teacher_warning"
msgstr "Wszyscy nauczyciele w tej klasie mogą to dostosowywać."

msgid "see_certificate"
msgstr "Zobacz certyfikat {username}!"

msgid "select"
msgstr "Wybierz"

msgid "select_adventures"
msgstr "Wybierz przygody"

msgid "select_all"
msgstr "Wybierz wszystko"

msgid "select_lang"
msgstr "Wybierz język"

msgid "select_levels"
msgstr "Wybierz poziomy"

msgid "select_tag"
msgstr "Wybierz znacznik"

msgid "selected"
msgstr "Wybrano"

msgid "self_removal_prompt"
msgstr "Czy jesteś pewien, że chcesz opuścić klasę?"

msgid "send_password_recovery"
msgstr "Wyślij mi link do odzyskania hasła"

msgid "sent_by"
msgstr "To zaproszenie zostało wysłane przez"

msgid "sent_password_recovery"
msgstr "Niedługo powinieneś otrzymać email z instrukcjami jak zresetować swoje hasło."

msgid "settings"
msgstr "Moje ustawienia osobiste"

msgid "share"
msgstr ""

msgid "share_by_giving_link"
msgstr "Pokaż innym swój program dając im poniższy link:"

msgid "share_your_program"
msgstr "Udostępnij swój program"

msgid "signup_student_or_teacher"
msgstr "Czy jesteś uczniem czy nauczycielem?"

msgid "single quotes"
msgstr "pojedynczy cudzysłów"

msgid "slash"
msgstr "ukośnik"

#, fuzzy
msgid "sleeping"
msgstr "Śpi..."

msgid "slides"
msgstr "Slajdy"

msgid "slides_for_level"
msgstr "Slajdy do poziomu"

msgid "slides_info"
msgstr "Dla każdego poziomu Hedy stworzyliśmy slajdy, które pomogą Ci uczyć. Slajdy zawierają wyjaśnienia każdego poziomu oraz przykłady Hedy, które można uruchomić wewnątrz slajdów. Wystarczy kliknąć link i zacząć! slajdy wprowadzające są ogólnym wyjaśnieniem Hedy przed poziomem 1. Slajdy zostały utworzone przy użyciu <a href=\"https://slides.com\">slides.com</a>. Jeśli chcesz je dostosować samodzielnie, możesz je pobrać, a następnie prześlij wynikowy plik zip do <a href=\"https://slides.com\">slides.com</a>. Więcej informacji o slajdach można znaleźć w <a href=\"https://hedy.org/for-teachers/manual/features\">instrukcja dla nauczyciela</a>."

msgid "social_media"
msgstr "Media społecznościowe"

msgid "solution_example"
msgstr "Przykład rozwiązania"

msgid "solution_example_explanation"
msgstr "To jest rozwiązanie twojej przygody. Możesz go użyć, jeśli chcesz podzielić się tą przygodą z innymi nauczycielami, aby mogli się dowiedzieć, jakie jest twoje sugerowane rozwiązanie."

msgid "something_went_wrong_keyword_parsing"
msgstr "Wystąpił problem z Twoją przygodą. Czy wszystkie polecenia są oznaczone symbolami nawiasów klamrowych?"

msgid "space"
msgstr "spacja"

msgid "star"
msgstr "gwiazda"

msgid "start_learning"
msgstr "Rozpocznij naukę"

msgid "start_quiz"
msgstr "Zacznij quiz"

msgid "start_teaching"
msgstr "Rozpocznij nauczanie"

msgid "step_title"
msgstr "Zadanie domowe"

#, fuzzy
msgid "stepper_variable_role"
msgstr "stepper"

msgid "stop"
msgstr ""

msgid "stop_code_button"
msgstr "Zatrzymaj program"

msgid "string"
msgstr "tekst"

msgid "student"
msgstr "Uczeń"

msgid "student_adventures_table"
msgstr "Przygoda ucznia"

msgid "student_adventures_table_explanation"
msgstr "W tej tabeli wyświetlane są programy tworzone przez uczniów dla każdej przygody na poziomie. Klikając ikonę oka, możesz wyświetlić stronę programu; po przejrzeniu programu możesz zaznaczyć jego ukończenie."

msgid "student_already_in_class"
msgstr "Ten uczeń już jest w Twojej klasie."

msgid "student_already_invite"
msgstr "Ten uczeń został już zaproszony do klasy."

msgid "student_in_another_class"
msgstr ""

msgid "student_information"
msgstr "Informacje ucznia"

msgid "student_information_explanation"
msgstr "W tej tabeli wyświetlane są podstawowe informacje o uczniach w klasie. W tej tabeli można również wykonać kilka czynności: zmienić hasło ucznia, klikając ikonę ołówka, wyświetlić stronę programu ucznia, klikając ikonę kodu, i usunąć ucznia z klasy, klikając czerwoną ikonę kosza."

msgid "student_not_existing"
msgstr "Ten użytkownik nie został znaleziony w systemie."

msgid "student_signup_header"
msgstr "Uczeń"

msgid "students"
msgstr "uczniowie"

msgid "submission_time"
msgstr "Data wręczenia"

msgid "submit_answer"
msgstr "Odpowiedz na pytanie"

msgid "submit_program"
msgstr "Wyślij"

msgid "submit_warning"
msgstr "Czy jesteś pewien, że chcesz wysłać ten program?"

msgid "submitted"
msgstr "Wysłane"

msgid "submitted_header"
msgstr "Ten program został wysłany i nie może zostać zmieniony."

msgid "subscribe"
msgstr "Zasubskrybuj"

msgid "subscribe_newsletter"
msgstr "Zasubskrybuj do biuletynu informacyjnego"

msgid "successful_runs"
msgstr "Udane uruchomienia: {successful_runs}"

msgid "suggestion_color"
msgstr "Spróbuj użyć innego koloru"

msgid "suggestion_note"
msgstr "Użyj nuty między C0 i B9 lub liczby pomiędzy 1 a 70"

msgid "suggestion_number"
msgstr "Spróbuj zmienić wartość na liczbę"

msgid "suggestion_numbers_or_strings"
msgstr "Spróbuj zmienić wartości na tekst lub liczby"

msgid "surname"
msgstr "Imię"

msgid "survey"
msgstr "Ankieta"

msgid "survey_completed"
msgstr "Ankieta wypełniona"

msgid "survey_skip"
msgstr "Nie pokazuj tego ponownie"

msgid "survey_submit"
msgstr "Wyślij"

msgid "tag_in_adventure"
msgstr "Oznacz w przygodzie"

msgid "tag_input_placeholder"
msgstr "Wprowadź nowy znacznik"

msgid "tags"
msgstr "Znaczniki"

msgid "teacher"
msgstr "Nauczyciel"

msgid "teacher_invalid"
msgstr "Twoja wartość nauczyciela jest niepoprawna."

msgid "teacher_invitation_require_login"
msgstr "Żeby ustawić Twoje konto jako konto nauczyciela musisz się najpierw zalogować. Jeżeli nie masz konta, proszę stworzyć nowe."

msgid "teacher_manual"
msgstr "Instrukcja dla nauczyciela"

msgid "teacher_signup_header"
msgstr "Nauczyciel"

msgid "teacher_welcome"
msgstr "Witaj w Hedy! Jesteś teraz dumnym posiadaczem konta nauczyciela, które pozwala Ci na tworzenie klas i zapraszanie uczniów."

msgid "teachers"
msgstr "Nauczyciele"

msgid "template_code"
msgstr ""
"To jest wyjaśnienie do mojej przygody!\n"
"\n"
"W ten sposób mogę pokazać polecenie: <code>print</code>\n"
"\n"
"Ale czasami mogę chcieć pokazać fragment kodu, jak ten:\n"
"<pre>\n"
"ask Jak masz na imię?\n"
"echo twoje imię to\n"
"</pre>"

msgid "this_turns_in_assignment"
msgstr "To przekazuje twoje zadanie twojemu nauczycielowi."

msgid "title"
msgstr "Tytuł"

msgid "title_admin"
msgstr "Hedy - Strona Administratora"

msgid "title_class-overview"
msgstr "Hedy - Informacje o klasie"

msgid "title_customize-adventure"
msgstr "Hedy - Spersonalizuj przygodę"

msgid "title_customize-class"
msgstr "Hedy - Spersonalizuj klasę"

msgid "title_explore"
msgstr "Hedy - Odkrywaj"

msgid "title_for-teacher"
msgstr "Hedy - Dla nauczycieli"

msgid "title_join-class"
msgstr "Hedy - Dołącz do klasy"

msgid "title_learn-more"
msgstr "Hedy - Dowiedz się więcej"

msgid "title_login"
msgstr "Hedy - Logowanie"

msgid "title_my-profile"
msgstr "Hedy - Moje konto"

msgid "title_privacy"
msgstr "Hedy - Polityka prywatności"

msgid "title_programs"
msgstr "Hedy - Moje programy"

msgid "title_public-adventures"
msgstr "Hedy - Publiczne przygody"

msgid "title_recover"
msgstr "Hedy - Odzyskaj konto"

msgid "title_reset"
msgstr "Hedy - Zresetuj hasło"

msgid "title_signup"
msgstr "Hedy - Utwórz konto"

msgid "title_start"
msgstr "Hedy - Stopniowany język programowania"

msgid "title_view-adventure"
msgstr "Hedy - Wyświetl przygodę"

msgid "token_invalid"
msgstr "Twój token jest nieprawidłowy."

<<<<<<< HEAD
=======
msgid "tooltip_level_locked"
msgstr "Twój nauczyciel wyłączył ten poziom"

>>>>>>> bb42ff4c
msgid "translate_error"
msgstr "Coś poszło nie tak podczas tłumaczenia tego programu. Spróbuj uruchomić program, aby sprawdzić czy ma błąd. Kod z błędami nie może być przetłumaczony."

msgid "translating_hedy"
msgstr "Tłumaczenie Hedy"

msgid "translator"
msgstr "Tłumacz"

msgid "turned_into_teacher"
msgstr "Gratulacje! Z powodzeniem zostałeś nauczycielem."

msgid "tutorial_code_snippet"
msgstr ""
"{print} Witaj świecie!\n"
"{print} Uczę się Hedy z poradnikiem!"

msgid "tutorial_message_not_found"
msgstr "Nie mogliśmy znaleźć oczekiwanego punktu poradnika..."

msgid "tutorial_title_not_found"
msgstr "Nie możemy odnaleźć tego punktu poradnika"

msgid "unauthorized"
msgstr "Nie masz dostępu do tej strony"

#, fuzzy
msgid "unfavourite_confirm"
msgstr "Na pewno chcesz przestać lubić ten program?"

msgid "unfavourite_success"
msgstr "Przestałeś lubić ten program."

msgid "unique_usernames"
msgstr "Wszystkie nazwy użytkowników muszą być unikalne."

msgid "unknown_variable_role"
msgstr "nieznany"

msgid "unlock_thresholds"
msgstr "Wymagania do odblokowania następnego poziomu"

msgid "unsaved_class_changes"
msgstr "Strona zawiera niezapisane zmiany. Czy jesteś pewien, że chcesz wyjść bez zapisania zmian?"

msgid "unsubmit_program"
msgstr "Nie przesyłaj programu"

msgid "unsubmit_warning"
msgstr "Czy na pewno chcesz zrezygnować z przesyłania z tego programu?"

msgid "unsubmitted"
msgstr "Nieprzesłane"

msgid "update_adventure_prompt"
msgstr "Czy na pewno chcesz zaktualizować to wyzwanie?"

msgid "update_public"
msgstr "Zaktualizuj profil publiczny"

msgid "updating_indicator"
msgstr "Aktualizowanie"

msgid "use_of_blanks_exception"
msgstr "Wykorzystanie pustych miejsc w programach"

msgid "use_of_nested_functions_exception"
msgstr "Wykorzystanie zagnieżdżonych funkcji"

msgid "used_in"
msgstr "Wykorzystane w:"

msgid "user"
msgstr "Nazwa użytkownika"

msgid "user_inexistent"
msgstr "Ten użytkownik nie istnieje"

msgid "user_not_private"
msgstr "Ten użytkownik nie istnieje lub nie posiada publicznego profilu"

msgid "username"
msgstr "Nazwa użytkownika"

msgid "username_empty"
msgstr "Nie wpisałeś nazwy użytkownika!"

msgid "username_invalid"
msgstr "Niepoprawna nazwa użytkownika."

msgid "username_special"
msgstr "Nazwa użytkownika nie może zawierać `:` lub `@`."

msgid "username_three"
msgstr "Nazwa użytkownika musi zawierać co najmniej trzy znaki."

msgid "usernames_exist"
msgstr "Jedna lub więcej nazw użytkownika są już zajęte."

msgid "value"
msgstr "Wartość"

msgid "view_adventures"
msgstr "Wyświetl przygody"

msgid "view_classes"
msgstr "Wyświetl klasy"

msgid "view_program"
msgstr "Wyświetl program"

msgid "view_slides"
msgstr "Wyświetl slajdy"

msgid "waiting_for_submit"
msgstr "Oczekiwanie na przesłanie"

#, fuzzy
msgid "walker_variable_role"
msgstr "walker"

msgid "what_is_your_role"
msgstr "Jaka jest twoja rola?"

msgid "what_should_my_code_do"
msgstr "Co powinien robić mój kod?"

msgid "year_invalid"
msgstr "Proszę wprowadzić rok pomiędzy 1900 i {current_year}."

msgid "yes"
msgstr "Tak"

msgid "your_personal_text"
msgstr "Opis..."

msgid "your_program"
msgstr "Twój program"

#~ msgid "create_account_explanation"
#~ msgstr "Posiadanie swojego własnego konta pozwala ci na zapisanie swoich programów."

#~ msgid "only_teacher_create_class"
#~ msgstr "Tylko nauczyciele mogą tworzyć klasy!"

#~ msgid "keyword_support"
#~ msgstr "Przetłumaczone polecenia"

#~ msgid "non_keyword_support"
#~ msgstr "Przetłumaczony tekst"

#~ msgid "try_button"
#~ msgstr "Spróbuj"

#~ msgid "select_own_adventures"
#~ msgstr "Wybierz własne przygody"

#~ msgid "view"
#~ msgstr "Wyświetl"

#~ msgid "class"
#~ msgstr "Klasa"

#~ msgid "save_code_button"
#~ msgstr "Zapisz kod"

#~ msgid "share_code_button"
#~ msgstr "Zapisz i udostępnij kod"

#~ msgid "classes_invalid"
#~ msgstr "Wybrano niepoprawną wartość z listy klas"

#~ msgid "directly_add_adventure_to_classes"
#~ msgstr "Czy chcesz dodać tę przygodę bezpośrednio do jednej z Twoich klas?"

#~ msgid "hand_in_assignment"
#~ msgstr "Hand in assignment"

#~ msgid "select_a_level"
#~ msgstr "Wybierz poziom"

#~ msgid "answer_invalid"
#~ msgstr "Twoje hasło jest niepoprawne."

#~ msgid "available_adventures_level"
#~ msgstr "Poziom dostępnych przygód"

#~ msgid "customize_class_exp_1"
#~ msgstr "Cześć! Na tej stronie możesz dostosować swoją klasę. Wybierając poziomy i przygody, możesz wybrać to, co może zobaczyć Twój uczeń. Możesz także dodawać własne przygody do poziomów. Wszystkie poziomy i domyślne przygody zostaną wybrane domyślnie. <b>Uwaga:</b> Nie każda przygoda jest dostępna na każdym poziomie! Dostosuj ustawienia w następujący sposób:"

#~ msgid "customize_class_exp_2"
#~ msgstr "Zawsze możesz zmienić te ustawienia później. Przykładowo, możesz udostępnić określone przygody lub poziomy podczas nauczania w klasie. W ten sposób możesz łatwo określić poziom i przygody, nad którymi będą pracować Twoi uczniowie. Jeśli chcesz, aby wszystko było dostępne dla swojej klasy, po prostu usuń całkowicie usunąć całe dostosowanie."

#~ msgid "customize_class_step_1"
#~ msgstr "Dostosuj zajęcia"

#~ msgid "customize_class_step_2"
#~ msgstr "\"Pola wyboru\" pojawią się dla przygód dostępnych dla wybranych poziomów"

#~ msgid "customize_class_step_3"
#~ msgstr "Posegreguj przygody w kolejnosci w jakiej chciałbyś, żeby były wyświetlone w tym poziomie. Menu \"Dostępne przygody\" zawiera wszystkie przygody, które nie zostały przypisane do tego poziomu."

#~ msgid "customize_class_step_4"
#~ msgstr "Menu \"Dostępne przygody\" zawiera również wszystkie Twoje przygody. Po dodaniu ich możesz je przesuwać obok pozostałych przygód."

#~ msgid "customize_class_step_5"
#~ msgstr "Dodaj własne przygody"

#~ msgid "customize_class_step_6"
#~ msgstr "Wybierz daty rozpoczęcia dla każdego poziomu (możesz też pozostawić to pole puste)"

#~ msgid "customize_class_step_7"
#~ msgstr "Inne ustawienia"

#~ msgid "customize_class_step_8"
#~ msgstr "Wybierz \"Zapisz\" -> I gotowe!"

#~ msgid "example_code_header"
#~ msgstr "Przykładowy kod"

#~ msgid "feedback_failure"
#~ msgstr "Źle!"

#~ msgid "feedback_success"
#~ msgstr "Dobrze!"

#~ msgid "go_to_first_question"
#~ msgstr "Przejdź do pytania 1"

#~ msgid "question"
#~ msgstr "Pytanie"

#~ msgid "question_doesnt_exist"
#~ msgstr "Pytanie nie istnieje"

#~ msgid "question_invalid"
#~ msgstr "Twój token jest nieprawidłowy."

#~ msgid "too_many_attempts"
#~ msgstr "Przekroczyłeś dozwoloną ilość prób"

#~ msgid "class_stats"
#~ msgstr "Statystyki klasy"

#~ msgid "visit_own_public_profile"
#~ msgstr "Odwiedź swój publiczny profil"

#~ msgid "title_class logs"
#~ msgstr "Hedy - Dzienniki"

#~ msgid "title_class statistics"
#~ msgstr "Moje statystyki"

#~ msgid "disabled_button_locked"
#~ msgstr "Twój nauczyciel jeszcze nie odblokował tego poziomu"

#~ msgid "duplicate_tag"
#~ msgstr "You already have a tag with this name."

#~ msgid "tag_deleted"
#~ msgstr "This tag was successfully deleted."

#~ msgid "no_tags"
#~ msgstr "No tags yet."

#~ msgid "apply_filters"
#~ msgstr "Apply filters"

#~ msgid "write_first_program"
#~ msgstr "Napisz swój pierwszy program!"

#~ msgid "adventure_exp_1"
#~ msgstr "Typ twojej przygody jest po prawej stronie. Po stworzeniu przygody możesz ją dodać do jednej z Twoich klas w zakładce \"Personalizacje\". Jeśli chcesz dodać polecenie do swojej przygody możesz użyć tagu `code`, na przykład:"

#~ msgid "adventure_exp_2"
#~ msgstr "Jeżeli chcesz pokazać uczniom dłuższe fragmenty kodu możesz użyc tagów `pre`, na przykład:"

#~ msgid "hello_world"
#~ msgstr "Witaj, świecie!"

#~ msgid "share_confirm"
#~ msgstr "Czy na pewno chcesz uczynić ten program publicznym?"

#~ msgid "share_success_detail"
#~ msgstr "Program został udostępniony pomyślnie."

#~ msgid "unshare_confirm"
#~ msgstr "Czy na pewno chcesz uczynić ten program prywatnym?"

#~ msgid "unshare_success_detail"
#~ msgstr "Program przestał być udostępniony."

#~ msgid "hide_parsons"
#~ msgstr "Ukryj łamigłówkę"

#~ msgid "hide_quiz"
#~ msgstr "Ukryj quiz"

#~ msgid "back_to_class"
#~ msgstr "Powróć do klasy"

#~ msgid "Locked Language Feature"
#~ msgstr "Używasz {concept}! To super, ale {concept} nie jest jeszcze odblokowany! Będzie odblokowany na następnym poziomie."

#~ msgid "nested blocks"
#~ msgstr "blok w bloku"

#~ msgid "save"
#~ msgstr "Zapisz"

#~ msgid "update_profile"
#~ msgstr "Zaktualizuj profil"

#~ msgid "variables"
#~ msgstr "Zmienne"

#~ msgid "class_live"
#~ msgstr "Live statistics"

#~ msgid "class_overview"
#~ msgstr "Class overview"

#~ msgid "student_list"
#~ msgstr "Student list"

#~ msgid "title_class live_statistics"
#~ msgstr "Hedy - Live Statistics"

#~ msgid "explore_explanation"
#~ msgstr "Na tej stronie możesz przeglądnąc programy stworzone przez innych użytkowników Hedy. Możesz filtrować te programy pod kątem poziomów i typów przygód. Kliknij na \"Wyświetl program\", żeby otworzyć program i go uruchomić. Programy z czerwonym nagłówkiem zawierają pomyłki. Możesz je otworzyć ale nie będziesz mógł ich uruchomić z powodu tego błędu. Oczywiście możesz spróbować naprawić ten problem! Jeżeli twórca tego programu ma publiczny profil możesz kliknąć na jego nazwę użytkownika, żeby otworzyć jego profil. Znajdziesz tam wszystkie udostępnione programy stworzone przez tego użytkownika oraz więcej rzeczy!"

#~ msgid "common_errors"
#~ msgstr "Common errors"

#~ msgid "grid_overview"
#~ msgstr "Przegląd programów na przygodę"

#~ msgid "last_error"
#~ msgstr "Last error"

#~ msgid "last_program"
#~ msgstr "Last program"

#~ msgid "live_dashboard"
#~ msgstr "Live Dashboard"

#~ msgid "runs_over_time"
#~ msgstr "Runs over time"

#~ msgid "student_details"
#~ msgstr "Student details"

#~ msgid "achievements_check_icon_alt"
#~ msgstr "Ikona uzyskanego osiągnięcia"

#~ msgid "country_title"
#~ msgstr "Państwo"

#~ msgid "create_public_profile"
#~ msgstr "Utwórz publiczny profil"

#~ msgid "general"
#~ msgstr "Ogólne"

#~ msgid "hedy_achievements"
#~ msgstr "Moje osiągnięcia"

#~ msgid "hidden"
#~ msgstr "Ukryty"

#~ msgid "highscore_explanation"
#~ msgstr "Na tej stronie możesz zobaczyć aktualne najlepsze wyniki w oparciu o ilość zebranych osiągnięć. Zobacz ranking dla wszystkich użytkowników, swojego kraju lub klasy. Kliknij nazwę użytkownika, aby wyświetlić jego profil publiczny."

#~ msgid "highscore_no_public_profile"
#~ msgstr "Nie posiadasz publicznego profilu w związku z czym nie jesteś wyświetlony na liście rekordowych wyników. Czy chciałbyś stworzyć publiczny profil?"

#~ msgid "highscores"
#~ msgstr "Rekordy"

#~ msgid "my_achievements"
#~ msgstr "Moje osiągnięcia"

#~ msgid "no_such_highscore"
#~ msgstr "Wyniki"

#~ msgid "programs_created"
#~ msgstr "Stworzone programy"

#~ msgid "programs_saved"
#~ msgstr "Zapisane programy"

#~ msgid "programs_submitted"
#~ msgstr "Przesłane programy"

#~ msgid "title_achievements"
#~ msgstr "Hedy - Moje osiągnięcia"

#~ msgid "whole_world"
#~ msgstr "Świat"

#~ msgid "your_class"
#~ msgstr "Twoja klasa"

#~ msgid "achievement_earned"
#~ msgstr "Otrzymałeś nowe osiągnięcie!"

#~ msgid "percentage_achieved"
#~ msgstr "Osiągnięte przez {percentage}% użytkowników"

#~ msgid "achievements"
#~ msgstr "osiągnięcia"

#~ msgid "achievements_logo_alt"
#~ msgstr "Osiągnięcia - logo"

#~ msgid "amount_submitted"
#~ msgstr "nadesłanych programów"

#~ msgid "last_achievement"
#~ msgstr "Ostatnie zdobyte osiągnięcie"

#~ msgid "no_certificate"
#~ msgstr "Ten użytkownik uzyskał Certyfikat Ukończenia Hedy"

#~ msgid "number_achievements"
#~ msgstr "Liczba osiągnięć"

<<<<<<< HEAD
#~ msgid "developers_mode"
#~ msgstr "Tryb programisty"

#~ msgid "read_code_label"
#~ msgstr "Czytaj na głos"

#~ msgid "regress_button"
#~ msgstr ""

#~ msgid "tutorial"
#~ msgstr "Samouczek"

#~ msgid "index_button"
#~ msgstr ""

#~ msgid "tooltip_level_locked"
#~ msgstr "Your teacher disabled this level"
=======
#~ msgid "create_question"
#~ msgstr "Czy chciałbyś stworzyć?"

#~ msgid "explore_programs"
#~ msgstr "Exploruj programy"

#~ msgid "explore_programs_logo_alt"
#~ msgstr "Ikona odkrywania programów"

#~ msgid "hedy_tutorial_logo_alt"
#~ msgstr "Ikona samouczka Hedy"

#~ msgid "no_public_profile"
#~ msgstr "Nie masz jeszcze opisu profilu publicznego..."

#~ msgid "start_hedy_tutorial"
#~ msgstr "Rozpocznij samouczek Hedy"

#~ msgid "start_programming"
#~ msgstr "Zacznij programować"

#~ msgid "start_programming_logo_alt"
#~ msgstr "Ikona rozpoczęcia programowania"

#~ msgid "start_teacher_tutorial"
#~ msgstr "Rozpocznij samouczek dla nauczyciela"

#~ msgid "teacher_tutorial_logo_alt"
#~ msgstr "Ikona samouczka dla nauczyciela"

#~ msgid "title_landing-page"
#~ msgstr "Witaj w Hedy!"

#~ msgid "welcome"
#~ msgstr "Witaj"

#~ msgid "welcome_back"
#~ msgstr "Witaj spowrotem"

#~ msgid "your_account"
#~ msgstr "Twój profil"

#~ msgid "your_last_program"
#~ msgstr "Poprzednio zapisany program"

#~ msgid "already_teacher"
#~ msgstr "Już posiadasz konto nauczyciela."

#~ msgid "already_teacher_request"
#~ msgstr "Już masz oczekujące rządanie otrzymania konta nauczyciela."

#~ msgid "teacher_account_request"
#~ msgstr "Masz nierozstrzygnięte rządanie konta nauczyciela"

#~ msgid "teacher_account_success"
#~ msgstr "Pomyślnie wysłałeś rządanie konta nauczyciela."

#~ msgid "student_not_allowed_in_class"
#~ msgstr "Uczeń nie ma wstępu do klasy"
>>>>>>> bb42ff4c
<|MERGE_RESOLUTION|>--- conflicted
+++ resolved
@@ -352,13 +352,6 @@
 msgid "classes_info"
 msgstr "Utwórz klasę, aby śledzić postępy każdego ucznia w pulpicie nawigacyjnym (dashboard) i dostosowywać przygody, które widzą Twoi uczniowie, a nawet dodawać własne! Możesz utworzyć dowolną liczbę klas, a każda klasa może mieć wielu nauczycieli, z których każda ma różne role. Możesz także dodać tyle uczniów, ile chcesz, ale pamiętaj, że każdy uczeń może być tylko w jednej klasie na raz. Więcej informacji o klasach można znaleźć w podręczniku <a href=\"https://hedy.org/for-teachers/manual/preparations#for-teachers\">teacher manual (instrukcja dla nauczycieli) </a>."
 
-<<<<<<< HEAD
-msgid "clear"
-msgstr ""
-
-#, fuzzy
-=======
->>>>>>> bb42ff4c
 msgid "clone"
 msgstr "Klon"
 
@@ -1793,12 +1786,9 @@
 msgid "token_invalid"
 msgstr "Twój token jest nieprawidłowy."
 
-<<<<<<< HEAD
-=======
 msgid "tooltip_level_locked"
 msgstr "Twój nauczyciel wyłączył ten poziom"
 
->>>>>>> bb42ff4c
 msgid "translate_error"
 msgstr "Coś poszło nie tak podczas tłumaczenia tego programu. Spróbuj uruchomić program, aby sprawdzić czy ma błąd. Kod z błędami nie może być przetłumaczony."
 
@@ -2226,25 +2216,6 @@
 #~ msgid "number_achievements"
 #~ msgstr "Liczba osiągnięć"
 
-<<<<<<< HEAD
-#~ msgid "developers_mode"
-#~ msgstr "Tryb programisty"
-
-#~ msgid "read_code_label"
-#~ msgstr "Czytaj na głos"
-
-#~ msgid "regress_button"
-#~ msgstr ""
-
-#~ msgid "tutorial"
-#~ msgstr "Samouczek"
-
-#~ msgid "index_button"
-#~ msgstr ""
-
-#~ msgid "tooltip_level_locked"
-#~ msgstr "Your teacher disabled this level"
-=======
 #~ msgid "create_question"
 #~ msgstr "Czy chciałbyś stworzyć?"
 
@@ -2304,4 +2275,3 @@
 
 #~ msgid "student_not_allowed_in_class"
 #~ msgstr "Uczeń nie ma wstępu do klasy"
->>>>>>> bb42ff4c
