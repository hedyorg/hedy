# Polish translations for PROJECT.
# Copyright (C) 2023 ORGANIZATION
# This file is distributed under the same license as the PROJECT project.
# FIRST AUTHOR <EMAIL@ADDRESS>, 2023.
#
msgid ""
msgstr ""
"Project-Id-Version: PROJECT VERSION\n"
"Report-Msgid-Bugs-To: EMAIL@ADDRESS\n"
"POT-Creation-Date: 2000-01-01 00:00+0000\n"
"PO-Revision-Date: 2024-07-08 10:20+0000\n"
"Last-Translator: Prefill add-on <noreply-addon-prefill@weblate.org>\n"
"Language-Team: pl <LL@li.org>\n"
"Language: pl\n"
"MIME-Version: 1.0\n"
"Content-Type: text/plain; charset=utf-8\n"
"Content-Transfer-Encoding: 8bit\n"
"Plural-Forms: nplurals=3; plural=(n==1 ? 0 : n%10>=2 && n%10<=4 && (n%100<10 "
"|| n%100>=20) ? 1 : 2);\n"
"X-Generator: Weblate 5.7-dev\n"
"Generated-By: Babel 2.14.0\n"

#, fuzzy
msgid "Access Before Assign"
msgstr "Próbowano użyć zmiennej {name} w linii {access_line_number}, ale ustawiono ją w linii {definition_line_number}. Ustaw zmienną przed jej użyciem."

#, fuzzy
msgid "Cyclic Var Definition"
msgstr "Zmienna `{variable}` musi zostać ustawiona zanim będzie można użyć jej po prawej stronie tej komendy."

#, fuzzy
msgid "Else Without If Error"
msgstr "On line {line_number} you used an `{else}` but there is no `{if}` on the line before it."

#, fuzzy
msgid "Function Undefined"
msgstr "Próba użycia funkcji {name}, która nie została zdefiniowana."

#, fuzzy
msgid "Has Blanks"
msgstr "Twój kod nie jest skończony. Posiada miejsca które trzeba wypełnić."

#, fuzzy
msgid "Incomplete"
msgstr "Ups! Zapomniałeś o odrobinie kodu! W linii {line_number}, musisz dodać tekst po `{incomplete_command}`."

#, fuzzy
msgid "Incomplete Repeat"
msgstr "Wygląda na to, że zapomniano użyć komendy z poleceniem `{repeat}` w linii {line_number}."

#, fuzzy
msgid "Invalid"
msgstr "`{invalid_command}` nie jest komendą z {level} poziomu Hedy. Czy miałeś na myśli `{guessed_command}`?"

#, fuzzy
msgid "Invalid Argument"
msgstr "Nie możesz użyć komendy `{command}` z `{invalid_argument}` . Spróbuj zmienić typ `{invalid_argument}` na {allowed_types}."

#, fuzzy
msgid "Invalid Argument Type"
msgstr "Nie możesz użyć komendy `{command}` z `{invalid_argument}`, ponieważ jest ona typu {invalid_type}. Spróbuj zmienić `{invalid_argument}` na {allowed_types}."

#, fuzzy
msgid "Invalid At Command"
msgstr "Polecenie `{command}` nie może być używane od poziomu 16 wzwyż. Możesz użyć nawiasów kwadratowych aby wybrać element z listy, na przykład: `przyjaciele[i]`, `szczęśliwe_numerki[{random}]`."

#, fuzzy
msgid "Invalid Space"
msgstr "Ups! Linia numer {line_number} zaczyna się od spacji. Spacje są dziwne dla komputerów, czy można ją usunąć?"

#, fuzzy
msgid "Invalid Type Combination"
msgstr "Nie możesz użyć `{invalid_argument}` oraz `{invalid_argument_2}` z `{command}` ponieważ pierwszy jest typu {invalid_type}, a drugi jest typu {invalid_type_2}. Spróbuj zmienić `{invalid_argument}` na {invalid_type_2} lub `{invalid_argument_2}` na {invalid_type}."

#, fuzzy
msgid "Lonely Echo"
msgstr "Użyłeś `{echo}` przed `{ask}` lub `{echo}` bez `{ask}`. Umieść `{ask}` przed `{echo}`."

#, fuzzy
msgid "Lonely Text"
msgstr "Wygląda na to, że zapomniano użyć komendy z tekstem w linii {line_number}"

#, fuzzy
msgid "Missing Additional Command"
msgstr "It looks like you forgot to complete writing `{command}` on line {line_number}."

#, fuzzy
msgid "Missing Colon Error"
msgstr "Starting at level 17, `{command}` needs a `:`. It looks like you forgot to use one at the end of line {line_number}."

#, fuzzy
msgid "Missing Command"
msgstr "Wygląda na to, że zapomniano użyć komendy w linii {line_number}."

#, fuzzy
msgid "Missing Inner Command"
msgstr "Wygląda na to, że zapomniano użyć komendy z słowem `{command}` użytym w linii {line_number}."

#, fuzzy
msgid "Missing Square Brackets"
msgstr "It looks like you forgot to use square brackets `[]` around the list you were creating on line {line_number}."

#, fuzzy
msgid "Missing Variable"
msgstr "W poleceniu `{command}` brakuje zmiennej na początku linii."

#, fuzzy
msgid "Misspelled At Command"
msgstr "Wygląda na to, że mogłeś błędnie napisać polecenie `{command}`, zamiast tego w wierszu {line_number} wpisałeś `{invalid_argument}`."

#, fuzzy
msgid "No Indentation"
msgstr "Użyto zbyt mało spacji w linii {line_number}. Użyto {leading_spaces} spacji, to za mało. Rozpocznij każdy blok o {indent_size} spacji dalej niż linia powyżej."

#, fuzzy
msgid "Non Decimal Variable"
msgstr "W linii {line_number} mogłeś spróbować użyć numeru, którego Hedy nie bardzo lubi! Spróbuj zmienić go na liczbę dziesiętną, np. 2."

#, fuzzy
msgid "Parse"
msgstr "Kod który wprowadzono nie jest poprawnym kodem Hedy. W linii {location[0]} jest błąd, w pozycji {location[1]}. Użyto `{character_found}`, co nie jest dozwolone."

#, fuzzy
msgid "Pressit Missing Else"
msgstr "Nie dodano instrukcji co ma się wydarzyć gdy naciśnięty zostanie inny klawisz, dodaj instrukcję `{else}` do swojego kodu"

#, fuzzy
msgid "Runtime Index Error"
msgstr "Próbowałeś dostać się do elementu listy {name}, ale jest ona pusta albo indeks który podałeś nie istnieje."

#, fuzzy
msgid "Runtime Value Error"
msgstr "While running your program the command `{command}` received the value `{value}` which is not allowed. {tip}."

#, fuzzy
msgid "Runtime Values Error"
msgstr "While running your program the command `{command}` received the values `{value}` and `{value}` which are not allowed. {tip}."

#, fuzzy
msgid "Save Microbit code "
msgstr "Save Microbit code"

#, fuzzy
msgid "Too Big"
msgstr "Wow! Twój program ma aż {lines_of_code} linii kodu! Ale możemy przetworzyć tylko {max_lines} linii na tym poziomie. Zmniejsz swój program, i spróbuj ponownie."

#, fuzzy
msgid "Too Few Indents"
msgstr "You used too few leading spaces in line {line_number}. You used {leading_spaces} spaces, which is too few."

#, fuzzy
msgid "Too Many Indents"
msgstr "You used too many leading spaces in line {line_number}. You used {leading_spaces} spaces, which is too many."

#, fuzzy
msgid "Unexpected Indentation"
msgstr "Użyto zbyt dużo spacji w linii {line_number}. Użyto {leading_spaces} spacji, to za dużo. Rozpocznij każdy blok {indent_size} spacji dalej niż poprzednia linia."

#, fuzzy
msgid "Unquoted Assignment"
msgstr "Od tego poziomu, tekst po `{is}` będzie musiał być między apostrofami. Zapomniano o tym przy tekście {text}."

#, fuzzy
msgid "Unquoted Equality Check"
msgstr "Jeśli chcesz sprawdzić, czy zmienna jest równa wielu słowom, słowa powinny być pomiędzy apostrofami!"

#, fuzzy
msgid "Unquoted Text"
msgstr "Uważaj. Jeżeli chcesz coś wypisać, tekst powinien zaczynać i kończyć się apostrofem. Zapomniano o tym dla tekstu {unquotedtext}."

#, fuzzy
msgid "Unsupported Float"
msgstr "Liczby niecałkowita nie są jeszcze dostępne, ale będą za kilka poziomów. Na teraz, zmień `{value}` na liczbę całkowitą."

#, fuzzy
msgid "Unsupported String Value"
msgstr "Wartości tekstowe nie mogą zawierać `{invalid_value}`."

#, fuzzy
msgid "Unused Variable"
msgstr "Zdefiniowałeś zmienną {variable_name} w linii {line_number}, ale jej nie użyłeś."

#, fuzzy
msgid "Var Undefined"
msgstr "Próbowano użyć zmiennej `{name}`, ale nie została ona ustawiona. Jest też możliwe, że próbowano użyć słowa `{name}`, ale zapomniano o apostrofach."

#, fuzzy
msgid "Wrong Level"
msgstr "To był poprawny kod Hedy, ale nie dla tego poziomu. Użyto `{offending_keyword}` dla poziomu {working_level}. Porada: {tip}"

#, fuzzy
msgid "Wrong Number of Arguments"
msgstr "Twoja funkcja użyła nieprawidłowej liczby argumentów. Podałeś {used_number}, ale funkcja {name} potrzebuje {defined_number}"

msgid "account_overview"
msgstr "Przegląd konta"

#, fuzzy
msgid "accounts_created"
msgstr "Konta zostały utworzone pomyślnie."

msgid "accounts_intro"
msgstr "Na tej stronie możesz utworzyć konta dla wielu uczniów jednocześnie. Możliwe jest również bezpośrednie dodanie ich do jednej z twoich klas. Wciskając zielony + znajdujący się po prawej stronie na dole strony możesz dodać dodatkowe rzędy. Możesz usunąć rząd poprzez wcisnięcie odpowiadającego mu czerwonego krzyżyka. Upewnij się, że żaden z rzędów nie jest pusty gdy wciskasz \"Utwórz wiele kont\". Miej na uwadze, że każda nazwa użytkownika i każdy adres email muszą być unikalne, oraz, że hasła muszą składać się z <b>co najmniej</b> 6 znaków."

msgid "achievement_earned"
msgstr "Otrzymałeś nowe osiągnięcie!"

msgid "achievements"
msgstr "osiągnięcia"

msgid "achievements_check_icon_alt"
msgstr "Ikona uzyskanego osiągnięcia"

msgid "achievements_logo_alt"
msgstr "Osiągnięcia - logo"

#, fuzzy
msgid "actions"
msgstr "Actions"

msgid "add"
msgstr "Dodaj"

msgid "add_students"
msgstr "Dodaj uczniów"

#, fuzzy
msgid "add_your_language"
msgstr "Add your language!"

msgid "admin"
msgstr "Administrator"

msgid "advance_button"
msgstr "Przejdź do poziomu {level}"

msgid "adventure"
msgstr "Przygoda"

msgid "adventure_cloned"
msgstr "Przygoda jest klonowana"

#, fuzzy
msgid "adventure_code_button"
msgstr "Adventure Code"

#, fuzzy
msgid "adventure_codeblock_button"
msgstr "Use this button when you want to create a block of code that students can run in your adventure. Tip: put the selection at the end of the last line of the code block and <kbd>Enter</kbd> 3 times to type after a code block."

msgid "adventure_duplicate"
msgstr "Posiadasz już przygodę o tej nazwie."

msgid "adventure_empty"
msgstr "Nie podałeś nazwy przygody!"

msgid "adventure_exp_3"
msgstr "Pamiętaj, żeby zawsze otaczać słowa kluczowe / polecenia symbolami {` i `}`. Możesz użyć przycisku \"podgląd\" aby zobaczyć jak wygląda Twoja przygoda. Aby zobaczyć przygodę na dedykowanej stronie, wybierz \"podgląd\" z menu na stronie nauczyciela."

#, fuzzy
msgid "adventure_exp_classes"
msgstr "Your adventure is used within the following classes"

#, fuzzy
msgid "adventure_flagged"
msgstr "The adventure was flagged successfully."

msgid "adventure_id_invalid"
msgstr "Ten identyfikator przygody jest nieprawidłowy."

msgid "adventure_length"
msgstr "Treść twojej przygody musi składać się przynajmniej z 20 znaków."

msgid "adventure_name_invalid"
msgstr "Ta nazwa przygody jest nieprawidłowa."

msgid "adventure_prompt"
msgstr "Podaj nazwę przygody"

msgid "adventure_terms"
msgstr "Zgadzam się, że moja przygoda może być udostępniona publicznie na Hedy."

msgid "adventure_updated"
msgstr "Przygoda została zaktualizowana!"

#, fuzzy
msgid "adventures"
msgstr "Adventures"

#, fuzzy
msgid "adventures_completed"
msgstr "Adventures completed: {number_of_adventures}"

#, fuzzy
msgid "adventures_info"
msgstr "Each Hedy level has built-in exercises for students, which we call adventures. You can create your own adventures and add them to your classes. With your own adventures you can create adventures that are relevant and interesting for your students. You can find more information about creating your own adventures <a href=\"https://hedy.org/for-teachers/manual/features\">here</a>."

msgid "adventures_restored"
msgstr "Domyślne przygody zostały przywrócone."

#, fuzzy
msgid "adventures_tried"
msgstr "Adventures tried"

msgid "ago"
msgstr "{timestamp} temu"

msgid "agree_invalid"
msgstr "Musisz zgodzić się z zasadami polityki prywatności."

msgid "agree_with"
msgstr "Zgadzam się na"

msgid "ajax_error"
msgstr "Wystąpił błąd, proszę spróbować ponownie."

msgid "all"
msgstr "Wszystkie"

msgid "all_class_highscores"
msgstr "Wszyscy uczniowie są widoczni na klasowej liście najlepszych wyników"

msgid "already_account"
msgstr "Posiadasz już konto?"

msgid "already_program_running"
msgstr "Jakiś program właśnie się wykonuje, zakończ go, zanim uruchomisz kolejny."

msgid "already_teacher"
msgstr "Już posiadasz konto nauczyciela."

msgid "already_teacher_request"
msgstr "Już masz oczekujące rządanie otrzymania konta nauczyciela."

msgid "amount_submitted"
msgstr "nadesłanych programów"

msgid "are_you_sure"
msgstr "Czy jesteś pewien? Ta operacja jest nieodwracalna."

msgid "ask_needs_var"
msgstr "Od poziomu 2, `{ask}` musi być użyty razem ze zmienną. Przykład: imię `{is}` `{ask}` Jak się nazywasz?"

msgid "available_in"
msgstr "Available in:"

msgid "become_a_sponsor"
msgstr "Zostań sponsorem"

msgid "birth_year"
msgstr "Rok urodzenia"

#, fuzzy
msgid "bug"
msgstr "Bug"

msgid "by"
msgstr "przez"

msgid "cancel"
msgstr "Anuluj"

#, fuzzy
msgid "cant_parse_exception"
msgstr "Couldn't parse the program"

msgid "certificate"
msgstr "Certyfikat ukończenia"

msgid "certified_teacher"
msgstr "Certyfikowany nauczyciel"

msgid "change_password"
msgstr "Zmień hasło"

msgid "cheatsheet_title"
msgstr "Ściągawka"

msgid "class_already_joined"
msgstr "Już jesteś uczeniem tej klasy"

msgid "class_customize_success"
msgstr "Personalizacje zostaly zapisane pomyślnie."

#, fuzzy
msgid "class_graph_explanation"
msgstr "In this graph you can see represented the numbers of adventures your students have attempted (meaning they have done meaninful work in that adventure), with respect to the number of errors and successful runs."

msgid "class_name_duplicate"
msgstr "Już masz klasę z taką nazwą."

msgid "class_name_empty"
msgstr "Nie wpisałeś nazwy klasy!"

msgid "class_name_invalid"
msgstr "Ta nazwa klasy jest nieprawidłowa."

msgid "class_name_prompt"
msgstr "Podaj proszę nazwę nowej klasy"

#, fuzzy
msgid "class_performance_graph"
msgstr "Class performance graph"

#, fuzzy
msgid "class_survey_description"
msgstr "We would like to get a better overview of our Hedy users. By providing these answers, you would help improve Hedy. Thank you!"

#, fuzzy
msgid "class_survey_later"
msgstr "Remind me tomorrow"

#, fuzzy
msgid "class_survey_question1"
msgstr "What is the age range in your class?"

#, fuzzy
msgid "class_survey_question2"
msgstr "What is the spoken language in your class?"

#, fuzzy
msgid "class_survey_question3"
msgstr "What is the gender balance in your class?"

#, fuzzy
msgid "class_survey_question4"
msgstr "What distinguishes your students from others?"

#, fuzzy
msgid "classes"
msgstr "Classes"

#, fuzzy
msgid "classes_info"
msgstr "Create a class to follow the progress of each student in dashboard, and to customize the adventures your students see, and even adding your own! You can create as many classes as you like, and each class can have multiple teachers each one with different roles. You can also add as many students as you want, but mind that each student can only be in one class at a time. You can find more information about classes in the <a href=\"https://hedy.org/for-teachers/manual/preparations#for-teachers\">teacher manual</a>."

#, fuzzy
msgid "clone"
msgstr "Clone"

#, fuzzy
msgid "cloned_times"
msgstr "Clones"

msgid "close"
msgstr "Zamknij"

msgid "comma"
msgstr "przecinek"

#, fuzzy
msgid "command_not_available_yet_exception"
msgstr "Command not available yet"

#, fuzzy
msgid "command_unavailable_exception"
msgstr "Command not correct anymore"

msgid "commands"
msgstr "Polecenia"

msgid "congrats_message"
msgstr "Gratulacje, {username}, ukończyłeś Hedy!"

#, fuzzy
msgid "connect_guest_teacher"
msgstr "I would like to be connected with a guest teacher who can give a few lessons"

#, fuzzy
msgid "constant_variable_role"
msgstr "constant"

msgid "content_invalid"
msgstr "Ta przygoda jest nieprawidłowa."

msgid "contributor"
msgstr "Współautor"

msgid "copy_clipboard"
msgstr "Pomyślnie skopiowano do schowka"

#, fuzzy
msgid "copy_code"
msgstr "Copy code"

msgid "copy_join_link"
msgstr "Skopiuj link do dołączenia"

msgid "copy_link_success"
msgstr "Link udostępniania skopiowany do schowka"

msgid "copy_link_to_share"
msgstr "Skopiuj udostępniający link"

msgid "copy_mail_link"
msgstr "Proszę skopiować i wkleić ten link do nowej zakładki przeglądarki:"

msgid "correct_answer"
msgstr "Poprawna odpowiedź to"

msgid "country"
msgstr "Kraj"

msgid "country_invalid"
msgstr "Proszę wybrać poprawny kraj."

msgid "country_title"
msgstr "Państwo"

msgid "create_account"
msgstr "Utwórz konto"

msgid "create_accounts"
msgstr "Utwórz wiele kont"

msgid "create_accounts_prompt"
msgstr "Czy na pewno chcesz utworzyć te konta?"

msgid "create_adventure"
msgstr "Utwórz przygodę"

msgid "create_class"
msgstr "Utwórz nową klasę"

msgid "create_multiple_accounts"
msgstr "Utwórz wiele kont"

msgid "create_public_profile"
msgstr "Utwórz publiczny profil"

msgid "create_question"
msgstr "Czy chciałbyś stworzyć?"

msgid "create_student_account"
msgstr "Utwórz konto"

msgid "create_student_account_explanation"
msgstr "Możesz zapisywać swoje programy."

msgid "create_teacher_account"
msgstr "Utwórz konto nauczyciela"

msgid "create_teacher_account_explanation"
msgstr "Z kontem nauczyciela możesz zapisywać swoje programy i przeglądać wyniki swoich uczniów."

msgid "creator"
msgstr "Autor"

msgid "current_password"
msgstr "Obecne hasło"

msgid "customization_deleted"
msgstr "Personalizacje zostaly usunięte pomyślnie."

#, fuzzy
msgid "customize"
msgstr "Customize"

msgid "customize_adventure"
msgstr "Dostosuj przygodę"

msgid "customize_class"
msgstr "Dostosuj klasę"

msgid "dash"
msgstr "myślnik"

msgid "default_401"
msgstr "Wygląda na to, że nie masz wystarczających uprawnień..."

#, fuzzy
msgid "default_403"
msgstr "Looks like this action is forbidden..."

msgid "default_404"
msgstr "Nie byliśmy w stanie znaleźć tej strony..."

msgid "default_500"
msgstr "Coś poszło nie tak..."

msgid "delete"
msgstr "Usuń"

msgid "delete_adventure_prompt"
msgstr "Czy jesteś pewien, że chcesz usunąć tę przygodę?"

msgid "delete_class_prompt"
msgstr "Czy jesteś pewien, że chcesz usunąć tą klasę?"

msgid "delete_confirm"
msgstr "Czy na pewno chcesz usunąć ten program?"

msgid "delete_invite"
msgstr "Usuń zaproszenie"

msgid "delete_invite_prompt"
msgstr "Czy jesteś pewien że chcesz usunąć to zaproszenia?"

msgid "delete_public"
msgstr "Usuń profil publiczny"

msgid "delete_success"
msgstr "Program został usunięty pomyślnie."

#, fuzzy
msgid "delete_tag_prompt"
msgstr "Are you sure you want to delete this tag?"

msgid "destroy_profile"
msgstr "Usuń profil"

msgid "developers_mode"
msgstr "Tryb programisty"

msgid "directly_available"
msgstr "Zawsze dostępne"

msgid "disable"
msgstr "Wyłącz"

#, fuzzy
msgid "disable_explore_page"
msgstr "Disable explore page"

#, fuzzy
msgid "disable_parsons"
msgstr "Disable all puzzles"

#, fuzzy
msgid "disable_quizes"
msgstr "Disable all quizes"

msgid "disabled"
msgstr "Wyłączono"

msgid "disabled_button_quiz"
msgstr "Twój wynik quizu jest poniżej oczekiwanego poziomu. Spróbuj ponownie!"

msgid "discord_server"
msgstr "Serwer Discord"

msgid "distinguished_user"
msgstr "Wyróżniony użytkownik"

msgid "double quotes"
msgstr "cudzysłów"

msgid "download"
msgstr "Pobierz"

msgid "download_login_credentials"
msgstr "Czy chcesz pobrać dane logowania po utworzeniu kont?"

msgid "duplicate"
msgstr "Duplikuj"

#, fuzzy
msgid "echo_and_ask_mismatch_exception"
msgstr "Echo and ask mismatch"

msgid "echo_out"
msgstr "Od poziomu 2, `{echo}` nie jest potrzebne. Teraz możesz powtarzać odpowiedź za pomocą `{ask}` oraz `{print}`. Przykład: imię `{is}` `{ask}` Jak się nazywasz? `{print}` Cześć imię"

#, fuzzy
msgid "edit_adventure"
msgstr "Edit adventure"

msgid "edit_code_button"
msgstr "Edytuj kod"

msgid "email"
msgstr "Email"

msgid "email_invalid"
msgstr "Proszę podać poprawny adres email."

msgid "end_quiz"
msgstr "Koniec quizu"

msgid "english"
msgstr "Angielski"

msgid "enter"
msgstr "Zatwierdź"

msgid "enter_password"
msgstr "Wprowadź nowe hasło dla"

msgid "enter_text"
msgstr "Wprowadź swoją odpowiedź tutaj..."

msgid "error_logo_alt"
msgstr "Logo błędu"

#, fuzzy
msgid "errors"
msgstr "Errors"

msgid "exclamation mark"
msgstr "wykrzyknik"

msgid "exercise"
msgstr "Ćwiczenie"

msgid "exercise_doesnt_exist"
msgstr "Nie można znaleźć tego ćwiczenia"

msgid "exists_email"
msgstr "Ten email jest już w użyciu."

msgid "exists_username"
msgstr "Ta nazwa użytkownika jest już w użyciu."

#, fuzzy
msgid "exit_preview_mode"
msgstr "Exit preview mode"

msgid "experience_invalid"
msgstr "Proszę wybrać poprawne doświadczenie, wybierz (Tak, Nie)."

msgid "expiration_date"
msgstr "Data wygaśnięcia"

msgid "explore_programs"
msgstr "Exploruj programy"

msgid "explore_programs_logo_alt"
msgstr "Ikona odkrywania programów"

#, fuzzy
msgid "favorite_program"
msgstr "Favorite program"

msgid "favourite_confirm"
msgstr "Czy jesteś pewien, że chcesz ustawić ten program jako ulubiony?"

msgid "favourite_program"
msgstr "Ulubiony program"

msgid "favourite_program_invalid"
msgstr "Twój wybrany ulubiony program jest niewłaściwy."

msgid "favourite_success"
msgstr "Program został ustawiony jako ulubiony."

#, fuzzy
msgid "feature"
msgstr "Feature"

#, fuzzy
msgid "feedback"
msgstr "Feedback"

#, fuzzy
msgid "feedback_message_error"
msgstr "Something went wrong, please try again later."

#, fuzzy
msgid "feedback_message_success"
msgstr "Thank you, we recieved your feedback and will contact you if needed."

#, fuzzy
msgid "feedback_modal_message"
msgstr "Please send us a message with a category. We appreciate your help to improve Hedy!"

msgid "female"
msgstr "Żeńska"

#, fuzzy
msgid "flag_adventure_prompt"
msgstr "Do you want to flag this adventure so that we check its appropriateness?"

msgid "float"
msgstr "liczba"

msgid "for_teachers"
msgstr "Dla nauczycieli"

msgid "forgot_password"
msgstr "Zapomniałeś hasła?"

msgid "from_another_teacher"
msgstr "Od innego nauczyciela"

msgid "from_magazine_website"
msgstr "Z gazety lub strony internetowej"

msgid "from_video"
msgstr "Z filmiku"

msgid "fun_statistics_msg"
msgstr "Trochę ciekawych statystyk!"

msgid "gender"
msgstr "Płeć"

msgid "gender_invalid"
msgstr "Proszę wybrać poprawną płeć, wybierz (Żeńska, Męska, Inna)."

msgid "general"
msgstr "Ogólne"

msgid "general_settings"
msgstr "Ustawienia ogólne"

msgid "generate_passwords"
msgstr "Wygeneruj hasła"

msgid "get_certificate"
msgstr "Otrzymaj certyfikat!"

msgid "give_link_to_teacher"
msgstr "Podaj ten link swojemu nauczycielowi:"

#, fuzzy
msgid "go_back"
msgstr "Go back"

msgid "go_back_to_main"
msgstr "Powróć do strony głównej"

msgid "go_to_question"
msgstr "Przejdź do pytania"

msgid "go_to_quiz_result"
msgstr "Idź do wyników quizu"

msgid "goto_profile"
msgstr "Idź do mój profil"

#, fuzzy
msgid "graph_title"
msgstr "Errors per adventure completed on level {level}"

msgid "hand_in"
msgstr "Oddaj"

msgid "hand_in_exercise"
msgstr "Oddaj ćwiczenie"

msgid "heard_about_hedy"
msgstr "Jak usłyszałeś o Hedy?"

msgid "heard_about_invalid"
msgstr "Proszę wybrać poprawny sposób w jaki o nas usłyszałeś."

msgid "hedy_achievements"
msgstr "Moje osiągnięcia"

msgid "hedy_choice_title"
msgstr "Wybór Hedy"

#, fuzzy
msgid "hedy_introduction_slides"
msgstr "Hedy Introduction Slides"

msgid "hedy_logo_alt"
msgstr "Logo Hedy"

msgid "hedy_on_github"
msgstr "Hedy na Githubie"

msgid "hedy_tutorial_logo_alt"
msgstr "Ikona samouczka Hedy"

msgid "hello_logo"
msgstr "hej"

msgid "hidden"
msgstr "Ukryty"

msgid "hide_cheatsheet"
msgstr "Ukryj ściągawkę"

msgid "hide_keyword_switcher"
msgstr "Ukryj zmieniarkę poleceń"

msgid "highest_level_reached"
msgstr "Najwyższy osiągnięty poziom"

msgid "highest_quiz_score"
msgstr "Największy wynik z Quizu"

msgid "highscore_explanation"
msgstr "Na tej stronie możesz zobaczyć aktualne najlepsze wyniki w oparciu o ilość zebranych osiągnięć. Zobacz ranking dla wszystkich użytkowników, swojego kraju lub klasy. Kliknij nazwę użytkownika, aby wyświetlić jego profil publiczny."

msgid "highscore_no_public_profile"
msgstr "Nie posiadasz publicznego profilu w związku z czym nie jesteś wyświetlony na liście rekordowych wyników. Czy chciałbyś stworzyć publiczny profil?"

msgid "highscores"
msgstr "Rekordy"

msgid "hint"
msgstr "Podpowiedź?"

msgid "ill_work_some_more"
msgstr "Jeszcze nad nim popracuję"

#, fuzzy
msgid "image_invalid"
msgstr "Wybrany obraz jest niewłaściwy."

#, fuzzy
msgid "incomplete_command_exception"
msgstr "Incomplete Command"

#, fuzzy
msgid "incorrect_handling_of_quotes_exception"
msgstr "Incorrect handling of quotes"

#, fuzzy
msgid "incorrect_use_of_types_exception"
msgstr "Incorrect use of types"

#, fuzzy
msgid "incorrect_use_of_variable_exception"
msgstr "Incorrect use of variable"

#, fuzzy
msgid "indentation_exception"
msgstr "Incorrect Indentation"

msgid "input"
msgstr "wejście z `{ask}`"

#, fuzzy
msgid "input_variable_role"
msgstr "input"

msgid "integer"
msgstr "liczba"

msgid "invalid_class_link"
msgstr "Niepoprawny link dołączenia do klasy."

#, fuzzy
msgid "invalid_command_exception"
msgstr "Invalid command"

#, fuzzy
msgid "invalid_keyword_language_comment"
msgstr "# The provided keyword language is invalid, keyword language is set to English"

#, fuzzy
msgid "invalid_language_comment"
msgstr "# The provided language is invalid, language set to English"

#, fuzzy
msgid "invalid_level_comment"
msgstr "# The provided level is invalid, level is set to level 1"

#, fuzzy
msgid "invalid_program_comment"
msgstr "# The provided program is invalid, please try again"

msgid "invalid_teacher_invitation_code"
msgstr "Kod zaproszenia nauczyciela jest niewłaściwy. Aby zostać nauczycielem, skontaktuj się z hello@hedy.org."

msgid "invalid_tutorial_step"
msgstr "Niewłaściwy stopień poradnika"

msgid "invalid_username_password"
msgstr "Niepoprawna nazwa użytkownika lub hasło."

msgid "invite_by_username"
msgstr "Zaproś za pomocą nazwy użytkownika"

msgid "invite_date"
msgstr "Data zaproszenia"

msgid "invite_message"
msgstr "Otrzymałeś zaproszenie dołączenia do klasy"

msgid "invite_prompt"
msgstr "Wprowadź nazwę użytkownika"

#, fuzzy
msgid "invite_teacher"
msgstr "Invite a teacher"

msgid "join_class"
msgstr "Dołącz do klasy"

msgid "join_prompt"
msgstr "Potrzebujesz konta aby dołączyć do klasy. Czy chcesz się teraz zalogować?"

msgid "keybinding_waiting_for_keypress"
msgstr "Oczekuje na naciśnięcie przycisku..."

msgid "keyword_language_invalid"
msgstr "Proszę wybrać poprawny język słów kluczowych (wybierz angielski lub twój własny język)."

#, fuzzy
msgid "landcode_phone_number"
msgstr "Please also add your country's landcode"

#, fuzzy
msgid "language"
msgstr "Language"

msgid "language_invalid"
msgstr "Proszę wybrać poprawny język."

msgid "languages"
msgstr "Których języków programowania używałeś wcześniej?"

msgid "last_achievement"
msgstr "Ostatnie zdobyte osiągnięcie"

msgid "last_edited"
msgstr "Ostatnio edytowano"

msgid "last_update"
msgstr "Ostatnia aktualizacja"

msgid "lastname"
msgstr "Nazwisko"

msgid "leave_class"
msgstr "Opuść klasę"

msgid "level"
msgstr "Poziom"

msgid "level_accessible"
msgstr "Poziom jest otwarty dla uczniów"

msgid "level_disabled"
msgstr "Poziom wyłączony"

msgid "level_future"
msgstr "Ten poziom otwiera się automatycznie "

#, fuzzy
msgid "level_invalid"
msgstr "Ten poziom Hedy jest nieprawidłowy."

msgid "level_not_class"
msgstr "Ten poziom nie jest jeszcze dostępny w twojej klasie"

msgid "level_title"
msgstr "Poziom"

#, fuzzy
msgid "levels"
msgstr "levels"

msgid "link"
msgstr "Link"

msgid "list"
msgstr "lista"

#, fuzzy
msgid "list_variable_role"
msgstr "list"

msgid "logged_in_to_share"
msgstr "Musisz się zalogować aby zapisać i udostępnić program."

msgid "login"
msgstr "Zaloguj się"

msgid "login_long"
msgstr "Zaloguj się do konta"

msgid "login_to_save_your_work"
msgstr "Zaloguj się, aby zapisać swoją pracę"

msgid "logout"
msgstr "Wyloguj się"

msgid "longest_program"
msgstr "Najdłuższy program"

msgid "mail_change_password_body"
msgstr ""
"Twoje hasło Hedy zostało zmienione. Jeśli to zrobiłeś, wszystko jest w porządku.\n"
"Jeśli nie zmieniłeś hasła, natychmiast skontaktuj się z nami, odpowiadając na tę wiadomość e-mail."

msgid "mail_change_password_subject"
msgstr "Twoje hasło Hedy zostało zmienione"

msgid "mail_error_change_processed"
msgstr "Wysyłanie emaila z potwierdzeniem nie powiodło się, ale zmiany zostały poprawnie zapisane."

msgid "mail_goodbye"
msgstr ""
"Powodzenia w programowaniu!\n"
"Zespół Hedy"

msgid "mail_hello"
msgstr "Witaj {username}!"

msgid "mail_recover_password_body"
msgstr ""
"Klikając ten link, możesz ustawić nowe hasło Hedy. Ten link jest ważny przez <b>4</b> godziny.\n"
"Jeśli nie wymagałeś resetowania hasła, zignoruj ten e-mail: {link}"

msgid "mail_recover_password_subject"
msgstr "Poproś o zresetowanie hasła."

msgid "mail_reset_password_body"
msgstr ""
"Twoje hasło Hedy zostało zresetowane do nowego. Jeśli to zrobiłeś, wszystko jest w porządku.\n"
"Jeśli nie zmieniłeś hasła, natychmiast skontaktuj się z nami, odpowiadając na tę wiadomość e-mail."

msgid "mail_reset_password_subject"
msgstr "Twoje hasło Hedy zostało zresetowane"

msgid "mail_welcome_teacher_body"
msgstr ""
"<strong>Witaj!</strong>\n"
"Gratulujemy założenia nowego konta nauczyciela Hedy. Witamy w światowej społeczności nauczycieli Hedy!\n"
"\n"
"<strong>Co mogą robić nauczyciele</strong>\n"
"Konto nauczyciela daje nowe możliwości.\n"
"\n"
"1. Dodatkowe wyjaśnienia są dostępne w <a href=\"https://hedy.org/for-teachers/manual\">poradniku nauczyciela</a>.\n"
"2. Za pomocą konta nauczyciela masz możliwość tworzenia zajęć. Twoi uczniowie mogą dołączyć do twoich zajęć, a ty możesz zobaczyć ich postępy. Zajęcia są prowadzone i zarządzane przez <a href=\"https://hedycode.com/for-teachers\">stronę nauczyciela</a>.\n"
"3. Masz możliwość pełnego dostosowania swoich zajęć - możesz odblokowywać i zablokowywać poziomy, włączać i wyłączać przygody oraz tworzyć własne przygody!\n"
"\n"
"<strong>Dołącz do naszej społeczności online!</strong>\n"
"Zapraszamy wszystkich nauczycieli, programistów i innych fanów Hedy do dołączenia do naszego <a href=\"https://discord.gg/8yY7dEme9r\">serwera Discord</a>. To idealne miejsce do rozmowy o Hedy: mamy kanały, na których możesz pokazać swoje fajne projekty i lekcje, kanały do zgłaszania błędów oraz kanały do czatowania z innymi nauczycielami i zespołem Hedy.\n"
"\n"
"<strong>Jak pytać o pomoc </strong>\n"
"Jeśli coś jest niejasne, daj nam znać na DIscord, lub <a href=\"mailto: hello@hedy.org\">wyślij nam maila</a>.\n"
"\n"
"<strong>Jak zgłaszać błędy</strong>\n"
"W Discordzie mamy kanał do zgłaszania błędów o nazwie #bugs. To idealne miejsce, aby poinformować nas o problemach, z którymi się spotykasz. Jeśli wiesz, jak korzystać z GitHub, możesz tam otworzyć <a href=\"https://github.com/hedyorg/hedy/issues/new?assignees=&labels=&template=bug_report.md&title=%5BBUG%5D\">issue</a>.\n"

msgid "mail_welcome_teacher_subject"
msgstr "Twoje konto nauczyciela Hedy jest gotowe"

msgid "mail_welcome_verify_body"
msgstr ""
"Twoje konto Hedy zostało utworzone. Witaj!\n"
"Proszę kliknąć na ten link żeby zweryfikować swój adres email: {link}"

msgid "mail_welcome_verify_subject"
msgstr "Witaj w Hedy"

msgid "mailing_title"
msgstr "Zasubskrybuj builetyn informacyjny Hedy"

msgid "main_subtitle"
msgstr "Stopniowany język programowania"

msgid "main_title"
msgstr "Hedy"

msgid "make_sure_you_are_done"
msgstr "Upewnij się, że wszystko skończone! Po kliknięciu „Oddaj” nie będzie już można wprowadzać zmian w programie."

msgid "male"
msgstr "Męska"

msgid "mandatory_mode"
msgstr "Obowiązkowy tryb deweloperski"

#, fuzzy
msgid "more_options"
msgstr "More options"

#, fuzzy
msgid "multiple_keywords_warning"
msgstr "You are trying to use the keyword {orig_keyword}, but this keyword might have several meanings. Please choose the one you're trying to use from this list and copy paste it in your code, curly braces included: {keyword_list}"

msgid "multiple_levels_warning"
msgstr "We've noticed you have both selected several levels and included code snippets in your adventure, this might cause issues with the syntax highlighter and the automatic translation of keywords"

msgid "my_account"
msgstr "Moje konto"

msgid "my_achievements"
msgstr "Moje osiągnięcia"

msgid "my_adventures"
msgstr "Moje przygody"

msgid "my_classes"
msgstr "Moje klasy"

msgid "my_messages"
msgstr "Moje wiadomości"

#, fuzzy
msgid "my_public_profile"
msgstr "My public profile"

msgid "name"
msgstr "Imię"

msgid "nav_explore"
msgstr "Odkrywaj"

msgid "nav_hedy"
msgstr "Hedy"

msgid "nav_learn_more"
msgstr "Dowiedz się więcej"

msgid "nav_start"
msgstr "Dom"

msgid "new_password"
msgstr "Nowe hasło"

#, fuzzy
msgid "new_password_repeat"
msgstr "Repeat new password"

msgid "newline"
msgstr "nowa linia"

msgid "next_exercise"
msgstr "Następne ćwiczenie"

msgid "next_page"
msgstr "Następna strona"

msgid "next_step_tutorial"
msgstr "Dalej >>>"

msgid "no"
msgstr "Nie"

msgid "no_account"
msgstr "Nie masz konta?"

msgid "no_accounts"
msgstr "Nie ma więcej kont do stworzenia."

#, fuzzy
msgid "no_adventures_yet"
msgstr "There are no public adventures yet..."

msgid "no_certificate"
msgstr "Ten użytkownik uzyskał Certyfikat Ukończenia Hedy"

msgid "no_more_flat_if"
msgstr "Zaczynając od poziomu 8, linia po instrukcji `{if}` musi zaczynać się od 4 spacji."

#, fuzzy
msgid "no_programs"
msgstr "Nie masz jeszcze żadnych programów."

msgid "no_public_profile"
msgstr "Nie masz jeszcze opisu profilu publicznego..."

msgid "no_shared_programs"
msgstr "nie ma udostępnionych programów..."

msgid "no_such_adventure"
msgstr "Ta przygoda nie istnieje!"

msgid "no_such_class"
msgstr "Nie istnieje taka klasa Hedy."

msgid "no_such_highscore"
msgstr "Wyniki"

msgid "no_such_level"
msgstr "Nie ma takiego poziomu!"

msgid "no_such_program"
msgstr "Nie ma takiego programu!"

#, fuzzy
msgid "no_tag"
msgstr "No tag provided!"

#, fuzzy
msgid "not_adventure_yet"
msgstr "You must fill in an adventure name first"

msgid "not_enrolled"
msgstr "Wygląda na to, że nie jesteś członkiem tej klasy!"

msgid "not_in_class_no_handin"
msgstr "Nie jesteś w żadnych zajęciach, więc nie musisz niczego oddawać."

msgid "not_logged_in_cantsave"
msgstr "Program nie zostanie zapisany."

msgid "not_logged_in_handin"
msgstr "Musisz się zalogować by oddać zadanie."

msgid "not_teacher"
msgstr "Wygląda na to, że nie jesteś nauczycielem!"

msgid "number"
msgstr "liczba"

msgid "number_achievements"
msgstr "Liczba osiągnięć"

msgid "number_lines"
msgstr "Numer linii"

#, fuzzy
msgid "number_of_errors"
msgstr "Number of errors: {number_of_errors}"

msgid "number_programs"
msgstr "Liczba programów"

msgid "ok"
msgstr "OK"

msgid "one_level_error"
msgstr ""

msgid "only_you_can_see"
msgstr "Tylko ty widzisz ten program."

msgid "open"
msgstr "Otwórz"

msgid "opening_date"
msgstr "Data rozpoczęcia"

msgid "opening_dates"
msgstr "Daty rozpoczęcia"

msgid "option"
msgstr "Opcja"

msgid "or"
msgstr "lub"

msgid "other"
msgstr "Inna"

msgid "other_block"
msgstr "Inny język blokowy"

msgid "other_settings"
msgstr "Inne ustawienia"

msgid "other_source"
msgstr "Inne"

msgid "other_text"
msgstr "Inny język tekstowy"

msgid "overwrite_warning"
msgstr "Już posiadasz zapisany program o tej samej nazwie. Zapisanie tego programu nadpisze poprzeni program. Czy chcesz kontunować?"

#, fuzzy
msgid "owner"
msgstr "Owner"

msgid "page_not_found"
msgstr "Nie możemy odnaleźć tej strony!"

#, fuzzy
msgid "pair_with_teacher"
msgstr "I would like to be paired with another teacher for help"

msgid "parsons_title"
msgstr "Łamigłówka"

msgid "password"
msgstr "Hasło"

msgid "password_change_not_allowed"
msgstr "Nie możesz zmienić hasła tego użytkownika."

msgid "password_change_prompt"
msgstr "Jesteś pewien że chcesz zmienić hasło?"

msgid "password_change_success"
msgstr "Hasło twojego ucznia zostało zmienione."

msgid "password_invalid"
msgstr "Twoje hasło jest niepoprawne."

msgid "password_repeat"
msgstr "Powtórz hasło"

msgid "password_resetted"
msgstr "Twoje hasło zostało zresetowane. Zostajesz przekierowany do strony logowania."

msgid "password_six"
msgstr "Twoje hasło musi zawierać co najmniej sześć znaków."

msgid "password_updated"
msgstr "Hasło zostało zaktualizowane."

msgid "passwords_six"
msgstr "Wszystkie hasła muszą mieć co najmniej sześć znaków."

msgid "pending_invites"
msgstr "Oczekujące zaproszenia"

msgid "people_with_a_link"
msgstr "Inne osoby posiadające link mogą widzieć ten program. Może być również widoczny na stronie „Odkrywaj”."

msgid "percentage"
msgstr "odsetek"

msgid "percentage_achieved"
msgstr "Osiągnięte przez {percentage}% użytkowników"

msgid "period"
msgstr "kropka"

msgid "personal_text"
msgstr "Opis"

msgid "personal_text_invalid"
msgstr "Twój tekst jest nieprawidłowy."

#, fuzzy
msgid "phone_number"
msgstr "Phone number"

msgid "postfix_classname"
msgstr "Postfix nazwy klasy"

msgid "preferred_keyword_language"
msgstr "Preferowany język słów kluczowych"

msgid "preferred_language"
msgstr "Preferowany język"

msgid "preview"
msgstr "Podgląd"

#, fuzzy
msgid "preview_teacher_mode"
msgstr "This account is for you to try out Hedy, note that you need to sign out and create an actual account to save your progress."

#, fuzzy
msgid "previewing_adventure"
msgstr "Previewing adventure"

#, fuzzy
msgid "previewing_class"
msgstr "You are previewing class <em>{class_name}</em> as a teacher."

msgid "previous_campaigns"
msgstr "Wyświetl poprzednie kampanie"

#, fuzzy
msgid "previous_page"
msgstr "Previous page"

msgid "print_logo"
msgstr "napisz"

msgid "privacy_terms"
msgstr "polityka prywatności"

msgid "private"
msgstr "Prywatne"

msgid "profile_logo_alt"
msgstr "Ikona profilu."

msgid "profile_picture"
msgstr "Obrazek profilowy"

msgid "profile_updated"
msgstr "Profil został zaktualizowany."

msgid "profile_updated_reload"
msgstr "Profil został zaktualizowany, strona zostanie ponownie załadowana."

msgid "program_contains_error"
msgstr "Ten program zawiera błędy, czy na pewno chcesz go udostępnić?"

msgid "program_header"
msgstr "Moje programy"

#, fuzzy
msgid "program_too_large_exception"
msgstr "Programs too large"

msgid "programming_experience"
msgstr "Czy masz doświadczenie z programowaniem?"

msgid "programming_invalid"
msgstr "Proszę wybrać poprawny język programowania."

msgid "programs"
msgstr "Programy"

msgid "programs_created"
msgstr "Stworzone programy"

msgid "programs_saved"
msgstr "Zapisane programy"

msgid "programs_submitted"
msgstr "Przesłane programy"

msgid "prompt_join_class"
msgstr "Czy chcesz dołączyć do tej klasy?"

msgid "public"
msgstr "Publiczne"

msgid "public_adventures"
msgstr "Browse public adventures"

#, fuzzy
msgid "public_content"
msgstr "Public content"

#, fuzzy
msgid "public_content_info"
msgstr "You can also look for public adventures and use them as an example."

msgid "public_invalid"
msgstr "Niepoprawna wartość zgody"

msgid "public_profile"
msgstr "Profil publiczny"

msgid "public_profile_info"
msgstr "Poprzez zaznaczenie tego pola wyboru zgadzam się na zrobienie mojego profilu widocznym dla wszystkich użytkowników platformy. Uważaj, żeby nie udostępniać swoich danych osobowych jak swoje imię oraz adres domowy ponieważ wszyscy mogą to zobaczyć!"

msgid "public_profile_updated"
msgstr "Profil publiczny został zaktualizowany, strona zastanie przeładowana."

msgid "question mark"
msgstr "znak zapytania"

msgid "quiz_logo_alt"
msgstr "Logo quizu"

msgid "quiz_score"
msgstr "Wynik quizu"

msgid "quiz_tab"
msgstr "Quiz"

msgid "quiz_threshold_not_reached"
msgstr "Nie wykonano quizu potrzebnego do odblokowania tego poziomu"

msgid "read_code_label"
msgstr "Czytaj na głos"

msgid "recent"
msgstr "Moje najnowsze programy"

msgid "recover_password"
msgstr "Zarządaj zmiany hasła"

msgid "regress_button"
msgstr "Powróć do poziomu {level}"

msgid "remove"
msgstr "Usuń"

msgid "remove_customization"
msgstr "Usuń ustawienia tej klasy"

msgid "remove_customizations_prompt"
msgstr "Czy jesteś pewien, że chcesz usunąć konfigurację tej klasy?"

msgid "remove_student_prompt"
msgstr "Czy na pewno chcesz usunąć tego ucznia z klasy?"

#, fuzzy
msgid "remove_user_prompt"
msgstr "Confirm removing this user from the class."

msgid "repair_program_logo_alt"
msgstr "Ikona naprawy programu"

#, fuzzy
msgid "repeat_dep"
msgstr "Starting in level 8, `{repeat}` needs to be used with indentation. You can see examples on the `{repeat}` tab in level 8."

msgid "repeat_match_password"
msgstr "Powtórzone hasło nie zgadza się z nowym hasłem."

msgid "repeat_new_password"
msgstr "Powtórz nowe hasło"

msgid "report_failure"
msgstr "Ten program nie istnieje lub nie jest udostępniony publicznie"

msgid "report_program"
msgstr "Czy jesteś pewien, że chcesz zgłosić ten program?"

msgid "report_success"
msgstr "Ten program został zgłoszony"

#, fuzzy
msgid "request_invalid"
msgstr "Request invalid"

msgid "request_teacher"
msgstr "Czy chciałbyś aplikować o konto nauczyciela?"

msgid "request_teacher_account"
msgstr "Aplikuj o konto nauczyciela"

msgid "required_field"
msgstr "Pola oznaczone * są wymagane"

msgid "reset_adventure_prompt"
msgstr "Czy jesteś pewien, że chcesz zresetować wybrane przygody?"

msgid "reset_adventures"
msgstr "Resetuj wybrane przygody"

msgid "reset_button"
msgstr "Resetuj"

msgid "reset_password"
msgstr "Zresetuj hasło"

msgid "reset_view"
msgstr "Reset"

msgid "retrieve_adventure_error"
msgstr "Nie możesz otworzyć tej przygody!"

msgid "retrieve_class_error"
msgstr "Tylko uczniowie mogą pobrać listę klas"

#, fuzzy
msgid "retrieve_tag_error"
msgstr "Error retrieving tags"

#, fuzzy
msgid "role"
msgstr "Role"

msgid "run_code_button"
msgstr "Uruchom kod"

msgid "save_parse_warning"
msgstr "Ten program zawiera błędy. Czy jesteś pewien, że chcesz go zapisać?"

msgid "save_prompt"
msgstr "Aby zapisać program musisz mieć konto użytkownika. Czy chciałbyś się zalogować teraz?"

msgid "save_success_detail"
msgstr "Program został zapisany pomyślnie."

msgid "score"
msgstr "Wynik"

msgid "search"
msgstr "Szukaj..."

msgid "search_button"
msgstr "Szukaj"

#, fuzzy
msgid "second_teacher"
msgstr "Second teacher"

#, fuzzy
msgid "second_teacher_copy_prompt"
msgstr "Are you sure you want to copy this teacher?"

#, fuzzy
msgid "second_teacher_prompt"
msgstr "Enter a teacher username to invite them."

#, fuzzy
msgid "second_teacher_warning"
msgstr "All teachers in this class can customize it."

msgid "see_certificate"
msgstr "Zobacz certyfikat {username}!"

msgid "select"
msgstr "Wybierz"

msgid "select_adventures"
msgstr "Wybierz przygody"

msgid "select_all"
msgstr "Select all"

#, fuzzy
msgid "select_lang"
msgstr "Select language"

msgid "select_levels"
msgstr "Wybierz poziomy"

#, fuzzy
msgid "select_tag"
msgstr "Select tag"

msgid "selected"
msgstr "Selected"

msgid "self_removal_prompt"
msgstr "Czy jesteś pewien, że chcesz opuścić klasę?"

msgid "send_password_recovery"
msgstr "Wyślij mi link do odzyskania hasła"

msgid "sent_by"
msgstr "To zaproszenie zostało wysłane przez"

msgid "sent_password_recovery"
msgstr "Niedługo powinieneś otrzymać email z instrukcjami jak zresetować swoje hasło."

msgid "settings"
msgstr "Moje ustawienia osobiste"

msgid "share_by_giving_link"
msgstr "Pokaż innym swój program dając im poniższy link:"

msgid "share_your_program"
msgstr "Udostępnij swój program"

msgid "signup_student_or_teacher"
msgstr "Czy jesteś uczniem czy nauczycielem?"

msgid "single quotes"
msgstr "pojedynczy cudzysłów"

msgid "slash"
msgstr "ukośnik"

#, fuzzy
msgid "sleeping"
msgstr "Sleeping..."

#, fuzzy
msgid "slides"
msgstr "Slides"

#, fuzzy
msgid "slides_for_level"
msgstr "Slides for level"

#, fuzzy
msgid "slides_info"
msgstr "For each level of Hedy, we have created slides to help you teach. The slides contain explanations of each level, and Hedy examples that you can run inside the slides. Just click the link and get started! the Introduction slides are a general explanation of Hedy before level 1 The slides were created using <a href=\"https://slides.com\">slides.com</a>. If you want to adapt them yourself, you can download them, and then upload the resulting zip file to <a href=\"https://slides.com\">slides.com</a>. You can find more information about the slides in the <a href=\"https://hedy.org/for-teachers/manual/features\">teacher's manual</a>."

msgid "social_media"
msgstr "Media społecznościowe"

#, fuzzy
msgid "solution_example"
msgstr "Solution Example"

#, fuzzy
msgid "solution_example_explanation"
msgstr "This is where the solution of your adventure goes. This can be used if you want to share this adventure with other teacher's, so they can know what your suggested solution is."

msgid "something_went_wrong_keyword_parsing"
msgstr "Wystąpił problem z Twoją przygodą. Czy wszystkie polecenia są oznaczone symbolami {` i `}?"

msgid "space"
msgstr "spacja"

msgid "star"
msgstr "gwiazda"

msgid "start_hedy_tutorial"
msgstr "Rozpocznij samouczek Hedy"

#, fuzzy
msgid "start_learning"
msgstr "Start learning"

msgid "start_programming"
msgstr "Zacznij programować"

msgid "start_programming_logo_alt"
msgstr "Ikona rozpoczęcia programowania"

msgid "start_quiz"
msgstr "Zacznij quiz"

msgid "start_teacher_tutorial"
msgstr "Rozpocznij samouczek dla nauczyciela"

#, fuzzy
msgid "start_teaching"
msgstr "Start teaching"

msgid "step_title"
msgstr "Zadanie domowe"

#, fuzzy
msgid "stepper_variable_role"
msgstr "stepper"

msgid "stop_code_button"
msgstr "Zatrzymaj program"

msgid "string"
msgstr "tekst"

#, fuzzy
msgid "student"
msgstr "Student"

msgid "student_already_in_class"
msgstr "Ten uczeń już jest w Twojej klasie."

msgid "student_already_invite"
msgstr "Ten uczeń został już zaproszony do klasy."

#, fuzzy
msgid "student_not_allowed_in_class"
msgstr "Student not allowed in class"

msgid "student_not_existing"
msgstr "Ten użytkownik nie został znaleziony w systemie."

msgid "student_signup_header"
msgstr "Uczeń"

msgid "students"
msgstr "uczniowie"

msgid "submission_time"
msgstr "Data wręczenia"

msgid "submit_answer"
msgstr "Odpowiedz na pytanie"

msgid "submit_program"
msgstr "Wyślij"

msgid "submit_warning"
msgstr "Czy jesteś pewien, że chcesz wysłać ten program?"

msgid "submitted"
msgstr "Wysłane"

msgid "submitted_header"
msgstr "Ten program został wysłany i nie może zostać zmieniony."

msgid "subscribe"
msgstr "Zasubskrybuj"

msgid "subscribe_newsletter"
msgstr "Zasubskrybuj do biuletynu informacyjnego"

#, fuzzy
msgid "successful_runs"
msgstr "Successful runs: {successful_runs}"

#, fuzzy
msgid "suggestion_color"
msgstr "Try using another color"

#, fuzzy
msgid "suggestion_note"
msgstr "Use a note between C0 and B9 or a number between 1 and 70"

#, fuzzy
msgid "suggestion_number"
msgstr "Try changing the value to a number"

msgid "suggestion_numbers_or_strings"
msgstr "Try changing the values to be all text or all numbers"

msgid "surname"
msgstr "Imię"

#, fuzzy
msgid "survey"
msgstr "Survey"

#, fuzzy
msgid "survey_completed"
msgstr "Survey completed"

#, fuzzy
msgid "survey_skip"
msgstr "Don't show this again"

#, fuzzy
msgid "survey_submit"
msgstr "Submit"

#, fuzzy
msgid "tag_in_adventure"
msgstr "Tag in adventure"

#, fuzzy
msgid "tag_input_placeholder"
msgstr "Enter a new tag"

#, fuzzy
msgid "tags"
msgstr "Tags"

msgid "teacher"
msgstr "Nauczyciel"

msgid "teacher_account_request"
msgstr "Masz nierozstrzygnięte rządanie konta nauczyciela"

msgid "teacher_account_success"
msgstr "Pomyślnie wysłałeś rządanie konta nauczyciela."

msgid "teacher_invalid"
msgstr "Twoja wartość nauczyciela jest niepoprawna."

msgid "teacher_invitation_require_login"
msgstr "Żeby ustawić Twoje konto jako konto nauczyciela musisz się najpierw zalogować. Jeżeli nie masz konta, proszę stworzyć nowe."

msgid "teacher_manual"
msgstr "Instrukcja dla nauczyciela"

msgid "teacher_signup_header"
msgstr "Nauczyciel"

msgid "teacher_tutorial_logo_alt"
msgstr "Ikona samouczka dla nauczyciela"

msgid "teacher_welcome"
msgstr "Witaj w Hedy! Jesteś teraz dumnym posiadaczem konta nauczyciela, które pozwala Ci na tworzenie klas i zapraszanie uczniów."

#, fuzzy
msgid "teachers"
msgstr "Teachers"

msgid "template_code"
msgstr ""
"To jest moja przygoda!\n"
"\n"
"W ten sposób mogę pokazać polecenie: <code>{print}</code>\n"
"\n"
"Ale czasami mogę chcieć pokazać fragment kodu, jak ten:\n"
"<pre>\n"
"ask Jak masz na imię?\n"
"echo twoje imię to\n"
"</pre>"

msgid "this_turns_in_assignment"
msgstr "To przekazuje twoje zadanie twojemu nauczycielowi."

msgid "title"
msgstr "Tytuł"

msgid "title_achievements"
msgstr "Hedy - Moje osiągnięcia"

msgid "title_admin"
msgstr "Hedy - Strona Administratora"

msgid "title_class-overview"
msgstr "Hedy - Informacje o klasie"

msgid "title_customize-adventure"
msgstr "Hedy - Spersonalizuj przygodę"

msgid "title_customize-class"
msgstr "Hedy - Spersonalizuj klasę"

msgid "title_explore"
msgstr "Hedy - Odkrywaj"

msgid "title_for-teacher"
msgstr "Hedy - Dla nauczycieli"

msgid "title_join-class"
msgstr "Hedy - Dołącz do klasy"

msgid "title_landing-page"
msgstr "Witaj w Hedy!"

msgid "title_learn-more"
msgstr "Hedy - Dowiedz się więcej"

msgid "title_login"
msgstr "Hedy - Logowanie"

msgid "title_my-profile"
msgstr "Hedy - Moje konto"

msgid "title_privacy"
msgstr "Hedy - Polityka prywatności"

msgid "title_programs"
msgstr "Hedy - Moje programy"

#, fuzzy
msgid "title_public-adventures"
msgstr "Hedy - Public adventures"

msgid "title_recover"
msgstr "Hedy - Odzyskaj konto"

msgid "title_reset"
msgstr "Hedy - Zresetuj hasło"

msgid "title_signup"
msgstr "Hedy - Utwórz konto"

msgid "title_start"
msgstr "Hedy - Stopniowany język programowania"

msgid "title_view-adventure"
msgstr "Hedy - Wyświetl przygodę"

msgid "token_invalid"
msgstr "Twój token jest nieprawidłowy."

#, fuzzy
msgid "tooltip_level_locked"
msgstr "Your teacher disabled this level"

msgid "translate_error"
msgstr "Coś poszło nie tak podczas tłumaczenia tego programu. Spróbuj uruchomić program, aby sprawdzić czy ma błąd. Kod z błędami nie może być przetłumaczony."

msgid "translating_hedy"
msgstr "Tłumaczenie Hedy"

#, fuzzy
msgid "translator"
msgstr "Translator"

msgid "tutorial"
msgstr "Samouczek"

msgid "tutorial_code_snippet"
msgstr ""
"{print} Witaj świecie!\n"
"{print} Uczę się Hedy z poradnikiem!"

msgid "tutorial_message_not_found"
msgstr "Nie mogliśmy znaleźć oczekiwanego punktu poradnika..."

msgid "tutorial_title_not_found"
msgstr "Nie możemy odnaleźć tego punktu poradnika"

msgid "unauthorized"
msgstr "Nie masz dostępu do tej strony"

#, fuzzy
msgid "unfavourite_confirm"
msgstr "Are you sure you want to unfavourite this program?"

#, fuzzy
msgid "unfavourite_success"
msgstr "Your program is unfavourited."

msgid "unique_usernames"
msgstr "Wszystkie nazwy użytkowników muszą być unikalne."

#, fuzzy
msgid "unknown_variable_role"
msgstr "unknown"

msgid "unlock_thresholds"
msgstr "Wymagania do odblokowania następnego poziomu"

msgid "unsaved_class_changes"
msgstr "Strona zawiera niezapisane zmiany. Czy jesteś pewien, że chcesz wyjść bez zapisania zmian?"

#, fuzzy
msgid "unsubmit_program"
msgstr "Unsubmit program"

#, fuzzy
msgid "unsubmit_warning"
msgstr "Are you sure you want to unsubmit this program?"

#, fuzzy
msgid "unsubmitted"
msgstr "Unsubmitted"

msgid "update_adventure_prompt"
msgstr "Czy na pewno chcesz zaktualizować to wyzwanie?"

msgid "update_public"
msgstr "Zaktualizuj profil publiczny"

msgid "updating_indicator"
msgstr "Aktualizowanie"

#, fuzzy
msgid "use_of_blanks_exception"
msgstr "Use of blanks in programs"

#, fuzzy
msgid "use_of_nested_functions_exception"
msgstr "Use of nested functions"

#, fuzzy
msgid "used_in"
msgstr "Used in:"

msgid "user"
msgstr "Nazwa użytkownika"

msgid "user_inexistent"
msgstr "Ten użytkownik nie istnieje"

msgid "user_not_private"
msgstr "Ten użytkownik nie istnieje lub nie posiada publicznego profilu"

msgid "username"
msgstr "Nazwa użytkownika"

msgid "username_empty"
msgstr "Nie wpisałeś nazwy użytkownika!"

msgid "username_invalid"
msgstr "Niepoprawna nazwa użytkownika."

msgid "username_special"
msgstr "Nazwa użytkownika nie może zawierać `:` lub `@`."

msgid "username_three"
msgstr "Nazwa użytkownika musi zawierać co najmniej trzy znaki."

msgid "usernames_exist"
msgstr "Jedna lub więcej nazw użytkownika są już zajęte."

msgid "value"
msgstr "Wartość"

#, fuzzy
msgid "view_adventures"
msgstr "View adventures"

#, fuzzy
msgid "view_classes"
msgstr "View classes"

msgid "view_program"
msgstr "Wyświetl program"

#, fuzzy
msgid "view_slides"
msgstr "View slides"

#, fuzzy
msgid "waiting_for_submit"
msgstr "Waiting for submit"

#, fuzzy
msgid "walker_variable_role"
msgstr "walker"

msgid "welcome"
msgstr "Witaj"

msgid "welcome_back"
msgstr "Witaj spowrotem"

#, fuzzy
msgid "what_is_your_role"
msgstr "What is your role?"

msgid "what_should_my_code_do"
msgstr "Co powinien robić mój kod?"

msgid "whole_world"
msgstr "Świat"

msgid "year_invalid"
msgstr "Proszę wprowadzić rok pomiędzy 1900 i {current_year}."

msgid "yes"
msgstr "Tak"

msgid "your_account"
msgstr "Twój profil"

msgid "your_class"
msgstr "Twoja klasa"

msgid "your_last_program"
msgstr "Poprzednio zapisany program"

msgid "your_personal_text"
msgstr "Opis..."

msgid "your_program"
msgstr "Twój program"

#~ msgid "create_account_explanation"
#~ msgstr "Posiadanie swojego własnego konta pozwala ci na zapisanie swoich programów."

#~ msgid "only_teacher_create_class"
#~ msgstr "Tylko nauczyciele mogą tworzyć klasy!"

#~ msgid "keyword_support"
#~ msgstr "Przetłumaczone polecenia"

#~ msgid "non_keyword_support"
#~ msgstr "Przetłumaczony tekst"

#~ msgid "try_button"
#~ msgstr "Spróbuj"

#~ msgid "select_own_adventures"
#~ msgstr "Wybierz własne przygody"

#~ msgid "view"
#~ msgstr "Wyświetl"

#~ msgid "class"
#~ msgstr "Klasa"

#~ msgid "save_code_button"
#~ msgstr "Zapisz kod"

#~ msgid "share_code_button"
#~ msgstr "Zapisz i udostępnij kod"

#~ msgid "classes_invalid"
#~ msgstr "Wybrano niepoprawną wartość z listy klas"

#~ msgid "directly_add_adventure_to_classes"
#~ msgstr "Czy chcesz dodać tę przygodę bezpośrednio do jednej z Twoich klas?"

#~ msgid "hand_in_assignment"
#~ msgstr "Hand in assignment"

#~ msgid "select_a_level"
#~ msgstr "Wybierz poziom"

#~ msgid "answer_invalid"
#~ msgstr "Twoje hasło jest niepoprawne."

#~ msgid "available_adventures_level"
#~ msgstr "Poziom dostępnych przygód"

#~ msgid "customize_class_exp_1"
#~ msgstr "Cześć! Na tej stronie możesz dostosować swoją klasę. Wybierając poziomy i przygody, możesz wybrać to, co może zobaczyć Twój uczeń. Możesz także dodawać własne przygody do poziomów. Wszystkie poziomy i domyślne przygody zostaną wybrane domyślnie. <b>Uwaga:</b> Nie każda przygoda jest dostępna na każdym poziomie! Dostosuj ustawienia w następujący sposób:"

#~ msgid "customize_class_exp_2"
#~ msgstr "Zawsze możesz zmienić te ustawienia później. Przykładowo, możesz udostępnić określone przygody lub poziomy podczas nauczania w klasie. W ten sposób możesz łatwo określić poziom i przygody, nad którymi będą pracować Twoi uczniowie. Jeśli chcesz, aby wszystko było dostępne dla swojej klasy, po prostu usuń całkowicie usunąć całe dostosowanie."

#~ msgid "customize_class_step_1"
#~ msgstr "Dostosuj zajęcia"

#~ msgid "customize_class_step_2"
#~ msgstr "\"Pola wyboru\" pojawią się dla przygód dostępnych dla wybranych poziomów"

#~ msgid "customize_class_step_3"
#~ msgstr "Posegreguj przygody w kolejnosci w jakiej chciałbyś, żeby były wyświetlone w tym poziomie. Menu \"Dostępne przygody\" zawiera wszystkie przygody, które nie zostały przypisane do tego poziomu."

#~ msgid "customize_class_step_4"
#~ msgstr "Menu \"Dostępne przygody\" zawiera również wszystkie Twoje przygody. Po dodaniu ich możesz je przesuwać obok pozostałych przygód."

#~ msgid "customize_class_step_5"
#~ msgstr "Dodaj własne przygody"

#~ msgid "customize_class_step_6"
#~ msgstr "Wybierz daty rozpoczęcia dla każdego poziomu (możesz też pozostawić to pole puste)"

#~ msgid "customize_class_step_7"
#~ msgstr "Inne ustawienia"

#~ msgid "customize_class_step_8"
#~ msgstr "Wybierz \"Zapisz\" -> I gotowe!"

#~ msgid "example_code_header"
#~ msgstr "Przykładowy kod"

#~ msgid "feedback_failure"
#~ msgstr "Źle!"

#~ msgid "feedback_success"
#~ msgstr "Dobrze!"

#~ msgid "go_to_first_question"
#~ msgstr "Przejdź do pytania 1"

#~ msgid "question"
#~ msgstr "Pytanie"

#~ msgid "question_doesnt_exist"
#~ msgstr "Pytanie nie istnieje"

#~ msgid "question_invalid"
#~ msgstr "Twój token jest nieprawidłowy."

#~ msgid "too_many_attempts"
#~ msgstr "Przekroczyłeś dozwoloną ilość prób"

#~ msgid "class_logs"
#~ msgstr "Logi"

#~ msgid "class_stats"
#~ msgstr "Statystyki klasy"

#~ msgid "visit_own_public_profile"
#~ msgstr "Odwiedź swój publiczny profil"

#~ msgid "title_class logs"
#~ msgstr "Hedy - Dzienniki"

#~ msgid "title_class statistics"
#~ msgstr "Moje statystyki"

#~ msgid "disabled_button_locked"
#~ msgstr "Twój nauczyciel jeszcze nie odblokował tego poziomu"

#~ msgid "duplicate_tag"
#~ msgstr "You already have a tag with this name."

#~ msgid "tag_deleted"
#~ msgstr "This tag was successfully deleted."

#~ msgid "no_tags"
#~ msgstr "No tags yet."

#~ msgid "apply_filters"
#~ msgstr "Apply filters"

#~ msgid "write_first_program"
#~ msgstr "Napisz swój pierwszy program!"

#~ msgid "adventure_exp_1"
#~ msgstr "Typ twojej przygody jest po prawej stronie. Po stworzeniu przygody możesz ją dodać do jednej z Twoich klas w zakładce \"Personalizacje\". Jeśli chcesz dodać polecenie do swojej przygody możesz użyć tagu `code`, na przykład:"

#~ msgid "adventure_exp_2"
#~ msgstr "Jeżeli chcesz pokazać uczniom dłuższe fragmenty kodu możesz użyc tagów `pre`, na przykład:"

#~ msgid "hello_world"
#~ msgstr "Witaj, świecie!"

#~ msgid "share_confirm"
#~ msgstr "Czy na pewno chcesz uczynić ten program publicznym?"

#~ msgid "share_success_detail"
#~ msgstr "Program został udostępniony pomyślnie."

#~ msgid "unshare_confirm"
#~ msgstr "Czy na pewno chcesz uczynić ten program prywatnym?"

#~ msgid "unshare_success_detail"
#~ msgstr "Program przestał być udostępniony."

#~ msgid "hide_parsons"
#~ msgstr "Ukryj łamigłówkę"

#~ msgid "hide_quiz"
#~ msgstr "Ukryj quiz"

#~ msgid "back_to_class"
#~ msgstr "Powróć do klasy"

#~ msgid "Locked Language Feature"
#~ msgstr "Używasz {concept}! To super, ale {concept} nie jest jeszcze odblokowany! Będzie odblokowany na następnym poziomie."

#~ msgid "nested blocks"
#~ msgstr "blok w bloku"

#~ msgid "save"
#~ msgstr "Zapisz"

#~ msgid "update_profile"
#~ msgstr "Zaktualizuj profil"

#~ msgid "variables"
#~ msgstr "Zmienne"

#~ msgid "class_live"
#~ msgstr "Live statistics"

#~ msgid "class_overview"
#~ msgstr "Class overview"

#~ msgid "student_list"
#~ msgstr "Student list"

#~ msgid "title_class live_statistics"
#~ msgstr "Hedy - Live Statistics"

<<<<<<< HEAD
#~ msgid "explore_explanation"
#~ msgstr "Na tej stronie możesz przeglądnąc programy stworzone przez innych użytkowników Hedy. Możesz filtrować te programy pod kątem poziomów i typów przygód. Kliknij na \"Wyświetl program\", żeby otworzyć program i go uruchomić. Programy z czerwonym nagłówkiem zawierają pomyłki. Możesz je otworzyć ale nie będziesz mógł ich uruchomić z powodu tego błędu. Oczywiście możesz spróbować naprawić ten problem! Jeżeli twórca tego programu ma publiczny profil możesz kliknąć na jego nazwę użytkownika, żeby otworzyć jego profil. Znajdziesz tam wszystkie udostępnione programy stworzone przez tego użytkownika oraz więcej rzeczy!"
=======
#~ msgid "available_in"
#~ msgstr "Available in:"

#~ msgid "common_errors"
#~ msgstr "Common errors"

#~ msgid "grid_overview"
#~ msgstr "Przegląd programów na przygodę"

#~ msgid "last_error"
#~ msgstr "Last error"

#~ msgid "last_program"
#~ msgstr "Last program"

#~ msgid "live_dashboard"
#~ msgstr "Live Dashboard"

#~ msgid "runs_over_time"
#~ msgstr "Runs over time"

#~ msgid "student_details"
#~ msgstr "Student details"
>>>>>>> ee1b94aa
<|MERGE_RESOLUTION|>--- conflicted
+++ resolved
@@ -2374,12 +2374,8 @@
 #~ msgid "title_class live_statistics"
 #~ msgstr "Hedy - Live Statistics"
 
-<<<<<<< HEAD
 #~ msgid "explore_explanation"
 #~ msgstr "Na tej stronie możesz przeglądnąc programy stworzone przez innych użytkowników Hedy. Możesz filtrować te programy pod kątem poziomów i typów przygód. Kliknij na \"Wyświetl program\", żeby otworzyć program i go uruchomić. Programy z czerwonym nagłówkiem zawierają pomyłki. Możesz je otworzyć ale nie będziesz mógł ich uruchomić z powodu tego błędu. Oczywiście możesz spróbować naprawić ten problem! Jeżeli twórca tego programu ma publiczny profil możesz kliknąć na jego nazwę użytkownika, żeby otworzyć jego profil. Znajdziesz tam wszystkie udostępnione programy stworzone przez tego użytkownika oraz więcej rzeczy!"
-=======
-#~ msgid "available_in"
-#~ msgstr "Available in:"
 
 #~ msgid "common_errors"
 #~ msgstr "Common errors"
@@ -2401,4 +2397,3 @@
 
 #~ msgid "student_details"
 #~ msgstr "Student details"
->>>>>>> ee1b94aa
