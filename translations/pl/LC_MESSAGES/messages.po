# Polish translations for PROJECT.
# Copyright (C) 2023 ORGANIZATION
# This file is distributed under the same license as the PROJECT project.
# FIRST AUTHOR <EMAIL@ADDRESS>, 2023.
#
msgid ""
msgstr ""
"Project-Id-Version: PROJECT VERSION\n"
"Report-Msgid-Bugs-To: EMAIL@ADDRESS\n"
"POT-Creation-Date: 2000-01-01 00:00+0000\n"
"PO-Revision-Date: 2000-01-01 00:00+0000\n"
"Last-Translator: Someone <someone@example.com>\n"
"Language: pl\n"
"Language-Team: pl <LL@li.org>\n"
"Plural-Forms: nplurals=3; plural=(n==1 ? 0 : n%10>=2 && n%10<=4 && (n%100<10 || n%100>=20) ? 1 : 2);\n"
"MIME-Version: 1.0\n"
"Content-Type: text/plain; charset=utf-8\n"
"Content-Transfer-Encoding: 8bit\n"
"Generated-By: Babel 2.14.0\n"

msgid "Access Before Assign"
msgstr "Próbowano użyć zmiennej {name} w linii {access_line_number}, ale ustawiono ją w linii {definition_line_number}. Ustaw zmienną przed jej użyciem."

msgid "Cyclic Var Definition"
msgstr "Zmienna {variable} musi zostać ustawiona zanim będzie można użyć jej po prawej stronie tej komendy."

msgid "Function Undefined"
msgstr "Próba użycia funkcji {name}, która nie została zdefiniowana."

msgid "Has Blanks"
msgstr "Twój kod nie jest skończony. Posiada miejsca które trzeba wypełnić."

msgid "Incomplete"
msgstr "Ups! Zapomniałeś o odrobinie kodu! W linii {line_number}, musisz dodać tekst po {incomplete_command}."

msgid "Incomplete Repeat"
msgstr "Wygląda na to, że zapomniano użyć komendy z poleceniem {repeat} w linii {line_number}."

msgid "Invalid"
msgstr "{invalid_command} nie jest komendą z {level} poziomu Hedy. Czy miałeś na myśli {guessed_command}?"

msgid "Invalid Argument"
msgstr "Nie możesz użyć komendy {command} z {invalid_argument} . Spróbuj zmienić typ {invalid_argument} na {allowed_types}."

msgid "Invalid Argument Type"
msgstr "Nie możesz użyć komendy {command} z {invalid_argument}, ponieważ jest ona typu {invalid_type}. Spróbuj zmienić {invalid_argument} na {allowed_types}."

msgid "Invalid At Command"
msgstr "Polecenie {at} nie może być używane od poziomu 16 wzwyż. Możesz użyć nawiasów kwadratowych aby wybrać element z listy, na przykład: `przyjaciele[i]`, `szczęśliwe_numerki[{random}]`."

msgid "Invalid Space"
msgstr "Ups! Linia numer {line_number} zaczyna się od spacji. Spacje są dziwne dla komputerów, czy można ją usunąć?"

msgid "Invalid Type Combination"
msgstr "Nie możesz użyć {invalid_argument} oraz {invalid_argument_2} z {command} ponieważ pierwszy jest typu {invalid_type}, a drugi jest typu {invalid_type_2}. Spróbuj zmienić {invalid_argument} na {invalid_type_2} lub {invalid_argument_2} na {invalid_type}."

msgid "Locked Language Feature"
msgstr "Używasz {concept}! To super, ale {concept} nie jest jeszcze odblokowany! Będzie odblokowany na następnym poziomie."

msgid "Lonely Echo"
msgstr "Użyłeś {echo} przed {ask} lub {echo} bez {ask}. Umieść {ask} przed {echo}."

msgid "Lonely Text"
msgstr "Wygląda na to, że zapomniano użyć komendy z tekstem w linii {line_number}"

#, fuzzy
msgid "Missing Additional Command"
msgstr "It looks like you forgot to complete writing {command} on line {line_number}."

msgid "Missing Command"
msgstr "Wygląda na to, że zapomniano użyć komendy w linii {line_number}."

msgid "Missing Inner Command"
msgstr "Wygląda na to, że zapomniano użyć komendy z słowem {command} użytym w linii {line_number}."

#, fuzzy
msgid "Missing Square Brackets"
msgstr "It looks like you forgot to use square brackets [] around the list you were creating on line {line_number}."

msgid "Missing Variable"
msgstr "W poleceniu {command} brakuje zmiennej na początku linii."

msgid "Misspelled At Command"
msgstr "Wygląda na to, że mogłeś błędnie napisać polecenie {command}, zamiast tego w wierszu {line_number} wpisałeś {invalid_argument}."

msgid "No Indentation"
msgstr "Użyto zbyt mało spacji w linii {line_number}. Użyto {leading_spaces} spacji, to za mało. Rozpocznij każdy blok o {indent_size} spacji dalej niż linia powyżej."

msgid "Non Decimal Variable"
msgstr "W linii {line_number} mogłeś spróbować użyć numeru, którego Hedy nie bardzo lubi! Spróbuj zmienić go na liczbę dziesiętną, np. 2."

msgid "Parse"
msgstr "Kod który wprowadzono nie jest poprawnym kodem Hedy. W linii {location[0]} jest błąd, w pozycji {location[1]}. Użyto {character_found}, co nie jest dozwolone."

msgid "Pressit Missing Else"
msgstr "Nie dodano instrukcji co ma się wydarzyć gdy naciśnięty zostanie inny klawisz, dodaj instrukcję {else} do swojego kodu"

msgid "Too Big"
msgstr "Wow! Twój program ma aż {lines_of_code} linii kodu! Ale możemy przetworzyć tylko {max_lines} linii na tym poziomie. Zmniejsz swój program, i spróbuj ponownie."

msgid "Unexpected Indentation"
msgstr "Użyto zbyt dużo spacji w linii {line_number}. Użyto {leading_spaces} spacji, to za dużo. Rozpocznij każdy blok {indent_size} spacji dalej niż poprzednia linia."

msgid "Unquoted Assignment"
msgstr "Od tego poziomu, tekst po {is} będzie musiał być między apostrofami. Zapomniano o tym przy tekście {text}."

msgid "Unquoted Equality Check"
msgstr "Jeśli chcesz sprawdzić, czy zmienna jest równa wielu słowom, słowa powinny być pomiędzy apostrofami!"

msgid "Unquoted Text"
msgstr "Uważaj. Jeżeli chcesz coś wypisać, tekst powinien zaczynać i kończyć się apostrofem. Zapomniano o tym dla tekstu {unquotedtext}."

msgid "Unsupported Float"
msgstr "Liczby niecałkowita nie są jeszcze dostępne, ale będą za kilka poziomów. Na teraz, zmień {value} na liczbę całkowitą."

msgid "Unsupported String Value"
msgstr "Wartości tekstowe nie mogą zawierać {invalid_value}."

msgid "Unused Variable"
msgstr "Zdefiniowałeś zmienną {variable_name} w linii {line_number}, ale jej nie użyłeś."

msgid "Var Undefined"
msgstr "Próbowano użyć zmiennej {name}, ale nie została ona ustawiona. Jest też możliwe, że próbowano użyć słowa {name}, ale zapomniano o apostrofach."

msgid "Wrong Level"
msgstr "To był poprawny kod Hedy, ale nie dla tego poziomu. Użyto {offending_keyword} dla poziomu {working_level}. Porada: {tip}"

msgid "Wrong Number of Arguments"
msgstr "Twoja funkcja użyła nieprawidłowej liczby argumentów. Podałeś {used_number}, ale funkcja {name} potrzebuje {defined_number}"

msgid "account_overview"
msgstr "Przegląd konta"

#, fuzzy
msgid "accounts_created"
msgstr "Konta zostały utworzone pomyślnie."

msgid "accounts_intro"
msgstr "Na tej stronie możesz utworzyć konta dla wielu uczniów jednocześnie. Możliwe jest również bezpośrednie dodanie ich do jednej z twoich klas. Wciskając zielony + znajdujący się po prawej stronie na dole strony możesz dodać dodatkowe rzędy. Możesz usunąć rząd poprzez wcisnięcie odpowiadającego mu czerwonego krzyżyka. Upewnij się, że żaden z rzędów nie jest pusty gdy wciskasz \"Utwórz wiele kont\". Miej na uwadze, że każda nazwa użytkownika i każdy adres email muszą być unikalne, oraz, że hasła muszą składać się z <b>co najmniej</b> 6 znaków."

msgid "achievement_earned"
msgstr "Otrzymałeś nowe osiągnięcie!"

msgid "achievements"
msgstr "osiągnięcia"

msgid "achievements_check_icon_alt"
msgstr "Ikona uzyskanego osiągnięcia"

msgid "achievements_logo_alt"
msgstr "Osiągnięcia - logo"

msgid "add"
msgstr "Dodaj"

msgid "add_students"
msgstr "Dodaj uczniów"

msgid "add_students_options"
msgstr "Dodaj opcje ucznia"

msgid "admin"
msgstr "Administrator"

msgid "advance_button"
msgstr "Przejdź do poziomu {level}"

msgid "adventure"
msgstr "Przygoda"

msgid "adventure_cloned"
msgstr "Przygoda jest klonowana"

#, fuzzy
msgid "adventure_code_button"
msgstr "Adventure Code"

#, fuzzy
msgid "adventure_codeblock_button"
msgstr "Use this button when you want to create a block of code that students can run in your adventure. Tip: put the selection at the end of the last line of the code block and <kbd>Enter</kbd> 3 times to type after a code block."

msgid "adventure_duplicate"
msgstr "Posiadasz już przygodę o tej nazwie."

msgid "adventure_empty"
msgstr "Nie podałeś nazwy przygody!"

msgid "adventure_exp_3"
msgstr "Pamiętaj, żeby zawsze otaczać słowa kluczowe / polecenia symbolami {` i `}`. Możesz użyć przycisku \"podgląd\" aby zobaczyć jak wygląda Twoja przygoda. Aby zobaczyć przygodę na dedykowanej stronie, wybierz \"podgląd\" z menu na stronie nauczyciela."

#, fuzzy
msgid "adventure_exp_classes"
msgstr "Your adventure is used within the following classes"

msgid "adventure_id_invalid"
msgstr "Ten identyfikator przygody jest nieprawidłowy."

msgid "adventure_length"
msgstr "Treść twojej przygody musi składać się przynajmniej z 20 znaków."

msgid "adventure_name_invalid"
msgstr "Ta nazwa przygody jest nieprawidłowa."

msgid "adventure_prompt"
msgstr "Podaj nazwę przygody"

msgid "adventure_terms"
msgstr "Zgadzam się, że moja przygoda może być udostępniona publicznie na Hedy."

msgid "adventure_updated"
msgstr "Przygoda została zaktualizowana!"

#, fuzzy
msgid "adventures_info"
msgstr "Each Hedy level has built-in exercises for students, which we call adventures. You can create your own adventures and add them to your classes. With your own adventures you can create adventures that are relevant and interesting for your students. You can find more information about creating your own adventures <a href=\"https://hedy.org/for-teachers/manual/features\">here</a>."

msgid "adventures_restored"
msgstr "Domyślne przygody zostały przywrócone."

msgid "ago"
msgstr "{timestamp} temu"

msgid "agree_invalid"
msgstr "Musisz zgodzić się z zasadami polityki prywatności."

msgid "agree_with"
msgstr "Zgadzam się na"

msgid "ajax_error"
msgstr "Wystąpił błąd, proszę spróbować ponownie."

msgid "all"
msgstr "Wszystkie"

msgid "all_class_highscores"
msgstr "Wszyscy uczniowie są widoczni na klasowej liście najlepszych wyników"

msgid "already_account"
msgstr "Posiadasz już konto?"

msgid "already_program_running"
msgstr "Jakiś program właśnie się wykonuje, zakończ go, zanim uruchomisz kolejny."

msgid "already_teacher"
msgstr "Już posiadasz konto nauczyciela."

msgid "already_teacher_request"
msgstr "Już masz oczekujące rządanie otrzymania konta nauczyciela."

msgid "amount_created"
msgstr "utworzonych programów"

msgid "amount_saved"
msgstr "zapisanych programów"

msgid "amount_submitted"
msgstr "nadesłanych programów"

msgid "are_you_sure"
msgstr "Czy jesteś pewien? Ta operacja jest nieodwracalna."

msgid "ask_needs_var"
msgstr "Od poziomu 2, {ask} musi być użyty razem ze zmienną. Przykład: imię {is} {ask} Jak się nazywasz?"

<<<<<<< HEAD
msgid "available_in"
msgstr ""

msgid "back_to_class"
msgstr "Powróć do klasy"

msgid "back_to_teachers_page"
msgstr "Wróć na stronę nauczyciela"

=======
>>>>>>> 73f1f172
msgid "become_a_sponsor"
msgstr "Zostań sponsorem"

msgid "birth_year"
msgstr "Rok urodzenia"

msgid "by"
msgstr "przez"

msgid "cancel"
msgstr "Anuluj"

#, fuzzy
msgid "cant_parse_exception"
msgstr "Couldn't parse the program"

msgid "catch_index_exception"
msgstr "Próbowałeś dostać się do elementu listy {list_name}, ale jest ona pusta albo indeks który podałeś nie istnieje."

#, fuzzy
msgid "catch_value_exception"
msgstr "While running your program the command {command} received the value {value} which is not allowed. {suggestion}."

msgid "certificate"
msgstr "Certyfikat ukończenia"

msgid "certified_teacher"
msgstr "Certyfikowany nauczyciel"

msgid "change_password"
msgstr "Zmień hasło"

msgid "cheatsheet_title"
msgstr "Ściągawka"

msgid "class_already_joined"
msgstr "Już jesteś uczeniem tej klasy"

msgid "class_customize_success"
msgstr "Personalizacje zostaly zapisane pomyślnie."

#, fuzzy
msgid "class_live"
msgstr "Live statistics"

msgid "class_name_duplicate"
msgstr "Już masz klasę z taką nazwą."

msgid "class_name_empty"
msgstr "Nie wpisałeś nazwy klasy!"

msgid "class_name_invalid"
msgstr "Ta nazwa klasy jest nieprawidłowa."

msgid "class_name_prompt"
msgstr "Podaj proszę nazwę nowej klasy"

#, fuzzy
msgid "class_overview"
msgstr "Class overview"

#, fuzzy
msgid "class_survey_description"
msgstr "We would like to get a better overview of our Hedy users. By providing these answers, you would help improve Hedy. Thank you!"

#, fuzzy
msgid "class_survey_later"
msgstr "Remind me tomorrow"

#, fuzzy
msgid "class_survey_question1"
msgstr "What is the age range in your class?"

#, fuzzy
msgid "class_survey_question2"
msgstr "What is the spoken language in your class?"

#, fuzzy
msgid "class_survey_question3"
msgstr "What is the gender balance in your class?"

#, fuzzy
msgid "class_survey_question4"
msgstr "What distinguishes your students from others?"

#, fuzzy
msgid "classes_info"
msgstr "Create a class to follow the progress of each student in dashboard, and to customize the adventures your students see, and even adding your own! You can create as many classes as you like, and each class can have multiple teachers each one with different roles. You can also add as many students as you want, but mind that each student can only be in one class at a time. You can find more information about classes in the <a href=\"https://hedy.org/for-teachers/manual/preparations#for-teachers\">teacher manual</a>."

#, fuzzy
msgid "clone"
msgstr "Clone"

#, fuzzy
msgid "cloned_times"
msgstr "Clones"

msgid "close"
msgstr "Zamknij"

msgid "comma"
msgstr "przecinek"

#, fuzzy
msgid "command_not_available_yet_exception"
msgstr "Command not available yet"

#, fuzzy
msgid "command_unavailable_exception"
msgstr "Command not correct anymore"

msgid "commands"
msgstr "Polecenia"

#, fuzzy
msgid "common_errors"
msgstr "Common errors"

msgid "congrats_message"
msgstr "Gratulacje, {username}, ukończyłeś Hedy!"

msgid "content_invalid"
msgstr "Ta przygoda jest nieprawidłowa."

msgid "contributor"
msgstr "Współautor"

msgid "copy_clipboard"
msgstr "Pomyślnie skopiowano do schowka"

#, fuzzy
msgid "copy_code"
msgstr "Copy code"

msgid "copy_join_link"
msgstr "Skopiuj link do dołączenia"

msgid "copy_link_success"
msgstr "Link udostępniania skopiowany do schowka"

msgid "copy_link_to_share"
msgstr "Skopiuj udostępniający link"

msgid "copy_mail_link"
msgstr "Proszę skopiować i wkleić ten link do nowej zakładki przeglądarki:"

msgid "correct_answer"
msgstr "Poprawna odpowiedź to"

msgid "country"
msgstr "Kraj"

msgid "country_invalid"
msgstr "Proszę wybrać poprawny kraj."

msgid "country_title"
msgstr "Państwo"

msgid "create_account"
msgstr "Utwórz konto"

msgid "create_accounts"
msgstr "Utwórz wiele kont"

msgid "create_accounts_prompt"
msgstr "Czy na pewno chcesz utworzyć te konta?"

msgid "create_adventure"
msgstr "Utwórz przygodę"

msgid "create_class"
msgstr "Utwórz nową klasę"

msgid "create_multiple_accounts"
msgstr "Utwórz wiele kont"

msgid "create_public_profile"
msgstr "Utwórz publiczny profil"

msgid "create_question"
msgstr "Czy chciałbyś stworzyć?"

msgid "create_student_account"
msgstr "Utwórz konto"

msgid "create_student_account_explanation"
msgstr "Możesz zapisywać swoje programy."

msgid "create_teacher_account"
msgstr "Utwórz konto nauczyciela"

msgid "create_teacher_account_explanation"
msgstr "Z kontem nauczyciela możesz zapisywać swoje programy i przeglądać wyniki swoich uczniów."

msgid "creator"
msgstr "Autor"

msgid "current_password"
msgstr "Obecne hasło"

msgid "customization_deleted"
msgstr "Personalizacje zostaly usunięte pomyślnie."

msgid "customize_adventure"
msgstr "Dostosuj przygodę"

msgid "customize_class"
msgstr "Dostosuj klasę"

msgid "dash"
msgstr "myślnik"

msgid "default_403"
msgstr "Wygląda na to, że nie masz wystarczających uprawnień..."

msgid "default_404"
msgstr "Nie byliśmy w stanie znaleźć tej strony..."

msgid "default_500"
msgstr "Coś poszło nie tak..."

msgid "delete"
msgstr "Usuń"

msgid "delete_adventure_prompt"
msgstr "Czy jesteś pewien, że chcesz usunąć tę przygodę?"

msgid "delete_class_prompt"
msgstr "Czy jesteś pewien, że chcesz usunąć tą klasę?"

msgid "delete_confirm"
msgstr "Czy na pewno chcesz usunąć ten program?"

msgid "delete_invite"
msgstr "Usuń zaproszenie"

msgid "delete_invite_prompt"
msgstr "Czy jesteś pewien że chcesz usunąć to zaproszenia?"

msgid "delete_public"
msgstr "Usuń profil publiczny"

msgid "delete_success"
msgstr "Program został usunięty pomyślnie."

msgid "destroy_profile"
msgstr "Usuń profil"

msgid "developers_mode"
msgstr "Tryb programisty"

msgid "directly_available"
msgstr "Zawsze dostępne"

msgid "disable"
msgstr "Wyłącz"

#, fuzzy
msgid "disable_parsons"
msgstr "Disable all puzzles"

#, fuzzy
msgid "disable_quizes"
msgstr "Disable all quizes"

msgid "disabled"
msgstr "Wyłączono"

msgid "disabled_button_quiz"
msgstr "Twój wynik quizu jest poniżej oczekiwanego poziomu. Spróbuj ponownie!"

msgid "discord_server"
msgstr "Serwer Discord"

msgid "distinguished_user"
msgstr "Wyróżniony użytkownik"

msgid "double quotes"
msgstr "cudzysłów"

msgid "download"
msgstr "Pobierz"

msgid "download_login_credentials"
msgstr "Czy chcesz pobrać dane logowania po utworzeniu kont?"

msgid "duplicate"
msgstr "Duplikuj"

#, fuzzy
msgid "echo_and_ask_mismatch_exception"
msgstr "Echo and ask mismatch"

msgid "echo_out"
msgstr "Od poziomu 2, {echo} nie jest potrzebne. Teraz możesz powtarzać odpowiedź za pomocą {ask} oraz {print}. Przykład: imię {is} {ask} Jak się nazywasz? {print} Cześć imię"

#, fuzzy
msgid "edit_adventure"
msgstr "Edit adventure"

msgid "edit_code_button"
msgstr "Edytuj kod"

msgid "email"
msgstr "Email"

msgid "email_invalid"
msgstr "Proszę podać poprawny adres email."

msgid "end_quiz"
msgstr "Koniec quizu"

msgid "english"
msgstr "Angielski"

msgid "enter"
msgstr "Zatwierdź"

msgid "enter_password"
msgstr "Wprowadź nowe hasło dla"

msgid "enter_text"
msgstr "Wprowadź swoją odpowiedź tutaj..."

msgid "error_logo_alt"
msgstr "Logo błędu"

msgid "exclamation mark"
msgstr "wykrzyknik"

msgid "exercise"
msgstr "Ćwiczenie"

msgid "exercise_doesnt_exist"
msgstr "Nie można znaleźć tego ćwiczenia"

msgid "exists_email"
msgstr "Ten email jest już w użyciu."

msgid "exists_username"
msgstr "Ta nazwa użytkownika jest już w użyciu."

#, fuzzy
msgid "exit_preview_mode"
msgstr "Exit preview mode"

msgid "experience_invalid"
msgstr "Proszę wybrać poprawne doświadczenie, wybierz (Tak, Nie)."

msgid "expiration_date"
msgstr "Data wygaśnięcia"

msgid "explore_explanation"
msgstr "Na tej stronie możesz przeglądnąc programy stworzone przez innych użytkowników Hedy. Możesz filtrować te programy pod kątem poziomów i typów przygód. Kliknij na \"Wyświetl program\", żeby otworzyć program i go uruchomić. Programy z czerwonym nagłówkiem zawierają pomyłki. Możesz je otworzyć ale nie będziesz mógł ich uruchomić z powodu tego błędu. Oczywiście możesz spróbować naprawić ten problem! Jeżeli twórca tego programu ma publiczny profil możesz kliknąć na jego nazwę użytkownika, żeby otworzyć jego profil. Znajdziesz tam wszystkie udostępnione programy stworzone przez tego użytkownika oraz więcej rzeczy!"

msgid "explore_programs"
msgstr "Exploruj programy"

msgid "explore_programs_logo_alt"
msgstr "Ikona odkrywania programów"

#, fuzzy
msgid "favorite_program"
msgstr "Favorite program"

msgid "favourite_confirm"
msgstr "Czy jesteś pewien, że chcesz ustawić ten program jako ulubiony?"

msgid "favourite_program"
msgstr "Ulubiony program"

msgid "favourite_program_invalid"
msgstr "Twój wybrany ulubiony program jest niewłaściwy."

msgid "favourite_success"
msgstr "Program został ustawiony jako ulubiony."

msgid "female"
msgstr "Żeńska"

msgid "float"
msgstr "liczba"

msgid "for_teachers"
msgstr "Dla nauczycieli"

msgid "forgot_password"
msgstr "Zapomniałeś hasła?"

msgid "from_another_teacher"
msgstr "Od innego nauczyciela"

msgid "from_magazine_website"
msgstr "Z gazety lub strony internetowej"

msgid "from_video"
msgstr "Z filmiku"

msgid "fun_statistics_msg"
msgstr "Trochę ciekawych statystyk!"

msgid "gender"
msgstr "Płeć"

msgid "gender_invalid"
msgstr "Proszę wybrać poprawną płeć, wybierz (Żeńska, Męska, Inna)."

msgid "general"
msgstr "Ogólne"

msgid "general_settings"
msgstr "Ustawienia ogólne"

msgid "generate_passwords"
msgstr "Wygeneruj hasła"

msgid "get_certificate"
msgstr "Otrzymaj certyfikat!"

msgid "give_link_to_teacher"
msgstr "Podaj ten link swojemu nauczycielowi:"

msgid "go_back"
msgstr ""

msgid "go_back_to_main"
msgstr "Powróć do strony głównej"

msgid "go_to_question"
msgstr "Przejdź do pytania"

msgid "go_to_quiz_result"
msgstr "Idź do wyników quizu"

msgid "goto_profile"
msgstr "Idź do mój profil"

msgid "grid_overview"
msgstr "Przegląd programów na przygodę"

msgid "hand_in"
msgstr "Oddaj"

msgid "hand_in_exercise"
msgstr "Oddaj ćwiczenie"

msgid "heard_about_hedy"
msgstr "Jak usłyszałeś o Hedy?"

msgid "heard_about_invalid"
msgstr "Proszę wybrać poprawny sposób w jaki o nas usłyszałeś."

msgid "hedy_achievements"
msgstr "Moje osiągnięcia"

msgid "hedy_choice_title"
msgstr "Wybór Hedy"

msgid "hedy_logo_alt"
msgstr "Logo Hedy"

msgid "hedy_on_github"
msgstr "Hedy na Githubie"

msgid "hedy_tutorial_logo_alt"
msgstr "Ikona samouczka Hedy"

msgid "hello_logo"
msgstr "hej"

msgid "hidden"
msgstr "Ukryty"

msgid "hide_cheatsheet"
msgstr "Ukryj ściągawkę"

msgid "hide_keyword_switcher"
msgstr "Ukryj zmieniarkę poleceń"

msgid "highest_level_reached"
msgstr "Najwyższy osiągnięty poziom"

msgid "highest_quiz_score"
msgstr "Największy wynik z Quizu"

msgid "highscore_explanation"
msgstr "Na tej stronie możesz zobaczyć aktualne najlepsze wyniki w oparciu o ilość zebranych osiągnięć. Zobacz ranking dla wszystkich użytkowników, swojego kraju lub klasy. Kliknij nazwę użytkownika, aby wyświetlić jego profil publiczny."

msgid "highscore_no_public_profile"
msgstr "Nie posiadasz publicznego profilu w związku z czym nie jesteś wyświetlony na liście rekordowych wyników. Czy chciałbyś stworzyć publiczny profil?"

msgid "highscores"
msgstr "Rekordy"

msgid "hint"
msgstr "Podpowiedź?"

msgid "ill_work_some_more"
msgstr "Jeszcze nad nim popracuję"

#, fuzzy
msgid "image_invalid"
msgstr "Wybrany obraz jest niewłaściwy."

#, fuzzy
msgid "incomplete_command_exception"
msgstr "Incomplete Command"

#, fuzzy
msgid "incorrect_handling_of_quotes_exception"
msgstr "Incorrect handling of quotes"

#, fuzzy
msgid "incorrect_use_of_types_exception"
msgstr "Incorrect use of types"

#, fuzzy
msgid "incorrect_use_of_variable_exception"
msgstr "Incorrect use of variable"

#, fuzzy
msgid "indentation_exception"
msgstr "Incorrect Indentation"

msgid "input"
msgstr "wejście z {ask}"

msgid "integer"
msgstr "liczba"

msgid "invalid_class_link"
msgstr "Niepoprawny link dołączenia do klasy."

#, fuzzy
msgid "invalid_command_exception"
msgstr "Invalid command"

#, fuzzy
msgid "invalid_keyword_language_comment"
msgstr "# The provided keyword language is invalid, keyword language is set to English"

#, fuzzy
msgid "invalid_language_comment"
msgstr "# The provided language is invalid, language set to English"

#, fuzzy
msgid "invalid_level_comment"
msgstr "# The provided level is invalid, level is set to level 1"

#, fuzzy
msgid "invalid_program_comment"
msgstr "# The provided program is invalid, please try again"

msgid "invalid_teacher_invitation_code"
msgstr "Kod zaproszenia nauczyciela jest niewłaściwy. Aby zostać nauczycielem, skontaktuj się z hello@hedy.org."

msgid "invalid_tutorial_step"
msgstr "Niewłaściwy stopień poradnika"

msgid "invalid_username_password"
msgstr "Niepoprawna nazwa użytkownika lub hasło."

msgid "invite_by_username"
msgstr "Zaproś za pomocą nazwy użytkownika"

msgid "invite_date"
msgstr "Data zaproszenia"

msgid "invite_message"
msgstr "Otrzymałeś zaproszenie dołączenia do klasy"

msgid "invite_prompt"
msgstr "Wprowadź nazwę użytkownika"

#, fuzzy
msgid "invite_teacher"
msgstr "Invite a teacher"

msgid "join_class"
msgstr "Dołącz do klasy"

msgid "join_prompt"
msgstr "Potrzebujesz konta aby dołączyć do klasy. Czy chcesz się teraz zalogować?"

msgid "keyword_language_invalid"
msgstr "Proszę wybrać poprawny język słów kluczowych (wybierz angielski lub twój własny język)."

#, fuzzy
msgid "language"
msgstr "Language"

msgid "language_invalid"
msgstr "Proszę wybrać poprawny język."

msgid "languages"
msgstr "Których języków programowania używałeś wcześniej?"

msgid "last_achievement"
msgstr "Ostatnie zdobyte osiągnięcie"

msgid "last_edited"
msgstr "Ostatnio edytowano"

#, fuzzy
msgid "last_error"
msgstr "Last error"

msgid "last_login"
msgstr "Ostatnie logowanie"

#, fuzzy
msgid "last_program"
msgstr "Last program"

msgid "last_update"
msgstr "Ostatnia aktualizacja"

msgid "lastname"
msgstr "Nazwisko"

msgid "leave_class"
msgstr "Opuść klasę"

msgid "level"
msgstr "Poziom"

msgid "level_accessible"
msgstr "Poziom jest otwarty dla uczniów"

msgid "level_disabled"
msgstr "Poziom wyłączony"

msgid "level_future"
msgstr "Ten poziom otwiera się automatycznie "

#, fuzzy
msgid "level_invalid"
msgstr "Ten poziom Hedy jest nieprawidłowy."

msgid "level_not_class"
msgstr "Ten poziom nie jest jeszcze dostępny w twojej klasie"

msgid "level_title"
msgstr "Poziom"

#, fuzzy
msgid "levels"
msgstr "levels"

msgid "link"
msgstr "Link"

msgid "list"
msgstr "lista"

#, fuzzy
msgid "live_dashboard"
msgstr "Live Dashboard"

msgid "logged_in_to_share"
msgstr "Musisz się zalogować aby zapisać i udostępnić program."

msgid "login"
msgstr "Zaloguj się"

msgid "login_long"
msgstr "Zaloguj się do konta"

msgid "login_to_save_your_work"
msgstr "Zaloguj się, aby zapisać swoją pracę"

msgid "logout"
msgstr "Wyloguj się"

msgid "longest_program"
msgstr "Najdłuższy program"

msgid "mail_change_password_body"
msgstr ""
"Twoje hasło Hedy zostało zmienione. Jeśli to zrobiłeś, wszystko jest w porządku.\n"
"Jeśli nie zmieniłeś hasła, natychmiast skontaktuj się z nami, odpowiadając na tę wiadomość e-mail."

msgid "mail_change_password_subject"
msgstr "Twoje hasło Hedy zostało zmienione"

msgid "mail_error_change_processed"
msgstr "Wysyłanie emaila z potwierdzeniem nie powiodło się, ale zmiany zostały poprawnie zapisane."

msgid "mail_goodbye"
msgstr ""
"Powodzenia w programowaniu!\n"
"Zespół Hedy"

msgid "mail_hello"
msgstr "Witaj {username}!"

msgid "mail_recover_password_body"
msgstr ""
"Klikając ten link, możesz ustawić nowe hasło Hedy. Ten link jest ważny przez <b>4</b> godziny.\n"
"Jeśli nie wymagałeś resetowania hasła, zignoruj ten e-mail: {link}"

msgid "mail_recover_password_subject"
msgstr "Poproś o zresetowanie hasła."

msgid "mail_reset_password_body"
msgstr ""
"Twoje hasło Hedy zostało zresetowane do nowego. Jeśli to zrobiłeś, wszystko jest w porządku.\n"
"Jeśli nie zmieniłeś hasła, natychmiast skontaktuj się z nami, odpowiadając na tę wiadomość e-mail."

msgid "mail_reset_password_subject"
msgstr "Twoje hasło Hedy zostało zresetowane"

msgid "mail_welcome_teacher_body"
msgstr ""
"<strong>Witaj!</strong>\n"
"Gratulujemy założenia nowego konta nauczyciela Hedy. Witamy w światowej społeczności nauczycieli Hedy!\n"
"\n"
"<strong>Co mogą robić nauczyciele</strong>\n"
"Konto nauczyciela daje nowe możliwości.\n"
"\n"
"1. Dodatkowe wyjaśnienia są dostępne w <a href=\"https://hedy.org/for-teachers/manual\">poradniku nauczyciela</a>.\n"
"2. Za pomocą konta nauczyciela masz możliwość tworzenia zajęć. Twoi uczniowie mogą dołączyć do twoich zajęć, a ty możesz zobaczyć ich postępy. Zajęcia są prowadzone i zarządzane przez <a href=\"https://hedycode.com/for-teachers\">stronę nauczyciela</a>.\n"
"3. Masz możliwość pełnego dostosowania swoich zajęć - możesz odblokowywać i zablokowywać poziomy, włączać i wyłączać przygody oraz tworzyć własne przygody!\n"
"\n"
"<strong>Dołącz do naszej społeczności online!</strong>\n"
"Zapraszamy wszystkich nauczycieli, programistów i innych fanów Hedy do dołączenia do naszego <a href=\"https://discord.gg/8yY7dEme9r\">serwera Discord</a>. To idealne miejsce do rozmowy o Hedy: mamy kanały, na których możesz pokazać swoje fajne projekty i lekcje, kanały do zgłaszania błędów oraz kanały do czatowania z innymi nauczycielami i zespołem Hedy.\n"
"\n"
"<strong>Jak pytać o pomoc </strong>\n"
"Jeśli coś jest niejasne, daj nam znać na DIscord, lub <a href=\"mailto: hello@hedy.org\">wyślij nam maila</a>.\n"
"\n"
"<strong>Jak zgłaszać błędy</strong>\n"
"W Discordzie mamy kanał do zgłaszania błędów o nazwie #bugs. To idealne miejsce, aby poinformować nas o problemach, z którymi się spotykasz. Jeśli wiesz, jak korzystać z GitHub, możesz tam otworzyć <a href=\"https://github.com/hedyorg/hedy/issues/new?assignees=&labels=&template=bug_report.md&title=%5BBUG%5D\">issue</a>.\n"

msgid "mail_welcome_teacher_subject"
msgstr "Twoje konto nauczyciela Hedy jest gotowe"

msgid "mail_welcome_verify_body"
msgstr ""
"Twoje konto Hedy zostało utworzone. Witaj!\n"
"Proszę kliknąć na ten link żeby zweryfikować swój adres email: {link}"

msgid "mail_welcome_verify_subject"
msgstr "Witaj w Hedy"

msgid "mailing_title"
msgstr "Zasubskrybuj builetyn informacyjny Hedy"

msgid "main_subtitle"
msgstr "Stopniowany język programowania"

msgid "main_title"
msgstr "Hedy"

msgid "make_sure_you_are_done"
msgstr "Upewnij się, że wszystko skończone! Po kliknięciu „Oddaj” nie będzie już można wprowadzać zmian w programie."

msgid "male"
msgstr "Męska"

msgid "mandatory_mode"
msgstr "Obowiązkowy tryb deweloperski"

#, fuzzy
msgid "more_options"
msgstr "More options"

msgid "my_account"
msgstr "Moje konto"

msgid "my_achievements"
msgstr "Moje osiągnięcia"

msgid "my_adventures"
msgstr "Moje przygody"

msgid "my_classes"
msgstr "Moje klasy"

msgid "my_messages"
msgstr "Moje wiadomości"

#, fuzzy
msgid "my_public_profile"
msgstr "My public profile"

msgid "name"
msgstr "Imię"

msgid "nav_explore"
msgstr "Odkrywaj"

msgid "nav_hedy"
msgstr "Hedy"

msgid "nav_learn_more"
msgstr "Dowiedz się więcej"

msgid "nav_start"
msgstr "Dom"

msgid "nested blocks"
msgstr "blok w bloku"

msgid "new_password"
msgstr "Nowe hasło"

#, fuzzy
msgid "new_password_repeat"
msgstr "Repeat new password"

msgid "newline"
msgstr "nowa linia"

msgid "next_exercise"
msgstr "Następne ćwiczenie"

msgid "next_page"
msgstr "Następna strona"

msgid "next_step_tutorial"
msgstr "Dalej >>>"

msgid "no"
msgstr "Nie"

msgid "no_account"
msgstr "Nie masz konta?"

msgid "no_accounts"
msgstr "Nie ma więcej kont do stworzenia."

#, fuzzy
msgid "no_adventures_yet"
msgstr "There are no public adventures yet..."

msgid "no_certificate"
msgstr "Ten użytkownik uzyskał Certyfikat Ukończenia Hedy"

msgid "no_more_flat_if"
msgstr "Zaczynając od poziomu 8, linia po instrukcji {if} musi zaczynać się od 4 spacji."

#, fuzzy
msgid "no_programs"
msgstr "Nie masz jeszcze żadnych programów."

msgid "no_public_profile"
msgstr "Nie masz jeszcze opisu profilu publicznego..."

msgid "no_shared_programs"
msgstr "nie ma udostępnionych programów..."

msgid "no_such_adventure"
msgstr "Ta przygoda nie istnieje!"

msgid "no_such_class"
msgstr "Nie istnieje taka klasa Hedy."

msgid "no_such_highscore"
msgstr "Wyniki"

msgid "no_such_level"
msgstr "Nie ma takiego poziomu!"

msgid "no_such_program"
msgstr "Nie ma takiego programu!"

#, fuzzy
msgid "no_tag"
msgstr "No tag provided!"

msgid "not_enrolled"
msgstr "Wygląda na to, że nie jesteś członkiem tej klasy!"

msgid "not_in_class_no_handin"
msgstr "Nie jesteś w żadnych zajęciach, więc nie musisz niczego oddawać."

msgid "not_logged_in_cantsave"
msgstr "Program nie zostanie zapisany."

msgid "not_logged_in_handin"
msgstr "Musisz się zalogować by oddać zadanie."

msgid "not_teacher"
msgstr "Wygląda na to, że nie jesteś nauczycielem!"

msgid "number"
msgstr "liczba"

msgid "number_achievements"
msgstr "Liczba osiągnięć"

msgid "number_lines"
msgstr "Numer linii"

msgid "number_programs"
msgstr "Liczba programów"

msgid "ok"
msgstr "OK"

msgid "only_you_can_see"
msgstr "Tylko ty widzisz ten program."

msgid "open"
msgstr "Otwórz"

msgid "opening_date"
msgstr "Data rozpoczęcia"

msgid "opening_dates"
msgstr "Daty rozpoczęcia"

msgid "option"
msgstr "Opcja"

msgid "or"
msgstr "lub"

msgid "other"
msgstr "Inna"

msgid "other_block"
msgstr "Inny język blokowy"

msgid "other_settings"
msgstr "Inne ustawienia"

msgid "other_source"
msgstr "Inne"

msgid "other_text"
msgstr "Inny język tekstowy"

msgid "overwrite_warning"
msgstr "Już posiadasz zapisany program o tej samej nazwie. Zapisanie tego programu nadpisze poprzeni program. Czy chcesz kontunować?"

#, fuzzy
msgid "owner"
msgstr "Owner"

msgid "page"
msgstr "strona"

msgid "page_not_found"
msgstr "Nie możemy odnaleźć tej strony!"

#, fuzzy
msgid "pair_with_teacher"
msgstr "I would like to be paired with another teacher for help"

msgid "parsons_title"
msgstr "Łamigłówka"

msgid "password"
msgstr "Hasło"

msgid "password_change_not_allowed"
msgstr "Nie możesz zmienić hasła tego użytkownika."

msgid "password_change_prompt"
msgstr "Jesteś pewien że chcesz zmienić hasło?"

msgid "password_change_success"
msgstr "Hasło twojego ucznia zostało zmienione."

msgid "password_invalid"
msgstr "Twoje hasło jest niepoprawne."

msgid "password_repeat"
msgstr "Powtórz hasło"

msgid "password_resetted"
msgstr "Twoje hasło zostało zresetowane. Zostajesz przekierowany do strony logowania."

msgid "password_six"
msgstr "Twoje hasło musi zawierać co najmniej sześć znaków."

msgid "password_updated"
msgstr "Hasło zostało zaktualizowane."

msgid "passwords_six"
msgstr "Wszystkie hasła muszą mieć co najmniej sześć znaków."

msgid "pending_invites"
msgstr "Oczekujące zaproszenia"

msgid "people_with_a_link"
msgstr "Inne osoby posiadające link mogą widzieć ten program. Może być również widoczny na stronie „Odkrywaj”."

msgid "percentage"
msgstr "odsetek"

msgid "percentage_achieved"
msgstr "Osiągnięte przez {percentage}% użytkowników"

msgid "period"
msgstr "kropka"

msgid "personal_text"
msgstr "Opis"

msgid "personal_text_invalid"
msgstr "Twój tekst jest nieprawidłowy."

msgid "postfix_classname"
msgstr "Postfix nazwy klasy"

msgid "preferred_keyword_language"
msgstr "Preferowany język słów kluczowych"

msgid "preferred_language"
msgstr "Preferowany język"

msgid "preview"
msgstr "Podgląd"

#, fuzzy
msgid "previewing_adventure"
msgstr "Previewing adventure"

#, fuzzy
msgid "previewing_class"
msgstr "You are previewing class <em>{class_name}</em> as a teacher."

msgid "previous_campaigns"
msgstr "Wyświetl poprzednie kampanie"

msgid "print_logo"
msgstr "napisz"

msgid "privacy_terms"
msgstr "polityka prywatności"

msgid "private"
msgstr "Prywatne"

msgid "profile_logo_alt"
msgstr "Ikona profilu."

msgid "profile_picture"
msgstr "Obrazek profilowy"

msgid "profile_updated"
msgstr "Profil został zaktualizowany."

msgid "profile_updated_reload"
msgstr "Profil został zaktualizowany, strona zostanie ponownie załadowana."

msgid "program_contains_error"
msgstr "Ten program zawiera błędy, czy na pewno chcesz go udostępnić?"

msgid "program_header"
msgstr "Moje programy"

#, fuzzy
msgid "program_too_large_exception"
msgstr "Programs too large"

msgid "programming_experience"
msgstr "Czy masz doświadczenie z programowaniem?"

msgid "programming_invalid"
msgstr "Proszę wybrać poprawny język programowania."

msgid "programs"
msgstr "Programy"

msgid "programs_created"
msgstr "Stworzone programy"

msgid "programs_saved"
msgstr "Zapisane programy"

msgid "programs_submitted"
msgstr "Przesłane programy"

msgid "prompt_join_class"
msgstr "Czy chcesz dołączyć do tej klasy?"

msgid "public"
msgstr "Publiczne"

msgid "public_adventures"
msgstr "Browse public adventures"

msgid "public_invalid"
msgstr "Niepoprawna wartość zgody"

msgid "public_profile"
msgstr "Profil publiczny"

msgid "public_profile_info"
msgstr "Poprzez zaznaczenie tego pola wyboru zgadzam się na zrobienie mojego profilu widocznym dla wszystkich użytkowników platformy. Uważaj, żeby nie udostępniać swoich danych osobowych jak swoje imię oraz adres domowy ponieważ wszyscy mogą to zobaczyć!"

msgid "public_profile_updated"
msgstr "Profil publiczny został zaktualizowany, strona zastanie przeładowana."

msgid "pygame_waiting_for_input"
msgstr "Oczekuje na naciśnięcie przycisku..."

msgid "question mark"
msgstr "znak zapytania"

msgid "quiz_logo_alt"
msgstr "Logo quizu"

msgid "quiz_score"
msgstr "Wynik quizu"

msgid "quiz_tab"
msgstr "Quiz"

msgid "quiz_threshold_not_reached"
msgstr "Nie wykonano quizu potrzebnego do odblokowania tego poziomu"

msgid "read_code_label"
msgstr "Czytaj na głos"

msgid "recent"
msgstr "Moje najnowsze programy"

msgid "recover_password"
msgstr "Zarządaj zmiany hasła"

msgid "regress_button"
msgstr "Powróć do poziomu {level}"

msgid "remove"
msgstr "Usuń"

msgid "remove_customization"
msgstr "Usuń ustawienia tej klasy"

msgid "remove_customizations_prompt"
msgstr "Czy jesteś pewien, że chcesz usunąć konfigurację tej klasy?"

msgid "remove_student_prompt"
msgstr "Czy na pewno chcesz usunąć tego ucznia z klasy?"

#, fuzzy
msgid "remove_user_prompt"
msgstr "Confirm removing this user from the class."

msgid "repair_program_logo_alt"
msgstr "Ikona naprawy programu"

#, fuzzy
msgid "repeat_dep"
msgstr "Starting in level 8, {repeat} needs to be used with indentation. You can see examples on the {repeat} tab in level 8."

msgid "repeat_match_password"
msgstr "Powtórzone hasło nie zgadza się z nowym hasłem."

msgid "repeat_new_password"
msgstr "Powtórz nowe hasło"

msgid "report_failure"
msgstr "Ten program nie istnieje lub nie jest udostępniony publicznie"

msgid "report_program"
msgstr "Czy jesteś pewien, że chcesz zgłosić ten program?"

msgid "report_success"
msgstr "Ten program został zgłoszony"

msgid "request_teacher"
msgstr "Czy chciałbyś aplikować o konto nauczyciela?"

msgid "request_teacher_account"
msgstr "Aplikuj o konto nauczyciela"

msgid "required_field"
msgstr "Pola oznaczone * są wymagane"

msgid "reset_adventure_prompt"
msgstr "Czy jesteś pewien, że chcesz zresetować wybrane przygody?"

msgid "reset_adventures"
msgstr "Resetuj wybrane przygody"

msgid "reset_button"
msgstr "Resetuj"

msgid "reset_password"
msgstr "Zresetuj hasło"

msgid "reset_view"
msgstr "Reset"

msgid "retrieve_adventure_error"
msgstr "Nie możesz otworzyć tej przygody!"

msgid "retrieve_class_error"
msgstr "Tylko uczniowie mogą pobrać listę klas"

#, fuzzy
msgid "retrieve_tag_error"
msgstr "Error retrieving tags"

#, fuzzy
msgid "role"
msgstr "Role"

msgid "run_code_button"
msgstr "Uruchom kod"

#, fuzzy
msgid "runs_over_time"
msgstr "Runs over time"

msgid "save"
msgstr "Zapisz"

msgid "save_parse_warning"
msgstr "Ten program zawiera błędy. Czy jesteś pewien, że chcesz go zapisać?"

msgid "save_prompt"
msgstr "Aby zapisać program musisz mieć konto użytkownika. Czy chciałbyś się zalogować teraz?"

msgid "save_success_detail"
msgstr "Program został zapisany pomyślnie."

msgid "score"
msgstr "Wynik"

msgid "search"
msgstr "Szukaj..."

msgid "search_button"
msgstr "Szukaj"

#, fuzzy
msgid "second_teacher"
msgstr "Second teacher"

#, fuzzy
msgid "second_teacher_copy_prompt"
msgstr "Are you sure you want to copy this teacher?"

#, fuzzy
msgid "second_teacher_prompt"
msgstr "Enter a teacher username to invite them."

#, fuzzy
msgid "second_teacher_warning"
msgstr "All teachers in this class can customize it."

msgid "see_certificate"
msgstr "Zobacz certyfikat {username}!"

msgid "select"
msgstr "Wybierz"

msgid "select_adventures"
msgstr "Wybierz przygody"

#, fuzzy
msgid "select_all"
msgstr "Select all"

#, fuzzy
msgid "select_lang"
msgstr "Select language"

msgid "select_levels"
msgstr "Wybierz poziomy"

#, fuzzy
msgid "select_tag"
msgstr "Select tag"

#, fuzzy
msgid "selected"
msgstr "Selected"

msgid "self_removal_prompt"
msgstr "Czy jesteś pewien, że chcesz opuścić klasę?"

msgid "send_password_recovery"
msgstr "Wyślij mi link do odzyskania hasła"

msgid "sent_by"
msgstr "To zaproszenie zostało wysłane przez"

msgid "sent_password_recovery"
msgstr "Niedługo powinieneś otrzymać email z instrukcjami jak zresetować swoje hasło."

msgid "settings"
msgstr "Moje ustawienia osobiste"

msgid "share_by_giving_link"
msgstr "Pokaż innym swój program dając im poniższy link:"

msgid "share_your_program"
msgstr "Udostępnij swój program"

msgid "signup_student_or_teacher"
msgstr "Czy jesteś uczniem czy nauczycielem?"

msgid "single quotes"
msgstr "pojedynczy cudzysłów"

msgid "slash"
msgstr "ukośnik"

#, fuzzy
msgid "slides"
msgstr "Slides"

#, fuzzy
msgid "slides_info"
msgstr "For each level of Hedy, we have created slides to help you teach. The slides contain explanations of each level, and Hedy examples that you can run inside the slides. Just click the link and get started! the Introduction slides are a general explanation of Hedy before level 1 The slides were created using <a href=\"https://slides.com\">slides.com</a>. If you want to adapt them yourself, you can download them, and then upload the resulting zip file to <a href=\"https://slides.com\">slides.com</a>. You can find more information about the slides in the <a href=\"https://hedy.org/for-teachers/manual/features\">teacher's manual</a>."

msgid "social_media"
msgstr "Media społecznościowe"

msgid "something_went_wrong_keyword_parsing"
msgstr "Wystąpił problem z Twoją przygodą. Czy wszystkie polecenia są oznaczone symbolami {` i `}?"

msgid "space"
msgstr "spacja"

msgid "star"
msgstr "gwiazda"

msgid "start_hedy_tutorial"
msgstr "Rozpocznij samouczek Hedy"

#, fuzzy
msgid "start_learning"
msgstr "Start learning"

msgid "start_programming"
msgstr "Zacznij programować"

msgid "start_programming_logo_alt"
msgstr "Ikona rozpoczęcia programowania"

msgid "start_quiz"
msgstr "Zacznij quiz"

msgid "start_teacher_tutorial"
msgstr "Rozpocznij samouczek dla nauczyciela"

#, fuzzy
msgid "start_teaching"
msgstr "Start teaching"

msgid "step_title"
msgstr "Zadanie domowe"

msgid "stop_code_button"
msgstr "Zatrzymaj program"

msgid "string"
msgstr "tekst"

#, fuzzy
msgid "student"
msgstr "Student"

msgid "student_already_in_class"
msgstr "Ten uczeń już jest w Twojej klasie."

msgid "student_already_invite"
msgstr "Ten uczeń został już zaproszony do klasy."

#, fuzzy
msgid "student_details"
msgstr "Student details"

#, fuzzy
msgid "student_list"
msgstr "Student list"

#, fuzzy
msgid "student_not_allowed_in_class"
msgstr "Student not allowed in class"

msgid "student_not_existing"
msgstr "Ten użytkownik nie został znaleziony w systemie."

msgid "student_signup_header"
msgstr "Uczeń"

msgid "students"
msgstr "uczniowie"

msgid "submission_time"
msgstr "Data wręczenia"

msgid "submit_answer"
msgstr "Odpowiedz na pytanie"

msgid "submit_program"
msgstr "Wyślij"

msgid "submit_warning"
msgstr "Czy jesteś pewien, że chcesz wysłać ten program?"

msgid "submitted"
msgstr "Wysłane"

msgid "submitted_header"
msgstr "Ten program został wysłany i nie może zostać zmieniony."

msgid "subscribe"
msgstr "Zasubskrybuj"

msgid "subscribe_newsletter"
msgstr "Zasubskrybuj do biuletynu informacyjnego"

#, fuzzy
msgid "suggestion_color"
msgstr "Try using another color"

#, fuzzy
msgid "suggestion_note"
msgstr "Use a note between C0 and B9 or a number between 1 and 70"

#, fuzzy
msgid "suggestion_number"
msgstr "Try changing the value to a number"

msgid "surname"
msgstr "Imię"

#, fuzzy
msgid "survey"
msgstr "Survey"

#, fuzzy
msgid "survey_completed"
msgstr "Survey completed"

#, fuzzy
msgid "survey_skip"
msgstr "Don't show this again"

#, fuzzy
msgid "survey_submit"
msgstr "Submit"

#, fuzzy
msgid "tag_in_adventure"
msgstr "Tag in adventure"

#, fuzzy
msgid "tag_input_placeholder"
msgstr "Enter a new tag"

#, fuzzy
msgid "tags"
msgstr "Tags"

msgid "teacher"
msgstr "Nauczyciel"

msgid "teacher_account_request"
msgstr "Masz nierozstrzygnięte rządanie konta nauczyciela"

msgid "teacher_account_success"
msgstr "Pomyślnie wysłałeś rządanie konta nauczyciela."

msgid "teacher_invalid"
msgstr "Twoja wartość nauczyciela jest niepoprawna."

msgid "teacher_invitation_require_login"
msgstr "Żeby ustawić Twoje konto jako konto nauczyciela musisz się najpierw zalogować. Jeżeli nie masz konta, proszę stworzyć nowe."

msgid "teacher_manual"
msgstr "Instrukcja dla nauczyciela"

msgid "teacher_signup_header"
msgstr "Nauczyciel"

msgid "teacher_tutorial_logo_alt"
msgstr "Ikona samouczka dla nauczyciela"

msgid "teacher_welcome"
msgstr "Witaj w Hedy! Jesteś teraz dumnym posiadaczem konta nauczyciela, które pozwala Ci na tworzenie klas i zapraszanie uczniów."

#, fuzzy
msgid "teachers"
msgstr "Teachers"

msgid "template_code"
msgstr ""
"To jest moja przygoda!\n"
"\n"
"W ten sposób mogę pokazać polecenie: <code>{print}</code>\n"
"\n"
"Ale czasami mogę chcieć pokazać fragment kodu, jak ten:\n"
"<pre>\n"
"{ask} Jak masz na imię?\n"
"{echo} twoje imię to\n"
"</pre>"

msgid "this_turns_in_assignment"
msgstr "To przekazuje twoje zadanie twojemu nauczycielowi."

msgid "title"
msgstr "Tytuł"

msgid "title_achievements"
msgstr "Hedy - Moje osiągnięcia"

msgid "title_admin"
msgstr "Hedy - Strona Administratora"

msgid "title_class grid_overview"
msgstr "Hedy - Przegląd siatki"

#, fuzzy
msgid "title_class live_statistics"
msgstr "Hedy - Live Statistics"

msgid "title_class-overview"
msgstr "Hedy - Informacje o klasie"

msgid "title_customize-adventure"
msgstr "Hedy - Spersonalizuj przygodę"

msgid "title_customize-class"
msgstr "Hedy - Spersonalizuj klasę"

msgid "title_explore"
msgstr "Hedy - Odkrywaj"

msgid "title_for-teacher"
msgstr "Hedy - Dla nauczycieli"

msgid "title_join-class"
msgstr "Hedy - Dołącz do klasy"

msgid "title_landing-page"
msgstr "Witaj w Hedy!"

msgid "title_learn-more"
msgstr "Hedy - Dowiedz się więcej"

msgid "title_login"
msgstr "Hedy - Logowanie"

msgid "title_my-profile"
msgstr "Hedy - Moje konto"

msgid "title_privacy"
msgstr "Hedy - Polityka prywatności"

msgid "title_programs"
msgstr "Hedy - Moje programy"

#, fuzzy
msgid "title_public-adventures"
msgstr "Hedy - Public adventures"

msgid "title_recover"
msgstr "Hedy - Odzyskaj konto"

msgid "title_reset"
msgstr "Hedy - Zresetuj hasło"

msgid "title_signup"
msgstr "Hedy - Utwórz konto"

msgid "title_start"
msgstr "Hedy - Stopniowany język programowania"

msgid "title_view-adventure"
msgstr "Hedy - Wyświetl przygodę"

msgid "token_invalid"
msgstr "Twój token jest nieprawidłowy."

#, fuzzy
msgid "tooltip_level_locked"
msgstr "Your teacher disabled this level"

msgid "translate_error"
msgstr "Coś poszło nie tak podczas tłumaczenia tego programu. Spróbuj uruchomić program, aby sprawdzić czy ma błąd. Kod z błędami nie może być przetłumaczony."

msgid "translating_hedy"
msgstr "Tłumaczenie Hedy"

#, fuzzy
msgid "translator"
msgstr "Translator"

msgid "tutorial"
msgstr "Samouczek"

msgid "tutorial_code_snippet"
msgstr ""
"{print} Witaj świecie!\n"
"{print} Uczę się Hedy z poradnikiem!"

msgid "tutorial_message_not_found"
msgstr "Nie mogliśmy znaleźć oczekiwanego punktu poradnika..."

msgid "tutorial_title_not_found"
msgstr "Nie możemy odnaleźć tego punktu poradnika"

msgid "unauthorized"
msgstr "Nie masz dostępu do tej strony"

msgid "unique_usernames"
msgstr "Wszystkie nazwy użytkowników muszą być unikalne."

msgid "unlock_thresholds"
msgstr "Wymagania do odblokowania następnego poziomu"

msgid "unsaved_class_changes"
msgstr "Strona zawiera niezapisane zmiany. Czy jesteś pewien, że chcesz wyjść bez zapisania zmian?"

msgid "update_adventure_prompt"
msgstr "Czy na pewno chcesz zaktualizować to wyzwanie?"

msgid "update_profile"
msgstr "Zaktualizuj profil"

msgid "update_public"
msgstr "Zaktualizuj profil publiczny"

msgid "updating_indicator"
msgstr "Aktualizowanie"

#, fuzzy
msgid "use_of_blanks_exception"
msgstr "Use of blanks in programs"

#, fuzzy
msgid "use_of_nested_functions_exception"
msgstr "Use of nested functions"

msgid "used_in"
msgstr ""

msgid "user"
msgstr "Nazwa użytkownika"

msgid "user_inexistent"
msgstr "Ten użytkownik nie istnieje"

msgid "user_not_private"
msgstr "Ten użytkownik nie istnieje lub nie posiada publicznego profilu"

msgid "username"
msgstr "Nazwa użytkownika"

msgid "username_empty"
msgstr "Nie wpisałeś nazwy użytkownika!"

msgid "username_invalid"
msgstr "Niepoprawna nazwa użytkownika."

msgid "username_special"
msgstr "Nazwa użytkownika nie może zawierać `:` lub `@`."

msgid "username_three"
msgstr "Nazwa użytkownika musi zawierać co najmniej trzy znaki."

msgid "usernames_exist"
msgstr "Jedna lub więcej nazw użytkownika są już zajęte."

msgid "value"
msgstr "Wartość"

msgid "variables"
msgstr "Zmienne"

msgid "view_program"
msgstr "Wyświetl program"

msgid "welcome"
msgstr "Witaj"

msgid "welcome_back"
msgstr "Witaj spowrotem"

#, fuzzy
msgid "what_is_your_role"
msgstr "What is your role?"

msgid "what_should_my_code_do"
msgstr "Co powinien robić mój kod?"

msgid "whole_world"
msgstr "Świat"

msgid "year_invalid"
msgstr "Proszę wprowadzić rok pomiędzy 1900 i {current_year}."

msgid "yes"
msgstr "Tak"

msgid "your_account"
msgstr "Twój profil"

msgid "your_class"
msgstr "Twoja klasa"

msgid "your_last_program"
msgstr "Poprzednio zapisany program"

msgid "your_personal_text"
msgstr "Opis..."

msgid "your_program"
msgstr "Twój program"

#~ msgid "create_account_explanation"
#~ msgstr "Posiadanie swojego własnego konta pozwala ci na zapisanie swoich programów."

#~ msgid "only_teacher_create_class"
#~ msgstr "Tylko nauczyciele mogą tworzyć klasy!"

#~ msgid "keyword_support"
#~ msgstr "Przetłumaczone polecenia"

#~ msgid "non_keyword_support"
#~ msgstr "Przetłumaczony tekst"

#~ msgid "try_button"
#~ msgstr "Spróbuj"

#~ msgid "select_own_adventures"
#~ msgstr "Wybierz własne przygody"

#~ msgid "edit"
#~ msgstr "Edytuj"

#~ msgid "view"
#~ msgstr "Wyświetl"

#~ msgid "class"
#~ msgstr "Klasa"

#~ msgid "save_code_button"
#~ msgstr "Zapisz kod"

#~ msgid "share_code_button"
#~ msgstr "Zapisz i udostępnij kod"

#~ msgid "classes_invalid"
#~ msgstr "Wybrano niepoprawną wartość z listy klas"

#~ msgid "directly_add_adventure_to_classes"
#~ msgstr "Czy chcesz dodać tę przygodę bezpośrednio do jednej z Twoich klas?"

#~ msgid "hand_in_assignment"
#~ msgstr "Hand in assignment"

#~ msgid "select_a_level"
#~ msgstr "Wybierz poziom"

#~ msgid "answer_invalid"
#~ msgstr "Twoje hasło jest niepoprawne."

#~ msgid "available_adventures_level"
#~ msgstr "Poziom dostępnych przygód"

#~ msgid "customize_class_exp_1"
#~ msgstr "Cześć! Na tej stronie możesz dostosować swoją klasę. Wybierając poziomy i przygody, możesz wybrać to, co może zobaczyć Twój uczeń. Możesz także dodawać własne przygody do poziomów. Wszystkie poziomy i domyślne przygody zostaną wybrane domyślnie. <b>Uwaga:</b> Nie każda przygoda jest dostępna na każdym poziomie! Dostosuj ustawienia w następujący sposób:"

#~ msgid "customize_class_exp_2"
#~ msgstr "Zawsze możesz zmienić te ustawienia później. Przykładowo, możesz udostępnić określone przygody lub poziomy podczas nauczania w klasie. W ten sposób możesz łatwo określić poziom i przygody, nad którymi będą pracować Twoi uczniowie. Jeśli chcesz, aby wszystko było dostępne dla swojej klasy, po prostu usuń całkowicie usunąć całe dostosowanie."

#~ msgid "customize_class_step_1"
#~ msgstr "Dostosuj zajęcia"

#~ msgid "customize_class_step_2"
#~ msgstr "\"Pola wyboru\" pojawią się dla przygód dostępnych dla wybranych poziomów"

#~ msgid "customize_class_step_3"
#~ msgstr "Posegreguj przygody w kolejnosci w jakiej chciałbyś, żeby były wyświetlone w tym poziomie. Menu \"Dostępne przygody\" zawiera wszystkie przygody, które nie zostały przypisane do tego poziomu."

#~ msgid "customize_class_step_4"
#~ msgstr "Menu \"Dostępne przygody\" zawiera również wszystkie Twoje przygody. Po dodaniu ich możesz je przesuwać obok pozostałych przygód."

#~ msgid "customize_class_step_5"
#~ msgstr "Dodaj własne przygody"

#~ msgid "customize_class_step_6"
#~ msgstr "Wybierz daty rozpoczęcia dla każdego poziomu (możesz też pozostawić to pole puste)"

#~ msgid "customize_class_step_7"
#~ msgstr "Inne ustawienia"

#~ msgid "customize_class_step_8"
#~ msgstr "Wybierz \"Zapisz\" -> I gotowe!"

#~ msgid "example_code_header"
#~ msgstr "Przykładowy kod"

#~ msgid "feedback_failure"
#~ msgstr "Źle!"

#~ msgid "feedback_success"
#~ msgstr "Dobrze!"

#~ msgid "go_to_first_question"
#~ msgstr "Przejdź do pytania 1"

#~ msgid "question"
#~ msgstr "Pytanie"

#~ msgid "question_doesnt_exist"
#~ msgstr "Pytanie nie istnieje"

#~ msgid "question_invalid"
#~ msgstr "Twój token jest nieprawidłowy."

#~ msgid "too_many_attempts"
#~ msgstr "Przekroczyłeś dozwoloną ilość prób"

#~ msgid "class_logs"
#~ msgstr "Logi"

#~ msgid "class_stats"
#~ msgstr "Statystyki klasy"

#~ msgid "visit_own_public_profile"
#~ msgstr "Odwiedź swój publiczny profil"

#~ msgid "title_class logs"
#~ msgstr "Hedy - Dzienniki"

#~ msgid "title_class statistics"
#~ msgstr "Moje statystyki"

#~ msgid "disabled_button_locked"
#~ msgstr "Twój nauczyciel jeszcze nie odblokował tego poziomu"

#~ msgid "duplicate_tag"
#~ msgstr "You already have a tag with this name."

#~ msgid "tag_deleted"
#~ msgstr "This tag was successfully deleted."

#~ msgid "no_tags"
#~ msgstr "No tags yet."

#~ msgid "apply_filters"
#~ msgstr "Apply filters"

#~ msgid "write_first_program"
#~ msgstr "Napisz swój pierwszy program!"

#~ msgid "adventure_exp_1"
#~ msgstr "Typ twojej przygody jest po prawej stronie. Po stworzeniu przygody możesz ją dodać do jednej z Twoich klas w zakładce \"Personalizacje\". Jeśli chcesz dodać polecenie do swojej przygody możesz użyć tagu `code`, na przykład:"

#~ msgid "adventure_exp_2"
#~ msgstr "Jeżeli chcesz pokazać uczniom dłuższe fragmenty kodu możesz użyc tagów `pre`, na przykład:"

#~ msgid "adventures"
#~ msgstr "Available Adventures"

#~ msgid "hello_world"
#~ msgstr "Witaj, świecie!"

#~ msgid "share_confirm"
#~ msgstr "Czy na pewno chcesz uczynić ten program publicznym?"

#~ msgid "share_success_detail"
#~ msgstr "Program został udostępniony pomyślnie."

#~ msgid "unshare_confirm"
#~ msgstr "Czy na pewno chcesz uczynić ten program prywatnym?"

#~ msgid "unshare_success_detail"
#~ msgstr "Program przestał być udostępniony."

#~ msgid "hide_parsons"
#~ msgstr "Ukryj łamigłówkę"

#~ msgid "hide_quiz"
#~ msgstr "Ukryj quiz"

<<<<<<< HEAD
#~ msgid "classes"
#~ msgstr ""
=======
#~ msgid "back_to_class"
#~ msgstr "Powróć do klasy"
>>>>>>> 73f1f172
<|MERGE_RESOLUTION|>--- conflicted
+++ resolved
@@ -262,18 +262,9 @@
 msgid "ask_needs_var"
 msgstr "Od poziomu 2, {ask} musi być użyty razem ze zmienną. Przykład: imię {is} {ask} Jak się nazywasz?"
 
-<<<<<<< HEAD
 msgid "available_in"
 msgstr ""
 
-msgid "back_to_class"
-msgstr "Powróć do klasy"
-
-msgid "back_to_teachers_page"
-msgstr "Wróć na stronę nauczyciela"
-
-=======
->>>>>>> 73f1f172
 msgid "become_a_sponsor"
 msgstr "Zostań sponsorem"
 
@@ -2153,10 +2144,8 @@
 #~ msgid "hide_quiz"
 #~ msgstr "Ukryj quiz"
 
-<<<<<<< HEAD
+#~ msgid "back_to_class"
+#~ msgstr "Powróć do klasy"
+
 #~ msgid "classes"
 #~ msgstr ""
-=======
-#~ msgid "back_to_class"
-#~ msgstr "Powróć do klasy"
->>>>>>> 73f1f172
