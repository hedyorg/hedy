# Polish translations for PROJECT.
# Copyright (C) 2023 ORGANIZATION
# This file is distributed under the same license as the PROJECT project.
# FIRST AUTHOR <EMAIL@ADDRESS>, 2023.
#
msgid ""
msgstr ""
"Project-Id-Version: PROJECT VERSION\n"
"Report-Msgid-Bugs-To: EMAIL@ADDRESS\n"
"POT-Creation-Date: 2000-01-01 00:00+0000\n"
"PO-Revision-Date: 2024-05-06 09:22+0000\n"
"Last-Translator: Prefill add-on <noreply-addon-prefill@weblate.org>\n"
"Language-Team: pl <LL@li.org>\n"
"Language: pl\n"
"MIME-Version: 1.0\n"
"Content-Type: text/plain; charset=utf-8\n"
"Content-Transfer-Encoding: 8bit\n"
"Plural-Forms: nplurals=3; plural=(n==1 ? 0 : n%10>=2 && n%10<=4 && (n%100<10 || n%100>=20) ? 1 : 2);\n"
"X-Generator: Weblate 5.5.3\n"
"Generated-By: Babel 2.14.0\n"

msgid "Access Before Assign"
msgstr "Próbowano użyć zmiennej {name} w linii {access_line_number}, ale ustawiono ją w linii {definition_line_number}. Ustaw zmienną przed jej użyciem."

msgid "Cyclic Var Definition"
msgstr "Zmienna `{variable}` musi zostać ustawiona zanim będzie można użyć jej po prawej stronie tej komendy."

#, fuzzy
msgid "Else Without If Error"
msgstr "On line {line_number} you used an `{else}` but there is no `{if}` on the line before it."

msgid "Function Undefined"
msgstr "Próba użycia funkcji {name}, która nie została zdefiniowana."

msgid "Has Blanks"
msgstr "Twój kod nie jest skończony. Posiada miejsca które trzeba wypełnić."

msgid "Incomplete"
msgstr "Ups! Zapomniałeś o odrobinie kodu! W linii {line_number}, musisz dodać tekst po `{incomplete_command}`."

msgid "Incomplete Repeat"
msgstr "Wygląda na to, że zapomniano użyć komendy z poleceniem `{repeat}` w linii {line_number}."

msgid "Invalid"
msgstr "`{invalid_command}` nie jest komendą z {level} poziomu Hedy. Czy miałeś na myśli `{guessed_command}`?"

msgid "Invalid Argument"
msgstr "Nie możesz użyć komendy `{command}` z `{invalid_argument}` . Spróbuj zmienić typ `{invalid_argument}` na {allowed_types}."

msgid "Invalid Argument Type"
msgstr "Nie możesz użyć komendy `{command}` z `{invalid_argument}`, ponieważ jest ona typu {invalid_type}. Spróbuj zmienić `{invalid_argument}` na {allowed_types}."

msgid "Invalid At Command"
msgstr "Polecenie `{command}` nie może być używane od poziomu 16 wzwyż. Możesz użyć nawiasów kwadratowych aby wybrać element z listy, na przykład: `przyjaciele[i]`, `szczęśliwe_numerki[{random}]`."

msgid "Invalid Space"
msgstr "Ups! Linia numer {line_number} zaczyna się od spacji. Spacje są dziwne dla komputerów, czy można ją usunąć?"

msgid "Invalid Type Combination"
msgstr "Nie możesz użyć `{invalid_argument}` oraz `{invalid_argument_2}` z `{command}` ponieważ pierwszy jest typu {invalid_type}, a drugi jest typu {invalid_type_2}. Spróbuj zmienić `{invalid_argument}` na {invalid_type_2} lub `{invalid_argument_2}` na {invalid_type}."

msgid "Lonely Echo"
msgstr "Użyłeś `{echo}` przed `{ask}` lub `{echo}` bez `{ask}`. Umieść `{ask}` przed `{echo}`."

msgid "Lonely Text"
msgstr "Wygląda na to, że zapomniano użyć komendy z tekstem w linii {line_number}"

#, fuzzy
msgid "Missing Additional Command"
msgstr "It looks like you forgot to complete writing `{command}` on line {line_number}."

#, fuzzy
msgid "Missing Colon Error"
msgstr "Starting at level 17, `{command}` needs a `:`. It looks like you forgot to use one at the end of line {line_number}."

msgid "Missing Command"
msgstr "Wygląda na to, że zapomniano użyć komendy w linii {line_number}."

msgid "Missing Inner Command"
msgstr "Wygląda na to, że zapomniano użyć komendy z słowem `{command}` użytym w linii {line_number}."

#, fuzzy
msgid "Missing Square Brackets"
msgstr "It looks like you forgot to use square brackets `[]` around the list you were creating on line {line_number}."

msgid "Missing Variable"
msgstr "W poleceniu `{command}` brakuje zmiennej na początku linii."

msgid "Misspelled At Command"
msgstr "Wygląda na to, że mogłeś błędnie napisać polecenie `{command}`, zamiast tego w wierszu {line_number} wpisałeś `{invalid_argument}`."

msgid "No Indentation"
msgstr "Użyto zbyt mało spacji w linii {line_number}. Użyto {leading_spaces} spacji, to za mało. Rozpocznij każdy blok o {indent_size} spacji dalej niż linia powyżej."

msgid "Non Decimal Variable"
msgstr "W linii {line_number} mogłeś spróbować użyć numeru, którego Hedy nie bardzo lubi! Spróbuj zmienić go na liczbę dziesiętną, np. 2."

msgid "Parse"
msgstr "Kod który wprowadzono nie jest poprawnym kodem Hedy. W linii {location[0]} jest błąd, w pozycji {location[1]}. Użyto `{character_found}`, co nie jest dozwolone."

msgid "Pressit Missing Else"
msgstr "Nie dodano instrukcji co ma się wydarzyć gdy naciśnięty zostanie inny klawisz, dodaj instrukcję `{else}` do swojego kodu"

msgid "Runtime Index Error"
msgstr "Próbowałeś dostać się do elementu listy {name}, ale jest ona pusta albo indeks który podałeś nie istnieje."

#, fuzzy
msgid "Runtime Value Error"
msgstr "While running your program the command `{command}` received the value `{value}` which is not allowed. {tip}."

msgid "Runtime Values Error"
msgstr "While running your program the command `{command}` received the values `{value}` and `{value}` which are not allowed. {tip}."

#, fuzzy
msgid "Save Microbit code "
msgstr "Save Microbit code"

msgid "Too Big"
msgstr "Wow! Twój program ma aż {lines_of_code} linii kodu! Ale możemy przetworzyć tylko {max_lines} linii na tym poziomie. Zmniejsz swój program, i spróbuj ponownie."

#, fuzzy
msgid "Too Few Indents"
msgstr "You used too few leading spaces in line {line_number}. You used {leading_spaces} spaces, which is too few."

#, fuzzy
msgid "Too Many Indents"
msgstr "You used too many leading spaces in line {line_number}. You used {leading_spaces} spaces, which is too many."

msgid "Unexpected Indentation"
msgstr "Użyto zbyt dużo spacji w linii {line_number}. Użyto {leading_spaces} spacji, to za dużo. Rozpocznij każdy blok {indent_size} spacji dalej niż poprzednia linia."

msgid "Unquoted Assignment"
msgstr "Od tego poziomu, tekst po `{is}` będzie musiał być między apostrofami. Zapomniano o tym przy tekście {text}."

msgid "Unquoted Equality Check"
msgstr "Jeśli chcesz sprawdzić, czy zmienna jest równa wielu słowom, słowa powinny być pomiędzy apostrofami!"

#, fuzzy
msgid "Unquoted Text"
msgstr "Uważaj. Jeżeli chcesz coś wypisać, tekst powinien zaczynać i kończyć się apostrofem. Zapomniano o tym dla tekstu {unquotedtext}."

msgid "Unsupported Float"
msgstr "Liczby niecałkowita nie są jeszcze dostępne, ale będą za kilka poziomów. Na teraz, zmień `{value}` na liczbę całkowitą."

msgid "Unsupported String Value"
msgstr "Wartości tekstowe nie mogą zawierać `{invalid_value}`."

msgid "Unused Variable"
msgstr "Zdefiniowałeś zmienną {variable_name} w linii {line_number}, ale jej nie użyłeś."

msgid "Var Undefined"
msgstr "Próbowano użyć zmiennej `{name}`, ale nie została ona ustawiona. Jest też możliwe, że próbowano użyć słowa `{name}`, ale zapomniano o apostrofach."

msgid "Wrong Level"
msgstr "To był poprawny kod Hedy, ale nie dla tego poziomu. Użyto `{offending_keyword}` dla poziomu {working_level}. Porada: {tip}"

msgid "Wrong Number of Arguments"
msgstr "Twoja funkcja użyła nieprawidłowej liczby argumentów. Podałeś {used_number}, ale funkcja {name} potrzebuje {defined_number}"

msgid "account_overview"
msgstr "Przegląd konta"

#, fuzzy
msgid "accounts_created"
msgstr "Konta zostały utworzone pomyślnie."

msgid "accounts_intro"
msgstr "Na tej stronie możesz utworzyć konta dla wielu uczniów jednocześnie. Możliwe jest również bezpośrednie dodanie ich do jednej z twoich klas. Wciskając zielony + znajdujący się po prawej stronie na dole strony możesz dodać dodatkowe rzędy. Możesz usunąć rząd poprzez wcisnięcie odpowiadającego mu czerwonego krzyżyka. Upewnij się, że żaden z rzędów nie jest pusty gdy wciskasz \"Utwórz wiele kont\". Miej na uwadze, że każda nazwa użytkownika i każdy adres email muszą być unikalne, oraz, że hasła muszą składać się z <b>co najmniej</b> 6 znaków."

msgid "achievement_earned"
msgstr "Otrzymałeś nowe osiągnięcie!"

msgid "achievements"
msgstr "osiągnięcia"

msgid "achievements_check_icon_alt"
msgstr "Ikona uzyskanego osiągnięcia"

msgid "achievements_logo_alt"
msgstr "Osiągnięcia - logo"

#, fuzzy
msgid "actions"
msgstr "Actions"

msgid "add"
msgstr "Dodaj"

msgid "add_students"
msgstr "Dodaj uczniów"

msgid "add_students_options"
msgstr "Dodaj opcje ucznia"

msgid "admin"
msgstr "Administrator"

msgid "advance_button"
msgstr "Przejdź do poziomu {level}"

msgid "adventure"
msgstr "Przygoda"

msgid "adventure_cloned"
msgstr "Przygoda jest klonowana"

#, fuzzy
msgid "adventure_code_button"
msgstr "Adventure Code"

#, fuzzy
msgid "adventure_codeblock_button"
msgstr "Use this button when you want to create a block of code that students can run in your adventure. Tip: put the selection at the end of the last line of the code block and <kbd>Enter</kbd> 3 times to type after a code block."

msgid "adventure_duplicate"
msgstr "Posiadasz już przygodę o tej nazwie."

msgid "adventure_empty"
msgstr "Nie podałeś nazwy przygody!"

msgid "adventure_exp_3"
msgstr "Pamiętaj, żeby zawsze otaczać słowa kluczowe / polecenia symbolami {` i `}`. Możesz użyć przycisku \"podgląd\" aby zobaczyć jak wygląda Twoja przygoda. Aby zobaczyć przygodę na dedykowanej stronie, wybierz \"podgląd\" z menu na stronie nauczyciela."

#, fuzzy
msgid "adventure_exp_classes"
msgstr "Your adventure is used within the following classes"

msgid "adventure_id_invalid"
msgstr "Ten identyfikator przygody jest nieprawidłowy."

msgid "adventure_length"
msgstr "Treść twojej przygody musi składać się przynajmniej z 20 znaków."

msgid "adventure_name_invalid"
msgstr "Ta nazwa przygody jest nieprawidłowa."

msgid "adventure_terms"
msgstr "Zgadzam się, że moja przygoda może być udostępniona publicznie na Hedy."

msgid "adventure_updated"
msgstr "Przygoda została zaktualizowana!"

#, fuzzy
msgid "adventures"
msgstr "Adventures"

#, fuzzy
msgid "adventures_info"
msgstr "Each Hedy level has built-in exercises for students, which we call adventures. You can create your own adventures and add them to your classes. With your own adventures you can create adventures that are relevant and interesting for your students. You can find more information about creating your own adventures <a href=\"https://hedy.org/for-teachers/manual/features\">here</a>."

msgid "adventures_restored"
msgstr "Domyślne przygody zostały przywrócone."

msgid "ago"
msgstr "{timestamp} temu"

msgid "agree_invalid"
msgstr "Musisz zgodzić się z zasadami polityki prywatności."

msgid "agree_with"
msgstr "Zgadzam się na"

msgid "ajax_error"
msgstr "Wystąpił błąd, proszę spróbować ponownie."

msgid "all"
msgstr "Wszystkie"

msgid "all_class_highscores"
msgstr "Wszyscy uczniowie są widoczni na klasowej liście najlepszych wyników"

msgid "already_account"
msgstr "Posiadasz już konto?"

msgid "already_program_running"
msgstr "Jakiś program właśnie się wykonuje, zakończ go, zanim uruchomisz kolejny."

msgid "already_teacher"
msgstr "Już posiadasz konto nauczyciela."

msgid "already_teacher_request"
msgstr "Już masz oczekujące rządanie otrzymania konta nauczyciela."

msgid "amount_created"
msgstr "utworzonych programów"

msgid "amount_saved"
msgstr "zapisanych programów"

msgid "amount_submitted"
msgstr "nadesłanych programów"

msgid "are_you_sure"
msgstr "Czy jesteś pewien? Ta operacja jest nieodwracalna."

msgid "ask_needs_var"
msgstr "Od poziomu 2, `{ask}` musi być użyty razem ze zmienną. Przykład: imię `{is}` `{ask}` Jak się nazywasz?"

#, fuzzy
msgid "available_in"
msgstr "Available in:"

msgid "become_a_sponsor"
msgstr "Zostań sponsorem"

msgid "birth_year"
msgstr "Rok urodzenia"

#, fuzzy
msgid "bug"
msgstr "Bug"

msgid "by"
msgstr "przez"

msgid "cancel"
msgstr "Anuluj"

#, fuzzy
msgid "cant_parse_exception"
msgstr "Couldn't parse the program"

msgid "certificate"
msgstr "Certyfikat ukończenia"

msgid "certified_teacher"
msgstr "Certyfikowany nauczyciel"

msgid "change_password"
msgstr "Zmień hasło"

msgid "cheatsheet_title"
msgstr "Ściągawka"

msgid "class_already_joined"
msgstr "Już jesteś uczeniem tej klasy"

msgid "class_customize_success"
msgstr "Personalizacje zostaly zapisane pomyślnie."

#, fuzzy
msgid "class_live"
msgstr "Live statistics"

msgid "class_name_duplicate"
msgstr "Już masz klasę z taką nazwą."

msgid "class_name_empty"
msgstr "Nie wpisałeś nazwy klasy!"

msgid "class_name_invalid"
msgstr "Ta nazwa klasy jest nieprawidłowa."

msgid "class_name_prompt"
msgstr "Podaj proszę nazwę nowej klasy"

#, fuzzy
msgid "class_overview"
msgstr "Class overview"

#, fuzzy
msgid "class_survey_description"
msgstr "We would like to get a better overview of our Hedy users. By providing these answers, you would help improve Hedy. Thank you!"

#, fuzzy
msgid "class_survey_later"
msgstr "Remind me tomorrow"

#, fuzzy
msgid "class_survey_question1"
msgstr "What is the age range in your class?"

#, fuzzy
msgid "class_survey_question2"
msgstr "What is the spoken language in your class?"

#, fuzzy
msgid "class_survey_question3"
msgstr "What is the gender balance in your class?"

#, fuzzy
msgid "class_survey_question4"
msgstr "What distinguishes your students from others?"

#, fuzzy
msgid "classes"
msgstr "Classes"

#, fuzzy
msgid "classes_info"
msgstr "Create a class to follow the progress of each student in dashboard, and to customize the adventures your students see, and even adding your own! You can create as many classes as you like, and each class can have multiple teachers each one with different roles. You can also add as many students as you want, but mind that each student can only be in one class at a time. You can find more information about classes in the <a href=\"https://hedy.org/for-teachers/manual/preparations#for-teachers\">teacher manual</a>."

#, fuzzy
msgid "clone"
msgstr "Clone"

#, fuzzy
msgid "cloned_times"
msgstr "Clones"

msgid "close"
msgstr "Zamknij"

msgid "comma"
msgstr "przecinek"

#, fuzzy
msgid "command_not_available_yet_exception"
msgstr "Command not available yet"

#, fuzzy
msgid "command_unavailable_exception"
msgstr "Command not correct anymore"

msgid "commands"
msgstr "Polecenia"

#, fuzzy
msgid "common_errors"
msgstr "Common errors"

msgid "congrats_message"
msgstr "Gratulacje, {username}, ukończyłeś Hedy!"

#, fuzzy
msgid "connect_guest_teacher"
msgstr "I would like to be connected with a guest teacher who can give a few lessons"

msgid "content_invalid"
msgstr "Ta przygoda jest nieprawidłowa."

msgid "contributor"
msgstr "Współautor"

msgid "copy_clipboard"
msgstr "Pomyślnie skopiowano do schowka"

#, fuzzy
msgid "copy_code"
msgstr "Copy code"

msgid "copy_join_link"
msgstr "Skopiuj link do dołączenia"

msgid "copy_link_success"
msgstr "Link udostępniania skopiowany do schowka"

msgid "copy_link_to_share"
msgstr "Skopiuj udostępniający link"

msgid "copy_mail_link"
msgstr "Proszę skopiować i wkleić ten link do nowej zakładki przeglądarki:"

msgid "correct_answer"
msgstr "Poprawna odpowiedź to"

msgid "country"
msgstr "Kraj"

msgid "country_invalid"
msgstr "Proszę wybrać poprawny kraj."

msgid "country_title"
msgstr "Państwo"

msgid "create_account"
msgstr "Utwórz konto"

msgid "create_accounts"
msgstr "Utwórz wiele kont"

msgid "create_accounts_prompt"
msgstr "Czy na pewno chcesz utworzyć te konta?"

msgid "create_adventure"
msgstr "Utwórz przygodę"

msgid "create_class"
msgstr "Utwórz nową klasę"

msgid "create_multiple_accounts"
msgstr "Utwórz wiele kont"

msgid "create_public_profile"
msgstr "Utwórz publiczny profil"

msgid "create_question"
msgstr "Czy chciałbyś stworzyć?"

msgid "create_student_account"
msgstr "Utwórz konto"

msgid "create_student_account_explanation"
msgstr "Możesz zapisywać swoje programy."

msgid "create_teacher_account"
msgstr "Utwórz konto nauczyciela"

msgid "create_teacher_account_explanation"
msgstr "Z kontem nauczyciela możesz zapisywać swoje programy i przeglądać wyniki swoich uczniów."

msgid "creator"
msgstr "Autor"

msgid "current_password"
msgstr "Obecne hasło"

msgid "customization_deleted"
msgstr "Personalizacje zostaly usunięte pomyślnie."

#, fuzzy
msgid "customize"
msgstr "Customize"

msgid "customize_adventure"
msgstr "Dostosuj przygodę"

msgid "customize_class"
msgstr "Dostosuj klasę"

msgid "dash"
msgstr "myślnik"

msgid "default_401"
msgstr "Wygląda na to, że nie masz wystarczających uprawnień..."

#, fuzzy
msgid "default_403"
msgstr "Looks like this action is forbidden..."

msgid "default_404"
msgstr "Nie byliśmy w stanie znaleźć tej strony..."

msgid "default_500"
msgstr "Coś poszło nie tak..."

msgid "delete"
msgstr "Usuń"

msgid "delete_adventure_prompt"
msgstr "Czy jesteś pewien, że chcesz usunąć tę przygodę?"

msgid "delete_class_prompt"
msgstr "Czy jesteś pewien, że chcesz usunąć tą klasę?"

msgid "delete_confirm"
msgstr "Czy na pewno chcesz usunąć ten program?"

msgid "delete_invite"
msgstr "Usuń zaproszenie"

msgid "delete_invite_prompt"
msgstr "Czy jesteś pewien że chcesz usunąć to zaproszenia?"

msgid "delete_public"
msgstr "Usuń profil publiczny"

msgid "delete_success"
msgstr "Program został usunięty pomyślnie."

msgid "destroy_profile"
msgstr "Usuń profil"

msgid "developers_mode"
msgstr "Tryb programisty"

msgid "directly_available"
msgstr "Zawsze dostępne"

msgid "disable"
msgstr "Wyłącz"

#, fuzzy
msgid "disable_explore_page"
msgstr "Disable explore page"

#, fuzzy
msgid "disable_parsons"
msgstr "Disable all puzzles"

#, fuzzy
msgid "disable_quizes"
msgstr "Disable all quizes"

msgid "disabled"
msgstr "Wyłączono"

msgid "disabled_button_quiz"
msgstr "Twój wynik quizu jest poniżej oczekiwanego poziomu. Spróbuj ponownie!"

msgid "discord_server"
msgstr "Serwer Discord"

msgid "distinguished_user"
msgstr "Wyróżniony użytkownik"

msgid "double quotes"
msgstr "cudzysłów"

msgid "download"
msgstr "Pobierz"

msgid "download_login_credentials"
msgstr "Czy chcesz pobrać dane logowania po utworzeniu kont?"

msgid "duplicate"
msgstr "Duplikuj"

#, fuzzy
msgid "echo_and_ask_mismatch_exception"
msgstr "Echo and ask mismatch"

msgid "echo_out"
msgstr "Od poziomu 2, `{echo}` nie jest potrzebne. Teraz możesz powtarzać odpowiedź za pomocą `{ask}` oraz `{print}`. Przykład: imię `{is}` `{ask}` Jak się nazywasz? `{print}` Cześć imię"

#, fuzzy
msgid "edit_adventure"
msgstr "Edit adventure"

msgid "edit_code_button"
msgstr "Edytuj kod"

msgid "email"
msgstr "Email"

msgid "email_invalid"
msgstr "Proszę podać poprawny adres email."

msgid "end_quiz"
msgstr "Koniec quizu"

msgid "english"
msgstr "Angielski"

msgid "enter"
msgstr "Zatwierdź"

msgid "enter_password"
msgstr "Wprowadź nowe hasło dla"

msgid "enter_text"
msgstr "Wprowadź swoją odpowiedź tutaj..."

msgid "error_logo_alt"
msgstr "Logo błędu"

msgid "exclamation mark"
msgstr "wykrzyknik"

msgid "exercise"
msgstr "Ćwiczenie"

msgid "exercise_doesnt_exist"
msgstr "Nie można znaleźć tego ćwiczenia"

msgid "exists_email"
msgstr "Ten email jest już w użyciu."

msgid "exists_username"
msgstr "Ta nazwa użytkownika jest już w użyciu."

#, fuzzy
msgid "exit_preview_mode"
msgstr "Exit preview mode"

msgid "experience_invalid"
msgstr "Proszę wybrać poprawne doświadczenie, wybierz (Tak, Nie)."

msgid "expiration_date"
msgstr "Data wygaśnięcia"

msgid "explore_explanation"
msgstr "Na tej stronie możesz przeglądnąc programy stworzone przez innych użytkowników Hedy. Możesz filtrować te programy pod kątem poziomów i typów przygód. Kliknij na \"Wyświetl program\", żeby otworzyć program i go uruchomić. Programy z czerwonym nagłówkiem zawierają pomyłki. Możesz je otworzyć ale nie będziesz mógł ich uruchomić z powodu tego błędu. Oczywiście możesz spróbować naprawić ten problem! Jeżeli twórca tego programu ma publiczny profil możesz kliknąć na jego nazwę użytkownika, żeby otworzyć jego profil. Znajdziesz tam wszystkie udostępnione programy stworzone przez tego użytkownika oraz więcej rzeczy!"

msgid "explore_programs"
msgstr "Exploruj programy"

msgid "explore_programs_logo_alt"
msgstr "Ikona odkrywania programów"

#, fuzzy
msgid "favorite_program"
msgstr "Favorite program"

msgid "favourite_confirm"
msgstr "Czy jesteś pewien, że chcesz ustawić ten program jako ulubiony?"

msgid "favourite_program"
msgstr "Ulubiony program"

msgid "favourite_program_invalid"
msgstr "Twój wybrany ulubiony program jest niewłaściwy."

msgid "favourite_success"
msgstr "Program został ustawiony jako ulubiony."

#, fuzzy
msgid "feature"
msgstr "Feature"

#, fuzzy
msgid "feedback"
msgstr "Feedback"

#, fuzzy
msgid "feedback_message_error"
msgstr "Something went wrong, please try again later."

#, fuzzy
msgid "feedback_message_success"
msgstr "Thank you, we recieved your feedback and will contact you if needed."

#, fuzzy
msgid "feedback_modal_message"
msgstr "Please send us a message with a category. We appreciate your help to improve Hedy!"

msgid "female"
msgstr "Żeńska"

msgid "float"
msgstr "liczba"

msgid "for_teachers"
msgstr "Dla nauczycieli"

msgid "forgot_password"
msgstr "Zapomniałeś hasła?"

msgid "from_another_teacher"
msgstr "Od innego nauczyciela"

msgid "from_magazine_website"
msgstr "Z gazety lub strony internetowej"

msgid "from_video"
msgstr "Z filmiku"

msgid "fun_statistics_msg"
msgstr "Trochę ciekawych statystyk!"

msgid "gender"
msgstr "Płeć"

msgid "gender_invalid"
msgstr "Proszę wybrać poprawną płeć, wybierz (Żeńska, Męska, Inna)."

msgid "general"
msgstr "Ogólne"

msgid "general_settings"
msgstr "Ustawienia ogólne"

msgid "generate_passwords"
msgstr "Wygeneruj hasła"

msgid "get_certificate"
msgstr "Otrzymaj certyfikat!"

msgid "give_link_to_teacher"
msgstr "Podaj ten link swojemu nauczycielowi:"

#, fuzzy
msgid "go_back"
msgstr "Go back"

msgid "go_back_to_main"
msgstr "Powróć do strony głównej"

msgid "go_to_question"
msgstr "Przejdź do pytania"

msgid "go_to_quiz_result"
msgstr "Idź do wyników quizu"

msgid "goto_profile"
msgstr "Idź do mój profil"

msgid "grid_overview"
msgstr "Przegląd programów na przygodę"

msgid "hand_in"
msgstr "Oddaj"

msgid "hand_in_exercise"
msgstr "Oddaj ćwiczenie"

msgid "heard_about_hedy"
msgstr "Jak usłyszałeś o Hedy?"

msgid "heard_about_invalid"
msgstr "Proszę wybrać poprawny sposób w jaki o nas usłyszałeś."

msgid "hedy_achievements"
msgstr "Moje osiągnięcia"

msgid "hedy_choice_title"
msgstr "Wybór Hedy"

#, fuzzy
msgid "hedy_introduction_slides"
msgstr "Hedy Introduction Slides"

msgid "hedy_logo_alt"
msgstr "Logo Hedy"

msgid "hedy_on_github"
msgstr "Hedy na Githubie"

msgid "hedy_tutorial_logo_alt"
msgstr "Ikona samouczka Hedy"

msgid "hello_logo"
msgstr "hej"

msgid "hidden"
msgstr "Ukryty"

msgid "hide_cheatsheet"
msgstr "Ukryj ściągawkę"

msgid "hide_keyword_switcher"
msgstr "Ukryj zmieniarkę poleceń"

msgid "highest_level_reached"
msgstr "Najwyższy osiągnięty poziom"

msgid "highest_quiz_score"
msgstr "Największy wynik z Quizu"

msgid "highscore_explanation"
msgstr "Na tej stronie możesz zobaczyć aktualne najlepsze wyniki w oparciu o ilość zebranych osiągnięć. Zobacz ranking dla wszystkich użytkowników, swojego kraju lub klasy. Kliknij nazwę użytkownika, aby wyświetlić jego profil publiczny."

msgid "highscore_no_public_profile"
msgstr "Nie posiadasz publicznego profilu w związku z czym nie jesteś wyświetlony na liście rekordowych wyników. Czy chciałbyś stworzyć publiczny profil?"

msgid "highscores"
msgstr "Rekordy"

msgid "hint"
msgstr "Podpowiedź?"

msgid "ill_work_some_more"
msgstr "Jeszcze nad nim popracuję"

#, fuzzy
msgid "image_invalid"
msgstr "Wybrany obraz jest niewłaściwy."

#, fuzzy
msgid "incomplete_command_exception"
msgstr "Incomplete Command"

#, fuzzy
msgid "incorrect_handling_of_quotes_exception"
msgstr "Incorrect handling of quotes"

#, fuzzy
msgid "incorrect_use_of_types_exception"
msgstr "Incorrect use of types"

#, fuzzy
msgid "incorrect_use_of_variable_exception"
msgstr "Incorrect use of variable"

#, fuzzy
msgid "indentation_exception"
msgstr "Incorrect Indentation"

msgid "input"
msgstr "wejście z `{ask}`"

msgid "integer"
msgstr "liczba"

msgid "invalid_class_link"
msgstr "Niepoprawny link dołączenia do klasy."

#, fuzzy
msgid "invalid_command_exception"
msgstr "Invalid command"

#, fuzzy
msgid "invalid_keyword_language_comment"
msgstr "# The provided keyword language is invalid, keyword language is set to English"

#, fuzzy
msgid "invalid_language_comment"
msgstr "# The provided language is invalid, language set to English"

#, fuzzy
msgid "invalid_level_comment"
msgstr "# The provided level is invalid, level is set to level 1"

#, fuzzy
msgid "invalid_program_comment"
msgstr "# The provided program is invalid, please try again"

msgid "invalid_teacher_invitation_code"
msgstr "Kod zaproszenia nauczyciela jest niewłaściwy. Aby zostać nauczycielem, skontaktuj się z hello@hedy.org."

msgid "invalid_tutorial_step"
msgstr "Niewłaściwy stopień poradnika"

msgid "invalid_username_password"
msgstr "Niepoprawna nazwa użytkownika lub hasło."

msgid "invite_by_username"
msgstr "Zaproś za pomocą nazwy użytkownika"

msgid "invite_date"
msgstr "Data zaproszenia"

msgid "invite_message"
msgstr "Otrzymałeś zaproszenie dołączenia do klasy"

msgid "invite_prompt"
msgstr "Wprowadź nazwę użytkownika"

#, fuzzy
msgid "invite_teacher"
msgstr "Invite a teacher"

msgid "join_class"
msgstr "Dołącz do klasy"

msgid "join_prompt"
msgstr "Potrzebujesz konta aby dołączyć do klasy. Czy chcesz się teraz zalogować?"

msgid "keybinding_waiting_for_keypress"
msgstr "Oczekuje na naciśnięcie przycisku..."

msgid "keyword_language_invalid"
msgstr "Proszę wybrać poprawny język słów kluczowych (wybierz angielski lub twój własny język)."

#, fuzzy
msgid "landcode_phone_number"
msgstr "Please also add your country's landcode"

#, fuzzy
msgid "language"
msgstr "Language"

msgid "language_invalid"
msgstr "Proszę wybrać poprawny język."

msgid "languages"
msgstr "Których języków programowania używałeś wcześniej?"

msgid "last_achievement"
msgstr "Ostatnie zdobyte osiągnięcie"

msgid "last_edited"
msgstr "Ostatnio edytowano"

#, fuzzy
msgid "last_error"
msgstr "Last error"

msgid "last_login"
msgstr "Ostatnie logowanie"

#, fuzzy
msgid "last_program"
msgstr "Last program"

msgid "last_update"
msgstr "Ostatnia aktualizacja"

msgid "lastname"
msgstr "Nazwisko"

msgid "leave_class"
msgstr "Opuść klasę"

msgid "level"
msgstr "Poziom"

msgid "level_accessible"
msgstr "Poziom jest otwarty dla uczniów"

msgid "level_disabled"
msgstr "Poziom wyłączony"

msgid "level_future"
msgstr "Ten poziom otwiera się automatycznie "

#, fuzzy
msgid "level_invalid"
msgstr "Ten poziom Hedy jest nieprawidłowy."

msgid "level_not_class"
msgstr "Ten poziom nie jest jeszcze dostępny w twojej klasie"

msgid "level_title"
msgstr "Poziom"

#, fuzzy
msgid "levels"
msgstr "levels"

msgid "link"
msgstr "Link"

msgid "list"
msgstr "lista"

#, fuzzy
msgid "live_dashboard"
msgstr "Live Dashboard"

msgid "logged_in_to_share"
msgstr "Musisz się zalogować aby zapisać i udostępnić program."

msgid "login"
msgstr "Zaloguj się"

msgid "login_long"
msgstr "Zaloguj się do konta"

msgid "login_to_save_your_work"
msgstr "Zaloguj się, aby zapisać swoją pracę"

msgid "logout"
msgstr "Wyloguj się"

msgid "longest_program"
msgstr "Najdłuższy program"

msgid "mail_change_password_body"
msgstr ""
"Twoje hasło Hedy zostało zmienione. Jeśli to zrobiłeś, wszystko jest w porządku.\n"
"Jeśli nie zmieniłeś hasła, natychmiast skontaktuj się z nami, odpowiadając na tę wiadomość e-mail."

msgid "mail_change_password_subject"
msgstr "Twoje hasło Hedy zostało zmienione"

msgid "mail_error_change_processed"
msgstr "Wysyłanie emaila z potwierdzeniem nie powiodło się, ale zmiany zostały poprawnie zapisane."

msgid "mail_goodbye"
msgstr ""
"Powodzenia w programowaniu!\n"
"Zespół Hedy"

msgid "mail_hello"
msgstr "Witaj {username}!"

msgid "mail_recover_password_body"
msgstr ""
"Klikając ten link, możesz ustawić nowe hasło Hedy. Ten link jest ważny przez <b>4</b> godziny.\n"
"Jeśli nie wymagałeś resetowania hasła, zignoruj ten e-mail: {link}"

msgid "mail_recover_password_subject"
msgstr "Poproś o zresetowanie hasła."

msgid "mail_reset_password_body"
msgstr ""
"Twoje hasło Hedy zostało zresetowane do nowego. Jeśli to zrobiłeś, wszystko jest w porządku.\n"
"Jeśli nie zmieniłeś hasła, natychmiast skontaktuj się z nami, odpowiadając na tę wiadomość e-mail."

msgid "mail_reset_password_subject"
msgstr "Twoje hasło Hedy zostało zresetowane"

msgid "mail_welcome_teacher_body"
msgstr ""
"<strong>Witaj!</strong>\n"
"Gratulujemy założenia nowego konta nauczyciela Hedy. Witamy w światowej społeczności nauczycieli Hedy!\n"
"\n"
"<strong>Co mogą robić nauczyciele</strong>\n"
"Konto nauczyciela daje nowe możliwości.\n"
"\n"
"1. Dodatkowe wyjaśnienia są dostępne w <a href=\"https://hedy.org/for-teachers/manual\">poradniku nauczyciela</a>.\n"
"2. Za pomocą konta nauczyciela masz możliwość tworzenia zajęć. Twoi uczniowie mogą dołączyć do twoich zajęć, a ty możesz zobaczyć ich postępy. Zajęcia są prowadzone i zarządzane przez <a href=\"https://hedycode.com/for-teachers\">stronę nauczyciela</a>.\n"
"3. Masz możliwość pełnego dostosowania swoich zajęć - możesz odblokowywać i zablokowywać poziomy, włączać i wyłączać przygody oraz tworzyć własne przygody!\n"
"\n"
"<strong>Dołącz do naszej społeczności online!</strong>\n"
"Zapraszamy wszystkich nauczycieli, programistów i innych fanów Hedy do dołączenia do naszego <a href=\"https://discord.gg/8yY7dEme9r\">serwera Discord</a>. To idealne miejsce do rozmowy o Hedy: mamy kanały, na których możesz pokazać swoje fajne projekty i lekcje, kanały do zgłaszania błędów oraz kanały do czatowania z innymi nauczycielami i zespołem Hedy.\n"
"\n"
"<strong>Jak pytać o pomoc </strong>\n"
"Jeśli coś jest niejasne, daj nam znać na DIscord, lub <a href=\"mailto: hello@hedy.org\">wyślij nam maila</a>.\n"
"\n"
"<strong>Jak zgłaszać błędy</strong>\n"
"W Discordzie mamy kanał do zgłaszania błędów o nazwie #bugs. To idealne miejsce, aby poinformować nas o problemach, z którymi się spotykasz. Jeśli wiesz, jak korzystać z GitHub, możesz tam otworzyć <a href=\"https://github.com/hedyorg/hedy/issues/new?assignees=&labels=&template=bug_report.md&title=%5BBUG%5D\">issue</a>.\n"

msgid "mail_welcome_teacher_subject"
msgstr "Twoje konto nauczyciela Hedy jest gotowe"

msgid "mail_welcome_verify_body"
msgstr ""
"Twoje konto Hedy zostało utworzone. Witaj!\n"
"Proszę kliknąć na ten link żeby zweryfikować swój adres email: {link}"

msgid "mail_welcome_verify_subject"
msgstr "Witaj w Hedy"

msgid "mailing_title"
msgstr "Zasubskrybuj builetyn informacyjny Hedy"

msgid "main_subtitle"
msgstr "Stopniowany język programowania"

msgid "main_title"
msgstr "Hedy"

msgid "make_sure_you_are_done"
msgstr "Upewnij się, że wszystko skończone! Po kliknięciu „Oddaj” nie będzie już można wprowadzać zmian w programie."

msgid "male"
msgstr "Męska"

msgid "mandatory_mode"
msgstr "Obowiązkowy tryb deweloperski"

#, fuzzy
msgid "more_options"
msgstr "More options"

#, fuzzy
msgid "multiple_keywords_warning"
msgstr "You are trying to use the keyword {orig_keyword}, but this keyword might have several meanings. Please choose the one you're trying to use from this list and copy paste it in your code, curly braces included: {keyword_list}"

msgid "multiple_levels_warning"
msgstr "We've noticed you have both selected several levels and included code snippets in your adventure, this might cause issues with the syntax highlighter and the automatic translation of keywords"

msgid "my_account"
msgstr "Moje konto"

msgid "my_achievements"
msgstr "Moje osiągnięcia"

msgid "my_adventures"
msgstr "Moje przygody"

msgid "my_classes"
msgstr "Moje klasy"

msgid "my_messages"
msgstr "Moje wiadomości"

#, fuzzy
msgid "my_public_profile"
msgstr "My public profile"

msgid "name"
msgstr "Imię"

msgid "nav_explore"
msgstr "Odkrywaj"

msgid "nav_hedy"
msgstr "Hedy"

msgid "nav_learn_more"
msgstr "Dowiedz się więcej"

msgid "nav_start"
msgstr "Dom"

msgid "new_password"
msgstr "Nowe hasło"

#, fuzzy
msgid "new_password_repeat"
msgstr "Repeat new password"

msgid "newline"
msgstr "nowa linia"

msgid "next_exercise"
msgstr "Następne ćwiczenie"

msgid "next_page"
msgstr "Następna strona"

msgid "next_step_tutorial"
msgstr "Dalej >>>"

msgid "no"
msgstr "Nie"

msgid "no_account"
msgstr "Nie masz konta?"

msgid "no_accounts"
msgstr "Nie ma więcej kont do stworzenia."

#, fuzzy
msgid "no_adventures_yet"
msgstr "There are no public adventures yet..."

msgid "no_certificate"
msgstr "Ten użytkownik uzyskał Certyfikat Ukończenia Hedy"

msgid "no_more_flat_if"
msgstr "Zaczynając od poziomu 8, linia po instrukcji `{if}` musi zaczynać się od 4 spacji."

#, fuzzy
msgid "no_programs"
msgstr "Nie masz jeszcze żadnych programów."

msgid "no_public_profile"
msgstr "Nie masz jeszcze opisu profilu publicznego..."

msgid "no_shared_programs"
msgstr "nie ma udostępnionych programów..."

msgid "no_such_adventure"
msgstr "Ta przygoda nie istnieje!"

msgid "no_such_class"
msgstr "Nie istnieje taka klasa Hedy."

msgid "no_such_highscore"
msgstr "Wyniki"

msgid "no_such_level"
msgstr "Nie ma takiego poziomu!"

msgid "no_such_program"
msgstr "Nie ma takiego programu!"

#, fuzzy
msgid "no_tag"
msgstr "No tag provided!"

msgid "not_enrolled"
msgstr "Wygląda na to, że nie jesteś członkiem tej klasy!"

msgid "not_in_class_no_handin"
msgstr "Nie jesteś w żadnych zajęciach, więc nie musisz niczego oddawać."

msgid "not_logged_in_cantsave"
msgstr "Program nie zostanie zapisany."

msgid "not_logged_in_handin"
msgstr "Musisz się zalogować by oddać zadanie."

msgid "not_teacher"
msgstr "Wygląda na to, że nie jesteś nauczycielem!"

msgid "number"
msgstr "liczba"

msgid "number_achievements"
msgstr "Liczba osiągnięć"

msgid "number_lines"
msgstr "Numer linii"

msgid "number_programs"
msgstr "Liczba programów"

msgid "ok"
msgstr "OK"

msgid "only_you_can_see"
msgstr "Tylko ty widzisz ten program."

msgid "open"
msgstr "Otwórz"

msgid "opening_date"
msgstr "Data rozpoczęcia"

msgid "opening_dates"
msgstr "Daty rozpoczęcia"

msgid "option"
msgstr "Opcja"

msgid "or"
msgstr "lub"

msgid "other"
msgstr "Inna"

msgid "other_block"
msgstr "Inny język blokowy"

msgid "other_settings"
msgstr "Inne ustawienia"

msgid "other_source"
msgstr "Inne"

msgid "other_text"
msgstr "Inny język tekstowy"

msgid "overwrite_warning"
msgstr "Już posiadasz zapisany program o tej samej nazwie. Zapisanie tego programu nadpisze poprzeni program. Czy chcesz kontunować?"

#, fuzzy
msgid "owner"
msgstr "Owner"

msgid "page"
msgstr "strona"

msgid "page_not_found"
msgstr "Nie możemy odnaleźć tej strony!"

#, fuzzy
msgid "pair_with_teacher"
msgstr "I would like to be paired with another teacher for help"

msgid "parsons_title"
msgstr "Łamigłówka"

msgid "password"
msgstr "Hasło"

msgid "password_change_not_allowed"
msgstr "Nie możesz zmienić hasła tego użytkownika."

msgid "password_change_prompt"
msgstr "Jesteś pewien że chcesz zmienić hasło?"

msgid "password_change_success"
msgstr "Hasło twojego ucznia zostało zmienione."

msgid "password_invalid"
msgstr "Twoje hasło jest niepoprawne."

msgid "password_repeat"
msgstr "Powtórz hasło"

msgid "password_resetted"
msgstr "Twoje hasło zostało zresetowane. Zostajesz przekierowany do strony logowania."

msgid "password_six"
msgstr "Twoje hasło musi zawierać co najmniej sześć znaków."

msgid "password_updated"
msgstr "Hasło zostało zaktualizowane."

msgid "passwords_six"
msgstr "Wszystkie hasła muszą mieć co najmniej sześć znaków."

msgid "pending_invites"
msgstr "Oczekujące zaproszenia"

msgid "people_with_a_link"
msgstr "Inne osoby posiadające link mogą widzieć ten program. Może być również widoczny na stronie „Odkrywaj”."

msgid "percentage"
msgstr "odsetek"

msgid "percentage_achieved"
msgstr "Osiągnięte przez {percentage}% użytkowników"

msgid "period"
msgstr "kropka"

msgid "personal_text"
msgstr "Opis"

msgid "personal_text_invalid"
msgstr "Twój tekst jest nieprawidłowy."

#, fuzzy
msgid "phone_number"
msgstr "Phone number"

msgid "postfix_classname"
msgstr "Postfix nazwy klasy"

msgid "preferred_keyword_language"
msgstr "Preferowany język słów kluczowych"

msgid "preferred_language"
msgstr "Preferowany język"

msgid "preview"
msgstr "Podgląd"

#, fuzzy
msgid "previewing_adventure"
msgstr "Previewing adventure"

#, fuzzy
msgid "previewing_class"
msgstr "You are previewing class <em>{class_name}</em> as a teacher."

msgid "previous_campaigns"
msgstr "Wyświetl poprzednie kampanie"

msgid "print_logo"
msgstr "napisz"

msgid "privacy_terms"
msgstr "polityka prywatności"

msgid "private"
msgstr "Prywatne"

msgid "profile_logo_alt"
msgstr "Ikona profilu."

msgid "profile_picture"
msgstr "Obrazek profilowy"

msgid "profile_updated"
msgstr "Profil został zaktualizowany."

msgid "profile_updated_reload"
msgstr "Profil został zaktualizowany, strona zostanie ponownie załadowana."

msgid "program_contains_error"
msgstr "Ten program zawiera błędy, czy na pewno chcesz go udostępnić?"

msgid "program_header"
msgstr "Moje programy"

#, fuzzy
msgid "program_too_large_exception"
msgstr "Programs too large"

msgid "programming_experience"
msgstr "Czy masz doświadczenie z programowaniem?"

msgid "programming_invalid"
msgstr "Proszę wybrać poprawny język programowania."

msgid "programs"
msgstr "Programy"

msgid "programs_created"
msgstr "Stworzone programy"

msgid "programs_saved"
msgstr "Zapisane programy"

msgid "programs_submitted"
msgstr "Przesłane programy"

msgid "prompt_join_class"
msgstr "Czy chcesz dołączyć do tej klasy?"

msgid "public"
msgstr "Publiczne"

msgid "public_adventures"
msgstr "Browse public adventures"

#, fuzzy
msgid "public_content"
msgstr "Public content"

#, fuzzy
msgid "public_content_info"
msgstr "You can also look for public adventures and use them as an example."

msgid "public_invalid"
msgstr "Niepoprawna wartość zgody"

msgid "public_profile"
msgstr "Profil publiczny"

msgid "public_profile_info"
msgstr "Poprzez zaznaczenie tego pola wyboru zgadzam się na zrobienie mojego profilu widocznym dla wszystkich użytkowników platformy. Uważaj, żeby nie udostępniać swoich danych osobowych jak swoje imię oraz adres domowy ponieważ wszyscy mogą to zobaczyć!"

msgid "public_profile_updated"
msgstr "Profil publiczny został zaktualizowany, strona zastanie przeładowana."

msgid "question mark"
msgstr "znak zapytania"

msgid "quiz_logo_alt"
msgstr "Logo quizu"

msgid "quiz_score"
msgstr "Wynik quizu"

msgid "quiz_tab"
msgstr "Quiz"

msgid "quiz_threshold_not_reached"
msgstr "Nie wykonano quizu potrzebnego do odblokowania tego poziomu"

msgid "read_code_label"
msgstr "Czytaj na głos"

msgid "recent"
msgstr "Moje najnowsze programy"

msgid "recover_password"
msgstr "Zarządaj zmiany hasła"

msgid "regress_button"
msgstr "Powróć do poziomu {level}"

msgid "remove"
msgstr "Usuń"

msgid "remove_customization"
msgstr "Usuń ustawienia tej klasy"

msgid "remove_customizations_prompt"
msgstr "Czy jesteś pewien, że chcesz usunąć konfigurację tej klasy?"

msgid "remove_student_prompt"
msgstr "Czy na pewno chcesz usunąć tego ucznia z klasy?"

#, fuzzy
msgid "remove_user_prompt"
msgstr "Confirm removing this user from the class."

msgid "repair_program_logo_alt"
msgstr "Ikona naprawy programu"

#, fuzzy
msgid "repeat_dep"
msgstr "Starting in level 8, `{repeat}` needs to be used with indentation. You can see examples on the `{repeat}` tab in level 8."

msgid "repeat_match_password"
msgstr "Powtórzone hasło nie zgadza się z nowym hasłem."

msgid "repeat_new_password"
msgstr "Powtórz nowe hasło"

msgid "report_failure"
msgstr "Ten program nie istnieje lub nie jest udostępniony publicznie"

msgid "report_program"
msgstr "Czy jesteś pewien, że chcesz zgłosić ten program?"

msgid "report_success"
msgstr "Ten program został zgłoszony"

msgid "request_teacher"
msgstr "Czy chciałbyś aplikować o konto nauczyciela?"

msgid "request_teacher_account"
msgstr "Aplikuj o konto nauczyciela"

msgid "required_field"
msgstr "Pola oznaczone * są wymagane"

msgid "reset_adventure_prompt"
msgstr "Czy jesteś pewien, że chcesz zresetować wybrane przygody?"

msgid "reset_adventures"
msgstr "Resetuj wybrane przygody"

msgid "reset_button"
msgstr "Resetuj"

msgid "reset_password"
msgstr "Zresetuj hasło"

msgid "reset_view"
msgstr "Reset"

msgid "retrieve_adventure_error"
msgstr "Nie możesz otworzyć tej przygody!"

msgid "retrieve_class_error"
msgstr "Tylko uczniowie mogą pobrać listę klas"

#, fuzzy
msgid "retrieve_tag_error"
msgstr "Error retrieving tags"

#, fuzzy
msgid "role"
msgstr "Role"

msgid "run_code_button"
msgstr "Uruchom kod"

#, fuzzy
msgid "runs_over_time"
msgstr "Runs over time"

msgid "save_parse_warning"
msgstr "Ten program zawiera błędy. Czy jesteś pewien, że chcesz go zapisać?"

msgid "save_prompt"
msgstr "Aby zapisać program musisz mieć konto użytkownika. Czy chciałbyś się zalogować teraz?"

msgid "save_success_detail"
msgstr "Program został zapisany pomyślnie."

msgid "score"
msgstr "Wynik"

msgid "search"
msgstr "Szukaj..."

msgid "search_button"
msgstr "Szukaj"

#, fuzzy
msgid "second_teacher"
msgstr "Second teacher"

#, fuzzy
msgid "second_teacher_copy_prompt"
msgstr "Are you sure you want to copy this teacher?"

#, fuzzy
msgid "second_teacher_prompt"
msgstr "Enter a teacher username to invite them."

#, fuzzy
msgid "second_teacher_warning"
msgstr "All teachers in this class can customize it."

msgid "see_certificate"
msgstr "Zobacz certyfikat {username}!"

msgid "select"
msgstr "Wybierz"

msgid "select_adventures"
msgstr "Wybierz przygody"

msgid "select_all"
msgstr "Select all"

#, fuzzy
msgid "select_lang"
msgstr "Select language"

msgid "select_levels"
msgstr "Wybierz poziomy"

#, fuzzy
msgid "select_tag"
msgstr "Select tag"

msgid "selected"
msgstr "Selected"

msgid "self_removal_prompt"
msgstr "Czy jesteś pewien, że chcesz opuścić klasę?"

msgid "send_password_recovery"
msgstr "Wyślij mi link do odzyskania hasła"

msgid "sent_by"
msgstr "To zaproszenie zostało wysłane przez"

msgid "sent_password_recovery"
msgstr "Niedługo powinieneś otrzymać email z instrukcjami jak zresetować swoje hasło."

msgid "settings"
msgstr "Moje ustawienia osobiste"

msgid "share_by_giving_link"
msgstr "Pokaż innym swój program dając im poniższy link:"

msgid "share_your_program"
msgstr "Udostępnij swój program"

msgid "signup_student_or_teacher"
msgstr "Czy jesteś uczniem czy nauczycielem?"

msgid "single quotes"
msgstr "pojedynczy cudzysłów"

msgid "slash"
msgstr "ukośnik"

#, fuzzy
msgid "sleeping"
msgstr "Sleeping..."

#, fuzzy
msgid "slides"
msgstr "Slides"

#, fuzzy
msgid "slides_for_level"
msgstr "Slides for level"

#, fuzzy
msgid "slides_info"
msgstr "For each level of Hedy, we have created slides to help you teach. The slides contain explanations of each level, and Hedy examples that you can run inside the slides. Just click the link and get started! the Introduction slides are a general explanation of Hedy before level 1 The slides were created using <a href=\"https://slides.com\">slides.com</a>. If you want to adapt them yourself, you can download them, and then upload the resulting zip file to <a href=\"https://slides.com\">slides.com</a>. You can find more information about the slides in the <a href=\"https://hedy.org/for-teachers/manual/features\">teacher's manual</a>."

msgid "social_media"
msgstr "Media społecznościowe"

msgid "something_went_wrong_keyword_parsing"
msgstr "Wystąpił problem z Twoją przygodą. Czy wszystkie polecenia są oznaczone symbolami {` i `}?"

msgid "space"
msgstr "spacja"

msgid "star"
msgstr "gwiazda"

msgid "start_hedy_tutorial"
msgstr "Rozpocznij samouczek Hedy"

#, fuzzy
msgid "start_learning"
msgstr "Start learning"

msgid "start_programming"
msgstr "Zacznij programować"

msgid "start_programming_logo_alt"
msgstr "Ikona rozpoczęcia programowania"

msgid "start_quiz"
msgstr "Zacznij quiz"

msgid "start_teacher_tutorial"
msgstr "Rozpocznij samouczek dla nauczyciela"

#, fuzzy
msgid "start_teaching"
msgstr "Start teaching"

msgid "step_title"
msgstr "Zadanie domowe"

msgid "stop_code_button"
msgstr "Zatrzymaj program"

msgid "string"
msgstr "tekst"

#, fuzzy
msgid "student"
msgstr "Student"

msgid "student_already_in_class"
msgstr "Ten uczeń już jest w Twojej klasie."

msgid "student_already_invite"
msgstr "Ten uczeń został już zaproszony do klasy."

#, fuzzy
msgid "student_details"
msgstr "Student details"

#, fuzzy
msgid "student_list"
msgstr "Student list"

#, fuzzy
msgid "student_not_allowed_in_class"
msgstr "Student not allowed in class"

msgid "student_not_existing"
msgstr "Ten użytkownik nie został znaleziony w systemie."

msgid "student_signup_header"
msgstr "Uczeń"

msgid "students"
msgstr "uczniowie"

msgid "submission_time"
msgstr "Data wręczenia"

msgid "submit_answer"
msgstr "Odpowiedz na pytanie"

msgid "submit_program"
msgstr "Wyślij"

msgid "submit_warning"
msgstr "Czy jesteś pewien, że chcesz wysłać ten program?"

msgid "submitted"
msgstr "Wysłane"

msgid "submitted_header"
msgstr "Ten program został wysłany i nie może zostać zmieniony."

msgid "subscribe"
msgstr "Zasubskrybuj"

msgid "subscribe_newsletter"
msgstr "Zasubskrybuj do biuletynu informacyjnego"

#, fuzzy
msgid "suggestion_color"
msgstr "Try using another color"

#, fuzzy
msgid "suggestion_note"
msgstr "Use a note between C0 and B9 or a number between 1 and 70"

#, fuzzy
msgid "suggestion_number"
msgstr "Try changing the value to a number"

msgid "suggestion_numbers_or_strings"
msgstr "Try changing the values to be all text or all numbers"

msgid "surname"
msgstr "Imię"

#, fuzzy
msgid "survey"
msgstr "Survey"

#, fuzzy
msgid "survey_completed"
msgstr "Survey completed"

#, fuzzy
msgid "survey_skip"
msgstr "Don't show this again"

#, fuzzy
msgid "survey_submit"
msgstr "Submit"

#, fuzzy
msgid "tag_in_adventure"
msgstr "Tag in adventure"

#, fuzzy
msgid "tag_input_placeholder"
msgstr "Enter a new tag"

#, fuzzy
msgid "tags"
msgstr "Tags"

msgid "teacher"
msgstr "Nauczyciel"

msgid "teacher_account_request"
msgstr "Masz nierozstrzygnięte rządanie konta nauczyciela"

msgid "teacher_account_success"
msgstr "Pomyślnie wysłałeś rządanie konta nauczyciela."

msgid "teacher_invalid"
msgstr "Twoja wartość nauczyciela jest niepoprawna."

msgid "teacher_invitation_require_login"
msgstr "Żeby ustawić Twoje konto jako konto nauczyciela musisz się najpierw zalogować. Jeżeli nie masz konta, proszę stworzyć nowe."

msgid "teacher_manual"
msgstr "Instrukcja dla nauczyciela"

msgid "teacher_signup_header"
msgstr "Nauczyciel"

msgid "teacher_tutorial_logo_alt"
msgstr "Ikona samouczka dla nauczyciela"

msgid "teacher_welcome"
msgstr "Witaj w Hedy! Jesteś teraz dumnym posiadaczem konta nauczyciela, które pozwala Ci na tworzenie klas i zapraszanie uczniów."

#, fuzzy
msgid "teachers"
msgstr "Teachers"

msgid "template_code"
msgstr ""
"To jest moja przygoda!\n"
"\n"
"W ten sposób mogę pokazać polecenie: <code>{print}</code>\n"
"\n"
"Ale czasami mogę chcieć pokazać fragment kodu, jak ten:\n"
"<pre>\n"
"ask Jak masz na imię?\n"
"echo twoje imię to\n"
"</pre>"

msgid "this_turns_in_assignment"
msgstr "To przekazuje twoje zadanie twojemu nauczycielowi."

msgid "title"
msgstr "Tytuł"

msgid "title_achievements"
msgstr "Hedy - Moje osiągnięcia"

msgid "title_admin"
msgstr "Hedy - Strona Administratora"

msgid "title_class grid_overview"
msgstr "Hedy - Przegląd siatki"

#, fuzzy
msgid "title_class live_statistics"
msgstr "Hedy - Live Statistics"

msgid "title_class-overview"
msgstr "Hedy - Informacje o klasie"

msgid "title_customize-adventure"
msgstr "Hedy - Spersonalizuj przygodę"

msgid "title_customize-class"
msgstr "Hedy - Spersonalizuj klasę"

msgid "title_explore"
msgstr "Hedy - Odkrywaj"

msgid "title_for-teacher"
msgstr "Hedy - Dla nauczycieli"

msgid "title_join-class"
msgstr "Hedy - Dołącz do klasy"

msgid "title_landing-page"
msgstr "Witaj w Hedy!"

msgid "title_learn-more"
msgstr "Hedy - Dowiedz się więcej"

msgid "title_login"
msgstr "Hedy - Logowanie"

msgid "title_my-profile"
msgstr "Hedy - Moje konto"

msgid "title_privacy"
msgstr "Hedy - Polityka prywatności"

msgid "title_programs"
msgstr "Hedy - Moje programy"

#, fuzzy
msgid "title_public-adventures"
msgstr "Hedy - Public adventures"

msgid "title_recover"
msgstr "Hedy - Odzyskaj konto"

msgid "title_reset"
msgstr "Hedy - Zresetuj hasło"

msgid "title_signup"
msgstr "Hedy - Utwórz konto"

msgid "title_start"
msgstr "Hedy - Stopniowany język programowania"

msgid "title_view-adventure"
msgstr "Hedy - Wyświetl przygodę"

msgid "token_invalid"
msgstr "Twój token jest nieprawidłowy."

#, fuzzy
msgid "tooltip_level_locked"
msgstr "Your teacher disabled this level"

msgid "translate_error"
msgstr "Coś poszło nie tak podczas tłumaczenia tego programu. Spróbuj uruchomić program, aby sprawdzić czy ma błąd. Kod z błędami nie może być przetłumaczony."

msgid "translating_hedy"
msgstr "Tłumaczenie Hedy"

#, fuzzy
msgid "translator"
msgstr "Translator"

msgid "tutorial"
msgstr "Samouczek"

msgid "tutorial_code_snippet"
msgstr ""
"{print} Witaj świecie!\n"
"{print} Uczę się Hedy z poradnikiem!"

msgid "tutorial_message_not_found"
msgstr "Nie mogliśmy znaleźć oczekiwanego punktu poradnika..."

msgid "tutorial_title_not_found"
msgstr "Nie możemy odnaleźć tego punktu poradnika"

msgid "unauthorized"
msgstr "Nie masz dostępu do tej strony"

#, fuzzy
msgid "unfavourite_confirm"
msgstr "Are you sure you want to unfavourite this program?"

#, fuzzy
msgid "unfavourite_success"
msgstr "Your program is unfavourited."

msgid "unique_usernames"
msgstr "Wszystkie nazwy użytkowników muszą być unikalne."

msgid "unlock_thresholds"
msgstr "Wymagania do odblokowania następnego poziomu"

msgid "unsaved_class_changes"
msgstr "Strona zawiera niezapisane zmiany. Czy jesteś pewien, że chcesz wyjść bez zapisania zmian?"

#, fuzzy
msgid "unsubmit_program"
msgstr "Unsubmit program"

#, fuzzy
msgid "unsubmit_warning"
msgstr "Are you sure you want to unsubmit this program?"

#, fuzzy
msgid "unsubmitted"
msgstr "Unsubmitted"

msgid "update_adventure_prompt"
msgstr "Czy na pewno chcesz zaktualizować to wyzwanie?"

msgid "update_public"
msgstr "Zaktualizuj profil publiczny"

msgid "updating_indicator"
msgstr "Aktualizowanie"

#, fuzzy
msgid "use_of_blanks_exception"
msgstr "Use of blanks in programs"

#, fuzzy
msgid "use_of_nested_functions_exception"
msgstr "Use of nested functions"

#, fuzzy
msgid "used_in"
msgstr "Used in:"

msgid "user"
msgstr "Nazwa użytkownika"

msgid "user_inexistent"
msgstr "Ten użytkownik nie istnieje"

msgid "user_not_private"
msgstr "Ten użytkownik nie istnieje lub nie posiada publicznego profilu"

msgid "username"
msgstr "Nazwa użytkownika"

msgid "username_empty"
msgstr "Nie wpisałeś nazwy użytkownika!"

msgid "username_invalid"
msgstr "Niepoprawna nazwa użytkownika."

msgid "username_special"
msgstr "Nazwa użytkownika nie może zawierać `:` lub `@`."

msgid "username_three"
msgstr "Nazwa użytkownika musi zawierać co najmniej trzy znaki."

msgid "usernames_exist"
msgstr "Jedna lub więcej nazw użytkownika są już zajęte."

msgid "value"
msgstr "Wartość"

#, fuzzy
msgid "view_adventures"
msgstr "View adventures"

#, fuzzy
msgid "view_classes"
msgstr "View classes"

msgid "view_program"
msgstr "Wyświetl program"

#, fuzzy
msgid "view_slides"
msgstr "View slides"

msgid "welcome"
msgstr "Witaj"

msgid "welcome_back"
msgstr "Witaj spowrotem"

#, fuzzy
msgid "what_is_your_role"
msgstr "What is your role?"

msgid "what_should_my_code_do"
msgstr "Co powinien robić mój kod?"

msgid "whole_world"
msgstr "Świat"

msgid "year_invalid"
msgstr "Proszę wprowadzić rok pomiędzy 1900 i {current_year}."

msgid "yes"
msgstr "Tak"

msgid "your_account"
msgstr "Twój profil"

msgid "your_class"
msgstr "Twoja klasa"

msgid "your_last_program"
msgstr "Poprzednio zapisany program"

msgid "your_personal_text"
msgstr "Opis..."

msgid "your_program"
msgstr "Twój program"

#~ msgid "create_account_explanation"
#~ msgstr "Posiadanie swojego własnego konta pozwala ci na zapisanie swoich programów."

#~ msgid "only_teacher_create_class"
#~ msgstr "Tylko nauczyciele mogą tworzyć klasy!"

#~ msgid "keyword_support"
#~ msgstr "Przetłumaczone polecenia"

#~ msgid "non_keyword_support"
#~ msgstr "Przetłumaczony tekst"

#~ msgid "try_button"
#~ msgstr "Spróbuj"

#~ msgid "select_own_adventures"
#~ msgstr "Wybierz własne przygody"

#~ msgid "view"
#~ msgstr "Wyświetl"

#~ msgid "class"
#~ msgstr "Klasa"

#~ msgid "save_code_button"
#~ msgstr "Zapisz kod"

#~ msgid "share_code_button"
#~ msgstr "Zapisz i udostępnij kod"

#~ msgid "classes_invalid"
#~ msgstr "Wybrano niepoprawną wartość z listy klas"

#~ msgid "directly_add_adventure_to_classes"
#~ msgstr "Czy chcesz dodać tę przygodę bezpośrednio do jednej z Twoich klas?"

#~ msgid "hand_in_assignment"
#~ msgstr "Hand in assignment"

#~ msgid "select_a_level"
#~ msgstr "Wybierz poziom"

#~ msgid "answer_invalid"
#~ msgstr "Twoje hasło jest niepoprawne."

#~ msgid "available_adventures_level"
#~ msgstr "Poziom dostępnych przygód"

#~ msgid "customize_class_exp_1"
#~ msgstr "Cześć! Na tej stronie możesz dostosować swoją klasę. Wybierając poziomy i przygody, możesz wybrać to, co może zobaczyć Twój uczeń. Możesz także dodawać własne przygody do poziomów. Wszystkie poziomy i domyślne przygody zostaną wybrane domyślnie. <b>Uwaga:</b> Nie każda przygoda jest dostępna na każdym poziomie! Dostosuj ustawienia w następujący sposób:"

#~ msgid "customize_class_exp_2"
#~ msgstr "Zawsze możesz zmienić te ustawienia później. Przykładowo, możesz udostępnić określone przygody lub poziomy podczas nauczania w klasie. W ten sposób możesz łatwo określić poziom i przygody, nad którymi będą pracować Twoi uczniowie. Jeśli chcesz, aby wszystko było dostępne dla swojej klasy, po prostu usuń całkowicie usunąć całe dostosowanie."

#~ msgid "customize_class_step_1"
#~ msgstr "Dostosuj zajęcia"

#~ msgid "customize_class_step_2"
#~ msgstr "\"Pola wyboru\" pojawią się dla przygód dostępnych dla wybranych poziomów"

#~ msgid "customize_class_step_3"
#~ msgstr "Posegreguj przygody w kolejnosci w jakiej chciałbyś, żeby były wyświetlone w tym poziomie. Menu \"Dostępne przygody\" zawiera wszystkie przygody, które nie zostały przypisane do tego poziomu."

#~ msgid "customize_class_step_4"
#~ msgstr "Menu \"Dostępne przygody\" zawiera również wszystkie Twoje przygody. Po dodaniu ich możesz je przesuwać obok pozostałych przygód."

#~ msgid "customize_class_step_5"
#~ msgstr "Dodaj własne przygody"

#~ msgid "customize_class_step_6"
#~ msgstr "Wybierz daty rozpoczęcia dla każdego poziomu (możesz też pozostawić to pole puste)"

#~ msgid "customize_class_step_7"
#~ msgstr "Inne ustawienia"

#~ msgid "customize_class_step_8"
#~ msgstr "Wybierz \"Zapisz\" -> I gotowe!"

#~ msgid "example_code_header"
#~ msgstr "Przykładowy kod"

#~ msgid "feedback_failure"
#~ msgstr "Źle!"

#~ msgid "feedback_success"
#~ msgstr "Dobrze!"

#~ msgid "go_to_first_question"
#~ msgstr "Przejdź do pytania 1"

#~ msgid "question"
#~ msgstr "Pytanie"

#~ msgid "question_doesnt_exist"
#~ msgstr "Pytanie nie istnieje"

#~ msgid "question_invalid"
#~ msgstr "Twój token jest nieprawidłowy."

#~ msgid "too_many_attempts"
#~ msgstr "Przekroczyłeś dozwoloną ilość prób"

#~ msgid "class_logs"
#~ msgstr "Logi"

#~ msgid "class_stats"
#~ msgstr "Statystyki klasy"

#~ msgid "visit_own_public_profile"
#~ msgstr "Odwiedź swój publiczny profil"

#~ msgid "title_class logs"
#~ msgstr "Hedy - Dzienniki"

#~ msgid "title_class statistics"
#~ msgstr "Moje statystyki"

#~ msgid "disabled_button_locked"
#~ msgstr "Twój nauczyciel jeszcze nie odblokował tego poziomu"

#~ msgid "duplicate_tag"
#~ msgstr "You already have a tag with this name."

#~ msgid "tag_deleted"
#~ msgstr "This tag was successfully deleted."

#~ msgid "no_tags"
#~ msgstr "No tags yet."

#~ msgid "apply_filters"
#~ msgstr "Apply filters"

#~ msgid "write_first_program"
#~ msgstr "Napisz swój pierwszy program!"

#~ msgid "adventure_exp_1"
#~ msgstr "Typ twojej przygody jest po prawej stronie. Po stworzeniu przygody możesz ją dodać do jednej z Twoich klas w zakładce \"Personalizacje\". Jeśli chcesz dodać polecenie do swojej przygody możesz użyć tagu `code`, na przykład:"

#~ msgid "adventure_exp_2"
#~ msgstr "Jeżeli chcesz pokazać uczniom dłuższe fragmenty kodu możesz użyc tagów `pre`, na przykład:"

#~ msgid "hello_world"
#~ msgstr "Witaj, świecie!"

#~ msgid "share_confirm"
#~ msgstr "Czy na pewno chcesz uczynić ten program publicznym?"

#~ msgid "share_success_detail"
#~ msgstr "Program został udostępniony pomyślnie."

#~ msgid "unshare_confirm"
#~ msgstr "Czy na pewno chcesz uczynić ten program prywatnym?"

#~ msgid "unshare_success_detail"
#~ msgstr "Program przestał być udostępniony."

#~ msgid "hide_parsons"
#~ msgstr "Ukryj łamigłówkę"

#~ msgid "hide_quiz"
#~ msgstr "Ukryj quiz"

#~ msgid "back_to_class"
#~ msgstr "Powróć do klasy"

#~ msgid "Locked Language Feature"
#~ msgstr "Używasz {concept}! To super, ale {concept} nie jest jeszcze odblokowany! Będzie odblokowany na następnym poziomie."

#~ msgid "nested blocks"
#~ msgstr "blok w bloku"

#~ msgid "save"
#~ msgstr "Zapisz"

#~ msgid "update_profile"
#~ msgstr "Zaktualizuj profil"

<<<<<<< HEAD
#~ msgid "multiple_levels_warning"
#~ msgstr "We've noticed you have both selected several levels and included code snippets in your adventure, this might cause issues with the syntax highlighter and the automatic translation of keywords"

#~ msgid "adventure_prompt"
#~ msgstr "Podaj nazwę przygody"
=======
#~ msgid "variables"
#~ msgstr "Zmienne"
>>>>>>> df9b34a7
<|MERGE_RESOLUTION|>--- conflicted
+++ resolved
@@ -2283,13 +2283,8 @@
 #~ msgid "update_profile"
 #~ msgstr "Zaktualizuj profil"
 
-<<<<<<< HEAD
-#~ msgid "multiple_levels_warning"
-#~ msgstr "We've noticed you have both selected several levels and included code snippets in your adventure, this might cause issues with the syntax highlighter and the automatic translation of keywords"
+#~ msgid "variables"
+#~ msgstr "Zmienne"
 
 #~ msgid "adventure_prompt"
 #~ msgstr "Podaj nazwę przygody"
-=======
-#~ msgid "variables"
-#~ msgstr "Zmienne"
->>>>>>> df9b34a7
