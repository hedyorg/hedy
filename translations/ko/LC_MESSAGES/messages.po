<<<<<<< HEAD
=======
# Korean translations for PROJECT.
# Copyright (C) 2022 ORGANIZATION
# This file is distributed under the same license as the PROJECT project.
# FIRST AUTHOR <EMAIL@ADDRESS>, 2022.
#
msgid ""
msgstr "Project-Id-Version: PROJECT VERSION\nReport-Msgid-Bugs-To: EMAIL@ADDRESS\nPOT-Creation-Date: 2023-10-02 19:31+0530\nPO-Revision-Date: 2023-10-18 22:23+0000\nLast-Translator: Prefill add-on <noreply-addon-prefill@weblate.org>\nLanguage-Team: none\nLanguage: ko\nMIME-Version: 1.0\nContent-Type: text/plain; charset=utf-8\nContent-Transfer-Encoding: 8bit\nPlural-Forms: nplurals=1; plural=0;\nX-Generator: Weblate 5.1\nGenerated-By: Babel 2.12.1\n"

>>>>>>> 6c469ef5
#, fuzzy
msgid "Access Before Assign"
msgstr "{access_line_number} 라인에서 {name} 변수를 사용하려고 했지만 {definition_line_number} 라인에서 설정했습니다. 변수를 사용하기 전에 변수를 설정하십시오."

#, fuzzy
msgid "Cyclic Var Definition"
msgstr "{is} 명령어의 오른쪽에서 이름 {variable}을(를) 설정해야 사용할 수 있습니다."

#, fuzzy
msgid "Has Blanks"
msgstr "코드가 불완전합니다. 코드로 대체해야하는 빈칸이 들어있습니다."

#, fuzzy
msgid "Incomplete"
msgstr "이런! 코드를 조금 잊으셨군요! {line_number} 라인에서 {incomplete_command} 뒤에 텍스트를 입력해야 합니다."

#, fuzzy
msgid "Incomplete Repeat"
msgstr "{line_number} 라인에서 사용한 {repeat} 명령을 사용하지 않은 것 같습니다."

#, fuzzy
msgid "Invalid"
msgstr "{invalid_command}이(가) Hedy 레벨 {level} 명령이 아닙니다. {guessed_command}을(를) 말씀하신 건가요?"

#, fuzzy
msgid "Invalid Argument"
msgstr "{invalid_argument} 명령을 {invalid_argument}에 사용할 수 없습니다. {invalid_argument}을(를) {allowed_type}(으)로 변경해 보십시오."

#, fuzzy
msgid "Invalid Argument Type"
msgstr "{invalid_type}이므로 {command}을(를) {invalid_argument}에 사용할 수 없습니다. {invalid_argument}을(를) {allowed_type}(으)로 변경해 보십시오."

#, fuzzy
msgid "Invalid At Command"
msgstr "레벨 16부터는 {at} 명령어를 사용할 수 없습니다. 대괄호를 사용하여 friends[i], lucky_numbers[{random}]와 같은 목록의 요소를 사용할 수 있습니다."

#, fuzzy
msgid "Invalid Space"
msgstr "이런! 행 {line_number}에 공백이 있는 행을 시작했습니다. 공백이 컴퓨터를 혼란스럽게 하는데, 제거할 수 있나요?"

#, fuzzy
msgid "Invalid Type Combination"
msgstr "하나는 {invalid_type}이고 다른 하나는 {invalid_type_2}이므로 {invalid_argument} 및 {invalid_argument_2}을(를) {command}에 사용할 수 없습니다. {invalid_argument}을(를) {invalid_type_2} 또는 {invalid_argument_2}을(를) {invalid_type}으로 변경해 보십시오."

#, fuzzy
msgid "Locked Language Feature"
msgstr "{concept}을(를) 사용하고 있군요! 멋지지만 {concept}은(는) 아직 잠금 해제되지 않았습니다. 나중에 잠금 해제됩니다."

#, fuzzy
msgid "Lonely Echo"
msgstr "{ask} 이전에 {echo}을(를) 사용했거나 {ask}이(가) 없는 {echo}을(를) 사용했습니다. {echo} 앞에 {ask}을(를) 배치하십시오."

#, fuzzy
msgid "Lonely Text"
msgstr "{line_number} 행에서 사용한 텍스트에 명령을 사용하지 않은 것 같습니다"

#, fuzzy
msgid "Missing Command"
msgstr "{line_number} 라인에서 명령을 사용하는 것을 잊어버린 것 같습니다."

#, fuzzy
msgid "Missing Inner Command"
msgstr "{line_number} 라인에서 사용한 {command} 문에 명령을 사용하지 않은 것 같습니다."

#, fuzzy
msgid "No Indentation"
msgstr "{line_number} 행에 사용한 공백이 너무 적습니다. {leading_spaces}개의 공백을 사용했지만 충분하지 않습니다. 이전 행보다 {indent_size}개의 공백이 더 많은 새 블록을 모두 시작하십시오."

#, fuzzy
msgid "Parse"
msgstr "입력한 코드가 올바른 Hedy 코드가 아닙니다. {location[1]} 위치의 {location[0]} 행에 오류가 있습니다. {character_found}을(를) 입력했지만 이 코드는 허용되지 않습니다."

#, fuzzy
msgid "Pressit Missing Else"
msgstr "다른 키를 누를 때 발생하는 작업을 코드에 {else}을(를) 추가하지 않았습니다"

#, fuzzy
msgid "Too Big"
msgstr "와우! 당신의 프로그램은 인상적인 {lines_of_code}개의 코드 라인을 가지고 있습니다! 하지만 우리는 이 레벨에서 {max_lines}개의 라인만 처리할 수 있습니다. 당신의 프로그램을 더 작게 만들고 다시 시도해보세요."

#, fuzzy
msgid "Unexpected Indentation"
msgstr "{line_number} 행에 공백을 너무 많이 사용했습니다. {leading_spaces}개의 공백을 사용했는데 너무 많습니다. 새 블록을 모두 이전 행보다 {indent_size}개의 공백으로 시작하십시오."

#, fuzzy
msgid "Unquoted Assignment"
msgstr "이 레벨에서 따옴표 사이 {is}의 오른쪽에 텍스트를 배치해야 합니다. {text} 텍스트의 경우 이를 잊어버린 것입니다."

#, fuzzy
msgid "Unquoted Equality Check"
msgstr "변수가 여러 단어와 같은지 확인하려면 단어를 따옴표로 둘러싸야 합니다!"

#, fuzzy
msgid "Unquoted Text"
msgstr "주의하십시오. {ask} 또는 {print} 작업을 수행할 경우 텍스트는 따옴표로 시작하고 끝을 맺어야 합니다. {unquotedtext} 텍스트에 대해 잊어버린 것입니다."

#, fuzzy
msgid "Unsupported Float"
msgstr "정수가 아닌 숫자는 아직 지원되지 않지만 몇 가지 레벨이 될 것입니다. 지금은 {value}을(를) 정수로 변경하십시오."

#, fuzzy
msgid "Unsupported String Value"
msgstr "텍스트 값에는 {invalid_value}이(가) 포함될 수 없습니다."

#, fuzzy
msgid "Var Undefined"
msgstr "{name} 변수를 사용하려고 했지만 설정하지 않았습니다. {name} 단어를 사용하려고 했지만 따옴표를 잊어버렸을 수도 있습니다."

#, fuzzy
msgid "Wrong Level"
msgstr "올바른 Hedy 코드이지만 올바른 레벨은 아닙니다. {working_level} 레벨에 대해 {offending_keyword}을(를) 작성했습니다. 팁: {tip}"

#, fuzzy
msgid "account_overview"
msgstr "계정 개요"

#, fuzzy
msgid "accounts_created"
msgstr "성공적으로 계정이 생성되었습니다."

#, fuzzy
msgid "accounts_intro"
msgstr "이 페이지에서 여러 학생들의 계정을 한 번에 만들 수 있다. 이것들은 현재 수업에 자동으로 추가되므로 위에 제시된 수업이 올바른 수업인지 확인하라! 전체 Hedy 시스템에서 모든 사용자 이름은 고유해야 한다. 'Postfix classname'을 사용하여 모든 계정에 자신의 수업 이름을 추가할 수 있다. 수동으로 비밀번호를 입력할 경우 <b>최소</b> 6자 이상이어야 한다."

#, fuzzy
msgid "achievement_earned"
msgstr "업적을 달성했습니다!"

#, fuzzy
msgid "achievements"
msgstr "업적"

#, fuzzy
msgid "achievements_check_icon_alt"
msgstr "업적 달성 아이콘"

#, fuzzy
msgid "achievements_logo_alt"
msgstr "업적 로고"

#, fuzzy
msgid "add_students"
msgstr "학생 추가"

#, fuzzy
msgid "add_students_options"
msgstr "학생 추가 옵션"

#, fuzzy
msgid "admin"
msgstr "관리자"

#, fuzzy
msgid "advance_button"
msgstr "레벨 {level}(으)로 이동"

#, fuzzy
msgid "adventure"
msgstr "모험"

#, fuzzy
msgid "adventure_duplicate"
msgstr "당신은 이미 동일한 모험 이름을 사용하고 있습니다."

#, fuzzy
msgid "adventure_empty"
msgstr "모험 이름을 입력하지 않으셨군요!"

#, fuzzy
msgid "adventure_exp_1"
msgstr "선택한 모험을 오른쪽에 입력합니다. 모험을 만든 후에는 \"사용자 지정\" 아래의 수업 중 하나에 모험을 포함시킬 수 있습니다. 모험에 명령어를 포함시키고 싶다면 다음과 같은 코드 앵커를 사용하십시오:"

#, fuzzy
msgid "adventure_exp_2"
msgstr "예를 들어 학생에게 템플릿이나 코드 예제를 제공하는 등 실제 코드 조각을 보여주고 싶다면 다음과 같이 프리앵커를 사용하십시오:"

#, fuzzy
msgid "adventure_exp_3"
msgstr "키워드를 항상 {}(으)로 둘러싸야 합니다. 그러면 키워드가 올바르게 인식됩니다. 미리보기 버튼을 사용하여 모험의 스타일화된 버전을 볼 수 있습니다. 모험을 전용 페이지에서 보려면 선생님 페이지에서 \"보기\"를 선택합니다."

#, fuzzy
msgid "adventure_id_invalid"
msgstr "모험 ID가 잘못되었습니다."

#, fuzzy
msgid "adventure_length"
msgstr "당신의 모험은 최소 20자 이상이어야 합니다."

#, fuzzy
msgid "adventure_name_invalid"
msgstr "모험 이름이 잘못되었습니다."

#, fuzzy
msgid "adventure_prompt"
msgstr "모험의 이름을 입력하십시오"

#, fuzzy
msgid "adventure_terms"
msgstr "나는 내 모험이 Hedy에서 공유 되는 것에 동의합니다."

#, fuzzy
msgid "adventure_updated"
msgstr "모험이 업데이트 되었습니다!"

#, fuzzy
msgid "adventures"
msgstr "사용 가능한 모험"

#, fuzzy
msgid "adventures_restored"
msgstr "기본 모험이 복구되었습니다."

#, fuzzy
msgid "ago"
msgstr "{timestamp} 이전"

#, fuzzy
msgid "agree_invalid"
msgstr "당신은 개인 정보 보호 조항에 동의해야 합니다."

#, fuzzy
msgid "agree_with"
msgstr "나는 동의합니다"

#, fuzzy
msgid "ajax_error"
msgstr "오류가 발생했습니다. 다시 시도하십시오."

#, fuzzy
msgid "all"
msgstr "전체"

#, fuzzy
msgid "all_class_highscores"
msgstr "전체 학생들이 하이 스코어으로 보이네요"

#, fuzzy
msgid "already_account"
msgstr "계정이 이미 있으신가요?"

#, fuzzy
msgid "already_program_running"
msgstr "이미 실행 중인 프로그램이 있습니다. 먼저 프로그램을 끝내십시오."

#, fuzzy
msgid "already_teacher"
msgstr "당신은 이미 선생님 계정이 있으시네요."

#, fuzzy
msgid "already_teacher_request"
msgstr "이미 보류 중인 선생님 요청이 있습니다."

#, fuzzy
msgid "amount_created"
msgstr "프로그램이 만들어졌어요"

#, fuzzy
msgid "amount_saved"
msgstr "프로그램이 저장 되었어요"

#, fuzzy
msgid "amount_submitted"
msgstr "프로그램이 제출 되었어요"

#, fuzzy
msgid "are_you_sure"
msgstr "확실하신가요? 이 작업은 뒤로 되돌릴 수 없습니다."

#, fuzzy
msgid "ask_needs_var"
msgstr "레벨 2부터 {ask}을(를) 변수와 함께 사용해야 합니다. 예: 이름 {is} {ask} 무엇이라고 부르십니까?"

#, fuzzy
msgid "back_to_class"
msgstr "수업으로 돌아가기"

#, fuzzy
msgid "back_to_teachers_page"
msgstr "선생님 페이지로 돌아가기"

#, fuzzy
msgid "become_a_sponsor"
msgstr "후원자 되기"

#, fuzzy
msgid "birth_year"
msgstr "출생년도"

#, fuzzy
msgid "by"
msgstr "by"

#, fuzzy
msgid "cancel"
msgstr "취소"

#, fuzzy
msgid "cant_parse_exception"
msgstr "프로그램을 구문 분석할 수 없습니다"

#, fuzzy
msgid "catch_index_exception"
msgstr "{list_name} 목록에 액세스하려고 했지만 비어 있거나 인덱스가 없습니다."

#, fuzzy
msgid "certificate"
msgstr "수료증"

#, fuzzy
msgid "certified_teacher"
msgstr "수료된 선생님"

#, fuzzy
msgid "change_password"
msgstr "비밀번호 변경하기"

#, fuzzy
msgid "cheatsheet_title"
msgstr "Cheatsheet"

#, fuzzy
msgid "class_already_joined"
msgstr "당신은 이미 수업에 참가한 학생입니다"

#, fuzzy
msgid "class_customize_success"
msgstr "수업이 커스터마이징 되었습니다."

#, fuzzy
msgid "class_live"
msgstr "실시간 통계"

#, fuzzy
msgid "class_name_duplicate"
msgstr "이미 이 이름의 수업가 있습니다."

#, fuzzy
msgid "class_name_empty"
msgstr "학급 이름을 입력하지 않으셨군요!"

#, fuzzy
msgid "class_name_invalid"
msgstr "수업 이름이 잘못되었습니다."

#, fuzzy
msgid "class_name_prompt"
msgstr "새 수업 이름을 입력하십시오"

#, fuzzy
msgid "class_overview"
msgstr "수업개요"

#, fuzzy
msgid "close"
msgstr "닫기"

#, fuzzy
msgid "comma"
msgstr "a comma"

#, fuzzy
msgid "command_not_available_yet_exception"
msgstr "명령을 아직 사용할 수 없습니다"

#, fuzzy
msgid "command_unavailable_exception"
msgstr "명령이 더 이상 올바르지 않습니다"

#, fuzzy
msgid "commands"
msgstr "명령어"

#, fuzzy
msgid "common_errors"
msgstr "일반적인 오류"

#, fuzzy
msgid "congrats_message"
msgstr "축하합니다, {username}님, Hedy에서 다음 결과를 얻으셨습니다!"

#, fuzzy
msgid "content_invalid"
msgstr "이 모험은 부정확합니다."

#, fuzzy
msgid "contributor"
msgstr "기여자"

#, fuzzy
msgid "copy_clipboard"
msgstr "클립보드에 성공적으로 복사되었습니다"

#, fuzzy
msgid "copy_join_link"
msgstr "참여 링크 복사"

#, fuzzy
msgid "copy_link_success"
msgstr "참여 링크가 클립보드에 복사되었습니다"

#, fuzzy
msgid "copy_link_to_share"
msgstr "공유할 링크 복사"

#, fuzzy
msgid "copy_mail_link"
msgstr "이 링크를 복사하여 새 탭에 붙여넣으십시오:"

#, fuzzy
msgid "correct_answer"
msgstr "정답은"

#, fuzzy
msgid "country"
msgstr "국가"

#, fuzzy
msgid "country_invalid"
msgstr "올바른 국가를 선택하십시오."

#, fuzzy
msgid "country_title"
msgstr "국가"

#, fuzzy
msgid "create_account"
msgstr "계정 만들기"

#, fuzzy
msgid "create_accounts"
msgstr "여러 계정 만들기"

#, fuzzy
msgid "create_accounts_prompt"
msgstr "이 계정들을 생성하시겠습니까?"

#, fuzzy
msgid "create_adventure"
msgstr "모험 만들기"

#, fuzzy
msgid "create_class"
msgstr "새 수업 만들기"

#, fuzzy
msgid "create_multiple_accounts"
msgstr "여러 계정 민들기"

#, fuzzy
msgid "create_public_profile"
msgstr "공개 프로필 만들기"

#, fuzzy
msgid "create_question"
msgstr "이 질문을 만들까요?"

#, fuzzy
msgid "create_student_account"
msgstr "계정 만들기"

#, fuzzy
msgid "create_student_account_explanation"
msgstr "계정으로 자신의 프로그램을 저장할 수 있습니다."

#, fuzzy
msgid "create_teacher_account"
msgstr "선생님 계정 만들기"

#, fuzzy
msgid "create_teacher_account_explanation"
msgstr "선생님 계정으로 프로그램을 저장하고 학생들의 결과를 볼 수 있습니다."

#, fuzzy
msgid "creator"
msgstr "만든이"

#, fuzzy
msgid "current_password"
msgstr "현재비밀번호"

#, fuzzy
msgid "customization_deleted"
msgstr "사용자 지정을 성공적으로 삭제했습니다."

#, fuzzy
msgid "customize_adventure"
msgstr "모험 사용자 지정"

#, fuzzy
msgid "customize_class"
msgstr "수업 사용자 정의"

#, fuzzy
msgid "dash"
msgstr "a dash"

#, fuzzy
msgid "default_403"
msgstr "당신은 권한이 없는 것 같군요..."

#, fuzzy
msgid "default_404"
msgstr "그 페이지를 찾을 수가 없었어요..."

#, fuzzy
msgid "default_500"
msgstr "뭔가 잘못됐어요..."

#, fuzzy
msgid "delete"
msgstr "삭제"

#, fuzzy
msgid "delete_adventure_prompt"
msgstr "이 모험을 삭제하시겠습니까?"

#, fuzzy
msgid "delete_class_prompt"
msgstr "이 수업를 삭제하시겠습니까?"

#, fuzzy
msgid "delete_confirm"
msgstr "프로그램을 삭제하시겠습니까?"

#, fuzzy
msgid "delete_invite"
msgstr "초대 삭제"

#, fuzzy
msgid "delete_invite_prompt"
msgstr "이 수업 초대를 삭제하시겠습니까?"

#, fuzzy
msgid "delete_public"
msgstr "공개 프로필 삭제"

#, fuzzy
msgid "delete_success"
msgstr "프로그램이 삭제되었습니다."

#, fuzzy
msgid "destroy_profile"
msgstr "프로필삭제"

#, fuzzy
msgid "developers_mode"
msgstr "프로그래머 모드"

#, fuzzy
msgid "directly_available"
msgstr "직접 열림"

#, fuzzy
msgid "disable"
msgstr "사용 안 함"

#, fuzzy
msgid "disabled"
msgstr "비활성화됨"

#, fuzzy
msgid "disabled_button_locked"
msgstr "너희 선생님은 아직 이 레벨을 풀지 않으셨다"

#, fuzzy
msgid "disabled_button_quiz"
msgstr "퀴즈 점수가 임계값 미만입니다. 다시 시도하십시오!"

#, fuzzy
msgid "discord_server"
msgstr "디스코드 서버"

#, fuzzy
msgid "distinguished_user"
msgstr "구분사용자"

#, fuzzy
msgid "double quotes"
msgstr "큰따옴표"

#, fuzzy
msgid "download"
msgstr "다운로드"

#, fuzzy
msgid "download_login_credentials"
msgstr "계정 생성 후 로그인 자격 증명을 다운로드하시겠습니까?"

#, fuzzy
msgid "duplicate"
msgstr "중복"

#, fuzzy
msgid "echo_and_ask_mismatch_exception"
msgstr "에코 및 질문 불일치"

#, fuzzy
msgid "echo_out"
msgstr "더 이상 레벨 2 {echo}에서 시작할 필요가 없습니다. 이제 {ask}과(와) {print}(으)로 응답을 반복할 수 있습니다. 예: 이름은 {ask}입니다. 무엇이라고 부르십니까? {print} hello name"

#, fuzzy
msgid "edit_code_button"
msgstr "코드 편집"

#, fuzzy
msgid "email"
msgstr "이메일"

#, fuzzy
msgid "email_invalid"
msgstr "올바른 이 메일을 입력하십시오."

#, fuzzy
msgid "end_quiz"
msgstr "퀴즈 끝"

#, fuzzy
msgid "english"
msgstr "영어"

#, fuzzy
msgid "enter"
msgstr "엔터"

#, fuzzy
msgid "enter_password"
msgstr "새 비밀번호를 입력합니다"

#, fuzzy
msgid "enter_text"
msgstr "여기에 답을 입력하세요..."

#, fuzzy
msgid "error_logo_alt"
msgstr "에러 로고"

#, fuzzy
msgid "exclamation mark"
msgstr "느낌표"

#, fuzzy
msgid "exercise"
msgstr "연습문제"

#, fuzzy
msgid "exercise_doesnt_exist"
msgstr "이 연습문제는 존재하지 않습니다"

#, fuzzy
msgid "exists_email"
msgstr "이 이메일은 이미 사용 중입니다."

#, fuzzy
msgid "exists_username"
msgstr "이미 사용중인 사용자 이름입니다."

#, fuzzy
msgid "experience_invalid"
msgstr "올바른 경험을 선택하고 (예, 아니오)를 선택하십시오."

#, fuzzy
msgid "expiration_date"
msgstr "만료기한"

#, fuzzy
msgid "explore_explanation"
msgstr "이 페이지에서 여러분은 다른 Hedy 사용자들이 만든 프로그램들을 살펴볼 수 있습니다. 여러분은 Hedy 레벨과 모험 둘 다 필터링할 수 있습니다. 프로그램을 열고 실행하려면 \"프로그램 보기\"를 클릭하세요. 빨간 머리글을 가진 프로그램들은 실수를 포함하고 있습니다. 여러분은 여전히 프로그램을 열 수 있지만, 프로그램을 실행하면 오류가 발생합니다. 물론 여러분은 그것을 고치려고 노력할 수 있습니다! 만약 그 제작자가 공개 프로필을 가지고 있다면, 여러분은 그들의 사용자 이름을 클릭하여 그들의 프로필을 방문할 수 있습니다. 거기에서 여러분은 그들의 모든 공유된 프로그램들과 훨씬 더 많은 것들을 찾을 수 있을 것입니다!"

#, fuzzy
msgid "explore_programs"
msgstr "프로그램 탐색"

#, fuzzy
msgid "explore_programs_logo_alt"
msgstr "프로그램 탐색 아이콘"

#, fuzzy
msgid "favorite_program"
msgstr "좋아하는 프로그램"

#, fuzzy
msgid "favourite_confirm"
msgstr "이 프로그램을 좋아하는 프로그램으로 설정하시겠습니까?"

#, fuzzy
msgid "favourite_program"
msgstr "좋아하는 프로그램"

#, fuzzy
msgid "favourite_program_invalid"
msgstr "선택한 즐겨찾기 프로그램이 잘못되었습니다."

#, fuzzy
msgid "favourite_success"
msgstr "프로그램이 즐겨찾기로 설정되어 있습니다."

#, fuzzy
msgid "female"
msgstr "여자"

#, fuzzy
msgid "float"
msgstr "숫자"

#, fuzzy
msgid "for_teachers"
msgstr "선생님용"

#, fuzzy
msgid "forgot_password"
msgstr "비밀번호를 잊어버리셨나요?"

#, fuzzy
msgid "from_another_teacher"
msgstr "다른 선생님으로부터"

#, fuzzy
msgid "from_magazine_website"
msgstr "잡지나 웹사이트에서"

#, fuzzy
msgid "from_video"
msgstr "비디오에서"

#, fuzzy
msgid "fun_statistics_msg"
msgstr "여기에는 재미있는 통계들이 있습니다!"

#, fuzzy
msgid "gender"
msgstr "성별"

#, fuzzy
msgid "gender_invalid"
msgstr "올바른 성별을 선택하고 (여성, 남성, 기타)를 선택하십시오."

#, fuzzy
msgid "general"
msgstr "일반"

#, fuzzy
msgid "general_settings"
msgstr "일반설정"

#, fuzzy
msgid "generate_passwords"
msgstr "비밀번호 만들기"

#, fuzzy
msgid "get_certificate"
msgstr "자격증을 따세요!"

#, fuzzy
msgid "give_link_to_teacher"
msgstr "선생님께 다음 링크를 드립니다:"

#, fuzzy
msgid "go_back_to_main"
msgstr "메인 페이지로 돌아가기"

#, fuzzy
msgid "go_to_question"
msgstr "다음 질문"

#, fuzzy
msgid "go_to_quiz_result"
msgstr "퀴즈 결과로 이동"

#, fuzzy
msgid "goto_profile"
msgstr "내 프로필로 이동"

#, fuzzy
msgid "grid_overview"
msgstr "모험별 프로그램 개요"

#, fuzzy
msgid "hand_in"
msgstr "제출하다"

#, fuzzy
msgid "hand_in_exercise"
msgstr "손풀기 연습 문제"

#, fuzzy
msgid "heard_about_hedy"
msgstr "Hedy 얘기는 어떻게 들었어?"

#, fuzzy
msgid "heard_about_invalid"
msgstr "우리에 대해 들은 올바른 방법을 선택해 주세요."

#, fuzzy
msgid "hedy_achievements"
msgstr "Hedy의 업적"

#, fuzzy
msgid "hedy_choice_title"
msgstr "Hedy의 선택은"

#, fuzzy
msgid "hedy_logo_alt"
msgstr "Hedy 로고"

#, fuzzy
msgid "hedy_on_github"
msgstr "Hedy on Github"

#, fuzzy
msgid "hedy_tutorial_logo_alt"
msgstr "Hedy 튜토리얼 아이콘"

#, fuzzy
msgid "hello_logo"
msgstr "안녕하세요"

#, fuzzy
msgid "hello_world"
msgstr "안녕하세요!"

#, fuzzy
msgid "hidden"
msgstr "숨기기"

#, fuzzy
msgid "hide_cheatsheet"
msgstr "컨닝 페이퍼 숨기기"

#, fuzzy
msgid "hide_keyword_switcher"
msgstr "키워드 변환기 숨기기"

#, fuzzy
msgid "hide_parsons"
msgstr "퍼즐 숨기기"

#, fuzzy
msgid "hide_quiz"
msgstr "퀴즈 숨기기"

#, fuzzy
msgid "highest_level_reached"
msgstr "최고 레벨에 도달했습니다"

#, fuzzy
msgid "highest_quiz_score"
msgstr "퀴즈 최고 점수입니다"

#, fuzzy
msgid "highscore_explanation"
msgstr "이 페이지에서는 수집된 성과의 양에 따라 현재의 고득점을 볼 수 있다. 모든 사용자, 국가 또는 수업의 순위를 볼 수 있다. 사용자 이름을 클릭하여 공개 프로필을 볼 수 있다."

#, fuzzy
msgid "highscore_no_public_profile"
msgstr "공개 프로필이 없으므로 하이 스코어에 나타나지 않습니다. 공용 프로필을 생성하시겠습니까?"

#, fuzzy
msgid "highscores"
msgstr "하이 스코어"

#, fuzzy
msgid "hint"
msgstr "힌트?"

#, fuzzy
msgid "ill_work_some_more"
msgstr "제가 조금만 더 작업을 해볼게요"

#, fuzzy
msgid "image_invalid"
msgstr "선택하신 이미지가 올바르지 않습니다."

#, fuzzy
msgid "incomplete_command_exception"
msgstr "불완전한 명령어"

#, fuzzy
msgid "incorrect_handling_of_quotes_exception"
msgstr "\"인용 처리가 잘못 되었습니다\""

#, fuzzy
msgid "incorrect_use_of_types_exception"
msgstr "잘못된 종류 사용"

#, fuzzy
msgid "incorrect_use_of_variable_exception"
msgstr "변수 사용 오류"

#, fuzzy
msgid "indentation_exception"
msgstr "\"잘못된 들여쓰기 입니다"

#, fuzzy
msgid "input"
msgstr "{ask}에서 입력"

#, fuzzy
msgid "integer"
msgstr "수"

#, fuzzy
msgid "invalid_class_link"
msgstr "수업에 가입하기 위한 링크가 잘못되었습니다."

#, fuzzy
msgid "invalid_command_exception"
msgstr "잘못된 명령어"

msgid "invalid_keyword_language_comment"
msgstr ""

msgid "invalid_language_comment"
msgstr ""

msgid "invalid_level_comment"
msgstr ""

msgid "invalid_program_comment"
msgstr ""

#, fuzzy
msgid "invalid_teacher_invitation_code"
msgstr "선생님 초청 코드가 올바르지 않습니다. 선생님가 되려면 hello@hedy.org 에 연락해보세요."

#, fuzzy
msgid "invalid_tutorial_step"
msgstr "튜토리얼 단계가 잘못되었습니다"

#, fuzzy
msgid "invalid_username_password"
msgstr "사용자 이름/비밀번호가 잘못되었습니다."

#, fuzzy
msgid "invite_by_username"
msgstr "사용자 이름으로 초대"

#, fuzzy
msgid "invite_date"
msgstr "초대일자"

#, fuzzy
msgid "invite_message"
msgstr "수업에 참여하라는 초대장을 받았습니다"

#, fuzzy
msgid "invite_prompt"
msgstr "사용자 이름 입력"

msgid "invite_second_teacher"
msgstr ""

#, fuzzy
msgid "join_class"
msgstr "수업참여"

#, fuzzy
msgid "join_prompt"
msgstr "수업에 참여하려면 계정이 있어야 합니다. 지금 로그인하시겠습니까?"

#, fuzzy
msgid "keyword_language_invalid"
msgstr "올바른 키워드 언어(영어 또는 자국어 선택)를 선택하십시오."

#, fuzzy
msgid "language"
msgstr "Language"

#, fuzzy
msgid "language_invalid"
msgstr "올바른 언어를 선택하십시오."

#, fuzzy
msgid "languages"
msgstr "이 프로그래밍 언어들 중에 어떤 것을 사용해 본 적이 있습니까?"

#, fuzzy
msgid "last_achievement"
msgstr "최종적으로 획득한 성과"

#, fuzzy
msgid "last_edited"
msgstr "마지막 편집"

#, fuzzy
msgid "last_error"
msgstr "마지막오류"

#, fuzzy
msgid "last_login"
msgstr "마지막로그인"

#, fuzzy
msgid "last_program"
msgstr "\"마지막 프로그램\""

#, fuzzy
msgid "last_update"
msgstr "마지막 업데이트"

#, fuzzy
msgid "lastname"
msgstr "성"

#, fuzzy
msgid "leave_class"
msgstr "수업 나가기"

#, fuzzy
msgid "level"
msgstr "레벨"

#, fuzzy
msgid "level_accessible"
msgstr "레벨은 학생들에게 열려있다"

#, fuzzy
msgid "level_disabled"
msgstr "레벨 비활성화됨"

#, fuzzy
msgid "level_future"
msgstr "이 레벨은 자동으로 다음에 열립니다 "

#, fuzzy
msgid "level_invalid"
msgstr "이 Hedy 레벨은 유효하지 않습니다."

#, fuzzy
msgid "level_not_class"
msgstr "이 레벨은 아직 수업에서 사용할 수 없습니다"

#, fuzzy
msgid "level_title"
msgstr "레벨"

#, fuzzy
msgid "link"
msgstr "링크"

#, fuzzy
msgid "list"
msgstr "목록"

#, fuzzy
msgid "live_dashboard"
msgstr "라이브 대시보드"

#, fuzzy
msgid "logged_in_to_share"
msgstr "프로그램을 저장하고 공유하려면 로그인해야 합니다."

#, fuzzy
msgid "login"
msgstr "로그인"

#, fuzzy
msgid "login_long"
msgstr "계정에 로그인합니다"

#, fuzzy
msgid "login_to_save_your_work"
msgstr "작업을 저장하려면 로그인하십시오"

#, fuzzy
msgid "logout"
msgstr "로그아웃"

#, fuzzy
msgid "longest_program"
msgstr "가장 긴 프로그램"

#, fuzzy
msgid "mail_change_password_body"
msgstr ""
"Hedy 비밀번호가 변경되었습니다. 만약 의도하셨다면, 모든 것이 잘 된 일입니다. \n"
"비밀번호를 변경하지 않으셨다면, 이 이메일에 답장을 보내 즉시 저희에게 연락해주세요."

#, fuzzy
msgid "mail_change_password_subject"
msgstr "Hedy 비밀번호가 변경되었습니다"

#, fuzzy
msgid "mail_error_change_processed"
msgstr "유효성 확인 메일을 보낼 때 오류가 발생했습니다. 변경 사항은 여전히 올바르게 처리되고 있습니다."

#, fuzzy
msgid "mail_goodbye"
msgstr ""
"꾸준한 프로그래밍! \n"
"Hedy 팀"

#, fuzzy
msgid "mail_hello"
msgstr "안녕하세요 {username}!"

#, fuzzy
msgid "mail_recover_password_body"
msgstr ""
"이 링크를 클릭하면 새 Hedy 비밀번호를 설정할 수 있습니다. 이 링크는 <b>4</b>시간 동안 유효합니다. \n"
"비밀번호 리셋이 필요하지 않은 경우 이메일 {link}을(를) 무시하십시오"

#, fuzzy
msgid "mail_recover_password_subject"
msgstr "비밀번호의 초기화를 요청합니다."

#, fuzzy
msgid "mail_reset_password_body"
msgstr ""
"독자 분의 Hedy 비밀번호가 새 비밀번호로 리셋되었습니다. 만약 의도 하셨다면, 모든 것이 잘 된 일입니다. \n"
"비밀번호를 변경하지 않으셨다면, 이 이메일에 답장을 보내 즉시 저희에게 연락해주세요."

#, fuzzy
msgid "mail_reset_password_subject"
msgstr "Hedy 비밀번호가 초기화 되었습니다"

#, fuzzy
msgid "mail_welcome_teacher_body"
msgstr ""
"<strong>어서오세요!/strong>\n"
"당신의 새로운 Hedy 선생님의 계정을 축하드립니다. 전세계 Hedy 선생님들의 커뮤니티에 오신 것을 환영합니다!\n"
"\n"
"<강한>선생님의 회계가 할 수 있는 일 </강한>\n"
"지금은 잠금 해제된 여러 가지 옵션이 있습니다.\n"
"\n"
"1. 자세한 설명은 <a href=\"https://hedy.org/for-teachers/manual \">선생님용 매뉴얼에서 확인할 수 있다.\n"
"2. 당신의 선생님 계정으로 당신은 수업을 만들 수 있다. 당신의 학생들은 당신의 수업에 참여하는 것보다 더 많은 것을 할 수 있고, 당신은 그들의 진행 상황을 볼 수 있다. 수업은 <a href=\"https://hedycode.com/for-teachers \">의 페이지를 통해 만들어지고 관리된다.\n"
"3. 수업를 완전히 사용자 정의할 수 있습니다. 예를 들어 레벨을 열고 닫고, 모험을 활성화 또는 비활성화하고, 자신의 모험을 작성할 수 있습니다!\n"
"\n"
"<strong>온라인 커뮤니티에 가입하세요!/strong>\n"
"모든 Hedy 선생님들, 프로그래머들 그리고 다른 팬들은 저희 <a href=\"https://discord.gg/8yY7dEme9r \">Discord 서버에 가입하신 것을 환영합니다. 이곳은 여러분의 멋진 프로젝트와 교훈을 보여줄 수 있는 채널, 버그를 보고할 수 있는 채널, 그리고 다른 선생님들이나 Hedy 팀과 이야기할 수 있는 채널이 있습니다.\n"
"\n"
"<strong>도움을 요청하는 방법 </strong>\n"
"불분명한 사항이 있으면 디스코드로 알려주거나 <a href=\"mail to: hello@hedy.org \">로 이메일을 보내주세요.\n"
"\n"
"<strong>버그 신고 방법 </strong>\n"
"디스코드에는 버그 보고 채널인 #discord가 있다. 그곳은 당신이 직면하고 있는 문제들에 대해 우리에게 알려주기에 완벽한 장소이다. 당신이 깃허브를 사용하는 방법을 안다면, 당신은 거기서 <a href=\"https://github.com/hedyorg/hedy/issues/new?assignees=&labels=&template=bug_report.md&title=%5BBUG%5D \"> 이슈를 만들 수 있다.\n"

#, fuzzy
msgid "mail_welcome_teacher_subject"
msgstr "당신의 Hedy 선생님 계정은 준비가 되었습니다"

#, fuzzy
msgid "mail_welcome_verify_body"
msgstr ""
"귀하의 Hedy 계정이 성공적으로 생성되었습니다. 환영합니다! \n"
"이메일 주소를 확인하려면 이 링크를 클릭하십시오. {link}"

#, fuzzy
msgid "mail_welcome_verify_subject"
msgstr "Hedy에 오신것을 환영합니다"

#, fuzzy
msgid "mailing_title"
msgstr "Hedy 뉴스레터 구독하기"

#, fuzzy
msgid "main_subtitle"
msgstr "수업용 텍스트 프로그래밍"

#, fuzzy
msgid "main_title"
msgstr "Hedy"

#, fuzzy
msgid "make_sure_you_are_done"
msgstr "완료했는지 확인하세요! \"핸드 인(Hand in)\"을 클릭한 후에는 프로그램을 더 이상 변경할 수 없습니다."

#, fuzzy
msgid "male"
msgstr "남자"

#, fuzzy
msgid "mandatory_mode"
msgstr "필수 개발자 모드"

#, fuzzy
msgid "my_account"
msgstr "나의 계정"

#, fuzzy
msgid "my_achievements"
msgstr "My achievements"

#, fuzzy
msgid "my_adventures"
msgstr "My adventures"

#, fuzzy
msgid "my_classes"
msgstr "My classes"

#, fuzzy
msgid "my_messages"
msgstr "My messages"

#, fuzzy
msgid "my_public_profile"
msgstr "My public profile"

#, fuzzy
msgid "name"
msgstr "Name"

#, fuzzy
msgid "nav_explore"
msgstr "Explore"

#, fuzzy
msgid "nav_hedy"
msgstr "Hedy"

#, fuzzy
msgid "nav_learn_more"
msgstr "Learn more"

#, fuzzy
msgid "nav_start"
msgstr "Home"

#, fuzzy
msgid "nested blocks"
msgstr "a block in a block"

#, fuzzy
msgid "new_password"
msgstr "New password"

#, fuzzy
msgid "new_password_repeat"
msgstr "Repeat new password"

#, fuzzy
msgid "newline"
msgstr "a new line"

#, fuzzy
msgid "next_exercise"
msgstr "Next exercise"

#, fuzzy
msgid "next_page"
msgstr "Next page"

#, fuzzy
msgid "next_step_tutorial"
msgstr "Next step >>>"

#, fuzzy
msgid "no"
msgstr "No"

#, fuzzy
msgid "no_account"
msgstr "No account?"

#, fuzzy
msgid "no_accounts"
msgstr "There are no accounts to create."

#, fuzzy
msgid "no_certificate"
msgstr "This user hasn't earned the Hedy Certificate of Completion"

#, fuzzy
msgid "no_more_flat_if"
msgstr "Starting in level 8, the code after {if} needs to be placed on the next line and start with 4 spaces."

#, fuzzy
msgid "no_programs"
msgstr "You have no programs yet."

#, fuzzy
msgid "no_public_profile"
msgstr "You don't have a public profile text yet..."

#, fuzzy
msgid "no_shared_programs"
msgstr "has no shared programs..."

#, fuzzy
msgid "no_such_adventure"
msgstr "This adventure doesn't exist!"

#, fuzzy
msgid "no_such_class"
msgstr "No such Hedy class."

#, fuzzy
msgid "no_such_highscore"
msgstr "Highscores"

#, fuzzy
msgid "no_such_level"
msgstr "No such Hedy level!"

#, fuzzy
msgid "no_such_program"
msgstr "No such Hedy program!"

#, fuzzy
msgid "not_enrolled"
msgstr "Looks like you are not in this class!"

#, fuzzy
msgid "not_in_class_no_handin"
msgstr "You are not in a class, so there's no need for you to hand in anything."

#, fuzzy
msgid "not_logged_in_cantsave"
msgstr "Your program will not be saved."

#, fuzzy
msgid "not_logged_in_handin"
msgstr "You must be logged in to hand in an assignment."

#, fuzzy
msgid "not_teacher"
msgstr "Looks like you are not a teacher!"

#, fuzzy
msgid "number"
msgstr "a number"

#, fuzzy
msgid "number_achievements"
msgstr "Number of achievements"

#, fuzzy
msgid "number_lines"
msgstr "Number of lines"

#, fuzzy
msgid "number_programs"
msgstr "Number of programs ran"

#, fuzzy
msgid "ok"
msgstr "OK"

#, fuzzy
msgid "only_you_can_see"
msgstr "Only you can see this program."

#, fuzzy
msgid "open"
msgstr "Open"

#, fuzzy
msgid "opening_date"
msgstr "Opening date"

#, fuzzy
msgid "opening_dates"
msgstr "Opening dates"

#, fuzzy
msgid "option"
msgstr "Option"

#, fuzzy
msgid "or"
msgstr "or"

#, fuzzy
msgid "other"
msgstr "Other"

#, fuzzy
msgid "other_block"
msgstr "Another block language"

#, fuzzy
msgid "other_settings"
msgstr "Other settings"

#, fuzzy
msgid "other_source"
msgstr "Other"

#, fuzzy
msgid "other_text"
msgstr "Another text language"

#, fuzzy
msgid "overwrite_warning"
msgstr "You already have a program with this name, saving this program will replace the old one. Are you sure?"

#, fuzzy
msgid "page"
msgstr "page"

#, fuzzy
msgid "page_not_found"
msgstr "We couldn't find that page!"

#, fuzzy
msgid "parsons_title"
msgstr "Puzzle"

#, fuzzy
msgid "password"
msgstr "Password"

#, fuzzy
msgid "password_change_not_allowed"
msgstr "You're not allowed to change the password of this user."

#, fuzzy
msgid "password_change_prompt"
msgstr "Are you sure you want to change this password?"

#, fuzzy
msgid "password_change_success"
msgstr "Password of your student is successfully changed."

#, fuzzy
msgid "password_invalid"
msgstr "Your password is invalid."

#, fuzzy
msgid "password_repeat"
msgstr "Repeat password"

#, fuzzy
msgid "password_resetted"
msgstr "Your password has been successfully reset. You are being redirected to the login page."

#, fuzzy
msgid "password_six"
msgstr "Your password must contain at least six characters."

#, fuzzy
msgid "password_updated"
msgstr "Password updated."

#, fuzzy
msgid "passwords_six"
msgstr "All passwords need to be six characters or longer."

#, fuzzy
msgid "pending_invites"
msgstr "Pending invites"

#, fuzzy
msgid "people_with_a_link"
msgstr "Other people with a link can see this program. It also can be found on the \"Explore\" page."

#, fuzzy
msgid "percentage"
msgstr "percentage"

#, fuzzy
msgid "percentage_achieved"
msgstr "Achieved by {percentage}% of the users"

#, fuzzy
msgid "period"
msgstr "a period"

#, fuzzy
msgid "personal_text"
msgstr "Personal text"

#, fuzzy
msgid "personal_text_invalid"
msgstr "Your personal text is invalid."

#, fuzzy
msgid "postfix_classname"
msgstr "Postfix classname"

#, fuzzy
msgid "preferred_keyword_language"
msgstr "Preferred keyword language"

#, fuzzy
msgid "preferred_language"
msgstr "Preferred language"

#, fuzzy
msgid "preview"
msgstr "Preview"

#, fuzzy
msgid "previous_campaigns"
msgstr "View previous campaigns"

#, fuzzy
msgid "print_logo"
msgstr "print"

#, fuzzy
msgid "privacy_terms"
msgstr "Privacy terms"

#, fuzzy
msgid "private"
msgstr "Private"

#, fuzzy
msgid "profile_logo_alt"
msgstr "Profile icon."

#, fuzzy
msgid "profile_picture"
msgstr "Profile picture"

#, fuzzy
msgid "profile_updated"
msgstr "Profile updated."

#, fuzzy
msgid "profile_updated_reload"
msgstr "Profile updated, page will be re-loaded."

#, fuzzy
msgid "program_contains_error"
msgstr "This program contains an error, are you sure you want to share it?"

#, fuzzy
msgid "program_header"
msgstr "My programs"

#, fuzzy
msgid "program_too_large_exception"
msgstr "Programs too large"

#, fuzzy
msgid "programming_experience"
msgstr "Do you have programming experience?"

#, fuzzy
msgid "programming_invalid"
msgstr "Please select a valid programming language."

#, fuzzy
msgid "programs"
msgstr "Programs"

#, fuzzy
msgid "programs_created"
msgstr "Programs created"

#, fuzzy
msgid "programs_saved"
msgstr "Programs saved"

#, fuzzy
msgid "programs_submitted"
msgstr "Programs submitted"

#, fuzzy
msgid "prompt_join_class"
msgstr "Do you want to join this class?"

#, fuzzy
msgid "public"
msgstr "Public"

#, fuzzy
msgid "public_invalid"
msgstr "This agreement selection is invalid"

#, fuzzy
msgid "public_profile"
msgstr "Public profile"

#, fuzzy
msgid "public_profile_info"
msgstr "By selecting this box I make my profile visible for everyone. Be careful not to share personal information like your name or home address, because everyone will be able to see it!"

#, fuzzy
msgid "public_profile_updated"
msgstr "Public profile updated, page will be re-loaded."

#, fuzzy
msgid "pygame_waiting_for_input"
msgstr "Waiting for a button press..."

#, fuzzy
msgid "question mark"
msgstr "a question mark"

#, fuzzy
msgid "quiz_logo_alt"
msgstr "Quiz logo"

#, fuzzy
msgid "quiz_score"
msgstr "Quiz score"

#, fuzzy
msgid "quiz_tab"
msgstr "Quiz"

#, fuzzy
msgid "quiz_threshold_not_reached"
msgstr "Quiz threshold not reached to unlock this level"

#, fuzzy
msgid "read_code_label"
msgstr "Read aloud"

#, fuzzy
msgid "recent"
msgstr "My recent programs"

msgid "recover_password"
msgstr "비밀번호의 초기화를 요청합니다"

#, fuzzy
msgid "regress_button"
msgstr "Go back to level {level}"

#, fuzzy
msgid "remove"
msgstr "Remove"

#, fuzzy
msgid "remove_customization"
msgstr "Remove customization"

#, fuzzy
msgid "remove_customizations_prompt"
msgstr "Are you sure you want to remove this class's customizations?"

#, fuzzy
msgid "remove_student_prompt"
msgstr "Are you sure you want to remove the student from the class?"

#, fuzzy
msgid "repair_program_logo_alt"
msgstr "Repair program icon"

#, fuzzy
msgid "repeat_match_password"
msgstr "The repeated password does not match."

#, fuzzy
msgid "repeat_new_password"
msgstr "Repeat new password"

#, fuzzy
msgid "report_failure"
msgstr "This program does not exist or is not public"

#, fuzzy
msgid "report_program"
msgstr "Are you sure you want to report this program?"

#, fuzzy
msgid "report_success"
msgstr "This program has been reported"

#, fuzzy
msgid "request_teacher"
msgstr "Would you like to apply for a teacher's account?"

#, fuzzy
msgid "request_teacher_account"
msgstr "Request teacher account"

#, fuzzy
msgid "required_field"
msgstr "Fields marked with an * are required"

#, fuzzy
msgid "reset_adventure_prompt"
msgstr "Are you sure you want to reset all selected adventures?"

#, fuzzy
msgid "reset_adventures"
msgstr "Reset selected adventures"

#, fuzzy
msgid "reset_button"
msgstr "초기화하기"

#, fuzzy
msgid "reset_password"
msgstr "비밀번호 초기화"

#, fuzzy
msgid "reset_view"
msgstr "초기화하기"

#, fuzzy
msgid "retrieve_adventure_error"
msgstr "이 모험을 볼 수 없습니다!"

#, fuzzy
msgid "retrieve_class_error"
msgstr "선생님들만이 수업을 다시 들을 수 있다"

msgid "role"
msgstr ""

#, fuzzy
msgid "run_code_button"
msgstr "코드 실행하기"

#, fuzzy
msgid "runs_over_time"
msgstr "시간 경과에 따라 실행됨"

#, fuzzy
msgid "save"
msgstr "저장하기"

#, fuzzy
msgid "save_parse_warning"
msgstr "이 프로그램에 오류가 있습니다. 저장하시겠습니까?"

#, fuzzy
msgid "save_prompt"
msgstr "프로그램을 저장하려면 계정이 있어야 합니다. 지금 로그인하시겠습니까?"

#, fuzzy
msgid "save_success_detail"
msgstr "프로그램이 성공적으로 저장되었습니다."

#, fuzzy
msgid "score"
msgstr "점수"

#, fuzzy
msgid "search"
msgstr "검색..."

#, fuzzy
msgid "search_button"
msgstr "검색"

msgid "second_teacher"
msgstr ""

msgid "second_teacher_prompt"
msgstr ""

#, fuzzy
msgid "see_certificate"
msgstr "{username} 인증서 참조!"

#, fuzzy
msgid "select"
msgstr "선택하기"

#, fuzzy
msgid "select_adventures"
msgstr "모험 선택 및 주문"

#, fuzzy
msgid "self_removal_prompt"
msgstr "정말 이 수업을 나가실 건가요?"

#, fuzzy
msgid "send_password_recovery"
msgstr "비밀번호 복구 이메일을 보내주세요"

#, fuzzy
msgid "sent_by"
msgstr "이 초대장은 다음 사람에 의해 발송됩니다"

#, fuzzy
msgid "sent_password_recovery"
msgstr "비밀번호를 초기화 하는 방법에 대한 방법이 포함된 이메일을 곧 받으실 수 있습니다."

#, fuzzy
msgid "settings"
msgstr "개인 정보 설정"

#, fuzzy
msgid "share"
msgstr "공유하다"

#, fuzzy
msgid "share_by_giving_link"
msgstr "다른 사용자에게 아래 링크를 제공하여 프로그램을 보여줍니다:"

#, fuzzy
msgid "share_confirm"
msgstr "프로그램을 공개로 설정 하시겠습니까?"

#, fuzzy
msgid "share_success_detail"
msgstr "프로그램이 성공적으로 공유되었습니다."

#, fuzzy
msgid "share_your_program"
msgstr "프로그램 공유"

#, fuzzy
msgid "signup_student_or_teacher"
msgstr "학생이신가요 아니면 선생님이신가요?"

#, fuzzy
msgid "single quotes"
msgstr "인용구 하나"

#, fuzzy
msgid "slash"
msgstr "slash"

#, fuzzy
msgid "social_media"
msgstr "소셜 미디어"

#, fuzzy
msgid "something_went_wrong_keyword_parsing"
msgstr "모험에 오류가 있습니다. 모든 키워드가 {}(으)로 올바르게 둘러싸여 있습니까?"

#, fuzzy
msgid "space"
msgstr "띄어쓰기"

#, fuzzy
msgid "star"
msgstr "스타"

#, fuzzy
msgid "start_hedy_tutorial"
msgstr "hedy 튜토리얼 시작"

#, fuzzy
msgid "start_programming"
msgstr "프로그래밍시작"

#, fuzzy
msgid "start_programming_logo_alt"
msgstr "프로그래밍 시작 아이콘"

#, fuzzy
msgid "start_quiz"
msgstr "퀴즈시작"

#, fuzzy
msgid "start_teacher_tutorial"
msgstr "선생님 튜토리얼 시작하기"

#, fuzzy
msgid "step_title"
msgstr "Assignment"

#, fuzzy
msgid "stop_code_button"
msgstr "프로그램 중지"

#, fuzzy
msgid "string"
msgstr "텍스트"

msgid "student"
msgstr ""

#, fuzzy
msgid "student_already_in_class"
msgstr "이 학생은 이미 당신의 반에 소속되어 있어요."

#, fuzzy
msgid "student_already_invite"
msgstr "이 학생은 이미 초대 대기 중입니다."

msgid "student_details"
msgstr ""

#, fuzzy
msgid "student_list"
msgstr "\"학생 목록\""

#, fuzzy
msgid "student_not_existing"
msgstr "This username doesn't exist."

#, fuzzy
msgid "student_signup_header"
msgstr "Student"

#, fuzzy
msgid "students"
msgstr "students"

#, fuzzy
msgid "submission_time"
msgstr "Handed in at"

#, fuzzy
msgid "submit_answer"
msgstr "Answer question"

#, fuzzy
msgid "submit_program"
msgstr "Submit"

#, fuzzy
msgid "submit_warning"
msgstr "Are you sure you want to submit this program?"

#, fuzzy
msgid "submitted"
msgstr "Submitted"

#, fuzzy
msgid "submitted_header"
msgstr "This is a submitted program and can't be altered."

#, fuzzy
msgid "subscribe"
msgstr "Subscribe"

#, fuzzy
msgid "subscribe_newsletter"
msgstr "Subscribe to the newsletter"

#, fuzzy
msgid "surname"
msgstr "First Name"

#, fuzzy
msgid "teacher"
msgstr "Teacher"

#, fuzzy
msgid "teacher_account_request"
msgstr "You have a pending teacher account request"

#, fuzzy
msgid "teacher_account_success"
msgstr "You successfully requested a teacher account."

#, fuzzy
msgid "teacher_invalid"
msgstr "Your teacher value is invalid."

#, fuzzy
msgid "teacher_invitation_require_login"
msgstr "To set up your profile as a teacher, we will need you to log in. If you don't have an account, please create one."

#, fuzzy
msgid "teacher_manual"
msgstr "Teacher manual"

#, fuzzy
msgid "teacher_signup_header"
msgstr "Teacher"

#, fuzzy
msgid "teacher_tutorial_logo_alt"
msgstr "Teacher tutorial icon"

#, fuzzy
msgid "teacher_welcome"
msgstr "Welcome to Hedy! Your are now the proud owner of a teachers account which allows you to create classes and invite students."

msgid "teachers"
msgstr ""

#, fuzzy
msgid "template_code"
msgstr ""
"This is the explanation of my adventure!\n"
"\n"
"This way I can show a command: <code>{print}</code>\n"
"\n"
"But sometimes I might want to show a piece of code, like this:\n"
"<pre>\n"
"{ask} What's your name?\n"
"{echo} so your name is \n"
"</pre>"

#, fuzzy
msgid "this_turns_in_assignment"
msgstr "This turns in your assignment to your teacher."

#, fuzzy
msgid "title"
msgstr "Title"

#, fuzzy
msgid "title_achievements"
msgstr "Hedy - My achievements"

#, fuzzy
msgid "title_admin"
msgstr "Hedy - Administrator page"

#, fuzzy
msgid "title_class grid_overview"
msgstr "Hedy - Grid overview"

#, fuzzy
msgid "title_class live_statistics"
msgstr "Hedy - Live Statistics"

#, fuzzy
msgid "title_class-overview"
msgstr "Hedy - Class overview"

#, fuzzy
msgid "title_customize-adventure"
msgstr "Hedy - Customize adventure"

#, fuzzy
msgid "title_customize-class"
msgstr "Hedy - Customize class"

#, fuzzy
msgid "title_explore"
msgstr "Hedy - Explore"

#, fuzzy
msgid "title_for-teacher"
msgstr "Hedy - For teachers"

#, fuzzy
msgid "title_join-class"
msgstr "Hedy - Join class"

#, fuzzy
msgid "title_landing-page"
msgstr "Welcome to Hedy!"

#, fuzzy
msgid "title_learn-more"
msgstr "Hedy - Learn more"

#, fuzzy
msgid "title_login"
msgstr "Hedy - 로그인"

#, fuzzy
msgid "title_my-profile"
msgstr "Hedy - 내 계정"

#, fuzzy
msgid "title_privacy"
msgstr "Hedy - 개인 정보 보호 약관"

#, fuzzy
msgid "title_programs"
msgstr "Hedy - 내 프로그램"

#, fuzzy
msgid "title_recover"
msgstr "Hedy - 계정 복구"

#, fuzzy
msgid "title_reset"
msgstr "Hedy - 비밀번호 초기화"

#, fuzzy
msgid "title_signup"
msgstr "Hedy - 계정 만들기"

#, fuzzy
msgid "title_start"
msgstr "Hedy - 텍스트 프로그래밍이 쉬워졌습니다"

#, fuzzy
msgid "title_view-adventure"
msgstr "Hedy - 모험 보기"

#, fuzzy
msgid "token_invalid"
msgstr "토큰이 올바르지 않습니다."

#, fuzzy
msgid "translate_error"
msgstr "코드를 번역하는 동안 오류가 발생했습니다. 코드를 실행하여 오류가 있는지 확인해 보십시오. 오류가 있는 코드는 번역할 수 없습니다."

#, fuzzy
msgid "translating_hedy"
msgstr "Hedy 번역"

#, fuzzy
msgid "translator"
msgstr "Translator"

#, fuzzy
msgid "try_it"
msgstr "시작하기"

#, fuzzy
msgid "tutorial"
msgstr "튜토리얼"

#, fuzzy
msgid "tutorial_code_snippet"
msgstr ""
"{print} Hello world!\n"
"{print} I'm learning Hedy with the tutorial!"

#, fuzzy
msgid "tutorial_message_not_found"
msgstr "We couldn't find the requested tutorial step..."

#, fuzzy
msgid "tutorial_title_not_found"
msgstr "Tutorial step not found"

#, fuzzy
msgid "unauthorized"
msgstr "You don't have access rights for this page"

#, fuzzy
msgid "unique_usernames"
msgstr "All usernames need to be unique."

#, fuzzy
msgid "unlock_thresholds"
msgstr "Unlock level thresholds"

#, fuzzy
msgid "unsaved_class_changes"
msgstr "There are unsaved changes, are you sure you want to leave this page?"

#, fuzzy
msgid "unshare"
msgstr "Unshare"

#, fuzzy
msgid "unshare_confirm"
msgstr "Are you sure you want to make the program private?"

#, fuzzy
msgid "unshare_success_detail"
msgstr "Program unshared successfully."

#, fuzzy
msgid "update_adventure_prompt"
msgstr "Are you sure you want to update this adventure?"

#, fuzzy
msgid "update_profile"
msgstr "Update profile"

#, fuzzy
msgid "update_public"
msgstr "Update public profile"

#, fuzzy
msgid "updating_indicator"
msgstr "Updating"

#, fuzzy
msgid "use_of_blanks_exception"
msgstr "Use of blanks in programs"

#, fuzzy
msgid "use_of_nested_functions_exception"
msgstr "Use of nested functions"

#, fuzzy
msgid "user"
msgstr "user"

#, fuzzy
msgid "user_inexistent"
msgstr "This user doesn't exist"

#, fuzzy
msgid "user_not_private"
msgstr "This user either doesn't exist or doesn't have a public profile"

#, fuzzy
msgid "username"
msgstr "Username"

#, fuzzy
msgid "username_empty"
msgstr "You didn't enter an username!"

#, fuzzy
msgid "username_invalid"
msgstr "Your username is invalid."

#, fuzzy
msgid "username_special"
msgstr "Username cannot contain `:` or `@`."

#, fuzzy
msgid "username_three"
msgstr "Username must contain at least three characters."

#, fuzzy
msgid "usernames_exist"
msgstr "One or more usernames is already in use."

#, fuzzy
msgid "value"
msgstr "Value"

#, fuzzy
msgid "variables"
msgstr "Variables"

#, fuzzy
msgid "view_program"
msgstr "View program"

#, fuzzy
msgid "welcome"
msgstr "Welcome"

#, fuzzy
msgid "welcome_back"
msgstr "Welcome back"

#, fuzzy
msgid "what_is_your_role"
msgstr "What is your role?"

#, fuzzy
msgid "what_should_my_code_do"
msgstr "What should my code do?"

#, fuzzy
msgid "whole_world"
msgstr "The world"

#, fuzzy
msgid "write_first_program"
msgstr "Write your first program!"

#, fuzzy
msgid "year_invalid"
msgstr "Please enter a year between 1900 and {current_year}."

#, fuzzy
msgid "yes"
msgstr "Yes"

#, fuzzy
msgid "your_account"
msgstr "Your profile"

#, fuzzy
msgid "your_class"
msgstr "Your class"

#, fuzzy
msgid "your_last_program"
msgstr "Your last saved program"

#, fuzzy
msgid "your_personal_text"
msgstr "Your personal text..."

#, fuzzy
msgid "your_program"
msgstr "Your program"

#~ msgid "title_class logs"
#~ msgstr "Hedy - Logs"

#~ msgid "title_class statistics"
#~ msgstr "My statistics"

<<<<<<< HEAD
#~ msgid "agree_third_party"
#~ msgstr ""
=======
#, fuzzy
msgid "invalid_level_comment"
msgstr "# The provided level is invalid, level is set to level 1"

#, fuzzy
msgid "invalid_language_comment"
msgstr "# The provided language is invalid, language set to English"

#, fuzzy
msgid "invalid_keyword_language_comment"
msgstr "# The provided keyword language is invalid, keyword language is set to English"

#, fuzzy
msgid "invalid_program_comment"
msgstr "# The provided program is invalid, please try again"
>>>>>>> 6c469ef5
<|MERGE_RESOLUTION|>--- conflicted
+++ resolved
@@ -1,5 +1,3 @@
-<<<<<<< HEAD
-=======
 # Korean translations for PROJECT.
 # Copyright (C) 2022 ORGANIZATION
 # This file is distributed under the same license as the PROJECT project.
@@ -8,10 +6,11 @@
 msgid ""
 msgstr "Project-Id-Version: PROJECT VERSION\nReport-Msgid-Bugs-To: EMAIL@ADDRESS\nPOT-Creation-Date: 2023-10-02 19:31+0530\nPO-Revision-Date: 2023-10-18 22:23+0000\nLast-Translator: Prefill add-on <noreply-addon-prefill@weblate.org>\nLanguage-Team: none\nLanguage: ko\nMIME-Version: 1.0\nContent-Type: text/plain; charset=utf-8\nContent-Transfer-Encoding: 8bit\nPlural-Forms: nplurals=1; plural=0;\nX-Generator: Weblate 5.1\nGenerated-By: Babel 2.12.1\n"
 
->>>>>>> 6c469ef5
 #, fuzzy
 msgid "Access Before Assign"
-msgstr "{access_line_number} 라인에서 {name} 변수를 사용하려고 했지만 {definition_line_number} 라인에서 설정했습니다. 변수를 사용하기 전에 변수를 설정하십시오."
+msgstr ""
+"{access_line_number} 라인에서 {name} 변수를 사용하려고 했지만 {definition_line_number} "
+"라인에서 설정했습니다. 변수를 사용하기 전에 변수를 설정하십시오."
 
 #, fuzzy
 msgid "Cyclic Var Definition"
@@ -23,7 +22,9 @@
 
 #, fuzzy
 msgid "Incomplete"
-msgstr "이런! 코드를 조금 잊으셨군요! {line_number} 라인에서 {incomplete_command} 뒤에 텍스트를 입력해야 합니다."
+msgstr ""
+"이런! 코드를 조금 잊으셨군요! {line_number} 라인에서 {incomplete_command} 뒤에 텍스트를 입력해야 "
+"합니다."
 
 #, fuzzy
 msgid "Incomplete Repeat"
@@ -31,19 +32,27 @@
 
 #, fuzzy
 msgid "Invalid"
-msgstr "{invalid_command}이(가) Hedy 레벨 {level} 명령이 아닙니다. {guessed_command}을(를) 말씀하신 건가요?"
+msgstr ""
+"{invalid_command}이(가) Hedy 레벨 {level} 명령이 아닙니다. {guessed_command}을(를) "
+"말씀하신 건가요?"
 
 #, fuzzy
 msgid "Invalid Argument"
-msgstr "{invalid_argument} 명령을 {invalid_argument}에 사용할 수 없습니다. {invalid_argument}을(를) {allowed_type}(으)로 변경해 보십시오."
+msgstr ""
+"{invalid_argument} 명령을 {invalid_argument}에 사용할 수 없습니다. "
+"{invalid_argument}을(를) {allowed_type}(으)로 변경해 보십시오."
 
 #, fuzzy
 msgid "Invalid Argument Type"
-msgstr "{invalid_type}이므로 {command}을(를) {invalid_argument}에 사용할 수 없습니다. {invalid_argument}을(를) {allowed_type}(으)로 변경해 보십시오."
+msgstr ""
+"{invalid_type}이므로 {command}을(를) {invalid_argument}에 사용할 수 없습니다. "
+"{invalid_argument}을(를) {allowed_type}(으)로 변경해 보십시오."
 
 #, fuzzy
 msgid "Invalid At Command"
-msgstr "레벨 16부터는 {at} 명령어를 사용할 수 없습니다. 대괄호를 사용하여 friends[i], lucky_numbers[{random}]와 같은 목록의 요소를 사용할 수 있습니다."
+msgstr ""
+"레벨 16부터는 {at} 명령어를 사용할 수 없습니다. 대괄호를 사용하여 friends[i], "
+"lucky_numbers[{random}]와 같은 목록의 요소를 사용할 수 있습니다."
 
 #, fuzzy
 msgid "Invalid Space"
@@ -51,7 +60,10 @@
 
 #, fuzzy
 msgid "Invalid Type Combination"
-msgstr "하나는 {invalid_type}이고 다른 하나는 {invalid_type_2}이므로 {invalid_argument} 및 {invalid_argument_2}을(를) {command}에 사용할 수 없습니다. {invalid_argument}을(를) {invalid_type_2} 또는 {invalid_argument_2}을(를) {invalid_type}으로 변경해 보십시오."
+msgstr ""
+"하나는 {invalid_type}이고 다른 하나는 {invalid_type_2}이므로 {invalid_argument} 및 "
+"{invalid_argument_2}을(를) {command}에 사용할 수 없습니다. {invalid_argument}을(를) "
+"{invalid_type_2} 또는 {invalid_argument_2}을(를) {invalid_type}으로 변경해 보십시오."
 
 #, fuzzy
 msgid "Locked Language Feature"
@@ -59,7 +71,9 @@
 
 #, fuzzy
 msgid "Lonely Echo"
-msgstr "{ask} 이전에 {echo}을(를) 사용했거나 {ask}이(가) 없는 {echo}을(를) 사용했습니다. {echo} 앞에 {ask}을(를) 배치하십시오."
+msgstr ""
+"{ask} 이전에 {echo}을(를) 사용했거나 {ask}이(가) 없는 {echo}을(를) 사용했습니다. {echo} 앞에 "
+"{ask}을(를) 배치하십시오."
 
 #, fuzzy
 msgid "Lonely Text"
@@ -75,11 +89,15 @@
 
 #, fuzzy
 msgid "No Indentation"
-msgstr "{line_number} 행에 사용한 공백이 너무 적습니다. {leading_spaces}개의 공백을 사용했지만 충분하지 않습니다. 이전 행보다 {indent_size}개의 공백이 더 많은 새 블록을 모두 시작하십시오."
+msgstr ""
+"{line_number} 행에 사용한 공백이 너무 적습니다. {leading_spaces}개의 공백을 사용했지만 충분하지 않습니다."
+" 이전 행보다 {indent_size}개의 공백이 더 많은 새 블록을 모두 시작하십시오."
 
 #, fuzzy
 msgid "Parse"
-msgstr "입력한 코드가 올바른 Hedy 코드가 아닙니다. {location[1]} 위치의 {location[0]} 행에 오류가 있습니다. {character_found}을(를) 입력했지만 이 코드는 허용되지 않습니다."
+msgstr ""
+"입력한 코드가 올바른 Hedy 코드가 아닙니다. {location[1]} 위치의 {location[0]} 행에 오류가 있습니다. "
+"{character_found}을(를) 입력했지만 이 코드는 허용되지 않습니다."
 
 #, fuzzy
 msgid "Pressit Missing Else"
@@ -87,11 +105,15 @@
 
 #, fuzzy
 msgid "Too Big"
-msgstr "와우! 당신의 프로그램은 인상적인 {lines_of_code}개의 코드 라인을 가지고 있습니다! 하지만 우리는 이 레벨에서 {max_lines}개의 라인만 처리할 수 있습니다. 당신의 프로그램을 더 작게 만들고 다시 시도해보세요."
+msgstr ""
+"와우! 당신의 프로그램은 인상적인 {lines_of_code}개의 코드 라인을 가지고 있습니다! 하지만 우리는 이 레벨에서 "
+"{max_lines}개의 라인만 처리할 수 있습니다. 당신의 프로그램을 더 작게 만들고 다시 시도해보세요."
 
 #, fuzzy
 msgid "Unexpected Indentation"
-msgstr "{line_number} 행에 공백을 너무 많이 사용했습니다. {leading_spaces}개의 공백을 사용했는데 너무 많습니다. 새 블록을 모두 이전 행보다 {indent_size}개의 공백으로 시작하십시오."
+msgstr ""
+"{line_number} 행에 공백을 너무 많이 사용했습니다. {leading_spaces}개의 공백을 사용했는데 너무 많습니다. "
+"새 블록을 모두 이전 행보다 {indent_size}개의 공백으로 시작하십시오."
 
 #, fuzzy
 msgid "Unquoted Assignment"
@@ -103,7 +125,9 @@
 
 #, fuzzy
 msgid "Unquoted Text"
-msgstr "주의하십시오. {ask} 또는 {print} 작업을 수행할 경우 텍스트는 따옴표로 시작하고 끝을 맺어야 합니다. {unquotedtext} 텍스트에 대해 잊어버린 것입니다."
+msgstr ""
+"주의하십시오. {ask} 또는 {print} 작업을 수행할 경우 텍스트는 따옴표로 시작하고 끝을 맺어야 합니다. "
+"{unquotedtext} 텍스트에 대해 잊어버린 것입니다."
 
 #, fuzzy
 msgid "Unsupported Float"
@@ -119,7 +143,9 @@
 
 #, fuzzy
 msgid "Wrong Level"
-msgstr "올바른 Hedy 코드이지만 올바른 레벨은 아닙니다. {working_level} 레벨에 대해 {offending_keyword}을(를) 작성했습니다. 팁: {tip}"
+msgstr ""
+"올바른 Hedy 코드이지만 올바른 레벨은 아닙니다. {working_level} 레벨에 대해 "
+"{offending_keyword}을(를) 작성했습니다. 팁: {tip}"
 
 #, fuzzy
 msgid "account_overview"
@@ -131,7 +157,10 @@
 
 #, fuzzy
 msgid "accounts_intro"
-msgstr "이 페이지에서 여러 학생들의 계정을 한 번에 만들 수 있다. 이것들은 현재 수업에 자동으로 추가되므로 위에 제시된 수업이 올바른 수업인지 확인하라! 전체 Hedy 시스템에서 모든 사용자 이름은 고유해야 한다. 'Postfix classname'을 사용하여 모든 계정에 자신의 수업 이름을 추가할 수 있다. 수동으로 비밀번호를 입력할 경우 <b>최소</b> 6자 이상이어야 한다."
+msgstr ""
+"이 페이지에서 여러 학생들의 계정을 한 번에 만들 수 있다. 이것들은 현재 수업에 자동으로 추가되므로 위에 제시된 수업이 올바른 "
+"수업인지 확인하라! 전체 Hedy 시스템에서 모든 사용자 이름은 고유해야 한다. 'Postfix classname'을 사용하여 모든"
+" 계정에 자신의 수업 이름을 추가할 수 있다. 수동으로 비밀번호를 입력할 경우 <b>최소</b> 6자 이상이어야 한다."
 
 #, fuzzy
 msgid "achievement_earned"
@@ -179,7 +208,9 @@
 
 #, fuzzy
 msgid "adventure_exp_1"
-msgstr "선택한 모험을 오른쪽에 입력합니다. 모험을 만든 후에는 \"사용자 지정\" 아래의 수업 중 하나에 모험을 포함시킬 수 있습니다. 모험에 명령어를 포함시키고 싶다면 다음과 같은 코드 앵커를 사용하십시오:"
+msgstr ""
+"선택한 모험을 오른쪽에 입력합니다. 모험을 만든 후에는 \"사용자 지정\" 아래의 수업 중 하나에 모험을 포함시킬 수 있습니다. "
+"모험에 명령어를 포함시키고 싶다면 다음과 같은 코드 앵커를 사용하십시오:"
 
 #, fuzzy
 msgid "adventure_exp_2"
@@ -187,7 +218,9 @@
 
 #, fuzzy
 msgid "adventure_exp_3"
-msgstr "키워드를 항상 {}(으)로 둘러싸야 합니다. 그러면 키워드가 올바르게 인식됩니다. 미리보기 버튼을 사용하여 모험의 스타일화된 버전을 볼 수 있습니다. 모험을 전용 페이지에서 보려면 선생님 페이지에서 \"보기\"를 선택합니다."
+msgstr ""
+"키워드를 항상 {}(으)로 둘러싸야 합니다. 그러면 키워드가 올바르게 인식됩니다. 미리보기 버튼을 사용하여 모험의 스타일화된 버전을"
+" 볼 수 있습니다. 모험을 전용 페이지에서 보려면 선생님 페이지에서 \"보기\"를 선택합니다."
 
 #, fuzzy
 msgid "adventure_id_invalid"
@@ -607,7 +640,9 @@
 
 #, fuzzy
 msgid "echo_out"
-msgstr "더 이상 레벨 2 {echo}에서 시작할 필요가 없습니다. 이제 {ask}과(와) {print}(으)로 응답을 반복할 수 있습니다. 예: 이름은 {ask}입니다. 무엇이라고 부르십니까? {print} hello name"
+msgstr ""
+"더 이상 레벨 2 {echo}에서 시작할 필요가 없습니다. 이제 {ask}과(와) {print}(으)로 응답을 반복할 수 있습니다."
+" 예: 이름은 {ask}입니다. 무엇이라고 부르십니까? {print} hello name"
 
 #, fuzzy
 msgid "edit_code_button"
@@ -675,7 +710,12 @@
 
 #, fuzzy
 msgid "explore_explanation"
-msgstr "이 페이지에서 여러분은 다른 Hedy 사용자들이 만든 프로그램들을 살펴볼 수 있습니다. 여러분은 Hedy 레벨과 모험 둘 다 필터링할 수 있습니다. 프로그램을 열고 실행하려면 \"프로그램 보기\"를 클릭하세요. 빨간 머리글을 가진 프로그램들은 실수를 포함하고 있습니다. 여러분은 여전히 프로그램을 열 수 있지만, 프로그램을 실행하면 오류가 발생합니다. 물론 여러분은 그것을 고치려고 노력할 수 있습니다! 만약 그 제작자가 공개 프로필을 가지고 있다면, 여러분은 그들의 사용자 이름을 클릭하여 그들의 프로필을 방문할 수 있습니다. 거기에서 여러분은 그들의 모든 공유된 프로그램들과 훨씬 더 많은 것들을 찾을 수 있을 것입니다!"
+msgstr ""
+"이 페이지에서 여러분은 다른 Hedy 사용자들이 만든 프로그램들을 살펴볼 수 있습니다. 여러분은 Hedy 레벨과 모험 둘 다 "
+"필터링할 수 있습니다. 프로그램을 열고 실행하려면 \"프로그램 보기\"를 클릭하세요. 빨간 머리글을 가진 프로그램들은 실수를 "
+"포함하고 있습니다. 여러분은 여전히 프로그램을 열 수 있지만, 프로그램을 실행하면 오류가 발생합니다. 물론 여러분은 그것을 고치려고"
+" 노력할 수 있습니다! 만약 그 제작자가 공개 프로필을 가지고 있다면, 여러분은 그들의 사용자 이름을 클릭하여 그들의 프로필을 "
+"방문할 수 있습니다. 거기에서 여러분은 그들의 모든 공유된 프로그램들과 훨씬 더 많은 것들을 찾을 수 있을 것입니다!"
 
 #, fuzzy
 msgid "explore_programs"
@@ -859,7 +899,9 @@
 
 #, fuzzy
 msgid "highscore_explanation"
-msgstr "이 페이지에서는 수집된 성과의 양에 따라 현재의 고득점을 볼 수 있다. 모든 사용자, 국가 또는 수업의 순위를 볼 수 있다. 사용자 이름을 클릭하여 공개 프로필을 볼 수 있다."
+msgstr ""
+"이 페이지에서는 수집된 성과의 양에 따라 현재의 고득점을 볼 수 있다. 모든 사용자, 국가 또는 수업의 순위를 볼 수 있다. 사용자"
+" 이름을 클릭하여 공개 프로필을 볼 수 있다."
 
 #, fuzzy
 msgid "highscore_no_public_profile"
@@ -917,18 +959,6 @@
 msgid "invalid_command_exception"
 msgstr "잘못된 명령어"
 
-msgid "invalid_keyword_language_comment"
-msgstr ""
-
-msgid "invalid_language_comment"
-msgstr ""
-
-msgid "invalid_level_comment"
-msgstr ""
-
-msgid "invalid_program_comment"
-msgstr ""
-
 #, fuzzy
 msgid "invalid_teacher_invitation_code"
 msgstr "선생님 초청 코드가 올바르지 않습니다. 선생님가 되려면 hello@hedy.org 에 연락해보세요."
@@ -956,9 +986,6 @@
 #, fuzzy
 msgid "invite_prompt"
 msgstr "사용자 이름 입력"
-
-msgid "invite_second_teacher"
-msgstr ""
 
 #, fuzzy
 msgid "join_class"
@@ -1133,18 +1160,29 @@
 "<강한>선생님의 회계가 할 수 있는 일 </강한>\n"
 "지금은 잠금 해제된 여러 가지 옵션이 있습니다.\n"
 "\n"
-"1. 자세한 설명은 <a href=\"https://hedy.org/for-teachers/manual \">선생님용 매뉴얼에서 확인할 수 있다.\n"
-"2. 당신의 선생님 계정으로 당신은 수업을 만들 수 있다. 당신의 학생들은 당신의 수업에 참여하는 것보다 더 많은 것을 할 수 있고, 당신은 그들의 진행 상황을 볼 수 있다. 수업은 <a href=\"https://hedycode.com/for-teachers \">의 페이지를 통해 만들어지고 관리된다.\n"
-"3. 수업를 완전히 사용자 정의할 수 있습니다. 예를 들어 레벨을 열고 닫고, 모험을 활성화 또는 비활성화하고, 자신의 모험을 작성할 수 있습니다!\n"
+"1. 자세한 설명은 <a href=\"https://hedy.org/for-teachers/manual \">선생님용 매뉴얼에서 "
+"확인할 수 있다.\n"
+"2. 당신의 선생님 계정으로 당신은 수업을 만들 수 있다. 당신의 학생들은 당신의 수업에 참여하는 것보다 더 많은 것을 할 수 "
+"있고, 당신은 그들의 진행 상황을 볼 수 있다. 수업은 <a href=\"https://hedycode.com/for-"
+"teachers \">의 페이지를 통해 만들어지고 관리된다.\n"
+"3. 수업를 완전히 사용자 정의할 수 있습니다. 예를 들어 레벨을 열고 닫고, 모험을 활성화 또는 비활성화하고, 자신의 모험을 "
+"작성할 수 있습니다!\n"
 "\n"
 "<strong>온라인 커뮤니티에 가입하세요!/strong>\n"
-"모든 Hedy 선생님들, 프로그래머들 그리고 다른 팬들은 저희 <a href=\"https://discord.gg/8yY7dEme9r \">Discord 서버에 가입하신 것을 환영합니다. 이곳은 여러분의 멋진 프로젝트와 교훈을 보여줄 수 있는 채널, 버그를 보고할 수 있는 채널, 그리고 다른 선생님들이나 Hedy 팀과 이야기할 수 있는 채널이 있습니다.\n"
+"모든 Hedy 선생님들, 프로그래머들 그리고 다른 팬들은 저희 <a "
+"href=\"https://discord.gg/8yY7dEme9r \">Discord 서버에 가입하신 것을 환영합니다. 이곳은 "
+"여러분의 멋진 프로젝트와 교훈을 보여줄 수 있는 채널, 버그를 보고할 수 있는 채널, 그리고 다른 선생님들이나 Hedy 팀과 "
+"이야기할 수 있는 채널이 있습니다.\n"
 "\n"
 "<strong>도움을 요청하는 방법 </strong>\n"
-"불분명한 사항이 있으면 디스코드로 알려주거나 <a href=\"mail to: hello@hedy.org \">로 이메일을 보내주세요.\n"
+"불분명한 사항이 있으면 디스코드로 알려주거나 <a href=\"mail to: hello@hedy.org \">로 이메일을 "
+"보내주세요.\n"
 "\n"
 "<strong>버그 신고 방법 </strong>\n"
-"디스코드에는 버그 보고 채널인 #discord가 있다. 그곳은 당신이 직면하고 있는 문제들에 대해 우리에게 알려주기에 완벽한 장소이다. 당신이 깃허브를 사용하는 방법을 안다면, 당신은 거기서 <a href=\"https://github.com/hedyorg/hedy/issues/new?assignees=&labels=&template=bug_report.md&title=%5BBUG%5D \"> 이슈를 만들 수 있다.\n"
+"디스코드에는 버그 보고 채널인 #discord가 있다. 그곳은 당신이 직면하고 있는 문제들에 대해 우리에게 알려주기에 완벽한 "
+"장소이다. 당신이 깃허브를 사용하는 방법을 안다면, 당신은 거기서 <a "
+"href=\"https://github.com/hedyorg/hedy/issues/new?assignees=&labels=&template=bug_report.md&title=%5BBUG%5D"
+" \"> 이슈를 만들 수 있다.\n"
 
 #, fuzzy
 msgid "mail_welcome_teacher_subject"
@@ -1274,7 +1312,9 @@
 
 #, fuzzy
 msgid "no_more_flat_if"
-msgstr "Starting in level 8, the code after {if} needs to be placed on the next line and start with 4 spaces."
+msgstr ""
+"Starting in level 8, the code after {if} needs to be placed on the next "
+"line and start with 4 spaces."
 
 #, fuzzy
 msgid "no_programs"
@@ -1394,7 +1434,9 @@
 
 #, fuzzy
 msgid "overwrite_warning"
-msgstr "You already have a program with this name, saving this program will replace the old one. Are you sure?"
+msgstr ""
+"You already have a program with this name, saving this program will "
+"replace the old one. Are you sure?"
 
 #, fuzzy
 msgid "page"
@@ -1434,7 +1476,9 @@
 
 #, fuzzy
 msgid "password_resetted"
-msgstr "Your password has been successfully reset. You are being redirected to the login page."
+msgstr ""
+"Your password has been successfully reset. You are being redirected to "
+"the login page."
 
 #, fuzzy
 msgid "password_six"
@@ -1454,7 +1498,9 @@
 
 #, fuzzy
 msgid "people_with_a_link"
-msgstr "Other people with a link can see this program. It also can be found on the \"Explore\" page."
+msgstr ""
+"Other people with a link can see this program. It also can be found on "
+"the \"Explore\" page."
 
 #, fuzzy
 msgid "percentage"
@@ -1578,7 +1624,10 @@
 
 #, fuzzy
 msgid "public_profile_info"
-msgstr "By selecting this box I make my profile visible for everyone. Be careful not to share personal information like your name or home address, because everyone will be able to see it!"
+msgstr ""
+"By selecting this box I make my profile visible for everyone. Be careful "
+"not to share personal information like your name or home address, because"
+" everyone will be able to see it!"
 
 #, fuzzy
 msgid "public_profile_updated"
@@ -1703,9 +1752,6 @@
 msgid "retrieve_class_error"
 msgstr "선생님들만이 수업을 다시 들을 수 있다"
 
-msgid "role"
-msgstr ""
-
 #, fuzzy
 msgid "run_code_button"
 msgstr "코드 실행하기"
@@ -1742,12 +1788,6 @@
 msgid "search_button"
 msgstr "검색"
 
-msgid "second_teacher"
-msgstr ""
-
-msgid "second_teacher_prompt"
-msgstr ""
-
 #, fuzzy
 msgid "see_certificate"
 msgstr "{username} 인증서 참조!"
@@ -1860,9 +1900,6 @@
 msgid "string"
 msgstr "텍스트"
 
-msgid "student"
-msgstr ""
-
 #, fuzzy
 msgid "student_already_in_class"
 msgstr "이 학생은 이미 당신의 반에 소속되어 있어요."
@@ -1944,7 +1981,9 @@
 
 #, fuzzy
 msgid "teacher_invitation_require_login"
-msgstr "To set up your profile as a teacher, we will need you to log in. If you don't have an account, please create one."
+msgstr ""
+"To set up your profile as a teacher, we will need you to log in. If you "
+"don't have an account, please create one."
 
 #, fuzzy
 msgid "teacher_manual"
@@ -1960,10 +1999,9 @@
 
 #, fuzzy
 msgid "teacher_welcome"
-msgstr "Welcome to Hedy! Your are now the proud owner of a teachers account which allows you to create classes and invite students."
-
-msgid "teachers"
-msgstr ""
+msgstr ""
+"Welcome to Hedy! Your are now the proud owner of a teachers account which"
+" allows you to create classes and invite students."
 
 #, fuzzy
 msgid "template_code"
@@ -2266,10 +2304,6 @@
 #~ msgid "title_class statistics"
 #~ msgstr "My statistics"
 
-<<<<<<< HEAD
-#~ msgid "agree_third_party"
-#~ msgstr ""
-=======
 #, fuzzy
 msgid "invalid_level_comment"
 msgstr "# The provided level is invalid, level is set to level 1"
@@ -2284,5 +2318,4 @@
 
 #, fuzzy
 msgid "invalid_program_comment"
-msgstr "# The provided program is invalid, please try again"
->>>>>>> 6c469ef5
+msgstr "# The provided program is invalid, please try again"