--- conflicted
+++ resolved
@@ -363,6 +363,10 @@
 msgstr "이미 보류 중인 선생님 요청이 있습니다."
 
 #, fuzzy
+msgid "amount_created"
+msgstr "프로그램이 만들어졌어요"
+
+#, fuzzy
 msgid "amount_saved"
 msgstr "프로그램이 저장 되었어요"
 
@@ -2756,10 +2760,5 @@
 #~ msgid "title_class live_statistics"
 #~ msgstr "Hedy - Live Statistics"
 
-<<<<<<< HEAD
-#~ msgid "amount_created"
-#~ msgstr "프로그램이 만들어졌어요"
-=======
 #~ msgid "available_in"
 #~ msgstr "Available in:"
->>>>>>> a993b7f1
