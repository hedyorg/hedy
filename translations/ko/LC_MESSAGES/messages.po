--- conflicted
+++ resolved
@@ -7,11 +7,7 @@
 msgstr ""
 "Project-Id-Version: PROJECT VERSION\n"
 "Report-Msgid-Bugs-To: EMAIL@ADDRESS\n"
-<<<<<<< HEAD
-"POT-Creation-Date: 2023-02-17 13:49-0400\n"
-=======
 "POT-Creation-Date: 2023-02-15 16:58-0400\n"
->>>>>>> 94566cb9
 "PO-Revision-Date: 2023-01-19 18:44+0000\n"
 "Last-Translator: Anonymous <noreply@weblate.org>\n"
 "Language: ko\n"
@@ -20,11 +16,7 @@
 "MIME-Version: 1.0\n"
 "Content-Type: text/plain; charset=utf-8\n"
 "Content-Transfer-Encoding: 8bit\n"
-<<<<<<< HEAD
-"Generated-By: Babel 2.9.1\n"
-=======
 "Generated-By: Babel 2.11.0\n"
->>>>>>> 94566cb9
 
 #, fuzzy
 msgid "program_contains_error"
@@ -390,9 +382,6 @@
 #, fuzzy
 msgid "input"
 msgstr "input from ask"
-
-msgid "Invalid At Command"
-msgstr ""
 
 #, fuzzy
 msgid "general"
@@ -917,13 +906,6 @@
 msgstr "Last update"
 
 #, fuzzy
-<<<<<<< HEAD
-msgid "view"
-msgstr "View"
-
-#, fuzzy
-=======
->>>>>>> 94566cb9
 msgid "adventure_prompt"
 msgstr "Please enter the name of the adventure"
 
@@ -2149,10 +2131,5 @@
 #~ msgid "edit"
 #~ msgstr "Edit"
 
-<<<<<<< HEAD
-#~ msgid "Invalid Random Command"
-#~ msgstr ""
-=======
 #~ msgid "view"
 #~ msgstr "View"
->>>>>>> 94566cb9
