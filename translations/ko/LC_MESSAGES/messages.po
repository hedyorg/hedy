# Korean translations for PROJECT.
# Copyright (C) 2023 ORGANIZATION
# This file is distributed under the same license as the PROJECT project.
# FIRST AUTHOR <EMAIL@ADDRESS>, 2023.
#
msgid ""
msgstr ""
"Project-Id-Version: PROJECT VERSION\n"
"Report-Msgid-Bugs-To: EMAIL@ADDRESS\n"
"POT-Creation-Date: 2000-01-01 00:00+0000\n"
"PO-Revision-Date: 2000-01-01 00:00+0000\n"
"Last-Translator: Someone <someone@example.com>\n"
"Language: ko\n"
"Language-Team: ko <LL@li.org>\n"
"Plural-Forms: nplurals=1; plural=0;\n"
"MIME-Version: 1.0\n"
"Content-Type: text/plain; charset=utf-8\n"
"Content-Transfer-Encoding: 8bit\n"
"Generated-By: Babel 2.14.0\n"

#, fuzzy
msgid "Access Before Assign"
msgstr "{access_line_number} 라인에서 {name} 변수를 사용하려고 했지만 {definition_line_number} 라인에서 설정했습니다. 변수를 사용하기 전에 변수를 설정하십시오."

#, fuzzy
msgid "Cyclic Var Definition"
msgstr "{is} 명령어의 오른쪽에서 이름 {variable}을(를) 설정해야 사용할 수 있습니다."

#, fuzzy
msgid "Function Undefined"
msgstr "You tried to use the function {name}, but you didn't define it."

#, fuzzy
msgid "Has Blanks"
msgstr "코드가 불완전합니다. 코드로 대체해야하는 빈칸이 들어있습니다."

#, fuzzy
msgid "Incomplete"
msgstr "이런! 코드를 조금 잊으셨군요! {line_number} 라인에서 {incomplete_command} 뒤에 텍스트를 입력해야 합니다."

#, fuzzy
msgid "Incomplete Repeat"
msgstr "{line_number} 라인에서 사용한 {repeat} 명령을 사용하지 않은 것 같습니다."

#, fuzzy
msgid "Invalid"
msgstr "{invalid_command}이(가) Hedy 레벨 {level} 명령이 아닙니다. {guessed_command}을(를) 말씀하신 건가요?"

#, fuzzy
msgid "Invalid Argument"
msgstr "{invalid_argument} 명령을 {invalid_argument}에 사용할 수 없습니다. {invalid_argument}을(를) {allowed_type}(으)로 변경해 보십시오."

#, fuzzy
msgid "Invalid Argument Type"
msgstr "{invalid_type}이므로 {command}을(를) {invalid_argument}에 사용할 수 없습니다. {invalid_argument}을(를) {allowed_type}(으)로 변경해 보십시오."

#, fuzzy
msgid "Invalid At Command"
msgstr "레벨 16부터는 {at} 명령어를 사용할 수 없습니다. 대괄호를 사용하여 friends[i], lucky_numbers[{random}]와 같은 목록의 요소를 사용할 수 있습니다."

#, fuzzy
msgid "Invalid Space"
msgstr "이런! 행 {line_number}에 공백이 있는 행을 시작했습니다. 공백이 컴퓨터를 혼란스럽게 하는데, 제거할 수 있나요?"

#, fuzzy
msgid "Invalid Type Combination"
msgstr "하나는 {invalid_type}이고 다른 하나는 {invalid_type_2}이므로 {invalid_argument} 및 {invalid_argument_2}을(를) {command}에 사용할 수 없습니다. {invalid_argument}을(를) {invalid_type_2} 또는 {invalid_argument_2}을(를) {invalid_type}으로 변경해 보십시오."

#, fuzzy
msgid "Locked Language Feature"
msgstr "{concept}을(를) 사용하고 있군요! 멋지지만 {concept}은(는) 아직 잠금 해제되지 않았습니다. 나중에 잠금 해제됩니다."

#, fuzzy
msgid "Lonely Echo"
msgstr "{ask} 이전에 {echo}을(를) 사용했거나 {ask}이(가) 없는 {echo}을(를) 사용했습니다. {echo} 앞에 {ask}을(를) 배치하십시오."

#, fuzzy
msgid "Lonely Text"
msgstr "{line_number} 행에서 사용한 텍스트에 명령을 사용하지 않은 것 같습니다"

#, fuzzy
msgid "Missing Additional Command"
msgstr "It looks like you forgot to complete writing {command} on line {line_number}."

#, fuzzy
msgid "Missing Command"
msgstr "{line_number} 라인에서 명령을 사용하는 것을 잊어버린 것 같습니다."

#, fuzzy
msgid "Missing Inner Command"
msgstr "{line_number} 라인에서 사용한 {command} 문에 명령을 사용하지 않은 것 같습니다."

msgid "Missing Square Brackets"
msgstr "It looks like you forgot to use square brackets [] around the list you were creating on line {line_number}."

#, fuzzy
msgid "Missing Variable"
msgstr "It looks like your {command} is missing a variable at the start of the line."

#, fuzzy
msgid "Misspelled At Command"
msgstr "It looks like you might have misspelled the {command} command, instead you wrote {invalid_argument} in line {line_number}."

#, fuzzy
msgid "No Indentation"
msgstr "{line_number} 행에 사용한 공백이 너무 적습니다. {leading_spaces}개의 공백을 사용했지만 충분하지 않습니다. 이전 행보다 {indent_size}개의 공백이 더 많은 새 블록을 모두 시작하십시오."

#, fuzzy
msgid "Non Decimal Variable"
msgstr "At line {line_number}, you might have tried using a number which Hedy does not like very much! Try changing it to a decimal number like 2."

#, fuzzy
msgid "Parse"
msgstr "입력한 코드가 올바른 Hedy 코드가 아닙니다. {location[1]} 위치의 {location[0]} 행에 오류가 있습니다. {character_found}을(를) 입력했지만 이 코드는 허용되지 않습니다."

#, fuzzy
msgid "Pressit Missing Else"
msgstr "다른 키를 누를 때 발생하는 작업을 코드에 {else}을(를) 추가하지 않았습니다"

#, fuzzy
msgid "Save Microbit code "
msgstr "Save Microbit code"

#, fuzzy
msgid "Too Big"
msgstr "와우! 당신의 프로그램은 인상적인 {lines_of_code}개의 코드 라인을 가지고 있습니다! 하지만 우리는 이 레벨에서 {max_lines}개의 라인만 처리할 수 있습니다. 당신의 프로그램을 더 작게 만들고 다시 시도해보세요."

#, fuzzy
msgid "Unexpected Indentation"
msgstr "{line_number} 행에 공백을 너무 많이 사용했습니다. {leading_spaces}개의 공백을 사용했는데 너무 많습니다. 새 블록을 모두 이전 행보다 {indent_size}개의 공백으로 시작하십시오."

#, fuzzy
msgid "Unquoted Assignment"
msgstr "이 레벨에서 따옴표 사이 {is}의 오른쪽에 텍스트를 배치해야 합니다. {text} 텍스트의 경우 이를 잊어버린 것입니다."

#, fuzzy
msgid "Unquoted Equality Check"
msgstr "변수가 여러 단어와 같은지 확인하려면 단어를 따옴표로 둘러싸야 합니다!"

#, fuzzy
msgid "Unquoted Text"
msgstr "주의하십시오. {ask} 또는 {print} 작업을 수행할 경우 텍스트는 따옴표로 시작하고 끝을 맺어야 합니다. {unquotedtext} 텍스트에 대해 잊어버린 것입니다."

#, fuzzy
msgid "Unsupported Float"
msgstr "정수가 아닌 숫자는 아직 지원되지 않지만 몇 가지 레벨이 될 것입니다. 지금은 {value}을(를) 정수로 변경하십시오."

#, fuzzy
msgid "Unsupported String Value"
msgstr "텍스트 값에는 {invalid_value}이(가) 포함될 수 없습니다."

#, fuzzy
msgid "Unused Variable"
msgstr "You defined the variable {variable_name} on line {line_number}, but you did not use it."

#, fuzzy
msgid "Var Undefined"
msgstr "{name} 변수를 사용하려고 했지만 설정하지 않았습니다. {name} 단어를 사용하려고 했지만 따옴표를 잊어버렸을 수도 있습니다."

#, fuzzy
msgid "Wrong Level"
msgstr "올바른 Hedy 코드이지만 올바른 레벨은 아닙니다. {working_level} 레벨에 대해 {offending_keyword}을(를) 작성했습니다. 팁: {tip}"

#, fuzzy
msgid "Wrong Number of Arguments"
msgstr "Your function used the wrong number of arguments. You provided {used_number} but the function {name} needs {defined_number}"

#, fuzzy
msgid "account_overview"
msgstr "계정 개요"

#, fuzzy
msgid "accounts_created"
msgstr "성공적으로 계정이 생성되었습니다."

#, fuzzy
msgid "accounts_intro"
msgstr "이 페이지에서 여러 학생들의 계정을 한 번에 만들 수 있다. 이것들은 현재 수업에 자동으로 추가되므로 위에 제시된 수업이 올바른 수업인지 확인하라! 전체 Hedy 시스템에서 모든 사용자 이름은 고유해야 한다. 'Postfix classname'을 사용하여 모든 계정에 자신의 수업 이름을 추가할 수 있다. 수동으로 비밀번호를 입력할 경우 <b>최소</b> 6자 이상이어야 한다."

#, fuzzy
msgid "achievement_earned"
msgstr "업적을 달성했습니다!"

#, fuzzy
msgid "achievements"
msgstr "업적"

#, fuzzy
msgid "achievements_check_icon_alt"
msgstr "업적 달성 아이콘"

#, fuzzy
msgid "achievements_logo_alt"
msgstr "업적 로고"

msgid "actions"
msgstr ""

#, fuzzy
msgid "add"
msgstr "Add"

#, fuzzy
msgid "add_students"
msgstr "학생 추가"

#, fuzzy
msgid "add_students_options"
msgstr "학생 추가 옵션"

#, fuzzy
msgid "admin"
msgstr "관리자"

#, fuzzy
msgid "advance_button"
msgstr "레벨 {level}(으)로 이동"

#, fuzzy
msgid "adventure"
msgstr "모험"

#, fuzzy
msgid "adventure_cloned"
msgstr "Adventure is cloned"

#, fuzzy
msgid "adventure_code_button"
msgstr "Adventure Code"

#, fuzzy
msgid "adventure_codeblock_button"
msgstr "Use this button when you want to create a block of code that students can run in your adventure. Tip: put the selection at the end of the last line of the code block and <kbd>Enter</kbd> 3 times to type after a code block."

#, fuzzy
msgid "adventure_duplicate"
msgstr "당신은 이미 동일한 모험 이름을 사용하고 있습니다."

#, fuzzy
msgid "adventure_empty"
msgstr "모험 이름을 입력하지 않으셨군요!"

#, fuzzy
msgid "adventure_exp_3"
msgstr "키워드를 항상 {}(으)로 둘러싸야 합니다. 그러면 키워드가 올바르게 인식됩니다. 미리보기 버튼을 사용하여 모험의 스타일화된 버전을 볼 수 있습니다. 모험을 전용 페이지에서 보려면 선생님 페이지에서 \"보기\"를 선택합니다."

msgid "adventure_exp_classes"
msgstr "Your adventure is used within the following classes"

#, fuzzy
msgid "adventure_id_invalid"
msgstr "모험 ID가 잘못되었습니다."

#, fuzzy
msgid "adventure_length"
msgstr "당신의 모험은 최소 20자 이상이어야 합니다."

#, fuzzy
msgid "adventure_name_invalid"
msgstr "모험 이름이 잘못되었습니다."

#, fuzzy
msgid "adventure_prompt"
msgstr "모험의 이름을 입력하십시오"

#, fuzzy
msgid "adventure_terms"
msgstr "나는 내 모험이 Hedy에서 공유 되는 것에 동의합니다."

#, fuzzy
msgid "adventure_updated"
msgstr "모험이 업데이트 되었습니다!"

msgid "adventures"
msgstr ""

#, fuzzy
msgid "adventures_info"
msgstr "Each Hedy level has built-in exercises for students, which we call adventures. You can create your own adventures and add them to your classes. With your own adventures you can create adventures that are relevant and interesting for your students. You can find more information about creating your own adventures <a href=\"https://hedy.org/for-teachers/manual/features\">here</a>."

#, fuzzy
msgid "adventures_restored"
msgstr "기본 모험이 복구되었습니다."

#, fuzzy
msgid "ago"
msgstr "{timestamp} 이전"

#, fuzzy
msgid "agree_invalid"
msgstr "당신은 개인 정보 보호 조항에 동의해야 합니다."

#, fuzzy
msgid "agree_with"
msgstr "나는 동의합니다"

#, fuzzy
msgid "ajax_error"
msgstr "오류가 발생했습니다. 다시 시도하십시오."

#, fuzzy
msgid "all"
msgstr "전체"

#, fuzzy
msgid "all_class_highscores"
msgstr "전체 학생들이 하이 스코어으로 보이네요"

#, fuzzy
msgid "already_account"
msgstr "계정이 이미 있으신가요?"

#, fuzzy
msgid "already_program_running"
msgstr "이미 실행 중인 프로그램이 있습니다. 먼저 프로그램을 끝내십시오."

#, fuzzy
msgid "already_teacher"
msgstr "당신은 이미 선생님 계정이 있으시네요."

#, fuzzy
msgid "already_teacher_request"
msgstr "이미 보류 중인 선생님 요청이 있습니다."

#, fuzzy
msgid "amount_created"
msgstr "프로그램이 만들어졌어요"

#, fuzzy
msgid "amount_saved"
msgstr "프로그램이 저장 되었어요"

#, fuzzy
msgid "amount_submitted"
msgstr "프로그램이 제출 되었어요"

#, fuzzy
msgid "are_you_sure"
msgstr "확실하신가요? 이 작업은 뒤로 되돌릴 수 없습니다."

#, fuzzy
msgid "ask_needs_var"
msgstr "레벨 2부터 {ask}을(를) 변수와 함께 사용해야 합니다. 예: 이름 {is} {ask} 무엇이라고 부르십니까?"

#, fuzzy
msgid "available_in"
msgstr "Available in:"

#, fuzzy
msgid "become_a_sponsor"
msgstr "후원자 되기"

#, fuzzy
msgid "birth_year"
msgstr "출생년도"

#, fuzzy
msgid "bug"
msgstr "Bug"

#, fuzzy
msgid "by"
msgstr "by"

#, fuzzy
msgid "cancel"
msgstr "취소"

#, fuzzy
msgid "cant_parse_exception"
msgstr "프로그램을 구문 분석할 수 없습니다"

#, fuzzy
msgid "catch_index_exception"
msgstr "{list_name} 목록에 액세스하려고 했지만 비어 있거나 인덱스가 없습니다."

msgid "catch_multiple_values_exception"
msgstr "While running your program the command {command} received the values {value} and {value} which are not allowed. {suggestion}."

#, fuzzy
msgid "catch_value_exception"
msgstr "While running your program the command {command} received the value {value} which is not allowed. {suggestion}."

#, fuzzy
msgid "certificate"
msgstr "수료증"

#, fuzzy
msgid "certified_teacher"
msgstr "수료된 선생님"

#, fuzzy
msgid "change_password"
msgstr "비밀번호 변경하기"

#, fuzzy
msgid "cheatsheet_title"
msgstr "Cheatsheet"

#, fuzzy
msgid "class_already_joined"
msgstr "당신은 이미 수업에 참가한 학생입니다"

#, fuzzy
msgid "class_customize_success"
msgstr "수업이 커스터마이징 되었습니다."

#, fuzzy
msgid "class_live"
msgstr "실시간 통계"

#, fuzzy
msgid "class_name_duplicate"
msgstr "이미 이 이름의 수업가 있습니다."

#, fuzzy
msgid "class_name_empty"
msgstr "학급 이름을 입력하지 않으셨군요!"

#, fuzzy
msgid "class_name_invalid"
msgstr "수업 이름이 잘못되었습니다."

#, fuzzy
msgid "class_name_prompt"
msgstr "새 수업 이름을 입력하십시오"

#, fuzzy
msgid "class_overview"
msgstr "수업개요"

#, fuzzy
msgid "class_survey_description"
msgstr "We would like to get a better overview of our Hedy users. By providing these answers, you would help improve Hedy. Thank you!"

#, fuzzy
msgid "class_survey_later"
msgstr "Remind me tomorrow"

#, fuzzy
msgid "class_survey_question1"
msgstr "What is the age range in your class?"

#, fuzzy
msgid "class_survey_question2"
msgstr "What is the spoken language in your class?"

#, fuzzy
msgid "class_survey_question3"
msgstr "What is the gender balance in your class?"

#, fuzzy
msgid "class_survey_question4"
msgstr "What distinguishes your students from others?"

msgid "classes"
msgstr ""

#, fuzzy
msgid "classes_info"
msgstr "Create a class to follow the progress of each student in dashboard, and to customize the adventures your students see, and even adding your own! You can create as many classes as you like, and each class can have multiple teachers each one with different roles. You can also add as many students as you want, but mind that each student can only be in one class at a time. You can find more information about classes in the <a href=\"https://hedy.org/for-teachers/manual/preparations#for-teachers\">teacher manual</a>."

#, fuzzy
msgid "clone"
msgstr "Clone"

#, fuzzy
msgid "cloned_times"
msgstr "Clones"

#, fuzzy
msgid "close"
msgstr "닫기"

#, fuzzy
msgid "comma"
msgstr "a comma"

#, fuzzy
msgid "command_not_available_yet_exception"
msgstr "명령을 아직 사용할 수 없습니다"

#, fuzzy
msgid "command_unavailable_exception"
msgstr "명령이 더 이상 올바르지 않습니다"

#, fuzzy
msgid "commands"
msgstr "명령어"

#, fuzzy
msgid "common_errors"
msgstr "일반적인 오류"

#, fuzzy
msgid "congrats_message"
msgstr "축하합니다, {username}님, Hedy에서 다음 결과를 얻으셨습니다!"

#, fuzzy
msgid "content_invalid"
msgstr "이 모험은 부정확합니다."

#, fuzzy
msgid "contributor"
msgstr "기여자"

#, fuzzy
msgid "copy_clipboard"
msgstr "클립보드에 성공적으로 복사되었습니다"

#, fuzzy
msgid "copy_code"
msgstr "Copy code"

#, fuzzy
msgid "copy_join_link"
msgstr "참여 링크 복사"

#, fuzzy
msgid "copy_link_success"
msgstr "참여 링크가 클립보드에 복사되었습니다"

#, fuzzy
msgid "copy_link_to_share"
msgstr "공유할 링크 복사"

#, fuzzy
msgid "copy_mail_link"
msgstr "이 링크를 복사하여 새 탭에 붙여넣으십시오:"

#, fuzzy
msgid "correct_answer"
msgstr "정답은"

#, fuzzy
msgid "country"
msgstr "국가"

#, fuzzy
msgid "country_invalid"
msgstr "올바른 국가를 선택하십시오."

#, fuzzy
msgid "country_title"
msgstr "국가"

#, fuzzy
msgid "create_account"
msgstr "계정 만들기"

#, fuzzy
msgid "create_accounts"
msgstr "여러 계정 만들기"

#, fuzzy
msgid "create_accounts_prompt"
msgstr "이 계정들을 생성하시겠습니까?"

#, fuzzy
msgid "create_adventure"
msgstr "모험 만들기"

#, fuzzy
msgid "create_class"
msgstr "새 수업 만들기"

#, fuzzy
msgid "create_multiple_accounts"
msgstr "여러 계정 민들기"

#, fuzzy
msgid "create_public_profile"
msgstr "공개 프로필 만들기"

#, fuzzy
msgid "create_question"
msgstr "이 질문을 만들까요?"

#, fuzzy
msgid "create_student_account"
msgstr "계정 만들기"

#, fuzzy
msgid "create_student_account_explanation"
msgstr "계정으로 자신의 프로그램을 저장할 수 있습니다."

#, fuzzy
msgid "create_teacher_account"
msgstr "선생님 계정 만들기"

#, fuzzy
msgid "create_teacher_account_explanation"
msgstr "선생님 계정으로 프로그램을 저장하고 학생들의 결과를 볼 수 있습니다."

#, fuzzy
msgid "creator"
msgstr "만든이"

#, fuzzy
msgid "current_password"
msgstr "현재비밀번호"

#, fuzzy
msgid "customization_deleted"
msgstr "사용자 지정을 성공적으로 삭제했습니다."

msgid "customize"
msgstr ""

#, fuzzy
msgid "customize_adventure"
msgstr "모험 사용자 지정"

#, fuzzy
msgid "customize_class"
msgstr "수업 사용자 정의"

#, fuzzy
msgid "dash"
msgstr "a dash"

#, fuzzy
msgid "default_403"
msgstr "당신은 권한이 없는 것 같군요..."

#, fuzzy
msgid "default_404"
msgstr "그 페이지를 찾을 수가 없었어요..."

#, fuzzy
msgid "default_500"
msgstr "뭔가 잘못됐어요..."

#, fuzzy
msgid "delete"
msgstr "삭제"

#, fuzzy
msgid "delete_adventure_prompt"
msgstr "이 모험을 삭제하시겠습니까?"

#, fuzzy
msgid "delete_class_prompt"
msgstr "이 수업를 삭제하시겠습니까?"

#, fuzzy
msgid "delete_confirm"
msgstr "프로그램을 삭제하시겠습니까?"

#, fuzzy
msgid "delete_invite"
msgstr "초대 삭제"

#, fuzzy
msgid "delete_invite_prompt"
msgstr "이 수업 초대를 삭제하시겠습니까?"

#, fuzzy
msgid "delete_public"
msgstr "공개 프로필 삭제"

#, fuzzy
msgid "delete_success"
msgstr "프로그램이 삭제되었습니다."

#, fuzzy
msgid "destroy_profile"
msgstr "프로필삭제"

#, fuzzy
msgid "developers_mode"
msgstr "프로그래머 모드"

#, fuzzy
msgid "directly_available"
msgstr "직접 열림"

#, fuzzy
msgid "disable"
msgstr "사용 안 함"

#, fuzzy
msgid "disable_parsons"
msgstr "Disable all puzzles"

#, fuzzy
msgid "disable_quizes"
msgstr "Disable all quizes"

#, fuzzy
msgid "disabled"
msgstr "비활성화됨"

#, fuzzy
msgid "disabled_button_quiz"
msgstr "퀴즈 점수가 임계값 미만입니다. 다시 시도하십시오!"

#, fuzzy
msgid "discord_server"
msgstr "디스코드 서버"

#, fuzzy
msgid "distinguished_user"
msgstr "구분사용자"

#, fuzzy
msgid "double quotes"
msgstr "큰따옴표"

#, fuzzy
msgid "download"
msgstr "다운로드"

#, fuzzy
msgid "download_login_credentials"
msgstr "계정 생성 후 로그인 자격 증명을 다운로드하시겠습니까?"

#, fuzzy
msgid "duplicate"
msgstr "중복"

#, fuzzy
msgid "echo_and_ask_mismatch_exception"
msgstr "에코 및 질문 불일치"

#, fuzzy
msgid "echo_out"
msgstr "더 이상 레벨 2 {echo}에서 시작할 필요가 없습니다. 이제 {ask}과(와) {print}(으)로 응답을 반복할 수 있습니다. 예: 이름은 {ask}입니다. 무엇이라고 부르십니까? {print} hello name"

#, fuzzy
msgid "edit_adventure"
msgstr "Edit adventure"

#, fuzzy
msgid "edit_code_button"
msgstr "코드 편집"

#, fuzzy
msgid "email"
msgstr "이메일"

#, fuzzy
msgid "email_invalid"
msgstr "올바른 이 메일을 입력하십시오."

#, fuzzy
msgid "end_quiz"
msgstr "퀴즈 끝"

#, fuzzy
msgid "english"
msgstr "영어"

#, fuzzy
msgid "enter"
msgstr "엔터"

#, fuzzy
msgid "enter_password"
msgstr "새 비밀번호를 입력합니다"

#, fuzzy
msgid "enter_text"
msgstr "여기에 답을 입력하세요..."

#, fuzzy
msgid "error_logo_alt"
msgstr "에러 로고"

#, fuzzy
msgid "exclamation mark"
msgstr "느낌표"

#, fuzzy
msgid "exercise"
msgstr "연습문제"

#, fuzzy
msgid "exercise_doesnt_exist"
msgstr "이 연습문제는 존재하지 않습니다"

#, fuzzy
msgid "exists_email"
msgstr "이 이메일은 이미 사용 중입니다."

#, fuzzy
msgid "exists_username"
msgstr "이미 사용중인 사용자 이름입니다."

#, fuzzy
msgid "exit_preview_mode"
msgstr "Exit preview mode"

#, fuzzy
msgid "experience_invalid"
msgstr "올바른 경험을 선택하고 (예, 아니오)를 선택하십시오."

#, fuzzy
msgid "expiration_date"
msgstr "만료기한"

#, fuzzy
msgid "explore_explanation"
msgstr "이 페이지에서 여러분은 다른 Hedy 사용자들이 만든 프로그램들을 살펴볼 수 있습니다. 여러분은 Hedy 레벨과 모험 둘 다 필터링할 수 있습니다. 프로그램을 열고 실행하려면 \"프로그램 보기\"를 클릭하세요. 빨간 머리글을 가진 프로그램들은 실수를 포함하고 있습니다. 여러분은 여전히 프로그램을 열 수 있지만, 프로그램을 실행하면 오류가 발생합니다. 물론 여러분은 그것을 고치려고 노력할 수 있습니다! 만약 그 제작자가 공개 프로필을 가지고 있다면, 여러분은 그들의 사용자 이름을 클릭하여 그들의 프로필을 방문할 수 있습니다. 거기에서 여러분은 그들의 모든 공유된 프로그램들과 훨씬 더 많은 것들을 찾을 수 있을 것입니다!"

#, fuzzy
msgid "explore_programs"
msgstr "프로그램 탐색"

#, fuzzy
msgid "explore_programs_logo_alt"
msgstr "프로그램 탐색 아이콘"

#, fuzzy
msgid "favorite_program"
msgstr "좋아하는 프로그램"

#, fuzzy
msgid "favourite_confirm"
msgstr "이 프로그램을 좋아하는 프로그램으로 설정하시겠습니까?"

#, fuzzy
msgid "favourite_program"
msgstr "좋아하는 프로그램"

#, fuzzy
msgid "favourite_program_invalid"
msgstr "선택한 즐겨찾기 프로그램이 잘못되었습니다."

#, fuzzy
msgid "favourite_success"
msgstr "프로그램이 즐겨찾기로 설정되어 있습니다."

#, fuzzy
msgid "feature"
msgstr "Feature"

#, fuzzy
msgid "feedback"
msgstr "Feedback"

#, fuzzy
msgid "feedback_message_error"
msgstr "Something went wrong, please try again later."

#, fuzzy
msgid "feedback_message_success"
msgstr "Thank you, we recieved your feedback and will contact you if needed."

#, fuzzy
msgid "feedback_modal_message"
msgstr "Please send us a message with a category. We appreciate your help to improve Hedy!"

#, fuzzy
msgid "female"
msgstr "여자"

#, fuzzy
msgid "float"
msgstr "숫자"

#, fuzzy
msgid "for_teachers"
msgstr "선생님용"

#, fuzzy
msgid "forgot_password"
msgstr "비밀번호를 잊어버리셨나요?"

#, fuzzy
msgid "from_another_teacher"
msgstr "다른 선생님으로부터"

#, fuzzy
msgid "from_magazine_website"
msgstr "잡지나 웹사이트에서"

#, fuzzy
msgid "from_video"
msgstr "비디오에서"

#, fuzzy
msgid "fun_statistics_msg"
msgstr "여기에는 재미있는 통계들이 있습니다!"

#, fuzzy
msgid "gender"
msgstr "성별"

#, fuzzy
msgid "gender_invalid"
msgstr "올바른 성별을 선택하고 (여성, 남성, 기타)를 선택하십시오."

#, fuzzy
msgid "general"
msgstr "일반"

#, fuzzy
msgid "general_settings"
msgstr "일반설정"

#, fuzzy
msgid "generate_passwords"
msgstr "비밀번호 만들기"

#, fuzzy
msgid "get_certificate"
msgstr "자격증을 따세요!"

#, fuzzy
msgid "give_link_to_teacher"
msgstr "선생님께 다음 링크를 드립니다:"

#, fuzzy
msgid "go_back"
msgstr "Go back"

#, fuzzy
msgid "go_back_to_main"
msgstr "메인 페이지로 돌아가기"

#, fuzzy
msgid "go_to_question"
msgstr "다음 질문"

#, fuzzy
msgid "go_to_quiz_result"
msgstr "퀴즈 결과로 이동"

#, fuzzy
msgid "goto_profile"
msgstr "내 프로필로 이동"

#, fuzzy
msgid "grid_overview"
msgstr "모험별 프로그램 개요"

#, fuzzy
msgid "hand_in"
msgstr "제출하다"

#, fuzzy
msgid "hand_in_exercise"
msgstr "손풀기 연습 문제"

#, fuzzy
msgid "heard_about_hedy"
msgstr "Hedy 얘기는 어떻게 들었어?"

#, fuzzy
msgid "heard_about_invalid"
msgstr "우리에 대해 들은 올바른 방법을 선택해 주세요."

#, fuzzy
msgid "hedy_achievements"
msgstr "Hedy의 업적"

#, fuzzy
msgid "hedy_choice_title"
msgstr "Hedy의 선택은"

msgid "hedy_introduction_slides"
msgstr ""

#, fuzzy
msgid "hedy_logo_alt"
msgstr "Hedy 로고"

#, fuzzy
msgid "hedy_on_github"
msgstr "Hedy on Github"

#, fuzzy
msgid "hedy_tutorial_logo_alt"
msgstr "Hedy 튜토리얼 아이콘"

#, fuzzy
msgid "hello_logo"
msgstr "안녕하세요"

#, fuzzy
msgid "hidden"
msgstr "숨기기"

#, fuzzy
msgid "hide_cheatsheet"
msgstr "컨닝 페이퍼 숨기기"

#, fuzzy
msgid "hide_keyword_switcher"
msgstr "키워드 변환기 숨기기"

#, fuzzy
msgid "highest_level_reached"
msgstr "최고 레벨에 도달했습니다"

#, fuzzy
msgid "highest_quiz_score"
msgstr "퀴즈 최고 점수입니다"

#, fuzzy
msgid "highscore_explanation"
msgstr "이 페이지에서는 수집된 성과의 양에 따라 현재의 고득점을 볼 수 있다. 모든 사용자, 국가 또는 수업의 순위를 볼 수 있다. 사용자 이름을 클릭하여 공개 프로필을 볼 수 있다."

#, fuzzy
msgid "highscore_no_public_profile"
msgstr "공개 프로필이 없으므로 하이 스코어에 나타나지 않습니다. 공용 프로필을 생성하시겠습니까?"

#, fuzzy
msgid "highscores"
msgstr "하이 스코어"

#, fuzzy
msgid "hint"
msgstr "힌트?"

#, fuzzy
msgid "ill_work_some_more"
msgstr "제가 조금만 더 작업을 해볼게요"

#, fuzzy
msgid "image_invalid"
msgstr "선택하신 이미지가 올바르지 않습니다."

#, fuzzy
msgid "incomplete_command_exception"
msgstr "불완전한 명령어"

#, fuzzy
msgid "incorrect_handling_of_quotes_exception"
msgstr "\"인용 처리가 잘못 되었습니다\""

#, fuzzy
msgid "incorrect_use_of_types_exception"
msgstr "잘못된 종류 사용"

#, fuzzy
msgid "incorrect_use_of_variable_exception"
msgstr "변수 사용 오류"

#, fuzzy
msgid "indentation_exception"
msgstr "\"잘못된 들여쓰기 입니다"

#, fuzzy
msgid "input"
msgstr "{ask}에서 입력"

#, fuzzy
msgid "integer"
msgstr "수"

#, fuzzy
msgid "invalid_class_link"
msgstr "수업에 가입하기 위한 링크가 잘못되었습니다."

#, fuzzy
msgid "invalid_command_exception"
msgstr "잘못된 명령어"

#, fuzzy
msgid "invalid_keyword_language_comment"
msgstr "# The provided keyword language is invalid, keyword language is set to English"

#, fuzzy
msgid "invalid_language_comment"
msgstr "# The provided language is invalid, language set to English"

#, fuzzy
msgid "invalid_level_comment"
msgstr "# The provided level is invalid, level is set to level 1"

#, fuzzy
msgid "invalid_program_comment"
msgstr "# The provided program is invalid, please try again"

#, fuzzy
msgid "invalid_teacher_invitation_code"
msgstr "선생님 초청 코드가 올바르지 않습니다. 선생님가 되려면 hello@hedy.org 에 연락해보세요."

#, fuzzy
msgid "invalid_tutorial_step"
msgstr "튜토리얼 단계가 잘못되었습니다"

#, fuzzy
msgid "invalid_username_password"
msgstr "사용자 이름/비밀번호가 잘못되었습니다."

#, fuzzy
msgid "invite_by_username"
msgstr "사용자 이름으로 초대"

#, fuzzy
msgid "invite_date"
msgstr "초대일자"

#, fuzzy
msgid "invite_message"
msgstr "수업에 참여하라는 초대장을 받았습니다"

#, fuzzy
msgid "invite_prompt"
msgstr "사용자 이름 입력"

#, fuzzy
msgid "invite_teacher"
msgstr "Invite a teacher"

#, fuzzy
msgid "join_class"
msgstr "수업참여"

#, fuzzy
msgid "join_prompt"
msgstr "수업에 참여하려면 계정이 있어야 합니다. 지금 로그인하시겠습니까?"

#, fuzzy
msgid "keyword_language_invalid"
msgstr "올바른 키워드 언어(영어 또는 자국어 선택)를 선택하십시오."

#, fuzzy
msgid "language"
msgstr "Language"

#, fuzzy
msgid "language_invalid"
msgstr "올바른 언어를 선택하십시오."

#, fuzzy
msgid "languages"
msgstr "이 프로그래밍 언어들 중에 어떤 것을 사용해 본 적이 있습니까?"

#, fuzzy
msgid "last_achievement"
msgstr "최종적으로 획득한 성과"

#, fuzzy
msgid "last_edited"
msgstr "마지막 편집"

#, fuzzy
msgid "last_error"
msgstr "마지막오류"

#, fuzzy
msgid "last_login"
msgstr "마지막로그인"

#, fuzzy
msgid "last_program"
msgstr "\"마지막 프로그램\""

#, fuzzy
msgid "last_update"
msgstr "마지막 업데이트"

#, fuzzy
msgid "lastname"
msgstr "성"

#, fuzzy
msgid "leave_class"
msgstr "수업 나가기"

#, fuzzy
msgid "level"
msgstr "레벨"

#, fuzzy
msgid "level_accessible"
msgstr "레벨은 학생들에게 열려있다"

#, fuzzy
msgid "level_disabled"
msgstr "레벨 비활성화됨"

#, fuzzy
msgid "level_future"
msgstr "이 레벨은 자동으로 다음에 열립니다 "

#, fuzzy
msgid "level_invalid"
msgstr "이 Hedy 레벨은 유효하지 않습니다."

#, fuzzy
msgid "level_not_class"
msgstr "이 레벨은 아직 수업에서 사용할 수 없습니다"

#, fuzzy
msgid "level_title"
msgstr "레벨"

#, fuzzy
msgid "levels"
msgstr "levels"

#, fuzzy
msgid "link"
msgstr "링크"

#, fuzzy
msgid "list"
msgstr "목록"

#, fuzzy
msgid "live_dashboard"
msgstr "라이브 대시보드"

#, fuzzy
msgid "logged_in_to_share"
msgstr "프로그램을 저장하고 공유하려면 로그인해야 합니다."

#, fuzzy
msgid "login"
msgstr "로그인"

#, fuzzy
msgid "login_long"
msgstr "계정에 로그인합니다"

#, fuzzy
msgid "login_to_save_your_work"
msgstr "작업을 저장하려면 로그인하십시오"

#, fuzzy
msgid "logout"
msgstr "로그아웃"

#, fuzzy
msgid "longest_program"
msgstr "가장 긴 프로그램"

#, fuzzy
msgid "mail_change_password_body"
msgstr ""
"Hedy 비밀번호가 변경되었습니다. 만약 의도하셨다면, 모든 것이 잘 된 일입니다. \n"
"비밀번호를 변경하지 않으셨다면, 이 이메일에 답장을 보내 즉시 저희에게 연락해주세요."

#, fuzzy
msgid "mail_change_password_subject"
msgstr "Hedy 비밀번호가 변경되었습니다"

#, fuzzy
msgid "mail_error_change_processed"
msgstr "유효성 확인 메일을 보낼 때 오류가 발생했습니다. 변경 사항은 여전히 올바르게 처리되고 있습니다."

#, fuzzy
msgid "mail_goodbye"
msgstr ""
"꾸준한 프로그래밍! \n"
"Hedy 팀"

#, fuzzy
msgid "mail_hello"
msgstr "안녕하세요 {username}!"

#, fuzzy
msgid "mail_recover_password_body"
msgstr ""
"이 링크를 클릭하면 새 Hedy 비밀번호를 설정할 수 있습니다. 이 링크는 <b>4</b>시간 동안 유효합니다. \n"
"비밀번호 리셋이 필요하지 않은 경우 이메일 {link}을(를) 무시하십시오"

#, fuzzy
msgid "mail_recover_password_subject"
msgstr "비밀번호의 초기화를 요청합니다."

#, fuzzy
msgid "mail_reset_password_body"
msgstr ""
"독자 분의 Hedy 비밀번호가 새 비밀번호로 리셋되었습니다. 만약 의도 하셨다면, 모든 것이 잘 된 일입니다. \n"
"비밀번호를 변경하지 않으셨다면, 이 이메일에 답장을 보내 즉시 저희에게 연락해주세요."

#, fuzzy
msgid "mail_reset_password_subject"
msgstr "Hedy 비밀번호가 초기화 되었습니다"

#, fuzzy
msgid "mail_welcome_teacher_body"
msgstr ""
"<strong>어서오세요!/strong>\n"
"당신의 새로운 Hedy 선생님의 계정을 축하드립니다. 전세계 Hedy 선생님들의 커뮤니티에 오신 것을 환영합니다!\n"
"\n"
"<강한>선생님의 회계가 할 수 있는 일 </강한>\n"
"지금은 잠금 해제된 여러 가지 옵션이 있습니다.\n"
"\n"
"1. 자세한 설명은 <a href=\"https://hedy.org/for-teachers/manual \">선생님용 매뉴얼에서 확인할 수 있다.\n"
"2. 당신의 선생님 계정으로 당신은 수업을 만들 수 있다. 당신의 학생들은 당신의 수업에 참여하는 것보다 더 많은 것을 할 수 있고, 당신은 그들의 진행 상황을 볼 수 있다. 수업은 <a href=\"https://hedycode.com/for-teachers \">의 페이지를 통해 만들어지고 관리된다.\n"
"3. 수업를 완전히 사용자 정의할 수 있습니다. 예를 들어 레벨을 열고 닫고, 모험을 활성화 또는 비활성화하고, 자신의 모험을 작성할 수 있습니다!\n"
"\n"
"<strong>온라인 커뮤니티에 가입하세요!/strong>\n"
"모든 Hedy 선생님들, 프로그래머들 그리고 다른 팬들은 저희 <a href=\"https://discord.gg/8yY7dEme9r \">Discord 서버에 가입하신 것을 환영합니다. 이곳은 여러분의 멋진 프로젝트와 교훈을 보여줄 수 있는 채널, 버그를 보고할 수 있는 채널, 그리고 다른 선생님들이나 Hedy 팀과 이야기할 수 있는 채널이 있습니다.\n"
"\n"
"<strong>도움을 요청하는 방법 </strong>\n"
"불분명한 사항이 있으면 디스코드로 알려주거나 <a href=\"mail to: hello@hedy.org \">로 이메일을 보내주세요.\n"
"\n"
"<strong>버그 신고 방법 </strong>\n"
"디스코드에는 버그 보고 채널인 #discord가 있다. 그곳은 당신이 직면하고 있는 문제들에 대해 우리에게 알려주기에 완벽한 장소이다. 당신이 깃허브를 사용하는 방법을 안다면, 당신은 거기서 <a href=\"https://github.com/hedyorg/hedy/issues/new?assignees=&labels=&template=bug_report.md&title=%5BBUG%5D \"> 이슈를 만들 수 있다.\n"

#, fuzzy
msgid "mail_welcome_teacher_subject"
msgstr "당신의 Hedy 선생님 계정은 준비가 되었습니다"

#, fuzzy
msgid "mail_welcome_verify_body"
msgstr ""
"귀하의 Hedy 계정이 성공적으로 생성되었습니다. 환영합니다! \n"
"이메일 주소를 확인하려면 이 링크를 클릭하십시오. {link}"

#, fuzzy
msgid "mail_welcome_verify_subject"
msgstr "Hedy에 오신것을 환영합니다"

#, fuzzy
msgid "mailing_title"
msgstr "Hedy 뉴스레터 구독하기"

#, fuzzy
msgid "main_subtitle"
msgstr "수업용 텍스트 프로그래밍"

#, fuzzy
msgid "main_title"
msgstr "Hedy"

#, fuzzy
msgid "make_sure_you_are_done"
msgstr "완료했는지 확인하세요! \"핸드 인(Hand in)\"을 클릭한 후에는 프로그램을 더 이상 변경할 수 없습니다."

#, fuzzy
msgid "male"
msgstr "남자"

#, fuzzy
msgid "mandatory_mode"
msgstr "필수 개발자 모드"

#, fuzzy
msgid "more_options"
msgstr "More options"

#, fuzzy
msgid "multiple_levels_warning"
msgstr "We've noticed you have both selected several levels and included code snippets in your adventure, this might cause issues with the syntax highlighter and the automatic translation of keywords"

#, fuzzy
msgid "my_account"
msgstr "나의 계정"

#, fuzzy
msgid "my_achievements"
msgstr "My achievements"

#, fuzzy
msgid "my_adventures"
msgstr "My adventures"

#, fuzzy
msgid "my_classes"
msgstr "My classes"

#, fuzzy
msgid "my_messages"
msgstr "My messages"

#, fuzzy
msgid "my_public_profile"
msgstr "My public profile"

#, fuzzy
msgid "name"
msgstr "Name"

#, fuzzy
msgid "nav_explore"
msgstr "Explore"

#, fuzzy
msgid "nav_hedy"
msgstr "Hedy"

#, fuzzy
msgid "nav_learn_more"
msgstr "Learn more"

#, fuzzy
msgid "nav_start"
msgstr "Home"

#, fuzzy
msgid "nested blocks"
msgstr "a block in a block"

#, fuzzy
msgid "new_password"
msgstr "New password"

#, fuzzy
msgid "new_password_repeat"
msgstr "Repeat new password"

#, fuzzy
msgid "newline"
msgstr "a new line"

#, fuzzy
msgid "next_exercise"
msgstr "Next exercise"

#, fuzzy
msgid "next_page"
msgstr "Next page"

#, fuzzy
msgid "next_step_tutorial"
msgstr "Next step >>>"

#, fuzzy
msgid "no"
msgstr "No"

#, fuzzy
msgid "no_account"
msgstr "No account?"

#, fuzzy
msgid "no_accounts"
msgstr "There are no accounts to create."

#, fuzzy
msgid "no_adventures_yet"
msgstr "There are no public adventures yet..."

#, fuzzy
msgid "no_certificate"
msgstr "This user hasn't earned the Hedy Certificate of Completion"

#, fuzzy
msgid "no_more_flat_if"
msgstr "Starting in level 8, the code after {if} needs to be placed on the next line and start with 4 spaces."

#, fuzzy
msgid "no_programs"
msgstr "You have no programs yet."

#, fuzzy
msgid "no_public_profile"
msgstr "You don't have a public profile text yet..."

#, fuzzy
msgid "no_shared_programs"
msgstr "has no shared programs..."

#, fuzzy
msgid "no_such_adventure"
msgstr "This adventure doesn't exist!"

#, fuzzy
msgid "no_such_class"
msgstr "No such Hedy class."

#, fuzzy
msgid "no_such_highscore"
msgstr "Highscores"

#, fuzzy
msgid "no_such_level"
msgstr "No such Hedy level!"

#, fuzzy
msgid "no_such_program"
msgstr "No such Hedy program!"

#, fuzzy
msgid "no_tag"
msgstr "No tag provided!"

#, fuzzy
msgid "not_enrolled"
msgstr "Looks like you are not in this class!"

#, fuzzy
msgid "not_in_class_no_handin"
msgstr "You are not in a class, so there's no need for you to hand in anything."

#, fuzzy
msgid "not_logged_in_cantsave"
msgstr "Your program will not be saved."

#, fuzzy
msgid "not_logged_in_handin"
msgstr "You must be logged in to hand in an assignment."

#, fuzzy
msgid "not_teacher"
msgstr "Looks like you are not a teacher!"

#, fuzzy
msgid "number"
msgstr "a number"

#, fuzzy
msgid "number_achievements"
msgstr "Number of achievements"

#, fuzzy
msgid "number_lines"
msgstr "Number of lines"

#, fuzzy
msgid "number_programs"
msgstr "Number of programs ran"

#, fuzzy
msgid "ok"
msgstr "OK"

#, fuzzy
msgid "only_you_can_see"
msgstr "Only you can see this program."

#, fuzzy
msgid "open"
msgstr "Open"

#, fuzzy
msgid "opening_date"
msgstr "Opening date"

#, fuzzy
msgid "opening_dates"
msgstr "Opening dates"

#, fuzzy
msgid "option"
msgstr "Option"

#, fuzzy
msgid "or"
msgstr "or"

#, fuzzy
msgid "other"
msgstr "Other"

#, fuzzy
msgid "other_block"
msgstr "Another block language"

#, fuzzy
msgid "other_settings"
msgstr "Other settings"

#, fuzzy
msgid "other_source"
msgstr "Other"

#, fuzzy
msgid "other_text"
msgstr "Another text language"

#, fuzzy
msgid "overwrite_warning"
msgstr "You already have a program with this name, saving this program will replace the old one. Are you sure?"

#, fuzzy
msgid "owner"
msgstr "Owner"

#, fuzzy
msgid "page"
msgstr "page"

#, fuzzy
msgid "page_not_found"
msgstr "We couldn't find that page!"

#, fuzzy
msgid "pair_with_teacher"
msgstr "I would like to be paired with another teacher for help"

#, fuzzy
msgid "parsons_title"
msgstr "Puzzle"

#, fuzzy
msgid "password"
msgstr "Password"

#, fuzzy
msgid "password_change_not_allowed"
msgstr "You're not allowed to change the password of this user."

#, fuzzy
msgid "password_change_prompt"
msgstr "Are you sure you want to change this password?"

#, fuzzy
msgid "password_change_success"
msgstr "Password of your student is successfully changed."

#, fuzzy
msgid "password_invalid"
msgstr "Your password is invalid."

#, fuzzy
msgid "password_repeat"
msgstr "Repeat password"

#, fuzzy
msgid "password_resetted"
msgstr "Your password has been successfully reset. You are being redirected to the login page."

#, fuzzy
msgid "password_six"
msgstr "Your password must contain at least six characters."

#, fuzzy
msgid "password_updated"
msgstr "Password updated."

#, fuzzy
msgid "passwords_six"
msgstr "All passwords need to be six characters or longer."

#, fuzzy
msgid "pending_invites"
msgstr "Pending invites"

#, fuzzy
msgid "people_with_a_link"
msgstr "Other people with a link can see this program. It also can be found on the \"Explore\" page."

#, fuzzy
msgid "percentage"
msgstr "percentage"

#, fuzzy
msgid "percentage_achieved"
msgstr "Achieved by {percentage}% of the users"

#, fuzzy
msgid "period"
msgstr "a period"

#, fuzzy
msgid "personal_text"
msgstr "Personal text"

#, fuzzy
msgid "personal_text_invalid"
msgstr "Your personal text is invalid."

#, fuzzy
msgid "postfix_classname"
msgstr "Postfix classname"

#, fuzzy
msgid "preferred_keyword_language"
msgstr "Preferred keyword language"

#, fuzzy
msgid "preferred_language"
msgstr "Preferred language"

#, fuzzy
msgid "preview"
msgstr "Preview"

#, fuzzy
msgid "previewing_adventure"
msgstr "Previewing adventure"

#, fuzzy
msgid "previewing_class"
msgstr "You are previewing class <em>{class_name}</em> as a teacher."

#, fuzzy
msgid "previous_campaigns"
msgstr "View previous campaigns"

#, fuzzy
msgid "print_logo"
msgstr "print"

#, fuzzy
msgid "privacy_terms"
msgstr "Privacy terms"

#, fuzzy
msgid "private"
msgstr "Private"

#, fuzzy
msgid "profile_logo_alt"
msgstr "Profile icon."

#, fuzzy
msgid "profile_picture"
msgstr "Profile picture"

#, fuzzy
msgid "profile_updated"
msgstr "Profile updated."

#, fuzzy
msgid "profile_updated_reload"
msgstr "Profile updated, page will be re-loaded."

#, fuzzy
msgid "program_contains_error"
msgstr "This program contains an error, are you sure you want to share it?"

#, fuzzy
msgid "program_header"
msgstr "My programs"

#, fuzzy
msgid "program_too_large_exception"
msgstr "Programs too large"

#, fuzzy
msgid "programming_experience"
msgstr "Do you have programming experience?"

#, fuzzy
msgid "programming_invalid"
msgstr "Please select a valid programming language."

#, fuzzy
msgid "programs"
msgstr "Programs"

#, fuzzy
msgid "programs_created"
msgstr "Programs created"

#, fuzzy
msgid "programs_saved"
msgstr "Programs saved"

#, fuzzy
msgid "programs_submitted"
msgstr "Programs submitted"

#, fuzzy
msgid "prompt_join_class"
msgstr "Do you want to join this class?"

#, fuzzy
msgid "public"
msgstr "Public"

msgid "public_adventures"
msgstr "Browse public adventures"

msgid "public_content"
msgstr ""

msgid "public_content_info"
msgstr ""

#, fuzzy
msgid "public_invalid"
msgstr "This agreement selection is invalid"

#, fuzzy
msgid "public_profile"
msgstr "Public profile"

#, fuzzy
msgid "public_profile_info"
msgstr "By selecting this box I make my profile visible for everyone. Be careful not to share personal information like your name or home address, because everyone will be able to see it!"

#, fuzzy
msgid "public_profile_updated"
msgstr "Public profile updated, page will be re-loaded."

#, fuzzy
msgid "pygame_waiting_for_input"
msgstr "Waiting for a button press..."

#, fuzzy
msgid "question mark"
msgstr "a question mark"

#, fuzzy
msgid "quiz_logo_alt"
msgstr "Quiz logo"

#, fuzzy
msgid "quiz_score"
msgstr "Quiz score"

#, fuzzy
msgid "quiz_tab"
msgstr "Quiz"

#, fuzzy
msgid "quiz_threshold_not_reached"
msgstr "Quiz threshold not reached to unlock this level"

#, fuzzy
msgid "read_code_label"
msgstr "Read aloud"

#, fuzzy
msgid "recent"
msgstr "My recent programs"

msgid "recover_password"
msgstr "비밀번호의 초기화를 요청합니다"

#, fuzzy
msgid "regress_button"
msgstr "Go back to level {level}"

#, fuzzy
msgid "remove"
msgstr "Remove"

#, fuzzy
msgid "remove_customization"
msgstr "Remove customization"

#, fuzzy
msgid "remove_customizations_prompt"
msgstr "Are you sure you want to remove this class's customizations?"

#, fuzzy
msgid "remove_student_prompt"
msgstr "Are you sure you want to remove the student from the class?"

#, fuzzy
msgid "remove_user_prompt"
msgstr "Confirm removing this user from the class."

#, fuzzy
msgid "repair_program_logo_alt"
msgstr "Repair program icon"

#, fuzzy
msgid "repeat_dep"
msgstr "Starting in level 8, {repeat} needs to be used with indentation. You can see examples on the {repeat} tab in level 8."

#, fuzzy
msgid "repeat_match_password"
msgstr "The repeated password does not match."

#, fuzzy
msgid "repeat_new_password"
msgstr "Repeat new password"

#, fuzzy
msgid "report_failure"
msgstr "This program does not exist or is not public"

#, fuzzy
msgid "report_program"
msgstr "Are you sure you want to report this program?"

#, fuzzy
msgid "report_success"
msgstr "This program has been reported"

#, fuzzy
msgid "request_teacher"
msgstr "Would you like to apply for a teacher's account?"

#, fuzzy
msgid "request_teacher_account"
msgstr "Request teacher account"

#, fuzzy
msgid "required_field"
msgstr "Fields marked with an * are required"

#, fuzzy
msgid "reset_adventure_prompt"
msgstr "Are you sure you want to reset all selected adventures?"

#, fuzzy
msgid "reset_adventures"
msgstr "Reset selected adventures"

#, fuzzy
msgid "reset_button"
msgstr "초기화하기"

#, fuzzy
msgid "reset_password"
msgstr "비밀번호 초기화"

#, fuzzy
msgid "reset_view"
msgstr "초기화하기"

#, fuzzy
msgid "retrieve_adventure_error"
msgstr "이 모험을 볼 수 없습니다!"

#, fuzzy
msgid "retrieve_class_error"
msgstr "선생님들만이 수업을 다시 들을 수 있다"

#, fuzzy
msgid "retrieve_tag_error"
msgstr "Error retrieving tags"

#, fuzzy
msgid "role"
msgstr "Role"

#, fuzzy
msgid "run_code_button"
msgstr "코드 실행하기"

#, fuzzy
msgid "runs_over_time"
msgstr "시간 경과에 따라 실행됨"

#, fuzzy
msgid "save"
msgstr "저장하기"

#, fuzzy
msgid "save_parse_warning"
msgstr "이 프로그램에 오류가 있습니다. 저장하시겠습니까?"

#, fuzzy
msgid "save_prompt"
msgstr "프로그램을 저장하려면 계정이 있어야 합니다. 지금 로그인하시겠습니까?"

#, fuzzy
msgid "save_success_detail"
msgstr "프로그램이 성공적으로 저장되었습니다."

#, fuzzy
msgid "score"
msgstr "점수"

#, fuzzy
msgid "search"
msgstr "검색..."

#, fuzzy
msgid "search_button"
msgstr "검색"

#, fuzzy
msgid "second_teacher"
msgstr "Second teacher"

#, fuzzy
msgid "second_teacher_copy_prompt"
msgstr "Are you sure you want to copy this teacher?"

#, fuzzy
msgid "second_teacher_prompt"
msgstr "Enter a teacher username to invite them."

#, fuzzy
msgid "second_teacher_warning"
msgstr "All teachers in this class can customize it."

#, fuzzy
msgid "see_certificate"
msgstr "{username} 인증서 참조!"

#, fuzzy
msgid "select"
msgstr "선택하기"

#, fuzzy
msgid "select_adventures"
msgstr "모험 선택 및 주문"

#, fuzzy
msgid "select_all"
msgstr "Select all"

#, fuzzy
msgid "select_lang"
msgstr "Select language"

msgid "select_levels"
msgstr "Select levels"

#, fuzzy
msgid "select_tag"
msgstr "Select tag"

#, fuzzy
msgid "selected"
msgstr "Selected"

#, fuzzy
msgid "self_removal_prompt"
msgstr "정말 이 수업을 나가실 건가요?"

#, fuzzy
msgid "send_password_recovery"
msgstr "비밀번호 복구 이메일을 보내주세요"

#, fuzzy
msgid "sent_by"
msgstr "이 초대장은 다음 사람에 의해 발송됩니다"

#, fuzzy
msgid "sent_password_recovery"
msgstr "비밀번호를 초기화 하는 방법에 대한 방법이 포함된 이메일을 곧 받으실 수 있습니다."

#, fuzzy
msgid "settings"
msgstr "개인 정보 설정"

#, fuzzy
msgid "share_by_giving_link"
msgstr "다른 사용자에게 아래 링크를 제공하여 프로그램을 보여줍니다:"

#, fuzzy
msgid "share_your_program"
msgstr "프로그램 공유"

#, fuzzy
msgid "signup_student_or_teacher"
msgstr "학생이신가요 아니면 선생님이신가요?"

#, fuzzy
msgid "single quotes"
msgstr "인용구 하나"

#, fuzzy
msgid "slash"
msgstr "slash"

#, fuzzy
msgid "sleeping"
msgstr "Sleeping..."

#, fuzzy
msgid "slides"
msgstr "Slides"

msgid "slides_for_level"
msgstr ""

#, fuzzy
msgid "slides_info"
msgstr "For each level of Hedy, we have created slides to help you teach. The slides contain explanations of each level, and Hedy examples that you can run inside the slides. Just click the link and get started! the Introduction slides are a general explanation of Hedy before level 1 The slides were created using <a href=\"https://slides.com\">slides.com</a>. If you want to adapt them yourself, you can download them, and then upload the resulting zip file to <a href=\"https://slides.com\">slides.com</a>. You can find more information about the slides in the <a href=\"https://hedy.org/for-teachers/manual/features\">teacher's manual</a>."

#, fuzzy
msgid "social_media"
msgstr "소셜 미디어"

#, fuzzy
msgid "something_went_wrong_keyword_parsing"
msgstr "모험에 오류가 있습니다. 모든 키워드가 {}(으)로 올바르게 둘러싸여 있습니까?"

#, fuzzy
msgid "space"
msgstr "띄어쓰기"

#, fuzzy
msgid "star"
msgstr "스타"

#, fuzzy
msgid "start_hedy_tutorial"
msgstr "hedy 튜토리얼 시작"

#, fuzzy
msgid "start_learning"
msgstr "Start learning"

#, fuzzy
msgid "start_programming"
msgstr "프로그래밍시작"

#, fuzzy
msgid "start_programming_logo_alt"
msgstr "프로그래밍 시작 아이콘"

#, fuzzy
msgid "start_quiz"
msgstr "퀴즈시작"

#, fuzzy
msgid "start_teacher_tutorial"
msgstr "선생님 튜토리얼 시작하기"

#, fuzzy
msgid "start_teaching"
msgstr "Start teaching"

#, fuzzy
msgid "step_title"
msgstr "Assignment"

#, fuzzy
msgid "stop_code_button"
msgstr "프로그램 중지"

#, fuzzy
msgid "string"
msgstr "텍스트"

#, fuzzy
msgid "student"
msgstr "Student"

#, fuzzy
msgid "student_already_in_class"
msgstr "이 학생은 이미 당신의 반에 소속되어 있어요."

#, fuzzy
msgid "student_already_invite"
msgstr "이 학생은 이미 초대 대기 중입니다."

#, fuzzy
msgid "student_details"
msgstr "Student details"

#, fuzzy
msgid "student_list"
msgstr "\"학생 목록\""

#, fuzzy
msgid "student_not_allowed_in_class"
msgstr "Student not allowed in class"

#, fuzzy
msgid "student_not_existing"
msgstr "This username doesn't exist."

#, fuzzy
msgid "student_signup_header"
msgstr "Student"

#, fuzzy
msgid "students"
msgstr "students"

#, fuzzy
msgid "submission_time"
msgstr "Handed in at"

#, fuzzy
msgid "submit_answer"
msgstr "Answer question"

#, fuzzy
msgid "submit_program"
msgstr "Submit"

#, fuzzy
msgid "submit_warning"
msgstr "Are you sure you want to submit this program?"

#, fuzzy
msgid "submitted"
msgstr "Submitted"

#, fuzzy
msgid "submitted_header"
msgstr "This is a submitted program and can't be altered."

#, fuzzy
msgid "subscribe"
msgstr "Subscribe"

#, fuzzy
msgid "subscribe_newsletter"
msgstr "Subscribe to the newsletter"

#, fuzzy
msgid "suggestion_color"
msgstr "Try using another color"

#, fuzzy
msgid "suggestion_note"
msgstr "Use a note between C0 and B9 or a number between 1 and 70"

#, fuzzy
msgid "suggestion_number"
msgstr "Try changing the value to a number"

msgid "suggestion_numbers_or_strings"
msgstr "Try changing the values to be all text or all numbers"

#, fuzzy
msgid "surname"
msgstr "First Name"

#, fuzzy
msgid "survey"
msgstr "Survey"

#, fuzzy
msgid "survey_completed"
msgstr "Survey completed"

#, fuzzy
msgid "survey_skip"
msgstr "Don't show this again"

#, fuzzy
msgid "survey_submit"
msgstr "Submit"

#, fuzzy
msgid "tag_in_adventure"
msgstr "Tag in adventure"

#, fuzzy
msgid "tag_input_placeholder"
msgstr "Enter a new tag"

#, fuzzy
msgid "tags"
msgstr "Tags"

#, fuzzy
msgid "teacher"
msgstr "Teacher"

#, fuzzy
msgid "teacher_account_request"
msgstr "You have a pending teacher account request"

#, fuzzy
msgid "teacher_account_success"
msgstr "You successfully requested a teacher account."

#, fuzzy
msgid "teacher_invalid"
msgstr "Your teacher value is invalid."

#, fuzzy
msgid "teacher_invitation_require_login"
msgstr "To set up your profile as a teacher, we will need you to log in. If you don't have an account, please create one."

#, fuzzy
msgid "teacher_manual"
msgstr "Teacher manual"

#, fuzzy
msgid "teacher_signup_header"
msgstr "Teacher"

#, fuzzy
msgid "teacher_tutorial_logo_alt"
msgstr "Teacher tutorial icon"

#, fuzzy
msgid "teacher_welcome"
msgstr "Welcome to Hedy! Your are now the proud owner of a teachers account which allows you to create classes and invite students."

#, fuzzy
msgid "teachers"
msgstr "Teachers"

#, fuzzy
msgid "template_code"
msgstr ""
"This is the explanation of my adventure!\n"
"\n"
"This way I can show a command: <code>{print}</code>\n"
"\n"
"But sometimes I might want to show a piece of code, like this:\n"
"<pre>\n"
"ask What's your name?\n"
"echo so your name is \n"
"</pre>"

#, fuzzy
msgid "this_turns_in_assignment"
msgstr "This turns in your assignment to your teacher."

#, fuzzy
msgid "title"
msgstr "Title"

#, fuzzy
msgid "title_achievements"
msgstr "Hedy - My achievements"

#, fuzzy
msgid "title_admin"
msgstr "Hedy - Administrator page"

#, fuzzy
msgid "title_class grid_overview"
msgstr "Hedy - Grid overview"

#, fuzzy
msgid "title_class live_statistics"
msgstr "Hedy - Live Statistics"

#, fuzzy
msgid "title_class-overview"
msgstr "Hedy - Class overview"

#, fuzzy
msgid "title_customize-adventure"
msgstr "Hedy - Customize adventure"

#, fuzzy
msgid "title_customize-class"
msgstr "Hedy - Customize class"

#, fuzzy
msgid "title_explore"
msgstr "Hedy - Explore"

#, fuzzy
msgid "title_for-teacher"
msgstr "Hedy - For teachers"

#, fuzzy
msgid "title_join-class"
msgstr "Hedy - Join class"

#, fuzzy
msgid "title_landing-page"
msgstr "Welcome to Hedy!"

#, fuzzy
msgid "title_learn-more"
msgstr "Hedy - Learn more"

#, fuzzy
msgid "title_login"
msgstr "Hedy - 로그인"

#, fuzzy
msgid "title_my-profile"
msgstr "Hedy - 내 계정"

#, fuzzy
msgid "title_privacy"
msgstr "Hedy - 개인 정보 보호 약관"

#, fuzzy
msgid "title_programs"
msgstr "Hedy - 내 프로그램"

#, fuzzy
msgid "title_public-adventures"
msgstr "Hedy - Public adventures"

#, fuzzy
msgid "title_recover"
msgstr "Hedy - 계정 복구"

#, fuzzy
msgid "title_reset"
msgstr "Hedy - 비밀번호 초기화"

#, fuzzy
msgid "title_signup"
msgstr "Hedy - 계정 만들기"

#, fuzzy
msgid "title_start"
msgstr "Hedy - 텍스트 프로그래밍이 쉬워졌습니다"

#, fuzzy
msgid "title_view-adventure"
msgstr "Hedy - 모험 보기"

#, fuzzy
msgid "token_invalid"
msgstr "토큰이 올바르지 않습니다."

#, fuzzy
msgid "tooltip_level_locked"
msgstr "Your teacher disabled this level"

#, fuzzy
msgid "translate_error"
msgstr "코드를 번역하는 동안 오류가 발생했습니다. 코드를 실행하여 오류가 있는지 확인해 보십시오. 오류가 있는 코드는 번역할 수 없습니다."

#, fuzzy
msgid "translating_hedy"
msgstr "Hedy 번역"

#, fuzzy
msgid "translator"
msgstr "Translator"

#, fuzzy
msgid "tutorial"
msgstr "튜토리얼"

#, fuzzy
msgid "tutorial_code_snippet"
msgstr ""
"{print} Hello world!\n"
"{print} I'm learning Hedy with the tutorial!"

#, fuzzy
msgid "tutorial_message_not_found"
msgstr "We couldn't find the requested tutorial step..."

#, fuzzy
msgid "tutorial_title_not_found"
msgstr "Tutorial step not found"

#, fuzzy
msgid "unauthorized"
msgstr "You don't have access rights for this page"

#, fuzzy
msgid "unique_usernames"
msgstr "All usernames need to be unique."

#, fuzzy
msgid "unlock_thresholds"
msgstr "Unlock level thresholds"

#, fuzzy
msgid "unsaved_class_changes"
msgstr "There are unsaved changes, are you sure you want to leave this page?"

#, fuzzy
msgid "update_adventure_prompt"
msgstr "Are you sure you want to update this adventure?"

#, fuzzy
msgid "update_profile"
msgstr "Update profile"

#, fuzzy
msgid "update_public"
msgstr "Update public profile"

#, fuzzy
msgid "updating_indicator"
msgstr "Updating"

#, fuzzy
msgid "use_of_blanks_exception"
msgstr "Use of blanks in programs"

#, fuzzy
msgid "use_of_nested_functions_exception"
msgstr "Use of nested functions"

#, fuzzy
msgid "used_in"
msgstr "Used in:"

#, fuzzy
msgid "user"
msgstr "user"

#, fuzzy
msgid "user_inexistent"
msgstr "This user doesn't exist"

#, fuzzy
msgid "user_not_private"
msgstr "This user either doesn't exist or doesn't have a public profile"

#, fuzzy
msgid "username"
msgstr "Username"

#, fuzzy
msgid "username_empty"
msgstr "You didn't enter an username!"

#, fuzzy
msgid "username_invalid"
msgstr "Your username is invalid."

#, fuzzy
msgid "username_special"
msgstr "Username cannot contain `:` or `@`."

#, fuzzy
msgid "username_three"
msgstr "Username must contain at least three characters."

#, fuzzy
msgid "usernames_exist"
msgstr "One or more usernames is already in use."

#, fuzzy
msgid "value"
msgstr "Value"

#, fuzzy
msgid "variables"
msgstr "Variables"

msgid "view_adventures"
msgstr ""

msgid "view_classes"
msgstr ""

#, fuzzy
msgid "view_program"
msgstr "View program"

msgid "view_slides"
msgstr ""

#, fuzzy
msgid "welcome"
msgstr "Welcome"

#, fuzzy
msgid "welcome_back"
msgstr "Welcome back"

#, fuzzy
msgid "what_is_your_role"
msgstr "What is your role?"

#, fuzzy
msgid "what_should_my_code_do"
msgstr "What should my code do?"

#, fuzzy
msgid "whole_world"
msgstr "The world"

#, fuzzy
msgid "year_invalid"
msgstr "Please enter a year between 1900 and {current_year}."

#, fuzzy
msgid "yes"
msgstr "Yes"

#, fuzzy
msgid "your_account"
msgstr "Your profile"

#, fuzzy
msgid "your_class"
msgstr "Your class"

#, fuzzy
msgid "your_last_program"
msgstr "Your last saved program"

#, fuzzy
msgid "your_personal_text"
msgstr "Your personal text..."

#, fuzzy
msgid "your_program"
msgstr "Your program"

#~ msgid "title_class logs"
#~ msgstr "Hedy - Logs"

#~ msgid "title_class statistics"
#~ msgstr "My statistics"

#~ msgid "disabled_button_locked"
#~ msgstr "너희 선생님은 아직 이 레벨을 풀지 않으셨다"

#~ msgid "duplicate_tag"
#~ msgstr "You already have a tag with this name."

#~ msgid "tag_deleted"
#~ msgstr "This tag was successfully deleted."

#~ msgid "no_tags"
#~ msgstr "No tags yet."

#~ msgid "apply_filters"
#~ msgstr "Apply filters"

#~ msgid "write_first_program"
#~ msgstr "Write your first program!"

#~ msgid "share_confirm"
#~ msgstr "프로그램을 공개로 설정 하시겠습니까?"

#~ msgid "share_success_detail"
#~ msgstr "프로그램이 성공적으로 공유되었습니다."

#~ msgid "try_it"
#~ msgstr "시작하기"

#~ msgid "unshare_confirm"
#~ msgstr "Are you sure you want to make the program private?"

#~ msgid "unshare_success_detail"
#~ msgstr "Program unshared successfully."

#~ msgid "adventure_exp_2"
#~ msgstr "If you want to show actual code snippets, for example to give student a template or example of the code. Please use pre anchors like this:"

#~ msgid "hello_world"
#~ msgstr "Hello world!"

#~ msgid "adventure_exp_1"
#~ msgstr "Type your adventure of choice on the right-hand side. After creating your adventure you can include it in one of your classes under \"customizations\". If you want to include a command in your adventure please use code anchors like this:"

#~ msgid "hide_parsons"
#~ msgstr "퍼즐 숨기기"

#~ msgid "hide_quiz"
#~ msgstr "퀴즈 숨기기"

#~ msgid "back_to_class"
#~ msgstr "수업으로 돌아가기"

<<<<<<< HEAD
#~ msgid "edit"
#~ msgstr ""

#~ msgid "open_adventures"
#~ msgstr ""

#~ msgid "open_classes"
#~ msgstr ""

#~ msgid "open_slides"
=======
#~ msgid "classes"
>>>>>>> fa009d5b
#~ msgstr ""
<|MERGE_RESOLUTION|>--- conflicted
+++ resolved
@@ -2612,18 +2612,5 @@
 #~ msgid "back_to_class"
 #~ msgstr "수업으로 돌아가기"
 
-<<<<<<< HEAD
-#~ msgid "edit"
+#~ msgid "classes"
 #~ msgstr ""
-
-#~ msgid "open_adventures"
-#~ msgstr ""
-
-#~ msgid "open_classes"
-#~ msgstr ""
-
-#~ msgid "open_slides"
-=======
-#~ msgid "classes"
->>>>>>> fa009d5b
-#~ msgstr ""
