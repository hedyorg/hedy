# Korean translations for PROJECT.
# Copyright (C) 2023 ORGANIZATION
# This file is distributed under the same license as the PROJECT project.
# FIRST AUTHOR <EMAIL@ADDRESS>, 2023.
#
msgid ""
msgstr ""
"Project-Id-Version: PROJECT VERSION\n"
"Report-Msgid-Bugs-To: EMAIL@ADDRESS\n"
<<<<<<< HEAD
"POT-Creation-Date: 2024-03-08 13:54+0100\n"
"PO-Revision-Date: 2024-02-29 13:29+0000\n"
=======
"POT-Creation-Date: 2024-02-13 11:36+0100\n"
"PO-Revision-Date: 2024-03-07 13:40+0000\n"
>>>>>>> 66c2d35e
"Last-Translator: Prefill add-on <noreply-addon-prefill@weblate.org>\n"
"Language-Team: ko <LL@li.org>\n"
"Language: ko\n"
"MIME-Version: 1.0\n"
"Content-Type: text/plain; charset=utf-8\n"
"Content-Transfer-Encoding: 8bit\n"
"Plural-Forms: nplurals=1; plural=0;\n"
"X-Generator: Weblate 5.5-dev\n"
"Generated-By: Babel 2.14.0\n"

#, fuzzy
msgid "Access Before Assign"
msgstr "{access_line_number} 라인에서 {name} 변수를 사용하려고 했지만 {definition_line_number} 라인에서 설정했습니다. 변수를 사용하기 전에 변수를 설정하십시오."

#, fuzzy
msgid "Cyclic Var Definition"
msgstr "{is} 명령어의 오른쪽에서 이름 {variable}을(를) 설정해야 사용할 수 있습니다."

#, fuzzy
msgid "Function Undefined"
msgstr "You tried to use the function {name}, but you didn't define it."

#, fuzzy
msgid "Has Blanks"
msgstr "코드가 불완전합니다. 코드로 대체해야하는 빈칸이 들어있습니다."

#, fuzzy
msgid "Incomplete"
msgstr "이런! 코드를 조금 잊으셨군요! {line_number} 라인에서 {incomplete_command} 뒤에 텍스트를 입력해야 합니다."

#, fuzzy
msgid "Incomplete Repeat"
msgstr "{line_number} 라인에서 사용한 {repeat} 명령을 사용하지 않은 것 같습니다."

#, fuzzy
msgid "Invalid"
msgstr "{invalid_command}이(가) Hedy 레벨 {level} 명령이 아닙니다. {guessed_command}을(를) 말씀하신 건가요?"

#, fuzzy
msgid "Invalid Argument"
msgstr "{invalid_argument} 명령을 {invalid_argument}에 사용할 수 없습니다. {invalid_argument}을(를) {allowed_type}(으)로 변경해 보십시오."

#, fuzzy
msgid "Invalid Argument Type"
msgstr "{invalid_type}이므로 {command}을(를) {invalid_argument}에 사용할 수 없습니다. {invalid_argument}을(를) {allowed_type}(으)로 변경해 보십시오."

#, fuzzy
msgid "Invalid At Command"
msgstr "레벨 16부터는 {at} 명령어를 사용할 수 없습니다. 대괄호를 사용하여 friends[i], lucky_numbers[{random}]와 같은 목록의 요소를 사용할 수 있습니다."

#, fuzzy
msgid "Invalid Space"
msgstr "이런! 행 {line_number}에 공백이 있는 행을 시작했습니다. 공백이 컴퓨터를 혼란스럽게 하는데, 제거할 수 있나요?"

#, fuzzy
msgid "Invalid Type Combination"
msgstr "하나는 {invalid_type}이고 다른 하나는 {invalid_type_2}이므로 {invalid_argument} 및 {invalid_argument_2}을(를) {command}에 사용할 수 없습니다. {invalid_argument}을(를) {invalid_type_2} 또는 {invalid_argument_2}을(를) {invalid_type}으로 변경해 보십시오."

#, fuzzy
msgid "Locked Language Feature"
msgstr "{concept}을(를) 사용하고 있군요! 멋지지만 {concept}은(는) 아직 잠금 해제되지 않았습니다. 나중에 잠금 해제됩니다."

#, fuzzy
msgid "Lonely Echo"
msgstr "{ask} 이전에 {echo}을(를) 사용했거나 {ask}이(가) 없는 {echo}을(를) 사용했습니다. {echo} 앞에 {ask}을(를) 배치하십시오."

#, fuzzy
msgid "Lonely Text"
msgstr "{line_number} 행에서 사용한 텍스트에 명령을 사용하지 않은 것 같습니다"

#, fuzzy
msgid "Missing Additional Command"
msgstr "It looks like you forgot to complete writing {command} on line {line_number}."

#, fuzzy
msgid "Missing Command"
msgstr "{line_number} 라인에서 명령을 사용하는 것을 잊어버린 것 같습니다."

#, fuzzy
msgid "Missing Inner Command"
msgstr "{line_number} 라인에서 사용한 {command} 문에 명령을 사용하지 않은 것 같습니다."

#, fuzzy
msgid "Missing Square Brackets"
msgstr "It looks like you forgot to use square brackets [] around the list you were creating on line {line_number}."

#, fuzzy
msgid "Missing Variable"
msgstr "It looks like your {command} is missing a variable at the start of the line."

#, fuzzy
msgid "Misspelled At Command"
msgstr "It looks like you might have misspelled the {command} command, instead you wrote {invalid_argument} in line {line_number}."

#, fuzzy
msgid "No Indentation"
msgstr "{line_number} 행에 사용한 공백이 너무 적습니다. {leading_spaces}개의 공백을 사용했지만 충분하지 않습니다. 이전 행보다 {indent_size}개의 공백이 더 많은 새 블록을 모두 시작하십시오."

#, fuzzy
msgid "Non Decimal Variable"
msgstr "At line {line_number}, you might have tried using a number which Hedy does not like very much! Try changing it to a decimal number like 2."

#, fuzzy
msgid "Parse"
msgstr "입력한 코드가 올바른 Hedy 코드가 아닙니다. {location[1]} 위치의 {location[0]} 행에 오류가 있습니다. {character_found}을(를) 입력했지만 이 코드는 허용되지 않습니다."

#, fuzzy
msgid "Pressit Missing Else"
msgstr "다른 키를 누를 때 발생하는 작업을 코드에 {else}을(를) 추가하지 않았습니다"

msgid "Save Microbit code "
msgstr ""

#, fuzzy
msgid "Too Big"
msgstr "와우! 당신의 프로그램은 인상적인 {lines_of_code}개의 코드 라인을 가지고 있습니다! 하지만 우리는 이 레벨에서 {max_lines}개의 라인만 처리할 수 있습니다. 당신의 프로그램을 더 작게 만들고 다시 시도해보세요."

#, fuzzy
msgid "Unexpected Indentation"
msgstr "{line_number} 행에 공백을 너무 많이 사용했습니다. {leading_spaces}개의 공백을 사용했는데 너무 많습니다. 새 블록을 모두 이전 행보다 {indent_size}개의 공백으로 시작하십시오."

#, fuzzy
msgid "Unquoted Assignment"
msgstr "이 레벨에서 따옴표 사이 {is}의 오른쪽에 텍스트를 배치해야 합니다. {text} 텍스트의 경우 이를 잊어버린 것입니다."

#, fuzzy
msgid "Unquoted Equality Check"
msgstr "변수가 여러 단어와 같은지 확인하려면 단어를 따옴표로 둘러싸야 합니다!"

#, fuzzy
msgid "Unquoted Text"
msgstr "주의하십시오. {ask} 또는 {print} 작업을 수행할 경우 텍스트는 따옴표로 시작하고 끝을 맺어야 합니다. {unquotedtext} 텍스트에 대해 잊어버린 것입니다."

#, fuzzy
msgid "Unsupported Float"
msgstr "정수가 아닌 숫자는 아직 지원되지 않지만 몇 가지 레벨이 될 것입니다. 지금은 {value}을(를) 정수로 변경하십시오."

#, fuzzy
msgid "Unsupported String Value"
msgstr "텍스트 값에는 {invalid_value}이(가) 포함될 수 없습니다."

#, fuzzy
msgid "Unused Variable"
msgstr "You defined the variable {variable_name} on line {line_number}, but you did not use it."

#, fuzzy
msgid "Var Undefined"
msgstr "{name} 변수를 사용하려고 했지만 설정하지 않았습니다. {name} 단어를 사용하려고 했지만 따옴표를 잊어버렸을 수도 있습니다."

#, fuzzy
msgid "Wrong Level"
msgstr "올바른 Hedy 코드이지만 올바른 레벨은 아닙니다. {working_level} 레벨에 대해 {offending_keyword}을(를) 작성했습니다. 팁: {tip}"

#, fuzzy
msgid "Wrong Number of Arguments"
msgstr "Your function used the wrong number of arguments. You provided {used_number} but the function {name} needs {defined_number}"

#, fuzzy
msgid "account_overview"
msgstr "계정 개요"

#, fuzzy
msgid "accounts_created"
msgstr "성공적으로 계정이 생성되었습니다."

#, fuzzy
msgid "accounts_intro"
msgstr "이 페이지에서 여러 학생들의 계정을 한 번에 만들 수 있다. 이것들은 현재 수업에 자동으로 추가되므로 위에 제시된 수업이 올바른 수업인지 확인하라! 전체 Hedy 시스템에서 모든 사용자 이름은 고유해야 한다. 'Postfix classname'을 사용하여 모든 계정에 자신의 수업 이름을 추가할 수 있다. 수동으로 비밀번호를 입력할 경우 <b>최소</b> 6자 이상이어야 한다."

#, fuzzy
msgid "achievement_earned"
msgstr "업적을 달성했습니다!"

#, fuzzy
msgid "achievements"
msgstr "업적"

#, fuzzy
msgid "achievements_check_icon_alt"
msgstr "업적 달성 아이콘"

#, fuzzy
msgid "achievements_logo_alt"
msgstr "업적 로고"

#, fuzzy
msgid "add"
msgstr "Add"

#, fuzzy
msgid "add_students"
msgstr "학생 추가"

#, fuzzy
msgid "add_students_options"
msgstr "학생 추가 옵션"

#, fuzzy
msgid "admin"
msgstr "관리자"

#, fuzzy
msgid "advance_button"
msgstr "레벨 {level}(으)로 이동"

#, fuzzy
msgid "adventure"
msgstr "모험"

#, fuzzy
msgid "adventure_cloned"
msgstr "Adventure is cloned"

#, fuzzy
msgid "adventure_code_button"
msgstr "This button allows you to add a keyword within any text you write."

#, fuzzy
msgid "adventure_codeblock_button"
msgstr "Use this button when you want to create a block of code that students can run in your adventure. Tip: put the selection at the end of the last line of the code block and <kbd>Enter</kbd> 3 times to type after a code block."

#, fuzzy
msgid "adventure_duplicate"
msgstr "당신은 이미 동일한 모험 이름을 사용하고 있습니다."

#, fuzzy
msgid "adventure_empty"
msgstr "모험 이름을 입력하지 않으셨군요!"

#, fuzzy
msgid "adventure_exp_3"
msgstr "키워드를 항상 {}(으)로 둘러싸야 합니다. 그러면 키워드가 올바르게 인식됩니다. 미리보기 버튼을 사용하여 모험의 스타일화된 버전을 볼 수 있습니다. 모험을 전용 페이지에서 보려면 선생님 페이지에서 \"보기\"를 선택합니다."

#, fuzzy
msgid "adventure_exp_classes"
msgstr "Your adventure is used within the following classes"

#, fuzzy
msgid "adventure_id_invalid"
msgstr "모험 ID가 잘못되었습니다."

#, fuzzy
msgid "adventure_length"
msgstr "당신의 모험은 최소 20자 이상이어야 합니다."

#, fuzzy
msgid "adventure_name_invalid"
msgstr "모험 이름이 잘못되었습니다."

#, fuzzy
msgid "adventure_prompt"
msgstr "모험의 이름을 입력하십시오"

#, fuzzy
msgid "adventure_terms"
msgstr "나는 내 모험이 Hedy에서 공유 되는 것에 동의합니다."

#, fuzzy
msgid "adventure_updated"
msgstr "모험이 업데이트 되었습니다!"

#, fuzzy
msgid "adventures_info"
msgstr "Each Hedy level has built-in exercises for students, which we call adventures. You can create your own adventures and add them to your classes. With your own adventures you can create adventures that are relevant and interesting for your students. You can find more information about creating your own adventures <a href=\"https://hedy.org/for-teachers/manual/features\">here</a>."

#, fuzzy
msgid "adventures_restored"
msgstr "기본 모험이 복구되었습니다."

#, fuzzy
msgid "ago"
msgstr "{timestamp} 이전"

#, fuzzy
msgid "agree_invalid"
msgstr "당신은 개인 정보 보호 조항에 동의해야 합니다."

#, fuzzy
msgid "agree_with"
msgstr "나는 동의합니다"

#, fuzzy
msgid "ajax_error"
msgstr "오류가 발생했습니다. 다시 시도하십시오."

#, fuzzy
msgid "all"
msgstr "전체"

#, fuzzy
msgid "all_class_highscores"
msgstr "전체 학생들이 하이 스코어으로 보이네요"

#, fuzzy
msgid "already_account"
msgstr "계정이 이미 있으신가요?"

#, fuzzy
msgid "already_program_running"
msgstr "이미 실행 중인 프로그램이 있습니다. 먼저 프로그램을 끝내십시오."

#, fuzzy
msgid "already_teacher"
msgstr "당신은 이미 선생님 계정이 있으시네요."

#, fuzzy
msgid "already_teacher_request"
msgstr "이미 보류 중인 선생님 요청이 있습니다."

#, fuzzy
msgid "amount_created"
msgstr "프로그램이 만들어졌어요"

#, fuzzy
msgid "amount_saved"
msgstr "프로그램이 저장 되었어요"

#, fuzzy
msgid "amount_submitted"
msgstr "프로그램이 제출 되었어요"

#, fuzzy
msgid "are_you_sure"
msgstr "확실하신가요? 이 작업은 뒤로 되돌릴 수 없습니다."

#, fuzzy
msgid "ask_needs_var"
msgstr "레벨 2부터 {ask}을(를) 변수와 함께 사용해야 합니다. 예: 이름 {is} {ask} 무엇이라고 부르십니까?"

#, fuzzy
msgid "back_to_class"
msgstr "수업으로 돌아가기"

#, fuzzy
msgid "back_to_teachers_page"
msgstr "선생님 페이지로 돌아가기"

#, fuzzy
msgid "become_a_sponsor"
msgstr "후원자 되기"

#, fuzzy
msgid "birth_year"
msgstr "출생년도"

#, fuzzy
msgid "by"
msgstr "by"

#, fuzzy
msgid "cancel"
msgstr "취소"

#, fuzzy
msgid "cant_parse_exception"
msgstr "프로그램을 구문 분석할 수 없습니다"

#, fuzzy
msgid "catch_index_exception"
msgstr "{list_name} 목록에 액세스하려고 했지만 비어 있거나 인덱스가 없습니다."

#, fuzzy
msgid "catch_value_exception"
msgstr "While running your program the command {command} received the value {value} which is not allowed. {suggestion}."

#, fuzzy
msgid "certificate"
msgstr "수료증"

#, fuzzy
msgid "certified_teacher"
msgstr "수료된 선생님"

#, fuzzy
msgid "change_password"
msgstr "비밀번호 변경하기"

#, fuzzy
msgid "cheatsheet_title"
msgstr "Cheatsheet"

#, fuzzy
msgid "class_already_joined"
msgstr "당신은 이미 수업에 참가한 학생입니다"

#, fuzzy
msgid "class_customize_success"
msgstr "수업이 커스터마이징 되었습니다."

#, fuzzy
msgid "class_live"
msgstr "실시간 통계"

#, fuzzy
msgid "class_name_duplicate"
msgstr "이미 이 이름의 수업가 있습니다."

#, fuzzy
msgid "class_name_empty"
msgstr "학급 이름을 입력하지 않으셨군요!"

#, fuzzy
msgid "class_name_invalid"
msgstr "수업 이름이 잘못되었습니다."

#, fuzzy
msgid "class_name_prompt"
msgstr "새 수업 이름을 입력하십시오"

#, fuzzy
msgid "class_overview"
msgstr "수업개요"

#, fuzzy
msgid "class_survey_description"
msgstr "We would like to get a better overview of our Hedy users. By providing these answers, you would help improve Hedy. Thank you!"

#, fuzzy
msgid "class_survey_later"
msgstr "Remind me tomorrow"

#, fuzzy
msgid "class_survey_question1"
msgstr "What is the age range in your class?"

#, fuzzy
msgid "class_survey_question2"
msgstr "What is the spoken language in your class?"

#, fuzzy
msgid "class_survey_question3"
msgstr "What is the gender balance in your class?"

#, fuzzy
msgid "class_survey_question4"
msgstr "What distinguishes your students from others?"

#, fuzzy
msgid "classes_info"
msgstr "Create a class to follow the progress of each student in dashboard, and to customize the adventures your students see, and even adding your own! You can create as many classes as you like, and each class can have multiple teachers each one with different roles. You can also add as many students as you want, but mind that each student can only be in one class at a time. You can find more information about classes in the <a href=\"https://hedy.org/for-teachers/manual/preparations#for-teachers\">teacher manual</a>."

#, fuzzy
msgid "clone"
msgstr "Clone"

#, fuzzy
msgid "cloned_times"
msgstr "Clones"

#, fuzzy
msgid "close"
msgstr "닫기"

#, fuzzy
msgid "comma"
msgstr "a comma"

#, fuzzy
msgid "command_not_available_yet_exception"
msgstr "명령을 아직 사용할 수 없습니다"

#, fuzzy
msgid "command_unavailable_exception"
msgstr "명령이 더 이상 올바르지 않습니다"

#, fuzzy
msgid "commands"
msgstr "명령어"

#, fuzzy
msgid "common_errors"
msgstr "일반적인 오류"

#, fuzzy
msgid "congrats_message"
msgstr "축하합니다, {username}님, Hedy에서 다음 결과를 얻으셨습니다!"

#, fuzzy
msgid "content_invalid"
msgstr "이 모험은 부정확합니다."

#, fuzzy
msgid "contributor"
msgstr "기여자"

#, fuzzy
msgid "copy_clipboard"
msgstr "클립보드에 성공적으로 복사되었습니다"

#, fuzzy
msgid "copy_code"
msgstr "Copy code"

#, fuzzy
msgid "copy_join_link"
msgstr "참여 링크 복사"

#, fuzzy
msgid "copy_link_success"
msgstr "참여 링크가 클립보드에 복사되었습니다"

#, fuzzy
msgid "copy_link_to_share"
msgstr "공유할 링크 복사"

#, fuzzy
msgid "copy_mail_link"
msgstr "이 링크를 복사하여 새 탭에 붙여넣으십시오:"

#, fuzzy
msgid "correct_answer"
msgstr "정답은"

#, fuzzy
msgid "country"
msgstr "국가"

#, fuzzy
msgid "country_invalid"
msgstr "올바른 국가를 선택하십시오."

#, fuzzy
msgid "country_title"
msgstr "국가"

#, fuzzy
msgid "create_account"
msgstr "계정 만들기"

#, fuzzy
msgid "create_accounts"
msgstr "여러 계정 만들기"

#, fuzzy
msgid "create_accounts_prompt"
msgstr "이 계정들을 생성하시겠습니까?"

#, fuzzy
msgid "create_adventure"
msgstr "모험 만들기"

#, fuzzy
msgid "create_class"
msgstr "새 수업 만들기"

#, fuzzy
msgid "create_multiple_accounts"
msgstr "여러 계정 민들기"

#, fuzzy
msgid "create_public_profile"
msgstr "공개 프로필 만들기"

#, fuzzy
msgid "create_question"
msgstr "이 질문을 만들까요?"

#, fuzzy
msgid "create_student_account"
msgstr "계정 만들기"

#, fuzzy
msgid "create_student_account_explanation"
msgstr "계정으로 자신의 프로그램을 저장할 수 있습니다."

#, fuzzy
msgid "create_teacher_account"
msgstr "선생님 계정 만들기"

#, fuzzy
msgid "create_teacher_account_explanation"
msgstr "선생님 계정으로 프로그램을 저장하고 학생들의 결과를 볼 수 있습니다."

#, fuzzy
msgid "creator"
msgstr "만든이"

#, fuzzy
msgid "current_password"
msgstr "현재비밀번호"

#, fuzzy
msgid "customization_deleted"
msgstr "사용자 지정을 성공적으로 삭제했습니다."

#, fuzzy
msgid "customize_adventure"
msgstr "모험 사용자 지정"

#, fuzzy
msgid "customize_class"
msgstr "수업 사용자 정의"

#, fuzzy
msgid "dash"
msgstr "a dash"

#, fuzzy
msgid "default_403"
msgstr "당신은 권한이 없는 것 같군요..."

#, fuzzy
msgid "default_404"
msgstr "그 페이지를 찾을 수가 없었어요..."

#, fuzzy
msgid "default_500"
msgstr "뭔가 잘못됐어요..."

#, fuzzy
msgid "delete"
msgstr "삭제"

#, fuzzy
msgid "delete_adventure_prompt"
msgstr "이 모험을 삭제하시겠습니까?"

#, fuzzy
msgid "delete_class_prompt"
msgstr "이 수업를 삭제하시겠습니까?"

#, fuzzy
msgid "delete_confirm"
msgstr "프로그램을 삭제하시겠습니까?"

#, fuzzy
msgid "delete_invite"
msgstr "초대 삭제"

#, fuzzy
msgid "delete_invite_prompt"
msgstr "이 수업 초대를 삭제하시겠습니까?"

#, fuzzy
msgid "delete_public"
msgstr "공개 프로필 삭제"

#, fuzzy
msgid "delete_success"
msgstr "프로그램이 삭제되었습니다."

#, fuzzy
msgid "destroy_profile"
msgstr "프로필삭제"

#, fuzzy
msgid "developers_mode"
msgstr "프로그래머 모드"

#, fuzzy
msgid "directly_available"
msgstr "직접 열림"

#, fuzzy
msgid "disable"
msgstr "사용 안 함"

<<<<<<< HEAD
=======
#, fuzzy
msgid "disable_parsons"
msgstr "Disable all puzzles"

#, fuzzy
msgid "disable_quizes"
msgstr "Disable all quizes"

>>>>>>> 66c2d35e
#, fuzzy
msgid "disabled"
msgstr "비활성화됨"

#, fuzzy
msgid "disabled_button_quiz"
msgstr "퀴즈 점수가 임계값 미만입니다. 다시 시도하십시오!"

#, fuzzy
msgid "discord_server"
msgstr "디스코드 서버"

#, fuzzy
msgid "distinguished_user"
msgstr "구분사용자"

#, fuzzy
msgid "double quotes"
msgstr "큰따옴표"

#, fuzzy
msgid "download"
msgstr "다운로드"

#, fuzzy
msgid "download_login_credentials"
msgstr "계정 생성 후 로그인 자격 증명을 다운로드하시겠습니까?"

#, fuzzy
msgid "duplicate"
msgstr "중복"

#, fuzzy
msgid "echo_and_ask_mismatch_exception"
msgstr "에코 및 질문 불일치"

#, fuzzy
msgid "echo_out"
msgstr "더 이상 레벨 2 {echo}에서 시작할 필요가 없습니다. 이제 {ask}과(와) {print}(으)로 응답을 반복할 수 있습니다. 예: 이름은 {ask}입니다. 무엇이라고 부르십니까? {print} hello name"

#, fuzzy
msgid "edit_adventure"
msgstr "Edit adventure"

#, fuzzy
msgid "edit_code_button"
msgstr "코드 편집"

#, fuzzy
msgid "email"
msgstr "이메일"

#, fuzzy
msgid "email_invalid"
msgstr "올바른 이 메일을 입력하십시오."

#, fuzzy
msgid "end_quiz"
msgstr "퀴즈 끝"

#, fuzzy
msgid "english"
msgstr "영어"

#, fuzzy
msgid "enter"
msgstr "엔터"

#, fuzzy
msgid "enter_password"
msgstr "새 비밀번호를 입력합니다"

#, fuzzy
msgid "enter_text"
msgstr "여기에 답을 입력하세요..."

#, fuzzy
msgid "error_logo_alt"
msgstr "에러 로고"

#, fuzzy
msgid "exclamation mark"
msgstr "느낌표"

#, fuzzy
msgid "exercise"
msgstr "연습문제"

#, fuzzy
msgid "exercise_doesnt_exist"
msgstr "이 연습문제는 존재하지 않습니다"

#, fuzzy
msgid "exists_email"
msgstr "이 이메일은 이미 사용 중입니다."

#, fuzzy
msgid "exists_username"
msgstr "이미 사용중인 사용자 이름입니다."

#, fuzzy
msgid "exit_preview_mode"
msgstr "Exit preview mode"

#, fuzzy
msgid "experience_invalid"
msgstr "올바른 경험을 선택하고 (예, 아니오)를 선택하십시오."

#, fuzzy
msgid "expiration_date"
msgstr "만료기한"

#, fuzzy
msgid "explore_explanation"
msgstr "이 페이지에서 여러분은 다른 Hedy 사용자들이 만든 프로그램들을 살펴볼 수 있습니다. 여러분은 Hedy 레벨과 모험 둘 다 필터링할 수 있습니다. 프로그램을 열고 실행하려면 \"프로그램 보기\"를 클릭하세요. 빨간 머리글을 가진 프로그램들은 실수를 포함하고 있습니다. 여러분은 여전히 프로그램을 열 수 있지만, 프로그램을 실행하면 오류가 발생합니다. 물론 여러분은 그것을 고치려고 노력할 수 있습니다! 만약 그 제작자가 공개 프로필을 가지고 있다면, 여러분은 그들의 사용자 이름을 클릭하여 그들의 프로필을 방문할 수 있습니다. 거기에서 여러분은 그들의 모든 공유된 프로그램들과 훨씬 더 많은 것들을 찾을 수 있을 것입니다!"

#, fuzzy
msgid "explore_programs"
msgstr "프로그램 탐색"

#, fuzzy
msgid "explore_programs_logo_alt"
msgstr "프로그램 탐색 아이콘"

#, fuzzy
msgid "favorite_program"
msgstr "좋아하는 프로그램"

#, fuzzy
msgid "favourite_confirm"
msgstr "이 프로그램을 좋아하는 프로그램으로 설정하시겠습니까?"

#, fuzzy
msgid "favourite_program"
msgstr "좋아하는 프로그램"

#, fuzzy
msgid "favourite_program_invalid"
msgstr "선택한 즐겨찾기 프로그램이 잘못되었습니다."

#, fuzzy
msgid "favourite_success"
msgstr "프로그램이 즐겨찾기로 설정되어 있습니다."

#, fuzzy
msgid "female"
msgstr "여자"

#, fuzzy
msgid "float"
msgstr "숫자"

#, fuzzy
msgid "for_teachers"
msgstr "선생님용"

#, fuzzy
msgid "forgot_password"
msgstr "비밀번호를 잊어버리셨나요?"

#, fuzzy
msgid "from_another_teacher"
msgstr "다른 선생님으로부터"

#, fuzzy
msgid "from_magazine_website"
msgstr "잡지나 웹사이트에서"

#, fuzzy
msgid "from_video"
msgstr "비디오에서"

#, fuzzy
msgid "fun_statistics_msg"
msgstr "여기에는 재미있는 통계들이 있습니다!"

#, fuzzy
msgid "gender"
msgstr "성별"

#, fuzzy
msgid "gender_invalid"
msgstr "올바른 성별을 선택하고 (여성, 남성, 기타)를 선택하십시오."

#, fuzzy
msgid "general"
msgstr "일반"

#, fuzzy
msgid "general_settings"
msgstr "일반설정"

#, fuzzy
msgid "generate_passwords"
msgstr "비밀번호 만들기"

#, fuzzy
msgid "get_certificate"
msgstr "자격증을 따세요!"

#, fuzzy
msgid "give_link_to_teacher"
msgstr "선생님께 다음 링크를 드립니다:"

#, fuzzy
msgid "go_back_to_main"
msgstr "메인 페이지로 돌아가기"

#, fuzzy
msgid "go_to_question"
msgstr "다음 질문"

#, fuzzy
msgid "go_to_quiz_result"
msgstr "퀴즈 결과로 이동"

#, fuzzy
msgid "goto_profile"
msgstr "내 프로필로 이동"

#, fuzzy
msgid "grid_overview"
msgstr "모험별 프로그램 개요"

#, fuzzy
msgid "hand_in"
msgstr "제출하다"

#, fuzzy
msgid "hand_in_exercise"
msgstr "손풀기 연습 문제"

#, fuzzy
msgid "heard_about_hedy"
msgstr "Hedy 얘기는 어떻게 들었어?"

#, fuzzy
msgid "heard_about_invalid"
msgstr "우리에 대해 들은 올바른 방법을 선택해 주세요."

#, fuzzy
msgid "hedy_achievements"
msgstr "Hedy의 업적"

#, fuzzy
msgid "hedy_choice_title"
msgstr "Hedy의 선택은"

#, fuzzy
msgid "hedy_logo_alt"
msgstr "Hedy 로고"

#, fuzzy
msgid "hedy_on_github"
msgstr "Hedy on Github"

#, fuzzy
msgid "hedy_tutorial_logo_alt"
msgstr "Hedy 튜토리얼 아이콘"

#, fuzzy
msgid "hello_logo"
msgstr "안녕하세요"

#, fuzzy
msgid "hidden"
msgstr "숨기기"

#, fuzzy
msgid "hide_cheatsheet"
msgstr "컨닝 페이퍼 숨기기"

#, fuzzy
msgid "hide_keyword_switcher"
msgstr "키워드 변환기 숨기기"

#, fuzzy
msgid "hide_parsons"
msgstr "퍼즐 숨기기"

#, fuzzy
msgid "hide_quiz"
msgstr "퀴즈 숨기기"

#, fuzzy
msgid "highest_level_reached"
msgstr "최고 레벨에 도달했습니다"

#, fuzzy
msgid "highest_quiz_score"
msgstr "퀴즈 최고 점수입니다"

#, fuzzy
msgid "highscore_explanation"
msgstr "이 페이지에서는 수집된 성과의 양에 따라 현재의 고득점을 볼 수 있다. 모든 사용자, 국가 또는 수업의 순위를 볼 수 있다. 사용자 이름을 클릭하여 공개 프로필을 볼 수 있다."

#, fuzzy
msgid "highscore_no_public_profile"
msgstr "공개 프로필이 없으므로 하이 스코어에 나타나지 않습니다. 공용 프로필을 생성하시겠습니까?"

#, fuzzy
msgid "highscores"
msgstr "하이 스코어"

#, fuzzy
msgid "hint"
msgstr "힌트?"

#, fuzzy
msgid "ill_work_some_more"
msgstr "제가 조금만 더 작업을 해볼게요"

#, fuzzy
msgid "image_invalid"
msgstr "선택하신 이미지가 올바르지 않습니다."

#, fuzzy
msgid "incomplete_command_exception"
msgstr "불완전한 명령어"

#, fuzzy
msgid "incorrect_handling_of_quotes_exception"
msgstr "\"인용 처리가 잘못 되었습니다\""

#, fuzzy
msgid "incorrect_use_of_types_exception"
msgstr "잘못된 종류 사용"

#, fuzzy
msgid "incorrect_use_of_variable_exception"
msgstr "변수 사용 오류"

#, fuzzy
msgid "indentation_exception"
msgstr "\"잘못된 들여쓰기 입니다"

#, fuzzy
msgid "input"
msgstr "{ask}에서 입력"

#, fuzzy
msgid "integer"
msgstr "수"

#, fuzzy
msgid "invalid_class_link"
msgstr "수업에 가입하기 위한 링크가 잘못되었습니다."

#, fuzzy
msgid "invalid_command_exception"
msgstr "잘못된 명령어"

#, fuzzy
msgid "invalid_keyword_language_comment"
msgstr "# The provided keyword language is invalid, keyword language is set to English"

#, fuzzy
msgid "invalid_language_comment"
msgstr "# The provided language is invalid, language set to English"

#, fuzzy
msgid "invalid_level_comment"
msgstr "# The provided level is invalid, level is set to level 1"

#, fuzzy
msgid "invalid_program_comment"
msgstr "# The provided program is invalid, please try again"

#, fuzzy
msgid "invalid_teacher_invitation_code"
msgstr "선생님 초청 코드가 올바르지 않습니다. 선생님가 되려면 hello@hedy.org 에 연락해보세요."

#, fuzzy
msgid "invalid_tutorial_step"
msgstr "튜토리얼 단계가 잘못되었습니다"

#, fuzzy
msgid "invalid_username_password"
msgstr "사용자 이름/비밀번호가 잘못되었습니다."

#, fuzzy
msgid "invite_by_username"
msgstr "사용자 이름으로 초대"

#, fuzzy
msgid "invite_date"
msgstr "초대일자"

#, fuzzy
msgid "invite_message"
msgstr "수업에 참여하라는 초대장을 받았습니다"

#, fuzzy
msgid "invite_prompt"
msgstr "사용자 이름 입력"

#, fuzzy
msgid "invite_teacher"
msgstr "Invite a teacher"

#, fuzzy
msgid "join_class"
msgstr "수업참여"

#, fuzzy
msgid "join_prompt"
msgstr "수업에 참여하려면 계정이 있어야 합니다. 지금 로그인하시겠습니까?"

#, fuzzy
msgid "keyword_language_invalid"
msgstr "올바른 키워드 언어(영어 또는 자국어 선택)를 선택하십시오."

#, fuzzy
msgid "language"
msgstr "Language"

#, fuzzy
msgid "language_invalid"
msgstr "올바른 언어를 선택하십시오."

#, fuzzy
msgid "languages"
msgstr "이 프로그래밍 언어들 중에 어떤 것을 사용해 본 적이 있습니까?"

#, fuzzy
msgid "last_achievement"
msgstr "최종적으로 획득한 성과"

#, fuzzy
msgid "last_edited"
msgstr "마지막 편집"

#, fuzzy
msgid "last_error"
msgstr "마지막오류"

#, fuzzy
msgid "last_login"
msgstr "마지막로그인"

#, fuzzy
msgid "last_program"
msgstr "\"마지막 프로그램\""

#, fuzzy
msgid "last_update"
msgstr "마지막 업데이트"

#, fuzzy
msgid "lastname"
msgstr "성"

#, fuzzy
msgid "leave_class"
msgstr "수업 나가기"

#, fuzzy
msgid "level"
msgstr "레벨"

#, fuzzy
msgid "level_accessible"
msgstr "레벨은 학생들에게 열려있다"

#, fuzzy
msgid "level_disabled"
msgstr "레벨 비활성화됨"

#, fuzzy
msgid "level_future"
msgstr "이 레벨은 자동으로 다음에 열립니다 "

#, fuzzy
msgid "level_invalid"
msgstr "이 Hedy 레벨은 유효하지 않습니다."

#, fuzzy
msgid "level_not_class"
msgstr "이 레벨은 아직 수업에서 사용할 수 없습니다"

#, fuzzy
msgid "level_title"
msgstr "레벨"

#, fuzzy
msgid "levels"
msgstr "levels"

#, fuzzy
msgid "link"
msgstr "링크"

#, fuzzy
msgid "list"
msgstr "목록"

#, fuzzy
msgid "live_dashboard"
msgstr "라이브 대시보드"

#, fuzzy
msgid "logged_in_to_share"
msgstr "프로그램을 저장하고 공유하려면 로그인해야 합니다."

#, fuzzy
msgid "login"
msgstr "로그인"

#, fuzzy
msgid "login_long"
msgstr "계정에 로그인합니다"

#, fuzzy
msgid "login_to_save_your_work"
msgstr "작업을 저장하려면 로그인하십시오"

#, fuzzy
msgid "logout"
msgstr "로그아웃"

#, fuzzy
msgid "longest_program"
msgstr "가장 긴 프로그램"

#, fuzzy
msgid "mail_change_password_body"
msgstr ""
"Hedy 비밀번호가 변경되었습니다. 만약 의도하셨다면, 모든 것이 잘 된 일입니다. \n"
"비밀번호를 변경하지 않으셨다면, 이 이메일에 답장을 보내 즉시 저희에게 연락해주세요."

#, fuzzy
msgid "mail_change_password_subject"
msgstr "Hedy 비밀번호가 변경되었습니다"

#, fuzzy
msgid "mail_error_change_processed"
msgstr "유효성 확인 메일을 보낼 때 오류가 발생했습니다. 변경 사항은 여전히 올바르게 처리되고 있습니다."

#, fuzzy
msgid "mail_goodbye"
msgstr ""
"꾸준한 프로그래밍! \n"
"Hedy 팀"

#, fuzzy
msgid "mail_hello"
msgstr "안녕하세요 {username}!"

#, fuzzy
msgid "mail_recover_password_body"
msgstr ""
"이 링크를 클릭하면 새 Hedy 비밀번호를 설정할 수 있습니다. 이 링크는 <b>4</b>시간 동안 유효합니다. \n"
"비밀번호 리셋이 필요하지 않은 경우 이메일 {link}을(를) 무시하십시오"

#, fuzzy
msgid "mail_recover_password_subject"
msgstr "비밀번호의 초기화를 요청합니다."

#, fuzzy
msgid "mail_reset_password_body"
msgstr ""
"독자 분의 Hedy 비밀번호가 새 비밀번호로 리셋되었습니다. 만약 의도 하셨다면, 모든 것이 잘 된 일입니다. \n"
"비밀번호를 변경하지 않으셨다면, 이 이메일에 답장을 보내 즉시 저희에게 연락해주세요."

#, fuzzy
msgid "mail_reset_password_subject"
msgstr "Hedy 비밀번호가 초기화 되었습니다"

#, fuzzy
msgid "mail_welcome_teacher_body"
msgstr ""
"<strong>어서오세요!/strong>\n"
"당신의 새로운 Hedy 선생님의 계정을 축하드립니다. 전세계 Hedy 선생님들의 커뮤니티에 오신 것을 환영합니다!\n"
"\n"
"<강한>선생님의 회계가 할 수 있는 일 </강한>\n"
"지금은 잠금 해제된 여러 가지 옵션이 있습니다.\n"
"\n"
"1. 자세한 설명은 <a href=\"https://hedy.org/for-teachers/manual \">선생님용 매뉴얼에서 확인할 수 있다.\n"
"2. 당신의 선생님 계정으로 당신은 수업을 만들 수 있다. 당신의 학생들은 당신의 수업에 참여하는 것보다 더 많은 것을 할 수 있고, 당신은 그들의 진행 상황을 볼 수 있다. 수업은 <a href=\"https://hedycode.com/for-teachers \">의 페이지를 통해 만들어지고 관리된다.\n"
"3. 수업를 완전히 사용자 정의할 수 있습니다. 예를 들어 레벨을 열고 닫고, 모험을 활성화 또는 비활성화하고, 자신의 모험을 작성할 수 있습니다!\n"
"\n"
"<strong>온라인 커뮤니티에 가입하세요!/strong>\n"
"모든 Hedy 선생님들, 프로그래머들 그리고 다른 팬들은 저희 <a href=\"https://discord.gg/8yY7dEme9r \">Discord 서버에 가입하신 것을 환영합니다. 이곳은 여러분의 멋진 프로젝트와 교훈을 보여줄 수 있는 채널, 버그를 보고할 수 있는 채널, 그리고 다른 선생님들이나 Hedy 팀과 이야기할 수 있는 채널이 있습니다.\n"
"\n"
"<strong>도움을 요청하는 방법 </strong>\n"
"불분명한 사항이 있으면 디스코드로 알려주거나 <a href=\"mail to: hello@hedy.org \">로 이메일을 보내주세요.\n"
"\n"
"<strong>버그 신고 방법 </strong>\n"
"디스코드에는 버그 보고 채널인 #discord가 있다. 그곳은 당신이 직면하고 있는 문제들에 대해 우리에게 알려주기에 완벽한 장소이다. 당신이 깃허브를 사용하는 방법을 안다면, 당신은 거기서 <a href=\"https://github.com/hedyorg/hedy/issues/new?assignees=&labels=&template=bug_report.md&title=%5BBUG%5D \"> 이슈를 만들 수 있다.\n"

#, fuzzy
msgid "mail_welcome_teacher_subject"
msgstr "당신의 Hedy 선생님 계정은 준비가 되었습니다"

#, fuzzy
msgid "mail_welcome_verify_body"
msgstr ""
"귀하의 Hedy 계정이 성공적으로 생성되었습니다. 환영합니다! \n"
"이메일 주소를 확인하려면 이 링크를 클릭하십시오. {link}"

#, fuzzy
msgid "mail_welcome_verify_subject"
msgstr "Hedy에 오신것을 환영합니다"

#, fuzzy
msgid "mailing_title"
msgstr "Hedy 뉴스레터 구독하기"

#, fuzzy
msgid "main_subtitle"
msgstr "수업용 텍스트 프로그래밍"

#, fuzzy
msgid "main_title"
msgstr "Hedy"

#, fuzzy
msgid "make_sure_you_are_done"
msgstr "완료했는지 확인하세요! \"핸드 인(Hand in)\"을 클릭한 후에는 프로그램을 더 이상 변경할 수 없습니다."

#, fuzzy
msgid "male"
msgstr "남자"

#, fuzzy
msgid "mandatory_mode"
msgstr "필수 개발자 모드"

#, fuzzy
msgid "more_options"
msgstr "More options"

#, fuzzy
msgid "my_account"
msgstr "나의 계정"

#, fuzzy
msgid "my_achievements"
msgstr "My achievements"

#, fuzzy
msgid "my_adventures"
msgstr "My adventures"

#, fuzzy
msgid "my_classes"
msgstr "My classes"

#, fuzzy
msgid "my_messages"
msgstr "My messages"

#, fuzzy
msgid "my_public_profile"
msgstr "My public profile"

#, fuzzy
msgid "name"
msgstr "Name"

#, fuzzy
msgid "nav_explore"
msgstr "Explore"

#, fuzzy
msgid "nav_hedy"
msgstr "Hedy"

#, fuzzy
msgid "nav_learn_more"
msgstr "Learn more"

#, fuzzy
msgid "nav_start"
msgstr "Home"

#, fuzzy
msgid "nested blocks"
msgstr "a block in a block"

#, fuzzy
msgid "new_password"
msgstr "New password"

#, fuzzy
msgid "new_password_repeat"
msgstr "Repeat new password"

#, fuzzy
msgid "newline"
msgstr "a new line"

#, fuzzy
msgid "next_exercise"
msgstr "Next exercise"

#, fuzzy
msgid "next_page"
msgstr "Next page"

#, fuzzy
msgid "next_step_tutorial"
msgstr "Next step >>>"

#, fuzzy
msgid "no"
msgstr "No"

#, fuzzy
msgid "no_account"
msgstr "No account?"

#, fuzzy
msgid "no_accounts"
msgstr "There are no accounts to create."

#, fuzzy
msgid "no_adventures_yet"
msgstr "There are no public adventures yet..."

#, fuzzy
msgid "no_certificate"
msgstr "This user hasn't earned the Hedy Certificate of Completion"

#, fuzzy
msgid "no_more_flat_if"
msgstr "Starting in level 8, the code after {if} needs to be placed on the next line and start with 4 spaces."

#, fuzzy
msgid "no_programs"
msgstr "You have no programs yet."

#, fuzzy
msgid "no_public_profile"
msgstr "You don't have a public profile text yet..."

#, fuzzy
msgid "no_shared_programs"
msgstr "has no shared programs..."

#, fuzzy
msgid "no_such_adventure"
msgstr "This adventure doesn't exist!"

#, fuzzy
msgid "no_such_class"
msgstr "No such Hedy class."

#, fuzzy
msgid "no_such_highscore"
msgstr "Highscores"

#, fuzzy
msgid "no_such_level"
msgstr "No such Hedy level!"

#, fuzzy
msgid "no_such_program"
msgstr "No such Hedy program!"

#, fuzzy
msgid "no_tag"
msgstr "No tag provided!"

#, fuzzy
msgid "not_enrolled"
msgstr "Looks like you are not in this class!"

#, fuzzy
msgid "not_in_class_no_handin"
msgstr "You are not in a class, so there's no need for you to hand in anything."

#, fuzzy
msgid "not_logged_in_cantsave"
msgstr "Your program will not be saved."

#, fuzzy
msgid "not_logged_in_handin"
msgstr "You must be logged in to hand in an assignment."

#, fuzzy
msgid "not_teacher"
msgstr "Looks like you are not a teacher!"

#, fuzzy
msgid "number"
msgstr "a number"

#, fuzzy
msgid "number_achievements"
msgstr "Number of achievements"

#, fuzzy
msgid "number_lines"
msgstr "Number of lines"

#, fuzzy
msgid "number_programs"
msgstr "Number of programs ran"

#, fuzzy
msgid "ok"
msgstr "OK"

#, fuzzy
msgid "only_you_can_see"
msgstr "Only you can see this program."

#, fuzzy
msgid "open"
msgstr "Open"

#, fuzzy
msgid "opening_date"
msgstr "Opening date"

#, fuzzy
msgid "opening_dates"
msgstr "Opening dates"

#, fuzzy
msgid "option"
msgstr "Option"

#, fuzzy
msgid "or"
msgstr "or"

#, fuzzy
msgid "other"
msgstr "Other"

#, fuzzy
msgid "other_block"
msgstr "Another block language"

#, fuzzy
msgid "other_settings"
msgstr "Other settings"

#, fuzzy
msgid "other_source"
msgstr "Other"

#, fuzzy
msgid "other_text"
msgstr "Another text language"

#, fuzzy
msgid "overwrite_warning"
msgstr "You already have a program with this name, saving this program will replace the old one. Are you sure?"

#, fuzzy
msgid "owner"
msgstr "Owner"

#, fuzzy
msgid "page"
msgstr "page"

#, fuzzy
msgid "page_not_found"
msgstr "We couldn't find that page!"

#, fuzzy
msgid "parsons_title"
msgstr "Puzzle"

#, fuzzy
msgid "password"
msgstr "Password"

#, fuzzy
msgid "password_change_not_allowed"
msgstr "You're not allowed to change the password of this user."

#, fuzzy
msgid "password_change_prompt"
msgstr "Are you sure you want to change this password?"

#, fuzzy
msgid "password_change_success"
msgstr "Password of your student is successfully changed."

#, fuzzy
msgid "password_invalid"
msgstr "Your password is invalid."

#, fuzzy
msgid "password_repeat"
msgstr "Repeat password"

#, fuzzy
msgid "password_resetted"
msgstr "Your password has been successfully reset. You are being redirected to the login page."

#, fuzzy
msgid "password_six"
msgstr "Your password must contain at least six characters."

#, fuzzy
msgid "password_updated"
msgstr "Password updated."

#, fuzzy
msgid "passwords_six"
msgstr "All passwords need to be six characters or longer."

#, fuzzy
msgid "pending_invites"
msgstr "Pending invites"

#, fuzzy
msgid "people_with_a_link"
msgstr "Other people with a link can see this program. It also can be found on the \"Explore\" page."

#, fuzzy
msgid "percentage"
msgstr "percentage"

#, fuzzy
msgid "percentage_achieved"
msgstr "Achieved by {percentage}% of the users"

#, fuzzy
msgid "period"
msgstr "a period"

#, fuzzy
msgid "personal_text"
msgstr "Personal text"

#, fuzzy
msgid "personal_text_invalid"
msgstr "Your personal text is invalid."

#, fuzzy
msgid "postfix_classname"
msgstr "Postfix classname"

#, fuzzy
msgid "preferred_keyword_language"
msgstr "Preferred keyword language"

#, fuzzy
msgid "preferred_language"
msgstr "Preferred language"

#, fuzzy
msgid "preview"
msgstr "Preview"

#, fuzzy
msgid "previewing_adventure"
msgstr "Previewing adventure"

#, fuzzy
msgid "previewing_class"
msgstr "You are previewing class <em>{class_name}</em> as a teacher."

#, fuzzy
msgid "previous_campaigns"
msgstr "View previous campaigns"

#, fuzzy
msgid "print_logo"
msgstr "print"

#, fuzzy
msgid "privacy_terms"
msgstr "Privacy terms"

#, fuzzy
msgid "private"
msgstr "Private"

#, fuzzy
msgid "profile_logo_alt"
msgstr "Profile icon."

#, fuzzy
msgid "profile_picture"
msgstr "Profile picture"

#, fuzzy
msgid "profile_updated"
msgstr "Profile updated."

#, fuzzy
msgid "profile_updated_reload"
msgstr "Profile updated, page will be re-loaded."

#, fuzzy
msgid "program_contains_error"
msgstr "This program contains an error, are you sure you want to share it?"

#, fuzzy
msgid "program_header"
msgstr "My programs"

#, fuzzy
msgid "program_too_large_exception"
msgstr "Programs too large"

#, fuzzy
msgid "programming_experience"
msgstr "Do you have programming experience?"

#, fuzzy
msgid "programming_invalid"
msgstr "Please select a valid programming language."

#, fuzzy
msgid "programs"
msgstr "Programs"

#, fuzzy
msgid "programs_created"
msgstr "Programs created"

#, fuzzy
msgid "programs_saved"
msgstr "Programs saved"

#, fuzzy
msgid "programs_submitted"
msgstr "Programs submitted"

#, fuzzy
msgid "prompt_join_class"
msgstr "Do you want to join this class?"

#, fuzzy
msgid "public"
msgstr "Public"

msgid "public_adventures"
msgstr "Browse public adventures"

#, fuzzy
msgid "public_invalid"
msgstr "This agreement selection is invalid"

#, fuzzy
msgid "public_profile"
msgstr "Public profile"

#, fuzzy
msgid "public_profile_info"
msgstr "By selecting this box I make my profile visible for everyone. Be careful not to share personal information like your name or home address, because everyone will be able to see it!"

#, fuzzy
msgid "public_profile_updated"
msgstr "Public profile updated, page will be re-loaded."

#, fuzzy
msgid "pygame_waiting_for_input"
msgstr "Waiting for a button press..."

#, fuzzy
msgid "question mark"
msgstr "a question mark"

#, fuzzy
msgid "quiz_logo_alt"
msgstr "Quiz logo"

#, fuzzy
msgid "quiz_score"
msgstr "Quiz score"

#, fuzzy
msgid "quiz_tab"
msgstr "Quiz"

#, fuzzy
msgid "quiz_threshold_not_reached"
msgstr "Quiz threshold not reached to unlock this level"

#, fuzzy
msgid "read_code_label"
msgstr "Read aloud"

#, fuzzy
msgid "recent"
msgstr "My recent programs"

msgid "recover_password"
msgstr "비밀번호의 초기화를 요청합니다"

#, fuzzy
msgid "regress_button"
msgstr "Go back to level {level}"

#, fuzzy
msgid "remove"
msgstr "Remove"

#, fuzzy
msgid "remove_customization"
msgstr "Remove customization"

#, fuzzy
msgid "remove_customizations_prompt"
msgstr "Are you sure you want to remove this class's customizations?"

#, fuzzy
msgid "remove_student_prompt"
msgstr "Are you sure you want to remove the student from the class?"

#, fuzzy
msgid "remove_user_prompt"
msgstr "Confirm removing this user from the class."

#, fuzzy
msgid "repair_program_logo_alt"
msgstr "Repair program icon"

#, fuzzy
msgid "repeat_dep"
msgstr "Starting in level 8, {repeat} needs to be used with indentation. You can see examples on the {repeat} tab in level 8."

#, fuzzy
msgid "repeat_match_password"
msgstr "The repeated password does not match."

#, fuzzy
msgid "repeat_new_password"
msgstr "Repeat new password"

#, fuzzy
msgid "report_failure"
msgstr "This program does not exist or is not public"

#, fuzzy
msgid "report_program"
msgstr "Are you sure you want to report this program?"

#, fuzzy
msgid "report_success"
msgstr "This program has been reported"

#, fuzzy
msgid "request_teacher"
msgstr "Would you like to apply for a teacher's account?"

#, fuzzy
msgid "request_teacher_account"
msgstr "Request teacher account"

#, fuzzy
msgid "required_field"
msgstr "Fields marked with an * are required"

#, fuzzy
msgid "reset_adventure_prompt"
msgstr "Are you sure you want to reset all selected adventures?"

#, fuzzy
msgid "reset_adventures"
msgstr "Reset selected adventures"

#, fuzzy
msgid "reset_button"
msgstr "초기화하기"

#, fuzzy
msgid "reset_password"
msgstr "비밀번호 초기화"

#, fuzzy
msgid "reset_view"
msgstr "초기화하기"

#, fuzzy
msgid "retrieve_adventure_error"
msgstr "이 모험을 볼 수 없습니다!"

#, fuzzy
msgid "retrieve_class_error"
msgstr "선생님들만이 수업을 다시 들을 수 있다"

#, fuzzy
msgid "retrieve_tag_error"
msgstr "Error retrieving tags"

#, fuzzy
msgid "role"
msgstr "Role"

#, fuzzy
msgid "run_code_button"
msgstr "코드 실행하기"

#, fuzzy
msgid "runs_over_time"
msgstr "시간 경과에 따라 실행됨"

#, fuzzy
msgid "save"
msgstr "저장하기"

#, fuzzy
msgid "save_parse_warning"
msgstr "이 프로그램에 오류가 있습니다. 저장하시겠습니까?"

#, fuzzy
msgid "save_prompt"
msgstr "프로그램을 저장하려면 계정이 있어야 합니다. 지금 로그인하시겠습니까?"

#, fuzzy
msgid "save_success_detail"
msgstr "프로그램이 성공적으로 저장되었습니다."

#, fuzzy
msgid "score"
msgstr "점수"

#, fuzzy
msgid "search"
msgstr "검색..."

#, fuzzy
msgid "search_button"
msgstr "검색"

#, fuzzy
msgid "second_teacher"
msgstr "Second teacher"

#, fuzzy
msgid "second_teacher_copy_prompt"
msgstr "Are you sure you want to copy this teacher?"

#, fuzzy
msgid "second_teacher_prompt"
msgstr "Enter a teacher username to invite them."

#, fuzzy
msgid "second_teacher_warning"
msgstr "All teachers in this class can customize it."

#, fuzzy
msgid "see_certificate"
msgstr "{username} 인증서 참조!"

#, fuzzy
msgid "select"
msgstr "선택하기"

#, fuzzy
msgid "select_adventures"
msgstr "모험 선택 및 주문"

#, fuzzy
msgid "select_all"
msgstr "Select all"

#, fuzzy
msgid "select_lang"
msgstr "Select language"

#, fuzzy
msgid "select_tag"
msgstr "Select tag"

#, fuzzy
msgid "selected"
msgstr "Selected"

#, fuzzy
msgid "self_removal_prompt"
msgstr "정말 이 수업을 나가실 건가요?"

#, fuzzy
msgid "send_password_recovery"
msgstr "비밀번호 복구 이메일을 보내주세요"

#, fuzzy
msgid "sent_by"
msgstr "이 초대장은 다음 사람에 의해 발송됩니다"

#, fuzzy
msgid "sent_password_recovery"
msgstr "비밀번호를 초기화 하는 방법에 대한 방법이 포함된 이메일을 곧 받으실 수 있습니다."

#, fuzzy
msgid "settings"
msgstr "개인 정보 설정"

#, fuzzy
msgid "share_by_giving_link"
msgstr "다른 사용자에게 아래 링크를 제공하여 프로그램을 보여줍니다:"

#, fuzzy
msgid "share_your_program"
msgstr "프로그램 공유"

#, fuzzy
msgid "signup_student_or_teacher"
msgstr "학생이신가요 아니면 선생님이신가요?"

#, fuzzy
msgid "single quotes"
msgstr "인용구 하나"

#, fuzzy
msgid "slash"
msgstr "slash"

#, fuzzy
msgid "slides"
msgstr "Slides"

#, fuzzy
msgid "slides_info"
msgstr "For each level of Hedy, we have created slides to help you teach. The slides contain explanations of each level, and Hedy examples that you can run inside the slides. Just click the link and get started! the Introduction slides are a general explanation of Hedy before level 1 The slides were created using <a href=\"https://slides.com\">slides.com</a>. If you want to adapt them yourself, you can download them, and then upload the resulting zip file to <a href=\"https://slides.com\">slides.com</a>. You can find more information about the slides in the <a href=\"https://hedy.org/for-teachers/manual/features\">teacher's manual</a>."

#, fuzzy
msgid "social_media"
msgstr "소셜 미디어"

#, fuzzy
msgid "something_went_wrong_keyword_parsing"
msgstr "모험에 오류가 있습니다. 모든 키워드가 {}(으)로 올바르게 둘러싸여 있습니까?"

#, fuzzy
msgid "space"
msgstr "띄어쓰기"

#, fuzzy
msgid "star"
msgstr "스타"

#, fuzzy
msgid "start_hedy_tutorial"
msgstr "hedy 튜토리얼 시작"

#, fuzzy
msgid "start_programming"
msgstr "프로그래밍시작"

#, fuzzy
msgid "start_programming_logo_alt"
msgstr "프로그래밍 시작 아이콘"

#, fuzzy
msgid "start_quiz"
msgstr "퀴즈시작"

#, fuzzy
msgid "start_teacher_tutorial"
msgstr "선생님 튜토리얼 시작하기"

#, fuzzy
msgid "step_title"
msgstr "Assignment"

#, fuzzy
msgid "stop_code_button"
msgstr "프로그램 중지"

#, fuzzy
msgid "string"
msgstr "텍스트"

#, fuzzy
msgid "student"
msgstr "Student"

#, fuzzy
msgid "student_already_in_class"
msgstr "이 학생은 이미 당신의 반에 소속되어 있어요."

#, fuzzy
msgid "student_already_invite"
msgstr "이 학생은 이미 초대 대기 중입니다."

#, fuzzy
msgid "student_details"
msgstr "Student details"

#, fuzzy
msgid "student_list"
msgstr "\"학생 목록\""

#, fuzzy
msgid "student_not_allowed_in_class"
msgstr "Student not allowed in class"

#, fuzzy
msgid "student_not_existing"
msgstr "This username doesn't exist."

#, fuzzy
msgid "student_signup_header"
msgstr "Student"

#, fuzzy
msgid "students"
msgstr "students"

#, fuzzy
msgid "submission_time"
msgstr "Handed in at"

#, fuzzy
msgid "submit_answer"
msgstr "Answer question"

#, fuzzy
msgid "submit_program"
msgstr "Submit"

#, fuzzy
msgid "submit_warning"
msgstr "Are you sure you want to submit this program?"

#, fuzzy
msgid "submitted"
msgstr "Submitted"

#, fuzzy
msgid "submitted_header"
msgstr "This is a submitted program and can't be altered."

#, fuzzy
msgid "subscribe"
msgstr "Subscribe"

#, fuzzy
msgid "subscribe_newsletter"
msgstr "Subscribe to the newsletter"

#, fuzzy
msgid "suggestion_color"
msgstr "Try using another color"

#, fuzzy
msgid "suggestion_note"
msgstr "Use a note between C0 and B9 or a number between 1 and 70"

#, fuzzy
msgid "suggestion_number"
msgstr "Try changing the value to a number"

#, fuzzy
msgid "surname"
msgstr "First Name"

#, fuzzy
msgid "survey"
msgstr "Survey"

#, fuzzy
msgid "survey_completed"
msgstr "Survey completed"

#, fuzzy
msgid "survey_skip"
msgstr "Don't show this again"

#, fuzzy
msgid "survey_submit"
msgstr "Submit"

#, fuzzy
msgid "tag_in_adventure"
msgstr "Tag in adventure"

#, fuzzy
msgid "tag_input_placeholder"
msgstr "Enter a new tag"

#, fuzzy
msgid "tags"
msgstr "Tags"

#, fuzzy
msgid "teacher"
msgstr "Teacher"

#, fuzzy
msgid "teacher_account_request"
msgstr "You have a pending teacher account request"

#, fuzzy
msgid "teacher_account_success"
msgstr "You successfully requested a teacher account."

#, fuzzy
msgid "teacher_invalid"
msgstr "Your teacher value is invalid."

#, fuzzy
msgid "teacher_invitation_require_login"
msgstr "To set up your profile as a teacher, we will need you to log in. If you don't have an account, please create one."

#, fuzzy
msgid "teacher_manual"
msgstr "Teacher manual"

#, fuzzy
msgid "teacher_signup_header"
msgstr "Teacher"

#, fuzzy
msgid "teacher_tutorial_logo_alt"
msgstr "Teacher tutorial icon"

#, fuzzy
msgid "teacher_welcome"
msgstr "Welcome to Hedy! Your are now the proud owner of a teachers account which allows you to create classes and invite students."

#, fuzzy
msgid "teachers"
msgstr "Teachers"

#, fuzzy
msgid "template_code"
msgstr ""
"This is the explanation of my adventure!\n"
"\n"
"This way I can show a command: <code>{print}</code>\n"
"\n"
"But sometimes I might want to show a piece of code, like this:\n"
"<pre>\n"
"{ask} What's your name?\n"
"{echo} so your name is \n"
"</pre>"

#, fuzzy
msgid "this_turns_in_assignment"
msgstr "This turns in your assignment to your teacher."

#, fuzzy
msgid "title"
msgstr "Title"

#, fuzzy
msgid "title_achievements"
msgstr "Hedy - My achievements"

#, fuzzy
msgid "title_admin"
msgstr "Hedy - Administrator page"

#, fuzzy
msgid "title_class grid_overview"
msgstr "Hedy - Grid overview"

#, fuzzy
msgid "title_class live_statistics"
msgstr "Hedy - Live Statistics"

#, fuzzy
msgid "title_class-overview"
msgstr "Hedy - Class overview"

#, fuzzy
msgid "title_customize-adventure"
msgstr "Hedy - Customize adventure"

#, fuzzy
msgid "title_customize-class"
msgstr "Hedy - Customize class"

#, fuzzy
msgid "title_explore"
msgstr "Hedy - Explore"

#, fuzzy
msgid "title_for-teacher"
msgstr "Hedy - For teachers"

#, fuzzy
msgid "title_join-class"
msgstr "Hedy - Join class"

#, fuzzy
msgid "title_landing-page"
msgstr "Welcome to Hedy!"

#, fuzzy
msgid "title_learn-more"
msgstr "Hedy - Learn more"

#, fuzzy
msgid "title_login"
msgstr "Hedy - 로그인"

#, fuzzy
msgid "title_my-profile"
msgstr "Hedy - 내 계정"

#, fuzzy
msgid "title_privacy"
msgstr "Hedy - 개인 정보 보호 약관"

#, fuzzy
msgid "title_programs"
msgstr "Hedy - 내 프로그램"

#, fuzzy
msgid "title_public-adventures"
msgstr "Hedy - Public adventures"

#, fuzzy
msgid "title_recover"
msgstr "Hedy - 계정 복구"

#, fuzzy
msgid "title_reset"
msgstr "Hedy - 비밀번호 초기화"

#, fuzzy
msgid "title_signup"
msgstr "Hedy - 계정 만들기"

#, fuzzy
msgid "title_start"
msgstr "Hedy - 텍스트 프로그래밍이 쉬워졌습니다"

#, fuzzy
msgid "title_view-adventure"
msgstr "Hedy - 모험 보기"

#, fuzzy
msgid "token_invalid"
msgstr "토큰이 올바르지 않습니다."

#, fuzzy
msgid "tooltip_level_locked"
msgstr "Your teacher disabled this level"

#, fuzzy
msgid "translate_error"
msgstr "코드를 번역하는 동안 오류가 발생했습니다. 코드를 실행하여 오류가 있는지 확인해 보십시오. 오류가 있는 코드는 번역할 수 없습니다."

#, fuzzy
msgid "translating_hedy"
msgstr "Hedy 번역"

#, fuzzy
msgid "translator"
msgstr "Translator"

#, fuzzy
msgid "try_it"
msgstr "시작하기"

#, fuzzy
msgid "tutorial"
msgstr "튜토리얼"

#, fuzzy
msgid "tutorial_code_snippet"
msgstr ""
"{print} Hello world!\n"
"{print} I'm learning Hedy with the tutorial!"

#, fuzzy
msgid "tutorial_message_not_found"
msgstr "We couldn't find the requested tutorial step..."

#, fuzzy
msgid "tutorial_title_not_found"
msgstr "Tutorial step not found"

#, fuzzy
msgid "unauthorized"
msgstr "You don't have access rights for this page"

#, fuzzy
msgid "unique_usernames"
msgstr "All usernames need to be unique."

#, fuzzy
msgid "unlock_thresholds"
msgstr "Unlock level thresholds"

#, fuzzy
msgid "unsaved_class_changes"
msgstr "There are unsaved changes, are you sure you want to leave this page?"

#, fuzzy
msgid "update_adventure_prompt"
msgstr "Are you sure you want to update this adventure?"

#, fuzzy
msgid "update_profile"
msgstr "Update profile"

#, fuzzy
msgid "update_public"
msgstr "Update public profile"

#, fuzzy
msgid "updating_indicator"
msgstr "Updating"

#, fuzzy
msgid "use_of_blanks_exception"
msgstr "Use of blanks in programs"

#, fuzzy
msgid "use_of_nested_functions_exception"
msgstr "Use of nested functions"

#, fuzzy
msgid "user"
msgstr "user"

#, fuzzy
msgid "user_inexistent"
msgstr "This user doesn't exist"

#, fuzzy
msgid "user_not_private"
msgstr "This user either doesn't exist or doesn't have a public profile"

#, fuzzy
msgid "username"
msgstr "Username"

#, fuzzy
msgid "username_empty"
msgstr "You didn't enter an username!"

#, fuzzy
msgid "username_invalid"
msgstr "Your username is invalid."

#, fuzzy
msgid "username_special"
msgstr "Username cannot contain `:` or `@`."

#, fuzzy
msgid "username_three"
msgstr "Username must contain at least three characters."

#, fuzzy
msgid "usernames_exist"
msgstr "One or more usernames is already in use."

#, fuzzy
msgid "value"
msgstr "Value"

#, fuzzy
msgid "variables"
msgstr "Variables"

#, fuzzy
msgid "view_program"
msgstr "View program"

#, fuzzy
msgid "welcome"
msgstr "Welcome"

#, fuzzy
msgid "welcome_back"
msgstr "Welcome back"

#, fuzzy
msgid "what_is_your_role"
msgstr "What is your role?"

#, fuzzy
msgid "what_should_my_code_do"
msgstr "What should my code do?"

#, fuzzy
msgid "whole_world"
msgstr "The world"

#, fuzzy
msgid "year_invalid"
msgstr "Please enter a year between 1900 and {current_year}."

#, fuzzy
msgid "yes"
msgstr "Yes"

#, fuzzy
msgid "your_account"
msgstr "Your profile"

#, fuzzy
msgid "your_class"
msgstr "Your class"

#, fuzzy
msgid "your_last_program"
msgstr "Your last saved program"

#, fuzzy
msgid "your_personal_text"
msgstr "Your personal text..."

#, fuzzy
msgid "your_program"
msgstr "Your program"

#~ msgid "title_class logs"
#~ msgstr "Hedy - Logs"

#~ msgid "title_class statistics"
#~ msgstr "My statistics"

#~ msgid "disabled_button_locked"
#~ msgstr "너희 선생님은 아직 이 레벨을 풀지 않으셨다"

#~ msgid "duplicate_tag"
#~ msgstr "You already have a tag with this name."

#~ msgid "tag_deleted"
#~ msgstr "This tag was successfully deleted."

#~ msgid "no_tags"
#~ msgstr "No tags yet."

#~ msgid "apply_filters"
#~ msgstr "Apply filters"

#~ msgid "write_first_program"
#~ msgstr "Write your first program!"

#~ msgid "adventures"
#~ msgstr "사용 가능한 모험"

#~ msgid "share_confirm"
#~ msgstr "프로그램을 공개로 설정 하시겠습니까?"

#~ msgid "share_success_detail"
#~ msgstr "프로그램이 성공적으로 공유되었습니다."

#~ msgid "unshare_confirm"
#~ msgstr "Are you sure you want to make the program private?"

#~ msgid "unshare_success_detail"
#~ msgstr "Program unshared successfully."

#~ msgid "adventure_exp_2"
#~ msgstr "If you want to show actual code snippets, for example to give student a template or example of the code. Please use pre anchors like this:"

#~ msgid "hello_world"
#~ msgstr "Hello world!"

<<<<<<< HEAD
#~ msgid "adventure_exp_1"
#~ msgstr "Type your adventure of choice on the right-hand side. After creating your adventure you can include it in one of your classes under \"customizations\". If you want to include a command in your adventure please use code anchors like this:"
=======
#, fuzzy
msgid "Missing Square Brackets"
msgstr "It looks like you forgot to use square brackets [] around the list you were creating on line {line_number}."
>>>>>>> 66c2d35e
<|MERGE_RESOLUTION|>--- conflicted
+++ resolved
@@ -7,13 +7,8 @@
 msgstr ""
 "Project-Id-Version: PROJECT VERSION\n"
 "Report-Msgid-Bugs-To: EMAIL@ADDRESS\n"
-<<<<<<< HEAD
-"POT-Creation-Date: 2024-03-08 13:54+0100\n"
-"PO-Revision-Date: 2024-02-29 13:29+0000\n"
-=======
 "POT-Creation-Date: 2024-02-13 11:36+0100\n"
 "PO-Revision-Date: 2024-03-07 13:40+0000\n"
->>>>>>> 66c2d35e
 "Last-Translator: Prefill add-on <noreply-addon-prefill@weblate.org>\n"
 "Language-Team: ko <LL@li.org>\n"
 "Language: ko\n"
@@ -97,10 +92,6 @@
 msgstr "{line_number} 라인에서 사용한 {command} 문에 명령을 사용하지 않은 것 같습니다."
 
 #, fuzzy
-msgid "Missing Square Brackets"
-msgstr "It looks like you forgot to use square brackets [] around the list you were creating on line {line_number}."
-
-#, fuzzy
 msgid "Missing Variable"
 msgstr "It looks like your {command} is missing a variable at the start of the line."
 
@@ -124,9 +115,6 @@
 msgid "Pressit Missing Else"
 msgstr "다른 키를 누를 때 발생하는 작업을 코드에 {else}을(를) 추가하지 않았습니다"
 
-msgid "Save Microbit code "
-msgstr ""
-
 #, fuzzy
 msgid "Too Big"
 msgstr "와우! 당신의 프로그램은 인상적인 {lines_of_code}개의 코드 라인을 가지고 있습니다! 하지만 우리는 이 레벨에서 {max_lines}개의 라인만 처리할 수 있습니다. 당신의 프로그램을 더 작게 만들고 다시 시도해보세요."
@@ -671,8 +659,6 @@
 msgid "disable"
 msgstr "사용 안 함"
 
-<<<<<<< HEAD
-=======
 #, fuzzy
 msgid "disable_parsons"
 msgstr "Disable all puzzles"
@@ -681,7 +667,6 @@
 msgid "disable_quizes"
 msgstr "Disable all quizes"
 
->>>>>>> 66c2d35e
 #, fuzzy
 msgid "disabled"
 msgstr "비활성화됨"
@@ -957,14 +942,6 @@
 #, fuzzy
 msgid "hide_keyword_switcher"
 msgstr "키워드 변환기 숨기기"
-
-#, fuzzy
-msgid "hide_parsons"
-msgstr "퍼즐 숨기기"
-
-#, fuzzy
-msgid "hide_quiz"
-msgstr "퀴즈 숨기기"
 
 #, fuzzy
 msgid "highest_level_reached"
@@ -1977,6 +1954,14 @@
 msgstr "다른 사용자에게 아래 링크를 제공하여 프로그램을 보여줍니다:"
 
 #, fuzzy
+msgid "share_confirm"
+msgstr "프로그램을 공개로 설정 하시겠습니까?"
+
+#, fuzzy
+msgid "share_success_detail"
+msgstr "프로그램이 성공적으로 공유되었습니다."
+
+#, fuzzy
 msgid "share_your_program"
 msgstr "프로그램 공유"
 
@@ -2368,6 +2353,14 @@
 msgstr "There are unsaved changes, are you sure you want to leave this page?"
 
 #, fuzzy
+msgid "unshare_confirm"
+msgstr "Are you sure you want to make the program private?"
+
+#, fuzzy
+msgid "unshare_success_detail"
+msgstr "Program unshared successfully."
+
+#, fuzzy
 msgid "update_adventure_prompt"
 msgstr "Are you sure you want to update this adventure?"
 
@@ -2514,17 +2507,11 @@
 #~ msgid "adventures"
 #~ msgstr "사용 가능한 모험"
 
-#~ msgid "share_confirm"
-#~ msgstr "프로그램을 공개로 설정 하시겠습니까?"
-
-#~ msgid "share_success_detail"
-#~ msgstr "프로그램이 성공적으로 공유되었습니다."
-
-#~ msgid "unshare_confirm"
-#~ msgstr "Are you sure you want to make the program private?"
-
-#~ msgid "unshare_success_detail"
-#~ msgstr "Program unshared successfully."
+#~ msgid "hide_parsons"
+#~ msgstr "퍼즐 숨기기"
+
+#~ msgid "hide_quiz"
+#~ msgstr "퀴즈 숨기기"
 
 #~ msgid "adventure_exp_2"
 #~ msgstr "If you want to show actual code snippets, for example to give student a template or example of the code. Please use pre anchors like this:"
@@ -2532,11 +2519,6 @@
 #~ msgid "hello_world"
 #~ msgstr "Hello world!"
 
-<<<<<<< HEAD
-#~ msgid "adventure_exp_1"
-#~ msgstr "Type your adventure of choice on the right-hand side. After creating your adventure you can include it in one of your classes under \"customizations\". If you want to include a command in your adventure please use code anchors like this:"
-=======
 #, fuzzy
 msgid "Missing Square Brackets"
-msgstr "It looks like you forgot to use square brackets [] around the list you were creating on line {line_number}."
->>>>>>> 66c2d35e
+msgstr "It looks like you forgot to use square brackets [] around the list you were creating on line {line_number}."