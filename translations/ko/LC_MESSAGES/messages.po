# Korean translations for PROJECT.
# Copyright (C) 2023 ORGANIZATION
# This file is distributed under the same license as the PROJECT project.
# FIRST AUTHOR <EMAIL@ADDRESS>, 2023.
#
msgid ""
msgstr ""
"Project-Id-Version: PROJECT VERSION\n"
"Report-Msgid-Bugs-To: EMAIL@ADDRESS\n"
<<<<<<< HEAD
"POT-Creation-Date: 2024-02-29 15:38+0100\n"
"PO-Revision-Date: 2024-02-26 20:10+0000\n"
"Last-Translator: Prefill add-on <noreply-addon-prefill@weblate.org>\n"
=======
"POT-Creation-Date: 2000-01-01 00:00+0000\n"
"PO-Revision-Date: 2000-01-01 00:00+0000\n"
"Last-Translator: Someone <someone@example.com>\n"
>>>>>>> 428b9f23
"Language: ko\n"
"Language-Team: ko <LL@li.org>\n"
"Plural-Forms: nplurals=1; plural=0;\n"
"MIME-Version: 1.0\n"
"Content-Type: text/plain; charset=utf-8\n"
"Content-Transfer-Encoding: 8bit\n"
"Generated-By: Babel 2.14.0\n"

#, fuzzy
msgid "Access Before Assign"
msgstr "{access_line_number} 라인에서 {name} 변수를 사용하려고 했지만 {definition_line_number} 라인에서 설정했습니다. 변수를 사용하기 전에 변수를 설정하십시오."

#, fuzzy
msgid "Cyclic Var Definition"
msgstr "{is} 명령어의 오른쪽에서 이름 {variable}을(를) 설정해야 사용할 수 있습니다."

#, fuzzy
msgid "Function Undefined"
msgstr "You tried to use the function {name}, but you didn't define it."

#, fuzzy
msgid "Has Blanks"
msgstr "코드가 불완전합니다. 코드로 대체해야하는 빈칸이 들어있습니다."

#, fuzzy
msgid "Incomplete"
msgstr "이런! 코드를 조금 잊으셨군요! {line_number} 라인에서 {incomplete_command} 뒤에 텍스트를 입력해야 합니다."

#, fuzzy
msgid "Incomplete Repeat"
msgstr "{line_number} 라인에서 사용한 {repeat} 명령을 사용하지 않은 것 같습니다."

#, fuzzy
msgid "Invalid"
msgstr "{invalid_command}이(가) Hedy 레벨 {level} 명령이 아닙니다. {guessed_command}을(를) 말씀하신 건가요?"

#, fuzzy
msgid "Invalid Argument"
msgstr "{invalid_argument} 명령을 {invalid_argument}에 사용할 수 없습니다. {invalid_argument}을(를) {allowed_type}(으)로 변경해 보십시오."

#, fuzzy
msgid "Invalid Argument Type"
msgstr "{invalid_type}이므로 {command}을(를) {invalid_argument}에 사용할 수 없습니다. {invalid_argument}을(를) {allowed_type}(으)로 변경해 보십시오."

#, fuzzy
msgid "Invalid At Command"
msgstr "레벨 16부터는 {at} 명령어를 사용할 수 없습니다. 대괄호를 사용하여 friends[i], lucky_numbers[{random}]와 같은 목록의 요소를 사용할 수 있습니다."

#, fuzzy
msgid "Invalid Space"
msgstr "이런! 행 {line_number}에 공백이 있는 행을 시작했습니다. 공백이 컴퓨터를 혼란스럽게 하는데, 제거할 수 있나요?"

#, fuzzy
msgid "Invalid Type Combination"
msgstr "하나는 {invalid_type}이고 다른 하나는 {invalid_type_2}이므로 {invalid_argument} 및 {invalid_argument_2}을(를) {command}에 사용할 수 없습니다. {invalid_argument}을(를) {invalid_type_2} 또는 {invalid_argument_2}을(를) {invalid_type}으로 변경해 보십시오."

#, fuzzy
msgid "Locked Language Feature"
msgstr "{concept}을(를) 사용하고 있군요! 멋지지만 {concept}은(는) 아직 잠금 해제되지 않았습니다. 나중에 잠금 해제됩니다."

#, fuzzy
msgid "Lonely Echo"
msgstr "{ask} 이전에 {echo}을(를) 사용했거나 {ask}이(가) 없는 {echo}을(를) 사용했습니다. {echo} 앞에 {ask}을(를) 배치하십시오."

#, fuzzy
msgid "Lonely Text"
msgstr "{line_number} 행에서 사용한 텍스트에 명령을 사용하지 않은 것 같습니다"

#, fuzzy
msgid "Missing Additional Command"
msgstr "It looks like you forgot to complete writing {command} on line {line_number}."

#, fuzzy
msgid "Missing Command"
msgstr "{line_number} 라인에서 명령을 사용하는 것을 잊어버린 것 같습니다."

#, fuzzy
msgid "Missing Inner Command"
msgstr "{line_number} 라인에서 사용한 {command} 문에 명령을 사용하지 않은 것 같습니다."

msgid "Missing Square Brackets"
<<<<<<< HEAD
msgstr ""
=======
msgstr "It looks like you forgot to use square brackets [] around the list you were creating on line {line_number}."
>>>>>>> 428b9f23

#, fuzzy
msgid "Missing Variable"
msgstr "It looks like your {command} is missing a variable at the start of the line."

#, fuzzy
msgid "Misspelled At Command"
msgstr "It looks like you might have misspelled the {command} command, instead you wrote {invalid_argument} in line {line_number}."

#, fuzzy
msgid "No Indentation"
msgstr "{line_number} 행에 사용한 공백이 너무 적습니다. {leading_spaces}개의 공백을 사용했지만 충분하지 않습니다. 이전 행보다 {indent_size}개의 공백이 더 많은 새 블록을 모두 시작하십시오."

#, fuzzy
msgid "Non Decimal Variable"
msgstr "At line {line_number}, you might have tried using a number which Hedy does not like very much! Try changing it to a decimal number like 2."

#, fuzzy
msgid "Parse"
msgstr "입력한 코드가 올바른 Hedy 코드가 아닙니다. {location[1]} 위치의 {location[0]} 행에 오류가 있습니다. {character_found}을(를) 입력했지만 이 코드는 허용되지 않습니다."

#, fuzzy
msgid "Pressit Missing Else"
msgstr "다른 키를 누를 때 발생하는 작업을 코드에 {else}을(를) 추가하지 않았습니다"

#, fuzzy
msgid "Too Big"
msgstr "와우! 당신의 프로그램은 인상적인 {lines_of_code}개의 코드 라인을 가지고 있습니다! 하지만 우리는 이 레벨에서 {max_lines}개의 라인만 처리할 수 있습니다. 당신의 프로그램을 더 작게 만들고 다시 시도해보세요."

#, fuzzy
msgid "Unexpected Indentation"
msgstr "{line_number} 행에 공백을 너무 많이 사용했습니다. {leading_spaces}개의 공백을 사용했는데 너무 많습니다. 새 블록을 모두 이전 행보다 {indent_size}개의 공백으로 시작하십시오."

#, fuzzy
msgid "Unquoted Assignment"
msgstr "이 레벨에서 따옴표 사이 {is}의 오른쪽에 텍스트를 배치해야 합니다. {text} 텍스트의 경우 이를 잊어버린 것입니다."

#, fuzzy
msgid "Unquoted Equality Check"
msgstr "변수가 여러 단어와 같은지 확인하려면 단어를 따옴표로 둘러싸야 합니다!"

#, fuzzy
msgid "Unquoted Text"
msgstr "주의하십시오. {ask} 또는 {print} 작업을 수행할 경우 텍스트는 따옴표로 시작하고 끝을 맺어야 합니다. {unquotedtext} 텍스트에 대해 잊어버린 것입니다."

#, fuzzy
msgid "Unsupported Float"
msgstr "정수가 아닌 숫자는 아직 지원되지 않지만 몇 가지 레벨이 될 것입니다. 지금은 {value}을(를) 정수로 변경하십시오."

#, fuzzy
msgid "Unsupported String Value"
msgstr "텍스트 값에는 {invalid_value}이(가) 포함될 수 없습니다."

#, fuzzy
msgid "Unused Variable"
msgstr "You defined the variable {variable_name} on line {line_number}, but you did not use it."

#, fuzzy
msgid "Var Undefined"
msgstr "{name} 변수를 사용하려고 했지만 설정하지 않았습니다. {name} 단어를 사용하려고 했지만 따옴표를 잊어버렸을 수도 있습니다."

#, fuzzy
msgid "Wrong Level"
msgstr "올바른 Hedy 코드이지만 올바른 레벨은 아닙니다. {working_level} 레벨에 대해 {offending_keyword}을(를) 작성했습니다. 팁: {tip}"

#, fuzzy
msgid "Wrong Number of Arguments"
msgstr "Your function used the wrong number of arguments. You provided {used_number} but the function {name} needs {defined_number}"

#, fuzzy
msgid "account_overview"
msgstr "계정 개요"

#, fuzzy
msgid "accounts_created"
msgstr "성공적으로 계정이 생성되었습니다."

#, fuzzy
msgid "accounts_intro"
msgstr "이 페이지에서 여러 학생들의 계정을 한 번에 만들 수 있다. 이것들은 현재 수업에 자동으로 추가되므로 위에 제시된 수업이 올바른 수업인지 확인하라! 전체 Hedy 시스템에서 모든 사용자 이름은 고유해야 한다. 'Postfix classname'을 사용하여 모든 계정에 자신의 수업 이름을 추가할 수 있다. 수동으로 비밀번호를 입력할 경우 <b>최소</b> 6자 이상이어야 한다."

#, fuzzy
msgid "achievement_earned"
msgstr "업적을 달성했습니다!"

#, fuzzy
msgid "achievements"
msgstr "업적"

#, fuzzy
msgid "achievements_check_icon_alt"
msgstr "업적 달성 아이콘"

#, fuzzy
msgid "achievements_logo_alt"
msgstr "업적 로고"

#, fuzzy
msgid "add"
msgstr "Add"

#, fuzzy
msgid "add_students"
msgstr "학생 추가"

#, fuzzy
msgid "add_students_options"
msgstr "학생 추가 옵션"

#, fuzzy
msgid "admin"
msgstr "관리자"

#, fuzzy
msgid "advance_button"
msgstr "레벨 {level}(으)로 이동"

#, fuzzy
msgid "adventure"
msgstr "모험"

#, fuzzy
msgid "adventure_cloned"
msgstr "Adventure is cloned"

msgid "adventure_code_button"
msgstr ""

msgid "adventure_codeblock_button"
msgstr ""

#, fuzzy
msgid "adventure_code_button"
msgstr "Adventure Code"

#, fuzzy
msgid "adventure_codeblock_button"
msgstr "Use this button when you want to create a block of code that students can run in your adventure. Tip: put the selection at the end of the last line of the code block and <kbd>Enter</kbd> 3 times to type after a code block."

#, fuzzy
msgid "adventure_duplicate"
msgstr "당신은 이미 동일한 모험 이름을 사용하고 있습니다."

#, fuzzy
msgid "adventure_empty"
msgstr "모험 이름을 입력하지 않으셨군요!"

#, fuzzy
msgid "adventure_exp_3"
msgstr "키워드를 항상 {}(으)로 둘러싸야 합니다. 그러면 키워드가 올바르게 인식됩니다. 미리보기 버튼을 사용하여 모험의 스타일화된 버전을 볼 수 있습니다. 모험을 전용 페이지에서 보려면 선생님 페이지에서 \"보기\"를 선택합니다."

msgid "adventure_exp_classes"
<<<<<<< HEAD
msgstr ""
=======
msgstr "Your adventure is used within the following classes"
>>>>>>> 428b9f23

#, fuzzy
msgid "adventure_id_invalid"
msgstr "모험 ID가 잘못되었습니다."

#, fuzzy
msgid "adventure_length"
msgstr "당신의 모험은 최소 20자 이상이어야 합니다."

#, fuzzy
msgid "adventure_name_invalid"
msgstr "모험 이름이 잘못되었습니다."

#, fuzzy
msgid "adventure_prompt"
msgstr "모험의 이름을 입력하십시오"

#, fuzzy
msgid "adventure_terms"
msgstr "나는 내 모험이 Hedy에서 공유 되는 것에 동의합니다."

#, fuzzy
msgid "adventure_updated"
msgstr "모험이 업데이트 되었습니다!"

#, fuzzy
msgid "adventures_info"
msgstr "Each Hedy level has built-in exercises for students, which we call adventures. You can create your own adventures and add them to your classes. With your own adventures you can create adventures that are relevant and interesting for your students. You can find more information about creating your own adventures <a href=\"https://hedy.org/for-teachers/manual/features\">here</a>."

#, fuzzy
msgid "adventures_restored"
msgstr "기본 모험이 복구되었습니다."

#, fuzzy
msgid "ago"
msgstr "{timestamp} 이전"

#, fuzzy
msgid "agree_invalid"
msgstr "당신은 개인 정보 보호 조항에 동의해야 합니다."

#, fuzzy
msgid "agree_with"
msgstr "나는 동의합니다"

#, fuzzy
msgid "ajax_error"
msgstr "오류가 발생했습니다. 다시 시도하십시오."

#, fuzzy
msgid "all"
msgstr "전체"

#, fuzzy
msgid "all_class_highscores"
msgstr "전체 학생들이 하이 스코어으로 보이네요"

#, fuzzy
msgid "already_account"
msgstr "계정이 이미 있으신가요?"

#, fuzzy
msgid "already_program_running"
msgstr "이미 실행 중인 프로그램이 있습니다. 먼저 프로그램을 끝내십시오."

#, fuzzy
msgid "already_teacher"
msgstr "당신은 이미 선생님 계정이 있으시네요."

#, fuzzy
msgid "already_teacher_request"
msgstr "이미 보류 중인 선생님 요청이 있습니다."

#, fuzzy
msgid "amount_created"
msgstr "프로그램이 만들어졌어요"

#, fuzzy
msgid "amount_saved"
msgstr "프로그램이 저장 되었어요"

#, fuzzy
msgid "amount_submitted"
msgstr "프로그램이 제출 되었어요"

#, fuzzy
msgid "are_you_sure"
msgstr "확실하신가요? 이 작업은 뒤로 되돌릴 수 없습니다."

#, fuzzy
msgid "ask_needs_var"
msgstr "레벨 2부터 {ask}을(를) 변수와 함께 사용해야 합니다. 예: 이름 {is} {ask} 무엇이라고 부르십니까?"

#, fuzzy
msgid "back_to_class"
msgstr "수업으로 돌아가기"

#, fuzzy
msgid "become_a_sponsor"
msgstr "후원자 되기"

#, fuzzy
msgid "birth_year"
msgstr "출생년도"

#, fuzzy
msgid "by"
msgstr "by"

#, fuzzy
msgid "cancel"
msgstr "취소"

#, fuzzy
msgid "cant_parse_exception"
msgstr "프로그램을 구문 분석할 수 없습니다"

#, fuzzy
msgid "catch_index_exception"
msgstr "{list_name} 목록에 액세스하려고 했지만 비어 있거나 인덱스가 없습니다."

#, fuzzy
msgid "catch_value_exception"
msgstr "While running your program the command {command} received the value {value} which is not allowed. {suggestion}."

#, fuzzy
msgid "certificate"
msgstr "수료증"

#, fuzzy
msgid "certified_teacher"
msgstr "수료된 선생님"

#, fuzzy
msgid "change_password"
msgstr "비밀번호 변경하기"

#, fuzzy
msgid "cheatsheet_title"
msgstr "Cheatsheet"

#, fuzzy
msgid "class_already_joined"
msgstr "당신은 이미 수업에 참가한 학생입니다"

#, fuzzy
msgid "class_customize_success"
msgstr "수업이 커스터마이징 되었습니다."

#, fuzzy
msgid "class_live"
msgstr "실시간 통계"

#, fuzzy
msgid "class_name_duplicate"
msgstr "이미 이 이름의 수업가 있습니다."

#, fuzzy
msgid "class_name_empty"
msgstr "학급 이름을 입력하지 않으셨군요!"

#, fuzzy
msgid "class_name_invalid"
msgstr "수업 이름이 잘못되었습니다."

#, fuzzy
msgid "class_name_prompt"
msgstr "새 수업 이름을 입력하십시오"

#, fuzzy
msgid "class_overview"
msgstr "수업개요"

#, fuzzy
msgid "class_survey_description"
msgstr "We would like to get a better overview of our Hedy users. By providing these answers, you would help improve Hedy. Thank you!"

#, fuzzy
msgid "class_survey_later"
msgstr "Remind me tomorrow"

#, fuzzy
msgid "class_survey_question1"
msgstr "What is the age range in your class?"

#, fuzzy
msgid "class_survey_question2"
msgstr "What is the spoken language in your class?"

#, fuzzy
msgid "class_survey_question3"
msgstr "What is the gender balance in your class?"

#, fuzzy
msgid "class_survey_question4"
msgstr "What distinguishes your students from others?"

#, fuzzy
msgid "classes_info"
msgstr "Create a class to follow the progress of each student in dashboard, and to customize the adventures your students see, and even adding your own! You can create as many classes as you like, and each class can have multiple teachers each one with different roles. You can also add as many students as you want, but mind that each student can only be in one class at a time. You can find more information about classes in the <a href=\"https://hedy.org/for-teachers/manual/preparations#for-teachers\">teacher manual</a>."

#, fuzzy
msgid "clone"
msgstr "Clone"

#, fuzzy
msgid "cloned_times"
msgstr "Clones"

#, fuzzy
msgid "close"
msgstr "닫기"

#, fuzzy
msgid "comma"
msgstr "a comma"

#, fuzzy
msgid "command_not_available_yet_exception"
msgstr "명령을 아직 사용할 수 없습니다"

#, fuzzy
msgid "command_unavailable_exception"
msgstr "명령이 더 이상 올바르지 않습니다"

#, fuzzy
msgid "commands"
msgstr "명령어"

#, fuzzy
msgid "common_errors"
msgstr "일반적인 오류"

#, fuzzy
msgid "congrats_message"
msgstr "축하합니다, {username}님, Hedy에서 다음 결과를 얻으셨습니다!"

#, fuzzy
msgid "content_invalid"
msgstr "이 모험은 부정확합니다."

#, fuzzy
msgid "contributor"
msgstr "기여자"

#, fuzzy
msgid "copy_clipboard"
msgstr "클립보드에 성공적으로 복사되었습니다"

#, fuzzy
msgid "copy_code"
msgstr "Copy code"

#, fuzzy
msgid "copy_join_link"
msgstr "참여 링크 복사"

#, fuzzy
msgid "copy_link_success"
msgstr "참여 링크가 클립보드에 복사되었습니다"

#, fuzzy
msgid "copy_link_to_share"
msgstr "공유할 링크 복사"

#, fuzzy
msgid "copy_mail_link"
msgstr "이 링크를 복사하여 새 탭에 붙여넣으십시오:"

#, fuzzy
msgid "correct_answer"
msgstr "정답은"

#, fuzzy
msgid "country"
msgstr "국가"

#, fuzzy
msgid "country_invalid"
msgstr "올바른 국가를 선택하십시오."

#, fuzzy
msgid "country_title"
msgstr "국가"

#, fuzzy
msgid "create_account"
msgstr "계정 만들기"

#, fuzzy
msgid "create_accounts"
msgstr "여러 계정 만들기"

#, fuzzy
msgid "create_accounts_prompt"
msgstr "이 계정들을 생성하시겠습니까?"

#, fuzzy
msgid "create_adventure"
msgstr "모험 만들기"

#, fuzzy
msgid "create_class"
msgstr "새 수업 만들기"

#, fuzzy
msgid "create_multiple_accounts"
msgstr "여러 계정 민들기"

#, fuzzy
msgid "create_public_profile"
msgstr "공개 프로필 만들기"

#, fuzzy
msgid "create_question"
msgstr "이 질문을 만들까요?"

#, fuzzy
msgid "create_student_account"
msgstr "계정 만들기"

#, fuzzy
msgid "create_student_account_explanation"
msgstr "계정으로 자신의 프로그램을 저장할 수 있습니다."

#, fuzzy
msgid "create_teacher_account"
msgstr "선생님 계정 만들기"

#, fuzzy
msgid "create_teacher_account_explanation"
msgstr "선생님 계정으로 프로그램을 저장하고 학생들의 결과를 볼 수 있습니다."

#, fuzzy
msgid "creator"
msgstr "만든이"

#, fuzzy
msgid "current_password"
msgstr "현재비밀번호"

#, fuzzy
msgid "customization_deleted"
msgstr "사용자 지정을 성공적으로 삭제했습니다."

#, fuzzy
msgid "customize_adventure"
msgstr "모험 사용자 지정"

#, fuzzy
msgid "customize_class"
msgstr "수업 사용자 정의"

#, fuzzy
msgid "dash"
msgstr "a dash"

#, fuzzy
msgid "default_403"
msgstr "당신은 권한이 없는 것 같군요..."

#, fuzzy
msgid "default_404"
msgstr "그 페이지를 찾을 수가 없었어요..."

#, fuzzy
msgid "default_500"
msgstr "뭔가 잘못됐어요..."

#, fuzzy
msgid "delete"
msgstr "삭제"

#, fuzzy
msgid "delete_adventure_prompt"
msgstr "이 모험을 삭제하시겠습니까?"

#, fuzzy
msgid "delete_class_prompt"
msgstr "이 수업를 삭제하시겠습니까?"

#, fuzzy
msgid "delete_confirm"
msgstr "프로그램을 삭제하시겠습니까?"

#, fuzzy
msgid "delete_invite"
msgstr "초대 삭제"

#, fuzzy
msgid "delete_invite_prompt"
msgstr "이 수업 초대를 삭제하시겠습니까?"

#, fuzzy
msgid "delete_public"
msgstr "공개 프로필 삭제"

#, fuzzy
msgid "delete_success"
msgstr "프로그램이 삭제되었습니다."

#, fuzzy
msgid "destroy_profile"
msgstr "프로필삭제"

#, fuzzy
msgid "developers_mode"
msgstr "프로그래머 모드"

#, fuzzy
msgid "directly_available"
msgstr "직접 열림"

#, fuzzy
msgid "disable"
msgstr "사용 안 함"

#, fuzzy
msgid "disable_parsons"
msgstr "Disable all puzzles"

#, fuzzy
msgid "disable_quizes"
msgstr "Disable all quizes"

#, fuzzy
msgid "disabled"
msgstr "비활성화됨"

#, fuzzy
msgid "disabled_button_quiz"
msgstr "퀴즈 점수가 임계값 미만입니다. 다시 시도하십시오!"

#, fuzzy
msgid "discord_server"
msgstr "디스코드 서버"

#, fuzzy
msgid "distinguished_user"
msgstr "구분사용자"

#, fuzzy
msgid "double quotes"
msgstr "큰따옴표"

#, fuzzy
msgid "download"
msgstr "다운로드"

#, fuzzy
msgid "download_login_credentials"
msgstr "계정 생성 후 로그인 자격 증명을 다운로드하시겠습니까?"

#, fuzzy
msgid "duplicate"
msgstr "중복"

#, fuzzy
msgid "echo_and_ask_mismatch_exception"
msgstr "에코 및 질문 불일치"

#, fuzzy
msgid "echo_out"
msgstr "더 이상 레벨 2 {echo}에서 시작할 필요가 없습니다. 이제 {ask}과(와) {print}(으)로 응답을 반복할 수 있습니다. 예: 이름은 {ask}입니다. 무엇이라고 부르십니까? {print} hello name"

#, fuzzy
msgid "edit_adventure"
msgstr "Edit adventure"

#, fuzzy
msgid "edit_code_button"
msgstr "코드 편집"

#, fuzzy
msgid "email"
msgstr "이메일"

#, fuzzy
msgid "email_invalid"
msgstr "올바른 이 메일을 입력하십시오."

#, fuzzy
msgid "end_quiz"
msgstr "퀴즈 끝"

#, fuzzy
msgid "english"
msgstr "영어"

#, fuzzy
msgid "enter"
msgstr "엔터"

#, fuzzy
msgid "enter_password"
msgstr "새 비밀번호를 입력합니다"

#, fuzzy
msgid "enter_text"
msgstr "여기에 답을 입력하세요..."

#, fuzzy
msgid "error_logo_alt"
msgstr "에러 로고"

#, fuzzy
msgid "exclamation mark"
msgstr "느낌표"

#, fuzzy
msgid "exercise"
msgstr "연습문제"

#, fuzzy
msgid "exercise_doesnt_exist"
msgstr "이 연습문제는 존재하지 않습니다"

#, fuzzy
msgid "exists_email"
msgstr "이 이메일은 이미 사용 중입니다."

#, fuzzy
msgid "exists_username"
msgstr "이미 사용중인 사용자 이름입니다."

#, fuzzy
msgid "exit_preview_mode"
msgstr "Exit preview mode"

#, fuzzy
msgid "experience_invalid"
msgstr "올바른 경험을 선택하고 (예, 아니오)를 선택하십시오."

#, fuzzy
msgid "expiration_date"
msgstr "만료기한"

#, fuzzy
msgid "explore_explanation"
msgstr "이 페이지에서 여러분은 다른 Hedy 사용자들이 만든 프로그램들을 살펴볼 수 있습니다. 여러분은 Hedy 레벨과 모험 둘 다 필터링할 수 있습니다. 프로그램을 열고 실행하려면 \"프로그램 보기\"를 클릭하세요. 빨간 머리글을 가진 프로그램들은 실수를 포함하고 있습니다. 여러분은 여전히 프로그램을 열 수 있지만, 프로그램을 실행하면 오류가 발생합니다. 물론 여러분은 그것을 고치려고 노력할 수 있습니다! 만약 그 제작자가 공개 프로필을 가지고 있다면, 여러분은 그들의 사용자 이름을 클릭하여 그들의 프로필을 방문할 수 있습니다. 거기에서 여러분은 그들의 모든 공유된 프로그램들과 훨씬 더 많은 것들을 찾을 수 있을 것입니다!"

#, fuzzy
msgid "explore_programs"
msgstr "프로그램 탐색"

#, fuzzy
msgid "explore_programs_logo_alt"
msgstr "프로그램 탐색 아이콘"

#, fuzzy
msgid "favorite_program"
msgstr "좋아하는 프로그램"

#, fuzzy
msgid "favourite_confirm"
msgstr "이 프로그램을 좋아하는 프로그램으로 설정하시겠습니까?"

#, fuzzy
msgid "favourite_program"
msgstr "좋아하는 프로그램"

#, fuzzy
msgid "favourite_program_invalid"
msgstr "선택한 즐겨찾기 프로그램이 잘못되었습니다."

#, fuzzy
msgid "favourite_success"
msgstr "프로그램이 즐겨찾기로 설정되어 있습니다."

#, fuzzy
msgid "female"
msgstr "여자"

#, fuzzy
msgid "float"
msgstr "숫자"

#, fuzzy
msgid "for_teachers"
msgstr "선생님용"

#, fuzzy
msgid "forgot_password"
msgstr "비밀번호를 잊어버리셨나요?"

#, fuzzy
msgid "from_another_teacher"
msgstr "다른 선생님으로부터"

#, fuzzy
msgid "from_magazine_website"
msgstr "잡지나 웹사이트에서"

#, fuzzy
msgid "from_video"
msgstr "비디오에서"

#, fuzzy
msgid "fun_statistics_msg"
msgstr "여기에는 재미있는 통계들이 있습니다!"

#, fuzzy
msgid "gender"
msgstr "성별"

#, fuzzy
msgid "gender_invalid"
msgstr "올바른 성별을 선택하고 (여성, 남성, 기타)를 선택하십시오."

#, fuzzy
msgid "general"
msgstr "일반"

#, fuzzy
msgid "general_settings"
msgstr "일반설정"

#, fuzzy
msgid "generate_passwords"
msgstr "비밀번호 만들기"

#, fuzzy
msgid "get_certificate"
msgstr "자격증을 따세요!"

#, fuzzy
msgid "give_link_to_teacher"
msgstr "선생님께 다음 링크를 드립니다:"

msgid "go_back"
msgstr ""

#, fuzzy
msgid "go_back_to_main"
msgstr "메인 페이지로 돌아가기"

#, fuzzy
msgid "go_to_question"
msgstr "다음 질문"

#, fuzzy
msgid "go_to_quiz_result"
msgstr "퀴즈 결과로 이동"

#, fuzzy
msgid "goto_profile"
msgstr "내 프로필로 이동"

#, fuzzy
msgid "grid_overview"
msgstr "모험별 프로그램 개요"

#, fuzzy
msgid "hand_in"
msgstr "제출하다"

#, fuzzy
msgid "hand_in_exercise"
msgstr "손풀기 연습 문제"

#, fuzzy
msgid "heard_about_hedy"
msgstr "Hedy 얘기는 어떻게 들었어?"

#, fuzzy
msgid "heard_about_invalid"
msgstr "우리에 대해 들은 올바른 방법을 선택해 주세요."

#, fuzzy
msgid "hedy_achievements"
msgstr "Hedy의 업적"

#, fuzzy
msgid "hedy_choice_title"
msgstr "Hedy의 선택은"

#, fuzzy
msgid "hedy_logo_alt"
msgstr "Hedy 로고"

#, fuzzy
msgid "hedy_on_github"
msgstr "Hedy on Github"

#, fuzzy
msgid "hedy_tutorial_logo_alt"
msgstr "Hedy 튜토리얼 아이콘"

#, fuzzy
msgid "hello_logo"
msgstr "안녕하세요"

#, fuzzy
msgid "hidden"
msgstr "숨기기"

#, fuzzy
msgid "hide_cheatsheet"
msgstr "컨닝 페이퍼 숨기기"

#, fuzzy
msgid "hide_keyword_switcher"
msgstr "키워드 변환기 숨기기"

#, fuzzy
msgid "highest_level_reached"
msgstr "최고 레벨에 도달했습니다"

#, fuzzy
msgid "highest_quiz_score"
msgstr "퀴즈 최고 점수입니다"

#, fuzzy
msgid "highscore_explanation"
msgstr "이 페이지에서는 수집된 성과의 양에 따라 현재의 고득점을 볼 수 있다. 모든 사용자, 국가 또는 수업의 순위를 볼 수 있다. 사용자 이름을 클릭하여 공개 프로필을 볼 수 있다."

#, fuzzy
msgid "highscore_no_public_profile"
msgstr "공개 프로필이 없으므로 하이 스코어에 나타나지 않습니다. 공용 프로필을 생성하시겠습니까?"

#, fuzzy
msgid "highscores"
msgstr "하이 스코어"

#, fuzzy
msgid "hint"
msgstr "힌트?"

#, fuzzy
msgid "ill_work_some_more"
msgstr "제가 조금만 더 작업을 해볼게요"

#, fuzzy
msgid "image_invalid"
msgstr "선택하신 이미지가 올바르지 않습니다."

#, fuzzy
msgid "incomplete_command_exception"
msgstr "불완전한 명령어"

#, fuzzy
msgid "incorrect_handling_of_quotes_exception"
msgstr "\"인용 처리가 잘못 되었습니다\""

#, fuzzy
msgid "incorrect_use_of_types_exception"
msgstr "잘못된 종류 사용"

#, fuzzy
msgid "incorrect_use_of_variable_exception"
msgstr "변수 사용 오류"

#, fuzzy
msgid "indentation_exception"
msgstr "\"잘못된 들여쓰기 입니다"

#, fuzzy
msgid "input"
msgstr "{ask}에서 입력"

#, fuzzy
msgid "integer"
msgstr "수"

#, fuzzy
msgid "invalid_class_link"
msgstr "수업에 가입하기 위한 링크가 잘못되었습니다."

#, fuzzy
msgid "invalid_command_exception"
msgstr "잘못된 명령어"

#, fuzzy
msgid "invalid_keyword_language_comment"
msgstr "# The provided keyword language is invalid, keyword language is set to English"

#, fuzzy
msgid "invalid_language_comment"
msgstr "# The provided language is invalid, language set to English"

#, fuzzy
msgid "invalid_level_comment"
msgstr "# The provided level is invalid, level is set to level 1"

#, fuzzy
msgid "invalid_program_comment"
msgstr "# The provided program is invalid, please try again"

#, fuzzy
msgid "invalid_teacher_invitation_code"
msgstr "선생님 초청 코드가 올바르지 않습니다. 선생님가 되려면 hello@hedy.org 에 연락해보세요."

#, fuzzy
msgid "invalid_tutorial_step"
msgstr "튜토리얼 단계가 잘못되었습니다"

#, fuzzy
msgid "invalid_username_password"
msgstr "사용자 이름/비밀번호가 잘못되었습니다."

#, fuzzy
msgid "invite_by_username"
msgstr "사용자 이름으로 초대"

#, fuzzy
msgid "invite_date"
msgstr "초대일자"

#, fuzzy
msgid "invite_message"
msgstr "수업에 참여하라는 초대장을 받았습니다"

#, fuzzy
msgid "invite_prompt"
msgstr "사용자 이름 입력"

#, fuzzy
msgid "invite_teacher"
msgstr "Invite a teacher"

#, fuzzy
msgid "join_class"
msgstr "수업참여"

#, fuzzy
msgid "join_prompt"
msgstr "수업에 참여하려면 계정이 있어야 합니다. 지금 로그인하시겠습니까?"

#, fuzzy
msgid "keyword_language_invalid"
msgstr "올바른 키워드 언어(영어 또는 자국어 선택)를 선택하십시오."

#, fuzzy
msgid "language"
msgstr "Language"

#, fuzzy
msgid "language_invalid"
msgstr "올바른 언어를 선택하십시오."

#, fuzzy
msgid "languages"
msgstr "이 프로그래밍 언어들 중에 어떤 것을 사용해 본 적이 있습니까?"

#, fuzzy
msgid "last_achievement"
msgstr "최종적으로 획득한 성과"

#, fuzzy
msgid "last_edited"
msgstr "마지막 편집"

#, fuzzy
msgid "last_error"
msgstr "마지막오류"

#, fuzzy
msgid "last_login"
msgstr "마지막로그인"

#, fuzzy
msgid "last_program"
msgstr "\"마지막 프로그램\""

#, fuzzy
msgid "last_update"
msgstr "마지막 업데이트"

#, fuzzy
msgid "lastname"
msgstr "성"

#, fuzzy
msgid "leave_class"
msgstr "수업 나가기"

#, fuzzy
msgid "level"
msgstr "레벨"

#, fuzzy
msgid "level_accessible"
msgstr "레벨은 학생들에게 열려있다"

#, fuzzy
msgid "level_disabled"
msgstr "레벨 비활성화됨"

#, fuzzy
msgid "level_future"
msgstr "이 레벨은 자동으로 다음에 열립니다 "

#, fuzzy
msgid "level_invalid"
msgstr "이 Hedy 레벨은 유효하지 않습니다."

#, fuzzy
msgid "level_not_class"
msgstr "이 레벨은 아직 수업에서 사용할 수 없습니다"

#, fuzzy
msgid "level_title"
msgstr "레벨"

#, fuzzy
msgid "levels"
msgstr "levels"

#, fuzzy
msgid "link"
msgstr "링크"

#, fuzzy
msgid "list"
msgstr "목록"

#, fuzzy
msgid "live_dashboard"
msgstr "라이브 대시보드"

#, fuzzy
msgid "logged_in_to_share"
msgstr "프로그램을 저장하고 공유하려면 로그인해야 합니다."

#, fuzzy
msgid "login"
msgstr "로그인"

#, fuzzy
msgid "login_long"
msgstr "계정에 로그인합니다"

#, fuzzy
msgid "login_to_save_your_work"
msgstr "작업을 저장하려면 로그인하십시오"

#, fuzzy
msgid "logout"
msgstr "로그아웃"

#, fuzzy
msgid "longest_program"
msgstr "가장 긴 프로그램"

#, fuzzy
msgid "mail_change_password_body"
msgstr ""
"Hedy 비밀번호가 변경되었습니다. 만약 의도하셨다면, 모든 것이 잘 된 일입니다. \n"
"비밀번호를 변경하지 않으셨다면, 이 이메일에 답장을 보내 즉시 저희에게 연락해주세요."

#, fuzzy
msgid "mail_change_password_subject"
msgstr "Hedy 비밀번호가 변경되었습니다"

#, fuzzy
msgid "mail_error_change_processed"
msgstr "유효성 확인 메일을 보낼 때 오류가 발생했습니다. 변경 사항은 여전히 올바르게 처리되고 있습니다."

#, fuzzy
msgid "mail_goodbye"
msgstr ""
"꾸준한 프로그래밍! \n"
"Hedy 팀"

#, fuzzy
msgid "mail_hello"
msgstr "안녕하세요 {username}!"

#, fuzzy
msgid "mail_recover_password_body"
msgstr ""
"이 링크를 클릭하면 새 Hedy 비밀번호를 설정할 수 있습니다. 이 링크는 <b>4</b>시간 동안 유효합니다. \n"
"비밀번호 리셋이 필요하지 않은 경우 이메일 {link}을(를) 무시하십시오"

#, fuzzy
msgid "mail_recover_password_subject"
msgstr "비밀번호의 초기화를 요청합니다."

#, fuzzy
msgid "mail_reset_password_body"
msgstr ""
"독자 분의 Hedy 비밀번호가 새 비밀번호로 리셋되었습니다. 만약 의도 하셨다면, 모든 것이 잘 된 일입니다. \n"
"비밀번호를 변경하지 않으셨다면, 이 이메일에 답장을 보내 즉시 저희에게 연락해주세요."

#, fuzzy
msgid "mail_reset_password_subject"
msgstr "Hedy 비밀번호가 초기화 되었습니다"

#, fuzzy
msgid "mail_welcome_teacher_body"
msgstr ""
"<strong>어서오세요!/strong>\n"
"당신의 새로운 Hedy 선생님의 계정을 축하드립니다. 전세계 Hedy 선생님들의 커뮤니티에 오신 것을 환영합니다!\n"
"\n"
"<강한>선생님의 회계가 할 수 있는 일 </강한>\n"
"지금은 잠금 해제된 여러 가지 옵션이 있습니다.\n"
"\n"
"1. 자세한 설명은 <a href=\"https://hedy.org/for-teachers/manual \">선생님용 매뉴얼에서 확인할 수 있다.\n"
"2. 당신의 선생님 계정으로 당신은 수업을 만들 수 있다. 당신의 학생들은 당신의 수업에 참여하는 것보다 더 많은 것을 할 수 있고, 당신은 그들의 진행 상황을 볼 수 있다. 수업은 <a href=\"https://hedycode.com/for-teachers \">의 페이지를 통해 만들어지고 관리된다.\n"
"3. 수업를 완전히 사용자 정의할 수 있습니다. 예를 들어 레벨을 열고 닫고, 모험을 활성화 또는 비활성화하고, 자신의 모험을 작성할 수 있습니다!\n"
"\n"
"<strong>온라인 커뮤니티에 가입하세요!/strong>\n"
"모든 Hedy 선생님들, 프로그래머들 그리고 다른 팬들은 저희 <a href=\"https://discord.gg/8yY7dEme9r \">Discord 서버에 가입하신 것을 환영합니다. 이곳은 여러분의 멋진 프로젝트와 교훈을 보여줄 수 있는 채널, 버그를 보고할 수 있는 채널, 그리고 다른 선생님들이나 Hedy 팀과 이야기할 수 있는 채널이 있습니다.\n"
"\n"
"<strong>도움을 요청하는 방법 </strong>\n"
"불분명한 사항이 있으면 디스코드로 알려주거나 <a href=\"mail to: hello@hedy.org \">로 이메일을 보내주세요.\n"
"\n"
"<strong>버그 신고 방법 </strong>\n"
"디스코드에는 버그 보고 채널인 #discord가 있다. 그곳은 당신이 직면하고 있는 문제들에 대해 우리에게 알려주기에 완벽한 장소이다. 당신이 깃허브를 사용하는 방법을 안다면, 당신은 거기서 <a href=\"https://github.com/hedyorg/hedy/issues/new?assignees=&labels=&template=bug_report.md&title=%5BBUG%5D \"> 이슈를 만들 수 있다.\n"

#, fuzzy
msgid "mail_welcome_teacher_subject"
msgstr "당신의 Hedy 선생님 계정은 준비가 되었습니다"

#, fuzzy
msgid "mail_welcome_verify_body"
msgstr ""
"귀하의 Hedy 계정이 성공적으로 생성되었습니다. 환영합니다! \n"
"이메일 주소를 확인하려면 이 링크를 클릭하십시오. {link}"

#, fuzzy
msgid "mail_welcome_verify_subject"
msgstr "Hedy에 오신것을 환영합니다"

#, fuzzy
msgid "mailing_title"
msgstr "Hedy 뉴스레터 구독하기"

#, fuzzy
msgid "main_subtitle"
msgstr "수업용 텍스트 프로그래밍"

#, fuzzy
msgid "main_title"
msgstr "Hedy"

#, fuzzy
msgid "make_sure_you_are_done"
msgstr "완료했는지 확인하세요! \"핸드 인(Hand in)\"을 클릭한 후에는 프로그램을 더 이상 변경할 수 없습니다."

#, fuzzy
msgid "male"
msgstr "남자"

#, fuzzy
msgid "mandatory_mode"
msgstr "필수 개발자 모드"

#, fuzzy
msgid "more_options"
msgstr "More options"

#, fuzzy
msgid "my_account"
msgstr "나의 계정"

#, fuzzy
msgid "my_achievements"
msgstr "My achievements"

#, fuzzy
msgid "my_adventures"
msgstr "My adventures"

#, fuzzy
msgid "my_classes"
msgstr "My classes"

#, fuzzy
msgid "my_messages"
msgstr "My messages"

#, fuzzy
msgid "my_public_profile"
msgstr "My public profile"

#, fuzzy
msgid "name"
msgstr "Name"

#, fuzzy
msgid "nav_explore"
msgstr "Explore"

#, fuzzy
msgid "nav_hedy"
msgstr "Hedy"

#, fuzzy
msgid "nav_learn_more"
msgstr "Learn more"

#, fuzzy
msgid "nav_start"
msgstr "Home"

#, fuzzy
msgid "nested blocks"
msgstr "a block in a block"

#, fuzzy
msgid "new_password"
msgstr "New password"

#, fuzzy
msgid "new_password_repeat"
msgstr "Repeat new password"

#, fuzzy
msgid "newline"
msgstr "a new line"

#, fuzzy
msgid "next_exercise"
msgstr "Next exercise"

#, fuzzy
msgid "next_page"
msgstr "Next page"

#, fuzzy
msgid "next_step_tutorial"
msgstr "Next step >>>"

#, fuzzy
msgid "no"
msgstr "No"

#, fuzzy
msgid "no_account"
msgstr "No account?"

#, fuzzy
msgid "no_accounts"
msgstr "There are no accounts to create."

#, fuzzy
msgid "no_adventures_yet"
msgstr "There are no public adventures yet..."

#, fuzzy
msgid "no_certificate"
msgstr "This user hasn't earned the Hedy Certificate of Completion"

#, fuzzy
msgid "no_more_flat_if"
msgstr "Starting in level 8, the code after {if} needs to be placed on the next line and start with 4 spaces."

#, fuzzy
msgid "no_programs"
msgstr "You have no programs yet."

#, fuzzy
msgid "no_public_profile"
msgstr "You don't have a public profile text yet..."

#, fuzzy
msgid "no_shared_programs"
msgstr "has no shared programs..."

#, fuzzy
msgid "no_such_adventure"
msgstr "This adventure doesn't exist!"

#, fuzzy
msgid "no_such_class"
msgstr "No such Hedy class."

#, fuzzy
msgid "no_such_highscore"
msgstr "Highscores"

#, fuzzy
msgid "no_such_level"
msgstr "No such Hedy level!"

#, fuzzy
msgid "no_such_program"
msgstr "No such Hedy program!"

#, fuzzy
msgid "no_tag"
msgstr "No tag provided!"

#, fuzzy
msgid "not_enrolled"
msgstr "Looks like you are not in this class!"

#, fuzzy
msgid "not_in_class_no_handin"
msgstr "You are not in a class, so there's no need for you to hand in anything."

#, fuzzy
msgid "not_logged_in_cantsave"
msgstr "Your program will not be saved."

#, fuzzy
msgid "not_logged_in_handin"
msgstr "You must be logged in to hand in an assignment."

#, fuzzy
msgid "not_teacher"
msgstr "Looks like you are not a teacher!"

#, fuzzy
msgid "number"
msgstr "a number"

#, fuzzy
msgid "number_achievements"
msgstr "Number of achievements"

#, fuzzy
msgid "number_lines"
msgstr "Number of lines"

#, fuzzy
msgid "number_programs"
msgstr "Number of programs ran"

#, fuzzy
msgid "ok"
msgstr "OK"

#, fuzzy
msgid "only_you_can_see"
msgstr "Only you can see this program."

#, fuzzy
msgid "open"
msgstr "Open"

#, fuzzy
msgid "opening_date"
msgstr "Opening date"

#, fuzzy
msgid "opening_dates"
msgstr "Opening dates"

#, fuzzy
msgid "option"
msgstr "Option"

#, fuzzy
msgid "or"
msgstr "or"

#, fuzzy
msgid "other"
msgstr "Other"

#, fuzzy
msgid "other_block"
msgstr "Another block language"

#, fuzzy
msgid "other_settings"
msgstr "Other settings"

#, fuzzy
msgid "other_source"
msgstr "Other"

#, fuzzy
msgid "other_text"
msgstr "Another text language"

#, fuzzy
msgid "overwrite_warning"
msgstr "You already have a program with this name, saving this program will replace the old one. Are you sure?"

#, fuzzy
msgid "owner"
msgstr "Owner"

#, fuzzy
msgid "page"
msgstr "page"

#, fuzzy
msgid "page_not_found"
msgstr "We couldn't find that page!"

#, fuzzy
msgid "pair_with_teacher"
msgstr "I would like to be paired with another teacher for help"

#, fuzzy
msgid "parsons_title"
msgstr "Puzzle"

#, fuzzy
msgid "password"
msgstr "Password"

#, fuzzy
msgid "password_change_not_allowed"
msgstr "You're not allowed to change the password of this user."

#, fuzzy
msgid "password_change_prompt"
msgstr "Are you sure you want to change this password?"

#, fuzzy
msgid "password_change_success"
msgstr "Password of your student is successfully changed."

#, fuzzy
msgid "password_invalid"
msgstr "Your password is invalid."

#, fuzzy
msgid "password_repeat"
msgstr "Repeat password"

#, fuzzy
msgid "password_resetted"
msgstr "Your password has been successfully reset. You are being redirected to the login page."

#, fuzzy
msgid "password_six"
msgstr "Your password must contain at least six characters."

#, fuzzy
msgid "password_updated"
msgstr "Password updated."

#, fuzzy
msgid "passwords_six"
msgstr "All passwords need to be six characters or longer."

#, fuzzy
msgid "pending_invites"
msgstr "Pending invites"

#, fuzzy
msgid "people_with_a_link"
msgstr "Other people with a link can see this program. It also can be found on the \"Explore\" page."

#, fuzzy
msgid "percentage"
msgstr "percentage"

#, fuzzy
msgid "percentage_achieved"
msgstr "Achieved by {percentage}% of the users"

#, fuzzy
msgid "period"
msgstr "a period"

#, fuzzy
msgid "personal_text"
msgstr "Personal text"

#, fuzzy
msgid "personal_text_invalid"
msgstr "Your personal text is invalid."

#, fuzzy
msgid "postfix_classname"
msgstr "Postfix classname"

#, fuzzy
msgid "preferred_keyword_language"
msgstr "Preferred keyword language"

#, fuzzy
msgid "preferred_language"
msgstr "Preferred language"

#, fuzzy
msgid "preview"
msgstr "Preview"

#, fuzzy
msgid "previewing_adventure"
msgstr "Previewing adventure"

#, fuzzy
msgid "previewing_class"
msgstr "You are previewing class <em>{class_name}</em> as a teacher."

#, fuzzy
msgid "previous_campaigns"
msgstr "View previous campaigns"

#, fuzzy
msgid "print_logo"
msgstr "print"

#, fuzzy
msgid "privacy_terms"
msgstr "Privacy terms"

#, fuzzy
msgid "private"
msgstr "Private"

#, fuzzy
msgid "profile_logo_alt"
msgstr "Profile icon."

#, fuzzy
msgid "profile_picture"
msgstr "Profile picture"

#, fuzzy
msgid "profile_updated"
msgstr "Profile updated."

#, fuzzy
msgid "profile_updated_reload"
msgstr "Profile updated, page will be re-loaded."

#, fuzzy
msgid "program_contains_error"
msgstr "This program contains an error, are you sure you want to share it?"

#, fuzzy
msgid "program_header"
msgstr "My programs"

#, fuzzy
msgid "program_too_large_exception"
msgstr "Programs too large"

#, fuzzy
msgid "programming_experience"
msgstr "Do you have programming experience?"

#, fuzzy
msgid "programming_invalid"
msgstr "Please select a valid programming language."

#, fuzzy
msgid "programs"
msgstr "Programs"

#, fuzzy
msgid "programs_created"
msgstr "Programs created"

#, fuzzy
msgid "programs_saved"
msgstr "Programs saved"

#, fuzzy
msgid "programs_submitted"
msgstr "Programs submitted"

#, fuzzy
msgid "prompt_join_class"
msgstr "Do you want to join this class?"

#, fuzzy
msgid "public"
msgstr "Public"

msgid "public_adventures"
msgstr "Browse public adventures"

#, fuzzy
msgid "public_invalid"
msgstr "This agreement selection is invalid"

#, fuzzy
msgid "public_profile"
msgstr "Public profile"

#, fuzzy
msgid "public_profile_info"
msgstr "By selecting this box I make my profile visible for everyone. Be careful not to share personal information like your name or home address, because everyone will be able to see it!"

#, fuzzy
msgid "public_profile_updated"
msgstr "Public profile updated, page will be re-loaded."

#, fuzzy
msgid "pygame_waiting_for_input"
msgstr "Waiting for a button press..."

#, fuzzy
msgid "question mark"
msgstr "a question mark"

#, fuzzy
msgid "quiz_logo_alt"
msgstr "Quiz logo"

#, fuzzy
msgid "quiz_score"
msgstr "Quiz score"

#, fuzzy
msgid "quiz_tab"
msgstr "Quiz"

#, fuzzy
msgid "quiz_threshold_not_reached"
msgstr "Quiz threshold not reached to unlock this level"

#, fuzzy
msgid "read_code_label"
msgstr "Read aloud"

#, fuzzy
msgid "recent"
msgstr "My recent programs"

msgid "recover_password"
msgstr "비밀번호의 초기화를 요청합니다"

#, fuzzy
msgid "regress_button"
msgstr "Go back to level {level}"

#, fuzzy
msgid "remove"
msgstr "Remove"

#, fuzzy
msgid "remove_customization"
msgstr "Remove customization"

#, fuzzy
msgid "remove_customizations_prompt"
msgstr "Are you sure you want to remove this class's customizations?"

#, fuzzy
msgid "remove_student_prompt"
msgstr "Are you sure you want to remove the student from the class?"

#, fuzzy
msgid "remove_user_prompt"
msgstr "Confirm removing this user from the class."

#, fuzzy
msgid "repair_program_logo_alt"
msgstr "Repair program icon"

#, fuzzy
msgid "repeat_dep"
msgstr "Starting in level 8, {repeat} needs to be used with indentation. You can see examples on the {repeat} tab in level 8."

#, fuzzy
msgid "repeat_match_password"
msgstr "The repeated password does not match."

#, fuzzy
msgid "repeat_new_password"
msgstr "Repeat new password"

#, fuzzy
msgid "report_failure"
msgstr "This program does not exist or is not public"

#, fuzzy
msgid "report_program"
msgstr "Are you sure you want to report this program?"

#, fuzzy
msgid "report_success"
msgstr "This program has been reported"

#, fuzzy
msgid "request_teacher"
msgstr "Would you like to apply for a teacher's account?"

#, fuzzy
msgid "request_teacher_account"
msgstr "Request teacher account"

#, fuzzy
msgid "required_field"
msgstr "Fields marked with an * are required"

#, fuzzy
msgid "reset_adventure_prompt"
msgstr "Are you sure you want to reset all selected adventures?"

#, fuzzy
msgid "reset_adventures"
msgstr "Reset selected adventures"

#, fuzzy
msgid "reset_button"
msgstr "초기화하기"

#, fuzzy
msgid "reset_password"
msgstr "비밀번호 초기화"

#, fuzzy
msgid "reset_view"
msgstr "초기화하기"

#, fuzzy
msgid "retrieve_adventure_error"
msgstr "이 모험을 볼 수 없습니다!"

#, fuzzy
msgid "retrieve_class_error"
msgstr "선생님들만이 수업을 다시 들을 수 있다"

#, fuzzy
msgid "retrieve_tag_error"
msgstr "Error retrieving tags"

#, fuzzy
msgid "role"
msgstr "Role"

#, fuzzy
msgid "run_code_button"
msgstr "코드 실행하기"

#, fuzzy
msgid "runs_over_time"
msgstr "시간 경과에 따라 실행됨"

#, fuzzy
msgid "save"
msgstr "저장하기"

#, fuzzy
msgid "save_parse_warning"
msgstr "이 프로그램에 오류가 있습니다. 저장하시겠습니까?"

#, fuzzy
msgid "save_prompt"
msgstr "프로그램을 저장하려면 계정이 있어야 합니다. 지금 로그인하시겠습니까?"

#, fuzzy
msgid "save_success_detail"
msgstr "프로그램이 성공적으로 저장되었습니다."

#, fuzzy
msgid "score"
msgstr "점수"

#, fuzzy
msgid "search"
msgstr "검색..."

#, fuzzy
msgid "search_button"
msgstr "검색"

#, fuzzy
msgid "second_teacher"
msgstr "Second teacher"

#, fuzzy
msgid "second_teacher_copy_prompt"
msgstr "Are you sure you want to copy this teacher?"

#, fuzzy
msgid "second_teacher_prompt"
msgstr "Enter a teacher username to invite them."

#, fuzzy
msgid "second_teacher_warning"
msgstr "All teachers in this class can customize it."

#, fuzzy
msgid "see_certificate"
msgstr "{username} 인증서 참조!"

#, fuzzy
msgid "select"
msgstr "선택하기"

#, fuzzy
msgid "select_adventures"
msgstr "모험 선택 및 주문"

#, fuzzy
msgid "select_all"
msgstr "Select all"

#, fuzzy
msgid "select_lang"
msgstr "Select language"

msgid "select_levels"
msgstr "Select levels"

#, fuzzy
msgid "select_tag"
msgstr "Select tag"

#, fuzzy
msgid "selected"
msgstr "Selected"

#, fuzzy
msgid "self_removal_prompt"
msgstr "정말 이 수업을 나가실 건가요?"

#, fuzzy
msgid "send_password_recovery"
msgstr "비밀번호 복구 이메일을 보내주세요"

#, fuzzy
msgid "sent_by"
msgstr "이 초대장은 다음 사람에 의해 발송됩니다"

#, fuzzy
msgid "sent_password_recovery"
msgstr "비밀번호를 초기화 하는 방법에 대한 방법이 포함된 이메일을 곧 받으실 수 있습니다."

#, fuzzy
msgid "settings"
msgstr "개인 정보 설정"

#, fuzzy
msgid "share_by_giving_link"
msgstr "다른 사용자에게 아래 링크를 제공하여 프로그램을 보여줍니다:"

#, fuzzy
msgid "share_your_program"
msgstr "프로그램 공유"

#, fuzzy
msgid "signup_student_or_teacher"
msgstr "학생이신가요 아니면 선생님이신가요?"

#, fuzzy
msgid "single quotes"
msgstr "인용구 하나"

#, fuzzy
msgid "slash"
msgstr "slash"

#, fuzzy
msgid "slides"
msgstr "Slides"

#, fuzzy
msgid "slides_info"
msgstr "For each level of Hedy, we have created slides to help you teach. The slides contain explanations of each level, and Hedy examples that you can run inside the slides. Just click the link and get started! the Introduction slides are a general explanation of Hedy before level 1 The slides were created using <a href=\"https://slides.com\">slides.com</a>. If you want to adapt them yourself, you can download them, and then upload the resulting zip file to <a href=\"https://slides.com\">slides.com</a>. You can find more information about the slides in the <a href=\"https://hedy.org/for-teachers/manual/features\">teacher's manual</a>."

#, fuzzy
msgid "social_media"
msgstr "소셜 미디어"

#, fuzzy
msgid "something_went_wrong_keyword_parsing"
msgstr "모험에 오류가 있습니다. 모든 키워드가 {}(으)로 올바르게 둘러싸여 있습니까?"

#, fuzzy
msgid "space"
msgstr "띄어쓰기"

#, fuzzy
msgid "star"
msgstr "스타"

#, fuzzy
msgid "start_hedy_tutorial"
msgstr "hedy 튜토리얼 시작"

#, fuzzy
msgid "start_learning"
msgstr "Start learning"

#, fuzzy
msgid "start_programming"
msgstr "프로그래밍시작"

#, fuzzy
msgid "start_programming_logo_alt"
msgstr "프로그래밍 시작 아이콘"

#, fuzzy
msgid "start_quiz"
msgstr "퀴즈시작"

#, fuzzy
msgid "start_teacher_tutorial"
msgstr "선생님 튜토리얼 시작하기"

#, fuzzy
msgid "start_teaching"
msgstr "Start teaching"

#, fuzzy
msgid "step_title"
msgstr "Assignment"

#, fuzzy
msgid "stop_code_button"
msgstr "프로그램 중지"

#, fuzzy
msgid "string"
msgstr "텍스트"

#, fuzzy
msgid "student"
msgstr "Student"

#, fuzzy
msgid "student_already_in_class"
msgstr "이 학생은 이미 당신의 반에 소속되어 있어요."

#, fuzzy
msgid "student_already_invite"
msgstr "이 학생은 이미 초대 대기 중입니다."

#, fuzzy
msgid "student_details"
msgstr "Student details"

#, fuzzy
msgid "student_list"
msgstr "\"학생 목록\""

#, fuzzy
msgid "student_not_allowed_in_class"
msgstr "Student not allowed in class"

#, fuzzy
msgid "student_not_existing"
msgstr "This username doesn't exist."

#, fuzzy
msgid "student_signup_header"
msgstr "Student"

#, fuzzy
msgid "students"
msgstr "students"

#, fuzzy
msgid "submission_time"
msgstr "Handed in at"

#, fuzzy
msgid "submit_answer"
msgstr "Answer question"

#, fuzzy
msgid "submit_program"
msgstr "Submit"

#, fuzzy
msgid "submit_warning"
msgstr "Are you sure you want to submit this program?"

#, fuzzy
msgid "submitted"
msgstr "Submitted"

#, fuzzy
msgid "submitted_header"
msgstr "This is a submitted program and can't be altered."

#, fuzzy
msgid "subscribe"
msgstr "Subscribe"

#, fuzzy
msgid "subscribe_newsletter"
msgstr "Subscribe to the newsletter"

#, fuzzy
msgid "suggestion_color"
msgstr "Try using another color"

#, fuzzy
msgid "suggestion_note"
msgstr "Use a note between C0 and B9 or a number between 1 and 70"

#, fuzzy
msgid "suggestion_number"
msgstr "Try changing the value to a number"

#, fuzzy
msgid "surname"
msgstr "First Name"

#, fuzzy
msgid "survey"
msgstr "Survey"

#, fuzzy
msgid "survey_completed"
msgstr "Survey completed"

#, fuzzy
msgid "survey_skip"
msgstr "Don't show this again"

#, fuzzy
msgid "survey_submit"
msgstr "Submit"

#, fuzzy
msgid "tag_in_adventure"
msgstr "Tag in adventure"

#, fuzzy
msgid "tag_input_placeholder"
msgstr "Enter a new tag"

#, fuzzy
msgid "tags"
msgstr "Tags"

#, fuzzy
msgid "teacher"
msgstr "Teacher"

#, fuzzy
msgid "teacher_account_request"
msgstr "You have a pending teacher account request"

#, fuzzy
msgid "teacher_account_success"
msgstr "You successfully requested a teacher account."

#, fuzzy
msgid "teacher_invalid"
msgstr "Your teacher value is invalid."

#, fuzzy
msgid "teacher_invitation_require_login"
msgstr "To set up your profile as a teacher, we will need you to log in. If you don't have an account, please create one."

#, fuzzy
msgid "teacher_manual"
msgstr "Teacher manual"

#, fuzzy
msgid "teacher_signup_header"
msgstr "Teacher"

#, fuzzy
msgid "teacher_tutorial_logo_alt"
msgstr "Teacher tutorial icon"

#, fuzzy
msgid "teacher_welcome"
msgstr "Welcome to Hedy! Your are now the proud owner of a teachers account which allows you to create classes and invite students."

#, fuzzy
msgid "teachers"
msgstr "Teachers"

#, fuzzy
msgid "template_code"
msgstr ""
"This is the explanation of my adventure!\n"
"\n"
"This way I can show a command: <code>{print}</code>\n"
"\n"
"But sometimes I might want to show a piece of code, like this:\n"
"<pre>\n"
"{ask} What's your name?\n"
"{echo} so your name is \n"
"</pre>"

#, fuzzy
msgid "this_turns_in_assignment"
msgstr "This turns in your assignment to your teacher."

#, fuzzy
msgid "title"
msgstr "Title"

#, fuzzy
msgid "title_achievements"
msgstr "Hedy - My achievements"

#, fuzzy
msgid "title_admin"
msgstr "Hedy - Administrator page"

#, fuzzy
msgid "title_class grid_overview"
msgstr "Hedy - Grid overview"

#, fuzzy
msgid "title_class live_statistics"
msgstr "Hedy - Live Statistics"

#, fuzzy
msgid "title_class-overview"
msgstr "Hedy - Class overview"

#, fuzzy
msgid "title_customize-adventure"
msgstr "Hedy - Customize adventure"

#, fuzzy
msgid "title_customize-class"
msgstr "Hedy - Customize class"

#, fuzzy
msgid "title_explore"
msgstr "Hedy - Explore"

#, fuzzy
msgid "title_for-teacher"
msgstr "Hedy - For teachers"

#, fuzzy
msgid "title_join-class"
msgstr "Hedy - Join class"

#, fuzzy
msgid "title_landing-page"
msgstr "Welcome to Hedy!"

#, fuzzy
msgid "title_learn-more"
msgstr "Hedy - Learn more"

#, fuzzy
msgid "title_login"
msgstr "Hedy - 로그인"

#, fuzzy
msgid "title_my-profile"
msgstr "Hedy - 내 계정"

#, fuzzy
msgid "title_privacy"
msgstr "Hedy - 개인 정보 보호 약관"

#, fuzzy
msgid "title_programs"
msgstr "Hedy - 내 프로그램"

#, fuzzy
msgid "title_public-adventures"
msgstr "Hedy - Public adventures"

#, fuzzy
msgid "title_recover"
msgstr "Hedy - 계정 복구"

#, fuzzy
msgid "title_reset"
msgstr "Hedy - 비밀번호 초기화"

#, fuzzy
msgid "title_signup"
msgstr "Hedy - 계정 만들기"

#, fuzzy
msgid "title_start"
msgstr "Hedy - 텍스트 프로그래밍이 쉬워졌습니다"

#, fuzzy
msgid "title_view-adventure"
msgstr "Hedy - 모험 보기"

#, fuzzy
msgid "token_invalid"
msgstr "토큰이 올바르지 않습니다."

#, fuzzy
msgid "tooltip_level_locked"
msgstr "Your teacher disabled this level"

#, fuzzy
msgid "translate_error"
msgstr "코드를 번역하는 동안 오류가 발생했습니다. 코드를 실행하여 오류가 있는지 확인해 보십시오. 오류가 있는 코드는 번역할 수 없습니다."

#, fuzzy
msgid "translating_hedy"
msgstr "Hedy 번역"

#, fuzzy
msgid "translator"
msgstr "Translator"

#, fuzzy
msgid "tutorial"
msgstr "튜토리얼"

#, fuzzy
msgid "tutorial_code_snippet"
msgstr ""
"{print} Hello world!\n"
"{print} I'm learning Hedy with the tutorial!"

#, fuzzy
msgid "tutorial_message_not_found"
msgstr "We couldn't find the requested tutorial step..."

#, fuzzy
msgid "tutorial_title_not_found"
msgstr "Tutorial step not found"

#, fuzzy
msgid "unauthorized"
msgstr "You don't have access rights for this page"

#, fuzzy
msgid "unique_usernames"
msgstr "All usernames need to be unique."

#, fuzzy
msgid "unlock_thresholds"
msgstr "Unlock level thresholds"

#, fuzzy
msgid "unsaved_class_changes"
msgstr "There are unsaved changes, are you sure you want to leave this page?"

#, fuzzy
msgid "update_adventure_prompt"
msgstr "Are you sure you want to update this adventure?"

#, fuzzy
msgid "update_profile"
msgstr "Update profile"

#, fuzzy
msgid "update_public"
msgstr "Update public profile"

#, fuzzy
msgid "updating_indicator"
msgstr "Updating"

#, fuzzy
msgid "use_of_blanks_exception"
msgstr "Use of blanks in programs"

#, fuzzy
msgid "use_of_nested_functions_exception"
msgstr "Use of nested functions"

#, fuzzy
msgid "user"
msgstr "user"

#, fuzzy
msgid "user_inexistent"
msgstr "This user doesn't exist"

#, fuzzy
msgid "user_not_private"
msgstr "This user either doesn't exist or doesn't have a public profile"

#, fuzzy
msgid "username"
msgstr "Username"

#, fuzzy
msgid "username_empty"
msgstr "You didn't enter an username!"

#, fuzzy
msgid "username_invalid"
msgstr "Your username is invalid."

#, fuzzy
msgid "username_special"
msgstr "Username cannot contain `:` or `@`."

#, fuzzy
msgid "username_three"
msgstr "Username must contain at least three characters."

#, fuzzy
msgid "usernames_exist"
msgstr "One or more usernames is already in use."

#, fuzzy
msgid "value"
msgstr "Value"

#, fuzzy
msgid "variables"
msgstr "Variables"

#, fuzzy
msgid "view_program"
msgstr "View program"

#, fuzzy
msgid "welcome"
msgstr "Welcome"

#, fuzzy
msgid "welcome_back"
msgstr "Welcome back"

#, fuzzy
msgid "what_is_your_role"
msgstr "What is your role?"

#, fuzzy
msgid "what_should_my_code_do"
msgstr "What should my code do?"

#, fuzzy
msgid "whole_world"
msgstr "The world"

#, fuzzy
msgid "year_invalid"
msgstr "Please enter a year between 1900 and {current_year}."

#, fuzzy
msgid "yes"
msgstr "Yes"

#, fuzzy
msgid "your_account"
msgstr "Your profile"

#, fuzzy
msgid "your_class"
msgstr "Your class"

#, fuzzy
msgid "your_last_program"
msgstr "Your last saved program"

#, fuzzy
msgid "your_personal_text"
msgstr "Your personal text..."

#, fuzzy
msgid "your_program"
msgstr "Your program"

#~ msgid "title_class logs"
#~ msgstr "Hedy - Logs"

#~ msgid "title_class statistics"
#~ msgstr "My statistics"

#~ msgid "disabled_button_locked"
#~ msgstr "너희 선생님은 아직 이 레벨을 풀지 않으셨다"

#~ msgid "duplicate_tag"
#~ msgstr "You already have a tag with this name."

#~ msgid "tag_deleted"
#~ msgstr "This tag was successfully deleted."

#~ msgid "no_tags"
#~ msgstr "No tags yet."

#~ msgid "apply_filters"
#~ msgstr "Apply filters"

#~ msgid "write_first_program"
#~ msgstr "Write your first program!"

#~ msgid "adventures"
#~ msgstr "사용 가능한 모험"

#~ msgid "share_confirm"
#~ msgstr "프로그램을 공개로 설정 하시겠습니까?"

#~ msgid "share_success_detail"
#~ msgstr "프로그램이 성공적으로 공유되었습니다."

<<<<<<< HEAD
=======
#~ msgid "try_it"
#~ msgstr "시작하기"

>>>>>>> 428b9f23
#~ msgid "unshare_confirm"
#~ msgstr "Are you sure you want to make the program private?"

#~ msgid "unshare_success_detail"
#~ msgstr "Program unshared successfully."

#~ msgid "adventure_exp_2"
#~ msgstr "If you want to show actual code snippets, for example to give student a template or example of the code. Please use pre anchors like this:"

#~ msgid "hello_world"
#~ msgstr "Hello world!"

#~ msgid "adventure_exp_1"
#~ msgstr "Type your adventure of choice on the right-hand side. After creating your adventure you can include it in one of your classes under \"customizations\". If you want to include a command in your adventure please use code anchors like this:"

<<<<<<< HEAD
#~ msgid "back_to_teachers_page"
#~ msgstr "선생님 페이지로 돌아가기"
=======
#~ msgid "hide_parsons"
#~ msgstr "퍼즐 숨기기"

#~ msgid "hide_quiz"
#~ msgstr "퀴즈 숨기기"
>>>>>>> 428b9f23
<|MERGE_RESOLUTION|>--- conflicted
+++ resolved
@@ -7,15 +7,9 @@
 msgstr ""
 "Project-Id-Version: PROJECT VERSION\n"
 "Report-Msgid-Bugs-To: EMAIL@ADDRESS\n"
-<<<<<<< HEAD
-"POT-Creation-Date: 2024-02-29 15:38+0100\n"
-"PO-Revision-Date: 2024-02-26 20:10+0000\n"
-"Last-Translator: Prefill add-on <noreply-addon-prefill@weblate.org>\n"
-=======
 "POT-Creation-Date: 2000-01-01 00:00+0000\n"
 "PO-Revision-Date: 2000-01-01 00:00+0000\n"
 "Last-Translator: Someone <someone@example.com>\n"
->>>>>>> 428b9f23
 "Language: ko\n"
 "Language-Team: ko <LL@li.org>\n"
 "Plural-Forms: nplurals=1; plural=0;\n"
@@ -97,11 +91,7 @@
 msgstr "{line_number} 라인에서 사용한 {command} 문에 명령을 사용하지 않은 것 같습니다."
 
 msgid "Missing Square Brackets"
-<<<<<<< HEAD
-msgstr ""
-=======
 msgstr "It looks like you forgot to use square brackets [] around the list you were creating on line {line_number}."
->>>>>>> 428b9f23
 
 #, fuzzy
 msgid "Missing Variable"
@@ -227,12 +217,6 @@
 msgid "adventure_cloned"
 msgstr "Adventure is cloned"
 
-msgid "adventure_code_button"
-msgstr ""
-
-msgid "adventure_codeblock_button"
-msgstr ""
-
 #, fuzzy
 msgid "adventure_code_button"
 msgstr "Adventure Code"
@@ -254,11 +238,7 @@
 msgstr "키워드를 항상 {}(으)로 둘러싸야 합니다. 그러면 키워드가 올바르게 인식됩니다. 미리보기 버튼을 사용하여 모험의 스타일화된 버전을 볼 수 있습니다. 모험을 전용 페이지에서 보려면 선생님 페이지에서 \"보기\"를 선택합니다."
 
 msgid "adventure_exp_classes"
-<<<<<<< HEAD
-msgstr ""
-=======
 msgstr "Your adventure is used within the following classes"
->>>>>>> 428b9f23
 
 #, fuzzy
 msgid "adventure_id_invalid"
@@ -2528,12 +2508,9 @@
 #~ msgid "share_success_detail"
 #~ msgstr "프로그램이 성공적으로 공유되었습니다."
 
-<<<<<<< HEAD
-=======
 #~ msgid "try_it"
 #~ msgstr "시작하기"
 
->>>>>>> 428b9f23
 #~ msgid "unshare_confirm"
 #~ msgstr "Are you sure you want to make the program private?"
 
@@ -2549,13 +2526,8 @@
 #~ msgid "adventure_exp_1"
 #~ msgstr "Type your adventure of choice on the right-hand side. After creating your adventure you can include it in one of your classes under \"customizations\". If you want to include a command in your adventure please use code anchors like this:"
 
-<<<<<<< HEAD
-#~ msgid "back_to_teachers_page"
-#~ msgstr "선생님 페이지로 돌아가기"
-=======
 #~ msgid "hide_parsons"
 #~ msgstr "퍼즐 숨기기"
 
 #~ msgid "hide_quiz"
 #~ msgstr "퀴즈 숨기기"
->>>>>>> 428b9f23
