--- conflicted
+++ resolved
@@ -7,20 +7,16 @@
 msgstr ""
 "Project-Id-Version: PROJECT VERSION\n"
 "Report-Msgid-Bugs-To: EMAIL@ADDRESS\n"
-<<<<<<< HEAD
-"POT-Creation-Date: 2024-02-01 09:02+0100\n"
-"PO-Revision-Date: 2024-01-24 20:21+0000\n"
-=======
 "POT-Creation-Date: 2024-01-29 20:23-0800\n"
 "PO-Revision-Date: 2024-02-10 12:08+0000\n"
->>>>>>> 6bc92eeb
 "Last-Translator: Prefill add-on <noreply-addon-prefill@weblate.org>\n"
+"Language-Team: ko <LL@li.org>\n"
 "Language: ko\n"
-"Language-Team: ko <LL@li.org>\n"
-"Plural-Forms: nplurals=1; plural=0;\n"
 "MIME-Version: 1.0\n"
 "Content-Type: text/plain; charset=utf-8\n"
 "Content-Transfer-Encoding: 8bit\n"
+"Plural-Forms: nplurals=1; plural=0;\n"
+"X-Generator: Weblate 5.4-dev\n"
 "Generated-By: Babel 2.14.0\n"
 
 #, fuzzy
@@ -238,9 +234,6 @@
 #, fuzzy
 msgid "adventure_exp_3"
 msgstr "키워드를 항상 {}(으)로 둘러싸야 합니다. 그러면 키워드가 올바르게 인식됩니다. 미리보기 버튼을 사용하여 모험의 스타일화된 버전을 볼 수 있습니다. 모험을 전용 페이지에서 보려면 선생님 페이지에서 \"보기\"를 선택합니다."
-
-msgid "adventure_exp_classes"
-msgstr ""
 
 #, fuzzy
 msgid "adventure_id_invalid"
@@ -2517,8 +2510,4 @@
 #~ msgstr "Apply filters"
 
 #~ msgid "write_first_program"
-<<<<<<< HEAD
-#~ msgstr "Write your first program!"
-=======
-#~ msgstr "Write your first program!"
->>>>>>> 6bc92eeb
+#~ msgstr "Write your first program!"