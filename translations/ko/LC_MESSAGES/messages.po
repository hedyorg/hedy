# Korean translations for PROJECT.
# Copyright (C) 2023 ORGANIZATION
# This file is distributed under the same license as the PROJECT project.
# FIRST AUTHOR <EMAIL@ADDRESS>, 2023.
#
msgid ""
msgstr ""
"Project-Id-Version: PROJECT VERSION\n"
"Report-Msgid-Bugs-To: EMAIL@ADDRESS\n"
"POT-Creation-Date: 2000-01-01 00:00+0000\n"
"PO-Revision-Date: 2024-07-08 10:20+0000\n"
"Last-Translator: Prefill add-on <noreply-addon-prefill@weblate.org>\n"
"Language-Team: ko <LL@li.org>\n"
"Language: ko\n"
"MIME-Version: 1.0\n"
"Content-Type: text/plain; charset=utf-8\n"
"Content-Transfer-Encoding: 8bit\n"
"Plural-Forms: nplurals=1; plural=0;\n"
"X-Generator: Weblate 5.7-dev\n"
"Generated-By: Babel 2.14.0\n"

#, fuzzy
msgid "Access Before Assign"
msgstr "{access_line_number} 라인에서 {name} 변수를 사용하려고 했지만 {definition_line_number} 라인에서 설정했습니다. 변수를 사용하기 전에 변수를 설정하십시오."

#, fuzzy
msgid "Cyclic Var Definition"
msgstr "`{is}` 명령어의 오른쪽에서 이름 `{variable}`을(를) 설정해야 사용할 수 있습니다."

#, fuzzy
msgid "Else Without If Error"
msgstr "On line {line_number} you used an `{else}` but there is no `{if}` on the line before it."

#, fuzzy
msgid "Function Undefined"
msgstr "You tried to use the function {name}, but you didn't define it."

#, fuzzy
msgid "Has Blanks"
msgstr "코드가 불완전합니다. 코드로 대체해야하는 빈칸이 들어있습니다."

#, fuzzy
msgid "Incomplete"
msgstr "이런! 코드를 조금 잊으셨군요! {line_number} 라인에서 `{incomplete_command}` 뒤에 텍스트를 입력해야 합니다."

#, fuzzy
msgid "Incomplete Repeat"
msgstr "{line_number} 라인에서 사용한 `{repeat}` 명령을 사용하지 않은 것 같습니다."

#, fuzzy
msgid "Invalid"
msgstr "`{invalid_command}`이(가) Hedy 레벨 {level} 명령이 아닙니다. `{guessed_command}`을(를) 말씀하신 건가요?"

#, fuzzy
msgid "Invalid Argument"
msgstr "`{invalid_argument}` 명령을 `{invalid_argument}`에 사용할 수 없습니다. `{invalid_argument}`을(를) {allowed_types}(으)로 변경해 보십시오."

#, fuzzy
msgid "Invalid Argument Type"
msgstr "{invalid_type}이므로 `{command}`을(를) `{invalid_argument}`에 사용할 수 없습니다. `{invalid_argument}`을(를) {allowed_types}(으)로 변경해 보십시오."

#, fuzzy
msgid "Invalid At Command"
msgstr "레벨 16부터는 `{command}` 명령어를 사용할 수 없습니다. 대괄호를 사용하여 friends[i], lucky_numbers[{random}]와 같은 목록의 요소를 사용할 수 있습니다."

#, fuzzy
msgid "Invalid Space"
msgstr "이런! 행 {line_number}에 공백이 있는 행을 시작했습니다. 공백이 컴퓨터를 혼란스럽게 하는데, 제거할 수 있나요?"

#, fuzzy
msgid "Invalid Type Combination"
msgstr "하나는 {invalid_type}이고 다른 하나는 {invalid_type_2}이므로 `{invalid_argument}` 및 `{invalid_argument_2}`을(를) `{command}`에 사용할 수 없습니다. `{invalid_argument}`을(를) {invalid_type_2} 또는 `{invalid_argument_2}`을(를) {invalid_type}으로 변경해 보십시오."

#, fuzzy
msgid "Lonely Echo"
msgstr "{ask} 이전에 `{echo}`을(를) 사용했거나 `{ask}`이(가) 없는 `{echo}`을(를) 사용했습니다. `{echo}` 앞에 `{ask}`을(를) 배치하십시오."

#, fuzzy
msgid "Lonely Text"
msgstr "{line_number} 행에서 사용한 텍스트에 명령을 사용하지 않은 것 같습니다"

#, fuzzy
msgid "Missing Additional Command"
msgstr "It looks like you forgot to complete writing `{command}` on line {line_number}."

#, fuzzy
msgid "Missing Colon Error"
msgstr "Starting at level 17, `{command}` needs a `:`. It looks like you forgot to use one at the end of line {line_number}."

#, fuzzy
msgid "Missing Command"
msgstr "{line_number} 라인에서 명령을 사용하는 것을 잊어버린 것 같습니다."

#, fuzzy
msgid "Missing Inner Command"
msgstr "{line_number} 라인에서 사용한 `{command}` 문에 명령을 사용하지 않은 것 같습니다."

#, fuzzy
msgid "Missing Square Brackets"
msgstr "It looks like you forgot to use square brackets `[]` around the list you were creating on line {line_number}."

#, fuzzy
msgid "Missing Variable"
msgstr "It looks like your `{command}` is missing a variable at the start of the line."

#, fuzzy
msgid "Misspelled At Command"
msgstr "It looks like you might have misspelled the `{command}` command, instead you wrote `{invalid_argument}` in line {line_number}."

#, fuzzy
msgid "No Indentation"
msgstr "{line_number} 행에 사용한 공백이 너무 적습니다. {leading_spaces}개의 공백을 사용했지만 충분하지 않습니다. 이전 행보다 {indent_size}개의 공백이 더 많은 새 블록을 모두 시작하십시오."

#, fuzzy
msgid "Non Decimal Variable"
msgstr "At line {line_number}, you might have tried using a number which Hedy does not like very much! Try changing it to a decimal number like 2."

#, fuzzy
msgid "Parse"
msgstr "입력한 코드가 올바른 Hedy 코드가 아닙니다. {location[1]} 위치의 {location[0]} 행에 오류가 있습니다. `{character_found}`을(를) 입력했지만 이 코드는 허용되지 않습니다."

#, fuzzy
msgid "Pressit Missing Else"
msgstr "다른 키를 누를 때 발생하는 작업을 코드에 `{else}`을(를) 추가하지 않았습니다"

#, fuzzy
msgid "Runtime Index Error"
msgstr "{name} 목록에 액세스하려고 했지만 비어 있거나 인덱스가 없습니다."

#, fuzzy
msgid "Runtime Value Error"
msgstr "While running your program the command `{command}` received the value `{value}` which is not allowed. {tip}."

#, fuzzy
msgid "Runtime Values Error"
msgstr "While running your program the command `{command}` received the values `{value}` and `{value}` which are not allowed. {tip}."

#, fuzzy
msgid "Save Microbit code "
msgstr "Save Microbit code"

#, fuzzy
msgid "Too Big"
msgstr "와우! 당신의 프로그램은 인상적인 {lines_of_code}개의 코드 라인을 가지고 있습니다! 하지만 우리는 이 레벨에서 {max_lines}개의 라인만 처리할 수 있습니다. 당신의 프로그램을 더 작게 만들고 다시 시도해보세요."

#, fuzzy
msgid "Too Few Indents"
msgstr "You used too few leading spaces in line {line_number}. You used {leading_spaces} spaces, which is too few."

#, fuzzy
msgid "Too Many Indents"
msgstr "You used too many leading spaces in line {line_number}. You used {leading_spaces} spaces, which is too many."

#, fuzzy
msgid "Unexpected Indentation"
msgstr "{line_number} 행에 공백을 너무 많이 사용했습니다. {leading_spaces}개의 공백을 사용했는데 너무 많습니다. 새 블록을 모두 이전 행보다 {indent_size}개의 공백으로 시작하십시오."

#, fuzzy
msgid "Unquoted Assignment"
msgstr "이 레벨에서 따옴표 사이 `{is}`의 오른쪽에 텍스트를 배치해야 합니다. {text} 텍스트의 경우 이를 잊어버린 것입니다."

#, fuzzy
msgid "Unquoted Equality Check"
msgstr "변수가 여러 단어와 같은지 확인하려면 단어를 따옴표로 둘러싸야 합니다!"

#, fuzzy
msgid "Unquoted Text"
msgstr "주의하십시오. `{ask}` 또는 `{print}` 작업을 수행할 경우 텍스트는 따옴표로 시작하고 끝을 맺어야 합니다. {unquotedtext} 텍스트에 대해 잊어버린 것입니다."

#, fuzzy
msgid "Unsupported Float"
msgstr "정수가 아닌 숫자는 아직 지원되지 않지만 몇 가지 레벨이 될 것입니다. 지금은 {value}을(를) 정수로 변경하십시오."

#, fuzzy
msgid "Unsupported String Value"
msgstr "텍스트 값에는 `{invalid_value}`이(가) 포함될 수 없습니다."

#, fuzzy
msgid "Unused Variable"
msgstr "You defined the variable {variable_name} on line {line_number}, but you did not use it."

#, fuzzy
msgid "Var Undefined"
msgstr "`{name}` 변수를 사용하려고 했지만 설정하지 않았습니다. `{name}` 단어를 사용하려고 했지만 따옴표를 잊어버렸을 수도 있습니다."

#, fuzzy
msgid "Wrong Level"
msgstr "올바른 Hedy 코드이지만 올바른 레벨은 아닙니다. {working_level} 레벨에 대해 `{offending_keyword}`을(를) 작성했습니다. 팁: {tip}"

#, fuzzy
msgid "Wrong Number of Arguments"
msgstr "Your function used the wrong number of arguments. You provided {used_number} but the function {name} needs {defined_number}"

#, fuzzy
msgid "account_overview"
msgstr "계정 개요"

#, fuzzy
msgid "accounts_created"
msgstr "성공적으로 계정이 생성되었습니다."

#, fuzzy
msgid "accounts_intro"
msgstr "이 페이지에서 여러 학생들의 계정을 한 번에 만들 수 있다. 이것들은 현재 수업에 자동으로 추가되므로 위에 제시된 수업이 올바른 수업인지 확인하라! 전체 Hedy 시스템에서 모든 사용자 이름은 고유해야 한다. 'Postfix classname'을 사용하여 모든 계정에 자신의 수업 이름을 추가할 수 있다. 수동으로 비밀번호를 입력할 경우 <b>최소</b> 6자 이상이어야 한다."

#, fuzzy
msgid "achievement_earned"
msgstr "업적을 달성했습니다!"

#, fuzzy
msgid "achievements"
msgstr "업적"

#, fuzzy
msgid "achievements_logo_alt"
msgstr "업적 로고"

#, fuzzy
msgid "actions"
msgstr "Actions"

#, fuzzy
msgid "add"
msgstr "Add"

#, fuzzy
msgid "add_students"
msgstr "학생 추가"

#, fuzzy
msgid "add_your_language"
msgstr "Add your language!"

#, fuzzy
msgid "admin"
msgstr "관리자"

#, fuzzy
msgid "advance_button"
msgstr "레벨 {level}(으)로 이동"

#, fuzzy
msgid "adventure"
msgstr "모험"

#, fuzzy
msgid "adventure_cloned"
msgstr "Adventure is cloned"

#, fuzzy
msgid "adventure_code_button"
msgstr "Adventure Code"

#, fuzzy
msgid "adventure_codeblock_button"
msgstr "Use this button when you want to create a block of code that students can run in your adventure. Tip: put the selection at the end of the last line of the code block and <kbd>Enter</kbd> 3 times to type after a code block."

#, fuzzy
msgid "adventure_duplicate"
msgstr "당신은 이미 동일한 모험 이름을 사용하고 있습니다."

#, fuzzy
msgid "adventure_empty"
msgstr "모험 이름을 입력하지 않으셨군요!"

#, fuzzy
msgid "adventure_exp_3"
msgstr "키워드를 항상 {}(으)로 둘러싸야 합니다. 그러면 키워드가 올바르게 인식됩니다. 미리보기 버튼을 사용하여 모험의 스타일화된 버전을 볼 수 있습니다. 모험을 전용 페이지에서 보려면 선생님 페이지에서 \"보기\"를 선택합니다."

msgid "adventure_exp_classes"
msgstr "Your adventure is used within the following classes"

#, fuzzy
msgid "adventure_flagged"
msgstr "The adventure was flagged successfully."

#, fuzzy
msgid "adventure_id_invalid"
msgstr "모험 ID가 잘못되었습니다."

#, fuzzy
msgid "adventure_length"
msgstr "당신의 모험은 최소 20자 이상이어야 합니다."

#, fuzzy
msgid "adventure_name_invalid"
msgstr "모험 이름이 잘못되었습니다."

#, fuzzy
msgid "adventure_prompt"
msgstr "모험의 이름을 입력하십시오"

#, fuzzy
msgid "adventure_terms"
msgstr "나는 내 모험이 Hedy에서 공유 되는 것에 동의합니다."

#, fuzzy
msgid "adventure_updated"
msgstr "모험이 업데이트 되었습니다!"

#, fuzzy
msgid "adventures"
msgstr "Adventures"

#, fuzzy
msgid "adventures_completed"
msgstr "Adventures completed: {number_of_adventures}"

#, fuzzy
msgid "adventures_info"
msgstr "Each Hedy level has built-in exercises for students, which we call adventures. You can create your own adventures and add them to your classes. With your own adventures you can create adventures that are relevant and interesting for your students. You can find more information about creating your own adventures <a href=\"https://hedy.org/for-teachers/manual/features\">here</a>."

#, fuzzy
msgid "adventures_restored"
msgstr "기본 모험이 복구되었습니다."

#, fuzzy
msgid "adventures_tried"
msgstr "Adventures tried"

#, fuzzy
msgid "ago"
msgstr "{timestamp} 이전"

#, fuzzy
msgid "agree_invalid"
msgstr "당신은 개인 정보 보호 조항에 동의해야 합니다."

#, fuzzy
msgid "agree_with"
msgstr "나는 동의합니다"

#, fuzzy
msgid "ajax_error"
msgstr "오류가 발생했습니다. 다시 시도하십시오."

#, fuzzy
msgid "all"
msgstr "전체"

#, fuzzy
msgid "all_class_highscores"
msgstr "전체 학생들이 하이 스코어으로 보이네요"

#, fuzzy
msgid "already_account"
msgstr "계정이 이미 있으신가요?"

#, fuzzy
msgid "already_program_running"
msgstr "이미 실행 중인 프로그램이 있습니다. 먼저 프로그램을 끝내십시오."

#, fuzzy
msgid "already_teacher"
msgstr "당신은 이미 선생님 계정이 있으시네요."

#, fuzzy
msgid "already_teacher_request"
msgstr "이미 보류 중인 선생님 요청이 있습니다."

#, fuzzy
msgid "amount_submitted"
msgstr "프로그램이 제출 되었어요"

#, fuzzy
msgid "are_you_sure"
msgstr "확실하신가요? 이 작업은 뒤로 되돌릴 수 없습니다."

#, fuzzy
msgid "ask_needs_var"
msgstr "레벨 2부터 `{ask}`을(를) 변수와 함께 사용해야 합니다. 예: 이름 `{is}` `{ask}` 무엇이라고 부르십니까?"

#, fuzzy
msgid "become_a_sponsor"
msgstr "후원자 되기"

#, fuzzy
msgid "birth_year"
msgstr "출생년도"

#, fuzzy
msgid "bug"
msgstr "Bug"

#, fuzzy
msgid "by"
msgstr "by"

#, fuzzy
msgid "cancel"
msgstr "취소"

#, fuzzy
msgid "cant_parse_exception"
msgstr "프로그램을 구문 분석할 수 없습니다"

#, fuzzy
msgid "certificate"
msgstr "수료증"

#, fuzzy
msgid "certified_teacher"
msgstr "수료된 선생님"

#, fuzzy
msgid "change_password"
msgstr "비밀번호 변경하기"

#, fuzzy
msgid "cheatsheet_title"
msgstr "Cheatsheet"

#, fuzzy
msgid "class_already_joined"
msgstr "당신은 이미 수업에 참가한 학생입니다"

#, fuzzy
msgid "class_customize_success"
msgstr "수업이 커스터마이징 되었습니다."

#, fuzzy
msgid "class_graph_explanation"
msgstr "In this graph you can see represented the numbers of adventures your students have attempted (meaning they have done meaninful work in that adventure), with respect to the number of errors and successful runs."

#, fuzzy
msgid "class_name_duplicate"
msgstr "이미 이 이름의 수업가 있습니다."

#, fuzzy
msgid "class_name_empty"
msgstr "학급 이름을 입력하지 않으셨군요!"

#, fuzzy
msgid "class_name_invalid"
msgstr "수업 이름이 잘못되었습니다."

#, fuzzy
msgid "class_name_prompt"
msgstr "새 수업 이름을 입력하십시오"

#, fuzzy
msgid "class_performance_graph"
msgstr "Class performance graph"

#, fuzzy
msgid "class_survey_description"
msgstr "We would like to get a better overview of our Hedy users. By providing these answers, you would help improve Hedy. Thank you!"

#, fuzzy
msgid "class_survey_later"
msgstr "Remind me tomorrow"

#, fuzzy
msgid "class_survey_question1"
msgstr "What is the age range in your class?"

#, fuzzy
msgid "class_survey_question2"
msgstr "What is the spoken language in your class?"

#, fuzzy
msgid "class_survey_question3"
msgstr "What is the gender balance in your class?"

#, fuzzy
msgid "class_survey_question4"
msgstr "What distinguishes your students from others?"

#, fuzzy
msgid "classes"
msgstr "Classes"

#, fuzzy
msgid "classes_info"
msgstr "Create a class to follow the progress of each student in dashboard, and to customize the adventures your students see, and even adding your own! You can create as many classes as you like, and each class can have multiple teachers each one with different roles. You can also add as many students as you want, but mind that each student can only be in one class at a time. You can find more information about classes in the <a href=\"https://hedy.org/for-teachers/manual/preparations#for-teachers\">teacher manual</a>."

#, fuzzy
msgid "clone"
msgstr "Clone"

#, fuzzy
msgid "cloned_times"
msgstr "Clones"

#, fuzzy
msgid "close"
msgstr "닫기"

#, fuzzy
msgid "comma"
msgstr "a comma"

#, fuzzy
msgid "command_not_available_yet_exception"
msgstr "명령을 아직 사용할 수 없습니다"

#, fuzzy
msgid "command_unavailable_exception"
msgstr "명령이 더 이상 올바르지 않습니다"

#, fuzzy
msgid "commands"
msgstr "명령어"

#, fuzzy
msgid "common_errors"
msgstr "일반적인 오류"

#, fuzzy
msgid "congrats_message"
msgstr "축하합니다, {username}님, Hedy에서 다음 결과를 얻으셨습니다!"

#, fuzzy
msgid "connect_guest_teacher"
msgstr "I would like to be connected with a guest teacher who can give a few lessons"

#, fuzzy
msgid "constant_variable_role"
msgstr "constant"

#, fuzzy
msgid "content_invalid"
msgstr "이 모험은 부정확합니다."

#, fuzzy
msgid "contributor"
msgstr "기여자"

#, fuzzy
msgid "copy_clipboard"
msgstr "클립보드에 성공적으로 복사되었습니다"

#, fuzzy
msgid "copy_code"
msgstr "Copy code"

#, fuzzy
msgid "copy_join_link"
msgstr "참여 링크 복사"

#, fuzzy
msgid "copy_link_success"
msgstr "참여 링크가 클립보드에 복사되었습니다"

#, fuzzy
msgid "copy_link_to_share"
msgstr "공유할 링크 복사"

#, fuzzy
msgid "copy_mail_link"
msgstr "이 링크를 복사하여 새 탭에 붙여넣으십시오:"

#, fuzzy
msgid "correct_answer"
msgstr "정답은"

#, fuzzy
msgid "country"
msgstr "국가"

#, fuzzy
msgid "country_invalid"
msgstr "올바른 국가를 선택하십시오."

#, fuzzy
msgid "create_account"
msgstr "계정 만들기"

#, fuzzy
msgid "create_accounts"
msgstr "여러 계정 만들기"

#, fuzzy
msgid "create_accounts_prompt"
msgstr "이 계정들을 생성하시겠습니까?"

#, fuzzy
msgid "create_adventure"
msgstr "모험 만들기"

#, fuzzy
msgid "create_class"
msgstr "새 수업 만들기"

#, fuzzy
msgid "create_multiple_accounts"
msgstr "여러 계정 민들기"

#, fuzzy
msgid "create_question"
msgstr "이 질문을 만들까요?"

#, fuzzy
msgid "create_student_account"
msgstr "계정 만들기"

#, fuzzy
msgid "create_student_account_explanation"
msgstr "계정으로 자신의 프로그램을 저장할 수 있습니다."

#, fuzzy
msgid "create_teacher_account"
msgstr "선생님 계정 만들기"

#, fuzzy
msgid "create_teacher_account_explanation"
msgstr "선생님 계정으로 프로그램을 저장하고 학생들의 결과를 볼 수 있습니다."

#, fuzzy
msgid "creator"
msgstr "만든이"

#, fuzzy
msgid "current_password"
msgstr "현재비밀번호"

#, fuzzy
msgid "customization_deleted"
msgstr "사용자 지정을 성공적으로 삭제했습니다."

#, fuzzy
msgid "customize"
msgstr "Customize"

#, fuzzy
msgid "customize_adventure"
msgstr "모험 사용자 지정"

#, fuzzy
msgid "customize_class"
msgstr "수업 사용자 정의"

#, fuzzy
msgid "dash"
msgstr "a dash"

#, fuzzy
msgid "default_401"
msgstr "당신은 권한이 없는 것 같군요..."

#, fuzzy
msgid "default_403"
msgstr "Looks like this action is forbidden..."

#, fuzzy
msgid "default_404"
msgstr "그 페이지를 찾을 수가 없었어요..."

#, fuzzy
msgid "default_500"
msgstr "뭔가 잘못됐어요..."

#, fuzzy
msgid "delete"
msgstr "삭제"

#, fuzzy
msgid "delete_adventure_prompt"
msgstr "이 모험을 삭제하시겠습니까?"

#, fuzzy
msgid "delete_class_prompt"
msgstr "이 수업를 삭제하시겠습니까?"

#, fuzzy
msgid "delete_confirm"
msgstr "프로그램을 삭제하시겠습니까?"

#, fuzzy
msgid "delete_invite"
msgstr "초대 삭제"

#, fuzzy
msgid "delete_invite_prompt"
msgstr "이 수업 초대를 삭제하시겠습니까?"

#, fuzzy
msgid "delete_public"
msgstr "공개 프로필 삭제"

#, fuzzy
msgid "delete_success"
msgstr "프로그램이 삭제되었습니다."

#, fuzzy
msgid "delete_tag_prompt"
msgstr "Are you sure you want to delete this tag?"

#, fuzzy
msgid "destroy_profile"
msgstr "프로필삭제"

#, fuzzy
msgid "developers_mode"
msgstr "프로그래머 모드"

#, fuzzy
msgid "directly_available"
msgstr "직접 열림"

#, fuzzy
msgid "disable"
msgstr "사용 안 함"

#, fuzzy
msgid "disable_explore_page"
msgstr "Disable explore page"

#, fuzzy
msgid "disable_parsons"
msgstr "Disable all puzzles"

#, fuzzy
msgid "disable_quizes"
msgstr "Disable all quizes"

#, fuzzy
msgid "disabled"
msgstr "비활성화됨"

#, fuzzy
msgid "disabled_button_quiz"
msgstr "퀴즈 점수가 임계값 미만입니다. 다시 시도하십시오!"

#, fuzzy
msgid "discord_server"
msgstr "디스코드 서버"

#, fuzzy
msgid "distinguished_user"
msgstr "구분사용자"

#, fuzzy
msgid "double quotes"
msgstr "큰따옴표"

#, fuzzy
msgid "download"
msgstr "다운로드"

#, fuzzy
msgid "download_login_credentials"
msgstr "계정 생성 후 로그인 자격 증명을 다운로드하시겠습니까?"

#, fuzzy
msgid "duplicate"
msgstr "중복"

#, fuzzy
msgid "echo_and_ask_mismatch_exception"
msgstr "에코 및 질문 불일치"

#, fuzzy
msgid "echo_out"
msgstr "더 이상 레벨 2 `{echo}`에서 시작할 필요가 없습니다. 이제 `{ask}`과(와) `{print}`(으)로 응답을 반복할 수 있습니다. 예: 이름은 `{ask}`입니다. 무엇이라고 부르십니까? `{print}` hello name"

#, fuzzy
msgid "edit_adventure"
msgstr "Edit adventure"

#, fuzzy
msgid "edit_code_button"
msgstr "코드 편집"

#, fuzzy
msgid "email"
msgstr "이메일"

#, fuzzy
msgid "email_invalid"
msgstr "올바른 이 메일을 입력하십시오."

#, fuzzy
msgid "end_quiz"
msgstr "퀴즈 끝"

#, fuzzy
msgid "english"
msgstr "영어"

#, fuzzy
msgid "enter"
msgstr "엔터"

#, fuzzy
msgid "enter_password"
msgstr "새 비밀번호를 입력합니다"

#, fuzzy
msgid "enter_text"
msgstr "여기에 답을 입력하세요..."

#, fuzzy
msgid "error_logo_alt"
msgstr "에러 로고"

#, fuzzy
msgid "errors"
msgstr "Errors"

#, fuzzy
msgid "exclamation mark"
msgstr "느낌표"

#, fuzzy
msgid "exercise"
msgstr "연습문제"

#, fuzzy
msgid "exercise_doesnt_exist"
msgstr "이 연습문제는 존재하지 않습니다"

#, fuzzy
msgid "exists_email"
msgstr "이 이메일은 이미 사용 중입니다."

#, fuzzy
msgid "exists_username"
msgstr "이미 사용중인 사용자 이름입니다."

#, fuzzy
msgid "exit_preview_mode"
msgstr "Exit preview mode"

#, fuzzy
msgid "experience_invalid"
msgstr "올바른 경험을 선택하고 (예, 아니오)를 선택하십시오."

#, fuzzy
msgid "expiration_date"
msgstr "만료기한"

#, fuzzy
msgid "explore_explanation"
msgstr "이 페이지에서 여러분은 다른 Hedy 사용자들이 만든 프로그램들을 살펴볼 수 있습니다. 여러분은 Hedy 레벨과 모험 둘 다 필터링할 수 있습니다. 프로그램을 열고 실행하려면 \"프로그램 보기\"를 클릭하세요. 빨간 머리글을 가진 프로그램들은 실수를 포함하고 있습니다. 여러분은 여전히 프로그램을 열 수 있지만, 프로그램을 실행하면 오류가 발생합니다. 물론 여러분은 그것을 고치려고 노력할 수 있습니다! 만약 그 제작자가 공개 프로필을 가지고 있다면, 여러분은 그들의 사용자 이름을 클릭하여 그들의 프로필을 방문할 수 있습니다. 거기에서 여러분은 그들의 모든 공유된 프로그램들과 훨씬 더 많은 것들을 찾을 수 있을 것입니다!"

#, fuzzy
msgid "explore_programs"
msgstr "프로그램 탐색"

#, fuzzy
msgid "explore_programs_logo_alt"
msgstr "프로그램 탐색 아이콘"

#, fuzzy
msgid "favorite_program"
msgstr "좋아하는 프로그램"

#, fuzzy
msgid "favourite_confirm"
msgstr "이 프로그램을 좋아하는 프로그램으로 설정하시겠습니까?"

#, fuzzy
msgid "favourite_program"
msgstr "좋아하는 프로그램"

#, fuzzy
msgid "favourite_program_invalid"
msgstr "선택한 즐겨찾기 프로그램이 잘못되었습니다."

#, fuzzy
msgid "favourite_success"
msgstr "프로그램이 즐겨찾기로 설정되어 있습니다."

#, fuzzy
msgid "feature"
msgstr "Feature"

#, fuzzy
msgid "feedback"
msgstr "Feedback"

#, fuzzy
msgid "feedback_message_error"
msgstr "Something went wrong, please try again later."

#, fuzzy
msgid "feedback_message_success"
msgstr "Thank you, we recieved your feedback and will contact you if needed."

#, fuzzy
msgid "feedback_modal_message"
msgstr "Please send us a message with a category. We appreciate your help to improve Hedy!"

#, fuzzy
msgid "female"
msgstr "여자"

#, fuzzy
msgid "flag_adventure_prompt"
msgstr "Do you want to flag this adventure so that we check its appropriateness?"

#, fuzzy
msgid "float"
msgstr "숫자"

#, fuzzy
msgid "for_teachers"
msgstr "선생님용"

#, fuzzy
msgid "forgot_password"
msgstr "비밀번호를 잊어버리셨나요?"

#, fuzzy
msgid "from_another_teacher"
msgstr "다른 선생님으로부터"

#, fuzzy
msgid "from_magazine_website"
msgstr "잡지나 웹사이트에서"

#, fuzzy
msgid "from_video"
msgstr "비디오에서"

#, fuzzy
msgid "fun_statistics_msg"
msgstr "여기에는 재미있는 통계들이 있습니다!"

#, fuzzy
msgid "gender"
msgstr "성별"

#, fuzzy
msgid "gender_invalid"
msgstr "올바른 성별을 선택하고 (여성, 남성, 기타)를 선택하십시오."

#, fuzzy
msgid "general_settings"
msgstr "일반설정"

#, fuzzy
msgid "generate_passwords"
msgstr "비밀번호 만들기"

#, fuzzy
msgid "get_certificate"
msgstr "자격증을 따세요!"

#, fuzzy
msgid "give_link_to_teacher"
msgstr "선생님께 다음 링크를 드립니다:"

#, fuzzy
msgid "go_back"
msgstr "Go back"

#, fuzzy
msgid "go_back_to_main"
msgstr "메인 페이지로 돌아가기"

#, fuzzy
msgid "go_to_question"
msgstr "다음 질문"

#, fuzzy
msgid "go_to_quiz_result"
msgstr "퀴즈 결과로 이동"

#, fuzzy
msgid "goto_profile"
msgstr "내 프로필로 이동"

#, fuzzy
msgid "graph_title"
msgstr "Errors per adventure completed on level {level}"

#, fuzzy
msgid "grid_overview"
msgstr "모험별 프로그램 개요"

#, fuzzy
msgid "hand_in"
msgstr "제출하다"

#, fuzzy
msgid "hand_in_exercise"
msgstr "손풀기 연습 문제"

#, fuzzy
msgid "heard_about_hedy"
msgstr "Hedy 얘기는 어떻게 들었어?"

#, fuzzy
msgid "heard_about_invalid"
msgstr "우리에 대해 들은 올바른 방법을 선택해 주세요."

#, fuzzy
msgid "hedy_choice_title"
msgstr "Hedy의 선택은"

#, fuzzy
msgid "hedy_introduction_slides"
msgstr "Hedy Introduction Slides"

#, fuzzy
msgid "hedy_logo_alt"
msgstr "Hedy 로고"

#, fuzzy
msgid "hedy_on_github"
msgstr "Hedy on Github"

#, fuzzy
msgid "hedy_tutorial_logo_alt"
msgstr "Hedy 튜토리얼 아이콘"

#, fuzzy
msgid "hello_logo"
msgstr "안녕하세요"

#, fuzzy
msgid "hide_cheatsheet"
msgstr "컨닝 페이퍼 숨기기"

#, fuzzy
msgid "hide_keyword_switcher"
msgstr "키워드 변환기 숨기기"

#, fuzzy
msgid "highest_level_reached"
msgstr "최고 레벨에 도달했습니다"

#, fuzzy
msgid "highest_quiz_score"
msgstr "퀴즈 최고 점수입니다"

#, fuzzy
msgid "hint"
msgstr "힌트?"

#, fuzzy
msgid "ill_work_some_more"
msgstr "제가 조금만 더 작업을 해볼게요"

#, fuzzy
msgid "image_invalid"
msgstr "선택하신 이미지가 올바르지 않습니다."

#, fuzzy
msgid "incomplete_command_exception"
msgstr "불완전한 명령어"

#, fuzzy
msgid "incorrect_handling_of_quotes_exception"
msgstr "\"인용 처리가 잘못 되었습니다\""

#, fuzzy
msgid "incorrect_use_of_types_exception"
msgstr "잘못된 종류 사용"

#, fuzzy
msgid "incorrect_use_of_variable_exception"
msgstr "변수 사용 오류"

#, fuzzy
msgid "indentation_exception"
msgstr "\"잘못된 들여쓰기 입니다"

#, fuzzy
msgid "input"
msgstr "`{ask}`에서 입력"

#, fuzzy
msgid "input_variable_role"
msgstr "input"

#, fuzzy
msgid "integer"
msgstr "수"

#, fuzzy
msgid "invalid_class_link"
msgstr "수업에 가입하기 위한 링크가 잘못되었습니다."

#, fuzzy
msgid "invalid_command_exception"
msgstr "잘못된 명령어"

#, fuzzy
msgid "invalid_keyword_language_comment"
msgstr "# The provided keyword language is invalid, keyword language is set to English"

#, fuzzy
msgid "invalid_language_comment"
msgstr "# The provided language is invalid, language set to English"

#, fuzzy
msgid "invalid_level_comment"
msgstr "# The provided level is invalid, level is set to level 1"

#, fuzzy
msgid "invalid_program_comment"
msgstr "# The provided program is invalid, please try again"

#, fuzzy
msgid "invalid_teacher_invitation_code"
msgstr "선생님 초청 코드가 올바르지 않습니다. 선생님가 되려면 hello@hedy.org 에 연락해보세요."

#, fuzzy
msgid "invalid_tutorial_step"
msgstr "튜토리얼 단계가 잘못되었습니다"

#, fuzzy
msgid "invalid_username_password"
msgstr "사용자 이름/비밀번호가 잘못되었습니다."

#, fuzzy
msgid "invite_by_username"
msgstr "사용자 이름으로 초대"

#, fuzzy
msgid "invite_date"
msgstr "초대일자"

#, fuzzy
msgid "invite_message"
msgstr "수업에 참여하라는 초대장을 받았습니다"

#, fuzzy
msgid "invite_prompt"
msgstr "사용자 이름 입력"

#, fuzzy
msgid "invite_teacher"
msgstr "Invite a teacher"

#, fuzzy
msgid "join_class"
msgstr "수업참여"

#, fuzzy
msgid "join_prompt"
msgstr "수업에 참여하려면 계정이 있어야 합니다. 지금 로그인하시겠습니까?"

#, fuzzy
msgid "keybinding_waiting_for_keypress"
msgstr "Waiting for a button press..."

#, fuzzy
msgid "keyword_language_invalid"
msgstr "올바른 키워드 언어(영어 또는 자국어 선택)를 선택하십시오."

#, fuzzy
msgid "landcode_phone_number"
msgstr "Please also add your country's landcode"

#, fuzzy
msgid "language"
msgstr "Language"

#, fuzzy
msgid "language_invalid"
msgstr "올바른 언어를 선택하십시오."

#, fuzzy
msgid "languages"
msgstr "이 프로그래밍 언어들 중에 어떤 것을 사용해 본 적이 있습니까?"

#, fuzzy
msgid "last_achievement"
msgstr "최종적으로 획득한 성과"

#, fuzzy
msgid "last_edited"
msgstr "마지막 편집"

#, fuzzy
msgid "last_error"
msgstr "마지막오류"

#, fuzzy
msgid "last_program"
msgstr "\"마지막 프로그램\""

#, fuzzy
msgid "last_update"
msgstr "마지막 업데이트"

#, fuzzy
msgid "lastname"
msgstr "성"

#, fuzzy
msgid "leave_class"
msgstr "수업 나가기"

#, fuzzy
msgid "level"
msgstr "레벨"

#, fuzzy
msgid "level_accessible"
msgstr "레벨은 학생들에게 열려있다"

#, fuzzy
msgid "level_disabled"
msgstr "레벨 비활성화됨"

#, fuzzy
msgid "level_future"
msgstr "이 레벨은 자동으로 다음에 열립니다 "

#, fuzzy
msgid "level_invalid"
msgstr "이 Hedy 레벨은 유효하지 않습니다."

#, fuzzy
msgid "level_not_class"
msgstr "이 레벨은 아직 수업에서 사용할 수 없습니다"

#, fuzzy
msgid "level_title"
msgstr "레벨"

#, fuzzy
msgid "levels"
msgstr "levels"

#, fuzzy
msgid "link"
msgstr "링크"

#, fuzzy
msgid "list"
msgstr "목록"

#, fuzzy
msgid "list_variable_role"
msgstr "list"

#, fuzzy
msgid "live_dashboard"
msgstr "라이브 대시보드"

#, fuzzy
msgid "logged_in_to_share"
msgstr "프로그램을 저장하고 공유하려면 로그인해야 합니다."

#, fuzzy
msgid "login"
msgstr "로그인"

#, fuzzy
msgid "login_long"
msgstr "계정에 로그인합니다"

#, fuzzy
msgid "login_to_save_your_work"
msgstr "작업을 저장하려면 로그인하십시오"

#, fuzzy
msgid "logout"
msgstr "로그아웃"

#, fuzzy
msgid "longest_program"
msgstr "가장 긴 프로그램"

#, fuzzy
msgid "mail_change_password_body"
msgstr ""
"Hedy 비밀번호가 변경되었습니다. 만약 의도하셨다면, 모든 것이 잘 된 일입니다. \n"
"비밀번호를 변경하지 않으셨다면, 이 이메일에 답장을 보내 즉시 저희에게 연락해주세요."

#, fuzzy
msgid "mail_change_password_subject"
msgstr "Hedy 비밀번호가 변경되었습니다"

#, fuzzy
msgid "mail_error_change_processed"
msgstr "유효성 확인 메일을 보낼 때 오류가 발생했습니다. 변경 사항은 여전히 올바르게 처리되고 있습니다."

#, fuzzy
msgid "mail_goodbye"
msgstr ""
"꾸준한 프로그래밍! \n"
"Hedy 팀"

#, fuzzy
msgid "mail_hello"
msgstr "안녕하세요 {username}!"

#, fuzzy
msgid "mail_recover_password_body"
msgstr ""
"이 링크를 클릭하면 새 Hedy 비밀번호를 설정할 수 있습니다. 이 링크는 <b>4</b>시간 동안 유효합니다. \n"
"비밀번호 리셋이 필요하지 않은 경우 이메일 {link}을(를) 무시하십시오"

#, fuzzy
msgid "mail_recover_password_subject"
msgstr "비밀번호의 초기화를 요청합니다."

#, fuzzy
msgid "mail_reset_password_body"
msgstr ""
"독자 분의 Hedy 비밀번호가 새 비밀번호로 리셋되었습니다. 만약 의도 하셨다면, 모든 것이 잘 된 일입니다. \n"
"비밀번호를 변경하지 않으셨다면, 이 이메일에 답장을 보내 즉시 저희에게 연락해주세요."

#, fuzzy
msgid "mail_reset_password_subject"
msgstr "Hedy 비밀번호가 초기화 되었습니다"

#, fuzzy
msgid "mail_welcome_teacher_body"
msgstr ""
"<strong>어서오세요!/strong>\n"
"당신의 새로운 Hedy 선생님의 계정을 축하드립니다. 전세계 Hedy 선생님들의 커뮤니티에 오신 것을 환영합니다!\n"
"\n"
"<강한>선생님의 회계가 할 수 있는 일 </강한>\n"
"지금은 잠금 해제된 여러 가지 옵션이 있습니다.\n"
"\n"
"1. 자세한 설명은 <a href=\"https://hedy.org/for-teachers/manual \">선생님용 매뉴얼에서 확인할 수 있다.\n"
"2. 당신의 선생님 계정으로 당신은 수업을 만들 수 있다. 당신의 학생들은 당신의 수업에 참여하는 것보다 더 많은 것을 할 수 있고, 당신은 그들의 진행 상황을 볼 수 있다. 수업은 <a href=\"https://hedycode.com/for-teachers \">의 페이지를 통해 만들어지고 관리된다.\n"
"3. 수업를 완전히 사용자 정의할 수 있습니다. 예를 들어 레벨을 열고 닫고, 모험을 활성화 또는 비활성화하고, 자신의 모험을 작성할 수 있습니다!\n"
"\n"
"<strong>온라인 커뮤니티에 가입하세요!/strong>\n"
"모든 Hedy 선생님들, 프로그래머들 그리고 다른 팬들은 저희 <a href=\"https://discord.gg/8yY7dEme9r \">Discord 서버에 가입하신 것을 환영합니다. 이곳은 여러분의 멋진 프로젝트와 교훈을 보여줄 수 있는 채널, 버그를 보고할 수 있는 채널, 그리고 다른 선생님들이나 Hedy 팀과 이야기할 수 있는 채널이 있습니다.\n"
"\n"
"<strong>도움을 요청하는 방법 </strong>\n"
"불분명한 사항이 있으면 디스코드로 알려주거나 <a href=\"mail to: hello@hedy.org \">로 이메일을 보내주세요.\n"
"\n"
"<strong>버그 신고 방법 </strong>\n"
"디스코드에는 버그 보고 채널인 #discord가 있다. 그곳은 당신이 직면하고 있는 문제들에 대해 우리에게 알려주기에 완벽한 장소이다. 당신이 깃허브를 사용하는 방법을 안다면, 당신은 거기서 <a href=\"https://github.com/hedyorg/hedy/issues/new?assignees=&labels=&template=bug_report.md&title=%5BBUG%5D \"> 이슈를 만들 수 있다.\n"

#, fuzzy
msgid "mail_welcome_teacher_subject"
msgstr "당신의 Hedy 선생님 계정은 준비가 되었습니다"

#, fuzzy
msgid "mail_welcome_verify_body"
msgstr ""
"귀하의 Hedy 계정이 성공적으로 생성되었습니다. 환영합니다! \n"
"이메일 주소를 확인하려면 이 링크를 클릭하십시오. {link}"

#, fuzzy
msgid "mail_welcome_verify_subject"
msgstr "Hedy에 오신것을 환영합니다"

#, fuzzy
msgid "mailing_title"
msgstr "Hedy 뉴스레터 구독하기"

#, fuzzy
msgid "main_subtitle"
msgstr "수업용 텍스트 프로그래밍"

#, fuzzy
msgid "main_title"
msgstr "Hedy"

#, fuzzy
msgid "make_sure_you_are_done"
msgstr "완료했는지 확인하세요! \"핸드 인(Hand in)\"을 클릭한 후에는 프로그램을 더 이상 변경할 수 없습니다."

#, fuzzy
msgid "male"
msgstr "남자"

#, fuzzy
msgid "mandatory_mode"
msgstr "필수 개발자 모드"

#, fuzzy
msgid "more_options"
msgstr "More options"

#, fuzzy
msgid "multiple_keywords_warning"
msgstr "You are trying to use the keyword {orig_keyword}, but this keyword might have several meanings. Please choose the one you're trying to use from this list and copy paste it in your code, curly braces included: {keyword_list}"

msgid "multiple_levels_warning"
msgstr "We've noticed you have both selected several levels and included code snippets in your adventure, this might cause issues with the syntax highlighter and the automatic translation of keywords"

#, fuzzy
msgid "my_account"
msgstr "나의 계정"

#, fuzzy
msgid "my_adventures"
msgstr "My adventures"

#, fuzzy
msgid "my_classes"
msgstr "My classes"

#, fuzzy
msgid "my_messages"
msgstr "My messages"

#, fuzzy
msgid "my_public_profile"
msgstr "My public profile"

#, fuzzy
msgid "name"
msgstr "Name"

#, fuzzy
msgid "nav_explore"
msgstr "Explore"

#, fuzzy
msgid "nav_hedy"
msgstr "Hedy"

#, fuzzy
msgid "nav_learn_more"
msgstr "Learn more"

#, fuzzy
msgid "nav_start"
msgstr "Home"

#, fuzzy
msgid "new_password"
msgstr "New password"

#, fuzzy
msgid "new_password_repeat"
msgstr "Repeat new password"

#, fuzzy
msgid "newline"
msgstr "a new line"

#, fuzzy
msgid "next_exercise"
msgstr "Next exercise"

#, fuzzy
msgid "next_page"
msgstr "Next page"

#, fuzzy
msgid "next_step_tutorial"
msgstr "Next step >>>"

#, fuzzy
msgid "no"
msgstr "No"

#, fuzzy
msgid "no_account"
msgstr "No account?"

#, fuzzy
msgid "no_accounts"
msgstr "There are no accounts to create."

#, fuzzy
msgid "no_adventures_yet"
msgstr "There are no public adventures yet..."

#, fuzzy
msgid "no_certificate"
msgstr "This user hasn't earned the Hedy Certificate of Completion"

#, fuzzy
msgid "no_more_flat_if"
msgstr "Starting in level 8, the code after `{if}` needs to be placed on the next line and start with 4 spaces."

#, fuzzy
msgid "no_programs"
msgstr "You have no programs yet."

#, fuzzy
msgid "no_public_profile"
msgstr "You don't have a public profile text yet..."

#, fuzzy
msgid "no_shared_programs"
msgstr "has no shared programs..."

#, fuzzy
msgid "no_such_adventure"
msgstr "This adventure doesn't exist!"

#, fuzzy
msgid "no_such_class"
msgstr "No such Hedy class."

#, fuzzy
msgid "no_such_level"
msgstr "No such Hedy level!"

#, fuzzy
msgid "no_such_program"
msgstr "No such Hedy program!"

#, fuzzy
msgid "no_tag"
msgstr "No tag provided!"

#, fuzzy
msgid "not_adventure_yet"
msgstr "You must fill in an adventure name first"

#, fuzzy
msgid "not_enrolled"
msgstr "Looks like you are not in this class!"

#, fuzzy
msgid "not_in_class_no_handin"
msgstr "You are not in a class, so there's no need for you to hand in anything."

#, fuzzy
msgid "not_logged_in_cantsave"
msgstr "Your program will not be saved."

#, fuzzy
msgid "not_logged_in_handin"
msgstr "You must be logged in to hand in an assignment."

#, fuzzy
msgid "not_teacher"
msgstr "Looks like you are not a teacher!"

#, fuzzy
msgid "number"
msgstr "a number"

#, fuzzy
msgid "number_achievements"
msgstr "Number of achievements"

#, fuzzy
msgid "number_lines"
msgstr "Number of lines"

#, fuzzy
msgid "number_of_errors"
msgstr "Number of errors: {number_of_errors}"

#, fuzzy
msgid "number_programs"
msgstr "Number of programs ran"

#, fuzzy
msgid "ok"
msgstr "OK"

#, fuzzy
msgid "only_you_can_see"
msgstr "Only you can see this program."

#, fuzzy
msgid "open"
msgstr "Open"

#, fuzzy
msgid "opening_date"
msgstr "Opening date"

#, fuzzy
msgid "opening_dates"
msgstr "Opening dates"

#, fuzzy
msgid "option"
msgstr "Option"

#, fuzzy
msgid "or"
msgstr "or"

#, fuzzy
msgid "other"
msgstr "Other"

#, fuzzy
msgid "other_block"
msgstr "Another block language"

#, fuzzy
msgid "other_settings"
msgstr "Other settings"

#, fuzzy
msgid "other_source"
msgstr "Other"

#, fuzzy
msgid "other_text"
msgstr "Another text language"

#, fuzzy
msgid "overwrite_warning"
msgstr "You already have a program with this name, saving this program will replace the old one. Are you sure?"

#, fuzzy
msgid "owner"
msgstr "Owner"

#, fuzzy
msgid "page_not_found"
msgstr "We couldn't find that page!"

#, fuzzy
msgid "pair_with_teacher"
msgstr "I would like to be paired with another teacher for help"

#, fuzzy
msgid "parsons_title"
msgstr "Puzzle"

#, fuzzy
msgid "password"
msgstr "Password"

#, fuzzy
msgid "password_change_not_allowed"
msgstr "You're not allowed to change the password of this user."

#, fuzzy
msgid "password_change_prompt"
msgstr "Are you sure you want to change this password?"

#, fuzzy
msgid "password_change_success"
msgstr "Password of your student is successfully changed."

#, fuzzy
msgid "password_invalid"
msgstr "Your password is invalid."

#, fuzzy
msgid "password_repeat"
msgstr "Repeat password"

#, fuzzy
msgid "password_resetted"
msgstr "Your password has been successfully reset. You are being redirected to the login page."

#, fuzzy
msgid "password_six"
msgstr "Your password must contain at least six characters."

#, fuzzy
msgid "password_updated"
msgstr "Password updated."

#, fuzzy
msgid "passwords_six"
msgstr "All passwords need to be six characters or longer."

#, fuzzy
msgid "pending_invites"
msgstr "Pending invites"

#, fuzzy
msgid "people_with_a_link"
msgstr "Other people with a link can see this program. It also can be found on the \"Explore\" page."

#, fuzzy
msgid "percentage"
msgstr "percentage"

#, fuzzy
msgid "percentage_achieved"
msgstr "Achieved by {percentage}% of the users"

#, fuzzy
msgid "period"
msgstr "a period"

#, fuzzy
msgid "personal_text"
msgstr "Personal text"

#, fuzzy
msgid "personal_text_invalid"
msgstr "Your personal text is invalid."

#, fuzzy
msgid "phone_number"
msgstr "Phone number"

#, fuzzy
msgid "postfix_classname"
msgstr "Postfix classname"

#, fuzzy
msgid "preferred_keyword_language"
msgstr "Preferred keyword language"

#, fuzzy
msgid "preferred_language"
msgstr "Preferred language"

#, fuzzy
msgid "preview"
msgstr "Preview"

#, fuzzy
msgid "preview_teacher_mode"
msgstr "This account is for you to try out Hedy, note that you need to sign out and create an actual account to save your progress."

#, fuzzy
msgid "previewing_adventure"
msgstr "Previewing adventure"

#, fuzzy
msgid "previewing_class"
msgstr "You are previewing class <em>{class_name}</em> as a teacher."

#, fuzzy
msgid "previous_campaigns"
msgstr "View previous campaigns"

#, fuzzy
msgid "previous_page"
msgstr "Previous page"

#, fuzzy
msgid "print_logo"
msgstr "print"

#, fuzzy
msgid "privacy_terms"
msgstr "Privacy terms"

#, fuzzy
msgid "private"
msgstr "Private"

#, fuzzy
msgid "profile_logo_alt"
msgstr "Profile icon."

#, fuzzy
msgid "profile_picture"
msgstr "Profile picture"

#, fuzzy
msgid "profile_updated"
msgstr "Profile updated."

#, fuzzy
msgid "profile_updated_reload"
msgstr "Profile updated, page will be re-loaded."

#, fuzzy
msgid "program_contains_error"
msgstr "This program contains an error, are you sure you want to share it?"

#, fuzzy
msgid "program_header"
msgstr "My programs"

#, fuzzy
msgid "program_too_large_exception"
msgstr "Programs too large"

#, fuzzy
msgid "programming_experience"
msgstr "Do you have programming experience?"

#, fuzzy
msgid "programming_invalid"
msgstr "Please select a valid programming language."

#, fuzzy
msgid "programs"
msgstr "Programs"

#, fuzzy
msgid "prompt_join_class"
msgstr "Do you want to join this class?"

#, fuzzy
msgid "public"
msgstr "Public"

msgid "public_adventures"
msgstr "Browse public adventures"

#, fuzzy
msgid "public_content"
msgstr "Public content"

#, fuzzy
msgid "public_content_info"
msgstr "You can also look for public adventures and use them as an example."

#, fuzzy
msgid "public_invalid"
msgstr "This agreement selection is invalid"

#, fuzzy
msgid "public_profile"
msgstr "Public profile"

#, fuzzy
msgid "public_profile_info"
msgstr "By selecting this box I make my profile visible for everyone. Be careful not to share personal information like your name or home address, because everyone will be able to see it!"

#, fuzzy
msgid "public_profile_updated"
msgstr "Public profile updated, page will be re-loaded."

#, fuzzy
msgid "question mark"
msgstr "a question mark"

#, fuzzy
msgid "quiz_logo_alt"
msgstr "Quiz logo"

#, fuzzy
msgid "quiz_score"
msgstr "Quiz score"

#, fuzzy
msgid "quiz_tab"
msgstr "Quiz"

#, fuzzy
msgid "quiz_threshold_not_reached"
msgstr "Quiz threshold not reached to unlock this level"

#, fuzzy
msgid "read_code_label"
msgstr "Read aloud"

#, fuzzy
msgid "recent"
msgstr "My recent programs"

msgid "recover_password"
msgstr "비밀번호의 초기화를 요청합니다"

#, fuzzy
msgid "regress_button"
msgstr "Go back to level {level}"

#, fuzzy
msgid "remove"
msgstr "Remove"

#, fuzzy
msgid "remove_customization"
msgstr "Remove customization"

#, fuzzy
msgid "remove_customizations_prompt"
msgstr "Are you sure you want to remove this class's customizations?"

#, fuzzy
msgid "remove_student_prompt"
msgstr "Are you sure you want to remove the student from the class?"

#, fuzzy
msgid "remove_user_prompt"
msgstr "Confirm removing this user from the class."

#, fuzzy
msgid "repair_program_logo_alt"
msgstr "Repair program icon"

#, fuzzy
msgid "repeat_dep"
msgstr "Starting in level 8, `{repeat}` needs to be used with indentation. You can see examples on the `{repeat}` tab in level 8."

#, fuzzy
msgid "repeat_match_password"
msgstr "The repeated password does not match."

#, fuzzy
msgid "repeat_new_password"
msgstr "Repeat new password"

#, fuzzy
msgid "report_failure"
msgstr "This program does not exist or is not public"

#, fuzzy
msgid "report_program"
msgstr "Are you sure you want to report this program?"

#, fuzzy
msgid "report_success"
msgstr "This program has been reported"

#, fuzzy
msgid "request_invalid"
msgstr "Request invalid"

#, fuzzy
msgid "request_teacher"
msgstr "Would you like to apply for a teacher's account?"

#, fuzzy
msgid "request_teacher_account"
msgstr "Request teacher account"

#, fuzzy
msgid "required_field"
msgstr "Fields marked with an * are required"

#, fuzzy
msgid "reset_adventure_prompt"
msgstr "Are you sure you want to reset all selected adventures?"

#, fuzzy
msgid "reset_adventures"
msgstr "Reset selected adventures"

#, fuzzy
msgid "reset_button"
msgstr "초기화하기"

#, fuzzy
msgid "reset_password"
msgstr "비밀번호 초기화"

#, fuzzy
msgid "reset_view"
msgstr "초기화하기"

#, fuzzy
msgid "retrieve_adventure_error"
msgstr "이 모험을 볼 수 없습니다!"

#, fuzzy
msgid "retrieve_class_error"
msgstr "선생님들만이 수업을 다시 들을 수 있다"

#, fuzzy
msgid "retrieve_tag_error"
msgstr "Error retrieving tags"

#, fuzzy
msgid "role"
msgstr "Role"

#, fuzzy
msgid "run_code_button"
msgstr "코드 실행하기"

#, fuzzy
msgid "runs_over_time"
msgstr "시간 경과에 따라 실행됨"

#, fuzzy
msgid "save_parse_warning"
msgstr "이 프로그램에 오류가 있습니다. 저장하시겠습니까?"

#, fuzzy
msgid "save_prompt"
msgstr "프로그램을 저장하려면 계정이 있어야 합니다. 지금 로그인하시겠습니까?"

#, fuzzy
msgid "save_success_detail"
msgstr "프로그램이 성공적으로 저장되었습니다."

#, fuzzy
msgid "score"
msgstr "점수"

#, fuzzy
msgid "search"
msgstr "검색..."

#, fuzzy
msgid "search_button"
msgstr "검색"

#, fuzzy
msgid "second_teacher"
msgstr "Second teacher"

#, fuzzy
msgid "second_teacher_copy_prompt"
msgstr "Are you sure you want to copy this teacher?"

#, fuzzy
msgid "second_teacher_prompt"
msgstr "Enter a teacher username to invite them."

#, fuzzy
msgid "second_teacher_warning"
msgstr "All teachers in this class can customize it."

#, fuzzy
msgid "see_certificate"
msgstr "{username} 인증서 참조!"

#, fuzzy
msgid "select"
msgstr "선택하기"

#, fuzzy
msgid "select_adventures"
msgstr "모험 선택 및 주문"

msgid "select_all"
msgstr "Select all"

#, fuzzy
msgid "select_lang"
msgstr "Select language"

msgid "select_levels"
msgstr "Select levels"

#, fuzzy
msgid "select_tag"
msgstr "Select tag"

msgid "selected"
msgstr "Selected"

#, fuzzy
msgid "self_removal_prompt"
msgstr "정말 이 수업을 나가실 건가요?"

#, fuzzy
msgid "send_password_recovery"
msgstr "비밀번호 복구 이메일을 보내주세요"

#, fuzzy
msgid "sent_by"
msgstr "이 초대장은 다음 사람에 의해 발송됩니다"

#, fuzzy
msgid "sent_password_recovery"
msgstr "비밀번호를 초기화 하는 방법에 대한 방법이 포함된 이메일을 곧 받으실 수 있습니다."

#, fuzzy
msgid "settings"
msgstr "개인 정보 설정"

#, fuzzy
msgid "share_by_giving_link"
msgstr "다른 사용자에게 아래 링크를 제공하여 프로그램을 보여줍니다:"

#, fuzzy
msgid "share_your_program"
msgstr "프로그램 공유"

#, fuzzy
msgid "signup_student_or_teacher"
msgstr "학생이신가요 아니면 선생님이신가요?"

#, fuzzy
msgid "single quotes"
msgstr "인용구 하나"

#, fuzzy
msgid "slash"
msgstr "slash"

#, fuzzy
msgid "sleeping"
msgstr "Sleeping..."

#, fuzzy
msgid "slides"
msgstr "Slides"

#, fuzzy
msgid "slides_for_level"
msgstr "Slides for level"

#, fuzzy
msgid "slides_info"
msgstr "For each level of Hedy, we have created slides to help you teach. The slides contain explanations of each level, and Hedy examples that you can run inside the slides. Just click the link and get started! the Introduction slides are a general explanation of Hedy before level 1 The slides were created using <a href=\"https://slides.com\">slides.com</a>. If you want to adapt them yourself, you can download them, and then upload the resulting zip file to <a href=\"https://slides.com\">slides.com</a>. You can find more information about the slides in the <a href=\"https://hedy.org/for-teachers/manual/features\">teacher's manual</a>."

#, fuzzy
msgid "social_media"
msgstr "소셜 미디어"

#, fuzzy
msgid "solution_example"
msgstr "Solution Example"

#, fuzzy
msgid "solution_example_explanation"
msgstr "This is where the solution of your adventure goes. This can be used if you want to share this adventure with other teacher's, so they can know what your suggested solution is."

#, fuzzy
msgid "something_went_wrong_keyword_parsing"
msgstr "모험에 오류가 있습니다. 모든 키워드가 {}(으)로 올바르게 둘러싸여 있습니까?"

#, fuzzy
msgid "space"
msgstr "띄어쓰기"

#, fuzzy
msgid "star"
msgstr "스타"

#, fuzzy
msgid "start_hedy_tutorial"
msgstr "hedy 튜토리얼 시작"

#, fuzzy
msgid "start_learning"
msgstr "Start learning"

#, fuzzy
msgid "start_programming"
msgstr "프로그래밍시작"

#, fuzzy
msgid "start_programming_logo_alt"
msgstr "프로그래밍 시작 아이콘"

#, fuzzy
msgid "start_quiz"
msgstr "퀴즈시작"

#, fuzzy
msgid "start_teacher_tutorial"
msgstr "선생님 튜토리얼 시작하기"

#, fuzzy
msgid "start_teaching"
msgstr "Start teaching"

#, fuzzy
msgid "step_title"
msgstr "Assignment"

#, fuzzy
msgid "stepper_variable_role"
msgstr "stepper"

#, fuzzy
msgid "stop_code_button"
msgstr "프로그램 중지"

#, fuzzy
msgid "string"
msgstr "텍스트"

#, fuzzy
msgid "student"
msgstr "Student"

#, fuzzy
msgid "student_already_in_class"
msgstr "이 학생은 이미 당신의 반에 소속되어 있어요."

#, fuzzy
msgid "student_already_invite"
msgstr "이 학생은 이미 초대 대기 중입니다."

#, fuzzy
msgid "student_details"
msgstr "Student details"

#, fuzzy
msgid "student_not_allowed_in_class"
msgstr "Student not allowed in class"

#, fuzzy
msgid "student_not_existing"
msgstr "This username doesn't exist."

#, fuzzy
msgid "student_signup_header"
msgstr "Student"

#, fuzzy
msgid "students"
msgstr "students"

#, fuzzy
msgid "submission_time"
msgstr "Handed in at"

#, fuzzy
msgid "submit_answer"
msgstr "Answer question"

#, fuzzy
msgid "submit_program"
msgstr "Submit"

#, fuzzy
msgid "submit_warning"
msgstr "Are you sure you want to submit this program?"

#, fuzzy
msgid "submitted"
msgstr "Submitted"

#, fuzzy
msgid "submitted_header"
msgstr "This is a submitted program and can't be altered."

#, fuzzy
msgid "subscribe"
msgstr "Subscribe"

#, fuzzy
msgid "subscribe_newsletter"
msgstr "Subscribe to the newsletter"

#, fuzzy
msgid "successful_runs"
msgstr "Successful runs: {successful_runs}"

#, fuzzy
msgid "suggestion_color"
msgstr "Try using another color"

#, fuzzy
msgid "suggestion_note"
msgstr "Use a note between C0 and B9 or a number between 1 and 70"

#, fuzzy
msgid "suggestion_number"
msgstr "Try changing the value to a number"

msgid "suggestion_numbers_or_strings"
msgstr "Try changing the values to be all text or all numbers"

#, fuzzy
msgid "surname"
msgstr "First Name"

#, fuzzy
msgid "survey"
msgstr "Survey"

#, fuzzy
msgid "survey_completed"
msgstr "Survey completed"

#, fuzzy
msgid "survey_skip"
msgstr "Don't show this again"

#, fuzzy
msgid "survey_submit"
msgstr "Submit"

#, fuzzy
msgid "tag_in_adventure"
msgstr "Tag in adventure"

#, fuzzy
msgid "tag_input_placeholder"
msgstr "Enter a new tag"

#, fuzzy
msgid "tags"
msgstr "Tags"

#, fuzzy
msgid "teacher"
msgstr "Teacher"

#, fuzzy
msgid "teacher_account_request"
msgstr "You have a pending teacher account request"

#, fuzzy
msgid "teacher_account_success"
msgstr "You successfully requested a teacher account."

#, fuzzy
msgid "teacher_invalid"
msgstr "Your teacher value is invalid."

#, fuzzy
msgid "teacher_invitation_require_login"
msgstr "To set up your profile as a teacher, we will need you to log in. If you don't have an account, please create one."

#, fuzzy
msgid "teacher_manual"
msgstr "Teacher manual"

#, fuzzy
msgid "teacher_signup_header"
msgstr "Teacher"

#, fuzzy
msgid "teacher_tutorial_logo_alt"
msgstr "Teacher tutorial icon"

#, fuzzy
msgid "teacher_welcome"
msgstr "Welcome to Hedy! Your are now the proud owner of a teachers account which allows you to create classes and invite students."

#, fuzzy
msgid "teachers"
msgstr "Teachers"

#, fuzzy
msgid "template_code"
msgstr ""
"This is the explanation of my adventure!\n"
"\n"
"This way I can show a command: <code>{print}</code>\n"
"\n"
"But sometimes I might want to show a piece of code, like this:\n"
"<pre>\n"
"ask What's your name?\n"
"echo so your name is \n"
"</pre>"

#, fuzzy
msgid "this_turns_in_assignment"
msgstr "This turns in your assignment to your teacher."

#, fuzzy
msgid "title"
msgstr "Title"

#, fuzzy
msgid "title_admin"
msgstr "Hedy - Administrator page"

#, fuzzy
msgid "title_class-overview"
msgstr "Hedy - Class overview"

#, fuzzy
msgid "title_customize-adventure"
msgstr "Hedy - Customize adventure"

#, fuzzy
msgid "title_customize-class"
msgstr "Hedy - Customize class"

#, fuzzy
msgid "title_explore"
msgstr "Hedy - Explore"

#, fuzzy
msgid "title_for-teacher"
msgstr "Hedy - For teachers"

#, fuzzy
msgid "title_join-class"
msgstr "Hedy - Join class"

#, fuzzy
msgid "title_landing-page"
msgstr "Welcome to Hedy!"

#, fuzzy
msgid "title_learn-more"
msgstr "Hedy - Learn more"

#, fuzzy
msgid "title_login"
msgstr "Hedy - 로그인"

#, fuzzy
msgid "title_my-profile"
msgstr "Hedy - 내 계정"

#, fuzzy
msgid "title_privacy"
msgstr "Hedy - 개인 정보 보호 약관"

#, fuzzy
msgid "title_programs"
msgstr "Hedy - 내 프로그램"

#, fuzzy
msgid "title_public-adventures"
msgstr "Hedy - Public adventures"

#, fuzzy
msgid "title_recover"
msgstr "Hedy - 계정 복구"

#, fuzzy
msgid "title_reset"
msgstr "Hedy - 비밀번호 초기화"

#, fuzzy
msgid "title_signup"
msgstr "Hedy - 계정 만들기"

#, fuzzy
msgid "title_start"
msgstr "Hedy - 텍스트 프로그래밍이 쉬워졌습니다"

#, fuzzy
msgid "title_view-adventure"
msgstr "Hedy - 모험 보기"

#, fuzzy
msgid "token_invalid"
msgstr "토큰이 올바르지 않습니다."

#, fuzzy
msgid "tooltip_level_locked"
msgstr "Your teacher disabled this level"

#, fuzzy
msgid "translate_error"
msgstr "코드를 번역하는 동안 오류가 발생했습니다. 코드를 실행하여 오류가 있는지 확인해 보십시오. 오류가 있는 코드는 번역할 수 없습니다."

#, fuzzy
msgid "translating_hedy"
msgstr "Hedy 번역"

#, fuzzy
msgid "translator"
msgstr "Translator"

#, fuzzy
msgid "tutorial"
msgstr "튜토리얼"

#, fuzzy
msgid "tutorial_code_snippet"
msgstr ""
"{print} Hello world!\n"
"{print} I'm learning Hedy with the tutorial!"

#, fuzzy
msgid "tutorial_message_not_found"
msgstr "We couldn't find the requested tutorial step..."

#, fuzzy
msgid "tutorial_title_not_found"
msgstr "Tutorial step not found"

#, fuzzy
msgid "unauthorized"
msgstr "You don't have access rights for this page"

#, fuzzy
msgid "unfavourite_confirm"
msgstr "Are you sure you want to unfavourite this program?"

#, fuzzy
msgid "unfavourite_success"
msgstr "Your program is unfavourited."

#, fuzzy
msgid "unique_usernames"
msgstr "All usernames need to be unique."

#, fuzzy
msgid "unknown_variable_role"
msgstr "unknown"

#, fuzzy
msgid "unlock_thresholds"
msgstr "Unlock level thresholds"

#, fuzzy
msgid "unsaved_class_changes"
msgstr "There are unsaved changes, are you sure you want to leave this page?"

#, fuzzy
msgid "unsubmit_program"
msgstr "Unsubmit program"

#, fuzzy
msgid "unsubmit_warning"
msgstr "Are you sure you want to unsubmit this program?"

#, fuzzy
msgid "unsubmitted"
msgstr "Unsubmitted"

#, fuzzy
msgid "update_adventure_prompt"
msgstr "Are you sure you want to update this adventure?"

#, fuzzy
msgid "update_public"
msgstr "Update public profile"

#, fuzzy
msgid "updating_indicator"
msgstr "Updating"

#, fuzzy
msgid "use_of_blanks_exception"
msgstr "Use of blanks in programs"

#, fuzzy
msgid "use_of_nested_functions_exception"
msgstr "Use of nested functions"

#, fuzzy
msgid "used_in"
msgstr "Used in:"

#, fuzzy
msgid "user"
msgstr "user"

#, fuzzy
msgid "user_inexistent"
msgstr "This user doesn't exist"

#, fuzzy
msgid "user_not_private"
msgstr "This user either doesn't exist or doesn't have a public profile"

#, fuzzy
msgid "username"
msgstr "Username"

#, fuzzy
msgid "username_empty"
msgstr "You didn't enter an username!"

#, fuzzy
msgid "username_invalid"
msgstr "Your username is invalid."

#, fuzzy
msgid "username_special"
msgstr "Username cannot contain `:` or `@`."

#, fuzzy
msgid "username_three"
msgstr "Username must contain at least three characters."

#, fuzzy
msgid "usernames_exist"
msgstr "One or more usernames is already in use."

#, fuzzy
msgid "value"
msgstr "Value"

#, fuzzy
msgid "view_adventures"
msgstr "View adventures"

#, fuzzy
msgid "view_classes"
msgstr "View classes"

#, fuzzy
msgid "view_program"
msgstr "View program"

#, fuzzy
msgid "view_slides"
msgstr "View slides"

#, fuzzy
msgid "waiting_for_submit"
msgstr "Waiting for submit"

#, fuzzy
msgid "walker_variable_role"
msgstr "walker"

#, fuzzy
msgid "welcome"
msgstr "Welcome"

#, fuzzy
msgid "welcome_back"
msgstr "Welcome back"

#, fuzzy
msgid "what_is_your_role"
msgstr "What is your role?"

#, fuzzy
msgid "what_should_my_code_do"
msgstr "What should my code do?"

#, fuzzy
msgid "year_invalid"
msgstr "Please enter a year between 1900 and {current_year}."

#, fuzzy
msgid "yes"
msgstr "Yes"

#, fuzzy
msgid "your_account"
msgstr "Your profile"

#, fuzzy
msgid "your_last_program"
msgstr "Your last saved program"

#, fuzzy
msgid "your_personal_text"
msgstr "Your personal text..."

#, fuzzy
msgid "your_program"
msgstr "Your program"

#~ msgid "title_class logs"
#~ msgstr "Hedy - Logs"

#~ msgid "title_class statistics"
#~ msgstr "My statistics"

#~ msgid "disabled_button_locked"
#~ msgstr "너희 선생님은 아직 이 레벨을 풀지 않으셨다"

#~ msgid "duplicate_tag"
#~ msgstr "You already have a tag with this name."

#~ msgid "tag_deleted"
#~ msgstr "This tag was successfully deleted."

#~ msgid "no_tags"
#~ msgstr "No tags yet."

#~ msgid "apply_filters"
#~ msgstr "Apply filters"

#~ msgid "write_first_program"
#~ msgstr "Write your first program!"

#~ msgid "share_confirm"
#~ msgstr "프로그램을 공개로 설정 하시겠습니까?"

#~ msgid "share_success_detail"
#~ msgstr "프로그램이 성공적으로 공유되었습니다."

#~ msgid "try_it"
#~ msgstr "시작하기"

#~ msgid "unshare_confirm"
#~ msgstr "Are you sure you want to make the program private?"

#~ msgid "unshare_success_detail"
#~ msgstr "Program unshared successfully."

#~ msgid "adventure_exp_2"
#~ msgstr "If you want to show actual code snippets, for example to give student a template or example of the code. Please use pre anchors like this:"

#~ msgid "hello_world"
#~ msgstr "Hello world!"

#~ msgid "adventure_exp_1"
#~ msgstr "Type your adventure of choice on the right-hand side. After creating your adventure you can include it in one of your classes under \"customizations\". If you want to include a command in your adventure please use code anchors like this:"

#~ msgid "hide_parsons"
#~ msgstr "퍼즐 숨기기"

#~ msgid "hide_quiz"
#~ msgstr "퀴즈 숨기기"

#~ msgid "back_to_class"
#~ msgstr "수업으로 돌아가기"

#~ msgid "Locked Language Feature"
#~ msgstr "{concept}을(를) 사용하고 있군요! 멋지지만 {concept}은(는) 아직 잠금 해제되지 않았습니다. 나중에 잠금 해제됩니다."

#~ msgid "nested blocks"
#~ msgstr "a block in a block"

#~ msgid "save"
#~ msgstr "저장하기"

#~ msgid "update_profile"
#~ msgstr "Update profile"

#~ msgid "variables"
#~ msgstr "Variables"

#~ msgid "add_students_options"
#~ msgstr "학생 추가 옵션"

#~ msgid "class_live"
#~ msgstr "실시간 통계"

#~ msgid "class_overview"
#~ msgstr "수업개요"

#~ msgid "last_login"
#~ msgstr "마지막로그인"

#~ msgid "page"
#~ msgstr "page"

#~ msgid "student_list"
#~ msgstr "\"학생 목록\""

#~ msgid "title_class grid_overview"
#~ msgstr "Hedy - Grid overview"

#~ msgid "title_class live_statistics"
#~ msgstr "Hedy - Live Statistics"

<<<<<<< HEAD
#~ msgid "no_such_highscore"
#~ msgstr "Highscores"

#~ msgid "title_achievements"
#~ msgstr "Hedy - My achievements"

#~ msgid "achievements_check_icon_alt"
#~ msgstr "업적 달성 아이콘"

#~ msgid "country_title"
#~ msgstr "국가"

#~ msgid "create_public_profile"
#~ msgstr "공개 프로필 만들기"

#~ msgid "general"
#~ msgstr "일반"

#~ msgid "hedy_achievements"
#~ msgstr "Hedy의 업적"

#~ msgid "hidden"
#~ msgstr "숨기기"

#~ msgid "highscore_explanation"
#~ msgstr "이 페이지에서는 수집된 성과의 양에 따라 현재의 고득점을 볼 수 있다. 모든 사용자, 국가 또는 수업의 순위를 볼 수 있다. 사용자 이름을 클릭하여 공개 프로필을 볼 수 있다."

#~ msgid "highscore_no_public_profile"
#~ msgstr "공개 프로필이 없으므로 하이 스코어에 나타나지 않습니다. 공용 프로필을 생성하시겠습니까?"

#~ msgid "highscores"
#~ msgstr "하이 스코어"

#~ msgid "my_achievements"
#~ msgstr "My achievements"

#~ msgid "programs_created"
#~ msgstr "Programs created"

#~ msgid "programs_saved"
#~ msgstr "Programs saved"

#~ msgid "programs_submitted"
#~ msgstr "Programs submitted"

#~ msgid "whole_world"
#~ msgstr "The world"

#~ msgid "your_class"
#~ msgstr "Your class"
=======
#~ msgid "available_in"
#~ msgstr "Available in:"

#~ msgid "amount_created"
#~ msgstr "프로그램이 만들어졌어요"

#~ msgid "amount_saved"
#~ msgstr "프로그램이 저장 되었어요"
>>>>>>> 5918eaf9
<|MERGE_RESOLUTION|>--- conflicted
+++ resolved
@@ -212,6 +212,10 @@
 msgstr "업적"
 
 #, fuzzy
+msgid "achievements_check_icon_alt"
+msgstr "업적 달성 아이콘"
+
+#, fuzzy
 msgid "achievements_logo_alt"
 msgstr "업적 로고"
 
@@ -563,6 +567,10 @@
 msgstr "올바른 국가를 선택하십시오."
 
 #, fuzzy
+msgid "country_title"
+msgstr "국가"
+
+#, fuzzy
 msgid "create_account"
 msgstr "계정 만들기"
 
@@ -587,6 +595,10 @@
 msgstr "여러 계정 민들기"
 
 #, fuzzy
+msgid "create_public_profile"
+msgstr "공개 프로필 만들기"
+
+#, fuzzy
 msgid "create_question"
 msgstr "이 질문을 만들까요?"
 
@@ -927,6 +939,10 @@
 msgstr "올바른 성별을 선택하고 (여성, 남성, 기타)를 선택하십시오."
 
 #, fuzzy
+msgid "general"
+msgstr "일반"
+
+#, fuzzy
 msgid "general_settings"
 msgstr "일반설정"
 
@@ -987,6 +1003,10 @@
 msgstr "우리에 대해 들은 올바른 방법을 선택해 주세요."
 
 #, fuzzy
+msgid "hedy_achievements"
+msgstr "Hedy의 업적"
+
+#, fuzzy
 msgid "hedy_choice_title"
 msgstr "Hedy의 선택은"
 
@@ -1011,6 +1031,10 @@
 msgstr "안녕하세요"
 
 #, fuzzy
+msgid "hidden"
+msgstr "숨기기"
+
+#, fuzzy
 msgid "hide_cheatsheet"
 msgstr "컨닝 페이퍼 숨기기"
 
@@ -1025,6 +1049,18 @@
 #, fuzzy
 msgid "highest_quiz_score"
 msgstr "퀴즈 최고 점수입니다"
+
+#, fuzzy
+msgid "highscore_explanation"
+msgstr "이 페이지에서는 수집된 성과의 양에 따라 현재의 고득점을 볼 수 있다. 모든 사용자, 국가 또는 수업의 순위를 볼 수 있다. 사용자 이름을 클릭하여 공개 프로필을 볼 수 있다."
+
+#, fuzzy
+msgid "highscore_no_public_profile"
+msgstr "공개 프로필이 없으므로 하이 스코어에 나타나지 않습니다. 공용 프로필을 생성하시겠습니까?"
+
+#, fuzzy
+msgid "highscores"
+msgstr "하이 스코어"
 
 #, fuzzy
 msgid "hint"
@@ -1378,6 +1414,10 @@
 msgstr "나의 계정"
 
 #, fuzzy
+msgid "my_achievements"
+msgstr "My achievements"
+
+#, fuzzy
 msgid "my_adventures"
 msgstr "My adventures"
 
@@ -1482,6 +1522,10 @@
 msgstr "No such Hedy class."
 
 #, fuzzy
+msgid "no_such_highscore"
+msgstr "Highscores"
+
+#, fuzzy
 msgid "no_such_level"
 msgstr "No such Hedy level!"
 
@@ -1764,6 +1808,18 @@
 #, fuzzy
 msgid "programs"
 msgstr "Programs"
+
+#, fuzzy
+msgid "programs_created"
+msgstr "Programs created"
+
+#, fuzzy
+msgid "programs_saved"
+msgstr "Programs saved"
+
+#, fuzzy
+msgid "programs_submitted"
+msgstr "Programs submitted"
 
 #, fuzzy
 msgid "prompt_join_class"
@@ -2313,6 +2369,10 @@
 msgstr "Title"
 
 #, fuzzy
+msgid "title_achievements"
+msgstr "Hedy - My achievements"
+
+#, fuzzy
 msgid "title_admin"
 msgstr "Hedy - Administrator page"
 
@@ -2571,6 +2631,10 @@
 msgstr "What should my code do?"
 
 #, fuzzy
+msgid "whole_world"
+msgstr "The world"
+
+#, fuzzy
 msgid "year_invalid"
 msgstr "Please enter a year between 1900 and {current_year}."
 
@@ -2583,6 +2647,10 @@
 msgstr "Your profile"
 
 #, fuzzy
+msgid "your_class"
+msgstr "Your class"
+
+#, fuzzy
 msgid "your_last_program"
 msgstr "Your last saved program"
 
@@ -2690,58 +2758,6 @@
 #~ msgid "title_class live_statistics"
 #~ msgstr "Hedy - Live Statistics"
 
-<<<<<<< HEAD
-#~ msgid "no_such_highscore"
-#~ msgstr "Highscores"
-
-#~ msgid "title_achievements"
-#~ msgstr "Hedy - My achievements"
-
-#~ msgid "achievements_check_icon_alt"
-#~ msgstr "업적 달성 아이콘"
-
-#~ msgid "country_title"
-#~ msgstr "국가"
-
-#~ msgid "create_public_profile"
-#~ msgstr "공개 프로필 만들기"
-
-#~ msgid "general"
-#~ msgstr "일반"
-
-#~ msgid "hedy_achievements"
-#~ msgstr "Hedy의 업적"
-
-#~ msgid "hidden"
-#~ msgstr "숨기기"
-
-#~ msgid "highscore_explanation"
-#~ msgstr "이 페이지에서는 수집된 성과의 양에 따라 현재의 고득점을 볼 수 있다. 모든 사용자, 국가 또는 수업의 순위를 볼 수 있다. 사용자 이름을 클릭하여 공개 프로필을 볼 수 있다."
-
-#~ msgid "highscore_no_public_profile"
-#~ msgstr "공개 프로필이 없으므로 하이 스코어에 나타나지 않습니다. 공용 프로필을 생성하시겠습니까?"
-
-#~ msgid "highscores"
-#~ msgstr "하이 스코어"
-
-#~ msgid "my_achievements"
-#~ msgstr "My achievements"
-
-#~ msgid "programs_created"
-#~ msgstr "Programs created"
-
-#~ msgid "programs_saved"
-#~ msgstr "Programs saved"
-
-#~ msgid "programs_submitted"
-#~ msgstr "Programs submitted"
-
-#~ msgid "whole_world"
-#~ msgstr "The world"
-
-#~ msgid "your_class"
-#~ msgstr "Your class"
-=======
 #~ msgid "available_in"
 #~ msgstr "Available in:"
 
@@ -2750,4 +2766,3 @@
 
 #~ msgid "amount_saved"
 #~ msgstr "프로그램이 저장 되었어요"
->>>>>>> 5918eaf9
