# Korean translations for PROJECT.
# Copyright (C) 2023 ORGANIZATION
# This file is distributed under the same license as the PROJECT project.
# FIRST AUTHOR <EMAIL@ADDRESS>, 2023.
#
msgid ""
msgstr ""
"Project-Id-Version: PROJECT VERSION\n"
"Report-Msgid-Bugs-To: EMAIL@ADDRESS\n"
"POT-Creation-Date: 2000-01-01 00:00+0000\n"
"PO-Revision-Date: 2024-10-25 06:21+0000\n"
"Last-Translator: Prefill add-on <noreply-addon-prefill@weblate.org>\n"
"Language-Team: ko <LL@li.org>\n"
"Language: ko\n"
"MIME-Version: 1.0\n"
"Content-Type: text/plain; charset=utf-8\n"
"Content-Transfer-Encoding: 8bit\n"
"Plural-Forms: nplurals=1; plural=0;\n"
"X-Generator: Weblate 5.8.2-dev\n"
"Generated-By: Babel 2.14.0\n"

#, fuzzy
msgid "Access Before Assign"
msgstr "{access_line_number} 라인에서 {name} 변수를 사용하려고 했지만 {definition_line_number} 라인에서 설정했습니다. 변수를 사용하기 전에 변수를 설정하십시오."

#, fuzzy
msgid "Cyclic Var Definition"
msgstr "`{is}` 명령어의 오른쪽에서 이름 `{variable}`을(를) 설정해야 사용할 수 있습니다."

#, fuzzy
msgid "Else Without If Error"
msgstr ""

#, fuzzy
msgid "Function Undefined"
msgstr ""

#, fuzzy
msgid "Has Blanks"
msgstr "코드가 불완전합니다. 코드로 대체해야하는 빈칸이 들어있습니다."

#, fuzzy
msgid "Incomplete"
msgstr ""

#, fuzzy
msgid "Incomplete Repeat"
msgstr "{line_number} 라인에서 사용한 `{repeat}` 명령을 사용하지 않은 것 같습니다."

#, fuzzy
msgid "Invalid"
msgstr "`{invalid_command}`이(가) Hedy 레벨 {level} 명령이 아닙니다. `{guessed_command}`을(를) 말씀하신 건가요?"

#, fuzzy
msgid "Invalid Argument"
msgstr "`{invalid_argument}` 명령을 `{invalid_argument}`에 사용할 수 없습니다. `{invalid_argument}`을(를) {allowed_types}(으)로 변경해 보십시오."

#, fuzzy
msgid "Invalid Argument Type"
msgstr "{invalid_type}이므로 `{command}`을(를) `{invalid_argument}`에 사용할 수 없습니다. `{invalid_argument}`을(를) {allowed_types}(으)로 변경해 보십시오."

#, fuzzy
msgid "Invalid At Command"
msgstr "레벨 16부터는 `{command}` 명령어를 사용할 수 없습니다. 대괄호를 사용하여 friends[i], lucky_numbers[{random}]와 같은 목록의 요소를 사용할 수 있습니다."

#, fuzzy
msgid "Invalid Space"
msgstr "이런! 행 {line_number}에 공백이 있는 행을 시작했습니다. 공백이 컴퓨터를 혼란스럽게 하는데, 제거할 수 있나요?"

#, fuzzy
msgid "Invalid Type Combination"
msgstr "하나는 {invalid_type}이고 다른 하나는 {invalid_type_2}이므로 `{invalid_argument}` 및 `{invalid_argument_2}`을(를) `{command}`에 사용할 수 없습니다. `{invalid_argument}`을(를) {invalid_type_2} 또는 `{invalid_argument_2}`을(를) {invalid_type}으로 변경해 보십시오."

#, fuzzy
msgid "Lonely Echo"
msgstr "{ask} 이전에 `{echo}`을(를) 사용했거나 `{ask}`이(가) 없는 `{echo}`을(를) 사용했습니다. `{echo}` 앞에 `{ask}`을(를) 배치하십시오."

#, fuzzy
msgid "Lonely Text"
msgstr "{line_number} 행에서 사용한 텍스트에 명령을 사용하지 않은 것 같습니다"

#, fuzzy
msgid "Missing Additional Command"
msgstr ""

#, fuzzy
msgid "Missing Colon Error"
msgstr ""

#, fuzzy
msgid "Missing Command"
msgstr "{line_number} 라인에서 명령을 사용하는 것을 잊어버린 것 같습니다."

#, fuzzy
msgid "Missing Inner Command"
msgstr "{line_number} 라인에서 사용한 `{command}` 문에 명령을 사용하지 않은 것 같습니다."

#, fuzzy
msgid "Missing Square Brackets"
msgstr ""

#, fuzzy
msgid "Missing Variable"
msgstr ""

#, fuzzy
msgid "Misspelled At Command"
msgstr ""

#, fuzzy
msgid "No Indentation"
msgstr "{line_number} 행에 사용한 공백이 너무 적습니다. {leading_spaces}개의 공백을 사용했지만 충분하지 않습니다. 이전 행보다 {indent_size}개의 공백이 더 많은 새 블록을 모두 시작하십시오."

#, fuzzy
msgid "Non Decimal Variable"
msgstr ""

#, fuzzy
msgid "Parse"
msgstr "입력한 코드가 올바른 Hedy 코드가 아닙니다. {location[1]} 위치의 {location[0]} 행에 오류가 있습니다. `{character_found}`을(를) 입력했지만 이 코드는 허용되지 않습니다."

#, fuzzy
msgid "Pressit Missing Else"
msgstr "다른 키를 누를 때 발생하는 작업을 코드에 `{else}`을(를) 추가하지 않았습니다"

#, fuzzy
msgid "Runtime Index Error"
msgstr "{name} 목록에 액세스하려고 했지만 비어 있거나 인덱스가 없습니다."

#, fuzzy
msgid "Runtime Value Error"
msgstr ""

#, fuzzy
msgid "Runtime Values Error"
msgstr ""

#, fuzzy
msgid "Save Microbit code "
msgstr ""

#, fuzzy
msgid "Too Big"
msgstr "와우! 당신의 프로그램은 인상적인 {lines_of_code}개의 코드 라인을 가지고 있습니다! 하지만 우리는 이 레벨에서 {max_lines}개의 라인만 처리할 수 있습니다. 당신의 프로그램을 더 작게 만들고 다시 시도해보세요."

#, fuzzy
msgid "Too Few Indents"
msgstr ""

#, fuzzy
msgid "Too Many Indents"
msgstr ""

#, fuzzy
msgid "Unexpected Indentation"
msgstr "{line_number} 행에 공백을 너무 많이 사용했습니다. {leading_spaces}개의 공백을 사용했는데 너무 많습니다. 새 블록을 모두 이전 행보다 {indent_size}개의 공백으로 시작하십시오."

#, fuzzy
msgid "Unquoted Assignment"
msgstr "이 레벨에서 따옴표 사이 `{is}`의 오른쪽에 텍스트를 배치해야 합니다. {text} 텍스트의 경우 이를 잊어버린 것입니다."

#, fuzzy
msgid "Unquoted Equality Check"
msgstr "변수가 여러 단어와 같은지 확인하려면 단어를 따옴표로 둘러싸야 합니다!"

#, fuzzy
msgid "Unquoted Text"
msgstr "주의하십시오. `{ask}` 또는 `{print}` 작업을 수행할 경우 텍스트는 따옴표로 시작하고 끝을 맺어야 합니다. {unquotedtext} 텍스트에 대해 잊어버린 것입니다."

#, fuzzy
msgid "Unsupported Float"
msgstr "정수가 아닌 숫자는 아직 지원되지 않지만 몇 가지 레벨이 될 것입니다. 지금은 {value}을(를) 정수로 변경하십시오."

#, fuzzy
msgid "Unsupported String Value"
msgstr "텍스트 값에는 `{invalid_value}`이(가) 포함될 수 없습니다."

#, fuzzy
msgid "Unused Variable"
msgstr ""

#, fuzzy
msgid "Var Undefined"
msgstr "`{name}` 변수를 사용하려고 했지만 설정하지 않았습니다. `{name}` 단어를 사용하려고 했지만 따옴표를 잊어버렸을 수도 있습니다."

#, fuzzy
msgid "Wrong Level"
msgstr "올바른 Hedy 코드이지만 올바른 레벨은 아닙니다. {working_level} 레벨에 대해 `{offending_keyword}`을(를) 작성했습니다. 팁: {tip}"

#, fuzzy
msgid "Wrong Number of Arguments"
msgstr ""

msgid "about_this_adventure"
msgstr ""

#, fuzzy
msgid "account_overview"
msgstr "계정 개요"

#, fuzzy
msgid "actions"
msgstr ""

#, fuzzy
msgid "add"
msgstr ""

#, fuzzy
msgid "add_students"
msgstr "학생 추가"

#, fuzzy
msgid "add_your_language"
msgstr ""

#, fuzzy
msgid "admin"
msgstr "관리자"

#, fuzzy
msgid "advance_button"
msgstr "레벨 {level}(으)로 이동"

#, fuzzy
msgid "adventure"
msgstr "모험"

#, fuzzy
msgid "adventure_cloned"
msgstr ""

#, fuzzy
msgid "adventure_code_button"
msgstr ""

#, fuzzy
msgid "adventure_codeblock_button"
msgstr ""

#, fuzzy
msgid "adventure_duplicate"
msgstr "당신은 이미 동일한 모험 이름을 사용하고 있습니다."

#, fuzzy
msgid "adventure_empty"
msgstr "모험 이름을 입력하지 않으셨군요!"

#, fuzzy
msgid "adventure_exp_3"
msgstr "키워드를 항상 {}(으)로 둘러싸야 합니다. 그러면 키워드가 올바르게 인식됩니다. 미리보기 버튼을 사용하여 모험의 스타일화된 버전을 볼 수 있습니다. 모험을 전용 페이지에서 보려면 선생님 페이지에서 \"보기\"를 선택합니다."

msgid "adventure_exp_classes"
msgstr ""

#, fuzzy
msgid "adventure_flagged"
msgstr ""

#, fuzzy
msgid "adventure_id_invalid"
msgstr "모험 ID가 잘못되었습니다."

#, fuzzy
msgid "adventure_length"
msgstr "당신의 모험은 최소 20자 이상이어야 합니다."

#, fuzzy
msgid "adventure_name_invalid"
msgstr "모험 이름이 잘못되었습니다."

#, fuzzy
msgid "adventure_terms"
msgstr "나는 내 모험이 Hedy에서 공유 되는 것에 동의합니다."

#, fuzzy
msgid "adventure_updated"
msgstr "모험이 업데이트 되었습니다!"

#, fuzzy
msgid "adventures_completed"
msgstr ""

#, fuzzy
msgid "adventures_info"
msgstr ""

#, fuzzy
msgid "adventures_restored"
msgstr "기본 모험이 복구되었습니다."

#, fuzzy
msgid "adventures_ticked"
msgstr ""

#, fuzzy
msgid "adventures_tried"
msgstr ""

#, fuzzy
msgid "ago"
msgstr "{timestamp} 이전"

#, fuzzy
msgid "agree_invalid"
msgstr "당신은 개인 정보 보호 조항에 동의해야 합니다."

#, fuzzy
msgid "agree_with"
msgstr "나는 동의합니다"

#, fuzzy
msgid "ajax_error"
msgstr "오류가 발생했습니다. 다시 시도하십시오."

#, fuzzy
msgid "all"
msgstr "전체"

#, fuzzy
msgid "all_class_highscores"
msgstr "전체 학생들이 하이 스코어으로 보이네요"

#, fuzzy
msgid "all_rows_missing_separator"
msgstr ""

#, fuzzy
msgid "already_account"
msgstr "계정이 이미 있으신가요?"

#, fuzzy
msgid "already_program_running"
msgstr "이미 실행 중인 프로그램이 있습니다. 먼저 프로그램을 끝내십시오."

#, fuzzy
msgid "are_you_sure"
msgstr "확실하신가요? 이 작업은 뒤로 되돌릴 수 없습니다."

#, fuzzy
msgid "ask_needs_var"
msgstr "레벨 2부터 `{ask}`을(를) 변수와 함께 사용해야 합니다. 예: 이름 `{is}` `{ask}` 무엇이라고 부르십니까?"

msgid "available_in"
msgstr ""

msgid "back_to_class"
msgstr "수업으로 돌아가기"

#, fuzzy
msgid "become_a_sponsor"
msgstr "후원자 되기"

#, fuzzy
msgid "birth_year"
msgstr "출생년도"

#, fuzzy
msgid "by"
msgstr ""

#, fuzzy
msgid "cancel"
msgstr "취소"

#, fuzzy
msgid "cant_parse_exception"
msgstr "프로그램을 구문 분석할 수 없습니다"

#, fuzzy
msgid "certificate"
msgstr "수료증"

#, fuzzy
msgid "certified_teacher"
msgstr "수료된 선생님"

#, fuzzy
msgid "change_password"
msgstr "비밀번호 변경하기"

#, fuzzy
msgid "cheatsheet_title"
msgstr ""

#, fuzzy
msgid "class_already_joined"
msgstr "당신은 이미 수업에 참가한 학생입니다"

#, fuzzy
msgid "class_customize_success"
msgstr "수업이 커스터마이징 되었습니다."

#, fuzzy
msgid "class_graph_explanation"
msgstr ""

#, fuzzy
msgid "class_logs"
msgstr ""

#, fuzzy
msgid "class_name_duplicate"
msgstr "이미 이 이름의 수업가 있습니다."

#, fuzzy
msgid "class_name_empty"
msgstr "학급 이름을 입력하지 않으셨군요!"

#, fuzzy
msgid "class_name_invalid"
msgstr "수업 이름이 잘못되었습니다."

#, fuzzy
msgid "class_name_prompt"
msgstr "새 수업 이름을 입력하십시오"

#, fuzzy
msgid "class_performance_graph"
msgstr ""

#, fuzzy
msgid "class_survey_description"
msgstr ""

#, fuzzy
msgid "class_survey_later"
msgstr ""

#, fuzzy
msgid "class_survey_question1"
msgstr ""

#, fuzzy
msgid "class_survey_question2"
msgstr ""

#, fuzzy
msgid "class_survey_question3"
msgstr ""

#, fuzzy
msgid "class_survey_question4"
msgstr ""

#, fuzzy
msgid "classes_info"
msgstr ""

#, fuzzy
msgid "clone"
msgstr ""

#, fuzzy
msgid "cloned_times"
msgstr ""

#, fuzzy
msgid "close"
msgstr "닫기"

#, fuzzy
msgid "comma"
msgstr ""

#, fuzzy
msgid "command_not_available_yet_exception"
msgstr "명령을 아직 사용할 수 없습니다"

#, fuzzy
msgid "command_unavailable_exception"
msgstr "명령이 더 이상 올바르지 않습니다"

#, fuzzy
msgid "commands"
msgstr "명령어"

#, fuzzy
msgid "complete"
msgstr ""

#, fuzzy
msgid "congrats_message"
msgstr "축하합니다, {username}님, Hedy에서 다음 결과를 얻으셨습니다!"

#, fuzzy
msgid "connect_guest_teacher"
msgstr ""

#, fuzzy
msgid "constant_variable_role"
msgstr ""

msgid "containing"
msgstr ""

#, fuzzy
msgid "content_invalid"
msgstr "이 모험은 부정확합니다."

#, fuzzy
msgid "continue"
msgstr ""

#, fuzzy
msgid "contributor"
msgstr "기여자"

#, fuzzy
msgid "copy_accounts_to_clipboard"
msgstr ""

#, fuzzy
msgid "copy_clipboard"
msgstr "클립보드에 성공적으로 복사되었습니다"

#, fuzzy
msgid "copy_code"
msgstr ""

#, fuzzy
msgid "copy_join_link"
msgstr "참여 링크 복사"

#, fuzzy
msgid "copy_link_success"
msgstr "참여 링크가 클립보드에 복사되었습니다"

#, fuzzy
msgid "copy_link_to_share"
msgstr "공유할 링크 복사"

#, fuzzy
msgid "copy_mail_link"
msgstr "이 링크를 복사하여 새 탭에 붙여넣으십시오:"

#, fuzzy
msgid "correct_answer"
msgstr "정답은"

#, fuzzy
msgid "country"
msgstr "국가"

#, fuzzy
msgid "country_invalid"
msgstr "올바른 국가를 선택하십시오."

#, fuzzy
msgid "create_account"
msgstr "계정 만들기"

#, fuzzy
msgid "create_accounts"
msgstr "여러 계정 만들기"

#, fuzzy
msgid "create_accounts_placeholder"
msgstr ""

#, fuzzy
msgid "create_accounts_prompt"
msgstr ""

#, fuzzy
msgid "create_adventure"
msgstr "모험 만들기"

#, fuzzy
msgid "create_class"
msgstr "새 수업 만들기"

#, fuzzy
msgid "create_student_account"
msgstr "계정 만들기"

#, fuzzy
msgid "create_student_account_explanation"
msgstr "계정으로 자신의 프로그램을 저장할 수 있습니다."

#, fuzzy
msgid "create_student_accounts"
msgstr ""

#, fuzzy
msgid "create_teacher_account"
msgstr "선생님 계정 만들기"

#, fuzzy
msgid "create_teacher_account_explanation"
msgstr "선생님 계정으로 프로그램을 저장하고 학생들의 결과를 볼 수 있습니다."

#, fuzzy
msgid "create_usernames_and_passwords_desc"
msgstr ""

#, fuzzy
msgid "create_usernames_and_passwords_title"
msgstr ""

#, fuzzy
msgid "create_usernames_desc"
msgstr ""

#, fuzzy
msgid "create_usernames_title"
msgstr ""

#, fuzzy
msgid "creator"
msgstr "만든이"

#, fuzzy
msgid "current_password"
msgstr "현재비밀번호"

#, fuzzy
msgid "customization_deleted"
msgstr "사용자 지정을 성공적으로 삭제했습니다."

#, fuzzy
msgid "customize"
msgstr ""

#, fuzzy
msgid "customize_adventure"
msgstr "모험 사용자 지정"

#, fuzzy
msgid "customize_class"
msgstr "수업 사용자 정의"

#, fuzzy
msgid "dash"
msgstr ""

#, fuzzy
msgid "debug"
msgstr ""

#, fuzzy
msgid "default_401"
msgstr "당신은 권한이 없는 것 같군요..."

#, fuzzy
msgid "default_403"
msgstr ""

#, fuzzy
msgid "default_404"
msgstr "그 페이지를 찾을 수가 없었어요..."

#, fuzzy
msgid "default_500"
msgstr "뭔가 잘못됐어요..."

#, fuzzy
msgid "delete"
msgstr "삭제"

#, fuzzy
msgid "delete_adventure_prompt"
msgstr "이 모험을 삭제하시겠습니까?"

#, fuzzy
msgid "delete_class_prompt"
msgstr "이 수업를 삭제하시겠습니까?"

#, fuzzy
msgid "delete_confirm"
msgstr "프로그램을 삭제하시겠습니까?"

#, fuzzy
msgid "delete_invite"
msgstr "초대 삭제"

#, fuzzy
msgid "delete_invite_prompt"
msgstr "이 수업 초대를 삭제하시겠습니까?"

#, fuzzy
msgid "delete_public"
msgstr "공개 프로필 삭제"

#, fuzzy
msgid "delete_success"
msgstr "프로그램이 삭제되었습니다."

#, fuzzy
msgid "delete_tag_prompt"
msgstr ""

#, fuzzy
msgid "destroy_profile"
msgstr "프로필삭제"

#, fuzzy
msgid "developers_mode"
msgstr "프로그래머 모드"

#, fuzzy
msgid "directly_available"
msgstr "직접 열림"

#, fuzzy
msgid "disable"
msgstr "사용 안 함"

#, fuzzy
msgid "disable_explore_page"
msgstr ""

#, fuzzy
msgid "disable_parsons"
msgstr ""

#, fuzzy
msgid "disable_quizes"
msgstr ""

#, fuzzy
msgid "disabled"
msgstr "비활성화됨"

#, fuzzy
msgid "disabled_button_quiz"
msgstr "퀴즈 점수가 임계값 미만입니다. 다시 시도하십시오!"

#, fuzzy
msgid "discord_server"
msgstr "디스코드 서버"

#, fuzzy
msgid "distinguished_user"
msgstr "구분사용자"

#, fuzzy
msgid "double quotes"
msgstr "큰따옴표"

#, fuzzy
msgid "download"
msgstr "다운로드"

#, fuzzy
msgid "duplicate"
msgstr "중복"

#, fuzzy
msgid "echo_and_ask_mismatch_exception"
msgstr "에코 및 질문 불일치"

#, fuzzy
msgid "echo_out"
msgstr "더 이상 레벨 2 `{echo}`에서 시작할 필요가 없습니다. 이제 `{ask}`과(와) `{print}`(으)로 응답을 반복할 수 있습니다. 예: 이름은 `{ask}`입니다. 무엇이라고 부르십니까? `{print}` hello name"

#, fuzzy
msgid "edit_adventure"
msgstr ""

#, fuzzy
msgid "edit_code_button"
msgstr "코드 편집"

#, fuzzy
msgid "email"
msgstr "이메일"

#, fuzzy
msgid "email_invalid"
msgstr "올바른 이 메일을 입력하십시오."

#, fuzzy
msgid "end_quiz"
msgstr "퀴즈 끝"

#, fuzzy
msgid "english"
msgstr "영어"

#, fuzzy
msgid "enter"
msgstr "엔터"

#, fuzzy
msgid "enter_password"
msgstr "새 비밀번호를 입력합니다"

#, fuzzy
msgid "enter_text"
msgstr "여기에 답을 입력하세요..."

#, fuzzy
msgid "error_logo_alt"
msgstr "에러 로고"

#, fuzzy
msgid "errors"
msgstr ""

#, fuzzy
msgid "exclamation mark"
msgstr "느낌표"

#, fuzzy
msgid "exercise"
msgstr "연습문제"

#, fuzzy
msgid "exercise_doesnt_exist"
msgstr "이 연습문제는 존재하지 않습니다"

#, fuzzy
msgid "exists_email"
msgstr "이 이메일은 이미 사용 중입니다."

#, fuzzy
msgid "exists_username"
msgstr "이미 사용중인 사용자 이름입니다."

#, fuzzy
msgid "exit_preview_mode"
msgstr ""

#, fuzzy
msgid "experience_invalid"
msgstr "올바른 경험을 선택하고 (예, 아니오)를 선택하십시오."

#, fuzzy
msgid "expiration_date"
msgstr "만료기한"

#, fuzzy
msgid "favorite_program"
msgstr "좋아하는 프로그램"

#, fuzzy
msgid "favourite_confirm"
msgstr "이 프로그램을 좋아하는 프로그램으로 설정하시겠습니까?"

#, fuzzy
msgid "favourite_program"
msgstr "좋아하는 프로그램"

#, fuzzy
msgid "favourite_program_invalid"
msgstr "선택한 즐겨찾기 프로그램이 잘못되었습니다."

#, fuzzy
msgid "favourite_success"
msgstr "프로그램이 즐겨찾기로 설정되어 있습니다."

#, fuzzy
msgid "feedback_message_error"
msgstr ""

#, fuzzy
msgid "female"
msgstr "여자"

#, fuzzy
msgid "flag_adventure_prompt"
msgstr ""

#, fuzzy
msgid "float"
msgstr "숫자"

#, fuzzy
msgid "for_teachers"
msgstr "선생님용"

#, fuzzy
msgid "forgot_password"
msgstr "비밀번호를 잊어버리셨나요?"

#, fuzzy
msgid "from_another_teacher"
msgstr "다른 선생님으로부터"

#, fuzzy
msgid "from_magazine_website"
msgstr "잡지나 웹사이트에서"

#, fuzzy
msgid "from_video"
msgstr "비디오에서"

#, fuzzy
msgid "fun_statistics_msg"
msgstr "여기에는 재미있는 통계들이 있습니다!"

#, fuzzy
msgid "gender"
msgstr "성별"

#, fuzzy
msgid "gender_invalid"
msgstr "올바른 성별을 선택하고 (여성, 남성, 기타)를 선택하십시오."

#, fuzzy
msgid "general_settings"
msgstr "일반설정"

#, fuzzy
msgid "get_certificate"
msgstr "자격증을 따세요!"

#, fuzzy
msgid "give_link_to_teacher"
msgstr "선생님께 다음 링크를 드립니다:"

#, fuzzy
msgid "go_back"
msgstr ""

#, fuzzy
msgid "go_back_to_main"
msgstr "메인 페이지로 돌아가기"

#, fuzzy
msgid "go_to_question"
msgstr "다음 질문"

#, fuzzy
msgid "go_to_quiz_result"
msgstr "퀴즈 결과로 이동"

msgid "go_to_your_clone"
msgstr ""

#, fuzzy
msgid "goto_profile"
msgstr "내 프로필로 이동"

#, fuzzy
msgid "graph_title"
msgstr ""

#, fuzzy
msgid "hand_in"
msgstr "제출하다"

#, fuzzy
msgid "hand_in_exercise"
msgstr "손풀기 연습 문제"

#, fuzzy
msgid "heard_about_hedy"
msgstr "Hedy 얘기는 어떻게 들었어?"

#, fuzzy
msgid "heard_about_invalid"
msgstr "우리에 대해 들은 올바른 방법을 선택해 주세요."

#, fuzzy
msgid "hedy_choice_title"
msgstr "Hedy의 선택은"

#, fuzzy
msgid "hedy_introduction_slides"
msgstr ""

#, fuzzy
msgid "hedy_logo_alt"
msgstr "Hedy 로고"

#, fuzzy
msgid "hedy_on_github"
msgstr ""

#, fuzzy
msgid "hello_logo"
msgstr "안녕하세요"

#, fuzzy
msgid "hide_adventures"
msgstr ""

#, fuzzy
msgid "hide_cheatsheet"
msgstr "컨닝 페이퍼 숨기기"

#, fuzzy
msgid "hide_classes"
msgstr ""

#, fuzzy
msgid "hide_keyword_switcher"
msgstr "키워드 변환기 숨기기"

#, fuzzy
msgid "hide_slides"
msgstr ""

#, fuzzy
msgid "highest_level_reached"
msgstr "최고 레벨에 도달했습니다"

#, fuzzy
msgid "highest_quiz_score"
msgstr "퀴즈 최고 점수입니다"

#, fuzzy
msgid "hint"
msgstr "힌트?"

#, fuzzy
msgid "ill_work_some_more"
msgstr "제가 조금만 더 작업을 해볼게요"

#, fuzzy
msgid "image_invalid"
msgstr "선택하신 이미지가 올바르지 않습니다."

#, fuzzy
msgid "incomplete_command_exception"
msgstr "불완전한 명령어"

#, fuzzy
msgid "incorrect_handling_of_quotes_exception"
msgstr "\"인용 처리가 잘못 되었습니다\""

#, fuzzy
msgid "incorrect_use_of_types_exception"
msgstr "잘못된 종류 사용"

#, fuzzy
msgid "incorrect_use_of_variable_exception"
msgstr "변수 사용 오류"

#, fuzzy
msgid "indentation_exception"
msgstr "\"잘못된 들여쓰기 입니다"

#, fuzzy
msgid "input"
msgstr "`{ask}`에서 입력"

#, fuzzy
msgid "input_variable_role"
msgstr ""

#, fuzzy
msgid "integer"
msgstr "수"

#, fuzzy
msgid "invalid_class_link"
msgstr "수업에 가입하기 위한 링크가 잘못되었습니다."

#, fuzzy
msgid "invalid_command_exception"
msgstr "잘못된 명령어"

#, fuzzy
msgid "invalid_keyword_language_comment"
msgstr ""

#, fuzzy
msgid "invalid_language_comment"
msgstr ""

#, fuzzy
msgid "invalid_level_comment"
msgstr ""

#, fuzzy
msgid "invalid_program_comment"
msgstr ""

#, fuzzy
msgid "invalid_teacher_invitation_code"
msgstr "선생님 초청 코드가 올바르지 않습니다. 선생님가 되려면 hello@hedy.org 에 연락해보세요."

#, fuzzy
msgid "invalid_username_password"
msgstr "사용자 이름/비밀번호가 잘못되었습니다."

#, fuzzy
msgid "invite_by_username"
msgstr "사용자 이름으로 초대"

#, fuzzy
msgid "invite_date"
msgstr "초대일자"

#, fuzzy
msgid "invite_message"
msgstr "수업에 참여하라는 초대장을 받았습니다"

#, fuzzy
msgid "invite_prompt"
msgstr "사용자 이름 입력"

#, fuzzy
msgid "invite_teacher"
msgstr ""

#, fuzzy
msgid "join_class"
msgstr "수업참여"

#, fuzzy
msgid "join_prompt"
msgstr "수업에 참여하려면 계정이 있어야 합니다. 지금 로그인하시겠습니까?"

#, fuzzy
msgid "keybinding_waiting_for_keypress"
msgstr ""

#, fuzzy
msgid "keyword_language_invalid"
msgstr "올바른 키워드 언어(영어 또는 자국어 선택)를 선택하십시오."

#, fuzzy
msgid "landcode_phone_number"
msgstr ""

#, fuzzy
msgid "language"
msgstr ""

#, fuzzy
msgid "language_invalid"
msgstr "올바른 언어를 선택하십시오."

#, fuzzy
msgid "languages"
msgstr "이 프로그래밍 언어들 중에 어떤 것을 사용해 본 적이 있습니까?"

#, fuzzy
msgid "last_edited"
msgstr "마지막 편집"

#, fuzzy
msgid "last_update"
msgstr "마지막 업데이트"

#, fuzzy
msgid "lastname"
msgstr "성"

#, fuzzy
msgid "leave_class"
msgstr "수업 나가기"

#, fuzzy
msgid "level"
msgstr "레벨"

#, fuzzy
msgid "level_accessible"
msgstr "레벨은 학생들에게 열려있다"

#, fuzzy
msgid "level_disabled"
msgstr "레벨 비활성화됨"

#, fuzzy
msgid "level_future"
msgstr "이 레벨은 자동으로 다음에 열립니다 "

#, fuzzy
msgid "level_invalid"
msgstr "이 Hedy 레벨은 유효하지 않습니다."

#, fuzzy
msgid "level_not_class"
msgstr "이 레벨은 아직 수업에서 사용할 수 없습니다"

#, fuzzy
msgid "level_title"
msgstr "레벨"

#, fuzzy
msgid "levels"
msgstr ""

#, fuzzy
msgid "link"
msgstr "링크"

#, fuzzy
msgid "list"
msgstr "목록"

#, fuzzy
msgid "list_variable_role"
msgstr ""

#, fuzzy
msgid "logged_in_to_share"
msgstr "프로그램을 저장하고 공유하려면 로그인해야 합니다."

#, fuzzy
msgid "login"
msgstr "로그인"

#, fuzzy
msgid "login_long"
msgstr "계정에 로그인합니다"

#, fuzzy
msgid "login_to_save_your_work"
msgstr "작업을 저장하려면 로그인하십시오"

#, fuzzy
msgid "logout"
msgstr "로그아웃"

#, fuzzy
msgid "longest_program"
msgstr "가장 긴 프로그램"

#, fuzzy
msgid "mail_change_password_body"
msgstr ""
"Hedy 비밀번호가 변경되었습니다. 만약 의도하셨다면, 모든 것이 잘 된 일입니다. \n"
"비밀번호를 변경하지 않으셨다면, 이 이메일에 답장을 보내 즉시 저희에게 연락해주세요."

#, fuzzy
msgid "mail_change_password_subject"
msgstr "Hedy 비밀번호가 변경되었습니다"

#, fuzzy
msgid "mail_error_change_processed"
msgstr "유효성 확인 메일을 보낼 때 오류가 발생했습니다. 변경 사항은 여전히 올바르게 처리되고 있습니다."

#, fuzzy
msgid "mail_goodbye"
msgstr ""
"꾸준한 프로그래밍! \n"
"Hedy 팀"

#, fuzzy
msgid "mail_hello"
msgstr "안녕하세요 {username}!"

#, fuzzy
msgid "mail_recover_password_body"
msgstr ""
"이 링크를 클릭하면 새 Hedy 비밀번호를 설정할 수 있습니다. 이 링크는 <b>4</b>시간 동안 유효합니다. \n"
"비밀번호 리셋이 필요하지 않은 경우 이메일 {link}을(를) 무시하십시오"

#, fuzzy
msgid "mail_recover_password_subject"
msgstr "비밀번호의 초기화를 요청합니다."

#, fuzzy
msgid "mail_reset_password_body"
msgstr ""
"독자 분의 Hedy 비밀번호가 새 비밀번호로 리셋되었습니다. 만약 의도 하셨다면, 모든 것이 잘 된 일입니다. \n"
"비밀번호를 변경하지 않으셨다면, 이 이메일에 답장을 보내 즉시 저희에게 연락해주세요."

#, fuzzy
msgid "mail_reset_password_subject"
msgstr "Hedy 비밀번호가 초기화 되었습니다"

#, fuzzy
msgid "mail_welcome_teacher_body"
msgstr ""
"<strong>어서오세요!/strong>\n"
"당신의 새로운 Hedy 선생님의 계정을 축하드립니다. 전세계 Hedy 선생님들의 커뮤니티에 오신 것을 환영합니다!\n"
"\n"
"<강한>선생님의 회계가 할 수 있는 일 </강한>\n"
"지금은 잠금 해제된 여러 가지 옵션이 있습니다.\n"
"\n"
"1. 자세한 설명은 <a href=\"https://hedy.org/for-teachers/manual \">선생님용 매뉴얼에서 확인할 수 있다.\n"
"2. 당신의 선생님 계정으로 당신은 수업을 만들 수 있다. 당신의 학생들은 당신의 수업에 참여하는 것보다 더 많은 것을 할 수 있고, 당신은 그들의 진행 상황을 볼 수 있다. 수업은 <a href=\"https://hedycode.com/for-teachers \">의 페이지를 통해 만들어지고 관리된다.\n"
"3. 수업를 완전히 사용자 정의할 수 있습니다. 예를 들어 레벨을 열고 닫고, 모험을 활성화 또는 비활성화하고, 자신의 모험을 작성할 수 있습니다!\n"
"\n"
"<strong>온라인 커뮤니티에 가입하세요!/strong>\n"
"모든 Hedy 선생님들, 프로그래머들 그리고 다른 팬들은 저희 <a href=\"https://discord.gg/8yY7dEme9r \">Discord 서버에 가입하신 것을 환영합니다. 이곳은 여러분의 멋진 프로젝트와 교훈을 보여줄 수 있는 채널, 버그를 보고할 수 있는 채널, 그리고 다른 선생님들이나 Hedy 팀과 이야기할 수 있는 채널이 있습니다.\n"
"\n"
"<strong>도움을 요청하는 방법 </strong>\n"
"불분명한 사항이 있으면 디스코드로 알려주거나 <a href=\"mail to: hello@hedy.org \">로 이메일을 보내주세요.\n"
"\n"
"<strong>버그 신고 방법 </strong>\n"
"디스코드에는 버그 보고 채널인 #discord가 있다. 그곳은 당신이 직면하고 있는 문제들에 대해 우리에게 알려주기에 완벽한 장소이다. 당신이 깃허브를 사용하는 방법을 안다면, 당신은 거기서 <a href=\"https://github.com/hedyorg/hedy/issues/new?assignees=&labels=&template=bug_report.md&title=%5BBUG%5D \"> 이슈를 만들 수 있다.\n"

#, fuzzy
msgid "mail_welcome_teacher_subject"
msgstr "당신의 Hedy 선생님 계정은 준비가 되었습니다"

#, fuzzy
msgid "mail_welcome_verify_body"
msgstr ""
"귀하의 Hedy 계정이 성공적으로 생성되었습니다. 환영합니다! \n"
"이메일 주소를 확인하려면 이 링크를 클릭하십시오. {link}"

#, fuzzy
msgid "mail_welcome_verify_subject"
msgstr "Hedy에 오신것을 환영합니다"

#, fuzzy
msgid "mailing_title"
msgstr "Hedy 뉴스레터 구독하기"

#, fuzzy
msgid "main_subtitle"
msgstr "수업용 텍스트 프로그래밍"

#, fuzzy
msgid "main_title"
msgstr ""

#, fuzzy
msgid "make_sure_you_are_done"
msgstr "완료했는지 확인하세요! \"핸드 인(Hand in)\"을 클릭한 후에는 프로그램을 더 이상 변경할 수 없습니다."

#, fuzzy
msgid "male"
msgstr "남자"

#, fuzzy
msgid "mandatory_mode"
msgstr "필수 개발자 모드"

#, fuzzy
msgid "more_info"
msgstr ""

#, fuzzy
msgid "more_options"
msgstr ""

#, fuzzy
msgid "multiple_keywords_warning"
msgstr ""

msgid "multiple_levels_warning"
msgstr ""

#, fuzzy
msgid "my_account"
msgstr "나의 계정"

#, fuzzy
msgid "my_adventures"
msgstr ""

#, fuzzy
msgid "my_classes"
msgstr ""

#, fuzzy
msgid "my_messages"
msgstr ""

#, fuzzy
msgid "my_public_profile"
msgstr ""

#, fuzzy
msgid "name"
msgstr ""

#, fuzzy
msgid "nav_explore"
msgstr ""

#, fuzzy
msgid "nav_hedy"
msgstr ""

#, fuzzy
msgid "nav_learn_more"
msgstr ""

#, fuzzy
msgid "nav_start"
msgstr ""

#, fuzzy
msgid "new_password"
msgstr ""

#, fuzzy
msgid "new_password_repeat"
msgstr ""

#, fuzzy
msgid "newline"
msgstr ""

#, fuzzy
msgid "next_adventure"
msgstr ""

#, fuzzy
msgid "next_exercise"
msgstr ""

#, fuzzy
msgid "next_page"
msgstr ""

#, fuzzy
msgid "next_student"
msgstr ""

#, fuzzy
msgid "no"
msgstr ""

#, fuzzy
msgid "no_account"
msgstr ""

#, fuzzy
msgid "no_accounts"
msgstr ""

#, fuzzy
msgid "no_adventures_yet"
msgstr ""

#, fuzzy
msgid "no_more_flat_if"
msgstr ""

#, fuzzy
msgid "no_programs"
msgstr ""

#, fuzzy
msgid "no_shared_programs"
msgstr ""

#, fuzzy
msgid "no_students"
msgstr ""

#, fuzzy
msgid "no_such_adventure"
msgstr ""

#, fuzzy
msgid "no_such_class"
msgstr ""

#, fuzzy
msgid "no_such_level"
msgstr ""

#, fuzzy
msgid "no_such_program"
msgstr ""

#, fuzzy
msgid "no_tag"
msgstr ""

#, fuzzy
msgid "not_adventure_yet"
msgstr ""

#, fuzzy
msgid "not_enrolled"
msgstr ""

#, fuzzy
msgid "not_in_class_no_handin"
msgstr ""

#, fuzzy
msgid "not_logged_in_cantsave"
msgstr ""

#, fuzzy
msgid "not_logged_in_handin"
msgstr ""

#, fuzzy
msgid "not_teacher"
msgstr ""

#, fuzzy
msgid "number"
msgstr ""

#, fuzzy
msgid "number_lines"
msgstr ""

#, fuzzy
msgid "number_of_errors"
msgstr ""

#, fuzzy
msgid "number_programs"
msgstr ""

#, fuzzy
msgid "ok"
msgstr ""

#, fuzzy
msgid "one_level_error"
msgstr ""

#, fuzzy
msgid "only_you_can_see"
msgstr ""

#, fuzzy
msgid "open"
msgstr ""

#, fuzzy
msgid "opening_date"
msgstr ""

#, fuzzy
msgid "opening_dates"
msgstr ""

#, fuzzy
msgid "option"
msgstr ""

#, fuzzy
msgid "or"
msgstr ""

#, fuzzy
msgid "other"
msgstr ""

#, fuzzy
msgid "other_block"
msgstr ""

#, fuzzy
msgid "other_settings"
msgstr ""

#, fuzzy
msgid "other_source"
msgstr ""

#, fuzzy
msgid "other_text"
msgstr ""

#, fuzzy
msgid "overwrite_warning"
msgstr ""

#, fuzzy
msgid "owner"
msgstr ""

#, fuzzy
msgid "page_not_found"
msgstr ""

#, fuzzy
msgid "pair_with_teacher"
msgstr ""

#, fuzzy
msgid "parsons_title"
msgstr ""

#, fuzzy
msgid "password"
msgstr ""

#, fuzzy
msgid "password_change_not_allowed"
msgstr ""

#, fuzzy
msgid "password_change_prompt"
msgstr ""

#, fuzzy
msgid "password_change_success"
msgstr ""

#, fuzzy
msgid "password_invalid"
msgstr ""

#, fuzzy
msgid "password_repeat"
msgstr ""

#, fuzzy
msgid "password_resetted"
msgstr ""

#, fuzzy
msgid "password_six"
msgstr ""

#, fuzzy
msgid "password_updated"
msgstr ""

#, fuzzy
msgid "passwords_six"
msgstr ""

#, fuzzy
msgid "passwords_too_short"
msgstr ""

#, fuzzy
msgid "pending_invites"
msgstr ""

#, fuzzy
msgid "people_with_a_link"
msgstr ""

#, fuzzy
msgid "percentage"
msgstr ""

#, fuzzy
msgid "period"
msgstr ""

#, fuzzy
msgid "personal_text"
msgstr ""

#, fuzzy
msgid "personal_text_invalid"
msgstr ""

#, fuzzy
msgid "phone_number"
msgstr ""

#, fuzzy
msgid "preferred_keyword_language"
msgstr ""

#, fuzzy
msgid "preferred_language"
msgstr ""

#, fuzzy
msgid "preview"
msgstr ""

#, fuzzy
msgid "preview_teacher_mode"
msgstr ""

#, fuzzy
msgid "previewing_adventure"
msgstr ""

#, fuzzy
msgid "previewing_class"
msgstr ""

#, fuzzy
msgid "previous_campaigns"
msgstr ""

#, fuzzy
msgid "previous_page"
msgstr ""

#, fuzzy
msgid "print_accounts"
msgstr ""

msgid "print_accounts_title"
msgstr ""

#, fuzzy
msgid "print_logo"
msgstr ""

#, fuzzy
msgid "privacy_terms"
msgstr ""

#, fuzzy
msgid "private"
msgstr ""

#, fuzzy
msgid "profile_logo_alt"
msgstr ""

#, fuzzy
msgid "profile_picture"
msgstr ""

#, fuzzy
msgid "profile_updated"
msgstr ""

#, fuzzy
msgid "profile_updated_reload"
msgstr ""

#, fuzzy
msgid "program_contains_error"
msgstr ""

#, fuzzy
msgid "program_header"
msgstr ""

#, fuzzy
msgid "program_too_large_exception"
msgstr ""

#, fuzzy
msgid "programming_experience"
msgstr ""

#, fuzzy
msgid "programming_invalid"
msgstr ""

#, fuzzy
msgid "programs"
msgstr ""

#, fuzzy
msgid "prompt_join_class"
msgstr ""

#, fuzzy
msgid "provided_username_duplicates"
msgstr ""

#, fuzzy
msgid "public"
msgstr ""

msgid "public_adventures"
msgstr ""

#, fuzzy
msgid "public_content"
msgstr ""

#, fuzzy
msgid "public_content_info"
msgstr ""

#, fuzzy
msgid "public_invalid"
msgstr ""

#, fuzzy
msgid "public_profile"
msgstr ""

#, fuzzy
msgid "public_profile_info"
msgstr ""

#, fuzzy
msgid "public_profile_updated"
msgstr ""

#, fuzzy
msgid "put"
msgstr ""

#, fuzzy
msgid "question mark"
msgstr ""

#, fuzzy
msgid "quiz_logo_alt"
msgstr ""

#, fuzzy
msgid "quiz_score"
msgstr ""

#, fuzzy
msgid "quiz_tab"
msgstr ""

#, fuzzy
msgid "quiz_threshold_not_reached"
msgstr ""

#, fuzzy
msgid "read_code_label"
msgstr ""

#, fuzzy
msgid "recent"
msgstr ""

msgid "recover_password"
msgstr "비밀번호의 초기화를 요청합니다"

#, fuzzy
msgid "regress_button"
msgstr ""

#, fuzzy
msgid "remove"
msgstr ""

#, fuzzy
msgid "remove_customization"
msgstr ""

#, fuzzy
msgid "remove_customizations_prompt"
msgstr ""

#, fuzzy
msgid "remove_student_prompt"
msgstr ""

#, fuzzy
msgid "remove_user_prompt"
msgstr ""

msgid "rename_class"
msgstr ""

msgid "rename_class_prompt"
msgstr ""

#, fuzzy
msgid "repair_program_logo_alt"
msgstr ""

#, fuzzy
msgid "repeat_dep"
msgstr ""

#, fuzzy
msgid "repeat_match_password"
msgstr ""

#, fuzzy
msgid "repeat_new_password"
msgstr ""

#, fuzzy
msgid "report_failure"
msgstr ""

#, fuzzy
msgid "report_program"
msgstr ""

#, fuzzy
msgid "report_success"
msgstr ""

#, fuzzy
msgid "request_invalid"
msgstr ""

#, fuzzy
msgid "request_teacher"
msgstr ""

#, fuzzy
msgid "request_teacher_account"
msgstr ""

#, fuzzy
msgid "required_field"
msgstr ""

#, fuzzy
msgid "reset_adventure_prompt"
msgstr ""

#, fuzzy
msgid "reset_adventures"
msgstr ""

#, fuzzy
msgid "reset_button"
msgstr "초기화하기"

#, fuzzy
msgid "reset_password"
msgstr "비밀번호 초기화"

#, fuzzy
msgid "restart"
msgstr ""

#, fuzzy
msgid "retrieve_adventure_error"
msgstr "이 모험을 볼 수 없습니다!"

#, fuzzy
msgid "retrieve_class_error"
msgstr "선생님들만이 수업을 다시 들을 수 있다"

#, fuzzy
msgid "retrieve_tag_error"
msgstr ""

#, fuzzy
msgid "role"
msgstr ""

#, fuzzy
msgid "run_code_button"
msgstr "코드 실행하기"

#, fuzzy
msgid "save_parse_warning"
msgstr "이 프로그램에 오류가 있습니다. 저장하시겠습니까?"

#, fuzzy
msgid "save_prompt"
msgstr "프로그램을 저장하려면 계정이 있어야 합니다. 지금 로그인하시겠습니까?"

#, fuzzy
msgid "save_success_detail"
msgstr "프로그램이 성공적으로 저장되었습니다."

#, fuzzy
msgid "score"
msgstr "점수"

#, fuzzy
msgid "search"
msgstr "검색..."

#, fuzzy
msgid "search_button"
msgstr "검색"

#, fuzzy
msgid "second_teacher"
msgstr ""

#, fuzzy
msgid "second_teacher_copy_prompt"
msgstr ""

#, fuzzy
msgid "second_teacher_prompt"
msgstr ""

#, fuzzy
msgid "second_teacher_warning"
msgstr ""

msgid "see_adventure_shared_class"
msgstr ""

#, fuzzy
msgid "see_certificate"
msgstr "{username} 인증서 참조!"

#, fuzzy
msgid "select"
msgstr "선택하기"

#, fuzzy
msgid "select_adventures"
msgstr "모험 선택 및 주문"

msgid "select_all"
msgstr ""

msgid "select_classes"
msgstr ""

#, fuzzy
msgid "select_lang"
msgstr ""

msgid "select_levels"
msgstr ""

msgid "selected"
msgstr ""

#, fuzzy
msgid "self_removal_prompt"
msgstr "정말 이 수업을 나가실 건가요?"

#, fuzzy
msgid "send_password_recovery"
msgstr "비밀번호 복구 이메일을 보내주세요"

#, fuzzy
msgid "sent_by"
msgstr "이 초대장은 다음 사람에 의해 발송됩니다"

#, fuzzy
msgid "sent_password_recovery"
msgstr "비밀번호를 초기화 하는 방법에 대한 방법이 포함된 이메일을 곧 받으실 수 있습니다."

#, fuzzy
msgid "settings"
msgstr "개인 정보 설정"

#, fuzzy
msgid "share"
msgstr ""

#, fuzzy
msgid "share_by_giving_link"
msgstr "다른 사용자에게 아래 링크를 제공하여 프로그램을 보여줍니다:"

#, fuzzy
msgid "share_your_program"
msgstr "프로그램 공유"

#, fuzzy
msgid "signup_student_or_teacher"
msgstr "학생이신가요 아니면 선생님이신가요?"

#, fuzzy
msgid "single quotes"
msgstr "인용구 하나"

#, fuzzy
msgid "slash"
msgstr "slash"

#, fuzzy
msgid "sleeping"
msgstr ""

#, fuzzy
msgid "slides"
msgstr ""

#, fuzzy
msgid "slides_for_level"
msgstr ""

#, fuzzy
msgid "slides_info"
msgstr ""

#, fuzzy
msgid "social_media"
msgstr "소셜 미디어"

#, fuzzy
msgid "solution_example"
msgstr ""

#, fuzzy
msgid "solution_example_explanation"
msgstr ""

#, fuzzy
msgid "some_rows_missing_separator"
msgstr ""

#, fuzzy
msgid "something_went_wrong_keyword_parsing"
msgstr "모험에 오류가 있습니다. 모든 키워드가 {}(으)로 올바르게 둘러싸여 있습니까?"

#, fuzzy
msgid "space"
msgstr "띄어쓰기"

#, fuzzy
msgid "star"
msgstr "스타"

#, fuzzy
msgid "start_learning"
msgstr ""

#, fuzzy
msgid "start_quiz"
msgstr "퀴즈시작"

#, fuzzy
msgid "start_teaching"
msgstr ""

#, fuzzy
msgid "step_title"
msgstr ""

#, fuzzy
msgid "stepper_variable_role"
msgstr ""

#, fuzzy
msgid "stop"
msgstr ""

#, fuzzy
msgid "stop_code_button"
msgstr "프로그램 중지"

#, fuzzy
msgid "string"
msgstr "텍스트"

#, fuzzy
msgid "student"
msgstr ""

#, fuzzy
msgid "student_accounts_created"
msgstr ""

#, fuzzy
msgid "student_adventures_table"
msgstr ""

#, fuzzy
msgid "student_adventures_table_explanation"
msgstr ""

#, fuzzy
msgid "student_already_in_class"
msgstr "이 학생은 이미 당신의 반에 소속되어 있어요."

#, fuzzy
msgid "student_already_invite"
msgstr "이 학생은 이미 초대 대기 중입니다."

#, fuzzy
msgid "student_in_another_class"
msgstr ""

#, fuzzy
msgid "student_information"
msgstr ""

#, fuzzy
msgid "student_information_explanation"
msgstr ""

#, fuzzy
msgid "student_not_existing"
msgstr ""

#, fuzzy
msgid "student_signup_header"
msgstr ""

#, fuzzy
msgid "students"
msgstr ""

#, fuzzy
msgid "submission_time"
msgstr ""

#, fuzzy
msgid "submit_answer"
msgstr ""

#, fuzzy
msgid "submit_program"
msgstr ""

#, fuzzy
msgid "submit_warning"
msgstr ""

#, fuzzy
msgid "submitted"
msgstr ""

#, fuzzy
msgid "submitted_header"
msgstr ""

#, fuzzy
msgid "subscribe"
msgstr ""

#, fuzzy
msgid "subscribe_newsletter"
msgstr ""

#, fuzzy
msgid "successful_runs"
msgstr ""

#, fuzzy
msgid "suggestion_color"
msgstr ""

#, fuzzy
msgid "suggestion_note"
msgstr ""

#, fuzzy
msgid "suggestion_number"
msgstr ""

msgid "suggestion_numbers_or_strings"
msgstr ""

#, fuzzy
msgid "surname"
msgstr ""

#, fuzzy
msgid "survey_skip"
msgstr ""

#, fuzzy
msgid "survey_submit"
msgstr ""

#, fuzzy
msgid "tag_in_adventure"
msgstr ""

#, fuzzy
msgid "tag_input_placeholder"
msgstr ""

#, fuzzy
msgid "tags"
msgstr ""

#, fuzzy
msgid "teacher"
msgstr ""

#, fuzzy
msgid "teacher_invalid"
msgstr ""

#, fuzzy
msgid "teacher_invitation_require_login"
msgstr ""

#, fuzzy
msgid "teacher_manual"
msgstr ""

#, fuzzy
msgid "teacher_signup_header"
msgstr ""

#, fuzzy
msgid "teacher_welcome"
msgstr ""

#, fuzzy
msgid "teachers"
msgstr ""

#, fuzzy
msgid "template_code"
msgstr ""
"This is the explanation of my adventure!\n"
"\n"
"This way I can show a command: <code>{print}</code>\n"
"\n"
"But sometimes I might want to show a piece of code, like this:\n"
"<pre>\n"
"ask What's your name?\n"
"echo so your name is \n"
"</pre>"

msgid "this_adventure_has_an_example_solution"
msgstr ""

#, fuzzy
msgid "this_turns_in_assignment"
msgstr ""

#, fuzzy
msgid "title"
msgstr ""

#, fuzzy
msgid "title_admin"
msgstr ""

#, fuzzy
msgid "title_class-overview"
msgstr ""

#, fuzzy
msgid "title_customize-adventure"
msgstr ""

#, fuzzy
msgid "title_customize-class"
msgstr ""

#, fuzzy
msgid "title_explore"
msgstr ""

#, fuzzy
msgid "title_for-teacher"
msgstr ""

#, fuzzy
msgid "title_join-class"
msgstr ""

#, fuzzy
msgid "title_learn-more"
msgstr ""

#, fuzzy
msgid "title_login"
msgstr "Hedy - 로그인"

#, fuzzy
msgid "title_my-profile"
msgstr "Hedy - 내 계정"

#, fuzzy
msgid "title_privacy"
msgstr "Hedy - 개인 정보 보호 약관"

#, fuzzy
msgid "title_programs"
msgstr "Hedy - 내 프로그램"

#, fuzzy
msgid "title_public-adventures"
msgstr ""

#, fuzzy
msgid "title_recover"
msgstr "Hedy - 계정 복구"

#, fuzzy
msgid "title_reset"
msgstr "Hedy - 비밀번호 초기화"

#, fuzzy
msgid "title_signup"
msgstr "Hedy - 계정 만들기"

#, fuzzy
msgid "title_start"
msgstr "Hedy - 텍스트 프로그래밍이 쉬워졌습니다"

#, fuzzy
msgid "title_view-adventure"
msgstr "Hedy - 모험 보기"

#, fuzzy
msgid "token_invalid"
msgstr "토큰이 올바르지 않습니다."

#, fuzzy
msgid "too_many_accounts"
msgstr ""

msgid "tooltip_level_locked"
msgstr ""

#, fuzzy
msgid "translate_error"
msgstr "코드를 번역하는 동안 오류가 발생했습니다. 코드를 실행하여 오류가 있는지 확인해 보십시오. 오류가 있는 코드는 번역할 수 없습니다."

#, fuzzy
msgid "translating_hedy"
msgstr "Hedy 번역"

#, fuzzy
msgid "translator"
msgstr ""

#, fuzzy
msgid "turned_into_teacher"
msgstr ""

#, fuzzy
msgid "unauthorized"
msgstr ""

#, fuzzy
msgid "unfavourite_confirm"
msgstr ""

#, fuzzy
msgid "unfavourite_success"
msgstr ""

#, fuzzy
msgid "unknown_variable_role"
msgstr ""

#, fuzzy
msgid "unlock_thresholds"
msgstr ""

#, fuzzy
msgid "unsaved_class_changes"
msgstr ""

#, fuzzy
msgid "unsubmit_program"
msgstr ""

#, fuzzy
msgid "unsubmit_warning"
msgstr ""

#, fuzzy
msgid "unsubmitted"
msgstr ""

#, fuzzy
msgid "update_adventure_prompt"
msgstr ""

#, fuzzy
msgid "update_public"
msgstr ""

#, fuzzy
msgid "updating_indicator"
msgstr ""

#, fuzzy
msgid "use_custom_passwords"
msgstr ""

#, fuzzy
msgid "use_generated_passwords"
msgstr ""

#, fuzzy
msgid "use_of_blanks_exception"
msgstr ""

#, fuzzy
msgid "use_of_nested_functions_exception"
msgstr ""

#, fuzzy
msgid "used_in"
msgstr ""

#, fuzzy
msgid "user"
msgstr ""

#, fuzzy
msgid "user_inexistent"
msgstr ""

#, fuzzy
msgid "user_not_private"
msgstr ""

#, fuzzy
msgid "username"
msgstr ""

#, fuzzy
msgid "username_contains_invalid_symbol"
msgstr ""

#, fuzzy
msgid "username_contains_separator"
msgstr ""

#, fuzzy
msgid "username_empty"
msgstr ""

#, fuzzy
msgid "username_invalid"
msgstr ""

#, fuzzy
msgid "username_special"
msgstr ""

#, fuzzy
msgid "username_three"
msgstr ""

#, fuzzy
msgid "usernames_too_short"
msgstr ""

#, fuzzy
msgid "usernames_unavailable"
msgstr ""

#, fuzzy
msgid "value"
msgstr ""

#, fuzzy
msgid "view_adventures"
msgstr ""

#, fuzzy
msgid "view_classes"
msgstr ""

#, fuzzy
msgid "view_program"
msgstr ""

#, fuzzy
msgid "view_slides"
msgstr ""

#, fuzzy
msgid "waiting_for_submit"
msgstr ""

#, fuzzy
msgid "walker_variable_role"
msgstr ""

msgid "website"
msgstr ""

#, fuzzy
msgid "what_is_your_role"
msgstr ""

#, fuzzy
msgid "what_should_my_code_do"
msgstr ""

msgid "workbook_circle_question_text"
msgstr ""

msgid "workbook_circle_question_title"
msgstr ""

msgid "workbook_define_question_text"
msgstr ""

msgid "workbook_define_question_title"
msgstr ""

msgid "workbook_input_question_text"
msgstr ""

msgid "workbook_input_question_title"
msgstr ""

msgid "workbook_multiple_choice_question_text"
msgstr ""

msgid "workbook_multiple_choice_question_title"
msgstr ""

msgid "workbook_open_question_title"
msgstr ""

msgid "workbook_output_question_text"
msgstr ""

msgid "workbook_output_question_title"
msgstr ""

#, fuzzy
msgid "year_invalid"
msgstr ""

#, fuzzy
msgid "yes"
msgstr ""

#, fuzzy
msgid "your_personal_text"
msgstr ""

#, fuzzy
msgid "your_program"
msgstr ""

#~ msgid "title_class logs"
#~ msgstr "Hedy - Logs"

#~ msgid "title_class statistics"
#~ msgstr "My statistics"

#~ msgid "disabled_button_locked"
#~ msgstr "너희 선생님은 아직 이 레벨을 풀지 않으셨다"

#~ msgid "duplicate_tag"
#~ msgstr "You already have a tag with this name."

#~ msgid "tag_deleted"
#~ msgstr "This tag was successfully deleted."

#~ msgid "no_tags"
#~ msgstr "No tags yet."

#~ msgid "apply_filters"
#~ msgstr "Apply filters"

#~ msgid "write_first_program"
#~ msgstr "Write your first program!"

#~ msgid "share_confirm"
#~ msgstr "프로그램을 공개로 설정 하시겠습니까?"

#~ msgid "share_success_detail"
#~ msgstr "프로그램이 성공적으로 공유되었습니다."

#~ msgid "try_it"
#~ msgstr "시작하기"

#~ msgid "unshare_confirm"
#~ msgstr "Are you sure you want to make the program private?"

#~ msgid "unshare_success_detail"
#~ msgstr "Program unshared successfully."

#~ msgid "adventure_exp_2"
#~ msgstr "If you want to show actual code snippets, for example to give student a template or example of the code. Please use pre anchors like this:"

#~ msgid "hello_world"
#~ msgstr "Hello world!"

#~ msgid "adventure_exp_1"
#~ msgstr "Type your adventure of choice on the right-hand side. After creating your adventure you can include it in one of your classes under \"customizations\". If you want to include a command in your adventure please use code anchors like this:"

#~ msgid "hide_parsons"
#~ msgstr "퍼즐 숨기기"

#~ msgid "hide_quiz"
#~ msgstr "퀴즈 숨기기"

#~ msgid "Locked Language Feature"
#~ msgstr "{concept}을(를) 사용하고 있군요! 멋지지만 {concept}은(는) 아직 잠금 해제되지 않았습니다. 나중에 잠금 해제됩니다."

#~ msgid "nested blocks"
#~ msgstr "a block in a block"

#~ msgid "save"
#~ msgstr "저장하기"

#~ msgid "update_profile"
#~ msgstr "Update profile"

#~ msgid "variables"
#~ msgstr "Variables"

#~ msgid "add_students_options"
#~ msgstr "학생 추가 옵션"

#~ msgid "class_live"
#~ msgstr "실시간 통계"

#~ msgid "class_overview"
#~ msgstr "수업개요"

#~ msgid "last_login"
#~ msgstr "마지막로그인"

#~ msgid "page"
#~ msgstr "page"

#~ msgid "student_list"
#~ msgstr "\"학생 목록\""

#~ msgid "title_class grid_overview"
#~ msgstr "Hedy - Grid overview"

#~ msgid "title_class live_statistics"
#~ msgstr "Hedy - Live Statistics"

#~ msgid "amount_created"
#~ msgstr "프로그램이 만들어졌어요"

#~ msgid "amount_saved"
#~ msgstr "프로그램이 저장 되었어요"

#~ msgid "common_errors"
#~ msgstr "일반적인 오류"

#~ msgid "grid_overview"
#~ msgstr "모험별 프로그램 개요"

#~ msgid "last_error"
#~ msgstr "마지막오류"

#~ msgid "last_program"
#~ msgstr "\"마지막 프로그램\""

#~ msgid "live_dashboard"
#~ msgstr "라이브 대시보드"

#~ msgid "runs_over_time"
#~ msgstr "시간 경과에 따라 실행됨"

#~ msgid "student_details"
#~ msgstr "Student details"

#~ msgid "explore_explanation"
#~ msgstr "이 페이지에서 여러분은 다른 Hedy 사용자들이 만든 프로그램들을 살펴볼 수 있습니다. 여러분은 Hedy 레벨과 모험 둘 다 필터링할 수 있습니다. 프로그램을 열고 실행하려면 \"프로그램 보기\"를 클릭하세요. 빨간 머리글을 가진 프로그램들은 실수를 포함하고 있습니다. 여러분은 여전히 프로그램을 열 수 있지만, 프로그램을 실행하면 오류가 발생합니다. 물론 여러분은 그것을 고치려고 노력할 수 있습니다! 만약 그 제작자가 공개 프로필을 가지고 있다면, 여러분은 그들의 사용자 이름을 클릭하여 그들의 프로필을 방문할 수 있습니다. 거기에서 여러분은 그들의 모든 공유된 프로그램들과 훨씬 더 많은 것들을 찾을 수 있을 것입니다!"

#~ msgid "create_question"
#~ msgstr "이 질문을 만들까요?"

#~ msgid "explore_programs"
#~ msgstr "프로그램 탐색"

#~ msgid "explore_programs_logo_alt"
#~ msgstr "프로그램 탐색 아이콘"

#~ msgid "hedy_tutorial_logo_alt"
#~ msgstr "Hedy 튜토리얼 아이콘"

#~ msgid "no_public_profile"
#~ msgstr "You don't have a public profile text yet..."

#~ msgid "start_hedy_tutorial"
#~ msgstr "hedy 튜토리얼 시작"

#~ msgid "start_programming"
#~ msgstr "프로그래밍시작"

#~ msgid "start_programming_logo_alt"
#~ msgstr "프로그래밍 시작 아이콘"

#~ msgid "start_teacher_tutorial"
#~ msgstr "선생님 튜토리얼 시작하기"

#~ msgid "teacher_tutorial_logo_alt"
#~ msgstr "Teacher tutorial icon"

#~ msgid "title_landing-page"
#~ msgstr "Welcome to Hedy!"

#~ msgid "welcome"
#~ msgstr "Welcome"

#~ msgid "welcome_back"
#~ msgstr "Welcome back"

#~ msgid "your_account"
#~ msgstr "Your profile"

#~ msgid "your_last_program"
#~ msgstr "Your last saved program"

#~ msgid "already_teacher"
#~ msgstr "당신은 이미 선생님 계정이 있으시네요."

#~ msgid "already_teacher_request"
#~ msgstr "이미 보류 중인 선생님 요청이 있습니다."

#~ msgid "teacher_account_request"
#~ msgstr "You have a pending teacher account request"

#~ msgid "teacher_account_success"
#~ msgstr "You successfully requested a teacher account."

#~ msgid "student_not_allowed_in_class"
#~ msgstr "Student not allowed in class"

#~ msgid "accounts_created"
#~ msgstr "성공적으로 계정이 생성되었습니다."

#~ msgid "accounts_intro"
#~ msgstr "이 페이지에서 여러 학생들의 계정을 한 번에 만들 수 있다. 이것들은 현재 수업에 자동으로 추가되므로 위에 제시된 수업이 올바른 수업인지 확인하라! 전체 Hedy 시스템에서 모든 사용자 이름은 고유해야 한다. 'Postfix classname'을 사용하여 모든 계정에 자신의 수업 이름을 추가할 수 있다. 수동으로 비밀번호를 입력할 경우 <b>최소</b> 6자 이상이어야 한다."

#~ msgid "create_multiple_accounts"
#~ msgstr "여러 계정 민들기"

#~ msgid "download_login_credentials"
#~ msgstr "계정 생성 후 로그인 자격 증명을 다운로드하시겠습니까?"

#~ msgid "generate_passwords"
#~ msgstr "비밀번호 만들기"

#~ msgid "postfix_classname"
#~ msgstr "Postfix classname"

#~ msgid "reset_view"
#~ msgstr "초기화하기"

#~ msgid "unique_usernames"
#~ msgstr "All usernames need to be unique."

#~ msgid "usernames_exist"
#~ msgstr "One or more usernames is already in use."

#~ msgid "**Question**: What is the output of this code?"
#~ msgstr ""

#~ msgid "Output"
#~ msgstr ""

#~ msgid "clear"
#~ msgstr ""

#~ msgid "bug"
#~ msgstr ""

#~ msgid "feature"
#~ msgstr ""

#~ msgid "feedback"
#~ msgstr ""

#~ msgid "feedback_message_success"
#~ msgstr ""

#~ msgid "feedback_modal_message"
#~ msgstr ""

#~ msgid "adventures"
#~ msgstr ""

#~ msgid "classes"
#~ msgstr ""

#~ msgid "Adventure"
#~ msgstr ""

#~ msgid "Answer"
#~ msgstr ""

#~ msgid "adventure_prompt"
#~ msgstr "모험의 이름을 입력하십시오"

#~ msgid "select_tag"
#~ msgstr ""

#~ msgid "Delete"
#~ msgstr ""

#~ msgid "select_class"
#~ msgstr ""

<<<<<<< HEAD
#~ msgid "invalid_tutorial_step"
#~ msgstr "튜토리얼 단계가 잘못되었습니다"

#~ msgid "next_step_tutorial"
#~ msgstr ""

#~ msgid "tutorial"
#~ msgstr "튜토리얼"

#~ msgid "tutorial_code_snippet"
#~ msgstr ""

#~ msgid "tutorial_message_not_found"
#~ msgstr ""

#~ msgid "tutorial_title_not_found"
=======
#~ msgid "survey"
#~ msgstr ""

#~ msgid "survey_completed"
>>>>>>> ed49bfa5
#~ msgstr ""
<|MERGE_RESOLUTION|>--- conflicted
+++ resolved
@@ -2842,7 +2842,6 @@
 #~ msgid "select_class"
 #~ msgstr ""
 
-<<<<<<< HEAD
 #~ msgid "invalid_tutorial_step"
 #~ msgstr "튜토리얼 단계가 잘못되었습니다"
 
@@ -2859,10 +2858,10 @@
 #~ msgstr ""
 
 #~ msgid "tutorial_title_not_found"
-=======
+#~ msgstr ""
+
 #~ msgid "survey"
 #~ msgstr ""
 
 #~ msgid "survey_completed"
->>>>>>> ed49bfa5
 #~ msgstr ""
