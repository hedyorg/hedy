# Korean translations for PROJECT.
# Copyright (C) 2023 ORGANIZATION
# This file is distributed under the same license as the PROJECT project.
# FIRST AUTHOR <EMAIL@ADDRESS>, 2023.
#
msgid ""
msgstr ""
"Project-Id-Version: PROJECT VERSION\n"
"Report-Msgid-Bugs-To: EMAIL@ADDRESS\n"
"POT-Creation-Date: 2000-01-01 00:00+0000\n"
"PO-Revision-Date: 2024-07-08 10:20+0000\n"
"Last-Translator: Prefill add-on <noreply-addon-prefill@weblate.org>\n"
"Language-Team: ko <LL@li.org>\n"
"Language: ko\n"
"MIME-Version: 1.0\n"
"Content-Type: text/plain; charset=utf-8\n"
"Content-Transfer-Encoding: 8bit\n"
"Plural-Forms: nplurals=1; plural=0;\n"
"X-Generator: Weblate 5.7-dev\n"
"Generated-By: Babel 2.14.0\n"

#, fuzzy
msgid "Access Before Assign"
msgstr "{access_line_number} 라인에서 {name} 변수를 사용하려고 했지만 {definition_line_number} 라인에서 설정했습니다. 변수를 사용하기 전에 변수를 설정하십시오."

#, fuzzy
msgid "Cyclic Var Definition"
msgstr "`{is}` 명령어의 오른쪽에서 이름 `{variable}`을(를) 설정해야 사용할 수 있습니다."

#, fuzzy
msgid "Else Without If Error"
msgstr "On line {line_number} you used an `{else}` but there is no `{if}` on the line before it."

#, fuzzy
msgid "Function Undefined"
msgstr "You tried to use the function {name}, but you didn't define it."

#, fuzzy
msgid "Has Blanks"
msgstr "코드가 불완전합니다. 코드로 대체해야하는 빈칸이 들어있습니다."

#, fuzzy
msgid "Incomplete"
msgstr "이런! 코드를 조금 잊으셨군요! {line_number} 라인에서 `{incomplete_command}` 뒤에 텍스트를 입력해야 합니다."

#, fuzzy
msgid "Incomplete Repeat"
msgstr "{line_number} 라인에서 사용한 `{repeat}` 명령을 사용하지 않은 것 같습니다."

#, fuzzy
msgid "Invalid"
msgstr "`{invalid_command}`이(가) Hedy 레벨 {level} 명령이 아닙니다. `{guessed_command}`을(를) 말씀하신 건가요?"

#, fuzzy
msgid "Invalid Argument"
msgstr "`{invalid_argument}` 명령을 `{invalid_argument}`에 사용할 수 없습니다. `{invalid_argument}`을(를) {allowed_types}(으)로 변경해 보십시오."

#, fuzzy
msgid "Invalid Argument Type"
msgstr "{invalid_type}이므로 `{command}`을(를) `{invalid_argument}`에 사용할 수 없습니다. `{invalid_argument}`을(를) {allowed_types}(으)로 변경해 보십시오."

#, fuzzy
msgid "Invalid At Command"
msgstr "레벨 16부터는 `{command}` 명령어를 사용할 수 없습니다. 대괄호를 사용하여 friends[i], lucky_numbers[{random}]와 같은 목록의 요소를 사용할 수 있습니다."

#, fuzzy
msgid "Invalid Space"
msgstr "이런! 행 {line_number}에 공백이 있는 행을 시작했습니다. 공백이 컴퓨터를 혼란스럽게 하는데, 제거할 수 있나요?"

#, fuzzy
msgid "Invalid Type Combination"
msgstr "하나는 {invalid_type}이고 다른 하나는 {invalid_type_2}이므로 `{invalid_argument}` 및 `{invalid_argument_2}`을(를) `{command}`에 사용할 수 없습니다. `{invalid_argument}`을(를) {invalid_type_2} 또는 `{invalid_argument_2}`을(를) {invalid_type}으로 변경해 보십시오."

#, fuzzy
msgid "Lonely Echo"
msgstr "{ask} 이전에 `{echo}`을(를) 사용했거나 `{ask}`이(가) 없는 `{echo}`을(를) 사용했습니다. `{echo}` 앞에 `{ask}`을(를) 배치하십시오."

#, fuzzy
msgid "Lonely Text"
msgstr "{line_number} 행에서 사용한 텍스트에 명령을 사용하지 않은 것 같습니다"

#, fuzzy
msgid "Missing Additional Command"
msgstr "It looks like you forgot to complete writing `{command}` on line {line_number}."

#, fuzzy
msgid "Missing Colon Error"
msgstr "Starting at level 17, `{command}` needs a `:`. It looks like you forgot to use one at the end of line {line_number}."

#, fuzzy
msgid "Missing Command"
msgstr "{line_number} 라인에서 명령을 사용하는 것을 잊어버린 것 같습니다."

#, fuzzy
msgid "Missing Inner Command"
msgstr "{line_number} 라인에서 사용한 `{command}` 문에 명령을 사용하지 않은 것 같습니다."

#, fuzzy
msgid "Missing Square Brackets"
msgstr "It looks like you forgot to use square brackets `[]` around the list you were creating on line {line_number}."

#, fuzzy
msgid "Missing Variable"
msgstr "It looks like your `{command}` is missing a variable at the start of the line."

#, fuzzy
msgid "Misspelled At Command"
msgstr "It looks like you might have misspelled the `{command}` command, instead you wrote `{invalid_argument}` in line {line_number}."

#, fuzzy
msgid "No Indentation"
msgstr "{line_number} 행에 사용한 공백이 너무 적습니다. {leading_spaces}개의 공백을 사용했지만 충분하지 않습니다. 이전 행보다 {indent_size}개의 공백이 더 많은 새 블록을 모두 시작하십시오."

#, fuzzy
msgid "Non Decimal Variable"
msgstr "At line {line_number}, you might have tried using a number which Hedy does not like very much! Try changing it to a decimal number like 2."

#, fuzzy
msgid "Parse"
msgstr "입력한 코드가 올바른 Hedy 코드가 아닙니다. {location[1]} 위치의 {location[0]} 행에 오류가 있습니다. `{character_found}`을(를) 입력했지만 이 코드는 허용되지 않습니다."

#, fuzzy
msgid "Pressit Missing Else"
msgstr "다른 키를 누를 때 발생하는 작업을 코드에 `{else}`을(를) 추가하지 않았습니다"

#, fuzzy
msgid "Runtime Index Error"
msgstr "{name} 목록에 액세스하려고 했지만 비어 있거나 인덱스가 없습니다."

#, fuzzy
msgid "Runtime Value Error"
msgstr "While running your program the command `{command}` received the value `{value}` which is not allowed. {tip}."

#, fuzzy
msgid "Runtime Values Error"
msgstr "While running your program the command `{command}` received the values `{value}` and `{value}` which are not allowed. {tip}."

#, fuzzy
msgid "Save Microbit code "
msgstr "Save Microbit code"

#, fuzzy
msgid "Too Big"
msgstr "와우! 당신의 프로그램은 인상적인 {lines_of_code}개의 코드 라인을 가지고 있습니다! 하지만 우리는 이 레벨에서 {max_lines}개의 라인만 처리할 수 있습니다. 당신의 프로그램을 더 작게 만들고 다시 시도해보세요."

#, fuzzy
msgid "Too Few Indents"
msgstr "You used too few leading spaces in line {line_number}. You used {leading_spaces} spaces, which is too few."

#, fuzzy
msgid "Too Many Indents"
msgstr "You used too many leading spaces in line {line_number}. You used {leading_spaces} spaces, which is too many."

#, fuzzy
msgid "Unexpected Indentation"
msgstr "{line_number} 행에 공백을 너무 많이 사용했습니다. {leading_spaces}개의 공백을 사용했는데 너무 많습니다. 새 블록을 모두 이전 행보다 {indent_size}개의 공백으로 시작하십시오."

#, fuzzy
msgid "Unquoted Assignment"
msgstr "이 레벨에서 따옴표 사이 `{is}`의 오른쪽에 텍스트를 배치해야 합니다. {text} 텍스트의 경우 이를 잊어버린 것입니다."

#, fuzzy
msgid "Unquoted Equality Check"
msgstr "변수가 여러 단어와 같은지 확인하려면 단어를 따옴표로 둘러싸야 합니다!"

#, fuzzy
msgid "Unquoted Text"
msgstr "주의하십시오. `{ask}` 또는 `{print}` 작업을 수행할 경우 텍스트는 따옴표로 시작하고 끝을 맺어야 합니다. {unquotedtext} 텍스트에 대해 잊어버린 것입니다."

#, fuzzy
msgid "Unsupported Float"
msgstr "정수가 아닌 숫자는 아직 지원되지 않지만 몇 가지 레벨이 될 것입니다. 지금은 {value}을(를) 정수로 변경하십시오."

#, fuzzy
msgid "Unsupported String Value"
msgstr "텍스트 값에는 `{invalid_value}`이(가) 포함될 수 없습니다."

#, fuzzy
msgid "Unused Variable"
msgstr "You defined the variable {variable_name} on line {line_number}, but you did not use it."

#, fuzzy
msgid "Var Undefined"
msgstr "`{name}` 변수를 사용하려고 했지만 설정하지 않았습니다. `{name}` 단어를 사용하려고 했지만 따옴표를 잊어버렸을 수도 있습니다."

#, fuzzy
msgid "Wrong Level"
msgstr "올바른 Hedy 코드이지만 올바른 레벨은 아닙니다. {working_level} 레벨에 대해 `{offending_keyword}`을(를) 작성했습니다. 팁: {tip}"

#, fuzzy
msgid "Wrong Number of Arguments"
msgstr "Your function used the wrong number of arguments. You provided {used_number} but the function {name} needs {defined_number}"

#, fuzzy
msgid "account_overview"
msgstr "계정 개요"

#, fuzzy
msgid "accounts_created"
msgstr "성공적으로 계정이 생성되었습니다."

#, fuzzy
msgid "accounts_intro"
msgstr "이 페이지에서 여러 학생들의 계정을 한 번에 만들 수 있다. 이것들은 현재 수업에 자동으로 추가되므로 위에 제시된 수업이 올바른 수업인지 확인하라! 전체 Hedy 시스템에서 모든 사용자 이름은 고유해야 한다. 'Postfix classname'을 사용하여 모든 계정에 자신의 수업 이름을 추가할 수 있다. 수동으로 비밀번호를 입력할 경우 <b>최소</b> 6자 이상이어야 한다."

#, fuzzy
msgid "actions"
msgstr "Actions"

#, fuzzy
msgid "add"
msgstr "Add"

#, fuzzy
msgid "add_students"
msgstr "학생 추가"

#, fuzzy
msgid "add_your_language"
msgstr "Add your language!"

#, fuzzy
msgid "admin"
msgstr "관리자"

#, fuzzy
msgid "advance_button"
msgstr "레벨 {level}(으)로 이동"

#, fuzzy
msgid "adventure"
msgstr "모험"

#, fuzzy
msgid "adventure_cloned"
msgstr "Adventure is cloned"

#, fuzzy
msgid "adventure_code_button"
msgstr "Adventure Code"

#, fuzzy
msgid "adventure_codeblock_button"
msgstr "Use this button when you want to create a block of code that students can run in your adventure. Tip: put the selection at the end of the last line of the code block and <kbd>Enter</kbd> 3 times to type after a code block."

#, fuzzy
msgid "adventure_duplicate"
msgstr "당신은 이미 동일한 모험 이름을 사용하고 있습니다."

#, fuzzy
msgid "adventure_empty"
msgstr "모험 이름을 입력하지 않으셨군요!"

#, fuzzy
msgid "adventure_exp_3"
msgstr "키워드를 항상 {}(으)로 둘러싸야 합니다. 그러면 키워드가 올바르게 인식됩니다. 미리보기 버튼을 사용하여 모험의 스타일화된 버전을 볼 수 있습니다. 모험을 전용 페이지에서 보려면 선생님 페이지에서 \"보기\"를 선택합니다."

msgid "adventure_exp_classes"
msgstr "Your adventure is used within the following classes"

#, fuzzy
msgid "adventure_flagged"
msgstr "The adventure was flagged successfully."

#, fuzzy
msgid "adventure_id_invalid"
msgstr "모험 ID가 잘못되었습니다."

#, fuzzy
msgid "adventure_length"
msgstr "당신의 모험은 최소 20자 이상이어야 합니다."

#, fuzzy
msgid "adventure_name_invalid"
msgstr "모험 이름이 잘못되었습니다."

#, fuzzy
msgid "adventure_prompt"
msgstr "모험의 이름을 입력하십시오"

#, fuzzy
msgid "adventure_terms"
msgstr "나는 내 모험이 Hedy에서 공유 되는 것에 동의합니다."

#, fuzzy
msgid "adventure_updated"
msgstr "모험이 업데이트 되었습니다!"

#, fuzzy
msgid "adventures"
msgstr "Adventures"

#, fuzzy
msgid "adventures_completed"
msgstr "Adventures completed: {number_of_adventures}"

#, fuzzy
msgid "adventures_info"
msgstr "Each Hedy level has built-in exercises for students, which we call adventures. You can create your own adventures and add them to your classes. With your own adventures you can create adventures that are relevant and interesting for your students. You can find more information about creating your own adventures <a href=\"https://hedy.org/for-teachers/manual/features\">here</a>."

#, fuzzy
msgid "adventures_restored"
msgstr "기본 모험이 복구되었습니다."

#, fuzzy
msgid "adventures_tried"
msgstr "Adventures tried"

#, fuzzy
msgid "ago"
msgstr "{timestamp} 이전"

#, fuzzy
msgid "agree_invalid"
msgstr "당신은 개인 정보 보호 조항에 동의해야 합니다."

#, fuzzy
msgid "agree_with"
msgstr "나는 동의합니다"

#, fuzzy
msgid "ajax_error"
msgstr "오류가 발생했습니다. 다시 시도하십시오."

#, fuzzy
msgid "all"
msgstr "전체"

#, fuzzy
msgid "all_class_highscores"
msgstr "전체 학생들이 하이 스코어으로 보이네요"

#, fuzzy
msgid "already_account"
msgstr "계정이 이미 있으신가요?"

#, fuzzy
msgid "already_program_running"
msgstr "이미 실행 중인 프로그램이 있습니다. 먼저 프로그램을 끝내십시오."

#, fuzzy
msgid "already_teacher"
msgstr "당신은 이미 선생님 계정이 있으시네요."

#, fuzzy
msgid "already_teacher_request"
msgstr "이미 보류 중인 선생님 요청이 있습니다."

#, fuzzy
msgid "are_you_sure"
msgstr "확실하신가요? 이 작업은 뒤로 되돌릴 수 없습니다."

#, fuzzy
msgid "ask_needs_var"
msgstr "레벨 2부터 `{ask}`을(를) 변수와 함께 사용해야 합니다. 예: 이름 `{is}` `{ask}` 무엇이라고 부르십니까?"

msgid "available_in"
msgstr "Available in:"

#, fuzzy
msgid "become_a_sponsor"
msgstr "후원자 되기"

#, fuzzy
msgid "birth_year"
msgstr "출생년도"

#, fuzzy
msgid "bug"
msgstr "Bug"

#, fuzzy
msgid "by"
msgstr "by"

#, fuzzy
msgid "cancel"
msgstr "취소"

#, fuzzy
msgid "cant_parse_exception"
msgstr "프로그램을 구문 분석할 수 없습니다"

#, fuzzy
msgid "certificate"
msgstr "수료증"

#, fuzzy
msgid "certified_teacher"
msgstr "수료된 선생님"

#, fuzzy
msgid "change_password"
msgstr "비밀번호 변경하기"

#, fuzzy
msgid "cheatsheet_title"
msgstr "Cheatsheet"

#, fuzzy
msgid "class_already_joined"
msgstr "당신은 이미 수업에 참가한 학생입니다"

#, fuzzy
msgid "class_customize_success"
msgstr "수업이 커스터마이징 되었습니다."

#, fuzzy
msgid "class_graph_explanation"
msgstr "In this graph you can see represented the numbers of adventures your students have attempted (meaning they have done meaninful work in that adventure), with respect to the number of errors and successful runs."

#, fuzzy
msgid "class_name_duplicate"
msgstr "이미 이 이름의 수업가 있습니다."

#, fuzzy
msgid "class_name_empty"
msgstr "학급 이름을 입력하지 않으셨군요!"

#, fuzzy
msgid "class_name_invalid"
msgstr "수업 이름이 잘못되었습니다."

#, fuzzy
msgid "class_name_prompt"
msgstr "새 수업 이름을 입력하십시오"

#, fuzzy
msgid "class_performance_graph"
msgstr "Class performance graph"

#, fuzzy
msgid "class_survey_description"
msgstr "We would like to get a better overview of our Hedy users. By providing these answers, you would help improve Hedy. Thank you!"

#, fuzzy
msgid "class_survey_later"
msgstr "Remind me tomorrow"

#, fuzzy
msgid "class_survey_question1"
msgstr "What is the age range in your class?"

#, fuzzy
msgid "class_survey_question2"
msgstr "What is the spoken language in your class?"

#, fuzzy
msgid "class_survey_question3"
msgstr "What is the gender balance in your class?"

#, fuzzy
msgid "class_survey_question4"
msgstr "What distinguishes your students from others?"

#, fuzzy
msgid "classes"
msgstr "Classes"

#, fuzzy
msgid "classes_info"
msgstr "Create a class to follow the progress of each student in dashboard, and to customize the adventures your students see, and even adding your own! You can create as many classes as you like, and each class can have multiple teachers each one with different roles. You can also add as many students as you want, but mind that each student can only be in one class at a time. You can find more information about classes in the <a href=\"https://hedy.org/for-teachers/manual/preparations#for-teachers\">teacher manual</a>."

msgid "clear"
msgstr ""

#, fuzzy
msgid "clone"
msgstr "Clone"

#, fuzzy
msgid "cloned_times"
msgstr "Clones"

#, fuzzy
msgid "close"
msgstr "닫기"

#, fuzzy
msgid "comma"
msgstr "a comma"

#, fuzzy
msgid "command_not_available_yet_exception"
msgstr "명령을 아직 사용할 수 없습니다"

#, fuzzy
msgid "command_unavailable_exception"
msgstr "명령이 더 이상 올바르지 않습니다"

#, fuzzy
msgid "commands"
msgstr "명령어"

#, fuzzy
<<<<<<< HEAD
msgid "common_errors"
msgstr "일반적인 오류"

msgid "complete"
msgstr ""

#, fuzzy
=======
>>>>>>> 3f9dd646
msgid "congrats_message"
msgstr "축하합니다, {username}님, Hedy에서 다음 결과를 얻으셨습니다!"

#, fuzzy
msgid "connect_guest_teacher"
msgstr "I would like to be connected with a guest teacher who can give a few lessons"

#, fuzzy
msgid "constant_variable_role"
msgstr "constant"

#, fuzzy
msgid "content_invalid"
msgstr "이 모험은 부정확합니다."

msgid "continue"
msgstr ""

#, fuzzy
msgid "contributor"
msgstr "기여자"

#, fuzzy
msgid "copy_clipboard"
msgstr "클립보드에 성공적으로 복사되었습니다"

#, fuzzy
msgid "copy_code"
msgstr "Copy code"

#, fuzzy
msgid "copy_join_link"
msgstr "참여 링크 복사"

#, fuzzy
msgid "copy_link_success"
msgstr "참여 링크가 클립보드에 복사되었습니다"

#, fuzzy
msgid "copy_link_to_share"
msgstr "공유할 링크 복사"

#, fuzzy
msgid "copy_mail_link"
msgstr "이 링크를 복사하여 새 탭에 붙여넣으십시오:"

#, fuzzy
msgid "correct_answer"
msgstr "정답은"

#, fuzzy
msgid "country"
msgstr "국가"

#, fuzzy
msgid "country_invalid"
msgstr "올바른 국가를 선택하십시오."

#, fuzzy
msgid "create_account"
msgstr "계정 만들기"

#, fuzzy
msgid "create_accounts"
msgstr "여러 계정 만들기"

#, fuzzy
msgid "create_accounts_prompt"
msgstr "이 계정들을 생성하시겠습니까?"

#, fuzzy
msgid "create_adventure"
msgstr "모험 만들기"

#, fuzzy
msgid "create_class"
msgstr "새 수업 만들기"

#, fuzzy
msgid "create_multiple_accounts"
msgstr "여러 계정 민들기"

#, fuzzy
msgid "create_question"
msgstr "이 질문을 만들까요?"

#, fuzzy
msgid "create_student_account"
msgstr "계정 만들기"

#, fuzzy
msgid "create_student_account_explanation"
msgstr "계정으로 자신의 프로그램을 저장할 수 있습니다."

#, fuzzy
msgid "create_teacher_account"
msgstr "선생님 계정 만들기"

#, fuzzy
msgid "create_teacher_account_explanation"
msgstr "선생님 계정으로 프로그램을 저장하고 학생들의 결과를 볼 수 있습니다."

#, fuzzy
msgid "creator"
msgstr "만든이"

#, fuzzy
msgid "current_password"
msgstr "현재비밀번호"

#, fuzzy
msgid "customization_deleted"
msgstr "사용자 지정을 성공적으로 삭제했습니다."

#, fuzzy
msgid "customize"
msgstr "Customize"

#, fuzzy
msgid "customize_adventure"
msgstr "모험 사용자 지정"

#, fuzzy
msgid "customize_class"
msgstr "수업 사용자 정의"

#, fuzzy
msgid "dash"
msgstr "a dash"

msgid "debug"
msgstr ""

#, fuzzy
msgid "default_401"
msgstr "당신은 권한이 없는 것 같군요..."

#, fuzzy
msgid "default_403"
msgstr "Looks like this action is forbidden..."

#, fuzzy
msgid "default_404"
msgstr "그 페이지를 찾을 수가 없었어요..."

#, fuzzy
msgid "default_500"
msgstr "뭔가 잘못됐어요..."

#, fuzzy
msgid "delete"
msgstr "삭제"

#, fuzzy
msgid "delete_adventure_prompt"
msgstr "이 모험을 삭제하시겠습니까?"

#, fuzzy
msgid "delete_class_prompt"
msgstr "이 수업를 삭제하시겠습니까?"

#, fuzzy
msgid "delete_confirm"
msgstr "프로그램을 삭제하시겠습니까?"

#, fuzzy
msgid "delete_invite"
msgstr "초대 삭제"

#, fuzzy
msgid "delete_invite_prompt"
msgstr "이 수업 초대를 삭제하시겠습니까?"

#, fuzzy
msgid "delete_public"
msgstr "공개 프로필 삭제"

#, fuzzy
msgid "delete_success"
msgstr "프로그램이 삭제되었습니다."

#, fuzzy
msgid "delete_tag_prompt"
msgstr "Are you sure you want to delete this tag?"

#, fuzzy
msgid "destroy_profile"
msgstr "프로필삭제"

#, fuzzy
msgid "developers_mode"
msgstr "프로그래머 모드"

#, fuzzy
msgid "directly_available"
msgstr "직접 열림"

#, fuzzy
msgid "disable"
msgstr "사용 안 함"

#, fuzzy
msgid "disable_explore_page"
msgstr "Disable explore page"

#, fuzzy
msgid "disable_parsons"
msgstr "Disable all puzzles"

#, fuzzy
msgid "disable_quizes"
msgstr "Disable all quizes"

#, fuzzy
msgid "disabled"
msgstr "비활성화됨"

#, fuzzy
msgid "disabled_button_quiz"
msgstr "퀴즈 점수가 임계값 미만입니다. 다시 시도하십시오!"

#, fuzzy
msgid "discord_server"
msgstr "디스코드 서버"

#, fuzzy
msgid "distinguished_user"
msgstr "구분사용자"

#, fuzzy
msgid "double quotes"
msgstr "큰따옴표"

#, fuzzy
msgid "download"
msgstr "다운로드"

#, fuzzy
msgid "download_login_credentials"
msgstr "계정 생성 후 로그인 자격 증명을 다운로드하시겠습니까?"

#, fuzzy
msgid "duplicate"
msgstr "중복"

#, fuzzy
msgid "echo_and_ask_mismatch_exception"
msgstr "에코 및 질문 불일치"

#, fuzzy
msgid "echo_out"
msgstr "더 이상 레벨 2 `{echo}`에서 시작할 필요가 없습니다. 이제 `{ask}`과(와) `{print}`(으)로 응답을 반복할 수 있습니다. 예: 이름은 `{ask}`입니다. 무엇이라고 부르십니까? `{print}` hello name"

#, fuzzy
msgid "edit_adventure"
msgstr "Edit adventure"

#, fuzzy
msgid "edit_code_button"
msgstr "코드 편집"

#, fuzzy
msgid "email"
msgstr "이메일"

#, fuzzy
msgid "email_invalid"
msgstr "올바른 이 메일을 입력하십시오."

#, fuzzy
msgid "end_quiz"
msgstr "퀴즈 끝"

#, fuzzy
msgid "english"
msgstr "영어"

#, fuzzy
msgid "enter"
msgstr "엔터"

#, fuzzy
msgid "enter_password"
msgstr "새 비밀번호를 입력합니다"

#, fuzzy
msgid "enter_text"
msgstr "여기에 답을 입력하세요..."

#, fuzzy
msgid "error_logo_alt"
msgstr "에러 로고"

#, fuzzy
msgid "errors"
msgstr "Errors"

#, fuzzy
msgid "exclamation mark"
msgstr "느낌표"

#, fuzzy
msgid "exercise"
msgstr "연습문제"

#, fuzzy
msgid "exercise_doesnt_exist"
msgstr "이 연습문제는 존재하지 않습니다"

#, fuzzy
msgid "exists_email"
msgstr "이 이메일은 이미 사용 중입니다."

#, fuzzy
msgid "exists_username"
msgstr "이미 사용중인 사용자 이름입니다."

#, fuzzy
msgid "exit_preview_mode"
msgstr "Exit preview mode"

#, fuzzy
msgid "experience_invalid"
msgstr "올바른 경험을 선택하고 (예, 아니오)를 선택하십시오."

#, fuzzy
msgid "expiration_date"
msgstr "만료기한"

#, fuzzy
msgid "explore_programs"
msgstr "프로그램 탐색"

#, fuzzy
msgid "explore_programs_logo_alt"
msgstr "프로그램 탐색 아이콘"

#, fuzzy
msgid "favorite_program"
msgstr "좋아하는 프로그램"

#, fuzzy
msgid "favourite_confirm"
msgstr "이 프로그램을 좋아하는 프로그램으로 설정하시겠습니까?"

#, fuzzy
msgid "favourite_program"
msgstr "좋아하는 프로그램"

#, fuzzy
msgid "favourite_program_invalid"
msgstr "선택한 즐겨찾기 프로그램이 잘못되었습니다."

#, fuzzy
msgid "favourite_success"
msgstr "프로그램이 즐겨찾기로 설정되어 있습니다."

#, fuzzy
msgid "feature"
msgstr "Feature"

#, fuzzy
msgid "feedback"
msgstr "Feedback"

#, fuzzy
msgid "feedback_message_error"
msgstr "Something went wrong, please try again later."

#, fuzzy
msgid "feedback_message_success"
msgstr "Thank you, we recieved your feedback and will contact you if needed."

#, fuzzy
msgid "feedback_modal_message"
msgstr "Please send us a message with a category. We appreciate your help to improve Hedy!"

#, fuzzy
msgid "female"
msgstr "여자"

#, fuzzy
msgid "flag_adventure_prompt"
msgstr "Do you want to flag this adventure so that we check its appropriateness?"

#, fuzzy
msgid "float"
msgstr "숫자"

#, fuzzy
msgid "for_teachers"
msgstr "선생님용"

#, fuzzy
msgid "forgot_password"
msgstr "비밀번호를 잊어버리셨나요?"

#, fuzzy
msgid "from_another_teacher"
msgstr "다른 선생님으로부터"

#, fuzzy
msgid "from_magazine_website"
msgstr "잡지나 웹사이트에서"

#, fuzzy
msgid "from_video"
msgstr "비디오에서"

#, fuzzy
msgid "fun_statistics_msg"
msgstr "여기에는 재미있는 통계들이 있습니다!"

#, fuzzy
msgid "gender"
msgstr "성별"

#, fuzzy
msgid "gender_invalid"
msgstr "올바른 성별을 선택하고 (여성, 남성, 기타)를 선택하십시오."

#, fuzzy
msgid "general_settings"
msgstr "일반설정"

#, fuzzy
msgid "generate_passwords"
msgstr "비밀번호 만들기"

#, fuzzy
msgid "get_certificate"
msgstr "자격증을 따세요!"

#, fuzzy
msgid "give_link_to_teacher"
msgstr "선생님께 다음 링크를 드립니다:"

#, fuzzy
msgid "go_back"
msgstr "Go back"

#, fuzzy
msgid "go_back_to_main"
msgstr "메인 페이지로 돌아가기"

#, fuzzy
msgid "go_to_question"
msgstr "다음 질문"

#, fuzzy
msgid "go_to_quiz_result"
msgstr "퀴즈 결과로 이동"

#, fuzzy
msgid "goto_profile"
msgstr "내 프로필로 이동"

#, fuzzy
msgid "graph_title"
msgstr "Errors per adventure completed on level {level}"

#, fuzzy
msgid "hand_in"
msgstr "제출하다"

#, fuzzy
msgid "hand_in_exercise"
msgstr "손풀기 연습 문제"

#, fuzzy
msgid "heard_about_hedy"
msgstr "Hedy 얘기는 어떻게 들었어?"

#, fuzzy
msgid "heard_about_invalid"
msgstr "우리에 대해 들은 올바른 방법을 선택해 주세요."

#, fuzzy
msgid "hedy_choice_title"
msgstr "Hedy의 선택은"

#, fuzzy
msgid "hedy_introduction_slides"
msgstr "Hedy Introduction Slides"

#, fuzzy
msgid "hedy_logo_alt"
msgstr "Hedy 로고"

#, fuzzy
msgid "hedy_on_github"
msgstr "Hedy on Github"

#, fuzzy
msgid "hedy_tutorial_logo_alt"
msgstr "Hedy 튜토리얼 아이콘"

#, fuzzy
msgid "hello_logo"
msgstr "안녕하세요"

#, fuzzy
msgid "hide_cheatsheet"
msgstr "컨닝 페이퍼 숨기기"

#, fuzzy
msgid "hide_keyword_switcher"
msgstr "키워드 변환기 숨기기"

#, fuzzy
msgid "highest_level_reached"
msgstr "최고 레벨에 도달했습니다"

#, fuzzy
msgid "highest_quiz_score"
msgstr "퀴즈 최고 점수입니다"

#, fuzzy
msgid "hint"
msgstr "힌트?"

#, fuzzy
msgid "ill_work_some_more"
msgstr "제가 조금만 더 작업을 해볼게요"

#, fuzzy
msgid "image_invalid"
msgstr "선택하신 이미지가 올바르지 않습니다."

#, fuzzy
msgid "incomplete_command_exception"
msgstr "불완전한 명령어"

#, fuzzy
msgid "incorrect_handling_of_quotes_exception"
msgstr "\"인용 처리가 잘못 되었습니다\""

#, fuzzy
msgid "incorrect_use_of_types_exception"
msgstr "잘못된 종류 사용"

#, fuzzy
msgid "incorrect_use_of_variable_exception"
msgstr "변수 사용 오류"

#, fuzzy
msgid "indentation_exception"
msgstr "\"잘못된 들여쓰기 입니다"

#, fuzzy
msgid "input"
msgstr "`{ask}`에서 입력"

#, fuzzy
msgid "input_variable_role"
msgstr "input"

#, fuzzy
msgid "integer"
msgstr "수"

#, fuzzy
msgid "invalid_class_link"
msgstr "수업에 가입하기 위한 링크가 잘못되었습니다."

#, fuzzy
msgid "invalid_command_exception"
msgstr "잘못된 명령어"

#, fuzzy
msgid "invalid_keyword_language_comment"
msgstr "# The provided keyword language is invalid, keyword language is set to English"

#, fuzzy
msgid "invalid_language_comment"
msgstr "# The provided language is invalid, language set to English"

#, fuzzy
msgid "invalid_level_comment"
msgstr "# The provided level is invalid, level is set to level 1"

#, fuzzy
msgid "invalid_program_comment"
msgstr "# The provided program is invalid, please try again"

#, fuzzy
msgid "invalid_teacher_invitation_code"
msgstr "선생님 초청 코드가 올바르지 않습니다. 선생님가 되려면 hello@hedy.org 에 연락해보세요."

#, fuzzy
msgid "invalid_tutorial_step"
msgstr "튜토리얼 단계가 잘못되었습니다"

#, fuzzy
msgid "invalid_username_password"
msgstr "사용자 이름/비밀번호가 잘못되었습니다."

#, fuzzy
msgid "invite_by_username"
msgstr "사용자 이름으로 초대"

#, fuzzy
msgid "invite_date"
msgstr "초대일자"

#, fuzzy
msgid "invite_message"
msgstr "수업에 참여하라는 초대장을 받았습니다"

#, fuzzy
msgid "invite_prompt"
msgstr "사용자 이름 입력"

#, fuzzy
msgid "invite_teacher"
msgstr "Invite a teacher"

#, fuzzy
msgid "join_class"
msgstr "수업참여"

#, fuzzy
msgid "join_prompt"
msgstr "수업에 참여하려면 계정이 있어야 합니다. 지금 로그인하시겠습니까?"

#, fuzzy
msgid "keybinding_waiting_for_keypress"
msgstr "Waiting for a button press..."

#, fuzzy
msgid "keyword_language_invalid"
msgstr "올바른 키워드 언어(영어 또는 자국어 선택)를 선택하십시오."

#, fuzzy
msgid "landcode_phone_number"
msgstr "Please also add your country's landcode"

#, fuzzy
msgid "language"
msgstr "Language"

#, fuzzy
msgid "language_invalid"
msgstr "올바른 언어를 선택하십시오."

#, fuzzy
msgid "languages"
msgstr "이 프로그래밍 언어들 중에 어떤 것을 사용해 본 적이 있습니까?"

#, fuzzy
msgid "last_edited"
msgstr "마지막 편집"

#, fuzzy
msgid "last_update"
msgstr "마지막 업데이트"

#, fuzzy
msgid "lastname"
msgstr "성"

#, fuzzy
msgid "leave_class"
msgstr "수업 나가기"

#, fuzzy
msgid "level"
msgstr "레벨"

#, fuzzy
msgid "level_accessible"
msgstr "레벨은 학생들에게 열려있다"

#, fuzzy
msgid "level_disabled"
msgstr "레벨 비활성화됨"

#, fuzzy
msgid "level_future"
msgstr "이 레벨은 자동으로 다음에 열립니다 "

#, fuzzy
msgid "level_invalid"
msgstr "이 Hedy 레벨은 유효하지 않습니다."

#, fuzzy
msgid "level_not_class"
msgstr "이 레벨은 아직 수업에서 사용할 수 없습니다"

#, fuzzy
msgid "level_title"
msgstr "레벨"

#, fuzzy
msgid "levels"
msgstr "levels"

#, fuzzy
msgid "link"
msgstr "링크"

#, fuzzy
msgid "list"
msgstr "목록"

#, fuzzy
msgid "list_variable_role"
msgstr "list"

#, fuzzy
msgid "logged_in_to_share"
msgstr "프로그램을 저장하고 공유하려면 로그인해야 합니다."

#, fuzzy
msgid "login"
msgstr "로그인"

#, fuzzy
msgid "login_long"
msgstr "계정에 로그인합니다"

#, fuzzy
msgid "login_to_save_your_work"
msgstr "작업을 저장하려면 로그인하십시오"

#, fuzzy
msgid "logout"
msgstr "로그아웃"

#, fuzzy
msgid "longest_program"
msgstr "가장 긴 프로그램"

#, fuzzy
msgid "mail_change_password_body"
msgstr ""
"Hedy 비밀번호가 변경되었습니다. 만약 의도하셨다면, 모든 것이 잘 된 일입니다. \n"
"비밀번호를 변경하지 않으셨다면, 이 이메일에 답장을 보내 즉시 저희에게 연락해주세요."

#, fuzzy
msgid "mail_change_password_subject"
msgstr "Hedy 비밀번호가 변경되었습니다"

#, fuzzy
msgid "mail_error_change_processed"
msgstr "유효성 확인 메일을 보낼 때 오류가 발생했습니다. 변경 사항은 여전히 올바르게 처리되고 있습니다."

#, fuzzy
msgid "mail_goodbye"
msgstr ""
"꾸준한 프로그래밍! \n"
"Hedy 팀"

#, fuzzy
msgid "mail_hello"
msgstr "안녕하세요 {username}!"

#, fuzzy
msgid "mail_recover_password_body"
msgstr ""
"이 링크를 클릭하면 새 Hedy 비밀번호를 설정할 수 있습니다. 이 링크는 <b>4</b>시간 동안 유효합니다. \n"
"비밀번호 리셋이 필요하지 않은 경우 이메일 {link}을(를) 무시하십시오"

#, fuzzy
msgid "mail_recover_password_subject"
msgstr "비밀번호의 초기화를 요청합니다."

#, fuzzy
msgid "mail_reset_password_body"
msgstr ""
"독자 분의 Hedy 비밀번호가 새 비밀번호로 리셋되었습니다. 만약 의도 하셨다면, 모든 것이 잘 된 일입니다. \n"
"비밀번호를 변경하지 않으셨다면, 이 이메일에 답장을 보내 즉시 저희에게 연락해주세요."

#, fuzzy
msgid "mail_reset_password_subject"
msgstr "Hedy 비밀번호가 초기화 되었습니다"

#, fuzzy
msgid "mail_welcome_teacher_body"
msgstr ""
"<strong>어서오세요!/strong>\n"
"당신의 새로운 Hedy 선생님의 계정을 축하드립니다. 전세계 Hedy 선생님들의 커뮤니티에 오신 것을 환영합니다!\n"
"\n"
"<강한>선생님의 회계가 할 수 있는 일 </강한>\n"
"지금은 잠금 해제된 여러 가지 옵션이 있습니다.\n"
"\n"
"1. 자세한 설명은 <a href=\"https://hedy.org/for-teachers/manual \">선생님용 매뉴얼에서 확인할 수 있다.\n"
"2. 당신의 선생님 계정으로 당신은 수업을 만들 수 있다. 당신의 학생들은 당신의 수업에 참여하는 것보다 더 많은 것을 할 수 있고, 당신은 그들의 진행 상황을 볼 수 있다. 수업은 <a href=\"https://hedycode.com/for-teachers \">의 페이지를 통해 만들어지고 관리된다.\n"
"3. 수업를 완전히 사용자 정의할 수 있습니다. 예를 들어 레벨을 열고 닫고, 모험을 활성화 또는 비활성화하고, 자신의 모험을 작성할 수 있습니다!\n"
"\n"
"<strong>온라인 커뮤니티에 가입하세요!/strong>\n"
"모든 Hedy 선생님들, 프로그래머들 그리고 다른 팬들은 저희 <a href=\"https://discord.gg/8yY7dEme9r \">Discord 서버에 가입하신 것을 환영합니다. 이곳은 여러분의 멋진 프로젝트와 교훈을 보여줄 수 있는 채널, 버그를 보고할 수 있는 채널, 그리고 다른 선생님들이나 Hedy 팀과 이야기할 수 있는 채널이 있습니다.\n"
"\n"
"<strong>도움을 요청하는 방법 </strong>\n"
"불분명한 사항이 있으면 디스코드로 알려주거나 <a href=\"mail to: hello@hedy.org \">로 이메일을 보내주세요.\n"
"\n"
"<strong>버그 신고 방법 </strong>\n"
"디스코드에는 버그 보고 채널인 #discord가 있다. 그곳은 당신이 직면하고 있는 문제들에 대해 우리에게 알려주기에 완벽한 장소이다. 당신이 깃허브를 사용하는 방법을 안다면, 당신은 거기서 <a href=\"https://github.com/hedyorg/hedy/issues/new?assignees=&labels=&template=bug_report.md&title=%5BBUG%5D \"> 이슈를 만들 수 있다.\n"

#, fuzzy
msgid "mail_welcome_teacher_subject"
msgstr "당신의 Hedy 선생님 계정은 준비가 되었습니다"

#, fuzzy
msgid "mail_welcome_verify_body"
msgstr ""
"귀하의 Hedy 계정이 성공적으로 생성되었습니다. 환영합니다! \n"
"이메일 주소를 확인하려면 이 링크를 클릭하십시오. {link}"

#, fuzzy
msgid "mail_welcome_verify_subject"
msgstr "Hedy에 오신것을 환영합니다"

#, fuzzy
msgid "mailing_title"
msgstr "Hedy 뉴스레터 구독하기"

#, fuzzy
msgid "main_subtitle"
msgstr "수업용 텍스트 프로그래밍"

#, fuzzy
msgid "main_title"
msgstr "Hedy"

#, fuzzy
msgid "make_sure_you_are_done"
msgstr "완료했는지 확인하세요! \"핸드 인(Hand in)\"을 클릭한 후에는 프로그램을 더 이상 변경할 수 없습니다."

#, fuzzy
msgid "male"
msgstr "남자"

#, fuzzy
msgid "mandatory_mode"
msgstr "필수 개발자 모드"

#, fuzzy
msgid "more_options"
msgstr "More options"

#, fuzzy
msgid "multiple_keywords_warning"
msgstr "You are trying to use the keyword {orig_keyword}, but this keyword might have several meanings. Please choose the one you're trying to use from this list and copy paste it in your code, curly braces included: {keyword_list}"

msgid "multiple_levels_warning"
msgstr "We've noticed you have both selected several levels and included code snippets in your adventure, this might cause issues with the syntax highlighter and the automatic translation of keywords"

#, fuzzy
msgid "my_account"
msgstr "나의 계정"

#, fuzzy
msgid "my_adventures"
msgstr "My adventures"

#, fuzzy
msgid "my_classes"
msgstr "My classes"

#, fuzzy
msgid "my_messages"
msgstr "My messages"

#, fuzzy
msgid "my_public_profile"
msgstr "My public profile"

#, fuzzy
msgid "name"
msgstr "Name"

#, fuzzy
msgid "nav_explore"
msgstr "Explore"

#, fuzzy
msgid "nav_hedy"
msgstr "Hedy"

#, fuzzy
msgid "nav_learn_more"
msgstr "Learn more"

#, fuzzy
msgid "nav_start"
msgstr "Home"

#, fuzzy
msgid "new_password"
msgstr "New password"

#, fuzzy
msgid "new_password_repeat"
msgstr "Repeat new password"

#, fuzzy
msgid "newline"
msgstr "a new line"

msgid "next_adventure"
msgstr ""

#, fuzzy
msgid "next_exercise"
msgstr "Next exercise"

#, fuzzy
msgid "next_page"
msgstr "Next page"

#, fuzzy
msgid "next_step_tutorial"
msgstr "Next step >>>"

#, fuzzy
msgid "no"
msgstr "No"

#, fuzzy
msgid "no_account"
msgstr "No account?"

#, fuzzy
msgid "no_accounts"
msgstr "There are no accounts to create."

#, fuzzy
msgid "no_adventures_yet"
msgstr "There are no public adventures yet..."

#, fuzzy
msgid "no_more_flat_if"
msgstr "Starting in level 8, the code after `{if}` needs to be placed on the next line and start with 4 spaces."

#, fuzzy
msgid "no_programs"
msgstr "You have no programs yet."

#, fuzzy
msgid "no_public_profile"
msgstr "You don't have a public profile text yet..."

#, fuzzy
msgid "no_shared_programs"
msgstr "has no shared programs..."

#, fuzzy
msgid "no_such_adventure"
msgstr "This adventure doesn't exist!"

#, fuzzy
msgid "no_such_class"
msgstr "No such Hedy class."

#, fuzzy
msgid "no_such_level"
msgstr "No such Hedy level!"

#, fuzzy
msgid "no_such_program"
msgstr "No such Hedy program!"

#, fuzzy
msgid "no_tag"
msgstr "No tag provided!"

#, fuzzy
msgid "not_adventure_yet"
msgstr "You must fill in an adventure name first"

#, fuzzy
msgid "not_enrolled"
msgstr "Looks like you are not in this class!"

#, fuzzy
msgid "not_in_class_no_handin"
msgstr "You are not in a class, so there's no need for you to hand in anything."

#, fuzzy
msgid "not_logged_in_cantsave"
msgstr "Your program will not be saved."

#, fuzzy
msgid "not_logged_in_handin"
msgstr "You must be logged in to hand in an assignment."

#, fuzzy
msgid "not_teacher"
msgstr "Looks like you are not a teacher!"

#, fuzzy
msgid "number"
msgstr "a number"

#, fuzzy
msgid "number_lines"
msgstr "Number of lines"

#, fuzzy
msgid "number_of_errors"
msgstr "Number of errors: {number_of_errors}"

#, fuzzy
msgid "number_programs"
msgstr "Number of programs ran"

#, fuzzy
msgid "ok"
msgstr "OK"

msgid "one_level_error"
msgstr ""

#, fuzzy
msgid "only_you_can_see"
msgstr "Only you can see this program."

#, fuzzy
msgid "open"
msgstr "Open"

#, fuzzy
msgid "opening_date"
msgstr "Opening date"

#, fuzzy
msgid "opening_dates"
msgstr "Opening dates"

#, fuzzy
msgid "option"
msgstr "Option"

#, fuzzy
msgid "or"
msgstr "or"

#, fuzzy
msgid "other"
msgstr "Other"

#, fuzzy
msgid "other_block"
msgstr "Another block language"

#, fuzzy
msgid "other_settings"
msgstr "Other settings"

#, fuzzy
msgid "other_source"
msgstr "Other"

#, fuzzy
msgid "other_text"
msgstr "Another text language"

#, fuzzy
msgid "overwrite_warning"
msgstr "You already have a program with this name, saving this program will replace the old one. Are you sure?"

#, fuzzy
msgid "owner"
msgstr "Owner"

#, fuzzy
msgid "page_not_found"
msgstr "We couldn't find that page!"

#, fuzzy
msgid "pair_with_teacher"
msgstr "I would like to be paired with another teacher for help"

#, fuzzy
msgid "parsons_title"
msgstr "Puzzle"

#, fuzzy
msgid "password"
msgstr "Password"

#, fuzzy
msgid "password_change_not_allowed"
msgstr "You're not allowed to change the password of this user."

#, fuzzy
msgid "password_change_prompt"
msgstr "Are you sure you want to change this password?"

#, fuzzy
msgid "password_change_success"
msgstr "Password of your student is successfully changed."

#, fuzzy
msgid "password_invalid"
msgstr "Your password is invalid."

#, fuzzy
msgid "password_repeat"
msgstr "Repeat password"

#, fuzzy
msgid "password_resetted"
msgstr "Your password has been successfully reset. You are being redirected to the login page."

#, fuzzy
msgid "password_six"
msgstr "Your password must contain at least six characters."

#, fuzzy
msgid "password_updated"
msgstr "Password updated."

#, fuzzy
msgid "passwords_six"
msgstr "All passwords need to be six characters or longer."

#, fuzzy
msgid "pending_invites"
msgstr "Pending invites"

#, fuzzy
msgid "people_with_a_link"
msgstr "Other people with a link can see this program. It also can be found on the \"Explore\" page."

#, fuzzy
msgid "percentage"
msgstr "percentage"

#, fuzzy
msgid "period"
msgstr "a period"

#, fuzzy
msgid "personal_text"
msgstr "Personal text"

#, fuzzy
msgid "personal_text_invalid"
msgstr "Your personal text is invalid."

#, fuzzy
msgid "phone_number"
msgstr "Phone number"

#, fuzzy
msgid "postfix_classname"
msgstr "Postfix classname"

#, fuzzy
msgid "preferred_keyword_language"
msgstr "Preferred keyword language"

#, fuzzy
msgid "preferred_language"
msgstr "Preferred language"

#, fuzzy
msgid "preview"
msgstr "Preview"

#, fuzzy
msgid "preview_teacher_mode"
msgstr "This account is for you to try out Hedy, note that you need to sign out and create an actual account to save your progress."

#, fuzzy
msgid "previewing_adventure"
msgstr "Previewing adventure"

#, fuzzy
msgid "previewing_class"
msgstr "You are previewing class <em>{class_name}</em> as a teacher."

#, fuzzy
msgid "previous_campaigns"
msgstr "View previous campaigns"

#, fuzzy
msgid "previous_page"
msgstr "Previous page"

#, fuzzy
msgid "print_logo"
msgstr "print"

#, fuzzy
msgid "privacy_terms"
msgstr "Privacy terms"

#, fuzzy
msgid "private"
msgstr "Private"

#, fuzzy
msgid "profile_logo_alt"
msgstr "Profile icon."

#, fuzzy
msgid "profile_picture"
msgstr "Profile picture"

#, fuzzy
msgid "profile_updated"
msgstr "Profile updated."

#, fuzzy
msgid "profile_updated_reload"
msgstr "Profile updated, page will be re-loaded."

#, fuzzy
msgid "program_contains_error"
msgstr "This program contains an error, are you sure you want to share it?"

#, fuzzy
msgid "program_header"
msgstr "My programs"

#, fuzzy
msgid "program_too_large_exception"
msgstr "Programs too large"

#, fuzzy
msgid "programming_experience"
msgstr "Do you have programming experience?"

#, fuzzy
msgid "programming_invalid"
msgstr "Please select a valid programming language."

#, fuzzy
msgid "programs"
msgstr "Programs"

#, fuzzy
msgid "prompt_join_class"
msgstr "Do you want to join this class?"

#, fuzzy
msgid "public"
msgstr "Public"

msgid "public_adventures"
msgstr "Browse public adventures"

#, fuzzy
msgid "public_content"
msgstr "Public content"

#, fuzzy
msgid "public_content_info"
msgstr "You can also look for public adventures and use them as an example."

#, fuzzy
msgid "public_invalid"
msgstr "This agreement selection is invalid"

#, fuzzy
msgid "public_profile"
msgstr "Public profile"

#, fuzzy
msgid "public_profile_info"
msgstr "By selecting this box I make my profile visible for everyone. Be careful not to share personal information like your name or home address, because everyone will be able to see it!"

#, fuzzy
msgid "public_profile_updated"
msgstr "Public profile updated, page will be re-loaded."

msgid "put"
msgstr ""

#, fuzzy
msgid "question mark"
msgstr "a question mark"

#, fuzzy
msgid "quiz_logo_alt"
msgstr "Quiz logo"

#, fuzzy
msgid "quiz_score"
msgstr "Quiz score"

#, fuzzy
msgid "quiz_tab"
msgstr "Quiz"

#, fuzzy
msgid "quiz_threshold_not_reached"
msgstr "Quiz threshold not reached to unlock this level"

#, fuzzy
msgid "read_code_label"
msgstr "Read aloud"

msgid "read_outloud"
msgstr ""

#, fuzzy
msgid "recent"
msgstr "My recent programs"

msgid "recover_password"
msgstr "비밀번호의 초기화를 요청합니다"

msgid "regress_button"
msgstr ""

#, fuzzy
msgid "remove"
msgstr "Remove"

#, fuzzy
msgid "remove_customization"
msgstr "Remove customization"

#, fuzzy
msgid "remove_customizations_prompt"
msgstr "Are you sure you want to remove this class's customizations?"

#, fuzzy
msgid "remove_student_prompt"
msgstr "Are you sure you want to remove the student from the class?"

#, fuzzy
msgid "remove_user_prompt"
msgstr "Confirm removing this user from the class."

#, fuzzy
msgid "repair_program_logo_alt"
msgstr "Repair program icon"

#, fuzzy
msgid "repeat_dep"
msgstr "Starting in level 8, `{repeat}` needs to be used with indentation. You can see examples on the `{repeat}` tab in level 8."

#, fuzzy
msgid "repeat_match_password"
msgstr "The repeated password does not match."

#, fuzzy
msgid "repeat_new_password"
msgstr "Repeat new password"

#, fuzzy
msgid "report_failure"
msgstr "This program does not exist or is not public"

#, fuzzy
msgid "report_program"
msgstr "Are you sure you want to report this program?"

#, fuzzy
msgid "report_success"
msgstr "This program has been reported"

#, fuzzy
msgid "request_invalid"
msgstr "Request invalid"

#, fuzzy
msgid "request_teacher"
msgstr "Would you like to apply for a teacher's account?"

#, fuzzy
msgid "request_teacher_account"
msgstr "Request teacher account"

#, fuzzy
msgid "required_field"
msgstr "Fields marked with an * are required"

#, fuzzy
msgid "reset_adventure_prompt"
msgstr "Are you sure you want to reset all selected adventures?"

#, fuzzy
msgid "reset_adventures"
msgstr "Reset selected adventures"

#, fuzzy
msgid "reset_button"
msgstr "초기화하기"

#, fuzzy
msgid "reset_password"
msgstr "비밀번호 초기화"

#, fuzzy
msgid "reset_view"
msgstr "초기화하기"

msgid "restart"
msgstr ""

#, fuzzy
msgid "retrieve_adventure_error"
msgstr "이 모험을 볼 수 없습니다!"

#, fuzzy
msgid "retrieve_class_error"
msgstr "선생님들만이 수업을 다시 들을 수 있다"

#, fuzzy
msgid "retrieve_tag_error"
msgstr "Error retrieving tags"

#, fuzzy
msgid "role"
msgstr "Role"

#, fuzzy
msgid "run_code_button"
msgstr "코드 실행하기"

#, fuzzy
msgid "save_parse_warning"
msgstr "이 프로그램에 오류가 있습니다. 저장하시겠습니까?"

#, fuzzy
msgid "save_prompt"
msgstr "프로그램을 저장하려면 계정이 있어야 합니다. 지금 로그인하시겠습니까?"

#, fuzzy
msgid "save_success_detail"
msgstr "프로그램이 성공적으로 저장되었습니다."

#, fuzzy
msgid "score"
msgstr "점수"

#, fuzzy
msgid "search"
msgstr "검색..."

#, fuzzy
msgid "search_button"
msgstr "검색"

#, fuzzy
msgid "second_teacher"
msgstr "Second teacher"

#, fuzzy
msgid "second_teacher_copy_prompt"
msgstr "Are you sure you want to copy this teacher?"

#, fuzzy
msgid "second_teacher_prompt"
msgstr "Enter a teacher username to invite them."

#, fuzzy
msgid "second_teacher_warning"
msgstr "All teachers in this class can customize it."

#, fuzzy
msgid "see_certificate"
msgstr "{username} 인증서 참조!"

#, fuzzy
msgid "select"
msgstr "선택하기"

msgid "select_adventure"
msgstr ""

#, fuzzy
msgid "select_adventures"
msgstr "모험 선택 및 주문"

msgid "select_all"
msgstr "Select all"

#, fuzzy
msgid "select_lang"
msgstr "Select language"

msgid "select_levels"
msgstr "Select levels"

#, fuzzy
msgid "select_tag"
msgstr "Select tag"

msgid "selected"
msgstr "Selected"

#, fuzzy
msgid "self_removal_prompt"
msgstr "정말 이 수업을 나가실 건가요?"

#, fuzzy
msgid "send_password_recovery"
msgstr "비밀번호 복구 이메일을 보내주세요"

#, fuzzy
msgid "sent_by"
msgstr "이 초대장은 다음 사람에 의해 발송됩니다"

#, fuzzy
msgid "sent_password_recovery"
msgstr "비밀번호를 초기화 하는 방법에 대한 방법이 포함된 이메일을 곧 받으실 수 있습니다."

#, fuzzy
msgid "settings"
msgstr "개인 정보 설정"

msgid "share"
msgstr ""

#, fuzzy
msgid "share_by_giving_link"
msgstr "다른 사용자에게 아래 링크를 제공하여 프로그램을 보여줍니다:"

#, fuzzy
msgid "share_your_program"
msgstr "프로그램 공유"

#, fuzzy
msgid "signup_student_or_teacher"
msgstr "학생이신가요 아니면 선생님이신가요?"

#, fuzzy
msgid "single quotes"
msgstr "인용구 하나"

#, fuzzy
msgid "slash"
msgstr "slash"

#, fuzzy
msgid "sleeping"
msgstr "Sleeping..."

#, fuzzy
msgid "slides"
msgstr "Slides"

#, fuzzy
msgid "slides_for_level"
msgstr "Slides for level"

#, fuzzy
msgid "slides_info"
msgstr "For each level of Hedy, we have created slides to help you teach. The slides contain explanations of each level, and Hedy examples that you can run inside the slides. Just click the link and get started! the Introduction slides are a general explanation of Hedy before level 1 The slides were created using <a href=\"https://slides.com\">slides.com</a>. If you want to adapt them yourself, you can download them, and then upload the resulting zip file to <a href=\"https://slides.com\">slides.com</a>. You can find more information about the slides in the <a href=\"https://hedy.org/for-teachers/manual/features\">teacher's manual</a>."

#, fuzzy
msgid "social_media"
msgstr "소셜 미디어"

#, fuzzy
msgid "solution_example"
msgstr "Solution Example"

#, fuzzy
msgid "solution_example_explanation"
msgstr "This is where the solution of your adventure goes. This can be used if you want to share this adventure with other teacher's, so they can know what your suggested solution is."

#, fuzzy
msgid "something_went_wrong_keyword_parsing"
msgstr "모험에 오류가 있습니다. 모든 키워드가 {}(으)로 올바르게 둘러싸여 있습니까?"

#, fuzzy
msgid "space"
msgstr "띄어쓰기"

#, fuzzy
msgid "star"
msgstr "스타"

#, fuzzy
msgid "start_hedy_tutorial"
msgstr "hedy 튜토리얼 시작"

#, fuzzy
msgid "start_learning"
msgstr "Start learning"

#, fuzzy
msgid "start_programming"
msgstr "프로그래밍시작"

#, fuzzy
msgid "start_programming_logo_alt"
msgstr "프로그래밍 시작 아이콘"

#, fuzzy
msgid "start_quiz"
msgstr "퀴즈시작"

#, fuzzy
msgid "start_teacher_tutorial"
msgstr "선생님 튜토리얼 시작하기"

#, fuzzy
msgid "start_teaching"
msgstr "Start teaching"

#, fuzzy
msgid "step_title"
msgstr "Assignment"

#, fuzzy
msgid "stepper_variable_role"
msgstr "stepper"

msgid "stop"
msgstr ""

#, fuzzy
msgid "stop_code_button"
msgstr "프로그램 중지"

#, fuzzy
msgid "string"
msgstr "텍스트"

#, fuzzy
msgid "student"
msgstr "Student"

#, fuzzy
msgid "student_already_in_class"
msgstr "이 학생은 이미 당신의 반에 소속되어 있어요."

#, fuzzy
msgid "student_already_invite"
msgstr "이 학생은 이미 초대 대기 중입니다."

#, fuzzy
msgid "student_not_allowed_in_class"
msgstr "Student not allowed in class"

#, fuzzy
msgid "student_not_existing"
msgstr "This username doesn't exist."

#, fuzzy
msgid "student_signup_header"
msgstr "Student"

#, fuzzy
msgid "students"
msgstr "students"

#, fuzzy
msgid "submission_time"
msgstr "Handed in at"

#, fuzzy
msgid "submit_answer"
msgstr "Answer question"

#, fuzzy
msgid "submit_program"
msgstr "Submit"

#, fuzzy
msgid "submit_warning"
msgstr "Are you sure you want to submit this program?"

#, fuzzy
msgid "submitted"
msgstr "Submitted"

#, fuzzy
msgid "submitted_header"
msgstr "This is a submitted program and can't be altered."

#, fuzzy
msgid "subscribe"
msgstr "Subscribe"

#, fuzzy
msgid "subscribe_newsletter"
msgstr "Subscribe to the newsletter"

#, fuzzy
msgid "successful_runs"
msgstr "Successful runs: {successful_runs}"

#, fuzzy
msgid "suggestion_color"
msgstr "Try using another color"

#, fuzzy
msgid "suggestion_note"
msgstr "Use a note between C0 and B9 or a number between 1 and 70"

#, fuzzy
msgid "suggestion_number"
msgstr "Try changing the value to a number"

msgid "suggestion_numbers_or_strings"
msgstr "Try changing the values to be all text or all numbers"

#, fuzzy
msgid "surname"
msgstr "First Name"

#, fuzzy
msgid "survey"
msgstr "Survey"

#, fuzzy
msgid "survey_completed"
msgstr "Survey completed"

#, fuzzy
msgid "survey_skip"
msgstr "Don't show this again"

#, fuzzy
msgid "survey_submit"
msgstr "Submit"

#, fuzzy
msgid "tag_in_adventure"
msgstr "Tag in adventure"

#, fuzzy
msgid "tag_input_placeholder"
msgstr "Enter a new tag"

#, fuzzy
msgid "tags"
msgstr "Tags"

#, fuzzy
msgid "teacher"
msgstr "Teacher"

#, fuzzy
msgid "teacher_account_request"
msgstr "You have a pending teacher account request"

#, fuzzy
msgid "teacher_account_success"
msgstr "You successfully requested a teacher account."

#, fuzzy
msgid "teacher_invalid"
msgstr "Your teacher value is invalid."

#, fuzzy
msgid "teacher_invitation_require_login"
msgstr "To set up your profile as a teacher, we will need you to log in. If you don't have an account, please create one."

#, fuzzy
msgid "teacher_manual"
msgstr "Teacher manual"

#, fuzzy
msgid "teacher_signup_header"
msgstr "Teacher"

#, fuzzy
msgid "teacher_tutorial_logo_alt"
msgstr "Teacher tutorial icon"

#, fuzzy
msgid "teacher_welcome"
msgstr "Welcome to Hedy! Your are now the proud owner of a teachers account which allows you to create classes and invite students."

#, fuzzy
msgid "teachers"
msgstr "Teachers"

#, fuzzy
msgid "template_code"
msgstr ""
"This is the explanation of my adventure!\n"
"\n"
"This way I can show a command: <code>{print}</code>\n"
"\n"
"But sometimes I might want to show a piece of code, like this:\n"
"<pre>\n"
"ask What's your name?\n"
"echo so your name is \n"
"</pre>"

#, fuzzy
msgid "this_turns_in_assignment"
msgstr "This turns in your assignment to your teacher."

#, fuzzy
msgid "title"
msgstr "Title"

#, fuzzy
msgid "title_admin"
msgstr "Hedy - Administrator page"

#, fuzzy
msgid "title_class-overview"
msgstr "Hedy - Class overview"

#, fuzzy
msgid "title_customize-adventure"
msgstr "Hedy - Customize adventure"

#, fuzzy
msgid "title_customize-class"
msgstr "Hedy - Customize class"

#, fuzzy
msgid "title_explore"
msgstr "Hedy - Explore"

#, fuzzy
msgid "title_for-teacher"
msgstr "Hedy - For teachers"

#, fuzzy
msgid "title_join-class"
msgstr "Hedy - Join class"

#, fuzzy
msgid "title_landing-page"
msgstr "Welcome to Hedy!"

#, fuzzy
msgid "title_learn-more"
msgstr "Hedy - Learn more"

#, fuzzy
msgid "title_login"
msgstr "Hedy - 로그인"

#, fuzzy
msgid "title_my-profile"
msgstr "Hedy - 내 계정"

#, fuzzy
msgid "title_privacy"
msgstr "Hedy - 개인 정보 보호 약관"

#, fuzzy
msgid "title_programs"
msgstr "Hedy - 내 프로그램"

#, fuzzy
msgid "title_public-adventures"
msgstr "Hedy - Public adventures"

#, fuzzy
msgid "title_recover"
msgstr "Hedy - 계정 복구"

#, fuzzy
msgid "title_reset"
msgstr "Hedy - 비밀번호 초기화"

#, fuzzy
msgid "title_signup"
msgstr "Hedy - 계정 만들기"

#, fuzzy
msgid "title_start"
msgstr "Hedy - 텍스트 프로그래밍이 쉬워졌습니다"

#, fuzzy
msgid "title_view-adventure"
msgstr "Hedy - 모험 보기"

#, fuzzy
msgid "token_invalid"
msgstr "토큰이 올바르지 않습니다."

#, fuzzy
msgid "tooltip_level_locked"
msgstr "Your teacher disabled this level"

#, fuzzy
msgid "translate_error"
msgstr "코드를 번역하는 동안 오류가 발생했습니다. 코드를 실행하여 오류가 있는지 확인해 보십시오. 오류가 있는 코드는 번역할 수 없습니다."

#, fuzzy
msgid "translating_hedy"
msgstr "Hedy 번역"

#, fuzzy
msgid "translator"
msgstr "Translator"

#, fuzzy
msgid "tutorial"
msgstr "튜토리얼"

#, fuzzy
msgid "tutorial_code_snippet"
msgstr ""
"{print} Hello world!\n"
"{print} I'm learning Hedy with the tutorial!"

#, fuzzy
msgid "tutorial_message_not_found"
msgstr "We couldn't find the requested tutorial step..."

#, fuzzy
msgid "tutorial_title_not_found"
msgstr "Tutorial step not found"

#, fuzzy
msgid "unauthorized"
msgstr "You don't have access rights for this page"

#, fuzzy
msgid "unfavourite_confirm"
msgstr "Are you sure you want to unfavourite this program?"

#, fuzzy
msgid "unfavourite_success"
msgstr "Your program is unfavourited."

#, fuzzy
msgid "unique_usernames"
msgstr "All usernames need to be unique."

#, fuzzy
msgid "unknown_variable_role"
msgstr "unknown"

#, fuzzy
msgid "unlock_thresholds"
msgstr "Unlock level thresholds"

#, fuzzy
msgid "unsaved_class_changes"
msgstr "There are unsaved changes, are you sure you want to leave this page?"

#, fuzzy
msgid "unsubmit_program"
msgstr "Unsubmit program"

#, fuzzy
msgid "unsubmit_warning"
msgstr "Are you sure you want to unsubmit this program?"

#, fuzzy
msgid "unsubmitted"
msgstr "Unsubmitted"

#, fuzzy
msgid "update_adventure_prompt"
msgstr "Are you sure you want to update this adventure?"

#, fuzzy
msgid "update_public"
msgstr "Update public profile"

#, fuzzy
msgid "updating_indicator"
msgstr "Updating"

#, fuzzy
msgid "use_of_blanks_exception"
msgstr "Use of blanks in programs"

#, fuzzy
msgid "use_of_nested_functions_exception"
msgstr "Use of nested functions"

#, fuzzy
msgid "used_in"
msgstr "Used in:"

#, fuzzy
msgid "user"
msgstr "user"

#, fuzzy
msgid "user_inexistent"
msgstr "This user doesn't exist"

#, fuzzy
msgid "user_not_private"
msgstr "This user either doesn't exist or doesn't have a public profile"

#, fuzzy
msgid "username"
msgstr "Username"

#, fuzzy
msgid "username_empty"
msgstr "You didn't enter an username!"

#, fuzzy
msgid "username_invalid"
msgstr "Your username is invalid."

#, fuzzy
msgid "username_special"
msgstr "Username cannot contain `:` or `@`."

#, fuzzy
msgid "username_three"
msgstr "Username must contain at least three characters."

#, fuzzy
msgid "usernames_exist"
msgstr "One or more usernames is already in use."

#, fuzzy
msgid "value"
msgstr "Value"

#, fuzzy
msgid "view_adventures"
msgstr "View adventures"

#, fuzzy
msgid "view_classes"
msgstr "View classes"

#, fuzzy
msgid "view_program"
msgstr "View program"

#, fuzzy
msgid "view_slides"
msgstr "View slides"

#, fuzzy
msgid "waiting_for_submit"
msgstr "Waiting for submit"

#, fuzzy
msgid "walker_variable_role"
msgstr "walker"

#, fuzzy
msgid "welcome"
msgstr "Welcome"

#, fuzzy
msgid "welcome_back"
msgstr "Welcome back"

#, fuzzy
msgid "what_is_your_role"
msgstr "What is your role?"

#, fuzzy
msgid "what_should_my_code_do"
msgstr "What should my code do?"

#, fuzzy
msgid "year_invalid"
msgstr "Please enter a year between 1900 and {current_year}."

#, fuzzy
msgid "yes"
msgstr "Yes"

#, fuzzy
msgid "your_account"
msgstr "Your profile"

#, fuzzy
msgid "your_last_program"
msgstr "Your last saved program"

#, fuzzy
msgid "your_personal_text"
msgstr "Your personal text..."

#, fuzzy
msgid "your_program"
msgstr "Your program"

#~ msgid "title_class logs"
#~ msgstr "Hedy - Logs"

#~ msgid "title_class statistics"
#~ msgstr "My statistics"

#~ msgid "disabled_button_locked"
#~ msgstr "너희 선생님은 아직 이 레벨을 풀지 않으셨다"

#~ msgid "duplicate_tag"
#~ msgstr "You already have a tag with this name."

#~ msgid "tag_deleted"
#~ msgstr "This tag was successfully deleted."

#~ msgid "no_tags"
#~ msgstr "No tags yet."

#~ msgid "apply_filters"
#~ msgstr "Apply filters"

#~ msgid "write_first_program"
#~ msgstr "Write your first program!"

#~ msgid "share_confirm"
#~ msgstr "프로그램을 공개로 설정 하시겠습니까?"

#~ msgid "share_success_detail"
#~ msgstr "프로그램이 성공적으로 공유되었습니다."

#~ msgid "try_it"
#~ msgstr "시작하기"

#~ msgid "unshare_confirm"
#~ msgstr "Are you sure you want to make the program private?"

#~ msgid "unshare_success_detail"
#~ msgstr "Program unshared successfully."

#~ msgid "adventure_exp_2"
#~ msgstr "If you want to show actual code snippets, for example to give student a template or example of the code. Please use pre anchors like this:"

#~ msgid "hello_world"
#~ msgstr "Hello world!"

#~ msgid "adventure_exp_1"
#~ msgstr "Type your adventure of choice on the right-hand side. After creating your adventure you can include it in one of your classes under \"customizations\". If you want to include a command in your adventure please use code anchors like this:"

#~ msgid "hide_parsons"
#~ msgstr "퍼즐 숨기기"

#~ msgid "hide_quiz"
#~ msgstr "퀴즈 숨기기"

#~ msgid "back_to_class"
#~ msgstr "수업으로 돌아가기"

#~ msgid "Locked Language Feature"
#~ msgstr "{concept}을(를) 사용하고 있군요! 멋지지만 {concept}은(는) 아직 잠금 해제되지 않았습니다. 나중에 잠금 해제됩니다."

#~ msgid "nested blocks"
#~ msgstr "a block in a block"

#~ msgid "save"
#~ msgstr "저장하기"

#~ msgid "update_profile"
#~ msgstr "Update profile"

#~ msgid "variables"
#~ msgstr "Variables"

#~ msgid "add_students_options"
#~ msgstr "학생 추가 옵션"

#~ msgid "class_live"
#~ msgstr "실시간 통계"

#~ msgid "class_overview"
#~ msgstr "수업개요"

#~ msgid "last_login"
#~ msgstr "마지막로그인"

#~ msgid "page"
#~ msgstr "page"

#~ msgid "student_list"
#~ msgstr "\"학생 목록\""

#~ msgid "title_class grid_overview"
#~ msgstr "Hedy - Grid overview"

#~ msgid "title_class live_statistics"
#~ msgstr "Hedy - Live Statistics"

#~ msgid "amount_created"
#~ msgstr "프로그램이 만들어졌어요"

#~ msgid "amount_saved"
#~ msgstr "프로그램이 저장 되었어요"

<<<<<<< HEAD
#~ msgid "regress_button"
#~ msgstr "Go back to level {level}"

#~ msgid "copy"
#~ msgstr ""

#~ msgid "previous_adventure"
#~ msgstr ""

#~ msgid "cheatsheet"
#~ msgstr ""

#~ msgid "hide"
#~ msgstr ""

#~ msgid "show"
#~ msgstr ""

#~ msgid "submit"
#~ msgstr ""
=======
#~ msgid "common_errors"
#~ msgstr "일반적인 오류"

#~ msgid "grid_overview"
#~ msgstr "모험별 프로그램 개요"

#~ msgid "last_error"
#~ msgstr "마지막오류"

#~ msgid "last_program"
#~ msgstr "\"마지막 프로그램\""

#~ msgid "live_dashboard"
#~ msgstr "라이브 대시보드"

#~ msgid "runs_over_time"
#~ msgstr "시간 경과에 따라 실행됨"

#~ msgid "student_details"
#~ msgstr "Student details"

#~ msgid "explore_explanation"
#~ msgstr "이 페이지에서 여러분은 다른 Hedy 사용자들이 만든 프로그램들을 살펴볼 수 있습니다. 여러분은 Hedy 레벨과 모험 둘 다 필터링할 수 있습니다. 프로그램을 열고 실행하려면 \"프로그램 보기\"를 클릭하세요. 빨간 머리글을 가진 프로그램들은 실수를 포함하고 있습니다. 여러분은 여전히 프로그램을 열 수 있지만, 프로그램을 실행하면 오류가 발생합니다. 물론 여러분은 그것을 고치려고 노력할 수 있습니다! 만약 그 제작자가 공개 프로필을 가지고 있다면, 여러분은 그들의 사용자 이름을 클릭하여 그들의 프로필을 방문할 수 있습니다. 거기에서 여러분은 그들의 모든 공유된 프로그램들과 훨씬 더 많은 것들을 찾을 수 있을 것입니다!"
>>>>>>> 3f9dd646
<|MERGE_RESOLUTION|>--- conflicted
+++ resolved
@@ -492,17 +492,10 @@
 msgid "commands"
 msgstr "명령어"
 
-#, fuzzy
-<<<<<<< HEAD
-msgid "common_errors"
-msgstr "일반적인 오류"
-
 msgid "complete"
 msgstr ""
 
 #, fuzzy
-=======
->>>>>>> 3f9dd646
 msgid "congrats_message"
 msgstr "축하합니다, {username}님, Hedy에서 다음 결과를 얻으셨습니다!"
 
@@ -2677,28 +2670,6 @@
 #~ msgid "amount_saved"
 #~ msgstr "프로그램이 저장 되었어요"
 
-<<<<<<< HEAD
-#~ msgid "regress_button"
-#~ msgstr "Go back to level {level}"
-
-#~ msgid "copy"
-#~ msgstr ""
-
-#~ msgid "previous_adventure"
-#~ msgstr ""
-
-#~ msgid "cheatsheet"
-#~ msgstr ""
-
-#~ msgid "hide"
-#~ msgstr ""
-
-#~ msgid "show"
-#~ msgstr ""
-
-#~ msgid "submit"
-#~ msgstr ""
-=======
 #~ msgid "common_errors"
 #~ msgstr "일반적인 오류"
 
@@ -2722,4 +2693,3 @@
 
 #~ msgid "explore_explanation"
 #~ msgstr "이 페이지에서 여러분은 다른 Hedy 사용자들이 만든 프로그램들을 살펴볼 수 있습니다. 여러분은 Hedy 레벨과 모험 둘 다 필터링할 수 있습니다. 프로그램을 열고 실행하려면 \"프로그램 보기\"를 클릭하세요. 빨간 머리글을 가진 프로그램들은 실수를 포함하고 있습니다. 여러분은 여전히 프로그램을 열 수 있지만, 프로그램을 실행하면 오류가 발생합니다. 물론 여러분은 그것을 고치려고 노력할 수 있습니다! 만약 그 제작자가 공개 프로필을 가지고 있다면, 여러분은 그들의 사용자 이름을 클릭하여 그들의 프로필을 방문할 수 있습니다. 거기에서 여러분은 그들의 모든 공유된 프로그램들과 훨씬 더 많은 것들을 찾을 수 있을 것입니다!"
->>>>>>> 3f9dd646
