--- conflicted
+++ resolved
@@ -2848,15 +2848,6 @@
 #~ msgid "classes"
 #~ msgstr ""
 
-<<<<<<< HEAD
-#~ msgid "student_already_in_class"
-#~ msgstr "이 학생은 이미 당신의 반에 소속되어 있어요."
-
-#~ msgid "student_not_existing"
-#~ msgstr ""
-
-#~ msgid "student"
-=======
 #~ msgid "Adventure"
 #~ msgstr ""
 
@@ -2873,5 +2864,4 @@
 #~ msgstr ""
 
 #~ msgid "select_class"
->>>>>>> 126b753e
 #~ msgstr ""
