# Korean translations for PROJECT.
# Copyright (C) 2023 ORGANIZATION
# This file is distributed under the same license as the PROJECT project.
# FIRST AUTHOR <EMAIL@ADDRESS>, 2023.
#
msgid ""
msgstr ""
"Project-Id-Version: PROJECT VERSION\n"
"Report-Msgid-Bugs-To: EMAIL@ADDRESS\n"
"POT-Creation-Date: 2000-01-01 00:00+0000\n"
"PO-Revision-Date: 2000-01-01 00:00+0000\n"
"Last-Translator: Someone <someone@example.com>\n"
"Language: ko\n"
"Language-Team: ko <LL@li.org>\n"
"Plural-Forms: nplurals=1; plural=0;\n"
"MIME-Version: 1.0\n"
"Content-Type: text/plain; charset=utf-8\n"
"Content-Transfer-Encoding: 8bit\n"
"Generated-By: Babel 2.14.0\n"

#, fuzzy
msgid "Access Before Assign"
msgstr "{access_line_number} 라인에서 {name} 변수를 사용하려고 했지만 {definition_line_number} 라인에서 설정했습니다. 변수를 사용하기 전에 변수를 설정하십시오."

#, fuzzy
msgid "Cyclic Var Definition"
msgstr "{is} 명령어의 오른쪽에서 이름 {variable}을(를) 설정해야 사용할 수 있습니다."

#, fuzzy
msgid "Function Undefined"
msgstr "You tried to use the function {name}, but you didn't define it."

#, fuzzy
msgid "Has Blanks"
msgstr "코드가 불완전합니다. 코드로 대체해야하는 빈칸이 들어있습니다."

#, fuzzy
msgid "Incomplete"
msgstr "이런! 코드를 조금 잊으셨군요! {line_number} 라인에서 {incomplete_command} 뒤에 텍스트를 입력해야 합니다."

#, fuzzy
msgid "Incomplete Repeat"
msgstr "{line_number} 라인에서 사용한 {repeat} 명령을 사용하지 않은 것 같습니다."

#, fuzzy
msgid "Invalid"
msgstr "{invalid_command}이(가) Hedy 레벨 {level} 명령이 아닙니다. {guessed_command}을(를) 말씀하신 건가요?"

#, fuzzy
msgid "Invalid Argument"
msgstr "{invalid_argument} 명령을 {invalid_argument}에 사용할 수 없습니다. {invalid_argument}을(를) {allowed_type}(으)로 변경해 보십시오."

#, fuzzy
msgid "Invalid Argument Type"
msgstr "{invalid_type}이므로 {command}을(를) {invalid_argument}에 사용할 수 없습니다. {invalid_argument}을(를) {allowed_type}(으)로 변경해 보십시오."

#, fuzzy
msgid "Invalid At Command"
msgstr "레벨 16부터는 {at} 명령어를 사용할 수 없습니다. 대괄호를 사용하여 friends[i], lucky_numbers[{random}]와 같은 목록의 요소를 사용할 수 있습니다."

#, fuzzy
msgid "Invalid Space"
msgstr "이런! 행 {line_number}에 공백이 있는 행을 시작했습니다. 공백이 컴퓨터를 혼란스럽게 하는데, 제거할 수 있나요?"

#, fuzzy
msgid "Invalid Type Combination"
msgstr "하나는 {invalid_type}이고 다른 하나는 {invalid_type_2}이므로 {invalid_argument} 및 {invalid_argument_2}을(를) {command}에 사용할 수 없습니다. {invalid_argument}을(를) {invalid_type_2} 또는 {invalid_argument_2}을(를) {invalid_type}으로 변경해 보십시오."

#, fuzzy
msgid "Locked Language Feature"
msgstr "{concept}을(를) 사용하고 있군요! 멋지지만 {concept}은(는) 아직 잠금 해제되지 않았습니다. 나중에 잠금 해제됩니다."

#, fuzzy
msgid "Lonely Echo"
msgstr "{ask} 이전에 {echo}을(를) 사용했거나 {ask}이(가) 없는 {echo}을(를) 사용했습니다. {echo} 앞에 {ask}을(를) 배치하십시오."

#, fuzzy
msgid "Lonely Text"
msgstr "{line_number} 행에서 사용한 텍스트에 명령을 사용하지 않은 것 같습니다"

#, fuzzy
msgid "Missing Additional Command"
msgstr "It looks like you forgot to complete writing {command} on line {line_number}."

#, fuzzy
msgid "Missing Command"
msgstr "{line_number} 라인에서 명령을 사용하는 것을 잊어버린 것 같습니다."

#, fuzzy
msgid "Missing Inner Command"
msgstr "{line_number} 라인에서 사용한 {command} 문에 명령을 사용하지 않은 것 같습니다."

msgid "Missing Square Brackets"
msgstr "It looks like you forgot to use square brackets [] around the list you were creating on line {line_number}."

#, fuzzy
msgid "Missing Variable"
msgstr "It looks like your {command} is missing a variable at the start of the line."

#, fuzzy
msgid "Misspelled At Command"
msgstr "It looks like you might have misspelled the {command} command, instead you wrote {invalid_argument} in line {line_number}."

#, fuzzy
msgid "No Indentation"
msgstr "{line_number} 행에 사용한 공백이 너무 적습니다. {leading_spaces}개의 공백을 사용했지만 충분하지 않습니다. 이전 행보다 {indent_size}개의 공백이 더 많은 새 블록을 모두 시작하십시오."

#, fuzzy
msgid "Non Decimal Variable"
msgstr "At line {line_number}, you might have tried using a number which Hedy does not like very much! Try changing it to a decimal number like 2."

#, fuzzy
msgid "Parse"
msgstr "입력한 코드가 올바른 Hedy 코드가 아닙니다. {location[1]} 위치의 {location[0]} 행에 오류가 있습니다. {character_found}을(를) 입력했지만 이 코드는 허용되지 않습니다."

#, fuzzy
msgid "Pressit Missing Else"
msgstr "다른 키를 누를 때 발생하는 작업을 코드에 {else}을(를) 추가하지 않았습니다"

#, fuzzy
msgid "Too Big"
msgstr "와우! 당신의 프로그램은 인상적인 {lines_of_code}개의 코드 라인을 가지고 있습니다! 하지만 우리는 이 레벨에서 {max_lines}개의 라인만 처리할 수 있습니다. 당신의 프로그램을 더 작게 만들고 다시 시도해보세요."

#, fuzzy
msgid "Unexpected Indentation"
msgstr "{line_number} 행에 공백을 너무 많이 사용했습니다. {leading_spaces}개의 공백을 사용했는데 너무 많습니다. 새 블록을 모두 이전 행보다 {indent_size}개의 공백으로 시작하십시오."

#, fuzzy
msgid "Unquoted Assignment"
msgstr "이 레벨에서 따옴표 사이 {is}의 오른쪽에 텍스트를 배치해야 합니다. {text} 텍스트의 경우 이를 잊어버린 것입니다."

#, fuzzy
msgid "Unquoted Equality Check"
msgstr "변수가 여러 단어와 같은지 확인하려면 단어를 따옴표로 둘러싸야 합니다!"

#, fuzzy
msgid "Unquoted Text"
msgstr "주의하십시오. {ask} 또는 {print} 작업을 수행할 경우 텍스트는 따옴표로 시작하고 끝을 맺어야 합니다. {unquotedtext} 텍스트에 대해 잊어버린 것입니다."

#, fuzzy
msgid "Unsupported Float"
msgstr "정수가 아닌 숫자는 아직 지원되지 않지만 몇 가지 레벨이 될 것입니다. 지금은 {value}을(를) 정수로 변경하십시오."

#, fuzzy
msgid "Unsupported String Value"
msgstr "텍스트 값에는 {invalid_value}이(가) 포함될 수 없습니다."

#, fuzzy
msgid "Unused Variable"
msgstr "You defined the variable {variable_name} on line {line_number}, but you did not use it."

#, fuzzy
msgid "Var Undefined"
msgstr "{name} 변수를 사용하려고 했지만 설정하지 않았습니다. {name} 단어를 사용하려고 했지만 따옴표를 잊어버렸을 수도 있습니다."

#, fuzzy
msgid "Wrong Level"
msgstr "올바른 Hedy 코드이지만 올바른 레벨은 아닙니다. {working_level} 레벨에 대해 {offending_keyword}을(를) 작성했습니다. 팁: {tip}"

#, fuzzy
msgid "Wrong Number of Arguments"
msgstr "Your function used the wrong number of arguments. You provided {used_number} but the function {name} needs {defined_number}"

#, fuzzy
msgid "account_overview"
msgstr "계정 개요"

#, fuzzy
msgid "accounts_created"
msgstr "성공적으로 계정이 생성되었습니다."

#, fuzzy
msgid "accounts_intro"
msgstr "이 페이지에서 여러 학생들의 계정을 한 번에 만들 수 있다. 이것들은 현재 수업에 자동으로 추가되므로 위에 제시된 수업이 올바른 수업인지 확인하라! 전체 Hedy 시스템에서 모든 사용자 이름은 고유해야 한다. 'Postfix classname'을 사용하여 모든 계정에 자신의 수업 이름을 추가할 수 있다. 수동으로 비밀번호를 입력할 경우 <b>최소</b> 6자 이상이어야 한다."

#, fuzzy
msgid "achievement_earned"
msgstr "업적을 달성했습니다!"

#, fuzzy
msgid "achievements"
msgstr "업적"

#, fuzzy
msgid "achievements_check_icon_alt"
msgstr "업적 달성 아이콘"

#, fuzzy
msgid "achievements_logo_alt"
msgstr "업적 로고"

#, fuzzy
msgid "add"
msgstr "Add"

#, fuzzy
msgid "add_students"
msgstr "학생 추가"

#, fuzzy
msgid "add_students_options"
msgstr "학생 추가 옵션"

#, fuzzy
msgid "admin"
msgstr "관리자"

#, fuzzy
msgid "advance_button"
msgstr "레벨 {level}(으)로 이동"

#, fuzzy
msgid "adventure"
msgstr "모험"

#, fuzzy
msgid "adventure_cloned"
msgstr "Adventure is cloned"

#, fuzzy
msgid "adventure_code_button"
msgstr "Adventure Code"

#, fuzzy
msgid "adventure_codeblock_button"
msgstr "Use this button when you want to create a block of code that students can run in your adventure. Tip: put the selection at the end of the last line of the code block and <kbd>Enter</kbd> 3 times to type after a code block."

#, fuzzy
msgid "adventure_duplicate"
msgstr "당신은 이미 동일한 모험 이름을 사용하고 있습니다."

#, fuzzy
msgid "adventure_empty"
msgstr "모험 이름을 입력하지 않으셨군요!"

#, fuzzy
msgid "adventure_exp_3"
msgstr "키워드를 항상 {}(으)로 둘러싸야 합니다. 그러면 키워드가 올바르게 인식됩니다. 미리보기 버튼을 사용하여 모험의 스타일화된 버전을 볼 수 있습니다. 모험을 전용 페이지에서 보려면 선생님 페이지에서 \"보기\"를 선택합니다."

msgid "adventure_exp_classes"
msgstr "Your adventure is used within the following classes"

#, fuzzy
msgid "adventure_id_invalid"
msgstr "모험 ID가 잘못되었습니다."

#, fuzzy
msgid "adventure_length"
msgstr "당신의 모험은 최소 20자 이상이어야 합니다."

#, fuzzy
msgid "adventure_name_invalid"
msgstr "모험 이름이 잘못되었습니다."

#, fuzzy
msgid "adventure_prompt"
msgstr "모험의 이름을 입력하십시오"

#, fuzzy
msgid "adventure_terms"
msgstr "나는 내 모험이 Hedy에서 공유 되는 것에 동의합니다."

#, fuzzy
msgid "adventure_updated"
msgstr "모험이 업데이트 되었습니다!"

#, fuzzy
msgid "adventures_info"
msgstr "Each Hedy level has built-in exercises for students, which we call adventures. You can create your own adventures and add them to your classes. With your own adventures you can create adventures that are relevant and interesting for your students. You can find more information about creating your own adventures <a href=\"https://hedy.org/for-teachers/manual/features\">here</a>."

#, fuzzy
msgid "adventures_restored"
msgstr "기본 모험이 복구되었습니다."

#, fuzzy
msgid "ago"
msgstr "{timestamp} 이전"

#, fuzzy
msgid "agree_invalid"
msgstr "당신은 개인 정보 보호 조항에 동의해야 합니다."

#, fuzzy
msgid "agree_with"
msgstr "나는 동의합니다"

#, fuzzy
msgid "ajax_error"
msgstr "오류가 발생했습니다. 다시 시도하십시오."

#, fuzzy
msgid "all"
msgstr "전체"

#, fuzzy
msgid "all_class_highscores"
msgstr "전체 학생들이 하이 스코어으로 보이네요"

#, fuzzy
msgid "already_account"
msgstr "계정이 이미 있으신가요?"

#, fuzzy
msgid "already_program_running"
msgstr "이미 실행 중인 프로그램이 있습니다. 먼저 프로그램을 끝내십시오."

#, fuzzy
msgid "already_teacher"
msgstr "당신은 이미 선생님 계정이 있으시네요."

#, fuzzy
msgid "already_teacher_request"
msgstr "이미 보류 중인 선생님 요청이 있습니다."

#, fuzzy
msgid "amount_created"
msgstr "프로그램이 만들어졌어요"

#, fuzzy
msgid "amount_saved"
msgstr "프로그램이 저장 되었어요"

#, fuzzy
msgid "amount_submitted"
msgstr "프로그램이 제출 되었어요"

#, fuzzy
msgid "are_you_sure"
msgstr "확실하신가요? 이 작업은 뒤로 되돌릴 수 없습니다."

#, fuzzy
msgid "ask_needs_var"
msgstr "레벨 2부터 {ask}을(를) 변수와 함께 사용해야 합니다. 예: 이름 {is} {ask} 무엇이라고 부르십니까?"

msgid "available_in"
msgstr ""

#, fuzzy
msgid "become_a_sponsor"
msgstr "후원자 되기"

#, fuzzy
msgid "birth_year"
msgstr "출생년도"

#, fuzzy
msgid "by"
msgstr "by"

#, fuzzy
msgid "cancel"
msgstr "취소"

#, fuzzy
msgid "cant_parse_exception"
msgstr "프로그램을 구문 분석할 수 없습니다"

#, fuzzy
msgid "catch_index_exception"
msgstr "{list_name} 목록에 액세스하려고 했지만 비어 있거나 인덱스가 없습니다."

#, fuzzy
msgid "catch_value_exception"
msgstr "While running your program the command {command} received the value {value} which is not allowed. {suggestion}."

#, fuzzy
msgid "certificate"
msgstr "수료증"

#, fuzzy
msgid "certified_teacher"
msgstr "수료된 선생님"

#, fuzzy
msgid "change_password"
msgstr "비밀번호 변경하기"

#, fuzzy
msgid "cheatsheet_title"
msgstr "Cheatsheet"

#, fuzzy
msgid "class_already_joined"
msgstr "당신은 이미 수업에 참가한 학생입니다"

#, fuzzy
msgid "class_customize_success"
msgstr "수업이 커스터마이징 되었습니다."

#, fuzzy
msgid "class_live"
msgstr "실시간 통계"

#, fuzzy
msgid "class_name_duplicate"
msgstr "이미 이 이름의 수업가 있습니다."

#, fuzzy
msgid "class_name_empty"
msgstr "학급 이름을 입력하지 않으셨군요!"

#, fuzzy
msgid "class_name_invalid"
msgstr "수업 이름이 잘못되었습니다."

#, fuzzy
msgid "class_name_prompt"
msgstr "새 수업 이름을 입력하십시오"

#, fuzzy
msgid "class_overview"
msgstr "수업개요"

#, fuzzy
msgid "class_survey_description"
msgstr "We would like to get a better overview of our Hedy users. By providing these answers, you would help improve Hedy. Thank you!"

#, fuzzy
msgid "class_survey_later"
msgstr "Remind me tomorrow"

#, fuzzy
msgid "class_survey_question1"
msgstr "What is the age range in your class?"

#, fuzzy
msgid "class_survey_question2"
msgstr "What is the spoken language in your class?"

#, fuzzy
msgid "class_survey_question3"
msgstr "What is the gender balance in your class?"

#, fuzzy
msgid "class_survey_question4"
msgstr "What distinguishes your students from others?"

#, fuzzy
msgid "classes_info"
msgstr "Create a class to follow the progress of each student in dashboard, and to customize the adventures your students see, and even adding your own! You can create as many classes as you like, and each class can have multiple teachers each one with different roles. You can also add as many students as you want, but mind that each student can only be in one class at a time. You can find more information about classes in the <a href=\"https://hedy.org/for-teachers/manual/preparations#for-teachers\">teacher manual</a>."

#, fuzzy
msgid "clone"
msgstr "Clone"

#, fuzzy
msgid "cloned_times"
msgstr "Clones"

#, fuzzy
msgid "close"
msgstr "닫기"

#, fuzzy
msgid "comma"
msgstr "a comma"

#, fuzzy
msgid "command_not_available_yet_exception"
msgstr "명령을 아직 사용할 수 없습니다"

#, fuzzy
msgid "command_unavailable_exception"
msgstr "명령이 더 이상 올바르지 않습니다"

#, fuzzy
msgid "commands"
msgstr "명령어"

#, fuzzy
msgid "common_errors"
msgstr "일반적인 오류"

#, fuzzy
msgid "congrats_message"
msgstr "축하합니다, {username}님, Hedy에서 다음 결과를 얻으셨습니다!"

#, fuzzy
msgid "content_invalid"
msgstr "이 모험은 부정확합니다."

#, fuzzy
msgid "contributor"
msgstr "기여자"

#, fuzzy
msgid "copy_clipboard"
msgstr "클립보드에 성공적으로 복사되었습니다"

#, fuzzy
msgid "copy_code"
msgstr "Copy code"

#, fuzzy
msgid "copy_join_link"
msgstr "참여 링크 복사"

#, fuzzy
msgid "copy_link_success"
msgstr "참여 링크가 클립보드에 복사되었습니다"

#, fuzzy
msgid "copy_link_to_share"
msgstr "공유할 링크 복사"

#, fuzzy
msgid "copy_mail_link"
msgstr "이 링크를 복사하여 새 탭에 붙여넣으십시오:"

#, fuzzy
msgid "correct_answer"
msgstr "정답은"

#, fuzzy
msgid "country"
msgstr "국가"

#, fuzzy
msgid "country_invalid"
msgstr "올바른 국가를 선택하십시오."

#, fuzzy
msgid "country_title"
msgstr "국가"

#, fuzzy
msgid "create_account"
msgstr "계정 만들기"

#, fuzzy
msgid "create_accounts"
msgstr "여러 계정 만들기"

#, fuzzy
msgid "create_accounts_prompt"
msgstr "이 계정들을 생성하시겠습니까?"

#, fuzzy
msgid "create_adventure"
msgstr "모험 만들기"

#, fuzzy
msgid "create_class"
msgstr "새 수업 만들기"

#, fuzzy
msgid "create_multiple_accounts"
msgstr "여러 계정 민들기"

#, fuzzy
msgid "create_public_profile"
msgstr "공개 프로필 만들기"

#, fuzzy
msgid "create_question"
msgstr "이 질문을 만들까요?"

#, fuzzy
msgid "create_student_account"
msgstr "계정 만들기"

#, fuzzy
msgid "create_student_account_explanation"
msgstr "계정으로 자신의 프로그램을 저장할 수 있습니다."

#, fuzzy
msgid "create_teacher_account"
msgstr "선생님 계정 만들기"

#, fuzzy
msgid "create_teacher_account_explanation"
msgstr "선생님 계정으로 프로그램을 저장하고 학생들의 결과를 볼 수 있습니다."

#, fuzzy
msgid "creator"
msgstr "만든이"

#, fuzzy
msgid "current_password"
msgstr "현재비밀번호"

#, fuzzy
msgid "customization_deleted"
msgstr "사용자 지정을 성공적으로 삭제했습니다."

#, fuzzy
msgid "customize_adventure"
msgstr "모험 사용자 지정"

#, fuzzy
msgid "customize_class"
msgstr "수업 사용자 정의"

#, fuzzy
msgid "dash"
msgstr "a dash"

#, fuzzy
msgid "default_403"
msgstr "당신은 권한이 없는 것 같군요..."

#, fuzzy
msgid "default_404"
msgstr "그 페이지를 찾을 수가 없었어요..."

#, fuzzy
msgid "default_500"
msgstr "뭔가 잘못됐어요..."

#, fuzzy
msgid "delete"
msgstr "삭제"

#, fuzzy
msgid "delete_adventure_prompt"
msgstr "이 모험을 삭제하시겠습니까?"

#, fuzzy
msgid "delete_class_prompt"
msgstr "이 수업를 삭제하시겠습니까?"

#, fuzzy
msgid "delete_confirm"
msgstr "프로그램을 삭제하시겠습니까?"

#, fuzzy
msgid "delete_invite"
msgstr "초대 삭제"

#, fuzzy
msgid "delete_invite_prompt"
msgstr "이 수업 초대를 삭제하시겠습니까?"

#, fuzzy
msgid "delete_public"
msgstr "공개 프로필 삭제"

#, fuzzy
msgid "delete_success"
msgstr "프로그램이 삭제되었습니다."

#, fuzzy
msgid "destroy_profile"
msgstr "프로필삭제"

#, fuzzy
msgid "developers_mode"
msgstr "프로그래머 모드"

#, fuzzy
msgid "directly_available"
msgstr "직접 열림"

#, fuzzy
msgid "disable"
msgstr "사용 안 함"

#, fuzzy
msgid "disable_parsons"
msgstr "Disable all puzzles"

#, fuzzy
msgid "disable_quizes"
msgstr "Disable all quizes"

#, fuzzy
msgid "disabled"
msgstr "비활성화됨"

#, fuzzy
msgid "disabled_button_quiz"
msgstr "퀴즈 점수가 임계값 미만입니다. 다시 시도하십시오!"

#, fuzzy
msgid "discord_server"
msgstr "디스코드 서버"

#, fuzzy
msgid "distinguished_user"
msgstr "구분사용자"

#, fuzzy
msgid "double quotes"
msgstr "큰따옴표"

#, fuzzy
msgid "download"
msgstr "다운로드"

#, fuzzy
msgid "download_login_credentials"
msgstr "계정 생성 후 로그인 자격 증명을 다운로드하시겠습니까?"

#, fuzzy
msgid "duplicate"
msgstr "중복"

#, fuzzy
msgid "echo_and_ask_mismatch_exception"
msgstr "에코 및 질문 불일치"

#, fuzzy
msgid "echo_out"
msgstr "더 이상 레벨 2 {echo}에서 시작할 필요가 없습니다. 이제 {ask}과(와) {print}(으)로 응답을 반복할 수 있습니다. 예: 이름은 {ask}입니다. 무엇이라고 부르십니까? {print} hello name"

#, fuzzy
msgid "edit_adventure"
msgstr "Edit adventure"

#, fuzzy
msgid "edit_code_button"
msgstr "코드 편집"

#, fuzzy
msgid "email"
msgstr "이메일"

#, fuzzy
msgid "email_invalid"
msgstr "올바른 이 메일을 입력하십시오."

#, fuzzy
msgid "end_quiz"
msgstr "퀴즈 끝"

#, fuzzy
msgid "english"
msgstr "영어"

#, fuzzy
msgid "enter"
msgstr "엔터"

#, fuzzy
msgid "enter_password"
msgstr "새 비밀번호를 입력합니다"

#, fuzzy
msgid "enter_text"
msgstr "여기에 답을 입력하세요..."

#, fuzzy
msgid "error_logo_alt"
msgstr "에러 로고"

#, fuzzy
msgid "exclamation mark"
msgstr "느낌표"

#, fuzzy
msgid "exercise"
msgstr "연습문제"

#, fuzzy
msgid "exercise_doesnt_exist"
msgstr "이 연습문제는 존재하지 않습니다"

#, fuzzy
msgid "exists_email"
msgstr "이 이메일은 이미 사용 중입니다."

#, fuzzy
msgid "exists_username"
msgstr "이미 사용중인 사용자 이름입니다."

#, fuzzy
msgid "exit_preview_mode"
msgstr "Exit preview mode"

#, fuzzy
msgid "experience_invalid"
msgstr "올바른 경험을 선택하고 (예, 아니오)를 선택하십시오."

#, fuzzy
msgid "expiration_date"
msgstr "만료기한"

#, fuzzy
msgid "explore_explanation"
msgstr "이 페이지에서 여러분은 다른 Hedy 사용자들이 만든 프로그램들을 살펴볼 수 있습니다. 여러분은 Hedy 레벨과 모험 둘 다 필터링할 수 있습니다. 프로그램을 열고 실행하려면 \"프로그램 보기\"를 클릭하세요. 빨간 머리글을 가진 프로그램들은 실수를 포함하고 있습니다. 여러분은 여전히 프로그램을 열 수 있지만, 프로그램을 실행하면 오류가 발생합니다. 물론 여러분은 그것을 고치려고 노력할 수 있습니다! 만약 그 제작자가 공개 프로필을 가지고 있다면, 여러분은 그들의 사용자 이름을 클릭하여 그들의 프로필을 방문할 수 있습니다. 거기에서 여러분은 그들의 모든 공유된 프로그램들과 훨씬 더 많은 것들을 찾을 수 있을 것입니다!"

#, fuzzy
msgid "explore_programs"
msgstr "프로그램 탐색"

#, fuzzy
msgid "explore_programs_logo_alt"
msgstr "프로그램 탐색 아이콘"

#, fuzzy
msgid "favorite_program"
msgstr "좋아하는 프로그램"

#, fuzzy
msgid "favourite_confirm"
msgstr "이 프로그램을 좋아하는 프로그램으로 설정하시겠습니까?"

#, fuzzy
msgid "favourite_program"
msgstr "좋아하는 프로그램"

#, fuzzy
msgid "favourite_program_invalid"
msgstr "선택한 즐겨찾기 프로그램이 잘못되었습니다."

#, fuzzy
msgid "favourite_success"
msgstr "프로그램이 즐겨찾기로 설정되어 있습니다."

#, fuzzy
msgid "female"
msgstr "여자"

#, fuzzy
msgid "float"
msgstr "숫자"

#, fuzzy
msgid "for_teachers"
msgstr "선생님용"

#, fuzzy
msgid "forgot_password"
msgstr "비밀번호를 잊어버리셨나요?"

#, fuzzy
msgid "from_another_teacher"
msgstr "다른 선생님으로부터"

#, fuzzy
msgid "from_magazine_website"
msgstr "잡지나 웹사이트에서"

#, fuzzy
msgid "from_video"
msgstr "비디오에서"

#, fuzzy
msgid "fun_statistics_msg"
msgstr "여기에는 재미있는 통계들이 있습니다!"

#, fuzzy
msgid "gender"
msgstr "성별"

#, fuzzy
msgid "gender_invalid"
msgstr "올바른 성별을 선택하고 (여성, 남성, 기타)를 선택하십시오."

#, fuzzy
msgid "general"
msgstr "일반"

#, fuzzy
msgid "general_settings"
msgstr "일반설정"

#, fuzzy
msgid "generate_passwords"
msgstr "비밀번호 만들기"

#, fuzzy
msgid "get_certificate"
msgstr "자격증을 따세요!"

#, fuzzy
msgid "give_link_to_teacher"
msgstr "선생님께 다음 링크를 드립니다:"

msgid "go_back"
msgstr ""

#, fuzzy
msgid "go_back_to_main"
msgstr "메인 페이지로 돌아가기"

#, fuzzy
msgid "go_to_question"
msgstr "다음 질문"

#, fuzzy
msgid "go_to_quiz_result"
msgstr "퀴즈 결과로 이동"

#, fuzzy
msgid "goto_profile"
msgstr "내 프로필로 이동"

#, fuzzy
msgid "grid_overview"
msgstr "모험별 프로그램 개요"

#, fuzzy
msgid "hand_in"
msgstr "제출하다"

#, fuzzy
msgid "hand_in_exercise"
msgstr "손풀기 연습 문제"

#, fuzzy
msgid "heard_about_hedy"
msgstr "Hedy 얘기는 어떻게 들었어?"

#, fuzzy
msgid "heard_about_invalid"
msgstr "우리에 대해 들은 올바른 방법을 선택해 주세요."

#, fuzzy
msgid "hedy_achievements"
msgstr "Hedy의 업적"

#, fuzzy
msgid "hedy_choice_title"
msgstr "Hedy의 선택은"

#, fuzzy
msgid "hedy_logo_alt"
msgstr "Hedy 로고"

#, fuzzy
msgid "hedy_on_github"
msgstr "Hedy on Github"

#, fuzzy
msgid "hedy_tutorial_logo_alt"
msgstr "Hedy 튜토리얼 아이콘"

#, fuzzy
msgid "hello_logo"
msgstr "안녕하세요"

#, fuzzy
msgid "hidden"
msgstr "숨기기"

#, fuzzy
msgid "hide_cheatsheet"
msgstr "컨닝 페이퍼 숨기기"

#, fuzzy
msgid "hide_keyword_switcher"
msgstr "키워드 변환기 숨기기"

#, fuzzy
msgid "highest_level_reached"
msgstr "최고 레벨에 도달했습니다"

#, fuzzy
msgid "highest_quiz_score"
msgstr "퀴즈 최고 점수입니다"

#, fuzzy
msgid "highscore_explanation"
msgstr "이 페이지에서는 수집된 성과의 양에 따라 현재의 고득점을 볼 수 있다. 모든 사용자, 국가 또는 수업의 순위를 볼 수 있다. 사용자 이름을 클릭하여 공개 프로필을 볼 수 있다."

#, fuzzy
msgid "highscore_no_public_profile"
msgstr "공개 프로필이 없으므로 하이 스코어에 나타나지 않습니다. 공용 프로필을 생성하시겠습니까?"

#, fuzzy
msgid "highscores"
msgstr "하이 스코어"

#, fuzzy
msgid "hint"
msgstr "힌트?"

#, fuzzy
msgid "ill_work_some_more"
msgstr "제가 조금만 더 작업을 해볼게요"

#, fuzzy
msgid "image_invalid"
msgstr "선택하신 이미지가 올바르지 않습니다."

#, fuzzy
msgid "incomplete_command_exception"
msgstr "불완전한 명령어"

#, fuzzy
msgid "incorrect_handling_of_quotes_exception"
msgstr "\"인용 처리가 잘못 되었습니다\""

#, fuzzy
msgid "incorrect_use_of_types_exception"
msgstr "잘못된 종류 사용"

#, fuzzy
msgid "incorrect_use_of_variable_exception"
msgstr "변수 사용 오류"

#, fuzzy
msgid "indentation_exception"
msgstr "\"잘못된 들여쓰기 입니다"

#, fuzzy
msgid "input"
msgstr "{ask}에서 입력"

#, fuzzy
msgid "integer"
msgstr "수"

#, fuzzy
msgid "invalid_class_link"
msgstr "수업에 가입하기 위한 링크가 잘못되었습니다."

#, fuzzy
msgid "invalid_command_exception"
msgstr "잘못된 명령어"

#, fuzzy
msgid "invalid_keyword_language_comment"
msgstr "# The provided keyword language is invalid, keyword language is set to English"

#, fuzzy
msgid "invalid_language_comment"
msgstr "# The provided language is invalid, language set to English"

#, fuzzy
msgid "invalid_level_comment"
msgstr "# The provided level is invalid, level is set to level 1"

#, fuzzy
msgid "invalid_program_comment"
msgstr "# The provided program is invalid, please try again"

#, fuzzy
msgid "invalid_teacher_invitation_code"
msgstr "선생님 초청 코드가 올바르지 않습니다. 선생님가 되려면 hello@hedy.org 에 연락해보세요."

#, fuzzy
msgid "invalid_tutorial_step"
msgstr "튜토리얼 단계가 잘못되었습니다"

#, fuzzy
msgid "invalid_username_password"
msgstr "사용자 이름/비밀번호가 잘못되었습니다."

#, fuzzy
msgid "invite_by_username"
msgstr "사용자 이름으로 초대"

#, fuzzy
msgid "invite_date"
msgstr "초대일자"

#, fuzzy
msgid "invite_message"
msgstr "수업에 참여하라는 초대장을 받았습니다"

#, fuzzy
msgid "invite_prompt"
msgstr "사용자 이름 입력"

#, fuzzy
msgid "invite_teacher"
msgstr "Invite a teacher"

#, fuzzy
msgid "join_class"
msgstr "수업참여"

#, fuzzy
msgid "join_prompt"
msgstr "수업에 참여하려면 계정이 있어야 합니다. 지금 로그인하시겠습니까?"

#, fuzzy
msgid "keyword_language_invalid"
msgstr "올바른 키워드 언어(영어 또는 자국어 선택)를 선택하십시오."

#, fuzzy
msgid "language"
msgstr "Language"

#, fuzzy
msgid "language_invalid"
msgstr "올바른 언어를 선택하십시오."

#, fuzzy
msgid "languages"
msgstr "이 프로그래밍 언어들 중에 어떤 것을 사용해 본 적이 있습니까?"

#, fuzzy
msgid "last_achievement"
msgstr "최종적으로 획득한 성과"

#, fuzzy
msgid "last_edited"
msgstr "마지막 편집"

#, fuzzy
msgid "last_error"
msgstr "마지막오류"

#, fuzzy
msgid "last_login"
msgstr "마지막로그인"

#, fuzzy
msgid "last_program"
msgstr "\"마지막 프로그램\""

#, fuzzy
msgid "last_update"
msgstr "마지막 업데이트"

#, fuzzy
msgid "lastname"
msgstr "성"

#, fuzzy
msgid "leave_class"
msgstr "수업 나가기"

#, fuzzy
msgid "level"
msgstr "레벨"

#, fuzzy
msgid "level_accessible"
msgstr "레벨은 학생들에게 열려있다"

#, fuzzy
msgid "level_disabled"
msgstr "레벨 비활성화됨"

#, fuzzy
msgid "level_future"
msgstr "이 레벨은 자동으로 다음에 열립니다 "

#, fuzzy
msgid "level_invalid"
msgstr "이 Hedy 레벨은 유효하지 않습니다."

#, fuzzy
msgid "level_not_class"
msgstr "이 레벨은 아직 수업에서 사용할 수 없습니다"

#, fuzzy
msgid "level_title"
msgstr "레벨"

#, fuzzy
msgid "levels"
msgstr "levels"

#, fuzzy
msgid "link"
msgstr "링크"

#, fuzzy
msgid "list"
msgstr "목록"

#, fuzzy
msgid "live_dashboard"
msgstr "라이브 대시보드"

#, fuzzy
msgid "logged_in_to_share"
msgstr "프로그램을 저장하고 공유하려면 로그인해야 합니다."

#, fuzzy
msgid "login"
msgstr "로그인"

#, fuzzy
msgid "login_long"
msgstr "계정에 로그인합니다"

#, fuzzy
msgid "login_to_save_your_work"
msgstr "작업을 저장하려면 로그인하십시오"

#, fuzzy
msgid "logout"
msgstr "로그아웃"

#, fuzzy
msgid "longest_program"
msgstr "가장 긴 프로그램"

#, fuzzy
msgid "mail_change_password_body"
msgstr ""
"Hedy 비밀번호가 변경되었습니다. 만약 의도하셨다면, 모든 것이 잘 된 일입니다. \n"
"비밀번호를 변경하지 않으셨다면, 이 이메일에 답장을 보내 즉시 저희에게 연락해주세요."

#, fuzzy
msgid "mail_change_password_subject"
msgstr "Hedy 비밀번호가 변경되었습니다"

#, fuzzy
msgid "mail_error_change_processed"
msgstr "유효성 확인 메일을 보낼 때 오류가 발생했습니다. 변경 사항은 여전히 올바르게 처리되고 있습니다."

#, fuzzy
msgid "mail_goodbye"
msgstr ""
"꾸준한 프로그래밍! \n"
"Hedy 팀"

#, fuzzy
msgid "mail_hello"
msgstr "안녕하세요 {username}!"

#, fuzzy
msgid "mail_recover_password_body"
msgstr ""
"이 링크를 클릭하면 새 Hedy 비밀번호를 설정할 수 있습니다. 이 링크는 <b>4</b>시간 동안 유효합니다. \n"
"비밀번호 리셋이 필요하지 않은 경우 이메일 {link}을(를) 무시하십시오"

#, fuzzy
msgid "mail_recover_password_subject"
msgstr "비밀번호의 초기화를 요청합니다."

#, fuzzy
msgid "mail_reset_password_body"
msgstr ""
"독자 분의 Hedy 비밀번호가 새 비밀번호로 리셋되었습니다. 만약 의도 하셨다면, 모든 것이 잘 된 일입니다. \n"
"비밀번호를 변경하지 않으셨다면, 이 이메일에 답장을 보내 즉시 저희에게 연락해주세요."

#, fuzzy
msgid "mail_reset_password_subject"
msgstr "Hedy 비밀번호가 초기화 되었습니다"

#, fuzzy
msgid "mail_welcome_teacher_body"
msgstr ""
"<strong>어서오세요!/strong>\n"
"당신의 새로운 Hedy 선생님의 계정을 축하드립니다. 전세계 Hedy 선생님들의 커뮤니티에 오신 것을 환영합니다!\n"
"\n"
"<강한>선생님의 회계가 할 수 있는 일 </강한>\n"
"지금은 잠금 해제된 여러 가지 옵션이 있습니다.\n"
"\n"
"1. 자세한 설명은 <a href=\"https://hedy.org/for-teachers/manual \">선생님용 매뉴얼에서 확인할 수 있다.\n"
"2. 당신의 선생님 계정으로 당신은 수업을 만들 수 있다. 당신의 학생들은 당신의 수업에 참여하는 것보다 더 많은 것을 할 수 있고, 당신은 그들의 진행 상황을 볼 수 있다. 수업은 <a href=\"https://hedycode.com/for-teachers \">의 페이지를 통해 만들어지고 관리된다.\n"
"3. 수업를 완전히 사용자 정의할 수 있습니다. 예를 들어 레벨을 열고 닫고, 모험을 활성화 또는 비활성화하고, 자신의 모험을 작성할 수 있습니다!\n"
"\n"
"<strong>온라인 커뮤니티에 가입하세요!/strong>\n"
"모든 Hedy 선생님들, 프로그래머들 그리고 다른 팬들은 저희 <a href=\"https://discord.gg/8yY7dEme9r \">Discord 서버에 가입하신 것을 환영합니다. 이곳은 여러분의 멋진 프로젝트와 교훈을 보여줄 수 있는 채널, 버그를 보고할 수 있는 채널, 그리고 다른 선생님들이나 Hedy 팀과 이야기할 수 있는 채널이 있습니다.\n"
"\n"
"<strong>도움을 요청하는 방법 </strong>\n"
"불분명한 사항이 있으면 디스코드로 알려주거나 <a href=\"mail to: hello@hedy.org \">로 이메일을 보내주세요.\n"
"\n"
"<strong>버그 신고 방법 </strong>\n"
"디스코드에는 버그 보고 채널인 #discord가 있다. 그곳은 당신이 직면하고 있는 문제들에 대해 우리에게 알려주기에 완벽한 장소이다. 당신이 깃허브를 사용하는 방법을 안다면, 당신은 거기서 <a href=\"https://github.com/hedyorg/hedy/issues/new?assignees=&labels=&template=bug_report.md&title=%5BBUG%5D \"> 이슈를 만들 수 있다.\n"

#, fuzzy
msgid "mail_welcome_teacher_subject"
msgstr "당신의 Hedy 선생님 계정은 준비가 되었습니다"

#, fuzzy
msgid "mail_welcome_verify_body"
msgstr ""
"귀하의 Hedy 계정이 성공적으로 생성되었습니다. 환영합니다! \n"
"이메일 주소를 확인하려면 이 링크를 클릭하십시오. {link}"

#, fuzzy
msgid "mail_welcome_verify_subject"
msgstr "Hedy에 오신것을 환영합니다"

#, fuzzy
msgid "mailing_title"
msgstr "Hedy 뉴스레터 구독하기"

#, fuzzy
msgid "main_subtitle"
msgstr "수업용 텍스트 프로그래밍"

#, fuzzy
msgid "main_title"
msgstr "Hedy"

#, fuzzy
msgid "make_sure_you_are_done"
msgstr "완료했는지 확인하세요! \"핸드 인(Hand in)\"을 클릭한 후에는 프로그램을 더 이상 변경할 수 없습니다."

#, fuzzy
msgid "male"
msgstr "남자"

#, fuzzy
msgid "mandatory_mode"
msgstr "필수 개발자 모드"

#, fuzzy
msgid "more_options"
msgstr "More options"

#, fuzzy
msgid "my_account"
msgstr "나의 계정"

#, fuzzy
msgid "my_achievements"
msgstr "My achievements"

#, fuzzy
msgid "my_adventures"
msgstr "My adventures"

#, fuzzy
msgid "my_classes"
msgstr "My classes"

#, fuzzy
msgid "my_messages"
msgstr "My messages"

#, fuzzy
msgid "my_public_profile"
msgstr "My public profile"

#, fuzzy
msgid "name"
msgstr "Name"

#, fuzzy
msgid "nav_explore"
msgstr "Explore"

#, fuzzy
msgid "nav_hedy"
msgstr "Hedy"

#, fuzzy
msgid "nav_learn_more"
msgstr "Learn more"

#, fuzzy
msgid "nav_start"
msgstr "Home"

#, fuzzy
msgid "nested blocks"
msgstr "a block in a block"

#, fuzzy
msgid "new_password"
msgstr "New password"

#, fuzzy
msgid "new_password_repeat"
msgstr "Repeat new password"

#, fuzzy
msgid "newline"
msgstr "a new line"

#, fuzzy
msgid "next_exercise"
msgstr "Next exercise"

#, fuzzy
msgid "next_page"
msgstr "Next page"

#, fuzzy
msgid "next_step_tutorial"
msgstr "Next step >>>"

#, fuzzy
msgid "no"
msgstr "No"

#, fuzzy
msgid "no_account"
msgstr "No account?"

#, fuzzy
msgid "no_accounts"
msgstr "There are no accounts to create."

#, fuzzy
msgid "no_adventures_yet"
msgstr "There are no public adventures yet..."

#, fuzzy
msgid "no_certificate"
msgstr "This user hasn't earned the Hedy Certificate of Completion"

#, fuzzy
msgid "no_more_flat_if"
msgstr "Starting in level 8, the code after {if} needs to be placed on the next line and start with 4 spaces."

#, fuzzy
msgid "no_programs"
msgstr "You have no programs yet."

#, fuzzy
msgid "no_public_profile"
msgstr "You don't have a public profile text yet..."

#, fuzzy
msgid "no_shared_programs"
msgstr "has no shared programs..."

#, fuzzy
msgid "no_such_adventure"
msgstr "This adventure doesn't exist!"

#, fuzzy
msgid "no_such_class"
msgstr "No such Hedy class."

#, fuzzy
msgid "no_such_highscore"
msgstr "Highscores"

#, fuzzy
msgid "no_such_level"
msgstr "No such Hedy level!"

#, fuzzy
msgid "no_such_program"
msgstr "No such Hedy program!"

#, fuzzy
msgid "no_tag"
msgstr "No tag provided!"

#, fuzzy
msgid "not_enrolled"
msgstr "Looks like you are not in this class!"

#, fuzzy
msgid "not_in_class_no_handin"
msgstr "You are not in a class, so there's no need for you to hand in anything."

#, fuzzy
msgid "not_logged_in_cantsave"
msgstr "Your program will not be saved."

#, fuzzy
msgid "not_logged_in_handin"
msgstr "You must be logged in to hand in an assignment."

#, fuzzy
msgid "not_teacher"
msgstr "Looks like you are not a teacher!"

#, fuzzy
msgid "number"
msgstr "a number"

#, fuzzy
msgid "number_achievements"
msgstr "Number of achievements"

#, fuzzy
msgid "number_lines"
msgstr "Number of lines"

#, fuzzy
msgid "number_programs"
msgstr "Number of programs ran"

#, fuzzy
msgid "ok"
msgstr "OK"

#, fuzzy
msgid "only_you_can_see"
msgstr "Only you can see this program."

#, fuzzy
msgid "open"
msgstr "Open"

#, fuzzy
msgid "opening_date"
msgstr "Opening date"

#, fuzzy
msgid "opening_dates"
msgstr "Opening dates"

#, fuzzy
msgid "option"
msgstr "Option"

#, fuzzy
msgid "or"
msgstr "or"

#, fuzzy
msgid "other"
msgstr "Other"

#, fuzzy
msgid "other_block"
msgstr "Another block language"

#, fuzzy
msgid "other_settings"
msgstr "Other settings"

#, fuzzy
msgid "other_source"
msgstr "Other"

#, fuzzy
msgid "other_text"
msgstr "Another text language"

#, fuzzy
msgid "overwrite_warning"
msgstr "You already have a program with this name, saving this program will replace the old one. Are you sure?"

#, fuzzy
msgid "owner"
msgstr "Owner"

#, fuzzy
msgid "page"
msgstr "page"

#, fuzzy
msgid "page_not_found"
msgstr "We couldn't find that page!"

#, fuzzy
msgid "pair_with_teacher"
msgstr "I would like to be paired with another teacher for help"

#, fuzzy
msgid "parsons_title"
msgstr "Puzzle"

#, fuzzy
msgid "password"
msgstr "Password"

#, fuzzy
msgid "password_change_not_allowed"
msgstr "You're not allowed to change the password of this user."

#, fuzzy
msgid "password_change_prompt"
msgstr "Are you sure you want to change this password?"

#, fuzzy
msgid "password_change_success"
msgstr "Password of your student is successfully changed."

#, fuzzy
msgid "password_invalid"
msgstr "Your password is invalid."

#, fuzzy
msgid "password_repeat"
msgstr "Repeat password"

#, fuzzy
msgid "password_resetted"
msgstr "Your password has been successfully reset. You are being redirected to the login page."

#, fuzzy
msgid "password_six"
msgstr "Your password must contain at least six characters."

#, fuzzy
msgid "password_updated"
msgstr "Password updated."

#, fuzzy
msgid "passwords_six"
msgstr "All passwords need to be six characters or longer."

#, fuzzy
msgid "pending_invites"
msgstr "Pending invites"

#, fuzzy
msgid "people_with_a_link"
msgstr "Other people with a link can see this program. It also can be found on the \"Explore\" page."

#, fuzzy
msgid "percentage"
msgstr "percentage"

#, fuzzy
msgid "percentage_achieved"
msgstr "Achieved by {percentage}% of the users"

#, fuzzy
msgid "period"
msgstr "a period"

#, fuzzy
msgid "personal_text"
msgstr "Personal text"

#, fuzzy
msgid "personal_text_invalid"
msgstr "Your personal text is invalid."

#, fuzzy
msgid "postfix_classname"
msgstr "Postfix classname"

#, fuzzy
msgid "preferred_keyword_language"
msgstr "Preferred keyword language"

#, fuzzy
msgid "preferred_language"
msgstr "Preferred language"

#, fuzzy
msgid "preview"
msgstr "Preview"

#, fuzzy
msgid "previewing_adventure"
msgstr "Previewing adventure"

#, fuzzy
msgid "previewing_class"
msgstr "You are previewing class <em>{class_name}</em> as a teacher."

#, fuzzy
msgid "previous_campaigns"
msgstr "View previous campaigns"

#, fuzzy
msgid "print_logo"
msgstr "print"

#, fuzzy
msgid "privacy_terms"
msgstr "Privacy terms"

#, fuzzy
msgid "private"
msgstr "Private"

#, fuzzy
msgid "profile_logo_alt"
msgstr "Profile icon."

#, fuzzy
msgid "profile_picture"
msgstr "Profile picture"

#, fuzzy
msgid "profile_updated"
msgstr "Profile updated."

#, fuzzy
msgid "profile_updated_reload"
msgstr "Profile updated, page will be re-loaded."

#, fuzzy
msgid "program_contains_error"
msgstr "This program contains an error, are you sure you want to share it?"

#, fuzzy
msgid "program_header"
msgstr "My programs"

#, fuzzy
msgid "program_too_large_exception"
msgstr "Programs too large"

#, fuzzy
msgid "programming_experience"
msgstr "Do you have programming experience?"

#, fuzzy
msgid "programming_invalid"
msgstr "Please select a valid programming language."

#, fuzzy
msgid "programs"
msgstr "Programs"

#, fuzzy
msgid "programs_created"
msgstr "Programs created"

#, fuzzy
msgid "programs_saved"
msgstr "Programs saved"

#, fuzzy
msgid "programs_submitted"
msgstr "Programs submitted"

#, fuzzy
msgid "prompt_join_class"
msgstr "Do you want to join this class?"

#, fuzzy
msgid "public"
msgstr "Public"

msgid "public_adventures"
msgstr "Browse public adventures"

#, fuzzy
msgid "public_invalid"
msgstr "This agreement selection is invalid"

#, fuzzy
msgid "public_profile"
msgstr "Public profile"

#, fuzzy
msgid "public_profile_info"
msgstr "By selecting this box I make my profile visible for everyone. Be careful not to share personal information like your name or home address, because everyone will be able to see it!"

#, fuzzy
msgid "public_profile_updated"
msgstr "Public profile updated, page will be re-loaded."

#, fuzzy
msgid "pygame_waiting_for_input"
msgstr "Waiting for a button press..."

#, fuzzy
msgid "question mark"
msgstr "a question mark"

#, fuzzy
msgid "quiz_logo_alt"
msgstr "Quiz logo"

#, fuzzy
msgid "quiz_score"
msgstr "Quiz score"

#, fuzzy
msgid "quiz_tab"
msgstr "Quiz"

#, fuzzy
msgid "quiz_threshold_not_reached"
msgstr "Quiz threshold not reached to unlock this level"

#, fuzzy
msgid "read_code_label"
msgstr "Read aloud"

#, fuzzy
msgid "recent"
msgstr "My recent programs"

msgid "recover_password"
msgstr "비밀번호의 초기화를 요청합니다"

#, fuzzy
msgid "regress_button"
msgstr "Go back to level {level}"

#, fuzzy
msgid "remove"
msgstr "Remove"

#, fuzzy
msgid "remove_customization"
msgstr "Remove customization"

#, fuzzy
msgid "remove_customizations_prompt"
msgstr "Are you sure you want to remove this class's customizations?"

#, fuzzy
msgid "remove_student_prompt"
msgstr "Are you sure you want to remove the student from the class?"

#, fuzzy
msgid "remove_user_prompt"
msgstr "Confirm removing this user from the class."

#, fuzzy
msgid "repair_program_logo_alt"
msgstr "Repair program icon"

#, fuzzy
msgid "repeat_dep"
msgstr "Starting in level 8, {repeat} needs to be used with indentation. You can see examples on the {repeat} tab in level 8."

#, fuzzy
msgid "repeat_match_password"
msgstr "The repeated password does not match."

#, fuzzy
msgid "repeat_new_password"
msgstr "Repeat new password"

#, fuzzy
msgid "report_failure"
msgstr "This program does not exist or is not public"

#, fuzzy
msgid "report_program"
msgstr "Are you sure you want to report this program?"

#, fuzzy
msgid "report_success"
msgstr "This program has been reported"

#, fuzzy
msgid "request_teacher"
msgstr "Would you like to apply for a teacher's account?"

#, fuzzy
msgid "request_teacher_account"
msgstr "Request teacher account"

#, fuzzy
msgid "required_field"
msgstr "Fields marked with an * are required"

#, fuzzy
msgid "reset_adventure_prompt"
msgstr "Are you sure you want to reset all selected adventures?"

#, fuzzy
msgid "reset_adventures"
msgstr "Reset selected adventures"

#, fuzzy
msgid "reset_button"
msgstr "초기화하기"

#, fuzzy
msgid "reset_password"
msgstr "비밀번호 초기화"

#, fuzzy
msgid "reset_view"
msgstr "초기화하기"

#, fuzzy
msgid "retrieve_adventure_error"
msgstr "이 모험을 볼 수 없습니다!"

#, fuzzy
msgid "retrieve_class_error"
msgstr "선생님들만이 수업을 다시 들을 수 있다"

#, fuzzy
msgid "retrieve_tag_error"
msgstr "Error retrieving tags"

#, fuzzy
msgid "role"
msgstr "Role"

#, fuzzy
msgid "run_code_button"
msgstr "코드 실행하기"

#, fuzzy
msgid "runs_over_time"
msgstr "시간 경과에 따라 실행됨"

#, fuzzy
msgid "save"
msgstr "저장하기"

#, fuzzy
msgid "save_parse_warning"
msgstr "이 프로그램에 오류가 있습니다. 저장하시겠습니까?"

#, fuzzy
msgid "save_prompt"
msgstr "프로그램을 저장하려면 계정이 있어야 합니다. 지금 로그인하시겠습니까?"

#, fuzzy
msgid "save_success_detail"
msgstr "프로그램이 성공적으로 저장되었습니다."

#, fuzzy
msgid "score"
msgstr "점수"

#, fuzzy
msgid "search"
msgstr "검색..."

#, fuzzy
msgid "search_button"
msgstr "검색"

#, fuzzy
msgid "second_teacher"
msgstr "Second teacher"

#, fuzzy
msgid "second_teacher_copy_prompt"
msgstr "Are you sure you want to copy this teacher?"

#, fuzzy
msgid "second_teacher_prompt"
msgstr "Enter a teacher username to invite them."

#, fuzzy
msgid "second_teacher_warning"
msgstr "All teachers in this class can customize it."

#, fuzzy
msgid "see_certificate"
msgstr "{username} 인증서 참조!"

#, fuzzy
msgid "select"
msgstr "선택하기"

#, fuzzy
msgid "select_adventures"
msgstr "모험 선택 및 주문"

#, fuzzy
msgid "select_all"
msgstr "Select all"

#, fuzzy
msgid "select_lang"
msgstr "Select language"

msgid "select_levels"
msgstr "Select levels"

#, fuzzy
msgid "select_tag"
msgstr "Select tag"

#, fuzzy
msgid "selected"
msgstr "Selected"

#, fuzzy
msgid "self_removal_prompt"
msgstr "정말 이 수업을 나가실 건가요?"

#, fuzzy
msgid "send_password_recovery"
msgstr "비밀번호 복구 이메일을 보내주세요"

#, fuzzy
msgid "sent_by"
msgstr "이 초대장은 다음 사람에 의해 발송됩니다"

#, fuzzy
msgid "sent_password_recovery"
msgstr "비밀번호를 초기화 하는 방법에 대한 방법이 포함된 이메일을 곧 받으실 수 있습니다."

#, fuzzy
msgid "settings"
msgstr "개인 정보 설정"

#, fuzzy
msgid "share_by_giving_link"
msgstr "다른 사용자에게 아래 링크를 제공하여 프로그램을 보여줍니다:"

#, fuzzy
msgid "share_your_program"
msgstr "프로그램 공유"

#, fuzzy
msgid "signup_student_or_teacher"
msgstr "학생이신가요 아니면 선생님이신가요?"

#, fuzzy
msgid "single quotes"
msgstr "인용구 하나"

#, fuzzy
msgid "slash"
msgstr "slash"

#, fuzzy
msgid "slides"
msgstr "Slides"

#, fuzzy
msgid "slides_info"
msgstr "For each level of Hedy, we have created slides to help you teach. The slides contain explanations of each level, and Hedy examples that you can run inside the slides. Just click the link and get started! the Introduction slides are a general explanation of Hedy before level 1 The slides were created using <a href=\"https://slides.com\">slides.com</a>. If you want to adapt them yourself, you can download them, and then upload the resulting zip file to <a href=\"https://slides.com\">slides.com</a>. You can find more information about the slides in the <a href=\"https://hedy.org/for-teachers/manual/features\">teacher's manual</a>."

#, fuzzy
msgid "social_media"
msgstr "소셜 미디어"

#, fuzzy
msgid "something_went_wrong_keyword_parsing"
msgstr "모험에 오류가 있습니다. 모든 키워드가 {}(으)로 올바르게 둘러싸여 있습니까?"

#, fuzzy
msgid "space"
msgstr "띄어쓰기"

#, fuzzy
msgid "star"
msgstr "스타"

#, fuzzy
msgid "start_hedy_tutorial"
msgstr "hedy 튜토리얼 시작"

#, fuzzy
msgid "start_learning"
msgstr "Start learning"

#, fuzzy
msgid "start_programming"
msgstr "프로그래밍시작"

#, fuzzy
msgid "start_programming_logo_alt"
msgstr "프로그래밍 시작 아이콘"

#, fuzzy
msgid "start_quiz"
msgstr "퀴즈시작"

#, fuzzy
msgid "start_teacher_tutorial"
msgstr "선생님 튜토리얼 시작하기"

#, fuzzy
msgid "start_teaching"
msgstr "Start teaching"

#, fuzzy
msgid "step_title"
msgstr "Assignment"

#, fuzzy
msgid "stop_code_button"
msgstr "프로그램 중지"

#, fuzzy
msgid "string"
msgstr "텍스트"

#, fuzzy
msgid "student"
msgstr "Student"

#, fuzzy
msgid "student_already_in_class"
msgstr "이 학생은 이미 당신의 반에 소속되어 있어요."

#, fuzzy
msgid "student_already_invite"
msgstr "이 학생은 이미 초대 대기 중입니다."

#, fuzzy
msgid "student_details"
msgstr "Student details"

#, fuzzy
msgid "student_list"
msgstr "\"학생 목록\""

#, fuzzy
msgid "student_not_allowed_in_class"
msgstr "Student not allowed in class"

#, fuzzy
msgid "student_not_existing"
msgstr "This username doesn't exist."

#, fuzzy
msgid "student_signup_header"
msgstr "Student"

#, fuzzy
msgid "students"
msgstr "students"

#, fuzzy
msgid "submission_time"
msgstr "Handed in at"

#, fuzzy
msgid "submit_answer"
msgstr "Answer question"

#, fuzzy
msgid "submit_program"
msgstr "Submit"

#, fuzzy
msgid "submit_warning"
msgstr "Are you sure you want to submit this program?"

#, fuzzy
msgid "submitted"
msgstr "Submitted"

#, fuzzy
msgid "submitted_header"
msgstr "This is a submitted program and can't be altered."

#, fuzzy
msgid "subscribe"
msgstr "Subscribe"

#, fuzzy
msgid "subscribe_newsletter"
msgstr "Subscribe to the newsletter"

#, fuzzy
msgid "suggestion_color"
msgstr "Try using another color"

#, fuzzy
msgid "suggestion_note"
msgstr "Use a note between C0 and B9 or a number between 1 and 70"

#, fuzzy
msgid "suggestion_number"
msgstr "Try changing the value to a number"

#, fuzzy
msgid "surname"
msgstr "First Name"

#, fuzzy
msgid "survey"
msgstr "Survey"

#, fuzzy
msgid "survey_completed"
msgstr "Survey completed"

#, fuzzy
msgid "survey_skip"
msgstr "Don't show this again"

#, fuzzy
msgid "survey_submit"
msgstr "Submit"

#, fuzzy
msgid "tag_in_adventure"
msgstr "Tag in adventure"

#, fuzzy
msgid "tag_input_placeholder"
msgstr "Enter a new tag"

#, fuzzy
msgid "tags"
msgstr "Tags"

#, fuzzy
msgid "teacher"
msgstr "Teacher"

#, fuzzy
msgid "teacher_account_request"
msgstr "You have a pending teacher account request"

#, fuzzy
msgid "teacher_account_success"
msgstr "You successfully requested a teacher account."

#, fuzzy
msgid "teacher_invalid"
msgstr "Your teacher value is invalid."

#, fuzzy
msgid "teacher_invitation_require_login"
msgstr "To set up your profile as a teacher, we will need you to log in. If you don't have an account, please create one."

#, fuzzy
msgid "teacher_manual"
msgstr "Teacher manual"

#, fuzzy
msgid "teacher_signup_header"
msgstr "Teacher"

#, fuzzy
msgid "teacher_tutorial_logo_alt"
msgstr "Teacher tutorial icon"

#, fuzzy
msgid "teacher_welcome"
msgstr "Welcome to Hedy! Your are now the proud owner of a teachers account which allows you to create classes and invite students."

#, fuzzy
msgid "teachers"
msgstr "Teachers"

#, fuzzy
msgid "template_code"
msgstr ""
"This is the explanation of my adventure!\n"
"\n"
"This way I can show a command: <code>{print}</code>\n"
"\n"
"But sometimes I might want to show a piece of code, like this:\n"
"<pre>\n"
"{ask} What's your name?\n"
"{echo} so your name is \n"
"</pre>"

#, fuzzy
msgid "this_turns_in_assignment"
msgstr "This turns in your assignment to your teacher."

#, fuzzy
msgid "title"
msgstr "Title"

#, fuzzy
msgid "title_achievements"
msgstr "Hedy - My achievements"

#, fuzzy
msgid "title_admin"
msgstr "Hedy - Administrator page"

#, fuzzy
msgid "title_class grid_overview"
msgstr "Hedy - Grid overview"

#, fuzzy
msgid "title_class live_statistics"
msgstr "Hedy - Live Statistics"

#, fuzzy
msgid "title_class-overview"
msgstr "Hedy - Class overview"

#, fuzzy
msgid "title_customize-adventure"
msgstr "Hedy - Customize adventure"

#, fuzzy
msgid "title_customize-class"
msgstr "Hedy - Customize class"

#, fuzzy
msgid "title_explore"
msgstr "Hedy - Explore"

#, fuzzy
msgid "title_for-teacher"
msgstr "Hedy - For teachers"

#, fuzzy
msgid "title_join-class"
msgstr "Hedy - Join class"

#, fuzzy
msgid "title_landing-page"
msgstr "Welcome to Hedy!"

#, fuzzy
msgid "title_learn-more"
msgstr "Hedy - Learn more"

#, fuzzy
msgid "title_login"
msgstr "Hedy - 로그인"

#, fuzzy
msgid "title_my-profile"
msgstr "Hedy - 내 계정"

#, fuzzy
msgid "title_privacy"
msgstr "Hedy - 개인 정보 보호 약관"

#, fuzzy
msgid "title_programs"
msgstr "Hedy - 내 프로그램"

#, fuzzy
msgid "title_public-adventures"
msgstr "Hedy - Public adventures"

#, fuzzy
msgid "title_recover"
msgstr "Hedy - 계정 복구"

#, fuzzy
msgid "title_reset"
msgstr "Hedy - 비밀번호 초기화"

#, fuzzy
msgid "title_signup"
msgstr "Hedy - 계정 만들기"

#, fuzzy
msgid "title_start"
msgstr "Hedy - 텍스트 프로그래밍이 쉬워졌습니다"

#, fuzzy
msgid "title_view-adventure"
msgstr "Hedy - 모험 보기"

#, fuzzy
msgid "token_invalid"
msgstr "토큰이 올바르지 않습니다."

#, fuzzy
msgid "tooltip_level_locked"
msgstr "Your teacher disabled this level"

#, fuzzy
msgid "translate_error"
msgstr "코드를 번역하는 동안 오류가 발생했습니다. 코드를 실행하여 오류가 있는지 확인해 보십시오. 오류가 있는 코드는 번역할 수 없습니다."

#, fuzzy
msgid "translating_hedy"
msgstr "Hedy 번역"

#, fuzzy
msgid "translator"
msgstr "Translator"

#, fuzzy
msgid "tutorial"
msgstr "튜토리얼"

#, fuzzy
msgid "tutorial_code_snippet"
msgstr ""
"{print} Hello world!\n"
"{print} I'm learning Hedy with the tutorial!"

#, fuzzy
msgid "tutorial_message_not_found"
msgstr "We couldn't find the requested tutorial step..."

#, fuzzy
msgid "tutorial_title_not_found"
msgstr "Tutorial step not found"

#, fuzzy
msgid "unauthorized"
msgstr "You don't have access rights for this page"

#, fuzzy
msgid "unique_usernames"
msgstr "All usernames need to be unique."

#, fuzzy
msgid "unlock_thresholds"
msgstr "Unlock level thresholds"

#, fuzzy
msgid "unsaved_class_changes"
msgstr "There are unsaved changes, are you sure you want to leave this page?"

#, fuzzy
msgid "update_adventure_prompt"
msgstr "Are you sure you want to update this adventure?"

#, fuzzy
msgid "update_profile"
msgstr "Update profile"

#, fuzzy
msgid "update_public"
msgstr "Update public profile"

#, fuzzy
msgid "updating_indicator"
msgstr "Updating"

#, fuzzy
msgid "use_of_blanks_exception"
msgstr "Use of blanks in programs"

#, fuzzy
msgid "use_of_nested_functions_exception"
msgstr "Use of nested functions"

msgid "used_in"
msgstr ""

#, fuzzy
msgid "user"
msgstr "user"

#, fuzzy
msgid "user_inexistent"
msgstr "This user doesn't exist"

#, fuzzy
msgid "user_not_private"
msgstr "This user either doesn't exist or doesn't have a public profile"

#, fuzzy
msgid "username"
msgstr "Username"

#, fuzzy
msgid "username_empty"
msgstr "You didn't enter an username!"

#, fuzzy
msgid "username_invalid"
msgstr "Your username is invalid."

#, fuzzy
msgid "username_special"
msgstr "Username cannot contain `:` or `@`."

#, fuzzy
msgid "username_three"
msgstr "Username must contain at least three characters."

#, fuzzy
msgid "usernames_exist"
msgstr "One or more usernames is already in use."

#, fuzzy
msgid "value"
msgstr "Value"

#, fuzzy
msgid "variables"
msgstr "Variables"

#, fuzzy
msgid "view_program"
msgstr "View program"

#, fuzzy
msgid "welcome"
msgstr "Welcome"

#, fuzzy
msgid "welcome_back"
msgstr "Welcome back"

#, fuzzy
msgid "what_is_your_role"
msgstr "What is your role?"

#, fuzzy
msgid "what_should_my_code_do"
msgstr "What should my code do?"

#, fuzzy
msgid "whole_world"
msgstr "The world"

#, fuzzy
msgid "year_invalid"
msgstr "Please enter a year between 1900 and {current_year}."

#, fuzzy
msgid "yes"
msgstr "Yes"

#, fuzzy
msgid "your_account"
msgstr "Your profile"

#, fuzzy
msgid "your_class"
msgstr "Your class"

#, fuzzy
msgid "your_last_program"
msgstr "Your last saved program"

#, fuzzy
msgid "your_personal_text"
msgstr "Your personal text..."

#, fuzzy
msgid "your_program"
msgstr "Your program"

#~ msgid "title_class logs"
#~ msgstr "Hedy - Logs"

#~ msgid "title_class statistics"
#~ msgstr "My statistics"

#~ msgid "disabled_button_locked"
#~ msgstr "너희 선생님은 아직 이 레벨을 풀지 않으셨다"

#~ msgid "duplicate_tag"
#~ msgstr "You already have a tag with this name."

#~ msgid "tag_deleted"
#~ msgstr "This tag was successfully deleted."

#~ msgid "no_tags"
#~ msgstr "No tags yet."

#~ msgid "apply_filters"
#~ msgstr "Apply filters"

#~ msgid "write_first_program"
#~ msgstr "Write your first program!"

#~ msgid "adventures"
#~ msgstr "사용 가능한 모험"

#~ msgid "share_confirm"
#~ msgstr "프로그램을 공개로 설정 하시겠습니까?"

#~ msgid "share_success_detail"
#~ msgstr "프로그램이 성공적으로 공유되었습니다."

#~ msgid "try_it"
#~ msgstr "시작하기"

#~ msgid "unshare_confirm"
#~ msgstr "Are you sure you want to make the program private?"

#~ msgid "unshare_success_detail"
#~ msgstr "Program unshared successfully."

#~ msgid "adventure_exp_2"
#~ msgstr "If you want to show actual code snippets, for example to give student a template or example of the code. Please use pre anchors like this:"

#~ msgid "hello_world"
#~ msgstr "Hello world!"

#~ msgid "adventure_exp_1"
#~ msgstr "Type your adventure of choice on the right-hand side. After creating your adventure you can include it in one of your classes under \"customizations\". If you want to include a command in your adventure please use code anchors like this:"

#~ msgid "hide_parsons"
#~ msgstr "퍼즐 숨기기"

#~ msgid "hide_quiz"
#~ msgstr "퀴즈 숨기기"

<<<<<<< HEAD
#~ msgid "classes"
#~ msgstr ""
=======
#~ msgid "back_to_class"
#~ msgstr "수업으로 돌아가기"
>>>>>>> 73f1f172
<|MERGE_RESOLUTION|>--- conflicted
+++ resolved
@@ -2534,10 +2534,8 @@
 #~ msgid "hide_quiz"
 #~ msgstr "퀴즈 숨기기"
 
-<<<<<<< HEAD
+#~ msgid "back_to_class"
+#~ msgstr "수업으로 돌아가기"
+
 #~ msgid "classes"
 #~ msgstr ""
-=======
-#~ msgid "back_to_class"
-#~ msgstr "수업으로 돌아가기"
->>>>>>> 73f1f172
