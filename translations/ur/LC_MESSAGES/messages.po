--- conflicted
+++ resolved
@@ -7,21 +7,17 @@
 msgstr ""
 "Project-Id-Version: PROJECT VERSION\n"
 "Report-Msgid-Bugs-To: EMAIL@ADDRESS\n"
-<<<<<<< HEAD
-"POT-Creation-Date: 2022-12-06 15:15+0100\n"
-"PO-Revision-Date: 2022-12-05 15:10+0000\n"
-=======
 "POT-Creation-Date: 2022-11-14 09:21+0100\n"
 "PO-Revision-Date: 2022-12-06 17:12+0000\n"
->>>>>>> e67fb342
 "Last-Translator: Anonymous <noreply@weblate.org>\n"
+"Language-Team: none\n"
 "Language: ur\n"
-"Language-Team: none\n"
-"Plural-Forms: nplurals=2; plural=n != 1;\n"
 "MIME-Version: 1.0\n"
 "Content-Type: text/plain; charset=utf-8\n"
 "Content-Transfer-Encoding: 8bit\n"
-"Generated-By: Babel 2.10.1\n"
+"Plural-Forms: nplurals=2; plural=n != 1;\n"
+"X-Generator: Weblate 4.15-dev\n"
+"Generated-By: Babel 2.11.0\n"
 
 #, fuzzy
 msgid "program_contains_error"
@@ -624,9 +620,6 @@
 #, fuzzy
 msgid "generate_passwords"
 msgstr "Generate passwords"
-
-msgid "postfix_classname"
-msgstr ""
 
 #, fuzzy
 msgid "reset_view"
@@ -886,6 +879,10 @@
 msgstr "students"
 
 #, fuzzy
+msgid "view"
+msgstr "View"
+
+#, fuzzy
 msgid "duplicate"
 msgstr "Duplicate"
 
@@ -906,10 +903,6 @@
 msgstr "Last update"
 
 #, fuzzy
-msgid "view"
-msgstr "View"
-
-#, fuzzy
 msgid "edit"
 msgstr "Edit"
 
@@ -1038,16 +1031,8 @@
 msgstr "Go back to level {level}"
 
 #, fuzzy
-msgid "disabled_button_locked"
-msgstr "Your teacher hasn't unlocked this level yet"
-
-#, fuzzy
 msgid "advance_button"
 msgstr "Go to level {level}"
-
-#, fuzzy
-msgid "disabled_button_quiz"
-msgstr "Your quiz score is below the threshold, try again!"
 
 #, fuzzy
 msgid "developers_mode"
@@ -2082,8 +2067,6 @@
 
 #~ msgid "only_teacher_create_class"
 #~ msgstr "Only teachers are allowed to create classes!"
-<<<<<<< HEAD
-=======
 
 #, fuzzy
 msgid "disabled_button_locked"
@@ -2119,5 +2102,4 @@
 
 #, fuzzy
 msgid "heard_about_invalid"
-msgstr "Please select a valid way you heard about us."
->>>>>>> e67fb342
+msgstr "Please select a valid way you heard about us."