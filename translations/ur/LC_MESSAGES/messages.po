--- conflicted
+++ resolved
@@ -7,11 +7,7 @@
 msgstr ""
 "Project-Id-Version: PROJECT VERSION\n"
 "Report-Msgid-Bugs-To: EMAIL@ADDRESS\n"
-<<<<<<< HEAD
-"POT-Creation-Date: 2024-02-19 14:47+0100\n"
-=======
 "POT-Creation-Date: 2024-02-13 11:36+0100\n"
->>>>>>> 4dfa0bb9
 "PO-Revision-Date: 2024-02-10 12:08+0000\n"
 "Last-Translator: Prefill add-on <noreply-addon-prefill@weblate.org>\n"
 "Language: ur\n"
@@ -2619,13 +2615,6 @@
 #~ msgid "write_first_program"
 #~ msgstr "Write your first program!"
 
-<<<<<<< HEAD
-#~ msgid "share"
-#~ msgstr "Share"
-
-#~ msgid "unshare"
-#~ msgstr "Unshare"
-=======
 #~ msgid "adventure_exp_1"
 #~ msgstr "Type your adventure of choice on the right-hand side. After creating your adventure you can include it in one of your classes under \"customizations\". If you want to include a command in your adventure please use code anchors like this:"
 
@@ -2634,4 +2623,3 @@
 
 #~ msgid "hello_world"
 #~ msgstr "Hello world!"
->>>>>>> 4dfa0bb9
