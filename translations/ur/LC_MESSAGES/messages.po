<<<<<<< HEAD
=======
# Urdu translations for PROJECT.
# Copyright (C) 2023 ORGANIZATION
# This file is distributed under the same license as the PROJECT project.
# FIRST AUTHOR <EMAIL@ADDRESS>, 2023.
#
#, fuzzy
msgid ""
msgstr ""
"Project-Id-Version: PROJECT VERSION\n"
"Report-Msgid-Bugs-To: EMAIL@ADDRESS\n"
"POT-Creation-Date: 2023-11-27 20:54+0100\n"
"PO-Revision-Date: YEAR-MO-DA HO:MI+ZONE\n"
"Last-Translator: FULL NAME <EMAIL@ADDRESS>\n"
"Language: ur\n"
"Language-Team: ur <LL@li.org>\n"
"Plural-Forms: nplurals=2; plural=(n != 1);\n"
"MIME-Version: 1.0\n"
"Content-Type: text/plain; charset=utf-8\n"
"Content-Transfer-Encoding: 8bit\n"
"Generated-By: Babel 2.11.0\n"

>>>>>>> f7e3be19
#, fuzzy
msgid "Access Before Assign"
msgstr "You tried to use the variable {name} on line {access_line_number}, but you set it on line {definition_line_number}. Set a variable before using it."

msgid "Cyclic Var Definition"
msgstr "اس نام {variable} کو استعمال سے پہلے {is}کمانڈ کے بائیں جانب متعارف کروائیں۔"

msgid "Has Blanks"
msgstr "آپ کا کوڈ نامکمل ہے۔اس میں خالی جگہیں موجود ہیں۔"

#, fuzzy
msgid "Incomplete"
msgstr "Oops! You forgot a bit of code! On line {line_number}, you need to enter text behind {incomplete_command}."

#, fuzzy
msgid "Incomplete Repeat"
msgstr "It looks like you forgot to use {command} with the repeat command you used on line {line_number}."

#, fuzzy
msgid "Invalid"
msgstr "{invalid_command} is not a Hedy level {level} command. Did you mean {guessed_command}?"

#, fuzzy
msgid "Invalid Argument"
msgstr "You cannot use the command {command} with {invalid_argument}. Try changing {invalid_argument} to {allowed_types}."

#, fuzzy
msgid "Invalid Argument Type"
msgstr "You cannot use {command} with {invalid_argument} because it is {invalid_type}. Try changing {invalid_argument} to {allowed_types}."

#, fuzzy
msgid "Invalid At Command"
msgstr "The {at} command may not be used from level 16 onward. You can use square brackets to use an element from a list, for example `friends[i]`, `lucky_numbers[{random}]`."

#, fuzzy
msgid "Invalid Space"
msgstr "Oops! You started a line with a space on line {line_number}. Spaces confuse computers, can you remove it?"

#, fuzzy
msgid "Invalid Type Combination"
msgstr "You cannot use {invalid_argument} and {invalid_argument_2} with {command} because one is {invalid_type} and the other is {invalid_type_2}. Try changing {invalid_argument} to {invalid_type_2} or {invalid_argument_2} to {invalid_type}."

#, fuzzy
msgid "Locked Language Feature"
msgstr "You are using {concept}! That is awesome, but {concept} is not unlocked yet! It will be unlocked in a later level."

#, fuzzy
msgid "Lonely Echo"
msgstr "You used an echo before an ask, or an echo without an ask. First ask for input, then echo."

#, fuzzy
msgid "Lonely Text"
msgstr "It looks like you forgot to use a command with the text you put in line {line_number}"

#, fuzzy
msgid "Missing Command"
msgstr "It looks like you forgot to use a command on line {line_number}."

#, fuzzy
msgid "Missing Inner Command"
msgstr "It looks like you forgot to use a command with the {command} statement you used on line {line_number}."

#, fuzzy
msgid "Misspelled At Command"
msgstr "It looks like you might have misspelled the {command} command, instead you wrote {invalid_argument} in line {line_number}."

#, fuzzy
msgid "No Indentation"
msgstr "You used too few spaces in line {line_number}. You used {leading_spaces} spaces, which is not enough. Start every new block with {indent_size} spaces more than the line before."

#, fuzzy
msgid "Parse"
msgstr "The code you entered is not valid Hedy code. There is a mistake on line {location[0]}, at position {location[1]}. You typed {character_found}, but that is not allowed."

#, fuzzy
msgid "Pressit Missing Else"
msgstr "You forgot to add what happens when you press a different key, add an {else} to your code"

#, fuzzy
msgid "Too Big"
msgstr "Wow! Your program has an impressive {lines_of_code} lines of code! But we can only process {max_lines} lines in this level. Make your program smaller and try again."

#, fuzzy
msgid "Unexpected Indentation"
msgstr "You used too many spaces in line {line_number}. You used {leading_spaces} spaces, which is too much. Start every new block with {indent_size} spaces more than the line before."

#, fuzzy
msgid "Unquoted Assignment"
msgstr "From this level, you need to place texts to the right of the `is` between quotes. You forgot that for the text {text}."

#, fuzzy
msgid "Unquoted Equality Check"
msgstr "If you want to check if a variable is equal to multiple words, the words should be surrounded by quotation marks!"

#, fuzzy
msgid "Unquoted Text"
msgstr "Be careful. If you ask or print something, the text should start and finish with a quotation mark. You forgot that for the text {unquotedtext}."

#, fuzzy
msgid "Unsupported Float"
msgstr "Non-integer numbers are not supported yet but they will be in a few levels. For now change {value} to an integer."

#, fuzzy
msgid "Unsupported String Value"
msgstr "Text values cannot contain {invalid_value}."

#, fuzzy
msgid "Var Undefined"
msgstr "You tried to use the variable {name}, but you didn't set it. It is also possible that you were trying to use the word {name} but forgot quotation marks."

#, fuzzy
msgid "Wrong Level"
msgstr "That was correct Hedy code, but not at the right level. You wrote {offending_keyword} for level {working_level}. Tip: {tip}"

#, fuzzy
msgid "account_overview"
msgstr "Account overview"

#, fuzzy
msgid "accounts_created"
msgstr "Accounts where successfully created."

#, fuzzy
msgid "accounts_intro"
msgstr "On this page you can create accounts for multiple students at once. These are automatically added to the current class, so make sure the class shown above is the right one! Every username needs to be unique in the entire Hedy system. You can use 'Postfix classname' to add your class name to all accounts. If you manually enter passwords, these need to be <b>at least</b> 6 characters."

#, fuzzy
msgid "achievement_earned"
msgstr "You've earned an achievement!"

#, fuzzy
msgid "achievements"
msgstr "achievements"

#, fuzzy
msgid "achievements_check_icon_alt"
msgstr "Achievement check icon"

#, fuzzy
msgid "achievements_logo_alt"
msgstr "Achievement logo"

#, fuzzy
msgid "add"
msgstr "Add"

#, fuzzy
msgid "add_students"
msgstr "Add students"

#, fuzzy
msgid "add_students_options"
msgstr "Add students options"

#, fuzzy
msgid "admin"
msgstr "Admin"

#, fuzzy
msgid "advance_button"
msgstr "Go to level {level}"

#, fuzzy
msgid "adventure"
msgstr "Adventure"

msgid "adventure_cloned"
msgstr ""

#, fuzzy
msgid "adventure_duplicate"
msgstr "You already have an adventure with this name."

#, fuzzy
msgid "adventure_empty"
msgstr "You didn't enter an adventure name!"

#, fuzzy
msgid "adventure_exp_1"
msgstr "Type your adventure of choice on the right-hand side. After creating your adventure you can include it in one of your classes under \"customizations\". If you want to include a command in your adventure please use code anchors like this:"

#, fuzzy
msgid "adventure_exp_2"
msgstr "If you want to show actual code snippets, for example to give student a template or example of the code. Please use pre anchors like this:"

#, fuzzy
msgid "adventure_exp_3"
msgstr "Make sure you always surround keywords with { }, then they are recognized correctly. You can use the \"preview\" button to view a styled version of your adventure. To view the adventure on a dedicated page, select \"view\" from the teachers page."

#, fuzzy
msgid "adventure_id_invalid"
msgstr "This adventure id is invalid."

#, fuzzy
msgid "adventure_length"
msgstr "Your adventure has to be at least 20 characters."

#, fuzzy
msgid "adventure_name_invalid"
msgstr "This adventure name is invalid."

#, fuzzy
msgid "adventure_prompt"
msgstr "Please enter the name of the adventure"

#, fuzzy
msgid "adventure_terms"
msgstr "I agree that my adventure might be made publicly available on Hedy."

#, fuzzy
msgid "adventure_updated"
msgstr "The adventure has been updated!"

#, fuzzy
msgid "adventures"
msgstr "Available Adventures"

#, fuzzy
msgid "adventures_restored"
msgstr "The default adventures have been restored!"

#, fuzzy
msgid "ago"
msgstr "{timestamp} ago"

#, fuzzy
msgid "agree_invalid"
msgstr "You have to agree with the privacy terms."

#, fuzzy
msgid "agree_with"
msgstr "I agree to the"

#, fuzzy
msgid "ajax_error"
msgstr "There was an error, please try again."

#, fuzzy
msgid "all"
msgstr "All"

#, fuzzy
msgid "all_class_highscores"
msgstr "All students visible in class highscores"

#, fuzzy
msgid "already_account"
msgstr "Already have an account?"

#, fuzzy
msgid "already_program_running"
msgstr "There is already a program running, finish that one first."

#, fuzzy
msgid "already_teacher"
msgstr "You already have a teacher account."

#, fuzzy
msgid "already_teacher_request"
msgstr "You already have a pending teacher request."

#, fuzzy
msgid "amount_created"
msgstr "programs created"

#, fuzzy
msgid "amount_saved"
msgstr "programs saved"

#, fuzzy
msgid "amount_submitted"
msgstr "programs submitted"

msgid "apply_filters"
msgstr ""

#, fuzzy
msgid "are_you_sure"
msgstr "Are you sure? You cannot revert this action."

#, fuzzy
msgid "ask_needs_var"
msgstr "Starting in level 2, ask needs to be used with a variable. Example: name is ask What are you called?"

#, fuzzy
msgid "back_to_class"
msgstr "Go back to class"

#, fuzzy
msgid "back_to_teachers_page"
msgstr "Go back to teachers page"

#, fuzzy
msgid "become_a_sponsor"
msgstr "Become a sponsor"

#, fuzzy
msgid "birth_year"
msgstr "Birth year"

#, fuzzy
msgid "by"
msgstr "by"

#, fuzzy
msgid "cancel"
msgstr "Cancel"

#, fuzzy
msgid "cant_parse_exception"
msgstr "Couldn't parse the program"

#, fuzzy
msgid "catch_index_exception"
msgstr "You tried to access the list {list_name} but it is either empty or the index is not there."

#, fuzzy
msgid "catch_value_exception"
msgstr "While running your program the command {command} received the value {value} which is not allowed. {suggestion}."

#, fuzzy
msgid "certificate"
msgstr "Certificate of Completion"

#, fuzzy
msgid "certified_teacher"
msgstr "Certified teacher"

#, fuzzy
msgid "change_password"
msgstr "Change password"

#, fuzzy
msgid "cheatsheet_title"
msgstr "Cheatsheet"

#, fuzzy
msgid "class_already_joined"
msgstr "You are already a student of class"

#, fuzzy
msgid "class_customize_success"
msgstr "Class successfully customized."

#, fuzzy
msgid "class_live"
msgstr "Live statistics"

#, fuzzy
msgid "class_name_duplicate"
msgstr "You already have a class with this name."

#, fuzzy
msgid "class_name_empty"
msgstr "You didn't enter a class name!"

#, fuzzy
msgid "class_name_invalid"
msgstr "This class name is invalid."

#, fuzzy
msgid "class_name_prompt"
msgstr "Please enter the name of the new class"

#, fuzzy
msgid "class_overview"
msgstr "Class overview"

msgid "clone"
msgstr ""

msgid "cloned_times"
msgstr ""

#, fuzzy
msgid "class_survey_description"
msgstr "We would like to get a better overview of our Hedy users. By providing these answers, you would help improve Hedy. Thank you!"

#, fuzzy
msgid "class_survey_later"
msgstr "Remind me tomorrow"

#, fuzzy
msgid "class_survey_question1"
msgstr "What is the age range in your class?"

#, fuzzy
msgid "class_survey_question2"
msgstr "What is the spoken language in your class?"

#, fuzzy
msgid "class_survey_question3"
msgstr "What is the gender balance in your class?"

#, fuzzy
msgid "class_survey_question4"
msgstr "What distinguishes your students from others?"

#, fuzzy
msgid "close"
msgstr "Sluiten"

#, fuzzy
msgid "comma"
msgstr "a comma"

#, fuzzy
msgid "command_not_available_yet_exception"
msgstr "Command not available yet"

#, fuzzy
msgid "command_unavailable_exception"
msgstr "Command not correct anymore"

#, fuzzy
msgid "commands"
msgstr "Commands"

#, fuzzy
msgid "common_errors"
msgstr "Common errors"

#, fuzzy
msgid "congrats_message"
msgstr "Congratulations, {username}, you have completed Hedy!"

#, fuzzy
msgid "content_invalid"
msgstr "This adventure is invalid."

#, fuzzy
msgid "contributor"
msgstr "Contributor"

#, fuzzy
msgid "copy_clipboard"
msgstr "Successfully copied to clipboard"

#, fuzzy
msgid "copy_join_link"
msgstr "Copy join link"

#, fuzzy
msgid "copy_link_success"
msgstr "Join link successfully copied to clipboard"

#, fuzzy
msgid "copy_link_to_share"
msgstr "Copy link to share"

#, fuzzy
msgid "copy_mail_link"
msgstr "Please copy and paste this link into a new tab:"

#, fuzzy
msgid "correct_answer"
msgstr "The correct answer is"

#, fuzzy
msgid "country"
msgstr "Country"

#, fuzzy
msgid "country_invalid"
msgstr "Please select a valid country."

#, fuzzy
msgid "country_title"
msgstr "Country"

#, fuzzy
msgid "create_account"
msgstr "Create account"

#, fuzzy
msgid "create_accounts"
msgstr "Create accounts"

#, fuzzy
msgid "create_accounts_prompt"
msgstr "Are you sure you want to create these accounts?"

#, fuzzy
msgid "create_adventure"
msgstr "Create adventure"

#, fuzzy
msgid "create_class"
msgstr "Create a new class"

#, fuzzy
msgid "create_multiple_accounts"
msgstr "Create multiple accounts"

#, fuzzy
msgid "create_public_profile"
msgstr "Create public profile"

#, fuzzy
msgid "create_question"
msgstr "Do you want to create one?"

#, fuzzy
msgid "create_student_account"
msgstr "Create an account"

#, fuzzy
msgid "create_student_account_explanation"
msgstr "You can save your own programs with an account."

#, fuzzy
msgid "create_teacher_account"
msgstr "Create a teacher account"

#, fuzzy
msgid "create_teacher_account_explanation"
msgstr "With a teacher account, you can save your programs and see the results of your students."

#, fuzzy
msgid "creator"
msgstr "Creator"

#, fuzzy
msgid "current_password"
msgstr "Current password"

#, fuzzy
msgid "customization_deleted"
msgstr "Customizations successfully deleted."

#, fuzzy
msgid "customize_adventure"
msgstr "Customize adventure"

#, fuzzy
msgid "customize_class"
msgstr "Customize class"

#, fuzzy
msgid "dash"
msgstr "a dash"

#, fuzzy
msgid "default_403"
msgstr "Looks like you aren't authorized..."

#, fuzzy
msgid "default_404"
msgstr "We could not find that page..."

#, fuzzy
msgid "default_500"
msgstr "Something went wrong..."

#, fuzzy
msgid "delete"
msgstr "Delete"

#, fuzzy
msgid "delete_adventure_prompt"
msgstr "Are you sure you want to remove this adventure?"

#, fuzzy
msgid "delete_class_prompt"
msgstr "Are you sure you want to delete the class?"

#, fuzzy
msgid "delete_confirm"
msgstr "Are you sure you want to delete the program?"

#, fuzzy
msgid "delete_invite"
msgstr "Delete invitation"

#, fuzzy
msgid "delete_invite_prompt"
msgstr "Are you sure you want to remove this class invitation?"

#, fuzzy
msgid "delete_public"
msgstr "Delete public profile"

#, fuzzy
msgid "delete_success"
msgstr "Program deleted successfully."

#, fuzzy
msgid "destroy_profile"
msgstr "Delete profile"

#, fuzzy
msgid "developers_mode"
msgstr "Programmer's mode"

#, fuzzy
msgid "directly_available"
msgstr "Directly open"

#, fuzzy
msgid "disable"
msgstr "Disable"

#, fuzzy
msgid "disabled"
msgstr "Disabled"

#, fuzzy
msgid "disabled_button_quiz"
msgstr "Your quiz score is below the threshold, try again!"

#, fuzzy
msgid "discord_server"
msgstr "Discord server"

#, fuzzy
msgid "distinguished_user"
msgstr "Distinguished user"

#, fuzzy
msgid "double quotes"
msgstr "double quotes"

#, fuzzy
msgid "download"
msgstr "Download"

#, fuzzy
msgid "download_login_credentials"
msgstr "Do you want to download the login credentials after the accounts creation?"

#, fuzzy
msgid "duplicate"
msgstr "Duplicate"

#, fuzzy
msgid "echo_and_ask_mismatch_exception"
msgstr "Echo and ask mismatch"

#, fuzzy
msgid "echo_out"
msgstr "Starting in level 2 echo is no longer needed. You can repeat an answer with ask and print now. Example: name is ask What are you called? printhello name"

msgid "edit_adventure"
msgstr ""

#, fuzzy
msgid "edit_code_button"
msgstr "Edit code"

#, fuzzy
msgid "email"
msgstr "Email"

#, fuzzy
msgid "email_invalid"
msgstr "Please enter a valid email."

#, fuzzy
msgid "end_quiz"
msgstr "Quiz end"

#, fuzzy
msgid "english"
msgstr "English"

#, fuzzy
msgid "enter"
msgstr "Enter"

#, fuzzy
msgid "enter_password"
msgstr "Enter a new password for"

#, fuzzy
msgid "enter_text"
msgstr "Enter your answer here..."

#, fuzzy
msgid "error_logo_alt"
msgstr "Error logo"

#, fuzzy
msgid "exclamation mark"
msgstr "an exclamation mark"

#, fuzzy
msgid "exercise"
msgstr "Exercise"

#, fuzzy
msgid "exercise_doesnt_exist"
msgstr "This exercise doesn't exist"

#, fuzzy
msgid "exists_email"
msgstr "That email is already in use."

#, fuzzy
msgid "exists_username"
msgstr "That username is already in use."

#, fuzzy
msgid "experience_invalid"
msgstr "Please select a valid experience, choose (Yes, No)."

#, fuzzy
msgid "expiration_date"
msgstr "Expiration date"

#, fuzzy
msgid "explore_explanation"
msgstr "On this page you can look through programs created by other Hedy users. You can filter on both a Hedy level and adventure. Click on \"View program\" to open a program and run it. Programs with a red header contain a mistake. You can still open the program, but running it will result in an error. You can of course try to fix it! If the creator has a public profile you can click their username to visit their profile. There you will find all their shared programs and much more!"

#, fuzzy
msgid "explore_programs"
msgstr "Explore programs"

#, fuzzy
msgid "explore_programs_logo_alt"
msgstr "Explore programs icon"

#, fuzzy
msgid "favorite_program"
msgstr "Favorite program"

#, fuzzy
msgid "favourite_confirm"
msgstr "Are you sure you want to set this program as your favourite?"

#, fuzzy
msgid "favourite_program"
msgstr "Favourite program"

#, fuzzy
msgid "favourite_program_invalid"
msgstr "Your chosen favourite program is invalid."

#, fuzzy
msgid "favourite_success"
msgstr "Your program is set as favourite."

#, fuzzy
msgid "female"
msgstr "Female"

#, fuzzy
msgid "float"
msgstr "a number"

#, fuzzy
msgid "for_teachers"
msgstr "For teachers"

#, fuzzy
msgid "forgot_password"
msgstr "Forgot your password?"

#, fuzzy
msgid "from_another_teacher"
msgstr "From another teacher"

#, fuzzy
msgid "from_magazine_website"
msgstr "From a magazine or website"

#, fuzzy
msgid "from_video"
msgstr "From a video"

#, fuzzy
msgid "fun_statistics_msg"
msgstr "Here are some fun statistics!"

#, fuzzy
msgid "gender"
msgstr "Gender"

#, fuzzy
msgid "gender_invalid"
msgstr "Please select a valid gender, choose (Female, Male, Other)."

#, fuzzy
msgid "general"
msgstr "General"

#, fuzzy
msgid "general_settings"
msgstr "General settings"

#, fuzzy
msgid "generate_passwords"
msgstr "Generate passwords"

#, fuzzy
msgid "get_certificate"
msgstr "Get your certificate!"

#, fuzzy
msgid "give_link_to_teacher"
msgstr "Give the following link to your teacher:"

#, fuzzy
msgid "go_back_to_main"
msgstr "Go back to main page"

#, fuzzy
msgid "go_to_question"
msgstr "Go to question"

#, fuzzy
msgid "go_to_quiz_result"
msgstr "Go to quiz result"

#, fuzzy
msgid "goto_profile"
msgstr "Go to my profile"

#, fuzzy
msgid "grid_overview"
msgstr "Overview of programs per adventure"

#, fuzzy
msgid "hand_in"
msgstr "Hand in"

#, fuzzy
msgid "hand_in_exercise"
msgstr "Hand in exercise"

#, fuzzy
msgid "heard_about_hedy"
msgstr "How have you heard about Hedy?"

#, fuzzy
msgid "heard_about_invalid"
msgstr "Please select a valid way you heard about us."

#, fuzzy
msgid "hedy_achievements"
msgstr "Hedy achievements"

#, fuzzy
msgid "hedy_choice_title"
msgstr "Hedy's Choice"

#, fuzzy
msgid "hedy_logo_alt"
msgstr "Hedy logo"

#, fuzzy
msgid "hedy_on_github"
msgstr "Hedy on Github"

#, fuzzy
msgid "hedy_tutorial_logo_alt"
msgstr "Hedy tutorial icon"

msgid "hello_logo"
msgstr "ہیلو"

#, fuzzy
msgid "hello_world"
msgstr "Hello world!"

#, fuzzy
msgid "hidden"
msgstr "Hidden"

#, fuzzy
msgid "hide_cheatsheet"
msgstr "Hide cheatsheet"

#, fuzzy
msgid "hide_keyword_switcher"
msgstr "Hide keyword switcher"

#, fuzzy
msgid "hide_parsons"
msgstr "Hide puzzle"

#, fuzzy
msgid "hide_quiz"
msgstr "Hide quiz"

#, fuzzy
msgid "highest_level_reached"
msgstr "Highest level reached"

#, fuzzy
msgid "highest_quiz_score"
msgstr "Highest quiz score"

#, fuzzy
msgid "highscore_explanation"
msgstr "On this page you can view the current Highscores, based on the amount of achievements gathered. View the ranking for either all users, your country or your class. Click on a username to view their public profile."

#, fuzzy
msgid "highscore_no_public_profile"
msgstr "You don't have a public profile and are therefore not listed on the highscores. Do you wish to create one?"

#, fuzzy
msgid "highscores"
msgstr "Highscores"

#, fuzzy
msgid "hint"
msgstr "Hint?"

#, fuzzy
msgid "ill_work_some_more"
msgstr "I'll work on it a little longer"

#, fuzzy
msgid "image_invalid"
msgstr "The image you chose image is invalid."

#, fuzzy
msgid "incomplete_command_exception"
msgstr "Incomplete Command"

#, fuzzy
msgid "incorrect_handling_of_quotes_exception"
msgstr "Incorrect handling of quotes"

#, fuzzy
msgid "incorrect_use_of_types_exception"
msgstr "Incorrect use of types"

#, fuzzy
msgid "incorrect_use_of_variable_exception"
msgstr "Incorrect use of variable"

#, fuzzy
msgid "indentation_exception"
msgstr "Incorrect Indentation"

#, fuzzy
msgid "input"
msgstr "input from ask"

#, fuzzy
msgid "integer"
msgstr "a number"

#, fuzzy
msgid "invalid_class_link"
msgstr "Invalid link for joining the class."

#, fuzzy
msgid "invalid_command_exception"
msgstr "Invalid command"

#, fuzzy
msgid "invalid_keyword_language_comment"
msgstr "# The provided keyword language is invalid, keyword language is set to English"

#, fuzzy
msgid "invalid_language_comment"
msgstr "# The provided language is invalid, language set to English"

#, fuzzy
msgid "invalid_level_comment"
msgstr "# The provided level is invalid, level is set to level 1"

#, fuzzy
msgid "invalid_program_comment"
msgstr "# The provided program is invalid, please try again"

#, fuzzy
msgid "invalid_teacher_invitation_code"
msgstr "The teacher invitation code is invalid. To become a teacher, reach out to hello@hedy.org."

#, fuzzy
msgid "invalid_tutorial_step"
msgstr "Invalid tutorial step"

#, fuzzy
msgid "invalid_username_password"
msgstr "Invalid username/password."

#, fuzzy
msgid "invite_by_username"
msgstr "Invite by username"

#, fuzzy
msgid "invite_date"
msgstr "Invite date"

#, fuzzy
msgid "invite_message"
msgstr "You have received an invitation to join class"

#, fuzzy
msgid "invite_prompt"
msgstr "Enter a username"

#, fuzzy
msgid "invite_teacher"
msgstr "Invite a teacher"

#, fuzzy
msgid "join_class"
msgstr "Join class"

#, fuzzy
msgid "join_prompt"
msgstr "You need to have an account to join a class. Would you like to login now?"

#, fuzzy
msgid "keyword_language_invalid"
msgstr "Please select a valid keyword language (select English or your own language)."

#, fuzzy
msgid "language"
msgstr "Language"

#, fuzzy
msgid "language_invalid"
msgstr "Please select a valid language."

#, fuzzy
msgid "languages"
msgstr "Which of these programming languages have you used before?"

#, fuzzy
msgid "last_achievement"
msgstr "Last earned achievement"

#, fuzzy
msgid "last_edited"
msgstr "Last edited"

#, fuzzy
msgid "last_error"
msgstr "Last error"

#, fuzzy
msgid "last_login"
msgstr "Last login"

#, fuzzy
msgid "last_program"
msgstr "Last program"

#, fuzzy
msgid "last_update"
msgstr "Last update"

#, fuzzy
msgid "lastname"
msgstr "Last Name"

#, fuzzy
msgid "leave_class"
msgstr "Leave class"

#, fuzzy
msgid "level"
msgstr "Level"

#, fuzzy
msgid "level_accessible"
msgstr "Level is open to students"

#, fuzzy
msgid "level_disabled"
msgstr "Level disabled"

#, fuzzy
msgid "level_future"
msgstr "This level will open automatically after the opening date"

#, fuzzy
msgid "level_invalid"
msgstr "This Hedy level in invalid."

#, fuzzy
msgid "level_not_class"
msgstr "This level has not been made available in your class yet"

#, fuzzy
msgid "level_title"
msgstr "Level"

#, fuzzy
msgid "link"
msgstr "Link"

#, fuzzy
msgid "list"
msgstr "a list"

#, fuzzy
msgid "live_dashboard"
msgstr "Live Dashboard"

#, fuzzy
msgid "logged_in_to_share"
msgstr "You must be logged in to save and share a program."

#, fuzzy
msgid "login"
msgstr "Log in"

#, fuzzy
msgid "login_long"
msgstr "Log in to your account"

#, fuzzy
msgid "login_to_save_your_work"
msgstr "Log in to save your work"

#, fuzzy
msgid "logout"
msgstr "Log out"

#, fuzzy
msgid "longest_program"
msgstr "Longest program"

#, fuzzy
msgid "mail_change_password_body"
msgstr ""
"Your Hedy password has been changed. If you did this, all is good.\n"
"If you didn't change your password, please contact us immediately by replying to this email."

#, fuzzy
msgid "mail_change_password_subject"
msgstr "Your Hedy password has been changed"

#, fuzzy
msgid "mail_error_change_processed"
msgstr "Something went wrong when sending a validation mail, the changes are still correctly processed."

#, fuzzy
msgid "mail_goodbye"
msgstr ""
"Keep programming!\n"
"The Hedy team"

#, fuzzy
msgid "mail_hello"
msgstr "Hi {username}!"

#, fuzzy
msgid "mail_recover_password_body"
msgstr ""
"By clicking on this link, you can set a new Hedy password. This link is valid for <b>4</b> hours.\n"
"If you haven't required a password reset, please ignore this email: {link}"

msgid "mail_recover_password_subject"
msgstr "پاس ورڈ دوبارہ ترتیب دینے کی درخواست کریں۔"

#, fuzzy
msgid "mail_reset_password_body"
msgstr ""
"Your Hedy password has been reset to a new one. If you did this, all is good.\n"
"If you didn't change your password, please contact us immediately by replying to this email."

#, fuzzy
msgid "mail_reset_password_subject"
msgstr "Your Hedy password has been reset"

#, fuzzy
msgid "mail_welcome_teacher_body"
msgstr ""
"<strong>Welcome!</strong>\n"
"Congratulations on your brand new Hedy teacher's account. Welcome to the world wide community of Hedy teachers!\n"
"\n"
"<strong>What teacher's accounts can do</strong>\n"
"There are a number of extra options unlocked for you now.\n"
"\n"
"1. Extra explanation is available in the <a href=\"https://hedy.org/for-teachers/manual\">teacher's manual</a>.\n"
"2. With your teacher account, you can create classes. Your students can than join your classes and you can see their progress. Classes are made and managed though the for <a href=\"https://hedycode.com/for-teachers\">teachers page</a>.\n"
"3. You can fully customize your classes, for example you can open and close levels, enable or disable adventures and author your own adventures!\n"
"\n"
"<strong>Join our online community!</strong>\n"
"All Hedy teachers, programmers and other fans are welcome to join our <a href=\"https://discord.gg/8yY7dEme9r\">Discord server</a>. This is the ideal place to chat about Hedy: we have channels where you can show your cool projects and lessons, channels to report bugs, and channels to chat with other teachers and with the Hedy team.\n"
"\n"
"<strong>How to ask for help </strong>\n"
"If anything is unclear, you can let us know on Discord, or <a href=\"mailto: hello@hedy.org\">send us an email</a>.\n"
"\n"
"<strong>How to report bugs</strong>\n"
"In Discord, we have a channel for reporting bugs, called #bugs. That is the perfect place to let us know about issues you are running into. If you know how to use GitHub, you can create an <a href=\"https://github.com/hedyorg/hedy/issues/new?assignees=&labels=&template=bug_report.md&title=%5BBUG%5D\">issue</a> there.\n"

#, fuzzy
msgid "mail_welcome_teacher_subject"
msgstr "Your Hedy teacher account is ready"

#, fuzzy
msgid "mail_welcome_verify_body"
msgstr ""
"Your Hedy account has been created successfully. Welcome!\n"
"Please click on this link to verify your email address: {link}"

#, fuzzy
msgid "mail_welcome_verify_subject"
msgstr "Welcome to Hedy"

#, fuzzy
msgid "mailing_title"
msgstr "Subscribe to the Hedy newsletter"

#, fuzzy
msgid "main_subtitle"
msgstr "A gradual programming language"

#, fuzzy
msgid "main_title"
msgstr "Hedy"

#, fuzzy
msgid "make_sure_you_are_done"
msgstr "Make sure you are done! You will not be able to change your program anymore after you click \"Hand in\"."

#, fuzzy
msgid "male"
msgstr "Male"

#, fuzzy
msgid "mandatory_mode"
msgstr "Mandatory developer's mode"

#, fuzzy
msgid "my_account"
msgstr "My account"

#, fuzzy
msgid "my_achievements"
msgstr "My achievements"

#, fuzzy
msgid "my_adventures"
msgstr "My adventures"

#, fuzzy
msgid "my_classes"
msgstr "My classes"

#, fuzzy
msgid "my_messages"
msgstr "My messages"

#, fuzzy
msgid "my_public_profile"
msgstr "My public profile"

#, fuzzy
msgid "name"
msgstr "Name"

#, fuzzy
msgid "nav_explore"
msgstr "Explore"

#, fuzzy
msgid "nav_hedy"
msgstr "Hedy"

#, fuzzy
msgid "nav_learn_more"
msgstr "Learn more"

#, fuzzy
msgid "nav_start"
msgstr "Home"

#, fuzzy
msgid "nested blocks"
msgstr "a block in a block"

#, fuzzy
msgid "new_password"
msgstr "New password"

#, fuzzy
msgid "new_password_repeat"
msgstr "Repeat new password"

#, fuzzy
msgid "newline"
msgstr "a new line"

#, fuzzy
msgid "next_exercise"
msgstr "Next exercise"

#, fuzzy
msgid "next_page"
msgstr "Next page"

#, fuzzy
msgid "next_step_tutorial"
msgstr "Next step >>>"

#, fuzzy
msgid "no"
msgstr "No"

#, fuzzy
msgid "no_account"
msgstr "No account?"

#, fuzzy
msgid "no_accounts"
msgstr "There are no accounts to create."

msgid "no_adventures_yet"
msgstr ""

#, fuzzy
msgid "no_certificate"
msgstr "This user hasn't earned the Hedy Certificate of Completion"

#, fuzzy
msgid "no_more_flat_if"
msgstr "Starting in level 8, the code after {if} needs to be placed on the next line and start with 4 spaces."

#, fuzzy
msgid "no_programs"
msgstr "You have no programs yet."

#, fuzzy
msgid "no_public_profile"
msgstr "You don't have a public profile text yet..."

#, fuzzy
msgid "no_shared_programs"
msgstr "has no shared programs..."

#, fuzzy
msgid "no_such_adventure"
msgstr "This adventure doesn't exist!"

#, fuzzy
msgid "no_such_class"
msgstr "No such Hedy class."

#, fuzzy
msgid "no_such_highscore"
msgstr "Highscores"

#, fuzzy
msgid "no_such_level"
msgstr "No such Hedy level!"

#, fuzzy
msgid "no_such_program"
msgstr "No such Hedy program!"

#, fuzzy
msgid "no_tag"
msgstr "No tag provided!"

#, fuzzy
msgid "not_enrolled"
msgstr "Looks like you are not in this class!"

#, fuzzy
msgid "not_in_class_no_handin"
msgstr "You are not in a class, so there's no need for you to hand in anything."

#, fuzzy
msgid "not_logged_in_cantsave"
msgstr "Your program will not be saved."

#, fuzzy
msgid "not_logged_in_handin"
msgstr "You must be logged in to hand in an assignment."

#, fuzzy
msgid "not_teacher"
msgstr "Looks like you are not a teacher!"

#, fuzzy
msgid "number"
msgstr "a number"

#, fuzzy
msgid "number_achievements"
msgstr "Number of achievements"

#, fuzzy
msgid "number_lines"
msgstr "Number of lines"

#, fuzzy
msgid "number_programs"
msgstr "Number of programs"

#, fuzzy
msgid "ok"
msgstr "OK"

#, fuzzy
msgid "only_you_can_see"
msgstr "Only you can see this program."

#, fuzzy
msgid "open"
msgstr "Open"

#, fuzzy
msgid "opening_date"
msgstr "Opening date"

#, fuzzy
msgid "opening_dates"
msgstr "Opening dates"

#, fuzzy
msgid "option"
msgstr "Option"

#, fuzzy
msgid "or"
msgstr "or"

#, fuzzy
msgid "other"
msgstr "Other"

#, fuzzy
msgid "other_block"
msgstr "Another block language"

#, fuzzy
msgid "other_settings"
msgstr "Other settings"

#, fuzzy
msgid "other_source"
msgstr "Other"

#, fuzzy
msgid "other_text"
msgstr "Another text language"

#, fuzzy
msgid "overwrite_warning"
msgstr "You already have a program with this name, saving this program will replace the old one. Are you sure?"

#, fuzzy
msgid "page"
msgstr "page"

#, fuzzy
msgid "page_not_found"
msgstr "We couldn't find that page!"

#, fuzzy
msgid "parsons_title"
msgstr "Puzzle"

#, fuzzy
msgid "password"
msgstr "Password"

#, fuzzy
msgid "password_change_not_allowed"
msgstr "You're not allowed to change the password of this user."

#, fuzzy
msgid "password_change_prompt"
msgstr "Are you sure you want to change this password?"

#, fuzzy
msgid "password_change_success"
msgstr "Password of your student is successfully changed."

#, fuzzy
msgid "password_invalid"
msgstr "Your password is invalid."

#, fuzzy
msgid "password_repeat"
msgstr "Repeat password"

#, fuzzy
msgid "password_resetted"
msgstr "Your password has been successfully reset. You are being redirected to the login page."

#, fuzzy
msgid "password_six"
msgstr "Your password must contain at least six characters."

#, fuzzy
msgid "password_updated"
msgstr "Password updated."

#, fuzzy
msgid "passwords_six"
msgstr "All passwords need to be six characters or longer."

#, fuzzy
msgid "pending_invites"
msgstr "Pending invites"

#, fuzzy
msgid "people_with_a_link"
msgstr "Other people with a link can see this program. It also can be found on the \"Explore\" page."

#, fuzzy
msgid "percentage"
msgstr "percentage"

#, fuzzy
msgid "percentage_achieved"
msgstr "Achieved by {percentage}% of the users"

#, fuzzy
msgid "period"
msgstr "a period"

#, fuzzy
msgid "personal_text"
msgstr "Personal text"

#, fuzzy
msgid "personal_text_invalid"
msgstr "Your personal text is invalid."

#, fuzzy
msgid "postfix_classname"
msgstr "Postfix classname"

#, fuzzy
msgid "preferred_keyword_language"
msgstr "Preferred keyword language"

#, fuzzy
msgid "preferred_language"
msgstr "Preferred language"

#, fuzzy
msgid "preview"
msgstr "Preview"

#, fuzzy
msgid "previous_campaigns"
msgstr "View previous campaigns"

msgid "print_logo"
msgstr "دکھاؤ"

#, fuzzy
msgid "privacy_terms"
msgstr "privacy terms"

#, fuzzy
msgid "private"
msgstr "Private"

#, fuzzy
msgid "profile_logo_alt"
msgstr "Profile icon."

#, fuzzy
msgid "profile_picture"
msgstr "Profile picture"

#, fuzzy
msgid "profile_updated"
msgstr "Profile updated."

#, fuzzy
msgid "profile_updated_reload"
msgstr "Profile updated, page will be re-loaded."

#, fuzzy
msgid "program_contains_error"
msgstr "This program contains an error, are you sure you want to share it?"

#, fuzzy
msgid "program_header"
msgstr "My programs"

#, fuzzy
msgid "program_too_large_exception"
msgstr "Programs too large"

#, fuzzy
msgid "programming_experience"
msgstr "Do you have programming experience?"

#, fuzzy
msgid "programming_invalid"
msgstr "Please select a valid programming language."

#, fuzzy
msgid "programs"
msgstr "Programs"

#, fuzzy
msgid "programs_created"
msgstr "Programs created"

#, fuzzy
msgid "programs_saved"
msgstr "Programs saved"

#, fuzzy
msgid "programs_submitted"
msgstr "Programs submitted"

#, fuzzy
msgid "prompt_join_class"
msgstr "Do you want to join this class?"

#, fuzzy
msgid "public"
msgstr "Public"

msgid "public_adventures"
msgstr ""

#, fuzzy
msgid "public_invalid"
msgstr "This agreement selection is invalid"

#, fuzzy
msgid "public_profile"
msgstr "Public profile"

#, fuzzy
msgid "public_profile_info"
msgstr "By selecting this box I make my profile visible for everyone. Be careful not to share personal information like your name or home address, because everyone will be able to see it!"

#, fuzzy
msgid "public_profile_updated"
msgstr "Public profile updated, page will be re-loaded."

#, fuzzy
msgid "pygame_waiting_for_input"
msgstr "Waiting for a button press..."

#, fuzzy
msgid "question mark"
msgstr "a question mark"

#, fuzzy
msgid "quiz_logo_alt"
msgstr "Quiz logo"

#, fuzzy
msgid "quiz_score"
msgstr "Quiz score"

#, fuzzy
msgid "quiz_tab"
msgstr "End quiz"

#, fuzzy
msgid "quiz_threshold_not_reached"
msgstr "Quiz threshold not reached to unlock this level"

#, fuzzy
msgid "read_code_label"
msgstr "Read aloud"

#, fuzzy
msgid "recent"
msgstr "My recent programs"

msgid "recover_password"
msgstr "پاس ورڈ دوبارہ ترتیب دینے کی درخواست کریں"

#, fuzzy
msgid "regress_button"
msgstr "Go back to level {level}"

#, fuzzy
msgid "remove"
msgstr "Remove"

#, fuzzy
msgid "remove_customization"
msgstr "Remove customization"

#, fuzzy
msgid "remove_customizations_prompt"
msgstr "Are you sure you want to remove this class's customizations?"

#, fuzzy
msgid "remove_student_prompt"
msgstr "Are you sure you want to remove the student from the class?"

#, fuzzy
msgid "remove_user_prompt"
msgstr "Confirm removing this user from the class."

#, fuzzy
msgid "repair_program_logo_alt"
msgstr "Repair program icon"

#, fuzzy
msgid "repeat_match_password"
msgstr "The repeated password does not match."

#, fuzzy
msgid "repeat_new_password"
msgstr "Repeat new password"

#, fuzzy
msgid "report_failure"
msgstr "This program does not exist or is not public"

#, fuzzy
msgid "report_program"
msgstr "Are you sure you want to report this program?"

#, fuzzy
msgid "report_success"
msgstr "This program has been reported"

#, fuzzy
msgid "request_teacher"
msgstr "Would you like to apply for a teacher's account?"

#, fuzzy
msgid "request_teacher_account"
msgstr "Request teacher account"

#, fuzzy
msgid "required_field"
msgstr "Fields marked with an * are required"

#, fuzzy
msgid "reset_adventure_prompt"
msgstr "Are you sure you want to reset all selected adventures?"

#, fuzzy
msgid "reset_adventures"
msgstr "Reset selected adventures"

#, fuzzy
msgid "reset_button"
msgstr "Reset"

#, fuzzy
msgid "reset_password"
msgstr "Reset password"

#, fuzzy
msgid "reset_view"
msgstr "Reset"

#, fuzzy
msgid "retrieve_adventure_error"
msgstr "You're not allowed to view this adventure!"

#, fuzzy
msgid "retrieve_class_error"
msgstr "Only teachers can retrieve classes"

msgid "retrieve_tag_error"
msgstr ""

#, fuzzy
msgid "role"
msgstr "Role"

#, fuzzy
msgid "run_code_button"
msgstr "Run code"

#, fuzzy
msgid "runs_over_time"
msgstr "Runs over time"

#, fuzzy
msgid "save"
msgstr "Save"

#, fuzzy
msgid "save_parse_warning"
msgstr "This program contains an error, are you sure you want to save it?"

#, fuzzy
msgid "save_prompt"
msgstr "You need to have an account to save your program. Would you like to login now?"

#, fuzzy
msgid "save_success_detail"
msgstr "Program saved successfully."

#, fuzzy
msgid "score"
msgstr "Score"

#, fuzzy
msgid "search"
msgstr "Search..."

#, fuzzy
msgid "search_button"
msgstr "Search"

#, fuzzy
msgid "second_teacher"
msgstr "Second teacher"

#, fuzzy
msgid "second_teacher_prompt"
msgstr "Enter a teacher username to invite them."

#, fuzzy
msgid "second_teacher_warning"
msgstr "All teachers in this class can customize it."

#, fuzzy
msgid "see_certificate"
msgstr "See {username} certificate!"

#, fuzzy
msgid "select"
msgstr "Select"

#, fuzzy
msgid "select_adventures"
msgstr "Select adventures"

msgid "select_lang"
msgstr ""

msgid "select_tag"
msgstr ""

#, fuzzy
msgid "self_removal_prompt"
msgstr "Are you sure you want to leave this class?"

#, fuzzy
msgid "send_password_recovery"
msgstr "Send me a password recovery link"

#, fuzzy
msgid "sent_by"
msgstr "This invitation is sent by"

#, fuzzy
msgid "sent_password_recovery"
msgstr "You should soon receive an email with instructions on how to reset your password."

#, fuzzy
msgid "settings"
msgstr "My personal settings"

#, fuzzy
msgid "share"
msgstr "Share"

#, fuzzy
msgid "share_by_giving_link"
msgstr "Show your program to other people by giving them the link below:"

#, fuzzy
msgid "share_confirm"
msgstr "Are you sure you want to make the program public?"

#, fuzzy
msgid "share_success_detail"
msgstr "Program shared successfully."

#, fuzzy
msgid "share_your_program"
msgstr "Share your program"

#, fuzzy
msgid "signup_student_or_teacher"
msgstr "Are you a student or a teacher?"

#, fuzzy
msgid "single quotes"
msgstr "a single quote"

#, fuzzy
msgid "slash"
msgstr "a slash"

#, fuzzy
msgid "social_media"
msgstr "Social media"

#, fuzzy
msgid "something_went_wrong_keyword_parsing"
msgstr "There is a mistake in your adventure, are all keywords correctly surrounded with { }?"

#, fuzzy
msgid "space"
msgstr "a space"

#, fuzzy
msgid "star"
msgstr "a star"

#, fuzzy
msgid "start_hedy_tutorial"
msgstr "Start hedy tutorial"

#, fuzzy
msgid "start_programming"
msgstr "Start programming"

#, fuzzy
msgid "start_programming_logo_alt"
msgstr "Start programming icon"

#, fuzzy
msgid "start_quiz"
msgstr "Start quiz"

#, fuzzy
msgid "start_teacher_tutorial"
msgstr "Start teacher tutorial"

#, fuzzy
msgid "step_title"
msgstr "Assignment"

#, fuzzy
msgid "stop_code_button"
msgstr "Stop program"

#, fuzzy
msgid "string"
msgstr "text"

#, fuzzy
msgid "student"
msgstr "Student"

#, fuzzy
msgid "student_already_in_class"
msgstr "This student is already in your class."

#, fuzzy
msgid "student_already_invite"
msgstr "This student already has a pending invitation."

msgid "student_details"
msgstr ""

#, fuzzy
msgid "student_list"
msgstr "Student list"

#, fuzzy
msgid "student_not_existing"
msgstr "This username doesn't exist."

#, fuzzy
msgid "student_signup_header"
msgstr "Student"

#, fuzzy
msgid "students"
msgstr "students"

#, fuzzy
msgid "submission_time"
msgstr "Handed in at"

#, fuzzy
msgid "submit_answer"
msgstr "Answer question"

#, fuzzy
msgid "submit_program"
msgstr "Submit"

#, fuzzy
msgid "submit_warning"
msgstr "Are you sure you want to submit this program?"

#, fuzzy
msgid "submitted"
msgstr "Submitted"

#, fuzzy
msgid "submitted_header"
msgstr "This is a submitted program and can't be altered."

#, fuzzy
msgid "subscribe"
msgstr "Subscribe"

#, fuzzy
msgid "subscribe_newsletter"
msgstr "Subscribe to the newsletter"

#, fuzzy
msgid "suggestion_color"
msgstr "Try using another color"

#, fuzzy
msgid "suggestion_number"
msgstr "Try changing the value to a number"

#, fuzzy
msgid "surname"
msgstr "First Name"

<<<<<<< HEAD
=======
#, fuzzy
msgid "survey_skip"
msgstr "Don't show this again"

#, fuzzy
msgid "survey_submit"
msgstr "Submit"

>>>>>>> f7e3be19
msgid "tag_in_adventure"
msgstr ""

#, fuzzy
msgid "tag_input_placeholder"
msgstr "Enter a new tag"

#, fuzzy
msgid "tags"
msgstr "Tags"

#, fuzzy
msgid "teacher"
msgstr "Teacher"

#, fuzzy
msgid "teacher_account_request"
msgstr "You have a pending teacher account request"

#, fuzzy
msgid "teacher_account_success"
msgstr "You successfully requested a teacher account."

#, fuzzy
msgid "teacher_invalid"
msgstr "Your teacher value is invalid."

#, fuzzy
msgid "teacher_invitation_require_login"
msgstr "To set up your profile as a teacher, we will need you to log in. If you don't have an account, please create one."

#, fuzzy
msgid "teacher_manual"
msgstr "Teacher manual"

#, fuzzy
msgid "teacher_signup_header"
msgstr "Teacher"

#, fuzzy
msgid "teacher_tutorial_logo_alt"
msgstr "Teacher tutorial icon"

#, fuzzy
msgid "teacher_welcome"
msgstr "Welcome to Hedy! Your are now the proud owner of a teachers account which allows you to create classes and invite students."

#, fuzzy
msgid "teachers"
msgstr "Teachers"

#, fuzzy
msgid "template_code"
msgstr ""
"This is the explanation of my adventure!\n"
"\n"
"This way I can show a command: <code>{print}</code>\n"
"\n"
"But sometimes I might want to show a piece of code, like this:\n"
"<pre>\n"
"{ask} What's your name?\n"
"{echo} so your name is \n"
"</pre>"

#, fuzzy
msgid "this_turns_in_assignment"
msgstr "This turns in your assignment to your teacher."

#, fuzzy
msgid "title"
msgstr "Title"

#, fuzzy
msgid "title_achievements"
msgstr "Hedy - My achievements"

#, fuzzy
msgid "title_admin"
msgstr "Hedy - Administrator page"

#, fuzzy
msgid "title_class grid_overview"
msgstr "Hedy - Grid overview"

#, fuzzy
msgid "title_class live_statistics"
msgstr "Hedy - Live Statistics"

#, fuzzy
msgid "title_class-overview"
msgstr "Hedy - Class overview"

#, fuzzy
msgid "title_customize-adventure"
msgstr "Hedy - Customize adventure"

#, fuzzy
msgid "title_customize-class"
msgstr "Hedy - Customize class"

#, fuzzy
msgid "title_explore"
msgstr "Hedy - Explore"

#, fuzzy
msgid "title_for-teacher"
msgstr "Hedy - For teachers"

#, fuzzy
msgid "title_join-class"
msgstr "Hedy - Join class"

#, fuzzy
msgid "title_landing-page"
msgstr "Welcome to Hedy!"

#, fuzzy
msgid "title_learn-more"
msgstr "Hedy - Learn more"

#, fuzzy
msgid "title_login"
msgstr "Hedy - Login"

#, fuzzy
msgid "title_my-profile"
msgstr "Hedy - My account"

#, fuzzy
msgid "title_privacy"
msgstr "Hedy - Privacy terms"

#, fuzzy
msgid "title_programs"
msgstr "Hedy - My programs"

msgid "title_public-adventures"
msgstr ""

#, fuzzy
msgid "title_recover"
msgstr "Hedy - Recover account"

#, fuzzy
msgid "title_reset"
msgstr "Hedy - Reset password"

#, fuzzy
msgid "title_signup"
msgstr "Hedy - Create an account"

#, fuzzy
msgid "title_start"
msgstr "Hedy - A gradual programming language"

#, fuzzy
msgid "title_view-adventure"
msgstr "Hedy - View adventure"

#, fuzzy
msgid "token_invalid"
msgstr "Your token is invalid."

msgid "tooltip_level_locked"
msgstr ""

#, fuzzy
msgid "translate_error"
msgstr "Something went wrong while translating the code. Try running the code to see if it has an error. Code with errors can not be translated."

#, fuzzy
msgid "translating_hedy"
msgstr "Translating Hedy"

#, fuzzy
msgid "translator"
msgstr "Translator"

#, fuzzy
msgid "try_it"
msgstr "Try it"

#, fuzzy
msgid "tutorial"
msgstr "Tutorial"

#, fuzzy
msgid "tutorial_code_snippet"
msgstr ""
"print Hello world!\n"
"print I'm learning Hedy with the tutorial!"

#, fuzzy
msgid "tutorial_message_not_found"
msgstr "We couldn't find the requested tutorial step..."

#, fuzzy
msgid "tutorial_title_not_found"
msgstr "We couldn't find that page!"

#, fuzzy
msgid "unauthorized"
msgstr "You don't have access rights for this page"

#, fuzzy
msgid "unique_usernames"
msgstr "All usernames need to be unique."

#, fuzzy
msgid "unlock_thresholds"
msgstr "Unlock level thresholds"

#, fuzzy
msgid "unsaved_class_changes"
msgstr "There are unsaved changes, are you sure you want to leave this page?"

#, fuzzy
msgid "unshare"
msgstr "Unshare"

#, fuzzy
msgid "unshare_confirm"
msgstr "Are you sure you want to make the program private?"

#, fuzzy
msgid "unshare_success_detail"
msgstr "Program unshared successfully."

#, fuzzy
msgid "update_adventure_prompt"
msgstr "Are you sure you want to update this adventure?"

#, fuzzy
msgid "update_profile"
msgstr "Update profile"

#, fuzzy
msgid "update_public"
msgstr "Update public profile"

#, fuzzy
msgid "updating_indicator"
msgstr "Updating"

#, fuzzy
msgid "use_of_blanks_exception"
msgstr "Use of blanks in programs"

#, fuzzy
msgid "use_of_nested_functions_exception"
msgstr "Use of nested functions"

#, fuzzy
msgid "user"
msgstr "user"

#, fuzzy
msgid "user_inexistent"
msgstr "This user doesn't exist"

#, fuzzy
msgid "user_not_private"
msgstr "This user either doesn't exist or doesn't have a public profile"

#, fuzzy
msgid "username"
msgstr "Username"

#, fuzzy
msgid "username_empty"
msgstr "You didn't enter an username!"

#, fuzzy
msgid "username_invalid"
msgstr "Your username is invalid."

#, fuzzy
msgid "username_special"
msgstr "Username cannot contain `:` or `@`."

#, fuzzy
msgid "username_three"
msgstr "Username must contain at least three characters."

#, fuzzy
msgid "usernames_exist"
msgstr "One or more usernames is already in use."

#, fuzzy
msgid "value"
msgstr "Value"

#, fuzzy
msgid "variables"
msgstr "Variables"

#, fuzzy
msgid "view_program"
msgstr "View program"

#, fuzzy
msgid "welcome"
msgstr "Welcome"

#, fuzzy
msgid "welcome_back"
msgstr "Welcome back"

#, fuzzy
msgid "what_is_your_role"
msgstr "What is your role?"

#, fuzzy
msgid "what_should_my_code_do"
msgstr "What should my code do?"

#, fuzzy
msgid "whole_world"
msgstr "The world"

#, fuzzy
msgid "write_first_program"
msgstr "Write your first program!"

#, fuzzy
msgid "year_invalid"
msgstr "Please enter a year between 1900 and {current_year}."

#, fuzzy
msgid "yes"
msgstr "Yes"

#, fuzzy
msgid "your_account"
msgstr "Your profile"

#, fuzzy
msgid "your_class"
msgstr "Your class"

#, fuzzy
msgid "your_last_program"
msgstr "Your last saved program"

#, fuzzy
msgid "your_personal_text"
msgstr "Your personal text..."

#, fuzzy
msgid "your_program"
msgstr "Your program"

#~ msgid "create_account_explanation"
#~ msgstr "Having your own account allows you to save your programs."

#~ msgid "only_teacher_create_class"
#~ msgstr "Only teachers are allowed to create classes!"

#~ msgid "keyword_support"
#~ msgstr "Translated keywords"

#~ msgid "non_keyword_support"
#~ msgstr "Translated content"

#~ msgid "try_button"
#~ msgstr "Try"

#~ msgid "select_own_adventures"
#~ msgstr "Select own adventures"

#~ msgid "edit"
#~ msgstr "Edit"

#~ msgid "view"
#~ msgstr "View"

#~ msgid "class"
#~ msgstr "Class"

#~ msgid "save_code_button"
#~ msgstr "Save code"

#~ msgid "share_code_button"
#~ msgstr "Save & share code"

#~ msgid "classes_invalid"
#~ msgstr "The list of selected classes is invalid"

#~ msgid "directly_add_adventure_to_classes"
#~ msgstr "Do you want to add this adventure directly to one of your classes?"

#~ msgid "hand_in_assignment"
#~ msgstr "Hand in assignment"

#~ msgid "select_a_level"
#~ msgstr "Select a level"

#~ msgid "answer_invalid"
#~ msgstr "Your password is invalid."

#~ msgid "available_adventures_level"
#~ msgstr "Available adventures level"

#~ msgid "customize_class_exp_1"
#~ msgstr "Hi! On this page you can customize your class. By selecting levels and adventures you can choose what your student can see. You can also add your own created adventures to levels. All levels and default adventures will be selected by default. <b>Notice:</b> Not every adventure is available for every level! Settings up your customizations goes as follows:"

#~ msgid "customize_class_exp_2"
#~ msgstr "You can always change these settings later on. For example, you can make specific adventures or levels available while teaching a class. This way it's easy for you to determine which level and adventures your students will be working on. If you want to make everything available for your class it is easiest to remove the customization all together."

#~ msgid "customize_class_step_1"
#~ msgstr "Select levels for your class by pressing the \"level buttons\""

#~ msgid "customize_class_step_2"
#~ msgstr "\"Checkboxes\" will appear for the adventures available for the chosen levels"

#~ msgid "customize_class_step_3"
#~ msgstr "Select the adventures you want to make available"

#~ msgid "customize_class_step_4"
#~ msgstr "Click the name of an adventure to (de)select for all levels"

#~ msgid "customize_class_step_5"
#~ msgstr "Add personal adventures"

#~ msgid "customize_class_step_6"
#~ msgstr "Selecting an opening date for each level (you can also leave it empty)"

#~ msgid "customize_class_step_7"
#~ msgstr "Selection other settings"

#~ msgid "customize_class_step_8"
#~ msgstr "Choose \"Save\" -> You're done!"

#~ msgid "example_code_header"
#~ msgstr "Example Hedy Code"

#~ msgid "feedback_failure"
#~ msgstr "Wrong!"

#~ msgid "feedback_success"
#~ msgstr "Good!"

#~ msgid "go_to_first_question"
#~ msgstr "Go to question 1"

#~ msgid "question"
#~ msgstr "Question"

#~ msgid "question_doesnt_exist"
#~ msgstr "This question does not exist"

#~ msgid "question_invalid"
#~ msgstr "Your token is invalid."

#~ msgid "select_levels"
#~ msgstr "Select levels"

#~ msgid "too_many_attempts"
#~ msgstr "Too many attempts"

#~ msgid "class_logs"
#~ msgstr "Logs"

#~ msgid "class_stats"
#~ msgstr "Class statistics"

#~ msgid "visit_own_public_profile"
#~ msgstr "Visit your own profile"

#~ msgid "title_class logs"
#~ msgstr "Programs"

#~ msgid "title_class statistics"
#~ msgstr "My statistics"

#~ msgid "disabled_button_locked"
#~ msgstr "Your teacher hasn't unlocked this level yet"

#~ msgid "duplicate_tag"
#~ msgstr "You already have a tag with this name."

#~ msgid "tag_deleted"
#~ msgstr "This tag was successfully deleted."
<<<<<<< HEAD
=======

#~ msgid "no_tags"
#~ msgstr "No tags yet."
>>>>>>> f7e3be19
<|MERGE_RESOLUTION|>--- conflicted
+++ resolved
@@ -1,5 +1,3 @@
-<<<<<<< HEAD
-=======
 # Urdu translations for PROJECT.
 # Copyright (C) 2023 ORGANIZATION
 # This file is distributed under the same license as the PROJECT project.
@@ -21,7 +19,6 @@
 "Content-Transfer-Encoding: 8bit\n"
 "Generated-By: Babel 2.11.0\n"
 
->>>>>>> f7e3be19
 #, fuzzy
 msgid "Access Before Assign"
 msgstr "You tried to use the variable {name} on line {access_line_number}, but you set it on line {definition_line_number}. Set a variable before using it."
@@ -2025,8 +2022,6 @@
 msgid "surname"
 msgstr "First Name"
 
-<<<<<<< HEAD
-=======
 #, fuzzy
 msgid "survey_skip"
 msgstr "Don't show this again"
@@ -2035,7 +2030,6 @@
 msgid "survey_submit"
 msgstr "Submit"
 
->>>>>>> f7e3be19
 msgid "tag_in_adventure"
 msgstr ""
 
@@ -2519,9 +2513,6 @@
 
 #~ msgid "tag_deleted"
 #~ msgstr "This tag was successfully deleted."
-<<<<<<< HEAD
-=======
 
 #~ msgid "no_tags"
 #~ msgstr "No tags yet."
->>>>>>> f7e3be19
