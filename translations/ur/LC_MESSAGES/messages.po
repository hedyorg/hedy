--- conflicted
+++ resolved
@@ -7,15 +7,9 @@
 msgstr ""
 "Project-Id-Version: PROJECT VERSION\n"
 "Report-Msgid-Bugs-To: EMAIL@ADDRESS\n"
-<<<<<<< HEAD
 "POT-Creation-Date: 2023-05-15 19:16+0200\n"
 "PO-Revision-Date: 2023-04-26 08:42+0000\n"
 "Last-Translator: duckienome <xvchattw@duck.com>\n"
-=======
-"POT-Creation-Date: 2023-05-15 11:37-0400\n"
-"PO-Revision-Date: 2023-04-06 07:18+0000\n"
-"Last-Translator: Anonymous <noreply@weblate.org>\n"
->>>>>>> 7b0d2e09
 "Language: ur\n"
 "Language-Team: none\n"
 "Plural-Forms: nplurals=2; plural=n != 1;\n"
@@ -26,27 +20,15 @@
 
 #, fuzzy
 msgid "Access Before Assign"
-<<<<<<< HEAD
 msgstr "آپ نے لائن {access_line_number} پر متغیر(variable) {name} استعمال کرنے کی کوشش کی، لیکن آپ نے اسے لائن {definition_line_number} پر سیٹ کیا۔ اسے استعمال کرنے سے پہلے متغیر(variable) سیٹ کریں۔"
-=======
-msgstr "You tried to use the variable {name} on line {access_line_number}, but you set it on line {definition_line_number}. Set a variable before using it."
->>>>>>> 7b0d2e09
 
 #, fuzzy
 msgid "Cyclic Var Definition"
-<<<<<<< HEAD
 msgstr "نام {variable} کو سیٹ کرنے کی ضرورت ہے اس سے پہلے کہ آپ اسے {is} کمانڈ کے دائیں جانب استعمال کر سکیں۔"
-=======
-msgstr "The name {variable} needs to be set before you can use it on the right-hand side of the is command."
->>>>>>> 7b0d2e09
 
 #, fuzzy
 msgid "Has Blanks"
-<<<<<<< HEAD
 msgstr "آپ کا کوڈ نامکمل ہے۔ اس میں خالی جگہیں ہیں جنہیں آپ کو کوڈ سے تبدیل کرنا ہوگا۔"
-=======
-msgstr "Your code is incomplete. It contains blanks that you have to replace with code."
->>>>>>> 7b0d2e09
 
 #, fuzzy
 msgid "Incomplete"
@@ -2041,12 +2023,8 @@
 msgid "update_public"
 msgstr "Update public profile"
 
-<<<<<<< HEAD
-msgid "updating"
-=======
 msgid "updating_indicator"
->>>>>>> 7b0d2e09
-msgstr ""
+msgstr "updating"
 
 #, fuzzy
 msgid "user"
