# Urdu translations for PROJECT.
# Copyright (C) 2023 ORGANIZATION
# This file is distributed under the same license as the PROJECT project.
# FIRST AUTHOR <EMAIL@ADDRESS>, 2023.
#
msgid ""
msgstr ""
"Project-Id-Version: PROJECT VERSION\n"
"Report-Msgid-Bugs-To: EMAIL@ADDRESS\n"
"POT-Creation-Date: 2000-01-01 00:00+0000\n"
"PO-Revision-Date: 2024-10-25 06:21+0000\n"
"Last-Translator: Prefill add-on <noreply-addon-prefill@weblate.org>\n"
"Language-Team: ur <LL@li.org>\n"
"Language: ur\n"
"MIME-Version: 1.0\n"
"Content-Type: text/plain; charset=utf-8\n"
"Content-Transfer-Encoding: 8bit\n"
"Plural-Forms: nplurals=2; plural=n != 1;\n"
"X-Generator: Weblate 5.8.2-dev\n"
"Generated-By: Babel 2.14.0\n"

#, fuzzy
msgid "Access Before Assign"
msgstr ""

#, fuzzy
msgid "Cyclic Var Definition"
msgstr "اس نام `{variable}` کو استعمال سے پہلے `{is}`کمانڈ کے بائیں جانب متعارف کروائیں۔"

#, fuzzy
msgid "Else Without If Error"
msgstr ""

#, fuzzy
msgid "Function Undefined"
msgstr ""

#, fuzzy
msgid "Has Blanks"
msgstr "آپ کا کوڈ نامکمل ہے۔اس میں خالی جگہیں موجود ہیں۔"

#, fuzzy
msgid "Incomplete"
msgstr ""

#, fuzzy
msgid "Incomplete Repeat"
msgstr ""

#, fuzzy
msgid "Invalid"
msgstr ""

#, fuzzy
msgid "Invalid Argument"
msgstr ""

#, fuzzy
msgid "Invalid Argument Type"
msgstr ""

#, fuzzy
msgid "Invalid At Command"
msgstr ""

#, fuzzy
msgid "Invalid Space"
msgstr ""

#, fuzzy
msgid "Invalid Type Combination"
msgstr ""

#, fuzzy
msgid "Lonely Echo"
msgstr ""

#, fuzzy
msgid "Lonely Text"
msgstr ""

#, fuzzy
msgid "Missing Additional Command"
msgstr ""

#, fuzzy
msgid "Missing Colon Error"
msgstr ""

#, fuzzy
msgid "Missing Command"
msgstr ""

#, fuzzy
msgid "Missing Inner Command"
msgstr ""

#, fuzzy
msgid "Missing Square Brackets"
msgstr ""

#, fuzzy
msgid "Missing Variable"
msgstr ""

#, fuzzy
msgid "Misspelled At Command"
msgstr ""

#, fuzzy
msgid "No Indentation"
msgstr ""

#, fuzzy
msgid "Non Decimal Variable"
msgstr ""

#, fuzzy
msgid "Parse"
msgstr ""

#, fuzzy
msgid "Pressit Missing Else"
msgstr ""

#, fuzzy
msgid "Runtime Index Error"
msgstr ""

#, fuzzy
msgid "Runtime Value Error"
msgstr ""

#, fuzzy
msgid "Runtime Values Error"
msgstr ""

#, fuzzy
msgid "Save Microbit code "
msgstr ""

#, fuzzy
msgid "Too Big"
msgstr ""

#, fuzzy
msgid "Too Few Indents"
msgstr ""

#, fuzzy
msgid "Too Many Indents"
msgstr ""

#, fuzzy
msgid "Unexpected Indentation"
msgstr ""

#, fuzzy
msgid "Unquoted Assignment"
msgstr ""

#, fuzzy
msgid "Unquoted Equality Check"
msgstr ""

#, fuzzy
msgid "Unquoted Text"
msgstr "Be careful. If you ask or print something, the text should start and finish with a quotation mark. You forgot that for the text {unquotedtext}."

#, fuzzy
msgid "Unsupported Float"
msgstr ""

#, fuzzy
msgid "Unsupported String Value"
msgstr ""

#, fuzzy
msgid "Unused Variable"
msgstr ""

#, fuzzy
msgid "Var Undefined"
msgstr ""

#, fuzzy
msgid "Wrong Level"
msgstr ""

#, fuzzy
msgid "Wrong Number of Arguments"
msgstr ""

msgid "about_this_adventure"
msgstr ""

#, fuzzy
msgid "account_overview"
msgstr ""

#, fuzzy
msgid "actions"
msgstr ""

#, fuzzy
msgid "add"
msgstr ""

#, fuzzy
msgid "add_students"
msgstr ""

#, fuzzy
msgid "add_your_language"
msgstr ""

#, fuzzy
msgid "admin"
msgstr ""

#, fuzzy
msgid "advance_button"
msgstr ""

#, fuzzy
msgid "adventure"
msgstr ""

#, fuzzy
msgid "adventure_cloned"
msgstr ""

#, fuzzy
msgid "adventure_code_button"
msgstr ""

#, fuzzy
msgid "adventure_codeblock_button"
msgstr ""

#, fuzzy
msgid "adventure_duplicate"
msgstr ""

#, fuzzy
msgid "adventure_empty"
msgstr ""

#, fuzzy
msgid "adventure_exp_3"
msgstr "Make sure you always surround keywords with { }, then they are recognized correctly. You can use the \"preview\" button to view a styled version of your adventure. To view the adventure on a dedicated page, select \"view\" from the teachers page."

msgid "adventure_exp_classes"
msgstr ""

#, fuzzy
msgid "adventure_flagged"
msgstr ""

#, fuzzy
msgid "adventure_id_invalid"
msgstr ""

#, fuzzy
msgid "adventure_length"
msgstr ""

#, fuzzy
msgid "adventure_name_invalid"
msgstr ""

#, fuzzy
msgid "adventure_terms"
msgstr ""

#, fuzzy
msgid "adventure_updated"
msgstr ""

#, fuzzy
msgid "adventures_completed"
msgstr ""

#, fuzzy
msgid "adventures_info"
msgstr ""

#, fuzzy
msgid "adventures_restored"
msgstr ""

#, fuzzy
msgid "adventures_ticked"
msgstr ""

#, fuzzy
msgid "adventures_tried"
msgstr ""

#, fuzzy
msgid "ago"
msgstr ""

#, fuzzy
msgid "agree_invalid"
msgstr ""

#, fuzzy
msgid "agree_with"
msgstr ""

#, fuzzy
msgid "ajax_error"
msgstr ""

#, fuzzy
msgid "all"
msgstr ""

#, fuzzy
msgid "all_class_highscores"
msgstr ""

#, fuzzy
msgid "all_rows_missing_separator"
msgstr ""

#, fuzzy
msgid "already_account"
msgstr ""

#, fuzzy
msgid "already_program_running"
msgstr ""

#, fuzzy
msgid "are_you_sure"
msgstr ""

#, fuzzy
msgid "ask_needs_var"
msgstr ""

msgid "available_in"
msgstr ""

msgid "back_to_class"
msgstr ""

#, fuzzy
msgid "become_a_sponsor"
msgstr ""

#, fuzzy
msgid "birth_year"
msgstr ""

#, fuzzy
msgid "by"
msgstr ""

#, fuzzy
msgid "cancel"
msgstr ""

#, fuzzy
msgid "cant_parse_exception"
msgstr ""

#, fuzzy
msgid "certificate"
msgstr ""

#, fuzzy
msgid "certified_teacher"
msgstr ""

#, fuzzy
msgid "change_password"
msgstr ""

#, fuzzy
msgid "cheatsheet_title"
msgstr ""

#, fuzzy
msgid "class_already_joined"
msgstr ""

#, fuzzy
msgid "class_customize_success"
msgstr ""

#, fuzzy
msgid "class_graph_explanation"
msgstr ""

msgid "class_logs"
msgstr ""

#, fuzzy
msgid "class_name_duplicate"
msgstr ""

#, fuzzy
msgid "class_name_empty"
msgstr ""

#, fuzzy
msgid "class_name_invalid"
msgstr ""

#, fuzzy
msgid "class_name_prompt"
msgstr ""

#, fuzzy
msgid "class_performance_graph"
msgstr ""

#, fuzzy
msgid "class_survey_description"
msgstr ""

#, fuzzy
msgid "class_survey_later"
msgstr ""

#, fuzzy
msgid "class_survey_question1"
msgstr ""

#, fuzzy
msgid "class_survey_question2"
msgstr ""

#, fuzzy
msgid "class_survey_question3"
msgstr ""

#, fuzzy
msgid "class_survey_question4"
msgstr ""

#, fuzzy
msgid "classes_info"
msgstr ""

#, fuzzy
msgid "clone"
msgstr ""

#, fuzzy
msgid "cloned_times"
msgstr ""

#, fuzzy
msgid "close"
msgstr ""

#, fuzzy
msgid "comma"
msgstr ""

#, fuzzy
msgid "command_not_available_yet_exception"
msgstr ""

#, fuzzy
msgid "command_unavailable_exception"
msgstr ""

#, fuzzy
msgid "commands"
msgstr ""

#, fuzzy
msgid "complete"
msgstr ""

#, fuzzy
msgid "congrats_message"
msgstr ""

#, fuzzy
msgid "connect_guest_teacher"
msgstr ""

#, fuzzy
msgid "constant_variable_role"
msgstr ""

msgid "containing"
msgstr ""

#, fuzzy
msgid "content_invalid"
msgstr ""

#, fuzzy
msgid "continue"
msgstr ""

#, fuzzy
msgid "contributor"
msgstr ""

#, fuzzy
msgid "copy_accounts_to_clipboard"
msgstr ""

#, fuzzy
msgid "copy_clipboard"
msgstr ""

#, fuzzy
msgid "copy_code"
msgstr ""

#, fuzzy
msgid "copy_join_link"
msgstr ""

#, fuzzy
msgid "copy_link_success"
msgstr ""

#, fuzzy
msgid "copy_link_to_share"
msgstr ""

#, fuzzy
msgid "copy_mail_link"
msgstr ""

#, fuzzy
msgid "correct_answer"
msgstr ""

#, fuzzy
msgid "country"
msgstr ""

#, fuzzy
msgid "country_invalid"
msgstr ""

#, fuzzy
msgid "create_account"
msgstr ""

#, fuzzy
msgid "create_accounts"
msgstr ""

#, fuzzy
msgid "create_accounts_placeholder"
msgstr ""

#, fuzzy
msgid "create_accounts_prompt"
msgstr ""

#, fuzzy
msgid "create_adventure"
msgstr ""

#, fuzzy
msgid "create_class"
msgstr ""

#, fuzzy
msgid "create_student_account"
msgstr ""

#, fuzzy
msgid "create_student_account_explanation"
msgstr ""

#, fuzzy
msgid "create_student_accounts"
msgstr ""

#, fuzzy
msgid "create_teacher_account"
msgstr ""

#, fuzzy
msgid "create_teacher_account_explanation"
msgstr ""

#, fuzzy
msgid "create_usernames_and_passwords_desc"
msgstr ""

#, fuzzy
msgid "create_usernames_and_passwords_title"
msgstr ""

#, fuzzy
msgid "create_usernames_desc"
msgstr ""

#, fuzzy
msgid "create_usernames_title"
msgstr ""

#, fuzzy
msgid "creator"
msgstr ""

#, fuzzy
msgid "current_password"
msgstr ""

#, fuzzy
msgid "customization_deleted"
msgstr ""

#, fuzzy
msgid "customize"
msgstr ""

#, fuzzy
msgid "customize_adventure"
msgstr ""

#, fuzzy
msgid "customize_class"
msgstr ""

#, fuzzy
msgid "dash"
msgstr ""

#, fuzzy
msgid "debug"
msgstr ""

#, fuzzy
msgid "default_401"
msgstr ""

#, fuzzy
msgid "default_403"
msgstr ""

#, fuzzy
msgid "default_404"
msgstr ""

#, fuzzy
msgid "default_500"
msgstr ""

#, fuzzy
msgid "delete"
msgstr ""

#, fuzzy
msgid "delete_adventure_prompt"
msgstr ""

#, fuzzy
msgid "delete_class_prompt"
msgstr ""

#, fuzzy
msgid "delete_confirm"
msgstr ""

#, fuzzy
msgid "delete_invite"
msgstr ""

#, fuzzy
msgid "delete_invite_prompt"
msgstr ""

#, fuzzy
msgid "delete_public"
msgstr ""

#, fuzzy
msgid "delete_success"
msgstr ""

#, fuzzy
msgid "delete_tag_prompt"
msgstr ""

#, fuzzy
msgid "destroy_profile"
msgstr ""

#, fuzzy
msgid "developers_mode"
msgstr ""

#, fuzzy
msgid "directly_available"
msgstr ""

#, fuzzy
msgid "disable"
msgstr ""

#, fuzzy
msgid "disable_explore_page"
msgstr ""

#, fuzzy
msgid "disable_parsons"
msgstr ""

#, fuzzy
msgid "disable_quizes"
msgstr ""

#, fuzzy
msgid "disabled"
msgstr ""

#, fuzzy
msgid "disabled_button_quiz"
msgstr ""

#, fuzzy
msgid "discord_server"
msgstr ""

#, fuzzy
msgid "distinguished_user"
msgstr ""

#, fuzzy
msgid "double quotes"
msgstr ""

#, fuzzy
msgid "download"
msgstr ""

#, fuzzy
msgid "duplicate"
msgstr ""

#, fuzzy
msgid "echo_and_ask_mismatch_exception"
msgstr ""

#, fuzzy
msgid "echo_out"
msgstr ""

#, fuzzy
msgid "edit_adventure"
msgstr ""

#, fuzzy
msgid "edit_code_button"
msgstr ""

#, fuzzy
msgid "email"
msgstr ""

#, fuzzy
msgid "email_invalid"
msgstr ""

#, fuzzy
msgid "end_quiz"
msgstr ""

#, fuzzy
msgid "english"
msgstr ""

#, fuzzy
msgid "enter"
msgstr ""

#, fuzzy
msgid "enter_password"
msgstr ""

#, fuzzy
msgid "enter_text"
msgstr ""

#, fuzzy
msgid "error_logo_alt"
msgstr ""

#, fuzzy
msgid "errors"
msgstr ""

#, fuzzy
msgid "exclamation mark"
msgstr ""

#, fuzzy
msgid "exercise"
msgstr ""

#, fuzzy
msgid "exercise_doesnt_exist"
msgstr ""

#, fuzzy
msgid "exists_email"
msgstr ""

#, fuzzy
msgid "exists_username"
msgstr ""

#, fuzzy
msgid "exit_preview_mode"
msgstr ""

#, fuzzy
msgid "experience_invalid"
msgstr ""

#, fuzzy
msgid "expiration_date"
msgstr ""

#, fuzzy
msgid "favorite_program"
msgstr ""

#, fuzzy
msgid "favourite_confirm"
msgstr ""

#, fuzzy
msgid "favourite_program"
msgstr ""

#, fuzzy
msgid "favourite_program_invalid"
msgstr ""

#, fuzzy
msgid "favourite_success"
msgstr ""

#, fuzzy
msgid "feedback_message_error"
msgstr ""

#, fuzzy
msgid "female"
msgstr ""

#, fuzzy
msgid "flag_adventure_prompt"
msgstr ""

#, fuzzy
msgid "float"
msgstr ""

#, fuzzy
msgid "for_teachers"
msgstr ""

#, fuzzy
msgid "forgot_password"
msgstr ""

#, fuzzy
msgid "from_another_teacher"
msgstr ""

#, fuzzy
msgid "from_magazine_website"
msgstr ""

#, fuzzy
msgid "from_video"
msgstr ""

#, fuzzy
msgid "fun_statistics_msg"
msgstr ""

#, fuzzy
msgid "gender"
msgstr ""

#, fuzzy
msgid "gender_invalid"
msgstr ""

#, fuzzy
msgid "general_settings"
msgstr ""

#, fuzzy
msgid "get_certificate"
msgstr ""

#, fuzzy
msgid "give_link_to_teacher"
msgstr ""

#, fuzzy
msgid "go_back"
msgstr ""

#, fuzzy
msgid "go_back_to_main"
msgstr ""

#, fuzzy
msgid "go_to_question"
msgstr ""

#, fuzzy
msgid "go_to_quiz_result"
msgstr ""

msgid "go_to_your_clone"
msgstr ""

#, fuzzy
msgid "goto_profile"
msgstr ""

#, fuzzy
msgid "graph_title"
msgstr ""

#, fuzzy
msgid "hand_in"
msgstr ""

#, fuzzy
msgid "hand_in_exercise"
msgstr ""

#, fuzzy
msgid "heard_about_hedy"
msgstr ""

#, fuzzy
msgid "heard_about_invalid"
msgstr ""

#, fuzzy
msgid "hedy_choice_title"
msgstr ""

#, fuzzy
msgid "hedy_introduction_slides"
msgstr ""

#, fuzzy
msgid "hedy_logo_alt"
msgstr ""

#, fuzzy
msgid "hedy_on_github"
msgstr ""

msgid "hello_logo"
msgstr "ہیلو"

#, fuzzy
msgid "hide_adventures"
msgstr ""

#, fuzzy
msgid "hide_cheatsheet"
msgstr ""

#, fuzzy
msgid "hide_classes"
msgstr ""

#, fuzzy
msgid "hide_keyword_switcher"
msgstr ""

#, fuzzy
msgid "hide_slides"
msgstr ""

#, fuzzy
msgid "highest_level_reached"
msgstr ""

#, fuzzy
msgid "highest_quiz_score"
msgstr ""

#, fuzzy
msgid "hint"
msgstr ""

#, fuzzy
msgid "ill_work_some_more"
msgstr ""

#, fuzzy
msgid "image_invalid"
msgstr "The image you chose image is invalid."

#, fuzzy
msgid "incomplete_command_exception"
msgstr ""

#, fuzzy
msgid "incorrect_handling_of_quotes_exception"
msgstr ""

#, fuzzy
msgid "incorrect_use_of_types_exception"
msgstr ""

#, fuzzy
msgid "incorrect_use_of_variable_exception"
msgstr ""

#, fuzzy
msgid "indentation_exception"
msgstr ""

#, fuzzy
msgid "input"
msgstr ""

#, fuzzy
msgid "input_variable_role"
msgstr ""

#, fuzzy
msgid "integer"
msgstr ""

#, fuzzy
msgid "invalid_class_link"
msgstr ""

#, fuzzy
msgid "invalid_command_exception"
msgstr ""

#, fuzzy
msgid "invalid_keyword_language_comment"
msgstr ""

#, fuzzy
msgid "invalid_language_comment"
msgstr ""

#, fuzzy
msgid "invalid_level_comment"
msgstr ""

#, fuzzy
msgid "invalid_program_comment"
msgstr ""

#, fuzzy
msgid "invalid_teacher_invitation_code"
msgstr ""

#, fuzzy
msgid "invalid_tutorial_step"
msgstr ""

#, fuzzy
msgid "invalid_username_password"
msgstr ""

#, fuzzy
msgid "invite_by_username"
msgstr ""

#, fuzzy
msgid "invite_date"
msgstr ""

#, fuzzy
msgid "invite_message"
msgstr ""

#, fuzzy
msgid "invite_prompt"
msgstr ""

#, fuzzy
msgid "invite_teacher"
msgstr ""

#, fuzzy
msgid "join_class"
msgstr ""

#, fuzzy
msgid "join_prompt"
msgstr ""

#, fuzzy
msgid "keybinding_waiting_for_keypress"
msgstr ""

#, fuzzy
msgid "keyword_language_invalid"
msgstr ""

#, fuzzy
msgid "landcode_phone_number"
msgstr ""

#, fuzzy
msgid "language"
msgstr ""

#, fuzzy
msgid "language_invalid"
msgstr ""

#, fuzzy
msgid "languages"
msgstr ""

#, fuzzy
msgid "last_edited"
msgstr ""

#, fuzzy
msgid "last_update"
msgstr ""

#, fuzzy
msgid "lastname"
msgstr ""

#, fuzzy
msgid "leave_class"
msgstr ""

#, fuzzy
msgid "level"
msgstr ""

#, fuzzy
msgid "level_accessible"
msgstr ""

#, fuzzy
msgid "level_disabled"
msgstr ""

#, fuzzy
msgid "level_future"
msgstr ""

#, fuzzy
msgid "level_invalid"
msgstr ""

#, fuzzy
msgid "level_not_class"
msgstr ""

#, fuzzy
msgid "level_title"
msgstr ""

#, fuzzy
msgid "levels"
msgstr ""

#, fuzzy
msgid "link"
msgstr ""

#, fuzzy
msgid "list"
msgstr ""

#, fuzzy
msgid "list_variable_role"
msgstr ""

#, fuzzy
msgid "logged_in_to_share"
msgstr ""

#, fuzzy
msgid "login"
msgstr ""

#, fuzzy
msgid "login_long"
msgstr ""

#, fuzzy
msgid "login_to_save_your_work"
msgstr ""

#, fuzzy
msgid "logout"
msgstr ""

#, fuzzy
msgid "longest_program"
msgstr ""

#, fuzzy
msgid "mail_change_password_body"
msgstr ""

#, fuzzy
msgid "mail_change_password_subject"
msgstr ""

#, fuzzy
msgid "mail_error_change_processed"
msgstr ""

#, fuzzy
msgid "mail_goodbye"
msgstr ""

#, fuzzy
msgid "mail_hello"
msgstr ""

#, fuzzy
msgid "mail_recover_password_body"
msgstr ""

msgid "mail_recover_password_subject"
msgstr "پاس ورڈ دوبارہ ترتیب دینے کی درخواست کریں۔"

#, fuzzy
msgid "mail_reset_password_body"
msgstr ""

#, fuzzy
msgid "mail_reset_password_subject"
msgstr ""

#, fuzzy
msgid "mail_welcome_teacher_body"
msgstr ""

#, fuzzy
msgid "mail_welcome_teacher_subject"
msgstr ""

#, fuzzy
msgid "mail_welcome_verify_body"
msgstr ""

#, fuzzy
msgid "mail_welcome_verify_subject"
msgstr ""

#, fuzzy
msgid "mailing_title"
msgstr ""

#, fuzzy
msgid "main_subtitle"
msgstr ""

#, fuzzy
msgid "main_title"
msgstr ""

#, fuzzy
msgid "make_sure_you_are_done"
msgstr ""

#, fuzzy
msgid "male"
msgstr ""

#, fuzzy
msgid "mandatory_mode"
msgstr ""

#, fuzzy
msgid "more_info"
msgstr ""

#, fuzzy
msgid "more_options"
msgstr ""

#, fuzzy
msgid "multiple_keywords_warning"
msgstr ""

msgid "multiple_levels_warning"
msgstr ""

#, fuzzy
msgid "my_account"
msgstr ""

#, fuzzy
msgid "my_adventures"
msgstr ""

#, fuzzy
msgid "my_classes"
msgstr ""

#, fuzzy
msgid "my_messages"
msgstr ""

#, fuzzy
msgid "my_public_profile"
msgstr ""

#, fuzzy
msgid "name"
msgstr ""

#, fuzzy
msgid "nav_explore"
msgstr ""

#, fuzzy
msgid "nav_hedy"
msgstr ""

#, fuzzy
msgid "nav_learn_more"
msgstr ""

#, fuzzy
msgid "nav_start"
msgstr ""

#, fuzzy
msgid "new_password"
msgstr ""

#, fuzzy
msgid "new_password_repeat"
msgstr ""

#, fuzzy
msgid "newline"
msgstr ""

#, fuzzy
msgid "next_adventure"
msgstr ""

#, fuzzy
msgid "next_exercise"
msgstr ""

#, fuzzy
msgid "next_page"
msgstr ""

#, fuzzy
msgid "next_step_tutorial"
msgstr ""

#, fuzzy
msgid "next_student"
msgstr ""

#, fuzzy
msgid "no"
msgstr ""

#, fuzzy
msgid "no_account"
msgstr ""

#, fuzzy
msgid "no_accounts"
msgstr ""

#, fuzzy
msgid "no_adventures_yet"
msgstr ""

#, fuzzy
msgid "no_more_flat_if"
msgstr ""

#, fuzzy
msgid "no_programs"
msgstr ""

#, fuzzy
msgid "no_shared_programs"
msgstr ""

#, fuzzy
msgid "no_students"
msgstr ""

#, fuzzy
msgid "no_such_adventure"
msgstr ""

#, fuzzy
msgid "no_such_class"
msgstr ""

#, fuzzy
msgid "no_such_level"
msgstr ""

#, fuzzy
msgid "no_such_program"
msgstr ""

#, fuzzy
msgid "no_tag"
msgstr ""

#, fuzzy
msgid "not_adventure_yet"
msgstr ""

#, fuzzy
msgid "not_enrolled"
msgstr ""

#, fuzzy
msgid "not_in_class_no_handin"
msgstr ""

#, fuzzy
msgid "not_logged_in_cantsave"
msgstr ""

#, fuzzy
msgid "not_logged_in_handin"
msgstr ""

#, fuzzy
msgid "not_teacher"
msgstr ""

#, fuzzy
msgid "number"
msgstr ""

#, fuzzy
msgid "number_lines"
msgstr ""

#, fuzzy
msgid "number_of_errors"
msgstr ""

#, fuzzy
msgid "number_programs"
msgstr ""

#, fuzzy
msgid "ok"
msgstr ""

#, fuzzy
msgid "one_level_error"
msgstr ""

#, fuzzy
msgid "only_you_can_see"
msgstr ""

#, fuzzy
msgid "open"
msgstr ""

#, fuzzy
msgid "opening_date"
msgstr ""

#, fuzzy
msgid "opening_dates"
msgstr ""

#, fuzzy
msgid "option"
msgstr ""

#, fuzzy
msgid "or"
msgstr ""

#, fuzzy
msgid "other"
msgstr ""

#, fuzzy
msgid "other_block"
msgstr ""

#, fuzzy
msgid "other_settings"
msgstr ""

#, fuzzy
msgid "other_source"
msgstr ""

#, fuzzy
msgid "other_text"
msgstr ""

#, fuzzy
msgid "overwrite_warning"
msgstr ""

#, fuzzy
msgid "owner"
msgstr ""

#, fuzzy
msgid "page_not_found"
msgstr ""

#, fuzzy
msgid "pair_with_teacher"
msgstr ""

#, fuzzy
msgid "parsons_title"
msgstr ""

#, fuzzy
msgid "password"
msgstr ""

#, fuzzy
msgid "password_change_not_allowed"
msgstr ""

#, fuzzy
msgid "password_change_prompt"
msgstr ""

#, fuzzy
msgid "password_change_success"
msgstr ""

#, fuzzy
msgid "password_invalid"
msgstr ""

#, fuzzy
msgid "password_repeat"
msgstr ""

#, fuzzy
msgid "password_resetted"
msgstr ""

#, fuzzy
msgid "password_six"
msgstr ""

#, fuzzy
msgid "password_updated"
msgstr ""

#, fuzzy
msgid "passwords_six"
msgstr ""

#, fuzzy
msgid "passwords_too_short"
msgstr ""

#, fuzzy
msgid "pending_invites"
msgstr ""

#, fuzzy
msgid "people_with_a_link"
msgstr ""

#, fuzzy
msgid "percentage"
msgstr ""

#, fuzzy
msgid "period"
msgstr ""

#, fuzzy
msgid "personal_text"
msgstr ""

#, fuzzy
msgid "personal_text_invalid"
msgstr ""

#, fuzzy
msgid "phone_number"
msgstr ""

#, fuzzy
msgid "preferred_keyword_language"
msgstr ""

#, fuzzy
msgid "preferred_language"
msgstr ""

#, fuzzy
msgid "preview"
msgstr ""

#, fuzzy
msgid "preview_teacher_mode"
msgstr ""

#, fuzzy
msgid "previewing_adventure"
msgstr ""

#, fuzzy
msgid "previewing_class"
msgstr ""

#, fuzzy
msgid "previous_campaigns"
msgstr ""

#, fuzzy
msgid "previous_page"
msgstr ""

#, fuzzy
msgid "print_accounts"
msgstr ""

msgid "print_accounts_title"
msgstr ""

msgid "print_logo"
msgstr "دکھاؤ"

#, fuzzy
msgid "privacy_terms"
msgstr ""

#, fuzzy
msgid "private"
msgstr ""

#, fuzzy
msgid "profile_logo_alt"
msgstr ""

#, fuzzy
msgid "profile_picture"
msgstr ""

#, fuzzy
msgid "profile_updated"
msgstr ""

#, fuzzy
msgid "profile_updated_reload"
msgstr ""

#, fuzzy
msgid "program_contains_error"
msgstr ""

#, fuzzy
msgid "program_header"
msgstr ""

#, fuzzy
msgid "program_too_large_exception"
msgstr ""

#, fuzzy
msgid "programming_experience"
msgstr ""

#, fuzzy
msgid "programming_invalid"
msgstr ""

#, fuzzy
msgid "programs"
msgstr ""

#, fuzzy
msgid "prompt_join_class"
msgstr ""

#, fuzzy
msgid "provided_username_duplicates"
msgstr ""

#, fuzzy
msgid "public"
msgstr ""

msgid "public_adventures"
msgstr ""

#, fuzzy
msgid "public_content"
msgstr ""

#, fuzzy
msgid "public_content_info"
msgstr ""

#, fuzzy
msgid "public_invalid"
msgstr ""

#, fuzzy
msgid "public_profile"
msgstr ""

#, fuzzy
msgid "public_profile_info"
msgstr ""

#, fuzzy
msgid "public_profile_updated"
msgstr ""

#, fuzzy
msgid "put"
msgstr ""

#, fuzzy
msgid "question mark"
msgstr ""

#, fuzzy
msgid "quiz_logo_alt"
msgstr ""

#, fuzzy
msgid "quiz_score"
msgstr ""

#, fuzzy
msgid "quiz_tab"
msgstr "End quiz"

#, fuzzy
msgid "quiz_threshold_not_reached"
msgstr ""

#, fuzzy
msgid "read_code_label"
msgstr ""

#, fuzzy
msgid "recent"
msgstr ""

msgid "recover_password"
msgstr "پاس ورڈ دوبارہ ترتیب دینے کی درخواست کریں"

#, fuzzy
msgid "regress_button"
msgstr ""

#, fuzzy
msgid "remove"
msgstr ""

#, fuzzy
msgid "remove_customization"
msgstr ""

#, fuzzy
msgid "remove_customizations_prompt"
msgstr ""

#, fuzzy
msgid "remove_student_prompt"
msgstr ""

#, fuzzy
msgid "remove_user_prompt"
msgstr ""

msgid "rename_class"
msgstr ""

msgid "rename_class_prompt"
msgstr ""

#, fuzzy
msgid "repair_program_logo_alt"
msgstr ""

#, fuzzy
msgid "repeat_dep"
msgstr ""

#, fuzzy
msgid "repeat_match_password"
msgstr ""

#, fuzzy
msgid "repeat_new_password"
msgstr ""

#, fuzzy
msgid "report_failure"
msgstr ""

#, fuzzy
msgid "report_program"
msgstr ""

#, fuzzy
msgid "report_success"
msgstr ""

#, fuzzy
msgid "request_invalid"
msgstr ""

#, fuzzy
msgid "request_teacher"
msgstr ""

#, fuzzy
msgid "request_teacher_account"
msgstr ""

#, fuzzy
msgid "required_field"
msgstr ""

#, fuzzy
msgid "reset_adventure_prompt"
msgstr ""

#, fuzzy
msgid "reset_adventures"
msgstr ""

#, fuzzy
msgid "reset_button"
msgstr ""

#, fuzzy
msgid "reset_password"
msgstr ""

#, fuzzy
msgid "restart"
msgstr ""

#, fuzzy
msgid "retrieve_adventure_error"
msgstr ""

#, fuzzy
msgid "retrieve_class_error"
msgstr ""

#, fuzzy
msgid "retrieve_tag_error"
msgstr ""

#, fuzzy
msgid "role"
msgstr ""

#, fuzzy
msgid "run_code_button"
msgstr ""

#, fuzzy
msgid "save_parse_warning"
msgstr ""

#, fuzzy
msgid "save_prompt"
msgstr ""

#, fuzzy
msgid "save_success_detail"
msgstr ""

#, fuzzy
msgid "score"
msgstr ""

#, fuzzy
msgid "search"
msgstr ""

#, fuzzy
msgid "search_button"
msgstr ""

#, fuzzy
msgid "second_teacher"
msgstr ""

#, fuzzy
msgid "second_teacher_copy_prompt"
msgstr ""

#, fuzzy
msgid "second_teacher_prompt"
msgstr ""

#, fuzzy
msgid "second_teacher_warning"
msgstr ""

#, fuzzy
msgid "see_certificate"
msgstr ""

#, fuzzy
msgid "select"
msgstr ""

#, fuzzy
msgid "select_adventures"
msgstr ""

msgid "select_all"
msgstr ""

msgid "select_classes"
msgstr ""

#, fuzzy
msgid "select_lang"
msgstr ""

msgid "select_levels"
msgstr ""

msgid "selected"
msgstr ""

#, fuzzy
msgid "self_removal_prompt"
msgstr ""

#, fuzzy
msgid "send_password_recovery"
msgstr ""

#, fuzzy
msgid "sent_by"
msgstr ""

#, fuzzy
msgid "sent_password_recovery"
msgstr ""

#, fuzzy
msgid "settings"
msgstr ""

#, fuzzy
msgid "share"
msgstr ""

#, fuzzy
msgid "share_by_giving_link"
msgstr ""

#, fuzzy
msgid "share_your_program"
msgstr ""

#, fuzzy
msgid "signup_student_or_teacher"
msgstr ""

#, fuzzy
msgid "single quotes"
msgstr ""

#, fuzzy
msgid "slash"
msgstr ""

#, fuzzy
msgid "sleeping"
msgstr ""

#, fuzzy
msgid "slides"
msgstr ""

#, fuzzy
msgid "slides_for_level"
msgstr ""

#, fuzzy
msgid "slides_info"
msgstr ""

#, fuzzy
msgid "social_media"
msgstr ""

#, fuzzy
msgid "solution_example"
msgstr ""

#, fuzzy
msgid "solution_example_explanation"
msgstr ""

#, fuzzy
msgid "some_rows_missing_separator"
msgstr ""

#, fuzzy
msgid "something_went_wrong_keyword_parsing"
msgstr ""

#, fuzzy
msgid "space"
msgstr ""

#, fuzzy
msgid "star"
msgstr ""

#, fuzzy
msgid "start_learning"
msgstr ""

#, fuzzy
msgid "start_quiz"
msgstr ""

#, fuzzy
msgid "start_teaching"
msgstr ""

#, fuzzy
msgid "step_title"
msgstr ""

#, fuzzy
msgid "stepper_variable_role"
msgstr ""

#, fuzzy
msgid "stop"
msgstr ""

#, fuzzy
msgid "stop_code_button"
msgstr ""

#, fuzzy
msgid "string"
msgstr ""

#, fuzzy
msgid "student"
msgstr ""

#, fuzzy
msgid "student_accounts_created"
msgstr ""

#, fuzzy
msgid "student_adventures_table"
msgstr ""

#, fuzzy
msgid "student_adventures_table_explanation"
msgstr ""

#, fuzzy
msgid "student_already_in_class"
msgstr ""

#, fuzzy
msgid "student_already_invite"
msgstr ""

#, fuzzy
msgid "student_in_another_class"
msgstr ""

#, fuzzy
msgid "student_information"
msgstr ""

#, fuzzy
msgid "student_information_explanation"
msgstr ""

#, fuzzy
msgid "student_not_existing"
msgstr ""

#, fuzzy
msgid "student_signup_header"
msgstr ""

#, fuzzy
msgid "students"
msgstr ""

#, fuzzy
msgid "submission_time"
msgstr ""

#, fuzzy
msgid "submit_answer"
msgstr ""

#, fuzzy
msgid "submit_program"
msgstr ""

#, fuzzy
msgid "submit_warning"
msgstr ""

#, fuzzy
msgid "submitted"
msgstr ""

#, fuzzy
msgid "submitted_header"
msgstr ""

#, fuzzy
msgid "subscribe"
msgstr ""

#, fuzzy
msgid "subscribe_newsletter"
msgstr ""

#, fuzzy
msgid "successful_runs"
msgstr ""

#, fuzzy
msgid "suggestion_color"
msgstr ""

#, fuzzy
msgid "suggestion_note"
msgstr ""

#, fuzzy
msgid "suggestion_number"
msgstr ""

msgid "suggestion_numbers_or_strings"
msgstr ""

#, fuzzy
msgid "surname"
msgstr ""

#, fuzzy
msgid "survey"
msgstr ""

#, fuzzy
msgid "survey_completed"
msgstr ""

#, fuzzy
msgid "survey_skip"
msgstr ""

#, fuzzy
msgid "survey_submit"
msgstr ""

#, fuzzy
msgid "tag_in_adventure"
msgstr ""

#, fuzzy
msgid "tag_input_placeholder"
msgstr ""

#, fuzzy
msgid "tags"
msgstr ""

#, fuzzy
msgid "teacher"
msgstr ""

#, fuzzy
msgid "teacher_invalid"
msgstr ""

#, fuzzy
msgid "teacher_invitation_require_login"
msgstr ""

#, fuzzy
msgid "teacher_manual"
msgstr ""

#, fuzzy
msgid "teacher_signup_header"
msgstr ""

#, fuzzy
msgid "teacher_welcome"
msgstr ""

#, fuzzy
msgid "teachers"
msgstr ""

#, fuzzy
msgid "template_code"
msgstr ""
"This is the explanation of my adventure!\n"
"\n"
"This way I can show a command: <code>{print}</code>\n"
"\n"
"But sometimes I might want to show a piece of code, like this:\n"
"<pre>\n"
"ask What's your name?\n"
"echo so your name is \n"
"</pre>"

msgid "this_adventure_has_an_example_solution"
msgstr ""

#, fuzzy
msgid "this_turns_in_assignment"
msgstr ""

#, fuzzy
msgid "title"
msgstr ""

#, fuzzy
msgid "title_admin"
msgstr ""

#, fuzzy
msgid "title_class-overview"
msgstr ""

#, fuzzy
msgid "title_customize-adventure"
msgstr ""

#, fuzzy
msgid "title_customize-class"
msgstr ""

#, fuzzy
msgid "title_explore"
msgstr ""

#, fuzzy
msgid "title_for-teacher"
msgstr ""

#, fuzzy
msgid "title_join-class"
msgstr ""

#, fuzzy
msgid "title_learn-more"
msgstr ""

#, fuzzy
msgid "title_login"
msgstr ""

#, fuzzy
msgid "title_my-profile"
msgstr ""

#, fuzzy
msgid "title_privacy"
msgstr ""

#, fuzzy
msgid "title_programs"
msgstr ""

#, fuzzy
msgid "title_public-adventures"
msgstr ""

#, fuzzy
msgid "title_recover"
msgstr ""

#, fuzzy
msgid "title_reset"
msgstr ""

#, fuzzy
msgid "title_signup"
msgstr ""

#, fuzzy
msgid "title_start"
msgstr ""

#, fuzzy
msgid "title_view-adventure"
msgstr ""

#, fuzzy
msgid "token_invalid"
msgstr ""

#, fuzzy
msgid "too_many_accounts"
msgstr ""

#, fuzzy
msgid "tooltip_level_locked"
msgstr ""

#, fuzzy
msgid "translate_error"
msgstr ""

#, fuzzy
msgid "translating_hedy"
msgstr ""

#, fuzzy
msgid "translator"
msgstr ""

#, fuzzy
msgid "turned_into_teacher"
msgstr ""

#, fuzzy
msgid "tutorial"
msgstr ""

#, fuzzy
msgid "tutorial_code_snippet"
msgstr ""

#, fuzzy
msgid "tutorial_message_not_found"
msgstr ""

#, fuzzy
msgid "tutorial_title_not_found"
msgstr "We couldn't find that page!"

#, fuzzy
msgid "unauthorized"
msgstr ""

#, fuzzy
msgid "unfavourite_confirm"
msgstr ""

#, fuzzy
msgid "unfavourite_success"
msgstr ""

#, fuzzy
msgid "unknown_variable_role"
msgstr ""

#, fuzzy
msgid "unlock_thresholds"
msgstr ""

#, fuzzy
msgid "unsaved_class_changes"
msgstr ""

#, fuzzy
msgid "unsubmit_program"
msgstr ""

#, fuzzy
msgid "unsubmit_warning"
msgstr ""

#, fuzzy
msgid "unsubmitted"
msgstr ""

#, fuzzy
msgid "update_adventure_prompt"
msgstr ""

#, fuzzy
msgid "update_public"
msgstr ""

#, fuzzy
msgid "updating_indicator"
msgstr ""

#, fuzzy
msgid "use_custom_passwords"
msgstr ""

#, fuzzy
msgid "use_generated_passwords"
msgstr ""

#, fuzzy
msgid "use_of_blanks_exception"
msgstr ""

#, fuzzy
msgid "use_of_nested_functions_exception"
msgstr ""

#, fuzzy
msgid "used_in"
msgstr ""

#, fuzzy
msgid "user"
msgstr ""

#, fuzzy
msgid "user_inexistent"
msgstr ""

#, fuzzy
msgid "user_not_private"
msgstr ""

#, fuzzy
msgid "username"
msgstr ""

#, fuzzy
msgid "username_contains_invalid_symbol"
msgstr ""

#, fuzzy
msgid "username_contains_separator"
msgstr ""

#, fuzzy
msgid "username_empty"
msgstr ""

#, fuzzy
msgid "username_invalid"
msgstr ""

#, fuzzy
msgid "username_special"
msgstr ""

#, fuzzy
msgid "username_three"
msgstr ""

#, fuzzy
msgid "usernames_too_short"
msgstr ""

#, fuzzy
msgid "usernames_unavailable"
msgstr ""

#, fuzzy
msgid "value"
msgstr ""

#, fuzzy
msgid "view_adventures"
msgstr ""

#, fuzzy
msgid "view_classes"
msgstr ""

#, fuzzy
msgid "view_program"
msgstr ""

#, fuzzy
msgid "view_slides"
msgstr ""

#, fuzzy
msgid "waiting_for_submit"
msgstr ""

#, fuzzy
msgid "walker_variable_role"
msgstr ""

msgid "website"
msgstr ""

#, fuzzy
msgid "what_is_your_role"
msgstr ""

#, fuzzy
msgid "what_should_my_code_do"
msgstr ""

msgid "workbook_circle_question_text"
msgstr ""

msgid "workbook_circle_question_title"
msgstr ""

msgid "workbook_define_question_text"
msgstr ""

msgid "workbook_define_question_title"
msgstr ""

msgid "workbook_input_question_text"
msgstr ""

msgid "workbook_input_question_title"
msgstr ""

msgid "workbook_multiple_choice_question_text"
msgstr ""

msgid "workbook_multiple_choice_question_title"
msgstr ""

msgid "workbook_open_question_title"
msgstr ""

msgid "workbook_output_question_text"
msgstr ""

msgid "workbook_output_question_title"
msgstr ""

#, fuzzy
msgid "year_invalid"
msgstr ""

#, fuzzy
msgid "yes"
msgstr ""

#, fuzzy
msgid "your_personal_text"
msgstr ""

#, fuzzy
msgid "your_program"
msgstr ""

#~ msgid "create_account_explanation"
#~ msgstr "Having your own account allows you to save your programs."

#~ msgid "only_teacher_create_class"
#~ msgstr "Only teachers are allowed to create classes!"

#~ msgid "keyword_support"
#~ msgstr "Translated keywords"

#~ msgid "non_keyword_support"
#~ msgstr "Translated content"

#~ msgid "try_button"
#~ msgstr "Try"

#~ msgid "select_own_adventures"
#~ msgstr "Select own adventures"

#~ msgid "view"
#~ msgstr "View"

#~ msgid "class"
#~ msgstr "Class"

#~ msgid "save_code_button"
#~ msgstr "Save code"

#~ msgid "share_code_button"
#~ msgstr "Save & share code"

#~ msgid "classes_invalid"
#~ msgstr "The list of selected classes is invalid"

#~ msgid "directly_add_adventure_to_classes"
#~ msgstr "Do you want to add this adventure directly to one of your classes?"

#~ msgid "hand_in_assignment"
#~ msgstr "Hand in assignment"

#~ msgid "select_a_level"
#~ msgstr "Select a level"

#~ msgid "answer_invalid"
#~ msgstr "Your password is invalid."

#~ msgid "available_adventures_level"
#~ msgstr "Available adventures level"

#~ msgid "customize_class_exp_1"
#~ msgstr "Hi! On this page you can customize your class. By selecting levels and adventures you can choose what your student can see. You can also add your own created adventures to levels. All levels and default adventures will be selected by default. <b>Notice:</b> Not every adventure is available for every level! Settings up your customizations goes as follows:"

#~ msgid "customize_class_exp_2"
#~ msgstr "You can always change these settings later on. For example, you can make specific adventures or levels available while teaching a class. This way it's easy for you to determine which level and adventures your students will be working on. If you want to make everything available for your class it is easiest to remove the customization all together."

#~ msgid "customize_class_step_1"
#~ msgstr "Select levels for your class by pressing the \"level buttons\""

#~ msgid "customize_class_step_2"
#~ msgstr "\"Checkboxes\" will appear for the adventures available for the chosen levels"

#~ msgid "customize_class_step_3"
#~ msgstr "Select the adventures you want to make available"

#~ msgid "customize_class_step_4"
#~ msgstr "Click the name of an adventure to (de)select for all levels"

#~ msgid "customize_class_step_5"
#~ msgstr "Add personal adventures"

#~ msgid "customize_class_step_6"
#~ msgstr "Selecting an opening date for each level (you can also leave it empty)"

#~ msgid "customize_class_step_7"
#~ msgstr "Selection other settings"

#~ msgid "customize_class_step_8"
#~ msgstr "Choose \"Save\" -> You're done!"

#~ msgid "example_code_header"
#~ msgstr "Example Hedy Code"

#~ msgid "feedback_failure"
#~ msgstr "Wrong!"

#~ msgid "feedback_success"
#~ msgstr "Good!"

#~ msgid "go_to_first_question"
#~ msgstr "Go to question 1"

#~ msgid "question"
#~ msgstr "Question"

#~ msgid "question_doesnt_exist"
#~ msgstr "This question does not exist"

#~ msgid "question_invalid"
#~ msgstr "Your token is invalid."

#~ msgid "too_many_attempts"
#~ msgstr "Too many attempts"

#~ msgid "class_stats"
#~ msgstr "Class statistics"

#~ msgid "visit_own_public_profile"
#~ msgstr "Visit your own profile"

#~ msgid "title_class logs"
#~ msgstr "Programs"

#~ msgid "title_class statistics"
#~ msgstr "My statistics"

#~ msgid "disabled_button_locked"
#~ msgstr "Your teacher hasn't unlocked this level yet"

#~ msgid "duplicate_tag"
#~ msgstr "You already have a tag with this name."

#~ msgid "tag_deleted"
#~ msgstr "This tag was successfully deleted."

#~ msgid "no_tags"
#~ msgstr "No tags yet."

#~ msgid "apply_filters"
#~ msgstr "Apply filters"

#~ msgid "write_first_program"
#~ msgstr "Write your first program!"

#~ msgid "share_confirm"
#~ msgstr "Are you sure you want to make the program public?"

#~ msgid "share_success_detail"
#~ msgstr "Program shared successfully."

#~ msgid "try_it"
#~ msgstr "Try it"

#~ msgid "unshare_confirm"
#~ msgstr "Are you sure you want to make the program private?"

#~ msgid "unshare_success_detail"
#~ msgstr "Program unshared successfully."

#~ msgid "adventure_exp_1"
#~ msgstr "Type your adventure of choice on the right-hand side. After creating your adventure you can include it in one of your classes under \"customizations\". If you want to include a command in your adventure please use code anchors like this:"

#~ msgid "adventure_exp_2"
#~ msgstr "If you want to show actual code snippets, for example to give student a template or example of the code. Please use pre anchors like this:"

#~ msgid "hello_world"
#~ msgstr "Hello world!"

#~ msgid "hide_parsons"
#~ msgstr "Hide puzzle"

#~ msgid "hide_quiz"
#~ msgstr "Hide quiz"

#~ msgid "Locked Language Feature"
#~ msgstr "You are using {concept}! That is awesome, but {concept} is not unlocked yet! It will be unlocked in a later level."

#~ msgid "nested blocks"
#~ msgstr "a block in a block"

#~ msgid "save"
#~ msgstr "Save"

#~ msgid "update_profile"
#~ msgstr "Update profile"

#~ msgid "variables"
#~ msgstr "Variables"

#~ msgid "add_students_options"
#~ msgstr "Add students options"

#~ msgid "class_live"
#~ msgstr "Live statistics"

#~ msgid "class_overview"
#~ msgstr "Class overview"

#~ msgid "last_login"
#~ msgstr "Last login"

#~ msgid "page"
#~ msgstr "page"

#~ msgid "student_list"
#~ msgstr "Student list"

#~ msgid "title_class grid_overview"
#~ msgstr "Hedy - Grid overview"

#~ msgid "title_class live_statistics"
#~ msgstr "Hedy - Live Statistics"

#~ msgid "amount_created"
#~ msgstr "programs created"

#~ msgid "amount_saved"
#~ msgstr "programs saved"

#~ msgid "common_errors"
#~ msgstr "Common errors"

#~ msgid "grid_overview"
#~ msgstr "Overview of programs per adventure"

#~ msgid "last_error"
#~ msgstr "Last error"

#~ msgid "last_program"
#~ msgstr "Last program"

#~ msgid "live_dashboard"
#~ msgstr "Live Dashboard"

#~ msgid "runs_over_time"
#~ msgstr "Runs over time"

#~ msgid "student_details"
#~ msgstr "Student details"

#~ msgid "explore_explanation"
#~ msgstr "On this page you can look through programs created by other Hedy users. You can filter on both a Hedy level and adventure. Click on \"View program\" to open a program and run it. Programs with a red header contain a mistake. You can still open the program, but running it will result in an error. You can of course try to fix it! If the creator has a public profile you can click their username to visit their profile. There you will find all their shared programs and much more!"

#~ msgid "create_question"
#~ msgstr "Do you want to create one?"

#~ msgid "explore_programs"
#~ msgstr "Explore programs"

#~ msgid "explore_programs_logo_alt"
#~ msgstr "Explore programs icon"

#~ msgid "hedy_tutorial_logo_alt"
#~ msgstr "Hedy tutorial icon"

#~ msgid "no_public_profile"
#~ msgstr "You don't have a public profile text yet..."

#~ msgid "start_hedy_tutorial"
#~ msgstr "Start hedy tutorial"

#~ msgid "start_programming"
#~ msgstr "Start programming"

#~ msgid "start_programming_logo_alt"
#~ msgstr "Start programming icon"

#~ msgid "start_teacher_tutorial"
#~ msgstr "Start teacher tutorial"

#~ msgid "teacher_tutorial_logo_alt"
#~ msgstr "Teacher tutorial icon"

#~ msgid "title_landing-page"
#~ msgstr "Welcome to Hedy!"

#~ msgid "welcome"
#~ msgstr "Welcome"

#~ msgid "welcome_back"
#~ msgstr "Welcome back"

#~ msgid "your_account"
#~ msgstr "Your profile"

#~ msgid "your_last_program"
#~ msgstr "Your last saved program"

#~ msgid "already_teacher"
#~ msgstr "You already have a teacher account."

#~ msgid "already_teacher_request"
#~ msgstr "You already have a pending teacher request."

#~ msgid "teacher_account_request"
#~ msgstr "You have a pending teacher account request"

#~ msgid "teacher_account_success"
#~ msgstr "You successfully requested a teacher account."

#~ msgid "student_not_allowed_in_class"
#~ msgstr "Student not allowed in class"

#~ msgid "accounts_created"
#~ msgstr "Accounts where successfully created."

#~ msgid "accounts_intro"
#~ msgstr "On this page you can create accounts for multiple students at once. These are automatically added to the current class, so make sure the class shown above is the right one! Every username needs to be unique in the entire Hedy system. You can use 'Postfix classname' to add your class name to all accounts. If you manually enter passwords, these need to be <b>at least</b> 6 characters."

#~ msgid "create_multiple_accounts"
#~ msgstr "Create multiple accounts"

#~ msgid "download_login_credentials"
#~ msgstr "Do you want to download the login credentials after the accounts creation?"

#~ msgid "generate_passwords"
#~ msgstr "Generate passwords"

#~ msgid "postfix_classname"
#~ msgstr "Postfix classname"

#~ msgid "reset_view"
#~ msgstr "Reset"

#~ msgid "unique_usernames"
#~ msgstr "All usernames need to be unique."

#~ msgid "usernames_exist"
#~ msgstr "One or more usernames is already in use."

#~ msgid "**Question**: What is the output of this code?"
#~ msgstr ""

#~ msgid "Output"
#~ msgstr ""

#~ msgid "clear"
#~ msgstr ""

#~ msgid "bug"
#~ msgstr ""

#~ msgid "feature"
#~ msgstr ""

#~ msgid "feedback"
#~ msgstr ""

#~ msgid "feedback_message_success"
#~ msgstr ""

#~ msgid "feedback_modal_message"
#~ msgstr ""

#~ msgid "adventures"
#~ msgstr ""

#~ msgid "classes"
#~ msgstr ""

<<<<<<< HEAD
#~ msgid "Adventure"
#~ msgstr ""

#~ msgid "Answer"
#~ msgstr ""

#~ msgid "adventure_prompt"
#~ msgstr ""

#~ msgid "select_tag"
#~ msgstr ""

#~ msgid "Delete"
=======
#~ msgid "select_class"
>>>>>>> 8eb9a26c
#~ msgstr ""
<|MERGE_RESOLUTION|>--- conflicted
+++ resolved
@@ -2930,7 +2930,6 @@
 #~ msgid "classes"
 #~ msgstr ""
 
-<<<<<<< HEAD
 #~ msgid "Adventure"
 #~ msgstr ""
 
@@ -2944,7 +2943,7 @@
 #~ msgstr ""
 
 #~ msgid "Delete"
-=======
+#~ msgstr ""
+
 #~ msgid "select_class"
->>>>>>> 8eb9a26c
 #~ msgstr ""
