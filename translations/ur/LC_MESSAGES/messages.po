--- conflicted
+++ resolved
@@ -2918,7 +2918,12 @@
 #~ msgid "select_class"
 #~ msgstr ""
 
-<<<<<<< HEAD
+#~ msgid "survey"
+#~ msgstr ""
+
+#~ msgid "survey_completed"
+#~ msgstr ""
+
 #~ msgid "invalid_tutorial_step"
 #~ msgstr ""
 
@@ -2936,10 +2941,3 @@
 
 #~ msgid "tutorial_title_not_found"
 #~ msgstr "We couldn't find that page!"
-=======
-#~ msgid "survey"
-#~ msgstr ""
-
-#~ msgid "survey_completed"
-#~ msgstr ""
->>>>>>> ed49bfa5
