--- conflicted
+++ resolved
@@ -2949,9 +2949,9 @@
 #~ msgid "tutorial_title_not_found"
 #~ msgstr "We couldn't find that page!"
 
-<<<<<<< HEAD
 #~ msgid "put"
-=======
+#~ msgstr ""
+
 #~ msgid "disable_explore_page"
 #~ msgstr ""
 
@@ -2962,5 +2962,4 @@
 #~ msgstr ""
 
 #~ msgid "title_explore"
->>>>>>> 8dee6c69
 #~ msgstr ""
