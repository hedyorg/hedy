
msgid ""
msgstr ""
"Project-Id-Version: PACKAGE VERSION\n"
"Report-Msgid-Bugs-To: \n"
<<<<<<< HEAD
"POT-Creation-Date: 2023-03-03 19:42+0100\n"
=======
"POT-Creation-Date: 2023-03-03 19:20+0100\n"
>>>>>>> 6639afe0
"PO-Revision-Date: 2023-02-16 15:59+0000\n"
"Last-Translator: Anonymous <noreply@weblate.org>\n"
"Language: cs\n"
"Language-Team: cs <LL@li.org>\n"
"Plural-Forms: nplurals=3; plural=(n==1) ? 0 : (n>=2 && n<=4) ? 1 : 2;\n"
"MIME-Version: 1.0\n"
"Content-Type: text/plain; charset=utf-8\n"
"Content-Transfer-Encoding: 8bit\n"
"Generated-By: Babel 2.10.3\n"

msgid "Access Before Assign"
msgstr "You tried to use the variable {name} on line {access_line_number}, but you set it on line {definition_line_number}. Set a variable before using it."

#, fuzzy
msgid "Cyclic Var Definition"
msgstr "The name {variable} needs to be set before you can use it on the right-hand side of the is command"

#, fuzzy
msgid "Has Blanks"
msgstr "Your code is incomplete. It contains blanks that you have to replace with code."

msgid "Incomplete"
msgstr "Jejda, zapomněl*a jsi kousek kódu! Na řádku {line_number} musíš ještě něco dopsat za {incomplete_command}."

#, fuzzy
msgid "Incomplete Repeat"
msgstr "It looks like you forgot to use {command} with the repeat command you used on line {line_number}."

msgid "Invalid"
msgstr "{invalid_command} není příkaz v Hedy na úrovni {level}. Nemyslel*a jsi spíš {guessed_command}?"

#, fuzzy
msgid "Invalid Argument"
msgstr "You cannot use the command {command} with {invalid_argument} . Try changing {invalid_argument} to {allowed_types}."

#, fuzzy
msgid "Invalid Argument Type"
msgstr "You cannot use {command} with {invalid_argument} because it is {invalid_type}. Try changing {invalid_argument} to {allowed_types}."

msgid "Invalid At Command"
msgstr ""

msgid "Invalid Space"
msgstr "Jejda, řádek číslo {line_number} začíná mezerou! Mezery dokáží počítač pořádně zmást, mohl*a bys ji prosím vymazat?"

#, fuzzy
msgid "Invalid Type Combination"
msgstr "You cannot use {invalid_argument} and {invalid_argument_2} with {command} because one is {invalid_type} and the other is {invalid_type_2}. Try changing {invalid_argument} to {invalid_type_2} or {invalid_argument_2} to {invalid_type}."

#, fuzzy
msgid "Locked Language Feature"
msgstr "You are using {concept}! That is awesome, but {concept} is not unlocked yet! It will be unlocked in a later level."

#, fuzzy
msgid "Lonely Echo"
msgstr "You used an echo before an ask, or an echo without an ask. First ask for input, then echo."

#, fuzzy
msgid "Lonely Text"
msgstr "It looks like you forgot to use a command with the text you put in line {line_number}"

#, fuzzy
msgid "Missing Command"
msgstr "It looks like you forgot to use a command on line {line_number}."

#, fuzzy
msgid "Missing Inner Command"
msgstr "It looks like you forgot to use a command with the {command} statement you used on line {line_number}."

#, fuzzy
msgid "No Indentation"
msgstr "You used too few spaces in line {line_number}. You used {leading_spaces} spaces, which is not enough. Start every new block with {indent_size} spaces more than the line before."

msgid "Parse"
msgstr "Tebou zadaný kód není platný kód v Hedy. Chyba je na řádku {location[0]}, na pozici {location[1]}. Napsal*a jsi tam {character_found}, ale to není povoleno."

#, fuzzy
msgid "Too Big"
msgstr "Wow! Your program has an impressive {lines_of_code} lines of code! But we can only process {max_lines} lines in this level. Make your program smaller and try again."

#, fuzzy
msgid "Unexpected Indentation"
msgstr "You used too many spaces in line {line_number}. You used {leading_spaces} spaces, which is too much. Start every new block with {indent_size} spaces more than the line before."

#, fuzzy
msgid "Unquoted Assignment"
msgstr "From this level, you need to place texts to the right of the `is` between quotes. You forgot that for the text {text}."

#, fuzzy
msgid "Unquoted Equality Check"
msgstr "If you want to check if a variable is equal to multiple words, the words should be surrounded by quotation marks!"

msgid "Unquoted Text"
msgstr "Dávej si pozor, pokud chceš něco vypsat, musí text začínat a končit uvozovkami. Někde jsi nějakou zapomněl*a."

#, fuzzy
msgid "Unsupported Float"
msgstr "Non-integer numbers are not supported yet but they will be in a few levels. For now change {value} to an integer."

#, fuzzy
msgid "Unsupported String Value"
msgstr "Text values cannot contain {invalid_value}."

msgid "Var Undefined"
msgstr "Pokusil*a ses vypsat {name}, ale neinicializoval*a ji."

msgid "Wrong Level"
msgstr "Toto je správný kód v Hedy, ale na špatné úrovni. Napsal jsi kód {offending_keyword} na úrovni {working_level}. Tip: {tip}"

#, fuzzy
msgid "account_overview"
msgstr "Account overview"

#, fuzzy
msgid "accounts_created"
msgstr "Accounts where successfully created."

#, fuzzy
msgid "accounts_intro"
msgstr "On this page you can create accounts for multiple students at the same time. It is also possible to directly add them to one of your classes. By pressing the green + on the bottom right of the page you can add extra rows. You can delete a row by pressing the corresponding red cross. Make sure no rows are empty when you press \"Create accounts\". Please keep in mind that every username and mail address needs to be unique and the password needs to be <b>at least</b> 6 characters."

#, fuzzy
msgid "achievement_earned"
msgstr "You've earned an achievement!"

#, fuzzy
msgid "achievements"
msgstr "achievements"

#, fuzzy
msgid "achievements_check_icon_alt"
msgstr "You've earned an achievement!"

#, fuzzy
msgid "achievements_logo_alt"
msgstr "achievements"

#, fuzzy
msgid "add_students"
msgstr "students"

#, fuzzy
msgid "add_students_options"
msgstr "Create student accounts"

#, fuzzy
msgid "admin"
msgstr "Admin"

msgid "advance_button"
msgstr "Jít na úroveň {level}"

msgid "adventure"
msgstr "Dobrodružství"

#, fuzzy
msgid "adventure_duplicate"
msgstr "You already have an adventure with this name."

#, fuzzy
msgid "adventure_empty"
msgstr "You didn't enter an adventure name!"

#, fuzzy
msgid "adventure_exp_1"
msgstr "Type your adventure of choice on the right-hand side. After creating your adventure you can include it in one of your classes under \"customizations\". If you want to include a command in your adventure please use code anchors like this:"

#, fuzzy
msgid "adventure_exp_2"
msgstr "If you want to show actual code snippets, for example to give student a template or example of the code. Please use pre anchors like this:"

#, fuzzy
msgid "adventure_exp_3"
msgstr "You can use the \"preview\" button to view a styled version of your adventure. To view the adventure on a dedicated page, select \"view\" from the teachers page."

#, fuzzy
msgid "adventure_id_invalid"
msgstr "This adventure id is invalid."

#, fuzzy
msgid "adventure_length"
msgstr "Your adventure has to be at least 20 characters."

#, fuzzy
msgid "adventure_name_invalid"
msgstr "This adventure name is invalid."

#, fuzzy
msgid "adventure_prompt"
msgstr "Please enter the name of the adventure"

#, fuzzy
msgid "adventure_terms"
msgstr "I agree that my adventure might be made publicly available on Hedy."

#, fuzzy
msgid "adventure_updated"
msgstr "The adventure has been updated!"

#, fuzzy
msgid "ago"
msgstr "{timestamp} ago"

#, fuzzy
msgid "agree_invalid"
msgstr "You have to agree with the privacy terms."

#, fuzzy
msgid "agree_third_party"
msgstr "I consent to being contacted by partners of Leiden University with sales opportunities (optional)"

#, fuzzy
msgid "agree_with"
msgstr "I agree to the"

msgid "ajax_error"
msgstr "Nastala chyba, prosím zkus to znova."

#, fuzzy
msgid "all"
msgstr "All"

#, fuzzy
msgid "all_class_highscores"
msgstr "All students visible in class highscores"

msgid "already_account"
msgstr "Už máš svůj účet?"

#, fuzzy
msgid "already_program_running"
msgstr "Start programming"

#, fuzzy
msgid "already_teacher"
msgstr "You already have a teacher account."

#, fuzzy
msgid "already_teacher_request"
msgstr "You already have a pending teacher request."

#, fuzzy
msgid "amount_created"
msgstr "programs created"

#, fuzzy
msgid "amount_saved"
msgstr "programs saved"

#, fuzzy
msgid "amount_submitted"
msgstr "programs submitted"

#, fuzzy
msgid "answer_invalid"
msgstr "Your password is invalid."

msgid "are_you_sure"
msgstr "Opravdu to chceš udělat? Tato akce je nevratná."

#, fuzzy
msgid "ask_needs_var"
msgstr "Starting in level 2, ask needs to be used with a variable. Example: name is ask What are you called?"

#, fuzzy
msgid "available_adventures_level"
msgstr ""

#, fuzzy
msgid "back_to_class"
msgstr "Go back to class"

#, fuzzy
msgid "back_to_teachers_page"
msgstr "Go back to teachers page"

#, fuzzy
msgid "become_a_sponsor"
msgstr "Become a sponsor"

msgid "birth_year"
msgstr "Rok narození"

msgid "by"
msgstr "od"

#, fuzzy
msgid "cancel"
msgstr "Cancel"

#, fuzzy
msgid "catch_index_exception"
msgstr "You tried to access the list {list_name} but it is either empty or the index is not there."

#, fuzzy
msgid "certificate"
msgstr "Certificate of Completion"

#, fuzzy
msgid "certified_teacher"
msgstr "Certified teacher"

msgid "change_password"
msgstr "Změnit heslo"

#, fuzzy
msgid "cheatsheet_title"
msgstr "Hide cheatsheet"

#, fuzzy
msgid "class_already_joined"
msgstr "You are already a student of class"

#, fuzzy
msgid "class_customize_success"
msgstr "Class successfully customized."

#, fuzzy
msgid "class_logs"
msgstr "Last login"

#, fuzzy
msgid "class_name_duplicate"
msgstr "You already have a class with this name."

#, fuzzy
msgid "class_name_empty"
msgstr "You didn't enter a class name!"

#, fuzzy
msgid "class_name_invalid"
msgstr "This class name is invalid."

#, fuzzy
msgid "class_name_prompt"
msgstr "Please enter the name of the class"

#, fuzzy
msgid "class_stats"
msgstr "Show class statistics"

#, fuzzy
msgid "classes_invalid"
msgstr "The list of selected classes is invalid"

msgid "comma"
msgstr "čárka"

#, fuzzy
msgid "commands"
msgstr "Commands"

#, fuzzy
msgid "congrats_message"
msgstr "Congratulations, {username}, you have completed Hedy!"

#, fuzzy
msgid "content_invalid"
msgstr "This adventure is invalid."

#, fuzzy
msgid "contributor"
msgstr "Contributor"

msgid "copy_clipboard"
msgstr "Úspěšně skopírováno do schránky"

#, fuzzy
msgid "copy_join_link"
msgstr "Please copy and paste this link into a new tab:"

#, fuzzy
msgid "copy_link_success"
msgstr "Zkopírovat odkaz ke sdílení"

msgid "copy_link_to_share"
msgstr "Zkopírovat odkaz ke sdílení"

#, fuzzy
msgid "copy_mail_link"
msgstr "Please copy and paste this link into a new tab:"

#, fuzzy
msgid "correct_answer"
msgstr "The correct answer is"

msgid "country"
msgstr "Země"

#, fuzzy
msgid "country_invalid"
msgstr "Please select a valid country."

#, fuzzy
msgid "country_title"
msgstr "Please select a valid country."

msgid "create_account"
msgstr "Vytvořit účet"

#, fuzzy
msgid "create_accounts"
msgstr "Create multiple accounts"

#, fuzzy
msgid "create_accounts_prompt"
msgstr "Are you sure you want to create these accounts?"

#, fuzzy
msgid "create_adventure"
msgstr "Create adventure"

#, fuzzy
msgid "create_class"
msgstr "Create a new class"

#, fuzzy
msgid "create_multiple_accounts"
msgstr "Create multiple accounts"

#, fuzzy
msgid "create_public_profile"
msgstr "Public profile"

#, fuzzy
msgid "create_question"
msgstr "Do you want to create one?"

#, fuzzy
msgid "create_student_account"
msgstr "Create an account"

#, fuzzy
msgid "create_student_account_explanation"
msgstr "You can save your own programs with an account."

#, fuzzy
msgid "create_teacher_account"
msgstr "Create a teacher account"

#, fuzzy
msgid "create_teacher_account_explanation"
msgstr "With a teacher account, you can save your programs and see the results of your students."

#, fuzzy
msgid "creator"
msgstr "Creator"

#, fuzzy
msgid "current_password"
msgstr "Current password"

#, fuzzy
msgid "customization_deleted"
msgstr "Customizations successfully deleted."

#, fuzzy
msgid "customize_adventure"
msgstr "Customize adventure"

#, fuzzy
msgid "customize_class"
msgstr "Customize class"

#, fuzzy
msgid "customize_class_exp_1"
msgstr "Customize class"

#, fuzzy
msgid "customize_class_exp_2"
msgstr "Customize class"

#, fuzzy
msgid "customize_class_step_1"
msgstr "Customize class"

#, fuzzy
msgid "customize_class_step_2"
msgstr "Customize class"

#, fuzzy
msgid "customize_class_step_3"
msgstr "Customize class"

#, fuzzy
msgid "customize_class_step_4"
msgstr "Customize class"

#, fuzzy
msgid "customize_class_step_5"
msgstr "Customize class"

#, fuzzy
msgid "customize_class_step_6"
msgstr "Customize class"

#, fuzzy
msgid "customize_class_step_7"
msgstr "Customize class"

#, fuzzy
msgid "customize_class_step_8"
msgstr "Customize class"

msgid "dash"
msgstr "pomlčka"

#, fuzzy
msgid "default_403"
msgstr "Looks like you aren't authorized..."

#, fuzzy
msgid "default_404"
msgstr "We could not find that page..."

#, fuzzy
msgid "default_500"
msgstr "Something went wrong..."

#, fuzzy
msgid "delete"
msgstr "Delete"

#, fuzzy
msgid "delete_adventure_prompt"
msgstr "Are you sure you want to remove this adventure?"

#, fuzzy
msgid "delete_class_prompt"
msgstr "Are you sure you want to delete the class?"

#, fuzzy
msgid "delete_confirm"
msgstr "Are you sure you want to delete the program?"

#, fuzzy
msgid "delete_invite"
msgstr "Delete invitation"

#, fuzzy
msgid "delete_invite_prompt"
msgstr "Are you sure you want to remove this class invitation?"

#, fuzzy
msgid "delete_public"
msgstr "Delete public profile"

#, fuzzy
msgid "delete_success"
msgstr "Program deleted successfully."

msgid "destroy_profile"
msgstr "Trvale odstranit účet"

#, fuzzy
msgid "developers_mode"
msgstr "Programmer's mode"

#, fuzzy
msgid "directly_add_adventure_to_classes"
msgstr "Do you want to add this adventure directly to one of your classes?"

#, fuzzy
msgid "directly_available"
msgstr "Directly open"

#, fuzzy
msgid "disabled_button_locked"
msgstr "Your teacher hasn't unlocked this level yet"

#, fuzzy
msgid "disabled_button_quiz"
msgstr "Your quiz score is below the threshold, try again!"

#, fuzzy
msgid "discord_server"
msgstr "Discord server"

#, fuzzy
msgid "distinguished_user"
msgstr "Distinguished user"

msgid "double quotes"
msgstr "dvojité uvozovky"

#, fuzzy
msgid "download"
msgstr "Download"

#, fuzzy
msgid "download_login_credentials"
msgstr "Do you want to download the login credentials after the accounts creation?"

#, fuzzy
msgid "duplicate"
msgstr "Duplicate"

#, fuzzy
msgid "echo_out"
msgstr "Starting in level 2 echo is no longer needed. You can repeat an answer with ask and print now. Example: name is ask What are you called? print hello name"

msgid "edit_code_button"
msgstr "Upravit kód"

msgid "email"
msgstr "Email"

msgid "email_invalid"
msgstr "Prosím zadej platný email."

#, fuzzy
msgid "end_quiz"
msgstr "Quiz end"

#, fuzzy
msgid "english"
msgstr "English"

#, fuzzy
msgid "enter"
msgstr "Enter"

#, fuzzy
msgid "enter_password"
msgstr "Enter a new password for"

msgid "enter_text"
msgstr "Zde napiš svou odpověď..."

#, fuzzy
msgid "error_logo_alt"
msgstr "Error logo"

msgid "example_code_header"
msgstr "Příklad kódu v Hedy"

msgid "exclamation mark"
msgstr "vykřičník"

#, fuzzy
msgid "exercise"
msgstr "Exercise"

#, fuzzy
msgid "exercise_doesnt_exist"
msgstr "This exercise doesn't exist"

msgid "exists_email"
msgstr "Tento email už někdo používá."

msgid "exists_username"
msgstr "Toto uživatelské jméno už někdo používá."

#, fuzzy
msgid "experience_invalid"
msgstr "Please select a valid experience, choose (Yes, No)."

#, fuzzy
msgid "expiration_date"
msgstr "Expiration date"

#, fuzzy
msgid "explore_explanation"
msgstr "On this page you can look through programs created by other Hedy users. You can filter on both a Hedy level and adventure. Click on \"View program\" to open a program and run it. Programs with a red header contain a mistake. You can still open the program, but running it will result in an error. You can of course try to fix it! If the creator has a public profile you can click their username to visit their profile. There you will find all their shared programs and much more!"

#, fuzzy
msgid "explore_programs"
msgstr "Explore programs"

#, fuzzy
msgid "explore_programs_logo_alt"
msgstr "Explore programs"

#, fuzzy
msgid "favourite_confirm"
msgstr "Are you sure you want to set this program as your favourite?"

#, fuzzy
msgid "favourite_program"
msgstr "Favourite program"

#, fuzzy
msgid "favourite_program_invalid"
msgstr "Your chosen favourite program is invalid."

#, fuzzy
msgid "favourite_success"
msgstr "Your program is set as favourite."

#, fuzzy
msgid "feedback_failure"
msgstr "Wrong!"

#, fuzzy
msgid "feedback_success"
msgstr "Good!"

msgid "female"
msgstr "Žena"

#, fuzzy
msgid "float"
msgstr "a number"

#, fuzzy
msgid "for_teachers"
msgstr "For teachers"

msgid "forgot_password"
msgstr "Zapomněl*a jsi heslo?"

#, fuzzy
msgid "from_another_teacher"
msgstr "From another teacher"

#, fuzzy
msgid "from_magazine_website"
msgstr "From a magazine or website"

#, fuzzy
msgid "from_video"
msgstr "From a video"

#, fuzzy
msgid "fun_statistics_msg"
msgstr "Here are some fun statistics!"

msgid "gender"
msgstr "Pohlaví"

#, fuzzy
msgid "gender_invalid"
msgstr "Please select a valid gender, choose (Female, Male, Other)."

#, fuzzy
msgid "general"
msgstr "Pohlaví"

#, fuzzy
msgid "general_settings"
msgstr "General settings"

#, fuzzy
msgid "generate_passwords"
msgstr "Generate passwords"

#, fuzzy
msgid "get_certificate"
msgstr "Get your certificate!"

#, fuzzy
msgid "go_back_to_main"
msgstr "Go back to main page"

#, fuzzy
msgid "go_to_first_question"
msgstr "Go to question 1"

#, fuzzy
msgid "go_to_question"
msgstr "Go to question"

#, fuzzy
msgid "go_to_quiz_result"
msgstr "Go to quiz result"

#, fuzzy
msgid "goto_profile"
msgstr "Go to my profile"

#, fuzzy
msgid "heard_about_hedy"
msgstr "How have you heard about Hedy?"

#, fuzzy
msgid "heard_about_invalid"
msgstr ""

#, fuzzy
msgid "hedy_achievements"
msgstr "My achievements"

#, fuzzy
msgid "hedy_choice_title"
msgstr "Hedy's Choice"

#, fuzzy
msgid "hedy_logo_alt"
msgstr "Hedy logo"

#, fuzzy
msgid "hedy_on_github"
msgstr "Hedy on Github"

#, fuzzy
msgid "hedy_tutorial_logo_alt"
msgstr "Start hedy tutorial"

#, fuzzy
msgid "hello_world"
msgstr "Hello world!"

#, fuzzy
msgid "hidden"
msgstr "Hint?"

#, fuzzy
msgid "hide_cheatsheet"
msgstr "Hide cheatsheet"

#, fuzzy
msgid "hide_keyword_switcher"
msgstr "Hide keyword switcher"

#, fuzzy
msgid "hide_parsons"
msgstr ""

#, fuzzy
msgid "hide_quiz"
msgstr "Hide quiz"

#, fuzzy
msgid "highest_level_reached"
msgstr "Highest level reached"

#, fuzzy
msgid "highest_quiz_score"
msgstr "Highest quiz score"

#, fuzzy
msgid "highscore_explanation"
msgstr "On this page you can look through programs created by other Hedy users. You can filter on both a Hedy level and adventure. Click on \"View program\" to open a program and run it. Programs with a red header contain a mistake. You can still open the program, but running it will result in an error. You can of course try to fix it! If the creator has a public profile you can click their username to visit their profile. There you will find all their shared programs and much more!"

#, fuzzy
msgid "highscore_no_public_profile"
msgstr "You don't have a public profile and are therefore not listed on the highscores. Do you wish to create one?"

#, fuzzy
msgid "highscores"
msgstr "Score"

#, fuzzy
msgid "hint"
msgstr "Hint?"

#, fuzzy
msgid "image_invalid"
msgstr "Your chosen image is invalid."

#, fuzzy
msgid "input"
msgstr "input from ask"

#, fuzzy
msgid "integer"
msgstr "a number"

#, fuzzy
msgid "invalid_class_link"
msgstr "Invalid link for joining the class."

#, fuzzy
msgid "invalid_teacher_invitation_code"
msgstr "The teacher invitation code is invalid. To become a teacher, reach out to hello@hedy.org."

#, fuzzy
msgid "invalid_tutorial_step"
msgstr "Invalid tutorial step"

msgid "invalid_username_password"
msgstr "Neplatné uživatelské jméno/heslo."

#, fuzzy
msgid "invite_by_username"
msgstr "All usernames need to be unique."

#, fuzzy
msgid "invite_date"
msgstr "Invite date"

#, fuzzy
msgid "invite_message"
msgstr "You have received an invitation to join class"

#, fuzzy
msgid "invite_prompt"
msgstr "Enter a username"

#, fuzzy
msgid "join_class"
msgstr "Join class"

#, fuzzy
msgid "join_prompt"
msgstr "You need to have an account to join a class. Would you like to login now?"

#, fuzzy
msgid "keyword_language_invalid"
msgstr "Please select a valid keyword language (select English or your own language)."

#, fuzzy
msgid "language_invalid"
msgstr "Please select a valid language."

msgid "languages"
msgstr "Které z těchto programovacích jazyku jsi už někdy použil*a?"

#, fuzzy
msgid "last_achievement"
msgstr "Last earned achievement"

#, fuzzy
msgid "last_edited"
msgstr "Last edited"

#, fuzzy
msgid "last_login"
msgstr "Last login"

#, fuzzy
msgid "last_update"
msgstr "Last update"

msgid "lastname"
msgstr "Příjmení"

#, fuzzy
msgid "leave_class"
msgstr "Leave class"

#, fuzzy
msgid "level"
msgstr "Level"

#, fuzzy
msgid "level_invalid"
msgstr "This Hedy level in invalid."

msgid "level_not_class"
msgstr "Jste ve třídě, kde tato úroveň ještě nebyla zpřístupněna"

msgid "level_title"
msgstr "Úroveň"

#, fuzzy
msgid "link"
msgstr "Přihlásit se"

#, fuzzy
msgid "list"
msgstr "a list"

msgid "login"
msgstr "Přihlásit se"

msgid "login_long"
msgstr "Přihlásit se ke svému účtu"

msgid "logout"
msgstr "Odhlásit se"

#, fuzzy
msgid "longest_program"
msgstr "Longest program"

#, fuzzy
msgid "mail_change_password_body"
msgstr "Změnit heslo"

#, fuzzy
msgid "mail_change_password_subject"
msgstr "Změnit heslo"

#, fuzzy
msgid "mail_error_change_processed"
msgstr "Something went wrong when sending a validation mail, the changes are still correctly processed."

#, fuzzy
msgid "mail_goodbye"
msgstr ""
"Thank you!\n"
"The Hedy team"

#, fuzzy
msgid "mail_hello"
msgstr "Hi {username}!"

#, fuzzy
msgid "mail_recover_password_body"
msgstr "Požádat o obnovení hesla"

#, fuzzy
msgid "mail_recover_password_subject"
msgstr "Požádat o obnovení hesla"

#, fuzzy
msgid "mail_reset_password_body"
msgstr "Obnovit heslo"

#, fuzzy
msgid "mail_reset_password_subject"
msgstr "Obnovit heslo"

#, fuzzy
msgid "mail_welcome_teacher_body"
msgstr ""
"<strong>Welcome!</strong>\n"
"Congratulations on your brand new Hedy teachers account. Welcome to the world wide community of Hedy teachers!\n"
"<strong>What teachers accounts can do</strong>\n"
"With your teacher account, you have the option to create classes. Your students can than join your classes and you can see their progress. Classes are made and managed though the for <a href=\"https://hedycode.com/for-teachers\">teachers page</a>.\n"
"<strong>How to share ideas</strong>\n"
"If you are using Hedy in class, you probably have ideas for improvements! You can share those ideas with us on the <a href=\"https://github.com/Felienne/hedy/discussions/categories/ideas\">Ideas Discussion</a>.\n"
"<strong>How to ask for help</strong>\n"
"If anything is unclear, you can post in the <a href=\"https://github.com/Felienne/hedy/discussions/categories/q-a\">Q&A discussion</a>, or <a href=\"mailto: hello@hedy.org\">send us an email</a>.\n"
"Keep programming!"

#, fuzzy
msgid "mail_welcome_teacher_subject"
msgstr "Your Hedy teacher account is ready"

#, fuzzy
msgid "mail_welcome_verify_body"
msgstr ""
"Your Hedy account has been created successfully. Welcome!\n"
"Please click on this link to verify your email address: {link}"

#, fuzzy
msgid "mail_welcome_verify_subject"
msgstr "Welcome to Hedy"

msgid "mailing_title"
msgstr "Přihlaš se k odběru Hedy newsletteru"

msgid "main_subtitle"
msgstr "Stupňovitý programovací jazyk"

msgid "main_title"
msgstr "Hedy"

msgid "male"
msgstr "Muž"

#, fuzzy
msgid "mandatory_mode"
msgstr "Mandatory developer's mode"

#, fuzzy
msgid "my_account"
msgstr "My account"

#, fuzzy
msgid "my_achievements"
msgstr "My achievements"

#, fuzzy
msgid "my_adventures"
msgstr "My adventures"

#, fuzzy
msgid "my_classes"
msgstr "My classes"

#, fuzzy
msgid "my_messages"
msgstr "My messages"

#, fuzzy
msgid "name"
msgstr "Name"

#, fuzzy
msgid "nav_explore"
msgstr "Explore"

#, fuzzy
msgid "nav_hedy"
msgstr "Hedy"

msgid "nav_learn_more"
msgstr "Zjisti víc"

msgid "nav_start"
msgstr "Domů"

#, fuzzy
msgid "nested blocks"
msgstr "a block in a block"

msgid "new_password"
msgstr "Nové heslo"

msgid "newline"
msgstr "nový řádek"

#, fuzzy
msgid "next_exercise"
msgstr "Next exercise"

#, fuzzy
msgid "next_step_tutorial"
msgstr "Next step >>>"

msgid "no"
msgstr "Ne"
<<<<<<< HEAD

msgid "no_account"
msgstr "Zatím nemáš svů účet?"

#, fuzzy
msgid "no_accounts"
msgstr "There are no accounts to create."

#, fuzzy
msgid "no_certificate"
msgstr "This user hasn't earned the Hedy Certificate of Completion"

#, fuzzy
msgid "no_programs"
msgstr "You have no programs yet."

#, fuzzy
msgid "no_public_profile"
msgstr "Public profile"

#, fuzzy
msgid "no_shared_programs"
msgstr "has no shared programs..."

=======

msgid "no_account"
msgstr "Zatím nemáš svů účet?"

#, fuzzy
msgid "no_accounts"
msgstr "There are no accounts to create."

#, fuzzy
msgid "no_certificate"
msgstr "This user hasn't earned the Hedy Certificate of Completion"

msgid "no_more_flat_if"
msgstr ""

#, fuzzy
msgid "no_programs"
msgstr "You have no programs yet."

#, fuzzy
msgid "no_public_profile"
msgstr "Public profile"

#, fuzzy
msgid "no_shared_programs"
msgstr "has no shared programs..."

>>>>>>> 6639afe0
msgid "no_such_adventure"
msgstr "Toto dobrodružství neexistuje!"

#, fuzzy
msgid "no_such_class"
msgstr "No such Hedy class"

#, fuzzy
msgid "no_such_highscore"
msgstr "Neexistující úroveň jazyka Hedy!"

msgid "no_such_level"
msgstr "Neexistující úroveň jazyka Hedy!"

msgid "no_such_program"
msgstr "Neexistující program jazyka Hedy!"

msgid "not_enrolled"
msgstr "Zdá se, že do této třídy nepatříte!"

msgid "not_teacher"
msgstr "Zdá se, že nejste učitel!"

#, fuzzy
msgid "number"
msgstr "a number"

#, fuzzy
msgid "number_achievements"
msgstr "Number of achievements"

#, fuzzy
msgid "number_lines"
msgstr "Number of lines"

#, fuzzy
msgid "number_programs"
msgstr "Number of programs"

msgid "ok"
msgstr "OK"

#, fuzzy
msgid "open"
msgstr "Open"

#, fuzzy
msgid "opening_date"
msgstr "Opening date"

#, fuzzy
msgid "opening_dates"
msgstr "Opening dates"

#, fuzzy
msgid "option"
msgstr "Option"

#, fuzzy
msgid "or"
msgstr "or"

msgid "other"
msgstr "Jiné"

msgid "other_block"
msgstr "Jiný blokový jazyk"

#, fuzzy
msgid "other_settings"
msgstr "Other settings"

#, fuzzy
msgid "other_source"
msgstr "Other"

msgid "other_text"
msgstr "Jiný textový jazyk"

#, fuzzy
msgid "overwrite_warning"
msgstr "You already have a program with this name, saving this program will overwrite the old one. Are you sure?"

#, fuzzy
msgid "page"
msgstr "page"

msgid "page_not_found"
msgstr "Tuto stránku nelze najít!"

#, fuzzy
msgid "parsons_title"
msgstr "Hedy"

msgid "password"
msgstr "Heslo"

#, fuzzy
msgid "password_change_not_allowed"
msgstr "You're not allowed to change the password of this user."

#, fuzzy
msgid "password_change_prompt"
msgstr "Are you sure you want to change this password?"

#, fuzzy
msgid "password_change_success"
msgstr "Password of your student is successfully changed."

#, fuzzy
msgid "password_invalid"
msgstr "Your password is invalid."

msgid "password_repeat"
msgstr "Zopakuj heslo"

msgid "password_resetted"
msgstr "Tvé heslo bylo úspěšně obnoveno. Prosím přihlaš se."

msgid "password_six"
msgstr "Heslo musí obsahovat alespoň šest znaků."

msgid "password_updated"
msgstr "Heslo bylo změněno."

#, fuzzy
msgid "passwords_six"
msgstr "All passwords need to be six characters or longer."

#, fuzzy
msgid "pending_invites"
msgstr "Pending invites"

#, fuzzy
msgid "percentage"
msgstr "percentage"

#, fuzzy
msgid "percentage_achieved"
msgstr "Achieved by {percentage}% of the users"

msgid "period"
msgstr "tečka"

#, fuzzy
msgid "personal_text"
msgstr "Personal text"

#, fuzzy
msgid "personal_text_invalid"
msgstr "Your personal text is invalid."

#, fuzzy
msgid "postfix_classname"
msgstr "Postfix classname"

#, fuzzy
msgid "preferred_keyword_language"
msgstr "Preferred keyword language"

#, fuzzy
msgid "preferred_language"
msgstr "Preferred language"

#, fuzzy
msgid "preview"
msgstr "Preview"

msgid "previous_campaigns"
msgstr "Prohlédnout si zprávy z minulosti"

#, fuzzy
msgid "privacy_terms"
msgstr "privacy terms"

#, fuzzy
msgid "profile_logo_alt"
msgstr "Profil byl upraven."

#, fuzzy
msgid "profile_picture"
msgstr "Profile picture"

msgid "profile_updated"
msgstr "Profil byl upraven."

#, fuzzy
msgid "profile_updated_reload"
msgstr "Profile updated, page will be re-loaded."

msgid "program_contains_error"
msgstr "Tento program obsahuje chybu, přesto jej chcete sdílet?"

msgid "program_header"
msgstr "Moje programy"

msgid "programming_experience"
msgstr "Máš nějaké skušenosti s programováním?"

#, fuzzy
msgid "programming_invalid"
msgstr "Please select a valid programming language."

#, fuzzy
msgid "programs"
msgstr "Programs"

#, fuzzy
msgid "programs_created"
msgstr "Moje programy"

#, fuzzy
msgid "programs_saved"
msgstr "Programs"

#, fuzzy
msgid "programs_submitted"
msgstr "programs submitted"

#, fuzzy
msgid "prompt_join_class"
msgstr "Do you want to join this class?"

#, fuzzy
msgid "public_invalid"
msgstr "This agreement selection is invalid"

#, fuzzy
msgid "public_profile"
msgstr "Public profile"

#, fuzzy
msgid "public_profile_info"
msgstr "By selecting this box I make my profile visible for everyone. Be careful not to share personal information like your name or home address, because everyone will be able to see it!"

#, fuzzy
msgid "public_profile_updated"
msgstr "Public profile updated."

#, fuzzy
msgid "pygame_waiting_for_input"
msgstr "Waiting for a button press..."

#, fuzzy
msgid "question"
msgstr "Question"

msgid "question mark"
msgstr "otazník"

#, fuzzy
msgid "question_doesnt_exist"
msgstr "This question does not exist"

#, fuzzy
msgid "question_invalid"
msgstr "Your token is invalid."

#, fuzzy
msgid "quiz_logo_alt"
msgstr "Quiz logo"

#, fuzzy
msgid "quiz_score"
msgstr ""

#, fuzzy
msgid "quiz_tab"
msgstr "Quiz"

#, fuzzy
msgid "quiz_threshold_not_reached"
msgstr "Quiz threshold not reached to unlock this level"

msgid "read_code_label"
msgstr "Přečíst kód nahlas"

#, fuzzy
msgid "recent"
msgstr "My recent programs"

msgid "recover_password"
msgstr "Požádat o obnovení hesla"

msgid "regress_button"
msgstr "Vrátit se na úroveň {level}"

#, fuzzy
msgid "remove"
msgstr "Remove"

#, fuzzy
msgid "remove_customization"
msgstr "Remove customization"

#, fuzzy
msgid "remove_customizations_prompt"
msgstr "Are you sure you want to remove this class their customizations?"

#, fuzzy
msgid "remove_student_prompt"
msgstr "Are you sure you want to remove the student from the class?"

#, fuzzy
msgid "repair_program_logo_alt"
msgstr "Repair program icon"

msgid "repeat_match_password"
msgstr "Zopakované heslo se neshoduje."

msgid "repeat_new_password"
msgstr "Zopakuj nové heslo"

#, fuzzy
msgid "report_failure"
msgstr "This program does not exist or is not public"

#, fuzzy
msgid "report_program"
msgstr "Are you sure you want to report this program?"

#, fuzzy
msgid "report_success"
msgstr "This program has been reported"

#, fuzzy
msgid "request_teacher"
msgstr "Would you like to apply for a teacher's account?"

#, fuzzy
msgid "request_teacher_account"
msgstr "Request teacher account"

msgid "required_field"
msgstr "* povinná pole"

#, fuzzy
msgid "reset_adventure_prompt"
msgstr "Are you sure you want to reset all selected adventures?"

#, fuzzy
msgid "reset_adventures"
msgstr "Reset selected adventures"

msgid "reset_password"
msgstr "Obnovit heslo"

#, fuzzy
msgid "reset_view"
msgstr "Reset"

#, fuzzy
msgid "retrieve_adventure_error"
msgstr "You're not allowed to view this adventure!"

#, fuzzy
msgid "retrieve_class_error"
msgstr "Only teachers can retrieve classes"

msgid "run_code_button"
msgstr "Spustit kód"

#, fuzzy
msgid "save"
msgstr "Save"

msgid "save_code_button"
msgstr "Uložit kód"

#, fuzzy
msgid "save_parse_warning"
msgstr "This program contains an error, are you sure you want to save it?"

msgid "save_prompt"
msgstr "Potřebuješ vlastní uživatelský účet, abys mohl*a uložit svůj program. Chceš se nyní přihlásit?"

msgid "save_success_detail"
msgstr "Program byl úspěšně uložen."

#, fuzzy
msgid "score"
msgstr "Score"

#, fuzzy
msgid "search"
msgstr "Search..."

#, fuzzy
msgid "search_button"
msgstr "Uložit a sdílet kód"

#, fuzzy
msgid "see_certificate"
msgstr "See {username} certificate!"

msgid "select"
msgstr "Vyber"

#, fuzzy
msgid "select_a_level"
msgstr ""

#, fuzzy
msgid "select_adventures"
msgstr "Select adventures"

#, fuzzy
msgid "select_levels"
msgstr ""

#, fuzzy
msgid "self_removal_prompt"
msgstr "Are you sure you want to leave this class?"

msgid "send_password_recovery"
msgstr "Pošlete mi odkaz na obnovení hesla"

#, fuzzy
msgid "sent_by"
msgstr "This invitation is sent by"

#, fuzzy
msgid "sent_password_recovery"
msgstr "You should soon receive an email with instructions on how to reset your password."

#, fuzzy
msgid "settings"
msgstr "My personal settings"

#, fuzzy
msgid "share"
msgstr "Share"

msgid "share_code_button"
msgstr "Uložit a sdílet kód"

#, fuzzy
msgid "share_confirm"
msgstr "Are you sure you want to make the program public?"

msgid "share_success_detail"
msgstr "Program byl úspěšně sdílen"

#, fuzzy
msgid "signup_student_or_teacher"
msgstr "Are you a student or a teacher?"

msgid "single quotes"
msgstr "jednoduché uvozovky"

msgid "slash"
msgstr "lomítko"

#, fuzzy
msgid "social_media"
msgstr "Social media"

#, fuzzy
msgid "something_went_wrong_keyword_parsing"
msgstr ""

msgid "space"
msgstr "mezera"

msgid "star"
msgstr "hvězdička"

#, fuzzy
msgid "start_hedy_tutorial"
msgstr "Start hedy tutorial"

#, fuzzy
msgid "start_programming"
msgstr "Directly start programming"

#, fuzzy
msgid "start_programming_logo_alt"
msgstr "Directly start programming"

#, fuzzy
msgid "start_quiz"
msgstr "Start quiz"

#, fuzzy
msgid "start_teacher_tutorial"
msgstr "Start teacher tutorial"

msgid "step_title"
msgstr "Úkol"

#, fuzzy
msgid "stop_code_button"
msgstr "Uložit kód"

#, fuzzy
msgid "string"
msgstr "text"

#, fuzzy
msgid "student_already_in_class"
msgstr "This student is already in your class."

#, fuzzy
msgid "student_already_invite"
msgstr "This student already has a pending invitation."

#, fuzzy
msgid "student_not_existing"
msgstr "This username doesn't exist."

#, fuzzy
msgid "student_signup_header"
msgstr "Student"

#, fuzzy
msgid "students"
msgstr "students"

#, fuzzy
msgid "submission_time"
msgstr "Handed in at"

#, fuzzy
msgid "submit_answer"
msgstr "Answer question"

#, fuzzy
msgid "submit_program"
msgstr "Submit"

#, fuzzy
msgid "submit_warning"
msgstr "Are you sure you want to submit this program?"

#, fuzzy
msgid "submitted"
msgstr ""

#, fuzzy
msgid "submitted_header"
msgstr "This is a submitted program and can't be altered."

msgid "subscribe"
msgstr "Potvrdit"

msgid "subscribe_newsletter"
msgstr "Přihlásit se k newsletteru"

msgid "surname"
msgstr "Jméno"

#, fuzzy
msgid "teacher"
msgstr "Looks like you are not a teacher!"

#, fuzzy
msgid "teacher_account_request"
msgstr "You have a pending teacher account request"

#, fuzzy
msgid "teacher_account_success"
msgstr "You successfully requested a teacher account."

#, fuzzy
msgid "teacher_invalid"
msgstr "Your teacher value is invalid."

#, fuzzy
msgid "teacher_invitation_require_login"
msgstr "To set up your profile as a teacher we will need you to log in. If you don't have an account, please create one."

#, fuzzy
msgid "teacher_manual"
msgstr "Teacher manual"

#, fuzzy
msgid "teacher_signup_header"
msgstr "Teacher"

#, fuzzy
msgid "teacher_tutorial_logo_alt"
msgstr "You have received an invitation to join class"

#, fuzzy
msgid "teacher_welcome"
msgstr "Welcome to Hedy! Your are now the proud owner of a teachers account which allows you to create classes and invite students."

#, fuzzy
msgid "template_code"
msgstr ""
"This is the explanation of my adventure!\n"
"\n"
"This way I can show a command: <code>print</code>\n"
"\n"
"But sometimes I might want to show a piece of code, like this:\n"
"<pre>\n"
"ask What's your name?\n"
"echo so your name is \n"
"</pre>"

#, fuzzy
msgid "title"
msgstr "Title"

msgid "title_achievements"
msgstr "Hedy - Moje úspěchy"

#, fuzzy
msgid "title_admin"
msgstr "Hedy - Administrator page"

#, fuzzy
msgid "title_class logs"
msgstr "Hedy - Join class"

#, fuzzy
msgid "title_class statistics"
msgstr "My statistics"

#, fuzzy
msgid "title_class-overview"
msgstr "Hedy - Class overview"

#, fuzzy
msgid "title_customize-adventure"
msgstr "Hedy - Customize adventure"

#, fuzzy
msgid "title_customize-class"
msgstr "Hedy - Customize class"

#, fuzzy
msgid "title_explore"
msgstr "Hedy - Explore"

msgid "title_for-teacher"
msgstr "Hedy - pro učitele"

#, fuzzy
msgid "title_join-class"
msgstr "Hedy - Join class"

msgid "title_landing-page"
msgstr "Vítá vás Hedy!"

msgid "title_learn-more"
msgstr "Hedy - dozvědět se více"

msgid "title_login"
msgstr "Hedy - přihlášení"

msgid "title_my-profile"
msgstr "Hedy - můj účet"

#, fuzzy
msgid "title_privacy"
msgstr "Hedy - Privacy terms"

msgid "title_programs"
msgstr "Hedy - Moje programy"

msgid "title_recover"
msgstr "Hedy - obnovení účtu"

msgid "title_reset"
msgstr "Hedy - obnovení hesla"

msgid "title_signup"
msgstr "Hedy - vytvoření účtu"

#, fuzzy
msgid "title_start"
msgstr "Hedy - A gradual programming language"

#, fuzzy
msgid "title_view-adventure"
msgstr "Hedy - View adventure"

#, fuzzy
msgid "token_invalid"
msgstr "Your token is invalid."

#, fuzzy
msgid "too_many_attempts"
msgstr "Too many attempts"

msgid "translate_error"
msgstr "Při provádění kódu se něco pokazilo. Zkuste kód spustit a zjistit, zda neobsahuje chybu. Kód s chybami nelze provést."

#, fuzzy
msgid "translating_hedy"
msgstr "Translating Hedy"

msgid "try_it"
msgstr "Vyzkoušej to"

#, fuzzy
msgid "tutorial"
msgstr "Tutorial"

#, fuzzy
msgid "tutorial_code_snippet"
msgstr "Hide cheatsheet"

#, fuzzy
msgid "tutorial_message_not_found"
msgstr "You have received an invitation to join class"

#, fuzzy
msgid "tutorial_title_not_found"
msgstr "We could not find that page!"

msgid "unauthorized"
msgstr "Nemáte oprávnění k přístupu na tuto stránku"

#, fuzzy
msgid "unique_usernames"
msgstr "All usernames need to be unique."

#, fuzzy
msgid "unlock_thresholds"
msgstr "Unlock level thresholds"

#, fuzzy
msgid "unsaved_class_changes"
msgstr "There are unsaved changes, are you sure you want to leave this page?"

#, fuzzy
msgid "unshare"
msgstr "Unshare"

#, fuzzy
msgid "unshare_confirm"
msgstr "Are you sure you want to make the program private?"

msgid "unshare_success_detail"
msgstr "Program už dále není sdílený"

#, fuzzy
msgid "update_adventure_prompt"
msgstr "Are you sure you want to update this adventure?"

msgid "update_profile"
msgstr "Upravit profil"

#, fuzzy
msgid "update_public"
msgstr "Update public profile"

#, fuzzy
msgid "user"
msgstr "Uživatelské jméno"

#, fuzzy
msgid "user_inexistent"
msgstr "This user doesn't exist"

#, fuzzy
msgid "user_not_private"
msgstr "This user doesn't exist or doesn't have a public profile"

msgid "username"
msgstr "Uživatelské jméno"

#, fuzzy
msgid "username_empty"
msgstr "You didn't enter an username!"

#, fuzzy
msgid "username_invalid"
msgstr "Your username is invalid."

msgid "username_special"
msgstr "Uživatelské jméno nesmí obsahovat `:` a `@`."

msgid "username_three"
msgstr "Uživatelské jméno musí obsahovat alespoň tři znaky."

#, fuzzy
msgid "usernames_exist"
msgstr "One or more usernames is already in use."

#, fuzzy
msgid "value"
msgstr "Value"

#, fuzzy
msgid "variables"
msgstr "Variables"

#, fuzzy
msgid "view_program"
msgstr "View program"

#, fuzzy
msgid "visit_own_public_profile"
msgstr "Public profile"

#, fuzzy
msgid "welcome"
msgstr "Welcome to Hedy! Your are now the proud owner of a teachers account which allows you to create classes and invite students."

#, fuzzy
msgid "welcome_back"
msgstr "Welcome to Hedy! Your are now the proud owner of a teachers account which allows you to create classes and invite students."

#, fuzzy
msgid "what_should_my_code_do"
msgstr "What should my code do?"

#, fuzzy
msgid "whole_world"
msgstr "The world"

#, fuzzy
msgid "write_first_program"
msgstr "Write your first program!"

msgid "year_invalid"
msgstr "Prosím zadej rok mezi 1900 a {current_year}"

msgid "yes"
msgstr "Ano"

#, fuzzy
msgid "your_account"
msgstr "Zatím nemáš svů účet?"

#, fuzzy
msgid "your_class"
msgstr "My classes"

#, fuzzy
msgid "your_last_program"
msgstr "Favourite program"

#, fuzzy
msgid "your_personal_text"
msgstr "Your personal text..."

#~ msgid "create_account_explanation"
#~ msgstr "Vlastní účet ti umožňuje ukládat si své programy."

#~ msgid "only_teacher_create_class"
#~ msgstr "Only teachers are allowed to create classes!"

#~ msgid "language"
#~ msgstr "Které z těchto programovacích jazyku jsi už někdy použil*a?"

#~ msgid "keyword_support"
#~ msgstr "Translated keywords"

#~ msgid "non_keyword_support"
#~ msgstr "Translated content"

#~ msgid "try_button"
#~ msgstr "Vyzkoušet"

#~ msgid "select_own_adventures"
#~ msgstr "Select own adventures"

#~ msgid "edit"
#~ msgstr "Edit"

#~ msgid "view"
#~ msgstr "View"

#~ msgid "class"
#~ msgstr "Class"
<|MERGE_RESOLUTION|>--- conflicted
+++ resolved
@@ -3,11 +3,7 @@
 msgstr ""
 "Project-Id-Version: PACKAGE VERSION\n"
 "Report-Msgid-Bugs-To: \n"
-<<<<<<< HEAD
-"POT-Creation-Date: 2023-03-03 19:42+0100\n"
-=======
 "POT-Creation-Date: 2023-03-03 19:20+0100\n"
->>>>>>> 6639afe0
 "PO-Revision-Date: 2023-02-16 15:59+0000\n"
 "Last-Translator: Anonymous <noreply@weblate.org>\n"
 "Language: cs\n"
@@ -1113,7 +1109,6 @@
 
 msgid "no"
 msgstr "Ne"
-<<<<<<< HEAD
 
 msgid "no_account"
 msgstr "Zatím nemáš svů účet?"
@@ -1126,6 +1121,9 @@
 msgid "no_certificate"
 msgstr "This user hasn't earned the Hedy Certificate of Completion"
 
+msgid "no_more_flat_if"
+msgstr ""
+
 #, fuzzy
 msgid "no_programs"
 msgstr "You have no programs yet."
@@ -1138,35 +1136,6 @@
 msgid "no_shared_programs"
 msgstr "has no shared programs..."
 
-=======
-
-msgid "no_account"
-msgstr "Zatím nemáš svů účet?"
-
-#, fuzzy
-msgid "no_accounts"
-msgstr "There are no accounts to create."
-
-#, fuzzy
-msgid "no_certificate"
-msgstr "This user hasn't earned the Hedy Certificate of Completion"
-
-msgid "no_more_flat_if"
-msgstr ""
-
-#, fuzzy
-msgid "no_programs"
-msgstr "You have no programs yet."
-
-#, fuzzy
-msgid "no_public_profile"
-msgstr "Public profile"
-
-#, fuzzy
-msgid "no_shared_programs"
-msgstr "has no shared programs..."
-
->>>>>>> 6639afe0
 msgid "no_such_adventure"
 msgstr "Toto dobrodružství neexistuje!"
 
