--- conflicted
+++ resolved
@@ -2932,9 +2932,9 @@
 #~ msgid "survey_completed"
 #~ msgstr ""
 
-<<<<<<< HEAD
 #~ msgid "put"
-=======
+#~ msgstr ""
+
 #~ msgid "disable_explore_page"
 #~ msgstr ""
 
@@ -2945,5 +2945,4 @@
 #~ msgstr ""
 
 #~ msgid "title_explore"
->>>>>>> 8dee6c69
 #~ msgstr ""
