--- conflicted
+++ resolved
@@ -4,11 +4,7 @@
 "Project-Id-Version: PACKAGE VERSION\n"
 "Report-Msgid-Bugs-To: \n"
 "POT-Creation-Date: 2023-01-17 13:16-0400\n"
-<<<<<<< HEAD
-"PO-Revision-Date: 2023-01-03 12:22+0000\n"
-=======
 "PO-Revision-Date: 2023-01-19 18:44+0000\n"
->>>>>>> e68ac9b6
 "Last-Translator: Anonymous <noreply@weblate.org>\n"
 "Language: cs\n"
 "Language-Team: cs <LL@li.org>\n"
@@ -16,11 +12,8 @@
 "MIME-Version: 1.0\n"
 "Content-Type: text/plain; charset=utf-8\n"
 "Content-Transfer-Encoding: 8bit\n"
-<<<<<<< HEAD
-=======
 "Plural-Forms: nplurals=3; plural=(n==1) ? 0 : (n>=2 && n<=4) ? 1 : 2;\n"
 "X-Generator: Weblate 4.15.1\n"
->>>>>>> e68ac9b6
 "Generated-By: Babel 2.9.1\n"
 
 msgid "program_contains_error"
@@ -2015,8 +2008,4 @@
 #~ msgstr "Vyzkoušet"
 
 #~ msgid "select_own_adventures"
-<<<<<<< HEAD
-#~ msgstr "Select own adventures"
-=======
-#~ msgstr "Select own adventures"
->>>>>>> e68ac9b6
+#~ msgstr "Select own adventures"