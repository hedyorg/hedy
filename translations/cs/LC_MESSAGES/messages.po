--- conflicted
+++ resolved
@@ -3,11 +3,7 @@
 msgstr ""
 "Project-Id-Version: PACKAGE VERSION\n"
 "Report-Msgid-Bugs-To: \n"
-<<<<<<< HEAD
-"POT-Creation-Date: 2023-02-28 21:34+0100\n"
-=======
-"POT-Creation-Date: 2023-03-03 20:12+0100\n"
->>>>>>> 72cba453
+"POT-Creation-Date: 2023-03-04 12:45+0100\n"
 "PO-Revision-Date: 2023-02-16 15:59+0000\n"
 "Last-Translator: Anonymous <noreply@weblate.org>\n"
 "Language: cs\n"
@@ -16,11 +12,7 @@
 "MIME-Version: 1.0\n"
 "Content-Type: text/plain; charset=utf-8\n"
 "Content-Transfer-Encoding: 8bit\n"
-<<<<<<< HEAD
 "Generated-By: Babel 2.11.0\n"
-=======
-"Generated-By: Babel 2.10.3\n"
->>>>>>> 72cba453
 
 msgid "Access Before Assign"
 msgstr "You tried to use the variable {name} on line {access_line_number}, but you set it on line {definition_line_number}. Set a variable before using it."
@@ -58,19 +50,8 @@
 msgstr "Jejda, řádek číslo {line_number} začíná mezerou! Mezery dokáží počítač pořádně zmást, mohl*a bys ji prosím vymazat?"
 
 #, fuzzy
-<<<<<<< HEAD
-msgid "quiz_threshold_not_reached"
-msgstr "Quiz threshold not reached to unlock this level"
-
-msgid "your_program"
-msgstr ""
-
-msgid "no_such_adventure"
-msgstr "Toto dobrodružství neexistuje!"
-=======
 msgid "Invalid Type Combination"
 msgstr "You cannot use {invalid_argument} and {invalid_argument_2} with {command} because one is {invalid_type} and the other is {invalid_type_2}. Try changing {invalid_argument} to {invalid_type_2} or {invalid_argument_2} to {invalid_type}."
->>>>>>> 72cba453
 
 #, fuzzy
 msgid "Locked Language Feature"
@@ -169,967 +150,804 @@
 msgstr "Create student accounts"
 
 #, fuzzy
-<<<<<<< HEAD
+msgid "admin"
+msgstr "Admin"
+
+msgid "advance_button"
+msgstr "Jít na úroveň {level}"
+
+msgid "adventure"
+msgstr "Dobrodružství"
+
+#, fuzzy
+msgid "adventure_duplicate"
+msgstr "You already have an adventure with this name."
+
+#, fuzzy
+msgid "adventure_empty"
+msgstr "You didn't enter an adventure name!"
+
+#, fuzzy
+msgid "adventure_exp_1"
+msgstr "Type your adventure of choice on the right-hand side. After creating your adventure you can include it in one of your classes under \"customizations\". If you want to include a command in your adventure please use code anchors like this:"
+
+#, fuzzy
+msgid "adventure_exp_2"
+msgstr "If you want to show actual code snippets, for example to give student a template or example of the code. Please use pre anchors like this:"
+
+#, fuzzy
+msgid "adventure_exp_3"
+msgstr "You can use the \"preview\" button to view a styled version of your adventure. To view the adventure on a dedicated page, select \"view\" from the teachers page."
+
+#, fuzzy
+msgid "adventure_id_invalid"
+msgstr "This adventure id is invalid."
+
+#, fuzzy
+msgid "adventure_length"
+msgstr "Your adventure has to be at least 20 characters."
+
+#, fuzzy
+msgid "adventure_name_invalid"
+msgstr "This adventure name is invalid."
+
+#, fuzzy
+msgid "adventure_prompt"
+msgstr "Please enter the name of the adventure"
+
+#, fuzzy
+msgid "adventure_terms"
+msgstr "I agree that my adventure might be made publicly available on Hedy."
+
+#, fuzzy
+msgid "adventure_updated"
+msgstr "The adventure has been updated!"
+
+#, fuzzy
+msgid "ago"
+msgstr "{timestamp} ago"
+
+#, fuzzy
+msgid "agree_invalid"
+msgstr "You have to agree with the privacy terms."
+
+#, fuzzy
+msgid "agree_third_party"
+msgstr "I consent to being contacted by partners of Leiden University with sales opportunities (optional)"
+
+#, fuzzy
+msgid "agree_with"
+msgstr "I agree to the"
+
+msgid "ajax_error"
+msgstr "Nastala chyba, prosím zkus to znova."
+
+#, fuzzy
+msgid "all"
+msgstr "All"
+
+#, fuzzy
+msgid "all_class_highscores"
+msgstr "All students visible in class highscores"
+
+msgid "already_account"
+msgstr "Už máš svůj účet?"
+
+#, fuzzy
+msgid "already_program_running"
+msgstr "Start programming"
+
+#, fuzzy
+msgid "already_teacher"
+msgstr "You already have a teacher account."
+
+#, fuzzy
+msgid "already_teacher_request"
+msgstr "You already have a pending teacher request."
+
+#, fuzzy
+msgid "amount_created"
+msgstr "programs created"
+
+#, fuzzy
+msgid "amount_saved"
+msgstr "programs saved"
+
+#, fuzzy
+msgid "amount_submitted"
+msgstr "programs submitted"
+
+#, fuzzy
+msgid "answer_invalid"
+msgstr "Your password is invalid."
+
+msgid "are_you_sure"
+msgstr "Opravdu to chceš udělat? Tato akce je nevratná."
+
+#, fuzzy
+msgid "ask_needs_var"
+msgstr "Starting in level 2, ask needs to be used with a variable. Example: name is ask What are you called?"
+
+#, fuzzy
+msgid "available_adventures_level"
+msgstr ""
+
+#, fuzzy
+msgid "back_to_class"
+msgstr "Go back to class"
+
+#, fuzzy
+msgid "back_to_teachers_page"
+msgstr "Go back to teachers page"
+
+#, fuzzy
+msgid "become_a_sponsor"
+msgstr "Become a sponsor"
+
+msgid "birth_year"
+msgstr "Rok narození"
+
+msgid "by"
+msgstr "od"
+
+#, fuzzy
+msgid "cancel"
+msgstr "Cancel"
+
+#, fuzzy
+msgid "catch_index_exception"
+msgstr "You tried to access the list {list_name} but it is either empty or the index is not there."
+
+#, fuzzy
+msgid "certificate"
+msgstr "Certificate of Completion"
+
+#, fuzzy
+msgid "certified_teacher"
+msgstr "Certified teacher"
+
+msgid "change_password"
+msgstr "Změnit heslo"
+
+#, fuzzy
+msgid "cheatsheet_title"
+msgstr "Hide cheatsheet"
+
+#, fuzzy
+msgid "class_already_joined"
+msgstr "You are already a student of class"
+
+#, fuzzy
+msgid "class_customize_success"
+msgstr "Class successfully customized."
+
+#, fuzzy
+msgid "class_logs"
+msgstr "Last login"
+
+#, fuzzy
+msgid "class_name_duplicate"
+msgstr "You already have a class with this name."
+
+#, fuzzy
+msgid "class_name_empty"
+msgstr "You didn't enter a class name!"
+
+#, fuzzy
+msgid "class_name_invalid"
+msgstr "This class name is invalid."
+
+#, fuzzy
+msgid "class_name_prompt"
+msgstr "Please enter the name of the class"
+
+#, fuzzy
+msgid "class_stats"
+msgstr "Show class statistics"
+
+#, fuzzy
+msgid "classes_invalid"
+msgstr "The list of selected classes is invalid"
+
+msgid "comma"
+msgstr "čárka"
+
+#, fuzzy
+msgid "congrats_message"
+msgstr "Congratulations, {username}, you have completed Hedy!"
+
+#, fuzzy
+msgid "content_invalid"
+msgstr "This adventure is invalid."
+
+#, fuzzy
+msgid "contributor"
+msgstr "Contributor"
+
+msgid "copy_clipboard"
+msgstr "Úspěšně skopírováno do schránky"
+
+#, fuzzy
+msgid "copy_join_link"
+msgstr "Please copy and paste this link into a new tab:"
+
+#, fuzzy
+msgid "copy_link_success"
+msgstr "Zkopírovat odkaz ke sdílení"
+
+msgid "copy_link_to_share"
+msgstr "Zkopírovat odkaz ke sdílení"
+
+#, fuzzy
+msgid "copy_mail_link"
+msgstr "Please copy and paste this link into a new tab:"
+
+#, fuzzy
+msgid "correct_answer"
+msgstr "The correct answer is"
+
+msgid "country"
+msgstr "Země"
+
+#, fuzzy
+msgid "country_invalid"
+msgstr "Please select a valid country."
+
+#, fuzzy
+msgid "country_title"
+msgstr "Please select a valid country."
+
+msgid "create_account"
+msgstr "Vytvořit účet"
+
+#, fuzzy
+msgid "create_accounts"
+msgstr "Create multiple accounts"
+
+#, fuzzy
+msgid "create_accounts_prompt"
+msgstr "Are you sure you want to create these accounts?"
+
+#, fuzzy
+msgid "create_adventure"
+msgstr "Create adventure"
+
+#, fuzzy
+msgid "create_class"
+msgstr "Create a new class"
+
+#, fuzzy
+msgid "create_multiple_accounts"
+msgstr "Create multiple accounts"
+
+#, fuzzy
+msgid "create_public_profile"
+msgstr "Public profile"
+
+#, fuzzy
+msgid "create_question"
+msgstr "Do you want to create one?"
+
+#, fuzzy
+msgid "create_student_account"
+msgstr "Create an account"
+
+#, fuzzy
+msgid "create_student_account_explanation"
+msgstr "You can save your own programs with an account."
+
+#, fuzzy
+msgid "create_teacher_account"
+msgstr "Create a teacher account"
+
+#, fuzzy
+msgid "create_teacher_account_explanation"
+msgstr "With a teacher account, you can save your programs and see the results of your students."
+
+#, fuzzy
+msgid "creator"
+msgstr "Creator"
+
+#, fuzzy
+msgid "current_password"
+msgstr "Current password"
+
+#, fuzzy
+msgid "customization_deleted"
+msgstr "Customizations successfully deleted."
+
+#, fuzzy
+msgid "customize_adventure"
+msgstr "Customize adventure"
+
+#, fuzzy
+msgid "customize_class"
+msgstr "Customize class"
+
+#, fuzzy
+msgid "customize_class_exp_1"
+msgstr "Customize class"
+
+#, fuzzy
+msgid "customize_class_exp_2"
+msgstr "Customize class"
+
+#, fuzzy
+msgid "customize_class_step_1"
+msgstr "Customize class"
+
+#, fuzzy
+msgid "customize_class_step_2"
+msgstr "Customize class"
+
+#, fuzzy
+msgid "customize_class_step_3"
+msgstr "Customize class"
+
+#, fuzzy
+msgid "customize_class_step_4"
+msgstr "Customize class"
+
+#, fuzzy
+msgid "customize_class_step_5"
+msgstr "Customize class"
+
+#, fuzzy
+msgid "customize_class_step_6"
+msgstr "Customize class"
+
+#, fuzzy
+msgid "customize_class_step_7"
+msgstr "Customize class"
+
+#, fuzzy
+msgid "customize_class_step_8"
+msgstr "Customize class"
+
+msgid "dash"
+msgstr "pomlčka"
+
+#, fuzzy
+msgid "default_403"
+msgstr "Looks like you aren't authorized..."
+
+#, fuzzy
+msgid "default_404"
+msgstr "We could not find that page..."
+
+#, fuzzy
 msgid "default_500"
 msgstr "Something went wrong..."
 
+#, fuzzy
+msgid "delete"
+msgstr "Delete"
+
+#, fuzzy
+msgid "delete_adventure_prompt"
+msgstr "Are you sure you want to remove this adventure?"
+
+#, fuzzy
+msgid "delete_class_prompt"
+msgstr "Are you sure you want to delete the class?"
+
+#, fuzzy
+msgid "delete_confirm"
+msgstr "Are you sure you want to delete the program?"
+
+#, fuzzy
+msgid "delete_invite"
+msgstr "Delete invitation"
+
+#, fuzzy
+msgid "delete_invite_prompt"
+msgstr "Are you sure you want to remove this class invitation?"
+
+#, fuzzy
+msgid "delete_public"
+msgstr "Delete public profile"
+
+#, fuzzy
+msgid "delete_success"
+msgstr "Program deleted successfully."
+
+msgid "destroy_profile"
+msgstr "Trvale odstranit účet"
+
+#, fuzzy
+msgid "developers_mode"
+msgstr "Programmer's mode"
+
+#, fuzzy
+msgid "directly_add_adventure_to_classes"
+msgstr "Do you want to add this adventure directly to one of your classes?"
+
+#, fuzzy
+msgid "directly_available"
+msgstr "Directly open"
+
+#, fuzzy
+msgid "disabled_button_locked"
+msgstr "Your teacher hasn't unlocked this level yet"
+
+#, fuzzy
+msgid "disabled_button_quiz"
+msgstr "Your quiz score is below the threshold, try again!"
+
+#, fuzzy
+msgid "discord_server"
+msgstr "Discord server"
+
+#, fuzzy
+msgid "distinguished_user"
+msgstr "Distinguished user"
+
+msgid "double quotes"
+msgstr "dvojité uvozovky"
+
+#, fuzzy
+msgid "download"
+msgstr "Download"
+
+#, fuzzy
+msgid "download_login_credentials"
+msgstr "Do you want to download the login credentials after the accounts creation?"
+
+#, fuzzy
+msgid "duplicate"
+msgstr "Duplicate"
+
+#, fuzzy
+msgid "echo_out"
+msgstr "Starting in level 2 echo is no longer needed. You can repeat an answer with ask and print now. Example: name is ask What are you called? print hello name"
+
+msgid "edit_code_button"
+msgstr "Upravit kód"
+
+msgid "email"
+msgstr "Email"
+
+msgid "email_invalid"
+msgstr "Prosím zadej platný email."
+
+#, fuzzy
+msgid "end_quiz"
+msgstr "Quiz end"
+
+#, fuzzy
+msgid "enter"
+msgstr "Enter"
+
+#, fuzzy
+msgid "enter_password"
+msgstr "Enter a new password for"
+
+msgid "enter_text"
+msgstr "Zde napiš svou odpověď..."
+
+#, fuzzy
+msgid "error_logo_alt"
+msgstr "Error logo"
+
+msgid "example_code_header"
+msgstr "Příklad kódu v Hedy"
+
+msgid "exclamation mark"
+msgstr "vykřičník"
+
+#, fuzzy
+msgid "exercise"
+msgstr "Exercise"
+
+#, fuzzy
+msgid "exercise_doesnt_exist"
+msgstr "This exercise doesn't exist"
+
+msgid "exists_email"
+msgstr "Tento email už někdo používá."
+
+msgid "exists_username"
+msgstr "Toto uživatelské jméno už někdo používá."
+
+#, fuzzy
+msgid "experience_invalid"
+msgstr "Please select a valid experience, choose (Yes, No)."
+
+#, fuzzy
+msgid "expiration_date"
+msgstr "Expiration date"
+
+#, fuzzy
+msgid "explore_explanation"
+msgstr "On this page you can look through programs created by other Hedy users. You can filter on both a Hedy level and adventure. Click on \"View program\" to open a program and run it. Programs with a red header contain a mistake. You can still open the program, but running it will result in an error. You can of course try to fix it! If the creator has a public profile you can click their username to visit their profile. There you will find all their shared programs and much more!"
+
+#, fuzzy
+msgid "explore_programs"
+msgstr "Explore programs"
+
+#, fuzzy
+msgid "explore_programs_logo_alt"
+msgstr "Explore programs"
+
+#, fuzzy
+msgid "favourite_confirm"
+msgstr "Are you sure you want to set this program as your favourite?"
+
+#, fuzzy
+msgid "favourite_program"
+msgstr "Favourite program"
+
+#, fuzzy
+msgid "favourite_program_invalid"
+msgstr "Your chosen favourite program is invalid."
+
+#, fuzzy
+msgid "favourite_success"
+msgstr "Your program is set as favourite."
+
+#, fuzzy
+msgid "feedback_failure"
+msgstr "Wrong!"
+
+#, fuzzy
+msgid "feedback_success"
+msgstr "Good!"
+
+msgid "female"
+msgstr "Žena"
+
+#, fuzzy
+msgid "float"
+msgstr "a number"
+
+#, fuzzy
+msgid "for_teachers"
+msgstr "For teachers"
+
+msgid "forgot_password"
+msgstr "Zapomněl*a jsi heslo?"
+
+#, fuzzy
+msgid "from_another_teacher"
+msgstr "From another teacher"
+
+#, fuzzy
+msgid "from_magazine_website"
+msgstr "From a magazine or website"
+
+#, fuzzy
+msgid "from_video"
+msgstr "From a video"
+
+#, fuzzy
+msgid "fun_statistics_msg"
+msgstr "Here are some fun statistics!"
+
+msgid "gender"
+msgstr "Pohlaví"
+
+#, fuzzy
+msgid "gender_invalid"
+msgstr "Please select a valid gender, choose (Female, Male, Other)."
+
+#, fuzzy
+msgid "general"
+msgstr "Pohlaví"
+
+#, fuzzy
+msgid "general_settings"
+msgstr "General settings"
+
+#, fuzzy
+msgid "generate_passwords"
+msgstr "Generate passwords"
+
+#, fuzzy
+msgid "get_certificate"
+msgstr "Get your certificate!"
+
+#, fuzzy
+msgid "go_back_to_main"
+msgstr "Go back to main page"
+
+#, fuzzy
+msgid "go_to_first_question"
+msgstr "Go to question 1"
+
+#, fuzzy
+msgid "go_to_question"
+msgstr "Go to question"
+
+#, fuzzy
+msgid "go_to_quiz_result"
+msgstr "Go to quiz result"
+
+#, fuzzy
+msgid "goto_profile"
+msgstr "Go to my profile"
+
+#, fuzzy
+msgid "heard_about_hedy"
+msgstr "How have you heard about Hedy?"
+
+#, fuzzy
+msgid "heard_about_invalid"
+msgstr ""
+
+#, fuzzy
+msgid "hedy_achievements"
+msgstr "My achievements"
+
+#, fuzzy
+msgid "hedy_choice_title"
+msgstr "Hedy's Choice"
+
+#, fuzzy
+msgid "hedy_logo_alt"
+msgstr "Hedy logo"
+
+#, fuzzy
+msgid "hedy_on_github"
+msgstr "Hedy on Github"
+
+#, fuzzy
+msgid "hedy_tutorial_logo_alt"
+msgstr "Start hedy tutorial"
+
+#, fuzzy
+msgid "hello_world"
+msgstr "Hello world!"
+
+#, fuzzy
+msgid "hidden"
+msgstr "Hint?"
+
+#, fuzzy
+msgid "hide_cheatsheet"
+msgstr "Hide cheatsheet"
+
+#, fuzzy
+msgid "hide_keyword_switcher"
+msgstr "Hide keyword switcher"
+
+#, fuzzy
+msgid "hide_parsons"
+msgstr ""
+
+#, fuzzy
+msgid "hide_quiz"
+msgstr "Hide quiz"
+
+#, fuzzy
+msgid "highest_level_reached"
+msgstr "Highest level reached"
+
+#, fuzzy
+msgid "highest_quiz_score"
+msgstr "Highest quiz score"
+
+#, fuzzy
+msgid "highscore_explanation"
+msgstr "On this page you can look through programs created by other Hedy users. You can filter on both a Hedy level and adventure. Click on \"View program\" to open a program and run it. Programs with a red header contain a mistake. You can still open the program, but running it will result in an error. You can of course try to fix it! If the creator has a public profile you can click their username to visit their profile. There you will find all their shared programs and much more!"
+
+#, fuzzy
+msgid "highscore_no_public_profile"
+msgstr "You don't have a public profile and are therefore not listed on the highscores. Do you wish to create one?"
+
+#, fuzzy
+msgid "highscores"
+msgstr "Score"
+
+#, fuzzy
+msgid "hint"
+msgstr "Hint?"
+
+#, fuzzy
+msgid "image_invalid"
+msgstr "Your chosen image is invalid."
+
+#, fuzzy
+msgid "input"
+msgstr "input from ask"
+
+#, fuzzy
+msgid "integer"
+msgstr "a number"
+
+#, fuzzy
+msgid "invalid_class_link"
+msgstr "Invalid link for joining the class."
+
+#, fuzzy
+msgid "invalid_teacher_invitation_code"
+msgstr "The teacher invitation code is invalid. To become a teacher, reach out to hello@hedy.org."
+
+#, fuzzy
+msgid "invalid_tutorial_step"
+msgstr "Invalid tutorial step"
+
+msgid "invalid_username_password"
+msgstr "Neplatné uživatelské jméno/heslo."
+
+#, fuzzy
+msgid "invite_by_username"
+msgstr "All usernames need to be unique."
+
+#, fuzzy
+msgid "invite_date"
+msgstr "Invite date"
+
+#, fuzzy
+msgid "invite_message"
+msgstr "You have received an invitation to join class"
+
+#, fuzzy
+msgid "invite_prompt"
+msgstr "Enter a username"
+
+#, fuzzy
+msgid "join_class"
+msgstr "Join class"
+
+#, fuzzy
+msgid "join_prompt"
+msgstr "You need to have an account to join a class. Would you like to login now?"
+
+#, fuzzy
+msgid "keyword_language_invalid"
+msgstr "Please select a valid keyword language (select English or your own language)."
+
+#, fuzzy
+msgid "language_invalid"
+msgstr "Please select a valid language."
+
+msgid "languages"
+msgstr "Které z těchto programovacích jazyku jsi už někdy použil*a?"
+
+#, fuzzy
+msgid "last_achievement"
+msgstr "Last earned achievement"
+
+#, fuzzy
+msgid "last_edited"
+msgstr "Last edited"
+
+#, fuzzy
+msgid "last_login"
+msgstr "Last login"
+
+#, fuzzy
+msgid "last_update"
+msgstr "Last update"
+
+msgid "lastname"
+msgstr "Příjmení"
+
+#, fuzzy
+msgid "leave_class"
+msgstr "Leave class"
+
+#, fuzzy
+msgid "level"
+msgstr "Level"
+
+#, fuzzy
+msgid "level_invalid"
+msgstr "This Hedy level in invalid."
+
+msgid "level_not_class"
+msgstr "Jste ve třídě, kde tato úroveň ještě nebyla zpřístupněna"
+
 msgid "level_title"
 msgstr "Úroveň"
 
 #, fuzzy
-msgid "unsaved_class_changes"
-msgstr "There are unsaved changes, are you sure you want to leave this page?"
-
-#, fuzzy
-msgid "teacher_welcome"
-msgstr "Welcome to Hedy! Your are now the proud owner of a teachers account which allows you to create classes and invite students."
-
-msgid "Wrong Level"
-msgstr "Toto je správný kód v Hedy, ale na špatné úrovni. Napsal jsi kód {offending_keyword} na úrovni {working_level}. Tip: {tip}"
-
-msgid "Incomplete"
-msgstr "Jejda, zapomněl*a jsi kousek kódu! Na řádku {line_number} musíš ještě něco dopsat za {incomplete_command}."
-=======
-msgid "admin"
-msgstr "Admin"
->>>>>>> 72cba453
-
-msgid "advance_button"
-msgstr "Jít na úroveň {level}"
-
-msgid "adventure"
-msgstr "Dobrodružství"
-
-#, fuzzy
-msgid "adventure_duplicate"
-msgstr "You already have an adventure with this name."
-
-#, fuzzy
-msgid "adventure_empty"
-msgstr "You didn't enter an adventure name!"
-
-#, fuzzy
-msgid "adventure_exp_1"
-msgstr "Type your adventure of choice on the right-hand side. After creating your adventure you can include it in one of your classes under \"customizations\". If you want to include a command in your adventure please use code anchors like this:"
-
-#, fuzzy
-msgid "adventure_exp_2"
-msgstr "If you want to show actual code snippets, for example to give student a template or example of the code. Please use pre anchors like this:"
-
-#, fuzzy
-msgid "adventure_exp_3"
-msgstr "You can use the \"preview\" button to view a styled version of your adventure. To view the adventure on a dedicated page, select \"view\" from the teachers page."
-
-#, fuzzy
-msgid "adventure_id_invalid"
-msgstr "This adventure id is invalid."
-
-#, fuzzy
-msgid "adventure_length"
-msgstr "Your adventure has to be at least 20 characters."
-
-#, fuzzy
-msgid "adventure_name_invalid"
-msgstr "This adventure name is invalid."
-
-#, fuzzy
-msgid "adventure_prompt"
-msgstr "Please enter the name of the adventure"
-
-#, fuzzy
-msgid "adventure_terms"
-msgstr "I agree that my adventure might be made publicly available on Hedy."
-
-#, fuzzy
-msgid "adventure_updated"
-msgstr "The adventure has been updated!"
-
-#, fuzzy
-msgid "ago"
-msgstr "{timestamp} ago"
-
-#, fuzzy
-msgid "agree_invalid"
-msgstr "You have to agree with the privacy terms."
-
-#, fuzzy
-msgid "agree_third_party"
-msgstr "I consent to being contacted by partners of Leiden University with sales opportunities (optional)"
-
-#, fuzzy
-msgid "agree_with"
-msgstr "I agree to the"
-
-msgid "ajax_error"
-msgstr "Nastala chyba, prosím zkus to znova."
-
-#, fuzzy
-msgid "all"
-msgstr "All"
-
-#, fuzzy
-msgid "all_class_highscores"
-msgstr "All students visible in class highscores"
-
-msgid "already_account"
-msgstr "Už máš svůj účet?"
-
-#, fuzzy
-msgid "already_program_running"
-msgstr "Start programming"
-
-#, fuzzy
-msgid "already_teacher"
-msgstr "You already have a teacher account."
-
-#, fuzzy
-msgid "already_teacher_request"
-msgstr "You already have a pending teacher request."
-
-#, fuzzy
-msgid "amount_created"
-msgstr "programs created"
-
-#, fuzzy
-msgid "amount_saved"
-msgstr "programs saved"
-
-#, fuzzy
-msgid "amount_submitted"
-msgstr "programs submitted"
-
-#, fuzzy
-msgid "answer_invalid"
-msgstr "Your password is invalid."
-
-msgid "are_you_sure"
-msgstr "Opravdu to chceš udělat? Tato akce je nevratná."
-
-msgid "Invalid At Command"
-msgstr ""
-
-#, fuzzy
-msgid "ask_needs_var"
-msgstr "Starting in level 2, ask needs to be used with a variable. Example: name is ask What are you called?"
-
-#, fuzzy
-msgid "available_adventures_level"
-msgstr ""
-
-#, fuzzy
-msgid "back_to_class"
-msgstr "Go back to class"
-
-#, fuzzy
-msgid "back_to_teachers_page"
-msgstr "Go back to teachers page"
-
-#, fuzzy
-msgid "become_a_sponsor"
-msgstr "Become a sponsor"
-
-msgid "birth_year"
-msgstr "Rok narození"
-
-msgid "by"
-msgstr "od"
-
-#, fuzzy
-msgid "cancel"
-msgstr "Cancel"
-
-#, fuzzy
-msgid "catch_index_exception"
-msgstr "You tried to access the list {list_name} but it is either empty or the index is not there."
-
-#, fuzzy
-<<<<<<< HEAD
-msgid "back_to_class"
-msgstr "Go back to class"
-=======
-msgid "certificate"
-msgstr "Certificate of Completion"
-
-#, fuzzy
-msgid "certified_teacher"
-msgstr "Certified teacher"
-
-msgid "change_password"
-msgstr "Změnit heslo"
-
-#, fuzzy
-msgid "cheatsheet_title"
-msgstr "Hide cheatsheet"
-
-#, fuzzy
-msgid "class_already_joined"
-msgstr "You are already a student of class"
-
-#, fuzzy
-msgid "class_customize_success"
-msgstr "Class successfully customized."
-
-#, fuzzy
-msgid "class_logs"
-msgstr "Last login"
-
-#, fuzzy
-msgid "class_name_duplicate"
-msgstr "You already have a class with this name."
-
-#, fuzzy
-msgid "class_name_empty"
-msgstr "You didn't enter a class name!"
-
-#, fuzzy
-msgid "class_name_invalid"
-msgstr "This class name is invalid."
->>>>>>> 72cba453
-
-#, fuzzy
-msgid "class_name_prompt"
-msgstr "Please enter the name of the class"
-
-#, fuzzy
-msgid "class_stats"
-msgstr "Show class statistics"
-
-#, fuzzy
-<<<<<<< HEAD
-msgid "highest_level_reached"
-msgstr "Highest level reached"
-
-#, fuzzy
-msgid "number_programs"
-msgstr "Number of programs"
-
-#, fuzzy
-msgid "programs"
-msgstr "Programs"
-
-msgid "password"
-msgstr "Heslo"
-=======
-msgid "classes_invalid"
-msgstr "The list of selected classes is invalid"
->>>>>>> 72cba453
-
-msgid "comma"
-msgstr "čárka"
-
-#, fuzzy
-msgid "commands"
-msgstr "Commands"
-
-#, fuzzy
-msgid "congrats_message"
-msgstr "Congratulations, {username}, you have completed Hedy!"
-
-#, fuzzy
-msgid "content_invalid"
-msgstr "This adventure is invalid."
-
-#, fuzzy
-msgid "contributor"
-msgstr "Contributor"
-
-msgid "copy_clipboard"
-msgstr "Úspěšně skopírováno do schránky"
-
-#, fuzzy
-msgid "copy_join_link"
-msgstr "Please copy and paste this link into a new tab:"
-
-#, fuzzy
-msgid "copy_link_success"
-msgstr "Zkopírovat odkaz ke sdílení"
-
-msgid "copy_link_to_share"
-msgstr "Zkopírovat odkaz ke sdílení"
-
-#, fuzzy
-msgid "copy_mail_link"
-msgstr "Please copy and paste this link into a new tab:"
-
-#, fuzzy
-msgid "correct_answer"
-msgstr "The correct answer is"
-
-msgid "country"
-msgstr "Země"
-
-#, fuzzy
-msgid "country_invalid"
-msgstr "Please select a valid country."
-
-#, fuzzy
-msgid "country_title"
-msgstr "Please select a valid country."
-
-msgid "create_account"
-msgstr "Vytvořit účet"
-
-#, fuzzy
-msgid "create_accounts"
-msgstr "Create multiple accounts"
-
-#, fuzzy
-<<<<<<< HEAD
-msgid "pending_invites"
-msgstr "Pending invites"
-
-#, fuzzy
-msgid "invite_date"
-msgstr "Invite date"
-
-#, fuzzy
-msgid "expiration_date"
-msgstr "Expiration date"
-
-#, fuzzy
-msgid "delete_invite_prompt"
-msgstr "Are you sure you want to remove this class invitation?"
-
-#, fuzzy
-msgid "class_already_joined"
-msgstr "You are already a student of class"
-
-#, fuzzy
-msgid "error_logo_alt"
-msgstr "Error logo"
-
-#, fuzzy
-msgid "goto_profile"
-msgstr "Go to my profile"
-
-#, fuzzy
-msgid "prompt_join_class"
-msgstr "Do you want to join this class?"
-
-#, fuzzy
-msgid "join_prompt"
-msgstr "You need to have an account to join a class. Would you like to login now?"
-
-#, fuzzy
-msgid "join_class"
-msgstr "Join class"
-
-#, fuzzy
-msgid "next_step_tutorial"
-msgstr "Next step >>>"
-
-#, fuzzy
-msgid "create_multiple_accounts"
-msgstr "Create multiple accounts"
-
-#, fuzzy
-msgid "accounts_intro"
-msgstr "On this page you can create accounts for multiple students at the same time. It is also possible to directly add them to one of your classes. By pressing the green + on the bottom right of the page you can add extra rows. You can delete a row by pressing the corresponding red cross. Make sure no rows are empty when you press \"Create accounts\". Please keep in mind that every username and mail address needs to be unique and the password needs to be <b>at least</b> 6 characters."
-
-#, fuzzy
-=======
->>>>>>> 72cba453
-msgid "create_accounts_prompt"
-msgstr "Are you sure you want to create these accounts?"
-
-#, fuzzy
-<<<<<<< HEAD
-msgid "download_login_credentials"
-msgstr "Do you want to download the login credentials after the accounts creation?"
-
-msgid "yes"
-msgstr "Ano"
-
-msgid "no"
-msgstr "Ne"
-
-#, fuzzy
-msgid "generate_passwords"
-msgstr "Generate passwords"
-
-#, fuzzy
-msgid "postfix_classname"
-msgstr "Postfix classname"
-
-#, fuzzy
-msgid "reset_view"
-msgstr "Reset"
-
-#, fuzzy
-msgid "customize_adventure"
-msgstr "Customize adventure"
-=======
-msgid "create_adventure"
-msgstr "Create adventure"
->>>>>>> 72cba453
-
-#, fuzzy
-msgid "create_class"
-msgstr "Create a new class"
-
-#, fuzzy
-msgid "create_multiple_accounts"
-msgstr "Create multiple accounts"
-
-#, fuzzy
-msgid "create_public_profile"
-msgstr "Public profile"
-
-#, fuzzy
-msgid "create_question"
-msgstr "Do you want to create one?"
-
-#, fuzzy
-msgid "create_student_account"
-msgstr "Create an account"
-
-#, fuzzy
-msgid "create_student_account_explanation"
-msgstr "You can save your own programs with an account."
-
-#, fuzzy
-msgid "create_teacher_account"
-msgstr "Create a teacher account"
-
-#, fuzzy
-msgid "create_teacher_account_explanation"
-msgstr "With a teacher account, you can save your programs and see the results of your students."
-
-#, fuzzy
-msgid "creator"
-msgstr "Creator"
-
-#, fuzzy
-msgid "current_password"
-msgstr "Current password"
-
-#, fuzzy
-msgid "customization_deleted"
-msgstr "Customizations successfully deleted."
-
-#, fuzzy
-msgid "customize_adventure"
-msgstr "Customize adventure"
-
-#, fuzzy
-msgid "customize_class"
-msgstr "Customize class"
-
-#, fuzzy
-msgid "customize_class_exp_1"
-msgstr "Customize class"
-
-#, fuzzy
-msgid "customize_class_exp_2"
-msgstr "Customize class"
-
-#, fuzzy
-msgid "customize_class_step_1"
-msgstr "Customize class"
-
-#, fuzzy
-msgid "customize_class_step_2"
-msgstr "Customize class"
-
-#, fuzzy
-msgid "customize_class_step_3"
-msgstr "Customize class"
-
-#, fuzzy
-msgid "customize_class_step_4"
-msgstr "Customize class"
-
-#, fuzzy
-msgid "customize_class_step_5"
-msgstr "Customize class"
-
-#, fuzzy
-msgid "customize_class_step_6"
-msgstr "Customize class"
-
-#, fuzzy
-msgid "customize_class_step_7"
-msgstr "Customize class"
-
-#, fuzzy
-msgid "customize_class_step_8"
-msgstr "Customize class"
-
-msgid "dash"
-msgstr "pomlčka"
-
-#, fuzzy
-msgid "default_403"
-msgstr "Looks like you aren't authorized..."
-
-#, fuzzy
-msgid "default_404"
-msgstr "We could not find that page..."
-
-#, fuzzy
-msgid "default_500"
-msgstr "Something went wrong..."
-
-#, fuzzy
-msgid "delete"
-msgstr "Delete"
-
-#, fuzzy
-msgid "delete_adventure_prompt"
-msgstr "Are you sure you want to remove this adventure?"
-
-#, fuzzy
-msgid "delete_class_prompt"
-msgstr "Are you sure you want to delete the class?"
-
-#, fuzzy
-msgid "delete_confirm"
-msgstr "Are you sure you want to delete the program?"
-
-#, fuzzy
-msgid "delete_invite"
-msgstr "Delete invitation"
-
-#, fuzzy
-msgid "delete_invite_prompt"
-msgstr "Are you sure you want to remove this class invitation?"
-
-#, fuzzy
-msgid "delete_public"
-msgstr "Delete public profile"
-
-#, fuzzy
-msgid "delete_success"
-msgstr "Program deleted successfully."
-
-msgid "destroy_profile"
-msgstr "Trvale odstranit účet"
-
-#, fuzzy
-msgid "developers_mode"
-msgstr "Programmer's mode"
-
-#, fuzzy
-msgid "directly_add_adventure_to_classes"
-msgstr "Do you want to add this adventure directly to one of your classes?"
-
-#, fuzzy
-msgid "directly_available"
-msgstr "Directly open"
-
-#, fuzzy
-msgid "disabled_button_locked"
-msgstr "Your teacher hasn't unlocked this level yet"
-
-#, fuzzy
-msgid "disabled_button_quiz"
-msgstr "Your quiz score is below the threshold, try again!"
-
-#, fuzzy
-msgid "discord_server"
-msgstr "Discord server"
-
-#, fuzzy
-msgid "distinguished_user"
-msgstr "Distinguished user"
-
-msgid "double quotes"
-msgstr "dvojité uvozovky"
-
-#, fuzzy
-msgid "download"
-msgstr "Download"
-
-#, fuzzy
-msgid "download_login_credentials"
-msgstr "Do you want to download the login credentials after the accounts creation?"
-
-#, fuzzy
-msgid "duplicate"
-msgstr "Duplicate"
-
-#, fuzzy
-<<<<<<< HEAD
-msgid "go_back_to_main"
-msgstr "Go back to main page"
-=======
-msgid "echo_out"
-msgstr "Starting in level 2 echo is no longer needed. You can repeat an answer with ask and print now. Example: name is ask What are you called? print hello name"
->>>>>>> 72cba453
-
-msgid "edit_code_button"
-msgstr "Upravit kód"
-
-msgid "email"
-msgstr "Email"
-
-msgid "email_invalid"
-msgstr "Prosím zadej platný email."
-
-#, fuzzy
-msgid "end_quiz"
-msgstr "Quiz end"
-
-#, fuzzy
-msgid "english"
-msgstr "English"
-
-#, fuzzy
-msgid "enter"
-msgstr "Enter"
-
-#, fuzzy
-msgid "enter_password"
-msgstr "Enter a new password for"
-
-msgid "enter_text"
-msgstr "Zde napiš svou odpověď..."
-
-#, fuzzy
-msgid "error_logo_alt"
-msgstr "Error logo"
-
-msgid "example_code_header"
-msgstr "Příklad kódu v Hedy"
-
-msgid "exclamation mark"
-msgstr "vykřičník"
-
-#, fuzzy
-msgid "exercise"
-msgstr "Exercise"
-
-#, fuzzy
-msgid "exercise_doesnt_exist"
-msgstr "This exercise doesn't exist"
-
-msgid "exists_email"
-msgstr "Tento email už někdo používá."
-
-msgid "exists_username"
-msgstr "Toto uživatelské jméno už někdo používá."
-
-#, fuzzy
-msgid "experience_invalid"
-msgstr "Please select a valid experience, choose (Yes, No)."
-
-#, fuzzy
-msgid "expiration_date"
-msgstr "Expiration date"
-
-#, fuzzy
-msgid "explore_explanation"
-msgstr "On this page you can look through programs created by other Hedy users. You can filter on both a Hedy level and adventure. Click on \"View program\" to open a program and run it. Programs with a red header contain a mistake. You can still open the program, but running it will result in an error. You can of course try to fix it! If the creator has a public profile you can click their username to visit their profile. There you will find all their shared programs and much more!"
-
-#, fuzzy
-msgid "explore_programs"
-msgstr "Explore programs"
-
-#, fuzzy
-<<<<<<< HEAD
-msgid "highscores"
-msgstr "Score"
-=======
-msgid "explore_programs_logo_alt"
-msgstr "Explore programs"
-
-#, fuzzy
-msgid "favourite_confirm"
-msgstr "Are you sure you want to set this program as your favourite?"
->>>>>>> 72cba453
-
-#, fuzzy
-msgid "favourite_program"
-msgstr "Favourite program"
-
-#, fuzzy
-msgid "favourite_program_invalid"
-msgstr "Your chosen favourite program is invalid."
-
-#, fuzzy
-msgid "favourite_success"
-msgstr "Your program is set as favourite."
-
-#, fuzzy
-msgid "feedback_failure"
-msgstr "Wrong!"
-
-#, fuzzy
-msgid "feedback_success"
-msgstr "Good!"
-
-msgid "female"
-msgstr "Žena"
-
-#, fuzzy
-msgid "float"
-msgstr "a number"
-
-#, fuzzy
-msgid "for_teachers"
-msgstr "For teachers"
-
-msgid "forgot_password"
-msgstr "Zapomněl*a jsi heslo?"
-
-#, fuzzy
-msgid "from_another_teacher"
-msgstr "From another teacher"
-
-#, fuzzy
-msgid "from_magazine_website"
-msgstr "From a magazine or website"
-
-#, fuzzy
-<<<<<<< HEAD
-msgid "welcome"
-msgstr "Welcome to Hedy! Your are now the proud owner of a teachers account which allows you to create classes and invite students."
-=======
-msgid "from_video"
-msgstr "From a video"
-
-#, fuzzy
-msgid "fun_statistics_msg"
-msgstr "Here are some fun statistics!"
-
-msgid "gender"
-msgstr "Pohlaví"
-
-#, fuzzy
-msgid "gender_invalid"
-msgstr "Please select a valid gender, choose (Female, Male, Other)."
-
-#, fuzzy
-msgid "general"
-msgstr "Pohlaví"
-
-#, fuzzy
-msgid "general_settings"
-msgstr "General settings"
-
-#, fuzzy
-msgid "generate_passwords"
-msgstr "Generate passwords"
-
-#, fuzzy
-msgid "get_certificate"
-msgstr "Get your certificate!"
-
-#, fuzzy
-msgid "go_back_to_main"
-msgstr "Go back to main page"
-
-#, fuzzy
-msgid "go_to_first_question"
-msgstr "Go to question 1"
-
-#, fuzzy
-msgid "go_to_question"
-msgstr "Go to question"
-
-#, fuzzy
-msgid "go_to_quiz_result"
-msgstr "Go to quiz result"
-
-#, fuzzy
-msgid "goto_profile"
-msgstr "Go to my profile"
-
-#, fuzzy
-msgid "heard_about_hedy"
-msgstr "How have you heard about Hedy?"
-
-#, fuzzy
-msgid "heard_about_invalid"
-msgstr ""
-
-#, fuzzy
-msgid "hedy_achievements"
-msgstr "My achievements"
-
-#, fuzzy
-msgid "hedy_choice_title"
-msgstr "Hedy's Choice"
-
-#, fuzzy
-msgid "hedy_logo_alt"
-msgstr "Hedy logo"
-
-#, fuzzy
-msgid "hedy_on_github"
-msgstr "Hedy on Github"
-
-#, fuzzy
-msgid "hedy_tutorial_logo_alt"
-msgstr "Start hedy tutorial"
-
-#, fuzzy
-msgid "hello_world"
-msgstr "Hello world!"
-
-#, fuzzy
-msgid "hidden"
-msgstr "Hint?"
-
-#, fuzzy
-msgid "hide_cheatsheet"
-msgstr "Hide cheatsheet"
-
-#, fuzzy
-msgid "hide_keyword_switcher"
-msgstr "Hide keyword switcher"
-
-#, fuzzy
-msgid "hide_parsons"
-msgstr ""
-
-#, fuzzy
-msgid "hide_quiz"
-msgstr "Hide quiz"
-
-#, fuzzy
-msgid "highest_level_reached"
-msgstr "Highest level reached"
-
-#, fuzzy
-msgid "highest_quiz_score"
-msgstr "Highest quiz score"
-
-#, fuzzy
-msgid "highscore_explanation"
-msgstr "On this page you can look through programs created by other Hedy users. You can filter on both a Hedy level and adventure. Click on \"View program\" to open a program and run it. Programs with a red header contain a mistake. You can still open the program, but running it will result in an error. You can of course try to fix it! If the creator has a public profile you can click their username to visit their profile. There you will find all their shared programs and much more!"
->>>>>>> 72cba453
-
-#, fuzzy
-msgid "highscore_no_public_profile"
-msgstr "You don't have a public profile and are therefore not listed on the highscores. Do you wish to create one?"
-
-#, fuzzy
-msgid "highscores"
-msgstr "Score"
-
-#, fuzzy
-msgid "hint"
-msgstr "Hint?"
-
-#, fuzzy
-msgid "image_invalid"
-msgstr "Your chosen image is invalid."
-
-#, fuzzy
-msgid "input"
-msgstr "input from ask"
-
-#, fuzzy
-msgid "integer"
-msgstr "a number"
-
-#, fuzzy
-msgid "invalid_class_link"
-msgstr "Invalid link for joining the class."
-
-#, fuzzy
-msgid "invalid_teacher_invitation_code"
-msgstr "The teacher invitation code is invalid. To become a teacher, reach out to hello@hedy.org."
-
-#, fuzzy
-msgid "invalid_tutorial_step"
-msgstr "Invalid tutorial step"
-
-msgid "invalid_username_password"
-msgstr "Neplatné uživatelské jméno/heslo."
-
-#, fuzzy
-msgid "invite_by_username"
-msgstr "All usernames need to be unique."
-
-#, fuzzy
-msgid "invite_date"
-msgstr "Invite date"
-
-#, fuzzy
-msgid "invite_message"
-msgstr "You have received an invitation to join class"
-
-#, fuzzy
-msgid "invite_prompt"
-msgstr "Enter a username"
-
-#, fuzzy
-msgid "join_class"
-msgstr "Join class"
-
-#, fuzzy
-msgid "join_prompt"
-msgstr "You need to have an account to join a class. Would you like to login now?"
-
-#, fuzzy
-msgid "keyword_language_invalid"
-msgstr "Please select a valid keyword language (select English or your own language)."
-
-#, fuzzy
-msgid "language_invalid"
-msgstr "Please select a valid language."
-
-msgid "languages"
-msgstr "Které z těchto programovacích jazyku jsi už někdy použil*a?"
-
-#, fuzzy
-msgid "last_achievement"
-msgstr "Last earned achievement"
-
-#, fuzzy
-msgid "last_edited"
-msgstr "Last edited"
-
-#, fuzzy
-msgid "last_login"
-msgstr "Last login"
-
-#, fuzzy
-msgid "last_update"
-msgstr "Last update"
-
-msgid "lastname"
-msgstr "Příjmení"
-
-#, fuzzy
-msgid "leave_class"
-msgstr "Leave class"
-
-#, fuzzy
-msgid "level"
-msgstr "Level"
-
-#, fuzzy
-msgid "level_invalid"
-msgstr "This Hedy level in invalid."
-
-<<<<<<< HEAD
-=======
-msgid "level_not_class"
-msgstr "Jste ve třídě, kde tato úroveň ještě nebyla zpřístupněna"
-
-msgid "level_title"
-msgstr "Úroveň"
-
->>>>>>> 72cba453
-#, fuzzy
 msgid "link"
 msgstr "Přihlásit se"
 
 #, fuzzy
-<<<<<<< HEAD
-msgid "cheatsheet_title"
-msgstr "Hide cheatsheet"
-
-#, fuzzy
-msgid "commands"
-msgstr "Commands"
-=======
 msgid "list"
 msgstr "a list"
->>>>>>> 72cba453
 
 msgid "login"
 msgstr "Přihlásit se"
@@ -1137,49 +955,12 @@
 msgid "login_long"
 msgstr "Přihlásit se ke svému účtu"
 
-<<<<<<< HEAD
-msgid "login"
-msgstr "Přihlásit se"
-
-msgid "no_account"
-msgstr "Zatím nemáš svů účet?"
-
-msgid "create_account"
-msgstr "Vytvořit účet"
-
-msgid "forgot_password"
-msgstr "Zapomněl*a jsi heslo?"
-
-msgid "main_title"
-msgstr "Hedy"
-
-msgid "main_subtitle"
-msgstr "Stupňovitý programovací jazyk"
-
-msgid "try_it"
-msgstr "Vyzkoušej to"
-
-msgid "subscribe_newsletter"
-msgstr "Přihlásit se k newsletteru"
-
-msgid "nav_learn_more"
-msgstr "Zjisti víc"
-
-#, fuzzy
-msgid "teacher_manual"
-msgstr "Teacher manual"
-
-#, fuzzy
-msgid "privacy_terms"
-msgstr "privacy terms"
-=======
 msgid "logout"
 msgstr "Odhlásit se"
 
 #, fuzzy
 msgid "longest_program"
 msgstr "Longest program"
->>>>>>> 72cba453
 
 #, fuzzy
 msgid "mail_change_password_body"
@@ -1200,10 +981,6 @@
 "The Hedy team"
 
 #, fuzzy
-<<<<<<< HEAD
-msgid "teacher_account_request"
-msgstr "You have a pending teacher account request"
-=======
 msgid "mail_hello"
 msgstr "Hi {username}!"
 
@@ -1214,7 +991,6 @@
 #, fuzzy
 msgid "mail_recover_password_subject"
 msgstr "Požádat o obnovení hesla"
->>>>>>> 72cba453
 
 #, fuzzy
 msgid "mail_reset_password_body"
@@ -1366,22 +1142,8 @@
 msgid "no_such_level"
 msgstr "Neexistující úroveň jazyka Hedy!"
 
-<<<<<<< HEAD
-#, fuzzy
-msgid "delete_confirm"
-msgstr "Are you sure you want to delete the program?"
-
-#, fuzzy
-msgid "delete"
-msgstr "Delete"
-
-#, fuzzy
-msgid "unshare_confirm"
-msgstr "Are you sure you want to make the program private?"
-=======
 msgid "no_such_program"
 msgstr "Neexistující program jazyka Hedy!"
->>>>>>> 72cba453
 
 msgid "not_enrolled"
 msgstr "Zdá se, že do této třídy nepatříte!"
@@ -1424,643 +1186,428 @@
 msgid "option"
 msgstr "Option"
 
+#, fuzzy
+msgid "or"
+msgstr "or"
+
+msgid "other"
+msgstr "Jiné"
+
+msgid "other_block"
+msgstr "Jiný blokový jazyk"
+
+#, fuzzy
+msgid "other_settings"
+msgstr "Other settings"
+
+#, fuzzy
+msgid "other_source"
+msgstr "Other"
+
+msgid "other_text"
+msgstr "Jiný textový jazyk"
+
+#, fuzzy
+msgid "overwrite_warning"
+msgstr "You already have a program with this name, saving this program will overwrite the old one. Are you sure?"
+
+#, fuzzy
+msgid "page"
+msgstr "page"
+
+msgid "page_not_found"
+msgstr "Tuto stránku nelze najít!"
+
+#, fuzzy
+msgid "parsons_title"
+msgstr "Hedy"
+
+msgid "password"
+msgstr "Heslo"
+
+#, fuzzy
+msgid "password_change_not_allowed"
+msgstr "You're not allowed to change the password of this user."
+
+#, fuzzy
+msgid "password_change_prompt"
+msgstr "Are you sure you want to change this password?"
+
+#, fuzzy
+msgid "password_change_success"
+msgstr "Password of your student is successfully changed."
+
+#, fuzzy
+msgid "password_invalid"
+msgstr "Your password is invalid."
+
+msgid "password_repeat"
+msgstr "Zopakuj heslo"
+
+msgid "password_resetted"
+msgstr "Tvé heslo bylo úspěšně obnoveno. Prosím přihlaš se."
+
+msgid "password_six"
+msgstr "Heslo musí obsahovat alespoň šest znaků."
+
+msgid "password_updated"
+msgstr "Heslo bylo změněno."
+
+#, fuzzy
+msgid "passwords_six"
+msgstr "All passwords need to be six characters or longer."
+
+#, fuzzy
+msgid "pending_invites"
+msgstr "Pending invites"
+
+#, fuzzy
+msgid "percentage"
+msgstr "percentage"
+
+#, fuzzy
+msgid "percentage_achieved"
+msgstr "Achieved by {percentage}% of the users"
+
+msgid "period"
+msgstr "tečka"
+
+#, fuzzy
+msgid "personal_text"
+msgstr "Personal text"
+
+#, fuzzy
+msgid "personal_text_invalid"
+msgstr "Your personal text is invalid."
+
+#, fuzzy
+msgid "postfix_classname"
+msgstr "Postfix classname"
+
+#, fuzzy
+msgid "preferred_keyword_language"
+msgstr "Preferred keyword language"
+
+#, fuzzy
+msgid "preferred_language"
+msgstr "Preferred language"
+
+#, fuzzy
+msgid "preview"
+msgstr "Preview"
+
+msgid "previous_campaigns"
+msgstr "Prohlédnout si zprávy z minulosti"
+
+#, fuzzy
+msgid "privacy_terms"
+msgstr "privacy terms"
+
+#, fuzzy
+msgid "profile_logo_alt"
+msgstr "Profil byl upraven."
+
+#, fuzzy
+msgid "profile_picture"
+msgstr "Profile picture"
+
+msgid "profile_updated"
+msgstr "Profil byl upraven."
+
+#, fuzzy
+msgid "profile_updated_reload"
+msgstr "Profile updated, page will be re-loaded."
+
+msgid "program_contains_error"
+msgstr "Tento program obsahuje chybu, přesto jej chcete sdílet?"
+
 msgid "program_header"
 msgstr "Moje programy"
 
-#, fuzzy
-msgid "or"
-msgstr "or"
-
-<<<<<<< HEAD
+msgid "programming_experience"
+msgstr "Máš nějaké skušenosti s programováním?"
+
+#, fuzzy
+msgid "programming_invalid"
+msgstr "Please select a valid programming language."
+
+#, fuzzy
+msgid "programs"
+msgstr "Programs"
+
+#, fuzzy
+msgid "programs_created"
+msgstr "Moje programy"
+
+#, fuzzy
+msgid "programs_saved"
+msgstr "Programs"
+
+#, fuzzy
+msgid "programs_submitted"
+msgstr "programs submitted"
+
+#, fuzzy
+msgid "prompt_join_class"
+msgstr "Do you want to join this class?"
+
+#, fuzzy
+msgid "public_invalid"
+msgstr "This agreement selection is invalid"
+
+#, fuzzy
+msgid "public_profile"
+msgstr "Public profile"
+
+#, fuzzy
+msgid "public_profile_info"
+msgstr "By selecting this box I make my profile visible for everyone. Be careful not to share personal information like your name or home address, because everyone will be able to see it!"
+
+#, fuzzy
+msgid "public_profile_updated"
+msgstr "Public profile updated."
+
+#, fuzzy
+msgid "pygame_waiting_for_input"
+msgstr "Waiting for a button press..."
+
+#, fuzzy
+msgid "question"
+msgstr "Question"
+
+msgid "question mark"
+msgstr "otazník"
+
+#, fuzzy
+msgid "question_doesnt_exist"
+msgstr "This question does not exist"
+
+#, fuzzy
+msgid "question_invalid"
+msgstr "Your token is invalid."
+
+#, fuzzy
+msgid "quiz_logo_alt"
+msgstr "Quiz logo"
+
+#, fuzzy
+msgid "quiz_score"
+msgstr ""
+
+#, fuzzy
+msgid "quiz_tab"
+msgstr "Quiz"
+
+#, fuzzy
+msgid "quiz_threshold_not_reached"
+msgstr "Quiz threshold not reached to unlock this level"
+
+msgid "read_code_label"
+msgstr "Přečíst kód nahlas"
+
+#, fuzzy
+msgid "recent"
+msgstr "My recent programs"
+
 msgid "recover_password"
 msgstr "Požádat o obnovení hesla"
 
+msgid "regress_button"
+msgstr "Vrátit se na úroveň {level}"
+
+#, fuzzy
+msgid "remove"
+msgstr "Remove"
+
+#, fuzzy
+msgid "remove_customization"
+msgstr "Remove customization"
+
+#, fuzzy
+msgid "remove_customizations_prompt"
+msgstr "Are you sure you want to remove this class their customizations?"
+
+#, fuzzy
+msgid "remove_student_prompt"
+msgstr "Are you sure you want to remove the student from the class?"
+
+#, fuzzy
+msgid "repair_program_logo_alt"
+msgstr "Repair program icon"
+
+msgid "repeat_match_password"
+msgstr "Zopakované heslo se neshoduje."
+
+msgid "repeat_new_password"
+msgstr "Zopakuj nové heslo"
+
+#, fuzzy
+msgid "report_failure"
+msgstr "This program does not exist or is not public"
+
+#, fuzzy
+msgid "report_program"
+msgstr "Are you sure you want to report this program?"
+
+#, fuzzy
+msgid "report_success"
+msgstr "This program has been reported"
+
+#, fuzzy
+msgid "request_teacher"
+msgstr "Would you like to apply for a teacher's account?"
+
+#, fuzzy
+msgid "request_teacher_account"
+msgstr "Request teacher account"
+
+msgid "required_field"
+msgstr "* povinná pole"
+
+#, fuzzy
+msgid "reset_adventure_prompt"
+msgstr "Are you sure you want to reset all selected adventures?"
+
+#, fuzzy
+msgid "reset_adventures"
+msgstr "Reset selected adventures"
+
+msgid "reset_password"
+msgstr "Obnovit heslo"
+
+#, fuzzy
+msgid "reset_view"
+msgstr "Reset"
+
+#, fuzzy
+msgid "retrieve_adventure_error"
+msgstr "You're not allowed to view this adventure!"
+
+#, fuzzy
+msgid "retrieve_class_error"
+msgstr "Only teachers can retrieve classes"
+
+msgid "run_code_button"
+msgstr "Spustit kód"
+
+#, fuzzy
+msgid "save"
+msgstr "Save"
+
+#, fuzzy
+msgid "save_parse_warning"
+msgstr "This program contains an error, are you sure you want to save it?"
+
+msgid "save_prompt"
+msgstr "Potřebuješ vlastní uživatelský účet, abys mohl*a uložit svůj program. Chceš se nyní přihlásit?"
+
+msgid "save_success_detail"
+msgstr "Program byl úspěšně uložen."
+
+#, fuzzy
+msgid "score"
+msgstr "Score"
+
+#, fuzzy
+msgid "search"
+msgstr "Search..."
+
+#, fuzzy
+msgid "search_button"
+msgstr "Uložit a sdílet kód"
+
+#, fuzzy
+msgid "see_certificate"
+msgstr "See {username} certificate!"
+
+msgid "select"
+msgstr "Vyber"
+
+#, fuzzy
+msgid "select_a_level"
+msgstr ""
+
+#, fuzzy
+msgid "select_adventures"
+msgstr "Select adventures"
+
+#, fuzzy
+msgid "select_levels"
+msgstr ""
+
+#, fuzzy
+msgid "self_removal_prompt"
+msgstr "Are you sure you want to leave this class?"
+
 msgid "send_password_recovery"
 msgstr "Pošlete mi odkaz na obnovení hesla"
 
-msgid "reset_password"
-msgstr "Obnovit heslo"
-=======
-msgid "other"
-msgstr "Jiné"
-
-msgid "other_block"
-msgstr "Jiný blokový jazyk"
-
-#, fuzzy
-msgid "other_settings"
-msgstr "Other settings"
-
-#, fuzzy
-msgid "other_source"
-msgstr "Other"
-
-msgid "other_text"
-msgstr "Jiný textový jazyk"
-
-#, fuzzy
-msgid "overwrite_warning"
-msgstr "You already have a program with this name, saving this program will overwrite the old one. Are you sure?"
-
-#, fuzzy
-msgid "page"
-msgstr "page"
-
-msgid "page_not_found"
-msgstr "Tuto stránku nelze najít!"
-
-#, fuzzy
-msgid "parsons_title"
-msgstr "Hedy"
-
-msgid "password"
-msgstr "Heslo"
-
-#, fuzzy
-msgid "password_change_not_allowed"
-msgstr "You're not allowed to change the password of this user."
-
-#, fuzzy
-msgid "password_change_prompt"
-msgstr "Are you sure you want to change this password?"
-
-#, fuzzy
-msgid "password_change_success"
-msgstr "Password of your student is successfully changed."
-
-#, fuzzy
-msgid "password_invalid"
-msgstr "Your password is invalid."
->>>>>>> 72cba453
-
-msgid "password_repeat"
-msgstr "Zopakuj heslo"
-
-msgid "password_resetted"
-msgstr "Tvé heslo bylo úspěšně obnoveno. Prosím přihlaš se."
-
-msgid "password_six"
-msgstr "Heslo musí obsahovat alespoň šest znaků."
-
-msgid "password_updated"
-msgstr "Heslo bylo změněno."
-
-#, fuzzy
-msgid "passwords_six"
-msgstr "All passwords need to be six characters or longer."
-
-#, fuzzy
-msgid "pending_invites"
-msgstr "Pending invites"
-
-#, fuzzy
-msgid "percentage"
-msgstr "percentage"
-
-#, fuzzy
-msgid "percentage_achieved"
-msgstr "Achieved by {percentage}% of the users"
-
-msgid "period"
-msgstr "tečka"
-
-#, fuzzy
-msgid "personal_text"
-msgstr "Personal text"
-
-#, fuzzy
-msgid "personal_text_invalid"
-msgstr "Your personal text is invalid."
-
-#, fuzzy
-msgid "postfix_classname"
-msgstr "Postfix classname"
-
-#, fuzzy
-msgid "preferred_keyword_language"
-msgstr "Preferred keyword language"
-
-#, fuzzy
-msgid "preferred_language"
-msgstr "Preferred language"
-
-#, fuzzy
-msgid "preview"
-msgstr "Preview"
-
-msgid "previous_campaigns"
-msgstr "Prohlédnout si zprávy z minulosti"
-
-#, fuzzy
-msgid "privacy_terms"
-msgstr "privacy terms"
-
-#, fuzzy
-msgid "profile_logo_alt"
-msgstr "Profil byl upraven."
-
-#, fuzzy
-msgid "profile_picture"
-msgstr "Profile picture"
-
-msgid "profile_updated"
-msgstr "Profil byl upraven."
-
-#, fuzzy
-msgid "profile_updated_reload"
-msgstr "Profile updated, page will be re-loaded."
-
-msgid "program_contains_error"
-msgstr "Tento program obsahuje chybu, přesto jej chcete sdílet?"
-
-msgid "program_header"
-msgstr "Moje programy"
-
-msgid "programming_experience"
-msgstr "Máš nějaké skušenosti s programováním?"
-
-#, fuzzy
-msgid "programming_invalid"
-msgstr "Please select a valid programming language."
-
-#, fuzzy
-msgid "programs"
-msgstr "Programs"
-
-#, fuzzy
-<<<<<<< HEAD
-msgid "parsons_title"
-msgstr "Hedy"
-
-#, fuzzy
-msgid "quiz_tab"
-msgstr "Quiz"
-
-msgid "example_code_header"
-msgstr "Příklad kódu v Hedy"
-
-#, fuzzy
-msgid "search"
-msgstr "Search..."
-
-#, fuzzy
-msgid "variables"
-msgstr "Variables"
-
-msgid "enter_text"
-msgstr "Zde napiš svou odpověď..."
-
-#, fuzzy
-msgid "enter"
-msgstr "Enter"
-
-#, fuzzy
-msgid "pygame_waiting_for_input"
-msgstr "Waiting for a button press..."
-
-#, fuzzy
-msgid "already_program_running"
-msgstr "Start programming"
-
-msgid "run_code_button"
-msgstr "Spustit kód"
-
-#, fuzzy
-msgid "stop_code_button"
-msgstr "Uložit kód"
-
-#, fuzzy
-msgid "next_exercise"
-msgstr "Next exercise"
-
-msgid "edit_code_button"
-msgstr "Upravit kód"
-
-#, fuzzy
-msgid "repair_program_logo_alt"
-msgstr "Repair program icon"
-
-msgid "read_code_label"
-msgstr "Přečíst kód nahlas"
-
-msgid "regress_button"
-msgstr "Vrátit se na úroveň {level}"
-
-#, fuzzy
-msgid "disabled_button_locked"
-msgstr "Your teacher hasn't unlocked this level yet"
-
-msgid "advance_button"
-msgstr "Jít na úroveň {level}"
-
-#, fuzzy
-msgid "disabled_button_quiz"
-msgstr "Your quiz score is below the threshold, try again!"
-
-#, fuzzy
-msgid "developers_mode"
-msgstr "Programmer's mode"
-
-#, fuzzy
-msgid "hedy_logo_alt"
-msgstr "Hedy logo"
-
-msgid "nav_start"
-msgstr "Domů"
-
-#, fuzzy
-msgid "nav_hedy"
-msgstr "Hedy"
-
-#, fuzzy
-msgid "nav_explore"
-msgstr "Explore"
-
-#, fuzzy
-msgid "for_teachers"
-msgstr "For teachers"
-
-#, fuzzy
-msgid "my_achievements"
-msgstr "My achievements"
-
-#, fuzzy
-msgid "my_account"
-msgstr "My account"
-
-msgid "logout"
-msgstr "Odhlásit se"
-
-#, fuzzy
-msgid "exercise"
-msgstr "Exercise"
-
-#, fuzzy
-msgid "what_should_my_code_do"
-msgstr "What should my code do?"
-
-#, fuzzy
-msgid "quiz_logo_alt"
-msgstr "Quiz logo"
+#, fuzzy
+msgid "sent_by"
+msgstr "This invitation is sent by"
+
+#, fuzzy
+msgid "sent_password_recovery"
+msgstr "You should soon receive an email with instructions on how to reset your password."
+
+#, fuzzy
+msgid "settings"
+msgstr "My personal settings"
+
+#, fuzzy
+msgid "share"
+msgstr "Share"
+
+#, fuzzy
+msgid "share_confirm"
+msgstr "Are you sure you want to make the program public?"
+
+msgid "share_success_detail"
+msgstr "Program byl úspěšně sdílen"
+
+#, fuzzy
+msgid "signup_student_or_teacher"
+msgstr "Are you a student or a teacher?"
+
+msgid "single quotes"
+msgstr "jednoduché uvozovky"
+
+msgid "slash"
+msgstr "lomítko"
+
+#, fuzzy
+msgid "social_media"
+msgstr "Social media"
+
+#, fuzzy
+msgid "something_went_wrong_keyword_parsing"
+msgstr ""
+
+msgid "space"
+msgstr "mezera"
+
+msgid "star"
+msgstr "hvězdička"
+
+#, fuzzy
+msgid "start_hedy_tutorial"
+msgstr "Start hedy tutorial"
+
+#, fuzzy
+msgid "start_programming"
+msgstr "Directly start programming"
+
+#, fuzzy
+msgid "start_programming_logo_alt"
+msgstr "Directly start programming"
 
 #, fuzzy
 msgid "start_quiz"
 msgstr "Start quiz"
 
 #, fuzzy
-msgid "go_to_first_question"
-msgstr "Go to question 1"
-
-#, fuzzy
-msgid "question"
-msgstr "Question"
-
-#, fuzzy
-msgid "hint"
-msgstr "Hint?"
-
-#, fuzzy
-msgid "submit_answer"
-msgstr "Answer question"
-
-#, fuzzy
-msgid "feedback_success"
-msgstr "Good!"
-
-#, fuzzy
-msgid "feedback_failure"
-msgstr "Wrong!"
-
-#, fuzzy
-msgid "correct_answer"
-msgstr "The correct answer is"
-
-#, fuzzy
-msgid "go_to_question"
-msgstr "Go to question"
-
-#, fuzzy
-msgid "go_to_quiz_result"
-msgstr "Go to quiz result"
-
-#, fuzzy
-msgid "end_quiz"
-msgstr "Quiz end"
-
-#, fuzzy
-msgid "score"
-msgstr "Score"
-
-#, fuzzy
-msgid "get_certificate"
-msgstr "Get your certificate!"
-
-#, fuzzy
-msgid "certificate"
-msgstr "Certificate of Completion"
-
-#, fuzzy
-msgid "fun_statistics_msg"
-msgstr "Here are some fun statistics!"
-
-#, fuzzy
-msgid "highest_quiz_score"
-msgstr "Highest quiz score"
-
-#, fuzzy
-msgid "longest_program"
-msgstr "Longest program"
-
-#, fuzzy
-msgid "number_achievements"
-msgstr "Number of achievements"
-
-#, fuzzy
-msgid "percentage_achieved"
-msgstr "Achieved by {percentage}% of the users"
-=======
-msgid "programs_created"
-msgstr "Moje programy"
->>>>>>> 72cba453
-
-#, fuzzy
-msgid "programs_saved"
-msgstr "Programs"
-
-#, fuzzy
-msgid "programs_submitted"
-msgstr "programs submitted"
-
-#, fuzzy
-msgid "prompt_join_class"
-msgstr "Do you want to join this class?"
-
-#, fuzzy
-msgid "public_invalid"
-msgstr "This agreement selection is invalid"
-
-#, fuzzy
-msgid "public_profile"
-msgstr "Public profile"
-
-#, fuzzy
-msgid "public_profile_info"
-msgstr "By selecting this box I make my profile visible for everyone. Be careful not to share personal information like your name or home address, because everyone will be able to see it!"
-
-#, fuzzy
-msgid "public_profile_updated"
-msgstr "Public profile updated."
-
-#, fuzzy
-msgid "pygame_waiting_for_input"
-msgstr "Waiting for a button press..."
-
-#, fuzzy
-msgid "question"
-msgstr "Question"
-
-msgid "question mark"
-msgstr "otazník"
-
-#, fuzzy
-msgid "question_doesnt_exist"
-msgstr "This question does not exist"
-
-#, fuzzy
-msgid "question_invalid"
-msgstr "Your token is invalid."
-
-#, fuzzy
-msgid "quiz_logo_alt"
-msgstr "Quiz logo"
-
-#, fuzzy
-msgid "quiz_score"
-msgstr ""
-
-#, fuzzy
-msgid "quiz_tab"
-msgstr "Quiz"
-
-#, fuzzy
-msgid "quiz_threshold_not_reached"
-msgstr "Quiz threshold not reached to unlock this level"
-
-msgid "read_code_label"
-msgstr "Přečíst kód nahlas"
-
-#, fuzzy
-msgid "recent"
-msgstr "My recent programs"
-
-msgid "recover_password"
-msgstr "Požádat o obnovení hesla"
-
-msgid "regress_button"
-msgstr "Vrátit se na úroveň {level}"
-
-#, fuzzy
-msgid "remove"
-msgstr "Remove"
-
-#, fuzzy
-msgid "remove_customization"
-msgstr "Remove customization"
-
-#, fuzzy
-msgid "remove_customizations_prompt"
-msgstr "Are you sure you want to remove this class their customizations?"
-
-#, fuzzy
-msgid "remove_student_prompt"
-msgstr "Are you sure you want to remove the student from the class?"
-
-#, fuzzy
-msgid "repair_program_logo_alt"
-msgstr "Repair program icon"
-
-msgid "repeat_match_password"
-msgstr "Zopakované heslo se neshoduje."
-
-msgid "repeat_new_password"
-msgstr "Zopakuj nové heslo"
-
-#, fuzzy
-msgid "report_failure"
-msgstr "This program does not exist or is not public"
-
-#, fuzzy
-msgid "report_program"
-msgstr "Are you sure you want to report this program?"
-
-#, fuzzy
-msgid "report_success"
-msgstr "This program has been reported"
-
-#, fuzzy
-msgid "request_teacher"
-msgstr "Would you like to apply for a teacher's account?"
-
-#, fuzzy
-msgid "request_teacher_account"
-msgstr "Request teacher account"
-
-msgid "required_field"
-msgstr "* povinná pole"
-
-#, fuzzy
-msgid "reset_adventure_prompt"
-msgstr "Are you sure you want to reset all selected adventures?"
-
-#, fuzzy
-msgid "reset_adventures"
-msgstr "Reset selected adventures"
-
-msgid "reset_password"
-msgstr "Obnovit heslo"
-
-#, fuzzy
-msgid "reset_view"
-msgstr "Reset"
-
-#, fuzzy
-msgid "retrieve_adventure_error"
-msgstr "You're not allowed to view this adventure!"
-
-#, fuzzy
-msgid "retrieve_class_error"
-msgstr "Only teachers can retrieve classes"
-
-msgid "run_code_button"
-msgstr "Spustit kód"
-
-#, fuzzy
-msgid "save"
-msgstr "Save"
-
-msgid "save_code_button"
-msgstr "Uložit kód"
-
-#, fuzzy
-msgid "save_parse_warning"
-msgstr "This program contains an error, are you sure you want to save it?"
-
-msgid "save_prompt"
-msgstr "Potřebuješ vlastní uživatelský účet, abys mohl*a uložit svůj program. Chceš se nyní přihlásit?"
-
-msgid "save_success_detail"
-msgstr "Program byl úspěšně uložen."
-
-#, fuzzy
-msgid "score"
-msgstr "Score"
-
-#, fuzzy
-msgid "search"
-msgstr "Search..."
-
-#, fuzzy
-msgid "search_button"
-msgstr "Uložit a sdílet kód"
-
-#, fuzzy
-msgid "see_certificate"
-msgstr "See {username} certificate!"
-
-msgid "select"
-msgstr "Vyber"
-
-#, fuzzy
-msgid "select_a_level"
-msgstr ""
-
-#, fuzzy
-msgid "select_adventures"
-msgstr "Select adventures"
-
-#, fuzzy
-msgid "select_levels"
-msgstr ""
-
-#, fuzzy
-msgid "self_removal_prompt"
-msgstr "Are you sure you want to leave this class?"
-
-msgid "send_password_recovery"
-msgstr "Pošlete mi odkaz na obnovení hesla"
-
-#, fuzzy
-msgid "sent_by"
-msgstr "This invitation is sent by"
-
-#, fuzzy
-msgid "sent_password_recovery"
-msgstr "You should soon receive an email with instructions on how to reset your password."
-
-#, fuzzy
-msgid "settings"
-msgstr "My personal settings"
-
-#, fuzzy
-msgid "share"
-msgstr "Share"
-
-msgid "share_code_button"
-msgstr "Uložit a sdílet kód"
-
-#, fuzzy
-msgid "share_confirm"
-msgstr "Are you sure you want to make the program public?"
-
-msgid "share_success_detail"
-msgstr "Program byl úspěšně sdílen"
-
-#, fuzzy
-msgid "signup_student_or_teacher"
-msgstr "Are you a student or a teacher?"
-
-msgid "single quotes"
-msgstr "jednoduché uvozovky"
-
-msgid "slash"
-msgstr "lomítko"
-
-#, fuzzy
-msgid "social_media"
-msgstr "Social media"
-
-#, fuzzy
-msgid "something_went_wrong_keyword_parsing"
-msgstr ""
-
-msgid "space"
-msgstr "mezera"
-
-msgid "star"
-msgstr "hvězdička"
-
-#, fuzzy
-msgid "start_hedy_tutorial"
-msgstr "Start hedy tutorial"
-
-#, fuzzy
-msgid "start_programming"
-msgstr "Directly start programming"
-
-#, fuzzy
-msgid "start_programming_logo_alt"
-msgstr "Directly start programming"
-
-#, fuzzy
-msgid "start_quiz"
-msgstr "Start quiz"
-
-#, fuzzy
 msgid "start_teacher_tutorial"
 msgstr "Start teacher tutorial"
-
-msgid "step_title"
-msgstr "Úkol"
 
 #, fuzzy
 msgid "stop_code_button"
@@ -2269,10 +1816,6 @@
 msgstr "Vyzkoušej to"
 
 #, fuzzy
-msgid "tutorial"
-msgstr "Tutorial"
-
-#, fuzzy
 msgid "tutorial_code_snippet"
 msgstr "Hide cheatsheet"
 
@@ -2412,6 +1955,9 @@
 msgid "your_personal_text"
 msgstr "Your personal text..."
 
+msgid "your_program"
+msgstr ""
+
 #~ msgid "create_account_explanation"
 #~ msgstr "Vlastní účet ti umožňuje ukládat si své programy."
 
@@ -2441,12 +1987,21 @@
 
 #~ msgid "class"
 #~ msgstr "Class"
-<<<<<<< HEAD
+
+#~ msgid "commands"
+#~ msgstr "Commands"
+
+#~ msgid "english"
+#~ msgstr "English"
 
 #~ msgid "save_code_button"
 #~ msgstr "Uložit kód"
 
 #~ msgid "share_code_button"
 #~ msgstr "Uložit a sdílet kód"
-=======
->>>>>>> 72cba453
+
+#~ msgid "step_title"
+#~ msgstr "Úkol"
+
+#~ msgid "tutorial"
+#~ msgstr "Tutorial"
