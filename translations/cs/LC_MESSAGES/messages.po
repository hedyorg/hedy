# Czech translations for PROJECT.
# Copyright (C) 2023 ORGANIZATION
# This file is distributed under the same license as the PROJECT project.
# FIRST AUTHOR <EMAIL@ADDRESS>, 2023.
#
msgid ""
msgstr ""
"Project-Id-Version: PROJECT VERSION\n"
"Report-Msgid-Bugs-To: EMAIL@ADDRESS\n"
"POT-Creation-Date: 2000-01-01 00:00+0000\n"
"PO-Revision-Date: 2024-10-25 06:21+0000\n"
"Last-Translator: Prefill add-on <noreply-addon-prefill@weblate.org>\n"
"Language-Team: cs <LL@li.org>\n"
"Language: cs\n"
"MIME-Version: 1.0\n"
"Content-Type: text/plain; charset=utf-8\n"
"Content-Transfer-Encoding: 8bit\n"
"Plural-Forms: nplurals=3; plural=((n==1) ? 0 : (n>=2 && n<=4) ? 1 : 2);\n"
"X-Generator: Weblate 5.8.2-dev\n"
"Generated-By: Babel 2.14.0\n"

#, fuzzy
msgid "Access Before Assign"
msgstr ""

#, fuzzy
msgid "Cyclic Var Definition"
msgstr ""

#, fuzzy
msgid "Else Without If Error"
msgstr ""

#, fuzzy
msgid "Function Undefined"
msgstr ""

#, fuzzy
msgid "Has Blanks"
msgstr ""

#, fuzzy
msgid "Incomplete"
msgstr ""

#, fuzzy
msgid "Incomplete Repeat"
msgstr ""

#, fuzzy
msgid "Invalid"
msgstr "`{invalid_command}` není příkaz v Hedy na úrovni {level}. Nemyslel*a jsi spíš `{guessed_command}`?"

#, fuzzy
msgid "Invalid Argument"
msgstr ""

#, fuzzy
msgid "Invalid Argument Type"
msgstr ""

#, fuzzy
msgid "Invalid At Command"
msgstr ""

#, fuzzy
msgid "Invalid Space"
msgstr "Jejda, řádek číslo {line_number} začíná mezerou! Mezery dokáží počítač pořádně zmást, mohl*a bys ji prosím vymazat?"

#, fuzzy
msgid "Invalid Type Combination"
msgstr ""

#, fuzzy
msgid "Lonely Echo"
msgstr ""

#, fuzzy
msgid "Lonely Text"
msgstr ""

#, fuzzy
msgid "Missing Additional Command"
msgstr ""

#, fuzzy
msgid "Missing Colon Error"
msgstr ""

#, fuzzy
msgid "Missing Command"
msgstr ""

#, fuzzy
msgid "Missing Inner Command"
msgstr ""

#, fuzzy
msgid "Missing Square Brackets"
msgstr ""

#, fuzzy
msgid "Missing Variable"
msgstr ""

#, fuzzy
msgid "Misspelled At Command"
msgstr ""

#, fuzzy
msgid "No Indentation"
msgstr ""

#, fuzzy
msgid "Non Decimal Variable"
msgstr ""

#, fuzzy
msgid "Parse"
msgstr "Tebou zadaný kód není platný kód v Hedy. Chyba je na řádku {location[0]}, na pozici {location[1]}. Napsal*a jsi tam `{character_found}`, ale to není povoleno."

#, fuzzy
msgid "Pressit Missing Else"
msgstr ""

#, fuzzy
msgid "Runtime Index Error"
msgstr ""

#, fuzzy
msgid "Runtime Value Error"
msgstr ""

#, fuzzy
msgid "Runtime Values Error"
msgstr ""

#, fuzzy
msgid "Save Microbit code "
msgstr ""

#, fuzzy
msgid "Too Big"
msgstr ""

#, fuzzy
msgid "Too Few Indents"
msgstr ""

#, fuzzy
msgid "Too Many Indents"
msgstr ""

#, fuzzy
msgid "Unexpected Indentation"
msgstr ""

#, fuzzy
msgid "Unquoted Assignment"
msgstr ""

#, fuzzy
msgid "Unquoted Equality Check"
msgstr ""

#, fuzzy
msgid "Unquoted Text"
msgstr "Dávej si pozor, pokud chceš něco vypsat, musí text začínat a končit uvozovkami. Někde jsi nějakou zapomněl*a."

#, fuzzy
msgid "Unsupported Float"
msgstr ""

#, fuzzy
msgid "Unsupported String Value"
msgstr ""

#, fuzzy
msgid "Unused Variable"
msgstr ""

#, fuzzy
msgid "Var Undefined"
msgstr "Pokusil*a ses vypsat `{name}`, ale neinicializoval*a ji."

#, fuzzy
msgid "Wrong Level"
msgstr "Toto je správný kód v Hedy, ale na špatné úrovni. Napsal jsi kód `{offending_keyword}` na úrovni {working_level}. Tip: {tip}"

#, fuzzy
msgid "Wrong Number of Arguments"
msgstr ""

msgid "about_this_adventure"
msgstr ""

#, fuzzy
msgid "account_overview"
msgstr ""

#, fuzzy
msgid "actions"
msgstr ""

#, fuzzy
msgid "add"
msgstr ""

#, fuzzy
msgid "add_students"
msgstr "students"

#, fuzzy
msgid "add_your_language"
msgstr ""

#, fuzzy
msgid "admin"
msgstr ""

msgid "adventure"
msgstr "Dobrodružství"

#, fuzzy
msgid "adventure_cloned"
msgstr ""

#, fuzzy
msgid "adventure_code_button"
msgstr ""

#, fuzzy
msgid "adventure_codeblock_button"
msgstr ""

#, fuzzy
msgid "adventure_duplicate"
msgstr ""

#, fuzzy
msgid "adventure_empty"
msgstr ""

#, fuzzy
msgid "adventure_exp_3"
msgstr "You can use the \"preview\" button to view a styled version of your adventure. To view the adventure on a dedicated page, select \"view\" from the teachers page."

#, fuzzy
msgid "adventure_exp_classes"
msgstr ""

#, fuzzy
msgid "adventure_flagged"
msgstr ""

#, fuzzy
msgid "adventure_id_invalid"
msgstr ""

#, fuzzy
msgid "adventure_length"
msgstr ""

#, fuzzy
msgid "adventure_name_invalid"
msgstr ""

#, fuzzy
msgid "adventure_terms"
msgstr ""

#, fuzzy
msgid "adventure_updated"
msgstr ""

#, fuzzy
msgid "adventures_completed"
msgstr ""

#, fuzzy
msgid "adventures_info"
msgstr ""

#, fuzzy
msgid "adventures_restored"
msgstr ""

#, fuzzy
msgid "adventures_ticked"
msgstr ""

#, fuzzy
msgid "adventures_tried"
msgstr ""

#, fuzzy
msgid "ago"
msgstr ""

#, fuzzy
msgid "agree_invalid"
msgstr ""

#, fuzzy
msgid "agree_with"
msgstr ""

msgid "ajax_error"
msgstr "Nastala chyba, prosím zkus to znova."

#, fuzzy
msgid "all"
msgstr ""

#, fuzzy
msgid "all_rows_missing_separator"
msgstr ""

msgid "already_account"
msgstr "Už máš svůj účet?"

#, fuzzy
msgid "already_program_running"
msgstr ""

msgid "are_you_sure"
msgstr "Opravdu to chceš udělat? Tato akce je nevratná."

#, fuzzy
msgid "ask_needs_var"
msgstr ""

msgid "available_in"
msgstr ""

msgid "back_to_class"
msgstr ""

#, fuzzy
msgid "become_a_sponsor"
msgstr ""

msgid "birth_year"
msgstr "Rok narození"

msgid "by"
msgstr "od"

#, fuzzy
msgid "cancel"
msgstr ""

#, fuzzy
msgid "cant_parse_exception"
msgstr ""

#, fuzzy
msgid "certified_teacher"
msgstr ""

msgid "change_password"
msgstr "Změnit heslo"

#, fuzzy
msgid "cheatsheet_title"
msgstr ""

#, fuzzy
msgid "class_already_joined"
msgstr ""

#, fuzzy
msgid "class_customize_success"
msgstr ""

#, fuzzy
msgid "class_graph_explanation"
msgstr ""

msgid "class_logs"
msgstr ""

#, fuzzy
msgid "class_name_duplicate"
msgstr ""

#, fuzzy
msgid "class_name_empty"
msgstr ""

#, fuzzy
msgid "class_name_invalid"
msgstr ""

#, fuzzy
msgid "class_name_prompt"
msgstr ""

#, fuzzy
msgid "class_performance_graph"
msgstr ""

#, fuzzy
msgid "class_survey_description"
msgstr ""

#, fuzzy
msgid "class_survey_later"
msgstr ""

#, fuzzy
msgid "class_survey_question1"
msgstr ""

#, fuzzy
msgid "class_survey_question2"
msgstr ""

#, fuzzy
msgid "class_survey_question3"
msgstr ""

#, fuzzy
msgid "class_survey_question4"
msgstr ""

#, fuzzy
msgid "classes_info"
msgstr ""

#, fuzzy
msgid "clone"
msgstr ""

#, fuzzy
msgid "cloned_times"
msgstr ""

#, fuzzy
msgid "close"
msgstr ""

msgid "comma"
msgstr "čárka"

#, fuzzy
msgid "command_not_available_yet_exception"
msgstr ""

#, fuzzy
msgid "command_unavailable_exception"
msgstr ""

#, fuzzy
msgid "commands"
msgstr ""

#, fuzzy
msgid "connect_guest_teacher"
msgstr ""

#, fuzzy
msgid "constant_variable_role"
msgstr ""

msgid "containing"
msgstr ""

#, fuzzy
msgid "content_invalid"
msgstr ""

#, fuzzy
msgid "continue"
msgstr ""

#, fuzzy
msgid "contributor"
msgstr ""

#, fuzzy
msgid "copy_accounts_to_clipboard"
msgstr ""

msgid "copy_clipboard"
msgstr "Úspěšně skopírováno do schránky"

#, fuzzy
msgid "copy_code"
msgstr ""

msgid "copy_link_to_share"
msgstr "Zkopírovat odkaz ke sdílení"

#, fuzzy
msgid "copy_mail_link"
msgstr ""

msgid "country"
msgstr "Země"

#, fuzzy
msgid "country_invalid"
msgstr ""

msgid "create_account"
msgstr "Vytvořit účet"

#, fuzzy
msgid "create_accounts"
msgstr ""

#, fuzzy
msgid "create_accounts_placeholder"
msgstr ""

#, fuzzy
msgid "create_accounts_prompt"
msgstr ""

#, fuzzy
msgid "create_adventure"
msgstr ""

#, fuzzy
msgid "create_class"
msgstr ""

#, fuzzy
msgid "create_student_account"
msgstr ""

#, fuzzy
msgid "create_student_account_explanation"
msgstr ""

#, fuzzy
msgid "create_student_accounts"
msgstr ""

#, fuzzy
msgid "create_teacher_account"
msgstr ""

#, fuzzy
msgid "create_teacher_account_explanation"
msgstr ""

#, fuzzy
msgid "create_usernames_and_passwords_desc"
msgstr ""

#, fuzzy
msgid "create_usernames_and_passwords_title"
msgstr ""

#, fuzzy
msgid "create_usernames_desc"
msgstr ""

#, fuzzy
msgid "create_usernames_title"
msgstr ""

#, fuzzy
msgid "creator"
msgstr ""

#, fuzzy
msgid "current_password"
msgstr ""

#, fuzzy
msgid "customization_deleted"
msgstr ""

#, fuzzy
msgid "customize"
msgstr ""

#, fuzzy
msgid "customize_adventure"
msgstr ""

#, fuzzy
msgid "customize_class"
msgstr ""

msgid "danger_zone"
msgstr ""

msgid "dash"
msgstr "pomlčka"

#, fuzzy
msgid "debug"
msgstr ""

#, fuzzy
msgid "default_401"
msgstr ""

#, fuzzy
msgid "default_403"
msgstr ""

#, fuzzy
msgid "default_404"
msgstr ""

#, fuzzy
msgid "default_500"
msgstr ""

#, fuzzy
msgid "delete"
msgstr ""

#, fuzzy
msgid "delete_adventure_prompt"
msgstr ""

#, fuzzy
msgid "delete_class_prompt"
msgstr ""

#, fuzzy
msgid "delete_confirm"
msgstr ""

#, fuzzy
msgid "delete_invite"
msgstr ""

#, fuzzy
msgid "delete_invite_prompt"
msgstr ""

#, fuzzy
msgid "delete_public"
msgstr ""

#, fuzzy
msgid "delete_success"
msgstr ""

#, fuzzy
msgid "delete_tag_prompt"
msgstr ""

msgid "destroy_account"
msgstr "Trvale odstranit účet"

msgid "destroy_account_message"
msgstr ""

#, fuzzy
msgid "directly_available"
msgstr ""

#, fuzzy
msgid "disable"
msgstr ""

#, fuzzy
msgid "disabled"
msgstr ""

#, fuzzy
msgid "discord_server"
msgstr ""

#, fuzzy
msgid "distinguished_user"
msgstr ""

msgid "double quotes"
msgstr "dvojité uvozovky"

#, fuzzy
msgid "download"
msgstr ""

#, fuzzy
msgid "duplicate"
msgstr ""

#, fuzzy
msgid "echo_and_ask_mismatch_exception"
msgstr ""

#, fuzzy
msgid "echo_out"
msgstr ""

#, fuzzy
msgid "edit_adventure"
msgstr ""

msgid "edit_code_button"
msgstr "Upravit kód"

msgid "email"
msgstr ""

msgid "email_invalid"
msgstr "Prosím zadej platný email."

#, fuzzy
msgid "english"
msgstr ""

#, fuzzy
msgid "enter"
msgstr ""

#, fuzzy
msgid "enter_password"
msgstr ""

msgid "enter_text"
msgstr "Zde napiš svou odpověď..."

#, fuzzy
msgid "error_logo_alt"
msgstr ""

#, fuzzy
msgid "errors"
msgstr ""

msgid "exclamation mark"
msgstr "vykřičník"

msgid "exists_email"
msgstr "Tento email už někdo používá."

msgid "exists_username"
msgstr "Toto uživatelské jméno už někdo používá."

#, fuzzy
msgid "exit_preview_mode"
msgstr ""

msgid "expand_output"
msgstr ""

#, fuzzy
msgid "experience_invalid"
msgstr ""

#, fuzzy
msgid "expiration_date"
msgstr ""

#, fuzzy
msgid "favorite_program"
msgstr ""

#, fuzzy
msgid "favourite_confirm"
msgstr ""

#, fuzzy
msgid "favourite_program"
msgstr ""

#, fuzzy
msgid "favourite_program_invalid"
msgstr ""

#, fuzzy
msgid "favourite_success"
msgstr ""

#, fuzzy
msgid "feedback_message_error"
msgstr ""

msgid "female"
msgstr "Žena"

#, fuzzy
msgid "flag_adventure_prompt"
msgstr ""

#, fuzzy
msgid "float"
msgstr ""

#, fuzzy
msgid "for_teachers"
msgstr ""

msgid "forgot_password"
msgstr "Zapomněl*a jsi heslo?"

#, fuzzy
msgid "from_another_teacher"
msgstr ""

#, fuzzy
msgid "from_magazine_website"
msgstr ""

#, fuzzy
msgid "from_video"
msgstr ""

msgid "gender"
msgstr "Pohlaví"

#, fuzzy
msgid "gender_invalid"
msgstr ""

#, fuzzy
msgid "general_settings"
msgstr ""

#, fuzzy
msgid "give_link_to_teacher"
msgstr ""

#, fuzzy
msgid "go_back"
msgstr ""

#, fuzzy
msgid "go_back_to_main"
msgstr ""

msgid "go_to_your_clone"
msgstr ""

#, fuzzy
msgid "goto_profile"
msgstr ""

#, fuzzy
msgid "graph_title"
msgstr ""

#, fuzzy
msgid "hand_in"
msgstr ""

#, fuzzy
msgid "hand_in_exercise"
msgstr ""

#, fuzzy
msgid "heard_about_hedy"
msgstr ""

#, fuzzy
msgid "heard_about_invalid"
msgstr ""

#, fuzzy
msgid "hedy_introduction_slides"
msgstr ""

#, fuzzy
msgid "hedy_logo_alt"
msgstr ""

#, fuzzy
msgid "hedy_on_github"
msgstr ""

msgid "hello_logo"
msgstr "Ahoj!"

#, fuzzy
msgid "hide_adventures"
msgstr ""

#, fuzzy
msgid "hide_classes"
msgstr ""

#, fuzzy
msgid "hide_keyword_switcher"
msgstr ""

#, fuzzy
msgid "hide_slides"
msgstr ""

#, fuzzy
msgid "highest_level_reached"
msgstr ""

#, fuzzy
msgid "ill_work_some_more"
msgstr ""

#, fuzzy
msgid "image_invalid"
msgstr ""

#, fuzzy
msgid "incomplete_command_exception"
msgstr ""

#, fuzzy
msgid "incorrect_handling_of_quotes_exception"
msgstr ""

#, fuzzy
msgid "incorrect_use_of_types_exception"
msgstr ""

#, fuzzy
msgid "incorrect_use_of_variable_exception"
msgstr ""

#, fuzzy
msgid "indentation_exception"
msgstr ""

#, fuzzy
msgid "input"
msgstr ""

#, fuzzy
msgid "input_variable_role"
msgstr ""

#, fuzzy
msgid "integer"
msgstr ""

#, fuzzy
msgid "invalid_class_link"
msgstr ""

#, fuzzy
msgid "invalid_command_exception"
msgstr ""

#, fuzzy
msgid "invalid_keyword_language_comment"
msgstr ""

#, fuzzy
msgid "invalid_language_comment"
msgstr ""

#, fuzzy
msgid "invalid_level_comment"
msgstr ""

#, fuzzy
msgid "invalid_program_comment"
msgstr ""

#, fuzzy
msgid "invalid_teacher_invitation_code"
msgstr ""

msgid "invalid_username_password"
msgstr "Neplatné uživatelské jméno/heslo."

msgid "invitations_sent"
msgstr ""

msgid "invite"
msgstr ""

#, fuzzy
msgid "invite_by_username"
msgstr ""

#, fuzzy
msgid "invite_date"
msgstr ""

#, fuzzy
msgid "invite_message"
msgstr ""

#, fuzzy
msgid "invite_prompt"
msgstr ""

#, fuzzy
msgid "invite_teacher"
msgstr ""

#, fuzzy
msgid "join_class"
msgstr ""

#, fuzzy
msgid "join_prompt"
msgstr ""

#, fuzzy
msgid "keybinding_waiting_for_keypress"
msgstr ""

#, fuzzy
msgid "keyword_language_invalid"
msgstr ""

#, fuzzy
msgid "landcode_phone_number"
msgstr ""

#, fuzzy
msgid "language"
msgstr ""

#, fuzzy
msgid "language_invalid"
msgstr ""

msgid "languages"
msgstr "Které z těchto programovacích jazyku jsi už někdy použil*a?"

#, fuzzy
msgid "last_edited"
msgstr ""

#, fuzzy
msgid "last_update"
msgstr ""

msgid "lastname"
msgstr "Příjmení"

#, fuzzy
msgid "leave_class"
msgstr ""

#, fuzzy
msgid "level"
msgstr ""

#, fuzzy
msgid "level_accessible"
msgstr ""

#, fuzzy
msgid "level_disabled"
msgstr ""

#, fuzzy
msgid "level_future"
msgstr ""

#, fuzzy
msgid "level_invalid"
msgstr ""

msgid "level_not_class"
msgstr "Jste ve třídě, kde tato úroveň ještě nebyla zpřístupněna"

msgid "level_title"
msgstr "Úroveň"

#, fuzzy
msgid "levels"
msgstr ""

#, fuzzy
msgid "link"
msgstr "Přihlásit se"

#, fuzzy
msgid "list"
msgstr ""

#, fuzzy
msgid "list_variable_role"
msgstr ""

#, fuzzy
msgid "logged_in_to_share"
msgstr ""

msgid "login"
msgstr "Přihlásit se"

msgid "login_long"
msgstr "Přihlásit se ke svému účtu"

#, fuzzy
msgid "login_to_save_your_work"
msgstr ""

msgid "logout"
msgstr "Odhlásit se"

#, fuzzy
msgid "mail_change_password_body"
msgstr "Změnit heslo"

#, fuzzy
msgid "mail_change_password_subject"
msgstr "Změnit heslo"

#, fuzzy
msgid "mail_error_change_processed"
msgstr ""

#, fuzzy
msgid "mail_goodbye"
msgstr ""
"Thank you!\n"
"The Hedy team"

#, fuzzy
msgid "mail_hello"
msgstr ""

#, fuzzy
msgid "mail_recover_password_body"
msgstr ""

msgid "mail_recover_password_subject"
msgstr "Požádat o obnovení hesla."

#, fuzzy
msgid "mail_reset_password_body"
msgstr "Obnovit heslo"

#, fuzzy
msgid "mail_reset_password_subject"
msgstr "Obnovit heslo"

#, fuzzy
msgid "mail_welcome_teacher_body"
msgstr ""
"<strong>Welcome!</strong>\n"
"Congratulations on your brand new Hedy teachers account. Welcome to the world wide community of Hedy teachers!\n"
"<strong>What teachers accounts can do</strong>\n"
"With your teacher account, you have the option to create classes. Your students can than join your classes and you can see their progress. Classes are made and managed though the for <a href=\"https://hedycode.com/for-teachers\">teachers page</a>.\n"
"<strong>How to share ideas</strong>\n"
"If you are using Hedy in class, you probably have ideas for improvements! You can share those ideas with us on the <a href=\"https://github.com/hedyorg/hedy/discussions/categories/ideas\">Ideas Discussion</a>.\n"
"<strong>How to ask for help</strong>\n"
"If anything is unclear, you can post in the <a href=\"https://github.com/hedyorg/hedy/discussions/categories/q-a\">Q&A discussion</a>, or <a href=\"mailto: hello@hedy.org\">send us an email</a>.\n"
"Keep programming!"

#, fuzzy
msgid "mail_welcome_teacher_subject"
msgstr ""

#, fuzzy
msgid "mail_welcome_verify_body"
msgstr ""

#, fuzzy
msgid "mail_welcome_verify_subject"
msgstr ""

msgid "mailing_title"
msgstr "Přihlaš se k odběru Hedy newsletteru"

msgid "main_subtitle"
msgstr "Stupňovitý programovací jazyk"

msgid "main_title"
msgstr ""

#, fuzzy
msgid "make_sure_you_are_done"
msgstr ""

msgid "male"
msgstr "Muž"

#, fuzzy
msgid "more_info"
msgstr ""

#, fuzzy
msgid "more_options"
msgstr ""

#, fuzzy
msgid "multiple_keywords_warning"
msgstr ""

msgid "multiple_levels_warning"
msgstr ""

#, fuzzy
msgid "my_account"
msgstr ""

#, fuzzy
msgid "my_adventures"
msgstr ""

#, fuzzy
msgid "my_classes"
msgstr ""

#, fuzzy
msgid "my_messages"
msgstr ""

#, fuzzy
msgid "my_public_profile"
msgstr ""

#, fuzzy
msgid "name"
msgstr ""

#, fuzzy
msgid "nav_hedy"
msgstr ""

msgid "nav_learn_more"
msgstr "Zjisti víc"

msgid "nav_start"
msgstr "Domů"

msgid "new_password"
msgstr "Nové heslo"

#, fuzzy
msgid "new_password_repeat"
msgstr ""

msgid "newline"
msgstr "nový řádek"

msgid "newsletter"
msgstr ""

#, fuzzy
msgid "next_adventure"
msgstr ""

#, fuzzy
msgid "next_page"
msgstr ""

#, fuzzy
msgid "next_student"
msgstr ""

msgid "no"
msgstr "Ne"

msgid "no_account"
msgstr "Zatím nemáš svů účet?"

#, fuzzy
msgid "no_accounts"
msgstr ""

#, fuzzy
msgid "no_adventures_yet"
msgstr ""

#, fuzzy
msgid "no_more_flat_if"
msgstr ""

#, fuzzy
msgid "no_programs"
msgstr ""

#, fuzzy
msgid "no_shared_programs"
msgstr ""

#, fuzzy
msgid "no_students"
msgstr ""

msgid "no_such_adventure"
msgstr "Toto dobrodružství neexistuje!"

#, fuzzy
msgid "no_such_class"
msgstr ""

msgid "no_such_level"
msgstr "Neexistující úroveň jazyka Hedy!"

msgid "no_such_program"
msgstr "Neexistující program jazyka Hedy!"

#, fuzzy
msgid "no_tag"
msgstr ""

msgid "no_usernames_found"
msgstr ""

#, fuzzy
msgid "not_adventure_yet"
msgstr ""

msgid "not_enrolled"
msgstr "Zdá se, že do této třídy nepatříte!"

#, fuzzy
msgid "not_in_class_no_handin"
msgstr ""

#, fuzzy
msgid "not_logged_in_cantsave"
msgstr ""

#, fuzzy
msgid "not_logged_in_handin"
msgstr ""

msgid "not_teacher"
msgstr "Zdá se, že nejste učitel!"

#, fuzzy
msgid "number"
msgstr ""

#, fuzzy
msgid "number_lines"
msgstr ""

#, fuzzy
msgid "number_of_errors"
msgstr ""

msgid "ok"
msgstr ""

#, fuzzy
msgid "one_level_error"
msgstr ""

#, fuzzy
msgid "only_you_can_see"
msgstr ""

#, fuzzy
msgid "open"
msgstr ""

#, fuzzy
msgid "opening_date"
msgstr ""

#, fuzzy
msgid "opening_dates"
msgstr ""

#, fuzzy
msgid "option"
msgstr ""

#, fuzzy
msgid "or"
msgstr ""

msgid "other"
msgstr "Jiné"

msgid "other_block"
msgstr "Jiný blokový jazyk"

#, fuzzy
msgid "other_settings"
msgstr ""

#, fuzzy
msgid "other_source"
msgstr ""

msgid "other_text"
msgstr "Jiný textový jazyk"

#, fuzzy
msgid "overwrite_warning"
msgstr ""

#, fuzzy
msgid "owner"
msgstr ""

msgid "page_not_found"
msgstr "Tuto stránku nelze najít!"

#, fuzzy
msgid "pair_with_teacher"
msgstr ""

<<<<<<< HEAD
msgid "parsons_title"
msgstr ""

=======
>>>>>>> 58ead06e
msgid "password"
msgstr "Heslo"

#, fuzzy
msgid "password_change_not_allowed"
msgstr ""

#, fuzzy
msgid "password_change_prompt"
msgstr ""

#, fuzzy
msgid "password_change_success"
msgstr ""

#, fuzzy
msgid "password_invalid"
msgstr ""

msgid "password_repeat"
msgstr "Zopakuj heslo"

msgid "password_resetted"
msgstr "Tvé heslo bylo úspěšně obnoveno. Prosím přihlaš se."

msgid "password_six"
msgstr "Heslo musí obsahovat alespoň šest znaků."

msgid "password_updated"
msgstr "Heslo bylo změněno."

#, fuzzy
msgid "passwords_six"
msgstr ""

#, fuzzy
msgid "passwords_too_short"
msgstr ""

#, fuzzy
msgid "pending_invites"
msgstr ""

#, fuzzy
msgid "people_with_a_link"
msgstr ""

msgid "period"
msgstr "tečka"

#, fuzzy
msgid "personal_text"
msgstr ""

#, fuzzy
msgid "personal_text_invalid"
msgstr ""

#, fuzzy
msgid "phone_number"
msgstr ""

#, fuzzy
msgid "preferred_keyword_language"
msgstr ""

#, fuzzy
msgid "preferred_language"
msgstr ""

#, fuzzy
msgid "preview"
msgstr ""

#, fuzzy
msgid "preview_teacher_mode"
msgstr ""

#, fuzzy
msgid "previewing_adventure"
msgstr ""

#, fuzzy
msgid "previewing_class"
msgstr ""

msgid "previous_campaigns"
msgstr "Prohlédnout si zprávy z minulosti"

#, fuzzy
msgid "previous_page"
msgstr ""

#, fuzzy
msgid "print_accounts"
msgstr ""

msgid "print_accounts_title"
msgstr ""

#, fuzzy
msgid "print_logo"
msgstr ""

#, fuzzy
msgid "privacy_terms"
msgstr ""

#, fuzzy
msgid "private"
msgstr ""

#, fuzzy
msgid "profile_logo_alt"
msgstr "Profil byl upraven."

#, fuzzy
msgid "profile_picture"
msgstr ""

msgid "profile_updated"
msgstr "Profil byl upraven."

#, fuzzy
msgid "profile_updated_reload"
msgstr ""

msgid "program_contains_error"
msgstr "Tento program obsahuje chybu, přesto jej chcete sdílet?"

msgid "program_header"
msgstr "Moje programy"

#, fuzzy
msgid "program_too_large_exception"
msgstr ""

msgid "programming_experience"
msgstr "Máš nějaké skušenosti s programováním?"

#, fuzzy
msgid "programming_invalid"
msgstr ""

#, fuzzy
msgid "programs"
msgstr ""

#, fuzzy
msgid "prompt_join_class"
msgstr ""

#, fuzzy
msgid "provided_username_duplicates"
msgstr ""

#, fuzzy
msgid "public"
msgstr ""

msgid "public_adventures"
msgstr ""

#, fuzzy
msgid "public_content"
msgstr ""

#, fuzzy
msgid "public_content_info"
msgstr ""

#, fuzzy
msgid "public_invalid"
msgstr ""

#, fuzzy
msgid "public_profile"
msgstr ""

#, fuzzy
msgid "public_profile_info"
msgstr ""

#, fuzzy
msgid "public_profile_updated"
msgstr ""

msgid "question mark"
msgstr "otazník"

<<<<<<< HEAD
msgid "quiz_tab"
msgstr ""

=======
>>>>>>> 58ead06e
msgid "read_code_label"
msgstr "Přečíst kód nahlas"

#, fuzzy
msgid "recent"
msgstr ""

msgid "recover_password"
msgstr "Požádat o obnovení hesla"

#, fuzzy
msgid "remove"
msgstr ""

#, fuzzy
msgid "remove_customization"
msgstr ""

#, fuzzy
msgid "remove_customizations_prompt"
msgstr ""

#, fuzzy
msgid "remove_student_prompt"
msgstr ""

#, fuzzy
msgid "remove_user_prompt"
msgstr ""

msgid "rename_class"
msgstr ""

msgid "rename_class_prompt"
msgstr ""

#, fuzzy
msgid "repair_program_logo_alt"
msgstr ""

#, fuzzy
msgid "repeat_dep"
msgstr ""

msgid "repeat_match_password"
msgstr "Zopakované heslo se neshoduje."

msgid "repeat_new_password"
msgstr "Zopakuj nové heslo"

#, fuzzy
msgid "report_failure"
msgstr ""

#, fuzzy
msgid "report_program"
msgstr ""

#, fuzzy
msgid "report_success"
msgstr ""

#, fuzzy
msgid "request_invalid"
msgstr ""

#, fuzzy
msgid "request_teacher"
msgstr ""

#, fuzzy
msgid "request_teacher_account"
msgstr ""

msgid "required_field"
msgstr "* povinná pole"

#, fuzzy
msgid "reset_adventure_prompt"
msgstr ""

#, fuzzy
msgid "reset_adventures"
msgstr ""

#, fuzzy
msgid "reset_button"
msgstr ""

msgid "reset_password"
msgstr "Obnovit heslo"

#, fuzzy
msgid "restart"
msgstr ""

#, fuzzy
msgid "retrieve_adventure_error"
msgstr ""

#, fuzzy
msgid "retrieve_class_error"
msgstr ""

#, fuzzy
msgid "retrieve_tag_error"
msgstr ""

#, fuzzy
msgid "role"
msgstr ""

msgid "run_code_button"
msgstr "Spustit kód"

#, fuzzy
msgid "save_parse_warning"
msgstr ""

msgid "save_prompt"
msgstr "Potřebuješ vlastní uživatelský účet, abys mohl*a uložit svůj program. Chceš se nyní přihlásit?"

msgid "save_success_detail"
msgstr "Program byl úspěšně uložen."

msgid "save_turtle_drawing"
msgstr ""

#, fuzzy
msgid "search"
msgstr ""

msgid "search_button"
msgstr "Vyhledat"

#, fuzzy
msgid "second_teacher"
msgstr ""

#, fuzzy
msgid "second_teacher_copy_prompt"
msgstr ""

#, fuzzy
msgid "second_teacher_prompt"
msgstr ""

#, fuzzy
msgid "second_teacher_warning"
msgstr ""

msgid "see_adventure_shared_class"
msgstr ""

#, fuzzy
msgid "see_certificate"
msgstr ""

msgid "select"
msgstr "Vyber"

#, fuzzy
msgid "select_adventures"
msgstr ""

msgid "select_all"
msgstr ""

msgid "select_classes"
msgstr ""

#, fuzzy
msgid "select_lang"
msgstr ""

msgid "select_levels"
msgstr ""

msgid "selected"
msgstr ""

#, fuzzy
msgid "self_removal_prompt"
msgstr ""

msgid "send_password_recovery"
msgstr "Pošlete mi odkaz na obnovení hesla"

#, fuzzy
msgid "sent_by"
msgstr ""

#, fuzzy
msgid "sent_password_recovery"
msgstr ""

#, fuzzy
msgid "settings"
msgstr ""

#, fuzzy
msgid "share_by_giving_link"
msgstr ""

#, fuzzy
msgid "share_your_program"
msgstr ""

msgid "show_editor"
msgstr ""

#, fuzzy
msgid "signup_student_or_teacher"
msgstr ""

msgid "single quotes"
msgstr "jednoduché uvozovky"

msgid "slash"
msgstr "lomítko"

#, fuzzy
msgid "sleeping"
msgstr ""

#, fuzzy
msgid "slides"
msgstr ""

#, fuzzy
msgid "slides_for_level"
msgstr ""

#, fuzzy
msgid "slides_info"
msgstr ""

#, fuzzy
msgid "social_media"
msgstr ""

msgid "solution"
msgstr ""

#, fuzzy
msgid "solution_example"
msgstr ""

#, fuzzy
msgid "solution_example_explanation"
msgstr ""

#, fuzzy
msgid "some_rows_missing_separator"
msgstr ""

#, fuzzy
msgid "something_went_wrong_keyword_parsing"
msgstr ""

msgid "space"
msgstr "mezera"

msgid "star"
msgstr "hvězdička"

#, fuzzy
msgid "start_learning"
msgstr ""

#, fuzzy
msgid "start_teaching"
msgstr ""

msgid "step_title"
msgstr "Úkol"

#, fuzzy
msgid "stepper_variable_role"
msgstr ""

#, fuzzy
msgid "stop"
msgstr ""

msgid "stop_code_button"
msgstr "Zastavit program"

#, fuzzy
msgid "string"
msgstr ""

#, fuzzy
msgid "student_accounts_created"
msgstr ""

#, fuzzy
msgid "student_adventures_table"
msgstr ""

#, fuzzy
msgid "student_adventures_table_explanation"
msgstr ""

#, fuzzy
msgid "student_already_invite"
msgstr ""

#, fuzzy
msgid "student_in_another_class"
msgstr ""

#, fuzzy
msgid "student_information"
msgstr ""

#, fuzzy
msgid "student_information_explanation"
msgstr ""

#, fuzzy
msgid "student_signup_header"
msgstr ""

#, fuzzy
msgid "students"
msgstr ""

#, fuzzy
msgid "submission_time"
msgstr ""

#, fuzzy
msgid "submit_program"
msgstr ""

#, fuzzy
msgid "submit_warning"
msgstr ""

#, fuzzy
msgid "submitted"
msgstr ""

#, fuzzy
msgid "submitted_header"
msgstr ""

msgid "subscribe"
msgstr "Potvrdit"

msgid "subscribe_message"
msgstr ""

msgid "subscribe_newsletter"
msgstr "Přihlásit se k newsletteru"

msgid "subscribed_header"
msgstr ""

msgid "subscribed_message"
msgstr ""

#, fuzzy
msgid "successful_runs"
msgstr ""

msgid "successfully_subscribed"
msgstr ""

#, fuzzy
msgid "suggestion_color"
msgstr ""

#, fuzzy
msgid "suggestion_note"
msgstr ""

#, fuzzy
msgid "suggestion_number"
msgstr ""

msgid "suggestion_numbers_or_strings"
msgstr ""

msgid "surname"
msgstr "Jméno"

#, fuzzy
msgid "survey_skip"
msgstr ""

#, fuzzy
msgid "survey_submit"
msgstr ""

#, fuzzy
msgid "tag_in_adventure"
msgstr ""

#, fuzzy
msgid "tag_input_placeholder"
msgstr ""

#, fuzzy
msgid "tags"
msgstr ""

#, fuzzy
msgid "teacher"
msgstr ""

#, fuzzy
msgid "teacher_invalid"
msgstr ""

#, fuzzy
msgid "teacher_invitation_require_login"
msgstr ""

#, fuzzy
msgid "teacher_manual"
msgstr ""

#, fuzzy
msgid "teacher_signup_header"
msgstr ""

#, fuzzy
msgid "teacher_welcome"
msgstr ""

#, fuzzy
msgid "teachers"
msgstr ""

#, fuzzy
msgid "template_code"
msgstr ""
"This is the explanation of my adventure!\n"
"\n"
"This way I can show a command: <code>{print}</code>\n"
"\n"
"But sometimes I might want to show a piece of code, like this:\n"
"<pre>\n"
"ask What's your name?\n"
"echo so your name is \n"
"</pre>"

msgid "this_adventure_has_an_example_solution"
msgstr ""

#, fuzzy
msgid "this_turns_in_assignment"
msgstr ""

#, fuzzy
msgid "title"
msgstr ""

#, fuzzy
msgid "title_admin"
msgstr ""

#, fuzzy
msgid "title_class-overview"
msgstr ""

#, fuzzy
msgid "title_customize-adventure"
msgstr ""

#, fuzzy
msgid "title_customize-class"
msgstr ""

msgid "title_for-teacher"
msgstr "Hedy - pro učitele"

msgid "title_learn-more"
msgstr "Hedy - dozvědět se více"

msgid "title_login"
msgstr "Hedy - přihlášení"

msgid "title_my-profile"
msgstr "Hedy - můj účet"

#, fuzzy
msgid "title_privacy"
msgstr ""

msgid "title_programs"
msgstr "Hedy - Moje programy"

#, fuzzy
msgid "title_public-adventures"
msgstr ""

msgid "title_recover"
msgstr "Hedy - obnovení účtu"

msgid "title_reset"
msgstr "Hedy - obnovení hesla"

msgid "title_signup"
msgstr "Hedy - vytvoření účtu"

#, fuzzy
msgid "title_start"
msgstr ""

#, fuzzy
msgid "title_view-adventure"
msgstr ""

#, fuzzy
msgid "token_invalid"
msgstr ""

#, fuzzy
msgid "too_many_accounts"
msgstr ""

msgid "tooltip_level_locked"
msgstr ""

msgid "translate_error"
msgstr "Při provádění kódu se něco pokazilo. Zkuste kód spustit a zjistit, zda neobsahuje chybu. Kód s chybami nelze provést."

#, fuzzy
msgid "translating_hedy"
msgstr ""

#, fuzzy
msgid "translator"
msgstr ""

#, fuzzy
msgid "turned_into_teacher"
msgstr ""

msgid "unauthorized"
msgstr "Nemáte oprávnění k přístupu na tuto stránku"

#, fuzzy
msgid "unfavourite_confirm"
msgstr ""

#, fuzzy
msgid "unfavourite_success"
msgstr ""

#, fuzzy
msgid "unknown_variable_role"
msgstr ""

#, fuzzy
msgid "unsaved_class_changes"
msgstr ""

#, fuzzy
msgid "unsubmit_program"
msgstr ""

#, fuzzy
msgid "unsubmit_warning"
msgstr ""

#, fuzzy
msgid "unsubmitted"
msgstr ""

msgid "unsubscribed_header"
msgstr ""

msgid "unsubscribed_message"
msgstr ""

#, fuzzy
msgid "update_adventure_prompt"
msgstr ""

#, fuzzy
msgid "update_public"
msgstr ""

#, fuzzy
msgid "updating_indicator"
msgstr ""

#, fuzzy
msgid "use_custom_passwords"
msgstr ""

#, fuzzy
msgid "use_generated_passwords"
msgstr ""

#, fuzzy
msgid "use_of_blanks_exception"
msgstr ""

#, fuzzy
msgid "use_of_nested_functions_exception"
msgstr ""

#, fuzzy
msgid "used_in"
msgstr ""

#, fuzzy
msgid "user"
msgstr "Uživatelské jméno"

#, fuzzy
msgid "user_not_private"
msgstr ""

msgid "username"
msgstr "Uživatelské jméno"

#, fuzzy
msgid "username_contains_invalid_symbol"
msgstr ""

#, fuzzy
msgid "username_contains_separator"
msgstr ""

#, fuzzy
msgid "username_empty"
msgstr ""

#, fuzzy
msgid "username_invalid"
msgstr ""

msgid "username_special"
msgstr "Uživatelské jméno nesmí obsahovat `:` a `@`."

msgid "username_three"
msgstr "Uživatelské jméno musí obsahovat alespoň tři znaky."

#, fuzzy
msgid "usernames_too_short"
msgstr ""

#, fuzzy
msgid "usernames_unavailable"
msgstr ""

#, fuzzy
msgid "view_adventures"
msgstr ""

#, fuzzy
msgid "view_classes"
msgstr ""

#, fuzzy
msgid "view_program"
msgstr ""

#, fuzzy
msgid "view_slides"
msgstr ""

#, fuzzy
msgid "waiting_for_submit"
msgstr ""

#, fuzzy
msgid "walker_variable_role"
msgstr ""

msgid "website"
msgstr ""

#, fuzzy
msgid "what_is_your_role"
msgstr ""

msgid "workbook_circle_question_text"
msgstr ""

msgid "workbook_circle_question_title"
msgstr ""

msgid "workbook_define_question_text"
msgstr ""

msgid "workbook_define_question_title"
msgstr ""

msgid "workbook_input_question_text"
msgstr ""

msgid "workbook_input_question_title"
msgstr ""

msgid "workbook_multiple_choice_question_text"
msgstr ""

msgid "workbook_multiple_choice_question_title"
msgstr ""

msgid "workbook_open_question_title"
msgstr ""

msgid "workbook_output_question_text"
msgstr ""

msgid "workbook_output_question_title"
msgstr ""

msgid "year_invalid"
msgstr "Prosím zadej rok mezi 1900 a {current_year}"

msgid "yes"
msgstr "Ano"

#, fuzzy
msgid "your_personal_text"
msgstr ""

#, fuzzy
msgid "your_program"
msgstr ""

#~ msgid "create_account_explanation"
#~ msgstr "Vlastní účet ti umožňuje ukládat si své programy."

#~ msgid "only_teacher_create_class"
#~ msgstr "Only teachers are allowed to create classes!"

#~ msgid "keyword_support"
#~ msgstr "Translated keywords"

#~ msgid "non_keyword_support"
#~ msgstr "Translated content"

#~ msgid "try_button"
#~ msgstr "Vyzkoušet"

#~ msgid "select_own_adventures"
#~ msgstr "Select own adventures"

#~ msgid "view"
#~ msgstr "View"

#~ msgid "class"
#~ msgstr "Class"

#~ msgid "save_code_button"
#~ msgstr "Uložit kód"

#~ msgid "share_code_button"
#~ msgstr "Uložit a sdílet kód"

#~ msgid "classes_invalid"
#~ msgstr "The list of selected classes is invalid"

#~ msgid "directly_add_adventure_to_classes"
#~ msgstr "Do you want to add this adventure directly to one of your classes?"

#~ msgid "hand_in_assignment"
#~ msgstr "Hand in assignment"

#~ msgid "select_a_level"
#~ msgstr "Select a level"

#~ msgid "answer_invalid"
#~ msgstr "Your password is invalid."

#~ msgid "available_adventures_level"
#~ msgstr "Available adventures level"

#~ msgid "customize_class_exp_1"
#~ msgstr "Customize class"

#~ msgid "customize_class_exp_2"
#~ msgstr "Customize class"

#~ msgid "customize_class_step_1"
#~ msgstr "Customize class"

#~ msgid "customize_class_step_2"
#~ msgstr "Customize class"

#~ msgid "customize_class_step_3"
#~ msgstr "Customize class"

#~ msgid "customize_class_step_4"
#~ msgstr "Customize class"

#~ msgid "customize_class_step_5"
#~ msgstr "Customize class"

#~ msgid "customize_class_step_6"
#~ msgstr "Customize class"

#~ msgid "customize_class_step_7"
#~ msgstr "Customize class"

#~ msgid "customize_class_step_8"
#~ msgstr "Customize class"

#~ msgid "example_code_header"
#~ msgstr "Příklad kódu v Hedy"

#~ msgid "feedback_failure"
#~ msgstr "Wrong!"

#~ msgid "feedback_success"
#~ msgstr "Good!"

#~ msgid "go_to_first_question"
#~ msgstr "Go to question 1"

#~ msgid "question"
#~ msgstr "Question"

#~ msgid "question_doesnt_exist"
#~ msgstr "This question does not exist"

#~ msgid "question_invalid"
#~ msgstr "Your token is invalid."

#~ msgid "too_many_attempts"
#~ msgstr "Too many attempts"

#~ msgid "class_stats"
#~ msgstr "Show class statistics"

#~ msgid "visit_own_public_profile"
#~ msgstr "Public profile"

#~ msgid "title_class logs"
#~ msgstr "Hedy - Join class"

#~ msgid "title_class statistics"
#~ msgstr "My statistics"

#~ msgid "disabled_button_locked"
#~ msgstr "Your teacher hasn't unlocked this level yet"

#~ msgid "duplicate_tag"
#~ msgstr "You already have a tag with this name."

#~ msgid "tag_deleted"
#~ msgstr "This tag was successfully deleted."

#~ msgid "no_tags"
#~ msgstr "No tags yet."

#~ msgid "apply_filters"
#~ msgstr "Apply filters"

#~ msgid "write_first_program"
#~ msgstr "Write your first program!"

#~ msgid "share_confirm"
#~ msgstr "Are you sure you want to make the program public?"

#~ msgid "share_success_detail"
#~ msgstr "Program byl úspěšně sdílen"

#~ msgid "unshare_confirm"
#~ msgstr "Are you sure you want to make the program private?"

#~ msgid "unshare_success_detail"
#~ msgstr "Program už dále není sdílený"

#~ msgid "hello_world"
#~ msgstr "Hello world!"

#~ msgid "adventure_exp_1"
#~ msgstr "Type your adventure of choice on the right-hand side. After creating your adventure you can include it in one of your classes under \"customizations\". If you want to include a command in your adventure please use code anchors like this:"

#~ msgid "adventure_exp_2"
#~ msgstr "If you want to show actual code snippets, for example to give student a template or example of the code. Please use pre anchors like this:"

#~ msgid "hide_parsons"
#~ msgstr "Hide puzzle"

#~ msgid "hide_quiz"
#~ msgstr "Hide quiz"

#~ msgid "Locked Language Feature"
#~ msgstr "You are using {concept}! That is awesome, but {concept} is not unlocked yet! It will be unlocked in a later level."

#~ msgid "nested blocks"
#~ msgstr "a block in a block"

#~ msgid "save"
#~ msgstr "Save"

#~ msgid "update_profile"
#~ msgstr "Upravit profil"

#~ msgid "variables"
#~ msgstr "Variables"

#~ msgid "add_students_options"
#~ msgstr "Create student accounts"

#~ msgid "class_live"
#~ msgstr "Live statistics"

#~ msgid "class_overview"
#~ msgstr "Class overview"

#~ msgid "last_login"
#~ msgstr "Last login"

#~ msgid "page"
#~ msgstr "page"

#~ msgid "student_list"
#~ msgstr "Student list"

#~ msgid "title_class grid_overview"
#~ msgstr "Hedy - Grid overview"

#~ msgid "title_class live_statistics"
#~ msgstr "Hedy - Live Statistics"

#~ msgid "amount_created"
#~ msgstr "programs created"

#~ msgid "amount_saved"
#~ msgstr "programs saved"

#~ msgid "common_errors"
#~ msgstr "Common errors"

#~ msgid "grid_overview"
#~ msgstr "Overview of programs per adventure"

#~ msgid "last_error"
#~ msgstr "Last error"

#~ msgid "last_program"
#~ msgstr "Last program"

#~ msgid "live_dashboard"
#~ msgstr "Live Dashboard"

#~ msgid "runs_over_time"
#~ msgstr "Runs over time"

#~ msgid "student_details"
#~ msgstr "Student details"

#~ msgid "explore_explanation"
#~ msgstr "On this page you can look through programs created by other Hedy users. You can filter on both a Hedy level and adventure. Click on \"View program\" to open a program and run it. Programs with a red header contain a mistake. You can still open the program, but running it will result in an error. You can of course try to fix it! If the creator has a public profile you can click their username to visit their profile. There you will find all their shared programs and much more!"

#~ msgid "achievement_earned"
#~ msgstr "You've earned an achievement!"

#~ msgid "achievements"
#~ msgstr "achievements"

#~ msgid "achievements_check_icon_alt"
#~ msgstr "You've earned an achievement!"

#~ msgid "achievements_logo_alt"
#~ msgstr "achievements"

#~ msgid "amount_submitted"
#~ msgstr "programs submitted"

#~ msgid "country_title"
#~ msgstr "Please select a valid country."

#~ msgid "create_public_profile"
#~ msgstr "Public profile"

#~ msgid "general"
#~ msgstr "Pohlaví"

#~ msgid "hedy_achievements"
#~ msgstr "My achievements"

#~ msgid "hidden"
#~ msgstr "Hint?"

#~ msgid "highscore_explanation"
#~ msgstr "On this page you can look through programs created by other Hedy users. You can filter on both a Hedy level and adventure. Click on \"View program\" to open a program and run it. Programs with a red header contain a mistake. You can still open the program, but running it will result in an error. You can of course try to fix it! If the creator has a public profile you can click their username to visit their profile. There you will find all their shared programs and much more!"

#~ msgid "highscore_no_public_profile"
#~ msgstr "You don't have a public profile and are therefore not listed on the highscores. Do you wish to create one?"

#~ msgid "highscores"
#~ msgstr "Score"

#~ msgid "last_achievement"
#~ msgstr "Last earned achievement"

#~ msgid "my_achievements"
#~ msgstr "My achievements"

#~ msgid "no_certificate"
#~ msgstr "This user hasn't earned the Hedy Certificate of Completion"

#~ msgid "no_such_highscore"
#~ msgstr "Neexistující úroveň jazyka Hedy!"

#~ msgid "number_achievements"
#~ msgstr "Number of achievements"

#~ msgid "percentage_achieved"
#~ msgstr "Achieved by {percentage}% of the users"

#~ msgid "programs_created"
#~ msgstr "Moje programy"

#~ msgid "programs_saved"
#~ msgstr "Programs"

#~ msgid "programs_submitted"
#~ msgstr "programs submitted"

#~ msgid "title_achievements"
#~ msgstr "Hedy - Moje úspěchy"

#~ msgid "whole_world"
#~ msgstr "The world"

#~ msgid "your_class"
#~ msgstr "My classes"

#~ msgid "create_question"
#~ msgstr "Do you want to create one?"

#~ msgid "explore_programs"
#~ msgstr "Explore programs"

#~ msgid "explore_programs_logo_alt"
#~ msgstr "Explore programs"

#~ msgid "hedy_tutorial_logo_alt"
#~ msgstr "Start hedy tutorial"

#~ msgid "no_public_profile"
#~ msgstr "Public profile"

#~ msgid "start_hedy_tutorial"
#~ msgstr "Start hedy tutorial"

#~ msgid "start_programming"
#~ msgstr "Directly start programming"

#~ msgid "start_programming_logo_alt"
#~ msgstr "Directly start programming"

#~ msgid "start_teacher_tutorial"
#~ msgstr "Start teacher tutorial"

#~ msgid "teacher_tutorial_logo_alt"
#~ msgstr "You have received an invitation to join class"

#~ msgid "title_landing-page"
#~ msgstr "Vítá vás Hedy!"

#~ msgid "welcome"
#~ msgstr "Welcome to Hedy! Your are now the proud owner of a teachers account which allows you to create classes and invite students."

#~ msgid "welcome_back"
#~ msgstr "Welcome to Hedy! Your are now the proud owner of a teachers account which allows you to create classes and invite students."

#~ msgid "your_account"
#~ msgstr "Zatím nemáš svů účet?"

#~ msgid "your_last_program"
#~ msgstr "Favourite program"

#~ msgid "already_teacher"
#~ msgstr "You already have a teacher account."

#~ msgid "already_teacher_request"
#~ msgstr "You already have a pending teacher request."

#~ msgid "teacher_account_request"
#~ msgstr "You have a pending teacher account request"

#~ msgid "teacher_account_success"
#~ msgstr "You successfully requested a teacher account."

#~ msgid "student_not_allowed_in_class"
#~ msgstr "Student not allowed in class"

#~ msgid "accounts_created"
#~ msgstr "Accounts where successfully created."

#~ msgid "accounts_intro"
#~ msgstr "On this page you can create accounts for multiple students at the same time. It is also possible to directly add them to one of your classes. By pressing the green + on the bottom right of the page you can add extra rows. You can delete a row by pressing the corresponding red cross. Make sure no rows are empty when you press \"Create accounts\". Please keep in mind that every username and mail address needs to be unique and the password needs to be <b>at least</b> 6 characters."

#~ msgid "create_multiple_accounts"
#~ msgstr "Create multiple accounts"

#~ msgid "download_login_credentials"
#~ msgstr "Do you want to download the login credentials after the accounts creation?"

#~ msgid "generate_passwords"
#~ msgstr "Generate passwords"

#~ msgid "postfix_classname"
#~ msgstr "Postfix classname"

#~ msgid "reset_view"
#~ msgstr "Reset"

#~ msgid "unique_usernames"
#~ msgstr "All usernames need to be unique."

#~ msgid "usernames_exist"
#~ msgstr "One or more usernames is already in use."

#~ msgid "**Question**: What is the output of this code?"
#~ msgstr ""

#~ msgid "Output"
#~ msgstr ""

#~ msgid "clear"
#~ msgstr ""

#~ msgid "bug"
#~ msgstr ""

#~ msgid "feature"
#~ msgstr ""

#~ msgid "feedback"
#~ msgstr ""

#~ msgid "feedback_message_success"
#~ msgstr ""

#~ msgid "feedback_modal_message"
#~ msgstr ""

#~ msgid "adventures"
#~ msgstr ""

#~ msgid "classes"
#~ msgstr ""

#~ msgid "Adventure"
#~ msgstr ""

#~ msgid "Answer"
#~ msgstr ""

#~ msgid "adventure_prompt"
#~ msgstr ""

#~ msgid "select_tag"
#~ msgstr ""

#~ msgid "Delete"
#~ msgstr ""

#~ msgid "select_class"
#~ msgstr ""

#~ msgid "invalid_tutorial_step"
#~ msgstr ""

#~ msgid "next_step_tutorial"
#~ msgstr ""

#~ msgid "tutorial"
#~ msgstr ""

#~ msgid "tutorial_code_snippet"
#~ msgstr ""

#~ msgid "tutorial_message_not_found"
#~ msgstr ""

#~ msgid "tutorial_title_not_found"
#~ msgstr ""

#~ msgid "survey"
#~ msgstr ""

#~ msgid "survey_completed"
#~ msgstr ""

#~ msgid "put"
#~ msgstr ""

#~ msgid "disable_explore_page"
#~ msgstr ""

#~ msgid "hedy_choice_title"
#~ msgstr ""

#~ msgid "nav_explore"
#~ msgstr ""

#~ msgid "title_explore"
#~ msgstr ""

#~ msgid "all_class_highscores"
#~ msgstr ""

#~ msgid "hide_cheatsheet"
#~ msgstr ""

#~ msgid "advance_button"
#~ msgstr "Jít na úroveň {level}"

#~ msgid "correct_answer"
#~ msgstr ""

#~ msgid "developers_mode"
#~ msgstr ""

#~ msgid "disable_parsons"
#~ msgstr ""

#~ msgid "disable_quizes"
#~ msgstr ""

#~ msgid "disabled_button_quiz"
#~ msgstr ""

#~ msgid "end_quiz"
#~ msgstr ""

#~ msgid "exercise"
#~ msgstr ""

#~ msgid "exercise_doesnt_exist"
#~ msgstr ""

#~ msgid "get_certificate"
#~ msgstr ""

#~ msgid "go_to_question"
#~ msgstr ""

#~ msgid "go_to_quiz_result"
#~ msgstr ""

#~ msgid "hint"
#~ msgstr ""

#~ msgid "next_exercise"
#~ msgstr ""

#~ msgid "percentage"
#~ msgstr ""

#~ msgid "quiz_logo_alt"
#~ msgstr ""

#~ msgid "quiz_score"
#~ msgstr ""

#~ msgid "quiz_threshold_not_reached"
#~ msgstr ""

#~ msgid "regress_button"
#~ msgstr "Vrátit se na úroveň {level}"

#~ msgid "score"
#~ msgstr ""

#~ msgid "start_quiz"
#~ msgstr ""

#~ msgid "submit_answer"
#~ msgstr ""

#~ msgid "title_join-class"
#~ msgstr ""

#~ msgid "unlock_thresholds"
#~ msgstr ""

#~ msgid "value"
#~ msgstr ""

#~ msgid "what_should_my_code_do"
#~ msgstr ""

#~ msgid "certificate"
#~ msgstr ""

#~ msgid "congrats_message"
#~ msgstr ""

#~ msgid "fun_statistics_msg"
#~ msgstr ""

#~ msgid "highest_quiz_score"
#~ msgstr ""

#~ msgid "longest_program"
#~ msgstr ""

#~ msgid "number_programs"
#~ msgstr ""

#~ msgid "user_inexistent"
#~ msgstr ""

#~ msgid "copy_join_link"
#~ msgstr ""

#~ msgid "copy_link_success"
#~ msgstr "Zkopírovat odkaz ke sdílení"

#~ msgid "mandatory_mode"
#~ msgstr ""
<<<<<<< HEAD
=======

#~ msgid "parsons_title"
#~ msgstr ""

#~ msgid "quiz_tab"
#~ msgstr ""
>>>>>>> 58ead06e
<|MERGE_RESOLUTION|>--- conflicted
+++ resolved
@@ -1393,12 +1393,6 @@
 msgid "pair_with_teacher"
 msgstr ""
 
-<<<<<<< HEAD
-msgid "parsons_title"
-msgstr ""
-
-=======
->>>>>>> 58ead06e
 msgid "password"
 msgstr "Heslo"
 
@@ -1589,12 +1583,6 @@
 msgid "question mark"
 msgstr "otazník"
 
-<<<<<<< HEAD
-msgid "quiz_tab"
-msgstr ""
-
-=======
->>>>>>> 58ead06e
 msgid "read_code_label"
 msgstr "Přečíst kód nahlas"
 
@@ -2915,12 +2903,9 @@
 
 #~ msgid "mandatory_mode"
 #~ msgstr ""
-<<<<<<< HEAD
-=======
 
 #~ msgid "parsons_title"
 #~ msgstr ""
 
 #~ msgid "quiz_tab"
 #~ msgstr ""
->>>>>>> 58ead06e
