# Czech translations for PROJECT.
# Copyright (C) 2023 ORGANIZATION
# This file is distributed under the same license as the PROJECT project.
# FIRST AUTHOR <EMAIL@ADDRESS>, 2023.
#
msgid ""
msgstr ""
"Project-Id-Version: PROJECT VERSION\n"
"Report-Msgid-Bugs-To: EMAIL@ADDRESS\n"
"POT-Creation-Date: 2000-01-01 00:00+0000\n"
"PO-Revision-Date: 2024-10-25 06:21+0000\n"
"Last-Translator: Prefill add-on <noreply-addon-prefill@weblate.org>\n"
"Language-Team: cs <LL@li.org>\n"
"Language: cs\n"
"MIME-Version: 1.0\n"
"Content-Type: text/plain; charset=utf-8\n"
"Content-Transfer-Encoding: 8bit\n"
"Plural-Forms: nplurals=3; plural=((n==1) ? 0 : (n>=2 && n<=4) ? 1 : 2);\n"
"X-Generator: Weblate 5.8.2-dev\n"
"Generated-By: Babel 2.14.0\n"

#, fuzzy
msgid "Access Before Assign"
msgstr ""

#, fuzzy
msgid "Cyclic Var Definition"
msgstr ""

#, fuzzy
msgid "Else Without If Error"
msgstr ""

#, fuzzy
msgid "Function Undefined"
msgstr ""

#, fuzzy
msgid "Has Blanks"
msgstr ""

#, fuzzy
msgid "Incomplete"
msgstr ""

#, fuzzy
msgid "Incomplete Repeat"
msgstr ""

#, fuzzy
msgid "Invalid"
msgstr "`{invalid_command}` není příkaz v Hedy na úrovni {level}. Nemyslel*a jsi spíš `{guessed_command}`?"

#, fuzzy
msgid "Invalid Argument"
msgstr ""

#, fuzzy
msgid "Invalid Argument Type"
msgstr ""

#, fuzzy
msgid "Invalid At Command"
msgstr ""

#, fuzzy
msgid "Invalid Space"
msgstr "Jejda, řádek číslo {line_number} začíná mezerou! Mezery dokáží počítač pořádně zmást, mohl*a bys ji prosím vymazat?"

#, fuzzy
msgid "Invalid Type Combination"
msgstr ""

#, fuzzy
msgid "Lonely Echo"
msgstr ""

#, fuzzy
msgid "Lonely Text"
msgstr ""

#, fuzzy
msgid "Missing Additional Command"
msgstr ""

#, fuzzy
msgid "Missing Colon Error"
msgstr ""

#, fuzzy
msgid "Missing Command"
msgstr ""

#, fuzzy
msgid "Missing Inner Command"
msgstr ""

#, fuzzy
msgid "Missing Square Brackets"
msgstr ""

#, fuzzy
msgid "Missing Variable"
msgstr ""

#, fuzzy
msgid "Misspelled At Command"
msgstr ""

#, fuzzy
msgid "No Indentation"
msgstr ""

#, fuzzy
msgid "Non Decimal Variable"
msgstr ""

#, fuzzy
msgid "Parse"
msgstr "Tebou zadaný kód není platný kód v Hedy. Chyba je na řádku {location[0]}, na pozici {location[1]}. Napsal*a jsi tam `{character_found}`, ale to není povoleno."

#, fuzzy
msgid "Pressit Missing Else"
msgstr ""

#, fuzzy
msgid "Runtime Index Error"
msgstr ""

#, fuzzy
msgid "Runtime Value Error"
msgstr ""

#, fuzzy
msgid "Runtime Values Error"
msgstr ""

#, fuzzy
msgid "Save Microbit code "
msgstr ""

#, fuzzy
msgid "Too Big"
msgstr ""

#, fuzzy
msgid "Too Few Indents"
msgstr ""

#, fuzzy
msgid "Too Many Indents"
msgstr ""

#, fuzzy
msgid "Unexpected Indentation"
msgstr ""

#, fuzzy
msgid "Unquoted Assignment"
msgstr ""

#, fuzzy
msgid "Unquoted Equality Check"
msgstr ""

#, fuzzy
msgid "Unquoted Text"
msgstr "Dávej si pozor, pokud chceš něco vypsat, musí text začínat a končit uvozovkami. Někde jsi nějakou zapomněl*a."

#, fuzzy
msgid "Unsupported Float"
msgstr ""

#, fuzzy
msgid "Unsupported String Value"
msgstr ""

#, fuzzy
msgid "Unused Variable"
msgstr ""

#, fuzzy
msgid "Var Undefined"
msgstr "Pokusil*a ses vypsat `{name}`, ale neinicializoval*a ji."

#, fuzzy
msgid "Wrong Level"
msgstr "Toto je správný kód v Hedy, ale na špatné úrovni. Napsal jsi kód `{offending_keyword}` na úrovni {working_level}. Tip: {tip}"

#, fuzzy
msgid "Wrong Number of Arguments"
msgstr ""

msgid "about_this_adventure"
msgstr ""

#, fuzzy
msgid "account_overview"
msgstr ""

#, fuzzy
msgid "actions"
msgstr ""

#, fuzzy
msgid "add"
msgstr ""

#, fuzzy
msgid "add_students"
msgstr "students"

#, fuzzy
msgid "add_your_language"
msgstr ""

#, fuzzy
msgid "admin"
msgstr ""

msgid "advance_button"
msgstr "Jít na úroveň {level}"

msgid "adventure"
msgstr "Dobrodružství"

#, fuzzy
msgid "adventure_cloned"
msgstr ""

#, fuzzy
msgid "adventure_code_button"
msgstr ""

#, fuzzy
msgid "adventure_codeblock_button"
msgstr ""

#, fuzzy
msgid "adventure_duplicate"
msgstr ""

#, fuzzy
msgid "adventure_empty"
msgstr ""

#, fuzzy
msgid "adventure_exp_3"
msgstr "You can use the \"preview\" button to view a styled version of your adventure. To view the adventure on a dedicated page, select \"view\" from the teachers page."

#, fuzzy
msgid "adventure_exp_classes"
msgstr ""

#, fuzzy
msgid "adventure_flagged"
msgstr ""

#, fuzzy
msgid "adventure_id_invalid"
msgstr ""

#, fuzzy
msgid "adventure_length"
msgstr ""

#, fuzzy
msgid "adventure_name_invalid"
msgstr ""

#, fuzzy
msgid "adventure_terms"
msgstr ""

#, fuzzy
msgid "adventure_updated"
msgstr ""

#, fuzzy
msgid "adventures_completed"
msgstr ""

#, fuzzy
msgid "adventures_info"
msgstr ""

#, fuzzy
msgid "adventures_restored"
msgstr ""

#, fuzzy
msgid "adventures_ticked"
msgstr ""

#, fuzzy
msgid "adventures_tried"
msgstr ""

#, fuzzy
msgid "ago"
msgstr ""

#, fuzzy
msgid "agree_invalid"
msgstr ""

#, fuzzy
msgid "agree_with"
msgstr ""

msgid "ajax_error"
msgstr "Nastala chyba, prosím zkus to znova."

#, fuzzy
msgid "all"
msgstr ""

#, fuzzy
msgid "all_class_highscores"
msgstr ""

#, fuzzy
msgid "all_rows_missing_separator"
msgstr ""

msgid "already_account"
msgstr "Už máš svůj účet?"

#, fuzzy
msgid "already_program_running"
msgstr ""

msgid "are_you_sure"
msgstr "Opravdu to chceš udělat? Tato akce je nevratná."

#, fuzzy
msgid "ask_needs_var"
msgstr ""

msgid "available_in"
msgstr ""

msgid "back_to_class"
msgstr ""

#, fuzzy
msgid "become_a_sponsor"
msgstr ""

msgid "birth_year"
msgstr "Rok narození"

msgid "by"
msgstr "od"

#, fuzzy
msgid "cancel"
msgstr ""

#, fuzzy
msgid "cant_parse_exception"
msgstr ""

#, fuzzy
msgid "certificate"
msgstr ""

#, fuzzy
msgid "certified_teacher"
msgstr ""

msgid "change_password"
msgstr "Změnit heslo"

#, fuzzy
msgid "cheatsheet_title"
msgstr ""

#, fuzzy
msgid "class_already_joined"
msgstr ""

#, fuzzy
msgid "class_customize_success"
msgstr ""

#, fuzzy
msgid "class_graph_explanation"
msgstr ""

msgid "class_logs"
msgstr ""

#, fuzzy
msgid "class_name_duplicate"
msgstr ""

#, fuzzy
msgid "class_name_empty"
msgstr ""

#, fuzzy
msgid "class_name_invalid"
msgstr ""

#, fuzzy
msgid "class_name_prompt"
msgstr ""

#, fuzzy
msgid "class_performance_graph"
msgstr ""

#, fuzzy
msgid "class_survey_description"
msgstr ""

#, fuzzy
msgid "class_survey_later"
msgstr ""

#, fuzzy
msgid "class_survey_question1"
msgstr ""

#, fuzzy
msgid "class_survey_question2"
msgstr ""

#, fuzzy
msgid "class_survey_question3"
msgstr ""

#, fuzzy
msgid "class_survey_question4"
msgstr ""

#, fuzzy
msgid "classes_info"
msgstr ""

#, fuzzy
msgid "clone"
msgstr ""

#, fuzzy
msgid "cloned_times"
msgstr ""

#, fuzzy
msgid "close"
msgstr ""

msgid "comma"
msgstr "čárka"

#, fuzzy
msgid "command_not_available_yet_exception"
msgstr ""

#, fuzzy
msgid "command_unavailable_exception"
msgstr ""

#, fuzzy
msgid "commands"
msgstr ""

#, fuzzy
msgid "complete"
msgstr ""

#, fuzzy
msgid "congrats_message"
msgstr ""

#, fuzzy
msgid "connect_guest_teacher"
msgstr ""

#, fuzzy
msgid "constant_variable_role"
msgstr ""

msgid "containing"
msgstr ""

#, fuzzy
msgid "content_invalid"
msgstr ""

#, fuzzy
msgid "continue"
msgstr ""

#, fuzzy
msgid "contributor"
msgstr ""

#, fuzzy
msgid "copy_accounts_to_clipboard"
msgstr ""

msgid "copy_clipboard"
msgstr "Úspěšně skopírováno do schránky"

#, fuzzy
msgid "copy_code"
msgstr ""

#, fuzzy
msgid "copy_join_link"
msgstr ""

#, fuzzy
msgid "copy_link_success"
msgstr "Zkopírovat odkaz ke sdílení"

msgid "copy_link_to_share"
msgstr "Zkopírovat odkaz ke sdílení"

#, fuzzy
msgid "copy_mail_link"
msgstr ""

#, fuzzy
msgid "correct_answer"
msgstr ""

msgid "country"
msgstr "Země"

#, fuzzy
msgid "country_invalid"
msgstr ""

msgid "create_account"
msgstr "Vytvořit účet"

#, fuzzy
msgid "create_accounts"
msgstr ""

#, fuzzy
msgid "create_accounts_placeholder"
msgstr ""

#, fuzzy
msgid "create_accounts_prompt"
msgstr ""

#, fuzzy
msgid "create_adventure"
msgstr ""

#, fuzzy
msgid "create_class"
msgstr ""

#, fuzzy
msgid "create_student_account"
msgstr ""

#, fuzzy
msgid "create_student_account_explanation"
msgstr ""

#, fuzzy
msgid "create_student_accounts"
msgstr ""

#, fuzzy
msgid "create_teacher_account"
msgstr ""

#, fuzzy
msgid "create_teacher_account_explanation"
msgstr ""

#, fuzzy
msgid "create_usernames_and_passwords_desc"
msgstr ""

#, fuzzy
msgid "create_usernames_and_passwords_title"
msgstr ""

#, fuzzy
msgid "create_usernames_desc"
msgstr ""

#, fuzzy
msgid "create_usernames_title"
msgstr ""

#, fuzzy
msgid "creator"
msgstr ""

#, fuzzy
msgid "current_password"
msgstr ""

#, fuzzy
msgid "customization_deleted"
msgstr ""

#, fuzzy
msgid "customize"
msgstr ""

#, fuzzy
msgid "customize_adventure"
msgstr ""

#, fuzzy
msgid "customize_class"
msgstr ""

msgid "dash"
msgstr "pomlčka"

#, fuzzy
msgid "debug"
msgstr ""

#, fuzzy
msgid "default_401"
msgstr ""

#, fuzzy
msgid "default_403"
msgstr ""

#, fuzzy
msgid "default_404"
msgstr ""

#, fuzzy
msgid "default_500"
msgstr ""

#, fuzzy
msgid "delete"
msgstr ""

#, fuzzy
msgid "delete_adventure_prompt"
msgstr ""

#, fuzzy
msgid "delete_class_prompt"
msgstr ""

#, fuzzy
msgid "delete_confirm"
msgstr ""

#, fuzzy
msgid "delete_invite"
msgstr ""

#, fuzzy
msgid "delete_invite_prompt"
msgstr ""

#, fuzzy
msgid "delete_public"
msgstr ""

#, fuzzy
msgid "delete_success"
msgstr ""

#, fuzzy
msgid "delete_tag_prompt"
msgstr ""

msgid "destroy_profile"
msgstr "Trvale odstranit účet"

#, fuzzy
msgid "developers_mode"
msgstr ""

#, fuzzy
msgid "directly_available"
msgstr ""

#, fuzzy
msgid "disable"
msgstr ""

#, fuzzy
msgid "disable_explore_page"
msgstr ""

#, fuzzy
msgid "disable_parsons"
msgstr ""

#, fuzzy
msgid "disable_quizes"
msgstr ""

#, fuzzy
msgid "disabled"
msgstr ""

#, fuzzy
msgid "disabled_button_quiz"
msgstr ""

#, fuzzy
msgid "discord_server"
msgstr ""

#, fuzzy
msgid "distinguished_user"
msgstr ""

msgid "double quotes"
msgstr "dvojité uvozovky"

#, fuzzy
msgid "download"
msgstr ""

#, fuzzy
msgid "duplicate"
msgstr ""

#, fuzzy
msgid "echo_and_ask_mismatch_exception"
msgstr ""

#, fuzzy
msgid "echo_out"
msgstr ""

#, fuzzy
msgid "edit_adventure"
msgstr ""

msgid "edit_code_button"
msgstr "Upravit kód"

msgid "email"
msgstr ""

msgid "email_invalid"
msgstr "Prosím zadej platný email."

#, fuzzy
msgid "end_quiz"
msgstr ""

#, fuzzy
msgid "english"
msgstr ""

#, fuzzy
msgid "enter"
msgstr ""

#, fuzzy
msgid "enter_password"
msgstr ""

msgid "enter_text"
msgstr "Zde napiš svou odpověď..."

#, fuzzy
msgid "error_logo_alt"
msgstr ""

#, fuzzy
msgid "errors"
msgstr ""

msgid "exclamation mark"
msgstr "vykřičník"

#, fuzzy
msgid "exercise"
msgstr ""

#, fuzzy
msgid "exercise_doesnt_exist"
msgstr ""

msgid "exists_email"
msgstr "Tento email už někdo používá."

msgid "exists_username"
msgstr "Toto uživatelské jméno už někdo používá."

#, fuzzy
msgid "exit_preview_mode"
msgstr ""

#, fuzzy
msgid "experience_invalid"
msgstr ""

#, fuzzy
msgid "expiration_date"
msgstr ""

#, fuzzy
msgid "favorite_program"
msgstr ""

#, fuzzy
msgid "favourite_confirm"
msgstr ""

#, fuzzy
msgid "favourite_program"
msgstr ""

#, fuzzy
msgid "favourite_program_invalid"
msgstr ""

#, fuzzy
msgid "favourite_success"
msgstr ""

#, fuzzy
msgid "feedback_message_error"
msgstr ""

msgid "female"
msgstr "Žena"

#, fuzzy
msgid "flag_adventure_prompt"
msgstr ""

#, fuzzy
msgid "float"
msgstr ""

#, fuzzy
msgid "for_teachers"
msgstr ""

msgid "forgot_password"
msgstr "Zapomněl*a jsi heslo?"

#, fuzzy
msgid "from_another_teacher"
msgstr ""

#, fuzzy
msgid "from_magazine_website"
msgstr ""

#, fuzzy
msgid "from_video"
msgstr ""

#, fuzzy
msgid "fun_statistics_msg"
msgstr ""

msgid "gender"
msgstr "Pohlaví"

#, fuzzy
msgid "gender_invalid"
msgstr ""

#, fuzzy
msgid "general_settings"
msgstr ""

#, fuzzy
msgid "get_certificate"
msgstr ""

#, fuzzy
msgid "give_link_to_teacher"
msgstr ""

#, fuzzy
msgid "go_back"
msgstr ""

#, fuzzy
msgid "go_back_to_main"
msgstr ""

#, fuzzy
msgid "go_to_question"
msgstr ""

#, fuzzy
msgid "go_to_quiz_result"
msgstr ""

msgid "go_to_your_clone"
msgstr ""

#, fuzzy
msgid "goto_profile"
msgstr ""

#, fuzzy
msgid "graph_title"
msgstr ""

#, fuzzy
msgid "hand_in"
msgstr ""

#, fuzzy
msgid "hand_in_exercise"
msgstr ""

#, fuzzy
msgid "heard_about_hedy"
msgstr ""

#, fuzzy
msgid "heard_about_invalid"
msgstr ""

#, fuzzy
msgid "hedy_choice_title"
msgstr ""

#, fuzzy
msgid "hedy_introduction_slides"
msgstr ""

#, fuzzy
msgid "hedy_logo_alt"
msgstr ""

#, fuzzy
msgid "hedy_on_github"
msgstr ""

msgid "hello_logo"
msgstr "Ahoj!"

#, fuzzy
msgid "hide_adventures"
msgstr ""

#, fuzzy
msgid "hide_cheatsheet"
msgstr ""

#, fuzzy
msgid "hide_classes"
msgstr ""

#, fuzzy
msgid "hide_keyword_switcher"
msgstr ""

#, fuzzy
msgid "hide_slides"
msgstr ""

#, fuzzy
msgid "highest_level_reached"
msgstr ""

#, fuzzy
msgid "highest_quiz_score"
msgstr ""

#, fuzzy
msgid "hint"
msgstr ""

#, fuzzy
msgid "ill_work_some_more"
msgstr ""

#, fuzzy
msgid "image_invalid"
msgstr ""

#, fuzzy
msgid "incomplete_command_exception"
msgstr ""

#, fuzzy
msgid "incorrect_handling_of_quotes_exception"
msgstr ""

#, fuzzy
msgid "incorrect_use_of_types_exception"
msgstr ""

#, fuzzy
msgid "incorrect_use_of_variable_exception"
msgstr ""

#, fuzzy
msgid "indentation_exception"
msgstr ""

#, fuzzy
msgid "input"
msgstr ""

#, fuzzy
msgid "input_variable_role"
msgstr ""

#, fuzzy
msgid "integer"
msgstr ""

#, fuzzy
msgid "invalid_class_link"
msgstr ""

#, fuzzy
msgid "invalid_command_exception"
msgstr ""

#, fuzzy
msgid "invalid_keyword_language_comment"
msgstr ""

#, fuzzy
msgid "invalid_language_comment"
msgstr ""

#, fuzzy
msgid "invalid_level_comment"
msgstr ""

#, fuzzy
msgid "invalid_program_comment"
msgstr ""

#, fuzzy
msgid "invalid_teacher_invitation_code"
msgstr ""

#, fuzzy
msgid "invalid_tutorial_step"
msgstr ""

msgid "invalid_username_password"
msgstr "Neplatné uživatelské jméno/heslo."

msgid "invitations_sent"
msgstr ""

#, fuzzy
msgid "invite_by_username"
msgstr ""

#, fuzzy
msgid "invite_date"
msgstr ""

#, fuzzy
msgid "invite_message"
msgstr ""

#, fuzzy
msgid "invite_prompt"
msgstr ""

#, fuzzy
msgid "invite_teacher"
msgstr ""

#, fuzzy
msgid "join_class"
msgstr ""

#, fuzzy
msgid "join_prompt"
msgstr ""

#, fuzzy
msgid "keybinding_waiting_for_keypress"
msgstr ""

#, fuzzy
msgid "keyword_language_invalid"
msgstr ""

#, fuzzy
msgid "landcode_phone_number"
msgstr ""

#, fuzzy
msgid "language"
msgstr ""

#, fuzzy
msgid "language_invalid"
msgstr ""

msgid "languages"
msgstr "Které z těchto programovacích jazyku jsi už někdy použil*a?"

#, fuzzy
msgid "last_edited"
msgstr ""

#, fuzzy
msgid "last_update"
msgstr ""

msgid "lastname"
msgstr "Příjmení"

#, fuzzy
msgid "leave_class"
msgstr ""

#, fuzzy
msgid "level"
msgstr ""

#, fuzzy
msgid "level_accessible"
msgstr ""

#, fuzzy
msgid "level_disabled"
msgstr ""

#, fuzzy
msgid "level_future"
msgstr ""

#, fuzzy
msgid "level_invalid"
msgstr ""

msgid "level_not_class"
msgstr "Jste ve třídě, kde tato úroveň ještě nebyla zpřístupněna"

msgid "level_title"
msgstr "Úroveň"

#, fuzzy
msgid "levels"
msgstr ""

#, fuzzy
msgid "link"
msgstr "Přihlásit se"

#, fuzzy
msgid "list"
msgstr ""

#, fuzzy
msgid "list_variable_role"
msgstr ""

#, fuzzy
msgid "logged_in_to_share"
msgstr ""

msgid "login"
msgstr "Přihlásit se"

msgid "login_long"
msgstr "Přihlásit se ke svému účtu"

#, fuzzy
msgid "login_to_save_your_work"
msgstr ""

msgid "logout"
msgstr "Odhlásit se"

#, fuzzy
msgid "longest_program"
msgstr ""

#, fuzzy
msgid "mail_change_password_body"
msgstr "Změnit heslo"

#, fuzzy
msgid "mail_change_password_subject"
msgstr "Změnit heslo"

#, fuzzy
msgid "mail_error_change_processed"
msgstr ""

#, fuzzy
msgid "mail_goodbye"
msgstr ""
"Thank you!\n"
"The Hedy team"

#, fuzzy
msgid "mail_hello"
msgstr ""

#, fuzzy
msgid "mail_recover_password_body"
msgstr ""

msgid "mail_recover_password_subject"
msgstr "Požádat o obnovení hesla."

#, fuzzy
msgid "mail_reset_password_body"
msgstr "Obnovit heslo"

#, fuzzy
msgid "mail_reset_password_subject"
msgstr "Obnovit heslo"

#, fuzzy
msgid "mail_welcome_teacher_body"
msgstr ""
"<strong>Welcome!</strong>\n"
"Congratulations on your brand new Hedy teachers account. Welcome to the world wide community of Hedy teachers!\n"
"<strong>What teachers accounts can do</strong>\n"
"With your teacher account, you have the option to create classes. Your students can than join your classes and you can see their progress. Classes are made and managed though the for <a href=\"https://hedycode.com/for-teachers\">teachers page</a>.\n"
"<strong>How to share ideas</strong>\n"
"If you are using Hedy in class, you probably have ideas for improvements! You can share those ideas with us on the <a href=\"https://github.com/hedyorg/hedy/discussions/categories/ideas\">Ideas Discussion</a>.\n"
"<strong>How to ask for help</strong>\n"
"If anything is unclear, you can post in the <a href=\"https://github.com/hedyorg/hedy/discussions/categories/q-a\">Q&A discussion</a>, or <a href=\"mailto: hello@hedy.org\">send us an email</a>.\n"
"Keep programming!"

#, fuzzy
msgid "mail_welcome_teacher_subject"
msgstr ""

#, fuzzy
msgid "mail_welcome_verify_body"
msgstr ""

#, fuzzy
msgid "mail_welcome_verify_subject"
msgstr ""

msgid "mailing_title"
msgstr "Přihlaš se k odběru Hedy newsletteru"

msgid "main_subtitle"
msgstr "Stupňovitý programovací jazyk"

msgid "main_title"
msgstr ""

#, fuzzy
msgid "make_sure_you_are_done"
msgstr ""

msgid "male"
msgstr "Muž"

#, fuzzy
msgid "mandatory_mode"
msgstr ""

#, fuzzy
msgid "more_info"
msgstr ""

#, fuzzy
msgid "more_options"
msgstr ""

#, fuzzy
msgid "multiple_keywords_warning"
msgstr ""

msgid "multiple_levels_warning"
msgstr ""

#, fuzzy
msgid "my_account"
msgstr ""

#, fuzzy
msgid "my_adventures"
msgstr ""

#, fuzzy
msgid "my_classes"
msgstr ""

#, fuzzy
msgid "my_messages"
msgstr ""

#, fuzzy
msgid "my_public_profile"
msgstr ""

#, fuzzy
msgid "name"
msgstr ""

#, fuzzy
msgid "nav_explore"
msgstr ""

#, fuzzy
msgid "nav_hedy"
msgstr ""

msgid "nav_learn_more"
msgstr "Zjisti víc"

msgid "nav_start"
msgstr "Domů"

msgid "new_password"
msgstr "Nové heslo"

#, fuzzy
msgid "new_password_repeat"
msgstr ""

msgid "newline"
msgstr "nový řádek"

#, fuzzy
msgid "next_adventure"
msgstr ""

#, fuzzy
msgid "next_exercise"
msgstr ""

#, fuzzy
msgid "next_page"
msgstr ""

#, fuzzy
msgid "next_step_tutorial"
msgstr ""

#, fuzzy
msgid "next_student"
msgstr ""

msgid "no"
msgstr "Ne"

msgid "no_account"
msgstr "Zatím nemáš svů účet?"

#, fuzzy
msgid "no_accounts"
msgstr ""

#, fuzzy
msgid "no_adventures_yet"
msgstr ""

#, fuzzy
msgid "no_more_flat_if"
msgstr ""

#, fuzzy
msgid "no_programs"
msgstr ""

#, fuzzy
msgid "no_shared_programs"
msgstr ""

#, fuzzy
msgid "no_students"
msgstr ""

msgid "no_such_adventure"
msgstr "Toto dobrodružství neexistuje!"

#, fuzzy
msgid "no_such_class"
msgstr ""

msgid "no_such_level"
msgstr "Neexistující úroveň jazyka Hedy!"

msgid "no_such_program"
msgstr "Neexistující program jazyka Hedy!"

#, fuzzy
msgid "no_tag"
msgstr ""

#, fuzzy
msgid "not_adventure_yet"
msgstr ""

msgid "not_enrolled"
msgstr "Zdá se, že do této třídy nepatříte!"

#, fuzzy
msgid "not_in_class_no_handin"
msgstr ""

#, fuzzy
msgid "not_logged_in_cantsave"
msgstr ""

#, fuzzy
msgid "not_logged_in_handin"
msgstr ""

msgid "not_teacher"
msgstr "Zdá se, že nejste učitel!"

#, fuzzy
msgid "number"
msgstr ""

#, fuzzy
msgid "number_lines"
msgstr ""

#, fuzzy
msgid "number_of_errors"
msgstr ""

#, fuzzy
msgid "number_programs"
msgstr ""

msgid "ok"
msgstr ""

#, fuzzy
msgid "one_level_error"
msgstr ""

#, fuzzy
msgid "only_you_can_see"
msgstr ""

#, fuzzy
msgid "open"
msgstr ""

#, fuzzy
msgid "opening_date"
msgstr ""

#, fuzzy
msgid "opening_dates"
msgstr ""

#, fuzzy
msgid "option"
msgstr ""

#, fuzzy
msgid "or"
msgstr ""

msgid "other"
msgstr "Jiné"

msgid "other_block"
msgstr "Jiný blokový jazyk"

#, fuzzy
msgid "other_settings"
msgstr ""

#, fuzzy
msgid "other_source"
msgstr ""

msgid "other_text"
msgstr "Jiný textový jazyk"

#, fuzzy
msgid "overwrite_warning"
msgstr ""

#, fuzzy
msgid "owner"
msgstr ""

msgid "page_not_found"
msgstr "Tuto stránku nelze najít!"

#, fuzzy
msgid "pair_with_teacher"
msgstr ""

#, fuzzy
msgid "parsons_title"
msgstr "Hedy"

msgid "password"
msgstr "Heslo"

#, fuzzy
msgid "password_change_not_allowed"
msgstr ""

#, fuzzy
msgid "password_change_prompt"
msgstr ""

#, fuzzy
msgid "password_change_success"
msgstr ""

#, fuzzy
msgid "password_invalid"
msgstr ""

msgid "password_repeat"
msgstr "Zopakuj heslo"

msgid "password_resetted"
msgstr "Tvé heslo bylo úspěšně obnoveno. Prosím přihlaš se."

msgid "password_six"
msgstr "Heslo musí obsahovat alespoň šest znaků."

msgid "password_updated"
msgstr "Heslo bylo změněno."

#, fuzzy
msgid "passwords_six"
msgstr ""

#, fuzzy
msgid "passwords_too_short"
msgstr ""

#, fuzzy
msgid "pending_invites"
msgstr ""

#, fuzzy
msgid "people_with_a_link"
msgstr ""

#, fuzzy
msgid "percentage"
msgstr ""

msgid "period"
msgstr "tečka"

#, fuzzy
msgid "personal_text"
msgstr ""

#, fuzzy
msgid "personal_text_invalid"
msgstr ""

#, fuzzy
msgid "phone_number"
msgstr ""

#, fuzzy
msgid "preferred_keyword_language"
msgstr ""

#, fuzzy
msgid "preferred_language"
msgstr ""

#, fuzzy
msgid "preview"
msgstr ""

#, fuzzy
msgid "preview_teacher_mode"
msgstr ""

#, fuzzy
msgid "previewing_adventure"
msgstr ""

#, fuzzy
msgid "previewing_class"
msgstr ""

msgid "previous_campaigns"
msgstr "Prohlédnout si zprávy z minulosti"

#, fuzzy
msgid "previous_page"
msgstr ""

#, fuzzy
msgid "print_accounts"
msgstr ""

msgid "print_accounts_title"
msgstr ""

#, fuzzy
msgid "print_logo"
msgstr ""

#, fuzzy
msgid "privacy_terms"
msgstr ""

#, fuzzy
msgid "private"
msgstr ""

#, fuzzy
msgid "profile_logo_alt"
msgstr "Profil byl upraven."

#, fuzzy
msgid "profile_picture"
msgstr ""

msgid "profile_updated"
msgstr "Profil byl upraven."

#, fuzzy
msgid "profile_updated_reload"
msgstr ""

msgid "program_contains_error"
msgstr "Tento program obsahuje chybu, přesto jej chcete sdílet?"

msgid "program_header"
msgstr "Moje programy"

#, fuzzy
msgid "program_too_large_exception"
msgstr ""

msgid "programming_experience"
msgstr "Máš nějaké skušenosti s programováním?"

#, fuzzy
msgid "programming_invalid"
msgstr ""

#, fuzzy
msgid "programs"
msgstr ""

#, fuzzy
msgid "prompt_join_class"
msgstr ""

#, fuzzy
msgid "provided_username_duplicates"
msgstr ""

#, fuzzy
msgid "public"
msgstr ""

msgid "public_adventures"
msgstr ""

#, fuzzy
msgid "public_content"
msgstr ""

#, fuzzy
msgid "public_content_info"
msgstr ""

#, fuzzy
msgid "public_invalid"
msgstr ""

#, fuzzy
msgid "public_profile"
msgstr ""

#, fuzzy
msgid "public_profile_info"
msgstr ""

#, fuzzy
msgid "public_profile_updated"
msgstr ""

#, fuzzy
msgid "put"
msgstr ""

msgid "question mark"
msgstr "otazník"

#, fuzzy
msgid "quiz_logo_alt"
msgstr ""

#, fuzzy
msgid "quiz_score"
msgstr ""

#, fuzzy
msgid "quiz_tab"
msgstr ""

#, fuzzy
msgid "quiz_threshold_not_reached"
msgstr ""

msgid "read_code_label"
msgstr "Přečíst kód nahlas"

#, fuzzy
msgid "recent"
msgstr ""

msgid "recover_password"
msgstr "Požádat o obnovení hesla"

msgid "regress_button"
msgstr "Vrátit se na úroveň {level}"

#, fuzzy
msgid "remove"
msgstr ""

#, fuzzy
msgid "remove_customization"
msgstr ""

#, fuzzy
msgid "remove_customizations_prompt"
msgstr ""

#, fuzzy
msgid "remove_student_prompt"
msgstr ""

#, fuzzy
msgid "remove_user_prompt"
msgstr ""

msgid "rename_class"
msgstr ""

msgid "rename_class_prompt"
msgstr ""

#, fuzzy
msgid "repair_program_logo_alt"
msgstr ""

#, fuzzy
msgid "repeat_dep"
msgstr ""

msgid "repeat_match_password"
msgstr "Zopakované heslo se neshoduje."

msgid "repeat_new_password"
msgstr "Zopakuj nové heslo"

#, fuzzy
msgid "report_failure"
msgstr ""

#, fuzzy
msgid "report_program"
msgstr ""

#, fuzzy
msgid "report_success"
msgstr ""

#, fuzzy
msgid "request_invalid"
msgstr ""

#, fuzzy
msgid "request_teacher"
msgstr ""

#, fuzzy
msgid "request_teacher_account"
msgstr ""

msgid "required_field"
msgstr "* povinná pole"

#, fuzzy
msgid "reset_adventure_prompt"
msgstr ""

#, fuzzy
msgid "reset_adventures"
msgstr ""

#, fuzzy
msgid "reset_button"
msgstr ""

msgid "reset_password"
msgstr "Obnovit heslo"

#, fuzzy
msgid "restart"
msgstr ""

#, fuzzy
msgid "retrieve_adventure_error"
msgstr ""

#, fuzzy
msgid "retrieve_class_error"
msgstr ""

#, fuzzy
msgid "retrieve_tag_error"
msgstr ""

#, fuzzy
msgid "role"
msgstr ""

msgid "run_code_button"
msgstr "Spustit kód"

#, fuzzy
msgid "save_parse_warning"
msgstr ""

msgid "save_prompt"
msgstr "Potřebuješ vlastní uživatelský účet, abys mohl*a uložit svůj program. Chceš se nyní přihlásit?"

msgid "save_success_detail"
msgstr "Program byl úspěšně uložen."

#, fuzzy
msgid "score"
msgstr ""

#, fuzzy
msgid "search"
msgstr ""

msgid "search_button"
msgstr "Vyhledat"

#, fuzzy
msgid "second_teacher"
msgstr ""

#, fuzzy
msgid "second_teacher_copy_prompt"
msgstr ""

#, fuzzy
msgid "second_teacher_prompt"
msgstr ""

#, fuzzy
msgid "second_teacher_warning"
msgstr ""

msgid "see_adventure_shared_class"
msgstr ""

#, fuzzy
msgid "see_certificate"
msgstr ""

msgid "select"
msgstr "Vyber"

#, fuzzy
msgid "select_adventures"
msgstr ""

msgid "select_all"
msgstr ""

msgid "select_classes"
msgstr ""

#, fuzzy
msgid "select_lang"
msgstr ""

msgid "select_levels"
msgstr ""

msgid "selected"
msgstr ""

#, fuzzy
msgid "self_removal_prompt"
msgstr ""

msgid "send_password_recovery"
msgstr "Pošlete mi odkaz na obnovení hesla"

#, fuzzy
msgid "sent_by"
msgstr ""

#, fuzzy
msgid "sent_password_recovery"
msgstr ""

#, fuzzy
msgid "settings"
msgstr ""

#, fuzzy
msgid "share"
msgstr ""

#, fuzzy
msgid "share_by_giving_link"
msgstr ""

#, fuzzy
msgid "share_your_program"
msgstr ""

#, fuzzy
msgid "signup_student_or_teacher"
msgstr ""

msgid "single quotes"
msgstr "jednoduché uvozovky"

msgid "slash"
msgstr "lomítko"

#, fuzzy
msgid "sleeping"
msgstr ""

#, fuzzy
msgid "slides"
msgstr ""

#, fuzzy
msgid "slides_for_level"
msgstr ""

#, fuzzy
msgid "slides_info"
msgstr ""

#, fuzzy
msgid "social_media"
msgstr ""

#, fuzzy
msgid "solution_example"
msgstr ""

#, fuzzy
msgid "solution_example_explanation"
msgstr ""

#, fuzzy
msgid "some_rows_missing_separator"
msgstr ""

#, fuzzy
msgid "something_went_wrong_keyword_parsing"
msgstr ""

msgid "space"
msgstr "mezera"

msgid "star"
msgstr "hvězdička"

#, fuzzy
msgid "start_learning"
msgstr ""

#, fuzzy
msgid "start_quiz"
msgstr ""

#, fuzzy
msgid "start_teaching"
msgstr ""

msgid "step_title"
msgstr "Úkol"

#, fuzzy
msgid "stepper_variable_role"
msgstr ""

#, fuzzy
msgid "stop"
msgstr ""

msgid "stop_code_button"
msgstr "Zastavit program"

#, fuzzy
msgid "string"
msgstr ""

#, fuzzy
msgid "student_accounts_created"
msgstr ""

#, fuzzy
msgid "student_adventures_table"
msgstr ""

#, fuzzy
msgid "student_adventures_table_explanation"
msgstr ""

#, fuzzy
msgid "student_already_invite"
msgstr ""

#, fuzzy
msgid "student_in_another_class"
msgstr ""

#, fuzzy
msgid "student_information"
msgstr ""

#, fuzzy
msgid "student_information_explanation"
msgstr ""

#, fuzzy
msgid "student_signup_header"
msgstr ""

#, fuzzy
msgid "students"
msgstr ""

#, fuzzy
msgid "submission_time"
msgstr ""

#, fuzzy
msgid "submit_answer"
msgstr ""

#, fuzzy
msgid "submit_program"
msgstr ""

#, fuzzy
msgid "submit_warning"
msgstr ""

#, fuzzy
msgid "submitted"
msgstr ""

#, fuzzy
msgid "submitted_header"
msgstr ""

msgid "subscribe"
msgstr "Potvrdit"

msgid "subscribe_newsletter"
msgstr "Přihlásit se k newsletteru"

#, fuzzy
msgid "successful_runs"
msgstr ""

#, fuzzy
msgid "suggestion_color"
msgstr ""

#, fuzzy
msgid "suggestion_note"
msgstr ""

#, fuzzy
msgid "suggestion_number"
msgstr ""

msgid "suggestion_numbers_or_strings"
msgstr ""

msgid "surname"
msgstr "Jméno"

#, fuzzy
msgid "survey"
msgstr ""

#, fuzzy
msgid "survey_completed"
msgstr ""

#, fuzzy
msgid "survey_skip"
msgstr ""

#, fuzzy
msgid "survey_submit"
msgstr ""

#, fuzzy
msgid "tag_in_adventure"
msgstr ""

#, fuzzy
msgid "tag_input_placeholder"
msgstr ""

#, fuzzy
msgid "tags"
msgstr ""

#, fuzzy
msgid "teacher"
msgstr ""

#, fuzzy
msgid "teacher_invalid"
msgstr ""

#, fuzzy
msgid "teacher_invitation_require_login"
msgstr ""

#, fuzzy
msgid "teacher_manual"
msgstr ""

#, fuzzy
msgid "teacher_signup_header"
msgstr ""

#, fuzzy
msgid "teacher_welcome"
msgstr ""

#, fuzzy
msgid "teachers"
msgstr ""

#, fuzzy
msgid "template_code"
msgstr ""
"This is the explanation of my adventure!\n"
"\n"
"This way I can show a command: <code>{print}</code>\n"
"\n"
"But sometimes I might want to show a piece of code, like this:\n"
"<pre>\n"
"ask What's your name?\n"
"echo so your name is \n"
"</pre>"

msgid "this_adventure_has_an_example_solution"
msgstr ""

#, fuzzy
msgid "this_turns_in_assignment"
msgstr ""

#, fuzzy
msgid "title"
msgstr ""

#, fuzzy
msgid "title_admin"
msgstr ""

#, fuzzy
msgid "title_class-overview"
msgstr ""

#, fuzzy
msgid "title_customize-adventure"
msgstr ""

#, fuzzy
msgid "title_customize-class"
msgstr ""

#, fuzzy
msgid "title_explore"
msgstr ""

msgid "title_for-teacher"
msgstr "Hedy - pro učitele"

#, fuzzy
msgid "title_join-class"
msgstr ""

msgid "title_learn-more"
msgstr "Hedy - dozvědět se více"

msgid "title_login"
msgstr "Hedy - přihlášení"

msgid "title_my-profile"
msgstr "Hedy - můj účet"

#, fuzzy
msgid "title_privacy"
msgstr ""

msgid "title_programs"
msgstr "Hedy - Moje programy"

#, fuzzy
msgid "title_public-adventures"
msgstr ""

msgid "title_recover"
msgstr "Hedy - obnovení účtu"

msgid "title_reset"
msgstr "Hedy - obnovení hesla"

msgid "title_signup"
msgstr "Hedy - vytvoření účtu"

#, fuzzy
msgid "title_start"
msgstr ""

#, fuzzy
msgid "title_view-adventure"
msgstr ""

#, fuzzy
msgid "token_invalid"
msgstr ""

#, fuzzy
msgid "too_many_accounts"
msgstr ""

#, fuzzy
msgid "tooltip_level_locked"
msgstr ""

msgid "translate_error"
msgstr "Při provádění kódu se něco pokazilo. Zkuste kód spustit a zjistit, zda neobsahuje chybu. Kód s chybami nelze provést."

#, fuzzy
msgid "translating_hedy"
msgstr ""

#, fuzzy
msgid "translator"
msgstr ""

#, fuzzy
msgid "turned_into_teacher"
msgstr ""

#, fuzzy
msgid "tutorial"
msgstr ""

#, fuzzy
msgid "tutorial_code_snippet"
msgstr ""

#, fuzzy
msgid "tutorial_message_not_found"
msgstr ""

#, fuzzy
msgid "tutorial_title_not_found"
msgstr ""

msgid "unauthorized"
msgstr "Nemáte oprávnění k přístupu na tuto stránku"

#, fuzzy
msgid "unfavourite_confirm"
msgstr ""

#, fuzzy
msgid "unfavourite_success"
msgstr ""

#, fuzzy
msgid "unknown_variable_role"
msgstr ""

#, fuzzy
msgid "unlock_thresholds"
msgstr ""

#, fuzzy
msgid "unsaved_class_changes"
msgstr ""

#, fuzzy
msgid "unsubmit_program"
msgstr ""

#, fuzzy
msgid "unsubmit_warning"
msgstr ""

#, fuzzy
msgid "unsubmitted"
msgstr ""

#, fuzzy
msgid "update_adventure_prompt"
msgstr ""

#, fuzzy
msgid "update_public"
msgstr ""

#, fuzzy
msgid "updating_indicator"
msgstr ""

#, fuzzy
msgid "use_custom_passwords"
msgstr ""

#, fuzzy
msgid "use_generated_passwords"
msgstr ""

#, fuzzy
msgid "use_of_blanks_exception"
msgstr ""

#, fuzzy
msgid "use_of_nested_functions_exception"
msgstr ""

#, fuzzy
msgid "used_in"
msgstr ""

#, fuzzy
msgid "user"
msgstr "Uživatelské jméno"

#, fuzzy
msgid "user_inexistent"
msgstr ""

#, fuzzy
msgid "user_not_private"
msgstr ""

msgid "username"
msgstr "Uživatelské jméno"

#, fuzzy
msgid "username_contains_invalid_symbol"
msgstr ""

#, fuzzy
msgid "username_contains_separator"
msgstr ""

#, fuzzy
msgid "username_empty"
msgstr ""

#, fuzzy
msgid "username_invalid"
msgstr ""

msgid "username_special"
msgstr "Uživatelské jméno nesmí obsahovat `:` a `@`."

msgid "username_three"
msgstr "Uživatelské jméno musí obsahovat alespoň tři znaky."

#, fuzzy
msgid "usernames_too_short"
msgstr ""

#, fuzzy
msgid "usernames_unavailable"
msgstr ""

#, fuzzy
msgid "value"
msgstr ""

#, fuzzy
msgid "view_adventures"
msgstr ""

#, fuzzy
msgid "view_classes"
msgstr ""

#, fuzzy
msgid "view_program"
msgstr ""

#, fuzzy
msgid "view_slides"
msgstr ""

#, fuzzy
msgid "waiting_for_submit"
msgstr ""

#, fuzzy
msgid "walker_variable_role"
msgstr ""

msgid "website"
msgstr ""

#, fuzzy
msgid "what_is_your_role"
msgstr ""

#, fuzzy
msgid "what_should_my_code_do"
msgstr ""

msgid "workbook_circle_question_text"
msgstr ""

msgid "workbook_circle_question_title"
msgstr ""

msgid "workbook_define_question_text"
msgstr ""

msgid "workbook_define_question_title"
msgstr ""

msgid "workbook_input_question_text"
msgstr ""

msgid "workbook_input_question_title"
msgstr ""

msgid "workbook_multiple_choice_question_text"
msgstr ""

msgid "workbook_multiple_choice_question_title"
msgstr ""

msgid "workbook_open_question_title"
msgstr ""

msgid "workbook_output_question_text"
msgstr ""

msgid "workbook_output_question_title"
msgstr ""

msgid "year_invalid"
msgstr "Prosím zadej rok mezi 1900 a {current_year}"

msgid "yes"
msgstr "Ano"

#, fuzzy
msgid "your_personal_text"
msgstr ""

#, fuzzy
msgid "your_program"
msgstr ""

#~ msgid "create_account_explanation"
#~ msgstr "Vlastní účet ti umožňuje ukládat si své programy."

#~ msgid "only_teacher_create_class"
#~ msgstr "Only teachers are allowed to create classes!"

#~ msgid "keyword_support"
#~ msgstr "Translated keywords"

#~ msgid "non_keyword_support"
#~ msgstr "Translated content"

#~ msgid "try_button"
#~ msgstr "Vyzkoušet"

#~ msgid "select_own_adventures"
#~ msgstr "Select own adventures"

#~ msgid "view"
#~ msgstr "View"

#~ msgid "class"
#~ msgstr "Class"

#~ msgid "save_code_button"
#~ msgstr "Uložit kód"

#~ msgid "share_code_button"
#~ msgstr "Uložit a sdílet kód"

#~ msgid "classes_invalid"
#~ msgstr "The list of selected classes is invalid"

#~ msgid "directly_add_adventure_to_classes"
#~ msgstr "Do you want to add this adventure directly to one of your classes?"

#~ msgid "hand_in_assignment"
#~ msgstr "Hand in assignment"

#~ msgid "select_a_level"
#~ msgstr "Select a level"

#~ msgid "answer_invalid"
#~ msgstr "Your password is invalid."

#~ msgid "available_adventures_level"
#~ msgstr "Available adventures level"

#~ msgid "customize_class_exp_1"
#~ msgstr "Customize class"

#~ msgid "customize_class_exp_2"
#~ msgstr "Customize class"

#~ msgid "customize_class_step_1"
#~ msgstr "Customize class"

#~ msgid "customize_class_step_2"
#~ msgstr "Customize class"

#~ msgid "customize_class_step_3"
#~ msgstr "Customize class"

#~ msgid "customize_class_step_4"
#~ msgstr "Customize class"

#~ msgid "customize_class_step_5"
#~ msgstr "Customize class"

#~ msgid "customize_class_step_6"
#~ msgstr "Customize class"

#~ msgid "customize_class_step_7"
#~ msgstr "Customize class"

#~ msgid "customize_class_step_8"
#~ msgstr "Customize class"

#~ msgid "example_code_header"
#~ msgstr "Příklad kódu v Hedy"

#~ msgid "feedback_failure"
#~ msgstr "Wrong!"

#~ msgid "feedback_success"
#~ msgstr "Good!"

#~ msgid "go_to_first_question"
#~ msgstr "Go to question 1"

#~ msgid "question"
#~ msgstr "Question"

#~ msgid "question_doesnt_exist"
#~ msgstr "This question does not exist"

#~ msgid "question_invalid"
#~ msgstr "Your token is invalid."

#~ msgid "too_many_attempts"
#~ msgstr "Too many attempts"

#~ msgid "class_stats"
#~ msgstr "Show class statistics"

#~ msgid "visit_own_public_profile"
#~ msgstr "Public profile"

#~ msgid "title_class logs"
#~ msgstr "Hedy - Join class"

#~ msgid "title_class statistics"
#~ msgstr "My statistics"

#~ msgid "disabled_button_locked"
#~ msgstr "Your teacher hasn't unlocked this level yet"

#~ msgid "duplicate_tag"
#~ msgstr "You already have a tag with this name."

#~ msgid "tag_deleted"
#~ msgstr "This tag was successfully deleted."

#~ msgid "no_tags"
#~ msgstr "No tags yet."

#~ msgid "apply_filters"
#~ msgstr "Apply filters"

#~ msgid "write_first_program"
#~ msgstr "Write your first program!"

#~ msgid "share_confirm"
#~ msgstr "Are you sure you want to make the program public?"

#~ msgid "share_success_detail"
#~ msgstr "Program byl úspěšně sdílen"

#~ msgid "unshare_confirm"
#~ msgstr "Are you sure you want to make the program private?"

#~ msgid "unshare_success_detail"
#~ msgstr "Program už dále není sdílený"

#~ msgid "hello_world"
#~ msgstr "Hello world!"

#~ msgid "adventure_exp_1"
#~ msgstr "Type your adventure of choice on the right-hand side. After creating your adventure you can include it in one of your classes under \"customizations\". If you want to include a command in your adventure please use code anchors like this:"

#~ msgid "adventure_exp_2"
#~ msgstr "If you want to show actual code snippets, for example to give student a template or example of the code. Please use pre anchors like this:"

#~ msgid "hide_parsons"
#~ msgstr "Hide puzzle"

#~ msgid "hide_quiz"
#~ msgstr "Hide quiz"

#~ msgid "Locked Language Feature"
#~ msgstr "You are using {concept}! That is awesome, but {concept} is not unlocked yet! It will be unlocked in a later level."

#~ msgid "nested blocks"
#~ msgstr "a block in a block"

#~ msgid "save"
#~ msgstr "Save"

#~ msgid "update_profile"
#~ msgstr "Upravit profil"

#~ msgid "variables"
#~ msgstr "Variables"

#~ msgid "add_students_options"
#~ msgstr "Create student accounts"

#~ msgid "class_live"
#~ msgstr "Live statistics"

#~ msgid "class_overview"
#~ msgstr "Class overview"

#~ msgid "last_login"
#~ msgstr "Last login"

#~ msgid "page"
#~ msgstr "page"

#~ msgid "student_list"
#~ msgstr "Student list"

#~ msgid "title_class grid_overview"
#~ msgstr "Hedy - Grid overview"

#~ msgid "title_class live_statistics"
#~ msgstr "Hedy - Live Statistics"

#~ msgid "amount_created"
#~ msgstr "programs created"

#~ msgid "amount_saved"
#~ msgstr "programs saved"

#~ msgid "common_errors"
#~ msgstr "Common errors"

#~ msgid "grid_overview"
#~ msgstr "Overview of programs per adventure"

#~ msgid "last_error"
#~ msgstr "Last error"

#~ msgid "last_program"
#~ msgstr "Last program"

#~ msgid "live_dashboard"
#~ msgstr "Live Dashboard"

#~ msgid "runs_over_time"
#~ msgstr "Runs over time"

#~ msgid "student_details"
#~ msgstr "Student details"

#~ msgid "explore_explanation"
#~ msgstr "On this page you can look through programs created by other Hedy users. You can filter on both a Hedy level and adventure. Click on \"View program\" to open a program and run it. Programs with a red header contain a mistake. You can still open the program, but running it will result in an error. You can of course try to fix it! If the creator has a public profile you can click their username to visit their profile. There you will find all their shared programs and much more!"

#~ msgid "achievement_earned"
#~ msgstr "You've earned an achievement!"

#~ msgid "achievements"
#~ msgstr "achievements"

#~ msgid "achievements_check_icon_alt"
#~ msgstr "You've earned an achievement!"

#~ msgid "achievements_logo_alt"
#~ msgstr "achievements"

#~ msgid "amount_submitted"
#~ msgstr "programs submitted"

#~ msgid "country_title"
#~ msgstr "Please select a valid country."

#~ msgid "create_public_profile"
#~ msgstr "Public profile"

#~ msgid "general"
#~ msgstr "Pohlaví"

#~ msgid "hedy_achievements"
#~ msgstr "My achievements"

#~ msgid "hidden"
#~ msgstr "Hint?"

#~ msgid "highscore_explanation"
#~ msgstr "On this page you can look through programs created by other Hedy users. You can filter on both a Hedy level and adventure. Click on \"View program\" to open a program and run it. Programs with a red header contain a mistake. You can still open the program, but running it will result in an error. You can of course try to fix it! If the creator has a public profile you can click their username to visit their profile. There you will find all their shared programs and much more!"

#~ msgid "highscore_no_public_profile"
#~ msgstr "You don't have a public profile and are therefore not listed on the highscores. Do you wish to create one?"

#~ msgid "highscores"
#~ msgstr "Score"

#~ msgid "last_achievement"
#~ msgstr "Last earned achievement"

#~ msgid "my_achievements"
#~ msgstr "My achievements"

#~ msgid "no_certificate"
#~ msgstr "This user hasn't earned the Hedy Certificate of Completion"

#~ msgid "no_such_highscore"
#~ msgstr "Neexistující úroveň jazyka Hedy!"

#~ msgid "number_achievements"
#~ msgstr "Number of achievements"

#~ msgid "percentage_achieved"
#~ msgstr "Achieved by {percentage}% of the users"

#~ msgid "programs_created"
#~ msgstr "Moje programy"

#~ msgid "programs_saved"
#~ msgstr "Programs"

#~ msgid "programs_submitted"
#~ msgstr "programs submitted"

#~ msgid "title_achievements"
#~ msgstr "Hedy - Moje úspěchy"

#~ msgid "whole_world"
#~ msgstr "The world"

#~ msgid "your_class"
#~ msgstr "My classes"

#~ msgid "create_question"
#~ msgstr "Do you want to create one?"

#~ msgid "explore_programs"
#~ msgstr "Explore programs"

#~ msgid "explore_programs_logo_alt"
#~ msgstr "Explore programs"

#~ msgid "hedy_tutorial_logo_alt"
#~ msgstr "Start hedy tutorial"

#~ msgid "no_public_profile"
#~ msgstr "Public profile"

#~ msgid "start_hedy_tutorial"
#~ msgstr "Start hedy tutorial"

#~ msgid "start_programming"
#~ msgstr "Directly start programming"

#~ msgid "start_programming_logo_alt"
#~ msgstr "Directly start programming"

#~ msgid "start_teacher_tutorial"
#~ msgstr "Start teacher tutorial"

#~ msgid "teacher_tutorial_logo_alt"
#~ msgstr "You have received an invitation to join class"

#~ msgid "title_landing-page"
#~ msgstr "Vítá vás Hedy!"

#~ msgid "welcome"
#~ msgstr "Welcome to Hedy! Your are now the proud owner of a teachers account which allows you to create classes and invite students."

#~ msgid "welcome_back"
#~ msgstr "Welcome to Hedy! Your are now the proud owner of a teachers account which allows you to create classes and invite students."

#~ msgid "your_account"
#~ msgstr "Zatím nemáš svů účet?"

#~ msgid "your_last_program"
#~ msgstr "Favourite program"

#~ msgid "already_teacher"
#~ msgstr "You already have a teacher account."

#~ msgid "already_teacher_request"
#~ msgstr "You already have a pending teacher request."

#~ msgid "teacher_account_request"
#~ msgstr "You have a pending teacher account request"

#~ msgid "teacher_account_success"
#~ msgstr "You successfully requested a teacher account."

#~ msgid "student_not_allowed_in_class"
#~ msgstr "Student not allowed in class"

#~ msgid "accounts_created"
#~ msgstr "Accounts where successfully created."

#~ msgid "accounts_intro"
#~ msgstr "On this page you can create accounts for multiple students at the same time. It is also possible to directly add them to one of your classes. By pressing the green + on the bottom right of the page you can add extra rows. You can delete a row by pressing the corresponding red cross. Make sure no rows are empty when you press \"Create accounts\". Please keep in mind that every username and mail address needs to be unique and the password needs to be <b>at least</b> 6 characters."

#~ msgid "create_multiple_accounts"
#~ msgstr "Create multiple accounts"

#~ msgid "download_login_credentials"
#~ msgstr "Do you want to download the login credentials after the accounts creation?"

#~ msgid "generate_passwords"
#~ msgstr "Generate passwords"

#~ msgid "postfix_classname"
#~ msgstr "Postfix classname"

#~ msgid "reset_view"
#~ msgstr "Reset"

#~ msgid "unique_usernames"
#~ msgstr "All usernames need to be unique."

#~ msgid "usernames_exist"
#~ msgstr "One or more usernames is already in use."

#~ msgid "**Question**: What is the output of this code?"
#~ msgstr ""

#~ msgid "Output"
#~ msgstr ""

#~ msgid "clear"
#~ msgstr ""

#~ msgid "bug"
#~ msgstr ""

#~ msgid "feature"
#~ msgstr ""

#~ msgid "feedback"
#~ msgstr ""

#~ msgid "feedback_message_success"
#~ msgstr ""

#~ msgid "feedback_modal_message"
#~ msgstr ""

#~ msgid "adventures"
#~ msgstr ""

#~ msgid "classes"
#~ msgstr ""

<<<<<<< HEAD
#~ msgid "student_already_in_class"
#~ msgstr ""

#~ msgid "student_not_existing"
#~ msgstr ""

#~ msgid "student"
=======
#~ msgid "Adventure"
#~ msgstr ""

#~ msgid "Answer"
#~ msgstr ""

#~ msgid "adventure_prompt"
#~ msgstr ""

#~ msgid "select_tag"
#~ msgstr ""

#~ msgid "Delete"
#~ msgstr ""

#~ msgid "select_class"
>>>>>>> 126b753e
#~ msgstr ""
<|MERGE_RESOLUTION|>--- conflicted
+++ resolved
@@ -2907,15 +2907,6 @@
 #~ msgid "classes"
 #~ msgstr ""
 
-<<<<<<< HEAD
-#~ msgid "student_already_in_class"
-#~ msgstr ""
-
-#~ msgid "student_not_existing"
-#~ msgstr ""
-
-#~ msgid "student"
-=======
 #~ msgid "Adventure"
 #~ msgstr ""
 
@@ -2932,5 +2923,4 @@
 #~ msgstr ""
 
 #~ msgid "select_class"
->>>>>>> 126b753e
 #~ msgstr ""
