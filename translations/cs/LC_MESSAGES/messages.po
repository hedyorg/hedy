--- conflicted
+++ resolved
@@ -3,28 +3,16 @@
 msgstr ""
 "Project-Id-Version: PACKAGE VERSION\n"
 "Report-Msgid-Bugs-To: \n"
-<<<<<<< HEAD
-"POT-Creation-Date: 2022-10-16 14:29-0400\n"
-=======
 "POT-Creation-Date: 2022-10-06 11:26+0200\n"
->>>>>>> 80064237
 "PO-Revision-Date: 2022-09-25 22:28+0000\n"
 "Last-Translator: Anonymous <noreply@weblate.org>\n"
 "Language: cs\n"
 "Language-Team: cs <LL@li.org>\n"
-<<<<<<< HEAD
-"Plural-Forms: nplurals=3; plural=(n==1) ? 0 : (n>=2 && n<=4) ? 1 : 2\n"
-"MIME-Version: 1.0\n"
-"Content-Type: text/plain; charset=utf-8\n"
-"Content-Transfer-Encoding: 8bit\n"
-"Generated-By: Babel 2.9.1\n"
-=======
 "Plural-Forms: nplurals=3; plural=(n==1) ? 0 : (n>=2 && n<=4) ? 1 : 2;\n"
 "MIME-Version: 1.0\n"
 "Content-Type: text/plain; charset=utf-8\n"
 "Content-Transfer-Encoding: 8bit\n"
 "Generated-By: Babel 2.10.1\n"
->>>>>>> 80064237
 
 msgid "program_contains_error"
 msgstr "Tento program obsahuje chybu, přesto jej chcete sdílet?"
