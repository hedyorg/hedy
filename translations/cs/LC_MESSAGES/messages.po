
msgid ""
msgstr ""
"Project-Id-Version: PACKAGE VERSION\n"
"Report-Msgid-Bugs-To: \n"
<<<<<<< HEAD
"POT-Creation-Date: 2022-08-19 16:02+0200\n"
=======
"POT-Creation-Date: 2022-08-18 14:10+0200\n"
>>>>>>> 1c14ffe7
"PO-Revision-Date: 2022-08-10 08:50+0000\n"
"Last-Translator: Anonymous <noreply@weblate.org>\n"
"Language: cs\n"
"Language-Team: cs <LL@li.org>\n"
"Plural-Forms: nplurals=3; plural=(n==1) ? 0 : (n>=2 && n<=4) ? 1 : 2;\n"
"MIME-Version: 1.0\n"
"Content-Type: text/plain; charset=utf-8\n"
"Content-Transfer-Encoding: 8bit\n"
"Generated-By: Babel 2.10.1\n"

#: app.py:425
msgid "program_contains_error"
msgstr "Tento program obsahuje chybu, přesto jej chcete sdílet?"

#: app.py:635
msgid "title_achievements"
msgstr "Hedy - Moje úspěchy"

#: app.py:652 app.py:756 app.py:1120 website/teacher.py:418
#: website/teacher.py:429
msgid "not_teacher"
msgstr "Zdá se, že nejste učitel!"

#: app.py:655
msgid "not_enrolled"
msgstr "Zdá se, že do této třídy nepatříte!"

#: app.py:692
msgid "title_programs"
msgstr "Hedy - Moje programy"

#: app.py:702 app.py:712 app.py:716 app.py:731 app.py:1027 app.py:1552
#: website/admin.py:17 website/admin.py:24 website/admin.py:92
#: website/admin.py:111 website/admin.py:130 website/admin.py:137
<<<<<<< HEAD
#: website/admin.py:145 website/auth.py:753 website/auth.py:780
=======
#: website/admin.py:145 website/auth.py:734 website/auth.py:761
>>>>>>> 1c14ffe7
#: website/programs.py:210 website/statistics.py:100
msgid "unauthorized"
msgstr "Nemáte oprávnění k přístupu na tuto stránku"

#: app.py:770 app.py:1137
msgid "title_for-teacher"
msgstr "Hedy - pro učitele"

#: app.py:787 app.py:789 app.py:945 app.py:967 app.py:969
msgid "no_such_level"
msgstr "Neexistující úroveň jazyka Hedy!"

#: app.py:797 app.py:804 app.py:899 app.py:905
msgid "no_such_program"
msgstr "Neexistující program jazyka Hedy!"

#: app.py:833
msgid "level_not_class"
msgstr "Jste ve třídě, kde tato úroveň ještě nebyla zpřístupněna"

#: app.py:950 website/teacher.py:478 website/teacher.py:496
#: website/teacher.py:540 website/teacher.py:585
msgid "no_such_adventure"
msgstr "Toto dobrodružství neexistuje!"

#: app.py:978 app.py:1239
msgid "page_not_found"
msgstr "Tuto stránku nelze najít!"

#: app.py:998
msgid "title_signup"
msgstr "Hedy - vytvoření účtu"

#: app.py:1005
msgid "title_login"
msgstr "Hedy - přihlášení"

#: app.py:1012
msgid "title_recover"
msgstr "Hedy - obnovení účtu"

#: app.py:1028
msgid "title_reset"
msgstr "Hedy - obnovení hesla"

#: app.py:1058
msgid "title_my-profile"
msgstr "Hedy - můj účet"

#: app.py:1078
msgid "title_learn-more"
msgstr "Hedy - dozvědět se více"

#: app.py:1084
#, fuzzy
msgid "title_privacy"
msgstr "Hedy - Privacy terms"

#: app.py:1094
#, fuzzy
msgid "title_start"
msgstr "Hedy - A gradual programming language"

#: app.py:1112
msgid "title_landing-page"
msgstr "Vítá vás Hedy!"

#: app.py:1230
#, fuzzy
msgid "title_explore"
msgstr "Hedy - Explore"

#: app.py:1252 app.py:1257
#, fuzzy
msgid "no_such_highscore"
msgstr "Neexistující úroveň jazyka Hedy!"

#: app.py:1287 app.py:1289
msgid "translate_error"
msgstr ""
"Při provádění kódu se něco pokazilo. Zkuste kód spustit a zjistit, zda "
"neobsahuje chybu. Kód s chybami nelze provést."

#: app.py:1297
#, fuzzy
msgid "tutorial_code_snippet"
msgstr "Hide cheatsheet"

#: app.py:1301
msgid "invalid_tutorial_step"
msgstr ""

#: app.py:1305
#, fuzzy
msgid "tutorial_title_not_found"
msgstr "We could not find that page!"

#: app.py:1305
#, fuzzy
msgid "tutorial_message_not_found"
msgstr "You have received an invitation to join class"

<<<<<<< HEAD
#: app.py:1493 website/auth.py:295 website/auth.py:350 website/auth.py:483
#: website/auth.py:508 website/auth.py:541 website/auth.py:655
#: website/auth.py:697 website/auth.py:759 website/auth.py:786
=======
#: app.py:1493 website/auth.py:288 website/auth.py:343 website/auth.py:476
#: website/auth.py:501 website/auth.py:534 website/auth.py:648
#: website/auth.py:690 website/auth.py:740 website/auth.py:767
>>>>>>> 1c14ffe7
#: website/quiz.py:43 website/quiz.py:69 website/teacher.py:88
#: website/teacher.py:123 website/teacher.py:167 website/teacher.py:252
#: website/teacher.py:308 website/teacher.py:355 website/teacher.py:396
#: website/teacher.py:434 website/teacher.py:520 website/teacher.py:608
msgid "ajax_error"
msgstr "Nastala chyba, prosím zkus to znova."

#: app.py:1496
#, fuzzy
msgid "image_invalid"
msgstr "Your chosen image is invalid."

#: app.py:1498
#, fuzzy
msgid "personal_text_invalid"
msgstr "Your personal text is invalid."

#: app.py:1500 app.py:1506
#, fuzzy
msgid "favourite_program_invalid"
msgstr "Your chosen favourite program is invalid."

#: app.py:1518 app.py:1519
#, fuzzy
msgid "public_profile_updated"
msgstr "Public profile updated."

#: app.py:1556 app.py:1581
#, fuzzy
msgid "user_not_private"
msgstr "This user doesn't exist or doesn't have a public profile"

#: app.py:1589
#, fuzzy
msgid "invalid_teacher_invitation_code"
msgstr ""
"The teacher invitation code is invalid. To become a teacher, reach out to"
" hello@hedy.org."

#: utils.py:303
#, fuzzy
msgid "default_404"
msgstr "We could not find that page..."

#: utils.py:305
#, fuzzy
msgid "default_403"
msgstr "Looks like you aren't authorized..."

#: utils.py:307
#, fuzzy
msgid "default_500"
msgstr "Something went wrong..."

#: content/error-messages.txt:1
msgid "Wrong Level"
msgstr ""
"Toto je správný kód v Hedy, ale na špatné úrovni. Napsal jsi kód "
"{offending_keyword} na úrovni {working_level}. Tip: {tip}"

#: content/error-messages.txt:2
msgid "Incomplete"
msgstr ""
"Jejda, zapomněl*a jsi kousek kódu! Na řádku {line_number} musíš ještě "
"něco dopsat za {incomplete_command}."

#: content/error-messages.txt:3
msgid "Invalid"
msgstr ""
"{invalid_command} není příkaz v Hedy na úrovni {level}. Nemyslel*a jsi "
"spíš {guessed_command}?"

#: content/error-messages.txt:4
msgid "Invalid Space"
msgstr ""
"Jejda, řádek číslo {line_number} začíná mezerou! Mezery dokáží počítač "
"pořádně zmást, mohl*a bys ji prosím vymazat?"

#: content/error-messages.txt:5
#, fuzzy
msgid "Has Blanks"
msgstr ""
"Your code is incomplete. It contains blanks that you have to replace with"
" code."

#: content/error-messages.txt:6
#, fuzzy
msgid "No Indentation"
msgstr ""
"You used too few spaces in line {line_number}. You used {leading_spaces} "
"spaces, which is not enough. Start every new block with {indent_size} "
"spaces more than the line before."

#: content/error-messages.txt:7
#, fuzzy
msgid "Unexpected Indentation"
msgstr ""
"You used too many spaces in line {line_number}. You used {leading_spaces}"
" spaces, which is too much. Start every new block with {indent_size} "
"spaces more than the line before."

#: content/error-messages.txt:8
msgid "Parse"
msgstr ""
"Tebou zadaný kód není platný kód v Hedy. Chyba je na řádku {location[0]},"
" na pozici {location[1]}. Napsal*a jsi tam {character_found}, ale to není"
" povoleno."

#: content/error-messages.txt:9
msgid "Unquoted Text"
msgstr ""
"Dávej si pozor, pokud chceš něco vypsat, musí text začínat a končit "
"uvozovkami. Někde jsi nějakou zapomněl*a."

#: content/error-messages.txt:10
#, fuzzy
msgid "Unquoted Assignment"
msgstr ""
"From this level, you need to place texts to the right of the `is` between"
" quotes. You forgot that for the text {text}."

#: content/error-messages.txt:11
#, fuzzy
msgid "Unquoted Equality Check"
msgstr ""
"If you want to check if a variable is equal to multiple words, the words "
"should be surrounded by quotation marks!"

#: content/error-messages.txt:12
msgid "Var Undefined"
msgstr "Pokusil*a ses vypsat {name}, ale neinicializoval*a ji."

#: content/error-messages.txt:13
#, fuzzy
msgid "Cyclic Var Definition"
msgstr ""
"The name {variable} needs to be set before you can use it on the right-"
"hand side of the is command"

#: content/error-messages.txt:14
#, fuzzy
msgid "Lonely Echo"
msgstr ""
"You used an echo before an ask, or an echo without an ask. First ask for "
"input, then echo."

#: content/error-messages.txt:15
#, fuzzy
msgid "Too Big"
msgstr ""
"Wow! Your program has an impressive {lines_of_code} lines of code! But we"
" can only process {max_lines} lines in this level. Make your program "
"smaller and try again."

#: content/error-messages.txt:16
#, fuzzy
msgid "Invalid Argument Type"
msgstr ""
"You cannot use {command} with {invalid_argument} because it is "
"{invalid_type}. Try changing {invalid_argument} to {allowed_types}."

#: content/error-messages.txt:17
#, fuzzy
msgid "Invalid Argument"
msgstr ""
"You cannot use the command {command} with {invalid_argument} . Try "
"changing {invalid_argument} to {allowed_types}."

#: content/error-messages.txt:18
#, fuzzy
msgid "Invalid Type Combination"
msgstr ""
"You cannot use {invalid_argument} and {invalid_argument_2} with {command}"
" because one is {invalid_type} and the other is {invalid_type_2}. Try "
"changing {invalid_argument} to {invalid_type_2} or {invalid_argument_2} "
"to {invalid_type}."

#: content/error-messages.txt:19
#, fuzzy
msgid "Unsupported Float"
msgstr ""
"Non-integer numbers are not supported yet but they will be in a few "
"levels. For now change {value} to an integer."

#: content/error-messages.txt:20
#, fuzzy
msgid "Locked Language Feature"
msgstr ""
"You are using {concept}! That is awesome, but {concept} is not unlocked "
"yet! It will be unlocked in a later level."

#: content/error-messages.txt:21
#, fuzzy
msgid "Missing Command"
msgstr "It looks like you forgot to use a command on line {line_number}."

#: content/error-messages.txt:22
#, fuzzy
msgid "Missing Inner Command"
msgstr ""
"It looks like you forgot to use a command with the {command} statement "
"you used on line {line_number}."

#: content/error-messages.txt:23
#, fuzzy
msgid "Incomplete Repeat"
msgstr ""
"It looks like you forgot to use {command} with the repeat command you "
"used on line {line_number}."

#: content/error-messages.txt:24
#, fuzzy
msgid "Unsupported String Value"
msgstr "Text values cannot contain {invalid_value}."

#: content/error-messages.txt:25
#, fuzzy
msgid "ask_needs_var"
msgstr ""
"Starting in level 2, ask needs to be used with a variable. Example: name "
"is ask What are you called?"

#: content/error-messages.txt:26
#, fuzzy
msgid "echo_out"
msgstr ""
"Starting in level 2 echo is no longer needed. You can repeat an answer "
"with ask and print now. Example: name is ask What are you called? print "
"hello name"

#: content/error-messages.txt:27
msgid "space"
msgstr "mezera"

#: content/error-messages.txt:28
msgid "comma"
msgstr "čárka"

#: content/error-messages.txt:29
msgid "question mark"
msgstr "otazník"

#: content/error-messages.txt:30
msgid "newline"
msgstr "nový řádek"

#: content/error-messages.txt:31
msgid "period"
msgstr "tečka"

#: content/error-messages.txt:32
msgid "exclamation mark"
msgstr "vykřičník"

#: content/error-messages.txt:33
msgid "dash"
msgstr "pomlčka"

#: content/error-messages.txt:34
msgid "star"
msgstr "hvězdička"

#: content/error-messages.txt:35
msgid "single quotes"
msgstr "jednoduché uvozovky"

#: content/error-messages.txt:36
msgid "double quotes"
msgstr "dvojité uvozovky"

#: content/error-messages.txt:37
msgid "slash"
msgstr "lomítko"

#: content/error-messages.txt:38
#, fuzzy
msgid "string"
msgstr "text"

#: content/error-messages.txt:39
#, fuzzy
msgid "nested blocks"
msgstr "a block in a block"

#: content/error-messages.txt:40
#, fuzzy
msgid "or"
msgstr "or"

#: content/error-messages.txt:41
#, fuzzy
msgid "number"
msgstr "a number"

#: content/error-messages.txt:42
#, fuzzy
msgid "integer"
msgstr "a number"

#: content/error-messages.txt:43
#, fuzzy
msgid "float"
msgstr "a number"

#: content/error-messages.txt:44
#, fuzzy
msgid "list"
msgstr "a list"

#: content/error-messages.txt:45
#, fuzzy
msgid "input"
msgstr "input from ask"

#: templates/achievements.html:5
#, fuzzy
msgid "general"
msgstr "Pohlaví"

#: templates/achievements.html:9
#, fuzzy
msgid "programs_created"
msgstr "Moje programy"

#: templates/achievements.html:10
#, fuzzy
msgid "programs_saved"
msgstr "Programs"

#: templates/achievements.html:11
#, fuzzy
msgid "programs_submitted"
msgstr "programs submitted"

#: templates/achievements.html:13 templates/achievements.html:26
#, fuzzy
msgid "teacher"
msgstr "Looks like you are not a teacher!"

#: templates/achievements.html:16 templates/achievements.html:54
#, fuzzy
msgid "hidden"
msgstr "Hint?"

#: templates/achievements.html:23
#, fuzzy
msgid "hedy_achievements"
msgstr "My achievements"

#: templates/achievements.html:37 templates/achievements.html:51
#: templates/landing-page.html:89 templates/layout.html:92
#: templates/public-page.html:51
#, fuzzy
msgid "achievements_logo_alt"
msgstr "achievements"

#: templates/achievements.html:38
#, fuzzy
msgid "achievements_check_icon_alt"
msgstr "You've earned an achievement!"

#: templates/cheatsheet.html:14
#, fuzzy
msgid "cheatsheet_title"
msgstr "Hide cheatsheet"

#: templates/cheatsheet.html:15 templates/incl-menubar.html:4
#, fuzzy
msgid "hedy_logo_alt"
msgstr "Hedy logo"

#: templates/class-logs.html:10 templates/class-stats.html:22
#: templates/create-accounts.html:41 templates/customize-class.html:166
#, fuzzy
msgid "back_to_class"
msgstr "Go back to class"

#: templates/class-overview.html:14 templates/for-teachers.html:34
#: templates/for-teachers.html:41
#, fuzzy
msgid "class_name_prompt"
msgstr "Please enter the name of the class"

#: templates/class-overview.html:20 templates/class-overview.html:70
#: templates/create-accounts.html:16 templates/highscores.html:37
#: templates/login.html:10 templates/profile.html:96 templates/recover.html:9
#: templates/signup.html:10
msgid "username"
msgstr "Uživatelské jméno"

#: templates/class-overview.html:21
#, fuzzy
msgid "last_login"
msgstr "Last login"

#: templates/class-overview.html:22
#, fuzzy
msgid "highest_level_reached"
msgstr "Highest level reached"

#: templates/class-overview.html:23
#, fuzzy
msgid "number_programs"
msgstr "Number of programs"

#: templates/class-overview.html:24
#, fuzzy
msgid "programs"
msgstr "Programs"

#: templates/class-overview.html:25 templates/create-accounts.html:17
#: templates/login.html:14 templates/reset.html:9 templates/signup.html:18
msgid "password"
msgstr "Heslo"

#: templates/class-overview.html:26 templates/class-overview.html:73
#: templates/customize-adventure.html:69 templates/for-teachers.html:25
#: templates/for-teachers.html:54
#, fuzzy
msgid "remove"
msgstr "Remove"

#: templates/class-overview.html:36
#, fuzzy
msgid "page"
msgstr "page"

#: templates/class-overview.html:37
#, fuzzy
msgid "enter_password"
msgstr "Enter a new password for"

#: templates/class-overview.html:37
#, fuzzy
msgid "password_change_prompt"
msgstr "Are you sure you want to change this password?"

#: templates/class-overview.html:38
#, fuzzy
msgid "remove_student_prompt"
msgstr "Are you sure you want to remove the student from the class?"

#: templates/class-overview.html:46
#, fuzzy
msgid "add_students"
msgstr "students"

#: templates/class-overview.html:47 templates/customize-class.html:5
#, fuzzy
msgid "customize_class"
msgstr "Customize class"

#: templates/class-overview.html:48
#, fuzzy
msgid "class_stats"
msgstr "Show class statistics"

#: templates/class-overview.html:49
#, fuzzy
msgid "class_logs"
msgstr "Last login"

#: templates/class-overview.html:52 templates/customize-adventure.html:74
#, fuzzy
msgid "back_to_teachers_page"
msgstr "Go back to teachers page"

#: templates/class-overview.html:56
#, fuzzy
msgid "add_students_options"
msgstr "Create student accounts"

#: templates/class-overview.html:58
#, fuzzy
msgid "copy_link_success"
msgstr "Zkopírovat odkaz ke sdílení"

#: templates/class-overview.html:58
#, fuzzy
msgid "copy_join_link"
msgstr "Please copy and paste this link into a new tab:"

#: templates/class-overview.html:59
#, fuzzy
msgid "invite_prompt"
msgstr "Enter a username"

#: templates/class-overview.html:59
#, fuzzy
msgid "invite_by_username"
msgstr "All usernames need to be unique."

#: templates/class-overview.html:60 templates/create-accounts.html:45
#, fuzzy
msgid "create_accounts"
msgstr "Create multiple accounts"

#: templates/class-overview.html:65
#, fuzzy
msgid "pending_invites"
msgstr "Pending invites"

#: templates/class-overview.html:71
#, fuzzy
msgid "invite_date"
msgstr "Invite date"

#: templates/class-overview.html:72
#, fuzzy
msgid "expiration_date"
msgstr "Expiration date"

#: templates/class-overview.html:82 templates/profile.html:23
#, fuzzy
msgid "delete_invite_prompt"
msgstr "Are you sure you want to remove this class invitation?"

#: templates/class-prejoin.html:7
#, fuzzy
msgid "class_already_joined"
msgstr "You are already a student of class"

#: templates/class-prejoin.html:9 templates/error-page.html:6
#, fuzzy
msgid "error_logo_alt"
msgstr "Error logo"

#: templates/class-prejoin.html:11
#, fuzzy
msgid "goto_profile"
msgstr "Go to my profile"

#: templates/class-prejoin.html:15 templates/profile.html:20
#, fuzzy
msgid "prompt_join_class"
msgstr "Do you want to join this class?"

#: templates/class-prejoin.html:17 website/teacher.py:232
#, fuzzy
msgid "join_prompt"
msgstr "You need to have an account to join a class. Would you like to login now?"

#: templates/class-prejoin.html:17 templates/profile.html:22
#, fuzzy
msgid "join_class"
msgstr "Join class"

#: templates/code-page.html:8 templates/for-teachers.html:9
#, fuzzy
msgid "next_step_tutorial"
msgstr "Next step >>>"

#: templates/code-page.html:34 templates/code-page.html:44
#: templates/customize-class.html:28 templates/customize-class.html:64
#: templates/customize-class.html:71 templates/customize-class.html:95
#: templates/level-page.html:6 templates/level-page.html:11
#: templates/quiz.html:8 templates/view-program-page.html:12
#: templates/view-program-page.html:28
msgid "level_title"
msgstr "Úroveň"

#: templates/create-accounts.html:5
#, fuzzy
msgid "create_multiple_accounts"
msgstr "Create multiple accounts"

#: templates/create-accounts.html:7
#, fuzzy
msgid "accounts_intro"
msgstr ""
"On this page you can create accounts for multiple students at the same "
"time. It is also possible to directly add them to one of your classes. By"
" pressing the green + on the bottom right of the page you can add extra "
"rows. You can delete a row by pressing the corresponding red cross. Make "
"sure no rows are empty when you press \"Create accounts\". Please keep in"
" mind that every username and mail address needs to be unique and the "
"password needs to be <b>at least</b> 6 characters."

#: templates/create-accounts.html:10
#, fuzzy
msgid "create_accounts_prompt"
msgstr "Are you sure you want to create these accounts?"

#: templates/create-accounts.html:25
#, fuzzy
msgid "download_login_credentials"
msgstr "Do you want to download the login credentials after the accounts creation?"

#: templates/create-accounts.html:29 templates/layout.html:22
#: templates/signup.html:82
msgid "yes"
msgstr "Ano"

#: templates/create-accounts.html:33 templates/layout.html:23
#: templates/signup.html:86
msgid "no"
msgstr "Ne"

#: templates/create-accounts.html:44 templates/programs.html:23
#, fuzzy
msgid "reset_view"
msgstr "Reset"

#: templates/customize-adventure.html:5
#, fuzzy
msgid "customize_adventure"
msgstr "Customize adventure"

#: templates/customize-adventure.html:7
#, fuzzy
msgid "update_adventure_prompt"
msgstr "Are you sure you want to update this adventure?"

#: templates/customize-adventure.html:10
#, fuzzy
msgid "general_settings"
msgstr "General settings"

#: templates/customize-adventure.html:12 templates/for-teachers.html:20
#: templates/for-teachers.html:49
#, fuzzy
msgid "name"
msgstr "Name"

#: templates/customize-adventure.html:16 templates/customize-adventure.html:18
#: templates/explore.html:28 templates/explore.html:57
#: templates/explore.html:86 templates/for-teachers.html:50
#: templates/programs.html:12 templates/programs.html:37
#: templates/programs.html:45
#, fuzzy
msgid "level"
msgstr "Level"

#: templates/customize-adventure.html:25
#, fuzzy
msgid "adventure_exp_1"
msgstr ""
"Type your adventure of choice on the right-hand side. After creating your"
" adventure you can include it in one of your classes under "
"\"customizations\". If you want to include a command in your adventure "
"please use code anchors like this:"

#: templates/customize-adventure.html:31
#, fuzzy
msgid "adventure_exp_2"
msgstr ""
"If you want to show actual code snippets, for example to give student a "
"template or example of the code. Please use pre anchors like this:"

#: templates/customize-adventure.html:33 templates/customize-adventure.html:36
#, fuzzy
msgid "hello_world"
msgstr "Hello world!"

#: templates/customize-adventure.html:39
#, fuzzy
msgid "adventure_exp_3"
msgstr ""
"You can use the \"preview\" button to view a styled version of your "
"adventure. To view the adventure on a dedicated page, select \"view\" "
"from the teachers page."

#: templates/customize-adventure.html:43 templates/customize-class.html:28
#: templates/customize-class.html:94 templates/explore.html:22
#: templates/programs.html:18 templates/programs.html:38
#: templates/view-adventure.html:6
msgid "adventure"
msgstr "Dobrodružství"

#: templates/customize-adventure.html:44
#, fuzzy
msgid "template_code"
msgstr ""
"This is the explanation of my adventure!\n"
"\n"
"This way I can show a command: <code>print</code>\n"
"\n"
"But sometimes I might want to show a piece of code, like this:\n"
"<pre>\n"
"ask What's your name?\n"
"echo so your name is \n"
"</pre>"

#: templates/customize-adventure.html:47
#, fuzzy
msgid "adventure_terms"
msgstr "I agree that my adventure might be made publicly available on Hedy."

#: templates/customize-adventure.html:51
#, fuzzy
msgid "directly_add_adventure_to_classes"
msgstr "Do you want to add this adventure directly to one of your classes?"

#: templates/customize-adventure.html:67
#, fuzzy
msgid "preview"
msgstr "Preview"

#: templates/customize-adventure.html:68 templates/customize-class.html:161
#, fuzzy
msgid "save"
msgstr "Save"

#: templates/customize-adventure.html:69 templates/for-teachers.html:65
#, fuzzy
msgid "delete_adventure_prompt"
msgstr "Are you sure you want to remove this adventure?"

#: templates/customize-class.html:7
#, fuzzy
msgid "customize_class_exp_1"
msgstr "Customize class"

#: templates/customize-class.html:10
#, fuzzy
msgid "customize_class_step_1"
msgstr "Customize class"

#: templates/customize-class.html:11
#, fuzzy
msgid "customize_class_step_2"
msgstr "Customize class"

#: templates/customize-class.html:12
#, fuzzy
msgid "customize_class_step_3"
msgstr "Customize class"

#: templates/customize-class.html:13
#, fuzzy
msgid "customize_class_step_4"
msgstr "Customize class"

#: templates/customize-class.html:14
#, fuzzy
msgid "customize_class_step_5"
msgstr "Customize class"

#: templates/customize-class.html:15
#, fuzzy
msgid "customize_class_step_6"
msgstr "Customize class"

#: templates/customize-class.html:16
#, fuzzy
msgid "customize_class_step_7"
msgstr "Customize class"

#: templates/customize-class.html:17
#, fuzzy
msgid "customize_class_step_8"
msgstr "Customize class"

#: templates/customize-class.html:20
#, fuzzy
msgid "customize_class_exp_2"
msgstr "Customize class"

#: templates/customize-class.html:23
#, fuzzy
msgid "select_adventures"
msgstr "Select adventures"

#: templates/customize-class.html:59
#, fuzzy
msgid "opening_dates"
msgstr "Opening dates"

#: templates/customize-class.html:65
#, fuzzy
msgid "opening_date"
msgstr "Opening date"

#: templates/customize-class.html:75 templates/customize-class.html:77
#, fuzzy
msgid "directly_available"
msgstr "Directly open"

#: templates/customize-class.html:89
#, fuzzy
msgid "select_own_adventures"
msgstr "Select own adventures"

#: templates/customize-class.html:96 templates/customize-class.html:120
#: templates/profile.html:57 templates/profile.html:132
#: templates/profile.html:141 templates/signup.html:40 templates/signup.html:62
#: templates/signup.html:71
msgid "select"
msgstr "Vyber"

#: templates/customize-class.html:114
#, fuzzy
msgid "other_settings"
msgstr "Other settings"

#: templates/customize-class.html:119
#, fuzzy
msgid "option"
msgstr "Option"

#: templates/customize-class.html:125
#, fuzzy
msgid "mandatory_mode"
msgstr "Mandatory developer's mode"

#: templates/customize-class.html:131
#, fuzzy
msgid "hide_cheatsheet"
msgstr "Hide cheatsheet"

#: templates/customize-class.html:137
#, fuzzy
msgid "hide_keyword_switcher"
msgstr "Hide keyword switcher"

#: templates/customize-class.html:143
#, fuzzy
msgid "hide_quiz"
msgstr "Quiz end"

#: templates/customize-class.html:149
#, fuzzy
msgid "hide_parsons"
msgstr ""

#: templates/customize-class.html:160
#, fuzzy
msgid "reset_adventure_prompt"
msgstr "Are you sure you want to reset all selected adventures?"

#: templates/customize-class.html:160
#, fuzzy
msgid "reset_adventures"
msgstr "Reset selected adventures"

#: templates/customize-class.html:164
#, fuzzy
msgid "remove_customizations_prompt"
msgstr "Are you sure you want to remove this class their customizations?"

#: templates/customize-class.html:165
#, fuzzy
msgid "remove_customization"
msgstr "Remove customization"

#: templates/customize-class.html:182
#, fuzzy
msgid "unsaved_class_changes"
msgstr "There are unsaved changes, are you sure you want to leave this page?"

#: templates/error-page.html:12
#, fuzzy
msgid "go_back_to_main"
msgstr "Go back to main page"

#: templates/explore.html:12 templates/landing-page.html:33
#, fuzzy
msgid "explore_programs"
msgstr "Explore programs"

#: templates/explore.html:15
#, fuzzy
msgid "explore_explanation"
msgstr ""
"On this page you can look through programs created by other Hedy users. "
"You can filter on both a Hedy level and adventure. Click on \"View "
"program\" to open a program and run it. Programs with a red header "
"contain a mistake. You can still open the program, but running it will "
"result in an error. You can of course try to fix it! If the creator has a"
" public profile you can click their username to visit their profile. "
"There you will find all their shared programs and much more!"

#: templates/explore.html:34
#, fuzzy
msgid "language"
msgstr "Které z těchto programovacích jazyku jsi už někdy použil*a?"

#: templates/explore.html:41 templates/programs.html:24
#, fuzzy
msgid "search_button"
msgstr "Uložit a sdílet kód"

#: templates/explore.html:48
#, fuzzy
msgid "hedy_choice_title"
msgstr "Hedy's Choice"

#: templates/explore.html:60 templates/explore.html:89
#, fuzzy
msgid "creator"
msgstr "Creator"

#: templates/explore.html:66 templates/explore.html:95
#, fuzzy
msgid "view_program"
msgstr "View program"

#: templates/explore.html:67 templates/explore.html:96
msgid "report_program"
msgstr ""

#: templates/for-teachers.html:15 templates/profile.html:78
#: templates/profile.html:80
#, fuzzy
msgid "my_classes"
msgstr "My classes"

#: templates/for-teachers.html:22
#, fuzzy
msgid "students"
msgstr "students"

#: templates/for-teachers.html:23 templates/for-teachers.html:52
#, fuzzy
msgid "view"
msgstr "View"

#: templates/for-teachers.html:24
#, fuzzy
msgid "duplicate"
msgstr "Duplicate"

#: templates/for-teachers.html:35
#, fuzzy
msgid "delete_class_prompt"
msgstr "Are you sure you want to delete the class?"

#: templates/for-teachers.html:41
#, fuzzy
msgid "create_class"
msgstr "Create a new class"

#: templates/for-teachers.html:44
#, fuzzy
msgid "my_adventures"
msgstr "My adventures"

#: templates/for-teachers.html:51
#, fuzzy
msgid "last_update"
msgstr "Last update"

#: templates/for-teachers.html:53
#, fuzzy
msgid "edit"
msgstr "Edit"

#: templates/for-teachers.html:71
#, fuzzy
msgid "adventure_prompt"
msgstr "Please enter the name of the adventure"

#: templates/for-teachers.html:71 website/teacher.py:603
#, fuzzy
msgid "create_adventure"
msgstr "Create adventure"

#: templates/for-teachers.html:129
#, fuzzy
msgid "teacher_welcome"
msgstr ""
"Welcome to Hedy! Your are now the proud owner of a teachers account which"
" allows you to create classes and invite students."

#: templates/highscores.html:5 templates/incl-menubar.html:23
#, fuzzy
msgid "highscores"
msgstr "Score"

#: templates/highscores.html:8
#, fuzzy
msgid "highscore_explanation"
msgstr ""
"On this page you can look through programs created by other Hedy users. "
"You can filter on both a Hedy level and adventure. Click on \"View "
"program\" to open a program and run it. Programs with a red header "
"contain a mistake. You can still open the program, but running it will "
"result in an error. You can of course try to fix it! If the creator has a"
" public profile you can click their username to visit their profile. "
"There you will find all their shared programs and much more!"

#: templates/highscores.html:14
#, fuzzy
msgid "highscore_no_public_profile"
msgstr ""
"You don't have a public profile and are therefore not listed on the "
"highscores. Do you wish to create one?"

#: templates/highscores.html:17
#, fuzzy
msgid "create_public_profile"
msgstr "Public profile"

#: templates/highscores.html:23
#, fuzzy
msgid "whole_world"
msgstr "The world"

#: templates/highscores.html:28
#, fuzzy
msgid "your_class"
msgstr "My classes"

#: templates/highscores.html:38 templates/landing-page.html:52
#: templates/public-page.html:16
#, fuzzy
msgid "achievements"
msgstr "achievements"

#: templates/highscores.html:39
#, fuzzy
msgid "country_title"
msgstr "Please select a valid country."

#: templates/highscores.html:40 templates/landing-page.html:88
#: templates/public-page.html:50
#, fuzzy
msgid "last_achievement"
msgstr "Last earned achievement"

#: templates/highscores.html:49 templates/programs.html:51
#, fuzzy
msgid "ago"
msgstr "{timestamp} ago"

#: templates/incl-adventure-tabs.html:14
#, fuzzy
msgid "parsons_title"
msgstr "Hedy"

#: templates/incl-adventure-tabs.html:25
#, fuzzy
msgid "quiz_tab"
msgstr "End quiz"

#: templates/incl-adventure-tabs.html:29
#, fuzzy
msgid "specific_adventure_mode"
msgstr ""
"You're currently in adventure '{adventure}', click on 'Hedy' to view all "
"adventures."

#: templates/incl-adventure-tabs.html:44 templates/incl-adventure-tabs.html:57
msgid "example_code_header"
msgstr "Příklad kódu v Hedy"

#: templates/incl-editor-and-output.html:109
#, fuzzy
msgid "variables"
msgstr "Variables"

#: templates/incl-editor-and-output.html:125
msgid "enter_text"
msgstr "Zde napiš svou odpověď..."

#: templates/incl-editor-and-output.html:126
#, fuzzy
msgid "enter"
msgstr "Enter"

#: templates/incl-editor-and-output.html:136
#, fuzzy
msgid "already_program_running"
msgstr "Start programming"

#: templates/incl-editor-and-output.html:136
msgid "run_code_button"
msgstr "Spustit kód"

#: templates/incl-editor-and-output.html:137
#, fuzzy
msgid "stop_code_button"
msgstr "Uložit kód"

#: templates/incl-editor-and-output.html:148
#, fuzzy
msgid "next_exercise"
msgstr "Next exercise"

#: templates/incl-editor-and-output.html:150
msgid "edit_code_button"
msgstr "Upravit kód"

#: templates/incl-editor-and-output.html:152
#, fuzzy
msgid "repair_program_logo_alt"
msgstr "Repair program icon"

#: templates/incl-editor-and-output.html:155 templates/programs.html:67
#: templates/programs.html:71
#, fuzzy
msgid "delete_confirm"
msgstr "Are you sure you want to delete the program?"

#: templates/incl-editor-and-output.html:155 templates/programs.html:67
#: templates/programs.html:71
#, fuzzy
msgid "delete"
msgstr "Delete"

#: templates/incl-editor-and-output.html:159
msgid "read_code_label"
msgstr "Přečíst kód nahlas"

#: templates/incl-editor-and-output.html:169
#: templates/incl-editor-and-output.html:178
msgid "regress_button"
msgstr "Vrátit se na úroveň {level}"

#: templates/incl-editor-and-output.html:172
#: templates/incl-editor-and-output.html:181 templates/quiz.html:153
msgid "advance_button"
msgstr "Jít na úroveň {level}"

#: templates/incl-editor-and-output.html:195
#, fuzzy
msgid "developers_mode"
msgstr "Programmer's mode"

#: templates/incl-menubar.html:5
msgid "nav_start"
msgstr "Domů"

#: templates/incl-menubar.html:6
#, fuzzy
msgid "nav_hedy"
msgstr "Hedy"

#: templates/incl-menubar.html:7
#, fuzzy
msgid "nav_explore"
msgstr "Explore"

#: templates/incl-menubar.html:8
msgid "nav_learn_more"
msgstr "Zjisti víc"

#: templates/incl-menubar.html:13 templates/public-page.html:56
msgid "program_header"
msgstr "Moje programy"

#: templates/incl-menubar.html:24
#, fuzzy
msgid "my_achievements"
msgstr "My achievements"

#: templates/incl-menubar.html:25
#, fuzzy
msgid "my_account"
msgstr "My account"

#: templates/incl-menubar.html:27
#, fuzzy
msgid "for_teachers"
msgstr "For teachers"

#: templates/incl-menubar.html:29
msgid "logout"
msgstr "Odhlásit se"

#: templates/incl-menubar.html:34 templates/login.html:17
#: templates/signup.html:146
msgid "login"
msgstr "Přihlásit se"

#: templates/incl-menubar.html:46
#, fuzzy
msgid "search"
msgstr "Search..."

#: templates/incl-menubar.html:51
#, fuzzy
msgid "keyword_support"
msgstr "Translated keywords"

#: templates/incl-menubar.html:59
#, fuzzy
msgid "non_keyword_support"
msgstr "Translated content"

#: templates/landing-page.html:6
#, fuzzy
msgid "welcome"
msgstr ""
"Welcome to Hedy! Your are now the proud owner of a teachers account which"
" allows you to create classes and invite students."

#: templates/landing-page.html:6
#, fuzzy
msgid "welcome_back"
msgstr ""
"Welcome to Hedy! Your are now the proud owner of a teachers account which"
" allows you to create classes and invite students."

#: templates/landing-page.html:11
#, fuzzy
msgid "teacher_tutorial_logo_alt"
msgstr "You have received an invitation to join class"

#: templates/landing-page.html:13
#, fuzzy
msgid "start_teacher_tutorial"
msgstr "Start teacher tutorial"

#: templates/landing-page.html:18
#, fuzzy
msgid "hedy_tutorial_logo_alt"
msgstr "Start hedy tutorial"

#: templates/landing-page.html:20
#, fuzzy
msgid "start_hedy_tutorial"
msgstr "Start hedy tutorial"

#: templates/landing-page.html:25
#, fuzzy
msgid "start_programming_logo_alt"
msgstr "Directly start programming"

#: templates/landing-page.html:27
#, fuzzy
msgid "start_programming"
msgstr "Directly start programming"

#: templates/landing-page.html:31
#, fuzzy
msgid "explore_programs_logo_alt"
msgstr "Explore programs"

#: templates/landing-page.html:39
#, fuzzy
msgid "your_account"
msgstr "Zatím nemáš svů účet?"

#: templates/landing-page.html:43 templates/landing-page.html:45
#: templates/profile.html:43 templates/public-page.html:7
#: templates/public-page.html:9
#, fuzzy
msgid "profile_logo_alt"
msgstr "Profil byl upraven."

#: templates/landing-page.html:59
#, fuzzy
msgid "no_public_profile"
msgstr "Public profile"

#: templates/landing-page.html:66 templates/landing-page.html:68
#: templates/public-page.html:28 templates/public-page.html:30
#, fuzzy
msgid "amount_created"
msgstr "programs created"

#: templates/landing-page.html:72 templates/landing-page.html:74
#: templates/public-page.html:34 templates/public-page.html:36
#, fuzzy
msgid "amount_saved"
msgstr "programs saved"

#: templates/landing-page.html:78 templates/landing-page.html:80
#: templates/public-page.html:40 templates/public-page.html:42
#, fuzzy
msgid "amount_submitted"
msgstr "programs submitted"

#: templates/landing-page.html:95
#, fuzzy
msgid "your_last_program"
msgstr "Favourite program"

#: templates/layout.html:31
msgid "ok"
msgstr "OK"

#: templates/layout.html:32
#, fuzzy
msgid "cancel"
msgstr "Cancel"

#: templates/layout.html:45 templates/programs.html:66
#: templates/programs.html:74
msgid "copy_link_to_share"
msgstr "Zkopírovat odkaz ke sdílení"

#: templates/layout.html:91
#, fuzzy
msgid "achievement_earned"
msgstr "You've earned an achievement!"

#: templates/learn-more.html:7
msgid "mailing_title"
msgstr "Přihlaš se k odběru Hedy newsletteru"

#: templates/learn-more.html:9 templates/profile.html:99
#: templates/recover.html:9 templates/signup.html:14
msgid "email"
msgstr "Email"

#: templates/learn-more.html:13
msgid "surname"
msgstr "Jméno"

#: templates/learn-more.html:17
msgid "lastname"
msgstr "Příjmení"

#: templates/learn-more.html:21 templates/profile.html:139
#: templates/signup.html:69
msgid "country"
msgstr "Země"

#: templates/learn-more.html:30
msgid "subscribe"
msgstr "Potvrdit"

#: templates/learn-more.html:31
msgid "required_field"
msgstr "* povinná pole"

#: templates/learn-more.html:33
msgid "previous_campaigns"
msgstr "Prohlédnout si zprávy z minulosti"

#: templates/level-page.html:8
msgid "step_title"
msgstr "Úkol"

#: templates/level-page.html:12
msgid "save_code_button"
msgstr "Uložit kód"

#: templates/level-page.html:13
msgid "share_code_button"
msgstr "Uložit a sdílet kód"

#: templates/level-page.html:30
msgid "try_button"
msgstr "Vyzkoušet"

#: templates/level-page.html:44
#, fuzzy
msgid "commands"
msgstr "Commands"

#: templates/level-page.html:49
#, fuzzy
msgid "english"
msgstr "English"

#: templates/login.html:8
msgid "login_long"
msgstr "Přihlásit se ke svému účtu"

<<<<<<< HEAD
#: templates/login.html:21 website/auth.py:308
=======
#: templates/login.html:21 website/auth.py:301
>>>>>>> 1c14ffe7
msgid "no_account"
msgstr "Zatím nemáš svů účet?"

#: templates/login.html:23 templates/signup.html:7 templates/signup.html:140
msgid "create_account"
msgstr "Vytvořit účet"

#: templates/login.html:28
msgid "forgot_password"
msgstr "Zapomněl*a jsi heslo?"

#: templates/main-page.html:8
msgid "main_title"
msgstr "Hedy"

#: templates/main-page.html:9
msgid "main_subtitle"
msgstr "Stupňovitý programovací jazyk"

#: templates/main-page.html:12
msgid "try_it"
msgstr "Vyzkoušej to"

#: templates/parsons.html:6 templates/parsons.html:8
#, fuzzy
msgid "exercise"
msgstr "Exercise"

#: templates/parsons.html:27
#, fuzzy
msgid "what_should_my_code_do"
msgstr "What should my code do?"

#: templates/profile.html:7
msgid "teacher_account_request"
msgstr ""

#: templates/profile.html:11
#, fuzzy
msgid "account_overview"
msgstr "Account overview"

#: templates/profile.html:14 templates/profile.html:16
#, fuzzy
msgid "my_messages"
msgstr "My messages"

#: templates/profile.html:19
#, fuzzy
msgid "invite_message"
msgstr "You have received an invitation to join class"

#: templates/profile.html:20
#, fuzzy
msgid "sent_by"
msgstr "This invitation is sent by"

#: templates/profile.html:23
#, fuzzy
msgid "delete_invite"
msgstr "Delete invitation"

#: templates/profile.html:29 templates/profile.html:31
#, fuzzy
msgid "public_profile"
msgstr "Public profile"

#: templates/profile.html:33
#, fuzzy
msgid "visit_own_public_profile"
msgstr "Public profile"

#: templates/profile.html:37
#, fuzzy
msgid "profile_picture"
msgstr "Profile picture"

#: templates/profile.html:50
#, fuzzy
msgid "personal_text"
msgstr "Personal text"

#: templates/profile.html:51
#, fuzzy
msgid "your_personal_text"
msgstr "Your personal text..."

#: templates/profile.html:55
#, fuzzy
msgid "favourite_program"
msgstr "Favourite program"

#: templates/profile.html:66
#, fuzzy
msgid "public_profile_info"
msgstr ""
"By selecting this box I make my profile visible for everyone. Be careful "
"not to share personal information like your name or home address, because"
" everyone will be able to see it!"

#: templates/profile.html:69
#, fuzzy
msgid "update_public"
msgstr "Update public profile"

#: templates/profile.html:71 templates/profile.html:151
msgid "are_you_sure"
msgstr "Opravdu to chceš udělat? Tato akce je nevratná."

#: templates/profile.html:71
#, fuzzy
msgid "delete_public"
msgstr "Delete public profile"

#: templates/profile.html:85
#, fuzzy
msgid "self_removal_prompt"
msgstr "Are you sure you want to leave this class?"

#: templates/profile.html:85
#, fuzzy
msgid "leave_class"
msgstr "Leave class"

#: templates/profile.html:91 templates/profile.html:94
#, fuzzy
msgid "settings"
msgstr "My personal settings"

#: templates/profile.html:102 templates/signup.html:56
msgid "birth_year"
msgstr "Rok narození"

#: templates/profile.html:106 templates/signup.html:38
#, fuzzy
msgid "preferred_language"
msgstr "Preferred language"

#: templates/profile.html:116 templates/signup.html:48
#, fuzzy
msgid "preferred_keyword_language"
msgstr "Preferred keyword language"

#: templates/profile.html:130 templates/signup.html:60
msgid "gender"
msgstr "Pohlaví"

#: templates/profile.html:133 templates/signup.html:63
msgid "female"
msgstr "Žena"

#: templates/profile.html:134 templates/signup.html:64
msgid "male"
msgstr "Muž"

#: templates/profile.html:135 templates/signup.html:65
msgid "other"
msgstr "Jiné"

#: templates/profile.html:148
msgid "update_profile"
msgstr "Upravit profil"

#: templates/profile.html:151
msgid "destroy_profile"
msgstr "Trvale odstranit účet"

#: templates/profile.html:153 templates/profile.html:156
#: templates/profile.html:169
msgid "change_password"
msgstr "Změnit heslo"

#: templates/profile.html:158 templates/profile.html:162
msgid "new_password"
msgstr "Nové heslo"

#: templates/profile.html:166
msgid "repeat_new_password"
msgstr "Zopakuj nové heslo"

#: templates/profile.html:166 templates/signup.html:123
#, fuzzy
msgid "request_teacher"
msgstr "Would you like to apply for a teacher's account?"

#: templates/profile.html:168
msgid "request_teacher_account"
msgstr ""

#: templates/programs.html:7
#, fuzzy
msgid "recent"
msgstr "My recent programs"

#: templates/programs.html:31 templates/view-program-page.html:7
#, fuzzy
msgid "submitted_header"
msgstr "This is a submitted program and can't be altered."

#: templates/programs.html:36
#, fuzzy
msgid "title"
msgstr "Title"

#: templates/programs.html:39 templates/view-program-page.html:8
#, fuzzy
msgid "last_edited"
msgstr "Last edited"

#: templates/programs.html:57
#, fuzzy
msgid "favourite_confirm"
msgstr "Are you sure you want to set this program as your favourite?"

#: templates/programs.html:65 templates/programs.html:70
#, fuzzy
msgid "open"
msgstr "Open"

#: templates/programs.html:66 templates/programs.html:74
msgid "copy_clipboard"
msgstr "Úspěšně skopírováno do schránky"

#: templates/programs.html:73
#, fuzzy
msgid "unshare_confirm"
msgstr "Are you sure you want to make the program private?"

#: templates/programs.html:73
#, fuzzy
msgid "unshare"
msgstr "Unshare"

#: templates/programs.html:75
#, fuzzy
msgid "submit_warning"
msgstr "Are you sure you want to submit this program?"

#: templates/programs.html:75
#, fuzzy
msgid "submit_program"
msgstr "Submit"

#: templates/programs.html:78
#, fuzzy
msgid "share_confirm"
msgstr "Are you sure you want to make the program public?"

#: templates/programs.html:78
#, fuzzy
msgid "share"
msgstr "Share"

#: templates/programs.html:84
#, fuzzy
msgid "no_programs"
msgstr "You have no programs yet."

#: templates/programs.html:86
#, fuzzy
msgid "write_first_program"
msgstr "Write your first program!"

#: templates/public-page.html:85
#, fuzzy
msgid "no_shared_programs"
msgstr "has no shared programs..."

#: templates/public-page.html:85
#: templates/admin/admin-users.html:14 templates/public-page.html:20
msgid "certified_teacher"
msgstr ""

#: templates/public-page.html:22
msgid "admin"
msgstr ""

#: templates/admin/admin-users.html:18 templates/public-page.html:24
msgid "distinguished_user"
msgstr ""

#: templates/admin/admin-users.html:22 templates/public-page.html:26
msgid "contributor"
msgstr ""

#: templates/quiz.html:4
#, fuzzy
msgid "quiz_logo_alt"
msgstr "Quiz logo"

#: templates/quiz.html:7
#, fuzzy
msgid "start_quiz"
msgstr "Start quiz"

#: templates/quiz.html:13
#, fuzzy
msgid "go_to_first_question"
msgstr "Go to question 1"

#: templates/quiz.html:22 templates/quiz.html:24 templates/quiz.html:105
#, fuzzy
msgid "question"
msgstr "Question"

#: templates/quiz.html:39
#, fuzzy
msgid "hint"
msgstr "Hint?"

#: templates/quiz.html:51 templates/quiz.html:59 templates/quiz.html:69
#: templates/quiz.html:77 templates/quiz.html:87 templates/quiz.html:95
#, fuzzy
msgid "submit_answer"
msgstr "Answer question"

#: templates/quiz.html:112
#, fuzzy
msgid "feedback_success"
msgstr "Good!"

#: templates/quiz.html:117
#, fuzzy
msgid "feedback_failure"
msgstr "Wrong!"

#: templates/quiz.html:125
#, fuzzy
msgid "correct_answer"
msgstr "The correct answer is"

#: templates/quiz.html:134
#, fuzzy
msgid "go_to_question"
msgstr "Go to question"

#: templates/quiz.html:137
#, fuzzy
msgid "go_to_quiz_result"
msgstr "Go to quiz result"

#: templates/quiz.html:144
#, fuzzy
msgid "end_quiz"
msgstr "Quiz end"

#: templates/quiz.html:145
#, fuzzy
msgid "score"
msgstr "Score"

#: templates/recover.html:7
msgid "recover_password"
msgstr "Požádat o obnovení hesla"

#: templates/recover.html:12
msgid "send_password_recovery"
msgstr "Pošlete mi odkaz na obnovení hesla"

#: templates/reset.html:7 templates/reset.html:18
msgid "reset_password"
msgstr "Obnovit heslo"

#: templates/reset.html:13 templates/signup.html:28
msgid "password_repeat"
msgstr "Zopakuj heslo"

#: templates/signup.html:8
msgid "create_account_explanation"
msgstr "Vlastní účet ti umožňuje ukládat si své programy."

#: templates/signup.html:78
msgid "programming_experience"
msgstr "Máš nějaké skušenosti s programováním?"

#: templates/signup.html:92
msgid "languages"
msgstr "Které z těchto programovacích jazyku jsi už někdy použil*a?"

#: templates/signup.html:103
msgid "other_block"
msgstr "Jiný blokový jazyk"

#: templates/signup.html:115
msgid "other_text"
msgstr "Jiný textový jazyk"

#: templates/signup.html:127
msgid "subscribe_newsletter"
msgstr "Přihlásit se k newsletteru"

#: templates/signup.html:131
#, fuzzy
msgid "agree_with"
msgstr "I agree to the"

#: templates/signup.html:131
#, fuzzy
msgid "privacy_terms"
msgstr "privacy terms"

#: templates/signup.html:137
#, fuzzy
msgid "agree_third_party"
msgstr ""
"I consent to being contacted by partners of Leiden University with sales "
"opportunities (optional)"

#: templates/signup.html:145
msgid "already_account"
msgstr "Už máš svůj účet?"

#: templates/teacher-invitation.html:5
#, fuzzy
msgid "teacher_invitation_require_login"
msgstr ""
"To set up your profile as a teacher we will need you to log in. If you "
"don't have an account, please create one."

#: templates/view-program-page.html:13
msgid "by"
msgstr "od"

#: website/achievements.py:170
#, fuzzy
msgid "percentage_achieved"
msgstr "Achieved by {percentage}% of the users"

#: website/admin.py:18 website/admin.py:84 website/admin.py:105
#: website/admin.py:124 website/admin.py:131 website/admin.py:138
#: website/admin.py:162
#, fuzzy
msgid "title_admin"
msgstr "Hedy - Administrator page"

<<<<<<< HEAD
#: website/auth.py:194 website/auth.py:208 website/auth.py:297
#: website/auth.py:432 website/auth.py:437 website/auth.py:485
#: website/auth.py:657 website/auth.py:666 website/auth.py:699
#: website/auth.py:761 website/auth.py:768 website/auth.py:788
=======
#: website/auth.py:187 website/auth.py:201 website/auth.py:290
#: website/auth.py:425 website/auth.py:430 website/auth.py:478
#: website/auth.py:650 website/auth.py:659 website/auth.py:692
#: website/auth.py:742 website/auth.py:749 website/auth.py:769
>>>>>>> 1c14ffe7
#: website/teacher.py:357 website/teacher.py:398
#, fuzzy
msgid "username_invalid"
msgstr "Your username is invalid."

#: website/auth.py:196 website/auth.py:210
msgid "username_special"
msgstr "Uživatelské jméno nesmí obsahovat `:` a `@`."

#: website/auth.py:198 website/auth.py:212
msgid "username_three"
msgstr "Uživatelské jméno musí obsahovat alespoň tři znaky."

<<<<<<< HEAD
#: website/auth.py:200 website/auth.py:216 website/auth.py:299
#: website/auth.py:487 website/auth.py:510 website/auth.py:522
#: website/auth.py:703
=======
#: website/auth.py:193 website/auth.py:209 website/auth.py:292
#: website/auth.py:480 website/auth.py:503 website/auth.py:515
#: website/auth.py:696
>>>>>>> 1c14ffe7
#, fuzzy
msgid "password_invalid"
msgstr "Your password is invalid."

#: website/auth.py:202 website/auth.py:218
#, fuzzy
msgid "passwords_six"
msgstr "All passwords need to be six characters or longer."

<<<<<<< HEAD
#: website/auth.py:214 website/auth.py:552 website/auth.py:790
#: website/auth.py:795
msgid "email_invalid"
msgstr "Prosím zadej platný email."

#: website/auth.py:269 website/auth.py:532 website/auth.py:688
#: website/auth.py:731 website/auth.py:812
=======
#: website/auth.py:207 website/auth.py:545 website/auth.py:771
#: website/auth.py:776
msgid "email_invalid"
msgstr "Prosím zadej platný email."

#: website/auth.py:262 website/auth.py:525 website/auth.py:681
#: website/auth.py:724 website/auth.py:793
>>>>>>> 1c14ffe7
#, fuzzy
msgid "mail_error_change_processed"
msgstr ""
"Something went wrong when sending a validation mail, the changes are "
"still correctly processed."

<<<<<<< HEAD
#: website/auth.py:308
msgid "invalid_username_password"
msgstr "Neplatné uživatelské jméno/heslo."

#: website/auth.py:359 website/auth.py:512 website/auth.py:516
#: website/auth.py:707
msgid "repeat_match_password"
msgstr "Zopakované heslo se neshoduje."

#: website/auth.py:361 website/auth.py:543
=======
#: website/auth.py:301
msgid "invalid_username_password"
msgstr "Neplatné uživatelské jméno/heslo."

#: website/auth.py:352 website/auth.py:505 website/auth.py:509
#: website/auth.py:700
msgid "repeat_match_password"
msgstr "Zopakované heslo se neshoduje."

#: website/auth.py:354 website/auth.py:536
>>>>>>> 1c14ffe7
#, fuzzy
msgid "language_invalid"
msgstr "Please select a valid language."

<<<<<<< HEAD
#: website/auth.py:363
=======
#: website/auth.py:356
>>>>>>> 1c14ffe7
#, fuzzy
msgid "agree_invalid"
msgstr "You have to agree with the privacy terms."

<<<<<<< HEAD
#: website/auth.py:365 website/auth.py:546
=======
#: website/auth.py:358 website/auth.py:539
>>>>>>> 1c14ffe7
#, fuzzy
msgid "keyword_language_invalid"
msgstr ""
"Please select a valid keyword language (select English or your own "
"language)."

<<<<<<< HEAD
#: website/auth.py:373 website/auth.py:375 website/auth.py:560
#: website/auth.py:562
msgid "year_invalid"
msgstr "Prosím zadej rok mezi 1900 a {current_year}"

#: website/auth.py:378 website/auth.py:565
=======
#: website/auth.py:366 website/auth.py:368 website/auth.py:553
#: website/auth.py:555
msgid "year_invalid"
msgstr "Prosím zadej rok mezi 1900 a {current_year}"

#: website/auth.py:371 website/auth.py:558
>>>>>>> 1c14ffe7
#, fuzzy
msgid "gender_invalid"
msgstr "Please select a valid gender, choose (Female, Male, Other)."

<<<<<<< HEAD
#: website/auth.py:381 website/auth.py:568
=======
#: website/auth.py:374 website/auth.py:561
>>>>>>> 1c14ffe7
#, fuzzy
msgid "country_invalid"
msgstr "Please select a valid country."

<<<<<<< HEAD
#: website/auth.py:383 website/auth.py:386
=======
#: website/auth.py:376 website/auth.py:379
>>>>>>> 1c14ffe7
#, fuzzy
msgid "experience_invalid"
msgstr "Please select a valid experience, choose (Yes, No)."

<<<<<<< HEAD
#: website/auth.py:389
=======
#: website/auth.py:382
>>>>>>> 1c14ffe7
#, fuzzy
msgid "programming_invalid"
msgstr "Please select a valid programming language."

<<<<<<< HEAD
#: website/auth.py:392
msgid "exists_username"
msgstr "Toto uživatelské jméno už někdo používá."

#: website/auth.py:394 website/auth.py:576
msgid "exists_email"
msgstr "Tento email už někdo používá."

#: website/auth.py:430 website/auth.py:445 website/auth.py:701
#: website/auth.py:711
=======
#: website/auth.py:385
msgid "exists_username"
msgstr "Toto uživatelské jméno už někdo používá."

#: website/auth.py:387 website/auth.py:569
msgid "exists_email"
msgstr "Tento email už někdo používá."

#: website/auth.py:423 website/auth.py:438 website/auth.py:694
#: website/auth.py:704
>>>>>>> 1c14ffe7
#, fuzzy
msgid "token_invalid"
msgstr "Your token is invalid."

<<<<<<< HEAD
#: website/auth.py:489 website/auth.py:514 website/auth.py:705
msgid "password_six"
msgstr "Heslo musí obsahovat alespoň šest znaků."

#: website/auth.py:492 website/auth.py:495
=======
#: website/auth.py:482 website/auth.py:507 website/auth.py:698
msgid "password_six"
msgstr "Heslo musí obsahovat alespoň šest znaků."

#: website/auth.py:485 website/auth.py:488
>>>>>>> 1c14ffe7
#, fuzzy
msgid "password_change_not_allowed"
msgstr "You're not allowed to change the password of this user."

<<<<<<< HEAD
#: website/auth.py:500
=======
#: website/auth.py:493
>>>>>>> 1c14ffe7
#, fuzzy
msgid "password_change_success"
msgstr "Password of your student is successfully changed."

<<<<<<< HEAD
#: website/auth.py:534
msgid "password_updated"
msgstr "Heslo bylo změněno."

#: website/auth.py:623
=======
#: website/auth.py:527
msgid "password_updated"
msgstr "Heslo bylo změněno."

#: website/auth.py:616
>>>>>>> 1c14ffe7
#, fuzzy
msgid "profile_updated_reload"
msgstr "Profile updated, page will be re-loaded."

<<<<<<< HEAD
#: website/auth.py:626
msgid "profile_updated"
msgstr "Profil byl upraven."

#: website/auth.py:690
=======
#: website/auth.py:619
msgid "profile_updated"
msgstr "Profil byl upraven."

#: website/auth.py:683
>>>>>>> 1c14ffe7
#, fuzzy
msgid "sent_password_recovery"
msgstr ""
"You should soon receive an email with instructions on how to reset your "
"password."

<<<<<<< HEAD
#: website/auth.py:733
msgid "password_resetted"
msgstr "Tvé heslo bylo úspěšně obnoveno. Prosím přihlaš se."

#: website/auth.py:740
msgid "already_teacher"
msgstr ""

#: website/auth.py:742
msgid "already_teacher_request"
msgstr ""

#: website/auth.py:745
msgid "teacher_account_success"
msgstr ""

#: website/auth.py:763
=======
#: website/auth.py:726
msgid "password_resetted"
msgstr "Tvé heslo bylo úspěšně obnoveno. Prosím přihlaš se."

#: website/auth.py:744
>>>>>>> 1c14ffe7
#, fuzzy
msgid "teacher_invalid"
msgstr "Your teacher value is invalid."

<<<<<<< HEAD
#: website/auth.py:854
=======
#: website/auth.py:835
>>>>>>> 1c14ffe7
#, fuzzy
msgid "mail_welcome_verify_body"
msgstr ""
"Your Hedy account has been created successfully. Welcome!\n"
"Please click on this link to verify your email address: {link}"

<<<<<<< HEAD
#: website/auth.py:856
=======
#: website/auth.py:837
>>>>>>> 1c14ffe7
#, fuzzy
msgid "mail_change_password_body"
msgstr "Změnit heslo"

<<<<<<< HEAD
#: website/auth.py:858
=======
#: website/auth.py:839
>>>>>>> 1c14ffe7
#, fuzzy
msgid "mail_recover_password_body"
msgstr "Požádat o obnovení hesla"

<<<<<<< HEAD
#: website/auth.py:860
=======
#: website/auth.py:841
>>>>>>> 1c14ffe7
#, fuzzy
msgid "mail_reset_password_body"
msgstr "Obnovit heslo"

<<<<<<< HEAD
#: website/auth.py:862
=======
#: website/auth.py:843
>>>>>>> 1c14ffe7
#, fuzzy
msgid "mail_welcome_teacher_body"
msgstr ""
"<strong>Welcome!</strong>\n"
"Congratulations on your brand new Hedy teachers account. Welcome to the "
"world wide community of Hedy teachers!\n"
"<strong>What teachers accounts can do</strong>\n"
"With your teacher account, you have the option to create classes. Your "
"students can than join your classes and you can see their progress. "
"Classes are made and managed though the for <a "
"href=\"https://hedycode.com/for-teachers\">teachers page</a>.\n"
"<strong>How to share ideas</strong>\n"
"If you are using Hedy in class, you probably have ideas for improvements!"
" You can share those ideas with us on the <a "
"href=\"https://github.com/Felienne/hedy/discussions/categories/ideas\">Ideas"
" Discussion</a>.\n"
"<strong>How to ask for help</strong>\n"
"If anything is unclear, you can post in the <a "
"href=\"https://github.com/Felienne/hedy/discussions/categories/q-a\">Q&A "
"discussion</a>, or <a href=\"mailto: hello@hedy.org\">send us an "
"email</a>.\n"
"Keep programming!"

<<<<<<< HEAD
#: website/auth.py:868
=======
#: website/auth.py:849
>>>>>>> 1c14ffe7
#, fuzzy
msgid "mail_welcome_verify_subject"
msgstr "Welcome to Hedy"

<<<<<<< HEAD
#: website/auth.py:870
=======
#: website/auth.py:851
>>>>>>> 1c14ffe7
#, fuzzy
msgid "mail_change_password_subject"
msgstr "Změnit heslo"

<<<<<<< HEAD
#: website/auth.py:872
=======
#: website/auth.py:853
>>>>>>> 1c14ffe7
#, fuzzy
msgid "mail_recover_password_subject"
msgstr "Požádat o obnovení hesla"

<<<<<<< HEAD
#: website/auth.py:874
=======
#: website/auth.py:855
>>>>>>> 1c14ffe7
#, fuzzy
msgid "mail_reset_password_subject"
msgstr "Obnovit heslo"

<<<<<<< HEAD
#: website/auth.py:876
=======
#: website/auth.py:857
>>>>>>> 1c14ffe7
#, fuzzy
msgid "mail_welcome_teacher_subject"
msgstr "Your Hedy teacher account is ready"

<<<<<<< HEAD
#: website/auth.py:880
=======
#: website/auth.py:861
>>>>>>> 1c14ffe7
#, fuzzy
msgid "user"
msgstr "Uživatelské jméno"

<<<<<<< HEAD
#: website/auth.py:885
=======
#: website/auth.py:866
>>>>>>> 1c14ffe7
#, fuzzy
msgid "mail_hello"
msgstr "Hi {username}!"

<<<<<<< HEAD
#: website/auth.py:887
=======
#: website/auth.py:868
>>>>>>> 1c14ffe7
#, fuzzy
msgid "mail_goodbye"
msgstr ""
"Thank you!\n"
"The Hedy team"

<<<<<<< HEAD
#: website/auth.py:895
=======
#: website/auth.py:876
>>>>>>> 1c14ffe7
#, fuzzy
msgid "copy_mail_link"
msgstr "Please copy and paste this link into a new tab:"

<<<<<<< HEAD
#: website/auth.py:896
=======
#: website/auth.py:877
>>>>>>> 1c14ffe7
#, fuzzy
msgid "link"
msgstr "Přihlásit se"

#: website/parsons.py:20
#, fuzzy
msgid "exercise_doesnt_exist"
msgstr "This exercise doesn't exist"

#: website/programs.py:41
#, fuzzy
msgid "delete_success"
msgstr "Program deleted successfully."

#: website/programs.py:55
msgid "save_prompt"
msgstr ""
"Potřebuješ vlastní uživatelský účet, abys mohl*a uložit svůj program. "
"Chceš se nyní přihlásit?"

#: website/programs.py:60
#, fuzzy
msgid "overwrite_warning"
msgstr ""
"You already have a program with this name, saving this program will "
"overwrite the old one. Are you sure?"

#: website/programs.py:87
#, fuzzy
msgid "save_parse_warning"
msgstr "This program contains an error, are you sure you want to save it?"

#: website/programs.py:131 website/programs.py:132
msgid "save_success_detail"
msgstr "Program byl úspěšně uložen."

#: website/programs.py:160
msgid "share_success_detail"
msgstr "Program byl úspěšně sdílen"

#: website/programs.py:162
msgid "unshare_success_detail"
msgstr "Program už dále není sdílený"

#: website/programs.py:202
#, fuzzy
msgid "favourite_success"
msgstr "Your program is set as favourite."

#: website/programs.py:238
msgid "report_failure"
msgstr ""

#: website/programs.py:244
msgid "report_success"
msgstr ""

#: website/quiz.py:45 website/quiz.py:71 website/teacher.py:526
#, fuzzy
msgid "level_invalid"
msgstr "This Hedy level in invalid."

#: website/quiz.py:60 website/quiz.py:86
msgid "question_doesnt_exist"
msgstr ""

#: website/quiz.py:73
#, fuzzy
msgid "question_invalid"
msgstr "Your token is invalid."

#: website/quiz.py:75
#, fuzzy
msgid "answer_invalid"
msgstr "Your password is invalid."

#: website/quiz.py:83
msgid "too_many_attempts"
msgstr ""

#: website/statistics.py:37 website/statistics.py:51 website/teacher.py:27
#: website/teacher.py:35 website/teacher.py:266 website/teacher.py:288
#: website/teacher.py:300 website/teacher.py:367 website/teacher.py:406
#, fuzzy
msgid "retrieve_class_error"
msgstr "Only teachers can retrieve classes"

#: website/statistics.py:41 website/statistics.py:55 website/teacher.py:38
#: website/teacher.py:131 website/teacher.py:150 website/teacher.py:175
#: website/teacher.py:269 website/teacher.py:291 website/teacher.py:303
#: website/teacher.py:370 website/teacher.py:409 website/teacher.py:421
#, fuzzy
msgid "no_such_class"
msgstr "No such Hedy class"

#: website/statistics.py:45
#, fuzzy
msgid "title_class statistics"
msgstr "My statistics"

#: website/statistics.py:59
#, fuzzy
msgid "title_class logs"
msgstr "Hedy - Join class"

#: website/teacher.py:74
#, fuzzy
msgid "title_class-overview"
msgstr "Hedy - Class overview"

#: website/teacher.py:83 website/teacher.py:162
#, fuzzy
msgid "only_teacher_create_class"
msgstr "Only teachers are allowed to create classes!"

#: website/teacher.py:90 website/teacher.py:125 website/teacher.py:169
#, fuzzy
msgid "class_name_invalid"
msgstr "This class name is invalid."

#: website/teacher.py:92 website/teacher.py:127 website/teacher.py:171
#, fuzzy
msgid "class_name_empty"
msgstr "You didn't enter a class name!"

#: website/teacher.py:98 website/teacher.py:182
#, fuzzy
msgid "class_name_duplicate"
msgstr "You already have a class with this name."

#: website/teacher.py:213 website/teacher.py:229 website/teacher.py:635
#, fuzzy
msgid "invalid_class_link"
msgstr "Invalid link for joining the class."

#: website/teacher.py:217 website/teacher.py:219
#, fuzzy
msgid "title_join-class"
msgstr "Hedy - Join class"

#: website/teacher.py:279
#, fuzzy
msgid "title_customize-class"
msgstr "Hedy - Customize class"

#: website/teacher.py:294
#, fuzzy
msgid "customization_deleted"
msgstr "Customizations successfully deleted."

#: website/teacher.py:347
#, fuzzy
msgid "class_customize_success"
msgstr "Class successfully customized."

#: website/teacher.py:361
#, fuzzy
msgid "username_empty"
msgstr "You didn't enter an username!"

#: website/teacher.py:374
#, fuzzy
msgid "student_not_existing"
msgstr "This username doesn't exist."

#: website/teacher.py:376
#, fuzzy
msgid "student_already_in_class"
msgstr "This student is already in your class."

#: website/teacher.py:378
#, fuzzy
msgid "student_already_invite"
msgstr "This student already has a pending invitation."

#: website/teacher.py:439
#, fuzzy
msgid "no_accounts"
msgstr "There are no accounts to create."

#: website/teacher.py:449
#, fuzzy
msgid "unique_usernames"
msgstr "All usernames need to be unique."

#: website/teacher.py:458
#, fuzzy
msgid "usernames_exist"
msgstr "One or more usernames is already in use."

#: website/teacher.py:469
#, fuzzy
msgid "accounts_created"
msgstr "Accounts where successfully created."

#: website/teacher.py:475 website/teacher.py:480 website/teacher.py:493
#: website/teacher.py:537 website/teacher.py:582
#, fuzzy
msgid "retrieve_adventure_error"
msgstr "You're not allowed to view this adventure!"

#: website/teacher.py:487
#, fuzzy
msgid "title_view-adventure"
msgstr "Hedy - View adventure"

#: website/teacher.py:510
#, fuzzy
msgid "title_customize-adventure"
msgstr "Hedy - Customize adventure"

#: website/teacher.py:522
#, fuzzy
msgid "adventure_id_invalid"
msgstr "This adventure id is invalid."

#: website/teacher.py:524 website/teacher.py:610
#, fuzzy
msgid "adventure_name_invalid"
msgstr "This adventure name is invalid."

#: website/teacher.py:528
#, fuzzy
msgid "content_invalid"
msgstr "This adventure is invalid."

#: website/teacher.py:530
#, fuzzy
msgid "adventure_length"
msgstr "Your adventure has to be at least 20 characters."

#: website/teacher.py:532
#, fuzzy
msgid "public_invalid"
msgstr "This agreement selection is invalid"

#: website/teacher.py:534
#, fuzzy
msgid "classes_invalid"
msgstr "The list of selected classes is invalid"

#: website/teacher.py:545 website/teacher.py:617
#, fuzzy
msgid "adventure_duplicate"
msgstr "You already have an adventure with this name."

#: website/teacher.py:552 website/teacher.py:596
#, fuzzy
msgid "something_went_wrong_keyword_parsing"
msgstr ""

#: website/teacher.py:576
#, fuzzy
msgid "adventure_updated"
msgstr "The adventure has been updated!"

#: website/teacher.py:612
#, fuzzy
msgid "adventure_empty"
msgstr "You didn't enter an adventure name!"

#~ msgid "ago-1"
#~ msgstr " "

#~ msgid "ago-2"
#~ msgstr "ago"

#~ msgid "required"
#~ msgstr ""

#~ msgid "set_preferred_lang"
#~ msgstr ""
#~ "Hedy now supports preferred user "
#~ "languages. You can set one for "
#~ "your profile in \"My profile\""

#~ msgid "statistics"
#~ msgstr "My statistics"

#~ msgid "Empty Program"
#~ msgstr ""
#~ "You created an empty program. Type "
#~ "Hedy code in the left field and"
#~ " try again"

#~ msgid "level_not_translated"
#~ msgstr "This level is not translated in your language (yet)"

#~ msgid "unique_emails"
#~ msgstr "All mail addresses need to be unique."

#~ msgid "emails_exist"
#~ msgstr "One or more mail addresses is already in use."

#~ msgid "intro_text_landing_page"
#~ msgstr ""
#~ "Welcome to the wonderful world of "
#~ "Hedy! Here you can learn to "
#~ "program in small steps, without "
#~ "unnecessary complicated stuff. We start "
#~ "easy at level 1, and slowly build"
#~ " towards bigger and more complex "
#~ "programs! Choose one of the options "
#~ "below to get started"

#~ msgid "general_text_landing_page"
#~ msgstr "Start with level 1 explanations"

#~ msgid "start_programming"
#~ msgstr "Start programming"

#~ msgid "create_class_text"
#~ msgstr "Group your students into classes and change the content for each class."

#~ msgid "read_docs_text"
#~ msgstr ""
#~ "Visit our teacher's manual for lesson"
#~ " plans and common mistakes by "
#~ "students."

#~ msgid "read_docs"
#~ msgstr "Learn more about Hedy"

#~ msgid "story_text"
#~ msgstr "Make your own story"

#~ msgid "turtle_text"
#~ msgstr "Make a drawing with code"

#~ msgid "welcome"
#~ msgstr "Welcome"

#~ msgid "landing_page_intro"
#~ msgstr "Welcome to Hedy!"

#~ msgid "landing_page_teacher"
#~ msgstr ""
#~ "If you haven't used Hedy before, "
#~ "we advise you to start with the"
#~ " teacher tutorial."

#~ msgid "landing_page_student"
#~ msgstr "Invite student"

#~ msgid "teacher_tutorial_start_title"
#~ msgstr "Hide cheatsheet"

#~ msgid "not_user"
#~ msgstr "Looks like you are not logged in!"

#~ msgid "welcome_landing_page"
#~ msgstr "Welcome to Hedy!"

#~ msgid "welcome_back_landing_page"
#~ msgstr "Welcome to Hedy!"

#~ msgid "tutorial_code_output"
#~ msgstr "Hide cheatsheet"

#~ msgid "end"
#~ msgstr "Pohlaví"

#~ msgid "quiz_description"
#~ msgstr "Question"

#~ msgid "go_to_quiz"
#~ msgstr "Go to quiz"

#~ msgid "go_to_level"
#~ msgstr "Go to level"

#~ msgid "results_quiz"
#~ msgstr "Quiz results"

#~ msgid "correct"
#~ msgstr "Correct"

#~ msgid "incorrect"
#~ msgstr "Incorrect!"

#~ msgid "attempt"
#~ msgstr "Attempt"

#~ msgid "go_to_answer"
#~ msgstr "Go to answer"

#~ msgid "minutes"
#~ msgstr "minutes"

#~ msgid "hours"
#~ msgstr "hours"

#~ msgid "days"
#~ msgstr "days"

#~ msgid "ago"
#~ msgstr "{time} ago"

#~ msgid "visible_columns"
#~ msgstr "Visible columns"

#~ msgid "latest_shared_program"
#~ msgstr "Latest shared program"

#~ msgid "remove_student"
#~ msgstr "Remove student"

#~ msgid "rename_class"
#~ msgstr "Rename class"

#~ msgid "remove_invite"
#~ msgstr "Remove invite"

#~ msgid "class_link"
#~ msgstr "Link to join class"

#~ msgid "invite_student"
#~ msgstr "Invite student"

#~ msgid "start_parsons"
#~ msgstr "Directly start programming"

#~ msgid "go_to_first_exercise"
#~ msgstr "Go to question 1"

#~ msgid "select_class"
#~ msgstr "Select class"

#~ msgid "your_country"
#~ msgstr "Zatím nemáš svů účet?"

#~ msgid "public_profile_visit"
#~ msgstr "You can visit your public profile! Click"

#~ msgid "public_profile_link"
#~ msgstr "here"

#~ msgid "email_repeat"
#~ msgstr "Zopakuj email"

#~ msgid "repeat_match_email"
#~ msgstr "Zopakovaný email se neshoduje."

#~ msgid "hello_world_snippet"
#~ msgstr "Hide cheatsheet"

#~ msgid "current_password"
#~ msgstr "Současné heslo"

#~ msgid "tutorial_start_title"
#~ msgstr "Vítá vás Hedy!"

#~ msgid "tutorial_start_message"
#~ msgstr "V tomto návodu vysvětlíme všechny funkce jazyka Hedy krok za krokem."

#~ msgid "tutorial_editor_title"
#~ msgstr "Editor kódu"

#~ msgid "tutorial_editor_message"
#~ msgstr "In this window you write all the code, try typing something!"

#~ msgid "tutorial_output_title"
#~ msgstr "The output window"

#~ msgid "tutorial_output_message"
#~ msgstr "The result of the code you execute will be shown here"

#~ msgid "tutorial_run_title"
#~ msgstr "The run button"

#~ msgid "tutorial_run_message"
#~ msgstr "With this button you can run your program! Shall we give it a try?"

#~ msgid "tutorial_tryit_title"
#~ msgstr "Try it out!"

#~ msgid "tutorial_tryit_message"
#~ msgstr "You have received an invitation to join class"

#~ msgid "tutorial_speakaloud_title"
#~ msgstr "The end!"

#~ msgid "tutorial_speakaloud_message"
#~ msgstr "Click on 'next step' to really start coding with Hedy!"

#~ msgid "tutorial_speakaloud_run_title"
#~ msgstr "The end!"

#~ msgid "tutorial_speakaloud_run_message"
#~ msgstr "Click on 'next step' to really start coding with Hedy!"

#~ msgid "tutorial_nextlevel_title"
#~ msgstr "Hide cheatsheet"

#~ msgid "tutorial_nextlevel_message"
#~ msgstr "You have received an invitation to join class"

#~ msgid "tutorial_leveldefault_title"
#~ msgstr "Level explanation"

#~ msgid "tutorial_leveldefault_message"
#~ msgstr ""
#~ "The first tab always contains the "
#~ "level explanation. In each level new "
#~ "commands will be explained here."

#~ msgid "tutorial_adventures_title"
#~ msgstr "Customize adventure"

#~ msgid "tutorial_adventures_message"
#~ msgstr "Customize adventure"

#~ msgid "tutorial_quiz_title"
#~ msgstr "Quiz"

#~ msgid "tutorial_quiz_message"
#~ msgstr ""
#~ "At the end of each level you "
#~ "can make the quiz. This way you"
#~ " can verify if you understand "
#~ "everything."

#~ msgid "tutorial_saveshare_title"
#~ msgstr "Saving & sharing"

#~ msgid "tutorial_saveshare_message"
#~ msgstr "You can save and share all your created programs with other Hedy users."

#~ msgid "tutorial_cheatsheet_title"
#~ msgstr "Hide cheatsheet"

#~ msgid "tutorial_cheatsheet_message"
#~ msgstr ""
#~ "If you forgot a command you can"
#~ " always use the cheatsheet. It shows"
#~ " a list of all commands you can"
#~ " use in the current level."

#~ msgid "tutorial_end_title"
#~ msgstr "The end!"

#~ msgid "tutorial_end_message"
#~ msgstr "Click on 'next step' to really start coding with Hedy!"

#~ msgid "teacher_tutorial_start_message"
#~ msgstr "You have received an invitation to join class"

#~ msgid "tutorial_class_title"
#~ msgstr "Hide cheatsheet"

#~ msgid "tutorial_class_message"
#~ msgstr "Customize adventure"

#~ msgid "tutorial_customize_class_title"
#~ msgstr "Hide cheatsheet"

#~ msgid "tutorial_customize_class_message"
#~ msgstr "Customize adventure"

#~ msgid "tutorial_own_adventures_title"
#~ msgstr "Customize adventure"

#~ msgid "tutorial_own_adventures_message"
#~ msgstr "Customize adventure"

#~ msgid "tutorial_accounts_title"
#~ msgstr "Customize adventure"

#~ msgid "tutorial_accounts_message"
#~ msgstr "Customize adventure"

#~ msgid "tutorial_documentation_title"
#~ msgstr "Hide cheatsheet"

#~ msgid "tutorial_documentation_message"
#~ msgstr "Customize adventure"

#~ msgid "teacher_tutorial_end_message"
#~ msgstr "You have received an invitation to join class"

#~ msgid "Access Before Assign"
#~ msgstr ""
#~ "You tried to use the variable "
#~ "{name} on line {access_line_number}, but "
#~ "you set it on line "
#~ "{definition_line_number}. Set a variable "
#~ "before using it."
<|MERGE_RESOLUTION|>--- conflicted
+++ resolved
@@ -3,11 +3,7 @@
 msgstr ""
 "Project-Id-Version: PACKAGE VERSION\n"
 "Report-Msgid-Bugs-To: \n"
-<<<<<<< HEAD
-"POT-Creation-Date: 2022-08-19 16:02+0200\n"
-=======
 "POT-Creation-Date: 2022-08-18 14:10+0200\n"
->>>>>>> 1c14ffe7
 "PO-Revision-Date: 2022-08-10 08:50+0000\n"
 "Last-Translator: Anonymous <noreply@weblate.org>\n"
 "Language: cs\n"
@@ -42,11 +38,7 @@
 #: app.py:702 app.py:712 app.py:716 app.py:731 app.py:1027 app.py:1552
 #: website/admin.py:17 website/admin.py:24 website/admin.py:92
 #: website/admin.py:111 website/admin.py:130 website/admin.py:137
-<<<<<<< HEAD
-#: website/admin.py:145 website/auth.py:753 website/auth.py:780
-=======
 #: website/admin.py:145 website/auth.py:734 website/auth.py:761
->>>>>>> 1c14ffe7
 #: website/programs.py:210 website/statistics.py:100
 msgid "unauthorized"
 msgstr "Nemáte oprávnění k přístupu na tuto stránku"
@@ -149,15 +141,9 @@
 msgid "tutorial_message_not_found"
 msgstr "You have received an invitation to join class"
 
-<<<<<<< HEAD
-#: app.py:1493 website/auth.py:295 website/auth.py:350 website/auth.py:483
-#: website/auth.py:508 website/auth.py:541 website/auth.py:655
-#: website/auth.py:697 website/auth.py:759 website/auth.py:786
-=======
 #: app.py:1493 website/auth.py:288 website/auth.py:343 website/auth.py:476
 #: website/auth.py:501 website/auth.py:534 website/auth.py:648
 #: website/auth.py:690 website/auth.py:740 website/auth.py:767
->>>>>>> 1c14ffe7
 #: website/quiz.py:43 website/quiz.py:69 website/teacher.py:88
 #: website/teacher.py:123 website/teacher.py:167 website/teacher.py:252
 #: website/teacher.py:308 website/teacher.py:355 website/teacher.py:396
@@ -1510,11 +1496,7 @@
 msgid "login_long"
 msgstr "Přihlásit se ke svému účtu"
 
-<<<<<<< HEAD
-#: templates/login.html:21 website/auth.py:308
-=======
 #: templates/login.html:21 website/auth.py:301
->>>>>>> 1c14ffe7
 msgid "no_account"
 msgstr "Zatím nemáš svů účet?"
 
@@ -1695,15 +1677,6 @@
 msgid "repeat_new_password"
 msgstr "Zopakuj nové heslo"
 
-#: templates/profile.html:166 templates/signup.html:123
-#, fuzzy
-msgid "request_teacher"
-msgstr "Would you like to apply for a teacher's account?"
-
-#: templates/profile.html:168
-msgid "request_teacher_account"
-msgstr ""
-
 #: templates/programs.html:7
 #, fuzzy
 msgid "recent"
@@ -1902,6 +1875,11 @@
 msgid "other_text"
 msgstr "Jiný textový jazyk"
 
+#: templates/signup.html:123
+#, fuzzy
+msgid "request_teacher"
+msgstr "Would you like to apply for a teacher's account?"
+
 #: templates/signup.html:127
 msgid "subscribe_newsletter"
 msgstr "Přihlásit se k newsletteru"
@@ -1950,57 +1928,35 @@
 msgid "title_admin"
 msgstr "Hedy - Administrator page"
 
-<<<<<<< HEAD
-#: website/auth.py:194 website/auth.py:208 website/auth.py:297
-#: website/auth.py:432 website/auth.py:437 website/auth.py:485
-#: website/auth.py:657 website/auth.py:666 website/auth.py:699
-#: website/auth.py:761 website/auth.py:768 website/auth.py:788
-=======
 #: website/auth.py:187 website/auth.py:201 website/auth.py:290
 #: website/auth.py:425 website/auth.py:430 website/auth.py:478
 #: website/auth.py:650 website/auth.py:659 website/auth.py:692
 #: website/auth.py:742 website/auth.py:749 website/auth.py:769
->>>>>>> 1c14ffe7
 #: website/teacher.py:357 website/teacher.py:398
 #, fuzzy
 msgid "username_invalid"
 msgstr "Your username is invalid."
 
-#: website/auth.py:196 website/auth.py:210
+#: website/auth.py:189 website/auth.py:203
 msgid "username_special"
 msgstr "Uživatelské jméno nesmí obsahovat `:` a `@`."
 
-#: website/auth.py:198 website/auth.py:212
+#: website/auth.py:191 website/auth.py:205
 msgid "username_three"
 msgstr "Uživatelské jméno musí obsahovat alespoň tři znaky."
 
-<<<<<<< HEAD
-#: website/auth.py:200 website/auth.py:216 website/auth.py:299
-#: website/auth.py:487 website/auth.py:510 website/auth.py:522
-#: website/auth.py:703
-=======
 #: website/auth.py:193 website/auth.py:209 website/auth.py:292
 #: website/auth.py:480 website/auth.py:503 website/auth.py:515
 #: website/auth.py:696
->>>>>>> 1c14ffe7
 #, fuzzy
 msgid "password_invalid"
 msgstr "Your password is invalid."
 
-#: website/auth.py:202 website/auth.py:218
+#: website/auth.py:195 website/auth.py:211
 #, fuzzy
 msgid "passwords_six"
 msgstr "All passwords need to be six characters or longer."
 
-<<<<<<< HEAD
-#: website/auth.py:214 website/auth.py:552 website/auth.py:790
-#: website/auth.py:795
-msgid "email_invalid"
-msgstr "Prosím zadej platný email."
-
-#: website/auth.py:269 website/auth.py:532 website/auth.py:688
-#: website/auth.py:731 website/auth.py:812
-=======
 #: website/auth.py:207 website/auth.py:545 website/auth.py:771
 #: website/auth.py:776
 msgid "email_invalid"
@@ -2008,25 +1964,12 @@
 
 #: website/auth.py:262 website/auth.py:525 website/auth.py:681
 #: website/auth.py:724 website/auth.py:793
->>>>>>> 1c14ffe7
 #, fuzzy
 msgid "mail_error_change_processed"
 msgstr ""
 "Something went wrong when sending a validation mail, the changes are "
 "still correctly processed."
 
-<<<<<<< HEAD
-#: website/auth.py:308
-msgid "invalid_username_password"
-msgstr "Neplatné uživatelské jméno/heslo."
-
-#: website/auth.py:359 website/auth.py:512 website/auth.py:516
-#: website/auth.py:707
-msgid "repeat_match_password"
-msgstr "Zopakované heslo se neshoduje."
-
-#: website/auth.py:361 website/auth.py:543
-=======
 #: website/auth.py:301
 msgid "invalid_username_password"
 msgstr "Neplatné uživatelské jméno/heslo."
@@ -2037,89 +1980,47 @@
 msgstr "Zopakované heslo se neshoduje."
 
 #: website/auth.py:354 website/auth.py:536
->>>>>>> 1c14ffe7
 #, fuzzy
 msgid "language_invalid"
 msgstr "Please select a valid language."
 
-<<<<<<< HEAD
-#: website/auth.py:363
-=======
 #: website/auth.py:356
->>>>>>> 1c14ffe7
 #, fuzzy
 msgid "agree_invalid"
 msgstr "You have to agree with the privacy terms."
 
-<<<<<<< HEAD
-#: website/auth.py:365 website/auth.py:546
-=======
 #: website/auth.py:358 website/auth.py:539
->>>>>>> 1c14ffe7
 #, fuzzy
 msgid "keyword_language_invalid"
 msgstr ""
 "Please select a valid keyword language (select English or your own "
 "language)."
 
-<<<<<<< HEAD
-#: website/auth.py:373 website/auth.py:375 website/auth.py:560
-#: website/auth.py:562
-msgid "year_invalid"
-msgstr "Prosím zadej rok mezi 1900 a {current_year}"
-
-#: website/auth.py:378 website/auth.py:565
-=======
 #: website/auth.py:366 website/auth.py:368 website/auth.py:553
 #: website/auth.py:555
 msgid "year_invalid"
 msgstr "Prosím zadej rok mezi 1900 a {current_year}"
 
 #: website/auth.py:371 website/auth.py:558
->>>>>>> 1c14ffe7
 #, fuzzy
 msgid "gender_invalid"
 msgstr "Please select a valid gender, choose (Female, Male, Other)."
 
-<<<<<<< HEAD
-#: website/auth.py:381 website/auth.py:568
-=======
 #: website/auth.py:374 website/auth.py:561
->>>>>>> 1c14ffe7
 #, fuzzy
 msgid "country_invalid"
 msgstr "Please select a valid country."
 
-<<<<<<< HEAD
-#: website/auth.py:383 website/auth.py:386
-=======
 #: website/auth.py:376 website/auth.py:379
->>>>>>> 1c14ffe7
 #, fuzzy
 msgid "experience_invalid"
 msgstr "Please select a valid experience, choose (Yes, No)."
 
-<<<<<<< HEAD
-#: website/auth.py:389
-=======
 #: website/auth.py:382
->>>>>>> 1c14ffe7
 #, fuzzy
 msgid "programming_invalid"
 msgstr "Please select a valid programming language."
 
-<<<<<<< HEAD
-#: website/auth.py:392
-msgid "exists_username"
-msgstr "Toto uživatelské jméno už někdo používá."
-
-#: website/auth.py:394 website/auth.py:576
-msgid "exists_email"
-msgstr "Tento email už někdo používá."
-
-#: website/auth.py:430 website/auth.py:445 website/auth.py:701
-#: website/auth.py:711
-=======
 #: website/auth.py:385
 msgid "exists_username"
 msgstr "Toto uživatelské jméno už někdo používá."
@@ -2130,145 +2031,76 @@
 
 #: website/auth.py:423 website/auth.py:438 website/auth.py:694
 #: website/auth.py:704
->>>>>>> 1c14ffe7
 #, fuzzy
 msgid "token_invalid"
 msgstr "Your token is invalid."
 
-<<<<<<< HEAD
-#: website/auth.py:489 website/auth.py:514 website/auth.py:705
-msgid "password_six"
-msgstr "Heslo musí obsahovat alespoň šest znaků."
-
-#: website/auth.py:492 website/auth.py:495
-=======
 #: website/auth.py:482 website/auth.py:507 website/auth.py:698
 msgid "password_six"
 msgstr "Heslo musí obsahovat alespoň šest znaků."
 
 #: website/auth.py:485 website/auth.py:488
->>>>>>> 1c14ffe7
 #, fuzzy
 msgid "password_change_not_allowed"
 msgstr "You're not allowed to change the password of this user."
 
-<<<<<<< HEAD
-#: website/auth.py:500
-=======
 #: website/auth.py:493
->>>>>>> 1c14ffe7
 #, fuzzy
 msgid "password_change_success"
 msgstr "Password of your student is successfully changed."
 
-<<<<<<< HEAD
-#: website/auth.py:534
-msgid "password_updated"
-msgstr "Heslo bylo změněno."
-
-#: website/auth.py:623
-=======
 #: website/auth.py:527
 msgid "password_updated"
 msgstr "Heslo bylo změněno."
 
 #: website/auth.py:616
->>>>>>> 1c14ffe7
 #, fuzzy
 msgid "profile_updated_reload"
 msgstr "Profile updated, page will be re-loaded."
 
-<<<<<<< HEAD
-#: website/auth.py:626
-msgid "profile_updated"
-msgstr "Profil byl upraven."
-
-#: website/auth.py:690
-=======
 #: website/auth.py:619
 msgid "profile_updated"
 msgstr "Profil byl upraven."
 
 #: website/auth.py:683
->>>>>>> 1c14ffe7
 #, fuzzy
 msgid "sent_password_recovery"
 msgstr ""
 "You should soon receive an email with instructions on how to reset your "
 "password."
 
-<<<<<<< HEAD
-#: website/auth.py:733
-msgid "password_resetted"
-msgstr "Tvé heslo bylo úspěšně obnoveno. Prosím přihlaš se."
-
-#: website/auth.py:740
-msgid "already_teacher"
-msgstr ""
-
-#: website/auth.py:742
-msgid "already_teacher_request"
-msgstr ""
-
-#: website/auth.py:745
-msgid "teacher_account_success"
-msgstr ""
-
-#: website/auth.py:763
-=======
 #: website/auth.py:726
 msgid "password_resetted"
 msgstr "Tvé heslo bylo úspěšně obnoveno. Prosím přihlaš se."
 
 #: website/auth.py:744
->>>>>>> 1c14ffe7
 #, fuzzy
 msgid "teacher_invalid"
 msgstr "Your teacher value is invalid."
 
-<<<<<<< HEAD
-#: website/auth.py:854
-=======
 #: website/auth.py:835
->>>>>>> 1c14ffe7
 #, fuzzy
 msgid "mail_welcome_verify_body"
 msgstr ""
 "Your Hedy account has been created successfully. Welcome!\n"
 "Please click on this link to verify your email address: {link}"
 
-<<<<<<< HEAD
-#: website/auth.py:856
-=======
 #: website/auth.py:837
->>>>>>> 1c14ffe7
 #, fuzzy
 msgid "mail_change_password_body"
 msgstr "Změnit heslo"
 
-<<<<<<< HEAD
-#: website/auth.py:858
-=======
 #: website/auth.py:839
->>>>>>> 1c14ffe7
 #, fuzzy
 msgid "mail_recover_password_body"
 msgstr "Požádat o obnovení hesla"
 
-<<<<<<< HEAD
-#: website/auth.py:860
-=======
 #: website/auth.py:841
->>>>>>> 1c14ffe7
 #, fuzzy
 msgid "mail_reset_password_body"
 msgstr "Obnovit heslo"
 
-<<<<<<< HEAD
-#: website/auth.py:862
-=======
 #: website/auth.py:843
->>>>>>> 1c14ffe7
 #, fuzzy
 msgid "mail_welcome_teacher_body"
 msgstr ""
@@ -2292,94 +2124,54 @@
 "email</a>.\n"
 "Keep programming!"
 
-<<<<<<< HEAD
-#: website/auth.py:868
-=======
 #: website/auth.py:849
->>>>>>> 1c14ffe7
 #, fuzzy
 msgid "mail_welcome_verify_subject"
 msgstr "Welcome to Hedy"
 
-<<<<<<< HEAD
-#: website/auth.py:870
-=======
 #: website/auth.py:851
->>>>>>> 1c14ffe7
 #, fuzzy
 msgid "mail_change_password_subject"
 msgstr "Změnit heslo"
 
-<<<<<<< HEAD
-#: website/auth.py:872
-=======
 #: website/auth.py:853
->>>>>>> 1c14ffe7
 #, fuzzy
 msgid "mail_recover_password_subject"
 msgstr "Požádat o obnovení hesla"
 
-<<<<<<< HEAD
-#: website/auth.py:874
-=======
 #: website/auth.py:855
->>>>>>> 1c14ffe7
 #, fuzzy
 msgid "mail_reset_password_subject"
 msgstr "Obnovit heslo"
 
-<<<<<<< HEAD
-#: website/auth.py:876
-=======
 #: website/auth.py:857
->>>>>>> 1c14ffe7
 #, fuzzy
 msgid "mail_welcome_teacher_subject"
 msgstr "Your Hedy teacher account is ready"
 
-<<<<<<< HEAD
-#: website/auth.py:880
-=======
 #: website/auth.py:861
->>>>>>> 1c14ffe7
 #, fuzzy
 msgid "user"
 msgstr "Uživatelské jméno"
 
-<<<<<<< HEAD
-#: website/auth.py:885
-=======
 #: website/auth.py:866
->>>>>>> 1c14ffe7
 #, fuzzy
 msgid "mail_hello"
 msgstr "Hi {username}!"
 
-<<<<<<< HEAD
-#: website/auth.py:887
-=======
 #: website/auth.py:868
->>>>>>> 1c14ffe7
 #, fuzzy
 msgid "mail_goodbye"
 msgstr ""
 "Thank you!\n"
 "The Hedy team"
 
-<<<<<<< HEAD
-#: website/auth.py:895
-=======
 #: website/auth.py:876
->>>>>>> 1c14ffe7
 #, fuzzy
 msgid "copy_mail_link"
 msgstr "Please copy and paste this link into a new tab:"
 
-<<<<<<< HEAD
-#: website/auth.py:896
-=======
 #: website/auth.py:877
->>>>>>> 1c14ffe7
 #, fuzzy
 msgid "link"
 msgstr "Přihlásit se"
@@ -2829,6 +2621,13 @@
 #~ msgid "current_password"
 #~ msgstr "Současné heslo"
 
+#: content/error-messages.txt:9
+#, fuzzy
+msgid "Access Before Assign"
+msgstr ""
+"You tried to use the variable {name} on line {access_line_number}, but you "
+"set it on line {definition_line_number}. Set a variable before using it."
+
 #~ msgid "tutorial_start_title"
 #~ msgstr "Vítá vás Hedy!"
 
@@ -2958,12 +2757,4 @@
 #~ msgstr "Customize adventure"
 
 #~ msgid "teacher_tutorial_end_message"
-#~ msgstr "You have received an invitation to join class"
-
-#~ msgid "Access Before Assign"
-#~ msgstr ""
-#~ "You tried to use the variable "
-#~ "{name} on line {access_line_number}, but "
-#~ "you set it on line "
-#~ "{definition_line_number}. Set a variable "
-#~ "before using it."
+#~ msgstr "You have received an invitation to join class"