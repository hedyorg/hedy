--- conflicted
+++ resolved
@@ -2913,7 +2913,6 @@
 #~ msgid "classes"
 #~ msgstr ""
 
-<<<<<<< HEAD
 #~ msgid "Adventure"
 #~ msgstr ""
 
@@ -2927,7 +2926,7 @@
 #~ msgstr ""
 
 #~ msgid "Delete"
-=======
+#~ msgstr ""
+
 #~ msgid "select_class"
->>>>>>> 8eb9a26c
 #~ msgstr ""
