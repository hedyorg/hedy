
msgid ""
msgstr ""
"Project-Id-Version: PACKAGE VERSION\n"
"Report-Msgid-Bugs-To: \n"
<<<<<<< HEAD
"POT-Creation-Date: 2023-03-01 17:52+0100\n"
"PO-Revision-Date: 2023-02-16 15:59+0000\n"
=======
"POT-Creation-Date: 2023-03-03 19:20+0100\n"
"PO-Revision-Date: 2023-03-12 03:54+0000\n"
>>>>>>> 0d245425
"Last-Translator: Anonymous <noreply@weblate.org>\n"
"Language: cs\n"
"Language-Team: cs <LL@li.org>\n"
"Plural-Forms: nplurals=3; plural=(n==1) ? 0 : (n>=2 && n<=4) ? 1 : 2;\n"
"MIME-Version: 1.0\n"
"Content-Type: text/plain; charset=utf-8\n"
"Content-Transfer-Encoding: 8bit\n"
<<<<<<< HEAD
"Generated-By: Babel 2.10.1\n"
=======
"Plural-Forms: nplurals=3; plural=(n==1) ? 0 : (n>=2 && n<=4) ? 1 : 2;\n"
"X-Generator: Weblate 4.16.2-dev\n"
"Generated-By: Babel 2.10.3\n"
>>>>>>> 0d245425

msgid "Access Before Assign"
msgstr ""
"You tried to use the variable {name} on line {access_line_number}, but you "
"set it on line {definition_line_number}. Set a variable before using it."

#, fuzzy
msgid "Cyclic Var Definition"
msgstr ""
"The name {variable} needs to be set before you can use it on the right-hand "
"side of the is command"

#, fuzzy
msgid "Has Blanks"
msgstr ""
"Your code is incomplete. It contains blanks that you have to replace with "
"code."

msgid "Incomplete"
msgstr ""
"Jejda, zapomněl*a jsi kousek kódu! Na řádku {line_number} musíš ještě něco "
"dopsat za {incomplete_command}."

#, fuzzy
msgid "Incomplete Repeat"
msgstr ""
"It looks like you forgot to use {command} with the repeat command you used "
"on line {line_number}."

msgid "Invalid"
msgstr ""
"{invalid_command} není příkaz v Hedy na úrovni {level}. Nemyslel*a jsi spíš "
"{guessed_command}?"

#, fuzzy
msgid "Invalid Argument"
msgstr ""
"You cannot use the command {command} with {invalid_argument} . Try changing "
"{invalid_argument} to {allowed_types}."

#, fuzzy
msgid "Invalid Argument Type"
msgstr ""
"You cannot use {command} with {invalid_argument} because it is "
"{invalid_type}. Try changing {invalid_argument} to {allowed_types}."

#, fuzzy
msgid "Invalid At Command"
msgstr ""
"The {at} command may not be used from level 16 onward. You can use square "
"brackets to use an element from a list, for example `friends[i]`, "
"`lucky_numbers[{random}]`."

msgid "Invalid Space"
msgstr ""
"Jejda, řádek číslo {line_number} začíná mezerou! Mezery dokáží počítač "
"pořádně zmást, mohl*a bys ji prosím vymazat?"

#, fuzzy
msgid "Invalid Type Combination"
msgstr ""
"You cannot use {invalid_argument} and {invalid_argument_2} with {command} "
"because one is {invalid_type} and the other is {invalid_type_2}. Try "
"changing {invalid_argument} to {invalid_type_2} or {invalid_argument_2} to "
"{invalid_type}."

#, fuzzy
msgid "Locked Language Feature"
msgstr ""
"You are using {concept}! That is awesome, but {concept} is not unlocked yet! "
"It will be unlocked in a later level."

#, fuzzy
msgid "Lonely Echo"
msgstr ""
"You used an echo before an ask, or an echo without an ask. First ask for "
"input, then echo."

#, fuzzy
msgid "Lonely Text"
msgstr ""
"It looks like you forgot to use a command with the text you put in line "
"{line_number}"

#, fuzzy
msgid "Missing Command"
msgstr "It looks like you forgot to use a command on line {line_number}."

#, fuzzy
msgid "Missing Inner Command"
msgstr ""
"It looks like you forgot to use a command with the {command} statement you "
"used on line {line_number}."

#, fuzzy
msgid "No Indentation"
msgstr ""
"You used too few spaces in line {line_number}. You used {leading_spaces} "
"spaces, which is not enough. Start every new block with {indent_size} spaces "
"more than the line before."

msgid "Parse"
msgstr ""
"Tebou zadaný kód není platný kód v Hedy. Chyba je na řádku {location[0]}, na "
"pozici {location[1]}. Napsal*a jsi tam {character_found}, ale to není "
"povoleno."

#, fuzzy
msgid "Too Big"
msgstr ""
"Wow! Your program has an impressive {lines_of_code} lines of code! But we "
"can only process {max_lines} lines in this level. Make your program smaller "
"and try again."

#, fuzzy
msgid "Unexpected Indentation"
msgstr ""
"You used too many spaces in line {line_number}. You used {leading_spaces} "
"spaces, which is too much. Start every new block with {indent_size} spaces "
"more than the line before."

#, fuzzy
msgid "Unquoted Assignment"
msgstr ""
"From this level, you need to place texts to the right of the `is` between "
"quotes. You forgot that for the text {text}."

#, fuzzy
msgid "Unquoted Equality Check"
msgstr ""
"If you want to check if a variable is equal to multiple words, the words "
"should be surrounded by quotation marks!"

msgid "Unquoted Text"
msgstr ""
"Dávej si pozor, pokud chceš něco vypsat, musí text začínat a končit "
"uvozovkami. Někde jsi nějakou zapomněl*a."

#, fuzzy
msgid "Unsupported Float"
msgstr ""
"Non-integer numbers are not supported yet but they will be in a few levels. "
"For now change {value} to an integer."

#, fuzzy
msgid "Unsupported String Value"
msgstr "Text values cannot contain {invalid_value}."

msgid "Var Undefined"
msgstr "Pokusil*a ses vypsat {name}, ale neinicializoval*a ji."

msgid "Wrong Level"
msgstr ""
"Toto je správný kód v Hedy, ale na špatné úrovni. Napsal jsi kód "
"{offending_keyword} na úrovni {working_level}. Tip: {tip}"

#, fuzzy
msgid "account_overview"
msgstr "Account overview"

#, fuzzy
msgid "accounts_created"
msgstr "Accounts where successfully created."

#, fuzzy
msgid "accounts_intro"
msgstr ""
"On this page you can create accounts for multiple students at the same time. "
"It is also possible to directly add them to one of your classes. By pressing "
"the green + on the bottom right of the page you can add extra rows. You can "
"delete a row by pressing the corresponding red cross. Make sure no rows are "
"empty when you press \"Create accounts\". Please keep in mind that every "
"username and mail address needs to be unique and the password needs to be "
"<b>at least</b> 6 characters."

#, fuzzy
msgid "achievement_earned"
msgstr "You've earned an achievement!"

#, fuzzy
msgid "achievements"
msgstr "achievements"

#, fuzzy
msgid "achievements_check_icon_alt"
msgstr "You've earned an achievement!"

#, fuzzy
msgid "achievements_logo_alt"
msgstr "achievements"

#, fuzzy
msgid "add_students"
msgstr "students"

#, fuzzy
msgid "add_students_options"
msgstr "Create student accounts"

#, fuzzy
msgid "admin"
msgstr "Admin"

msgid "advance_button"
msgstr "Jít na úroveň {level}"

msgid "adventure"
msgstr "Dobrodružství"

#, fuzzy
msgid "adventure_duplicate"
msgstr "You already have an adventure with this name."

#, fuzzy
msgid "adventure_empty"
msgstr "You didn't enter an adventure name!"

#, fuzzy
msgid "adventure_exp_1"
msgstr ""
"Type your adventure of choice on the right-hand side. After creating your "
"adventure you can include it in one of your classes under \"customizations"
"\". If you want to include a command in your adventure please use code "
"anchors like this:"

#, fuzzy
msgid "adventure_exp_2"
msgstr ""
"If you want to show actual code snippets, for example to give student a "
"template or example of the code. Please use pre anchors like this:"

#, fuzzy
msgid "adventure_exp_3"
msgstr ""
"You can use the \"preview\" button to view a styled version of your "
"adventure. To view the adventure on a dedicated page, select \"view\" from "
"the teachers page."

#, fuzzy
msgid "adventure_id_invalid"
msgstr "This adventure id is invalid."

#, fuzzy
msgid "adventure_length"
msgstr "Your adventure has to be at least 20 characters."

#, fuzzy
msgid "adventure_name_invalid"
msgstr "This adventure name is invalid."

#, fuzzy
msgid "adventure_prompt"
msgstr "Please enter the name of the adventure"

#, fuzzy
msgid "adventure_terms"
msgstr "I agree that my adventure might be made publicly available on Hedy."

#, fuzzy
msgid "adventure_updated"
msgstr "The adventure has been updated!"

#, fuzzy
msgid "ago"
msgstr "{timestamp} ago"

#, fuzzy
msgid "agree_invalid"
msgstr "You have to agree with the privacy terms."

#, fuzzy
msgid "agree_third_party"
msgstr ""
"I consent to being contacted by partners of Leiden University with sales "
"opportunities (optional)"

#, fuzzy
msgid "agree_with"
msgstr "I agree to the"

msgid "ajax_error"
msgstr "Nastala chyba, prosím zkus to znova."

#, fuzzy
msgid "all"
msgstr "All"

#, fuzzy
msgid "all_class_highscores"
msgstr "All students visible in class highscores"

msgid "already_account"
msgstr "Už máš svůj účet?"

#, fuzzy
msgid "already_program_running"
msgstr "Start programming"

#, fuzzy
msgid "already_teacher"
msgstr "You already have a teacher account."

#, fuzzy
msgid "already_teacher_request"
msgstr "You already have a pending teacher request."

#, fuzzy
msgid "amount_created"
msgstr "programs created"

#, fuzzy
msgid "amount_saved"
msgstr "programs saved"

#, fuzzy
msgid "amount_submitted"
msgstr "programs submitted"

#, fuzzy
msgid "answer_invalid"
msgstr "Your password is invalid."

msgid "are_you_sure"
msgstr "Opravdu to chceš udělat? Tato akce je nevratná."

msgid "Invalid At Command"
msgstr ""

#, fuzzy
msgid "ask_needs_var"
msgstr ""
"Starting in level 2, ask needs to be used with a variable. Example: name is "
"ask What are you called?"

#, fuzzy
msgid "available_adventures_level"
msgstr "Available adventures level"

#, fuzzy
msgid "back_to_class"
msgstr "Go back to class"

#, fuzzy
msgid "back_to_teachers_page"
msgstr "Go back to teachers page"

#, fuzzy
msgid "become_a_sponsor"
msgstr "Become a sponsor"

msgid "birth_year"
msgstr "Rok narození"

msgid "by"
msgstr "od"

#, fuzzy
msgid "cancel"
msgstr "Cancel"

#, fuzzy
msgid "catch_index_exception"
msgstr ""
"You tried to access the list {list_name} but it is either empty or the index "
"is not there."

#, fuzzy
<<<<<<< HEAD
msgid "back_to_class"
msgstr "Go back to class"
=======
msgid "certificate"
msgstr "Certificate of Completion"

#, fuzzy
msgid "certified_teacher"
msgstr "Certified teacher"

msgid "change_password"
msgstr "Změnit heslo"

#, fuzzy
msgid "cheatsheet_title"
msgstr "Hide cheatsheet"

#, fuzzy
msgid "class_already_joined"
msgstr "You are already a student of class"

#, fuzzy
msgid "class_customize_success"
msgstr "Class successfully customized."

#, fuzzy
msgid "class_logs"
msgstr "Last login"

#, fuzzy
msgid "class_name_duplicate"
msgstr "You already have a class with this name."

#, fuzzy
msgid "class_name_empty"
msgstr "You didn't enter a class name!"

#, fuzzy
msgid "class_name_invalid"
msgstr "This class name is invalid."
>>>>>>> 0d245425

#, fuzzy
msgid "class_name_prompt"
msgstr "Please enter the name of the class"

#, fuzzy
msgid "class_stats"
msgstr "Show class statistics"

#, fuzzy
<<<<<<< HEAD
msgid "highest_level_reached"
msgstr "Highest level reached"

#, fuzzy
msgid "number_programs"
msgstr "Number of programs"

#, fuzzy
msgid "programs"
msgstr "Programs"

msgid "password"
msgstr "Heslo"
=======
msgid "classes_invalid"
msgstr "The list of selected classes is invalid"
>>>>>>> 0d245425

msgid "comma"
msgstr "čárka"

#, fuzzy
msgid "commands"
msgstr "Commands"

#, fuzzy
msgid "congrats_message"
msgstr "Congratulations, {username}, you have completed Hedy!"

#, fuzzy
msgid "content_invalid"
msgstr "This adventure is invalid."

#, fuzzy
msgid "contributor"
msgstr "Contributor"

msgid "copy_clipboard"
msgstr "Úspěšně skopírováno do schránky"

#, fuzzy
msgid "copy_join_link"
msgstr "Please copy and paste this link into a new tab:"

#, fuzzy
msgid "copy_link_success"
msgstr "Zkopírovat odkaz ke sdílení"

msgid "copy_link_to_share"
msgstr "Zkopírovat odkaz ke sdílení"

#, fuzzy
msgid "copy_mail_link"
msgstr "Please copy and paste this link into a new tab:"

#, fuzzy
msgid "correct_answer"
msgstr "The correct answer is"

msgid "country"
msgstr "Země"

#, fuzzy
msgid "country_invalid"
msgstr "Please select a valid country."

#, fuzzy
msgid "country_title"
msgstr "Please select a valid country."

msgid "create_account"
msgstr "Vytvořit účet"

#, fuzzy
msgid "create_accounts"
msgstr "Create multiple accounts"

#, fuzzy
msgid "create_accounts_prompt"
msgstr "Are you sure you want to create these accounts?"

#, fuzzy
msgid "create_adventure"
msgstr "Create adventure"

#, fuzzy
msgid "create_class"
msgstr "Create a new class"

#, fuzzy
msgid "create_multiple_accounts"
msgstr "Create multiple accounts"

#, fuzzy
msgid "create_public_profile"
msgstr "Public profile"

#, fuzzy
msgid "create_question"
msgstr "Do you want to create one?"

#, fuzzy
msgid "create_student_account"
msgstr "Create an account"

#, fuzzy
msgid "create_student_account_explanation"
msgstr "You can save your own programs with an account."

#, fuzzy
msgid "create_teacher_account"
msgstr "Create a teacher account"

#, fuzzy
msgid "create_teacher_account_explanation"
msgstr ""
"With a teacher account, you can save your programs and see the results of "
"your students."

#, fuzzy
<<<<<<< HEAD
msgid "next_step_tutorial"
msgstr "Next step >>>"

#, fuzzy
msgid "create_multiple_accounts"
msgstr "Create multiple accounts"

#, fuzzy
msgid "accounts_intro"
msgstr "On this page you can create accounts for multiple students at the same time. It is also possible to directly add them to one of your classes. By pressing the green + on the bottom right of the page you can add extra rows. You can delete a row by pressing the corresponding red cross. Make sure no rows are empty when you press \"Create accounts\". Please keep in mind that every username and mail address needs to be unique and the password needs to be <b>at least</b> 6 characters."

#, fuzzy
msgid "create_accounts_prompt"
msgstr "Are you sure you want to create these accounts?"

#, fuzzy
msgid "download_login_credentials"
msgstr "Do you want to download the login credentials after the accounts creation?"

msgid "yes"
msgstr "Ano"

msgid "no"
msgstr "Ne"

#, fuzzy
msgid "generate_passwords"
msgstr "Generate passwords"
=======
msgid "creator"
msgstr "Creator"
>>>>>>> 0d245425

#, fuzzy
msgid "current_password"
msgstr "Current password"

#, fuzzy
msgid "customization_deleted"
msgstr "Customizations successfully deleted."

#, fuzzy
msgid "customize_adventure"
msgstr "Customize adventure"

#, fuzzy
msgid "customize_class"
msgstr "Customize class"

#, fuzzy
msgid "customize_class_exp_1"
msgstr "Customize class"

#, fuzzy
msgid "customize_class_exp_2"
msgstr "Customize class"

#, fuzzy
msgid "customize_class_step_1"
msgstr "Customize class"

#, fuzzy
msgid "customize_class_step_2"
msgstr "Customize class"

#, fuzzy
msgid "customize_class_step_3"
msgstr "Customize class"

#, fuzzy
msgid "customize_class_step_4"
msgstr "Customize class"

#, fuzzy
msgid "customize_class_step_5"
msgstr "Customize class"

#, fuzzy
msgid "customize_class_step_6"
msgstr "Customize class"

#, fuzzy
msgid "customize_class_step_7"
msgstr "Customize class"

#, fuzzy
msgid "customize_class_step_8"
msgstr "Customize class"

msgid "dash"
msgstr "pomlčka"

#, fuzzy
msgid "default_403"
msgstr "Looks like you aren't authorized..."

#, fuzzy
msgid "default_404"
msgstr "We could not find that page..."

#, fuzzy
msgid "default_500"
msgstr "Something went wrong..."

msgid "level_title"
msgstr "Úroveň"

#, fuzzy
msgid "delete"
msgstr "Delete"

#, fuzzy
msgid "delete_adventure_prompt"
msgstr "Are you sure you want to remove this adventure?"

#, fuzzy
msgid "delete_class_prompt"
msgstr "Are you sure you want to delete the class?"

#, fuzzy
msgid "delete_confirm"
msgstr "Are you sure you want to delete the program?"

#, fuzzy
msgid "delete_invite"
msgstr "Delete invitation"

#, fuzzy
msgid "delete_invite_prompt"
msgstr "Are you sure you want to remove this class invitation?"

#, fuzzy
msgid "delete_public"
msgstr "Delete public profile"

#, fuzzy
msgid "delete_success"
msgstr "Program deleted successfully."

msgid "destroy_profile"
msgstr "Trvale odstranit účet"

#, fuzzy
msgid "developers_mode"
msgstr "Programmer's mode"

#, fuzzy
msgid "directly_add_adventure_to_classes"
msgstr "Do you want to add this adventure directly to one of your classes?"

#, fuzzy
msgid "directly_available"
msgstr "Directly open"

#, fuzzy
msgid "disabled_button_locked"
msgstr "Your teacher hasn't unlocked this level yet"

#, fuzzy
msgid "disabled_button_quiz"
msgstr "Your quiz score is below the threshold, try again!"

#, fuzzy
msgid "discord_server"
msgstr "Discord server"

#, fuzzy
msgid "distinguished_user"
msgstr "Distinguished user"

msgid "double quotes"
msgstr "dvojité uvozovky"

#, fuzzy
msgid "download"
msgstr "Download"

#, fuzzy
msgid "download_login_credentials"
msgstr ""
"Do you want to download the login credentials after the accounts creation?"

#, fuzzy
msgid "duplicate"
msgstr "Duplicate"

#, fuzzy
msgid "echo_out"
msgstr ""
"Starting in level 2 echo is no longer needed. You can repeat an answer with "
"ask and print now. Example: name is ask What are you called? print hello name"

msgid "edit_code_button"
msgstr "Upravit kód"

msgid "email"
msgstr "Email"

msgid "email_invalid"
msgstr "Prosím zadej platný email."

#, fuzzy
msgid "end_quiz"
msgstr "Quiz end"

#, fuzzy
msgid "english"
msgstr "English"

#, fuzzy
msgid "enter"
msgstr "Enter"

#, fuzzy
msgid "enter_password"
msgstr "Enter a new password for"

msgid "enter_text"
msgstr "Zde napiš svou odpověď..."

#, fuzzy
msgid "error_logo_alt"
msgstr "Error logo"

msgid "example_code_header"
msgstr "Příklad kódu v Hedy"

msgid "exclamation mark"
msgstr "vykřičník"

#, fuzzy
msgid "exercise"
msgstr "Exercise"

#, fuzzy
msgid "exercise_doesnt_exist"
msgstr "This exercise doesn't exist"

msgid "exists_email"
msgstr "Tento email už někdo používá."

msgid "exists_username"
msgstr "Toto uživatelské jméno už někdo používá."

#, fuzzy
msgid "experience_invalid"
msgstr "Please select a valid experience, choose (Yes, No)."

#, fuzzy
msgid "expiration_date"
msgstr "Expiration date"

#, fuzzy
msgid "explore_explanation"
msgstr ""
"On this page you can look through programs created by other Hedy users. You "
"can filter on both a Hedy level and adventure. Click on \"View program\" to "
"open a program and run it. Programs with a red header contain a mistake. You "
"can still open the program, but running it will result in an error. You can "
"of course try to fix it! If the creator has a public profile you can click "
"their username to visit their profile. There you will find all their shared "
"programs and much more!"

#, fuzzy
msgid "explore_programs"
msgstr "Explore programs"

#, fuzzy
msgid "explore_programs_logo_alt"
msgstr "Explore programs"

#, fuzzy
msgid "favourite_confirm"
msgstr "Are you sure you want to set this program as your favourite?"

#, fuzzy
msgid "favourite_program"
msgstr "Favourite program"

#, fuzzy
msgid "favourite_program_invalid"
msgstr "Your chosen favourite program is invalid."

#, fuzzy
msgid "favourite_success"
msgstr "Your program is set as favourite."

#, fuzzy
msgid "feedback_failure"
msgstr "Wrong!"

#, fuzzy
msgid "feedback_success"
msgstr "Good!"

msgid "female"
msgstr "Žena"

#, fuzzy
msgid "float"
msgstr "a number"

#, fuzzy
msgid "for_teachers"
msgstr "For teachers"

msgid "forgot_password"
msgstr "Zapomněl*a jsi heslo?"

#, fuzzy
msgid "from_another_teacher"
msgstr "From another teacher"

#, fuzzy
msgid "from_magazine_website"
msgstr "From a magazine or website"

#, fuzzy
<<<<<<< HEAD
msgid "welcome"
msgstr "Welcome to Hedy! Your are now the proud owner of a teachers account which allows you to create classes and invite students."
=======
msgid "from_video"
msgstr "From a video"

#, fuzzy
msgid "fun_statistics_msg"
msgstr "Here are some fun statistics!"

msgid "gender"
msgstr "Pohlaví"

#, fuzzy
msgid "gender_invalid"
msgstr "Please select a valid gender, choose (Female, Male, Other)."

#, fuzzy
msgid "general"
msgstr "Pohlaví"

#, fuzzy
msgid "general_settings"
msgstr "General settings"

#, fuzzy
msgid "generate_passwords"
msgstr "Generate passwords"

#, fuzzy
msgid "get_certificate"
msgstr "Get your certificate!"

#, fuzzy
msgid "go_back_to_main"
msgstr "Go back to main page"

#, fuzzy
msgid "go_to_first_question"
msgstr "Go to question 1"

#, fuzzy
msgid "go_to_question"
msgstr "Go to question"

#, fuzzy
msgid "go_to_quiz_result"
msgstr "Go to quiz result"

#, fuzzy
msgid "goto_profile"
msgstr "Go to my profile"

#, fuzzy
msgid "heard_about_hedy"
msgstr "How have you heard about Hedy?"

#, fuzzy
msgid "heard_about_invalid"
msgstr "Please select a valid way you heard about us."

#, fuzzy
msgid "hedy_achievements"
msgstr "My achievements"

#, fuzzy
msgid "hedy_choice_title"
msgstr "Hedy's Choice"

#, fuzzy
msgid "hedy_logo_alt"
msgstr "Hedy logo"

#, fuzzy
msgid "hedy_on_github"
msgstr "Hedy on Github"

#, fuzzy
msgid "hedy_tutorial_logo_alt"
msgstr "Start hedy tutorial"

#, fuzzy
msgid "hello_world"
msgstr "Hello world!"

#, fuzzy
msgid "hidden"
msgstr "Hint?"

#, fuzzy
msgid "hide_cheatsheet"
msgstr "Hide cheatsheet"

#, fuzzy
msgid "hide_keyword_switcher"
msgstr "Hide keyword switcher"
>>>>>>> 0d245425

#, fuzzy
msgid "hide_parsons"
msgstr "Hide puzzle"

#, fuzzy
msgid "hide_quiz"
msgstr "Hide quiz"

#, fuzzy
msgid "highest_level_reached"
msgstr "Highest level reached"

#, fuzzy
msgid "highest_quiz_score"
msgstr "Highest quiz score"

#, fuzzy
msgid "highscore_explanation"
msgstr ""
"On this page you can look through programs created by other Hedy users. You "
"can filter on both a Hedy level and adventure. Click on \"View program\" to "
"open a program and run it. Programs with a red header contain a mistake. You "
"can still open the program, but running it will result in an error. You can "
"of course try to fix it! If the creator has a public profile you can click "
"their username to visit their profile. There you will find all their shared "
"programs and much more!"

#, fuzzy
msgid "highscore_no_public_profile"
msgstr ""
"You don't have a public profile and are therefore not listed on the "
"highscores. Do you wish to create one?"

#, fuzzy
msgid "highscores"
msgstr "Score"

#, fuzzy
msgid "hint"
msgstr "Hint?"

#, fuzzy
msgid "image_invalid"
msgstr "Your chosen image is invalid."

#, fuzzy
msgid "input"
msgstr "input from ask"

#, fuzzy
msgid "integer"
msgstr "a number"

#, fuzzy
msgid "invalid_class_link"
msgstr "Invalid link for joining the class."

#, fuzzy
msgid "invalid_teacher_invitation_code"
msgstr ""
"The teacher invitation code is invalid. To become a teacher, reach out to "
"hello@hedy.org."

#, fuzzy
msgid "invalid_tutorial_step"
msgstr "Invalid tutorial step"

msgid "invalid_username_password"
msgstr "Neplatné uživatelské jméno/heslo."

#, fuzzy
msgid "invite_by_username"
msgstr "All usernames need to be unique."

#, fuzzy
msgid "invite_date"
msgstr "Invite date"

#, fuzzy
msgid "invite_message"
msgstr "You have received an invitation to join class"

#, fuzzy
msgid "invite_prompt"
msgstr "Enter a username"

#, fuzzy
msgid "join_class"
msgstr "Join class"

#, fuzzy
msgid "join_prompt"
msgstr ""
"You need to have an account to join a class. Would you like to login now?"

#, fuzzy
msgid "keyword_language_invalid"
msgstr ""
"Please select a valid keyword language (select English or your own language)."

#, fuzzy
msgid "language_invalid"
msgstr "Please select a valid language."

msgid "languages"
msgstr "Které z těchto programovacích jazyku jsi už někdy použil*a?"

#, fuzzy
msgid "last_achievement"
msgstr "Last earned achievement"

#, fuzzy
msgid "last_edited"
msgstr "Last edited"

#, fuzzy
msgid "last_login"
msgstr "Last login"

#, fuzzy
msgid "last_update"
msgstr "Last update"

msgid "lastname"
msgstr "Příjmení"

#, fuzzy
msgid "leave_class"
msgstr "Leave class"

#, fuzzy
msgid "level"
msgstr "Level"

#, fuzzy
msgid "level_invalid"
msgstr "This Hedy level in invalid."

msgid "level_not_class"
msgstr "Jste ve třídě, kde tato úroveň ještě nebyla zpřístupněna"

msgid "level_title"
msgstr "Úroveň"

#, fuzzy
<<<<<<< HEAD
msgid "cheatsheet_title"
msgstr "Hide cheatsheet"

#, fuzzy
msgid "commands"
msgstr "Commands"
=======
msgid "link"
msgstr "Přihlásit se"
>>>>>>> 0d245425

#, fuzzy
msgid "list"
msgstr "a list"

msgid "login"
msgstr "Přihlásit se"

msgid "login_long"
msgstr "Přihlásit se ke svému účtu"

<<<<<<< HEAD
msgid "login"
msgstr "Přihlásit se"

msgid "no_account"
msgstr "Zatím nemáš svů účet?"
=======
msgid "logout"
msgstr "Odhlásit se"
>>>>>>> 0d245425

#, fuzzy
msgid "longest_program"
msgstr "Longest program"

#, fuzzy
msgid "mail_change_password_body"
msgstr "Změnit heslo"

#, fuzzy
msgid "mail_change_password_subject"
msgstr "Změnit heslo"

#, fuzzy
msgid "mail_error_change_processed"
msgstr ""
"Something went wrong when sending a validation mail, the changes are still "
"correctly processed."

#, fuzzy
msgid "mail_goodbye"
msgstr ""
"Thank you!\n"
"The Hedy team"

<<<<<<< HEAD
msgid "print"
msgstr ""

msgid "hello!"
msgstr ""

msgid "subscribe_newsletter"
msgstr "Přihlásit se k newsletteru"
=======
#, fuzzy
msgid "mail_hello"
msgstr "Hi {username}!"
>>>>>>> 0d245425

#, fuzzy
msgid "mail_recover_password_body"
msgstr "Požádat o obnovení hesla"

#, fuzzy
<<<<<<< HEAD
msgid "teacher_manual"
msgstr "Teacher manual"

#, fuzzy
msgid "privacy_terms"
msgstr "privacy terms"
=======
msgid "mail_recover_password_subject"
msgstr "Požádat o obnovení hesla"
>>>>>>> 0d245425

#, fuzzy
msgid "mail_reset_password_body"
msgstr "Obnovit heslo"

#, fuzzy
msgid "mail_reset_password_subject"
msgstr "Obnovit heslo"

#, fuzzy
msgid "mail_welcome_teacher_body"
msgstr ""
"<strong>Welcome!</strong>\n"
"Congratulations on your brand new Hedy teachers account. Welcome to the "
"world wide community of Hedy teachers!\n"
"<strong>What teachers accounts can do</strong>\n"
"With your teacher account, you have the option to create classes. Your "
"students can than join your classes and you can see their progress. Classes "
"are made and managed though the for <a href=\"https://hedycode.com/for-"
"teachers\">teachers page</a>.\n"
"<strong>How to share ideas</strong>\n"
"If you are using Hedy in class, you probably have ideas for improvements! "
"You can share those ideas with us on the <a href=\"https://github.com/"
"Felienne/hedy/discussions/categories/ideas\">Ideas Discussion</a>.\n"
"<strong>How to ask for help</strong>\n"
"If anything is unclear, you can post in the <a href=\"https://github.com/"
"Felienne/hedy/discussions/categories/q-a\">Q&A discussion</a>, or <a href="
"\"mailto: hello@hedy.org\">send us an email</a>.\n"
"Keep programming!"

#, fuzzy
msgid "mail_welcome_teacher_subject"
msgstr "Your Hedy teacher account is ready"

#, fuzzy
<<<<<<< HEAD
msgid "teacher_account_request"
msgstr "You have a pending teacher account request"
=======
msgid "mail_welcome_verify_body"
msgstr ""
"Your Hedy account has been created successfully. Welcome!\n"
"Please click on this link to verify your email address: {link}"

#, fuzzy
msgid "mail_welcome_verify_subject"
msgstr "Welcome to Hedy"

msgid "mailing_title"
msgstr "Přihlaš se k odběru Hedy newsletteru"

msgid "main_subtitle"
msgstr "Stupňovitý programovací jazyk"

msgid "main_title"
msgstr "Hedy"

msgid "male"
msgstr "Muž"

#, fuzzy
msgid "mandatory_mode"
msgstr "Mandatory developer's mode"
>>>>>>> 0d245425

#, fuzzy
msgid "my_account"
msgstr "My account"

#, fuzzy
msgid "my_achievements"
msgstr "My achievements"

#, fuzzy
msgid "my_adventures"
msgstr "My adventures"

#, fuzzy
msgid "my_classes"
msgstr "My classes"

#, fuzzy
msgid "my_messages"
msgstr "My messages"

#, fuzzy
msgid "name"
msgstr "Name"

#, fuzzy
msgid "nav_explore"
msgstr "Explore"

#, fuzzy
msgid "nav_hedy"
msgstr "Hedy"

msgid "nav_learn_more"
msgstr "Zjisti víc"

msgid "nav_start"
msgstr "Domů"

#, fuzzy
msgid "nested blocks"
msgstr "a block in a block"

msgid "new_password"
msgstr "Nové heslo"

msgid "newline"
msgstr "nový řádek"

#, fuzzy
msgid "next_exercise"
msgstr "Next exercise"

#, fuzzy
msgid "next_step_tutorial"
msgstr "Next step >>>"

msgid "no"
msgstr "Ne"

msgid "no_account"
msgstr "Zatím nemáš svů účet?"

#, fuzzy
msgid "no_accounts"
msgstr "There are no accounts to create."

#, fuzzy
msgid "no_certificate"
msgstr "This user hasn't earned the Hedy Certificate of Completion"

#, fuzzy
msgid "no_more_flat_if"
msgstr "Starting in level 8, the line after {if} needs to start with 4 spaces."

#, fuzzy
msgid "no_programs"
msgstr "You have no programs yet."

#, fuzzy
msgid "no_public_profile"
msgstr "Public profile"

#, fuzzy
msgid "no_shared_programs"
msgstr "has no shared programs..."

msgid "no_such_adventure"
msgstr "Toto dobrodružství neexistuje!"

#, fuzzy
msgid "no_such_class"
msgstr "No such Hedy class"

#, fuzzy
msgid "no_such_highscore"
msgstr "Neexistující úroveň jazyka Hedy!"

msgid "no_such_level"
msgstr "Neexistující úroveň jazyka Hedy!"

msgid "no_such_program"
msgstr "Neexistující program jazyka Hedy!"

msgid "not_enrolled"
msgstr "Zdá se, že do této třídy nepatříte!"

msgid "not_teacher"
msgstr "Zdá se, že nejste učitel!"

#, fuzzy
msgid "number"
msgstr "a number"

#, fuzzy
msgid "number_achievements"
msgstr "Number of achievements"

#, fuzzy
msgid "number_lines"
msgstr "Number of lines"

#, fuzzy
msgid "number_programs"
msgstr "Number of programs"

msgid "ok"
msgstr "OK"

#, fuzzy
msgid "open"
msgstr "Open"

#, fuzzy
msgid "opening_date"
msgstr "Opening date"

#, fuzzy
msgid "opening_dates"
msgstr "Opening dates"

#, fuzzy
msgid "option"
msgstr "Option"

#, fuzzy
msgid "or"
msgstr "or"

msgid "other"
msgstr "Jiné"

msgid "other_block"
msgstr "Jiný blokový jazyk"

#, fuzzy
msgid "other_settings"
msgstr "Other settings"

#, fuzzy
msgid "other_source"
msgstr "Other"

msgid "other_text"
msgstr "Jiný textový jazyk"

#, fuzzy
msgid "overwrite_warning"
msgstr ""
"You already have a program with this name, saving this program will "
"overwrite the old one. Are you sure?"

#, fuzzy
msgid "page"
msgstr "page"

msgid "page_not_found"
msgstr "Tuto stránku nelze najít!"

#, fuzzy
msgid "parsons_title"
msgstr "Hedy"

msgid "password"
msgstr "Heslo"

#, fuzzy
msgid "password_change_not_allowed"
msgstr "You're not allowed to change the password of this user."

#, fuzzy
msgid "password_change_prompt"
msgstr "Are you sure you want to change this password?"

#, fuzzy
msgid "password_change_success"
msgstr "Password of your student is successfully changed."

#, fuzzy
msgid "password_invalid"
msgstr "Your password is invalid."

msgid "password_repeat"
msgstr "Zopakuj heslo"

msgid "password_resetted"
msgstr "Tvé heslo bylo úspěšně obnoveno. Prosím přihlaš se."

msgid "password_six"
msgstr "Heslo musí obsahovat alespoň šest znaků."

msgid "password_updated"
msgstr "Heslo bylo změněno."

#, fuzzy
msgid "passwords_six"
msgstr "All passwords need to be six characters or longer."

#, fuzzy
msgid "pending_invites"
msgstr "Pending invites"

#, fuzzy
msgid "percentage"
msgstr "percentage"

#, fuzzy
msgid "percentage_achieved"
msgstr "Achieved by {percentage}% of the users"

msgid "period"
msgstr "tečka"

#, fuzzy
msgid "personal_text"
msgstr "Personal text"

#, fuzzy
msgid "personal_text_invalid"
msgstr "Your personal text is invalid."

#, fuzzy
msgid "postfix_classname"
msgstr "Postfix classname"

#, fuzzy
msgid "preferred_keyword_language"
msgstr "Preferred keyword language"

#, fuzzy
msgid "preferred_language"
msgstr "Preferred language"

#, fuzzy
msgid "preview"
msgstr "Preview"

msgid "previous_campaigns"
msgstr "Prohlédnout si zprávy z minulosti"

#, fuzzy
msgid "privacy_terms"
msgstr "privacy terms"

#, fuzzy
msgid "profile_logo_alt"
msgstr "Profil byl upraven."

#, fuzzy
msgid "profile_picture"
msgstr "Profile picture"

msgid "profile_updated"
msgstr "Profil byl upraven."

#, fuzzy
msgid "profile_updated_reload"
msgstr "Profile updated, page will be re-loaded."

msgid "program_contains_error"
msgstr "Tento program obsahuje chybu, přesto jej chcete sdílet?"

msgid "program_header"
msgstr "Moje programy"

msgid "programming_experience"
msgstr "Máš nějaké skušenosti s programováním?"

#, fuzzy
<<<<<<< HEAD
msgid "delete_confirm"
msgstr "Are you sure you want to delete the program?"

#, fuzzy
msgid "delete"
msgstr "Delete"

#, fuzzy
msgid "unshare_confirm"
msgstr "Are you sure you want to make the program private?"
=======
msgid "programming_invalid"
msgstr "Please select a valid programming language."
>>>>>>> 0d245425

#, fuzzy
msgid "programs"
msgstr "Programs"

#, fuzzy
msgid "programs_created"
msgstr "Moje programy"

#, fuzzy
msgid "programs_saved"
msgstr "Programs"

#, fuzzy
msgid "programs_submitted"
msgstr "programs submitted"

#, fuzzy
msgid "prompt_join_class"
msgstr "Do you want to join this class?"

#, fuzzy
msgid "public_invalid"
msgstr "This agreement selection is invalid"

#, fuzzy
msgid "public_profile"
msgstr "Public profile"

#, fuzzy
msgid "public_profile_info"
msgstr ""
"By selecting this box I make my profile visible for everyone. Be careful not "
"to share personal information like your name or home address, because "
"everyone will be able to see it!"

#, fuzzy
msgid "public_profile_updated"
msgstr "Public profile updated."

#, fuzzy
msgid "pygame_waiting_for_input"
msgstr "Waiting for a button press..."

#, fuzzy
msgid "question"
msgstr "Question"

msgid "question mark"
msgstr "otazník"

msgid "program_header"
msgstr "Moje programy"

#, fuzzy
msgid "question_doesnt_exist"
msgstr "This question does not exist"

#, fuzzy
msgid "question_invalid"
msgstr "Your token is invalid."

<<<<<<< HEAD
msgid "recover_password"
msgstr "Požádat o obnovení hesla"
=======
#, fuzzy
msgid "quiz_logo_alt"
msgstr "Quiz logo"

#, fuzzy
msgid "quiz_score"
msgstr "Quiz score"

#, fuzzy
msgid "quiz_tab"
msgstr "Quiz"

#, fuzzy
msgid "quiz_threshold_not_reached"
msgstr "Quiz threshold not reached to unlock this level"

msgid "read_code_label"
msgstr "Přečíst kód nahlas"

#, fuzzy
msgid "recent"
msgstr "My recent programs"

msgid "recover_password"
msgstr "Požádat o obnovení hesla"

msgid "regress_button"
msgstr "Vrátit se na úroveň {level}"

#, fuzzy
msgid "remove"
msgstr "Remove"

#, fuzzy
msgid "remove_customization"
msgstr "Remove customization"

#, fuzzy
msgid "remove_customizations_prompt"
msgstr "Are you sure you want to remove this class their customizations?"

#, fuzzy
msgid "remove_student_prompt"
msgstr "Are you sure you want to remove the student from the class?"

#, fuzzy
msgid "repair_program_logo_alt"
msgstr "Repair program icon"

msgid "repeat_match_password"
msgstr "Zopakované heslo se neshoduje."

msgid "repeat_new_password"
msgstr "Zopakuj nové heslo"

#, fuzzy
msgid "report_failure"
msgstr "This program does not exist or is not public"

#, fuzzy
msgid "report_program"
msgstr "Are you sure you want to report this program?"

#, fuzzy
msgid "report_success"
msgstr "This program has been reported"

#, fuzzy
msgid "request_teacher"
msgstr "Would you like to apply for a teacher's account?"

#, fuzzy
msgid "request_teacher_account"
msgstr "Request teacher account"
>>>>>>> 0d245425

msgid "required_field"
msgstr "* povinná pole"

#, fuzzy
msgid "reset_adventure_prompt"
msgstr "Are you sure you want to reset all selected adventures?"

#, fuzzy
msgid "reset_adventures"
msgstr "Reset selected adventures"

msgid "reset_password"
msgstr "Obnovit heslo"

#, fuzzy
msgid "reset_view"
msgstr "Reset"

#, fuzzy
msgid "retrieve_adventure_error"
msgstr "You're not allowed to view this adventure!"

#, fuzzy
msgid "retrieve_class_error"
msgstr "Only teachers can retrieve classes"

msgid "run_code_button"
msgstr "Spustit kód"

#, fuzzy
msgid "save"
msgstr "Save"

msgid "save_code_button"
msgstr "Uložit kód"

#, fuzzy
msgid "save_parse_warning"
msgstr "This program contains an error, are you sure you want to save it?"

msgid "save_prompt"
msgstr ""
"Potřebuješ vlastní uživatelský účet, abys mohl*a uložit svůj program. Chceš "
"se nyní přihlásit?"

msgid "save_success_detail"
msgstr "Program byl úspěšně uložen."

#, fuzzy
msgid "score"
msgstr "Score"

#, fuzzy
msgid "search"
msgstr "Search..."

#, fuzzy
msgid "search_button"
msgstr "Uložit a sdílet kód"

#, fuzzy
msgid "see_certificate"
msgstr "See {username} certificate!"

msgid "select"
msgstr "Vyber"

#, fuzzy
msgid "select_a_level"
msgstr "Select a level"

#, fuzzy
msgid "select_adventures"
msgstr "Select adventures"

#, fuzzy
msgid "select_levels"
msgstr "Select levels"

#, fuzzy
msgid "self_removal_prompt"
msgstr "Are you sure you want to leave this class?"

msgid "send_password_recovery"
msgstr "Pošlete mi odkaz na obnovení hesla"

#, fuzzy
<<<<<<< HEAD
msgid "parsons_title"
msgstr "Hedy"

#, fuzzy
msgid "quiz_tab"
msgstr "Quiz"

msgid "example_code_header"
msgstr "Příklad kódu v Hedy"

#, fuzzy
msgid "search"
msgstr "Search..."

#, fuzzy
msgid "variables"
msgstr "Variables"

msgid "enter_text"
msgstr "Zde napiš svou odpověď..."

#, fuzzy
msgid "enter"
msgstr "Enter"

#, fuzzy
msgid "pygame_waiting_for_input"
msgstr "Waiting for a button press..."

#, fuzzy
msgid "already_program_running"
msgstr "Start programming"

msgid "run_code_button"
msgstr "Spustit kód"

#, fuzzy
msgid "stop_code_button"
msgstr "Uložit kód"

#, fuzzy
msgid "next_exercise"
msgstr "Next exercise"

msgid "edit_code_button"
msgstr "Upravit kód"

#, fuzzy
msgid "repair_program_logo_alt"
msgstr "Repair program icon"

msgid "read_code_label"
msgstr "Přečíst kód nahlas"

msgid "regress_button"
msgstr "Vrátit se na úroveň {level}"

#, fuzzy
msgid "disabled_button_locked"
msgstr "Your teacher hasn't unlocked this level yet"

msgid "advance_button"
msgstr "Jít na úroveň {level}"

#, fuzzy
msgid "disabled_button_quiz"
msgstr "Your quiz score is below the threshold, try again!"

#, fuzzy
msgid "developers_mode"
msgstr "Programmer's mode"

#, fuzzy
msgid "hedy_logo_alt"
msgstr "Hedy logo"

msgid "nav_start"
msgstr "Domů"

#, fuzzy
msgid "nav_hedy"
msgstr "Hedy"

#, fuzzy
msgid "nav_explore"
msgstr "Explore"

#, fuzzy
msgid "for_teachers"
msgstr "For teachers"

#, fuzzy
msgid "my_achievements"
msgstr "My achievements"

#, fuzzy
msgid "my_account"
msgstr "My account"

msgid "logout"
msgstr "Odhlásit se"

#, fuzzy
msgid "exercise"
msgstr "Exercise"

#, fuzzy
msgid "what_should_my_code_do"
msgstr "What should my code do?"

#, fuzzy
msgid "quiz_logo_alt"
msgstr "Quiz logo"

#, fuzzy
msgid "start_quiz"
msgstr "Start quiz"

#, fuzzy
msgid "go_to_first_question"
msgstr "Go to question 1"

#, fuzzy
msgid "question"
msgstr "Question"

#, fuzzy
msgid "hint"
msgstr "Hint?"

#, fuzzy
msgid "submit_answer"
msgstr "Answer question"

#, fuzzy
msgid "feedback_success"
msgstr "Good!"

#, fuzzy
msgid "feedback_failure"
msgstr "Wrong!"

#, fuzzy
msgid "correct_answer"
msgstr "The correct answer is"

#, fuzzy
msgid "go_to_question"
msgstr "Go to question"

#, fuzzy
msgid "go_to_quiz_result"
msgstr "Go to quiz result"

#, fuzzy
msgid "end_quiz"
msgstr "Quiz end"

#, fuzzy
msgid "score"
msgstr "Score"

#, fuzzy
msgid "get_certificate"
msgstr "Get your certificate!"

#, fuzzy
msgid "certificate"
msgstr "Certificate of Completion"

#, fuzzy
msgid "fun_statistics_msg"
msgstr "Here are some fun statistics!"

#, fuzzy
msgid "highest_quiz_score"
msgstr "Highest quiz score"

#, fuzzy
msgid "longest_program"
msgstr "Longest program"

#, fuzzy
msgid "number_achievements"
msgstr "Number of achievements"

#, fuzzy
msgid "percentage_achieved"
msgstr "Achieved by {percentage}% of the users"
=======
msgid "sent_by"
msgstr "This invitation is sent by"
>>>>>>> 0d245425

#, fuzzy
msgid "sent_password_recovery"
msgstr ""
"You should soon receive an email with instructions on how to reset your "
"password."

#, fuzzy
msgid "settings"
msgstr "My personal settings"

#, fuzzy
msgid "share"
msgstr "Share"

msgid "share_code_button"
msgstr "Uložit a sdílet kód"

#, fuzzy
msgid "share_confirm"
msgstr "Are you sure you want to make the program public?"

msgid "share_success_detail"
msgstr "Program byl úspěšně sdílen"

#, fuzzy
msgid "signup_student_or_teacher"
msgstr "Are you a student or a teacher?"

msgid "single quotes"
msgstr "jednoduché uvozovky"

msgid "slash"
msgstr "lomítko"

#, fuzzy
msgid "social_media"
msgstr "Social media"

#, fuzzy
msgid "something_went_wrong_keyword_parsing"
msgstr ""
"There is a mistake in your adventure, are all keywords correctly surrounded "
"with { }?"

msgid "space"
msgstr "mezera"

msgid "star"
msgstr "hvězdička"

#, fuzzy
msgid "start_hedy_tutorial"
msgstr "Start hedy tutorial"

#, fuzzy
msgid "start_programming"
msgstr "Directly start programming"

#, fuzzy
msgid "start_programming_logo_alt"
msgstr "Directly start programming"

#, fuzzy
msgid "start_quiz"
msgstr "Start quiz"

#, fuzzy
msgid "start_teacher_tutorial"
msgstr "Start teacher tutorial"

msgid "step_title"
msgstr "Úkol"

#, fuzzy
msgid "stop_code_button"
msgstr "Uložit kód"

#, fuzzy
msgid "string"
msgstr "text"

#, fuzzy
msgid "student_already_in_class"
msgstr "This student is already in your class."

#, fuzzy
msgid "student_already_invite"
msgstr "This student already has a pending invitation."

#, fuzzy
msgid "student_not_existing"
msgstr "This username doesn't exist."

#, fuzzy
msgid "student_signup_header"
msgstr "Student"

#, fuzzy
msgid "students"
msgstr "students"

#, fuzzy
msgid "submission_time"
msgstr "Handed in at"

#, fuzzy
msgid "submit_answer"
msgstr "Answer question"

#, fuzzy
msgid "submit_program"
msgstr "Submit"

#, fuzzy
msgid "submit_warning"
msgstr "Are you sure you want to submit this program?"

#, fuzzy
msgid "submitted"
msgstr "Submitted"

#, fuzzy
msgid "submitted_header"
msgstr "This is a submitted program and can't be altered."

msgid "subscribe"
msgstr "Potvrdit"

msgid "subscribe_newsletter"
msgstr "Přihlásit se k newsletteru"

msgid "surname"
msgstr "Jméno"

#, fuzzy
msgid "teacher"
msgstr "Looks like you are not a teacher!"

#, fuzzy
msgid "teacher_account_request"
msgstr "You have a pending teacher account request"

#, fuzzy
msgid "teacher_account_success"
msgstr "You successfully requested a teacher account."

#, fuzzy
msgid "teacher_invalid"
msgstr "Your teacher value is invalid."

#, fuzzy
msgid "teacher_invitation_require_login"
msgstr ""
"To set up your profile as a teacher we will need you to log in. If you don't "
"have an account, please create one."

#, fuzzy
msgid "teacher_manual"
msgstr "Teacher manual"

#, fuzzy
msgid "teacher_signup_header"
msgstr "Teacher"

#, fuzzy
msgid "teacher_tutorial_logo_alt"
msgstr "You have received an invitation to join class"

#, fuzzy
msgid "teacher_welcome"
msgstr ""
"Welcome to Hedy! Your are now the proud owner of a teachers account which "
"allows you to create classes and invite students."

#, fuzzy
msgid "template_code"
msgstr ""
"This is the explanation of my adventure!\n"
"\n"
"This way I can show a command: <code>print</code>\n"
"\n"
"But sometimes I might want to show a piece of code, like this:\n"
"<pre>\n"
"ask What's your name?\n"
"echo so your name is \n"
"</pre>"

#, fuzzy
msgid "title"
msgstr "Title"

msgid "title_achievements"
msgstr "Hedy - Moje úspěchy"

#, fuzzy
msgid "title_admin"
msgstr "Hedy - Administrator page"

#, fuzzy
msgid "title_class logs"
msgstr "Hedy - Join class"

#, fuzzy
msgid "title_class statistics"
msgstr "My statistics"

#, fuzzy
msgid "title_class-overview"
msgstr "Hedy - Class overview"

#, fuzzy
msgid "title_customize-adventure"
msgstr "Hedy - Customize adventure"

#, fuzzy
msgid "title_customize-class"
msgstr "Hedy - Customize class"

#, fuzzy
msgid "title_explore"
msgstr "Hedy - Explore"

msgid "title_for-teacher"
msgstr "Hedy - pro učitele"

#, fuzzy
msgid "title_join-class"
msgstr "Hedy - Join class"

msgid "title_landing-page"
msgstr "Vítá vás Hedy!"

msgid "title_learn-more"
msgstr "Hedy - dozvědět se více"

msgid "title_login"
msgstr "Hedy - přihlášení"

msgid "title_my-profile"
msgstr "Hedy - můj účet"

#, fuzzy
msgid "title_privacy"
msgstr "Hedy - Privacy terms"

msgid "title_programs"
msgstr "Hedy - Moje programy"

msgid "title_recover"
msgstr "Hedy - obnovení účtu"

msgid "title_reset"
msgstr "Hedy - obnovení hesla"

msgid "title_signup"
msgstr "Hedy - vytvoření účtu"

#, fuzzy
msgid "title_start"
msgstr "Hedy - A gradual programming language"

#, fuzzy
msgid "title_view-adventure"
msgstr "Hedy - View adventure"

#, fuzzy
msgid "token_invalid"
msgstr "Your token is invalid."

#, fuzzy
msgid "too_many_attempts"
msgstr "Too many attempts"

msgid "translate_error"
msgstr ""
"Při provádění kódu se něco pokazilo. Zkuste kód spustit a zjistit, zda "
"neobsahuje chybu. Kód s chybami nelze provést."

#, fuzzy
msgid "translating_hedy"
msgstr "Translating Hedy"

msgid "try_it"
msgstr "Vyzkoušej to"

#, fuzzy
msgid "tutorial"
msgstr "Tutorial"

#, fuzzy
msgid "tutorial_code_snippet"
msgstr "Hide cheatsheet"

#, fuzzy
msgid "tutorial_message_not_found"
msgstr "You have received an invitation to join class"

#, fuzzy
msgid "tutorial_title_not_found"
msgstr "We could not find that page!"

msgid "unauthorized"
msgstr "Nemáte oprávnění k přístupu na tuto stránku"

#, fuzzy
msgid "unique_usernames"
msgstr "All usernames need to be unique."

#, fuzzy
msgid "unlock_thresholds"
msgstr "Unlock level thresholds"

#, fuzzy
msgid "unsaved_class_changes"
msgstr "There are unsaved changes, are you sure you want to leave this page?"

#, fuzzy
msgid "unshare"
msgstr "Unshare"

#, fuzzy
msgid "unshare_confirm"
msgstr "Are you sure you want to make the program private?"

msgid "unshare_success_detail"
msgstr "Program už dále není sdílený"

#, fuzzy
msgid "update_adventure_prompt"
msgstr "Are you sure you want to update this adventure?"

msgid "update_profile"
msgstr "Upravit profil"

#, fuzzy
msgid "update_public"
msgstr "Update public profile"

#, fuzzy
msgid "user"
msgstr "Uživatelské jméno"

#, fuzzy
msgid "user_inexistent"
msgstr "This user doesn't exist"

#, fuzzy
msgid "user_not_private"
msgstr "This user doesn't exist or doesn't have a public profile"

msgid "username"
msgstr "Uživatelské jméno"

#, fuzzy
msgid "username_empty"
msgstr "You didn't enter an username!"

#, fuzzy
msgid "username_invalid"
msgstr "Your username is invalid."

msgid "username_special"
msgstr "Uživatelské jméno nesmí obsahovat `:` a `@`."

msgid "username_three"
msgstr "Uživatelské jméno musí obsahovat alespoň tři znaky."

#, fuzzy
msgid "usernames_exist"
msgstr "One or more usernames is already in use."

#, fuzzy
msgid "value"
msgstr "Value"

#, fuzzy
msgid "variables"
msgstr "Variables"

#, fuzzy
msgid "view_program"
msgstr "View program"

#, fuzzy
msgid "visit_own_public_profile"
msgstr "Public profile"

#, fuzzy
msgid "welcome"
msgstr ""
"Welcome to Hedy! Your are now the proud owner of a teachers account which "
"allows you to create classes and invite students."

#, fuzzy
msgid "welcome_back"
msgstr ""
"Welcome to Hedy! Your are now the proud owner of a teachers account which "
"allows you to create classes and invite students."

#, fuzzy
msgid "what_should_my_code_do"
msgstr "What should my code do?"

#, fuzzy
msgid "whole_world"
msgstr "The world"

#, fuzzy
msgid "write_first_program"
msgstr "Write your first program!"

msgid "year_invalid"
msgstr "Prosím zadej rok mezi 1900 a {current_year}"

msgid "yes"
msgstr "Ano"

#, fuzzy
msgid "your_account"
msgstr "Zatím nemáš svů účet?"

#, fuzzy
msgid "your_class"
msgstr "My classes"

#, fuzzy
msgid "your_last_program"
msgstr "Favourite program"

#, fuzzy
msgid "your_personal_text"
msgstr "Your personal text..."

#~ msgid "create_account_explanation"
#~ msgstr "Vlastní účet ti umožňuje ukládat si své programy."

#~ msgid "only_teacher_create_class"
#~ msgstr "Only teachers are allowed to create classes!"

#~ msgid "language"
#~ msgstr "Které z těchto programovacích jazyku jsi už někdy použil*a?"

#~ msgid "keyword_support"
#~ msgstr "Translated keywords"

#~ msgid "non_keyword_support"
#~ msgstr "Translated content"

#~ msgid "try_button"
#~ msgstr "Vyzkoušet"

#~ msgid "select_own_adventures"
#~ msgstr "Select own adventures"

#~ msgid "edit"
#~ msgstr "Edit"

#~ msgid "view"
#~ msgstr "View"

#~ msgid "class"
<<<<<<< HEAD
#~ msgstr "Class"
=======
#~ msgstr "Class"
>>>>>>> 0d245425
<|MERGE_RESOLUTION|>--- conflicted
+++ resolved
@@ -1,29 +1,18 @@
-
 msgid ""
 msgstr ""
 "Project-Id-Version: PACKAGE VERSION\n"
 "Report-Msgid-Bugs-To: \n"
-<<<<<<< HEAD
-"POT-Creation-Date: 2023-03-01 17:52+0100\n"
-"PO-Revision-Date: 2023-02-16 15:59+0000\n"
-=======
 "POT-Creation-Date: 2023-03-03 19:20+0100\n"
 "PO-Revision-Date: 2023-03-12 03:54+0000\n"
->>>>>>> 0d245425
 "Last-Translator: Anonymous <noreply@weblate.org>\n"
+"Language-Team: cs <LL@li.org>\n"
 "Language: cs\n"
-"Language-Team: cs <LL@li.org>\n"
-"Plural-Forms: nplurals=3; plural=(n==1) ? 0 : (n>=2 && n<=4) ? 1 : 2;\n"
 "MIME-Version: 1.0\n"
 "Content-Type: text/plain; charset=utf-8\n"
 "Content-Transfer-Encoding: 8bit\n"
-<<<<<<< HEAD
-"Generated-By: Babel 2.10.1\n"
-=======
 "Plural-Forms: nplurals=3; plural=(n==1) ? 0 : (n>=2 && n<=4) ? 1 : 2;\n"
 "X-Generator: Weblate 4.16.2-dev\n"
 "Generated-By: Babel 2.10.3\n"
->>>>>>> 0d245425
 
 msgid "Access Before Assign"
 msgstr ""
@@ -349,9 +338,6 @@
 msgid "are_you_sure"
 msgstr "Opravdu to chceš udělat? Tato akce je nevratná."
 
-msgid "Invalid At Command"
-msgstr ""
-
 #, fuzzy
 msgid "ask_needs_var"
 msgstr ""
@@ -391,10 +377,6 @@
 "is not there."
 
 #, fuzzy
-<<<<<<< HEAD
-msgid "back_to_class"
-msgstr "Go back to class"
-=======
 msgid "certificate"
 msgstr "Certificate of Completion"
 
@@ -432,7 +414,6 @@
 #, fuzzy
 msgid "class_name_invalid"
 msgstr "This class name is invalid."
->>>>>>> 0d245425
 
 #, fuzzy
 msgid "class_name_prompt"
@@ -443,24 +424,8 @@
 msgstr "Show class statistics"
 
 #, fuzzy
-<<<<<<< HEAD
-msgid "highest_level_reached"
-msgstr "Highest level reached"
-
-#, fuzzy
-msgid "number_programs"
-msgstr "Number of programs"
-
-#, fuzzy
-msgid "programs"
-msgstr "Programs"
-
-msgid "password"
-msgstr "Heslo"
-=======
 msgid "classes_invalid"
 msgstr "The list of selected classes is invalid"
->>>>>>> 0d245425
 
 msgid "comma"
 msgstr "čárka"
@@ -564,39 +529,8 @@
 "your students."
 
 #, fuzzy
-<<<<<<< HEAD
-msgid "next_step_tutorial"
-msgstr "Next step >>>"
-
-#, fuzzy
-msgid "create_multiple_accounts"
-msgstr "Create multiple accounts"
-
-#, fuzzy
-msgid "accounts_intro"
-msgstr "On this page you can create accounts for multiple students at the same time. It is also possible to directly add them to one of your classes. By pressing the green + on the bottom right of the page you can add extra rows. You can delete a row by pressing the corresponding red cross. Make sure no rows are empty when you press \"Create accounts\". Please keep in mind that every username and mail address needs to be unique and the password needs to be <b>at least</b> 6 characters."
-
-#, fuzzy
-msgid "create_accounts_prompt"
-msgstr "Are you sure you want to create these accounts?"
-
-#, fuzzy
-msgid "download_login_credentials"
-msgstr "Do you want to download the login credentials after the accounts creation?"
-
-msgid "yes"
-msgstr "Ano"
-
-msgid "no"
-msgstr "Ne"
-
-#, fuzzy
-msgid "generate_passwords"
-msgstr "Generate passwords"
-=======
 msgid "creator"
 msgstr "Creator"
->>>>>>> 0d245425
 
 #, fuzzy
 msgid "current_password"
@@ -668,9 +602,6 @@
 #, fuzzy
 msgid "default_500"
 msgstr "Something went wrong..."
-
-msgid "level_title"
-msgstr "Úroveň"
 
 #, fuzzy
 msgid "delete"
@@ -883,10 +814,6 @@
 msgstr "From a magazine or website"
 
 #, fuzzy
-<<<<<<< HEAD
-msgid "welcome"
-msgstr "Welcome to Hedy! Your are now the proud owner of a teachers account which allows you to create classes and invite students."
-=======
 msgid "from_video"
 msgstr "From a video"
 
@@ -980,7 +907,6 @@
 #, fuzzy
 msgid "hide_keyword_switcher"
 msgstr "Hide keyword switcher"
->>>>>>> 0d245425
 
 #, fuzzy
 msgid "hide_parsons"
@@ -1127,17 +1053,8 @@
 msgstr "Úroveň"
 
 #, fuzzy
-<<<<<<< HEAD
-msgid "cheatsheet_title"
-msgstr "Hide cheatsheet"
-
-#, fuzzy
-msgid "commands"
-msgstr "Commands"
-=======
 msgid "link"
 msgstr "Přihlásit se"
->>>>>>> 0d245425
 
 #, fuzzy
 msgid "list"
@@ -1149,16 +1066,8 @@
 msgid "login_long"
 msgstr "Přihlásit se ke svému účtu"
 
-<<<<<<< HEAD
-msgid "login"
-msgstr "Přihlásit se"
-
-msgid "no_account"
-msgstr "Zatím nemáš svů účet?"
-=======
 msgid "logout"
 msgstr "Odhlásit se"
->>>>>>> 0d245425
 
 #, fuzzy
 msgid "longest_program"
@@ -1184,37 +1093,17 @@
 "Thank you!\n"
 "The Hedy team"
 
-<<<<<<< HEAD
-msgid "print"
-msgstr ""
-
-msgid "hello!"
-msgstr ""
-
-msgid "subscribe_newsletter"
-msgstr "Přihlásit se k newsletteru"
-=======
 #, fuzzy
 msgid "mail_hello"
 msgstr "Hi {username}!"
->>>>>>> 0d245425
 
 #, fuzzy
 msgid "mail_recover_password_body"
 msgstr "Požádat o obnovení hesla"
 
 #, fuzzy
-<<<<<<< HEAD
-msgid "teacher_manual"
-msgstr "Teacher manual"
-
-#, fuzzy
-msgid "privacy_terms"
-msgstr "privacy terms"
-=======
 msgid "mail_recover_password_subject"
 msgstr "Požádat o obnovení hesla"
->>>>>>> 0d245425
 
 #, fuzzy
 msgid "mail_reset_password_body"
@@ -1250,10 +1139,6 @@
 msgstr "Your Hedy teacher account is ready"
 
 #, fuzzy
-<<<<<<< HEAD
-msgid "teacher_account_request"
-msgstr "You have a pending teacher account request"
-=======
 msgid "mail_welcome_verify_body"
 msgstr ""
 "Your Hedy account has been created successfully. Welcome!\n"
@@ -1278,7 +1163,6 @@
 #, fuzzy
 msgid "mandatory_mode"
 msgstr "Mandatory developer's mode"
->>>>>>> 0d245425
 
 #, fuzzy
 msgid "my_account"
@@ -1568,21 +1452,8 @@
 msgstr "Máš nějaké skušenosti s programováním?"
 
 #, fuzzy
-<<<<<<< HEAD
-msgid "delete_confirm"
-msgstr "Are you sure you want to delete the program?"
-
-#, fuzzy
-msgid "delete"
-msgstr "Delete"
-
-#, fuzzy
-msgid "unshare_confirm"
-msgstr "Are you sure you want to make the program private?"
-=======
 msgid "programming_invalid"
 msgstr "Please select a valid programming language."
->>>>>>> 0d245425
 
 #, fuzzy
 msgid "programs"
@@ -1634,9 +1505,6 @@
 msgid "question mark"
 msgstr "otazník"
 
-msgid "program_header"
-msgstr "Moje programy"
-
 #, fuzzy
 msgid "question_doesnt_exist"
 msgstr "This question does not exist"
@@ -1645,35 +1513,31 @@
 msgid "question_invalid"
 msgstr "Your token is invalid."
 
-<<<<<<< HEAD
+#, fuzzy
+msgid "quiz_logo_alt"
+msgstr "Quiz logo"
+
+#, fuzzy
+msgid "quiz_score"
+msgstr "Quiz score"
+
+#, fuzzy
+msgid "quiz_tab"
+msgstr "Quiz"
+
+#, fuzzy
+msgid "quiz_threshold_not_reached"
+msgstr "Quiz threshold not reached to unlock this level"
+
+msgid "read_code_label"
+msgstr "Přečíst kód nahlas"
+
+#, fuzzy
+msgid "recent"
+msgstr "My recent programs"
+
 msgid "recover_password"
 msgstr "Požádat o obnovení hesla"
-=======
-#, fuzzy
-msgid "quiz_logo_alt"
-msgstr "Quiz logo"
-
-#, fuzzy
-msgid "quiz_score"
-msgstr "Quiz score"
-
-#, fuzzy
-msgid "quiz_tab"
-msgstr "Quiz"
-
-#, fuzzy
-msgid "quiz_threshold_not_reached"
-msgstr "Quiz threshold not reached to unlock this level"
-
-msgid "read_code_label"
-msgstr "Přečíst kód nahlas"
-
-#, fuzzy
-msgid "recent"
-msgstr "My recent programs"
-
-msgid "recover_password"
-msgstr "Požádat o obnovení hesla"
 
 msgid "regress_button"
 msgstr "Vrátit se na úroveň {level}"
@@ -1723,7 +1587,6 @@
 #, fuzzy
 msgid "request_teacher_account"
 msgstr "Request teacher account"
->>>>>>> 0d245425
 
 msgid "required_field"
 msgstr "* povinná pole"
@@ -1812,200 +1675,8 @@
 msgstr "Pošlete mi odkaz na obnovení hesla"
 
 #, fuzzy
-<<<<<<< HEAD
-msgid "parsons_title"
-msgstr "Hedy"
-
-#, fuzzy
-msgid "quiz_tab"
-msgstr "Quiz"
-
-msgid "example_code_header"
-msgstr "Příklad kódu v Hedy"
-
-#, fuzzy
-msgid "search"
-msgstr "Search..."
-
-#, fuzzy
-msgid "variables"
-msgstr "Variables"
-
-msgid "enter_text"
-msgstr "Zde napiš svou odpověď..."
-
-#, fuzzy
-msgid "enter"
-msgstr "Enter"
-
-#, fuzzy
-msgid "pygame_waiting_for_input"
-msgstr "Waiting for a button press..."
-
-#, fuzzy
-msgid "already_program_running"
-msgstr "Start programming"
-
-msgid "run_code_button"
-msgstr "Spustit kód"
-
-#, fuzzy
-msgid "stop_code_button"
-msgstr "Uložit kód"
-
-#, fuzzy
-msgid "next_exercise"
-msgstr "Next exercise"
-
-msgid "edit_code_button"
-msgstr "Upravit kód"
-
-#, fuzzy
-msgid "repair_program_logo_alt"
-msgstr "Repair program icon"
-
-msgid "read_code_label"
-msgstr "Přečíst kód nahlas"
-
-msgid "regress_button"
-msgstr "Vrátit se na úroveň {level}"
-
-#, fuzzy
-msgid "disabled_button_locked"
-msgstr "Your teacher hasn't unlocked this level yet"
-
-msgid "advance_button"
-msgstr "Jít na úroveň {level}"
-
-#, fuzzy
-msgid "disabled_button_quiz"
-msgstr "Your quiz score is below the threshold, try again!"
-
-#, fuzzy
-msgid "developers_mode"
-msgstr "Programmer's mode"
-
-#, fuzzy
-msgid "hedy_logo_alt"
-msgstr "Hedy logo"
-
-msgid "nav_start"
-msgstr "Domů"
-
-#, fuzzy
-msgid "nav_hedy"
-msgstr "Hedy"
-
-#, fuzzy
-msgid "nav_explore"
-msgstr "Explore"
-
-#, fuzzy
-msgid "for_teachers"
-msgstr "For teachers"
-
-#, fuzzy
-msgid "my_achievements"
-msgstr "My achievements"
-
-#, fuzzy
-msgid "my_account"
-msgstr "My account"
-
-msgid "logout"
-msgstr "Odhlásit se"
-
-#, fuzzy
-msgid "exercise"
-msgstr "Exercise"
-
-#, fuzzy
-msgid "what_should_my_code_do"
-msgstr "What should my code do?"
-
-#, fuzzy
-msgid "quiz_logo_alt"
-msgstr "Quiz logo"
-
-#, fuzzy
-msgid "start_quiz"
-msgstr "Start quiz"
-
-#, fuzzy
-msgid "go_to_first_question"
-msgstr "Go to question 1"
-
-#, fuzzy
-msgid "question"
-msgstr "Question"
-
-#, fuzzy
-msgid "hint"
-msgstr "Hint?"
-
-#, fuzzy
-msgid "submit_answer"
-msgstr "Answer question"
-
-#, fuzzy
-msgid "feedback_success"
-msgstr "Good!"
-
-#, fuzzy
-msgid "feedback_failure"
-msgstr "Wrong!"
-
-#, fuzzy
-msgid "correct_answer"
-msgstr "The correct answer is"
-
-#, fuzzy
-msgid "go_to_question"
-msgstr "Go to question"
-
-#, fuzzy
-msgid "go_to_quiz_result"
-msgstr "Go to quiz result"
-
-#, fuzzy
-msgid "end_quiz"
-msgstr "Quiz end"
-
-#, fuzzy
-msgid "score"
-msgstr "Score"
-
-#, fuzzy
-msgid "get_certificate"
-msgstr "Get your certificate!"
-
-#, fuzzy
-msgid "certificate"
-msgstr "Certificate of Completion"
-
-#, fuzzy
-msgid "fun_statistics_msg"
-msgstr "Here are some fun statistics!"
-
-#, fuzzy
-msgid "highest_quiz_score"
-msgstr "Highest quiz score"
-
-#, fuzzy
-msgid "longest_program"
-msgstr "Longest program"
-
-#, fuzzy
-msgid "number_achievements"
-msgstr "Number of achievements"
-
-#, fuzzy
-msgid "percentage_achieved"
-msgstr "Achieved by {percentage}% of the users"
-=======
 msgid "sent_by"
 msgstr "This invitation is sent by"
->>>>>>> 0d245425
 
 #, fuzzy
 msgid "sent_password_recovery"
@@ -2468,8 +2139,4 @@
 #~ msgstr "View"
 
 #~ msgid "class"
-<<<<<<< HEAD
-#~ msgstr "Class"
-=======
-#~ msgstr "Class"
->>>>>>> 0d245425
+#~ msgstr "Class"