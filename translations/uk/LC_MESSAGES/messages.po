--- conflicted
+++ resolved
@@ -7,20 +7,16 @@
 msgstr ""
 "Project-Id-Version: PROJECT VERSION\n"
 "Report-Msgid-Bugs-To: EMAIL@ADDRESS\n"
-<<<<<<< HEAD
-"POT-Creation-Date: 2024-03-08 13:54+0100\n"
-"PO-Revision-Date: 2024-02-29 13:29+0000\n"
-=======
 "POT-Creation-Date: 2024-02-26 13:05+0100\n"
 "PO-Revision-Date: 2024-03-07 13:40+0000\n"
->>>>>>> 66c2d35e
 "Last-Translator: Prefill add-on <noreply-addon-prefill@weblate.org>\n"
+"Language-Team: uk <LL@li.org>\n"
 "Language: uk\n"
-"Language-Team: uk <LL@li.org>\n"
-"Plural-Forms: nplurals=3; plural=(n%10==1 && n%100!=11 ? 0 : n%10>=2 && n%10<=4 && (n%100<10 || n%100>=20) ? 1 : 2);\n"
 "MIME-Version: 1.0\n"
 "Content-Type: text/plain; charset=utf-8\n"
 "Content-Transfer-Encoding: 8bit\n"
+"Plural-Forms: nplurals=3; plural=(n%10==1 && n%100!=11 ? 0 : n%10>=2 && n%10<=4 && (n%100<10 || n%100>=20) ? 1 : 2);\n"
+"X-Generator: Weblate 5.5-dev\n"
 "Generated-By: Babel 2.14.0\n"
 
 #, fuzzy
@@ -74,6 +70,10 @@
 msgid "Missing Additional Command"
 msgstr "It looks like you forgot to complete writing {command} on line {line_number}."
 
+#, fuzzy
+msgid "Missing Square Brackets"
+msgstr "It looks like you forgot to use square brackets [] around the list you were creating on line {line_number}."
+
 msgid "Missing Command"
 msgstr "Схоже, що ви забули використати команду в рядку {line_number}."
 
@@ -81,10 +81,6 @@
 msgstr "Схоже, що ви забули використати команду з оператором {command}, який ви використовували в рядку {line_number}."
 
 #, fuzzy
-msgid "Missing Square Brackets"
-msgstr "It looks like you forgot to use square brackets [] around the list you were creating on line {line_number}."
-
-#, fuzzy
 msgid "Missing Variable"
 msgstr "It looks like your {command} is missing a variable at the start of the line."
 
@@ -106,9 +102,6 @@
 msgid "Pressit Missing Else"
 msgstr "You forgot to add what happens when you press a different key, add an {else} to your code"
 
-msgid "Save Microbit code "
-msgstr ""
-
 msgid "Too Big"
 msgstr "Ого! Ваша програма має вражаючу кількість {lines_of_code} рядків коду! Але ми можемо обробити лише {max_lines} рядків на цьому рівні. Зменште розмір програми та спробуйте ще раз."
 
@@ -547,8 +540,6 @@
 msgid "disable"
 msgstr "Disable"
 
-<<<<<<< HEAD
-=======
 #, fuzzy
 msgid "disable_parsons"
 msgstr "Disable all puzzles"
@@ -557,7 +548,6 @@
 msgid "disable_quizes"
 msgstr "Disable all quizes"
 
->>>>>>> 66c2d35e
 #, fuzzy
 msgid "disabled"
 msgstr "Disabled"
@@ -812,14 +802,6 @@
 #, fuzzy
 msgid "hide_keyword_switcher"
 msgstr "Hide keyword switcher"
-
-#, fuzzy
-msgid "hide_parsons"
-msgstr "Hide puzzle"
-
-#, fuzzy
-msgid "hide_quiz"
-msgstr "Hide quiz"
 
 msgid "highest_level_reached"
 msgstr "Досягнуто найвищого рівня"
@@ -1779,6 +1761,14 @@
 msgstr "Show your program to other people by giving them the link below:"
 
 #, fuzzy
+msgid "share_confirm"
+msgstr "Are you sure you want to make the program public?"
+
+#, fuzzy
+msgid "share_success_detail"
+msgstr "Program shared successfully."
+
+#, fuzzy
 msgid "share_your_program"
 msgstr "Share your program"
 
@@ -2143,6 +2133,14 @@
 msgstr "There are unsaved changes, are you sure you want to leave this page?"
 
 #, fuzzy
+msgid "unshare_confirm"
+msgstr "Are you sure you want to make the program private?"
+
+#, fuzzy
+msgid "unshare_success_detail"
+msgstr "Program unshared successfully."
+
+#, fuzzy
 msgid "update_adventure_prompt"
 msgstr "Are you sure you want to update this adventure?"
 
@@ -2408,19 +2406,8 @@
 #~ msgid "hello_world"
 #~ msgstr "Привіт, світ!"
 
-#~ msgid "share_confirm"
-#~ msgstr "Are you sure you want to make the program public?"
-
-#~ msgid "share_success_detail"
-#~ msgstr "Program shared successfully."
-
-#~ msgid "unshare_confirm"
-#~ msgstr "Are you sure you want to make the program private?"
-
-<<<<<<< HEAD
-#~ msgid "unshare_success_detail"
-#~ msgstr "Program unshared successfully."
-=======
+#~ msgid "hide_parsons"
+#~ msgstr "Hide puzzle"
+
 #~ msgid "hide_quiz"
-#~ msgstr "Hide quiz"
->>>>>>> 66c2d35e
+#~ msgstr "Hide quiz"