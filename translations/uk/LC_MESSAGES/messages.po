--- conflicted
+++ resolved
@@ -2497,19 +2497,8 @@
 #~ msgid "back_to_class"
 #~ msgstr "Поверніться до класу"
 
-<<<<<<< HEAD
-#~ msgid "open_adventures"
-#~ msgstr ""
-
-#~ msgid "open_classes"
-#~ msgstr ""
-
-#~ msgid "open_slides"
-#~ msgstr ""
-=======
 #~ msgid "Locked Language Feature"
 #~ msgstr "Ви використовуєте {concept}! Це чудово, але {concept} ще не розблоковано! Його буде розблоковано на наступному рівні."
 
 #~ msgid "nested blocks"
 #~ msgstr "блок в блоці"
->>>>>>> 675af909
