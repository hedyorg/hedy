--- conflicted
+++ resolved
@@ -7,11 +7,7 @@
 msgstr ""
 "Project-Id-Version: PROJECT VERSION\n"
 "Report-Msgid-Bugs-To: EMAIL@ADDRESS\n"
-<<<<<<< HEAD
-"POT-Creation-Date: 2023-02-28 21:34+0100\n"
-=======
-"POT-Creation-Date: 2023-03-03 20:12+0100\n"
->>>>>>> 72cba453
+"POT-Creation-Date: 2023-03-04 12:45+0100\n"
 "PO-Revision-Date: 2023-02-16 15:59+0000\n"
 "Last-Translator: Anonymous <noreply@weblate.org>\n"
 "Language: uk\n"
@@ -20,940 +16,795 @@
 "MIME-Version: 1.0\n"
 "Content-Type: text/plain; charset=utf-8\n"
 "Content-Transfer-Encoding: 8bit\n"
-<<<<<<< HEAD
 "Generated-By: Babel 2.11.0\n"
-
-msgid "program_contains_error"
-msgstr "Ця програма містить помилку, ви дійсно хочете нею поділитися?"
-
-msgid "title_achievements"
-msgstr "Hedy - Мої досягнення"
-
-msgid "not_teacher"
-msgstr "Схоже, ви не вчитель!"
-
-msgid "not_enrolled"
-msgstr "Схоже, що ви не з цього класу!"
-
-msgid "title_programs"
-msgstr "Hedy - Мої програми"
-
-msgid "unauthorized"
-msgstr "У вас немає прав доступу до цієї сторінки"
-
-msgid "title_for-teacher"
-msgstr "Hedy - Для вчителів"
-=======
-"Generated-By: Babel 2.10.3\n"
->>>>>>> 72cba453
 
 msgid "Access Before Assign"
 msgstr "Ви намагалися використати перемінну {name} в рядку {access_line_number}, але ви встановили її в рядку {definition_line_number}. Встановлюйте перемінну перед її використанням."
 
 #, fuzzy
-<<<<<<< HEAD
-msgid "no_such_program"
-msgstr "Немає такої програми Hedy!"
-
-msgid "level_not_class"
-msgstr "Цей рівень ще не доступний у вашому класі"
-
-msgid "quiz_threshold_not_reached"
-msgstr "Поріг проходження тестування не досягнуто, щоб розблокувати цей рівень"
-
-msgid "your_program"
+msgid "Cyclic Var Definition"
+msgstr "Ім'я {variable} повинно бути задане до того, як ви зможете використовувати її в правій частині команди {is}."
+
+#, fuzzy
+msgid "Has Blanks"
+msgstr "Ваш код є неповним. Він містить пробіли, які необхідно замінити кодом."
+
+msgid "Incomplete"
+msgstr "Ой! Ви забули трохи коду! У рядку {line_number} потрібно ввести текст за {incomplete_command}."
+
+#, fuzzy
+msgid "Incomplete Repeat"
+msgstr "Схоже на те, що ви забули використати команду {repeat}, яку використовували в рядку {line_number}."
+
+msgid "Invalid"
+msgstr "{invalid_command} не є командою рівня {level} Hedy. Ви мали на увазі {guessed_command}?"
+
+msgid "Invalid Argument"
+msgstr "Ви не можете використовувати команду {command} з {invalid_argument}. Спробуйте змінити {invalid_argument} на {allowed_types}."
+
+msgid "Invalid Argument Type"
+msgstr "Ви не можете використовувати {command} з {invalid_argument}, оскільки він є {invalid_type}. Спробуйте змінити {invalid_argument} на {allowed_types}."
+
+msgid "Invalid At Command"
 msgstr ""
 
-msgid "no_such_adventure"
-msgstr "Така пригода не існує!"
-
-msgid "user_inexistent"
-msgstr "Цього користувача не існує"
-
-msgid "no_certificate"
-msgstr "Цей користувач не отримав сертифікат про завершення курсу Hedy"
+msgid "Invalid Space"
+msgstr "Упс! Ви почали рядок з пробілу в рядку {line_number}. Пробіли збивають з пантелику комп'ютер, чи можете ви його прибрати?"
+
+msgid "Invalid Type Combination"
+msgstr "Ви не можете використовувати {invalid_argument} і {invalid_argument_2} з {command}, оскільки один з них є {invalid_type}, а інший - {invalid_type_2}. Спробуйте змінити {invalid_argument} на {invalid_type_2} або {invalid_argument_2} на {invalid_type}."
+
+msgid "Locked Language Feature"
+msgstr "Ви використовуєте {concept}! Це чудово, але {concept} ще не розблоковано! Його буде розблоковано на наступному рівні."
+
+msgid "Lonely Echo"
+msgstr "Ви використали {echo} перед {ask} або {echo} без {ask}. Поставте {ask} перед {echo}."
+
+msgid "Lonely Text"
+msgstr "Схоже, що ви забули використати команду з текстом, яка використовується в рядку {line_number}"
+
+msgid "Missing Command"
+msgstr "Схоже, що ви забули використати команду в рядку {line_number}."
+
+msgid "Missing Inner Command"
+msgstr "Схоже, що ви забули використати команду з оператором {command}, який ви використовували в рядку {line_number}."
+
+msgid "No Indentation"
+msgstr "У рядку {line_number} використано занадто мало пробілів. Ви використали {leading_spaces} пробілів, що недостатньо. Починайте кожен новий блок з {indent_size} пробілів більше, ніж у попередньому рядку."
+
+msgid "Parse"
+msgstr "Введений вами код не є дійсним кодом Hedy. У рядку {location[0]}, в позиції {location[1]}, помилка. Ви ввели {character_found}, але це не допустимо."
+
+msgid "Too Big"
+msgstr "Ого! Ваша програма має вражаючу кількість {lines_of_code} рядків коду! Але ми можемо обробити лише {max_lines} рядків на цьому рівні. Зменште розмір програми та спробуйте ще раз."
+
+msgid "Unexpected Indentation"
+msgstr "У рядку {line_number} використано занадто багато пробілів. Ви використали {leading_spaces} пробілів, що є занадто багато. Починайте кожен новий блок з {indent_size} пробілів більше, ніж у попередньому рядку."
+
+msgid "Unquoted Assignment"
+msgstr "З цього рівня потрібно розміщувати тексти праворуч від {is} між лапками. Ви забули, це для тексту {text}."
+
+msgid "Unquoted Equality Check"
+msgstr "Якщо потрібно перевірити, чи дорівнює змінна декільком словам, то слова повинні бути взяті в лапки!"
+
+msgid "Unquoted Text"
+msgstr "Будьте уважні. Якщо ви щось {ask} або {print}, то текст повинен починатися і закінчуватися лапками. Це ви забули для тексту {unquotedtext}."
+
+msgid "Unsupported Float"
+msgstr "Нецілі числа поки що не підтримуються, але це буде через декілька рівнів. Наразі змініть {value} на ціле число."
+
+msgid "Unsupported String Value"
+msgstr "Текстові значення не можуть містити {invalid_value}."
+
+msgid "Var Undefined"
+msgstr "Ви намагалися використати перемінну {name}, але не задали її. Також можливо, що ви намагалися використати слово {name}, але забули взяти лапки."
+
+msgid "Wrong Level"
+msgstr "Це був правильний код Hedy, але не на тому рівні. Ви написали {offending_keyword} для рівня {working_level}. Підказка: {tip}"
+
+#, fuzzy
+msgid "account_overview"
+msgstr "Account overview"
+
+#, fuzzy
+msgid "accounts_created"
+msgstr "Accounts where successfully created."
+
+msgid "accounts_intro"
+msgstr "На цій сторінці ви можете створити аккаунти для декількох учнів одночасно. Вони автоматично додаються до поточного класу, переконайтеся, що обраний клас є правильним! Натиснувши на зелений + в правому нижньому куті сторінки ви можете додати додаткові рядки. Видалити рядок можна, натиснувши відповідний червоний хрестик. Переконайтеся, що при натисканні кнопки \"Створити акаунт\" не залишилося порожніх рядків. Будь ласка, пам'ятайте, що кожне ім'я користувача повинно бути унікальним, а пароль повинен містити <b>не менше</b> 6 символів."
+
+#, fuzzy
+msgid "achievement_earned"
+msgstr "You've earned an achievement!"
+
+#, fuzzy
+msgid "achievements"
+msgstr "achievements"
+
+msgid "achievements_check_icon_alt"
+msgstr "Значок галочки досягнення"
+
+msgid "achievements_logo_alt"
+msgstr "Логотип досягнення"
+
+msgid "add_students"
+msgstr "Додати учня"
+
+#, fuzzy
+msgid "add_students_options"
+msgstr "Додати параметри учнів"
+
+#, fuzzy
+msgid "admin"
+msgstr "Admin"
+
+#, fuzzy
+msgid "advance_button"
+msgstr "Go to level {level}"
+
+#, fuzzy
+msgid "adventure"
+msgstr "Пригода"
+
+#, fuzzy
+msgid "adventure_duplicate"
+msgstr "You already have an adventure with this name."
+
+#, fuzzy
+msgid "adventure_empty"
+msgstr "You didn't enter an adventure name!"
+
+#, fuzzy
+msgid "adventure_exp_1"
+msgstr "Type your adventure of choice on the right-hand side. After creating your adventure you can include it in one of your classes under \"customizations\". If you want to include a command in your adventure please use code anchors like this:"
+
+msgid "adventure_exp_2"
+msgstr "Якщо ви хочете показати реальні фрагменти коду, наприклад, щоб дати учневі шаблон або приклад коду. Будь ласка, використовуйте такі попередні ключі:"
+
+#, fuzzy
+msgid "adventure_exp_3"
+msgstr "Make sure you always surround keywords with { }, then they are recognized correctly. You can use the \"preview\" button to view a styled version of your adventure. To view the adventure on a dedicated page, select \"view\" from the teachers page."
+
+#, fuzzy
+msgid "adventure_id_invalid"
+msgstr "This adventure id is invalid."
+
+#, fuzzy
+msgid "adventure_length"
+msgstr "Your adventure has to be at least 20 characters."
+
+#, fuzzy
+msgid "adventure_name_invalid"
+msgstr "This adventure name is invalid."
+
+#, fuzzy
+msgid "adventure_prompt"
+msgstr "Please enter the name of the adventure"
+
+msgid "adventure_terms"
+msgstr "Я згоден з тим, що моя пригода може бути викладена у відкритому доступі на Hedy."
+
+#, fuzzy
+msgid "adventure_updated"
+msgstr "The adventure has been updated!"
+
+#, fuzzy
+msgid "ago"
+msgstr "{timestamp} ago"
+
+#, fuzzy
+msgid "agree_invalid"
+msgstr "You have to agree with the privacy terms."
+
+#, fuzzy
+msgid "agree_third_party"
+msgstr "I consent to being contacted by partners of Leiden University with sales opportunities (optional)"
+
+#, fuzzy
+msgid "agree_with"
+msgstr "I agree to the"
+
+msgid "ajax_error"
+msgstr "Виникла помилка, будь ласка, спробуйте ще раз."
+
+#, fuzzy
+msgid "all"
+msgstr "All"
+
+#, fuzzy
+msgid "all_class_highscores"
+msgstr "All students visible in class highscores"
+
+#, fuzzy
+msgid "already_account"
+msgstr "Already have an account?"
+
+#, fuzzy
+msgid "already_program_running"
+msgstr "There is already a program running, finish that one first."
+
+#, fuzzy
+msgid "already_teacher"
+msgstr "You already have a teacher account."
+
+#, fuzzy
+msgid "already_teacher_request"
+msgstr "You already have a pending teacher request."
+
+#, fuzzy
+msgid "amount_created"
+msgstr "programs created"
+
+#, fuzzy
+msgid "amount_saved"
+msgstr "programs saved"
+
+#, fuzzy
+msgid "amount_submitted"
+msgstr "programs submitted"
+
+#, fuzzy
+msgid "answer_invalid"
+msgstr "Your password is invalid."
+
+#, fuzzy
+msgid "are_you_sure"
+msgstr "Are you sure? You cannot revert this action."
+
+msgid "ask_needs_var"
+msgstr "Починаючи з рівня 2, {ask} потрібно використовувати із перемінною. Приклад: name {is} {ask} Як тебе звати?"
+
+#, fuzzy
+msgid "available_adventures_level"
+msgstr "Available adventures level"
+
+msgid "back_to_class"
+msgstr "Поверніться до класу"
+
+msgid "back_to_teachers_page"
+msgstr "Повернутися до сторінки викладачів"
+
+#, fuzzy
+msgid "become_a_sponsor"
+msgstr "Become a sponsor"
+
+#, fuzzy
+msgid "birth_year"
+msgstr "Birth year"
+
+#, fuzzy
+msgid "by"
+msgstr "by"
+
+#, fuzzy
+msgid "cancel"
+msgstr "Cancel"
+
+#, fuzzy
+msgid "catch_index_exception"
+msgstr "You tried to access the list {list_name} but it is either empty or the index is not there."
+
+msgid "certificate"
+msgstr "Свідоцтво про проходження курсу"
+
+#, fuzzy
+msgid "certified_teacher"
+msgstr "Certified teacher"
+
+#, fuzzy
+msgid "change_password"
+msgstr "Change password"
+
+msgid "cheatsheet_title"
+msgstr "Шпаргалка"
+
+msgid "class_already_joined"
+msgstr "Ви вже є учнем класу"
+
+#, fuzzy
+msgid "class_customize_success"
+msgstr "Class successfully customized."
+
+msgid "class_logs"
+msgstr "Логи"
+
+#, fuzzy
+msgid "class_name_duplicate"
+msgstr "You already have a class with this name."
+
+#, fuzzy
+msgid "class_name_empty"
+msgstr "You didn't enter a class name!"
+
+#, fuzzy
+msgid "class_name_invalid"
+msgstr "This class name is invalid."
+
+msgid "class_name_prompt"
+msgstr "Введіть назву нового класу"
+
+msgid "class_stats"
+msgstr "Статистика класу"
+
+#, fuzzy
+msgid "classes_invalid"
+msgstr "The list of selected classes is invalid"
+
+msgid "comma"
+msgstr "кома"
 
 msgid "congrats_message"
 msgstr "Вітаємо, {username}, ви успішно прошли курс Hedy!"
 
-msgid "page_not_found"
-msgstr "Ми не змогли знайти цю сторінку!"
-
-msgid "title_signup"
-msgstr "Hedy - Створити акаунт"
-
-msgid "title_login"
-msgstr "Hedy - Вхід"
-
-msgid "title_recover"
-msgstr "Hedy - Відновити акаунт"
-
-msgid "title_reset"
-msgstr "Hedy - Змінити пароль"
-
-msgid "title_my-profile"
-msgstr "Hedy - Мій аккаунт"
-
-msgid "title_start"
-msgstr "Hedy - Мова поступового програмування"
-
-msgid "title_learn-more"
-msgstr "Hedy - Дізнатись більше"
-
-msgid "title_privacy"
-msgstr "Hedy - Умови конфіденційності"
-
-msgid "title_landing-page"
-msgstr "Ласкаво просимо до Hedy!"
-
-msgid "title_explore"
-msgstr "Hedy - Ознайомитися"
-=======
-msgid "Cyclic Var Definition"
-msgstr "Ім'я {variable} повинно бути задане до того, як ви зможете використовувати її в правій частині команди {is}."
->>>>>>> 72cba453
-
-#, fuzzy
-msgid "Has Blanks"
-msgstr "Ваш код є неповним. Він містить пробіли, які необхідно замінити кодом."
-
-msgid "Incomplete"
-msgstr "Ой! Ви забули трохи коду! У рядку {line_number} потрібно ввести текст за {incomplete_command}."
-
-#, fuzzy
-msgid "Incomplete Repeat"
-msgstr "Схоже на те, що ви забули використати команду {repeat}, яку використовували в рядку {line_number}."
-
-msgid "Invalid"
-msgstr "{invalid_command} не є командою рівня {level} Hedy. Ви мали на увазі {guessed_command}?"
-
-msgid "Invalid Argument"
-msgstr "Ви не можете використовувати команду {command} з {invalid_argument}. Спробуйте змінити {invalid_argument} на {allowed_types}."
-
-msgid "Invalid Argument Type"
-msgstr "Ви не можете використовувати {command} з {invalid_argument}, оскільки він є {invalid_type}. Спробуйте змінити {invalid_argument} на {allowed_types}."
-
-msgid "Invalid At Command"
+#, fuzzy
+msgid "content_invalid"
+msgstr "This adventure is invalid."
+
+#, fuzzy
+msgid "contributor"
+msgstr "Contributor"
+
+#, fuzzy
+msgid "copy_clipboard"
+msgstr "Successfully copied to clipboard"
+
+msgid "copy_join_link"
+msgstr "Скопіювати посилання для вступу"
+
+msgid "copy_link_success"
+msgstr "Посилання на приєднання успішно скопійовано в буфер обміну"
+
+#, fuzzy
+msgid "copy_link_to_share"
+msgstr "Copy link to share"
+
+#, fuzzy
+msgid "copy_mail_link"
+msgstr "Please copy and paste this link into a new tab:"
+
+#, fuzzy
+msgid "correct_answer"
+msgstr "The correct answer is"
+
+#, fuzzy
+msgid "country"
+msgstr "Country"
+
+#, fuzzy
+msgid "country_invalid"
+msgstr "Please select a valid country."
+
+#, fuzzy
+msgid "country_title"
+msgstr "Country"
+
+#, fuzzy
+msgid "create_account"
+msgstr "Create account"
+
+msgid "create_accounts"
+msgstr "Створити акаунт"
+
+msgid "create_accounts_prompt"
+msgstr "Ви впевнені, що хочете створити ці акаунти?"
+
+#, fuzzy
+msgid "create_adventure"
+msgstr "Create adventure"
+
+#, fuzzy
+msgid "create_class"
+msgstr "Create a new class"
+
+msgid "create_multiple_accounts"
+msgstr "Створіть кілька акаунтів"
+
+#, fuzzy
+msgid "create_public_profile"
+msgstr "Create public profile"
+
+#, fuzzy
+msgid "create_question"
+msgstr "Do you want to create one?"
+
+#, fuzzy
+msgid "create_student_account"
+msgstr "Create an account"
+
+#, fuzzy
+msgid "create_student_account_explanation"
+msgstr "You can save your own programs with an account."
+
+#, fuzzy
+msgid "create_teacher_account"
+msgstr "Create a teacher account"
+
+#, fuzzy
+msgid "create_teacher_account_explanation"
+msgstr "With a teacher account, you can save your programs and see the results of your students."
+
+#, fuzzy
+msgid "creator"
+msgstr "Creator"
+
+#, fuzzy
+msgid "current_password"
+msgstr "Current password"
+
+#, fuzzy
+msgid "customization_deleted"
+msgstr "Customizations successfully deleted."
+
+#, fuzzy
+msgid "customize_adventure"
+msgstr "Customize adventure"
+
+msgid "customize_class"
+msgstr "Кастомізація класу"
+
+#, fuzzy
+msgid "customize_class_exp_1"
+msgstr "Hi! On this page you can customize your class. By selecting levels and adventures you can choose what your student can see. You can also add your own created adventures to levels. All levels and default adventures will be selected by default. <b>Notice:</b> Not every adventure is available for every level! Settings up your customizations goes as follows:"
+
+#, fuzzy
+msgid "customize_class_exp_2"
+msgstr "You can always change these settings later on. For example, you can make specific adventures or levels available while teaching a class. This way it's easy for you to determine which level and adventures your students will be working on. If you want to make everything available for your class it is easiest to remove the customization all together."
+
+#, fuzzy
+msgid "customize_class_step_1"
+msgstr "Select levels for your class by pressing the \"level buttons\""
+
+#, fuzzy
+msgid "customize_class_step_2"
+msgstr "\"Checkboxes\" will appear for the adventures available for the chosen levels"
+
+#, fuzzy
+msgid "customize_class_step_3"
+msgstr "Select the adventures you want to make available"
+
+#, fuzzy
+msgid "customize_class_step_4"
+msgstr "Click the name of an adventure to (de)select for all levels"
+
+#, fuzzy
+msgid "customize_class_step_5"
+msgstr "Add personal adventures"
+
+#, fuzzy
+msgid "customize_class_step_6"
+msgstr "Selecting an opening date for each level (you can also leave it empty)"
+
+#, fuzzy
+msgid "customize_class_step_7"
+msgstr "Selection other settings"
+
+#, fuzzy
+msgid "customize_class_step_8"
+msgstr "Choose \"Save\" -> You're done!"
+
+msgid "dash"
+msgstr "тире"
+
+msgid "default_403"
+msgstr "Схоже, ви не уповноважені..."
+
+msgid "default_404"
+msgstr "Нам не вдалося знайти цю сторінку..."
+
+msgid "default_500"
+msgstr "Щось пішло не так..."
+
+#, fuzzy
+msgid "delete"
+msgstr "Delete"
+
+msgid "delete_adventure_prompt"
+msgstr "Ви впевнені, що хочете видалити цю пригоду?"
+
+#, fuzzy
+msgid "delete_class_prompt"
+msgstr "Are you sure you want to delete the class?"
+
+#, fuzzy
+msgid "delete_confirm"
+msgstr "Are you sure you want to delete the program?"
+
+#, fuzzy
+msgid "delete_invite"
+msgstr "Delete invitation"
+
+msgid "delete_invite_prompt"
+msgstr "Ви впевнені, що хочете видалити це запрошення на заняття?"
+
+#, fuzzy
+msgid "delete_public"
+msgstr "Delete public profile"
+
+#, fuzzy
+msgid "delete_success"
+msgstr "Program deleted successfully."
+
+#, fuzzy
+msgid "destroy_profile"
+msgstr "Delete profile"
+
+#, fuzzy
+msgid "developers_mode"
+msgstr "Programmer's mode"
+
+msgid "directly_add_adventure_to_classes"
+msgstr "Хочете додати цю пригоду безпосередньо до одного зі своїх уроків?"
+
+#, fuzzy
+msgid "directly_available"
+msgstr "Directly open"
+
+#, fuzzy
+msgid "disabled_button_locked"
+msgstr "Your teacher hasn't unlocked this level yet"
+
+#, fuzzy
+msgid "disabled_button_quiz"
+msgstr "Your quiz score is below the threshold, try again!"
+
+#, fuzzy
+msgid "discord_server"
+msgstr "Discord server"
+
+#, fuzzy
+msgid "distinguished_user"
+msgstr "Distinguished user"
+
+msgid "double quotes"
+msgstr "подвійні лапки"
+
+#, fuzzy
+msgid "download"
+msgstr "Download"
+
+msgid "download_login_credentials"
+msgstr "Бажаєте завантажити логіни для входу після створення акаунтів?"
+
+#, fuzzy
+msgid "duplicate"
+msgstr "Duplicate"
+
+msgid "echo_out"
+msgstr "Починаючи з рівня 2 команда {echo} більше не потрібна. Тепер ви можете повторити відповідь за допомогою {ask} і {print}. Приклад: ім'я - {ask} Як тебе звати? {print} привіт ім'я"
+
+#, fuzzy
+msgid "edit_code_button"
+msgstr "Edit code"
+
+#, fuzzy
+msgid "email"
+msgstr "Email"
+
+#, fuzzy
+msgid "email_invalid"
+msgstr "Please enter a valid email."
+
+#, fuzzy
+msgid "end_quiz"
+msgstr "Quiz end"
+
+#, fuzzy
+msgid "enter"
+msgstr "Enter"
+
+msgid "enter_password"
+msgstr "Введіть новий пароль для"
+
+#, fuzzy
+msgid "enter_text"
+msgstr "Enter your answer here..."
+
+msgid "error_logo_alt"
+msgstr "Error logo"
+
+#, fuzzy
+msgid "example_code_header"
+msgstr "Example Hedy Code"
+
+msgid "exclamation mark"
+msgstr "знак оклику"
+
+#, fuzzy
+msgid "exercise"
+msgstr "Exercise"
+
+#, fuzzy
+msgid "exercise_doesnt_exist"
+msgstr "This exercise doesn't exist"
+
+#, fuzzy
+msgid "exists_email"
+msgstr "That email is already in use."
+
+#, fuzzy
+msgid "exists_username"
+msgstr "That username is already in use."
+
+#, fuzzy
+msgid "experience_invalid"
+msgstr "Please select a valid experience, choose (Yes, No)."
+
+msgid "expiration_date"
+msgstr "Термін придатності"
+
+#, fuzzy
+msgid "explore_explanation"
+msgstr "On this page you can look through programs created by other Hedy users. You can filter on both a Hedy level and adventure. Click on \"View program\" to open a program and run it. Programs with a red header contain a mistake. You can still open the program, but running it will result in an error. You can of course try to fix it! If the creator has a public profile you can click their username to visit their profile. There you will find all their shared programs and much more!"
+
+#, fuzzy
+msgid "explore_programs"
+msgstr "Explore programs"
+
+#, fuzzy
+msgid "explore_programs_logo_alt"
+msgstr "Explore programs icon"
+
+#, fuzzy
+msgid "favourite_confirm"
+msgstr "Are you sure you want to set this program as your favourite?"
+
+#, fuzzy
+msgid "favourite_program"
+msgstr "Favourite program"
+
+msgid "favourite_program_invalid"
+msgstr "Обрана вами улюблена програма недійсна."
+
+#, fuzzy
+msgid "favourite_success"
+msgstr "Your program is set as favourite."
+
+#, fuzzy
+msgid "feedback_failure"
+msgstr "Wrong!"
+
+#, fuzzy
+msgid "feedback_success"
+msgstr "Good!"
+
+#, fuzzy
+msgid "female"
+msgstr "Female"
+
+#, fuzzy
+msgid "float"
+msgstr "a number"
+
+#, fuzzy
+msgid "for_teachers"
+msgstr "For teachers"
+
+#, fuzzy
+msgid "forgot_password"
+msgstr "Forgot your password?"
+
+#, fuzzy
+msgid "from_another_teacher"
 msgstr ""
 
-msgid "Invalid Space"
-msgstr "Упс! Ви почали рядок з пробілу в рядку {line_number}. Пробіли збивають з пантелику комп'ютер, чи можете ви його прибрати?"
-
-msgid "Invalid Type Combination"
-msgstr "Ви не можете використовувати {invalid_argument} і {invalid_argument_2} з {command}, оскільки один з них є {invalid_type}, а інший - {invalid_type_2}. Спробуйте змінити {invalid_argument} на {invalid_type_2} або {invalid_argument_2} на {invalid_type}."
-
-<<<<<<< HEAD
-msgid "level_title"
-msgstr "Рівень"
-
-#, fuzzy
-msgid "unsaved_class_changes"
-msgstr "There are unsaved changes, are you sure you want to leave this page?"
-
-#, fuzzy
-msgid "teacher_welcome"
-msgstr "Welcome to Hedy! Your are now the proud owner of a teachers account which allows you to create classes and invite students."
-
-msgid "Wrong Level"
-msgstr "Це був правильний код Hedy, але не на тому рівні. Ви написали {offending_keyword} для рівня {working_level}. Підказка: {tip}"
-=======
-msgid "Locked Language Feature"
-msgstr "Ви використовуєте {concept}! Це чудово, але {concept} ще не розблоковано! Його буде розблоковано на наступному рівні."
->>>>>>> 72cba453
-
-msgid "Lonely Echo"
-msgstr "Ви використали {echo} перед {ask} або {echo} без {ask}. Поставте {ask} перед {echo}."
-
-msgid "Lonely Text"
-msgstr "Схоже, що ви забули використати команду з текстом, яка використовується в рядку {line_number}"
-
-msgid "Missing Command"
-msgstr "Схоже, що ви забули використати команду в рядку {line_number}."
-
-msgid "Missing Inner Command"
-msgstr "Схоже, що ви забули використати команду з оператором {command}, який ви використовували в рядку {line_number}."
-
-msgid "No Indentation"
-msgstr "У рядку {line_number} використано занадто мало пробілів. Ви використали {leading_spaces} пробілів, що недостатньо. Починайте кожен новий блок з {indent_size} пробілів більше, ніж у попередньому рядку."
-
-msgid "Parse"
-msgstr "Введений вами код не є дійсним кодом Hedy. У рядку {location[0]}, в позиції {location[1]}, помилка. Ви ввели {character_found}, але це не допустимо."
-
-msgid "Too Big"
-msgstr "Ого! Ваша програма має вражаючу кількість {lines_of_code} рядків коду! Але ми можемо обробити лише {max_lines} рядків на цьому рівні. Зменште розмір програми та спробуйте ще раз."
-
-msgid "Unexpected Indentation"
-msgstr "У рядку {line_number} використано занадто багато пробілів. Ви використали {leading_spaces} пробілів, що є занадто багато. Починайте кожен новий блок з {indent_size} пробілів більше, ніж у попередньому рядку."
-
-msgid "Unquoted Assignment"
-msgstr "З цього рівня потрібно розміщувати тексти праворуч від {is} між лапками. Ви забули, це для тексту {text}."
-
-msgid "Unquoted Equality Check"
-msgstr "Якщо потрібно перевірити, чи дорівнює змінна декільком словам, то слова повинні бути взяті в лапки!"
-
-msgid "Unquoted Text"
-msgstr "Будьте уважні. Якщо ви щось {ask} або {print}, то текст повинен починатися і закінчуватися лапками. Це ви забули для тексту {unquotedtext}."
-
-msgid "Unsupported Float"
-msgstr "Нецілі числа поки що не підтримуються, але це буде через декілька рівнів. Наразі змініть {value} на ціле число."
-
-msgid "Unsupported String Value"
-msgstr "Текстові значення не можуть містити {invalid_value}."
-
-msgid "Var Undefined"
-msgstr "Ви намагалися використати перемінну {name}, але не задали її. Також можливо, що ви намагалися використати слово {name}, але забули взяти лапки."
-
-msgid "Wrong Level"
-msgstr "Це був правильний код Hedy, але не на тому рівні. Ви написали {offending_keyword} для рівня {working_level}. Підказка: {tip}"
-
-#, fuzzy
-msgid "account_overview"
-msgstr "Account overview"
-
-#, fuzzy
-msgid "accounts_created"
-msgstr "Accounts where successfully created."
-
-msgid "accounts_intro"
-msgstr "На цій сторінці ви можете створити аккаунти для декількох учнів одночасно. Вони автоматично додаються до поточного класу, переконайтеся, що обраний клас є правильним! Натиснувши на зелений + в правому нижньому куті сторінки ви можете додати додаткові рядки. Видалити рядок можна, натиснувши відповідний червоний хрестик. Переконайтеся, що при натисканні кнопки \"Створити акаунт\" не залишилося порожніх рядків. Будь ласка, пам'ятайте, що кожне ім'я користувача повинно бути унікальним, а пароль повинен містити <b>не менше</b> 6 символів."
-
-#, fuzzy
-msgid "achievement_earned"
-msgstr "You've earned an achievement!"
-
-#, fuzzy
-msgid "achievements"
-msgstr "achievements"
-
-msgid "achievements_check_icon_alt"
-msgstr "Значок галочки досягнення"
-
-msgid "achievements_logo_alt"
-msgstr "Логотип досягнення"
-
-msgid "add_students"
-msgstr "Додати учня"
-
-#, fuzzy
-msgid "add_students_options"
-msgstr "Додати параметри учнів"
-
-#, fuzzy
-msgid "admin"
-msgstr "Admin"
-
-#, fuzzy
-msgid "advance_button"
-msgstr "Go to level {level}"
-
-#, fuzzy
-msgid "adventure"
-msgstr "Пригода"
-
-#, fuzzy
-msgid "adventure_duplicate"
-msgstr "You already have an adventure with this name."
-
-#, fuzzy
-msgid "adventure_empty"
-msgstr "You didn't enter an adventure name!"
-
-#, fuzzy
-msgid "adventure_exp_1"
-msgstr "Type your adventure of choice on the right-hand side. After creating your adventure you can include it in one of your classes under \"customizations\". If you want to include a command in your adventure please use code anchors like this:"
-
-msgid "adventure_exp_2"
-msgstr "Якщо ви хочете показати реальні фрагменти коду, наприклад, щоб дати учневі шаблон або приклад коду. Будь ласка, використовуйте такі попередні ключі:"
-
-#, fuzzy
-msgid "adventure_exp_3"
-msgstr "Make sure you always surround keywords with { }, then they are recognized correctly. You can use the \"preview\" button to view a styled version of your adventure. To view the adventure on a dedicated page, select \"view\" from the teachers page."
-
-#, fuzzy
-msgid "adventure_id_invalid"
-msgstr "This adventure id is invalid."
-
-#, fuzzy
-msgid "adventure_length"
-msgstr "Your adventure has to be at least 20 characters."
-
-#, fuzzy
-msgid "adventure_name_invalid"
-msgstr "This adventure name is invalid."
-
-#, fuzzy
-msgid "adventure_prompt"
-msgstr "Please enter the name of the adventure"
-
-msgid "adventure_terms"
-msgstr "Я згоден з тим, що моя пригода може бути викладена у відкритому доступі на Hedy."
-
-#, fuzzy
-msgid "adventure_updated"
-msgstr "The adventure has been updated!"
-
-msgid "Invalid At Command"
+#, fuzzy
+msgid "from_magazine_website"
 msgstr ""
 
 #, fuzzy
-msgid "ago"
-msgstr "{timestamp} ago"
-
-#, fuzzy
-msgid "agree_invalid"
-msgstr "You have to agree with the privacy terms."
-
-#, fuzzy
-msgid "agree_third_party"
-msgstr "I consent to being contacted by partners of Leiden University with sales opportunities (optional)"
-
-#, fuzzy
-msgid "agree_with"
-msgstr "I agree to the"
-
-msgid "ajax_error"
-msgstr "Виникла помилка, будь ласка, спробуйте ще раз."
-
-#, fuzzy
-msgid "all"
-msgstr "All"
-
-#, fuzzy
-msgid "all_class_highscores"
-msgstr "All students visible in class highscores"
-
-#, fuzzy
-msgid "already_account"
-msgstr "Already have an account?"
-
-#, fuzzy
-msgid "already_program_running"
-msgstr "There is already a program running, finish that one first."
-
-<<<<<<< HEAD
-=======
-#, fuzzy
-msgid "already_teacher"
-msgstr "You already have a teacher account."
-
-#, fuzzy
-msgid "already_teacher_request"
-msgstr "You already have a pending teacher request."
-
-#, fuzzy
-msgid "amount_created"
-msgstr "programs created"
-
-#, fuzzy
-msgid "amount_saved"
-msgstr "programs saved"
-
-#, fuzzy
-msgid "amount_submitted"
-msgstr "programs submitted"
-
-#, fuzzy
-msgid "answer_invalid"
-msgstr "Your password is invalid."
-
-#, fuzzy
-msgid "are_you_sure"
-msgstr "Are you sure? You cannot revert this action."
-
-msgid "ask_needs_var"
-msgstr "Починаючи з рівня 2, {ask} потрібно використовувати із перемінною. Приклад: name {is} {ask} Як тебе звати?"
-
-#, fuzzy
-msgid "available_adventures_level"
-msgstr "Available adventures level"
-
->>>>>>> 72cba453
-msgid "back_to_class"
-msgstr "Поверніться до класу"
-
-msgid "back_to_teachers_page"
-msgstr "Повернутися до сторінки викладачів"
+msgid "from_video"
+msgstr ""
+
+msgid "fun_statistics_msg"
+msgstr "Ось трохи цікавої статистики!"
+
+#, fuzzy
+msgid "gender"
+msgstr "Gender"
+
+#, fuzzy
+msgid "gender_invalid"
+msgstr "Please select a valid gender, choose (Female, Male, Other)."
+
+#, fuzzy
+msgid "general"
+msgstr "General"
+
+msgid "general_settings"
+msgstr "Загальні налаштування"
+
+msgid "generate_passwords"
+msgstr "Згенерувати паролі"
+
+#, fuzzy
+msgid "get_certificate"
+msgstr "Get your certificate!"
+
+#, fuzzy
+msgid "go_back_to_main"
+msgstr "Go back to main page"
+
+#, fuzzy
+msgid "go_to_first_question"
+msgstr "Go to question 1"
+
+#, fuzzy
+msgid "go_to_question"
+msgstr "Go to question"
+
+#, fuzzy
+msgid "go_to_quiz_result"
+msgstr "Go to quiz result"
+
+msgid "goto_profile"
+msgstr "Перейти до мого профілю"
+
+#, fuzzy
+msgid "heard_about_hedy"
+msgstr ""
+
+#, fuzzy
+msgid "heard_about_invalid"
+msgstr ""
+
+msgid "hedy_achievements"
+msgstr "Досягнення Hedy"
+
+#, fuzzy
+msgid "hedy_choice_title"
+msgstr "Hedy's Choice"
+
+msgid "hedy_logo_alt"
+msgstr "Логотип Hedy"
+
+#, fuzzy
+msgid "hedy_on_github"
+msgstr "Hedy on Github"
+
+#, fuzzy
+msgid "hedy_tutorial_logo_alt"
+msgstr "Hedy tutorial icon"
+
+msgid "hello_world"
+msgstr "Привіт, світ!"
+
+#, fuzzy
+msgid "hidden"
+msgstr "Hidden"
+
+#, fuzzy
+msgid "hide_cheatsheet"
+msgstr "Hide cheatsheet"
+
+#, fuzzy
+msgid "hide_keyword_switcher"
+msgstr "Hide keyword switcher"
+
+#, fuzzy
+msgid "hide_parsons"
+msgstr "Hide puzzle"
+
+#, fuzzy
+msgid "hide_quiz"
+msgstr "Hide quiz"
 
 msgid "highest_level_reached"
 msgstr "Досягнуто найвищого рівня"
 
-#, fuzzy
-msgid "number_programs"
-msgstr "Кількість виконаних програм"
-
-#, fuzzy
-msgid "become_a_sponsor"
-msgstr "Become a sponsor"
-
-#, fuzzy
-msgid "birth_year"
-msgstr "Birth year"
-
-#, fuzzy
-msgid "by"
-msgstr "by"
-
-#, fuzzy
-msgid "cancel"
-msgstr "Cancel"
-
-#, fuzzy
-msgid "catch_index_exception"
-msgstr "You tried to access the list {list_name} but it is either empty or the index is not there."
-
-msgid "certificate"
-msgstr "Свідоцтво про проходження курсу"
-
-#, fuzzy
-msgid "certified_teacher"
-msgstr "Certified teacher"
-
-#, fuzzy
-msgid "change_password"
-msgstr "Change password"
-
-msgid "cheatsheet_title"
-msgstr "Шпаргалка"
-
-msgid "class_already_joined"
-msgstr "Ви вже є учнем класу"
-
-#, fuzzy
-msgid "class_customize_success"
-msgstr "Class successfully customized."
-
-msgid "class_logs"
-msgstr "Логи"
-
-#, fuzzy
-msgid "class_name_duplicate"
-msgstr "You already have a class with this name."
-
-#, fuzzy
-msgid "class_name_empty"
-msgstr "You didn't enter a class name!"
-
-#, fuzzy
-msgid "class_name_invalid"
-msgstr "This class name is invalid."
-
-msgid "class_name_prompt"
-msgstr "Введіть назву нового класу"
-
-msgid "class_stats"
-msgstr "Статистика класу"
-
-#, fuzzy
-msgid "classes_invalid"
-msgstr "The list of selected classes is invalid"
-
-msgid "comma"
-msgstr "кома"
-
-#, fuzzy
-msgid "commands"
-msgstr "Commands"
-
-<<<<<<< HEAD
-msgid "create_multiple_accounts"
-msgstr "Створіть кілька акаунтів"
-=======
-msgid "congrats_message"
-msgstr "Вітаємо, {username}, ви успішно прошли курс Hedy!"
-
-#, fuzzy
-msgid "content_invalid"
-msgstr "This adventure is invalid."
->>>>>>> 72cba453
-
-#, fuzzy
-msgid "contributor"
-msgstr "Contributor"
-
-#, fuzzy
-msgid "copy_clipboard"
-msgstr "Successfully copied to clipboard"
-
-<<<<<<< HEAD
-msgid "download_login_credentials"
-msgstr "Бажаєте завантажити логіни для входу після створення акаунтів?"
-=======
-msgid "copy_join_link"
-msgstr "Скопіювати посилання для вступу"
-
-msgid "copy_link_success"
-msgstr "Посилання на приєднання успішно скопійовано в буфер обміну"
->>>>>>> 72cba453
-
-#, fuzzy
-msgid "copy_link_to_share"
-msgstr "Copy link to share"
-
-#, fuzzy
-msgid "copy_mail_link"
-msgstr "Please copy and paste this link into a new tab:"
-
-#, fuzzy
-msgid "correct_answer"
-msgstr "The correct answer is"
-
-#, fuzzy
-msgid "country"
-msgstr "Country"
-
-#, fuzzy
-msgid "country_invalid"
-msgstr "Please select a valid country."
-
-#, fuzzy
-msgid "country_title"
-msgstr "Country"
-
-#, fuzzy
-msgid "create_account"
-msgstr "Create account"
-
-msgid "create_accounts"
-msgstr "Створити акаунт"
-
-msgid "create_accounts_prompt"
-msgstr "Ви впевнені, що хочете створити ці акаунти?"
-
-#, fuzzy
-msgid "create_adventure"
-msgstr "Create adventure"
-
-#, fuzzy
-msgid "create_class"
-msgstr "Create a new class"
-
-msgid "create_multiple_accounts"
-msgstr "Створіть кілька акаунтів"
-
-#, fuzzy
-msgid "create_public_profile"
-msgstr "Create public profile"
-
-#, fuzzy
-msgid "create_question"
-msgstr "Do you want to create one?"
-
-#, fuzzy
-msgid "create_student_account"
-msgstr "Create an account"
-
-#, fuzzy
-msgid "create_student_account_explanation"
-msgstr "You can save your own programs with an account."
-
-#, fuzzy
-msgid "create_teacher_account"
-msgstr "Create a teacher account"
-
-#, fuzzy
-msgid "create_teacher_account_explanation"
-msgstr "With a teacher account, you can save your programs and see the results of your students."
-
-#, fuzzy
-msgid "creator"
-msgstr "Creator"
-
-#, fuzzy
-msgid "current_password"
-msgstr "Current password"
-
-#, fuzzy
-msgid "customization_deleted"
-msgstr "Customizations successfully deleted."
-
-#, fuzzy
-msgid "customize_adventure"
-msgstr "Customize adventure"
-
-msgid "customize_class"
-msgstr "Кастомізація класу"
-
-#, fuzzy
-msgid "customize_class_exp_1"
-msgstr "Hi! On this page you can customize your class. By selecting levels and adventures you can choose what your student can see. You can also add your own created adventures to levels. All levels and default adventures will be selected by default. <b>Notice:</b> Not every adventure is available for every level! Settings up your customizations goes as follows:"
-
-#, fuzzy
-msgid "customize_class_exp_2"
-msgstr "You can always change these settings later on. For example, you can make specific adventures or levels available while teaching a class. This way it's easy for you to determine which level and adventures your students will be working on. If you want to make everything available for your class it is easiest to remove the customization all together."
-
-#, fuzzy
-msgid "customize_class_step_1"
-msgstr "Select levels for your class by pressing the \"level buttons\""
-
-#, fuzzy
-msgid "customize_class_step_2"
-msgstr "\"Checkboxes\" will appear for the adventures available for the chosen levels"
-
-#, fuzzy
-msgid "customize_class_step_3"
-msgstr "Select the adventures you want to make available"
-
-#, fuzzy
-msgid "customize_class_step_4"
-msgstr "Click the name of an adventure to (de)select for all levels"
-
-#, fuzzy
-msgid "customize_class_step_5"
-msgstr "Add personal adventures"
-
-#, fuzzy
-msgid "customize_class_step_6"
-msgstr "Selecting an opening date for each level (you can also leave it empty)"
-
-#, fuzzy
-msgid "customize_class_step_7"
-msgstr "Selection other settings"
-
-#, fuzzy
-msgid "customize_class_step_8"
-msgstr "Choose \"Save\" -> You're done!"
-
-msgid "dash"
-msgstr "тире"
-
-msgid "default_403"
-msgstr "Схоже, ви не уповноважені..."
-
-msgid "default_404"
-msgstr "Нам не вдалося знайти цю сторінку..."
-
-msgid "default_500"
-msgstr "Щось пішло не так..."
-
-#, fuzzy
-msgid "delete"
-msgstr "Delete"
-
-msgid "delete_adventure_prompt"
-msgstr "Ви впевнені, що хочете видалити цю пригоду?"
-
-#, fuzzy
-msgid "delete_class_prompt"
-msgstr "Are you sure you want to delete the class?"
-
-#, fuzzy
-msgid "delete_confirm"
-msgstr "Are you sure you want to delete the program?"
-
-#, fuzzy
-msgid "delete_invite"
-msgstr "Delete invitation"
-
-msgid "delete_invite_prompt"
-msgstr "Ви впевнені, що хочете видалити це запрошення на заняття?"
-
-#, fuzzy
-msgid "delete_public"
-msgstr "Delete public profile"
-
-#, fuzzy
-msgid "delete_success"
-msgstr "Program deleted successfully."
-
-#, fuzzy
-msgid "destroy_profile"
-msgstr "Delete profile"
-
-#, fuzzy
-msgid "developers_mode"
-msgstr "Programmer's mode"
-
-msgid "directly_add_adventure_to_classes"
-msgstr "Хочете додати цю пригоду безпосередньо до одного зі своїх уроків?"
-
-#, fuzzy
-msgid "directly_available"
-msgstr "Directly open"
-
-#, fuzzy
-msgid "disabled_button_locked"
-msgstr "Your teacher hasn't unlocked this level yet"
-
-#, fuzzy
-msgid "disabled_button_quiz"
-msgstr "Your quiz score is below the threshold, try again!"
-
-#, fuzzy
-msgid "discord_server"
-msgstr "Discord server"
-
-#, fuzzy
-msgid "distinguished_user"
-msgstr "Distinguished user"
-
-msgid "double quotes"
-msgstr "подвійні лапки"
-
-#, fuzzy
-msgid "download"
-msgstr "Download"
-
-msgid "download_login_credentials"
-msgstr "Бажаєте завантажити логіни для входу після створення акаунтів?"
-
-#, fuzzy
-msgid "duplicate"
-msgstr "Duplicate"
-
-msgid "echo_out"
-msgstr "Починаючи з рівня 2 команда {echo} більше не потрібна. Тепер ви можете повторити відповідь за допомогою {ask} і {print}. Приклад: ім'я - {ask} Як тебе звати? {print} привіт ім'я"
-
-#, fuzzy
-msgid "edit_code_button"
-msgstr "Edit code"
-
-#, fuzzy
-msgid "email"
-msgstr "Email"
-
-#, fuzzy
-msgid "email_invalid"
-msgstr "Please enter a valid email."
-
-#, fuzzy
-msgid "end_quiz"
-msgstr "Quiz end"
-
-#, fuzzy
-<<<<<<< HEAD
-msgid "go_back_to_main"
-msgstr "Go back to main page"
-=======
-msgid "english"
-msgstr "English"
-
-#, fuzzy
-msgid "enter"
-msgstr "Enter"
->>>>>>> 72cba453
-
-msgid "enter_password"
-msgstr "Введіть новий пароль для"
-
-#, fuzzy
-msgid "enter_text"
-msgstr "Enter your answer here..."
-
-msgid "error_logo_alt"
-msgstr "Error logo"
-
-#, fuzzy
-msgid "example_code_header"
-msgstr "Example Hedy Code"
-
-msgid "exclamation mark"
-msgstr "знак оклику"
-
-#, fuzzy
-msgid "exercise"
-msgstr "Exercise"
-
-#, fuzzy
-msgid "exercise_doesnt_exist"
-msgstr "This exercise doesn't exist"
-
-#, fuzzy
-msgid "exists_email"
-msgstr "That email is already in use."
-
-#, fuzzy
-msgid "exists_username"
-msgstr "That username is already in use."
-
-#, fuzzy
-msgid "experience_invalid"
-msgstr "Please select a valid experience, choose (Yes, No)."
-
-msgid "expiration_date"
-msgstr "Термін придатності"
-
-#, fuzzy
-msgid "explore_explanation"
-msgstr "On this page you can look through programs created by other Hedy users. You can filter on both a Hedy level and adventure. Click on \"View program\" to open a program and run it. Programs with a red header contain a mistake. You can still open the program, but running it will result in an error. You can of course try to fix it! If the creator has a public profile you can click their username to visit their profile. There you will find all their shared programs and much more!"
-
-#, fuzzy
-msgid "explore_programs"
-msgstr "Explore programs"
-
-#, fuzzy
-msgid "explore_programs_logo_alt"
-msgstr "Explore programs icon"
-
-#, fuzzy
-msgid "favourite_confirm"
-msgstr "Are you sure you want to set this program as your favourite?"
-
-#, fuzzy
-msgid "favourite_program"
-msgstr "Favourite program"
-
-msgid "favourite_program_invalid"
-msgstr "Обрана вами улюблена програма недійсна."
-
-#, fuzzy
-<<<<<<< HEAD
+msgid "highest_quiz_score"
+msgstr "Найвищий бал у тестуванні"
+
+#, fuzzy
+msgid "highscore_explanation"
+msgstr "On this page you can view the current Highscores, based on the amount of achievements gathered. View the ranking for either all users, your country or your class. Click on a username to view their public profile."
+
+#, fuzzy
+msgid "highscore_no_public_profile"
+msgstr "You don't have a public profile and are therefore not listed on the highscores. Do you wish to create one?"
+
+#, fuzzy
 msgid "highscores"
 msgstr "Highscores"
-=======
-msgid "favourite_success"
-msgstr "Your program is set as favourite."
-
-#, fuzzy
-msgid "feedback_failure"
-msgstr "Wrong!"
->>>>>>> 72cba453
-
-#, fuzzy
-msgid "feedback_success"
-msgstr "Good!"
-
-#, fuzzy
-msgid "female"
-msgstr "Female"
-
-#, fuzzy
-msgid "float"
-msgstr "a number"
-
-#, fuzzy
-msgid "for_teachers"
-msgstr "For teachers"
-
-#, fuzzy
-msgid "forgot_password"
-msgstr "Forgot your password?"
-
-#, fuzzy
-msgid "from_another_teacher"
-msgstr ""
-
-#, fuzzy
-msgid "from_magazine_website"
-msgstr ""
-
-#, fuzzy
-msgid "from_video"
-msgstr ""
-
-msgid "fun_statistics_msg"
-msgstr "Ось трохи цікавої статистики!"
-
-#, fuzzy
-<<<<<<< HEAD
-msgid "welcome"
-msgstr "Welcome"
-=======
-msgid "gender"
-msgstr "Gender"
-
-#, fuzzy
-msgid "gender_invalid"
-msgstr "Please select a valid gender, choose (Female, Male, Other)."
-
-#, fuzzy
-msgid "general"
-msgstr "General"
-
-msgid "general_settings"
-msgstr "Загальні налаштування"
-
-msgid "generate_passwords"
-msgstr "Згенерувати паролі"
-
-#, fuzzy
-msgid "get_certificate"
-msgstr "Get your certificate!"
-
-#, fuzzy
-msgid "go_back_to_main"
-msgstr "Go back to main page"
-
-#, fuzzy
-msgid "go_to_first_question"
-msgstr "Go to question 1"
-
-#, fuzzy
-msgid "go_to_question"
-msgstr "Go to question"
-
-#, fuzzy
-msgid "go_to_quiz_result"
-msgstr "Go to quiz result"
-
-msgid "goto_profile"
-msgstr "Перейти до мого профілю"
-
-#, fuzzy
-msgid "heard_about_hedy"
-msgstr ""
-
-#, fuzzy
-msgid "heard_about_invalid"
-msgstr ""
-
-msgid "hedy_achievements"
-msgstr "Досягнення Hedy"
-
-#, fuzzy
-msgid "hedy_choice_title"
-msgstr "Hedy's Choice"
-
-msgid "hedy_logo_alt"
-msgstr "Логотип Hedy"
-
-#, fuzzy
-msgid "hedy_on_github"
-msgstr "Hedy on Github"
-
-#, fuzzy
-msgid "hedy_tutorial_logo_alt"
-msgstr "Hedy tutorial icon"
-
-msgid "hello_world"
-msgstr "Привіт, світ!"
-
-#, fuzzy
-msgid "hidden"
-msgstr "Hidden"
-
-#, fuzzy
-msgid "hide_cheatsheet"
-msgstr "Hide cheatsheet"
-
-#, fuzzy
-msgid "hide_keyword_switcher"
-msgstr "Hide keyword switcher"
-
-#, fuzzy
-msgid "hide_parsons"
-msgstr "Hide puzzle"
-
-#, fuzzy
-msgid "hide_quiz"
-msgstr "Hide quiz"
-
-msgid "highest_level_reached"
-msgstr "Досягнуто найвищого рівня"
-
-msgid "highest_quiz_score"
-msgstr "Найвищий бал у тестуванні"
-
-#, fuzzy
-msgid "highscore_explanation"
-msgstr "On this page you can view the current Highscores, based on the amount of achievements gathered. View the ranking for either all users, your country or your class. Click on a username to view their public profile."
-
-#, fuzzy
-msgid "highscore_no_public_profile"
-msgstr "You don't have a public profile and are therefore not listed on the highscores. Do you wish to create one?"
-
-#, fuzzy
-msgid "highscores"
-msgstr "Highscores"
 
 #, fuzzy
 msgid "hint"
@@ -988,7 +839,6 @@
 
 msgid "invite_date"
 msgstr "Дата запрошення"
->>>>>>> 72cba453
 
 #, fuzzy
 msgid "invite_message"
@@ -1150,10 +1000,6 @@
 "Please click on this link to verify your email address: {link}"
 
 #, fuzzy
-<<<<<<< HEAD
-msgid "tutorial"
-msgstr "Tutorial"
-=======
 msgid "mail_welcome_verify_subject"
 msgstr "Welcome to Hedy"
 
@@ -1167,10 +1013,6 @@
 #, fuzzy
 msgid "main_title"
 msgstr "Hedy"
->>>>>>> 72cba453
-
-msgid "cheatsheet_title"
-msgstr "Шпаргалка"
 
 #, fuzzy
 msgid "male"
@@ -1185,302 +1027,265 @@
 msgstr "My account"
 
 #, fuzzy
-<<<<<<< HEAD
-msgid "login"
-msgstr "Log in"
+msgid "my_achievements"
+msgstr "My achievements"
+
+#, fuzzy
+msgid "my_adventures"
+msgstr "My adventures"
+
+#, fuzzy
+msgid "my_classes"
+msgstr "My classes"
+
+#, fuzzy
+msgid "my_messages"
+msgstr "My messages"
+
+msgid "name"
+msgstr "Ім'я"
+
+#, fuzzy
+msgid "nav_explore"
+msgstr "Explore"
+
+#, fuzzy
+msgid "nav_hedy"
+msgstr "Hedy"
+
+#, fuzzy
+msgid "nav_learn_more"
+msgstr "Learn more"
+
+#, fuzzy
+msgid "nav_start"
+msgstr "Home"
+
+msgid "nested blocks"
+msgstr "блок в блоці"
+
+#, fuzzy
+msgid "new_password"
+msgstr "New password"
+
+msgid "newline"
+msgstr "нова лінія"
+
+#, fuzzy
+msgid "next_exercise"
+msgstr "Next exercise"
+
+msgid "next_step_tutorial"
+msgstr "Наступний крок >>>"
+
+msgid "no"
+msgstr "Ні"
 
 #, fuzzy
 msgid "no_account"
 msgstr "No account?"
-=======
-msgid "my_achievements"
-msgstr "My achievements"
->>>>>>> 72cba453
-
-#, fuzzy
-msgid "my_adventures"
-msgstr "My adventures"
-
-#, fuzzy
-msgid "my_classes"
-msgstr "My classes"
-
-#, fuzzy
-msgid "my_messages"
-msgstr "My messages"
-
-msgid "name"
-msgstr "Ім'я"
-
-#, fuzzy
-msgid "nav_explore"
-msgstr "Explore"
-
-#, fuzzy
-msgid "nav_hedy"
-msgstr "Hedy"
-
-#, fuzzy
-msgid "nav_learn_more"
-msgstr "Learn more"
-
-#, fuzzy
-<<<<<<< HEAD
-msgid "teacher_manual"
-msgstr "Teacher manual"
+
+#, fuzzy
+msgid "no_accounts"
+msgstr "There are no accounts to create."
+
+msgid "no_certificate"
+msgstr "Цей користувач не отримав сертифікат про завершення курсу Hedy"
+
+msgid "no_more_flat_if"
+msgstr ""
+
+#, fuzzy
+msgid "no_programs"
+msgstr "You have no programs yet."
+
+#, fuzzy
+msgid "no_public_profile"
+msgstr "You don't have a public profile text yet..."
+
+#, fuzzy
+msgid "no_shared_programs"
+msgstr "has no shared programs..."
+
+msgid "no_such_adventure"
+msgstr "Така пригода не існує!"
+
+#, fuzzy
+msgid "no_such_class"
+msgstr "No such Hedy class."
+
+#, fuzzy
+msgid "no_such_highscore"
+msgstr "Highscores"
+
+msgid "no_such_level"
+msgstr "Такого рівня Хеди не існує!"
+
+#, fuzzy
+msgid "no_such_program"
+msgstr "Немає такої програми Hedy!"
+
+msgid "not_enrolled"
+msgstr "Схоже, що ви не з цього класу!"
+
+msgid "not_teacher"
+msgstr "Схоже, ви не вчитель!"
+
+#, fuzzy
+msgid "number"
+msgstr "номер"
+
+msgid "number_achievements"
+msgstr "Кількість досягнень"
+
+#, fuzzy
+msgid "number_lines"
+msgstr "Number of lines"
+
+#, fuzzy
+msgid "number_programs"
+msgstr "Кількість виконаних програм"
+
+#, fuzzy
+msgid "ok"
+msgstr "OK"
+
+#, fuzzy
+msgid "open"
+msgstr "Open"
+
+#, fuzzy
+msgid "opening_date"
+msgstr "Opening date"
+
+#, fuzzy
+msgid "opening_dates"
+msgstr "Opening dates"
+
+#, fuzzy
+msgid "option"
+msgstr "Option"
+
+msgid "or"
+msgstr "або"
+
+#, fuzzy
+msgid "other"
+msgstr "Other"
+
+#, fuzzy
+msgid "other_block"
+msgstr "Another block language"
+
+#, fuzzy
+msgid "other_settings"
+msgstr "Other settings"
+
+#, fuzzy
+msgid "other_source"
+msgstr ""
+
+#, fuzzy
+msgid "other_text"
+msgstr "Another text language"
+
+#, fuzzy
+msgid "overwrite_warning"
+msgstr "You already have a program with this name, saving this program will replace the old one. Are you sure?"
+
+msgid "page"
+msgstr "сторінка"
+
+msgid "page_not_found"
+msgstr "Ми не змогли знайти цю сторінку!"
+
+#, fuzzy
+msgid "parsons_title"
+msgstr "Puzzle"
+
+msgid "password"
+msgstr "Пароль"
+
+#, fuzzy
+msgid "password_change_not_allowed"
+msgstr "You're not allowed to change the password of this user."
+
+msgid "password_change_prompt"
+msgstr "Ви впевнені, що хочете змінити цей пароль?"
+
+#, fuzzy
+msgid "password_change_success"
+msgstr "Password of your student is successfully changed."
+
+#, fuzzy
+msgid "password_invalid"
+msgstr "Your password is invalid."
+
+#, fuzzy
+msgid "password_repeat"
+msgstr "Repeat password"
+
+#, fuzzy
+msgid "password_resetted"
+msgstr "Your password has been successfully reset. You are being redirected to the login page."
+
+#, fuzzy
+msgid "password_six"
+msgstr "Your password must contain at least six characters."
+
+#, fuzzy
+msgid "password_updated"
+msgstr "Password updated."
+
+#, fuzzy
+msgid "passwords_six"
+msgstr "All passwords need to be six characters or longer."
+
+#, fuzzy
+msgid "pending_invites"
+msgstr "Pending invites"
+
+#, fuzzy
+msgid "percentage"
+msgstr "percentage"
+
+#, fuzzy
+msgid "percentage_achieved"
+msgstr "Achieved by {percentage}% of the users"
+
+msgid "period"
+msgstr "період"
+
+#, fuzzy
+msgid "personal_text"
+msgstr "Personal text"
+
+#, fuzzy
+msgid "personal_text_invalid"
+msgstr "Ваш особистий текст є недійсним."
+
+#, fuzzy
+msgid "postfix_classname"
+msgstr "Postfix classname"
+
+#, fuzzy
+msgid "preferred_keyword_language"
+msgstr "Preferred keyword language"
+
+#, fuzzy
+msgid "preferred_language"
+msgstr "Preferred language"
+
+msgid "preview"
+msgstr "Переглянути"
+
+#, fuzzy
+msgid "previous_campaigns"
+msgstr "View previous campaigns"
 
 #, fuzzy
 msgid "privacy_terms"
 msgstr "privacy terms"
-=======
-msgid "nav_start"
-msgstr "Home"
->>>>>>> 72cba453
-
-msgid "nested blocks"
-msgstr "блок в блоці"
-
-#, fuzzy
-msgid "new_password"
-msgstr "New password"
-
-msgid "newline"
-msgstr "нова лінія"
-
-#, fuzzy
-msgid "next_exercise"
-msgstr "Next exercise"
-
-<<<<<<< HEAD
-#, fuzzy
-msgid "teacher_account_request"
-msgstr "You have a pending teacher account request"
-=======
-msgid "next_step_tutorial"
-msgstr "Наступний крок >>>"
-
-msgid "no"
-msgstr "Ні"
-
-#, fuzzy
-msgid "no_account"
-msgstr "No account?"
->>>>>>> 72cba453
-
-#, fuzzy
-msgid "no_accounts"
-msgstr "There are no accounts to create."
-
-msgid "no_certificate"
-msgstr "Цей користувач не отримав сертифікат про завершення курсу Hedy"
-
-msgid "no_more_flat_if"
-msgstr ""
-
-#, fuzzy
-msgid "no_programs"
-msgstr "You have no programs yet."
-
-#, fuzzy
-msgid "no_public_profile"
-msgstr "You don't have a public profile text yet..."
-
-#, fuzzy
-msgid "no_shared_programs"
-msgstr "has no shared programs..."
-
-msgid "no_such_adventure"
-msgstr "Така пригода не існує!"
-
-#, fuzzy
-msgid "no_such_class"
-msgstr "No such Hedy class."
-
-#, fuzzy
-msgid "no_such_highscore"
-msgstr "Highscores"
-
-msgid "no_such_level"
-msgstr "Такого рівня Хеди не існує!"
-
-#, fuzzy
-msgid "no_such_program"
-msgstr "Немає такої програми Hedy!"
-
-msgid "not_enrolled"
-msgstr "Схоже, що ви не з цього класу!"
-
-msgid "not_teacher"
-msgstr "Схоже, ви не вчитель!"
-
-#, fuzzy
-msgid "number"
-msgstr "номер"
-
-msgid "number_achievements"
-msgstr "Кількість досягнень"
-
-#, fuzzy
-msgid "number_lines"
-msgstr "Number of lines"
-
-#, fuzzy
-msgid "number_programs"
-msgstr "Кількість виконаних програм"
-
-#, fuzzy
-msgid "ok"
-msgstr "OK"
-
-#, fuzzy
-msgid "open"
-msgstr "Open"
-
-#, fuzzy
-msgid "opening_date"
-msgstr "Opening date"
-
-#, fuzzy
-msgid "opening_dates"
-msgstr "Opening dates"
-
-#, fuzzy
-msgid "option"
-msgstr "Option"
-
-msgid "or"
-msgstr "або"
-
-#, fuzzy
-msgid "other"
-msgstr "Other"
-
-#, fuzzy
-msgid "other_block"
-msgstr "Another block language"
-
-#, fuzzy
-msgid "other_settings"
-msgstr "Other settings"
-
-#, fuzzy
-msgid "other_source"
-msgstr ""
-
-#, fuzzy
-msgid "other_text"
-msgstr "Another text language"
-
-#, fuzzy
-msgid "overwrite_warning"
-msgstr "You already have a program with this name, saving this program will replace the old one. Are you sure?"
-
-msgid "page"
-msgstr "сторінка"
-
-msgid "page_not_found"
-msgstr "Ми не змогли знайти цю сторінку!"
-
-#, fuzzy
-msgid "parsons_title"
-msgstr "Puzzle"
-
-msgid "password"
-msgstr "Пароль"
-
-#, fuzzy
-msgid "password_change_not_allowed"
-msgstr "You're not allowed to change the password of this user."
-
-msgid "password_change_prompt"
-msgstr "Ви впевнені, що хочете змінити цей пароль?"
-
-#, fuzzy
-msgid "password_change_success"
-msgstr "Password of your student is successfully changed."
-
-#, fuzzy
-msgid "password_invalid"
-msgstr "Your password is invalid."
-
-#, fuzzy
-msgid "password_repeat"
-msgstr "Repeat password"
-
-#, fuzzy
-msgid "password_resetted"
-msgstr "Your password has been successfully reset. You are being redirected to the login page."
-
-#, fuzzy
-msgid "password_six"
-msgstr "Your password must contain at least six characters."
-
-#, fuzzy
-msgid "password_updated"
-msgstr "Password updated."
-
-#, fuzzy
-msgid "passwords_six"
-msgstr "All passwords need to be six characters or longer."
-
-#, fuzzy
-msgid "pending_invites"
-msgstr "Pending invites"
-
-#, fuzzy
-msgid "percentage"
-msgstr "percentage"
-
-#, fuzzy
-msgid "percentage_achieved"
-msgstr "Achieved by {percentage}% of the users"
-
-msgid "period"
-msgstr "період"
-
-#, fuzzy
-msgid "personal_text"
-msgstr "Personal text"
-
-#, fuzzy
-msgid "personal_text_invalid"
-msgstr "Ваш особистий текст є недійсним."
-
-#, fuzzy
-msgid "postfix_classname"
-msgstr "Postfix classname"
-
-#, fuzzy
-msgid "preferred_keyword_language"
-msgstr "Preferred keyword language"
-
-#, fuzzy
-<<<<<<< HEAD
-msgid "delete_confirm"
-msgstr "Are you sure you want to delete the program?"
-
-#, fuzzy
-msgid "delete"
-msgstr "Delete"
-
-#, fuzzy
-msgid "unshare_confirm"
-msgstr "Are you sure you want to make the program private?"
-=======
-msgid "preferred_language"
-msgstr "Preferred language"
-
-msgid "preview"
-msgstr "Переглянути"
->>>>>>> 72cba453
-
-#, fuzzy
-msgid "previous_campaigns"
-msgstr "View previous campaigns"
-
-#, fuzzy
-msgid "privacy_terms"
-msgstr "privacy terms"
 
 #, fuzzy
 msgid "profile_logo_alt"
@@ -1531,14 +1336,6 @@
 msgstr "Бажаєте приєднатися до цього класу?"
 
 #, fuzzy
-<<<<<<< HEAD
-msgid "program_header"
-msgstr "My programs"
-
-#, fuzzy
-msgid "no_shared_programs"
-msgstr "has no shared programs..."
-=======
 msgid "public_invalid"
 msgstr "This agreement selection is invalid"
 
@@ -1609,7 +1406,6 @@
 #, fuzzy
 msgid "remove_customization"
 msgstr "Remove customization"
->>>>>>> 72cba453
 
 #, fuzzy
 msgid "remove_customizations_prompt"
@@ -1685,10 +1481,6 @@
 msgstr "Зберегти"
 
 #, fuzzy
-msgid "save_code_button"
-msgstr "Save code"
-
-#, fuzzy
 msgid "save_parse_warning"
 msgstr "This program contains an error, are you sure you want to save it?"
 
@@ -1725,292 +1517,89 @@
 msgstr "Select a level"
 
 #, fuzzy
-<<<<<<< HEAD
-msgid "parsons_title"
-msgstr "Puzzle"
-
-#, fuzzy
-msgid "quiz_tab"
-msgstr "Quiz"
-
-#, fuzzy
-msgid "example_code_header"
-msgstr "Example Hedy Code"
-
-#, fuzzy
-msgid "search"
-msgstr "Search..."
-
-#, fuzzy
-msgid "variables"
-msgstr "Variables"
-
-#, fuzzy
-msgid "enter_text"
-msgstr "Enter your answer here..."
-
-#, fuzzy
-msgid "enter"
-msgstr "Enter"
-
-#, fuzzy
-msgid "pygame_waiting_for_input"
-msgstr "Waiting for a button press..."
-
-#, fuzzy
-msgid "already_program_running"
-msgstr "There is already a program running, finish that one first."
-
-#, fuzzy
-msgid "run_code_button"
-msgstr "Run code"
-
-#, fuzzy
-msgid "stop_code_button"
-msgstr "Stop program"
-
-#, fuzzy
-msgid "next_exercise"
-msgstr "Next exercise"
-
-#, fuzzy
-msgid "edit_code_button"
-msgstr "Edit code"
-
-#, fuzzy
-msgid "repair_program_logo_alt"
-msgstr "Repair program icon"
-
-#, fuzzy
-msgid "read_code_label"
-msgstr "Read aloud"
-
-#, fuzzy
-msgid "regress_button"
-msgstr "Go back to level {level}"
-
-#, fuzzy
-msgid "disabled_button_locked"
-msgstr "Your teacher hasn't unlocked this level yet"
-
-#, fuzzy
-msgid "advance_button"
-msgstr "Go to level {level}"
-
-#, fuzzy
-msgid "disabled_button_quiz"
-msgstr "Your quiz score is below the threshold, try again!"
-
-#, fuzzy
-msgid "developers_mode"
-msgstr "Programmer's mode"
-
-msgid "hedy_logo_alt"
-msgstr "Логотип Hedy"
-
-#, fuzzy
-msgid "nav_start"
-msgstr "Home"
-
-#, fuzzy
-msgid "nav_hedy"
-msgstr "Hedy"
-
-#, fuzzy
-msgid "nav_explore"
-msgstr "Explore"
-
-#, fuzzy
-msgid "for_teachers"
-msgstr "For teachers"
-
-#, fuzzy
-msgid "my_achievements"
-msgstr "My achievements"
-
-#, fuzzy
-msgid "my_account"
-msgstr "My account"
-
-#, fuzzy
-msgid "logout"
-msgstr "Log out"
-
-#, fuzzy
-msgid "exercise"
-msgstr "Exercise"
-
-#, fuzzy
-msgid "what_should_my_code_do"
-msgstr "What should my code do?"
-
-#, fuzzy
-msgid "quiz_logo_alt"
-msgstr "Quiz logo"
+msgid "select_adventures"
+msgstr "Select adventures"
+
+#, fuzzy
+msgid "select_levels"
+msgstr "Select levels"
+
+#, fuzzy
+msgid "self_removal_prompt"
+msgstr "Are you sure you want to leave this class?"
+
+#, fuzzy
+msgid "send_password_recovery"
+msgstr "Send me a password recovery link"
+
+#, fuzzy
+msgid "sent_by"
+msgstr "This invitation is sent by"
+
+#, fuzzy
+msgid "sent_password_recovery"
+msgstr "You should soon receive an email with instructions on how to reset your password."
+
+#, fuzzy
+msgid "settings"
+msgstr "My personal settings"
+
+#, fuzzy
+msgid "share"
+msgstr "Share"
+
+#, fuzzy
+msgid "share_confirm"
+msgstr "Are you sure you want to make the program public?"
+
+#, fuzzy
+msgid "share_success_detail"
+msgstr "Program shared successfully."
+
+#, fuzzy
+msgid "signup_student_or_teacher"
+msgstr "Are you a student or a teacher?"
+
+#, fuzzy
+msgid "single quotes"
+msgstr "a single quote"
+
+msgid "slash"
+msgstr "коса риска"
+
+#, fuzzy
+msgid "social_media"
+msgstr ""
+
+#, fuzzy
+msgid "something_went_wrong_keyword_parsing"
+msgstr "There is a mistake in your adventure, are all keywords correctly surrounded with { }?"
+
+msgid "space"
+msgstr "пробіл"
+
+msgid "star"
+msgstr "зірка"
+
+#, fuzzy
+msgid "start_hedy_tutorial"
+msgstr "Start hedy tutorial"
+
+#, fuzzy
+msgid "start_programming"
+msgstr "Start programming"
+
+#, fuzzy
+msgid "start_programming_logo_alt"
+msgstr "Start programming icon"
 
 #, fuzzy
 msgid "start_quiz"
 msgstr "Start quiz"
 
 #, fuzzy
-msgid "go_to_first_question"
-msgstr "Go to question 1"
-
-#, fuzzy
-msgid "question"
-msgstr "Question"
-
-#, fuzzy
-msgid "hint"
-msgstr "Hint?"
-
-#, fuzzy
-msgid "submit_answer"
-msgstr "Answer question"
-
-#, fuzzy
-msgid "feedback_success"
-msgstr "Good!"
-
-#, fuzzy
-msgid "feedback_failure"
-msgstr "Wrong!"
-
-#, fuzzy
-msgid "correct_answer"
-msgstr "The correct answer is"
-
-#, fuzzy
-msgid "go_to_question"
-msgstr "Go to question"
-
-#, fuzzy
-msgid "go_to_quiz_result"
-msgstr "Go to quiz result"
-
-#, fuzzy
-msgid "end_quiz"
-msgstr "Quiz end"
-
-#, fuzzy
-msgid "score"
-msgstr "Score"
-
-#, fuzzy
-msgid "get_certificate"
-msgstr "Get your certificate!"
-
-msgid "certificate"
-msgstr "Свідоцтво про проходження курсу"
-
-msgid "fun_statistics_msg"
-msgstr "Ось трохи цікавої статистики!"
-
-msgid "highest_quiz_score"
-msgstr "Найвищий бал у тестуванні"
-
-msgid "longest_program"
-msgstr "Найдовша програма"
-
-msgid "number_achievements"
-msgstr "Кількість досягнень"
-
-#, fuzzy
-msgid "percentage_achieved"
-msgstr "Achieved by {percentage}% of the users"
-=======
-msgid "select_adventures"
-msgstr "Select adventures"
->>>>>>> 72cba453
-
-#, fuzzy
-msgid "select_levels"
-msgstr "Select levels"
-
-#, fuzzy
-msgid "self_removal_prompt"
-msgstr "Are you sure you want to leave this class?"
-
-#, fuzzy
-msgid "send_password_recovery"
-msgstr "Send me a password recovery link"
-
-#, fuzzy
-msgid "sent_by"
-msgstr "This invitation is sent by"
-
-#, fuzzy
-msgid "sent_password_recovery"
-msgstr "You should soon receive an email with instructions on how to reset your password."
-
-#, fuzzy
-msgid "settings"
-msgstr "My personal settings"
-
-#, fuzzy
-msgid "share"
-msgstr "Share"
-
-#, fuzzy
-msgid "share_code_button"
-msgstr "Save & share code"
-
-#, fuzzy
-msgid "share_confirm"
-msgstr "Are you sure you want to make the program public?"
-
-#, fuzzy
-msgid "share_success_detail"
-msgstr "Program shared successfully."
-
-#, fuzzy
-msgid "signup_student_or_teacher"
-msgstr "Are you a student or a teacher?"
-
-#, fuzzy
-msgid "single quotes"
-msgstr "a single quote"
-
-msgid "slash"
-msgstr "коса риска"
-
-#, fuzzy
-msgid "social_media"
-msgstr ""
-
-#, fuzzy
-msgid "something_went_wrong_keyword_parsing"
-msgstr "There is a mistake in your adventure, are all keywords correctly surrounded with { }?"
-
-msgid "space"
-msgstr "пробіл"
-
-msgid "star"
-msgstr "зірка"
-
-#, fuzzy
-msgid "start_hedy_tutorial"
-msgstr "Start hedy tutorial"
-
-#, fuzzy
-msgid "start_programming"
-msgstr "Start programming"
-
-#, fuzzy
-msgid "start_programming_logo_alt"
-msgstr "Start programming icon"
-
-#, fuzzy
-msgid "start_quiz"
-msgstr "Start quiz"
-
-#, fuzzy
 msgid "start_teacher_tutorial"
 msgstr "Start teacher tutorial"
-
-#, fuzzy
-msgid "step_title"
-msgstr "Assignment"
 
 #, fuzzy
 msgid "stop_code_button"
@@ -2216,10 +1805,6 @@
 msgid "try_it"
 msgstr "Try it"
 
-#, fuzzy
-msgid "tutorial"
-msgstr "Tutorial"
-
 msgid "tutorial_code_snippet"
 msgstr ""
 "{print} Привіт, світ!\n"
@@ -2362,6 +1947,9 @@
 msgid "your_personal_text"
 msgstr "Your personal text..."
 
+msgid "your_program"
+msgstr ""
+
 #~ msgid "only_teacher_create_class"
 #~ msgstr "Only teachers are allowed to create classes!"
 
@@ -2388,12 +1976,21 @@
 
 #~ msgid "class"
 #~ msgstr "Клас"
-<<<<<<< HEAD
+
+#~ msgid "commands"
+#~ msgstr "Commands"
+
+#~ msgid "english"
+#~ msgstr "English"
 
 #~ msgid "save_code_button"
 #~ msgstr "Save code"
 
 #~ msgid "share_code_button"
 #~ msgstr "Save & share code"
-=======
->>>>>>> 72cba453
+
+#~ msgid "step_title"
+#~ msgstr "Assignment"
+
+#~ msgid "tutorial"
+#~ msgstr "Tutorial"
