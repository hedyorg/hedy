--- conflicted
+++ resolved
@@ -1122,12 +1122,6 @@
 msgid "pair_with_teacher"
 msgstr "Я хотів би, щоб мене об’єднали з іншим учителем для допомоги"
 
-<<<<<<< HEAD
-msgid "parsons_title"
-msgstr ""
-
-=======
->>>>>>> 58ead06e
 msgid "password"
 msgstr "Пароль"
 
@@ -1281,12 +1275,6 @@
 msgid "question mark"
 msgstr "знак питання"
 
-<<<<<<< HEAD
-msgid "quiz_tab"
-msgstr ""
-
-=======
->>>>>>> 58ead06e
 msgid "read_code_label"
 msgstr "Прочитайте вголос"
 
@@ -2462,12 +2450,9 @@
 
 #~ msgid "mandatory_mode"
 #~ msgstr "Обов'язковий режим розробника"
-<<<<<<< HEAD
-=======
 
 #~ msgid "parsons_title"
 #~ msgstr ""
 
 #~ msgid "quiz_tab"
 #~ msgstr ""
->>>>>>> 58ead06e
