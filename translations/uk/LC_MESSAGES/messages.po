--- conflicted
+++ resolved
@@ -7,27 +7,16 @@
 msgstr ""
 "Project-Id-Version: PROJECT VERSION\n"
 "Report-Msgid-Bugs-To: EMAIL@ADDRESS\n"
-<<<<<<< HEAD
-"POT-Creation-Date: 2024-06-27 16:02+0200\n"
-"PO-Revision-Date: 2024-06-19 19:09+0000\n"
-"Last-Translator: Prefill add-on <noreply-addon-prefill@weblate.org>\n"
-=======
 "POT-Creation-Date: 2000-01-01 00:00+0000\n"
 "PO-Revision-Date: 2024-06-27 16:31+0000\n"
 "Last-Translator: Anonymous <noreply@weblate.org>\n"
 "Language-Team: uk <LL@li.org>\n"
->>>>>>> 0db9f8ff
 "Language: uk\n"
-"Language-Team: uk <LL@li.org>\n"
-"Plural-Forms: nplurals=3; plural=(n%10==1 && n%100!=11 ? 0 : n%10>=2 && n%10<=4 && (n%100<10 || n%100>=20) ? 1 : 2);\n"
 "MIME-Version: 1.0\n"
 "Content-Type: text/plain; charset=utf-8\n"
 "Content-Transfer-Encoding: 8bit\n"
-<<<<<<< HEAD
-=======
 "Plural-Forms: nplurals=3; plural=(n%10==1 && n%100!=11 ? 0 : n%10>=2 && n%10<=4 && (n%100<10 || n%100>=20) ? 1 : 2);\n"
 "X-Generator: Weblate 5.7-dev\n"
->>>>>>> 0db9f8ff
 "Generated-By: Babel 2.14.0\n"
 
 #, fuzzy
@@ -1610,9 +1599,6 @@
 msgid "preview"
 msgstr "Переглянути"
 
-msgid "preview_teacher_mode"
-msgstr ""
-
 #, fuzzy
 msgid "previewing_adventure"
 msgstr "Previewing adventure"
@@ -2675,6 +2661,3 @@
 
 #~ msgid "title_class live_statistics"
 #~ msgstr "Hedy - Live Statistics"
-
-#~ msgid "preview_teaiwcher_mode"
-#~ msgstr ""
