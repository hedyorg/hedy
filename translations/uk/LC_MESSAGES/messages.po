# Ukrainian translations for PROJECT.
# Copyright (C) 2023 ORGANIZATION
# This file is distributed under the same license as the PROJECT project.
# FIRST AUTHOR <EMAIL@ADDRESS>, 2023.
#
msgid ""
msgstr ""
"Project-Id-Version: PROJECT VERSION\n"
"Report-Msgid-Bugs-To: EMAIL@ADDRESS\n"
<<<<<<< HEAD
"POT-Creation-Date: 2024-02-28 13:55+0100\n"
"PO-Revision-Date: 2024-02-19 01:12+0000\n"
"Last-Translator: Snoring Parrot <snoring_parrot@users.noreply.hosted.weblate.org>\n"
"Language: uk\n"
=======
"POT-Creation-Date: 2024-02-26 13:05+0100\n"
"PO-Revision-Date: 2024-02-29 13:29+0000\n"
"Last-Translator: Prefill add-on <noreply-addon-prefill@weblate.org>\n"
>>>>>>> a9bfdfaf
"Language-Team: uk <LL@li.org>\n"
"Language: uk\n"
"MIME-Version: 1.0\n"
"Content-Type: text/plain; charset=utf-8\n"
"Content-Transfer-Encoding: 8bit\n"
"Plural-Forms: nplurals=3; plural=(n%10==1 && n%100!=11 ? 0 : n%10>=2 && n%10<=4 && (n%100<10 || n%100>=20) ? 1 : 2);\n"
"X-Generator: Weblate 5.5-dev\n"
"Generated-By: Babel 2.14.0\n"

#, fuzzy
msgid "Access Before Assign"
msgstr "You tried to use the variable {name} on line {access_line_number}, but you set it on line {definition_line_number}. Set a variable before using it."

msgid "Cyclic Var Definition"
msgstr "Ім'я {variable} повинно бути задане до того, як ви зможете використовувати її в правій частині команди {is}."

#, fuzzy
msgid "Function Undefined"
msgstr "You tried to use the function {name}, but you didn't define it."

msgid "Has Blanks"
msgstr "Ваш код є неповним. Він містить пробіли, які необхідно замінити кодом."

msgid "Incomplete"
msgstr "Ой! Ви забули трохи коду! У рядку {line_number} потрібно ввести текст за {incomplete_command}."

msgid "Incomplete Repeat"
msgstr "Схоже на те, що ви забули використати команду {repeat}, яку використовували в рядку {line_number}."

msgid "Invalid"
msgstr "{invalid_command} не є командою рівня {level} Hedy. Ви мали на увазі {guessed_command}?"

msgid "Invalid Argument"
msgstr "Ви не можете використовувати команду {command} з {invalid_argument}. Спробуйте змінити {invalid_argument} на {allowed_types}."

msgid "Invalid Argument Type"
msgstr "Ви не можете використовувати {command} з {invalid_argument}, оскільки він є {invalid_type}. Спробуйте змінити {invalid_argument} на {allowed_types}."

msgid "Invalid At Command"
msgstr "Команду {at} не можна використовувати, починаючи з рівня 16. Ви можете використовувати квадратні дужки для використання елемента зі списку, наприклад `friends[i]`, `lucky_numbers[{random}]`."

msgid "Invalid Space"
msgstr "Упс! Ви почали рядок з пробілу в рядку {line_number}. Пробіли збивають з пантелику комп'ютер, чи можете ви його прибрати?"

msgid "Invalid Type Combination"
msgstr "Ви не можете використовувати {invalid_argument} і {invalid_argument_2} з {command}, оскільки один з них є {invalid_type}, а інший - {invalid_type_2}. Спробуйте змінити {invalid_argument} на {invalid_type_2} або {invalid_argument_2} на {invalid_type}."

msgid "Locked Language Feature"
msgstr "Ви використовуєте {concept}! Це чудово, але {concept} ще не розблоковано! Його буде розблоковано на наступному рівні."

msgid "Lonely Echo"
msgstr "Ви використали {echo} перед {ask} або {echo} без {ask}. Поставте {ask} перед {echo}."

msgid "Lonely Text"
msgstr "Схоже, що ви забули використати команду з текстом, яка використовується в рядку {line_number}"

#, fuzzy
msgid "Missing Additional Command"
msgstr "It looks like you forgot to complete writing {command} on line {line_number}."

<<<<<<< HEAD
=======
#, fuzzy
msgid "Missing Square Brackets"
msgstr "It looks like you forgot to use square brackets [] around the list you were creating on line {line_number}."

>>>>>>> a9bfdfaf
msgid "Missing Command"
msgstr "Схоже, що ви забули використати команду в рядку {line_number}."

msgid "Missing Inner Command"
msgstr "Схоже, що ви забули використати команду з оператором {command}, який ви використовували в рядку {line_number}."

msgid "Missing Square Brackets"
msgstr ""

#, fuzzy
msgid "Missing Variable"
msgstr "It looks like your {command} is missing a variable at the start of the line."

#, fuzzy
msgid "Misspelled At Command"
msgstr "It looks like you might have misspelled the {command} command, instead you wrote {invalid_argument} in line {line_number}."

msgid "No Indentation"
msgstr "У рядку {line_number} використано занадто мало пробілів. Ви використали {leading_spaces} пробілів, що недостатньо. Починайте кожен новий блок з {indent_size} пробілів більше, ніж у попередньому рядку."

#, fuzzy
msgid "Non Decimal Variable"
msgstr "At line {line_number}, you might have tried using a number which Hedy does not like very much! Try changing it to a decimal number like 2."

msgid "Parse"
msgstr "Введений вами код не є дійсним кодом Hedy. У рядку {location[0]}, в позиції {location[1]}, помилка. Ви ввели {character_found}, але це не допустимо."

#, fuzzy
msgid "Pressit Missing Else"
msgstr "You forgot to add what happens when you press a different key, add an {else} to your code"

msgid "Too Big"
msgstr "Ого! Ваша програма має вражаючу кількість {lines_of_code} рядків коду! Але ми можемо обробити лише {max_lines} рядків на цьому рівні. Зменште розмір програми та спробуйте ще раз."

msgid "Unexpected Indentation"
msgstr "У рядку {line_number} використано занадто багато пробілів. Ви використали {leading_spaces} пробілів, що є занадто багато. Починайте кожен новий блок з {indent_size} пробілів більше, ніж у попередньому рядку."

msgid "Unquoted Assignment"
msgstr "З цього рівня потрібно розміщувати тексти праворуч від {is} між лапками. Ви забули, це для тексту {text}."

msgid "Unquoted Equality Check"
msgstr "Якщо потрібно перевірити, чи дорівнює змінна декільком словам, то слова повинні бути взяті в лапки!"

msgid "Unquoted Text"
msgstr "Будьте уважні. Якщо ви щось {ask} або {print}, то текст повинен починатися і закінчуватися лапками. Це ви забули для тексту {unquotedtext}."

msgid "Unsupported Float"
msgstr "Нецілі числа поки що не підтримуються, але це буде через декілька рівнів. Наразі змініть {value} на ціле число."

msgid "Unsupported String Value"
msgstr "Текстові значення не можуть містити {invalid_value}."

#, fuzzy
msgid "Unused Variable"
msgstr "You defined the variable {variable_name} on line {line_number}, but you did not use it."

msgid "Var Undefined"
msgstr "Ви намагалися використати перемінну {name}, але не задали її. Також можливо, що ви намагалися використати слово {name}, але забули взяти лапки."

msgid "Wrong Level"
msgstr "Це був правильний код Hedy, але не на тому рівні. Ви написали {offending_keyword} для рівня {working_level}. Підказка: {tip}"

#, fuzzy
msgid "Wrong Number of Arguments"
msgstr "Your function used the wrong number of arguments. You provided {used_number} but the function {name} needs {defined_number}"

msgid "account_overview"
msgstr "Огляд облікового запису"

#, fuzzy
msgid "accounts_created"
msgstr "Облікові записи успішно створено."

msgid "accounts_intro"
msgstr "На цій сторінці ви можете створити аккаунти для декількох учнів одночасно. Вони автоматично додаються до поточного класу, переконайтеся, що обраний клас є правильним! Натиснувши на зелений + в правому нижньому куті сторінки ви можете додати додаткові рядки. Видалити рядок можна, натиснувши відповідний червоний хрестик. Переконайтеся, що при натисканні кнопки \"Створити акаунт\" не залишилося порожніх рядків. Будь ласка, пам'ятайте, що кожне ім'я користувача повинно бути унікальним, а пароль повинен містити <b>не менше</b> 6 символів."

msgid "achievement_earned"
msgstr "Ви заробили досягнення!"

msgid "achievements"
msgstr "досягнення"

msgid "achievements_check_icon_alt"
msgstr "Значок галочки досягнення"

msgid "achievements_logo_alt"
msgstr "Логотип досягнення"

#, fuzzy
msgid "add"
msgstr "Add"

msgid "add_students"
msgstr "Додати учня"

msgid "add_students_options"
msgstr "Додати параметри учнів"

msgid "admin"
msgstr "Адміністратор"

msgid "advance_button"
msgstr "Перейдіть на рівень {level}"

msgid "adventure"
msgstr "Пригода"

#, fuzzy
msgid "adventure_cloned"
msgstr "Adventure is cloned"

msgid "adventure_code_button"
msgstr ""

msgid "adventure_codeblock_button"
msgstr ""

msgid "adventure_duplicate"
msgstr "У вас вже є пригода з такою назвою."

msgid "adventure_empty"
msgstr "Ви не ввели назву пригоди!"

msgid "adventure_exp_3"
msgstr "Переконайтеся, що ви завжди оточуєте ключові слова символом { }, тоді вони будуть розпізнані правильно. Ви можете скористатися кнопкою \"попередній перегляд\", щоб переглянути стилізовану версію вашої пригоди. Щоб переглянути завдання на окремій сторінці, виберіть \"переглянути\" на сторінці вчителя."

msgid "adventure_exp_classes"
msgstr ""

msgid "adventure_id_invalid"
msgstr "Цей ідентифікатор пригоди є недійсним."

msgid "adventure_length"
msgstr "У вашій пригоді має бути щонайменше 20 символів."

msgid "adventure_name_invalid"
msgstr "Ця назва пригоди є недійсною."

msgid "adventure_prompt"
msgstr "Будь ласка, введіть назву пригоди"

msgid "adventure_terms"
msgstr "Я згоден з тим, що моя пригода може бути викладена у відкритому доступі на Hedy."

msgid "adventure_updated"
msgstr "Пригоду оновлено!"

#, fuzzy
msgid "adventures_info"
msgstr "Each Hedy level has built-in exercises for students, which we call adventures. You can create your own adventures and add them to your classes. With your own adventures you can create adventures that are relevant and interesting for your students. You can find more information about creating your own adventures <a href=\"https://hedy.org/for-teachers/manual/features\">here</a>."

#, fuzzy
msgid "adventures_restored"
msgstr "The default adventures have been restored!"

msgid "ago"
msgstr "{timestamp} тому"

msgid "agree_invalid"
msgstr "Ви повинні погодитися з умовами конфіденційності."

msgid "agree_with"
msgstr "Я погоджуюся з умовами"

msgid "ajax_error"
msgstr "Виникла помилка, будь ласка, спробуйте ще раз."

msgid "all"
msgstr "Всі"

msgid "all_class_highscores"
msgstr "Усіх учнів видно в рейтингу успішності класу"

msgid "already_account"
msgstr "Вже маєте обліковий запис?"

msgid "already_program_running"
msgstr "Програма вже запущена, завершіть її спочатку."

msgid "already_teacher"
msgstr "У вас вже є обліковий запис викладача."

msgid "already_teacher_request"
msgstr "У вас вже є заявка на викладача, яка перебуває на розгляді."

msgid "amount_created"
msgstr "створені програми"

msgid "amount_saved"
msgstr "програми збережено"

msgid "amount_submitted"
msgstr "програми надіслані"

msgid "are_you_sure"
msgstr "Ви впевнені? Ви не можете відкликати цю операцію."

msgid "ask_needs_var"
msgstr "Починаючи з рівня 2, {ask} потрібно використовувати із перемінною. Приклад: name {is} {ask} Як тебе звати?"

msgid "back_to_class"
msgstr "Поверніться до класу"

msgid "back_to_teachers_page"
msgstr "Повернутися до сторінки викладачів"

msgid "become_a_sponsor"
msgstr "Стати спонсором"

msgid "birth_year"
msgstr "Рік народження"

#, fuzzy
msgid "by"
msgstr "by"

msgid "cancel"
msgstr "Скасувати"

#, fuzzy
msgid "cant_parse_exception"
msgstr "Couldn't parse the program"

msgid "catch_index_exception"
msgstr "Ви намагалися отримати доступ до списку {list_name}, але він або порожній, або індекс там відсутній."

#, fuzzy
msgid "catch_value_exception"
msgstr "While running your program the command {command} received the value {value} which is not allowed. {suggestion}."

msgid "certificate"
msgstr "Свідоцтво про проходження курсу"

msgid "certified_teacher"
msgstr "Сертифікований викладач"

msgid "change_password"
msgstr "Змінити пароль"

msgid "cheatsheet_title"
msgstr "Шпаргалка"

msgid "class_already_joined"
msgstr "Ви вже є учнем класу"

msgid "class_customize_success"
msgstr "Клас успішно налаштовано."

#, fuzzy
msgid "class_live"
msgstr "Live statistics"

msgid "class_name_duplicate"
msgstr "У вас вже є клас з такою назвою."

msgid "class_name_empty"
msgstr "Ви не ввели назву класу!"

msgid "class_name_invalid"
msgstr "Це ім'я класу є неприпустимим."

msgid "class_name_prompt"
msgstr "Введіть назву нового класу"

#, fuzzy
msgid "class_overview"
msgstr "Class overview"

#, fuzzy
msgid "class_survey_description"
msgstr "We would like to get a better overview of our Hedy users. By providing these answers, you would help improve Hedy. Thank you!"

#, fuzzy
msgid "class_survey_later"
msgstr "Remind me tomorrow"

#, fuzzy
msgid "class_survey_question1"
msgstr "What is the age range in your class?"

#, fuzzy
msgid "class_survey_question2"
msgstr "What is the spoken language in your class?"

#, fuzzy
msgid "class_survey_question3"
msgstr "What is the gender balance in your class?"

#, fuzzy
msgid "class_survey_question4"
msgstr "What distinguishes your students from others?"

#, fuzzy
msgid "classes_info"
msgstr "Create a class to follow the progress of each student in dashboard, and to customize the adventures your students see, and even adding your own! You can create as many classes as you like, and each class can have multiple teachers each one with different roles. You can also add as many students as you want, but mind that each student can only be in one class at a time. You can find more information about classes in the <a href=\"https://hedy.org/for-teachers/manual/preparations#for-teachers\">teacher manual</a>."

#, fuzzy
msgid "clone"
msgstr "Clone"

#, fuzzy
msgid "cloned_times"
msgstr "Clones"

msgid "close"
msgstr "Закрити"

msgid "comma"
msgstr "кома"

#, fuzzy
msgid "command_not_available_yet_exception"
msgstr "Command not available yet"

#, fuzzy
msgid "command_unavailable_exception"
msgstr "Command not correct anymore"

msgid "commands"
msgstr "Команди"

#, fuzzy
msgid "common_errors"
msgstr "Common errors"

msgid "congrats_message"
msgstr "Вітаємо, {username}, ви успішно прошли курс Hedy!"

msgid "content_invalid"
msgstr "Ця пригода є недійсною."

#, fuzzy
msgid "contributor"
msgstr "Дописувач"

msgid "copy_clipboard"
msgstr "Успішно скопійовано до буфера обміну"

#, fuzzy
msgid "copy_code"
msgstr "Copy code"

msgid "copy_join_link"
msgstr "Скопіювати посилання для вступу"

msgid "copy_link_success"
msgstr "Посилання на приєднання успішно скопійовано в буфер обміну"

msgid "copy_link_to_share"
msgstr "Скопіюйте посилання, щоб поділитися"

msgid "copy_mail_link"
msgstr "Будь ласка, скопіюйте та вставте це посилання в нову вкладку:"

msgid "correct_answer"
msgstr "Правильна відповідь"

msgid "country"
msgstr "Країна"

msgid "country_invalid"
msgstr "Будь ласка, виберіть дійсну країну."

msgid "country_title"
msgstr "Країна"

msgid "create_account"
msgstr "Створити обліковий запис"

msgid "create_accounts"
msgstr "Створити акаунт"

msgid "create_accounts_prompt"
msgstr "Ви впевнені, що хочете створити ці акаунти?"

msgid "create_adventure"
msgstr "Створіть пригоду"

msgid "create_class"
msgstr "Створіть новий клас"

msgid "create_multiple_accounts"
msgstr "Створіть кілька акаунтів"

msgid "create_public_profile"
msgstr "Створіть публічний профіль"

msgid "create_question"
msgstr "Хочете створити один?"

msgid "create_student_account"
msgstr "Створіть обліковий запис"

msgid "create_student_account_explanation"
msgstr "Ви можете зберігати власні програми якщо маєте обліковий запис."

msgid "create_teacher_account"
msgstr "Створіть обліковий запис викладача"

msgid "create_teacher_account_explanation"
msgstr "За допомогою облікового запису вчителя ви можете зберігати свої програми і бачити результати своїх учнів."

msgid "creator"
msgstr "Автор"

msgid "current_password"
msgstr "Поточний пароль"

msgid "customization_deleted"
msgstr "Налаштування успішно видалено."

msgid "customize_adventure"
msgstr "Налаштуйте пригоду"

msgid "customize_class"
msgstr "Кастомізація класу"

msgid "dash"
msgstr "тире"

msgid "default_403"
msgstr "Схоже, ви не уповноважені..."

msgid "default_404"
msgstr "Нам не вдалося знайти цю сторінку..."

msgid "default_500"
msgstr "Щось пішло не так..."

msgid "delete"
msgstr "Видалити"

msgid "delete_adventure_prompt"
msgstr "Ви впевнені, що хочете видалити цю пригоду?"

msgid "delete_class_prompt"
msgstr "Ви впевнені, що хочете видалити клас?"

msgid "delete_confirm"
msgstr "Ви впевнені, що хочете видалити програму?"

msgid "delete_invite"
msgstr "Видалити запрошення"

msgid "delete_invite_prompt"
msgstr "Ви впевнені, що хочете видалити це запрошення на заняття?"

msgid "delete_public"
msgstr "Видалити публічний профіль"

msgid "delete_success"
msgstr "Програму успішно видалено."

msgid "destroy_profile"
msgstr "Видалити профіль"

msgid "developers_mode"
msgstr "Режим програміста"

msgid "directly_available"
msgstr "Безпосередньо відкрити"

#, fuzzy
msgid "disable"
msgstr "Disable"

msgid "disable_parsons"
msgstr ""

msgid "disable_quizes"
msgstr ""

#, fuzzy
msgid "disabled"
msgstr "Disabled"

msgid "disabled_button_quiz"
msgstr "Ваш результат тесту нижчий за прохідногу балу, спробуйте ще раз!"

msgid "discord_server"
msgstr "Сервер Discord"

msgid "distinguished_user"
msgstr "Шановний користувач"

msgid "double quotes"
msgstr "подвійні лапки"

msgid "download"
msgstr "Завантажити"

msgid "download_login_credentials"
msgstr "Бажаєте завантажити логіни для входу після створення акаунтів?"

msgid "duplicate"
msgstr "Дублювання"

#, fuzzy
msgid "echo_and_ask_mismatch_exception"
msgstr "Echo and ask mismatch"

msgid "echo_out"
msgstr "Починаючи з рівня 2 команда {echo} більше не потрібна. Тепер ви можете повторити відповідь за допомогою {ask} і {print}. Приклад: ім'я - {ask} Як тебе звати? {print} привіт ім'я"

#, fuzzy
msgid "edit_adventure"
msgstr "Edit adventure"

#, fuzzy
msgid "edit_code_button"
msgstr "Edit code"

#, fuzzy
msgid "email"
msgstr "Email"

#, fuzzy
msgid "email_invalid"
msgstr "Please enter a valid email."

#, fuzzy
msgid "end_quiz"
msgstr "Quiz end"

#, fuzzy
msgid "english"
msgstr "English"

#, fuzzy
msgid "enter"
msgstr "Enter"

msgid "enter_password"
msgstr "Введіть новий пароль для"

#, fuzzy
msgid "enter_text"
msgstr "Enter your answer here..."

msgid "error_logo_alt"
msgstr "Error logo"

msgid "exclamation mark"
msgstr "знак оклику"

#, fuzzy
msgid "exercise"
msgstr "Exercise"

#, fuzzy
msgid "exercise_doesnt_exist"
msgstr "This exercise doesn't exist"

#, fuzzy
msgid "exists_email"
msgstr "That email is already in use."

#, fuzzy
msgid "exists_username"
msgstr "That username is already in use."

#, fuzzy
msgid "exit_preview_mode"
msgstr "Exit preview mode"

#, fuzzy
msgid "experience_invalid"
msgstr "Please select a valid experience, choose (Yes, No)."

msgid "expiration_date"
msgstr "Термін придатності"

#, fuzzy
msgid "explore_explanation"
msgstr "On this page you can look through programs created by other Hedy users. You can filter on both a Hedy level and adventure. Click on \"View program\" to open a program and run it. Programs with a red header contain a mistake. You can still open the program, but running it will result in an error. You can of course try to fix it! If the creator has a public profile you can click their username to visit their profile. There you will find all their shared programs and much more!"

#, fuzzy
msgid "explore_programs"
msgstr "Explore programs"

#, fuzzy
msgid "explore_programs_logo_alt"
msgstr "Explore programs icon"

#, fuzzy
msgid "favorite_program"
msgstr "Favorite program"

#, fuzzy
msgid "favourite_confirm"
msgstr "Are you sure you want to set this program as your favourite?"

#, fuzzy
msgid "favourite_program"
msgstr "Favourite program"

msgid "favourite_program_invalid"
msgstr "Обрана вами улюблена програма недійсна."

#, fuzzy
msgid "favourite_success"
msgstr "Your program is set as favourite."

#, fuzzy
msgid "female"
msgstr "Female"

#, fuzzy
msgid "float"
msgstr "a number"

#, fuzzy
msgid "for_teachers"
msgstr "For teachers"

#, fuzzy
msgid "forgot_password"
msgstr "Forgot your password?"

#, fuzzy
msgid "from_another_teacher"
msgstr "From another teacher"

#, fuzzy
msgid "from_magazine_website"
msgstr "From a magazine or website"

#, fuzzy
msgid "from_video"
msgstr "From a video"

msgid "fun_statistics_msg"
msgstr "Ось трохи цікавої статистики!"

#, fuzzy
msgid "gender"
msgstr "Gender"

#, fuzzy
msgid "gender_invalid"
msgstr "Please select a valid gender, choose (Female, Male, Other)."

#, fuzzy
msgid "general"
msgstr "General"

msgid "general_settings"
msgstr "Загальні налаштування"

msgid "generate_passwords"
msgstr "Згенерувати паролі"

#, fuzzy
msgid "get_certificate"
msgstr "Get your certificate!"

#, fuzzy
msgid "give_link_to_teacher"
msgstr "Give the following link to your teacher:"

#, fuzzy
msgid "go_back_to_main"
msgstr "Go back to main page"

#, fuzzy
msgid "go_to_question"
msgstr "Go to question"

#, fuzzy
msgid "go_to_quiz_result"
msgstr "Go to quiz result"

msgid "goto_profile"
msgstr "Перейти до мого профілю"

#, fuzzy
msgid "grid_overview"
msgstr "Overview of programs per adventure"

#, fuzzy
msgid "hand_in"
msgstr "Hand in"

#, fuzzy
msgid "hand_in_exercise"
msgstr "Hand in exercise"

#, fuzzy
msgid "heard_about_hedy"
msgstr "How have you heard about Hedy?"

#, fuzzy
msgid "heard_about_invalid"
msgstr "Please select a valid way you heard about us."

msgid "hedy_achievements"
msgstr "Досягнення Hedy"

#, fuzzy
msgid "hedy_choice_title"
msgstr "Hedy's Choice"

msgid "hedy_logo_alt"
msgstr "Логотип Hedy"

msgid "hedy_on_github"
msgstr "Hedy на Github"

#, fuzzy
msgid "hedy_tutorial_logo_alt"
msgstr "Hedy tutorial icon"

msgid "hello_logo"
msgstr "Привіт!"

#, fuzzy
msgid "hidden"
msgstr "Hidden"

#, fuzzy
msgid "hide_cheatsheet"
msgstr "Hide cheatsheet"

#, fuzzy
msgid "hide_keyword_switcher"
msgstr "Hide keyword switcher"

msgid "highest_level_reached"
msgstr "Досягнуто найвищого рівня"

msgid "highest_quiz_score"
msgstr "Найвищий бал у тестуванні"

#, fuzzy
msgid "highscore_explanation"
msgstr "On this page you can view the current Highscores, based on the amount of achievements gathered. View the ranking for either all users, your country or your class. Click on a username to view their public profile."

#, fuzzy
msgid "highscore_no_public_profile"
msgstr "You don't have a public profile and are therefore not listed on the highscores. Do you wish to create one?"

#, fuzzy
msgid "highscores"
msgstr "Highscores"

#, fuzzy
msgid "hint"
msgstr "Hint?"

#, fuzzy
msgid "ill_work_some_more"
msgstr "I'll work on it a little longer"

#, fuzzy
msgid "image_invalid"
msgstr "Обрана вами картинка є невірною."

#, fuzzy
msgid "incomplete_command_exception"
msgstr "Incomplete Command"

#, fuzzy
msgid "incorrect_handling_of_quotes_exception"
msgstr "Incorrect handling of quotes"

#, fuzzy
msgid "incorrect_use_of_types_exception"
msgstr "Incorrect use of types"

#, fuzzy
msgid "incorrect_use_of_variable_exception"
msgstr "Incorrect use of variable"

#, fuzzy
msgid "indentation_exception"
msgstr "Incorrect Indentation"

msgid "input"
msgstr "вхідні дані з {ask}"

#, fuzzy
msgid "integer"
msgstr "кількість"

#, fuzzy
msgid "invalid_class_link"
msgstr "Invalid link for joining the class."

#, fuzzy
msgid "invalid_command_exception"
msgstr "Invalid command"

#, fuzzy
msgid "invalid_keyword_language_comment"
msgstr "# The provided keyword language is invalid, keyword language is set to English"

#, fuzzy
msgid "invalid_language_comment"
msgstr "# The provided language is invalid, language set to English"

#, fuzzy
msgid "invalid_level_comment"
msgstr "# The provided level is invalid, level is set to level 1"

#, fuzzy
msgid "invalid_program_comment"
msgstr "# The provided program is invalid, please try again"

msgid "invalid_teacher_invitation_code"
msgstr "Код запрошення для викладача недійсний. Щоб стати викладачем, зверніться за адресою hello@hedy.org."

msgid "invalid_tutorial_step"
msgstr "Невірний крок туторіалу"

#, fuzzy
msgid "invalid_username_password"
msgstr "Invalid username/password."

msgid "invite_by_username"
msgstr "Запросити по імені користувача"

msgid "invite_date"
msgstr "Дата запрошення"

#, fuzzy
msgid "invite_message"
msgstr "You have received an invitation to join class"

msgid "invite_prompt"
msgstr "Введіть ім'я користувача"

#, fuzzy
msgid "invite_teacher"
msgstr "Invite a teacher"

msgid "join_class"
msgstr "Приєднуйтесь до класу"

msgid "join_prompt"
msgstr "Щоб приєднатися до класу, вам необхідно мати обліковий запис. Бажаєте увійти зараз?"

#, fuzzy
msgid "keyword_language_invalid"
msgstr "Please select a valid keyword language (select English or your own language)."

#, fuzzy
msgid "language"
msgstr "Language"

#, fuzzy
msgid "language_invalid"
msgstr "Please select a valid language."

#, fuzzy
msgid "languages"
msgstr "Which of these programming languages have you used before?"

#, fuzzy
msgid "last_achievement"
msgstr "Last earned achievement"

#, fuzzy
msgid "last_edited"
msgstr "Last edited"

#, fuzzy
msgid "last_error"
msgstr "Last error"

msgid "last_login"
msgstr "Останній вхід"

#, fuzzy
msgid "last_program"
msgstr "Last program"

#, fuzzy
msgid "last_update"
msgstr "Last update"

#, fuzzy
msgid "lastname"
msgstr "Last Name"

#, fuzzy
msgid "leave_class"
msgstr "Leave class"

msgid "level"
msgstr "Рівень"

#, fuzzy
msgid "level_accessible"
msgstr "Level is open to students"

#, fuzzy
msgid "level_disabled"
msgstr "Level disabled"

#, fuzzy
msgid "level_future"
msgstr "This level will open automatically after the opening date"

#, fuzzy
msgid "level_invalid"
msgstr "This Hedy level in invalid."

msgid "level_not_class"
msgstr "Цей рівень ще не доступний у вашому класі"

msgid "level_title"
msgstr "Рівень"

#, fuzzy
msgid "levels"
msgstr "levels"

#, fuzzy
msgid "link"
msgstr "Link"

msgid "list"
msgstr "список"

#, fuzzy
msgid "live_dashboard"
msgstr "Live Dashboard"

#, fuzzy
msgid "logged_in_to_share"
msgstr "You must be logged in to save and share a program."

#, fuzzy
msgid "login"
msgstr "Log in"

#, fuzzy
msgid "login_long"
msgstr "Log in to your account"

#, fuzzy
msgid "login_to_save_your_work"
msgstr "Log in to save your work"

#, fuzzy
msgid "logout"
msgstr "Log out"

msgid "longest_program"
msgstr "Найдовша програма"

#, fuzzy
msgid "mail_change_password_body"
msgstr ""
"Your Hedy password has been changed. If you did this, all is good.\n"
"If you didn't change your password, please contact us immediately by replying to this email."

#, fuzzy
msgid "mail_change_password_subject"
msgstr "Your Hedy password has been changed"

#, fuzzy
msgid "mail_error_change_processed"
msgstr "Something went wrong when sending a validation mail, the changes are still correctly processed."

#, fuzzy
msgid "mail_goodbye"
msgstr ""
"Keep programming!\n"
"The Hedy team"

#, fuzzy
msgid "mail_hello"
msgstr "Hi {username}!"

#, fuzzy
msgid "mail_recover_password_body"
msgstr ""
"By clicking on this link, you can set a new Hedy password. This link is valid for <b>4</b> hours.\n"
"If you haven't required a password reset, please ignore this email: {link}"

msgid "mail_recover_password_subject"
msgstr "Запит на скидання пароля."

#, fuzzy
msgid "mail_reset_password_body"
msgstr ""
"Your Hedy password has been reset to a new one. If you did this, all is good.\n"
"If you didn't change your password, please contact us immediately by replying to this email."

#, fuzzy
msgid "mail_reset_password_subject"
msgstr "Your Hedy password has been reset"

#, fuzzy
msgid "mail_welcome_teacher_body"
msgstr ""
"<strong>Welcome!</strong>\n"
"Congratulations on your brand new Hedy teacher's account. Welcome to the world wide community of Hedy teachers!\n"
"\n"
"<strong>What teacher's accounts can do</strong>\n"
"There are a number of extra options unlocked for you now.\n"
"\n"
"1. Extra explanation is available in the <a href=\"https://hedy.org/for-teachers/manual\">teacher's manual</a>.\n"
"2. With your teacher account, you can create classes. Your students can than join your classes and you can see their progress. Classes are made and managed though the for <a href=\"https://hedycode.com/for-teachers\">teachers page</a>.\n"
"3. You can fully customize your classes, for example you can open and close levels, enable or disable adventures and author your own adventures!\n"
"\n"
"<strong>Join our online community!</strong>\n"
"All Hedy teachers, programmers and other fans are welcome to join our <a href=\"https://discord.gg/8yY7dEme9r\">Discord server</a>. This is the ideal place to chat about Hedy: we have channels where you can show your cool projects and lessons, channels to report bugs, and channels to chat with other teachers and with the Hedy team.\n"
"\n"
"<strong>How to ask for help </strong>\n"
"If anything is unclear, you can let us know on Discord, or <a href=\"mailto: hello@hedy.org\">send us an email</a>.\n"
"\n"
"<strong>How to report bugs</strong>\n"
"In Discord, we have a channel for reporting bugs, called #bugs. That is the perfect place to let us know about issues you are running into. If you know how to use GitHub, you can create an <a href=\"https://github.com/hedyorg/hedy/issues/new?assignees=&labels=&template=bug_report.md&title=%5BBUG%5D\">issue</a> there.\n"

#, fuzzy
msgid "mail_welcome_teacher_subject"
msgstr "Your Hedy teacher account is ready"

#, fuzzy
msgid "mail_welcome_verify_body"
msgstr ""
"Your Hedy account has been created successfully. Welcome!\n"
"Please click on this link to verify your email address: {link}"

#, fuzzy
msgid "mail_welcome_verify_subject"
msgstr "Welcome to Hedy"

msgid "mailing_title"
msgstr "Підписатися на розсилку новин Hedy"

msgid "main_subtitle"
msgstr "Поступова мова програмування"

#, fuzzy
msgid "main_title"
msgstr "Hedy"

#, fuzzy
msgid "make_sure_you_are_done"
msgstr "Make sure you are done! You will not be able to change your program anymore after you click \"Hand in\"."

#, fuzzy
msgid "male"
msgstr "Male"

#, fuzzy
msgid "mandatory_mode"
msgstr "Mandatory developer's mode"

#, fuzzy
msgid "more_options"
msgstr "More options"

#, fuzzy
msgid "my_account"
msgstr "My account"

#, fuzzy
msgid "my_achievements"
msgstr "My achievements"

#, fuzzy
msgid "my_adventures"
msgstr "My adventures"

#, fuzzy
msgid "my_classes"
msgstr "My classes"

#, fuzzy
msgid "my_messages"
msgstr "My messages"

#, fuzzy
msgid "my_public_profile"
msgstr "My public profile"

msgid "name"
msgstr "Ім'я"

msgid "nav_explore"
msgstr "Дослідити"

#, fuzzy
msgid "nav_hedy"
msgstr "Hedy"

msgid "nav_learn_more"
msgstr "Дізнатися більше"

msgid "nav_start"
msgstr "Головна"

msgid "nested blocks"
msgstr "блок в блоці"

#, fuzzy
msgid "new_password"
msgstr "New password"

#, fuzzy
msgid "new_password_repeat"
msgstr "Repeat new password"

msgid "newline"
msgstr "нова лінія"

#, fuzzy
msgid "next_exercise"
msgstr "Next exercise"

#, fuzzy
msgid "next_page"
msgstr "Next page"

msgid "next_step_tutorial"
msgstr "Наступний крок >>>"

msgid "no"
msgstr "Ні"

#, fuzzy
msgid "no_account"
msgstr "No account?"

#, fuzzy
msgid "no_accounts"
msgstr "There are no accounts to create."

#, fuzzy
msgid "no_adventures_yet"
msgstr "There are no public adventures yet..."

msgid "no_certificate"
msgstr "Цей користувач не отримав сертифікат про завершення курсу Hedy"

#, fuzzy
msgid "no_more_flat_if"
msgstr "Starting in level 8, the line after {if} needs to start with 4 spaces."

#, fuzzy
msgid "no_programs"
msgstr "You have no programs yet."

#, fuzzy
msgid "no_public_profile"
msgstr "You don't have a public profile text yet..."

#, fuzzy
msgid "no_shared_programs"
msgstr "has no shared programs..."

msgid "no_such_adventure"
msgstr "Така пригода не існує!"

#, fuzzy
msgid "no_such_class"
msgstr "No such Hedy class."

#, fuzzy
msgid "no_such_highscore"
msgstr "Highscores"

msgid "no_such_level"
msgstr "Такого рівня Хеди не існує!"

#, fuzzy
msgid "no_such_program"
msgstr "Немає такої програми Hedy!"

#, fuzzy
msgid "no_tag"
msgstr "No tag provided!"

msgid "not_enrolled"
msgstr "Схоже, що ви не з цього класу!"

#, fuzzy
msgid "not_in_class_no_handin"
msgstr "You are not in a class, so there's no need for you to hand in anything."

#, fuzzy
msgid "not_logged_in_cantsave"
msgstr "Your program will not be saved."

#, fuzzy
msgid "not_logged_in_handin"
msgstr "You must be logged in to hand in an assignment."

msgid "not_teacher"
msgstr "Схоже, ви не вчитель!"

#, fuzzy
msgid "number"
msgstr "номер"

msgid "number_achievements"
msgstr "Кількість досягнень"

#, fuzzy
msgid "number_lines"
msgstr "Number of lines"

#, fuzzy
msgid "number_programs"
msgstr "Кількість виконаних програм"

#, fuzzy
msgid "ok"
msgstr "OK"

#, fuzzy
msgid "only_you_can_see"
msgstr "Only you can see this program."

#, fuzzy
msgid "open"
msgstr "Open"

#, fuzzy
msgid "opening_date"
msgstr "Opening date"

#, fuzzy
msgid "opening_dates"
msgstr "Opening dates"

#, fuzzy
msgid "option"
msgstr "Option"

msgid "or"
msgstr "або"

#, fuzzy
msgid "other"
msgstr "Other"

#, fuzzy
msgid "other_block"
msgstr "Another block language"

#, fuzzy
msgid "other_settings"
msgstr "Other settings"

#, fuzzy
msgid "other_source"
msgstr "Other"

#, fuzzy
msgid "other_text"
msgstr "Another text language"

#, fuzzy
msgid "overwrite_warning"
msgstr "You already have a program with this name, saving this program will replace the old one. Are you sure?"

#, fuzzy
msgid "owner"
msgstr "Owner"

msgid "page"
msgstr "сторінка"

msgid "page_not_found"
msgstr "Ми не змогли знайти цю сторінку!"

#, fuzzy
msgid "parsons_title"
msgstr "Puzzle"

msgid "password"
msgstr "Пароль"

#, fuzzy
msgid "password_change_not_allowed"
msgstr "You're not allowed to change the password of this user."

msgid "password_change_prompt"
msgstr "Ви впевнені, що хочете змінити цей пароль?"

#, fuzzy
msgid "password_change_success"
msgstr "Password of your student is successfully changed."

#, fuzzy
msgid "password_invalid"
msgstr "Your password is invalid."

#, fuzzy
msgid "password_repeat"
msgstr "Repeat password"

#, fuzzy
msgid "password_resetted"
msgstr "Your password has been successfully reset. You are being redirected to the login page."

#, fuzzy
msgid "password_six"
msgstr "Your password must contain at least six characters."

#, fuzzy
msgid "password_updated"
msgstr "Password updated."

#, fuzzy
msgid "passwords_six"
msgstr "All passwords need to be six characters or longer."

#, fuzzy
msgid "pending_invites"
msgstr "Pending invites"

#, fuzzy
msgid "people_with_a_link"
msgstr "Other people with a link can see this program. It also can be found on the \"Explore\" page."

#, fuzzy
msgid "percentage"
msgstr "percentage"

#, fuzzy
msgid "percentage_achieved"
msgstr "Achieved by {percentage}% of the users"

msgid "period"
msgstr "період"

#, fuzzy
msgid "personal_text"
msgstr "Personal text"

#, fuzzy
msgid "personal_text_invalid"
msgstr "Ваш особистий текст є недійсним."

#, fuzzy
msgid "postfix_classname"
msgstr "Postfix classname"

#, fuzzy
msgid "preferred_keyword_language"
msgstr "Preferred keyword language"

#, fuzzy
msgid "preferred_language"
msgstr "Preferred language"

msgid "preview"
msgstr "Переглянути"

#, fuzzy
msgid "previewing_adventure"
msgstr "Previewing adventure"

#, fuzzy
msgid "previewing_class"
msgstr "You are previewing class <em>{class_name}</em> as a teacher."

#, fuzzy
msgid "previous_campaigns"
msgstr "View previous campaigns"

msgid "print_logo"
msgstr "друкуй"

msgid "privacy_terms"
msgstr "Політика конфіденційності"

#, fuzzy
msgid "private"
msgstr "Private"

#, fuzzy
msgid "profile_logo_alt"
msgstr "Profile icon."

#, fuzzy
msgid "profile_picture"
msgstr "Profile picture"

#, fuzzy
msgid "profile_updated"
msgstr "Profile updated."

#, fuzzy
msgid "profile_updated_reload"
msgstr "Profile updated, page will be re-loaded."

msgid "program_contains_error"
msgstr "Ця програма містить помилку, ви дійсно хочете нею поділитися?"

#, fuzzy
msgid "program_header"
msgstr "My programs"

#, fuzzy
msgid "program_too_large_exception"
msgstr "Programs too large"

#, fuzzy
msgid "programming_experience"
msgstr "Do you have programming experience?"

#, fuzzy
msgid "programming_invalid"
msgstr "Please select a valid programming language."

#, fuzzy
msgid "programs"
msgstr "Програми"

msgid "programs_created"
msgstr "Створені програми"

msgid "programs_saved"
msgstr "Збережені програми"

#, fuzzy
msgid "programs_submitted"
msgstr "Надіслані програми"

msgid "prompt_join_class"
msgstr "Бажаєте приєднатися до цього класу?"

#, fuzzy
msgid "public"
msgstr "Public"

msgid "public_adventures"
msgstr "Browse public adventures"

#, fuzzy
msgid "public_invalid"
msgstr "This agreement selection is invalid"

#, fuzzy
msgid "public_profile"
msgstr "Public profile"

#, fuzzy
msgid "public_profile_info"
msgstr "By selecting this box I make my profile visible for everyone. Be careful not to share personal information like your name or home address, because everyone will be able to see it!"

msgid "public_profile_updated"
msgstr "Публічний профіль оновлено, сторінка буде перезавантажена."

#, fuzzy
msgid "pygame_waiting_for_input"
msgstr "Waiting for a button press..."

msgid "question mark"
msgstr "знак питання"

#, fuzzy
msgid "quiz_logo_alt"
msgstr "Quiz logo"

#, fuzzy
msgid "quiz_score"
msgstr "Quiz score"

#, fuzzy
msgid "quiz_tab"
msgstr "Quiz"

msgid "quiz_threshold_not_reached"
msgstr "Поріг проходження тестування не досягнуто, щоб розблокувати цей рівень"

#, fuzzy
msgid "read_code_label"
msgstr "Read aloud"

#, fuzzy
msgid "recent"
msgstr "My recent programs"

msgid "recover_password"
msgstr "Запит на скидання пароля"

#, fuzzy
msgid "regress_button"
msgstr "Go back to level {level}"

msgid "remove"
msgstr "Видалити"

#, fuzzy
msgid "remove_customization"
msgstr "Remove customization"

#, fuzzy
msgid "remove_customizations_prompt"
msgstr "Are you sure you want to remove this class's customizations?"

msgid "remove_student_prompt"
msgstr "Ви впевнені, що хочете видалити учня з класу?"

#, fuzzy
msgid "remove_user_prompt"
msgstr "Confirm removing this user from the class."

#, fuzzy
msgid "repair_program_logo_alt"
msgstr "Repair program icon"

#, fuzzy
msgid "repeat_dep"
msgstr "Starting in level 8, {repeat} needs to be used with indentation. You can see examples on the {repeat} tab in level 8."

#, fuzzy
msgid "repeat_match_password"
msgstr "The repeated password does not match."

#, fuzzy
msgid "repeat_new_password"
msgstr "Repeat new password"

#, fuzzy
msgid "report_failure"
msgstr "This program does not exist or is not public"

#, fuzzy
msgid "report_program"
msgstr "Are you sure you want to report this program?"

#, fuzzy
msgid "report_success"
msgstr "This program has been reported"

#, fuzzy
msgid "request_teacher"
msgstr "Would you like to apply for a teacher's account?"

#, fuzzy
msgid "request_teacher_account"
msgstr "Request teacher account"

#, fuzzy
msgid "required_field"
msgstr "Fields marked with an * are required"

#, fuzzy
msgid "reset_adventure_prompt"
msgstr "Are you sure you want to reset all selected adventures?"

#, fuzzy
msgid "reset_adventures"
msgstr "Reset selected adventures"

#, fuzzy
msgid "reset_button"
msgstr "Reset"

#, fuzzy
msgid "reset_password"
msgstr "Reset password"

msgid "reset_view"
msgstr "Перезавантажити"

#, fuzzy
msgid "retrieve_adventure_error"
msgstr "You're not allowed to view this adventure!"

#, fuzzy
msgid "retrieve_class_error"
msgstr "Only teachers can retrieve classes"

#, fuzzy
msgid "retrieve_tag_error"
msgstr "Error retrieving tags"

#, fuzzy
msgid "role"
msgstr "Role"

#, fuzzy
msgid "run_code_button"
msgstr "Run code"

#, fuzzy
msgid "runs_over_time"
msgstr "Runs over time"

msgid "save"
msgstr "Зберегти"

#, fuzzy
msgid "save_parse_warning"
msgstr "This program contains an error, are you sure you want to save it?"

#, fuzzy
msgid "save_prompt"
msgstr "You need to have an account to save your program. Would you like to login now?"

#, fuzzy
msgid "save_success_detail"
msgstr "Program saved successfully."

#, fuzzy
msgid "score"
msgstr "Score"

#, fuzzy
msgid "search"
msgstr "Search..."

#, fuzzy
msgid "search_button"
msgstr "Search"

#, fuzzy
msgid "second_teacher"
msgstr "Second teacher"

#, fuzzy
msgid "second_teacher_copy_prompt"
msgstr "Are you sure you want to copy this teacher?"

#, fuzzy
msgid "second_teacher_prompt"
msgstr "Enter a teacher username to invite them."

#, fuzzy
msgid "second_teacher_warning"
msgstr "All teachers in this class can customize it."

#, fuzzy
msgid "see_certificate"
msgstr "Див. сертифікат {username}!"

#, fuzzy
msgid "select"
msgstr "Select"

#, fuzzy
msgid "select_adventures"
msgstr "Select adventures"

#, fuzzy
msgid "select_all"
msgstr "Select all"

#, fuzzy
msgid "select_lang"
msgstr "Select language"

#, fuzzy
msgid "select_tag"
msgstr "Select tag"

#, fuzzy
msgid "selected"
msgstr "Selected"

#, fuzzy
msgid "self_removal_prompt"
msgstr "Are you sure you want to leave this class?"

#, fuzzy
msgid "send_password_recovery"
msgstr "Send me a password recovery link"

#, fuzzy
msgid "sent_by"
msgstr "This invitation is sent by"

#, fuzzy
msgid "sent_password_recovery"
msgstr "You should soon receive an email with instructions on how to reset your password."

#, fuzzy
msgid "settings"
msgstr "My personal settings"

#, fuzzy
msgid "share_by_giving_link"
msgstr "Show your program to other people by giving them the link below:"

#, fuzzy
msgid "share_confirm"
msgstr "Are you sure you want to make the program public?"

#, fuzzy
msgid "share_success_detail"
msgstr "Program shared successfully."

#, fuzzy
msgid "share_your_program"
msgstr "Share your program"

#, fuzzy
msgid "signup_student_or_teacher"
msgstr "Are you a student or a teacher?"

#, fuzzy
msgid "single quotes"
msgstr "a single quote"

msgid "slash"
msgstr "коса риска"

#, fuzzy
msgid "slides"
msgstr "Slides"

#, fuzzy
msgid "slides_info"
msgstr "For each level of Hedy, we have created slides to help you teach. The slides contain explanations of each level, and Hedy examples that you can run inside the slides. Just click the link and get started! the Introduction slides are a general explanation of Hedy before level 1 The slides were created using <a href=\"https://slides.com\">slides.com</a>. If you want to adapt them yourself, you can download them, and then upload the resulting zip file to <a href=\"https://slides.com\">slides.com</a>. You can find more information about the slides in the <a href=\"https://hedy.org/for-teachers/manual/features\">teacher's manual</a>."

#, fuzzy
msgid "social_media"
msgstr "Social media"

#, fuzzy
msgid "something_went_wrong_keyword_parsing"
msgstr "There is a mistake in your adventure, are all keywords correctly surrounded with { }?"

msgid "space"
msgstr "пробіл"

msgid "star"
msgstr "зірка"

#, fuzzy
msgid "start_hedy_tutorial"
msgstr "Start hedy tutorial"

#, fuzzy
msgid "start_programming"
msgstr "Start programming"

#, fuzzy
msgid "start_programming_logo_alt"
msgstr "Start programming icon"

#, fuzzy
msgid "start_quiz"
msgstr "Start quiz"

#, fuzzy
msgid "start_teacher_tutorial"
msgstr "Start teacher tutorial"

#, fuzzy
msgid "step_title"
msgstr "Assignment"

#, fuzzy
msgid "stop_code_button"
msgstr "Stop program"

msgid "string"
msgstr "текст"

#, fuzzy
msgid "student"
msgstr "Student"

#, fuzzy
msgid "student_already_in_class"
msgstr "This student is already in your class."

#, fuzzy
msgid "student_already_invite"
msgstr "This student already has a pending invitation."

#, fuzzy
msgid "student_details"
msgstr "Student details"

#, fuzzy
msgid "student_list"
msgstr "Student list"

#, fuzzy
msgid "student_not_allowed_in_class"
msgstr "Student not allowed in class"

#, fuzzy
msgid "student_not_existing"
msgstr "This username doesn't exist."

#, fuzzy
msgid "student_signup_header"
msgstr "Student"

#, fuzzy
msgid "students"
msgstr "students"

#, fuzzy
msgid "submission_time"
msgstr "Handed in at"

#, fuzzy
msgid "submit_answer"
msgstr "Answer question"

#, fuzzy
msgid "submit_program"
msgstr "Submit"

#, fuzzy
msgid "submit_warning"
msgstr "Are you sure you want to submit this program?"

#, fuzzy
msgid "submitted"
msgstr "Submitted"

#, fuzzy
msgid "submitted_header"
msgstr "This is a submitted program and can't be altered."

#, fuzzy
msgid "subscribe"
msgstr "Subscribe"

#, fuzzy
msgid "subscribe_newsletter"
msgstr "Subscribe to the newsletter"

#, fuzzy
msgid "suggestion_color"
msgstr "Try using another color"

#, fuzzy
msgid "suggestion_note"
msgstr "Use a note between C0 and B9 or a number between 1 and 70"

#, fuzzy
msgid "suggestion_number"
msgstr "Try changing the value to a number"

#, fuzzy
msgid "surname"
msgstr "First Name"

#, fuzzy
msgid "survey"
msgstr "Survey"

#, fuzzy
msgid "survey_completed"
msgstr "Survey completed"

#, fuzzy
msgid "survey_skip"
msgstr "Don't show this again"

#, fuzzy
msgid "survey_submit"
msgstr "Submit"

#, fuzzy
msgid "tag_in_adventure"
msgstr "Tag in adventure"

#, fuzzy
msgid "tag_input_placeholder"
msgstr "Enter a new tag"

#, fuzzy
msgid "tags"
msgstr "Tags"

msgid "teacher"
msgstr "Вчитель"

#, fuzzy
msgid "teacher_account_request"
msgstr "You have a pending teacher account request"

#, fuzzy
msgid "teacher_account_success"
msgstr "You successfully requested a teacher account."

#, fuzzy
msgid "teacher_invalid"
msgstr "Your teacher value is invalid."

#, fuzzy
msgid "teacher_invitation_require_login"
msgstr "To set up your profile as a teacher, we will need you to log in. If you don't have an account, please create one."

msgid "teacher_manual"
msgstr "Посібник учителя"

#, fuzzy
msgid "teacher_signup_header"
msgstr "Teacher"

#, fuzzy
msgid "teacher_tutorial_logo_alt"
msgstr "Teacher tutorial icon"

#, fuzzy
msgid "teacher_welcome"
msgstr "Welcome to Hedy! Your are now the proud owner of a teachers account which allows you to create classes and invite students."

#, fuzzy
msgid "teachers"
msgstr "Teachers"

msgid "template_code"
msgstr ""
"Ось пояснення моєї пригоди!\n"
"\n"
"Таким чином я можу показати команду: <code>{print}</code>\n"
"\n"
"Але іноді мені хочеться показати шматок коду, наприклад, такий:\n"
"<pre>\n"
"{ask} Як тебе звати?\n"
"{echo} Отже, твоє ім'я \n"
"</pre>"

#, fuzzy
msgid "this_turns_in_assignment"
msgstr "This turns in your assignment to your teacher."

#, fuzzy
msgid "title"
msgstr "Title"

msgid "title_achievements"
msgstr "Hedy - Мої досягнення"

#, fuzzy
msgid "title_admin"
msgstr "Hedy - Administrator page"

#, fuzzy
msgid "title_class grid_overview"
msgstr "Hedy - Grid overview"

#, fuzzy
msgid "title_class live_statistics"
msgstr "Hedy - Live Statistics"

#, fuzzy
msgid "title_class-overview"
msgstr "Hedy - Class overview"

#, fuzzy
msgid "title_customize-adventure"
msgstr "Hedy - Customize adventure"

#, fuzzy
msgid "title_customize-class"
msgstr "Hedy - Customize class"

msgid "title_explore"
msgstr "Hedy - Ознайомитися"

msgid "title_for-teacher"
msgstr "Hedy - Для вчителів"

#, fuzzy
msgid "title_join-class"
msgstr "Hedy - Join class"

msgid "title_landing-page"
msgstr "Ласкаво просимо до Hedy!"

msgid "title_learn-more"
msgstr "Hedy - Дізнатись більше"

msgid "title_login"
msgstr "Hedy - Вхід"

msgid "title_my-profile"
msgstr "Hedy - Мій аккаунт"

msgid "title_privacy"
msgstr "Hedy - Умови конфіденційності"

msgid "title_programs"
msgstr "Hedy - Мої програми"

#, fuzzy
msgid "title_public-adventures"
msgstr "Hedy - Public adventures"

msgid "title_recover"
msgstr "Hedy - Відновити акаунт"

msgid "title_reset"
msgstr "Hedy - Змінити пароль"

msgid "title_signup"
msgstr "Hedy - Створити акаунт"

msgid "title_start"
msgstr "Hedy - Мова поступового програмування"

#, fuzzy
msgid "title_view-adventure"
msgstr "Hedy - View adventure"

#, fuzzy
msgid "token_invalid"
msgstr "Your token is invalid."

#, fuzzy
msgid "tooltip_level_locked"
msgstr "Your teacher disabled this level"

msgid "translate_error"
msgstr "Щось пішло не так під час виконання перекладу коду. Спробуйте запустити код на виконання, щоб перевірити, чи немає в ньому помилки. Код з помилками не може бути перекладений."

msgid "translating_hedy"
msgstr "Перекласти Hedy"

#, fuzzy
msgid "translator"
msgstr "Translator"

msgid "try_it"
msgstr "Спробувати"

#, fuzzy
msgid "tutorial"
msgstr "Tutorial"

msgid "tutorial_code_snippet"
msgstr ""
"{print} Привіт, світ!\n"
"{print} Я вивчаю Hedy за допомогою туторіалу!"

msgid "tutorial_message_not_found"
msgstr "Ми не змогли знайти вказаний крок туторіалу..."

msgid "tutorial_title_not_found"
msgstr "Етап туторіалу не знайдено"

msgid "unauthorized"
msgstr "У вас немає прав доступу до цієї сторінки"

#, fuzzy
msgid "unique_usernames"
msgstr "All usernames need to be unique."

#, fuzzy
msgid "unlock_thresholds"
msgstr "Unlock level thresholds"

#, fuzzy
msgid "unsaved_class_changes"
msgstr "There are unsaved changes, are you sure you want to leave this page?"

#, fuzzy
msgid "unshare_confirm"
msgstr "Are you sure you want to make the program private?"

#, fuzzy
msgid "unshare_success_detail"
msgstr "Program unshared successfully."

#, fuzzy
msgid "update_adventure_prompt"
msgstr "Are you sure you want to update this adventure?"

#, fuzzy
msgid "update_profile"
msgstr "Update profile"

#, fuzzy
msgid "update_public"
msgstr "Update public profile"

#, fuzzy
msgid "updating_indicator"
msgstr "Updating"

#, fuzzy
msgid "use_of_blanks_exception"
msgstr "Use of blanks in programs"

#, fuzzy
msgid "use_of_nested_functions_exception"
msgstr "Use of nested functions"

#, fuzzy
msgid "user"
msgstr "user"

msgid "user_inexistent"
msgstr "Цього користувача не існує"

msgid "user_not_private"
msgstr "Цей користувач або не існує, або не має публічного профілю"

msgid "username"
msgstr "Ім'я користувача"

#, fuzzy
msgid "username_empty"
msgstr "You didn't enter an username!"

#, fuzzy
msgid "username_invalid"
msgstr "Your username is invalid."

#, fuzzy
msgid "username_special"
msgstr "Username cannot contain `:` or `@`."

#, fuzzy
msgid "username_three"
msgstr "Username must contain at least three characters."

#, fuzzy
msgid "usernames_exist"
msgstr "One or more usernames is already in use."

#, fuzzy
msgid "value"
msgstr "Value"

#, fuzzy
msgid "variables"
msgstr "Variables"

#, fuzzy
msgid "view_program"
msgstr "View program"

#, fuzzy
msgid "welcome"
msgstr "Welcome"

#, fuzzy
msgid "welcome_back"
msgstr "Welcome back"

#, fuzzy
msgid "what_is_your_role"
msgstr "What is your role?"

#, fuzzy
msgid "what_should_my_code_do"
msgstr "What should my code do?"

#, fuzzy
msgid "whole_world"
msgstr "The world"

#, fuzzy
msgid "year_invalid"
msgstr "Please enter a year between 1900 and {current_year}."

msgid "yes"
msgstr "Так"

#, fuzzy
msgid "your_account"
msgstr "Your profile"

#, fuzzy
msgid "your_class"
msgstr "Your class"

#, fuzzy
msgid "your_last_program"
msgstr "Your last saved program"

#, fuzzy
msgid "your_personal_text"
msgstr "Your personal text..."

#, fuzzy
msgid "your_program"
msgstr "Your program"

#~ msgid "only_teacher_create_class"
#~ msgstr "Only teachers are allowed to create classes!"

#~ msgid "keyword_support"
#~ msgstr "Translated keywords"

#~ msgid "non_keyword_support"
#~ msgstr "Translated content"

#~ msgid "try_button"
#~ msgstr "Try"

#~ msgid "select_own_adventures"
#~ msgstr "Select own adventures"

#~ msgid "edit"
#~ msgstr "Edit"

#~ msgid "view"
#~ msgstr "View"

#~ msgid "class"
#~ msgstr "Клас"

#~ msgid "save_code_button"
#~ msgstr "Save code"

#~ msgid "share_code_button"
#~ msgstr "Save & share code"

#~ msgid "classes_invalid"
#~ msgstr "Список вибраних класів є недійсним"

#~ msgid "directly_add_adventure_to_classes"
#~ msgstr "Хочете додати цю пригоду безпосередньо до одного зі своїх уроків?"

#~ msgid "hand_in_assignment"
#~ msgstr "Hand in assignment"

#~ msgid "select_a_level"
#~ msgstr "Select a level"

#~ msgid "answer_invalid"
#~ msgstr "Ваш пароль невірний."

#~ msgid "available_adventures_level"
#~ msgstr "Доступний рівень пригод"

#~ msgid "customize_class_exp_1"
#~ msgstr "Привіт! На цій сторінці ви можете налаштувати свій клас. Вибираючи рівні та пригоди, ви можете вибрати, що побачить ваш учень. Ви також можете додавати власні пригоди до рівнів. За замовчуванням будуть обрані всі рівні та пригоди. <b>Зауважте:</b> Не кожна пригода доступна для кожного рівня! Налаштування налаштувань відбувається наступним чином:"

#~ msgid "customize_class_exp_2"
#~ msgstr "Пізніше ви завжди зможете змінити ці налаштування. Наприклад, ви можете зробити певні пригоди або рівні доступними під час викладання в класі. Таким чином вам буде легко визначити, над якими рівнями та пригодами працюватимуть ваші учні. Якщо ви хочете зробити все доступним для вашого класу, найпростіше видалити всі налаштування."

#~ msgid "customize_class_step_1"
#~ msgstr "Виберіть рівні для вашого класу, натискаючи \"кнопки рівнів\""

#~ msgid "customize_class_step_2"
#~ msgstr "Ви можете вибрати рівень, який ви хочете редагувати, у випадаючому меню \"Виберіть рівень\""

#~ msgid "customize_class_step_3"
#~ msgstr "Впорядкуйте пригоди так, як ви хочете, щоб вони були показані на рівні. У випадаючому меню \"Доступні пригоди\" є пригоди, які не були включені до цього рівня."

#~ msgid "customize_class_step_4"
#~ msgstr "У випадаючому меню \"Доступні пригоди\" також є ваші власні пригоди. Додавши їх, ви можете переміщати їх поруч з іншими пригодами."

#~ msgid "customize_class_step_5"
#~ msgstr "Ви можете видалити пригоду, натиснувши кнопку x, і вона з'явиться у випадаючому меню \"Доступні пригоди\""

#~ msgid "customize_class_step_6"
#~ msgstr "Вибір дати відкриття для кожного рівня (ви також можете залишити поле порожнім)"

#~ msgid "customize_class_step_7"
#~ msgstr "Вибір інших налаштувань"

#~ msgid "customize_class_step_8"
#~ msgstr "Виберіть \"Зберегти\" -> Готово!"

#~ msgid "example_code_header"
#~ msgstr "Example Hedy Code"

#~ msgid "feedback_failure"
#~ msgstr "Wrong!"

#~ msgid "feedback_success"
#~ msgstr "Good!"

#~ msgid "go_to_first_question"
#~ msgstr "Go to question 1"

#~ msgid "question"
#~ msgstr "Question"

#~ msgid "question_doesnt_exist"
#~ msgstr "This question does not exist"

#~ msgid "question_invalid"
#~ msgstr "Your token is invalid."

#~ msgid "select_levels"
#~ msgstr "Select levels"

#~ msgid "too_many_attempts"
#~ msgstr "Too many attempts"

#~ msgid "class_logs"
#~ msgstr "Логи"

#~ msgid "class_stats"
#~ msgstr "Статистика класу"

#~ msgid "visit_own_public_profile"
#~ msgstr "Visit your own profile"

#~ msgid "title_class logs"
#~ msgstr "Programs"

#~ msgid "title_class statistics"
#~ msgstr "My statistics"

#~ msgid "disabled_button_locked"
#~ msgstr "Ваш викладач ще не відкрив цей рівень"

#~ msgid "duplicate_tag"
#~ msgstr "You already have a tag with this name."

#~ msgid "tag_deleted"
#~ msgstr "This tag was successfully deleted."

#~ msgid "no_tags"
#~ msgstr "No tags yet."

#~ msgid "apply_filters"
#~ msgstr "Apply filters"

#~ msgid "write_first_program"
<<<<<<< HEAD
#~ msgstr "Write your first program!"

#~ msgid "adventure_exp_1"
#~ msgstr "Введіть бажану пригоду з правого боку. Після створення пригоди ви можете включити її до одного з ваших класів у розділі \"налаштування\". Якщо ви хочете включити до пригоди команду, будь ласка, використовуйте якорі коду ось так:"

#~ msgid "adventure_exp_2"
#~ msgstr "Якщо ви хочете показати реальні фрагменти коду, наприклад, щоб дати учневі шаблон або приклад коду. Будь ласка, використовуйте такі попередні ключі:"

#~ msgid "adventures"
#~ msgstr "Available Adventures"

#~ msgid "hello_world"
#~ msgstr "Привіт, світ!"

#~ msgid "hide_parsons"
#~ msgstr "Hide puzzle"

#~ msgid "hide_quiz"
#~ msgstr "Hide quiz"
=======
#~ msgstr "Write your first program!"
>>>>>>> a9bfdfaf
<|MERGE_RESOLUTION|>--- conflicted
+++ resolved
@@ -7,16 +7,9 @@
 msgstr ""
 "Project-Id-Version: PROJECT VERSION\n"
 "Report-Msgid-Bugs-To: EMAIL@ADDRESS\n"
-<<<<<<< HEAD
-"POT-Creation-Date: 2024-02-28 13:55+0100\n"
-"PO-Revision-Date: 2024-02-19 01:12+0000\n"
-"Last-Translator: Snoring Parrot <snoring_parrot@users.noreply.hosted.weblate.org>\n"
-"Language: uk\n"
-=======
 "POT-Creation-Date: 2024-02-26 13:05+0100\n"
 "PO-Revision-Date: 2024-02-29 13:29+0000\n"
 "Last-Translator: Prefill add-on <noreply-addon-prefill@weblate.org>\n"
->>>>>>> a9bfdfaf
 "Language-Team: uk <LL@li.org>\n"
 "Language: uk\n"
 "MIME-Version: 1.0\n"
@@ -77,21 +70,15 @@
 msgid "Missing Additional Command"
 msgstr "It looks like you forgot to complete writing {command} on line {line_number}."
 
-<<<<<<< HEAD
-=======
 #, fuzzy
 msgid "Missing Square Brackets"
 msgstr "It looks like you forgot to use square brackets [] around the list you were creating on line {line_number}."
 
->>>>>>> a9bfdfaf
 msgid "Missing Command"
 msgstr "Схоже, що ви забули використати команду в рядку {line_number}."
 
 msgid "Missing Inner Command"
 msgstr "Схоже, що ви забули використати команду з оператором {command}, який ви використовували в рядку {line_number}."
-
-msgid "Missing Square Brackets"
-msgstr ""
 
 #, fuzzy
 msgid "Missing Variable"
@@ -2400,7 +2387,6 @@
 #~ msgstr "Apply filters"
 
 #~ msgid "write_first_program"
-<<<<<<< HEAD
 #~ msgstr "Write your first program!"
 
 #~ msgid "adventure_exp_1"
@@ -2420,6 +2406,3 @@
 
 #~ msgid "hide_quiz"
 #~ msgstr "Hide quiz"
-=======
-#~ msgstr "Write your first program!"
->>>>>>> a9bfdfaf
