# Ukrainian translations for PROJECT.
# Copyright (C) 2023 ORGANIZATION
# This file is distributed under the same license as the PROJECT project.
# FIRST AUTHOR <EMAIL@ADDRESS>, 2023.
#
msgid ""
msgstr ""
"Project-Id-Version: PROJECT VERSION\n"
"Report-Msgid-Bugs-To: EMAIL@ADDRESS\n"
"POT-Creation-Date: 2000-01-01 00:00+0000\n"
"PO-Revision-Date: 2000-01-01 00:00+0000\n"
"Last-Translator: Someone <someone@example.com>\n"
"Language: uk\n"
"Language-Team: uk <LL@li.org>\n"
"Plural-Forms: nplurals=3; plural=(n%10==1 && n%100!=11 ? 0 : n%10>=2 && n%10<=4 && (n%100<10 || n%100>=20) ? 1 : 2);\n"
"MIME-Version: 1.0\n"
"Content-Type: text/plain; charset=utf-8\n"
"Content-Transfer-Encoding: 8bit\n"
"Generated-By: Babel 2.14.0\n"

#, fuzzy
msgid "Access Before Assign"
msgstr "You tried to use the variable {name} on line {access_line_number}, but you set it on line {definition_line_number}. Set a variable before using it."

msgid "Cyclic Var Definition"
msgstr "Ім'я {variable} повинно бути задане до того, як ви зможете використовувати її в правій частині команди {is}."

#, fuzzy
msgid "Function Undefined"
msgstr "You tried to use the function {name}, but you didn't define it."

msgid "Has Blanks"
msgstr "Ваш код є неповним. Він містить пробіли, які необхідно замінити кодом."

msgid "Incomplete"
msgstr "Ой! Ви забули трохи коду! У рядку {line_number} потрібно ввести текст за {incomplete_command}."

msgid "Incomplete Repeat"
msgstr "Схоже на те, що ви забули використати команду {repeat}, яку використовували в рядку {line_number}."

msgid "Invalid"
msgstr "{invalid_command} не є командою рівня {level} Hedy. Ви мали на увазі {guessed_command}?"

msgid "Invalid Argument"
msgstr "Ви не можете використовувати команду {command} з {invalid_argument}. Спробуйте змінити {invalid_argument} на {allowed_types}."

msgid "Invalid Argument Type"
msgstr "Ви не можете використовувати {command} з {invalid_argument}, оскільки він є {invalid_type}. Спробуйте змінити {invalid_argument} на {allowed_types}."

msgid "Invalid At Command"
msgstr "Команду {at} не можна використовувати, починаючи з рівня 16. Ви можете використовувати квадратні дужки для використання елемента зі списку, наприклад `friends[i]`, `lucky_numbers[{random}]`."

msgid "Invalid Space"
msgstr "Упс! Ви почали рядок з пробілу в рядку {line_number}. Пробіли збивають з пантелику комп'ютер, чи можете ви його прибрати?"

msgid "Invalid Type Combination"
msgstr "Ви не можете використовувати {invalid_argument} і {invalid_argument_2} з {command}, оскільки один з них є {invalid_type}, а інший - {invalid_type_2}. Спробуйте змінити {invalid_argument} на {invalid_type_2} або {invalid_argument_2} на {invalid_type}."

msgid "Locked Language Feature"
msgstr "Ви використовуєте {concept}! Це чудово, але {concept} ще не розблоковано! Його буде розблоковано на наступному рівні."

msgid "Lonely Echo"
msgstr "Ви використали {echo} перед {ask} або {echo} без {ask}. Поставте {ask} перед {echo}."

msgid "Lonely Text"
msgstr "Схоже, що ви забули використати команду з текстом, яка використовується в рядку {line_number}"

#, fuzzy
msgid "Missing Additional Command"
msgstr "It looks like you forgot to complete writing {command} on line {line_number}."

msgid "Missing Command"
msgstr "Схоже, що ви забули використати команду в рядку {line_number}."

msgid "Missing Inner Command"
msgstr "Схоже, що ви забули використати команду з оператором {command}, який ви використовували в рядку {line_number}."

msgid "Missing Square Brackets"
msgstr "It looks like you forgot to use square brackets [] around the list you were creating on line {line_number}."

#, fuzzy
msgid "Missing Variable"
msgstr "It looks like your {command} is missing a variable at the start of the line."

#, fuzzy
msgid "Misspelled At Command"
msgstr "It looks like you might have misspelled the {command} command, instead you wrote {invalid_argument} in line {line_number}."

msgid "No Indentation"
msgstr "У рядку {line_number} використано занадто мало пробілів. Ви використали {leading_spaces} пробілів, що недостатньо. Починайте кожен новий блок з {indent_size} пробілів більше, ніж у попередньому рядку."

#, fuzzy
msgid "Non Decimal Variable"
msgstr "At line {line_number}, you might have tried using a number which Hedy does not like very much! Try changing it to a decimal number like 2."

msgid "Parse"
msgstr "Введений вами код не є дійсним кодом Hedy. У рядку {location[0]}, в позиції {location[1]}, помилка. Ви ввели {character_found}, але це не допустимо."

#, fuzzy
msgid "Pressit Missing Else"
msgstr "You forgot to add what happens when you press a different key, add an {else} to your code"

msgid "Too Big"
msgstr "Ого! Ваша програма має вражаючу кількість {lines_of_code} рядків коду! Але ми можемо обробити лише {max_lines} рядків на цьому рівні. Зменште розмір програми та спробуйте ще раз."

msgid "Unexpected Indentation"
msgstr "У рядку {line_number} використано занадто багато пробілів. Ви використали {leading_spaces} пробілів, що є занадто багато. Починайте кожен новий блок з {indent_size} пробілів більше, ніж у попередньому рядку."

msgid "Unquoted Assignment"
msgstr "З цього рівня потрібно розміщувати тексти праворуч від {is} між лапками. Ви забули, це для тексту {text}."

msgid "Unquoted Equality Check"
msgstr "Якщо потрібно перевірити, чи дорівнює змінна декільком словам, то слова повинні бути взяті в лапки!"

msgid "Unquoted Text"
msgstr "Будьте уважні. Якщо ви щось {ask} або {print}, то текст повинен починатися і закінчуватися лапками. Це ви забули для тексту {unquotedtext}."

msgid "Unsupported Float"
msgstr "Нецілі числа поки що не підтримуються, але це буде через декілька рівнів. Наразі змініть {value} на ціле число."

msgid "Unsupported String Value"
msgstr "Текстові значення не можуть містити {invalid_value}."

#, fuzzy
msgid "Unused Variable"
msgstr "You defined the variable {variable_name} on line {line_number}, but you did not use it."

msgid "Var Undefined"
msgstr "Ви намагалися використати перемінну {name}, але не задали її. Також можливо, що ви намагалися використати слово {name}, але забули взяти лапки."

msgid "Wrong Level"
msgstr "Це був правильний код Hedy, але не на тому рівні. Ви написали {offending_keyword} для рівня {working_level}. Підказка: {tip}"

#, fuzzy
msgid "Wrong Number of Arguments"
msgstr "Your function used the wrong number of arguments. You provided {used_number} but the function {name} needs {defined_number}"

msgid "account_overview"
msgstr "Огляд облікового запису"

#, fuzzy
msgid "accounts_created"
msgstr "Облікові записи успішно створено."

msgid "accounts_intro"
msgstr "На цій сторінці ви можете створити аккаунти для декількох учнів одночасно. Вони автоматично додаються до поточного класу, переконайтеся, що обраний клас є правильним! Натиснувши на зелений + в правому нижньому куті сторінки ви можете додати додаткові рядки. Видалити рядок можна, натиснувши відповідний червоний хрестик. Переконайтеся, що при натисканні кнопки \"Створити акаунт\" не залишилося порожніх рядків. Будь ласка, пам'ятайте, що кожне ім'я користувача повинно бути унікальним, а пароль повинен містити <b>не менше</b> 6 символів."

msgid "achievement_earned"
msgstr "Ви заробили досягнення!"

msgid "achievements"
msgstr "досягнення"

msgid "achievements_check_icon_alt"
msgstr "Значок галочки досягнення"

msgid "achievements_logo_alt"
msgstr "Логотип досягнення"

#, fuzzy
msgid "add"
msgstr "Add"

msgid "add_students"
msgstr "Додати учня"

msgid "add_students_options"
msgstr "Додати параметри учнів"

msgid "admin"
msgstr "Адміністратор"

msgid "advance_button"
msgstr "Перейдіть на рівень {level}"

msgid "adventure"
msgstr "Пригода"

#, fuzzy
msgid "adventure_cloned"
msgstr "Adventure is cloned"

#, fuzzy
msgid "adventure_code_button"
msgstr "Adventure Code"

#, fuzzy
msgid "adventure_codeblock_button"
msgstr "Use this button when you want to create a block of code that students can run in your adventure. Tip: put the selection at the end of the last line of the code block and <kbd>Enter</kbd> 3 times to type after a code block."

msgid "adventure_duplicate"
msgstr "У вас вже є пригода з такою назвою."

msgid "adventure_empty"
msgstr "Ви не ввели назву пригоди!"

msgid "adventure_exp_3"
msgstr "Переконайтеся, що ви завжди оточуєте ключові слова символом { }, тоді вони будуть розпізнані правильно. Ви можете скористатися кнопкою \"попередній перегляд\", щоб переглянути стилізовану версію вашої пригоди. Щоб переглянути завдання на окремій сторінці, виберіть \"переглянути\" на сторінці вчителя."

#, fuzzy
msgid "adventure_exp_classes"
msgstr "Your adventure is used within the following classes"

msgid "adventure_id_invalid"
msgstr "Цей ідентифікатор пригоди є недійсним."

msgid "adventure_length"
msgstr "У вашій пригоді має бути щонайменше 20 символів."

msgid "adventure_name_invalid"
msgstr "Ця назва пригоди є недійсною."

msgid "adventure_prompt"
msgstr "Будь ласка, введіть назву пригоди"

msgid "adventure_terms"
msgstr "Я згоден з тим, що моя пригода може бути викладена у відкритому доступі на Hedy."

msgid "adventure_updated"
msgstr "Пригоду оновлено!"

#, fuzzy
msgid "adventures_info"
msgstr "Each Hedy level has built-in exercises for students, which we call adventures. You can create your own adventures and add them to your classes. With your own adventures you can create adventures that are relevant and interesting for your students. You can find more information about creating your own adventures <a href=\"https://hedy.org/for-teachers/manual/features\">here</a>."

#, fuzzy
msgid "adventures_restored"
msgstr "The default adventures have been restored!"

msgid "ago"
msgstr "{timestamp} тому"

msgid "agree_invalid"
msgstr "Ви повинні погодитися з умовами конфіденційності."

msgid "agree_with"
msgstr "Я погоджуюся з умовами"

msgid "ajax_error"
msgstr "Виникла помилка, будь ласка, спробуйте ще раз."

msgid "all"
msgstr "Всі"

msgid "all_class_highscores"
msgstr "Усіх учнів видно в рейтингу успішності класу"

msgid "already_account"
msgstr "Вже маєте обліковий запис?"

msgid "already_program_running"
msgstr "Програма вже запущена, завершіть її спочатку."

msgid "already_teacher"
msgstr "У вас вже є обліковий запис викладача."

msgid "already_teacher_request"
msgstr "У вас вже є заявка на викладача, яка перебуває на розгляді."

msgid "amount_created"
msgstr "створені програми"

msgid "amount_saved"
msgstr "програми збережено"

msgid "amount_submitted"
msgstr "програми надіслані"

msgid "are_you_sure"
msgstr "Ви впевнені? Ви не можете відкликати цю операцію."

msgid "ask_needs_var"
msgstr "Починаючи з рівня 2, {ask} потрібно використовувати із перемінною. Приклад: name {is} {ask} Як тебе звати?"

<<<<<<< HEAD
msgid "available_in"
msgstr ""

msgid "back_to_class"
msgstr "Поверніться до класу"

msgid "back_to_teachers_page"
msgstr "Повернутися до сторінки викладачів"

=======
>>>>>>> 73f1f172
msgid "become_a_sponsor"
msgstr "Стати спонсором"

msgid "birth_year"
msgstr "Рік народження"

#, fuzzy
msgid "by"
msgstr "by"

msgid "cancel"
msgstr "Скасувати"

#, fuzzy
msgid "cant_parse_exception"
msgstr "Couldn't parse the program"

msgid "catch_index_exception"
msgstr "Ви намагалися отримати доступ до списку {list_name}, але він або порожній, або індекс там відсутній."

#, fuzzy
msgid "catch_value_exception"
msgstr "While running your program the command {command} received the value {value} which is not allowed. {suggestion}."

msgid "certificate"
msgstr "Свідоцтво про проходження курсу"

msgid "certified_teacher"
msgstr "Сертифікований викладач"

msgid "change_password"
msgstr "Змінити пароль"

msgid "cheatsheet_title"
msgstr "Шпаргалка"

msgid "class_already_joined"
msgstr "Ви вже є учнем класу"

msgid "class_customize_success"
msgstr "Клас успішно налаштовано."

#, fuzzy
msgid "class_live"
msgstr "Live statistics"

msgid "class_name_duplicate"
msgstr "У вас вже є клас з такою назвою."

msgid "class_name_empty"
msgstr "Ви не ввели назву класу!"

msgid "class_name_invalid"
msgstr "Це ім'я класу є неприпустимим."

msgid "class_name_prompt"
msgstr "Введіть назву нового класу"

#, fuzzy
msgid "class_overview"
msgstr "Class overview"

#, fuzzy
msgid "class_survey_description"
msgstr "We would like to get a better overview of our Hedy users. By providing these answers, you would help improve Hedy. Thank you!"

#, fuzzy
msgid "class_survey_later"
msgstr "Remind me tomorrow"

#, fuzzy
msgid "class_survey_question1"
msgstr "What is the age range in your class?"

#, fuzzy
msgid "class_survey_question2"
msgstr "What is the spoken language in your class?"

#, fuzzy
msgid "class_survey_question3"
msgstr "What is the gender balance in your class?"

#, fuzzy
msgid "class_survey_question4"
msgstr "What distinguishes your students from others?"

#, fuzzy
msgid "classes_info"
msgstr "Create a class to follow the progress of each student in dashboard, and to customize the adventures your students see, and even adding your own! You can create as many classes as you like, and each class can have multiple teachers each one with different roles. You can also add as many students as you want, but mind that each student can only be in one class at a time. You can find more information about classes in the <a href=\"https://hedy.org/for-teachers/manual/preparations#for-teachers\">teacher manual</a>."

#, fuzzy
msgid "clone"
msgstr "Clone"

#, fuzzy
msgid "cloned_times"
msgstr "Clones"

msgid "close"
msgstr "Закрити"

msgid "comma"
msgstr "кома"

#, fuzzy
msgid "command_not_available_yet_exception"
msgstr "Command not available yet"

#, fuzzy
msgid "command_unavailable_exception"
msgstr "Command not correct anymore"

msgid "commands"
msgstr "Команди"

#, fuzzy
msgid "common_errors"
msgstr "Common errors"

msgid "congrats_message"
msgstr "Вітаємо, {username}, ви успішно прошли курс Hedy!"

msgid "content_invalid"
msgstr "Ця пригода є недійсною."

#, fuzzy
msgid "contributor"
msgstr "Дописувач"

msgid "copy_clipboard"
msgstr "Успішно скопійовано до буфера обміну"

#, fuzzy
msgid "copy_code"
msgstr "Copy code"

msgid "copy_join_link"
msgstr "Скопіювати посилання для вступу"

msgid "copy_link_success"
msgstr "Посилання на приєднання успішно скопійовано в буфер обміну"

msgid "copy_link_to_share"
msgstr "Скопіюйте посилання, щоб поділитися"

msgid "copy_mail_link"
msgstr "Будь ласка, скопіюйте та вставте це посилання в нову вкладку:"

msgid "correct_answer"
msgstr "Правильна відповідь"

msgid "country"
msgstr "Країна"

msgid "country_invalid"
msgstr "Будь ласка, виберіть дійсну країну."

msgid "country_title"
msgstr "Країна"

msgid "create_account"
msgstr "Створити обліковий запис"

msgid "create_accounts"
msgstr "Створити акаунт"

msgid "create_accounts_prompt"
msgstr "Ви впевнені, що хочете створити ці акаунти?"

msgid "create_adventure"
msgstr "Створіть пригоду"

msgid "create_class"
msgstr "Створіть новий клас"

msgid "create_multiple_accounts"
msgstr "Створіть кілька акаунтів"

msgid "create_public_profile"
msgstr "Створіть публічний профіль"

msgid "create_question"
msgstr "Хочете створити один?"

msgid "create_student_account"
msgstr "Створіть обліковий запис"

msgid "create_student_account_explanation"
msgstr "Ви можете зберігати власні програми якщо маєте обліковий запис."

msgid "create_teacher_account"
msgstr "Створіть обліковий запис викладача"

msgid "create_teacher_account_explanation"
msgstr "За допомогою облікового запису вчителя ви можете зберігати свої програми і бачити результати своїх учнів."

msgid "creator"
msgstr "Автор"

msgid "current_password"
msgstr "Поточний пароль"

msgid "customization_deleted"
msgstr "Налаштування успішно видалено."

msgid "customize_adventure"
msgstr "Налаштуйте пригоду"

msgid "customize_class"
msgstr "Кастомізація класу"

msgid "dash"
msgstr "тире"

msgid "default_403"
msgstr "Схоже, ви не уповноважені..."

msgid "default_404"
msgstr "Нам не вдалося знайти цю сторінку..."

msgid "default_500"
msgstr "Щось пішло не так..."

msgid "delete"
msgstr "Видалити"

msgid "delete_adventure_prompt"
msgstr "Ви впевнені, що хочете видалити цю пригоду?"

msgid "delete_class_prompt"
msgstr "Ви впевнені, що хочете видалити клас?"

msgid "delete_confirm"
msgstr "Ви впевнені, що хочете видалити програму?"

msgid "delete_invite"
msgstr "Видалити запрошення"

msgid "delete_invite_prompt"
msgstr "Ви впевнені, що хочете видалити це запрошення на заняття?"

msgid "delete_public"
msgstr "Видалити публічний профіль"

msgid "delete_success"
msgstr "Програму успішно видалено."

msgid "destroy_profile"
msgstr "Видалити профіль"

msgid "developers_mode"
msgstr "Режим програміста"

msgid "directly_available"
msgstr "Безпосередньо відкрити"

#, fuzzy
msgid "disable"
msgstr "Disable"

#, fuzzy
msgid "disable_parsons"
msgstr "Disable all puzzles"

#, fuzzy
msgid "disable_quizes"
msgstr "Disable all quizes"

#, fuzzy
msgid "disabled"
msgstr "Disabled"

msgid "disabled_button_quiz"
msgstr "Ваш результат тесту нижчий за прохідногу балу, спробуйте ще раз!"

msgid "discord_server"
msgstr "Сервер Discord"

msgid "distinguished_user"
msgstr "Шановний користувач"

msgid "double quotes"
msgstr "подвійні лапки"

msgid "download"
msgstr "Завантажити"

msgid "download_login_credentials"
msgstr "Бажаєте завантажити логіни для входу після створення акаунтів?"

msgid "duplicate"
msgstr "Дублювання"

#, fuzzy
msgid "echo_and_ask_mismatch_exception"
msgstr "Echo and ask mismatch"

msgid "echo_out"
msgstr "Починаючи з рівня 2 команда {echo} більше не потрібна. Тепер ви можете повторити відповідь за допомогою {ask} і {print}. Приклад: ім'я - {ask} Як тебе звати? {print} привіт ім'я"

#, fuzzy
msgid "edit_adventure"
msgstr "Edit adventure"

#, fuzzy
msgid "edit_code_button"
msgstr "Edit code"

#, fuzzy
msgid "email"
msgstr "Email"

#, fuzzy
msgid "email_invalid"
msgstr "Please enter a valid email."

#, fuzzy
msgid "end_quiz"
msgstr "Quiz end"

#, fuzzy
msgid "english"
msgstr "English"

#, fuzzy
msgid "enter"
msgstr "Enter"

msgid "enter_password"
msgstr "Введіть новий пароль для"

#, fuzzy
msgid "enter_text"
msgstr "Enter your answer here..."

msgid "error_logo_alt"
msgstr "Error logo"

msgid "exclamation mark"
msgstr "знак оклику"

#, fuzzy
msgid "exercise"
msgstr "Exercise"

#, fuzzy
msgid "exercise_doesnt_exist"
msgstr "This exercise doesn't exist"

#, fuzzy
msgid "exists_email"
msgstr "That email is already in use."

#, fuzzy
msgid "exists_username"
msgstr "That username is already in use."

#, fuzzy
msgid "exit_preview_mode"
msgstr "Exit preview mode"

#, fuzzy
msgid "experience_invalid"
msgstr "Please select a valid experience, choose (Yes, No)."

msgid "expiration_date"
msgstr "Термін придатності"

#, fuzzy
msgid "explore_explanation"
msgstr "On this page you can look through programs created by other Hedy users. You can filter on both a Hedy level and adventure. Click on \"View program\" to open a program and run it. Programs with a red header contain a mistake. You can still open the program, but running it will result in an error. You can of course try to fix it! If the creator has a public profile you can click their username to visit their profile. There you will find all their shared programs and much more!"

#, fuzzy
msgid "explore_programs"
msgstr "Explore programs"

#, fuzzy
msgid "explore_programs_logo_alt"
msgstr "Explore programs icon"

#, fuzzy
msgid "favorite_program"
msgstr "Favorite program"

#, fuzzy
msgid "favourite_confirm"
msgstr "Are you sure you want to set this program as your favourite?"

#, fuzzy
msgid "favourite_program"
msgstr "Favourite program"

msgid "favourite_program_invalid"
msgstr "Обрана вами улюблена програма недійсна."

#, fuzzy
msgid "favourite_success"
msgstr "Your program is set as favourite."

#, fuzzy
msgid "female"
msgstr "Female"

#, fuzzy
msgid "float"
msgstr "a number"

#, fuzzy
msgid "for_teachers"
msgstr "For teachers"

#, fuzzy
msgid "forgot_password"
msgstr "Forgot your password?"

#, fuzzy
msgid "from_another_teacher"
msgstr "From another teacher"

#, fuzzy
msgid "from_magazine_website"
msgstr "From a magazine or website"

#, fuzzy
msgid "from_video"
msgstr "From a video"

msgid "fun_statistics_msg"
msgstr "Ось трохи цікавої статистики!"

#, fuzzy
msgid "gender"
msgstr "Gender"

#, fuzzy
msgid "gender_invalid"
msgstr "Please select a valid gender, choose (Female, Male, Other)."

#, fuzzy
msgid "general"
msgstr "General"

msgid "general_settings"
msgstr "Загальні налаштування"

msgid "generate_passwords"
msgstr "Згенерувати паролі"

#, fuzzy
msgid "get_certificate"
msgstr "Get your certificate!"

#, fuzzy
msgid "give_link_to_teacher"
msgstr "Give the following link to your teacher:"

msgid "go_back"
msgstr ""

#, fuzzy
msgid "go_back_to_main"
msgstr "Go back to main page"

#, fuzzy
msgid "go_to_question"
msgstr "Go to question"

#, fuzzy
msgid "go_to_quiz_result"
msgstr "Go to quiz result"

msgid "goto_profile"
msgstr "Перейти до мого профілю"

#, fuzzy
msgid "grid_overview"
msgstr "Overview of programs per adventure"

#, fuzzy
msgid "hand_in"
msgstr "Hand in"

#, fuzzy
msgid "hand_in_exercise"
msgstr "Hand in exercise"

#, fuzzy
msgid "heard_about_hedy"
msgstr "How have you heard about Hedy?"

#, fuzzy
msgid "heard_about_invalid"
msgstr "Please select a valid way you heard about us."

msgid "hedy_achievements"
msgstr "Досягнення Hedy"

#, fuzzy
msgid "hedy_choice_title"
msgstr "Hedy's Choice"

msgid "hedy_logo_alt"
msgstr "Логотип Hedy"

msgid "hedy_on_github"
msgstr "Hedy на Github"

#, fuzzy
msgid "hedy_tutorial_logo_alt"
msgstr "Hedy tutorial icon"

msgid "hello_logo"
msgstr "Привіт!"

#, fuzzy
msgid "hidden"
msgstr "Hidden"

#, fuzzy
msgid "hide_cheatsheet"
msgstr "Hide cheatsheet"

#, fuzzy
msgid "hide_keyword_switcher"
msgstr "Hide keyword switcher"

msgid "highest_level_reached"
msgstr "Досягнуто найвищого рівня"

msgid "highest_quiz_score"
msgstr "Найвищий бал у тестуванні"

#, fuzzy
msgid "highscore_explanation"
msgstr "On this page you can view the current Highscores, based on the amount of achievements gathered. View the ranking for either all users, your country or your class. Click on a username to view their public profile."

#, fuzzy
msgid "highscore_no_public_profile"
msgstr "You don't have a public profile and are therefore not listed on the highscores. Do you wish to create one?"

#, fuzzy
msgid "highscores"
msgstr "Highscores"

#, fuzzy
msgid "hint"
msgstr "Hint?"

#, fuzzy
msgid "ill_work_some_more"
msgstr "I'll work on it a little longer"

#, fuzzy
msgid "image_invalid"
msgstr "Обрана вами картинка є невірною."

#, fuzzy
msgid "incomplete_command_exception"
msgstr "Incomplete Command"

#, fuzzy
msgid "incorrect_handling_of_quotes_exception"
msgstr "Incorrect handling of quotes"

#, fuzzy
msgid "incorrect_use_of_types_exception"
msgstr "Incorrect use of types"

#, fuzzy
msgid "incorrect_use_of_variable_exception"
msgstr "Incorrect use of variable"

#, fuzzy
msgid "indentation_exception"
msgstr "Incorrect Indentation"

msgid "input"
msgstr "вхідні дані з {ask}"

#, fuzzy
msgid "integer"
msgstr "кількість"

#, fuzzy
msgid "invalid_class_link"
msgstr "Invalid link for joining the class."

#, fuzzy
msgid "invalid_command_exception"
msgstr "Invalid command"

#, fuzzy
msgid "invalid_keyword_language_comment"
msgstr "# The provided keyword language is invalid, keyword language is set to English"

#, fuzzy
msgid "invalid_language_comment"
msgstr "# The provided language is invalid, language set to English"

#, fuzzy
msgid "invalid_level_comment"
msgstr "# The provided level is invalid, level is set to level 1"

#, fuzzy
msgid "invalid_program_comment"
msgstr "# The provided program is invalid, please try again"

msgid "invalid_teacher_invitation_code"
msgstr "Код запрошення для викладача недійсний. Щоб стати викладачем, зверніться за адресою hello@hedy.org."

msgid "invalid_tutorial_step"
msgstr "Невірний крок туторіалу"

#, fuzzy
msgid "invalid_username_password"
msgstr "Invalid username/password."

msgid "invite_by_username"
msgstr "Запросити по імені користувача"

msgid "invite_date"
msgstr "Дата запрошення"

#, fuzzy
msgid "invite_message"
msgstr "You have received an invitation to join class"

msgid "invite_prompt"
msgstr "Введіть ім'я користувача"

#, fuzzy
msgid "invite_teacher"
msgstr "Invite a teacher"

msgid "join_class"
msgstr "Приєднуйтесь до класу"

msgid "join_prompt"
msgstr "Щоб приєднатися до класу, вам необхідно мати обліковий запис. Бажаєте увійти зараз?"

#, fuzzy
msgid "keyword_language_invalid"
msgstr "Please select a valid keyword language (select English or your own language)."

#, fuzzy
msgid "language"
msgstr "Language"

#, fuzzy
msgid "language_invalid"
msgstr "Please select a valid language."

#, fuzzy
msgid "languages"
msgstr "Which of these programming languages have you used before?"

#, fuzzy
msgid "last_achievement"
msgstr "Last earned achievement"

#, fuzzy
msgid "last_edited"
msgstr "Last edited"

#, fuzzy
msgid "last_error"
msgstr "Last error"

msgid "last_login"
msgstr "Останній вхід"

#, fuzzy
msgid "last_program"
msgstr "Last program"

#, fuzzy
msgid "last_update"
msgstr "Last update"

#, fuzzy
msgid "lastname"
msgstr "Last Name"

#, fuzzy
msgid "leave_class"
msgstr "Leave class"

msgid "level"
msgstr "Рівень"

#, fuzzy
msgid "level_accessible"
msgstr "Level is open to students"

#, fuzzy
msgid "level_disabled"
msgstr "Level disabled"

#, fuzzy
msgid "level_future"
msgstr "This level will open automatically after the opening date"

#, fuzzy
msgid "level_invalid"
msgstr "This Hedy level in invalid."

msgid "level_not_class"
msgstr "Цей рівень ще не доступний у вашому класі"

msgid "level_title"
msgstr "Рівень"

#, fuzzy
msgid "levels"
msgstr "levels"

#, fuzzy
msgid "link"
msgstr "Link"

msgid "list"
msgstr "список"

#, fuzzy
msgid "live_dashboard"
msgstr "Live Dashboard"

#, fuzzy
msgid "logged_in_to_share"
msgstr "You must be logged in to save and share a program."

#, fuzzy
msgid "login"
msgstr "Log in"

#, fuzzy
msgid "login_long"
msgstr "Log in to your account"

#, fuzzy
msgid "login_to_save_your_work"
msgstr "Log in to save your work"

#, fuzzy
msgid "logout"
msgstr "Log out"

msgid "longest_program"
msgstr "Найдовша програма"

#, fuzzy
msgid "mail_change_password_body"
msgstr ""
"Your Hedy password has been changed. If you did this, all is good.\n"
"If you didn't change your password, please contact us immediately by replying to this email."

#, fuzzy
msgid "mail_change_password_subject"
msgstr "Your Hedy password has been changed"

#, fuzzy
msgid "mail_error_change_processed"
msgstr "Something went wrong when sending a validation mail, the changes are still correctly processed."

#, fuzzy
msgid "mail_goodbye"
msgstr ""
"Keep programming!\n"
"The Hedy team"

#, fuzzy
msgid "mail_hello"
msgstr "Hi {username}!"

#, fuzzy
msgid "mail_recover_password_body"
msgstr ""
"By clicking on this link, you can set a new Hedy password. This link is valid for <b>4</b> hours.\n"
"If you haven't required a password reset, please ignore this email: {link}"

msgid "mail_recover_password_subject"
msgstr "Запит на скидання пароля."

#, fuzzy
msgid "mail_reset_password_body"
msgstr ""
"Your Hedy password has been reset to a new one. If you did this, all is good.\n"
"If you didn't change your password, please contact us immediately by replying to this email."

#, fuzzy
msgid "mail_reset_password_subject"
msgstr "Your Hedy password has been reset"

#, fuzzy
msgid "mail_welcome_teacher_body"
msgstr ""
"<strong>Welcome!</strong>\n"
"Congratulations on your brand new Hedy teacher's account. Welcome to the world wide community of Hedy teachers!\n"
"\n"
"<strong>What teacher's accounts can do</strong>\n"
"There are a number of extra options unlocked for you now.\n"
"\n"
"1. Extra explanation is available in the <a href=\"https://hedy.org/for-teachers/manual\">teacher's manual</a>.\n"
"2. With your teacher account, you can create classes. Your students can than join your classes and you can see their progress. Classes are made and managed though the for <a href=\"https://hedycode.com/for-teachers\">teachers page</a>.\n"
"3. You can fully customize your classes, for example you can open and close levels, enable or disable adventures and author your own adventures!\n"
"\n"
"<strong>Join our online community!</strong>\n"
"All Hedy teachers, programmers and other fans are welcome to join our <a href=\"https://discord.gg/8yY7dEme9r\">Discord server</a>. This is the ideal place to chat about Hedy: we have channels where you can show your cool projects and lessons, channels to report bugs, and channels to chat with other teachers and with the Hedy team.\n"
"\n"
"<strong>How to ask for help </strong>\n"
"If anything is unclear, you can let us know on Discord, or <a href=\"mailto: hello@hedy.org\">send us an email</a>.\n"
"\n"
"<strong>How to report bugs</strong>\n"
"In Discord, we have a channel for reporting bugs, called #bugs. That is the perfect place to let us know about issues you are running into. If you know how to use GitHub, you can create an <a href=\"https://github.com/hedyorg/hedy/issues/new?assignees=&labels=&template=bug_report.md&title=%5BBUG%5D\">issue</a> there.\n"

#, fuzzy
msgid "mail_welcome_teacher_subject"
msgstr "Your Hedy teacher account is ready"

#, fuzzy
msgid "mail_welcome_verify_body"
msgstr ""
"Your Hedy account has been created successfully. Welcome!\n"
"Please click on this link to verify your email address: {link}"

#, fuzzy
msgid "mail_welcome_verify_subject"
msgstr "Welcome to Hedy"

msgid "mailing_title"
msgstr "Підписатися на розсилку новин Hedy"

msgid "main_subtitle"
msgstr "Поступова мова програмування"

#, fuzzy
msgid "main_title"
msgstr "Hedy"

#, fuzzy
msgid "make_sure_you_are_done"
msgstr "Make sure you are done! You will not be able to change your program anymore after you click \"Hand in\"."

#, fuzzy
msgid "male"
msgstr "Male"

#, fuzzy
msgid "mandatory_mode"
msgstr "Mandatory developer's mode"

#, fuzzy
msgid "more_options"
msgstr "More options"

#, fuzzy
msgid "my_account"
msgstr "My account"

#, fuzzy
msgid "my_achievements"
msgstr "My achievements"

#, fuzzy
msgid "my_adventures"
msgstr "My adventures"

#, fuzzy
msgid "my_classes"
msgstr "My classes"

#, fuzzy
msgid "my_messages"
msgstr "My messages"

#, fuzzy
msgid "my_public_profile"
msgstr "My public profile"

msgid "name"
msgstr "Ім'я"

msgid "nav_explore"
msgstr "Дослідити"

#, fuzzy
msgid "nav_hedy"
msgstr "Hedy"

msgid "nav_learn_more"
msgstr "Дізнатися більше"

msgid "nav_start"
msgstr "Головна"

msgid "nested blocks"
msgstr "блок в блоці"

#, fuzzy
msgid "new_password"
msgstr "New password"

#, fuzzy
msgid "new_password_repeat"
msgstr "Repeat new password"

msgid "newline"
msgstr "нова лінія"

#, fuzzy
msgid "next_exercise"
msgstr "Next exercise"

#, fuzzy
msgid "next_page"
msgstr "Next page"

msgid "next_step_tutorial"
msgstr "Наступний крок >>>"

msgid "no"
msgstr "Ні"

#, fuzzy
msgid "no_account"
msgstr "No account?"

#, fuzzy
msgid "no_accounts"
msgstr "There are no accounts to create."

#, fuzzy
msgid "no_adventures_yet"
msgstr "There are no public adventures yet..."

msgid "no_certificate"
msgstr "Цей користувач не отримав сертифікат про завершення курсу Hedy"

#, fuzzy
msgid "no_more_flat_if"
msgstr "Starting in level 8, the line after {if} needs to start with 4 spaces."

#, fuzzy
msgid "no_programs"
msgstr "You have no programs yet."

#, fuzzy
msgid "no_public_profile"
msgstr "You don't have a public profile text yet..."

#, fuzzy
msgid "no_shared_programs"
msgstr "has no shared programs..."

msgid "no_such_adventure"
msgstr "Така пригода не існує!"

#, fuzzy
msgid "no_such_class"
msgstr "No such Hedy class."

#, fuzzy
msgid "no_such_highscore"
msgstr "Highscores"

msgid "no_such_level"
msgstr "Такого рівня Хеди не існує!"

#, fuzzy
msgid "no_such_program"
msgstr "Немає такої програми Hedy!"

#, fuzzy
msgid "no_tag"
msgstr "No tag provided!"

msgid "not_enrolled"
msgstr "Схоже, що ви не з цього класу!"

#, fuzzy
msgid "not_in_class_no_handin"
msgstr "You are not in a class, so there's no need for you to hand in anything."

#, fuzzy
msgid "not_logged_in_cantsave"
msgstr "Your program will not be saved."

#, fuzzy
msgid "not_logged_in_handin"
msgstr "You must be logged in to hand in an assignment."

msgid "not_teacher"
msgstr "Схоже, ви не вчитель!"

#, fuzzy
msgid "number"
msgstr "номер"

msgid "number_achievements"
msgstr "Кількість досягнень"

#, fuzzy
msgid "number_lines"
msgstr "Number of lines"

#, fuzzy
msgid "number_programs"
msgstr "Кількість виконаних програм"

#, fuzzy
msgid "ok"
msgstr "OK"

#, fuzzy
msgid "only_you_can_see"
msgstr "Only you can see this program."

#, fuzzy
msgid "open"
msgstr "Open"

#, fuzzy
msgid "opening_date"
msgstr "Opening date"

#, fuzzy
msgid "opening_dates"
msgstr "Opening dates"

#, fuzzy
msgid "option"
msgstr "Option"

msgid "or"
msgstr "або"

#, fuzzy
msgid "other"
msgstr "Other"

#, fuzzy
msgid "other_block"
msgstr "Another block language"

#, fuzzy
msgid "other_settings"
msgstr "Other settings"

#, fuzzy
msgid "other_source"
msgstr "Other"

#, fuzzy
msgid "other_text"
msgstr "Another text language"

#, fuzzy
msgid "overwrite_warning"
msgstr "You already have a program with this name, saving this program will replace the old one. Are you sure?"

#, fuzzy
msgid "owner"
msgstr "Owner"

msgid "page"
msgstr "сторінка"

msgid "page_not_found"
msgstr "Ми не змогли знайти цю сторінку!"

#, fuzzy
msgid "pair_with_teacher"
msgstr "I would like to be paired with another teacher for help"

#, fuzzy
msgid "parsons_title"
msgstr "Puzzle"

msgid "password"
msgstr "Пароль"

#, fuzzy
msgid "password_change_not_allowed"
msgstr "You're not allowed to change the password of this user."

msgid "password_change_prompt"
msgstr "Ви впевнені, що хочете змінити цей пароль?"

#, fuzzy
msgid "password_change_success"
msgstr "Password of your student is successfully changed."

#, fuzzy
msgid "password_invalid"
msgstr "Your password is invalid."

#, fuzzy
msgid "password_repeat"
msgstr "Repeat password"

#, fuzzy
msgid "password_resetted"
msgstr "Your password has been successfully reset. You are being redirected to the login page."

#, fuzzy
msgid "password_six"
msgstr "Your password must contain at least six characters."

#, fuzzy
msgid "password_updated"
msgstr "Password updated."

#, fuzzy
msgid "passwords_six"
msgstr "All passwords need to be six characters or longer."

#, fuzzy
msgid "pending_invites"
msgstr "Pending invites"

#, fuzzy
msgid "people_with_a_link"
msgstr "Other people with a link can see this program. It also can be found on the \"Explore\" page."

#, fuzzy
msgid "percentage"
msgstr "percentage"

#, fuzzy
msgid "percentage_achieved"
msgstr "Achieved by {percentage}% of the users"

msgid "period"
msgstr "період"

#, fuzzy
msgid "personal_text"
msgstr "Personal text"

#, fuzzy
msgid "personal_text_invalid"
msgstr "Ваш особистий текст є недійсним."

#, fuzzy
msgid "postfix_classname"
msgstr "Postfix classname"

#, fuzzy
msgid "preferred_keyword_language"
msgstr "Preferred keyword language"

#, fuzzy
msgid "preferred_language"
msgstr "Preferred language"

msgid "preview"
msgstr "Переглянути"

#, fuzzy
msgid "previewing_adventure"
msgstr "Previewing adventure"

#, fuzzy
msgid "previewing_class"
msgstr "You are previewing class <em>{class_name}</em> as a teacher."

#, fuzzy
msgid "previous_campaigns"
msgstr "View previous campaigns"

msgid "print_logo"
msgstr "друкуй"

msgid "privacy_terms"
msgstr "Політика конфіденційності"

#, fuzzy
msgid "private"
msgstr "Private"

#, fuzzy
msgid "profile_logo_alt"
msgstr "Profile icon."

#, fuzzy
msgid "profile_picture"
msgstr "Profile picture"

#, fuzzy
msgid "profile_updated"
msgstr "Profile updated."

#, fuzzy
msgid "profile_updated_reload"
msgstr "Profile updated, page will be re-loaded."

msgid "program_contains_error"
msgstr "Ця програма містить помилку, ви дійсно хочете нею поділитися?"

#, fuzzy
msgid "program_header"
msgstr "My programs"

#, fuzzy
msgid "program_too_large_exception"
msgstr "Programs too large"

#, fuzzy
msgid "programming_experience"
msgstr "Do you have programming experience?"

#, fuzzy
msgid "programming_invalid"
msgstr "Please select a valid programming language."

#, fuzzy
msgid "programs"
msgstr "Програми"

msgid "programs_created"
msgstr "Створені програми"

msgid "programs_saved"
msgstr "Збережені програми"

#, fuzzy
msgid "programs_submitted"
msgstr "Надіслані програми"

msgid "prompt_join_class"
msgstr "Бажаєте приєднатися до цього класу?"

#, fuzzy
msgid "public"
msgstr "Public"

msgid "public_adventures"
msgstr "Browse public adventures"

#, fuzzy
msgid "public_invalid"
msgstr "This agreement selection is invalid"

#, fuzzy
msgid "public_profile"
msgstr "Public profile"

#, fuzzy
msgid "public_profile_info"
msgstr "By selecting this box I make my profile visible for everyone. Be careful not to share personal information like your name or home address, because everyone will be able to see it!"

msgid "public_profile_updated"
msgstr "Публічний профіль оновлено, сторінка буде перезавантажена."

#, fuzzy
msgid "pygame_waiting_for_input"
msgstr "Waiting for a button press..."

msgid "question mark"
msgstr "знак питання"

#, fuzzy
msgid "quiz_logo_alt"
msgstr "Quiz logo"

#, fuzzy
msgid "quiz_score"
msgstr "Quiz score"

#, fuzzy
msgid "quiz_tab"
msgstr "Quiz"

msgid "quiz_threshold_not_reached"
msgstr "Поріг проходження тестування не досягнуто, щоб розблокувати цей рівень"

#, fuzzy
msgid "read_code_label"
msgstr "Read aloud"

#, fuzzy
msgid "recent"
msgstr "My recent programs"

msgid "recover_password"
msgstr "Запит на скидання пароля"

#, fuzzy
msgid "regress_button"
msgstr "Go back to level {level}"

msgid "remove"
msgstr "Видалити"

#, fuzzy
msgid "remove_customization"
msgstr "Remove customization"

#, fuzzy
msgid "remove_customizations_prompt"
msgstr "Are you sure you want to remove this class's customizations?"

msgid "remove_student_prompt"
msgstr "Ви впевнені, що хочете видалити учня з класу?"

#, fuzzy
msgid "remove_user_prompt"
msgstr "Confirm removing this user from the class."

#, fuzzy
msgid "repair_program_logo_alt"
msgstr "Repair program icon"

#, fuzzy
msgid "repeat_dep"
msgstr "Starting in level 8, {repeat} needs to be used with indentation. You can see examples on the {repeat} tab in level 8."

#, fuzzy
msgid "repeat_match_password"
msgstr "The repeated password does not match."

#, fuzzy
msgid "repeat_new_password"
msgstr "Repeat new password"

#, fuzzy
msgid "report_failure"
msgstr "This program does not exist or is not public"

#, fuzzy
msgid "report_program"
msgstr "Are you sure you want to report this program?"

#, fuzzy
msgid "report_success"
msgstr "This program has been reported"

#, fuzzy
msgid "request_teacher"
msgstr "Would you like to apply for a teacher's account?"

#, fuzzy
msgid "request_teacher_account"
msgstr "Request teacher account"

#, fuzzy
msgid "required_field"
msgstr "Fields marked with an * are required"

#, fuzzy
msgid "reset_adventure_prompt"
msgstr "Are you sure you want to reset all selected adventures?"

#, fuzzy
msgid "reset_adventures"
msgstr "Reset selected adventures"

#, fuzzy
msgid "reset_button"
msgstr "Reset"

#, fuzzy
msgid "reset_password"
msgstr "Reset password"

msgid "reset_view"
msgstr "Перезавантажити"

#, fuzzy
msgid "retrieve_adventure_error"
msgstr "You're not allowed to view this adventure!"

#, fuzzy
msgid "retrieve_class_error"
msgstr "Only teachers can retrieve classes"

#, fuzzy
msgid "retrieve_tag_error"
msgstr "Error retrieving tags"

#, fuzzy
msgid "role"
msgstr "Role"

#, fuzzy
msgid "run_code_button"
msgstr "Run code"

#, fuzzy
msgid "runs_over_time"
msgstr "Runs over time"

msgid "save"
msgstr "Зберегти"

#, fuzzy
msgid "save_parse_warning"
msgstr "This program contains an error, are you sure you want to save it?"

#, fuzzy
msgid "save_prompt"
msgstr "You need to have an account to save your program. Would you like to login now?"

#, fuzzy
msgid "save_success_detail"
msgstr "Program saved successfully."

#, fuzzy
msgid "score"
msgstr "Score"

#, fuzzy
msgid "search"
msgstr "Search..."

#, fuzzy
msgid "search_button"
msgstr "Search"

#, fuzzy
msgid "second_teacher"
msgstr "Second teacher"

#, fuzzy
msgid "second_teacher_copy_prompt"
msgstr "Are you sure you want to copy this teacher?"

#, fuzzy
msgid "second_teacher_prompt"
msgstr "Enter a teacher username to invite them."

#, fuzzy
msgid "second_teacher_warning"
msgstr "All teachers in this class can customize it."

#, fuzzy
msgid "see_certificate"
msgstr "Див. сертифікат {username}!"

#, fuzzy
msgid "select"
msgstr "Select"

#, fuzzy
msgid "select_adventures"
msgstr "Select adventures"

#, fuzzy
msgid "select_all"
msgstr "Select all"

#, fuzzy
msgid "select_lang"
msgstr "Select language"

msgid "select_levels"
msgstr "Select levels"

#, fuzzy
msgid "select_tag"
msgstr "Select tag"

#, fuzzy
msgid "selected"
msgstr "Selected"

#, fuzzy
msgid "self_removal_prompt"
msgstr "Are you sure you want to leave this class?"

#, fuzzy
msgid "send_password_recovery"
msgstr "Send me a password recovery link"

#, fuzzy
msgid "sent_by"
msgstr "This invitation is sent by"

#, fuzzy
msgid "sent_password_recovery"
msgstr "You should soon receive an email with instructions on how to reset your password."

#, fuzzy
msgid "settings"
msgstr "My personal settings"

#, fuzzy
msgid "share_by_giving_link"
msgstr "Show your program to other people by giving them the link below:"

#, fuzzy
msgid "share_your_program"
msgstr "Share your program"

#, fuzzy
msgid "signup_student_or_teacher"
msgstr "Are you a student or a teacher?"

#, fuzzy
msgid "single quotes"
msgstr "a single quote"

msgid "slash"
msgstr "коса риска"

#, fuzzy
msgid "slides"
msgstr "Slides"

#, fuzzy
msgid "slides_info"
msgstr "For each level of Hedy, we have created slides to help you teach. The slides contain explanations of each level, and Hedy examples that you can run inside the slides. Just click the link and get started! the Introduction slides are a general explanation of Hedy before level 1 The slides were created using <a href=\"https://slides.com\">slides.com</a>. If you want to adapt them yourself, you can download them, and then upload the resulting zip file to <a href=\"https://slides.com\">slides.com</a>. You can find more information about the slides in the <a href=\"https://hedy.org/for-teachers/manual/features\">teacher's manual</a>."

#, fuzzy
msgid "social_media"
msgstr "Social media"

#, fuzzy
msgid "something_went_wrong_keyword_parsing"
msgstr "There is a mistake in your adventure, are all keywords correctly surrounded with { }?"

msgid "space"
msgstr "пробіл"

msgid "star"
msgstr "зірка"

#, fuzzy
msgid "start_hedy_tutorial"
msgstr "Start hedy tutorial"

#, fuzzy
msgid "start_learning"
msgstr "Start learning"

#, fuzzy
msgid "start_programming"
msgstr "Start programming"

#, fuzzy
msgid "start_programming_logo_alt"
msgstr "Start programming icon"

#, fuzzy
msgid "start_quiz"
msgstr "Start quiz"

#, fuzzy
msgid "start_teacher_tutorial"
msgstr "Start teacher tutorial"

#, fuzzy
msgid "start_teaching"
msgstr "Start teaching"

#, fuzzy
msgid "step_title"
msgstr "Assignment"

#, fuzzy
msgid "stop_code_button"
msgstr "Stop program"

msgid "string"
msgstr "текст"

#, fuzzy
msgid "student"
msgstr "Student"

#, fuzzy
msgid "student_already_in_class"
msgstr "This student is already in your class."

#, fuzzy
msgid "student_already_invite"
msgstr "This student already has a pending invitation."

#, fuzzy
msgid "student_details"
msgstr "Student details"

#, fuzzy
msgid "student_list"
msgstr "Student list"

#, fuzzy
msgid "student_not_allowed_in_class"
msgstr "Student not allowed in class"

#, fuzzy
msgid "student_not_existing"
msgstr "This username doesn't exist."

#, fuzzy
msgid "student_signup_header"
msgstr "Student"

#, fuzzy
msgid "students"
msgstr "students"

#, fuzzy
msgid "submission_time"
msgstr "Handed in at"

#, fuzzy
msgid "submit_answer"
msgstr "Answer question"

#, fuzzy
msgid "submit_program"
msgstr "Submit"

#, fuzzy
msgid "submit_warning"
msgstr "Are you sure you want to submit this program?"

#, fuzzy
msgid "submitted"
msgstr "Submitted"

#, fuzzy
msgid "submitted_header"
msgstr "This is a submitted program and can't be altered."

#, fuzzy
msgid "subscribe"
msgstr "Subscribe"

#, fuzzy
msgid "subscribe_newsletter"
msgstr "Subscribe to the newsletter"

#, fuzzy
msgid "suggestion_color"
msgstr "Try using another color"

#, fuzzy
msgid "suggestion_note"
msgstr "Use a note between C0 and B9 or a number between 1 and 70"

#, fuzzy
msgid "suggestion_number"
msgstr "Try changing the value to a number"

#, fuzzy
msgid "surname"
msgstr "First Name"

#, fuzzy
msgid "survey"
msgstr "Survey"

#, fuzzy
msgid "survey_completed"
msgstr "Survey completed"

#, fuzzy
msgid "survey_skip"
msgstr "Don't show this again"

#, fuzzy
msgid "survey_submit"
msgstr "Submit"

#, fuzzy
msgid "tag_in_adventure"
msgstr "Tag in adventure"

#, fuzzy
msgid "tag_input_placeholder"
msgstr "Enter a new tag"

#, fuzzy
msgid "tags"
msgstr "Tags"

msgid "teacher"
msgstr "Вчитель"

#, fuzzy
msgid "teacher_account_request"
msgstr "You have a pending teacher account request"

#, fuzzy
msgid "teacher_account_success"
msgstr "You successfully requested a teacher account."

#, fuzzy
msgid "teacher_invalid"
msgstr "Your teacher value is invalid."

#, fuzzy
msgid "teacher_invitation_require_login"
msgstr "To set up your profile as a teacher, we will need you to log in. If you don't have an account, please create one."

msgid "teacher_manual"
msgstr "Посібник учителя"

#, fuzzy
msgid "teacher_signup_header"
msgstr "Teacher"

#, fuzzy
msgid "teacher_tutorial_logo_alt"
msgstr "Teacher tutorial icon"

#, fuzzy
msgid "teacher_welcome"
msgstr "Welcome to Hedy! Your are now the proud owner of a teachers account which allows you to create classes and invite students."

#, fuzzy
msgid "teachers"
msgstr "Teachers"

msgid "template_code"
msgstr ""
"Ось пояснення моєї пригоди!\n"
"\n"
"Таким чином я можу показати команду: <code>{print}</code>\n"
"\n"
"Але іноді мені хочеться показати шматок коду, наприклад, такий:\n"
"<pre>\n"
"{ask} Як тебе звати?\n"
"{echo} Отже, твоє ім'я \n"
"</pre>"

#, fuzzy
msgid "this_turns_in_assignment"
msgstr "This turns in your assignment to your teacher."

#, fuzzy
msgid "title"
msgstr "Title"

msgid "title_achievements"
msgstr "Hedy - Мої досягнення"

#, fuzzy
msgid "title_admin"
msgstr "Hedy - Administrator page"

#, fuzzy
msgid "title_class grid_overview"
msgstr "Hedy - Grid overview"

#, fuzzy
msgid "title_class live_statistics"
msgstr "Hedy - Live Statistics"

#, fuzzy
msgid "title_class-overview"
msgstr "Hedy - Class overview"

#, fuzzy
msgid "title_customize-adventure"
msgstr "Hedy - Customize adventure"

#, fuzzy
msgid "title_customize-class"
msgstr "Hedy - Customize class"

msgid "title_explore"
msgstr "Hedy - Ознайомитися"

msgid "title_for-teacher"
msgstr "Hedy - Для вчителів"

#, fuzzy
msgid "title_join-class"
msgstr "Hedy - Join class"

msgid "title_landing-page"
msgstr "Ласкаво просимо до Hedy!"

msgid "title_learn-more"
msgstr "Hedy - Дізнатись більше"

msgid "title_login"
msgstr "Hedy - Вхід"

msgid "title_my-profile"
msgstr "Hedy - Мій аккаунт"

msgid "title_privacy"
msgstr "Hedy - Умови конфіденційності"

msgid "title_programs"
msgstr "Hedy - Мої програми"

#, fuzzy
msgid "title_public-adventures"
msgstr "Hedy - Public adventures"

msgid "title_recover"
msgstr "Hedy - Відновити акаунт"

msgid "title_reset"
msgstr "Hedy - Змінити пароль"

msgid "title_signup"
msgstr "Hedy - Створити акаунт"

msgid "title_start"
msgstr "Hedy - Мова поступового програмування"

#, fuzzy
msgid "title_view-adventure"
msgstr "Hedy - View adventure"

#, fuzzy
msgid "token_invalid"
msgstr "Your token is invalid."

#, fuzzy
msgid "tooltip_level_locked"
msgstr "Your teacher disabled this level"

msgid "translate_error"
msgstr "Щось пішло не так під час виконання перекладу коду. Спробуйте запустити код на виконання, щоб перевірити, чи немає в ньому помилки. Код з помилками не може бути перекладений."

msgid "translating_hedy"
msgstr "Перекласти Hedy"

#, fuzzy
msgid "translator"
msgstr "Translator"

#, fuzzy
msgid "tutorial"
msgstr "Tutorial"

msgid "tutorial_code_snippet"
msgstr ""
"{print} Привіт, світ!\n"
"{print} Я вивчаю Hedy за допомогою туторіалу!"

msgid "tutorial_message_not_found"
msgstr "Ми не змогли знайти вказаний крок туторіалу..."

msgid "tutorial_title_not_found"
msgstr "Етап туторіалу не знайдено"

msgid "unauthorized"
msgstr "У вас немає прав доступу до цієї сторінки"

#, fuzzy
msgid "unique_usernames"
msgstr "All usernames need to be unique."

#, fuzzy
msgid "unlock_thresholds"
msgstr "Unlock level thresholds"

#, fuzzy
msgid "unsaved_class_changes"
msgstr "There are unsaved changes, are you sure you want to leave this page?"

#, fuzzy
msgid "update_adventure_prompt"
msgstr "Are you sure you want to update this adventure?"

#, fuzzy
msgid "update_profile"
msgstr "Update profile"

#, fuzzy
msgid "update_public"
msgstr "Update public profile"

#, fuzzy
msgid "updating_indicator"
msgstr "Updating"

#, fuzzy
msgid "use_of_blanks_exception"
msgstr "Use of blanks in programs"

#, fuzzy
msgid "use_of_nested_functions_exception"
msgstr "Use of nested functions"

msgid "used_in"
msgstr ""

#, fuzzy
msgid "user"
msgstr "user"

msgid "user_inexistent"
msgstr "Цього користувача не існує"

msgid "user_not_private"
msgstr "Цей користувач або не існує, або не має публічного профілю"

msgid "username"
msgstr "Ім'я користувача"

#, fuzzy
msgid "username_empty"
msgstr "You didn't enter an username!"

#, fuzzy
msgid "username_invalid"
msgstr "Your username is invalid."

#, fuzzy
msgid "username_special"
msgstr "Username cannot contain `:` or `@`."

#, fuzzy
msgid "username_three"
msgstr "Username must contain at least three characters."

#, fuzzy
msgid "usernames_exist"
msgstr "One or more usernames is already in use."

#, fuzzy
msgid "value"
msgstr "Value"

#, fuzzy
msgid "variables"
msgstr "Variables"

#, fuzzy
msgid "view_program"
msgstr "View program"

#, fuzzy
msgid "welcome"
msgstr "Welcome"

#, fuzzy
msgid "welcome_back"
msgstr "Welcome back"

#, fuzzy
msgid "what_is_your_role"
msgstr "What is your role?"

#, fuzzy
msgid "what_should_my_code_do"
msgstr "What should my code do?"

#, fuzzy
msgid "whole_world"
msgstr "The world"

#, fuzzy
msgid "year_invalid"
msgstr "Please enter a year between 1900 and {current_year}."

msgid "yes"
msgstr "Так"

#, fuzzy
msgid "your_account"
msgstr "Your profile"

#, fuzzy
msgid "your_class"
msgstr "Your class"

#, fuzzy
msgid "your_last_program"
msgstr "Your last saved program"

#, fuzzy
msgid "your_personal_text"
msgstr "Your personal text..."

#, fuzzy
msgid "your_program"
msgstr "Your program"

#~ msgid "only_teacher_create_class"
#~ msgstr "Only teachers are allowed to create classes!"

#~ msgid "keyword_support"
#~ msgstr "Translated keywords"

#~ msgid "non_keyword_support"
#~ msgstr "Translated content"

#~ msgid "try_button"
#~ msgstr "Try"

#~ msgid "select_own_adventures"
#~ msgstr "Select own adventures"

#~ msgid "edit"
#~ msgstr "Edit"

#~ msgid "view"
#~ msgstr "View"

#~ msgid "class"
#~ msgstr "Клас"

#~ msgid "save_code_button"
#~ msgstr "Save code"

#~ msgid "share_code_button"
#~ msgstr "Save & share code"

#~ msgid "classes_invalid"
#~ msgstr "Список вибраних класів є недійсним"

#~ msgid "directly_add_adventure_to_classes"
#~ msgstr "Хочете додати цю пригоду безпосередньо до одного зі своїх уроків?"

#~ msgid "hand_in_assignment"
#~ msgstr "Hand in assignment"

#~ msgid "select_a_level"
#~ msgstr "Select a level"

#~ msgid "answer_invalid"
#~ msgstr "Ваш пароль невірний."

#~ msgid "available_adventures_level"
#~ msgstr "Доступний рівень пригод"

#~ msgid "customize_class_exp_1"
#~ msgstr "Привіт! На цій сторінці ви можете налаштувати свій клас. Вибираючи рівні та пригоди, ви можете вибрати, що побачить ваш учень. Ви також можете додавати власні пригоди до рівнів. За замовчуванням будуть обрані всі рівні та пригоди. <b>Зауважте:</b> Не кожна пригода доступна для кожного рівня! Налаштування налаштувань відбувається наступним чином:"

#~ msgid "customize_class_exp_2"
#~ msgstr "Пізніше ви завжди зможете змінити ці налаштування. Наприклад, ви можете зробити певні пригоди або рівні доступними під час викладання в класі. Таким чином вам буде легко визначити, над якими рівнями та пригодами працюватимуть ваші учні. Якщо ви хочете зробити все доступним для вашого класу, найпростіше видалити всі налаштування."

#~ msgid "customize_class_step_1"
#~ msgstr "Виберіть рівні для вашого класу, натискаючи \"кнопки рівнів\""

#~ msgid "customize_class_step_2"
#~ msgstr "Ви можете вибрати рівень, який ви хочете редагувати, у випадаючому меню \"Виберіть рівень\""

#~ msgid "customize_class_step_3"
#~ msgstr "Впорядкуйте пригоди так, як ви хочете, щоб вони були показані на рівні. У випадаючому меню \"Доступні пригоди\" є пригоди, які не були включені до цього рівня."

#~ msgid "customize_class_step_4"
#~ msgstr "У випадаючому меню \"Доступні пригоди\" також є ваші власні пригоди. Додавши їх, ви можете переміщати їх поруч з іншими пригодами."

#~ msgid "customize_class_step_5"
#~ msgstr "Ви можете видалити пригоду, натиснувши кнопку x, і вона з'явиться у випадаючому меню \"Доступні пригоди\""

#~ msgid "customize_class_step_6"
#~ msgstr "Вибір дати відкриття для кожного рівня (ви також можете залишити поле порожнім)"

#~ msgid "customize_class_step_7"
#~ msgstr "Вибір інших налаштувань"

#~ msgid "customize_class_step_8"
#~ msgstr "Виберіть \"Зберегти\" -> Готово!"

#~ msgid "example_code_header"
#~ msgstr "Example Hedy Code"

#~ msgid "feedback_failure"
#~ msgstr "Wrong!"

#~ msgid "feedback_success"
#~ msgstr "Good!"

#~ msgid "go_to_first_question"
#~ msgstr "Go to question 1"

#~ msgid "question"
#~ msgstr "Question"

#~ msgid "question_doesnt_exist"
#~ msgstr "This question does not exist"

#~ msgid "question_invalid"
#~ msgstr "Your token is invalid."

#~ msgid "too_many_attempts"
#~ msgstr "Too many attempts"

#~ msgid "class_logs"
#~ msgstr "Логи"

#~ msgid "class_stats"
#~ msgstr "Статистика класу"

#~ msgid "visit_own_public_profile"
#~ msgstr "Visit your own profile"

#~ msgid "title_class logs"
#~ msgstr "Programs"

#~ msgid "title_class statistics"
#~ msgstr "My statistics"

#~ msgid "disabled_button_locked"
#~ msgstr "Ваш викладач ще не відкрив цей рівень"

#~ msgid "duplicate_tag"
#~ msgstr "You already have a tag with this name."

#~ msgid "tag_deleted"
#~ msgstr "This tag was successfully deleted."

#~ msgid "no_tags"
#~ msgstr "No tags yet."

#~ msgid "apply_filters"
#~ msgstr "Apply filters"

#~ msgid "write_first_program"
#~ msgstr "Write your first program!"

#~ msgid "adventure_exp_1"
#~ msgstr "Введіть бажану пригоду з правого боку. Після створення пригоди ви можете включити її до одного з ваших класів у розділі \"налаштування\". Якщо ви хочете включити до пригоди команду, будь ласка, використовуйте якорі коду ось так:"

#~ msgid "adventure_exp_2"
#~ msgstr "Якщо ви хочете показати реальні фрагменти коду, наприклад, щоб дати учневі шаблон або приклад коду. Будь ласка, використовуйте такі попередні ключі:"

#~ msgid "adventures"
#~ msgstr "Available Adventures"

#~ msgid "hello_world"
#~ msgstr "Привіт, світ!"

#~ msgid "share_confirm"
#~ msgstr "Are you sure you want to make the program public?"

#~ msgid "share_success_detail"
#~ msgstr "Program shared successfully."

#~ msgid "unshare_confirm"
#~ msgstr "Are you sure you want to make the program private?"

#~ msgid "unshare_success_detail"
#~ msgstr "Program unshared successfully."

#~ msgid "hide_parsons"
#~ msgstr "Hide puzzle"

#~ msgid "hide_quiz"
#~ msgstr "Hide quiz"

<<<<<<< HEAD
#~ msgid "classes"
#~ msgstr ""
=======
#~ msgid "back_to_class"
#~ msgstr "Поверніться до класу"
>>>>>>> 73f1f172
<|MERGE_RESOLUTION|>--- conflicted
+++ resolved
@@ -272,18 +272,9 @@
 msgid "ask_needs_var"
 msgstr "Починаючи з рівня 2, {ask} потрібно використовувати із перемінною. Приклад: name {is} {ask} Як тебе звати?"
 
-<<<<<<< HEAD
 msgid "available_in"
 msgstr ""
 
-msgid "back_to_class"
-msgstr "Поверніться до класу"
-
-msgid "back_to_teachers_page"
-msgstr "Повернутися до сторінки викладачів"
-
-=======
->>>>>>> 73f1f172
 msgid "become_a_sponsor"
 msgstr "Стати спонсором"
 
@@ -2427,10 +2418,8 @@
 #~ msgid "hide_quiz"
 #~ msgstr "Hide quiz"
 
-<<<<<<< HEAD
+#~ msgid "back_to_class"
+#~ msgstr "Поверніться до класу"
+
 #~ msgid "classes"
 #~ msgstr ""
-=======
-#~ msgid "back_to_class"
-#~ msgstr "Поверніться до класу"
->>>>>>> 73f1f172
