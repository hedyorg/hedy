# Ukrainian translations for PROJECT.
# Copyright (C) 2023 ORGANIZATION
# This file is distributed under the same license as the PROJECT project.
# FIRST AUTHOR <EMAIL@ADDRESS>, 2023.
#
msgid ""
msgstr ""
"Project-Id-Version: PROJECT VERSION\n"
"Report-Msgid-Bugs-To: EMAIL@ADDRESS\n"
"POT-Creation-Date: 2000-01-01 00:00+0000\n"
"PO-Revision-Date: 2025-03-31 03:55+0000\n"
"Last-Translator: Максим Горпиніч <maksimgorpinic2005a@gmail.com>\n"
"Language-Team: uk <LL@li.org>\n"
"Language: uk\n"
"MIME-Version: 1.0\n"
"Content-Type: text/plain; charset=utf-8\n"
"Content-Transfer-Encoding: 8bit\n"
"Plural-Forms: nplurals=3; plural=(n%10==1 && n%100!=11 ? 0 : n%10>=2 && n%10<=4 && (n%100<10 || n%100>=20) ? 1 : 2);\n"
"X-Generator: Weblate 5.11-dev\n"
"Generated-By: Babel 2.14.0\n"

msgid "Access Before Assign"
msgstr "Ми виявили, що змінна `{name}` використовується в рядку {access_line_number} до встановлення. Чи можете ви встановити змінну перед її використанням?"

msgid "Cyclic Var Definition"
msgstr "Ми виявили, що змінна `{variable}` використовується в правій частині команди `{is}` перед встановленням. Чи можете ви встановити змінну перед її використанням?"

msgid "Else Without If Error"
msgstr "Ми виявили, що перед {if} у рядку {line_number} використовується «{else}». Чи можете ви спробувати написати `{if}` перед `{else}`?"

msgid "Function Undefined"
msgstr "Ми виявили, що функція {name} використовується без визначення. Чи можете ви визначити функцію перед її використанням?"

msgid "Has Blanks"
msgstr "Ми виявили, що код виглядає неповним. Чи можете ви заповнити пропуски кодом?"

msgid "Incomplete"
msgstr "Ми виявили, що частина коду, схоже, відсутня в `{incomplete_command}` у рядку {line_number}. Чи можете ви спробувати додати те, чого не вистачає?"

msgid "Incomplete Repeat"
msgstr "Ми виявили, що в `{repeat}` у рядку {line_number} відсутня команда `{command}`. Ви можете спробувати його додати?"

msgid "Invalid"
msgstr "Ми виявили, що `{invalid_command}` не є командою рівня Hedy {level}. Чи можете ви спробувати використати `{guessed_command}`?"

msgid "Invalid Argument"
msgstr "Ми виявили, що `{command}` не можна використовувати з `{invalid_argument}`. Чи можете ви спробувати змінити `{invalid_argument}` на {allowed_types}?"

msgid "Invalid Argument Type"
msgstr "Ми виявили, що `{command}` не працює з `{invalid_argument}`, оскільки це {invalid_type}. Чи можете ви спробувати змінити `{invalid_argument}` на {allowed_types}?"

msgid "Invalid At Command"
msgstr "Ми виявили, що `{command}` не можна використовувати з рівня 16 і далі. Чи можете ви спробувати використати квадратні дужки `[]` для списків?"

msgid "Invalid Space"
msgstr "Ми виявили, що рядок {line_number} починається з пробілу. Чи можете ви спробувати видалити пробіл?"

msgid "Invalid Type Combination"
msgstr "Ми виявили, що `{invalid_argument}` і `{invalid_argument_2}` не можна використовувати з `{command}`, оскільки один — {invalid_type}, а інший — {invalid_type_2}. Чи можете ви спробувати змінити `{invalid_argument}` на {invalid_type_2} або `{invalid_argument_2}` на {invalid_type}?"

msgid "Lonely Echo"
msgstr "Ми виявили, що `{echo}` використовується перед використанням `{ask}` або без нього. Чи можете ви спробувати написати `{ask}` перед `{echo}`?"

msgid "Lonely Text"
msgstr "Ми виявили, що в коді, здається, відсутня команда з текстом, який використовувався в рядку {line_number}. Чи можете ви спробувати написати потрібну команду з текстом"

msgid "Missing Additional Command"
msgstr "Ми виявили, що в команді `{command}` у рядку {line_number} чогось не вистачає. Чи можете ви спробувати використати `{missing_command}` у своєму коді?"

msgid "Missing Colon Error"
msgstr "Ми виявили, що  {command}  потребує  :  у кінці рядка {line_number}. Починаючи з рівня 17, чи можете ви почати додавати  :  в кінці рядка з командами?"

msgid "Missing Command"
msgstr "Ми виявили, що в коді, схоже, відсутня команда в рядку {line_number}. Чи можете ви спробувати переглянути розділ вправ, щоб знайти, яку команду використовувати?"

msgid "Missing Inner Command"
msgstr "Ми виявили, що в коді, схоже, відсутня команда для оператора  {command}  у рядку {line_number}. Чи можете ви спробувати переглянути розділ вправ, щоб знайти, яку команду використовувати?"

msgid "Missing Square Brackets"
msgstr "Ми виявили, що у списку, який ви створили в рядку {line_number}, відсутні квадратні дужки `[]`. Чи можете ви спробувати додати квадратні дужки навколо `[]` списку?"

msgid "Missing Variable"
msgstr "Ми виявили, що в `{command}` відсутня змінна на початку рядка. Чи можете ви спробувати записати змінну перед `{command}?`"

msgid "Misspelled At Command"
msgstr "Ми виявили, що `{invalid_argument}` містить орфографічну помилку в рядку {line_number}. Чи можете ви замість цього спробувати написати `{command}`."

msgid "No Indentation"
msgstr "Ми виявили, що в рядку {line_number} замало {leading_spaces} пробілів. Чи можете ви спробувати збільшити відступ на {indent_size} для кожного нового блоку."

msgid "Non Decimal Variable"
msgstr "Ми виявили, що в рядку {line_number} ви використали номер, який Hedy не підтримує! Чи можете ви спробувати десяткове число, наприклад 2?"

msgid "Parse"
msgstr "Ми виявили, що `{character_found}` використовується в рядку {location[0]}, що заборонено. Чи можете ви спробувати знайти відсутній або зайвий символ у своєму коді?"

msgid "Pressit Missing Else"
msgstr "Ми виявили, що в коді відсутній `{else}` для обробки інших натискань клавіш. Чи можете ви спробувати додати `{else}` до свого коду?"

msgid "Runtime Index Error"
msgstr "Ми виявили, що список {name} порожній або його індекс відсутній. Чи можете ви переконатися, що список не порожній, або спробувати ввести число всередині «[]» для відсутнього індексу?"

msgid "Runtime Value Error"
msgstr "Ми виявили, що `{command}` отримала заборонене значення `{value}`. {tip}."

msgid "Runtime Values Error"
msgstr "Ми виявили, що `{command}` отримала заборонені значення `{value}` і `{value}`. {tip}."

msgid "Save Microbit code "
msgstr "Збережіть код Microbit"

msgid "Too Big"
msgstr "Ми виявили, що програма містить {lines_of_code} рядків, але ми можемо обробити лише {max_lines} рядків. Чи можете ви спробувати скоротити свою програму?"

msgid "Too Few Indents"
msgstr "Ми виявили, що в рядку {line_number} замало ({leading_spaces}) пробілів. Чи можете ви спробувати додати додатковий простір?"

msgid "Too Many Indents"
msgstr "Ми виявили, що в рядку {line_number} забагато ({leading_spaces}) пробілів. Чи можете ви спробувати прибрати зайве місце?"

msgid "Unexpected Indentation"
msgstr "Ми виявили, що в рядку {line_number} забагато ({leading_spaces}) пробілів. Чи можете ви спробувати додати ще {indent_size} пробілів на новий блок?"

msgid "Unquoted Assignment"
msgstr "Ми виявили, що текст праворуч від `{is}` не написаний у лапках. Цей рівень вимагає, щоб ви почали писати текст між лапками. Спробуйте зробити це для тексту {text}"

msgid "Unquoted Equality Check"
msgstr "Ми виявили, що код намагається перевірити, чи дорівнює змінна кільком словам. Чи можете ви спробувати взяти в лапки слова, які ви хочете перевірити?"

msgid "Unquoted Text"
msgstr "Ми виявили, що в тексті для `{ask}` або `{print}`, схоже, відсутні лапки. Чи можете ви спробувати додати цитати для {unquotedtext}?"

msgid "Unsupported Float"
msgstr "Ми виявили, що код використовує нецілі числа, які ще не підтримуються. Чи можете ви спробувати змінити `{value}` на ціле число?"

msgid "Unsupported String Value"
msgstr "Ми виявили, що текст використовує значення, які не може містити `{invalid_value}`. Чи можете ви спробувати видалити записане значення або змінити його тип?"

msgid "Unused Variable"
msgstr "Ми виявили, що змінна {variable_name} визначена в рядку {line_number}, але не використовується. Чи можете ви спробувати використати визначену змінну чи видалити її?"

msgid "Var Undefined"
msgstr "Ми виявили, що змінна `{name}` використовується до встановлення. Чи можете ви встановити змінну перед її використанням або взяти лапки для `{name}`?"

msgid "Wrong Level"
msgstr "Ми виявили, що написаний код є правильним кодом Hedy, але `{offending_keyword}` використовується на рівні {working_level}. {tip}"

msgid "Wrong Number of Arguments"
msgstr "Ми виявили, що функція {name} має неправильну кількість аргументів: {used_number}. Чи можете ви замість цього спробувати написати {defined_number}?"

msgid "about_this_adventure"
msgstr "Про цю пригоду"

msgid "account_overview"
msgstr "Огляд облікового запису"

msgid "actions"
msgstr "Дії"

msgid "add"
msgstr "додати"

msgid "add_students"
msgstr "Додати учня"

msgid "add_your_language"
msgstr "Додайте свою мову!"

msgid "admin"
msgstr "Адміністратор"

msgid "advance_button"
msgstr "Перейдіть на рівень {level}"

msgid "adventure"
msgstr "Пригода"

msgid "adventure_cloned"
msgstr "Пригоди клоновані"

msgid "adventure_code_button"
msgstr "Код пригод"

msgid "adventure_codeblock_button"
msgstr "Використовуйте цю кнопку, якщо хочете створити блок коду, який студенти зможуть запускати у вашій пригоді. Порада: поставте виділення в кінці останнього рядка блоку коду та <kbd>введіть</kbd> 3 рази, щоб ввести після блоку коду."

msgid "adventure_duplicate"
msgstr "У вас вже є пригода з такою назвою."

msgid "adventure_empty"
msgstr "Ви не ввели назву пригоди!"

#, fuzzy
msgid "adventure_exp_3"
msgstr "Переконайтеся, що ви завжди оточуєте ключові слова символом { }, тоді вони будуть розпізнані правильно. Ви можете скористатися кнопкою \"попередній перегляд\", щоб переглянути стилізовану версію вашої пригоди. Щоб переглянути завдання на окремій сторінці, виберіть \"переглянути\" на сторінці вчителя."

msgid "adventure_exp_classes"
msgstr "Ваша пригода використовується в наступних класах"

msgid "adventure_flagged"
msgstr "Пригода була успішно позначена."

msgid "adventure_id_invalid"
msgstr "Цей ідентифікатор пригоди є недійсним."

msgid "adventure_length"
msgstr "У вашій пригоді має бути щонайменше 20 символів."

msgid "adventure_name_invalid"
msgstr "Ця назва пригоди є недійсною."

msgid "adventure_terms"
msgstr "Я згоден з тим, що моя пригода може бути викладена у відкритому доступі на Hedy."

msgid "adventure_updated"
msgstr "Пригоду оновлено!"

msgid "adventures_completed"
msgstr "Здійснено пригод: {number_of_adventures}"

msgid "adventures_info"
msgstr "Кожен рівень Hedy має вбудовані вправи для учнів, які ми називаємо пригодами. Ви можете створювати власні пригоди та додавати їх до своїх класів. За допомогою власних пригод ви можете створювати пригоди, які будуть актуальними та цікавими для ваших учнів. Ви можете знайти більше інформації про створення власних пригод <a href=\"https://hedy.org/for-teachers/manual/features\">тут</a> ."

msgid "adventures_restored"
msgstr "Стандартні пригоди відновлено."

msgid "adventures_ticked"
msgstr "Пригоди відзначилися"

msgid "adventures_tried"
msgstr "Пригоди пробували"

msgid "ago"
msgstr "{timestamp} тому"

msgid "agree_invalid"
msgstr "Ви повинні погодитися з умовами конфіденційності."

msgid "agree_with"
msgstr "Я погоджуюся з умовами"

msgid "ajax_error"
msgstr "Виникла помилка, будь ласка, спробуйте ще раз."

msgid "all"
msgstr "Всі"

msgid "all_class_highscores"
msgstr "Усіх учнів видно в рейтингу успішності класу"

msgid "all_rows_missing_separator"
msgstr "Жоден із рядків не містить крапки з комою. Можливо, ви хочете дозволити нам автоматично генерувати паролі? Якщо так, натисніть перемикач паролів і створіть облікові записи знову. Якщо це не так, використовуйте крапку з комою, щоб розділити імена користувачів і паролі в таких рядках: {rows}"

msgid "already_account"
msgstr "Вже маєте обліковий запис?"

msgid "already_program_running"
msgstr "Програма вже запущена, завершіть її спочатку."

msgid "are_you_sure"
msgstr "Ви впевнені? Ви не можете відкликати цю операцію."

msgid "ask_needs_var"
msgstr "Починаючи з рівня 2, `{ask}` потрібно використовувати із перемінною. Приклад: name `{is}` `{ask}` Як тебе звати?"

msgid "available_in"
msgstr "Доступний у:"

msgid "back_to_class"
msgstr "Поверніться до класу"

msgid "become_a_sponsor"
msgstr "Стати спонсором"

msgid "birth_year"
msgstr "Рік народження"

msgid "by"
msgstr "за"

msgid "cancel"
msgstr "Скасувати"

msgid "cant_parse_exception"
msgstr "Не вдалося проаналізувати програму"

msgid "certificate"
msgstr "Свідоцтво про проходження курсу"

msgid "certified_teacher"
msgstr "Сертифікований викладач"

msgid "change_password"
msgstr "Змінити пароль"

msgid "cheatsheet_title"
msgstr "Шпаргалка"

msgid "class_already_joined"
msgstr "Ви вже є учнем класу"

msgid "class_customize_success"
msgstr "Клас успішно налаштовано."

msgid "class_graph_explanation"
msgstr "На цьому графіку ви можете побачити кількість пригод, у яких спробували ваші учні (це означає, що вони виконали значущу роботу в цій пригоді), по відношенню до кількості помилок і успішних запусків."

msgid "class_logs"
msgstr "Логи"

msgid "class_name_duplicate"
msgstr "У вас вже є клас з такою назвою."

msgid "class_name_empty"
msgstr "Ви не ввели назву класу!"

msgid "class_name_invalid"
msgstr "Це ім'я класу є неприпустимим."

msgid "class_name_prompt"
msgstr "Введіть назву нового класу"

msgid "class_performance_graph"
msgstr "Графік роботи класу"

msgid "class_survey_description"
msgstr "Ми хочемо, щоб отримати кращий огляд наших користувачів. Надаючи ці відповіді, ви допоможете покращити Hedy. Дякуємо!"

msgid "class_survey_later"
msgstr "Нагадати мені завтра"

msgid "class_survey_question1"
msgstr "Що таке віковий діапазон у класі?"

msgid "class_survey_question2"
msgstr "Яка розмовна мова у вашому класі?"

msgid "class_survey_question3"
msgstr "Який гендерний баланс у вашому класі?"

msgid "class_survey_question4"
msgstr "Що відрізняє ваших студентів від інших?"

msgid "classes_info"
msgstr "Створіть клас, щоб слідкувати за прогресом кожного студента в панельній панелі, і налаштувати пригоди, які ви бачите, і навіть додати свій власний! Ви можете створити якомога більше класів, як вам подобається, і кожен клас може мати кілька вчителів кожен з різних ролей. Ви також можете додати стільки студентів, скільки ви хочете, але розум, що кожен студент може бути тільки в одному класі. Дізнатися більше про класи в <a href=\"https://hedy.org/for-teachers/manual/preparations#for-teachers\">навчання </a>."

msgid "clone"
msgstr "Клон"

msgid "cloned_times"
msgstr "Клони"

msgid "close"
msgstr "Закрити"

msgid "comma"
msgstr "кома"

msgid "command_not_available_yet_exception"
msgstr "Команда ще не доступна"

msgid "command_unavailable_exception"
msgstr "Команда більше не правильна"

msgid "commands"
msgstr "Команди"

msgid "congrats_message"
msgstr "Вітаємо, {username}, ви успішно прошли курс Hedy!"

msgid "connect_guest_teacher"
msgstr "Я хотів би зв’язатися з запрошеним учителем, який може провести кілька уроків"

msgid "constant_variable_role"
msgstr "постійний"

msgid "containing"
msgstr "Що містить"

msgid "content_invalid"
msgstr "Ця пригода є недійсною."

msgid "continue"
msgstr "Продовжити"

msgid "contributor"
msgstr "Дописувач"

msgid "copy_accounts_to_clipboard"
msgstr "Копіювати в буфер обміну"

msgid "copy_clipboard"
msgstr "Успішно скопійовано до буфера обміну"

msgid "copy_code"
msgstr "Скопіюйте код"

msgid "copy_join_link"
msgstr "Скопіювати посилання для вступу"

msgid "copy_link_success"
msgstr "Посилання на приєднання успішно скопійовано в буфер обміну"

msgid "copy_link_to_share"
msgstr "Скопіюйте посилання, щоб поділитися"

msgid "copy_mail_link"
msgstr "Будь ласка, скопіюйте та вставте це посилання в нову вкладку:"

msgid "correct_answer"
msgstr "Правильна відповідь"

msgid "country"
msgstr "Країна"

msgid "country_invalid"
msgstr "Будь ласка, виберіть дійсну країну."

msgid "create_account"
msgstr "Створити обліковий запис"

msgid "create_accounts"
msgstr "Створити акаунт"

msgid "create_accounts_placeholder"
msgstr "Введіть облікові записи або вставте їх із електронної таблиці"

msgid "create_accounts_prompt"
msgstr "Ви створите стільки облікових записів студентів: {number_of_accounts}. Ви впевнені?"

msgid "create_adventure"
msgstr "Створіть пригоду"

msgid "create_class"
msgstr "Створіть новий клас"

msgid "create_student_account"
msgstr "Створіть обліковий запис"

msgid "create_student_account_explanation"
msgstr "Ви можете зберігати власні програми якщо маєте обліковий запис."

msgid "create_student_accounts"
msgstr "Створіть облікові записи студентів для"

msgid "create_teacher_account"
msgstr "Створіть обліковий запис викладача"

msgid "create_teacher_account_explanation"
msgstr "За допомогою облікового запису вчителя ви можете зберігати свої програми і бачити результати своїх учнів."

msgid "create_usernames_and_passwords_desc"
msgstr "Введіть по одному імені користувача та паролю на рядок, розділивши їх крапкою з комою. Або, якщо у вас є дані в електронній таблиці з двома стовпцями, скопіюйте вміст файлу та вставте сюди."

msgid "create_usernames_and_passwords_title"
msgstr "Імена користувачів і паролі"

msgid "create_usernames_desc"
msgstr "Введіть по одному імені користувача на рядок або вставте їх із електронної таблиці."

msgid "create_usernames_title"
msgstr "Імена користувачів"

msgid "creator"
msgstr "Автор"

msgid "current_password"
msgstr "Поточний пароль"

msgid "customization_deleted"
msgstr "Налаштування успішно видалено."

msgid "customize"
msgstr "Налаштувати"

msgid "customize_adventure"
msgstr "Налаштуйте пригоду"

msgid "customize_class"
msgstr "Кастомізація класу"

msgid "danger_zone"
msgstr "НЕБЕЗПЕЧНА ЗОНА"

msgid "dash"
msgstr "тире"

msgid "debug"
msgstr "Налагодження"

msgid "default_401"
msgstr "Схоже, ви не уповноважені..."

msgid "default_403"
msgstr "Схоже, ця акція заборонена..."

msgid "default_404"
msgstr "Нам не вдалося знайти цю сторінку..."

msgid "default_500"
msgstr "Щось пішло не так..."

msgid "delete"
msgstr "Видалити"

msgid "delete_adventure_prompt"
msgstr "Ви впевнені, що хочете видалити цю пригоду?"

msgid "delete_class_prompt"
msgstr "Ви впевнені, що хочете видалити клас?"

msgid "delete_confirm"
msgstr "Ви впевнені, що хочете видалити програму?"

msgid "delete_invite"
msgstr "Видалити запрошення"

msgid "delete_invite_prompt"
msgstr "Ви впевнені, що хочете видалити це запрошення на заняття?"

msgid "delete_public"
msgstr "Видалити публічний профіль"

msgid "delete_success"
msgstr "Програму успішно видалено."

msgid "delete_tag_prompt"
msgstr "Ви впевнені, що бажаєте видалити цей тег?"

msgid "destroy_account"
msgstr "Видалити профіль"

msgid "destroy_account_message"
msgstr "Видалення акаунта не можна скасувати. Це призведе до видалення вашого облікового запису та всіх пов'язаних з ним даних, таких як ваш публічний профіль, програми, пригоди та заняття. Будь ласка, переконайтеся, що ви хочете продовжити, оскільки ця дія є незворотною."

msgid "developers_mode"
msgstr "Режим програміста"

msgid "directly_available"
msgstr "Безпосередньо відкрити"

msgid "disable"
msgstr "Вимкнути"

msgid "disable_parsons"
msgstr "Відключити всі головоломки"

msgid "disable_quizes"
msgstr "Вимкнути всі тести"

msgid "disabled"
msgstr "Вимкнено"

msgid "disabled_button_quiz"
msgstr "Ваш результат тесту нижчий за прохідногу балу, спробуйте ще раз!"

msgid "discord_server"
msgstr "Сервер Discord"

msgid "distinguished_user"
msgstr "Шановний користувач"

msgid "double quotes"
msgstr "подвійні лапки"

msgid "download"
msgstr "Завантажити"

msgid "duplicate"
msgstr "Дублювання"

msgid "echo_and_ask_mismatch_exception"
msgstr "Невідповідність луни та запиту"

msgid "echo_out"
msgstr "Починати з рівня 2 `{echo}` більше не потрібно. Тепер ви можете повторити відповідь за допомогою `{ask}` і `{print}`. Приклад: `name {is} {ask} Як тебе звати? {print} привіт ім'я`"

msgid "edit_adventure"
msgstr "Редагувати пригоди"

msgid "edit_code_button"
msgstr "Редагувати код"

msgid "email"
msgstr "Електронна пошта"

msgid "email_invalid"
msgstr "Введіть дійсну адресу електронної пошти."

msgid "end_quiz"
msgstr "Кінець вікторини"

msgid "english"
msgstr "англійська"

msgid "enter"
msgstr "Enter"

msgid "enter_password"
msgstr "Введіть новий пароль для"

msgid "enter_text"
msgstr "Введіть свою відповідь тут..."

msgid "error_logo_alt"
msgstr "логотип помилки"

msgid "errors"
msgstr "Помилки"

msgid "exclamation mark"
msgstr "знак оклику"

msgid "exercise"
msgstr "вправи"

msgid "exercise_doesnt_exist"
msgstr "Цієї вправи не існує"

msgid "exists_email"
msgstr "Ця електронна адреса вже використовується."

msgid "exists_username"
msgstr "Це ім’я користувача вже використовується."

msgid "exit_preview_mode"
msgstr "Вийти з режиму попереднього перегляду"

msgid "experience_invalid"
msgstr "Виберіть дійсний досвід, виберіть (Так, Ні)."

msgid "expiration_date"
msgstr "Термін придатності"

msgid "favorite_program"
msgstr "Улюблена програма"

msgid "favourite_confirm"
msgstr "Ви впевнені, що хочете встановити цю програму як свою улюблену?"

msgid "favourite_program"
msgstr "Улюблена програма"

msgid "favourite_program_invalid"
msgstr "Обрана вами улюблена програма недійсна."

msgid "favourite_success"
msgstr "Ваша програма встановлена як улюблена."

msgid "feedback_message_error"
msgstr "Щось пішло не так, спробуйте пізніше."

msgid "female"
msgstr "Жінка"

msgid "flag_adventure_prompt"
msgstr "Хочете позначити цю пригоду, щоб ми перевірили її відповідність?"

msgid "float"
msgstr "число"

msgid "for_teachers"
msgstr "Для вчителів"

msgid "forgot_password"
msgstr "Забули пароль?"

msgid "from_another_teacher"
msgstr "Від іншої вчительки"

msgid "from_magazine_website"
msgstr "З журналу чи сайту"

msgid "from_video"
msgstr "З відео"

msgid "fun_statistics_msg"
msgstr "Ось трохи цікавої статистики!"

msgid "gender"
msgstr "Стать"

msgid "gender_invalid"
msgstr "Будь ласка, виберіть дійсну стать, виберіть (Жінка, Чоловічий, Інше)."

msgid "general_settings"
msgstr "Загальні налаштування"

msgid "get_certificate"
msgstr "Отримай сертифікат!"

msgid "give_link_to_teacher"
msgstr "Дайте наступне посилання своєму вчителю:"

msgid "go_back"
msgstr "Іди назад"

msgid "go_back_to_main"
msgstr "Повернутися на головну сторінку"

msgid "go_to_question"
msgstr "Перейти до запитання"

msgid "go_to_quiz_result"
msgstr "Перейти до результатів тесту"

msgid "go_to_your_clone"
msgstr "Йди до свого клону"

msgid "goto_profile"
msgstr "Перейти до мого профілю"

msgid "graph_title"
msgstr "Помилки в кожній пригоді, завершеній на рівні {level}"

msgid "hand_in"
msgstr "Здати"

msgid "hand_in_exercise"
msgstr "Рука в вправі"

msgid "heard_about_hedy"
msgstr "Як ви дізналися про Хеді?"

msgid "heard_about_invalid"
msgstr "Виберіть правильний спосіб, яким ви дізналися про нас."

msgid "hedy_introduction_slides"
msgstr "Слайди вступу Хеді"

msgid "hedy_logo_alt"
msgstr "Логотип Hedy"

msgid "hedy_on_github"
msgstr "Hedy на Github"

msgid "hello_logo"
msgstr "Привіт"

msgid "hide_adventures"
msgstr "Сховати пригоди"

msgid "hide_cheatsheet"
msgstr "Сховати шпаргалку"

msgid "hide_classes"
msgstr "Приховати класи"

msgid "hide_keyword_switcher"
msgstr "Приховати перемикач ключових слів"

msgid "hide_slides"
msgstr "Сховати слайди"

msgid "highest_level_reached"
msgstr "Досягнуто найвищого рівня"

msgid "highest_quiz_score"
msgstr "Найвищий бал у тестуванні"

msgid "hint"
msgstr "Підказка?"

msgid "ill_work_some_more"
msgstr "Я ще трохи попрацюю над цим"

msgid "image_invalid"
msgstr "Вибране вами зображення недійсне."

msgid "incomplete_command_exception"
msgstr "Незавершена команда"

msgid "incorrect_handling_of_quotes_exception"
msgstr "Некоректна обробка котирувань"

msgid "incorrect_use_of_types_exception"
msgstr "Некоректне використання типів"

msgid "incorrect_use_of_variable_exception"
msgstr "Некоректне використання змінної"

msgid "indentation_exception"
msgstr "Неправильний відступ"

msgid "input"
msgstr "вхідні дані з `{ask}`"

msgid "input_variable_role"
msgstr "введення"

msgid "integer"
msgstr "число"

msgid "invalid_class_link"
msgstr "Недійсне посилання для приєднання до класу."

msgid "invalid_command_exception"
msgstr "Недійсна команда"

msgid "invalid_keyword_language_comment"
msgstr "# Надана мова ключового слова недійсна, мовою ключового слова встановлено англійську"

msgid "invalid_language_comment"
msgstr "# Вказана мова недійсна, вибрано англійську мову"

msgid "invalid_level_comment"
msgstr "# Наданий рівень недійсний, встановлено рівень 1"

msgid "invalid_program_comment"
msgstr "# Надана програма недійсна, спробуйте ще раз"

msgid "invalid_teacher_invitation_code"
msgstr "Код запрошення для викладача недійсний. Щоб стати викладачем, зверніться за адресою hello@hedy.org."

msgid "invalid_username_password"
msgstr "Недійсне ім'я користувача/пароль."

msgid "invitations_sent"
msgstr ""

msgid "invite"
msgstr ""

msgid "invite_by_username"
msgstr "Запросити по імені користувача"

msgid "invite_date"
msgstr "Дата запрошення"

msgid "invite_message"
msgstr "Ви отримали запрошення приєднатися до класу"

msgid "invite_prompt"
msgstr "Введіть ім'я користувача"

msgid "invite_teacher"
msgstr "Запросити вчителя"

msgid "join_class"
msgstr "Приєднуйтесь до класу"

msgid "join_prompt"
msgstr "Щоб приєднатися до класу, вам необхідно мати обліковий запис. Бажаєте увійти зараз?"

msgid "keybinding_waiting_for_keypress"
msgstr "Очікування натискання клавіші..."

msgid "keyword_language_invalid"
msgstr "Будь ласка, виберіть дійсну мову ключового слова (виберіть англійську або свою мову)."

msgid "landcode_phone_number"
msgstr "Також додайте код країни"

msgid "language"
msgstr "Мова"

msgid "language_invalid"
msgstr "Виберіть дійсну мову."

msgid "languages"
msgstr "Якою з цих мов програмування ви користувалися раніше?"

msgid "last_edited"
msgstr "Останнє редагування"

msgid "last_update"
msgstr "Останнє оновлення"

msgid "lastname"
msgstr "Прізвище"

msgid "leave_class"
msgstr "Залиште урок"

msgid "level"
msgstr "Рівень"

msgid "level_accessible"
msgstr "Рівень відкритий для студентів"

msgid "level_disabled"
msgstr "Рівень вимкнено"

msgid "level_future"
msgstr "Цей рівень автоматично відкривається на "

msgid "level_invalid"
msgstr "Цей рівень Hedy недійсний."

msgid "level_not_class"
msgstr "Цей рівень ще не доступний у вашому класі"

msgid "level_title"
msgstr "Рівень"

msgid "levels"
msgstr "рівнях"

msgid "link"
msgstr "Посилання"

msgid "list"
msgstr "список"

msgid "list_variable_role"
msgstr "список"

msgid "logged_in_to_share"
msgstr "Ви повинні увійти, щоб зберегти програму та поділитися нею."

msgid "login"
msgstr "авторизуватися"

msgid "login_long"
msgstr "Увійдіть у свій обліковий запис"

msgid "login_to_save_your_work"
msgstr "Увійдіть, щоб зберегти свою роботу"

msgid "logout"
msgstr "Вийти"

msgid "longest_program"
msgstr "Найдовша програма"

msgid "mail_change_password_body"
msgstr ""
"Ваш пароль Hedy було змінено. Якщо ви зробили це, все добре.\n"
"Якщо ви не змінювали свій пароль, негайно зв’яжіться з нами, відповівши на цей електронний лист."

msgid "mail_change_password_subject"
msgstr "Ваш пароль Hedy було змінено"

msgid "mail_error_change_processed"
msgstr "Щось пішло не так під час надсилання листа перевірки, зміни все ще правильно обробляються."

msgid "mail_goodbye"
msgstr ""
"Продовжуйте програмувати!\n"
"Команда Hedy"

msgid "mail_hello"
msgstr "привіт {username}!"

msgid "mail_recover_password_body"
msgstr ""
"Натиснувши це посилання, ви можете встановити новий пароль Hedy. Це посилання дійсне протягом <b>4</b> годин.\n"
"Якщо ви не вимагали скидання пароля, проігноруйте цей електронний лист: {link}"

msgid "mail_recover_password_subject"
msgstr "Запит на скидання пароля."

msgid "mail_reset_password_body"
msgstr ""
"Ваш пароль Hedy скинуто на новий. Якщо ви зробили це, все добре.\n"
"Якщо ви не змінювали свій пароль, негайно зв’яжіться з нами, відповівши на цей електронний лист."

msgid "mail_reset_password_subject"
msgstr "Ваш пароль Hedy скинуто"

msgid "mail_welcome_teacher_body"
msgstr ""
"<strong>Ласкаво просимо!</strong> \n"
"Вітаємо з новим обліковим записом вчителя Hedy. Ласкаво просимо до всесвітньої спільноти вчителів Hedy! \n"
"\n"
"<strong>Що можуть зробити облікові записи вчителя</strong> \n"
"Зараз для вас розблоковано кілька додаткових опцій. \n"
"\n"
"1. Додаткове пояснення є в <a href=\"https://hedy.org/for-teachers/manual\">посібнику для вчителя</a> . \n"
"2. За допомогою облікового запису вчителя ви можете створювати класи. Ваші студенти можуть приєднатися до ваших занять, і ви можете бачити їхній прогрес. Класи створюються та керуються через <a href=\"https://hedycode.com/for-teachers\">сторінку для викладачів</a> . \n"
"3. Ви можете повністю налаштувати свої класи, наприклад, ви можете відкривати та закривати рівні, вмикати та вимикати пригоди та створювати власні пригоди! \n"
"\n"
"<strong>Приєднуйтесь до нашої онлайн-спільноти!</strong> \n"
"Запрошуємо всіх викладачів Hedy, програмістів та інших шанувальників приєднатися до нашого <a href=\"https://discord.gg/8yY7dEme9r\">сервера Discord</a> . Це ідеальне місце для спілкування про Hedy: у нас є канали, де ви можете показати свої класні проекти та уроки, канали для повідомлення про помилки та канали для спілкування з іншими вчителями та командою Hedy. \n"
"\n"
"<strong>Як звернутися за допомогою</strong> \n"
"Якщо щось незрозуміло, ви можете повідомити нам про це на Discord або <a href=\"mailto: hello@hedy.org\">надіслати нам електронний лист</a> . \n"
"\n"
"<strong>Як повідомляти про помилки</strong> \n"
"У Discord у нас є канал для повідомлення про помилки під назвою #bugs. Це ідеальне місце, щоб повідомити нам про проблеми, з якими ви стикаєтеся. Якщо ви знаєте, як користуватися GitHub, ви можете створити <a href=\"https://github.com/hedyorg/hedy/issues/new?assignees=&labels=&template=bug_report.md&title=%5BBUG%5D\">проблему</a> там.\n"

msgid "mail_welcome_teacher_subject"
msgstr "Ваш обліковий запис викладача Hedy готовий"

msgid "mail_welcome_verify_body"
msgstr ""
"Ваш обліковий запис Hedy успішно створено. Ласкаво просимо!\n"
"Натисніть це посилання, щоб підтвердити свою електронну адресу: {link}"

msgid "mail_welcome_verify_subject"
msgstr "Ласкаво просимо до Хеді"

msgid "mailing_title"
msgstr "Підписатися на розсилку новин Hedy"

msgid "main_subtitle"
msgstr "Поступова мова програмування"

msgid "main_title"
msgstr "Хеді"

msgid "make_sure_you_are_done"
msgstr "Переконайтеся, що ви закінчили! Ви більше не зможете змінити свою програму після натискання «Здати»."

msgid "male"
msgstr "Чоловік"

msgid "mandatory_mode"
msgstr "Обов'язковий режим розробника"

msgid "more_info"
msgstr "Більше інформації"

msgid "more_options"
msgstr "Більше варіантів"

msgid "multiple_keywords_warning"
msgstr "Ви намагаєтеся використати ключове слово {orig_keyword}, але воно може мати кілька значень. Будь ласка, виберіть із цього списку той, який ви намагаєтеся використати, і скопіюйте, вставте його у свій код, включаючи фігурні дужки: {keyword_list}"

msgid "multiple_levels_warning"
msgstr "Ми помітили, що ви вибрали кілька рівнів і включили у свою пригоду фрагменти коду, це може спричинити проблеми з підсвічуванням синтаксису та автоматичним перекладом ключових слів"

msgid "my_account"
msgstr "Мій рахунок"

msgid "my_adventures"
msgstr "Мої пригоди"

msgid "my_classes"
msgstr "Мої заняття"

msgid "my_messages"
msgstr "Мої повідомлення"

msgid "my_public_profile"
msgstr "Мій публічний профіль"

msgid "name"
msgstr "Ім'я"

msgid "nav_hedy"
msgstr "Хеді"

msgid "nav_learn_more"
msgstr "Дізнатися більше"

msgid "nav_start"
msgstr "Головна"

msgid "new_password"
msgstr "Новий пароль"

msgid "new_password_repeat"
msgstr "Повторіть новий пароль"

msgid "newline"
msgstr "нова лінія"

msgid "newsletter"
msgstr "Інформаційний бюлетень"

msgid "next_adventure"
msgstr "Наступна пригода"

msgid "next_exercise"
msgstr "Наступна вправа"

msgid "next_page"
msgstr "Наступна сторінка"

msgid "next_student"
msgstr "Наступний учень"

msgid "no"
msgstr "Ні"

msgid "no_account"
msgstr "Немає облікового запису?"

msgid "no_accounts"
msgstr "Немає облікових записів для створення."

msgid "no_adventures_yet"
msgstr "Є публічні пригоди, що відповідають цим критеріям. Спробуйте пошукати щось інше."

msgid "no_more_flat_if"
msgstr "Починаючи з рівня 8, код після `{if}` має бути розміщений у наступному рядку та починатися з 4 пробілів."

msgid "no_programs"
msgstr "Програм немає."

msgid "no_shared_programs"
msgstr "не має спільних програм..."

msgid "no_students"
msgstr "У цьому класі немає учнів"

msgid "no_such_adventure"
msgstr "Така пригода не існує!"

msgid "no_such_class"
msgstr "Немає такого класу Hedy."

msgid "no_such_level"
msgstr "Такого рівня Хеди не існує!"

msgid "no_such_program"
msgstr "Немає такої програми Hedy!"

msgid "no_tag"
msgstr "Тег не надано!"

msgid "no_usernames_found"
msgstr ""

msgid "not_adventure_yet"
msgstr "Спочатку потрібно ввести назву пригоди"

msgid "not_enrolled"
msgstr "Схоже, що ви не з цього класу!"

msgid "not_in_class_no_handin"
msgstr "Ви не в класі, тому вам не потрібно нічого здавати."

msgid "not_logged_in_cantsave"
msgstr "Ваша програма не буде збережена."

msgid "not_logged_in_handin"
msgstr "Ви повинні увійти в систему, щоб здати завдання."

msgid "not_teacher"
msgstr "Схоже, ви не вчитель!"

msgid "number"
msgstr "число"

msgid "number_lines"
msgstr "Кількість ліній"

msgid "number_of_errors"
msgstr "Кількість помилок: {number_of_errors}"

msgid "number_programs"
msgstr "Кількість запущених програм"

msgid "ok"
msgstr "OK"

msgid "one_level_error"
msgstr "Потрібно вибрати хоча б один рівень."

msgid "only_you_can_see"
msgstr "Тільки ви можете бачити цю програму."

msgid "open"
msgstr "ВІДЧИНЕНО"

msgid "opening_date"
msgstr "Дата відкриття"

msgid "opening_dates"
msgstr "Дати відкриття"

msgid "option"
msgstr "Варіант"

msgid "or"
msgstr "або"

msgid "other"
msgstr "інше"

msgid "other_block"
msgstr "Ще одна блокова мова"

msgid "other_settings"
msgstr "Інші налаштування"

msgid "other_source"
msgstr "інше"

msgid "other_text"
msgstr "Інша мова тексту"

msgid "overwrite_warning"
msgstr "У вас уже є програма з такою назвою, збереження цієї програми замінить стару. Ви впевнені?"

msgid "owner"
msgstr "Власник"

msgid "page_not_found"
msgstr "Ми не змогли знайти цю сторінку!"

msgid "pair_with_teacher"
msgstr "Я хотів би, щоб мене об’єднали з іншим учителем для допомоги"

msgid "parsons_title"
msgstr "Головоломка"

msgid "password"
msgstr "Пароль"

msgid "password_change_not_allowed"
msgstr "Вам заборонено змінювати пароль цього користувача."

msgid "password_change_prompt"
msgstr "Ви впевнені, що хочете змінити цей пароль?"

msgid "password_change_success"
msgstr "Пароль вашого студента успішно змінено."

msgid "password_invalid"
msgstr "Ваш пароль недійсний."

msgid "password_repeat"
msgstr "Повторіть пароль"

msgid "password_resetted"
msgstr "Ваш пароль успішно скинуто. Вас буде перенаправлено на сторінку входу."

msgid "password_six"
msgstr "Ваш пароль має містити не менше шести символів."

msgid "password_updated"
msgstr "Пароль оновлено."

msgid "passwords_six"
msgstr "Усі паролі мають містити не менше шести символів."

msgid "passwords_too_short"
msgstr "Довжина паролів має бути не менше 6 символів. Виправте наступні паролі, щоб вони містили щонайменше 6 символів: {passwords}"

msgid "pending_invites"
msgstr "Очікують запрошення"

msgid "people_with_a_link"
msgstr "Інші люди, які мають посилання, можуть бачити цю програму. Його також можна знайти на сторінці «Дослідження»."

msgid "percentage"
msgstr "відсоток"

msgid "period"
msgstr "період"

msgid "personal_text"
msgstr "Особистий текст"

msgid "personal_text_invalid"
msgstr "Ваш особистий текст недійсний."

msgid "phone_number"
msgstr "Номер телефону"

msgid "preferred_keyword_language"
msgstr "Бажана мова ключових слів"

msgid "preferred_language"
msgstr "Бажана мова"

msgid "preview"
msgstr "Переглянути"

msgid "preview_teacher_mode"
msgstr "Цей обліковий запис призначений для того, щоб ви спробували Hedy, зверніть увагу, що вам потрібно вийти та створити справжній обліковий запис, щоб зберегти свій прогрес."

msgid "previewing_adventure"
msgstr "Попередній перегляд пригод"

msgid "previewing_class"
msgstr "Ви переглядаєте клас <em>{class_name}</em> як викладач."

msgid "previous_campaigns"
msgstr "Переглянути попередні кампанії"

msgid "previous_page"
msgstr "Попередня сторінка"

msgid "print_accounts"
msgstr "Роздрукувати"

msgid "print_accounts_title"
msgstr "Студентські акаунти для hedy.org"

msgid "print_logo"
msgstr "друкуй"

msgid "privacy_terms"
msgstr "Політика конфіденційності"

msgid "private"
msgstr "Приватний"

msgid "profile_logo_alt"
msgstr "Значок профілю."

msgid "profile_picture"
msgstr "Фото профілю"

msgid "profile_updated"
msgstr "Профіль оновлено."

msgid "profile_updated_reload"
msgstr "Профіль оновлено, сторінка буде перезавантажена."

msgid "program_contains_error"
msgstr "Ця програма містить помилку, ви дійсно хочете нею поділитися?"

msgid "program_header"
msgstr "Мої програми"

msgid "program_too_large_exception"
msgstr "Програми занадто великі"

msgid "programming_experience"
msgstr "У вас є досвід програмування?"

msgid "programming_invalid"
msgstr "Виберіть дійсну мову програмування."

msgid "programs"
msgstr "Програми"

msgid "prompt_join_class"
msgstr "Бажаєте приєднатися до цього класу?"

msgid "provided_username_duplicates"
msgstr "Ви вказали такі імена користувачів кілька разів: {usernames}"

msgid "public"
msgstr "Громадський"

msgid "public_adventures"
msgstr "Перегляньте публічні пригоди"

msgid "public_content"
msgstr "Загальнодоступний контент"

msgid "public_content_info"
msgstr "Тут ви можете знайти наші публічні пригоди. Це пригоди інших вчителів з усього світу. Подивіться і сміливо використовуйте пригоди на своїх уроках."

msgid "public_invalid"
msgstr "Цей вибір угоди недійсний"

msgid "public_profile"
msgstr "Загальнодоступний профіль"

msgid "public_profile_info"
msgstr "Вибравши цей прапорець, я зроблю свій профіль видимим для всіх. Будьте обережні, не повідомляйте особисту інформацію, як-от ваше ім’я чи домашню адресу, тому що кожен зможе її побачити!"

msgid "public_profile_updated"
msgstr "Публічний профіль оновлено, сторінка буде перезавантажена."

msgid "put"
msgstr "Покласти"

msgid "question mark"
msgstr "знак питання"

msgid "quiz_logo_alt"
msgstr "Вікторина логотип"

msgid "quiz_score"
msgstr "Оцінка вікторини"

msgid "quiz_tab"
msgstr "Вікторина"

msgid "quiz_threshold_not_reached"
msgstr "Поріг проходження тестування не досягнуто, щоб розблокувати цей рівень"

msgid "read_code_label"
msgstr "Прочитайте вголос"

msgid "recent"
msgstr "Мої останні програми"

msgid "recover_password"
msgstr "Запит на скидання пароля"

msgid "regress_button"
msgstr "Повернутися на рівень {level}"

msgid "remove"
msgstr "Видалити"

msgid "remove_customization"
msgstr "Видалити налаштування"

msgid "remove_customizations_prompt"
msgstr "Ви впевнені, що хочете видалити налаштування цього класу?"

msgid "remove_student_prompt"
msgstr "Ви впевнені, що хочете видалити учня з класу?"

msgid "remove_user_prompt"
msgstr "Підтвердьте видалення цього користувача з класу."

msgid "rename_class"
msgstr "Перейменувати клас"

msgid "rename_class_prompt"
msgstr "Яку назву ви хочете дати цьому класу?"

msgid "repair_program_logo_alt"
msgstr "Значок програми відновлення"

msgid "repeat_dep"
msgstr "Починаючи з рівня 8, `{repeat}` потрібно використовувати з відступом. Ви можете побачити приклади на вкладці `{repeat}` на рівні 8."

msgid "repeat_match_password"
msgstr "Повторний пароль не збігається."

msgid "repeat_new_password"
msgstr "Повторіть новий пароль"

msgid "report_failure"
msgstr "Ця програма не існує або не є публічною"

msgid "report_program"
msgstr "Ви впевнені, що бажаєте повідомити про цю програму?"

msgid "report_success"
msgstr "Про цю програму повідомлено"

msgid "request_invalid"
msgstr "Запит недійсний"

msgid "request_teacher"
msgstr "Чи хотіли б ви стати вчителем?"

msgid "request_teacher_account"
msgstr "Стати вчителем"

msgid "required_field"
msgstr "Поля, позначені *, обов'язкові для заповнення"

msgid "reset_adventure_prompt"
msgstr "Ви впевнені, що бажаєте скинути всі вибрані пригоди?"

msgid "reset_adventures"
msgstr "Скинути вибрані пригоди"

msgid "reset_button"
msgstr "Скинути"

msgid "reset_password"
msgstr "Скинути пароль"

msgid "restart"
msgstr "Перезапустіть"

msgid "retrieve_adventure_error"
msgstr "Вам заборонено переглядати цю пригоду!"

msgid "retrieve_class_error"
msgstr "Тільки вчителі можуть отримати класи"

msgid "retrieve_tag_error"
msgstr "Помилка отримання тегів"

msgid "role"
msgstr "Роль"

msgid "run_code_button"
msgstr "Запустити код"

msgid "save_parse_warning"
msgstr "Ця програма містить помилку. Ви впевнені, що хочете її зберегти?"

msgid "save_prompt"
msgstr "Щоб зберегти програму, потрібно мати обліковий запис. Бажаєте увійти зараз?"

msgid "save_success_detail"
msgstr "Програму успішно збережено."

msgid "score"
msgstr "Оцінка"

msgid "search"
msgstr "Пошук..."

msgid "search_button"
msgstr "Пошук"

msgid "second_teacher"
msgstr "Друга вчителька"

msgid "second_teacher_copy_prompt"
msgstr "Ви впевнені, що хочете скопіювати цього вчителя?"

msgid "second_teacher_prompt"
msgstr "Введіть ім’я користувача вчителя, щоб запросити його."

msgid "second_teacher_warning"
msgstr "Усі вчителі цього класу можуть налаштувати його."

msgid "see_adventure_shared_class"
msgstr "Ви можете бачити цю пригоду, тому що ви ділитеся класом {class_name} із {creator}"

msgid "see_certificate"
msgstr "Перегляньте сертифікат {username}!"

msgid "select"
msgstr "Виберіть"

msgid "select_adventures"
msgstr "Виберіть і замовте пригоди"

msgid "select_all"
msgstr "Вибрати все"

msgid "select_classes"
msgstr "Виберіть класи"

msgid "select_lang"
msgstr "Виберіть мову"

msgid "select_levels"
msgstr "Виберіть рівні"

msgid "selected"
msgstr "Вибране"

msgid "self_removal_prompt"
msgstr "Ви впевнені, що бажаєте залишити цей курс?"

msgid "send_password_recovery"
msgstr "Надішліть мені посилання для відновлення пароля"

msgid "sent_by"
msgstr "Це запрошення надіслано"

msgid "sent_password_recovery"
msgstr "Невдовзі ви маєте отримати електронний лист із інструкціями щодо скидання пароля."

msgid "settings"
msgstr "Мої особисті налаштування"

msgid "share_by_giving_link"
msgstr "Покажіть свою програму іншим людям, надавши їм посилання нижче:"

msgid "share_your_program"
msgstr "Поділіться своєю програмою"

msgid "signup_student_or_teacher"
msgstr "Ви студент чи викладач?"

msgid "single quotes"
msgstr "одна цитата"

msgid "slash"
msgstr "коса риска"

msgid "sleeping"
msgstr "спить..."

msgid "slides"
msgstr "Слайди"

msgid "slides_for_level"
msgstr "Слайди для рівня"

msgid "slides_info"
msgstr "Для кожного рівня Hedy ми створили слайди, які допоможуть вам навчати. Слайди містять пояснення кожного рівня та приклади Hedy, які можна запускати на слайдах. Просто клацніть посилання та почніть! Слайди вступу є загальним поясненням Hedy до рівня 1. Слайди створено за допомогою <a href=\"https://slides.com\">slides.com</a>. Якщо ви хочете адаптувати їх самостійно, ви можете завантажити їх, а потім завантажити отриманий файл zip на <a href=\"https://slides.com\">slides.com</a>. Ви можете знайти більше інформації про слайди в <a href=\"https://hedy.org/for-teachers/manual/features\">посібнику для вчителя</a>."

msgid "social_media"
msgstr "Соціальні мережі"

msgid "solution_example"
msgstr "Приклад рішення"

msgid "solution_example_explanation"
msgstr "Ось де рішення вашої пригоди. Це можна використати, якщо ви хочете поділитися цією пригодою з іншими вчителями, щоб вони могли знати, яке рішення ви пропонуєте."

msgid "some_rows_missing_separator"
msgstr "У наступних рядках відсутня крапка з комою, тому немає імені користувача або пароля: {rows}"

#, fuzzy
msgid "something_went_wrong_keyword_parsing"
msgstr "У вашій пригоді сталася помилка, чи всі ключові слова правильно оточені { }?"

msgid "space"
msgstr "пробіл"

msgid "star"
msgstr "зірка"

msgid "start_learning"
msgstr "Почніть навчання"

msgid "start_quiz"
msgstr "Розпочати вікторину"

msgid "start_teaching"
msgstr "Почніть викладати"

msgid "step_title"
msgstr "призначення"

msgid "stepper_variable_role"
msgstr "степпер"

msgid "stop"
msgstr "СТІЙ"

msgid "stop_code_button"
msgstr "Зупинити програму"

msgid "string"
msgstr "текст"

msgid "student_accounts_created"
msgstr "Успішно створені облікові записи студентів"

msgid "student_adventures_table"
msgstr "Студентські пригоди"

msgid "student_adventures_table_explanation"
msgstr "У цій таблиці показано програми, створені учнями для кожної пригоди рівня. Натиснувши значок ока, ви можете переглянути сторінку програми; після перегляду програми ви можете поставити галочку, щоб вказати завершення."

msgid "student_already_invite"
msgstr "У цього студента вже є запрошення, що очікує на розгляд."

msgid "student_in_another_class"
msgstr "Цей учень в іншому класі. Попросіть учня залишити всі заняття та повторити спробу."

msgid "student_information"
msgstr "Інформація для студента"

msgid "student_information_explanation"
msgstr "У цій таблиці відображається основна інформація про учнів вашого класу. У цій таблиці також можна виконати кілька дій: змінити пароль студента, клацнувши значок олівця, переглянути сторінку програми студента, клацнувши значок коду, і видалити студента з класу, клацнувши червоний значок кошика ."

msgid "student_signup_header"
msgstr "студент"

msgid "students"
msgstr "студентів"

msgid "submission_time"
msgstr "Здано о"

msgid "submit_answer"
msgstr "Відповідь на запитання"

msgid "submit_program"
msgstr "Надіслати"

msgid "submit_warning"
msgstr "Ви впевнені, що хочете подати цю програму?"

msgid "submitted"
msgstr "Надіслано"

msgid "submitted_header"
msgstr "Це подана програма, і вона не може бути змінена."

msgid "subscribe"
msgstr "Підпишіться"

msgid "subscribe_message"
msgstr "Будьте в курсі наших останніх новин та подій, підписавшись на нашу розсилку. Ви можете підписатися, натиснувши кнопку нижче. Якщо ви передумаєте пізніше, скористайтеся посиланням для відписки в будь-якому з наших листів."

msgid "subscribe_newsletter"
msgstr "Підпишіться на розсилку"

msgid "subscribed_header"
msgstr "Ви підписані"

msgid "subscribed_message"
msgstr "Дякуємо за підписку на нашу розсилку! Сподіваємося, вам це подобається, і ми будемо раді почути будь-які ваші відгуки в нашому <a target=\"_blank\" href=\"https://discord.gg/8yY7dEme9r\">Discord сервер</a>. Якщо ви пізніше передумаєте, скористайтеся посиланням для скасування підписки в будь-якому з наших електронних листів."

msgid "successful_runs"
msgstr "Успішні пробіжки: {successful_runs}"

msgid "successfully_subscribed"
msgstr "Ви успішно підписалися на нашу розсилку"

msgid "suggestion_color"
msgstr "Спробуйте використати інший колір"

msgid "suggestion_note"
msgstr "Спробуйте використати ноту від C0 до B9 або число від 1 до 70"

msgid "suggestion_number"
msgstr "Спробуйте змінити значення на число"

msgid "suggestion_numbers_or_strings"
msgstr "Спробуйте змінити значення, щоб вони були лише текстом або лише числами"

msgid "surname"
msgstr "Ім'я"

msgid "survey_skip"
msgstr "Не показувати це знову"

msgid "survey_submit"
msgstr "Надіслати"

msgid "tag_in_adventure"
msgstr "Теги в пригодах"

msgid "tag_input_placeholder"
msgstr "Введіть новий тег"

msgid "tags"
msgstr "Теги"

msgid "teacher"
msgstr "Вчитель"

msgid "teacher_invalid"
msgstr "Ваше значення викладача недійсне."

msgid "teacher_invitation_require_login"
msgstr "Щоб налаштувати свій профіль як викладача, нам потрібно буде увійти. Якщо у вас немає облікового запису, створіть його."

msgid "teacher_manual"
msgstr "Посібник учителя"

msgid "teacher_signup_header"
msgstr "вчитель"

msgid "teacher_welcome"
msgstr "Ласкаво просимо до Hedy! Тепер ви щасливий власник облікового запису вчителя, який дозволяє вам створювати класи та запрошувати студентів."

msgid "teachers"
msgstr "Вчителі"

msgid "template_code"
msgstr ""
"Ось пояснення моєї пригоди!\n"
"\n"
"Таким чином я можу показати команду: <code>print</code>\n"
"\n"
"Але іноді я можу показати фрагмент коду, як-от:\n"
"<pre> \n"
"запитай Як тебе звати?\n"
"echo так ваше ім'я \n"
"</pre>"

msgid "this_adventure_has_an_example_solution"
msgstr "Ця пригода має приклад рішення"

msgid "this_turns_in_assignment"
msgstr "Це перетворює ваше завдання на вчителя."

msgid "title"
msgstr "Назва"

msgid "title_admin"
msgstr "Hedy - сторінка адміністратора"

msgid "title_class-overview"
msgstr "Hedy - Огляд класу"

msgid "title_customize-adventure"
msgstr "Hedy - Налаштуйте пригоду"

msgid "title_customize-class"
msgstr "Hedy - Налаштувати клас"

msgid "title_for-teacher"
msgstr "Hedy - Для вчителів"

msgid "title_join-class"
msgstr "Хеді - Приєднуйтесь до класу"

msgid "title_learn-more"
msgstr "Hedy - Дізнатись більше"

msgid "title_login"
msgstr "Hedy - Вхід"

msgid "title_my-profile"
msgstr "Hedy - Мій аккаунт"

msgid "title_privacy"
msgstr "Hedy - Умови конфіденційності"

msgid "title_programs"
msgstr "Hedy - Мої програми"

msgid "title_public-adventures"
msgstr "Хеді - Публічні пригоди"

msgid "title_recover"
msgstr "Hedy - Відновити акаунт"

msgid "title_reset"
msgstr "Hedy - Змінити пароль"

msgid "title_signup"
msgstr "Hedy - Створити акаунт"

msgid "title_start"
msgstr "Hedy - Мова поступового програмування"

msgid "title_view-adventure"
msgstr "Hedy - Переглянути пригоди"

msgid "token_invalid"
msgstr "Ваш маркер недійсний."

msgid "too_many_accounts"
msgstr "Ви не можете створити більше 100 облікових записів студентів."

msgid "tooltip_level_locked"
msgstr "Ваш учитель вимкнув цей рівень"

msgid "translate_error"
msgstr "Щось пішло не так під час виконання перекладу коду. Спробуйте запустити код на виконання, щоб перевірити, чи немає в ньому помилки. Код з помилками не може бути перекладений."

msgid "translating_hedy"
msgstr "Перекласти Hedy"

msgid "translator"
msgstr "Перекладач"

msgid "turned_into_teacher"
msgstr "Щиро вітаю! Ви успішно перетворилися на вчителя."

msgid "unauthorized"
msgstr "У вас немає прав доступу до цієї сторінки"

msgid "unfavourite_confirm"
msgstr "Ви впевнені, що хочете видалити цю програму з улюблених?"

msgid "unfavourite_success"
msgstr "Ваша програма не є улюбленою."

msgid "unknown_variable_role"
msgstr "невідомий"

msgid "unlock_thresholds"
msgstr "Розблокувати пороги рівня"

msgid "unsaved_class_changes"
msgstr "Є незбережені зміни. Ви впевнені, що бажаєте залишити цю сторінку?"

msgid "unsubmit_program"
msgstr "Скасувати надсилання програми"

msgid "unsubmit_warning"
msgstr "Ви впевнені, що бажаєте скасувати цю програму?"

msgid "unsubmitted"
msgstr "Не надіслано"

msgid "unsubscribed_header"
msgstr "Ви скасували підписку"

msgid "unsubscribed_message"
msgstr "Сумно бачити, що ти йдеш. Якщо ви випадково скасували підписку, ви можете повторно підписатися, заповнивши <a href=\"http://eepurl.com/hk77Mv\">цю форму</a>."

msgid "update_adventure_prompt"
msgstr "Ви впевнені, що хочете оновити цю пригоду?"

msgid "update_public"
msgstr "Оновити публічний профіль"

msgid "updating_indicator"
msgstr "Оновлення"

msgid "use_custom_passwords"
msgstr "Введіть власні паролі"

msgid "use_generated_passwords"
msgstr "Автоматична генерація паролів"

msgid "use_of_blanks_exception"
msgstr "Використання пробілів у програмах"

msgid "use_of_nested_functions_exception"
msgstr "Використання вкладених функцій"

msgid "used_in"
msgstr "Використовується в:"

msgid "user"
msgstr "користувача"

msgid "user_inexistent"
msgstr "Цього користувача не існує"

msgid "user_not_private"
msgstr "Цей користувач або не існує, або не має публічного профілю"

msgid "username"
msgstr "Ім'я користувача"

msgid "username_contains_invalid_symbol"
msgstr "Імена користувачів не можуть містити символ «:» або «@». Видаліть ці символи з таких імен користувачів: {usernames}"

msgid "username_contains_separator"
msgstr "Імена користувачів не можуть містити крапку з комою. Можливо, ви хочете надати власні паролі? Якщо так, натисніть перемикач паролів і створіть облікові записи знову. Якщо це не так, видаліть крапку з комою з таких імен користувачів: {usernames}"

msgid "username_empty"
msgstr "Ви не ввели ім'я користувача!"

msgid "username_invalid"
msgstr "Ваше ім'я користувача недійсне."

msgid "username_special"
msgstr "Ім’я користувача не може містити `:` або `@`."

msgid "username_three"
msgstr "Ім'я користувача має містити не менше трьох символів."

msgid "usernames_too_short"
msgstr "Ім’я користувача має містити принаймні 3 символи. Виправте такі імена користувачів, щоб вони складалися з 3 або більше символів: {usernames}"

msgid "usernames_unavailable"
msgstr "Наступні імена користувачів недоступні: {usernames}. Ви можете створити подібні облікові записи, наприклад, додавши підкреслення або назву свого класу."

msgid "value"
msgstr "Значення"

msgid "view_adventures"
msgstr "Переглянути пригоди"

msgid "view_classes"
msgstr "Переглянути класи"

msgid "view_program"
msgstr "Переглянути програму"

msgid "view_slides"
msgstr "Перегляд слайдів"

msgid "waiting_for_submit"
msgstr "Очікування надсилання"

msgid "walker_variable_role"
msgstr "ходунки"

msgid "website"
msgstr "Веб-сайт"

msgid "what_is_your_role"
msgstr "Яка твоя роль?"

msgid "what_should_my_code_do"
msgstr "Що повинен робити мій код?"

msgid "workbook_circle_question_text"
msgstr "**Запитання**: обведіть {goal} у цьому коді:"

msgid "workbook_circle_question_title"
msgstr "Призначити"

msgid "workbook_define_question_text"
msgstr "**Запитання**: Що означає {word}?"

msgid "workbook_define_question_title"
msgstr "Визначити"

msgid "workbook_input_question_text"
msgstr "**Запитання**: Який фрагмент коду створив цей результат?"

msgid "workbook_input_question_title"
msgstr "Введення"

msgid "workbook_multiple_choice_question_text"
msgstr "**Запитання**: Чи правильний цей код чи містить помилку?"

msgid "workbook_multiple_choice_question_title"
msgstr "Виберіть"

msgid "workbook_open_question_title"
msgstr "Відкрите питання"

msgid "workbook_output_question_text"
msgstr "**Запитання**: Що таке вихід цього коду?"

msgid "workbook_output_question_title"
msgstr "Вихід"

msgid "year_invalid"
msgstr "Введіть рік між 1900 і {current_year}."

msgid "yes"
msgstr "Так"

msgid "your_personal_text"
msgstr "Ваш особистий текст..."

msgid "your_program"
msgstr "Ваша програма"

#~ msgid "only_teacher_create_class"
#~ msgstr "Only teachers are allowed to create classes!"

#~ msgid "keyword_support"
#~ msgstr "Translated keywords"

#~ msgid "non_keyword_support"
#~ msgstr "Translated content"

#~ msgid "try_button"
#~ msgstr "Try"

#~ msgid "select_own_adventures"
#~ msgstr "Select own adventures"

#~ msgid "view"
#~ msgstr "View"

#~ msgid "class"
#~ msgstr "Клас"

#~ msgid "save_code_button"
#~ msgstr "Save code"

#~ msgid "share_code_button"
#~ msgstr "Save & share code"

#~ msgid "classes_invalid"
#~ msgstr "Список вибраних класів є недійсним"

#~ msgid "directly_add_adventure_to_classes"
#~ msgstr "Хочете додати цю пригоду безпосередньо до одного зі своїх уроків?"

#~ msgid "hand_in_assignment"
#~ msgstr "Hand in assignment"

#~ msgid "select_a_level"
#~ msgstr "Select a level"

#~ msgid "answer_invalid"
#~ msgstr "Ваш пароль невірний."

#~ msgid "available_adventures_level"
#~ msgstr "Доступний рівень пригод"

#~ msgid "customize_class_exp_1"
#~ msgstr "Привіт! На цій сторінці ви можете налаштувати свій клас. Вибираючи рівні та пригоди, ви можете вибрати, що побачить ваш учень. Ви також можете додавати власні пригоди до рівнів. За замовчуванням будуть обрані всі рівні та пригоди. <b>Зауважте:</b> Не кожна пригода доступна для кожного рівня! Налаштування налаштувань відбувається наступним чином:"

#~ msgid "customize_class_exp_2"
#~ msgstr "Пізніше ви завжди зможете змінити ці налаштування. Наприклад, ви можете зробити певні пригоди або рівні доступними під час викладання в класі. Таким чином вам буде легко визначити, над якими рівнями та пригодами працюватимуть ваші учні. Якщо ви хочете зробити все доступним для вашого класу, найпростіше видалити всі налаштування."

#~ msgid "customize_class_step_1"
#~ msgstr "Виберіть рівні для вашого класу, натискаючи \"кнопки рівнів\""

#~ msgid "customize_class_step_2"
#~ msgstr "Ви можете вибрати рівень, який ви хочете редагувати, у випадаючому меню \"Виберіть рівень\""

#~ msgid "customize_class_step_3"
#~ msgstr "Впорядкуйте пригоди так, як ви хочете, щоб вони були показані на рівні. У випадаючому меню \"Доступні пригоди\" є пригоди, які не були включені до цього рівня."

#~ msgid "customize_class_step_4"
#~ msgstr "У випадаючому меню \"Доступні пригоди\" також є ваші власні пригоди. Додавши їх, ви можете переміщати їх поруч з іншими пригодами."

#~ msgid "customize_class_step_5"
#~ msgstr "Ви можете видалити пригоду, натиснувши кнопку x, і вона з'явиться у випадаючому меню \"Доступні пригоди\""

#~ msgid "customize_class_step_6"
#~ msgstr "Вибір дати відкриття для кожного рівня (ви також можете залишити поле порожнім)"

#~ msgid "customize_class_step_7"
#~ msgstr "Вибір інших налаштувань"

#~ msgid "customize_class_step_8"
#~ msgstr "Виберіть \"Зберегти\" -> Готово!"

#~ msgid "example_code_header"
#~ msgstr "Example Hedy Code"

#~ msgid "feedback_failure"
#~ msgstr "Wrong!"

#~ msgid "feedback_success"
#~ msgstr "Good!"

#~ msgid "go_to_first_question"
#~ msgstr "Go to question 1"

#~ msgid "question"
#~ msgstr "Question"

#~ msgid "question_doesnt_exist"
#~ msgstr "This question does not exist"

#~ msgid "question_invalid"
#~ msgstr "Your token is invalid."

#~ msgid "too_many_attempts"
#~ msgstr "Too many attempts"

#~ msgid "class_stats"
#~ msgstr "Статистика класу"

#~ msgid "visit_own_public_profile"
#~ msgstr "Visit your own profile"

#~ msgid "title_class logs"
#~ msgstr "Programs"

#~ msgid "title_class statistics"
#~ msgstr "My statistics"

#~ msgid "disabled_button_locked"
#~ msgstr "Ваш викладач ще не відкрив цей рівень"

#~ msgid "duplicate_tag"
#~ msgstr "You already have a tag with this name."

#~ msgid "tag_deleted"
#~ msgstr "This tag was successfully deleted."

#~ msgid "no_tags"
#~ msgstr "No tags yet."

#~ msgid "apply_filters"
#~ msgstr "Apply filters"

#~ msgid "write_first_program"
#~ msgstr "Write your first program!"

#~ msgid "adventure_exp_1"
#~ msgstr "Введіть бажану пригоду з правого боку. Після створення пригоди ви можете включити її до одного з ваших класів у розділі \"налаштування\". Якщо ви хочете включити до пригоди команду, будь ласка, використовуйте якорі коду ось так:"

#~ msgid "adventure_exp_2"
#~ msgstr "Якщо ви хочете показати реальні фрагменти коду, наприклад, щоб дати учневі шаблон або приклад коду. Будь ласка, використовуйте такі попередні ключі:"

#~ msgid "hello_world"
#~ msgstr "Привіт, світ!"

#~ msgid "share_confirm"
#~ msgstr "Are you sure you want to make the program public?"

#~ msgid "share_success_detail"
#~ msgstr "Program shared successfully."

#~ msgid "unshare_confirm"
#~ msgstr "Are you sure you want to make the program private?"

#~ msgid "unshare_success_detail"
#~ msgstr "Program unshared successfully."

#~ msgid "hide_parsons"
#~ msgstr "Hide puzzle"

#~ msgid "hide_quiz"
#~ msgstr "Hide quiz"

#~ msgid "Locked Language Feature"
#~ msgstr "Ви використовуєте {concept}! Це чудово, але {concept} ще не розблоковано! Його буде розблоковано на наступному рівні."

#~ msgid "nested blocks"
#~ msgstr "блок в блоці"

#~ msgid "save"
#~ msgstr "Зберегти"

#~ msgid "update_profile"
#~ msgstr "Update profile"

#~ msgid "variables"
#~ msgstr "Variables"

#~ msgid "class_live"
#~ msgstr "Live statistics"

#~ msgid "class_overview"
#~ msgstr "Class overview"

#~ msgid "student_list"
#~ msgstr "Student list"

#~ msgid "title_class grid_overview"
#~ msgstr "Hedy - Grid overview"

#~ msgid "title_class live_statistics"
#~ msgstr "Hedy - Live Statistics"

#~ msgid "explore_explanation"
#~ msgstr "On this page you can look through programs created by other Hedy users. You can filter on both a Hedy level and adventure. Click on \"View program\" to open a program and run it. Programs with a red header contain a mistake. You can still open the program, but running it will result in an error. You can of course try to fix it! If the creator has a public profile you can click their username to visit their profile. There you will find all their shared programs and much more!"

#~ msgid "common_errors"
#~ msgstr "Common errors"

#~ msgid "grid_overview"
#~ msgstr "Overview of programs per adventure"

#~ msgid "last_error"
#~ msgstr "Last error"

#~ msgid "last_program"
#~ msgstr "Last program"

#~ msgid "live_dashboard"
#~ msgstr "Live Dashboard"

#~ msgid "runs_over_time"
#~ msgstr "Runs over time"

#~ msgid "student_details"
#~ msgstr "Student details"

#~ msgid "achievements_check_icon_alt"
#~ msgstr "Значок галочки досягнення"

#~ msgid "country_title"
#~ msgstr "Країна"

#~ msgid "create_public_profile"
#~ msgstr "Створіть публічний профіль"

#~ msgid "general"
#~ msgstr "General"

#~ msgid "hedy_achievements"
#~ msgstr "Досягнення Hedy"

#~ msgid "hidden"
#~ msgstr "Hidden"

#~ msgid "highscore_explanation"
#~ msgstr "On this page you can view the current Highscores, based on the amount of achievements gathered. View the ranking for either all users, your country or your class. Click on a username to view their public profile."

#~ msgid "highscore_no_public_profile"
#~ msgstr "You don't have a public profile and are therefore not listed on the highscores. Do you wish to create one?"

#~ msgid "highscores"
#~ msgstr "Highscores"

#~ msgid "my_achievements"
#~ msgstr "My achievements"

#~ msgid "no_such_highscore"
#~ msgstr "Highscores"

#~ msgid "programs_created"
#~ msgstr "Створені програми"

#~ msgid "programs_saved"
#~ msgstr "Збережені програми"

#~ msgid "programs_submitted"
#~ msgstr "Надіслані програми"

#~ msgid "title_achievements"
#~ msgstr "Hedy - Мої досягнення"

#~ msgid "whole_world"
#~ msgstr "The world"

#~ msgid "your_class"
#~ msgstr "Your class"

#~ msgid "achievement_earned"
#~ msgstr "Ви заробили досягнення!"

#~ msgid "percentage_achieved"
#~ msgstr "Achieved by {percentage}% of the users"

#~ msgid "achievements"
#~ msgstr "досягнення"

#~ msgid "achievements_logo_alt"
#~ msgstr "Логотип досягнення"

#~ msgid "amount_submitted"
#~ msgstr "програми надіслані"

#~ msgid "last_achievement"
#~ msgstr "Last earned achievement"

#~ msgid "no_certificate"
#~ msgstr "Цей користувач не отримав сертифікат про завершення курсу Hedy"

#~ msgid "number_achievements"
#~ msgstr "Кількість досягнень"

#~ msgid "create_question"
#~ msgstr "Хочете створити один?"

#~ msgid "explore_programs"
#~ msgstr "Explore programs"

#~ msgid "explore_programs_logo_alt"
#~ msgstr "Explore programs icon"

#~ msgid "hedy_tutorial_logo_alt"
#~ msgstr "Hedy tutorial icon"

#~ msgid "no_public_profile"
#~ msgstr "You don't have a public profile text yet..."

#~ msgid "start_hedy_tutorial"
#~ msgstr "Start hedy tutorial"

#~ msgid "start_programming"
#~ msgstr "Start programming"

#~ msgid "start_programming_logo_alt"
#~ msgstr "Start programming icon"

#~ msgid "start_teacher_tutorial"
#~ msgstr "Start teacher tutorial"

#~ msgid "teacher_tutorial_logo_alt"
#~ msgstr "Teacher tutorial icon"

#~ msgid "title_landing-page"
#~ msgstr "Ласкаво просимо до Hedy!"

#~ msgid "welcome"
#~ msgstr "Welcome"

#~ msgid "welcome_back"
#~ msgstr "Welcome back"

#~ msgid "your_account"
#~ msgstr "Your profile"

#~ msgid "your_last_program"
#~ msgstr "Your last saved program"

#~ msgid "already_teacher"
#~ msgstr "У вас вже є обліковий запис викладача."

#~ msgid "already_teacher_request"
#~ msgstr "У вас вже є заявка на викладача, яка перебуває на розгляді."

#~ msgid "teacher_account_request"
#~ msgstr "You have a pending teacher account request"

#~ msgid "teacher_account_success"
#~ msgstr "You successfully requested a teacher account."

#~ msgid "student_not_allowed_in_class"
#~ msgstr "Student not allowed in class"

#~ msgid "accounts_created"
#~ msgstr "Облікові записи успішно створено."

#~ msgid "accounts_intro"
#~ msgstr "На цій сторінці ви можете створити аккаунти для декількох учнів одночасно. Вони автоматично додаються до поточного класу, переконайтеся, що обраний клас є правильним! Натиснувши на зелений + в правому нижньому куті сторінки ви можете додати додаткові рядки. Видалити рядок можна, натиснувши відповідний червоний хрестик. Переконайтеся, що при натисканні кнопки \"Створити акаунт\" не залишилося порожніх рядків. Будь ласка, пам'ятайте, що кожне ім'я користувача повинно бути унікальним, а пароль повинен містити <b>не менше</b> 6 символів."

#~ msgid "create_multiple_accounts"
#~ msgstr "Створіть кілька акаунтів"

#~ msgid "download_login_credentials"
#~ msgstr "Бажаєте завантажити логіни для входу після створення акаунтів?"

#~ msgid "generate_passwords"
#~ msgstr "Згенерувати паролі"

#~ msgid "postfix_classname"
#~ msgstr "Postfix classname"

#~ msgid "reset_view"
#~ msgstr "Перезавантажити"

#~ msgid "unique_usernames"
#~ msgstr "All usernames need to be unique."

#~ msgid "usernames_exist"
#~ msgstr "One or more usernames is already in use."

#~ msgid "**Question**: What is the output of this code?"
#~ msgstr ""

#~ msgid "Output"
#~ msgstr ""

#~ msgid "clear"
#~ msgstr "Очистити"

#~ msgid "bug"
#~ msgstr "помилка"

#~ msgid "feature"
#~ msgstr "Особливість"

#~ msgid "feedback"
#~ msgstr "Зворотній зв'язок"

#~ msgid "feedback_message_success"
#~ msgstr "Дякуємо, ми отримали ваш відгук і за потреби зв’яжемося з вами."

#~ msgid "feedback_modal_message"
#~ msgstr "Будь ласка, надішліть нам повідомлення з категорією. Ми цінуємо вашу допомогу покращити Hedy!"

#~ msgid "adventures"
#~ msgstr "Пригоди"

#~ msgid "classes"
#~ msgstr "Класи"

#~ msgid "Adventure"
#~ msgstr ""

#~ msgid "Answer"
#~ msgstr ""

#~ msgid "adventure_prompt"
#~ msgstr "Будь ласка, введіть назву пригоди"

#~ msgid "select_tag"
#~ msgstr "Виберіть тег"

#~ msgid "Delete"
#~ msgstr ""

#~ msgid "select_class"
#~ msgstr ""

#~ msgid "invalid_tutorial_step"
#~ msgstr "Невірний крок туторіалу"

#~ msgid "next_step_tutorial"
#~ msgstr "Наступний крок >>>"

#~ msgid "tutorial"
#~ msgstr "Підручник"

#~ msgid "tutorial_code_snippet"
#~ msgstr ""
#~ "{print} Привіт, світ!\n"
#~ "{print} Я вивчаю Hedy за допомогою туторіалу!"

#~ msgid "tutorial_message_not_found"
#~ msgstr "Ми не змогли знайти вказаний крок туторіалу..."

#~ msgid "tutorial_title_not_found"
#~ msgstr "Етап туторіалу не знайдено"

#~ msgid "survey"
#~ msgstr "Опитування"

#~ msgid "survey_completed"
#~ msgstr "Опитування завершено"

<<<<<<< HEAD
#~ msgid "complete"
#~ msgstr "Виконано"

#~ msgid "share"
#~ msgstr "Поділіться"
=======
#~ msgid "disable_explore_page"
#~ msgstr "Вимкнути сторінку огляду"

#~ msgid "hedy_choice_title"
#~ msgstr "Вибір Хеді"

#~ msgid "nav_explore"
#~ msgstr "Дослідити"

#~ msgid "title_explore"
#~ msgstr "Hedy - Ознайомитися"
>>>>>>> 8dee6c69
<|MERGE_RESOLUTION|>--- conflicted
+++ resolved
@@ -2433,13 +2433,6 @@
 #~ msgid "survey_completed"
 #~ msgstr "Опитування завершено"
 
-<<<<<<< HEAD
-#~ msgid "complete"
-#~ msgstr "Виконано"
-
-#~ msgid "share"
-#~ msgstr "Поділіться"
-=======
 #~ msgid "disable_explore_page"
 #~ msgstr "Вимкнути сторінку огляду"
 
@@ -2451,4 +2444,3 @@
 
 #~ msgid "title_explore"
 #~ msgstr "Hedy - Ознайомитися"
->>>>>>> 8dee6c69
