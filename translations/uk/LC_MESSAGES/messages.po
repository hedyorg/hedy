# Ukrainian translations for PROJECT.
# Copyright (C) 2022 ORGANIZATION
# This file is distributed under the same license as the PROJECT project.
# FIRST AUTHOR <EMAIL@ADDRESS>, 2022.
#
msgid ""
msgstr ""
"Project-Id-Version: PROJECT VERSION\n"
"Report-Msgid-Bugs-To: EMAIL@ADDRESS\n"
<<<<<<< HEAD
"POT-Creation-Date: 2023-02-17 13:49-0400\n"
=======
"POT-Creation-Date: 2023-02-15 16:58-0400\n"
>>>>>>> 94566cb9
"PO-Revision-Date: 2023-01-19 18:44+0000\n"
"Last-Translator: Anonymous <noreply@weblate.org>\n"
"Language: uk\n"
"Language-Team: none\n"
<<<<<<< HEAD
"Plural-Forms: nplurals=3; plural=n%10==1 && n%100!=11 ? 0 : n%10>=2 && n%10<=4 && (n%100<10 || n%100>=20) ? 1 : 2\n"
"MIME-Version: 1.0\n"
"Content-Type: text/plain; charset=utf-8\n"
"Content-Transfer-Encoding: 8bit\n"
"Generated-By: Babel 2.9.1\n"
=======
"Plural-Forms: nplurals=3; plural=n%10==1 && n%100!=11 ? 0 : n%10>=2 && n%10<=4 && (n%100<10 || n%100>=20) ? 1 : 2;\n"
"MIME-Version: 1.0\n"
"Content-Type: text/plain; charset=utf-8\n"
"Content-Transfer-Encoding: 8bit\n"
"Generated-By: Babel 2.11.0\n"
>>>>>>> 94566cb9

msgid "program_contains_error"
msgstr "Ця програма містить помилку, ви дійсно хочете нею поділитися?"

msgid "title_achievements"
msgstr "Hedy - Мої досягнення"

msgid "not_teacher"
msgstr "Схоже, ви не вчитель!"

msgid "not_enrolled"
msgstr "Схоже, що ви не з цього класу!"

msgid "title_programs"
msgstr "Hedy - Мої програми"

msgid "unauthorized"
msgstr "У вас немає прав доступу до цієї сторінки"

msgid "title_for-teacher"
msgstr "Hedy - Для вчителів"

msgid "no_such_level"
msgstr "Такого рівня Хеди не існує!"

#, fuzzy
msgid "no_such_program"
msgstr "Немає такої програми Hedy!"

msgid "level_not_class"
msgstr "Цей рівень ще не доступний у вашому класі"

msgid "quiz_threshold_not_reached"
msgstr "Поріг проходження тестування не досягнуто, щоб розблокувати цей рівень"

msgid "no_such_adventure"
msgstr "Така пригода не існує!"

msgid "user_inexistent"
msgstr "Цього користувача не існує"

msgid "no_certificate"
msgstr "Цей користувач не отримав сертифікат про завершення курсу Hedy"

msgid "congrats_message"
msgstr "Вітаємо, {username}, ви успішно прошли курс Hedy!"

msgid "page_not_found"
msgstr "Ми не змогли знайти цю сторінку!"

msgid "title_signup"
msgstr "Hedy - Створити акаунт"

msgid "title_login"
msgstr "Hedy - Вхід"

msgid "title_recover"
msgstr "Hedy - Відновити акаунт"

msgid "title_reset"
msgstr "Hedy - Змінити пароль"

msgid "title_my-profile"
msgstr "Hedy - Мій аккаунт"

msgid "title_start"
msgstr "Hedy - Мова поступового програмування"

msgid "title_learn-more"
msgstr "Hedy - Дізнатись більше"

msgid "title_privacy"
msgstr "Hedy - Умови конфіденційності"

msgid "title_landing-page"
msgstr "Ласкаво просимо до Hedy!"

msgid "title_explore"
msgstr "Hedy - Ознайомитися"

#, fuzzy
msgid "no_such_highscore"
msgstr "Highscores"

msgid "translate_error"
msgstr "Щось пішло не так під час виконання перекладу коду. Спробуйте запустити код на виконання, щоб перевірити, чи немає в ньому помилки. Код з помилками не може бути перекладений."

msgid "tutorial_code_snippet"
msgstr ""
"{print} Привіт, світ!\n"
"{print} Я вивчаю Hedy за допомогою туторіалу!"

msgid "invalid_tutorial_step"
msgstr "Невірний крок туторіалу"

msgid "tutorial_title_not_found"
msgstr "Етап туторіалу не знайдено"

msgid "tutorial_message_not_found"
msgstr "Ми не змогли знайти вказаний крок туторіалу..."

msgid "ajax_error"
msgstr "Виникла помилка, будь ласка, спробуйте ще раз."

msgid "image_invalid"
msgstr "Обрана вами картинка є невірною."

#, fuzzy
msgid "personal_text_invalid"
msgstr "Ваш особистий текст є недійсним."

msgid "favourite_program_invalid"
msgstr "Обрана вами улюблена програма недійсна."

msgid "public_profile_updated"
msgstr "Публічний профіль оновлено, сторінка буде перезавантажена."

msgid "user_not_private"
msgstr "Цей користувач або не існує, або не має публічного профілю"

#, fuzzy
msgid "see_certificate"
msgstr "Див. сертифікат {username}!"

msgid "invalid_teacher_invitation_code"
msgstr "Код запрошення для викладача недійсний. Щоб стати викладачем, зверніться за адресою hello@hedy.org."

#, fuzzy
msgid "catch_index_exception"
msgstr "You tried to access the list {list_name} but it is either empty or the index is not there."

msgid "default_404"
msgstr "Нам не вдалося знайти цю сторінку..."

msgid "default_403"
msgstr "Схоже, ви не уповноважені..."

msgid "default_500"
msgstr "Щось пішло не так..."

msgid "Wrong Level"
msgstr "Це був правильний код Hedy, але не на тому рівні. Ви написали {offending_keyword} для рівня {working_level}. Підказка: {tip}"

msgid "Incomplete"
msgstr "Ой! Ви забули трохи коду! У рядку {line_number} потрібно ввести текст за {incomplete_command}."

msgid "Invalid"
msgstr "{invalid_command} не є командою рівня {level} Hedy. Ви мали на увазі {guessed_command}?"

msgid "Invalid Space"
msgstr "Упс! Ви почали рядок з пробілу в рядку {line_number}. Пробіли збивають з пантелику комп'ютер, чи можете ви його прибрати?"

#, fuzzy
msgid "Has Blanks"
msgstr "Ваш код є неповним. Він містить пробіли, які необхідно замінити кодом."

msgid "No Indentation"
msgstr "У рядку {line_number} використано занадто мало пробілів. Ви використали {leading_spaces} пробілів, що недостатньо. Починайте кожен новий блок з {indent_size} пробілів більше, ніж у попередньому рядку."

msgid "Unexpected Indentation"
msgstr "У рядку {line_number} використано занадто багато пробілів. Ви використали {leading_spaces} пробілів, що є занадто багато. Починайте кожен новий блок з {indent_size} пробілів більше, ніж у попередньому рядку."

msgid "Parse"
msgstr "Введений вами код не є дійсним кодом Hedy. У рядку {location[0]}, в позиції {location[1]}, помилка. Ви ввели {character_found}, але це не допустимо."

msgid "Unquoted Text"
msgstr "Будьте уважні. Якщо ви щось {ask} або {print}, то текст повинен починатися і закінчуватися лапками. Це ви забули для тексту {unquotedtext}."

msgid "Unquoted Assignment"
msgstr "З цього рівня потрібно розміщувати тексти праворуч від {is} між лапками. Ви забули, це для тексту {text}."

msgid "Unquoted Equality Check"
msgstr "Якщо потрібно перевірити, чи дорівнює змінна декільком словам, то слова повинні бути взяті в лапки!"

msgid "Var Undefined"
msgstr "Ви намагалися використати перемінну {name}, але не задали її. Також можливо, що ви намагалися використати слово {name}, але забули взяти лапки."

msgid "Access Before Assign"
msgstr "Ви намагалися використати перемінну {name} в рядку {access_line_number}, але ви встановили її в рядку {definition_line_number}. Встановлюйте перемінну перед її використанням."

#, fuzzy
msgid "Cyclic Var Definition"
msgstr "Ім'я {variable} повинно бути задане до того, як ви зможете використовувати її в правій частині команди {is}."

msgid "Lonely Echo"
msgstr "Ви використали {echo} перед {ask} або {echo} без {ask}. Поставте {ask} перед {echo}."

msgid "Too Big"
msgstr "Ого! Ваша програма має вражаючу кількість {lines_of_code} рядків коду! Але ми можемо обробити лише {max_lines} рядків на цьому рівні. Зменште розмір програми та спробуйте ще раз."

msgid "Invalid Argument Type"
msgstr "Ви не можете використовувати {command} з {invalid_argument}, оскільки він є {invalid_type}. Спробуйте змінити {invalid_argument} на {allowed_types}."

msgid "Invalid Argument"
msgstr "Ви не можете використовувати команду {command} з {invalid_argument}. Спробуйте змінити {invalid_argument} на {allowed_types}."

msgid "Invalid Type Combination"
msgstr "Ви не можете використовувати {invalid_argument} і {invalid_argument_2} з {command}, оскільки один з них є {invalid_type}, а інший - {invalid_type_2}. Спробуйте змінити {invalid_argument} на {invalid_type_2} або {invalid_argument_2} на {invalid_type}."

msgid "Unsupported Float"
msgstr "Нецілі числа поки що не підтримуються, але це буде через декілька рівнів. Наразі змініть {value} на ціле число."

msgid "Locked Language Feature"
msgstr "Ви використовуєте {concept}! Це чудово, але {concept} ще не розблоковано! Його буде розблоковано на наступному рівні."

msgid "Missing Command"
msgstr "Схоже, що ви забули використати команду в рядку {line_number}."

msgid "Missing Inner Command"
msgstr "Схоже, що ви забули використати команду з оператором {command}, який ви використовували в рядку {line_number}."

#, fuzzy
msgid "Incomplete Repeat"
msgstr "Схоже на те, що ви забули використати команду {repeat}, яку використовували в рядку {line_number}."

msgid "Unsupported String Value"
msgstr "Текстові значення не можуть містити {invalid_value}."

msgid "Lonely Text"
msgstr "Схоже, що ви забули використати команду з текстом, яка використовується в рядку {line_number}"

msgid "ask_needs_var"
msgstr "Починаючи з рівня 2, {ask} потрібно використовувати із перемінною. Приклад: name {is} {ask} Як тебе звати?"

msgid "echo_out"
msgstr "Починаючи з рівня 2 команда {echo} більше не потрібна. Тепер ви можете повторити відповідь за допомогою {ask} і {print}. Приклад: ім'я - {ask} Як тебе звати? {print} привіт ім'я"

msgid "space"
msgstr "пробіл"

msgid "comma"
msgstr "кома"

msgid "question mark"
msgstr "знак питання"

msgid "newline"
msgstr "нова лінія"

msgid "period"
msgstr "період"

msgid "exclamation mark"
msgstr "знак оклику"

msgid "dash"
msgstr "тире"

msgid "star"
msgstr "зірка"

#, fuzzy
msgid "single quotes"
msgstr "a single quote"

msgid "double quotes"
msgstr "подвійні лапки"

msgid "slash"
msgstr "коса риска"

msgid "string"
msgstr "текст"

msgid "nested blocks"
msgstr "блок в блоці"

msgid "or"
msgstr "або"

#, fuzzy
msgid "number"
msgstr "номер"

#, fuzzy
msgid "integer"
msgstr "кількість"

#, fuzzy
msgid "float"
msgstr "a number"

msgid "list"
msgstr "список"

msgid "input"
msgstr "вхідні дані з {ask}"

msgid "Invalid At Command"
msgstr ""

#, fuzzy
msgid "general"
msgstr "General"

msgid "programs_created"
msgstr "Створені програми"

msgid "programs_saved"
msgstr "Збережені програми"

#, fuzzy
msgid "programs_submitted"
msgstr "Надіслані програми"

msgid "teacher"
msgstr "Вчитель"

#, fuzzy
msgid "hidden"
msgstr "Hidden"

msgid "hedy_achievements"
msgstr "Досягнення Hedy"

msgid "achievements_logo_alt"
msgstr "Логотип досягнення"

msgid "achievements_check_icon_alt"
msgstr "Значок галочки досягнення"

msgid "certificate"
msgstr "Свідоцтво про проходження курсу"

msgid "hedy_logo_alt"
msgstr "Логотип Hedy"

msgid "fun_statistics_msg"
msgstr "Ось трохи цікавої статистики!"

msgid "highest_level_reached"
msgstr "Досягнуто найвищого рівня"

msgid "highest_quiz_score"
msgstr "Найвищий бал у тестуванні"

#, fuzzy
msgid "number_programs"
msgstr "Кількість виконаних програм"

msgid "longest_program"
msgstr "Найдовша програма"

msgid "number_achievements"
msgstr "Кількість досягнень"

msgid "cheatsheet_title"
msgstr "Шпаргалка"

msgid "back_to_class"
msgstr "Поверніться до класу"

msgid "class_name_prompt"
msgstr "Введіть назву нового класу"

msgid "username"
msgstr "Ім'я користувача"

msgid "last_login"
msgstr "Останній вхід"

#, fuzzy
msgid "programs"
msgstr "Програми"

msgid "password"
msgstr "Пароль"

msgid "remove"
msgstr "Видалити"

msgid "page"
msgstr "сторінка"

msgid "enter_password"
msgstr "Введіть новий пароль для"

msgid "password_change_prompt"
msgstr "Ви впевнені, що хочете змінити цей пароль?"

msgid "remove_student_prompt"
msgstr "Ви впевнені, що хочете видалити учня з класу?"

msgid "add_students"
msgstr "Додати учня"

msgid "customize_class"
msgstr "Кастомізація класу"

msgid "class_stats"
msgstr "Статистика класу"

msgid "class_logs"
msgstr "Логи"

msgid "back_to_teachers_page"
msgstr "Повернутися до сторінки викладачів"

#, fuzzy
msgid "add_students_options"
msgstr "Додати параметри учнів"

msgid "copy_link_success"
msgstr "Посилання на приєднання успішно скопійовано в буфер обміну"

msgid "copy_join_link"
msgstr "Скопіювати посилання для вступу"

msgid "invite_prompt"
msgstr "Введіть ім'я користувача"

msgid "invite_by_username"
msgstr "Запросити по імені користувача"

msgid "create_accounts"
msgstr "Створити акаунт"

#, fuzzy
msgid "pending_invites"
msgstr "Pending invites"

msgid "invite_date"
msgstr "Дата запрошення"

msgid "expiration_date"
msgstr "Термін придатності"

msgid "delete_invite_prompt"
msgstr "Ви впевнені, що хочете видалити це запрошення на заняття?"

msgid "class_already_joined"
msgstr "Ви вже є учнем класу"

msgid "error_logo_alt"
msgstr "Error logo"

msgid "goto_profile"
msgstr "Перейти до мого профілю"

msgid "prompt_join_class"
msgstr "Бажаєте приєднатися до цього класу?"

msgid "join_prompt"
msgstr "Щоб приєднатися до класу, вам необхідно мати обліковий запис. Бажаєте увійти зараз?"

msgid "join_class"
msgstr "Приєднуйтесь до класу"

msgid "next_step_tutorial"
msgstr "Наступний крок >>>"

msgid "level_title"
msgstr "Рівень"

msgid "create_multiple_accounts"
msgstr "Створіть кілька акаунтів"

msgid "accounts_intro"
msgstr "На цій сторінці ви можете створити аккаунти для декількох учнів одночасно. Вони автоматично додаються до поточного класу, переконайтеся, що обраний клас є правильним! Натиснувши на зелений + в правому нижньому куті сторінки ви можете додати додаткові рядки. Видалити рядок можна, натиснувши відповідний червоний хрестик. Переконайтеся, що при натисканні кнопки \"Створити акаунт\" не залишилося порожніх рядків. Будь ласка, пам'ятайте, що кожне ім'я користувача повинно бути унікальним, а пароль повинен містити <b>не менше</b> 6 символів."

msgid "create_accounts_prompt"
msgstr "Ви впевнені, що хочете створити ці акаунти?"

msgid "class"
msgstr "Клас"

msgid "download_login_credentials"
msgstr "Бажаєте завантажити логіни для входу після створення акаунтів?"

msgid "yes"
msgstr "Так"

msgid "no"
msgstr "Ні"

msgid "generate_passwords"
msgstr "Згенерувати паролі"

#, fuzzy
msgid "postfix_classname"
msgstr "Postfix classname"

msgid "reset_view"
msgstr "Перезавантажити"

#, fuzzy
msgid "customize_adventure"
msgstr "Customize adventure"

#, fuzzy
msgid "update_adventure_prompt"
msgstr "Are you sure you want to update this adventure?"

msgid "general_settings"
msgstr "Загальні налаштування"

msgid "name"
msgstr "Ім'я"

msgid "level"
msgstr "Рівень"

#, fuzzy
msgid "adventure_exp_1"
msgstr "Type your adventure of choice on the right-hand side. After creating your adventure you can include it in one of your classes under \"customizations\". If you want to include a command in your adventure please use code anchors like this:"

msgid "adventure_exp_2"
msgstr "Якщо ви хочете показати реальні фрагменти коду, наприклад, щоб дати учневі шаблон або приклад коду. Будь ласка, використовуйте такі попередні ключі:"

msgid "hello_world"
msgstr "Привіт, світ!"

#, fuzzy
msgid "adventure_exp_3"
msgstr "Make sure you always surround keywords with { }, then they are recognized correctly. You can use the \"preview\" button to view a styled version of your adventure. To view the adventure on a dedicated page, select \"view\" from the teachers page."

#, fuzzy
msgid "adventure"
msgstr "Пригода"

msgid "template_code"
msgstr ""
"Ось пояснення моєї пригоди!\n"
"\n"
"Таким чином я можу показати команду: <code>{print}</code>\n"
"\n"
"Але іноді мені хочеться показати шматок коду, наприклад, такий:\n"
"<pre>\n"
"{ask} Як тебе звати?\n"
"{echo} Отже, твоє ім'я \n"
"</pre>"

msgid "adventure_terms"
msgstr "Я згоден з тим, що моя пригода може бути викладена у відкритому доступі на Hedy."

msgid "directly_add_adventure_to_classes"
msgstr "Хочете додати цю пригоду безпосередньо до одного зі своїх уроків?"

msgid "preview"
msgstr "Переглянути"

msgid "save"
msgstr "Зберегти"

msgid "delete_adventure_prompt"
msgstr "Ви впевнені, що хочете видалити цю пригоду?"

#, fuzzy
msgid "customize_class_exp_1"
msgstr "Hi! On this page you can customize your class. By selecting levels and adventures you can choose what your student can see. You can also add your own created adventures to levels. All levels and default adventures will be selected by default. <b>Notice:</b> Not every adventure is available for every level! Settings up your customizations goes as follows:"

#, fuzzy
msgid "customize_class_step_1"
msgstr "Select levels for your class by pressing the \"level buttons\""

#, fuzzy
msgid "customize_class_step_2"
msgstr "\"Checkboxes\" will appear for the adventures available for the chosen levels"

#, fuzzy
msgid "customize_class_step_3"
msgstr "Select the adventures you want to make available"

#, fuzzy
msgid "customize_class_step_4"
msgstr "Click the name of an adventure to (de)select for all levels"

#, fuzzy
msgid "customize_class_step_5"
msgstr "Add personal adventures"

#, fuzzy
msgid "customize_class_step_6"
msgstr "Selecting an opening date for each level (you can also leave it empty)"

#, fuzzy
msgid "customize_class_step_7"
msgstr "Selection other settings"

#, fuzzy
msgid "customize_class_step_8"
msgstr "Choose \"Save\" -> You're done!"

#, fuzzy
msgid "customize_class_exp_2"
msgstr "You can always change these settings later on. For example, you can make specific adventures or levels available while teaching a class. This way it's easy for you to determine which level and adventures your students will be working on. If you want to make everything available for your class it is easiest to remove the customization all together."

#, fuzzy
msgid "select_levels"
msgstr "Select levels"

#, fuzzy
msgid "select_adventures"
msgstr "Select adventures"

#, fuzzy
msgid "select_a_level"
msgstr "Select a level"

#, fuzzy
msgid "available_adventures_level"
msgstr "Available adventures level"

#, fuzzy
msgid "opening_dates"
msgstr "Opening dates"

#, fuzzy
msgid "opening_date"
msgstr "Opening date"

#, fuzzy
msgid "directly_available"
msgstr "Directly open"

#, fuzzy
msgid "unlock_thresholds"
msgstr "Unlock level thresholds"

#, fuzzy
msgid "option"
msgstr "Option"

#, fuzzy
msgid "value"
msgstr "Value"

#, fuzzy
msgid "quiz_score"
msgstr "Quiz score"

#, fuzzy
msgid "percentage"
msgstr "percentage"

#, fuzzy
msgid "other_settings"
msgstr "Other settings"

#, fuzzy
msgid "select"
msgstr "Select"

#, fuzzy
msgid "mandatory_mode"
msgstr "Mandatory developer's mode"

#, fuzzy
msgid "all_class_highscores"
msgstr "All students visible in class highscores"

#, fuzzy
msgid "hide_cheatsheet"
msgstr "Hide cheatsheet"

#, fuzzy
msgid "hide_keyword_switcher"
msgstr "Hide keyword switcher"

#, fuzzy
msgid "hide_quiz"
msgstr "Hide quiz"

#, fuzzy
msgid "hide_parsons"
msgstr "Hide puzzle"

#, fuzzy
msgid "reset_adventure_prompt"
msgstr "Are you sure you want to reset all selected adventures?"

#, fuzzy
msgid "reset_adventures"
msgstr "Reset selected adventures"

#, fuzzy
msgid "remove_customizations_prompt"
msgstr "Are you sure you want to remove this class's customizations?"

#, fuzzy
msgid "remove_customization"
msgstr "Remove customization"

#, fuzzy
msgid "unsaved_class_changes"
msgstr "There are unsaved changes, are you sure you want to leave this page?"

#, fuzzy
msgid "go_back_to_main"
msgstr "Go back to main page"

#, fuzzy
msgid "explore_programs"
msgstr "Explore programs"

#, fuzzy
msgid "explore_explanation"
msgstr "On this page you can look through programs created by other Hedy users. You can filter on both a Hedy level and adventure. Click on \"View program\" to open a program and run it. Programs with a red header contain a mistake. You can still open the program, but running it will result in an error. You can of course try to fix it! If the creator has a public profile you can click their username to visit their profile. There you will find all their shared programs and much more!"

#, fuzzy
msgid "hedy_choice_title"
msgstr "Hedy's Choice"

#, fuzzy
msgid "number_lines"
msgstr "Number of lines"

#, fuzzy
msgid "creator"
msgstr "Creator"

#, fuzzy
msgid "view_program"
msgstr "View program"

#, fuzzy
msgid "report_program"
msgstr "Are you sure you want to report this program?"

#, fuzzy
msgid "my_classes"
msgstr "My classes"

#, fuzzy
msgid "students"
msgstr "students"

#, fuzzy
msgid "duplicate"
msgstr "Duplicate"

#, fuzzy
msgid "delete_class_prompt"
msgstr "Are you sure you want to delete the class?"

#, fuzzy
msgid "create_class"
msgstr "Create a new class"

#, fuzzy
msgid "my_adventures"
msgstr "My adventures"

#, fuzzy
msgid "last_update"
msgstr "Last update"

#, fuzzy
<<<<<<< HEAD
msgid "view"
msgstr "View"

#, fuzzy
=======
>>>>>>> 94566cb9
msgid "adventure_prompt"
msgstr "Please enter the name of the adventure"

#, fuzzy
msgid "create_adventure"
msgstr "Create adventure"

msgid "download"
msgstr ""

#, fuzzy
msgid "teacher_welcome"
msgstr "Welcome to Hedy! Your are now the proud owner of a teachers account which allows you to create classes and invite students."

#, fuzzy
msgid "highscores"
msgstr "Highscores"

#, fuzzy
msgid "highscore_explanation"
msgstr "On this page you can view the current Highscores, based on the amount of achievements gathered. View the ranking for either all users, your country or your class. Click on a username to view their public profile."

#, fuzzy
msgid "highscore_no_public_profile"
msgstr "You don't have a public profile and are therefore not listed on the highscores. Do you wish to create one?"

#, fuzzy
msgid "create_public_profile"
msgstr "Create public profile"

#, fuzzy
msgid "whole_world"
msgstr "The world"

#, fuzzy
msgid "your_class"
msgstr "Your class"

#, fuzzy
msgid "achievements"
msgstr "achievements"

#, fuzzy
msgid "country_title"
msgstr "Country"

#, fuzzy
msgid "last_achievement"
msgstr "Last earned achievement"

#, fuzzy
msgid "ago"
msgstr "{timestamp} ago"

#, fuzzy
msgid "parsons_title"
msgstr "Puzzle"

#, fuzzy
msgid "quiz_tab"
msgstr "Quiz"

#, fuzzy
msgid "example_code_header"
msgstr "Example Hedy Code"

#, fuzzy
msgid "search"
msgstr "Search..."

#, fuzzy
msgid "variables"
msgstr "Variables"

#, fuzzy
msgid "enter_text"
msgstr "Enter your answer here..."

#, fuzzy
msgid "enter"
msgstr "Enter"

#, fuzzy
msgid "pygame_waiting_for_input"
msgstr "Waiting for a button press..."

#, fuzzy
msgid "already_program_running"
msgstr "There is already a program running, finish that one first."

#, fuzzy
msgid "run_code_button"
msgstr "Run code"

#, fuzzy
msgid "stop_code_button"
msgstr "Stop program"

#, fuzzy
msgid "next_exercise"
msgstr "Next exercise"

#, fuzzy
msgid "edit_code_button"
msgstr "Edit code"

#, fuzzy
msgid "repair_program_logo_alt"
msgstr "Repair program icon"

#, fuzzy
msgid "delete_confirm"
msgstr "Are you sure you want to delete the program?"

#, fuzzy
msgid "delete"
msgstr "Delete"

#, fuzzy
msgid "read_code_label"
msgstr "Read aloud"

#, fuzzy
msgid "regress_button"
msgstr "Go back to level {level}"

#, fuzzy
msgid "disabled_button_locked"
msgstr "Your teacher hasn't unlocked this level yet"

#, fuzzy
msgid "advance_button"
msgstr "Go to level {level}"

#, fuzzy
msgid "disabled_button_quiz"
msgstr "Your quiz score is below the threshold, try again!"

#, fuzzy
msgid "developers_mode"
msgstr "Programmer's mode"

#, fuzzy
msgid "nav_start"
msgstr "Home"

#, fuzzy
msgid "nav_hedy"
msgstr "Hedy"

#, fuzzy
msgid "nav_explore"
msgstr "Explore"

#, fuzzy
msgid "for_teachers"
msgstr "For teachers"

#, fuzzy
msgid "teacher_manual"
msgstr "Teacher manual"

#, fuzzy
msgid "program_header"
msgstr "My programs"

#, fuzzy
msgid "my_achievements"
msgstr "My achievements"

#, fuzzy
msgid "my_account"
msgstr "My account"

#, fuzzy
msgid "logout"
msgstr "Log out"

#, fuzzy
msgid "login"
msgstr "Log in"

#, fuzzy
msgid "welcome"
msgstr "Welcome"

#, fuzzy
msgid "welcome_back"
msgstr "Welcome back"

#, fuzzy
msgid "teacher_tutorial_logo_alt"
msgstr "Teacher tutorial icon"

#, fuzzy
msgid "start_teacher_tutorial"
msgstr "Start teacher tutorial"

#, fuzzy
msgid "hedy_tutorial_logo_alt"
msgstr "Hedy tutorial icon"

#, fuzzy
msgid "start_hedy_tutorial"
msgstr "Start hedy tutorial"

#, fuzzy
msgid "start_programming_logo_alt"
msgstr "Start programming icon"

#, fuzzy
msgid "start_programming"
msgstr "Start programming"

#, fuzzy
msgid "explore_programs_logo_alt"
msgstr "Explore programs icon"

#, fuzzy
msgid "your_account"
msgstr "Your profile"

#, fuzzy
msgid "profile_logo_alt"
msgstr "Profile icon."

#, fuzzy
msgid "no_public_profile"
msgstr "You don't have a public profile text yet..."

#, fuzzy
msgid "create_question"
msgstr "Do you want to create one?"

#, fuzzy
msgid "amount_created"
msgstr "programs created"

#, fuzzy
msgid "amount_saved"
msgstr "programs saved"

#, fuzzy
msgid "amount_submitted"
msgstr "programs submitted"

#, fuzzy
msgid "your_last_program"
msgstr "Your last saved program"

#, fuzzy
msgid "ok"
msgstr "OK"

#, fuzzy
msgid "cancel"
msgstr "Cancel"

#, fuzzy
msgid "copy_link_to_share"
msgstr "Copy link to share"

#, fuzzy
msgid "achievement_earned"
msgstr "You've earned an achievement!"

#, fuzzy
msgid "mailing_title"
msgstr "Subscribe to the Hedy newsletter"

#, fuzzy
msgid "email"
msgstr "Email"

#, fuzzy
msgid "surname"
msgstr "First Name"

#, fuzzy
msgid "lastname"
msgstr "Last Name"

#, fuzzy
msgid "country"
msgstr "Country"

#, fuzzy
msgid "subscribe"
msgstr "Subscribe"

#, fuzzy
msgid "required_field"
msgstr "Fields marked with an * are required"

#, fuzzy
msgid "previous_campaigns"
msgstr "View previous campaigns"

#, fuzzy
msgid "step_title"
msgstr "Assignment"

#, fuzzy
msgid "save_code_button"
msgstr "Save code"

#, fuzzy
msgid "share_code_button"
msgstr "Save & share code"

#, fuzzy
msgid "tutorial"
msgstr "Tutorial"

#, fuzzy
msgid "commands"
msgstr "Commands"

#, fuzzy
msgid "english"
msgstr "English"

#, fuzzy
msgid "login_long"
msgstr "Log in to your account"

#, fuzzy
msgid "no_account"
msgstr "No account?"

#, fuzzy
msgid "create_account"
msgstr "Create account"

#, fuzzy
msgid "forgot_password"
msgstr "Forgot your password?"

#, fuzzy
msgid "main_title"
msgstr "Hedy"

msgid "main_subtitle"
msgstr "Поступова мова програмування"

#, fuzzy
msgid "try_it"
msgstr "Try it"

#, fuzzy
msgid "subscribe_newsletter"
msgstr "Subscribe to the newsletter"

#, fuzzy
msgid "nav_learn_more"
msgstr "Learn more"

#, fuzzy
msgid "privacy_terms"
msgstr "privacy terms"

#, fuzzy
msgid "hedy_on_github"
msgstr "Hedy on Github"

#, fuzzy
msgid "become_a_sponsor"
msgstr "Become a sponsor"

#, fuzzy
msgid "discord_server"
msgstr "Discord server"

#, fuzzy
msgid "translating_hedy"
msgstr "Translating Hedy"

#, fuzzy
msgid "exercise"
msgstr "Exercise"

#, fuzzy
msgid "what_should_my_code_do"
msgstr "What should my code do?"

#, fuzzy
msgid "teacher_account_request"
msgstr "You have a pending teacher account request"

#, fuzzy
msgid "account_overview"
msgstr "Account overview"

#, fuzzy
msgid "my_messages"
msgstr "My messages"

#, fuzzy
msgid "invite_message"
msgstr "You have received an invitation to join class"

#, fuzzy
msgid "sent_by"
msgstr "This invitation is sent by"

#, fuzzy
msgid "delete_invite"
msgstr "Delete invitation"

#, fuzzy
msgid "public_profile"
msgstr "Public profile"

#, fuzzy
msgid "visit_own_public_profile"
msgstr "Visit your own profile"

#, fuzzy
msgid "profile_picture"
msgstr "Profile picture"

#, fuzzy
msgid "personal_text"
msgstr "Personal text"

#, fuzzy
msgid "your_personal_text"
msgstr "Your personal text..."

#, fuzzy
msgid "favourite_program"
msgstr "Favourite program"

#, fuzzy
msgid "public_profile_info"
msgstr "By selecting this box I make my profile visible for everyone. Be careful not to share personal information like your name or home address, because everyone will be able to see it!"

#, fuzzy
msgid "update_public"
msgstr "Update public profile"

#, fuzzy
msgid "are_you_sure"
msgstr "Are you sure? You cannot revert this action."

#, fuzzy
msgid "delete_public"
msgstr "Delete public profile"

#, fuzzy
msgid "self_removal_prompt"
msgstr "Are you sure you want to leave this class?"

#, fuzzy
msgid "leave_class"
msgstr "Leave class"

#, fuzzy
msgid "settings"
msgstr "My personal settings"

#, fuzzy
msgid "birth_year"
msgstr "Birth year"

#, fuzzy
msgid "preferred_language"
msgstr "Preferred language"

#, fuzzy
msgid "preferred_keyword_language"
msgstr "Preferred keyword language"

#, fuzzy
msgid "gender"
msgstr "Gender"

#, fuzzy
msgid "female"
msgstr "Female"

#, fuzzy
msgid "male"
msgstr "Male"

#, fuzzy
msgid "other"
msgstr "Other"

#, fuzzy
msgid "agree_third_party"
msgstr "I consent to being contacted by partners of Leiden University with sales opportunities (optional)"

#, fuzzy
msgid "update_profile"
msgstr "Update profile"

#, fuzzy
msgid "destroy_profile"
msgstr "Delete profile"

#, fuzzy
msgid "change_password"
msgstr "Change password"

#, fuzzy
msgid "current_password"
msgstr "Current password"

#, fuzzy
msgid "new_password"
msgstr "New password"

#, fuzzy
msgid "repeat_new_password"
msgstr "Repeat new password"

#, fuzzy
msgid "request_teacher"
msgstr "Would you like to apply for a teacher's account?"

#, fuzzy
msgid "request_teacher_account"
msgstr "Request teacher account"

#, fuzzy
msgid "recent"
msgstr "My recent programs"

#, fuzzy
msgid "all"
msgstr "All"

#, fuzzy
msgid "submitted"
msgstr "Submitted"

#, fuzzy
msgid "search_button"
msgstr "Search"

#, fuzzy
msgid "submitted_header"
msgstr "This is a submitted program and can't be altered."

#, fuzzy
msgid "title"
msgstr "Title"

#, fuzzy
msgid "last_edited"
msgstr "Last edited"

#, fuzzy
msgid "favourite_confirm"
msgstr "Are you sure you want to set this program as your favourite?"

#, fuzzy
msgid "open"
msgstr "Open"

#, fuzzy
msgid "copy_clipboard"
msgstr "Successfully copied to clipboard"

#, fuzzy
msgid "unshare_confirm"
msgstr "Are you sure you want to make the program private?"

#, fuzzy
msgid "unshare"
msgstr "Unshare"

#, fuzzy
msgid "submit_warning"
msgstr "Are you sure you want to submit this program?"

#, fuzzy
msgid "submit_program"
msgstr "Submit"

#, fuzzy
msgid "share_confirm"
msgstr "Are you sure you want to make the program public?"

#, fuzzy
msgid "share"
msgstr "Share"

#, fuzzy
msgid "no_programs"
msgstr "You have no programs yet."

#, fuzzy
msgid "write_first_program"
msgstr "Write your first program!"

#, fuzzy
msgid "certified_teacher"
msgstr "Certified teacher"

#, fuzzy
msgid "admin"
msgstr "Admin"

#, fuzzy
msgid "distinguished_user"
msgstr "Distinguished user"

#, fuzzy
msgid "contributor"
msgstr "Contributor"

#, fuzzy
msgid "no_shared_programs"
msgstr "has no shared programs..."

#, fuzzy
msgid "quiz_logo_alt"
msgstr "Quiz logo"

#, fuzzy
msgid "start_quiz"
msgstr "Start quiz"

#, fuzzy
msgid "go_to_first_question"
msgstr "Go to question 1"

#, fuzzy
msgid "question"
msgstr "Question"

#, fuzzy
msgid "hint"
msgstr "Hint?"

#, fuzzy
msgid "submit_answer"
msgstr "Answer question"

#, fuzzy
msgid "feedback_success"
msgstr "Good!"

#, fuzzy
msgid "feedback_failure"
msgstr "Wrong!"

#, fuzzy
msgid "correct_answer"
msgstr "The correct answer is"

#, fuzzy
msgid "go_to_question"
msgstr "Go to question"

#, fuzzy
msgid "go_to_quiz_result"
msgstr "Go to quiz result"

#, fuzzy
msgid "end_quiz"
msgstr "Quiz end"

#, fuzzy
msgid "score"
msgstr "Score"

#, fuzzy
msgid "get_certificate"
msgstr "Get your certificate!"

#, fuzzy
msgid "recover_password"
msgstr "Request a password reset"

#, fuzzy
msgid "send_password_recovery"
msgstr "Send me a password recovery link"

#, fuzzy
msgid "reset_password"
msgstr "Reset password"

#, fuzzy
msgid "password_repeat"
msgstr "Repeat password"

#, fuzzy
msgid "signup_student_or_teacher"
msgstr "Are you a student or a teacher?"

#, fuzzy
msgid "student_signup_header"
msgstr "Student"

#, fuzzy
msgid "teacher_signup_header"
msgstr "Teacher"

#, fuzzy
msgid "create_teacher_account"
msgstr "Create a teacher account"

#, fuzzy
msgid "create_student_account"
msgstr "Create an account"

#, fuzzy
msgid "create_teacher_account_explanation"
msgstr "With a teacher account, you can save your programs and see the results of your students."

#, fuzzy
msgid "create_student_account_explanation"
msgstr "You can save your own programs with an account."

#, fuzzy
msgid "heard_about_hedy"
msgstr ""

#, fuzzy
msgid "from_another_teacher"
msgstr ""

#, fuzzy
msgid "social_media"
msgstr ""

#, fuzzy
msgid "from_video"
msgstr ""

#, fuzzy
msgid "from_magazine_website"
msgstr ""

#, fuzzy
msgid "other_source"
msgstr ""

#, fuzzy
msgid "programming_experience"
msgstr "Do you have programming experience?"

#, fuzzy
msgid "languages"
msgstr "Which of these programming languages have you used before?"

#, fuzzy
msgid "other_block"
msgstr "Another block language"

#, fuzzy
msgid "other_text"
msgstr "Another text language"

#, fuzzy
msgid "agree_with"
msgstr "I agree to the"

#, fuzzy
msgid "already_account"
msgstr "Already have an account?"

#, fuzzy
msgid "teacher_invitation_require_login"
msgstr "To set up your profile as a teacher, we will need you to log in. If you don't have an account, please create one."

#, fuzzy
msgid "submission_time"
msgstr "Handed in at"

#, fuzzy
msgid "by"
msgstr "by"

#, fuzzy
msgid "percentage_achieved"
msgstr "Achieved by {percentage}% of the users"

#, fuzzy
msgid "title_admin"
msgstr "Hedy - Administrator page"

#, fuzzy
msgid "username_invalid"
msgstr "Your username is invalid."

#, fuzzy
msgid "teacher_invalid"
msgstr "Your teacher value is invalid."

#, fuzzy
msgid "email_invalid"
msgstr "Please enter a valid email."

#, fuzzy
msgid "mail_error_change_processed"
msgstr "Something went wrong when sending a validation mail, the changes are still correctly processed."

#, fuzzy
msgid "username_special"
msgstr "Username cannot contain `:` or `@`."

#, fuzzy
msgid "username_three"
msgstr "Username must contain at least three characters."

#, fuzzy
msgid "password_invalid"
msgstr "Your password is invalid."

#, fuzzy
msgid "passwords_six"
msgstr "All passwords need to be six characters or longer."

#, fuzzy
msgid "mail_welcome_verify_body"
msgstr ""
"Your Hedy account has been created successfully. Welcome!\n"
"Please click on this link to verify your email address: {link}"

#, fuzzy
msgid "mail_change_password_body"
msgstr ""
"Your Hedy password has been changed. If you did this, all is good.\n"
"If you didn't change your password, please contact us immediately by replying to this email."

#, fuzzy
msgid "mail_recover_password_body"
msgstr ""
"By clicking on this link, you can set a new Hedy password. This link is valid for <b>4</b> hours.\n"
"If you haven't required a password reset, please ignore this email: {link}"

#, fuzzy
msgid "mail_reset_password_body"
msgstr ""
"Your Hedy password has been reset to a new one. If you did this, all is good.\n"
"If you didn't change your password, please contact us immediately by replying to this email."

#, fuzzy
msgid "mail_welcome_teacher_body"
msgstr ""
"<strong>Welcome!</strong>\n"
"Congratulations on your brand new Hedy teacher's account. Welcome to the world wide community of Hedy teachers!\n"
"\n"
"<strong>What teacher's accounts can do</strong>\n"
"There are a number of extra options unlocked for you now.\n"
"\n"
"1. Extra explanation is available in the <a href=\"https://hedy.org/for-teachers/manual\">teacher's manual</a>.\n"
"2. With your teacher account, you can create classes. Your students can than join your classes and you can see their progress. Classes are made and managed though the for <a href=\"https://hedycode.com/for-teachers\">teachers page</a>.\n"
"3. You can fully customize your classes, for example you can open and close levels, enable or disable adventures and author your own adventures!\n"
"\n"
"<strong>Join our online community!</strong>\n"
"All Hedy teachers, programmers and other fans are welcome to join our <a href=\"https://discord.gg/8yY7dEme9r\">Discord server</a>. This is the ideal place to chat about Hedy: we have channels where you can show your cool projects and lessons, channels to report bugs, and channels to chat with other teachers and with the Hedy team.\n"
"\n"
"<strong>How to ask for help </strong>\n"
"If anything is unclear, you can let us know on Discord, or <a href=\"mailto: hello@hedy.org\">send us an email</a>.\n"
"\n"
"<strong>How to report bugs</strong>\n"
"In Discord, we have a channel for reporting bugs, called #bugs. That is the perfect place to let us know about issues you are running into. If you know how to use GitHub, you can create an <a href=\"https://github.com/Felienne/hedy/issues/new?assignees=&labels=&template=bug_report.md&title=%5BBUG%5D\">issue</a> there.\n"

#, fuzzy
msgid "mail_welcome_verify_subject"
msgstr "Welcome to Hedy"

#, fuzzy
msgid "mail_change_password_subject"
msgstr "Your Hedy password has been changed"

#, fuzzy
msgid "mail_recover_password_subject"
msgstr "Request a password reset."

#, fuzzy
msgid "mail_reset_password_subject"
msgstr "Your Hedy password has been reset"

#, fuzzy
msgid "mail_welcome_teacher_subject"
msgstr "Your Hedy teacher account is ready"

#, fuzzy
msgid "user"
msgstr "user"

#, fuzzy
msgid "mail_hello"
msgstr "Hi {username}!"

#, fuzzy
msgid "mail_goodbye"
msgstr ""
"Keep programming!\n"
"The Hedy team"

#, fuzzy
msgid "copy_mail_link"
msgstr "Please copy and paste this link into a new tab:"

#, fuzzy
msgid "link"
msgstr "Link"

#, fuzzy
msgid "invalid_username_password"
msgstr "Invalid username/password."

#, fuzzy
msgid "repeat_match_password"
msgstr "The repeated password does not match."

#, fuzzy
msgid "language_invalid"
msgstr "Please select a valid language."

#, fuzzy
msgid "agree_invalid"
msgstr "You have to agree with the privacy terms."

#, fuzzy
msgid "keyword_language_invalid"
msgstr "Please select a valid keyword language (select English or your own language)."

#, fuzzy
msgid "year_invalid"
msgstr "Please enter a year between 1900 and {current_year}."

#, fuzzy
msgid "gender_invalid"
msgstr "Please select a valid gender, choose (Female, Male, Other)."

#, fuzzy
msgid "country_invalid"
msgstr "Please select a valid country."

#, fuzzy
msgid "heard_about_invalid"
msgstr ""

#, fuzzy
msgid "experience_invalid"
msgstr "Please select a valid experience, choose (Yes, No)."

#, fuzzy
msgid "programming_invalid"
msgstr "Please select a valid programming language."

#, fuzzy
msgid "exists_username"
msgstr "That username is already in use."

#, fuzzy
msgid "exists_email"
msgstr "That email is already in use."

#, fuzzy
msgid "token_invalid"
msgstr "Your token is invalid."

#, fuzzy
msgid "password_six"
msgstr "Your password must contain at least six characters."

#, fuzzy
msgid "password_change_not_allowed"
msgstr "You're not allowed to change the password of this user."

#, fuzzy
msgid "password_change_success"
msgstr "Password of your student is successfully changed."

#, fuzzy
msgid "password_updated"
msgstr "Password updated."

#, fuzzy
msgid "sent_password_recovery"
msgstr "You should soon receive an email with instructions on how to reset your password."

#, fuzzy
msgid "password_resetted"
msgstr "Your password has been successfully reset. You are being redirected to the login page."

#, fuzzy
msgid "already_teacher"
msgstr "You already have a teacher account."

#, fuzzy
msgid "already_teacher_request"
msgstr "You already have a pending teacher request."

#, fuzzy
msgid "teacher_account_success"
msgstr "You successfully requested a teacher account."

#, fuzzy
msgid "class_name_invalid"
msgstr "This class name is invalid."

#, fuzzy
msgid "class_name_empty"
msgstr "You didn't enter a class name!"

#, fuzzy
msgid "class_name_duplicate"
msgstr "You already have a class with this name."

#, fuzzy
msgid "no_such_class"
msgstr "No such Hedy class."

#, fuzzy
msgid "invalid_class_link"
msgstr "Invalid link for joining the class."

#, fuzzy
msgid "title_join-class"
msgstr "Hedy - Join class"

#, fuzzy
msgid "username_empty"
msgstr "You didn't enter an username!"

#, fuzzy
msgid "student_not_existing"
msgstr "This username doesn't exist."

#, fuzzy
msgid "student_already_in_class"
msgstr "This student is already in your class."

#, fuzzy
msgid "student_already_invite"
msgstr "This student already has a pending invitation."

#, fuzzy
msgid "retrieve_class_error"
msgstr "Only teachers can retrieve classes"

#, fuzzy
msgid "title_class-overview"
msgstr "Hedy - Class overview"

#, fuzzy
msgid "title_customize-class"
msgstr "Hedy - Customize class"

#, fuzzy
msgid "customization_deleted"
msgstr "Customizations successfully deleted."

#, fuzzy
msgid "class_customize_success"
msgstr "Class successfully customized."

#, fuzzy
msgid "no_accounts"
msgstr "There are no accounts to create."

#, fuzzy
msgid "unique_usernames"
msgstr "All usernames need to be unique."

#, fuzzy
msgid "usernames_exist"
msgstr "One or more usernames is already in use."

#, fuzzy
msgid "accounts_created"
msgstr "Accounts where successfully created."

#, fuzzy
msgid "retrieve_adventure_error"
msgstr "You're not allowed to view this adventure!"

#, fuzzy
msgid "title_view-adventure"
msgstr "Hedy - View adventure"

#, fuzzy
msgid "title_customize-adventure"
msgstr "Hedy - Customize adventure"

#, fuzzy
msgid "adventure_id_invalid"
msgstr "This adventure id is invalid."

#, fuzzy
msgid "adventure_name_invalid"
msgstr "This adventure name is invalid."

#, fuzzy
msgid "level_invalid"
msgstr "This Hedy level in invalid."

#, fuzzy
msgid "content_invalid"
msgstr "This adventure is invalid."

#, fuzzy
msgid "adventure_length"
msgstr "Your adventure has to be at least 20 characters."

#, fuzzy
msgid "public_invalid"
msgstr "This agreement selection is invalid"

#, fuzzy
msgid "classes_invalid"
msgstr "The list of selected classes is invalid"

#, fuzzy
msgid "adventure_duplicate"
msgstr "You already have an adventure with this name."

#, fuzzy
msgid "something_went_wrong_keyword_parsing"
msgstr "There is a mistake in your adventure, are all keywords correctly surrounded with { }?"

#, fuzzy
msgid "adventure_updated"
msgstr "The adventure has been updated!"

#, fuzzy
msgid "adventure_empty"
msgstr "You didn't enter an adventure name!"

#, fuzzy
msgid "exercise_doesnt_exist"
msgstr "This exercise doesn't exist"

#, fuzzy
msgid "profile_updated_reload"
msgstr "Profile updated, page will be re-loaded."

#, fuzzy
msgid "profile_updated"
msgstr "Profile updated."

#, fuzzy
msgid "delete_success"
msgstr "Program deleted successfully."

#, fuzzy
msgid "save_prompt"
msgstr "You need to have an account to save your program. Would you like to login now?"

#, fuzzy
msgid "overwrite_warning"
msgstr "You already have a program with this name, saving this program will replace the old one. Are you sure?"

#, fuzzy
msgid "save_parse_warning"
msgstr "This program contains an error, are you sure you want to save it?"

#, fuzzy
msgid "save_success_detail"
msgstr "Program saved successfully."

#, fuzzy
msgid "share_success_detail"
msgstr "Program shared successfully."

#, fuzzy
msgid "unshare_success_detail"
msgstr "Program unshared successfully."

#, fuzzy
msgid "favourite_success"
msgstr "Your program is set as favourite."

#, fuzzy
msgid "report_failure"
msgstr "This program does not exist or is not public"

#, fuzzy
msgid "report_success"
msgstr "This program has been reported"

#, fuzzy
msgid "question_doesnt_exist"
msgstr "This question does not exist"

#, fuzzy
msgid "question_invalid"
msgstr "Your token is invalid."

#, fuzzy
msgid "answer_invalid"
msgstr "Your password is invalid."

#, fuzzy
msgid "too_many_attempts"
msgstr "Too many attempts"

#, fuzzy
msgid "title_class statistics"
msgstr "My statistics"

#, fuzzy
msgid "title_class logs"
msgstr "Programs"

#~ msgid "only_teacher_create_class"
#~ msgstr "Only teachers are allowed to create classes!"

#~ msgid "language"
#~ msgstr "Language"

#~ msgid "keyword_support"
#~ msgstr "Translated keywords"

#~ msgid "non_keyword_support"
#~ msgstr "Translated content"

#~ msgid "try_button"
#~ msgstr "Try"

#~ msgid "select_own_adventures"
#~ msgstr "Select own adventures"

#~ msgid "edit"
#~ msgstr "Edit"

<<<<<<< HEAD
#~ msgid "Invalid Random Command"
#~ msgstr ""
=======
#~ msgid "view"
#~ msgstr "View"
>>>>>>> 94566cb9
<|MERGE_RESOLUTION|>--- conflicted
+++ resolved
@@ -7,28 +7,16 @@
 msgstr ""
 "Project-Id-Version: PROJECT VERSION\n"
 "Report-Msgid-Bugs-To: EMAIL@ADDRESS\n"
-<<<<<<< HEAD
-"POT-Creation-Date: 2023-02-17 13:49-0400\n"
-=======
 "POT-Creation-Date: 2023-02-15 16:58-0400\n"
->>>>>>> 94566cb9
 "PO-Revision-Date: 2023-01-19 18:44+0000\n"
 "Last-Translator: Anonymous <noreply@weblate.org>\n"
 "Language: uk\n"
 "Language-Team: none\n"
-<<<<<<< HEAD
-"Plural-Forms: nplurals=3; plural=n%10==1 && n%100!=11 ? 0 : n%10>=2 && n%10<=4 && (n%100<10 || n%100>=20) ? 1 : 2\n"
-"MIME-Version: 1.0\n"
-"Content-Type: text/plain; charset=utf-8\n"
-"Content-Transfer-Encoding: 8bit\n"
-"Generated-By: Babel 2.9.1\n"
-=======
 "Plural-Forms: nplurals=3; plural=n%10==1 && n%100!=11 ? 0 : n%10>=2 && n%10<=4 && (n%100<10 || n%100>=20) ? 1 : 2;\n"
 "MIME-Version: 1.0\n"
 "Content-Type: text/plain; charset=utf-8\n"
 "Content-Transfer-Encoding: 8bit\n"
 "Generated-By: Babel 2.11.0\n"
->>>>>>> 94566cb9
 
 msgid "program_contains_error"
 msgstr "Ця програма містить помилку, ви дійсно хочете нею поділитися?"
@@ -316,9 +304,6 @@
 
 msgid "input"
 msgstr "вхідні дані з {ask}"
-
-msgid "Invalid At Command"
-msgstr ""
 
 #, fuzzy
 msgid "general"
@@ -777,13 +762,6 @@
 msgstr "Last update"
 
 #, fuzzy
-<<<<<<< HEAD
-msgid "view"
-msgstr "View"
-
-#, fuzzy
-=======
->>>>>>> 94566cb9
 msgid "adventure_prompt"
 msgstr "Please enter the name of the adventure"
 
@@ -2010,10 +1988,5 @@
 #~ msgid "edit"
 #~ msgstr "Edit"
 
-<<<<<<< HEAD
-#~ msgid "Invalid Random Command"
-#~ msgstr ""
-=======
 #~ msgid "view"
 #~ msgstr "View"
->>>>>>> 94566cb9
