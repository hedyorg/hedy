--- conflicted
+++ resolved
@@ -203,8 +203,6 @@
 msgid "add_students"
 msgstr "Додати учня"
 
-<<<<<<< HEAD
-=======
 msgid "add_students_options"
 msgstr "Додати параметри учнів"
 
@@ -212,7 +210,6 @@
 msgid "add_your_language"
 msgstr "Add your language!"
 
->>>>>>> c9fc7a70
 msgid "admin"
 msgstr "Адміністратор"
 
@@ -2523,9 +2520,8 @@
 #~ msgid "update_profile"
 #~ msgstr "Update profile"
 
-<<<<<<< HEAD
-#~ msgid "multiple_levels_warning"
-#~ msgstr "We've noticed you have both selected several levels and included code snippets in your adventure, this might cause issues with the syntax highlighter and the automatic translation of keywords"
+#~ msgid "variables"
+#~ msgstr "Variables"
 
 #~ msgid "add_students_options"
 #~ msgstr "Додати параметри учнів"
@@ -2580,7 +2576,3 @@
 
 #~ msgid "enter_password"
 #~ msgstr "Введіть новий пароль для"
-=======
-#~ msgid "variables"
-#~ msgstr "Variables"
->>>>>>> c9fc7a70
