--- conflicted
+++ resolved
@@ -334,6 +334,9 @@
 msgid "already_teacher_request"
 msgstr "У вас вже є заявка на викладача, яка перебуває на розгляді."
 
+msgid "amount_created"
+msgstr "створені програми"
+
 msgid "amount_saved"
 msgstr "програми збережено"
 
@@ -2661,10 +2664,5 @@
 #~ msgid "title_class live_statistics"
 #~ msgstr "Hedy - Live Statistics"
 
-<<<<<<< HEAD
-#~ msgid "amount_created"
-#~ msgstr "створені програми"
-=======
 #~ msgid "available_in"
 #~ msgstr "Available in:"
->>>>>>> a993b7f1
