--- conflicted
+++ resolved
@@ -7,13 +7,8 @@
 msgstr ""
 "Project-Id-Version: PROJECT VERSION\n"
 "Report-Msgid-Bugs-To: EMAIL@ADDRESS\n"
-<<<<<<< HEAD
-"POT-Creation-Date: 2022-12-11 10:29+0100\n"
-"PO-Revision-Date: 2022-12-06 17:12+0000\n"
-=======
 "POT-Creation-Date: 2022-12-08 14:32+0100\n"
 "PO-Revision-Date: 2022-12-08 13:41+0000\n"
->>>>>>> b4e663ed
 "Last-Translator: Anonymous <noreply@weblate.org>\n"
 "Language-Team: none\n"
 "Language: uk\n"
@@ -1531,9 +1526,6 @@
 #, fuzzy
 msgid "teacher_invitation_require_login"
 msgstr "To set up your profile as a teacher, we will need you to log in. If you don't have an account, please create one."
-
-msgid "submission_time"
-msgstr ""
 
 #, fuzzy
 msgid "by"
