# Irish translations for PROJECT.
# Copyright (C) 2025 ORGANIZATION
# This file is distributed under the same license as the PROJECT project.
# FIRST AUTHOR <EMAIL@ADDRESS>, 2025.
#
msgid ""
msgstr ""
"Project-Id-Version: PROJECT VERSION\n"
"Report-Msgid-Bugs-To: EMAIL@ADDRESS\n"
"POT-Creation-Date: 2024-10-28 19:29+0200\n"
"PO-Revision-Date: YEAR-MO-DA HO:MI+ZONE\n"
"Last-Translator: Automatically generated\n"
"Language-Team: none\n"
"Language: ga\n"
"MIME-Version: 1.0\n"
"Content-Type: text/plain; charset=utf-8\n"
"Content-Transfer-Encoding: 8bit\n"
"Generated-By: Babel 2.14.0\n"

msgid "Access Before Assign"
msgstr ""

msgid "Cyclic Var Definition"
msgstr ""

msgid "Else Without If Error"
msgstr ""

msgid "Function Undefined"
msgstr ""

msgid "Has Blanks"
msgstr ""

msgid "Incomplete"
msgstr ""

msgid "Incomplete Repeat"
msgstr ""

msgid "Invalid"
msgstr ""

msgid "Invalid Argument"
msgstr ""

msgid "Invalid Argument Type"
msgstr ""

msgid "Invalid At Command"
msgstr ""

msgid "Invalid Space"
msgstr ""

msgid "Invalid Type Combination"
msgstr ""

msgid "Lonely Echo"
msgstr ""

msgid "Lonely Text"
msgstr ""

msgid "Missing Additional Command"
msgstr ""

msgid "Missing Colon Error"
msgstr ""

msgid "Missing Command"
msgstr ""

msgid "Missing Inner Command"
msgstr ""

msgid "Missing Square Brackets"
msgstr ""

msgid "Missing Variable"
msgstr ""

msgid "Misspelled At Command"
msgstr ""

msgid "No Indentation"
msgstr ""

msgid "Non Decimal Variable"
msgstr ""

msgid "Parse"
msgstr ""

msgid "Pressit Missing Else"
msgstr ""

msgid "Runtime Index Error"
msgstr ""

msgid "Runtime Value Error"
msgstr ""

msgid "Runtime Values Error"
msgstr ""

msgid "Save Microbit code "
msgstr ""

msgid "Too Big"
msgstr ""

msgid "Too Few Indents"
msgstr ""

msgid "Too Many Indents"
msgstr ""

msgid "Unexpected Indentation"
msgstr ""

msgid "Unquoted Assignment"
msgstr ""

msgid "Unquoted Equality Check"
msgstr ""

msgid "Unquoted Text"
msgstr ""

msgid "Unsupported Float"
msgstr ""

msgid "Unsupported String Value"
msgstr ""

msgid "Unused Variable"
msgstr ""

msgid "Var Undefined"
msgstr ""

msgid "Wrong Level"
msgstr ""

msgid "Wrong Number of Arguments"
msgstr ""

msgid "about_this_adventure"
msgstr ""

msgid "account_overview"
msgstr ""

msgid "actions"
msgstr ""

msgid "add"
msgstr ""

msgid "add_students"
msgstr ""

msgid "add_your_language"
msgstr ""

msgid "admin"
msgstr ""

msgid "advance_button"
msgstr ""

msgid "adventure"
msgstr ""

msgid "adventure_cloned"
msgstr ""

msgid "adventure_code_button"
msgstr ""

msgid "adventure_codeblock_button"
msgstr ""

msgid "adventure_duplicate"
msgstr ""

msgid "adventure_empty"
msgstr ""

msgid "adventure_exp_3"
msgstr ""

msgid "adventure_exp_classes"
msgstr ""

msgid "adventure_flagged"
msgstr ""

msgid "adventure_id_invalid"
msgstr ""

msgid "adventure_length"
msgstr ""

msgid "adventure_name_invalid"
msgstr ""

msgid "adventure_terms"
msgstr ""

msgid "adventure_updated"
msgstr ""

msgid "adventures_completed"
msgstr ""

msgid "adventures_info"
msgstr ""

msgid "adventures_restored"
msgstr ""

msgid "adventures_ticked"
msgstr ""

msgid "adventures_tried"
msgstr ""

msgid "ago"
msgstr ""

msgid "agree_invalid"
msgstr ""

msgid "agree_with"
msgstr ""

msgid "ajax_error"
msgstr ""

msgid "all"
msgstr ""

msgid "all_class_highscores"
msgstr ""

msgid "all_rows_missing_separator"
msgstr ""

msgid "already_account"
msgstr ""

msgid "already_program_running"
msgstr ""

msgid "are_you_sure"
msgstr ""

msgid "ask_needs_var"
msgstr ""

msgid "available_in"
msgstr ""

msgid "back_to_class"
msgstr ""

msgid "become_a_sponsor"
msgstr ""

msgid "birth_year"
msgstr ""

msgid "by"
msgstr ""

msgid "cancel"
msgstr ""

msgid "cant_parse_exception"
msgstr ""

msgid "certificate"
msgstr ""

msgid "certified_teacher"
msgstr ""

msgid "change_password"
msgstr ""

msgid "cheatsheet_title"
msgstr ""

msgid "class_already_joined"
msgstr ""

msgid "class_customize_success"
msgstr ""

msgid "class_graph_explanation"
msgstr ""

msgid "class_logs"
msgstr ""

msgid "class_name_duplicate"
msgstr ""

msgid "class_name_empty"
msgstr ""

msgid "class_name_invalid"
msgstr ""

msgid "class_name_prompt"
msgstr ""

msgid "class_performance_graph"
msgstr ""

msgid "class_survey_description"
msgstr ""

msgid "class_survey_later"
msgstr ""

msgid "class_survey_question1"
msgstr ""

msgid "class_survey_question2"
msgstr ""

msgid "class_survey_question3"
msgstr ""

msgid "class_survey_question4"
msgstr ""

msgid "classes_info"
msgstr ""

msgid "clone"
msgstr ""

msgid "cloned_times"
msgstr ""

msgid "close"
msgstr ""

msgid "comma"
msgstr ""

msgid "command_not_available_yet_exception"
msgstr ""

msgid "command_unavailable_exception"
msgstr ""

msgid "commands"
msgstr ""

msgid "congrats_message"
msgstr ""

msgid "connect_guest_teacher"
msgstr ""

msgid "constant_variable_role"
msgstr ""

msgid "containing"
msgstr ""

msgid "content_invalid"
msgstr ""

msgid "continue"
msgstr ""

msgid "contributor"
msgstr ""

msgid "copy_accounts_to_clipboard"
msgstr ""

msgid "copy_clipboard"
msgstr ""

msgid "copy_code"
msgstr ""

msgid "copy_join_link"
msgstr ""

msgid "copy_link_success"
msgstr ""

msgid "copy_link_to_share"
msgstr ""

msgid "copy_mail_link"
msgstr ""

msgid "correct_answer"
msgstr ""

msgid "country"
msgstr ""

msgid "country_invalid"
msgstr ""

msgid "create_account"
msgstr ""

msgid "create_accounts"
msgstr ""

msgid "create_accounts_placeholder"
msgstr ""

msgid "create_accounts_prompt"
msgstr ""

msgid "create_adventure"
msgstr ""

msgid "create_class"
msgstr ""

msgid "create_student_account"
msgstr ""

msgid "create_student_account_explanation"
msgstr ""

msgid "create_student_accounts"
msgstr ""

msgid "create_teacher_account"
msgstr ""

msgid "create_teacher_account_explanation"
msgstr ""

msgid "create_usernames_and_passwords_desc"
msgstr ""

msgid "create_usernames_and_passwords_title"
msgstr ""

msgid "create_usernames_desc"
msgstr ""

msgid "create_usernames_title"
msgstr ""

msgid "creator"
msgstr ""

msgid "current_password"
msgstr ""

msgid "customization_deleted"
msgstr ""

msgid "customize"
msgstr ""

msgid "customize_adventure"
msgstr ""

msgid "customize_class"
msgstr ""

msgid "danger_zone"
msgstr ""

msgid "dash"
msgstr ""

msgid "debug"
msgstr ""

msgid "default_401"
msgstr ""

msgid "default_403"
msgstr ""

msgid "default_404"
msgstr ""

msgid "default_500"
msgstr ""

msgid "delete"
msgstr ""

msgid "delete_adventure_prompt"
msgstr ""

msgid "delete_class_prompt"
msgstr ""

msgid "delete_confirm"
msgstr ""

msgid "delete_invite"
msgstr ""

msgid "delete_invite_prompt"
msgstr ""

msgid "delete_public"
msgstr ""

msgid "delete_success"
msgstr ""

msgid "delete_tag_prompt"
msgstr ""

msgid "destroy_account"
msgstr ""

msgid "destroy_account_message"
msgstr ""

msgid "developers_mode"
msgstr ""

msgid "directly_available"
msgstr ""

msgid "disable"
msgstr ""

msgid "disable_parsons"
msgstr ""

msgid "disable_quizes"
msgstr ""

msgid "disabled"
msgstr ""

msgid "disabled_button_quiz"
msgstr ""

msgid "discord_server"
msgstr ""

msgid "distinguished_user"
msgstr ""

msgid "double quotes"
msgstr ""

msgid "download"
msgstr ""

msgid "duplicate"
msgstr ""

msgid "echo_and_ask_mismatch_exception"
msgstr ""

msgid "echo_out"
msgstr ""

msgid "edit_adventure"
msgstr ""

msgid "edit_code_button"
msgstr ""

msgid "email"
msgstr ""

msgid "email_invalid"
msgstr ""

msgid "end_quiz"
msgstr ""

msgid "english"
msgstr ""

msgid "enter"
msgstr ""

msgid "enter_password"
msgstr ""

msgid "enter_text"
msgstr ""

msgid "error_logo_alt"
msgstr ""

msgid "errors"
msgstr ""

msgid "exclamation mark"
msgstr ""

msgid "exercise"
msgstr ""

msgid "exercise_doesnt_exist"
msgstr ""

msgid "exists_email"
msgstr ""

msgid "exists_username"
msgstr ""

msgid "exit_preview_mode"
msgstr ""

msgid "experience_invalid"
msgstr ""

msgid "expiration_date"
msgstr ""

msgid "favorite_program"
msgstr ""

msgid "favourite_confirm"
msgstr ""

msgid "favourite_program"
msgstr ""

msgid "favourite_program_invalid"
msgstr ""

msgid "favourite_success"
msgstr ""

msgid "feedback_message_error"
msgstr ""

msgid "female"
msgstr ""

msgid "flag_adventure_prompt"
msgstr ""

msgid "float"
msgstr ""

msgid "for_teachers"
msgstr ""

msgid "forgot_password"
msgstr ""

msgid "from_another_teacher"
msgstr ""

msgid "from_magazine_website"
msgstr ""

msgid "from_video"
msgstr ""

msgid "fun_statistics_msg"
msgstr ""

msgid "gender"
msgstr ""

msgid "gender_invalid"
msgstr ""

msgid "general_settings"
msgstr ""

msgid "get_certificate"
msgstr ""

msgid "give_link_to_teacher"
msgstr ""

msgid "go_back"
msgstr ""

msgid "go_back_to_main"
msgstr ""

msgid "go_to_question"
msgstr ""

msgid "go_to_quiz_result"
msgstr ""

msgid "go_to_your_clone"
msgstr ""

msgid "goto_profile"
msgstr ""

msgid "graph_title"
msgstr ""

msgid "hand_in"
msgstr ""

msgid "hand_in_exercise"
msgstr ""

msgid "heard_about_hedy"
msgstr ""

msgid "heard_about_invalid"
msgstr ""

msgid "hedy_introduction_slides"
msgstr ""

msgid "hedy_logo_alt"
msgstr ""

msgid "hedy_on_github"
msgstr ""

msgid "hello_logo"
msgstr ""

msgid "hide_adventures"
msgstr ""

msgid "hide_cheatsheet"
msgstr ""

msgid "hide_classes"
msgstr ""

msgid "hide_keyword_switcher"
msgstr ""

msgid "hide_slides"
msgstr ""

msgid "highest_level_reached"
msgstr ""

msgid "highest_quiz_score"
msgstr ""

msgid "hint"
msgstr ""

msgid "ill_work_some_more"
msgstr ""

msgid "image_invalid"
msgstr ""

msgid "incomplete_command_exception"
msgstr ""

msgid "incorrect_handling_of_quotes_exception"
msgstr ""

msgid "incorrect_use_of_types_exception"
msgstr ""

msgid "incorrect_use_of_variable_exception"
msgstr ""

msgid "indentation_exception"
msgstr ""

msgid "input"
msgstr ""

msgid "input_variable_role"
msgstr ""

msgid "integer"
msgstr ""

msgid "invalid_class_link"
msgstr ""

msgid "invalid_command_exception"
msgstr ""

msgid "invalid_keyword_language_comment"
msgstr ""

msgid "invalid_language_comment"
msgstr ""

msgid "invalid_level_comment"
msgstr ""

msgid "invalid_program_comment"
msgstr ""

msgid "invalid_teacher_invitation_code"
msgstr ""

msgid "invalid_username_password"
msgstr ""

msgid "invitations_sent"
msgstr ""

msgid "invite"
msgstr ""

msgid "invite_by_username"
msgstr ""

msgid "invite_date"
msgstr ""

msgid "invite_message"
msgstr ""

msgid "invite_prompt"
msgstr ""

msgid "invite_teacher"
msgstr ""

msgid "join_class"
msgstr ""

msgid "join_prompt"
msgstr ""

msgid "keybinding_waiting_for_keypress"
msgstr ""

msgid "keyword_language_invalid"
msgstr ""

msgid "landcode_phone_number"
msgstr ""

msgid "language"
msgstr ""

msgid "language_invalid"
msgstr ""

msgid "languages"
msgstr ""

msgid "last_edited"
msgstr ""

msgid "last_update"
msgstr ""

msgid "lastname"
msgstr ""

msgid "leave_class"
msgstr ""

msgid "level"
msgstr ""

msgid "level_accessible"
msgstr ""

msgid "level_disabled"
msgstr ""

msgid "level_future"
msgstr ""

msgid "level_invalid"
msgstr ""

msgid "level_not_class"
msgstr ""

msgid "level_title"
msgstr ""

msgid "levels"
msgstr ""

msgid "link"
msgstr ""

msgid "list"
msgstr ""

msgid "list_variable_role"
msgstr ""

msgid "logged_in_to_share"
msgstr ""

msgid "login"
msgstr ""

msgid "login_long"
msgstr ""

msgid "login_to_save_your_work"
msgstr ""

msgid "logout"
msgstr ""

msgid "longest_program"
msgstr ""

msgid "mail_change_password_body"
msgstr ""

msgid "mail_change_password_subject"
msgstr ""

msgid "mail_error_change_processed"
msgstr ""

msgid "mail_goodbye"
msgstr ""

msgid "mail_hello"
msgstr ""

msgid "mail_recover_password_body"
msgstr ""

msgid "mail_recover_password_subject"
msgstr ""

msgid "mail_reset_password_body"
msgstr ""

msgid "mail_reset_password_subject"
msgstr ""

msgid "mail_welcome_teacher_body"
msgstr ""

msgid "mail_welcome_teacher_subject"
msgstr ""

msgid "mail_welcome_verify_body"
msgstr ""

msgid "mail_welcome_verify_subject"
msgstr ""

msgid "mailing_title"
msgstr ""

msgid "main_subtitle"
msgstr ""

msgid "main_title"
msgstr ""

msgid "make_sure_you_are_done"
msgstr ""

msgid "male"
msgstr ""

msgid "mandatory_mode"
msgstr ""

msgid "more_info"
msgstr ""

msgid "more_options"
msgstr ""

msgid "multiple_keywords_warning"
msgstr ""

msgid "multiple_levels_warning"
msgstr ""

msgid "my_account"
msgstr ""

msgid "my_adventures"
msgstr ""

msgid "my_classes"
msgstr ""

msgid "my_messages"
msgstr ""

msgid "my_public_profile"
msgstr ""

msgid "name"
msgstr ""

msgid "nav_hedy"
msgstr ""

msgid "nav_learn_more"
msgstr ""

msgid "nav_start"
msgstr ""

msgid "new_password"
msgstr ""

msgid "new_password_repeat"
msgstr ""

msgid "newline"
msgstr ""

msgid "newsletter"
msgstr ""

msgid "next_adventure"
msgstr ""

msgid "next_exercise"
msgstr ""

msgid "next_page"
msgstr ""

msgid "next_student"
msgstr ""

msgid "no"
msgstr ""

msgid "no_account"
msgstr ""

msgid "no_accounts"
msgstr ""

msgid "no_adventures_yet"
msgstr ""

msgid "no_more_flat_if"
msgstr ""

msgid "no_programs"
msgstr ""

msgid "no_shared_programs"
msgstr ""

msgid "no_students"
msgstr ""

msgid "no_such_adventure"
msgstr ""

msgid "no_such_class"
msgstr ""

msgid "no_such_level"
msgstr ""

msgid "no_such_program"
msgstr ""

msgid "no_tag"
msgstr ""

msgid "no_usernames_found"
msgstr ""

msgid "not_adventure_yet"
msgstr ""

msgid "not_enrolled"
msgstr ""

msgid "not_in_class_no_handin"
msgstr ""

msgid "not_logged_in_cantsave"
msgstr ""

msgid "not_logged_in_handin"
msgstr ""

msgid "not_teacher"
msgstr ""

msgid "number"
msgstr ""

msgid "number_lines"
msgstr ""

msgid "number_of_errors"
msgstr ""

msgid "number_programs"
msgstr ""

msgid "ok"
msgstr ""

msgid "one_level_error"
msgstr ""

msgid "only_you_can_see"
msgstr ""

msgid "open"
msgstr ""

msgid "opening_date"
msgstr ""

msgid "opening_dates"
msgstr ""

msgid "option"
msgstr ""

msgid "or"
msgstr ""

msgid "other"
msgstr ""

msgid "other_block"
msgstr ""

msgid "other_settings"
msgstr ""

msgid "other_source"
msgstr ""

msgid "other_text"
msgstr ""

msgid "overwrite_warning"
msgstr ""

msgid "owner"
msgstr ""

msgid "page_not_found"
msgstr ""

msgid "pair_with_teacher"
msgstr ""

msgid "parsons_title"
msgstr ""

msgid "password"
msgstr ""

msgid "password_change_not_allowed"
msgstr ""

msgid "password_change_prompt"
msgstr ""

msgid "password_change_success"
msgstr ""

msgid "password_invalid"
msgstr ""

msgid "password_repeat"
msgstr ""

msgid "password_resetted"
msgstr ""

msgid "password_six"
msgstr ""

msgid "password_updated"
msgstr ""

msgid "passwords_six"
msgstr ""

msgid "passwords_too_short"
msgstr ""

msgid "pending_invites"
msgstr ""

msgid "people_with_a_link"
msgstr ""

msgid "percentage"
msgstr ""

msgid "period"
msgstr ""

msgid "personal_text"
msgstr ""

msgid "personal_text_invalid"
msgstr ""

msgid "phone_number"
msgstr ""

msgid "preferred_keyword_language"
msgstr ""

msgid "preferred_language"
msgstr ""

msgid "preview"
msgstr ""

msgid "preview_teacher_mode"
msgstr ""

msgid "previewing_adventure"
msgstr ""

msgid "previewing_class"
msgstr ""

msgid "previous_campaigns"
msgstr ""

msgid "previous_page"
msgstr ""

msgid "print_accounts"
msgstr ""

msgid "print_accounts_title"
msgstr ""

msgid "print_logo"
msgstr ""

msgid "privacy_terms"
msgstr ""

msgid "private"
msgstr ""

msgid "profile_logo_alt"
msgstr ""

msgid "profile_picture"
msgstr ""

msgid "profile_updated"
msgstr ""

msgid "profile_updated_reload"
msgstr ""

msgid "program_contains_error"
msgstr ""

msgid "program_header"
msgstr ""

msgid "program_too_large_exception"
msgstr ""

msgid "programming_experience"
msgstr ""

msgid "programming_invalid"
msgstr ""

msgid "programs"
msgstr ""

msgid "prompt_join_class"
msgstr ""

msgid "provided_username_duplicates"
msgstr ""

msgid "public"
msgstr ""

msgid "public_adventures"
msgstr ""

msgid "public_content"
msgstr ""

msgid "public_content_info"
msgstr ""

msgid "public_invalid"
msgstr ""

msgid "public_profile"
msgstr ""

msgid "public_profile_info"
msgstr ""

msgid "public_profile_updated"
msgstr ""

msgid "put"
msgstr ""

msgid "question mark"
msgstr ""

msgid "quiz_logo_alt"
msgstr ""

msgid "quiz_score"
msgstr ""

msgid "quiz_tab"
msgstr ""

msgid "quiz_threshold_not_reached"
msgstr ""

msgid "read_code_label"
msgstr ""

msgid "recent"
msgstr ""

msgid "recover_password"
msgstr ""

msgid "regress_button"
msgstr ""

msgid "remove"
msgstr ""

msgid "remove_customization"
msgstr ""

msgid "remove_customizations_prompt"
msgstr ""

msgid "remove_student_prompt"
msgstr ""

msgid "remove_user_prompt"
msgstr ""

msgid "rename_class"
msgstr ""

msgid "rename_class_prompt"
msgstr ""

msgid "repair_program_logo_alt"
msgstr ""

msgid "repeat_dep"
msgstr ""

msgid "repeat_match_password"
msgstr ""

msgid "repeat_new_password"
msgstr ""

msgid "report_failure"
msgstr ""

msgid "report_program"
msgstr ""

msgid "report_success"
msgstr ""

msgid "request_invalid"
msgstr ""

msgid "request_teacher"
msgstr ""

msgid "request_teacher_account"
msgstr ""

msgid "required_field"
msgstr ""

msgid "reset_adventure_prompt"
msgstr ""

msgid "reset_adventures"
msgstr ""

msgid "reset_button"
msgstr ""

msgid "reset_password"
msgstr ""

msgid "restart"
msgstr ""

msgid "retrieve_adventure_error"
msgstr ""

msgid "retrieve_class_error"
msgstr ""

msgid "retrieve_tag_error"
msgstr ""

msgid "role"
msgstr ""

msgid "run_code_button"
msgstr ""

msgid "save_parse_warning"
msgstr ""

msgid "save_prompt"
msgstr ""

msgid "save_success_detail"
msgstr ""

msgid "score"
msgstr ""

msgid "search"
msgstr ""

msgid "search_button"
msgstr ""

msgid "second_teacher"
msgstr ""

msgid "second_teacher_copy_prompt"
msgstr ""

msgid "second_teacher_prompt"
msgstr ""

msgid "second_teacher_warning"
msgstr ""

msgid "see_adventure_shared_class"
msgstr ""

msgid "see_certificate"
msgstr ""

msgid "select"
msgstr ""

msgid "select_adventures"
msgstr ""

msgid "select_all"
msgstr ""

msgid "select_classes"
msgstr ""

msgid "select_lang"
msgstr ""

msgid "select_levels"
msgstr ""

msgid "selected"
msgstr ""

msgid "self_removal_prompt"
msgstr ""

msgid "send_password_recovery"
msgstr ""

msgid "sent_by"
msgstr ""

msgid "sent_password_recovery"
msgstr ""

msgid "settings"
msgstr ""

msgid "share_by_giving_link"
msgstr ""

msgid "share_your_program"
msgstr ""

msgid "signup_student_or_teacher"
msgstr ""

msgid "single quotes"
msgstr ""

msgid "slash"
msgstr ""

msgid "sleeping"
msgstr ""

msgid "slides"
msgstr ""

msgid "slides_for_level"
msgstr ""

msgid "slides_info"
msgstr ""

msgid "social_media"
msgstr ""

msgid "solution_example"
msgstr ""

msgid "solution_example_explanation"
msgstr ""

msgid "some_rows_missing_separator"
msgstr ""

msgid "something_went_wrong_keyword_parsing"
msgstr ""

msgid "space"
msgstr ""

msgid "star"
msgstr ""

msgid "start_learning"
msgstr ""

msgid "start_quiz"
msgstr ""

msgid "start_teaching"
msgstr ""

msgid "step_title"
msgstr ""

msgid "stepper_variable_role"
msgstr ""

msgid "stop"
msgstr ""

msgid "stop_code_button"
msgstr ""

msgid "string"
msgstr ""

msgid "student_accounts_created"
msgstr ""

msgid "student_adventures_table"
msgstr ""

msgid "student_adventures_table_explanation"
msgstr ""

msgid "student_already_invite"
msgstr ""

msgid "student_in_another_class"
msgstr ""

msgid "student_information"
msgstr ""

msgid "student_information_explanation"
msgstr ""

msgid "student_signup_header"
msgstr ""

msgid "students"
msgstr ""

msgid "submission_time"
msgstr ""

msgid "submit_answer"
msgstr ""

msgid "submit_program"
msgstr ""

msgid "submit_warning"
msgstr ""

msgid "submitted"
msgstr ""

msgid "submitted_header"
msgstr ""

msgid "subscribe"
msgstr ""

msgid "subscribe_message"
msgstr ""

msgid "subscribe_newsletter"
msgstr ""

msgid "subscribed_header"
msgstr ""

msgid "subscribed_message"
msgstr ""

msgid "successful_runs"
msgstr ""

msgid "successfully_subscribed"
msgstr ""

msgid "suggestion_color"
msgstr ""

msgid "suggestion_note"
msgstr ""

msgid "suggestion_number"
msgstr ""

msgid "suggestion_numbers_or_strings"
msgstr ""

msgid "surname"
msgstr ""

msgid "survey_skip"
msgstr ""

msgid "survey_submit"
msgstr ""

msgid "tag_in_adventure"
msgstr ""

msgid "tag_input_placeholder"
msgstr ""

msgid "tags"
msgstr ""

msgid "teacher"
msgstr ""

msgid "teacher_invalid"
msgstr ""

msgid "teacher_invitation_require_login"
msgstr ""

msgid "teacher_manual"
msgstr ""

msgid "teacher_signup_header"
msgstr ""

msgid "teacher_welcome"
msgstr ""

msgid "teachers"
msgstr ""

msgid "template_code"
msgstr ""

msgid "this_adventure_has_an_example_solution"
msgstr ""

msgid "this_turns_in_assignment"
msgstr ""

msgid "title"
msgstr ""

msgid "title_admin"
msgstr ""

msgid "title_class-overview"
msgstr ""

msgid "title_customize-adventure"
msgstr ""

msgid "title_customize-class"
msgstr ""

msgid "title_for-teacher"
msgstr ""

msgid "title_join-class"
msgstr ""

msgid "title_learn-more"
msgstr ""

msgid "title_login"
msgstr ""

msgid "title_my-profile"
msgstr ""

msgid "title_privacy"
msgstr ""

msgid "title_programs"
msgstr ""

msgid "title_public-adventures"
msgstr ""

msgid "title_recover"
msgstr ""

msgid "title_reset"
msgstr ""

msgid "title_signup"
msgstr ""

msgid "title_start"
msgstr ""

msgid "title_view-adventure"
msgstr ""

msgid "token_invalid"
msgstr ""

msgid "too_many_accounts"
msgstr ""

msgid "tooltip_level_locked"
msgstr ""

msgid "translate_error"
msgstr ""

msgid "translating_hedy"
msgstr ""

msgid "translator"
msgstr ""

msgid "turned_into_teacher"
msgstr ""

msgid "unauthorized"
msgstr ""

msgid "unfavourite_confirm"
msgstr ""

msgid "unfavourite_success"
msgstr ""

msgid "unknown_variable_role"
msgstr ""

msgid "unlock_thresholds"
msgstr ""

msgid "unsaved_class_changes"
msgstr ""

msgid "unsubmit_program"
msgstr ""

msgid "unsubmit_warning"
msgstr ""

msgid "unsubmitted"
msgstr ""

msgid "unsubscribed_header"
msgstr ""

msgid "unsubscribed_message"
msgstr ""

msgid "update_adventure_prompt"
msgstr ""

msgid "update_public"
msgstr ""

msgid "updating_indicator"
msgstr ""

msgid "use_custom_passwords"
msgstr ""

msgid "use_generated_passwords"
msgstr ""

msgid "use_of_blanks_exception"
msgstr ""

msgid "use_of_nested_functions_exception"
msgstr ""

msgid "used_in"
msgstr ""

msgid "user"
msgstr ""

msgid "user_inexistent"
msgstr ""

msgid "user_not_private"
msgstr ""

msgid "username"
msgstr ""

msgid "username_contains_invalid_symbol"
msgstr ""

msgid "username_contains_separator"
msgstr ""

msgid "username_empty"
msgstr ""

msgid "username_invalid"
msgstr ""

msgid "username_special"
msgstr ""

msgid "username_three"
msgstr ""

msgid "usernames_too_short"
msgstr ""

msgid "usernames_unavailable"
msgstr ""

msgid "value"
msgstr ""

msgid "view_adventures"
msgstr ""

msgid "view_classes"
msgstr ""

msgid "view_program"
msgstr ""

msgid "view_slides"
msgstr ""

msgid "waiting_for_submit"
msgstr ""

msgid "walker_variable_role"
msgstr ""

msgid "website"
msgstr ""

msgid "what_is_your_role"
msgstr ""

msgid "what_should_my_code_do"
msgstr ""

msgid "workbook_circle_question_text"
msgstr ""

msgid "workbook_circle_question_title"
msgstr ""

msgid "workbook_define_question_text"
msgstr ""

msgid "workbook_define_question_title"
msgstr ""

msgid "workbook_input_question_text"
msgstr ""

msgid "workbook_input_question_title"
msgstr ""

msgid "workbook_multiple_choice_question_text"
msgstr ""

msgid "workbook_multiple_choice_question_title"
msgstr ""

msgid "workbook_open_question_title"
msgstr ""

msgid "workbook_output_question_text"
msgstr ""

msgid "workbook_output_question_title"
msgstr ""

msgid "year_invalid"
msgstr ""

msgid "yes"
msgstr ""

msgid "your_personal_text"
msgstr ""

msgid "your_program"
msgstr ""

#~ msgid "adventure_prompt"
#~ msgstr ""

#~ msgid "select_tag"
#~ msgstr ""

#~ msgid "invalid_tutorial_step"
#~ msgstr ""

#~ msgid "next_step_tutorial"
#~ msgstr ""

#~ msgid "tutorial"
#~ msgstr ""

#~ msgid "tutorial_code_snippet"
#~ msgstr ""

#~ msgid "tutorial_message_not_found"
#~ msgstr ""

#~ msgid "tutorial_title_not_found"
#~ msgstr ""

#~ msgid "survey"
#~ msgstr ""

#~ msgid "survey_completed"
#~ msgstr ""

<<<<<<< HEAD
#~ msgid "complete"
#~ msgstr ""

#~ msgid "share"
=======
#~ msgid "disable_explore_page"
#~ msgstr ""

#~ msgid "hedy_choice_title"
#~ msgstr ""

#~ msgid "nav_explore"
#~ msgstr ""

#~ msgid "title_explore"
>>>>>>> 8dee6c69
#~ msgstr ""
<|MERGE_RESOLUTION|>--- conflicted
+++ resolved
@@ -1976,12 +1976,6 @@
 #~ msgid "survey_completed"
 #~ msgstr ""
 
-<<<<<<< HEAD
-#~ msgid "complete"
-#~ msgstr ""
-
-#~ msgid "share"
-=======
 #~ msgid "disable_explore_page"
 #~ msgstr ""
 
@@ -1992,5 +1986,4 @@
 #~ msgstr ""
 
 #~ msgid "title_explore"
->>>>>>> 8dee6c69
 #~ msgstr ""
