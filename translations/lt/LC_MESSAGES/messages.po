# Lithuanian translations for PROJECT.
# Copyright (C) 2025 ORGANIZATION
# This file is distributed under the same license as the PROJECT project.
# FIRST AUTHOR <EMAIL@ADDRESS>, 2025.
#
msgid ""
msgstr ""
"Project-Id-Version: PROJECT VERSION\n"
"Report-Msgid-Bugs-To: EMAIL@ADDRESS\n"
"POT-Creation-Date: 2024-10-28 19:29+0200\n"
"PO-Revision-Date: YEAR-MO-DA HO:MI+ZONE\n"
"Last-Translator: Automatically generated\n"
"Language-Team: none\n"
"Language: lt\n"
"MIME-Version: 1.0\n"
"Content-Type: text/plain; charset=utf-8\n"
"Content-Transfer-Encoding: 8bit\n"
"Generated-By: Babel 2.14.0\n"

msgid "Access Before Assign"
msgstr ""

msgid "Cyclic Var Definition"
msgstr ""

msgid "Else Without If Error"
msgstr ""

msgid "Function Undefined"
msgstr ""

msgid "Has Blanks"
msgstr ""

msgid "Incomplete"
msgstr ""

msgid "Incomplete Repeat"
msgstr ""

msgid "Invalid"
msgstr ""

msgid "Invalid Argument"
msgstr ""

msgid "Invalid Argument Type"
msgstr ""

msgid "Invalid At Command"
msgstr ""

msgid "Invalid Space"
msgstr ""

msgid "Invalid Type Combination"
msgstr ""

msgid "Lonely Echo"
msgstr ""

msgid "Lonely Text"
msgstr ""

msgid "Missing Additional Command"
msgstr ""

msgid "Missing Colon Error"
msgstr ""

msgid "Missing Command"
msgstr ""

msgid "Missing Inner Command"
msgstr ""

msgid "Missing Square Brackets"
msgstr ""

msgid "Missing Variable"
msgstr ""

msgid "Misspelled At Command"
msgstr ""

msgid "No Indentation"
msgstr ""

msgid "Non Decimal Variable"
msgstr ""

msgid "Parse"
msgstr ""

msgid "Pressit Missing Else"
msgstr ""

msgid "Runtime Index Error"
msgstr ""

msgid "Runtime Value Error"
msgstr ""

msgid "Runtime Values Error"
msgstr ""

msgid "Save Microbit code "
msgstr ""

msgid "Too Big"
msgstr ""

msgid "Too Few Indents"
msgstr ""

msgid "Too Many Indents"
msgstr ""

msgid "Unexpected Indentation"
msgstr ""

msgid "Unquoted Assignment"
msgstr ""

msgid "Unquoted Equality Check"
msgstr ""

msgid "Unquoted Text"
msgstr ""

msgid "Unsupported Float"
msgstr ""

msgid "Unsupported String Value"
msgstr ""

msgid "Unused Variable"
msgstr ""

msgid "Var Undefined"
msgstr ""

msgid "Wrong Level"
msgstr ""

msgid "Wrong Number of Arguments"
msgstr ""

msgid "about_this_adventure"
msgstr ""

msgid "account_overview"
msgstr ""

msgid "actions"
msgstr ""

msgid "add"
msgstr ""

msgid "add_students"
msgstr ""

msgid "add_your_language"
msgstr ""

msgid "admin"
msgstr ""

msgid "advance_button"
msgstr ""

msgid "adventure"
msgstr ""

msgid "adventure_cloned"
msgstr ""

msgid "adventure_code_button"
msgstr ""

msgid "adventure_codeblock_button"
msgstr ""

msgid "adventure_duplicate"
msgstr ""

msgid "adventure_empty"
msgstr ""

msgid "adventure_exp_3"
msgstr ""

msgid "adventure_exp_classes"
msgstr ""

msgid "adventure_flagged"
msgstr ""

msgid "adventure_id_invalid"
msgstr ""

msgid "adventure_length"
msgstr ""

msgid "adventure_name_invalid"
msgstr ""

msgid "adventure_terms"
msgstr ""

msgid "adventure_updated"
msgstr ""

msgid "adventures_completed"
msgstr ""

msgid "adventures_info"
msgstr ""

msgid "adventures_restored"
msgstr ""

msgid "adventures_ticked"
msgstr ""

msgid "adventures_tried"
msgstr ""

msgid "ago"
msgstr ""

msgid "agree_invalid"
msgstr ""

msgid "agree_with"
msgstr ""

msgid "ajax_error"
msgstr ""

msgid "all"
msgstr ""

msgid "all_class_highscores"
msgstr ""

msgid "all_rows_missing_separator"
msgstr ""

msgid "already_account"
msgstr ""

msgid "already_program_running"
msgstr ""

msgid "are_you_sure"
msgstr ""

msgid "ask_needs_var"
msgstr ""

msgid "available_in"
msgstr ""

msgid "back_to_class"
msgstr ""

msgid "become_a_sponsor"
msgstr ""

msgid "birth_year"
msgstr ""

msgid "by"
msgstr ""

msgid "cancel"
msgstr ""

msgid "cant_parse_exception"
msgstr ""

msgid "certificate"
msgstr ""

msgid "certified_teacher"
msgstr ""

msgid "change_password"
msgstr ""

msgid "cheatsheet_title"
msgstr ""

msgid "class_already_joined"
msgstr ""

msgid "class_customize_success"
msgstr ""

msgid "class_graph_explanation"
msgstr ""

msgid "class_logs"
msgstr ""

msgid "class_name_duplicate"
msgstr ""

msgid "class_name_empty"
msgstr ""

msgid "class_name_invalid"
msgstr ""

msgid "class_name_prompt"
msgstr ""

msgid "class_performance_graph"
msgstr ""

msgid "class_survey_description"
msgstr ""

msgid "class_survey_later"
msgstr ""

msgid "class_survey_question1"
msgstr ""

msgid "class_survey_question2"
msgstr ""

msgid "class_survey_question3"
msgstr ""

msgid "class_survey_question4"
msgstr ""

msgid "classes_info"
msgstr ""

msgid "clone"
msgstr ""

msgid "cloned_times"
msgstr ""

msgid "close"
msgstr ""

msgid "comma"
msgstr ""

msgid "command_not_available_yet_exception"
msgstr ""

msgid "command_unavailable_exception"
msgstr ""

msgid "commands"
msgstr ""

msgid "complete"
msgstr ""

msgid "congrats_message"
msgstr ""

msgid "connect_guest_teacher"
msgstr ""

msgid "constant_variable_role"
msgstr ""

msgid "containing"
msgstr ""

msgid "content_invalid"
msgstr ""

msgid "continue"
msgstr ""

msgid "contributor"
msgstr ""

msgid "copy_accounts_to_clipboard"
msgstr ""

msgid "copy_clipboard"
msgstr ""

msgid "copy_code"
msgstr ""

msgid "copy_join_link"
msgstr ""

msgid "copy_link_success"
msgstr ""

msgid "copy_link_to_share"
msgstr ""

msgid "copy_mail_link"
msgstr ""

msgid "correct_answer"
msgstr ""

msgid "country"
msgstr ""

msgid "country_invalid"
msgstr ""

msgid "create_account"
msgstr ""

msgid "create_accounts"
msgstr ""

msgid "create_accounts_placeholder"
msgstr ""

msgid "create_accounts_prompt"
msgstr ""

msgid "create_adventure"
msgstr ""

msgid "create_class"
msgstr ""

msgid "create_student_account"
msgstr ""

msgid "create_student_account_explanation"
msgstr ""

msgid "create_student_accounts"
msgstr ""

msgid "create_teacher_account"
msgstr ""

msgid "create_teacher_account_explanation"
msgstr ""

msgid "create_usernames_and_passwords_desc"
msgstr ""

msgid "create_usernames_and_passwords_title"
msgstr ""

msgid "create_usernames_desc"
msgstr ""

msgid "create_usernames_title"
msgstr ""

msgid "creator"
msgstr ""

msgid "current_password"
msgstr ""

msgid "customization_deleted"
msgstr ""

msgid "customize"
msgstr ""

msgid "customize_adventure"
msgstr ""

msgid "customize_class"
msgstr ""

msgid "danger_zone"
msgstr ""

msgid "dash"
msgstr ""

msgid "debug"
msgstr ""

msgid "default_401"
msgstr ""

msgid "default_403"
msgstr ""

msgid "default_404"
msgstr ""

msgid "default_500"
msgstr ""

msgid "delete"
msgstr ""

msgid "delete_adventure_prompt"
msgstr ""

msgid "delete_class_prompt"
msgstr ""

msgid "delete_confirm"
msgstr ""

msgid "delete_invite"
msgstr ""

msgid "delete_invite_prompt"
msgstr ""

msgid "delete_public"
msgstr ""

msgid "delete_success"
msgstr ""

msgid "delete_tag_prompt"
msgstr ""

msgid "destroy_account"
msgstr ""

msgid "destroy_account_message"
msgstr ""

msgid "developers_mode"
msgstr ""

msgid "directly_available"
msgstr ""

msgid "disable"
msgstr ""

msgid "disable_parsons"
msgstr ""

msgid "disable_quizes"
msgstr ""

msgid "disabled"
msgstr ""

msgid "disabled_button_quiz"
msgstr ""

msgid "discord_server"
msgstr ""

msgid "distinguished_user"
msgstr ""

msgid "double quotes"
msgstr ""

msgid "download"
msgstr ""

msgid "duplicate"
msgstr ""

msgid "echo_and_ask_mismatch_exception"
msgstr ""

msgid "echo_out"
msgstr ""

msgid "edit_adventure"
msgstr ""

msgid "edit_code_button"
msgstr ""

msgid "email"
msgstr ""

msgid "email_invalid"
msgstr ""

msgid "end_quiz"
msgstr ""

msgid "english"
msgstr ""

msgid "enter"
msgstr ""

msgid "enter_password"
msgstr ""

msgid "enter_text"
msgstr ""

msgid "error_logo_alt"
msgstr ""

msgid "errors"
msgstr ""

msgid "exclamation mark"
msgstr ""

msgid "exercise"
msgstr ""

msgid "exercise_doesnt_exist"
msgstr ""

msgid "exists_email"
msgstr ""

msgid "exists_username"
msgstr ""

msgid "exit_preview_mode"
msgstr ""

msgid "experience_invalid"
msgstr ""

msgid "expiration_date"
msgstr ""

msgid "favorite_program"
msgstr ""

msgid "favourite_confirm"
msgstr ""

msgid "favourite_program"
msgstr ""

msgid "favourite_program_invalid"
msgstr ""

msgid "favourite_success"
msgstr ""

msgid "feedback_message_error"
msgstr ""

msgid "female"
msgstr ""

msgid "flag_adventure_prompt"
msgstr ""

msgid "float"
msgstr ""

msgid "for_teachers"
msgstr ""

msgid "forgot_password"
msgstr ""

msgid "from_another_teacher"
msgstr ""

msgid "from_magazine_website"
msgstr ""

msgid "from_video"
msgstr ""

msgid "fun_statistics_msg"
msgstr ""

msgid "gender"
msgstr ""

msgid "gender_invalid"
msgstr ""

msgid "general_settings"
msgstr ""

msgid "get_certificate"
msgstr ""

msgid "give_link_to_teacher"
msgstr ""

msgid "go_back"
msgstr ""

msgid "go_back_to_main"
msgstr ""

msgid "go_to_question"
msgstr ""

msgid "go_to_quiz_result"
msgstr ""

msgid "go_to_your_clone"
msgstr ""

msgid "goto_profile"
msgstr ""

msgid "graph_title"
msgstr ""

msgid "hand_in"
msgstr ""

msgid "hand_in_exercise"
msgstr ""

msgid "heard_about_hedy"
msgstr ""

msgid "heard_about_invalid"
msgstr ""

msgid "hedy_introduction_slides"
msgstr ""

msgid "hedy_logo_alt"
msgstr ""

msgid "hedy_on_github"
msgstr ""

msgid "hello_logo"
msgstr ""

msgid "hide_adventures"
msgstr ""

msgid "hide_cheatsheet"
msgstr ""

msgid "hide_classes"
msgstr ""

msgid "hide_keyword_switcher"
msgstr ""

msgid "hide_slides"
msgstr ""

msgid "highest_level_reached"
msgstr ""

msgid "highest_quiz_score"
msgstr ""

msgid "hint"
msgstr ""

msgid "ill_work_some_more"
msgstr ""

msgid "image_invalid"
msgstr ""

msgid "incomplete_command_exception"
msgstr ""

msgid "incorrect_handling_of_quotes_exception"
msgstr ""

msgid "incorrect_use_of_types_exception"
msgstr ""

msgid "incorrect_use_of_variable_exception"
msgstr ""

msgid "indentation_exception"
msgstr ""

msgid "input"
msgstr ""

msgid "input_variable_role"
msgstr ""

msgid "integer"
msgstr ""

msgid "invalid_class_link"
msgstr ""

msgid "invalid_command_exception"
msgstr ""

msgid "invalid_keyword_language_comment"
msgstr ""

msgid "invalid_language_comment"
msgstr ""

msgid "invalid_level_comment"
msgstr ""

msgid "invalid_program_comment"
msgstr ""

msgid "invalid_teacher_invitation_code"
msgstr ""

msgid "invalid_username_password"
msgstr ""

msgid "invitations_sent"
msgstr ""

msgid "invite"
msgstr ""

msgid "invite_by_username"
msgstr ""

msgid "invite_date"
msgstr ""

msgid "invite_message"
msgstr ""

msgid "invite_prompt"
msgstr ""

msgid "invite_teacher"
msgstr ""

msgid "join_class"
msgstr ""

msgid "join_prompt"
msgstr ""

msgid "keybinding_waiting_for_keypress"
msgstr ""

msgid "keyword_language_invalid"
msgstr ""

msgid "landcode_phone_number"
msgstr ""

msgid "language"
msgstr ""

msgid "language_invalid"
msgstr ""

msgid "languages"
msgstr ""

msgid "last_edited"
msgstr ""

msgid "last_update"
msgstr ""

msgid "lastname"
msgstr ""

msgid "leave_class"
msgstr ""

msgid "level"
msgstr ""

msgid "level_accessible"
msgstr ""

msgid "level_disabled"
msgstr ""

msgid "level_future"
msgstr ""

msgid "level_invalid"
msgstr ""

msgid "level_not_class"
msgstr ""

msgid "level_title"
msgstr ""

msgid "levels"
msgstr ""

msgid "link"
msgstr ""

msgid "list"
msgstr ""

msgid "list_variable_role"
msgstr ""

msgid "logged_in_to_share"
msgstr ""

msgid "login"
msgstr ""

msgid "login_long"
msgstr ""

msgid "login_to_save_your_work"
msgstr ""

msgid "logout"
msgstr ""

msgid "longest_program"
msgstr ""

msgid "mail_change_password_body"
msgstr ""

msgid "mail_change_password_subject"
msgstr ""

msgid "mail_error_change_processed"
msgstr ""

msgid "mail_goodbye"
msgstr ""

msgid "mail_hello"
msgstr ""

msgid "mail_recover_password_body"
msgstr ""

msgid "mail_recover_password_subject"
msgstr ""

msgid "mail_reset_password_body"
msgstr ""

msgid "mail_reset_password_subject"
msgstr ""

msgid "mail_welcome_teacher_body"
msgstr ""

msgid "mail_welcome_teacher_subject"
msgstr ""

msgid "mail_welcome_verify_body"
msgstr ""

msgid "mail_welcome_verify_subject"
msgstr ""

msgid "mailing_title"
msgstr ""

msgid "main_subtitle"
msgstr ""

msgid "main_title"
msgstr ""

msgid "make_sure_you_are_done"
msgstr ""

msgid "male"
msgstr ""

msgid "mandatory_mode"
msgstr ""

msgid "more_info"
msgstr ""

msgid "more_options"
msgstr ""

msgid "multiple_keywords_warning"
msgstr ""

msgid "multiple_levels_warning"
msgstr ""

msgid "my_account"
msgstr ""

msgid "my_adventures"
msgstr ""

msgid "my_classes"
msgstr ""

msgid "my_messages"
msgstr ""

msgid "my_public_profile"
msgstr ""

msgid "name"
msgstr ""

msgid "nav_hedy"
msgstr ""

msgid "nav_learn_more"
msgstr ""

msgid "nav_start"
msgstr ""

msgid "new_password"
msgstr ""

msgid "new_password_repeat"
msgstr ""

msgid "newline"
msgstr ""

msgid "newsletter"
msgstr ""

msgid "next_adventure"
msgstr ""

msgid "next_exercise"
msgstr ""

msgid "next_page"
msgstr ""

msgid "next_student"
msgstr ""

msgid "no"
msgstr ""

msgid "no_account"
msgstr ""

msgid "no_accounts"
msgstr ""

msgid "no_adventures_yet"
msgstr ""

msgid "no_more_flat_if"
msgstr ""

msgid "no_programs"
msgstr ""

msgid "no_shared_programs"
msgstr ""

msgid "no_students"
msgstr ""

msgid "no_such_adventure"
msgstr ""

msgid "no_such_class"
msgstr ""

msgid "no_such_level"
msgstr ""

msgid "no_such_program"
msgstr ""

msgid "no_tag"
msgstr ""

msgid "no_usernames_found"
msgstr ""

msgid "not_adventure_yet"
msgstr ""

msgid "not_enrolled"
msgstr ""

msgid "not_in_class_no_handin"
msgstr ""

msgid "not_logged_in_cantsave"
msgstr ""

msgid "not_logged_in_handin"
msgstr ""

msgid "not_teacher"
msgstr ""

msgid "number"
msgstr ""

msgid "number_lines"
msgstr ""

msgid "number_of_errors"
msgstr ""

msgid "number_programs"
msgstr ""

msgid "ok"
msgstr ""

msgid "one_level_error"
msgstr ""

msgid "only_you_can_see"
msgstr ""

msgid "open"
msgstr ""

msgid "opening_date"
msgstr ""

msgid "opening_dates"
msgstr ""

msgid "option"
msgstr ""

msgid "or"
msgstr ""

msgid "other"
msgstr ""

msgid "other_block"
msgstr ""

msgid "other_settings"
msgstr ""

msgid "other_source"
msgstr ""

msgid "other_text"
msgstr ""

msgid "overwrite_warning"
msgstr ""

msgid "owner"
msgstr ""

msgid "page_not_found"
msgstr ""

msgid "pair_with_teacher"
msgstr ""

msgid "parsons_title"
msgstr ""

msgid "password"
msgstr ""

msgid "password_change_not_allowed"
msgstr ""

msgid "password_change_prompt"
msgstr ""

msgid "password_change_success"
msgstr ""

msgid "password_invalid"
msgstr ""

msgid "password_repeat"
msgstr ""

msgid "password_resetted"
msgstr ""

msgid "password_six"
msgstr ""

msgid "password_updated"
msgstr ""

msgid "passwords_six"
msgstr ""

msgid "passwords_too_short"
msgstr ""

msgid "pending_invites"
msgstr ""

msgid "people_with_a_link"
msgstr ""

msgid "percentage"
msgstr ""

msgid "period"
msgstr ""

msgid "personal_text"
msgstr ""

msgid "personal_text_invalid"
msgstr ""

msgid "phone_number"
msgstr ""

msgid "preferred_keyword_language"
msgstr ""

msgid "preferred_language"
msgstr ""

msgid "preview"
msgstr ""

msgid "preview_teacher_mode"
msgstr ""

msgid "previewing_adventure"
msgstr ""

msgid "previewing_class"
msgstr ""

msgid "previous_campaigns"
msgstr ""

msgid "previous_page"
msgstr ""

msgid "print_accounts"
msgstr ""

msgid "print_accounts_title"
msgstr ""

msgid "print_logo"
msgstr ""

msgid "privacy_terms"
msgstr ""

msgid "private"
msgstr ""

msgid "profile_logo_alt"
msgstr ""

msgid "profile_picture"
msgstr ""

msgid "profile_updated"
msgstr ""

msgid "profile_updated_reload"
msgstr ""

msgid "program_contains_error"
msgstr ""

msgid "program_header"
msgstr ""

msgid "program_too_large_exception"
msgstr ""

msgid "programming_experience"
msgstr ""

msgid "programming_invalid"
msgstr ""

msgid "programs"
msgstr ""

msgid "prompt_join_class"
msgstr ""

msgid "provided_username_duplicates"
msgstr ""

msgid "public"
msgstr ""

msgid "public_adventures"
msgstr ""

msgid "public_content"
msgstr ""

msgid "public_content_info"
msgstr ""

msgid "public_invalid"
msgstr ""

msgid "public_profile"
msgstr ""

msgid "public_profile_info"
msgstr ""

msgid "public_profile_updated"
msgstr ""

msgid "question mark"
msgstr ""

msgid "quiz_logo_alt"
msgstr ""

msgid "quiz_score"
msgstr ""

msgid "quiz_tab"
msgstr ""

msgid "quiz_threshold_not_reached"
msgstr ""

msgid "read_code_label"
msgstr ""

msgid "recent"
msgstr ""

msgid "recover_password"
msgstr ""

msgid "regress_button"
msgstr ""

msgid "remove"
msgstr ""

msgid "remove_customization"
msgstr ""

msgid "remove_customizations_prompt"
msgstr ""

msgid "remove_student_prompt"
msgstr ""

msgid "remove_user_prompt"
msgstr ""

msgid "rename_class"
msgstr ""

msgid "rename_class_prompt"
msgstr ""

msgid "repair_program_logo_alt"
msgstr ""

msgid "repeat_dep"
msgstr ""

msgid "repeat_match_password"
msgstr ""

msgid "repeat_new_password"
msgstr ""

msgid "report_failure"
msgstr ""

msgid "report_program"
msgstr ""

msgid "report_success"
msgstr ""

msgid "request_invalid"
msgstr ""

msgid "request_teacher"
msgstr ""

msgid "request_teacher_account"
msgstr ""

msgid "required_field"
msgstr ""

msgid "reset_adventure_prompt"
msgstr ""

msgid "reset_adventures"
msgstr ""

msgid "reset_button"
msgstr ""

msgid "reset_password"
msgstr ""

msgid "restart"
msgstr ""

msgid "retrieve_adventure_error"
msgstr ""

msgid "retrieve_class_error"
msgstr ""

msgid "retrieve_tag_error"
msgstr ""

msgid "role"
msgstr ""

msgid "run_code_button"
msgstr ""

msgid "save_parse_warning"
msgstr ""

msgid "save_prompt"
msgstr ""

msgid "save_success_detail"
msgstr ""

msgid "score"
msgstr ""

msgid "search"
msgstr ""

msgid "search_button"
msgstr ""

msgid "second_teacher"
msgstr ""

msgid "second_teacher_copy_prompt"
msgstr ""

msgid "second_teacher_prompt"
msgstr ""

msgid "second_teacher_warning"
msgstr ""

msgid "see_adventure_shared_class"
msgstr ""

msgid "see_certificate"
msgstr ""

msgid "select"
msgstr ""

msgid "select_adventures"
msgstr ""

msgid "select_all"
msgstr ""

msgid "select_classes"
msgstr ""

msgid "select_lang"
msgstr ""

msgid "select_levels"
msgstr ""

msgid "selected"
msgstr ""

msgid "self_removal_prompt"
msgstr ""

msgid "send_password_recovery"
msgstr ""

msgid "sent_by"
msgstr ""

msgid "sent_password_recovery"
msgstr ""

msgid "settings"
msgstr ""

msgid "share"
msgstr ""

msgid "share_by_giving_link"
msgstr ""

msgid "share_your_program"
msgstr ""

msgid "signup_student_or_teacher"
msgstr ""

msgid "single quotes"
msgstr ""

msgid "slash"
msgstr ""

msgid "sleeping"
msgstr ""

msgid "slides"
msgstr ""

msgid "slides_for_level"
msgstr ""

msgid "slides_info"
msgstr ""

msgid "social_media"
msgstr ""

msgid "solution"
msgstr ""

msgid "solution_example"
msgstr ""

msgid "solution_example_explanation"
msgstr ""

msgid "some_rows_missing_separator"
msgstr ""

msgid "something_went_wrong_keyword_parsing"
msgstr ""

msgid "space"
msgstr ""

msgid "star"
msgstr ""

msgid "start_learning"
msgstr ""

msgid "start_quiz"
msgstr ""

msgid "start_teaching"
msgstr ""

msgid "step_title"
msgstr ""

msgid "stepper_variable_role"
msgstr ""

msgid "stop"
msgstr ""

msgid "stop_code_button"
msgstr ""

msgid "string"
msgstr ""

msgid "student_accounts_created"
msgstr ""

msgid "student_adventures_table"
msgstr ""

msgid "student_adventures_table_explanation"
msgstr ""

msgid "student_already_invite"
msgstr ""

msgid "student_in_another_class"
msgstr ""

msgid "student_information"
msgstr ""

msgid "student_information_explanation"
msgstr ""

msgid "student_signup_header"
msgstr ""

msgid "students"
msgstr ""

msgid "submission_time"
msgstr ""

msgid "submit_answer"
msgstr ""

msgid "submit_program"
msgstr ""

msgid "submit_warning"
msgstr ""

msgid "submitted"
msgstr ""

msgid "submitted_header"
msgstr ""

msgid "subscribe"
msgstr ""

msgid "subscribe_message"
msgstr ""

msgid "subscribe_newsletter"
msgstr ""

msgid "subscribed_header"
msgstr ""

msgid "subscribed_message"
msgstr ""

msgid "successful_runs"
msgstr ""

msgid "successfully_subscribed"
msgstr ""

msgid "suggestion_color"
msgstr ""

msgid "suggestion_note"
msgstr ""

msgid "suggestion_number"
msgstr ""

msgid "suggestion_numbers_or_strings"
msgstr ""

msgid "surname"
msgstr ""

msgid "survey_skip"
msgstr ""

msgid "survey_submit"
msgstr ""

msgid "tag_in_adventure"
msgstr ""

msgid "tag_input_placeholder"
msgstr ""

msgid "tags"
msgstr ""

msgid "teacher"
msgstr ""

msgid "teacher_invalid"
msgstr ""

msgid "teacher_invitation_require_login"
msgstr ""

msgid "teacher_manual"
msgstr ""

msgid "teacher_signup_header"
msgstr ""

msgid "teacher_welcome"
msgstr ""

msgid "teachers"
msgstr ""

msgid "template_code"
msgstr ""

msgid "this_adventure_has_an_example_solution"
msgstr ""

msgid "this_turns_in_assignment"
msgstr ""

msgid "title"
msgstr ""

msgid "title_admin"
msgstr ""

msgid "title_class-overview"
msgstr ""

msgid "title_customize-adventure"
msgstr ""

msgid "title_customize-class"
msgstr ""

msgid "title_for-teacher"
msgstr ""

msgid "title_join-class"
msgstr ""

msgid "title_learn-more"
msgstr ""

msgid "title_login"
msgstr ""

msgid "title_my-profile"
msgstr ""

msgid "title_privacy"
msgstr ""

msgid "title_programs"
msgstr ""

msgid "title_public-adventures"
msgstr ""

msgid "title_recover"
msgstr ""

msgid "title_reset"
msgstr ""

msgid "title_signup"
msgstr ""

msgid "title_start"
msgstr ""

msgid "title_view-adventure"
msgstr ""

msgid "token_invalid"
msgstr ""

msgid "too_many_accounts"
msgstr ""

msgid "tooltip_level_locked"
msgstr ""

msgid "translate_error"
msgstr ""

msgid "translating_hedy"
msgstr ""

msgid "translator"
msgstr ""

msgid "turned_into_teacher"
msgstr ""

msgid "unauthorized"
msgstr ""

msgid "unfavourite_confirm"
msgstr ""

msgid "unfavourite_success"
msgstr ""

msgid "unknown_variable_role"
msgstr ""

msgid "unlock_thresholds"
msgstr ""

msgid "unsaved_class_changes"
msgstr ""

msgid "unsubmit_program"
msgstr ""

msgid "unsubmit_warning"
msgstr ""

msgid "unsubmitted"
msgstr ""

msgid "unsubscribed_header"
msgstr ""

msgid "unsubscribed_message"
msgstr ""

msgid "update_adventure_prompt"
msgstr ""

msgid "update_public"
msgstr ""

msgid "updating_indicator"
msgstr ""

msgid "use_custom_passwords"
msgstr ""

msgid "use_generated_passwords"
msgstr ""

msgid "use_of_blanks_exception"
msgstr ""

msgid "use_of_nested_functions_exception"
msgstr ""

msgid "used_in"
msgstr ""

msgid "user"
msgstr ""

msgid "user_inexistent"
msgstr ""

msgid "user_not_private"
msgstr ""

msgid "username"
msgstr ""

msgid "username_contains_invalid_symbol"
msgstr ""

msgid "username_contains_separator"
msgstr ""

msgid "username_empty"
msgstr ""

msgid "username_invalid"
msgstr ""

msgid "username_special"
msgstr ""

msgid "username_three"
msgstr ""

msgid "usernames_too_short"
msgstr ""

msgid "usernames_unavailable"
msgstr ""

msgid "value"
msgstr ""

msgid "view_adventures"
msgstr ""

msgid "view_classes"
msgstr ""

msgid "view_program"
msgstr ""

msgid "view_slides"
msgstr ""

msgid "waiting_for_submit"
msgstr ""

msgid "walker_variable_role"
msgstr ""

msgid "website"
msgstr ""

msgid "what_is_your_role"
msgstr ""

msgid "what_should_my_code_do"
msgstr ""

msgid "workbook_circle_question_text"
msgstr ""

msgid "workbook_circle_question_title"
msgstr ""

msgid "workbook_define_question_text"
msgstr ""

msgid "workbook_define_question_title"
msgstr ""

msgid "workbook_input_question_text"
msgstr ""

msgid "workbook_input_question_title"
msgstr ""

msgid "workbook_multiple_choice_question_text"
msgstr ""

msgid "workbook_multiple_choice_question_title"
msgstr ""

msgid "workbook_open_question_title"
msgstr ""

msgid "workbook_output_question_text"
msgstr ""

msgid "workbook_output_question_title"
msgstr ""

msgid "year_invalid"
msgstr ""

msgid "yes"
msgstr ""

msgid "your_personal_text"
msgstr ""

msgid "your_program"
msgstr ""

<<<<<<< HEAD
#~ msgid "put"
=======
#~ msgid "disable_explore_page"
#~ msgstr ""

#~ msgid "hedy_choice_title"
#~ msgstr ""

#~ msgid "nav_explore"
#~ msgstr ""

#~ msgid "title_explore"
>>>>>>> 8dee6c69
#~ msgstr ""

#~ msgid "student"
#~ msgstr ""

#~ msgid "student_already_in_class"
#~ msgstr ""

#~ msgid "student_not_existing"
#~ msgstr ""
<|MERGE_RESOLUTION|>--- conflicted
+++ resolved
@@ -1952,9 +1952,9 @@
 msgid "your_program"
 msgstr ""
 
-<<<<<<< HEAD
 #~ msgid "put"
-=======
+#~ msgstr ""
+
 #~ msgid "disable_explore_page"
 #~ msgstr ""
 
@@ -1965,7 +1965,6 @@
 #~ msgstr ""
 
 #~ msgid "title_explore"
->>>>>>> 8dee6c69
 #~ msgstr ""
 
 #~ msgid "student"
