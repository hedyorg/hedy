# Catalan translations for PROJECT.
# Copyright (C) 2023 ORGANIZATION
# This file is distributed under the same license as the PROJECT project.
# FIRST AUTHOR <EMAIL@ADDRESS>, 2023.
#
msgid ""
msgstr ""
"Project-Id-Version: PROJECT VERSION\n"
"Report-Msgid-Bugs-To: EMAIL@ADDRESS\n"
"POT-Creation-Date: 2000-01-01 00:00+0000\n"
"PO-Revision-Date: 2025-01-10 06:16+0000\n"
"Last-Translator: aniollidon <aniollidon@gmail.com>\n"
"Language-Team: ca <LL@li.org>\n"
"Language: ca\n"
"MIME-Version: 1.0\n"
"Content-Type: text/plain; charset=utf-8\n"
"Content-Transfer-Encoding: 8bit\n"
"Plural-Forms: nplurals=2; plural=n != 1;\n"
"X-Generator: Weblate 5.10-dev\n"
"Generated-By: Babel 2.14.0\n"

msgid "Access Before Assign"
msgstr "Hem detectat que la variable `{name}`s'està fent servir a la línia {access_line_number} abans ser definida. Pots definir-la abans d'usar-la?"

msgid "Cyclic Var Definition"
msgstr "Hem detectat que la `{variable}` s'està fent servir a la dreta de la comanda `{is}` abans de definir-se. Pots definir la variable abans de fer-la servir?"

msgid "Else Without If Error"
msgstr "Hem detectat que hi ha un `{else}` en ús abans d'un `{if}` a la línia {line_number}. Pots provar d'escriure `{if}` abans de `{else}`?"

msgid "Function Undefined"
msgstr "Hem detectat que la funció {name} s'està fent servir abans de definir-se. Pots definir-la abans d'usar-la?"

msgid "Has Blanks"
msgstr "Hem detectat que el teu codi pot ser incomplet. Pots assegurar-te que has omplert tots els espais que s'havien d'omplir amb codi?"

msgid "Incomplete"
msgstr "Hem detectat que falta part del codi a la comanda `{incomplete_command}` a la línia {line_number}. Pots provar d'afegir el que falta?"

msgid "Incomplete Repeat"
msgstr "Hem detectat que al `{repeat}` de la línia {line_number} li falta una comanda`{command}`. Pots afegir-la?"

msgid "Invalid"
msgstr "Hem detectat que la comanda `{invalid_command}` no és vàlid en el nivell {level} d'Hedy. Et serveix la comanda `{guessed_command}`?"

msgid "Invalid Argument"
msgstr "Hem detectat que la comanda `{command}` no es pot fer servir amb `{invalid_argument}`. Pots canviar `{invalid_argument}` a {allowed_types}?"

msgid "Invalid Argument Type"
msgstr "Hem detectat que la comanda `{command}` no funciona amb `{invalid_argument}`, ja que és {invalid_type}. Pots provar de canviar `{invalid_argument}` a {allowed_types}?"

msgid "Invalid At Command"
msgstr "Hem detectat que `{command}` no es pot fer servir des del nivell 16 endavant. Pots fer servir claudàtors`[]` a les llistes?"

msgid "Invalid Space"
msgstr "Hem detectat que a la línia {line_number} comença amb espai. Pots eliminar-lo?"

msgid "Invalid Type Combination"
msgstr "Hem detectat que `{invalid_argument}` i`{invalid_argument_2}` no es poden fer servir amb `{command}`, ja que un és {invalid_type} i l'altre és {invalid_type_2}. Pots provar de canviar `{invalid_argument}` a {invalid_type_2} o `{invalid_argument_2}` a {invalid_type}?"

msgid "Lonely Echo"
msgstr "Hem detectat que un `{echo}` s'ha utilitzat abans o sense fer servir `{ask}`. Pots provar d'escriure un`{ask}` abans d'`{echo}`?"

msgid "Lonely Text"
msgstr "Hem detectat al codi que fa falta una comanda dins el text de la línia {line_number}. Pots provar d'escriure dins el text la comanda que hi falta"

msgid "Missing Additional Command"
msgstr "Hem detectat que a la comanda `{command}` de la línia {line_number} li falta alguna cosa. Pots provar d'utilitzar `{missing_command}` al teu codi?"

msgid "Missing Colon Error"
msgstr "Hem detectat que `{command}` necessita dos punts (`:`) al final de la línia {line_number}. A partir del nivell 17, recordareu d'afegir `:` als finals de línies amb comandes?"

msgid "Missing Command"
msgstr "Hem detectat al codi que li falta una ordre a la línia {line_number}. Has revisat a la secció d'exercicis per trobar quina comanda utilitzar?"

msgid "Missing Inner Command"
msgstr "Hem detectat al codi que fa falta una comanda per a la instrucció `{command}` a la línia {line_number}. Has revisat la secció d'exercicis per trobar quina comanda fa falta?"

msgid "Missing Square Brackets"
msgstr "Hem detectat que a la llista que heu creat a la línia {line_number} li falten claudàtors `[]`. Pots provar d'afegir claudàtors `[]` al voltant de la llista?"

msgid "Missing Variable"
msgstr "Hem detectat que a la vostra `{command}` li falta una variable a l'inici de la línia. Pots provar d'escriure la variable abans de `{command}`?"

msgid "Misspelled At Command"
msgstr "Hem detectat que `{invalid_argument}` sembla tenir un error ortogràfic a la línia {line_number}. Pots provar d'escriure `{command}` al seu lloc."

msgid "No Indentation"
msgstr "Hem detectat que sembla que hi ha massa pocs {leading_spaces} espais utilitzats a la línia {line_number}. Pots provar d'augmentar el sagnat {indent_size} per a cada bloc nou."

msgid "Non Decimal Variable"
msgstr "A la línia {line_number}, has utilitzat un número que a Hedy no funciona! Pots provar de canviar-lo a un nombre decimal, com el 2?"

msgid "Parse"
msgstr "Hem detectat que `{character_found}` s'està utilitzant a la línia {location[0]} que no està permès. Pots buscar quin caràcter falta o quin caràcter addicional hi ha al teu codi?"

msgid "Pressit Missing Else"
msgstr "Hem detectat que al codi li falta un `{else}` per gestionar altres pulsacions de tecles. Pots provar d'afegir un `{else}` al teu codi?"

msgid "Runtime Index Error"
msgstr "Hem detectat que la llista {name} està buida o li falta l'índex. Pots assegurar-te que la llista no estigui buida o provar d'escriure un número dins de `[]` per l'índex que falta?"

msgid "Runtime Value Error"
msgstr "Hem detectat que `{command}` ha rebut un valor no permès: `{value}`. {tip}."

msgid "Runtime Values Error"
msgstr "Hem detectat que `{command}` ha rebut valors no permesos: `{value}` i `{value}`. {tip}."

msgid "Save Microbit code "
msgstr "Desa codi Microbit"

msgid "Too Big"
msgstr "Hem detectat que el programa té {lines_of_code} línies, però només podem processar {max_lines} línies. Pots provar d'escurçar el teu programa?"

msgid "Too Few Indents"
msgstr "Hem detectat que la línia {line_number} té massa pocs ({leading_spaces}) espais. Pots provar d'afegir un espai extra?"

msgid "Too Many Indents"
msgstr "Hem detectat que la línia {line_number} té massa espais ({leading_spaces}). Pots provar d'eliminar l'espai extra?"

msgid "Unexpected Indentation"
msgstr "Hem detectat que la línia {line_number} té massa espais ({leading_spaces}). Pots provar d'afegir {indent_size} espais més per a cada nou bloc?"

msgid "Unquoted Assignment"
msgstr "Hem detectat que el text a la dreta de `{is}` no està escrit entre cometes. Aquest nivell requereix que comencis a escriure el text entre cometes. Prova de fer-ho per al text {text}"

msgid "Unquoted Equality Check"
msgstr "Hem detectat que el codi està intentant comprovar si una variable és igual a diverses paraules. Pots provar d'utilitzar cometes per a les paraules que vols comprovar?"

msgid "Unquoted Text"
msgstr "Hem detectat que el text després de {ask} o {print} potser li falten cometes. Pots provar d'afegir-les al text {unquotedtext}?"

msgid "Unsupported Float"
msgstr "Hem detectat que el codi utilitza números no enters que encara no són compatibles. Pots provar de canviar `{value}` per un enter?"

msgid "Unsupported String Value"
msgstr "Hem detectat que el text fa servir valors que no pot contenir ` {invalid_value}`. Pots provar d'eliminar el valor que has escrit o canviar el seu tipus?"

msgid "Unused Variable"
msgstr "Hem detectat que la variable {variable_name} està definida a la línia {line_number}, però no s'utilitza. Pots provar d'utilitzar la variable definida o treure-la?"

msgid "Var Undefined"
msgstr "Hem detectat que la variable `{name}` s'està utilitzant abans de ser definida. Pots definir la variable abans d'utilitzar-la o utilitzar cometes per a `{name}`?"

msgid "Wrong Level"
msgstr "Això era codi Hedy correcte, però no pertany a aquest nivell. Has escrit `{offending_keyword}` que funcionaria al nivell {working_level}. Consell: {tip}"

msgid "Wrong Number of Arguments"
msgstr "Hem detectat que la funció {name} té un nombre incorrecte d'arguments, que és {used_number}. Pots provar d'escriure {defined_number} en el seu lloc?"

msgid "account_overview"
msgstr "Visió general del compte"

msgid "actions"
msgstr "Accions"

msgid "add"
msgstr "Afegeix"

msgid "add_students"
msgstr "Afegeix estudiants"

msgid "add_your_language"
msgstr "Afegeix la teva llengua!"

msgid "admin"
msgstr "Administrador"

msgid "advance_button"
msgstr "Anar al nivell {level}"

msgid "adventure"
msgstr "Aventura"

msgid "adventure_cloned"
msgstr "L'aventura s'ha clonat"

msgid "adventure_code_button"
msgstr "Codi d'Aventura"

msgid "adventure_codeblock_button"
msgstr "Utilitza aquest botó quan vulguis crear un bloc de codi que els estudiants puguin executar en la teva aventura. Consell: posa la selecció al final de la darrera línia del bloc de codi i prem <kbd>Enter</kbd> 3 vegades per escriure després d'un bloc de codi."

msgid "adventure_duplicate"
msgstr "Ja tens una aventura amb aquest nom."

msgid "adventure_empty"
msgstr "No has introduït un nom d'aventura!"

#, fuzzy
msgid "adventure_exp_3"
msgstr "Assegura't d'envoltar sempre les paraules clau amb { }, de manera que es reconeguin correctament. Pots utilitzar el botó \"Vista prèvia\" per veure la versió amb estil de la teva aventura. Per veure l'aventura en una pàgina independent, seleccioneu \"visualitza\" des de la pàgina de professors."

msgid "adventure_exp_classes"
msgstr "La teva aventura es fa servir en les classes següents"

msgid "adventure_flagged"
msgstr "L'aventura s'ha marcat amb èxit."

msgid "adventure_id_invalid"
msgstr "L'ID d'aventura no és vàlid."

msgid "adventure_length"
msgstr "L'aventura ha de contenir com a mínim 20 caràcters."

msgid "adventure_name_invalid"
msgstr "El nom d'aventura no és vàlid."

msgid "adventure_prompt"
msgstr "Si us plau, introdueix el nom de l'aventura"

msgid "adventure_terms"
msgstr "Estic d'acord amb el fet que la meva aventura estigui disponible públicament a Hedy."

msgid "adventure_updated"
msgstr "L'aventura s'ha actualitzat!"

msgid "adventures_completed"
msgstr "Aventures completades: {number_of_adventures}"

msgid "adventures_info"
msgstr "Cada nivell d'Hedy té exercicis integrats per als estudiants, que anomenem aventures. Pots crear les teves pròpies aventures i afegir-les a les teves classes. Amb les teves pròpies aventures, pots crear aventures que siguin rellevants i interessants per als teus estudiants. Pots trobar més informació sobre la creació de les teves pròpies aventures <a href=\"https://hedy.org/for-teachers/manual/features\"> aquí </a>."

msgid "adventures_restored"
msgstr "Les aventures per defecte han estat restaurades."

msgid "adventures_ticked"
msgstr "Tiquet d'aventura"

msgid "adventures_tried"
msgstr "Aventures intentades"

msgid "ago"
msgstr "fa {timestamp}"

msgid "agree_invalid"
msgstr "Has d'acceptar els termes de privacitat."

msgid "agree_with"
msgstr "Accepto les"

msgid "ajax_error"
msgstr "Hi ha hagut un error, si us plau torna-ho a intentar."

msgid "all"
msgstr "Tot"

msgid "all_class_highscores"
msgstr "Fer visible tot l'alumnat al rànquing de la classe"

msgid "all_rows_missing_separator"
msgstr "Cap de les files conté un punt i coma. Potser vols que generem automàticament les contrasenyes? Si és així, clica el botó de contrasenyes i crea els comptes de nou. Si no és així, utilitza un punt i coma per separar els noms d'usuari i les contrasenyes en les línies següents: {rows}"

msgid "already_account"
msgstr "Ja tens un compte?"

msgid "already_program_running"
msgstr "Ja hi ha un programa en execució, finalitza'l primer."

msgid "are_you_sure"
msgstr "Estàs segur? No pots desfer aquesta acció."

msgid "ask_needs_var"
msgstr "A partir del nivell 2, cal utilitzar `{ask}` amb una variable. Exemple: nom `{is}` `{ask}` Com et dius?"

msgid "available_in"
msgstr "Disponible a:"

msgid "back_to_class"
msgstr "Torna a la classe"

msgid "become_a_sponsor"
msgstr "Fes-te patrocinador"

msgid "birth_year"
msgstr "Any de naixement"

msgid "by"
msgstr "per"

msgid "cancel"
msgstr "Cancel·lar"

msgid "cant_parse_exception"
msgstr "No s'ha pogut analitzar el programa"

msgid "certificate"
msgstr "Certificat de finalització"

msgid "certified_teacher"
msgstr "Professor certificat"

msgid "change_password"
msgstr "Canvia la contrasenya"

msgid "cheatsheet_title"
msgstr "Xuleta"

msgid "class_already_joined"
msgstr "Ja ets alumne de la classe"

msgid "class_customize_success"
msgstr "Classe personalitzada amb èxit."

msgid "class_graph_explanation"
msgstr "En aquest gràfic pots veure representats els nombres d'aventures que els teus estudiants han intentat (és a dir, que han fet feina significativa en aquesta aventura), en relació amb el nombre d'errors i execucions reeixides."

msgid "class_logs"
msgstr "Últim accés"

msgid "class_name_duplicate"
msgstr "Ja teniu una classe amb aquest nom."

msgid "class_name_empty"
msgstr "No has introduït el nom de la classe!"

msgid "class_name_invalid"
msgstr "Aquest nom de la classe no és vàlid."

msgid "class_name_prompt"
msgstr "Si us plau, introdueix el nom de la nova classe"

msgid "class_performance_graph"
msgstr "Gràfic del rendiment de la classe"

msgid "class_survey_description"
msgstr "Ens agradaria obtenir una millor visió general dels nostres usuaris d'Hedy. En proporcionar aquestes respostes, ajudaràs a millorar Hedy. Gràcies!"

msgid "class_survey_later"
msgstr "Recorda-m'ho demà"

msgid "class_survey_question1"
msgstr "Quin és el rang d'edat de la teva classe?"

msgid "class_survey_question2"
msgstr "Quina llengua es parla a la teva classe?"

msgid "class_survey_question3"
msgstr "Quin és el balanç de gènere de la teva classe?"

msgid "class_survey_question4"
msgstr "Què distingeix els teus alumnes dels altres?"

msgid "classes_info"
msgstr "Creeu una classe per seguir el progrés de cada estudiant al tauler de control i per personalitzar les aventures que veuen els vostres estudiants, i fins i tot afegir-ne les vostres! Podeu crear tantes classes com vulgueu i cada classe pot tenir diversos professors, cadascun amb diferents rols. També podeu afegir tants estudiants com vulgueu, però tingueu en compte que cada alumne només pot estar en una classe alhora. Pots trobar més informació sobre les classes al <a href=\"https://hedy.org/for-teachers/manual/preparations#for-teachers\">manual del professor</a>."

msgid "clone"
msgstr "Clona"

msgid "cloned_times"
msgstr "Clons"

msgid "close"
msgstr "Tanca"

msgid "comma"
msgstr "una coma"

msgid "command_not_available_yet_exception"
msgstr "La comanda encara no està disponible"

msgid "command_unavailable_exception"
msgstr "La comanda ja no és correcta"

msgid "commands"
msgstr "Comandes"

msgid "complete"
msgstr "Completat"

msgid "congrats_message"
msgstr "Felicitats, {username}, has completat Hedy!"

msgid "connect_guest_teacher"
msgstr "M'agradaria estar connectat amb un professor convidat que pogués donar algunes lliçons"

msgid "constant_variable_role"
msgstr "constant"

msgid "content_invalid"
msgstr "Aquesta aventura no és vàlida."

msgid "continue"
msgstr "Continua"

msgid "contributor"
msgstr "Contribuïdor"

msgid "copy_accounts_to_clipboard"
msgstr "Copia al porta-retalls"

msgid "copy_clipboard"
msgstr "Copiat amb èxit al porta-retalls"

msgid "copy_code"
msgstr "Copia el codi"

msgid "copy_join_link"
msgstr "Copia l'enllaç d'unió"

msgid "copy_link_success"
msgstr "Enllaç d'unió copiat amb èxit al porta-retalls"

msgid "copy_link_to_share"
msgstr "Copia l'enllaç per compartir"

msgid "copy_mail_link"
msgstr "Si us plau, còpia i enganxa aquest enllaç a una nova pestanya:"

msgid "correct_answer"
msgstr "La resposta correcta és"

msgid "country"
msgstr "País"

msgid "country_invalid"
msgstr "Seleccioneu un país vàlid."

msgid "create_account"
msgstr "Crear compte"

msgid "create_accounts"
msgstr "Crear comptes"

msgid "create_accounts_placeholder"
msgstr "Escriviu els comptes o enganxeu-los des d'un full de càlcul"

msgid "create_accounts_prompt"
msgstr "Crearàs {number_of_accounts} comptes d'estudiant. Estàs segur?"

msgid "create_adventure"
msgstr "Crear aventura"

msgid "create_class"
msgstr "Crea una nova classe"

msgid "create_student_account"
msgstr "Crear un compte"

msgid "create_student_account_explanation"
msgstr "Pots guardar els teus programes si tens un compte."

msgid "create_student_accounts"
msgstr "Crear comptes d'estudiant per"

msgid "create_teacher_account"
msgstr "Crea un compte de professorat"

msgid "create_teacher_account_explanation"
msgstr "Amb un compte de professorat, pots guardar els teus programes i veure els resultats dels teus alumnes."

msgid "create_usernames_and_passwords_desc"
msgstr "Introdueix un nom d'usuari i una contrasenya per línia, separats per un punt i coma. O, si tens les dades en una fulla de càlcul de dues columnes, copia el contingut del fitxer i enganxa-ho aquí."

msgid "create_usernames_and_passwords_title"
msgstr "Noms d'usuari i contrasenyes"

msgid "create_usernames_desc"
msgstr "Introduïu un nom d'usuari per línia o enganxeu-los des d'un full de càlcul."

msgid "create_usernames_title"
msgstr "Noms d'usuari"

msgid "creator"
msgstr "Creador"

msgid "current_password"
msgstr "Contrasenya actual"

msgid "customization_deleted"
msgstr "Personalitzacions esborrades correctament."

msgid "customize"
msgstr "Personalitza"

msgid "customize_adventure"
msgstr "Personalitza l'aventura"

msgid "customize_class"
msgstr "Personalitza la classe"

msgid "dash"
msgstr "un guió"

msgid "debug"
msgstr "Debuga"

msgid "default_401"
msgstr "Sembla no estàs autoritzat..."

msgid "default_403"
msgstr "Sembla que aquesta acció és prohibida..."

msgid "default_404"
msgstr "No hem pogut trobar aquesta pàgina..."

msgid "default_500"
msgstr "Alguna cosa ha anat malament..."

msgid "delete"
msgstr "Suprimeix"

msgid "delete_adventure_prompt"
msgstr "Segur que vols suprimir aquesta aventura?"

msgid "delete_class_prompt"
msgstr "Segur que vols suprimir la classe?"

msgid "delete_confirm"
msgstr "Segur que vols suprimir el programa?"

msgid "delete_invite"
msgstr "Suprimeix la invitació"

msgid "delete_invite_prompt"
msgstr "Segur que vols suprimir aquesta invitació de classe?"

msgid "delete_public"
msgstr "Suprimeix el perfil públic"

msgid "delete_success"
msgstr "Programa suprimit amb èxit."

msgid "delete_tag_prompt"
msgstr "Segur que vols esborrar aquest tag?"

msgid "destroy_profile"
msgstr "Suprimeix el perfil"

msgid "developers_mode"
msgstr "Mode programador"

msgid "directly_available"
msgstr "Obrir directament"

msgid "disable"
msgstr "Desactiva"

msgid "disable_explore_page"
msgstr "Esborra pàgina d'explorar"

msgid "disable_parsons"
msgstr "Desactiva tots els puzles"

msgid "disable_quizes"
msgstr "Desactiva tots els qüestionaris"

msgid "disabled"
msgstr "Desactivat"

msgid "disabled_button_quiz"
msgstr "La vostra puntuació és inferior al llindar de desbloqueig, torna-ho a provar!"

msgid "discord_server"
msgstr "Servidor Discord"

msgid "distinguished_user"
msgstr "Usuari distingit"

msgid "double quotes"
msgstr "cometes dobles"

msgid "download"
msgstr "Descàrrega"

msgid "duplicate"
msgstr "Duplica"

msgid "echo_and_ask_mismatch_exception"
msgstr "Desajust entre echo i ask"

msgid "echo_out"
msgstr "A partir del nivell 2 `{echo}` ja no serà necessari. Ara pots repetir la resposta amb `{ask}` i {print}. Exemple: `nom {is} {ask} Com et dius? {print} Hola nom`"

msgid "edit_adventure"
msgstr "Edita l'aventura"

msgid "edit_code_button"
msgstr "Edita el codi"

msgid "email"
msgstr "Correu electrònic"

msgid "email_invalid"
msgstr "Si us plau, introdueix un correu electrònic vàlid."

msgid "end_quiz"
msgstr "Fi del qüestionari"

msgid "english"
msgstr "Anglès"

msgid "enter"
msgstr "Introdueix"

msgid "enter_password"
msgstr "Introdueix una nova contrasenya per"

msgid "enter_text"
msgstr "Introdueix la teva resposta aquí..."

msgid "error_logo_alt"
msgstr "Logotip d'error"

msgid "errors"
msgstr "Errors"

msgid "exclamation mark"
msgstr "un signe d'exclamació"

msgid "exercise"
msgstr "Exercici"

msgid "exercise_doesnt_exist"
msgstr "Aquest exercici no existeix"

msgid "exists_email"
msgstr "Aquest correu electrònic ja està en ús."

msgid "exists_username"
msgstr "Aquest usuari ja està en ús."

msgid "exit_preview_mode"
msgstr "Surt de la previsualització"

msgid "experience_invalid"
msgstr "Si us plau, selecciona una experiència vàlida, escull (Sí, No)."

msgid "expiration_date"
msgstr "Data de caducitat"

msgid "favorite_program"
msgstr "Programa preferit"

msgid "favourite_confirm"
msgstr "Segur que vols definir aquest programa com el teu preferit?"

msgid "favourite_program"
msgstr "Programa preferit"

msgid "favourite_program_invalid"
msgstr "El programa preferit que has escollit és invàlid."

msgid "favourite_success"
msgstr "El teu programa està configurat com a preferit."

msgid "feedback_message_error"
msgstr "Alguna cosa ha sortit malament, prova-ho més tard."

msgid "female"
msgstr "Dona"

msgid "flag_adventure_prompt"
msgstr "Vols marcar aquesta aventura per a què comprovem la seva idoneïtat?"

msgid "float"
msgstr "un número"

msgid "for_teachers"
msgstr "Per al professorat"

msgid "forgot_password"
msgstr "Has oblidat la contrasenya?"

msgid "from_another_teacher"
msgstr "D'un altre professor"

msgid "from_magazine_website"
msgstr "Des d'una revista o web"

msgid "from_video"
msgstr "Des d'un vídeo"

msgid "fun_statistics_msg"
msgstr "Aquí teniu algunes estadístiques divertides!"

msgid "gender"
msgstr "Gènere"

msgid "gender_invalid"
msgstr "Si us plau, selecciona un gènere vàlid, tria (Dona, Home o Altre)."

msgid "general_settings"
msgstr "Configuració general"

msgid "get_certificate"
msgstr "Aconsegueix el teu certificat!"

msgid "give_link_to_teacher"
msgstr "Fes arribar el següent enllaç al teu professor:"

msgid "go_back"
msgstr "Ves enrere"

msgid "go_back_to_main"
msgstr "Torna a la pàgina principal"

msgid "go_to_question"
msgstr "Ves a la pregunta"

msgid "go_to_quiz_result"
msgstr "Ves al resultat del qüestionari"

msgid "goto_profile"
msgstr "Ves al meu perfil"

msgid "graph_title"
msgstr "Errors per aventura completada al nivell {level}"

msgid "hand_in"
msgstr "Entrega"

msgid "hand_in_exercise"
msgstr "Entrega l'exercici"

msgid "heard_about_hedy"
msgstr "Com t'has assabentat d'Hedy?"

msgid "heard_about_invalid"
msgstr "Si us plau, seleccioni una forma vàlida de com es va assabentar de nosaltres."

msgid "hedy_choice_title"
msgstr "L'elecció d'Hedy"

msgid "hedy_introduction_slides"
msgstr "Diapositives d'introducció a Hedy"

msgid "hedy_logo_alt"
msgstr "Logotip d'Hedy"

msgid "hedy_on_github"
msgstr "Hedy a Github"

msgid "hello_logo"
msgstr "hola"

msgid "hide_adventures"
msgstr "Amaga aventures"

msgid "hide_cheatsheet"
msgstr "Amaga la xuleta"

msgid "hide_classes"
msgstr "Amaga classes"

msgid "hide_keyword_switcher"
msgstr "Amaga el commutador de paraules clau"

msgid "hide_slides"
msgstr "Amaga diapositives"

msgid "highest_level_reached"
msgstr "Màxim nivell assolit"

msgid "highest_quiz_score"
msgstr "Puntuació més alta del qüestionari"

msgid "hint"
msgstr "Pista?"

msgid "ill_work_some_more"
msgstr "Hi treballaré una mica més"

msgid "image_invalid"
msgstr "La imatge que has escollit no és vàlida."

msgid "incomplete_command_exception"
msgstr "Comanda incompleta"

msgid "incorrect_handling_of_quotes_exception"
msgstr "Ús incorrecte de les cometes"

msgid "incorrect_use_of_types_exception"
msgstr "Ús incorrecte dels tipus"

msgid "incorrect_use_of_variable_exception"
msgstr "Ús incorrecte de la variable"

msgid "indentation_exception"
msgstr "Indentació incorrecta"

msgid "input"
msgstr "Input d'un {ask}"

msgid "input_variable_role"
msgstr "entrada"

msgid "integer"
msgstr "un numero"

msgid "invalid_class_link"
msgstr "Enllaç d'unió a la classe invàlid."

msgid "invalid_command_exception"
msgstr "Comanda invàlida"

msgid "invalid_keyword_language_comment"
msgstr "# L'idioma per a les comandes proporcionat no és vàlid, es farà servir l'anglès mentrestant"

msgid "invalid_language_comment"
msgstr "# L'idioma proporcionat no és vàlid, es farà servir l'anglès"

msgid "invalid_level_comment"
msgstr "# El nivell proporcionat no és vàlid, s'ha establert el nivell 1"

msgid "invalid_program_comment"
msgstr "# El programa proporcionat no és vàlid, torneu-ho a provar"

msgid "invalid_teacher_invitation_code"
msgstr "El codi d'invitació del professor no és vàlid. Per convertir-vos en professor, poseu-vos en contacte amb hello@hedy.org."

msgid "invalid_tutorial_step"
msgstr "El pas del tutorial no és vàlid"

msgid "invalid_username_password"
msgstr "Nom d'usuari/contrasenya no vàlid."

msgid "invite_by_username"
msgstr "Convida per nom d'usuari"

msgid "invite_date"
msgstr "Data de la invitació"

msgid "invite_message"
msgstr "Has rebut una invitació per unir-te a la classe"

msgid "invite_prompt"
msgstr "Introduïu un nom d'usuari"

msgid "invite_teacher"
msgstr "Convida un professor"

msgid "join_class"
msgstr "Uneix-te a la classe"

msgid "join_prompt"
msgstr "Necessites tenir un compte per unir-te a una classe. Vols iniciar sessió ara?"

msgid "keybinding_waiting_for_keypress"
msgstr "S'està esperant una tecla..."

msgid "keyword_language_invalid"
msgstr "Seleccioneu un idioma vàlid per a les comandes (seleccioneu l'anglès o el vostre idioma)."

msgid "landcode_phone_number"
msgstr "Si us plau afegeix el prefix internacional del teu país"

msgid "language"
msgstr "Llengua"

msgid "language_invalid"
msgstr "Si us plau selecciona una llengua vàlida."

msgid "languages"
msgstr "Quin d'aquests llenguatges de programació has utilitzat abans?"

msgid "last_edited"
msgstr "Última edició"

msgid "last_update"
msgstr "Última actualització"

msgid "lastname"
msgstr "Cognoms"

msgid "leave_class"
msgstr "Surt de la classe"

msgid "level"
msgstr "Nivell"

msgid "level_accessible"
msgstr "El nivell està obert als estudiants"

msgid "level_disabled"
msgstr "Nivell desactivat"

msgid "level_future"
msgstr "Aquest nivell s'obrirà automàticament el "

msgid "level_invalid"
msgstr "Aquest nivell d'Hedy no és vàlid."

msgid "level_not_class"
msgstr "Aquest nivell encara no està disponible a la vostra classe"

msgid "level_title"
msgstr "Nivell"

msgid "levels"
msgstr "nivells"

msgid "link"
msgstr "Enllaç"

msgid "list"
msgstr "una llista"

msgid "list_variable_role"
msgstr "llista"

msgid "logged_in_to_share"
msgstr "Heu d'iniciar sessió per desar i compartir un programa."

msgid "login"
msgstr "Inicia sessió"

msgid "login_long"
msgstr "Inicia sessió al teu compte"

msgid "login_to_save_your_work"
msgstr "Inicia sessió per desar la teva feina"

msgid "logout"
msgstr "Surt"

msgid "longest_program"
msgstr "Programa més llarg"

msgid "mail_change_password_body"
msgstr ""
"La teva contrasenya d'Hedy s'ha canviat. Si ja n'estaves al corrent, tot bé.\n"
"Si no heu canviat la vostra contrasenya, poseu-vos en contacte amb nosaltres immediatament responent a aquest correu electrònic."

msgid "mail_change_password_subject"
msgstr "La teva contrasenya d'Hedy s'ha canviat"

msgid "mail_error_change_processed"
msgstr "S'ha produït un error en enviar el correu de validació, els canvis encara es processen correctament."

msgid "mail_goodbye"
msgstr ""
"Segueix programant!\n"
"L'equip d'Hedy"

msgid "mail_hello"
msgstr "Hola {username}!"

msgid "mail_recover_password_body"
msgstr ""
"Clicant a aquest enllaç, podreu establir una nova contrasenya d'Hedy. Aquest enllaç serà vàlid durant <b>4</b> hores.\n"
"Si no heu sol·licitat un restabliment de la contrasenya, ignoreu aquest correu electrònic: {link}"

msgid "mail_recover_password_subject"
msgstr "Sol·liciteu un restabliment de la contrasenya."

msgid "mail_reset_password_body"
msgstr ""
"La teva contrasenya d'Hedy s'ha restablert a una de nova. Si ja n'estaves al corrent, tot bé.\n"
"Si no heu canviat la vostra contrasenya, poseu-vos en contacte amb nosaltres immediatament responent a aquest correu electrònic."

msgid "mail_reset_password_subject"
msgstr "La teva contrasenya de Hedy s'ha restablert"

msgid "mail_welcome_teacher_body"
msgstr ""
"<strong>Benvingut/da!</strong>\n"
"Enhorabona pel teu nou compte de professorat d'Hedy. Benvingut a la comunitat mundial de professors Hedy!\n"
"\n"
"<strong>Què poden fer els comptes del professor</strong>\n"
"Hi ha una sèrie d'opcions addicionals desbloquejades per a tu ara.\n"
"\n"
"1. Hi ha una explicació addicional disponible al <a href=\"https://hedy.org/for-teachers/manual\">manual del professor</a>.\n"
"2. Amb el teu compte de professorat, pots crear classes. Els vostres estudiants poden unir-se a les vostres classes i podreu veure el seu progrés. Les classes es fan i es gestionen mitjançant la <a href=\"https://hedycode.com/for-teachers\">pàgina per a professorat</a>.\n"
"3. Pots personalitzar completament les teves classes, per exemple pots obrir i tancar nivells, activar o desactivar aventures i crear les teves pròpies aventures!\n"
"\n"
"<strong>Uneix-te a la nostra comunitat en línia!</strong>\n"
"Tots els professors, programadors i altres fans d'Hedy poden unir-se al nostre <a href=\"https://discord.gg/8yY7dEme9r\">servidor de Discord</a>. Aquest és el lloc ideal per xerrar sobre Hedy: tenim canals on mostrar els teus projectes i lliçons interessants, canals per informar d'errors i canals per xerrar amb altres professors i amb l'equip d'Hedy.\n"
"\n"
"<strong>Com demanar ajuda </strong>\n"
"Si alguna cosa no està clara, pots fer-nos-ho saber a Discord o <a href=\"mailto: hello@hedy.org\">enviar-nos un correu electrònic</a>.\n"
"\n"
"<strong>Com informar d'errors</strong>\n"
"A Discord, tenim un canal per informar d'errors, anomenat #bugs. Aquest és el lloc perfecte per informar-nos dels problemes amb què us trobeu. Si sabeu com utilitzar GitHub, podeu crear un <a href=\"https://github.com/hedyorg/hedy/issues/new?assignees=&labels=&template=bug_report.md&title=%5BBUG%5D\">problema </a> allà.\n"

msgid "mail_welcome_teacher_subject"
msgstr "El teu compte de professor ja està llesta"

msgid "mail_welcome_verify_body"
msgstr ""
"El teu compte Hedy s'ha creat correctament. Et donem la Benvinguda!\n"
"Si us plau clica el següent enllaç per verificar el teu correu electrònic: {link}"

msgid "mail_welcome_verify_subject"
msgstr "Benvingut/da a Hedy"

msgid "mailing_title"
msgstr "Subscriu-te al butlletí electrònic de Hedy"

msgid "main_subtitle"
msgstr "Programació textual per a l’aula"

msgid "main_title"
msgstr "Hedy"

msgid "make_sure_you_are_done"
msgstr "Assegura't que has acabat! No podràs canviar el teu programa més després de fer clic a \"Lliurar\"."

msgid "male"
msgstr "Home"

msgid "mandatory_mode"
msgstr "Mode desenvolupador obligatori"

msgid "more_info"
msgstr "Més informació"

msgid "more_options"
msgstr "Més opcions"

msgid "multiple_keywords_warning"
msgstr "Estàs intentant utilitzar la paraula clau {orig_keyword}, però aquesta paraula clau pot tenir diversos significats. Si us plau, tria el que estàs intentant utilitzar d'aquesta llista i copia'l al teu codi, incloent les claus: {keyword_list}"

msgid "multiple_levels_warning"
msgstr "Hem detectat que has seleccionat diversos nivells i has inclòs fragments de codi a la teva aventura, això podria causar problemes amb el ressaltat de sintaxi i la traducció automàtica de les comandes"

msgid "my_account"
msgstr "El meu compte"

msgid "my_adventures"
msgstr "Les meves aventures"

msgid "my_classes"
msgstr "Les meves classes"

msgid "my_messages"
msgstr "Els meus missatges"

msgid "my_public_profile"
msgstr "El meu perfil públic"

msgid "name"
msgstr "Nom"

msgid "nav_explore"
msgstr "Explora"

msgid "nav_hedy"
msgstr "Hedy"

msgid "nav_learn_more"
msgstr "Aprèn més"

msgid "nav_start"
msgstr "Inici"

msgid "new_password"
msgstr "Nova contrasenya"

msgid "new_password_repeat"
msgstr "Repeteix la nova contrasenya"

msgid "newline"
msgstr "una nova línia"

msgid "next_adventure"
msgstr "Següent aventura"

msgid "next_exercise"
msgstr "Següent exercici"

msgid "next_page"
msgstr "Següent pàgina"

msgid "next_step_tutorial"
msgstr "Següent pas >>"

msgid "next_student"
msgstr "Següent alumne"

msgid "no"
msgstr "No"

msgid "no_account"
msgstr "No tens compte?"

msgid "no_accounts"
msgstr "No hi ha comptes per crear."

msgid "no_adventures_yet"
msgstr "Encara no hi ha aventures públiques..."

msgid "no_more_flat_if"
msgstr "A partir del nivell 8, el codi posterior a `{if}` s'ha de col·locar a la línia següent i començar amb 4 espais."

msgid "no_programs"
msgstr "No hi ha programes."

msgid "no_shared_programs"
msgstr "No hi ha programes compartits..."

msgid "no_students"
msgstr "No hi ha cap alumne a la classe"

msgid "no_such_adventure"
msgstr "Aquesta aventura no existeix!"

msgid "no_such_class"
msgstr "Aquesta classe Hedy no existeix."

msgid "no_such_level"
msgstr "No existeix aquest nivell d'Hedy!"

msgid "no_such_program"
msgstr "Aquest programa Hedy no existeix!"

msgid "no_tag"
msgstr "No s'ha proporcionat cap etiqueta!"

msgid "not_adventure_yet"
msgstr "Has d'omplir el nom d'aventura primer"

msgid "not_enrolled"
msgstr "Fa pinta que no hi ets pas a la classe!"

msgid "not_in_class_no_handin"
msgstr "No pertanys a aquesta classe, així que no cal que lliuris res."

msgid "not_logged_in_cantsave"
msgstr "El teu programa no es guardarà."

msgid "not_logged_in_handin"
msgstr "Has de registrar-te primer per lliurar una tasca."

msgid "not_teacher"
msgstr "Fa pinta que no ets un professor!"

msgid "number"
msgstr "un nombre"

msgid "number_lines"
msgstr "Nombre de línies"

msgid "number_of_errors"
msgstr "Nombre d'errors: {number_of_errors}"

msgid "number_programs"
msgstr "Nombre de programes executats"

msgid "ok"
msgstr "D'acord"

msgid "one_level_error"
msgstr "Has de seleccionar almenys un nivell."

msgid "only_you_can_see"
msgstr "Només tu pots veure aquest programa."

msgid "open"
msgstr "Obre"

msgid "opening_date"
msgstr "Data d'obertura"

msgid "opening_dates"
msgstr "Dates d'obertura"

msgid "option"
msgstr "Opció"

msgid "or"
msgstr "o"

msgid "other"
msgstr "Altres"

msgid "other_block"
msgstr "Un altre llenguatge de blocs"

msgid "other_settings"
msgstr "Altres eines"

msgid "other_source"
msgstr "Altres"

msgid "other_text"
msgstr "Un altre llenguatge textual"

msgid "overwrite_warning"
msgstr "Ja tens un programa amb aquest nom, guardar aquest programa substituirà l'anterior. Estàs segur?"

msgid "owner"
msgstr "Propietari"

msgid "page_not_found"
msgstr "No hem pogut trobar aquesta pàgina!"

msgid "pair_with_teacher"
msgstr "M'agradaria ser emparellat amb un altre professor per obtenir ajuda"

msgid "parsons_title"
msgstr "Puzle"

msgid "password"
msgstr "Contrasenya"

msgid "password_change_not_allowed"
msgstr "No tens permís per canviar la contrasenya d'aquest usuari."

msgid "password_change_prompt"
msgstr "Estàs segur que vols canviar aquesta contrasenya?"

msgid "password_change_success"
msgstr "La contrasenya del teu estudiant s'ha canviat correctament."

msgid "password_invalid"
msgstr "La teva contrasenya no és vàlida."

msgid "password_repeat"
msgstr "Repeteix la contrasenya"

msgid "password_resetted"
msgstr "La teva contrasenya s'ha restablert correctament. Seràs redirigit a la pàgina d'inici de sessió."

msgid "password_six"
msgstr "La teva contrasenya ha de contenir almenys sis caràcters."

msgid "password_updated"
msgstr "Contrasenya actualitzada."

msgid "passwords_six"
msgstr "Totes les contrasenyes han de tenir sis caràcters o més."

msgid "passwords_too_short"
msgstr "Les contrasenyes han de tenir almenys 6 caràcters. Corregeix les següents contrasenyes perquè tinguin almenys 6 caràcters: {passwords}"

msgid "pending_invites"
msgstr "Invitacions pendents"

msgid "people_with_a_link"
msgstr "Altres persones amb un enllaç poden veure aquest programa. També les podràs trobar a la pàgina \"Explora\"."

msgid "percentage"
msgstr "percentatge"

msgid "period"
msgstr "un període"

msgid "personal_text"
msgstr "Text personal"

msgid "personal_text_invalid"
msgstr "El teu text personal no és vàlid."

msgid "phone_number"
msgstr "Número de telèfon"

msgid "preferred_keyword_language"
msgstr "Llengua per a les comandes"

msgid "preferred_language"
msgstr "Llengua per a mostrar"

msgid "preview"
msgstr "Vista prèvia"

msgid "preview_teacher_mode"
msgstr "Aquest compte és per a provar Hedy, tingues en compte que caldrà tancar la sessió i crear un compte real per desar el teu progrés."

msgid "previewing_adventure"
msgstr "Previsualitzant aventura"

msgid "previewing_class"
msgstr "Estàs previsualitzant la classe <em>{class_name}</em> com a professor."

msgid "previous_campaigns"
msgstr "Veure campanyes anteriors"

msgid "previous_page"
msgstr "Pàgina anterior"

msgid "print_accounts"
msgstr "Imprimeix"

msgid "print_accounts_title"
msgstr "Comptes d'estudiant per hedy.org"

msgid "print_logo"
msgstr "imprimir"

msgid "privacy_terms"
msgstr "Privacy terms"

msgid "private"
msgstr "Privat"

msgid "profile_logo_alt"
msgstr "Icona de perfil."

msgid "profile_picture"
msgstr "Foto de perfil"

msgid "profile_updated"
msgstr "Perfil actualitzat."

msgid "profile_updated_reload"
msgstr "Perfil actualitzat, la pàgina es tornarà a carregar."

msgid "program_contains_error"
msgstr "Aquest programa conté un error, estàs segur que vols compartir-lo?"

msgid "program_header"
msgstr "Els meus programes"

msgid "program_too_large_exception"
msgstr "Programes massa llargs"

msgid "programming_experience"
msgstr "Tens experiència en programació?"

msgid "programming_invalid"
msgstr "Si us plau, selecciona un llenguatge de programació vàlid."

msgid "programs"
msgstr "Programes"

msgid "prompt_join_class"
msgstr "Vols unir-te a aquesta classe?"

msgid "provided_username_duplicates"
msgstr "Has proporcionat els següents noms d'usuari més d'una vegada: {usernames}"

msgid "public"
msgstr "Públic"

msgid "public_adventures"
msgstr "Navega per les aventures públiques"

msgid "public_content"
msgstr "Contingut públic"

msgid "public_content_info"
msgstr "Aquí pots trobar les nostres aventures públiques. Aquestes són aventures creades per altres professors de tot el món. Passeja una mica i no dubtis a utilitzar-les per a les teves classes."

msgid "public_invalid"
msgstr "Aquesta selecció d'acord no és vàlida"

msgid "public_profile"
msgstr "Perfil públic"

msgid "public_profile_info"
msgstr "En seleccionar aquesta casella, faig que el meu perfil sigui visible per a tothom. Vigila no compartir informació personal com el teu nom o adreça, perquè tothom podrà veure-ho!"

msgid "public_profile_updated"
msgstr "S'ha actualitzat el perfil públic, la pàgina es tornarà a carregar."

msgid "put"
msgstr "Posa"

msgid "question mark"
msgstr "un símbol d'interrogació"

msgid "quiz_logo_alt"
msgstr "Logo del qüestionari"

msgid "quiz_score"
msgstr "Puntuació del qüestionari"

msgid "quiz_tab"
msgstr "Qüestionari"

msgid "quiz_threshold_not_reached"
msgstr "No s'ha superat el llindar del qüestionari per a desbloquejar aquest nivell"

msgid "read_code_label"
msgstr "Llegeix en veu alta"

msgid "recent"
msgstr "Els meus programes recents"

msgid "recover_password"
msgstr "Sol·liciteu un restabliment de la contrasenya"

msgid "regress_button"
msgstr "Torna al nivell {level}"

msgid "remove"
msgstr "Elimina"

msgid "remove_customization"
msgstr "Elimina la personalització"

msgid "remove_customizations_prompt"
msgstr "Estàs segur que vols eliminar les personalitzacions d'aquesta classe?"

msgid "remove_student_prompt"
msgstr "Estàs segur que vols eliminar l'estudiant de la classe?"

msgid "remove_user_prompt"
msgstr "Confirma l'eliminació d'aquest usuari de la classe."

msgid "rename_class"
msgstr "Canvia el nom de la classe"

msgid "rename_class_prompt"
msgstr "Quin nom vols donar a aquesta classe?"

msgid "repair_program_logo_alt"
msgstr "Icona de reparació de programes"

msgid "repeat_dep"
msgstr "A partir del nivell 8, `{repeat}` s'ha d'utilitzar amb indentació. Pots veure exemples a la pestanya `{repeat}` del nivell 8."

msgid "repeat_match_password"
msgstr "La contrasenya repetida no coincideix."

msgid "repeat_new_password"
msgstr "Repeteix la nova contrasenya"

msgid "report_failure"
msgstr "Aquest programa no existeix o no és públic"

msgid "report_program"
msgstr "Estàs segur que vols informar sobre aquest programa?"

msgid "report_success"
msgstr "Aquest programa ha estat informat"

msgid "request_invalid"
msgstr "Sol·licitud no vàlida"

msgid "request_teacher"
msgstr "T'agradaria ser professor?"

msgid "request_teacher_account"
msgstr "Fes-te professor"

msgid "required_field"
msgstr "Els camps marcats amb un * són obligatoris"

msgid "reset_adventure_prompt"
msgstr "Estàs segur que vols restablir totes les aventures seleccionades?"

msgid "reset_adventures"
msgstr "Restablir les aventures seleccionades"

msgid "reset_button"
msgstr "Restableix"

msgid "reset_password"
msgstr "Restableix contrasenya"

msgid "restart"
msgstr "Reinicia"

msgid "retrieve_adventure_error"
msgstr "No tens permís per veure aquesta aventura!"

msgid "retrieve_class_error"
msgstr "Només els professors poden recuperar classes"

msgid "retrieve_tag_error"
msgstr "Error en recuperar les etiquetes"

msgid "role"
msgstr "Rol"

msgid "run_code_button"
msgstr "Executa"

msgid "save_parse_warning"
msgstr "Aquest programa conté un error, segur que el vols guardar?"

msgid "save_prompt"
msgstr "Cal tenir un compte per guardar el programa. Vols iniciar sessió?"

msgid "save_success_detail"
msgstr "Programa salvat amb èxit."

msgid "score"
msgstr "Puntuació"

msgid "search"
msgstr "Cercar..."

msgid "search_button"
msgstr "Cerca"

msgid "second_teacher"
msgstr "Segon professor"

msgid "second_teacher_copy_prompt"
msgstr "Estàs segur que vols copiar aquest professor?"

msgid "second_teacher_prompt"
msgstr "Introdueix un nom d'usuari de professor per convidar-lo."

msgid "second_teacher_warning"
msgstr "Tots els professors d'aquesta classe poden personalitzar-la."

msgid "see_certificate"
msgstr "Veure certificat de {username}!"

msgid "select"
msgstr "Selecciona"

msgid "select_adventures"
msgstr "Selecciona i ordena aventures"

msgid "select_all"
msgstr "Selecciona-ho tot"

<<<<<<< HEAD
msgid "select_classes"
msgstr ""

#, fuzzy
=======
>>>>>>> df2dcdaf
msgid "select_lang"
msgstr "Selecciona l'idioma"

msgid "select_levels"
msgstr "Selecciona nivells"

msgid "select_tag"
msgstr "Selecciona etiquetes"

msgid "selected"
msgstr "Seleccionat"

msgid "self_removal_prompt"
msgstr "Segur vols abandonar aquesta classe?"

msgid "send_password_recovery"
msgstr "Envia'm un enllaç de recuperació de contrasenya"

msgid "sent_by"
msgstr "Aquesta invitació ha sigut enviada per"

msgid "sent_password_recovery"
msgstr "Ben aviat rebràs correu electrònic amb les instruccions per reinicialitzar la teva contrasenya."

msgid "settings"
msgstr "La meva configuració personal"

msgid "share"
msgstr "Comparteix"

msgid "share_by_giving_link"
msgstr "Mostra el teu programa a altres persones donant-los el següent enllaç:"

msgid "share_your_program"
msgstr "Comparteix el teu programa"

msgid "signup_student_or_teacher"
msgstr "Ets estudiant o professor?"

msgid "single quotes"
msgstr "un apòstrof"

msgid "slash"
msgstr "una barra"

msgid "sleeping"
msgstr "Dormint..."

msgid "slides"
msgstr "Diapositives"

msgid "slides_for_level"
msgstr "Diapositives pel nivell"

msgid "slides_info"
msgstr "Per a cada nivell de Hedy, hem creat diapositives per ajudar-te a ensenyar. Les diapositives contenen explicacions de cada nivell i exemples de Hedy que pots executar dins de les diapositives. Només cal que facis clic a l'enllaç i comencis! Les diapositives d'introducció són una explicació general de Hedy abans del nivell 1. Les diapositives s'han creat utilitzant <a href=\"https://slides.com\">slides.com</a>. Si vols adaptar-les tu mateix, pots descarregar-les i després pujar el fitxer zip resultant a <a href=\"https://slides.com\">slides.com</a>. Pots trobar més informació sobre les diapositives al <a href=\"https://hedy.org/for-teachers/manual/features\">manual del professor</a>."

msgid "social_media"
msgstr "Xarxes socials"

msgid "solution_example"
msgstr "Exemple de solució"

msgid "solution_example_explanation"
msgstr "Aquí va la solució de la teva aventura. Això es pot utilitzar si vols compartir aquesta aventura amb altres professors, perquè puguin saber quina és la teva solució suggerida."

msgid "some_rows_missing_separator"
msgstr "Les següents files no tenen un punt i coma, així que falta el nom d'usuari o la contrasenya: {rows}"

msgid "something_went_wrong_keyword_parsing"
msgstr "Hi ha un error a la teva aventura, totes les paraules clau estan correctament envoltades amb { }?"

msgid "space"
msgstr "un espai"

msgid "star"
msgstr "un asterisc"

msgid "start_learning"
msgstr "Comença a aprendre"

msgid "start_quiz"
msgstr "Comença el qüestionari"

msgid "start_teaching"
msgstr "Comença a ensenyar"

msgid "step_title"
msgstr "Tasca"

msgid "stepper_variable_role"
msgstr "pas a pas"

msgid "stop"
msgstr "Para"

msgid "stop_code_button"
msgstr "Para el programa"

msgid "string"
msgstr "text"

msgid "student"
msgstr "Alumne"

msgid "student_accounts_created"
msgstr "Comptes d'alumne creats amb èxit"

msgid "student_adventures_table"
msgstr "Aventures de l'alumne"

msgid "student_adventures_table_explanation"
msgstr "Aquesta taula mostra els programes creats pels alumnes per a cada aventura en un nivell. En fer clic a la icona de l'ull, pots veure la pàgina del programa; després de revisar el programa, pots marcar la casella per indicar que està completat."

msgid "student_already_in_class"
msgstr "Aquest alumne ja es troba a la vostra classe."

msgid "student_already_invite"
msgstr "Aquest alumne ja té una invitació pendent."

msgid "student_in_another_class"
msgstr "Aquest alumne està en una altra classe. Demana a l'estudiant que surti de totes les classes i ho intenti de nou."

msgid "student_information"
msgstr "Informació de l'alumne"

msgid "student_information_explanation"
msgstr "Aquesta taula mostra informació bàsica sobre els alumnes de la teva classe. També hi ha diverses accions que pots fer en aquesta taula: canviar la contrasenya d'un alumne fent clic a la icona del llapis, veure la pàgina del programa d'un alumne fent clic a la icona del codi i eliminar un alumne de la classe fent clic a la icona de la paperera vermella."

msgid "student_not_existing"
msgstr "Aquest nom d'usuari no existeix."

msgid "student_signup_header"
msgstr "Alumne"

msgid "students"
msgstr "alumnat"

msgid "submission_time"
msgstr "Entregat fa"

msgid "submit_answer"
msgstr "Respon la pregunta"

msgid "submit_program"
msgstr "Lliura"

msgid "submit_warning"
msgstr "Estàs segur que vols lliurar aquest programa?"

msgid "submitted"
msgstr "Lliurat"

msgid "submitted_header"
msgstr "Aquest és un programa ja lliurat i no pot ser modificat."

msgid "subscribe"
msgstr "Subscriu-te"

msgid "subscribe_newsletter"
msgstr "Subscriu-te al butlletí"

msgid "successful_runs"
msgstr "Execucions exitoses: {successful_runs}"

msgid "suggestion_color"
msgstr "Prova d'utilitzar un altre color"

msgid "suggestion_note"
msgstr "Prova d'utilitzar una nota entre C0 i B9 o un número entre 1 i 70"

msgid "suggestion_number"
msgstr "Prova de canviar el valor a un número"

msgid "suggestion_numbers_or_strings"
msgstr "Prova de canviar els valors perquè siguin tots text o tots números"

msgid "surname"
msgstr "Nom"

msgid "survey"
msgstr "Enquesta"

msgid "survey_completed"
msgstr "Enquesta completada"

msgid "survey_skip"
msgstr "No ho tornis a mostrar"

msgid "survey_submit"
msgstr "Envia"

msgid "tag_in_adventure"
msgstr "Etiqueta en l'aventura"

msgid "tag_input_placeholder"
msgstr "Introdueix una nova etiqueta"

msgid "tags"
msgstr "Etiquetes"

msgid "teacher"
msgstr "Professor"

msgid "teacher_invalid"
msgstr "El valor professor no és vàlid."

msgid "teacher_invitation_require_login"
msgstr "Per a configurar el teu perfil com a professor, cal que t'autentifiquis primer. Si no tens un compte, crea'n un."

msgid "teacher_manual"
msgstr "Manual del professor"

msgid "teacher_signup_header"
msgstr "Professor"

msgid "teacher_welcome"
msgstr "Benvinguda a Hedy! El teu compte s'ha actualitzat a compte de professorat. Això et permetrà crear classes i convidar alumnes."

msgid "teachers"
msgstr "Professors"

msgid "template_code"
msgstr ""
"Aquesta és l'explicació de la meva aventura!\n"
"\n"
"D'aquesta manera puc mostrar una comanda: <code>print</code>\n"
"\n"
"Però de vegades podria voler mostrar una peça de codi, així:\n"
"<pre>\n"
"ask Quin és el teu nom?\n"
"echo El teu nom és \n"
"</pre>"

msgid "this_turns_in_assignment"
msgstr "Això entrega la teva tasca al teu professor."

msgid "title"
msgstr "Títol"

msgid "title_admin"
msgstr "Hedy - Pàgina d'administrador"

msgid "title_class-overview"
msgstr "Hedy - Visió general de la classe"

msgid "title_customize-adventure"
msgstr "Hedy - Personalitza l'aventura"

msgid "title_customize-class"
msgstr "Hedy - Personalitza la classe"

msgid "title_explore"
msgstr "Hedy - Explora"

msgid "title_for-teacher"
msgstr "Hedy - Per a professorat"

msgid "title_join-class"
msgstr "Hedy - Uneix-te a la classe"

msgid "title_learn-more"
msgstr "Hedy - Més informació"

msgid "title_login"
msgstr "Hedy - Iniciar Sessió"

msgid "title_my-profile"
msgstr "Hedy - El meu compte"

msgid "title_privacy"
msgstr "Hedy - Condicions de privacitat"

msgid "title_programs"
msgstr "Hedy - Els meus programes"

msgid "title_public-adventures"
msgstr "Hedy - Aventures públiques"

msgid "title_recover"
msgstr "Hedy - Recupera compte"

msgid "title_reset"
msgstr "Hedy - Restablir la contrasenya"

msgid "title_signup"
msgstr "Hedy - Crea un compte"

msgid "title_start"
msgstr "Hedy - La programació textual feta fàcil"

msgid "title_view-adventure"
msgstr "Hedy - Veure l'aventura"

msgid "token_invalid"
msgstr "El teu token és invàlid."

msgid "too_many_accounts"
msgstr "No pots crear més de 100 comptes d'estudiant."

msgid "tooltip_level_locked"
msgstr "El teu professor ha desactivat aquest nivell"

msgid "translate_error"
msgstr "Alguna ha anat malament durant la traducció del codi. Prova d'executar-lo a veure si té un error. Quan el codi té un error no es pot traduir."

msgid "translating_hedy"
msgstr "Traduint Hedy"

msgid "translator"
msgstr "Traductor"

msgid "turned_into_teacher"
msgstr "Enhorabona! T'has convertit en professor amb èxit."

msgid "tutorial"
msgstr "Tutorial"

msgid "tutorial_code_snippet"
msgstr ""
"{print} Hola món!\n"
"{print} Estic aprenent Hedy amb d'ajuda del tutorial!"

msgid "tutorial_message_not_found"
msgstr "No hem pogut trobar el pas sol·licitat del tutorial..."

msgid "tutorial_title_not_found"
msgstr "Pas del tutorial no trobat"

msgid "unauthorized"
msgstr "No tens permisos per accedir a aquesta pàgina"

msgid "unfavourite_confirm"
msgstr "Estàs segur que vols desmarcar aquest programa com a favorit?"

msgid "unfavourite_success"
msgstr "El teu programa s'ha desmarcat com a favorit."

msgid "unknown_variable_role"
msgstr "desconegut"

msgid "unlock_thresholds"
msgstr "Desbloqueja els llindars de nivell"

msgid "unsaved_class_changes"
msgstr "Hi ha canvis no guardats, segur que voleu sortir d'aquesta pàgina?"

msgid "unsubmit_program"
msgstr "Desfés l'enviament del programa"

msgid "unsubmit_warning"
msgstr "Estàs segur que vols desfer la tramesa d'aquest programa?"

msgid "unsubmitted"
msgstr "No enviat"

msgid "update_adventure_prompt"
msgstr "Estàs segur que vols actualitzar aquesta aventura?"

msgid "update_public"
msgstr "Actualitza el perfil públic"

msgid "updating_indicator"
msgstr "Actualitzant"

msgid "use_custom_passwords"
msgstr "Proporciona les teves pròpies contrasenyes"

msgid "use_generated_passwords"
msgstr "Generar contrasenyes automàticament"

msgid "use_of_blanks_exception"
msgstr "Ús d'espais en blanc als programes"

msgid "use_of_nested_functions_exception"
msgstr "Ús de funcions imbricades"

msgid "used_in"
msgstr "Utilitzat a:"

msgid "user"
msgstr "usuari"

msgid "user_inexistent"
msgstr "Aquest usuari no existeix"

msgid "user_not_private"
msgstr "Aquest usuari no existeix o no té perfil públic"

msgid "username"
msgstr "Nom d'usuari"

msgid "username_contains_invalid_symbol"
msgstr "Els noms d'usuari no poden contenir els símbols ':' o '@'. Elimina aquests símbols dels següents noms d'usuari: {usernames}"

msgid "username_contains_separator"
msgstr "Els noms d'usuari no poden contenir un punt i coma. Potser estàs intentant proporcionar les teves pròpies contrasenyes? Si és així, fes clic al commutador de contrasenyes i crea els comptes de nou. Si no és el cas, elimina el punt i coma dels següents noms d'usuari: {usernames}"

msgid "username_empty"
msgstr "No has introduït un nom d'usuari!"

msgid "username_invalid"
msgstr "El teu nom d'usuari no és vàlid."

msgid "username_special"
msgstr "El nom d'usuari no pot contenir `:` or `@`."

msgid "username_three"
msgstr "El nom d'usuari ha de contenir almenys tres caràcters."

msgid "usernames_too_short"
msgstr "Els noms d'usuari han de tenir almenys 3 caràcters. Corregeix els següents noms d'usuari perquè tinguin 3 o més símbols: {usernames}"

msgid "usernames_unavailable"
msgstr "Els següents noms d'usuari no estan disponibles: {usernames}. Pots crear comptes similars, per exemple, afegint una subratllada o el nom de la teva classe."

msgid "value"
msgstr "Valor"

msgid "view_adventures"
msgstr "Veure aventures"

msgid "view_classes"
msgstr "Veure classes"

msgid "view_program"
msgstr "Veure el programa"

msgid "view_slides"
msgstr "Veure diapositives"

msgid "waiting_for_submit"
msgstr "Esperant la tramesa"

msgid "walker_variable_role"
msgstr "caminant"

msgid "website"
msgstr "Pàgina web"

msgid "what_is_your_role"
msgstr "Quin és el teu paper?"

msgid "what_should_my_code_do"
msgstr "Què hauria de fer el meu codi?"

msgid "workbook_circle_question_text"
msgstr "**Pregunta**: Encercla {goal} en aquest codi:"

msgid "workbook_circle_question_title"
msgstr "Assigna"

msgid "workbook_define_question_text"
msgstr "**Pregunta**: Què significa {word}?"

msgid "workbook_define_question_title"
msgstr "Defineix"

msgid "workbook_input_question_text"
msgstr "**Pregunta**: Quin fragment de codi ha produït aquesta sortida?"

msgid "workbook_input_question_title"
msgstr "Entrada"

msgid "workbook_multiple_choice_question_text"
msgstr "**Pregunta**: Aquest codi és correcte o té un error?"

msgid "workbook_multiple_choice_question_title"
msgstr "Escull"

msgid "workbook_open_question_title"
msgstr "Qüestió de final obert"

msgid "workbook_output_question_text"
msgstr "**Pregunta**: Quina és la sortida d'aquest codi?"

msgid "workbook_output_question_title"
msgstr "Sortida"

msgid "year_invalid"
msgstr "Si us plau, introdueix un any entre el 1900 i el {current_year}."

msgid "yes"
msgstr "Sí"

msgid "your_personal_text"
msgstr "El teu text personal..."

msgid "your_program"
msgstr "El teu programa"

#~ msgid "select_own_adventures"
#~ msgstr "Select own adventures"

#~ msgid "view"
#~ msgstr "View"

#~ msgid "class"
#~ msgstr "Class"

#~ msgid "save_code_button"
#~ msgstr "Save code"

#~ msgid "share_code_button"
#~ msgstr "Save & share code"

#~ msgid "classes_invalid"
#~ msgstr "La llista de classe seleccionades no és vàlida"

#~ msgid "directly_add_adventure_to_classes"
#~ msgstr "Do you want to add this adventure directly to one of your classes?"

#~ msgid "hand_in_assignment"
#~ msgstr "Hand in assignment"

#~ msgid "select_a_level"
#~ msgstr "Select a level"

#~ msgid "answer_invalid"
#~ msgstr "La teva contrasenya no és vàlida."

#~ msgid "available_adventures_level"
#~ msgstr "Available adventures level"

#~ msgid "customize_class_exp_1"
#~ msgstr "Hi! On this page you can customize your class. By selecting levels and adventures you can choose what your student can see. You can also add your own created adventures to levels. All levels and default adventures will be selected by default. <b>Notice:</b> Not every adventure is available for every level! Settings up your customizations goes as follows:"

#~ msgid "customize_class_exp_2"
#~ msgstr "You can always change these settings later on. For example, you can make specific adventures or levels available while teaching a class. This way it's easy for you to determine which level and adventures your students will be working on. If you want to make everything available for your class it is easiest to remove the customization all together."

#~ msgid "customize_class_step_1"
#~ msgstr "Select levels for your class by pressing the \"level buttons\""

#~ msgid "customize_class_step_2"
#~ msgstr "\"Checkboxes\" will appear for the adventures available for the chosen levels"

#~ msgid "customize_class_step_3"
#~ msgstr "Demaneu les aventures que voleu que es mostrin al nivell. El menú desplegable 'Aventures disponibles' té les aventures que no s'han inclòs en aquest nivell."

#~ msgid "customize_class_step_4"
#~ msgstr "El menú desplegable \"Aventures disponibles\" també té les vostres aventures. Un cop els afegiu, podeu moure -les al costat de les altres aventures."

#~ msgid "customize_class_step_5"
#~ msgstr "Add personal adventures"

#~ msgid "customize_class_step_6"
#~ msgstr "Selecting an opening date for each level (you can also leave it empty)"

#~ msgid "customize_class_step_7"
#~ msgstr "Selection other settings"

#~ msgid "customize_class_step_8"
#~ msgstr "Choose \"Save\" -> You're done!"

#~ msgid "example_code_header"
#~ msgstr "Example Hedy Code"

#~ msgid "feedback_failure"
#~ msgstr "Wrong!"

#~ msgid "feedback_success"
#~ msgstr "Good!"

#~ msgid "go_to_first_question"
#~ msgstr "Go to question 1"

#~ msgid "question"
#~ msgstr "Question"

#~ msgid "question_doesnt_exist"
#~ msgstr "This question does not exist"

#~ msgid "question_invalid"
#~ msgstr "Your token is invalid."

#~ msgid "too_many_attempts"
#~ msgstr "Too many attempts"

#~ msgid "class_stats"
#~ msgstr "Estadístiques de la classe"

#~ msgid "visit_own_public_profile"
#~ msgstr "Visit your own profile"

#~ msgid "disabled_button_locked"
#~ msgstr "El teu professor encara no ha desbloquejat aquest nivell"

#~ msgid "duplicate_tag"
#~ msgstr "You already have a tag with this name."

#~ msgid "tag_deleted"
#~ msgstr "This tag was successfully deleted."

#~ msgid "no_tags"
#~ msgstr "No tags yet."

#~ msgid "apply_filters"
#~ msgstr "Apply filters"

#~ msgid "write_first_program"
#~ msgstr "Escriu el teu primer programa!"

#~ msgid "adventure_exp_1"
#~ msgstr "Escriu la teva aventura a la dreta. Després de crear-la, pots incloure-la en una de les teves classes a \"Personalitzacions\". Per incloure una comanda a l'aventura utilitzeu ancoratges de codi com aquest:"

#~ msgid "adventure_exp_2"
#~ msgstr "Si vols pots mostrar fragments de codi i donar a l'estudiant una plantilla o un exemple del codi. Per fer-ho utilitzeu preancoratges com aquest:"

#~ msgid "hello_world"
#~ msgstr "Hola món!"

#~ msgid "share_confirm"
#~ msgstr "Segur que vols fer públic el programa?"

#~ msgid "share_success_detail"
#~ msgstr "Programa compartit amb èxit."

#~ msgid "unshare_confirm"
#~ msgstr "Segur que vols fer el programa privat?"

#~ msgid "unshare_success_detail"
#~ msgstr "El programa s'ha deixat de compatir."

#~ msgid "hide_parsons"
#~ msgstr "Amaga el puzzle"

#~ msgid "hide_quiz"
#~ msgstr "Amaga el qüestionari"

#~ msgid "Locked Language Feature"
#~ msgstr "Estàs utilitzant {concept}! És genial, però {concept} no està desbloquejat encara!, es desbloquejarà a nivells posteriors."

#~ msgid "nested blocks"
#~ msgstr "a block in a block"

#~ msgid "save"
#~ msgstr "Guarda"

#~ msgid "update_profile"
#~ msgstr "Actualitza el perfil"

#~ msgid "variables"
#~ msgstr "Variables"

#~ msgid "last_login"
#~ msgstr "Last login"

#~ msgid "page"
#~ msgstr "page"

#~ msgid "explore_explanation"
#~ msgstr "En aquesta pàgina pots consultar els programes creats per altres usuaris de Hedy. Pots filtrar tant a nivell Hedy com a aventura. Feu clic a \"Veure programa\" per obrir un programa i executar-lo. Els programes amb una capçalera vermella contenen un error. Encara podràs obrir-lo, però en executar-lo provocarà un error. Si vols pots intentar arreglar-ho! Si el creador té un perfil públic, pots fer clic al seu nom d'usuari per visitar el seu perfil. Allà trobaràs tots els seus programes compartits i molt més!"

#~ msgid "common_errors"
#~ msgstr "Errors freqüents"

#~ msgid "grid_overview"
#~ msgstr "Visió general dels programes per aventura"

#~ msgid "last_error"
#~ msgstr "Last error"

#~ msgid "last_program"
#~ msgstr "Last program"

#~ msgid "live_dashboard"
#~ msgstr "Live Dashboard"

#~ msgid "runs_over_time"
#~ msgstr "S'executa en el temps"

#~ msgid "student_details"
#~ msgstr "Student details"

#~ msgid "achievements_check_icon_alt"
#~ msgstr "Icona de comprovació d'assoliment"

#~ msgid "country_title"
#~ msgstr "País"

#~ msgid "create_public_profile"
#~ msgstr "Crear perfil públic"

#~ msgid "general"
#~ msgstr "General"

#~ msgid "hedy_achievements"
#~ msgstr "Assoliments Hedy"

#~ msgid "hidden"
#~ msgstr "Ocult"

#~ msgid "highscore_explanation"
#~ msgstr "En aquesta pàgina podeu veure les puntuacions més altes actuals, en funció de la quantitat d'assoliments obtinguts. Consulta la classificació de tots els usuaris, del teu país o de la teva classe. Feu clic a un nom d'usuari per veure el seu perfil públic."

#~ msgid "highscore_no_public_profile"
#~ msgstr "No tens perfil públic i, per tant, no apareixes a les puntuacions. Vols crear-ne un?"

#~ msgid "highscores"
#~ msgstr "Puntuacions"

#~ msgid "my_achievements"
#~ msgstr "My achievements"

#~ msgid "no_such_highscore"
#~ msgstr "Highscores"

#~ msgid "programs_created"
#~ msgstr "Programs created"

#~ msgid "programs_saved"
#~ msgstr "Programs saved"

#~ msgid "programs_submitted"
#~ msgstr "Programs submitted"

#~ msgid "title_achievements"
#~ msgstr "Hedy - Els meus assoliments"

#~ msgid "whole_world"
#~ msgstr "El món"

#~ msgid "your_class"
#~ msgstr "La teva classe"

#~ msgid "achievement_earned"
#~ msgstr "Has aconseguit un èxit!"

#~ msgid "percentage_achieved"
#~ msgstr "Achieved by {percentage}% of the users"

#~ msgid "achievements"
#~ msgstr "assoliments"

#~ msgid "achievements_logo_alt"
#~ msgstr "Icona d'assoliments"

#~ msgid "amount_submitted"
#~ msgstr "programes enviats"

#~ msgid "last_achievement"
#~ msgstr "Last earned achievement"

#~ msgid "no_certificate"
#~ msgstr "This user hasn't earned the Hedy Certificate of Completion"

#~ msgid "number_achievements"
#~ msgstr "Number of achievements"

#~ msgid "create_question"
#~ msgstr "Vols crear-ne un?"

#~ msgid "explore_programs"
#~ msgstr "Explora programes"

#~ msgid "explore_programs_logo_alt"
#~ msgstr "Icona d'explorar programes"

#~ msgid "hedy_tutorial_logo_alt"
#~ msgstr "Icona del tutorial d'Hedy"

#~ msgid "no_public_profile"
#~ msgstr "You don't have a public profile text yet..."

#~ msgid "start_hedy_tutorial"
#~ msgstr "Inici tutorial Hedy"

#~ msgid "start_programming"
#~ msgstr "Comença a programar"

#~ msgid "start_programming_logo_alt"
#~ msgstr "Icona de començar a programar"

#~ msgid "start_teacher_tutorial"
#~ msgstr "Comença el tutorial del professor"

#~ msgid "teacher_tutorial_logo_alt"
#~ msgstr "Icona del tutorial del professor"

#~ msgid "title_landing-page"
#~ msgstr "Benvingut a Hedy!"

#~ msgid "welcome"
#~ msgstr "Benvinguda"

#~ msgid "welcome_back"
#~ msgstr "Benvingut de nou"

#~ msgid "your_account"
#~ msgstr "El teu perfil"

#~ msgid "your_last_program"
#~ msgstr "El teu últim programa guardat"

#~ msgid "already_teacher"
#~ msgstr "Ja tens un compte de professorat."

#~ msgid "already_teacher_request"
#~ msgstr "Teniu una sol·licitud de professor pendent."

#~ msgid "teacher_account_request"
#~ msgstr "Tens una sol·licitud de compte de professorat pendent"

#~ msgid "teacher_account_success"
#~ msgstr "Has sol·licitat un compte de professorat amb èxit."

#~ msgid "student_not_allowed_in_class"
#~ msgstr "Student not allowed in class"

#~ msgid "accounts_created"
#~ msgstr "Els comptes s'han creat correctament."

#~ msgid "accounts_intro"
#~ msgstr "En aquesta pàgina pots crear comptes per a diversos estudiants alhora. S'afegiran automàticament a la classe actual. Així doncs, assegureu-vos que la classe que es mostra a dalt sigui la correcta! Cada nom d'usuari ha de ser únic a tot el sistema Hedy. Podeu prémer \"Afegir sufix classe\" per afegir el vostre nom de classe a tots els comptes. Si introduïu les contrasenyes manualment, aquestes hauran de tenir <b>almenys</b> 6 caràcters."

#~ msgid "create_multiple_accounts"
#~ msgstr "Crea múltiples comptes"

#~ msgid "download_login_credentials"
#~ msgstr "Vols descarregar les credencials d'inici de sessió després de la creació dels comptes?"

#~ msgid "generate_passwords"
#~ msgstr "Genera contrasenyes"

#~ msgid "postfix_classname"
#~ msgstr "Afegir sufix classe"

#~ msgid "reset_view"
#~ msgstr "Reset"

#~ msgid "unique_usernames"
#~ msgstr "Tots els noms d'usuari han de ser únics."

#~ msgid "usernames_exist"
#~ msgstr "Un o més noms d'usuari ja estan en ús."

#~ msgid "**Question**: What is the output of this code?"
#~ msgstr ""

#~ msgid "Output"
#~ msgstr ""

#~ msgid "clear"
#~ msgstr ""

#~ msgid "bug"
#~ msgstr "Errada"

#~ msgid "feature"
#~ msgstr ""

#~ msgid "feedback"
#~ msgstr ""

#~ msgid "feedback_message_success"
#~ msgstr ""

#~ msgid "feedback_modal_message"
#~ msgstr ""

#~ msgid "adventures"
#~ msgstr "Aventures"

#~ msgid "classes"
#~ msgstr ""

#~ msgid "select_class"
#~ msgstr ""
<|MERGE_RESOLUTION|>--- conflicted
+++ resolved
@@ -1500,13 +1500,9 @@
 msgid "select_all"
 msgstr "Selecciona-ho tot"
 
-<<<<<<< HEAD
 msgid "select_classes"
 msgstr ""
 
-#, fuzzy
-=======
->>>>>>> df2dcdaf
 msgid "select_lang"
 msgstr "Selecciona l'idioma"
 
