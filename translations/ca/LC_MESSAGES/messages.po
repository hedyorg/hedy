<<<<<<< HEAD
msgid "Access Before Assign"
msgstr "Has intentat utilitzar la variable {name} a la línia {access_line_number}, però l'ha definit a la línia {definition_line_number}. Defineix una variable abans d'utilitzar-la."

msgid "Cyclic Var Definition"
msgstr "El nom {variable} ha de ser definit abans d'utilitzar-lo a la dreta de la comanda {is}."

msgid "Has Blanks"
msgstr "El teu codi està incomplert. Conté espais en blanc que has d'omplir amb codi."
=======
msgid ""
msgstr "Project-Id-Version: PACKAGE VERSION\nReport-Msgid-Bugs-To: \nPOT-Creation-Date: 2023-11-21 19:33+0100\nPO-Revision-Date: 2023-11-22 16:26+0000\nLast-Translator: Prefill add-on <noreply-addon-prefill@weblate.org>\nLanguage-Team: ca <LL@li.org>\nLanguage: ca\nMIME-Version: 1.0\nContent-Type: text/plain; charset=utf-8\nContent-Transfer-Encoding: 8bit\nPlural-Forms: nplurals=2; plural=n != 1;\nX-Generator: Weblate 5.2.1-rc\nGenerated-By: Babel 2.11.0\n"

msgid "Access Before Assign"
msgstr ""
"Has intentat utilitzar la variable {name} a la línia {access_line_number}, "
"però l'ha definit a la línia {definition_line_number}. Defineix una variable "
"abans d'utilitzar-la."

msgid "Cyclic Var Definition"
msgstr ""
"El nom {variable} ha de ser definit abans d'utilitzar-lo a la dreta de la "
"comanda {is}."

msgid "Has Blanks"
msgstr ""
"El teu codi està incomplert. Conté espais en blanc que has d'omplir amb codi."
>>>>>>> acf88d7c

msgid "Incomplete"
msgstr "Oops! Se t'ha oblidat una mica de codi! A la línia {line_number}, has d'introduir text després de {incomplete_command}."

msgid "Incomplete Repeat"
<<<<<<< HEAD
msgstr "Sembla que t'has oblidat d'utilitzar una comanda amb la comanda {repeat} que està a la línia {line_number}."
=======
msgstr ""
"Sembla que t'has oblidat d'utilitzar una comanda amb la comanda {repeat} que "
"està a la línia {line_number}."
>>>>>>> acf88d7c

msgid "Invalid"
msgstr "{invalid_command} no és una comanda de nivell {level} Hedy. Volies dir {guessed_command}?"

msgid "Invalid Argument"
msgstr "No pots utilitzar la comanda {command} amb {invalid_argument}. Prova de canviar {invalid_argument} per {allowed_types}."

msgid "Invalid Argument Type"
<<<<<<< HEAD
msgstr "No pots utilitzar {command} amb {invalid_argument} perquè és {invalid_type}. Prova de canviar {invalid_argument} per {allowed_types}."

msgid "Invalid At Command"
msgstr "La comanda {at} no es pot utilitzar a partir del nivell 16. Podeu utilitzar claudàtors per utilitzar un element d'una llista, per exemple `amics[i]`, `numeros_de la sort[{random}]`."
=======
msgstr ""
"No pots utilitzar {command} amb {invalid_argument} perquè és {invalid_type}. "
"Prova de canviar {invalid_argument} per {allowed_types}."

msgid "Invalid At Command"
msgstr ""
"La comanda {at} no es pot utilitzar a partir del nivell 16. Podeu utilitzar "
"claudàtors per utilitzar un element d'una llista, per exemple `amics[i]`, "
"`numeros_de la sort[{random}]`."
>>>>>>> acf88d7c

msgid "Invalid Space"
msgstr "Vaja! Has començat una línia amb un espai a la línia {line_number}. Els espais confonen els ordinadors, el podries eliminar?"

msgid "Invalid Type Combination"
<<<<<<< HEAD
msgstr "No pots usar {invalid_argument} i {invalid_argument_2} amb {command} perquè un és {invalid_type} i l'altre és {invalid_type_2}. Prova a canviar {invalid_argument} per {invalid_type_2} o {invalid_argument_2} per {invalid_type}."

msgid "Locked Language Feature"
msgstr "Estàs utilitzant {concept}! És genial, però {concept} no està desbloquejat encara!, es desbloquejarà a nivells posteriors."

msgid "Lonely Echo"
msgstr "Has fet servir {echo} abans que {ask}, o has fet servir {echo} sense {ask}. Situa {ask} abans d'{echo}."
=======
msgstr ""
"No pots usar {invalid_argument} i {invalid_argument_2} amb {command} perquè "
"un és {invalid_type} i l'altre és {invalid_type_2}. Prova a canviar "
"{invalid_argument} per {invalid_type_2} o {invalid_argument_2} per "
"{invalid_type}."

msgid "Locked Language Feature"
msgstr ""
"Estàs utilitzant {concept}! És genial, però {concept} no està desbloquejat "
"encara!, es desbloquejarà a nivells posteriors."

msgid "Lonely Echo"
msgstr ""
"Has fet servir {echo} abans que {ask}, o has fet servir {echo} sense {ask}. "
"Situa {ask} abans d'{echo}."
>>>>>>> acf88d7c

msgid "Lonely Text"
msgstr "Sembla que t'has oblidat d'utilitzar una comanda al text de la línia {line_number}"

msgid "Missing Command"
msgstr "Sembla que t'has oblidat d'usar una comanda a la línia {line_number}."

msgid "Missing Inner Command"
<<<<<<< HEAD
msgstr "Sembla que t'has oblidat d'utilitzar una comanda a la declaració {command} que has fet a la línia {line_number}."
=======
msgstr ""
"Sembla que t'has oblidat d'utilitzar una comanda a la declaració {command} "
"que has fet a la línia {line_number}."

#, fuzzy
msgid "Misspelled At Command"
msgstr ""
"It looks like you might have misspelled the {command} command, instead you "
"wrote {invalid_argument} in line {line_number}."
>>>>>>> acf88d7c

msgid "No Indentation"
msgstr "Has utilitzat massa pocs espais a la línia {line_number}. N'has posat {leading_spaces}, i no són suficients. Inicia cada nou bloc amb {indent_size} espais més que la línia d'abans."

msgid "Parse"
msgstr "El codi que heu introduït no és un codi Hedy vàlid. Hi ha un error a la línia {location[0]}, a la posició {location[1]}. Apareix el caràcter {character_found} que no està permès."

msgid "Pressit Missing Else"
<<<<<<< HEAD
msgstr "T'has oblidat d'afegir el que passa quan prems una tecla diferent, afegiu un {else} al vostre codi"

msgid "Too Big"
msgstr "Wow! Your program has an impressive {lines_of_code} lines of code! But we can only process {max_lines} lines in this level. Make your program smaller and try again."

msgid "Unexpected Indentation"
msgstr "Has utilitzat massa espais a la línia {line_number}. N'has posat {leading_spaces}, i són massa. Inicia cada nou bloc amb {indent_size} espais més que la línia d'abans."

msgid "Unquoted Assignment"
msgstr "A partir d'aquest nivell, cal col·locar els textos de la dreta de {is} entre cometes. Te n'has oblidat al text {text}."

msgid "Unquoted Equality Check"
msgstr "Si vols comprovar si una variable és igual a diverses paraules, les paraules han d'estar envoltades de cometes!"

msgid "Unquoted Text"
msgstr "Ves amb compte! Si utilitzes les comandes {ask} o {print}, el text posterior s'haurà d'envoltar amb cometes. Te n'has oblidat al text {unquotedtext}."

msgid "Unsupported Float"
msgstr "Els nombres no enters encara no estan disponibles, però ho estaran d'aquí pocs nivells. Per ara canvia {value} a un enter."
=======
msgstr ""
"T'has oblidat d'afegir el que passa quan prems una tecla diferent, afegiu un "
"{else} al vostre codi"

msgid "Too Big"
msgstr ""
"Wow! Your program has an impressive {lines_of_code} lines of code! But we "
"can only process {max_lines} lines in this level. Make your program smaller "
"and try again."

msgid "Unexpected Indentation"
msgstr ""
"Has utilitzat massa espais a la línia {line_number}. N'has posat "
"{leading_spaces}, i són massa. Inicia cada nou bloc amb {indent_size} espais "
"més que la línia d'abans."

msgid "Unquoted Assignment"
msgstr ""
"A partir d'aquest nivell, cal col·locar els textos de la dreta de {is} entre "
"cometes. Te n'has oblidat al text {text}."

msgid "Unquoted Equality Check"
msgstr ""
"Si vols comprovar si una variable és igual a diverses paraules, les paraules "
"han d'estar envoltades de cometes!"

msgid "Unquoted Text"
msgstr ""
"Ves amb compte! Si utilitzes les comandes {ask} o {print}, el text posterior "
"s'haurà d'envoltar amb cometes. Te n'has oblidat al text {unquotedtext}."

msgid "Unsupported Float"
msgstr ""
"Els nombres no enters encara no estan disponibles, però ho estaran d'aquí "
"pocs nivells. Per ara canvia {value} a un enter."
>>>>>>> acf88d7c

msgid "Unsupported String Value"
msgstr "Els valors de text no poden contenir {invalid_value}."

msgid "Var Undefined"
<<<<<<< HEAD
msgstr "Has intentat utilitzar la variable {nom}, però no l'has definit. També pot ser que intentessis utilitzar la paraula {nom}, però t'hagis oblidat de les cometes."

msgid "Wrong Level"
msgstr "Això era codi Hedy correcte, però no pertany a aquest nivell. Has escrit {offending_keyword} que funcionaria al nivell {working_level}. Consell: {tip}"
=======
msgstr ""
"Has intentat utilitzar la variable {nom}, però no l'has definit. També pot "
"ser que intentessis utilitzar la paraula {nom}, però t'hagis oblidat de les "
"cometes."

msgid "Wrong Level"
msgstr ""
"Això era codi Hedy correcte, però no pertany a aquest nivell. Has escrit "
"{offending_keyword} que funcionaria al nivell {working_level}. Consell: {tip}"
>>>>>>> acf88d7c

msgid "account_overview"
msgstr "Visió general del compte"

msgid "accounts_created"
msgstr "Els comptes s'han creat correctament."

msgid "accounts_intro"
<<<<<<< HEAD
msgstr "En aquesta pàgina pots crear comptes per a diversos estudiants alhora. S'afegiran automàticament a la classe actual. Així doncs, assegureu-vos que la classe que es mostra a dalt sigui la correcta! Cada nom d'usuari ha de ser únic a tot el sistema Hedy. Podeu prémer \"Afegir sufix classe\" per afegir el vostre nom de classe a tots els comptes. Si introduïu les contrasenyes manualment, aquestes hauran de tenir <b>almenys</b> 6 caràcters."
=======
msgstr ""
"En aquesta pàgina pots crear comptes per a diversos estudiants alhora. "
"S'afegiran automàticament a la classe actual. Així doncs, assegureu-vos que "
"la classe que es mostra a dalt sigui la correcta! Cada nom d'usuari ha de "
"ser únic a tot el sistema Hedy. Podeu prémer \"Afegir sufix classe\" per "
"afegir el vostre nom de classe a tots els comptes. Si introduïu les "
"contrasenyes manualment, aquestes hauran de tenir <b>almenys</b> 6 caràcters."
>>>>>>> acf88d7c

msgid "achievement_earned"
msgstr "Has aconseguit un èxit!"

msgid "achievements"
msgstr "assoliments"

msgid "achievements_check_icon_alt"
msgstr "Icona de comprovació d'assoliment"

msgid "achievements_logo_alt"
msgstr "Icona d'assoliments"

#, fuzzy
msgid "add"
msgstr "Add"

msgid "add_students"
msgstr "Afegeix estudiants"

msgid "add_students_options"
msgstr "Afegeix opcions d'estudiants"

msgid "admin"
msgstr "Administrador"

msgid "advance_button"
msgstr "Anar al nivell {level}"

msgid "adventure"
msgstr "Aventura"

msgid "adventure_duplicate"
msgstr "Ja tens una aventura amb aquest nom."

msgid "adventure_empty"
msgstr "No has introduït un nom d'aventura!"

msgid "adventure_exp_1"
<<<<<<< HEAD
msgstr "Escriu la teva aventura a la dreta. Després de crear-la, pots incloure-la en una de les teves classes a \"Personalitzacions\". Per incloure una comanda a l'aventura utilitzeu ancoratges de codi com aquest:"

msgid "adventure_exp_2"
msgstr "Si vols pots mostrar fragments de codi i donar a l'estudiant una plantilla o un exemple del codi. Per fer-ho utilitzeu preancoratges com aquest:"

msgid "adventure_exp_3"
msgstr "Assegura't d'envoltar sempre les paraules clau amb { }, de manera que es reconeguin correctament. Pots utilitzar el botó \"Vista prèvia\" per veure la versió amb estil de la teva aventura. Per veure l'aventura en una pàgina independent, seleccioneu \"visualitzar\" des de la pàgina de professors."
=======
msgstr ""
"Escriu la teva aventura a la dreta. Després de crear-la, pots incloure-la en "
"una de les teves classes a \"Personalitzacions\". Per incloure una comanda a "
"l'aventura utilitzeu ancoratges de codi com aquest:"

msgid "adventure_exp_2"
msgstr ""
"Si vols pots mostrar fragments de codi i donar a l'estudiant una plantilla o "
"un exemple del codi. Per fer-ho utilitzeu preancoratges com aquest:"

msgid "adventure_exp_3"
msgstr ""
"Assegura't d'envoltar sempre les paraules clau amb { }, de manera que es "
"reconeguin correctament. Pots utilitzar el botó \"Vista prèvia\" per veure "
"la versió amb estil de la teva aventura. Per veure l'aventura en una pàgina "
"independent, seleccioneu \"visualitzar\" des de la pàgina de professors."
>>>>>>> acf88d7c

msgid "adventure_id_invalid"
msgstr "L'ID d'aventura no és vàlid."

msgid "adventure_length"
msgstr "L'aventura ha de contenir com a mínim 20 caràcters."

msgid "adventure_name_invalid"
msgstr "El nom d'aventura no és vàlid."

msgid "adventure_prompt"
msgstr "Si us plau, introdueix el nom de l'aventura"

msgid "adventure_terms"
<<<<<<< HEAD
msgstr "Estic d'acord amb el fet que la meva aventura estigui disponible públicament a Hedy."
=======
msgstr ""
"Estic d'acord amb el fet que la meva aventura estigui disponible públicament "
"a Hedy."
>>>>>>> acf88d7c

msgid "adventure_updated"
msgstr "L'aventura s'ha actualitzat!"

msgid "adventures"
msgstr "Aventures disponibles"

msgid "adventures_restored"
msgstr "Les aventures per defecte han estat restaurades."

msgid "ago"
msgstr "fa {timestamp}"

msgid "agree_invalid"
msgstr "Has d'acceptar els termes de privacitat."

msgid "agree_with"
msgstr "Accepto les"

msgid "ajax_error"
msgstr "Hi ha hagut un error, si us plau torna-ho a intentar."

msgid "all"
msgstr "Tot"

msgid "all_class_highscores"
msgstr "Fer visible tot l'alumnat al rànquing de la classe"

msgid "already_account"
msgstr "Ja tens un compte?"

msgid "already_program_running"
msgstr "Ja hi ha un programa en execució, finalitza'l primer."

msgid "already_teacher"
msgstr "Ja tens un compte de professorat."

msgid "already_teacher_request"
msgstr "Teniu una sol·licitud de professor pendent."

msgid "amount_created"
msgstr "programes creats"

msgid "amount_saved"
msgstr "programes guardats"

msgid "amount_submitted"
msgstr "programes enviats"

msgid "are_you_sure"
msgstr "Estàs segur? No pots desfer aquesta acció."

msgid "ask_needs_var"
<<<<<<< HEAD
msgstr "A partir del nivell 2, cal utilitzar {ask} amb una variable. Exemple: nom {is} {ask} Com et dius?"
=======
msgstr ""
"A partir del nivell 2, cal utilitzar {ask} amb una variable. Exemple: nom "
"{is} {ask} Com et dius?"
>>>>>>> acf88d7c

msgid "back_to_class"
msgstr "Torna a la classe"

msgid "back_to_teachers_page"
msgstr "Tornar a la pàgina de professors"

msgid "become_a_sponsor"
msgstr "Fes-te patrocinador"

msgid "birth_year"
msgstr "Any de naixement"

msgid "by"
msgstr "per"

msgid "cancel"
msgstr "Cancel·lar"

msgid "cant_parse_exception"
msgstr "No s'ha pogut analitzar el programa"

msgid "catch_index_exception"
msgstr "Has provat d'accedir a la llista {list_name}, però està buida o falta l'índex."

#, fuzzy
msgid "catch_value_exception"
msgstr ""
"While running your program the command {command} received the value {value} "
"which is not allowed. {suggestion}."

msgid "certificate"
msgstr "Certificat de finalització"

msgid "certified_teacher"
msgstr "Professor certificat"

msgid "change_password"
msgstr "Canvia la contrasenya"

msgid "cheatsheet_title"
msgstr "Xuleta"

msgid "class_already_joined"
msgstr "Ja ets alumne de la classe"

msgid "class_customize_success"
msgstr "Classe personalitzada amb èxit."

msgid "class_live"
msgstr "Estadístiques en viu"

msgid "class_name_duplicate"
msgstr "Ja teniu una classe amb aquest nom."

msgid "class_name_empty"
msgstr "No has introduït el nom de la classe!"

msgid "class_name_invalid"
msgstr "Aquest nom de la classe no és vàlid."

msgid "class_name_prompt"
msgstr "Si us plau, introdueix el nom de la nova classe"

msgid "class_overview"
msgstr "Visió general de la classe"

msgid "close"
msgstr "Tanca"

msgid "comma"
msgstr "una coma"

msgid "command_not_available_yet_exception"
msgstr "La comanda encara no està disponible"

msgid "command_unavailable_exception"
msgstr "La comanda ja no és correcta"

msgid "commands"
msgstr "Comandes"

msgid "common_errors"
msgstr "Errors freqüents"

msgid "congrats_message"
msgstr "Felicitats, {username}, has completat Hedy!"

msgid "content_invalid"
msgstr "Aquesta aventura no és vàlida."

msgid "contributor"
msgstr "Contribuïdor"

msgid "copy_clipboard"
msgstr "Copiat amb èxit al porta-retalls"

msgid "copy_join_link"
msgstr "Copia l'enllaç d'unió"

msgid "copy_link_success"
msgstr "Enllaç d'unió copiat amb èxit al porta-retalls"

msgid "copy_link_to_share"
msgstr "Copia l'enllaç per compartir"

msgid "copy_mail_link"
msgstr "Si us plau, còpia i enganxa aquest enllaç a una nova pestanya:"

msgid "correct_answer"
msgstr "La resposta correcta és"

msgid "country"
msgstr "País"

msgid "country_invalid"
msgstr "Seleccioneu un país vàlid."

msgid "country_title"
msgstr "País"

msgid "create_account"
msgstr "Crear compte"

msgid "create_accounts"
msgstr "Crear comptes"

msgid "create_accounts_prompt"
msgstr "Estàs segur de que vols crear aquestes comptes?"

msgid "create_adventure"
msgstr "Crear aventura"

msgid "create_class"
msgstr "Crea una nova classe"

msgid "create_multiple_accounts"
msgstr "Crea múltiples comptes"

msgid "create_public_profile"
msgstr "Crear perfil públic"

msgid "create_question"
msgstr "Vols crear-ne un?"

msgid "create_student_account"
msgstr "Crear un compte"

msgid "create_student_account_explanation"
msgstr "Pots guardar els teus programes si tens un compte."

msgid "create_teacher_account"
msgstr "Crea un compte de professorat"

msgid "create_teacher_account_explanation"
<<<<<<< HEAD
msgstr "Amb un compte de professorat, pots guardar els teus programes i veure els resultats dels teus alumnes."
=======
msgstr ""
"Amb un compte de professorat, pots guardar els teus programes i veure els "
"resultats dels teus alumnes."
>>>>>>> acf88d7c

msgid "creator"
msgstr "Creador"

msgid "current_password"
msgstr "Contrasenya actual"

msgid "customization_deleted"
msgstr "Personalitzacions esborrades correctament."

msgid "customize_adventure"
msgstr "Personalitza l'aventura"

msgid "customize_class"
msgstr "Personalitza la classe"

msgid "dash"
msgstr "un guió"

msgid "default_403"
msgstr "Sembla no estàs autoritzat..."

msgid "default_404"
msgstr "No hem pogut trobar aquesta pàgina..."

msgid "default_500"
msgstr "Alguna cosa ha anat malament..."

msgid "delete"
msgstr "Suprimeix"

msgid "delete_adventure_prompt"
msgstr "Segur que vols suprimir aquesta aventura?"

msgid "delete_class_prompt"
msgstr "Segur que vols suprimir la classe?"

msgid "delete_confirm"
msgstr "Segur que vols suprimir el programa?"

msgid "delete_invite"
msgstr "Suprimeix la invitació"

msgid "delete_invite_prompt"
msgstr "Segur que vols suprimir aquesta invitació de classe?"

msgid "delete_public"
msgstr "Suprimeix el perfil públic"

msgid "delete_success"
msgstr "Programa suprimit amb èxit."

msgid "destroy_profile"
msgstr "Suprimeix el perfil"

msgid "developers_mode"
msgstr "Mode programador"

msgid "directly_available"
msgstr "Obrir directament"

msgid "disable"
msgstr "Desactiva"

msgid "disabled"
msgstr "Desactivat"

msgid "disabled_button_quiz"
<<<<<<< HEAD
msgstr "La vostra puntuació és inferior al llindar de desbloqueig, torna-ho a provar!"
=======
msgstr ""
"La vostra puntuació és inferior al llindar de desbloqueig, torna-ho a provar!"
>>>>>>> acf88d7c

msgid "discord_server"
msgstr "Servidor Discord"

msgid "distinguished_user"
msgstr "Usuari distingit"

msgid "double quotes"
msgstr "cometes dobles"

msgid "download"
msgstr "Descàrrega"

msgid "download_login_credentials"
msgstr "Vols descarregar les credencials d'inici de sessió després de la creació dels comptes?"

msgid "duplicate"
msgstr "Duplica"

msgid "echo_and_ask_mismatch_exception"
msgstr "Desajust entre `{echo}` i `{ask}`"

#, fuzzy
msgid "echo_out"
msgstr "A partir del nivell 2 `{echo}` ja no serà necessari. Ara pots repetir la resposta amb `{ask}` i `{print}`. Exemple: `nom {is} {ask} Com et dius? {print} Hola nom`"

msgid "edit_code_button"
msgstr "Edita el codi"

msgid "email"
msgstr "Correu electrònic"

msgid "email_invalid"
msgstr "Si us plau, introdueix un correu electrònic vàlid."

msgid "end_quiz"
msgstr "Fi del qüestionari"

msgid "english"
msgstr "Anglès"

msgid "enter"
msgstr "Introdueix"

msgid "enter_password"
msgstr "Introdueix una nova contrasenya per"

msgid "enter_text"
msgstr "Introdueix la teva resposta aquí..."

msgid "error_logo_alt"
msgstr "Logotip d'error"

msgid "exclamation mark"
msgstr "un signe d'exclamació"

msgid "exercise"
msgstr "Exercici"

msgid "exercise_doesnt_exist"
msgstr "Aquest exercici no existeix"

msgid "exists_email"
msgstr "Aquest correu electrònic ja està en ús."

msgid "exists_username"
msgstr "Aquest usuari ja està en ús."

msgid "experience_invalid"
msgstr "Si us plau, selecciona una experiència vàlida, escull (Sí, No)."

msgid "expiration_date"
msgstr "Data de caducitat"

msgid "explore_explanation"
<<<<<<< HEAD
msgstr "En aquesta pàgina pots consultar els programes creats per altres usuaris de Hedy. Pots filtrar tant a nivell Hedy com a aventura. Feu clic a \"Veure programa\" per obrir un programa i executar-lo. Els programes amb una capçalera vermella contenen un error. Encara podràs obrir-lo, però en executar-lo provocarà un error. Si vols pots intentar arreglar-ho! Si el creador té un perfil públic, pots fer clic al seu nom d'usuari per visitar el seu perfil. Allà trobaràs tots els seus programes compartits i molt més!"
=======
msgstr ""
"En aquesta pàgina pots consultar els programes creats per altres usuaris de "
"Hedy. Pots filtrar tant a nivell Hedy com a aventura. Feu clic a \"Veure "
"programa\" per obrir un programa i executar-lo. Els programes amb una "
"capçalera vermella contenen un error. Encara podràs obrir-lo, però en "
"executar-lo provocarà un error. Si vols pots intentar arreglar-ho! Si el "
"creador té un perfil públic, pots fer clic al seu nom d'usuari per visitar "
"el seu perfil. Allà trobaràs tots els seus programes compartits i molt més!"
>>>>>>> acf88d7c

msgid "explore_programs"
msgstr "Explora programes"

msgid "explore_programs_logo_alt"
msgstr "Icona d'explorar programes"

msgid "favorite_program"
msgstr "Programa preferit"

msgid "favourite_confirm"
msgstr "Segur que vols definir aquest programa com el teu preferit?"

msgid "favourite_program"
msgstr "Programa preferit"

msgid "favourite_program_invalid"
msgstr "El programa preferit que has escollit és invàlid."

msgid "favourite_success"
msgstr "El teu programa està configurat com a preferit."

msgid "female"
msgstr "Dona"

msgid "float"
msgstr "un número"

msgid "for_teachers"
msgstr "Per al professorat"

msgid "forgot_password"
msgstr "Has oblidat la contrasenya?"

msgid "from_another_teacher"
msgstr "D'un altre professor"

msgid "from_magazine_website"
msgstr "Des d'una revista o web"

msgid "from_video"
msgstr "Des d'un vídeo"

msgid "fun_statistics_msg"
msgstr "Aquí teniu algunes estadístiques divertides!"

msgid "gender"
msgstr "Gènere"

msgid "gender_invalid"
msgstr "Si us plau, selecciona un gènere vàlid, tria (Dona, Home o Altre)."

msgid "general"
msgstr "General"

msgid "general_settings"
msgstr "Configuració general"

msgid "generate_passwords"
msgstr "Genera contrasenyes"

msgid "get_certificate"
msgstr "Aconsegueix el teu certificat!"

msgid "give_link_to_teacher"
msgstr "Fes arribar el següent enllaç al teu professor:"

msgid "go_back_to_main"
msgstr "Torna a la pàgina principal"

msgid "go_to_question"
msgstr "Ves a la pregunta"

msgid "go_to_quiz_result"
msgstr "Ves al resultat del qüestionari"

msgid "goto_profile"
msgstr "Ves al meu perfil"

msgid "grid_overview"
msgstr "Visió general dels programes per aventura"

msgid "hand_in"
msgstr "Entrega"

msgid "hand_in_exercise"
msgstr "Entrega l'exercici"

msgid "heard_about_hedy"
msgstr "Com t'has assabentat d'Hedy?"

msgid "heard_about_invalid"
<<<<<<< HEAD
msgstr "Si us plau, seleccioni una forma vàlida de com es va assabentar de nosaltres."
=======
msgstr ""
"Si us plau, seleccioni una forma vàlida de com es va assabentar de nosaltres."
>>>>>>> acf88d7c

msgid "hedy_achievements"
msgstr "Assoliments Hedy"

msgid "hedy_choice_title"
msgstr "L'elecció d'Hedy"

msgid "hedy_logo_alt"
msgstr "Logotip d'Hedy"

msgid "hedy_on_github"
msgstr "Hedy a Github"

msgid "hedy_tutorial_logo_alt"
msgstr "Icona del tutorial d'Hedy"

msgid "hello_logo"
msgstr "hola"

msgid "hello_world"
msgstr "Hola món!"

msgid "hidden"
msgstr "Ocult"

msgid "hide_cheatsheet"
msgstr "Amaga la xuleta"

msgid "hide_keyword_switcher"
msgstr "Amaga el commutador de paraules clau"

msgid "hide_parsons"
msgstr "Amaga el puzzle"

msgid "hide_quiz"
msgstr "Amaga el qüestionari"

msgid "highest_level_reached"
msgstr "Màxim nivell assolit"

msgid "highest_quiz_score"
msgstr "Puntuació més alta del qüestionari"

msgid "highscore_explanation"
<<<<<<< HEAD
msgstr "En aquesta pàgina podeu veure les puntuacions més altes actuals, en funció de la quantitat d'assoliments obtinguts. Consulta la classificació de tots els usuaris, del teu país o de la teva classe. Feu clic a un nom d'usuari per veure el seu perfil públic."
=======
msgstr ""
"En aquesta pàgina podeu veure les puntuacions més altes actuals, en funció "
"de la quantitat d'assoliments obtinguts. Consulta la classificació de tots "
"els usuaris, del teu país o de la teva classe. Feu clic a un nom d'usuari "
"per veure el seu perfil públic."
>>>>>>> acf88d7c

msgid "highscore_no_public_profile"
msgstr "No tens perfil públic i, per tant, no apareixes a les puntuacions. Vols crear-ne un?"

msgid "highscores"
msgstr "Puntuacions"

msgid "hint"
msgstr "Pista?"

msgid "ill_work_some_more"
msgstr "Hi treballaré una mica més"

msgid "image_invalid"
msgstr "La imatge que has escollit no és vàlida."

msgid "incomplete_command_exception"
msgstr "Comanda incompleta"

#, fuzzy
msgid "incorrect_handling_of_quotes_exception"
msgstr "Incorrect handling of quotes"

#, fuzzy
msgid "incorrect_use_of_types_exception"
msgstr "Incorrect use of types"

#, fuzzy
msgid "incorrect_use_of_variable_exception"
msgstr "Incorrect use of variable"

#, fuzzy
msgid "indentation_exception"
msgstr "Incorrect Indentation"

#, fuzzy
msgid "input"
msgstr "input from {ask}"

#, fuzzy
msgid "integer"
msgstr "a number"

#, fuzzy
msgid "invalid_class_link"
msgstr "Invalid link for joining the class."

#, fuzzy
msgid "invalid_command_exception"
msgstr "Invalid command"

#, fuzzy
msgid "invalid_keyword_language_comment"
msgstr "# The provided keyword language is invalid, keyword language is set to English"

#, fuzzy
msgid "invalid_language_comment"
msgstr "# The provided language is invalid, language set to English"

#, fuzzy
msgid "invalid_level_comment"
msgstr "# The provided level is invalid, level is set to level 1"

#, fuzzy
msgid "invalid_program_comment"
msgstr "# The provided program is invalid, please try again"

#, fuzzy
msgid "invalid_teacher_invitation_code"
<<<<<<< HEAD
msgstr "The teacher invitation code is invalid. To become a teacher, reach out to hello@hedy.org."
=======
msgstr ""
"The teacher invitation code is invalid. To become a teacher, reach out to "
"hello@hedy.org."
>>>>>>> acf88d7c

#, fuzzy
msgid "invalid_tutorial_step"
msgstr "Invalid tutorial step"

#, fuzzy
msgid "invalid_username_password"
msgstr "Invalid username/password."

#, fuzzy
msgid "invite_by_username"
msgstr "Invite by username"

#, fuzzy
msgid "invite_date"
msgstr "Invite date"

#, fuzzy
msgid "invite_message"
msgstr "You have received an invitation to join class"

#, fuzzy
msgid "invite_prompt"
msgstr "Enter a username"

#, fuzzy
msgid "invite_teacher"
msgstr "Invite a teacher"

#, fuzzy
msgid "join_class"
msgstr "Join class"

#, fuzzy
msgid "join_prompt"
msgstr ""
"You need to have an account to join a class. Would you like to login now?"

#, fuzzy
msgid "keyword_language_invalid"
<<<<<<< HEAD
msgstr "Please select a valid keyword language (select English or your own language)."
=======
msgstr ""
"Please select a valid keyword language (select English or your own language)."
>>>>>>> acf88d7c

#, fuzzy
msgid "language"
msgstr "Language"

#, fuzzy
msgid "language_invalid"
msgstr "Please select a valid language."

#, fuzzy
msgid "languages"
msgstr "Which of these programming languages have you used before?"

#, fuzzy
msgid "last_achievement"
msgstr "Last earned achievement"

#, fuzzy
msgid "last_edited"
msgstr "Last edited"

#, fuzzy
msgid "last_error"
msgstr "Last error"

#, fuzzy
msgid "last_login"
msgstr "Last login"

#, fuzzy
msgid "last_program"
msgstr "Last program"

#, fuzzy
msgid "last_update"
msgstr "Last update"

#, fuzzy
msgid "lastname"
msgstr "Last Name"

#, fuzzy
msgid "leave_class"
msgstr "Leave class"

msgid "level"
msgstr "Nivell"

msgid "level_accessible"
msgstr "El nivell està obert als estudiants"

msgid "level_disabled"
msgstr "Nivell desactivat"

msgid "level_future"
msgstr "Aquest nivell s'obrirà automàticament el "

msgid "level_invalid"
msgstr "Aquest nivell d'Hedy no és vàlid."

msgid "level_not_class"
msgstr "Aquest nivell encara no està disponible a la vostra classe"

msgid "level_title"
msgstr "Nivell"

#, fuzzy
msgid "link"
msgstr "Link"

#, fuzzy
msgid "list"
msgstr "a list"

#, fuzzy
msgid "live_dashboard"
msgstr "Live Dashboard"

#, fuzzy
msgid "logged_in_to_share"
msgstr "You must be logged in to save and share a program."

msgid "login"
msgstr "Inicia sessió"

msgid "login_long"
msgstr "Inicia sessió al teu compte"

msgid "login_to_save_your_work"
msgstr "Inicia sessió per desar la teva feina"

#, fuzzy
msgid "logout"
msgstr "Log out"

#, fuzzy
msgid "longest_program"
msgstr "Longest program"

#, fuzzy
msgid "mail_change_password_body"
msgstr ""
"Your Hedy password has been changed. If you did this, all is good.\n"
"If you didn't change your password, please contact us immediately by replying to this email."

#, fuzzy
msgid "mail_change_password_subject"
msgstr "Your Hedy password has been changed"

#, fuzzy
msgid "mail_error_change_processed"
<<<<<<< HEAD
msgstr "Something went wrong when sending a validation mail, the changes are still correctly processed."
=======
msgstr ""
"Something went wrong when sending a validation mail, the changes are still "
"correctly processed."
>>>>>>> acf88d7c

#, fuzzy
msgid "mail_goodbye"
msgstr ""
"Keep programming!\n"
"The Hedy team"

#, fuzzy
msgid "mail_hello"
msgstr "Hi {username}!"

#, fuzzy
msgid "mail_recover_password_body"
msgstr ""
"By clicking on this link, you can set a new Hedy password. This link is valid for <b>4</b> hours.\n"
"If you haven't required a password reset, please ignore this email: {link}"

msgid "mail_recover_password_subject"
msgstr "Sol·liciteu un restabliment de la contrasenya."

#, fuzzy
msgid "mail_reset_password_body"
msgstr ""
"Your Hedy password has been reset to a new one. If you did this, all is good.\n"
"If you didn't change your password, please contact us immediately by replying to this email."

#, fuzzy
msgid "mail_reset_password_subject"
msgstr "Your Hedy password has been reset"

msgid "mail_welcome_teacher_body"
msgstr ""
"<strong>Benvingut/da!</strong>\n"
"Enhorabona pel teu nou compte de professorat d'Hedy. Benvingut a la comunitat mundial de professors Hedy!\n"
"\n"
"<strong>Què poden fer els comptes del professor</strong>\n"
"Hi ha una sèrie d'opcions addicionals desbloquejades per a tu ara.\n"
"\n"
<<<<<<< HEAD
"1. Hi ha una explicació addicional disponible al <a href=\"https://hedy.org/for-teachers/manual\">manual del professor</a>.\n"
"2. Amb el teu compte de professorat, pots crear classes. Els vostres estudiants poden unir-se a les vostres classes i podreu veure el seu progrés. Les classes es fan i es gestionen mitjançant la <a href=\"https://hedycode.com/for-teachers\">pàgina per a professorat</a>.\n"
"3. Pots personalitzar completament les teves classes, per exemple pots obrir i tancar nivells, activar o desactivar aventures i crear les teves pròpies aventures!\n"
"\n"
"<strong>Uneix-te a la nostra comunitat en línia!</strong>\n"
"Tots els professors, programadors i altres fans d'Hedy poden unir-se al nostre <a href=\"https://discord.gg/8yY7dEme9r\">servidor de Discord</a>. Aquest és el lloc ideal per xerrar sobre Hedy: tenim canals on mostrar els teus projectes i lliçons interessants, canals per informar d'errors i canals per xerrar amb altres professors i amb l'equip de Hedy.\n"
=======
"1. Hi ha una explicació addicional disponible al <a href=\"https://hedy.org/"
"for-teachers/manual\">manual del professor</a>.\n"
"2. Amb el teu compte de professorat, pots crear classes. Els vostres "
"estudiants poden unir-se a les vostres classes i podreu veure el seu "
"progrés. Les classes es fan i es gestionen mitjançant la <a href=\"https://"
"hedycode.com/for-teachers\">pàgina per a professorat</a>.\n"
"3. Pots personalitzar completament les teves classes, per exemple pots obrir "
"i tancar nivells, activar o desactivar aventures i crear les teves pròpies "
"aventures!\n"
"\n"
"<strong>Uneix-te a la nostra comunitat en línia!</strong>\n"
"Tots els professors, programadors i altres fans d'Hedy poden unir-se al "
"nostre <a href=\"https://discord.gg/8yY7dEme9r\">servidor de Discord</a>. "
"Aquest és el lloc ideal per xerrar sobre Hedy: tenim canals on mostrar els "
"teus projectes i lliçons interessants, canals per informar d'errors i canals "
"per xerrar amb altres professors i amb l'equip de Hedy.\n"
>>>>>>> acf88d7c
"\n"
"<strong>Com demanar ajuda </strong>\n"
"Si alguna cosa no està clara, pots fer-nos-ho saber a Discord o <a href=\"mailto: hello@hedy.org\">enviar-nos un correu electrònic</a>.\n"
"\n"
"<strong>Com informar d'errors</strong>\n"
<<<<<<< HEAD
"A Discord, tenim un canal per informar d'errors, anomenat #bugs. Aquest és el lloc perfecte per informar-nos dels problemes amb què us trobeu. Si sabeu com utilitzar GitHub, podeu crear un <a href=\"https://github.com/hedyorg/hedy/issues/new?assignees=&labels=&template=bug_report.md&title=%5BBUG%5D\">problema </a> allà.\n"
=======
"A Discord, tenim un canal per informar d'errors, anomenat #bugs. Aquest és "
"el lloc perfecte per informar-nos dels problemes amb què us trobeu. Si sabeu "
"com utilitzar GitHub, podeu crear un <a href=\"https://github.com/hedyorg/"
"hedy/issues/new?assignees=&labels=&template=bug_report."
"md&title=%5BBUG%5D\">problema </a> allà.\n"
>>>>>>> acf88d7c

#, fuzzy
msgid "mail_welcome_teacher_subject"
msgstr "Your Hedy teacher account is ready"

#, fuzzy
msgid "mail_welcome_verify_body"
msgstr ""
"Your Hedy account has been created successfully. Welcome!\n"
"Please click on this link to verify your email address: {link}"

#, fuzzy
msgid "mail_welcome_verify_subject"
msgstr "Welcome to Hedy"

#, fuzzy
msgid "mailing_title"
msgstr "Subscribe to the Hedy newsletter"

msgid "main_subtitle"
msgstr "Programació textual per a l’aula"

#, fuzzy
msgid "main_title"
msgstr "Hedy"

#, fuzzy
msgid "make_sure_you_are_done"
<<<<<<< HEAD
msgstr "Make sure you are done! You will not be able to change your program anymore after you click \"Hand in\"."
=======
msgstr ""
"Make sure you are done! You will not be able to change your program anymore "
"after you click \"Hand in\"."
>>>>>>> acf88d7c

#, fuzzy
msgid "male"
msgstr "Male"

#, fuzzy
msgid "mandatory_mode"
msgstr "Mandatory developer's mode"

#, fuzzy
msgid "my_account"
msgstr "My account"

#, fuzzy
msgid "my_achievements"
msgstr "My achievements"

#, fuzzy
msgid "my_adventures"
msgstr "My adventures"

#, fuzzy
msgid "my_classes"
msgstr "My classes"

#, fuzzy
msgid "my_messages"
msgstr "My messages"

#, fuzzy
msgid "my_public_profile"
msgstr "My public profile"

#, fuzzy
msgid "name"
msgstr "Name"

msgid "nav_explore"
msgstr "Explora"

#, fuzzy
msgid "nav_hedy"
msgstr "Hedy"

#, fuzzy
msgid "nav_learn_more"
msgstr "Learn more"

msgid "nav_start"
msgstr "Inici"

#, fuzzy
msgid "nested blocks"
msgstr "a block in a block"

#, fuzzy
msgid "new_password"
msgstr "New password"

#, fuzzy
msgid "new_password_repeat"
msgstr "Repeat new password"

#, fuzzy
msgid "newline"
msgstr "a new line"

#, fuzzy
msgid "next_exercise"
msgstr "Next exercise"

#, fuzzy
msgid "next_page"
msgstr "Next page"

#, fuzzy
msgid "next_step_tutorial"
msgstr "Next step >>>"

#, fuzzy
msgid "no"
msgstr "No"

msgid "no_account"
msgstr "No tens compte?"

#, fuzzy
msgid "no_accounts"
msgstr "There are no accounts to create."

#, fuzzy
msgid "no_certificate"
msgstr "This user hasn't earned the Hedy Certificate of Completion"

msgid "no_more_flat_if"
<<<<<<< HEAD
msgstr "A partir del nivell 8, el codi posterior a {if} s'ha de col·locar a la línia següent i començar amb 4 espais."
=======
msgstr ""
"A partir del nivell 8, el codi posterior a {if} s'ha de col·locar a la línia "
"següent i començar amb 4 espais."
>>>>>>> acf88d7c

#, fuzzy
msgid "no_programs"
msgstr "You have no programs yet."

#, fuzzy
msgid "no_public_profile"
msgstr "You don't have a public profile text yet..."

#, fuzzy
msgid "no_shared_programs"
msgstr "has no shared programs..."

#, fuzzy
msgid "no_such_adventure"
msgstr "This adventure doesn't exist!"

#, fuzzy
msgid "no_such_class"
msgstr "No such Hedy class."

#, fuzzy
msgid "no_such_highscore"
msgstr "Highscores"

msgid "no_such_level"
msgstr "No existeix aquest nivell d'Hedy!"

#, fuzzy
msgid "no_such_program"
msgstr "No such Hedy program!"

#, fuzzy
msgid "no_tag"
msgstr "No tag provided!"

#, fuzzy
msgid "no_tags"
msgstr "No tags yet."

#, fuzzy
msgid "not_enrolled"
msgstr "Looks like you are not in this class!"

#, fuzzy
msgid "not_in_class_no_handin"
msgstr ""
"You are not in a class, so there's no need for you to hand in anything."

#, fuzzy
msgid "not_logged_in_cantsave"
msgstr "Your program will not be saved."

#, fuzzy
msgid "not_logged_in_handin"
msgstr "You must be logged in to hand in an assignment."

#, fuzzy
msgid "not_teacher"
msgstr "Looks like you are not a teacher!"

#, fuzzy
msgid "number"
msgstr "a number"

#, fuzzy
msgid "number_achievements"
msgstr "Number of achievements"

#, fuzzy
msgid "number_lines"
msgstr "Number of lines"

#, fuzzy
msgid "number_programs"
msgstr "Number of programs ran"

#, fuzzy
msgid "ok"
msgstr "OK"

#, fuzzy
msgid "only_you_can_see"
msgstr "Only you can see this program."

#, fuzzy
msgid "open"
msgstr "Open"

#, fuzzy
msgid "opening_date"
msgstr "Opening date"

#, fuzzy
msgid "opening_dates"
msgstr "Opening dates"

#, fuzzy
msgid "option"
msgstr "Option"

#, fuzzy
msgid "or"
msgstr "or"

#, fuzzy
msgid "other"
msgstr "Other"

#, fuzzy
msgid "other_block"
msgstr "Another block language"

#, fuzzy
msgid "other_settings"
msgstr "Other settings"

#, fuzzy
msgid "other_source"
msgstr "Other"

#, fuzzy
msgid "other_text"
msgstr "Another text language"

#, fuzzy
msgid "overwrite_warning"
<<<<<<< HEAD
msgstr "You already have a program with this name, saving this program will replace the old one. Are you sure?"
=======
msgstr ""
"You already have a program with this name, saving this program will replace "
"the old one. Are you sure?"
>>>>>>> acf88d7c

#, fuzzy
msgid "page"
msgstr "page"

#, fuzzy
msgid "page_not_found"
msgstr "We couldn't find that page!"

#, fuzzy
msgid "parsons_title"
msgstr "Puzzle"

#, fuzzy
msgid "password"
msgstr "Password"

#, fuzzy
msgid "password_change_not_allowed"
msgstr "You're not allowed to change the password of this user."

#, fuzzy
msgid "password_change_prompt"
msgstr "Are you sure you want to change this password?"

#, fuzzy
msgid "password_change_success"
msgstr "Password of your student is successfully changed."

#, fuzzy
msgid "password_invalid"
msgstr "Your password is invalid."

#, fuzzy
msgid "password_repeat"
msgstr "Repeat password"

#, fuzzy
msgid "password_resetted"
<<<<<<< HEAD
msgstr "Your password has been successfully reset. You are being redirected to the login page."
=======
msgstr ""
"Your password has been successfully reset. You are being redirected to the "
"login page."
>>>>>>> acf88d7c

#, fuzzy
msgid "password_six"
msgstr "Your password must contain at least six characters."

#, fuzzy
msgid "password_updated"
msgstr "Password updated."

#, fuzzy
msgid "passwords_six"
msgstr "All passwords need to be six characters or longer."

#, fuzzy
msgid "pending_invites"
msgstr "Pending invites"

#, fuzzy
msgid "people_with_a_link"
<<<<<<< HEAD
msgstr "Other people with a link can see this program. It also can be found on the \"Explore\" page."
=======
msgstr ""
"Other people with a link can see this program. It also can be found on the "
"\"Explore\" page."
>>>>>>> acf88d7c

#, fuzzy
msgid "percentage"
msgstr "percentage"

#, fuzzy
msgid "percentage_achieved"
msgstr "Achieved by {percentage}% of the users"

#, fuzzy
msgid "period"
msgstr "a period"

#, fuzzy
msgid "personal_text"
msgstr "Personal text"

#, fuzzy
msgid "personal_text_invalid"
msgstr "Your personal text is invalid."

msgid "postfix_classname"
msgstr "Afegir sufix classe"

#, fuzzy
msgid "preferred_keyword_language"
msgstr "Preferred keyword language"

#, fuzzy
msgid "preferred_language"
msgstr "Preferred language"

#, fuzzy
msgid "preview"
msgstr "Preview"

#, fuzzy
msgid "previous_campaigns"
msgstr "View previous campaigns"

msgid "print_logo"
msgstr "imprimir"

#, fuzzy
msgid "privacy_terms"
msgstr "Privacy terms"

#, fuzzy
msgid "private"
msgstr "Private"

#, fuzzy
msgid "profile_logo_alt"
msgstr "Profile icon."

#, fuzzy
msgid "profile_picture"
msgstr "Profile picture"

#, fuzzy
msgid "profile_updated"
msgstr "Profile updated."

#, fuzzy
msgid "profile_updated_reload"
msgstr "Profile updated, page will be re-loaded."

#, fuzzy
msgid "program_contains_error"
msgstr "This program contains an error, are you sure you want to share it?"

#, fuzzy
msgid "program_header"
msgstr "My programs"

#, fuzzy
msgid "program_too_large_exception"
msgstr "Programs too large"

#, fuzzy
msgid "programming_experience"
msgstr "Do you have programming experience?"

#, fuzzy
msgid "programming_invalid"
msgstr "Please select a valid programming language."

#, fuzzy
msgid "programs"
msgstr "Programs"

#, fuzzy
msgid "programs_created"
msgstr "Programs created"

#, fuzzy
msgid "programs_saved"
msgstr "Programs saved"

#, fuzzy
msgid "programs_submitted"
msgstr "Programs submitted"

#, fuzzy
msgid "prompt_join_class"
msgstr "Do you want to join this class?"

#, fuzzy
msgid "public"
msgstr "Public"

#, fuzzy
msgid "public_invalid"
msgstr "This agreement selection is invalid"

#, fuzzy
msgid "public_profile"
msgstr "Public profile"

#, fuzzy
msgid "public_profile_info"
<<<<<<< HEAD
msgstr "By selecting this box I make my profile visible for everyone. Be careful not to share personal information like your name or home address, because everyone will be able to see it!"
=======
msgstr ""
"By selecting this box I make my profile visible for everyone. Be careful not "
"to share personal information like your name or home address, because "
"everyone will be able to see it!"
>>>>>>> acf88d7c

#, fuzzy
msgid "public_profile_updated"
msgstr "Public profile updated, page will be re-loaded."

#, fuzzy
msgid "pygame_waiting_for_input"
msgstr "Waiting for a button press..."

#, fuzzy
msgid "question mark"
msgstr "a question mark"

#, fuzzy
msgid "quiz_logo_alt"
msgstr "Quiz logo"

#, fuzzy
msgid "quiz_score"
msgstr "Quiz score"

#, fuzzy
msgid "quiz_tab"
msgstr "Quiz"

msgid "quiz_threshold_not_reached"
<<<<<<< HEAD
msgstr "No s'ha superat el llindar del qüestionari per a desbloquejar aquest nivell"
=======
msgstr ""
"No s'ha superat el llindar del qüestionari per a desbloquejar aquest nivell"
>>>>>>> acf88d7c

msgid "read_code_label"
msgstr "Llegeix en veu alta"

#, fuzzy
msgid "recent"
msgstr "My recent programs"

msgid "recover_password"
msgstr "Sol·liciteu un restabliment de la contrasenya"

msgid "regress_button"
msgstr "Torna al nivell {level}"

#, fuzzy
msgid "remove"
msgstr "Remove"

#, fuzzy
msgid "remove_customization"
msgstr "Remove customization"

#, fuzzy
msgid "remove_customizations_prompt"
msgstr "Are you sure you want to remove this class's customizations?"

#, fuzzy
msgid "remove_student_prompt"
msgstr "Are you sure you want to remove the student from the class?"

#, fuzzy
msgid "remove_user_prompt"
msgstr "Confirm removing this user from the class."

#, fuzzy
msgid "repair_program_logo_alt"
msgstr "Repair program icon"

#, fuzzy
msgid "repeat_match_password"
msgstr "The repeated password does not match."

#, fuzzy
msgid "repeat_new_password"
msgstr "Repeat new password"

#, fuzzy
msgid "report_failure"
msgstr "This program does not exist or is not public"

#, fuzzy
msgid "report_program"
msgstr "Are you sure you want to report this program?"

#, fuzzy
msgid "report_success"
msgstr "This program has been reported"

#, fuzzy
msgid "request_teacher"
msgstr "Would you like to apply for a teacher's account?"

#, fuzzy
msgid "request_teacher_account"
msgstr "Request teacher account"

#, fuzzy
msgid "required_field"
msgstr "Fields marked with an * are required"

#, fuzzy
msgid "reset_adventure_prompt"
msgstr "Are you sure you want to reset all selected adventures?"

#, fuzzy
msgid "reset_adventures"
msgstr "Reset selected adventures"

#, fuzzy
msgid "reset_button"
msgstr "Reset"

#, fuzzy
msgid "reset_password"
msgstr "Reset password"

#, fuzzy
msgid "reset_view"
msgstr "Reset"

#, fuzzy
msgid "retrieve_adventure_error"
msgstr "You're not allowed to view this adventure!"

#, fuzzy
msgid "retrieve_class_error"
msgstr "Only teachers can retrieve classes"

msgid "retrieve_tag_error"
msgstr ""

#, fuzzy
msgid "role"
msgstr "Role"

msgid "run_code_button"
msgstr "Executa"

msgid "runs_over_time"
msgstr "S'executa en el temps"

msgid "save"
msgstr "Guarda"

msgid "save_parse_warning"
msgstr "Aquest programa conté un error, segur que el vols guardar?"

msgid "save_prompt"
msgstr "Cal tenir un compte per guardar el programa. Vols iniciar sessió?"

msgid "save_success_detail"
msgstr "Programa salvat amb èxit."

msgid "score"
msgstr "Puntuació"

msgid "search"
msgstr "Cercar..."

msgid "search_button"
msgstr "Cerca"

#, fuzzy
msgid "second_teacher"
msgstr "Second teacher"

#, fuzzy
msgid "second_teacher_prompt"
msgstr "Enter a teacher username to invite them."

#, fuzzy
msgid "second_teacher_warning"
msgstr "All teachers in this class can customize it."

msgid "see_certificate"
msgstr "Veure certificat de {username}!"

msgid "select"
msgstr "Selecciona"

msgid "select_adventures"
msgstr "Selecciona i ordena aventures"

msgid "self_removal_prompt"
msgstr "Segur vols abandonar aquesta classe?"

msgid "send_password_recovery"
msgstr "Envia'm un enllaç de recuperació de contrasenya"

msgid "sent_by"
msgstr "Aquesta invitació ha sigut enviada per"

msgid "sent_password_recovery"
<<<<<<< HEAD
msgstr "Ben aviat rebràs correu electrònic amb les instruccions per reinicialitzar la teva contrasenya."
=======
msgstr ""
"Ben aviat rebràs correu electrònic amb les instruccions per reinicialitzar "
"la teva contrasenya."
>>>>>>> acf88d7c

msgid "settings"
msgstr "La meva configuració personal"

msgid "share"
msgstr "Comparteix"

msgid "share_by_giving_link"
msgstr "Mostra el teu programa a altres persones donant-los el següent enllaç:"

msgid "share_confirm"
msgstr "Segur que vols fer públic el programa?"

msgid "share_success_detail"
msgstr "Programa compartit amb èxit."

msgid "share_your_program"
msgstr "Comparteix el teu programa"

msgid "signup_student_or_teacher"
msgstr "Ets estudiant o professor?"

msgid "single quotes"
msgstr "un apòstrof"

msgid "slash"
msgstr "una barra"

msgid "social_media"
msgstr "Xarxes socials"

msgid "something_went_wrong_keyword_parsing"
msgstr "Hi ha un error a la teva aventura, totes les paraules clau estan correctament envoltades amb { }?"

msgid "space"
msgstr "un espai"

msgid "star"
msgstr "un asterisc"

msgid "start_hedy_tutorial"
msgstr "Inici tutorial Hedy"

msgid "start_programming"
msgstr "Comença a programar"

msgid "start_programming_logo_alt"
msgstr "Icona de començar a programar"

msgid "start_quiz"
msgstr "Comença el qüestionari"

msgid "start_teacher_tutorial"
msgstr "Comença el tutorial del professor"

msgid "step_title"
msgstr "Tasca"

msgid "stop_code_button"
msgstr "Para el programa"

msgid "string"
msgstr "text"

#, fuzzy
msgid "student"
msgstr "Student"

msgid "student_already_in_class"
msgstr "Aquest alumne ja es troba a la vostra classe."

msgid "student_already_invite"
msgstr "Aquest alumne ja té una invitació pendent."

msgid "student_details"
msgstr ""

msgid "student_list"
msgstr "Llistat d'alumnes"

msgid "student_not_existing"
msgstr "Aquest nom d'usuari no existeix."

msgid "student_signup_header"
msgstr "Alumne"

msgid "students"
msgstr "alumnat"

msgid "submission_time"
msgstr "Entregat fa"

msgid "submit_answer"
msgstr "Respon la pregunta"

msgid "submit_program"
msgstr "Lliura"

msgid "submit_warning"
msgstr "Estàs segur que vols lliurar aquest programa?"

msgid "submitted"
msgstr "Lliurat"

msgid "submitted_header"
msgstr "Aquest és un programa ja lliurat i no pot ser modificat."

msgid "subscribe"
msgstr "Subscriu-te"

msgid "subscribe_newsletter"
msgstr "Subscriu-te al butlletí"

#, fuzzy
msgid "suggestion_color"
msgstr "Try using another color"

#, fuzzy
msgid "suggestion_number"
msgstr "Try changing the value to a number"

msgid "surname"
msgstr "Nom"

msgid "tag_in_adventure"
msgstr ""

#, fuzzy
msgid "tag_input_placeholder"
msgstr "Enter a new tag"

#, fuzzy
msgid "tags"
msgstr "Tags"

msgid "teacher"
msgstr "Professor"

msgid "teacher_account_request"
msgstr "Tens una sol·licitud de compte de professorat pendent"

msgid "teacher_account_success"
msgstr "Has sol·licitat un compte de professorat amb èxit."

msgid "teacher_invalid"
msgstr "El valor professor no és vàlid."

msgid "teacher_invitation_require_login"
msgstr "Per a configurar el teu perfil com a professor, cal que t'autentifiquis primer. Si no tens un compte, crea'n un."

msgid "teacher_manual"
msgstr "Manual del professor"

msgid "teacher_signup_header"
msgstr "Professor"

msgid "teacher_tutorial_logo_alt"
msgstr "Icona del tutorial del professor"

msgid "teacher_welcome"
<<<<<<< HEAD
msgstr "Benvinguda a Hedy! El teu compte s'ha actualitzat a compte de professorat. Això et permetrà crear classes i convidar alumnes."
=======
msgstr ""
"Benvinguda a Hedy! El teu compte s'ha actualitzat a compte de professorat. "
"Això et permetrà crear classes i convidar alumnes."
>>>>>>> acf88d7c

#, fuzzy
msgid "teachers"
msgstr "Teachers"

msgid "template_code"
msgstr ""
"Aquesta és l'explicació de la meva aventura!\n"
"\n"
"D'aquesta manera puc mostrar una comanda: <code>{print}</code>\n"
"\n"
"Però de vegades podria voler mostrar una peça de codi, així:\n"
"<pre>\n"
"{ask} Quin és el teu nom?\n"
"{echo} El teu nom és \n"
"</pre>"

msgid "this_turns_in_assignment"
msgstr "Això entrega la teva tasca al teu professor."

msgid "title"
msgstr "Títol"

msgid "title_achievements"
msgstr "Hedy - Els meus assoliments"

msgid "title_admin"
msgstr "Hedy - Pàgina d'administrador"

msgid "title_class grid_overview"
msgstr "Hedy - Visió general en quadricula"

msgid "title_class live_statistics"
msgstr "Hedy - Estadístiques en viu"

msgid "title_class-overview"
msgstr "Hedy - Visió general de la classe"

msgid "title_customize-adventure"
msgstr "Hedy - Personalitza l'aventura"

msgid "title_customize-class"
msgstr "Hedy - Personalitza la classe"

msgid "title_explore"
msgstr "Hedy - Explora"

msgid "title_for-teacher"
msgstr "Hedy - Per a professorat"

msgid "title_join-class"
msgstr "Hedy - Uneix-te a la classe"

msgid "title_landing-page"
msgstr "Benvingut a Hedy!"

msgid "title_learn-more"
msgstr "Hedy - Més informació"

msgid "title_login"
msgstr "Hedy - Iniciar Sessió"

msgid "title_my-profile"
msgstr "Hedy - El meu compte"

msgid "title_privacy"
msgstr "Hedy - Condicions de privacitat"

msgid "title_programs"
msgstr "Hedy - Els meus programes"

msgid "title_recover"
msgstr "Hedy - Recupera compte"

msgid "title_reset"
msgstr "Hedy - Restablir la contrasenya"

msgid "title_signup"
msgstr "Hedy - Crea un compte"

msgid "title_start"
msgstr "Hedy - La programació textual feta fàcil"

msgid "title_view-adventure"
msgstr "Hedy - Veure l'aventura"

msgid "token_invalid"
msgstr "El teu token és invàlid."

msgid "translate_error"
<<<<<<< HEAD
msgstr "Alguna ha anat malament durant la traducció del codi. Prova d'executar-lo a veure si té un error. Quan el codi té un error no es pot traduir."
=======
msgstr ""
"Alguna ha anat malament durant la traducció del codi. Prova d'executar-lo a "
"veure si té un error. Quan el codi té un error no es pot traduir."
>>>>>>> acf88d7c

msgid "translating_hedy"
msgstr "Traduint Hedy"

msgid "translator"
msgstr "Traductor"

msgid "try_it"
msgstr "Prova-ho"

msgid "tutorial"
msgstr "Tutorial"

msgid "tutorial_code_snippet"
msgstr ""
"{print} Hola món!\n"
"{print} Estic aprenent Hedy amb d'ajuda del tutorial!"

msgid "tutorial_message_not_found"
msgstr "No hem pogut trobar el pas sol·licitat del tutorial..."

msgid "tutorial_title_not_found"
msgstr "Pas del tutorial no trobat"

msgid "unauthorized"
msgstr "No tens permisos per accedir a aquesta pàgina"

msgid "unique_usernames"
msgstr "Tots els noms d'usuari han de ser únics."

msgid "unlock_thresholds"
msgstr "Desbloqueja els llindars de nivell"

msgid "unsaved_class_changes"
msgstr "Hi ha canvis no guardats, segur que voleu sortir d'aquesta pàgina?"

msgid "unshare"
msgstr "Deixa de compartir"

msgid "unshare_confirm"
msgstr "Segur que vols fer el programa privat?"

msgid "unshare_success_detail"
msgstr "El programa s'ha deixat de compatir."

msgid "update_adventure_prompt"
msgstr "Estàs segur que vols actualitzar aquesta aventura?"

msgid "update_profile"
msgstr "Actualitza el perfil"

msgid "update_public"
msgstr "Actualitza el perfil públic"

msgid "updating_indicator"
msgstr "Actualitzant"

msgid "use_of_blanks_exception"
msgstr "Ús d'espais en blanc als programes"

msgid "use_of_nested_functions_exception"
msgstr "Ús de funcions imbricades"

msgid "user"
msgstr "usuari"

msgid "user_inexistent"
msgstr "Aquest usuari no existeix"

msgid "user_not_private"
msgstr "Aquest usuari no existeix o no té perfil públic"

msgid "username"
msgstr "Nom d'usuari"

msgid "username_empty"
msgstr "No has introduït un nom d'usuari!"

msgid "username_invalid"
msgstr "El teu nom d'usuari no és vàlid."

msgid "username_special"
msgstr "El nom d'usuari no pot contenir `:` or `@`."

msgid "username_three"
msgstr "El nom d'usuari ha de contenir almenys tres caràcters."

msgid "usernames_exist"
msgstr "Un o més noms d'usuari ja estan en ús."

msgid "value"
msgstr "Valor"

msgid "variables"
msgstr "Variables"

msgid "view_program"
msgstr "Veure el programa"

msgid "welcome"
msgstr "Benvinguda"

msgid "welcome_back"
msgstr "Benvingut de nou"

msgid "what_is_your_role"
msgstr "Quin és el teu paper?"

msgid "what_should_my_code_do"
msgstr "Què hauria de fer el meu codi?"

msgid "whole_world"
msgstr "El món"

msgid "write_first_program"
msgstr "Escriu el teu primer programa!"

msgid "year_invalid"
msgstr "Si us plau, introdueix un any entre el 1900 i el {any_actual}."

msgid "yes"
msgstr "Sí"

msgid "your_account"
msgstr "El teu perfil"

msgid "your_class"
msgstr "La teva classe"

msgid "your_last_program"
msgstr "El teu últim programa guardat"

msgid "your_personal_text"
msgstr "El teu text personal..."

msgid "your_program"
msgstr "El teu programa"

#~ msgid "select_own_adventures"
#~ msgstr "Select own adventures"

#~ msgid "edit"
#~ msgstr "Edit"

#~ msgid "view"
#~ msgstr "View"

#~ msgid "class"
#~ msgstr "Class"

#~ msgid "save_code_button"
#~ msgstr "Save code"

#~ msgid "share_code_button"
#~ msgstr "Save & share code"

#~ msgid "classes_invalid"
#~ msgstr "La llista de classe seleccionades no és vàlida"

#~ msgid "directly_add_adventure_to_classes"
#~ msgstr "Do you want to add this adventure directly to one of your classes?"

#~ msgid "hand_in_assignment"
#~ msgstr "Hand in assignment"

#~ msgid "select_a_level"
#~ msgstr "Select a level"

#~ msgid "answer_invalid"
#~ msgstr "La teva contrasenya no és vàlida."

#~ msgid "available_adventures_level"
#~ msgstr "Available adventures level"

#~ msgid "customize_class_exp_1"
<<<<<<< HEAD
#~ msgstr "Hi! On this page you can customize your class. By selecting levels and adventures you can choose what your student can see. You can also add your own created adventures to levels. All levels and default adventures will be selected by default. <b>Notice:</b> Not every adventure is available for every level! Settings up your customizations goes as follows:"

#~ msgid "customize_class_exp_2"
#~ msgstr "You can always change these settings later on. For example, you can make specific adventures or levels available while teaching a class. This way it's easy for you to determine which level and adventures your students will be working on. If you want to make everything available for your class it is easiest to remove the customization all together."
=======
#~ msgstr ""
#~ "Hi! On this page you can customize your class. By selecting levels and "
#~ "adventures you can choose what your student can see. You can also add "
#~ "your own created adventures to levels. All levels and default adventures "
#~ "will be selected by default. <b>Notice:</b> Not every adventure is "
#~ "available for every level! Settings up your customizations goes as "
#~ "follows:"

#~ msgid "customize_class_exp_2"
#~ msgstr ""
#~ "You can always change these settings later on. For example, you can make "
#~ "specific adventures or levels available while teaching a class. This way "
#~ "it's easy for you to determine which level and adventures your students "
#~ "will be working on. If you want to make everything available for your "
#~ "class it is easiest to remove the customization all together."
>>>>>>> acf88d7c

#~ msgid "customize_class_step_1"
#~ msgstr "Select levels for your class by pressing the \"level buttons\""

#~ msgid "customize_class_step_2"
<<<<<<< HEAD
#~ msgstr "\"Checkboxes\" will appear for the adventures available for the chosen levels"

#~ msgid "customize_class_step_3"
#~ msgstr "Demaneu les aventures que voleu que es mostrin al nivell. El menú desplegable 'Aventures disponibles' té les aventures que no s'han inclòs en aquest nivell."

#~ msgid "customize_class_step_4"
#~ msgstr "El menú desplegable \"Aventures disponibles\" també té les vostres aventures. Un cop els afegiu, podeu moure -les al costat de les altres aventures."
=======
#~ msgstr ""
#~ "\"Checkboxes\" will appear for the adventures available for the chosen "
#~ "levels"

#~ msgid "customize_class_step_3"
#~ msgstr ""
#~ "Demaneu les aventures que voleu que es mostrin al nivell. El menú "
#~ "desplegable 'Aventures disponibles' té les aventures que no s'han inclòs "
#~ "en aquest nivell."

#~ msgid "customize_class_step_4"
#~ msgstr ""
#~ "El menú desplegable \"Aventures disponibles\" també té les vostres "
#~ "aventures. Un cop els afegiu, podeu moure -les al costat de les altres "
#~ "aventures."
>>>>>>> acf88d7c

#~ msgid "customize_class_step_5"
#~ msgstr "Add personal adventures"

#~ msgid "customize_class_step_6"
#~ msgstr ""
#~ "Selecting an opening date for each level (you can also leave it empty)"

#~ msgid "customize_class_step_7"
#~ msgstr "Selection other settings"

#~ msgid "customize_class_step_8"
#~ msgstr "Choose \"Save\" -> You're done!"

#~ msgid "example_code_header"
#~ msgstr "Example Hedy Code"

#~ msgid "feedback_failure"
#~ msgstr "Wrong!"

#~ msgid "feedback_success"
#~ msgstr "Good!"

#~ msgid "go_to_first_question"
#~ msgstr "Go to question 1"

#~ msgid "question"
#~ msgstr "Question"

#~ msgid "question_doesnt_exist"
#~ msgstr "This question does not exist"

#~ msgid "question_invalid"
#~ msgstr "Your token is invalid."

#~ msgid "select_levels"
#~ msgstr "Select levels"

#~ msgid "too_many_attempts"
#~ msgstr "Too many attempts"

#~ msgid "class_logs"
#~ msgstr "Logs"

#~ msgid "class_stats"
#~ msgstr "Estadístiques de la classe"

#~ msgid "visit_own_public_profile"
#~ msgstr "Visit your own profile"

#~ msgid "disabled_button_locked"
#~ msgstr "El teu professor encara no ha desbloquejat aquest nivell"

#~ msgid "duplicate_tag"
#~ msgstr "You already have a tag with this name."

#~ msgid "tag_deleted"
#~ msgstr "This tag was successfully deleted."
<<<<<<< HEAD
=======

#, fuzzy
msgid "class_survey_question4"
msgstr "What distinguishes your students from others?"

#, fuzzy
msgid "survey_submit"
msgstr "Submit"

#, fuzzy
msgid "class_survey_question2"
msgstr "What is the spoken language in your class?"

#, fuzzy
msgid "class_survey_question3"
msgstr "What is the gender balance in your class?"

#, fuzzy
msgid "class_survey_question1"
msgstr "What is the age range in your class?"

#, fuzzy
msgid "class_survey_later"
msgstr "Remind me tomorrow"

#, fuzzy
msgid "survey_skip"
msgstr "Don't show this again"

#, fuzzy
msgid "class_survey_description"
msgstr "We would like to get a better overview of our Hedy users. By providing these answers, you would help improve Hedy. Thank you!"
>>>>>>> acf88d7c
<|MERGE_RESOLUTION|>--- conflicted
+++ resolved
@@ -1,13 +1,3 @@
-<<<<<<< HEAD
-msgid "Access Before Assign"
-msgstr "Has intentat utilitzar la variable {name} a la línia {access_line_number}, però l'ha definit a la línia {definition_line_number}. Defineix una variable abans d'utilitzar-la."
-
-msgid "Cyclic Var Definition"
-msgstr "El nom {variable} ha de ser definit abans d'utilitzar-lo a la dreta de la comanda {is}."
-
-msgid "Has Blanks"
-msgstr "El teu codi està incomplert. Conté espais en blanc que has d'omplir amb codi."
-=======
 msgid ""
 msgstr "Project-Id-Version: PACKAGE VERSION\nReport-Msgid-Bugs-To: \nPOT-Creation-Date: 2023-11-21 19:33+0100\nPO-Revision-Date: 2023-11-22 16:26+0000\nLast-Translator: Prefill add-on <noreply-addon-prefill@weblate.org>\nLanguage-Team: ca <LL@li.org>\nLanguage: ca\nMIME-Version: 1.0\nContent-Type: text/plain; charset=utf-8\nContent-Transfer-Encoding: 8bit\nPlural-Forms: nplurals=2; plural=n != 1;\nX-Generator: Weblate 5.2.1-rc\nGenerated-By: Babel 2.11.0\n"
 
@@ -25,33 +15,28 @@
 msgid "Has Blanks"
 msgstr ""
 "El teu codi està incomplert. Conté espais en blanc que has d'omplir amb codi."
->>>>>>> acf88d7c
 
 msgid "Incomplete"
-msgstr "Oops! Se t'ha oblidat una mica de codi! A la línia {line_number}, has d'introduir text després de {incomplete_command}."
+msgstr ""
+"Oops! Se t'ha oblidat una mica de codi! A la línia {line_number}, has "
+"d'introduir text després de {incomplete_command}."
 
 msgid "Incomplete Repeat"
-<<<<<<< HEAD
-msgstr "Sembla que t'has oblidat d'utilitzar una comanda amb la comanda {repeat} que està a la línia {line_number}."
-=======
 msgstr ""
 "Sembla que t'has oblidat d'utilitzar una comanda amb la comanda {repeat} que "
 "està a la línia {line_number}."
->>>>>>> acf88d7c
 
 msgid "Invalid"
-msgstr "{invalid_command} no és una comanda de nivell {level} Hedy. Volies dir {guessed_command}?"
+msgstr ""
+"{invalid_command} no és una comanda de nivell {level} Hedy. Volies dir "
+"{guessed_command}?"
 
 msgid "Invalid Argument"
-msgstr "No pots utilitzar la comanda {command} amb {invalid_argument}. Prova de canviar {invalid_argument} per {allowed_types}."
+msgstr ""
+"No pots utilitzar la comanda {command} amb {invalid_argument}. Prova de "
+"canviar {invalid_argument} per {allowed_types}."
 
 msgid "Invalid Argument Type"
-<<<<<<< HEAD
-msgstr "No pots utilitzar {command} amb {invalid_argument} perquè és {invalid_type}. Prova de canviar {invalid_argument} per {allowed_types}."
-
-msgid "Invalid At Command"
-msgstr "La comanda {at} no es pot utilitzar a partir del nivell 16. Podeu utilitzar claudàtors per utilitzar un element d'una llista, per exemple `amics[i]`, `numeros_de la sort[{random}]`."
-=======
 msgstr ""
 "No pots utilitzar {command} amb {invalid_argument} perquè és {invalid_type}. "
 "Prova de canviar {invalid_argument} per {allowed_types}."
@@ -61,21 +46,13 @@
 "La comanda {at} no es pot utilitzar a partir del nivell 16. Podeu utilitzar "
 "claudàtors per utilitzar un element d'una llista, per exemple `amics[i]`, "
 "`numeros_de la sort[{random}]`."
->>>>>>> acf88d7c
 
 msgid "Invalid Space"
-msgstr "Vaja! Has començat una línia amb un espai a la línia {line_number}. Els espais confonen els ordinadors, el podries eliminar?"
+msgstr ""
+"Vaja! Has començat una línia amb un espai a la línia {line_number}. Els "
+"espais confonen els ordinadors, el podries eliminar?"
 
 msgid "Invalid Type Combination"
-<<<<<<< HEAD
-msgstr "No pots usar {invalid_argument} i {invalid_argument_2} amb {command} perquè un és {invalid_type} i l'altre és {invalid_type_2}. Prova a canviar {invalid_argument} per {invalid_type_2} o {invalid_argument_2} per {invalid_type}."
-
-msgid "Locked Language Feature"
-msgstr "Estàs utilitzant {concept}! És genial, però {concept} no està desbloquejat encara!, es desbloquejarà a nivells posteriors."
-
-msgid "Lonely Echo"
-msgstr "Has fet servir {echo} abans que {ask}, o has fet servir {echo} sense {ask}. Situa {ask} abans d'{echo}."
-=======
 msgstr ""
 "No pots usar {invalid_argument} i {invalid_argument_2} amb {command} perquè "
 "un és {invalid_type} i l'altre és {invalid_type_2}. Prova a canviar "
@@ -91,18 +68,16 @@
 msgstr ""
 "Has fet servir {echo} abans que {ask}, o has fet servir {echo} sense {ask}. "
 "Situa {ask} abans d'{echo}."
->>>>>>> acf88d7c
 
 msgid "Lonely Text"
-msgstr "Sembla que t'has oblidat d'utilitzar una comanda al text de la línia {line_number}"
+msgstr ""
+"Sembla que t'has oblidat d'utilitzar una comanda al text de la línia "
+"{line_number}"
 
 msgid "Missing Command"
 msgstr "Sembla que t'has oblidat d'usar una comanda a la línia {line_number}."
 
 msgid "Missing Inner Command"
-<<<<<<< HEAD
-msgstr "Sembla que t'has oblidat d'utilitzar una comanda a la declaració {command} que has fet a la línia {line_number}."
-=======
 msgstr ""
 "Sembla que t'has oblidat d'utilitzar una comanda a la declaració {command} "
 "que has fet a la línia {line_number}."
@@ -112,36 +87,20 @@
 msgstr ""
 "It looks like you might have misspelled the {command} command, instead you "
 "wrote {invalid_argument} in line {line_number}."
->>>>>>> acf88d7c
 
 msgid "No Indentation"
-msgstr "Has utilitzat massa pocs espais a la línia {line_number}. N'has posat {leading_spaces}, i no són suficients. Inicia cada nou bloc amb {indent_size} espais més que la línia d'abans."
+msgstr ""
+"Has utilitzat massa pocs espais a la línia {line_number}. N'has posat "
+"{leading_spaces}, i no són suficients. Inicia cada nou bloc amb "
+"{indent_size} espais més que la línia d'abans."
 
 msgid "Parse"
-msgstr "El codi que heu introduït no és un codi Hedy vàlid. Hi ha un error a la línia {location[0]}, a la posició {location[1]}. Apareix el caràcter {character_found} que no està permès."
+msgstr ""
+"El codi que heu introduït no és un codi Hedy vàlid. Hi ha un error a la "
+"línia {location[0]}, a la posició {location[1]}. Apareix el caràcter "
+"{character_found} que no està permès."
 
 msgid "Pressit Missing Else"
-<<<<<<< HEAD
-msgstr "T'has oblidat d'afegir el que passa quan prems una tecla diferent, afegiu un {else} al vostre codi"
-
-msgid "Too Big"
-msgstr "Wow! Your program has an impressive {lines_of_code} lines of code! But we can only process {max_lines} lines in this level. Make your program smaller and try again."
-
-msgid "Unexpected Indentation"
-msgstr "Has utilitzat massa espais a la línia {line_number}. N'has posat {leading_spaces}, i són massa. Inicia cada nou bloc amb {indent_size} espais més que la línia d'abans."
-
-msgid "Unquoted Assignment"
-msgstr "A partir d'aquest nivell, cal col·locar els textos de la dreta de {is} entre cometes. Te n'has oblidat al text {text}."
-
-msgid "Unquoted Equality Check"
-msgstr "Si vols comprovar si una variable és igual a diverses paraules, les paraules han d'estar envoltades de cometes!"
-
-msgid "Unquoted Text"
-msgstr "Ves amb compte! Si utilitzes les comandes {ask} o {print}, el text posterior s'haurà d'envoltar amb cometes. Te n'has oblidat al text {unquotedtext}."
-
-msgid "Unsupported Float"
-msgstr "Els nombres no enters encara no estan disponibles, però ho estaran d'aquí pocs nivells. Per ara canvia {value} a un enter."
-=======
 msgstr ""
 "T'has oblidat d'afegir el que passa quan prems una tecla diferent, afegiu un "
 "{else} al vostre codi"
@@ -177,18 +136,11 @@
 msgstr ""
 "Els nombres no enters encara no estan disponibles, però ho estaran d'aquí "
 "pocs nivells. Per ara canvia {value} a un enter."
->>>>>>> acf88d7c
 
 msgid "Unsupported String Value"
 msgstr "Els valors de text no poden contenir {invalid_value}."
 
 msgid "Var Undefined"
-<<<<<<< HEAD
-msgstr "Has intentat utilitzar la variable {nom}, però no l'has definit. També pot ser que intentessis utilitzar la paraula {nom}, però t'hagis oblidat de les cometes."
-
-msgid "Wrong Level"
-msgstr "Això era codi Hedy correcte, però no pertany a aquest nivell. Has escrit {offending_keyword} que funcionaria al nivell {working_level}. Consell: {tip}"
-=======
 msgstr ""
 "Has intentat utilitzar la variable {nom}, però no l'has definit. També pot "
 "ser que intentessis utilitzar la paraula {nom}, però t'hagis oblidat de les "
@@ -198,7 +150,6 @@
 msgstr ""
 "Això era codi Hedy correcte, però no pertany a aquest nivell. Has escrit "
 "{offending_keyword} que funcionaria al nivell {working_level}. Consell: {tip}"
->>>>>>> acf88d7c
 
 msgid "account_overview"
 msgstr "Visió general del compte"
@@ -207,9 +158,6 @@
 msgstr "Els comptes s'han creat correctament."
 
 msgid "accounts_intro"
-<<<<<<< HEAD
-msgstr "En aquesta pàgina pots crear comptes per a diversos estudiants alhora. S'afegiran automàticament a la classe actual. Així doncs, assegureu-vos que la classe que es mostra a dalt sigui la correcta! Cada nom d'usuari ha de ser únic a tot el sistema Hedy. Podeu prémer \"Afegir sufix classe\" per afegir el vostre nom de classe a tots els comptes. Si introduïu les contrasenyes manualment, aquestes hauran de tenir <b>almenys</b> 6 caràcters."
-=======
 msgstr ""
 "En aquesta pàgina pots crear comptes per a diversos estudiants alhora. "
 "S'afegiran automàticament a la classe actual. Així doncs, assegureu-vos que "
@@ -217,7 +165,6 @@
 "ser únic a tot el sistema Hedy. Podeu prémer \"Afegir sufix classe\" per "
 "afegir el vostre nom de classe a tots els comptes. Si introduïu les "
 "contrasenyes manualment, aquestes hauran de tenir <b>almenys</b> 6 caràcters."
->>>>>>> acf88d7c
 
 msgid "achievement_earned"
 msgstr "Has aconseguit un èxit!"
@@ -257,15 +204,6 @@
 msgstr "No has introduït un nom d'aventura!"
 
 msgid "adventure_exp_1"
-<<<<<<< HEAD
-msgstr "Escriu la teva aventura a la dreta. Després de crear-la, pots incloure-la en una de les teves classes a \"Personalitzacions\". Per incloure una comanda a l'aventura utilitzeu ancoratges de codi com aquest:"
-
-msgid "adventure_exp_2"
-msgstr "Si vols pots mostrar fragments de codi i donar a l'estudiant una plantilla o un exemple del codi. Per fer-ho utilitzeu preancoratges com aquest:"
-
-msgid "adventure_exp_3"
-msgstr "Assegura't d'envoltar sempre les paraules clau amb { }, de manera que es reconeguin correctament. Pots utilitzar el botó \"Vista prèvia\" per veure la versió amb estil de la teva aventura. Per veure l'aventura en una pàgina independent, seleccioneu \"visualitzar\" des de la pàgina de professors."
-=======
 msgstr ""
 "Escriu la teva aventura a la dreta. Després de crear-la, pots incloure-la en "
 "una de les teves classes a \"Personalitzacions\". Per incloure una comanda a "
@@ -282,7 +220,6 @@
 "reconeguin correctament. Pots utilitzar el botó \"Vista prèvia\" per veure "
 "la versió amb estil de la teva aventura. Per veure l'aventura en una pàgina "
 "independent, seleccioneu \"visualitzar\" des de la pàgina de professors."
->>>>>>> acf88d7c
 
 msgid "adventure_id_invalid"
 msgstr "L'ID d'aventura no és vàlid."
@@ -297,13 +234,9 @@
 msgstr "Si us plau, introdueix el nom de l'aventura"
 
 msgid "adventure_terms"
-<<<<<<< HEAD
-msgstr "Estic d'acord amb el fet que la meva aventura estigui disponible públicament a Hedy."
-=======
 msgstr ""
 "Estic d'acord amb el fet que la meva aventura estigui disponible públicament "
 "a Hedy."
->>>>>>> acf88d7c
 
 msgid "adventure_updated"
 msgstr "L'aventura s'ha actualitzat!"
@@ -357,13 +290,9 @@
 msgstr "Estàs segur? No pots desfer aquesta acció."
 
 msgid "ask_needs_var"
-<<<<<<< HEAD
-msgstr "A partir del nivell 2, cal utilitzar {ask} amb una variable. Exemple: nom {is} {ask} Com et dius?"
-=======
 msgstr ""
 "A partir del nivell 2, cal utilitzar {ask} amb una variable. Exemple: nom "
 "{is} {ask} Com et dius?"
->>>>>>> acf88d7c
 
 msgid "back_to_class"
 msgstr "Torna a la classe"
@@ -387,7 +316,9 @@
 msgstr "No s'ha pogut analitzar el programa"
 
 msgid "catch_index_exception"
-msgstr "Has provat d'accedir a la llista {list_name}, però està buida o falta l'índex."
+msgstr ""
+"Has provat d'accedir a la llista {list_name}, però està buida o falta "
+"l'índex."
 
 #, fuzzy
 msgid "catch_value_exception"
@@ -519,13 +450,9 @@
 msgstr "Crea un compte de professorat"
 
 msgid "create_teacher_account_explanation"
-<<<<<<< HEAD
-msgstr "Amb un compte de professorat, pots guardar els teus programes i veure els resultats dels teus alumnes."
-=======
 msgstr ""
 "Amb un compte de professorat, pots guardar els teus programes i veure els "
 "resultats dels teus alumnes."
->>>>>>> acf88d7c
 
 msgid "creator"
 msgstr "Creador"
@@ -594,12 +521,8 @@
 msgstr "Desactivat"
 
 msgid "disabled_button_quiz"
-<<<<<<< HEAD
-msgstr "La vostra puntuació és inferior al llindar de desbloqueig, torna-ho a provar!"
-=======
 msgstr ""
 "La vostra puntuació és inferior al llindar de desbloqueig, torna-ho a provar!"
->>>>>>> acf88d7c
 
 msgid "discord_server"
 msgstr "Servidor Discord"
@@ -614,7 +537,9 @@
 msgstr "Descàrrega"
 
 msgid "download_login_credentials"
-msgstr "Vols descarregar les credencials d'inici de sessió després de la creació dels comptes?"
+msgstr ""
+"Vols descarregar les credencials d'inici de sessió després de la creació "
+"dels comptes?"
 
 msgid "duplicate"
 msgstr "Duplica"
@@ -624,7 +549,10 @@
 
 #, fuzzy
 msgid "echo_out"
-msgstr "A partir del nivell 2 `{echo}` ja no serà necessari. Ara pots repetir la resposta amb `{ask}` i `{print}`. Exemple: `nom {is} {ask} Com et dius? {print} Hola nom`"
+msgstr ""
+"A partir del nivell 2 `{echo}` ja no serà necessari. Ara pots repetir la "
+"resposta amb `{ask}` i `{print}`. Exemple: `nom {is} {ask} Com et dius? "
+"{print} Hola nom`"
 
 msgid "edit_code_button"
 msgstr "Edita el codi"
@@ -675,9 +603,6 @@
 msgstr "Data de caducitat"
 
 msgid "explore_explanation"
-<<<<<<< HEAD
-msgstr "En aquesta pàgina pots consultar els programes creats per altres usuaris de Hedy. Pots filtrar tant a nivell Hedy com a aventura. Feu clic a \"Veure programa\" per obrir un programa i executar-lo. Els programes amb una capçalera vermella contenen un error. Encara podràs obrir-lo, però en executar-lo provocarà un error. Si vols pots intentar arreglar-ho! Si el creador té un perfil públic, pots fer clic al seu nom d'usuari per visitar el seu perfil. Allà trobaràs tots els seus programes compartits i molt més!"
-=======
 msgstr ""
 "En aquesta pàgina pots consultar els programes creats per altres usuaris de "
 "Hedy. Pots filtrar tant a nivell Hedy com a aventura. Feu clic a \"Veure "
@@ -686,7 +611,6 @@
 "executar-lo provocarà un error. Si vols pots intentar arreglar-ho! Si el "
 "creador té un perfil públic, pots fer clic al seu nom d'usuari per visitar "
 "el seu perfil. Allà trobaràs tots els seus programes compartits i molt més!"
->>>>>>> acf88d7c
 
 msgid "explore_programs"
 msgstr "Explora programes"
@@ -779,12 +703,8 @@
 msgstr "Com t'has assabentat d'Hedy?"
 
 msgid "heard_about_invalid"
-<<<<<<< HEAD
-msgstr "Si us plau, seleccioni una forma vàlida de com es va assabentar de nosaltres."
-=======
 msgstr ""
 "Si us plau, seleccioni una forma vàlida de com es va assabentar de nosaltres."
->>>>>>> acf88d7c
 
 msgid "hedy_achievements"
 msgstr "Assoliments Hedy"
@@ -829,18 +749,16 @@
 msgstr "Puntuació més alta del qüestionari"
 
 msgid "highscore_explanation"
-<<<<<<< HEAD
-msgstr "En aquesta pàgina podeu veure les puntuacions més altes actuals, en funció de la quantitat d'assoliments obtinguts. Consulta la classificació de tots els usuaris, del teu país o de la teva classe. Feu clic a un nom d'usuari per veure el seu perfil públic."
-=======
 msgstr ""
 "En aquesta pàgina podeu veure les puntuacions més altes actuals, en funció "
 "de la quantitat d'assoliments obtinguts. Consulta la classificació de tots "
 "els usuaris, del teu país o de la teva classe. Feu clic a un nom d'usuari "
 "per veure el seu perfil públic."
->>>>>>> acf88d7c
 
 msgid "highscore_no_public_profile"
-msgstr "No tens perfil públic i, per tant, no apareixes a les puntuacions. Vols crear-ne un?"
+msgstr ""
+"No tens perfil públic i, per tant, no apareixes a les puntuacions. Vols "
+"crear-ne un?"
 
 msgid "highscores"
 msgstr "Puntuacions"
@@ -891,7 +809,9 @@
 
 #, fuzzy
 msgid "invalid_keyword_language_comment"
-msgstr "# The provided keyword language is invalid, keyword language is set to English"
+msgstr ""
+"# The provided keyword language is invalid, keyword language is set to "
+"English"
 
 #, fuzzy
 msgid "invalid_language_comment"
@@ -907,13 +827,9 @@
 
 #, fuzzy
 msgid "invalid_teacher_invitation_code"
-<<<<<<< HEAD
-msgstr "The teacher invitation code is invalid. To become a teacher, reach out to hello@hedy.org."
-=======
 msgstr ""
 "The teacher invitation code is invalid. To become a teacher, reach out to "
 "hello@hedy.org."
->>>>>>> acf88d7c
 
 #, fuzzy
 msgid "invalid_tutorial_step"
@@ -954,12 +870,8 @@
 
 #, fuzzy
 msgid "keyword_language_invalid"
-<<<<<<< HEAD
-msgstr "Please select a valid keyword language (select English or your own language)."
-=======
 msgstr ""
 "Please select a valid keyword language (select English or your own language)."
->>>>>>> acf88d7c
 
 #, fuzzy
 msgid "language"
@@ -1063,7 +975,8 @@
 msgid "mail_change_password_body"
 msgstr ""
 "Your Hedy password has been changed. If you did this, all is good.\n"
-"If you didn't change your password, please contact us immediately by replying to this email."
+"If you didn't change your password, please contact us immediately by "
+"replying to this email."
 
 #, fuzzy
 msgid "mail_change_password_subject"
@@ -1071,13 +984,9 @@
 
 #, fuzzy
 msgid "mail_error_change_processed"
-<<<<<<< HEAD
-msgstr "Something went wrong when sending a validation mail, the changes are still correctly processed."
-=======
 msgstr ""
 "Something went wrong when sending a validation mail, the changes are still "
 "correctly processed."
->>>>>>> acf88d7c
 
 #, fuzzy
 msgid "mail_goodbye"
@@ -1092,7 +1001,8 @@
 #, fuzzy
 msgid "mail_recover_password_body"
 msgstr ""
-"By clicking on this link, you can set a new Hedy password. This link is valid for <b>4</b> hours.\n"
+"By clicking on this link, you can set a new Hedy password. This link is "
+"valid for <b>4</b> hours.\n"
 "If you haven't required a password reset, please ignore this email: {link}"
 
 msgid "mail_recover_password_subject"
@@ -1101,8 +1011,10 @@
 #, fuzzy
 msgid "mail_reset_password_body"
 msgstr ""
-"Your Hedy password has been reset to a new one. If you did this, all is good.\n"
-"If you didn't change your password, please contact us immediately by replying to this email."
+"Your Hedy password has been reset to a new one. If you did this, all is "
+"good.\n"
+"If you didn't change your password, please contact us immediately by "
+"replying to this email."
 
 #, fuzzy
 msgid "mail_reset_password_subject"
@@ -1111,19 +1023,12 @@
 msgid "mail_welcome_teacher_body"
 msgstr ""
 "<strong>Benvingut/da!</strong>\n"
-"Enhorabona pel teu nou compte de professorat d'Hedy. Benvingut a la comunitat mundial de professors Hedy!\n"
+"Enhorabona pel teu nou compte de professorat d'Hedy. Benvingut a la "
+"comunitat mundial de professors Hedy!\n"
 "\n"
 "<strong>Què poden fer els comptes del professor</strong>\n"
 "Hi ha una sèrie d'opcions addicionals desbloquejades per a tu ara.\n"
 "\n"
-<<<<<<< HEAD
-"1. Hi ha una explicació addicional disponible al <a href=\"https://hedy.org/for-teachers/manual\">manual del professor</a>.\n"
-"2. Amb el teu compte de professorat, pots crear classes. Els vostres estudiants poden unir-se a les vostres classes i podreu veure el seu progrés. Les classes es fan i es gestionen mitjançant la <a href=\"https://hedycode.com/for-teachers\">pàgina per a professorat</a>.\n"
-"3. Pots personalitzar completament les teves classes, per exemple pots obrir i tancar nivells, activar o desactivar aventures i crear les teves pròpies aventures!\n"
-"\n"
-"<strong>Uneix-te a la nostra comunitat en línia!</strong>\n"
-"Tots els professors, programadors i altres fans d'Hedy poden unir-se al nostre <a href=\"https://discord.gg/8yY7dEme9r\">servidor de Discord</a>. Aquest és el lloc ideal per xerrar sobre Hedy: tenim canals on mostrar els teus projectes i lliçons interessants, canals per informar d'errors i canals per xerrar amb altres professors i amb l'equip de Hedy.\n"
-=======
 "1. Hi ha una explicació addicional disponible al <a href=\"https://hedy.org/"
 "for-teachers/manual\">manual del professor</a>.\n"
 "2. Amb el teu compte de professorat, pots crear classes. Els vostres "
@@ -1140,21 +1045,17 @@
 "Aquest és el lloc ideal per xerrar sobre Hedy: tenim canals on mostrar els "
 "teus projectes i lliçons interessants, canals per informar d'errors i canals "
 "per xerrar amb altres professors i amb l'equip de Hedy.\n"
->>>>>>> acf88d7c
 "\n"
 "<strong>Com demanar ajuda </strong>\n"
-"Si alguna cosa no està clara, pots fer-nos-ho saber a Discord o <a href=\"mailto: hello@hedy.org\">enviar-nos un correu electrònic</a>.\n"
+"Si alguna cosa no està clara, pots fer-nos-ho saber a Discord o <a "
+"href=\"mailto: hello@hedy.org\">enviar-nos un correu electrònic</a>.\n"
 "\n"
 "<strong>Com informar d'errors</strong>\n"
-<<<<<<< HEAD
-"A Discord, tenim un canal per informar d'errors, anomenat #bugs. Aquest és el lloc perfecte per informar-nos dels problemes amb què us trobeu. Si sabeu com utilitzar GitHub, podeu crear un <a href=\"https://github.com/hedyorg/hedy/issues/new?assignees=&labels=&template=bug_report.md&title=%5BBUG%5D\">problema </a> allà.\n"
-=======
 "A Discord, tenim un canal per informar d'errors, anomenat #bugs. Aquest és "
 "el lloc perfecte per informar-nos dels problemes amb què us trobeu. Si sabeu "
 "com utilitzar GitHub, podeu crear un <a href=\"https://github.com/hedyorg/"
 "hedy/issues/new?assignees=&labels=&template=bug_report."
 "md&title=%5BBUG%5D\">problema </a> allà.\n"
->>>>>>> acf88d7c
 
 #, fuzzy
 msgid "mail_welcome_teacher_subject"
@@ -1183,13 +1084,9 @@
 
 #, fuzzy
 msgid "make_sure_you_are_done"
-<<<<<<< HEAD
-msgstr "Make sure you are done! You will not be able to change your program anymore after you click \"Hand in\"."
-=======
 msgstr ""
 "Make sure you are done! You will not be able to change your program anymore "
 "after you click \"Hand in\"."
->>>>>>> acf88d7c
 
 #, fuzzy
 msgid "male"
@@ -1285,13 +1182,9 @@
 msgstr "This user hasn't earned the Hedy Certificate of Completion"
 
 msgid "no_more_flat_if"
-<<<<<<< HEAD
-msgstr "A partir del nivell 8, el codi posterior a {if} s'ha de col·locar a la línia següent i començar amb 4 espais."
-=======
 msgstr ""
 "A partir del nivell 8, el codi posterior a {if} s'ha de col·locar a la línia "
 "següent i començar amb 4 espais."
->>>>>>> acf88d7c
 
 #, fuzzy
 msgid "no_programs"
@@ -1419,13 +1312,9 @@
 
 #, fuzzy
 msgid "overwrite_warning"
-<<<<<<< HEAD
-msgstr "You already have a program with this name, saving this program will replace the old one. Are you sure?"
-=======
 msgstr ""
 "You already have a program with this name, saving this program will replace "
 "the old one. Are you sure?"
->>>>>>> acf88d7c
 
 #, fuzzy
 msgid "page"
@@ -1465,13 +1354,9 @@
 
 #, fuzzy
 msgid "password_resetted"
-<<<<<<< HEAD
-msgstr "Your password has been successfully reset. You are being redirected to the login page."
-=======
 msgstr ""
 "Your password has been successfully reset. You are being redirected to the "
 "login page."
->>>>>>> acf88d7c
 
 #, fuzzy
 msgid "password_six"
@@ -1491,13 +1376,9 @@
 
 #, fuzzy
 msgid "people_with_a_link"
-<<<<<<< HEAD
-msgstr "Other people with a link can see this program. It also can be found on the \"Explore\" page."
-=======
 msgstr ""
 "Other people with a link can see this program. It also can be found on the "
 "\"Explore\" page."
->>>>>>> acf88d7c
 
 #, fuzzy
 msgid "percentage"
@@ -1619,14 +1500,10 @@
 
 #, fuzzy
 msgid "public_profile_info"
-<<<<<<< HEAD
-msgstr "By selecting this box I make my profile visible for everyone. Be careful not to share personal information like your name or home address, because everyone will be able to see it!"
-=======
 msgstr ""
 "By selecting this box I make my profile visible for everyone. Be careful not "
 "to share personal information like your name or home address, because "
 "everyone will be able to see it!"
->>>>>>> acf88d7c
 
 #, fuzzy
 msgid "public_profile_updated"
@@ -1653,12 +1530,8 @@
 msgstr "Quiz"
 
 msgid "quiz_threshold_not_reached"
-<<<<<<< HEAD
-msgstr "No s'ha superat el llindar del qüestionari per a desbloquejar aquest nivell"
-=======
 msgstr ""
 "No s'ha superat el llindar del qüestionari per a desbloquejar aquest nivell"
->>>>>>> acf88d7c
 
 msgid "read_code_label"
 msgstr "Llegeix en veu alta"
@@ -1822,13 +1695,9 @@
 msgstr "Aquesta invitació ha sigut enviada per"
 
 msgid "sent_password_recovery"
-<<<<<<< HEAD
-msgstr "Ben aviat rebràs correu electrònic amb les instruccions per reinicialitzar la teva contrasenya."
-=======
 msgstr ""
 "Ben aviat rebràs correu electrònic amb les instruccions per reinicialitzar "
 "la teva contrasenya."
->>>>>>> acf88d7c
 
 msgid "settings"
 msgstr "La meva configuració personal"
@@ -1861,7 +1730,9 @@
 msgstr "Xarxes socials"
 
 msgid "something_went_wrong_keyword_parsing"
-msgstr "Hi ha un error a la teva aventura, totes les paraules clau estan correctament envoltades amb { }?"
+msgstr ""
+"Hi ha un error a la teva aventura, totes les paraules clau estan "
+"correctament envoltades amb { }?"
 
 msgid "space"
 msgstr "un espai"
@@ -1977,7 +1848,9 @@
 msgstr "El valor professor no és vàlid."
 
 msgid "teacher_invitation_require_login"
-msgstr "Per a configurar el teu perfil com a professor, cal que t'autentifiquis primer. Si no tens un compte, crea'n un."
+msgstr ""
+"Per a configurar el teu perfil com a professor, cal que t'autentifiquis "
+"primer. Si no tens un compte, crea'n un."
 
 msgid "teacher_manual"
 msgstr "Manual del professor"
@@ -1989,13 +1862,9 @@
 msgstr "Icona del tutorial del professor"
 
 msgid "teacher_welcome"
-<<<<<<< HEAD
-msgstr "Benvinguda a Hedy! El teu compte s'ha actualitzat a compte de professorat. Això et permetrà crear classes i convidar alumnes."
-=======
 msgstr ""
 "Benvinguda a Hedy! El teu compte s'ha actualitzat a compte de professorat. "
 "Això et permetrà crear classes i convidar alumnes."
->>>>>>> acf88d7c
 
 #, fuzzy
 msgid "teachers"
@@ -2086,13 +1955,9 @@
 msgstr "El teu token és invàlid."
 
 msgid "translate_error"
-<<<<<<< HEAD
-msgstr "Alguna ha anat malament durant la traducció del codi. Prova d'executar-lo a veure si té un error. Quan el codi té un error no es pot traduir."
-=======
 msgstr ""
 "Alguna ha anat malament durant la traducció del codi. Prova d'executar-lo a "
 "veure si té un error. Quan el codi té un error no es pot traduir."
->>>>>>> acf88d7c
 
 msgid "translating_hedy"
 msgstr "Traduint Hedy"
@@ -2268,12 +2133,6 @@
 #~ msgstr "Available adventures level"
 
 #~ msgid "customize_class_exp_1"
-<<<<<<< HEAD
-#~ msgstr "Hi! On this page you can customize your class. By selecting levels and adventures you can choose what your student can see. You can also add your own created adventures to levels. All levels and default adventures will be selected by default. <b>Notice:</b> Not every adventure is available for every level! Settings up your customizations goes as follows:"
-
-#~ msgid "customize_class_exp_2"
-#~ msgstr "You can always change these settings later on. For example, you can make specific adventures or levels available while teaching a class. This way it's easy for you to determine which level and adventures your students will be working on. If you want to make everything available for your class it is easiest to remove the customization all together."
-=======
 #~ msgstr ""
 #~ "Hi! On this page you can customize your class. By selecting levels and "
 #~ "adventures you can choose what your student can see. You can also add "
@@ -2289,21 +2148,11 @@
 #~ "it's easy for you to determine which level and adventures your students "
 #~ "will be working on. If you want to make everything available for your "
 #~ "class it is easiest to remove the customization all together."
->>>>>>> acf88d7c
 
 #~ msgid "customize_class_step_1"
 #~ msgstr "Select levels for your class by pressing the \"level buttons\""
 
 #~ msgid "customize_class_step_2"
-<<<<<<< HEAD
-#~ msgstr "\"Checkboxes\" will appear for the adventures available for the chosen levels"
-
-#~ msgid "customize_class_step_3"
-#~ msgstr "Demaneu les aventures que voleu que es mostrin al nivell. El menú desplegable 'Aventures disponibles' té les aventures que no s'han inclòs en aquest nivell."
-
-#~ msgid "customize_class_step_4"
-#~ msgstr "El menú desplegable \"Aventures disponibles\" també té les vostres aventures. Un cop els afegiu, podeu moure -les al costat de les altres aventures."
-=======
 #~ msgstr ""
 #~ "\"Checkboxes\" will appear for the adventures available for the chosen "
 #~ "levels"
@@ -2319,7 +2168,6 @@
 #~ "El menú desplegable \"Aventures disponibles\" també té les vostres "
 #~ "aventures. Un cop els afegiu, podeu moure -les al costat de les altres "
 #~ "aventures."
->>>>>>> acf88d7c
 
 #~ msgid "customize_class_step_5"
 #~ msgstr "Add personal adventures"
@@ -2378,8 +2226,6 @@
 
 #~ msgid "tag_deleted"
 #~ msgstr "This tag was successfully deleted."
-<<<<<<< HEAD
-=======
 
 #, fuzzy
 msgid "class_survey_question4"
@@ -2411,5 +2257,4 @@
 
 #, fuzzy
 msgid "class_survey_description"
-msgstr "We would like to get a better overview of our Hedy users. By providing these answers, you would help improve Hedy. Thank you!"
->>>>>>> acf88d7c
+msgstr "We would like to get a better overview of our Hedy users. By providing these answers, you would help improve Hedy. Thank you!"