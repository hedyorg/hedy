# Catalan translations for PROJECT.
# Copyright (C) 2023 ORGANIZATION
# This file is distributed under the same license as the PROJECT project.
# FIRST AUTHOR <EMAIL@ADDRESS>, 2023.
#
msgid ""
msgstr ""
"Project-Id-Version: PROJECT VERSION\n"
"Report-Msgid-Bugs-To: EMAIL@ADDRESS\n"
"POT-Creation-Date: 2000-01-01 00:00+0000\n"
"PO-Revision-Date: 2025-01-31 06:48+0000\n"
"Last-Translator: Anonymous <noreply@weblate.org>\n"
"Language-Team: ca <LL@li.org>\n"
"Language: ca\n"
"MIME-Version: 1.0\n"
"Content-Type: text/plain; charset=utf-8\n"
"Content-Transfer-Encoding: 8bit\n"
"Plural-Forms: nplurals=2; plural=n != 1;\n"
"X-Generator: Weblate 5.10-dev\n"
"Generated-By: Babel 2.14.0\n"

msgid "Access Before Assign"
msgstr "Hem detectat que la variable `{name}`s'està fent servir a la línia {access_line_number} abans ser definida. Pots definir-la abans d'usar-la?"

msgid "Cyclic Var Definition"
msgstr "Hem detectat que la `{variable}` s'està fent servir a la dreta de la comanda `{is}` abans de definir-se. Pots definir la variable abans de fer-la servir?"

msgid "Else Without If Error"
msgstr "Hem detectat que hi ha un `{else}` en ús abans d'un `{if}` a la línia {line_number}. Pots provar d'escriure `{if}` abans de `{else}`?"

msgid "Function Undefined"
msgstr "Hem detectat que la funció {name} s'està fent servir abans de definir-se. Pots definir-la abans d'usar-la?"

msgid "Has Blanks"
msgstr "Hem detectat que el teu codi pot ser incomplet. Pots assegurar-te que has omplert tots els espais que s'havien d'omplir amb codi?"

msgid "Incomplete"
msgstr "Hem detectat que falta part del codi a la comanda `{incomplete_command}` a la línia {line_number}. Pots provar d'afegir el que falta?"

msgid "Incomplete Repeat"
msgstr "Hem detectat que al `{repeat}` de la línia {line_number} li falta una comanda`{command}`. Pots afegir-la?"

msgid "Invalid"
msgstr "Hem detectat que la comanda `{invalid_command}` no és vàlid en el nivell {level} d'Hedy. Et serveix la comanda `{guessed_command}`?"

msgid "Invalid Argument"
msgstr "Hem detectat que la comanda `{command}` no es pot fer servir amb `{invalid_argument}`. Pots canviar `{invalid_argument}` a {allowed_types}?"

msgid "Invalid Argument Type"
msgstr "Hem detectat que la comanda `{command}` no funciona amb `{invalid_argument}`, ja que és {invalid_type}. Pots provar de canviar `{invalid_argument}` a {allowed_types}?"

msgid "Invalid At Command"
msgstr "Hem detectat que `{command}` no es pot fer servir des del nivell 16 endavant. Pots fer servir claudàtors`[]` a les llistes?"

msgid "Invalid Space"
msgstr "Hem detectat que a la línia {line_number} comença amb espai. Pots eliminar-lo?"

msgid "Invalid Type Combination"
msgstr "Hem detectat que `{invalid_argument}` i`{invalid_argument_2}` no es poden fer servir amb `{command}`, ja que un és {invalid_type} i l'altre és {invalid_type_2}. Pots provar de canviar `{invalid_argument}` a {invalid_type_2} o `{invalid_argument_2}` a {invalid_type}?"

msgid "Lonely Echo"
msgstr "Hem detectat que un `{echo}` s'ha utilitzat abans o sense fer servir `{ask}`. Pots provar d'escriure un`{ask}` abans d'`{echo}`?"

msgid "Lonely Text"
msgstr "Hem detectat al codi que fa falta una comanda dins el text de la línia {line_number}. Pots provar d'escriure dins el text la comanda que hi falta"

msgid "Missing Additional Command"
msgstr "Hem detectat que a la comanda `{command}` de la línia {line_number} li falta alguna cosa. Pots provar d'utilitzar `{missing_command}` al teu codi?"

msgid "Missing Colon Error"
msgstr "Hem detectat que `{command}` necessita dos punts (`:`) al final de la línia {line_number}. A partir del nivell 17, recordareu d'afegir `:` als finals de línies amb comandes?"

msgid "Missing Command"
msgstr "Hem detectat al codi que li falta una ordre a la línia {line_number}. Has revisat a la secció d'exercicis per trobar quina comanda utilitzar?"

msgid "Missing Inner Command"
msgstr "Hem detectat al codi que fa falta una comanda per a la instrucció `{command}` a la línia {line_number}. Has revisat la secció d'exercicis per trobar quina comanda fa falta?"

msgid "Missing Square Brackets"
msgstr "Hem detectat que a la llista que heu creat a la línia {line_number} li falten claudàtors `[]`. Pots provar d'afegir claudàtors `[]` al voltant de la llista?"

msgid "Missing Variable"
msgstr "Hem detectat que a la vostra `{command}` li falta una variable a l'inici de la línia. Pots provar d'escriure la variable abans de `{command}`?"

msgid "Misspelled At Command"
msgstr "Hem detectat que `{invalid_argument}` sembla tenir un error ortogràfic a la línia {line_number}. Pots provar d'escriure `{command}` al seu lloc."

msgid "No Indentation"
msgstr "Hem detectat que sembla que hi ha massa pocs {leading_spaces} espais utilitzats a la línia {line_number}. Pots provar d'augmentar el sagnat {indent_size} per a cada bloc nou."

msgid "Non Decimal Variable"
msgstr "A la línia {line_number}, has utilitzat un número que a Hedy no funciona! Pots provar de canviar-lo a un nombre decimal, com el 2?"

msgid "Parse"
msgstr "Hem detectat que `{character_found}` s'està utilitzant a la línia {location[0]} que no està permès. Pots buscar quin caràcter falta o quin caràcter addicional hi ha al teu codi?"

msgid "Pressit Missing Else"
msgstr "Hem detectat que al codi li falta un `{else}` per gestionar altres pulsacions de tecles. Pots provar d'afegir un `{else}` al teu codi?"

msgid "Runtime Index Error"
msgstr "Hem detectat que la llista {name} està buida o li falta l'índex. Pots assegurar-te que la llista no estigui buida o provar d'escriure un número dins de `[]` per l'índex que falta?"

msgid "Runtime Value Error"
msgstr "Hem detectat que `{command}` ha rebut un valor no permès: `{value}`. {tip}."

msgid "Runtime Values Error"
msgstr "Hem detectat que `{command}` ha rebut valors no permesos: `{value}` i `{value}`. {tip}."

msgid "Save Microbit code "
msgstr "Desa codi Microbit"

msgid "Too Big"
msgstr "Hem detectat que el programa té {lines_of_code} línies, però només podem processar {max_lines} línies. Pots provar d'escurçar el teu programa?"

msgid "Too Few Indents"
msgstr "Hem detectat que la línia {line_number} té massa pocs ({leading_spaces}) espais. Pots provar d'afegir un espai extra?"

msgid "Too Many Indents"
msgstr "Hem detectat que la línia {line_number} té massa espais ({leading_spaces}). Pots provar d'eliminar l'espai extra?"

msgid "Unexpected Indentation"
msgstr "Hem detectat que la línia {line_number} té massa espais ({leading_spaces}). Pots provar d'afegir {indent_size} espais més per a cada nou bloc?"

msgid "Unquoted Assignment"
msgstr "Hem detectat que el text a la dreta de `{is}` no està escrit entre cometes. Aquest nivell requereix que comencis a escriure el text entre cometes. Prova de fer-ho per al text {text}"

msgid "Unquoted Equality Check"
msgstr "Hem detectat que el codi està intentant comprovar si una variable és igual a diverses paraules. Pots provar d'utilitzar cometes per a les paraules que vols comprovar?"

msgid "Unquoted Text"
msgstr "Hem detectat que el text després de {ask} o {print} potser li falten cometes. Pots provar d'afegir-les al text {unquotedtext}?"

msgid "Unsupported Float"
msgstr "Hem detectat que el codi utilitza números no enters que encara no són compatibles. Pots provar de canviar `{value}` per un enter?"

msgid "Unsupported String Value"
msgstr "Hem detectat que el text fa servir valors que no pot contenir ` {invalid_value}`. Pots provar d'eliminar el valor que has escrit o canviar el seu tipus?"

msgid "Unused Variable"
msgstr "Hem detectat que la variable {variable_name} està definida a la línia {line_number}, però no s'utilitza. Pots provar d'utilitzar la variable definida o treure-la?"

msgid "Var Undefined"
msgstr "Hem detectat que la variable `{name}` s'està utilitzant abans de ser definida. Pots definir la variable abans d'utilitzar-la o utilitzar cometes per a `{name}`?"

msgid "Wrong Level"
msgstr "Això era codi Hedy correcte, però no pertany a aquest nivell. Has escrit `{offending_keyword}` que funcionaria al nivell {working_level}. Consell: {tip}"

msgid "Wrong Number of Arguments"
msgstr "Hem detectat que la funció {name} té un nombre incorrecte d'arguments, que és {used_number}. Pots provar d'escriure {defined_number} en el seu lloc?"

msgid "about_this_adventure"
msgstr "Sobre aquesta aventura"

msgid "account_overview"
msgstr "Visió general del compte"

msgid "actions"
msgstr "Accions"

msgid "add"
msgstr "Afegeix"

msgid "add_students"
msgstr "Afegeix estudiants"

msgid "add_your_language"
msgstr "Afegeix la teva llengua!"

msgid "admin"
msgstr "Administrador"

msgid "advance_button"
msgstr "Anar al nivell {level}"

msgid "adventure"
msgstr "Aventura"

msgid "adventure_cloned"
msgstr "L'aventura s'ha clonat"

msgid "adventure_code_button"
msgstr "Codi d'Aventura"

msgid "adventure_codeblock_button"
msgstr "Utilitza aquest botó quan vulguis crear un bloc de codi que els estudiants puguin executar en la teva aventura. Consell: posa la selecció al final de la darrera línia del bloc de codi i prem <kbd>Enter</kbd> 3 vegades per escriure després d'un bloc de codi."

msgid "adventure_duplicate"
msgstr "Ja tens una aventura amb aquest nom."

msgid "adventure_empty"
msgstr "No has introduït un nom d'aventura!"

#, fuzzy
msgid "adventure_exp_3"
msgstr "Assegura't d'envoltar sempre les paraules clau amb { }, de manera que es reconeguin correctament. Pots utilitzar el botó \"Vista prèvia\" per veure la versió amb estil de la teva aventura. Per veure l'aventura en una pàgina independent, seleccioneu \"visualitza\" des de la pàgina de professors."

msgid "adventure_exp_classes"
msgstr "La teva aventura es fa servir en les classes següents"

msgid "adventure_flagged"
msgstr "L'aventura s'ha marcat amb èxit."

msgid "adventure_id_invalid"
msgstr "L'ID d'aventura no és vàlid."

msgid "adventure_length"
msgstr "L'aventura ha de contenir com a mínim 20 caràcters."

msgid "adventure_name_invalid"
msgstr "El nom d'aventura no és vàlid."

msgid "adventure_terms"
msgstr "Estic d'acord amb el fet que la meva aventura estigui disponible públicament a Hedy."

msgid "adventure_updated"
msgstr "L'aventura s'ha actualitzat!"

msgid "adventures_completed"
msgstr "Aventures completades: {number_of_adventures}"

msgid "adventures_info"
msgstr "Cada nivell d'Hedy té exercicis integrats per als estudiants, que anomenem aventures. Pots crear les teves pròpies aventures i afegir-les a les teves classes. Amb les teves pròpies aventures, pots crear aventures que siguin rellevants i interessants per als teus estudiants. Pots trobar més informació sobre la creació de les teves pròpies aventures <a href=\"https://hedy.org/for-teachers/manual/features\"> aquí </a>."

msgid "adventures_restored"
msgstr "Les aventures per defecte han estat restaurades."

msgid "adventures_ticked"
msgstr "Tiquet d'aventura"

msgid "adventures_tried"
msgstr "Aventures intentades"

msgid "ago"
msgstr "fa {timestamp}"

msgid "agree_invalid"
msgstr "Has d'acceptar els termes de privacitat."

msgid "agree_with"
msgstr "Accepto les"

msgid "ajax_error"
msgstr "Hi ha hagut un error, si us plau torna-ho a intentar."

msgid "all"
msgstr "Tot"

msgid "all_class_highscores"
msgstr "Fer visible tot l'alumnat al rànquing de la classe"

msgid "all_rows_missing_separator"
msgstr "Cap de les files conté un punt i coma. Potser vols que generem automàticament les contrasenyes? Si és així, clica el botó de contrasenyes i crea els comptes de nou. Si no és així, utilitza un punt i coma per separar els noms d'usuari i les contrasenyes en les línies següents: {rows}"

msgid "already_account"
msgstr "Ja tens un compte?"

msgid "already_program_running"
msgstr "Ja hi ha un programa en execució, finalitza'l primer."

msgid "are_you_sure"
msgstr "Estàs segur? No pots desfer aquesta acció."

msgid "ask_needs_var"
msgstr "A partir del nivell 2, cal utilitzar `{ask}` amb una variable. Exemple: nom `{is}` `{ask}` Com et dius?"

msgid "available_in"
msgstr "Disponible a:"

msgid "back_to_class"
msgstr "Torna a la classe"

msgid "become_a_sponsor"
msgstr "Fes-te patrocinador"

msgid "birth_year"
msgstr "Any de naixement"

msgid "by"
msgstr "per"

msgid "cancel"
msgstr "Cancel·lar"

msgid "cant_parse_exception"
msgstr "No s'ha pogut analitzar el programa"

msgid "certificate"
msgstr "Certificat de finalització"

msgid "certified_teacher"
msgstr "Professor certificat"

msgid "change_password"
msgstr "Canvia la contrasenya"

msgid "cheatsheet_title"
msgstr "Xuleta"

msgid "class_already_joined"
msgstr "Ja ets alumne de la classe"

msgid "class_customize_success"
msgstr "Classe personalitzada amb èxit."

msgid "class_graph_explanation"
msgstr "En aquest gràfic pots veure representats els nombres d'aventures que els teus estudiants han intentat (és a dir, que han fet feina significativa en aquesta aventura), en relació amb el nombre d'errors i execucions reeixides."

msgid "class_logs"
msgstr "Últim accés"

msgid "class_name_duplicate"
msgstr "Ja teniu una classe amb aquest nom."

msgid "class_name_empty"
msgstr "No has introduït el nom de la classe!"

msgid "class_name_invalid"
msgstr "Aquest nom de la classe no és vàlid."

msgid "class_name_prompt"
msgstr "Si us plau, introdueix el nom de la nova classe"

msgid "class_performance_graph"
msgstr "Gràfic del rendiment de la classe"

msgid "class_survey_description"
msgstr "Ens agradaria obtenir una millor visió general dels nostres usuaris d'Hedy. En proporcionar aquestes respostes, ajudaràs a millorar Hedy. Gràcies!"

msgid "class_survey_later"
msgstr "Recorda-m'ho demà"

msgid "class_survey_question1"
msgstr "Quin és el rang d'edat de la teva classe?"

msgid "class_survey_question2"
msgstr "Quina llengua es parla a la teva classe?"

msgid "class_survey_question3"
msgstr "Quin és el balanç de gènere de la teva classe?"

msgid "class_survey_question4"
msgstr "Què distingeix els teus alumnes dels altres?"

msgid "classes_info"
msgstr "Creeu una classe per seguir el progrés de cada estudiant al tauler de control i per personalitzar les aventures que veuen els vostres estudiants, i fins i tot afegir-ne les vostres! Podeu crear tantes classes com vulgueu i cada classe pot tenir diversos professors, cadascun amb diferents rols. També podeu afegir tants estudiants com vulgueu, però tingueu en compte que cada alumne només pot estar en una classe alhora. Pots trobar més informació sobre les classes al <a href=\"https://hedy.org/for-teachers/manual/preparations#for-teachers\">manual del professor</a>."

msgid "clone"
msgstr "Clona"

msgid "cloned_times"
msgstr "Clons"

msgid "close"
msgstr "Tanca"

msgid "comma"
msgstr "una coma"

msgid "command_not_available_yet_exception"
msgstr "La comanda encara no està disponible"

msgid "command_unavailable_exception"
msgstr "La comanda ja no és correcta"

msgid "commands"
msgstr "Comandes"

msgid "congrats_message"
msgstr "Felicitats, {username}, has completat Hedy!"

msgid "connect_guest_teacher"
msgstr "M'agradaria estar connectat amb un professor convidat que pogués donar algunes lliçons"

msgid "constant_variable_role"
msgstr "constant"

msgid "containing"
msgstr "Contingent"

msgid "content_invalid"
msgstr "Aquesta aventura no és vàlida."

msgid "continue"
msgstr "Continua"

msgid "contributor"
msgstr "Contribuïdor"

msgid "copy_accounts_to_clipboard"
msgstr "Copia al porta-retalls"

msgid "copy_clipboard"
msgstr "Copiat amb èxit al porta-retalls"

msgid "copy_code"
msgstr "Copia el codi"

msgid "copy_join_link"
msgstr "Copia l'enllaç d'unió"

msgid "copy_link_success"
msgstr "Enllaç d'unió copiat amb èxit al porta-retalls"

msgid "copy_link_to_share"
msgstr "Copia l'enllaç per compartir"

msgid "copy_mail_link"
msgstr "Si us plau, còpia i enganxa aquest enllaç a una nova pestanya:"

msgid "correct_answer"
msgstr "La resposta correcta és"

msgid "country"
msgstr "País"

msgid "country_invalid"
msgstr "Seleccioneu un país vàlid."

msgid "create_account"
msgstr "Crear compte"

msgid "create_accounts"
msgstr "Crear comptes"

msgid "create_accounts_placeholder"
msgstr "Escriviu els comptes o enganxeu-los des d'un full de càlcul"

msgid "create_accounts_prompt"
msgstr "Crearàs {number_of_accounts} comptes d'estudiant. Estàs segur?"

msgid "create_adventure"
msgstr "Crear aventura"

msgid "create_class"
msgstr "Crea una nova classe"

msgid "create_student_account"
msgstr "Crear un compte"

msgid "create_student_account_explanation"
msgstr "Pots guardar els teus programes si tens un compte."

msgid "create_student_accounts"
msgstr "Crear comptes d'estudiant per"

msgid "create_teacher_account"
msgstr "Crea un compte de professorat"

msgid "create_teacher_account_explanation"
msgstr "Amb un compte de professorat, pots guardar els teus programes i veure els resultats dels teus alumnes."

msgid "create_usernames_and_passwords_desc"
msgstr "Introdueix un nom d'usuari i una contrasenya per línia, separats per un punt i coma. O, si tens les dades en una fulla de càlcul de dues columnes, copia el contingut del fitxer i enganxa-ho aquí."

msgid "create_usernames_and_passwords_title"
msgstr "Noms d'usuari i contrasenyes"

msgid "create_usernames_desc"
msgstr "Introduïu un nom d'usuari per línia o enganxeu-los des d'un full de càlcul."

msgid "create_usernames_title"
msgstr "Noms d'usuari"

msgid "creator"
msgstr "Creador"

msgid "current_password"
msgstr "Contrasenya actual"

msgid "customization_deleted"
msgstr "Personalitzacions esborrades correctament."

msgid "customize"
msgstr "Personalitza"

msgid "customize_adventure"
msgstr "Personalitza l'aventura"

msgid "customize_class"
msgstr "Personalitza la classe"

msgid "danger_zone"
msgstr ""

msgid "dash"
msgstr "un guió"

msgid "debug"
msgstr "Debuga"

msgid "default_401"
msgstr "Sembla no estàs autoritzat..."

msgid "default_403"
msgstr "Sembla que aquesta acció és prohibida..."

msgid "default_404"
msgstr "No hem pogut trobar aquesta pàgina..."

msgid "default_500"
msgstr "Alguna cosa ha anat malament..."

msgid "delete"
msgstr "Suprimeix"

msgid "delete_adventure_prompt"
msgstr "Segur que vols suprimir aquesta aventura?"

msgid "delete_class_prompt"
msgstr "Segur que vols suprimir la classe?"

msgid "delete_confirm"
msgstr "Segur que vols suprimir el programa?"

msgid "delete_invite"
msgstr "Suprimeix la invitació"

msgid "delete_invite_prompt"
msgstr "Segur que vols suprimir aquesta invitació de classe?"

msgid "delete_public"
msgstr "Suprimeix el perfil públic"

msgid "delete_success"
msgstr "Programa suprimit amb èxit."

msgid "delete_tag_prompt"
msgstr "Segur que vols esborrar aquest tag?"

msgid "destroy_account"
msgstr "Suprimeix el perfil"

msgid "destroy_account_message"
msgstr ""

msgid "developers_mode"
msgstr "Mode programador"

msgid "directly_available"
msgstr "Obrir directament"

msgid "disable"
msgstr "Desactiva"

msgid "disable_parsons"
msgstr "Desactiva tots els puzles"

msgid "disable_quizes"
msgstr "Desactiva tots els qüestionaris"

msgid "disabled"
msgstr "Desactivat"

msgid "disabled_button_quiz"
msgstr "La vostra puntuació és inferior al llindar de desbloqueig, torna-ho a provar!"

msgid "discord_server"
msgstr "Servidor Discord"

msgid "distinguished_user"
msgstr "Usuari distingit"

msgid "double quotes"
msgstr "cometes dobles"

msgid "download"
msgstr "Descàrrega"

msgid "duplicate"
msgstr "Duplica"

msgid "echo_and_ask_mismatch_exception"
msgstr "Desajust entre echo i ask"

msgid "echo_out"
msgstr "A partir del nivell 2 `{echo}` ja no serà necessari. Ara pots repetir la resposta amb `{ask}` i {print}. Exemple: `nom {is} {ask} Com et dius? {print} Hola nom`"

msgid "edit_adventure"
msgstr "Edita l'aventura"

msgid "edit_code_button"
msgstr "Edita el codi"

msgid "email"
msgstr "Correu electrònic"

msgid "email_invalid"
msgstr "Si us plau, introdueix un correu electrònic vàlid."

msgid "end_quiz"
msgstr "Fi del qüestionari"

msgid "english"
msgstr "Anglès"

msgid "enter"
msgstr "Introdueix"

msgid "enter_password"
msgstr "Introdueix una nova contrasenya per"

msgid "enter_text"
msgstr "Introdueix la teva resposta aquí..."

msgid "error_logo_alt"
msgstr "Logotip d'error"

msgid "errors"
msgstr "Errors"

msgid "exclamation mark"
msgstr "un signe d'exclamació"

msgid "exercise"
msgstr "Exercici"

msgid "exercise_doesnt_exist"
msgstr "Aquest exercici no existeix"

msgid "exists_email"
msgstr "Aquest correu electrònic ja està en ús."

msgid "exists_username"
msgstr "Aquest usuari ja està en ús."

msgid "exit_preview_mode"
msgstr "Surt de la previsualització"

msgid "experience_invalid"
msgstr "Si us plau, selecciona una experiència vàlida, escull (Sí, No)."

msgid "expiration_date"
msgstr "Data de caducitat"

msgid "favorite_program"
msgstr "Programa preferit"

msgid "favourite_confirm"
msgstr "Segur que vols definir aquest programa com el teu preferit?"

msgid "favourite_program"
msgstr "Programa preferit"

msgid "favourite_program_invalid"
msgstr "El programa preferit que has escollit és invàlid."

msgid "favourite_success"
msgstr "El teu programa està configurat com a preferit."

msgid "feedback_message_error"
msgstr "Alguna cosa ha sortit malament, prova-ho més tard."

msgid "female"
msgstr "Dona"

msgid "flag_adventure_prompt"
msgstr "Vols marcar aquesta aventura per a què comprovem la seva idoneïtat?"

msgid "float"
msgstr "un número"

msgid "for_teachers"
msgstr "Per al professorat"

msgid "forgot_password"
msgstr "Has oblidat la contrasenya?"

msgid "from_another_teacher"
msgstr "D'un altre professor"

msgid "from_magazine_website"
msgstr "Des d'una revista o web"

msgid "from_video"
msgstr "Des d'un vídeo"

msgid "fun_statistics_msg"
msgstr "Aquí teniu algunes estadístiques divertides!"

msgid "gender"
msgstr "Gènere"

msgid "gender_invalid"
msgstr "Si us plau, selecciona un gènere vàlid, tria (Dona, Home o Altre)."

msgid "general_settings"
msgstr "Configuració general"

msgid "get_certificate"
msgstr "Aconsegueix el teu certificat!"

msgid "give_link_to_teacher"
msgstr "Fes arribar el següent enllaç al teu professor:"

msgid "go_back"
msgstr "Ves enrere"

msgid "go_back_to_main"
msgstr "Torna a la pàgina principal"

msgid "go_to_question"
msgstr "Ves a la pregunta"

msgid "go_to_quiz_result"
msgstr "Ves al resultat del qüestionari"

msgid "go_to_your_clone"
msgstr "Ves a la teva clonació"

msgid "goto_profile"
msgstr "Ves al meu perfil"

msgid "graph_title"
msgstr "Errors per aventura completada al nivell {level}"

msgid "hand_in"
msgstr "Entrega"

msgid "hand_in_exercise"
msgstr "Entrega l'exercici"

msgid "heard_about_hedy"
msgstr "Com t'has assabentat d'Hedy?"

msgid "heard_about_invalid"
msgstr "Si us plau, seleccioni una forma vàlida de com es va assabentar de nosaltres."

msgid "hedy_introduction_slides"
msgstr "Diapositives d'introducció a Hedy"

msgid "hedy_logo_alt"
msgstr "Logotip d'Hedy"

msgid "hedy_on_github"
msgstr "Hedy a Github"

msgid "hello_logo"
msgstr "hola"

msgid "hide_adventures"
msgstr "Amaga aventures"

msgid "hide_cheatsheet"
msgstr "Amaga la xuleta"

msgid "hide_classes"
msgstr "Amaga classes"

msgid "hide_keyword_switcher"
msgstr "Amaga el commutador de paraules clau"

msgid "hide_slides"
msgstr "Amaga diapositives"

msgid "highest_level_reached"
msgstr "Màxim nivell assolit"

msgid "highest_quiz_score"
msgstr "Puntuació més alta del qüestionari"

msgid "hint"
msgstr "Pista?"

msgid "ill_work_some_more"
msgstr "Hi treballaré una mica més"

msgid "image_invalid"
msgstr "La imatge que has escollit no és vàlida."

msgid "incomplete_command_exception"
msgstr "Comanda incompleta"

msgid "incorrect_handling_of_quotes_exception"
msgstr "Ús incorrecte de les cometes"

msgid "incorrect_use_of_types_exception"
msgstr "Ús incorrecte dels tipus"

msgid "incorrect_use_of_variable_exception"
msgstr "Ús incorrecte de la variable"

msgid "indentation_exception"
msgstr "Indentació incorrecta"

msgid "input"
msgstr "Input d'un {ask}"

msgid "input_variable_role"
msgstr "entrada"

msgid "integer"
msgstr "un numero"

msgid "invalid_class_link"
msgstr "Enllaç d'unió a la classe invàlid."

msgid "invalid_command_exception"
msgstr "Comanda invàlida"

msgid "invalid_keyword_language_comment"
msgstr "# L'idioma per a les comandes proporcionat no és vàlid, es farà servir l'anglès mentrestant"

msgid "invalid_language_comment"
msgstr "# L'idioma proporcionat no és vàlid, es farà servir l'anglès"

msgid "invalid_level_comment"
msgstr "# El nivell proporcionat no és vàlid, s'ha establert el nivell 1"

msgid "invalid_program_comment"
msgstr "# El programa proporcionat no és vàlid, torneu-ho a provar"

msgid "invalid_teacher_invitation_code"
msgstr "El codi d'invitació del professor no és vàlid. Per convertir-vos en professor, poseu-vos en contacte amb hello@hedy.org."

msgid "invalid_username_password"
msgstr "Nom d'usuari/contrasenya no vàlid."

msgid "invitations_sent"
msgstr ""

msgid "invite"
msgstr ""

msgid "invite_by_username"
msgstr "Convida per nom d'usuari"

msgid "invite_date"
msgstr "Data de la invitació"

msgid "invite_message"
msgstr "Has rebut una invitació per unir-te a la classe"

msgid "invite_prompt"
msgstr "Introduïu un nom d'usuari"

msgid "invite_teacher"
msgstr "Convida un professor"

msgid "join_class"
msgstr "Uneix-te a la classe"

msgid "join_prompt"
msgstr "Necessites tenir un compte per unir-te a una classe. Vols iniciar sessió ara?"

msgid "keybinding_waiting_for_keypress"
msgstr "S'està esperant una tecla..."

msgid "keyword_language_invalid"
msgstr "Seleccioneu un idioma vàlid per a les comandes (seleccioneu l'anglès o el vostre idioma)."

msgid "landcode_phone_number"
msgstr "Si us plau afegeix el prefix internacional del teu país"

msgid "language"
msgstr "Llengua"

msgid "language_invalid"
msgstr "Si us plau selecciona una llengua vàlida."

msgid "languages"
msgstr "Quin d'aquests llenguatges de programació has utilitzat abans?"

msgid "last_edited"
msgstr "Última edició"

msgid "last_update"
msgstr "Última actualització"

msgid "lastname"
msgstr "Cognoms"

msgid "leave_class"
msgstr "Surt de la classe"

msgid "level"
msgstr "Nivell"

msgid "level_accessible"
msgstr "El nivell està obert als estudiants"

msgid "level_disabled"
msgstr "Nivell desactivat"

msgid "level_future"
msgstr "Aquest nivell s'obrirà automàticament el "

msgid "level_invalid"
msgstr "Aquest nivell d'Hedy no és vàlid."

msgid "level_not_class"
msgstr "Aquest nivell encara no està disponible a la vostra classe"

msgid "level_title"
msgstr "Nivell"

msgid "levels"
msgstr "nivells"

msgid "link"
msgstr "Enllaç"

msgid "list"
msgstr "una llista"

msgid "list_variable_role"
msgstr "llista"

msgid "logged_in_to_share"
msgstr "Heu d'iniciar sessió per desar i compartir un programa."

msgid "login"
msgstr "Inicia sessió"

msgid "login_long"
msgstr "Inicia sessió al teu compte"

msgid "login_to_save_your_work"
msgstr "Inicia sessió per desar la teva feina"

msgid "logout"
msgstr "Surt"

msgid "longest_program"
msgstr "Programa més llarg"

msgid "mail_change_password_body"
msgstr ""
"La teva contrasenya d'Hedy s'ha canviat. Si ja n'estaves al corrent, tot bé.\n"
"Si no heu canviat la vostra contrasenya, poseu-vos en contacte amb nosaltres immediatament responent a aquest correu electrònic."

msgid "mail_change_password_subject"
msgstr "La teva contrasenya d'Hedy s'ha canviat"

msgid "mail_error_change_processed"
msgstr "S'ha produït un error en enviar el correu de validació, els canvis encara es processen correctament."

msgid "mail_goodbye"
msgstr ""
"Segueix programant!\n"
"L'equip d'Hedy"

msgid "mail_hello"
msgstr "Hola {username}!"

msgid "mail_recover_password_body"
msgstr ""
"Clicant a aquest enllaç, podreu establir una nova contrasenya d'Hedy. Aquest enllaç serà vàlid durant <b>4</b> hores.\n"
"Si no heu sol·licitat un restabliment de la contrasenya, ignoreu aquest correu electrònic: {link}"

msgid "mail_recover_password_subject"
msgstr "Sol·liciteu un restabliment de la contrasenya."

msgid "mail_reset_password_body"
msgstr ""
"La teva contrasenya d'Hedy s'ha restablert a una de nova. Si ja n'estaves al corrent, tot bé.\n"
"Si no heu canviat la vostra contrasenya, poseu-vos en contacte amb nosaltres immediatament responent a aquest correu electrònic."

msgid "mail_reset_password_subject"
msgstr "La teva contrasenya de Hedy s'ha restablert"

msgid "mail_welcome_teacher_body"
msgstr ""
"<strong>Benvingut/da!</strong>\n"
"Enhorabona pel teu nou compte de professorat d'Hedy. Benvingut a la comunitat mundial de professors Hedy!\n"
"\n"
"<strong>Què poden fer els comptes del professor</strong>\n"
"Hi ha una sèrie d'opcions addicionals desbloquejades per a tu ara.\n"
"\n"
"1. Hi ha una explicació addicional disponible al <a href=\"https://hedy.org/for-teachers/manual\">manual del professor</a>.\n"
"2. Amb el teu compte de professorat, pots crear classes. Els vostres estudiants poden unir-se a les vostres classes i podreu veure el seu progrés. Les classes es fan i es gestionen mitjançant la <a href=\"https://hedycode.com/for-teachers\">pàgina per a professorat</a>.\n"
"3. Pots personalitzar completament les teves classes, per exemple pots obrir i tancar nivells, activar o desactivar aventures i crear les teves pròpies aventures!\n"
"\n"
"<strong>Uneix-te a la nostra comunitat en línia!</strong>\n"
"Tots els professors, programadors i altres fans d'Hedy poden unir-se al nostre <a href=\"https://discord.gg/8yY7dEme9r\">servidor de Discord</a>. Aquest és el lloc ideal per xerrar sobre Hedy: tenim canals on mostrar els teus projectes i lliçons interessants, canals per informar d'errors i canals per xerrar amb altres professors i amb l'equip d'Hedy.\n"
"\n"
"<strong>Com demanar ajuda </strong>\n"
"Si alguna cosa no està clara, pots fer-nos-ho saber a Discord o <a href=\"mailto: hello@hedy.org\">enviar-nos un correu electrònic</a>.\n"
"\n"
"<strong>Com informar d'errors</strong>\n"
"A Discord, tenim un canal per informar d'errors, anomenat #bugs. Aquest és el lloc perfecte per informar-nos dels problemes amb què us trobeu. Si sabeu com utilitzar GitHub, podeu crear un <a href=\"https://github.com/hedyorg/hedy/issues/new?assignees=&labels=&template=bug_report.md&title=%5BBUG%5D\">problema </a> allà.\n"

msgid "mail_welcome_teacher_subject"
msgstr "El teu compte de professor ja està llesta"

msgid "mail_welcome_verify_body"
msgstr ""
"El teu compte Hedy s'ha creat correctament. Et donem la Benvinguda!\n"
"Si us plau clica el següent enllaç per verificar el teu correu electrònic: {link}"

msgid "mail_welcome_verify_subject"
msgstr "Benvingut/da a Hedy"

msgid "mailing_title"
msgstr "Subscriu-te al butlletí electrònic de Hedy"

msgid "main_subtitle"
msgstr "Programació textual per a l’aula"

msgid "main_title"
msgstr "Hedy"

msgid "make_sure_you_are_done"
msgstr "Assegura't que has acabat! No podràs canviar el teu programa més després de fer clic a \"Lliurar\"."

msgid "male"
msgstr "Home"

msgid "mandatory_mode"
msgstr "Mode desenvolupador obligatori"

msgid "more_info"
msgstr "Més informació"

msgid "more_options"
msgstr "Més opcions"

msgid "multiple_keywords_warning"
msgstr "Estàs intentant utilitzar la paraula clau {orig_keyword}, però aquesta paraula clau pot tenir diversos significats. Si us plau, tria el que estàs intentant utilitzar d'aquesta llista i copia'l al teu codi, incloent les claus: {keyword_list}"

msgid "multiple_levels_warning"
msgstr "Hem detectat que has seleccionat diversos nivells i has inclòs fragments de codi a la teva aventura, això podria causar problemes amb el ressaltat de sintaxi i la traducció automàtica de les comandes"

msgid "my_account"
msgstr "El meu compte"

msgid "my_adventures"
msgstr "Les meves aventures"

msgid "my_classes"
msgstr "Les meves classes"

msgid "my_messages"
msgstr "Els meus missatges"

msgid "my_public_profile"
msgstr "El meu perfil públic"

msgid "name"
msgstr "Nom"

msgid "nav_hedy"
msgstr "Hedy"

msgid "nav_learn_more"
msgstr "Aprèn més"

msgid "nav_start"
msgstr "Inici"

msgid "new_password"
msgstr "Nova contrasenya"

msgid "new_password_repeat"
msgstr "Repeteix la nova contrasenya"

msgid "newline"
msgstr "una nova línia"

msgid "newsletter"
msgstr ""

msgid "next_adventure"
msgstr "Següent aventura"

msgid "next_exercise"
msgstr "Següent exercici"

msgid "next_page"
msgstr "Següent pàgina"

msgid "next_student"
msgstr "Següent alumne"

msgid "no"
msgstr "No"

msgid "no_account"
msgstr "No tens compte?"

msgid "no_accounts"
msgstr "No hi ha comptes per crear."

msgid "no_adventures_yet"
msgstr "No hi ha aventures públiques que compleixen aquests criteris. Intenta cercar una altra cosa."

msgid "no_more_flat_if"
msgstr "A partir del nivell 8, el codi posterior a `{if}` s'ha de col·locar a la línia següent i començar amb 4 espais."

msgid "no_programs"
msgstr "No hi ha programes."

msgid "no_shared_programs"
msgstr "No hi ha programes compartits..."

msgid "no_students"
msgstr "No hi ha cap alumne a la classe"

msgid "no_such_adventure"
msgstr "Aquesta aventura no existeix!"

msgid "no_such_class"
msgstr "Aquesta classe Hedy no existeix."

msgid "no_such_level"
msgstr "No existeix aquest nivell d'Hedy!"

msgid "no_such_program"
msgstr "Aquest programa Hedy no existeix!"

msgid "no_tag"
msgstr "No s'ha proporcionat cap etiqueta!"

msgid "no_usernames_found"
msgstr ""

msgid "not_adventure_yet"
msgstr "Has d'omplir el nom d'aventura primer"

msgid "not_enrolled"
msgstr "Fa pinta que no hi ets pas a la classe!"

msgid "not_in_class_no_handin"
msgstr "No pertanys a aquesta classe, així que no cal que lliuris res."

msgid "not_logged_in_cantsave"
msgstr "El teu programa no es guardarà."

msgid "not_logged_in_handin"
msgstr "Has de registrar-te primer per lliurar una tasca."

msgid "not_teacher"
msgstr "Fa pinta que no ets un professor!"

msgid "number"
msgstr "un nombre"

msgid "number_lines"
msgstr "Nombre de línies"

msgid "number_of_errors"
msgstr "Nombre d'errors: {number_of_errors}"

msgid "number_programs"
msgstr "Nombre de programes executats"

msgid "ok"
msgstr "D'acord"

msgid "one_level_error"
msgstr "Has de seleccionar almenys un nivell."

msgid "only_you_can_see"
msgstr "Només tu pots veure aquest programa."

msgid "open"
msgstr "Obre"

msgid "opening_date"
msgstr "Data d'obertura"

msgid "opening_dates"
msgstr "Dates d'obertura"

msgid "option"
msgstr "Opció"

msgid "or"
msgstr "o"

msgid "other"
msgstr "Altres"

msgid "other_block"
msgstr "Un altre llenguatge de blocs"

msgid "other_settings"
msgstr "Altres eines"

msgid "other_source"
msgstr "Altres"

msgid "other_text"
msgstr "Un altre llenguatge textual"

msgid "overwrite_warning"
msgstr "Ja tens un programa amb aquest nom, guardar aquest programa substituirà l'anterior. Estàs segur?"

msgid "owner"
msgstr "Propietari"

msgid "page_not_found"
msgstr "No hem pogut trobar aquesta pàgina!"

msgid "pair_with_teacher"
msgstr "M'agradaria ser emparellat amb un altre professor per obtenir ajuda"

msgid "parsons_title"
msgstr "Puzle"

msgid "password"
msgstr "Contrasenya"

msgid "password_change_not_allowed"
msgstr "No tens permís per canviar la contrasenya d'aquest usuari."

msgid "password_change_prompt"
msgstr "Estàs segur que vols canviar aquesta contrasenya?"

msgid "password_change_success"
msgstr "La contrasenya del teu estudiant s'ha canviat correctament."

msgid "password_invalid"
msgstr "La teva contrasenya no és vàlida."

msgid "password_repeat"
msgstr "Repeteix la contrasenya"

msgid "password_resetted"
msgstr "La teva contrasenya s'ha restablert correctament. Seràs redirigit a la pàgina d'inici de sessió."

msgid "password_six"
msgstr "La teva contrasenya ha de contenir almenys sis caràcters."

msgid "password_updated"
msgstr "Contrasenya actualitzada."

msgid "passwords_six"
msgstr "Totes les contrasenyes han de tenir sis caràcters o més."

msgid "passwords_too_short"
msgstr "Les contrasenyes han de tenir almenys 6 caràcters. Corregeix les següents contrasenyes perquè tinguin almenys 6 caràcters: {passwords}"

msgid "pending_invites"
msgstr "Invitacions pendents"

msgid "people_with_a_link"
msgstr "Altres persones amb un enllaç poden veure aquest programa. També les podràs trobar a la pàgina \"Explora\"."

msgid "percentage"
msgstr "percentatge"

msgid "period"
msgstr "un període"

msgid "personal_text"
msgstr "Text personal"

msgid "personal_text_invalid"
msgstr "El teu text personal no és vàlid."

msgid "phone_number"
msgstr "Número de telèfon"

msgid "preferred_keyword_language"
msgstr "Llengua per a les comandes"

msgid "preferred_language"
msgstr "Llengua per a mostrar"

msgid "preview"
msgstr "Vista prèvia"

msgid "preview_teacher_mode"
msgstr "Aquest compte és per a provar Hedy, tingues en compte que caldrà tancar la sessió i crear un compte real per desar el teu progrés."

msgid "previewing_adventure"
msgstr "Previsualitzant aventura"

msgid "previewing_class"
msgstr "Estàs previsualitzant la classe <em>{class_name}</em> com a professor."

msgid "previous_campaigns"
msgstr "Veure campanyes anteriors"

msgid "previous_page"
msgstr "Pàgina anterior"

msgid "print_accounts"
msgstr "Imprimeix"

msgid "print_accounts_title"
msgstr "Comptes d'estudiant per hedy.org"

msgid "print_logo"
msgstr "imprimir"

msgid "privacy_terms"
msgstr "Privacy terms"

msgid "private"
msgstr "Privat"

msgid "profile_logo_alt"
msgstr "Icona de perfil."

msgid "profile_picture"
msgstr "Foto de perfil"

msgid "profile_updated"
msgstr "Perfil actualitzat."

msgid "profile_updated_reload"
msgstr "Perfil actualitzat, la pàgina es tornarà a carregar."

msgid "program_contains_error"
msgstr "Aquest programa conté un error, estàs segur que vols compartir-lo?"

msgid "program_header"
msgstr "Els meus programes"

msgid "program_too_large_exception"
msgstr "Programes massa llargs"

msgid "programming_experience"
msgstr "Tens experiència en programació?"

msgid "programming_invalid"
msgstr "Si us plau, selecciona un llenguatge de programació vàlid."

msgid "programs"
msgstr "Programes"

msgid "prompt_join_class"
msgstr "Vols unir-te a aquesta classe?"

msgid "provided_username_duplicates"
msgstr "Has proporcionat els següents noms d'usuari més d'una vegada: {usernames}"

msgid "public"
msgstr "Públic"

msgid "public_adventures"
msgstr "Navega per les aventures públiques"

msgid "public_content"
msgstr "Contingut públic"

msgid "public_content_info"
msgstr "Aquí pots trobar les nostres aventures públiques. Aquestes són aventures creades per altres professors de tot el món. Passeja una mica i no dubtis a utilitzar-les per a les teves classes."

msgid "public_invalid"
msgstr "Aquesta selecció d'acord no és vàlida"

msgid "public_profile"
msgstr "Perfil públic"

msgid "public_profile_info"
msgstr "En seleccionar aquesta casella, faig que el meu perfil sigui visible per a tothom. Vigila no compartir informació personal com el teu nom o adreça, perquè tothom podrà veure-ho!"

msgid "public_profile_updated"
msgstr "S'ha actualitzat el perfil públic, la pàgina es tornarà a carregar."

msgid "put"
msgstr "Posa"

msgid "question mark"
msgstr "un símbol d'interrogació"

msgid "quiz_logo_alt"
msgstr "Logo del qüestionari"

msgid "quiz_score"
msgstr "Puntuació del qüestionari"

msgid "quiz_tab"
msgstr "Qüestionari"

msgid "quiz_threshold_not_reached"
msgstr "No s'ha superat el llindar del qüestionari per a desbloquejar aquest nivell"

msgid "read_code_label"
msgstr "Llegeix en veu alta"

msgid "recent"
msgstr "Els meus programes recents"

msgid "recover_password"
msgstr "Sol·liciteu un restabliment de la contrasenya"

msgid "regress_button"
msgstr "Torna al nivell {level}"

msgid "remove"
msgstr "Elimina"

msgid "remove_customization"
msgstr "Elimina la personalització"

msgid "remove_customizations_prompt"
msgstr "Estàs segur que vols eliminar les personalitzacions d'aquesta classe?"

msgid "remove_student_prompt"
msgstr "Estàs segur que vols eliminar l'estudiant de la classe?"

msgid "remove_user_prompt"
msgstr "Confirma l'eliminació d'aquest usuari de la classe."

msgid "rename_class"
msgstr "Canvia el nom de la classe"

msgid "rename_class_prompt"
msgstr "Quin nom vols donar a aquesta classe?"

msgid "repair_program_logo_alt"
msgstr "Icona de reparació de programes"

msgid "repeat_dep"
msgstr "A partir del nivell 8, `{repeat}` s'ha d'utilitzar amb indentació. Pots veure exemples a la pestanya `{repeat}` del nivell 8."

msgid "repeat_match_password"
msgstr "La contrasenya repetida no coincideix."

msgid "repeat_new_password"
msgstr "Repeteix la nova contrasenya"

msgid "report_failure"
msgstr "Aquest programa no existeix o no és públic"

msgid "report_program"
msgstr "Estàs segur que vols informar sobre aquest programa?"

msgid "report_success"
msgstr "Aquest programa ha estat informat"

msgid "request_invalid"
msgstr "Sol·licitud no vàlida"

msgid "request_teacher"
msgstr "T'agradaria ser professor?"

msgid "request_teacher_account"
msgstr "Fes-te professor"

msgid "required_field"
msgstr "Els camps marcats amb un * són obligatoris"

msgid "reset_adventure_prompt"
msgstr "Estàs segur que vols restablir totes les aventures seleccionades?"

msgid "reset_adventures"
msgstr "Restablir les aventures seleccionades"

msgid "reset_button"
msgstr "Restableix"

msgid "reset_password"
msgstr "Restableix contrasenya"

msgid "restart"
msgstr "Reinicia"

msgid "retrieve_adventure_error"
msgstr "No tens permís per veure aquesta aventura!"

msgid "retrieve_class_error"
msgstr "Només els professors poden recuperar classes"

msgid "retrieve_tag_error"
msgstr "Error en recuperar les etiquetes"

msgid "role"
msgstr "Rol"

msgid "run_code_button"
msgstr "Executa"

msgid "save_parse_warning"
msgstr "Aquest programa conté un error, segur que el vols guardar?"

msgid "save_prompt"
msgstr "Cal tenir un compte per guardar el programa. Vols iniciar sessió?"

msgid "save_success_detail"
msgstr "Programa salvat amb èxit."

msgid "score"
msgstr "Puntuació"

msgid "search"
msgstr "Cercar..."

msgid "search_button"
msgstr "Cerca"

msgid "second_teacher"
msgstr "Segon professor"

msgid "second_teacher_copy_prompt"
msgstr "Estàs segur que vols copiar aquest professor?"

msgid "second_teacher_prompt"
msgstr "Introdueix un nom d'usuari de professor per convidar-lo."

msgid "second_teacher_warning"
msgstr "Tots els professors d'aquesta classe poden personalitzar-la."

msgid "see_adventure_shared_class"
msgstr "Pots veure aquesta aventura, ja que comparteixes la classe {class_name} amb {creator}"

msgid "see_certificate"
msgstr "Veure certificat de {username}!"

msgid "select"
msgstr "Selecciona"

msgid "select_adventures"
msgstr "Selecciona i ordena aventures"

msgid "select_all"
msgstr "Selecciona-ho tot"

msgid "select_classes"
msgstr "Selecciona classes"

msgid "select_lang"
msgstr "Selecciona l'idioma"

msgid "select_levels"
msgstr "Selecciona nivells"

msgid "selected"
msgstr "Seleccionat"

msgid "self_removal_prompt"
msgstr "Segur vols abandonar aquesta classe?"

msgid "send_password_recovery"
msgstr "Envia'm un enllaç de recuperació de contrasenya"

msgid "sent_by"
msgstr "Aquesta invitació ha sigut enviada per"

msgid "sent_password_recovery"
msgstr "Ben aviat rebràs correu electrònic amb les instruccions per reinicialitzar la teva contrasenya."

msgid "settings"
msgstr "La meva configuració personal"

msgid "share_by_giving_link"
msgstr "Mostra el teu programa a altres persones donant-los el següent enllaç:"

msgid "share_your_program"
msgstr "Comparteix el teu programa"

msgid "signup_student_or_teacher"
msgstr "Ets estudiant o professor?"

msgid "single quotes"
msgstr "un apòstrof"

msgid "slash"
msgstr "una barra"

msgid "sleeping"
msgstr "Dormint..."

msgid "slides"
msgstr "Diapositives"

msgid "slides_for_level"
msgstr "Diapositives pel nivell"

msgid "slides_info"
msgstr "Per a cada nivell de Hedy, hem creat diapositives per ajudar-te a ensenyar. Les diapositives contenen explicacions de cada nivell i exemples de Hedy que pots executar dins de les diapositives. Només cal que facis clic a l'enllaç i comencis! Les diapositives d'introducció són una explicació general de Hedy abans del nivell 1. Les diapositives s'han creat utilitzant <a href=\"https://slides.com\">slides.com</a>. Si vols adaptar-les tu mateix, pots descarregar-les i després pujar el fitxer zip resultant a <a href=\"https://slides.com\">slides.com</a>. Pots trobar més informació sobre les diapositives al <a href=\"https://hedy.org/for-teachers/manual/features\">manual del professor</a>."

msgid "social_media"
msgstr "Xarxes socials"

msgid "solution_example"
msgstr "Exemple de solució"

msgid "solution_example_explanation"
msgstr "Aquí va la solució de la teva aventura. Això es pot utilitzar si vols compartir aquesta aventura amb altres professors, perquè puguin saber quina és la teva solució suggerida."

msgid "some_rows_missing_separator"
msgstr "Les següents files no tenen un punt i coma, així que falta el nom d'usuari o la contrasenya: {rows}"

#, fuzzy
msgid "something_went_wrong_keyword_parsing"
msgstr "Hi ha un error a la teva aventura, totes les paraules clau estan correctament envoltades amb { }?"

msgid "space"
msgstr "un espai"

msgid "star"
msgstr "un asterisc"

msgid "start_learning"
msgstr "Comença a aprendre"

msgid "start_quiz"
msgstr "Comença el qüestionari"

msgid "start_teaching"
msgstr "Comença a ensenyar"

msgid "step_title"
msgstr "Tasca"

msgid "stepper_variable_role"
msgstr "pas a pas"

msgid "stop"
msgstr "Para"

msgid "stop_code_button"
msgstr "Para el programa"

msgid "string"
msgstr "text"

msgid "student_accounts_created"
msgstr "Comptes d'alumne creats amb èxit"

msgid "student_adventures_table"
msgstr "Aventures de l'alumne"

msgid "student_adventures_table_explanation"
msgstr "Aquesta taula mostra els programes creats pels alumnes per a cada aventura en un nivell. En fer clic a la icona de l'ull, pots veure la pàgina del programa; després de revisar el programa, pots marcar la casella per indicar que està completat."

msgid "student_already_invite"
msgstr "Aquest alumne ja té una invitació pendent."

msgid "student_in_another_class"
msgstr "Aquest alumne està en una altra classe. Demana a l'estudiant que surti de totes les classes i ho intenti de nou."

msgid "student_information"
msgstr "Informació de l'alumne"

msgid "student_information_explanation"
msgstr "Aquesta taula mostra informació bàsica sobre els alumnes de la teva classe. També hi ha diverses accions que pots fer en aquesta taula: canviar la contrasenya d'un alumne fent clic a la icona del llapis, veure la pàgina del programa d'un alumne fent clic a la icona del codi i eliminar un alumne de la classe fent clic a la icona de la paperera vermella."

msgid "student_signup_header"
msgstr "Alumne"

msgid "students"
msgstr "alumnat"

msgid "submission_time"
msgstr "Entregat fa"

msgid "submit_answer"
msgstr "Respon la pregunta"

msgid "submit_program"
msgstr "Lliura"

msgid "submit_warning"
msgstr "Estàs segur que vols lliurar aquest programa?"

msgid "submitted"
msgstr "Lliurat"

msgid "submitted_header"
msgstr "Aquest és un programa ja lliurat i no pot ser modificat."

msgid "subscribe"
msgstr "Subscriu-te"

msgid "subscribe_message"
msgstr ""

msgid "subscribe_newsletter"
msgstr "Subscriu-te al butlletí"

msgid "subscribed_header"
msgstr ""

msgid "subscribed_message"
msgstr ""

msgid "successful_runs"
msgstr "Execucions exitoses: {successful_runs}"

msgid "successfully_subscribed"
msgstr ""

msgid "suggestion_color"
msgstr "Prova d'utilitzar un altre color"

msgid "suggestion_note"
msgstr "Prova d'utilitzar una nota entre C0 i B9 o un número entre 1 i 70"

msgid "suggestion_number"
msgstr "Prova de canviar el valor a un número"

msgid "suggestion_numbers_or_strings"
msgstr "Prova de canviar els valors perquè siguin tots text o tots números"

msgid "surname"
msgstr "Nom"

msgid "survey_skip"
msgstr "No ho tornis a mostrar"

msgid "survey_submit"
msgstr "Envia"

msgid "tag_in_adventure"
msgstr "Etiqueta en l'aventura"

msgid "tag_input_placeholder"
msgstr "Introdueix una nova etiqueta"

msgid "tags"
msgstr "Etiquetes"

msgid "teacher"
msgstr "Professor"

msgid "teacher_invalid"
msgstr "El valor professor no és vàlid."

msgid "teacher_invitation_require_login"
msgstr "Per a configurar el teu perfil com a professor, cal que t'autentifiquis primer. Si no tens un compte, crea'n un."

msgid "teacher_manual"
msgstr "Manual del professor"

msgid "teacher_signup_header"
msgstr "Professor"

msgid "teacher_welcome"
msgstr "Benvinguda a Hedy! El teu compte s'ha actualitzat a compte de professorat. Això et permetrà crear classes i convidar alumnes."

msgid "teachers"
msgstr "Professors"

msgid "template_code"
msgstr ""
"Aquesta és l'explicació de la meva aventura!\n"
"\n"
"D'aquesta manera puc mostrar una comanda: <code>print</code>\n"
"\n"
"Però de vegades podria voler mostrar una peça de codi, així:\n"
"<pre>\n"
"ask Quin és el teu nom?\n"
"echo El teu nom és \n"
"</pre>"

msgid "this_adventure_has_an_example_solution"
msgstr "Aquesta aventura té un exemple de solució"

msgid "this_turns_in_assignment"
msgstr "Això entrega la teva tasca al teu professor."

msgid "title"
msgstr "Títol"

msgid "title_admin"
msgstr "Hedy - Pàgina d'administrador"

msgid "title_class-overview"
msgstr "Hedy - Visió general de la classe"

msgid "title_customize-adventure"
msgstr "Hedy - Personalitza l'aventura"

msgid "title_customize-class"
msgstr "Hedy - Personalitza la classe"

msgid "title_for-teacher"
msgstr "Hedy - Per a professorat"

msgid "title_join-class"
msgstr "Hedy - Uneix-te a la classe"

msgid "title_learn-more"
msgstr "Hedy - Més informació"

msgid "title_login"
msgstr "Hedy - Iniciar Sessió"

msgid "title_my-profile"
msgstr "Hedy - El meu compte"

msgid "title_privacy"
msgstr "Hedy - Condicions de privacitat"

msgid "title_programs"
msgstr "Hedy - Els meus programes"

msgid "title_public-adventures"
msgstr "Hedy - Aventures públiques"

msgid "title_recover"
msgstr "Hedy - Recupera compte"

msgid "title_reset"
msgstr "Hedy - Restablir la contrasenya"

msgid "title_signup"
msgstr "Hedy - Crea un compte"

msgid "title_start"
msgstr "Hedy - La programació textual feta fàcil"

msgid "title_view-adventure"
msgstr "Hedy - Veure l'aventura"

msgid "token_invalid"
msgstr "El teu token és invàlid."

msgid "too_many_accounts"
msgstr "No pots crear més de 100 comptes d'estudiant."

msgid "tooltip_level_locked"
msgstr "El teu professor ha desactivat aquest nivell"

msgid "translate_error"
msgstr "Alguna ha anat malament durant la traducció del codi. Prova d'executar-lo a veure si té un error. Quan el codi té un error no es pot traduir."

msgid "translating_hedy"
msgstr "Traduint Hedy"

msgid "translator"
msgstr "Traductor"

msgid "turned_into_teacher"
msgstr "Enhorabona! T'has convertit en professor amb èxit."

msgid "unauthorized"
msgstr "No tens permisos per accedir a aquesta pàgina"

msgid "unfavourite_confirm"
msgstr "Estàs segur que vols desmarcar aquest programa com a favorit?"

msgid "unfavourite_success"
msgstr "El teu programa s'ha desmarcat com a favorit."

msgid "unknown_variable_role"
msgstr "desconegut"

msgid "unlock_thresholds"
msgstr "Desbloqueja els llindars de nivell"

msgid "unsaved_class_changes"
msgstr "Hi ha canvis no guardats, segur que voleu sortir d'aquesta pàgina?"

msgid "unsubmit_program"
msgstr "Desfés l'enviament del programa"

msgid "unsubmit_warning"
msgstr "Estàs segur que vols desfer la tramesa d'aquest programa?"

msgid "unsubmitted"
msgstr "No enviat"

msgid "unsubscribed_header"
msgstr ""

msgid "unsubscribed_message"
msgstr ""

msgid "update_adventure_prompt"
msgstr "Estàs segur que vols actualitzar aquesta aventura?"

msgid "update_public"
msgstr "Actualitza el perfil públic"

msgid "updating_indicator"
msgstr "Actualitzant"

msgid "use_custom_passwords"
msgstr "Proporciona les teves pròpies contrasenyes"

msgid "use_generated_passwords"
msgstr "Generar contrasenyes automàticament"

msgid "use_of_blanks_exception"
msgstr "Ús d'espais en blanc als programes"

msgid "use_of_nested_functions_exception"
msgstr "Ús de funcions imbricades"

msgid "used_in"
msgstr "Utilitzat a:"

msgid "user"
msgstr "usuari"

msgid "user_inexistent"
msgstr "Aquest usuari no existeix"

msgid "user_not_private"
msgstr "Aquest usuari no existeix o no té perfil públic"

msgid "username"
msgstr "Nom d'usuari"

msgid "username_contains_invalid_symbol"
msgstr "Els noms d'usuari no poden contenir els símbols ':' o '@'. Elimina aquests símbols dels següents noms d'usuari: {usernames}"

msgid "username_contains_separator"
msgstr "Els noms d'usuari no poden contenir un punt i coma. Potser estàs intentant proporcionar les teves pròpies contrasenyes? Si és així, fes clic al commutador de contrasenyes i crea els comptes de nou. Si no és el cas, elimina el punt i coma dels següents noms d'usuari: {usernames}"

msgid "username_empty"
msgstr "No has introduït un nom d'usuari!"

msgid "username_invalid"
msgstr "El teu nom d'usuari no és vàlid."

msgid "username_special"
msgstr "El nom d'usuari no pot contenir `:` or `@`."

msgid "username_three"
msgstr "El nom d'usuari ha de contenir almenys tres caràcters."

msgid "usernames_too_short"
msgstr "Els noms d'usuari han de tenir almenys 3 caràcters. Corregeix els següents noms d'usuari perquè tinguin 3 o més símbols: {usernames}"

msgid "usernames_unavailable"
msgstr "Els següents noms d'usuari no estan disponibles: {usernames}. Pots crear comptes similars, per exemple, afegint una subratllada o el nom de la teva classe."

msgid "value"
msgstr "Valor"

msgid "view_adventures"
msgstr "Veure aventures"

msgid "view_classes"
msgstr "Veure classes"

msgid "view_program"
msgstr "Veure el programa"

msgid "view_slides"
msgstr "Veure diapositives"

msgid "waiting_for_submit"
msgstr "Esperant la tramesa"

msgid "walker_variable_role"
msgstr "caminant"

msgid "website"
msgstr "Pàgina web"

msgid "what_is_your_role"
msgstr "Quin és el teu paper?"

msgid "what_should_my_code_do"
msgstr "Què hauria de fer el meu codi?"

msgid "workbook_circle_question_text"
msgstr "**Pregunta**: Encercla {goal} en aquest codi:"

msgid "workbook_circle_question_title"
msgstr "Assigna"

msgid "workbook_define_question_text"
msgstr "**Pregunta**: Què significa {word}?"

msgid "workbook_define_question_title"
msgstr "Defineix"

msgid "workbook_input_question_text"
msgstr "**Pregunta**: Quin fragment de codi ha produït aquesta sortida?"

msgid "workbook_input_question_title"
msgstr "Entrada"

msgid "workbook_multiple_choice_question_text"
msgstr "**Pregunta**: Aquest codi és correcte o té un error?"

msgid "workbook_multiple_choice_question_title"
msgstr "Escull"

msgid "workbook_open_question_title"
msgstr "Qüestió de final obert"

msgid "workbook_output_question_text"
msgstr "**Pregunta**: Quina és la sortida d'aquest codi?"

msgid "workbook_output_question_title"
msgstr "Sortida"

msgid "year_invalid"
msgstr "Si us plau, introdueix un any entre el 1900 i el {current_year}."

msgid "yes"
msgstr "Sí"

msgid "your_personal_text"
msgstr "El teu text personal..."

msgid "your_program"
msgstr "El teu programa"

#~ msgid "select_own_adventures"
#~ msgstr "Select own adventures"

#~ msgid "view"
#~ msgstr "View"

#~ msgid "class"
#~ msgstr "Class"

#~ msgid "save_code_button"
#~ msgstr "Save code"

#~ msgid "share_code_button"
#~ msgstr "Save & share code"

#~ msgid "classes_invalid"
#~ msgstr "La llista de classe seleccionades no és vàlida"

#~ msgid "directly_add_adventure_to_classes"
#~ msgstr "Do you want to add this adventure directly to one of your classes?"

#~ msgid "hand_in_assignment"
#~ msgstr "Hand in assignment"

#~ msgid "select_a_level"
#~ msgstr "Select a level"

#~ msgid "answer_invalid"
#~ msgstr "La teva contrasenya no és vàlida."

#~ msgid "available_adventures_level"
#~ msgstr "Available adventures level"

#~ msgid "customize_class_exp_1"
#~ msgstr "Hi! On this page you can customize your class. By selecting levels and adventures you can choose what your student can see. You can also add your own created adventures to levels. All levels and default adventures will be selected by default. <b>Notice:</b> Not every adventure is available for every level! Settings up your customizations goes as follows:"

#~ msgid "customize_class_exp_2"
#~ msgstr "You can always change these settings later on. For example, you can make specific adventures or levels available while teaching a class. This way it's easy for you to determine which level and adventures your students will be working on. If you want to make everything available for your class it is easiest to remove the customization all together."

#~ msgid "customize_class_step_1"
#~ msgstr "Select levels for your class by pressing the \"level buttons\""

#~ msgid "customize_class_step_2"
#~ msgstr "\"Checkboxes\" will appear for the adventures available for the chosen levels"

#~ msgid "customize_class_step_3"
#~ msgstr "Demaneu les aventures que voleu que es mostrin al nivell. El menú desplegable 'Aventures disponibles' té les aventures que no s'han inclòs en aquest nivell."

#~ msgid "customize_class_step_4"
#~ msgstr "El menú desplegable \"Aventures disponibles\" també té les vostres aventures. Un cop els afegiu, podeu moure -les al costat de les altres aventures."

#~ msgid "customize_class_step_5"
#~ msgstr "Add personal adventures"

#~ msgid "customize_class_step_6"
#~ msgstr "Selecting an opening date for each level (you can also leave it empty)"

#~ msgid "customize_class_step_7"
#~ msgstr "Selection other settings"

#~ msgid "customize_class_step_8"
#~ msgstr "Choose \"Save\" -> You're done!"

#~ msgid "example_code_header"
#~ msgstr "Example Hedy Code"

#~ msgid "feedback_failure"
#~ msgstr "Wrong!"

#~ msgid "feedback_success"
#~ msgstr "Good!"

#~ msgid "go_to_first_question"
#~ msgstr "Go to question 1"

#~ msgid "question"
#~ msgstr "Question"

#~ msgid "question_doesnt_exist"
#~ msgstr "This question does not exist"

#~ msgid "question_invalid"
#~ msgstr "Your token is invalid."

#~ msgid "too_many_attempts"
#~ msgstr "Too many attempts"

#~ msgid "class_stats"
#~ msgstr "Estadístiques de la classe"

#~ msgid "visit_own_public_profile"
#~ msgstr "Visit your own profile"

#~ msgid "disabled_button_locked"
#~ msgstr "El teu professor encara no ha desbloquejat aquest nivell"

#~ msgid "duplicate_tag"
#~ msgstr "You already have a tag with this name."

#~ msgid "tag_deleted"
#~ msgstr "This tag was successfully deleted."

#~ msgid "no_tags"
#~ msgstr "No tags yet."

#~ msgid "apply_filters"
#~ msgstr "Apply filters"

#~ msgid "write_first_program"
#~ msgstr "Escriu el teu primer programa!"

#~ msgid "adventure_exp_1"
#~ msgstr "Escriu la teva aventura a la dreta. Després de crear-la, pots incloure-la en una de les teves classes a \"Personalitzacions\". Per incloure una comanda a l'aventura utilitzeu ancoratges de codi com aquest:"

#~ msgid "adventure_exp_2"
#~ msgstr "Si vols pots mostrar fragments de codi i donar a l'estudiant una plantilla o un exemple del codi. Per fer-ho utilitzeu preancoratges com aquest:"

#~ msgid "hello_world"
#~ msgstr "Hola món!"

#~ msgid "share_confirm"
#~ msgstr "Segur que vols fer públic el programa?"

#~ msgid "share_success_detail"
#~ msgstr "Programa compartit amb èxit."

#~ msgid "unshare_confirm"
#~ msgstr "Segur que vols fer el programa privat?"

#~ msgid "unshare_success_detail"
#~ msgstr "El programa s'ha deixat de compatir."

#~ msgid "hide_parsons"
#~ msgstr "Amaga el puzzle"

#~ msgid "hide_quiz"
#~ msgstr "Amaga el qüestionari"

#~ msgid "Locked Language Feature"
#~ msgstr "Estàs utilitzant {concept}! És genial, però {concept} no està desbloquejat encara!, es desbloquejarà a nivells posteriors."

#~ msgid "nested blocks"
#~ msgstr "a block in a block"

#~ msgid "save"
#~ msgstr "Guarda"

#~ msgid "update_profile"
#~ msgstr "Actualitza el perfil"

#~ msgid "variables"
#~ msgstr "Variables"

#~ msgid "last_login"
#~ msgstr "Last login"

#~ msgid "page"
#~ msgstr "page"

#~ msgid "explore_explanation"
#~ msgstr "En aquesta pàgina pots consultar els programes creats per altres usuaris de Hedy. Pots filtrar tant a nivell Hedy com a aventura. Feu clic a \"Veure programa\" per obrir un programa i executar-lo. Els programes amb una capçalera vermella contenen un error. Encara podràs obrir-lo, però en executar-lo provocarà un error. Si vols pots intentar arreglar-ho! Si el creador té un perfil públic, pots fer clic al seu nom d'usuari per visitar el seu perfil. Allà trobaràs tots els seus programes compartits i molt més!"

#~ msgid "common_errors"
#~ msgstr "Errors freqüents"

#~ msgid "grid_overview"
#~ msgstr "Visió general dels programes per aventura"

#~ msgid "last_error"
#~ msgstr "Last error"

#~ msgid "last_program"
#~ msgstr "Last program"

#~ msgid "live_dashboard"
#~ msgstr "Live Dashboard"

#~ msgid "runs_over_time"
#~ msgstr "S'executa en el temps"

#~ msgid "student_details"
#~ msgstr "Student details"

#~ msgid "achievements_check_icon_alt"
#~ msgstr "Icona de comprovació d'assoliment"

#~ msgid "country_title"
#~ msgstr "País"

#~ msgid "create_public_profile"
#~ msgstr "Crear perfil públic"

#~ msgid "general"
#~ msgstr "General"

#~ msgid "hedy_achievements"
#~ msgstr "Assoliments Hedy"

#~ msgid "hidden"
#~ msgstr "Ocult"

#~ msgid "highscore_explanation"
#~ msgstr "En aquesta pàgina podeu veure les puntuacions més altes actuals, en funció de la quantitat d'assoliments obtinguts. Consulta la classificació de tots els usuaris, del teu país o de la teva classe. Feu clic a un nom d'usuari per veure el seu perfil públic."

#~ msgid "highscore_no_public_profile"
#~ msgstr "No tens perfil públic i, per tant, no apareixes a les puntuacions. Vols crear-ne un?"

#~ msgid "highscores"
#~ msgstr "Puntuacions"

#~ msgid "my_achievements"
#~ msgstr "My achievements"

#~ msgid "no_such_highscore"
#~ msgstr "Highscores"

#~ msgid "programs_created"
#~ msgstr "Programs created"

#~ msgid "programs_saved"
#~ msgstr "Programs saved"

#~ msgid "programs_submitted"
#~ msgstr "Programs submitted"

#~ msgid "title_achievements"
#~ msgstr "Hedy - Els meus assoliments"

#~ msgid "whole_world"
#~ msgstr "El món"

#~ msgid "your_class"
#~ msgstr "La teva classe"

#~ msgid "achievement_earned"
#~ msgstr "Has aconseguit un èxit!"

#~ msgid "percentage_achieved"
#~ msgstr "Achieved by {percentage}% of the users"

#~ msgid "achievements"
#~ msgstr "assoliments"

#~ msgid "achievements_logo_alt"
#~ msgstr "Icona d'assoliments"

#~ msgid "amount_submitted"
#~ msgstr "programes enviats"

#~ msgid "last_achievement"
#~ msgstr "Last earned achievement"

#~ msgid "no_certificate"
#~ msgstr "This user hasn't earned the Hedy Certificate of Completion"

#~ msgid "number_achievements"
#~ msgstr "Number of achievements"

#~ msgid "create_question"
#~ msgstr "Vols crear-ne un?"

#~ msgid "explore_programs"
#~ msgstr "Explora programes"

#~ msgid "explore_programs_logo_alt"
#~ msgstr "Icona d'explorar programes"

#~ msgid "hedy_tutorial_logo_alt"
#~ msgstr "Icona del tutorial d'Hedy"

#~ msgid "no_public_profile"
#~ msgstr "You don't have a public profile text yet..."

#~ msgid "start_hedy_tutorial"
#~ msgstr "Inici tutorial Hedy"

#~ msgid "start_programming"
#~ msgstr "Comença a programar"

#~ msgid "start_programming_logo_alt"
#~ msgstr "Icona de començar a programar"

#~ msgid "start_teacher_tutorial"
#~ msgstr "Comença el tutorial del professor"

#~ msgid "teacher_tutorial_logo_alt"
#~ msgstr "Icona del tutorial del professor"

#~ msgid "title_landing-page"
#~ msgstr "Benvingut a Hedy!"

#~ msgid "welcome"
#~ msgstr "Benvinguda"

#~ msgid "welcome_back"
#~ msgstr "Benvingut de nou"

#~ msgid "your_account"
#~ msgstr "El teu perfil"

#~ msgid "your_last_program"
#~ msgstr "El teu últim programa guardat"

#~ msgid "already_teacher"
#~ msgstr "Ja tens un compte de professorat."

#~ msgid "already_teacher_request"
#~ msgstr "Teniu una sol·licitud de professor pendent."

#~ msgid "teacher_account_request"
#~ msgstr "Tens una sol·licitud de compte de professorat pendent"

#~ msgid "teacher_account_success"
#~ msgstr "Has sol·licitat un compte de professorat amb èxit."

#~ msgid "student_not_allowed_in_class"
#~ msgstr "Student not allowed in class"

#~ msgid "accounts_created"
#~ msgstr "Els comptes s'han creat correctament."

#~ msgid "accounts_intro"
#~ msgstr "En aquesta pàgina pots crear comptes per a diversos estudiants alhora. S'afegiran automàticament a la classe actual. Així doncs, assegureu-vos que la classe que es mostra a dalt sigui la correcta! Cada nom d'usuari ha de ser únic a tot el sistema Hedy. Podeu prémer \"Afegir sufix classe\" per afegir el vostre nom de classe a tots els comptes. Si introduïu les contrasenyes manualment, aquestes hauran de tenir <b>almenys</b> 6 caràcters."

#~ msgid "create_multiple_accounts"
#~ msgstr "Crea múltiples comptes"

#~ msgid "download_login_credentials"
#~ msgstr "Vols descarregar les credencials d'inici de sessió després de la creació dels comptes?"

#~ msgid "generate_passwords"
#~ msgstr "Genera contrasenyes"

#~ msgid "postfix_classname"
#~ msgstr "Afegir sufix classe"

#~ msgid "reset_view"
#~ msgstr "Reset"

#~ msgid "unique_usernames"
#~ msgstr "Tots els noms d'usuari han de ser únics."

#~ msgid "usernames_exist"
#~ msgstr "Un o més noms d'usuari ja estan en ús."

#~ msgid "**Question**: What is the output of this code?"
#~ msgstr ""

#~ msgid "Output"
#~ msgstr ""

#~ msgid "clear"
#~ msgstr ""

#~ msgid "bug"
#~ msgstr "Errada"

#~ msgid "feature"
#~ msgstr ""

#~ msgid "feedback"
#~ msgstr ""

#~ msgid "feedback_message_success"
#~ msgstr ""

#~ msgid "feedback_modal_message"
#~ msgstr ""

#~ msgid "adventures"
#~ msgstr "Aventures"

#~ msgid "classes"
#~ msgstr ""

#~ msgid "Adventure"
#~ msgstr ""

#~ msgid "Answer"
#~ msgstr ""

#~ msgid "adventure_prompt"
#~ msgstr "Si us plau, introdueix el nom de l'aventura"

#~ msgid "select_tag"
#~ msgstr "Selecciona etiquetes"

#~ msgid "Delete"
#~ msgstr ""

#~ msgid "select_class"
#~ msgstr ""

#~ msgid "invalid_tutorial_step"
#~ msgstr "El pas del tutorial no és vàlid"

#~ msgid "next_step_tutorial"
#~ msgstr "Següent pas >>"

#~ msgid "tutorial"
#~ msgstr "Tutorial"

#~ msgid "tutorial_code_snippet"
#~ msgstr ""
#~ "{print} Hola món!\n"
#~ "{print} Estic aprenent Hedy amb d'ajuda del tutorial!"

#~ msgid "tutorial_message_not_found"
#~ msgstr "No hem pogut trobar el pas sol·licitat del tutorial..."

#~ msgid "tutorial_title_not_found"
#~ msgstr "Pas del tutorial no trobat"

#~ msgid "survey"
#~ msgstr "Enquesta"

#~ msgid "survey_completed"
#~ msgstr "Enquesta completada"

<<<<<<< HEAD
#~ msgid "complete"
#~ msgstr "Completat"

#~ msgid "share"
#~ msgstr "Comparteix"
=======
#~ msgid "disable_explore_page"
#~ msgstr "Esborra pàgina d'explorar"

#~ msgid "hedy_choice_title"
#~ msgstr "L'elecció d'Hedy"

#~ msgid "nav_explore"
#~ msgstr "Explora"

#~ msgid "title_explore"
#~ msgstr "Hedy - Explora"
>>>>>>> 8dee6c69
<|MERGE_RESOLUTION|>--- conflicted
+++ resolved
@@ -2406,13 +2406,6 @@
 #~ msgid "survey_completed"
 #~ msgstr "Enquesta completada"
 
-<<<<<<< HEAD
-#~ msgid "complete"
-#~ msgstr "Completat"
-
-#~ msgid "share"
-#~ msgstr "Comparteix"
-=======
 #~ msgid "disable_explore_page"
 #~ msgstr "Esborra pàgina d'explorar"
 
@@ -2424,4 +2417,3 @@
 
 #~ msgid "title_explore"
 #~ msgstr "Hedy - Explora"
->>>>>>> 8dee6c69
