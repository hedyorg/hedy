# Catalan translations for PROJECT.
# Copyright (C) 2023 ORGANIZATION
# This file is distributed under the same license as the PROJECT project.
# FIRST AUTHOR <EMAIL@ADDRESS>, 2023.
#
msgid ""
msgstr ""
"Project-Id-Version: PROJECT VERSION\n"
"Report-Msgid-Bugs-To: EMAIL@ADDRESS\n"
"POT-Creation-Date: 2000-01-01 00:00+0000\n"
"PO-Revision-Date: 2024-09-06 14:38+0000\n"
"Last-Translator: Prefill add-on <noreply-addon-prefill@weblate.org>\n"
"Language-Team: ca <LL@li.org>\n"
"Language: ca\n"
"MIME-Version: 1.0\n"
"Content-Type: text/plain; charset=utf-8\n"
"Content-Transfer-Encoding: 8bit\n"
"Plural-Forms: nplurals=2; plural=n != 1;\n"
"X-Generator: Weblate 5.8-dev\n"
"Generated-By: Babel 2.14.0\n"

#, fuzzy
msgid "Access Before Assign"
msgstr "Has intentat utilitzar la variable {name} a la línia {access_line_number}, però l'ha definit a la línia {definition_line_number}. Defineix una variable abans d'utilitzar-la."

#, fuzzy
msgid "Cyclic Var Definition"
msgstr "El nom `{variable}` ha de ser definit abans d'utilitzar-lo a la dreta de la comanda `{is}`."

#, fuzzy
msgid "Else Without If Error"
msgstr "On line {line_number} you used an `{else}` but there is no `{if}` on the line before it."

#, fuzzy
msgid "Function Undefined"
msgstr "You tried to use the function {name}, but you didn't define it."

#, fuzzy
msgid "Has Blanks"
msgstr "El teu codi està incomplert. Conté espais en blanc que has d'omplir amb codi."

#, fuzzy
msgid "Incomplete"
msgstr "Oops! Se t'ha oblidat una mica de codi! A la línia {line_number}, has d'introduir text després de `{incomplete_command}`."

#, fuzzy
msgid "Incomplete Repeat"
msgstr "Sembla que t'has oblidat d'utilitzar una comanda amb la comanda `{repeat}` que està a la línia {line_number}."

#, fuzzy
msgid "Invalid"
msgstr "`{invalid_command}` no és una comanda de nivell {level} Hedy. Volies dir `{guessed_command}`?"

#, fuzzy
msgid "Invalid Argument"
msgstr "No pots utilitzar la comanda `{command}` amb `{invalid_argument}`. Prova de canviar `{invalid_argument}` per {allowed_types}."

#, fuzzy
msgid "Invalid Argument Type"
msgstr "No pots utilitzar `{command}` amb `{invalid_argument}` perquè és {invalid_type}. Prova de canviar `{invalid_argument}` per {allowed_types}."

#, fuzzy
msgid "Invalid At Command"
msgstr "La comanda `{command}` no es pot utilitzar a partir del nivell 16. Podeu utilitzar claudàtors per utilitzar un element d'una llista, per exemple `amics[i]`, `numeros_de la sort[{random}]`."

#, fuzzy
msgid "Invalid Space"
msgstr "Vaja! Has començat una línia amb un espai a la línia {line_number}. Els espais confonen els ordinadors, el podries eliminar?"

#, fuzzy
msgid "Invalid Type Combination"
msgstr "No pots usar `{invalid_argument}` i `{invalid_argument_2}` amb `{command}` perquè un és {invalid_type} i l'altre és {invalid_type_2}. Prova a canviar `{invalid_argument}` per {invalid_type_2} o `{invalid_argument_2}` per {invalid_type}."

#, fuzzy
msgid "Lonely Echo"
msgstr "Has fet servir `{echo}` abans que `{ask}`, o has fet servir `{echo}` sense `{ask}`. Situa `{ask}` abans d'`{echo}`."

#, fuzzy
msgid "Lonely Text"
msgstr "Sembla que t'has oblidat d'utilitzar una comanda al text de la línia {line_number}"

#, fuzzy
msgid "Missing Additional Command"
msgstr "It looks like you forgot to complete writing `{command}` on line {line_number}."

#, fuzzy
msgid "Missing Colon Error"
msgstr "Starting at level 17, `{command}` needs a `:`. It looks like you forgot to use one at the end of line {line_number}."

#, fuzzy
msgid "Missing Command"
msgstr "Sembla que t'has oblidat d'usar una comanda a la línia {line_number}."

#, fuzzy
msgid "Missing Inner Command"
msgstr "Sembla que t'has oblidat d'utilitzar una comanda a la declaració `{command}` que has fet a la línia {line_number}."

#, fuzzy
msgid "Missing Square Brackets"
msgstr "It looks like you forgot to use square brackets `[]` around the list you were creating on line {line_number}."

#, fuzzy
msgid "Missing Variable"
msgstr "It looks like your `{command}` is missing a variable at the start of the line."

#, fuzzy
msgid "Misspelled At Command"
msgstr "It looks like you might have misspelled the `{command}` command, instead you wrote `{invalid_argument}` in line {line_number}."

#, fuzzy
msgid "No Indentation"
msgstr "Has utilitzat massa pocs espais a la línia {line_number}. N'has posat {leading_spaces}, i no són suficients. Inicia cada nou bloc amb {indent_size} espais més que la línia d'abans."

#, fuzzy
msgid "Non Decimal Variable"
msgstr "At line {line_number}, you might have tried using a number which Hedy does not like very much! Try changing it to a decimal number like 2."

#, fuzzy
msgid "Parse"
msgstr "El codi que heu introduït no és un codi Hedy vàlid. Hi ha un error a la línia {location[0]}, a la posició {location[1]}. Apareix el caràcter `{character_found}` que no està permès."

#, fuzzy
msgid "Pressit Missing Else"
msgstr "T'has oblidat d'afegir el que passa quan prems una tecla diferent, afegiu un `{else}` al vostre codi"

#, fuzzy
msgid "Runtime Index Error"
msgstr "Has provat d'accedir a la llista {name}, però està buida o falta l'índex."

#, fuzzy
msgid "Runtime Value Error"
msgstr "While running your program the command `{command}` received the value `{value}` which is not allowed. {tip}."

#, fuzzy
msgid "Runtime Values Error"
msgstr "While running your program the command `{command}` received the values `{value}` and `{value}` which are not allowed. {tip}."

#, fuzzy
msgid "Save Microbit code "
msgstr "Save Microbit code"

#, fuzzy
msgid "Too Big"
msgstr "Wow! Your program has an impressive {lines_of_code} lines of code! But we can only process {max_lines} lines in this level. Make your program smaller and try again."

#, fuzzy
msgid "Too Few Indents"
msgstr "You used too few leading spaces in line {line_number}. You used {leading_spaces} spaces, which is too few."

#, fuzzy
msgid "Too Many Indents"
msgstr "You used too many leading spaces in line {line_number}. You used {leading_spaces} spaces, which is too many."

#, fuzzy
msgid "Unexpected Indentation"
msgstr "Has utilitzat massa espais a la línia {line_number}. N'has posat {leading_spaces}, i són massa. Inicia cada nou bloc amb {indent_size} espais més que la línia d'abans."

#, fuzzy
msgid "Unquoted Assignment"
msgstr "A partir d'aquest nivell, cal col·locar els textos de la dreta de `{is}` entre cometes. Te n'has oblidat al text {text}."

#, fuzzy
msgid "Unquoted Equality Check"
msgstr "Si vols comprovar si una variable és igual a diverses paraules, les paraules han d'estar envoltades de cometes!"

#, fuzzy
msgid "Unquoted Text"
msgstr "Ves amb compte! Si utilitzes les comandes `{ask}` o `{print}`, el text posterior s'haurà d'envoltar amb cometes. Te n'has oblidat al text {unquotedtext}."

#, fuzzy
msgid "Unsupported Float"
msgstr "Els nombres no enters encara no estan disponibles, però ho estaran d'aquí pocs nivells. Per ara canvia `{value}` a un enter."

#, fuzzy
msgid "Unsupported String Value"
msgstr "Els valors de text no poden contenir `{invalid_value}`."

#, fuzzy
msgid "Unused Variable"
msgstr "You defined the variable {variable_name} on line {line_number}, but you did not use it."

#, fuzzy
msgid "Var Undefined"
msgstr "Has intentat utilitzar la variable `{name}`, però no l'has definit. També pot ser que intentessis utilitzar la paraula `{name}`, però t'hagis oblidat de les cometes."

#, fuzzy
msgid "Wrong Level"
msgstr "Això era codi Hedy correcte, però no pertany a aquest nivell. Has escrit `{offending_keyword}` que funcionaria al nivell {working_level}. Consell: {tip}"

#, fuzzy
msgid "Wrong Number of Arguments"
msgstr "Your function used the wrong number of arguments. You provided {used_number} but the function {name} needs {defined_number}"

msgid "account_overview"
msgstr "Visió general del compte"

#, fuzzy
msgid "accounts_created"
msgstr "Els comptes s'han creat correctament."

msgid "accounts_intro"
msgstr "En aquesta pàgina pots crear comptes per a diversos estudiants alhora. S'afegiran automàticament a la classe actual. Així doncs, assegureu-vos que la classe que es mostra a dalt sigui la correcta! Cada nom d'usuari ha de ser únic a tot el sistema Hedy. Podeu prémer \"Afegir sufix classe\" per afegir el vostre nom de classe a tots els comptes. Si introduïu les contrasenyes manualment, aquestes hauran de tenir <b>almenys</b> 6 caràcters."

#, fuzzy
msgid "actions"
msgstr "Actions"

#, fuzzy
msgid "add"
msgstr "Add"

msgid "add_students"
msgstr "Afegeix estudiants"

#, fuzzy
msgid "add_your_language"
msgstr "Add your language!"

msgid "admin"
msgstr "Administrador"

msgid "advance_button"
msgstr "Anar al nivell {level}"

msgid "adventure"
msgstr "Aventura"

#, fuzzy
msgid "adventure_cloned"
msgstr "Adventure is cloned"

#, fuzzy
msgid "adventure_code_button"
msgstr "Adventure Code"

#, fuzzy
msgid "adventure_codeblock_button"
msgstr "Use this button when you want to create a block of code that students can run in your adventure. Tip: put the selection at the end of the last line of the code block and <kbd>Enter</kbd> 3 times to type after a code block."

msgid "adventure_duplicate"
msgstr "Ja tens una aventura amb aquest nom."

msgid "adventure_empty"
msgstr "No has introduït un nom d'aventura!"

#, fuzzy
msgid "adventure_exp_3"
msgstr "Assegura't d'envoltar sempre les paraules clau amb { }, de manera que es reconeguin correctament. Pots utilitzar el botó \"Vista prèvia\" per veure la versió amb estil de la teva aventura. Per veure l'aventura en una pàgina independent, seleccioneu \"visualitzar\" des de la pàgina de professors."

#, fuzzy
msgid "adventure_exp_classes"
msgstr "Your adventure is used within the following classes"

#, fuzzy
msgid "adventure_flagged"
msgstr "The adventure was flagged successfully."

msgid "adventure_id_invalid"
msgstr "L'ID d'aventura no és vàlid."

msgid "adventure_length"
msgstr "L'aventura ha de contenir com a mínim 20 caràcters."

msgid "adventure_name_invalid"
msgstr "El nom d'aventura no és vàlid."

msgid "adventure_prompt"
msgstr "Si us plau, introdueix el nom de l'aventura"

msgid "adventure_terms"
msgstr "Estic d'acord amb el fet que la meva aventura estigui disponible públicament a Hedy."

msgid "adventure_updated"
msgstr "L'aventura s'ha actualitzat!"

#, fuzzy
msgid "adventures"
msgstr "Adventures"

#, fuzzy
msgid "adventures_completed"
msgstr "Adventures completed: {number_of_adventures}"

#, fuzzy
msgid "adventures_info"
msgstr "Each Hedy level has built-in exercises for students, which we call adventures. You can create your own adventures and add them to your classes. With your own adventures you can create adventures that are relevant and interesting for your students. You can find more information about creating your own adventures <a href=\"https://hedy.org/for-teachers/manual/features\">here</a>."

msgid "adventures_restored"
msgstr "Les aventures per defecte han estat restaurades."

#, fuzzy
msgid "adventures_ticked"
msgstr "Adventures ticked"

#, fuzzy
msgid "adventures_tried"
msgstr "Adventures tried"

msgid "ago"
msgstr "fa {timestamp}"

msgid "agree_invalid"
msgstr "Has d'acceptar els termes de privacitat."

msgid "agree_with"
msgstr "Accepto les"

msgid "ajax_error"
msgstr "Hi ha hagut un error, si us plau torna-ho a intentar."

msgid "all"
msgstr "Tot"

msgid "all_class_highscores"
msgstr "Fer visible tot l'alumnat al rànquing de la classe"

msgid "already_account"
msgstr "Ja tens un compte?"

msgid "already_program_running"
msgstr "Ja hi ha un programa en execució, finalitza'l primer."

msgid "are_you_sure"
msgstr "Estàs segur? No pots desfer aquesta acció."

msgid "ask_needs_var"
msgstr "A partir del nivell 2, cal utilitzar `{ask}` amb una variable. Exemple: nom `{is}` `{ask}` Com et dius?"

msgid "available_in"
msgstr "Available in:"

msgid "become_a_sponsor"
msgstr "Fes-te patrocinador"

msgid "birth_year"
msgstr "Any de naixement"

#, fuzzy
msgid "bug"
msgstr "Bug"

msgid "by"
msgstr "per"

msgid "cancel"
msgstr "Cancel·lar"

msgid "cant_parse_exception"
msgstr "No s'ha pogut analitzar el programa"

msgid "certificate"
msgstr "Certificat de finalització"

msgid "certified_teacher"
msgstr "Professor certificat"

msgid "change_password"
msgstr "Canvia la contrasenya"

msgid "cheatsheet_title"
msgstr "Xuleta"

msgid "class_already_joined"
msgstr "Ja ets alumne de la classe"

msgid "class_customize_success"
msgstr "Classe personalitzada amb èxit."

#, fuzzy
msgid "class_graph_explanation"
msgstr "In this graph you can see represented the numbers of adventures your students have attempted (meaning they have done meaninful work in that adventure), with respect to the number of errors and successful runs."

msgid "class_logs"
msgstr "Last Login"

msgid "class_name_duplicate"
msgstr "Ja teniu una classe amb aquest nom."

msgid "class_name_empty"
msgstr "No has introduït el nom de la classe!"

msgid "class_name_invalid"
msgstr "Aquest nom de la classe no és vàlid."

msgid "class_name_prompt"
msgstr "Si us plau, introdueix el nom de la nova classe"

#, fuzzy
msgid "class_performance_graph"
msgstr "Class performance graph"

#, fuzzy
msgid "class_survey_description"
msgstr "We would like to get a better overview of our Hedy users. By providing these answers, you would help improve Hedy. Thank you!"

#, fuzzy
msgid "class_survey_later"
msgstr "Remind me tomorrow"

#, fuzzy
msgid "class_survey_question1"
msgstr "What is the age range in your class?"

#, fuzzy
msgid "class_survey_question2"
msgstr "What is the spoken language in your class?"

#, fuzzy
msgid "class_survey_question3"
msgstr "What is the gender balance in your class?"

#, fuzzy
msgid "class_survey_question4"
msgstr "What distinguishes your students from others?"

#, fuzzy
msgid "classes"
msgstr "Classes"

#, fuzzy
msgid "classes_info"
msgstr "Create a class to follow the progress of each student in dashboard, and to customize the adventures your students see, and even adding your own! You can create as many classes as you like, and each class can have multiple teachers each one with different roles. You can also add as many students as you want, but mind that each student can only be in one class at a time. You can find more information about classes in the <a href=\"https://hedy.org/for-teachers/manual/preparations#for-teachers\">teacher manual</a>."

msgid "clear"
msgstr ""

#, fuzzy
msgid "clone"
msgstr "Clone"

#, fuzzy
msgid "cloned_times"
msgstr "Clones"

msgid "close"
msgstr "Tanca"

msgid "comma"
msgstr "una coma"

msgid "command_not_available_yet_exception"
msgstr "La comanda encara no està disponible"

msgid "command_unavailable_exception"
msgstr "La comanda ja no és correcta"

msgid "commands"
msgstr "Comandes"

msgid "complete"
msgstr ""

msgid "congrats_message"
msgstr "Felicitats, {username}, has completat Hedy!"

#, fuzzy
msgid "connect_guest_teacher"
msgstr "I would like to be connected with a guest teacher who can give a few lessons"

#, fuzzy
msgid "constant_variable_role"
msgstr "constant"

msgid "content_invalid"
msgstr "Aquesta aventura no és vàlida."

msgid "continue"
msgstr ""

msgid "contributor"
msgstr "Contribuïdor"

msgid "copy_clipboard"
msgstr "Copiat amb èxit al porta-retalls"

#, fuzzy
msgid "copy_code"
msgstr "Copy code"

msgid "copy_join_link"
msgstr "Copia l'enllaç d'unió"

msgid "copy_link_success"
msgstr "Enllaç d'unió copiat amb èxit al porta-retalls"

msgid "copy_link_to_share"
msgstr "Copia l'enllaç per compartir"

msgid "copy_mail_link"
msgstr "Si us plau, còpia i enganxa aquest enllaç a una nova pestanya:"

msgid "correct_answer"
msgstr "La resposta correcta és"

msgid "country"
msgstr "País"

msgid "country_invalid"
msgstr "Seleccioneu un país vàlid."

msgid "create_account"
msgstr "Crear compte"

msgid "create_accounts"
msgstr "Crear comptes"

msgid "create_accounts_prompt"
msgstr "Estàs segur de que vols crear aquestes comptes?"

msgid "create_adventure"
msgstr "Crear aventura"

msgid "create_class"
msgstr "Crea una nova classe"

msgid "create_multiple_accounts"
msgstr "Crea múltiples comptes"

msgid "create_student_account"
msgstr "Crear un compte"

msgid "create_student_account_explanation"
msgstr "Pots guardar els teus programes si tens un compte."

msgid "create_teacher_account"
msgstr "Crea un compte de professorat"

msgid "create_teacher_account_explanation"
msgstr "Amb un compte de professorat, pots guardar els teus programes i veure els resultats dels teus alumnes."

msgid "creator"
msgstr "Creador"

msgid "current_password"
msgstr "Contrasenya actual"

msgid "customization_deleted"
msgstr "Personalitzacions esborrades correctament."

#, fuzzy
msgid "customize"
msgstr "Customize"

msgid "customize_adventure"
msgstr "Personalitza l'aventura"

msgid "customize_class"
msgstr "Personalitza la classe"

msgid "dash"
msgstr "un guió"

msgid "debug"
msgstr ""

msgid "default_401"
msgstr "Sembla no estàs autoritzat..."

#, fuzzy
msgid "default_403"
msgstr "Looks like this action is forbidden..."

msgid "default_404"
msgstr "No hem pogut trobar aquesta pàgina..."

msgid "default_500"
msgstr "Alguna cosa ha anat malament..."

msgid "delete"
msgstr "Suprimeix"

msgid "delete_adventure_prompt"
msgstr "Segur que vols suprimir aquesta aventura?"

msgid "delete_class_prompt"
msgstr "Segur que vols suprimir la classe?"

msgid "delete_confirm"
msgstr "Segur que vols suprimir el programa?"

msgid "delete_invite"
msgstr "Suprimeix la invitació"

msgid "delete_invite_prompt"
msgstr "Segur que vols suprimir aquesta invitació de classe?"

msgid "delete_public"
msgstr "Suprimeix el perfil públic"

msgid "delete_success"
msgstr "Programa suprimit amb èxit."

#, fuzzy
msgid "delete_tag_prompt"
msgstr "Are you sure you want to delete this tag?"

msgid "destroy_profile"
msgstr "Suprimeix el perfil"

msgid "developers_mode"
msgstr ""

msgid "directly_available"
msgstr "Obrir directament"

msgid "disable"
msgstr "Desactiva"

#, fuzzy
msgid "disable_explore_page"
msgstr "Disable explore page"

#, fuzzy
msgid "disable_parsons"
msgstr "Disable all puzzles"

#, fuzzy
msgid "disable_quizes"
msgstr "Disable all quizes"

msgid "disabled"
msgstr "Desactivat"

msgid "disabled_button_quiz"
msgstr "La vostra puntuació és inferior al llindar de desbloqueig, torna-ho a provar!"

msgid "discord_server"
msgstr "Servidor Discord"

msgid "distinguished_user"
msgstr "Usuari distingit"

msgid "double quotes"
msgstr "cometes dobles"

msgid "download"
msgstr "Descàrrega"

msgid "download_login_credentials"
msgstr "Vols descarregar les credencials d'inici de sessió després de la creació dels comptes?"

msgid "duplicate"
msgstr "Duplica"

msgid "echo_and_ask_mismatch_exception"
msgstr "Desajust entre `{echo}` i {ask}"

#, fuzzy
msgid "echo_out"
msgstr "A partir del nivell 2 `{echo}` ja no serà necessari. Ara pots repetir la resposta amb `{ask}` i {print}. Exemple: `nom {is} {ask} Com et dius? {print} Hola nom`"

#, fuzzy
msgid "edit_adventure"
msgstr "Edit adventure"

msgid "edit_code_button"
msgstr "Edita el codi"

msgid "email"
msgstr "Correu electrònic"

msgid "email_invalid"
msgstr "Si us plau, introdueix un correu electrònic vàlid."

msgid "end_quiz"
msgstr "Fi del qüestionari"

msgid "english"
msgstr "Anglès"

msgid "enter"
msgstr "Introdueix"

msgid "enter_password"
msgstr "Introdueix una nova contrasenya per"

msgid "enter_text"
msgstr "Introdueix la teva resposta aquí..."

msgid "error_logo_alt"
msgstr "Logotip d'error"

#, fuzzy
msgid "errors"
msgstr "Errors"

msgid "exclamation mark"
msgstr "un signe d'exclamació"

msgid "exercise"
msgstr "Exercici"

msgid "exercise_doesnt_exist"
msgstr "Aquest exercici no existeix"

msgid "exists_email"
msgstr "Aquest correu electrònic ja està en ús."

msgid "exists_username"
msgstr "Aquest usuari ja està en ús."

#, fuzzy
msgid "exit_preview_mode"
msgstr "Exit preview mode"

msgid "experience_invalid"
msgstr "Si us plau, selecciona una experiència vàlida, escull (Sí, No)."

msgid "expiration_date"
msgstr "Data de caducitat"

msgid "favorite_program"
msgstr "Programa preferit"

msgid "favourite_confirm"
msgstr "Segur que vols definir aquest programa com el teu preferit?"

msgid "favourite_program"
msgstr "Programa preferit"

msgid "favourite_program_invalid"
msgstr "El programa preferit que has escollit és invàlid."

msgid "favourite_success"
msgstr "El teu programa està configurat com a preferit."

#, fuzzy
msgid "feature"
msgstr "Feature"

#, fuzzy
msgid "feedback"
msgstr "Feedback"

#, fuzzy
msgid "feedback_message_error"
msgstr "Something went wrong, please try again later."

#, fuzzy
msgid "feedback_message_success"
msgstr "Thank you, we recieved your feedback and will contact you if needed."

#, fuzzy
msgid "feedback_modal_message"
msgstr "Please send us a message with a category. We appreciate your help to improve Hedy!"

msgid "female"
msgstr "Dona"

#, fuzzy
msgid "flag_adventure_prompt"
msgstr "Do you want to flag this adventure so that we check its appropriateness?"

msgid "float"
msgstr "un número"

msgid "for_teachers"
msgstr "Per al professorat"

msgid "forgot_password"
msgstr "Has oblidat la contrasenya?"

msgid "from_another_teacher"
msgstr "D'un altre professor"

msgid "from_magazine_website"
msgstr "Des d'una revista o web"

msgid "from_video"
msgstr "Des d'un vídeo"

msgid "fun_statistics_msg"
msgstr "Aquí teniu algunes estadístiques divertides!"

msgid "gender"
msgstr "Gènere"

msgid "gender_invalid"
msgstr "Si us plau, selecciona un gènere vàlid, tria (Dona, Home o Altre)."

msgid "general_settings"
msgstr "Configuració general"

msgid "generate_passwords"
msgstr "Genera contrasenyes"

msgid "get_certificate"
msgstr "Aconsegueix el teu certificat!"

msgid "give_link_to_teacher"
msgstr "Fes arribar el següent enllaç al teu professor:"

#, fuzzy
msgid "go_back"
msgstr "Go back"

msgid "go_back_to_main"
msgstr "Torna a la pàgina principal"

msgid "go_to_question"
msgstr "Ves a la pregunta"

msgid "go_to_quiz_result"
msgstr "Ves al resultat del qüestionari"

msgid "goto_profile"
msgstr "Ves al meu perfil"

#, fuzzy
msgid "graph_title"
msgstr "Errors per adventure completed on level {level}"

msgid "hand_in"
msgstr "Entrega"

msgid "hand_in_exercise"
msgstr "Entrega l'exercici"

msgid "heard_about_hedy"
msgstr "Com t'has assabentat d'Hedy?"

msgid "heard_about_invalid"
msgstr "Si us plau, seleccioni una forma vàlida de com es va assabentar de nosaltres."

msgid "hedy_choice_title"
msgstr "L'elecció d'Hedy"

#, fuzzy
msgid "hedy_introduction_slides"
msgstr "Hedy Introduction Slides"

msgid "hedy_logo_alt"
msgstr "Logotip d'Hedy"

msgid "hedy_on_github"
msgstr "Hedy a Github"

msgid "hello_logo"
msgstr "hola"

#, fuzzy
msgid "hide_adventures"
msgstr "Hide adventures"

msgid "hide_cheatsheet"
msgstr "Amaga la xuleta"

#, fuzzy
msgid "hide_classes"
msgstr "Hide classes"

msgid "hide_keyword_switcher"
msgstr "Amaga el commutador de paraules clau"

#, fuzzy
msgid "hide_slides"
msgstr "Hide slides"

msgid "highest_level_reached"
msgstr "Màxim nivell assolit"

msgid "highest_quiz_score"
msgstr "Puntuació més alta del qüestionari"

msgid "hint"
msgstr "Pista?"

msgid "ill_work_some_more"
msgstr "Hi treballaré una mica més"

#, fuzzy
msgid "image_invalid"
msgstr "La imatge que has escollit no és vàlida."

msgid "incomplete_command_exception"
msgstr "Comanda incompleta"

#, fuzzy
msgid "incorrect_handling_of_quotes_exception"
msgstr "Incorrect handling of quotes"

#, fuzzy
msgid "incorrect_use_of_types_exception"
msgstr "Incorrect use of types"

#, fuzzy
msgid "incorrect_use_of_variable_exception"
msgstr "Incorrect use of variable"

#, fuzzy
msgid "indentation_exception"
msgstr "Incorrect Indentation"

#, fuzzy
msgid "input"
msgstr "input from `{ask}`"

#, fuzzy
msgid "input_variable_role"
msgstr "input"

#, fuzzy
msgid "integer"
msgstr "a number"

#, fuzzy
msgid "invalid_class_link"
msgstr "Invalid link for joining the class."

#, fuzzy
msgid "invalid_command_exception"
msgstr "Invalid command"

#, fuzzy
msgid "invalid_keyword_language_comment"
msgstr "# The provided keyword language is invalid, keyword language is set to English"

#, fuzzy
msgid "invalid_language_comment"
msgstr "# The provided language is invalid, language set to English"

#, fuzzy
msgid "invalid_level_comment"
msgstr "# The provided level is invalid, level is set to level 1"

#, fuzzy
msgid "invalid_program_comment"
msgstr "# The provided program is invalid, please try again"

#, fuzzy
msgid "invalid_teacher_invitation_code"
msgstr "The teacher invitation code is invalid. To become a teacher, reach out to hello@hedy.org."

#, fuzzy
msgid "invalid_tutorial_step"
msgstr "Invalid tutorial step"

#, fuzzy
msgid "invalid_username_password"
msgstr "Invalid username/password."

#, fuzzy
msgid "invite_by_username"
msgstr "Invite by username"

#, fuzzy
msgid "invite_date"
msgstr "Invite date"

#, fuzzy
msgid "invite_message"
msgstr "You have received an invitation to join class"

#, fuzzy
msgid "invite_prompt"
msgstr "Enter a username"

#, fuzzy
msgid "invite_teacher"
msgstr "Invite a teacher"

#, fuzzy
msgid "join_class"
msgstr "Join class"

#, fuzzy
msgid "join_prompt"
msgstr "You need to have an account to join a class. Would you like to login now?"

#, fuzzy
msgid "keybinding_waiting_for_keypress"
msgstr "Waiting for a button press..."

#, fuzzy
msgid "keyword_language_invalid"
msgstr "Please select a valid keyword language (select English or your own language)."

#, fuzzy
msgid "landcode_phone_number"
msgstr "Please also add your country's landcode"

#, fuzzy
msgid "language"
msgstr "Language"

#, fuzzy
msgid "language_invalid"
msgstr "Please select a valid language."

#, fuzzy
msgid "languages"
msgstr "Which of these programming languages have you used before?"

#, fuzzy
msgid "last_edited"
msgstr "Last edited"

#, fuzzy
msgid "last_update"
msgstr "Last update"

#, fuzzy
msgid "lastname"
msgstr "Last Name"

#, fuzzy
msgid "leave_class"
msgstr "Leave class"

msgid "level"
msgstr "Nivell"

msgid "level_accessible"
msgstr "El nivell està obert als estudiants"

msgid "level_disabled"
msgstr "Nivell desactivat"

msgid "level_future"
msgstr "Aquest nivell s'obrirà automàticament el "

#, fuzzy
msgid "level_invalid"
msgstr "Aquest nivell d'Hedy no és vàlid."

msgid "level_not_class"
msgstr "Aquest nivell encara no està disponible a la vostra classe"

msgid "level_title"
msgstr "Nivell"

#, fuzzy
msgid "levels"
msgstr "levels"

#, fuzzy
msgid "link"
msgstr "Link"

#, fuzzy
msgid "list"
msgstr "a list"

#, fuzzy
msgid "list_variable_role"
msgstr "list"

#, fuzzy
msgid "logged_in_to_share"
msgstr "You must be logged in to save and share a program."

msgid "login"
msgstr "Inicia sessió"

msgid "login_long"
msgstr "Inicia sessió al teu compte"

msgid "login_to_save_your_work"
msgstr "Inicia sessió per desar la teva feina"

#, fuzzy
msgid "logout"
msgstr "Log out"

#, fuzzy
msgid "longest_program"
msgstr "Longest program"

#, fuzzy
msgid "mail_change_password_body"
msgstr ""
"Your Hedy password has been changed. If you did this, all is good.\n"
"If you didn't change your password, please contact us immediately by replying to this email."

#, fuzzy
msgid "mail_change_password_subject"
msgstr "Your Hedy password has been changed"

#, fuzzy
msgid "mail_error_change_processed"
msgstr "Something went wrong when sending a validation mail, the changes are still correctly processed."

#, fuzzy
msgid "mail_goodbye"
msgstr ""
"Keep programming!\n"
"The Hedy team"

#, fuzzy
msgid "mail_hello"
msgstr "Hi {username}!"

#, fuzzy
msgid "mail_recover_password_body"
msgstr ""
"By clicking on this link, you can set a new Hedy password. This link is valid for <b>4</b> hours.\n"
"If you haven't required a password reset, please ignore this email: {link}"

msgid "mail_recover_password_subject"
msgstr "Sol·liciteu un restabliment de la contrasenya."

#, fuzzy
msgid "mail_reset_password_body"
msgstr ""
"Your Hedy password has been reset to a new one. If you did this, all is good.\n"
"If you didn't change your password, please contact us immediately by replying to this email."

#, fuzzy
msgid "mail_reset_password_subject"
msgstr "Your Hedy password has been reset"

msgid "mail_welcome_teacher_body"
msgstr ""
"<strong>Benvingut/da!</strong>\n"
"Enhorabona pel teu nou compte de professorat d'Hedy. Benvingut a la comunitat mundial de professors Hedy!\n"
"\n"
"<strong>Què poden fer els comptes del professor</strong>\n"
"Hi ha una sèrie d'opcions addicionals desbloquejades per a tu ara.\n"
"\n"
"1. Hi ha una explicació addicional disponible al <a href=\"https://hedy.org/for-teachers/manual\">manual del professor</a>.\n"
"2. Amb el teu compte de professorat, pots crear classes. Els vostres estudiants poden unir-se a les vostres classes i podreu veure el seu progrés. Les classes es fan i es gestionen mitjançant la <a href=\"https://hedycode.com/for-teachers\">pàgina per a professorat</a>.\n"
"3. Pots personalitzar completament les teves classes, per exemple pots obrir i tancar nivells, activar o desactivar aventures i crear les teves pròpies aventures!\n"
"\n"
"<strong>Uneix-te a la nostra comunitat en línia!</strong>\n"
"Tots els professors, programadors i altres fans d'Hedy poden unir-se al nostre <a href=\"https://discord.gg/8yY7dEme9r\">servidor de Discord</a>. Aquest és el lloc ideal per xerrar sobre Hedy: tenim canals on mostrar els teus projectes i lliçons interessants, canals per informar d'errors i canals per xerrar amb altres professors i amb l'equip de Hedy.\n"
"\n"
"<strong>Com demanar ajuda </strong>\n"
"Si alguna cosa no està clara, pots fer-nos-ho saber a Discord o <a href=\"mailto: hello@hedy.org\">enviar-nos un correu electrònic</a>.\n"
"\n"
"<strong>Com informar d'errors</strong>\n"
"A Discord, tenim un canal per informar d'errors, anomenat #bugs. Aquest és el lloc perfecte per informar-nos dels problemes amb què us trobeu. Si sabeu com utilitzar GitHub, podeu crear un <a href=\"https://github.com/hedyorg/hedy/issues/new?assignees=&labels=&template=bug_report.md&title=%5BBUG%5D\">problema </a> allà.\n"

#, fuzzy
msgid "mail_welcome_teacher_subject"
msgstr "Your Hedy teacher account is ready"

#, fuzzy
msgid "mail_welcome_verify_body"
msgstr ""
"Your Hedy account has been created successfully. Welcome!\n"
"Please click on this link to verify your email address: {link}"

#, fuzzy
msgid "mail_welcome_verify_subject"
msgstr "Welcome to Hedy"

#, fuzzy
msgid "mailing_title"
msgstr "Subscribe to the Hedy newsletter"

msgid "main_subtitle"
msgstr "Programació textual per a l’aula"

#, fuzzy
msgid "main_title"
msgstr "Hedy"

#, fuzzy
msgid "make_sure_you_are_done"
msgstr "Make sure you are done! You will not be able to change your program anymore after you click \"Hand in\"."

#, fuzzy
msgid "male"
msgstr "Male"

#, fuzzy
msgid "mandatory_mode"
msgstr "Mandatory developer's mode"

#, fuzzy
msgid "more_info"
msgstr "More information"

#, fuzzy
msgid "more_options"
msgstr "More options"

#, fuzzy
msgid "multiple_keywords_warning"
msgstr "You are trying to use the keyword {orig_keyword}, but this keyword might have several meanings. Please choose the one you're trying to use from this list and copy paste it in your code, curly braces included: {keyword_list}"

msgid "multiple_levels_warning"
msgstr "We've noticed you have both selected several levels and included code snippets in your adventure, this might cause issues with the syntax highlighter and the automatic translation of keywords"

#, fuzzy
msgid "my_account"
msgstr "My account"

#, fuzzy
msgid "my_adventures"
msgstr "My adventures"

#, fuzzy
msgid "my_classes"
msgstr "My classes"

#, fuzzy
msgid "my_messages"
msgstr "My messages"

#, fuzzy
msgid "my_public_profile"
msgstr "My public profile"

#, fuzzy
msgid "name"
msgstr "Name"

msgid "nav_explore"
msgstr "Explora"

#, fuzzy
msgid "nav_hedy"
msgstr "Hedy"

#, fuzzy
msgid "nav_learn_more"
msgstr "Learn more"

msgid "nav_start"
msgstr "Inici"

#, fuzzy
msgid "new_password"
msgstr "New password"

#, fuzzy
msgid "new_password_repeat"
msgstr "Repeat new password"

#, fuzzy
msgid "newline"
msgstr "a new line"

msgid "next_adventure"
msgstr ""

#, fuzzy
msgid "next_exercise"
msgstr "Next exercise"

#, fuzzy
msgid "next_page"
msgstr "Next page"

#, fuzzy
msgid "next_step_tutorial"
msgstr "Next step >>>"

#, fuzzy
msgid "no"
msgstr "No"

msgid "no_account"
msgstr "No tens compte?"

#, fuzzy
msgid "no_accounts"
msgstr "There are no accounts to create."

#, fuzzy
msgid "no_adventures_yet"
msgstr "There are no public adventures yet..."

msgid "no_more_flat_if"
msgstr "A partir del nivell 8, el codi posterior a `{if}` s'ha de col·locar a la línia següent i començar amb 4 espais."

#, fuzzy
msgid "no_programs"
msgstr "You have no programs yet."

#, fuzzy
msgid "no_shared_programs"
msgstr "has no shared programs..."

#, fuzzy
msgid "no_students"
msgstr "There are no students in this class"

#, fuzzy
msgid "no_such_adventure"
msgstr "This adventure doesn't exist!"

#, fuzzy
msgid "no_such_class"
msgstr "No such Hedy class."

msgid "no_such_level"
msgstr "No existeix aquest nivell d'Hedy!"

#, fuzzy
msgid "no_such_program"
msgstr "No such Hedy program!"

#, fuzzy
msgid "no_tag"
msgstr "No tag provided!"

#, fuzzy
msgid "not_adventure_yet"
msgstr "You must fill in an adventure name first"

#, fuzzy
msgid "not_enrolled"
msgstr "Looks like you are not in this class!"

#, fuzzy
msgid "not_in_class_no_handin"
msgstr "You are not in a class, so there's no need for you to hand in anything."

#, fuzzy
msgid "not_logged_in_cantsave"
msgstr "Your program will not be saved."

#, fuzzy
msgid "not_logged_in_handin"
msgstr "You must be logged in to hand in an assignment."

#, fuzzy
msgid "not_teacher"
msgstr "Looks like you are not a teacher!"

#, fuzzy
msgid "number"
msgstr "a number"

#, fuzzy
msgid "number_lines"
msgstr "Number of lines"

#, fuzzy
msgid "number_of_errors"
msgstr "Number of errors: {number_of_errors}"

#, fuzzy
msgid "number_programs"
msgstr "Number of programs ran"

#, fuzzy
msgid "ok"
msgstr "OK"

#, fuzzy
msgid "one_level_error"
msgstr "You need to select at least one level."

#, fuzzy
msgid "only_you_can_see"
msgstr "Only you can see this program."

#, fuzzy
msgid "open"
msgstr "Open"

#, fuzzy
msgid "opening_date"
msgstr "Opening date"

#, fuzzy
msgid "opening_dates"
msgstr "Opening dates"

#, fuzzy
msgid "option"
msgstr "Option"

#, fuzzy
msgid "or"
msgstr "or"

#, fuzzy
msgid "other"
msgstr "Other"

#, fuzzy
msgid "other_block"
msgstr "Another block language"

#, fuzzy
msgid "other_settings"
msgstr "Other settings"

#, fuzzy
msgid "other_source"
msgstr "Other"

#, fuzzy
msgid "other_text"
msgstr "Another text language"

#, fuzzy
msgid "overwrite_warning"
msgstr "You already have a program with this name, saving this program will replace the old one. Are you sure?"

#, fuzzy
msgid "owner"
msgstr "Owner"

#, fuzzy
msgid "page_not_found"
msgstr "We couldn't find that page!"

#, fuzzy
msgid "pair_with_teacher"
msgstr "I would like to be paired with another teacher for help"

#, fuzzy
msgid "parsons_title"
msgstr "Puzzle"

#, fuzzy
msgid "password"
msgstr "Password"

#, fuzzy
msgid "password_change_not_allowed"
msgstr "You're not allowed to change the password of this user."

#, fuzzy
msgid "password_change_prompt"
msgstr "Are you sure you want to change this password?"

#, fuzzy
msgid "password_change_success"
msgstr "Password of your student is successfully changed."

#, fuzzy
msgid "password_invalid"
msgstr "Your password is invalid."

#, fuzzy
msgid "password_repeat"
msgstr "Repeat password"

#, fuzzy
msgid "password_resetted"
msgstr "Your password has been successfully reset. You are being redirected to the login page."

#, fuzzy
msgid "password_six"
msgstr "Your password must contain at least six characters."

#, fuzzy
msgid "password_updated"
msgstr "Password updated."

#, fuzzy
msgid "passwords_six"
msgstr "All passwords need to be six characters or longer."

#, fuzzy
msgid "pending_invites"
msgstr "Pending invites"

#, fuzzy
msgid "people_with_a_link"
msgstr "Other people with a link can see this program. It also can be found on the \"Explore\" page."

#, fuzzy
msgid "percentage"
msgstr "percentage"

#, fuzzy
msgid "period"
msgstr "a period"

#, fuzzy
msgid "personal_text"
msgstr "Personal text"

#, fuzzy
msgid "personal_text_invalid"
msgstr "Your personal text is invalid."

#, fuzzy
msgid "phone_number"
msgstr "Phone number"

msgid "postfix_classname"
msgstr "Afegir sufix classe"

#, fuzzy
msgid "preferred_keyword_language"
msgstr "Preferred keyword language"

#, fuzzy
msgid "preferred_language"
msgstr "Preferred language"

#, fuzzy
msgid "preview"
msgstr "Preview"

#, fuzzy
msgid "preview_teacher_mode"
msgstr "This account is for you to try out Hedy, note that you need to sign out and create an actual account to save your progress."

#, fuzzy
msgid "previewing_adventure"
msgstr "Previewing adventure"

#, fuzzy
msgid "previewing_class"
msgstr "You are previewing class <em>{class_name}</em> as a teacher."

msgid "previous_adventure"
msgstr ""

#, fuzzy
msgid "previous_campaigns"
msgstr "View previous campaigns"

#, fuzzy
msgid "previous_page"
msgstr "Previous page"

msgid "print_logo"
msgstr "imprimir"

#, fuzzy
msgid "privacy_terms"
msgstr "Privacy terms"

#, fuzzy
msgid "private"
msgstr "Private"

#, fuzzy
msgid "profile_logo_alt"
msgstr "Profile icon."

#, fuzzy
msgid "profile_picture"
msgstr "Profile picture"

#, fuzzy
msgid "profile_updated"
msgstr "Profile updated."

#, fuzzy
msgid "profile_updated_reload"
msgstr "Profile updated, page will be re-loaded."

#, fuzzy
msgid "program_contains_error"
msgstr "This program contains an error, are you sure you want to share it?"

#, fuzzy
msgid "program_header"
msgstr "My programs"

#, fuzzy
msgid "program_too_large_exception"
msgstr "Programs too large"

#, fuzzy
msgid "programming_experience"
msgstr "Do you have programming experience?"

#, fuzzy
msgid "programming_invalid"
msgstr "Please select a valid programming language."

#, fuzzy
msgid "programs"
msgstr "Programs"

#, fuzzy
msgid "prompt_join_class"
msgstr "Do you want to join this class?"

#, fuzzy
msgid "public"
msgstr "Public"

msgid "public_adventures"
msgstr "Browse public adventures"

#, fuzzy
msgid "public_content"
msgstr "Public content"

#, fuzzy
msgid "public_content_info"
msgstr "You can also look for public adventures and use them as an example."

#, fuzzy
msgid "public_invalid"
msgstr "This agreement selection is invalid"

#, fuzzy
msgid "public_profile"
msgstr "Public profile"

#, fuzzy
msgid "public_profile_info"
msgstr "By selecting this box I make my profile visible for everyone. Be careful not to share personal information like your name or home address, because everyone will be able to see it!"

#, fuzzy
msgid "public_profile_updated"
msgstr "Public profile updated, page will be re-loaded."

msgid "put"
msgstr ""

#, fuzzy
msgid "question mark"
msgstr "a question mark"

#, fuzzy
msgid "quiz_logo_alt"
msgstr "Quiz logo"

#, fuzzy
msgid "quiz_score"
msgstr "Quiz score"

#, fuzzy
msgid "quiz_tab"
msgstr "Quiz"

msgid "quiz_threshold_not_reached"
msgstr "No s'ha superat el llindar del qüestionari per a desbloquejar aquest nivell"

msgid "read_outloud"
msgstr ""

#, fuzzy
msgid "recent"
msgstr "My recent programs"

msgid "recover_password"
msgstr "Sol·liciteu un restabliment de la contrasenya"

#, fuzzy
msgid "remove"
msgstr "Remove"

#, fuzzy
msgid "remove_customization"
msgstr "Remove customization"

#, fuzzy
msgid "remove_customizations_prompt"
msgstr "Are you sure you want to remove this class's customizations?"

#, fuzzy
msgid "remove_student_prompt"
msgstr "Are you sure you want to remove the student from the class?"

#, fuzzy
msgid "remove_user_prompt"
msgstr "Confirm removing this user from the class."

#, fuzzy
msgid "repair_program_logo_alt"
msgstr "Repair program icon"

#, fuzzy
msgid "repeat_dep"
msgstr "Starting in level 8, `{repeat}` needs to be used with indentation. You can see examples on the `{repeat}` tab in level 8."

#, fuzzy
msgid "repeat_match_password"
msgstr "The repeated password does not match."

#, fuzzy
msgid "repeat_new_password"
msgstr "Repeat new password"

#, fuzzy
msgid "report_failure"
msgstr "This program does not exist or is not public"

#, fuzzy
msgid "report_program"
msgstr "Are you sure you want to report this program?"

#, fuzzy
msgid "report_success"
msgstr "This program has been reported"

#, fuzzy
msgid "request_invalid"
msgstr "Request invalid"

#, fuzzy
msgid "request_teacher"
msgstr "Would you like to apply for a teacher's account?"

#, fuzzy
msgid "request_teacher_account"
msgstr "Request teacher account"

#, fuzzy
msgid "required_field"
msgstr "Fields marked with an * are required"

#, fuzzy
msgid "reset_adventure_prompt"
msgstr "Are you sure you want to reset all selected adventures?"

#, fuzzy
msgid "reset_adventures"
msgstr "Reset selected adventures"

#, fuzzy
msgid "reset_button"
msgstr "Reset"

#, fuzzy
msgid "reset_password"
msgstr "Reset password"

#, fuzzy
msgid "reset_view"
msgstr "Reset"

msgid "restart"
msgstr ""

#, fuzzy
msgid "retrieve_adventure_error"
msgstr "You're not allowed to view this adventure!"

#, fuzzy
msgid "retrieve_class_error"
msgstr "Only teachers can retrieve classes"

#, fuzzy
msgid "retrieve_tag_error"
msgstr "Error retrieving tags"

#, fuzzy
msgid "role"
msgstr "Role"

msgid "run_code_button"
msgstr "Executa"

msgid "save_parse_warning"
msgstr "Aquest programa conté un error, segur que el vols guardar?"

msgid "save_prompt"
msgstr "Cal tenir un compte per guardar el programa. Vols iniciar sessió?"

msgid "save_success_detail"
msgstr "Programa salvat amb èxit."

msgid "score"
msgstr "Puntuació"

msgid "search"
msgstr "Cercar..."

msgid "search_button"
msgstr "Cerca"

#, fuzzy
msgid "second_teacher"
msgstr "Second teacher"

#, fuzzy
msgid "second_teacher_copy_prompt"
msgstr "Are you sure you want to copy this teacher?"

#, fuzzy
msgid "second_teacher_prompt"
msgstr "Enter a teacher username to invite them."

#, fuzzy
msgid "second_teacher_warning"
msgstr "All teachers in this class can customize it."

msgid "see_certificate"
msgstr "Veure certificat de {username}!"

msgid "select"
msgstr "Selecciona"

msgid "select_adventures"
msgstr "Selecciona i ordena aventures"

msgid "select_all"
msgstr "Select all"

#, fuzzy
msgid "select_lang"
msgstr "Select language"

msgid "select_levels"
msgstr "Select levels"

#, fuzzy
msgid "select_tag"
msgstr "Select tag"

msgid "selected"
msgstr "Selected"

msgid "self_removal_prompt"
msgstr "Segur vols abandonar aquesta classe?"

msgid "send_password_recovery"
msgstr "Envia'm un enllaç de recuperació de contrasenya"

msgid "sent_by"
msgstr "Aquesta invitació ha sigut enviada per"

msgid "sent_password_recovery"
msgstr "Ben aviat rebràs correu electrònic amb les instruccions per reinicialitzar la teva contrasenya."

msgid "settings"
msgstr "La meva configuració personal"

msgid "share"
msgstr ""

msgid "share_by_giving_link"
msgstr "Mostra el teu programa a altres persones donant-los el següent enllaç:"

msgid "share_your_program"
msgstr "Comparteix el teu programa"

msgid "signup_student_or_teacher"
msgstr "Ets estudiant o professor?"

msgid "single quotes"
msgstr "un apòstrof"

msgid "slash"
msgstr "una barra"

#, fuzzy
msgid "sleeping"
msgstr "Sleeping..."

#, fuzzy
msgid "slides"
msgstr "Slides"

#, fuzzy
msgid "slides_for_level"
msgstr "Slides for level"

#, fuzzy
msgid "slides_info"
msgstr "For each level of Hedy, we have created slides to help you teach. The slides contain explanations of each level, and Hedy examples that you can run inside the slides. Just click the link and get started! the Introduction slides are a general explanation of Hedy before level 1 The slides were created using <a href=\"https://slides.com\">slides.com</a>. If you want to adapt them yourself, you can download them, and then upload the resulting zip file to <a href=\"https://slides.com\">slides.com</a>. You can find more information about the slides in the <a href=\"https://hedy.org/for-teachers/manual/features\">teacher's manual</a>."

msgid "social_media"
msgstr "Xarxes socials"

#, fuzzy
msgid "solution_example"
msgstr "Solution Example"

#, fuzzy
msgid "solution_example_explanation"
msgstr "This is where the solution of your adventure goes. This can be used if you want to share this adventure with other teacher's, so they can know what your suggested solution is."

msgid "something_went_wrong_keyword_parsing"
msgstr "Hi ha un error a la teva aventura, totes les paraules clau estan correctament envoltades amb { }?"

msgid "space"
msgstr "un espai"

msgid "star"
msgstr "un asterisc"

#, fuzzy
msgid "start_learning"
msgstr "Start learning"

msgid "start_quiz"
msgstr "Comença el qüestionari"

#, fuzzy
msgid "start_teaching"
msgstr "Start teaching"

msgid "step_title"
msgstr "Tasca"

#, fuzzy
msgid "stepper_variable_role"
msgstr "stepper"

msgid "stop"
msgstr ""

msgid "stop_code_button"
msgstr "Para el programa"

msgid "string"
msgstr "text"

#, fuzzy
msgid "student"
msgstr "Student"

#, fuzzy
msgid "student_adventures_table"
msgstr "Student's Adventures"

#, fuzzy
msgid "student_adventures_table_explanation"
msgstr "This table displays the programs created by students for each adventure in a level. By clicking the eye icon, you can view the program's page; after reviewing the program, you can tick the checkmark to indicate completion."

msgid "student_already_in_class"
msgstr "Aquest alumne ja es troba a la vostra classe."

msgid "student_already_invite"
msgstr "Aquest alumne ja té una invitació pendent."

msgid "student_in_another_class"
msgstr ""

#, fuzzy
msgid "student_information"
msgstr "Student's Information"

#, fuzzy
msgid "student_information_explanation"
msgstr "This table displays basic information about the students in your class. There are also several actions you can do in this table: change the password of a student by clicking the pencil icon, view the program's page of a student by clicking the code icon, and delete a student from the class by clicking the red bin icon."

msgid "student_not_existing"
msgstr "Aquest nom d'usuari no existeix."

msgid "student_signup_header"
msgstr "Alumne"

msgid "students"
msgstr "alumnat"

msgid "submission_time"
msgstr "Entregat fa"

msgid "submit_answer"
msgstr "Respon la pregunta"

msgid "submit_program"
msgstr "Lliura"

msgid "submit_warning"
msgstr "Estàs segur que vols lliurar aquest programa?"

msgid "submitted"
msgstr "Lliurat"

msgid "submitted_header"
msgstr "Aquest és un programa ja lliurat i no pot ser modificat."

msgid "subscribe"
msgstr "Subscriu-te"

msgid "subscribe_newsletter"
msgstr "Subscriu-te al butlletí"

#, fuzzy
msgid "successful_runs"
msgstr "Successful runs: {successful_runs}"

#, fuzzy
msgid "suggestion_color"
msgstr "Try using another color"

#, fuzzy
msgid "suggestion_note"
msgstr "Use a note between C0 and B9 or a number between 1 and 70"

#, fuzzy
msgid "suggestion_number"
msgstr "Try changing the value to a number"

msgid "suggestion_numbers_or_strings"
msgstr "Try changing the values to be all text or all numbers"

msgid "surname"
msgstr "Nom"

#, fuzzy
msgid "survey"
msgstr "Survey"

#, fuzzy
msgid "survey_completed"
msgstr "Survey completed"

#, fuzzy
msgid "survey_skip"
msgstr "Don't show this again"

#, fuzzy
msgid "survey_submit"
msgstr "Submit"

#, fuzzy
msgid "tag_in_adventure"
msgstr "Tag in adventure"

#, fuzzy
msgid "tag_input_placeholder"
msgstr "Enter a new tag"

#, fuzzy
msgid "tags"
msgstr "Tags"

msgid "teacher"
msgstr "Professor"

msgid "teacher_invalid"
msgstr "El valor professor no és vàlid."

msgid "teacher_invitation_require_login"
msgstr "Per a configurar el teu perfil com a professor, cal que t'autentifiquis primer. Si no tens un compte, crea'n un."

msgid "teacher_manual"
msgstr "Manual del professor"

msgid "teacher_signup_header"
msgstr "Professor"

msgid "teacher_welcome"
msgstr "Benvinguda a Hedy! El teu compte s'ha actualitzat a compte de professorat. Això et permetrà crear classes i convidar alumnes."

#, fuzzy
msgid "teachers"
msgstr "Teachers"

msgid "template_code"
msgstr ""
"Aquesta és l'explicació de la meva aventura!\n"
"\n"
"D'aquesta manera puc mostrar una comanda: <code>{print}</code>\n"
"\n"
"Però de vegades podria voler mostrar una peça de codi, així:\n"
"<pre>\n"
"ask Quin és el teu nom?\n"
"echo El teu nom és \n"
"</pre>"

msgid "this_turns_in_assignment"
msgstr "Això entrega la teva tasca al teu professor."

msgid "title"
msgstr "Títol"

msgid "title_admin"
msgstr "Hedy - Pàgina d'administrador"

msgid "title_class-overview"
msgstr "Hedy - Visió general de la classe"

msgid "title_customize-adventure"
msgstr "Hedy - Personalitza l'aventura"

msgid "title_customize-class"
msgstr "Hedy - Personalitza la classe"

msgid "title_explore"
msgstr "Hedy - Explora"

msgid "title_for-teacher"
msgstr "Hedy - Per a professorat"

msgid "title_join-class"
msgstr "Hedy - Uneix-te a la classe"

msgid "title_learn-more"
msgstr "Hedy - Més informació"

msgid "title_login"
msgstr "Hedy - Iniciar Sessió"

msgid "title_my-profile"
msgstr "Hedy - El meu compte"

msgid "title_privacy"
msgstr "Hedy - Condicions de privacitat"

msgid "title_programs"
msgstr "Hedy - Els meus programes"

#, fuzzy
msgid "title_public-adventures"
msgstr "Hedy - Public adventures"

msgid "title_recover"
msgstr "Hedy - Recupera compte"

msgid "title_reset"
msgstr "Hedy - Restablir la contrasenya"

msgid "title_signup"
msgstr "Hedy - Crea un compte"

msgid "title_start"
msgstr "Hedy - La programació textual feta fàcil"

msgid "title_view-adventure"
msgstr "Hedy - Veure l'aventura"

msgid "token_invalid"
msgstr "El teu token és invàlid."

msgid "translate_error"
msgstr "Alguna ha anat malament durant la traducció del codi. Prova d'executar-lo a veure si té un error. Quan el codi té un error no es pot traduir."

msgid "translating_hedy"
msgstr "Traduint Hedy"

msgid "translator"
msgstr "Traductor"

<<<<<<< HEAD
=======
#, fuzzy
msgid "turned_into_teacher"
msgstr "Congratulations! You successfully turned into a teacher."

msgid "tutorial"
msgstr "Tutorial"

>>>>>>> bb42ff4c
msgid "tutorial_code_snippet"
msgstr ""
"{print} Hola món!\n"
"{print} Estic aprenent Hedy amb d'ajuda del tutorial!"

msgid "tutorial_message_not_found"
msgstr "No hem pogut trobar el pas sol·licitat del tutorial..."

msgid "tutorial_title_not_found"
msgstr "Pas del tutorial no trobat"

msgid "unauthorized"
msgstr "No tens permisos per accedir a aquesta pàgina"

#, fuzzy
msgid "unfavourite_confirm"
msgstr "Are you sure you want to unfavourite this program?"

#, fuzzy
msgid "unfavourite_success"
msgstr "Your program is unfavourited."

msgid "unique_usernames"
msgstr "Tots els noms d'usuari han de ser únics."

#, fuzzy
msgid "unknown_variable_role"
msgstr "unknown"

msgid "unlock_thresholds"
msgstr "Desbloqueja els llindars de nivell"

msgid "unsaved_class_changes"
msgstr "Hi ha canvis no guardats, segur que voleu sortir d'aquesta pàgina?"

#, fuzzy
msgid "unsubmit_program"
msgstr "Unsubmit program"

#, fuzzy
msgid "unsubmit_warning"
msgstr "Are you sure you want to unsubmit this program?"

#, fuzzy
msgid "unsubmitted"
msgstr "Unsubmitted"

msgid "update_adventure_prompt"
msgstr "Estàs segur que vols actualitzar aquesta aventura?"

msgid "update_public"
msgstr "Actualitza el perfil públic"

msgid "updating_indicator"
msgstr "Actualitzant"

msgid "use_of_blanks_exception"
msgstr "Ús d'espais en blanc als programes"

msgid "use_of_nested_functions_exception"
msgstr "Ús de funcions imbricades"

#, fuzzy
msgid "used_in"
msgstr "Used in:"

msgid "user"
msgstr "usuari"

msgid "user_inexistent"
msgstr "Aquest usuari no existeix"

msgid "user_not_private"
msgstr "Aquest usuari no existeix o no té perfil públic"

msgid "username"
msgstr "Nom d'usuari"

msgid "username_empty"
msgstr "No has introduït un nom d'usuari!"

msgid "username_invalid"
msgstr "El teu nom d'usuari no és vàlid."

msgid "username_special"
msgstr "El nom d'usuari no pot contenir `:` or `@`."

msgid "username_three"
msgstr "El nom d'usuari ha de contenir almenys tres caràcters."

msgid "usernames_exist"
msgstr "Un o més noms d'usuari ja estan en ús."

msgid "value"
msgstr "Valor"

#, fuzzy
msgid "view_adventures"
msgstr "View adventures"

#, fuzzy
msgid "view_classes"
msgstr "View classes"

msgid "view_program"
msgstr "Veure el programa"

#, fuzzy
msgid "view_slides"
msgstr "View slides"

#, fuzzy
msgid "waiting_for_submit"
msgstr "Waiting for submit"

#, fuzzy
msgid "walker_variable_role"
msgstr "walker"

msgid "what_is_your_role"
msgstr "Quin és el teu paper?"

msgid "what_should_my_code_do"
msgstr "Què hauria de fer el meu codi?"

msgid "year_invalid"
msgstr "Si us plau, introdueix un any entre el 1900 i el {any_actual}."

msgid "yes"
msgstr "Sí"

msgid "your_personal_text"
msgstr "El teu text personal..."

msgid "your_program"
msgstr "El teu programa"

#~ msgid "select_own_adventures"
#~ msgstr "Select own adventures"

#~ msgid "view"
#~ msgstr "View"

#~ msgid "class"
#~ msgstr "Class"

#~ msgid "save_code_button"
#~ msgstr "Save code"

#~ msgid "share_code_button"
#~ msgstr "Save & share code"

#~ msgid "classes_invalid"
#~ msgstr "La llista de classe seleccionades no és vàlida"

#~ msgid "directly_add_adventure_to_classes"
#~ msgstr "Do you want to add this adventure directly to one of your classes?"

#~ msgid "hand_in_assignment"
#~ msgstr "Hand in assignment"

#~ msgid "select_a_level"
#~ msgstr "Select a level"

#~ msgid "answer_invalid"
#~ msgstr "La teva contrasenya no és vàlida."

#~ msgid "available_adventures_level"
#~ msgstr "Available adventures level"

#~ msgid "customize_class_exp_1"
#~ msgstr "Hi! On this page you can customize your class. By selecting levels and adventures you can choose what your student can see. You can also add your own created adventures to levels. All levels and default adventures will be selected by default. <b>Notice:</b> Not every adventure is available for every level! Settings up your customizations goes as follows:"

#~ msgid "customize_class_exp_2"
#~ msgstr "You can always change these settings later on. For example, you can make specific adventures or levels available while teaching a class. This way it's easy for you to determine which level and adventures your students will be working on. If you want to make everything available for your class it is easiest to remove the customization all together."

#~ msgid "customize_class_step_1"
#~ msgstr "Select levels for your class by pressing the \"level buttons\""

#~ msgid "customize_class_step_2"
#~ msgstr "\"Checkboxes\" will appear for the adventures available for the chosen levels"

#~ msgid "customize_class_step_3"
#~ msgstr "Demaneu les aventures que voleu que es mostrin al nivell. El menú desplegable 'Aventures disponibles' té les aventures que no s'han inclòs en aquest nivell."

#~ msgid "customize_class_step_4"
#~ msgstr "El menú desplegable \"Aventures disponibles\" també té les vostres aventures. Un cop els afegiu, podeu moure -les al costat de les altres aventures."

#~ msgid "customize_class_step_5"
#~ msgstr "Add personal adventures"

#~ msgid "customize_class_step_6"
#~ msgstr "Selecting an opening date for each level (you can also leave it empty)"

#~ msgid "customize_class_step_7"
#~ msgstr "Selection other settings"

#~ msgid "customize_class_step_8"
#~ msgstr "Choose \"Save\" -> You're done!"

#~ msgid "example_code_header"
#~ msgstr "Example Hedy Code"

#~ msgid "feedback_failure"
#~ msgstr "Wrong!"

#~ msgid "feedback_success"
#~ msgstr "Good!"

#~ msgid "go_to_first_question"
#~ msgstr "Go to question 1"

#~ msgid "question"
#~ msgstr "Question"

#~ msgid "question_doesnt_exist"
#~ msgstr "This question does not exist"

#~ msgid "question_invalid"
#~ msgstr "Your token is invalid."

#~ msgid "too_many_attempts"
#~ msgstr "Too many attempts"

#~ msgid "class_stats"
#~ msgstr "Estadístiques de la classe"

#~ msgid "visit_own_public_profile"
#~ msgstr "Visit your own profile"

#~ msgid "disabled_button_locked"
#~ msgstr "El teu professor encara no ha desbloquejat aquest nivell"

#~ msgid "duplicate_tag"
#~ msgstr "You already have a tag with this name."

#~ msgid "tag_deleted"
#~ msgstr "This tag was successfully deleted."

#~ msgid "no_tags"
#~ msgstr "No tags yet."

#~ msgid "apply_filters"
#~ msgstr "Apply filters"

#~ msgid "write_first_program"
#~ msgstr "Escriu el teu primer programa!"

#~ msgid "adventure_exp_1"
#~ msgstr "Escriu la teva aventura a la dreta. Després de crear-la, pots incloure-la en una de les teves classes a \"Personalitzacions\". Per incloure una comanda a l'aventura utilitzeu ancoratges de codi com aquest:"

#~ msgid "adventure_exp_2"
#~ msgstr "Si vols pots mostrar fragments de codi i donar a l'estudiant una plantilla o un exemple del codi. Per fer-ho utilitzeu preancoratges com aquest:"

#~ msgid "hello_world"
#~ msgstr "Hola món!"

#~ msgid "share_confirm"
#~ msgstr "Segur que vols fer públic el programa?"

#~ msgid "share_success_detail"
#~ msgstr "Programa compartit amb èxit."

#~ msgid "unshare_confirm"
#~ msgstr "Segur que vols fer el programa privat?"

#~ msgid "unshare_success_detail"
#~ msgstr "El programa s'ha deixat de compatir."

#~ msgid "hide_parsons"
#~ msgstr "Amaga el puzzle"

#~ msgid "hide_quiz"
#~ msgstr "Amaga el qüestionari"

#~ msgid "back_to_class"
#~ msgstr "Torna a la classe"

#~ msgid "Locked Language Feature"
#~ msgstr "Estàs utilitzant {concept}! És genial, però {concept} no està desbloquejat encara!, es desbloquejarà a nivells posteriors."

#~ msgid "nested blocks"
#~ msgstr "a block in a block"

#~ msgid "save"
#~ msgstr "Guarda"

#~ msgid "update_profile"
#~ msgstr "Actualitza el perfil"

#~ msgid "variables"
#~ msgstr "Variables"

#~ msgid "last_login"
#~ msgstr "Last login"

#~ msgid "page"
#~ msgstr "page"

#~ msgid "explore_explanation"
#~ msgstr "En aquesta pàgina pots consultar els programes creats per altres usuaris de Hedy. Pots filtrar tant a nivell Hedy com a aventura. Feu clic a \"Veure programa\" per obrir un programa i executar-lo. Els programes amb una capçalera vermella contenen un error. Encara podràs obrir-lo, però en executar-lo provocarà un error. Si vols pots intentar arreglar-ho! Si el creador té un perfil públic, pots fer clic al seu nom d'usuari per visitar el seu perfil. Allà trobaràs tots els seus programes compartits i molt més!"

#~ msgid "common_errors"
#~ msgstr "Errors freqüents"

#~ msgid "grid_overview"
#~ msgstr "Visió general dels programes per aventura"

#~ msgid "last_error"
#~ msgstr "Last error"

#~ msgid "last_program"
#~ msgstr "Last program"

#~ msgid "live_dashboard"
#~ msgstr "Live Dashboard"

#~ msgid "runs_over_time"
#~ msgstr "S'executa en el temps"

#~ msgid "student_details"
#~ msgstr "Student details"

#~ msgid "achievements_check_icon_alt"
#~ msgstr "Icona de comprovació d'assoliment"

#~ msgid "country_title"
#~ msgstr "País"

#~ msgid "create_public_profile"
#~ msgstr "Crear perfil públic"

#~ msgid "general"
#~ msgstr "General"

#~ msgid "hedy_achievements"
#~ msgstr "Assoliments Hedy"

#~ msgid "hidden"
#~ msgstr "Ocult"

#~ msgid "highscore_explanation"
#~ msgstr "En aquesta pàgina podeu veure les puntuacions més altes actuals, en funció de la quantitat d'assoliments obtinguts. Consulta la classificació de tots els usuaris, del teu país o de la teva classe. Feu clic a un nom d'usuari per veure el seu perfil públic."

#~ msgid "highscore_no_public_profile"
#~ msgstr "No tens perfil públic i, per tant, no apareixes a les puntuacions. Vols crear-ne un?"

#~ msgid "highscores"
#~ msgstr "Puntuacions"

#~ msgid "my_achievements"
#~ msgstr "My achievements"

#~ msgid "no_such_highscore"
#~ msgstr "Highscores"

#~ msgid "programs_created"
#~ msgstr "Programs created"

#~ msgid "programs_saved"
#~ msgstr "Programs saved"

#~ msgid "programs_submitted"
#~ msgstr "Programs submitted"

#~ msgid "title_achievements"
#~ msgstr "Hedy - Els meus assoliments"

#~ msgid "whole_world"
#~ msgstr "El món"

#~ msgid "your_class"
#~ msgstr "La teva classe"

#~ msgid "achievement_earned"
#~ msgstr "Has aconseguit un èxit!"

#~ msgid "percentage_achieved"
#~ msgstr "Achieved by {percentage}% of the users"

#~ msgid "achievements"
#~ msgstr "assoliments"

#~ msgid "achievements_logo_alt"
#~ msgstr "Icona d'assoliments"

#~ msgid "amount_submitted"
#~ msgstr "programes enviats"

#~ msgid "last_achievement"
#~ msgstr "Last earned achievement"

#~ msgid "no_certificate"
#~ msgstr "This user hasn't earned the Hedy Certificate of Completion"

#~ msgid "number_achievements"
#~ msgstr "Number of achievements"

<<<<<<< HEAD
#~ msgid "developers_mode"
#~ msgstr "Mode programador"

#~ msgid "read_code_label"
#~ msgstr "Llegeix en veu alta"

#~ msgid "regress_button"
#~ msgstr ""

#~ msgid "tutorial"
#~ msgstr "Tutorial"

#~ msgid "index_button"
#~ msgstr ""

#~ msgid "tooltip_level_locked"
#~ msgstr "Your teacher disabled this level"
=======
#~ msgid "create_question"
#~ msgstr "Vols crear-ne un?"

#~ msgid "explore_programs"
#~ msgstr "Explora programes"

#~ msgid "explore_programs_logo_alt"
#~ msgstr "Icona d'explorar programes"

#~ msgid "hedy_tutorial_logo_alt"
#~ msgstr "Icona del tutorial d'Hedy"

#~ msgid "no_public_profile"
#~ msgstr "You don't have a public profile text yet..."

#~ msgid "start_hedy_tutorial"
#~ msgstr "Inici tutorial Hedy"

#~ msgid "start_programming"
#~ msgstr "Comença a programar"

#~ msgid "start_programming_logo_alt"
#~ msgstr "Icona de començar a programar"

#~ msgid "start_teacher_tutorial"
#~ msgstr "Comença el tutorial del professor"

#~ msgid "teacher_tutorial_logo_alt"
#~ msgstr "Icona del tutorial del professor"

#~ msgid "title_landing-page"
#~ msgstr "Benvingut a Hedy!"

#~ msgid "welcome"
#~ msgstr "Benvinguda"

#~ msgid "welcome_back"
#~ msgstr "Benvingut de nou"

#~ msgid "your_account"
#~ msgstr "El teu perfil"

#~ msgid "your_last_program"
#~ msgstr "El teu últim programa guardat"

#~ msgid "already_teacher"
#~ msgstr "Ja tens un compte de professorat."

#~ msgid "already_teacher_request"
#~ msgstr "Teniu una sol·licitud de professor pendent."

#~ msgid "teacher_account_request"
#~ msgstr "Tens una sol·licitud de compte de professorat pendent"

#~ msgid "teacher_account_success"
#~ msgstr "Has sol·licitat un compte de professorat amb èxit."

#~ msgid "student_not_allowed_in_class"
#~ msgstr "Student not allowed in class"
>>>>>>> bb42ff4c
<|MERGE_RESOLUTION|>--- conflicted
+++ resolved
@@ -2113,8 +2113,6 @@
 msgid "translator"
 msgstr "Traductor"
 
-<<<<<<< HEAD
-=======
 #, fuzzy
 msgid "turned_into_teacher"
 msgstr "Congratulations! You successfully turned into a teacher."
@@ -2122,7 +2120,6 @@
 msgid "tutorial"
 msgstr "Tutorial"
 
->>>>>>> bb42ff4c
 msgid "tutorial_code_snippet"
 msgstr ""
 "{print} Hola món!\n"
@@ -2521,25 +2518,6 @@
 #~ msgid "number_achievements"
 #~ msgstr "Number of achievements"
 
-<<<<<<< HEAD
-#~ msgid "developers_mode"
-#~ msgstr "Mode programador"
-
-#~ msgid "read_code_label"
-#~ msgstr "Llegeix en veu alta"
-
-#~ msgid "regress_button"
-#~ msgstr ""
-
-#~ msgid "tutorial"
-#~ msgstr "Tutorial"
-
-#~ msgid "index_button"
-#~ msgstr ""
-
-#~ msgid "tooltip_level_locked"
-#~ msgstr "Your teacher disabled this level"
-=======
 #~ msgid "create_question"
 #~ msgstr "Vols crear-ne un?"
 
@@ -2599,4 +2577,3 @@
 
 #~ msgid "student_not_allowed_in_class"
 #~ msgstr "Student not allowed in class"
->>>>>>> bb42ff4c
