--- conflicted
+++ resolved
@@ -2410,13 +2410,8 @@
 #~ msgid "update_profile"
 #~ msgstr "Actualitza el perfil"
 
-<<<<<<< HEAD
-#~ msgid "multiple_levels_warning"
-#~ msgstr "We've noticed you have both selected several levels and included code snippets in your adventure, this might cause issues with the syntax highlighter and the automatic translation of keywords"
+#~ msgid "variables"
+#~ msgstr "Variables"
 
 #~ msgid "adventure_prompt"
 #~ msgstr "Si us plau, introdueix el nom de l'aventura"
-=======
-#~ msgid "variables"
-#~ msgstr "Variables"
->>>>>>> df9b34a7
