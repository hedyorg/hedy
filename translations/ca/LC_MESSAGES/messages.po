# Catalan translations for PROJECT.
# Copyright (C) 2023 ORGANIZATION
# This file is distributed under the same license as the PROJECT project.
# FIRST AUTHOR <EMAIL@ADDRESS>, 2023.
#
msgid ""
msgstr ""
"Project-Id-Version: PROJECT VERSION\n"
"Report-Msgid-Bugs-To: EMAIL@ADDRESS\n"
"POT-Creation-Date: 2000-01-01 00:00+0000\n"
"PO-Revision-Date: 2000-01-01 00:00+0000\n"
"Last-Translator: Someone <someone@example.com>\n"
"Language: ca\n"
"Language-Team: ca <LL@li.org>\n"
"Plural-Forms: nplurals=2; plural=n != 1;\n"
"MIME-Version: 1.0\n"
"Content-Type: text/plain; charset=utf-8\n"
"Content-Transfer-Encoding: 8bit\n"
"Generated-By: Babel 2.14.0\n"

msgid "Access Before Assign"
msgstr "Has intentat utilitzar la variable {name} a la línia {access_line_number}, però l'ha definit a la línia {definition_line_number}. Defineix una variable abans d'utilitzar-la."

msgid "Cyclic Var Definition"
msgstr "El nom `{variable}` ha de ser definit abans d'utilitzar-lo a la dreta de la comanda `{is}`."

#, fuzzy
msgid "Function Undefined"
msgstr "You tried to use the function {name}, but you didn't define it."

msgid "Has Blanks"
msgstr "El teu codi està incomplert. Conté espais en blanc que has d'omplir amb codi."

msgid "Incomplete"
msgstr "Oops! Se t'ha oblidat una mica de codi! A la línia {line_number}, has d'introduir text després de `{incomplete_command}`."

msgid "Incomplete Repeat"
msgstr "Sembla que t'has oblidat d'utilitzar una comanda amb la comanda `{repeat}` que està a la línia {line_number}."

msgid "Invalid"
msgstr "`{invalid_command}` no és una comanda de nivell {level} Hedy. Volies dir `{guessed_command}`?"

msgid "Invalid Argument"
msgstr "No pots utilitzar la comanda `{command}` amb `{invalid_argument}`. Prova de canviar `{invalid_argument}` per {allowed_types}."

msgid "Invalid Argument Type"
msgstr "No pots utilitzar `{command}` amb `{invalid_argument}` perquè és {invalid_type}. Prova de canviar `{invalid_argument}` per {allowed_types}."

msgid "Invalid At Command"
msgstr "La comanda `{command}` no es pot utilitzar a partir del nivell 16. Podeu utilitzar claudàtors per utilitzar un element d'una llista, per exemple `amics[i]`, `numeros_de la sort[{random}]`."

msgid "Invalid Space"
msgstr "Vaja! Has començat una línia amb un espai a la línia {line_number}. Els espais confonen els ordinadors, el podries eliminar?"

msgid "Invalid Type Combination"
msgstr "No pots usar `{invalid_argument}` i `{invalid_argument_2}` amb `{command}` perquè un és {invalid_type} i l'altre és {invalid_type_2}. Prova a canviar `{invalid_argument}` per {invalid_type_2} o `{invalid_argument_2}` per {invalid_type}."

msgid "Lonely Echo"
msgstr "Has fet servir `{echo}` abans que `{ask}`, o has fet servir `{echo}` sense `{ask}`. Situa `{ask}` abans d'`{echo}`."

msgid "Lonely Text"
msgstr "Sembla que t'has oblidat d'utilitzar una comanda al text de la línia {line_number}"

#, fuzzy
msgid "Missing Additional Command"
msgstr "It looks like you forgot to complete writing `{command}` on line {line_number}."

msgid "Missing Command"
msgstr "Sembla que t'has oblidat d'usar una comanda a la línia {line_number}."

msgid "Missing Inner Command"
msgstr "Sembla que t'has oblidat d'utilitzar una comanda a la declaració `{command}` que has fet a la línia {line_number}."

msgid "Missing Square Brackets"
msgstr "It looks like you forgot to use square brackets `[]` around the list you were creating on line {line_number}."

#, fuzzy
msgid "Missing Variable"
msgstr "It looks like your `{command}` is missing a variable at the start of the line."

#, fuzzy
msgid "Misspelled At Command"
msgstr "It looks like you might have misspelled the `{command}` command, instead you wrote `{invalid_argument}` in line {line_number}."

msgid "No Indentation"
msgstr "Has utilitzat massa pocs espais a la línia {line_number}. N'has posat {leading_spaces}, i no són suficients. Inicia cada nou bloc amb {indent_size} espais més que la línia d'abans."

#, fuzzy
msgid "Non Decimal Variable"
msgstr "At line {line_number}, you might have tried using a number which Hedy does not like very much! Try changing it to a decimal number like 2."

msgid "Parse"
msgstr "El codi que heu introduït no és un codi Hedy vàlid. Hi ha un error a la línia {location[0]}, a la posició {location[1]}. Apareix el caràcter `{character_found}` que no està permès."

msgid "Pressit Missing Else"
msgstr "T'has oblidat d'afegir el que passa quan prems una tecla diferent, afegiu un `{else}` al vostre codi"

msgid "Runtime Index Error"
msgstr "Has provat d'accedir a la llista {name}, però està buida o falta l'índex."

#, fuzzy
msgid "Runtime Value Error"
msgstr "While running your program the command `{command}` received the value `{value}` which is not allowed. {tip}."

msgid "Runtime Values Error"
msgstr "While running your program the command `{command}` received the values `{value}` and `{value}` which are not allowed. {tip}."

#, fuzzy
msgid "Save Microbit code "
msgstr "Save Microbit code"

msgid "Too Big"
msgstr "Wow! Your program has an impressive {lines_of_code} lines of code! But we can only process {max_lines} lines in this level. Make your program smaller and try again."

msgid "Too Few Indents"
msgstr ""

msgid "Too Many Indents"
msgstr ""

msgid "Unexpected Indentation"
msgstr "Has utilitzat massa espais a la línia {line_number}. N'has posat {leading_spaces}, i són massa. Inicia cada nou bloc amb {indent_size} espais més que la línia d'abans."

msgid "Unquoted Assignment"
msgstr "A partir d'aquest nivell, cal col·locar els textos de la dreta de `{is}` entre cometes. Te n'has oblidat al text {text}."

msgid "Unquoted Equality Check"
msgstr "Si vols comprovar si una variable és igual a diverses paraules, les paraules han d'estar envoltades de cometes!"

msgid "Unquoted Text"
msgstr "Ves amb compte! Si utilitzes les comandes `{ask}` o `{print}`, el text posterior s'haurà d'envoltar amb cometes. Te n'has oblidat al text {unquotedtext}."

msgid "Unsupported Float"
msgstr "Els nombres no enters encara no estan disponibles, però ho estaran d'aquí pocs nivells. Per ara canvia `{value}` a un enter."

msgid "Unsupported String Value"
msgstr "Els valors de text no poden contenir `{invalid_value}`."

#, fuzzy
msgid "Unused Variable"
msgstr "You defined the variable {variable_name} on line {line_number}, but you did not use it."

msgid "Var Undefined"
msgstr "Has intentat utilitzar la variable `{name}`, però no l'has definit. També pot ser que intentessis utilitzar la paraula `{name}`, però t'hagis oblidat de les cometes."

msgid "Wrong Level"
msgstr "Això era codi Hedy correcte, però no pertany a aquest nivell. Has escrit `{offending_keyword}` que funcionaria al nivell {working_level}. Consell: {tip}"

#, fuzzy
msgid "Wrong Number of Arguments"
msgstr "Your function used the wrong number of arguments. You provided {used_number} but the function {name} needs {defined_number}"

msgid "account_overview"
msgstr "Visió general del compte"

#, fuzzy
msgid "accounts_created"
msgstr "Els comptes s'han creat correctament."

msgid "accounts_intro"
msgstr "En aquesta pàgina pots crear comptes per a diversos estudiants alhora. S'afegiran automàticament a la classe actual. Així doncs, assegureu-vos que la classe que es mostra a dalt sigui la correcta! Cada nom d'usuari ha de ser únic a tot el sistema Hedy. Podeu prémer \"Afegir sufix classe\" per afegir el vostre nom de classe a tots els comptes. Si introduïu les contrasenyes manualment, aquestes hauran de tenir <b>almenys</b> 6 caràcters."

msgid "achievement_earned"
msgstr "Has aconseguit un èxit!"

msgid "achievements"
msgstr "assoliments"

msgid "achievements_check_icon_alt"
msgstr "Icona de comprovació d'assoliment"

msgid "achievements_logo_alt"
msgstr "Icona d'assoliments"

msgid "actions"
msgstr ""

#, fuzzy
msgid "add"
msgstr "Add"

msgid "add_students"
msgstr "Afegeix estudiants"

msgid "add_students_options"
msgstr "Afegeix opcions d'estudiants"

msgid "admin"
msgstr "Administrador"

msgid "advance_button"
msgstr "Anar al nivell {level}"

msgid "adventure"
msgstr "Aventura"

#, fuzzy
msgid "adventure_cloned"
msgstr "Adventure is cloned"

#, fuzzy
msgid "adventure_code_button"
msgstr "Adventure Code"

#, fuzzy
msgid "adventure_codeblock_button"
msgstr "Use this button when you want to create a block of code that students can run in your adventure. Tip: put the selection at the end of the last line of the code block and <kbd>Enter</kbd> 3 times to type after a code block."

msgid "adventure_duplicate"
msgstr "Ja tens una aventura amb aquest nom."

msgid "adventure_empty"
msgstr "No has introduït un nom d'aventura!"

#, fuzzy
msgid "adventure_exp_3"
msgstr "Assegura't d'envoltar sempre les paraules clau amb { }, de manera que es reconeguin correctament. Pots utilitzar el botó \"Vista prèvia\" per veure la versió amb estil de la teva aventura. Per veure l'aventura en una pàgina independent, seleccioneu \"visualitzar\" des de la pàgina de professors."

#, fuzzy
msgid "adventure_exp_classes"
msgstr "Your adventure is used within the following classes"

msgid "adventure_id_invalid"
msgstr "L'ID d'aventura no és vàlid."

msgid "adventure_length"
msgstr "L'aventura ha de contenir com a mínim 20 caràcters."

msgid "adventure_name_invalid"
msgstr "El nom d'aventura no és vàlid."

msgid "adventure_prompt"
msgstr "Si us plau, introdueix el nom de l'aventura"

msgid "adventure_terms"
msgstr "Estic d'acord amb el fet que la meva aventura estigui disponible públicament a Hedy."

msgid "adventure_updated"
msgstr "L'aventura s'ha actualitzat!"

msgid "adventures"
msgstr ""

#, fuzzy
msgid "adventures_info"
msgstr "Each Hedy level has built-in exercises for students, which we call adventures. You can create your own adventures and add them to your classes. With your own adventures you can create adventures that are relevant and interesting for your students. You can find more information about creating your own adventures <a href=\"https://hedy.org/for-teachers/manual/features\">here</a>."

msgid "adventures_restored"
msgstr "Les aventures per defecte han estat restaurades."

msgid "ago"
msgstr "fa {timestamp}"

msgid "agree_invalid"
msgstr "Has d'acceptar els termes de privacitat."

msgid "agree_with"
msgstr "Accepto les"

msgid "ajax_error"
msgstr "Hi ha hagut un error, si us plau torna-ho a intentar."

msgid "all"
msgstr "Tot"

msgid "all_class_highscores"
msgstr "Fer visible tot l'alumnat al rànquing de la classe"

msgid "already_account"
msgstr "Ja tens un compte?"

msgid "already_program_running"
msgstr "Ja hi ha un programa en execució, finalitza'l primer."

msgid "already_teacher"
msgstr "Ja tens un compte de professorat."

msgid "already_teacher_request"
msgstr "Teniu una sol·licitud de professor pendent."

msgid "amount_created"
msgstr "programes creats"

msgid "amount_saved"
msgstr "programes guardats"

msgid "amount_submitted"
msgstr "programes enviats"

msgid "are_you_sure"
msgstr "Estàs segur? No pots desfer aquesta acció."

msgid "ask_needs_var"
msgstr "A partir del nivell 2, cal utilitzar `{ask}` amb una variable. Exemple: nom `{is}` `{ask}` Com et dius?"

#, fuzzy
msgid "available_in"
msgstr "Available in:"

msgid "become_a_sponsor"
msgstr "Fes-te patrocinador"

msgid "birth_year"
msgstr "Any de naixement"

#, fuzzy
msgid "bug"
msgstr "Bug"

msgid "by"
msgstr "per"

msgid "cancel"
msgstr "Cancel·lar"

msgid "cant_parse_exception"
msgstr "No s'ha pogut analitzar el programa"

msgid "certificate"
msgstr "Certificat de finalització"

msgid "certified_teacher"
msgstr "Professor certificat"

msgid "change_password"
msgstr "Canvia la contrasenya"

msgid "cheatsheet_title"
msgstr "Xuleta"

msgid "class_already_joined"
msgstr "Ja ets alumne de la classe"

msgid "class_customize_success"
msgstr "Classe personalitzada amb èxit."

msgid "class_live"
msgstr "Estadístiques en viu"

msgid "class_name_duplicate"
msgstr "Ja teniu una classe amb aquest nom."

msgid "class_name_empty"
msgstr "No has introduït el nom de la classe!"

msgid "class_name_invalid"
msgstr "Aquest nom de la classe no és vàlid."

msgid "class_name_prompt"
msgstr "Si us plau, introdueix el nom de la nova classe"

msgid "class_overview"
msgstr "Visió general de la classe"

#, fuzzy
msgid "class_survey_description"
msgstr "We would like to get a better overview of our Hedy users. By providing these answers, you would help improve Hedy. Thank you!"

#, fuzzy
msgid "class_survey_later"
msgstr "Remind me tomorrow"

#, fuzzy
msgid "class_survey_question1"
msgstr "What is the age range in your class?"

#, fuzzy
msgid "class_survey_question2"
msgstr "What is the spoken language in your class?"

#, fuzzy
msgid "class_survey_question3"
msgstr "What is the gender balance in your class?"

#, fuzzy
msgid "class_survey_question4"
msgstr "What distinguishes your students from others?"

msgid "classes"
msgstr ""

#, fuzzy
msgid "classes_info"
msgstr "Create a class to follow the progress of each student in dashboard, and to customize the adventures your students see, and even adding your own! You can create as many classes as you like, and each class can have multiple teachers each one with different roles. You can also add as many students as you want, but mind that each student can only be in one class at a time. You can find more information about classes in the <a href=\"https://hedy.org/for-teachers/manual/preparations#for-teachers\">teacher manual</a>."

#, fuzzy
msgid "clone"
msgstr "Clone"

#, fuzzy
msgid "cloned_times"
msgstr "Clones"

msgid "close"
msgstr "Tanca"

msgid "comma"
msgstr "una coma"

msgid "command_not_available_yet_exception"
msgstr "La comanda encara no està disponible"

msgid "command_unavailable_exception"
msgstr "La comanda ja no és correcta"

msgid "commands"
msgstr "Comandes"

msgid "common_errors"
msgstr "Errors freqüents"

msgid "congrats_message"
msgstr "Felicitats, {username}, has completat Hedy!"

msgid "content_invalid"
msgstr "Aquesta aventura no és vàlida."

msgid "contributor"
msgstr "Contribuïdor"

msgid "copy_clipboard"
msgstr "Copiat amb èxit al porta-retalls"

#, fuzzy
msgid "copy_code"
msgstr "Copy code"

msgid "copy_join_link"
msgstr "Copia l'enllaç d'unió"

msgid "copy_link_success"
msgstr "Enllaç d'unió copiat amb èxit al porta-retalls"

msgid "copy_link_to_share"
msgstr "Copia l'enllaç per compartir"

msgid "copy_mail_link"
msgstr "Si us plau, còpia i enganxa aquest enllaç a una nova pestanya:"

msgid "correct_answer"
msgstr "La resposta correcta és"

msgid "country"
msgstr "País"

msgid "country_invalid"
msgstr "Seleccioneu un país vàlid."

msgid "country_title"
msgstr "País"

msgid "create_account"
msgstr "Crear compte"

msgid "create_accounts"
msgstr "Crear comptes"

msgid "create_accounts_prompt"
msgstr "Estàs segur de que vols crear aquestes comptes?"

msgid "create_adventure"
msgstr "Crear aventura"

msgid "create_class"
msgstr "Crea una nova classe"

msgid "create_multiple_accounts"
msgstr "Crea múltiples comptes"

msgid "create_public_profile"
msgstr "Crear perfil públic"

msgid "create_question"
msgstr "Vols crear-ne un?"

msgid "create_student_account"
msgstr "Crear un compte"

msgid "create_student_account_explanation"
msgstr "Pots guardar els teus programes si tens un compte."

msgid "create_teacher_account"
msgstr "Crea un compte de professorat"

msgid "create_teacher_account_explanation"
msgstr "Amb un compte de professorat, pots guardar els teus programes i veure els resultats dels teus alumnes."

msgid "creator"
msgstr "Creador"

msgid "current_password"
msgstr "Contrasenya actual"

msgid "customization_deleted"
msgstr "Personalitzacions esborrades correctament."

msgid "customize"
msgstr ""

msgid "customize_adventure"
msgstr "Personalitza l'aventura"

msgid "customize_class"
msgstr "Personalitza la classe"

msgid "dash"
msgstr "un guió"

msgid "default_403"
msgstr "Sembla no estàs autoritzat..."

msgid "default_404"
msgstr "No hem pogut trobar aquesta pàgina..."

msgid "default_500"
msgstr "Alguna cosa ha anat malament..."

msgid "delete"
msgstr "Suprimeix"

msgid "delete_adventure_prompt"
msgstr "Segur que vols suprimir aquesta aventura?"

msgid "delete_class_prompt"
msgstr "Segur que vols suprimir la classe?"

msgid "delete_confirm"
msgstr "Segur que vols suprimir el programa?"

msgid "delete_invite"
msgstr "Suprimeix la invitació"

msgid "delete_invite_prompt"
msgstr "Segur que vols suprimir aquesta invitació de classe?"

msgid "delete_public"
msgstr "Suprimeix el perfil públic"

msgid "delete_success"
msgstr "Programa suprimit amb èxit."

msgid "destroy_profile"
msgstr "Suprimeix el perfil"

msgid "developers_mode"
msgstr "Mode programador"

msgid "directly_available"
msgstr "Obrir directament"

msgid "disable"
msgstr "Desactiva"

#, fuzzy
msgid "disable_parsons"
msgstr "Disable all puzzles"

#, fuzzy
msgid "disable_quizes"
msgstr "Disable all quizes"

msgid "disabled"
msgstr "Desactivat"

msgid "disabled_button_quiz"
msgstr "La vostra puntuació és inferior al llindar de desbloqueig, torna-ho a provar!"

msgid "discord_server"
msgstr "Servidor Discord"

msgid "distinguished_user"
msgstr "Usuari distingit"

msgid "double quotes"
msgstr "cometes dobles"

msgid "download"
msgstr "Descàrrega"

msgid "download_login_credentials"
msgstr "Vols descarregar les credencials d'inici de sessió després de la creació dels comptes?"

msgid "duplicate"
msgstr "Duplica"

msgid "echo_and_ask_mismatch_exception"
msgstr "Desajust entre `{echo}` i {ask}"

#, fuzzy
msgid "echo_out"
msgstr "A partir del nivell 2 `{echo}` ja no serà necessari. Ara pots repetir la resposta amb `{ask}` i {print}. Exemple: `nom {is} {ask} Com et dius? {print} Hola nom`"

#, fuzzy
msgid "edit_adventure"
msgstr "Edit adventure"

msgid "edit_code_button"
msgstr "Edita el codi"

msgid "email"
msgstr "Correu electrònic"

msgid "email_invalid"
msgstr "Si us plau, introdueix un correu electrònic vàlid."

msgid "end_quiz"
msgstr "Fi del qüestionari"

msgid "english"
msgstr "Anglès"

msgid "enter"
msgstr "Introdueix"

msgid "enter_password"
msgstr "Introdueix una nova contrasenya per"

msgid "enter_text"
msgstr "Introdueix la teva resposta aquí..."

msgid "error_logo_alt"
msgstr "Logotip d'error"

msgid "exclamation mark"
msgstr "un signe d'exclamació"

msgid "exercise"
msgstr "Exercici"

msgid "exercise_doesnt_exist"
msgstr "Aquest exercici no existeix"

msgid "exists_email"
msgstr "Aquest correu electrònic ja està en ús."

msgid "exists_username"
msgstr "Aquest usuari ja està en ús."

#, fuzzy
msgid "exit_preview_mode"
msgstr "Exit preview mode"

msgid "experience_invalid"
msgstr "Si us plau, selecciona una experiència vàlida, escull (Sí, No)."

msgid "expiration_date"
msgstr "Data de caducitat"

msgid "explore_explanation"
msgstr "En aquesta pàgina pots consultar els programes creats per altres usuaris de Hedy. Pots filtrar tant a nivell Hedy com a aventura. Feu clic a \"Veure programa\" per obrir un programa i executar-lo. Els programes amb una capçalera vermella contenen un error. Encara podràs obrir-lo, però en executar-lo provocarà un error. Si vols pots intentar arreglar-ho! Si el creador té un perfil públic, pots fer clic al seu nom d'usuari per visitar el seu perfil. Allà trobaràs tots els seus programes compartits i molt més!"

msgid "explore_programs"
msgstr "Explora programes"

msgid "explore_programs_logo_alt"
msgstr "Icona d'explorar programes"

msgid "favorite_program"
msgstr "Programa preferit"

msgid "favourite_confirm"
msgstr "Segur que vols definir aquest programa com el teu preferit?"

msgid "favourite_program"
msgstr "Programa preferit"

msgid "favourite_program_invalid"
msgstr "El programa preferit que has escollit és invàlid."

msgid "favourite_success"
msgstr "El teu programa està configurat com a preferit."

#, fuzzy
msgid "feature"
msgstr "Feature"

#, fuzzy
msgid "feedback"
msgstr "Feedback"

#, fuzzy
msgid "feedback_message_error"
msgstr "Something went wrong, please try again later."

#, fuzzy
msgid "feedback_message_success"
msgstr "Thank you, we recieved your feedback and will contact you if needed."

#, fuzzy
msgid "feedback_modal_message"
msgstr "Please send us a message with a category. We appreciate your help to improve Hedy!"

msgid "female"
msgstr "Dona"

msgid "float"
msgstr "un número"

msgid "for_teachers"
msgstr "Per al professorat"

msgid "forgot_password"
msgstr "Has oblidat la contrasenya?"

msgid "from_another_teacher"
msgstr "D'un altre professor"

msgid "from_magazine_website"
msgstr "Des d'una revista o web"

msgid "from_video"
msgstr "Des d'un vídeo"

msgid "fun_statistics_msg"
msgstr "Aquí teniu algunes estadístiques divertides!"

msgid "gender"
msgstr "Gènere"

msgid "gender_invalid"
msgstr "Si us plau, selecciona un gènere vàlid, tria (Dona, Home o Altre)."

msgid "general"
msgstr "General"

msgid "general_settings"
msgstr "Configuració general"

msgid "generate_passwords"
msgstr "Genera contrasenyes"

msgid "get_certificate"
msgstr "Aconsegueix el teu certificat!"

msgid "give_link_to_teacher"
msgstr "Fes arribar el següent enllaç al teu professor:"

#, fuzzy
msgid "go_back"
msgstr "Go back"

msgid "go_back_to_main"
msgstr "Torna a la pàgina principal"

msgid "go_to_question"
msgstr "Ves a la pregunta"

msgid "go_to_quiz_result"
msgstr "Ves al resultat del qüestionari"

msgid "goto_profile"
msgstr "Ves al meu perfil"

msgid "grid_overview"
msgstr "Visió general dels programes per aventura"

msgid "hand_in"
msgstr "Entrega"

msgid "hand_in_exercise"
msgstr "Entrega l'exercici"

msgid "heard_about_hedy"
msgstr "Com t'has assabentat d'Hedy?"

msgid "heard_about_invalid"
msgstr "Si us plau, seleccioni una forma vàlida de com es va assabentar de nosaltres."

msgid "hedy_achievements"
msgstr "Assoliments Hedy"

msgid "hedy_choice_title"
msgstr "L'elecció d'Hedy"

msgid "hedy_introduction_slides"
msgstr ""

msgid "hedy_logo_alt"
msgstr "Logotip d'Hedy"

msgid "hedy_on_github"
msgstr "Hedy a Github"

msgid "hedy_tutorial_logo_alt"
msgstr "Icona del tutorial d'Hedy"

msgid "hello_logo"
msgstr "hola"

msgid "hidden"
msgstr "Ocult"

msgid "hide_cheatsheet"
msgstr "Amaga la xuleta"

msgid "hide_keyword_switcher"
msgstr "Amaga el commutador de paraules clau"

msgid "highest_level_reached"
msgstr "Màxim nivell assolit"

msgid "highest_quiz_score"
msgstr "Puntuació més alta del qüestionari"

msgid "highscore_explanation"
msgstr "En aquesta pàgina podeu veure les puntuacions més altes actuals, en funció de la quantitat d'assoliments obtinguts. Consulta la classificació de tots els usuaris, del teu país o de la teva classe. Feu clic a un nom d'usuari per veure el seu perfil públic."

msgid "highscore_no_public_profile"
msgstr "No tens perfil públic i, per tant, no apareixes a les puntuacions. Vols crear-ne un?"

msgid "highscores"
msgstr "Puntuacions"

msgid "hint"
msgstr "Pista?"

msgid "ill_work_some_more"
msgstr "Hi treballaré una mica més"

#, fuzzy
msgid "image_invalid"
msgstr "La imatge que has escollit no és vàlida."

msgid "incomplete_command_exception"
msgstr "Comanda incompleta"

#, fuzzy
msgid "incorrect_handling_of_quotes_exception"
msgstr "Incorrect handling of quotes"

#, fuzzy
msgid "incorrect_use_of_types_exception"
msgstr "Incorrect use of types"

#, fuzzy
msgid "incorrect_use_of_variable_exception"
msgstr "Incorrect use of variable"

#, fuzzy
msgid "indentation_exception"
msgstr "Incorrect Indentation"

#, fuzzy
msgid "input"
msgstr "input from `{ask}`"

#, fuzzy
msgid "integer"
msgstr "a number"

#, fuzzy
msgid "invalid_class_link"
msgstr "Invalid link for joining the class."

#, fuzzy
msgid "invalid_command_exception"
msgstr "Invalid command"

#, fuzzy
msgid "invalid_keyword_language_comment"
msgstr "# The provided keyword language is invalid, keyword language is set to English"

#, fuzzy
msgid "invalid_language_comment"
msgstr "# The provided language is invalid, language set to English"

#, fuzzy
msgid "invalid_level_comment"
msgstr "# The provided level is invalid, level is set to level 1"

#, fuzzy
msgid "invalid_program_comment"
msgstr "# The provided program is invalid, please try again"

#, fuzzy
msgid "invalid_teacher_invitation_code"
msgstr "The teacher invitation code is invalid. To become a teacher, reach out to hello@hedy.org."

#, fuzzy
msgid "invalid_tutorial_step"
msgstr "Invalid tutorial step"

#, fuzzy
msgid "invalid_username_password"
msgstr "Invalid username/password."

#, fuzzy
msgid "invite_by_username"
msgstr "Invite by username"

#, fuzzy
msgid "invite_date"
msgstr "Invite date"

#, fuzzy
msgid "invite_message"
msgstr "You have received an invitation to join class"

#, fuzzy
msgid "invite_prompt"
msgstr "Enter a username"

#, fuzzy
msgid "invite_teacher"
msgstr "Invite a teacher"

#, fuzzy
msgid "join_class"
msgstr "Join class"

#, fuzzy
msgid "join_prompt"
msgstr "You need to have an account to join a class. Would you like to login now?"

#, fuzzy
msgid "keyword_language_invalid"
msgstr "Please select a valid keyword language (select English or your own language)."

#, fuzzy
msgid "language"
msgstr "Language"

#, fuzzy
msgid "language_invalid"
msgstr "Please select a valid language."

#, fuzzy
msgid "languages"
msgstr "Which of these programming languages have you used before?"

#, fuzzy
msgid "last_achievement"
msgstr "Last earned achievement"

#, fuzzy
msgid "last_edited"
msgstr "Last edited"

#, fuzzy
msgid "last_error"
msgstr "Last error"

#, fuzzy
msgid "last_login"
msgstr "Last login"

#, fuzzy
msgid "last_program"
msgstr "Last program"

#, fuzzy
msgid "last_update"
msgstr "Last update"

#, fuzzy
msgid "lastname"
msgstr "Last Name"

#, fuzzy
msgid "leave_class"
msgstr "Leave class"

msgid "level"
msgstr "Nivell"

msgid "level_accessible"
msgstr "El nivell està obert als estudiants"

msgid "level_disabled"
msgstr "Nivell desactivat"

msgid "level_future"
msgstr "Aquest nivell s'obrirà automàticament el "

#, fuzzy
msgid "level_invalid"
msgstr "Aquest nivell d'Hedy no és vàlid."

msgid "level_not_class"
msgstr "Aquest nivell encara no està disponible a la vostra classe"

msgid "level_title"
msgstr "Nivell"

#, fuzzy
msgid "levels"
msgstr "levels"

#, fuzzy
msgid "link"
msgstr "Link"

#, fuzzy
msgid "list"
msgstr "a list"

#, fuzzy
msgid "live_dashboard"
msgstr "Live Dashboard"

#, fuzzy
msgid "logged_in_to_share"
msgstr "You must be logged in to save and share a program."

msgid "login"
msgstr "Inicia sessió"

msgid "login_long"
msgstr "Inicia sessió al teu compte"

msgid "login_to_save_your_work"
msgstr "Inicia sessió per desar la teva feina"

#, fuzzy
msgid "logout"
msgstr "Log out"

#, fuzzy
msgid "longest_program"
msgstr "Longest program"

#, fuzzy
msgid "mail_change_password_body"
msgstr ""
"Your Hedy password has been changed. If you did this, all is good.\n"
"If you didn't change your password, please contact us immediately by replying to this email."

#, fuzzy
msgid "mail_change_password_subject"
msgstr "Your Hedy password has been changed"

#, fuzzy
msgid "mail_error_change_processed"
msgstr "Something went wrong when sending a validation mail, the changes are still correctly processed."

#, fuzzy
msgid "mail_goodbye"
msgstr ""
"Keep programming!\n"
"The Hedy team"

#, fuzzy
msgid "mail_hello"
msgstr "Hi {username}!"

#, fuzzy
msgid "mail_recover_password_body"
msgstr ""
"By clicking on this link, you can set a new Hedy password. This link is valid for <b>4</b> hours.\n"
"If you haven't required a password reset, please ignore this email: {link}"

msgid "mail_recover_password_subject"
msgstr "Sol·liciteu un restabliment de la contrasenya."

#, fuzzy
msgid "mail_reset_password_body"
msgstr ""
"Your Hedy password has been reset to a new one. If you did this, all is good.\n"
"If you didn't change your password, please contact us immediately by replying to this email."

#, fuzzy
msgid "mail_reset_password_subject"
msgstr "Your Hedy password has been reset"

msgid "mail_welcome_teacher_body"
msgstr ""
"<strong>Benvingut/da!</strong>\n"
"Enhorabona pel teu nou compte de professorat d'Hedy. Benvingut a la comunitat mundial de professors Hedy!\n"
"\n"
"<strong>Què poden fer els comptes del professor</strong>\n"
"Hi ha una sèrie d'opcions addicionals desbloquejades per a tu ara.\n"
"\n"
"1. Hi ha una explicació addicional disponible al <a href=\"https://hedy.org/for-teachers/manual\">manual del professor</a>.\n"
"2. Amb el teu compte de professorat, pots crear classes. Els vostres estudiants poden unir-se a les vostres classes i podreu veure el seu progrés. Les classes es fan i es gestionen mitjançant la <a href=\"https://hedycode.com/for-teachers\">pàgina per a professorat</a>.\n"
"3. Pots personalitzar completament les teves classes, per exemple pots obrir i tancar nivells, activar o desactivar aventures i crear les teves pròpies aventures!\n"
"\n"
"<strong>Uneix-te a la nostra comunitat en línia!</strong>\n"
"Tots els professors, programadors i altres fans d'Hedy poden unir-se al nostre <a href=\"https://discord.gg/8yY7dEme9r\">servidor de Discord</a>. Aquest és el lloc ideal per xerrar sobre Hedy: tenim canals on mostrar els teus projectes i lliçons interessants, canals per informar d'errors i canals per xerrar amb altres professors i amb l'equip de Hedy.\n"
"\n"
"<strong>Com demanar ajuda </strong>\n"
"Si alguna cosa no està clara, pots fer-nos-ho saber a Discord o <a href=\"mailto: hello@hedy.org\">enviar-nos un correu electrònic</a>.\n"
"\n"
"<strong>Com informar d'errors</strong>\n"
"A Discord, tenim un canal per informar d'errors, anomenat #bugs. Aquest és el lloc perfecte per informar-nos dels problemes amb què us trobeu. Si sabeu com utilitzar GitHub, podeu crear un <a href=\"https://github.com/hedyorg/hedy/issues/new?assignees=&labels=&template=bug_report.md&title=%5BBUG%5D\">problema </a> allà.\n"

#, fuzzy
msgid "mail_welcome_teacher_subject"
msgstr "Your Hedy teacher account is ready"

#, fuzzy
msgid "mail_welcome_verify_body"
msgstr ""
"Your Hedy account has been created successfully. Welcome!\n"
"Please click on this link to verify your email address: {link}"

#, fuzzy
msgid "mail_welcome_verify_subject"
msgstr "Welcome to Hedy"

#, fuzzy
msgid "mailing_title"
msgstr "Subscribe to the Hedy newsletter"

msgid "main_subtitle"
msgstr "Programació textual per a l’aula"

#, fuzzy
msgid "main_title"
msgstr "Hedy"

#, fuzzy
msgid "make_sure_you_are_done"
msgstr "Make sure you are done! You will not be able to change your program anymore after you click \"Hand in\"."

#, fuzzy
msgid "male"
msgstr "Male"

#, fuzzy
msgid "mandatory_mode"
msgstr "Mandatory developer's mode"

#, fuzzy
msgid "more_options"
msgstr "More options"

#, fuzzy
msgid "multiple_levels_warning"
msgstr "We've noticed you have both selected several levels and included code snippets in your adventure, this might cause issues with the syntax highlighter and the automatic translation of keywords"

#, fuzzy
msgid "my_account"
msgstr "My account"

#, fuzzy
msgid "my_achievements"
msgstr "My achievements"

#, fuzzy
msgid "my_adventures"
msgstr "My adventures"

#, fuzzy
msgid "my_classes"
msgstr "My classes"

#, fuzzy
msgid "my_messages"
msgstr "My messages"

#, fuzzy
msgid "my_public_profile"
msgstr "My public profile"

#, fuzzy
msgid "name"
msgstr "Name"

msgid "nav_explore"
msgstr "Explora"

#, fuzzy
msgid "nav_hedy"
msgstr "Hedy"

#, fuzzy
msgid "nav_learn_more"
msgstr "Learn more"

msgid "nav_start"
msgstr "Inici"

#, fuzzy
msgid "new_password"
msgstr "New password"

#, fuzzy
msgid "new_password_repeat"
msgstr "Repeat new password"

#, fuzzy
msgid "newline"
msgstr "a new line"

#, fuzzy
msgid "next_exercise"
msgstr "Next exercise"

#, fuzzy
msgid "next_page"
msgstr "Next page"

#, fuzzy
msgid "next_step_tutorial"
msgstr "Next step >>>"

#, fuzzy
msgid "no"
msgstr "No"

msgid "no_account"
msgstr "No tens compte?"

#, fuzzy
msgid "no_accounts"
msgstr "There are no accounts to create."

#, fuzzy
msgid "no_adventures_yet"
msgstr "There are no public adventures yet..."

#, fuzzy
msgid "no_certificate"
msgstr "This user hasn't earned the Hedy Certificate of Completion"

msgid "no_more_flat_if"
msgstr "A partir del nivell 8, el codi posterior a `{if}` s'ha de col·locar a la línia següent i començar amb 4 espais."

#, fuzzy
msgid "no_programs"
msgstr "You have no programs yet."

#, fuzzy
msgid "no_public_profile"
msgstr "You don't have a public profile text yet..."

#, fuzzy
msgid "no_shared_programs"
msgstr "has no shared programs..."

#, fuzzy
msgid "no_such_adventure"
msgstr "This adventure doesn't exist!"

#, fuzzy
msgid "no_such_class"
msgstr "No such Hedy class."

#, fuzzy
msgid "no_such_highscore"
msgstr "Highscores"

msgid "no_such_level"
msgstr "No existeix aquest nivell d'Hedy!"

#, fuzzy
msgid "no_such_program"
msgstr "No such Hedy program!"

#, fuzzy
msgid "no_tag"
msgstr "No tag provided!"

#, fuzzy
msgid "not_enrolled"
msgstr "Looks like you are not in this class!"

#, fuzzy
msgid "not_in_class_no_handin"
msgstr "You are not in a class, so there's no need for you to hand in anything."

#, fuzzy
msgid "not_logged_in_cantsave"
msgstr "Your program will not be saved."

#, fuzzy
msgid "not_logged_in_handin"
msgstr "You must be logged in to hand in an assignment."

#, fuzzy
msgid "not_teacher"
msgstr "Looks like you are not a teacher!"

#, fuzzy
msgid "number"
msgstr "a number"

#, fuzzy
msgid "number_achievements"
msgstr "Number of achievements"

#, fuzzy
msgid "number_lines"
msgstr "Number of lines"

#, fuzzy
msgid "number_programs"
msgstr "Number of programs ran"

#, fuzzy
msgid "ok"
msgstr "OK"

#, fuzzy
msgid "only_you_can_see"
msgstr "Only you can see this program."

#, fuzzy
msgid "open"
msgstr "Open"

#, fuzzy
msgid "opening_date"
msgstr "Opening date"

#, fuzzy
msgid "opening_dates"
msgstr "Opening dates"

#, fuzzy
msgid "option"
msgstr "Option"

#, fuzzy
msgid "or"
msgstr "or"

#, fuzzy
msgid "other"
msgstr "Other"

#, fuzzy
msgid "other_block"
msgstr "Another block language"

#, fuzzy
msgid "other_settings"
msgstr "Other settings"

#, fuzzy
msgid "other_source"
msgstr "Other"

#, fuzzy
msgid "other_text"
msgstr "Another text language"

#, fuzzy
msgid "overwrite_warning"
msgstr "You already have a program with this name, saving this program will replace the old one. Are you sure?"

#, fuzzy
msgid "owner"
msgstr "Owner"

#, fuzzy
msgid "page"
msgstr "page"

#, fuzzy
msgid "page_not_found"
msgstr "We couldn't find that page!"

#, fuzzy
msgid "pair_with_teacher"
msgstr "I would like to be paired with another teacher for help"

#, fuzzy
msgid "parsons_title"
msgstr "Puzzle"

#, fuzzy
msgid "password"
msgstr "Password"

#, fuzzy
msgid "password_change_not_allowed"
msgstr "You're not allowed to change the password of this user."

#, fuzzy
msgid "password_change_prompt"
msgstr "Are you sure you want to change this password?"

#, fuzzy
msgid "password_change_success"
msgstr "Password of your student is successfully changed."

#, fuzzy
msgid "password_invalid"
msgstr "Your password is invalid."

#, fuzzy
msgid "password_repeat"
msgstr "Repeat password"

#, fuzzy
msgid "password_resetted"
msgstr "Your password has been successfully reset. You are being redirected to the login page."

#, fuzzy
msgid "password_six"
msgstr "Your password must contain at least six characters."

#, fuzzy
msgid "password_updated"
msgstr "Password updated."

#, fuzzy
msgid "passwords_six"
msgstr "All passwords need to be six characters or longer."

#, fuzzy
msgid "pending_invites"
msgstr "Pending invites"

#, fuzzy
msgid "people_with_a_link"
msgstr "Other people with a link can see this program. It also can be found on the \"Explore\" page."

#, fuzzy
msgid "percentage"
msgstr "percentage"

#, fuzzy
msgid "percentage_achieved"
msgstr "Achieved by {percentage}% of the users"

#, fuzzy
msgid "period"
msgstr "a period"

#, fuzzy
msgid "personal_text"
msgstr "Personal text"

#, fuzzy
msgid "personal_text_invalid"
msgstr "Your personal text is invalid."

msgid "postfix_classname"
msgstr "Afegir sufix classe"

#, fuzzy
msgid "preferred_keyword_language"
msgstr "Preferred keyword language"

#, fuzzy
msgid "preferred_language"
msgstr "Preferred language"

#, fuzzy
msgid "preview"
msgstr "Preview"

#, fuzzy
msgid "previewing_adventure"
msgstr "Previewing adventure"

#, fuzzy
msgid "previewing_class"
msgstr "You are previewing class <em>{class_name}</em> as a teacher."

#, fuzzy
msgid "previous_campaigns"
msgstr "View previous campaigns"

msgid "print_logo"
msgstr "imprimir"

#, fuzzy
msgid "privacy_terms"
msgstr "Privacy terms"

#, fuzzy
msgid "private"
msgstr "Private"

#, fuzzy
msgid "profile_logo_alt"
msgstr "Profile icon."

#, fuzzy
msgid "profile_picture"
msgstr "Profile picture"

#, fuzzy
msgid "profile_updated"
msgstr "Profile updated."

#, fuzzy
msgid "profile_updated_reload"
msgstr "Profile updated, page will be re-loaded."

#, fuzzy
msgid "program_contains_error"
msgstr "This program contains an error, are you sure you want to share it?"

#, fuzzy
msgid "program_header"
msgstr "My programs"

#, fuzzy
msgid "program_too_large_exception"
msgstr "Programs too large"

#, fuzzy
msgid "programming_experience"
msgstr "Do you have programming experience?"

#, fuzzy
msgid "programming_invalid"
msgstr "Please select a valid programming language."

#, fuzzy
msgid "programs"
msgstr "Programs"

#, fuzzy
msgid "programs_created"
msgstr "Programs created"

#, fuzzy
msgid "programs_saved"
msgstr "Programs saved"

#, fuzzy
msgid "programs_submitted"
msgstr "Programs submitted"

#, fuzzy
msgid "prompt_join_class"
msgstr "Do you want to join this class?"

#, fuzzy
msgid "public"
msgstr "Public"

msgid "public_adventures"
msgstr "Browse public adventures"

msgid "public_content"
msgstr ""

msgid "public_content_info"
msgstr ""

#, fuzzy
msgid "public_invalid"
msgstr "This agreement selection is invalid"

#, fuzzy
msgid "public_profile"
msgstr "Public profile"

#, fuzzy
msgid "public_profile_info"
msgstr "By selecting this box I make my profile visible for everyone. Be careful not to share personal information like your name or home address, because everyone will be able to see it!"

#, fuzzy
msgid "public_profile_updated"
msgstr "Public profile updated, page will be re-loaded."

#, fuzzy
msgid "pygame_waiting_for_input"
msgstr "Waiting for a button press..."

#, fuzzy
msgid "question mark"
msgstr "a question mark"

#, fuzzy
msgid "quiz_logo_alt"
msgstr "Quiz logo"

#, fuzzy
msgid "quiz_score"
msgstr "Quiz score"

#, fuzzy
msgid "quiz_tab"
msgstr "Quiz"

msgid "quiz_threshold_not_reached"
msgstr "No s'ha superat el llindar del qüestionari per a desbloquejar aquest nivell"

msgid "read_code_label"
msgstr "Llegeix en veu alta"

#, fuzzy
msgid "recent"
msgstr "My recent programs"

msgid "recover_password"
msgstr "Sol·liciteu un restabliment de la contrasenya"

msgid "regress_button"
msgstr "Torna al nivell {level}"

#, fuzzy
msgid "remove"
msgstr "Remove"

#, fuzzy
msgid "remove_customization"
msgstr "Remove customization"

#, fuzzy
msgid "remove_customizations_prompt"
msgstr "Are you sure you want to remove this class's customizations?"

#, fuzzy
msgid "remove_student_prompt"
msgstr "Are you sure you want to remove the student from the class?"

#, fuzzy
msgid "remove_user_prompt"
msgstr "Confirm removing this user from the class."

#, fuzzy
msgid "repair_program_logo_alt"
msgstr "Repair program icon"

#, fuzzy
msgid "repeat_dep"
msgstr "Starting in level 8, `{repeat}` needs to be used with indentation. You can see examples on the `{repeat}` tab in level 8."

#, fuzzy
msgid "repeat_match_password"
msgstr "The repeated password does not match."

#, fuzzy
msgid "repeat_new_password"
msgstr "Repeat new password"

#, fuzzy
msgid "report_failure"
msgstr "This program does not exist or is not public"

#, fuzzy
msgid "report_program"
msgstr "Are you sure you want to report this program?"

#, fuzzy
msgid "report_success"
msgstr "This program has been reported"

#, fuzzy
msgid "request_teacher"
msgstr "Would you like to apply for a teacher's account?"

#, fuzzy
msgid "request_teacher_account"
msgstr "Request teacher account"

#, fuzzy
msgid "required_field"
msgstr "Fields marked with an * are required"

#, fuzzy
msgid "reset_adventure_prompt"
msgstr "Are you sure you want to reset all selected adventures?"

#, fuzzy
msgid "reset_adventures"
msgstr "Reset selected adventures"

#, fuzzy
msgid "reset_button"
msgstr "Reset"

#, fuzzy
msgid "reset_password"
msgstr "Reset password"

#, fuzzy
msgid "reset_view"
msgstr "Reset"

#, fuzzy
msgid "retrieve_adventure_error"
msgstr "You're not allowed to view this adventure!"

#, fuzzy
msgid "retrieve_class_error"
msgstr "Only teachers can retrieve classes"

#, fuzzy
msgid "retrieve_tag_error"
msgstr "Error retrieving tags"

#, fuzzy
msgid "role"
msgstr "Role"

msgid "run_code_button"
msgstr "Executa"

msgid "runs_over_time"
msgstr "S'executa en el temps"

msgid "save"
msgstr "Guarda"

msgid "save_parse_warning"
msgstr "Aquest programa conté un error, segur que el vols guardar?"

msgid "save_prompt"
msgstr "Cal tenir un compte per guardar el programa. Vols iniciar sessió?"

msgid "save_success_detail"
msgstr "Programa salvat amb èxit."

msgid "score"
msgstr "Puntuació"

msgid "search"
msgstr "Cercar..."

msgid "search_button"
msgstr "Cerca"

#, fuzzy
msgid "second_teacher"
msgstr "Second teacher"

#, fuzzy
msgid "second_teacher_copy_prompt"
msgstr "Are you sure you want to copy this teacher?"

#, fuzzy
msgid "second_teacher_prompt"
msgstr "Enter a teacher username to invite them."

#, fuzzy
msgid "second_teacher_warning"
msgstr "All teachers in this class can customize it."

msgid "see_certificate"
msgstr "Veure certificat de {username}!"

msgid "select"
msgstr "Selecciona"

msgid "select_adventures"
msgstr "Selecciona i ordena aventures"

#, fuzzy
msgid "select_all"
msgstr "Select all"

#, fuzzy
msgid "select_lang"
msgstr "Select language"

msgid "select_levels"
msgstr "Select levels"

#, fuzzy
msgid "select_tag"
msgstr "Select tag"

#, fuzzy
msgid "selected"
msgstr "Selected"

msgid "self_removal_prompt"
msgstr "Segur vols abandonar aquesta classe?"

msgid "send_password_recovery"
msgstr "Envia'm un enllaç de recuperació de contrasenya"

msgid "sent_by"
msgstr "Aquesta invitació ha sigut enviada per"

msgid "sent_password_recovery"
msgstr "Ben aviat rebràs correu electrònic amb les instruccions per reinicialitzar la teva contrasenya."

msgid "settings"
msgstr "La meva configuració personal"

msgid "share_by_giving_link"
msgstr "Mostra el teu programa a altres persones donant-los el següent enllaç:"

msgid "share_your_program"
msgstr "Comparteix el teu programa"

msgid "signup_student_or_teacher"
msgstr "Ets estudiant o professor?"

msgid "single quotes"
msgstr "un apòstrof"

msgid "slash"
msgstr "una barra"

#, fuzzy
msgid "sleeping"
msgstr "Sleeping..."

#, fuzzy
msgid "slides"
msgstr "Slides"

msgid "slides_for_level"
msgstr ""

#, fuzzy
msgid "slides_info"
msgstr "For each level of Hedy, we have created slides to help you teach. The slides contain explanations of each level, and Hedy examples that you can run inside the slides. Just click the link and get started! the Introduction slides are a general explanation of Hedy before level 1 The slides were created using <a href=\"https://slides.com\">slides.com</a>. If you want to adapt them yourself, you can download them, and then upload the resulting zip file to <a href=\"https://slides.com\">slides.com</a>. You can find more information about the slides in the <a href=\"https://hedy.org/for-teachers/manual/features\">teacher's manual</a>."

msgid "social_media"
msgstr "Xarxes socials"

msgid "something_went_wrong_keyword_parsing"
msgstr "Hi ha un error a la teva aventura, totes les paraules clau estan correctament envoltades amb { }?"

msgid "space"
msgstr "un espai"

msgid "star"
msgstr "un asterisc"

msgid "start_hedy_tutorial"
msgstr "Inici tutorial Hedy"

#, fuzzy
msgid "start_learning"
msgstr "Start learning"

msgid "start_programming"
msgstr "Comença a programar"

msgid "start_programming_logo_alt"
msgstr "Icona de començar a programar"

msgid "start_quiz"
msgstr "Comença el qüestionari"

msgid "start_teacher_tutorial"
msgstr "Comença el tutorial del professor"

#, fuzzy
msgid "start_teaching"
msgstr "Start teaching"

msgid "step_title"
msgstr "Tasca"

msgid "stop_code_button"
msgstr "Para el programa"

msgid "string"
msgstr "text"

#, fuzzy
msgid "student"
msgstr "Student"

msgid "student_already_in_class"
msgstr "Aquest alumne ja es troba a la vostra classe."

msgid "student_already_invite"
msgstr "Aquest alumne ja té una invitació pendent."

#, fuzzy
msgid "student_details"
msgstr "Student details"

msgid "student_list"
msgstr "Llistat d'alumnes"

#, fuzzy
msgid "student_not_allowed_in_class"
msgstr "Student not allowed in class"

msgid "student_not_existing"
msgstr "Aquest nom d'usuari no existeix."

msgid "student_signup_header"
msgstr "Alumne"

msgid "students"
msgstr "alumnat"

msgid "submission_time"
msgstr "Entregat fa"

msgid "submit_answer"
msgstr "Respon la pregunta"

msgid "submit_program"
msgstr "Lliura"

msgid "submit_warning"
msgstr "Estàs segur que vols lliurar aquest programa?"

msgid "submitted"
msgstr "Lliurat"

msgid "submitted_header"
msgstr "Aquest és un programa ja lliurat i no pot ser modificat."

msgid "subscribe"
msgstr "Subscriu-te"

msgid "subscribe_newsletter"
msgstr "Subscriu-te al butlletí"

#, fuzzy
msgid "suggestion_color"
msgstr "Try using another color"

#, fuzzy
msgid "suggestion_note"
msgstr "Use a note between C0 and B9 or a number between 1 and 70"

#, fuzzy
msgid "suggestion_number"
msgstr "Try changing the value to a number"

msgid "suggestion_numbers_or_strings"
msgstr "Try changing the values to be all text or all numbers"

msgid "surname"
msgstr "Nom"

#, fuzzy
msgid "survey"
msgstr "Survey"

#, fuzzy
msgid "survey_completed"
msgstr "Survey completed"

#, fuzzy
msgid "survey_skip"
msgstr "Don't show this again"

#, fuzzy
msgid "survey_submit"
msgstr "Submit"

#, fuzzy
msgid "tag_in_adventure"
msgstr "Tag in adventure"

#, fuzzy
msgid "tag_input_placeholder"
msgstr "Enter a new tag"

#, fuzzy
msgid "tags"
msgstr "Tags"

msgid "teacher"
msgstr "Professor"

msgid "teacher_account_request"
msgstr "Tens una sol·licitud de compte de professorat pendent"

msgid "teacher_account_success"
msgstr "Has sol·licitat un compte de professorat amb èxit."

msgid "teacher_invalid"
msgstr "El valor professor no és vàlid."

msgid "teacher_invitation_require_login"
msgstr "Per a configurar el teu perfil com a professor, cal que t'autentifiquis primer. Si no tens un compte, crea'n un."

msgid "teacher_manual"
msgstr "Manual del professor"

msgid "teacher_signup_header"
msgstr "Professor"

msgid "teacher_tutorial_logo_alt"
msgstr "Icona del tutorial del professor"

msgid "teacher_welcome"
msgstr "Benvinguda a Hedy! El teu compte s'ha actualitzat a compte de professorat. Això et permetrà crear classes i convidar alumnes."

#, fuzzy
msgid "teachers"
msgstr "Teachers"

msgid "template_code"
msgstr ""
"Aquesta és l'explicació de la meva aventura!\n"
"\n"
"D'aquesta manera puc mostrar una comanda: <code>{print}</code>\n"
"\n"
"Però de vegades podria voler mostrar una peça de codi, així:\n"
"<pre>\n"
"ask Quin és el teu nom?\n"
"echo El teu nom és \n"
"</pre>"

msgid "this_turns_in_assignment"
msgstr "Això entrega la teva tasca al teu professor."

msgid "title"
msgstr "Títol"

msgid "title_achievements"
msgstr "Hedy - Els meus assoliments"

msgid "title_admin"
msgstr "Hedy - Pàgina d'administrador"

msgid "title_class grid_overview"
msgstr "Hedy - Visió general en quadricula"

msgid "title_class live_statistics"
msgstr "Hedy - Estadístiques en viu"

msgid "title_class-overview"
msgstr "Hedy - Visió general de la classe"

msgid "title_customize-adventure"
msgstr "Hedy - Personalitza l'aventura"

msgid "title_customize-class"
msgstr "Hedy - Personalitza la classe"

msgid "title_explore"
msgstr "Hedy - Explora"

msgid "title_for-teacher"
msgstr "Hedy - Per a professorat"

msgid "title_join-class"
msgstr "Hedy - Uneix-te a la classe"

msgid "title_landing-page"
msgstr "Benvingut a Hedy!"

msgid "title_learn-more"
msgstr "Hedy - Més informació"

msgid "title_login"
msgstr "Hedy - Iniciar Sessió"

msgid "title_my-profile"
msgstr "Hedy - El meu compte"

msgid "title_privacy"
msgstr "Hedy - Condicions de privacitat"

msgid "title_programs"
msgstr "Hedy - Els meus programes"

#, fuzzy
msgid "title_public-adventures"
msgstr "Hedy - Public adventures"

msgid "title_recover"
msgstr "Hedy - Recupera compte"

msgid "title_reset"
msgstr "Hedy - Restablir la contrasenya"

msgid "title_signup"
msgstr "Hedy - Crea un compte"

msgid "title_start"
msgstr "Hedy - La programació textual feta fàcil"

msgid "title_view-adventure"
msgstr "Hedy - Veure l'aventura"

msgid "token_invalid"
msgstr "El teu token és invàlid."

#, fuzzy
msgid "tooltip_level_locked"
msgstr "Your teacher disabled this level"

msgid "translate_error"
msgstr "Alguna ha anat malament durant la traducció del codi. Prova d'executar-lo a veure si té un error. Quan el codi té un error no es pot traduir."

msgid "translating_hedy"
msgstr "Traduint Hedy"

msgid "translator"
msgstr "Traductor"

msgid "tutorial"
msgstr "Tutorial"

msgid "tutorial_code_snippet"
msgstr ""
"{print} Hola món!\n"
"{print} Estic aprenent Hedy amb d'ajuda del tutorial!"

msgid "tutorial_message_not_found"
msgstr "No hem pogut trobar el pas sol·licitat del tutorial..."

msgid "tutorial_title_not_found"
msgstr "Pas del tutorial no trobat"

msgid "unauthorized"
msgstr "No tens permisos per accedir a aquesta pàgina"

msgid "unique_usernames"
msgstr "Tots els noms d'usuari han de ser únics."

msgid "unlock_thresholds"
msgstr "Desbloqueja els llindars de nivell"

msgid "unsaved_class_changes"
msgstr "Hi ha canvis no guardats, segur que voleu sortir d'aquesta pàgina?"

msgid "update_adventure_prompt"
msgstr "Estàs segur que vols actualitzar aquesta aventura?"

msgid "update_profile"
msgstr "Actualitza el perfil"

msgid "update_public"
msgstr "Actualitza el perfil públic"

msgid "updating_indicator"
msgstr "Actualitzant"

msgid "use_of_blanks_exception"
msgstr "Ús d'espais en blanc als programes"

msgid "use_of_nested_functions_exception"
msgstr "Ús de funcions imbricades"

#, fuzzy
msgid "used_in"
msgstr "Used in:"

msgid "user"
msgstr "usuari"

msgid "user_inexistent"
msgstr "Aquest usuari no existeix"

msgid "user_not_private"
msgstr "Aquest usuari no existeix o no té perfil públic"

msgid "username"
msgstr "Nom d'usuari"

msgid "username_empty"
msgstr "No has introduït un nom d'usuari!"

msgid "username_invalid"
msgstr "El teu nom d'usuari no és vàlid."

msgid "username_special"
msgstr "El nom d'usuari no pot contenir `:` or `@`."

msgid "username_three"
msgstr "El nom d'usuari ha de contenir almenys tres caràcters."

msgid "usernames_exist"
msgstr "Un o més noms d'usuari ja estan en ús."

msgid "value"
msgstr "Valor"

msgid "variables"
msgstr "Variables"

msgid "view_adventures"
msgstr ""

msgid "view_classes"
msgstr ""

msgid "view_program"
msgstr "Veure el programa"

msgid "view_slides"
msgstr ""

msgid "welcome"
msgstr "Benvinguda"

msgid "welcome_back"
msgstr "Benvingut de nou"

msgid "what_is_your_role"
msgstr "Quin és el teu paper?"

msgid "what_should_my_code_do"
msgstr "Què hauria de fer el meu codi?"

msgid "whole_world"
msgstr "El món"

msgid "year_invalid"
msgstr "Si us plau, introdueix un any entre el 1900 i el {any_actual}."

msgid "yes"
msgstr "Sí"

msgid "your_account"
msgstr "El teu perfil"

msgid "your_class"
msgstr "La teva classe"

msgid "your_last_program"
msgstr "El teu últim programa guardat"

msgid "your_personal_text"
msgstr "El teu text personal..."

msgid "your_program"
msgstr "El teu programa"

#~ msgid "select_own_adventures"
#~ msgstr "Select own adventures"

#~ msgid "edit"
#~ msgstr ""

#~ msgid "view"
#~ msgstr "View"

#~ msgid "class"
#~ msgstr "Class"

#~ msgid "save_code_button"
#~ msgstr "Save code"

#~ msgid "share_code_button"
#~ msgstr "Save & share code"

#~ msgid "classes_invalid"
#~ msgstr "La llista de classe seleccionades no és vàlida"

#~ msgid "directly_add_adventure_to_classes"
#~ msgstr "Do you want to add this adventure directly to one of your classes?"

#~ msgid "hand_in_assignment"
#~ msgstr "Hand in assignment"

#~ msgid "select_a_level"
#~ msgstr "Select a level"

#~ msgid "answer_invalid"
#~ msgstr "La teva contrasenya no és vàlida."

#~ msgid "available_adventures_level"
#~ msgstr "Available adventures level"

#~ msgid "customize_class_exp_1"
#~ msgstr "Hi! On this page you can customize your class. By selecting levels and adventures you can choose what your student can see. You can also add your own created adventures to levels. All levels and default adventures will be selected by default. <b>Notice:</b> Not every adventure is available for every level! Settings up your customizations goes as follows:"

#~ msgid "customize_class_exp_2"
#~ msgstr "You can always change these settings later on. For example, you can make specific adventures or levels available while teaching a class. This way it's easy for you to determine which level and adventures your students will be working on. If you want to make everything available for your class it is easiest to remove the customization all together."

#~ msgid "customize_class_step_1"
#~ msgstr "Select levels for your class by pressing the \"level buttons\""

#~ msgid "customize_class_step_2"
#~ msgstr "\"Checkboxes\" will appear for the adventures available for the chosen levels"

#~ msgid "customize_class_step_3"
#~ msgstr "Demaneu les aventures que voleu que es mostrin al nivell. El menú desplegable 'Aventures disponibles' té les aventures que no s'han inclòs en aquest nivell."

#~ msgid "customize_class_step_4"
#~ msgstr "El menú desplegable \"Aventures disponibles\" també té les vostres aventures. Un cop els afegiu, podeu moure -les al costat de les altres aventures."

#~ msgid "customize_class_step_5"
#~ msgstr "Add personal adventures"

#~ msgid "customize_class_step_6"
#~ msgstr "Selecting an opening date for each level (you can also leave it empty)"

#~ msgid "customize_class_step_7"
#~ msgstr "Selection other settings"

#~ msgid "customize_class_step_8"
#~ msgstr "Choose \"Save\" -> You're done!"

#~ msgid "example_code_header"
#~ msgstr "Example Hedy Code"

#~ msgid "feedback_failure"
#~ msgstr "Wrong!"

#~ msgid "feedback_success"
#~ msgstr "Good!"

#~ msgid "go_to_first_question"
#~ msgstr "Go to question 1"

#~ msgid "question"
#~ msgstr "Question"

#~ msgid "question_doesnt_exist"
#~ msgstr "This question does not exist"

#~ msgid "question_invalid"
#~ msgstr "Your token is invalid."

#~ msgid "too_many_attempts"
#~ msgstr "Too many attempts"

#~ msgid "class_logs"
#~ msgstr "Logs"

#~ msgid "class_stats"
#~ msgstr "Estadístiques de la classe"

#~ msgid "visit_own_public_profile"
#~ msgstr "Visit your own profile"

#~ msgid "disabled_button_locked"
#~ msgstr "El teu professor encara no ha desbloquejat aquest nivell"

#~ msgid "duplicate_tag"
#~ msgstr "You already have a tag with this name."

#~ msgid "tag_deleted"
#~ msgstr "This tag was successfully deleted."

#~ msgid "no_tags"
#~ msgstr "No tags yet."

#~ msgid "apply_filters"
#~ msgstr "Apply filters"

#~ msgid "write_first_program"
#~ msgstr "Escriu el teu primer programa!"

#~ msgid "adventure_exp_1"
#~ msgstr "Escriu la teva aventura a la dreta. Després de crear-la, pots incloure-la en una de les teves classes a \"Personalitzacions\". Per incloure una comanda a l'aventura utilitzeu ancoratges de codi com aquest:"

#~ msgid "adventure_exp_2"
#~ msgstr "Si vols pots mostrar fragments de codi i donar a l'estudiant una plantilla o un exemple del codi. Per fer-ho utilitzeu preancoratges com aquest:"

#~ msgid "hello_world"
#~ msgstr "Hola món!"

#~ msgid "share_confirm"
#~ msgstr "Segur que vols fer públic el programa?"

#~ msgid "share_success_detail"
#~ msgstr "Programa compartit amb èxit."

#~ msgid "unshare_confirm"
#~ msgstr "Segur que vols fer el programa privat?"

#~ msgid "unshare_success_detail"
#~ msgstr "El programa s'ha deixat de compatir."

#~ msgid "hide_parsons"
#~ msgstr "Amaga el puzzle"

#~ msgid "hide_quiz"
#~ msgstr "Amaga el qüestionari"

#~ msgid "back_to_class"
#~ msgstr "Torna a la classe"
<<<<<<< HEAD
=======

#~ msgid "classes"
#~ msgstr ""

#~ msgid "Locked Language Feature"
#~ msgstr "Estàs utilitzant {concept}! És genial, però {concept} no està desbloquejat encara!, es desbloquejarà a nivells posteriors."

#~ msgid "nested blocks"
#~ msgstr "a block in a block"
>>>>>>> 675af909
<|MERGE_RESOLUTION|>--- conflicted
+++ resolved
@@ -2349,15 +2349,9 @@
 
 #~ msgid "back_to_class"
 #~ msgstr "Torna a la classe"
-<<<<<<< HEAD
-=======
-
-#~ msgid "classes"
-#~ msgstr ""
 
 #~ msgid "Locked Language Feature"
 #~ msgstr "Estàs utilitzant {concept}! És genial, però {concept} no està desbloquejat encara!, es desbloquejarà a nivells posteriors."
 
 #~ msgid "nested blocks"
 #~ msgstr "a block in a block"
->>>>>>> 675af909
