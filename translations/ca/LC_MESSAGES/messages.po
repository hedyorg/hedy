--- conflicted
+++ resolved
@@ -7,11 +7,7 @@
 msgstr ""
 "Project-Id-Version: PROJECT VERSION\n"
 "Report-Msgid-Bugs-To: EMAIL@ADDRESS\n"
-<<<<<<< HEAD
-"POT-Creation-Date: 2023-03-03 19:42+0100\n"
-=======
 "POT-Creation-Date: 2023-03-03 19:20+0100\n"
->>>>>>> 6639afe0
 "PO-Revision-Date: 2023-02-16 15:59+0000\n"
 "Last-Translator: Anonymous <noreply@weblate.org>\n"
 "Language: ca\n"
@@ -1197,7 +1193,9 @@
 msgid "no_certificate"
 msgstr "This user hasn't earned the Hedy Certificate of Completion"
 
-<<<<<<< HEAD
+msgid "no_more_flat_if"
+msgstr ""
+
 #, fuzzy
 msgid "no_programs"
 msgstr "You have no programs yet."
@@ -1555,368 +1553,6 @@
 msgstr "This program does not exist or is not public"
 
 #, fuzzy
-=======
-msgid "no_more_flat_if"
-msgstr ""
-
-#, fuzzy
-msgid "no_programs"
-msgstr "You have no programs yet."
-
-#, fuzzy
-msgid "no_public_profile"
-msgstr "You don't have a public profile text yet..."
-
-#, fuzzy
-msgid "no_shared_programs"
-msgstr "has no shared programs..."
-
-#, fuzzy
-msgid "no_such_adventure"
-msgstr "This adventure doesn't exist!"
-
-#, fuzzy
-msgid "no_such_class"
-msgstr "No such Hedy class."
-
-#, fuzzy
-msgid "no_such_highscore"
-msgstr "Highscores"
-
-#, fuzzy
-msgid "no_such_level"
-msgstr "No such Hedy level!"
-
-#, fuzzy
-msgid "no_such_program"
-msgstr "No such Hedy program!"
-
-#, fuzzy
-msgid "not_enrolled"
-msgstr "Looks like you are not in this class!"
-
-#, fuzzy
-msgid "not_teacher"
-msgstr "Looks like you are not a teacher!"
-
-#, fuzzy
-msgid "number"
-msgstr "a number"
-
-#, fuzzy
-msgid "number_achievements"
-msgstr "Number of achievements"
-
-#, fuzzy
-msgid "number_lines"
-msgstr "Number of lines"
-
-#, fuzzy
-msgid "number_programs"
-msgstr "Number of programs ran"
-
-#, fuzzy
-msgid "ok"
-msgstr "OK"
-
-#, fuzzy
-msgid "open"
-msgstr "Open"
-
-#, fuzzy
-msgid "opening_date"
-msgstr "Opening date"
-
-#, fuzzy
-msgid "opening_dates"
-msgstr "Opening dates"
-
-#, fuzzy
-msgid "option"
-msgstr "Option"
-
-#, fuzzy
-msgid "or"
-msgstr "or"
-
-#, fuzzy
-msgid "other"
-msgstr "Other"
-
-#, fuzzy
-msgid "other_block"
-msgstr "Another block language"
-
-#, fuzzy
-msgid "other_settings"
-msgstr "Other settings"
-
-#, fuzzy
-msgid "other_source"
-msgstr "Other"
-
-#, fuzzy
-msgid "other_text"
-msgstr "Another text language"
-
-#, fuzzy
-msgid "overwrite_warning"
-msgstr "You already have a program with this name, saving this program will replace the old one. Are you sure?"
-
-#, fuzzy
-msgid "page"
-msgstr "page"
-
-#, fuzzy
-msgid "page_not_found"
-msgstr "We couldn't find that page!"
-
-#, fuzzy
-msgid "parsons_title"
-msgstr "Puzzle"
-
-#, fuzzy
-msgid "password"
-msgstr "Password"
-
-#, fuzzy
-msgid "password_change_not_allowed"
-msgstr "You're not allowed to change the password of this user."
-
-#, fuzzy
-msgid "password_change_prompt"
-msgstr "Are you sure you want to change this password?"
-
-#, fuzzy
-msgid "password_change_success"
-msgstr "Password of your student is successfully changed."
-
-#, fuzzy
-msgid "password_invalid"
-msgstr "Your password is invalid."
-
-#, fuzzy
-msgid "password_repeat"
-msgstr "Repeat password"
-
-#, fuzzy
-msgid "password_resetted"
-msgstr "Your password has been successfully reset. You are being redirected to the login page."
-
-#, fuzzy
-msgid "password_six"
-msgstr "Your password must contain at least six characters."
-
-#, fuzzy
-msgid "password_updated"
-msgstr "Password updated."
-
-#, fuzzy
-msgid "passwords_six"
-msgstr "All passwords need to be six characters or longer."
-
-#, fuzzy
-msgid "pending_invites"
-msgstr "Pending invites"
-
-#, fuzzy
-msgid "percentage"
-msgstr "percentage"
-
-#, fuzzy
-msgid "percentage_achieved"
-msgstr "Achieved by {percentage}% of the users"
-
-#, fuzzy
-msgid "period"
-msgstr "a period"
-
-#, fuzzy
-msgid "personal_text"
-msgstr "Personal text"
-
-#, fuzzy
-msgid "personal_text_invalid"
-msgstr "Your personal text is invalid."
-
-#, fuzzy
-msgid "postfix_classname"
-msgstr "Postfix classname"
-
-#, fuzzy
-msgid "preferred_keyword_language"
-msgstr "Preferred keyword language"
-
-#, fuzzy
-msgid "preferred_language"
-msgstr "Preferred language"
-
-#, fuzzy
-msgid "preview"
-msgstr "Preview"
-
-#, fuzzy
-msgid "previous_campaigns"
-msgstr "View previous campaigns"
-
-#, fuzzy
-msgid "privacy_terms"
-msgstr "Privacy terms"
-
-#, fuzzy
-msgid "profile_logo_alt"
-msgstr "Profile icon."
-
-#, fuzzy
-msgid "profile_picture"
-msgstr "Profile picture"
-
-#, fuzzy
-msgid "profile_updated"
-msgstr "Profile updated."
-
-#, fuzzy
-msgid "profile_updated_reload"
-msgstr "Profile updated, page will be re-loaded."
-
-#, fuzzy
-msgid "program_contains_error"
-msgstr "This program contains an error, are you sure you want to share it?"
-
-#, fuzzy
-msgid "program_header"
-msgstr "My programs"
-
-#, fuzzy
-msgid "programming_experience"
-msgstr "Do you have programming experience?"
-
-#, fuzzy
-msgid "programming_invalid"
-msgstr "Please select a valid programming language."
-
-#, fuzzy
-msgid "programs"
-msgstr "Programs"
-
-#, fuzzy
-msgid "programs_created"
-msgstr "Programs created"
-
-#, fuzzy
-msgid "programs_saved"
-msgstr "Programs saved"
-
-#, fuzzy
-msgid "programs_submitted"
-msgstr "Programs submitted"
-
-#, fuzzy
-msgid "prompt_join_class"
-msgstr "Do you want to join this class?"
-
-#, fuzzy
-msgid "public_invalid"
-msgstr "This agreement selection is invalid"
-
-#, fuzzy
-msgid "public_profile"
-msgstr "Public profile"
-
-#, fuzzy
-msgid "public_profile_info"
-msgstr "By selecting this box I make my profile visible for everyone. Be careful not to share personal information like your name or home address, because everyone will be able to see it!"
-
-#, fuzzy
-msgid "public_profile_updated"
-msgstr "Public profile updated, page will be re-loaded."
-
-#, fuzzy
-msgid "pygame_waiting_for_input"
-msgstr "Waiting for a button press..."
-
-#, fuzzy
-msgid "question"
-msgstr "Question"
-
-#, fuzzy
-msgid "question mark"
-msgstr "a question mark"
-
-#, fuzzy
-msgid "question_doesnt_exist"
-msgstr "This question does not exist"
-
-#, fuzzy
-msgid "question_invalid"
-msgstr "Your token is invalid."
-
-#, fuzzy
-msgid "quiz_logo_alt"
-msgstr "Quiz logo"
-
-#, fuzzy
-msgid "quiz_score"
-msgstr "Quiz score"
-
-#, fuzzy
-msgid "quiz_tab"
-msgstr "Quiz"
-
-#, fuzzy
-msgid "quiz_threshold_not_reached"
-msgstr "Quiz threshold not reached to unlock this level"
-
-#, fuzzy
-msgid "read_code_label"
-msgstr "Read aloud"
-
-#, fuzzy
-msgid "recent"
-msgstr "My recent programs"
-
-#, fuzzy
-msgid "recover_password"
-msgstr "Request a password reset"
-
-#, fuzzy
-msgid "regress_button"
-msgstr "Go back to level {level}"
-
-#, fuzzy
-msgid "remove"
-msgstr "Remove"
-
-#, fuzzy
-msgid "remove_customization"
-msgstr "Remove customization"
-
-#, fuzzy
-msgid "remove_customizations_prompt"
-msgstr "Are you sure you want to remove this class's customizations?"
-
-#, fuzzy
-msgid "remove_student_prompt"
-msgstr "Are you sure you want to remove the student from the class?"
-
-#, fuzzy
-msgid "repair_program_logo_alt"
-msgstr "Repair program icon"
-
-#, fuzzy
-msgid "repeat_match_password"
-msgstr "The repeated password does not match."
-
-#, fuzzy
-msgid "repeat_new_password"
-msgstr "Repeat new password"
-
-#, fuzzy
-msgid "report_failure"
-msgstr "This program does not exist or is not public"
-
-#, fuzzy
->>>>>>> 6639afe0
 msgid "report_program"
 msgstr "Are you sure you want to report this program?"
 
