# Catalan translations for PROJECT.
# Copyright (C) 2023 ORGANIZATION
# This file is distributed under the same license as the PROJECT project.
# FIRST AUTHOR <EMAIL@ADDRESS>, 2023.
#
msgid ""
msgstr ""
"Project-Id-Version: PROJECT VERSION\n"
"Report-Msgid-Bugs-To: EMAIL@ADDRESS\n"
"POT-Creation-Date: 2000-01-01 00:00+0000\n"
"PO-Revision-Date: 2000-01-01 00:00+0000\n"
"Last-Translator: Someone <someone@example.com>\n"
"Language: ca\n"
"Language-Team: ca <LL@li.org>\n"
"Plural-Forms: nplurals=2; plural=n != 1;\n"
"MIME-Version: 1.0\n"
"Content-Type: text/plain; charset=utf-8\n"
"Content-Transfer-Encoding: 8bit\n"
"Generated-By: Babel 2.14.0\n"

msgid "Access Before Assign"
msgstr "Has intentat utilitzar la variable {name} a la línia {access_line_number}, però l'ha definit a la línia {definition_line_number}. Defineix una variable abans d'utilitzar-la."

msgid "Cyclic Var Definition"
msgstr "El nom `{variable}` ha de ser definit abans d'utilitzar-lo a la dreta de la comanda `{is}`."

#, fuzzy
msgid "Function Undefined"
msgstr "You tried to use the function {name}, but you didn't define it."

msgid "Has Blanks"
msgstr "El teu codi està incomplert. Conté espais en blanc que has d'omplir amb codi."

msgid "Incomplete"
msgstr "Oops! Se t'ha oblidat una mica de codi! A la línia {line_number}, has d'introduir text després de `{incomplete_command}`."

msgid "Incomplete Repeat"
msgstr "Sembla que t'has oblidat d'utilitzar una comanda amb la comanda `{repeat}` que està a la línia {line_number}."

msgid "Invalid"
msgstr "`{invalid_command}` no és una comanda de nivell {level} Hedy. Volies dir `{guessed_command}`?"

msgid "Invalid Argument"
msgstr "No pots utilitzar la comanda `{command}` amb `{invalid_argument}`. Prova de canviar `{invalid_argument}` per {allowed_types}."

msgid "Invalid Argument Type"
msgstr "No pots utilitzar `{command}` amb `{invalid_argument}` perquè és {invalid_type}. Prova de canviar `{invalid_argument}` per {allowed_types}."

msgid "Invalid At Command"
msgstr "La comanda `{command}` no es pot utilitzar a partir del nivell 16. Podeu utilitzar claudàtors per utilitzar un element d'una llista, per exemple `amics[i]`, `numeros_de la sort[{random}]`."

msgid "Invalid Space"
msgstr "Vaja! Has començat una línia amb un espai a la línia {line_number}. Els espais confonen els ordinadors, el podries eliminar?"

msgid "Invalid Type Combination"
msgstr "No pots usar `{invalid_argument}` i `{invalid_argument_2}` amb `{command}` perquè un és {invalid_type} i l'altre és {invalid_type_2}. Prova a canviar `{invalid_argument}` per {invalid_type_2} o `{invalid_argument_2}` per {invalid_type}."

msgid "Lonely Echo"
msgstr "Has fet servir `{echo}` abans que `{ask}`, o has fet servir `{echo}` sense `{ask}`. Situa `{ask}` abans d'`{echo}`."

msgid "Lonely Text"
msgstr "Sembla que t'has oblidat d'utilitzar una comanda al text de la línia {line_number}"

#, fuzzy
msgid "Missing Additional Command"
msgstr "It looks like you forgot to complete writing `{command}` on line {line_number}."

msgid "Missing Command"
msgstr "Sembla que t'has oblidat d'usar una comanda a la línia {line_number}."

msgid "Missing Inner Command"
msgstr "Sembla que t'has oblidat d'utilitzar una comanda a la declaració `{command}` que has fet a la línia {line_number}."

msgid "Missing Square Brackets"
msgstr "It looks like you forgot to use square brackets `[]` around the list you were creating on line {line_number}."

#, fuzzy
msgid "Missing Variable"
msgstr "It looks like your `{command}` is missing a variable at the start of the line."

#, fuzzy
msgid "Misspelled At Command"
msgstr "It looks like you might have misspelled the `{command}` command, instead you wrote `{invalid_argument}` in line {line_number}."

msgid "No Indentation"
msgstr "Has utilitzat massa pocs espais a la línia {line_number}. N'has posat {leading_spaces}, i no són suficients. Inicia cada nou bloc amb {indent_size} espais més que la línia d'abans."

#, fuzzy
msgid "Non Decimal Variable"
msgstr "At line {line_number}, you might have tried using a number which Hedy does not like very much! Try changing it to a decimal number like 2."

msgid "Parse"
msgstr "El codi que heu introduït no és un codi Hedy vàlid. Hi ha un error a la línia {location[0]}, a la posició {location[1]}. Apareix el caràcter `{character_found}` que no està permès."

msgid "Pressit Missing Else"
msgstr "T'has oblidat d'afegir el que passa quan prems una tecla diferent, afegiu un `{else}` al vostre codi"

msgid "Runtime Index Error"
msgstr "Has provat d'accedir a la llista {name}, però està buida o falta l'índex."

#, fuzzy
msgid "Runtime Value Error"
msgstr "While running your program the command `{command}` received the value `{value}` which is not allowed. {tip}."

msgid "Runtime Values Error"
msgstr "While running your program the command `{command}` received the values `{value}` and `{value}` which are not allowed. {tip}."

#, fuzzy
msgid "Save Microbit code "
msgstr "Save Microbit code"

msgid "Too Big"
msgstr "Wow! Your program has an impressive {lines_of_code} lines of code! But we can only process {max_lines} lines in this level. Make your program smaller and try again."

#, fuzzy
msgid "Too Few Indents"
msgstr "You used too few leading spaces in line {line_number}. You used {leading_spaces} spaces, which is too few."

#, fuzzy
msgid "Too Many Indents"
msgstr "You used too many leading spaces in line {line_number}. You used {leading_spaces} spaces, which is too many."

msgid "Unexpected Indentation"
msgstr "Has utilitzat massa espais a la línia {line_number}. N'has posat {leading_spaces}, i són massa. Inicia cada nou bloc amb {indent_size} espais més que la línia d'abans."

msgid "Unquoted Assignment"
msgstr "A partir d'aquest nivell, cal col·locar els textos de la dreta de `{is}` entre cometes. Te n'has oblidat al text {text}."

msgid "Unquoted Equality Check"
msgstr "Si vols comprovar si una variable és igual a diverses paraules, les paraules han d'estar envoltades de cometes!"

msgid "Unquoted Text"
msgstr "Ves amb compte! Si utilitzes les comandes `{ask}` o `{print}`, el text posterior s'haurà d'envoltar amb cometes. Te n'has oblidat al text {unquotedtext}."

msgid "Unsupported Float"
msgstr "Els nombres no enters encara no estan disponibles, però ho estaran d'aquí pocs nivells. Per ara canvia `{value}` a un enter."

msgid "Unsupported String Value"
msgstr "Els valors de text no poden contenir `{invalid_value}`."

#, fuzzy
msgid "Unused Variable"
msgstr "You defined the variable {variable_name} on line {line_number}, but you did not use it."

msgid "Var Undefined"
msgstr "Has intentat utilitzar la variable `{name}`, però no l'has definit. També pot ser que intentessis utilitzar la paraula `{name}`, però t'hagis oblidat de les cometes."

msgid "Wrong Level"
msgstr "Això era codi Hedy correcte, però no pertany a aquest nivell. Has escrit `{offending_keyword}` que funcionaria al nivell {working_level}. Consell: {tip}"

#, fuzzy
msgid "Wrong Number of Arguments"
msgstr "Your function used the wrong number of arguments. You provided {used_number} but the function {name} needs {defined_number}"

msgid "account_overview"
msgstr "Visió general del compte"

#, fuzzy
msgid "accounts_created"
msgstr "Els comptes s'han creat correctament."

msgid "accounts_intro"
msgstr "En aquesta pàgina pots crear comptes per a diversos estudiants alhora. S'afegiran automàticament a la classe actual. Així doncs, assegureu-vos que la classe que es mostra a dalt sigui la correcta! Cada nom d'usuari ha de ser únic a tot el sistema Hedy. Podeu prémer \"Afegir sufix classe\" per afegir el vostre nom de classe a tots els comptes. Si introduïu les contrasenyes manualment, aquestes hauran de tenir <b>almenys</b> 6 caràcters."

msgid "achievement_earned"
msgstr "Has aconseguit un èxit!"

msgid "achievements"
msgstr "assoliments"

msgid "achievements_check_icon_alt"
msgstr "Icona de comprovació d'assoliment"

msgid "achievements_logo_alt"
msgstr "Icona d'assoliments"

#, fuzzy
msgid "add"
msgstr "Add"

msgid "add_students"
msgstr "Afegeix estudiants"

msgid "add_students_options"
msgstr "Afegeix opcions d'estudiants"

msgid "admin"
msgstr "Administrador"

msgid "advance_button"
msgstr "Anar al nivell {level}"

msgid "adventure"
msgstr "Aventura"

#, fuzzy
msgid "adventure_cloned"
msgstr "Adventure is cloned"

#, fuzzy
msgid "adventure_code_button"
msgstr "Adventure Code"

#, fuzzy
msgid "adventure_codeblock_button"
msgstr "Use this button when you want to create a block of code that students can run in your adventure. Tip: put the selection at the end of the last line of the code block and <kbd>Enter</kbd> 3 times to type after a code block."

msgid "adventure_duplicate"
msgstr "Ja tens una aventura amb aquest nom."

msgid "adventure_empty"
msgstr "No has introduït un nom d'aventura!"

msgid "adventure_exp_3"
msgstr "Assegura't d'envoltar sempre les paraules clau amb { }, de manera que es reconeguin correctament. Pots utilitzar el botó \"Vista prèvia\" per veure la versió amb estil de la teva aventura. Per veure l'aventura en una pàgina independent, seleccioneu \"visualitzar\" des de la pàgina de professors."

#, fuzzy
msgid "adventure_exp_classes"
msgstr "Your adventure is used within the following classes"

msgid "adventure_id_invalid"
msgstr "L'ID d'aventura no és vàlid."

msgid "adventure_length"
msgstr "L'aventura ha de contenir com a mínim 20 caràcters."

msgid "adventure_name_invalid"
msgstr "El nom d'aventura no és vàlid."

msgid "adventure_prompt"
msgstr "Si us plau, introdueix el nom de l'aventura"

msgid "adventure_terms"
msgstr "Estic d'acord amb el fet que la meva aventura estigui disponible públicament a Hedy."

msgid "adventure_updated"
msgstr "L'aventura s'ha actualitzat!"

#, fuzzy
msgid "adventures_info"
msgstr "Each Hedy level has built-in exercises for students, which we call adventures. You can create your own adventures and add them to your classes. With your own adventures you can create adventures that are relevant and interesting for your students. You can find more information about creating your own adventures <a href=\"https://hedy.org/for-teachers/manual/features\">here</a>."

msgid "adventures_restored"
msgstr "Les aventures per defecte han estat restaurades."

msgid "ago"
msgstr "fa {timestamp}"

msgid "agree_invalid"
msgstr "Has d'acceptar els termes de privacitat."

msgid "agree_with"
msgstr "Accepto les"

msgid "ajax_error"
msgstr "Hi ha hagut un error, si us plau torna-ho a intentar."

msgid "all"
msgstr "Tot"

msgid "all_class_highscores"
msgstr "Fer visible tot l'alumnat al rànquing de la classe"

msgid "already_account"
msgstr "Ja tens un compte?"

msgid "already_program_running"
msgstr "Ja hi ha un programa en execució, finalitza'l primer."

msgid "already_teacher"
msgstr "Ja tens un compte de professorat."

msgid "already_teacher_request"
msgstr "Teniu una sol·licitud de professor pendent."

msgid "amount_created"
msgstr "programes creats"

msgid "amount_saved"
msgstr "programes guardats"

msgid "amount_submitted"
msgstr "programes enviats"

msgid "are_you_sure"
msgstr "Estàs segur? No pots desfer aquesta acció."

msgid "ask_needs_var"
msgstr "A partir del nivell 2, cal utilitzar `{ask}` amb una variable. Exemple: nom `{is}` `{ask}` Com et dius?"

#, fuzzy
msgid "available_in"
msgstr "Available in:"

msgid "become_a_sponsor"
msgstr "Fes-te patrocinador"

msgid "birth_year"
msgstr "Any de naixement"

#, fuzzy
msgid "bug"
msgstr "Bug"

msgid "by"
msgstr "per"

msgid "cancel"
msgstr "Cancel·lar"

msgid "cant_parse_exception"
msgstr "No s'ha pogut analitzar el programa"

msgid "certificate"
msgstr "Certificat de finalització"

msgid "certified_teacher"
msgstr "Professor certificat"

msgid "change_password"
msgstr "Canvia la contrasenya"

msgid "cheatsheet_title"
msgstr "Xuleta"

msgid "class_already_joined"
msgstr "Ja ets alumne de la classe"

msgid "class_customize_success"
msgstr "Classe personalitzada amb èxit."

msgid "class_live"
msgstr "Estadístiques en viu"

msgid "class_name_duplicate"
msgstr "Ja teniu una classe amb aquest nom."

msgid "class_name_empty"
msgstr "No has introduït el nom de la classe!"

msgid "class_name_invalid"
msgstr "Aquest nom de la classe no és vàlid."

msgid "class_name_prompt"
msgstr "Si us plau, introdueix el nom de la nova classe"

msgid "class_overview"
msgstr "Visió general de la classe"

#, fuzzy
msgid "class_survey_description"
msgstr "We would like to get a better overview of our Hedy users. By providing these answers, you would help improve Hedy. Thank you!"

#, fuzzy
msgid "class_survey_later"
msgstr "Remind me tomorrow"

#, fuzzy
msgid "class_survey_question1"
msgstr "What is the age range in your class?"

#, fuzzy
msgid "class_survey_question2"
msgstr "What is the spoken language in your class?"

#, fuzzy
msgid "class_survey_question3"
msgstr "What is the gender balance in your class?"

#, fuzzy
msgid "class_survey_question4"
msgstr "What distinguishes your students from others?"

#, fuzzy
msgid "classes_info"
msgstr "Create a class to follow the progress of each student in dashboard, and to customize the adventures your students see, and even adding your own! You can create as many classes as you like, and each class can have multiple teachers each one with different roles. You can also add as many students as you want, but mind that each student can only be in one class at a time. You can find more information about classes in the <a href=\"https://hedy.org/for-teachers/manual/preparations#for-teachers\">teacher manual</a>."

#, fuzzy
msgid "clone"
msgstr "Clone"

#, fuzzy
msgid "cloned_times"
msgstr "Clones"

msgid "close"
msgstr "Tanca"

msgid "comma"
msgstr "una coma"

msgid "command_not_available_yet_exception"
msgstr "La comanda encara no està disponible"

msgid "command_unavailable_exception"
msgstr "La comanda ja no és correcta"

msgid "commands"
msgstr "Comandes"

msgid "common_errors"
msgstr "Errors freqüents"

msgid "congrats_message"
msgstr "Felicitats, {username}, has completat Hedy!"

msgid "content_invalid"
msgstr "Aquesta aventura no és vàlida."

msgid "contributor"
msgstr "Contribuïdor"

msgid "copy_clipboard"
msgstr "Copiat amb èxit al porta-retalls"

#, fuzzy
msgid "copy_code"
msgstr "Copy code"

msgid "copy_join_link"
msgstr "Copia l'enllaç d'unió"

msgid "copy_link_success"
msgstr "Enllaç d'unió copiat amb èxit al porta-retalls"

msgid "copy_link_to_share"
msgstr "Copia l'enllaç per compartir"

msgid "copy_mail_link"
msgstr "Si us plau, còpia i enganxa aquest enllaç a una nova pestanya:"

msgid "correct_answer"
msgstr "La resposta correcta és"

msgid "country"
msgstr "País"

msgid "country_invalid"
msgstr "Seleccioneu un país vàlid."

msgid "country_title"
msgstr "País"

msgid "create_account"
msgstr "Crear compte"

msgid "create_accounts"
msgstr "Crear comptes"

msgid "create_accounts_prompt"
msgstr "Estàs segur de que vols crear aquestes comptes?"

msgid "create_adventure"
msgstr "Crear aventura"

msgid "create_class"
msgstr "Crea una nova classe"

msgid "create_multiple_accounts"
msgstr "Crea múltiples comptes"

msgid "create_public_profile"
msgstr "Crear perfil públic"

msgid "create_question"
msgstr "Vols crear-ne un?"

msgid "create_student_account"
msgstr "Crear un compte"

msgid "create_student_account_explanation"
msgstr "Pots guardar els teus programes si tens un compte."

msgid "create_teacher_account"
msgstr "Crea un compte de professorat"

msgid "create_teacher_account_explanation"
msgstr "Amb un compte de professorat, pots guardar els teus programes i veure els resultats dels teus alumnes."

msgid "creator"
msgstr "Creador"

msgid "current_password"
msgstr "Contrasenya actual"

msgid "customization_deleted"
msgstr "Personalitzacions esborrades correctament."

msgid "customize_adventure"
msgstr "Personalitza l'aventura"

msgid "customize_class"
msgstr "Personalitza la classe"

msgid "dash"
msgstr "un guió"

msgid "default_403"
msgstr "Sembla no estàs autoritzat..."

msgid "default_404"
msgstr "No hem pogut trobar aquesta pàgina..."

msgid "default_500"
msgstr "Alguna cosa ha anat malament..."

msgid "delete"
msgstr "Suprimeix"

msgid "delete_adventure_prompt"
msgstr "Segur que vols suprimir aquesta aventura?"

msgid "delete_class_prompt"
msgstr "Segur que vols suprimir la classe?"

msgid "delete_confirm"
msgstr "Segur que vols suprimir el programa?"

msgid "delete_invite"
msgstr "Suprimeix la invitació"

msgid "delete_invite_prompt"
msgstr "Segur que vols suprimir aquesta invitació de classe?"

msgid "delete_public"
msgstr "Suprimeix el perfil públic"

msgid "delete_success"
msgstr "Programa suprimit amb èxit."

msgid "destroy_profile"
msgstr "Suprimeix el perfil"

msgid "developers_mode"
msgstr "Mode programador"

msgid "directly_available"
msgstr "Obrir directament"

msgid "disable"
msgstr "Desactiva"

#, fuzzy
msgid "disable_parsons"
msgstr "Disable all puzzles"

#, fuzzy
msgid "disable_quizes"
msgstr "Disable all quizes"

msgid "disabled"
msgstr "Desactivat"

msgid "disabled_button_quiz"
msgstr "La vostra puntuació és inferior al llindar de desbloqueig, torna-ho a provar!"

msgid "discord_server"
msgstr "Servidor Discord"

msgid "distinguished_user"
msgstr "Usuari distingit"

msgid "double quotes"
msgstr "cometes dobles"

msgid "download"
msgstr "Descàrrega"

msgid "download_login_credentials"
msgstr "Vols descarregar les credencials d'inici de sessió després de la creació dels comptes?"

msgid "duplicate"
msgstr "Duplica"

msgid "echo_and_ask_mismatch_exception"
msgstr "Desajust entre `{echo}` i {ask}"

#, fuzzy
msgid "echo_out"
msgstr "A partir del nivell 2 `{echo}` ja no serà necessari. Ara pots repetir la resposta amb `{ask}` i {print}. Exemple: `nom {is} {ask} Com et dius? {print} Hola nom`"

#, fuzzy
msgid "edit_adventure"
msgstr "Edit adventure"

msgid "edit_code_button"
msgstr "Edita el codi"

msgid "email"
msgstr "Correu electrònic"

msgid "email_invalid"
msgstr "Si us plau, introdueix un correu electrònic vàlid."

msgid "end_quiz"
msgstr "Fi del qüestionari"

msgid "english"
msgstr "Anglès"

msgid "enter"
msgstr "Introdueix"

msgid "enter_password"
msgstr "Introdueix una nova contrasenya per"

msgid "enter_text"
msgstr "Introdueix la teva resposta aquí..."

msgid "error_logo_alt"
msgstr "Logotip d'error"

msgid "exclamation mark"
msgstr "un signe d'exclamació"

msgid "exercise"
msgstr "Exercici"

msgid "exercise_doesnt_exist"
msgstr "Aquest exercici no existeix"

msgid "exists_email"
msgstr "Aquest correu electrònic ja està en ús."

msgid "exists_username"
msgstr "Aquest usuari ja està en ús."

#, fuzzy
msgid "exit_preview_mode"
msgstr "Exit preview mode"

msgid "experience_invalid"
msgstr "Si us plau, selecciona una experiència vàlida, escull (Sí, No)."

msgid "expiration_date"
msgstr "Data de caducitat"

msgid "explore_explanation"
msgstr "En aquesta pàgina pots consultar els programes creats per altres usuaris de Hedy. Pots filtrar tant a nivell Hedy com a aventura. Feu clic a \"Veure programa\" per obrir un programa i executar-lo. Els programes amb una capçalera vermella contenen un error. Encara podràs obrir-lo, però en executar-lo provocarà un error. Si vols pots intentar arreglar-ho! Si el creador té un perfil públic, pots fer clic al seu nom d'usuari per visitar el seu perfil. Allà trobaràs tots els seus programes compartits i molt més!"

msgid "explore_programs"
msgstr "Explora programes"

msgid "explore_programs_logo_alt"
msgstr "Icona d'explorar programes"

msgid "favorite_program"
msgstr "Programa preferit"

msgid "favourite_confirm"
msgstr "Segur que vols definir aquest programa com el teu preferit?"

msgid "favourite_program"
msgstr "Programa preferit"

msgid "favourite_program_invalid"
msgstr "El programa preferit que has escollit és invàlid."

msgid "favourite_success"
msgstr "El teu programa està configurat com a preferit."

#, fuzzy
msgid "feature"
msgstr "Feature"

#, fuzzy
msgid "feedback"
msgstr "Feedback"

#, fuzzy
msgid "feedback_message_error"
msgstr "Something went wrong, please try again later."

#, fuzzy
msgid "feedback_message_success"
msgstr "Thank you, we recieved your feedback and will contact you if needed."

#, fuzzy
msgid "feedback_modal_message"
msgstr "Please send us a message with a category. We appreciate your help to improve Hedy!"

msgid "female"
msgstr "Dona"

msgid "float"
msgstr "un número"

msgid "for_teachers"
msgstr "Per al professorat"

msgid "forgot_password"
msgstr "Has oblidat la contrasenya?"

msgid "from_another_teacher"
msgstr "D'un altre professor"

msgid "from_magazine_website"
msgstr "Des d'una revista o web"

msgid "from_video"
msgstr "Des d'un vídeo"

msgid "fun_statistics_msg"
msgstr "Aquí teniu algunes estadístiques divertides!"

msgid "gender"
msgstr "Gènere"

msgid "gender_invalid"
msgstr "Si us plau, selecciona un gènere vàlid, tria (Dona, Home o Altre)."

msgid "general"
msgstr "General"

msgid "general_settings"
msgstr "Configuració general"

msgid "generate_passwords"
msgstr "Genera contrasenyes"

msgid "get_certificate"
msgstr "Aconsegueix el teu certificat!"

msgid "give_link_to_teacher"
msgstr "Fes arribar el següent enllaç al teu professor:"

#, fuzzy
msgid "go_back"
msgstr "Go back"

msgid "go_back_to_main"
msgstr "Torna a la pàgina principal"

msgid "go_to_question"
msgstr "Ves a la pregunta"

msgid "go_to_quiz_result"
msgstr "Ves al resultat del qüestionari"

msgid "goto_profile"
msgstr "Ves al meu perfil"

msgid "grid_overview"
msgstr "Visió general dels programes per aventura"

msgid "hand_in"
msgstr "Entrega"

msgid "hand_in_exercise"
msgstr "Entrega l'exercici"

msgid "heard_about_hedy"
msgstr "Com t'has assabentat d'Hedy?"

msgid "heard_about_invalid"
msgstr "Si us plau, seleccioni una forma vàlida de com es va assabentar de nosaltres."

msgid "hedy_achievements"
msgstr "Assoliments Hedy"

msgid "hedy_choice_title"
msgstr "L'elecció d'Hedy"

msgid "hedy_logo_alt"
msgstr "Logotip d'Hedy"

msgid "hedy_on_github"
msgstr "Hedy a Github"

msgid "hedy_tutorial_logo_alt"
msgstr "Icona del tutorial d'Hedy"

msgid "hello_logo"
msgstr "hola"

msgid "hidden"
msgstr "Ocult"

msgid "hide_cheatsheet"
msgstr "Amaga la xuleta"

msgid "hide_keyword_switcher"
msgstr "Amaga el commutador de paraules clau"

msgid "highest_level_reached"
msgstr "Màxim nivell assolit"

msgid "highest_quiz_score"
msgstr "Puntuació més alta del qüestionari"

msgid "highscore_explanation"
msgstr "En aquesta pàgina podeu veure les puntuacions més altes actuals, en funció de la quantitat d'assoliments obtinguts. Consulta la classificació de tots els usuaris, del teu país o de la teva classe. Feu clic a un nom d'usuari per veure el seu perfil públic."

msgid "highscore_no_public_profile"
msgstr "No tens perfil públic i, per tant, no apareixes a les puntuacions. Vols crear-ne un?"

msgid "highscores"
msgstr "Puntuacions"

msgid "hint"
msgstr "Pista?"

msgid "ill_work_some_more"
msgstr "Hi treballaré una mica més"

#, fuzzy
msgid "image_invalid"
msgstr "La imatge que has escollit no és vàlida."

msgid "incomplete_command_exception"
msgstr "Comanda incompleta"

#, fuzzy
msgid "incorrect_handling_of_quotes_exception"
msgstr "Incorrect handling of quotes"

#, fuzzy
msgid "incorrect_use_of_types_exception"
msgstr "Incorrect use of types"

#, fuzzy
msgid "incorrect_use_of_variable_exception"
msgstr "Incorrect use of variable"

#, fuzzy
msgid "indentation_exception"
msgstr "Incorrect Indentation"

#, fuzzy
msgid "input"
msgstr "input from `{ask}`"

#, fuzzy
msgid "integer"
msgstr "a number"

#, fuzzy
msgid "invalid_class_link"
msgstr "Invalid link for joining the class."

#, fuzzy
msgid "invalid_command_exception"
msgstr "Invalid command"

#, fuzzy
msgid "invalid_keyword_language_comment"
msgstr "# The provided keyword language is invalid, keyword language is set to English"

#, fuzzy
msgid "invalid_language_comment"
msgstr "# The provided language is invalid, language set to English"

#, fuzzy
msgid "invalid_level_comment"
msgstr "# The provided level is invalid, level is set to level 1"

#, fuzzy
msgid "invalid_program_comment"
msgstr "# The provided program is invalid, please try again"

#, fuzzy
msgid "invalid_teacher_invitation_code"
msgstr "The teacher invitation code is invalid. To become a teacher, reach out to hello@hedy.org."

#, fuzzy
msgid "invalid_tutorial_step"
msgstr "Invalid tutorial step"

#, fuzzy
msgid "invalid_username_password"
msgstr "Invalid username/password."

#, fuzzy
msgid "invite_by_username"
msgstr "Invite by username"

#, fuzzy
msgid "invite_date"
msgstr "Invite date"

#, fuzzy
msgid "invite_message"
msgstr "You have received an invitation to join class"

#, fuzzy
msgid "invite_prompt"
msgstr "Enter a username"

#, fuzzy
msgid "invite_teacher"
msgstr "Invite a teacher"

#, fuzzy
msgid "join_class"
msgstr "Join class"

#, fuzzy
msgid "join_prompt"
msgstr "You need to have an account to join a class. Would you like to login now?"

#, fuzzy
msgid "keybinding_waiting_for_keypress"
msgstr "Waiting for a button press..."

#, fuzzy
msgid "keyword_language_invalid"
msgstr "Please select a valid keyword language (select English or your own language)."

#, fuzzy
msgid "language"
msgstr "Language"

#, fuzzy
msgid "language_invalid"
msgstr "Please select a valid language."

#, fuzzy
msgid "languages"
msgstr "Which of these programming languages have you used before?"

#, fuzzy
msgid "last_achievement"
msgstr "Last earned achievement"

#, fuzzy
msgid "last_edited"
msgstr "Last edited"

#, fuzzy
msgid "last_error"
msgstr "Last error"

#, fuzzy
msgid "last_login"
msgstr "Last login"

#, fuzzy
msgid "last_program"
msgstr "Last program"

#, fuzzy
msgid "last_update"
msgstr "Last update"

#, fuzzy
msgid "lastname"
msgstr "Last Name"

#, fuzzy
msgid "leave_class"
msgstr "Leave class"

msgid "level"
msgstr "Nivell"

msgid "level_accessible"
msgstr "El nivell està obert als estudiants"

msgid "level_disabled"
msgstr "Nivell desactivat"

msgid "level_future"
msgstr "Aquest nivell s'obrirà automàticament el "

#, fuzzy
msgid "level_invalid"
msgstr "Aquest nivell d'Hedy no és vàlid."

msgid "level_not_class"
msgstr "Aquest nivell encara no està disponible a la vostra classe"

msgid "level_title"
msgstr "Nivell"

#, fuzzy
msgid "levels"
msgstr "levels"

#, fuzzy
msgid "link"
msgstr "Link"

#, fuzzy
msgid "list"
msgstr "a list"

#, fuzzy
msgid "live_dashboard"
msgstr "Live Dashboard"

#, fuzzy
msgid "logged_in_to_share"
msgstr "You must be logged in to save and share a program."

msgid "login"
msgstr "Inicia sessió"

msgid "login_long"
msgstr "Inicia sessió al teu compte"

msgid "login_to_save_your_work"
msgstr "Inicia sessió per desar la teva feina"

#, fuzzy
msgid "logout"
msgstr "Log out"

#, fuzzy
msgid "longest_program"
msgstr "Longest program"

#, fuzzy
msgid "mail_change_password_body"
msgstr ""
"Your Hedy password has been changed. If you did this, all is good.\n"
"If you didn't change your password, please contact us immediately by replying to this email."

#, fuzzy
msgid "mail_change_password_subject"
msgstr "Your Hedy password has been changed"

#, fuzzy
msgid "mail_error_change_processed"
msgstr "Something went wrong when sending a validation mail, the changes are still correctly processed."

#, fuzzy
msgid "mail_goodbye"
msgstr ""
"Keep programming!\n"
"The Hedy team"

#, fuzzy
msgid "mail_hello"
msgstr "Hi {username}!"

#, fuzzy
msgid "mail_recover_password_body"
msgstr ""
"By clicking on this link, you can set a new Hedy password. This link is valid for <b>4</b> hours.\n"
"If you haven't required a password reset, please ignore this email: {link}"

msgid "mail_recover_password_subject"
msgstr "Sol·liciteu un restabliment de la contrasenya."

#, fuzzy
msgid "mail_reset_password_body"
msgstr ""
"Your Hedy password has been reset to a new one. If you did this, all is good.\n"
"If you didn't change your password, please contact us immediately by replying to this email."

#, fuzzy
msgid "mail_reset_password_subject"
msgstr "Your Hedy password has been reset"

msgid "mail_welcome_teacher_body"
msgstr ""
"<strong>Benvingut/da!</strong>\n"
"Enhorabona pel teu nou compte de professorat d'Hedy. Benvingut a la comunitat mundial de professors Hedy!\n"
"\n"
"<strong>Què poden fer els comptes del professor</strong>\n"
"Hi ha una sèrie d'opcions addicionals desbloquejades per a tu ara.\n"
"\n"
"1. Hi ha una explicació addicional disponible al <a href=\"https://hedy.org/for-teachers/manual\">manual del professor</a>.\n"
"2. Amb el teu compte de professorat, pots crear classes. Els vostres estudiants poden unir-se a les vostres classes i podreu veure el seu progrés. Les classes es fan i es gestionen mitjançant la <a href=\"https://hedycode.com/for-teachers\">pàgina per a professorat</a>.\n"
"3. Pots personalitzar completament les teves classes, per exemple pots obrir i tancar nivells, activar o desactivar aventures i crear les teves pròpies aventures!\n"
"\n"
"<strong>Uneix-te a la nostra comunitat en línia!</strong>\n"
"Tots els professors, programadors i altres fans d'Hedy poden unir-se al nostre <a href=\"https://discord.gg/8yY7dEme9r\">servidor de Discord</a>. Aquest és el lloc ideal per xerrar sobre Hedy: tenim canals on mostrar els teus projectes i lliçons interessants, canals per informar d'errors i canals per xerrar amb altres professors i amb l'equip de Hedy.\n"
"\n"
"<strong>Com demanar ajuda </strong>\n"
"Si alguna cosa no està clara, pots fer-nos-ho saber a Discord o <a href=\"mailto: hello@hedy.org\">enviar-nos un correu electrònic</a>.\n"
"\n"
"<strong>Com informar d'errors</strong>\n"
"A Discord, tenim un canal per informar d'errors, anomenat #bugs. Aquest és el lloc perfecte per informar-nos dels problemes amb què us trobeu. Si sabeu com utilitzar GitHub, podeu crear un <a href=\"https://github.com/hedyorg/hedy/issues/new?assignees=&labels=&template=bug_report.md&title=%5BBUG%5D\">problema </a> allà.\n"

#, fuzzy
msgid "mail_welcome_teacher_subject"
msgstr "Your Hedy teacher account is ready"

#, fuzzy
msgid "mail_welcome_verify_body"
msgstr ""
"Your Hedy account has been created successfully. Welcome!\n"
"Please click on this link to verify your email address: {link}"

#, fuzzy
msgid "mail_welcome_verify_subject"
msgstr "Welcome to Hedy"

#, fuzzy
msgid "mailing_title"
msgstr "Subscribe to the Hedy newsletter"

msgid "main_subtitle"
msgstr "Programació textual per a l’aula"

#, fuzzy
msgid "main_title"
msgstr "Hedy"

#, fuzzy
msgid "make_sure_you_are_done"
msgstr "Make sure you are done! You will not be able to change your program anymore after you click \"Hand in\"."

#, fuzzy
msgid "male"
msgstr "Male"

#, fuzzy
msgid "mandatory_mode"
msgstr "Mandatory developer's mode"

#, fuzzy
msgid "more_options"
msgstr "More options"

msgid "multiple_keywords_warning"
msgstr ""

#, fuzzy
msgid "my_account"
msgstr "My account"

#, fuzzy
msgid "my_achievements"
msgstr "My achievements"

#, fuzzy
msgid "my_adventures"
msgstr "My adventures"

#, fuzzy
msgid "my_classes"
msgstr "My classes"

#, fuzzy
msgid "my_messages"
msgstr "My messages"

#, fuzzy
msgid "my_public_profile"
msgstr "My public profile"

#, fuzzy
msgid "name"
msgstr "Name"

msgid "nav_explore"
msgstr "Explora"

#, fuzzy
msgid "nav_hedy"
msgstr "Hedy"

#, fuzzy
msgid "nav_learn_more"
msgstr "Learn more"

msgid "nav_start"
msgstr "Inici"

#, fuzzy
msgid "new_password"
msgstr "New password"

#, fuzzy
msgid "new_password_repeat"
msgstr "Repeat new password"

#, fuzzy
msgid "newline"
msgstr "a new line"

#, fuzzy
msgid "next_exercise"
msgstr "Next exercise"

#, fuzzy
msgid "next_page"
msgstr "Next page"

#, fuzzy
msgid "next_step_tutorial"
msgstr "Next step >>>"

#, fuzzy
msgid "no"
msgstr "No"

msgid "no_account"
msgstr "No tens compte?"

#, fuzzy
msgid "no_accounts"
msgstr "There are no accounts to create."

#, fuzzy
msgid "no_adventures_yet"
msgstr "There are no public adventures yet..."

#, fuzzy
msgid "no_certificate"
msgstr "This user hasn't earned the Hedy Certificate of Completion"

msgid "no_more_flat_if"
msgstr "A partir del nivell 8, el codi posterior a `{if}` s'ha de col·locar a la línia següent i començar amb 4 espais."

#, fuzzy
msgid "no_programs"
msgstr "You have no programs yet."

#, fuzzy
msgid "no_public_profile"
msgstr "You don't have a public profile text yet..."

#, fuzzy
msgid "no_shared_programs"
msgstr "has no shared programs..."

#, fuzzy
msgid "no_such_adventure"
msgstr "This adventure doesn't exist!"

#, fuzzy
msgid "no_such_class"
msgstr "No such Hedy class."

#, fuzzy
msgid "no_such_highscore"
msgstr "Highscores"

msgid "no_such_level"
msgstr "No existeix aquest nivell d'Hedy!"

#, fuzzy
msgid "no_such_program"
msgstr "No such Hedy program!"

#, fuzzy
msgid "no_tag"
msgstr "No tag provided!"

#, fuzzy
msgid "not_enrolled"
msgstr "Looks like you are not in this class!"

#, fuzzy
msgid "not_in_class_no_handin"
msgstr "You are not in a class, so there's no need for you to hand in anything."

#, fuzzy
msgid "not_logged_in_cantsave"
msgstr "Your program will not be saved."

#, fuzzy
msgid "not_logged_in_handin"
msgstr "You must be logged in to hand in an assignment."

#, fuzzy
msgid "not_teacher"
msgstr "Looks like you are not a teacher!"

#, fuzzy
msgid "number"
msgstr "a number"

#, fuzzy
msgid "number_achievements"
msgstr "Number of achievements"

#, fuzzy
msgid "number_lines"
msgstr "Number of lines"

#, fuzzy
msgid "number_programs"
msgstr "Number of programs ran"

#, fuzzy
msgid "ok"
msgstr "OK"

#, fuzzy
msgid "only_you_can_see"
msgstr "Only you can see this program."

#, fuzzy
msgid "open"
msgstr "Open"

#, fuzzy
msgid "opening_date"
msgstr "Opening date"

#, fuzzy
msgid "opening_dates"
msgstr "Opening dates"

#, fuzzy
msgid "option"
msgstr "Option"

#, fuzzy
msgid "or"
msgstr "or"

#, fuzzy
msgid "other"
msgstr "Other"

#, fuzzy
msgid "other_block"
msgstr "Another block language"

#, fuzzy
msgid "other_settings"
msgstr "Other settings"

#, fuzzy
msgid "other_source"
msgstr "Other"

#, fuzzy
msgid "other_text"
msgstr "Another text language"

#, fuzzy
msgid "overwrite_warning"
msgstr "You already have a program with this name, saving this program will replace the old one. Are you sure?"

#, fuzzy
msgid "owner"
msgstr "Owner"

#, fuzzy
msgid "page"
msgstr "page"

#, fuzzy
msgid "page_not_found"
msgstr "We couldn't find that page!"

#, fuzzy
msgid "pair_with_teacher"
msgstr "I would like to be paired with another teacher for help"

#, fuzzy
msgid "parsons_title"
msgstr "Puzzle"

#, fuzzy
msgid "password"
msgstr "Password"

#, fuzzy
msgid "password_change_not_allowed"
msgstr "You're not allowed to change the password of this user."

#, fuzzy
msgid "password_change_prompt"
msgstr "Are you sure you want to change this password?"

#, fuzzy
msgid "password_change_success"
msgstr "Password of your student is successfully changed."

#, fuzzy
msgid "password_invalid"
msgstr "Your password is invalid."

#, fuzzy
msgid "password_repeat"
msgstr "Repeat password"

#, fuzzy
msgid "password_resetted"
msgstr "Your password has been successfully reset. You are being redirected to the login page."

#, fuzzy
msgid "password_six"
msgstr "Your password must contain at least six characters."

#, fuzzy
msgid "password_updated"
msgstr "Password updated."

#, fuzzy
msgid "passwords_six"
msgstr "All passwords need to be six characters or longer."

#, fuzzy
msgid "pending_invites"
msgstr "Pending invites"

#, fuzzy
msgid "people_with_a_link"
msgstr "Other people with a link can see this program. It also can be found on the \"Explore\" page."

#, fuzzy
msgid "percentage"
msgstr "percentage"

#, fuzzy
msgid "percentage_achieved"
msgstr "Achieved by {percentage}% of the users"

#, fuzzy
msgid "period"
msgstr "a period"

#, fuzzy
msgid "personal_text"
msgstr "Personal text"

#, fuzzy
msgid "personal_text_invalid"
msgstr "Your personal text is invalid."

msgid "postfix_classname"
msgstr "Afegir sufix classe"

#, fuzzy
msgid "preferred_keyword_language"
msgstr "Preferred keyword language"

#, fuzzy
msgid "preferred_language"
msgstr "Preferred language"

#, fuzzy
msgid "preview"
msgstr "Preview"

#, fuzzy
msgid "previewing_adventure"
msgstr "Previewing adventure"

#, fuzzy
msgid "previewing_class"
msgstr "You are previewing class <em>{class_name}</em> as a teacher."

#, fuzzy
msgid "previous_campaigns"
msgstr "View previous campaigns"

msgid "print_logo"
msgstr "imprimir"

#, fuzzy
msgid "privacy_terms"
msgstr "Privacy terms"

#, fuzzy
msgid "private"
msgstr "Private"

#, fuzzy
msgid "profile_logo_alt"
msgstr "Profile icon."

#, fuzzy
msgid "profile_picture"
msgstr "Profile picture"

#, fuzzy
msgid "profile_updated"
msgstr "Profile updated."

#, fuzzy
msgid "profile_updated_reload"
msgstr "Profile updated, page will be re-loaded."

#, fuzzy
msgid "program_contains_error"
msgstr "This program contains an error, are you sure you want to share it?"

#, fuzzy
msgid "program_header"
msgstr "My programs"

#, fuzzy
msgid "program_too_large_exception"
msgstr "Programs too large"

#, fuzzy
msgid "programming_experience"
msgstr "Do you have programming experience?"

#, fuzzy
msgid "programming_invalid"
msgstr "Please select a valid programming language."

#, fuzzy
msgid "programs"
msgstr "Programs"

#, fuzzy
msgid "programs_created"
msgstr "Programs created"

#, fuzzy
msgid "programs_saved"
msgstr "Programs saved"

#, fuzzy
msgid "programs_submitted"
msgstr "Programs submitted"

#, fuzzy
msgid "prompt_join_class"
msgstr "Do you want to join this class?"

#, fuzzy
msgid "public"
msgstr "Public"

msgid "public_adventures"
msgstr "Browse public adventures"

#, fuzzy
msgid "public_invalid"
msgstr "This agreement selection is invalid"

#, fuzzy
msgid "public_profile"
msgstr "Public profile"

#, fuzzy
msgid "public_profile_info"
msgstr "By selecting this box I make my profile visible for everyone. Be careful not to share personal information like your name or home address, because everyone will be able to see it!"

#, fuzzy
msgid "public_profile_updated"
msgstr "Public profile updated, page will be re-loaded."

#, fuzzy
msgid "question mark"
msgstr "a question mark"

#, fuzzy
msgid "quiz_logo_alt"
msgstr "Quiz logo"

#, fuzzy
msgid "quiz_score"
msgstr "Quiz score"

#, fuzzy
msgid "quiz_tab"
msgstr "Quiz"

msgid "quiz_threshold_not_reached"
msgstr "No s'ha superat el llindar del qüestionari per a desbloquejar aquest nivell"

msgid "read_code_label"
msgstr "Llegeix en veu alta"

#, fuzzy
msgid "recent"
msgstr "My recent programs"

msgid "recover_password"
msgstr "Sol·liciteu un restabliment de la contrasenya"

msgid "regress_button"
msgstr "Torna al nivell {level}"

#, fuzzy
msgid "remove"
msgstr "Remove"

#, fuzzy
msgid "remove_customization"
msgstr "Remove customization"

#, fuzzy
msgid "remove_customizations_prompt"
msgstr "Are you sure you want to remove this class's customizations?"

#, fuzzy
msgid "remove_student_prompt"
msgstr "Are you sure you want to remove the student from the class?"

#, fuzzy
msgid "remove_user_prompt"
msgstr "Confirm removing this user from the class."

#, fuzzy
msgid "repair_program_logo_alt"
msgstr "Repair program icon"

#, fuzzy
msgid "repeat_dep"
msgstr "Starting in level 8, `{repeat}` needs to be used with indentation. You can see examples on the `{repeat}` tab in level 8."

#, fuzzy
msgid "repeat_match_password"
msgstr "The repeated password does not match."

#, fuzzy
msgid "repeat_new_password"
msgstr "Repeat new password"

#, fuzzy
msgid "report_failure"
msgstr "This program does not exist or is not public"

#, fuzzy
msgid "report_program"
msgstr "Are you sure you want to report this program?"

#, fuzzy
msgid "report_success"
msgstr "This program has been reported"

#, fuzzy
msgid "request_teacher"
msgstr "Would you like to apply for a teacher's account?"

#, fuzzy
msgid "request_teacher_account"
msgstr "Request teacher account"

#, fuzzy
msgid "required_field"
msgstr "Fields marked with an * are required"

#, fuzzy
msgid "reset_adventure_prompt"
msgstr "Are you sure you want to reset all selected adventures?"

#, fuzzy
msgid "reset_adventures"
msgstr "Reset selected adventures"

#, fuzzy
msgid "reset_button"
msgstr "Reset"

#, fuzzy
msgid "reset_password"
msgstr "Reset password"

#, fuzzy
msgid "reset_view"
msgstr "Reset"

#, fuzzy
msgid "retrieve_adventure_error"
msgstr "You're not allowed to view this adventure!"

#, fuzzy
msgid "retrieve_class_error"
msgstr "Only teachers can retrieve classes"

#, fuzzy
msgid "retrieve_tag_error"
msgstr "Error retrieving tags"

#, fuzzy
msgid "role"
msgstr "Role"

msgid "run_code_button"
msgstr "Executa"

msgid "runs_over_time"
msgstr "S'executa en el temps"

msgid "save"
msgstr "Guarda"

msgid "save_parse_warning"
msgstr "Aquest programa conté un error, segur que el vols guardar?"

msgid "save_prompt"
msgstr "Cal tenir un compte per guardar el programa. Vols iniciar sessió?"

msgid "save_success_detail"
msgstr "Programa salvat amb èxit."

msgid "score"
msgstr "Puntuació"

msgid "search"
msgstr "Cercar..."

msgid "search_button"
msgstr "Cerca"

#, fuzzy
msgid "second_teacher"
msgstr "Second teacher"

#, fuzzy
msgid "second_teacher_copy_prompt"
msgstr "Are you sure you want to copy this teacher?"

#, fuzzy
msgid "second_teacher_prompt"
msgstr "Enter a teacher username to invite them."

#, fuzzy
msgid "second_teacher_warning"
msgstr "All teachers in this class can customize it."

msgid "see_certificate"
msgstr "Veure certificat de {username}!"

msgid "select"
msgstr "Selecciona"

msgid "select_adventures"
msgstr "Selecciona i ordena aventures"

#, fuzzy
msgid "select_all"
msgstr "Select all"

#, fuzzy
msgid "select_lang"
msgstr "Select language"

msgid "select_levels"
msgstr "Select levels"

#, fuzzy
msgid "select_tag"
msgstr "Select tag"

#, fuzzy
msgid "selected"
msgstr "Selected"

msgid "self_removal_prompt"
msgstr "Segur vols abandonar aquesta classe?"

msgid "send_password_recovery"
msgstr "Envia'm un enllaç de recuperació de contrasenya"

msgid "sent_by"
msgstr "Aquesta invitació ha sigut enviada per"

msgid "sent_password_recovery"
msgstr "Ben aviat rebràs correu electrònic amb les instruccions per reinicialitzar la teva contrasenya."

msgid "settings"
msgstr "La meva configuració personal"

msgid "share_by_giving_link"
msgstr "Mostra el teu programa a altres persones donant-los el següent enllaç:"

msgid "share_your_program"
msgstr "Comparteix el teu programa"

msgid "signup_student_or_teacher"
msgstr "Ets estudiant o professor?"

msgid "single quotes"
msgstr "un apòstrof"

msgid "slash"
msgstr "una barra"

#, fuzzy
msgid "sleeping"
msgstr "Sleeping..."

#, fuzzy
msgid "slides"
msgstr "Slides"

#, fuzzy
msgid "slides_info"
msgstr "For each level of Hedy, we have created slides to help you teach. The slides contain explanations of each level, and Hedy examples that you can run inside the slides. Just click the link and get started! the Introduction slides are a general explanation of Hedy before level 1 The slides were created using <a href=\"https://slides.com\">slides.com</a>. If you want to adapt them yourself, you can download them, and then upload the resulting zip file to <a href=\"https://slides.com\">slides.com</a>. You can find more information about the slides in the <a href=\"https://hedy.org/for-teachers/manual/features\">teacher's manual</a>."

msgid "social_media"
msgstr "Xarxes socials"

msgid "something_went_wrong_keyword_parsing"
msgstr "Hi ha un error a la teva aventura, totes les paraules clau estan correctament envoltades amb { }?"

msgid "space"
msgstr "un espai"

msgid "star"
msgstr "un asterisc"

msgid "start_hedy_tutorial"
msgstr "Inici tutorial Hedy"

#, fuzzy
msgid "start_learning"
msgstr "Start learning"

msgid "start_programming"
msgstr "Comença a programar"

msgid "start_programming_logo_alt"
msgstr "Icona de començar a programar"

msgid "start_quiz"
msgstr "Comença el qüestionari"

msgid "start_teacher_tutorial"
msgstr "Comença el tutorial del professor"

#, fuzzy
msgid "start_teaching"
msgstr "Start teaching"

msgid "step_title"
msgstr "Tasca"

msgid "stop_code_button"
msgstr "Para el programa"

msgid "string"
msgstr "text"

#, fuzzy
msgid "student"
msgstr "Student"

msgid "student_already_in_class"
msgstr "Aquest alumne ja es troba a la vostra classe."

msgid "student_already_invite"
msgstr "Aquest alumne ja té una invitació pendent."

#, fuzzy
msgid "student_details"
msgstr "Student details"

msgid "student_list"
msgstr "Llistat d'alumnes"

#, fuzzy
msgid "student_not_allowed_in_class"
msgstr "Student not allowed in class"

msgid "student_not_existing"
msgstr "Aquest nom d'usuari no existeix."

msgid "student_signup_header"
msgstr "Alumne"

msgid "students"
msgstr "alumnat"

msgid "submission_time"
msgstr "Entregat fa"

msgid "submit_answer"
msgstr "Respon la pregunta"

msgid "submit_program"
msgstr "Lliura"

msgid "submit_warning"
msgstr "Estàs segur que vols lliurar aquest programa?"

msgid "submitted"
msgstr "Lliurat"

msgid "submitted_header"
msgstr "Aquest és un programa ja lliurat i no pot ser modificat."

msgid "subscribe"
msgstr "Subscriu-te"

msgid "subscribe_newsletter"
msgstr "Subscriu-te al butlletí"

#, fuzzy
msgid "suggestion_color"
msgstr "Try using another color"

#, fuzzy
msgid "suggestion_note"
msgstr "Use a note between C0 and B9 or a number between 1 and 70"

#, fuzzy
msgid "suggestion_number"
msgstr "Try changing the value to a number"

msgid "suggestion_numbers_or_strings"
msgstr "Try changing the values to be all text or all numbers"

msgid "surname"
msgstr "Nom"

#, fuzzy
msgid "survey"
msgstr "Survey"

#, fuzzy
msgid "survey_completed"
msgstr "Survey completed"

#, fuzzy
msgid "survey_skip"
msgstr "Don't show this again"

#, fuzzy
msgid "survey_submit"
msgstr "Submit"

#, fuzzy
msgid "tag_in_adventure"
msgstr "Tag in adventure"

#, fuzzy
msgid "tag_input_placeholder"
msgstr "Enter a new tag"

#, fuzzy
msgid "tags"
msgstr "Tags"

msgid "teacher"
msgstr "Professor"

msgid "teacher_account_request"
msgstr "Tens una sol·licitud de compte de professorat pendent"

msgid "teacher_account_success"
msgstr "Has sol·licitat un compte de professorat amb èxit."

msgid "teacher_invalid"
msgstr "El valor professor no és vàlid."

msgid "teacher_invitation_require_login"
msgstr "Per a configurar el teu perfil com a professor, cal que t'autentifiquis primer. Si no tens un compte, crea'n un."

msgid "teacher_manual"
msgstr "Manual del professor"

msgid "teacher_signup_header"
msgstr "Professor"

msgid "teacher_tutorial_logo_alt"
msgstr "Icona del tutorial del professor"

msgid "teacher_welcome"
msgstr "Benvinguda a Hedy! El teu compte s'ha actualitzat a compte de professorat. Això et permetrà crear classes i convidar alumnes."

#, fuzzy
msgid "teachers"
msgstr "Teachers"

msgid "template_code"
msgstr ""
"Aquesta és l'explicació de la meva aventura!\n"
"\n"
"D'aquesta manera puc mostrar una comanda: <code>print</code>\n"
"\n"
"Però de vegades podria voler mostrar una peça de codi, així:\n"
"<pre>\n"
"ask Quin és el teu nom?\n"
"echo El teu nom és \n"
"</pre>"

msgid "this_turns_in_assignment"
msgstr "Això entrega la teva tasca al teu professor."

msgid "title"
msgstr "Títol"

msgid "title_achievements"
msgstr "Hedy - Els meus assoliments"

msgid "title_admin"
msgstr "Hedy - Pàgina d'administrador"

msgid "title_class grid_overview"
msgstr "Hedy - Visió general en quadricula"

msgid "title_class live_statistics"
msgstr "Hedy - Estadístiques en viu"

msgid "title_class-overview"
msgstr "Hedy - Visió general de la classe"

msgid "title_customize-adventure"
msgstr "Hedy - Personalitza l'aventura"

msgid "title_customize-class"
msgstr "Hedy - Personalitza la classe"

msgid "title_explore"
msgstr "Hedy - Explora"

msgid "title_for-teacher"
msgstr "Hedy - Per a professorat"

msgid "title_join-class"
msgstr "Hedy - Uneix-te a la classe"

msgid "title_landing-page"
msgstr "Benvingut a Hedy!"

msgid "title_learn-more"
msgstr "Hedy - Més informació"

msgid "title_login"
msgstr "Hedy - Iniciar Sessió"

msgid "title_my-profile"
msgstr "Hedy - El meu compte"

msgid "title_privacy"
msgstr "Hedy - Condicions de privacitat"

msgid "title_programs"
msgstr "Hedy - Els meus programes"

#, fuzzy
msgid "title_public-adventures"
msgstr "Hedy - Public adventures"

msgid "title_recover"
msgstr "Hedy - Recupera compte"

msgid "title_reset"
msgstr "Hedy - Restablir la contrasenya"

msgid "title_signup"
msgstr "Hedy - Crea un compte"

msgid "title_start"
msgstr "Hedy - La programació textual feta fàcil"

msgid "title_view-adventure"
msgstr "Hedy - Veure l'aventura"

msgid "token_invalid"
msgstr "El teu token és invàlid."

#, fuzzy
msgid "tooltip_level_locked"
msgstr "Your teacher disabled this level"

msgid "translate_error"
msgstr "Alguna ha anat malament durant la traducció del codi. Prova d'executar-lo a veure si té un error. Quan el codi té un error no es pot traduir."

msgid "translating_hedy"
msgstr "Traduint Hedy"

msgid "translator"
msgstr "Traductor"

msgid "tutorial"
msgstr "Tutorial"

msgid "tutorial_code_snippet"
msgstr ""
"{print} Hola món!\n"
"{print} Estic aprenent Hedy amb d'ajuda del tutorial!"

msgid "tutorial_message_not_found"
msgstr "No hem pogut trobar el pas sol·licitat del tutorial..."

msgid "tutorial_title_not_found"
msgstr "Pas del tutorial no trobat"

msgid "unauthorized"
msgstr "No tens permisos per accedir a aquesta pàgina"

msgid "unique_usernames"
msgstr "Tots els noms d'usuari han de ser únics."

msgid "unlock_thresholds"
msgstr "Desbloqueja els llindars de nivell"

msgid "unsaved_class_changes"
msgstr "Hi ha canvis no guardats, segur que voleu sortir d'aquesta pàgina?"

msgid "unsubmit_program"
msgstr ""

msgid "unsubmit_warning"
msgstr ""

msgid "unsubmitted"
msgstr ""

msgid "update_adventure_prompt"
msgstr "Estàs segur que vols actualitzar aquesta aventura?"

msgid "update_profile"
msgstr "Actualitza el perfil"

msgid "update_public"
msgstr "Actualitza el perfil públic"

msgid "updating_indicator"
msgstr "Actualitzant"

msgid "use_of_blanks_exception"
msgstr "Ús d'espais en blanc als programes"

msgid "use_of_nested_functions_exception"
msgstr "Ús de funcions imbricades"

#, fuzzy
msgid "used_in"
msgstr "Used in:"

msgid "user"
msgstr "usuari"

msgid "user_inexistent"
msgstr "Aquest usuari no existeix"

msgid "user_not_private"
msgstr "Aquest usuari no existeix o no té perfil públic"

msgid "username"
msgstr "Nom d'usuari"

msgid "username_empty"
msgstr "No has introduït un nom d'usuari!"

msgid "username_invalid"
msgstr "El teu nom d'usuari no és vàlid."

msgid "username_special"
msgstr "El nom d'usuari no pot contenir `:` or `@`."

msgid "username_three"
msgstr "El nom d'usuari ha de contenir almenys tres caràcters."

msgid "usernames_exist"
msgstr "Un o més noms d'usuari ja estan en ús."

msgid "value"
msgstr "Valor"

msgid "variables"
msgstr "Variables"

msgid "view_program"
msgstr "Veure el programa"

msgid "welcome"
msgstr "Benvinguda"

msgid "welcome_back"
msgstr "Benvingut de nou"

msgid "what_is_your_role"
msgstr "Quin és el teu paper?"

msgid "what_should_my_code_do"
msgstr "Què hauria de fer el meu codi?"

msgid "whole_world"
msgstr "El món"

msgid "year_invalid"
msgstr "Si us plau, introdueix un any entre el 1900 i el {any_actual}."

msgid "yes"
msgstr "Sí"

msgid "your_account"
msgstr "El teu perfil"

msgid "your_class"
msgstr "La teva classe"

msgid "your_last_program"
msgstr "El teu últim programa guardat"

msgid "your_personal_text"
msgstr "El teu text personal..."

msgid "your_program"
msgstr "El teu programa"

#~ msgid "select_own_adventures"
#~ msgstr "Select own adventures"

#~ msgid "edit"
#~ msgstr "Edit"

#~ msgid "view"
#~ msgstr "View"

#~ msgid "class"
#~ msgstr "Class"

#~ msgid "save_code_button"
#~ msgstr "Save code"

#~ msgid "share_code_button"
#~ msgstr "Save & share code"

#~ msgid "classes_invalid"
#~ msgstr "La llista de classe seleccionades no és vàlida"

#~ msgid "directly_add_adventure_to_classes"
#~ msgstr "Do you want to add this adventure directly to one of your classes?"

#~ msgid "hand_in_assignment"
#~ msgstr "Hand in assignment"

#~ msgid "select_a_level"
#~ msgstr "Select a level"

#~ msgid "answer_invalid"
#~ msgstr "La teva contrasenya no és vàlida."

#~ msgid "available_adventures_level"
#~ msgstr "Available adventures level"

#~ msgid "customize_class_exp_1"
#~ msgstr "Hi! On this page you can customize your class. By selecting levels and adventures you can choose what your student can see. You can also add your own created adventures to levels. All levels and default adventures will be selected by default. <b>Notice:</b> Not every adventure is available for every level! Settings up your customizations goes as follows:"

#~ msgid "customize_class_exp_2"
#~ msgstr "You can always change these settings later on. For example, you can make specific adventures or levels available while teaching a class. This way it's easy for you to determine which level and adventures your students will be working on. If you want to make everything available for your class it is easiest to remove the customization all together."

#~ msgid "customize_class_step_1"
#~ msgstr "Select levels for your class by pressing the \"level buttons\""

#~ msgid "customize_class_step_2"
#~ msgstr "\"Checkboxes\" will appear for the adventures available for the chosen levels"

#~ msgid "customize_class_step_3"
#~ msgstr "Demaneu les aventures que voleu que es mostrin al nivell. El menú desplegable 'Aventures disponibles' té les aventures que no s'han inclòs en aquest nivell."

#~ msgid "customize_class_step_4"
#~ msgstr "El menú desplegable \"Aventures disponibles\" també té les vostres aventures. Un cop els afegiu, podeu moure -les al costat de les altres aventures."

#~ msgid "customize_class_step_5"
#~ msgstr "Add personal adventures"

#~ msgid "customize_class_step_6"
#~ msgstr "Selecting an opening date for each level (you can also leave it empty)"

#~ msgid "customize_class_step_7"
#~ msgstr "Selection other settings"

#~ msgid "customize_class_step_8"
#~ msgstr "Choose \"Save\" -> You're done!"

#~ msgid "example_code_header"
#~ msgstr "Example Hedy Code"

#~ msgid "feedback_failure"
#~ msgstr "Wrong!"

#~ msgid "feedback_success"
#~ msgstr "Good!"

#~ msgid "go_to_first_question"
#~ msgstr "Go to question 1"

#~ msgid "question"
#~ msgstr "Question"

#~ msgid "question_doesnt_exist"
#~ msgstr "This question does not exist"

#~ msgid "question_invalid"
#~ msgstr "Your token is invalid."

#~ msgid "too_many_attempts"
#~ msgstr "Too many attempts"

#~ msgid "class_logs"
#~ msgstr "Logs"

#~ msgid "class_stats"
#~ msgstr "Estadístiques de la classe"

#~ msgid "visit_own_public_profile"
#~ msgstr "Visit your own profile"

#~ msgid "disabled_button_locked"
#~ msgstr "El teu professor encara no ha desbloquejat aquest nivell"

#~ msgid "duplicate_tag"
#~ msgstr "You already have a tag with this name."

#~ msgid "tag_deleted"
#~ msgstr "This tag was successfully deleted."

#~ msgid "no_tags"
#~ msgstr "No tags yet."

#~ msgid "apply_filters"
#~ msgstr "Apply filters"

#~ msgid "write_first_program"
#~ msgstr "Escriu el teu primer programa!"

#~ msgid "adventure_exp_1"
#~ msgstr "Escriu la teva aventura a la dreta. Després de crear-la, pots incloure-la en una de les teves classes a \"Personalitzacions\". Per incloure una comanda a l'aventura utilitzeu ancoratges de codi com aquest:"

#~ msgid "adventure_exp_2"
#~ msgstr "Si vols pots mostrar fragments de codi i donar a l'estudiant una plantilla o un exemple del codi. Per fer-ho utilitzeu preancoratges com aquest:"

#~ msgid "adventures"
#~ msgstr "Aventures disponibles"

#~ msgid "hello_world"
#~ msgstr "Hola món!"

#~ msgid "share_confirm"
#~ msgstr "Segur que vols fer públic el programa?"

#~ msgid "share_success_detail"
#~ msgstr "Programa compartit amb èxit."

#~ msgid "unshare_confirm"
#~ msgstr "Segur que vols fer el programa privat?"

#~ msgid "unshare_success_detail"
#~ msgstr "El programa s'ha deixat de compatir."

#~ msgid "hide_parsons"
#~ msgstr "Amaga el puzzle"

#~ msgid "hide_quiz"
#~ msgstr "Amaga el qüestionari"

#~ msgid "back_to_class"
#~ msgstr "Torna a la classe"
<<<<<<< HEAD
=======

#~ msgid "classes"
#~ msgstr ""

#~ msgid "Locked Language Feature"
#~ msgstr "Estàs utilitzant {concept}! És genial, però {concept} no està desbloquejat encara!, es desbloquejarà a nivells posteriors."

#~ msgid "nested blocks"
#~ msgstr "a block in a block"
>>>>>>> 5494e074
<|MERGE_RESOLUTION|>--- conflicted
+++ resolved
@@ -211,6 +211,7 @@
 msgid "adventure_empty"
 msgstr "No has introduït un nom d'aventura!"
 
+#, fuzzy
 msgid "adventure_exp_3"
 msgstr "Assegura't d'envoltar sempre les paraules clau amb { }, de manera que es reconeguin correctament. Pots utilitzar el botó \"Vista prèvia\" per veure la versió amb estil de la teva aventura. Per veure l'aventura en una pàgina independent, seleccioneu \"visualitzar\" des de la pàgina de professors."
 
@@ -1114,8 +1115,9 @@
 msgid "more_options"
 msgstr "More options"
 
-msgid "multiple_keywords_warning"
-msgstr ""
+#, fuzzy
+msgid "multiple_levels_warning"
+msgstr "We've noticed you have both selected several levels and included code snippets in your adventure, this might cause issues with the syntax highlighter and the automatic translation of keywords"
 
 #, fuzzy
 msgid "my_account"
@@ -1953,7 +1955,7 @@
 msgstr ""
 "Aquesta és l'explicació de la meva aventura!\n"
 "\n"
-"D'aquesta manera puc mostrar una comanda: <code>print</code>\n"
+"D'aquesta manera puc mostrar una comanda: <code>{print}</code>\n"
 "\n"
 "Però de vegades podria voler mostrar una peça de codi, així:\n"
 "<pre>\n"
@@ -2328,8 +2330,6 @@
 
 #~ msgid "back_to_class"
 #~ msgstr "Torna a la classe"
-<<<<<<< HEAD
-=======
 
 #~ msgid "classes"
 #~ msgstr ""
@@ -2339,4 +2339,3 @@
 
 #~ msgid "nested blocks"
 #~ msgstr "a block in a block"
->>>>>>> 5494e074
