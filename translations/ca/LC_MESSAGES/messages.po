--- conflicted
+++ resolved
@@ -7,75 +7,56 @@
 msgstr ""
 "Project-Id-Version: PROJECT VERSION\n"
 "Report-Msgid-Bugs-To: EMAIL@ADDRESS\n"
-<<<<<<< HEAD
-"POT-Creation-Date: 2024-10-01 10:50+0300\n"
-"PO-Revision-Date: 2024-09-06 14:38+0000\n"
-"Last-Translator: Prefill add-on <noreply-addon-prefill@weblate.org>\n"
-=======
 "POT-Creation-Date: 2000-01-01 00:00+0000\n"
 "PO-Revision-Date: 2024-10-04 04:50+0000\n"
 "Last-Translator: Prefill add-on <noreply-addon-prefill@weblate.org>\n"
 "Language-Team: ca <LL@li.org>\n"
->>>>>>> 281e4723
 "Language: ca\n"
-"Language-Team: ca <LL@li.org>\n"
-"Plural-Forms: nplurals=2; plural=n != 1;\n"
 "MIME-Version: 1.0\n"
 "Content-Type: text/plain; charset=utf-8\n"
 "Content-Transfer-Encoding: 8bit\n"
+"Plural-Forms: nplurals=2; plural=n != 1;\n"
+"X-Generator: Weblate 5.8-dev\n"
 "Generated-By: Babel 2.14.0\n"
 
-#, fuzzy
 msgid "Access Before Assign"
-msgstr "Has intentat utilitzar la variable {name} a la línia {access_line_number}, però l'ha definit a la línia {definition_line_number}. Defineix una variable abans d'utilitzar-la."
-
-#, fuzzy
+msgstr "Hem detectat que la variable `{name}`s'està fent servir a la línia {access_line_number} abans de definir-se. Pots definir-la abans d'usar-la?"
+
 msgid "Cyclic Var Definition"
-msgstr "El nom `{variable}` ha de ser definit abans d'utilitzar-lo a la dreta de la comanda `{is}`."
-
-#, fuzzy
+msgstr "Hem detectat que la `{variable}` s'està fent servir a la dreta de la comanda `{is}` abans de definir-se. Pots definir la variable abans de fer-la servir?"
+
 msgid "Else Without If Error"
-msgstr "On line {line_number} you used an `{else}` but there is no `{if}` on the line before it."
-
-#, fuzzy
+msgstr "Hem detectat que hi ha un `{else}` en ús abans d'un `{if}` a la línia {line_number}. Pots provar d'escriure `{if}` abans de `{else}`?"
+
 msgid "Function Undefined"
-msgstr "You tried to use the function {name}, but you didn't define it."
-
-#, fuzzy
+msgstr "Hem detectat que la funció {name} s'està fent servir abans de definir-se. Pots definir-la abans d'usar-la?"
+
 msgid "Has Blanks"
-msgstr "El teu codi està incomplert. Conté espais en blanc que has d'omplir amb codi."
-
-#, fuzzy
+msgstr "Hem detectat que el teu codi sembla incomplet. Pots assegurar-te que has omplert tots els espais en blanc?"
+
 msgid "Incomplete"
-msgstr "Oops! Se t'ha oblidat una mica de codi! A la línia {line_number}, has d'introduir text després de `{incomplete_command}`."
-
-#, fuzzy
+msgstr "Hem detectat que falta una part del teu codi des de`{incomplete_command}` a la línia {line_number}. Pots intentar afegir allò que falta?"
+
 msgid "Incomplete Repeat"
-msgstr "Sembla que t'has oblidat d'utilitzar una comanda amb la comanda `{repeat}` que està a la línia {line_number}."
-
-#, fuzzy
+msgstr "Hem detectat que al `{repeat}` de la línia {line_number} li falta una comanda`{command}`. Pots afegir-la?"
+
 msgid "Invalid"
-msgstr "`{invalid_command}` no és una comanda de nivell {level} Hedy. Volies dir `{guessed_command}`?"
-
-#, fuzzy
+msgstr "Hem detectat que la comanda `{invalid_command}` no és vàlid en el nivell {level} de Hedy. Et serveix la comanda `{guessed_command}`?"
+
 msgid "Invalid Argument"
-msgstr "No pots utilitzar la comanda `{command}` amb `{invalid_argument}`. Prova de canviar `{invalid_argument}` per {allowed_types}."
-
-#, fuzzy
+msgstr "Hem detectat que la comanda `{command}` no es pot fer servir amb `{invalid_argument}`. Pots canviar `{invalid_argument}` a {allowed_types}?"
+
 msgid "Invalid Argument Type"
-msgstr "No pots utilitzar `{command}` amb `{invalid_argument}` perquè és {invalid_type}. Prova de canviar `{invalid_argument}` per {allowed_types}."
-
-#, fuzzy
+msgstr "Hem detectat que la comanda `{command}` no funciona amb `{invalid_argument}`, ja que és {invalid_type}. Pots provar de canviar `{invalid_argument}` a {allowed_types}?"
+
 msgid "Invalid At Command"
-msgstr "La comanda `{command}` no es pot utilitzar a partir del nivell 16. Podeu utilitzar claudàtors per utilitzar un element d'una llista, per exemple `amics[i]`, `numeros_de la sort[{random}]`."
-
-#, fuzzy
+msgstr "Hem detectat que `{command}` no es pot fer servir des del nivell 16 endavant. Pots fer servir claudàtors`[]` a les llistes?"
+
 msgid "Invalid Space"
-msgstr "Vaja! Has començat una línia amb un espai a la línia {line_number}. Els espais confonen els ordinadors, el podries eliminar?"
-
-#, fuzzy
+msgstr "Hem detectat que a la línia {line_number} comença amb espai. Pots eliminar-lo?"
+
 msgid "Invalid Type Combination"
-msgstr "No pots usar `{invalid_argument}` i `{invalid_argument_2}` amb `{command}` perquè un és {invalid_type} i l'altre és {invalid_type_2}. Prova a canviar `{invalid_argument}` per {invalid_type_2} o `{invalid_argument_2}` per {invalid_type}."
+msgstr "Hem detectat que `{invalid_argument}` i`{invalid_argument_2}` no es poden fer servir amb `{command}`, ja que un és {invalid_type} i l'altre és {invalid_type_2}. Pots provar de canviar `{invalid_argument}` a {invalid_type_2} o `{invalid_argument_2}` a {invalid_type}?"
 
 #, fuzzy
 msgid "Lonely Echo"
@@ -1071,9 +1052,8 @@
 msgid "login_to_save_your_work"
 msgstr "Inicia sessió per desar la teva feina"
 
-#, fuzzy
 msgid "logout"
-msgstr "Log out"
+msgstr "Surt"
 
 #, fuzzy
 msgid "longest_program"
@@ -1195,9 +1175,8 @@
 msgid "multiple_levels_warning"
 msgstr "We've noticed you have both selected several levels and included code snippets in your adventure, this might cause issues with the syntax highlighter and the automatic translation of keywords"
 
-#, fuzzy
 msgid "my_account"
-msgstr "My account"
+msgstr "El meu compte"
 
 #, fuzzy
 msgid "my_adventures"
@@ -1888,16 +1867,14 @@
 msgid "star"
 msgstr "un asterisc"
 
-#, fuzzy
 msgid "start_learning"
-msgstr "Start learning"
+msgstr "Comença a aprendre"
 
 msgid "start_quiz"
 msgstr "Comença el qüestionari"
 
-#, fuzzy
 msgid "start_teaching"
-msgstr "Start teaching"
+msgstr "Comença a ensenyar-lo"
 
 msgid "step_title"
 msgstr "Tasca"
@@ -2602,9 +2579,6 @@
 #~ msgid "student_not_allowed_in_class"
 #~ msgstr "Student not allowed in class"
 
-<<<<<<< HEAD
-#~ msgid "Boryana"
-=======
 #~ msgid "previous_adventure"
 #~ msgstr ""
 
@@ -2612,5 +2586,4 @@
 #~ msgstr ""
 
 #~ msgid "go_to_next_student"
->>>>>>> 281e4723
 #~ msgstr ""
