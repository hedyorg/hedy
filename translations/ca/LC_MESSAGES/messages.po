--- conflicted
+++ resolved
@@ -1843,12 +1843,9 @@
 msgstr ""
 "Benvinguda a Hedy! El teu compte s'ha actualitzat a compte de "
 "professorat. Això et permetrà crear classes i convidar alumnes."
-<<<<<<< HEAD
-=======
 
 msgid "teachers"
 msgstr ""
->>>>>>> e3bdfb62
 
 msgid "template_code"
 msgstr ""
