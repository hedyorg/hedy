--- conflicted
+++ resolved
@@ -8,11 +8,7 @@
 "Project-Id-Version: PROJECT VERSION\n"
 "Report-Msgid-Bugs-To: EMAIL@ADDRESS\n"
 "POT-Creation-Date: 2023-01-17 13:16-0400\n"
-<<<<<<< HEAD
-"PO-Revision-Date: 2023-01-11 20:07+0000\n"
-=======
 "PO-Revision-Date: 2023-01-19 18:44+0000\n"
->>>>>>> e68ac9b6
 "Last-Translator: Anonymous <noreply@weblate.org>\n"
 "Language: ca\n"
 "Language-Team: none\n"
@@ -20,11 +16,8 @@
 "MIME-Version: 1.0\n"
 "Content-Type: text/plain; charset=utf-8\n"
 "Content-Transfer-Encoding: 8bit\n"
-<<<<<<< HEAD
-=======
 "Plural-Forms: nplurals=2; plural=n != 1;\n"
 "X-Generator: Weblate 4.15.1\n"
->>>>>>> e68ac9b6
 "Generated-By: Babel 2.9.1\n"
 
 #, fuzzy
@@ -754,14 +747,9 @@
 msgid "customize_class_exp_2"
 msgstr "You can always change these settings later on. For example, you can make specific adventures or levels available while teaching a class. This way it's easy for you to determine which level and adventures your students will be working on. If you want to make everything available for your class it is easiest to remove the customization all together."
 
-<<<<<<< HEAD
-msgid "select_levels"
-msgstr ""
-=======
 #, fuzzy
 msgid "select_levels"
 msgstr "Select levels"
->>>>>>> e68ac9b6
 
 #, fuzzy
 msgid "select_adventures"
@@ -2138,8 +2126,4 @@
 msgstr "Programs"
 
 #~ msgid "select_own_adventures"
-<<<<<<< HEAD
-#~ msgstr "Select own adventures"
-=======
-#~ msgstr "Select own adventures"
->>>>>>> e68ac9b6
+#~ msgstr "Select own adventures"