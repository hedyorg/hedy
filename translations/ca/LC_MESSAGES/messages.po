--- conflicted
+++ resolved
@@ -2494,12 +2494,8 @@
 #~ msgid "page"
 #~ msgstr "page"
 
-<<<<<<< HEAD
 #~ msgid "explore_explanation"
 #~ msgstr "En aquesta pàgina pots consultar els programes creats per altres usuaris de Hedy. Pots filtrar tant a nivell Hedy com a aventura. Feu clic a \"Veure programa\" per obrir un programa i executar-lo. Els programes amb una capçalera vermella contenen un error. Encara podràs obrir-lo, però en executar-lo provocarà un error. Si vols pots intentar arreglar-ho! Si el creador té un perfil públic, pots fer clic al seu nom d'usuari per visitar el seu perfil. Allà trobaràs tots els seus programes compartits i molt més!"
-=======
-#~ msgid "available_in"
-#~ msgstr "Available in:"
 
 #~ msgid "common_errors"
 #~ msgstr "Errors freqüents"
@@ -2521,4 +2517,3 @@
 
 #~ msgid "student_details"
 #~ msgstr "Student details"
->>>>>>> ee1b94aa
