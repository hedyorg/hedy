--- conflicted
+++ resolved
@@ -1122,12 +1122,6 @@
 msgid "pair_with_teacher"
 msgstr "M'agradaria ser emparellat amb un altre professor per obtenir ajuda"
 
-<<<<<<< HEAD
-msgid "parsons_title"
-msgstr ""
-
-=======
->>>>>>> 58ead06e
 msgid "password"
 msgstr "Contrasenya"
 
@@ -1282,12 +1276,6 @@
 msgid "question mark"
 msgstr "un símbol d'interrogació"
 
-<<<<<<< HEAD
-msgid "quiz_tab"
-msgstr ""
-
-=======
->>>>>>> 58ead06e
 msgid "read_code_label"
 msgstr "Llegeix en veu alta"
 
@@ -2437,12 +2425,9 @@
 
 #~ msgid "mandatory_mode"
 #~ msgstr "Mode desenvolupador obligatori"
-<<<<<<< HEAD
-=======
 
 #~ msgid "parsons_title"
 #~ msgstr ""
 
 #~ msgid "quiz_tab"
 #~ msgstr ""
->>>>>>> 58ead06e
