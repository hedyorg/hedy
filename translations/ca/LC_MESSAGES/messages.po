# Catalan translations for PROJECT.
# Copyright (C) 2023 ORGANIZATION
# This file is distributed under the same license as the PROJECT project.
# FIRST AUTHOR <EMAIL@ADDRESS>, 2023.
#
msgid ""
msgstr ""
"Project-Id-Version: PROJECT VERSION\n"
"Report-Msgid-Bugs-To: EMAIL@ADDRESS\n"
<<<<<<< HEAD
"POT-Creation-Date: 2023-03-18 14:54+0100\n"
"PO-Revision-Date: 2023-03-12 03:54+0000\n"
"Last-Translator: Anonymous <noreply@weblate.org>\n"
=======
"POT-Creation-Date: 2023-03-03 19:20+0100\n"
"PO-Revision-Date: 2023-03-19 13:30+0000\n"
"Last-Translator: victor dargallo <victordargallo@disroot.org>\n"
"Language-Team: none\n"
>>>>>>> d24acdef
"Language: ca\n"
"Language-Team: none\n"
"Plural-Forms: nplurals=2; plural=n != 1;\n"
"MIME-Version: 1.0\n"
"Content-Type: text/plain; charset=utf-8\n"
"Content-Transfer-Encoding: 8bit\n"
"Generated-By: Babel 2.11.0\n"

msgid "Access Before Assign"
<<<<<<< HEAD
msgstr "You tried to use the variable {name} on line {access_line_number}, but you set it on line {definition_line_number}. Set a variable before using it."
=======
msgstr ""
"Has intentat usar la variable {name} a la línia {access_line_number}, però "
"l'has definit a la línia {definition_line_number}. Defineix la variable "
"abans d'usar-la."
>>>>>>> d24acdef

msgid "Cyclic Var Definition"
<<<<<<< HEAD
msgstr "The name {variable} needs to be set before you can use it on the right-hand side of the {is} command."
=======
msgstr ""
"El nom {variable} ha de ser cridat abans de que el puguis usar a la dreta de "
"l'ordre {is}."
>>>>>>> d24acdef

msgid "Has Blanks"
<<<<<<< HEAD
msgstr "Your code is incomplete. It contains blanks that you have to replace with code."
=======
msgstr ""
"El teu codi està incomplert. Conté espais en blanc que has d'omplir amb codi."
>>>>>>> d24acdef

msgid "Incomplete"
<<<<<<< HEAD
msgstr "Oops! You forgot a bit of code! On line {line_number}, you need to enter text behind {incomplete_command}."
=======
msgstr ""
"Oops! Se t'ha oblidat una mica de codi! A la línia {line_number}, has "
"d'introduir text després de {incomplete_command}."
>>>>>>> d24acdef

msgid "Incomplete Repeat"
<<<<<<< HEAD
msgstr "It looks like you forgot to use a command with the {repeat} command you used on line {line_number}."
=======
msgstr ""
"Sembla que se t'ha oblidat usar una ordre amb l'ordre {repeat} que has usat "
"a la línia {line_number}."
>>>>>>> d24acdef

#, fuzzy
msgid "Invalid"
msgstr "{invalid_command} is not a Hedy level {level} command. Did you mean {guessed_command}?"

#, fuzzy
msgid "Invalid Argument"
msgstr "You cannot use the command {command} with {invalid_argument}. Try changing {invalid_argument} to {allowed_types}."

#, fuzzy
msgid "Invalid Argument Type"
msgstr "You cannot use {command} with {invalid_argument} because it is {invalid_type}. Try changing {invalid_argument} to {allowed_types}."

#, fuzzy
msgid "Invalid At Command"
msgstr "The {at} command may not be used from level 16 onward. You can use square brackets to use an element from a list, for example `friends[i]`, `lucky_numbers[{random}]`."

#, fuzzy
msgid "Invalid Space"
msgstr "Oops! You started a line with a space on line {line_number}. Spaces confuse computers, can you remove it?"

#, fuzzy
msgid "Invalid Type Combination"
msgstr "You cannot use {invalid_argument} and {invalid_argument_2} with {command} because one is {invalid_type} and the other is {invalid_type_2}. Try changing {invalid_argument} to {invalid_type_2} or {invalid_argument_2} to {invalid_type}."

#, fuzzy
msgid "Locked Language Feature"
msgstr "You are using {concept}! That is awesome, but {concept} is not unlocked yet! It will be unlocked in a later level."

#, fuzzy
msgid "Lonely Echo"
msgstr "You used an {echo} before an {ask}, or an {echo} without an {ask}. Place an {ask} before the {echo}."

#, fuzzy
msgid "Lonely Text"
msgstr "It looks like you forgot to use a command with the text you used in line {line_number}"

msgid "Missing Command"
msgstr "Sembla que t'has oblidat d'usar una ordre a la línia {line_number}."

#, fuzzy
msgid "Missing Inner Command"
msgstr "It looks like you forgot to use a command with the {command} statement you used on line {line_number}."

#, fuzzy
msgid "No Indentation"
msgstr "You used too few spaces in line {line_number}. You used {leading_spaces} spaces, which is not enough. Start every new block with {indent_size} spaces more than the line before."

#, fuzzy
msgid "Parse"
msgstr "The code you entered is not valid Hedy code. There is a mistake on line {location[0]}, at position {location[1]}. You typed {character_found}, but that is not allowed."

#, fuzzy
msgid "Too Big"
msgstr "Wow! Your program has an impressive {lines_of_code} lines of code! But we can only process {max_lines} lines in this level. Make your program smaller and try again."

#, fuzzy
msgid "Unexpected Indentation"
msgstr "You used too many spaces in line {line_number}. You used {leading_spaces} spaces, which is too much. Start every new block with {indent_size} spaces more than the line before."

#, fuzzy
msgid "Unquoted Assignment"
msgstr "From this level, you need to place texts to the right of the {is} between quotes. You forgot that for the text {text}."

#, fuzzy
msgid "Unquoted Equality Check"
msgstr "If you want to check if a variable is equal to multiple words, the words should be surrounded by quotation marks!"

#, fuzzy
msgid "Unquoted Text"
msgstr "Be careful. If you {ask} or {print} something, the text should start and finish with a quotation mark. You forgot that for the text {unquotedtext}."

#, fuzzy
msgid "Unsupported Float"
msgstr "Non-integer numbers are not supported yet but they will be in a few levels. For now change {value} to an integer."

#, fuzzy
msgid "Unsupported String Value"
msgstr "Text values cannot contain {invalid_value}."

#, fuzzy
msgid "Var Undefined"
msgstr "You tried to use the variable {name}, but you didn't set it. It is also possible that you were trying to use the word {name} but forgot quotation marks."

#, fuzzy
msgid "Wrong Level"
msgstr "That was correct Hedy code, but not at the right level. You wrote {offending_keyword} for level {working_level}. Tip: {tip}"

#, fuzzy
msgid "account_overview"
msgstr "Account overview"

msgid "accounts_created"
msgstr "Els comptes s'han creat correctament."

#, fuzzy
msgid "accounts_intro"
msgstr "On this page you can create accounts for multiple students at once. These are automatically added to the current class, so make sure the class shown above is the right one! Every username needs to be unique in the entire Hedy system. You can use 'Postfix classname' to add your class name to all accounts. If you manually enter passwords, these need to be <b>at least</b> 6 characters."

msgid "achievement_earned"
msgstr "Has aconseguit un èxit!"

msgid "achievements"
msgstr "assoliments"

#, fuzzy
msgid "achievements_check_icon_alt"
msgstr "Achievement check icon"

msgid "achievements_logo_alt"
msgstr "Icona d'assoliments"

msgid "add_students"
msgstr "Afegeix estudiants"

msgid "add_students_options"
msgstr "Afegeix opcions d'estudiants"

msgid "admin"
msgstr "Administrador"

msgid "advance_button"
msgstr "Anar al nivell {level}"

msgid "adventure"
msgstr "Aventura"

#, fuzzy
msgid "adventure_duplicate"
msgstr "You already have an adventure with this name."

#, fuzzy
msgid "adventure_empty"
msgstr "You didn't enter an adventure name!"

#, fuzzy
msgid "adventure_exp_1"
msgstr "Type your adventure of choice on the right-hand side. After creating your adventure you can include it in one of your classes under \"customizations\". If you want to include a command in your adventure please use code anchors like this:"

#, fuzzy
msgid "adventure_exp_2"
msgstr "If you want to show actual code snippets, for example to give student a template or example of the code. Please use pre anchors like this:"

#, fuzzy
msgid "adventure_exp_3"
msgstr "Make sure you always surround keywords with { }, then they are recognized correctly. You can use the \"preview\" button to view a styled version of your adventure. To view the adventure on a dedicated page, select \"view\" from the teachers page."

#, fuzzy
msgid "adventure_id_invalid"
msgstr "This adventure id is invalid."

#, fuzzy
msgid "adventure_length"
msgstr "Your adventure has to be at least 20 characters."

#, fuzzy
msgid "adventure_name_invalid"
msgstr "This adventure name is invalid."

#, fuzzy
msgid "adventure_prompt"
msgstr "Please enter the name of the adventure"

#, fuzzy
msgid "adventure_terms"
msgstr "I agree that my adventure might be made publicly available on Hedy."

#, fuzzy
msgid "adventure_updated"
msgstr "The adventure has been updated!"

msgid "ago"
msgstr "fa {timestamp}"

msgid "agree_invalid"
msgstr "Has d'acceptar els termes de privacitat."

#, fuzzy
msgid "agree_third_party"
msgstr "I consent to being contacted by partners of Leiden University with sales opportunities (optional)"

#, fuzzy
msgid "agree_with"
msgstr "I agree to the"

msgid "ajax_error"
msgstr "Hi ha hagut un error, si us plau torna-ho a intentar."

msgid "all"
msgstr "Tot"

#, fuzzy
msgid "all_class_highscores"
msgstr "All students visible in class highscores"

msgid "already_account"
msgstr "Ja tens un compte?"

#, fuzzy
msgid "already_program_running"
msgstr "There is already a program running, finish that one first."

#, fuzzy
msgid "already_teacher"
msgstr "You already have a teacher account."

#, fuzzy
msgid "already_teacher_request"
msgstr "You already have a pending teacher request."

msgid "amount_created"
msgstr "programes creats"

msgid "amount_saved"
msgstr "programes guardats"

msgid "amount_submitted"
msgstr "programes enviats"

msgid "answer_invalid"
msgstr "La teva contrasenya no és vàlida."

msgid "are_you_sure"
msgstr "Estàs segur? No pots desfer aquesta acció."

#, fuzzy
msgid "ask_needs_var"
msgstr "Starting in level 2, {ask} needs to be used with a variable. Example: name {is} {ask} What are you called?"

#, fuzzy
msgid "available_adventures_level"
msgstr "Available adventures level"

#, fuzzy
msgid "back_to_class"
msgstr "Go back to class"

#, fuzzy
msgid "back_to_teachers_page"
msgstr "Go back to teachers page"

#, fuzzy
msgid "become_a_sponsor"
msgstr "Become a sponsor"

msgid "birth_year"
msgstr "Any de naixement"

msgid "by"
msgstr "per"

msgid "cancel"
msgstr "Cancel·lar"

#, fuzzy
msgid "catch_index_exception"
msgstr "You tried to access the list {list_name} but it is either empty or the index is not there."

#, fuzzy
msgid "certificate"
msgstr "Certificate of Completion"

#, fuzzy
msgid "certified_teacher"
msgstr "Certified teacher"

msgid "change_password"
msgstr "Canvia la contrasenya"

#, fuzzy
msgid "cheatsheet_title"
msgstr "Cheatsheet"

#, fuzzy
msgid "class_already_joined"
msgstr "You are already a student of class"

#, fuzzy
msgid "class_customize_success"
msgstr "Class successfully customized."

#, fuzzy
msgid "class_logs"
msgstr "Logs"

#, fuzzy
msgid "class_name_duplicate"
msgstr "You already have a class with this name."

msgid "class_name_empty"
msgstr "No has introduït el nom de la classe!"

msgid "class_name_invalid"
msgstr "Aquest nom de la classe no és vàlid."

#, fuzzy
msgid "class_name_prompt"
msgstr "Please enter the name of the new class"

msgid "class_stats"
msgstr "Estadístiques de la classe"

msgid "classes_invalid"
msgstr "La llista de classe seleccionades no és vàlida"

<<<<<<< HEAD
msgid "close"
msgstr ""

#, fuzzy
=======
>>>>>>> d24acdef
msgid "comma"
msgstr "una coma"

msgid "commands"
msgstr "Ordres"

msgid "congrats_message"
msgstr "Felicitats, {username}, has completat Hedy!"

msgid "content_invalid"
msgstr "Aquesta aventura no és vàlida."

#, fuzzy
msgid "contributor"
msgstr "Contributor"

#, fuzzy
msgid "copy_clipboard"
msgstr "Successfully copied to clipboard"

#, fuzzy
msgid "copy_join_link"
msgstr "Copy join link"

#, fuzzy
msgid "copy_link_success"
msgstr "Join link successfully copied to clipboard"

#, fuzzy
msgid "copy_link_to_share"
msgstr "Copy link to share"

#, fuzzy
msgid "copy_mail_link"
msgstr "Please copy and paste this link into a new tab:"

msgid "correct_answer"
msgstr "La resposta correcta és"

#, fuzzy
msgid "country"
msgstr "Country"

#, fuzzy
msgid "country_invalid"
msgstr "Please select a valid country."

#, fuzzy
msgid "country_title"
msgstr "Country"

msgid "create_account"
msgstr "Crear compte"

msgid "create_accounts"
msgstr "Crear comptes"

msgid "create_accounts_prompt"
msgstr "Estàs segur de que vols crear aquestes comptes?"

#, fuzzy
msgid "create_adventure"
msgstr "Create adventure"

#, fuzzy
msgid "create_class"
msgstr "Create a new class"

#, fuzzy
msgid "create_multiple_accounts"
msgstr "Create multiple accounts"

msgid "create_public_profile"
msgstr "Crear perfil públic"

msgid "create_question"
msgstr "Vols crear-ne un?"

msgid "create_student_account"
msgstr "Crear un compte"

#, fuzzy
msgid "create_student_account_explanation"
msgstr "You can save your own programs with an account."

#, fuzzy
msgid "create_teacher_account"
msgstr "Create a teacher account"

#, fuzzy
msgid "create_teacher_account_explanation"
msgstr "With a teacher account, you can save your programs and see the results of your students."

#, fuzzy
msgid "creator"
msgstr "Creator"

msgid "current_password"
msgstr "Contrasenya actual"

#, fuzzy
msgid "customization_deleted"
msgstr "Customizations successfully deleted."

msgid "customize_adventure"
msgstr "Personalitza l'aventura"

msgid "customize_class"
msgstr "Personalitza la classe"

#, fuzzy
msgid "customize_class_exp_1"
msgstr "Hi! On this page you can customize your class. By selecting levels and adventures you can choose what your student can see. You can also add your own created adventures to levels. All levels and default adventures will be selected by default. <b>Notice:</b> Not every adventure is available for every level! Settings up your customizations goes as follows:"

#, fuzzy
msgid "customize_class_exp_2"
msgstr "You can always change these settings later on. For example, you can make specific adventures or levels available while teaching a class. This way it's easy for you to determine which level and adventures your students will be working on. If you want to make everything available for your class it is easiest to remove the customization all together."

#, fuzzy
msgid "customize_class_step_1"
msgstr "Select levels for your class by pressing the \"level buttons\""

#, fuzzy
msgid "customize_class_step_2"
msgstr "\"Checkboxes\" will appear for the adventures available for the chosen levels"

msgid "customize_class_step_3"
msgstr ""
"Demaneu les aventures que voleu que es mostrin al nivell. El menú "
"desplegable 'Aventures disponibles' té les aventures que no s'han inclòs en "
"aquest nivell."

msgid "customize_class_step_4"
msgstr ""
"El menú desplegable \"Aventures disponibles\" també té les vostres "
"aventures. Un cop els afegiu, podeu moure -les al costat de les altres "
"aventures."

#, fuzzy
msgid "customize_class_step_5"
msgstr "Add personal adventures"

#, fuzzy
msgid "customize_class_step_6"
msgstr "Selecting an opening date for each level (you can also leave it empty)"

#, fuzzy
msgid "customize_class_step_7"
msgstr "Selection other settings"

#, fuzzy
msgid "customize_class_step_8"
msgstr "Choose \"Save\" -> You're done!"

#, fuzzy
msgid "dash"
msgstr "a dash"

#, fuzzy
msgid "default_403"
msgstr "Looks like you aren't authorized..."

#, fuzzy
msgid "default_404"
msgstr "We could not find that page..."

#, fuzzy
msgid "default_500"
msgstr "Something went wrong..."

#, fuzzy
msgid "delete"
msgstr "Delete"

#, fuzzy
msgid "delete_adventure_prompt"
msgstr "Are you sure you want to remove this adventure?"

#, fuzzy
msgid "delete_class_prompt"
msgstr "Are you sure you want to delete the class?"

#, fuzzy
msgid "delete_confirm"
msgstr "Are you sure you want to delete the program?"

#, fuzzy
msgid "delete_invite"
msgstr "Delete invitation"

#, fuzzy
msgid "delete_invite_prompt"
msgstr "Are you sure you want to remove this class invitation?"

#, fuzzy
msgid "delete_public"
msgstr "Delete public profile"

#, fuzzy
msgid "delete_success"
msgstr "Program deleted successfully."

#, fuzzy
msgid "destroy_profile"
msgstr "Delete profile"

#, fuzzy
msgid "developers_mode"
msgstr "Programmer's mode"

#, fuzzy
msgid "directly_add_adventure_to_classes"
msgstr "Do you want to add this adventure directly to one of your classes?"

#, fuzzy
msgid "directly_available"
msgstr "Directly open"

#, fuzzy
msgid "disabled_button_locked"
msgstr "Your teacher hasn't unlocked this level yet"

#, fuzzy
msgid "disabled_button_quiz"
msgstr "Your quiz score is below the threshold, try again!"

#, fuzzy
msgid "discord_server"
msgstr "Discord server"

#, fuzzy
msgid "distinguished_user"
msgstr "Distinguished user"

#, fuzzy
msgid "double quotes"
msgstr "double quotes"

#, fuzzy
msgid "download"
msgstr "Download"

#, fuzzy
msgid "download_login_credentials"
msgstr "Do you want to download the login credentials after the accounts creation?"

#, fuzzy
msgid "duplicate"
msgstr "Duplicate"

#, fuzzy
msgid "echo_out"
msgstr "Starting in level 2 {echo} is no longer needed. You can repeat an answer with {ask} and {print} now. Example: name is {ask} What are you called? {print} hello name"

#, fuzzy
msgid "edit_code_button"
msgstr "Edit code"

#, fuzzy
msgid "email"
msgstr "Email"

#, fuzzy
msgid "email_invalid"
msgstr "Please enter a valid email."

#, fuzzy
msgid "end_quiz"
msgstr "Quiz end"

#, fuzzy
msgid "english"
msgstr "English"

#, fuzzy
msgid "enter"
msgstr "Enter"

#, fuzzy
msgid "enter_password"
msgstr "Enter a new password for"

#, fuzzy
msgid "enter_text"
msgstr "Enter your answer here..."

#, fuzzy
msgid "error_logo_alt"
msgstr "Error logo"

#, fuzzy
msgid "example_code_header"
msgstr "Example Hedy Code"

#, fuzzy
msgid "exclamation mark"
msgstr "an exclamation mark"

#, fuzzy
msgid "exercise"
msgstr "Exercise"

#, fuzzy
msgid "exercise_doesnt_exist"
msgstr "This exercise doesn't exist"

#, fuzzy
msgid "exists_email"
msgstr "That email is already in use."

#, fuzzy
msgid "exists_username"
msgstr "That username is already in use."

#, fuzzy
msgid "experience_invalid"
msgstr "Please select a valid experience, choose (Yes, No)."

#, fuzzy
msgid "expiration_date"
msgstr "Expiration date"

#, fuzzy
msgid "explore_explanation"
msgstr "On this page you can look through programs created by other Hedy users. You can filter on both a Hedy level and adventure. Click on \"View program\" to open a program and run it. Programs with a red header contain a mistake. You can still open the program, but running it will result in an error. You can of course try to fix it! If the creator has a public profile you can click their username to visit their profile. There you will find all their shared programs and much more!"

#, fuzzy
msgid "explore_programs"
msgstr "Explore programs"

#, fuzzy
msgid "explore_programs_logo_alt"
msgstr "Explore programs icon"

#, fuzzy
msgid "favourite_confirm"
msgstr "Are you sure you want to set this program as your favourite?"

#, fuzzy
msgid "favourite_program"
msgstr "Favourite program"

#, fuzzy
msgid "favourite_program_invalid"
msgstr "Your chosen favourite program is invalid."

#, fuzzy
msgid "favourite_success"
msgstr "Your program is set as favourite."

#, fuzzy
msgid "feedback_failure"
msgstr "Wrong!"

#, fuzzy
msgid "feedback_success"
msgstr "Good!"

#, fuzzy
msgid "female"
msgstr "Female"

#, fuzzy
msgid "float"
msgstr "a number"

#, fuzzy
msgid "for_teachers"
msgstr "For teachers"

#, fuzzy
msgid "forgot_password"
msgstr "Forgot your password?"

#, fuzzy
msgid "from_another_teacher"
msgstr "From another teacher"

#, fuzzy
msgid "from_magazine_website"
msgstr "From a magazine or website"

#, fuzzy
msgid "from_video"
msgstr "From a video"

#, fuzzy
msgid "fun_statistics_msg"
msgstr "Here are some fun statistics!"

#, fuzzy
msgid "gender"
msgstr "Gender"

#, fuzzy
msgid "gender_invalid"
msgstr "Please select a valid gender, choose (Female, Male, Other)."

#, fuzzy
msgid "general"
msgstr "General"

#, fuzzy
msgid "general_settings"
msgstr "General settings"

#, fuzzy
msgid "generate_passwords"
msgstr "Generate passwords"

#, fuzzy
msgid "get_certificate"
msgstr "Get your certificate!"

msgid "give_link_to_teacher"
msgstr ""

#, fuzzy
msgid "go_back_to_main"
msgstr "Go back to main page"

#, fuzzy
msgid "go_to_first_question"
msgstr "Go to question 1"

#, fuzzy
msgid "go_to_question"
msgstr "Go to question"

#, fuzzy
msgid "go_to_quiz_result"
msgstr "Go to quiz result"

#, fuzzy
msgid "goto_profile"
msgstr "Go to my profile"

msgid "hand_in"
msgstr ""

msgid "hand_in_assignment"
msgstr ""

#, fuzzy
msgid "heard_about_hedy"
msgstr "How have you heard about Hedy?"

#, fuzzy
msgid "heard_about_invalid"
msgstr "Please select a valid way you heard about us."

#, fuzzy
msgid "hedy_achievements"
msgstr "Hedy achievements"

#, fuzzy
msgid "hedy_choice_title"
msgstr "Hedy's Choice"

#, fuzzy
msgid "hedy_logo_alt"
msgstr "Hedy logo"

#, fuzzy
msgid "hedy_on_github"
msgstr "Hedy on Github"

#, fuzzy
msgid "hedy_tutorial_logo_alt"
msgstr "Hedy tutorial icon"

#, fuzzy
msgid "hello_world"
msgstr "Hello world!"

#, fuzzy
msgid "hidden"
msgstr "Hidden"

#, fuzzy
msgid "hide_cheatsheet"
msgstr "Hide cheatsheet"

#, fuzzy
msgid "hide_keyword_switcher"
msgstr "Hide keyword switcher"

#, fuzzy
msgid "hide_parsons"
msgstr "Hide puzzle"

#, fuzzy
msgid "hide_quiz"
msgstr "Hide quiz"

#, fuzzy
msgid "highest_level_reached"
msgstr "Highest level reached"

#, fuzzy
msgid "highest_quiz_score"
msgstr "Highest quiz score"

#, fuzzy
msgid "highscore_explanation"
msgstr "On this page you can view the current Highscores, based on the amount of achievements gathered. View the ranking for either all users, your country or your class. Click on a username to view their public profile."

#, fuzzy
msgid "highscore_no_public_profile"
msgstr "You don't have a public profile and are therefore not listed on the highscores. Do you wish to create one?"

#, fuzzy
msgid "highscores"
msgstr "Highscores"

#, fuzzy
msgid "hint"
msgstr "Hint?"

msgid "ill_work_some_more"
msgstr ""

#, fuzzy
msgid "image_invalid"
msgstr "The image you chose image is invalid."

#, fuzzy
msgid "input"
msgstr "input from {ask}"

#, fuzzy
msgid "integer"
msgstr "a number"

#, fuzzy
msgid "invalid_class_link"
msgstr "Invalid link for joining the class."

#, fuzzy
msgid "invalid_teacher_invitation_code"
msgstr "The teacher invitation code is invalid. To become a teacher, reach out to hello@hedy.org."

#, fuzzy
msgid "invalid_tutorial_step"
msgstr "Invalid tutorial step"

#, fuzzy
msgid "invalid_username_password"
msgstr "Invalid username/password."

#, fuzzy
msgid "invite_by_username"
msgstr "Invite by username"

#, fuzzy
msgid "invite_date"
msgstr "Invite date"

#, fuzzy
msgid "invite_message"
msgstr "You have received an invitation to join class"

#, fuzzy
msgid "invite_prompt"
msgstr "Enter a username"

#, fuzzy
msgid "join_class"
msgstr "Join class"

#, fuzzy
msgid "join_prompt"
msgstr "You need to have an account to join a class. Would you like to login now?"

#, fuzzy
msgid "keyword_language_invalid"
msgstr "Please select a valid keyword language (select English or your own language)."

#, fuzzy
msgid "language_invalid"
msgstr "Please select a valid language."

#, fuzzy
msgid "languages"
msgstr "Which of these programming languages have you used before?"

#, fuzzy
msgid "last_achievement"
msgstr "Last earned achievement"

#, fuzzy
msgid "last_edited"
msgstr "Last edited"

#, fuzzy
msgid "last_login"
msgstr "Last login"

#, fuzzy
msgid "last_update"
msgstr "Last update"

#, fuzzy
msgid "lastname"
msgstr "Last Name"

#, fuzzy
msgid "leave_class"
msgstr "Leave class"

#, fuzzy
msgid "level"
msgstr "Level"

#, fuzzy
msgid "level_invalid"
msgstr "This Hedy level in invalid."

#, fuzzy
msgid "level_not_class"
msgstr "This level has not been made available in your class yet"

#, fuzzy
msgid "level_title"
msgstr "Level"

#, fuzzy
msgid "link"
msgstr "Link"

#, fuzzy
msgid "list"
msgstr "a list"

msgid "logged_in_to_share"
msgstr ""

#, fuzzy
msgid "login"
msgstr "Log in"

#, fuzzy
msgid "login_long"
msgstr "Log in to your account"

#, fuzzy
msgid "logout"
msgstr "Log out"

#, fuzzy
msgid "longest_program"
msgstr "Longest program"

#, fuzzy
msgid "mail_change_password_body"
msgstr ""
"Your Hedy password has been changed. If you did this, all is good.\n"
"If you didn't change your password, please contact us immediately by replying to this email."

#, fuzzy
msgid "mail_change_password_subject"
msgstr "Your Hedy password has been changed"

#, fuzzy
msgid "mail_error_change_processed"
msgstr "Something went wrong when sending a validation mail, the changes are still correctly processed."

#, fuzzy
msgid "mail_goodbye"
msgstr ""
"Keep programming!\n"
"The Hedy team"

#, fuzzy
msgid "mail_hello"
msgstr "Hi {username}!"

#, fuzzy
msgid "mail_recover_password_body"
msgstr ""
"By clicking on this link, you can set a new Hedy password. This link is valid for <b>4</b> hours.\n"
"If you haven't required a password reset, please ignore this email: {link}"

#, fuzzy
msgid "mail_recover_password_subject"
msgstr "Request a password reset."

#, fuzzy
msgid "mail_reset_password_body"
msgstr ""
"Your Hedy password has been reset to a new one. If you did this, all is good.\n"
"If you didn't change your password, please contact us immediately by replying to this email."

#, fuzzy
msgid "mail_reset_password_subject"
msgstr "Your Hedy password has been reset"

#, fuzzy
msgid "mail_welcome_teacher_body"
msgstr ""
"<strong>Welcome!</strong>\n"
"Congratulations on your brand new Hedy teacher's account. Welcome to the world wide community of Hedy teachers!\n"
"\n"
"<strong>What teacher's accounts can do</strong>\n"
"There are a number of extra options unlocked for you now.\n"
"\n"
"1. Extra explanation is available in the <a href=\"https://hedy.org/for-teachers/manual\">teacher's manual</a>.\n"
"2. With your teacher account, you can create classes. Your students can than join your classes and you can see their progress. Classes are made and managed though the for <a href=\"https://hedycode.com/for-teachers\">teachers page</a>.\n"
"3. You can fully customize your classes, for example you can open and close levels, enable or disable adventures and author your own adventures!\n"
"\n"
"<strong>Join our online community!</strong>\n"
"All Hedy teachers, programmers and other fans are welcome to join our <a href=\"https://discord.gg/8yY7dEme9r\">Discord server</a>. This is the ideal place to chat about Hedy: we have channels where you can show your cool projects and lessons, channels to report bugs, and channels to chat with other teachers and with the Hedy team.\n"
"\n"
"<strong>How to ask for help </strong>\n"
"If anything is unclear, you can let us know on Discord, or <a href=\"mailto: hello@hedy.org\">send us an email</a>.\n"
"\n"
"<strong>How to report bugs</strong>\n"
"In Discord, we have a channel for reporting bugs, called #bugs. That is the perfect place to let us know about issues you are running into. If you know how to use GitHub, you can create an <a href=\"https://github.com/Felienne/hedy/issues/new?assignees=&labels=&template=bug_report.md&title=%5BBUG%5D\">issue</a> there.\n"

#, fuzzy
msgid "mail_welcome_teacher_subject"
msgstr "Your Hedy teacher account is ready"

#, fuzzy
msgid "mail_welcome_verify_body"
msgstr ""
"Your Hedy account has been created successfully. Welcome!\n"
"Please click on this link to verify your email address: {link}"

#, fuzzy
msgid "mail_welcome_verify_subject"
msgstr "Welcome to Hedy"

#, fuzzy
msgid "mailing_title"
msgstr "Subscribe to the Hedy newsletter"

#, fuzzy
msgid "main_subtitle"
msgstr "Textual programming for the classroom"

#, fuzzy
msgid "main_title"
msgstr "Hedy"

msgid "make_sure_you_are_done"
msgstr ""

#, fuzzy
msgid "male"
msgstr "Male"

#, fuzzy
msgid "mandatory_mode"
msgstr "Mandatory developer's mode"

#, fuzzy
msgid "my_account"
msgstr "My account"

#, fuzzy
msgid "my_achievements"
msgstr "My achievements"

#, fuzzy
msgid "my_adventures"
msgstr "My adventures"

#, fuzzy
msgid "my_classes"
msgstr "My classes"

#, fuzzy
msgid "my_messages"
msgstr "My messages"

#, fuzzy
msgid "name"
msgstr "Name"

#, fuzzy
msgid "nav_explore"
msgstr "Explore"

#, fuzzy
msgid "nav_hedy"
msgstr "Hedy"

#, fuzzy
msgid "nav_learn_more"
msgstr "Learn more"

#, fuzzy
msgid "nav_start"
msgstr "Home"

#, fuzzy
msgid "nested blocks"
msgstr "a block in a block"

#, fuzzy
msgid "new_password"
msgstr "New password"

#, fuzzy
msgid "newline"
msgstr "a new line"

#, fuzzy
msgid "next_exercise"
msgstr "Next exercise"

msgid "next_page"
msgstr ""

#, fuzzy
msgid "next_step_tutorial"
msgstr "Next step >>>"

#, fuzzy
msgid "no"
msgstr "No"

#, fuzzy
msgid "no_account"
msgstr "No account?"

#, fuzzy
msgid "no_accounts"
msgstr "There are no accounts to create."

#, fuzzy
msgid "no_certificate"
msgstr "This user hasn't earned the Hedy Certificate of Completion"

#, fuzzy
msgid "no_more_flat_if"
msgstr "Starting in level 8, the line after {if} needs to start with 4 spaces."

#, fuzzy
msgid "no_programs"
msgstr "You have no programs yet."

#, fuzzy
msgid "no_public_profile"
msgstr "You don't have a public profile text yet..."

#, fuzzy
msgid "no_shared_programs"
msgstr "has no shared programs..."

#, fuzzy
msgid "no_such_adventure"
msgstr "This adventure doesn't exist!"

#, fuzzy
msgid "no_such_class"
msgstr "No such Hedy class."

#, fuzzy
msgid "no_such_highscore"
msgstr "Highscores"

#, fuzzy
msgid "no_such_level"
msgstr "No such Hedy level!"

#, fuzzy
msgid "no_such_program"
msgstr "No such Hedy program!"

#, fuzzy
msgid "not_enrolled"
msgstr "Looks like you are not in this class!"

msgid "not_in_class_no_handin"
msgstr ""

msgid "not_logged_in_handin"
msgstr ""

#, fuzzy
msgid "not_teacher"
msgstr "Looks like you are not a teacher!"

#, fuzzy
msgid "number"
msgstr "a number"

#, fuzzy
msgid "number_achievements"
msgstr "Number of achievements"

#, fuzzy
msgid "number_lines"
msgstr "Number of lines"

#, fuzzy
msgid "number_programs"
msgstr "Number of programs ran"

#, fuzzy
msgid "ok"
msgstr "OK"

msgid "only_you_can_see"
msgstr ""

#, fuzzy
msgid "open"
msgstr "Open"

#, fuzzy
msgid "opening_date"
msgstr "Opening date"

#, fuzzy
msgid "opening_dates"
msgstr "Opening dates"

#, fuzzy
msgid "option"
msgstr "Option"

#, fuzzy
msgid "or"
msgstr "or"

#, fuzzy
msgid "other"
msgstr "Other"

#, fuzzy
msgid "other_block"
msgstr "Another block language"

#, fuzzy
msgid "other_settings"
msgstr "Other settings"

#, fuzzy
msgid "other_source"
msgstr "Other"

#, fuzzy
msgid "other_text"
msgstr "Another text language"

#, fuzzy
msgid "overwrite_warning"
msgstr "You already have a program with this name, saving this program will replace the old one. Are you sure?"

#, fuzzy
msgid "page"
msgstr "page"

#, fuzzy
msgid "page_not_found"
msgstr "We couldn't find that page!"

#, fuzzy
msgid "parsons_title"
msgstr "Puzzle"

#, fuzzy
msgid "password"
msgstr "Password"

#, fuzzy
msgid "password_change_not_allowed"
msgstr "You're not allowed to change the password of this user."

#, fuzzy
msgid "password_change_prompt"
msgstr "Are you sure you want to change this password?"

#, fuzzy
msgid "password_change_success"
msgstr "Password of your student is successfully changed."

#, fuzzy
msgid "password_invalid"
msgstr "Your password is invalid."

#, fuzzy
msgid "password_repeat"
msgstr "Repeat password"

#, fuzzy
msgid "password_resetted"
msgstr "Your password has been successfully reset. You are being redirected to the login page."

#, fuzzy
msgid "password_six"
msgstr "Your password must contain at least six characters."

#, fuzzy
msgid "password_updated"
msgstr "Password updated."

#, fuzzy
msgid "passwords_six"
msgstr "All passwords need to be six characters or longer."

#, fuzzy
msgid "pending_invites"
msgstr "Pending invites"

msgid "people_with_a_link"
msgstr ""

#, fuzzy
msgid "percentage"
msgstr "percentage"

#, fuzzy
msgid "percentage_achieved"
msgstr "Achieved by {percentage}% of the users"

#, fuzzy
msgid "period"
msgstr "a period"

#, fuzzy
msgid "personal_text"
msgstr "Personal text"

#, fuzzy
msgid "personal_text_invalid"
msgstr "Your personal text is invalid."

#, fuzzy
msgid "postfix_classname"
msgstr "Postfix classname"

#, fuzzy
msgid "preferred_keyword_language"
msgstr "Preferred keyword language"

#, fuzzy
msgid "preferred_language"
msgstr "Preferred language"

#, fuzzy
msgid "preview"
msgstr "Preview"

#, fuzzy
msgid "previous_campaigns"
msgstr "View previous campaigns"

#, fuzzy
msgid "privacy_terms"
msgstr "Privacy terms"

msgid "private"
msgstr ""

#, fuzzy
msgid "profile_logo_alt"
msgstr "Profile icon."

#, fuzzy
msgid "profile_picture"
msgstr "Profile picture"

#, fuzzy
msgid "profile_updated"
msgstr "Profile updated."

#, fuzzy
msgid "profile_updated_reload"
msgstr "Profile updated, page will be re-loaded."

#, fuzzy
msgid "program_contains_error"
msgstr "This program contains an error, are you sure you want to share it?"

#, fuzzy
msgid "program_header"
msgstr "My programs"

#, fuzzy
msgid "programming_experience"
msgstr "Do you have programming experience?"

#, fuzzy
msgid "programming_invalid"
msgstr "Please select a valid programming language."

#, fuzzy
msgid "programs"
msgstr "Programs"

#, fuzzy
msgid "programs_created"
msgstr "Programs created"

#, fuzzy
msgid "programs_saved"
msgstr "Programs saved"

#, fuzzy
msgid "programs_submitted"
msgstr "Programs submitted"

#, fuzzy
msgid "prompt_join_class"
msgstr "Do you want to join this class?"

msgid "public"
msgstr ""

#, fuzzy
msgid "public_invalid"
msgstr "This agreement selection is invalid"

#, fuzzy
msgid "public_profile"
msgstr "Public profile"

#, fuzzy
msgid "public_profile_info"
msgstr "By selecting this box I make my profile visible for everyone. Be careful not to share personal information like your name or home address, because everyone will be able to see it!"

#, fuzzy
msgid "public_profile_updated"
msgstr "Public profile updated, page will be re-loaded."

#, fuzzy
msgid "pygame_waiting_for_input"
msgstr "Waiting for a button press..."

#, fuzzy
msgid "question"
msgstr "Question"

#, fuzzy
msgid "question mark"
msgstr "a question mark"

#, fuzzy
msgid "question_doesnt_exist"
msgstr "This question does not exist"

#, fuzzy
msgid "question_invalid"
msgstr "Your token is invalid."

#, fuzzy
msgid "quiz_logo_alt"
msgstr "Quiz logo"

#, fuzzy
msgid "quiz_score"
msgstr "Quiz score"

#, fuzzy
msgid "quiz_tab"
msgstr "Quiz"

#, fuzzy
msgid "quiz_threshold_not_reached"
msgstr "Quiz threshold not reached to unlock this level"

#, fuzzy
msgid "read_code_label"
msgstr "Read aloud"

#, fuzzy
msgid "recent"
msgstr "My recent programs"

#, fuzzy
msgid "recover_password"
msgstr "Request a password reset"

#, fuzzy
msgid "regress_button"
msgstr "Go back to level {level}"

#, fuzzy
msgid "remove"
msgstr "Remove"

#, fuzzy
msgid "remove_customization"
msgstr "Remove customization"

#, fuzzy
msgid "remove_customizations_prompt"
msgstr "Are you sure you want to remove this class's customizations?"

#, fuzzy
msgid "remove_student_prompt"
msgstr "Are you sure you want to remove the student from the class?"

#, fuzzy
msgid "repair_program_logo_alt"
msgstr "Repair program icon"

#, fuzzy
msgid "repeat_match_password"
msgstr "The repeated password does not match."

#, fuzzy
msgid "repeat_new_password"
msgstr "Repeat new password"

#, fuzzy
msgid "report_failure"
msgstr "This program does not exist or is not public"

#, fuzzy
msgid "report_program"
msgstr "Are you sure you want to report this program?"

#, fuzzy
msgid "report_success"
msgstr "This program has been reported"

#, fuzzy
msgid "request_teacher"
msgstr "Would you like to apply for a teacher's account?"

#, fuzzy
msgid "request_teacher_account"
msgstr "Request teacher account"

#, fuzzy
msgid "required_field"
msgstr "Fields marked with an * are required"

#, fuzzy
msgid "reset_adventure_prompt"
msgstr "Are you sure you want to reset all selected adventures?"

#, fuzzy
msgid "reset_adventures"
msgstr "Reset selected adventures"

#, fuzzy
msgid "reset_password"
msgstr "Reset password"

#, fuzzy
msgid "reset_view"
msgstr "Reset"

#, fuzzy
msgid "retrieve_adventure_error"
msgstr "You're not allowed to view this adventure!"

#, fuzzy
msgid "retrieve_class_error"
msgstr "Only teachers can retrieve classes"

#, fuzzy
msgid "run_code_button"
msgstr "Run code"

#, fuzzy
msgid "save"
msgstr "Save"

#, fuzzy
msgid "save_parse_warning"
msgstr "This program contains an error, are you sure you want to save it?"

#, fuzzy
msgid "save_prompt"
msgstr "You need to have an account to save your program. Would you like to login now?"

#, fuzzy
msgid "save_success_detail"
msgstr "Program saved successfully."

#, fuzzy
msgid "score"
msgstr "Score"

#, fuzzy
msgid "search"
msgstr "Search..."

#, fuzzy
msgid "search_button"
msgstr "Search"

#, fuzzy
msgid "see_certificate"
msgstr "See {username} certificate!"

#, fuzzy
msgid "select"
msgstr "Select"

#, fuzzy
msgid "select_a_level"
msgstr "Select a level"

#, fuzzy
msgid "select_adventures"
msgstr "Select adventures"

#, fuzzy
msgid "select_levels"
msgstr "Select levels"

#, fuzzy
msgid "self_removal_prompt"
msgstr "Are you sure you want to leave this class?"

#, fuzzy
msgid "send_password_recovery"
msgstr "Send me a password recovery link"

#, fuzzy
msgid "sent_by"
msgstr "This invitation is sent by"

#, fuzzy
msgid "sent_password_recovery"
msgstr "You should soon receive an email with instructions on how to reset your password."

#, fuzzy
msgid "settings"
msgstr "My personal settings"

#, fuzzy
msgid "share"
msgstr "Share"

msgid "share_by_giving_link"
msgstr ""

#, fuzzy
msgid "share_confirm"
msgstr "Are you sure you want to make the program public?"

#, fuzzy
msgid "share_success_detail"
msgstr "Program shared successfully."

msgid "share_your_program"
msgstr ""

#, fuzzy
msgid "signup_student_or_teacher"
msgstr "Are you a student or a teacher?"

#, fuzzy
msgid "single quotes"
msgstr "a single quote"

#, fuzzy
msgid "slash"
msgstr "a slash"

#, fuzzy
msgid "social_media"
msgstr "Social media"

#, fuzzy
msgid "something_went_wrong_keyword_parsing"
msgstr "There is a mistake in your adventure, are all keywords correctly surrounded with { }?"

#, fuzzy
msgid "space"
msgstr "a space"

#, fuzzy
msgid "star"
msgstr "a star"

#, fuzzy
msgid "start_hedy_tutorial"
msgstr "Start hedy tutorial"

#, fuzzy
msgid "start_programming"
msgstr "Start programming"

#, fuzzy
msgid "start_programming_logo_alt"
msgstr "Start programming icon"

#, fuzzy
msgid "start_quiz"
msgstr "Start quiz"

#, fuzzy
msgid "start_teacher_tutorial"
msgstr "Start teacher tutorial"

#, fuzzy
msgid "step_title"
msgstr "Assignment"

#, fuzzy
msgid "stop_code_button"
msgstr "Stop program"

#, fuzzy
msgid "string"
msgstr "text"

#, fuzzy
msgid "student_already_in_class"
msgstr "This student is already in your class."

#, fuzzy
msgid "student_already_invite"
msgstr "This student already has a pending invitation."

#, fuzzy
msgid "student_not_existing"
msgstr "This username doesn't exist."

#, fuzzy
msgid "student_signup_header"
msgstr "Student"

#, fuzzy
msgid "students"
msgstr "students"

#, fuzzy
msgid "submission_time"
msgstr "Handed in at"

#, fuzzy
msgid "submit_answer"
msgstr "Answer question"

#, fuzzy
msgid "submit_program"
msgstr "Submit"

#, fuzzy
msgid "submit_warning"
msgstr "Are you sure you want to submit this program?"

#, fuzzy
msgid "submitted"
msgstr "Submitted"

#, fuzzy
msgid "submitted_header"
msgstr "This is a submitted program and can't be altered."

#, fuzzy
msgid "subscribe"
msgstr "Subscribe"

#, fuzzy
msgid "subscribe_newsletter"
msgstr "Subscribe to the newsletter"

#, fuzzy
msgid "surname"
msgstr "First Name"

#, fuzzy
msgid "teacher"
msgstr "Teacher"

#, fuzzy
msgid "teacher_account_request"
msgstr "You have a pending teacher account request"

#, fuzzy
msgid "teacher_account_success"
msgstr "You successfully requested a teacher account."

#, fuzzy
msgid "teacher_invalid"
msgstr "Your teacher value is invalid."

#, fuzzy
msgid "teacher_invitation_require_login"
msgstr "To set up your profile as a teacher, we will need you to log in. If you don't have an account, please create one."

#, fuzzy
msgid "teacher_manual"
msgstr "Teacher manual"

#, fuzzy
msgid "teacher_signup_header"
msgstr "Teacher"

#, fuzzy
msgid "teacher_tutorial_logo_alt"
msgstr "Teacher tutorial icon"

#, fuzzy
msgid "teacher_welcome"
msgstr "Welcome to Hedy! Your are now the proud owner of a teachers account which allows you to create classes and invite students."

#, fuzzy
msgid "template_code"
msgstr ""
"This is the explanation of my adventure!\n"
"\n"
"This way I can show a command: <code>{print}</code>\n"
"\n"
"But sometimes I might want to show a piece of code, like this:\n"
"<pre>\n"
"{ask} What's your name?\n"
"{echo} so your name is \n"
"</pre>"

msgid "this_turns_in_assignment"
msgstr ""

#, fuzzy
msgid "title"
msgstr "Title"

#, fuzzy
msgid "title_achievements"
msgstr "Hedy - My achievements"

#, fuzzy
msgid "title_admin"
msgstr "Hedy - Administrator page"

#, fuzzy
msgid "title_class logs"
msgstr "Programs"

#, fuzzy
msgid "title_class statistics"
msgstr "My statistics"

#, fuzzy
msgid "title_class-overview"
msgstr "Hedy - Class overview"

#, fuzzy
msgid "title_customize-adventure"
msgstr "Hedy - Customize adventure"

#, fuzzy
msgid "title_customize-class"
msgstr "Hedy - Customize class"

#, fuzzy
msgid "title_explore"
msgstr "Hedy - Explore"

#, fuzzy
msgid "title_for-teacher"
msgstr "Hedy - For teachers"

#, fuzzy
msgid "title_join-class"
msgstr "Hedy - Join class"

#, fuzzy
msgid "title_landing-page"
msgstr "Welcome to Hedy!"

#, fuzzy
msgid "title_learn-more"
msgstr "Hedy - Learn more"

#, fuzzy
msgid "title_login"
msgstr "Hedy - Login"

#, fuzzy
msgid "title_my-profile"
msgstr "Hedy - My account"

#, fuzzy
msgid "title_privacy"
msgstr "Hedy - Privacy terms"

#, fuzzy
msgid "title_programs"
msgstr "Hedy - My programs"

#, fuzzy
msgid "title_recover"
msgstr "Hedy - Recover account"

#, fuzzy
msgid "title_reset"
msgstr "Hedy - Reset password"

#, fuzzy
msgid "title_signup"
msgstr "Hedy - Create an account"

#, fuzzy
msgid "title_start"
msgstr "Hedy - Textual programming made easy"

#, fuzzy
msgid "title_view-adventure"
msgstr "Hedy - View adventure"

#, fuzzy
msgid "token_invalid"
msgstr "Your token is invalid."

#, fuzzy
msgid "too_many_attempts"
msgstr "Too many attempts"

#, fuzzy
msgid "translate_error"
msgstr "Something went wrong while translating the code. Try running the code to see if it has an error. Code with errors can not be translated."

#, fuzzy
msgid "translating_hedy"
msgstr "Translating Hedy"

#, fuzzy
msgid "try_it"
msgstr "Try it"

#, fuzzy
msgid "tutorial"
msgstr "Tutorial"

#, fuzzy
msgid "tutorial_code_snippet"
msgstr ""
"{print} Hello world!\n"
"{print} I'm learning Hedy with the tutorial!"

#, fuzzy
msgid "tutorial_message_not_found"
msgstr "We couldn't find the requested tutorial step..."

#, fuzzy
msgid "tutorial_title_not_found"
msgstr "Tutorial step not found"

#, fuzzy
msgid "unauthorized"
msgstr "You don't have access rights for this page"

#, fuzzy
msgid "unique_usernames"
msgstr "All usernames need to be unique."

#, fuzzy
msgid "unlock_thresholds"
msgstr "Unlock level thresholds"

#, fuzzy
msgid "unsaved_class_changes"
msgstr "There are unsaved changes, are you sure you want to leave this page?"

#, fuzzy
msgid "unshare"
msgstr "Unshare"

#, fuzzy
msgid "unshare_confirm"
msgstr "Are you sure you want to make the program private?"

#, fuzzy
msgid "unshare_success_detail"
msgstr "Program unshared successfully."

#, fuzzy
msgid "update_adventure_prompt"
msgstr "Are you sure you want to update this adventure?"

#, fuzzy
msgid "update_profile"
msgstr "Update profile"

#, fuzzy
msgid "update_public"
msgstr "Update public profile"

#, fuzzy
msgid "user"
msgstr "user"

#, fuzzy
msgid "user_inexistent"
msgstr "This user doesn't exist"

#, fuzzy
msgid "user_not_private"
msgstr "This user either doesn't exist or doesn't have a public profile"

#, fuzzy
msgid "username"
msgstr "Username"

#, fuzzy
msgid "username_empty"
msgstr "You didn't enter an username!"

#, fuzzy
msgid "username_invalid"
msgstr "Your username is invalid."

#, fuzzy
msgid "username_special"
msgstr "Username cannot contain `:` or `@`."

#, fuzzy
msgid "username_three"
msgstr "Username must contain at least three characters."

#, fuzzy
msgid "usernames_exist"
msgstr "One or more usernames is already in use."

#, fuzzy
msgid "value"
msgstr "Value"

#, fuzzy
msgid "variables"
msgstr "Variables"

#, fuzzy
msgid "view_program"
msgstr "View program"

#, fuzzy
msgid "visit_own_public_profile"
msgstr "Visit your own profile"

#, fuzzy
msgid "welcome"
msgstr "Welcome"

#, fuzzy
msgid "welcome_back"
msgstr "Welcome back"

#, fuzzy
msgid "what_should_my_code_do"
msgstr "What should my code do?"

#, fuzzy
msgid "whole_world"
msgstr "The world"

#, fuzzy
msgid "write_first_program"
msgstr "Write your first program!"

#, fuzzy
msgid "year_invalid"
msgstr "Please enter a year between 1900 and {current_year}."

#, fuzzy
msgid "yes"
msgstr "Yes"

#, fuzzy
msgid "your_account"
msgstr "Your profile"

#, fuzzy
msgid "your_class"
msgstr "Your class"

#, fuzzy
msgid "your_last_program"
msgstr "Your last saved program"

#, fuzzy
msgid "your_personal_text"
msgstr "Your personal text..."

msgid "your_program"
msgstr ""

#~ msgid "select_own_adventures"
#~ msgstr "Select own adventures"

#~ msgid "edit"
#~ msgstr "Edit"

#~ msgid "view"
#~ msgstr "View"

#~ msgid "class"
#~ msgstr "Class"

#~ msgid "save_code_button"
#~ msgstr "Save code"

#~ msgid "share_code_button"
#~ msgstr "Save & share code"
<|MERGE_RESOLUTION|>--- conflicted
+++ resolved
@@ -7,16 +7,10 @@
 msgstr ""
 "Project-Id-Version: PROJECT VERSION\n"
 "Report-Msgid-Bugs-To: EMAIL@ADDRESS\n"
-<<<<<<< HEAD
-"POT-Creation-Date: 2023-03-18 14:54+0100\n"
-"PO-Revision-Date: 2023-03-12 03:54+0000\n"
-"Last-Translator: Anonymous <noreply@weblate.org>\n"
-=======
 "POT-Creation-Date: 2023-03-03 19:20+0100\n"
 "PO-Revision-Date: 2023-03-19 13:30+0000\n"
 "Last-Translator: victor dargallo <victordargallo@disroot.org>\n"
 "Language-Team: none\n"
->>>>>>> d24acdef
 "Language: ca\n"
 "Language-Team: none\n"
 "Plural-Forms: nplurals=2; plural=n != 1;\n"
@@ -26,49 +20,29 @@
 "Generated-By: Babel 2.11.0\n"
 
 msgid "Access Before Assign"
-<<<<<<< HEAD
-msgstr "You tried to use the variable {name} on line {access_line_number}, but you set it on line {definition_line_number}. Set a variable before using it."
-=======
 msgstr ""
 "Has intentat usar la variable {name} a la línia {access_line_number}, però "
 "l'has definit a la línia {definition_line_number}. Defineix la variable "
 "abans d'usar-la."
->>>>>>> d24acdef
 
 msgid "Cyclic Var Definition"
-<<<<<<< HEAD
-msgstr "The name {variable} needs to be set before you can use it on the right-hand side of the {is} command."
-=======
 msgstr ""
 "El nom {variable} ha de ser cridat abans de que el puguis usar a la dreta de "
 "l'ordre {is}."
->>>>>>> d24acdef
 
 msgid "Has Blanks"
-<<<<<<< HEAD
-msgstr "Your code is incomplete. It contains blanks that you have to replace with code."
-=======
 msgstr ""
 "El teu codi està incomplert. Conté espais en blanc que has d'omplir amb codi."
->>>>>>> d24acdef
 
 msgid "Incomplete"
-<<<<<<< HEAD
-msgstr "Oops! You forgot a bit of code! On line {line_number}, you need to enter text behind {incomplete_command}."
-=======
 msgstr ""
 "Oops! Se t'ha oblidat una mica de codi! A la línia {line_number}, has "
 "d'introduir text després de {incomplete_command}."
->>>>>>> d24acdef
 
 msgid "Incomplete Repeat"
-<<<<<<< HEAD
-msgstr "It looks like you forgot to use a command with the {repeat} command you used on line {line_number}."
-=======
 msgstr ""
 "Sembla que se t'ha oblidat usar una ordre amb l'ordre {repeat} que has usat "
 "a la línia {line_number}."
->>>>>>> d24acdef
 
 #, fuzzy
 msgid "Invalid"
@@ -374,13 +348,10 @@
 msgid "classes_invalid"
 msgstr "La llista de classe seleccionades no és vàlida"
 
-<<<<<<< HEAD
 msgid "close"
 msgstr ""
 
 #, fuzzy
-=======
->>>>>>> d24acdef
 msgid "comma"
 msgstr "una coma"
 
