--- conflicted
+++ resolved
@@ -720,6 +720,9 @@
 msgid "expiration_date"
 msgstr "Data de caducitat"
 
+msgid "explore_explanation"
+msgstr "En aquesta pàgina pots consultar els programes creats per altres usuaris de Hedy. Pots filtrar tant a nivell Hedy com a aventura. Feu clic a \"Veure programa\" per obrir un programa i executar-lo. Els programes amb una capçalera vermella contenen un error. Encara podràs obrir-lo, però en executar-lo provocarà un error. Si vols pots intentar arreglar-ho! Si el creador té un perfil públic, pots fer clic al seu nom d'usuari per visitar el seu perfil. Allà trobaràs tots els seus programes compartits i molt més!"
+
 msgid "explore_programs"
 msgstr "Explora programes"
 
@@ -1394,9 +1397,6 @@
 msgid "ok"
 msgstr "OK"
 
-msgid "one_level_error"
-msgstr ""
-
 #, fuzzy
 msgid "only_you_can_see"
 msgstr "Only you can see this program."
@@ -2510,10 +2510,6 @@
 #~ msgid "variables"
 #~ msgstr "Variables"
 
-<<<<<<< HEAD
-#~ msgid "explore_explanation"
-#~ msgstr "En aquesta pàgina pots consultar els programes creats per altres usuaris de Hedy. Pots filtrar tant a nivell Hedy com a aventura. Feu clic a \"Veure programa\" per obrir un programa i executar-lo. Els programes amb una capçalera vermella contenen un error. Encara podràs obrir-lo, però en executar-lo provocarà un error. Si vols pots intentar arreglar-ho! Si el creador té un perfil públic, pots fer clic al seu nom d'usuari per visitar el seu perfil. Allà trobaràs tots els seus programes compartits i molt més!"
-=======
 #~ msgid "last_login"
 #~ msgstr "Last login"
 
@@ -2522,4 +2518,3 @@
 
 #~ msgid "available_in"
 #~ msgstr "Available in:"
->>>>>>> 5918eaf9
