# Danish translations for PROJECT.
# Copyright (C) 2023 ORGANIZATION
# This file is distributed under the same license as the PROJECT project.
# FIRST AUTHOR <EMAIL@ADDRESS>, 2023.
#
msgid ""
msgstr ""
"Project-Id-Version: PROJECT VERSION\n"
"Report-Msgid-Bugs-To: EMAIL@ADDRESS\n"
"POT-Creation-Date: 2000-01-01 00:00+0000\n"
"PO-Revision-Date: 2024-12-31 06:16+0000\n"
"Last-Translator: Peter Leth <peter@pluk.dk>\n"
"Language-Team: da <LL@li.org>\n"
"Language: da\n"
"MIME-Version: 1.0\n"
"Content-Type: text/plain; charset=utf-8\n"
"Content-Transfer-Encoding: 8bit\n"
"Plural-Forms: nplurals=2; plural=n != 1;\n"
"X-Generator: Weblate 5.10-dev\n"
"Generated-By: Babel 2.14.0\n"

msgid "Access Before Assign"
msgstr "Vi fandt, at en variabel `{name} ` anvendes på linje {access_line_number}, før den er indstillet. Kan du indstille variablen, før den bruges?"

#, fuzzy
msgid "Cyclic Var Definition"
msgstr "The name `{variable}` needs to be set before you can use it on the right-hand side of the `{is}` command."

msgid "Else Without If Error"
msgstr "Vi fandt, at der er en `{else}` bruges før en `{if}` på linje {line_number}. Kan du prøve at skrive en `{if} ` før `{else}'?"

msgid "Function Undefined"
msgstr "Vi fandt, at en funktion {name} bruges uden at være defineret. Kan du definere funktionen, før den bruges?"

#, fuzzy
msgid "Has Blanks"
msgstr "Vi fandt, at koden synes at være ufuldstændig. Kan du udfylde de tomme felter med kode?"

msgid "Incomplete"
msgstr "Vi fandt, at en del af koden synes at mangle fra `{incomplete_command}` på linje {line_number}. Kan du prøve at tilføje, hvad der mangler?"

msgid "Incomplete Repeat"
msgstr "Vi fandt, at kommandoen `{repeat}`på linje {line_number} mangler en `{command}`kommando. Kan du prøve at tilføje det?"

msgid "Invalid"
msgstr "Vi fandt, at `{invalid_command}` er ikke en Hedy niveau {level} kommando. Kan du prøve at bruge `{guessed_command}`?"

msgid "Invalid Argument"
msgstr "Vi fandt, at `{command}` er ikke anvendelig med `{invalid_argument}`. Kan du prøve at ændre `{invalid_argument}` til {allowed_types}?"

msgid "Invalid Argument Type"
msgstr "Vi fandt, at `{command}` ikke virker med `{invalid_argument}` fordi det er {invalid_type}. Kan du prøve at ændre `{invalid_argument}` til {allowed_types}?"

msgid "Invalid At Command"
msgstr "Vi fandt, at `{command}` må ikke anvendes fra niveau 16 og videre frem. Kan du prøve at bruge firkantede beslag `[]`for lister?"

msgid "Invalid Space"
msgstr "Vi fandt denne linje {line_number} startede med et mellemrum. Kan du prøve at fjerne mellemrummet?"

msgid "Invalid Type Combination"
msgstr "Vi fandt, at `{invalid_argument}` og `{invalid_argument_2}` ikke kan anvendes med `{command}` fordi den ene er {invalid_type} og den anden er {invalid_type_2}. Kan du prøve at ændre `{invalid_argument}` til {invalid_type_2} eller `{invalid_argument_2}` til {invalid_type}?"

msgid "Lonely Echo"
msgstr "Vi fandt, at en `{echo}` bruges før eller uden brug af en `{ask}`. Kan du prøve at skrive en `{ask}` før `{echo}`?"

#, fuzzy
msgid "Lonely Text"
msgstr "Vi fandt, at koden synes at mangle en kommando med den tekst, der blev brugt i linje {line_number}. Kan du prøve at skrive den nødvendige kommando med teksten"

msgid "Missing Additional Command"
msgstr "Vi fandt, at kommandoen `{command}` på linje {line_number} mangler noget. Kan du prøve at bruge `{missing_command}` i din kode?"

msgid "Missing Colon Error"
msgstr "Vi fandt, at `{command}` har brug for en `:` i slutningen af linjen {line_number}. Startende fra niveau 17, kan du begynde at tilføje en `:`i slutningen af linjen med kommandoer?"

#, fuzzy
msgid "Missing Command"
msgstr "Vi fandt, at koden synes at mangle en kommando på linje {line_number}. Kan du prøve at kigge på træningssektionen for at finde, hvilken kommando du skal bruge?"

msgid "Missing Inner Command"
msgstr "Vi fandt, at koden ser ud til at mangle en kommando for `{command}` tilstand i linje {line_number}. Kan du prøve at kigge på træningssektionen for at finde, hvilken kommando du skal bruge?"

#, fuzzy
msgid "Missing Square Brackets"
msgstr ""

#, fuzzy
msgid "Missing Variable"
msgstr ""

#, fuzzy
msgid "Misspelled At Command"
msgstr ""

#, fuzzy
msgid "No Indentation"
msgstr ""

#, fuzzy
msgid "Non Decimal Variable"
msgstr ""

#, fuzzy
msgid "Parse"
msgstr ""

#, fuzzy
msgid "Pressit Missing Else"
msgstr ""

#, fuzzy
msgid "Runtime Index Error"
msgstr ""

#, fuzzy
msgid "Runtime Value Error"
msgstr ""

#, fuzzy
msgid "Runtime Values Error"
msgstr ""

#, fuzzy
msgid "Save Microbit code "
msgstr ""

#, fuzzy
msgid "Too Big"
msgstr ""

#, fuzzy
msgid "Too Few Indents"
msgstr ""

#, fuzzy
msgid "Too Many Indents"
msgstr ""

#, fuzzy
msgid "Unexpected Indentation"
msgstr ""

#, fuzzy
msgid "Unquoted Assignment"
msgstr ""

#, fuzzy
msgid "Unquoted Equality Check"
msgstr ""

#, fuzzy
msgid "Unquoted Text"
msgstr "Be careful. If you `{ask}` or `{print}` something, the text should start and finish with a quotation mark. You forgot that for the text {unquotedtext}."

#, fuzzy
msgid "Unsupported Float"
msgstr ""

#, fuzzy
msgid "Unsupported String Value"
msgstr ""

#, fuzzy
msgid "Unused Variable"
msgstr ""

#, fuzzy
msgid "Var Undefined"
msgstr ""

#, fuzzy
msgid "Wrong Level"
msgstr ""

#, fuzzy
msgid "Wrong Number of Arguments"
msgstr ""

msgid "about_this_adventure"
msgstr ""

#, fuzzy
msgid "account_overview"
msgstr ""

#, fuzzy
msgid "actions"
msgstr ""

#, fuzzy
msgid "add"
msgstr ""

#, fuzzy
msgid "add_students"
msgstr ""

#, fuzzy
msgid "add_your_language"
msgstr ""

#, fuzzy
msgid "admin"
msgstr ""

#, fuzzy
msgid "advance_button"
msgstr ""

#, fuzzy
msgid "adventure"
msgstr ""

#, fuzzy
msgid "adventure_cloned"
msgstr ""

#, fuzzy
msgid "adventure_code_button"
msgstr ""

#, fuzzy
msgid "adventure_codeblock_button"
msgstr ""

#, fuzzy
msgid "adventure_duplicate"
msgstr ""

#, fuzzy
msgid "adventure_empty"
msgstr ""

#, fuzzy
msgid "adventure_exp_3"
msgstr "Make sure you always surround keywords with { }, then they are recognized correctly. You can use the \"preview\" button to view a styled version of your adventure. To view the adventure on a dedicated page, select \"view\" from the teachers page."

#, fuzzy
msgid "adventure_exp_classes"
msgstr ""

#, fuzzy
msgid "adventure_flagged"
msgstr ""

#, fuzzy
msgid "adventure_id_invalid"
msgstr ""

#, fuzzy
msgid "adventure_length"
msgstr ""

#, fuzzy
msgid "adventure_name_invalid"
msgstr ""

#, fuzzy
msgid "adventure_terms"
msgstr ""

#, fuzzy
msgid "adventure_updated"
msgstr ""

#, fuzzy
msgid "adventures_completed"
msgstr ""

#, fuzzy
msgid "adventures_info"
msgstr ""

#, fuzzy
msgid "adventures_restored"
msgstr ""

#, fuzzy
msgid "adventures_ticked"
msgstr ""

#, fuzzy
msgid "adventures_tried"
msgstr ""

#, fuzzy
msgid "ago"
msgstr ""

#, fuzzy
msgid "agree_invalid"
msgstr ""

#, fuzzy
msgid "agree_with"
msgstr ""

#, fuzzy
msgid "ajax_error"
msgstr ""

#, fuzzy
msgid "all"
msgstr ""

#, fuzzy
msgid "all_class_highscores"
msgstr ""

#, fuzzy
msgid "all_rows_missing_separator"
msgstr ""

#, fuzzy
msgid "already_account"
msgstr ""

#, fuzzy
msgid "already_program_running"
msgstr ""

#, fuzzy
msgid "are_you_sure"
msgstr ""

#, fuzzy
msgid "ask_needs_var"
msgstr "Starting in level 2, `{ask}` needs to be used with a variable. Example: name `{is}` `{ask}` What are you called?"

#, fuzzy
msgid "available_in"
msgstr ""

#, fuzzy
msgid "back_to_class"
msgstr ""

#, fuzzy
msgid "become_a_sponsor"
msgstr ""

#, fuzzy
msgid "birth_year"
msgstr ""

#, fuzzy
msgid "by"
msgstr ""

#, fuzzy
msgid "cancel"
msgstr ""

#, fuzzy
msgid "cant_parse_exception"
msgstr ""

#, fuzzy
msgid "certificate"
msgstr ""

#, fuzzy
msgid "certified_teacher"
msgstr ""

#, fuzzy
msgid "change_password"
msgstr ""

#, fuzzy
msgid "cheatsheet_title"
msgstr ""

#, fuzzy
msgid "class_already_joined"
msgstr ""

#, fuzzy
msgid "class_customize_success"
msgstr ""

#, fuzzy
msgid "class_graph_explanation"
msgstr ""

#, fuzzy
msgid "class_logs"
msgstr ""

#, fuzzy
msgid "class_name_duplicate"
msgstr ""

#, fuzzy
msgid "class_name_empty"
msgstr ""

#, fuzzy
msgid "class_name_invalid"
msgstr ""

#, fuzzy
msgid "class_name_prompt"
msgstr ""

#, fuzzy
msgid "class_performance_graph"
msgstr ""

#, fuzzy
msgid "class_survey_description"
msgstr ""

#, fuzzy
msgid "class_survey_later"
msgstr ""

#, fuzzy
msgid "class_survey_question1"
msgstr ""

#, fuzzy
msgid "class_survey_question2"
msgstr ""

#, fuzzy
msgid "class_survey_question3"
msgstr ""

#, fuzzy
msgid "class_survey_question4"
msgstr ""

#, fuzzy
msgid "classes_info"
msgstr ""

#, fuzzy
msgid "clone"
msgstr ""

#, fuzzy
msgid "cloned_times"
msgstr ""

#, fuzzy
msgid "close"
msgstr ""

#, fuzzy
msgid "comma"
msgstr ""

#, fuzzy
msgid "command_not_available_yet_exception"
msgstr ""

#, fuzzy
msgid "command_unavailable_exception"
msgstr ""

#, fuzzy
msgid "commands"
msgstr ""

#, fuzzy
msgid "complete"
msgstr ""

#, fuzzy
msgid "congrats_message"
msgstr ""

#, fuzzy
msgid "connect_guest_teacher"
msgstr ""

#, fuzzy
msgid "constant_variable_role"
msgstr ""

msgid "containing"
msgstr ""

#, fuzzy
msgid "content_invalid"
msgstr ""

#, fuzzy
msgid "continue"
msgstr ""

#, fuzzy
msgid "contributor"
msgstr ""

#, fuzzy
msgid "copy_accounts_to_clipboard"
msgstr ""

#, fuzzy
msgid "copy_clipboard"
msgstr ""

#, fuzzy
msgid "copy_code"
msgstr ""

#, fuzzy
msgid "copy_join_link"
msgstr ""

#, fuzzy
msgid "copy_link_success"
msgstr ""

#, fuzzy
msgid "copy_link_to_share"
msgstr ""

#, fuzzy
msgid "copy_mail_link"
msgstr ""

#, fuzzy
msgid "correct_answer"
msgstr ""

#, fuzzy
msgid "country"
msgstr ""

#, fuzzy
msgid "country_invalid"
msgstr ""

#, fuzzy
msgid "create_account"
msgstr ""

#, fuzzy
msgid "create_accounts"
msgstr ""

#, fuzzy
msgid "create_accounts_placeholder"
msgstr ""

#, fuzzy
msgid "create_accounts_prompt"
msgstr ""

#, fuzzy
msgid "create_adventure"
msgstr ""

#, fuzzy
msgid "create_class"
msgstr ""

#, fuzzy
msgid "create_student_account"
msgstr ""

#, fuzzy
msgid "create_student_account_explanation"
msgstr ""

#, fuzzy
msgid "create_student_accounts"
msgstr ""

#, fuzzy
msgid "create_teacher_account"
msgstr ""

#, fuzzy
msgid "create_teacher_account_explanation"
msgstr ""

#, fuzzy
msgid "create_usernames_and_passwords_desc"
msgstr ""

#, fuzzy
msgid "create_usernames_and_passwords_title"
msgstr ""

#, fuzzy
msgid "create_usernames_desc"
msgstr ""

#, fuzzy
msgid "create_usernames_title"
msgstr ""

#, fuzzy
msgid "creator"
msgstr ""

#, fuzzy
msgid "current_password"
msgstr ""

#, fuzzy
msgid "customization_deleted"
msgstr ""

#, fuzzy
msgid "customize"
msgstr ""

#, fuzzy
msgid "customize_adventure"
msgstr ""

#, fuzzy
msgid "customize_class"
msgstr ""

#, fuzzy
msgid "dash"
msgstr ""

#, fuzzy
msgid "debug"
msgstr ""

#, fuzzy
msgid "default_401"
msgstr ""

#, fuzzy
msgid "default_403"
msgstr ""

#, fuzzy
msgid "default_404"
msgstr ""

#, fuzzy
msgid "default_500"
msgstr ""

#, fuzzy
msgid "delete"
msgstr ""

#, fuzzy
msgid "delete_adventure_prompt"
msgstr ""

#, fuzzy
msgid "delete_class_prompt"
msgstr ""

#, fuzzy
msgid "delete_confirm"
msgstr ""

#, fuzzy
msgid "delete_invite"
msgstr ""

#, fuzzy
msgid "delete_invite_prompt"
msgstr ""

#, fuzzy
msgid "delete_public"
msgstr ""

#, fuzzy
msgid "delete_success"
msgstr ""

#, fuzzy
msgid "delete_tag_prompt"
msgstr ""

#, fuzzy
msgid "destroy_profile"
msgstr ""

#, fuzzy
msgid "developers_mode"
msgstr ""

#, fuzzy
msgid "directly_available"
msgstr ""

#, fuzzy
msgid "disable"
msgstr ""

#, fuzzy
msgid "disable_explore_page"
msgstr ""

#, fuzzy
msgid "disable_parsons"
msgstr ""

#, fuzzy
msgid "disable_quizes"
msgstr ""

#, fuzzy
msgid "disabled"
msgstr ""

#, fuzzy
msgid "disabled_button_quiz"
msgstr ""

#, fuzzy
msgid "discord_server"
msgstr ""

#, fuzzy
msgid "distinguished_user"
msgstr ""

#, fuzzy
msgid "double quotes"
msgstr ""

#, fuzzy
msgid "download"
msgstr ""

#, fuzzy
msgid "duplicate"
msgstr ""

#, fuzzy
msgid "echo_and_ask_mismatch_exception"
msgstr ""

#, fuzzy
msgid "echo_out"
msgstr "Starting in level 2 `{echo}` is no longer needed. You can repeat an answer with `{ask}` and `{print}` now. Example: name is `{ask}` What are you called? `{print}` hello name"

#, fuzzy
msgid "edit_adventure"
msgstr ""

#, fuzzy
msgid "edit_code_button"
msgstr ""

#, fuzzy
msgid "email"
msgstr ""

#, fuzzy
msgid "email_invalid"
msgstr ""

#, fuzzy
msgid "end_quiz"
msgstr ""

#, fuzzy
msgid "english"
msgstr ""

#, fuzzy
msgid "enter"
msgstr ""

#, fuzzy
msgid "enter_password"
msgstr ""

#, fuzzy
msgid "enter_text"
msgstr ""

#, fuzzy
msgid "error_logo_alt"
msgstr ""

#, fuzzy
msgid "errors"
msgstr ""

#, fuzzy
msgid "exclamation mark"
msgstr ""

#, fuzzy
msgid "exercise"
msgstr ""

#, fuzzy
msgid "exercise_doesnt_exist"
msgstr ""

#, fuzzy
msgid "exists_email"
msgstr ""

#, fuzzy
msgid "exists_username"
msgstr ""

#, fuzzy
msgid "exit_preview_mode"
msgstr ""

#, fuzzy
msgid "experience_invalid"
msgstr ""

#, fuzzy
msgid "expiration_date"
msgstr ""

#, fuzzy
msgid "favorite_program"
msgstr ""

#, fuzzy
msgid "favourite_confirm"
msgstr ""

#, fuzzy
msgid "favourite_program"
msgstr ""

#, fuzzy
msgid "favourite_program_invalid"
msgstr ""

#, fuzzy
msgid "favourite_success"
msgstr ""

#, fuzzy
msgid "feedback_message_error"
msgstr ""

#, fuzzy
msgid "female"
msgstr ""

#, fuzzy
msgid "flag_adventure_prompt"
msgstr ""

#, fuzzy
msgid "float"
msgstr ""

#, fuzzy
msgid "for_teachers"
msgstr ""

#, fuzzy
msgid "forgot_password"
msgstr ""

#, fuzzy
msgid "from_another_teacher"
msgstr ""

#, fuzzy
msgid "from_magazine_website"
msgstr ""

#, fuzzy
msgid "from_video"
msgstr ""

#, fuzzy
msgid "fun_statistics_msg"
msgstr ""

#, fuzzy
msgid "gender"
msgstr ""

#, fuzzy
msgid "gender_invalid"
msgstr ""

#, fuzzy
msgid "general_settings"
msgstr ""

#, fuzzy
msgid "get_certificate"
msgstr ""

#, fuzzy
msgid "give_link_to_teacher"
msgstr ""

#, fuzzy
msgid "go_back"
msgstr ""

#, fuzzy
msgid "go_back_to_main"
msgstr ""

#, fuzzy
msgid "go_to_question"
msgstr ""

#, fuzzy
msgid "go_to_quiz_result"
msgstr ""

msgid "go_to_your_clone"
msgstr ""

#, fuzzy
msgid "goto_profile"
msgstr ""

#, fuzzy
msgid "graph_title"
msgstr ""

#, fuzzy
msgid "hand_in"
msgstr ""

#, fuzzy
msgid "hand_in_exercise"
msgstr ""

#, fuzzy
msgid "heard_about_hedy"
msgstr ""

#, fuzzy
msgid "heard_about_invalid"
msgstr ""

#, fuzzy
msgid "hedy_choice_title"
msgstr ""

#, fuzzy
msgid "hedy_introduction_slides"
msgstr ""

#, fuzzy
msgid "hedy_logo_alt"
msgstr ""

#, fuzzy
msgid "hedy_on_github"
msgstr ""

#, fuzzy
msgid "hello_logo"
msgstr ""

#, fuzzy
msgid "hide_adventures"
msgstr ""

#, fuzzy
msgid "hide_cheatsheet"
msgstr ""

#, fuzzy
msgid "hide_classes"
msgstr ""

#, fuzzy
msgid "hide_keyword_switcher"
msgstr ""

#, fuzzy
msgid "hide_slides"
msgstr ""

#, fuzzy
msgid "highest_level_reached"
msgstr ""

#, fuzzy
msgid "highest_quiz_score"
msgstr ""

#, fuzzy
msgid "hint"
msgstr ""

#, fuzzy
msgid "ill_work_some_more"
msgstr ""

#, fuzzy
msgid "image_invalid"
msgstr "The image you chose image is invalid."

#, fuzzy
msgid "incomplete_command_exception"
msgstr ""

#, fuzzy
msgid "incorrect_handling_of_quotes_exception"
msgstr ""

#, fuzzy
msgid "incorrect_use_of_types_exception"
msgstr ""

#, fuzzy
msgid "incorrect_use_of_variable_exception"
msgstr ""

#, fuzzy
msgid "indentation_exception"
msgstr ""

#, fuzzy
msgid "input"
msgstr ""

#, fuzzy
msgid "input_variable_role"
msgstr ""

#, fuzzy
msgid "integer"
msgstr ""

#, fuzzy
msgid "invalid_class_link"
msgstr ""

#, fuzzy
msgid "invalid_command_exception"
msgstr ""

#, fuzzy
msgid "invalid_keyword_language_comment"
msgstr ""

#, fuzzy
msgid "invalid_language_comment"
msgstr ""

#, fuzzy
msgid "invalid_level_comment"
msgstr ""

#, fuzzy
msgid "invalid_program_comment"
msgstr ""

#, fuzzy
msgid "invalid_teacher_invitation_code"
msgstr ""

#, fuzzy
msgid "invalid_tutorial_step"
msgstr ""

#, fuzzy
msgid "invalid_username_password"
msgstr ""

msgid "invitations_sent"
msgstr ""

#, fuzzy
msgid "invite_by_username"
msgstr ""

#, fuzzy
msgid "invite_date"
msgstr ""

#, fuzzy
msgid "invite_message"
msgstr ""

#, fuzzy
msgid "invite_prompt"
msgstr ""

#, fuzzy
msgid "invite_teacher"
msgstr ""

#, fuzzy
msgid "join_class"
msgstr ""

#, fuzzy
msgid "join_prompt"
msgstr ""

#, fuzzy
msgid "keybinding_waiting_for_keypress"
msgstr ""

#, fuzzy
msgid "keyword_language_invalid"
msgstr ""

#, fuzzy
msgid "landcode_phone_number"
msgstr ""

#, fuzzy
msgid "language"
msgstr ""

#, fuzzy
msgid "language_invalid"
msgstr ""

#, fuzzy
msgid "languages"
msgstr ""

#, fuzzy
msgid "last_edited"
msgstr ""

#, fuzzy
msgid "last_update"
msgstr ""

#, fuzzy
msgid "lastname"
msgstr ""

#, fuzzy
msgid "leave_class"
msgstr ""

#, fuzzy
msgid "level"
msgstr ""

#, fuzzy
msgid "level_accessible"
msgstr ""

#, fuzzy
msgid "level_disabled"
msgstr ""

#, fuzzy
msgid "level_future"
msgstr ""

#, fuzzy
msgid "level_invalid"
msgstr ""

#, fuzzy
msgid "level_not_class"
msgstr ""

#, fuzzy
msgid "level_title"
msgstr ""

#, fuzzy
msgid "levels"
msgstr ""

#, fuzzy
msgid "link"
msgstr ""

#, fuzzy
msgid "list"
msgstr ""

#, fuzzy
msgid "list_variable_role"
msgstr ""

#, fuzzy
msgid "logged_in_to_share"
msgstr ""

#, fuzzy
msgid "login"
msgstr ""

#, fuzzy
msgid "login_long"
msgstr ""

#, fuzzy
msgid "login_to_save_your_work"
msgstr ""

#, fuzzy
msgid "logout"
msgstr ""

#, fuzzy
msgid "longest_program"
msgstr ""

#, fuzzy
msgid "mail_change_password_body"
msgstr ""

#, fuzzy
msgid "mail_change_password_subject"
msgstr ""

#, fuzzy
msgid "mail_error_change_processed"
msgstr ""

#, fuzzy
msgid "mail_goodbye"
msgstr ""

#, fuzzy
msgid "mail_hello"
msgstr ""

#, fuzzy
msgid "mail_recover_password_body"
msgstr ""

msgid "mail_recover_password_subject"
msgstr "Anmod om nulstilling af adgangskode."

#, fuzzy
msgid "mail_reset_password_body"
msgstr ""

#, fuzzy
msgid "mail_reset_password_subject"
msgstr ""

#, fuzzy
msgid "mail_welcome_teacher_body"
msgstr ""

#, fuzzy
msgid "mail_welcome_teacher_subject"
msgstr ""

#, fuzzy
msgid "mail_welcome_verify_body"
msgstr ""

#, fuzzy
msgid "mail_welcome_verify_subject"
msgstr ""

#, fuzzy
msgid "mailing_title"
msgstr ""

#, fuzzy
msgid "main_subtitle"
msgstr ""

#, fuzzy
msgid "main_title"
msgstr ""

#, fuzzy
msgid "make_sure_you_are_done"
msgstr ""

#, fuzzy
msgid "male"
msgstr ""

#, fuzzy
msgid "mandatory_mode"
msgstr ""

#, fuzzy
msgid "more_info"
msgstr ""

#, fuzzy
msgid "more_options"
msgstr ""

#, fuzzy
msgid "multiple_keywords_warning"
msgstr ""

#, fuzzy
msgid "multiple_levels_warning"
msgstr ""

#, fuzzy
msgid "my_account"
msgstr ""

#, fuzzy
msgid "my_adventures"
msgstr ""

#, fuzzy
msgid "my_classes"
msgstr ""

#, fuzzy
msgid "my_messages"
msgstr ""

#, fuzzy
msgid "my_public_profile"
msgstr ""

#, fuzzy
msgid "name"
msgstr ""

#, fuzzy
msgid "nav_explore"
msgstr ""

#, fuzzy
msgid "nav_hedy"
msgstr ""

#, fuzzy
msgid "nav_learn_more"
msgstr ""

#, fuzzy
msgid "nav_start"
msgstr ""

#, fuzzy
msgid "new_password"
msgstr ""

#, fuzzy
msgid "new_password_repeat"
msgstr ""

#, fuzzy
msgid "newline"
msgstr ""

#, fuzzy
msgid "next_adventure"
msgstr ""

#, fuzzy
msgid "next_exercise"
msgstr ""

#, fuzzy
msgid "next_page"
msgstr ""

#, fuzzy
msgid "next_step_tutorial"
msgstr ""

#, fuzzy
msgid "next_student"
msgstr ""

#, fuzzy
msgid "no"
msgstr ""

#, fuzzy
msgid "no_account"
msgstr ""

#, fuzzy
msgid "no_accounts"
msgstr ""

#, fuzzy
msgid "no_adventures_yet"
msgstr ""

#, fuzzy
msgid "no_more_flat_if"
msgstr ""

#, fuzzy
msgid "no_programs"
msgstr ""

#, fuzzy
msgid "no_shared_programs"
msgstr ""

#, fuzzy
msgid "no_students"
msgstr ""

#, fuzzy
msgid "no_such_adventure"
msgstr ""

#, fuzzy
msgid "no_such_class"
msgstr ""

#, fuzzy
msgid "no_such_level"
msgstr ""

#, fuzzy
msgid "no_such_program"
msgstr ""

#, fuzzy
msgid "no_tag"
msgstr ""

#, fuzzy
msgid "not_adventure_yet"
msgstr ""

#, fuzzy
msgid "not_enrolled"
msgstr ""

#, fuzzy
msgid "not_in_class_no_handin"
msgstr ""

#, fuzzy
msgid "not_logged_in_cantsave"
msgstr ""

#, fuzzy
msgid "not_logged_in_handin"
msgstr ""

#, fuzzy
msgid "not_teacher"
msgstr ""

#, fuzzy
msgid "number"
msgstr ""

#, fuzzy
msgid "number_lines"
msgstr ""

#, fuzzy
msgid "number_of_errors"
msgstr ""

#, fuzzy
msgid "number_programs"
msgstr ""

#, fuzzy
msgid "ok"
msgstr ""

#, fuzzy
msgid "one_level_error"
msgstr ""

#, fuzzy
msgid "only_you_can_see"
msgstr ""

#, fuzzy
msgid "open"
msgstr ""

#, fuzzy
msgid "opening_date"
msgstr ""

#, fuzzy
msgid "opening_dates"
msgstr ""

#, fuzzy
msgid "option"
msgstr ""

#, fuzzy
msgid "or"
msgstr ""

#, fuzzy
msgid "other"
msgstr ""

#, fuzzy
msgid "other_block"
msgstr ""

#, fuzzy
msgid "other_settings"
msgstr ""

#, fuzzy
msgid "other_source"
msgstr ""

#, fuzzy
msgid "other_text"
msgstr ""

#, fuzzy
msgid "overwrite_warning"
msgstr ""

#, fuzzy
msgid "owner"
msgstr ""

#, fuzzy
msgid "page_not_found"
msgstr ""

#, fuzzy
msgid "pair_with_teacher"
msgstr ""

#, fuzzy
msgid "parsons_title"
msgstr ""

#, fuzzy
msgid "password"
msgstr ""

#, fuzzy
msgid "password_change_not_allowed"
msgstr ""

#, fuzzy
msgid "password_change_prompt"
msgstr ""

#, fuzzy
msgid "password_change_success"
msgstr ""

#, fuzzy
msgid "password_invalid"
msgstr ""

#, fuzzy
msgid "password_repeat"
msgstr ""

#, fuzzy
msgid "password_resetted"
msgstr ""

#, fuzzy
msgid "password_six"
msgstr ""

#, fuzzy
msgid "password_updated"
msgstr ""

#, fuzzy
msgid "passwords_six"
msgstr ""

#, fuzzy
msgid "passwords_too_short"
msgstr ""

#, fuzzy
msgid "pending_invites"
msgstr ""

#, fuzzy
msgid "people_with_a_link"
msgstr ""

#, fuzzy
msgid "percentage"
msgstr ""

#, fuzzy
msgid "period"
msgstr ""

#, fuzzy
msgid "personal_text"
msgstr ""

#, fuzzy
msgid "personal_text_invalid"
msgstr ""

#, fuzzy
msgid "phone_number"
msgstr ""

#, fuzzy
msgid "preferred_keyword_language"
msgstr ""

#, fuzzy
msgid "preferred_language"
msgstr ""

#, fuzzy
msgid "preview"
msgstr ""

#, fuzzy
msgid "preview_teacher_mode"
msgstr ""

#, fuzzy
msgid "previewing_adventure"
msgstr ""

#, fuzzy
msgid "previewing_class"
msgstr ""

#, fuzzy
msgid "previous_campaigns"
msgstr ""

#, fuzzy
msgid "previous_page"
msgstr ""

#, fuzzy
msgid "print_accounts"
msgstr ""

msgid "print_accounts_title"
msgstr ""

#, fuzzy
msgid "print_logo"
msgstr ""

#, fuzzy
msgid "privacy_terms"
msgstr ""

#, fuzzy
msgid "private"
msgstr ""

#, fuzzy
msgid "profile_logo_alt"
msgstr ""

#, fuzzy
msgid "profile_picture"
msgstr ""

#, fuzzy
msgid "profile_updated"
msgstr ""

#, fuzzy
msgid "profile_updated_reload"
msgstr ""

#, fuzzy
msgid "program_contains_error"
msgstr ""

#, fuzzy
msgid "program_header"
msgstr ""

#, fuzzy
msgid "program_too_large_exception"
msgstr ""

#, fuzzy
msgid "programming_experience"
msgstr ""

#, fuzzy
msgid "programming_invalid"
msgstr ""

#, fuzzy
msgid "programs"
msgstr ""

#, fuzzy
msgid "prompt_join_class"
msgstr ""

#, fuzzy
msgid "provided_username_duplicates"
msgstr ""

#, fuzzy
msgid "public"
msgstr ""

#, fuzzy
msgid "public_adventures"
msgstr ""

#, fuzzy
msgid "public_content"
msgstr ""

#, fuzzy
msgid "public_content_info"
msgstr ""

#, fuzzy
msgid "public_invalid"
msgstr ""

#, fuzzy
msgid "public_profile"
msgstr ""

#, fuzzy
msgid "public_profile_info"
msgstr ""

#, fuzzy
msgid "public_profile_updated"
msgstr ""

#, fuzzy
msgid "put"
msgstr ""

#, fuzzy
msgid "question mark"
msgstr ""

#, fuzzy
msgid "quiz_logo_alt"
msgstr ""

#, fuzzy
msgid "quiz_score"
msgstr ""

#, fuzzy
msgid "quiz_tab"
msgstr ""

#, fuzzy
msgid "quiz_threshold_not_reached"
msgstr ""

#, fuzzy
msgid "read_code_label"
msgstr ""

#, fuzzy
msgid "recent"
msgstr ""

msgid "recover_password"
msgstr "Anmod om nulstilling af adgangskode"

#, fuzzy
msgid "regress_button"
msgstr ""

#, fuzzy
msgid "remove"
msgstr ""

#, fuzzy
msgid "remove_customization"
msgstr ""

#, fuzzy
msgid "remove_customizations_prompt"
msgstr ""

#, fuzzy
msgid "remove_student_prompt"
msgstr ""

#, fuzzy
msgid "remove_user_prompt"
msgstr ""

msgid "rename_class"
msgstr ""

msgid "rename_class_prompt"
msgstr ""

#, fuzzy
msgid "repair_program_logo_alt"
msgstr ""

#, fuzzy
msgid "repeat_dep"
msgstr ""

#, fuzzy
msgid "repeat_match_password"
msgstr ""

#, fuzzy
msgid "repeat_new_password"
msgstr ""

#, fuzzy
msgid "report_failure"
msgstr ""

#, fuzzy
msgid "report_program"
msgstr ""

#, fuzzy
msgid "report_success"
msgstr ""

#, fuzzy
msgid "request_invalid"
msgstr ""

#, fuzzy
msgid "request_teacher"
msgstr ""

#, fuzzy
msgid "request_teacher_account"
msgstr ""

#, fuzzy
msgid "required_field"
msgstr ""

#, fuzzy
msgid "reset_adventure_prompt"
msgstr ""

#, fuzzy
msgid "reset_adventures"
msgstr ""

#, fuzzy
msgid "reset_button"
msgstr ""

#, fuzzy
msgid "reset_password"
msgstr ""

#, fuzzy
msgid "restart"
msgstr ""

#, fuzzy
msgid "retrieve_adventure_error"
msgstr ""

#, fuzzy
msgid "retrieve_class_error"
msgstr ""

#, fuzzy
msgid "retrieve_tag_error"
msgstr ""

#, fuzzy
msgid "role"
msgstr ""

#, fuzzy
msgid "run_code_button"
msgstr ""

#, fuzzy
msgid "save_parse_warning"
msgstr ""

#, fuzzy
msgid "save_prompt"
msgstr ""

#, fuzzy
msgid "save_success_detail"
msgstr ""

#, fuzzy
msgid "score"
msgstr ""

#, fuzzy
msgid "search"
msgstr ""

#, fuzzy
msgid "search_button"
msgstr ""

#, fuzzy
msgid "second_teacher"
msgstr ""

#, fuzzy
msgid "second_teacher_copy_prompt"
msgstr ""

#, fuzzy
msgid "second_teacher_prompt"
msgstr ""

#, fuzzy
msgid "second_teacher_warning"
msgstr ""

msgid "see_adventure_shared_class"
msgstr ""

#, fuzzy
msgid "see_certificate"
msgstr ""

#, fuzzy
msgid "select"
msgstr ""

#, fuzzy
msgid "select_adventures"
msgstr ""

#, fuzzy
msgid "select_all"
msgstr ""

msgid "select_classes"
msgstr ""

#, fuzzy
msgid "select_lang"
msgstr ""

#, fuzzy
msgid "select_levels"
msgstr ""

#, fuzzy
msgid "selected"
msgstr ""

#, fuzzy
msgid "self_removal_prompt"
msgstr ""

#, fuzzy
msgid "send_password_recovery"
msgstr ""

#, fuzzy
msgid "sent_by"
msgstr ""

#, fuzzy
msgid "sent_password_recovery"
msgstr ""

#, fuzzy
msgid "settings"
msgstr ""

#, fuzzy
msgid "share"
msgstr ""

#, fuzzy
msgid "share_by_giving_link"
msgstr ""

#, fuzzy
msgid "share_your_program"
msgstr ""

#, fuzzy
msgid "signup_student_or_teacher"
msgstr ""

#, fuzzy
msgid "single quotes"
msgstr ""

#, fuzzy
msgid "slash"
msgstr ""

#, fuzzy
msgid "sleeping"
msgstr ""

#, fuzzy
msgid "slides"
msgstr ""

#, fuzzy
msgid "slides_for_level"
msgstr ""

#, fuzzy
msgid "slides_info"
msgstr ""

#, fuzzy
msgid "social_media"
msgstr ""

#, fuzzy
msgid "solution_example"
msgstr ""

#, fuzzy
msgid "solution_example_explanation"
msgstr ""

#, fuzzy
msgid "some_rows_missing_separator"
msgstr ""

#, fuzzy
msgid "something_went_wrong_keyword_parsing"
msgstr ""

#, fuzzy
msgid "space"
msgstr ""

#, fuzzy
msgid "star"
msgstr ""

#, fuzzy
msgid "start_learning"
msgstr ""

#, fuzzy
msgid "start_quiz"
msgstr ""

#, fuzzy
msgid "start_teaching"
msgstr ""

#, fuzzy
msgid "step_title"
msgstr ""

#, fuzzy
msgid "stepper_variable_role"
msgstr ""

#, fuzzy
msgid "stop"
msgstr ""

#, fuzzy
msgid "stop_code_button"
msgstr ""

#, fuzzy
msgid "string"
msgstr ""

#, fuzzy
msgid "student_accounts_created"
msgstr ""

#, fuzzy
msgid "student_adventures_table"
msgstr ""

#, fuzzy
msgid "student_adventures_table_explanation"
msgstr ""

#, fuzzy
msgid "student_already_invite"
msgstr ""

#, fuzzy
msgid "student_in_another_class"
msgstr ""

#, fuzzy
msgid "student_information"
msgstr ""

#, fuzzy
msgid "student_information_explanation"
msgstr ""

#, fuzzy
msgid "student_signup_header"
msgstr ""

#, fuzzy
msgid "students"
msgstr ""

#, fuzzy
msgid "submission_time"
msgstr ""

#, fuzzy
msgid "submit_answer"
msgstr ""

#, fuzzy
msgid "submit_program"
msgstr ""

#, fuzzy
msgid "submit_warning"
msgstr ""

#, fuzzy
msgid "submitted"
msgstr ""

#, fuzzy
msgid "submitted_header"
msgstr ""

#, fuzzy
msgid "subscribe"
msgstr ""

#, fuzzy
msgid "subscribe_newsletter"
msgstr ""

#, fuzzy
msgid "successful_runs"
msgstr ""

#, fuzzy
msgid "suggestion_color"
msgstr ""

#, fuzzy
msgid "suggestion_note"
msgstr ""

#, fuzzy
msgid "suggestion_number"
msgstr ""

#, fuzzy
msgid "suggestion_numbers_or_strings"
msgstr ""

#, fuzzy
msgid "surname"
msgstr ""

#, fuzzy
msgid "survey"
msgstr ""

#, fuzzy
msgid "survey_completed"
msgstr ""

#, fuzzy
msgid "survey_skip"
msgstr ""

#, fuzzy
msgid "survey_submit"
msgstr ""

#, fuzzy
msgid "tag_in_adventure"
msgstr ""

#, fuzzy
msgid "tag_input_placeholder"
msgstr ""

#, fuzzy
msgid "tags"
msgstr ""

#, fuzzy
msgid "teacher"
msgstr ""

#, fuzzy
msgid "teacher_invalid"
msgstr ""

#, fuzzy
msgid "teacher_invitation_require_login"
msgstr ""

#, fuzzy
msgid "teacher_manual"
msgstr ""

#, fuzzy
msgid "teacher_signup_header"
msgstr ""

#, fuzzy
msgid "teacher_welcome"
msgstr ""

#, fuzzy
msgid "teachers"
msgstr ""

#, fuzzy
msgid "template_code"
msgstr ""
"This is the explanation of my adventure!\n"
"\n"
"This way I can show a command: <code>{print}</code>\n"
"\n"
"But sometimes I might want to show a piece of code, like this:\n"
"<pre>\n"
"ask What's your name?\n"
"echo so your name is \n"
"</pre>"

msgid "this_adventure_has_an_example_solution"
msgstr ""

#, fuzzy
msgid "this_turns_in_assignment"
msgstr ""

#, fuzzy
msgid "title"
msgstr ""

#, fuzzy
msgid "title_admin"
msgstr ""

#, fuzzy
msgid "title_class-overview"
msgstr ""

#, fuzzy
msgid "title_customize-adventure"
msgstr ""

#, fuzzy
msgid "title_customize-class"
msgstr ""

#, fuzzy
msgid "title_explore"
msgstr ""

#, fuzzy
msgid "title_for-teacher"
msgstr ""

#, fuzzy
msgid "title_join-class"
msgstr ""

#, fuzzy
msgid "title_learn-more"
msgstr ""

#, fuzzy
msgid "title_login"
msgstr ""

#, fuzzy
msgid "title_my-profile"
msgstr ""

#, fuzzy
msgid "title_privacy"
msgstr ""

#, fuzzy
msgid "title_programs"
msgstr ""

#, fuzzy
msgid "title_public-adventures"
msgstr ""

#, fuzzy
msgid "title_recover"
msgstr ""

#, fuzzy
msgid "title_reset"
msgstr ""

#, fuzzy
msgid "title_signup"
msgstr ""

#, fuzzy
msgid "title_start"
msgstr ""

#, fuzzy
msgid "title_view-adventure"
msgstr ""

#, fuzzy
msgid "token_invalid"
msgstr ""

#, fuzzy
msgid "too_many_accounts"
msgstr ""

#, fuzzy
msgid "tooltip_level_locked"
msgstr ""

#, fuzzy
msgid "translate_error"
msgstr ""

#, fuzzy
msgid "translating_hedy"
msgstr ""

#, fuzzy
msgid "translator"
msgstr ""

#, fuzzy
msgid "turned_into_teacher"
msgstr ""

#, fuzzy
msgid "tutorial"
msgstr ""

#, fuzzy
msgid "tutorial_code_snippet"
msgstr ""

#, fuzzy
msgid "tutorial_message_not_found"
msgstr ""

#, fuzzy
msgid "tutorial_title_not_found"
msgstr ""

#, fuzzy
msgid "unauthorized"
msgstr ""

#, fuzzy
msgid "unfavourite_confirm"
msgstr ""

#, fuzzy
msgid "unfavourite_success"
msgstr ""

#, fuzzy
msgid "unknown_variable_role"
msgstr ""

#, fuzzy
msgid "unlock_thresholds"
msgstr ""

#, fuzzy
msgid "unsaved_class_changes"
msgstr ""

#, fuzzy
msgid "unsubmit_program"
msgstr ""

#, fuzzy
msgid "unsubmit_warning"
msgstr ""

#, fuzzy
msgid "unsubmitted"
msgstr ""

#, fuzzy
msgid "update_adventure_prompt"
msgstr ""

#, fuzzy
msgid "update_public"
msgstr ""

#, fuzzy
msgid "updating_indicator"
msgstr ""

#, fuzzy
msgid "use_custom_passwords"
msgstr ""

#, fuzzy
msgid "use_generated_passwords"
msgstr ""

#, fuzzy
msgid "use_of_blanks_exception"
msgstr ""

#, fuzzy
msgid "use_of_nested_functions_exception"
msgstr ""

#, fuzzy
msgid "used_in"
msgstr ""

#, fuzzy
msgid "user"
msgstr ""

#, fuzzy
msgid "user_inexistent"
msgstr ""

#, fuzzy
msgid "user_not_private"
msgstr ""

#, fuzzy
msgid "username"
msgstr ""

#, fuzzy
msgid "username_contains_invalid_symbol"
msgstr ""

#, fuzzy
msgid "username_contains_separator"
msgstr ""

#, fuzzy
msgid "username_empty"
msgstr ""

#, fuzzy
msgid "username_invalid"
msgstr ""

#, fuzzy
msgid "username_special"
msgstr ""

#, fuzzy
msgid "username_three"
msgstr ""

#, fuzzy
msgid "usernames_too_short"
msgstr ""

#, fuzzy
msgid "usernames_unavailable"
msgstr ""

#, fuzzy
msgid "value"
msgstr ""

#, fuzzy
msgid "view_adventures"
msgstr ""

#, fuzzy
msgid "view_classes"
msgstr ""

#, fuzzy
msgid "view_program"
msgstr ""

#, fuzzy
msgid "view_slides"
msgstr ""

#, fuzzy
msgid "waiting_for_submit"
msgstr ""

#, fuzzy
msgid "walker_variable_role"
msgstr ""

msgid "website"
msgstr ""

#, fuzzy
msgid "what_is_your_role"
msgstr ""

#, fuzzy
msgid "what_should_my_code_do"
msgstr ""

msgid "workbook_circle_question_text"
msgstr ""

msgid "workbook_circle_question_title"
msgstr ""

msgid "workbook_define_question_text"
msgstr ""

msgid "workbook_define_question_title"
msgstr ""

msgid "workbook_input_question_text"
msgstr ""

msgid "workbook_input_question_title"
msgstr ""

msgid "workbook_multiple_choice_question_text"
msgstr ""

msgid "workbook_multiple_choice_question_title"
msgstr ""

msgid "workbook_open_question_title"
msgstr ""

msgid "workbook_output_question_text"
msgstr ""

msgid "workbook_output_question_title"
msgstr ""

#, fuzzy
msgid "year_invalid"
msgstr ""

#, fuzzy
msgid "yes"
msgstr ""

#, fuzzy
msgid "your_personal_text"
msgstr ""

#, fuzzy
msgid "your_program"
msgstr ""

#~ msgid "view"
#~ msgstr "View"

#~ msgid "class"
#~ msgstr "Class"

#~ msgid "save_code_button"
#~ msgstr "Save code"

#~ msgid "share_code_button"
#~ msgstr "Save & share code"

#~ msgid "classes_invalid"
#~ msgstr "The list of selected classes is invalid"

#~ msgid "directly_add_adventure_to_classes"
#~ msgstr "Do you want to add this adventure directly to one of your classes?"

#~ msgid "hand_in_assignment"
#~ msgstr "Hand in assignment"

#~ msgid "select_a_level"
#~ msgstr "Select a level"

#~ msgid "answer_invalid"
#~ msgstr "Your password is invalid."

#~ msgid "available_adventures_level"
#~ msgstr "Available adventures level"

#~ msgid "customize_class_exp_1"
#~ msgstr "Hi! On this page you can customize your class. By selecting levels and adventures you can choose what your student can see. You can also add your own created adventures to levels. All levels and default adventures will be selected by default. <b>Notice:</b> Not every adventure is available for every level! Settings up your customizations goes as follows:"

#~ msgid "customize_class_exp_2"
#~ msgstr "You can always change these settings later on. For example, you can make specific adventures or levels available while teaching a class. This way it's easy for you to determine which level and adventures your students will be working on. If you want to make everything available for your class it is easiest to remove the customization all together."

#~ msgid "customize_class_step_1"
#~ msgstr "Select levels for your class by pressing the \"level buttons\""

#~ msgid "customize_class_step_2"
#~ msgstr "\"Checkboxes\" will appear for the adventures available for the chosen levels"

#~ msgid "customize_class_step_3"
#~ msgstr "Select the adventures you want to make available"

#~ msgid "customize_class_step_4"
#~ msgstr "Click the name of an adventure to (de)select for all levels"

#~ msgid "customize_class_step_5"
#~ msgstr "Add personal adventures"

#~ msgid "customize_class_step_6"
#~ msgstr "Selecting an opening date for each level (you can also leave it empty)"

#~ msgid "customize_class_step_7"
#~ msgstr "Selection other settings"

#~ msgid "customize_class_step_8"
#~ msgstr "Choose \"Save\" -> You're done!"

#~ msgid "example_code_header"
#~ msgstr "Example Hedy Code"

#~ msgid "feedback_failure"
#~ msgstr "Wrong!"

#~ msgid "feedback_success"
#~ msgstr "Good!"

#~ msgid "go_to_first_question"
#~ msgstr "Go to question 1"

#~ msgid "question"
#~ msgstr "Question"

#~ msgid "question_doesnt_exist"
#~ msgstr "This question does not exist"

#~ msgid "question_invalid"
#~ msgstr "Your token is invalid."

#~ msgid "too_many_attempts"
#~ msgstr "Too many attempts"

#~ msgid "class_stats"
#~ msgstr "Class statistics"

#~ msgid "visit_own_public_profile"
#~ msgstr "Visit your own profile"

#~ msgid "title_class logs"
#~ msgstr "Programs"

#~ msgid "title_class statistics"
#~ msgstr "My statistics"

#~ msgid "disabled_button_locked"
#~ msgstr "Your teacher hasn't unlocked this level yet"

#~ msgid "duplicate_tag"
#~ msgstr "You already have a tag with this name."

#~ msgid "tag_deleted"
#~ msgstr "This tag was successfully deleted."

#~ msgid "no_tags"
#~ msgstr "No tags yet."

#~ msgid "apply_filters"
#~ msgstr "Apply filters"

#~ msgid "write_first_program"
#~ msgstr "Write your first program!"

#~ msgid "share_confirm"
#~ msgstr "Are you sure you want to make the program public?"

#~ msgid "share_success_detail"
#~ msgstr "Program shared successfully."

#~ msgid "try_it"
#~ msgstr "Try it"

#~ msgid "unshare_confirm"
#~ msgstr "Are you sure you want to make the program private?"

#~ msgid "unshare_success_detail"
#~ msgstr "Program unshared successfully."

#~ msgid "adventure_exp_2"
#~ msgstr "If you want to show actual code snippets, for example to give student a template or example of the code. Please use pre anchors like this:"

#~ msgid "adventure_exp_1"
#~ msgstr "Type your adventure of choice on the right-hand side. After creating your adventure you can include it in one of your classes under \"customizations\". If you want to include a command in your adventure please use code anchors like this:"

#~ msgid "hello_world"
#~ msgstr "Hello world!"

#~ msgid "hide_parsons"
#~ msgstr "Hide puzzle"

#~ msgid "hide_quiz"
#~ msgstr "Hide quiz"

#~ msgid "Locked Language Feature"
#~ msgstr "You are using {concept}! That is awesome, but {concept} is not unlocked yet! It will be unlocked in a later level."

#~ msgid "nested blocks"
#~ msgstr "a block in a block"

#~ msgid "save"
#~ msgstr "Save"

#~ msgid "update_profile"
#~ msgstr "Update profile"

#~ msgid "variables"
#~ msgstr "Variables"

#~ msgid "add_students_options"
#~ msgstr "Add students options"

#~ msgid "class_live"
#~ msgstr "Live statistics"

#~ msgid "class_overview"
#~ msgstr "Class overview"

#~ msgid "last_login"
#~ msgstr "Last login"

#~ msgid "page"
#~ msgstr "page"

#~ msgid "student_list"
#~ msgstr "Student list"

#~ msgid "title_class grid_overview"
#~ msgstr "Hedy - Grid overview"

#~ msgid "title_class live_statistics"
#~ msgstr "Hedy - Live Statistics"

#~ msgid "amount_created"
#~ msgstr "programs created"

#~ msgid "amount_saved"
#~ msgstr "programs saved"

#~ msgid "common_errors"
#~ msgstr "Common errors"

#~ msgid "grid_overview"
#~ msgstr "Overview of programs per adventure"

#~ msgid "last_error"
#~ msgstr "Last error"

#~ msgid "last_program"
#~ msgstr "Last program"

#~ msgid "live_dashboard"
#~ msgstr "Live Dashboard"

#~ msgid "runs_over_time"
#~ msgstr "Runs over time"

#~ msgid "student_details"
#~ msgstr "Student details"

#~ msgid "explore_explanation"
#~ msgstr "On this page you can look through programs created by other Hedy users. You can filter on both a Hedy level and adventure. Click on \"View program\" to open a program and run it. Programs with a red header contain a mistake. You can still open the program, but running it will result in an error. You can of course try to fix it! If the creator has a public profile you can click their username to visit their profile. There you will find all their shared programs and much more!"

#~ msgid "achievement_earned"
#~ msgstr "You've earned an achievement!"

#~ msgid "achievements"
#~ msgstr "achievements"

#~ msgid "achievements_check_icon_alt"
#~ msgstr "Achievement check icon"

#~ msgid "achievements_logo_alt"
#~ msgstr "Achievement logo"

#~ msgid "amount_submitted"
#~ msgstr "programs submitted"

#~ msgid "country_title"
#~ msgstr "Country"

#~ msgid "create_public_profile"
#~ msgstr "Create public profile"

#~ msgid "general"
#~ msgstr "General"

#~ msgid "hedy_achievements"
#~ msgstr "Hedy achievements"

#~ msgid "hidden"
#~ msgstr "Hidden"

#~ msgid "highscore_explanation"
#~ msgstr "On this page you can view the current Highscores, based on the amount of achievements gathered. View the ranking for either all users, your country or your class. Click on a username to view their public profile."

#~ msgid "highscore_no_public_profile"
#~ msgstr "You don't have a public profile and are therefore not listed on the highscores. Do you wish to create one?"

#~ msgid "highscores"
#~ msgstr "Highscores"

#~ msgid "last_achievement"
#~ msgstr "Last earned achievement"

#~ msgid "my_achievements"
#~ msgstr "My achievements"

#~ msgid "no_certificate"
#~ msgstr "This user hasn't earned the Hedy Certificate of Completion"

#~ msgid "no_such_highscore"
#~ msgstr "Highscores"

#~ msgid "number_achievements"
#~ msgstr "Number of achievements"

#~ msgid "percentage_achieved"
#~ msgstr "Achieved by {percentage}% of the users"

#~ msgid "programs_created"
#~ msgstr "Programs created"

#~ msgid "programs_saved"
#~ msgstr "Programs saved"

#~ msgid "programs_submitted"
#~ msgstr "Programs submitted"

#~ msgid "title_achievements"
#~ msgstr "Hedy - My achievements"

#~ msgid "whole_world"
#~ msgstr "The world"

#~ msgid "your_class"
#~ msgstr "Your class"

#~ msgid "create_question"
#~ msgstr "Do you want to create one?"

#~ msgid "explore_programs"
#~ msgstr "Explore programs"

#~ msgid "explore_programs_logo_alt"
#~ msgstr "Explore programs icon"

#~ msgid "hedy_tutorial_logo_alt"
#~ msgstr "Hedy tutorial icon"

#~ msgid "no_public_profile"
#~ msgstr "You don't have a public profile text yet..."

#~ msgid "start_hedy_tutorial"
#~ msgstr "Start hedy tutorial"

#~ msgid "start_programming"
#~ msgstr "Start programming"

#~ msgid "start_programming_logo_alt"
#~ msgstr "Start programming icon"

#~ msgid "start_teacher_tutorial"
#~ msgstr "Start teacher tutorial"

#~ msgid "teacher_tutorial_logo_alt"
#~ msgstr "Teacher tutorial icon"

#~ msgid "title_landing-page"
#~ msgstr "Welcome to Hedy!"

#~ msgid "welcome"
#~ msgstr "Welcome"

#~ msgid "welcome_back"
#~ msgstr "Welcome back"

#~ msgid "your_account"
#~ msgstr "Your profile"

#~ msgid "your_last_program"
#~ msgstr "Your last saved program"

#~ msgid "already_teacher"
#~ msgstr "You already have a teacher account."

#~ msgid "already_teacher_request"
#~ msgstr "You already have a pending teacher request."

#~ msgid "teacher_account_request"
#~ msgstr "You have a pending teacher account request"

#~ msgid "teacher_account_success"
#~ msgstr "You successfully requested a teacher account."

#~ msgid "student_not_allowed_in_class"
#~ msgstr "Student not allowed in class"

#~ msgid "accounts_created"
#~ msgstr "Accounts where successfully created."

#~ msgid "accounts_intro"
#~ msgstr "On this page you can create accounts for multiple students at the same time. There are autoamtically added to the current class, make sure the selected class is correct!. By pressing the green + on the bottom right of the page you can add extra rows. You can delete a row by pressing the corresponding red cross. Make sure no rows are empty when you press \"Create accounts\". Please keep in mind that every username needs to be unique and the password needs to be <b>at least</b> 6 characters."

#~ msgid "create_multiple_accounts"
#~ msgstr "Create multiple accounts"

#~ msgid "download_login_credentials"
#~ msgstr "Do you want to download the login credentials after the accounts creation?"

#~ msgid "generate_passwords"
#~ msgstr "Generate passwords"

#~ msgid "postfix_classname"
#~ msgstr "Postfix classname"

#~ msgid "reset_view"
#~ msgstr "Reset"

#~ msgid "unique_usernames"
#~ msgstr "All usernames need to be unique."

#~ msgid "usernames_exist"
#~ msgstr "One or more usernames is already in use."

#~ msgid "**Question**: What is the output of this code?"
#~ msgstr ""

#~ msgid "Output"
#~ msgstr ""

#~ msgid "clear"
#~ msgstr ""

#~ msgid "bug"
#~ msgstr ""

#~ msgid "feature"
#~ msgstr ""

#~ msgid "feedback"
#~ msgstr ""

#~ msgid "feedback_message_success"
#~ msgstr ""

#~ msgid "feedback_modal_message"
#~ msgstr ""

#~ msgid "adventures"
#~ msgstr ""

#~ msgid "classes"
#~ msgstr ""

<<<<<<< HEAD
#~ msgid "student_already_in_class"
#~ msgstr ""

#~ msgid "student_not_existing"
#~ msgstr ""

#~ msgid "student"
=======
#~ msgid "Adventure"
#~ msgstr ""

#~ msgid "Answer"
#~ msgstr ""

#~ msgid "adventure_prompt"
#~ msgstr ""

#~ msgid "select_tag"
#~ msgstr ""

#~ msgid "Delete"
#~ msgstr ""

#~ msgid "select_class"
>>>>>>> 126b753e
#~ msgstr ""
<|MERGE_RESOLUTION|>--- conflicted
+++ resolved
@@ -2978,15 +2978,6 @@
 #~ msgid "classes"
 #~ msgstr ""
 
-<<<<<<< HEAD
-#~ msgid "student_already_in_class"
-#~ msgstr ""
-
-#~ msgid "student_not_existing"
-#~ msgstr ""
-
-#~ msgid "student"
-=======
 #~ msgid "Adventure"
 #~ msgstr ""
 
@@ -3003,5 +2994,4 @@
 #~ msgstr ""
 
 #~ msgid "select_class"
->>>>>>> 126b753e
 #~ msgstr ""
