# Danish translations for PROJECT.
# Copyright (C) 2023 ORGANIZATION
# This file is distributed under the same license as the PROJECT project.
# FIRST AUTHOR <EMAIL@ADDRESS>, 2023.
#
msgid ""
msgstr ""
"Project-Id-Version: PROJECT VERSION\n"
"Report-Msgid-Bugs-To: EMAIL@ADDRESS\n"
"POT-Creation-Date: 2000-01-01 00:00+0000\n"
"PO-Revision-Date: 2024-09-06 14:38+0000\n"
"Last-Translator: Prefill add-on <noreply-addon-prefill@weblate.org>\n"
"Language-Team: da <LL@li.org>\n"
"Language: da\n"
"MIME-Version: 1.0\n"
"Content-Type: text/plain; charset=utf-8\n"
"Content-Transfer-Encoding: 8bit\n"
"Plural-Forms: nplurals=2; plural=n != 1;\n"
"X-Generator: Weblate 5.8-dev\n"
"Generated-By: Babel 2.14.0\n"

#, fuzzy
msgid "Access Before Assign"
msgstr "You tried to use the variable {name} on line {access_line_number}, but you set it on line {definition_line_number}. Set a variable before using it."

#, fuzzy
msgid "Cyclic Var Definition"
msgstr "The name `{variable}` needs to be set before you can use it on the right-hand side of the `{is}` command."

#, fuzzy
msgid "Else Without If Error"
msgstr "On line {line_number} you used an `{else}` but there is no `{if}` on the line before it."

#, fuzzy
msgid "Function Undefined"
msgstr "You tried to use the function {name}, but you didn't define it."

#, fuzzy
msgid "Has Blanks"
msgstr "Your code is incomplete. It contains blanks that you have to replace with code."

#, fuzzy
msgid "Incomplete"
msgstr "Oops! You forgot a bit of code! On line {line_number}, you need to enter text behind `{incomplete_command}`."

#, fuzzy
msgid "Incomplete Repeat"
msgstr "It looks like you forgot to use a `{command}` with the `{repeat}` command you used on line {line_number}."

#, fuzzy
msgid "Invalid"
msgstr "`{invalid_command}` is not a Hedy level {level} command. Did you mean `{guessed_command}`?"

#, fuzzy
msgid "Invalid Argument"
msgstr "You cannot use the command `{command}` with `{invalid_argument}`. Try changing `{invalid_argument}` to {allowed_types}."

#, fuzzy
msgid "Invalid Argument Type"
msgstr "You cannot use `{command}` with `{invalid_argument}` because it is {invalid_type}. Try changing `{invalid_argument}` to {allowed_types}."

#, fuzzy
msgid "Invalid At Command"
msgstr "The `{command}` command may not be used from level 16 onward. You can use square brackets to use an element from a list, for example `friends[i]`, `lucky_numbers[{random}]`."

#, fuzzy
msgid "Invalid Space"
msgstr "Oops! You started a line with a space on line {line_number}. Spaces confuse computers, can you remove it?"

#, fuzzy
msgid "Invalid Type Combination"
msgstr "You cannot use `{invalid_argument}` and `{invalid_argument_2}` with `{command}` because one is {invalid_type} and the other is {invalid_type_2}. Try changing `{invalid_argument}` to {invalid_type_2} or `{invalid_argument_2}` to {invalid_type}."

#, fuzzy
msgid "Lonely Echo"
msgstr "You used an `{echo}` before an `{ask}`, or an `{echo}` without an `{ask}`. Place an `{ask}` before the `{echo}`."

#, fuzzy
msgid "Lonely Text"
msgstr "It looks like you forgot to use a command with the text you used in line {line_number}"

#, fuzzy
msgid "Missing Additional Command"
msgstr "It looks like you forgot to complete writing `{command}` on line {line_number}."

#, fuzzy
msgid "Missing Colon Error"
msgstr "Starting at level 17, `{command}` needs a `:`. It looks like you forgot to use one at the end of line {line_number}."

#, fuzzy
msgid "Missing Command"
msgstr "It looks like you forgot to use a command on line {line_number}."

#, fuzzy
msgid "Missing Inner Command"
msgstr "It looks like you forgot to use a command with the `{command}` statement you used on line {line_number}."

#, fuzzy
msgid "Missing Square Brackets"
msgstr "It looks like you forgot to use square brackets `[]` around the list you were creating on line {line_number}."

#, fuzzy
msgid "Missing Variable"
msgstr "It looks like your `{command}` is missing a variable at the start of the line."

#, fuzzy
msgid "Misspelled At Command"
msgstr "It looks like you might have misspelled the `{command}` command, instead you wrote `{invalid_argument}` in line {line_number}."

#, fuzzy
msgid "No Indentation"
msgstr "You used too few spaces in line {line_number}. You used {leading_spaces} spaces, which is not enough. Start every new block with {indent_size} spaces more than the line before."

#, fuzzy
msgid "Non Decimal Variable"
msgstr "At line {line_number}, you might have tried using a number which Hedy does not like very much! Try changing it to a decimal number like 2."

#, fuzzy
msgid "Parse"
msgstr "The code you entered is not valid Hedy code. There is a mistake on line {location[0]}, at position {location[1]}. You typed `{character_found}`, but that is not allowed."

#, fuzzy
msgid "Pressit Missing Else"
msgstr "You forgot to add what happens when you press a different key, add an `{else}` to your code"

#, fuzzy
msgid "Runtime Index Error"
msgstr "You tried to access the list {name} but it is either empty or the index is not there."

#, fuzzy
msgid "Runtime Value Error"
msgstr "While running your program the command `{command}` received the value `{value}` which is not allowed. {tip}."

#, fuzzy
msgid "Runtime Values Error"
msgstr "While running your program the command `{command}` received the values `{value}` and `{value}` which are not allowed. {tip}."

#, fuzzy
msgid "Save Microbit code "
msgstr "Save Microbit code"

#, fuzzy
msgid "Too Big"
msgstr "Wow! Your program has an impressive {lines_of_code} lines of code! But we can only process {max_lines} lines in this level. Make your program smaller and try again."

#, fuzzy
msgid "Too Few Indents"
msgstr "You used too few leading spaces in line {line_number}. You used {leading_spaces} spaces, which is too few."

#, fuzzy
msgid "Too Many Indents"
msgstr "You used too many leading spaces in line {line_number}. You used {leading_spaces} spaces, which is too many."

#, fuzzy
msgid "Unexpected Indentation"
msgstr "You used too many spaces in line {line_number}. You used {leading_spaces} spaces, which is too much. Start every new block with {indent_size} spaces more than the line before."

#, fuzzy
msgid "Unquoted Assignment"
msgstr "From this level, you need to place texts to the right of the `{is}` between quotes. You forgot that for the text {text}."

#, fuzzy
msgid "Unquoted Equality Check"
msgstr "If you want to check if a variable is equal to multiple words, the words should be surrounded by quotation marks!"

#, fuzzy
msgid "Unquoted Text"
msgstr "Be careful. If you `{ask}` or `{print}` something, the text should start and finish with a quotation mark. You forgot that for the text {unquotedtext}."

#, fuzzy
msgid "Unsupported Float"
msgstr "Non-integer numbers are not supported yet but they will be in a few levels. For now change `{value}` to an integer."

#, fuzzy
msgid "Unsupported String Value"
msgstr "Text values cannot contain `{invalid_value}`."

#, fuzzy
msgid "Unused Variable"
msgstr "You defined the variable {variable_name} on line {line_number}, but you did not use it."

#, fuzzy
msgid "Var Undefined"
msgstr "You tried to use the variable `{name}`, but you didn't set it. It is also possible that you were trying to use the word `{name}` but forgot quotation marks."

#, fuzzy
msgid "Wrong Level"
msgstr "That was correct Hedy code, but not at the right level. You wrote `{offending_keyword}` for level {working_level}. Tip: {tip}"

#, fuzzy
msgid "Wrong Number of Arguments"
msgstr "Your function used the wrong number of arguments. You provided {used_number} but the function {name} needs {defined_number}"

#, fuzzy
msgid "account_overview"
msgstr "Account overview"

#, fuzzy
msgid "accounts_created"
msgstr "Accounts where successfully created."

#, fuzzy
msgid "accounts_intro"
msgstr "On this page you can create accounts for multiple students at the same time. There are autoamtically added to the current class, make sure the selected class is correct!. By pressing the green + on the bottom right of the page you can add extra rows. You can delete a row by pressing the corresponding red cross. Make sure no rows are empty when you press \"Create accounts\". Please keep in mind that every username needs to be unique and the password needs to be <b>at least</b> 6 characters."

#, fuzzy
msgid "actions"
msgstr "Actions"

#, fuzzy
msgid "add"
msgstr "Add"

#, fuzzy
msgid "add_students"
msgstr "Add students"

#, fuzzy
msgid "add_your_language"
msgstr "Add your language!"

#, fuzzy
msgid "admin"
msgstr "Admin"

#, fuzzy
msgid "advance_button"
msgstr "Go to level {level}"

#, fuzzy
msgid "adventure"
msgstr "Adventure"

#, fuzzy
msgid "adventure_cloned"
msgstr "Adventure is cloned"

#, fuzzy
msgid "adventure_code_button"
msgstr "Adventure Code"

#, fuzzy
msgid "adventure_codeblock_button"
msgstr "Use this button when you want to create a block of code that students can run in your adventure. Tip: put the selection at the end of the last line of the code block and <kbd>Enter</kbd> 3 times to type after a code block."

#, fuzzy
msgid "adventure_duplicate"
msgstr "You already have an adventure with this name."

#, fuzzy
msgid "adventure_empty"
msgstr "You didn't enter an adventure name!"

#, fuzzy
msgid "adventure_exp_3"
msgstr "Make sure you always surround keywords with { }, then they are recognized correctly. You can use the \"preview\" button to view a styled version of your adventure. To view the adventure on a dedicated page, select \"view\" from the teachers page."

#, fuzzy
msgid "adventure_exp_classes"
msgstr "Your adventure is used within the following classes"

#, fuzzy
msgid "adventure_flagged"
msgstr "The adventure was flagged successfully."

#, fuzzy
msgid "adventure_id_invalid"
msgstr "This adventure id is invalid."

#, fuzzy
msgid "adventure_length"
msgstr "Your adventure has to be at least 20 characters."

#, fuzzy
msgid "adventure_name_invalid"
msgstr "This adventure name is invalid."

#, fuzzy
msgid "adventure_prompt"
msgstr "Please enter the name of the adventure"

#, fuzzy
msgid "adventure_terms"
msgstr "I agree that my adventure might be made publicly available on Hedy."

#, fuzzy
msgid "adventure_updated"
msgstr "The adventure has been updated!"

#, fuzzy
msgid "adventures"
msgstr "Adventures"

#, fuzzy
msgid "adventures_completed"
msgstr "Adventures completed: {number_of_adventures}"

#, fuzzy
msgid "adventures_info"
msgstr "Each Hedy level has built-in exercises for students, which we call adventures. You can create your own adventures and add them to your classes. With your own adventures you can create adventures that are relevant and interesting for your students. You can find more information about creating your own adventures <a href=\"https://hedy.org/for-teachers/manual/features\">here</a>."

#, fuzzy
msgid "adventures_restored"
msgstr "The default adventures have been restored!"

#, fuzzy
msgid "adventures_ticked"
msgstr "Adventures ticked"

#, fuzzy
msgid "adventures_tried"
msgstr "Adventures tried"

#, fuzzy
msgid "ago"
msgstr "{timestamp} ago"

#, fuzzy
msgid "agree_invalid"
msgstr "You have to agree with the privacy terms."

#, fuzzy
msgid "agree_with"
msgstr "I agree to the"

#, fuzzy
msgid "ajax_error"
msgstr "There was an error, please try again."

#, fuzzy
msgid "all"
msgstr "All"

#, fuzzy
msgid "all_class_highscores"
msgstr "All students visible in class highscores"

#, fuzzy
msgid "already_account"
msgstr "Already have an account?"

#, fuzzy
msgid "already_program_running"
msgstr "There is already a program running, finish that one first."

#, fuzzy
msgid "are_you_sure"
msgstr "Are you sure? You cannot revert this action."

#, fuzzy
msgid "ask_needs_var"
msgstr "Starting in level 2, `{ask}` needs to be used with a variable. Example: name `{is}` `{ask}` What are you called?"

msgid "available_in"
msgstr "Available in:"

#, fuzzy
msgid "become_a_sponsor"
msgstr "Become a sponsor"

#, fuzzy
msgid "birth_year"
msgstr "Birth year"

#, fuzzy
msgid "bug"
msgstr "Bug"

#, fuzzy
msgid "by"
msgstr "by"

#, fuzzy
msgid "cancel"
msgstr "Cancel"

#, fuzzy
msgid "cant_parse_exception"
msgstr "Couldn't parse the program"

#, fuzzy
msgid "certificate"
msgstr "Certificate of Completion"

#, fuzzy
msgid "certified_teacher"
msgstr "Certified teacher"

#, fuzzy
msgid "change_password"
msgstr "Change password"

#, fuzzy
msgid "cheatsheet_title"
msgstr "Cheatsheet"

#, fuzzy
msgid "class_already_joined"
msgstr "You are already a student of class"

#, fuzzy
msgid "class_customize_success"
msgstr "Class successfully customized."

#, fuzzy
msgid "class_graph_explanation"
msgstr "In this graph you can see represented the numbers of adventures your students have attempted (meaning they have done meaninful work in that adventure), with respect to the number of errors and successful runs."

msgid "class_logs"
msgstr "Last Login"

#, fuzzy
msgid "class_name_duplicate"
msgstr "You already have a class with this name."

#, fuzzy
msgid "class_name_empty"
msgstr "You didn't enter a class name!"

#, fuzzy
msgid "class_name_invalid"
msgstr "This class name is invalid."

#, fuzzy
msgid "class_name_prompt"
msgstr "Please enter the name of the new class"

#, fuzzy
msgid "class_performance_graph"
msgstr "Class performance graph"

#, fuzzy
msgid "class_survey_description"
msgstr "We would like to get a better overview of our Hedy users. By providing these answers, you would help improve Hedy. Thank you!"

#, fuzzy
msgid "class_survey_later"
msgstr "Remind me tomorrow"

#, fuzzy
msgid "class_survey_question1"
msgstr "What is the age range in your class?"

#, fuzzy
msgid "class_survey_question2"
msgstr "What is the spoken language in your class?"

#, fuzzy
msgid "class_survey_question3"
msgstr "What is the gender balance in your class?"

#, fuzzy
msgid "class_survey_question4"
msgstr "What distinguishes your students from others?"

#, fuzzy
msgid "classes"
msgstr "Classes"

#, fuzzy
msgid "classes_info"
msgstr "Create a class to follow the progress of each student in dashboard, and to customize the adventures your students see, and even adding your own! You can create as many classes as you like, and each class can have multiple teachers each one with different roles. You can also add as many students as you want, but mind that each student can only be in one class at a time. You can find more information about classes in the <a href=\"https://hedy.org/for-teachers/manual/preparations#for-teachers\">teacher manual</a>."

msgid "clear"
msgstr ""

#, fuzzy
msgid "clone"
msgstr "Clone"

#, fuzzy
msgid "cloned_times"
msgstr "Clones"

msgid "close"
msgstr ""

#, fuzzy
msgid "comma"
msgstr "a comma"

#, fuzzy
msgid "command_not_available_yet_exception"
msgstr "Command not available yet"

#, fuzzy
msgid "command_unavailable_exception"
msgstr "Command not correct anymore"

#, fuzzy
msgid "commands"
msgstr "Commands"

msgid "complete"
msgstr ""

#, fuzzy
msgid "congrats_message"
msgstr "Congratulations, {username}, you have completed Hedy!"

#, fuzzy
msgid "connect_guest_teacher"
msgstr "I would like to be connected with a guest teacher who can give a few lessons"

#, fuzzy
msgid "constant_variable_role"
msgstr "constant"

#, fuzzy
msgid "content_invalid"
msgstr "This adventure is invalid."

msgid "continue"
msgstr ""

#, fuzzy
msgid "contributor"
msgstr "Contributor"

#, fuzzy
msgid "copy_clipboard"
msgstr "Successfully copied to clipboard"

#, fuzzy
msgid "copy_code"
msgstr "Copy code"

#, fuzzy
msgid "copy_join_link"
msgstr "Copy join link"

#, fuzzy
msgid "copy_link_success"
msgstr "Join link successfully copied to clipboard"

#, fuzzy
msgid "copy_link_to_share"
msgstr "Copy link to share"

#, fuzzy
msgid "copy_mail_link"
msgstr "Please copy and paste this link into a new tab:"

#, fuzzy
msgid "correct_answer"
msgstr "The correct answer is"

#, fuzzy
msgid "country"
msgstr "Country"

#, fuzzy
msgid "country_invalid"
msgstr "Please select a valid country."

#, fuzzy
msgid "create_account"
msgstr "Create account"

#, fuzzy
msgid "create_accounts"
msgstr "Create accounts"

#, fuzzy
msgid "create_accounts_prompt"
msgstr "Are you sure you want to create these accounts?"

#, fuzzy
msgid "create_adventure"
msgstr "Create adventure"

#, fuzzy
msgid "create_class"
msgstr "Create a new class"

#, fuzzy
msgid "create_multiple_accounts"
msgstr "Create multiple accounts"

#, fuzzy
msgid "create_student_account"
msgstr "Create an account"

#, fuzzy
msgid "create_student_account_explanation"
msgstr "You can save your own programs with an account."

#, fuzzy
msgid "create_teacher_account"
msgstr "Create a teacher account"

#, fuzzy
msgid "create_teacher_account_explanation"
msgstr "With a teacher account, you can save your programs and see the results of your students."

#, fuzzy
msgid "creator"
msgstr "Creator"

#, fuzzy
msgid "current_password"
msgstr "Current password"

#, fuzzy
msgid "customization_deleted"
msgstr "Customizations successfully deleted."

#, fuzzy
msgid "customize"
msgstr "Customize"

#, fuzzy
msgid "customize_adventure"
msgstr "Customize adventure"

#, fuzzy
msgid "customize_class"
msgstr "Customize class"

#, fuzzy
msgid "dash"
msgstr "a dash"

msgid "debug"
msgstr ""

#, fuzzy
msgid "default_401"
msgstr "Looks like you aren't authorized..."

#, fuzzy
msgid "default_403"
msgstr "Looks like this action is forbidden..."

#, fuzzy
msgid "default_404"
msgstr "We could not find that page..."

#, fuzzy
msgid "default_500"
msgstr "Something went wrong..."

#, fuzzy
msgid "delete"
msgstr "Delete"

#, fuzzy
msgid "delete_adventure_prompt"
msgstr "Are you sure you want to remove this adventure?"

#, fuzzy
msgid "delete_class_prompt"
msgstr "Are you sure you want to delete the class?"

#, fuzzy
msgid "delete_confirm"
msgstr "Are you sure you want to delete the program?"

#, fuzzy
msgid "delete_invite"
msgstr "Delete invitation"

#, fuzzy
msgid "delete_invite_prompt"
msgstr "Are you sure you want to remove this class invitation?"

#, fuzzy
msgid "delete_public"
msgstr "Delete public profile"

#, fuzzy
msgid "delete_success"
msgstr "Program deleted successfully."

#, fuzzy
msgid "delete_tag_prompt"
msgstr "Are you sure you want to delete this tag?"

#, fuzzy
msgid "destroy_profile"
msgstr "Delete profile"

msgid "developers_mode"
msgstr ""

#, fuzzy
msgid "directly_available"
msgstr "Directly open"

#, fuzzy
msgid "disable"
msgstr "Disable"

#, fuzzy
msgid "disable_explore_page"
msgstr "Disable explore page"

#, fuzzy
msgid "disable_parsons"
msgstr "Disable all puzzles"

#, fuzzy
msgid "disable_quizes"
msgstr "Disable all quizes"

#, fuzzy
msgid "disabled"
msgstr "Disabled"

#, fuzzy
msgid "disabled_button_quiz"
msgstr "Your quiz score is below the threshold, try again!"

#, fuzzy
msgid "discord_server"
msgstr "Discord server"

#, fuzzy
msgid "distinguished_user"
msgstr "Distinguished user"

#, fuzzy
msgid "double quotes"
msgstr "double quotes"

#, fuzzy
msgid "download"
msgstr "Download"

#, fuzzy
msgid "download_login_credentials"
msgstr "Do you want to download the login credentials after the accounts creation?"

#, fuzzy
msgid "duplicate"
msgstr "Duplicate"

#, fuzzy
msgid "echo_and_ask_mismatch_exception"
msgstr "Echo and ask mismatch"

#, fuzzy
msgid "echo_out"
msgstr "Starting in level 2 `{echo}` is no longer needed. You can repeat an answer with `{ask}` and `{print}` now. Example: name is `{ask}` What are you called? `{print}` hello name"

#, fuzzy
msgid "edit_adventure"
msgstr "Edit adventure"

#, fuzzy
msgid "edit_code_button"
msgstr "Edit code"

#, fuzzy
msgid "email"
msgstr "Email"

#, fuzzy
msgid "email_invalid"
msgstr "Please enter a valid email."

#, fuzzy
msgid "end_quiz"
msgstr "Quiz end"

#, fuzzy
msgid "english"
msgstr "English"

#, fuzzy
msgid "enter"
msgstr "Enter"

#, fuzzy
msgid "enter_password"
msgstr "Enter a new password for"

#, fuzzy
msgid "enter_text"
msgstr "Enter your answer here..."

#, fuzzy
msgid "error_logo_alt"
msgstr "Error logo"

#, fuzzy
msgid "errors"
msgstr "Errors"

#, fuzzy
msgid "exclamation mark"
msgstr "an exclamation mark"

#, fuzzy
msgid "exercise"
msgstr "Exercise"

#, fuzzy
msgid "exercise_doesnt_exist"
msgstr "This exercise doesn't exist"

#, fuzzy
msgid "exists_email"
msgstr "That email is already in use."

#, fuzzy
msgid "exists_username"
msgstr "That username is already in use."

#, fuzzy
msgid "exit_preview_mode"
msgstr "Exit preview mode"

#, fuzzy
msgid "experience_invalid"
msgstr "Please select a valid experience, choose (Yes, No)."

#, fuzzy
msgid "expiration_date"
msgstr "Expiration date"

#, fuzzy
msgid "favorite_program"
msgstr "Favorite program"

#, fuzzy
msgid "favourite_confirm"
msgstr "Are you sure you want to set this program as your favourite?"

#, fuzzy
msgid "favourite_program"
msgstr "Favourite program"

#, fuzzy
msgid "favourite_program_invalid"
msgstr "Your chosen favourite program is invalid."

#, fuzzy
msgid "favourite_success"
msgstr "Your program is set as favourite."

#, fuzzy
msgid "feature"
msgstr "Feature"

#, fuzzy
msgid "feedback"
msgstr "Feedback"

#, fuzzy
msgid "feedback_message_error"
msgstr "Something went wrong, please try again later."

#, fuzzy
msgid "feedback_message_success"
msgstr "Thank you, we recieved your feedback and will contact you if needed."

#, fuzzy
msgid "feedback_modal_message"
msgstr "Please send us a message with a category. We appreciate your help to improve Hedy!"

#, fuzzy
msgid "female"
msgstr "Female"

#, fuzzy
msgid "flag_adventure_prompt"
msgstr "Do you want to flag this adventure so that we check its appropriateness?"

#, fuzzy
msgid "float"
msgstr "a number"

#, fuzzy
msgid "for_teachers"
msgstr "For teachers"

#, fuzzy
msgid "forgot_password"
msgstr "Forgot your password?"

#, fuzzy
msgid "from_another_teacher"
msgstr "From another teacher"

#, fuzzy
msgid "from_magazine_website"
msgstr "From a magazine or website"

#, fuzzy
msgid "from_video"
msgstr "From a video"

#, fuzzy
msgid "fun_statistics_msg"
msgstr "Here are some fun statistics!"

#, fuzzy
msgid "gender"
msgstr "Gender"

#, fuzzy
msgid "gender_invalid"
msgstr "Please select a valid gender, choose (Female, Male, Other)."

#, fuzzy
msgid "general_settings"
msgstr "General settings"

#, fuzzy
msgid "generate_passwords"
msgstr "Generate passwords"

#, fuzzy
msgid "get_certificate"
msgstr "Get your certificate!"

#, fuzzy
msgid "give_link_to_teacher"
msgstr "Give the following link to your teacher:"

#, fuzzy
msgid "go_back"
msgstr "Go back"

#, fuzzy
msgid "go_back_to_main"
msgstr "Go back to main page"

#, fuzzy
msgid "go_to_question"
msgstr "Go to question"

#, fuzzy
msgid "go_to_quiz_result"
msgstr "Go to quiz result"

#, fuzzy
msgid "goto_profile"
msgstr "Go to my profile"

#, fuzzy
msgid "graph_title"
msgstr "Errors per adventure completed on level {level}"

#, fuzzy
msgid "hand_in"
msgstr "Hand in"

#, fuzzy
msgid "hand_in_exercise"
msgstr "Hand in exercise"

#, fuzzy
msgid "heard_about_hedy"
msgstr "How have you heard about Hedy?"

#, fuzzy
msgid "heard_about_invalid"
msgstr "Please select a valid way you heard about us."

#, fuzzy
msgid "hedy_choice_title"
msgstr "Hedy's Choice"

#, fuzzy
msgid "hedy_introduction_slides"
msgstr "Hedy Introduction Slides"

#, fuzzy
msgid "hedy_logo_alt"
msgstr "Hedy logo"

#, fuzzy
msgid "hedy_on_github"
msgstr "Hedy on Github"

#, fuzzy
msgid "hello_logo"
msgstr "hello"

#, fuzzy
msgid "hide_adventures"
msgstr "Hide adventures"

#, fuzzy
msgid "hide_cheatsheet"
msgstr "Hide cheatsheet"

#, fuzzy
msgid "hide_classes"
msgstr "Hide classes"

#, fuzzy
msgid "hide_keyword_switcher"
msgstr "Hide keyword switcher"

#, fuzzy
msgid "hide_slides"
msgstr "Hide slides"

#, fuzzy
msgid "highest_level_reached"
msgstr "Highest level reached"

#, fuzzy
msgid "highest_quiz_score"
msgstr "Highest quiz score"

#, fuzzy
msgid "hint"
msgstr "Hint?"

#, fuzzy
msgid "ill_work_some_more"
msgstr "I'll work on it a little longer"

#, fuzzy
msgid "image_invalid"
msgstr "The image you chose image is invalid."

#, fuzzy
msgid "incomplete_command_exception"
msgstr "Incomplete Command"

#, fuzzy
msgid "incorrect_handling_of_quotes_exception"
msgstr "Incorrect handling of quotes"

#, fuzzy
msgid "incorrect_use_of_types_exception"
msgstr "Incorrect use of types"

#, fuzzy
msgid "incorrect_use_of_variable_exception"
msgstr "Incorrect use of variable"

#, fuzzy
msgid "indentation_exception"
msgstr "Incorrect Indentation"

#, fuzzy
msgid "input"
msgstr "input from `{ask}`"

#, fuzzy
msgid "input_variable_role"
msgstr "input"

#, fuzzy
msgid "integer"
msgstr "a number"

#, fuzzy
msgid "invalid_class_link"
msgstr "Invalid link for joining the class."

#, fuzzy
msgid "invalid_command_exception"
msgstr "Invalid command"

#, fuzzy
msgid "invalid_keyword_language_comment"
msgstr "# The provided keyword language is invalid, keyword language is set to English"

#, fuzzy
msgid "invalid_language_comment"
msgstr "# The provided language is invalid, language set to English"

#, fuzzy
msgid "invalid_level_comment"
msgstr "# The provided level is invalid, level is set to level 1"

#, fuzzy
msgid "invalid_program_comment"
msgstr "# The provided program is invalid, please try again"

#, fuzzy
msgid "invalid_teacher_invitation_code"
msgstr "The teacher invitation code is invalid. To become a teacher, reach out to hello@hedy.org."

#, fuzzy
msgid "invalid_tutorial_step"
msgstr "Invalid tutorial step"

#, fuzzy
msgid "invalid_username_password"
msgstr "Invalid username/password."

#, fuzzy
msgid "invite_by_username"
msgstr "Invite by username"

#, fuzzy
msgid "invite_date"
msgstr "Invite date"

#, fuzzy
msgid "invite_message"
msgstr "You have received an invitation to join class"

#, fuzzy
msgid "invite_prompt"
msgstr "Enter a username"

#, fuzzy
msgid "invite_teacher"
msgstr "Invite a teacher"

#, fuzzy
msgid "join_class"
msgstr "Join class"

#, fuzzy
msgid "join_prompt"
msgstr "You need to have an account to join a class. Would you like to login now?"

#, fuzzy
msgid "keybinding_waiting_for_keypress"
msgstr "Waiting for a button press..."

#, fuzzy
msgid "keyword_language_invalid"
msgstr "Please select a valid keyword language (select English or your own language)."

#, fuzzy
msgid "landcode_phone_number"
msgstr "Please also add your country's landcode"

#, fuzzy
msgid "language"
msgstr "Language"

#, fuzzy
msgid "language_invalid"
msgstr "Please select a valid language."

#, fuzzy
msgid "languages"
msgstr "Which of these programming languages have you used before?"

#, fuzzy
msgid "last_edited"
msgstr "Last edited"

#, fuzzy
msgid "last_update"
msgstr "Last update"

#, fuzzy
msgid "lastname"
msgstr "Last Name"

#, fuzzy
msgid "leave_class"
msgstr "Leave class"

#, fuzzy
msgid "level"
msgstr "Level"

#, fuzzy
msgid "level_accessible"
msgstr "Level is open to students"

#, fuzzy
msgid "level_disabled"
msgstr "Level disabled"

#, fuzzy
msgid "level_future"
msgstr "This level will open automatically after the opening date"

#, fuzzy
msgid "level_invalid"
msgstr "This Hedy level in invalid."

#, fuzzy
msgid "level_not_class"
msgstr "This level has not been made available in your class yet"

#, fuzzy
msgid "level_title"
msgstr "Level"

#, fuzzy
msgid "levels"
msgstr "levels"

#, fuzzy
msgid "link"
msgstr "Link"

#, fuzzy
msgid "list"
msgstr "a list"

#, fuzzy
msgid "list_variable_role"
msgstr "list"

#, fuzzy
msgid "logged_in_to_share"
msgstr "You must be logged in to save and share a program."

#, fuzzy
msgid "login"
msgstr "Log in"

#, fuzzy
msgid "login_long"
msgstr "Log in to your account"

#, fuzzy
msgid "login_to_save_your_work"
msgstr "Log in to save your work"

#, fuzzy
msgid "logout"
msgstr "Log out"

#, fuzzy
msgid "longest_program"
msgstr "Longest program"

#, fuzzy
msgid "mail_change_password_body"
msgstr ""
"Your Hedy password has been changed. If you did this, all is good.\n"
"If you didn't change your password, please contact us immediately by replying to this email."

#, fuzzy
msgid "mail_change_password_subject"
msgstr "Your Hedy password has been changed"

#, fuzzy
msgid "mail_error_change_processed"
msgstr "Something went wrong when sending a validation mail, the changes are still correctly processed."

#, fuzzy
msgid "mail_goodbye"
msgstr ""
"Keep programming!\n"
"The Hedy team"

#, fuzzy
msgid "mail_hello"
msgstr "Hi {username}!"

#, fuzzy
msgid "mail_recover_password_body"
msgstr ""
"By clicking on this link, you can set a new Hedy password. This link is valid for <b>4</b> hours.\n"
"If you haven't required a password reset, please ignore this email: {link}"

msgid "mail_recover_password_subject"
msgstr "Anmod om nulstilling af adgangskode."

#, fuzzy
msgid "mail_reset_password_body"
msgstr ""
"Your Hedy password has been reset to a new one. If you did this, all is good.\n"
"If you didn't change your password, please contact us immediately by replying to this email."

#, fuzzy
msgid "mail_reset_password_subject"
msgstr "Your Hedy password has been reset"

#, fuzzy
msgid "mail_welcome_teacher_body"
msgstr ""
"<strong>Welcome!</strong>\n"
"Congratulations on your brand new Hedy teacher's account. Welcome to the world wide community of Hedy teachers!\n"
"\n"
"<strong>What teacher's accounts can do</strong>\n"
"There are a number of extra options unlocked for you now.\n"
"\n"
"1. Extra explanation is available in the <a href=\"https://hedy.org/for-teachers/manual\">teacher's manual</a>.\n"
"2. With your teacher account, you can create classes. Your students can than join your classes and you can see their progress. Classes are made and managed though the for <a href=\"https://hedycode.com/for-teachers\">teachers page</a>.\n"
"3. You can fully customize your classes, for example you can open and close levels, enable or disable adventures and author your own adventures!\n"
"\n"
"<strong>Join our online community!</strong>\n"
"All Hedy teachers, programmers and other fans are welcome to join our <a href=\"https://discord.gg/8yY7dEme9r\">Discord server</a>. This is the ideal place to chat about Hedy: we have channels where you can show your cool projects and lessons, channels to report bugs, and channels to chat with other teachers and with the Hedy team.\n"
"\n"
"<strong>How to ask for help </strong>\n"
"If anything is unclear, you can let us know on Discord, or <a href=\"mailto: hello@hedy.org\">send us an email</a>.\n"
"\n"
"<strong>How to report bugs</strong>\n"
"In Discord, we have a channel for reporting bugs, called #bugs. That is the perfect place to let us know about issues you are running into. If you know how to use GitHub, you can create an <a href=\"https://github.com/hedyorg/hedy/issues/new?assignees=&labels=&template=bug_report.md&title=%5BBUG%5D\">issue</a> there.\n"

#, fuzzy
msgid "mail_welcome_teacher_subject"
msgstr "Your Hedy teacher account is ready"

#, fuzzy
msgid "mail_welcome_verify_body"
msgstr ""
"Your Hedy account has been created successfully. Welcome!\n"
"Please click on this link to verify your email address: {link}"

#, fuzzy
msgid "mail_welcome_verify_subject"
msgstr "Welcome to Hedy"

#, fuzzy
msgid "mailing_title"
msgstr "Subscribe to the Hedy newsletter"

#, fuzzy
msgid "main_subtitle"
msgstr "Textual programming for the classroom"

#, fuzzy
msgid "main_title"
msgstr "Hedy"

#, fuzzy
msgid "make_sure_you_are_done"
msgstr "Make sure you are done! You will not be able to change your program anymore after you click \"Hand in\"."

#, fuzzy
msgid "male"
msgstr "Male"

#, fuzzy
msgid "mandatory_mode"
msgstr "Mandatory developer's mode"

#, fuzzy
msgid "more_info"
msgstr "More information"

#, fuzzy
msgid "more_options"
msgstr "More options"

#, fuzzy
msgid "multiple_keywords_warning"
msgstr "You are trying to use the keyword {orig_keyword}, but this keyword might have several meanings. Please choose the one you're trying to use from this list and copy paste it in your code, curly braces included: {keyword_list}"

msgid "multiple_levels_warning"
msgstr "We've noticed you have both selected several levels and included code snippets in your adventure, this might cause issues with the syntax highlighter and the automatic translation of keywords"

#, fuzzy
msgid "my_account"
msgstr "My account"

#, fuzzy
msgid "my_adventures"
msgstr "My adventures"

#, fuzzy
msgid "my_classes"
msgstr "My classes"

#, fuzzy
msgid "my_messages"
msgstr "My messages"

#, fuzzy
msgid "my_public_profile"
msgstr "My public profile"

#, fuzzy
msgid "name"
msgstr "Name"

#, fuzzy
msgid "nav_explore"
msgstr "Explore"

#, fuzzy
msgid "nav_hedy"
msgstr "Hedy"

#, fuzzy
msgid "nav_learn_more"
msgstr "Learn more"

#, fuzzy
msgid "nav_start"
msgstr "Home"

#, fuzzy
msgid "new_password"
msgstr "New password"

#, fuzzy
msgid "new_password_repeat"
msgstr "Repeat new password"

#, fuzzy
msgid "newline"
msgstr "a new line"

msgid "next_adventure"
msgstr ""

#, fuzzy
msgid "next_exercise"
msgstr "Next exercise"

#, fuzzy
msgid "next_page"
msgstr "Next page"

#, fuzzy
msgid "next_step_tutorial"
msgstr "Next step >>>"

#, fuzzy
msgid "no"
msgstr "No"

#, fuzzy
msgid "no_account"
msgstr "No account?"

#, fuzzy
msgid "no_accounts"
msgstr "There are no accounts to create."

#, fuzzy
msgid "no_adventures_yet"
msgstr "There are no public adventures yet..."

#, fuzzy
msgid "no_more_flat_if"
msgstr "Starting in level 8, the code after `{if}` needs to be placed on the next line and start with 4 spaces."

#, fuzzy
msgid "no_programs"
msgstr "You have no programs yet."

#, fuzzy
msgid "no_shared_programs"
msgstr "has no shared programs..."

#, fuzzy
msgid "no_students"
msgstr "There are no students in this class"

#, fuzzy
msgid "no_such_adventure"
msgstr "This adventure doesn't exist!"

#, fuzzy
msgid "no_such_class"
msgstr "No such Hedy class."

#, fuzzy
msgid "no_such_level"
msgstr "No such Hedy level!"

#, fuzzy
msgid "no_such_program"
msgstr "No such Hedy program!"

#, fuzzy
msgid "no_tag"
msgstr "No tag provided!"

#, fuzzy
msgid "not_adventure_yet"
msgstr "You must fill in an adventure name first"

#, fuzzy
msgid "not_enrolled"
msgstr "Looks like you are not in this class!"

#, fuzzy
msgid "not_in_class_no_handin"
msgstr "You are not in a class, so there's no need for you to hand in anything."

#, fuzzy
msgid "not_logged_in_cantsave"
msgstr "Your program will not be saved."

#, fuzzy
msgid "not_logged_in_handin"
msgstr "You must be logged in to hand in an assignment."

#, fuzzy
msgid "not_teacher"
msgstr "Looks like you are not a teacher!"

#, fuzzy
msgid "number"
msgstr "a number"

#, fuzzy
msgid "number_lines"
msgstr "Number of lines"

#, fuzzy
msgid "number_of_errors"
msgstr "Number of errors: {number_of_errors}"

#, fuzzy
msgid "number_programs"
msgstr "Number of programs ran"

#, fuzzy
msgid "ok"
msgstr "OK"

#, fuzzy
msgid "one_level_error"
msgstr "You need to select at least one level."

#, fuzzy
msgid "only_you_can_see"
msgstr "Only you can see this program."

#, fuzzy
msgid "open"
msgstr "Open"

#, fuzzy
msgid "opening_date"
msgstr "Opening date"

#, fuzzy
msgid "opening_dates"
msgstr "Opening dates"

#, fuzzy
msgid "option"
msgstr "Option"

#, fuzzy
msgid "or"
msgstr "or"

#, fuzzy
msgid "other"
msgstr "Other"

#, fuzzy
msgid "other_block"
msgstr "Another block language"

#, fuzzy
msgid "other_settings"
msgstr "Other settings"

#, fuzzy
msgid "other_source"
msgstr "Other"

#, fuzzy
msgid "other_text"
msgstr "Another text language"

#, fuzzy
msgid "overwrite_warning"
msgstr "You already have a program with this name, saving this program will replace the old one. Are you sure?"

#, fuzzy
msgid "owner"
msgstr "Owner"

#, fuzzy
msgid "page_not_found"
msgstr "We couldn't find that page!"

#, fuzzy
msgid "pair_with_teacher"
msgstr "I would like to be paired with another teacher for help"

#, fuzzy
msgid "parsons_title"
msgstr "Puzzle"

#, fuzzy
msgid "password"
msgstr "Password"

#, fuzzy
msgid "password_change_not_allowed"
msgstr "You're not allowed to change the password of this user."

#, fuzzy
msgid "password_change_prompt"
msgstr "Are you sure you want to change this password?"

#, fuzzy
msgid "password_change_success"
msgstr "Password of your student is successfully changed."

#, fuzzy
msgid "password_invalid"
msgstr "Your password is invalid."

#, fuzzy
msgid "password_repeat"
msgstr "Repeat password"

#, fuzzy
msgid "password_resetted"
msgstr "Your password has been successfully reset. You are being redirected to the login page."

#, fuzzy
msgid "password_six"
msgstr "Your password must contain at least six characters."

#, fuzzy
msgid "password_updated"
msgstr "Password updated."

#, fuzzy
msgid "passwords_six"
msgstr "All passwords need to be six characters or longer."

#, fuzzy
msgid "pending_invites"
msgstr "Pending invites"

#, fuzzy
msgid "people_with_a_link"
msgstr "Other people with a link can see this program. It also can be found on the \"Explore\" page."

#, fuzzy
msgid "percentage"
msgstr "percentage"

#, fuzzy
msgid "period"
msgstr "a period"

#, fuzzy
msgid "personal_text"
msgstr "Personal text"

#, fuzzy
msgid "personal_text_invalid"
msgstr "Your personal text is invalid."

#, fuzzy
msgid "phone_number"
msgstr "Phone number"

#, fuzzy
msgid "postfix_classname"
msgstr "Postfix classname"

#, fuzzy
msgid "preferred_keyword_language"
msgstr "Preferred keyword language"

#, fuzzy
msgid "preferred_language"
msgstr "Preferred language"

#, fuzzy
msgid "preview"
msgstr "Preview"

#, fuzzy
msgid "preview_teacher_mode"
msgstr "This account is for you to try out Hedy, note that you need to sign out and create an actual account to save your progress."

#, fuzzy
msgid "previewing_adventure"
msgstr "Previewing adventure"

#, fuzzy
msgid "previewing_class"
msgstr "You are previewing class <em>{class_name}</em> as a teacher."

msgid "previous_adventure"
msgstr ""

#, fuzzy
msgid "previous_campaigns"
msgstr "View previous campaigns"

#, fuzzy
msgid "previous_page"
msgstr "Previous page"

#, fuzzy
msgid "print_logo"
msgstr "print"

#, fuzzy
msgid "privacy_terms"
msgstr "Privacy terms"

#, fuzzy
msgid "private"
msgstr "Private"

#, fuzzy
msgid "profile_logo_alt"
msgstr "Profile icon."

#, fuzzy
msgid "profile_picture"
msgstr "Profile picture"

#, fuzzy
msgid "profile_updated"
msgstr "Profile updated."

#, fuzzy
msgid "profile_updated_reload"
msgstr "Profile updated, page will be re-loaded."

#, fuzzy
msgid "program_contains_error"
msgstr "This program contains an error, are you sure you want to share it?"

#, fuzzy
msgid "program_header"
msgstr "My programs"

#, fuzzy
msgid "program_too_large_exception"
msgstr "Programs too large"

#, fuzzy
msgid "programming_experience"
msgstr "Do you have programming experience?"

#, fuzzy
msgid "programming_invalid"
msgstr "Please select a valid programming language."

#, fuzzy
msgid "programs"
msgstr "Programs"

#, fuzzy
msgid "prompt_join_class"
msgstr "Do you want to join this class?"

#, fuzzy
msgid "public"
msgstr "Public"

msgid "public_adventures"
msgstr "Browse public adventures"

#, fuzzy
msgid "public_content"
msgstr "Public content"

#, fuzzy
msgid "public_content_info"
msgstr "You can also look for public adventures and use them as an example."

#, fuzzy
msgid "public_invalid"
msgstr "This agreement selection is invalid"

#, fuzzy
msgid "public_profile"
msgstr "Public profile"

#, fuzzy
msgid "public_profile_info"
msgstr "By selecting this box I make my profile visible for everyone. Be careful not to share personal information like your name or home address, because everyone will be able to see it!"

#, fuzzy
msgid "public_profile_updated"
msgstr "Public profile updated, page will be re-loaded."

msgid "put"
msgstr ""

#, fuzzy
msgid "question mark"
msgstr "a question mark"

#, fuzzy
msgid "quiz_logo_alt"
msgstr "Quiz logo"

#, fuzzy
msgid "quiz_score"
msgstr "Quiz score"

#, fuzzy
msgid "quiz_tab"
msgstr "Quiz"

#, fuzzy
msgid "quiz_threshold_not_reached"
msgstr "Quiz threshold not reached to unlock this level"

msgid "read_outloud"
msgstr ""

#, fuzzy
msgid "recent"
msgstr "My recent programs"

msgid "recover_password"
msgstr "Anmod om nulstilling af adgangskode"

#, fuzzy
msgid "remove"
msgstr "Remove"

#, fuzzy
msgid "remove_customization"
msgstr "Remove customization"

#, fuzzy
msgid "remove_customizations_prompt"
msgstr "Are you sure you want to remove this class's customizations?"

#, fuzzy
msgid "remove_student_prompt"
msgstr "Are you sure you want to remove the student from the class?"

#, fuzzy
msgid "remove_user_prompt"
msgstr "Confirm removing this user from the class."

#, fuzzy
msgid "repair_program_logo_alt"
msgstr "Repair program icon"

#, fuzzy
msgid "repeat_dep"
msgstr "Starting in level 8, `{repeat}` needs to be used with indentation. You can see examples on the `{repeat}` tab in level 8."

#, fuzzy
msgid "repeat_match_password"
msgstr "The repeated password does not match."

#, fuzzy
msgid "repeat_new_password"
msgstr "Repeat new password"

#, fuzzy
msgid "report_failure"
msgstr "This program does not exist or is not public"

#, fuzzy
msgid "report_program"
msgstr "Are you sure you want to report this program?"

#, fuzzy
msgid "report_success"
msgstr "This program has been reported"

#, fuzzy
msgid "request_invalid"
msgstr "Request invalid"

#, fuzzy
msgid "request_teacher"
msgstr "Would you like to apply for a teacher's account?"

#, fuzzy
msgid "request_teacher_account"
msgstr "Request teacher account"

#, fuzzy
msgid "required_field"
msgstr "Fields marked with an * are required"

#, fuzzy
msgid "reset_adventure_prompt"
msgstr "Are you sure you want to reset all selected adventures?"

#, fuzzy
msgid "reset_adventures"
msgstr "Reset selected adventures"

#, fuzzy
msgid "reset_button"
msgstr "Reset"

#, fuzzy
msgid "reset_password"
msgstr "Reset password"

#, fuzzy
msgid "reset_view"
msgstr "Reset"

msgid "restart"
msgstr ""

#, fuzzy
msgid "retrieve_adventure_error"
msgstr "You're not allowed to view this adventure!"

#, fuzzy
msgid "retrieve_class_error"
msgstr "Only teachers can retrieve classes"

#, fuzzy
msgid "retrieve_tag_error"
msgstr "Error retrieving tags"

#, fuzzy
msgid "role"
msgstr "Role"

#, fuzzy
msgid "run_code_button"
msgstr "Run code"

#, fuzzy
msgid "save_parse_warning"
msgstr "This program contains an error, are you sure you want to save it?"

#, fuzzy
msgid "save_prompt"
msgstr "You need to have an account to save your program. Would you like to login now?"

#, fuzzy
msgid "save_success_detail"
msgstr "Program saved successfully."

#, fuzzy
msgid "score"
msgstr "Score"

#, fuzzy
msgid "search"
msgstr "Search..."

#, fuzzy
msgid "search_button"
msgstr "Search"

#, fuzzy
msgid "second_teacher"
msgstr "Second teacher"

#, fuzzy
msgid "second_teacher_copy_prompt"
msgstr "Are you sure you want to copy this teacher?"

#, fuzzy
msgid "second_teacher_prompt"
msgstr "Enter a teacher username to invite them."

#, fuzzy
msgid "second_teacher_warning"
msgstr "All teachers in this class can customize it."

#, fuzzy
msgid "see_certificate"
msgstr "See {username} certificate!"

#, fuzzy
msgid "select"
msgstr "Select"

#, fuzzy
msgid "select_adventures"
msgstr "Select adventures"

msgid "select_all"
msgstr "Select all"

#, fuzzy
msgid "select_lang"
msgstr "Select language"

msgid "select_levels"
msgstr "Select levels"

#, fuzzy
msgid "select_tag"
msgstr "Select tag"

msgid "selected"
msgstr "Selected"

#, fuzzy
msgid "self_removal_prompt"
msgstr "Are you sure you want to leave this class?"

#, fuzzy
msgid "send_password_recovery"
msgstr "Send me a password recovery link"

#, fuzzy
msgid "sent_by"
msgstr "This invitation is sent by"

#, fuzzy
msgid "sent_password_recovery"
msgstr "You should soon receive an email with instructions on how to reset your password."

#, fuzzy
msgid "settings"
msgstr "My personal settings"

msgid "share"
msgstr ""

#, fuzzy
msgid "share_by_giving_link"
msgstr "Show your program to other people by giving them the link below:"

#, fuzzy
msgid "share_your_program"
msgstr "Share your program"

#, fuzzy
msgid "signup_student_or_teacher"
msgstr "Are you a student or a teacher?"

#, fuzzy
msgid "single quotes"
msgstr "a single quote"

#, fuzzy
msgid "slash"
msgstr "a slash"

#, fuzzy
msgid "sleeping"
msgstr "Sleeping..."

#, fuzzy
msgid "slides"
msgstr "Slides"

#, fuzzy
msgid "slides_for_level"
msgstr "Slides for level"

#, fuzzy
msgid "slides_info"
msgstr "For each level of Hedy, we have created slides to help you teach. The slides contain explanations of each level, and Hedy examples that you can run inside the slides. Just click the link and get started! the Introduction slides are a general explanation of Hedy before level 1 The slides were created using <a href=\"https://slides.com\">slides.com</a>. If you want to adapt them yourself, you can download them, and then upload the resulting zip file to <a href=\"https://slides.com\">slides.com</a>. You can find more information about the slides in the <a href=\"https://hedy.org/for-teachers/manual/features\">teacher's manual</a>."

#, fuzzy
msgid "social_media"
msgstr "Social media"

#, fuzzy
msgid "solution_example"
msgstr "Solution Example"

#, fuzzy
msgid "solution_example_explanation"
msgstr "This is where the solution of your adventure goes. This can be used if you want to share this adventure with other teacher's, so they can know what your suggested solution is."

#, fuzzy
msgid "something_went_wrong_keyword_parsing"
msgstr "There is a mistake in your adventure, are all keywords correctly surrounded with { }?"

#, fuzzy
msgid "space"
msgstr "a space"

#, fuzzy
msgid "star"
msgstr "a star"

#, fuzzy
msgid "start_learning"
msgstr "Start learning"

#, fuzzy
msgid "start_quiz"
msgstr "Start quiz"

#, fuzzy
msgid "start_teaching"
msgstr "Start teaching"

#, fuzzy
msgid "step_title"
msgstr "Assignment"

#, fuzzy
msgid "stepper_variable_role"
msgstr "stepper"

msgid "stop"
msgstr ""

#, fuzzy
msgid "stop_code_button"
msgstr "Stop program"

#, fuzzy
msgid "string"
msgstr "text"

#, fuzzy
msgid "student"
msgstr "Student"

#, fuzzy
msgid "student_adventures_table"
msgstr "Student's Adventures"

#, fuzzy
msgid "student_adventures_table_explanation"
msgstr "This table displays the programs created by students for each adventure in a level. By clicking the eye icon, you can view the program's page; after reviewing the program, you can tick the checkmark to indicate completion."

#, fuzzy
msgid "student_already_in_class"
msgstr "This student is already in your class."

#, fuzzy
msgid "student_already_invite"
msgstr "This student already has a pending invitation."

msgid "student_in_another_class"
msgstr ""

#, fuzzy
msgid "student_information"
msgstr "Student's Information"

#, fuzzy
msgid "student_information_explanation"
msgstr "This table displays basic information about the students in your class. There are also several actions you can do in this table: change the password of a student by clicking the pencil icon, view the program's page of a student by clicking the code icon, and delete a student from the class by clicking the red bin icon."

#, fuzzy
msgid "student_not_existing"
msgstr "This username doesn't exist."

#, fuzzy
msgid "student_signup_header"
msgstr "Student"

#, fuzzy
msgid "students"
msgstr "students"

#, fuzzy
msgid "submission_time"
msgstr "Handed in at"

#, fuzzy
msgid "submit_answer"
msgstr "Answer question"

#, fuzzy
msgid "submit_program"
msgstr "Submit"

#, fuzzy
msgid "submit_warning"
msgstr "Are you sure you want to submit this program?"

#, fuzzy
msgid "submitted"
msgstr "Submitted"

#, fuzzy
msgid "submitted_header"
msgstr "This is a submitted program and can't be altered."

#, fuzzy
msgid "subscribe"
msgstr "Subscribe"

#, fuzzy
msgid "subscribe_newsletter"
msgstr "Subscribe to the newsletter"

#, fuzzy
msgid "successful_runs"
msgstr "Successful runs: {successful_runs}"

#, fuzzy
msgid "suggestion_color"
msgstr "Try using another color"

#, fuzzy
msgid "suggestion_note"
msgstr "Use a note between C0 and B9 or a number between 1 and 70"

#, fuzzy
msgid "suggestion_number"
msgstr "Try changing the value to a number"

msgid "suggestion_numbers_or_strings"
msgstr "Try changing the values to be all text or all numbers"

#, fuzzy
msgid "surname"
msgstr "First Name"

#, fuzzy
msgid "survey"
msgstr "Survey"

#, fuzzy
msgid "survey_completed"
msgstr "Survey completed"

#, fuzzy
msgid "survey_skip"
msgstr "Don't show this again"

#, fuzzy
msgid "survey_submit"
msgstr "Submit"

#, fuzzy
msgid "tag_in_adventure"
msgstr "Tag in adventure"

#, fuzzy
msgid "tag_input_placeholder"
msgstr "Enter a new tag"

#, fuzzy
msgid "tags"
msgstr "Tags"

#, fuzzy
msgid "teacher"
msgstr "Teacher"

#, fuzzy
msgid "teacher_invalid"
msgstr "Your teacher value is invalid."

#, fuzzy
msgid "teacher_invitation_require_login"
msgstr "To set up your profile as a teacher, we will need you to log in. If you don't have an account, please create one."

#, fuzzy
msgid "teacher_manual"
msgstr "Teacher manual"

#, fuzzy
msgid "teacher_signup_header"
msgstr "Teacher"

#, fuzzy
msgid "teacher_welcome"
msgstr "Welcome to Hedy! Your are now the proud owner of a teachers account which allows you to create classes and invite students."

#, fuzzy
msgid "teachers"
msgstr "Teachers"

#, fuzzy
msgid "template_code"
msgstr ""
"This is the explanation of my adventure!\n"
"\n"
"This way I can show a command: <code>{print}</code>\n"
"\n"
"But sometimes I might want to show a piece of code, like this:\n"
"<pre>\n"
"ask What's your name?\n"
"echo so your name is \n"
"</pre>"

#, fuzzy
msgid "this_turns_in_assignment"
msgstr "This turns in your assignment to your teacher."

#, fuzzy
msgid "title"
msgstr "Title"

#, fuzzy
msgid "title_admin"
msgstr "Hedy - Administrator page"

#, fuzzy
msgid "title_class-overview"
msgstr "Hedy - Class overview"

#, fuzzy
msgid "title_customize-adventure"
msgstr "Hedy - Customize adventure"

#, fuzzy
msgid "title_customize-class"
msgstr "Hedy - Customize class"

#, fuzzy
msgid "title_explore"
msgstr "Hedy - Explore"

#, fuzzy
msgid "title_for-teacher"
msgstr "Hedy - For teachers"

#, fuzzy
msgid "title_join-class"
msgstr "Hedy - Join class"

#, fuzzy
msgid "title_learn-more"
msgstr "Hedy - Learn more"

#, fuzzy
msgid "title_login"
msgstr "Hedy - Login"

#, fuzzy
msgid "title_my-profile"
msgstr "Hedy - My account"

#, fuzzy
msgid "title_privacy"
msgstr "Hedy - Privacy terms"

#, fuzzy
msgid "title_programs"
msgstr "Hedy - My programs"

#, fuzzy
msgid "title_public-adventures"
msgstr "Hedy - Public adventures"

#, fuzzy
msgid "title_recover"
msgstr "Hedy - Recover account"

#, fuzzy
msgid "title_reset"
msgstr "Hedy - Reset password"

#, fuzzy
msgid "title_signup"
msgstr "Hedy - Create an account"

#, fuzzy
msgid "title_start"
msgstr "Hedy - Textual programming made easy"

#, fuzzy
msgid "title_view-adventure"
msgstr "Hedy - View adventure"

#, fuzzy
msgid "token_invalid"
msgstr "Your token is invalid."

#, fuzzy
msgid "translate_error"
msgstr "Something went wrong while translating the code. Try running the code to see if it has an error. Code with errors can not be translated."

#, fuzzy
msgid "translating_hedy"
msgstr "Translating Hedy"

#, fuzzy
msgid "translator"
msgstr "Translator"

#, fuzzy
<<<<<<< HEAD
=======
msgid "turned_into_teacher"
msgstr "Congratulations! You successfully turned into a teacher."

#, fuzzy
msgid "tutorial"
msgstr "Tutorial"

#, fuzzy
>>>>>>> bb42ff4c
msgid "tutorial_code_snippet"
msgstr ""
"{print} Hello world!\n"
"{print} I'm learning Hedy with the tutorial!"

#, fuzzy
msgid "tutorial_message_not_found"
msgstr "We couldn't find the requested tutorial step..."

#, fuzzy
msgid "tutorial_title_not_found"
msgstr "Tutorial step not found"

#, fuzzy
msgid "unauthorized"
msgstr "You don't have access rights for this page"

#, fuzzy
msgid "unfavourite_confirm"
msgstr "Are you sure you want to unfavourite this program?"

#, fuzzy
msgid "unfavourite_success"
msgstr "Your program is unfavourited."

#, fuzzy
msgid "unique_usernames"
msgstr "All usernames need to be unique."

#, fuzzy
msgid "unknown_variable_role"
msgstr "unknown"

#, fuzzy
msgid "unlock_thresholds"
msgstr "Unlock level thresholds"

#, fuzzy
msgid "unsaved_class_changes"
msgstr "There are unsaved changes, are you sure you want to leave this page?"

#, fuzzy
msgid "unsubmit_program"
msgstr "Unsubmit program"

#, fuzzy
msgid "unsubmit_warning"
msgstr "Are you sure you want to unsubmit this program?"

#, fuzzy
msgid "unsubmitted"
msgstr "Unsubmitted"

#, fuzzy
msgid "update_adventure_prompt"
msgstr "Are you sure you want to update this adventure?"

#, fuzzy
msgid "update_public"
msgstr "Update public profile"

#, fuzzy
msgid "updating_indicator"
msgstr "Updating"

#, fuzzy
msgid "use_of_blanks_exception"
msgstr "Use of blanks in programs"

#, fuzzy
msgid "use_of_nested_functions_exception"
msgstr "Use of nested functions"

#, fuzzy
msgid "used_in"
msgstr "Used in:"

#, fuzzy
msgid "user"
msgstr "user"

#, fuzzy
msgid "user_inexistent"
msgstr "This user doesn't exist"

#, fuzzy
msgid "user_not_private"
msgstr "This user either doesn't exist or doesn't have a public profile"

#, fuzzy
msgid "username"
msgstr "Username"

#, fuzzy
msgid "username_empty"
msgstr "You didn't enter an username!"

#, fuzzy
msgid "username_invalid"
msgstr "Your username is invalid."

#, fuzzy
msgid "username_special"
msgstr "Username cannot contain `:` or `@`."

#, fuzzy
msgid "username_three"
msgstr "Username must contain at least three characters."

#, fuzzy
msgid "usernames_exist"
msgstr "One or more usernames is already in use."

#, fuzzy
msgid "value"
msgstr "Value"

#, fuzzy
msgid "view_adventures"
msgstr "View adventures"

#, fuzzy
msgid "view_classes"
msgstr "View classes"

#, fuzzy
msgid "view_program"
msgstr "View program"

#, fuzzy
msgid "view_slides"
msgstr "View slides"

#, fuzzy
msgid "waiting_for_submit"
msgstr "Waiting for submit"

#, fuzzy
msgid "walker_variable_role"
msgstr "walker"

#, fuzzy
msgid "what_is_your_role"
msgstr "What is your role?"

#, fuzzy
msgid "what_should_my_code_do"
msgstr "What should my code do?"

#, fuzzy
msgid "year_invalid"
msgstr "Please enter a year between 1900 and {current_year}."

#, fuzzy
msgid "yes"
msgstr "Yes"

#, fuzzy
msgid "your_personal_text"
msgstr "Your personal text..."

#, fuzzy
msgid "your_program"
msgstr "Your program"

#~ msgid "view"
#~ msgstr "View"

#~ msgid "class"
#~ msgstr "Class"

#~ msgid "save_code_button"
#~ msgstr "Save code"

#~ msgid "share_code_button"
#~ msgstr "Save & share code"

#~ msgid "classes_invalid"
#~ msgstr "The list of selected classes is invalid"

#~ msgid "directly_add_adventure_to_classes"
#~ msgstr "Do you want to add this adventure directly to one of your classes?"

#~ msgid "hand_in_assignment"
#~ msgstr "Hand in assignment"

#~ msgid "select_a_level"
#~ msgstr "Select a level"

#~ msgid "answer_invalid"
#~ msgstr "Your password is invalid."

#~ msgid "available_adventures_level"
#~ msgstr "Available adventures level"

#~ msgid "customize_class_exp_1"
#~ msgstr "Hi! On this page you can customize your class. By selecting levels and adventures you can choose what your student can see. You can also add your own created adventures to levels. All levels and default adventures will be selected by default. <b>Notice:</b> Not every adventure is available for every level! Settings up your customizations goes as follows:"

#~ msgid "customize_class_exp_2"
#~ msgstr "You can always change these settings later on. For example, you can make specific adventures or levels available while teaching a class. This way it's easy for you to determine which level and adventures your students will be working on. If you want to make everything available for your class it is easiest to remove the customization all together."

#~ msgid "customize_class_step_1"
#~ msgstr "Select levels for your class by pressing the \"level buttons\""

#~ msgid "customize_class_step_2"
#~ msgstr "\"Checkboxes\" will appear for the adventures available for the chosen levels"

#~ msgid "customize_class_step_3"
#~ msgstr "Select the adventures you want to make available"

#~ msgid "customize_class_step_4"
#~ msgstr "Click the name of an adventure to (de)select for all levels"

#~ msgid "customize_class_step_5"
#~ msgstr "Add personal adventures"

#~ msgid "customize_class_step_6"
#~ msgstr "Selecting an opening date for each level (you can also leave it empty)"

#~ msgid "customize_class_step_7"
#~ msgstr "Selection other settings"

#~ msgid "customize_class_step_8"
#~ msgstr "Choose \"Save\" -> You're done!"

#~ msgid "example_code_header"
#~ msgstr "Example Hedy Code"

#~ msgid "feedback_failure"
#~ msgstr "Wrong!"

#~ msgid "feedback_success"
#~ msgstr "Good!"

#~ msgid "go_to_first_question"
#~ msgstr "Go to question 1"

#~ msgid "question"
#~ msgstr "Question"

#~ msgid "question_doesnt_exist"
#~ msgstr "This question does not exist"

#~ msgid "question_invalid"
#~ msgstr "Your token is invalid."

#~ msgid "too_many_attempts"
#~ msgstr "Too many attempts"

#~ msgid "class_stats"
#~ msgstr "Class statistics"

#~ msgid "visit_own_public_profile"
#~ msgstr "Visit your own profile"

#~ msgid "title_class logs"
#~ msgstr "Programs"

#~ msgid "title_class statistics"
#~ msgstr "My statistics"

#~ msgid "disabled_button_locked"
#~ msgstr "Your teacher hasn't unlocked this level yet"

#~ msgid "duplicate_tag"
#~ msgstr "You already have a tag with this name."

#~ msgid "tag_deleted"
#~ msgstr "This tag was successfully deleted."

#~ msgid "no_tags"
#~ msgstr "No tags yet."

#~ msgid "apply_filters"
#~ msgstr "Apply filters"

#~ msgid "write_first_program"
#~ msgstr "Write your first program!"

#~ msgid "share_confirm"
#~ msgstr "Are you sure you want to make the program public?"

#~ msgid "share_success_detail"
#~ msgstr "Program shared successfully."

#~ msgid "try_it"
#~ msgstr "Try it"

#~ msgid "unshare_confirm"
#~ msgstr "Are you sure you want to make the program private?"

#~ msgid "unshare_success_detail"
#~ msgstr "Program unshared successfully."

#~ msgid "adventure_exp_2"
#~ msgstr "If you want to show actual code snippets, for example to give student a template or example of the code. Please use pre anchors like this:"

#~ msgid "adventure_exp_1"
#~ msgstr "Type your adventure of choice on the right-hand side. After creating your adventure you can include it in one of your classes under \"customizations\". If you want to include a command in your adventure please use code anchors like this:"

#~ msgid "hello_world"
#~ msgstr "Hello world!"

#~ msgid "hide_parsons"
#~ msgstr "Hide puzzle"

#~ msgid "hide_quiz"
#~ msgstr "Hide quiz"

#~ msgid "back_to_class"
#~ msgstr "Go back to class"

#~ msgid "Locked Language Feature"
#~ msgstr "You are using {concept}! That is awesome, but {concept} is not unlocked yet! It will be unlocked in a later level."

#~ msgid "nested blocks"
#~ msgstr "a block in a block"

#~ msgid "save"
#~ msgstr "Save"

#~ msgid "update_profile"
#~ msgstr "Update profile"

#~ msgid "variables"
#~ msgstr "Variables"

#~ msgid "add_students_options"
#~ msgstr "Add students options"

#~ msgid "class_live"
#~ msgstr "Live statistics"

#~ msgid "class_overview"
#~ msgstr "Class overview"

#~ msgid "last_login"
#~ msgstr "Last login"

#~ msgid "page"
#~ msgstr "page"

#~ msgid "student_list"
#~ msgstr "Student list"

#~ msgid "title_class grid_overview"
#~ msgstr "Hedy - Grid overview"

#~ msgid "title_class live_statistics"
#~ msgstr "Hedy - Live Statistics"

#~ msgid "amount_created"
#~ msgstr "programs created"

#~ msgid "amount_saved"
#~ msgstr "programs saved"

#~ msgid "common_errors"
#~ msgstr "Common errors"

#~ msgid "grid_overview"
#~ msgstr "Overview of programs per adventure"

#~ msgid "last_error"
#~ msgstr "Last error"

#~ msgid "last_program"
#~ msgstr "Last program"

#~ msgid "live_dashboard"
#~ msgstr "Live Dashboard"

#~ msgid "runs_over_time"
#~ msgstr "Runs over time"

#~ msgid "student_details"
#~ msgstr "Student details"

#~ msgid "explore_explanation"
#~ msgstr "On this page you can look through programs created by other Hedy users. You can filter on both a Hedy level and adventure. Click on \"View program\" to open a program and run it. Programs with a red header contain a mistake. You can still open the program, but running it will result in an error. You can of course try to fix it! If the creator has a public profile you can click their username to visit their profile. There you will find all their shared programs and much more!"

#~ msgid "achievement_earned"
#~ msgstr "You've earned an achievement!"

#~ msgid "achievements"
#~ msgstr "achievements"

#~ msgid "achievements_check_icon_alt"
#~ msgstr "Achievement check icon"

#~ msgid "achievements_logo_alt"
#~ msgstr "Achievement logo"

#~ msgid "amount_submitted"
#~ msgstr "programs submitted"

#~ msgid "country_title"
#~ msgstr "Country"

#~ msgid "create_public_profile"
#~ msgstr "Create public profile"

#~ msgid "general"
#~ msgstr "General"

#~ msgid "hedy_achievements"
#~ msgstr "Hedy achievements"

#~ msgid "hidden"
#~ msgstr "Hidden"

#~ msgid "highscore_explanation"
#~ msgstr "On this page you can view the current Highscores, based on the amount of achievements gathered. View the ranking for either all users, your country or your class. Click on a username to view their public profile."

#~ msgid "highscore_no_public_profile"
#~ msgstr "You don't have a public profile and are therefore not listed on the highscores. Do you wish to create one?"

#~ msgid "highscores"
#~ msgstr "Highscores"

#~ msgid "last_achievement"
#~ msgstr "Last earned achievement"

#~ msgid "my_achievements"
#~ msgstr "My achievements"

#~ msgid "no_certificate"
#~ msgstr "This user hasn't earned the Hedy Certificate of Completion"

#~ msgid "no_such_highscore"
#~ msgstr "Highscores"

#~ msgid "number_achievements"
#~ msgstr "Number of achievements"

#~ msgid "percentage_achieved"
#~ msgstr "Achieved by {percentage}% of the users"

#~ msgid "programs_created"
#~ msgstr "Programs created"

#~ msgid "programs_saved"
#~ msgstr "Programs saved"

#~ msgid "programs_submitted"
#~ msgstr "Programs submitted"

#~ msgid "title_achievements"
#~ msgstr "Hedy - My achievements"

#~ msgid "whole_world"
#~ msgstr "The world"

#~ msgid "your_class"
#~ msgstr "Your class"

<<<<<<< HEAD
#~ msgid "developers_mode"
#~ msgstr "Programmer's mode"

#~ msgid "read_code_label"
#~ msgstr "Read aloud"

#~ msgid "regress_button"
#~ msgstr ""

#~ msgid "tutorial"
#~ msgstr "Tutorial"

#~ msgid "index_button"
#~ msgstr ""

#~ msgid "tooltip_level_locked"
#~ msgstr "Your teacher disabled this level"
=======
#~ msgid "create_question"
#~ msgstr "Do you want to create one?"

#~ msgid "explore_programs"
#~ msgstr "Explore programs"

#~ msgid "explore_programs_logo_alt"
#~ msgstr "Explore programs icon"

#~ msgid "hedy_tutorial_logo_alt"
#~ msgstr "Hedy tutorial icon"

#~ msgid "no_public_profile"
#~ msgstr "You don't have a public profile text yet..."

#~ msgid "start_hedy_tutorial"
#~ msgstr "Start hedy tutorial"

#~ msgid "start_programming"
#~ msgstr "Start programming"

#~ msgid "start_programming_logo_alt"
#~ msgstr "Start programming icon"

#~ msgid "start_teacher_tutorial"
#~ msgstr "Start teacher tutorial"

#~ msgid "teacher_tutorial_logo_alt"
#~ msgstr "Teacher tutorial icon"

#~ msgid "title_landing-page"
#~ msgstr "Welcome to Hedy!"

#~ msgid "welcome"
#~ msgstr "Welcome"

#~ msgid "welcome_back"
#~ msgstr "Welcome back"

#~ msgid "your_account"
#~ msgstr "Your profile"

#~ msgid "your_last_program"
#~ msgstr "Your last saved program"

#~ msgid "already_teacher"
#~ msgstr "You already have a teacher account."

#~ msgid "already_teacher_request"
#~ msgstr "You already have a pending teacher request."

#~ msgid "teacher_account_request"
#~ msgstr "You have a pending teacher account request"

#~ msgid "teacher_account_success"
#~ msgstr "You successfully requested a teacher account."

#~ msgid "student_not_allowed_in_class"
#~ msgstr "Student not allowed in class"
>>>>>>> bb42ff4c
<|MERGE_RESOLUTION|>--- conflicted
+++ resolved
@@ -2353,8 +2353,6 @@
 msgstr "Translator"
 
 #, fuzzy
-<<<<<<< HEAD
-=======
 msgid "turned_into_teacher"
 msgstr "Congratulations! You successfully turned into a teacher."
 
@@ -2363,7 +2361,6 @@
 msgstr "Tutorial"
 
 #, fuzzy
->>>>>>> bb42ff4c
 msgid "tutorial_code_snippet"
 msgstr ""
 "{print} Hello world!\n"
@@ -2820,25 +2817,6 @@
 #~ msgid "your_class"
 #~ msgstr "Your class"
 
-<<<<<<< HEAD
-#~ msgid "developers_mode"
-#~ msgstr "Programmer's mode"
-
-#~ msgid "read_code_label"
-#~ msgstr "Read aloud"
-
-#~ msgid "regress_button"
-#~ msgstr ""
-
-#~ msgid "tutorial"
-#~ msgstr "Tutorial"
-
-#~ msgid "index_button"
-#~ msgstr ""
-
-#~ msgid "tooltip_level_locked"
-#~ msgstr "Your teacher disabled this level"
-=======
 #~ msgid "create_question"
 #~ msgstr "Do you want to create one?"
 
@@ -2898,4 +2876,3 @@
 
 #~ msgid "student_not_allowed_in_class"
 #~ msgstr "Student not allowed in class"
->>>>>>> bb42ff4c
