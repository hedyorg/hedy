# Danish translations for PROJECT.
# Copyright (C) 2023 ORGANIZATION
# This file is distributed under the same license as the PROJECT project.
# FIRST AUTHOR <EMAIL@ADDRESS>, 2023.
#
msgid ""
msgstr ""
"Project-Id-Version: PROJECT VERSION\n"
"Report-Msgid-Bugs-To: EMAIL@ADDRESS\n"
"POT-Creation-Date: 2000-01-01 00:00+0000\n"
"PO-Revision-Date: 2024-07-08 10:20+0000\n"
"Last-Translator: Prefill add-on <noreply-addon-prefill@weblate.org>\n"
"Language-Team: da <LL@li.org>\n"
"Language: da\n"
"MIME-Version: 1.0\n"
"Content-Type: text/plain; charset=utf-8\n"
"Content-Transfer-Encoding: 8bit\n"
"Plural-Forms: nplurals=2; plural=n != 1;\n"
"X-Generator: Weblate 5.7-dev\n"
"Generated-By: Babel 2.14.0\n"

#, fuzzy
msgid "Access Before Assign"
msgstr "You tried to use the variable {name} on line {access_line_number}, but you set it on line {definition_line_number}. Set a variable before using it."

#, fuzzy
msgid "Cyclic Var Definition"
msgstr "The name `{variable}` needs to be set before you can use it on the right-hand side of the `{is}` command."

#, fuzzy
msgid "Else Without If Error"
msgstr "On line {line_number} you used an `{else}` but there is no `{if}` on the line before it."

#, fuzzy
msgid "Function Undefined"
msgstr "You tried to use the function {name}, but you didn't define it."

#, fuzzy
msgid "Has Blanks"
msgstr "Your code is incomplete. It contains blanks that you have to replace with code."

#, fuzzy
msgid "Incomplete"
msgstr "Oops! You forgot a bit of code! On line {line_number}, you need to enter text behind `{incomplete_command}`."

#, fuzzy
msgid "Incomplete Repeat"
msgstr "It looks like you forgot to use a `{command}` with the `{repeat}` command you used on line {line_number}."

#, fuzzy
msgid "Invalid"
msgstr "`{invalid_command}` is not a Hedy level {level} command. Did you mean `{guessed_command}`?"

#, fuzzy
msgid "Invalid Argument"
msgstr "You cannot use the command `{command}` with `{invalid_argument}`. Try changing `{invalid_argument}` to {allowed_types}."

#, fuzzy
msgid "Invalid Argument Type"
msgstr "You cannot use `{command}` with `{invalid_argument}` because it is {invalid_type}. Try changing `{invalid_argument}` to {allowed_types}."

#, fuzzy
msgid "Invalid At Command"
msgstr "The `{command}` command may not be used from level 16 onward. You can use square brackets to use an element from a list, for example `friends[i]`, `lucky_numbers[{random}]`."

#, fuzzy
msgid "Invalid Space"
msgstr "Oops! You started a line with a space on line {line_number}. Spaces confuse computers, can you remove it?"

#, fuzzy
msgid "Invalid Type Combination"
msgstr "You cannot use `{invalid_argument}` and `{invalid_argument_2}` with `{command}` because one is {invalid_type} and the other is {invalid_type_2}. Try changing `{invalid_argument}` to {invalid_type_2} or `{invalid_argument_2}` to {invalid_type}."

#, fuzzy
msgid "Lonely Echo"
msgstr "You used an `{echo}` before an `{ask}`, or an `{echo}` without an `{ask}`. Place an `{ask}` before the `{echo}`."

#, fuzzy
msgid "Lonely Text"
msgstr "It looks like you forgot to use a command with the text you used in line {line_number}"

#, fuzzy
msgid "Missing Additional Command"
msgstr "It looks like you forgot to complete writing `{command}` on line {line_number}."

#, fuzzy
msgid "Missing Colon Error"
msgstr "Starting at level 17, `{command}` needs a `:`. It looks like you forgot to use one at the end of line {line_number}."

#, fuzzy
msgid "Missing Command"
msgstr "It looks like you forgot to use a command on line {line_number}."

#, fuzzy
msgid "Missing Inner Command"
msgstr "It looks like you forgot to use a command with the `{command}` statement you used on line {line_number}."

#, fuzzy
msgid "Missing Square Brackets"
msgstr "It looks like you forgot to use square brackets `[]` around the list you were creating on line {line_number}."

#, fuzzy
msgid "Missing Variable"
msgstr "It looks like your `{command}` is missing a variable at the start of the line."

#, fuzzy
msgid "Misspelled At Command"
msgstr "It looks like you might have misspelled the `{command}` command, instead you wrote `{invalid_argument}` in line {line_number}."

#, fuzzy
msgid "No Indentation"
msgstr "You used too few spaces in line {line_number}. You used {leading_spaces} spaces, which is not enough. Start every new block with {indent_size} spaces more than the line before."

#, fuzzy
msgid "Non Decimal Variable"
msgstr "At line {line_number}, you might have tried using a number which Hedy does not like very much! Try changing it to a decimal number like 2."

#, fuzzy
msgid "Parse"
msgstr "The code you entered is not valid Hedy code. There is a mistake on line {location[0]}, at position {location[1]}. You typed `{character_found}`, but that is not allowed."

#, fuzzy
msgid "Pressit Missing Else"
msgstr "You forgot to add what happens when you press a different key, add an `{else}` to your code"

#, fuzzy
msgid "Runtime Index Error"
msgstr "You tried to access the list {name} but it is either empty or the index is not there."

#, fuzzy
msgid "Runtime Value Error"
msgstr "While running your program the command `{command}` received the value `{value}` which is not allowed. {tip}."

#, fuzzy
msgid "Runtime Values Error"
msgstr "While running your program the command `{command}` received the values `{value}` and `{value}` which are not allowed. {tip}."

#, fuzzy
msgid "Save Microbit code "
msgstr "Save Microbit code"

#, fuzzy
msgid "Too Big"
msgstr "Wow! Your program has an impressive {lines_of_code} lines of code! But we can only process {max_lines} lines in this level. Make your program smaller and try again."

#, fuzzy
msgid "Too Few Indents"
msgstr "You used too few leading spaces in line {line_number}. You used {leading_spaces} spaces, which is too few."

#, fuzzy
msgid "Too Many Indents"
msgstr "You used too many leading spaces in line {line_number}. You used {leading_spaces} spaces, which is too many."

#, fuzzy
msgid "Unexpected Indentation"
msgstr "You used too many spaces in line {line_number}. You used {leading_spaces} spaces, which is too much. Start every new block with {indent_size} spaces more than the line before."

#, fuzzy
msgid "Unquoted Assignment"
msgstr "From this level, you need to place texts to the right of the `{is}` between quotes. You forgot that for the text {text}."

#, fuzzy
msgid "Unquoted Equality Check"
msgstr "If you want to check if a variable is equal to multiple words, the words should be surrounded by quotation marks!"

#, fuzzy
msgid "Unquoted Text"
msgstr "Be careful. If you `{ask}` or `{print}` something, the text should start and finish with a quotation mark. You forgot that for the text {unquotedtext}."

#, fuzzy
msgid "Unsupported Float"
msgstr "Non-integer numbers are not supported yet but they will be in a few levels. For now change `{value}` to an integer."

#, fuzzy
msgid "Unsupported String Value"
msgstr "Text values cannot contain `{invalid_value}`."

#, fuzzy
msgid "Unused Variable"
msgstr "You defined the variable {variable_name} on line {line_number}, but you did not use it."

#, fuzzy
msgid "Var Undefined"
msgstr "You tried to use the variable `{name}`, but you didn't set it. It is also possible that you were trying to use the word `{name}` but forgot quotation marks."

#, fuzzy
msgid "Wrong Level"
msgstr "That was correct Hedy code, but not at the right level. You wrote `{offending_keyword}` for level {working_level}. Tip: {tip}"

#, fuzzy
msgid "Wrong Number of Arguments"
msgstr "Your function used the wrong number of arguments. You provided {used_number} but the function {name} needs {defined_number}"

#, fuzzy
msgid "account_overview"
msgstr "Account overview"

#, fuzzy
msgid "accounts_created"
msgstr "Accounts where successfully created."

#, fuzzy
msgid "accounts_intro"
msgstr "On this page you can create accounts for multiple students at the same time. There are autoamtically added to the current class, make sure the selected class is correct!. By pressing the green + on the bottom right of the page you can add extra rows. You can delete a row by pressing the corresponding red cross. Make sure no rows are empty when you press \"Create accounts\". Please keep in mind that every username needs to be unique and the password needs to be <b>at least</b> 6 characters."

#, fuzzy
msgid "actions"
msgstr "Actions"

#, fuzzy
msgid "add"
msgstr "Add"

#, fuzzy
msgid "add_students"
msgstr "Add students"

#, fuzzy
msgid "add_your_language"
msgstr "Add your language!"

#, fuzzy
msgid "admin"
msgstr "Admin"

#, fuzzy
msgid "advance_button"
msgstr "Go to level {level}"

#, fuzzy
msgid "adventure"
msgstr "Adventure"

#, fuzzy
msgid "adventure_cloned"
msgstr "Adventure is cloned"

#, fuzzy
msgid "adventure_code_button"
msgstr "Adventure Code"

#, fuzzy
msgid "adventure_codeblock_button"
msgstr "Use this button when you want to create a block of code that students can run in your adventure. Tip: put the selection at the end of the last line of the code block and <kbd>Enter</kbd> 3 times to type after a code block."

#, fuzzy
msgid "adventure_duplicate"
msgstr "You already have an adventure with this name."

#, fuzzy
msgid "adventure_empty"
msgstr "You didn't enter an adventure name!"

#, fuzzy
msgid "adventure_exp_3"
msgstr "Make sure you always surround keywords with { }, then they are recognized correctly. You can use the \"preview\" button to view a styled version of your adventure. To view the adventure on a dedicated page, select \"view\" from the teachers page."

#, fuzzy
msgid "adventure_exp_classes"
msgstr "Your adventure is used within the following classes"

#, fuzzy
msgid "adventure_flagged"
msgstr "The adventure was flagged successfully."

#, fuzzy
msgid "adventure_id_invalid"
msgstr "This adventure id is invalid."

#, fuzzy
msgid "adventure_length"
msgstr "Your adventure has to be at least 20 characters."

#, fuzzy
msgid "adventure_name_invalid"
msgstr "This adventure name is invalid."

#, fuzzy
msgid "adventure_prompt"
msgstr "Please enter the name of the adventure"

#, fuzzy
msgid "adventure_terms"
msgstr "I agree that my adventure might be made publicly available on Hedy."

#, fuzzy
msgid "adventure_updated"
msgstr "The adventure has been updated!"

#, fuzzy
msgid "adventures"
msgstr "Adventures"

#, fuzzy
msgid "adventures_completed"
msgstr "Adventures completed: {number_of_adventures}"

#, fuzzy
msgid "adventures_info"
msgstr "Each Hedy level has built-in exercises for students, which we call adventures. You can create your own adventures and add them to your classes. With your own adventures you can create adventures that are relevant and interesting for your students. You can find more information about creating your own adventures <a href=\"https://hedy.org/for-teachers/manual/features\">here</a>."

#, fuzzy
msgid "adventures_restored"
msgstr "The default adventures have been restored!"

#, fuzzy
msgid "adventures_tried"
msgstr "Adventures tried"

#, fuzzy
msgid "ago"
msgstr "{timestamp} ago"

#, fuzzy
msgid "agree_invalid"
msgstr "You have to agree with the privacy terms."

#, fuzzy
msgid "agree_with"
msgstr "I agree to the"

#, fuzzy
msgid "ajax_error"
msgstr "There was an error, please try again."

#, fuzzy
msgid "all"
msgstr "All"

#, fuzzy
msgid "all_class_highscores"
msgstr "All students visible in class highscores"

#, fuzzy
msgid "already_account"
msgstr "Already have an account?"

#, fuzzy
msgid "already_program_running"
msgstr "There is already a program running, finish that one first."

#, fuzzy
msgid "already_teacher"
msgstr "You already have a teacher account."

#, fuzzy
msgid "already_teacher_request"
msgstr "You already have a pending teacher request."

#, fuzzy
msgid "are_you_sure"
msgstr "Are you sure? You cannot revert this action."

#, fuzzy
msgid "ask_needs_var"
msgstr "Starting in level 2, `{ask}` needs to be used with a variable. Example: name `{is}` `{ask}` What are you called?"

msgid "available_in"
msgstr "Available in:"

#, fuzzy
msgid "become_a_sponsor"
msgstr "Become a sponsor"

#, fuzzy
msgid "birth_year"
msgstr "Birth year"

#, fuzzy
msgid "bug"
msgstr "Bug"

#, fuzzy
msgid "by"
msgstr "by"

#, fuzzy
msgid "cancel"
msgstr "Cancel"

#, fuzzy
msgid "cant_parse_exception"
msgstr "Couldn't parse the program"

#, fuzzy
msgid "certificate"
msgstr "Certificate of Completion"

#, fuzzy
msgid "certified_teacher"
msgstr "Certified teacher"

#, fuzzy
msgid "change_password"
msgstr "Change password"

#, fuzzy
msgid "cheatsheet_title"
msgstr "Cheatsheet"

#, fuzzy
msgid "class_already_joined"
msgstr "You are already a student of class"

#, fuzzy
msgid "class_customize_success"
msgstr "Class successfully customized."

#, fuzzy
msgid "class_graph_explanation"
msgstr "In this graph you can see represented the numbers of adventures your students have attempted (meaning they have done meaninful work in that adventure), with respect to the number of errors and successful runs."

#, fuzzy
msgid "class_name_duplicate"
msgstr "You already have a class with this name."

#, fuzzy
msgid "class_name_empty"
msgstr "You didn't enter a class name!"

#, fuzzy
msgid "class_name_invalid"
msgstr "This class name is invalid."

#, fuzzy
msgid "class_name_prompt"
msgstr "Please enter the name of the new class"

#, fuzzy
msgid "class_performance_graph"
msgstr "Class performance graph"

#, fuzzy
msgid "class_survey_description"
msgstr "We would like to get a better overview of our Hedy users. By providing these answers, you would help improve Hedy. Thank you!"

#, fuzzy
msgid "class_survey_later"
msgstr "Remind me tomorrow"

#, fuzzy
msgid "class_survey_question1"
msgstr "What is the age range in your class?"

#, fuzzy
msgid "class_survey_question2"
msgstr "What is the spoken language in your class?"

#, fuzzy
msgid "class_survey_question3"
msgstr "What is the gender balance in your class?"

#, fuzzy
msgid "class_survey_question4"
msgstr "What distinguishes your students from others?"

#, fuzzy
msgid "classes"
msgstr "Classes"

#, fuzzy
msgid "classes_info"
msgstr "Create a class to follow the progress of each student in dashboard, and to customize the adventures your students see, and even adding your own! You can create as many classes as you like, and each class can have multiple teachers each one with different roles. You can also add as many students as you want, but mind that each student can only be in one class at a time. You can find more information about classes in the <a href=\"https://hedy.org/for-teachers/manual/preparations#for-teachers\">teacher manual</a>."

#, fuzzy
msgid "clone"
msgstr "Clone"

#, fuzzy
msgid "cloned_times"
msgstr "Clones"

#, fuzzy
msgid "close"
msgstr "Sluiten"

#, fuzzy
msgid "comma"
msgstr "a comma"

#, fuzzy
msgid "command_not_available_yet_exception"
msgstr "Command not available yet"

#, fuzzy
msgid "command_unavailable_exception"
msgstr "Command not correct anymore"

#, fuzzy
msgid "commands"
msgstr "Commands"

#, fuzzy
msgid "congrats_message"
msgstr "Congratulations, {username}, you have completed Hedy!"

#, fuzzy
msgid "connect_guest_teacher"
msgstr "I would like to be connected with a guest teacher who can give a few lessons"

#, fuzzy
msgid "constant_variable_role"
msgstr "constant"

#, fuzzy
msgid "content_invalid"
msgstr "This adventure is invalid."

#, fuzzy
msgid "contributor"
msgstr "Contributor"

#, fuzzy
msgid "copy_clipboard"
msgstr "Successfully copied to clipboard"

#, fuzzy
msgid "copy_code"
msgstr "Copy code"

#, fuzzy
msgid "copy_join_link"
msgstr "Copy join link"

#, fuzzy
msgid "copy_link_success"
msgstr "Join link successfully copied to clipboard"

#, fuzzy
msgid "copy_link_to_share"
msgstr "Copy link to share"

#, fuzzy
msgid "copy_mail_link"
msgstr "Please copy and paste this link into a new tab:"

#, fuzzy
msgid "correct_answer"
msgstr "The correct answer is"

#, fuzzy
msgid "country"
msgstr "Country"

#, fuzzy
msgid "country_invalid"
msgstr "Please select a valid country."

#, fuzzy
msgid "create_account"
msgstr "Create account"

#, fuzzy
msgid "create_accounts"
msgstr "Create accounts"

#, fuzzy
msgid "create_accounts_prompt"
msgstr "Are you sure you want to create these accounts?"

#, fuzzy
msgid "create_adventure"
msgstr "Create adventure"

#, fuzzy
msgid "create_class"
msgstr "Create a new class"

#, fuzzy
msgid "create_multiple_accounts"
msgstr "Create multiple accounts"

#, fuzzy
msgid "create_question"
msgstr "Do you want to create one?"

#, fuzzy
msgid "create_student_account"
msgstr "Create an account"

#, fuzzy
msgid "create_student_account_explanation"
msgstr "You can save your own programs with an account."

#, fuzzy
msgid "create_teacher_account"
msgstr "Create a teacher account"

#, fuzzy
msgid "create_teacher_account_explanation"
msgstr "With a teacher account, you can save your programs and see the results of your students."

#, fuzzy
msgid "creator"
msgstr "Creator"

#, fuzzy
msgid "current_password"
msgstr "Current password"

#, fuzzy
msgid "customization_deleted"
msgstr "Customizations successfully deleted."

#, fuzzy
msgid "customize"
msgstr "Customize"

#, fuzzy
msgid "customize_adventure"
msgstr "Customize adventure"

#, fuzzy
msgid "customize_class"
msgstr "Customize class"

#, fuzzy
msgid "dash"
msgstr "a dash"

#, fuzzy
msgid "default_401"
msgstr "Looks like you aren't authorized..."

#, fuzzy
msgid "default_403"
msgstr "Looks like this action is forbidden..."

#, fuzzy
msgid "default_404"
msgstr "We could not find that page..."

#, fuzzy
msgid "default_500"
msgstr "Something went wrong..."

#, fuzzy
msgid "delete"
msgstr "Delete"

#, fuzzy
msgid "delete_adventure_prompt"
msgstr "Are you sure you want to remove this adventure?"

#, fuzzy
msgid "delete_class_prompt"
msgstr "Are you sure you want to delete the class?"

#, fuzzy
msgid "delete_confirm"
msgstr "Are you sure you want to delete the program?"

#, fuzzy
msgid "delete_invite"
msgstr "Delete invitation"

#, fuzzy
msgid "delete_invite_prompt"
msgstr "Are you sure you want to remove this class invitation?"

#, fuzzy
msgid "delete_public"
msgstr "Delete public profile"

#, fuzzy
msgid "delete_success"
msgstr "Program deleted successfully."

#, fuzzy
msgid "delete_tag_prompt"
msgstr "Are you sure you want to delete this tag?"

#, fuzzy
msgid "destroy_profile"
msgstr "Delete profile"

#, fuzzy
msgid "developers_mode"
msgstr "Programmer's mode"

#, fuzzy
msgid "directly_available"
msgstr "Directly open"

#, fuzzy
msgid "disable"
msgstr "Disable"

#, fuzzy
msgid "disable_explore_page"
msgstr "Disable explore page"

#, fuzzy
msgid "disable_parsons"
msgstr "Disable all puzzles"

#, fuzzy
msgid "disable_quizes"
msgstr "Disable all quizes"

#, fuzzy
msgid "disabled"
msgstr "Disabled"

#, fuzzy
msgid "disabled_button_quiz"
msgstr "Your quiz score is below the threshold, try again!"

#, fuzzy
msgid "discord_server"
msgstr "Discord server"

#, fuzzy
msgid "distinguished_user"
msgstr "Distinguished user"

#, fuzzy
msgid "double quotes"
msgstr "double quotes"

#, fuzzy
msgid "download"
msgstr "Download"

#, fuzzy
msgid "download_login_credentials"
msgstr "Do you want to download the login credentials after the accounts creation?"

#, fuzzy
msgid "duplicate"
msgstr "Duplicate"

#, fuzzy
msgid "echo_and_ask_mismatch_exception"
msgstr "Echo and ask mismatch"

#, fuzzy
msgid "echo_out"
msgstr "Starting in level 2 `{echo}` is no longer needed. You can repeat an answer with `{ask}` and `{print}` now. Example: name is `{ask}` What are you called? `{print}` hello name"

#, fuzzy
msgid "edit_adventure"
msgstr "Edit adventure"

#, fuzzy
msgid "edit_code_button"
msgstr "Edit code"

#, fuzzy
msgid "email"
msgstr "Email"

#, fuzzy
msgid "email_invalid"
msgstr "Please enter a valid email."

#, fuzzy
msgid "end_quiz"
msgstr "Quiz end"

#, fuzzy
msgid "english"
msgstr "English"

#, fuzzy
msgid "enter"
msgstr "Enter"

#, fuzzy
msgid "enter_password"
msgstr "Enter a new password for"

#, fuzzy
msgid "enter_text"
msgstr "Enter your answer here..."

#, fuzzy
msgid "error_logo_alt"
msgstr "Error logo"

#, fuzzy
msgid "errors"
msgstr "Errors"

#, fuzzy
msgid "exclamation mark"
msgstr "an exclamation mark"

#, fuzzy
msgid "exercise"
msgstr "Exercise"

#, fuzzy
msgid "exercise_doesnt_exist"
msgstr "This exercise doesn't exist"

#, fuzzy
msgid "exists_email"
msgstr "That email is already in use."

#, fuzzy
msgid "exists_username"
msgstr "That username is already in use."

#, fuzzy
msgid "exit_preview_mode"
msgstr "Exit preview mode"

#, fuzzy
msgid "experience_invalid"
msgstr "Please select a valid experience, choose (Yes, No)."

#, fuzzy
msgid "expiration_date"
msgstr "Expiration date"

#, fuzzy
msgid "explore_programs"
msgstr "Explore programs"

#, fuzzy
msgid "explore_programs_logo_alt"
msgstr "Explore programs icon"

#, fuzzy
msgid "favorite_program"
msgstr "Favorite program"

#, fuzzy
msgid "favourite_confirm"
msgstr "Are you sure you want to set this program as your favourite?"

#, fuzzy
msgid "favourite_program"
msgstr "Favourite program"

#, fuzzy
msgid "favourite_program_invalid"
msgstr "Your chosen favourite program is invalid."

#, fuzzy
msgid "favourite_success"
msgstr "Your program is set as favourite."

#, fuzzy
msgid "feature"
msgstr "Feature"

#, fuzzy
msgid "feedback"
msgstr "Feedback"

#, fuzzy
msgid "feedback_message_error"
msgstr "Something went wrong, please try again later."

#, fuzzy
msgid "feedback_message_success"
msgstr "Thank you, we recieved your feedback and will contact you if needed."

#, fuzzy
msgid "feedback_modal_message"
msgstr "Please send us a message with a category. We appreciate your help to improve Hedy!"

#, fuzzy
msgid "female"
msgstr "Female"

#, fuzzy
msgid "flag_adventure_prompt"
msgstr "Do you want to flag this adventure so that we check its appropriateness?"

#, fuzzy
msgid "float"
msgstr "a number"

#, fuzzy
msgid "for_teachers"
msgstr "For teachers"

#, fuzzy
msgid "forgot_password"
msgstr "Forgot your password?"

#, fuzzy
msgid "from_another_teacher"
msgstr "From another teacher"

#, fuzzy
msgid "from_magazine_website"
msgstr "From a magazine or website"

#, fuzzy
msgid "from_video"
msgstr "From a video"

#, fuzzy
msgid "fun_statistics_msg"
msgstr "Here are some fun statistics!"

#, fuzzy
msgid "gender"
msgstr "Gender"

#, fuzzy
msgid "gender_invalid"
msgstr "Please select a valid gender, choose (Female, Male, Other)."

#, fuzzy
msgid "general_settings"
msgstr "General settings"

#, fuzzy
msgid "generate_passwords"
msgstr "Generate passwords"

#, fuzzy
msgid "get_certificate"
msgstr "Get your certificate!"

#, fuzzy
msgid "give_link_to_teacher"
msgstr "Give the following link to your teacher:"

#, fuzzy
msgid "go_back"
msgstr "Go back"

#, fuzzy
msgid "go_back_to_main"
msgstr "Go back to main page"

#, fuzzy
msgid "go_to_question"
msgstr "Go to question"

#, fuzzy
msgid "go_to_quiz_result"
msgstr "Go to quiz result"

#, fuzzy
msgid "goto_profile"
msgstr "Go to my profile"

#, fuzzy
msgid "graph_title"
msgstr "Errors per adventure completed on level {level}"

#, fuzzy
msgid "hand_in"
msgstr "Hand in"

#, fuzzy
msgid "hand_in_exercise"
msgstr "Hand in exercise"

#, fuzzy
msgid "heard_about_hedy"
msgstr "How have you heard about Hedy?"

#, fuzzy
msgid "heard_about_invalid"
msgstr "Please select a valid way you heard about us."

#, fuzzy
msgid "hedy_choice_title"
msgstr "Hedy's Choice"

#, fuzzy
msgid "hedy_introduction_slides"
msgstr "Hedy Introduction Slides"

#, fuzzy
msgid "hedy_logo_alt"
msgstr "Hedy logo"

#, fuzzy
msgid "hedy_on_github"
msgstr "Hedy on Github"

#, fuzzy
msgid "hedy_tutorial_logo_alt"
msgstr "Hedy tutorial icon"

#, fuzzy
msgid "hello_logo"
msgstr "hello"

#, fuzzy
msgid "hide_cheatsheet"
msgstr "Hide cheatsheet"

#, fuzzy
msgid "hide_keyword_switcher"
msgstr "Hide keyword switcher"

#, fuzzy
msgid "highest_level_reached"
msgstr "Highest level reached"

#, fuzzy
msgid "highest_quiz_score"
msgstr "Highest quiz score"

#, fuzzy
msgid "hint"
msgstr "Hint?"

#, fuzzy
msgid "ill_work_some_more"
msgstr "I'll work on it a little longer"

#, fuzzy
msgid "image_invalid"
msgstr "The image you chose image is invalid."

#, fuzzy
msgid "incomplete_command_exception"
msgstr "Incomplete Command"

#, fuzzy
msgid "incorrect_handling_of_quotes_exception"
msgstr "Incorrect handling of quotes"

#, fuzzy
msgid "incorrect_use_of_types_exception"
msgstr "Incorrect use of types"

#, fuzzy
msgid "incorrect_use_of_variable_exception"
msgstr "Incorrect use of variable"

#, fuzzy
msgid "indentation_exception"
msgstr "Incorrect Indentation"

#, fuzzy
msgid "input"
msgstr "input from `{ask}`"

#, fuzzy
msgid "input_variable_role"
msgstr "input"

#, fuzzy
msgid "integer"
msgstr "a number"

#, fuzzy
msgid "invalid_class_link"
msgstr "Invalid link for joining the class."

#, fuzzy
msgid "invalid_command_exception"
msgstr "Invalid command"

#, fuzzy
msgid "invalid_keyword_language_comment"
msgstr "# The provided keyword language is invalid, keyword language is set to English"

#, fuzzy
msgid "invalid_language_comment"
msgstr "# The provided language is invalid, language set to English"

#, fuzzy
msgid "invalid_level_comment"
msgstr "# The provided level is invalid, level is set to level 1"

#, fuzzy
msgid "invalid_program_comment"
msgstr "# The provided program is invalid, please try again"

#, fuzzy
msgid "invalid_teacher_invitation_code"
msgstr "The teacher invitation code is invalid. To become a teacher, reach out to hello@hedy.org."

#, fuzzy
msgid "invalid_tutorial_step"
msgstr "Invalid tutorial step"

#, fuzzy
msgid "invalid_username_password"
msgstr "Invalid username/password."

#, fuzzy
msgid "invite_by_username"
msgstr "Invite by username"

#, fuzzy
msgid "invite_date"
msgstr "Invite date"

#, fuzzy
msgid "invite_message"
msgstr "You have received an invitation to join class"

#, fuzzy
msgid "invite_prompt"
msgstr "Enter a username"

#, fuzzy
msgid "invite_teacher"
msgstr "Invite a teacher"

#, fuzzy
msgid "join_class"
msgstr "Join class"

#, fuzzy
msgid "join_prompt"
msgstr "You need to have an account to join a class. Would you like to login now?"

#, fuzzy
msgid "keybinding_waiting_for_keypress"
msgstr "Waiting for a button press..."

#, fuzzy
msgid "keyword_language_invalid"
msgstr "Please select a valid keyword language (select English or your own language)."

#, fuzzy
msgid "landcode_phone_number"
msgstr "Please also add your country's landcode"

#, fuzzy
msgid "language"
msgstr "Language"

#, fuzzy
msgid "language_invalid"
msgstr "Please select a valid language."

#, fuzzy
msgid "languages"
msgstr "Which of these programming languages have you used before?"

#, fuzzy
msgid "last_edited"
msgstr "Last edited"

#, fuzzy
msgid "last_update"
msgstr "Last update"

#, fuzzy
msgid "lastname"
msgstr "Last Name"

#, fuzzy
msgid "leave_class"
msgstr "Leave class"

#, fuzzy
msgid "level"
msgstr "Level"

#, fuzzy
msgid "level_accessible"
msgstr "Level is open to students"

#, fuzzy
msgid "level_disabled"
msgstr "Level disabled"

#, fuzzy
msgid "level_future"
msgstr "This level will open automatically after the opening date"

#, fuzzy
msgid "level_invalid"
msgstr "This Hedy level in invalid."

#, fuzzy
msgid "level_not_class"
msgstr "This level has not been made available in your class yet"

#, fuzzy
msgid "level_title"
msgstr "Level"

#, fuzzy
msgid "levels"
msgstr "levels"

#, fuzzy
msgid "link"
msgstr "Link"

#, fuzzy
msgid "list"
msgstr "a list"

#, fuzzy
msgid "list_variable_role"
msgstr "list"

#, fuzzy
msgid "logged_in_to_share"
msgstr "You must be logged in to save and share a program."

#, fuzzy
msgid "login"
msgstr "Log in"

#, fuzzy
msgid "login_long"
msgstr "Log in to your account"

#, fuzzy
msgid "login_to_save_your_work"
msgstr "Log in to save your work"

#, fuzzy
msgid "logout"
msgstr "Log out"

#, fuzzy
msgid "longest_program"
msgstr "Longest program"

#, fuzzy
msgid "mail_change_password_body"
msgstr ""
"Your Hedy password has been changed. If you did this, all is good.\n"
"If you didn't change your password, please contact us immediately by replying to this email."

#, fuzzy
msgid "mail_change_password_subject"
msgstr "Your Hedy password has been changed"

#, fuzzy
msgid "mail_error_change_processed"
msgstr "Something went wrong when sending a validation mail, the changes are still correctly processed."

#, fuzzy
msgid "mail_goodbye"
msgstr ""
"Keep programming!\n"
"The Hedy team"

#, fuzzy
msgid "mail_hello"
msgstr "Hi {username}!"

#, fuzzy
msgid "mail_recover_password_body"
msgstr ""
"By clicking on this link, you can set a new Hedy password. This link is valid for <b>4</b> hours.\n"
"If you haven't required a password reset, please ignore this email: {link}"

msgid "mail_recover_password_subject"
msgstr "Anmod om nulstilling af adgangskode."

#, fuzzy
msgid "mail_reset_password_body"
msgstr ""
"Your Hedy password has been reset to a new one. If you did this, all is good.\n"
"If you didn't change your password, please contact us immediately by replying to this email."

#, fuzzy
msgid "mail_reset_password_subject"
msgstr "Your Hedy password has been reset"

#, fuzzy
msgid "mail_welcome_teacher_body"
msgstr ""
"<strong>Welcome!</strong>\n"
"Congratulations on your brand new Hedy teacher's account. Welcome to the world wide community of Hedy teachers!\n"
"\n"
"<strong>What teacher's accounts can do</strong>\n"
"There are a number of extra options unlocked for you now.\n"
"\n"
"1. Extra explanation is available in the <a href=\"https://hedy.org/for-teachers/manual\">teacher's manual</a>.\n"
"2. With your teacher account, you can create classes. Your students can than join your classes and you can see their progress. Classes are made and managed though the for <a href=\"https://hedycode.com/for-teachers\">teachers page</a>.\n"
"3. You can fully customize your classes, for example you can open and close levels, enable or disable adventures and author your own adventures!\n"
"\n"
"<strong>Join our online community!</strong>\n"
"All Hedy teachers, programmers and other fans are welcome to join our <a href=\"https://discord.gg/8yY7dEme9r\">Discord server</a>. This is the ideal place to chat about Hedy: we have channels where you can show your cool projects and lessons, channels to report bugs, and channels to chat with other teachers and with the Hedy team.\n"
"\n"
"<strong>How to ask for help </strong>\n"
"If anything is unclear, you can let us know on Discord, or <a href=\"mailto: hello@hedy.org\">send us an email</a>.\n"
"\n"
"<strong>How to report bugs</strong>\n"
"In Discord, we have a channel for reporting bugs, called #bugs. That is the perfect place to let us know about issues you are running into. If you know how to use GitHub, you can create an <a href=\"https://github.com/hedyorg/hedy/issues/new?assignees=&labels=&template=bug_report.md&title=%5BBUG%5D\">issue</a> there.\n"

#, fuzzy
msgid "mail_welcome_teacher_subject"
msgstr "Your Hedy teacher account is ready"

#, fuzzy
msgid "mail_welcome_verify_body"
msgstr ""
"Your Hedy account has been created successfully. Welcome!\n"
"Please click on this link to verify your email address: {link}"

#, fuzzy
msgid "mail_welcome_verify_subject"
msgstr "Welcome to Hedy"

#, fuzzy
msgid "mailing_title"
msgstr "Subscribe to the Hedy newsletter"

#, fuzzy
msgid "main_subtitle"
msgstr "Textual programming for the classroom"

#, fuzzy
msgid "main_title"
msgstr "Hedy"

#, fuzzy
msgid "make_sure_you_are_done"
msgstr "Make sure you are done! You will not be able to change your program anymore after you click \"Hand in\"."

#, fuzzy
msgid "male"
msgstr "Male"

#, fuzzy
msgid "mandatory_mode"
msgstr "Mandatory developer's mode"

#, fuzzy
msgid "more_options"
msgstr "More options"

#, fuzzy
msgid "multiple_keywords_warning"
msgstr "You are trying to use the keyword {orig_keyword}, but this keyword might have several meanings. Please choose the one you're trying to use from this list and copy paste it in your code, curly braces included: {keyword_list}"

msgid "multiple_levels_warning"
msgstr "We've noticed you have both selected several levels and included code snippets in your adventure, this might cause issues with the syntax highlighter and the automatic translation of keywords"

#, fuzzy
msgid "my_account"
msgstr "My account"

#, fuzzy
msgid "my_adventures"
msgstr "My adventures"

#, fuzzy
msgid "my_classes"
msgstr "My classes"

#, fuzzy
msgid "my_messages"
msgstr "My messages"

#, fuzzy
msgid "my_public_profile"
msgstr "My public profile"

#, fuzzy
msgid "name"
msgstr "Name"

#, fuzzy
msgid "nav_explore"
msgstr "Explore"

#, fuzzy
msgid "nav_hedy"
msgstr "Hedy"

#, fuzzy
msgid "nav_learn_more"
msgstr "Learn more"

#, fuzzy
msgid "nav_start"
msgstr "Home"

#, fuzzy
msgid "new_password"
msgstr "New password"

#, fuzzy
msgid "new_password_repeat"
msgstr "Repeat new password"

#, fuzzy
msgid "newline"
msgstr "a new line"

#, fuzzy
msgid "next_exercise"
msgstr "Next exercise"

#, fuzzy
msgid "next_page"
msgstr "Next page"

#, fuzzy
msgid "next_step_tutorial"
msgstr "Next step >>>"

#, fuzzy
msgid "no"
msgstr "No"

#, fuzzy
msgid "no_account"
msgstr "No account?"

#, fuzzy
msgid "no_accounts"
msgstr "There are no accounts to create."

#, fuzzy
msgid "no_adventures_yet"
msgstr "There are no public adventures yet..."

#, fuzzy
msgid "no_more_flat_if"
msgstr "Starting in level 8, the code after `{if}` needs to be placed on the next line and start with 4 spaces."

#, fuzzy
msgid "no_programs"
msgstr "You have no programs yet."

#, fuzzy
msgid "no_public_profile"
msgstr "You don't have a public profile text yet..."

#, fuzzy
msgid "no_shared_programs"
msgstr "has no shared programs..."

#, fuzzy
msgid "no_such_adventure"
msgstr "This adventure doesn't exist!"

#, fuzzy
msgid "no_such_class"
msgstr "No such Hedy class."

#, fuzzy
msgid "no_such_level"
msgstr "No such Hedy level!"

#, fuzzy
msgid "no_such_program"
msgstr "No such Hedy program!"

#, fuzzy
msgid "no_tag"
msgstr "No tag provided!"

#, fuzzy
msgid "not_adventure_yet"
msgstr "You must fill in an adventure name first"

#, fuzzy
msgid "not_enrolled"
msgstr "Looks like you are not in this class!"

#, fuzzy
msgid "not_in_class_no_handin"
msgstr "You are not in a class, so there's no need for you to hand in anything."

#, fuzzy
msgid "not_logged_in_cantsave"
msgstr "Your program will not be saved."

#, fuzzy
msgid "not_logged_in_handin"
msgstr "You must be logged in to hand in an assignment."

#, fuzzy
msgid "not_teacher"
msgstr "Looks like you are not a teacher!"

#, fuzzy
msgid "number"
msgstr "a number"

#, fuzzy
msgid "number_lines"
msgstr "Number of lines"

#, fuzzy
msgid "number_of_errors"
msgstr "Number of errors: {number_of_errors}"

#, fuzzy
msgid "number_programs"
msgstr "Number of programs ran"

#, fuzzy
msgid "ok"
msgstr "OK"

msgid "one_level_error"
msgstr ""

#, fuzzy
msgid "only_you_can_see"
msgstr "Only you can see this program."

#, fuzzy
msgid "open"
msgstr "Open"

#, fuzzy
msgid "opening_date"
msgstr "Opening date"

#, fuzzy
msgid "opening_dates"
msgstr "Opening dates"

#, fuzzy
msgid "option"
msgstr "Option"

#, fuzzy
msgid "or"
msgstr "or"

#, fuzzy
msgid "other"
msgstr "Other"

#, fuzzy
msgid "other_block"
msgstr "Another block language"

#, fuzzy
msgid "other_settings"
msgstr "Other settings"

#, fuzzy
msgid "other_source"
msgstr "Other"

#, fuzzy
msgid "other_text"
msgstr "Another text language"

#, fuzzy
msgid "overwrite_warning"
msgstr "You already have a program with this name, saving this program will replace the old one. Are you sure?"

#, fuzzy
msgid "owner"
msgstr "Owner"

#, fuzzy
msgid "page_not_found"
msgstr "We couldn't find that page!"

#, fuzzy
msgid "pair_with_teacher"
msgstr "I would like to be paired with another teacher for help"

#, fuzzy
msgid "parsons_title"
msgstr "Puzzle"

#, fuzzy
msgid "password"
msgstr "Password"

#, fuzzy
msgid "password_change_not_allowed"
msgstr "You're not allowed to change the password of this user."

#, fuzzy
msgid "password_change_prompt"
msgstr "Are you sure you want to change this password?"

#, fuzzy
msgid "password_change_success"
msgstr "Password of your student is successfully changed."

#, fuzzy
msgid "password_invalid"
msgstr "Your password is invalid."

#, fuzzy
msgid "password_repeat"
msgstr "Repeat password"

#, fuzzy
msgid "password_resetted"
msgstr "Your password has been successfully reset. You are being redirected to the login page."

#, fuzzy
msgid "password_six"
msgstr "Your password must contain at least six characters."

#, fuzzy
msgid "password_updated"
msgstr "Password updated."

#, fuzzy
msgid "passwords_six"
msgstr "All passwords need to be six characters or longer."

#, fuzzy
msgid "pending_invites"
msgstr "Pending invites"

#, fuzzy
msgid "people_with_a_link"
msgstr "Other people with a link can see this program. It also can be found on the \"Explore\" page."

#, fuzzy
msgid "percentage"
msgstr "percentage"

#, fuzzy
msgid "period"
msgstr "a period"

#, fuzzy
msgid "personal_text"
msgstr "Personal text"

#, fuzzy
msgid "personal_text_invalid"
msgstr "Your personal text is invalid."

#, fuzzy
msgid "phone_number"
msgstr "Phone number"

#, fuzzy
msgid "postfix_classname"
msgstr "Postfix classname"

#, fuzzy
msgid "preferred_keyword_language"
msgstr "Preferred keyword language"

#, fuzzy
msgid "preferred_language"
msgstr "Preferred language"

#, fuzzy
msgid "preview"
msgstr "Preview"

#, fuzzy
msgid "preview_teacher_mode"
msgstr "This account is for you to try out Hedy, note that you need to sign out and create an actual account to save your progress."

#, fuzzy
msgid "previewing_adventure"
msgstr "Previewing adventure"

#, fuzzy
msgid "previewing_class"
msgstr "You are previewing class <em>{class_name}</em> as a teacher."

#, fuzzy
msgid "previous_campaigns"
msgstr "View previous campaigns"

#, fuzzy
msgid "previous_page"
msgstr "Previous page"

#, fuzzy
msgid "print_logo"
msgstr "print"

#, fuzzy
msgid "privacy_terms"
msgstr "Privacy terms"

#, fuzzy
msgid "private"
msgstr "Private"

#, fuzzy
msgid "profile_logo_alt"
msgstr "Profile icon."

#, fuzzy
msgid "profile_picture"
msgstr "Profile picture"

#, fuzzy
msgid "profile_updated"
msgstr "Profile updated."

#, fuzzy
msgid "profile_updated_reload"
msgstr "Profile updated, page will be re-loaded."

#, fuzzy
msgid "program_contains_error"
msgstr "This program contains an error, are you sure you want to share it?"

#, fuzzy
msgid "program_header"
msgstr "My programs"

#, fuzzy
msgid "program_too_large_exception"
msgstr "Programs too large"

#, fuzzy
msgid "programming_experience"
msgstr "Do you have programming experience?"

#, fuzzy
msgid "programming_invalid"
msgstr "Please select a valid programming language."

#, fuzzy
msgid "programs"
msgstr "Programs"

#, fuzzy
msgid "prompt_join_class"
msgstr "Do you want to join this class?"

#, fuzzy
msgid "public"
msgstr "Public"

msgid "public_adventures"
msgstr "Browse public adventures"

#, fuzzy
msgid "public_content"
msgstr "Public content"

#, fuzzy
msgid "public_content_info"
msgstr "You can also look for public adventures and use them as an example."

#, fuzzy
msgid "public_invalid"
msgstr "This agreement selection is invalid"

#, fuzzy
msgid "public_profile"
msgstr "Public profile"

#, fuzzy
msgid "public_profile_info"
msgstr "By selecting this box I make my profile visible for everyone. Be careful not to share personal information like your name or home address, because everyone will be able to see it!"

#, fuzzy
msgid "public_profile_updated"
msgstr "Public profile updated, page will be re-loaded."

#, fuzzy
msgid "question mark"
msgstr "a question mark"

#, fuzzy
msgid "quiz_logo_alt"
msgstr "Quiz logo"

#, fuzzy
msgid "quiz_score"
msgstr "Quiz score"

#, fuzzy
msgid "quiz_tab"
msgstr "Quiz"

#, fuzzy
msgid "quiz_threshold_not_reached"
msgstr "Quiz threshold not reached to unlock this level"

#, fuzzy
msgid "read_code_label"
msgstr "Read aloud"

#, fuzzy
msgid "recent"
msgstr "My recent programs"

msgid "recover_password"
msgstr "Anmod om nulstilling af adgangskode"

#, fuzzy
msgid "regress_button"
msgstr "Go back to level {level}"

#, fuzzy
msgid "remove"
msgstr "Remove"

#, fuzzy
msgid "remove_customization"
msgstr "Remove customization"

#, fuzzy
msgid "remove_customizations_prompt"
msgstr "Are you sure you want to remove this class's customizations?"

#, fuzzy
msgid "remove_student_prompt"
msgstr "Are you sure you want to remove the student from the class?"

#, fuzzy
msgid "remove_user_prompt"
msgstr "Confirm removing this user from the class."

#, fuzzy
msgid "repair_program_logo_alt"
msgstr "Repair program icon"

#, fuzzy
msgid "repeat_dep"
msgstr "Starting in level 8, `{repeat}` needs to be used with indentation. You can see examples on the `{repeat}` tab in level 8."

#, fuzzy
msgid "repeat_match_password"
msgstr "The repeated password does not match."

#, fuzzy
msgid "repeat_new_password"
msgstr "Repeat new password"

#, fuzzy
msgid "report_failure"
msgstr "This program does not exist or is not public"

#, fuzzy
msgid "report_program"
msgstr "Are you sure you want to report this program?"

#, fuzzy
msgid "report_success"
msgstr "This program has been reported"

#, fuzzy
msgid "request_invalid"
msgstr "Request invalid"

#, fuzzy
msgid "request_teacher"
msgstr "Would you like to apply for a teacher's account?"

#, fuzzy
msgid "request_teacher_account"
msgstr "Request teacher account"

#, fuzzy
msgid "required_field"
msgstr "Fields marked with an * are required"

#, fuzzy
msgid "reset_adventure_prompt"
msgstr "Are you sure you want to reset all selected adventures?"

#, fuzzy
msgid "reset_adventures"
msgstr "Reset selected adventures"

#, fuzzy
msgid "reset_button"
msgstr "Reset"

#, fuzzy
msgid "reset_password"
msgstr "Reset password"

#, fuzzy
msgid "reset_view"
msgstr "Reset"

#, fuzzy
msgid "retrieve_adventure_error"
msgstr "You're not allowed to view this adventure!"

#, fuzzy
msgid "retrieve_class_error"
msgstr "Only teachers can retrieve classes"

#, fuzzy
msgid "retrieve_tag_error"
msgstr "Error retrieving tags"

#, fuzzy
msgid "role"
msgstr "Role"

#, fuzzy
msgid "run_code_button"
msgstr "Run code"

#, fuzzy
msgid "save_parse_warning"
msgstr "This program contains an error, are you sure you want to save it?"

#, fuzzy
msgid "save_prompt"
msgstr "You need to have an account to save your program. Would you like to login now?"

#, fuzzy
msgid "save_success_detail"
msgstr "Program saved successfully."

#, fuzzy
msgid "score"
msgstr "Score"

#, fuzzy
msgid "search"
msgstr "Search..."

#, fuzzy
msgid "search_button"
msgstr "Search"

#, fuzzy
msgid "second_teacher"
msgstr "Second teacher"

#, fuzzy
msgid "second_teacher_copy_prompt"
msgstr "Are you sure you want to copy this teacher?"

#, fuzzy
msgid "second_teacher_prompt"
msgstr "Enter a teacher username to invite them."

#, fuzzy
msgid "second_teacher_warning"
msgstr "All teachers in this class can customize it."

#, fuzzy
msgid "see_certificate"
msgstr "See {username} certificate!"

#, fuzzy
msgid "select"
msgstr "Select"

#, fuzzy
msgid "select_adventures"
msgstr "Select adventures"

msgid "select_all"
msgstr "Select all"

#, fuzzy
msgid "select_lang"
msgstr "Select language"

msgid "select_levels"
msgstr "Select levels"

#, fuzzy
msgid "select_tag"
msgstr "Select tag"

msgid "selected"
msgstr "Selected"

#, fuzzy
msgid "self_removal_prompt"
msgstr "Are you sure you want to leave this class?"

#, fuzzy
msgid "send_password_recovery"
msgstr "Send me a password recovery link"

#, fuzzy
msgid "sent_by"
msgstr "This invitation is sent by"

#, fuzzy
msgid "sent_password_recovery"
msgstr "You should soon receive an email with instructions on how to reset your password."

#, fuzzy
msgid "settings"
msgstr "My personal settings"

#, fuzzy
msgid "share_by_giving_link"
msgstr "Show your program to other people by giving them the link below:"

#, fuzzy
msgid "share_your_program"
msgstr "Share your program"

#, fuzzy
msgid "signup_student_or_teacher"
msgstr "Are you a student or a teacher?"

#, fuzzy
msgid "single quotes"
msgstr "a single quote"

#, fuzzy
msgid "slash"
msgstr "a slash"

#, fuzzy
msgid "sleeping"
msgstr "Sleeping..."

#, fuzzy
msgid "slides"
msgstr "Slides"

#, fuzzy
msgid "slides_for_level"
msgstr "Slides for level"

#, fuzzy
msgid "slides_info"
msgstr "For each level of Hedy, we have created slides to help you teach. The slides contain explanations of each level, and Hedy examples that you can run inside the slides. Just click the link and get started! the Introduction slides are a general explanation of Hedy before level 1 The slides were created using <a href=\"https://slides.com\">slides.com</a>. If you want to adapt them yourself, you can download them, and then upload the resulting zip file to <a href=\"https://slides.com\">slides.com</a>. You can find more information about the slides in the <a href=\"https://hedy.org/for-teachers/manual/features\">teacher's manual</a>."

#, fuzzy
msgid "social_media"
msgstr "Social media"

#, fuzzy
msgid "solution_example"
msgstr "Solution Example"

#, fuzzy
msgid "solution_example_explanation"
msgstr "This is where the solution of your adventure goes. This can be used if you want to share this adventure with other teacher's, so they can know what your suggested solution is."

#, fuzzy
msgid "something_went_wrong_keyword_parsing"
msgstr "There is a mistake in your adventure, are all keywords correctly surrounded with { }?"

#, fuzzy
msgid "space"
msgstr "a space"

#, fuzzy
msgid "star"
msgstr "a star"

#, fuzzy
msgid "start_hedy_tutorial"
msgstr "Start hedy tutorial"

#, fuzzy
msgid "start_learning"
msgstr "Start learning"

#, fuzzy
msgid "start_programming"
msgstr "Start programming"

#, fuzzy
msgid "start_programming_logo_alt"
msgstr "Start programming icon"

#, fuzzy
msgid "start_quiz"
msgstr "Start quiz"

#, fuzzy
msgid "start_teacher_tutorial"
msgstr "Start teacher tutorial"

#, fuzzy
msgid "start_teaching"
msgstr "Start teaching"

#, fuzzy
msgid "step_title"
msgstr "Assignment"

#, fuzzy
msgid "stepper_variable_role"
msgstr "stepper"

#, fuzzy
msgid "stop_code_button"
msgstr "Stop program"

#, fuzzy
msgid "string"
msgstr "text"

#, fuzzy
msgid "student"
msgstr "Student"

#, fuzzy
msgid "student_already_in_class"
msgstr "This student is already in your class."

#, fuzzy
msgid "student_already_invite"
msgstr "This student already has a pending invitation."

#, fuzzy
msgid "student_not_allowed_in_class"
msgstr "Student not allowed in class"

#, fuzzy
msgid "student_not_existing"
msgstr "This username doesn't exist."

#, fuzzy
msgid "student_signup_header"
msgstr "Student"

#, fuzzy
msgid "students"
msgstr "students"

#, fuzzy
msgid "submission_time"
msgstr "Handed in at"

#, fuzzy
msgid "submit_answer"
msgstr "Answer question"

#, fuzzy
msgid "submit_program"
msgstr "Submit"

#, fuzzy
msgid "submit_warning"
msgstr "Are you sure you want to submit this program?"

#, fuzzy
msgid "submitted"
msgstr "Submitted"

#, fuzzy
msgid "submitted_header"
msgstr "This is a submitted program and can't be altered."

#, fuzzy
msgid "subscribe"
msgstr "Subscribe"

#, fuzzy
msgid "subscribe_newsletter"
msgstr "Subscribe to the newsletter"

#, fuzzy
msgid "successful_runs"
msgstr "Successful runs: {successful_runs}"

#, fuzzy
msgid "suggestion_color"
msgstr "Try using another color"

#, fuzzy
msgid "suggestion_note"
msgstr "Use a note between C0 and B9 or a number between 1 and 70"

#, fuzzy
msgid "suggestion_number"
msgstr "Try changing the value to a number"

msgid "suggestion_numbers_or_strings"
msgstr "Try changing the values to be all text or all numbers"

#, fuzzy
msgid "surname"
msgstr "First Name"

#, fuzzy
msgid "survey"
msgstr "Survey"

#, fuzzy
msgid "survey_completed"
msgstr "Survey completed"

#, fuzzy
msgid "survey_skip"
msgstr "Don't show this again"

#, fuzzy
msgid "survey_submit"
msgstr "Submit"

#, fuzzy
msgid "tag_in_adventure"
msgstr "Tag in adventure"

#, fuzzy
msgid "tag_input_placeholder"
msgstr "Enter a new tag"

#, fuzzy
msgid "tags"
msgstr "Tags"

#, fuzzy
msgid "teacher"
msgstr "Teacher"

#, fuzzy
msgid "teacher_account_request"
msgstr "You have a pending teacher account request"

#, fuzzy
msgid "teacher_account_success"
msgstr "You successfully requested a teacher account."

#, fuzzy
msgid "teacher_invalid"
msgstr "Your teacher value is invalid."

#, fuzzy
msgid "teacher_invitation_require_login"
msgstr "To set up your profile as a teacher, we will need you to log in. If you don't have an account, please create one."

#, fuzzy
msgid "teacher_manual"
msgstr "Teacher manual"

#, fuzzy
msgid "teacher_signup_header"
msgstr "Teacher"

#, fuzzy
msgid "teacher_tutorial_logo_alt"
msgstr "Teacher tutorial icon"

#, fuzzy
msgid "teacher_welcome"
msgstr "Welcome to Hedy! Your are now the proud owner of a teachers account which allows you to create classes and invite students."

#, fuzzy
msgid "teachers"
msgstr "Teachers"

#, fuzzy
msgid "template_code"
msgstr ""
"This is the explanation of my adventure!\n"
"\n"
"This way I can show a command: <code>{print}</code>\n"
"\n"
"But sometimes I might want to show a piece of code, like this:\n"
"<pre>\n"
"ask What's your name?\n"
"echo so your name is \n"
"</pre>"

#, fuzzy
msgid "this_turns_in_assignment"
msgstr "This turns in your assignment to your teacher."

#, fuzzy
msgid "title"
msgstr "Title"

#, fuzzy
msgid "title_admin"
msgstr "Hedy - Administrator page"

#, fuzzy
msgid "title_class-overview"
msgstr "Hedy - Class overview"

#, fuzzy
msgid "title_customize-adventure"
msgstr "Hedy - Customize adventure"

#, fuzzy
msgid "title_customize-class"
msgstr "Hedy - Customize class"

#, fuzzy
msgid "title_explore"
msgstr "Hedy - Explore"

#, fuzzy
msgid "title_for-teacher"
msgstr "Hedy - For teachers"

#, fuzzy
msgid "title_join-class"
msgstr "Hedy - Join class"

#, fuzzy
msgid "title_landing-page"
msgstr "Welcome to Hedy!"

#, fuzzy
msgid "title_learn-more"
msgstr "Hedy - Learn more"

#, fuzzy
msgid "title_login"
msgstr "Hedy - Login"

#, fuzzy
msgid "title_my-profile"
msgstr "Hedy - My account"

#, fuzzy
msgid "title_privacy"
msgstr "Hedy - Privacy terms"

#, fuzzy
msgid "title_programs"
msgstr "Hedy - My programs"

#, fuzzy
msgid "title_public-adventures"
msgstr "Hedy - Public adventures"

#, fuzzy
msgid "title_recover"
msgstr "Hedy - Recover account"

#, fuzzy
msgid "title_reset"
msgstr "Hedy - Reset password"

#, fuzzy
msgid "title_signup"
msgstr "Hedy - Create an account"

#, fuzzy
msgid "title_start"
msgstr "Hedy - Textual programming made easy"

#, fuzzy
msgid "title_view-adventure"
msgstr "Hedy - View adventure"

#, fuzzy
msgid "token_invalid"
msgstr "Your token is invalid."

#, fuzzy
msgid "tooltip_level_locked"
msgstr "Your teacher disabled this level"

#, fuzzy
msgid "translate_error"
msgstr "Something went wrong while translating the code. Try running the code to see if it has an error. Code with errors can not be translated."

#, fuzzy
msgid "translating_hedy"
msgstr "Translating Hedy"

#, fuzzy
msgid "translator"
msgstr "Translator"

#, fuzzy
msgid "tutorial"
msgstr "Tutorial"

#, fuzzy
msgid "tutorial_code_snippet"
msgstr ""
"{print} Hello world!\n"
"{print} I'm learning Hedy with the tutorial!"

#, fuzzy
msgid "tutorial_message_not_found"
msgstr "We couldn't find the requested tutorial step..."

#, fuzzy
msgid "tutorial_title_not_found"
msgstr "Tutorial step not found"

#, fuzzy
msgid "unauthorized"
msgstr "You don't have access rights for this page"

#, fuzzy
msgid "unfavourite_confirm"
msgstr "Are you sure you want to unfavourite this program?"

#, fuzzy
msgid "unfavourite_success"
msgstr "Your program is unfavourited."

#, fuzzy
msgid "unique_usernames"
msgstr "All usernames need to be unique."

#, fuzzy
msgid "unknown_variable_role"
msgstr "unknown"

#, fuzzy
msgid "unlock_thresholds"
msgstr "Unlock level thresholds"

#, fuzzy
msgid "unsaved_class_changes"
msgstr "There are unsaved changes, are you sure you want to leave this page?"

#, fuzzy
msgid "unsubmit_program"
msgstr "Unsubmit program"

#, fuzzy
msgid "unsubmit_warning"
msgstr "Are you sure you want to unsubmit this program?"

#, fuzzy
msgid "unsubmitted"
msgstr "Unsubmitted"

#, fuzzy
msgid "update_adventure_prompt"
msgstr "Are you sure you want to update this adventure?"

#, fuzzy
msgid "update_public"
msgstr "Update public profile"

#, fuzzy
msgid "updating_indicator"
msgstr "Updating"

#, fuzzy
msgid "use_of_blanks_exception"
msgstr "Use of blanks in programs"

#, fuzzy
msgid "use_of_nested_functions_exception"
msgstr "Use of nested functions"

#, fuzzy
msgid "used_in"
msgstr "Used in:"

#, fuzzy
msgid "user"
msgstr "user"

#, fuzzy
msgid "user_inexistent"
msgstr "This user doesn't exist"

#, fuzzy
msgid "user_not_private"
msgstr "This user either doesn't exist or doesn't have a public profile"

#, fuzzy
msgid "username"
msgstr "Username"

#, fuzzy
msgid "username_empty"
msgstr "You didn't enter an username!"

#, fuzzy
msgid "username_invalid"
msgstr "Your username is invalid."

#, fuzzy
msgid "username_special"
msgstr "Username cannot contain `:` or `@`."

#, fuzzy
msgid "username_three"
msgstr "Username must contain at least three characters."

#, fuzzy
msgid "usernames_exist"
msgstr "One or more usernames is already in use."

#, fuzzy
msgid "value"
msgstr "Value"

#, fuzzy
msgid "view_adventures"
msgstr "View adventures"

#, fuzzy
msgid "view_classes"
msgstr "View classes"

#, fuzzy
msgid "view_program"
msgstr "View program"

#, fuzzy
msgid "view_slides"
msgstr "View slides"

#, fuzzy
msgid "waiting_for_submit"
msgstr "Waiting for submit"

#, fuzzy
msgid "walker_variable_role"
msgstr "walker"

#, fuzzy
msgid "welcome"
msgstr "Welcome"

#, fuzzy
msgid "welcome_back"
msgstr "Welcome back"

#, fuzzy
msgid "what_is_your_role"
msgstr "What is your role?"

#, fuzzy
msgid "what_should_my_code_do"
msgstr "What should my code do?"

#, fuzzy
msgid "year_invalid"
msgstr "Please enter a year between 1900 and {current_year}."

#, fuzzy
msgid "yes"
msgstr "Yes"

#, fuzzy
msgid "your_account"
msgstr "Your profile"

#, fuzzy
msgid "your_last_program"
msgstr "Your last saved program"

#, fuzzy
msgid "your_personal_text"
msgstr "Your personal text..."

#, fuzzy
msgid "your_program"
msgstr "Your program"

#~ msgid "view"
#~ msgstr "View"

#~ msgid "class"
#~ msgstr "Class"

#~ msgid "save_code_button"
#~ msgstr "Save code"

#~ msgid "share_code_button"
#~ msgstr "Save & share code"

#~ msgid "classes_invalid"
#~ msgstr "The list of selected classes is invalid"

#~ msgid "directly_add_adventure_to_classes"
#~ msgstr "Do you want to add this adventure directly to one of your classes?"

#~ msgid "hand_in_assignment"
#~ msgstr "Hand in assignment"

#~ msgid "select_a_level"
#~ msgstr "Select a level"

#~ msgid "answer_invalid"
#~ msgstr "Your password is invalid."

#~ msgid "available_adventures_level"
#~ msgstr "Available adventures level"

#~ msgid "customize_class_exp_1"
#~ msgstr "Hi! On this page you can customize your class. By selecting levels and adventures you can choose what your student can see. You can also add your own created adventures to levels. All levels and default adventures will be selected by default. <b>Notice:</b> Not every adventure is available for every level! Settings up your customizations goes as follows:"

#~ msgid "customize_class_exp_2"
#~ msgstr "You can always change these settings later on. For example, you can make specific adventures or levels available while teaching a class. This way it's easy for you to determine which level and adventures your students will be working on. If you want to make everything available for your class it is easiest to remove the customization all together."

#~ msgid "customize_class_step_1"
#~ msgstr "Select levels for your class by pressing the \"level buttons\""

#~ msgid "customize_class_step_2"
#~ msgstr "\"Checkboxes\" will appear for the adventures available for the chosen levels"

#~ msgid "customize_class_step_3"
#~ msgstr "Select the adventures you want to make available"

#~ msgid "customize_class_step_4"
#~ msgstr "Click the name of an adventure to (de)select for all levels"

#~ msgid "customize_class_step_5"
#~ msgstr "Add personal adventures"

#~ msgid "customize_class_step_6"
#~ msgstr "Selecting an opening date for each level (you can also leave it empty)"

#~ msgid "customize_class_step_7"
#~ msgstr "Selection other settings"

#~ msgid "customize_class_step_8"
#~ msgstr "Choose \"Save\" -> You're done!"

#~ msgid "example_code_header"
#~ msgstr "Example Hedy Code"

#~ msgid "feedback_failure"
#~ msgstr "Wrong!"

#~ msgid "feedback_success"
#~ msgstr "Good!"

#~ msgid "go_to_first_question"
#~ msgstr "Go to question 1"

#~ msgid "question"
#~ msgstr "Question"

#~ msgid "question_doesnt_exist"
#~ msgstr "This question does not exist"

#~ msgid "question_invalid"
#~ msgstr "Your token is invalid."

#~ msgid "too_many_attempts"
#~ msgstr "Too many attempts"

#~ msgid "class_logs"
#~ msgstr "Logs"

#~ msgid "class_stats"
#~ msgstr "Class statistics"

#~ msgid "visit_own_public_profile"
#~ msgstr "Visit your own profile"

#~ msgid "title_class logs"
#~ msgstr "Programs"

#~ msgid "title_class statistics"
#~ msgstr "My statistics"

#~ msgid "disabled_button_locked"
#~ msgstr "Your teacher hasn't unlocked this level yet"

#~ msgid "duplicate_tag"
#~ msgstr "You already have a tag with this name."

#~ msgid "tag_deleted"
#~ msgstr "This tag was successfully deleted."

#~ msgid "no_tags"
#~ msgstr "No tags yet."

#~ msgid "apply_filters"
#~ msgstr "Apply filters"

#~ msgid "write_first_program"
#~ msgstr "Write your first program!"

#~ msgid "share_confirm"
#~ msgstr "Are you sure you want to make the program public?"

#~ msgid "share_success_detail"
#~ msgstr "Program shared successfully."

#~ msgid "try_it"
#~ msgstr "Try it"

#~ msgid "unshare_confirm"
#~ msgstr "Are you sure you want to make the program private?"

#~ msgid "unshare_success_detail"
#~ msgstr "Program unshared successfully."

#~ msgid "adventure_exp_2"
#~ msgstr "If you want to show actual code snippets, for example to give student a template or example of the code. Please use pre anchors like this:"

#~ msgid "adventure_exp_1"
#~ msgstr "Type your adventure of choice on the right-hand side. After creating your adventure you can include it in one of your classes under \"customizations\". If you want to include a command in your adventure please use code anchors like this:"

#~ msgid "hello_world"
#~ msgstr "Hello world!"

#~ msgid "hide_parsons"
#~ msgstr "Hide puzzle"

#~ msgid "hide_quiz"
#~ msgstr "Hide quiz"

#~ msgid "back_to_class"
#~ msgstr "Go back to class"

#~ msgid "Locked Language Feature"
#~ msgstr "You are using {concept}! That is awesome, but {concept} is not unlocked yet! It will be unlocked in a later level."

#~ msgid "nested blocks"
#~ msgstr "a block in a block"

#~ msgid "save"
#~ msgstr "Save"

#~ msgid "update_profile"
#~ msgstr "Update profile"

#~ msgid "variables"
#~ msgstr "Variables"

#~ msgid "add_students_options"
#~ msgstr "Add students options"

#~ msgid "class_live"
#~ msgstr "Live statistics"

#~ msgid "class_overview"
#~ msgstr "Class overview"

#~ msgid "last_login"
#~ msgstr "Last login"

#~ msgid "page"
#~ msgstr "page"

#~ msgid "student_list"
#~ msgstr "Student list"

#~ msgid "title_class grid_overview"
#~ msgstr "Hedy - Grid overview"

#~ msgid "title_class live_statistics"
#~ msgstr "Hedy - Live Statistics"

#~ msgid "amount_created"
#~ msgstr "programs created"

#~ msgid "amount_saved"
#~ msgstr "programs saved"

<<<<<<< HEAD
#~ msgid "achievements_check_icon_alt"
#~ msgstr "Achievement check icon"

#~ msgid "country_title"
#~ msgstr "Country"

#~ msgid "create_public_profile"
#~ msgstr "Create public profile"

#~ msgid "general"
#~ msgstr "General"

#~ msgid "hedy_achievements"
#~ msgstr "Hedy achievements"

#~ msgid "hidden"
#~ msgstr "Hidden"

#~ msgid "highscore_explanation"
#~ msgstr "On this page you can view the current Highscores, based on the amount of achievements gathered. View the ranking for either all users, your country or your class. Click on a username to view their public profile."

#~ msgid "highscore_no_public_profile"
#~ msgstr "You don't have a public profile and are therefore not listed on the highscores. Do you wish to create one?"

#~ msgid "highscores"
#~ msgstr "Highscores"

#~ msgid "my_achievements"
#~ msgstr "My achievements"

#~ msgid "no_such_highscore"
#~ msgstr "Highscores"

#~ msgid "programs_created"
#~ msgstr "Programs created"

#~ msgid "programs_saved"
#~ msgstr "Programs saved"

#~ msgid "programs_submitted"
#~ msgstr "Programs submitted"

#~ msgid "title_achievements"
#~ msgstr "Hedy - My achievements"

#~ msgid "whole_world"
#~ msgstr "The world"

#~ msgid "your_class"
#~ msgstr "Your class"

#~ msgid "achievement_earned"
#~ msgstr "You've earned an achievement!"

#~ msgid "percentage_achieved"
#~ msgstr "Achieved by {percentage}% of the users"

#~ msgid "achievements"
#~ msgstr "achievements"

#~ msgid "achievements_logo_alt"
#~ msgstr "Achievement logo"

#~ msgid "amount_submitted"
#~ msgstr "programs submitted"

#~ msgid "last_achievement"
#~ msgstr "Last earned achievement"

#~ msgid "no_certificate"
#~ msgstr "This user hasn't earned the Hedy Certificate of Completion"

#~ msgid "number_achievements"
#~ msgstr "Number of achievements"
=======
#~ msgid "common_errors"
#~ msgstr "Common errors"

#~ msgid "grid_overview"
#~ msgstr "Overview of programs per adventure"

#~ msgid "last_error"
#~ msgstr "Last error"

#~ msgid "last_program"
#~ msgstr "Last program"

#~ msgid "live_dashboard"
#~ msgstr "Live Dashboard"

#~ msgid "runs_over_time"
#~ msgstr "Runs over time"

#~ msgid "student_details"
#~ msgstr "Student details"

#~ msgid "explore_explanation"
#~ msgstr "On this page you can look through programs created by other Hedy users. You can filter on both a Hedy level and adventure. Click on \"View program\" to open a program and run it. Programs with a red header contain a mistake. You can still open the program, but running it will result in an error. You can of course try to fix it! If the creator has a public profile you can click their username to visit their profile. There you will find all their shared programs and much more!"
>>>>>>> 69cb01f0
<|MERGE_RESOLUTION|>--- conflicted
+++ resolved
@@ -204,6 +204,22 @@
 msgstr "On this page you can create accounts for multiple students at the same time. There are autoamtically added to the current class, make sure the selected class is correct!. By pressing the green + on the bottom right of the page you can add extra rows. You can delete a row by pressing the corresponding red cross. Make sure no rows are empty when you press \"Create accounts\". Please keep in mind that every username needs to be unique and the password needs to be <b>at least</b> 6 characters."
 
 #, fuzzy
+msgid "achievement_earned"
+msgstr "You've earned an achievement!"
+
+#, fuzzy
+msgid "achievements"
+msgstr "achievements"
+
+#, fuzzy
+msgid "achievements_check_icon_alt"
+msgstr "Achievement check icon"
+
+#, fuzzy
+msgid "achievements_logo_alt"
+msgstr "Achievement logo"
+
+#, fuzzy
 msgid "actions"
 msgstr "Actions"
 
@@ -348,6 +364,10 @@
 msgstr "You already have a pending teacher request."
 
 #, fuzzy
+msgid "amount_submitted"
+msgstr "programs submitted"
+
+#, fuzzy
 msgid "are_you_sure"
 msgstr "Are you sure? You cannot revert this action."
 
@@ -547,6 +567,10 @@
 msgstr "Please select a valid country."
 
 #, fuzzy
+msgid "country_title"
+msgstr "Country"
+
+#, fuzzy
 msgid "create_account"
 msgstr "Create account"
 
@@ -571,6 +595,10 @@
 msgstr "Create multiple accounts"
 
 #, fuzzy
+msgid "create_public_profile"
+msgstr "Create public profile"
+
+#, fuzzy
 msgid "create_question"
 msgstr "Do you want to create one?"
 
@@ -907,6 +935,10 @@
 msgstr "Please select a valid gender, choose (Female, Male, Other)."
 
 #, fuzzy
+msgid "general"
+msgstr "General"
+
+#, fuzzy
 msgid "general_settings"
 msgstr "General settings"
 
@@ -963,6 +995,10 @@
 msgstr "Please select a valid way you heard about us."
 
 #, fuzzy
+msgid "hedy_achievements"
+msgstr "Hedy achievements"
+
+#, fuzzy
 msgid "hedy_choice_title"
 msgstr "Hedy's Choice"
 
@@ -987,6 +1023,10 @@
 msgstr "hello"
 
 #, fuzzy
+msgid "hidden"
+msgstr "Hidden"
+
+#, fuzzy
 msgid "hide_cheatsheet"
 msgstr "Hide cheatsheet"
 
@@ -1003,6 +1043,18 @@
 msgstr "Highest quiz score"
 
 #, fuzzy
+msgid "highscore_explanation"
+msgstr "On this page you can view the current Highscores, based on the amount of achievements gathered. View the ranking for either all users, your country or your class. Click on a username to view their public profile."
+
+#, fuzzy
+msgid "highscore_no_public_profile"
+msgstr "You don't have a public profile and are therefore not listed on the highscores. Do you wish to create one?"
+
+#, fuzzy
+msgid "highscores"
+msgstr "Highscores"
+
+#, fuzzy
 msgid "hint"
 msgstr "Hint?"
 
@@ -1133,6 +1185,10 @@
 #, fuzzy
 msgid "languages"
 msgstr "Which of these programming languages have you used before?"
+
+#, fuzzy
+msgid "last_achievement"
+msgstr "Last earned achievement"
 
 #, fuzzy
 msgid "last_edited"
@@ -1337,6 +1393,10 @@
 msgstr "My account"
 
 #, fuzzy
+msgid "my_achievements"
+msgstr "My achievements"
+
+#, fuzzy
 msgid "my_adventures"
 msgstr "My adventures"
 
@@ -1413,6 +1473,10 @@
 msgstr "There are no public adventures yet..."
 
 #, fuzzy
+msgid "no_certificate"
+msgstr "This user hasn't earned the Hedy Certificate of Completion"
+
+#, fuzzy
 msgid "no_more_flat_if"
 msgstr "Starting in level 8, the code after `{if}` needs to be placed on the next line and start with 4 spaces."
 
@@ -1437,6 +1501,10 @@
 msgstr "No such Hedy class."
 
 #, fuzzy
+msgid "no_such_highscore"
+msgstr "Highscores"
+
+#, fuzzy
 msgid "no_such_level"
 msgstr "No such Hedy level!"
 
@@ -1477,6 +1545,10 @@
 msgstr "a number"
 
 #, fuzzy
+msgid "number_achievements"
+msgstr "Number of achievements"
+
+#, fuzzy
 msgid "number_lines"
 msgstr "Number of lines"
 
@@ -1612,6 +1684,10 @@
 msgstr "percentage"
 
 #, fuzzy
+msgid "percentage_achieved"
+msgstr "Achieved by {percentage}% of the users"
+
+#, fuzzy
 msgid "period"
 msgstr "a period"
 
@@ -1714,6 +1790,18 @@
 #, fuzzy
 msgid "programs"
 msgstr "Programs"
+
+#, fuzzy
+msgid "programs_created"
+msgstr "Programs created"
+
+#, fuzzy
+msgid "programs_saved"
+msgstr "Programs saved"
+
+#, fuzzy
+msgid "programs_submitted"
+msgstr "Programs submitted"
 
 #, fuzzy
 msgid "prompt_join_class"
@@ -2255,6 +2343,10 @@
 msgstr "Title"
 
 #, fuzzy
+msgid "title_achievements"
+msgstr "Hedy - My achievements"
+
+#, fuzzy
 msgid "title_admin"
 msgstr "Hedy - Administrator page"
 
@@ -2513,6 +2605,10 @@
 msgstr "What should my code do?"
 
 #, fuzzy
+msgid "whole_world"
+msgstr "The world"
+
+#, fuzzy
 msgid "year_invalid"
 msgstr "Please enter a year between 1900 and {current_year}."
 
@@ -2525,6 +2621,10 @@
 msgstr "Your profile"
 
 #, fuzzy
+msgid "your_class"
+msgstr "Your class"
+
+#, fuzzy
 msgid "your_last_program"
 msgstr "Your last saved program"
 
@@ -2731,82 +2831,6 @@
 #~ msgid "amount_saved"
 #~ msgstr "programs saved"
 
-<<<<<<< HEAD
-#~ msgid "achievements_check_icon_alt"
-#~ msgstr "Achievement check icon"
-
-#~ msgid "country_title"
-#~ msgstr "Country"
-
-#~ msgid "create_public_profile"
-#~ msgstr "Create public profile"
-
-#~ msgid "general"
-#~ msgstr "General"
-
-#~ msgid "hedy_achievements"
-#~ msgstr "Hedy achievements"
-
-#~ msgid "hidden"
-#~ msgstr "Hidden"
-
-#~ msgid "highscore_explanation"
-#~ msgstr "On this page you can view the current Highscores, based on the amount of achievements gathered. View the ranking for either all users, your country or your class. Click on a username to view their public profile."
-
-#~ msgid "highscore_no_public_profile"
-#~ msgstr "You don't have a public profile and are therefore not listed on the highscores. Do you wish to create one?"
-
-#~ msgid "highscores"
-#~ msgstr "Highscores"
-
-#~ msgid "my_achievements"
-#~ msgstr "My achievements"
-
-#~ msgid "no_such_highscore"
-#~ msgstr "Highscores"
-
-#~ msgid "programs_created"
-#~ msgstr "Programs created"
-
-#~ msgid "programs_saved"
-#~ msgstr "Programs saved"
-
-#~ msgid "programs_submitted"
-#~ msgstr "Programs submitted"
-
-#~ msgid "title_achievements"
-#~ msgstr "Hedy - My achievements"
-
-#~ msgid "whole_world"
-#~ msgstr "The world"
-
-#~ msgid "your_class"
-#~ msgstr "Your class"
-
-#~ msgid "achievement_earned"
-#~ msgstr "You've earned an achievement!"
-
-#~ msgid "percentage_achieved"
-#~ msgstr "Achieved by {percentage}% of the users"
-
-#~ msgid "achievements"
-#~ msgstr "achievements"
-
-#~ msgid "achievements_logo_alt"
-#~ msgstr "Achievement logo"
-
-#~ msgid "amount_submitted"
-#~ msgstr "programs submitted"
-
-#~ msgid "last_achievement"
-#~ msgstr "Last earned achievement"
-
-#~ msgid "no_certificate"
-#~ msgstr "This user hasn't earned the Hedy Certificate of Completion"
-
-#~ msgid "number_achievements"
-#~ msgstr "Number of achievements"
-=======
 #~ msgid "common_errors"
 #~ msgstr "Common errors"
 
@@ -2830,4 +2854,3 @@
 
 #~ msgid "explore_explanation"
 #~ msgstr "On this page you can look through programs created by other Hedy users. You can filter on both a Hedy level and adventure. Click on \"View program\" to open a program and run it. Programs with a red header contain a mistake. You can still open the program, but running it will result in an error. You can of course try to fix it! If the creator has a public profile you can click their username to visit their profile. There you will find all their shared programs and much more!"
->>>>>>> 69cb01f0
