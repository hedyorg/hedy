--- conflicted
+++ resolved
@@ -2984,7 +2984,6 @@
 #~ msgid "classes"
 #~ msgstr ""
 
-<<<<<<< HEAD
 #~ msgid "Adventure"
 #~ msgstr ""
 
@@ -2998,7 +2997,7 @@
 #~ msgstr ""
 
 #~ msgid "Delete"
-=======
+#~ msgstr ""
+
 #~ msgid "select_class"
->>>>>>> 8eb9a26c
 #~ msgstr ""
