# Telugu translations for PROJECT.
# Copyright (C) 2022 ORGANIZATION
# This file is distributed under the same license as the PROJECT project.
# FIRST AUTHOR <EMAIL@ADDRESS>, 2022.
#
msgid ""
msgstr ""
"Project-Id-Version: PROJECT VERSION\n"
"Report-Msgid-Bugs-To: EMAIL@ADDRESS\n"
<<<<<<< HEAD
"POT-Creation-Date: 2023-03-01 17:52+0100\n"
"PO-Revision-Date: 2023-02-16 15:59+0000\n"
=======
"POT-Creation-Date: 2023-03-03 19:20+0100\n"
"PO-Revision-Date: 2023-03-12 03:54+0000\n"
>>>>>>> 0d245425
"Last-Translator: Anonymous <noreply@weblate.org>\n"
"Language: te\n"
"Language-Team: none\n"
"Plural-Forms: nplurals=2; plural=n != 1;\n"
"MIME-Version: 1.0\n"
"Content-Type: text/plain; charset=utf-8\n"
"Content-Transfer-Encoding: 8bit\n"
<<<<<<< HEAD
"Generated-By: Babel 2.10.1\n"
=======
"Plural-Forms: nplurals=2; plural=n != 1;\n"
"X-Generator: Weblate 4.16.2-dev\n"
"Generated-By: Babel 2.10.3\n"
>>>>>>> 0d245425

#, fuzzy
msgid "Access Before Assign"
msgstr ""
"You tried to use the variable {name} on line {access_line_number}, but you "
"set it on line {definition_line_number}. Set a variable before using it."

#, fuzzy
msgid "Cyclic Var Definition"
msgstr ""
"The name {variable} needs to be set before you can use it on the right-hand "
"side of the {is} command."

#, fuzzy
msgid "Has Blanks"
msgstr ""
"Your code is incomplete. It contains blanks that you have to replace with "
"code."

#, fuzzy
msgid "Incomplete"
msgstr ""
"Oops! You forgot a bit of code! On line {line_number}, you need to enter "
"text behind {incomplete_command}."

#, fuzzy
msgid "Incomplete Repeat"
msgstr ""
"It looks like you forgot to use a command with the {repeat} command you used "
"on line {line_number}."

#, fuzzy
msgid "Invalid"
msgstr ""
"{invalid_command} is not a Hedy level {level} command. Did you mean "
"{guessed_command}?"

#, fuzzy
msgid "Invalid Argument"
msgstr ""
"You cannot use the command {command} with {invalid_argument}. Try changing "
"{invalid_argument} to {allowed_types}."

#, fuzzy
msgid "Invalid Argument Type"
msgstr ""
"You cannot use {command} with {invalid_argument} because it is "
"{invalid_type}. Try changing {invalid_argument} to {allowed_types}."

#, fuzzy
msgid "Invalid At Command"
msgstr ""
"The {at} command may not be used from level 16 onward. You can use square "
"brackets to use an element from a list, for example `friends[i]`, "
"`lucky_numbers[{random}]`."

#, fuzzy
msgid "Invalid Space"
msgstr ""
"Oops! You started a line with a space on line {line_number}. Spaces confuse "
"computers, can you remove it?"

#, fuzzy
msgid "Invalid Type Combination"
msgstr ""
"You cannot use {invalid_argument} and {invalid_argument_2} with {command} "
"because one is {invalid_type} and the other is {invalid_type_2}. Try "
"changing {invalid_argument} to {invalid_type_2} or {invalid_argument_2} to "
"{invalid_type}."

#, fuzzy
msgid "Locked Language Feature"
msgstr ""
"You are using {concept}! That is awesome, but {concept} is not unlocked yet! "
"It will be unlocked in a later level."

#, fuzzy
msgid "Lonely Echo"
msgstr ""
"You used an {echo} before an {ask}, or an {echo} without an {ask}. Place an "
"{ask} before the {echo}."

#, fuzzy
msgid "Lonely Text"
msgstr ""
"It looks like you forgot to use a command with the text you used in line "
"{line_number}"

#, fuzzy
msgid "Missing Command"
msgstr "It looks like you forgot to use a command on line {line_number}."

#, fuzzy
msgid "Missing Inner Command"
msgstr ""
"It looks like you forgot to use a command with the {command} statement you "
"used on line {line_number}."

#, fuzzy
msgid "No Indentation"
msgstr ""
"You used too few spaces in line {line_number}. You used {leading_spaces} "
"spaces, which is not enough. Start every new block with {indent_size} spaces "
"more than the line before."

#, fuzzy
msgid "Parse"
msgstr ""
"The code you entered is not valid Hedy code. There is a mistake on line "
"{location[0]}, at position {location[1]}. You typed {character_found}, but "
"that is not allowed."

#, fuzzy
msgid "Too Big"
msgstr ""
"Wow! Your program has an impressive {lines_of_code} lines of code! But we "
"can only process {max_lines} lines in this level. Make your program smaller "
"and try again."

#, fuzzy
msgid "Unexpected Indentation"
msgstr ""
"You used too many spaces in line {line_number}. You used {leading_spaces} "
"spaces, which is too much. Start every new block with {indent_size} spaces "
"more than the line before."

#, fuzzy
msgid "Unquoted Assignment"
msgstr ""
"From this level, you need to place texts to the right of the {is} between "
"quotes. You forgot that for the text {text}."

#, fuzzy
msgid "Unquoted Equality Check"
msgstr ""
"If you want to check if a variable is equal to multiple words, the words "
"should be surrounded by quotation marks!"

#, fuzzy
msgid "Unquoted Text"
msgstr ""
"Be careful. If you {ask} or {print} something, the text should start and "
"finish with a quotation mark. You forgot that for the text {unquotedtext}."

#, fuzzy
msgid "Unsupported Float"
msgstr ""
"Non-integer numbers are not supported yet but they will be in a few levels. "
"For now change {value} to an integer."

#, fuzzy
msgid "Unsupported String Value"
msgstr "Text values cannot contain {invalid_value}."

#, fuzzy
msgid "Var Undefined"
msgstr ""
"You tried to use the variable {name}, but you didn't set it. It is also "
"possible that you were trying to use the word {name} but forgot quotation "
"marks."

#, fuzzy
msgid "Wrong Level"
msgstr ""
"That was correct Hedy code, but not at the right level. You wrote "
"{offending_keyword} for level {working_level}. Tip: {tip}"

#, fuzzy
msgid "account_overview"
msgstr "Account overview"

#, fuzzy
msgid "accounts_created"
msgstr "Accounts where successfully created."

#, fuzzy
msgid "accounts_intro"
msgstr ""
"On this page you can create accounts for multiple students at once. These "
"are automatically added to the current class, so make sure the class shown "
"above is the right one! Every username needs to be unique in the entire Hedy "
"system. You can use 'Postfix classname' to add your class name to all "
"accounts. If you manually enter passwords, these need to be <b>at least</b> "
"6 characters."

#, fuzzy
msgid "achievement_earned"
msgstr "You've earned an achievement!"

#, fuzzy
msgid "achievements"
msgstr "achievements"

#, fuzzy
msgid "achievements_check_icon_alt"
msgstr "Achievement check icon"

#, fuzzy
msgid "achievements_logo_alt"
msgstr "Achievement logo"

#, fuzzy
msgid "add_students"
msgstr "Add students"

#, fuzzy
msgid "add_students_options"
msgstr "Add students options"

#, fuzzy
msgid "admin"
msgstr "Admin"

#, fuzzy
msgid "advance_button"
msgstr "Go to level {level}"

#, fuzzy
msgid "adventure"
msgstr "Adventure"

#, fuzzy
msgid "adventure_duplicate"
msgstr "You already have an adventure with this name."

#, fuzzy
msgid "adventure_empty"
msgstr "You didn't enter an adventure name!"

#, fuzzy
msgid "adventure_exp_1"
msgstr ""
"Type your adventure of choice on the right-hand side. After creating your "
"adventure you can include it in one of your classes under \"customizations"
"\". If you want to include a command in your adventure please use code "
"anchors like this:"

#, fuzzy
msgid "adventure_exp_2"
msgstr ""
"If you want to show actual code snippets, for example to give student a "
"template or example of the code. Please use pre anchors like this:"

#, fuzzy
msgid "adventure_exp_3"
msgstr ""
"Make sure you always surround keywords with { }, then they are recognized "
"correctly. You can use the \"preview\" button to view a styled version of "
"your adventure. To view the adventure on a dedicated page, select \"view\" "
"from the teachers page."

#, fuzzy
msgid "adventure_id_invalid"
msgstr "This adventure id is invalid."

#, fuzzy
msgid "adventure_length"
msgstr "Your adventure has to be at least 20 characters."

#, fuzzy
msgid "adventure_name_invalid"
msgstr "This adventure name is invalid."

#, fuzzy
msgid "adventure_prompt"
msgstr "Please enter the name of the adventure"

#, fuzzy
msgid "adventure_terms"
msgstr "I agree that my adventure might be made publicly available on Hedy."

#, fuzzy
msgid "adventure_updated"
msgstr "The adventure has been updated!"

#, fuzzy
msgid "ago"
msgstr "{timestamp} ago"

#, fuzzy
msgid "agree_invalid"
msgstr "You have to agree with the privacy terms."

#, fuzzy
msgid "agree_third_party"
msgstr ""
"I consent to being contacted by partners of Leiden University with sales "
"opportunities (optional)"

#, fuzzy
msgid "agree_with"
msgstr "I agree to the"

#, fuzzy
msgid "ajax_error"
msgstr "There was an error, please try again."

#, fuzzy
msgid "all"
msgstr "All"

#, fuzzy
msgid "all_class_highscores"
msgstr "All students visible in class highscores"

#, fuzzy
msgid "already_account"
msgstr "Already have an account?"

#, fuzzy
msgid "already_program_running"
msgstr "There is already a program running, finish that one first."

#, fuzzy
msgid "already_teacher"
msgstr "You already have a teacher account."

#, fuzzy
msgid "already_teacher_request"
msgstr "You already have a pending teacher request."

#, fuzzy
msgid "amount_created"
msgstr "programs created"

#, fuzzy
msgid "amount_saved"
msgstr "programs saved"

#, fuzzy
msgid "amount_submitted"
msgstr "programs submitted"

#, fuzzy
msgid "answer_invalid"
msgstr "Your password is invalid."

#, fuzzy
msgid "are_you_sure"
msgstr "Are you sure? You cannot revert this action."

#, fuzzy
msgid "ask_needs_var"
msgstr ""
"Starting in level 2, {ask} needs to be used with a variable. Example: name "
"{is} {ask} What are you called?"

#, fuzzy
msgid "available_adventures_level"
msgstr "Available adventures level"

#, fuzzy
msgid "back_to_class"
msgstr "Go back to class"

#, fuzzy
msgid "back_to_teachers_page"
msgstr "Go back to teachers page"

#, fuzzy
msgid "become_a_sponsor"
msgstr "Become a sponsor"

#, fuzzy
msgid "birth_year"
msgstr "Birth year"

#, fuzzy
msgid "by"
msgstr "by"

#, fuzzy
msgid "cancel"
msgstr "Cancel"

#, fuzzy
msgid "catch_index_exception"
msgstr ""
"You tried to access the list {list_name} but it is either empty or the index "
"is not there."

#, fuzzy
msgid "certificate"
msgstr "Certificate of Completion"

#, fuzzy
msgid "certified_teacher"
msgstr "Certified teacher"

#, fuzzy
msgid "change_password"
msgstr "Change password"

#, fuzzy
msgid "cheatsheet_title"
msgstr "Cheatsheet"

#, fuzzy
msgid "class_already_joined"
msgstr "You are already a student of class"

#, fuzzy
msgid "class_customize_success"
msgstr "Class successfully customized."

#, fuzzy
msgid "class_logs"
msgstr "Logs"

#, fuzzy
msgid "class_name_duplicate"
msgstr "You already have a class with this name."

#, fuzzy
msgid "class_name_empty"
msgstr "You didn't enter a class name!"

#, fuzzy
msgid "class_name_invalid"
msgstr "This class name is invalid."

#, fuzzy
msgid "class_name_prompt"
msgstr "Please enter the name of the new class"

#, fuzzy
msgid "class_stats"
msgstr "Class statistics"

#, fuzzy
msgid "classes_invalid"
msgstr "The list of selected classes is invalid"

#, fuzzy
msgid "comma"
msgstr "a comma"

#, fuzzy
msgid "commands"
msgstr "Commands"

#, fuzzy
msgid "congrats_message"
msgstr "Congratulations, {username}, you have completed Hedy!"

#, fuzzy
msgid "content_invalid"
msgstr "This adventure is invalid."

msgid "Invalid At Command"
msgstr ""

#, fuzzy
msgid "contributor"
msgstr "Contributor"

#, fuzzy
msgid "copy_clipboard"
msgstr "Successfully copied to clipboard"

#, fuzzy
msgid "copy_join_link"
msgstr "Copy join link"

#, fuzzy
msgid "copy_link_success"
msgstr "Join link successfully copied to clipboard"

#, fuzzy
msgid "copy_link_to_share"
msgstr "Copy link to share"

#, fuzzy
msgid "copy_mail_link"
msgstr "Please copy and paste this link into a new tab:"

#, fuzzy
msgid "correct_answer"
msgstr "The correct answer is"

#, fuzzy
msgid "country"
msgstr "Country"

#, fuzzy
msgid "country_invalid"
msgstr "Please select a valid country."

#, fuzzy
<<<<<<< HEAD
msgid "back_to_class"
msgstr "Go back to class"
=======
msgid "country_title"
msgstr "Country"

#, fuzzy
msgid "create_account"
msgstr "Create account"

#, fuzzy
msgid "create_accounts"
msgstr "Create accounts"

#, fuzzy
msgid "create_accounts_prompt"
msgstr "Are you sure you want to create these accounts?"

#, fuzzy
msgid "create_adventure"
msgstr "Create adventure"

#, fuzzy
msgid "create_class"
msgstr "Create a new class"

#, fuzzy
msgid "create_multiple_accounts"
msgstr "Create multiple accounts"

#, fuzzy
msgid "create_public_profile"
msgstr "Create public profile"

#, fuzzy
msgid "create_question"
msgstr "Do you want to create one?"

#, fuzzy
msgid "create_student_account"
msgstr "Create an account"
>>>>>>> 0d245425

#, fuzzy
msgid "create_student_account_explanation"
msgstr "You can save your own programs with an account."

#, fuzzy
msgid "create_teacher_account"
msgstr "Create a teacher account"

#, fuzzy
msgid "create_teacher_account_explanation"
msgstr ""
"With a teacher account, you can save your programs and see the results of "
"your students."

#, fuzzy
<<<<<<< HEAD
msgid "highest_level_reached"
msgstr "Highest level reached"

#, fuzzy
msgid "number_programs"
msgstr "Number of programs ran"

#, fuzzy
msgid "programs"
msgstr "Programs"
=======
msgid "creator"
msgstr "Creator"
>>>>>>> 0d245425

#, fuzzy
msgid "current_password"
msgstr "Current password"

#, fuzzy
msgid "customization_deleted"
msgstr "Customizations successfully deleted."

#, fuzzy
msgid "customize_adventure"
msgstr "Customize adventure"

#, fuzzy
msgid "customize_class"
msgstr "Customize class"

#, fuzzy
msgid "customize_class_exp_1"
msgstr ""
"Hi! On this page you can customize your class. By selecting levels and "
"adventures you can choose what your student can see. You can also add your "
"own created adventures to levels. All levels and default adventures will be "
"selected by default. <b>Notice:</b> Not every adventure is available for "
"every level! Settings up your customizations goes as follows:"

#, fuzzy
msgid "customize_class_exp_2"
msgstr ""
"You can always change these settings later on. For example, you can make "
"specific adventures or levels available while teaching a class. This way "
"it's easy for you to determine which level and adventures your students will "
"be working on. If you want to make everything available for your class it is "
"easiest to remove the customization all together."

#, fuzzy
msgid "customize_class_step_1"
msgstr "Select levels for your class by pressing the \"level buttons\""

#, fuzzy
msgid "customize_class_step_2"
msgstr ""
"\"Checkboxes\" will appear for the adventures available for the chosen levels"

#, fuzzy
msgid "customize_class_step_3"
msgstr "Select the adventures you want to make available"

#, fuzzy
msgid "customize_class_step_4"
msgstr "Click the name of an adventure to (de)select for all levels"

#, fuzzy
msgid "customize_class_step_5"
msgstr "Add personal adventures"

#, fuzzy
msgid "customize_class_step_6"
msgstr "Selecting an opening date for each level (you can also leave it empty)"

#, fuzzy
msgid "customize_class_step_7"
msgstr "Selection other settings"

#, fuzzy
msgid "customize_class_step_8"
msgstr "Choose \"Save\" -> You're done!"

#, fuzzy
msgid "dash"
msgstr "a dash"

#, fuzzy
msgid "default_403"
msgstr "Looks like you aren't authorized..."

#, fuzzy
msgid "default_404"
msgstr "We could not find that page..."

#, fuzzy
msgid "default_500"
msgstr "Something went wrong..."

#, fuzzy
msgid "delete"
msgstr "Delete"

#, fuzzy
msgid "delete_adventure_prompt"
msgstr "Are you sure you want to remove this adventure?"

#, fuzzy
msgid "delete_class_prompt"
msgstr "Are you sure you want to delete the class?"

#, fuzzy
msgid "delete_confirm"
msgstr "Are you sure you want to delete the program?"

#, fuzzy
msgid "delete_invite"
msgstr "Delete invitation"

#, fuzzy
msgid "delete_invite_prompt"
msgstr "Are you sure you want to remove this class invitation?"

#, fuzzy
msgid "delete_public"
msgstr "Delete public profile"

#, fuzzy
msgid "delete_success"
msgstr "Program deleted successfully."

#, fuzzy
msgid "destroy_profile"
msgstr "Delete profile"

#, fuzzy
msgid "developers_mode"
msgstr "Programmer's mode"

#, fuzzy
<<<<<<< HEAD
msgid "create_multiple_accounts"
msgstr "Create multiple accounts"
=======
msgid "directly_add_adventure_to_classes"
msgstr "Do you want to add this adventure directly to one of your classes?"

#, fuzzy
msgid "directly_available"
msgstr "Directly open"
>>>>>>> 0d245425

#, fuzzy
msgid "disabled_button_locked"
msgstr "Your teacher hasn't unlocked this level yet"

#, fuzzy
msgid "disabled_button_quiz"
msgstr "Your quiz score is below the threshold, try again!"

#, fuzzy
<<<<<<< HEAD
msgid "download_login_credentials"
msgstr "Do you want to download the login credentials after the accounts creation?"
=======
msgid "discord_server"
msgstr "Discord server"

#, fuzzy
msgid "distinguished_user"
msgstr "Distinguished user"
>>>>>>> 0d245425

#, fuzzy
msgid "double quotes"
msgstr "double quotes"

#, fuzzy
msgid "download"
msgstr "Download"

#, fuzzy
msgid "download_login_credentials"
msgstr ""
"Do you want to download the login credentials after the accounts creation?"

#, fuzzy
msgid "duplicate"
msgstr "Duplicate"

#, fuzzy
msgid "echo_out"
msgstr ""
"Starting in level 2 {echo} is no longer needed. You can repeat an answer "
"with {ask} and {print} now. Example: name is {ask} What are you called? "
"{print} hello name"

#, fuzzy
msgid "edit_code_button"
msgstr "Edit code"

#, fuzzy
msgid "email"
msgstr "Email"

#, fuzzy
msgid "email_invalid"
msgstr "Please enter a valid email."

#, fuzzy
msgid "end_quiz"
msgstr "Quiz end"

#, fuzzy
msgid "english"
msgstr "English"

#, fuzzy
msgid "enter"
msgstr "Enter"

#, fuzzy
msgid "enter_password"
msgstr "Enter a new password for"

#, fuzzy
msgid "enter_text"
msgstr "Enter your answer here..."

#, fuzzy
msgid "error_logo_alt"
msgstr "Error logo"

#, fuzzy
msgid "example_code_header"
msgstr "Example Hedy Code"

#, fuzzy
msgid "exclamation mark"
msgstr "an exclamation mark"

#, fuzzy
msgid "exercise"
msgstr "Exercise"

#, fuzzy
msgid "exercise_doesnt_exist"
msgstr "This exercise doesn't exist"

#, fuzzy
msgid "exists_email"
msgstr "That email is already in use."

#, fuzzy
msgid "exists_username"
msgstr "That username is already in use."

#, fuzzy
msgid "experience_invalid"
msgstr "Please select a valid experience, choose (Yes, No)."

#, fuzzy
msgid "expiration_date"
msgstr "Expiration date"

#, fuzzy
msgid "explore_explanation"
msgstr ""
"On this page you can look through programs created by other Hedy users. You "
"can filter on both a Hedy level and adventure. Click on \"View program\" to "
"open a program and run it. Programs with a red header contain a mistake. You "
"can still open the program, but running it will result in an error. You can "
"of course try to fix it! If the creator has a public profile you can click "
"their username to visit their profile. There you will find all their shared "
"programs and much more!"

#, fuzzy
msgid "explore_programs"
msgstr "Explore programs"

#, fuzzy
msgid "explore_programs_logo_alt"
msgstr "Explore programs icon"

#, fuzzy
msgid "favourite_confirm"
msgstr "Are you sure you want to set this program as your favourite?"

#, fuzzy
msgid "favourite_program"
msgstr "Favourite program"

#, fuzzy
msgid "favourite_program_invalid"
msgstr "Your chosen favourite program is invalid."

#, fuzzy
msgid "favourite_success"
msgstr "Your program is set as favourite."

#, fuzzy
msgid "feedback_failure"
msgstr "Wrong!"

#, fuzzy
msgid "feedback_success"
msgstr "Good!"

#, fuzzy
msgid "female"
msgstr "Female"

#, fuzzy
msgid "float"
msgstr "a number"

#, fuzzy
msgid "for_teachers"
msgstr "For teachers"

#, fuzzy
<<<<<<< HEAD
msgid "level_title"
msgstr "Level"

#, fuzzy
msgid "available_adventures_level"
msgstr "Available adventures level"
=======
msgid "forgot_password"
msgstr "Forgot your password?"
>>>>>>> 0d245425

#, fuzzy
msgid "from_another_teacher"
msgstr "From another teacher"

#, fuzzy
msgid "from_magazine_website"
msgstr "From a magazine or website"

#, fuzzy
msgid "from_video"
msgstr "From a video"

#, fuzzy
msgid "fun_statistics_msg"
msgstr "Here are some fun statistics!"

#, fuzzy
msgid "gender"
msgstr "Gender"

#, fuzzy
msgid "gender_invalid"
msgstr "Please select a valid gender, choose (Female, Male, Other)."

#, fuzzy
msgid "general"
msgstr "General"

#, fuzzy
msgid "general_settings"
msgstr "General settings"

#, fuzzy
msgid "generate_passwords"
msgstr "Generate passwords"

#, fuzzy
msgid "get_certificate"
msgstr "Get your certificate!"

#, fuzzy
msgid "go_back_to_main"
msgstr "Go back to main page"

#, fuzzy
msgid "go_to_first_question"
msgstr "Go to question 1"

#, fuzzy
msgid "go_to_question"
msgstr "Go to question"

#, fuzzy
msgid "go_to_quiz_result"
msgstr "Go to quiz result"

#, fuzzy
msgid "goto_profile"
msgstr "Go to my profile"

#, fuzzy
msgid "heard_about_hedy"
msgstr "How have you heard about Hedy?"

#, fuzzy
msgid "heard_about_invalid"
msgstr "Please select a valid way you heard about us."

#, fuzzy
msgid "hedy_achievements"
msgstr "Hedy achievements"

#, fuzzy
msgid "hedy_choice_title"
msgstr "Hedy's Choice"

#, fuzzy
msgid "hedy_logo_alt"
msgstr "Hedy logo"

#, fuzzy
msgid "hedy_on_github"
msgstr "Hedy on Github"

#, fuzzy
msgid "hedy_tutorial_logo_alt"
msgstr "Hedy tutorial icon"

#, fuzzy
msgid "hello_world"
msgstr "Hello world!"

#, fuzzy
msgid "hidden"
msgstr "Hidden"

#, fuzzy
msgid "hide_cheatsheet"
msgstr "Hide cheatsheet"

#, fuzzy
msgid "hide_keyword_switcher"
msgstr "Hide keyword switcher"

#, fuzzy
msgid "hide_parsons"
msgstr "Hide puzzle"

#, fuzzy
msgid "hide_quiz"
msgstr "Hide quiz"

#, fuzzy
msgid "highest_level_reached"
msgstr "Highest level reached"

#, fuzzy
msgid "highest_quiz_score"
msgstr "Highest quiz score"

#, fuzzy
msgid "highscore_explanation"
msgstr ""
"On this page you can view the current Highscores, based on the amount of "
"achievements gathered. View the ranking for either all users, your country "
"or your class. Click on a username to view their public profile."

#, fuzzy
msgid "highscore_no_public_profile"
msgstr ""
"You don't have a public profile and are therefore not listed on the "
"highscores. Do you wish to create one?"

#, fuzzy
msgid "highscores"
msgstr "Highscores"

#, fuzzy
msgid "hint"
msgstr "Hint?"

#, fuzzy
msgid "image_invalid"
msgstr "The image you chose image is invalid."

#, fuzzy
msgid "input"
msgstr "input from {ask}"

#, fuzzy
msgid "integer"
msgstr "a number"

#, fuzzy
msgid "invalid_class_link"
msgstr "Invalid link for joining the class."

#, fuzzy
msgid "invalid_teacher_invitation_code"
msgstr ""
"The teacher invitation code is invalid. To become a teacher, reach out to "
"hello@hedy.org."

#, fuzzy
msgid "invalid_tutorial_step"
msgstr "Invalid tutorial step"

#, fuzzy
msgid "invalid_username_password"
msgstr "Invalid username/password."

#, fuzzy
msgid "invite_by_username"
msgstr "Invite by username"

#, fuzzy
msgid "invite_date"
msgstr "Invite date"

#, fuzzy
msgid "invite_message"
msgstr "You have received an invitation to join class"

#, fuzzy
msgid "invite_prompt"
msgstr "Enter a username"

#, fuzzy
msgid "join_class"
msgstr "Join class"

#, fuzzy
msgid "join_prompt"
msgstr ""
"You need to have an account to join a class. Would you like to login now?"

#, fuzzy
msgid "keyword_language_invalid"
msgstr ""
"Please select a valid keyword language (select English or your own language)."

#, fuzzy
msgid "language_invalid"
msgstr "Please select a valid language."

#, fuzzy
msgid "languages"
msgstr "Which of these programming languages have you used before?"

#, fuzzy
<<<<<<< HEAD
msgid "welcome"
msgstr "Welcome"
=======
msgid "last_achievement"
msgstr "Last earned achievement"

#, fuzzy
msgid "last_edited"
msgstr "Last edited"

#, fuzzy
msgid "last_login"
msgstr "Last login"

#, fuzzy
msgid "last_update"
msgstr "Last update"

#, fuzzy
msgid "lastname"
msgstr "Last Name"

#, fuzzy
msgid "leave_class"
msgstr "Leave class"

#, fuzzy
msgid "level"
msgstr "Level"

#, fuzzy
msgid "level_invalid"
msgstr "This Hedy level in invalid."

#, fuzzy
msgid "level_not_class"
msgstr "This level has not been made available in your class yet"

#, fuzzy
msgid "level_title"
msgstr "Level"

#, fuzzy
msgid "link"
msgstr "Link"

#, fuzzy
msgid "list"
msgstr "a list"

#, fuzzy
msgid "login"
msgstr "Log in"

#, fuzzy
msgid "login_long"
msgstr "Log in to your account"

#, fuzzy
msgid "logout"
msgstr "Log out"

#, fuzzy
msgid "longest_program"
msgstr "Longest program"

#, fuzzy
msgid "mail_change_password_body"
msgstr ""
"Your Hedy password has been changed. If you did this, all is good.\n"
"If you didn't change your password, please contact us immediately by "
"replying to this email."

#, fuzzy
msgid "mail_change_password_subject"
msgstr "Your Hedy password has been changed"

#, fuzzy
msgid "mail_error_change_processed"
msgstr ""
"Something went wrong when sending a validation mail, the changes are still "
"correctly processed."

#, fuzzy
msgid "mail_goodbye"
msgstr ""
"Keep programming!\n"
"The Hedy team"

#, fuzzy
msgid "mail_hello"
msgstr "Hi {username}!"

#, fuzzy
msgid "mail_recover_password_body"
msgstr ""
"By clicking on this link, you can set a new Hedy password. This link is "
"valid for <b>4</b> hours.\n"
"If you haven't required a password reset, please ignore this email: {link}"

#, fuzzy
msgid "mail_recover_password_subject"
msgstr "Request a password reset."

#, fuzzy
msgid "mail_reset_password_body"
msgstr ""
"Your Hedy password has been reset to a new one. If you did this, all is "
"good.\n"
"If you didn't change your password, please contact us immediately by "
"replying to this email."

#, fuzzy
msgid "mail_reset_password_subject"
msgstr "Your Hedy password has been reset"

#, fuzzy
msgid "mail_welcome_teacher_body"
msgstr ""
"<strong>Welcome!</strong>\n"
"Congratulations on your brand new Hedy teacher's account. Welcome to the "
"world wide community of Hedy teachers!\n"
"\n"
"<strong>What teacher's accounts can do</strong>\n"
"There are a number of extra options unlocked for you now.\n"
"\n"
"1. Extra explanation is available in the <a href=\"https://hedy.org/for-"
"teachers/manual\">teacher's manual</a>.\n"
"2. With your teacher account, you can create classes. Your students can than "
"join your classes and you can see their progress. Classes are made and "
"managed though the for <a href=\"https://hedycode.com/for-teachers"
"\">teachers page</a>.\n"
"3. You can fully customize your classes, for example you can open and close "
"levels, enable or disable adventures and author your own adventures!\n"
"\n"
"<strong>Join our online community!</strong>\n"
"All Hedy teachers, programmers and other fans are welcome to join our <a "
"href=\"https://discord.gg/8yY7dEme9r\">Discord server</a>. This is the ideal "
"place to chat about Hedy: we have channels where you can show your cool "
"projects and lessons, channels to report bugs, and channels to chat with "
"other teachers and with the Hedy team.\n"
"\n"
"<strong>How to ask for help </strong>\n"
"If anything is unclear, you can let us know on Discord, or <a href=\"mailto: "
"hello@hedy.org\">send us an email</a>.\n"
"\n"
"<strong>How to report bugs</strong>\n"
"In Discord, we have a channel for reporting bugs, called #bugs. That is the "
"perfect place to let us know about issues you are running into. If you know "
"how to use GitHub, you can create an <a href=\"https://github.com/Felienne/"
"hedy/issues/new?assignees=&labels=&template=bug_report.md&title=%5BBUG%5D"
"\">issue</a> there.\n"

#, fuzzy
msgid "mail_welcome_teacher_subject"
msgstr "Your Hedy teacher account is ready"

#, fuzzy
msgid "mail_welcome_verify_body"
msgstr ""
"Your Hedy account has been created successfully. Welcome!\n"
"Please click on this link to verify your email address: {link}"

#, fuzzy
msgid "mail_welcome_verify_subject"
msgstr "Welcome to Hedy"

#, fuzzy
msgid "mailing_title"
msgstr "Subscribe to the Hedy newsletter"

#, fuzzy
msgid "main_subtitle"
msgstr "A gradual programming language"

#, fuzzy
msgid "main_title"
msgstr "Hedy"

#, fuzzy
msgid "male"
msgstr "Male"
>>>>>>> 0d245425

#, fuzzy
msgid "mandatory_mode"
msgstr "Mandatory developer's mode"

#, fuzzy
msgid "my_account"
msgstr "My account"

#, fuzzy
msgid "my_achievements"
msgstr "My achievements"

#, fuzzy
msgid "my_adventures"
msgstr "My adventures"

#, fuzzy
msgid "my_classes"
msgstr "My classes"

#, fuzzy
msgid "my_messages"
msgstr "My messages"

#, fuzzy
msgid "name"
msgstr "Name"

#, fuzzy
msgid "nav_explore"
msgstr "Explore"

#, fuzzy
msgid "nav_hedy"
msgstr "Hedy"

#, fuzzy
msgid "nav_learn_more"
msgstr "Learn more"

#, fuzzy
msgid "nav_start"
msgstr "Home"

#, fuzzy
msgid "nested blocks"
msgstr "a block in a block"

#, fuzzy
msgid "new_password"
msgstr "New password"

#, fuzzy
msgid "newline"
msgstr "a new line"

#, fuzzy
msgid "next_exercise"
msgstr "Next exercise"

#, fuzzy
msgid "next_step_tutorial"
msgstr "Next step >>>"

#, fuzzy
msgid "no"
msgstr "No"

#, fuzzy
msgid "no_account"
msgstr "No account?"

#, fuzzy
msgid "no_accounts"
msgstr "There are no accounts to create."

#, fuzzy
msgid "no_certificate"
msgstr "This user hasn't earned the Hedy Certificate of Completion"

#, fuzzy
msgid "no_more_flat_if"
msgstr "Starting in level 8, the line after {if} needs to start with 4 spaces."

#, fuzzy
msgid "no_programs"
msgstr "You have no programs yet."

#, fuzzy
msgid "no_public_profile"
msgstr "You don't have a public profile text yet..."

#, fuzzy
msgid "no_shared_programs"
msgstr "has no shared programs..."

#, fuzzy
msgid "no_such_adventure"
msgstr "This adventure doesn't exist!"

#, fuzzy
msgid "no_such_class"
msgstr "No such Hedy class."

#, fuzzy
msgid "no_such_highscore"
msgstr "Highscores"

#, fuzzy
msgid "no_such_level"
msgstr "No such Hedy level!"

#, fuzzy
msgid "no_such_program"
msgstr "No such Hedy program!"

#, fuzzy
msgid "not_enrolled"
msgstr "Looks like you are not in this class!"

#, fuzzy
msgid "not_teacher"
msgstr "Looks like you are not a teacher!"

#, fuzzy
msgid "number"
msgstr "a number"

#, fuzzy
<<<<<<< HEAD
msgid "cheatsheet_title"
msgstr "Cheatsheet"

#, fuzzy
msgid "commands"
msgstr "Commands"
=======
msgid "number_achievements"
msgstr "Number of achievements"
>>>>>>> 0d245425

#, fuzzy
msgid "number_lines"
msgstr "Number of lines"

#, fuzzy
msgid "number_programs"
msgstr "Number of programs ran"

#, fuzzy
<<<<<<< HEAD
msgid "login"
msgstr "Log in"

#, fuzzy
msgid "no_account"
msgstr "No account?"
=======
msgid "ok"
msgstr "OK"
>>>>>>> 0d245425

#, fuzzy
msgid "open"
msgstr "Open"

#, fuzzy
msgid "opening_date"
msgstr "Opening date"

#, fuzzy
msgid "opening_dates"
msgstr "Opening dates"

#, fuzzy
msgid "option"
msgstr "Option"

#, fuzzy
msgid "or"
msgstr "or"

msgid "print"
msgstr ""

msgid "hello!"
msgstr ""

#, fuzzy
msgid "other"
msgstr "Other"

#, fuzzy
msgid "other_block"
msgstr "Another block language"

#, fuzzy
<<<<<<< HEAD
msgid "teacher_manual"
msgstr "Teacher manual"

#, fuzzy
msgid "privacy_terms"
msgstr "privacy terms"
=======
msgid "other_settings"
msgstr "Other settings"
>>>>>>> 0d245425

#, fuzzy
msgid "other_source"
msgstr "Other"

#, fuzzy
msgid "other_text"
msgstr "Another text language"

#, fuzzy
msgid "overwrite_warning"
msgstr ""
"You already have a program with this name, saving this program will replace "
"the old one. Are you sure?"

#, fuzzy
msgid "page"
msgstr "page"

#, fuzzy
<<<<<<< HEAD
msgid "teacher_account_request"
msgstr "You have a pending teacher account request"
=======
msgid "page_not_found"
msgstr "We couldn't find that page!"

#, fuzzy
msgid "parsons_title"
msgstr "Puzzle"

#, fuzzy
msgid "password"
msgstr "Password"
>>>>>>> 0d245425

#, fuzzy
msgid "password_change_not_allowed"
msgstr "You're not allowed to change the password of this user."

#, fuzzy
msgid "password_change_prompt"
msgstr "Are you sure you want to change this password?"

#, fuzzy
msgid "password_change_success"
msgstr "Password of your student is successfully changed."

#, fuzzy
msgid "password_invalid"
msgstr "Your password is invalid."

#, fuzzy
msgid "password_repeat"
msgstr "Repeat password"

#, fuzzy
msgid "password_resetted"
msgstr ""
"Your password has been successfully reset. You are being redirected to the "
"login page."

#, fuzzy
msgid "password_six"
msgstr "Your password must contain at least six characters."

#, fuzzy
msgid "password_updated"
msgstr "Password updated."

#, fuzzy
msgid "passwords_six"
msgstr "All passwords need to be six characters or longer."

#, fuzzy
msgid "pending_invites"
msgstr "Pending invites"

#, fuzzy
msgid "percentage"
msgstr "percentage"

#, fuzzy
msgid "percentage_achieved"
msgstr "Achieved by {percentage}% of the users"

#, fuzzy
msgid "period"
msgstr "a period"

#, fuzzy
msgid "personal_text"
msgstr "Personal text"

#, fuzzy
msgid "personal_text_invalid"
msgstr "Your personal text is invalid."

#, fuzzy
msgid "postfix_classname"
msgstr "Postfix classname"

#, fuzzy
msgid "preferred_keyword_language"
msgstr "Preferred keyword language"

#, fuzzy
msgid "preferred_language"
msgstr "Preferred language"

#, fuzzy
msgid "preview"
msgstr "Preview"

#, fuzzy
msgid "previous_campaigns"
msgstr "View previous campaigns"

#, fuzzy
msgid "privacy_terms"
msgstr "privacy terms"

#, fuzzy
msgid "profile_logo_alt"
msgstr "Profile icon."

#, fuzzy
msgid "profile_picture"
msgstr "Profile picture"

#, fuzzy
msgid "profile_updated"
msgstr "Profile updated."

#, fuzzy
msgid "profile_updated_reload"
msgstr "Profile updated, page will be re-loaded."

#, fuzzy
msgid "program_contains_error"
msgstr "This program contains an error, are you sure you want to share it?"

#, fuzzy
msgid "program_header"
msgstr "My programs"

#, fuzzy
msgid "programming_experience"
msgstr "Do you have programming experience?"

#, fuzzy
msgid "programming_invalid"
msgstr "Please select a valid programming language."

#, fuzzy
msgid "programs"
msgstr "Programs"

#, fuzzy
msgid "programs_created"
msgstr "Programs created"

#, fuzzy
msgid "programs_saved"
msgstr "Programs saved"

#, fuzzy
msgid "programs_submitted"
msgstr "Programs submitted"

#, fuzzy
msgid "prompt_join_class"
msgstr "Do you want to join this class?"

#, fuzzy
msgid "public_invalid"
msgstr "This agreement selection is invalid"

#, fuzzy
msgid "public_profile"
msgstr "Public profile"

#, fuzzy
msgid "public_profile_info"
msgstr ""
"By selecting this box I make my profile visible for everyone. Be careful not "
"to share personal information like your name or home address, because "
"everyone will be able to see it!"

#, fuzzy
msgid "public_profile_updated"
msgstr "Public profile updated, page will be re-loaded."

#, fuzzy
msgid "pygame_waiting_for_input"
msgstr "Waiting for a button press..."

#, fuzzy
msgid "question"
msgstr "Question"

#, fuzzy
msgid "question mark"
msgstr "a question mark"

#, fuzzy
msgid "question_doesnt_exist"
msgstr "This question does not exist"

#, fuzzy
<<<<<<< HEAD
msgid "delete_confirm"
msgstr "Are you sure you want to delete the program?"

#, fuzzy
msgid "delete"
msgstr "Delete"

#, fuzzy
msgid "unshare_confirm"
msgstr "Are you sure you want to make the program private?"
=======
msgid "question_invalid"
msgstr "Your token is invalid."
>>>>>>> 0d245425

#, fuzzy
msgid "quiz_logo_alt"
msgstr "Quiz logo"

#, fuzzy
msgid "quiz_score"
msgstr "Quiz score"

#, fuzzy
msgid "quiz_tab"
msgstr "Quiz"

#, fuzzy
msgid "quiz_threshold_not_reached"
msgstr "Quiz threshold not reached to unlock this level"

#, fuzzy
msgid "read_code_label"
msgstr "Read aloud"

#, fuzzy
msgid "recent"
msgstr "My recent programs"

#, fuzzy
msgid "recover_password"
msgstr "Request a password reset"

#, fuzzy
msgid "regress_button"
msgstr "Go back to level {level}"

#, fuzzy
msgid "remove"
msgstr "Remove"

#, fuzzy
msgid "remove_customization"
msgstr "Remove customization"

#, fuzzy
msgid "remove_customizations_prompt"
msgstr "Are you sure you want to remove this class's customizations?"

#, fuzzy
<<<<<<< HEAD
msgid "program_header"
msgstr "My programs"

#, fuzzy
msgid "no_shared_programs"
msgstr "has no shared programs..."
=======
msgid "remove_student_prompt"
msgstr "Are you sure you want to remove the student from the class?"

#, fuzzy
msgid "repair_program_logo_alt"
msgstr "Repair program icon"

#, fuzzy
msgid "repeat_match_password"
msgstr "The repeated password does not match."

#, fuzzy
msgid "repeat_new_password"
msgstr "Repeat new password"

#, fuzzy
msgid "report_failure"
msgstr "This program does not exist or is not public"

#, fuzzy
msgid "report_program"
msgstr "Are you sure you want to report this program?"

#, fuzzy
msgid "report_success"
msgstr "This program has been reported"

#, fuzzy
msgid "request_teacher"
msgstr "Would you like to apply for a teacher's account?"

#, fuzzy
msgid "request_teacher_account"
msgstr "Request teacher account"

#, fuzzy
msgid "required_field"
msgstr "Fields marked with an * are required"

#, fuzzy
msgid "reset_adventure_prompt"
msgstr "Are you sure you want to reset all selected adventures?"

#, fuzzy
msgid "reset_adventures"
msgstr "Reset selected adventures"

#, fuzzy
msgid "reset_password"
msgstr "Reset password"

#, fuzzy
msgid "reset_view"
msgstr "Reset"

#, fuzzy
msgid "retrieve_adventure_error"
msgstr "You're not allowed to view this adventure!"
>>>>>>> 0d245425

#, fuzzy
msgid "retrieve_class_error"
msgstr "Only teachers can retrieve classes"

#, fuzzy
msgid "run_code_button"
msgstr "Run code"

#, fuzzy
msgid "save"
msgstr "Save"

#, fuzzy
msgid "save_code_button"
msgstr "Save code"

#, fuzzy
msgid "save_parse_warning"
msgstr "This program contains an error, are you sure you want to save it?"

#, fuzzy
msgid "save_prompt"
msgstr ""
"You need to have an account to save your program. Would you like to login "
"now?"

#, fuzzy
msgid "save_success_detail"
msgstr "Program saved successfully."

#, fuzzy
msgid "score"
msgstr "Score"

#, fuzzy
msgid "search"
msgstr "Search..."

#, fuzzy
msgid "search_button"
msgstr "Search"

#, fuzzy
msgid "see_certificate"
msgstr "See {username} certificate!"

#, fuzzy
msgid "select"
msgstr "Select"

#, fuzzy
msgid "select_a_level"
msgstr "Select a level"

#, fuzzy
msgid "select_adventures"
msgstr "Select adventures"

#, fuzzy
msgid "select_levels"
msgstr "Select levels"

#, fuzzy
msgid "self_removal_prompt"
msgstr "Are you sure you want to leave this class?"

#, fuzzy
msgid "send_password_recovery"
msgstr "Send me a password recovery link"

#, fuzzy
msgid "sent_by"
msgstr "This invitation is sent by"

#, fuzzy
msgid "sent_password_recovery"
msgstr ""
"You should soon receive an email with instructions on how to reset your "
"password."

#, fuzzy
msgid "settings"
msgstr "My personal settings"

#, fuzzy
msgid "share"
msgstr "Share"

#, fuzzy
msgid "share_code_button"
msgstr "Save & share code"

#, fuzzy
msgid "share_confirm"
msgstr "Are you sure you want to make the program public?"

#, fuzzy
msgid "share_success_detail"
msgstr "Program shared successfully."

#, fuzzy
msgid "signup_student_or_teacher"
msgstr "Are you a student or a teacher?"

#, fuzzy
msgid "single quotes"
msgstr "a single quote"

#, fuzzy
<<<<<<< HEAD
msgid "parsons_title"
msgstr "Puzzle"

#, fuzzy
msgid "quiz_tab"
msgstr "Quiz"

#, fuzzy
msgid "example_code_header"
msgstr "Example Hedy Code"

#, fuzzy
msgid "search"
msgstr "Search..."

#, fuzzy
msgid "variables"
msgstr "Variables"

#, fuzzy
msgid "enter_text"
msgstr "Enter your answer here..."

#, fuzzy
msgid "enter"
msgstr "Enter"

#, fuzzy
msgid "pygame_waiting_for_input"
msgstr "Waiting for a button press..."

#, fuzzy
msgid "already_program_running"
msgstr "There is already a program running, finish that one first."

#, fuzzy
msgid "run_code_button"
msgstr "Run code"

#, fuzzy
msgid "stop_code_button"
msgstr "Stop program"

#, fuzzy
msgid "next_exercise"
msgstr "Next exercise"

#, fuzzy
msgid "edit_code_button"
msgstr "Edit code"

#, fuzzy
msgid "repair_program_logo_alt"
msgstr "Repair program icon"

#, fuzzy
msgid "read_code_label"
msgstr "Read aloud"

#, fuzzy
msgid "regress_button"
msgstr "Go back to level {level}"

#, fuzzy
msgid "disabled_button_locked"
msgstr "Your teacher hasn't unlocked this level yet"

#, fuzzy
msgid "advance_button"
msgstr "Go to level {level}"

#, fuzzy
msgid "disabled_button_quiz"
msgstr "Your quiz score is below the threshold, try again!"

#, fuzzy
msgid "developers_mode"
msgstr "Programmer's mode"

#, fuzzy
msgid "hedy_logo_alt"
msgstr "Hedy logo"

#, fuzzy
msgid "nav_start"
msgstr "Home"

#, fuzzy
msgid "nav_hedy"
msgstr "Hedy"

#, fuzzy
msgid "nav_explore"
msgstr "Explore"

#, fuzzy
msgid "for_teachers"
msgstr "For teachers"

#, fuzzy
msgid "my_achievements"
msgstr "My achievements"

#, fuzzy
msgid "my_account"
msgstr "My account"

#, fuzzy
msgid "logout"
msgstr "Log out"

#, fuzzy
msgid "exercise"
msgstr "Exercise"

#, fuzzy
msgid "what_should_my_code_do"
msgstr "What should my code do?"

#, fuzzy
msgid "quiz_logo_alt"
msgstr "Quiz logo"

#, fuzzy
msgid "start_quiz"
msgstr "Start quiz"

#, fuzzy
msgid "go_to_first_question"
msgstr "Go to question 1"

#, fuzzy
msgid "question"
msgstr "Question"

#, fuzzy
msgid "hint"
msgstr "Hint?"

#, fuzzy
msgid "submit_answer"
msgstr "Answer question"

#, fuzzy
msgid "feedback_success"
msgstr "Good!"

#, fuzzy
msgid "feedback_failure"
msgstr "Wrong!"

#, fuzzy
msgid "correct_answer"
msgstr "The correct answer is"

#, fuzzy
msgid "go_to_question"
msgstr "Go to question"

#, fuzzy
msgid "go_to_quiz_result"
msgstr "Go to quiz result"

#, fuzzy
msgid "end_quiz"
msgstr "Quiz end"

#, fuzzy
msgid "score"
msgstr "Score"

#, fuzzy
msgid "get_certificate"
msgstr "Get your certificate!"

#, fuzzy
msgid "certificate"
msgstr "Certificate of Completion"

#, fuzzy
msgid "fun_statistics_msg"
msgstr "Here are some fun statistics!"

#, fuzzy
msgid "highest_quiz_score"
msgstr "Highest quiz score"

#, fuzzy
msgid "longest_program"
msgstr "Longest program"

#, fuzzy
msgid "number_achievements"
msgstr "Number of achievements"

#, fuzzy
msgid "percentage_achieved"
msgstr "Achieved by {percentage}% of the users"
=======
msgid "slash"
msgstr "a slash"
>>>>>>> 0d245425

#, fuzzy
msgid "social_media"
msgstr "Social media"

#, fuzzy
msgid "something_went_wrong_keyword_parsing"
msgstr ""
"There is a mistake in your adventure, are all keywords correctly surrounded "
"with { }?"

#, fuzzy
msgid "space"
msgstr "a space"

#, fuzzy
msgid "star"
msgstr "a star"

#, fuzzy
msgid "start_hedy_tutorial"
msgstr "Start hedy tutorial"

#, fuzzy
msgid "start_programming"
msgstr "Start programming"

#, fuzzy
msgid "start_programming_logo_alt"
msgstr "Start programming icon"

#, fuzzy
msgid "start_quiz"
msgstr "Start quiz"

#, fuzzy
msgid "start_teacher_tutorial"
msgstr "Start teacher tutorial"

#, fuzzy
msgid "step_title"
msgstr "Assignment"

#, fuzzy
msgid "stop_code_button"
msgstr "Stop program"

#, fuzzy
msgid "string"
msgstr "text"

#, fuzzy
msgid "student_already_in_class"
msgstr "This student is already in your class."

#, fuzzy
msgid "student_already_invite"
msgstr "This student already has a pending invitation."

#, fuzzy
msgid "student_not_existing"
msgstr "This username doesn't exist."

#, fuzzy
msgid "student_signup_header"
msgstr "Student"

#, fuzzy
msgid "students"
msgstr "students"

#, fuzzy
msgid "submission_time"
msgstr "Handed in at"

#, fuzzy
msgid "submit_answer"
msgstr "Answer question"

#, fuzzy
msgid "submit_program"
msgstr "Submit"

#, fuzzy
msgid "submit_warning"
msgstr "Are you sure you want to submit this program?"

#, fuzzy
msgid "submitted"
msgstr "Submitted"

#, fuzzy
msgid "submitted_header"
msgstr "This is a submitted program and can't be altered."

#, fuzzy
msgid "subscribe"
msgstr "Subscribe"

#, fuzzy
msgid "subscribe_newsletter"
msgstr "Subscribe to the newsletter"

#, fuzzy
msgid "surname"
msgstr "First Name"

#, fuzzy
msgid "teacher"
msgstr "Teacher"

#, fuzzy
msgid "teacher_account_request"
msgstr "You have a pending teacher account request"

#, fuzzy
msgid "teacher_account_success"
msgstr "You successfully requested a teacher account."

#, fuzzy
msgid "teacher_invalid"
msgstr "Your teacher value is invalid."

#, fuzzy
msgid "teacher_invitation_require_login"
msgstr ""
"To set up your profile as a teacher, we will need you to log in. If you "
"don't have an account, please create one."

#, fuzzy
msgid "teacher_manual"
msgstr "Teacher manual"

#, fuzzy
msgid "teacher_signup_header"
msgstr "Teacher"

#, fuzzy
msgid "teacher_tutorial_logo_alt"
msgstr "Teacher tutorial icon"

#, fuzzy
msgid "teacher_welcome"
msgstr ""
"Welcome to Hedy! Your are now the proud owner of a teachers account which "
"allows you to create classes and invite students."

#, fuzzy
msgid "template_code"
msgstr ""
"This is the explanation of my adventure!\n"
"\n"
"This way I can show a command: <code>{print}</code>\n"
"\n"
"But sometimes I might want to show a piece of code, like this:\n"
"<pre>\n"
"{ask} What's your name?\n"
"{echo} so your name is \n"
"</pre>"

#, fuzzy
msgid "title"
msgstr "Title"

#, fuzzy
msgid "title_achievements"
msgstr "Hedy - My achievements"

#, fuzzy
msgid "title_admin"
msgstr "Hedy - Administrator page"

#, fuzzy
msgid "title_class logs"
msgstr "Programs"

#, fuzzy
msgid "title_class statistics"
msgstr "My statistics"

#, fuzzy
msgid "title_class-overview"
msgstr "Hedy - Class overview"

#, fuzzy
msgid "title_customize-adventure"
msgstr "Hedy - Customize adventure"

#, fuzzy
msgid "title_customize-class"
msgstr "Hedy - Customize class"

#, fuzzy
msgid "title_explore"
msgstr "Hedy - Explore"

#, fuzzy
msgid "title_for-teacher"
msgstr "Hedy - For teachers"

#, fuzzy
msgid "title_join-class"
msgstr "Hedy - Join class"

#, fuzzy
msgid "title_landing-page"
msgstr "Welcome to Hedy!"

#, fuzzy
msgid "title_learn-more"
msgstr "Hedy - Learn more"

#, fuzzy
msgid "title_login"
msgstr "Hedy - Login"

#, fuzzy
msgid "title_my-profile"
msgstr "Hedy - My account"

#, fuzzy
msgid "title_privacy"
msgstr "Hedy - Privacy terms"

#, fuzzy
msgid "title_programs"
msgstr "Hedy - My programs"

#, fuzzy
msgid "title_recover"
msgstr "Hedy - Recover account"

#, fuzzy
msgid "title_reset"
msgstr "Hedy - Reset password"

#, fuzzy
msgid "title_signup"
msgstr "Hedy - Create an account"

#, fuzzy
msgid "title_start"
msgstr "Hedy - A gradual programming language"

#, fuzzy
msgid "title_view-adventure"
msgstr "Hedy - View adventure"

#, fuzzy
msgid "token_invalid"
msgstr "Your token is invalid."

#, fuzzy
msgid "too_many_attempts"
msgstr "Too many attempts"

#, fuzzy
msgid "translate_error"
msgstr ""
"Something went wrong while translating the code. Try running the code to see "
"if it has an error. Code with errors can not be translated."

#, fuzzy
msgid "translating_hedy"
msgstr "Translating Hedy"

#, fuzzy
msgid "try_it"
msgstr "Try it"

#, fuzzy
msgid "tutorial"
msgstr "Tutorial"

#, fuzzy
msgid "tutorial_code_snippet"
msgstr ""
"{print} Hello world!\n"
"{print} I'm learning Hedy with the tutorial!"

#, fuzzy
msgid "tutorial_message_not_found"
msgstr "We couldn't find the requested tutorial step..."

#, fuzzy
msgid "tutorial_title_not_found"
msgstr "Tutorial step not found"

#, fuzzy
msgid "unauthorized"
msgstr "You don't have access rights for this page"

#, fuzzy
msgid "unique_usernames"
msgstr "All usernames need to be unique."

#, fuzzy
msgid "unlock_thresholds"
msgstr "Unlock level thresholds"

#, fuzzy
msgid "unsaved_class_changes"
msgstr "There are unsaved changes, are you sure you want to leave this page?"

#, fuzzy
msgid "unshare"
msgstr "Unshare"

#, fuzzy
msgid "unshare_confirm"
msgstr "Are you sure you want to make the program private?"

#, fuzzy
msgid "unshare_success_detail"
msgstr "Program unshared successfully."

#, fuzzy
msgid "update_adventure_prompt"
msgstr "Are you sure you want to update this adventure?"

#, fuzzy
msgid "update_profile"
msgstr "Update profile"

#, fuzzy
msgid "update_public"
msgstr "Update public profile"

#, fuzzy
msgid "user"
msgstr "user"

#, fuzzy
msgid "user_inexistent"
msgstr "This user doesn't exist"

#, fuzzy
msgid "user_not_private"
msgstr "This user either doesn't exist or doesn't have a public profile"

#, fuzzy
msgid "username"
msgstr "Username"

#, fuzzy
msgid "username_empty"
msgstr "You didn't enter an username!"

#, fuzzy
msgid "username_invalid"
msgstr "Your username is invalid."

#, fuzzy
msgid "username_special"
msgstr "Username cannot contain `:` or `@`."

#, fuzzy
msgid "username_three"
msgstr "Username must contain at least three characters."

#, fuzzy
msgid "usernames_exist"
msgstr "One or more usernames is already in use."

#, fuzzy
msgid "value"
msgstr "Value"

#, fuzzy
msgid "variables"
msgstr "Variables"

#, fuzzy
msgid "view_program"
msgstr "View program"

#, fuzzy
msgid "visit_own_public_profile"
msgstr "Visit your own profile"

#, fuzzy
msgid "welcome"
msgstr "Welcome"

#, fuzzy
msgid "welcome_back"
msgstr "Welcome back"

#, fuzzy
msgid "what_should_my_code_do"
msgstr "What should my code do?"

#, fuzzy
msgid "whole_world"
msgstr "The world"

#, fuzzy
msgid "write_first_program"
msgstr "Write your first program!"

#, fuzzy
msgid "year_invalid"
msgstr "Please enter a year between 1900 and {current_year}."

#, fuzzy
msgid "yes"
msgstr "Yes"

#, fuzzy
msgid "your_account"
msgstr "Your profile"

#, fuzzy
msgid "your_class"
msgstr "Your class"

#, fuzzy
msgid "your_last_program"
msgstr "Your last saved program"

#, fuzzy
msgid "your_personal_text"
msgstr "Your personal text..."

#~ msgid "language"
#~ msgstr "Language"

#~ msgid "keyword_support"
#~ msgstr "Translated keywords"

#~ msgid "non_keyword_support"
#~ msgstr "Translated content"

#~ msgid "try_button"
#~ msgstr "Try"

#~ msgid "select_own_adventures"
#~ msgstr "Select own adventures"

#~ msgid "edit"
#~ msgstr "Edit"

#~ msgid "view"
#~ msgstr "View"

#~ msgid "class"
<<<<<<< HEAD
#~ msgstr "Class"
=======
#~ msgstr "Class"
>>>>>>> 0d245425
<|MERGE_RESOLUTION|>--- conflicted
+++ resolved
@@ -7,27 +7,17 @@
 msgstr ""
 "Project-Id-Version: PROJECT VERSION\n"
 "Report-Msgid-Bugs-To: EMAIL@ADDRESS\n"
-<<<<<<< HEAD
-"POT-Creation-Date: 2023-03-01 17:52+0100\n"
-"PO-Revision-Date: 2023-02-16 15:59+0000\n"
-=======
 "POT-Creation-Date: 2023-03-03 19:20+0100\n"
 "PO-Revision-Date: 2023-03-12 03:54+0000\n"
->>>>>>> 0d245425
 "Last-Translator: Anonymous <noreply@weblate.org>\n"
+"Language-Team: none\n"
 "Language: te\n"
-"Language-Team: none\n"
-"Plural-Forms: nplurals=2; plural=n != 1;\n"
 "MIME-Version: 1.0\n"
 "Content-Type: text/plain; charset=utf-8\n"
 "Content-Transfer-Encoding: 8bit\n"
-<<<<<<< HEAD
-"Generated-By: Babel 2.10.1\n"
-=======
 "Plural-Forms: nplurals=2; plural=n != 1;\n"
 "X-Generator: Weblate 4.16.2-dev\n"
 "Generated-By: Babel 2.10.3\n"
->>>>>>> 0d245425
 
 #, fuzzy
 msgid "Access Before Assign"
@@ -477,9 +467,6 @@
 msgid "content_invalid"
 msgstr "This adventure is invalid."
 
-msgid "Invalid At Command"
-msgstr ""
-
 #, fuzzy
 msgid "contributor"
 msgstr "Contributor"
@@ -517,10 +504,6 @@
 msgstr "Please select a valid country."
 
 #, fuzzy
-<<<<<<< HEAD
-msgid "back_to_class"
-msgstr "Go back to class"
-=======
 msgid "country_title"
 msgstr "Country"
 
@@ -559,7 +542,6 @@
 #, fuzzy
 msgid "create_student_account"
 msgstr "Create an account"
->>>>>>> 0d245425
 
 #, fuzzy
 msgid "create_student_account_explanation"
@@ -576,21 +558,8 @@
 "your students."
 
 #, fuzzy
-<<<<<<< HEAD
-msgid "highest_level_reached"
-msgstr "Highest level reached"
-
-#, fuzzy
-msgid "number_programs"
-msgstr "Number of programs ran"
-
-#, fuzzy
-msgid "programs"
-msgstr "Programs"
-=======
 msgid "creator"
 msgstr "Creator"
->>>>>>> 0d245425
 
 #, fuzzy
 msgid "current_password"
@@ -716,17 +685,12 @@
 msgstr "Programmer's mode"
 
 #, fuzzy
-<<<<<<< HEAD
-msgid "create_multiple_accounts"
-msgstr "Create multiple accounts"
-=======
 msgid "directly_add_adventure_to_classes"
 msgstr "Do you want to add this adventure directly to one of your classes?"
 
 #, fuzzy
 msgid "directly_available"
 msgstr "Directly open"
->>>>>>> 0d245425
 
 #, fuzzy
 msgid "disabled_button_locked"
@@ -737,17 +701,12 @@
 msgstr "Your quiz score is below the threshold, try again!"
 
 #, fuzzy
-<<<<<<< HEAD
-msgid "download_login_credentials"
-msgstr "Do you want to download the login credentials after the accounts creation?"
-=======
 msgid "discord_server"
 msgstr "Discord server"
 
 #, fuzzy
 msgid "distinguished_user"
 msgstr "Distinguished user"
->>>>>>> 0d245425
 
 #, fuzzy
 msgid "double quotes"
@@ -897,17 +856,8 @@
 msgstr "For teachers"
 
 #, fuzzy
-<<<<<<< HEAD
-msgid "level_title"
-msgstr "Level"
-
-#, fuzzy
-msgid "available_adventures_level"
-msgstr "Available adventures level"
-=======
 msgid "forgot_password"
 msgstr "Forgot your password?"
->>>>>>> 0d245425
 
 #, fuzzy
 msgid "from_another_teacher"
@@ -1119,10 +1069,6 @@
 msgstr "Which of these programming languages have you used before?"
 
 #, fuzzy
-<<<<<<< HEAD
-msgid "welcome"
-msgstr "Welcome"
-=======
 msgid "last_achievement"
 msgstr "Last earned achievement"
 
@@ -1302,7 +1248,6 @@
 #, fuzzy
 msgid "male"
 msgstr "Male"
->>>>>>> 0d245425
 
 #, fuzzy
 msgid "mandatory_mode"
@@ -1433,17 +1378,8 @@
 msgstr "a number"
 
 #, fuzzy
-<<<<<<< HEAD
-msgid "cheatsheet_title"
-msgstr "Cheatsheet"
-
-#, fuzzy
-msgid "commands"
-msgstr "Commands"
-=======
 msgid "number_achievements"
 msgstr "Number of achievements"
->>>>>>> 0d245425
 
 #, fuzzy
 msgid "number_lines"
@@ -1454,17 +1390,8 @@
 msgstr "Number of programs ran"
 
 #, fuzzy
-<<<<<<< HEAD
-msgid "login"
-msgstr "Log in"
-
-#, fuzzy
-msgid "no_account"
-msgstr "No account?"
-=======
 msgid "ok"
 msgstr "OK"
->>>>>>> 0d245425
 
 #, fuzzy
 msgid "open"
@@ -1486,12 +1413,6 @@
 msgid "or"
 msgstr "or"
 
-msgid "print"
-msgstr ""
-
-msgid "hello!"
-msgstr ""
-
 #, fuzzy
 msgid "other"
 msgstr "Other"
@@ -1501,17 +1422,8 @@
 msgstr "Another block language"
 
 #, fuzzy
-<<<<<<< HEAD
-msgid "teacher_manual"
-msgstr "Teacher manual"
-
-#, fuzzy
-msgid "privacy_terms"
-msgstr "privacy terms"
-=======
 msgid "other_settings"
 msgstr "Other settings"
->>>>>>> 0d245425
 
 #, fuzzy
 msgid "other_source"
@@ -1532,10 +1444,6 @@
 msgstr "page"
 
 #, fuzzy
-<<<<<<< HEAD
-msgid "teacher_account_request"
-msgstr "You have a pending teacher account request"
-=======
 msgid "page_not_found"
 msgstr "We couldn't find that page!"
 
@@ -1546,7 +1454,6 @@
 #, fuzzy
 msgid "password"
 msgstr "Password"
->>>>>>> 0d245425
 
 #, fuzzy
 msgid "password_change_not_allowed"
@@ -1722,21 +1629,8 @@
 msgstr "This question does not exist"
 
 #, fuzzy
-<<<<<<< HEAD
-msgid "delete_confirm"
-msgstr "Are you sure you want to delete the program?"
-
-#, fuzzy
-msgid "delete"
-msgstr "Delete"
-
-#, fuzzy
-msgid "unshare_confirm"
-msgstr "Are you sure you want to make the program private?"
-=======
 msgid "question_invalid"
 msgstr "Your token is invalid."
->>>>>>> 0d245425
 
 #, fuzzy
 msgid "quiz_logo_alt"
@@ -1783,14 +1677,6 @@
 msgstr "Are you sure you want to remove this class's customizations?"
 
 #, fuzzy
-<<<<<<< HEAD
-msgid "program_header"
-msgstr "My programs"
-
-#, fuzzy
-msgid "no_shared_programs"
-msgstr "has no shared programs..."
-=======
 msgid "remove_student_prompt"
 msgstr "Are you sure you want to remove the student from the class?"
 
@@ -1849,7 +1735,6 @@
 #, fuzzy
 msgid "retrieve_adventure_error"
 msgstr "You're not allowed to view this adventure!"
->>>>>>> 0d245425
 
 #, fuzzy
 msgid "retrieve_class_error"
@@ -1960,209 +1845,8 @@
 msgstr "a single quote"
 
 #, fuzzy
-<<<<<<< HEAD
-msgid "parsons_title"
-msgstr "Puzzle"
-
-#, fuzzy
-msgid "quiz_tab"
-msgstr "Quiz"
-
-#, fuzzy
-msgid "example_code_header"
-msgstr "Example Hedy Code"
-
-#, fuzzy
-msgid "search"
-msgstr "Search..."
-
-#, fuzzy
-msgid "variables"
-msgstr "Variables"
-
-#, fuzzy
-msgid "enter_text"
-msgstr "Enter your answer here..."
-
-#, fuzzy
-msgid "enter"
-msgstr "Enter"
-
-#, fuzzy
-msgid "pygame_waiting_for_input"
-msgstr "Waiting for a button press..."
-
-#, fuzzy
-msgid "already_program_running"
-msgstr "There is already a program running, finish that one first."
-
-#, fuzzy
-msgid "run_code_button"
-msgstr "Run code"
-
-#, fuzzy
-msgid "stop_code_button"
-msgstr "Stop program"
-
-#, fuzzy
-msgid "next_exercise"
-msgstr "Next exercise"
-
-#, fuzzy
-msgid "edit_code_button"
-msgstr "Edit code"
-
-#, fuzzy
-msgid "repair_program_logo_alt"
-msgstr "Repair program icon"
-
-#, fuzzy
-msgid "read_code_label"
-msgstr "Read aloud"
-
-#, fuzzy
-msgid "regress_button"
-msgstr "Go back to level {level}"
-
-#, fuzzy
-msgid "disabled_button_locked"
-msgstr "Your teacher hasn't unlocked this level yet"
-
-#, fuzzy
-msgid "advance_button"
-msgstr "Go to level {level}"
-
-#, fuzzy
-msgid "disabled_button_quiz"
-msgstr "Your quiz score is below the threshold, try again!"
-
-#, fuzzy
-msgid "developers_mode"
-msgstr "Programmer's mode"
-
-#, fuzzy
-msgid "hedy_logo_alt"
-msgstr "Hedy logo"
-
-#, fuzzy
-msgid "nav_start"
-msgstr "Home"
-
-#, fuzzy
-msgid "nav_hedy"
-msgstr "Hedy"
-
-#, fuzzy
-msgid "nav_explore"
-msgstr "Explore"
-
-#, fuzzy
-msgid "for_teachers"
-msgstr "For teachers"
-
-#, fuzzy
-msgid "my_achievements"
-msgstr "My achievements"
-
-#, fuzzy
-msgid "my_account"
-msgstr "My account"
-
-#, fuzzy
-msgid "logout"
-msgstr "Log out"
-
-#, fuzzy
-msgid "exercise"
-msgstr "Exercise"
-
-#, fuzzy
-msgid "what_should_my_code_do"
-msgstr "What should my code do?"
-
-#, fuzzy
-msgid "quiz_logo_alt"
-msgstr "Quiz logo"
-
-#, fuzzy
-msgid "start_quiz"
-msgstr "Start quiz"
-
-#, fuzzy
-msgid "go_to_first_question"
-msgstr "Go to question 1"
-
-#, fuzzy
-msgid "question"
-msgstr "Question"
-
-#, fuzzy
-msgid "hint"
-msgstr "Hint?"
-
-#, fuzzy
-msgid "submit_answer"
-msgstr "Answer question"
-
-#, fuzzy
-msgid "feedback_success"
-msgstr "Good!"
-
-#, fuzzy
-msgid "feedback_failure"
-msgstr "Wrong!"
-
-#, fuzzy
-msgid "correct_answer"
-msgstr "The correct answer is"
-
-#, fuzzy
-msgid "go_to_question"
-msgstr "Go to question"
-
-#, fuzzy
-msgid "go_to_quiz_result"
-msgstr "Go to quiz result"
-
-#, fuzzy
-msgid "end_quiz"
-msgstr "Quiz end"
-
-#, fuzzy
-msgid "score"
-msgstr "Score"
-
-#, fuzzy
-msgid "get_certificate"
-msgstr "Get your certificate!"
-
-#, fuzzy
-msgid "certificate"
-msgstr "Certificate of Completion"
-
-#, fuzzy
-msgid "fun_statistics_msg"
-msgstr "Here are some fun statistics!"
-
-#, fuzzy
-msgid "highest_quiz_score"
-msgstr "Highest quiz score"
-
-#, fuzzy
-msgid "longest_program"
-msgstr "Longest program"
-
-#, fuzzy
-msgid "number_achievements"
-msgstr "Number of achievements"
-
-#, fuzzy
-msgid "percentage_achieved"
-msgstr "Achieved by {percentage}% of the users"
-=======
 msgid "slash"
 msgstr "a slash"
->>>>>>> 0d245425
 
 #, fuzzy
 msgid "social_media"
@@ -2609,8 +2293,4 @@
 #~ msgstr "View"
 
 #~ msgid "class"
-<<<<<<< HEAD
-#~ msgstr "Class"
-=======
-#~ msgstr "Class"
->>>>>>> 0d245425
+#~ msgstr "Class"