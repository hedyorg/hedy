# Telugu translations for PROJECT.
# Copyright (C) 2023 ORGANIZATION
# This file is distributed under the same license as the PROJECT project.
# FIRST AUTHOR <EMAIL@ADDRESS>, 2023.
#
msgid ""
msgstr ""
"Project-Id-Version: PROJECT VERSION\n"
"Report-Msgid-Bugs-To: EMAIL@ADDRESS\n"
"POT-Creation-Date: 2000-01-01 00:00+0000\n"
"PO-Revision-Date: 2000-01-01 00:00+0000\n"
"Last-Translator: Someone <someone@example.com>\n"
"Language: te\n"
"Language-Team: te <LL@li.org>\n"
"Plural-Forms: nplurals=2; plural=n != 1;\n"
"MIME-Version: 1.0\n"
"Content-Type: text/plain; charset=utf-8\n"
"Content-Transfer-Encoding: 8bit\n"
"Generated-By: Babel 2.14.0\n"

#, fuzzy
msgid "Access Before Assign"
msgstr "You tried to use the variable {name} on line {access_line_number}, but you set it on line {definition_line_number}. Set a variable before using it."

#, fuzzy
msgid "Cyclic Var Definition"
msgstr "The name {variable} needs to be set before you can use it on the right-hand side of the {is} command."

#, fuzzy
msgid "Function Undefined"
msgstr "You tried to use the function {name}, but you didn't define it."

#, fuzzy
msgid "Has Blanks"
msgstr "Your code is incomplete. It contains blanks that you have to replace with code."

#, fuzzy
msgid "Incomplete"
msgstr "Oops! You forgot a bit of code! On line {line_number}, you need to enter text behind {incomplete_command}."

#, fuzzy
msgid "Incomplete Repeat"
msgstr "It looks like you forgot to use a command with the {repeat} command you used on line {line_number}."

#, fuzzy
msgid "Invalid"
msgstr "{invalid_command} is not a Hedy level {level} command. Did you mean {guessed_command}?"

#, fuzzy
msgid "Invalid Argument"
msgstr "You cannot use the command {command} with {invalid_argument}. Try changing {invalid_argument} to {allowed_types}."

#, fuzzy
msgid "Invalid Argument Type"
msgstr "You cannot use {command} with {invalid_argument} because it is {invalid_type}. Try changing {invalid_argument} to {allowed_types}."

#, fuzzy
msgid "Invalid At Command"
msgstr "The {at} command may not be used from level 16 onward. You can use square brackets to use an element from a list, for example `friends[i]`, `lucky_numbers[{random}]`."

#, fuzzy
msgid "Invalid Space"
msgstr "Oops! You started a line with a space on line {line_number}. Spaces confuse computers, can you remove it?"

#, fuzzy
msgid "Invalid Type Combination"
msgstr "You cannot use {invalid_argument} and {invalid_argument_2} with {command} because one is {invalid_type} and the other is {invalid_type_2}. Try changing {invalid_argument} to {invalid_type_2} or {invalid_argument_2} to {invalid_type}."

#, fuzzy
msgid "Locked Language Feature"
msgstr "You are using {concept}! That is awesome, but {concept} is not unlocked yet! It will be unlocked in a later level."

#, fuzzy
msgid "Lonely Echo"
msgstr "You used an {echo} before an {ask}, or an {echo} without an {ask}. Place an {ask} before the {echo}."

#, fuzzy
msgid "Lonely Text"
msgstr "It looks like you forgot to use a command with the text you used in line {line_number}"

#, fuzzy
msgid "Missing Additional Command"
msgstr "It looks like you forgot to complete writing {command} on line {line_number}."

#, fuzzy
msgid "Missing Command"
msgstr "It looks like you forgot to use a command on line {line_number}."

#, fuzzy
msgid "Missing Inner Command"
msgstr "It looks like you forgot to use a command with the {command} statement you used on line {line_number}."

msgid "Missing Square Brackets"
msgstr "It looks like you forgot to use square brackets [] around the list you were creating on line {line_number}."

#, fuzzy
msgid "Missing Variable"
msgstr "It looks like your {command} is missing a variable at the start of the line."

#, fuzzy
msgid "Misspelled At Command"
msgstr "It looks like you might have misspelled the {command} command, instead you wrote {invalid_argument} in line {line_number}."

#, fuzzy
msgid "No Indentation"
msgstr "You used too few spaces in line {line_number}. You used {leading_spaces} spaces, which is not enough. Start every new block with {indent_size} spaces more than the line before."

#, fuzzy
msgid "Non Decimal Variable"
msgstr "At line {line_number}, you might have tried using a number which Hedy does not like very much! Try changing it to a decimal number like 2."

#, fuzzy
msgid "Parse"
msgstr "The code you entered is not valid Hedy code. There is a mistake on line {location[0]}, at position {location[1]}. You typed {character_found}, but that is not allowed."

#, fuzzy
msgid "Pressit Missing Else"
msgstr "You forgot to add what happens when you press a different key, add an {else} to your code"

#, fuzzy
msgid "Too Big"
msgstr "Wow! Your program has an impressive {lines_of_code} lines of code! But we can only process {max_lines} lines in this level. Make your program smaller and try again."

#, fuzzy
msgid "Unexpected Indentation"
msgstr "You used too many spaces in line {line_number}. You used {leading_spaces} spaces, which is too much. Start every new block with {indent_size} spaces more than the line before."

#, fuzzy
msgid "Unquoted Assignment"
msgstr "From this level, you need to place texts to the right of the {is} between quotes. You forgot that for the text {text}."

#, fuzzy
msgid "Unquoted Equality Check"
msgstr "If you want to check if a variable is equal to multiple words, the words should be surrounded by quotation marks!"

#, fuzzy
msgid "Unquoted Text"
msgstr "Be careful. If you {ask} or {print} something, the text should start and finish with a quotation mark. You forgot that for the text {unquotedtext}."

#, fuzzy
msgid "Unsupported Float"
msgstr "Non-integer numbers are not supported yet but they will be in a few levels. For now change {value} to an integer."

#, fuzzy
msgid "Unsupported String Value"
msgstr "Text values cannot contain {invalid_value}."

#, fuzzy
msgid "Unused Variable"
msgstr "You defined the variable {variable_name} on line {line_number}, but you did not use it."

#, fuzzy
msgid "Var Undefined"
msgstr "You tried to use the variable {name}, but you didn't set it. It is also possible that you were trying to use the word {name} but forgot quotation marks."

#, fuzzy
msgid "Wrong Level"
msgstr "That was correct Hedy code, but not at the right level. You wrote {offending_keyword} for level {working_level}. Tip: {tip}"

#, fuzzy
msgid "Wrong Number of Arguments"
msgstr "Your function used the wrong number of arguments. You provided {used_number} but the function {name} needs {defined_number}"

#, fuzzy
msgid "account_overview"
msgstr "Account overview"

#, fuzzy
msgid "accounts_created"
msgstr "Accounts where successfully created."

#, fuzzy
msgid "accounts_intro"
msgstr "On this page you can create accounts for multiple students at once. These are automatically added to the current class, so make sure the class shown above is the right one! Every username needs to be unique in the entire Hedy system. You can use 'Postfix classname' to add your class name to all accounts. If you manually enter passwords, these need to be <b>at least</b> 6 characters."

#, fuzzy
msgid "achievement_earned"
msgstr "You've earned an achievement!"

#, fuzzy
msgid "achievements"
msgstr "achievements"

#, fuzzy
msgid "achievements_check_icon_alt"
msgstr "Achievement check icon"

#, fuzzy
msgid "achievements_logo_alt"
msgstr "Achievement logo"

#, fuzzy
msgid "add"
msgstr "Add"

#, fuzzy
msgid "add_students"
msgstr "Add students"

#, fuzzy
msgid "add_students_options"
msgstr "Add students options"

#, fuzzy
msgid "admin"
msgstr "Admin"

#, fuzzy
msgid "advance_button"
msgstr "Go to level {level}"

#, fuzzy
msgid "adventure"
msgstr "Adventure"

#, fuzzy
msgid "adventure_cloned"
msgstr "Adventure is cloned"

#, fuzzy
msgid "adventure_code_button"
msgstr "Adventure Code"

#, fuzzy
msgid "adventure_codeblock_button"
msgstr "Use this button when you want to create a block of code that students can run in your adventure. Tip: put the selection at the end of the last line of the code block and <kbd>Enter</kbd> 3 times to type after a code block."

#, fuzzy
msgid "adventure_duplicate"
msgstr "You already have an adventure with this name."

#, fuzzy
msgid "adventure_empty"
msgstr "You didn't enter an adventure name!"

#, fuzzy
msgid "adventure_exp_3"
msgstr "Make sure you always surround keywords with { }, then they are recognized correctly. You can use the \"preview\" button to view a styled version of your adventure. To view the adventure on a dedicated page, select \"view\" from the teachers page."

msgid "adventure_exp_classes"
msgstr "Your adventure is used within the following classes"

#, fuzzy
msgid "adventure_id_invalid"
msgstr "This adventure id is invalid."

#, fuzzy
msgid "adventure_length"
msgstr "Your adventure has to be at least 20 characters."

#, fuzzy
msgid "adventure_name_invalid"
msgstr "This adventure name is invalid."

#, fuzzy
msgid "adventure_prompt"
msgstr "Please enter the name of the adventure"

#, fuzzy
msgid "adventure_terms"
msgstr "I agree that my adventure might be made publicly available on Hedy."

#, fuzzy
msgid "adventure_updated"
msgstr "The adventure has been updated!"

#, fuzzy
msgid "adventures_info"
msgstr "Each Hedy level has built-in exercises for students, which we call adventures. You can create your own adventures and add them to your classes. With your own adventures you can create adventures that are relevant and interesting for your students. You can find more information about creating your own adventures <a href=\"https://hedy.org/for-teachers/manual/features\">here</a>."

#, fuzzy
msgid "adventures_restored"
msgstr "The default adventures have been restored!"

#, fuzzy
msgid "ago"
msgstr "{timestamp} ago"

#, fuzzy
msgid "agree_invalid"
msgstr "You have to agree with the privacy terms."

#, fuzzy
msgid "agree_with"
msgstr "I agree to the"

#, fuzzy
msgid "ajax_error"
msgstr "There was an error, please try again."

#, fuzzy
msgid "all"
msgstr "All"

#, fuzzy
msgid "all_class_highscores"
msgstr "All students visible in class highscores"

#, fuzzy
msgid "already_account"
msgstr "Already have an account?"

#, fuzzy
msgid "already_program_running"
msgstr "There is already a program running, finish that one first."

#, fuzzy
msgid "already_teacher"
msgstr "You already have a teacher account."

#, fuzzy
msgid "already_teacher_request"
msgstr "You already have a pending teacher request."

#, fuzzy
msgid "amount_created"
msgstr "programs created"

#, fuzzy
msgid "amount_saved"
msgstr "programs saved"

#, fuzzy
msgid "amount_submitted"
msgstr "programs submitted"

#, fuzzy
msgid "are_you_sure"
msgstr "Are you sure? You cannot revert this action."

#, fuzzy
msgid "ask_needs_var"
msgstr "Starting in level 2, {ask} needs to be used with a variable. Example: name {is} {ask} What are you called?"

msgid "available_in"
msgstr ""

#, fuzzy
msgid "become_a_sponsor"
msgstr "Become a sponsor"

#, fuzzy
msgid "birth_year"
msgstr "Birth year"

#, fuzzy
msgid "by"
msgstr "by"

#, fuzzy
msgid "cancel"
msgstr "Cancel"

#, fuzzy
msgid "cant_parse_exception"
msgstr "Couldn't parse the program"

#, fuzzy
msgid "catch_index_exception"
msgstr "You tried to access the list {list_name} but it is either empty or the index is not there."

#, fuzzy
msgid "catch_value_exception"
msgstr "While running your program the command {command} received the value {value} which is not allowed. {suggestion}."

#, fuzzy
msgid "certificate"
msgstr "Certificate of Completion"

#, fuzzy
msgid "certified_teacher"
msgstr "Certified teacher"

#, fuzzy
msgid "change_password"
msgstr "Change password"

#, fuzzy
msgid "cheatsheet_title"
msgstr "Cheatsheet"

#, fuzzy
msgid "class_already_joined"
msgstr "You are already a student of class"

#, fuzzy
msgid "class_customize_success"
msgstr "Class successfully customized."

#, fuzzy
msgid "class_live"
msgstr "Live statistics"

#, fuzzy
msgid "class_name_duplicate"
msgstr "You already have a class with this name."

#, fuzzy
msgid "class_name_empty"
msgstr "You didn't enter a class name!"

#, fuzzy
msgid "class_name_invalid"
msgstr "This class name is invalid."

#, fuzzy
msgid "class_name_prompt"
msgstr "Please enter the name of the new class"

#, fuzzy
msgid "class_overview"
msgstr "Class overview"

#, fuzzy
msgid "class_survey_description"
msgstr "We would like to get a better overview of our Hedy users. By providing these answers, you would help improve Hedy. Thank you!"

#, fuzzy
msgid "class_survey_later"
msgstr "Remind me tomorrow"

#, fuzzy
msgid "class_survey_question1"
msgstr "What is the age range in your class?"

#, fuzzy
msgid "class_survey_question2"
msgstr "What is the spoken language in your class?"

#, fuzzy
msgid "class_survey_question3"
msgstr "What is the gender balance in your class?"

#, fuzzy
msgid "class_survey_question4"
msgstr "What distinguishes your students from others?"

#, fuzzy
msgid "classes_info"
msgstr "Create a class to follow the progress of each student in dashboard, and to customize the adventures your students see, and even adding your own! You can create as many classes as you like, and each class can have multiple teachers each one with different roles. You can also add as many students as you want, but mind that each student can only be in one class at a time. You can find more information about classes in the <a href=\"https://hedy.org/for-teachers/manual/preparations#for-teachers\">teacher manual</a>."

#, fuzzy
msgid "clone"
msgstr "Clone"

#, fuzzy
msgid "cloned_times"
msgstr "Clones"

#, fuzzy
msgid "close"
msgstr "Sluiten"

#, fuzzy
msgid "comma"
msgstr "a comma"

#, fuzzy
msgid "command_not_available_yet_exception"
msgstr "Command not available yet"

#, fuzzy
msgid "command_unavailable_exception"
msgstr "Command not correct anymore"

#, fuzzy
msgid "commands"
msgstr "Commands"

#, fuzzy
msgid "common_errors"
msgstr "Common errors"

#, fuzzy
msgid "congrats_message"
msgstr "Congratulations, {username}, you have completed Hedy!"

#, fuzzy
msgid "content_invalid"
msgstr "This adventure is invalid."

#, fuzzy
msgid "contributor"
msgstr "Contributor"

#, fuzzy
msgid "copy_clipboard"
msgstr "Successfully copied to clipboard"

#, fuzzy
msgid "copy_code"
msgstr "Copy code"

#, fuzzy
msgid "copy_join_link"
msgstr "Copy join link"

#, fuzzy
msgid "copy_link_success"
msgstr "Join link successfully copied to clipboard"

#, fuzzy
msgid "copy_link_to_share"
msgstr "Copy link to share"

#, fuzzy
msgid "copy_mail_link"
msgstr "Please copy and paste this link into a new tab:"

#, fuzzy
msgid "correct_answer"
msgstr "The correct answer is"

#, fuzzy
msgid "country"
msgstr "Country"

#, fuzzy
msgid "country_invalid"
msgstr "Please select a valid country."

#, fuzzy
msgid "country_title"
msgstr "Country"

#, fuzzy
msgid "create_account"
msgstr "Create account"

#, fuzzy
msgid "create_accounts"
msgstr "Create accounts"

#, fuzzy
msgid "create_accounts_prompt"
msgstr "Are you sure you want to create these accounts?"

#, fuzzy
msgid "create_adventure"
msgstr "Create adventure"

#, fuzzy
msgid "create_class"
msgstr "Create a new class"

#, fuzzy
msgid "create_multiple_accounts"
msgstr "Create multiple accounts"

#, fuzzy
msgid "create_public_profile"
msgstr "Create public profile"

#, fuzzy
msgid "create_question"
msgstr "Do you want to create one?"

#, fuzzy
msgid "create_student_account"
msgstr "Create an account"

#, fuzzy
msgid "create_student_account_explanation"
msgstr "You can save your own programs with an account."

#, fuzzy
msgid "create_teacher_account"
msgstr "Create a teacher account"

#, fuzzy
msgid "create_teacher_account_explanation"
msgstr "With a teacher account, you can save your programs and see the results of your students."

#, fuzzy
msgid "creator"
msgstr "Creator"

#, fuzzy
msgid "current_password"
msgstr "Current password"

#, fuzzy
msgid "customization_deleted"
msgstr "Customizations successfully deleted."

#, fuzzy
msgid "customize_adventure"
msgstr "Customize adventure"

#, fuzzy
msgid "customize_class"
msgstr "Customize class"

#, fuzzy
msgid "dash"
msgstr "a dash"

#, fuzzy
msgid "default_403"
msgstr "Looks like you aren't authorized..."

#, fuzzy
msgid "default_404"
msgstr "We could not find that page..."

#, fuzzy
msgid "default_500"
msgstr "Something went wrong..."

#, fuzzy
msgid "delete"
msgstr "Delete"

#, fuzzy
msgid "delete_adventure_prompt"
msgstr "Are you sure you want to remove this adventure?"

#, fuzzy
msgid "delete_class_prompt"
msgstr "Are you sure you want to delete the class?"

#, fuzzy
msgid "delete_confirm"
msgstr "Are you sure you want to delete the program?"

#, fuzzy
msgid "delete_invite"
msgstr "Delete invitation"

#, fuzzy
msgid "delete_invite_prompt"
msgstr "Are you sure you want to remove this class invitation?"

#, fuzzy
msgid "delete_public"
msgstr "Delete public profile"

#, fuzzy
msgid "delete_success"
msgstr "Program deleted successfully."

#, fuzzy
msgid "destroy_profile"
msgstr "Delete profile"

#, fuzzy
msgid "developers_mode"
msgstr "Programmer's mode"

#, fuzzy
msgid "directly_available"
msgstr "Directly open"

#, fuzzy
msgid "disable"
msgstr "Disable"

#, fuzzy
msgid "disable_parsons"
msgstr "Disable all puzzles"

#, fuzzy
msgid "disable_quizes"
msgstr "Disable all quizes"

#, fuzzy
msgid "disabled"
msgstr "Disabled"

#, fuzzy
msgid "disabled_button_quiz"
msgstr "Your quiz score is below the threshold, try again!"

#, fuzzy
msgid "discord_server"
msgstr "Discord server"

#, fuzzy
msgid "distinguished_user"
msgstr "Distinguished user"

#, fuzzy
msgid "double quotes"
msgstr "double quotes"

#, fuzzy
msgid "download"
msgstr "Download"

#, fuzzy
msgid "download_login_credentials"
msgstr "Do you want to download the login credentials after the accounts creation?"

#, fuzzy
msgid "duplicate"
msgstr "Duplicate"

#, fuzzy
msgid "echo_and_ask_mismatch_exception"
msgstr "Echo and ask mismatch"

#, fuzzy
msgid "echo_out"
msgstr "Starting in level 2 {echo} is no longer needed. You can repeat an answer with {ask} and {print} now. Example: name is {ask} What are you called? {print} hello name"

#, fuzzy
msgid "edit_adventure"
msgstr "Edit adventure"

#, fuzzy
msgid "edit_code_button"
msgstr "Edit code"

#, fuzzy
msgid "email"
msgstr "Email"

#, fuzzy
msgid "email_invalid"
msgstr "Please enter a valid email."

#, fuzzy
msgid "end_quiz"
msgstr "Quiz end"

#, fuzzy
msgid "english"
msgstr "English"

#, fuzzy
msgid "enter"
msgstr "Enter"

#, fuzzy
msgid "enter_password"
msgstr "Enter a new password for"

#, fuzzy
msgid "enter_text"
msgstr "Enter your answer here..."

#, fuzzy
msgid "error_logo_alt"
msgstr "Error logo"

#, fuzzy
msgid "exclamation mark"
msgstr "an exclamation mark"

#, fuzzy
msgid "exercise"
msgstr "Exercise"

#, fuzzy
msgid "exercise_doesnt_exist"
msgstr "This exercise doesn't exist"

#, fuzzy
msgid "exists_email"
msgstr "That email is already in use."

#, fuzzy
msgid "exists_username"
msgstr "That username is already in use."

#, fuzzy
msgid "exit_preview_mode"
msgstr "Exit preview mode"

#, fuzzy
msgid "experience_invalid"
msgstr "Please select a valid experience, choose (Yes, No)."

#, fuzzy
msgid "expiration_date"
msgstr "Expiration date"

#, fuzzy
msgid "explore_explanation"
msgstr "On this page you can look through programs created by other Hedy users. You can filter on both a Hedy level and adventure. Click on \"View program\" to open a program and run it. Programs with a red header contain a mistake. You can still open the program, but running it will result in an error. You can of course try to fix it! If the creator has a public profile you can click their username to visit their profile. There you will find all their shared programs and much more!"

#, fuzzy
msgid "explore_programs"
msgstr "Explore programs"

#, fuzzy
msgid "explore_programs_logo_alt"
msgstr "Explore programs icon"

#, fuzzy
msgid "favorite_program"
msgstr "Favorite program"

#, fuzzy
msgid "favourite_confirm"
msgstr "Are you sure you want to set this program as your favourite?"

#, fuzzy
msgid "favourite_program"
msgstr "Favourite program"

#, fuzzy
msgid "favourite_program_invalid"
msgstr "Your chosen favourite program is invalid."

#, fuzzy
msgid "favourite_success"
msgstr "Your program is set as favourite."

#, fuzzy
msgid "female"
msgstr "Female"

#, fuzzy
msgid "float"
msgstr "a number"

#, fuzzy
msgid "for_teachers"
msgstr "For teachers"

#, fuzzy
msgid "forgot_password"
msgstr "Forgot your password?"

#, fuzzy
msgid "from_another_teacher"
msgstr "From another teacher"

#, fuzzy
msgid "from_magazine_website"
msgstr "From a magazine or website"

#, fuzzy
msgid "from_video"
msgstr "From a video"

#, fuzzy
msgid "fun_statistics_msg"
msgstr "Here are some fun statistics!"

#, fuzzy
msgid "gender"
msgstr "Gender"

#, fuzzy
msgid "gender_invalid"
msgstr "Please select a valid gender, choose (Female, Male, Other)."

#, fuzzy
msgid "general"
msgstr "General"

#, fuzzy
msgid "general_settings"
msgstr "General settings"

#, fuzzy
msgid "generate_passwords"
msgstr "Generate passwords"

#, fuzzy
msgid "get_certificate"
msgstr "Get your certificate!"

#, fuzzy
msgid "give_link_to_teacher"
msgstr "Give the following link to your teacher:"

msgid "go_back"
msgstr ""

#, fuzzy
msgid "go_back_to_main"
msgstr "Go back to main page"

#, fuzzy
msgid "go_to_question"
msgstr "Go to question"

#, fuzzy
msgid "go_to_quiz_result"
msgstr "Go to quiz result"

#, fuzzy
msgid "goto_profile"
msgstr "Go to my profile"

#, fuzzy
msgid "grid_overview"
msgstr "Overview of programs per adventure"

#, fuzzy
msgid "hand_in"
msgstr "Hand in"

#, fuzzy
msgid "hand_in_exercise"
msgstr "Hand in exercise"

#, fuzzy
msgid "heard_about_hedy"
msgstr "How have you heard about Hedy?"

#, fuzzy
msgid "heard_about_invalid"
msgstr "Please select a valid way you heard about us."

#, fuzzy
msgid "hedy_achievements"
msgstr "Hedy achievements"

#, fuzzy
msgid "hedy_choice_title"
msgstr "Hedy's Choice"

#, fuzzy
msgid "hedy_logo_alt"
msgstr "Hedy logo"

#, fuzzy
msgid "hedy_on_github"
msgstr "Hedy on Github"

#, fuzzy
msgid "hedy_tutorial_logo_alt"
msgstr "Hedy tutorial icon"

msgid "hello_logo"
msgstr "Hello!"

#, fuzzy
msgid "hidden"
msgstr "Hidden"

#, fuzzy
msgid "hide_cheatsheet"
msgstr "Hide cheatsheet"

#, fuzzy
msgid "hide_keyword_switcher"
msgstr "Hide keyword switcher"

#, fuzzy
msgid "highest_level_reached"
msgstr "Highest level reached"

#, fuzzy
msgid "highest_quiz_score"
msgstr "Highest quiz score"

#, fuzzy
msgid "highscore_explanation"
msgstr "On this page you can view the current Highscores, based on the amount of achievements gathered. View the ranking for either all users, your country or your class. Click on a username to view their public profile."

#, fuzzy
msgid "highscore_no_public_profile"
msgstr "You don't have a public profile and are therefore not listed on the highscores. Do you wish to create one?"

#, fuzzy
msgid "highscores"
msgstr "Highscores"

#, fuzzy
msgid "hint"
msgstr "Hint?"

#, fuzzy
msgid "ill_work_some_more"
msgstr "I'll work on it a little longer"

#, fuzzy
msgid "image_invalid"
msgstr "The image you chose image is invalid."

#, fuzzy
msgid "incomplete_command_exception"
msgstr "Incomplete Command"

#, fuzzy
msgid "incorrect_handling_of_quotes_exception"
msgstr "Incorrect handling of quotes"

#, fuzzy
msgid "incorrect_use_of_types_exception"
msgstr "Incorrect use of types"

#, fuzzy
msgid "incorrect_use_of_variable_exception"
msgstr "Incorrect use of variable"

#, fuzzy
msgid "indentation_exception"
msgstr "Incorrect Indentation"

#, fuzzy
msgid "input"
msgstr "input from {ask}"

#, fuzzy
msgid "integer"
msgstr "a number"

#, fuzzy
msgid "invalid_class_link"
msgstr "Invalid link for joining the class."

#, fuzzy
msgid "invalid_command_exception"
msgstr "Invalid command"

#, fuzzy
msgid "invalid_keyword_language_comment"
msgstr "# The provided keyword language is invalid, keyword language is set to English"

#, fuzzy
msgid "invalid_language_comment"
msgstr "# The provided language is invalid, language set to English"

#, fuzzy
msgid "invalid_level_comment"
msgstr "# The provided level is invalid, level is set to level 1"

#, fuzzy
msgid "invalid_program_comment"
msgstr "# The provided program is invalid, please try again"

#, fuzzy
msgid "invalid_teacher_invitation_code"
msgstr "The teacher invitation code is invalid. To become a teacher, reach out to hello@hedy.org."

#, fuzzy
msgid "invalid_tutorial_step"
msgstr "Invalid tutorial step"

#, fuzzy
msgid "invalid_username_password"
msgstr "Invalid username/password."

#, fuzzy
msgid "invite_by_username"
msgstr "Invite by username"

#, fuzzy
msgid "invite_date"
msgstr "Invite date"

#, fuzzy
msgid "invite_message"
msgstr "You have received an invitation to join class"

#, fuzzy
msgid "invite_prompt"
msgstr "Enter a username"

#, fuzzy
msgid "invite_teacher"
msgstr "Invite a teacher"

#, fuzzy
msgid "join_class"
msgstr "Join class"

#, fuzzy
msgid "join_prompt"
msgstr "You need to have an account to join a class. Would you like to login now?"

#, fuzzy
msgid "keyword_language_invalid"
msgstr "Please select a valid keyword language (select English or your own language)."

#, fuzzy
msgid "language"
msgstr "Language"

#, fuzzy
msgid "language_invalid"
msgstr "Please select a valid language."

#, fuzzy
msgid "languages"
msgstr "Which of these programming languages have you used before?"

#, fuzzy
msgid "last_achievement"
msgstr "Last earned achievement"

#, fuzzy
msgid "last_edited"
msgstr "Last edited"

#, fuzzy
msgid "last_error"
msgstr "Last error"

#, fuzzy
msgid "last_login"
msgstr "Last login"

#, fuzzy
msgid "last_program"
msgstr "Last program"

#, fuzzy
msgid "last_update"
msgstr "Last update"

#, fuzzy
msgid "lastname"
msgstr "Last Name"

#, fuzzy
msgid "leave_class"
msgstr "Leave class"

#, fuzzy
msgid "level"
msgstr "Level"

#, fuzzy
msgid "level_accessible"
msgstr "Level is open to students"

#, fuzzy
msgid "level_disabled"
msgstr "Level disabled"

#, fuzzy
msgid "level_future"
msgstr "This level will open automatically after the opening date"

#, fuzzy
msgid "level_invalid"
msgstr "This Hedy level in invalid."

#, fuzzy
msgid "level_not_class"
msgstr "This level has not been made available in your class yet"

#, fuzzy
msgid "level_title"
msgstr "Level"

#, fuzzy
msgid "levels"
msgstr "levels"

#, fuzzy
msgid "link"
msgstr "Link"

#, fuzzy
msgid "list"
msgstr "a list"

#, fuzzy
msgid "live_dashboard"
msgstr "Live Dashboard"

#, fuzzy
msgid "logged_in_to_share"
msgstr "You must be logged in to save and share a program."

#, fuzzy
msgid "login"
msgstr "Log in"

#, fuzzy
msgid "login_long"
msgstr "Log in to your account"

#, fuzzy
msgid "login_to_save_your_work"
msgstr "Log in to save your work"

#, fuzzy
msgid "logout"
msgstr "Log out"

#, fuzzy
msgid "longest_program"
msgstr "Longest program"

#, fuzzy
msgid "mail_change_password_body"
msgstr ""
"Your Hedy password has been changed. If you did this, all is good.\n"
"If you didn't change your password, please contact us immediately by replying to this email."

#, fuzzy
msgid "mail_change_password_subject"
msgstr "Your Hedy password has been changed"

#, fuzzy
msgid "mail_error_change_processed"
msgstr "Something went wrong when sending a validation mail, the changes are still correctly processed."

#, fuzzy
msgid "mail_goodbye"
msgstr ""
"Keep programming!\n"
"The Hedy team"

#, fuzzy
msgid "mail_hello"
msgstr "Hi {username}!"

#, fuzzy
msgid "mail_recover_password_body"
msgstr ""
"By clicking on this link, you can set a new Hedy password. This link is valid for <b>4</b> hours.\n"
"If you haven't required a password reset, please ignore this email: {link}"

msgid "mail_recover_password_subject"
msgstr "పాస్‌వర్డ్ రీసెట్‌ని అభ్యర్థించండి."

#, fuzzy
msgid "mail_reset_password_body"
msgstr ""
"Your Hedy password has been reset to a new one. If you did this, all is good.\n"
"If you didn't change your password, please contact us immediately by replying to this email."

#, fuzzy
msgid "mail_reset_password_subject"
msgstr "Your Hedy password has been reset"

#, fuzzy
msgid "mail_welcome_teacher_body"
msgstr ""
"<strong>Welcome!</strong>\n"
"Congratulations on your brand new Hedy teacher's account. Welcome to the world wide community of Hedy teachers!\n"
"\n"
"<strong>What teacher's accounts can do</strong>\n"
"There are a number of extra options unlocked for you now.\n"
"\n"
"1. Extra explanation is available in the <a href=\"https://hedy.org/for-teachers/manual\">teacher's manual</a>.\n"
"2. With your teacher account, you can create classes. Your students can than join your classes and you can see their progress. Classes are made and managed though the for <a href=\"https://hedycode.com/for-teachers\">teachers page</a>.\n"
"3. You can fully customize your classes, for example you can open and close levels, enable or disable adventures and author your own adventures!\n"
"\n"
"<strong>Join our online community!</strong>\n"
"All Hedy teachers, programmers and other fans are welcome to join our <a href=\"https://discord.gg/8yY7dEme9r\">Discord server</a>. This is the ideal place to chat about Hedy: we have channels where you can show your cool projects and lessons, channels to report bugs, and channels to chat with other teachers and with the Hedy team.\n"
"\n"
"<strong>How to ask for help </strong>\n"
"If anything is unclear, you can let us know on Discord, or <a href=\"mailto: hello@hedy.org\">send us an email</a>.\n"
"\n"
"<strong>How to report bugs</strong>\n"
"In Discord, we have a channel for reporting bugs, called #bugs. That is the perfect place to let us know about issues you are running into. If you know how to use GitHub, you can create an <a href=\"https://github.com/hedyorg/hedy/issues/new?assignees=&labels=&template=bug_report.md&title=%5BBUG%5D\">issue</a> there.\n"

#, fuzzy
msgid "mail_welcome_teacher_subject"
msgstr "Your Hedy teacher account is ready"

#, fuzzy
msgid "mail_welcome_verify_body"
msgstr ""
"Your Hedy account has been created successfully. Welcome!\n"
"Please click on this link to verify your email address: {link}"

#, fuzzy
msgid "mail_welcome_verify_subject"
msgstr "Welcome to Hedy"

#, fuzzy
msgid "mailing_title"
msgstr "Subscribe to the Hedy newsletter"

#, fuzzy
msgid "main_subtitle"
msgstr "A gradual programming language"

#, fuzzy
msgid "main_title"
msgstr "Hedy"

#, fuzzy
msgid "make_sure_you_are_done"
msgstr "Make sure you are done! You will not be able to change your program anymore after you click \"Hand in\"."

#, fuzzy
msgid "male"
msgstr "Male"

#, fuzzy
msgid "mandatory_mode"
msgstr "Mandatory developer's mode"

#, fuzzy
msgid "more_options"
msgstr "More options"

#, fuzzy
msgid "my_account"
msgstr "My account"

#, fuzzy
msgid "my_achievements"
msgstr "My achievements"

#, fuzzy
msgid "my_adventures"
msgstr "My adventures"

#, fuzzy
msgid "my_classes"
msgstr "My classes"

#, fuzzy
msgid "my_messages"
msgstr "My messages"

#, fuzzy
msgid "my_public_profile"
msgstr "My public profile"

#, fuzzy
msgid "name"
msgstr "Name"

#, fuzzy
msgid "nav_explore"
msgstr "Explore"

#, fuzzy
msgid "nav_hedy"
msgstr "Hedy"

#, fuzzy
msgid "nav_learn_more"
msgstr "Learn more"

#, fuzzy
msgid "nav_start"
msgstr "Home"

#, fuzzy
msgid "nested blocks"
msgstr "a block in a block"

#, fuzzy
msgid "new_password"
msgstr "New password"

#, fuzzy
msgid "new_password_repeat"
msgstr "Repeat new password"

#, fuzzy
msgid "newline"
msgstr "a new line"

#, fuzzy
msgid "next_exercise"
msgstr "Next exercise"

#, fuzzy
msgid "next_page"
msgstr "Next page"

#, fuzzy
msgid "next_step_tutorial"
msgstr "Next step >>>"

#, fuzzy
msgid "no"
msgstr "No"

#, fuzzy
msgid "no_account"
msgstr "No account?"

#, fuzzy
msgid "no_accounts"
msgstr "There are no accounts to create."

#, fuzzy
msgid "no_adventures_yet"
msgstr "There are no public adventures yet..."

#, fuzzy
msgid "no_certificate"
msgstr "This user hasn't earned the Hedy Certificate of Completion"

#, fuzzy
msgid "no_more_flat_if"
msgstr "Starting in level 8, the code after {if} needs to be placed on the next line and start with 4 spaces."

#, fuzzy
msgid "no_programs"
msgstr "You have no programs yet."

#, fuzzy
msgid "no_public_profile"
msgstr "You don't have a public profile text yet..."

#, fuzzy
msgid "no_shared_programs"
msgstr "has no shared programs..."

#, fuzzy
msgid "no_such_adventure"
msgstr "This adventure doesn't exist!"

#, fuzzy
msgid "no_such_class"
msgstr "No such Hedy class."

#, fuzzy
msgid "no_such_highscore"
msgstr "Highscores"

#, fuzzy
msgid "no_such_level"
msgstr "No such Hedy level!"

#, fuzzy
msgid "no_such_program"
msgstr "No such Hedy program!"

#, fuzzy
msgid "no_tag"
msgstr "No tag provided!"

#, fuzzy
msgid "not_enrolled"
msgstr "Looks like you are not in this class!"

#, fuzzy
msgid "not_in_class_no_handin"
msgstr "You are not in a class, so there's no need for you to hand in anything."

#, fuzzy
msgid "not_logged_in_cantsave"
msgstr "Your program will not be saved."

#, fuzzy
msgid "not_logged_in_handin"
msgstr "You must be logged in to hand in an assignment."

#, fuzzy
msgid "not_teacher"
msgstr "Looks like you are not a teacher!"

#, fuzzy
msgid "number"
msgstr "a number"

#, fuzzy
msgid "number_achievements"
msgstr "Number of achievements"

#, fuzzy
msgid "number_lines"
msgstr "Number of lines"

#, fuzzy
msgid "number_programs"
msgstr "Number of programs ran"

#, fuzzy
msgid "ok"
msgstr "OK"

#, fuzzy
msgid "only_you_can_see"
msgstr "Only you can see this program."

#, fuzzy
msgid "open"
msgstr "Open"

#, fuzzy
msgid "opening_date"
msgstr "Opening date"

#, fuzzy
msgid "opening_dates"
msgstr "Opening dates"

#, fuzzy
msgid "option"
msgstr "Option"

#, fuzzy
msgid "or"
msgstr "or"

#, fuzzy
msgid "other"
msgstr "Other"

#, fuzzy
msgid "other_block"
msgstr "Another block language"

#, fuzzy
msgid "other_settings"
msgstr "Other settings"

#, fuzzy
msgid "other_source"
msgstr "Other"

#, fuzzy
msgid "other_text"
msgstr "Another text language"

#, fuzzy
msgid "overwrite_warning"
msgstr "You already have a program with this name, saving this program will replace the old one. Are you sure?"

#, fuzzy
msgid "owner"
msgstr "Owner"

#, fuzzy
msgid "page"
msgstr "page"

#, fuzzy
msgid "page_not_found"
msgstr "We couldn't find that page!"

#, fuzzy
msgid "pair_with_teacher"
msgstr "I would like to be paired with another teacher for help"

#, fuzzy
msgid "parsons_title"
msgstr "Puzzle"

#, fuzzy
msgid "password"
msgstr "Password"

#, fuzzy
msgid "password_change_not_allowed"
msgstr "You're not allowed to change the password of this user."

#, fuzzy
msgid "password_change_prompt"
msgstr "Are you sure you want to change this password?"

#, fuzzy
msgid "password_change_success"
msgstr "Password of your student is successfully changed."

#, fuzzy
msgid "password_invalid"
msgstr "Your password is invalid."

#, fuzzy
msgid "password_repeat"
msgstr "Repeat password"

#, fuzzy
msgid "password_resetted"
msgstr "Your password has been successfully reset. You are being redirected to the login page."

#, fuzzy
msgid "password_six"
msgstr "Your password must contain at least six characters."

#, fuzzy
msgid "password_updated"
msgstr "Password updated."

#, fuzzy
msgid "passwords_six"
msgstr "All passwords need to be six characters or longer."

#, fuzzy
msgid "pending_invites"
msgstr "Pending invites"

#, fuzzy
msgid "people_with_a_link"
msgstr "Other people with a link can see this program. It also can be found on the \"Explore\" page."

#, fuzzy
msgid "percentage"
msgstr "percentage"

#, fuzzy
msgid "percentage_achieved"
msgstr "Achieved by {percentage}% of the users"

#, fuzzy
msgid "period"
msgstr "a period"

#, fuzzy
msgid "personal_text"
msgstr "Personal text"

#, fuzzy
msgid "personal_text_invalid"
msgstr "Your personal text is invalid."

#, fuzzy
msgid "postfix_classname"
msgstr "Postfix classname"

#, fuzzy
msgid "preferred_keyword_language"
msgstr "Preferred keyword language"

#, fuzzy
msgid "preferred_language"
msgstr "Preferred language"

#, fuzzy
msgid "preview"
msgstr "Preview"

#, fuzzy
msgid "previewing_adventure"
msgstr "Previewing adventure"

#, fuzzy
msgid "previewing_class"
msgstr "You are previewing class <em>{class_name}</em> as a teacher."

#, fuzzy
msgid "previous_campaigns"
msgstr "View previous campaigns"

msgid "print_logo"
msgstr "ముద్రణ"

#, fuzzy
msgid "privacy_terms"
msgstr "privacy terms"

#, fuzzy
msgid "private"
msgstr "Private"

#, fuzzy
msgid "profile_logo_alt"
msgstr "Profile icon."

#, fuzzy
msgid "profile_picture"
msgstr "Profile picture"

#, fuzzy
msgid "profile_updated"
msgstr "Profile updated."

#, fuzzy
msgid "profile_updated_reload"
msgstr "Profile updated, page will be re-loaded."

#, fuzzy
msgid "program_contains_error"
msgstr "This program contains an error, are you sure you want to share it?"

#, fuzzy
msgid "program_header"
msgstr "My programs"

#, fuzzy
msgid "program_too_large_exception"
msgstr "Programs too large"

#, fuzzy
msgid "programming_experience"
msgstr "Do you have programming experience?"

#, fuzzy
msgid "programming_invalid"
msgstr "Please select a valid programming language."

#, fuzzy
msgid "programs"
msgstr "Programs"

#, fuzzy
msgid "programs_created"
msgstr "Programs created"

#, fuzzy
msgid "programs_saved"
msgstr "Programs saved"

#, fuzzy
msgid "programs_submitted"
msgstr "Programs submitted"

#, fuzzy
msgid "prompt_join_class"
msgstr "Do you want to join this class?"

#, fuzzy
msgid "public"
msgstr "Public"

msgid "public_adventures"
msgstr "Browse public adventures"

#, fuzzy
msgid "public_invalid"
msgstr "This agreement selection is invalid"

#, fuzzy
msgid "public_profile"
msgstr "Public profile"

#, fuzzy
msgid "public_profile_info"
msgstr "By selecting this box I make my profile visible for everyone. Be careful not to share personal information like your name or home address, because everyone will be able to see it!"

#, fuzzy
msgid "public_profile_updated"
msgstr "Public profile updated, page will be re-loaded."

#, fuzzy
msgid "pygame_waiting_for_input"
msgstr "Waiting for a button press..."

#, fuzzy
msgid "question mark"
msgstr "a question mark"

#, fuzzy
msgid "quiz_logo_alt"
msgstr "Quiz logo"

#, fuzzy
msgid "quiz_score"
msgstr "Quiz score"

#, fuzzy
msgid "quiz_tab"
msgstr "Quiz"

#, fuzzy
msgid "quiz_threshold_not_reached"
msgstr "Quiz threshold not reached to unlock this level"

#, fuzzy
msgid "read_code_label"
msgstr "Read aloud"

#, fuzzy
msgid "recent"
msgstr "My recent programs"

msgid "recover_password"
msgstr "పాస్‌వర్డ్ రీసెట్‌ని అభ్యర్థించండి"

#, fuzzy
msgid "regress_button"
msgstr "Go back to level {level}"

#, fuzzy
msgid "remove"
msgstr "Remove"

#, fuzzy
msgid "remove_customization"
msgstr "Remove customization"

#, fuzzy
msgid "remove_customizations_prompt"
msgstr "Are you sure you want to remove this class's customizations?"

#, fuzzy
msgid "remove_student_prompt"
msgstr "Are you sure you want to remove the student from the class?"

#, fuzzy
msgid "remove_user_prompt"
msgstr "Confirm removing this user from the class."

#, fuzzy
msgid "repair_program_logo_alt"
msgstr "Repair program icon"

#, fuzzy
msgid "repeat_dep"
msgstr "Starting in level 8, {repeat} needs to be used with indentation. You can see examples on the {repeat} tab in level 8."

#, fuzzy
msgid "repeat_match_password"
msgstr "The repeated password does not match."

#, fuzzy
msgid "repeat_new_password"
msgstr "Repeat new password"

#, fuzzy
msgid "report_failure"
msgstr "This program does not exist or is not public"

#, fuzzy
msgid "report_program"
msgstr "Are you sure you want to report this program?"

#, fuzzy
msgid "report_success"
msgstr "This program has been reported"

#, fuzzy
msgid "request_teacher"
msgstr "Would you like to apply for a teacher's account?"

#, fuzzy
msgid "request_teacher_account"
msgstr "Request teacher account"

#, fuzzy
msgid "required_field"
msgstr "Fields marked with an * are required"

#, fuzzy
msgid "reset_adventure_prompt"
msgstr "Are you sure you want to reset all selected adventures?"

#, fuzzy
msgid "reset_adventures"
msgstr "Reset selected adventures"

#, fuzzy
msgid "reset_button"
msgstr "Reset"

#, fuzzy
msgid "reset_password"
msgstr "Reset password"

#, fuzzy
msgid "reset_view"
msgstr "Reset"

#, fuzzy
msgid "retrieve_adventure_error"
msgstr "You're not allowed to view this adventure!"

#, fuzzy
msgid "retrieve_class_error"
msgstr "Only teachers can retrieve classes"

#, fuzzy
msgid "retrieve_tag_error"
msgstr "Error retrieving tags"

#, fuzzy
msgid "role"
msgstr "Role"

#, fuzzy
msgid "run_code_button"
msgstr "Run code"

#, fuzzy
msgid "runs_over_time"
msgstr "Runs over time"

#, fuzzy
msgid "save"
msgstr "Save"

#, fuzzy
msgid "save_parse_warning"
msgstr "This program contains an error, are you sure you want to save it?"

#, fuzzy
msgid "save_prompt"
msgstr "You need to have an account to save your program. Would you like to login now?"

#, fuzzy
msgid "save_success_detail"
msgstr "Program saved successfully."

#, fuzzy
msgid "score"
msgstr "Score"

#, fuzzy
msgid "search"
msgstr "Search..."

#, fuzzy
msgid "search_button"
msgstr "Search"

#, fuzzy
msgid "second_teacher"
msgstr "Second teacher"

#, fuzzy
msgid "second_teacher_copy_prompt"
msgstr "Are you sure you want to copy this teacher?"

#, fuzzy
msgid "second_teacher_prompt"
msgstr "Enter a teacher username to invite them."

#, fuzzy
msgid "second_teacher_warning"
msgstr "All teachers in this class can customize it."

#, fuzzy
msgid "see_certificate"
msgstr "See {username} certificate!"

#, fuzzy
msgid "select"
msgstr "Select"

#, fuzzy
msgid "select_adventures"
msgstr "Select adventures"

#, fuzzy
msgid "select_all"
msgstr "Select all"

#, fuzzy
msgid "select_lang"
msgstr "Select language"

msgid "select_levels"
msgstr "Select levels"

#, fuzzy
msgid "select_tag"
msgstr "Select tag"

#, fuzzy
msgid "selected"
msgstr "Selected"

#, fuzzy
msgid "self_removal_prompt"
msgstr "Are you sure you want to leave this class?"

#, fuzzy
msgid "send_password_recovery"
msgstr "Send me a password recovery link"

#, fuzzy
msgid "sent_by"
msgstr "This invitation is sent by"

#, fuzzy
msgid "sent_password_recovery"
msgstr "You should soon receive an email with instructions on how to reset your password."

#, fuzzy
msgid "settings"
msgstr "My personal settings"

#, fuzzy
msgid "share_by_giving_link"
msgstr "Show your program to other people by giving them the link below:"

#, fuzzy
msgid "share_your_program"
msgstr "Share your program"

#, fuzzy
msgid "signup_student_or_teacher"
msgstr "Are you a student or a teacher?"

#, fuzzy
msgid "single quotes"
msgstr "a single quote"

#, fuzzy
msgid "slash"
msgstr "a slash"

#, fuzzy
msgid "slides"
msgstr "Slides"

#, fuzzy
msgid "slides_info"
msgstr "For each level of Hedy, we have created slides to help you teach. The slides contain explanations of each level, and Hedy examples that you can run inside the slides. Just click the link and get started! the Introduction slides are a general explanation of Hedy before level 1 The slides were created using <a href=\"https://slides.com\">slides.com</a>. If you want to adapt them yourself, you can download them, and then upload the resulting zip file to <a href=\"https://slides.com\">slides.com</a>. You can find more information about the slides in the <a href=\"https://hedy.org/for-teachers/manual/features\">teacher's manual</a>."

#, fuzzy
msgid "social_media"
msgstr "Social media"

#, fuzzy
msgid "something_went_wrong_keyword_parsing"
msgstr "There is a mistake in your adventure, are all keywords correctly surrounded with { }?"

#, fuzzy
msgid "space"
msgstr "a space"

#, fuzzy
msgid "star"
msgstr "a star"

#, fuzzy
msgid "start_hedy_tutorial"
msgstr "Start hedy tutorial"

#, fuzzy
msgid "start_learning"
msgstr "Start learning"

#, fuzzy
msgid "start_programming"
msgstr "Start programming"

#, fuzzy
msgid "start_programming_logo_alt"
msgstr "Start programming icon"

#, fuzzy
msgid "start_quiz"
msgstr "Start quiz"

#, fuzzy
msgid "start_teacher_tutorial"
msgstr "Start teacher tutorial"

#, fuzzy
msgid "start_teaching"
msgstr "Start teaching"

#, fuzzy
msgid "step_title"
msgstr "Assignment"

#, fuzzy
msgid "stop_code_button"
msgstr "Stop program"

#, fuzzy
msgid "string"
msgstr "text"

#, fuzzy
msgid "student"
msgstr "Student"

#, fuzzy
msgid "student_already_in_class"
msgstr "This student is already in your class."

#, fuzzy
msgid "student_already_invite"
msgstr "This student already has a pending invitation."

#, fuzzy
msgid "student_details"
msgstr "Student details"

#, fuzzy
msgid "student_list"
msgstr "Student list"

#, fuzzy
msgid "student_not_allowed_in_class"
msgstr "Student not allowed in class"

#, fuzzy
msgid "student_not_existing"
msgstr "This username doesn't exist."

#, fuzzy
msgid "student_signup_header"
msgstr "Student"

#, fuzzy
msgid "students"
msgstr "students"

#, fuzzy
msgid "submission_time"
msgstr "Handed in at"

#, fuzzy
msgid "submit_answer"
msgstr "Answer question"

#, fuzzy
msgid "submit_program"
msgstr "Submit"

#, fuzzy
msgid "submit_warning"
msgstr "Are you sure you want to submit this program?"

#, fuzzy
msgid "submitted"
msgstr "Submitted"

#, fuzzy
msgid "submitted_header"
msgstr "This is a submitted program and can't be altered."

#, fuzzy
msgid "subscribe"
msgstr "Subscribe"

#, fuzzy
msgid "subscribe_newsletter"
msgstr "Subscribe to the newsletter"

#, fuzzy
msgid "suggestion_color"
msgstr "Try using another color"

#, fuzzy
msgid "suggestion_note"
msgstr "Use a note between C0 and B9 or a number between 1 and 70"

#, fuzzy
msgid "suggestion_number"
msgstr "Try changing the value to a number"

#, fuzzy
msgid "surname"
msgstr "First Name"

#, fuzzy
msgid "survey"
msgstr "Survey"

#, fuzzy
msgid "survey_completed"
msgstr "Survey completed"

#, fuzzy
msgid "survey_skip"
msgstr "Don't show this again"

#, fuzzy
msgid "survey_submit"
msgstr "Submit"

#, fuzzy
msgid "tag_in_adventure"
msgstr "Tag in adventure"

#, fuzzy
msgid "tag_input_placeholder"
msgstr "Enter a new tag"

#, fuzzy
msgid "tags"
msgstr "Tags"

#, fuzzy
msgid "teacher"
msgstr "Teacher"

#, fuzzy
msgid "teacher_account_request"
msgstr "You have a pending teacher account request"

#, fuzzy
msgid "teacher_account_success"
msgstr "You successfully requested a teacher account."

#, fuzzy
msgid "teacher_invalid"
msgstr "Your teacher value is invalid."

#, fuzzy
msgid "teacher_invitation_require_login"
msgstr "To set up your profile as a teacher, we will need you to log in. If you don't have an account, please create one."

#, fuzzy
msgid "teacher_manual"
msgstr "Teacher manual"

#, fuzzy
msgid "teacher_signup_header"
msgstr "Teacher"

#, fuzzy
msgid "teacher_tutorial_logo_alt"
msgstr "Teacher tutorial icon"

#, fuzzy
msgid "teacher_welcome"
msgstr "Welcome to Hedy! Your are now the proud owner of a teachers account which allows you to create classes and invite students."

#, fuzzy
msgid "teachers"
msgstr "Teachers"

#, fuzzy
msgid "template_code"
msgstr ""
"This is the explanation of my adventure!\n"
"\n"
"This way I can show a command: <code>{print}</code>\n"
"\n"
"But sometimes I might want to show a piece of code, like this:\n"
"<pre>\n"
"{ask} What's your name?\n"
"{echo} so your name is \n"
"</pre>"

#, fuzzy
msgid "this_turns_in_assignment"
msgstr "This turns in your assignment to your teacher."

#, fuzzy
msgid "title"
msgstr "Title"

#, fuzzy
msgid "title_achievements"
msgstr "Hedy - My achievements"

#, fuzzy
msgid "title_admin"
msgstr "Hedy - Administrator page"

#, fuzzy
msgid "title_class grid_overview"
msgstr "Hedy - Grid overview"

#, fuzzy
msgid "title_class live_statistics"
msgstr "Hedy - Live Statistics"

#, fuzzy
msgid "title_class-overview"
msgstr "Hedy - Class overview"

#, fuzzy
msgid "title_customize-adventure"
msgstr "Hedy - Customize adventure"

#, fuzzy
msgid "title_customize-class"
msgstr "Hedy - Customize class"

#, fuzzy
msgid "title_explore"
msgstr "Hedy - Explore"

#, fuzzy
msgid "title_for-teacher"
msgstr "Hedy - For teachers"

#, fuzzy
msgid "title_join-class"
msgstr "Hedy - Join class"

#, fuzzy
msgid "title_landing-page"
msgstr "Welcome to Hedy!"

#, fuzzy
msgid "title_learn-more"
msgstr "Hedy - Learn more"

#, fuzzy
msgid "title_login"
msgstr "Hedy - Login"

#, fuzzy
msgid "title_my-profile"
msgstr "Hedy - My account"

#, fuzzy
msgid "title_privacy"
msgstr "Hedy - Privacy terms"

#, fuzzy
msgid "title_programs"
msgstr "Hedy - My programs"

#, fuzzy
msgid "title_public-adventures"
msgstr "Hedy - Public adventures"

#, fuzzy
msgid "title_recover"
msgstr "Hedy - Recover account"

#, fuzzy
msgid "title_reset"
msgstr "Hedy - Reset password"

#, fuzzy
msgid "title_signup"
msgstr "Hedy - Create an account"

#, fuzzy
msgid "title_start"
msgstr "Hedy - A gradual programming language"

#, fuzzy
msgid "title_view-adventure"
msgstr "Hedy - View adventure"

#, fuzzy
msgid "token_invalid"
msgstr "Your token is invalid."

#, fuzzy
msgid "tooltip_level_locked"
msgstr "Your teacher disabled this level"

#, fuzzy
msgid "translate_error"
msgstr "Something went wrong while translating the code. Try running the code to see if it has an error. Code with errors can not be translated."

#, fuzzy
msgid "translating_hedy"
msgstr "Translating Hedy"

#, fuzzy
msgid "translator"
msgstr "Translator"

#, fuzzy
msgid "tutorial"
msgstr "Tutorial"

#, fuzzy
msgid "tutorial_code_snippet"
msgstr ""
"{print} Hello world!\n"
"{print} I'm learning Hedy with the tutorial!"

#, fuzzy
msgid "tutorial_message_not_found"
msgstr "We couldn't find the requested tutorial step..."

#, fuzzy
msgid "tutorial_title_not_found"
msgstr "Tutorial step not found"

#, fuzzy
msgid "unauthorized"
msgstr "You don't have access rights for this page"

#, fuzzy
msgid "unique_usernames"
msgstr "All usernames need to be unique."

#, fuzzy
msgid "unlock_thresholds"
msgstr "Unlock level thresholds"

#, fuzzy
msgid "unsaved_class_changes"
msgstr "There are unsaved changes, are you sure you want to leave this page?"

#, fuzzy
msgid "update_adventure_prompt"
msgstr "Are you sure you want to update this adventure?"

#, fuzzy
msgid "update_profile"
msgstr "Update profile"

#, fuzzy
msgid "update_public"
msgstr "Update public profile"

#, fuzzy
msgid "updating_indicator"
msgstr "Updating"

#, fuzzy
msgid "use_of_blanks_exception"
msgstr "Use of blanks in programs"

#, fuzzy
msgid "use_of_nested_functions_exception"
msgstr "Use of nested functions"

msgid "used_in"
msgstr ""

#, fuzzy
msgid "user"
msgstr "user"

#, fuzzy
msgid "user_inexistent"
msgstr "This user doesn't exist"

#, fuzzy
msgid "user_not_private"
msgstr "This user either doesn't exist or doesn't have a public profile"

#, fuzzy
msgid "username"
msgstr "Username"

#, fuzzy
msgid "username_empty"
msgstr "You didn't enter an username!"

#, fuzzy
msgid "username_invalid"
msgstr "Your username is invalid."

#, fuzzy
msgid "username_special"
msgstr "Username cannot contain `:` or `@`."

#, fuzzy
msgid "username_three"
msgstr "Username must contain at least three characters."

#, fuzzy
msgid "usernames_exist"
msgstr "One or more usernames is already in use."

#, fuzzy
msgid "value"
msgstr "Value"

#, fuzzy
msgid "variables"
msgstr "Variables"

#, fuzzy
msgid "view_program"
msgstr "View program"

#, fuzzy
msgid "welcome"
msgstr "Welcome"

#, fuzzy
msgid "welcome_back"
msgstr "Welcome back"

#, fuzzy
msgid "what_is_your_role"
msgstr "What is your role?"

#, fuzzy
msgid "what_should_my_code_do"
msgstr "What should my code do?"

#, fuzzy
msgid "whole_world"
msgstr "The world"

#, fuzzy
msgid "year_invalid"
msgstr "Please enter a year between 1900 and {current_year}."

#, fuzzy
msgid "yes"
msgstr "Yes"

#, fuzzy
msgid "your_account"
msgstr "Your profile"

#, fuzzy
msgid "your_class"
msgstr "Your class"

#, fuzzy
msgid "your_last_program"
msgstr "Your last saved program"

#, fuzzy
msgid "your_personal_text"
msgstr "Your personal text..."

#, fuzzy
msgid "your_program"
msgstr "Your program"

#~ msgid "keyword_support"
#~ msgstr "Translated keywords"

#~ msgid "non_keyword_support"
#~ msgstr "Translated content"

#~ msgid "try_button"
#~ msgstr "Try"

#~ msgid "select_own_adventures"
#~ msgstr "Select own adventures"

#~ msgid "edit"
#~ msgstr "Edit"

#~ msgid "view"
#~ msgstr "View"

#~ msgid "class"
#~ msgstr "Class"

#~ msgid "save_code_button"
#~ msgstr "Save code"

#~ msgid "share_code_button"
#~ msgstr "Save & share code"

#~ msgid "classes_invalid"
#~ msgstr "The list of selected classes is invalid"

#~ msgid "directly_add_adventure_to_classes"
#~ msgstr "Do you want to add this adventure directly to one of your classes?"

#~ msgid "hand_in_assignment"
#~ msgstr "Hand in assignment"

#~ msgid "select_a_level"
#~ msgstr "Select a level"

#~ msgid "answer_invalid"
#~ msgstr "Your password is invalid."

#~ msgid "available_adventures_level"
#~ msgstr "Available adventures level"

#~ msgid "customize_class_exp_1"
#~ msgstr "Hi! On this page you can customize your class. By selecting levels and adventures you can choose what your student can see. You can also add your own created adventures to levels. All levels and default adventures will be selected by default. <b>Notice:</b> Not every adventure is available for every level! Settings up your customizations goes as follows:"

#~ msgid "customize_class_exp_2"
#~ msgstr "You can always change these settings later on. For example, you can make specific adventures or levels available while teaching a class. This way it's easy for you to determine which level and adventures your students will be working on. If you want to make everything available for your class it is easiest to remove the customization all together."

#~ msgid "customize_class_step_1"
#~ msgstr "Select levels for your class by pressing the \"level buttons\""

#~ msgid "customize_class_step_2"
#~ msgstr "\"Checkboxes\" will appear for the adventures available for the chosen levels"

#~ msgid "customize_class_step_3"
#~ msgstr "Select the adventures you want to make available"

#~ msgid "customize_class_step_4"
#~ msgstr "Click the name of an adventure to (de)select for all levels"

#~ msgid "customize_class_step_5"
#~ msgstr "Add personal adventures"

#~ msgid "customize_class_step_6"
#~ msgstr "Selecting an opening date for each level (you can also leave it empty)"

#~ msgid "customize_class_step_7"
#~ msgstr "Selection other settings"

#~ msgid "customize_class_step_8"
#~ msgstr "Choose \"Save\" -> You're done!"

#~ msgid "example_code_header"
#~ msgstr "Example Hedy Code"

#~ msgid "feedback_failure"
#~ msgstr "Wrong!"

#~ msgid "feedback_success"
#~ msgstr "Good!"

#~ msgid "go_to_first_question"
#~ msgstr "Go to question 1"

#~ msgid "question"
#~ msgstr "Question"

#~ msgid "question_doesnt_exist"
#~ msgstr "This question does not exist"

#~ msgid "question_invalid"
#~ msgstr "Your token is invalid."

#~ msgid "too_many_attempts"
#~ msgstr "Too many attempts"

#~ msgid "class_logs"
#~ msgstr "Logs"

#~ msgid "class_stats"
#~ msgstr "Class statistics"

#~ msgid "visit_own_public_profile"
#~ msgstr "Visit your own profile"

#~ msgid "title_class logs"
#~ msgstr "Programs"

#~ msgid "title_class statistics"
#~ msgstr "My statistics"

#~ msgid "disabled_button_locked"
#~ msgstr "Your teacher hasn't unlocked this level yet"

#~ msgid "duplicate_tag"
#~ msgstr "You already have a tag with this name."

#~ msgid "tag_deleted"
#~ msgstr "This tag was successfully deleted."

#~ msgid "no_tags"
#~ msgstr "No tags yet."

#~ msgid "apply_filters"
#~ msgstr "Apply filters"

#~ msgid "write_first_program"
#~ msgstr "Write your first program!"

#~ msgid "adventures"
#~ msgstr "Available Adventures"

#~ msgid "share_confirm"
#~ msgstr "Are you sure you want to make the program public?"

#~ msgid "share_success_detail"
#~ msgstr "Program shared successfully."

#~ msgid "try_it"
#~ msgstr "Try it"

#~ msgid "unshare_confirm"
#~ msgstr "Are you sure you want to make the program private?"

#~ msgid "unshare_success_detail"
#~ msgstr "Program unshared successfully."

#~ msgid "hello_world"
#~ msgstr "Hello world!"

#~ msgid "adventure_exp_2"
#~ msgstr "If you want to show actual code snippets, for example to give student a template or example of the code. Please use pre anchors like this:"

#~ msgid "adventure_exp_1"
#~ msgstr "Type your adventure of choice on the right-hand side. After creating your adventure you can include it in one of your classes under \"customizations\". If you want to include a command in your adventure please use code anchors like this:"

#~ msgid "hide_parsons"
#~ msgstr "Hide puzzle"

#~ msgid "hide_quiz"
#~ msgstr "Hide quiz"

<<<<<<< HEAD
#~ msgid "classes"
#~ msgstr ""
=======
#~ msgid "back_to_class"
#~ msgstr "Go back to class"
>>>>>>> 73f1f172
<|MERGE_RESOLUTION|>--- conflicted
+++ resolved
@@ -2639,10 +2639,8 @@
 #~ msgid "hide_quiz"
 #~ msgstr "Hide quiz"
 
-<<<<<<< HEAD
+#~ msgid "back_to_class"
+#~ msgstr "Go back to class"
+
 #~ msgid "classes"
 #~ msgstr ""
-=======
-#~ msgid "back_to_class"
-#~ msgstr "Go back to class"
->>>>>>> 73f1f172
