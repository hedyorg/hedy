--- conflicted
+++ resolved
@@ -2912,7 +2912,6 @@
 #~ msgid "select_class"
 #~ msgstr ""
 
-<<<<<<< HEAD
 #~ msgid "invalid_tutorial_step"
 #~ msgstr ""
 
@@ -2929,10 +2928,10 @@
 #~ msgstr ""
 
 #~ msgid "tutorial_title_not_found"
-=======
+#~ msgstr ""
+
 #~ msgid "survey"
 #~ msgstr ""
 
 #~ msgid "survey_completed"
->>>>>>> ed49bfa5
 #~ msgstr ""
