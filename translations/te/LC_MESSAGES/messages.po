--- conflicted
+++ resolved
@@ -2936,12 +2936,6 @@
 #~ msgid "survey_completed"
 #~ msgstr ""
 
-<<<<<<< HEAD
-#~ msgid "complete"
-#~ msgstr ""
-
-#~ msgid "share"
-=======
 #~ msgid "disable_explore_page"
 #~ msgstr ""
 
@@ -2952,5 +2946,4 @@
 #~ msgstr ""
 
 #~ msgid "title_explore"
->>>>>>> 8dee6c69
 #~ msgstr ""
