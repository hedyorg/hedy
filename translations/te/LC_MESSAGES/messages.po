--- conflicted
+++ resolved
@@ -2924,7 +2924,6 @@
 #~ msgid "classes"
 #~ msgstr ""
 
-<<<<<<< HEAD
 #~ msgid "Adventure"
 #~ msgstr ""
 
@@ -2938,7 +2937,7 @@
 #~ msgstr ""
 
 #~ msgid "Delete"
-=======
+#~ msgstr ""
+
 #~ msgid "select_class"
->>>>>>> 8eb9a26c
 #~ msgstr ""
