--- conflicted
+++ resolved
@@ -212,6 +212,10 @@
 msgstr "achievements"
 
 #, fuzzy
+msgid "achievements_check_icon_alt"
+msgstr "You've earned an achievement!"
+
+#, fuzzy
 msgid "achievements_logo_alt"
 msgstr "achievements"
 
@@ -564,6 +568,10 @@
 msgstr "Please select a valid country."
 
 #, fuzzy
+msgid "country_title"
+msgstr "Please select a valid country."
+
+#, fuzzy
 msgid "create_account"
 msgstr "Create account"
 
@@ -588,6 +596,10 @@
 msgstr "Create multiple accounts"
 
 #, fuzzy
+msgid "create_public_profile"
+msgstr "Public profile"
+
+#, fuzzy
 msgid "create_question"
 msgstr "Do you want to create one?"
 
@@ -927,6 +939,9 @@
 msgid "gender_invalid"
 msgstr "Please select a valid gender, choose (Female, Male, Other)."
 
+msgid "general"
+msgstr "عمومی"
+
 #, fuzzy
 msgid "general_settings"
 msgstr "General settings"
@@ -987,6 +1002,9 @@
 msgid "heard_about_invalid"
 msgstr "Please select a valid way you heard about us."
 
+msgid "hedy_achievements"
+msgstr "دستاوردهای هِدی"
+
 #, fuzzy
 msgid "hedy_choice_title"
 msgstr "Hedy's Choice"
@@ -1010,6 +1028,9 @@
 msgid "hello_logo"
 msgstr "چاپ"
 
+msgid "hidden"
+msgstr "مخفی"
+
 #, fuzzy
 msgid "hide_cheatsheet"
 msgstr "Hide cheatsheet"
@@ -1025,6 +1046,18 @@
 #, fuzzy
 msgid "highest_quiz_score"
 msgstr "Highest quiz score"
+
+#, fuzzy
+msgid "highscore_explanation"
+msgstr "On this page you can look through programs created by other Hedy users. You can filter on both a Hedy level and adventure. Click on \"View program\" to open a program and run it. Programs with a red header contain a mistake. You can still open the program, but running it will result in an error. You can of course try to fix it! If the creator has a public profile you can click their username to visit their profile. There you will find all their shared programs and much more!"
+
+#, fuzzy
+msgid "highscore_no_public_profile"
+msgstr "You don't have a public profile and are therefore not listed on the highscores. Do you wish to create one?"
+
+#, fuzzy
+msgid "highscores"
+msgstr "Score"
 
 #, fuzzy
 msgid "hint"
@@ -1364,6 +1397,10 @@
 msgstr "My account"
 
 #, fuzzy
+msgid "my_achievements"
+msgstr "My achievements"
+
+#, fuzzy
 msgid "my_adventures"
 msgstr "My adventures"
 
@@ -1468,6 +1505,10 @@
 msgstr "No such Hedy class"
 
 #, fuzzy
+msgid "no_such_highscore"
+msgstr "No such Hedy level!"
+
+#, fuzzy
 msgid "no_such_level"
 msgstr "No such Hedy level!"
 
@@ -1746,6 +1787,15 @@
 #, fuzzy
 msgid "programs"
 msgstr "Programs"
+
+msgid "programs_created"
+msgstr "برنامه ساخته شد"
+
+msgid "programs_saved"
+msgstr "در حال ذخیره‌سازی برنامه"
+
+msgid "programs_submitted"
+msgstr "ارسال برنامه‌ها"
 
 #, fuzzy
 msgid "prompt_join_class"
@@ -2294,6 +2344,10 @@
 msgstr "Title"
 
 #, fuzzy
+msgid "title_achievements"
+msgstr "Hedy - My achievements"
+
+#, fuzzy
 msgid "title_admin"
 msgstr "Hedy - Administrator page"
 
@@ -2551,6 +2605,10 @@
 msgstr "What should my code do?"
 
 #, fuzzy
+msgid "whole_world"
+msgstr "The world"
+
+#, fuzzy
 msgid "year_invalid"
 msgstr "Please enter a year between 1900 and {current_year}."
 
@@ -2563,6 +2621,10 @@
 msgstr "No account?"
 
 #, fuzzy
+msgid "your_class"
+msgstr "My classes"
+
+#, fuzzy
 msgid "your_last_program"
 msgstr "Favourite program"
 
@@ -2781,58 +2843,6 @@
 #~ msgid "title_class live_statistics"
 #~ msgstr "Hedy - Live Statistics"
 
-<<<<<<< HEAD
-#~ msgid "no_such_highscore"
-#~ msgstr "No such Hedy level!"
-
-#~ msgid "title_achievements"
-#~ msgstr "Hedy - My achievements"
-
-#~ msgid "achievements_check_icon_alt"
-#~ msgstr "You've earned an achievement!"
-
-#~ msgid "country_title"
-#~ msgstr "Please select a valid country."
-
-#~ msgid "create_public_profile"
-#~ msgstr "Public profile"
-
-#~ msgid "general"
-#~ msgstr "عمومی"
-
-#~ msgid "hedy_achievements"
-#~ msgstr "دستاوردهای هِدی"
-
-#~ msgid "hidden"
-#~ msgstr "مخفی"
-
-#~ msgid "highscore_explanation"
-#~ msgstr "On this page you can look through programs created by other Hedy users. You can filter on both a Hedy level and adventure. Click on \"View program\" to open a program and run it. Programs with a red header contain a mistake. You can still open the program, but running it will result in an error. You can of course try to fix it! If the creator has a public profile you can click their username to visit their profile. There you will find all their shared programs and much more!"
-
-#~ msgid "highscore_no_public_profile"
-#~ msgstr "You don't have a public profile and are therefore not listed on the highscores. Do you wish to create one?"
-
-#~ msgid "highscores"
-#~ msgstr "Score"
-
-#~ msgid "my_achievements"
-#~ msgstr "My achievements"
-
-#~ msgid "programs_created"
-#~ msgstr "برنامه ساخته شد"
-
-#~ msgid "programs_saved"
-#~ msgstr "در حال ذخیره‌سازی برنامه"
-
-#~ msgid "programs_submitted"
-#~ msgstr "ارسال برنامه‌ها"
-
-#~ msgid "whole_world"
-#~ msgstr "The world"
-
-#~ msgid "your_class"
-#~ msgstr "My classes"
-=======
 #~ msgid "available_in"
 #~ msgstr "Available in:"
 
@@ -2841,4 +2851,3 @@
 
 #~ msgid "amount_saved"
 #~ msgstr "programs saved"
->>>>>>> 5918eaf9
