# Persian translations for PROJECT.
# Copyright (C) 2023 ORGANIZATION
# This file is distributed under the same license as the PROJECT project.
# FIRST AUTHOR <EMAIL@ADDRESS>, 2023.
#
msgid ""
msgstr ""
"Project-Id-Version: PROJECT VERSION\n"
"Report-Msgid-Bugs-To: EMAIL@ADDRESS\n"
"POT-Creation-Date: 2000-01-01 00:00+0000\n"
"PO-Revision-Date: 2024-10-25 06:21+0000\n"
"Last-Translator: Prefill add-on <noreply-addon-prefill@weblate.org>\n"
"Language-Team: fa <LL@li.org>\n"
"Language: fa\n"
"MIME-Version: 1.0\n"
"Content-Type: text/plain; charset=utf-8\n"
"Content-Transfer-Encoding: 8bit\n"
"Plural-Forms: nplurals=1; plural=0;\n"
"X-Generator: Weblate 5.8.2-dev\n"
"Generated-By: Babel 2.14.0\n"

#, fuzzy
msgid "Access Before Assign"
msgstr ""

#, fuzzy
msgid "Cyclic Var Definition"
msgstr ""

#, fuzzy
msgid "Else Without If Error"
msgstr ""

#, fuzzy
msgid "Function Undefined"
msgstr ""

#, fuzzy
msgid "Has Blanks"
msgstr ""

#, fuzzy
msgid "Incomplete"
msgstr ""

#, fuzzy
msgid "Incomplete Repeat"
msgstr ""

#, fuzzy
msgid "Invalid"
msgstr ""

#, fuzzy
msgid "Invalid Argument"
msgstr ""

#, fuzzy
msgid "Invalid Argument Type"
msgstr ""

#, fuzzy
msgid "Invalid At Command"
msgstr ""

#, fuzzy
msgid "Invalid Space"
msgstr ""

#, fuzzy
msgid "Invalid Type Combination"
msgstr ""

#, fuzzy
msgid "Lonely Echo"
msgstr ""

#, fuzzy
msgid "Lonely Text"
msgstr ""

#, fuzzy
msgid "Missing Additional Command"
msgstr ""

#, fuzzy
msgid "Missing Colon Error"
msgstr ""

#, fuzzy
msgid "Missing Command"
msgstr ""

#, fuzzy
msgid "Missing Inner Command"
msgstr ""

#, fuzzy
msgid "Missing Square Brackets"
msgstr ""

#, fuzzy
msgid "Missing Variable"
msgstr ""

#, fuzzy
msgid "Misspelled At Command"
msgstr ""

#, fuzzy
msgid "No Indentation"
msgstr ""

#, fuzzy
msgid "Non Decimal Variable"
msgstr ""

#, fuzzy
msgid "Parse"
msgstr ""

#, fuzzy
msgid "Pressit Missing Else"
msgstr ""

#, fuzzy
msgid "Runtime Index Error"
msgstr ""

#, fuzzy
msgid "Runtime Value Error"
msgstr ""

#, fuzzy
msgid "Runtime Values Error"
msgstr ""

#, fuzzy
msgid "Save Microbit code "
msgstr ""

#, fuzzy
msgid "Too Big"
msgstr ""

#, fuzzy
msgid "Too Few Indents"
msgstr ""

#, fuzzy
msgid "Too Many Indents"
msgstr ""

#, fuzzy
msgid "Unexpected Indentation"
msgstr ""

#, fuzzy
msgid "Unquoted Assignment"
msgstr ""

#, fuzzy
msgid "Unquoted Equality Check"
msgstr ""

#, fuzzy
msgid "Unquoted Text"
msgstr ""

#, fuzzy
msgid "Unsupported Float"
msgstr ""

#, fuzzy
msgid "Unsupported String Value"
msgstr ""

#, fuzzy
msgid "Unused Variable"
msgstr ""

#, fuzzy
msgid "Var Undefined"
msgstr ""

#, fuzzy
msgid "Wrong Level"
msgstr ""

#, fuzzy
msgid "Wrong Number of Arguments"
msgstr ""

msgid "about_this_adventure"
msgstr ""

#, fuzzy
msgid "account_overview"
msgstr ""

#, fuzzy
msgid "actions"
msgstr ""

#, fuzzy
msgid "add"
msgstr ""

#, fuzzy
msgid "add_students"
msgstr "students"

#, fuzzy
msgid "add_your_language"
msgstr ""

#, fuzzy
msgid "admin"
msgstr ""

#, fuzzy
msgid "advance_button"
msgstr ""

#, fuzzy
msgid "adventure"
msgstr ""

#, fuzzy
msgid "adventure_cloned"
msgstr ""

#, fuzzy
msgid "adventure_code_button"
msgstr ""

#, fuzzy
msgid "adventure_codeblock_button"
msgstr ""

#, fuzzy
msgid "adventure_duplicate"
msgstr ""

#, fuzzy
msgid "adventure_empty"
msgstr ""

#, fuzzy
msgid "adventure_exp_3"
msgstr "You can use the \"preview\" button to view a styled version of your adventure. To view the adventure on a dedicated page, select \"view\" from the teachers page."

#, fuzzy
msgid "adventure_exp_classes"
msgstr ""

#, fuzzy
msgid "adventure_flagged"
msgstr ""

#, fuzzy
msgid "adventure_id_invalid"
msgstr ""

#, fuzzy
msgid "adventure_length"
msgstr ""

#, fuzzy
msgid "adventure_name_invalid"
msgstr ""

#, fuzzy
msgid "adventure_terms"
msgstr ""

#, fuzzy
msgid "adventure_updated"
msgstr ""

#, fuzzy
msgid "adventures_completed"
msgstr ""

#, fuzzy
msgid "adventures_info"
msgstr ""

#, fuzzy
msgid "adventures_restored"
msgstr ""

#, fuzzy
msgid "adventures_ticked"
msgstr ""

#, fuzzy
msgid "adventures_tried"
msgstr ""

#, fuzzy
msgid "ago"
msgstr ""

#, fuzzy
msgid "agree_invalid"
msgstr ""

#, fuzzy
msgid "agree_with"
msgstr ""

#, fuzzy
msgid "ajax_error"
msgstr ""

#, fuzzy
msgid "all"
msgstr ""

#, fuzzy
msgid "all_class_highscores"
msgstr ""

#, fuzzy
msgid "all_rows_missing_separator"
msgstr ""

#, fuzzy
msgid "already_account"
msgstr ""

#, fuzzy
msgid "already_program_running"
msgstr ""

#, fuzzy
msgid "are_you_sure"
msgstr ""

#, fuzzy
msgid "ask_needs_var"
msgstr "Starting in level 2, ask needs to be used with a variable and quotation marks. Example: name is ask 'What are you called?'"

msgid "available_in"
msgstr ""

msgid "back_to_class"
msgstr ""

#, fuzzy
msgid "become_a_sponsor"
msgstr ""

#, fuzzy
msgid "birth_year"
msgstr ""

#, fuzzy
msgid "by"
msgstr ""

#, fuzzy
msgid "cancel"
msgstr ""

#, fuzzy
msgid "cant_parse_exception"
msgstr ""

#, fuzzy
msgid "certificate"
msgstr ""

#, fuzzy
msgid "certified_teacher"
msgstr ""

#, fuzzy
msgid "change_password"
msgstr ""

#, fuzzy
msgid "cheatsheet_title"
msgstr ""

#, fuzzy
msgid "class_already_joined"
msgstr ""

#, fuzzy
msgid "class_customize_success"
msgstr ""

#, fuzzy
msgid "class_graph_explanation"
msgstr ""

msgid "class_logs"
msgstr ""

#, fuzzy
msgid "class_name_duplicate"
msgstr ""

#, fuzzy
msgid "class_name_empty"
msgstr ""

#, fuzzy
msgid "class_name_invalid"
msgstr ""

#, fuzzy
msgid "class_name_prompt"
msgstr ""

#, fuzzy
msgid "class_performance_graph"
msgstr ""

#, fuzzy
msgid "class_survey_description"
msgstr ""

#, fuzzy
msgid "class_survey_later"
msgstr ""

#, fuzzy
msgid "class_survey_question1"
msgstr ""

#, fuzzy
msgid "class_survey_question2"
msgstr ""

#, fuzzy
msgid "class_survey_question3"
msgstr ""

#, fuzzy
msgid "class_survey_question4"
msgstr ""

#, fuzzy
msgid "classes_info"
msgstr ""

#, fuzzy
msgid "clone"
msgstr ""

#, fuzzy
msgid "cloned_times"
msgstr ""

#, fuzzy
msgid "close"
msgstr ""

#, fuzzy
msgid "comma"
msgstr ""

#, fuzzy
msgid "command_not_available_yet_exception"
msgstr ""

#, fuzzy
msgid "command_unavailable_exception"
msgstr ""

#, fuzzy
msgid "commands"
msgstr ""

#, fuzzy
msgid "complete"
msgstr ""

#, fuzzy
msgid "congrats_message"
msgstr ""

#, fuzzy
msgid "connect_guest_teacher"
msgstr ""

#, fuzzy
msgid "constant_variable_role"
msgstr ""

msgid "containing"
msgstr ""

#, fuzzy
msgid "content_invalid"
msgstr ""

#, fuzzy
msgid "continue"
msgstr ""

#, fuzzy
msgid "contributor"
msgstr ""

#, fuzzy
msgid "copy_accounts_to_clipboard"
msgstr ""

#, fuzzy
msgid "copy_clipboard"
msgstr ""

#, fuzzy
msgid "copy_code"
msgstr ""

#, fuzzy
msgid "copy_join_link"
msgstr ""

#, fuzzy
msgid "copy_link_success"
msgstr ""

#, fuzzy
msgid "copy_link_to_share"
msgstr ""

#, fuzzy
msgid "copy_mail_link"
msgstr ""

#, fuzzy
msgid "correct_answer"
msgstr ""

#, fuzzy
msgid "country"
msgstr ""

#, fuzzy
msgid "country_invalid"
msgstr ""

#, fuzzy
msgid "create_account"
msgstr ""

#, fuzzy
msgid "create_accounts"
msgstr ""

#, fuzzy
msgid "create_accounts_placeholder"
msgstr ""

#, fuzzy
msgid "create_accounts_prompt"
msgstr ""

#, fuzzy
msgid "create_adventure"
msgstr ""

#, fuzzy
msgid "create_class"
msgstr ""

#, fuzzy
msgid "create_student_account"
msgstr ""

#, fuzzy
msgid "create_student_account_explanation"
msgstr ""

#, fuzzy
msgid "create_student_accounts"
msgstr ""

#, fuzzy
msgid "create_teacher_account"
msgstr ""

#, fuzzy
msgid "create_teacher_account_explanation"
msgstr ""

#, fuzzy
msgid "create_usernames_and_passwords_desc"
msgstr ""

#, fuzzy
msgid "create_usernames_and_passwords_title"
msgstr ""

#, fuzzy
msgid "create_usernames_desc"
msgstr ""

#, fuzzy
msgid "create_usernames_title"
msgstr ""

#, fuzzy
msgid "creator"
msgstr ""

#, fuzzy
msgid "current_password"
msgstr ""

#, fuzzy
msgid "customization_deleted"
msgstr ""

#, fuzzy
msgid "customize"
msgstr ""

#, fuzzy
msgid "customize_adventure"
msgstr ""

#, fuzzy
msgid "customize_class"
msgstr ""

#, fuzzy
msgid "dash"
msgstr ""

#, fuzzy
msgid "debug"
msgstr ""

#, fuzzy
msgid "default_401"
msgstr ""

#, fuzzy
msgid "default_403"
msgstr ""

#, fuzzy
msgid "default_404"
msgstr ""

#, fuzzy
msgid "default_500"
msgstr ""

#, fuzzy
msgid "delete"
msgstr ""

#, fuzzy
msgid "delete_adventure_prompt"
msgstr ""

#, fuzzy
msgid "delete_class_prompt"
msgstr ""

#, fuzzy
msgid "delete_confirm"
msgstr ""

#, fuzzy
msgid "delete_invite"
msgstr ""

#, fuzzy
msgid "delete_invite_prompt"
msgstr ""

#, fuzzy
msgid "delete_public"
msgstr ""

#, fuzzy
msgid "delete_success"
msgstr ""

#, fuzzy
msgid "delete_tag_prompt"
msgstr ""

#, fuzzy
msgid "destroy_profile"
msgstr ""

#, fuzzy
msgid "developers_mode"
msgstr ""

#, fuzzy
msgid "directly_available"
msgstr ""

#, fuzzy
msgid "disable"
msgstr ""

#, fuzzy
msgid "disable_explore_page"
msgstr ""

#, fuzzy
msgid "disable_parsons"
msgstr ""

#, fuzzy
msgid "disable_quizes"
msgstr ""

#, fuzzy
msgid "disabled"
msgstr ""

#, fuzzy
msgid "disabled_button_quiz"
msgstr ""

#, fuzzy
msgid "discord_server"
msgstr ""

#, fuzzy
msgid "distinguished_user"
msgstr ""

#, fuzzy
msgid "double quotes"
msgstr ""

#, fuzzy
msgid "download"
msgstr ""

#, fuzzy
msgid "duplicate"
msgstr ""

#, fuzzy
msgid "echo_and_ask_mismatch_exception"
msgstr ""

#, fuzzy
msgid "echo_out"
msgstr ""

#, fuzzy
msgid "edit_adventure"
msgstr ""

#, fuzzy
msgid "edit_code_button"
msgstr ""

#, fuzzy
msgid "email"
msgstr ""

#, fuzzy
msgid "email_invalid"
msgstr ""

#, fuzzy
msgid "end_quiz"
msgstr ""

#, fuzzy
msgid "english"
msgstr ""

#, fuzzy
msgid "enter"
msgstr ""

#, fuzzy
msgid "enter_password"
msgstr ""

#, fuzzy
msgid "enter_text"
msgstr ""

#, fuzzy
msgid "error_logo_alt"
msgstr ""

#, fuzzy
msgid "errors"
msgstr ""

#, fuzzy
msgid "exclamation mark"
msgstr ""

#, fuzzy
msgid "exercise"
msgstr ""

#, fuzzy
msgid "exercise_doesnt_exist"
msgstr ""

#, fuzzy
msgid "exists_email"
msgstr ""

#, fuzzy
msgid "exists_username"
msgstr ""

#, fuzzy
msgid "exit_preview_mode"
msgstr ""

#, fuzzy
msgid "experience_invalid"
msgstr ""

#, fuzzy
msgid "expiration_date"
msgstr ""

#, fuzzy
msgid "favorite_program"
msgstr ""

#, fuzzy
msgid "favourite_confirm"
msgstr ""

#, fuzzy
msgid "favourite_program"
msgstr ""

#, fuzzy
msgid "favourite_program_invalid"
msgstr ""

#, fuzzy
msgid "favourite_success"
msgstr ""

#, fuzzy
msgid "feedback_message_error"
msgstr ""

#, fuzzy
msgid "female"
msgstr ""

#, fuzzy
msgid "flag_adventure_prompt"
msgstr ""

#, fuzzy
msgid "float"
msgstr ""

#, fuzzy
msgid "for_teachers"
msgstr ""

#, fuzzy
msgid "forgot_password"
msgstr ""

#, fuzzy
msgid "from_another_teacher"
msgstr ""

#, fuzzy
msgid "from_magazine_website"
msgstr ""

#, fuzzy
msgid "from_video"
msgstr ""

#, fuzzy
msgid "fun_statistics_msg"
msgstr ""

#, fuzzy
msgid "gender"
msgstr ""

#, fuzzy
msgid "gender_invalid"
msgstr ""

#, fuzzy
msgid "general_settings"
msgstr ""

#, fuzzy
msgid "get_certificate"
msgstr ""

#, fuzzy
msgid "give_link_to_teacher"
msgstr ""

#, fuzzy
msgid "go_back"
msgstr ""

#, fuzzy
msgid "go_back_to_main"
msgstr ""

#, fuzzy
msgid "go_to_question"
msgstr ""

#, fuzzy
msgid "go_to_quiz_result"
msgstr ""

msgid "go_to_your_clone"
msgstr ""

#, fuzzy
msgid "goto_profile"
msgstr ""

#, fuzzy
msgid "graph_title"
msgstr ""

#, fuzzy
msgid "hand_in"
msgstr ""

#, fuzzy
msgid "hand_in_exercise"
msgstr ""

#, fuzzy
msgid "heard_about_hedy"
msgstr ""

#, fuzzy
msgid "heard_about_invalid"
msgstr ""

#, fuzzy
msgid "hedy_choice_title"
msgstr ""

#, fuzzy
msgid "hedy_introduction_slides"
msgstr ""

#, fuzzy
msgid "hedy_logo_alt"
msgstr ""

#, fuzzy
msgid "hedy_on_github"
msgstr ""

msgid "hello_logo"
msgstr "چاپ"

#, fuzzy
msgid "hide_adventures"
msgstr ""

#, fuzzy
msgid "hide_cheatsheet"
msgstr ""

#, fuzzy
msgid "hide_classes"
msgstr ""

#, fuzzy
msgid "hide_keyword_switcher"
msgstr ""

#, fuzzy
msgid "hide_slides"
msgstr ""

#, fuzzy
msgid "highest_level_reached"
msgstr ""

#, fuzzy
msgid "highest_quiz_score"
msgstr ""

#, fuzzy
msgid "hint"
msgstr ""

#, fuzzy
msgid "ill_work_some_more"
msgstr ""

#, fuzzy
msgid "image_invalid"
msgstr ""

#, fuzzy
msgid "incomplete_command_exception"
msgstr ""

#, fuzzy
msgid "incorrect_handling_of_quotes_exception"
msgstr ""

#, fuzzy
msgid "incorrect_use_of_types_exception"
msgstr ""

#, fuzzy
msgid "incorrect_use_of_variable_exception"
msgstr ""

#, fuzzy
msgid "indentation_exception"
msgstr ""

#, fuzzy
msgid "input"
msgstr ""

#, fuzzy
msgid "input_variable_role"
msgstr ""

#, fuzzy
msgid "integer"
msgstr ""

#, fuzzy
msgid "invalid_class_link"
msgstr ""

#, fuzzy
msgid "invalid_command_exception"
msgstr ""

#, fuzzy
msgid "invalid_keyword_language_comment"
msgstr ""

#, fuzzy
msgid "invalid_language_comment"
msgstr ""

#, fuzzy
msgid "invalid_level_comment"
msgstr ""

#, fuzzy
msgid "invalid_program_comment"
msgstr ""

#, fuzzy
msgid "invalid_teacher_invitation_code"
msgstr ""

#, fuzzy
msgid "invalid_username_password"
msgstr ""

#, fuzzy
msgid "invite_by_username"
msgstr ""

#, fuzzy
msgid "invite_date"
msgstr ""

#, fuzzy
msgid "invite_message"
msgstr ""

#, fuzzy
msgid "invite_prompt"
msgstr ""

#, fuzzy
msgid "invite_teacher"
msgstr ""

#, fuzzy
msgid "join_class"
msgstr ""

#, fuzzy
msgid "join_prompt"
msgstr ""

#, fuzzy
msgid "keybinding_waiting_for_keypress"
msgstr ""

#, fuzzy
msgid "keyword_language_invalid"
msgstr ""

#, fuzzy
msgid "landcode_phone_number"
msgstr ""

#, fuzzy
msgid "language"
msgstr ""

#, fuzzy
msgid "language_invalid"
msgstr ""

#, fuzzy
msgid "languages"
msgstr ""

#, fuzzy
msgid "last_edited"
msgstr ""

#, fuzzy
msgid "last_update"
msgstr ""

#, fuzzy
msgid "lastname"
msgstr ""

#, fuzzy
msgid "leave_class"
msgstr ""

#, fuzzy
msgid "level"
msgstr ""

#, fuzzy
msgid "level_accessible"
msgstr ""

#, fuzzy
msgid "level_disabled"
msgstr ""

#, fuzzy
msgid "level_future"
msgstr ""

#, fuzzy
msgid "level_invalid"
msgstr ""

#, fuzzy
msgid "level_not_class"
msgstr ""

#, fuzzy
msgid "level_title"
msgstr ""

#, fuzzy
msgid "levels"
msgstr ""

#, fuzzy
msgid "link"
msgstr ""

#, fuzzy
msgid "list"
msgstr ""

#, fuzzy
msgid "list_variable_role"
msgstr ""

#, fuzzy
msgid "logged_in_to_share"
msgstr ""

#, fuzzy
msgid "login"
msgstr ""

#, fuzzy
msgid "login_long"
msgstr ""

#, fuzzy
msgid "login_to_save_your_work"
msgstr ""

#, fuzzy
msgid "logout"
msgstr ""

#, fuzzy
msgid "longest_program"
msgstr ""

#, fuzzy
msgid "mail_change_password_body"
msgstr ""

#, fuzzy
msgid "mail_change_password_subject"
msgstr ""

#, fuzzy
msgid "mail_error_change_processed"
msgstr ""

#, fuzzy
msgid "mail_goodbye"
msgstr ""
"Thank you!\n"
"The Hedy team"

#, fuzzy
msgid "mail_hello"
msgstr ""

#, fuzzy
msgid "mail_recover_password_body"
msgstr ""

msgid "mail_recover_password_subject"
msgstr "درخواست بازنشانی رمز عبور."

#, fuzzy
msgid "mail_reset_password_body"
msgstr ""

#, fuzzy
msgid "mail_reset_password_subject"
msgstr ""

#, fuzzy
msgid "mail_welcome_teacher_body"
msgstr ""
"<strong>Welcome!</strong>\n"
"Congratulations on your brand new Hedy teachers account. Welcome to the world wide community of Hedy teachers!\n"
"<strong>What teachers accounts can do</strong>\n"
"With your teacher account, you have the option to create classes. Your students can than join your classes and you can see their progress. Classes are made and managed though the for <a href=\"https://hedycode.com/for-teachers\">teachers page</a>.\n"
"<strong>How to share ideas</strong>\n"
"If you are using Hedy in class, you probably have ideas for improvements! You can share those ideas with us on the <a href=\"https://github.com/hedyorg/hedy/discussions/categories/ideas\">Ideas Discussion</a>.\n"
"<strong>How to ask for help</strong>\n"
"If anything is unclear, you can post in the <a href=\"https://github.com/hedyorg/hedy/discussions/categories/q-a\">Q&A discussion</a>, or <a href=\"mailto: hello@hedy.org\">send us an email</a>.\n"
"Keep programming!"

#, fuzzy
msgid "mail_welcome_teacher_subject"
msgstr ""

#, fuzzy
msgid "mail_welcome_verify_body"
msgstr ""

#, fuzzy
msgid "mail_welcome_verify_subject"
msgstr ""

#, fuzzy
msgid "mailing_title"
msgstr ""

#, fuzzy
msgid "main_subtitle"
msgstr ""

#, fuzzy
msgid "main_title"
msgstr ""

#, fuzzy
msgid "make_sure_you_are_done"
msgstr ""

#, fuzzy
msgid "male"
msgstr ""

#, fuzzy
msgid "mandatory_mode"
msgstr ""

#, fuzzy
msgid "more_info"
msgstr ""

#, fuzzy
msgid "more_options"
msgstr ""

#, fuzzy
msgid "multiple_keywords_warning"
msgstr ""

msgid "multiple_levels_warning"
msgstr ""

#, fuzzy
msgid "my_account"
msgstr ""

#, fuzzy
msgid "my_adventures"
msgstr ""

#, fuzzy
msgid "my_classes"
msgstr ""

#, fuzzy
msgid "my_messages"
msgstr ""

#, fuzzy
msgid "my_public_profile"
msgstr ""

#, fuzzy
msgid "name"
msgstr ""

#, fuzzy
msgid "nav_explore"
msgstr ""

#, fuzzy
msgid "nav_hedy"
msgstr ""

#, fuzzy
msgid "nav_learn_more"
msgstr ""

#, fuzzy
msgid "nav_start"
msgstr ""

#, fuzzy
msgid "new_password"
msgstr ""

#, fuzzy
msgid "new_password_repeat"
msgstr ""

#, fuzzy
msgid "newline"
msgstr ""

#, fuzzy
msgid "next_adventure"
msgstr ""

#, fuzzy
msgid "next_exercise"
msgstr ""

#, fuzzy
msgid "next_page"
msgstr ""

#, fuzzy
msgid "next_student"
msgstr ""

#, fuzzy
msgid "no"
msgstr ""

#, fuzzy
msgid "no_account"
msgstr ""

#, fuzzy
msgid "no_accounts"
msgstr ""

#, fuzzy
msgid "no_adventures_yet"
msgstr ""

#, fuzzy
msgid "no_more_flat_if"
msgstr ""

#, fuzzy
msgid "no_programs"
msgstr ""

#, fuzzy
msgid "no_shared_programs"
msgstr ""

#, fuzzy
msgid "no_students"
msgstr ""

#, fuzzy
msgid "no_such_adventure"
msgstr ""

#, fuzzy
msgid "no_such_class"
msgstr ""

#, fuzzy
msgid "no_such_level"
msgstr ""

#, fuzzy
msgid "no_such_program"
msgstr ""

#, fuzzy
msgid "no_tag"
msgstr ""

#, fuzzy
msgid "not_adventure_yet"
msgstr ""

msgid "not_enrolled"
msgstr "به نظر میاد که شما در کلاس نیستی!"

#, fuzzy
msgid "not_in_class_no_handin"
msgstr ""

#, fuzzy
msgid "not_logged_in_cantsave"
msgstr ""

#, fuzzy
msgid "not_logged_in_handin"
msgstr ""

msgid "not_teacher"
msgstr "به نظر میاد که شما معلم نیستی!"

#, fuzzy
msgid "number"
msgstr ""

#, fuzzy
msgid "number_lines"
msgstr ""

#, fuzzy
msgid "number_of_errors"
msgstr ""

#, fuzzy
msgid "number_programs"
msgstr ""

#, fuzzy
msgid "ok"
msgstr ""

#, fuzzy
msgid "one_level_error"
msgstr ""

#, fuzzy
msgid "only_you_can_see"
msgstr ""

#, fuzzy
msgid "open"
msgstr ""

#, fuzzy
msgid "opening_date"
msgstr ""

#, fuzzy
msgid "opening_dates"
msgstr ""

#, fuzzy
msgid "option"
msgstr ""

#, fuzzy
msgid "or"
msgstr ""

#, fuzzy
msgid "other"
msgstr ""

#, fuzzy
msgid "other_block"
msgstr ""

#, fuzzy
msgid "other_settings"
msgstr ""

#, fuzzy
msgid "other_source"
msgstr ""

#, fuzzy
msgid "other_text"
msgstr ""

#, fuzzy
msgid "overwrite_warning"
msgstr ""

#, fuzzy
msgid "owner"
msgstr ""

#, fuzzy
msgid "page_not_found"
msgstr ""

#, fuzzy
msgid "pair_with_teacher"
msgstr ""

#, fuzzy
msgid "parsons_title"
msgstr "Hedy"

#, fuzzy
msgid "password"
msgstr ""

#, fuzzy
msgid "password_change_not_allowed"
msgstr ""

#, fuzzy
msgid "password_change_prompt"
msgstr ""

#, fuzzy
msgid "password_change_success"
msgstr ""

#, fuzzy
msgid "password_invalid"
msgstr ""

#, fuzzy
msgid "password_repeat"
msgstr ""

#, fuzzy
msgid "password_resetted"
msgstr ""

#, fuzzy
msgid "password_six"
msgstr ""

#, fuzzy
msgid "password_updated"
msgstr ""

#, fuzzy
msgid "passwords_six"
msgstr ""

#, fuzzy
msgid "passwords_too_short"
msgstr ""

#, fuzzy
msgid "pending_invites"
msgstr ""

#, fuzzy
msgid "people_with_a_link"
msgstr ""

#, fuzzy
msgid "percentage"
msgstr ""

#, fuzzy
msgid "period"
msgstr ""

#, fuzzy
msgid "personal_text"
msgstr ""

#, fuzzy
msgid "personal_text_invalid"
msgstr ""

#, fuzzy
msgid "phone_number"
msgstr ""

#, fuzzy
msgid "preferred_keyword_language"
msgstr ""

#, fuzzy
msgid "preferred_language"
msgstr ""

#, fuzzy
msgid "preview"
msgstr ""

#, fuzzy
msgid "preview_teacher_mode"
msgstr ""

#, fuzzy
msgid "previewing_adventure"
msgstr ""

#, fuzzy
msgid "previewing_class"
msgstr ""

#, fuzzy
msgid "previous_campaigns"
msgstr ""

#, fuzzy
msgid "previous_page"
msgstr ""

#, fuzzy
msgid "print_accounts"
msgstr ""

msgid "print_accounts_title"
msgstr ""

msgid "print_logo"
msgstr "سلام!"

#, fuzzy
msgid "privacy_terms"
msgstr ""

#, fuzzy
msgid "private"
msgstr ""

#, fuzzy
msgid "profile_logo_alt"
msgstr ""

#, fuzzy
msgid "profile_picture"
msgstr ""

#, fuzzy
msgid "profile_updated"
msgstr ""

#, fuzzy
msgid "profile_updated_reload"
msgstr ""

msgid "program_contains_error"
msgstr "برنامه خطا داره، مطمئنی میخوای به اشتراکش بزاری؟"

#, fuzzy
msgid "program_header"
msgstr ""

#, fuzzy
msgid "program_too_large_exception"
msgstr ""

#, fuzzy
msgid "programming_experience"
msgstr ""

#, fuzzy
msgid "programming_invalid"
msgstr ""

#, fuzzy
msgid "programs"
msgstr ""

#, fuzzy
msgid "prompt_join_class"
msgstr ""

#, fuzzy
msgid "provided_username_duplicates"
msgstr ""

#, fuzzy
msgid "public"
msgstr ""

msgid "public_adventures"
msgstr ""

#, fuzzy
msgid "public_content"
msgstr ""

#, fuzzy
msgid "public_content_info"
msgstr ""

#, fuzzy
msgid "public_invalid"
msgstr ""

#, fuzzy
msgid "public_profile"
msgstr ""

#, fuzzy
msgid "public_profile_info"
msgstr ""

#, fuzzy
msgid "public_profile_updated"
msgstr ""

#, fuzzy
msgid "put"
msgstr ""

#, fuzzy
msgid "question mark"
msgstr ""

#, fuzzy
msgid "quiz_logo_alt"
msgstr ""

#, fuzzy
msgid "quiz_score"
msgstr ""

#, fuzzy
msgid "quiz_tab"
msgstr ""

#, fuzzy
msgid "quiz_threshold_not_reached"
msgstr ""

#, fuzzy
msgid "read_code_label"
msgstr ""

#, fuzzy
msgid "recent"
msgstr ""

msgid "recover_password"
msgstr "درخواست بازنشانی رمز عبور"

#, fuzzy
msgid "regress_button"
msgstr ""

#, fuzzy
msgid "remove"
msgstr ""

#, fuzzy
msgid "remove_customization"
msgstr ""

#, fuzzy
msgid "remove_customizations_prompt"
msgstr ""

#, fuzzy
msgid "remove_student_prompt"
msgstr ""

#, fuzzy
msgid "remove_user_prompt"
msgstr ""

msgid "rename_class"
msgstr ""

msgid "rename_class_prompt"
msgstr ""

#, fuzzy
msgid "repair_program_logo_alt"
msgstr ""

#, fuzzy
msgid "repeat_dep"
msgstr ""

#, fuzzy
msgid "repeat_match_password"
msgstr ""

#, fuzzy
msgid "repeat_new_password"
msgstr ""

#, fuzzy
msgid "report_failure"
msgstr ""

#, fuzzy
msgid "report_program"
msgstr ""

#, fuzzy
msgid "report_success"
msgstr ""

#, fuzzy
msgid "request_invalid"
msgstr ""

#, fuzzy
msgid "request_teacher"
msgstr ""

#, fuzzy
msgid "request_teacher_account"
msgstr ""

#, fuzzy
msgid "required_field"
msgstr ""

#, fuzzy
msgid "reset_adventure_prompt"
msgstr ""

#, fuzzy
msgid "reset_adventures"
msgstr ""

#, fuzzy
msgid "reset_button"
msgstr ""

#, fuzzy
msgid "reset_password"
msgstr ""

#, fuzzy
msgid "restart"
msgstr ""

#, fuzzy
msgid "retrieve_adventure_error"
msgstr ""

#, fuzzy
msgid "retrieve_class_error"
msgstr ""

#, fuzzy
msgid "retrieve_tag_error"
msgstr ""

#, fuzzy
msgid "role"
msgstr ""

#, fuzzy
msgid "run_code_button"
msgstr ""

#, fuzzy
msgid "save_parse_warning"
msgstr ""

#, fuzzy
msgid "save_prompt"
msgstr ""

#, fuzzy
msgid "save_success_detail"
msgstr ""

#, fuzzy
msgid "score"
msgstr ""

#, fuzzy
msgid "search"
msgstr ""

#, fuzzy
msgid "search_button"
msgstr ""

#, fuzzy
msgid "second_teacher"
msgstr ""

#, fuzzy
msgid "second_teacher_copy_prompt"
msgstr ""

#, fuzzy
msgid "second_teacher_prompt"
msgstr ""

#, fuzzy
msgid "second_teacher_warning"
msgstr ""

msgid "see_adventure_shared_class"
msgstr ""

#, fuzzy
msgid "see_certificate"
msgstr ""

#, fuzzy
msgid "select"
msgstr ""

#, fuzzy
msgid "select_adventures"
msgstr ""

msgid "select_all"
msgstr ""

msgid "select_classes"
msgstr ""

#, fuzzy
msgid "select_lang"
msgstr ""

msgid "select_levels"
msgstr ""

msgid "selected"
msgstr ""

#, fuzzy
msgid "self_removal_prompt"
msgstr ""

#, fuzzy
msgid "send_password_recovery"
msgstr ""

#, fuzzy
msgid "sent_by"
msgstr ""

#, fuzzy
msgid "sent_password_recovery"
msgstr ""

#, fuzzy
msgid "settings"
msgstr ""

#, fuzzy
msgid "share"
msgstr ""

#, fuzzy
msgid "share_by_giving_link"
msgstr ""

#, fuzzy
msgid "share_your_program"
msgstr ""

#, fuzzy
msgid "signup_student_or_teacher"
msgstr ""

#, fuzzy
msgid "single quotes"
msgstr ""

#, fuzzy
msgid "slash"
msgstr ""

#, fuzzy
msgid "sleeping"
msgstr ""

#, fuzzy
msgid "slides"
msgstr ""

#, fuzzy
msgid "slides_for_level"
msgstr ""

#, fuzzy
msgid "slides_info"
msgstr ""

#, fuzzy
msgid "social_media"
msgstr ""

#, fuzzy
msgid "solution_example"
msgstr ""

#, fuzzy
msgid "solution_example_explanation"
msgstr ""

#, fuzzy
msgid "some_rows_missing_separator"
msgstr ""

#, fuzzy
msgid "something_went_wrong_keyword_parsing"
msgstr ""

#, fuzzy
msgid "space"
msgstr ""

#, fuzzy
msgid "star"
msgstr ""

#, fuzzy
msgid "start_learning"
msgstr ""

#, fuzzy
msgid "start_quiz"
msgstr ""

#, fuzzy
msgid "start_teaching"
msgstr ""

#, fuzzy
msgid "step_title"
msgstr ""

#, fuzzy
msgid "stepper_variable_role"
msgstr ""

#, fuzzy
msgid "stop"
msgstr ""

#, fuzzy
msgid "stop_code_button"
msgstr "Save code"

#, fuzzy
msgid "string"
msgstr ""

#, fuzzy
msgid "student"
msgstr ""

#, fuzzy
msgid "student_accounts_created"
msgstr ""

#, fuzzy
msgid "student_adventures_table"
msgstr ""

#, fuzzy
msgid "student_adventures_table_explanation"
msgstr ""

#, fuzzy
msgid "student_already_in_class"
msgstr ""

#, fuzzy
msgid "student_already_invite"
msgstr ""

#, fuzzy
msgid "student_in_another_class"
msgstr ""

#, fuzzy
msgid "student_information"
msgstr ""

#, fuzzy
msgid "student_information_explanation"
msgstr ""

#, fuzzy
msgid "student_not_existing"
msgstr ""

#, fuzzy
msgid "student_signup_header"
msgstr ""

#, fuzzy
msgid "students"
msgstr ""

#, fuzzy
msgid "submission_time"
msgstr ""

#, fuzzy
msgid "submit_answer"
msgstr ""

#, fuzzy
msgid "submit_program"
msgstr ""

#, fuzzy
msgid "submit_warning"
msgstr ""

#, fuzzy
msgid "submitted"
msgstr ""

#, fuzzy
msgid "submitted_header"
msgstr ""

#, fuzzy
msgid "subscribe"
msgstr ""

#, fuzzy
msgid "subscribe_newsletter"
msgstr ""

#, fuzzy
msgid "successful_runs"
msgstr ""

#, fuzzy
msgid "suggestion_color"
msgstr ""

#, fuzzy
msgid "suggestion_note"
msgstr ""

#, fuzzy
msgid "suggestion_number"
msgstr ""

msgid "suggestion_numbers_or_strings"
msgstr ""

#, fuzzy
msgid "surname"
msgstr ""

#, fuzzy
msgid "survey_skip"
msgstr ""

#, fuzzy
msgid "survey_submit"
msgstr ""

#, fuzzy
msgid "tag_in_adventure"
msgstr ""

#, fuzzy
msgid "tag_input_placeholder"
msgstr ""

#, fuzzy
msgid "tags"
msgstr ""

msgid "teacher"
msgstr "آموزگار"

#, fuzzy
msgid "teacher_invalid"
msgstr ""

#, fuzzy
msgid "teacher_invitation_require_login"
msgstr ""

#, fuzzy
msgid "teacher_manual"
msgstr ""

#, fuzzy
msgid "teacher_signup_header"
msgstr ""

#, fuzzy
msgid "teacher_welcome"
msgstr ""

#, fuzzy
msgid "teachers"
msgstr ""

#, fuzzy
msgid "template_code"
msgstr ""
"This is the explanation of my adventure!\n"
"\n"
"This way I can show a command: <code>{print}</code>\n"
"\n"
"But sometimes I might want to show a piece of code, like this:\n"
"<pre>\n"
"ask What's your name?\n"
"echo so your name is \n"
"</pre>"

msgid "this_adventure_has_an_example_solution"
msgstr ""

#, fuzzy
msgid "this_turns_in_assignment"
msgstr ""

#, fuzzy
msgid "title"
msgstr ""

#, fuzzy
msgid "title_admin"
msgstr ""

#, fuzzy
msgid "title_class-overview"
msgstr ""

#, fuzzy
msgid "title_customize-adventure"
msgstr ""

#, fuzzy
msgid "title_customize-class"
msgstr ""

#, fuzzy
msgid "title_explore"
msgstr ""

#, fuzzy
msgid "title_for-teacher"
msgstr ""

#, fuzzy
msgid "title_join-class"
msgstr ""

#, fuzzy
msgid "title_learn-more"
msgstr ""

#, fuzzy
msgid "title_login"
msgstr ""

#, fuzzy
msgid "title_my-profile"
msgstr ""

#, fuzzy
msgid "title_privacy"
msgstr ""

#, fuzzy
msgid "title_programs"
msgstr ""

#, fuzzy
msgid "title_public-adventures"
msgstr ""

#, fuzzy
msgid "title_recover"
msgstr ""

#, fuzzy
msgid "title_reset"
msgstr ""

#, fuzzy
msgid "title_signup"
msgstr ""

#, fuzzy
msgid "title_start"
msgstr ""

#, fuzzy
msgid "title_view-adventure"
msgstr ""

#, fuzzy
msgid "token_invalid"
msgstr ""

#, fuzzy
msgid "too_many_accounts"
msgstr ""

msgid "tooltip_level_locked"
msgstr ""

#, fuzzy
msgid "translate_error"
msgstr ""

#, fuzzy
msgid "translating_hedy"
msgstr ""

#, fuzzy
msgid "translator"
msgstr ""

#, fuzzy
msgid "turned_into_teacher"
msgstr ""

msgid "unauthorized"
msgstr "شما اجازه دسترسی به این صفحه را نداری."

#, fuzzy
msgid "unfavourite_confirm"
msgstr ""

#, fuzzy
msgid "unfavourite_success"
msgstr ""

#, fuzzy
msgid "unknown_variable_role"
msgstr ""

#, fuzzy
msgid "unlock_thresholds"
msgstr ""

#, fuzzy
msgid "unsaved_class_changes"
msgstr ""

#, fuzzy
msgid "unsubmit_program"
msgstr ""

#, fuzzy
msgid "unsubmit_warning"
msgstr ""

#, fuzzy
msgid "unsubmitted"
msgstr ""

#, fuzzy
msgid "update_adventure_prompt"
msgstr ""

#, fuzzy
msgid "update_public"
msgstr ""

#, fuzzy
msgid "updating_indicator"
msgstr ""

#, fuzzy
msgid "use_custom_passwords"
msgstr ""

#, fuzzy
msgid "use_generated_passwords"
msgstr ""

#, fuzzy
msgid "use_of_blanks_exception"
msgstr ""

#, fuzzy
msgid "use_of_nested_functions_exception"
msgstr ""

#, fuzzy
msgid "used_in"
msgstr ""

#, fuzzy
msgid "user"
msgstr "Username"

#, fuzzy
msgid "user_inexistent"
msgstr ""

#, fuzzy
msgid "user_not_private"
msgstr ""

#, fuzzy
msgid "username"
msgstr ""

#, fuzzy
msgid "username_contains_invalid_symbol"
msgstr ""

#, fuzzy
msgid "username_contains_separator"
msgstr ""

#, fuzzy
msgid "username_empty"
msgstr ""

#, fuzzy
msgid "username_invalid"
msgstr ""

#, fuzzy
msgid "username_special"
msgstr ""

#, fuzzy
msgid "username_three"
msgstr ""

#, fuzzy
msgid "usernames_too_short"
msgstr ""

#, fuzzy
msgid "usernames_unavailable"
msgstr ""

#, fuzzy
msgid "value"
msgstr ""

#, fuzzy
msgid "view_adventures"
msgstr ""

#, fuzzy
msgid "view_classes"
msgstr ""

#, fuzzy
msgid "view_program"
msgstr ""

#, fuzzy
msgid "view_slides"
msgstr ""

#, fuzzy
msgid "waiting_for_submit"
msgstr ""

#, fuzzy
msgid "walker_variable_role"
msgstr ""

msgid "website"
msgstr ""

#, fuzzy
msgid "what_is_your_role"
msgstr ""

#, fuzzy
msgid "what_should_my_code_do"
msgstr ""

msgid "workbook_circle_question_text"
msgstr ""

msgid "workbook_circle_question_title"
msgstr ""

msgid "workbook_define_question_text"
msgstr ""

msgid "workbook_define_question_title"
msgstr ""

msgid "workbook_input_question_text"
msgstr ""

msgid "workbook_input_question_title"
msgstr ""

msgid "workbook_multiple_choice_question_text"
msgstr ""

msgid "workbook_multiple_choice_question_title"
msgstr ""

msgid "workbook_open_question_title"
msgstr ""

msgid "workbook_output_question_text"
msgstr ""

msgid "workbook_output_question_title"
msgstr ""

#, fuzzy
msgid "year_invalid"
msgstr ""

#, fuzzy
msgid "yes"
msgstr ""

#, fuzzy
msgid "your_personal_text"
msgstr ""

#, fuzzy
msgid "your_program"
msgstr ""

#~ msgid "create_account_explanation"
#~ msgstr "Having your own account allows you to save your programs."

#~ msgid "only_teacher_create_class"
#~ msgstr "Only teachers are allowed to create classes!"

#~ msgid "keyword_support"
#~ msgstr "Translated keywords"

#~ msgid "non_keyword_support"
#~ msgstr "Translated content"

#~ msgid "try_button"
#~ msgstr "Try"

#~ msgid "select_own_adventures"
#~ msgstr "Select own adventures"

#~ msgid "view"
#~ msgstr "View"

#~ msgid "class"
#~ msgstr "Class"

#~ msgid "save_code_button"
#~ msgstr "Save code"

#~ msgid "share_code_button"
#~ msgstr "Save & share code"

#~ msgid "classes_invalid"
#~ msgstr "The list of selected classes is invalid"

#~ msgid "directly_add_adventure_to_classes"
#~ msgstr "Do you want to add this adventure directly to one of your classes?"

#~ msgid "hand_in_assignment"
#~ msgstr "Hand in assignment"

#~ msgid "select_a_level"
#~ msgstr "Select a level"

#~ msgid "answer_invalid"
#~ msgstr "Your password is invalid."

#~ msgid "available_adventures_level"
#~ msgstr "Available adventures level"

#~ msgid "customize_class_exp_1"
#~ msgstr "Hi! On this page you can customize your class. By selecting levels and adventures you can choose what you student can see. You can also add you own created adventures to levels. All levels and default adventures will be selected by default. <b>Notice:</b> Not every adventure is available for every level! Settings up your customizations goes as follows:"

#~ msgid "customize_class_exp_2"
#~ msgstr "You can always change these settings later on. For example, you can make specific adventures or levels available while teaching a class. This way it's easy for you to determine which level and adventures your students will be working on. If you want to make everything available for your class it is easiest to remove the customization all together."

#~ msgid "customize_class_step_1"
#~ msgstr "Select levels for your class by pressing the \"level buttons\""

#~ msgid "customize_class_step_2"
#~ msgstr "\"Checkboxes\" will appear for the adventures available for the chosen levels"

#~ msgid "customize_class_step_3"
#~ msgstr "Select the adventures you want to make available"

#~ msgid "customize_class_step_4"
#~ msgstr "Click the name of an adventure to (de)select for all levels"

#~ msgid "customize_class_step_5"
#~ msgstr "Add personal adventures"

#~ msgid "customize_class_step_6"
#~ msgstr "Selecting an opening date for each level (you can also leave it empty)"

#~ msgid "customize_class_step_7"
#~ msgstr "Selection other settings"

#~ msgid "customize_class_step_8"
#~ msgstr "Choose \"Save\" -> You're done!"

#~ msgid "example_code_header"
#~ msgstr "Example Hedy Code"

#~ msgid "feedback_failure"
#~ msgstr "Wrong!"

#~ msgid "feedback_success"
#~ msgstr "Good!"

#~ msgid "go_to_first_question"
#~ msgstr "Go to question 1"

#~ msgid "question"
#~ msgstr "Question"

#~ msgid "question_doesnt_exist"
#~ msgstr "This question does not exist"

#~ msgid "question_invalid"
#~ msgstr "Your token is invalid."

#~ msgid "too_many_attempts"
#~ msgstr "Too many attempts"

#~ msgid "class_stats"
#~ msgstr "Class statistics"

#~ msgid "visit_own_public_profile"
#~ msgstr "Public profile"

#~ msgid "title_class logs"
#~ msgstr "Hedy - Join class"

#~ msgid "title_class statistics"
#~ msgstr "My statistics"

#~ msgid "disabled_button_locked"
#~ msgstr "Your teacher hasn't unlocked this level yet"

#~ msgid "duplicate_tag"
#~ msgstr "You already have a tag with this name."

#~ msgid "tag_deleted"
#~ msgstr "This tag was successfully deleted."

#~ msgid "no_tags"
#~ msgstr "No tags yet."

#~ msgid "apply_filters"
#~ msgstr "Apply filters"

#~ msgid "write_first_program"
#~ msgstr "Write your first program!"

#~ msgid "share_confirm"
#~ msgstr "Are you sure you want to make the program public?"

#~ msgid "share_success_detail"
#~ msgstr "Program shared successfully."

#~ msgid "try_it"
#~ msgstr "Try"

#~ msgid "unshare_confirm"
#~ msgstr "Are you sure you want to make the program private?"

#~ msgid "unshare_success_detail"
#~ msgstr "Program unshared successfully."

#~ msgid "hello_world"
#~ msgstr "Hello world!"

#~ msgid "adventure_exp_1"
#~ msgstr "Type your adventure of choice on the right-hand side. After creating your adventure you can include it in one of your classes under \"customizations\". If you want to include a command in your adventure please use code anchors like this:"

#~ msgid "adventure_exp_2"
#~ msgstr "If you want to show actual code snippets, for example to give student a template or example of the code. Please use pre anchors like this:"

#~ msgid "hide_parsons"
#~ msgstr "Hide parsons"

#~ msgid "hide_quiz"
#~ msgstr "Hide quiz"

#~ msgid "Locked Language Feature"
#~ msgstr "You are using {concept}! That is awesome, but {concept} is not unlocked yet! It will be unlocked in a later level."

#~ msgid "nested blocks"
#~ msgstr "a block in a block"

#~ msgid "save"
#~ msgstr "Save"

#~ msgid "update_profile"
#~ msgstr "Update profile"

#~ msgid "variables"
#~ msgstr "Variables"

#~ msgid "add_students_options"
#~ msgstr "Create student accounts"

#~ msgid "class_live"
#~ msgstr "Live statistics"

#~ msgid "class_overview"
#~ msgstr "Class overview"

#~ msgid "last_login"
#~ msgstr "Last login"

#~ msgid "page"
#~ msgstr "page"

#~ msgid "student_list"
#~ msgstr "Student list"

#~ msgid "title_class grid_overview"
#~ msgstr "Hedy - Grid overview"

#~ msgid "title_class live_statistics"
#~ msgstr "Hedy - Live Statistics"

#~ msgid "amount_created"
#~ msgstr "programs created"

#~ msgid "amount_saved"
#~ msgstr "programs saved"

#~ msgid "common_errors"
#~ msgstr "Common errors"

#~ msgid "grid_overview"
#~ msgstr "Overview of programs per adventure"

#~ msgid "last_error"
#~ msgstr "Last error"

#~ msgid "last_program"
#~ msgstr "Last program"

#~ msgid "live_dashboard"
#~ msgstr "Live Dashboard"

#~ msgid "runs_over_time"
#~ msgstr "Runs over time"

#~ msgid "student_details"
#~ msgstr "Student details"

#~ msgid "explore_explanation"
#~ msgstr "On this page you can look through programs created by other Hedy users. You can filter on both a Hedy level and adventure. Click on \"View program\" to open a program and run it. Programs with a red header contain a mistake. You can still open the program, but running it will result in an error. You can of course try to fix it! If the creator has a public profile you can click their username to visit their profile. There you will find all their shared programs and much more!"

#~ msgid "achievement_earned"
#~ msgstr "You've earned an achievement!"

#~ msgid "achievements"
#~ msgstr "achievements"

#~ msgid "achievements_check_icon_alt"
#~ msgstr "You've earned an achievement!"

#~ msgid "achievements_logo_alt"
#~ msgstr "achievements"

#~ msgid "amount_submitted"
#~ msgstr "programs submitted"

#~ msgid "country_title"
#~ msgstr "Please select a valid country."

#~ msgid "create_public_profile"
#~ msgstr "Public profile"

#~ msgid "general"
#~ msgstr "عمومی"

#~ msgid "hedy_achievements"
#~ msgstr "دستاوردهای هِدی"

#~ msgid "hidden"
#~ msgstr "مخفی"

#~ msgid "highscore_explanation"
#~ msgstr "On this page you can look through programs created by other Hedy users. You can filter on both a Hedy level and adventure. Click on \"View program\" to open a program and run it. Programs with a red header contain a mistake. You can still open the program, but running it will result in an error. You can of course try to fix it! If the creator has a public profile you can click their username to visit their profile. There you will find all their shared programs and much more!"

#~ msgid "highscore_no_public_profile"
#~ msgstr "You don't have a public profile and are therefore not listed on the highscores. Do you wish to create one?"

#~ msgid "highscores"
#~ msgstr "Score"

#~ msgid "last_achievement"
#~ msgstr "Last earned achievement"

#~ msgid "my_achievements"
#~ msgstr "My achievements"

#~ msgid "no_certificate"
#~ msgstr "This user hasn't earned the Hedy Certificate of Completion"

#~ msgid "no_such_highscore"
#~ msgstr "No such Hedy level!"

#~ msgid "number_achievements"
#~ msgstr "Number of achievements"

#~ msgid "percentage_achieved"
#~ msgstr "Achieved by {percentage}% of the users"

#~ msgid "programs_created"
#~ msgstr "برنامه ساخته شد"

#~ msgid "programs_saved"
#~ msgstr "در حال ذخیره‌سازی برنامه"

#~ msgid "programs_submitted"
#~ msgstr "ارسال برنامه‌ها"

#~ msgid "title_achievements"
#~ msgstr "Hedy - My achievements"

#~ msgid "whole_world"
#~ msgstr "The world"

#~ msgid "your_class"
#~ msgstr "My classes"

#~ msgid "create_question"
#~ msgstr "Do you want to create one?"

#~ msgid "explore_programs"
#~ msgstr "Explore programs"

#~ msgid "explore_programs_logo_alt"
#~ msgstr "Explore programs"

#~ msgid "hedy_tutorial_logo_alt"
#~ msgstr "Start hedy tutorial"

#~ msgid "no_public_profile"
#~ msgstr "Public profile"

#~ msgid "start_hedy_tutorial"
#~ msgstr "Start hedy tutorial"

#~ msgid "start_programming"
#~ msgstr "Directly start programming"

#~ msgid "start_programming_logo_alt"
#~ msgstr "Directly start programming"

#~ msgid "start_teacher_tutorial"
#~ msgstr "Start teacher tutorial"

#~ msgid "teacher_tutorial_logo_alt"
#~ msgstr "You have received an invitation to join class"

#~ msgid "title_landing-page"
#~ msgstr "Welcome to Hedy!"

#~ msgid "welcome"
#~ msgstr "Welcome to Hedy! Your are now the proud owner of a teachers account which allows you to create classes and invite students."

#~ msgid "welcome_back"
#~ msgstr "Welcome to Hedy! Your are now the proud owner of a teachers account which allows you to create classes and invite students."

#~ msgid "your_account"
#~ msgstr "No account?"

#~ msgid "your_last_program"
#~ msgstr "Favourite program"

#~ msgid "already_teacher"
#~ msgstr "You already have a teacher account."

#~ msgid "already_teacher_request"
#~ msgstr "You already have a pending teacher request."

#~ msgid "teacher_account_request"
#~ msgstr "You have a pending teacher account request"

#~ msgid "teacher_account_success"
#~ msgstr "You successfully requested a teacher account."

#~ msgid "student_not_allowed_in_class"
#~ msgstr "Student not allowed in class"

#~ msgid "accounts_created"
#~ msgstr "Accounts where successfully created."

#~ msgid "accounts_intro"
#~ msgstr "On this page you can create accounts for multiple students at the same time. It is also possible to directly add them to one of your classes. By pressing the green + on the bottom right of the page you can add extra rows. You can delete a row by pressing the corresponding red cross. Make sure no rows are empty when you press \"Create accounts\". Please keep in mind that every username and mail address needs to be unique and the password needs to be <b>at least</b> 6 characters."

#~ msgid "create_multiple_accounts"
#~ msgstr "Create multiple accounts"

#~ msgid "download_login_credentials"
#~ msgstr "Do you want to download the login credentials after the accounts creation?"

#~ msgid "generate_passwords"
#~ msgstr "Generate passwords"

#~ msgid "postfix_classname"
#~ msgstr "Postfix classname"

#~ msgid "reset_view"
#~ msgstr "Reset"

#~ msgid "unique_usernames"
#~ msgstr "All usernames need to be unique."

#~ msgid "usernames_exist"
#~ msgstr "One or more usernames is already in use."

#~ msgid "**Question**: What is the output of this code?"
#~ msgstr ""

#~ msgid "Output"
#~ msgstr ""

#~ msgid "clear"
#~ msgstr ""

#~ msgid "bug"
#~ msgstr ""

#~ msgid "feature"
#~ msgstr ""

#~ msgid "feedback"
#~ msgstr ""

#~ msgid "feedback_message_success"
#~ msgstr ""

#~ msgid "feedback_modal_message"
#~ msgstr ""

#~ msgid "adventures"
#~ msgstr ""

#~ msgid "classes"
#~ msgstr ""

#~ msgid "Adventure"
#~ msgstr ""

#~ msgid "Answer"
#~ msgstr ""

#~ msgid "adventure_prompt"
#~ msgstr ""

#~ msgid "select_tag"
#~ msgstr ""

#~ msgid "Delete"
#~ msgstr ""

#~ msgid "select_class"
#~ msgstr ""

<<<<<<< HEAD
#~ msgid "invalid_tutorial_step"
#~ msgstr ""

#~ msgid "next_step_tutorial"
#~ msgstr ""

#~ msgid "tutorial"
#~ msgstr ""

#~ msgid "tutorial_code_snippet"
#~ msgstr ""

#~ msgid "tutorial_message_not_found"
#~ msgstr ""

#~ msgid "tutorial_title_not_found"
=======
#~ msgid "survey"
#~ msgstr ""

#~ msgid "survey_completed"
>>>>>>> ed49bfa5
#~ msgstr ""
<|MERGE_RESOLUTION|>--- conflicted
+++ resolved
@@ -3000,7 +3000,6 @@
 #~ msgid "select_class"
 #~ msgstr ""
 
-<<<<<<< HEAD
 #~ msgid "invalid_tutorial_step"
 #~ msgstr ""
 
@@ -3017,10 +3016,10 @@
 #~ msgstr ""
 
 #~ msgid "tutorial_title_not_found"
-=======
+#~ msgstr ""
+
 #~ msgid "survey"
 #~ msgstr ""
 
 #~ msgid "survey_completed"
->>>>>>> ed49bfa5
 #~ msgstr ""
