# Persian translations for PROJECT.
# Copyright (C) 2023 ORGANIZATION
# This file is distributed under the same license as the PROJECT project.
# FIRST AUTHOR <EMAIL@ADDRESS>, 2023.
#
msgid ""
msgstr ""
"Project-Id-Version: PROJECT VERSION\n"
"Report-Msgid-Bugs-To: EMAIL@ADDRESS\n"
"POT-Creation-Date: 2000-01-01 00:00+0000\n"
"PO-Revision-Date: 2024-10-25 06:21+0000\n"
"Last-Translator: Prefill add-on <noreply-addon-prefill@weblate.org>\n"
"Language-Team: fa <LL@li.org>\n"
"Language: fa\n"
"MIME-Version: 1.0\n"
"Content-Type: text/plain; charset=utf-8\n"
"Content-Transfer-Encoding: 8bit\n"
"Plural-Forms: nplurals=1; plural=0;\n"
"X-Generator: Weblate 5.8.2-dev\n"
"Generated-By: Babel 2.14.0\n"

#, fuzzy
msgid "Access Before Assign"
msgstr ""

#, fuzzy
msgid "Cyclic Var Definition"
msgstr ""

#, fuzzy
msgid "Else Without If Error"
msgstr ""

#, fuzzy
msgid "Function Undefined"
msgstr ""

#, fuzzy
msgid "Has Blanks"
msgstr ""

#, fuzzy
msgid "Incomplete"
msgstr ""

#, fuzzy
msgid "Incomplete Repeat"
msgstr ""

#, fuzzy
msgid "Invalid"
msgstr ""

#, fuzzy
msgid "Invalid Argument"
msgstr ""

#, fuzzy
msgid "Invalid Argument Type"
msgstr ""

#, fuzzy
msgid "Invalid At Command"
msgstr ""

#, fuzzy
msgid "Invalid Space"
msgstr ""

#, fuzzy
msgid "Invalid Type Combination"
msgstr ""

#, fuzzy
msgid "Lonely Echo"
msgstr ""

#, fuzzy
msgid "Lonely Text"
msgstr ""

#, fuzzy
msgid "Missing Additional Command"
msgstr ""

#, fuzzy
msgid "Missing Colon Error"
msgstr ""

#, fuzzy
msgid "Missing Command"
msgstr ""

#, fuzzy
msgid "Missing Inner Command"
msgstr ""

#, fuzzy
msgid "Missing Square Brackets"
msgstr ""

#, fuzzy
msgid "Missing Variable"
msgstr ""

#, fuzzy
msgid "Misspelled At Command"
msgstr ""

#, fuzzy
msgid "No Indentation"
msgstr ""

#, fuzzy
msgid "Non Decimal Variable"
msgstr ""

#, fuzzy
msgid "Parse"
msgstr ""

#, fuzzy
msgid "Pressit Missing Else"
msgstr ""

#, fuzzy
msgid "Runtime Index Error"
msgstr ""

#, fuzzy
msgid "Runtime Value Error"
msgstr ""

#, fuzzy
msgid "Runtime Values Error"
msgstr ""

#, fuzzy
msgid "Save Microbit code "
msgstr ""

#, fuzzy
msgid "Too Big"
msgstr ""

#, fuzzy
msgid "Too Few Indents"
msgstr ""

#, fuzzy
msgid "Too Many Indents"
msgstr ""

#, fuzzy
msgid "Unexpected Indentation"
msgstr ""

#, fuzzy
msgid "Unquoted Assignment"
msgstr ""

#, fuzzy
msgid "Unquoted Equality Check"
msgstr ""

#, fuzzy
msgid "Unquoted Text"
msgstr ""

#, fuzzy
msgid "Unsupported Float"
msgstr ""

#, fuzzy
msgid "Unsupported String Value"
msgstr ""

#, fuzzy
msgid "Unused Variable"
msgstr ""

#, fuzzy
msgid "Var Undefined"
msgstr ""

#, fuzzy
msgid "Wrong Level"
msgstr ""

#, fuzzy
msgid "Wrong Number of Arguments"
msgstr ""

msgid "about_this_adventure"
msgstr ""

#, fuzzy
msgid "account_overview"
msgstr ""

#, fuzzy
msgid "actions"
msgstr ""

#, fuzzy
msgid "add"
msgstr ""

#, fuzzy
msgid "add_students"
msgstr "students"

#, fuzzy
msgid "add_your_language"
msgstr ""

#, fuzzy
msgid "admin"
msgstr ""

#, fuzzy
msgid "advance_button"
msgstr ""

#, fuzzy
msgid "adventure"
msgstr ""

#, fuzzy
msgid "adventure_cloned"
msgstr ""

#, fuzzy
msgid "adventure_code_button"
msgstr ""

#, fuzzy
msgid "adventure_codeblock_button"
msgstr ""

#, fuzzy
msgid "adventure_duplicate"
msgstr ""

#, fuzzy
msgid "adventure_empty"
msgstr ""

#, fuzzy
msgid "adventure_exp_3"
msgstr "You can use the \"preview\" button to view a styled version of your adventure. To view the adventure on a dedicated page, select \"view\" from the teachers page."

#, fuzzy
msgid "adventure_exp_classes"
msgstr ""

#, fuzzy
msgid "adventure_flagged"
msgstr ""

#, fuzzy
msgid "adventure_id_invalid"
msgstr ""

#, fuzzy
msgid "adventure_length"
msgstr ""

#, fuzzy
msgid "adventure_name_invalid"
msgstr ""

#, fuzzy
msgid "adventure_terms"
msgstr ""

#, fuzzy
msgid "adventure_updated"
msgstr ""

#, fuzzy
msgid "adventures_completed"
msgstr ""

#, fuzzy
msgid "adventures_info"
msgstr ""

#, fuzzy
msgid "adventures_restored"
msgstr ""

#, fuzzy
msgid "adventures_ticked"
msgstr ""

#, fuzzy
msgid "adventures_tried"
msgstr ""

#, fuzzy
msgid "ago"
msgstr ""

#, fuzzy
msgid "agree_invalid"
msgstr ""

#, fuzzy
msgid "agree_with"
msgstr ""

#, fuzzy
msgid "ajax_error"
msgstr ""

#, fuzzy
msgid "all"
msgstr ""

#, fuzzy
msgid "all_class_highscores"
msgstr ""

#, fuzzy
msgid "all_rows_missing_separator"
msgstr ""

#, fuzzy
msgid "already_account"
msgstr ""

#, fuzzy
msgid "already_program_running"
msgstr ""

#, fuzzy
msgid "are_you_sure"
msgstr ""

#, fuzzy
msgid "ask_needs_var"
msgstr "Starting in level 2, ask needs to be used with a variable and quotation marks. Example: name is ask 'What are you called?'"

msgid "available_in"
msgstr ""

msgid "back_to_class"
msgstr ""

#, fuzzy
msgid "become_a_sponsor"
msgstr ""

#, fuzzy
msgid "birth_year"
msgstr ""

#, fuzzy
msgid "by"
msgstr ""

#, fuzzy
msgid "cancel"
msgstr ""

#, fuzzy
msgid "cant_parse_exception"
msgstr ""

#, fuzzy
msgid "certificate"
msgstr ""

#, fuzzy
msgid "certified_teacher"
msgstr ""

#, fuzzy
msgid "change_password"
msgstr ""

#, fuzzy
msgid "cheatsheet_title"
msgstr ""

#, fuzzy
msgid "class_already_joined"
msgstr ""

#, fuzzy
msgid "class_customize_success"
msgstr ""

#, fuzzy
msgid "class_graph_explanation"
msgstr ""

msgid "class_logs"
msgstr ""

#, fuzzy
msgid "class_name_duplicate"
msgstr ""

#, fuzzy
msgid "class_name_empty"
msgstr ""

#, fuzzy
msgid "class_name_invalid"
msgstr ""

#, fuzzy
msgid "class_name_prompt"
msgstr ""

#, fuzzy
msgid "class_performance_graph"
msgstr ""

#, fuzzy
msgid "class_survey_description"
msgstr ""

#, fuzzy
msgid "class_survey_later"
msgstr ""

#, fuzzy
msgid "class_survey_question1"
msgstr ""

#, fuzzy
msgid "class_survey_question2"
msgstr ""

#, fuzzy
msgid "class_survey_question3"
msgstr ""

#, fuzzy
msgid "class_survey_question4"
msgstr ""

#, fuzzy
msgid "classes_info"
msgstr ""

#, fuzzy
msgid "clone"
msgstr ""

#, fuzzy
msgid "cloned_times"
msgstr ""

#, fuzzy
msgid "close"
msgstr ""

#, fuzzy
msgid "comma"
msgstr ""

#, fuzzy
msgid "command_not_available_yet_exception"
msgstr ""

#, fuzzy
msgid "command_unavailable_exception"
msgstr ""

#, fuzzy
msgid "commands"
msgstr ""

#, fuzzy
msgid "complete"
msgstr ""

#, fuzzy
msgid "congrats_message"
msgstr ""

#, fuzzy
msgid "connect_guest_teacher"
msgstr ""

#, fuzzy
msgid "constant_variable_role"
msgstr ""

msgid "containing"
msgstr ""

#, fuzzy
msgid "content_invalid"
msgstr ""

#, fuzzy
msgid "continue"
msgstr ""

#, fuzzy
msgid "contributor"
msgstr ""

#, fuzzy
msgid "copy_accounts_to_clipboard"
msgstr ""

#, fuzzy
msgid "copy_clipboard"
msgstr ""

#, fuzzy
msgid "copy_code"
msgstr ""

#, fuzzy
msgid "copy_join_link"
msgstr ""

#, fuzzy
msgid "copy_link_success"
msgstr ""

#, fuzzy
msgid "copy_link_to_share"
msgstr ""

#, fuzzy
msgid "copy_mail_link"
msgstr ""

#, fuzzy
msgid "correct_answer"
msgstr ""

#, fuzzy
msgid "country"
msgstr ""

#, fuzzy
msgid "country_invalid"
msgstr ""

#, fuzzy
msgid "create_account"
msgstr ""

#, fuzzy
msgid "create_accounts"
msgstr ""

#, fuzzy
msgid "create_accounts_placeholder"
msgstr ""

#, fuzzy
msgid "create_accounts_prompt"
msgstr ""

#, fuzzy
msgid "create_adventure"
msgstr ""

#, fuzzy
msgid "create_class"
msgstr ""

#, fuzzy
msgid "create_student_account"
msgstr ""

#, fuzzy
msgid "create_student_account_explanation"
msgstr ""

#, fuzzy
msgid "create_student_accounts"
msgstr ""

#, fuzzy
msgid "create_teacher_account"
msgstr ""

#, fuzzy
msgid "create_teacher_account_explanation"
msgstr ""

#, fuzzy
msgid "create_usernames_and_passwords_desc"
msgstr ""

#, fuzzy
msgid "create_usernames_and_passwords_title"
msgstr ""

#, fuzzy
msgid "create_usernames_desc"
msgstr ""

#, fuzzy
msgid "create_usernames_title"
msgstr ""

#, fuzzy
msgid "creator"
msgstr ""

#, fuzzy
msgid "current_password"
msgstr ""

#, fuzzy
msgid "customization_deleted"
msgstr ""

#, fuzzy
msgid "customize"
msgstr ""

#, fuzzy
msgid "customize_adventure"
msgstr ""

#, fuzzy
msgid "customize_class"
msgstr ""

#, fuzzy
msgid "dash"
msgstr ""

#, fuzzy
msgid "debug"
msgstr ""

#, fuzzy
msgid "default_401"
msgstr ""

#, fuzzy
msgid "default_403"
msgstr ""

#, fuzzy
msgid "default_404"
msgstr ""

#, fuzzy
msgid "default_500"
msgstr ""

#, fuzzy
msgid "delete"
msgstr ""

#, fuzzy
msgid "delete_adventure_prompt"
msgstr ""

#, fuzzy
msgid "delete_class_prompt"
msgstr ""

#, fuzzy
msgid "delete_confirm"
msgstr ""

#, fuzzy
msgid "delete_invite"
msgstr ""

#, fuzzy
msgid "delete_invite_prompt"
msgstr ""

#, fuzzy
msgid "delete_public"
msgstr ""

#, fuzzy
msgid "delete_success"
msgstr ""

#, fuzzy
msgid "delete_tag_prompt"
msgstr ""

#, fuzzy
msgid "destroy_profile"
msgstr ""

#, fuzzy
msgid "developers_mode"
msgstr ""

#, fuzzy
msgid "directly_available"
msgstr ""

#, fuzzy
msgid "disable"
msgstr ""

#, fuzzy
msgid "disable_explore_page"
msgstr ""

#, fuzzy
msgid "disable_parsons"
msgstr ""

#, fuzzy
msgid "disable_quizes"
msgstr ""

#, fuzzy
msgid "disabled"
msgstr ""

#, fuzzy
msgid "disabled_button_quiz"
msgstr ""

#, fuzzy
msgid "discord_server"
msgstr ""

#, fuzzy
msgid "distinguished_user"
msgstr ""

#, fuzzy
msgid "double quotes"
msgstr ""

#, fuzzy
msgid "download"
msgstr ""

#, fuzzy
msgid "duplicate"
msgstr ""

#, fuzzy
msgid "echo_and_ask_mismatch_exception"
msgstr ""

#, fuzzy
msgid "echo_out"
msgstr ""

#, fuzzy
msgid "edit_adventure"
msgstr ""

#, fuzzy
msgid "edit_code_button"
msgstr ""

#, fuzzy
msgid "email"
msgstr ""

#, fuzzy
msgid "email_invalid"
msgstr ""

#, fuzzy
msgid "end_quiz"
msgstr ""

#, fuzzy
msgid "english"
msgstr ""

#, fuzzy
msgid "enter"
msgstr ""

#, fuzzy
msgid "enter_password"
msgstr ""

#, fuzzy
msgid "enter_text"
msgstr ""

#, fuzzy
msgid "error_logo_alt"
msgstr ""

#, fuzzy
msgid "errors"
msgstr ""

#, fuzzy
msgid "exclamation mark"
msgstr ""

#, fuzzy
msgid "exercise"
msgstr ""

#, fuzzy
msgid "exercise_doesnt_exist"
msgstr ""

#, fuzzy
msgid "exists_email"
msgstr ""

#, fuzzy
msgid "exists_username"
msgstr ""

#, fuzzy
msgid "exit_preview_mode"
msgstr ""

#, fuzzy
msgid "experience_invalid"
msgstr ""

#, fuzzy
msgid "expiration_date"
msgstr ""

#, fuzzy
msgid "favorite_program"
msgstr ""

#, fuzzy
msgid "favourite_confirm"
msgstr ""

#, fuzzy
msgid "favourite_program"
msgstr ""

#, fuzzy
msgid "favourite_program_invalid"
msgstr ""

#, fuzzy
msgid "favourite_success"
msgstr ""

#, fuzzy
msgid "feedback_message_error"
msgstr ""

#, fuzzy
msgid "female"
msgstr ""

#, fuzzy
msgid "flag_adventure_prompt"
msgstr ""

#, fuzzy
msgid "float"
msgstr ""

#, fuzzy
msgid "for_teachers"
msgstr ""

#, fuzzy
msgid "forgot_password"
msgstr ""

#, fuzzy
msgid "from_another_teacher"
msgstr ""

#, fuzzy
msgid "from_magazine_website"
msgstr ""

#, fuzzy
msgid "from_video"
msgstr ""

#, fuzzy
msgid "fun_statistics_msg"
msgstr ""

#, fuzzy
msgid "gender"
msgstr ""

#, fuzzy
msgid "gender_invalid"
msgstr ""

#, fuzzy
msgid "general_settings"
msgstr ""

#, fuzzy
msgid "get_certificate"
msgstr ""

#, fuzzy
msgid "give_link_to_teacher"
msgstr ""

#, fuzzy
msgid "go_back"
msgstr ""

#, fuzzy
msgid "go_back_to_main"
msgstr ""

#, fuzzy
msgid "go_to_question"
msgstr ""

#, fuzzy
msgid "go_to_quiz_result"
msgstr ""

msgid "go_to_your_clone"
msgstr ""

#, fuzzy
msgid "goto_profile"
msgstr ""

#, fuzzy
msgid "graph_title"
msgstr ""

#, fuzzy
msgid "hand_in"
msgstr ""

#, fuzzy
msgid "hand_in_exercise"
msgstr ""

#, fuzzy
msgid "heard_about_hedy"
msgstr ""

#, fuzzy
msgid "heard_about_invalid"
msgstr ""

#, fuzzy
msgid "hedy_choice_title"
msgstr ""

#, fuzzy
msgid "hedy_introduction_slides"
msgstr ""

#, fuzzy
msgid "hedy_logo_alt"
msgstr ""

#, fuzzy
msgid "hedy_on_github"
msgstr ""

msgid "hello_logo"
msgstr "چاپ"

#, fuzzy
msgid "hide_adventures"
msgstr ""

#, fuzzy
msgid "hide_cheatsheet"
msgstr ""

#, fuzzy
msgid "hide_classes"
msgstr ""

#, fuzzy
msgid "hide_keyword_switcher"
msgstr ""

#, fuzzy
msgid "hide_slides"
msgstr ""

#, fuzzy
msgid "highest_level_reached"
msgstr ""

#, fuzzy
msgid "highest_quiz_score"
msgstr ""

#, fuzzy
msgid "hint"
msgstr ""

#, fuzzy
msgid "ill_work_some_more"
msgstr ""

#, fuzzy
msgid "image_invalid"
msgstr ""

#, fuzzy
msgid "incomplete_command_exception"
msgstr ""

#, fuzzy
msgid "incorrect_handling_of_quotes_exception"
msgstr ""

#, fuzzy
msgid "incorrect_use_of_types_exception"
msgstr ""

#, fuzzy
msgid "incorrect_use_of_variable_exception"
msgstr ""

#, fuzzy
msgid "indentation_exception"
msgstr ""

#, fuzzy
msgid "input"
msgstr ""

#, fuzzy
msgid "input_variable_role"
msgstr ""

#, fuzzy
msgid "integer"
msgstr ""

#, fuzzy
msgid "invalid_class_link"
msgstr ""

#, fuzzy
msgid "invalid_command_exception"
msgstr ""

#, fuzzy
msgid "invalid_keyword_language_comment"
msgstr ""

#, fuzzy
msgid "invalid_language_comment"
msgstr ""

#, fuzzy
msgid "invalid_level_comment"
msgstr ""

#, fuzzy
msgid "invalid_program_comment"
msgstr ""

#, fuzzy
msgid "invalid_teacher_invitation_code"
msgstr ""

#, fuzzy
msgid "invalid_tutorial_step"
msgstr ""

#, fuzzy
msgid "invalid_username_password"
msgstr ""

#, fuzzy
msgid "invite_by_username"
msgstr ""

#, fuzzy
msgid "invite_date"
msgstr ""

#, fuzzy
msgid "invite_message"
msgstr ""

#, fuzzy
msgid "invite_prompt"
msgstr ""

#, fuzzy
msgid "invite_teacher"
msgstr ""

#, fuzzy
msgid "join_class"
msgstr ""

#, fuzzy
msgid "join_prompt"
msgstr ""

#, fuzzy
msgid "keybinding_waiting_for_keypress"
msgstr ""

#, fuzzy
msgid "keyword_language_invalid"
msgstr ""

#, fuzzy
msgid "landcode_phone_number"
msgstr ""

#, fuzzy
msgid "language"
msgstr ""

#, fuzzy
msgid "language_invalid"
msgstr ""

#, fuzzy
msgid "languages"
msgstr ""

#, fuzzy
msgid "last_edited"
msgstr ""

#, fuzzy
msgid "last_update"
msgstr ""

#, fuzzy
msgid "lastname"
msgstr ""

#, fuzzy
msgid "leave_class"
msgstr ""

#, fuzzy
msgid "level"
msgstr ""

#, fuzzy
msgid "level_accessible"
msgstr ""

#, fuzzy
msgid "level_disabled"
msgstr ""

#, fuzzy
msgid "level_future"
msgstr ""

#, fuzzy
msgid "level_invalid"
msgstr ""

#, fuzzy
msgid "level_not_class"
msgstr ""

#, fuzzy
msgid "level_title"
msgstr ""

#, fuzzy
msgid "levels"
msgstr ""

#, fuzzy
msgid "link"
msgstr ""

#, fuzzy
msgid "list"
msgstr ""

#, fuzzy
msgid "list_variable_role"
msgstr ""

#, fuzzy
msgid "logged_in_to_share"
msgstr ""

#, fuzzy
msgid "login"
msgstr ""

#, fuzzy
msgid "login_long"
msgstr ""

#, fuzzy
msgid "login_to_save_your_work"
msgstr ""

#, fuzzy
msgid "logout"
msgstr ""

#, fuzzy
msgid "longest_program"
msgstr ""

#, fuzzy
msgid "mail_change_password_body"
msgstr ""

#, fuzzy
msgid "mail_change_password_subject"
msgstr ""

#, fuzzy
msgid "mail_error_change_processed"
msgstr ""

#, fuzzy
msgid "mail_goodbye"
msgstr ""
"Thank you!\n"
"The Hedy team"

#, fuzzy
msgid "mail_hello"
msgstr ""

#, fuzzy
msgid "mail_recover_password_body"
msgstr ""

msgid "mail_recover_password_subject"
msgstr "درخواست بازنشانی رمز عبور."

#, fuzzy
msgid "mail_reset_password_body"
msgstr ""

#, fuzzy
msgid "mail_reset_password_subject"
msgstr ""

#, fuzzy
msgid "mail_welcome_teacher_body"
msgstr ""
"<strong>Welcome!</strong>\n"
"Congratulations on your brand new Hedy teachers account. Welcome to the world wide community of Hedy teachers!\n"
"<strong>What teachers accounts can do</strong>\n"
"With your teacher account, you have the option to create classes. Your students can than join your classes and you can see their progress. Classes are made and managed though the for <a href=\"https://hedycode.com/for-teachers\">teachers page</a>.\n"
"<strong>How to share ideas</strong>\n"
"If you are using Hedy in class, you probably have ideas for improvements! You can share those ideas with us on the <a href=\"https://github.com/hedyorg/hedy/discussions/categories/ideas\">Ideas Discussion</a>.\n"
"<strong>How to ask for help</strong>\n"
"If anything is unclear, you can post in the <a href=\"https://github.com/hedyorg/hedy/discussions/categories/q-a\">Q&A discussion</a>, or <a href=\"mailto: hello@hedy.org\">send us an email</a>.\n"
"Keep programming!"

#, fuzzy
msgid "mail_welcome_teacher_subject"
msgstr ""

#, fuzzy
msgid "mail_welcome_verify_body"
msgstr ""

#, fuzzy
msgid "mail_welcome_verify_subject"
msgstr ""

#, fuzzy
msgid "mailing_title"
msgstr ""

#, fuzzy
msgid "main_subtitle"
msgstr ""

#, fuzzy
msgid "main_title"
msgstr ""

#, fuzzy
msgid "make_sure_you_are_done"
msgstr ""

#, fuzzy
msgid "male"
msgstr ""

#, fuzzy
msgid "mandatory_mode"
msgstr ""

#, fuzzy
msgid "more_info"
msgstr ""

#, fuzzy
msgid "more_options"
msgstr ""

#, fuzzy
msgid "multiple_keywords_warning"
msgstr ""

msgid "multiple_levels_warning"
msgstr ""

#, fuzzy
msgid "my_account"
msgstr ""

#, fuzzy
msgid "my_adventures"
msgstr ""

#, fuzzy
msgid "my_classes"
msgstr ""

#, fuzzy
msgid "my_messages"
msgstr ""

#, fuzzy
msgid "my_public_profile"
msgstr ""

#, fuzzy
msgid "name"
msgstr ""

#, fuzzy
msgid "nav_explore"
msgstr ""

#, fuzzy
msgid "nav_hedy"
msgstr ""

#, fuzzy
msgid "nav_learn_more"
msgstr ""

#, fuzzy
msgid "nav_start"
msgstr ""

#, fuzzy
msgid "new_password"
msgstr ""

#, fuzzy
msgid "new_password_repeat"
msgstr ""

#, fuzzy
msgid "newline"
msgstr ""

#, fuzzy
msgid "next_adventure"
msgstr ""

#, fuzzy
msgid "next_exercise"
msgstr ""

#, fuzzy
msgid "next_page"
msgstr ""

#, fuzzy
msgid "next_step_tutorial"
msgstr ""

#, fuzzy
msgid "next_student"
msgstr ""

#, fuzzy
msgid "no"
msgstr ""

#, fuzzy
msgid "no_account"
msgstr ""

#, fuzzy
msgid "no_accounts"
msgstr ""

#, fuzzy
msgid "no_adventures_yet"
msgstr ""

#, fuzzy
msgid "no_more_flat_if"
msgstr ""

#, fuzzy
msgid "no_programs"
msgstr ""

#, fuzzy
msgid "no_shared_programs"
msgstr ""

#, fuzzy
msgid "no_students"
msgstr ""

#, fuzzy
msgid "no_such_adventure"
msgstr ""

#, fuzzy
msgid "no_such_class"
msgstr ""

#, fuzzy
msgid "no_such_level"
msgstr ""

#, fuzzy
msgid "no_such_program"
msgstr ""

#, fuzzy
msgid "no_tag"
msgstr ""

#, fuzzy
msgid "not_adventure_yet"
msgstr ""

msgid "not_enrolled"
msgstr "به نظر میاد که شما در کلاس نیستی!"

#, fuzzy
msgid "not_in_class_no_handin"
msgstr ""

#, fuzzy
msgid "not_logged_in_cantsave"
msgstr ""

#, fuzzy
msgid "not_logged_in_handin"
msgstr ""

msgid "not_teacher"
msgstr "به نظر میاد که شما معلم نیستی!"

#, fuzzy
msgid "number"
msgstr ""

#, fuzzy
msgid "number_lines"
msgstr ""

#, fuzzy
msgid "number_of_errors"
msgstr ""

#, fuzzy
msgid "number_programs"
msgstr ""

#, fuzzy
msgid "ok"
msgstr ""

#, fuzzy
msgid "one_level_error"
msgstr ""

#, fuzzy
msgid "only_you_can_see"
msgstr ""

#, fuzzy
msgid "open"
msgstr ""

#, fuzzy
msgid "opening_date"
msgstr ""

#, fuzzy
msgid "opening_dates"
msgstr ""

#, fuzzy
msgid "option"
msgstr ""

#, fuzzy
msgid "or"
msgstr ""

#, fuzzy
msgid "other"
msgstr ""

#, fuzzy
msgid "other_block"
msgstr ""

#, fuzzy
msgid "other_settings"
msgstr ""

#, fuzzy
msgid "other_source"
msgstr ""

#, fuzzy
msgid "other_text"
msgstr ""

#, fuzzy
msgid "overwrite_warning"
msgstr ""

#, fuzzy
msgid "owner"
msgstr ""

#, fuzzy
msgid "page_not_found"
msgstr ""

#, fuzzy
msgid "pair_with_teacher"
msgstr ""

#, fuzzy
msgid "parsons_title"
msgstr "Hedy"

#, fuzzy
msgid "password"
msgstr ""

#, fuzzy
msgid "password_change_not_allowed"
msgstr ""

#, fuzzy
msgid "password_change_prompt"
msgstr ""

#, fuzzy
msgid "password_change_success"
msgstr ""

#, fuzzy
msgid "password_invalid"
msgstr ""

#, fuzzy
msgid "password_repeat"
msgstr ""

#, fuzzy
msgid "password_resetted"
msgstr ""

#, fuzzy
msgid "password_six"
msgstr ""

#, fuzzy
msgid "password_updated"
msgstr ""

#, fuzzy
msgid "passwords_six"
msgstr ""

#, fuzzy
msgid "passwords_too_short"
msgstr ""

#, fuzzy
msgid "pending_invites"
msgstr ""

#, fuzzy
msgid "people_with_a_link"
msgstr ""

#, fuzzy
msgid "percentage"
msgstr ""

#, fuzzy
msgid "period"
msgstr ""

#, fuzzy
msgid "personal_text"
msgstr ""

#, fuzzy
msgid "personal_text_invalid"
msgstr ""

#, fuzzy
msgid "phone_number"
msgstr ""

#, fuzzy
msgid "preferred_keyword_language"
msgstr ""

#, fuzzy
msgid "preferred_language"
msgstr ""

#, fuzzy
msgid "preview"
msgstr ""

#, fuzzy
msgid "preview_teacher_mode"
msgstr ""

#, fuzzy
msgid "previewing_adventure"
msgstr ""

#, fuzzy
msgid "previewing_class"
msgstr ""

#, fuzzy
msgid "previous_campaigns"
msgstr ""

#, fuzzy
msgid "previous_page"
msgstr ""

#, fuzzy
msgid "print_accounts"
msgstr ""

msgid "print_accounts_title"
msgstr ""

msgid "print_logo"
msgstr "سلام!"

#, fuzzy
msgid "privacy_terms"
msgstr ""

#, fuzzy
msgid "private"
msgstr ""

#, fuzzy
msgid "profile_logo_alt"
msgstr ""

#, fuzzy
msgid "profile_picture"
msgstr ""

#, fuzzy
msgid "profile_updated"
msgstr ""

#, fuzzy
msgid "profile_updated_reload"
msgstr ""

msgid "program_contains_error"
msgstr "برنامه خطا داره، مطمئنی میخوای به اشتراکش بزاری؟"

#, fuzzy
msgid "program_header"
msgstr ""

#, fuzzy
msgid "program_too_large_exception"
msgstr ""

#, fuzzy
msgid "programming_experience"
msgstr ""

#, fuzzy
msgid "programming_invalid"
msgstr ""

#, fuzzy
msgid "programs"
msgstr ""

#, fuzzy
msgid "prompt_join_class"
msgstr ""

#, fuzzy
msgid "provided_username_duplicates"
msgstr ""

#, fuzzy
msgid "public"
msgstr ""

msgid "public_adventures"
msgstr ""

#, fuzzy
msgid "public_content"
msgstr ""

#, fuzzy
msgid "public_content_info"
msgstr ""

#, fuzzy
msgid "public_invalid"
msgstr ""

#, fuzzy
msgid "public_profile"
msgstr ""

#, fuzzy
msgid "public_profile_info"
msgstr ""

#, fuzzy
msgid "public_profile_updated"
msgstr ""

#, fuzzy
msgid "put"
msgstr ""

#, fuzzy
msgid "question mark"
msgstr ""

#, fuzzy
msgid "quiz_logo_alt"
msgstr ""

#, fuzzy
msgid "quiz_score"
msgstr ""

#, fuzzy
msgid "quiz_tab"
msgstr ""

#, fuzzy
msgid "quiz_threshold_not_reached"
msgstr ""

#, fuzzy
msgid "read_code_label"
msgstr ""

#, fuzzy
msgid "recent"
msgstr ""

msgid "recover_password"
msgstr "درخواست بازنشانی رمز عبور"

#, fuzzy
msgid "regress_button"
msgstr ""

#, fuzzy
msgid "remove"
msgstr ""

#, fuzzy
msgid "remove_customization"
msgstr ""

#, fuzzy
msgid "remove_customizations_prompt"
msgstr ""

#, fuzzy
msgid "remove_student_prompt"
msgstr ""

#, fuzzy
msgid "remove_user_prompt"
msgstr ""

msgid "rename_class"
msgstr ""

msgid "rename_class_prompt"
msgstr ""

#, fuzzy
msgid "repair_program_logo_alt"
msgstr ""

#, fuzzy
msgid "repeat_dep"
msgstr ""

#, fuzzy
msgid "repeat_match_password"
msgstr ""

#, fuzzy
msgid "repeat_new_password"
msgstr ""

#, fuzzy
msgid "report_failure"
msgstr ""

#, fuzzy
msgid "report_program"
msgstr ""

#, fuzzy
msgid "report_success"
msgstr ""

#, fuzzy
msgid "request_invalid"
msgstr ""

#, fuzzy
msgid "request_teacher"
msgstr ""

#, fuzzy
msgid "request_teacher_account"
msgstr ""

#, fuzzy
msgid "required_field"
msgstr ""

#, fuzzy
msgid "reset_adventure_prompt"
msgstr ""

#, fuzzy
msgid "reset_adventures"
msgstr ""

#, fuzzy
msgid "reset_button"
msgstr ""

#, fuzzy
msgid "reset_password"
msgstr ""

#, fuzzy
msgid "restart"
msgstr ""

#, fuzzy
msgid "retrieve_adventure_error"
msgstr ""

#, fuzzy
msgid "retrieve_class_error"
msgstr ""

#, fuzzy
msgid "retrieve_tag_error"
msgstr ""

#, fuzzy
msgid "role"
msgstr ""

#, fuzzy
msgid "run_code_button"
msgstr ""

#, fuzzy
msgid "save_parse_warning"
msgstr ""

#, fuzzy
msgid "save_prompt"
msgstr ""

#, fuzzy
msgid "save_success_detail"
msgstr ""

#, fuzzy
msgid "score"
msgstr ""

#, fuzzy
msgid "search"
msgstr ""

#, fuzzy
msgid "search_button"
msgstr ""

#, fuzzy
msgid "second_teacher"
msgstr ""

#, fuzzy
msgid "second_teacher_copy_prompt"
msgstr ""

#, fuzzy
msgid "second_teacher_prompt"
msgstr ""

#, fuzzy
msgid "second_teacher_warning"
msgstr ""

#, fuzzy
msgid "see_certificate"
msgstr ""

#, fuzzy
msgid "select"
msgstr ""

#, fuzzy
msgid "select_adventures"
msgstr ""

msgid "select_all"
msgstr ""

msgid "select_classes"
msgstr ""

#, fuzzy
msgid "select_lang"
msgstr ""

msgid "select_levels"
msgstr ""

msgid "selected"
msgstr ""

#, fuzzy
msgid "self_removal_prompt"
msgstr ""

#, fuzzy
msgid "send_password_recovery"
msgstr ""

#, fuzzy
msgid "sent_by"
msgstr ""

#, fuzzy
msgid "sent_password_recovery"
msgstr ""

#, fuzzy
msgid "settings"
msgstr ""

#, fuzzy
msgid "share"
msgstr ""

#, fuzzy
msgid "share_by_giving_link"
msgstr ""

#, fuzzy
msgid "share_your_program"
msgstr ""

#, fuzzy
msgid "signup_student_or_teacher"
msgstr ""

#, fuzzy
msgid "single quotes"
msgstr ""

#, fuzzy
msgid "slash"
msgstr ""

#, fuzzy
msgid "sleeping"
msgstr ""

#, fuzzy
msgid "slides"
msgstr ""

#, fuzzy
msgid "slides_for_level"
msgstr ""

#, fuzzy
msgid "slides_info"
msgstr ""

#, fuzzy
msgid "social_media"
msgstr ""

#, fuzzy
msgid "solution_example"
msgstr ""

#, fuzzy
msgid "solution_example_explanation"
msgstr ""

#, fuzzy
msgid "some_rows_missing_separator"
msgstr ""

#, fuzzy
msgid "something_went_wrong_keyword_parsing"
msgstr ""

#, fuzzy
msgid "space"
msgstr ""

#, fuzzy
msgid "star"
msgstr ""

#, fuzzy
msgid "start_learning"
msgstr ""

#, fuzzy
msgid "start_quiz"
msgstr ""

#, fuzzy
msgid "start_teaching"
msgstr ""

#, fuzzy
msgid "step_title"
msgstr ""

#, fuzzy
msgid "stepper_variable_role"
msgstr ""

#, fuzzy
msgid "stop"
msgstr ""

#, fuzzy
msgid "stop_code_button"
msgstr "Save code"

#, fuzzy
msgid "string"
msgstr ""

#, fuzzy
msgid "student"
msgstr ""

#, fuzzy
msgid "student_accounts_created"
msgstr ""

#, fuzzy
msgid "student_adventures_table"
msgstr ""

#, fuzzy
msgid "student_adventures_table_explanation"
msgstr ""

#, fuzzy
msgid "student_already_in_class"
msgstr ""

#, fuzzy
msgid "student_already_invite"
msgstr ""

#, fuzzy
msgid "student_in_another_class"
msgstr ""

#, fuzzy
msgid "student_information"
msgstr ""

#, fuzzy
msgid "student_information_explanation"
msgstr ""

#, fuzzy
msgid "student_not_existing"
msgstr ""

#, fuzzy
msgid "student_signup_header"
msgstr ""

#, fuzzy
msgid "students"
msgstr ""

#, fuzzy
msgid "submission_time"
msgstr ""

#, fuzzy
msgid "submit_answer"
msgstr ""

#, fuzzy
msgid "submit_program"
msgstr ""

#, fuzzy
msgid "submit_warning"
msgstr ""

#, fuzzy
msgid "submitted"
msgstr ""

#, fuzzy
msgid "submitted_header"
msgstr ""

#, fuzzy
msgid "subscribe"
msgstr ""

#, fuzzy
msgid "subscribe_newsletter"
msgstr ""

#, fuzzy
msgid "successful_runs"
msgstr ""

#, fuzzy
msgid "suggestion_color"
msgstr ""

#, fuzzy
msgid "suggestion_note"
msgstr ""

#, fuzzy
msgid "suggestion_number"
msgstr ""

msgid "suggestion_numbers_or_strings"
msgstr ""

#, fuzzy
msgid "surname"
msgstr ""

#, fuzzy
msgid "survey"
msgstr ""

#, fuzzy
msgid "survey_completed"
msgstr ""

#, fuzzy
msgid "survey_skip"
msgstr ""

#, fuzzy
msgid "survey_submit"
msgstr ""

#, fuzzy
msgid "tag_in_adventure"
msgstr ""

#, fuzzy
msgid "tag_input_placeholder"
msgstr ""

#, fuzzy
msgid "tags"
msgstr ""

msgid "teacher"
msgstr "آموزگار"

#, fuzzy
msgid "teacher_invalid"
msgstr ""

#, fuzzy
msgid "teacher_invitation_require_login"
msgstr ""

#, fuzzy
msgid "teacher_manual"
msgstr ""

#, fuzzy
msgid "teacher_signup_header"
msgstr ""

#, fuzzy
msgid "teacher_welcome"
msgstr ""

#, fuzzy
msgid "teachers"
msgstr ""

#, fuzzy
msgid "template_code"
msgstr ""
"This is the explanation of my adventure!\n"
"\n"
"This way I can show a command: <code>{print}</code>\n"
"\n"
"But sometimes I might want to show a piece of code, like this:\n"
"<pre>\n"
"ask What's your name?\n"
"echo so your name is \n"
"</pre>"

msgid "this_adventure_has_an_example_solution"
msgstr ""

#, fuzzy
msgid "this_turns_in_assignment"
msgstr ""

#, fuzzy
msgid "title"
msgstr ""

#, fuzzy
msgid "title_admin"
msgstr ""

#, fuzzy
msgid "title_class-overview"
msgstr ""

#, fuzzy
msgid "title_customize-adventure"
msgstr ""

#, fuzzy
msgid "title_customize-class"
msgstr ""

#, fuzzy
msgid "title_explore"
msgstr ""

#, fuzzy
msgid "title_for-teacher"
msgstr ""

#, fuzzy
msgid "title_join-class"
msgstr ""

#, fuzzy
msgid "title_learn-more"
msgstr ""

#, fuzzy
msgid "title_login"
msgstr ""

#, fuzzy
msgid "title_my-profile"
msgstr ""

#, fuzzy
msgid "title_privacy"
msgstr ""

#, fuzzy
msgid "title_programs"
msgstr ""

#, fuzzy
msgid "title_public-adventures"
msgstr ""

#, fuzzy
msgid "title_recover"
msgstr ""

#, fuzzy
msgid "title_reset"
msgstr ""

#, fuzzy
msgid "title_signup"
msgstr ""

#, fuzzy
msgid "title_start"
msgstr ""

#, fuzzy
msgid "title_view-adventure"
msgstr ""

#, fuzzy
msgid "token_invalid"
msgstr ""

#, fuzzy
msgid "too_many_accounts"
msgstr ""

#, fuzzy
msgid "tooltip_level_locked"
msgstr ""

#, fuzzy
msgid "translate_error"
msgstr ""

#, fuzzy
msgid "translating_hedy"
msgstr ""

#, fuzzy
msgid "translator"
msgstr ""

#, fuzzy
msgid "turned_into_teacher"
msgstr ""

#, fuzzy
msgid "tutorial"
msgstr ""

#, fuzzy
msgid "tutorial_code_snippet"
msgstr ""

#, fuzzy
msgid "tutorial_message_not_found"
msgstr ""

#, fuzzy
msgid "tutorial_title_not_found"
msgstr ""

msgid "unauthorized"
msgstr "شما اجازه دسترسی به این صفحه را نداری."

#, fuzzy
msgid "unfavourite_confirm"
msgstr ""

#, fuzzy
msgid "unfavourite_success"
msgstr ""

#, fuzzy
msgid "unknown_variable_role"
msgstr ""

#, fuzzy
msgid "unlock_thresholds"
msgstr ""

#, fuzzy
msgid "unsaved_class_changes"
msgstr ""

#, fuzzy
msgid "unsubmit_program"
msgstr ""

#, fuzzy
msgid "unsubmit_warning"
msgstr ""

#, fuzzy
msgid "unsubmitted"
msgstr ""

#, fuzzy
msgid "update_adventure_prompt"
msgstr ""

#, fuzzy
msgid "update_public"
msgstr ""

#, fuzzy
msgid "updating_indicator"
msgstr ""

#, fuzzy
msgid "use_custom_passwords"
msgstr ""

#, fuzzy
msgid "use_generated_passwords"
msgstr ""

#, fuzzy
msgid "use_of_blanks_exception"
msgstr ""

#, fuzzy
msgid "use_of_nested_functions_exception"
msgstr ""

#, fuzzy
msgid "used_in"
msgstr ""

#, fuzzy
msgid "user"
msgstr "Username"

#, fuzzy
msgid "user_inexistent"
msgstr ""

#, fuzzy
msgid "user_not_private"
msgstr ""

#, fuzzy
msgid "username"
msgstr ""

#, fuzzy
msgid "username_contains_invalid_symbol"
msgstr ""

#, fuzzy
msgid "username_contains_separator"
msgstr ""

#, fuzzy
msgid "username_empty"
msgstr ""

#, fuzzy
msgid "username_invalid"
msgstr ""

#, fuzzy
msgid "username_special"
msgstr ""

#, fuzzy
msgid "username_three"
msgstr ""

#, fuzzy
msgid "usernames_too_short"
msgstr ""

#, fuzzy
msgid "usernames_unavailable"
msgstr ""

#, fuzzy
msgid "value"
msgstr ""

#, fuzzy
msgid "view_adventures"
msgstr ""

#, fuzzy
msgid "view_classes"
msgstr ""

#, fuzzy
msgid "view_program"
msgstr ""

#, fuzzy
msgid "view_slides"
msgstr ""

#, fuzzy
msgid "waiting_for_submit"
msgstr ""

#, fuzzy
msgid "walker_variable_role"
msgstr ""

msgid "website"
msgstr ""

#, fuzzy
msgid "what_is_your_role"
msgstr ""

#, fuzzy
msgid "what_should_my_code_do"
msgstr ""

msgid "workbook_circle_question_text"
msgstr ""

msgid "workbook_circle_question_title"
msgstr ""

msgid "workbook_define_question_text"
msgstr ""

msgid "workbook_define_question_title"
msgstr ""

msgid "workbook_input_question_text"
msgstr ""

msgid "workbook_input_question_title"
msgstr ""

msgid "workbook_multiple_choice_question_text"
msgstr ""

msgid "workbook_multiple_choice_question_title"
msgstr ""

msgid "workbook_open_question_title"
msgstr ""

msgid "workbook_output_question_text"
msgstr ""

msgid "workbook_output_question_title"
msgstr ""

#, fuzzy
msgid "year_invalid"
msgstr ""

#, fuzzy
msgid "yes"
msgstr ""

#, fuzzy
msgid "your_personal_text"
msgstr ""

#, fuzzy
msgid "your_program"
msgstr ""

#~ msgid "create_account_explanation"
#~ msgstr "Having your own account allows you to save your programs."

#~ msgid "only_teacher_create_class"
#~ msgstr "Only teachers are allowed to create classes!"

#~ msgid "keyword_support"
#~ msgstr "Translated keywords"

#~ msgid "non_keyword_support"
#~ msgstr "Translated content"

#~ msgid "try_button"
#~ msgstr "Try"

#~ msgid "select_own_adventures"
#~ msgstr "Select own adventures"

#~ msgid "view"
#~ msgstr "View"

#~ msgid "class"
#~ msgstr "Class"

#~ msgid "save_code_button"
#~ msgstr "Save code"

#~ msgid "share_code_button"
#~ msgstr "Save & share code"

#~ msgid "classes_invalid"
#~ msgstr "The list of selected classes is invalid"

#~ msgid "directly_add_adventure_to_classes"
#~ msgstr "Do you want to add this adventure directly to one of your classes?"

#~ msgid "hand_in_assignment"
#~ msgstr "Hand in assignment"

#~ msgid "select_a_level"
#~ msgstr "Select a level"

#~ msgid "answer_invalid"
#~ msgstr "Your password is invalid."

#~ msgid "available_adventures_level"
#~ msgstr "Available adventures level"

#~ msgid "customize_class_exp_1"
#~ msgstr "Hi! On this page you can customize your class. By selecting levels and adventures you can choose what you student can see. You can also add you own created adventures to levels. All levels and default adventures will be selected by default. <b>Notice:</b> Not every adventure is available for every level! Settings up your customizations goes as follows:"

#~ msgid "customize_class_exp_2"
#~ msgstr "You can always change these settings later on. For example, you can make specific adventures or levels available while teaching a class. This way it's easy for you to determine which level and adventures your students will be working on. If you want to make everything available for your class it is easiest to remove the customization all together."

#~ msgid "customize_class_step_1"
#~ msgstr "Select levels for your class by pressing the \"level buttons\""

#~ msgid "customize_class_step_2"
#~ msgstr "\"Checkboxes\" will appear for the adventures available for the chosen levels"

#~ msgid "customize_class_step_3"
#~ msgstr "Select the adventures you want to make available"

#~ msgid "customize_class_step_4"
#~ msgstr "Click the name of an adventure to (de)select for all levels"

#~ msgid "customize_class_step_5"
#~ msgstr "Add personal adventures"

#~ msgid "customize_class_step_6"
#~ msgstr "Selecting an opening date for each level (you can also leave it empty)"

#~ msgid "customize_class_step_7"
#~ msgstr "Selection other settings"

#~ msgid "customize_class_step_8"
#~ msgstr "Choose \"Save\" -> You're done!"

#~ msgid "example_code_header"
#~ msgstr "Example Hedy Code"

#~ msgid "feedback_failure"
#~ msgstr "Wrong!"

#~ msgid "feedback_success"
#~ msgstr "Good!"

#~ msgid "go_to_first_question"
#~ msgstr "Go to question 1"

#~ msgid "question"
#~ msgstr "Question"

#~ msgid "question_doesnt_exist"
#~ msgstr "This question does not exist"

#~ msgid "question_invalid"
#~ msgstr "Your token is invalid."

#~ msgid "too_many_attempts"
#~ msgstr "Too many attempts"

#~ msgid "class_stats"
#~ msgstr "Class statistics"

#~ msgid "visit_own_public_profile"
#~ msgstr "Public profile"

#~ msgid "title_class logs"
#~ msgstr "Hedy - Join class"

#~ msgid "title_class statistics"
#~ msgstr "My statistics"

#~ msgid "disabled_button_locked"
#~ msgstr "Your teacher hasn't unlocked this level yet"

#~ msgid "duplicate_tag"
#~ msgstr "You already have a tag with this name."

#~ msgid "tag_deleted"
#~ msgstr "This tag was successfully deleted."

#~ msgid "no_tags"
#~ msgstr "No tags yet."

#~ msgid "apply_filters"
#~ msgstr "Apply filters"

#~ msgid "write_first_program"
#~ msgstr "Write your first program!"

#~ msgid "share_confirm"
#~ msgstr "Are you sure you want to make the program public?"

#~ msgid "share_success_detail"
#~ msgstr "Program shared successfully."

#~ msgid "try_it"
#~ msgstr "Try"

#~ msgid "unshare_confirm"
#~ msgstr "Are you sure you want to make the program private?"

#~ msgid "unshare_success_detail"
#~ msgstr "Program unshared successfully."

#~ msgid "hello_world"
#~ msgstr "Hello world!"

#~ msgid "adventure_exp_1"
#~ msgstr "Type your adventure of choice on the right-hand side. After creating your adventure you can include it in one of your classes under \"customizations\". If you want to include a command in your adventure please use code anchors like this:"

#~ msgid "adventure_exp_2"
#~ msgstr "If you want to show actual code snippets, for example to give student a template or example of the code. Please use pre anchors like this:"

#~ msgid "hide_parsons"
#~ msgstr "Hide parsons"

#~ msgid "hide_quiz"
#~ msgstr "Hide quiz"

#~ msgid "Locked Language Feature"
#~ msgstr "You are using {concept}! That is awesome, but {concept} is not unlocked yet! It will be unlocked in a later level."

#~ msgid "nested blocks"
#~ msgstr "a block in a block"

#~ msgid "save"
#~ msgstr "Save"

#~ msgid "update_profile"
#~ msgstr "Update profile"

#~ msgid "variables"
#~ msgstr "Variables"

#~ msgid "add_students_options"
#~ msgstr "Create student accounts"

#~ msgid "class_live"
#~ msgstr "Live statistics"

#~ msgid "class_overview"
#~ msgstr "Class overview"

#~ msgid "last_login"
#~ msgstr "Last login"

#~ msgid "page"
#~ msgstr "page"

#~ msgid "student_list"
#~ msgstr "Student list"

#~ msgid "title_class grid_overview"
#~ msgstr "Hedy - Grid overview"

#~ msgid "title_class live_statistics"
#~ msgstr "Hedy - Live Statistics"

#~ msgid "amount_created"
#~ msgstr "programs created"

#~ msgid "amount_saved"
#~ msgstr "programs saved"

#~ msgid "common_errors"
#~ msgstr "Common errors"

#~ msgid "grid_overview"
#~ msgstr "Overview of programs per adventure"

#~ msgid "last_error"
#~ msgstr "Last error"

#~ msgid "last_program"
#~ msgstr "Last program"

#~ msgid "live_dashboard"
#~ msgstr "Live Dashboard"

#~ msgid "runs_over_time"
#~ msgstr "Runs over time"

#~ msgid "student_details"
#~ msgstr "Student details"

#~ msgid "explore_explanation"
#~ msgstr "On this page you can look through programs created by other Hedy users. You can filter on both a Hedy level and adventure. Click on \"View program\" to open a program and run it. Programs with a red header contain a mistake. You can still open the program, but running it will result in an error. You can of course try to fix it! If the creator has a public profile you can click their username to visit their profile. There you will find all their shared programs and much more!"

#~ msgid "achievement_earned"
#~ msgstr "You've earned an achievement!"

#~ msgid "achievements"
#~ msgstr "achievements"

#~ msgid "achievements_check_icon_alt"
#~ msgstr "You've earned an achievement!"

#~ msgid "achievements_logo_alt"
#~ msgstr "achievements"

#~ msgid "amount_submitted"
#~ msgstr "programs submitted"

#~ msgid "country_title"
#~ msgstr "Please select a valid country."

#~ msgid "create_public_profile"
#~ msgstr "Public profile"

#~ msgid "general"
#~ msgstr "عمومی"

#~ msgid "hedy_achievements"
#~ msgstr "دستاوردهای هِدی"

#~ msgid "hidden"
#~ msgstr "مخفی"

#~ msgid "highscore_explanation"
#~ msgstr "On this page you can look through programs created by other Hedy users. You can filter on both a Hedy level and adventure. Click on \"View program\" to open a program and run it. Programs with a red header contain a mistake. You can still open the program, but running it will result in an error. You can of course try to fix it! If the creator has a public profile you can click their username to visit their profile. There you will find all their shared programs and much more!"

#~ msgid "highscore_no_public_profile"
#~ msgstr "You don't have a public profile and are therefore not listed on the highscores. Do you wish to create one?"

#~ msgid "highscores"
#~ msgstr "Score"

#~ msgid "last_achievement"
#~ msgstr "Last earned achievement"

#~ msgid "my_achievements"
#~ msgstr "My achievements"

#~ msgid "no_certificate"
#~ msgstr "This user hasn't earned the Hedy Certificate of Completion"

#~ msgid "no_such_highscore"
#~ msgstr "No such Hedy level!"

#~ msgid "number_achievements"
#~ msgstr "Number of achievements"

#~ msgid "percentage_achieved"
#~ msgstr "Achieved by {percentage}% of the users"

#~ msgid "programs_created"
#~ msgstr "برنامه ساخته شد"

#~ msgid "programs_saved"
#~ msgstr "در حال ذخیره‌سازی برنامه"

#~ msgid "programs_submitted"
#~ msgstr "ارسال برنامه‌ها"

#~ msgid "title_achievements"
#~ msgstr "Hedy - My achievements"

#~ msgid "whole_world"
#~ msgstr "The world"

#~ msgid "your_class"
#~ msgstr "My classes"

#~ msgid "create_question"
#~ msgstr "Do you want to create one?"

#~ msgid "explore_programs"
#~ msgstr "Explore programs"

#~ msgid "explore_programs_logo_alt"
#~ msgstr "Explore programs"

#~ msgid "hedy_tutorial_logo_alt"
#~ msgstr "Start hedy tutorial"

#~ msgid "no_public_profile"
#~ msgstr "Public profile"

#~ msgid "start_hedy_tutorial"
#~ msgstr "Start hedy tutorial"

#~ msgid "start_programming"
#~ msgstr "Directly start programming"

#~ msgid "start_programming_logo_alt"
#~ msgstr "Directly start programming"

#~ msgid "start_teacher_tutorial"
#~ msgstr "Start teacher tutorial"

#~ msgid "teacher_tutorial_logo_alt"
#~ msgstr "You have received an invitation to join class"

#~ msgid "title_landing-page"
#~ msgstr "Welcome to Hedy!"

#~ msgid "welcome"
#~ msgstr "Welcome to Hedy! Your are now the proud owner of a teachers account which allows you to create classes and invite students."

#~ msgid "welcome_back"
#~ msgstr "Welcome to Hedy! Your are now the proud owner of a teachers account which allows you to create classes and invite students."

#~ msgid "your_account"
#~ msgstr "No account?"

#~ msgid "your_last_program"
#~ msgstr "Favourite program"

#~ msgid "already_teacher"
#~ msgstr "You already have a teacher account."

#~ msgid "already_teacher_request"
#~ msgstr "You already have a pending teacher request."

#~ msgid "teacher_account_request"
#~ msgstr "You have a pending teacher account request"

#~ msgid "teacher_account_success"
#~ msgstr "You successfully requested a teacher account."

#~ msgid "student_not_allowed_in_class"
#~ msgstr "Student not allowed in class"

#~ msgid "accounts_created"
#~ msgstr "Accounts where successfully created."

#~ msgid "accounts_intro"
#~ msgstr "On this page you can create accounts for multiple students at the same time. It is also possible to directly add them to one of your classes. By pressing the green + on the bottom right of the page you can add extra rows. You can delete a row by pressing the corresponding red cross. Make sure no rows are empty when you press \"Create accounts\". Please keep in mind that every username and mail address needs to be unique and the password needs to be <b>at least</b> 6 characters."

#~ msgid "create_multiple_accounts"
#~ msgstr "Create multiple accounts"

#~ msgid "download_login_credentials"
#~ msgstr "Do you want to download the login credentials after the accounts creation?"

#~ msgid "generate_passwords"
#~ msgstr "Generate passwords"

#~ msgid "postfix_classname"
#~ msgstr "Postfix classname"

#~ msgid "reset_view"
#~ msgstr "Reset"

#~ msgid "unique_usernames"
#~ msgstr "All usernames need to be unique."

#~ msgid "usernames_exist"
#~ msgstr "One or more usernames is already in use."

#~ msgid "**Question**: What is the output of this code?"
#~ msgstr ""

#~ msgid "Output"
#~ msgstr ""

#~ msgid "clear"
#~ msgstr ""

#~ msgid "bug"
#~ msgstr ""

#~ msgid "feature"
#~ msgstr ""

#~ msgid "feedback"
#~ msgstr ""

#~ msgid "feedback_message_success"
#~ msgstr ""

#~ msgid "feedback_modal_message"
#~ msgstr ""

#~ msgid "adventures"
#~ msgstr ""

#~ msgid "classes"
#~ msgstr ""

<<<<<<< HEAD
#~ msgid "Adventure"
#~ msgstr ""

#~ msgid "Answer"
#~ msgstr ""

#~ msgid "adventure_prompt"
#~ msgstr ""

#~ msgid "select_tag"
#~ msgstr ""

#~ msgid "Delete"
=======
#~ msgid "select_class"
>>>>>>> 8eb9a26c
#~ msgstr ""
<|MERGE_RESOLUTION|>--- conflicted
+++ resolved
@@ -3012,7 +3012,6 @@
 #~ msgid "classes"
 #~ msgstr ""
 
-<<<<<<< HEAD
 #~ msgid "Adventure"
 #~ msgstr ""
 
@@ -3026,7 +3025,7 @@
 #~ msgstr ""
 
 #~ msgid "Delete"
-=======
+#~ msgstr ""
+
 #~ msgid "select_class"
->>>>>>> 8eb9a26c
 #~ msgstr ""
