--- conflicted
+++ resolved
@@ -1,27 +1,17 @@
-
 msgid ""
 msgstr ""
 "Project-Id-Version: PACKAGE VERSION\n"
 "Report-Msgid-Bugs-To: \n"
-<<<<<<< HEAD
-"POT-Creation-Date: 2022-08-25 14:50+0200\n"
-"PO-Revision-Date: 2022-08-25 09:56+0000\n"
-=======
 "POT-Creation-Date: 2022-08-26 19:12+0200\n"
 "PO-Revision-Date: 2022-08-28 13:54+0000\n"
->>>>>>> b809cf9f
 "Last-Translator: Anonymous <noreply@weblate.org>\n"
+"Language-Team: fa <LL@li.org>\n"
 "Language: fa\n"
-"Language-Team: fa <LL@li.org>\n"
-"Plural-Forms: nplurals=2; plural=n > 1;\n"
 "MIME-Version: 1.0\n"
 "Content-Type: text/plain; charset=utf-8\n"
 "Content-Transfer-Encoding: 8bit\n"
-<<<<<<< HEAD
-=======
 "Plural-Forms: nplurals=2; plural=n > 1;\n"
 "X-Generator: Weblate 4.14.1-dev\n"
->>>>>>> b809cf9f
 "Generated-By: Babel 2.10.1\n"
 
 msgid "program_contains_error"
@@ -548,9 +538,6 @@
 msgid "create_accounts_prompt"
 msgstr "Are you sure you want to create these accounts?"
 
-msgid "class"
-msgstr ""
-
 #, fuzzy
 msgid "download_login_credentials"
 msgstr ""
@@ -562,9 +549,6 @@
 #, fuzzy
 msgid "no"
 msgstr "No"
-
-msgid "generate_passwords"
-msgstr ""
 
 #, fuzzy
 msgid "reset_view"
@@ -1943,11 +1927,6 @@
 msgid "all"
 msgstr "All"
 
-<<<<<<< HEAD
-#~ msgid "teacher_tutorial_end_message"
-#~ msgstr "You have received an invitation to join class"
-=======
 #, fuzzy
 msgid "submitted"
-msgstr "Submitted"
->>>>>>> b809cf9f
+msgstr "Submitted"