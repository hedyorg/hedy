--- conflicted
+++ resolved
@@ -3,11 +3,7 @@
 msgstr ""
 "Project-Id-Version: PACKAGE VERSION\n"
 "Report-Msgid-Bugs-To: \n"
-<<<<<<< HEAD
-"POT-Creation-Date: 2023-03-03 19:42+0100\n"
-=======
 "POT-Creation-Date: 2023-03-03 19:20+0100\n"
->>>>>>> 6639afe0
 "PO-Revision-Date: 2023-02-16 15:59+0000\n"
 "Last-Translator: Anonymous <noreply@weblate.org>\n"
 "Language: fa\n"
@@ -363,7 +359,6 @@
 #, fuzzy
 msgid "class_stats"
 msgstr "Class statistics"
-<<<<<<< HEAD
 
 #, fuzzy
 msgid "classes_invalid"
@@ -819,463 +814,6 @@
 msgid "heard_about_invalid"
 msgstr ""
 
-=======
-
-#, fuzzy
-msgid "classes_invalid"
-msgstr "The list of selected classes is invalid"
-
-#, fuzzy
-msgid "comma"
-msgstr "a comma"
-
-#, fuzzy
-msgid "commands"
-msgstr "Commands"
-
-#, fuzzy
-msgid "congrats_message"
-msgstr "Congratulations, {username}, you have completed Hedy!"
-
-#, fuzzy
-msgid "content_invalid"
-msgstr "This adventure is invalid."
-
-#, fuzzy
-msgid "contributor"
-msgstr "Contributor"
-
-#, fuzzy
-msgid "copy_clipboard"
-msgstr "Successfully copied to clipboard"
-
-#, fuzzy
-msgid "copy_join_link"
-msgstr "Please copy and paste this link into a new tab:"
-
-#, fuzzy
-msgid "copy_link_success"
-msgstr "Copy link to share"
-
-#, fuzzy
-msgid "copy_link_to_share"
-msgstr "Copy link to share"
-
-#, fuzzy
-msgid "copy_mail_link"
-msgstr "Please copy and paste this link into a new tab:"
-
-#, fuzzy
-msgid "correct_answer"
-msgstr "The correct answer is"
-
-#, fuzzy
-msgid "country"
-msgstr "Country"
-
-#, fuzzy
-msgid "country_invalid"
-msgstr "Please select a valid country."
-
-#, fuzzy
-msgid "country_title"
-msgstr "Please select a valid country."
-
-#, fuzzy
-msgid "create_account"
-msgstr "Create account"
-
-#, fuzzy
-msgid "create_accounts"
-msgstr "Create multiple accounts"
-
-#, fuzzy
-msgid "create_accounts_prompt"
-msgstr "Are you sure you want to create these accounts?"
-
-#, fuzzy
-msgid "create_adventure"
-msgstr "Create adventure"
-
-#, fuzzy
-msgid "create_class"
-msgstr "Create a new class"
-
-#, fuzzy
-msgid "create_multiple_accounts"
-msgstr "Create multiple accounts"
-
-#, fuzzy
-msgid "create_public_profile"
-msgstr "Public profile"
-
-#, fuzzy
-msgid "create_question"
-msgstr "Do you want to create one?"
-
-#, fuzzy
-msgid "create_student_account"
-msgstr "Create an account"
-
-#, fuzzy
-msgid "create_student_account_explanation"
-msgstr "You can save your own programs with an account."
-
-#, fuzzy
-msgid "create_teacher_account"
-msgstr "Create a teacher account"
-
-#, fuzzy
-msgid "create_teacher_account_explanation"
-msgstr "With a teacher account, you can save your programs and see the results of your students."
-
-#, fuzzy
-msgid "creator"
-msgstr "Creator"
-
-#, fuzzy
-msgid "current_password"
-msgstr "Current password"
-
-#, fuzzy
-msgid "customization_deleted"
-msgstr "Customizations successfully deleted."
-
-#, fuzzy
-msgid "customize_adventure"
-msgstr "Customize adventure"
-
-#, fuzzy
-msgid "customize_class"
-msgstr "Customize class"
-
-#, fuzzy
-msgid "customize_class_exp_1"
-msgstr "Hi! On this page you can customize your class. By selecting levels and adventures you can choose what you student can see. You can also add you own created adventures to levels. All levels and default adventures will be selected by default. <b>Notice:</b> Not every adventure is available for every level! Settings up your customizations goes as follows:"
-
-#, fuzzy
-msgid "customize_class_exp_2"
-msgstr "You can always change these settings later on. For example, you can make specific adventures or levels available while teaching a class. This way it's easy for you to determine which level and adventures your students will be working on. If you want to make everything available for your class it is easiest to remove the customization all together."
-
-#, fuzzy
-msgid "customize_class_step_1"
-msgstr "Select levels for your class by pressing the \"level buttons\""
-
-#, fuzzy
-msgid "customize_class_step_2"
-msgstr "\"Checkboxes\" will appear for the adventures available for the chosen levels"
-
-#, fuzzy
-msgid "customize_class_step_3"
-msgstr "Select the adventures you want to make available"
-
-#, fuzzy
-msgid "customize_class_step_4"
-msgstr "Click the name of an adventure to (de)select for all levels"
-
-#, fuzzy
-msgid "customize_class_step_5"
-msgstr "Add personal adventures"
-
-#, fuzzy
-msgid "customize_class_step_6"
-msgstr "Selecting an opening date for each level (you can also leave it empty)"
-
-#, fuzzy
-msgid "customize_class_step_7"
-msgstr "Selection other settings"
-
-#, fuzzy
-msgid "customize_class_step_8"
-msgstr "Choose \"Save\" -> You're done!"
-
-#, fuzzy
-msgid "dash"
-msgstr "a dash"
-
-#, fuzzy
-msgid "default_403"
-msgstr "Looks like you aren't authorized..."
-
-#, fuzzy
-msgid "default_404"
-msgstr "We could not find that page..."
-
-#, fuzzy
-msgid "default_500"
-msgstr "Something went wrong..."
-
-#, fuzzy
-msgid "delete"
-msgstr "Delete"
-
-#, fuzzy
-msgid "delete_adventure_prompt"
-msgstr "Are you sure you want to remove this adventure?"
-
-#, fuzzy
-msgid "delete_class_prompt"
-msgstr "Are you sure you want to delete the class?"
-
-#, fuzzy
-msgid "delete_confirm"
-msgstr "Are you sure you want to delete the program?"
-
-#, fuzzy
-msgid "delete_invite"
-msgstr "Delete invitation"
-
-#, fuzzy
-msgid "delete_invite_prompt"
-msgstr "Are you sure you want to remove this class invitation?"
-
-#, fuzzy
-msgid "delete_public"
-msgstr "Delete public profile"
-
-#, fuzzy
-msgid "delete_success"
-msgstr "Program deleted successfully."
-
-#, fuzzy
-msgid "destroy_profile"
-msgstr "Delete profile"
-
-#, fuzzy
-msgid "developers_mode"
-msgstr "Programmer's mode"
-
-#, fuzzy
-msgid "directly_add_adventure_to_classes"
-msgstr "Do you want to add this adventure directly to one of your classes?"
-
-#, fuzzy
-msgid "directly_available"
-msgstr "Directly open"
-
-#, fuzzy
-msgid "disabled_button_locked"
-msgstr "Your teacher hasn't unlocked this level yet"
-
-#, fuzzy
-msgid "disabled_button_quiz"
-msgstr "Your quiz score is below the threshold, try again!"
-
-#, fuzzy
-msgid "discord_server"
-msgstr "Discord server"
-
-#, fuzzy
-msgid "distinguished_user"
-msgstr "Distinguished user"
-
-#, fuzzy
-msgid "double quotes"
-msgstr "double quotes"
-
-#, fuzzy
-msgid "download"
-msgstr "Download"
-
-#, fuzzy
-msgid "download_login_credentials"
-msgstr ""
-
-#, fuzzy
-msgid "duplicate"
-msgstr "Duplicate"
-
-#, fuzzy
-msgid "echo_out"
-msgstr "Starting in level 2 echo is no longer needed. You can repeat an answer with ask and print now. Example: name is ask 'What are you called?' print 'hello' name"
-
-#, fuzzy
-msgid "edit_code_button"
-msgstr "Edit code"
-
-#, fuzzy
-msgid "email"
-msgstr "Email"
-
-#, fuzzy
-msgid "email_invalid"
-msgstr "Please enter a valid email."
-
-#, fuzzy
-msgid "end_quiz"
-msgstr "Quiz end"
-
-#, fuzzy
-msgid "english"
-msgstr "English"
-
-#, fuzzy
-msgid "enter"
-msgstr "Enter"
-
-#, fuzzy
-msgid "enter_password"
-msgstr "Enter a new password for"
-
-#, fuzzy
-msgid "enter_text"
-msgstr "Enter your answer here..."
-
-#, fuzzy
-msgid "error_logo_alt"
-msgstr "Error logo"
-
-msgid "example_code_header"
-msgstr "Example Hedy Code"
-
-#, fuzzy
-msgid "exclamation mark"
-msgstr "an exclamation mark"
-
-#, fuzzy
-msgid "exercise"
-msgstr "Exercise"
-
-#, fuzzy
-msgid "exercise_doesnt_exist"
-msgstr "This exercise doesn't exist"
-
-#, fuzzy
-msgid "exists_email"
-msgstr "That email is already in use."
-
-#, fuzzy
-msgid "exists_username"
-msgstr "That username is already in use."
-
-#, fuzzy
-msgid "experience_invalid"
-msgstr "Please select a valid experience, choose (Yes, No)."
-
-#, fuzzy
-msgid "expiration_date"
-msgstr "Expiration date"
-
-#, fuzzy
-msgid "explore_explanation"
-msgstr "On this page you can look through programs created by other Hedy users. You can filter on both a Hedy level and adventure. Click on \"View program\" to open a program and run it. Programs with a red header contain a mistake. You can still open the program, but running it will result in an error. You can of course try to fix it! If the creator has a public profile you can click their username to visit their profile. There you will find all their shared programs and much more!"
-
-#, fuzzy
-msgid "explore_programs"
-msgstr "Explore programs"
-
-#, fuzzy
-msgid "explore_programs_logo_alt"
-msgstr "Explore programs"
-
-#, fuzzy
-msgid "favourite_confirm"
-msgstr "Are you sure you want to set this program as your favourite?"
-
-#, fuzzy
-msgid "favourite_program"
-msgstr "Favourite program"
-
-#, fuzzy
-msgid "favourite_program_invalid"
-msgstr "Your chosen favourite program is invalid."
-
-#, fuzzy
-msgid "favourite_success"
-msgstr "Your program is set as favourite."
-
-#, fuzzy
-msgid "feedback_failure"
-msgstr "Wrong!"
-
-#, fuzzy
-msgid "feedback_success"
-msgstr "Good!"
-
-#, fuzzy
-msgid "female"
-msgstr "Female"
-
-#, fuzzy
-msgid "float"
-msgstr "a number"
-
-#, fuzzy
-msgid "for_teachers"
-msgstr "For teachers"
-
-#, fuzzy
-msgid "forgot_password"
-msgstr "Forgot your password?"
-
-#, fuzzy
-msgid "from_another_teacher"
-msgstr ""
-
-#, fuzzy
-msgid "from_magazine_website"
-msgstr ""
-
-#, fuzzy
-msgid "from_video"
-msgstr ""
-
-#, fuzzy
-msgid "fun_statistics_msg"
-msgstr "Here are some fun statistics!"
-
-#, fuzzy
-msgid "gender"
-msgstr "Gender"
-
-#, fuzzy
-msgid "gender_invalid"
-msgstr "Please select a valid gender, choose (Female, Male, Other)."
-
-msgid "general"
-msgstr "عمومی"
-
-#, fuzzy
-msgid "general_settings"
-msgstr "General settings"
-
-#, fuzzy
-msgid "generate_passwords"
-msgstr "Generate passwords"
-
-#, fuzzy
-msgid "get_certificate"
-msgstr "Get your certificate!"
-
-#, fuzzy
-msgid "go_back_to_main"
-msgstr "Go back to main page"
-
-#, fuzzy
-msgid "go_to_first_question"
-msgstr "Go to question 1"
-
-#, fuzzy
-msgid "go_to_question"
-msgstr "Go to question"
-
-#, fuzzy
-msgid "go_to_quiz_result"
-msgstr "Go to quiz result"
-
-#, fuzzy
-msgid "goto_profile"
-msgstr "Go to my profile"
-
-#, fuzzy
-msgid "heard_about_hedy"
-msgstr ""
-
-#, fuzzy
-msgid "heard_about_invalid"
-msgstr ""
-
->>>>>>> 6639afe0
 msgid "hedy_achievements"
 msgstr "دستاوردهای هِدی"
 
@@ -1298,7 +836,6 @@
 #, fuzzy
 msgid "hello_world"
 msgstr "Hello world!"
-<<<<<<< HEAD
 
 msgid "hidden"
 msgstr "مخفی"
@@ -1632,6 +1169,9 @@
 msgid "no_certificate"
 msgstr "This user hasn't earned the Hedy Certificate of Completion"
 
+msgid "no_more_flat_if"
+msgstr ""
+
 #, fuzzy
 msgid "no_programs"
 msgstr "You have no programs yet."
@@ -1664,376 +1204,6 @@
 msgid "no_such_program"
 msgstr "No such Hedy program!"
 
-=======
-
-msgid "hidden"
-msgstr "مخفی"
-
-#, fuzzy
-msgid "hide_cheatsheet"
-msgstr "Hide cheatsheet"
-
-#, fuzzy
-msgid "hide_keyword_switcher"
-msgstr ""
-
-#, fuzzy
-msgid "hide_parsons"
-msgstr "Hide parsons"
-
-#, fuzzy
-msgid "hide_quiz"
-msgstr "Hide quiz"
-
-#, fuzzy
-msgid "highest_level_reached"
-msgstr "Highest level reached"
-
-#, fuzzy
-msgid "highest_quiz_score"
-msgstr "Highest quiz score"
-
-#, fuzzy
-msgid "highscore_explanation"
-msgstr "On this page you can look through programs created by other Hedy users. You can filter on both a Hedy level and adventure. Click on \"View program\" to open a program and run it. Programs with a red header contain a mistake. You can still open the program, but running it will result in an error. You can of course try to fix it! If the creator has a public profile you can click their username to visit their profile. There you will find all their shared programs and much more!"
-
-#, fuzzy
-msgid "highscore_no_public_profile"
-msgstr "You don't have a public profile and are therefore not listed on the highscores. Do you wish to create one?"
-
-#, fuzzy
-msgid "highscores"
-msgstr "Score"
-
-#, fuzzy
-msgid "hint"
-msgstr "Hint?"
-
-#, fuzzy
-msgid "image_invalid"
-msgstr "Your chosen image is invalid."
-
-#, fuzzy
-msgid "input"
-msgstr "input from ask"
-
-#, fuzzy
-msgid "integer"
-msgstr "a number"
-
-#, fuzzy
-msgid "invalid_class_link"
-msgstr "Invalid link for joining the class."
-
-#, fuzzy
-msgid "invalid_teacher_invitation_code"
-msgstr "The teacher invitation code is invalid. To become a teacher, reach out to hello@hedy.org."
-
-#, fuzzy
-msgid "invalid_tutorial_step"
-msgstr "Invalid tutorial step"
-
-#, fuzzy
-msgid "invalid_username_password"
-msgstr "Invalid username/password."
-
-#, fuzzy
-msgid "invite_by_username"
-msgstr "All usernames need to be unique."
-
-#, fuzzy
-msgid "invite_date"
-msgstr "Invite date"
-
-#, fuzzy
-msgid "invite_message"
-msgstr "You have received an invitation to join class"
-
-#, fuzzy
-msgid "invite_prompt"
-msgstr "Enter a username"
-
-#, fuzzy
-msgid "join_class"
-msgstr "Join class"
-
-#, fuzzy
-msgid "join_prompt"
-msgstr "You need to have an account to join a class. Would you like to login now?"
-
-#, fuzzy
-msgid "keyword_language_invalid"
-msgstr "Please select a valid keyword language (select English or your own language)."
-
-#, fuzzy
-msgid "language_invalid"
-msgstr "Please select a valid language."
-
-#, fuzzy
-msgid "languages"
-msgstr "Which of these programming languages have you used before?"
-
-#, fuzzy
-msgid "last_achievement"
-msgstr "Last earned achievement"
-
-#, fuzzy
-msgid "last_edited"
-msgstr "Last edited"
-
-#, fuzzy
-msgid "last_login"
-msgstr "Last login"
-
-#, fuzzy
-msgid "last_update"
-msgstr "Last update"
-
-#, fuzzy
-msgid "lastname"
-msgstr "Last Name"
-
-#, fuzzy
-msgid "leave_class"
-msgstr "Leave class"
-
-#, fuzzy
-msgid "level"
-msgstr "Level"
-
-#, fuzzy
-msgid "level_invalid"
-msgstr "This Hedy level in invalid."
-
-#, fuzzy
-msgid "level_not_class"
-msgstr "You're in a class where this level has not been made available yet"
-
-#, fuzzy
-msgid "level_title"
-msgstr "Level"
-
-#, fuzzy
-msgid "link"
-msgstr "Log in"
-
-#, fuzzy
-msgid "list"
-msgstr "a list"
-
-#, fuzzy
-msgid "login"
-msgstr "Log in"
-
-#, fuzzy
-msgid "login_long"
-msgstr "Log in to your account"
-
-#, fuzzy
-msgid "logout"
-msgstr "Log out"
-
-#, fuzzy
-msgid "longest_program"
-msgstr "Longest program"
-
-#, fuzzy
-msgid "mail_change_password_body"
-msgstr "Change password"
-
-#, fuzzy
-msgid "mail_change_password_subject"
-msgstr "Change password"
-
-#, fuzzy
-msgid "mail_error_change_processed"
-msgstr "Something went wrong when sending a validation mail, the changes are still correctly processed."
-
-#, fuzzy
-msgid "mail_goodbye"
-msgstr ""
-"Thank you!\n"
-"The Hedy team"
-
-#, fuzzy
-msgid "mail_hello"
-msgstr "Hi {username}!"
-
-#, fuzzy
-msgid "mail_recover_password_body"
-msgstr "Request a password reset"
-
-#, fuzzy
-msgid "mail_recover_password_subject"
-msgstr "Request a password reset"
-
-#, fuzzy
-msgid "mail_reset_password_body"
-msgstr "Reset password"
-
-#, fuzzy
-msgid "mail_reset_password_subject"
-msgstr "Reset password"
-
-#, fuzzy
-msgid "mail_welcome_teacher_body"
-msgstr ""
-"<strong>Welcome!</strong>\n"
-"Congratulations on your brand new Hedy teachers account. Welcome to the world wide community of Hedy teachers!\n"
-"<strong>What teachers accounts can do</strong>\n"
-"With your teacher account, you have the option to create classes. Your students can than join your classes and you can see their progress. Classes are made and managed though the for <a href=\"https://hedycode.com/for-teachers\">teachers page</a>.\n"
-"<strong>How to share ideas</strong>\n"
-"If you are using Hedy in class, you probably have ideas for improvements! You can share those ideas with us on the <a href=\"https://github.com/Felienne/hedy/discussions/categories/ideas\">Ideas Discussion</a>.\n"
-"<strong>How to ask for help</strong>\n"
-"If anything is unclear, you can post in the <a href=\"https://github.com/Felienne/hedy/discussions/categories/q-a\">Q&A discussion</a>, or <a href=\"mailto: hello@hedy.org\">send us an email</a>.\n"
-"Keep programming!"
-
-#, fuzzy
-msgid "mail_welcome_teacher_subject"
-msgstr "Your Hedy teacher account is ready"
-
-#, fuzzy
-msgid "mail_welcome_verify_body"
-msgstr ""
-"Your Hedy account has been created successfully. Welcome!\n"
-"Please click on this link to verify your email address: {link}"
-
-#, fuzzy
-msgid "mail_welcome_verify_subject"
-msgstr "Welcome to Hedy"
-
-#, fuzzy
-msgid "mailing_title"
-msgstr "Subscribe to the Hedy newsletter"
-
-#, fuzzy
-msgid "main_subtitle"
-msgstr "A gradual programming language"
-
-#, fuzzy
-msgid "main_title"
-msgstr "Hedy"
-
-#, fuzzy
-msgid "male"
-msgstr "Male"
-
-#, fuzzy
-msgid "mandatory_mode"
-msgstr "Mandatory developer's mode"
-
-#, fuzzy
-msgid "my_account"
-msgstr "My account"
-
-#, fuzzy
-msgid "my_achievements"
-msgstr "My achievements"
-
-#, fuzzy
-msgid "my_adventures"
-msgstr "My adventures"
-
-#, fuzzy
-msgid "my_classes"
-msgstr "My classes"
-
-#, fuzzy
-msgid "my_messages"
-msgstr "My messages"
-
-#, fuzzy
-msgid "name"
-msgstr "Name"
-
-#, fuzzy
-msgid "nav_explore"
-msgstr "Explore"
-
-#, fuzzy
-msgid "nav_hedy"
-msgstr "Hedy"
-
-#, fuzzy
-msgid "nav_learn_more"
-msgstr "Learn more"
-
-#, fuzzy
-msgid "nav_start"
-msgstr "Home"
-
-#, fuzzy
-msgid "nested blocks"
-msgstr "a block in a block"
-
-#, fuzzy
-msgid "new_password"
-msgstr "New password"
-
-#, fuzzy
-msgid "newline"
-msgstr "a new line"
-
-#, fuzzy
-msgid "next_exercise"
-msgstr "Next exercise"
-
-#, fuzzy
-msgid "next_step_tutorial"
-msgstr "Next step >>>"
-
-#, fuzzy
-msgid "no"
-msgstr "No"
-
-#, fuzzy
-msgid "no_account"
-msgstr "No account?"
-
-#, fuzzy
-msgid "no_accounts"
-msgstr "There are no accounts to create."
-
-#, fuzzy
-msgid "no_certificate"
-msgstr "This user hasn't earned the Hedy Certificate of Completion"
-
-msgid "no_more_flat_if"
-msgstr ""
-
-#, fuzzy
-msgid "no_programs"
-msgstr "You have no programs yet."
-
-#, fuzzy
-msgid "no_public_profile"
-msgstr "Public profile"
-
-#, fuzzy
-msgid "no_shared_programs"
-msgstr "has no shared programs..."
-
-#, fuzzy
-msgid "no_such_adventure"
-msgstr "This adventure doesn't exist!"
-
-#, fuzzy
-msgid "no_such_class"
-msgstr "No such Hedy class"
-
-#, fuzzy
-msgid "no_such_highscore"
-msgstr "No such Hedy level!"
-
-#, fuzzy
-msgid "no_such_level"
-msgstr "No such Hedy level!"
-
-#, fuzzy
-msgid "no_such_program"
-msgstr "No such Hedy program!"
-
->>>>>>> 6639afe0
 msgid "not_enrolled"
 msgstr "به نظر میاد که شما در کلاس نیستی!"
 
