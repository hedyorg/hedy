# Persian translations for PROJECT.
# Copyright (C) 2023 ORGANIZATION
# This file is distributed under the same license as the PROJECT project.
# FIRST AUTHOR <EMAIL@ADDRESS>, 2023.
#
msgid ""
msgstr ""
"Project-Id-Version: PROJECT VERSION\n"
"Report-Msgid-Bugs-To: EMAIL@ADDRESS\n"
<<<<<<< HEAD
"POT-Creation-Date: 2024-01-09 13:43+0100\n"
"PO-Revision-Date: 2024-01-03 19:58+0000\n"
=======
"POT-Creation-Date: 2024-01-08 14:01+0100\n"
"PO-Revision-Date: 2024-01-09 09:25+0000\n"
>>>>>>> 2e4426b8
"Last-Translator: Prefill add-on <noreply-addon-prefill@weblate.org>\n"
"Language-Team: fa <LL@li.org>\n"
"Language: fa\n"
"MIME-Version: 1.0\n"
"Content-Type: text/plain; charset=utf-8\n"
"Content-Transfer-Encoding: 8bit\n"
"Plural-Forms: nplurals=1; plural=0;\n"
"X-Generator: Weblate 5.4-dev\n"
"Generated-By: Babel 2.14.0\n"

#, fuzzy
msgid "Access Before Assign"
msgstr "You tried to use the variable {name} on line {access_line_number}, but you set it on line {definition_line_number}. Set a variable before using it."

#, fuzzy
msgid "Cyclic Var Definition"
msgstr "The name {variable} needs to be set before you can use it on the right-hand side of the is command"

#, fuzzy
msgid "Function Undefined"
msgstr "You tried to use the function {name}, but you didn't define it."

#, fuzzy
msgid "Has Blanks"
msgstr "Your code is incomplete. It contains blanks that you have to replace with code."

#, fuzzy
msgid "Incomplete"
msgstr "Oops! You forgot a bit of code! On line {line_number}, you need to enter text behind {incomplete_command}."

<<<<<<< HEAD
=======
#, fuzzy
msgid "Incomplete For Command"
msgstr "It looks like you forgot to add a bit of code! On line {line_number} you need to add {command} to your code."

>>>>>>> 2e4426b8
#, fuzzy
msgid "Incomplete Repeat"
msgstr "It looks like you forgot to use {command} with the repeat command you used on line {line_number}."

#, fuzzy
msgid "Invalid"
msgstr "{invalid_command} is not a Hedy level {level} command. Did you mean {guessed_command}?"

#, fuzzy
msgid "Invalid Argument"
msgstr "You cannot use the command {command} with {invalid_argument} . Try changing {invalid_argument} to {allowed_types}."

#, fuzzy
msgid "Invalid Argument Type"
msgstr "You cannot use {command} with {invalid_argument} because it is {invalid_type}. Try changing {invalid_argument} to {allowed_types}."

#, fuzzy
msgid "Invalid At Command"
msgstr "The {at} command may not be used from level 16 onward. You can use square brackets to use an element from a list, for example `friends[i]`, `lucky_numbers[{random}]`."

#, fuzzy
msgid "Invalid Space"
msgstr "Oops! You started a line with a space on line {line_number}. Spaces confuse computers, can you remove it?"

#, fuzzy
msgid "Invalid Type Combination"
msgstr "You cannot use {invalid_argument} and {invalid_argument_2} with {command} because one is {invalid_type} and the other is {invalid_type_2}. Try changing {invalid_argument} to {invalid_type_2} or {invalid_argument_2} to {invalid_type}."

#, fuzzy
msgid "Locked Language Feature"
msgstr "You are using {concept}! That is awesome, but {concept} is not unlocked yet! It will be unlocked in a later level."

#, fuzzy
msgid "Lonely Echo"
msgstr "You used an echo before an ask, or an echo without an ask. First ask for input, then echo."

#, fuzzy
msgid "Lonely Text"
msgstr "It looks like you forgot to use a command with the text you put in line {line_number}"

<<<<<<< HEAD
=======
#, fuzzy
msgid "Missing Additional Command"
msgstr "It looks like you forgot to complete writing {command} on line {line_number}."

>>>>>>> 2e4426b8
#, fuzzy
msgid "Missing Command"
msgstr "It looks like you forgot to use a command on line {line_number}."

#, fuzzy
msgid "Missing Inner Command"
msgstr "It looks like you forgot to use a command with the {command} statement you used on line {line_number}."

msgid "Missing Variable"
msgstr ""

#, fuzzy
msgid "Misspelled At Command"
msgstr "It looks like you might have misspelled the {command} command, instead you wrote {invalid_argument} in line {line_number}."

#, fuzzy
msgid "No Indentation"
msgstr "You used too few spaces in line {line_number}. You used {leading_spaces} spaces, which is not enough. Start every new block with {indent_size} spaces more than the line before."

#, fuzzy
msgid "Non Decimal Variable"
msgstr "At line {line_number}, you might have tried using a number which Hedy does not like very much! Try changing it to a decimal number like 2."

#, fuzzy
msgid "Parse"
msgstr "The code you entered is not valid Hedy code. There is a mistake on line {location[0]}, at position {location[1]}. You typed {character_found}, but that is not allowed."

#, fuzzy
msgid "Pressit Missing Else"
msgstr "You forgot to add what happens when you press a different key, add an {else} to your code"

#, fuzzy
msgid "Too Big"
msgstr "Wow! Your program has an impressive {lines_of_code} lines of code! But we can only process {max_lines} lines in this level. Make your program smaller and try again."

#, fuzzy
msgid "Unexpected Indentation"
msgstr "You used too many spaces in line {line_number}. You used {leading_spaces} spaces, which is too much. Start every new block with {indent_size} spaces more than the line before."

#, fuzzy
msgid "Unquoted Assignment"
msgstr "From this level, you need to place texts to the right of the `is` between quotes. You forgot that for the text {text}."

#, fuzzy
msgid "Unquoted Equality Check"
msgstr "If you want to check if a variable is equal to multiple words, the words should be surrounded by quotation marks!"

#, fuzzy
msgid "Unquoted Text"
msgstr "Be careful. If you ask or print something the text should start and finish with a quotation mark. You forgot one somewhere."

#, fuzzy
msgid "Unsupported Float"
msgstr "Non-integer numbers are not supported yet but they will be in a few levels. For now change {value} to an integer."

#, fuzzy
msgid "Unsupported String Value"
msgstr "Text values cannot contain {invalid_value}."

#, fuzzy
msgid "Unused Variable"
msgstr "You defined the variable {variable_name} on line {line_number}, but you did not use it."

#, fuzzy
msgid "Var Undefined"
msgstr "You tried to use the variable {name}, but you did not set it. It is also possible that you were trying to use the word {name} but forgot quotation marks."

#, fuzzy
msgid "Wrong Level"
msgstr "That was correct Hedy code, but not at the right level. You wrote {offending_keyword} for level {working_level}. Tip: {tip}"

#, fuzzy
msgid "Wrong Number of Arguments"
msgstr "Your function used the wrong number of arguments. You provided {used_number} but the function {name} needs {defined_number}"

#, fuzzy
msgid "account_overview"
msgstr "Account overview"

#, fuzzy
msgid "accounts_created"
msgstr "Accounts where successfully created."

#, fuzzy
msgid "accounts_intro"
msgstr "On this page you can create accounts for multiple students at the same time. It is also possible to directly add them to one of your classes. By pressing the green + on the bottom right of the page you can add extra rows. You can delete a row by pressing the corresponding red cross. Make sure no rows are empty when you press \"Create accounts\". Please keep in mind that every username and mail address needs to be unique and the password needs to be <b>at least</b> 6 characters."

#, fuzzy
msgid "achievement_earned"
msgstr "You've earned an achievement!"

#, fuzzy
msgid "achievements"
msgstr "achievements"

#, fuzzy
msgid "achievements_check_icon_alt"
msgstr "You've earned an achievement!"

#, fuzzy
msgid "achievements_logo_alt"
msgstr "achievements"

#, fuzzy
msgid "add"
msgstr "Add"

#, fuzzy
msgid "add_students"
msgstr "students"

#, fuzzy
msgid "add_students_options"
msgstr "Create student accounts"

#, fuzzy
msgid "admin"
msgstr "Admin"

#, fuzzy
msgid "advance_button"
msgstr "Go to level {level}"

#, fuzzy
msgid "adventure"
msgstr "Adventure"

#, fuzzy
msgid "adventure_cloned"
msgstr "Adventure is cloned"

#, fuzzy
msgid "adventure_duplicate"
msgstr "You already have an adventure with this name."

#, fuzzy
msgid "adventure_empty"
msgstr "You didn't enter an adventure name!"

#, fuzzy
msgid "adventure_exp_1"
msgstr "Type your adventure of choice on the right-hand side. After creating your adventure you can include it in one of your classes under \"customizations\". If you want to include a command in your adventure please use code anchors like this:"

#, fuzzy
msgid "adventure_exp_2"
msgstr "If you want to show actual code snippets, for example to give student a template or example of the code. Please use pre anchors like this:"

#, fuzzy
msgid "adventure_exp_3"
msgstr "You can use the \"preview\" button to view a styled version of your adventure. To view the adventure on a dedicated page, select \"view\" from the teachers page."

#, fuzzy
msgid "adventure_id_invalid"
msgstr "This adventure id is invalid."

#, fuzzy
msgid "adventure_length"
msgstr "Your adventure has to be at least 20 characters."

#, fuzzy
msgid "adventure_name_invalid"
msgstr "This adventure name is invalid."

#, fuzzy
msgid "adventure_prompt"
msgstr "Please enter the name of the adventure"

#, fuzzy
msgid "adventure_terms"
msgstr "I agree that my adventure might be made publicly available on Hedy."

#, fuzzy
msgid "adventure_updated"
msgstr "The adventure has been updated!"

#, fuzzy
msgid "adventures"
msgstr "Available Adventures"

#, fuzzy
msgid "adventures_info"
msgstr "Each Hedy level has built-in exercises for students, which we call adventures. You can create your own adventures and add them to your classes. With your own adventures you can create adventures that are relevant and interesting for your students. You can find more information about creating your own adventures <a href=\"https://hedy.org/for-teachers/manual/features\">here</a>."

#, fuzzy
msgid "adventures_restored"
msgstr "The default adventures have been restored!"

#, fuzzy
msgid "ago"
msgstr "{timestamp} ago"

#, fuzzy
msgid "agree_invalid"
msgstr "You have to agree with the privacy terms."

#, fuzzy
msgid "agree_with"
msgstr "I agree to the"

#, fuzzy
msgid "ajax_error"
msgstr "There was an error, please try again."

#, fuzzy
msgid "all"
msgstr "All"

#, fuzzy
msgid "all_class_highscores"
msgstr "All students visible in class highscores"

#, fuzzy
msgid "already_account"
msgstr "Already have an account?"

#, fuzzy
msgid "already_program_running"
msgstr "Start programming"

#, fuzzy
msgid "already_teacher"
msgstr "You already have a teacher account."

#, fuzzy
msgid "already_teacher_request"
msgstr "You already have a pending teacher request."

#, fuzzy
msgid "amount_created"
msgstr "programs created"

#, fuzzy
msgid "amount_saved"
msgstr "programs saved"

#, fuzzy
msgid "amount_submitted"
msgstr "programs submitted"

#, fuzzy
msgid "apply_filters"
msgstr "Apply filters"

#, fuzzy
msgid "are_you_sure"
msgstr "Are you sure? You cannot revert this action."

#, fuzzy
msgid "ask_needs_var"
msgstr "Starting in level 2, ask needs to be used with a variable and quotation marks. Example: name is ask 'What are you called?'"

#, fuzzy
msgid "back_to_class"
msgstr "Go back to class"

#, fuzzy
msgid "back_to_teachers_page"
msgstr "Go back to teachers page"

#, fuzzy
msgid "become_a_sponsor"
msgstr "Become a sponsor"

#, fuzzy
msgid "birth_year"
msgstr "Birth year"

#, fuzzy
msgid "by"
msgstr "by"

#, fuzzy
msgid "cancel"
msgstr "Cancel"

#, fuzzy
msgid "cant_parse_exception"
msgstr "Couldn't parse the program"

#, fuzzy
msgid "catch_index_exception"
msgstr "You tried to access the list {list_name} but it is either empty or the index is not there."

#, fuzzy
msgid "catch_value_exception"
msgstr "While running your program the command {command} received the value {value} which is not allowed. {suggestion}."

#, fuzzy
msgid "certificate"
msgstr "Certificate of Completion"

#, fuzzy
msgid "certified_teacher"
msgstr "Certified teacher"

#, fuzzy
msgid "change_password"
msgstr "Change password"

#, fuzzy
msgid "cheatsheet_title"
msgstr "Hide cheatsheet"

#, fuzzy
msgid "class_already_joined"
msgstr "You are already a student of class"

#, fuzzy
msgid "class_customize_success"
msgstr "Class successfully customized."

#, fuzzy
msgid "class_live"
msgstr "Live statistics"

#, fuzzy
msgid "class_name_duplicate"
msgstr "You already have a class with this name."

#, fuzzy
msgid "class_name_empty"
msgstr "You didn't enter a class name!"

#, fuzzy
msgid "class_name_invalid"
msgstr "This class name is invalid."

#, fuzzy
msgid "class_name_prompt"
msgstr "Please enter the name of the class"

#, fuzzy
msgid "class_overview"
msgstr "Class overview"

#, fuzzy
msgid "class_survey_description"
msgstr "We would like to get a better overview of our Hedy users. By providing these answers, you would help improve Hedy. Thank you!"

#, fuzzy
msgid "class_survey_later"
msgstr "Remind me tomorrow"

#, fuzzy
msgid "class_survey_question1"
msgstr "What is the age range in your class?"

#, fuzzy
msgid "class_survey_question2"
msgstr "What is the spoken language in your class?"

#, fuzzy
msgid "class_survey_question3"
msgstr "What is the gender balance in your class?"

#, fuzzy
msgid "class_survey_question4"
msgstr "What distinguishes your students from others?"

#, fuzzy
msgid "classes_info"
msgstr "Create a class to follow the progress of each student in dashboard, and to customize the adventures your students see, and even adding your own! You can create as many classes as you like, and each class can have multiple teachers each one with different roles. You can also add as many students as you want, but mind that each student can only be in one class at a time. You can find more information about classes in the <a href=\"https://hedy.org/for-teachers/manual/preparations#for-teachers\">teacher manual</a>."

#, fuzzy
msgid "clone"
msgstr "Clone"

#, fuzzy
msgid "cloned_times"
msgstr "Clones"

#, fuzzy
msgid "close"
msgstr "Sluiten"

#, fuzzy
msgid "comma"
msgstr "a comma"

#, fuzzy
msgid "command_not_available_yet_exception"
msgstr "Command not available yet"

#, fuzzy
msgid "command_unavailable_exception"
msgstr "Command not correct anymore"

#, fuzzy
msgid "commands"
msgstr "Commands"

#, fuzzy
msgid "common_errors"
msgstr "Common errors"

#, fuzzy
msgid "congrats_message"
msgstr "Congratulations, {username}, you have completed Hedy!"

#, fuzzy
msgid "content_invalid"
msgstr "This adventure is invalid."

#, fuzzy
msgid "contributor"
msgstr "Contributor"

#, fuzzy
msgid "copy_clipboard"
msgstr "Successfully copied to clipboard"

#, fuzzy
msgid "copy_join_link"
msgstr "Please copy and paste this link into a new tab:"

#, fuzzy
msgid "copy_link_success"
msgstr "Copy link to share"

#, fuzzy
msgid "copy_link_to_share"
msgstr "Copy link to share"

#, fuzzy
msgid "copy_mail_link"
msgstr "Please copy and paste this link into a new tab:"

#, fuzzy
msgid "correct_answer"
msgstr "The correct answer is"

#, fuzzy
msgid "country"
msgstr "Country"

#, fuzzy
msgid "country_invalid"
msgstr "Please select a valid country."

#, fuzzy
msgid "country_title"
msgstr "Please select a valid country."

#, fuzzy
msgid "create_account"
msgstr "Create account"

#, fuzzy
msgid "create_accounts"
msgstr "Create multiple accounts"

#, fuzzy
msgid "create_accounts_prompt"
msgstr "Are you sure you want to create these accounts?"

#, fuzzy
msgid "create_adventure"
msgstr "Create adventure"

#, fuzzy
msgid "create_class"
msgstr "Create a new class"

#, fuzzy
msgid "create_multiple_accounts"
msgstr "Create multiple accounts"

#, fuzzy
msgid "create_public_profile"
msgstr "Public profile"

#, fuzzy
msgid "create_question"
msgstr "Do you want to create one?"

#, fuzzy
msgid "create_student_account"
msgstr "Create an account"

#, fuzzy
msgid "create_student_account_explanation"
msgstr "You can save your own programs with an account."

#, fuzzy
msgid "create_teacher_account"
msgstr "Create a teacher account"

#, fuzzy
msgid "create_teacher_account_explanation"
msgstr "With a teacher account, you can save your programs and see the results of your students."

#, fuzzy
msgid "creator"
msgstr "Creator"

#, fuzzy
msgid "current_password"
msgstr "Current password"

#, fuzzy
msgid "customization_deleted"
msgstr "Customizations successfully deleted."

#, fuzzy
msgid "customize_adventure"
msgstr "Customize adventure"

#, fuzzy
msgid "customize_class"
msgstr "Customize class"

#, fuzzy
msgid "dash"
msgstr "a dash"

#, fuzzy
msgid "default_403"
msgstr "Looks like you aren't authorized..."

#, fuzzy
msgid "default_404"
msgstr "We could not find that page..."

#, fuzzy
msgid "default_500"
msgstr "Something went wrong..."

#, fuzzy
msgid "delete"
msgstr "Delete"

#, fuzzy
msgid "delete_adventure_prompt"
msgstr "Are you sure you want to remove this adventure?"

#, fuzzy
msgid "delete_class_prompt"
msgstr "Are you sure you want to delete the class?"

#, fuzzy
msgid "delete_confirm"
msgstr "Are you sure you want to delete the program?"

#, fuzzy
msgid "delete_invite"
msgstr "Delete invitation"

#, fuzzy
msgid "delete_invite_prompt"
msgstr "Are you sure you want to remove this class invitation?"

#, fuzzy
msgid "delete_public"
msgstr "Delete public profile"

#, fuzzy
msgid "delete_success"
msgstr "Program deleted successfully."

#, fuzzy
msgid "destroy_profile"
msgstr "Delete profile"

#, fuzzy
msgid "developers_mode"
msgstr "Programmer's mode"

#, fuzzy
msgid "directly_available"
msgstr "Directly open"

#, fuzzy
msgid "disable"
msgstr "Disable"

#, fuzzy
msgid "disabled"
msgstr "Disabled"

#, fuzzy
msgid "disabled_button_quiz"
msgstr "Your quiz score is below the threshold, try again!"

#, fuzzy
msgid "discord_server"
msgstr "Discord server"

#, fuzzy
msgid "distinguished_user"
msgstr "Distinguished user"

#, fuzzy
msgid "double quotes"
msgstr "double quotes"

#, fuzzy
msgid "download"
msgstr "Download"

#, fuzzy
msgid "download_login_credentials"
msgstr "Do you want to download the login credentials after the accounts creation?"

#, fuzzy
msgid "duplicate"
msgstr "Duplicate"

#, fuzzy
msgid "echo_and_ask_mismatch_exception"
msgstr "Echo and ask mismatch"

#, fuzzy
msgid "echo_out"
msgstr "Starting in level 2 echo is no longer needed. You can repeat an answer with ask and print now. Example: name is ask 'What are you called?' print 'hello' name"

#, fuzzy
msgid "edit_adventure"
msgstr "Edit adventure"

#, fuzzy
msgid "edit_code_button"
msgstr "Edit code"

#, fuzzy
msgid "email"
msgstr "Email"

#, fuzzy
msgid "email_invalid"
msgstr "Please enter a valid email."

#, fuzzy
msgid "end_quiz"
msgstr "Quiz end"

#, fuzzy
msgid "english"
msgstr "English"

#, fuzzy
msgid "enter"
msgstr "Enter"

#, fuzzy
msgid "enter_password"
msgstr "Enter a new password for"

#, fuzzy
msgid "enter_text"
msgstr "Enter your answer here..."

#, fuzzy
msgid "error_logo_alt"
msgstr "Error logo"

#, fuzzy
msgid "exclamation mark"
msgstr "an exclamation mark"

#, fuzzy
msgid "exercise"
msgstr "Exercise"

#, fuzzy
msgid "exercise_doesnt_exist"
msgstr "This exercise doesn't exist"

#, fuzzy
msgid "exists_email"
msgstr "That email is already in use."

#, fuzzy
msgid "exists_username"
msgstr "That username is already in use."

#, fuzzy
msgid "exit_preview_mode"
msgstr "Exit preview mode"

#, fuzzy
msgid "experience_invalid"
msgstr "Please select a valid experience, choose (Yes, No)."

#, fuzzy
msgid "expiration_date"
msgstr "Expiration date"

#, fuzzy
msgid "explore_explanation"
msgstr "On this page you can look through programs created by other Hedy users. You can filter on both a Hedy level and adventure. Click on \"View program\" to open a program and run it. Programs with a red header contain a mistake. You can still open the program, but running it will result in an error. You can of course try to fix it! If the creator has a public profile you can click their username to visit their profile. There you will find all their shared programs and much more!"

#, fuzzy
msgid "explore_programs"
msgstr "Explore programs"

#, fuzzy
msgid "explore_programs_logo_alt"
msgstr "Explore programs"

#, fuzzy
msgid "favorite_program"
msgstr "Favorite program"

#, fuzzy
msgid "favourite_confirm"
msgstr "Are you sure you want to set this program as your favourite?"

#, fuzzy
msgid "favourite_program"
msgstr "Favourite program"

#, fuzzy
msgid "favourite_program_invalid"
msgstr "Your chosen favourite program is invalid."

#, fuzzy
msgid "favourite_success"
msgstr "Your program is set as favourite."

#, fuzzy
msgid "female"
msgstr "Female"

#, fuzzy
msgid "float"
msgstr "a number"

#, fuzzy
msgid "for_teachers"
msgstr "For teachers"

#, fuzzy
msgid "forgot_password"
msgstr "Forgot your password?"

#, fuzzy
msgid "from_another_teacher"
msgstr "From another teacher"

#, fuzzy
msgid "from_magazine_website"
msgstr "From a magazine or website"

#, fuzzy
msgid "from_video"
msgstr "From a video"

#, fuzzy
msgid "fun_statistics_msg"
msgstr "Here are some fun statistics!"

#, fuzzy
msgid "gender"
msgstr "Gender"

#, fuzzy
msgid "gender_invalid"
msgstr "Please select a valid gender, choose (Female, Male, Other)."

msgid "general"
msgstr "عمومی"

#, fuzzy
msgid "general_settings"
msgstr "General settings"

#, fuzzy
msgid "generate_passwords"
msgstr "Generate passwords"

#, fuzzy
msgid "get_certificate"
msgstr "Get your certificate!"

#, fuzzy
msgid "give_link_to_teacher"
msgstr "Give the following link to your teacher:"

#, fuzzy
msgid "go_back_to_main"
msgstr "Go back to main page"

#, fuzzy
msgid "go_to_question"
msgstr "Go to question"

#, fuzzy
msgid "go_to_quiz_result"
msgstr "Go to quiz result"

#, fuzzy
msgid "goto_profile"
msgstr "Go to my profile"

#, fuzzy
msgid "grid_overview"
msgstr "Overview of programs per adventure"

#, fuzzy
msgid "hand_in"
msgstr "Hand in"

#, fuzzy
msgid "hand_in_exercise"
msgstr "Hand in exercise"

#, fuzzy
msgid "heard_about_hedy"
msgstr "How have you heard about Hedy?"

#, fuzzy
msgid "heard_about_invalid"
msgstr "Please select a valid way you heard about us."

msgid "hedy_achievements"
msgstr "دستاوردهای هِدی"

#, fuzzy
msgid "hedy_choice_title"
msgstr "Hedy's Choice"

#, fuzzy
msgid "hedy_logo_alt"
msgstr "Hedy logo"

#, fuzzy
msgid "hedy_on_github"
msgstr "Hedy on Github"

#, fuzzy
msgid "hedy_tutorial_logo_alt"
msgstr "Start hedy tutorial"

msgid "hello_logo"
msgstr "چاپ"

#, fuzzy
msgid "hello_world"
msgstr "Hello world!"

msgid "hidden"
msgstr "مخفی"

#, fuzzy
msgid "hide_cheatsheet"
msgstr "Hide cheatsheet"

#, fuzzy
msgid "hide_keyword_switcher"
msgstr "Hide keyword switcher"

#, fuzzy
msgid "hide_parsons"
msgstr "Hide parsons"

#, fuzzy
msgid "hide_quiz"
msgstr "Hide quiz"

#, fuzzy
msgid "highest_level_reached"
msgstr "Highest level reached"

#, fuzzy
msgid "highest_quiz_score"
msgstr "Highest quiz score"

#, fuzzy
msgid "highscore_explanation"
msgstr "On this page you can look through programs created by other Hedy users. You can filter on both a Hedy level and adventure. Click on \"View program\" to open a program and run it. Programs with a red header contain a mistake. You can still open the program, but running it will result in an error. You can of course try to fix it! If the creator has a public profile you can click their username to visit their profile. There you will find all their shared programs and much more!"

#, fuzzy
msgid "highscore_no_public_profile"
msgstr "You don't have a public profile and are therefore not listed on the highscores. Do you wish to create one?"

#, fuzzy
msgid "highscores"
msgstr "Score"

#, fuzzy
msgid "hint"
msgstr "Hint?"

#, fuzzy
msgid "ill_work_some_more"
msgstr "I'll work on it a little longer"

#, fuzzy
msgid "image_invalid"
msgstr "Your chosen image is invalid."

#, fuzzy
msgid "incomplete_command_exception"
msgstr "Incomplete Command"

#, fuzzy
msgid "incorrect_handling_of_quotes_exception"
msgstr "Incorrect handling of quotes"

#, fuzzy
msgid "incorrect_use_of_types_exception"
msgstr "Incorrect use of types"

#, fuzzy
msgid "incorrect_use_of_variable_exception"
msgstr "Incorrect use of variable"

#, fuzzy
msgid "indentation_exception"
msgstr "Incorrect Indentation"

#, fuzzy
msgid "input"
msgstr "input from ask"

#, fuzzy
msgid "integer"
msgstr "a number"

#, fuzzy
msgid "invalid_class_link"
msgstr "Invalid link for joining the class."

#, fuzzy
msgid "invalid_command_exception"
msgstr "Invalid command"

#, fuzzy
msgid "invalid_keyword_language_comment"
msgstr "# The provided keyword language is invalid, keyword language is set to English"

#, fuzzy
msgid "invalid_language_comment"
msgstr "# The provided language is invalid, language set to English"

#, fuzzy
msgid "invalid_level_comment"
msgstr "# The provided level is invalid, level is set to level 1"

#, fuzzy
msgid "invalid_program_comment"
msgstr "# The provided program is invalid, please try again"

#, fuzzy
msgid "invalid_teacher_invitation_code"
msgstr "The teacher invitation code is invalid. To become a teacher, reach out to hello@hedy.org."

#, fuzzy
msgid "invalid_tutorial_step"
msgstr "Invalid tutorial step"

#, fuzzy
msgid "invalid_username_password"
msgstr "Invalid username/password."

#, fuzzy
msgid "invite_by_username"
msgstr "All usernames need to be unique."

#, fuzzy
msgid "invite_date"
msgstr "Invite date"

#, fuzzy
msgid "invite_message"
msgstr "You have received an invitation to join class"

#, fuzzy
msgid "invite_prompt"
msgstr "Enter a username"

#, fuzzy
msgid "invite_teacher"
msgstr "Invite a teacher"

#, fuzzy
msgid "join_class"
msgstr "Join class"

#, fuzzy
msgid "join_prompt"
msgstr "You need to have an account to join a class. Would you like to login now?"

#, fuzzy
msgid "keyword_language_invalid"
msgstr "Please select a valid keyword language (select English or your own language)."

#, fuzzy
msgid "language"
msgstr "Language"

#, fuzzy
msgid "language_invalid"
msgstr "Please select a valid language."

#, fuzzy
msgid "languages"
msgstr "Which of these programming languages have you used before?"

#, fuzzy
msgid "last_achievement"
msgstr "Last earned achievement"

#, fuzzy
msgid "last_edited"
msgstr "Last edited"

#, fuzzy
msgid "last_error"
msgstr "Last error"

#, fuzzy
msgid "last_login"
msgstr "Last login"

#, fuzzy
msgid "last_program"
msgstr "Last program"

#, fuzzy
msgid "last_update"
msgstr "Last update"

#, fuzzy
msgid "lastname"
msgstr "Last Name"

#, fuzzy
msgid "leave_class"
msgstr "Leave class"

#, fuzzy
msgid "level"
msgstr "Level"

#, fuzzy
msgid "level_accessible"
msgstr "Level is open to students"

#, fuzzy
msgid "level_disabled"
msgstr "Level disabled"

#, fuzzy
msgid "level_future"
msgstr "This level will open automatically after the opening date"

#, fuzzy
msgid "level_invalid"
msgstr "This Hedy level in invalid."

#, fuzzy
msgid "level_not_class"
msgstr "You're in a class where this level has not been made available yet"

#, fuzzy
msgid "level_title"
msgstr "Level"

msgid "levels"
msgstr ""

#, fuzzy
msgid "link"
msgstr "Log in"

#, fuzzy
msgid "list"
msgstr "a list"

#, fuzzy
msgid "live_dashboard"
msgstr "Live Dashboard"

#, fuzzy
msgid "logged_in_to_share"
msgstr "You must be logged in to save and share a program."

#, fuzzy
msgid "login"
msgstr "Log in"

#, fuzzy
msgid "login_long"
msgstr "Log in to your account"

#, fuzzy
msgid "login_to_save_your_work"
msgstr "Log in to save your work"

#, fuzzy
msgid "logout"
msgstr "Log out"

#, fuzzy
msgid "longest_program"
msgstr "Longest program"

#, fuzzy
msgid "mail_change_password_body"
msgstr "Change password"

#, fuzzy
msgid "mail_change_password_subject"
msgstr "Change password"

#, fuzzy
msgid "mail_error_change_processed"
msgstr "Something went wrong when sending a validation mail, the changes are still correctly processed."

#, fuzzy
msgid "mail_goodbye"
msgstr ""
"Thank you!\n"
"The Hedy team"

#, fuzzy
msgid "mail_hello"
msgstr "Hi {username}!"

#, fuzzy
msgid "mail_recover_password_body"
msgstr ""
"By clicking on this link, you can set a new Hedy password. This link is valid for <b>4</b> hours.\n"
"If you haven't required a password reset, please ignore this email: {link}"

msgid "mail_recover_password_subject"
msgstr "درخواست بازنشانی رمز عبور."

#, fuzzy
msgid "mail_reset_password_body"
msgstr "Reset password"

#, fuzzy
msgid "mail_reset_password_subject"
msgstr "Reset password"

#, fuzzy
msgid "mail_welcome_teacher_body"
msgstr ""
"<strong>Welcome!</strong>\n"
"Congratulations on your brand new Hedy teachers account. Welcome to the world wide community of Hedy teachers!\n"
"<strong>What teachers accounts can do</strong>\n"
"With your teacher account, you have the option to create classes. Your students can than join your classes and you can see their progress. Classes are made and managed though the for <a href=\"https://hedycode.com/for-teachers\">teachers page</a>.\n"
"<strong>How to share ideas</strong>\n"
"If you are using Hedy in class, you probably have ideas for improvements! You can share those ideas with us on the <a href=\"https://github.com/hedyorg/hedy/discussions/categories/ideas\">Ideas Discussion</a>.\n"
"<strong>How to ask for help</strong>\n"
"If anything is unclear, you can post in the <a href=\"https://github.com/hedyorg/hedy/discussions/categories/q-a\">Q&A discussion</a>, or <a href=\"mailto: hello@hedy.org\">send us an email</a>.\n"
"Keep programming!"

#, fuzzy
msgid "mail_welcome_teacher_subject"
msgstr "Your Hedy teacher account is ready"

#, fuzzy
msgid "mail_welcome_verify_body"
msgstr ""
"Your Hedy account has been created successfully. Welcome!\n"
"Please click on this link to verify your email address: {link}"

#, fuzzy
msgid "mail_welcome_verify_subject"
msgstr "Welcome to Hedy"

#, fuzzy
msgid "mailing_title"
msgstr "Subscribe to the Hedy newsletter"

#, fuzzy
msgid "main_subtitle"
msgstr "A gradual programming language"

#, fuzzy
msgid "main_title"
msgstr "Hedy"

#, fuzzy
msgid "make_sure_you_are_done"
msgstr "Make sure you are done! You will not be able to change your program anymore after you click \"Hand in\"."

#, fuzzy
msgid "male"
msgstr "Male"

#, fuzzy
msgid "mandatory_mode"
msgstr "Mandatory developer's mode"

#, fuzzy
msgid "my_account"
msgstr "My account"

#, fuzzy
msgid "my_achievements"
msgstr "My achievements"

#, fuzzy
msgid "my_adventures"
msgstr "My adventures"

#, fuzzy
msgid "my_classes"
msgstr "My classes"

#, fuzzy
msgid "my_messages"
msgstr "My messages"

#, fuzzy
msgid "my_public_profile"
msgstr "My public profile"

#, fuzzy
msgid "name"
msgstr "Name"

#, fuzzy
msgid "nav_explore"
msgstr "Explore"

#, fuzzy
msgid "nav_hedy"
msgstr "Hedy"

#, fuzzy
msgid "nav_learn_more"
msgstr "Learn more"

#, fuzzy
msgid "nav_start"
msgstr "Home"

#, fuzzy
msgid "nested blocks"
msgstr "a block in a block"

#, fuzzy
msgid "new_password"
msgstr "New password"

#, fuzzy
msgid "new_password_repeat"
msgstr "Repeat new password"

#, fuzzy
msgid "newline"
msgstr "a new line"

#, fuzzy
msgid "next_exercise"
msgstr "Next exercise"

#, fuzzy
msgid "next_page"
msgstr "Next page"

#, fuzzy
msgid "next_step_tutorial"
msgstr "Next step >>>"

#, fuzzy
msgid "no"
msgstr "No"

#, fuzzy
msgid "no_account"
msgstr "No account?"

#, fuzzy
msgid "no_accounts"
msgstr "There are no accounts to create."

#, fuzzy
msgid "no_adventures_yet"
msgstr "There are no public adventures yet..."

#, fuzzy
msgid "no_certificate"
msgstr "This user hasn't earned the Hedy Certificate of Completion"

#, fuzzy
msgid "no_more_flat_if"
msgstr "Starting in level 8, the code after {if} needs to be placed on the next line and start with 4 spaces."

#, fuzzy
msgid "no_programs"
msgstr "You have no programs yet."

#, fuzzy
msgid "no_public_profile"
msgstr "Public profile"

#, fuzzy
msgid "no_shared_programs"
msgstr "has no shared programs..."

#, fuzzy
msgid "no_such_adventure"
msgstr "This adventure doesn't exist!"

#, fuzzy
msgid "no_such_class"
msgstr "No such Hedy class"

#, fuzzy
msgid "no_such_highscore"
msgstr "No such Hedy level!"

#, fuzzy
msgid "no_such_level"
msgstr "No such Hedy level!"

#, fuzzy
msgid "no_such_program"
msgstr "No such Hedy program!"

#, fuzzy
msgid "no_tag"
msgstr "No tag provided!"

msgid "not_enrolled"
msgstr "به نظر میاد که شما در کلاس نیستی!"

#, fuzzy
msgid "not_in_class_no_handin"
msgstr "You are not in a class, so there's no need for you to hand in anything."

#, fuzzy
msgid "not_logged_in_cantsave"
msgstr "Your program will not be saved."

#, fuzzy
msgid "not_logged_in_handin"
msgstr "You must be logged in to hand in an assignment."

msgid "not_teacher"
msgstr "به نظر میاد که شما معلم نیستی!"

#, fuzzy
msgid "number"
msgstr "a number"

#, fuzzy
msgid "number_achievements"
msgstr "Number of achievements"

#, fuzzy
msgid "number_lines"
msgstr "Number of lines"

#, fuzzy
msgid "number_programs"
msgstr "Number of programs"

#, fuzzy
msgid "ok"
msgstr "OK"

#, fuzzy
msgid "only_you_can_see"
msgstr "Only you can see this program."

#, fuzzy
msgid "open"
msgstr "Open"

#, fuzzy
msgid "opening_date"
msgstr "Opening date"

#, fuzzy
msgid "opening_dates"
msgstr "Opening dates"

#, fuzzy
msgid "option"
msgstr "Option"

#, fuzzy
msgid "or"
msgstr "or"

#, fuzzy
msgid "other"
msgstr "Other"

#, fuzzy
msgid "other_block"
msgstr "Another block language"

#, fuzzy
msgid "other_settings"
msgstr "Other settings"

#, fuzzy
msgid "other_source"
msgstr "Other"

#, fuzzy
msgid "other_text"
msgstr "Another text language"

#, fuzzy
msgid "overwrite_warning"
msgstr "You already have a program with this name, saving this program will overwrite the old one. Are you sure?"

#, fuzzy
msgid "page"
msgstr "page"

#, fuzzy
msgid "page_not_found"
msgstr "We could not find that page!"

#, fuzzy
msgid "parsons_title"
msgstr "Hedy"

#, fuzzy
msgid "password"
msgstr "Password"

#, fuzzy
msgid "password_change_not_allowed"
msgstr "You're not allowed to change the password of this user."

#, fuzzy
msgid "password_change_prompt"
msgstr "Are you sure you want to change this password?"

#, fuzzy
msgid "password_change_success"
msgstr "Password of your student is successfully changed."

#, fuzzy
msgid "password_invalid"
msgstr "Your password is invalid."

#, fuzzy
msgid "password_repeat"
msgstr "Repeat password"

#, fuzzy
msgid "password_resetted"
msgstr "Your password has been successfully reset. You are being redirected to the login page."

#, fuzzy
msgid "password_six"
msgstr "Your password must contain at least six characters."

#, fuzzy
msgid "password_updated"
msgstr "Password updated."

#, fuzzy
msgid "passwords_six"
msgstr "All passwords need to be six characters or longer."

#, fuzzy
msgid "pending_invites"
msgstr "Pending invites"

#, fuzzy
msgid "people_with_a_link"
msgstr "Other people with a link can see this program. It also can be found on the \"Explore\" page."

#, fuzzy
msgid "percentage"
msgstr "percentage"

#, fuzzy
msgid "percentage_achieved"
msgstr "Achieved by {percentage}% of the users"

#, fuzzy
msgid "period"
msgstr "a period"

#, fuzzy
msgid "personal_text"
msgstr "Personal text"

#, fuzzy
msgid "personal_text_invalid"
msgstr "Your personal text is invalid."

#, fuzzy
msgid "postfix_classname"
msgstr "Postfix classname"

#, fuzzy
msgid "preferred_keyword_language"
msgstr "Preferred keyword language"

#, fuzzy
msgid "preferred_language"
msgstr "Preferred language"

#, fuzzy
msgid "preview"
msgstr "Preview"

#, fuzzy
msgid "previewing_class"
msgstr "You are previewing class <em>{class_name}</em> as a teacher."

#, fuzzy
msgid "previous_campaigns"
msgstr "View previous campaigns"

msgid "print_logo"
msgstr "سلام!"

#, fuzzy
msgid "privacy_terms"
msgstr "privacy terms"

#, fuzzy
msgid "private"
msgstr "Private"

#, fuzzy
msgid "profile_logo_alt"
msgstr "Profile updated."

#, fuzzy
msgid "profile_picture"
msgstr "Profile picture"

#, fuzzy
msgid "profile_updated"
msgstr "Profile updated."

#, fuzzy
msgid "profile_updated_reload"
msgstr "Profile updated, page will be re-loaded."

msgid "program_contains_error"
msgstr "برنامه خطا داره، مطمئنی میخوای به اشتراکش بزاری؟"

#, fuzzy
msgid "program_header"
msgstr "My programs"

#, fuzzy
msgid "program_too_large_exception"
msgstr "Programs too large"

#, fuzzy
msgid "programming_experience"
msgstr "Do you have programming experience?"

#, fuzzy
msgid "programming_invalid"
msgstr "Please select a valid programming language."

#, fuzzy
msgid "programs"
msgstr "Programs"

msgid "programs_created"
msgstr "برنامه ساخته شد"

msgid "programs_saved"
msgstr "در حال ذخیره‌سازی برنامه"

msgid "programs_submitted"
msgstr "ارسال برنامه‌ها"

#, fuzzy
msgid "prompt_join_class"
msgstr "Do you want to join this class?"

#, fuzzy
msgid "public"
msgstr "Public"

#, fuzzy
msgid "public_invalid"
msgstr "This agreement selection is invalid"

#, fuzzy
msgid "public_profile"
msgstr "Public profile"

#, fuzzy
msgid "public_profile_info"
msgstr "By selecting this box I make my profile visible for everyone. Be careful not to share personal information like your name or home address, because everyone will be able to see it!"

#, fuzzy
msgid "public_profile_updated"
msgstr "Public profile updated."

#, fuzzy
msgid "pygame_waiting_for_input"
msgstr "Waiting for a button press..."

#, fuzzy
msgid "question mark"
msgstr "a question mark"

#, fuzzy
msgid "quiz_logo_alt"
msgstr "Quiz logo"

#, fuzzy
msgid "quiz_score"
msgstr "Quiz score"

#, fuzzy
msgid "quiz_tab"
msgstr "Quiz"

#, fuzzy
msgid "quiz_threshold_not_reached"
msgstr "Quiz threshold not reached to unlock this level"

#, fuzzy
msgid "read_code_label"
msgstr "Read aloud"

#, fuzzy
msgid "recent"
msgstr "My recent programs"

msgid "recover_password"
msgstr "درخواست بازنشانی رمز عبور"

#, fuzzy
msgid "regress_button"
msgstr "Go back to level {level}"

#, fuzzy
msgid "remove"
msgstr "Remove"

#, fuzzy
msgid "remove_customization"
msgstr "Remove customization"

#, fuzzy
msgid "remove_customizations_prompt"
msgstr "Are you sure you want to remove this class their customizations?"

#, fuzzy
msgid "remove_student_prompt"
msgstr "Are you sure you want to remove the student from the class?"

#, fuzzy
msgid "remove_user_prompt"
msgstr "Confirm removing this user from the class."

#, fuzzy
msgid "repair_program_logo_alt"
msgstr "Repair program icon"

<<<<<<< HEAD
=======
#, fuzzy
msgid "repeat_dep"
msgstr "Starting in level 8, {repeat} needs to be used with indentation. You can see examples on the {repeat} tab in level 8."

>>>>>>> 2e4426b8
#, fuzzy
msgid "repeat_match_password"
msgstr "The repeated password does not match."

#, fuzzy
msgid "repeat_new_password"
msgstr "Repeat new password"

#, fuzzy
msgid "report_failure"
msgstr "This program does not exist or is not public"

#, fuzzy
msgid "report_program"
msgstr "Are you sure you want to report this program?"

#, fuzzy
msgid "report_success"
msgstr "This program has been reported"

#, fuzzy
msgid "request_teacher"
msgstr "Would you like to apply for a teacher's account?"

#, fuzzy
msgid "request_teacher_account"
msgstr "Request teacher account"

#, fuzzy
msgid "required_field"
msgstr "Fields marked with an * are required"

#, fuzzy
msgid "reset_adventure_prompt"
msgstr "Are you sure you want to reset all selected adventures?"

#, fuzzy
msgid "reset_adventures"
msgstr "Reset selected adventures"

#, fuzzy
msgid "reset_button"
msgstr "Reset"

#, fuzzy
msgid "reset_password"
msgstr "Reset password"

#, fuzzy
msgid "reset_view"
msgstr "Reset"

#, fuzzy
msgid "retrieve_adventure_error"
msgstr "You're not allowed to view this adventure!"

#, fuzzy
msgid "retrieve_class_error"
msgstr "Only teachers can retrieve classes"

msgid "retrieve_tag_error"
msgstr ""

#, fuzzy
msgid "role"
msgstr "Role"

#, fuzzy
msgid "run_code_button"
msgstr "Run code"

#, fuzzy
msgid "runs_over_time"
msgstr "Runs over time"

#, fuzzy
msgid "save"
msgstr "Save"

#, fuzzy
msgid "save_parse_warning"
msgstr "This program contains an error, are you sure you want to save it?"

#, fuzzy
msgid "save_prompt"
msgstr "You need to have an account to save your program. Would you like to login now?"

#, fuzzy
msgid "save_success_detail"
msgstr "Program saved successfully."

#, fuzzy
msgid "score"
msgstr "Score"

#, fuzzy
msgid "search"
msgstr "Search..."

#, fuzzy
msgid "search_button"
msgstr "Search"

#, fuzzy
msgid "second_teacher"
msgstr "Second teacher"

msgid "second_teacher_copy_prompt"
msgstr ""

#, fuzzy
msgid "second_teacher_prompt"
msgstr "Enter a teacher username to invite them."

#, fuzzy
msgid "second_teacher_warning"
msgstr "All teachers in this class can customize it."

#, fuzzy
msgid "see_certificate"
msgstr "See {username} certificate!"

#, fuzzy
msgid "select"
msgstr "Select"

#, fuzzy
msgid "select_adventures"
msgstr "Select adventures"

msgid "select_all"
msgstr ""

#, fuzzy
msgid "select_lang"
msgstr "Select language"

#, fuzzy
msgid "select_tag"
msgstr "Select tag"

msgid "selected"
msgstr ""

#, fuzzy
msgid "self_removal_prompt"
msgstr "Are you sure you want to leave this class?"

#, fuzzy
msgid "send_password_recovery"
msgstr "Send me a password recovery link"

#, fuzzy
msgid "sent_by"
msgstr "This invitation is sent by"

#, fuzzy
msgid "sent_password_recovery"
msgstr "You should soon receive an email with instructions on how to reset your password."

#, fuzzy
msgid "settings"
msgstr "My personal settings"

#, fuzzy
msgid "share"
msgstr "Share"

#, fuzzy
msgid "share_by_giving_link"
msgstr "Show your program to other people by giving them the link below:"

#, fuzzy
msgid "share_confirm"
msgstr "Are you sure you want to make the program public?"

#, fuzzy
msgid "share_success_detail"
msgstr "Program shared successfully."

#, fuzzy
msgid "share_your_program"
msgstr "Share your program"

#, fuzzy
msgid "signup_student_or_teacher"
msgstr "Are you a student or a teacher?"

#, fuzzy
msgid "single quotes"
msgstr "a single quote"

#, fuzzy
msgid "slash"
msgstr "a slash"

#, fuzzy
msgid "slides"
msgstr "Slides"

#, fuzzy
msgid "slides_info"
msgstr "For each level of Hedy, we have created slides to help you teach. The slides contain explanations of each level, and Hedy examples that you can run inside the slides. Just click the link and get started! the Introduction slides are a general explanation of Hedy before level 1 The slides were created using <a href=\"https://slides.com\">slides.com</a>. If you want to adapt them yourself, you can download them, and then upload the resulting zip file to <a href=\"https://slides.com\">slides.com</a>. You can find more information about the slides in the <a href=\"https://hedy.org/for-teachers/manual/features\">teacher's manual</a>."

#, fuzzy
msgid "social_media"
msgstr "Social media"

#, fuzzy
msgid "something_went_wrong_keyword_parsing"
msgstr "There is a mistake in your adventure, are all keywords correctly surrounded with { }?"

#, fuzzy
msgid "space"
msgstr "a space"

#, fuzzy
msgid "star"
msgstr "a star"

#, fuzzy
msgid "start_hedy_tutorial"
msgstr "Start hedy tutorial"

#, fuzzy
msgid "start_programming"
msgstr "Directly start programming"

#, fuzzy
msgid "start_programming_logo_alt"
msgstr "Directly start programming"

#, fuzzy
msgid "start_quiz"
msgstr "Start quiz"

#, fuzzy
msgid "start_teacher_tutorial"
msgstr "Start teacher tutorial"

#, fuzzy
msgid "step_title"
msgstr "Assignment"

#, fuzzy
msgid "stop_code_button"
msgstr "Save code"

#, fuzzy
msgid "string"
msgstr "text"

#, fuzzy
msgid "student"
msgstr "Student"

#, fuzzy
msgid "student_already_in_class"
msgstr "This student is already in your class."

#, fuzzy
msgid "student_already_invite"
msgstr "This student already has a pending invitation."

msgid "student_details"
msgstr ""

#, fuzzy
msgid "student_list"
msgstr "Student list"

msgid "student_not_allowed_in_class"
msgstr ""

#, fuzzy
msgid "student_not_existing"
msgstr "This username doesn't exist."

#, fuzzy
msgid "student_signup_header"
msgstr "Student"

#, fuzzy
msgid "students"
msgstr "students"

#, fuzzy
msgid "submission_time"
msgstr "Handed in at"

#, fuzzy
msgid "submit_answer"
msgstr "Answer question"

#, fuzzy
msgid "submit_program"
msgstr "Submit"

#, fuzzy
msgid "submit_warning"
msgstr "Are you sure you want to submit this program?"

#, fuzzy
msgid "submitted"
msgstr "Submitted"

#, fuzzy
msgid "submitted_header"
msgstr "This is a submitted program and can't be altered."

#, fuzzy
msgid "subscribe"
msgstr "Subscribe"

#, fuzzy
msgid "subscribe_newsletter"
msgstr "Subscribe to the newsletter"

#, fuzzy
msgid "suggestion_color"
msgstr "Try using another color"

#, fuzzy
msgid "suggestion_number"
msgstr "Try changing the value to a number"

#, fuzzy
msgid "surname"
msgstr "First Name"

msgid "survey"
msgstr ""

msgid "survey_completed"
msgstr ""

#, fuzzy
msgid "survey_skip"
msgstr "Don't show this again"

#, fuzzy
msgid "survey_submit"
msgstr "Submit"

msgid "tag_in_adventure"
msgstr ""

#, fuzzy
msgid "tag_input_placeholder"
msgstr "Enter a new tag"

#, fuzzy
msgid "tags"
msgstr "Tags"

msgid "teacher"
msgstr "آموزگار"

#, fuzzy
msgid "teacher_account_request"
msgstr "You have a pending teacher account request"

#, fuzzy
msgid "teacher_account_success"
msgstr "You successfully requested a teacher account."

#, fuzzy
msgid "teacher_invalid"
msgstr "Your teacher value is invalid."

#, fuzzy
msgid "teacher_invitation_require_login"
msgstr "To set up your profile as a teacher we will need you to log in. If you don't have an account, please create one."

#, fuzzy
msgid "teacher_manual"
msgstr "Teacher manual"

#, fuzzy
msgid "teacher_signup_header"
msgstr "Teacher"

#, fuzzy
msgid "teacher_tutorial_logo_alt"
msgstr "You have received an invitation to join class"

#, fuzzy
msgid "teacher_welcome"
msgstr "Welcome to Hedy! Your are now the proud owner of a teachers account which allows you to create classes and invite students."

#, fuzzy
msgid "teachers"
msgstr "Teachers"

#, fuzzy
msgid "template_code"
msgstr ""
"This is the explanation of my adventure!\n"
"\n"
"This way I can show a command: <code>print</code>\n"
"\n"
"But sometimes I might want to show a piece of code, like this:\n"
"<pre>\n"
"ask What's your name?\n"
"echo so your name is \n"
"</pre>"

#, fuzzy
msgid "this_turns_in_assignment"
msgstr "This turns in your assignment to your teacher."

#, fuzzy
msgid "title"
msgstr "Title"

#, fuzzy
msgid "title_achievements"
msgstr "Hedy - My achievements"

#, fuzzy
msgid "title_admin"
msgstr "Hedy - Administrator page"

#, fuzzy
msgid "title_class grid_overview"
msgstr "Hedy - Grid overview"

#, fuzzy
msgid "title_class live_statistics"
msgstr "Hedy - Live Statistics"

#, fuzzy
msgid "title_class-overview"
msgstr "Hedy - Class overview"

#, fuzzy
msgid "title_customize-adventure"
msgstr "Hedy - Customize adventure"

#, fuzzy
msgid "title_customize-class"
msgstr "Hedy - Customize class"

#, fuzzy
msgid "title_explore"
msgstr "Hedy - Explore"

#, fuzzy
msgid "title_for-teacher"
msgstr "Hedy - For teachers"

#, fuzzy
msgid "title_join-class"
msgstr "Hedy - Join class"

#, fuzzy
msgid "title_landing-page"
msgstr "Welcome to Hedy!"

#, fuzzy
msgid "title_learn-more"
msgstr "Hedy - Learn more"

#, fuzzy
msgid "title_login"
msgstr "Hedy - Login"

#, fuzzy
msgid "title_my-profile"
msgstr "Hedy - My account"

#, fuzzy
msgid "title_privacy"
msgstr "Hedy - Privacy terms"

#, fuzzy
msgid "title_programs"
msgstr "Hedy - My programs"

msgid "title_public-adventures"
msgstr ""

#, fuzzy
msgid "title_recover"
msgstr "Hedy - Recover account"

#, fuzzy
msgid "title_reset"
msgstr "Hedy - Reset password"

#, fuzzy
msgid "title_signup"
msgstr "Hedy - Create an account"

#, fuzzy
msgid "title_start"
msgstr "Hedy - A gradual programming language"

#, fuzzy
msgid "title_view-adventure"
msgstr "Hedy - View adventure"

#, fuzzy
msgid "token_invalid"
msgstr "Your token is invalid."

#, fuzzy
msgid "tooltip_level_locked"
msgstr "Your teacher disabled this level"

#, fuzzy
msgid "translate_error"
msgstr "Something went wrong while translating the code. Try running the code to see if it has an error. Code with errors can not be translated."

#, fuzzy
msgid "translating_hedy"
msgstr "Translating Hedy"

#, fuzzy
msgid "translator"
msgstr "Translator"

#, fuzzy
msgid "try_it"
msgstr "Try"

#, fuzzy
msgid "tutorial"
msgstr "Tutorial"

#, fuzzy
msgid "tutorial_code_snippet"
msgstr "Hide cheatsheet"

#, fuzzy
msgid "tutorial_message_not_found"
msgstr "You have received an invitation to join class"

#, fuzzy
msgid "tutorial_title_not_found"
msgstr "We could not find that page!"

msgid "unauthorized"
msgstr "شما اجازه دسترسی به این صفحه را نداری."

#, fuzzy
msgid "unique_usernames"
msgstr "All usernames need to be unique."

#, fuzzy
msgid "unlock_thresholds"
msgstr "Unlock level thresholds"

#, fuzzy
msgid "unsaved_class_changes"
msgstr "There are unsaved changes, are you sure you want to leave this page?"

#, fuzzy
msgid "unshare"
msgstr "Unshare"

#, fuzzy
msgid "unshare_confirm"
msgstr "Are you sure you want to make the program private?"

#, fuzzy
msgid "unshare_success_detail"
msgstr "Program unshared successfully."

#, fuzzy
msgid "update_adventure_prompt"
msgstr "Are you sure you want to update this adventure?"

#, fuzzy
msgid "update_profile"
msgstr "Update profile"

#, fuzzy
msgid "update_public"
msgstr "Update public profile"

#, fuzzy
msgid "updating_indicator"
msgstr "Updating"

#, fuzzy
msgid "use_of_blanks_exception"
msgstr "Use of blanks in programs"

#, fuzzy
msgid "use_of_nested_functions_exception"
msgstr "Use of nested functions"

#, fuzzy
msgid "user"
msgstr "Username"

#, fuzzy
msgid "user_inexistent"
msgstr "This user doesn't exist"

#, fuzzy
msgid "user_not_private"
msgstr "This user doesn't exist or doesn't have a public profile"

#, fuzzy
msgid "username"
msgstr "Username"

#, fuzzy
msgid "username_empty"
msgstr "You didn't enter an username!"

#, fuzzy
msgid "username_invalid"
msgstr "Your username is invalid."

#, fuzzy
msgid "username_special"
msgstr "Username cannot contain `:` or `@`."

#, fuzzy
msgid "username_three"
msgstr "Username must contain at least three characters."

#, fuzzy
msgid "usernames_exist"
msgstr "One or more usernames is already in use."

#, fuzzy
msgid "value"
msgstr "Value"

#, fuzzy
msgid "variables"
msgstr "Variables"

#, fuzzy
msgid "view_program"
msgstr "View program"

#, fuzzy
msgid "welcome"
msgstr "Welcome to Hedy! Your are now the proud owner of a teachers account which allows you to create classes and invite students."

#, fuzzy
msgid "welcome_back"
msgstr "Welcome to Hedy! Your are now the proud owner of a teachers account which allows you to create classes and invite students."

#, fuzzy
msgid "what_is_your_role"
msgstr "What is your role?"

#, fuzzy
msgid "what_should_my_code_do"
msgstr "What should my code do?"

#, fuzzy
msgid "whole_world"
msgstr "The world"

#, fuzzy
msgid "write_first_program"
msgstr "Write your first program!"

#, fuzzy
msgid "year_invalid"
msgstr "Please enter a year between 1900 and {current_year}."

#, fuzzy
msgid "yes"
msgstr "Yes"

#, fuzzy
msgid "your_account"
msgstr "No account?"

#, fuzzy
msgid "your_class"
msgstr "My classes"

#, fuzzy
msgid "your_last_program"
msgstr "Favourite program"

#, fuzzy
msgid "your_personal_text"
msgstr "Your personal text..."

#, fuzzy
msgid "your_program"
msgstr "Your program"

#~ msgid "create_account_explanation"
#~ msgstr "Having your own account allows you to save your programs."

#~ msgid "only_teacher_create_class"
#~ msgstr "Only teachers are allowed to create classes!"

#~ msgid "keyword_support"
#~ msgstr "Translated keywords"

#~ msgid "non_keyword_support"
#~ msgstr "Translated content"

#~ msgid "try_button"
#~ msgstr "Try"

#~ msgid "select_own_adventures"
#~ msgstr "Select own adventures"

#~ msgid "edit"
#~ msgstr "Edit"

#~ msgid "view"
#~ msgstr "View"

#~ msgid "class"
#~ msgstr "Class"

#~ msgid "save_code_button"
#~ msgstr "Save code"

#~ msgid "share_code_button"
#~ msgstr "Save & share code"

#~ msgid "classes_invalid"
#~ msgstr "The list of selected classes is invalid"

#~ msgid "directly_add_adventure_to_classes"
#~ msgstr "Do you want to add this adventure directly to one of your classes?"

#~ msgid "hand_in_assignment"
#~ msgstr "Hand in assignment"

#~ msgid "select_a_level"
#~ msgstr "Select a level"

#~ msgid "answer_invalid"
#~ msgstr "Your password is invalid."

#~ msgid "available_adventures_level"
#~ msgstr "Available adventures level"

#~ msgid "customize_class_exp_1"
#~ msgstr "Hi! On this page you can customize your class. By selecting levels and adventures you can choose what you student can see. You can also add you own created adventures to levels. All levels and default adventures will be selected by default. <b>Notice:</b> Not every adventure is available for every level! Settings up your customizations goes as follows:"

#~ msgid "customize_class_exp_2"
#~ msgstr "You can always change these settings later on. For example, you can make specific adventures or levels available while teaching a class. This way it's easy for you to determine which level and adventures your students will be working on. If you want to make everything available for your class it is easiest to remove the customization all together."

#~ msgid "customize_class_step_1"
#~ msgstr "Select levels for your class by pressing the \"level buttons\""

#~ msgid "customize_class_step_2"
#~ msgstr "\"Checkboxes\" will appear for the adventures available for the chosen levels"

#~ msgid "customize_class_step_3"
#~ msgstr "Select the adventures you want to make available"

#~ msgid "customize_class_step_4"
#~ msgstr "Click the name of an adventure to (de)select for all levels"

#~ msgid "customize_class_step_5"
#~ msgstr "Add personal adventures"

#~ msgid "customize_class_step_6"
#~ msgstr "Selecting an opening date for each level (you can also leave it empty)"

#~ msgid "customize_class_step_7"
#~ msgstr "Selection other settings"

#~ msgid "customize_class_step_8"
#~ msgstr "Choose \"Save\" -> You're done!"

#~ msgid "example_code_header"
#~ msgstr "Example Hedy Code"

#~ msgid "feedback_failure"
#~ msgstr "Wrong!"

#~ msgid "feedback_success"
#~ msgstr "Good!"

#~ msgid "go_to_first_question"
#~ msgstr "Go to question 1"

#~ msgid "question"
#~ msgstr "Question"

#~ msgid "question_doesnt_exist"
#~ msgstr "This question does not exist"

#~ msgid "question_invalid"
#~ msgstr "Your token is invalid."

#~ msgid "select_levels"
#~ msgstr "Select levels"

#~ msgid "too_many_attempts"
#~ msgstr "Too many attempts"

#~ msgid "class_logs"
#~ msgstr "Last login"

#~ msgid "class_stats"
#~ msgstr "Class statistics"

#~ msgid "visit_own_public_profile"
#~ msgstr "Public profile"

#~ msgid "title_class logs"
#~ msgstr "Hedy - Join class"

#~ msgid "title_class statistics"
#~ msgstr "My statistics"

#~ msgid "disabled_button_locked"
#~ msgstr "Your teacher hasn't unlocked this level yet"

#~ msgid "duplicate_tag"
#~ msgstr "You already have a tag with this name."

#~ msgid "tag_deleted"
#~ msgstr "This tag was successfully deleted."

#~ msgid "no_tags"
#~ msgstr "No tags yet."

#~ msgid "public_adventures"
#~ msgstr "Public adventures"<|MERGE_RESOLUTION|>--- conflicted
+++ resolved
@@ -7,13 +7,8 @@
 msgstr ""
 "Project-Id-Version: PROJECT VERSION\n"
 "Report-Msgid-Bugs-To: EMAIL@ADDRESS\n"
-<<<<<<< HEAD
-"POT-Creation-Date: 2024-01-09 13:43+0100\n"
-"PO-Revision-Date: 2024-01-03 19:58+0000\n"
-=======
 "POT-Creation-Date: 2024-01-08 14:01+0100\n"
 "PO-Revision-Date: 2024-01-09 09:25+0000\n"
->>>>>>> 2e4426b8
 "Last-Translator: Prefill add-on <noreply-addon-prefill@weblate.org>\n"
 "Language-Team: fa <LL@li.org>\n"
 "Language: fa\n"
@@ -44,13 +39,10 @@
 msgid "Incomplete"
 msgstr "Oops! You forgot a bit of code! On line {line_number}, you need to enter text behind {incomplete_command}."
 
-<<<<<<< HEAD
-=======
 #, fuzzy
 msgid "Incomplete For Command"
 msgstr "It looks like you forgot to add a bit of code! On line {line_number} you need to add {command} to your code."
 
->>>>>>> 2e4426b8
 #, fuzzy
 msgid "Incomplete Repeat"
 msgstr "It looks like you forgot to use {command} with the repeat command you used on line {line_number}."
@@ -91,13 +83,10 @@
 msgid "Lonely Text"
 msgstr "It looks like you forgot to use a command with the text you put in line {line_number}"
 
-<<<<<<< HEAD
-=======
 #, fuzzy
 msgid "Missing Additional Command"
 msgstr "It looks like you forgot to complete writing {command} on line {line_number}."
 
->>>>>>> 2e4426b8
 #, fuzzy
 msgid "Missing Command"
 msgstr "It looks like you forgot to use a command on line {line_number}."
@@ -105,9 +94,6 @@
 #, fuzzy
 msgid "Missing Inner Command"
 msgstr "It looks like you forgot to use a command with the {command} statement you used on line {line_number}."
-
-msgid "Missing Variable"
-msgstr ""
 
 #, fuzzy
 msgid "Misspelled At Command"
@@ -1754,13 +1740,10 @@
 msgid "repair_program_logo_alt"
 msgstr "Repair program icon"
 
-<<<<<<< HEAD
-=======
 #, fuzzy
 msgid "repeat_dep"
 msgstr "Starting in level 8, {repeat} needs to be used with indentation. You can see examples on the {repeat} tab in level 8."
 
->>>>>>> 2e4426b8
 #, fuzzy
 msgid "repeat_match_password"
 msgstr "The repeated password does not match."
