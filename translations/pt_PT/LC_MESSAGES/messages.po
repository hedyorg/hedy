# Portuguese (Portugal) translations for PROJECT.
# Copyright (C) 2023 ORGANIZATION
# This file is distributed under the same license as the PROJECT project.
# FIRST AUTHOR <EMAIL@ADDRESS>, 2023.
#
msgid ""
msgstr ""
"Project-Id-Version: PROJECT VERSION\n"
"Report-Msgid-Bugs-To: EMAIL@ADDRESS\n"
"POT-Creation-Date: 2000-01-01 00:00+0000\n"
"PO-Revision-Date: 2024-09-03 20:26+0000\n"
"Last-Translator: ssantos <ssantos@web.de>\n"
"Language-Team: pt_PT <LL@li.org>\n"
"Language: pt_PT\n"
"MIME-Version: 1.0\n"
"Content-Type: text/plain; charset=utf-8\n"
"Content-Transfer-Encoding: 8bit\n"
"Plural-Forms: nplurals=2; plural=n != 1;\n"
"X-Generator: Weblate 5.8-dev\n"
"Generated-By: Babel 2.14.0\n"

#, fuzzy
msgid "Access Before Assign"
msgstr "You tried to use the variable {name} on line {access_line_number}, but you set it on line {definition_line_number}. Set a variable before using it."

#, fuzzy
msgid "Cyclic Var Definition"
msgstr "The name `{variable}` needs to be set before you can use it on the right-hand side of the is command"

#, fuzzy
msgid "Else Without If Error"
msgstr "On line {line_number} you used an `{else}` but there is no `{if}` on the line before it."

#, fuzzy
msgid "Function Undefined"
msgstr "You tried to use the function {name}, but you didn't define it."

#, fuzzy
msgid "Has Blanks"
msgstr "Your code is incomplete. It contains blanks that you have to replace with code."

#, fuzzy
msgid "Incomplete"
msgstr "Oops! Esqueceste-te de um pedaço de código! Na linha {line_number}, tens de introduzir texto a seguir de `{incomplete_command}`."

#, fuzzy
msgid "Incomplete Repeat"
msgstr "It looks like you forgot to use `{command}` with the repeat command you used on line {line_number}."

#, fuzzy
msgid "Invalid"
msgstr "`{invalid_command}` não é um comando Hedy do nível {level}. Será que querias dizer `{guessed_command}`?"

#, fuzzy
msgid "Invalid Argument"
msgstr "You cannot use the command `{command}` with `{invalid_argument}` . Try changing `{invalid_argument}` to {allowed_types}."

#, fuzzy
msgid "Invalid Argument Type"
msgstr "You cannot use `{command}` with `{invalid_argument}` because it is {invalid_type}. Try changing `{invalid_argument}` to {allowed_types}."

#, fuzzy
msgid "Invalid At Command"
msgstr "The `{command}` command may not be used from level 16 onward. You can use square brackets to use an element from a list, for example `friends[i]`, `lucky_numbers[{random}]`."

#, fuzzy
msgid "Invalid Space"
msgstr "Oops! Começaste uma linha com um espaço na linha {line_number}. Espaços confundem os computadores, podes apagá-lo?"

#, fuzzy
msgid "Invalid Type Combination"
msgstr "You cannot use `{invalid_argument}` and `{invalid_argument_2}` with `{command}` because one is {invalid_type} and the other is {invalid_type_2}. Try changing `{invalid_argument}` to {invalid_type_2} or `{invalid_argument_2}` to {invalid_type}."

#, fuzzy
msgid "Lonely Echo"
msgstr "You used an echo before an ask, or an echo without an ask. First ask for input, then echo."

#, fuzzy
msgid "Lonely Text"
msgstr "It looks like you forgot to use a command with the text you put in line {line_number}"

#, fuzzy
msgid "Missing Additional Command"
msgstr "It looks like you forgot to complete writing `{command}` on line {line_number}."

#, fuzzy
msgid "Missing Colon Error"
msgstr "Starting at level 17, `{command}` needs a `:`. It looks like you forgot to use one at the end of line {line_number}."

#, fuzzy
msgid "Missing Command"
msgstr "It looks like you forgot to use a command on line {line_number}."

#, fuzzy
msgid "Missing Inner Command"
msgstr "It looks like you forgot to use a command with the `{command}` statement you used on line {line_number}."

#, fuzzy
msgid "Missing Square Brackets"
msgstr "Parece que se esqueceu de utilizar parênteses retos `[]` à volta da lista que estava a criar na linha {line_number}."

#, fuzzy
msgid "Missing Variable"
msgstr "It looks like your `{command}` is missing a variable at the start of the line."

#, fuzzy
msgid "Misspelled At Command"
msgstr "It looks like you might have misspelled the `{command}` command, instead you wrote `{invalid_argument}` in line {line_number}."

#, fuzzy
msgid "No Indentation"
msgstr "You used too few spaces in line {line_number}. You used {leading_spaces} spaces, which is not enough. Start every new block with {indent_size} spaces more than the line before."

#, fuzzy
msgid "Non Decimal Variable"
msgstr "At line {line_number}, you might have tried using a number which Hedy does not like very much! Try changing it to a decimal number like 2."

#, fuzzy
msgid "Parse"
msgstr "O código que introduziste não é um código Hedy válido. Existe um erro na linha {location[0]}, na posição {location[1]}. Tu digitaste `{character_found}`, mas isso não é permitido."

#, fuzzy
msgid "Pressit Missing Else"
msgstr "You forgot to add what happens when you press a different key, add an `{else}` to your code"

#, fuzzy
msgid "Runtime Index Error"
msgstr "You tried to access the list {name} but it is either empty or the index is not there."

#, fuzzy
msgid "Runtime Value Error"
msgstr "While running your program the command `{command}` received the value `{value}` which is not allowed. {tip}."

#, fuzzy
msgid "Runtime Values Error"
msgstr "While running your program the command `{command}` received the values `{value}` and `{value}` which are not allowed. {tip}."

#, fuzzy
msgid "Save Microbit code "
msgstr "Save Microbit code"

#, fuzzy
msgid "Too Big"
msgstr "Wow! Your program has an impressive {lines_of_code} lines of code! But we can only process {max_lines} lines in this level. Make your program smaller and try again."

#, fuzzy
msgid "Too Few Indents"
msgstr "You used too few leading spaces in line {line_number}. You used {leading_spaces} spaces, which is too few."

#, fuzzy
msgid "Too Many Indents"
msgstr "You used too many leading spaces in line {line_number}. You used {leading_spaces} spaces, which is too many."

#, fuzzy
msgid "Unexpected Indentation"
msgstr "You used too many spaces in line {line_number}. You used {leading_spaces} spaces, which is too much. Start every new block with {indent_size} spaces more than the line before."

#, fuzzy
msgid "Unquoted Assignment"
msgstr "From this level, you need to place texts to the right of the `is` between quotes. You forgot that for the text {text}."

#, fuzzy
msgid "Unquoted Equality Check"
msgstr "If you want to check if a variable is equal to multiple words, the words should be surrounded by quotation marks!"

#, fuzzy
msgid "Unquoted Text"
msgstr "Tem cuidado. Se queres escrever algo, o texto deve começar e acabar com aspas simples. Esqueceste-te de uma algures."

#, fuzzy
msgid "Unsupported Float"
msgstr "Non-integer numbers are not supported yet but they will be in a few levels. For now change `{value}` to an integer."

#, fuzzy
msgid "Unsupported String Value"
msgstr "Text values cannot contain `{invalid_value}`."

#, fuzzy
msgid "Unused Variable"
msgstr "You defined the variable {variable_name} on line {line_number}, but you did not use it."

#, fuzzy
msgid "Var Undefined"
msgstr "Tentaste escrever `{name}`, mas não o instanciastes."

#, fuzzy
msgid "Wrong Level"
msgstr "Isso era código Hedy correcto, mas não no nível certo. Escreveste códio `{offending_keyword}` para o nível {working_level}. Tip: {tip}"

#, fuzzy
msgid "Wrong Number of Arguments"
msgstr "Your function used the wrong number of arguments. You provided {used_number} but the function {name} needs {defined_number}"

msgid "account_overview"
msgstr "Visão geral da conta"

msgid "accounts_created"
msgstr "Contas criadas com sucesso."

#, fuzzy
msgid "accounts_intro"
msgstr "On this page you can create accounts for multiple students at the same time. It is also possible to directly add them to one of your classes. By pressing the green + on the bottom right of the page you can add extra rows. You can delete a row by pressing the corresponding red cross. Make sure no rows are empty when you press \"Create accounts\". Please keep in mind that every username and mail address needs to be unique and the password needs to be <b>at least</b> 6 characters."

#, fuzzy
msgid "actions"
msgstr "Actions"

msgid "add"
msgstr "Adicionar"

msgid "add_students"
msgstr "Adicionar estudantes"

#, fuzzy
msgid "add_your_language"
msgstr "Add your language!"

msgid "admin"
msgstr "Admin"

msgid "advance_button"
msgstr "Vai para o nível {level}"

msgid "adventure"
msgstr "Aventura"

msgid "adventure_cloned"
msgstr "Aventura clonada"

msgid "adventure_code_button"
msgstr "Código da Aventura"

#, fuzzy
msgid "adventure_codeblock_button"
msgstr "Use this button when you want to create a block of code that students can run in your adventure. Tip: put the selection at the end of the last line of the code block and <kbd>Enter</kbd> 3 times to type after a code block."

msgid "adventure_duplicate"
msgstr "Já tem uma aventura com esse nome."

msgid "adventure_empty"
msgstr "Não digitou um nome para a aventura!"

#, fuzzy
msgid "adventure_exp_3"
msgstr "You can use the \"preview\" button to view a styled version of your adventure. To view the adventure on a dedicated page, select \"view\" from the teachers page."

msgid "adventure_exp_classes"
msgstr "Your adventure is used within the following classes"

#, fuzzy
msgid "adventure_flagged"
msgstr "The adventure was flagged successfully."

msgid "adventure_id_invalid"
msgstr "Este id de aventura é inválido."

msgid "adventure_length"
msgstr "A sua aventura precisa ter pelo menos 20 caracteres."

msgid "adventure_name_invalid"
msgstr "Este nome de aventura é inválido."

msgid "adventure_prompt"
msgstr "Por favor, digite o nome da aventura"

msgid "adventure_terms"
msgstr "Concordo que a minha aventura possa ser disponibilizada publicamente na Hedy."

msgid "adventure_updated"
msgstr "A aventura foi atualizada!"

msgid "adventures"
msgstr "Aventuras Disponíveis"

#, fuzzy
msgid "adventures_completed"
msgstr "Adventures completed: {number_of_adventures}"

#, fuzzy
msgid "adventures_info"
msgstr "Each Hedy level has built-in exercises for students, which we call adventures. You can create your own adventures and add them to your classes. With your own adventures you can create adventures that are relevant and interesting for your students. You can find more information about creating your own adventures <a href=\"https://hedy.org/for-teachers/manual/features\">here</a>."

msgid "adventures_restored"
msgstr "As aventuras padrão foram restauradas."

#, fuzzy
msgid "adventures_ticked"
msgstr "Adventures ticked"

#, fuzzy
msgid "adventures_tried"
msgstr "Adventures tried"

msgid "ago"
msgstr "{timestamp} atrás"

msgid "agree_invalid"
msgstr "Precisa concordar com os termos de privacidade."

msgid "agree_with"
msgstr "Concordo com os"

msgid "ajax_error"
msgstr "Ocorreu um erro, por favor tenta novamente."

msgid "all"
msgstr "Todos"

#, fuzzy
msgid "all_class_highscores"
msgstr "All students visible in class highscores"

msgid "already_account"
msgstr "Já tens uma conta?"

msgid "already_program_running"
msgstr "Já há um programa em execução, finalize-o primeiro."

msgid "already_teacher"
msgstr "Já possui uma conta de professor."

msgid "already_teacher_request"
msgstr "Já tem um pedido pendente de professor."

msgid "are_you_sure"
msgstr "Tens a certeza? Não podes reverter esta acção."

msgid "ask_needs_var"
msgstr "A partir do nível 2, `{ask}` precisa ser usado com uma variável. Exemplo: nome `{is}` `{ask}` Qual é o seu nome?"

msgid "available_in"
msgstr "Available in:"

#, fuzzy
msgid "become_a_sponsor"
msgstr "Become a sponsor"

msgid "birth_year"
msgstr "Ano de nascimento"

#, fuzzy
msgid "bug"
msgstr "Bug"

msgid "by"
msgstr "por"

msgid "cancel"
msgstr "Cancelar"

msgid "cant_parse_exception"
msgstr "Não foi possível analisar o programa"

msgid "certificate"
msgstr "Certificado de Conclusão"

msgid "certified_teacher"
msgstr "Professor(a) certificado(a)"

msgid "change_password"
msgstr "Muda palavra-passe"

msgid "cheatsheet_title"
msgstr "Folha de dicas"

msgid "class_already_joined"
msgstr "Ja faz parte da turma"

#, fuzzy
msgid "class_customize_success"
msgstr "Class successfully customized."

#, fuzzy
msgid "class_graph_explanation"
msgstr "In this graph you can see represented the numbers of adventures your students have attempted (meaning they have done meaninful work in that adventure), with respect to the number of errors and successful runs."

msgid "class_logs"
msgstr "Last login"

#, fuzzy
msgid "class_name_duplicate"
msgstr "You already have a class with this name."

#, fuzzy
msgid "class_name_empty"
msgstr "You didn't enter a class name!"

#, fuzzy
msgid "class_name_invalid"
msgstr "This class name is invalid."

msgid "class_name_prompt"
msgstr "Por favor, insira o nome da turma"

#, fuzzy
msgid "class_performance_graph"
msgstr "Class performance graph"

#, fuzzy
msgid "class_survey_description"
msgstr "We would like to get a better overview of our Hedy users. By providing these answers, you would help improve Hedy. Thank you!"

msgid "class_survey_later"
msgstr "Lembrar-me amanhã"

#, fuzzy
msgid "class_survey_question1"
msgstr "What is the age range in your class?"

#, fuzzy
msgid "class_survey_question2"
msgstr "What is the spoken language in your class?"

#, fuzzy
msgid "class_survey_question3"
msgstr "What is the gender balance in your class?"

#, fuzzy
msgid "class_survey_question4"
msgstr "What distinguishes your students from others?"

#, fuzzy
msgid "classes"
msgstr "Classes"

#, fuzzy
msgid "classes_info"
msgstr "Create a class to follow the progress of each student in dashboard, and to customize the adventures your students see, and even adding your own! You can create as many classes as you like, and each class can have multiple teachers each one with different roles. You can also add as many students as you want, but mind that each student can only be in one class at a time. You can find more information about classes in the <a href=\"https://hedy.org/for-teachers/manual/preparations#for-teachers\">teacher manual</a>."

msgid "clone"
msgstr "Clonar"

msgid "cloned_times"
msgstr "Clones"

msgid "close"
msgstr "Fechar"

msgid "comma"
msgstr "uma vírgula"

msgid "command_not_available_yet_exception"
msgstr "Comando ainda não disponível"

msgid "command_unavailable_exception"
msgstr "O comando não é mais correto"

msgid "commands"
msgstr "Comandos"

msgid "congrats_message"
msgstr "Parabéns, {username}, alcançou os resultados seguintes com Hedy!"

#, fuzzy
msgid "connect_guest_teacher"
msgstr "I would like to be connected with a guest teacher who can give a few lessons"

#, fuzzy
msgid "constant_variable_role"
msgstr "constant"

msgid "content_invalid"
msgstr "Esta aventura é inválida."

msgid "contributor"
msgstr "Contribuinte"

msgid "copy_clipboard"
msgstr "Copiado para área de transferência com sucesso"

msgid "copy_code"
msgstr "Copiar código"

msgid "copy_join_link"
msgstr "Copiar ligação de acesso"

msgid "copy_link_success"
msgstr "Ligação de acesso copiado para a área de transferência"

msgid "copy_link_to_share"
msgstr "Copiar ligação de partilha"

msgid "copy_mail_link"
msgstr "Por favor, copie e cole esta ligação numa nova guia:"

msgid "correct_answer"
msgstr "A resposta correta é"

msgid "country"
msgstr "País"

msgid "country_invalid"
msgstr "Por favor, selecione um país válido."

msgid "create_account"
msgstr "Criar conta"

msgid "create_accounts"
msgstr "Criar contas"

msgid "create_accounts_prompt"
msgstr "Tem certeza de que deseja criar essas contas?"

msgid "create_adventure"
msgstr "Criar aventura"

msgid "create_class"
msgstr "Criar turma"

msgid "create_multiple_accounts"
msgstr "Criar múltiplas contas"

msgid "create_student_account"
msgstr "Criar uma conta"

msgid "create_student_account_explanation"
msgstr "Pode gravar os seus próprios programas com uma conta."

msgid "create_teacher_account"
msgstr "Criar uma conta de professor"

msgid "create_teacher_account_explanation"
msgstr "Com uma conta de professor, pode gravar os seus programas e ver os resultados dos seus alunos."

msgid "creator"
msgstr "Criador"

msgid "current_password"
msgstr "Palavra-passe atual"

msgid "customization_deleted"
msgstr "Personalizações deletadas com sucesso."

#, fuzzy
msgid "customize"
msgstr "Customize"

msgid "customize_adventure"
msgstr "Personalizar aventura"

#, fuzzy
msgid "customize_class"
msgstr "Customize class"

msgid "dash"
msgstr "um hífen"

msgid "default_401"
msgstr "Parece que não tem autorização..."

#, fuzzy
msgid "default_403"
msgstr "Looks like this action is forbidden..."

msgid "default_404"
msgstr "Não conseguimos achar essa página..."

msgid "default_500"
msgstr "Algo deu errado..."

msgid "delete"
msgstr "Apagar"

msgid "delete_adventure_prompt"
msgstr "Tem certeza de que quer remover essa aventura?"

msgid "delete_class_prompt"
msgstr "Tem certeza de que deseja apagar a turma?"

msgid "delete_confirm"
msgstr "Tens a certeza que queres apagar o programa?"

msgid "delete_invite"
msgstr "Deletar convite"

#, fuzzy
msgid "delete_invite_prompt"
msgstr "Are you sure you want to remove this class invitation?"

msgid "delete_public"
msgstr "Deletar perfil público"

msgid "delete_success"
msgstr "Programa apagado com sucesso."

#, fuzzy
msgid "delete_tag_prompt"
msgstr "Are you sure you want to delete this tag?"

msgid "destroy_profile"
msgstr "Elimina conta permanentemente"

msgid "developers_mode"
msgstr "Modo programador"

#, fuzzy
msgid "directly_available"
msgstr "Directly open"

msgid "disable"
msgstr "Desativar"

#, fuzzy
msgid "disable_explore_page"
msgstr "Disable explore page"

msgid "disable_parsons"
msgstr "Desativar todos os desafios"

#, fuzzy
msgid "disable_quizes"
msgstr "Disable all quizes"

msgid "disabled"
msgstr "Desativado"

#, fuzzy
msgid "disabled_button_quiz"
msgstr "Your quiz score is below the threshold, try again!"

msgid "discord_server"
msgstr "Servidor de Discord"

msgid "distinguished_user"
msgstr "Utilizador distinto"

msgid "double quotes"
msgstr "umas aspas duplas"

msgid "download"
msgstr "Descarregar"

msgid "download_login_credentials"
msgstr "Deseja descarregar as suas credenciais de login após a criação da conta?"

msgid "duplicate"
msgstr "Duplicar"

msgid "echo_and_ask_mismatch_exception"
msgstr "Incompatibilidade entre eco e pergunte"

msgid "echo_out"
msgstr "A partir do nível 2, `{echo}` não é mais necessário. Pode repetir uma resposta com `{ask}` e `{print}` agora. Exemplo: `nome {is} {ask} Como se chama? {print} olá nome`"

msgid "edit_adventure"
msgstr "Editar aventura"

msgid "edit_code_button"
msgstr "Edita o código"

msgid "email"
msgstr "Email"

msgid "email_invalid"
msgstr "Por favor, introduz um email válido."

#, fuzzy
msgid "end_quiz"
msgstr "Quiz end"

msgid "english"
msgstr "Inglês"

msgid "enter"
msgstr "Entrar"

msgid "enter_password"
msgstr "Digite uma nova palavra-passe para"

msgid "enter_text"
msgstr "Introduz a tua resposta aqui..."

msgid "error_logo_alt"
msgstr "Logo de erro"

#, fuzzy
msgid "errors"
msgstr "Errors"

msgid "exclamation mark"
msgstr "um ponto de exclamação"

msgid "exercise"
msgstr "Exercício"

msgid "exercise_doesnt_exist"
msgstr "Este exercício não existe"

msgid "exists_email"
msgstr "Este email já é utilizado."

msgid "exists_username"
msgstr "Este utilizador já existe."

msgid "exit_preview_mode"
msgstr "Sair do modo prévia"

msgid "experience_invalid"
msgstr "Por favor, selecione uma experiência válida. Escolha (Sim, Não)."

msgid "expiration_date"
msgstr "Data de expiração"

msgid "favorite_program"
msgstr "Programa favorito"

msgid "favourite_confirm"
msgstr "Tem certeza de que deseja marcar este programa como favorito?"

msgid "favourite_program"
msgstr "Programa favorito"

msgid "favourite_program_invalid"
msgstr "O programa que escolheu como favorito é inválido."

msgid "favourite_success"
msgstr "O seu programa foi marcado como favorito."

#, fuzzy
msgid "feature"
msgstr "Feature"

#, fuzzy
msgid "feedback"
msgstr "Feedback"

#, fuzzy
msgid "feedback_message_error"
msgstr "Something went wrong, please try again later."

#, fuzzy
msgid "feedback_message_success"
msgstr "Thank you, we recieved your feedback and will contact you if needed."

#, fuzzy
msgid "feedback_modal_message"
msgstr "Please send us a message with a category. We appreciate your help to improve Hedy!"

msgid "female"
msgstr "Feminino"

#, fuzzy
msgid "flag_adventure_prompt"
msgstr "Do you want to flag this adventure so that we check its appropriateness?"

msgid "float"
msgstr "um número"

#, fuzzy
msgid "for_teachers"
msgstr "For teachers"

msgid "forgot_password"
msgstr "Esqueceste-te da palavra-passe?"

#, fuzzy
msgid "from_another_teacher"
msgstr "From another teacher"

msgid "from_magazine_website"
msgstr "Por uma revista ou site"

msgid "from_video"
msgstr "Por um vídeo"

msgid "fun_statistics_msg"
msgstr "Aqui estão algumas estatísticas divertidas!"

msgid "gender"
msgstr "Género"

msgid "gender_invalid"
msgstr "Por favor, selecione um gênero válido. Escolha (Feminino, Masculino, Outro)."

msgid "general_settings"
msgstr "Configurações gerais"

msgid "generate_passwords"
msgstr "Gerar palavras-passe"

msgid "get_certificate"
msgstr "Obtenha o seu certificado!"

#, fuzzy
msgid "give_link_to_teacher"
msgstr "Give the following link to your teacher:"

#, fuzzy
msgid "go_back"
msgstr "Go back"

msgid "go_back_to_main"
msgstr "Voltar à pagina principal"

#, fuzzy
msgid "go_to_question"
msgstr "Go to question"

#, fuzzy
msgid "go_to_quiz_result"
msgstr "Go to quiz result"

msgid "goto_profile"
msgstr "Ir para meu perfil"

#, fuzzy
msgid "graph_title"
msgstr "Errors per adventure completed on level {level}"

msgid "hand_in"
msgstr "Entregar"

msgid "hand_in_exercise"
msgstr "Entregar exercício"

msgid "heard_about_hedy"
msgstr "Como soube da Hedy?"

msgid "heard_about_invalid"
msgstr "Por favor, selecione uma forma válida pela qual soube de nós."

#, fuzzy
msgid "hedy_choice_title"
msgstr "Hedy's Choice"

#, fuzzy
msgid "hedy_introduction_slides"
msgstr "Hedy Introduction Slides"

msgid "hedy_logo_alt"
msgstr "Logo da Hedy"

msgid "hedy_on_github"
msgstr "Hedy no Github"

msgid "hello_logo"
msgstr "Ola!"

<<<<<<< HEAD
msgid "hide_adventures"
msgstr ""

#, fuzzy
=======
>>>>>>> 811b7c29
msgid "hide_cheatsheet"
msgstr "Ocultar folha de dicas"

<<<<<<< HEAD
msgid "hide_classes"
msgstr ""

#, fuzzy
=======
>>>>>>> 811b7c29
msgid "hide_keyword_switcher"
msgstr "Ocultar seletor de comandos"

<<<<<<< HEAD
msgid "hide_slides"
msgstr ""

#, fuzzy
=======
>>>>>>> 811b7c29
msgid "highest_level_reached"
msgstr "Nível mais alto alcançado"

#, fuzzy
msgid "highest_quiz_score"
msgstr "Highest quiz score"

msgid "hint"
msgstr "Dica?"

msgid "ill_work_some_more"
msgstr "Vou trabalhar nele um pouco mais"

msgid "image_invalid"
msgstr "A imagem que escolheu é inválida."

msgid "incomplete_command_exception"
msgstr "Comando incompleto"

msgid "incorrect_handling_of_quotes_exception"
msgstr "Uso incorreto de aspas"

msgid "incorrect_use_of_types_exception"
msgstr "Uso incorreto de tipos de valores"

msgid "incorrect_use_of_variable_exception"
msgstr "Uso incorreto de variáveis"

msgid "indentation_exception"
msgstr "Indentação incorreta"

msgid "input"
msgstr "entrada de `{ask}`"

#, fuzzy
msgid "input_variable_role"
msgstr "input"

msgid "integer"
msgstr "um número"

#, fuzzy
msgid "invalid_class_link"
msgstr "Invalid link for joining the class."

msgid "invalid_command_exception"
msgstr "Comando inválido"

msgid "invalid_keyword_language_comment"
msgstr "# O idioma de comandos fornecido é inválido, idioma foi redefinido para Inglês"

msgid "invalid_language_comment"
msgstr "# O idioma fornecido é inválido, idioma redefinido para Inglês"

msgid "invalid_level_comment"
msgstr "# O nível fornecido é inválido, nível mostrado agora é o nível 1"

msgid "invalid_program_comment"
msgstr "# O programa fornecido é inválido, por favor tente novamente"

#, fuzzy
msgid "invalid_teacher_invitation_code"
msgstr "The teacher invitation code is invalid. To become a teacher, reach out to hello@hedy.org."

msgid "invalid_tutorial_step"
msgstr "Passo inválido do tutorial"

msgid "invalid_username_password"
msgstr "Utilizador/palavra-passe inválida."

msgid "invite_by_username"
msgstr "Convidar por nome de utilizador"

msgid "invite_date"
msgstr "Data do convite"

#, fuzzy
msgid "invite_message"
msgstr "You have received an invitation to join class"

msgid "invite_prompt"
msgstr "Digite um nome de utilizador"

#, fuzzy
msgid "invite_teacher"
msgstr "Invite a teacher"

msgid "join_class"
msgstr "Entrar na turma"

msgid "join_prompt"
msgstr "Precisa ter uma conta para ingressar numa turma. Gostaria de fazer o login agora?"

#, fuzzy
msgid "keybinding_waiting_for_keypress"
msgstr "Waiting for a button press..."

msgid "keyword_language_invalid"
msgstr "Por favor, selecione um idioma de comandos válido (selecione Inglês ou o seu próprio idioma)."

#, fuzzy
msgid "landcode_phone_number"
msgstr "Please also add your country's landcode"

msgid "language"
msgstr "Idioma"

msgid "language_invalid"
msgstr "Por favor, selecione um idioma válido."

msgid "languages"
msgstr "Quais destas linguagens de programação usaste anteriormente?"

msgid "last_edited"
msgstr "Última edição"

msgid "last_update"
msgstr "Última atualização"

msgid "lastname"
msgstr "Apelido"

#, fuzzy
msgid "leave_class"
msgstr "Leave class"

msgid "level"
msgstr "Nível"

#, fuzzy
msgid "level_accessible"
msgstr "Level is open to students"

msgid "level_disabled"
msgstr "Nível desativado"

msgid "level_future"
msgstr "Este nível será aberto automaticamente em "

msgid "level_invalid"
msgstr "Este nível Hedy é inválido."

#, fuzzy
msgid "level_not_class"
msgstr "You're in a class where this level has not been made available yet"

msgid "level_title"
msgstr "Nível"

msgid "levels"
msgstr "níveis"

msgid "link"
msgstr "Ligação"

msgid "list"
msgstr "uma lista"

#, fuzzy
msgid "list_variable_role"
msgstr "list"

msgid "logged_in_to_share"
msgstr "Precisa estar logado(a) para gravar e partilhar um programa."

msgid "login"
msgstr "Inicia sessão"

msgid "login_long"
msgstr "Entra na tua conta"

msgid "login_to_save_your_work"
msgstr "Entre para gravar o seu trabalho"

msgid "logout"
msgstr "Termina sessão"

msgid "longest_program"
msgstr "Programa mais longo"

msgid "mail_change_password_body"
msgstr ""
"A sua palavra-passe da Hedy foi alterada. Se foi você quem o fez, está tudo certo.\n"
"Se não alterou a sua palavra-passe, faça favor contatar-nos imediatamente respondendo a este email."

msgid "mail_change_password_subject"
msgstr "A sua palavra-passe da Hedy foi alterada"

msgid "mail_error_change_processed"
msgstr "Algo deu errado ao enviar um e-mail de validação, as mudanças ainda estão processadas corretamente."

msgid "mail_goodbye"
msgstr ""
"Continue programando!\n"
"Equipa Hedy"

msgid "mail_hello"
msgstr "Olá, {username}!"

msgid "mail_recover_password_body"
msgstr ""
"Clicando nesta ligação, pode definir uma nova palavra-passe da Hedy. Ele é válido por <b>4</b> horas.\n"
"Se não solicitou uma redefinição de palavra-passe, ignore este e-mail: {link}"

msgid "mail_recover_password_subject"
msgstr "Pede para recuperar a palavra-passe."

msgid "mail_reset_password_body"
msgstr ""
"A sua palavra-passe da Hedy foi redefinida para uma nova. Se foi você quem o fez, tudo certo.\n"
"Se não alterou a sua palavra-passe, faça favor contatar-nos imediatamente respondendo a esse e-mail."

msgid "mail_reset_password_subject"
msgstr "A sua palavra-passe da Hedy foi redefinida"

#, fuzzy
msgid "mail_welcome_teacher_body"
msgstr ""
"<strong>Welcome!</strong>\n"
"Congratulations on your brand new Hedy teachers account. Welcome to the world wide community of Hedy teachers!\n"
"<strong>What teachers accounts can do</strong>\n"
"With your teacher account, you have the option to create classes. Your students can than join your classes and you can see their progress. Classes are made and managed though the for <a href=\"https://hedycode.com/for-teachers\">teachers page</a>.\n"
"<strong>How to share ideas</strong>\n"
"If you are using Hedy in class, you probably have ideas for improvements! You can share those ideas with us on the <a href=\"https://github.com/hedyorg/hedy/discussions/categories/ideas\">Ideas Discussion</a>.\n"
"<strong>How to ask for help</strong>\n"
"If anything is unclear, you can post in the <a href=\"https://github.com/hedyorg/hedy/discussions/categories/q-a\">Q&A discussion</a>, or <a href=\"mailto: hello@hedy.org\">send us an email</a>.\n"
"Keep programming!"

#, fuzzy
msgid "mail_welcome_teacher_subject"
msgstr "Your Hedy teacher account is ready"

msgid "mail_welcome_verify_body"
msgstr ""
"A sua conta da Hedy foi criada com sucesso. Bem-vindo(a)!\n"
"Faça favor clicar nesta ligação para verificar o seu endereço de e-mail: {link}"

msgid "mail_welcome_verify_subject"
msgstr "Bem-vindo(a) à Hedy"

msgid "mailing_title"
msgstr "Inscreva-se na Newsletter da Hedy"

msgid "main_subtitle"
msgstr "Uma linguagem de programação gradual"

msgid "main_title"
msgstr "Hedy"

msgid "make_sure_you_are_done"
msgstr "Certifique-se que está tudo pronto! Não poderá mais editar o seu programa depois de clicar em \"Entregar\"."

msgid "male"
msgstr "Masculino"

#, fuzzy
msgid "mandatory_mode"
msgstr "Mandatory developer's mode"

#, fuzzy
msgid "more_info"
msgstr "More information"

msgid "more_options"
msgstr "Mais opções"

#, fuzzy
msgid "multiple_keywords_warning"
msgstr "You are trying to use the keyword {orig_keyword}, but this keyword might have several meanings. Please choose the one you're trying to use from this list and copy paste it in your code, curly braces included: {keyword_list}"

msgid "multiple_levels_warning"
msgstr "We've noticed you have both selected several levels and included code snippets in your adventure, this might cause issues with the syntax highlighter and the automatic translation of keywords"

msgid "my_account"
msgstr "O meu perfil"

msgid "my_adventures"
msgstr "As minhas aventuras"

msgid "my_classes"
msgstr "As minhas Turmas"

msgid "my_messages"
msgstr "As minhas mensagens"

msgid "my_public_profile"
msgstr "O meu perfil público"

msgid "name"
msgstr "Nome"

msgid "nav_explore"
msgstr "Explorar"

msgid "nav_hedy"
msgstr "Hedy"

msgid "nav_learn_more"
msgstr "Saiba mais"

msgid "nav_start"
msgstr "Início"

msgid "new_password"
msgstr "Palavra-passe atual"

msgid "new_password_repeat"
msgstr "Repita a nova palavra-passe"

msgid "newline"
msgstr "uma nova linha"

msgid "next_exercise"
msgstr "Próximo exercício"

msgid "next_page"
msgstr "Próxima página"

msgid "next_step_tutorial"
msgstr "Próximo passo >>>"

msgid "no"
msgstr "Não"

msgid "no_account"
msgstr "Ainda não tens conta?"

msgid "no_accounts"
msgstr "Não há contas para criar."

msgid "no_adventures_yet"
msgstr "Não há nenhuma aventura pública ainda..."

msgid "no_more_flat_if"
msgstr "A partir do nível 8, o código depois do `{if}` precisa ser posto na linha seguinte e começar com 4 espaços."

msgid "no_programs"
msgstr "Não há programas."

msgid "no_shared_programs"
msgstr "não tem programas partilhados..."

#, fuzzy
msgid "no_students"
msgstr "There are no students in this class"

msgid "no_such_adventure"
msgstr "Essa aventura não existe!"

#, fuzzy
msgid "no_such_class"
msgstr "No such Hedy class"

msgid "no_such_level"
msgstr "Não existe esse nível Hedy!"

msgid "no_such_program"
msgstr "Não existe esse programa Hedy!"

#, fuzzy
msgid "no_tag"
msgstr "No tag provided!"

#, fuzzy
msgid "not_adventure_yet"
msgstr "You must fill in an adventure name first"

#, fuzzy
msgid "not_enrolled"
msgstr "Looks like you are not in this class!"

#, fuzzy
msgid "not_in_class_no_handin"
msgstr "You are not in a class, so there's no need for you to hand in anything."

msgid "not_logged_in_cantsave"
msgstr "O seu programa não será gravado."

msgid "not_logged_in_handin"
msgstr "Precisa estar logado(a) para entregar uma tarefa."

#, fuzzy
msgid "not_teacher"
msgstr "Looks like you are not a teacher!"

msgid "number"
msgstr "um número"

msgid "number_lines"
msgstr "Quantidade de linhas"

#, fuzzy
msgid "number_of_errors"
msgstr "Number of errors: {number_of_errors}"

msgid "number_programs"
msgstr "Quantidade de programas executados"

msgid "ok"
msgstr "OK"

#, fuzzy
msgid "one_level_error"
msgstr "You need to select at least one level."

msgid "only_you_can_see"
msgstr "Só você consegue ver este programa."

msgid "open"
msgstr "Abrir"

msgid "opening_date"
msgstr "Data de abertura"

msgid "opening_dates"
msgstr "Datas de abertura"

msgid "option"
msgstr "Opção"

msgid "or"
msgstr "ou"

msgid "other"
msgstr "Outro"

msgid "other_block"
msgstr "Outro bloco de linguagem"

msgid "other_settings"
msgstr "Outras configurações"

msgid "other_source"
msgstr "Outro"

msgid "other_text"
msgstr "Outra linguagem de texto"

msgid "overwrite_warning"
msgstr "Já tem um programa com este nome, gravar o programa atual substituirá o antigo. Tem certeza?"

#, fuzzy
msgid "owner"
msgstr "Owner"

msgid "page_not_found"
msgstr "Não conseguimos achar essa página!"

#, fuzzy
msgid "pair_with_teacher"
msgstr "I would like to be paired with another teacher for help"

msgid "parsons_title"
msgstr "Desafio"

msgid "password"
msgstr "Palavra-passe"

msgid "password_change_not_allowed"
msgstr "Não tem permissão de trocar a palavra-passe deste utilizador."

msgid "password_change_prompt"
msgstr "Tem certeza de que deseja trocar essa palavra-passe?"

#, fuzzy
msgid "password_change_success"
msgstr "Password of your student is successfully changed."

msgid "password_invalid"
msgstr "A sua palavra-passe é inválida."

msgid "password_repeat"
msgstr "Repete a palavra-passe"

msgid "password_resetted"
msgstr "A tua palavra-passe foi reiniciada com sucesso. Por favor, inicia sessão."

msgid "password_six"
msgstr "Palavra-passe tem de conter pelo menos seis caracteres."

msgid "password_updated"
msgstr "Palavra-passe atualizada."

msgid "passwords_six"
msgstr "Todas as palavras-passe precisam ter 6 caracteres ou mais, cada."

msgid "pending_invites"
msgstr "Convites pendentes"

msgid "people_with_a_link"
msgstr "Outras pessoas com uma ligação podem ver esse programa. Ele também se encontra na página \"Explorar\"."

msgid "percentage"
msgstr "percentagem"

msgid "period"
msgstr "um ponto final"

msgid "personal_text"
msgstr "Texto pessoal"

msgid "personal_text_invalid"
msgstr "O seu texto pessoal é inválido."

#, fuzzy
msgid "phone_number"
msgstr "Phone number"

#, fuzzy
msgid "postfix_classname"
msgstr "Postfix classname"

msgid "preferred_keyword_language"
msgstr "Idioma preferido de comandos"

msgid "preferred_language"
msgstr "Idioma preferido"

msgid "preview"
msgstr "Prévia"

#, fuzzy
msgid "preview_teacher_mode"
msgstr "This account is for you to try out Hedy, note that you need to sign out and create an actual account to save your progress."

msgid "previewing_adventure"
msgstr "Ver prévia da aventura"

#, fuzzy
msgid "previewing_class"
msgstr "You are previewing class <em>{class_name}</em> as a teacher."

msgid "previous_campaigns"
msgstr "Ver campanhas anteriores"

#, fuzzy
msgid "previous_page"
msgstr "Previous page"

msgid "print_logo"
msgstr "imprimir"

msgid "privacy_terms"
msgstr "Termos de privacidade"

msgid "private"
msgstr "Privado"

msgid "profile_logo_alt"
msgstr "Ícone do perfil."

msgid "profile_picture"
msgstr "Foto de perfil"

msgid "profile_updated"
msgstr "Perfil atualizado."

msgid "profile_updated_reload"
msgstr "Perfil atualizado, a página será recarregada."

msgid "program_contains_error"
msgstr "Este programa contém um erro, tens a certeza que queres partilhar?"

msgid "program_header"
msgstr "Os meus programas"

msgid "program_too_large_exception"
msgstr "Programa longo demais"

msgid "programming_experience"
msgstr "Tens alguma experiência em programação?"

msgid "programming_invalid"
msgstr "Por favor, selecione uma linguagem de programação válida."

msgid "programs"
msgstr "Programas"

msgid "prompt_join_class"
msgstr "Quer entrar nesta turma?"

msgid "public"
msgstr "Público"

msgid "public_adventures"
msgstr "Browse public adventures"

#, fuzzy
msgid "public_content"
msgstr "Public content"

#, fuzzy
msgid "public_content_info"
msgstr "You can also look for public adventures and use them as an example."

msgid "public_invalid"
msgstr "Essa seleção de consentimento é inválida"

msgid "public_profile"
msgstr "Perfil público"

msgid "public_profile_info"
msgstr "Ao selecionar esta caixa, torno o meu perfil visível para todos. Tenha cuidado para não partilhar informações pessoais como o seu nome ou endereço, pois todo mundo vai poder ver!"

msgid "public_profile_updated"
msgstr "Perfil público atualizado, a página será recarregada."

msgid "question mark"
msgstr "um ponto de interrogação"

#, fuzzy
msgid "quiz_logo_alt"
msgstr "Quiz logo"

#, fuzzy
msgid "quiz_score"
msgstr "Quiz score"

#, fuzzy
msgid "quiz_tab"
msgstr "Quiz"

#, fuzzy
msgid "quiz_threshold_not_reached"
msgstr "Quiz threshold not reached to unlock this level"

msgid "read_code_label"
msgstr "Lê em voz alta"

msgid "recent"
msgstr "Os meus programas recentes"

msgid "recover_password"
msgstr "Pede para recuperar a palavra-passe"

msgid "regress_button"
msgstr "Volta ao nível {level}"

msgid "remove"
msgstr "Remover"

msgid "remove_customization"
msgstr "Remover personalização"

#, fuzzy
msgid "remove_customizations_prompt"
msgstr "Are you sure you want to remove this class their customizations?"

msgid "remove_student_prompt"
msgstr "Tem certeza que deseja apagar este estudante da turma?"

#, fuzzy
msgid "remove_user_prompt"
msgstr "Confirm removing this user from the class."

msgid "repair_program_logo_alt"
msgstr "Ícone de reparar programa"

msgid "repeat_dep"
msgstr "A partir do nível 8, `{repeat}` precisa ser usado com indentação. Pode ver exemplos na guia `{repeat}` do nível 8."

msgid "repeat_match_password"
msgstr "A palavra-passe repetida não coincide."

msgid "repeat_new_password"
msgstr "Repete nova palavra-passe"

msgid "report_failure"
msgstr "Esse programa não existe ou não é público"

msgid "report_program"
msgstr "Tem certeza de que quer denunciar esse programa?"

msgid "report_success"
msgstr "Esse programa foi denunciado"

#, fuzzy
msgid "request_invalid"
msgstr "Request invalid"

#, fuzzy
msgid "request_teacher"
msgstr "Would you like to apply for a teacher's account?"

#, fuzzy
msgid "request_teacher_account"
msgstr "Request teacher account"

msgid "required_field"
msgstr "Campos marcados com um * são obrigatórios"

#, fuzzy
msgid "reset_adventure_prompt"
msgstr "Are you sure you want to reset all selected adventures?"

#, fuzzy
msgid "reset_adventures"
msgstr "Reset selected adventures"

#, fuzzy
msgid "reset_button"
msgstr "Reset"

msgid "reset_password"
msgstr "Reiniciar palavra-passe"

#, fuzzy
msgid "reset_view"
msgstr "Reset"

msgid "retrieve_adventure_error"
msgstr "Não tem permissão para ver essa aventura!"

#, fuzzy
msgid "retrieve_class_error"
msgstr "Only teachers can retrieve classes"

#, fuzzy
msgid "retrieve_tag_error"
msgstr "Error retrieving tags"

#, fuzzy
msgid "role"
msgstr "Role"

msgid "run_code_button"
msgstr "Executa o código"

msgid "save_parse_warning"
msgstr "Esse programa contém um erro, tem certeza que deseja gravá-lo?"

msgid "save_prompt"
msgstr "Precisas de ter uma conta para guardar o teu programa. Queres iniciar sessão agora?"

msgid "save_success_detail"
msgstr "Programa guardado com sucesso"

msgid "score"
msgstr "Placar"

msgid "search"
msgstr "Buscar..."

msgid "search_button"
msgstr "Procurar"

#, fuzzy
msgid "second_teacher"
msgstr "Second teacher"

#, fuzzy
msgid "second_teacher_copy_prompt"
msgstr "Are you sure you want to copy this teacher?"

#, fuzzy
msgid "second_teacher_prompt"
msgstr "Enter a teacher username to invite them."

#, fuzzy
msgid "second_teacher_warning"
msgstr "All teachers in this class can customize it."

msgid "see_certificate"
msgstr "Veja o certificado de {username}!"

msgid "select"
msgstr "Selecciona"

#, fuzzy
msgid "select_adventures"
msgstr "Select adventures"

msgid "select_all"
msgstr "Select all"

msgid "select_lang"
msgstr "Selecionar idioma"

msgid "select_levels"
msgstr "Select levels"

#, fuzzy
msgid "select_tag"
msgstr "Select tag"

msgid "selected"
msgstr "Selected"

#, fuzzy
msgid "self_removal_prompt"
msgstr "Are you sure you want to leave this class?"

msgid "send_password_recovery"
msgstr "Envia-me uma ligação para recuperar a palavra-passe"

msgid "sent_by"
msgstr "Esse convite foi enviado por"

msgid "sent_password_recovery"
msgstr "Receberás em breve um email com instruções de como recuperar a palavra-passe."

msgid "settings"
msgstr "As minhas configurações pessoais"

#, fuzzy
msgid "share_by_giving_link"
msgstr "Show your program to other people by giving them the link below:"

msgid "share_your_program"
msgstr "Partilhar programa"

#, fuzzy
msgid "signup_student_or_teacher"
msgstr "Are you a student or a teacher?"

msgid "single quotes"
msgstr "uma aspas simples"

msgid "slash"
msgstr "uma barra"

#, fuzzy
msgid "sleeping"
msgstr "Sleeping..."

msgid "slides"
msgstr "Slides"

#, fuzzy
msgid "slides_for_level"
msgstr "Slides for level"

#, fuzzy
msgid "slides_info"
msgstr "For each level of Hedy, we have created slides to help you teach. The slides contain explanations of each level, and Hedy examples that you can run inside the slides. Just click the link and get started! the Introduction slides are a general explanation of Hedy before level 1 The slides were created using <a href=\"https://slides.com\">slides.com</a>. If you want to adapt them yourself, you can download them, and then upload the resulting zip file to <a href=\"https://slides.com\">slides.com</a>. You can find more information about the slides in the <a href=\"https://hedy.org/for-teachers/manual/features\">teacher's manual</a>."

#, fuzzy
msgid "social_media"
msgstr "Social media"

#, fuzzy
msgid "solution_example"
msgstr "Solution Example"

#, fuzzy
msgid "solution_example_explanation"
msgstr "This is where the solution of your adventure goes. This can be used if you want to share this adventure with other teacher's, so they can know what your suggested solution is."

#, fuzzy
msgid "something_went_wrong_keyword_parsing"
msgstr "There is a mistake in your adventure, are all keywords correctly surrounded with { }?"

msgid "space"
msgstr "um espaço"

msgid "star"
msgstr "um asterisco"

msgid "start_learning"
msgstr "Comece a aprender"

#, fuzzy
msgid "start_quiz"
msgstr "Start quiz"

msgid "start_teaching"
msgstr "Comece a ensinar"

msgid "step_title"
msgstr "Tarefa"

#, fuzzy
msgid "stepper_variable_role"
msgstr "stepper"

msgid "stop_code_button"
msgstr "Parar programa"

msgid "string"
msgstr "texto"

#, fuzzy
msgid "student"
msgstr "Student"

#, fuzzy
msgid "student_adventures_table"
msgstr "Student's Adventures"

#, fuzzy
msgid "student_adventures_table_explanation"
msgstr "This table displays the programs created by students for each adventure in a level. By clicking the eye icon, you can view the program's page; after reviewing the program, you can tick the checkmark to indicate completion."

#, fuzzy
msgid "student_already_in_class"
msgstr "This student is already in your class."

#, fuzzy
msgid "student_already_invite"
msgstr "This student already has a pending invitation."

#, fuzzy
msgid "student_information"
msgstr "Student's Information"

#, fuzzy
msgid "student_information_explanation"
msgstr "This table displays basic information about the students in your class. There are also several actions you can do in this table: change the password of a student by clicking the pencil icon, view the program's page of a student by clicking the code icon, and delete a student from the class by clicking the red bin icon."

#, fuzzy
msgid "student_not_allowed_in_class"
msgstr "Student not allowed in class"

msgid "student_not_existing"
msgstr "Este nome de utilizador não existe."

#, fuzzy
msgid "student_signup_header"
msgstr "Student"

msgid "students"
msgstr "estudantes"

msgid "submission_time"
msgstr "Enviado em"

#, fuzzy
msgid "submit_answer"
msgstr "Answer question"

msgid "submit_program"
msgstr "Enviar"

msgid "submit_warning"
msgstr "Tem certeza de que deseja enviar esse programa?"

msgid "submitted"
msgstr "Enviado"

msgid "submitted_header"
msgstr "Este programa foi enviado e não pode mais ser alterado."

#, fuzzy
msgid "subscribe"
msgstr "Subscreve a nossa newsletter"

msgid "subscribe_newsletter"
msgstr "Subscreve a nossa newsletter"

#, fuzzy
msgid "successful_runs"
msgstr "Successful runs: {successful_runs}"

msgid "suggestion_color"
msgstr "Tente usar outra cor"

#, fuzzy
msgid "suggestion_note"
msgstr "Use a note between C0 and B9 or a number between 1 and 70"

msgid "suggestion_number"
msgstr "Tente mudar o valor para um número"

msgid "suggestion_numbers_or_strings"
msgstr "Try changing the values to be all text or all numbers"

#, fuzzy
msgid "surname"
msgstr "Utilizador"

msgid "survey"
msgstr "Pesquisa"

msgid "survey_completed"
msgstr "Pesquisa completa"

msgid "survey_skip"
msgstr "Não mostrar novamente"

msgid "survey_submit"
msgstr "Enviar"

#, fuzzy
msgid "tag_in_adventure"
msgstr "Tag in adventure"

#, fuzzy
msgid "tag_input_placeholder"
msgstr "Enter a new tag"

#, fuzzy
msgid "tags"
msgstr "Tags"

msgid "teacher"
msgstr "Professor"

#, fuzzy
msgid "teacher_account_request"
msgstr "You have a pending teacher account request"

#, fuzzy
msgid "teacher_account_success"
msgstr "You successfully requested a teacher account."

#, fuzzy
msgid "teacher_invalid"
msgstr "Your teacher value is invalid."

#, fuzzy
msgid "teacher_invitation_require_login"
msgstr "To set up your profile as a teacher we will need you to log in. If you don't have an account, please create one."

#, fuzzy
msgid "teacher_manual"
msgstr "Teacher manual"

#, fuzzy
msgid "teacher_signup_header"
msgstr "Teacher"

#, fuzzy
msgid "teacher_welcome"
msgstr "Welcome to Hedy! Your are now the proud owner of a teachers account which allows you to create classes and invite students."

#, fuzzy
msgid "teachers"
msgstr "Teachers"

#, fuzzy
msgid "template_code"
msgstr ""
"This is the explanation of my adventure!\n"
"\n"
"This way I can show a command: <code>{print}</code>\n"
"\n"
"But sometimes I might want to show a piece of code, like this:\n"
"<pre>\n"
"ask What's your name?\n"
"echo so your name is \n"
"</pre>"

#, fuzzy
msgid "this_turns_in_assignment"
msgstr "This turns in your assignment to your teacher."

msgid "title"
msgstr "Título"

msgid "title_admin"
msgstr "Hedy - Página de administrador"

#, fuzzy
msgid "title_class-overview"
msgstr "Hedy - Class overview"

msgid "title_customize-adventure"
msgstr "Hedy - Personalizar aventura"

#, fuzzy
msgid "title_customize-class"
msgstr "Hedy - Customize class"

msgid "title_explore"
msgstr "Hedy - Explorar"

msgid "title_for-teacher"
msgstr "Hedy - Para professores"

#, fuzzy
msgid "title_join-class"
msgstr "Hedy - Join class"

msgid "title_learn-more"
msgstr "Hedy - Saiba mais"

msgid "title_login"
msgstr "Hedy - Entrar"

msgid "title_my-profile"
msgstr "Hedy - A minha conta"

msgid "title_privacy"
msgstr "Hedy - Termos de privacidade"

msgid "title_programs"
msgstr "Hedy - Os meus programas"

msgid "title_public-adventures"
msgstr "Hedy - Aventuras públicas"

msgid "title_recover"
msgstr "Hedy - Recuperar conta"

msgid "title_reset"
msgstr "Hedy - Redefinir palavra-passe"

msgid "title_signup"
msgstr "Hedy - Crie uma conta"

msgid "title_start"
msgstr "Hedy - Programação textual facilitada"

msgid "title_view-adventure"
msgstr "Hedy - Ver aventura"

msgid "token_invalid"
msgstr "O seu token é inválido."

#, fuzzy
msgid "tooltip_level_locked"
msgstr "Your teacher disabled this level"

msgid "translate_error"
msgstr "Algo deu errado ao traduzir o código. Tente executá-lo para ver se há algum erro. Não é possível traduzir códigos com erros."

msgid "translating_hedy"
msgstr "Traduzir a Hedy"

msgid "translator"
msgstr "Tradutor"

msgid "tutorial"
msgstr "Tutorial"

msgid "tutorial_code_snippet"
msgstr ""
"{print} Olá mundo!\n"
"{print} Estou aprendendo Hedy com o tutorial!"

#, fuzzy
msgid "tutorial_message_not_found"
msgstr "You have received an invitation to join class"

msgid "tutorial_title_not_found"
msgstr "Passo de tutorial não encontrado"

msgid "unauthorized"
msgstr "Não tem permissão para aceder esta página"

#, fuzzy
msgid "unfavourite_confirm"
msgstr "Are you sure you want to unfavourite this program?"

#, fuzzy
msgid "unfavourite_success"
msgstr "Your program is unfavourited."

msgid "unique_usernames"
msgstr "Todos os nomes de utilizador devem ser únicos."

#, fuzzy
msgid "unknown_variable_role"
msgstr "unknown"

#, fuzzy
msgid "unlock_thresholds"
msgstr "Unlock level thresholds"

msgid "unsaved_class_changes"
msgstr "Há alterações não gravadas, tem certeza que quer sair desta página?"

#, fuzzy
msgid "unsubmit_program"
msgstr "Unsubmit program"

#, fuzzy
msgid "unsubmit_warning"
msgstr "Are you sure you want to unsubmit this program?"

#, fuzzy
msgid "unsubmitted"
msgstr "Unsubmitted"

msgid "update_adventure_prompt"
msgstr "Tem certeza de que deseja atualizar essa aventura?"

msgid "update_public"
msgstr "Atualizar perfil público"

msgid "updating_indicator"
msgstr "A atualizar"

msgid "use_of_blanks_exception"
msgstr "Uso de lacunas (_) nos programas"

msgid "use_of_nested_functions_exception"
msgstr "Uso de funções dentro de funções"

#, fuzzy
msgid "used_in"
msgstr "Used in:"

msgid "user"
msgstr "utilizador"

msgid "user_inexistent"
msgstr "Esse utilizador não existe"

msgid "user_not_private"
msgstr "Esse utilizador não existe ou não tem um perfil público"

msgid "username"
msgstr "Utilizador"

msgid "username_empty"
msgstr "Não inseriu um nome de utilizador!"

msgid "username_invalid"
msgstr "O seu nome de utilizador é inválido."

msgid "username_special"
msgstr "O utilizador não pode conter `:` or `@`."

msgid "username_three"
msgstr "O utilizador deve conter pelo menos três caracteres."

msgid "usernames_exist"
msgstr "Um ou mais nomes de utilizador já estão em uso."

msgid "value"
msgstr "Valor"

#, fuzzy
msgid "view_adventures"
msgstr "View adventures"

#, fuzzy
msgid "view_classes"
msgstr "View classes"

msgid "view_program"
msgstr "Ver programa"

#, fuzzy
msgid "view_slides"
msgstr "View slides"

#, fuzzy
msgid "waiting_for_submit"
msgstr "Waiting for submit"

#, fuzzy
msgid "walker_variable_role"
msgstr "walker"

#, fuzzy
msgid "what_is_your_role"
msgstr "What is your role?"

#, fuzzy
msgid "what_should_my_code_do"
msgstr "What should my code do?"

msgid "year_invalid"
msgstr "Por favor, introduz um ano entre 1900 e {current_year}"

msgid "yes"
msgstr "Sim"

msgid "your_personal_text"
msgstr "O seu texto pessoal..."

msgid "your_program"
msgstr "O seu programa"

#~ msgid "create_account_explanation"
#~ msgstr "Teres a tua própria conta permite-te guardar os teus programas."

#~ msgid "only_teacher_create_class"
#~ msgstr "Only teachers are allowed to create classes!"

#~ msgid "keyword_support"
#~ msgstr "Translated keywords"

#~ msgid "non_keyword_support"
#~ msgstr "Translated content"

#~ msgid "try_button"
#~ msgstr "Experimenta"

#~ msgid "select_own_adventures"
#~ msgstr "Select own adventures"

#~ msgid "view"
#~ msgstr "View"

#~ msgid "class"
#~ msgstr "Class"

#~ msgid "save_code_button"
#~ msgstr "Guarda o código"

#~ msgid "share_code_button"
#~ msgstr "Guarda & partilha o código"

#~ msgid "classes_invalid"
#~ msgstr "The list of selected classes is invalid"

#~ msgid "directly_add_adventure_to_classes"
#~ msgstr "Do you want to add this adventure directly to one of your classes?"

#~ msgid "hand_in_assignment"
#~ msgstr "Hand in assignment"

#~ msgid "select_a_level"
#~ msgstr "Select a level"

#~ msgid "answer_invalid"
#~ msgstr "Your password is invalid."

#~ msgid "available_adventures_level"
#~ msgstr "Available adventures level"

#~ msgid "customize_class_exp_1"
#~ msgstr "Customize class"

#~ msgid "customize_class_exp_2"
#~ msgstr "Customize class"

#~ msgid "customize_class_step_1"
#~ msgstr "Customize class"

#~ msgid "customize_class_step_2"
#~ msgstr "Customize class"

#~ msgid "customize_class_step_3"
#~ msgstr "Customize class"

#~ msgid "customize_class_step_4"
#~ msgstr "Customize class"

#~ msgid "customize_class_step_5"
#~ msgstr "Customize class"

#~ msgid "customize_class_step_6"
#~ msgstr "Customize class"

#~ msgid "customize_class_step_7"
#~ msgstr "Customize class"

#~ msgid "customize_class_step_8"
#~ msgstr "Customize class"

#~ msgid "example_code_header"
#~ msgstr "Exemplo de código Hedy"

#~ msgid "feedback_failure"
#~ msgstr "Wrong!"

#~ msgid "feedback_success"
#~ msgstr "Good!"

#~ msgid "go_to_first_question"
#~ msgstr "Go to question 1"

#~ msgid "question"
#~ msgstr "Question"

#~ msgid "question_doesnt_exist"
#~ msgstr "This question does not exist"

#~ msgid "question_invalid"
#~ msgstr "Your token is invalid."

#~ msgid "too_many_attempts"
#~ msgstr "Too many attempts"

#~ msgid "class_stats"
#~ msgstr "Show class statistics"

#~ msgid "visit_own_public_profile"
#~ msgstr "Public profile"

#~ msgid "title_class logs"
#~ msgstr "Hedy - Join class"

#~ msgid "title_class statistics"
#~ msgstr "My statistics"

#~ msgid "disabled_button_locked"
#~ msgstr "Your teacher hasn't unlocked this level yet"

#~ msgid "duplicate_tag"
#~ msgstr "You already have a tag with this name."

#~ msgid "tag_deleted"
#~ msgstr "This tag was successfully deleted."

#~ msgid "no_tags"
#~ msgstr "No tags yet."

#~ msgid "apply_filters"
#~ msgstr "Apply filters"

#~ msgid "write_first_program"
#~ msgstr "Escreve o teu primeiro programa!"

#~ msgid "share_confirm"
#~ msgstr "Tens a certeza que queres tornar o programa público?"

#~ msgid "share_success_detail"
#~ msgstr "Programa partilhado com sucesso"

#~ msgid "try_it"
#~ msgstr "Experimenta"

#~ msgid "unshare_confirm"
#~ msgstr "Tens a certeza que queres tornar o programa privado?"

#~ msgid "unshare_success_detail"
#~ msgstr "Programa removido da partilha com sucesso"

#~ msgid "adventure_exp_2"
#~ msgstr "If you want to show actual code snippets, for example to give student a template or example of the code. Please use pre anchors like this:"

#~ msgid "hello_world"
#~ msgstr "Hello world!"

#~ msgid "adventure_exp_1"
#~ msgstr "Type your adventure of choice on the right-hand side. After creating your adventure you can include it in one of your classes under \"customizations\". If you want to include a command in your adventure please use code anchors like this:"

#~ msgid "hide_parsons"
#~ msgstr "Hide parsons"

#~ msgid "hide_quiz"
#~ msgstr "Hide quiz"

#~ msgid "back_to_class"
#~ msgstr "Go back to class"

#~ msgid "Locked Language Feature"
#~ msgstr "You are using {concept}! That is awesome, but {concept} is not unlocked yet! It will be unlocked in a later level."

#~ msgid "nested blocks"
#~ msgstr "a block in a block"

#~ msgid "save"
#~ msgstr "Save"

#~ msgid "update_profile"
#~ msgstr "Atualiza o perfil"

#~ msgid "variables"
#~ msgstr "Variables"

#~ msgid "add_students_options"
#~ msgstr "Create student accounts"

#~ msgid "class_live"
#~ msgstr "Live statistics"

#~ msgid "class_overview"
#~ msgstr "Class overview"

#~ msgid "last_login"
#~ msgstr "Last login"

#~ msgid "page"
#~ msgstr "page"

#~ msgid "student_list"
#~ msgstr "Student list"

#~ msgid "title_class grid_overview"
#~ msgstr "Hedy - Grid overview"

#~ msgid "title_class live_statistics"
#~ msgstr "Hedy - Live Statistics"

#~ msgid "amount_created"
#~ msgstr "programs created"

#~ msgid "amount_saved"
#~ msgstr "programs saved"

#~ msgid "common_errors"
#~ msgstr "Common errors"

#~ msgid "grid_overview"
#~ msgstr "Overview of programs per adventure"

#~ msgid "last_error"
#~ msgstr "Last error"

#~ msgid "last_program"
#~ msgstr "Last program"

#~ msgid "live_dashboard"
#~ msgstr "Live Dashboard"

#~ msgid "runs_over_time"
#~ msgstr "Runs over time"

#~ msgid "student_details"
#~ msgstr "Student details"

#~ msgid "explore_explanation"
#~ msgstr "On this page you can look through programs created by other Hedy users. You can filter on both a Hedy level and adventure. Click on \"View program\" to open a program and run it. Programs with a red header contain a mistake. You can still open the program, but running it will result in an error. You can of course try to fix it! If the creator has a public profile you can click their username to visit their profile. There you will find all their shared programs and much more!"

#~ msgid "create_question"
#~ msgstr "Do you want to create one?"

#~ msgid "explore_programs"
#~ msgstr "Explore programs"

#~ msgid "explore_programs_logo_alt"
#~ msgstr "Explore programs"

#~ msgid "hedy_tutorial_logo_alt"
#~ msgstr "Start hedy tutorial"

#~ msgid "no_public_profile"
#~ msgstr "Public profile"

#~ msgid "start_hedy_tutorial"
#~ msgstr "Start hedy tutorial"

#~ msgid "start_programming"
#~ msgstr "Directly start programming"

#~ msgid "start_programming_logo_alt"
#~ msgstr "Directly start programming"

#~ msgid "start_teacher_tutorial"
#~ msgstr "Start teacher tutorial"

#~ msgid "teacher_tutorial_logo_alt"
#~ msgstr "You have received an invitation to join class"

#~ msgid "title_landing-page"
#~ msgstr "Welcome to Hedy!"

#~ msgid "welcome"
#~ msgstr "Welcome to Hedy! Your are now the proud owner of a teachers account which allows you to create classes and invite students."

#~ msgid "welcome_back"
#~ msgstr "Welcome to Hedy! Your are now the proud owner of a teachers account which allows you to create classes and invite students."

#~ msgid "your_account"
#~ msgstr "Ainda não tens conta?"

#~ msgid "your_last_program"
#~ msgstr "Favourite program"
<|MERGE_RESOLUTION|>--- conflicted
+++ resolved
@@ -836,33 +836,21 @@
 msgid "hello_logo"
 msgstr "Ola!"
 
-<<<<<<< HEAD
 msgid "hide_adventures"
 msgstr ""
 
-#, fuzzy
-=======
->>>>>>> 811b7c29
 msgid "hide_cheatsheet"
 msgstr "Ocultar folha de dicas"
 
-<<<<<<< HEAD
 msgid "hide_classes"
 msgstr ""
 
-#, fuzzy
-=======
->>>>>>> 811b7c29
 msgid "hide_keyword_switcher"
 msgstr "Ocultar seletor de comandos"
 
-<<<<<<< HEAD
 msgid "hide_slides"
 msgstr ""
 
-#, fuzzy
-=======
->>>>>>> 811b7c29
 msgid "highest_level_reached"
 msgstr "Nível mais alto alcançado"
 
