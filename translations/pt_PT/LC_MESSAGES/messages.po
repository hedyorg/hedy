# Portuguese (Portugal) translations for PROJECT.
# Copyright (C) 2023 ORGANIZATION
# This file is distributed under the same license as the PROJECT project.
# FIRST AUTHOR <EMAIL@ADDRESS>, 2023.
#
msgid ""
msgstr ""
"Project-Id-Version: PROJECT VERSION\n"
"Report-Msgid-Bugs-To: EMAIL@ADDRESS\n"
"POT-Creation-Date: 2000-01-01 00:00+0000\n"
"PO-Revision-Date: 2024-09-03 20:26+0000\n"
"Last-Translator: ssantos <ssantos@web.de>\n"
"Language-Team: pt_PT <LL@li.org>\n"
"Language: pt_PT\n"
"MIME-Version: 1.0\n"
"Content-Type: text/plain; charset=utf-8\n"
"Content-Transfer-Encoding: 8bit\n"
"Plural-Forms: nplurals=2; plural=n != 1;\n"
"X-Generator: Weblate 5.8-dev\n"
"Generated-By: Babel 2.14.0\n"

#, fuzzy
msgid "Access Before Assign"
msgstr "You tried to use the variable {name} on line {access_line_number}, but you set it on line {definition_line_number}. Set a variable before using it."

#, fuzzy
msgid "Cyclic Var Definition"
msgstr "The name `{variable}` needs to be set before you can use it on the right-hand side of the is command"

#, fuzzy
msgid "Else Without If Error"
msgstr "On line {line_number} you used an `{else}` but there is no `{if}` on the line before it."

#, fuzzy
msgid "Function Undefined"
msgstr "You tried to use the function {name}, but you didn't define it."

#, fuzzy
msgid "Has Blanks"
msgstr "Your code is incomplete. It contains blanks that you have to replace with code."

#, fuzzy
msgid "Incomplete"
msgstr "Oops! Esqueceste-te de um pedaço de código! Na linha {line_number}, tens de introduzir texto a seguir de `{incomplete_command}`."

#, fuzzy
msgid "Incomplete Repeat"
msgstr "It looks like you forgot to use `{command}` with the repeat command you used on line {line_number}."

#, fuzzy
msgid "Invalid"
msgstr "`{invalid_command}` não é um comando Hedy do nível {level}. Será que querias dizer `{guessed_command}`?"

#, fuzzy
msgid "Invalid Argument"
msgstr "You cannot use the command `{command}` with `{invalid_argument}` . Try changing `{invalid_argument}` to {allowed_types}."

#, fuzzy
msgid "Invalid Argument Type"
msgstr "You cannot use `{command}` with `{invalid_argument}` because it is {invalid_type}. Try changing `{invalid_argument}` to {allowed_types}."

#, fuzzy
msgid "Invalid At Command"
msgstr "The `{command}` command may not be used from level 16 onward. You can use square brackets to use an element from a list, for example `friends[i]`, `lucky_numbers[{random}]`."

#, fuzzy
msgid "Invalid Space"
msgstr "Oops! Começaste uma linha com um espaço na linha {line_number}. Espaços confundem os computadores, podes apagá-lo?"

#, fuzzy
msgid "Invalid Type Combination"
msgstr "You cannot use `{invalid_argument}` and `{invalid_argument_2}` with `{command}` because one is {invalid_type} and the other is {invalid_type_2}. Try changing `{invalid_argument}` to {invalid_type_2} or `{invalid_argument_2}` to {invalid_type}."

#, fuzzy
msgid "Lonely Echo"
msgstr "You used an echo before an ask, or an echo without an ask. First ask for input, then echo."

#, fuzzy
msgid "Lonely Text"
msgstr "It looks like you forgot to use a command with the text you put in line {line_number}"

#, fuzzy
msgid "Missing Additional Command"
msgstr "It looks like you forgot to complete writing `{command}` on line {line_number}."

#, fuzzy
msgid "Missing Colon Error"
msgstr "Starting at level 17, `{command}` needs a `:`. It looks like you forgot to use one at the end of line {line_number}."

#, fuzzy
msgid "Missing Command"
msgstr "It looks like you forgot to use a command on line {line_number}."

#, fuzzy
msgid "Missing Inner Command"
msgstr "It looks like you forgot to use a command with the `{command}` statement you used on line {line_number}."

#, fuzzy
msgid "Missing Square Brackets"
msgstr "Parece que se esqueceu de utilizar parênteses retos `[]` à volta da lista que estava a criar na linha {line_number}."

#, fuzzy
msgid "Missing Variable"
msgstr "It looks like your `{command}` is missing a variable at the start of the line."

#, fuzzy
msgid "Misspelled At Command"
msgstr "It looks like you might have misspelled the `{command}` command, instead you wrote `{invalid_argument}` in line {line_number}."

#, fuzzy
msgid "No Indentation"
msgstr "You used too few spaces in line {line_number}. You used {leading_spaces} spaces, which is not enough. Start every new block with {indent_size} spaces more than the line before."

#, fuzzy
msgid "Non Decimal Variable"
msgstr "At line {line_number}, you might have tried using a number which Hedy does not like very much! Try changing it to a decimal number like 2."

#, fuzzy
msgid "Parse"
msgstr "O código que introduziste não é um código Hedy válido. Existe um erro na linha {location[0]}, na posição {location[1]}. Tu digitaste `{character_found}`, mas isso não é permitido."

#, fuzzy
msgid "Pressit Missing Else"
msgstr "You forgot to add what happens when you press a different key, add an `{else}` to your code"

#, fuzzy
msgid "Runtime Index Error"
msgstr "You tried to access the list {name} but it is either empty or the index is not there."

#, fuzzy
msgid "Runtime Value Error"
msgstr "While running your program the command `{command}` received the value `{value}` which is not allowed. {tip}."

#, fuzzy
msgid "Runtime Values Error"
msgstr "While running your program the command `{command}` received the values `{value}` and `{value}` which are not allowed. {tip}."

#, fuzzy
msgid "Save Microbit code "
msgstr "Save Microbit code"

#, fuzzy
msgid "Too Big"
msgstr "Wow! Your program has an impressive {lines_of_code} lines of code! But we can only process {max_lines} lines in this level. Make your program smaller and try again."

#, fuzzy
msgid "Too Few Indents"
msgstr "You used too few leading spaces in line {line_number}. You used {leading_spaces} spaces, which is too few."

#, fuzzy
msgid "Too Many Indents"
msgstr "You used too many leading spaces in line {line_number}. You used {leading_spaces} spaces, which is too many."

#, fuzzy
msgid "Unexpected Indentation"
msgstr "You used too many spaces in line {line_number}. You used {leading_spaces} spaces, which is too much. Start every new block with {indent_size} spaces more than the line before."

#, fuzzy
msgid "Unquoted Assignment"
msgstr "From this level, you need to place texts to the right of the `is` between quotes. You forgot that for the text {text}."

#, fuzzy
msgid "Unquoted Equality Check"
msgstr "If you want to check if a variable is equal to multiple words, the words should be surrounded by quotation marks!"

#, fuzzy
msgid "Unquoted Text"
msgstr "Tem cuidado. Se queres escrever algo, o texto deve começar e acabar com aspas simples. Esqueceste-te de uma algures."

#, fuzzy
msgid "Unsupported Float"
msgstr "Non-integer numbers are not supported yet but they will be in a few levels. For now change `{value}` to an integer."

#, fuzzy
msgid "Unsupported String Value"
msgstr "Text values cannot contain `{invalid_value}`."

#, fuzzy
msgid "Unused Variable"
msgstr "You defined the variable {variable_name} on line {line_number}, but you did not use it."

#, fuzzy
msgid "Var Undefined"
msgstr "Tentaste escrever `{name}`, mas não o instanciastes."

#, fuzzy
msgid "Wrong Level"
msgstr "Isso era código Hedy correcto, mas não no nível certo. Escreveste códio `{offending_keyword}` para o nível {working_level}. Tip: {tip}"

#, fuzzy
msgid "Wrong Number of Arguments"
msgstr "Your function used the wrong number of arguments. You provided {used_number} but the function {name} needs {defined_number}"

msgid "account_overview"
msgstr "Visão geral da conta"

msgid "accounts_created"
msgstr "Contas criadas com sucesso."

#, fuzzy
msgid "accounts_intro"
msgstr "On this page you can create accounts for multiple students at the same time. It is also possible to directly add them to one of your classes. By pressing the green + on the bottom right of the page you can add extra rows. You can delete a row by pressing the corresponding red cross. Make sure no rows are empty when you press \"Create accounts\". Please keep in mind that every username and mail address needs to be unique and the password needs to be <b>at least</b> 6 characters."

#, fuzzy
msgid "actions"
msgstr "Actions"

msgid "add"
msgstr "Adicionar"

msgid "add_students"
msgstr "Adicionar estudantes"

#, fuzzy
msgid "add_your_language"
msgstr "Add your language!"

msgid "admin"
msgstr "Admin"

msgid "advance_button"
msgstr "Vai para o nível {level}"

msgid "adventure"
msgstr "Aventura"

msgid "adventure_cloned"
msgstr "Aventura clonada"

msgid "adventure_code_button"
msgstr "Código da Aventura"

#, fuzzy
msgid "adventure_codeblock_button"
msgstr "Use this button when you want to create a block of code that students can run in your adventure. Tip: put the selection at the end of the last line of the code block and <kbd>Enter</kbd> 3 times to type after a code block."

msgid "adventure_duplicate"
msgstr "Já tem uma aventura com esse nome."

msgid "adventure_empty"
msgstr "Não digitou um nome para a aventura!"

#, fuzzy
msgid "adventure_exp_3"
msgstr "You can use the \"preview\" button to view a styled version of your adventure. To view the adventure on a dedicated page, select \"view\" from the teachers page."

msgid "adventure_exp_classes"
msgstr "Your adventure is used within the following classes"

#, fuzzy
msgid "adventure_flagged"
msgstr "The adventure was flagged successfully."

msgid "adventure_id_invalid"
msgstr "Este id de aventura é inválido."

msgid "adventure_length"
msgstr "A sua aventura precisa ter pelo menos 20 caracteres."

msgid "adventure_name_invalid"
msgstr "Este nome de aventura é inválido."

msgid "adventure_prompt"
msgstr "Por favor, digite o nome da aventura"

msgid "adventure_terms"
msgstr "Concordo que a minha aventura possa ser disponibilizada publicamente na Hedy."

msgid "adventure_updated"
msgstr "A aventura foi atualizada!"

msgid "adventures"
msgstr "Aventuras Disponíveis"

#, fuzzy
msgid "adventures_completed"
msgstr "Adventures completed: {number_of_adventures}"

#, fuzzy
msgid "adventures_info"
msgstr "Each Hedy level has built-in exercises for students, which we call adventures. You can create your own adventures and add them to your classes. With your own adventures you can create adventures that are relevant and interesting for your students. You can find more information about creating your own adventures <a href=\"https://hedy.org/for-teachers/manual/features\">here</a>."

msgid "adventures_restored"
msgstr "As aventuras padrão foram restauradas."

#, fuzzy
msgid "adventures_ticked"
msgstr "Adventures ticked"

#, fuzzy
msgid "adventures_tried"
msgstr "Adventures tried"

msgid "ago"
msgstr "{timestamp} atrás"

msgid "agree_invalid"
msgstr "Precisa concordar com os termos de privacidade."

msgid "agree_with"
msgstr "Concordo com os"

msgid "ajax_error"
msgstr "Ocorreu um erro, por favor tenta novamente."

msgid "all"
msgstr "Todos"

#, fuzzy
msgid "all_class_highscores"
msgstr "All students visible in class highscores"

msgid "already_account"
msgstr "Já tens uma conta?"

msgid "already_program_running"
msgstr "Já há um programa em execução, finalize-o primeiro."

msgid "already_teacher"
msgstr "Já possui uma conta de professor."

msgid "already_teacher_request"
msgstr "Já tem um pedido pendente de professor."

msgid "are_you_sure"
msgstr "Tens a certeza? Não podes reverter esta acção."

msgid "ask_needs_var"
msgstr "A partir do nível 2, `{ask}` precisa ser usado com uma variável. Exemplo: nome `{is}` `{ask}` Qual é o seu nome?"

msgid "available_in"
msgstr "Available in:"

#, fuzzy
msgid "become_a_sponsor"
msgstr "Become a sponsor"

msgid "birth_year"
msgstr "Ano de nascimento"

#, fuzzy
msgid "bug"
msgstr "Bug"

msgid "by"
msgstr "por"

msgid "cancel"
msgstr "Cancelar"

msgid "cant_parse_exception"
msgstr "Não foi possível analisar o programa"

msgid "certificate"
msgstr "Certificado de Conclusão"

msgid "certified_teacher"
msgstr "Professor(a) certificado(a)"

msgid "change_password"
msgstr "Muda palavra-passe"

msgid "cheatsheet_title"
msgstr "Folha de dicas"

msgid "class_already_joined"
msgstr "Ja faz parte da turma"

#, fuzzy
msgid "class_customize_success"
msgstr "Class successfully customized."

#, fuzzy
msgid "class_graph_explanation"
msgstr "In this graph you can see represented the numbers of adventures your students have attempted (meaning they have done meaninful work in that adventure), with respect to the number of errors and successful runs."

msgid "class_logs"
msgstr "Last login"

#, fuzzy
msgid "class_name_duplicate"
msgstr "You already have a class with this name."

#, fuzzy
msgid "class_name_empty"
msgstr "You didn't enter a class name!"

#, fuzzy
msgid "class_name_invalid"
msgstr "This class name is invalid."

msgid "class_name_prompt"
msgstr "Por favor, insira o nome da turma"

#, fuzzy
msgid "class_performance_graph"
msgstr "Class performance graph"

#, fuzzy
msgid "class_survey_description"
msgstr "We would like to get a better overview of our Hedy users. By providing these answers, you would help improve Hedy. Thank you!"

msgid "class_survey_later"
msgstr "Lembrar-me amanhã"

#, fuzzy
msgid "class_survey_question1"
msgstr "What is the age range in your class?"

#, fuzzy
msgid "class_survey_question2"
msgstr "What is the spoken language in your class?"

#, fuzzy
msgid "class_survey_question3"
msgstr "What is the gender balance in your class?"

#, fuzzy
msgid "class_survey_question4"
msgstr "What distinguishes your students from others?"

#, fuzzy
msgid "classes"
msgstr "Classes"

#, fuzzy
msgid "classes_info"
msgstr "Create a class to follow the progress of each student in dashboard, and to customize the adventures your students see, and even adding your own! You can create as many classes as you like, and each class can have multiple teachers each one with different roles. You can also add as many students as you want, but mind that each student can only be in one class at a time. You can find more information about classes in the <a href=\"https://hedy.org/for-teachers/manual/preparations#for-teachers\">teacher manual</a>."

msgid "clone"
msgstr "Clonar"

msgid "cloned_times"
msgstr "Clones"

msgid "close"
msgstr "Fechar"

msgid "comma"
msgstr "uma vírgula"

msgid "command_not_available_yet_exception"
msgstr "Comando ainda não disponível"

msgid "command_unavailable_exception"
msgstr "O comando não é mais correto"

msgid "commands"
msgstr "Comandos"

msgid "congrats_message"
msgstr "Parabéns, {username}, alcançou os resultados seguintes com Hedy!"

#, fuzzy
msgid "connect_guest_teacher"
msgstr "I would like to be connected with a guest teacher who can give a few lessons"

#, fuzzy
msgid "constant_variable_role"
msgstr "constant"

msgid "content_invalid"
msgstr "Esta aventura é inválida."

msgid "contributor"
msgstr "Contribuinte"

msgid "copy_clipboard"
msgstr "Copiado para área de transferência com sucesso"

msgid "copy_code"
msgstr "Copiar código"

msgid "copy_join_link"
msgstr "Copiar ligação de acesso"

msgid "copy_link_success"
msgstr "Ligação de acesso copiado para a área de transferência"

msgid "copy_link_to_share"
msgstr "Copiar ligação de partilha"

msgid "copy_mail_link"
msgstr "Por favor, copie e cole esta ligação numa nova guia:"

msgid "correct_answer"
msgstr "A resposta correta é"

msgid "country"
msgstr "País"

msgid "country_invalid"
msgstr "Por favor, selecione um país válido."

msgid "create_account"
msgstr "Criar conta"

msgid "create_accounts"
msgstr "Criar contas"

msgid "create_accounts_prompt"
msgstr "Tem certeza de que deseja criar essas contas?"

msgid "create_adventure"
msgstr "Criar aventura"

msgid "create_class"
msgstr "Criar turma"

msgid "create_multiple_accounts"
msgstr "Criar múltiplas contas"

msgid "create_student_account"
msgstr "Criar uma conta"

msgid "create_student_account_explanation"
msgstr "Pode gravar os seus próprios programas com uma conta."

msgid "create_teacher_account"
msgstr "Criar uma conta de professor"

msgid "create_teacher_account_explanation"
msgstr "Com uma conta de professor, pode gravar os seus programas e ver os resultados dos seus alunos."

msgid "creator"
msgstr "Criador"

msgid "current_password"
msgstr "Palavra-passe atual"

msgid "customization_deleted"
msgstr "Personalizações deletadas com sucesso."

#, fuzzy
msgid "customize"
msgstr "Customize"

msgid "customize_adventure"
msgstr "Personalizar aventura"

#, fuzzy
msgid "customize_class"
msgstr "Customize class"

msgid "dash"
msgstr "um hífen"

msgid "default_401"
msgstr "Parece que não tem autorização..."

#, fuzzy
msgid "default_403"
msgstr "Looks like this action is forbidden..."

msgid "default_404"
msgstr "Não conseguimos achar essa página..."

msgid "default_500"
msgstr "Algo deu errado..."

msgid "delete"
msgstr "Apagar"

msgid "delete_adventure_prompt"
msgstr "Tem certeza de que quer remover essa aventura?"

msgid "delete_class_prompt"
msgstr "Tem certeza de que deseja apagar a turma?"

msgid "delete_confirm"
msgstr "Tens a certeza que queres apagar o programa?"

msgid "delete_invite"
msgstr "Deletar convite"

#, fuzzy
msgid "delete_invite_prompt"
msgstr "Are you sure you want to remove this class invitation?"

msgid "delete_public"
msgstr "Deletar perfil público"

msgid "delete_success"
msgstr "Programa apagado com sucesso."

#, fuzzy
msgid "delete_tag_prompt"
msgstr "Are you sure you want to delete this tag?"

msgid "destroy_profile"
msgstr "Elimina conta permanentemente"

msgid "developers_mode"
msgstr "Modo programador"

#, fuzzy
msgid "directly_available"
msgstr "Directly open"

msgid "disable"
msgstr "Desativar"

#, fuzzy
msgid "disable_explore_page"
msgstr "Disable explore page"

msgid "disable_parsons"
msgstr "Desativar todos os desafios"

#, fuzzy
msgid "disable_quizes"
msgstr "Disable all quizes"

msgid "disabled"
msgstr "Desativado"

#, fuzzy
msgid "disabled_button_quiz"
msgstr "Your quiz score is below the threshold, try again!"

msgid "discord_server"
msgstr "Servidor de Discord"

msgid "distinguished_user"
msgstr "Utilizador distinto"

msgid "double quotes"
msgstr "umas aspas duplas"

msgid "download"
msgstr "Descarregar"

msgid "download_login_credentials"
msgstr "Deseja descarregar as suas credenciais de login após a criação da conta?"

msgid "duplicate"
msgstr "Duplicar"

msgid "echo_and_ask_mismatch_exception"
msgstr "Incompatibilidade entre eco e pergunte"

msgid "echo_out"
msgstr "A partir do nível 2, `{echo}` não é mais necessário. Pode repetir uma resposta com `{ask}` e `{print}` agora. Exemplo: `nome {is} {ask} Como se chama? {print} olá nome`"

msgid "edit_adventure"
msgstr "Editar aventura"

msgid "edit_code_button"
msgstr "Edita o código"

msgid "email"
msgstr "Email"

msgid "email_invalid"
msgstr "Por favor, introduz um email válido."

#, fuzzy
msgid "end_quiz"
msgstr "Quiz end"

msgid "english"
msgstr "Inglês"

msgid "enter"
msgstr "Entrar"

msgid "enter_password"
msgstr "Digite uma nova palavra-passe para"

msgid "enter_text"
msgstr "Introduz a tua resposta aqui..."

msgid "error_logo_alt"
msgstr "Logo de erro"

#, fuzzy
msgid "errors"
msgstr "Errors"

msgid "exclamation mark"
msgstr "um ponto de exclamação"

msgid "exercise"
msgstr "Exercício"

msgid "exercise_doesnt_exist"
msgstr "Este exercício não existe"

msgid "exists_email"
msgstr "Este email já é utilizado."

msgid "exists_username"
msgstr "Este utilizador já existe."

msgid "exit_preview_mode"
msgstr "Sair do modo prévia"

msgid "experience_invalid"
msgstr "Por favor, selecione uma experiência válida. Escolha (Sim, Não)."

msgid "expiration_date"
msgstr "Data de expiração"

msgid "favorite_program"
msgstr "Programa favorito"

msgid "favourite_confirm"
msgstr "Tem certeza de que deseja marcar este programa como favorito?"

msgid "favourite_program"
msgstr "Programa favorito"

msgid "favourite_program_invalid"
msgstr "O programa que escolheu como favorito é inválido."

msgid "favourite_success"
msgstr "O seu programa foi marcado como favorito."

#, fuzzy
msgid "feature"
msgstr "Feature"

#, fuzzy
msgid "feedback"
msgstr "Feedback"

#, fuzzy
msgid "feedback_message_error"
msgstr "Something went wrong, please try again later."

#, fuzzy
msgid "feedback_message_success"
msgstr "Thank you, we recieved your feedback and will contact you if needed."

#, fuzzy
msgid "feedback_modal_message"
msgstr "Please send us a message with a category. We appreciate your help to improve Hedy!"

msgid "female"
msgstr "Feminino"

#, fuzzy
msgid "flag_adventure_prompt"
msgstr "Do you want to flag this adventure so that we check its appropriateness?"

msgid "float"
msgstr "um número"

#, fuzzy
msgid "for_teachers"
msgstr "For teachers"

msgid "forgot_password"
msgstr "Esqueceste-te da palavra-passe?"

#, fuzzy
msgid "from_another_teacher"
msgstr "From another teacher"

msgid "from_magazine_website"
msgstr "Por uma revista ou site"

msgid "from_video"
msgstr "Por um vídeo"

msgid "fun_statistics_msg"
msgstr "Aqui estão algumas estatísticas divertidas!"

msgid "gender"
msgstr "Género"

msgid "gender_invalid"
msgstr "Por favor, selecione um gênero válido. Escolha (Feminino, Masculino, Outro)."

msgid "general_settings"
msgstr "Configurações gerais"

msgid "generate_passwords"
msgstr "Gerar palavras-passe"

msgid "get_certificate"
msgstr "Obtenha o seu certificado!"

#, fuzzy
msgid "give_link_to_teacher"
msgstr "Give the following link to your teacher:"

#, fuzzy
msgid "go_back"
msgstr "Go back"

msgid "go_back_to_main"
msgstr "Voltar à pagina principal"

#, fuzzy
msgid "go_to_question"
msgstr "Go to question"

#, fuzzy
msgid "go_to_quiz_result"
msgstr "Go to quiz result"

msgid "goto_profile"
msgstr "Ir para meu perfil"

#, fuzzy
msgid "graph_title"
msgstr "Errors per adventure completed on level {level}"

msgid "hand_in"
msgstr "Entregar"

msgid "hand_in_exercise"
msgstr "Entregar exercício"

msgid "heard_about_hedy"
msgstr "Como soube da Hedy?"

msgid "heard_about_invalid"
msgstr "Por favor, selecione uma forma válida pela qual soube de nós."

#, fuzzy
msgid "hedy_choice_title"
msgstr "Hedy's Choice"

#, fuzzy
msgid "hedy_introduction_slides"
msgstr "Hedy Introduction Slides"

msgid "hedy_logo_alt"
msgstr "Logo da Hedy"

msgid "hedy_on_github"
msgstr "Hedy no Github"

msgid "hello_logo"
msgstr "Ola!"

msgid "hide_adventures"
msgstr ""

msgid "hide_cheatsheet"
msgstr "Ocultar folha de dicas"

msgid "hide_classes"
msgstr ""

msgid "hide_keyword_switcher"
msgstr "Ocultar seletor de comandos"

msgid "hide_slides"
msgstr ""

msgid "highest_level_reached"
msgstr "Nível mais alto alcançado"

#, fuzzy
msgid "highest_quiz_score"
msgstr "Highest quiz score"

msgid "hint"
msgstr "Dica?"

msgid "ill_work_some_more"
msgstr "Vou trabalhar nele um pouco mais"

msgid "image_invalid"
msgstr "A imagem que escolheu é inválida."

msgid "incomplete_command_exception"
msgstr "Comando incompleto"

msgid "incorrect_handling_of_quotes_exception"
msgstr "Uso incorreto de aspas"

msgid "incorrect_use_of_types_exception"
msgstr "Uso incorreto de tipos de valores"

msgid "incorrect_use_of_variable_exception"
msgstr "Uso incorreto de variáveis"

msgid "indentation_exception"
msgstr "Indentação incorreta"

msgid "input"
msgstr "entrada de `{ask}`"

#, fuzzy
msgid "input_variable_role"
msgstr "input"

msgid "integer"
msgstr "um número"

#, fuzzy
msgid "invalid_class_link"
msgstr "Invalid link for joining the class."

msgid "invalid_command_exception"
msgstr "Comando inválido"

msgid "invalid_keyword_language_comment"
msgstr "# O idioma de comandos fornecido é inválido, idioma foi redefinido para Inglês"

msgid "invalid_language_comment"
msgstr "# O idioma fornecido é inválido, idioma redefinido para Inglês"

msgid "invalid_level_comment"
msgstr "# O nível fornecido é inválido, nível mostrado agora é o nível 1"

msgid "invalid_program_comment"
msgstr "# O programa fornecido é inválido, por favor tente novamente"

#, fuzzy
msgid "invalid_teacher_invitation_code"
msgstr "The teacher invitation code is invalid. To become a teacher, reach out to hello@hedy.org."

msgid "invalid_tutorial_step"
msgstr "Passo inválido do tutorial"

msgid "invalid_username_password"
msgstr "Utilizador/palavra-passe inválida."

msgid "invite_by_username"
msgstr "Convidar por nome de utilizador"

msgid "invite_date"
msgstr "Data do convite"

#, fuzzy
msgid "invite_message"
msgstr "You have received an invitation to join class"

msgid "invite_prompt"
msgstr "Digite um nome de utilizador"

#, fuzzy
msgid "invite_teacher"
msgstr "Invite a teacher"

msgid "join_class"
msgstr "Entrar na turma"

msgid "join_prompt"
msgstr "Precisa ter uma conta para ingressar numa turma. Gostaria de fazer o login agora?"

#, fuzzy
msgid "keybinding_waiting_for_keypress"
msgstr "Waiting for a button press..."

msgid "keyword_language_invalid"
msgstr "Por favor, selecione um idioma de comandos válido (selecione Inglês ou o seu próprio idioma)."

#, fuzzy
msgid "landcode_phone_number"
msgstr "Please also add your country's landcode"

msgid "language"
msgstr "Idioma"

msgid "language_invalid"
msgstr "Por favor, selecione um idioma válido."

msgid "languages"
msgstr "Quais destas linguagens de programação usaste anteriormente?"

msgid "last_edited"
msgstr "Última edição"

msgid "last_update"
msgstr "Última atualização"

msgid "lastname"
msgstr "Apelido"

#, fuzzy
msgid "leave_class"
msgstr "Leave class"

msgid "level"
msgstr "Nível"

#, fuzzy
msgid "level_accessible"
msgstr "Level is open to students"

msgid "level_disabled"
msgstr "Nível desativado"

msgid "level_future"
msgstr "Este nível será aberto automaticamente em "

msgid "level_invalid"
msgstr "Este nível Hedy é inválido."

#, fuzzy
msgid "level_not_class"
msgstr "You're in a class where this level has not been made available yet"

msgid "level_title"
msgstr "Nível"

msgid "levels"
msgstr "níveis"

msgid "link"
msgstr "Ligação"

msgid "list"
msgstr "uma lista"

#, fuzzy
msgid "list_variable_role"
msgstr "list"

msgid "logged_in_to_share"
msgstr "Precisa estar logado(a) para gravar e partilhar um programa."

msgid "login"
msgstr "Inicia sessão"

msgid "login_long"
msgstr "Entra na tua conta"

msgid "login_to_save_your_work"
msgstr "Entre para gravar o seu trabalho"

msgid "logout"
msgstr "Termina sessão"

msgid "longest_program"
msgstr "Programa mais longo"

msgid "mail_change_password_body"
msgstr ""
"A sua palavra-passe da Hedy foi alterada. Se foi você quem o fez, está tudo certo.\n"
"Se não alterou a sua palavra-passe, faça favor contatar-nos imediatamente respondendo a este email."

msgid "mail_change_password_subject"
msgstr "A sua palavra-passe da Hedy foi alterada"

msgid "mail_error_change_processed"
msgstr "Algo deu errado ao enviar um e-mail de validação, as mudanças ainda estão processadas corretamente."

msgid "mail_goodbye"
msgstr ""
"Continue programando!\n"
"Equipa Hedy"

msgid "mail_hello"
msgstr "Olá, {username}!"

msgid "mail_recover_password_body"
msgstr ""
"Clicando nesta ligação, pode definir uma nova palavra-passe da Hedy. Ele é válido por <b>4</b> horas.\n"
"Se não solicitou uma redefinição de palavra-passe, ignore este e-mail: {link}"

msgid "mail_recover_password_subject"
msgstr "Pede para recuperar a palavra-passe."

msgid "mail_reset_password_body"
msgstr ""
"A sua palavra-passe da Hedy foi redefinida para uma nova. Se foi você quem o fez, tudo certo.\n"
"Se não alterou a sua palavra-passe, faça favor contatar-nos imediatamente respondendo a esse e-mail."

msgid "mail_reset_password_subject"
msgstr "A sua palavra-passe da Hedy foi redefinida"

#, fuzzy
msgid "mail_welcome_teacher_body"
msgstr ""
"<strong>Welcome!</strong>\n"
"Congratulations on your brand new Hedy teachers account. Welcome to the world wide community of Hedy teachers!\n"
"<strong>What teachers accounts can do</strong>\n"
"With your teacher account, you have the option to create classes. Your students can than join your classes and you can see their progress. Classes are made and managed though the for <a href=\"https://hedycode.com/for-teachers\">teachers page</a>.\n"
"<strong>How to share ideas</strong>\n"
"If you are using Hedy in class, you probably have ideas for improvements! You can share those ideas with us on the <a href=\"https://github.com/hedyorg/hedy/discussions/categories/ideas\">Ideas Discussion</a>.\n"
"<strong>How to ask for help</strong>\n"
"If anything is unclear, you can post in the <a href=\"https://github.com/hedyorg/hedy/discussions/categories/q-a\">Q&A discussion</a>, or <a href=\"mailto: hello@hedy.org\">send us an email</a>.\n"
"Keep programming!"

#, fuzzy
msgid "mail_welcome_teacher_subject"
msgstr "Your Hedy teacher account is ready"

msgid "mail_welcome_verify_body"
msgstr ""
"A sua conta da Hedy foi criada com sucesso. Bem-vindo(a)!\n"
"Faça favor clicar nesta ligação para verificar o seu endereço de e-mail: {link}"

msgid "mail_welcome_verify_subject"
msgstr "Bem-vindo(a) à Hedy"

msgid "mailing_title"
msgstr "Inscreva-se na Newsletter da Hedy"

msgid "main_subtitle"
msgstr "Uma linguagem de programação gradual"

msgid "main_title"
msgstr "Hedy"

msgid "make_sure_you_are_done"
msgstr "Certifique-se que está tudo pronto! Não poderá mais editar o seu programa depois de clicar em \"Entregar\"."

msgid "male"
msgstr "Masculino"

#, fuzzy
msgid "mandatory_mode"
msgstr "Mandatory developer's mode"

#, fuzzy
msgid "more_info"
msgstr "More information"

msgid "more_options"
msgstr "Mais opções"

#, fuzzy
msgid "multiple_keywords_warning"
msgstr "You are trying to use the keyword {orig_keyword}, but this keyword might have several meanings. Please choose the one you're trying to use from this list and copy paste it in your code, curly braces included: {keyword_list}"

msgid "multiple_levels_warning"
msgstr "We've noticed you have both selected several levels and included code snippets in your adventure, this might cause issues with the syntax highlighter and the automatic translation of keywords"

msgid "my_account"
msgstr "O meu perfil"

msgid "my_adventures"
msgstr "As minhas aventuras"

msgid "my_classes"
msgstr "As minhas Turmas"

msgid "my_messages"
msgstr "As minhas mensagens"

msgid "my_public_profile"
msgstr "O meu perfil público"

msgid "name"
msgstr "Nome"

msgid "nav_explore"
msgstr "Explorar"

msgid "nav_hedy"
msgstr "Hedy"

msgid "nav_learn_more"
msgstr "Saiba mais"

msgid "nav_start"
msgstr "Início"

msgid "new_password"
msgstr "Palavra-passe atual"

msgid "new_password_repeat"
msgstr "Repita a nova palavra-passe"

msgid "newline"
msgstr "uma nova linha"

msgid "next_exercise"
msgstr "Próximo exercício"

msgid "next_page"
msgstr "Próxima página"

msgid "next_step_tutorial"
msgstr "Próximo passo >>>"

msgid "no"
msgstr "Não"

msgid "no_account"
msgstr "Ainda não tens conta?"

msgid "no_accounts"
msgstr "Não há contas para criar."

msgid "no_adventures_yet"
msgstr "Não há nenhuma aventura pública ainda..."

msgid "no_more_flat_if"
msgstr "A partir do nível 8, o código depois do `{if}` precisa ser posto na linha seguinte e começar com 4 espaços."

msgid "no_programs"
msgstr "Não há programas."

msgid "no_shared_programs"
msgstr "não tem programas partilhados..."

#, fuzzy
msgid "no_students"
msgstr "There are no students in this class"

msgid "no_such_adventure"
msgstr "Essa aventura não existe!"

#, fuzzy
msgid "no_such_class"
msgstr "No such Hedy class"

msgid "no_such_level"
msgstr "Não existe esse nível Hedy!"

msgid "no_such_program"
msgstr "Não existe esse programa Hedy!"

#, fuzzy
msgid "no_tag"
msgstr "No tag provided!"

#, fuzzy
msgid "not_adventure_yet"
msgstr "You must fill in an adventure name first"

#, fuzzy
msgid "not_enrolled"
msgstr "Looks like you are not in this class!"

#, fuzzy
msgid "not_in_class_no_handin"
msgstr "You are not in a class, so there's no need for you to hand in anything."

msgid "not_logged_in_cantsave"
msgstr "O seu programa não será gravado."

msgid "not_logged_in_handin"
msgstr "Precisa estar logado(a) para entregar uma tarefa."

#, fuzzy
msgid "not_teacher"
msgstr "Looks like you are not a teacher!"

msgid "number"
msgstr "um número"

msgid "number_lines"
msgstr "Quantidade de linhas"

#, fuzzy
msgid "number_of_errors"
msgstr "Number of errors: {number_of_errors}"

msgid "number_programs"
msgstr "Quantidade de programas executados"

msgid "ok"
msgstr "OK"

#, fuzzy
msgid "one_level_error"
msgstr "You need to select at least one level."

msgid "only_you_can_see"
msgstr "Só você consegue ver este programa."

msgid "open"
msgstr "Abrir"

msgid "opening_date"
msgstr "Data de abertura"

msgid "opening_dates"
msgstr "Datas de abertura"

msgid "option"
msgstr "Opção"

msgid "or"
msgstr "ou"

msgid "other"
msgstr "Outro"

msgid "other_block"
msgstr "Outro bloco de linguagem"

msgid "other_settings"
msgstr "Outras configurações"

msgid "other_source"
msgstr "Outro"

msgid "other_text"
msgstr "Outra linguagem de texto"

msgid "overwrite_warning"
msgstr "Já tem um programa com este nome, gravar o programa atual substituirá o antigo. Tem certeza?"

#, fuzzy
msgid "owner"
msgstr "Owner"

msgid "page_not_found"
msgstr "Não conseguimos achar essa página!"

#, fuzzy
msgid "pair_with_teacher"
msgstr "I would like to be paired with another teacher for help"

msgid "parsons_title"
msgstr "Desafio"

msgid "password"
msgstr "Palavra-passe"

msgid "password_change_not_allowed"
msgstr "Não tem permissão de trocar a palavra-passe deste utilizador."

msgid "password_change_prompt"
msgstr "Tem certeza de que deseja trocar essa palavra-passe?"

#, fuzzy
msgid "password_change_success"
msgstr "Password of your student is successfully changed."

msgid "password_invalid"
msgstr "A sua palavra-passe é inválida."

msgid "password_repeat"
msgstr "Repete a palavra-passe"

msgid "password_resetted"
msgstr "A tua palavra-passe foi reiniciada com sucesso. Por favor, inicia sessão."

msgid "password_six"
msgstr "Palavra-passe tem de conter pelo menos seis caracteres."

msgid "password_updated"
msgstr "Palavra-passe atualizada."

msgid "passwords_six"
msgstr "Todas as palavras-passe precisam ter 6 caracteres ou mais, cada."

msgid "pending_invites"
msgstr "Convites pendentes"

msgid "people_with_a_link"
msgstr "Outras pessoas com uma ligação podem ver esse programa. Ele também se encontra na página \"Explorar\"."

msgid "percentage"
msgstr "percentagem"

msgid "period"
msgstr "um ponto final"

msgid "personal_text"
msgstr "Texto pessoal"

msgid "personal_text_invalid"
msgstr "O seu texto pessoal é inválido."

#, fuzzy
msgid "phone_number"
msgstr "Phone number"

#, fuzzy
msgid "postfix_classname"
msgstr "Postfix classname"

msgid "preferred_keyword_language"
msgstr "Idioma preferido de comandos"

msgid "preferred_language"
msgstr "Idioma preferido"

msgid "preview"
msgstr "Prévia"

#, fuzzy
msgid "preview_teacher_mode"
msgstr "This account is for you to try out Hedy, note that you need to sign out and create an actual account to save your progress."

msgid "previewing_adventure"
msgstr "Ver prévia da aventura"

#, fuzzy
msgid "previewing_class"
msgstr "You are previewing class <em>{class_name}</em> as a teacher."

msgid "previous_campaigns"
msgstr "Ver campanhas anteriores"

#, fuzzy
msgid "previous_page"
msgstr "Previous page"

msgid "print_logo"
msgstr "imprimir"

msgid "privacy_terms"
msgstr "Termos de privacidade"

msgid "private"
msgstr "Privado"

msgid "profile_logo_alt"
msgstr "Ícone do perfil."

msgid "profile_picture"
msgstr "Foto de perfil"

msgid "profile_updated"
msgstr "Perfil atualizado."

msgid "profile_updated_reload"
msgstr "Perfil atualizado, a página será recarregada."

msgid "program_contains_error"
msgstr "Este programa contém um erro, tens a certeza que queres partilhar?"

msgid "program_header"
msgstr "Os meus programas"

msgid "program_too_large_exception"
msgstr "Programa longo demais"

msgid "programming_experience"
msgstr "Tens alguma experiência em programação?"

msgid "programming_invalid"
msgstr "Por favor, selecione uma linguagem de programação válida."

msgid "programs"
msgstr "Programas"

msgid "prompt_join_class"
msgstr "Quer entrar nesta turma?"

msgid "public"
msgstr "Público"

msgid "public_adventures"
msgstr "Browse public adventures"

#, fuzzy
msgid "public_content"
msgstr "Public content"

#, fuzzy
msgid "public_content_info"
msgstr "You can also look for public adventures and use them as an example."

msgid "public_invalid"
msgstr "Essa seleção de consentimento é inválida"

msgid "public_profile"
msgstr "Perfil público"

msgid "public_profile_info"
msgstr "Ao selecionar esta caixa, torno o meu perfil visível para todos. Tenha cuidado para não partilhar informações pessoais como o seu nome ou endereço, pois todo mundo vai poder ver!"

msgid "public_profile_updated"
msgstr "Perfil público atualizado, a página será recarregada."

msgid "question mark"
msgstr "um ponto de interrogação"

#, fuzzy
msgid "quiz_logo_alt"
msgstr "Quiz logo"

#, fuzzy
msgid "quiz_score"
msgstr "Quiz score"

#, fuzzy
msgid "quiz_tab"
msgstr "Quiz"

#, fuzzy
msgid "quiz_threshold_not_reached"
msgstr "Quiz threshold not reached to unlock this level"

msgid "read_code_label"
msgstr "Lê em voz alta"

msgid "recent"
msgstr "Os meus programas recentes"

msgid "recover_password"
msgstr "Pede para recuperar a palavra-passe"

msgid "regress_button"
msgstr "Volta ao nível {level}"

msgid "remove"
msgstr "Remover"

msgid "remove_customization"
msgstr "Remover personalização"

#, fuzzy
msgid "remove_customizations_prompt"
msgstr "Are you sure you want to remove this class their customizations?"

msgid "remove_student_prompt"
msgstr "Tem certeza que deseja apagar este estudante da turma?"

#, fuzzy
msgid "remove_user_prompt"
msgstr "Confirm removing this user from the class."

msgid "repair_program_logo_alt"
msgstr "Ícone de reparar programa"

msgid "repeat_dep"
msgstr "A partir do nível 8, `{repeat}` precisa ser usado com indentação. Pode ver exemplos na guia `{repeat}` do nível 8."

msgid "repeat_match_password"
msgstr "A palavra-passe repetida não coincide."

msgid "repeat_new_password"
msgstr "Repete nova palavra-passe"

msgid "report_failure"
msgstr "Esse programa não existe ou não é público"

msgid "report_program"
msgstr "Tem certeza de que quer denunciar esse programa?"

msgid "report_success"
msgstr "Esse programa foi denunciado"

#, fuzzy
msgid "request_invalid"
msgstr "Request invalid"

#, fuzzy
msgid "request_teacher"
msgstr "Would you like to apply for a teacher's account?"

#, fuzzy
msgid "request_teacher_account"
msgstr "Request teacher account"

msgid "required_field"
msgstr "Campos marcados com um * são obrigatórios"

#, fuzzy
msgid "reset_adventure_prompt"
msgstr "Are you sure you want to reset all selected adventures?"

#, fuzzy
msgid "reset_adventures"
msgstr "Reset selected adventures"

#, fuzzy
msgid "reset_button"
msgstr "Reset"

msgid "reset_password"
msgstr "Reiniciar palavra-passe"

#, fuzzy
msgid "reset_view"
msgstr "Reset"

msgid "retrieve_adventure_error"
msgstr "Não tem permissão para ver essa aventura!"

#, fuzzy
msgid "retrieve_class_error"
msgstr "Only teachers can retrieve classes"

#, fuzzy
msgid "retrieve_tag_error"
msgstr "Error retrieving tags"

#, fuzzy
msgid "role"
msgstr "Role"

msgid "run_code_button"
msgstr "Executa o código"

msgid "save_parse_warning"
msgstr "Esse programa contém um erro, tem certeza que deseja gravá-lo?"

msgid "save_prompt"
msgstr "Precisas de ter uma conta para guardar o teu programa. Queres iniciar sessão agora?"

msgid "save_success_detail"
msgstr "Programa guardado com sucesso"

msgid "score"
msgstr "Placar"

msgid "search"
msgstr "Buscar..."

msgid "search_button"
msgstr "Procurar"

#, fuzzy
msgid "second_teacher"
msgstr "Second teacher"

#, fuzzy
msgid "second_teacher_copy_prompt"
msgstr "Are you sure you want to copy this teacher?"

#, fuzzy
msgid "second_teacher_prompt"
msgstr "Enter a teacher username to invite them."

#, fuzzy
msgid "second_teacher_warning"
msgstr "All teachers in this class can customize it."

msgid "see_certificate"
msgstr "Veja o certificado de {username}!"

msgid "select"
msgstr "Selecciona"

#, fuzzy
msgid "select_adventures"
msgstr "Select adventures"

msgid "select_all"
msgstr "Select all"

msgid "select_lang"
msgstr "Selecionar idioma"

msgid "select_levels"
msgstr "Select levels"

#, fuzzy
msgid "select_tag"
msgstr "Select tag"

msgid "selected"
msgstr "Selected"

#, fuzzy
msgid "self_removal_prompt"
msgstr "Are you sure you want to leave this class?"

msgid "send_password_recovery"
msgstr "Envia-me uma ligação para recuperar a palavra-passe"

msgid "sent_by"
msgstr "Esse convite foi enviado por"

msgid "sent_password_recovery"
msgstr "Receberás em breve um email com instruções de como recuperar a palavra-passe."

msgid "settings"
msgstr "As minhas configurações pessoais"

#, fuzzy
msgid "share_by_giving_link"
msgstr "Show your program to other people by giving them the link below:"

msgid "share_your_program"
msgstr "Partilhar programa"

#, fuzzy
msgid "signup_student_or_teacher"
msgstr "Are you a student or a teacher?"

msgid "single quotes"
msgstr "uma aspas simples"

msgid "slash"
msgstr "uma barra"

#, fuzzy
msgid "sleeping"
msgstr "Sleeping..."

msgid "slides"
msgstr "Slides"

#, fuzzy
msgid "slides_for_level"
msgstr "Slides for level"

#, fuzzy
msgid "slides_info"
msgstr "For each level of Hedy, we have created slides to help you teach. The slides contain explanations of each level, and Hedy examples that you can run inside the slides. Just click the link and get started! the Introduction slides are a general explanation of Hedy before level 1 The slides were created using <a href=\"https://slides.com\">slides.com</a>. If you want to adapt them yourself, you can download them, and then upload the resulting zip file to <a href=\"https://slides.com\">slides.com</a>. You can find more information about the slides in the <a href=\"https://hedy.org/for-teachers/manual/features\">teacher's manual</a>."

#, fuzzy
msgid "social_media"
msgstr "Social media"

#, fuzzy
msgid "solution_example"
msgstr "Solution Example"

#, fuzzy
msgid "solution_example_explanation"
msgstr "This is where the solution of your adventure goes. This can be used if you want to share this adventure with other teacher's, so they can know what your suggested solution is."

#, fuzzy
msgid "something_went_wrong_keyword_parsing"
msgstr "There is a mistake in your adventure, are all keywords correctly surrounded with { }?"

msgid "space"
msgstr "um espaço"

msgid "star"
msgstr "um asterisco"

msgid "start_learning"
msgstr "Comece a aprender"

#, fuzzy
msgid "start_quiz"
msgstr "Start quiz"

msgid "start_teaching"
msgstr "Comece a ensinar"

msgid "step_title"
msgstr "Tarefa"

#, fuzzy
msgid "stepper_variable_role"
msgstr "stepper"

msgid "stop_code_button"
msgstr "Parar programa"

msgid "string"
msgstr "texto"

#, fuzzy
msgid "student"
msgstr "Student"

#, fuzzy
msgid "student_adventures_table"
msgstr "Student's Adventures"

#, fuzzy
msgid "student_adventures_table_explanation"
msgstr "This table displays the programs created by students for each adventure in a level. By clicking the eye icon, you can view the program's page; after reviewing the program, you can tick the checkmark to indicate completion."

#, fuzzy
msgid "student_already_in_class"
msgstr "This student is already in your class."

#, fuzzy
msgid "student_already_invite"
msgstr "This student already has a pending invitation."

#, fuzzy
msgid "student_information"
msgstr "Student's Information"

#, fuzzy
msgid "student_information_explanation"
msgstr "This table displays basic information about the students in your class. There are also several actions you can do in this table: change the password of a student by clicking the pencil icon, view the program's page of a student by clicking the code icon, and delete a student from the class by clicking the red bin icon."

#, fuzzy
msgid "student_not_allowed_in_class"
msgstr "Student not allowed in class"

msgid "student_not_existing"
msgstr "Este nome de utilizador não existe."

#, fuzzy
msgid "student_signup_header"
msgstr "Student"

msgid "students"
msgstr "estudantes"

msgid "submission_time"
msgstr "Enviado em"

#, fuzzy
msgid "submit_answer"
msgstr "Answer question"

msgid "submit_program"
msgstr "Enviar"

msgid "submit_warning"
msgstr "Tem certeza de que deseja enviar esse programa?"

msgid "submitted"
msgstr "Enviado"

msgid "submitted_header"
msgstr "Este programa foi enviado e não pode mais ser alterado."

#, fuzzy
msgid "subscribe"
msgstr "Subscreve a nossa newsletter"

msgid "subscribe_newsletter"
msgstr "Subscreve a nossa newsletter"

#, fuzzy
msgid "successful_runs"
msgstr "Successful runs: {successful_runs}"

msgid "suggestion_color"
msgstr "Tente usar outra cor"

#, fuzzy
msgid "suggestion_note"
msgstr "Use a note between C0 and B9 or a number between 1 and 70"

msgid "suggestion_number"
msgstr "Tente mudar o valor para um número"

msgid "suggestion_numbers_or_strings"
msgstr "Try changing the values to be all text or all numbers"

#, fuzzy
msgid "surname"
msgstr "Utilizador"

msgid "survey"
msgstr "Pesquisa"

msgid "survey_completed"
msgstr "Pesquisa completa"

msgid "survey_skip"
msgstr "Não mostrar novamente"

msgid "survey_submit"
msgstr "Enviar"

#, fuzzy
msgid "tag_in_adventure"
msgstr "Tag in adventure"

#, fuzzy
msgid "tag_input_placeholder"
msgstr "Enter a new tag"

#, fuzzy
msgid "tags"
msgstr "Tags"

msgid "teacher"
msgstr "Professor"

#, fuzzy
msgid "teacher_account_request"
msgstr "You have a pending teacher account request"

#, fuzzy
msgid "teacher_account_success"
msgstr "You successfully requested a teacher account."

#, fuzzy
msgid "teacher_invalid"
msgstr "Your teacher value is invalid."

#, fuzzy
msgid "teacher_invitation_require_login"
msgstr "To set up your profile as a teacher we will need you to log in. If you don't have an account, please create one."

#, fuzzy
msgid "teacher_manual"
msgstr "Teacher manual"

#, fuzzy
msgid "teacher_signup_header"
msgstr "Teacher"

#, fuzzy
msgid "teacher_welcome"
msgstr "Welcome to Hedy! Your are now the proud owner of a teachers account which allows you to create classes and invite students."

#, fuzzy
msgid "teachers"
msgstr "Teachers"

#, fuzzy
msgid "template_code"
msgstr ""
"This is the explanation of my adventure!\n"
"\n"
"This way I can show a command: <code>{print}</code>\n"
"\n"
"But sometimes I might want to show a piece of code, like this:\n"
"<pre>\n"
"ask What's your name?\n"
"echo so your name is \n"
"</pre>"

#, fuzzy
msgid "this_turns_in_assignment"
msgstr "This turns in your assignment to your teacher."

msgid "title"
msgstr "Título"

msgid "title_admin"
msgstr "Hedy - Página de administrador"

#, fuzzy
msgid "title_class-overview"
msgstr "Hedy - Class overview"

msgid "title_customize-adventure"
msgstr "Hedy - Personalizar aventura"

#, fuzzy
msgid "title_customize-class"
msgstr "Hedy - Customize class"

msgid "title_explore"
msgstr "Hedy - Explorar"

msgid "title_for-teacher"
msgstr "Hedy - Para professores"

#, fuzzy
msgid "title_join-class"
msgstr "Hedy - Join class"

msgid "title_learn-more"
msgstr "Hedy - Saiba mais"

msgid "title_login"
msgstr "Hedy - Entrar"

msgid "title_my-profile"
msgstr "Hedy - A minha conta"

msgid "title_privacy"
msgstr "Hedy - Termos de privacidade"

msgid "title_programs"
msgstr "Hedy - Os meus programas"

msgid "title_public-adventures"
msgstr "Hedy - Aventuras públicas"

msgid "title_recover"
msgstr "Hedy - Recuperar conta"

msgid "title_reset"
msgstr "Hedy - Redefinir palavra-passe"

msgid "title_signup"
msgstr "Hedy - Crie uma conta"

msgid "title_start"
msgstr "Hedy - Programação textual facilitada"

msgid "title_view-adventure"
msgstr "Hedy - Ver aventura"

msgid "token_invalid"
msgstr "O seu token é inválido."

#, fuzzy
msgid "tooltip_level_locked"
msgstr "Your teacher disabled this level"

msgid "translate_error"
msgstr "Algo deu errado ao traduzir o código. Tente executá-lo para ver se há algum erro. Não é possível traduzir códigos com erros."

msgid "translating_hedy"
msgstr "Traduzir a Hedy"

msgid "translator"
msgstr "Tradutor"

<<<<<<< HEAD
msgid "turned_into_teacher"
msgstr ""

#, fuzzy
=======
>>>>>>> 996c4261
msgid "tutorial"
msgstr "Tutorial"

msgid "tutorial_code_snippet"
msgstr ""
"{print} Olá mundo!\n"
"{print} Estou aprendendo Hedy com o tutorial!"

#, fuzzy
msgid "tutorial_message_not_found"
msgstr "You have received an invitation to join class"

msgid "tutorial_title_not_found"
msgstr "Passo de tutorial não encontrado"

msgid "unauthorized"
msgstr "Não tem permissão para aceder esta página"

#, fuzzy
msgid "unfavourite_confirm"
msgstr "Are you sure you want to unfavourite this program?"

#, fuzzy
msgid "unfavourite_success"
msgstr "Your program is unfavourited."

msgid "unique_usernames"
msgstr "Todos os nomes de utilizador devem ser únicos."

#, fuzzy
msgid "unknown_variable_role"
msgstr "unknown"

#, fuzzy
msgid "unlock_thresholds"
msgstr "Unlock level thresholds"

msgid "unsaved_class_changes"
msgstr "Há alterações não gravadas, tem certeza que quer sair desta página?"

#, fuzzy
msgid "unsubmit_program"
msgstr "Unsubmit program"

#, fuzzy
msgid "unsubmit_warning"
msgstr "Are you sure you want to unsubmit this program?"

#, fuzzy
msgid "unsubmitted"
msgstr "Unsubmitted"

msgid "update_adventure_prompt"
msgstr "Tem certeza de que deseja atualizar essa aventura?"

msgid "update_public"
msgstr "Atualizar perfil público"

msgid "updating_indicator"
msgstr "A atualizar"

msgid "use_of_blanks_exception"
msgstr "Uso de lacunas (_) nos programas"

msgid "use_of_nested_functions_exception"
msgstr "Uso de funções dentro de funções"

#, fuzzy
msgid "used_in"
msgstr "Used in:"

msgid "user"
msgstr "utilizador"

msgid "user_inexistent"
msgstr "Esse utilizador não existe"

msgid "user_not_private"
msgstr "Esse utilizador não existe ou não tem um perfil público"

msgid "username"
msgstr "Utilizador"

msgid "username_empty"
msgstr "Não inseriu um nome de utilizador!"

msgid "username_invalid"
msgstr "O seu nome de utilizador é inválido."

msgid "username_special"
msgstr "O utilizador não pode conter `:` or `@`."

msgid "username_three"
msgstr "O utilizador deve conter pelo menos três caracteres."

msgid "usernames_exist"
msgstr "Um ou mais nomes de utilizador já estão em uso."

msgid "value"
msgstr "Valor"

#, fuzzy
msgid "view_adventures"
msgstr "View adventures"

#, fuzzy
msgid "view_classes"
msgstr "View classes"

msgid "view_program"
msgstr "Ver programa"

#, fuzzy
msgid "view_slides"
msgstr "View slides"

#, fuzzy
msgid "waiting_for_submit"
msgstr "Waiting for submit"

#, fuzzy
msgid "walker_variable_role"
msgstr "walker"

#, fuzzy
msgid "what_is_your_role"
msgstr "What is your role?"

#, fuzzy
msgid "what_should_my_code_do"
msgstr "What should my code do?"

msgid "year_invalid"
msgstr "Por favor, introduz um ano entre 1900 e {current_year}"

msgid "yes"
msgstr "Sim"

msgid "your_personal_text"
msgstr "O seu texto pessoal..."

msgid "your_program"
msgstr "O seu programa"

#~ msgid "create_account_explanation"
#~ msgstr "Teres a tua própria conta permite-te guardar os teus programas."

#~ msgid "only_teacher_create_class"
#~ msgstr "Only teachers are allowed to create classes!"

#~ msgid "keyword_support"
#~ msgstr "Translated keywords"

#~ msgid "non_keyword_support"
#~ msgstr "Translated content"

#~ msgid "try_button"
#~ msgstr "Experimenta"

#~ msgid "select_own_adventures"
#~ msgstr "Select own adventures"

#~ msgid "view"
#~ msgstr "View"

#~ msgid "class"
#~ msgstr "Class"

#~ msgid "save_code_button"
#~ msgstr "Guarda o código"

#~ msgid "share_code_button"
#~ msgstr "Guarda & partilha o código"

#~ msgid "classes_invalid"
#~ msgstr "The list of selected classes is invalid"

#~ msgid "directly_add_adventure_to_classes"
#~ msgstr "Do you want to add this adventure directly to one of your classes?"

#~ msgid "hand_in_assignment"
#~ msgstr "Hand in assignment"

#~ msgid "select_a_level"
#~ msgstr "Select a level"

#~ msgid "answer_invalid"
#~ msgstr "Your password is invalid."

#~ msgid "available_adventures_level"
#~ msgstr "Available adventures level"

#~ msgid "customize_class_exp_1"
#~ msgstr "Customize class"

#~ msgid "customize_class_exp_2"
#~ msgstr "Customize class"

#~ msgid "customize_class_step_1"
#~ msgstr "Customize class"

#~ msgid "customize_class_step_2"
#~ msgstr "Customize class"

#~ msgid "customize_class_step_3"
#~ msgstr "Customize class"

#~ msgid "customize_class_step_4"
#~ msgstr "Customize class"

#~ msgid "customize_class_step_5"
#~ msgstr "Customize class"

#~ msgid "customize_class_step_6"
#~ msgstr "Customize class"

#~ msgid "customize_class_step_7"
#~ msgstr "Customize class"

#~ msgid "customize_class_step_8"
#~ msgstr "Customize class"

#~ msgid "example_code_header"
#~ msgstr "Exemplo de código Hedy"

#~ msgid "feedback_failure"
#~ msgstr "Wrong!"

#~ msgid "feedback_success"
#~ msgstr "Good!"

#~ msgid "go_to_first_question"
#~ msgstr "Go to question 1"

#~ msgid "question"
#~ msgstr "Question"

#~ msgid "question_doesnt_exist"
#~ msgstr "This question does not exist"

#~ msgid "question_invalid"
#~ msgstr "Your token is invalid."

#~ msgid "too_many_attempts"
#~ msgstr "Too many attempts"

#~ msgid "class_stats"
#~ msgstr "Show class statistics"

#~ msgid "visit_own_public_profile"
#~ msgstr "Public profile"

#~ msgid "title_class logs"
#~ msgstr "Hedy - Join class"

#~ msgid "title_class statistics"
#~ msgstr "My statistics"

#~ msgid "disabled_button_locked"
#~ msgstr "Your teacher hasn't unlocked this level yet"

#~ msgid "duplicate_tag"
#~ msgstr "You already have a tag with this name."

#~ msgid "tag_deleted"
#~ msgstr "This tag was successfully deleted."

#~ msgid "no_tags"
#~ msgstr "No tags yet."

#~ msgid "apply_filters"
#~ msgstr "Apply filters"

#~ msgid "write_first_program"
#~ msgstr "Escreve o teu primeiro programa!"

#~ msgid "share_confirm"
#~ msgstr "Tens a certeza que queres tornar o programa público?"

#~ msgid "share_success_detail"
#~ msgstr "Programa partilhado com sucesso"

#~ msgid "try_it"
#~ msgstr "Experimenta"

#~ msgid "unshare_confirm"
#~ msgstr "Tens a certeza que queres tornar o programa privado?"

#~ msgid "unshare_success_detail"
#~ msgstr "Programa removido da partilha com sucesso"

#~ msgid "adventure_exp_2"
#~ msgstr "If you want to show actual code snippets, for example to give student a template or example of the code. Please use pre anchors like this:"

#~ msgid "hello_world"
#~ msgstr "Hello world!"

#~ msgid "adventure_exp_1"
#~ msgstr "Type your adventure of choice on the right-hand side. After creating your adventure you can include it in one of your classes under \"customizations\". If you want to include a command in your adventure please use code anchors like this:"

#~ msgid "hide_parsons"
#~ msgstr "Hide parsons"

#~ msgid "hide_quiz"
#~ msgstr "Hide quiz"

#~ msgid "back_to_class"
#~ msgstr "Go back to class"

#~ msgid "Locked Language Feature"
#~ msgstr "You are using {concept}! That is awesome, but {concept} is not unlocked yet! It will be unlocked in a later level."

#~ msgid "nested blocks"
#~ msgstr "a block in a block"

#~ msgid "save"
#~ msgstr "Save"

#~ msgid "update_profile"
#~ msgstr "Atualiza o perfil"

#~ msgid "variables"
#~ msgstr "Variables"

#~ msgid "add_students_options"
#~ msgstr "Create student accounts"

#~ msgid "class_live"
#~ msgstr "Live statistics"

#~ msgid "class_overview"
#~ msgstr "Class overview"

#~ msgid "last_login"
#~ msgstr "Last login"

#~ msgid "page"
#~ msgstr "page"

#~ msgid "student_list"
#~ msgstr "Student list"

#~ msgid "title_class grid_overview"
#~ msgstr "Hedy - Grid overview"

#~ msgid "title_class live_statistics"
#~ msgstr "Hedy - Live Statistics"

#~ msgid "amount_created"
#~ msgstr "programs created"

#~ msgid "amount_saved"
#~ msgstr "programs saved"

#~ msgid "common_errors"
#~ msgstr "Common errors"

#~ msgid "grid_overview"
#~ msgstr "Overview of programs per adventure"

#~ msgid "last_error"
#~ msgstr "Last error"

#~ msgid "last_program"
#~ msgstr "Last program"

#~ msgid "live_dashboard"
#~ msgstr "Live Dashboard"

#~ msgid "runs_over_time"
#~ msgstr "Runs over time"

#~ msgid "student_details"
#~ msgstr "Student details"

#~ msgid "explore_explanation"
#~ msgstr "On this page you can look through programs created by other Hedy users. You can filter on both a Hedy level and adventure. Click on \"View program\" to open a program and run it. Programs with a red header contain a mistake. You can still open the program, but running it will result in an error. You can of course try to fix it! If the creator has a public profile you can click their username to visit their profile. There you will find all their shared programs and much more!"

#~ msgid "create_question"
#~ msgstr "Do you want to create one?"

#~ msgid "explore_programs"
#~ msgstr "Explore programs"

#~ msgid "explore_programs_logo_alt"
#~ msgstr "Explore programs"

#~ msgid "hedy_tutorial_logo_alt"
#~ msgstr "Start hedy tutorial"

#~ msgid "no_public_profile"
#~ msgstr "Public profile"

#~ msgid "start_hedy_tutorial"
#~ msgstr "Start hedy tutorial"

#~ msgid "start_programming"
#~ msgstr "Directly start programming"

#~ msgid "start_programming_logo_alt"
#~ msgstr "Directly start programming"

#~ msgid "start_teacher_tutorial"
#~ msgstr "Start teacher tutorial"

#~ msgid "teacher_tutorial_logo_alt"
#~ msgstr "You have received an invitation to join class"

#~ msgid "title_landing-page"
#~ msgstr "Welcome to Hedy!"

#~ msgid "welcome"
#~ msgstr "Welcome to Hedy! Your are now the proud owner of a teachers account which allows you to create classes and invite students."

#~ msgid "welcome_back"
#~ msgstr "Welcome to Hedy! Your are now the proud owner of a teachers account which allows you to create classes and invite students."

#~ msgid "your_account"
#~ msgstr "Ainda não tens conta?"

#~ msgid "your_last_program"
#~ msgstr "Favourite program"
<|MERGE_RESOLUTION|>--- conflicted
+++ resolved
@@ -1973,13 +1973,9 @@
 msgid "translator"
 msgstr "Tradutor"
 
-<<<<<<< HEAD
 msgid "turned_into_teacher"
 msgstr ""
 
-#, fuzzy
-=======
->>>>>>> 996c4261
 msgid "tutorial"
 msgstr "Tutorial"
 
