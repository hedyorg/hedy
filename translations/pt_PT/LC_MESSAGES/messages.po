--- conflicted
+++ resolved
@@ -7,16 +7,10 @@
 msgstr ""
 "Project-Id-Version: PROJECT VERSION\n"
 "Report-Msgid-Bugs-To: EMAIL@ADDRESS\n"
-<<<<<<< HEAD
-"POT-Creation-Date: 2024-03-08 13:54+0100\n"
-"PO-Revision-Date: 2024-03-04 22:05+0000\n"
-"Last-Translator: Andre Costa <andrecaeu@gmail.com>\n"
-=======
 "POT-Creation-Date: 2024-02-13 11:36+0100\n"
 "PO-Revision-Date: 2024-03-07 13:40+0000\n"
 "Last-Translator: Prefill add-on <noreply-addon-prefill@weblate.org>\n"
 "Language-Team: pt_PT <LL@li.org>\n"
->>>>>>> 66c2d35e
 "Language: pt_PT\n"
 "MIME-Version: 1.0\n"
 "Content-Type: text/plain; charset=utf-8\n"
@@ -94,9 +88,6 @@
 msgid "Missing Inner Command"
 msgstr "It looks like you forgot to use a command with the {command} statement you used on line {line_number}."
 
-msgid "Missing Square Brackets"
-msgstr "Parece que se esqueceu de utilizar parênteses retos [] à volta da lista que estava a criar na linha {line_number}."
-
 #, fuzzy
 msgid "Missing Variable"
 msgstr "It looks like your {command} is missing a variable at the start of the line."
@@ -120,9 +111,6 @@
 msgid "Pressit Missing Else"
 msgstr "You forgot to add what happens when you press a different key, add an {else} to your code"
 
-msgid "Save Microbit code "
-msgstr ""
-
 #, fuzzy
 msgid "Too Big"
 msgstr "Wow! Your program has an impressive {lines_of_code} lines of code! But we can only process {max_lines} lines in this level. Make your program smaller and try again."
@@ -647,8 +635,6 @@
 msgid "disable"
 msgstr "Disable"
 
-<<<<<<< HEAD
-=======
 #, fuzzy
 msgid "disable_parsons"
 msgstr "Disable all puzzles"
@@ -657,7 +643,6 @@
 msgid "disable_quizes"
 msgstr "Disable all quizes"
 
->>>>>>> 66c2d35e
 #, fuzzy
 msgid "disabled"
 msgstr "Disabled"
@@ -921,14 +906,6 @@
 #, fuzzy
 msgid "hide_keyword_switcher"
 msgstr "Hide keyword switcher"
-
-#, fuzzy
-msgid "hide_parsons"
-msgstr "Hide parsons"
-
-#, fuzzy
-msgid "hide_quiz"
-msgstr "Hide quiz"
 
 #, fuzzy
 msgid "highest_level_reached"
@@ -1882,6 +1859,12 @@
 msgid "share_by_giving_link"
 msgstr "Show your program to other people by giving them the link below:"
 
+msgid "share_confirm"
+msgstr "Tens a certeza que queres tornar o programa público?"
+
+msgid "share_success_detail"
+msgstr "Programa partilhado com sucesso"
+
 #, fuzzy
 msgid "share_your_program"
 msgstr "Share your program"
@@ -2265,6 +2248,12 @@
 msgid "unsaved_class_changes"
 msgstr "There are unsaved changes, are you sure you want to leave this page?"
 
+msgid "unshare_confirm"
+msgstr "Tens a certeza que queres tornar o programa privado?"
+
+msgid "unshare_success_detail"
+msgstr "Programa removido da partilha com sucesso"
+
 #, fuzzy
 msgid "update_adventure_prompt"
 msgstr "Are you sure you want to update this adventure?"
@@ -2523,17 +2512,11 @@
 #~ msgid "adventures"
 #~ msgstr "Available Adventures"
 
-#~ msgid "share_confirm"
-#~ msgstr "Tens a certeza que queres tornar o programa público?"
-
-#~ msgid "share_success_detail"
-#~ msgstr "Programa partilhado com sucesso"
-
-#~ msgid "unshare_confirm"
-#~ msgstr "Tens a certeza que queres tornar o programa privado?"
-
-#~ msgid "unshare_success_detail"
-#~ msgstr "Programa removido da partilha com sucesso"
+#~ msgid "hide_parsons"
+#~ msgstr "Hide parsons"
+
+#~ msgid "hide_quiz"
+#~ msgstr "Hide quiz"
 
 #~ msgid "adventure_exp_2"
 #~ msgstr "If you want to show actual code snippets, for example to give student a template or example of the code. Please use pre anchors like this:"
@@ -2541,10 +2524,5 @@
 #~ msgid "hello_world"
 #~ msgstr "Hello world!"
 
-<<<<<<< HEAD
-#~ msgid "adventure_exp_1"
-#~ msgstr "Type your adventure of choice on the right-hand side. After creating your adventure you can include it in one of your classes under \"customizations\". If you want to include a command in your adventure please use code anchors like this:"
-=======
 msgid "Missing Square Brackets"
-msgstr "Parece que se esqueceu de utilizar parênteses retos [] à volta da lista que estava a criar na linha {line_number}."
->>>>>>> 66c2d35e
+msgstr "Parece que se esqueceu de utilizar parênteses retos [] à volta da lista que estava a criar na linha {line_number}."