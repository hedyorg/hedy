--- conflicted
+++ resolved
@@ -1,29 +1,18 @@
-
 msgid ""
 msgstr ""
 "Project-Id-Version: PACKAGE VERSION\n"
 "Report-Msgid-Bugs-To: \n"
-<<<<<<< HEAD
-"POT-Creation-Date: 2023-03-01 17:52+0100\n"
-"PO-Revision-Date: 2023-02-16 15:59+0000\n"
-=======
 "POT-Creation-Date: 2023-03-03 19:20+0100\n"
 "PO-Revision-Date: 2023-03-12 03:54+0000\n"
->>>>>>> 0d245425
 "Last-Translator: Anonymous <noreply@weblate.org>\n"
+"Language-Team: pt_PT <LL@li.org>\n"
 "Language: pt_PT\n"
-"Language-Team: pt_PT <LL@li.org>\n"
-"Plural-Forms: nplurals=2; plural=n > 1;\n"
 "MIME-Version: 1.0\n"
 "Content-Type: text/plain; charset=utf-8\n"
 "Content-Transfer-Encoding: 8bit\n"
-<<<<<<< HEAD
-"Generated-By: Babel 2.10.1\n"
-=======
 "Plural-Forms: nplurals=2; plural=n > 1;\n"
 "X-Generator: Weblate 4.16.2-dev\n"
 "Generated-By: Babel 2.10.3\n"
->>>>>>> 0d245425
 
 msgid "Access Before Assign"
 msgstr ""
@@ -430,9 +419,6 @@
 msgid "class_name_prompt"
 msgstr "Please enter the name of the class"
 
-msgid "Invalid At Command"
-msgstr ""
-
 #, fuzzy
 msgid "class_stats"
 msgstr "Show class statistics"
@@ -468,10 +454,6 @@
 msgstr "Please copy and paste this link into a new tab:"
 
 #, fuzzy
-<<<<<<< HEAD
-msgid "back_to_class"
-msgstr "Go back to class"
-=======
 msgid "copy_link_success"
 msgstr "Copiar ligação de partilha"
 
@@ -515,7 +497,6 @@
 #, fuzzy
 msgid "create_class"
 msgstr "Create a new class"
->>>>>>> 0d245425
 
 #, fuzzy
 msgid "create_multiple_accounts"
@@ -530,21 +511,8 @@
 msgstr "Do you want to create one?"
 
 #, fuzzy
-<<<<<<< HEAD
-msgid "highest_level_reached"
-msgstr "Highest level reached"
-
-#, fuzzy
-msgid "number_programs"
-msgstr "Number of programs"
-
-#, fuzzy
-msgid "programs"
-msgstr "Programs"
-=======
 msgid "create_student_account"
 msgstr "Create an account"
->>>>>>> 0d245425
 
 #, fuzzy
 msgid "create_student_account_explanation"
@@ -665,12 +633,9 @@
 msgid "delete_success"
 msgstr "Program deleted successfully."
 
-<<<<<<< HEAD
-=======
 msgid "destroy_profile"
 msgstr "Elimina conta permanentemente"
 
->>>>>>> 0d245425
 #, fuzzy
 msgid "developers_mode"
 msgstr "Programmer's mode"
@@ -684,23 +649,12 @@
 msgstr "Directly open"
 
 #, fuzzy
-<<<<<<< HEAD
-msgid "download_login_credentials"
-msgstr ""
-
-msgid "yes"
-msgstr "Sim"
-
-msgid "no"
-msgstr "Não"
-=======
 msgid "disabled_button_locked"
 msgstr "Your teacher hasn't unlocked this level yet"
 
 #, fuzzy
 msgid "disabled_button_quiz"
 msgstr "Your quiz score is below the threshold, try again!"
->>>>>>> 0d245425
 
 #, fuzzy
 msgid "discord_server"
@@ -838,9 +792,6 @@
 msgid "female"
 msgstr "Feminino"
 
-msgid "level_title"
-msgstr "Nível"
-
 #, fuzzy
 msgid "float"
 msgstr "a number"
@@ -1051,10 +1002,6 @@
 "You need to have an account to join a class. Would you like to login now?"
 
 #, fuzzy
-<<<<<<< HEAD
-msgid "welcome"
-msgstr "Welcome to Hedy! Your are now the proud owner of a teachers account which allows you to create classes and invite students."
-=======
 msgid "keyword_language_invalid"
 msgstr ""
 "Please select a valid keyword language (select English or your own language)."
@@ -1160,7 +1107,6 @@
 #, fuzzy
 msgid "mail_reset_password_body"
 msgstr "Reiniciar palavra-passe"
->>>>>>> 0d245425
 
 #, fuzzy
 msgid "mail_reset_password_subject"
@@ -1288,37 +1234,12 @@
 msgstr "There are no accounts to create."
 
 #, fuzzy
-<<<<<<< HEAD
-msgid "cheatsheet_title"
-msgstr "Hide cheatsheet"
-
-#, fuzzy
-msgid "commands"
-msgstr "Commands"
-
-#, fuzzy
-msgid "english"
-msgstr "English"
-
-msgid "login_long"
-msgstr "Entra na tua conta"
-
-msgid "login"
-msgstr "Inicia sessão"
-
-msgid "no_account"
-msgstr "Ainda não tens conta?"
-
-msgid "create_account"
-msgstr "Criar conta"
-=======
 msgid "no_certificate"
 msgstr "This user hasn't earned the Hedy Certificate of Completion"
 
 #, fuzzy
 msgid "no_more_flat_if"
 msgstr "Starting in level 8, the line after {if} needs to start with 4 spaces."
->>>>>>> 0d245425
 
 msgid "no_programs"
 msgstr "Ainda não tens programas."
@@ -1332,216 +1253,188 @@
 msgstr "has no shared programs..."
 
 #, fuzzy
-<<<<<<< HEAD
-msgid "try_it"
-msgstr "Experimenta"
-
-msgid "print"
-msgstr ""
-
-msgid "hello!"
-msgstr ""
-
-msgid "subscribe_newsletter"
-msgstr "Subscreve a nossa newsletter"
-=======
 msgid "no_such_adventure"
 msgstr "This adventure doesn't exist!"
->>>>>>> 0d245425
 
 #, fuzzy
 msgid "no_such_class"
 msgstr "No such Hedy class"
 
 #, fuzzy
-<<<<<<< HEAD
-msgid "teacher_manual"
-msgstr "Teacher manual"
+msgid "no_such_highscore"
+msgstr "No such Hedy level!"
+
+#, fuzzy
+msgid "no_such_level"
+msgstr "No such Hedy level!"
+
+#, fuzzy
+msgid "no_such_program"
+msgstr "No such Hedy program!"
+
+#, fuzzy
+msgid "not_enrolled"
+msgstr "Looks like you are not in this class!"
+
+#, fuzzy
+msgid "not_teacher"
+msgstr "Looks like you are not a teacher!"
+
+#, fuzzy
+msgid "number"
+msgstr "a number"
+
+#, fuzzy
+msgid "number_achievements"
+msgstr "Number of achievements"
+
+#, fuzzy
+msgid "number_lines"
+msgstr "Number of lines"
+
+#, fuzzy
+msgid "number_programs"
+msgstr "Number of programs"
+
+msgid "ok"
+msgstr "OK"
+
+msgid "open"
+msgstr "Abrir"
+
+#, fuzzy
+msgid "opening_date"
+msgstr "Opening date"
+
+#, fuzzy
+msgid "opening_dates"
+msgstr "Opening dates"
+
+#, fuzzy
+msgid "option"
+msgstr "Option"
+
+#, fuzzy
+msgid "or"
+msgstr "or"
+
+msgid "other"
+msgstr "Outro"
+
+msgid "other_block"
+msgstr "Outro bloco de linguagem"
+
+#, fuzzy
+msgid "other_settings"
+msgstr "Other settings"
+
+#, fuzzy
+msgid "other_source"
+msgstr "Other"
+
+msgid "other_text"
+msgstr "Outra linguagem de texto"
+
+#, fuzzy
+msgid "overwrite_warning"
+msgstr ""
+"You already have a program with this name, saving this program will "
+"overwrite the old one. Are you sure?"
+
+#, fuzzy
+msgid "page"
+msgstr "page"
+
+#, fuzzy
+msgid "page_not_found"
+msgstr "We could not find that page!"
+
+#, fuzzy
+msgid "parsons_title"
+msgstr "Title"
+
+msgid "password"
+msgstr "Palavra-passe"
+
+#, fuzzy
+msgid "password_change_not_allowed"
+msgstr "You're not allowed to change the password of this user."
+
+#, fuzzy
+msgid "password_change_prompt"
+msgstr "Are you sure you want to change this password?"
+
+#, fuzzy
+msgid "password_change_success"
+msgstr "Password of your student is successfully changed."
+
+#, fuzzy
+msgid "password_invalid"
+msgstr "Your password is invalid."
+
+msgid "password_repeat"
+msgstr "Repete a palavra-passe"
+
+msgid "password_resetted"
+msgstr ""
+"A tua palavra-passe foi reiniciada com sucesso. Por favor, inicia sessão."
+
+msgid "password_six"
+msgstr "Palavra-passe tem de conter pelo menos seis caracteres."
+
+msgid "password_updated"
+msgstr "Palavra-passe atualizada."
+
+#, fuzzy
+msgid "passwords_six"
+msgstr "All passwords need to be six characters or longer."
+
+#, fuzzy
+msgid "pending_invites"
+msgstr "Pending invites"
+
+#, fuzzy
+msgid "percentage"
+msgstr "percentage"
+
+#, fuzzy
+msgid "percentage_achieved"
+msgstr "Achieved by {percentage}% of the users"
+
+msgid "period"
+msgstr "um ponto final"
+
+#, fuzzy
+msgid "personal_text"
+msgstr "Personal text"
+
+#, fuzzy
+msgid "personal_text_invalid"
+msgstr "Your personal text is invalid."
+
+#, fuzzy
+msgid "postfix_classname"
+msgstr "Postfix classname"
+
+#, fuzzy
+msgid "preferred_keyword_language"
+msgstr "Preferred keyword language"
+
+#, fuzzy
+msgid "preferred_language"
+msgstr "Preferred language"
+
+#, fuzzy
+msgid "preview"
+msgstr "Preview"
+
+#, fuzzy
+msgid "previous_campaigns"
+msgstr "View previous campaigns"
 
 #, fuzzy
 msgid "privacy_terms"
 msgstr "privacy terms"
-=======
-msgid "no_such_highscore"
-msgstr "No such Hedy level!"
->>>>>>> 0d245425
-
-#, fuzzy
-msgid "no_such_level"
-msgstr "No such Hedy level!"
-
-#, fuzzy
-msgid "no_such_program"
-msgstr "No such Hedy program!"
-
-#, fuzzy
-msgid "not_enrolled"
-msgstr "Looks like you are not in this class!"
-
-#, fuzzy
-msgid "not_teacher"
-msgstr "Looks like you are not a teacher!"
-
-#, fuzzy
-<<<<<<< HEAD
-msgid "teacher_account_request"
-msgstr "You have a pending teacher account request"
-=======
-msgid "number"
-msgstr "a number"
-
-#, fuzzy
-msgid "number_achievements"
-msgstr "Number of achievements"
-
-#, fuzzy
-msgid "number_lines"
-msgstr "Number of lines"
->>>>>>> 0d245425
-
-#, fuzzy
-msgid "number_programs"
-msgstr "Number of programs"
-
-msgid "ok"
-msgstr "OK"
-
-msgid "open"
-msgstr "Abrir"
-
-#, fuzzy
-msgid "opening_date"
-msgstr "Opening date"
-
-#, fuzzy
-msgid "opening_dates"
-msgstr "Opening dates"
-
-#, fuzzy
-msgid "option"
-msgstr "Option"
-
-#, fuzzy
-msgid "or"
-msgstr "or"
-
-msgid "other"
-msgstr "Outro"
-
-msgid "other_block"
-msgstr "Outro bloco de linguagem"
-
-#, fuzzy
-msgid "other_settings"
-msgstr "Other settings"
-
-#, fuzzy
-msgid "other_source"
-msgstr "Other"
-
-msgid "other_text"
-msgstr "Outra linguagem de texto"
-
-#, fuzzy
-msgid "overwrite_warning"
-msgstr ""
-"You already have a program with this name, saving this program will "
-"overwrite the old one. Are you sure?"
-
-#, fuzzy
-msgid "page"
-msgstr "page"
-
-#, fuzzy
-msgid "page_not_found"
-msgstr "We could not find that page!"
-
-#, fuzzy
-msgid "parsons_title"
-msgstr "Title"
-
-msgid "password"
-msgstr "Palavra-passe"
-
-#, fuzzy
-msgid "password_change_not_allowed"
-msgstr "You're not allowed to change the password of this user."
-
-#, fuzzy
-msgid "password_change_prompt"
-msgstr "Are you sure you want to change this password?"
-
-#, fuzzy
-msgid "password_change_success"
-msgstr "Password of your student is successfully changed."
-
-#, fuzzy
-msgid "password_invalid"
-msgstr "Your password is invalid."
-
-msgid "password_repeat"
-msgstr "Repete a palavra-passe"
-
-msgid "password_resetted"
-msgstr ""
-"A tua palavra-passe foi reiniciada com sucesso. Por favor, inicia sessão."
-
-msgid "password_six"
-msgstr "Palavra-passe tem de conter pelo menos seis caracteres."
-
-msgid "password_updated"
-msgstr "Palavra-passe atualizada."
-
-#, fuzzy
-msgid "passwords_six"
-msgstr "All passwords need to be six characters or longer."
-
-#, fuzzy
-msgid "pending_invites"
-msgstr "Pending invites"
-
-#, fuzzy
-msgid "percentage"
-msgstr "percentage"
-
-#, fuzzy
-msgid "percentage_achieved"
-msgstr "Achieved by {percentage}% of the users"
-
-msgid "period"
-msgstr "um ponto final"
-
-#, fuzzy
-msgid "personal_text"
-msgstr "Personal text"
-
-#, fuzzy
-msgid "personal_text_invalid"
-msgstr "Your personal text is invalid."
-
-#, fuzzy
-msgid "postfix_classname"
-msgstr "Postfix classname"
-
-#, fuzzy
-msgid "preferred_keyword_language"
-msgstr "Preferred keyword language"
-
-#, fuzzy
-msgid "preferred_language"
-msgstr "Preferred language"
-
-#, fuzzy
-msgid "preview"
-msgstr "Preview"
-
-#, fuzzy
-msgid "previous_campaigns"
-msgstr "View previous campaigns"
-
-#, fuzzy
-msgid "privacy_terms"
-msgstr "privacy terms"
 
 #, fuzzy
 msgid "profile_logo_alt"
@@ -1558,19 +1451,8 @@
 msgid "profile_updated_reload"
 msgstr "Profile updated, page will be re-loaded."
 
-<<<<<<< HEAD
-msgid "delete_confirm"
-msgstr "Tens a certeza que queres apagar o programa?"
-
-msgid "delete"
-msgstr "Apagar"
-
-msgid "unshare_confirm"
-msgstr "Tens a certeza que queres tornar o programa privado?"
-=======
 msgid "program_contains_error"
 msgstr "Este programa contém um erro, tens a certeza que queres partilhar?"
->>>>>>> 0d245425
 
 msgid "program_header"
 msgstr "Os meus programas"
@@ -1606,17 +1488,10 @@
 msgid "public_invalid"
 msgstr "This agreement selection is invalid"
 
-msgid "program_header"
-msgstr "Os meus programas"
-
 #, fuzzy
 msgid "public_profile"
 msgstr "Public profile"
 
-<<<<<<< HEAD
-msgid "recover_password"
-msgstr "Pede para recuperar a palavra-passe"
-=======
 #, fuzzy
 msgid "public_profile_info"
 msgstr ""
@@ -1690,7 +1565,6 @@
 #, fuzzy
 msgid "remove_student_prompt"
 msgstr "Are you sure you want to remove the student from the class?"
->>>>>>> 0d245425
 
 #, fuzzy
 msgid "repair_program_logo_alt"
@@ -1791,200 +1665,8 @@
 msgstr "Selecciona"
 
 #, fuzzy
-<<<<<<< HEAD
-msgid "parsons_title"
-msgstr "Title"
-
-#, fuzzy
-msgid "quiz_tab"
-msgstr "Quiz"
-
-msgid "example_code_header"
-msgstr "Exemplo de código Hedy"
-
-#, fuzzy
-msgid "search"
-msgstr "Search..."
-
-#, fuzzy
-msgid "variables"
-msgstr "Variables"
-
-msgid "enter_text"
-msgstr "Introduz a tua resposta aqui..."
-
-#, fuzzy
-msgid "enter"
-msgstr "Enter"
-
-#, fuzzy
-msgid "pygame_waiting_for_input"
-msgstr "Waiting for a button press..."
-
-#, fuzzy
-msgid "already_program_running"
-msgstr "Start programming"
-
-msgid "run_code_button"
-msgstr "Executa o código"
-
-#, fuzzy
-msgid "stop_code_button"
-msgstr "Guarda o código"
-
-#, fuzzy
-msgid "next_exercise"
-msgstr "Next exercise"
-
-msgid "edit_code_button"
-msgstr "Edita o código"
-
-#, fuzzy
-msgid "repair_program_logo_alt"
-msgstr "Repair program icon"
-
-msgid "read_code_label"
-msgstr "Lê em voz alta"
-
-msgid "regress_button"
-msgstr "Volta ao nível {level}"
-
-#, fuzzy
-msgid "disabled_button_locked"
-msgstr "Your teacher hasn't unlocked this level yet"
-
-msgid "advance_button"
-msgstr "Vai para o nível {level}"
-
-#, fuzzy
-msgid "disabled_button_quiz"
-msgstr "Your quiz score is below the threshold, try again!"
-
-#, fuzzy
-msgid "developers_mode"
-msgstr "Programmer's mode"
-
-#, fuzzy
-msgid "hedy_logo_alt"
-msgstr "Hedy logo"
-
-#, fuzzy
-msgid "nav_start"
-msgstr "Home"
-
-#, fuzzy
-msgid "nav_hedy"
-msgstr "Hedy"
-
-#, fuzzy
-msgid "nav_explore"
-msgstr "Explore"
-
-#, fuzzy
-msgid "for_teachers"
-msgstr "For teachers"
-
-#, fuzzy
-msgid "my_achievements"
-msgstr "My achievements"
-
-msgid "my_account"
-msgstr "O meu perfil"
-
-msgid "logout"
-msgstr "Termina sessão"
-
-#, fuzzy
-msgid "exercise"
-msgstr "Exercise"
-
-#, fuzzy
-msgid "what_should_my_code_do"
-msgstr "What should my code do?"
-
-#, fuzzy
-msgid "quiz_logo_alt"
-msgstr "Quiz logo"
-
-#, fuzzy
-msgid "start_quiz"
-msgstr "Start quiz"
-
-#, fuzzy
-msgid "go_to_first_question"
-msgstr "Go to question 1"
-
-#, fuzzy
-msgid "question"
-msgstr "Question"
-
-#, fuzzy
-msgid "hint"
-msgstr "Hint?"
-
-#, fuzzy
-msgid "submit_answer"
-msgstr "Answer question"
-
-#, fuzzy
-msgid "feedback_success"
-msgstr "Good!"
-
-#, fuzzy
-msgid "feedback_failure"
-msgstr "Wrong!"
-
-#, fuzzy
-msgid "correct_answer"
-msgstr "The correct answer is"
-
-#, fuzzy
-msgid "go_to_question"
-msgstr "Go to question"
-
-#, fuzzy
-msgid "go_to_quiz_result"
-msgstr "Go to quiz result"
-
-#, fuzzy
-msgid "end_quiz"
-msgstr "Quiz end"
-
-#, fuzzy
-msgid "score"
-msgstr "Score"
-
-#, fuzzy
-msgid "get_certificate"
-msgstr "Get your certificate!"
-
-#, fuzzy
-msgid "certificate"
-msgstr "Certificate of Completion"
-
-#, fuzzy
-msgid "fun_statistics_msg"
-msgstr "Here are some fun statistics!"
-
-#, fuzzy
-msgid "highest_quiz_score"
-msgstr "Highest quiz score"
-
-#, fuzzy
-msgid "longest_program"
-msgstr "Longest program"
-
-#, fuzzy
-msgid "number_achievements"
-msgstr "Number of achievements"
-
-#, fuzzy
-msgid "percentage_achieved"
-msgstr "Achieved by {percentage}% of the users"
-=======
 msgid "select_a_level"
 msgstr "Select a level"
->>>>>>> 0d245425
 
 #, fuzzy
 msgid "select_adventures"
@@ -2474,8 +2156,4 @@
 #~ msgstr "View"
 
 #~ msgid "class"
-<<<<<<< HEAD
-#~ msgstr "Class"
-=======
-#~ msgstr "Class"
->>>>>>> 0d245425
+#~ msgstr "Class"