--- conflicted
+++ resolved
@@ -3,11 +3,7 @@
 msgstr ""
 "Project-Id-Version: PACKAGE VERSION\n"
 "Report-Msgid-Bugs-To: \n"
-<<<<<<< HEAD
-"POT-Creation-Date: 2023-03-03 19:42+0100\n"
-=======
 "POT-Creation-Date: 2023-03-03 19:20+0100\n"
->>>>>>> 6639afe0
 "PO-Revision-Date: 2023-02-16 15:59+0000\n"
 "Last-Translator: Anonymous <noreply@weblate.org>\n"
 "Language: pt_PT\n"
@@ -990,7 +986,6 @@
 msgstr ""
 "Thank you!\n"
 "The Hedy team"
-<<<<<<< HEAD
 
 #, fuzzy
 msgid "mail_hello"
@@ -1076,92 +1071,6 @@
 #, fuzzy
 msgid "my_messages"
 msgstr "My messages"
-=======
-
-#, fuzzy
-msgid "mail_hello"
-msgstr "Hi {username}!"
-
-#, fuzzy
-msgid "mail_recover_password_body"
-msgstr "Pede para recuperar a palavra-passe"
-
-#, fuzzy
-msgid "mail_recover_password_subject"
-msgstr "Pede para recuperar a palavra-passe"
-
-#, fuzzy
-msgid "mail_reset_password_body"
-msgstr "Reiniciar palavra-passe"
-
-#, fuzzy
-msgid "mail_reset_password_subject"
-msgstr "Reiniciar palavra-passe"
-
-#, fuzzy
-msgid "mail_welcome_teacher_body"
-msgstr ""
-"<strong>Welcome!</strong>\n"
-"Congratulations on your brand new Hedy teachers account. Welcome to the world wide community of Hedy teachers!\n"
-"<strong>What teachers accounts can do</strong>\n"
-"With your teacher account, you have the option to create classes. Your students can than join your classes and you can see their progress. Classes are made and managed though the for <a href=\"https://hedycode.com/for-teachers\">teachers page</a>.\n"
-"<strong>How to share ideas</strong>\n"
-"If you are using Hedy in class, you probably have ideas for improvements! You can share those ideas with us on the <a href=\"https://github.com/Felienne/hedy/discussions/categories/ideas\">Ideas Discussion</a>.\n"
-"<strong>How to ask for help</strong>\n"
-"If anything is unclear, you can post in the <a href=\"https://github.com/Felienne/hedy/discussions/categories/q-a\">Q&A discussion</a>, or <a href=\"mailto: hello@hedy.org\">send us an email</a>.\n"
-"Keep programming!"
-
-#, fuzzy
-msgid "mail_welcome_teacher_subject"
-msgstr "Your Hedy teacher account is ready"
-
-#, fuzzy
-msgid "mail_welcome_verify_body"
-msgstr ""
-"Your Hedy account has been created successfully. Welcome!\n"
-"Please click on this link to verify your email address: {link}"
-
-#, fuzzy
-msgid "mail_welcome_verify_subject"
-msgstr "Welcome to Hedy"
-
-#, fuzzy
-msgid "mailing_title"
-msgstr "Title"
-
-#, fuzzy
-msgid "main_subtitle"
-msgstr "programs submitted"
-
-#, fuzzy
-msgid "main_title"
-msgstr "Title"
-
-msgid "male"
-msgstr "Masculino"
-
-#, fuzzy
-msgid "mandatory_mode"
-msgstr "Mandatory developer's mode"
-
-msgid "my_account"
-msgstr "O meu perfil"
-
-#, fuzzy
-msgid "my_achievements"
-msgstr "My achievements"
-
-#, fuzzy
-msgid "my_adventures"
-msgstr "My adventures"
-
-#, fuzzy
-msgid "my_classes"
-msgstr "My classes"
-
-#, fuzzy
-msgid "my_messages"
-msgstr "My messages"
 
 #, fuzzy
 msgid "name"
@@ -1170,26 +1079,16 @@
 #, fuzzy
 msgid "nav_explore"
 msgstr "Explore"
->>>>>>> 6639afe0
-
-#, fuzzy
-msgid "name"
-msgstr "Name"
+
+#, fuzzy
+msgid "nav_hedy"
+msgstr "Hedy"
 
 #, fuzzy
 msgid "nav_learn_more"
 msgstr "Learn more"
 
 #, fuzzy
-<<<<<<< HEAD
-msgid "nav_hedy"
-msgstr "Hedy"
-
-#, fuzzy
-msgid "nav_learn_more"
-msgstr "Learn more"
-
-#, fuzzy
 msgid "nav_start"
 msgstr "Home"
 
@@ -1225,46 +1124,9 @@
 msgid "no_certificate"
 msgstr "This user hasn't earned the Hedy Certificate of Completion"
 
-=======
-msgid "nav_start"
-msgstr "Home"
-
-#, fuzzy
-msgid "nested blocks"
-msgstr "a block in a block"
-
-msgid "new_password"
-msgstr "Palavra-passe atual"
-
-msgid "newline"
-msgstr "uma nova linha"
-
-#, fuzzy
-msgid "next_exercise"
-msgstr "Next exercise"
-
-#, fuzzy
-msgid "next_step_tutorial"
-msgstr "Next step >>>"
-
-msgid "no"
-msgstr "Não"
-
-msgid "no_account"
-msgstr "Ainda não tens conta?"
-
-#, fuzzy
-msgid "no_accounts"
-msgstr "There are no accounts to create."
-
-#, fuzzy
-msgid "no_certificate"
-msgstr "This user hasn't earned the Hedy Certificate of Completion"
-
 msgid "no_more_flat_if"
 msgstr ""
 
->>>>>>> 6639afe0
 msgid "no_programs"
 msgstr "Ainda não tens programas."
 
