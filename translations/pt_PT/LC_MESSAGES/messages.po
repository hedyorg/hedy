<<<<<<< HEAD
# Portuguese (Portugal) translations for PROJECT.
# Copyright (C) 2022 ORGANIZATION
# This file is distributed under the same license as the PROJECT project.
# FIRST AUTHOR <EMAIL@ADDRESS>, 2022.
#
#, fuzzy
msgid ""
msgstr ""
"Project-Id-Version: PROJECT VERSION\n"
"Report-Msgid-Bugs-To: EMAIL@ADDRESS\n"
"POT-Creation-Date: 2022-04-07 14:12+0300\n"
"PO-Revision-Date: YEAR-MO-DA HO:MI+ZONE\n"
"Last-Translator: FULL NAME <EMAIL@ADDRESS>\n"
"Language: pt_PT\n"
"Language-Team: pt_PT <LL@li.org>\n"
"Plural-Forms: nplurals=2; plural=(n != 1)\n"
"MIME-Version: 1.0\n"
"Content-Type: text/plain; charset=utf-8\n"
"Content-Transfer-Encoding: 8bit\n"
"Generated-By: Babel 2.9.1\n"

#: app.py:451
=======
#: app.py:571
>>>>>>> 592a3edf
#, fuzzy
msgid "program_contains_error"
msgstr "This program contains an error, are you sure you want to share it?"

#: app.py:605
#, fuzzy
msgid "title_achievements"
msgstr "Hedy - My achievements"

#: app.py:623 app.py:1031 website/teacher.py:363 website/teacher.py:372
#, fuzzy
msgid "not_teacher"
msgstr "Looks like you are not a teacher!"

#: app.py:626
#, fuzzy
msgid "not_enrolled"
msgstr "Looks like you are not in this class!"

#: app.py:658
#, fuzzy
msgid "title_programs"
msgstr "Hedy - My programs"

#: app.py:668 app.py:678 app.py:682 app.py:696 app.py:957 app.py:1276
#: website/admin.py:17 website/admin.py:25 website/admin.py:95
#: website/admin.py:112 website/admin.py:130 website/auth.py:653
#: website/auth.py:680 website/statistics.py:86
#, fuzzy
msgid "unauthorized"
msgstr "You don't have access rights for this page"

#: app.py:706
msgid "minutes"
msgstr "minutos"

#: app.py:709
msgid "hours"
msgstr "horas"

#: app.py:712
msgid "days"
msgstr "dias"

#: app.py:715
#, fuzzy
msgid "ago"
msgstr "{time} ago"

#: app.py:731 app.py:733 app.py:872 app.py:896 app.py:898
#, fuzzy
msgid "no_such_level"
msgstr "No such Hedy level!"

#: app.py:741 app.py:748 app.py:822 app.py:828
#, fuzzy
msgid "no_such_program"
msgstr "No such Hedy program!"

#: app.py:777
#, fuzzy
msgid "level_not_translated"
msgstr "This level is not translated in your language (yet)"

#: app.py:779
#, fuzzy
msgid "level_not_class"
msgstr "You're in a class where this level has not been made available yet"

#: app.py:882 website/teacher.py:430 website/teacher.py:446
#: website/teacher.py:475 website/teacher.py:501
#, fuzzy
msgid "no_such_adventure"
msgstr "This adventure doesn't exist!"

#: app.py:908
#, fuzzy
msgid "page_not_found"
msgstr "We could not find that page!"

#: app.py:928
#, fuzzy
msgid "title_signup"
msgstr "Hedy - Create an account"

#: app.py:935
#, fuzzy
msgid "title_login"
msgstr "Hedy - Login"

#: app.py:942
#, fuzzy
msgid "title_recover"
msgstr "Hedy - Recover account"

#: app.py:958
#, fuzzy
msgid "title_reset"
msgstr "Hedy - Reset password"

#: app.py:983
#, fuzzy
msgid "title_my-profile"
msgstr "Hedy - My account"

#: app.py:998
#, fuzzy
msgid "title_learn-more"
msgstr "Hedy - Learn more"

#: app.py:1003
#, fuzzy
msgid "title_privacy"
msgstr "Hedy - Privacy terms"

#: app.py:1010
#, fuzzy
msgid "title_landing-page"
msgstr "Welcome to Hedy!"

#: app.py:1012
#, fuzzy
msgid "not_user"
msgstr "Looks like you are not logged in!"

#: app.py:1027
#, fuzzy
msgid "title_for-teacher"
msgstr "Hedy - For teachers"

#: app.py:1038
#, fuzzy
msgid "title_start"
msgstr "Hedy - A gradual programming language"

#: app.py:1091
#, fuzzy
msgid "title_explore"
msgstr "Hedy - Explore"

#: app.py:1109 app.py:1111
#, fuzzy
msgid "translate_error"
msgstr ""
"Something went wrong while translating the code. Try running the code to "
"see if it has an error. Code with errors can not be translated."

#: app.py:1220 website/auth.py:241 website/auth.py:290 website/auth.py:426
#: website/auth.py:451 website/auth.py:481 website/auth.py:587
#: website/auth.py:619 website/auth.py:659 website/auth.py:686
#: website/teacher.py:90 website/teacher.py:125 website/teacher.py:197
#: website/teacher.py:253 website/teacher.py:300 website/teacher.py:341
#: website/teacher.py:377 website/teacher.py:457 website/teacher.py:515
msgid "ajax_error"
msgstr "Ocorreu um erro, por favor tenta novamente."

#: app.py:1223
#, fuzzy
msgid "image_invalid"
msgstr "Your chosen image is invalid."

#: app.py:1225
#, fuzzy
msgid "personal_text_invalid"
msgstr "Your personal text is invalid."

#: app.py:1227 app.py:1233
#, fuzzy
msgid "favourite_program_invalid"
msgstr "Your chosen favourite program is invalid."

#: app.py:1245 app.py:1246
#, fuzzy
msgid "public_profile_updated"
msgstr "Public profile updated."

#: app.py:1280 app.py:1304
#, fuzzy
msgid "user_not_private"
msgstr "This user doesn't exist or doesn't have a public profile"

#: app.py:1313
#, fuzzy
msgid "invalid_teacher_invitation_code"
msgstr ""
"The teacher invitation code is invalid. To become a teacher, reach out to"
" hedy@felienne.com."

#: utils.py:203
#, fuzzy
msgid "default_404"
msgstr "We could not find that page..."

#: utils.py:205
#, fuzzy
msgid "default_403"
msgstr "Looks like you aren't authorized..."

#: utils.py:207
#, fuzzy
msgid "default_500"
msgstr "Something went wrong..."

#: content/error-messages.txt:1
msgid "Wrong Level"
msgstr ""
"Isso era código Hedy correcto, mas não no nível certo. Escreveste códio "
"para o nível {working_level}, no nível {original_level}."

#: content/error-messages.txt:2
msgid "Incomplete"
msgstr ""
"Oops! Esqueceste-te de um pedaço de código! Na linha {line_number}, tens "
"de introduzir texto a seguir de {incomplete_command}."

#: content/error-messages.txt:3
msgid "Invalid"
msgstr ""
"{invalid_command} não é um comando Hedy do nível {level}. Será que "
"querias dizer {guessed_command}?"

#: content/error-messages.txt:4
msgid "Invalid Space"
msgstr ""
"Oops! Começaste uma linha com um espaço na linha {line_number}. Espaços "
"confundem os computadores, podes apagá-lo?"

#: content/error-messages.txt:5
#, fuzzy
msgid "Has Blanks"
msgstr ""
"Your code is incomplete. It contains blanks that you have to replace with"
" code."

#: content/error-messages.txt:6
#, fuzzy
msgid "No Indentation"
msgstr ""
"You used too few spaces in line {line_number}. You used {leading_spaces} "
"spaces, which is not enough. Start every new block with {indent_size} "
"spaces more than the line before."

#: content/error-messages.txt:7
#, fuzzy
msgid "Unexpected Indentation"
msgstr ""
"You used too many spaces in line {line_number}. You used {leading_spaces}"
" spaces, which is too much. Start every new block with {indent_size} "
"spaces more than the line before."

#: content/error-messages.txt:8
msgid "Parse"
msgstr ""
"O código que introduziste não é um código Hedy válido. Existe um erro na "
"linha {location[0]}, na posição {location[1]}. Tu digitaste "
"{character_found}, mas isso não é permitido."

#: content/error-messages.txt:9
msgid "Unquoted Text"
msgstr ""
"Tem cuidado. Se queres escrever algo, o texto deve começar e acabar com "
"aspas simples. Esqueceste-te de uma algures."

#: content/error-messages.txt:10
#, fuzzy
msgid "Unquoted Assignment"
msgstr ""
"From this level, you need to place texts to the right of the `is` between"
" quotes. You forgot that for the text {text}."

#: content/error-messages.txt:11
#, fuzzy
msgid "Unquoted Equality Check"
msgstr ""
"If you want to check if a variable is equal to multiple words, the words "
"should be surrounded by quotation marks!"

#: content/error-messages.txt:12
msgid "Var Undefined"
msgstr "Tentaste escrever {name}, mas não o instanciastes."

#: content/error-messages.txt:13
#, fuzzy
msgid "Cyclic Var Definition"
msgstr ""
"The name {variable} needs to be set before you can use it on the right-"
"hand side of the is command"

#: content/error-messages.txt:14
#, fuzzy
msgid "Lonely Echo"
msgstr ""
"You used an echo before an ask, or an echo without an ask. First ask for "
"input, then echo."

#: content/error-messages.txt:15
#, fuzzy
msgid "Too Big"
msgstr ""
"Wow! Your program has an impressive {lines_of_code} lines of code! But we"
" can only process {max_lines} lines in this level. Make your program "
"smaller and try again."

#: content/error-messages.txt:16
#, fuzzy
msgid "Invalid Argument Type"
msgstr ""
"You cannot use {command} with {invalid_argument} because it is "
"{invalid_type}. Try changing {invalid_argument} to {allowed_types}."

#: content/error-messages.txt:17
#, fuzzy
msgid "Invalid Argument"
msgstr ""
"You cannot use the command {command} with {invalid_argument} . Try "
"changing {invalid_argument} to {allowed_types}."

#: content/error-messages.txt:18
#, fuzzy
msgid "Invalid Type Combination"
msgstr ""
"You cannot use {invalid_argument} and {invalid_argument_2} with {command}"
" because one is {invalid_type} and the other is {invalid_type_2}. Try "
"changing {invalid_argument} to {invalid_type_2} or {invalid_argument_2} "
"to {invalid_type}."

#: content/error-messages.txt:19
#, fuzzy
msgid "Unsupported Float"
msgstr ""
"Non-integer numbers are not supported yet but they will be in a few "
"levels. For now change {value} to an integer."

#: content/error-messages.txt:20
#, fuzzy
msgid "Locked Language Feature"
msgstr ""
"You are using {concept}! That is awesome, but {concept} is not unlocked "
"yet! It will be unlocked in a later level."

#: content/error-messages.txt:21
#, fuzzy
msgid "Missing Command"
msgstr "It looks like you forgot to use a command on line {line_number}."

#: content/error-messages.txt:22
msgid "Unsupported String Value"
msgstr ""

#: content/error-messages.txt:23
#, fuzzy
msgid "ask_needs_var"
msgstr ""
"Starting in level 2, ask needs to be used with a variable. Example: name "
"is ask What are you called?"

#: content/error-messages.txt:24
#, fuzzy
msgid "echo_out"
msgstr ""
"Starting in level 2 echo is no longer needed. You can repeat an answer "
"with ask and print now. Example: name is ask What are you called? print "
"hello name"

#: content/error-messages.txt:25
msgid "space"
msgstr "um espaço"

#: content/error-messages.txt:26
msgid "comma"
msgstr "uma vírgula"

#: content/error-messages.txt:27
msgid "question mark"
msgstr "um ponto de interrogação"

#: content/error-messages.txt:28
msgid "newline"
msgstr "uma nova linha"

#: content/error-messages.txt:29
msgid "period"
msgstr "um ponto final"

#: content/error-messages.txt:30
msgid "exclamation mark"
msgstr "um ponto de exclamação"

#: content/error-messages.txt:31
msgid "dash"
msgstr "um hífen"

#: content/error-messages.txt:32
msgid "star"
msgstr "um asterisco"

#: content/error-messages.txt:33
msgid "single quotes"
msgstr "uma aspas simples"

#: content/error-messages.txt:34
msgid "double quotes"
msgstr "umas aspas duplas"

#: content/error-messages.txt:35
msgid "slash"
msgstr "uma barra"

#: content/error-messages.txt:36
#, fuzzy
msgid "string"
msgstr "text"

#: content/error-messages.txt:37
#, fuzzy
msgid "nested blocks"
msgstr "a block in a block"

#: content/error-messages.txt:38
#, fuzzy
msgid "or"
msgstr "or"

#: content/error-messages.txt:39
#, fuzzy
msgid "number"
msgstr "a number"

#: content/error-messages.txt:40
#, fuzzy
msgid "integer"
msgstr "a number"

#: content/error-messages.txt:41
#, fuzzy
msgid "float"
msgstr "a number"

#: content/error-messages.txt:42
#, fuzzy
msgid "list"
msgstr "a list"

#: content/error-messages.txt:43
#, fuzzy
msgid "input"
msgstr "input from ask"

#: templates/cheatsheet.html:14
#, fuzzy
msgid "cheatsheet_title"
msgstr "Hide cheatsheet"

#: templates/class-overview.html:16
#, fuzzy
msgid "visible_columns"
msgstr "Visible columns"

#: templates/class-overview.html:21 templates/class-overview.html:64
#: templates/class-overview.html:108 templates/create-accounts.html:16
#: templates/login.html:12 templates/profile.html:86 templates/recover.html:8
#: templates/signup.html:10
msgid "username"
msgstr "Utilizador"

#: templates/class-overview.html:25 templates/class-overview.html:65
#, fuzzy
msgid "last_login"
msgstr "Last login"

#: templates/class-overview.html:29 templates/class-overview.html:66
#, fuzzy
msgid "highest_level_reached"
msgstr "Highest level reached"

#: templates/class-overview.html:35 templates/class-overview.html:67
#, fuzzy
msgid "number_programs"
msgstr "Number of programs"

#: templates/class-overview.html:39 templates/class-overview.html:68
#, fuzzy
msgid "programs"
msgstr "Programs"

#: templates/class-overview.html:43 templates/class-overview.html:69
#, fuzzy
msgid "latest_shared_program"
msgstr "Latest shared program"

#: templates/class-overview.html:49 templates/class-overview.html:70
#: templates/class-overview.html:83 templates/profile.html:144
#: templates/profile.html:146 templates/profile.html:159
msgid "change_password"
msgstr "Muda palavra-passe"

#: templates/class-overview.html:53 templates/class-overview.html:71
#, fuzzy
msgid "remove_student"
msgstr "Remove student"

#: templates/class-overview.html:81
#, fuzzy
msgid "page"
msgstr "page"

#: templates/class-overview.html:83
#, fuzzy
msgid "enter_password"
msgstr "Enter a new password for"

#: templates/class-overview.html:83
#, fuzzy
msgid "password_change_prompt"
msgstr "Are you sure you want to change this password?"

#: templates/class-overview.html:84
#, fuzzy
msgid "remove_student_prompt"
msgstr "Are you sure you want to remove the student from the class?"

#: templates/class-overview.html:84 templates/class-overview.html:120
#: templates/customize-adventure.html:52 templates/for-teachers.html:34
#: templates/for-teachers.html:44
#, fuzzy
msgid "remove"
msgstr "Remove"

#: templates/class-overview.html:90
#, fuzzy
msgid "class_link"
msgstr "Link to join class"

#: templates/class-overview.html:92 templates/customize-class.html:5
#, fuzzy
msgid "customize_class"
msgstr "Customize class"

#: templates/class-overview.html:93 templates/for-teachers.html:23
#, fuzzy
msgid "class_name_prompt"
msgstr "Please enter the name of the class"

#: templates/class-overview.html:93
#, fuzzy
msgid "rename_class"
msgstr "Rename class"

#: templates/class-overview.html:94
#, fuzzy
msgid "invite_prompt"
msgstr "Enter a username"

#: templates/class-overview.html:94
#, fuzzy
msgid "invite_student"
msgstr "Invite student"

#: templates/class-overview.html:95
#, fuzzy
msgid "class_stats"
msgstr "Show class statistics"

#: templates/class-overview.html:98 templates/customize-adventure.html:59
#, fuzzy
msgid "back_to_teachers_page"
msgstr "Go back to teachers page"

#: templates/class-overview.html:99
#, fuzzy
msgid "delete_class_prompt"
msgstr "Are you sure you want to delete the class?"

#: templates/class-overview.html:99
#, fuzzy
msgid "delete_class"
msgstr "Delete class permanently"

#: templates/class-overview.html:103
#, fuzzy
msgid "pending_invites"
msgstr "Pending invites"

#: templates/class-overview.html:109
#, fuzzy
msgid "invite_date"
msgstr "Invite date"

#: templates/class-overview.html:110
#, fuzzy
msgid "expiration_date"
msgstr "Expiration date"

#: templates/class-overview.html:111
#, fuzzy
msgid "remove_invite"
msgstr "Remove invite"

#: templates/class-overview.html:120 templates/profile.html:15
#, fuzzy
msgid "delete_invite_prompt"
msgstr "Are you sure you want to remove this class invitation?"

#: templates/class-prejoin.html:7
#, fuzzy
msgid "class_already_joined"
msgstr "You are already a student of class"

#: templates/class-prejoin.html:11
#, fuzzy
msgid "goto_profile"
msgstr "Go to my profile"

#: templates/class-prejoin.html:15 templates/profile.html:12
#, fuzzy
msgid "prompt_join_class"
msgstr "Do you want to join this class?"

#: templates/class-prejoin.html:17 website/teacher.py:183
#, fuzzy
msgid "join_prompt"
msgstr "You need to have an account to join a class. Would you like to login now?"

#: templates/class-prejoin.html:17 templates/profile.html:14
#, fuzzy
msgid "join_class"
msgstr "Join class"

#: templates/class-stats.html:22 templates/customize-class.html:155
#, fuzzy
msgid "back_to_class"
msgstr "Go back to class"

#: templates/code-page.html:25 templates/code-page.html:34
#: templates/customize-class.html:28 templates/customize-class.html:64
#: templates/customize-class.html:71 templates/customize-class.html:94
#: templates/incl-adventure-tabs.html:5 templates/level-page.html:6
#: templates/level-page.html:11 templates/quiz/startquiz.html:10
#: templates/view-program-page.html:12 templates/view-program-page.html:30
msgid "level_title"
msgstr "Nível"

#: templates/create-accounts.html:5
#, fuzzy
msgid "create_multiple_accounts"
msgstr "Create multiple accounts"

#: templates/create-accounts.html:7
#, fuzzy
msgid "accounts_intro"
msgstr ""
"On this page you can create accounts for multiple students at the same "
"time. It is also possible to directly add them to one of your classes. By"
" pressing the green + on the bottom right of the page you can add extra "
"rows. You can delete a row by pressing the corresponding red cross. Make "
"sure no rows are empty when you press \"Create accounts\". Please keep in"
" mind that every username and mail address needs to be unique and the "
"password needs to be <b>at least</b> 6 characters."

#: templates/create-accounts.html:10
#, fuzzy
msgid "create_accounts_prompt"
msgstr "Are you sure you want to create these accounts?"

#: templates/create-accounts.html:17 templates/learn-more.html:10
#: templates/profile.html:89 templates/recover.html:8 templates/signup.html:13
msgid "email"
msgstr "Email"

#: templates/create-accounts.html:18 templates/login.html:15
#: templates/reset.html:8 templates/signup.html:19
msgid "password"
msgstr "Palavra-passe"

#: templates/create-accounts.html:20
#, fuzzy
msgid "select_class"
msgstr "Select class"

#: templates/create-accounts.html:36 templates/programs.html:26
#, fuzzy
msgid "reset_view"
msgstr "Reset"

#: templates/create-accounts.html:37 templates/for-teachers.html:55
#, fuzzy
msgid "create_accounts"
msgstr "Create multiple accounts"

#: templates/customize-adventure.html:5
#, fuzzy
msgid "customize_adventure"
msgstr "Customize adventure"

#: templates/customize-adventure.html:7
#, fuzzy
msgid "update_adventure_prompt"
msgstr "Are you sure you want to update this adventure?"

#: templates/customize-adventure.html:10
#, fuzzy
msgid "general_settings"
msgstr "General settings"

#: templates/customize-adventure.html:12 templates/for-teachers.html:9
#: templates/for-teachers.html:30
#, fuzzy
msgid "name"
msgstr "Name"

#: templates/customize-adventure.html:16 templates/customize-adventure.html:18
#: templates/explore.html:20 templates/explore.html:48
#: templates/for-teachers.html:31 templates/programs.html:12
#: templates/programs.html:41 templates/programs.html:52
msgid "level"
msgstr "Nível"

#: templates/customize-adventure.html:25
#, fuzzy
msgid "adventure_exp_1"
msgstr ""
"Type your adventure of choice on the right-hand side. After creating your"
" adventure you can include it in one of your classes under "
"\"customizations\". If you want to include a command in your adventure "
"please use code anchors like this:"

#: templates/customize-adventure.html:31
#, fuzzy
msgid "adventure_exp_2"
msgstr ""
"If you want to show actual code snippets, for example to give student a "
"template or example of the code. Please use pre anchors like this:"

#: templates/customize-adventure.html:39
#, fuzzy
msgid "adventure_exp_3"
msgstr ""
"You can use the \"preview\" button to view a styled version of your "
"adventure. To view the adventure on a dedicated page, select \"view\" "
"from the teachers page."

#: templates/customize-adventure.html:43 templates/customize-class.html:28
#: templates/customize-class.html:93 templates/explore.html:26
#: templates/programs.html:18 templates/programs.html:48
#: templates/view-adventure.html:6
msgid "adventure"
msgstr "Aventura"

#: templates/customize-adventure.html:44
#, fuzzy
msgid "template_code"
msgstr ""
"This is the explanation of my adventure!\n"
"\n"
"This way I can show a command: <code>print</code>\n"
"\n"
"But sometimes I might want to show a piece of code, like this:\n"
"<pre>\n"
"ask What's your name?\n"
"echo so your name is \n"
"</pre>"

#: templates/customize-adventure.html:47
#, fuzzy
msgid "adventure_terms"
msgstr "I agree that my adventure might be made publicly available on Hedy."

#: templates/customize-adventure.html:50
#, fuzzy
msgid "preview"
msgstr "Preview"

#: templates/customize-adventure.html:51 templates/customize-class.html:150
#, fuzzy
msgid "save"
msgstr "Save"

#: templates/customize-adventure.html:52 templates/for-teachers.html:44
#, fuzzy
msgid "delete_adventure_prompt"
msgstr "Are you sure you want to remove this adventure?"

#: templates/customize-class.html:7
#, fuzzy
msgid "customize_class_exp_1"
msgstr "Customize class"

#: templates/customize-class.html:10
#, fuzzy
msgid "customize_class_step_1"
msgstr "Customize class"

#: templates/customize-class.html:11
#, fuzzy
msgid "customize_class_step_2"
msgstr "Customize class"

#: templates/customize-class.html:12
#, fuzzy
msgid "customize_class_step_3"
msgstr "Customize class"

#: templates/customize-class.html:13
#, fuzzy
msgid "customize_class_step_4"
msgstr "Customize class"

#: templates/customize-class.html:14
#, fuzzy
msgid "customize_class_step_5"
msgstr "Customize class"

#: templates/customize-class.html:15
#, fuzzy
msgid "customize_class_step_6"
msgstr "Customize class"

#: templates/customize-class.html:16
#, fuzzy
msgid "customize_class_step_7"
msgstr "Customize class"

#: templates/customize-class.html:17
#, fuzzy
msgid "customize_class_step_8"
msgstr "Customize class"

#: templates/customize-class.html:20
#, fuzzy
msgid "customize_class_exp_2"
msgstr "Customize class"

#: templates/customize-class.html:23
#, fuzzy
msgid "select_adventures"
msgstr "Select adventures"

#: templates/customize-class.html:59
#, fuzzy
msgid "opening_dates"
msgstr "Opening dates"

#: templates/customize-class.html:65
#, fuzzy
msgid "opening_date"
msgstr "Opening date"

#: templates/customize-class.html:77
#, fuzzy
msgid "directly_available"
msgstr "Directly open"

#: templates/customize-class.html:88
#, fuzzy
msgid "select_own_adventures"
msgstr "Select own adventures"

#: templates/customize-class.html:95 templates/customize-class.html:121
#: templates/profile.html:47 templates/profile.html:121
#: templates/profile.html:130 templates/signup.html:26 templates/signup.html:45
#: templates/signup.html:53
msgid "select"
msgstr "Selecciona"

#: templates/customize-class.html:115
#, fuzzy
msgid "other_settings"
msgstr "Other settings"

#: templates/customize-class.html:120
#, fuzzy
msgid "option"
msgstr "Option"

#: templates/customize-class.html:126
#, fuzzy
msgid "mandatory_mode"
msgstr "Mandatory developer's mode"

#: templates/customize-class.html:132
#, fuzzy
msgid "hide_cheatsheet"
msgstr "Hide cheatsheet"

#: templates/customize-class.html:138
#, fuzzy
msgid "hide_keyword_switcher"
msgstr "Hide keyword switcher"

#: templates/customize-class.html:149
#, fuzzy
msgid "reset_adventure_prompt"
msgstr "Are you sure you want to reset all selected adventures?"

#: templates/customize-class.html:149
#, fuzzy
msgid "reset_adventures"
msgstr "Reset selected adventures"

#: templates/customize-class.html:153
#, fuzzy
msgid "remove_customizations_prompt"
msgstr "Are you sure you want to remove this class their customizations?"

#: templates/customize-class.html:154
#, fuzzy
msgid "remove_customization"
msgstr "Remove customization"

#: templates/error-page.html:12
#, fuzzy
msgid "go_back_to_main"
msgstr "Go back to main page"

#: templates/explore.html:12
#, fuzzy
msgid "explore_programs"
msgstr "Explore programs"

#: templates/explore.html:14
#, fuzzy
msgid "explore_explanation"
msgstr ""
"On this page you can look through programs created by other Hedy users. "
"You can filter on both a Hedy level and adventure. Click on \"View "
"program\" to open a program and run it. Programs with a red header "
"contain a mistake. You can still open the program, but running it will "
"result in an error. You can of course try to fix it! If the creator has a"
" public profile you can click their username to visit their profile. "
"There you will find all their shared programs and much more!"

#: templates/explore.html:35 templates/programs.html:27
#, fuzzy
msgid "search_button"
msgstr "Guarda & partilha o código"

#: templates/explore.html:51
#, fuzzy
msgid "creator"
msgstr "Creator"

#: templates/explore.html:57
#, fuzzy
msgid "view_program"
msgstr "View program"

#: templates/for-teachers.html:5 templates/profile.html:71
#: templates/profile.html:73
#, fuzzy
msgid "my_classes"
msgstr "My classes"

#: templates/for-teachers.html:10
#, fuzzy
msgid "students"
msgstr "students"

#: templates/for-teachers.html:23 templates/landing-page.html:23
#, fuzzy
msgid "create_class"
msgstr "Create a new class"

#: templates/for-teachers.html:26
#, fuzzy
msgid "my_adventures"
msgstr "My adventures"

#: templates/for-teachers.html:32
#, fuzzy
msgid "last_update"
msgstr "Last update"

#: templates/for-teachers.html:33 templates/for-teachers.html:43
#, fuzzy
msgid "view"
msgstr "View"

#: templates/for-teachers.html:50
#, fuzzy
msgid "adventure_prompt"
msgstr "Please enter the name of the adventure"

#: templates/for-teachers.html:50 website/teacher.py:510
#, fuzzy
msgid "create_adventure"
msgstr "Create adventure"

#: templates/for-teachers.html:53
#, fuzzy
msgid "create_student_accounts"
msgstr "Create student accounts"

#: templates/for-teachers.html:113
#, fuzzy
msgid "teacher_welcome"
msgstr ""
"Welcome to Hedy! Your are now the proud owner of a teachers account which"
" allows you to create classes and invite students."

#: templates/incl-adventure-tabs.html:22
#, fuzzy
msgid "specific_adventure_mode"
msgstr ""
"You're currently in adventure '{adventure}', click on 'Hedy' to view all "
"adventures."

#: templates/incl-adventure-tabs.html:68
#, fuzzy
msgid "go_to_quiz"
msgstr "Go to quiz"

#: templates/incl-editor-and-output.html:95
#, fuzzy
msgid "variables"
msgstr "Variables"

#: templates/incl-editor-and-output.html:111
msgid "enter_text"
msgstr "Introduz a tua resposta aqui..."

#: templates/incl-editor-and-output.html:112
#, fuzzy
msgid "enter"
msgstr "Enter"

#: templates/incl-editor-and-output.html:121
msgid "run_code_button"
msgstr "Executa o código"

#: templates/incl-editor-and-output.html:123
msgid "edit_code_button"
msgstr "Edita o código"

#: templates/incl-editor-and-output.html:129
msgid "read_code_label"
msgstr "Lê em voz alta"

#: templates/incl-editor-and-output.html:139
#: templates/incl-editor-and-output.html:148
msgid "regress_button"
msgstr "Volta ao nível {level}"

#: templates/incl-editor-and-output.html:142
#: templates/incl-editor-and-output.html:151
msgid "advance_button"
msgstr "Vai para o nível {level}"

#: templates/incl-editor-and-output.html:165
#, fuzzy
msgid "developers_mode"
msgstr "Programmer's mode"

#: templates/incl-menubar.html:8
#, fuzzy
msgid "nav_start"
msgstr "Home"

#: templates/incl-menubar.html:9
#, fuzzy
msgid "nav_hedy"
msgstr "Hedy"

#: templates/incl-menubar.html:10
#, fuzzy
msgid "nav_explore"
msgstr "Explore"

#: templates/incl-menubar.html:11
#, fuzzy
msgid "nav_learn_more"
msgstr "Learn more"

#: templates/incl-menubar.html:13 templates/public-page.html:56
msgid "program_header"
msgstr "Os meus programas"

#: templates/incl-menubar.html:20
#, fuzzy
msgid "my_achievements"
msgstr "My achievements"

#: templates/incl-menubar.html:23
msgid "my_account"
msgstr "O meu perfil"

#: templates/incl-menubar.html:27
#, fuzzy
msgid "for_teachers"
msgstr "For teachers"

#: templates/incl-menubar.html:31
msgid "logout"
msgstr "Termina sessão"

#: templates/incl-menubar.html:36 templates/login.html:19
#: templates/signup.html:109
msgid "login"
msgstr "Inicia sessão"

#: templates/incl-menubar.html:45
#, fuzzy
msgid "search"
msgstr "Search..."

#: templates/landing-page.html:6
#, fuzzy
msgid "welcome"
msgstr "Welcome"

#: templates/landing-page.html:7
#, fuzzy
msgid "intro_text_landing_page"
msgstr ""
"Welcome to the wonderful world of Hedy! Here you can learn to program in "
"small steps, without unnecessary complicated stuff. We start easy at "
"level 1, and slowly build towards bigger and more complex programs! "
"Choose one of the options below to get started"

#: templates/landing-page.html:14 templates/landing-page.html:36
#, fuzzy
msgid "general_text_landing_page"
msgstr "Start with level 1 explanations"

#: templates/landing-page.html:16 templates/landing-page.html:38
#: templates/landing-page.html:45 templates/landing-page.html:52
#, fuzzy
msgid "start_programming"
msgstr "Start programming"

#: templates/landing-page.html:21
#, fuzzy
msgid "create_class_text"
msgstr "Group your students into classes and change the content for each class."

#: templates/landing-page.html:28
#, fuzzy
msgid "read_docs_text"
msgstr ""
"Visit our teacher's manual for lesson plans and common mistakes by "
"students."

#: templates/landing-page.html:30
#, fuzzy
msgid "read_docs"
msgstr "Learn more about Hedy"

#: templates/landing-page.html:43
#, fuzzy
msgid "story_text"
msgstr "Make your own story"

#: templates/landing-page.html:50
#, fuzzy
msgid "turtle_text"
msgstr "Make a drawing with code"

#: templates/layout.html:20 templates/signup.html:64
msgid "yes"
msgstr "Sim"

#: templates/layout.html:21 templates/signup.html:68
msgid "no"
msgstr "Não"

#: templates/layout.html:29
msgid "ok"
msgstr "OK"

#: templates/layout.html:30
#, fuzzy
msgid "cancel"
msgstr "Cancel"

#: templates/layout.html:43 templates/programs.html:68
#: templates/programs.html:76
msgid "copy_link_to_share"
msgstr "Copiar ligação de partilha"

#: templates/layout.html:83 templates/quiz/endquiz.html:18
#: templates/quiz/quiz.html:29
#, fuzzy
msgid "achievement_earned"
msgstr "You've earned an achievement!"

#: templates/learn-more.html:7
#, fuzzy
msgid "mailing_title"
msgstr "Title"

#: templates/learn-more.html:14
#, fuzzy
msgid "surname"
msgstr "Utilizador"

#: templates/learn-more.html:18
#, fuzzy
msgid "lastname"
msgstr "Name"

#: templates/learn-more.html:22 templates/profile.html:128
#: templates/signup.html:52
msgid "country"
msgstr "País"

#: templates/learn-more.html:31
#, fuzzy
msgid "subscribe"
msgstr "Subscreve a nossa newsletter"

#: templates/learn-more.html:32
#, fuzzy
msgid "required_field"
msgstr "Fields marked with an * are required"

#: templates/learn-more.html:35
#, fuzzy
msgid "previous_campaigns"
msgstr "View previous campaigns"

#: templates/level-page.html:8
msgid "step_title"
msgstr "Tarefa"

#: templates/level-page.html:12
msgid "save_code_button"
msgstr "Guarda o código"

#: templates/level-page.html:13
msgid "share_code_button"
msgstr "Guarda & partilha o código"

#: templates/level-page.html:31
msgid "try_button"
msgstr "Experimenta"

#: templates/login.html:10
msgid "login_long"
msgstr "Entra na tua conta"

#: templates/login.html:26 website/auth.py:254
msgid "no_account"
msgstr "Ainda não tens conta?"

#: templates/login.html:28 templates/signup.html:6 templates/signup.html:105
msgid "create_account"
msgstr "Criar conta"

#: templates/login.html:33
msgid "forgot_password"
msgstr "Esqueceste-te da palavra-passe?"

#: templates/main-page.html:9
#, fuzzy
msgid "main_title"
msgstr "Title"

#: templates/main-page.html:10
#, fuzzy
msgid "main_subtitle"
msgstr "programs submitted"

#: templates/main-page.html:13
#, fuzzy
msgid "try_it"
msgstr "Experimenta"

#: templates/profile.html:4
#, fuzzy
msgid "account_overview"
msgstr "Account overview"

#: templates/profile.html:6 templates/profile.html:8
#, fuzzy
msgid "my_messages"
msgstr "My messages"

#: templates/profile.html:11
#, fuzzy
msgid "invite_message"
msgstr "You have received an invitation to join class"

#: templates/profile.html:12
#, fuzzy
msgid "sent_by"
msgstr "This invitation is sent by"

#: templates/profile.html:15
#, fuzzy
msgid "delete_invite"
msgstr "Delete invitation"

#: templates/profile.html:21 templates/profile.html:23
#, fuzzy
msgid "public_profile"
msgstr "Public profile"

#: templates/profile.html:24
#, fuzzy
msgid "public_profile_visit"
msgstr "You can visit your public profile! Click"

#: templates/profile.html:24
#, fuzzy
msgid "public_profile_link"
msgstr "here"

#: templates/profile.html:27
#, fuzzy
msgid "profile_picture"
msgstr "Profile picture"

#: templates/profile.html:40
#, fuzzy
msgid "personal_text"
msgstr "Personal text"

#: templates/profile.html:41
#, fuzzy
msgid "your_personal_text"
msgstr "Your personal text..."

#: templates/profile.html:45
#, fuzzy
msgid "favourite_program"
msgstr "Favourite program"

#: templates/profile.html:56
#, fuzzy
msgid "public_profile_info"
msgstr ""
"By selecting this box I make my profile visible for everyone. Be careful "
"not to share personal information like your name or home address, because"
" everyone will be able to see it!"

#: templates/profile.html:59
#, fuzzy
msgid "update_public"
msgstr "Update public profile"

#: templates/profile.html:61 templates/profile.html:141
msgid "are_you_sure"
msgstr "Tens a certeza? Não podes reverter esta acção."

#: templates/profile.html:61
#, fuzzy
msgid "delete_public"
msgstr "Delete public profile"

#: templates/profile.html:76
#, fuzzy
msgid "self_removal_prompt"
msgstr "Are you sure you want to leave this class?"

#: templates/profile.html:76
#, fuzzy
msgid "leave_class"
msgstr "Leave class"

#: templates/profile.html:81 templates/profile.html:84
#, fuzzy
msgid "settings"
msgstr "My personal settings"

#: templates/profile.html:92 templates/signup.html:41
msgid "birth_year"
msgstr "Ano de nascimento"

#: templates/profile.html:95 templates/signup.html:25
#, fuzzy
msgid "preferred_language"
msgstr "Preferred language"

#: templates/profile.html:105 templates/signup.html:34
#, fuzzy
msgid "preferred_keyword_language"
msgstr "Preferred keyword language"

#: templates/profile.html:119 templates/signup.html:44
msgid "gender"
msgstr "Género"

#: templates/profile.html:122 templates/signup.html:46
msgid "female"
msgstr "Feminino"

#: templates/profile.html:123 templates/signup.html:47
msgid "male"
msgstr "Masculino"

#: templates/profile.html:124 templates/signup.html:48
msgid "other"
msgstr "Outro"

#: templates/profile.html:137
msgid "update_profile"
msgstr "Atualiza o perfil"

#: templates/profile.html:141
msgid "destroy_profile"
msgstr "Elimina conta permanentemente"

#: templates/profile.html:148
msgid "current_password"
msgstr "Palavra-passe atual"

#: templates/profile.html:152
msgid "new_password"
msgstr "Palavra-passe atual"

#: templates/profile.html:156
msgid "repeat_new_password"
msgstr "Repete nova palavra-passe"

#: templates/programs.html:7
msgid "recent"
msgstr "Os meus programas recentes"

#: templates/programs.html:35 templates/view-program-page.html:7
#, fuzzy
msgid "submitted_header"
msgstr "This is a submitted program and can't be altered."

#: templates/programs.html:40
#, fuzzy
msgid "title"
msgstr "Title"

#: templates/programs.html:42 templates/view-program-page.html:8
#, fuzzy
msgid "last_edited"
msgstr "Last edited"

#: templates/programs.html:59
#, fuzzy
msgid "favourite_confirm"
msgstr "Are you sure you want to set this program as your favourite?"

#: templates/programs.html:67 templates/programs.html:72
msgid "open"
msgstr "Abrir"

#: templates/programs.html:68 templates/programs.html:76
msgid "copy_clipboard"
msgstr "Copiado para área de transferência com sucesso"

#: templates/programs.html:69 templates/programs.html:73
msgid "delete_confirm"
msgstr "Tens a certeza que queres apagar o programa?"

#: templates/programs.html:69 templates/programs.html:73
msgid "delete"
msgstr "Apagar"

#: templates/programs.html:75
msgid "unshare_confirm"
msgstr "Tens a certeza que queres tornar o programa privado?"

#: templates/programs.html:75
msgid "unshare"
msgstr "Remover partilha"

#: templates/programs.html:77
#, fuzzy
msgid "submit_warning"
msgstr "Are you sure you want to submit this program?"

#: templates/programs.html:77
#, fuzzy
msgid "submit_program"
msgstr "Submit"

#: templates/programs.html:80
msgid "share_confirm"
msgstr "Tens a certeza que queres tornar o programa público?"

#: templates/programs.html:80
msgid "share"
msgstr "Partilha"

#: templates/programs.html:86
msgid "no_programs"
msgstr "Ainda não tens programas."

#: templates/programs.html:88
msgid "write_first_program"
msgstr "Escreve o teu primeiro programa!"

#: templates/public-page.html:16
#, fuzzy
msgid "achievements"
msgstr "achievements"

#: templates/public-page.html:28 templates/public-page.html:30
#, fuzzy
msgid "amount_created"
msgstr "programs created"

#: templates/public-page.html:34 templates/public-page.html:36
#, fuzzy
msgid "amount_saved"
msgstr "programs saved"

#: templates/public-page.html:40 templates/public-page.html:42
#, fuzzy
msgid "amount_submitted"
msgstr "programs submitted"

#: templates/public-page.html:50
#, fuzzy
msgid "last_achievement"
msgstr "Last earned achievement"

#: templates/public-page.html:85
#, fuzzy
msgid "no_shared_programs"
msgstr "has no shared programs..."

#: templates/recover.html:6
msgid "recover_password"
msgstr "Pede para recuperar a palavra-passe"

#: templates/recover.html:11
msgid "send_password_recovery"
msgstr "Envia-me uma ligação para recuperar a palavra-passe"

#: templates/reset.html:6 templates/reset.html:19
msgid "reset_password"
msgstr "Reiniciar palavra-passe"

#: templates/reset.html:12 templates/signup.html:22
msgid "password_repeat"
msgstr "Repete a palavra-passe"

#: templates/signup.html:7
msgid "create_account_explanation"
msgstr "Teres a tua própria conta permite-te guardar os teus programas."

#: templates/signup.html:16
msgid "email_repeat"
msgstr "Repete o email"

#: templates/signup.html:60
msgid "programming_experience"
msgstr "Tens alguma experiência em programação?"

#: templates/signup.html:74
msgid "languages"
msgstr "Quais destas linguagens de programação usaste anteriormente?"

#: templates/signup.html:79
msgid "other_block"
msgstr "Outro bloco de linguagem"

#: templates/signup.html:85
msgid "other_text"
msgstr "Outra linguagem de texto"

#: templates/signup.html:91
#, fuzzy
msgid "request_teacher"
msgstr "Would you like to apply for a teacher's account?"

#: templates/signup.html:94
msgid "subscribe_newsletter"
msgstr "Subscreve a nossa newsletter"

#: templates/signup.html:99
#, fuzzy
msgid "agree_with"
msgstr "I agree to the"

#: templates/signup.html:99
#, fuzzy
msgid "privacy_terms"
msgstr "privacy terms"

#: templates/signup.html:102
#, fuzzy
msgid "agree_third_party"
msgstr ""
"I consent to being contacted by partners of Leiden University with sales "
"opportunities (optional)"

#: templates/signup.html:109
msgid "already_account"
msgstr "Já tens uma conta?"

#: templates/teacher-invitation.html:5
#, fuzzy
msgid "teacher_invitation_require_login"
msgstr ""
"To set up your profile as a teacher we will need you to log in. If you "
"don't have an account, please create one."

#: templates/view-program-page.html:13
msgid "by"
msgstr "por"

#: templates/quiz/endquiz.html:27
#, fuzzy
msgid "end_quiz"
msgstr "Quiz end"

#: templates/quiz/endquiz.html:28 templates/quiz/quiz-result-overview.html:23
#, fuzzy
msgid "score"
msgstr "Score"

#: templates/quiz/endquiz.html:37 templates/quiz/quiz-result-overview.html:108
#, fuzzy
msgid "go_to_level"
msgstr "Go to level"

#: templates/quiz/feedback.html:8 templates/quiz/quiz.html:16
#, fuzzy
msgid "question"
msgstr "Question"

#: templates/quiz/feedback.html:17
#, fuzzy
msgid "feedback_success"
msgstr "Good!"

#: templates/quiz/feedback.html:23
#, fuzzy
msgid "feedback_failure"
msgstr "Wrong!"

#: templates/quiz/feedback.html:36
#, fuzzy
msgid "correct_answer"
msgstr "The correct answer is"

#: templates/quiz/feedback.html:52
#, fuzzy
msgid "go_to_question"
msgstr "Go to question"

#: templates/quiz/feedback.html:56
#, fuzzy
msgid "go_to_quiz_result"
msgstr "Go to quiz result"

#: templates/quiz/quiz-result-overview.html:22
#, fuzzy
msgid "results_quiz"
msgstr "Quiz results"

#: templates/quiz/quiz-result-overview.html:45
#, fuzzy
msgid "correct"
msgstr "Os meus programas recentes"

#: templates/quiz/quiz-result-overview.html:62
#, fuzzy
msgid "incorrect"
msgstr "Incorrect!"

#: templates/quiz/quiz-result-overview.html:91
#: templates/quiz/quiz-result-overview.html:95
#: templates/quiz/quiz-result-overview.html:99 templates/quiz/quiz.html:16
#, fuzzy
msgid "attempt"
msgstr "Attempt"

#: templates/quiz/quiz.html:49 templates/quiz/quiz.html:55
#: templates/quiz/quiz_question.html:15
#, fuzzy
msgid "hint"
msgstr "Hint?"

#: templates/quiz/quiz_question.html:53
#, fuzzy
msgid "go_to_answer"
msgstr "Go to answer"

#: templates/quiz/quiz_question.html:55
#, fuzzy
msgid "submit_answer"
msgstr "Answer question"

#: templates/quiz/startquiz.html:9
#, fuzzy
msgid "start_quiz"
msgstr "Start quiz"

#: templates/quiz/startquiz.html:15
#, fuzzy
msgid "go_to_first_question"
msgstr "Go to question 1"

#: website/admin.py:18 website/admin.py:85 website/admin.py:106
#: website/admin.py:124 website/admin.py:131
#, fuzzy
msgid "title_admin"
msgstr "Hedy - Administrator page"

#: website/auth.py:183 website/auth.py:243 website/auth.py:375
#: website/auth.py:380 website/auth.py:428 website/auth.py:589
#: website/auth.py:598 website/auth.py:621 website/auth.py:661
#: website/auth.py:668 website/auth.py:688 website/teacher.py:302
#: website/teacher.py:343
#, fuzzy
msgid "username_invalid"
msgstr "Your username is invalid."

#: website/auth.py:185
msgid "username_special"
msgstr "O utilizador não pode conter `:` or `@`."

#: website/auth.py:187
msgid "username_three"
msgstr "O utilizador deve conter pelo menos três caracteres."

#: website/auth.py:189 website/auth.py:483 website/auth.py:690
#: website/auth.py:695
msgid "email_invalid"
msgstr "Por favor, introduz um email válido."

#: website/auth.py:191 website/auth.py:245 website/auth.py:430
#: website/auth.py:453 website/auth.py:465 website/auth.py:625
#, fuzzy
msgid "password_invalid"
msgstr "Your password is invalid."

#: website/auth.py:193
#, fuzzy
msgid "passwords_six"
msgstr "All passwords need to be six characters or longer."

#: website/auth.py:254
msgid "invalid_username_password"
msgstr "Utilizador/palavra-passe inválida."

#: website/auth.py:299 website/auth.py:301
msgid "repeat_match_email"
msgstr "O email repetido não coincide."

#: website/auth.py:303 website/auth.py:455 website/auth.py:459
#: website/auth.py:629
msgid "repeat_match_password"
msgstr "A palavra-passe repetida não coincide."

#: website/auth.py:305 website/auth.py:485
#, fuzzy
msgid "language_invalid"
msgstr "Please select a valid language."

#: website/auth.py:307
#, fuzzy
msgid "agree_invalid"
msgstr "You have to agree with the privacy terms."

#: website/auth.py:309 website/auth.py:488
#, fuzzy
msgid "keyword_language_invalid"
msgstr ""
"Please select a valid keyword language (select English or your own "
"language)."

#: website/auth.py:314 website/auth.py:493
msgid "year_invalid"
msgstr "Por favor, introduz um ano entre 1900 e "

#: website/auth.py:317 website/auth.py:496
#, fuzzy
msgid "gender_invalid"
msgstr "Please select a valid gender, choose (Female, Male, Other)."

#: website/auth.py:320 website/auth.py:499
#, fuzzy
msgid "country_invalid"
msgstr "Please select a valid country."

#: website/auth.py:322 website/auth.py:325 website/auth.py:501
#: website/auth.py:504
#, fuzzy
msgid "experience_invalid"
msgstr "Please select a valid experience, choose (Yes, No)."

#: website/auth.py:328 website/auth.py:507
#, fuzzy
msgid "programming_invalid"
msgstr "Please select a valid programming language."

#: website/auth.py:331
msgid "exists_username"
msgstr "Este utilizador já existe."

#: website/auth.py:333 website/auth.py:515
msgid "exists_email"
msgstr "Este email já é utilizado."

#: website/auth.py:373 website/auth.py:388 website/auth.py:623
#: website/auth.py:633
#, fuzzy
msgid "token_invalid"
msgstr "Your token is invalid."

#: website/auth.py:432 website/auth.py:457 website/auth.py:627
msgid "password_six"
msgstr "Palavra-passe tem de conter pelo menos seis caracteres."

#: website/auth.py:435 website/auth.py:438
#, fuzzy
msgid "password_change_not_allowed"
msgstr "You're not allowed to change the password of this user."

#: website/auth.py:443
#, fuzzy
msgid "password_change_success"
msgstr "Password of your student is successfully changed."

#: website/auth.py:474
msgid "password_updated"
msgstr "Palavra-passe atualizada."

#: website/auth.py:555
msgid "profile_updated"
msgstr "Perfil atualizado."

#: website/auth.py:558
#, fuzzy
msgid "profile_updated_reload"
msgstr "Profile updated, page will be re-loaded."

#: website/auth.py:612
msgid "sent_password_recovery"
msgstr ""
"Receberás em breve um email com instruções de como recuperar a palavra-"
"passe."

#: website/auth.py:645
msgid "password_resetted"
msgstr "A tua palavra-passe foi reiniciada com sucesso. Por favor, inicia sessão."

#: website/auth.py:663
#, fuzzy
msgid "teacher_invalid"
msgstr "Your teacher value is invalid."

#: website/programs.py:41
#, fuzzy
msgid "delete_success"
msgstr "Program deleted successfully."

#: website/programs.py:55
msgid "save_prompt"
msgstr ""
"Precisas de ter uma conta para guardar o teu programa. Queres iniciar "
"sessão agora?"

#: website/programs.py:60
#, fuzzy
msgid "overwrite_warning"
msgstr ""
"You already have a program with this name, saving this program will "
"overwrite the old one. Are you sure?"

#: website/programs.py:87
#, fuzzy
msgid "save_parse_warning"
msgstr "This program contains an error, are you sure you want to save it?"

#: website/programs.py:131 website/programs.py:132
msgid "save_success_detail"
msgstr "Programa guardado com sucesso"

#: website/programs.py:160
msgid "share_success_detail"
msgstr "Programa partilhado com sucesso"

#: website/programs.py:162
msgid "unshare_success_detail"
msgstr "Programa removido da partilha com sucesso"

#: website/programs.py:202
#, fuzzy
msgid "favourite_success"
msgstr "Your program is set as favourite."

#: website/statistics.py:37 website/teacher.py:28 website/teacher.py:36
#: website/teacher.py:211 website/teacher.py:233 website/teacher.py:245
#: website/teacher.py:312 website/teacher.py:351
#, fuzzy
msgid "retrieve_class_error"
msgstr "Only teachers can retrieve classes"

#: website/statistics.py:41 website/teacher.py:39 website/teacher.py:133
#: website/teacher.py:152 website/teacher.py:214 website/teacher.py:236
#: website/teacher.py:248 website/teacher.py:315 website/teacher.py:354
#, fuzzy
msgid "no_such_class"
msgstr "No such Hedy class"

#: website/statistics.py:45
#, fuzzy
msgid "title_class statistics"
msgstr "My statistics"

#: website/teacher.py:76
#, fuzzy
msgid "title_class-overview"
msgstr "Hedy - Class overview"

#: website/teacher.py:85
#, fuzzy
msgid "only_teacher_create_class"
msgstr "Only teachers are allowed to create classes!"

#: website/teacher.py:92 website/teacher.py:127
#, fuzzy
msgid "class_name_invalid"
msgstr "This class name is invalid."

#: website/teacher.py:94 website/teacher.py:129
#, fuzzy
msgid "class_name_empty"
msgstr "You didn't enter a class name!"

#: website/teacher.py:100
#, fuzzy
msgid "class_name_duplicate"
msgstr "You already have a class with this name."

#: website/teacher.py:164 website/teacher.py:180 website/teacher.py:542
#, fuzzy
msgid "invalid_class_link"
msgstr "Invalid link for joining the class."

#: website/teacher.py:168 website/teacher.py:170
#, fuzzy
msgid "title_join-class"
msgstr "Hedy - Join class"

#: website/teacher.py:224
#, fuzzy
msgid "title_customize-class"
msgstr "Hedy - Customize class"

#: website/teacher.py:239
#, fuzzy
msgid "customization_deleted"
msgstr "Customizations successfully deleted."

#: website/teacher.py:292
#, fuzzy
msgid "class_customize_success"
msgstr "Class successfully customized."

#: website/teacher.py:306
#, fuzzy
msgid "username_empty"
msgstr "You didn't enter an username!"

#: website/teacher.py:319
#, fuzzy
msgid "student_not_existing"
msgstr "This username doesn't exist."

#: website/teacher.py:321
#, fuzzy
msgid "student_already_in_class"
msgstr "This student is already in your class."

#: website/teacher.py:323
#, fuzzy
msgid "student_already_invite"
msgstr "This student already has a pending invitation."

#: website/teacher.py:382
#, fuzzy
msgid "no_accounts"
msgstr "There are no accounts to create."

#: website/teacher.py:393
#, fuzzy
msgid "unique_usernames"
msgstr "All usernames need to be unique."

#: website/teacher.py:396
#, fuzzy
msgid "unique_emails"
msgstr "All mail addresses need to be unique."

#: website/teacher.py:407
#, fuzzy
msgid "usernames_exist"
msgstr "One or more usernames is already in use."

#: website/teacher.py:410
#, fuzzy
msgid "emails_exist"
msgstr "One or more mail addresses is already in use."

#: website/teacher.py:421
#, fuzzy
msgid "accounts_created"
msgstr "Accounts where successfully created."

#: website/teacher.py:427 website/teacher.py:432 website/teacher.py:443
#: website/teacher.py:472 website/teacher.py:498
#, fuzzy
msgid "retrieve_adventure_error"
msgstr "You're not allowed to view this adventure!"

#: website/teacher.py:437
#, fuzzy
msgid "title_view-adventure"
msgstr "Hedy - View adventure"

#: website/teacher.py:448
#, fuzzy
msgid "title_customize-adventure"
msgstr "Hedy - Customize adventure"

#: website/teacher.py:459
#, fuzzy
msgid "adventure_id_invalid"
msgstr "This adventure id is invalid."

#: website/teacher.py:461 website/teacher.py:517
#, fuzzy
msgid "adventure_name_invalid"
msgstr "This adventure name is invalid."

#: website/teacher.py:463
#, fuzzy
msgid "level_invalid"
msgstr "This Hedy level in invalid."

#: website/teacher.py:465
#, fuzzy
msgid "content_invalid"
msgstr "This adventure is invalid."

#: website/teacher.py:467
#, fuzzy
msgid "adventure_length"
msgstr "Your adventure has to be at least 20 characters."

#: website/teacher.py:469
#, fuzzy
msgid "public_invalid"
msgstr "This agreement selection is invalid"

#: website/teacher.py:480 website/teacher.py:524
#, fuzzy
msgid "adventure_duplicate"
msgstr "You already have an adventure with this name."

#: website/teacher.py:492
#, fuzzy
msgid "adventure_updated"
msgstr "The adventure has been updated!"

#: website/teacher.py:519
#, fuzzy
msgid "adventure_empty"
<<<<<<< HEAD
msgstr "You didn't enter an adventure name!"

#~ msgid "set_preferred_lang"
#~ msgstr ""
#~ "Hedy now supports preferred user "
#~ "languages. You can set one for "
#~ "your profile in \"My profile\""

#~ msgid "statistics"
#~ msgstr "My statistics"

#~ msgid "Empty Program"
#~ msgstr ""
#~ "You created an empty program. Type "
#~ "Hedy code in the left field and"
#~ " try again"
=======
msgstr "You didn't enter an adventure name!"
>>>>>>> 592a3edf
<|MERGE_RESOLUTION|>--- conflicted
+++ resolved
@@ -1,19 +1,13 @@
-<<<<<<< HEAD
 # Portuguese (Portugal) translations for PROJECT.
-# Copyright (C) 2022 ORGANIZATION
 # This file is distributed under the same license as the PROJECT project.
-# FIRST AUTHOR <EMAIL@ADDRESS>, 2022.
 #
 #, fuzzy
 msgid ""
 msgstr ""
-"Project-Id-Version: PROJECT VERSION\n"
-"Report-Msgid-Bugs-To: EMAIL@ADDRESS\n"
+"Project-Id-Version: Hedy\n"
+"Report-Msgid-Bugs-To: hedy@felienne.com\n"
 "POT-Creation-Date: 2022-04-07 14:12+0300\n"
-"PO-Revision-Date: YEAR-MO-DA HO:MI+ZONE\n"
-"Last-Translator: FULL NAME <EMAIL@ADDRESS>\n"
 "Language: pt_PT\n"
-"Language-Team: pt_PT <LL@li.org>\n"
 "Plural-Forms: nplurals=2; plural=(n != 1)\n"
 "MIME-Version: 1.0\n"
 "Content-Type: text/plain; charset=utf-8\n"
@@ -21,9 +15,6 @@
 "Generated-By: Babel 2.9.1\n"
 
 #: app.py:451
-=======
-#: app.py:571
->>>>>>> 592a3edf
 #, fuzzy
 msgid "program_contains_error"
 msgstr "This program contains an error, are you sure you want to share it?"
@@ -2083,7 +2074,6 @@
 #: website/teacher.py:519
 #, fuzzy
 msgid "adventure_empty"
-<<<<<<< HEAD
 msgstr "You didn't enter an adventure name!"
 
 #~ msgid "set_preferred_lang"
@@ -2100,6 +2090,3 @@
 #~ "You created an empty program. Type "
 #~ "Hedy code in the left field and"
 #~ " try again"
-=======
-msgstr "You didn't enter an adventure name!"
->>>>>>> 592a3edf
