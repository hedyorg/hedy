--- conflicted
+++ resolved
@@ -1,27 +1,17 @@
-
 msgid ""
 msgstr ""
 "Project-Id-Version: PACKAGE VERSION\n"
 "Report-Msgid-Bugs-To: \n"
-<<<<<<< HEAD
-"POT-Creation-Date: 2022-08-30 14:06+0200\n"
-"PO-Revision-Date: 2022-08-29 07:56+0000\n"
-=======
 "POT-Creation-Date: 2022-08-26 19:12+0200\n"
 "PO-Revision-Date: 2022-09-25 22:28+0000\n"
->>>>>>> 1459f0d7
 "Last-Translator: Anonymous <noreply@weblate.org>\n"
+"Language-Team: pt_PT <LL@li.org>\n"
 "Language: pt_PT\n"
-"Language-Team: pt_PT <LL@li.org>\n"
-"Plural-Forms: nplurals=2; plural=n > 1;\n"
 "MIME-Version: 1.0\n"
 "Content-Type: text/plain; charset=utf-8\n"
 "Content-Transfer-Encoding: 8bit\n"
-<<<<<<< HEAD
-=======
 "Plural-Forms: nplurals=2; plural=n > 1;\n"
 "X-Generator: Weblate 4.14.1\n"
->>>>>>> 1459f0d7
 "Generated-By: Babel 2.10.1\n"
 
 #, fuzzy
@@ -538,10 +528,6 @@
 msgstr "Are you sure you want to create these accounts?"
 
 #, fuzzy
-msgid "class"
-msgstr "Class"
-
-#, fuzzy
 msgid "download_login_credentials"
 msgstr ""
 
@@ -550,10 +536,6 @@
 
 msgid "no"
 msgstr "Não"
-
-#, fuzzy
-msgid "generate_passwords"
-msgstr "Generate passwords"
 
 #, fuzzy
 msgid "reset_view"
@@ -1101,9 +1083,6 @@
 msgid "share_code_button"
 msgstr "Guarda & partilha o código"
 
-msgid "tutorial"
-msgstr ""
-
 msgid "try_button"
 msgstr "Experimenta"
 
@@ -1275,11 +1254,9 @@
 msgid "recent"
 msgstr "Os meus programas recentes"
 
-#, fuzzy
 msgid "all"
 msgstr ""
 
-#, fuzzy
 msgid "submitted"
 msgstr ""
 
@@ -1850,8 +1827,6 @@
 #, fuzzy
 msgid "adventure_empty"
 msgstr "You didn't enter an adventure name!"
-<<<<<<< HEAD
-=======
 
 #, fuzzy
 msgid "all"
@@ -1871,5 +1846,4 @@
 
 #, fuzzy
 msgid "hide_quiz"
-msgstr "Hide quiz"
->>>>>>> 1459f0d7
+msgstr "Hide quiz"