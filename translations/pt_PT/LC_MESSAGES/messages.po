# Portuguese (Portugal) translations for PROJECT.
# Copyright (C) 2023 ORGANIZATION
# This file is distributed under the same license as the PROJECT project.
# FIRST AUTHOR <EMAIL@ADDRESS>, 2023.
#
msgid ""
msgstr ""
"Project-Id-Version: PROJECT VERSION\n"
"Report-Msgid-Bugs-To: EMAIL@ADDRESS\n"
"POT-Creation-Date: 2000-01-01 00:00+0000\n"
"PO-Revision-Date: 2025-01-15 06:15+0000\n"
"Last-Translator: Anonymous <noreply@weblate.org>\n"
"Language-Team: pt_PT <LL@li.org>\n"
"Language: pt_PT\n"
"MIME-Version: 1.0\n"
"Content-Type: text/plain; charset=utf-8\n"
"Content-Transfer-Encoding: 8bit\n"
"Plural-Forms: nplurals=2; plural=n != 1;\n"
"X-Generator: Weblate 5.10-dev\n"
"Generated-By: Babel 2.14.0\n"

#, fuzzy
msgid "Access Before Assign"
msgstr ""

#, fuzzy
msgid "Cyclic Var Definition"
msgstr ""

#, fuzzy
msgid "Else Without If Error"
msgstr ""

#, fuzzy
msgid "Function Undefined"
msgstr ""

#, fuzzy
msgid "Has Blanks"
msgstr ""

#, fuzzy
msgid "Incomplete"
msgstr ""

#, fuzzy
msgid "Incomplete Repeat"
msgstr ""

#, fuzzy
msgid "Invalid"
msgstr "`{invalid_command}` não é um comando Hedy do nível {level}. Será que querias dizer `{guessed_command}`?"

#, fuzzy
msgid "Invalid Argument"
msgstr ""

#, fuzzy
msgid "Invalid Argument Type"
msgstr ""

#, fuzzy
msgid "Invalid At Command"
msgstr ""

#, fuzzy
msgid "Invalid Space"
msgstr "Oops! Começaste uma linha com um espaço na linha {line_number}. Espaços confundem os computadores, podes apagá-lo?"

#, fuzzy
msgid "Invalid Type Combination"
msgstr ""

#, fuzzy
msgid "Lonely Echo"
msgstr ""

#, fuzzy
msgid "Lonely Text"
msgstr ""

#, fuzzy
msgid "Missing Additional Command"
msgstr ""

#, fuzzy
msgid "Missing Colon Error"
msgstr ""

#, fuzzy
msgid "Missing Command"
msgstr ""

#, fuzzy
msgid "Missing Inner Command"
msgstr ""

#, fuzzy
msgid "Missing Square Brackets"
msgstr "Parece que se esqueceu de utilizar parênteses retos `[]` à volta da lista que estava a criar na linha {line_number}."

#, fuzzy
msgid "Missing Variable"
msgstr ""

#, fuzzy
msgid "Misspelled At Command"
msgstr ""

#, fuzzy
msgid "No Indentation"
msgstr ""

#, fuzzy
msgid "Non Decimal Variable"
msgstr ""

#, fuzzy
msgid "Parse"
msgstr "O código que introduziste não é um código Hedy válido. Existe um erro na linha {location[0]}, na posição {location[1]}. Tu digitaste `{character_found}`, mas isso não é permitido."

#, fuzzy
msgid "Pressit Missing Else"
msgstr ""

#, fuzzy
msgid "Runtime Index Error"
msgstr ""

#, fuzzy
msgid "Runtime Value Error"
msgstr ""

#, fuzzy
msgid "Runtime Values Error"
msgstr ""

#, fuzzy
msgid "Save Microbit code "
msgstr ""

#, fuzzy
msgid "Too Big"
msgstr ""

#, fuzzy
msgid "Too Few Indents"
msgstr ""

#, fuzzy
msgid "Too Many Indents"
msgstr ""

#, fuzzy
msgid "Unexpected Indentation"
msgstr ""

#, fuzzy
msgid "Unquoted Assignment"
msgstr ""

#, fuzzy
msgid "Unquoted Equality Check"
msgstr ""

#, fuzzy
msgid "Unquoted Text"
msgstr "Tem cuidado. Se queres escrever algo, o texto deve começar e acabar com aspas simples. Esqueceste-te de uma algures."

#, fuzzy
msgid "Unsupported Float"
msgstr ""

#, fuzzy
msgid "Unsupported String Value"
msgstr ""

#, fuzzy
msgid "Unused Variable"
msgstr ""

#, fuzzy
msgid "Var Undefined"
msgstr "Tentaste escrever `{name}`, mas não o instanciastes."

#, fuzzy
msgid "Wrong Level"
msgstr "Isso era código Hedy correcto, mas não no nível certo. Escreveste códio `{offending_keyword}` para o nível {working_level}. Tip: {tip}"

#, fuzzy
msgid "Wrong Number of Arguments"
msgstr ""

msgid "about_this_adventure"
msgstr ""

msgid "account_overview"
msgstr "Visão geral da conta"

#, fuzzy
msgid "actions"
msgstr ""

msgid "add"
msgstr "Adicionar"

msgid "add_students"
msgstr "Adicionar estudantes"

#, fuzzy
msgid "add_your_language"
msgstr ""

msgid "admin"
msgstr ""

msgid "advance_button"
msgstr "Vai para o nível {level}"

msgid "adventure"
msgstr "Aventura"

msgid "adventure_cloned"
msgstr "Aventura clonada"

msgid "adventure_code_button"
msgstr "Código da Aventura"

#, fuzzy
msgid "adventure_codeblock_button"
msgstr ""

msgid "adventure_duplicate"
msgstr "Já tem uma aventura com esse nome."

msgid "adventure_empty"
msgstr "Não digitou um nome para a aventura!"

#, fuzzy
msgid "adventure_exp_3"
msgstr "You can use the \"preview\" button to view a styled version of your adventure. To view the adventure on a dedicated page, select \"view\" from the teachers page."

msgid "adventure_exp_classes"
msgstr ""

#, fuzzy
msgid "adventure_flagged"
msgstr ""

msgid "adventure_id_invalid"
msgstr "Este id de aventura é inválido."

msgid "adventure_length"
msgstr "A sua aventura precisa ter pelo menos 20 caracteres."

msgid "adventure_name_invalid"
msgstr "Este nome de aventura é inválido."

msgid "adventure_terms"
msgstr "Concordo que a minha aventura possa ser disponibilizada publicamente na Hedy."

msgid "adventure_updated"
msgstr "A aventura foi atualizada!"

#, fuzzy
msgid "adventures_completed"
msgstr ""

#, fuzzy
msgid "adventures_info"
msgstr ""

msgid "adventures_restored"
msgstr "As aventuras padrão foram restauradas."

#, fuzzy
msgid "adventures_ticked"
msgstr ""

#, fuzzy
msgid "adventures_tried"
msgstr ""

msgid "ago"
msgstr "{timestamp} atrás"

msgid "agree_invalid"
msgstr "Precisa concordar com os termos de privacidade."

msgid "agree_with"
msgstr "Concordo com os"

msgid "ajax_error"
msgstr "Ocorreu um erro, por favor tenta novamente."

msgid "all"
msgstr "Todos"

#, fuzzy
msgid "all_class_highscores"
msgstr ""

#, fuzzy
msgid "all_rows_missing_separator"
msgstr ""

msgid "already_account"
msgstr "Já tens uma conta?"

msgid "already_program_running"
msgstr "Já há um programa em execução, finalize-o primeiro."

msgid "are_you_sure"
msgstr "Tens a certeza? Não podes reverter esta acção."

msgid "ask_needs_var"
msgstr "A partir do nível 2, `{ask}` precisa ser usado com uma variável. Exemplo: nome `{is}` `{ask}` Qual é o seu nome?"

msgid "available_in"
msgstr ""

msgid "back_to_class"
msgstr ""

#, fuzzy
msgid "become_a_sponsor"
msgstr ""

msgid "birth_year"
msgstr "Ano de nascimento"

msgid "by"
msgstr "por"

msgid "cancel"
msgstr "Cancelar"

msgid "cant_parse_exception"
msgstr "Não foi possível analisar o programa"

msgid "certificate"
msgstr "Certificado de Conclusão"

msgid "certified_teacher"
msgstr "Professor(a) certificado(a)"

msgid "change_password"
msgstr "Muda palavra-passe"

msgid "cheatsheet_title"
msgstr "Folha de dicas"

msgid "class_already_joined"
msgstr "Ja faz parte da turma"

#, fuzzy
msgid "class_customize_success"
msgstr ""

#, fuzzy
msgid "class_graph_explanation"
msgstr ""

msgid "class_logs"
msgstr ""

#, fuzzy
msgid "class_name_duplicate"
msgstr ""

#, fuzzy
msgid "class_name_empty"
msgstr ""

#, fuzzy
msgid "class_name_invalid"
msgstr ""

msgid "class_name_prompt"
msgstr "Por favor, insira o nome da turma"

#, fuzzy
msgid "class_performance_graph"
msgstr ""

#, fuzzy
msgid "class_survey_description"
msgstr ""

msgid "class_survey_later"
msgstr "Lembrar-me amanhã"

#, fuzzy
msgid "class_survey_question1"
msgstr ""

#, fuzzy
msgid "class_survey_question2"
msgstr ""

#, fuzzy
msgid "class_survey_question3"
msgstr ""

#, fuzzy
msgid "class_survey_question4"
msgstr ""

#, fuzzy
msgid "classes_info"
msgstr ""

msgid "clone"
msgstr "Clonar"

msgid "cloned_times"
msgstr ""

msgid "close"
msgstr "Fechar"

msgid "comma"
msgstr "uma vírgula"

msgid "command_not_available_yet_exception"
msgstr "Comando ainda não disponível"

msgid "command_unavailable_exception"
msgstr "O comando não é mais correto"

msgid "commands"
msgstr "Comandos"

#, fuzzy
msgid "complete"
msgstr ""

msgid "congrats_message"
msgstr "Parabéns, {username}, alcançou os resultados seguintes com Hedy!"

#, fuzzy
msgid "connect_guest_teacher"
msgstr ""

#, fuzzy
msgid "constant_variable_role"
msgstr ""

msgid "containing"
msgstr ""

msgid "content_invalid"
msgstr "Esta aventura é inválida."

#, fuzzy
msgid "continue"
msgstr ""

msgid "contributor"
msgstr "Contribuinte"

#, fuzzy
msgid "copy_accounts_to_clipboard"
msgstr ""

msgid "copy_clipboard"
msgstr "Copiado para área de transferência com sucesso"

msgid "copy_code"
msgstr "Copiar código"

msgid "copy_join_link"
msgstr "Copiar ligação de acesso"

msgid "copy_link_success"
msgstr "Ligação de acesso copiado para a área de transferência"

msgid "copy_link_to_share"
msgstr "Copiar ligação de partilha"

msgid "copy_mail_link"
msgstr "Por favor, copie e cole esta ligação numa nova guia:"

msgid "correct_answer"
msgstr "A resposta correta é"

msgid "country"
msgstr "País"

msgid "country_invalid"
msgstr "Por favor, selecione um país válido."

msgid "create_account"
msgstr "Criar conta"

msgid "create_accounts"
msgstr "Criar contas"

#, fuzzy
msgid "create_accounts_placeholder"
msgstr ""

msgid "create_accounts_prompt"
msgstr ""

msgid "create_adventure"
msgstr "Criar aventura"

msgid "create_class"
msgstr "Criar turma"

msgid "create_student_account"
msgstr "Criar uma conta"

msgid "create_student_account_explanation"
msgstr "Pode gravar os seus próprios programas com uma conta."

#, fuzzy
msgid "create_student_accounts"
msgstr ""

msgid "create_teacher_account"
msgstr "Criar uma conta de professor"

msgid "create_teacher_account_explanation"
msgstr "Com uma conta de professor, pode gravar os seus programas e ver os resultados dos seus alunos."

#, fuzzy
msgid "create_usernames_and_passwords_desc"
msgstr ""

#, fuzzy
msgid "create_usernames_and_passwords_title"
msgstr ""

#, fuzzy
msgid "create_usernames_desc"
msgstr ""

#, fuzzy
msgid "create_usernames_title"
msgstr ""

msgid "creator"
msgstr "Criador"

msgid "current_password"
msgstr "Palavra-passe atual"

msgid "customization_deleted"
msgstr "Personalizações deletadas com sucesso."

#, fuzzy
msgid "customize"
msgstr ""

msgid "customize_adventure"
msgstr "Personalizar aventura"

#, fuzzy
msgid "customize_class"
msgstr ""

msgid "dash"
msgstr "um hífen"

#, fuzzy
msgid "debug"
msgstr ""

msgid "default_401"
msgstr "Parece que não tem autorização..."

#, fuzzy
msgid "default_403"
msgstr ""

msgid "default_404"
msgstr "Não conseguimos achar essa página..."

msgid "default_500"
msgstr "Algo deu errado..."

msgid "delete"
msgstr "Apagar"

msgid "delete_adventure_prompt"
msgstr "Tem certeza de que quer remover essa aventura?"

msgid "delete_class_prompt"
msgstr "Tem certeza de que deseja apagar a turma?"

msgid "delete_confirm"
msgstr "Tens a certeza que queres apagar o programa?"

msgid "delete_invite"
msgstr "Deletar convite"

#, fuzzy
msgid "delete_invite_prompt"
msgstr ""

msgid "delete_public"
msgstr "Deletar perfil público"

msgid "delete_success"
msgstr "Programa apagado com sucesso."

#, fuzzy
msgid "delete_tag_prompt"
msgstr ""

msgid "destroy_profile"
msgstr "Elimina conta permanentemente"

msgid "developers_mode"
msgstr "Modo programador"

#, fuzzy
msgid "directly_available"
msgstr ""

msgid "disable"
msgstr "Desativar"

#, fuzzy
msgid "disable_explore_page"
msgstr ""

msgid "disable_parsons"
msgstr "Desativar todos os desafios"

#, fuzzy
msgid "disable_quizes"
msgstr ""

msgid "disabled"
msgstr "Desativado"

#, fuzzy
msgid "disabled_button_quiz"
msgstr ""

msgid "discord_server"
msgstr "Servidor de Discord"

msgid "distinguished_user"
msgstr "Utilizador distinto"

msgid "double quotes"
msgstr "umas aspas duplas"

msgid "download"
msgstr "Descarregar"

msgid "duplicate"
msgstr "Duplicar"

msgid "echo_and_ask_mismatch_exception"
msgstr "Incompatibilidade entre eco e pergunte"

msgid "echo_out"
msgstr "A partir do nível 2, `{echo}` não é mais necessário. Pode repetir uma resposta com `{ask}` e `{print}` agora. Exemplo: `nome {is} {ask} Como se chama? {print} olá nome`"

msgid "edit_adventure"
msgstr "Editar aventura"

msgid "edit_code_button"
msgstr "Edita o código"

msgid "email"
msgstr ""

msgid "email_invalid"
msgstr "Por favor, introduz um email válido."

#, fuzzy
msgid "end_quiz"
msgstr ""

msgid "english"
msgstr "Inglês"

msgid "enter"
msgstr "Entrar"

msgid "enter_password"
msgstr "Digite uma nova palavra-passe para"

msgid "enter_text"
msgstr "Introduz a tua resposta aqui..."

msgid "error_logo_alt"
msgstr "Logo de erro"

#, fuzzy
msgid "errors"
msgstr ""

msgid "exclamation mark"
msgstr "um ponto de exclamação"

msgid "exercise"
msgstr "Exercício"

msgid "exercise_doesnt_exist"
msgstr "Este exercício não existe"

msgid "exists_email"
msgstr "Este email já é utilizado."

msgid "exists_username"
msgstr "Este utilizador já existe."

msgid "exit_preview_mode"
msgstr "Sair do modo prévia"

msgid "experience_invalid"
msgstr "Por favor, selecione uma experiência válida. Escolha (Sim, Não)."

msgid "expiration_date"
msgstr "Data de expiração"

msgid "favorite_program"
msgstr "Programa favorito"

msgid "favourite_confirm"
msgstr "Tem certeza de que deseja marcar este programa como favorito?"

msgid "favourite_program"
msgstr "Programa favorito"

msgid "favourite_program_invalid"
msgstr "O programa que escolheu como favorito é inválido."

msgid "favourite_success"
msgstr "O seu programa foi marcado como favorito."

#, fuzzy
msgid "feedback_message_error"
msgstr ""

msgid "female"
msgstr "Feminino"

#, fuzzy
msgid "flag_adventure_prompt"
msgstr ""

msgid "float"
msgstr "um número"

#, fuzzy
msgid "for_teachers"
msgstr ""

msgid "forgot_password"
msgstr "Esqueceste-te da palavra-passe?"

#, fuzzy
msgid "from_another_teacher"
msgstr ""

msgid "from_magazine_website"
msgstr "Por uma revista ou site"

msgid "from_video"
msgstr "Por um vídeo"

msgid "fun_statistics_msg"
msgstr "Aqui estão algumas estatísticas divertidas!"

msgid "gender"
msgstr "Género"

msgid "gender_invalid"
msgstr "Por favor, selecione um gênero válido. Escolha (Feminino, Masculino, Outro)."

msgid "general_settings"
msgstr "Configurações gerais"

msgid "get_certificate"
msgstr "Obtenha o seu certificado!"

#, fuzzy
msgid "give_link_to_teacher"
msgstr ""

#, fuzzy
msgid "go_back"
msgstr ""

msgid "go_back_to_main"
msgstr "Voltar à pagina principal"

#, fuzzy
msgid "go_to_question"
msgstr ""

#, fuzzy
msgid "go_to_quiz_result"
msgstr ""

msgid "go_to_your_clone"
msgstr ""

msgid "goto_profile"
msgstr "Ir para meu perfil"

#, fuzzy
msgid "graph_title"
msgstr ""

msgid "hand_in"
msgstr "Entregar"

msgid "hand_in_exercise"
msgstr "Entregar exercício"

msgid "heard_about_hedy"
msgstr "Como soube da Hedy?"

msgid "heard_about_invalid"
msgstr "Por favor, selecione uma forma válida pela qual soube de nós."

#, fuzzy
msgid "hedy_choice_title"
msgstr ""

#, fuzzy
msgid "hedy_introduction_slides"
msgstr ""

msgid "hedy_logo_alt"
msgstr "Logo da Hedy"

msgid "hedy_on_github"
msgstr "Hedy no Github"

msgid "hello_logo"
msgstr "Ola!"

#, fuzzy
msgid "hide_adventures"
msgstr ""

msgid "hide_cheatsheet"
msgstr "Ocultar folha de dicas"

#, fuzzy
msgid "hide_classes"
msgstr ""

msgid "hide_keyword_switcher"
msgstr "Ocultar seletor de comandos"

#, fuzzy
msgid "hide_slides"
msgstr ""

msgid "highest_level_reached"
msgstr "Nível mais alto alcançado"

#, fuzzy
msgid "highest_quiz_score"
msgstr ""

msgid "hint"
msgstr "Dica?"

msgid "ill_work_some_more"
msgstr "Vou trabalhar nele um pouco mais"

msgid "image_invalid"
msgstr "A imagem que escolheu é inválida."

msgid "incomplete_command_exception"
msgstr "Comando incompleto"

msgid "incorrect_handling_of_quotes_exception"
msgstr "Uso incorreto de aspas"

msgid "incorrect_use_of_types_exception"
msgstr "Uso incorreto de tipos de valores"

msgid "incorrect_use_of_variable_exception"
msgstr "Uso incorreto de variáveis"

msgid "indentation_exception"
msgstr "Indentação incorreta"

msgid "input"
msgstr "entrada de `{ask}`"

#, fuzzy
msgid "input_variable_role"
msgstr ""

msgid "integer"
msgstr "um número"

#, fuzzy
msgid "invalid_class_link"
msgstr ""

msgid "invalid_command_exception"
msgstr "Comando inválido"

msgid "invalid_keyword_language_comment"
msgstr "# O idioma de comandos fornecido é inválido, idioma foi redefinido para Inglês"

msgid "invalid_language_comment"
msgstr "# O idioma fornecido é inválido, idioma redefinido para Inglês"

msgid "invalid_level_comment"
msgstr "# O nível fornecido é inválido, nível mostrado agora é o nível 1"

msgid "invalid_program_comment"
msgstr "# O programa fornecido é inválido, por favor tente novamente"

#, fuzzy
msgid "invalid_teacher_invitation_code"
msgstr ""

msgid "invalid_tutorial_step"
msgstr "Passo inválido do tutorial"

msgid "invalid_username_password"
msgstr "Utilizador/palavra-passe inválida."

msgid "invitations_sent"
msgstr ""

msgid "invite_by_username"
msgstr "Convidar por nome de utilizador"

msgid "invite_date"
msgstr "Data do convite"

#, fuzzy
msgid "invite_message"
msgstr ""

msgid "invite_prompt"
msgstr "Digite um nome de utilizador"

#, fuzzy
msgid "invite_teacher"
msgstr ""

msgid "join_class"
msgstr "Entrar na turma"

msgid "join_prompt"
msgstr "Precisa ter uma conta para ingressar numa turma. Gostaria de fazer o login agora?"

#, fuzzy
msgid "keybinding_waiting_for_keypress"
msgstr ""

msgid "keyword_language_invalid"
msgstr "Por favor, selecione um idioma de comandos válido (selecione Inglês ou o seu próprio idioma)."

#, fuzzy
msgid "landcode_phone_number"
msgstr ""

msgid "language"
msgstr "Idioma"

msgid "language_invalid"
msgstr "Por favor, selecione um idioma válido."

msgid "languages"
msgstr "Quais destas linguagens de programação usaste anteriormente?"

msgid "last_edited"
msgstr "Última edição"

msgid "last_update"
msgstr "Última atualização"

msgid "lastname"
msgstr "Apelido"

#, fuzzy
msgid "leave_class"
msgstr ""

msgid "level"
msgstr "Nível"

#, fuzzy
msgid "level_accessible"
msgstr ""

msgid "level_disabled"
msgstr "Nível desativado"

msgid "level_future"
msgstr "Este nível será aberto automaticamente em "

msgid "level_invalid"
msgstr "Este nível Hedy é inválido."

#, fuzzy
msgid "level_not_class"
msgstr ""

msgid "level_title"
msgstr "Nível"

msgid "levels"
msgstr "níveis"

msgid "link"
msgstr "Ligação"

msgid "list"
msgstr "uma lista"

#, fuzzy
msgid "list_variable_role"
msgstr ""

msgid "logged_in_to_share"
msgstr "Precisa estar logado(a) para gravar e partilhar um programa."

msgid "login"
msgstr "Inicia sessão"

msgid "login_long"
msgstr "Entra na tua conta"

msgid "login_to_save_your_work"
msgstr "Entre para gravar o seu trabalho"

msgid "logout"
msgstr "Termina sessão"

msgid "longest_program"
msgstr "Programa mais longo"

msgid "mail_change_password_body"
msgstr ""
"A sua palavra-passe da Hedy foi alterada. Se foi você quem o fez, está tudo certo.\n"
"Se não alterou a sua palavra-passe, faça favor contatar-nos imediatamente respondendo a este email."

msgid "mail_change_password_subject"
msgstr "A sua palavra-passe da Hedy foi alterada"

msgid "mail_error_change_processed"
msgstr "Algo deu errado ao enviar um e-mail de validação, as mudanças ainda estão processadas corretamente."

msgid "mail_goodbye"
msgstr ""
"Continue programando!\n"
"Equipa Hedy"

msgid "mail_hello"
msgstr "Olá, {username}!"

msgid "mail_recover_password_body"
msgstr ""
"Clicando nesta ligação, pode definir uma nova palavra-passe da Hedy. Ele é válido por <b>4</b> horas.\n"
"Se não solicitou uma redefinição de palavra-passe, ignore este e-mail: {link}"

msgid "mail_recover_password_subject"
msgstr "Pede para recuperar a palavra-passe."

msgid "mail_reset_password_body"
msgstr ""
"A sua palavra-passe da Hedy foi redefinida para uma nova. Se foi você quem o fez, tudo certo.\n"
"Se não alterou a sua palavra-passe, faça favor contatar-nos imediatamente respondendo a esse e-mail."

msgid "mail_reset_password_subject"
msgstr "A sua palavra-passe da Hedy foi redefinida"

#, fuzzy
msgid "mail_welcome_teacher_body"
msgstr ""
"<strong>Welcome!</strong>\n"
"Congratulations on your brand new Hedy teachers account. Welcome to the world wide community of Hedy teachers!\n"
"<strong>What teachers accounts can do</strong>\n"
"With your teacher account, you have the option to create classes. Your students can than join your classes and you can see their progress. Classes are made and managed though the for <a href=\"https://hedycode.com/for-teachers\">teachers page</a>.\n"
"<strong>How to share ideas</strong>\n"
"If you are using Hedy in class, you probably have ideas for improvements! You can share those ideas with us on the <a href=\"https://github.com/hedyorg/hedy/discussions/categories/ideas\">Ideas Discussion</a>.\n"
"<strong>How to ask for help</strong>\n"
"If anything is unclear, you can post in the <a href=\"https://github.com/hedyorg/hedy/discussions/categories/q-a\">Q&A discussion</a>, or <a href=\"mailto: hello@hedy.org\">send us an email</a>.\n"
"Keep programming!"

#, fuzzy
msgid "mail_welcome_teacher_subject"
msgstr ""

msgid "mail_welcome_verify_body"
msgstr ""
"A sua conta da Hedy foi criada com sucesso. Bem-vindo(a)!\n"
"Faça favor clicar nesta ligação para verificar o seu endereço de e-mail: {link}"

msgid "mail_welcome_verify_subject"
msgstr "Bem-vindo(a) à Hedy"

msgid "mailing_title"
msgstr "Inscreva-se na Newsletter da Hedy"

msgid "main_subtitle"
msgstr "Uma linguagem de programação gradual"

msgid "main_title"
msgstr ""

msgid "make_sure_you_are_done"
msgstr "Certifique-se que está tudo pronto! Não poderá mais editar o seu programa depois de clicar em \"Entregar\"."

msgid "male"
msgstr "Masculino"

#, fuzzy
msgid "mandatory_mode"
msgstr ""

#, fuzzy
msgid "more_info"
msgstr ""

msgid "more_options"
msgstr "Mais opções"

#, fuzzy
msgid "multiple_keywords_warning"
msgstr ""

msgid "multiple_levels_warning"
msgstr ""

msgid "my_account"
msgstr "O meu perfil"

msgid "my_adventures"
msgstr "As minhas aventuras"

msgid "my_classes"
msgstr "As minhas Turmas"

msgid "my_messages"
msgstr "As minhas mensagens"

msgid "my_public_profile"
msgstr "O meu perfil público"

msgid "name"
msgstr "Nome"

msgid "nav_explore"
msgstr "Explorar"

msgid "nav_hedy"
msgstr ""

msgid "nav_learn_more"
msgstr "Saiba mais"

msgid "nav_start"
msgstr "Início"

msgid "new_password"
msgstr "Palavra-passe atual"

msgid "new_password_repeat"
msgstr "Repita a nova palavra-passe"

msgid "newline"
msgstr "uma nova linha"

#, fuzzy
msgid "next_adventure"
msgstr ""

msgid "next_exercise"
msgstr "Próximo exercício"

msgid "next_page"
msgstr "Próxima página"

msgid "next_step_tutorial"
msgstr "Próximo passo >>>"

#, fuzzy
msgid "next_student"
msgstr ""

msgid "no"
msgstr "Não"

msgid "no_account"
msgstr "Ainda não tens conta?"

msgid "no_accounts"
msgstr "Não há contas para criar."

#, fuzzy
msgid "no_adventures_yet"
msgstr "Não há nenhuma aventura pública ainda..."

msgid "no_more_flat_if"
msgstr "A partir do nível 8, o código depois do `{if}` precisa ser posto na linha seguinte e começar com 4 espaços."

msgid "no_programs"
msgstr "Não há programas."

msgid "no_shared_programs"
msgstr "não tem programas partilhados..."

#, fuzzy
msgid "no_students"
msgstr ""

msgid "no_such_adventure"
msgstr "Essa aventura não existe!"

#, fuzzy
msgid "no_such_class"
msgstr ""

msgid "no_such_level"
msgstr "Não existe esse nível Hedy!"

msgid "no_such_program"
msgstr "Não existe esse programa Hedy!"

#, fuzzy
msgid "no_tag"
msgstr ""

#, fuzzy
msgid "not_adventure_yet"
msgstr ""

#, fuzzy
msgid "not_enrolled"
msgstr ""

#, fuzzy
msgid "not_in_class_no_handin"
msgstr ""

msgid "not_logged_in_cantsave"
msgstr "O seu programa não será gravado."

msgid "not_logged_in_handin"
msgstr "Precisa estar logado(a) para entregar uma tarefa."

#, fuzzy
msgid "not_teacher"
msgstr ""

msgid "number"
msgstr "um número"

msgid "number_lines"
msgstr "Quantidade de linhas"

#, fuzzy
msgid "number_of_errors"
msgstr ""

msgid "number_programs"
msgstr "Quantidade de programas executados"

msgid "ok"
msgstr ""

#, fuzzy
msgid "one_level_error"
msgstr ""

msgid "only_you_can_see"
msgstr "Só você consegue ver este programa."

msgid "open"
msgstr "Abrir"

msgid "opening_date"
msgstr "Data de abertura"

msgid "opening_dates"
msgstr "Datas de abertura"

msgid "option"
msgstr "Opção"

msgid "or"
msgstr "ou"

msgid "other"
msgstr "Outro"

msgid "other_block"
msgstr "Outro bloco de linguagem"

msgid "other_settings"
msgstr "Outras configurações"

msgid "other_source"
msgstr "Outro"

msgid "other_text"
msgstr "Outra linguagem de texto"

msgid "overwrite_warning"
msgstr "Já tem um programa com este nome, gravar o programa atual substituirá o antigo. Tem certeza?"

#, fuzzy
msgid "owner"
msgstr ""

msgid "page_not_found"
msgstr "Não conseguimos achar essa página!"

#, fuzzy
msgid "pair_with_teacher"
msgstr ""

msgid "parsons_title"
msgstr "Desafio"

msgid "password"
msgstr "Palavra-passe"

msgid "password_change_not_allowed"
msgstr "Não tem permissão de trocar a palavra-passe deste utilizador."

msgid "password_change_prompt"
msgstr "Tem certeza de que deseja trocar essa palavra-passe?"

#, fuzzy
msgid "password_change_success"
msgstr ""

msgid "password_invalid"
msgstr "A sua palavra-passe é inválida."

msgid "password_repeat"
msgstr "Repete a palavra-passe"

msgid "password_resetted"
msgstr "A tua palavra-passe foi reiniciada com sucesso. Por favor, inicia sessão."

msgid "password_six"
msgstr "Palavra-passe tem de conter pelo menos seis caracteres."

msgid "password_updated"
msgstr "Palavra-passe atualizada."

msgid "passwords_six"
msgstr "Todas as palavras-passe precisam ter 6 caracteres ou mais, cada."

#, fuzzy
msgid "passwords_too_short"
msgstr ""

msgid "pending_invites"
msgstr "Convites pendentes"

msgid "people_with_a_link"
msgstr "Outras pessoas com uma ligação podem ver esse programa. Ele também se encontra na página \"Explorar\"."

msgid "percentage"
msgstr "percentagem"

msgid "period"
msgstr "um ponto final"

msgid "personal_text"
msgstr "Texto pessoal"

msgid "personal_text_invalid"
msgstr "O seu texto pessoal é inválido."

#, fuzzy
msgid "phone_number"
msgstr ""

msgid "preferred_keyword_language"
msgstr "Idioma preferido de comandos"

msgid "preferred_language"
msgstr "Idioma preferido"

msgid "preview"
msgstr "Prévia"

#, fuzzy
msgid "preview_teacher_mode"
msgstr ""

msgid "previewing_adventure"
msgstr "Ver prévia da aventura"

#, fuzzy
msgid "previewing_class"
msgstr ""

msgid "previous_campaigns"
msgstr "Ver campanhas anteriores"

#, fuzzy
msgid "previous_page"
msgstr ""

#, fuzzy
msgid "print_accounts"
msgstr ""

msgid "print_accounts_title"
msgstr ""

msgid "print_logo"
msgstr "imprimir"

msgid "privacy_terms"
msgstr "Termos de privacidade"

msgid "private"
msgstr "Privado"

msgid "profile_logo_alt"
msgstr "Ícone do perfil."

msgid "profile_picture"
msgstr "Foto de perfil"

msgid "profile_updated"
msgstr "Perfil atualizado."

msgid "profile_updated_reload"
msgstr "Perfil atualizado, a página será recarregada."

msgid "program_contains_error"
msgstr "Este programa contém um erro, tens a certeza que queres partilhar?"

msgid "program_header"
msgstr "Os meus programas"

msgid "program_too_large_exception"
msgstr "Programa longo demais"

msgid "programming_experience"
msgstr "Tens alguma experiência em programação?"

msgid "programming_invalid"
msgstr "Por favor, selecione uma linguagem de programação válida."

msgid "programs"
msgstr "Programas"

msgid "prompt_join_class"
msgstr "Quer entrar nesta turma?"

#, fuzzy
msgid "provided_username_duplicates"
msgstr ""

msgid "public"
msgstr "Público"

msgid "public_adventures"
msgstr ""

#, fuzzy
msgid "public_content"
msgstr ""

#, fuzzy
msgid "public_content_info"
msgstr ""

msgid "public_invalid"
msgstr "Essa seleção de consentimento é inválida"

msgid "public_profile"
msgstr "Perfil público"

msgid "public_profile_info"
msgstr "Ao selecionar esta caixa, torno o meu perfil visível para todos. Tenha cuidado para não partilhar informações pessoais como o seu nome ou endereço, pois todo mundo vai poder ver!"

msgid "public_profile_updated"
msgstr "Perfil público atualizado, a página será recarregada."

#, fuzzy
msgid "put"
msgstr ""

msgid "question mark"
msgstr "um ponto de interrogação"

#, fuzzy
msgid "quiz_logo_alt"
msgstr ""

#, fuzzy
msgid "quiz_score"
msgstr ""

#, fuzzy
msgid "quiz_tab"
msgstr ""

#, fuzzy
msgid "quiz_threshold_not_reached"
msgstr ""

msgid "read_code_label"
msgstr "Lê em voz alta"

msgid "recent"
msgstr "Os meus programas recentes"

msgid "recover_password"
msgstr "Pede para recuperar a palavra-passe"

msgid "regress_button"
msgstr "Volta ao nível {level}"

msgid "remove"
msgstr "Remover"

msgid "remove_customization"
msgstr "Remover personalização"

#, fuzzy
msgid "remove_customizations_prompt"
msgstr ""

msgid "remove_student_prompt"
msgstr "Tem certeza que deseja apagar este estudante da turma?"

#, fuzzy
msgid "remove_user_prompt"
msgstr ""

msgid "rename_class"
msgstr ""

msgid "rename_class_prompt"
msgstr ""

msgid "repair_program_logo_alt"
msgstr "Ícone de reparar programa"

msgid "repeat_dep"
msgstr "A partir do nível 8, `{repeat}` precisa ser usado com indentação. Pode ver exemplos na guia `{repeat}` do nível 8."

msgid "repeat_match_password"
msgstr "A palavra-passe repetida não coincide."

msgid "repeat_new_password"
msgstr "Repete nova palavra-passe"

msgid "report_failure"
msgstr "Esse programa não existe ou não é público"

msgid "report_program"
msgstr "Tem certeza de que quer denunciar esse programa?"

msgid "report_success"
msgstr "Esse programa foi denunciado"

#, fuzzy
msgid "request_invalid"
msgstr ""

#, fuzzy
msgid "request_teacher"
msgstr ""

#, fuzzy
msgid "request_teacher_account"
msgstr ""

msgid "required_field"
msgstr "Campos marcados com um * são obrigatórios"

#, fuzzy
msgid "reset_adventure_prompt"
msgstr ""

#, fuzzy
msgid "reset_adventures"
msgstr ""

#, fuzzy
msgid "reset_button"
msgstr ""

msgid "reset_password"
msgstr "Reiniciar palavra-passe"

#, fuzzy
msgid "restart"
msgstr ""

msgid "retrieve_adventure_error"
msgstr "Não tem permissão para ver essa aventura!"

#, fuzzy
msgid "retrieve_class_error"
msgstr ""

#, fuzzy
msgid "retrieve_tag_error"
msgstr ""

#, fuzzy
msgid "role"
msgstr ""

msgid "run_code_button"
msgstr "Executa o código"

msgid "save_parse_warning"
msgstr "Esse programa contém um erro, tem certeza que deseja gravá-lo?"

msgid "save_prompt"
msgstr "Precisas de ter uma conta para guardar o teu programa. Queres iniciar sessão agora?"

msgid "save_success_detail"
msgstr "Programa guardado com sucesso"

msgid "score"
msgstr "Placar"

msgid "search"
msgstr "Buscar..."

msgid "search_button"
msgstr "Procurar"

#, fuzzy
msgid "second_teacher"
msgstr ""

#, fuzzy
msgid "second_teacher_copy_prompt"
msgstr ""

#, fuzzy
msgid "second_teacher_prompt"
msgstr ""

#, fuzzy
msgid "second_teacher_warning"
msgstr ""

msgid "see_adventure_shared_class"
msgstr ""

msgid "see_certificate"
msgstr "Veja o certificado de {username}!"

msgid "select"
msgstr "Selecciona"

#, fuzzy
msgid "select_adventures"
msgstr ""

msgid "select_all"
msgstr ""

msgid "select_classes"
msgstr ""

msgid "select_lang"
msgstr "Selecionar idioma"

msgid "select_levels"
msgstr ""

msgid "selected"
msgstr ""

#, fuzzy
msgid "self_removal_prompt"
msgstr ""

msgid "send_password_recovery"
msgstr "Envia-me uma ligação para recuperar a palavra-passe"

msgid "sent_by"
msgstr "Esse convite foi enviado por"

msgid "sent_password_recovery"
msgstr "Receberás em breve um email com instruções de como recuperar a palavra-passe."

msgid "settings"
msgstr "As minhas configurações pessoais"

#, fuzzy
msgid "share"
msgstr ""

#, fuzzy
msgid "share_by_giving_link"
msgstr ""

msgid "share_your_program"
msgstr "Partilhar programa"

#, fuzzy
msgid "signup_student_or_teacher"
msgstr ""

msgid "single quotes"
msgstr "uma aspas simples"

msgid "slash"
msgstr "uma barra"

#, fuzzy
msgid "sleeping"
msgstr ""

msgid "slides"
msgstr ""

#, fuzzy
msgid "slides_for_level"
msgstr ""

#, fuzzy
msgid "slides_info"
msgstr ""

#, fuzzy
msgid "social_media"
msgstr ""

#, fuzzy
msgid "solution_example"
msgstr ""

#, fuzzy
msgid "solution_example_explanation"
msgstr ""

#, fuzzy
msgid "some_rows_missing_separator"
msgstr ""

#, fuzzy
msgid "something_went_wrong_keyword_parsing"
msgstr ""

msgid "space"
msgstr "um espaço"

msgid "star"
msgstr "um asterisco"

msgid "start_learning"
msgstr "Comece a aprender"

#, fuzzy
msgid "start_quiz"
msgstr ""

msgid "start_teaching"
msgstr "Comece a ensinar"

msgid "step_title"
msgstr "Tarefa"

#, fuzzy
msgid "stepper_variable_role"
msgstr ""

#, fuzzy
msgid "stop"
msgstr ""

msgid "stop_code_button"
msgstr "Parar programa"

msgid "string"
msgstr "texto"

#, fuzzy
msgid "student_accounts_created"
msgstr ""

#, fuzzy
msgid "student_adventures_table"
msgstr ""

#, fuzzy
msgid "student_adventures_table_explanation"
msgstr ""

#, fuzzy
msgid "student_already_invite"
msgstr ""

#, fuzzy
msgid "student_in_another_class"
msgstr ""

#, fuzzy
msgid "student_information"
msgstr ""

#, fuzzy
msgid "student_information_explanation"
msgstr ""

#, fuzzy
msgid "student_signup_header"
msgstr ""

msgid "students"
msgstr "estudantes"

msgid "submission_time"
msgstr "Enviado em"

#, fuzzy
msgid "submit_answer"
msgstr ""

msgid "submit_program"
msgstr "Enviar"

msgid "submit_warning"
msgstr "Tem certeza de que deseja enviar esse programa?"

msgid "submitted"
msgstr "Enviado"

msgid "submitted_header"
msgstr "Este programa foi enviado e não pode mais ser alterado."

#, fuzzy
msgid "subscribe"
msgstr "Subscreve a nossa newsletter"

msgid "subscribe_newsletter"
msgstr "Subscreve a nossa newsletter"

#, fuzzy
msgid "successful_runs"
msgstr ""

msgid "suggestion_color"
msgstr "Tente usar outra cor"

#, fuzzy
msgid "suggestion_note"
msgstr ""

msgid "suggestion_number"
msgstr "Tente mudar o valor para um número"

msgid "suggestion_numbers_or_strings"
msgstr ""

#, fuzzy
msgid "surname"
msgstr "Utilizador"

msgid "survey"
msgstr "Pesquisa"

msgid "survey_completed"
msgstr "Pesquisa completa"

msgid "survey_skip"
msgstr "Não mostrar novamente"

msgid "survey_submit"
msgstr "Enviar"

#, fuzzy
msgid "tag_in_adventure"
msgstr ""

#, fuzzy
msgid "tag_input_placeholder"
msgstr ""

#, fuzzy
msgid "tags"
msgstr ""

msgid "teacher"
msgstr "Professor"

#, fuzzy
msgid "teacher_invalid"
msgstr ""

#, fuzzy
msgid "teacher_invitation_require_login"
msgstr ""

#, fuzzy
msgid "teacher_manual"
msgstr ""

#, fuzzy
msgid "teacher_signup_header"
msgstr ""

#, fuzzy
msgid "teacher_welcome"
msgstr ""

#, fuzzy
msgid "teachers"
msgstr ""

#, fuzzy
msgid "template_code"
msgstr ""
"This is the explanation of my adventure!\n"
"\n"
"This way I can show a command: <code>{print}</code>\n"
"\n"
"But sometimes I might want to show a piece of code, like this:\n"
"<pre>\n"
"ask What's your name?\n"
"echo so your name is \n"
"</pre>"

msgid "this_adventure_has_an_example_solution"
msgstr ""

#, fuzzy
msgid "this_turns_in_assignment"
msgstr ""

msgid "title"
msgstr "Título"

msgid "title_admin"
msgstr "Hedy - Página de administrador"

#, fuzzy
msgid "title_class-overview"
msgstr ""

msgid "title_customize-adventure"
msgstr "Hedy - Personalizar aventura"

#, fuzzy
msgid "title_customize-class"
msgstr ""

msgid "title_explore"
msgstr "Hedy - Explorar"

msgid "title_for-teacher"
msgstr "Hedy - Para professores"

#, fuzzy
msgid "title_join-class"
msgstr ""

msgid "title_learn-more"
msgstr "Hedy - Saiba mais"

msgid "title_login"
msgstr "Hedy - Entrar"

msgid "title_my-profile"
msgstr "Hedy - A minha conta"

msgid "title_privacy"
msgstr "Hedy - Termos de privacidade"

msgid "title_programs"
msgstr "Hedy - Os meus programas"

msgid "title_public-adventures"
msgstr "Hedy - Aventuras públicas"

msgid "title_recover"
msgstr "Hedy - Recuperar conta"

msgid "title_reset"
msgstr "Hedy - Redefinir palavra-passe"

msgid "title_signup"
msgstr "Hedy - Crie uma conta"

msgid "title_start"
msgstr "Hedy - Programação textual facilitada"

msgid "title_view-adventure"
msgstr "Hedy - Ver aventura"

msgid "token_invalid"
msgstr "O seu token é inválido."

#, fuzzy
msgid "too_many_accounts"
msgstr ""

#, fuzzy
msgid "tooltip_level_locked"
msgstr ""

msgid "translate_error"
msgstr "Algo deu errado ao traduzir o código. Tente executá-lo para ver se há algum erro. Não é possível traduzir códigos com erros."

msgid "translating_hedy"
msgstr "Traduzir a Hedy"

msgid "translator"
msgstr "Tradutor"

#, fuzzy
msgid "turned_into_teacher"
msgstr ""

msgid "tutorial"
msgstr ""

msgid "tutorial_code_snippet"
msgstr ""
"{print} Olá mundo!\n"
"{print} Estou aprendendo Hedy com o tutorial!"

#, fuzzy
msgid "tutorial_message_not_found"
msgstr ""

msgid "tutorial_title_not_found"
msgstr "Passo de tutorial não encontrado"

msgid "unauthorized"
msgstr "Não tem permissão para aceder esta página"

#, fuzzy
msgid "unfavourite_confirm"
msgstr ""

#, fuzzy
msgid "unfavourite_success"
msgstr ""

#, fuzzy
msgid "unknown_variable_role"
msgstr ""

#, fuzzy
msgid "unlock_thresholds"
msgstr ""

msgid "unsaved_class_changes"
msgstr "Há alterações não gravadas, tem certeza que quer sair desta página?"

#, fuzzy
msgid "unsubmit_program"
msgstr ""

#, fuzzy
msgid "unsubmit_warning"
msgstr ""

#, fuzzy
msgid "unsubmitted"
msgstr ""

msgid "update_adventure_prompt"
msgstr "Tem certeza de que deseja atualizar essa aventura?"

msgid "update_public"
msgstr "Atualizar perfil público"

msgid "updating_indicator"
msgstr "A atualizar"

#, fuzzy
msgid "use_custom_passwords"
msgstr ""

#, fuzzy
msgid "use_generated_passwords"
msgstr ""

msgid "use_of_blanks_exception"
msgstr "Uso de lacunas (_) nos programas"

msgid "use_of_nested_functions_exception"
msgstr "Uso de funções dentro de funções"

#, fuzzy
msgid "used_in"
msgstr ""

msgid "user"
msgstr "utilizador"

msgid "user_inexistent"
msgstr "Esse utilizador não existe"

msgid "user_not_private"
msgstr "Esse utilizador não existe ou não tem um perfil público"

msgid "username"
msgstr "Utilizador"

#, fuzzy
msgid "username_contains_invalid_symbol"
msgstr ""

#, fuzzy
msgid "username_contains_separator"
msgstr ""

msgid "username_empty"
msgstr "Não inseriu um nome de utilizador!"

msgid "username_invalid"
msgstr "O seu nome de utilizador é inválido."

msgid "username_special"
msgstr "O utilizador não pode conter `:` or `@`."

msgid "username_three"
msgstr "O utilizador deve conter pelo menos três caracteres."

#, fuzzy
msgid "usernames_too_short"
msgstr ""

#, fuzzy
msgid "usernames_unavailable"
msgstr ""

msgid "value"
msgstr "Valor"

#, fuzzy
msgid "view_adventures"
msgstr ""

#, fuzzy
msgid "view_classes"
msgstr ""

msgid "view_program"
msgstr "Ver programa"

#, fuzzy
msgid "view_slides"
msgstr ""

#, fuzzy
msgid "waiting_for_submit"
msgstr ""

#, fuzzy
msgid "walker_variable_role"
msgstr ""

msgid "website"
msgstr ""

#, fuzzy
msgid "what_is_your_role"
msgstr ""

#, fuzzy
msgid "what_should_my_code_do"
msgstr ""

msgid "workbook_circle_question_text"
msgstr ""

msgid "workbook_circle_question_title"
msgstr ""

msgid "workbook_define_question_text"
msgstr ""

msgid "workbook_define_question_title"
msgstr ""

msgid "workbook_input_question_text"
msgstr ""

msgid "workbook_input_question_title"
msgstr ""

msgid "workbook_multiple_choice_question_text"
msgstr ""

msgid "workbook_multiple_choice_question_title"
msgstr ""

msgid "workbook_open_question_title"
msgstr ""

msgid "workbook_output_question_text"
msgstr ""

msgid "workbook_output_question_title"
msgstr ""

msgid "year_invalid"
msgstr "Por favor, introduz um ano entre 1900 e {current_year}"

msgid "yes"
msgstr "Sim"

msgid "your_personal_text"
msgstr "O seu texto pessoal..."

msgid "your_program"
msgstr "O seu programa"

#~ msgid "create_account_explanation"
#~ msgstr "Teres a tua própria conta permite-te guardar os teus programas."

#~ msgid "only_teacher_create_class"
#~ msgstr "Only teachers are allowed to create classes!"

#~ msgid "keyword_support"
#~ msgstr "Translated keywords"

#~ msgid "non_keyword_support"
#~ msgstr "Translated content"

#~ msgid "try_button"
#~ msgstr "Experimenta"

#~ msgid "select_own_adventures"
#~ msgstr "Select own adventures"

#~ msgid "view"
#~ msgstr "View"

#~ msgid "class"
#~ msgstr "Class"

#~ msgid "save_code_button"
#~ msgstr "Guarda o código"

#~ msgid "share_code_button"
#~ msgstr "Guarda & partilha o código"

#~ msgid "classes_invalid"
#~ msgstr "The list of selected classes is invalid"

#~ msgid "directly_add_adventure_to_classes"
#~ msgstr "Do you want to add this adventure directly to one of your classes?"

#~ msgid "hand_in_assignment"
#~ msgstr "Hand in assignment"

#~ msgid "select_a_level"
#~ msgstr "Select a level"

#~ msgid "answer_invalid"
#~ msgstr "Your password is invalid."

#~ msgid "available_adventures_level"
#~ msgstr "Available adventures level"

#~ msgid "customize_class_exp_1"
#~ msgstr "Customize class"

#~ msgid "customize_class_exp_2"
#~ msgstr "Customize class"

#~ msgid "customize_class_step_1"
#~ msgstr "Customize class"

#~ msgid "customize_class_step_2"
#~ msgstr "Customize class"

#~ msgid "customize_class_step_3"
#~ msgstr "Customize class"

#~ msgid "customize_class_step_4"
#~ msgstr "Customize class"

#~ msgid "customize_class_step_5"
#~ msgstr "Customize class"

#~ msgid "customize_class_step_6"
#~ msgstr "Customize class"

#~ msgid "customize_class_step_7"
#~ msgstr "Customize class"

#~ msgid "customize_class_step_8"
#~ msgstr "Customize class"

#~ msgid "example_code_header"
#~ msgstr "Exemplo de código Hedy"

#~ msgid "feedback_failure"
#~ msgstr "Wrong!"

#~ msgid "feedback_success"
#~ msgstr "Good!"

#~ msgid "go_to_first_question"
#~ msgstr "Go to question 1"

#~ msgid "question"
#~ msgstr "Question"

#~ msgid "question_doesnt_exist"
#~ msgstr "This question does not exist"

#~ msgid "question_invalid"
#~ msgstr "Your token is invalid."

#~ msgid "too_many_attempts"
#~ msgstr "Too many attempts"

#~ msgid "class_stats"
#~ msgstr "Show class statistics"

#~ msgid "visit_own_public_profile"
#~ msgstr "Public profile"

#~ msgid "title_class logs"
#~ msgstr "Hedy - Join class"

#~ msgid "title_class statistics"
#~ msgstr "My statistics"

#~ msgid "disabled_button_locked"
#~ msgstr "Your teacher hasn't unlocked this level yet"

#~ msgid "duplicate_tag"
#~ msgstr "You already have a tag with this name."

#~ msgid "tag_deleted"
#~ msgstr "This tag was successfully deleted."

#~ msgid "no_tags"
#~ msgstr "No tags yet."

#~ msgid "apply_filters"
#~ msgstr "Apply filters"

#~ msgid "write_first_program"
#~ msgstr "Escreve o teu primeiro programa!"

#~ msgid "share_confirm"
#~ msgstr "Tens a certeza que queres tornar o programa público?"

#~ msgid "share_success_detail"
#~ msgstr "Programa partilhado com sucesso"

#~ msgid "try_it"
#~ msgstr "Experimenta"

#~ msgid "unshare_confirm"
#~ msgstr "Tens a certeza que queres tornar o programa privado?"

#~ msgid "unshare_success_detail"
#~ msgstr "Programa removido da partilha com sucesso"

#~ msgid "adventure_exp_2"
#~ msgstr "If you want to show actual code snippets, for example to give student a template or example of the code. Please use pre anchors like this:"

#~ msgid "hello_world"
#~ msgstr "Hello world!"

#~ msgid "adventure_exp_1"
#~ msgstr "Type your adventure of choice on the right-hand side. After creating your adventure you can include it in one of your classes under \"customizations\". If you want to include a command in your adventure please use code anchors like this:"

#~ msgid "hide_parsons"
#~ msgstr "Hide parsons"

#~ msgid "hide_quiz"
#~ msgstr "Hide quiz"

#~ msgid "Locked Language Feature"
#~ msgstr "You are using {concept}! That is awesome, but {concept} is not unlocked yet! It will be unlocked in a later level."

#~ msgid "nested blocks"
#~ msgstr "a block in a block"

#~ msgid "save"
#~ msgstr "Save"

#~ msgid "update_profile"
#~ msgstr "Atualiza o perfil"

#~ msgid "variables"
#~ msgstr "Variables"

#~ msgid "add_students_options"
#~ msgstr "Create student accounts"

#~ msgid "class_live"
#~ msgstr "Live statistics"

#~ msgid "class_overview"
#~ msgstr "Class overview"

#~ msgid "last_login"
#~ msgstr "Last login"

#~ msgid "page"
#~ msgstr "page"

#~ msgid "student_list"
#~ msgstr "Student list"

#~ msgid "title_class grid_overview"
#~ msgstr "Hedy - Grid overview"

#~ msgid "title_class live_statistics"
#~ msgstr "Hedy - Live Statistics"

#~ msgid "amount_created"
#~ msgstr "programs created"

#~ msgid "amount_saved"
#~ msgstr "programs saved"

#~ msgid "common_errors"
#~ msgstr "Common errors"

#~ msgid "grid_overview"
#~ msgstr "Overview of programs per adventure"

#~ msgid "last_error"
#~ msgstr "Last error"

#~ msgid "last_program"
#~ msgstr "Last program"

#~ msgid "live_dashboard"
#~ msgstr "Live Dashboard"

#~ msgid "runs_over_time"
#~ msgstr "Runs over time"

#~ msgid "student_details"
#~ msgstr "Student details"

#~ msgid "explore_explanation"
#~ msgstr "On this page you can look through programs created by other Hedy users. You can filter on both a Hedy level and adventure. Click on \"View program\" to open a program and run it. Programs with a red header contain a mistake. You can still open the program, but running it will result in an error. You can of course try to fix it! If the creator has a public profile you can click their username to visit their profile. There you will find all their shared programs and much more!"

#~ msgid "create_question"
#~ msgstr "Do you want to create one?"

#~ msgid "explore_programs"
#~ msgstr "Explore programs"

#~ msgid "explore_programs_logo_alt"
#~ msgstr "Explore programs"

#~ msgid "hedy_tutorial_logo_alt"
#~ msgstr "Start hedy tutorial"

#~ msgid "no_public_profile"
#~ msgstr "Public profile"

#~ msgid "start_hedy_tutorial"
#~ msgstr "Start hedy tutorial"

#~ msgid "start_programming"
#~ msgstr "Directly start programming"

#~ msgid "start_programming_logo_alt"
#~ msgstr "Directly start programming"

#~ msgid "start_teacher_tutorial"
#~ msgstr "Start teacher tutorial"

#~ msgid "teacher_tutorial_logo_alt"
#~ msgstr "You have received an invitation to join class"

#~ msgid "title_landing-page"
#~ msgstr "Welcome to Hedy!"

#~ msgid "welcome"
#~ msgstr "Welcome to Hedy! Your are now the proud owner of a teachers account which allows you to create classes and invite students."

#~ msgid "welcome_back"
#~ msgstr "Welcome to Hedy! Your are now the proud owner of a teachers account which allows you to create classes and invite students."

#~ msgid "your_account"
#~ msgstr "Ainda não tens conta?"

#~ msgid "your_last_program"
#~ msgstr "Favourite program"

#~ msgid "already_teacher"
#~ msgstr "Já possui uma conta de professor."

#~ msgid "already_teacher_request"
#~ msgstr "Já tem um pedido pendente de professor."

#~ msgid "teacher_account_request"
#~ msgstr "You have a pending teacher account request"

#~ msgid "teacher_account_success"
#~ msgstr "You successfully requested a teacher account."

#~ msgid "student_not_allowed_in_class"
#~ msgstr "Student not allowed in class"

#~ msgid "accounts_created"
#~ msgstr "Contas criadas com sucesso."

#~ msgid "accounts_intro"
#~ msgstr "On this page you can create accounts for multiple students at the same time. It is also possible to directly add them to one of your classes. By pressing the green + on the bottom right of the page you can add extra rows. You can delete a row by pressing the corresponding red cross. Make sure no rows are empty when you press \"Create accounts\". Please keep in mind that every username and mail address needs to be unique and the password needs to be <b>at least</b> 6 characters."

#~ msgid "create_multiple_accounts"
#~ msgstr "Criar múltiplas contas"

#~ msgid "download_login_credentials"
#~ msgstr "Deseja descarregar as suas credenciais de login após a criação da conta?"

#~ msgid "generate_passwords"
#~ msgstr "Gerar palavras-passe"

#~ msgid "postfix_classname"
#~ msgstr "Postfix classname"

#~ msgid "reset_view"
#~ msgstr "Reset"

#~ msgid "unique_usernames"
#~ msgstr "Todos os nomes de utilizador devem ser únicos."

#~ msgid "usernames_exist"
#~ msgstr "Um ou mais nomes de utilizador já estão em uso."

#~ msgid "**Question**: What is the output of this code?"
#~ msgstr ""

#~ msgid "Output"
#~ msgstr ""

#~ msgid "clear"
#~ msgstr ""

#~ msgid "bug"
#~ msgstr ""

#~ msgid "feature"
#~ msgstr ""

#~ msgid "feedback"
#~ msgstr ""

#~ msgid "feedback_message_success"
#~ msgstr ""

#~ msgid "feedback_modal_message"
#~ msgstr ""

#~ msgid "adventures"
#~ msgstr "Aventuras Disponíveis"

#~ msgid "classes"
#~ msgstr ""

<<<<<<< HEAD
#~ msgid "student_already_in_class"
#~ msgstr ""

#~ msgid "student_not_existing"
#~ msgstr "Este nome de utilizador não existe."

#~ msgid "student"
=======
#~ msgid "Adventure"
#~ msgstr ""

#~ msgid "Answer"
#~ msgstr ""

#~ msgid "adventure_prompt"
#~ msgstr "Por favor, digite o nome da aventura"

#~ msgid "select_tag"
#~ msgstr ""

#~ msgid "Delete"
#~ msgstr ""

#~ msgid "select_class"
>>>>>>> 126b753e
#~ msgstr ""
<|MERGE_RESOLUTION|>--- conflicted
+++ resolved
@@ -2569,15 +2569,6 @@
 #~ msgid "classes"
 #~ msgstr ""
 
-<<<<<<< HEAD
-#~ msgid "student_already_in_class"
-#~ msgstr ""
-
-#~ msgid "student_not_existing"
-#~ msgstr "Este nome de utilizador não existe."
-
-#~ msgid "student"
-=======
 #~ msgid "Adventure"
 #~ msgstr ""
 
@@ -2594,5 +2585,4 @@
 #~ msgstr ""
 
 #~ msgid "select_class"
->>>>>>> 126b753e
 #~ msgstr ""
