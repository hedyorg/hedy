--- conflicted
+++ resolved
@@ -7,16 +7,9 @@
 msgstr ""
 "Project-Id-Version: PROJECT VERSION\n"
 "Report-Msgid-Bugs-To: EMAIL@ADDRESS\n"
-<<<<<<< HEAD
-"POT-Creation-Date: 2023-04-11 15:55+0200\n"
-"PO-Revision-Date: 2023-05-12 19:35+0000\n"
-"Last-Translator: Anonymous <noreply@weblate.org>\n"
-"Language-Team: none\n"
-=======
 "POT-Creation-Date: 2023-05-15 11:37-0400\n"
 "PO-Revision-Date: 2023-04-22 16:49+0000\n"
 "Last-Translator: SabinaChita <s.m.chita@vu.nl>\n"
->>>>>>> 26f1521b
 "Language: ro\n"
 "Language-Team: none\n"
 "Plural-Forms: nplurals=3; plural=n==1 ? 0 : (n==0 || (n%100 > 0 && n%100 < 20)) ? 1 : 2;\n"
@@ -2152,19 +2145,6 @@
 #~ msgid "select_a_level"
 #~ msgstr "Select a level"
 
-<<<<<<< HEAD
-#, fuzzy
-msgid "disabled"
-msgstr "Disabled"
-
-#, fuzzy
-msgid "adventures"
-msgstr "Adventures"
-
-#, fuzzy
-msgid "adventures_restored"
-msgstr "The default adventures have been restored!"
-=======
 #~ msgid "answer_invalid"
 #~ msgstr "Your password is invalid."
 
@@ -2227,4 +2207,3 @@
 
 #~ msgid "too_many_attempts"
 #~ msgstr "Too many attempts"
->>>>>>> 26f1521b
