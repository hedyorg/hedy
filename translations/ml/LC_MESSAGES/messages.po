# Malayalam translations for PROJECT.
# Copyright (C) 2025 ORGANIZATION
# This file is distributed under the same license as the PROJECT project.
# FIRST AUTHOR <EMAIL@ADDRESS>, 2025.
#
msgid ""
msgstr ""
"Project-Id-Version: PROJECT VERSION\n"
"Report-Msgid-Bugs-To: EMAIL@ADDRESS\n"
"POT-Creation-Date: 2024-10-28 19:29+0200\n"
"PO-Revision-Date: YEAR-MO-DA HO:MI+ZONE\n"
"Last-Translator: Automatically generated\n"
"Language-Team: none\n"
"Language: ml\n"
"MIME-Version: 1.0\n"
"Content-Type: text/plain; charset=utf-8\n"
"Content-Transfer-Encoding: 8bit\n"
"Generated-By: Babel 2.14.0\n"

msgid "Access Before Assign"
msgstr ""

msgid "Cyclic Var Definition"
msgstr ""

msgid "Else Without If Error"
msgstr ""

msgid "Function Undefined"
msgstr ""

msgid "Has Blanks"
msgstr ""

msgid "Incomplete"
msgstr ""

msgid "Incomplete Repeat"
msgstr ""

msgid "Invalid"
msgstr ""

msgid "Invalid Argument"
msgstr ""

msgid "Invalid Argument Type"
msgstr ""

msgid "Invalid At Command"
msgstr ""

msgid "Invalid Space"
msgstr ""

msgid "Invalid Type Combination"
msgstr ""

msgid "Lonely Echo"
msgstr ""

msgid "Lonely Text"
msgstr ""

msgid "Missing Additional Command"
msgstr ""

msgid "Missing Colon Error"
msgstr ""

msgid "Missing Command"
msgstr ""

msgid "Missing Inner Command"
msgstr ""

msgid "Missing Square Brackets"
msgstr ""

msgid "Missing Variable"
msgstr ""

msgid "Misspelled At Command"
msgstr ""

msgid "No Indentation"
msgstr ""

msgid "Non Decimal Variable"
msgstr ""

msgid "Parse"
msgstr ""

msgid "Pressit Missing Else"
msgstr ""

msgid "Runtime Index Error"
msgstr ""

msgid "Runtime Value Error"
msgstr ""

msgid "Runtime Values Error"
msgstr ""

msgid "Save Microbit code "
msgstr ""

msgid "Too Big"
msgstr ""

msgid "Too Few Indents"
msgstr ""

msgid "Too Many Indents"
msgstr ""

msgid "Unexpected Indentation"
msgstr ""

msgid "Unquoted Assignment"
msgstr ""

msgid "Unquoted Equality Check"
msgstr ""

msgid "Unquoted Text"
msgstr ""

msgid "Unsupported Float"
msgstr ""

msgid "Unsupported String Value"
msgstr ""

msgid "Unused Variable"
msgstr ""

msgid "Var Undefined"
msgstr ""

msgid "Wrong Level"
msgstr ""

msgid "Wrong Number of Arguments"
msgstr ""

msgid "about_this_adventure"
msgstr ""

msgid "account_overview"
msgstr ""

msgid "actions"
msgstr ""

msgid "add"
msgstr ""

msgid "add_students"
msgstr ""

msgid "add_your_language"
msgstr ""

msgid "admin"
msgstr ""

msgid "advance_button"
msgstr ""

msgid "adventure"
msgstr ""

msgid "adventure_cloned"
msgstr ""

msgid "adventure_code_button"
msgstr ""

msgid "adventure_codeblock_button"
msgstr ""

msgid "adventure_duplicate"
msgstr ""

msgid "adventure_empty"
msgstr ""

msgid "adventure_exp_3"
msgstr ""

msgid "adventure_exp_classes"
msgstr ""

msgid "adventure_flagged"
msgstr ""

msgid "adventure_id_invalid"
msgstr ""

msgid "adventure_length"
msgstr ""

msgid "adventure_name_invalid"
msgstr ""

msgid "adventure_terms"
msgstr ""

msgid "adventure_updated"
msgstr ""

msgid "adventures_completed"
msgstr ""

msgid "adventures_info"
msgstr ""

msgid "adventures_restored"
msgstr ""

msgid "adventures_ticked"
msgstr ""

msgid "adventures_tried"
msgstr ""

msgid "ago"
msgstr ""

msgid "agree_invalid"
msgstr ""

msgid "agree_with"
msgstr ""

msgid "ajax_error"
msgstr ""

msgid "all"
msgstr ""

msgid "all_class_highscores"
msgstr ""

msgid "all_rows_missing_separator"
msgstr ""

msgid "already_account"
msgstr ""

msgid "already_program_running"
msgstr ""

msgid "are_you_sure"
msgstr ""

msgid "ask_needs_var"
msgstr ""

msgid "available_in"
msgstr ""

msgid "back_to_class"
msgstr ""

msgid "become_a_sponsor"
msgstr ""

msgid "birth_year"
msgstr ""

msgid "by"
msgstr ""

msgid "cancel"
msgstr ""

msgid "cant_parse_exception"
msgstr ""

msgid "certificate"
msgstr ""

msgid "certified_teacher"
msgstr ""

msgid "change_password"
msgstr ""

msgid "cheatsheet_title"
msgstr ""

msgid "class_already_joined"
msgstr ""

msgid "class_customize_success"
msgstr ""

msgid "class_graph_explanation"
msgstr ""

msgid "class_logs"
msgstr ""

msgid "class_name_duplicate"
msgstr ""

msgid "class_name_empty"
msgstr ""

msgid "class_name_invalid"
msgstr ""

msgid "class_name_prompt"
msgstr ""

msgid "class_performance_graph"
msgstr ""

msgid "class_survey_description"
msgstr ""

msgid "class_survey_later"
msgstr ""

msgid "class_survey_question1"
msgstr ""

msgid "class_survey_question2"
msgstr ""

msgid "class_survey_question3"
msgstr ""

msgid "class_survey_question4"
msgstr ""

msgid "classes_info"
msgstr ""

msgid "clone"
msgstr ""

msgid "cloned_times"
msgstr ""

msgid "close"
msgstr ""

msgid "comma"
msgstr ""

msgid "command_not_available_yet_exception"
msgstr ""

msgid "command_unavailable_exception"
msgstr ""

msgid "commands"
msgstr ""

msgid "complete"
msgstr ""

msgid "congrats_message"
msgstr ""

msgid "connect_guest_teacher"
msgstr ""

msgid "constant_variable_role"
msgstr ""

msgid "containing"
msgstr ""

msgid "content_invalid"
msgstr ""

msgid "continue"
msgstr ""

msgid "contributor"
msgstr ""

msgid "copy_accounts_to_clipboard"
msgstr ""

msgid "copy_clipboard"
msgstr ""

msgid "copy_code"
msgstr ""

msgid "copy_join_link"
msgstr ""

msgid "copy_link_success"
msgstr ""

msgid "copy_link_to_share"
msgstr ""

msgid "copy_mail_link"
msgstr ""

msgid "correct_answer"
msgstr ""

msgid "country"
msgstr ""

msgid "country_invalid"
msgstr ""

msgid "create_account"
msgstr ""

msgid "create_accounts"
msgstr ""

msgid "create_accounts_placeholder"
msgstr ""

msgid "create_accounts_prompt"
msgstr ""

msgid "create_adventure"
msgstr ""

msgid "create_class"
msgstr ""

msgid "create_student_account"
msgstr ""

msgid "create_student_account_explanation"
msgstr ""

msgid "create_student_accounts"
msgstr ""

msgid "create_teacher_account"
msgstr ""

msgid "create_teacher_account_explanation"
msgstr ""

msgid "create_usernames_and_passwords_desc"
msgstr ""

msgid "create_usernames_and_passwords_title"
msgstr ""

msgid "create_usernames_desc"
msgstr ""

msgid "create_usernames_title"
msgstr ""

msgid "creator"
msgstr ""

msgid "current_password"
msgstr ""

msgid "customization_deleted"
msgstr ""

msgid "customize"
msgstr ""

msgid "customize_adventure"
msgstr ""

msgid "customize_class"
msgstr ""

msgid "danger_zone"
msgstr ""

msgid "dash"
msgstr ""

msgid "debug"
msgstr ""

msgid "default_401"
msgstr ""

msgid "default_403"
msgstr ""

msgid "default_404"
msgstr ""

msgid "default_500"
msgstr ""

msgid "delete"
msgstr ""

msgid "delete_adventure_prompt"
msgstr ""

msgid "delete_class_prompt"
msgstr ""

msgid "delete_confirm"
msgstr ""

msgid "delete_invite"
msgstr ""

msgid "delete_invite_prompt"
msgstr ""

msgid "delete_public"
msgstr ""

msgid "delete_success"
msgstr ""

msgid "delete_tag_prompt"
msgstr ""

msgid "destroy_account"
msgstr ""

msgid "destroy_account_message"
msgstr ""

msgid "developers_mode"
msgstr ""

msgid "directly_available"
msgstr ""

msgid "disable"
msgstr ""

msgid "disable_parsons"
msgstr ""

msgid "disable_quizes"
msgstr ""

msgid "disabled"
msgstr ""

msgid "disabled_button_quiz"
msgstr ""

msgid "discord_server"
msgstr ""

msgid "distinguished_user"
msgstr ""

msgid "double quotes"
msgstr ""

msgid "download"
msgstr ""

msgid "duplicate"
msgstr ""

msgid "echo_and_ask_mismatch_exception"
msgstr ""

msgid "echo_out"
msgstr ""

msgid "edit_adventure"
msgstr ""

msgid "edit_code_button"
msgstr ""

msgid "email"
msgstr ""

msgid "email_invalid"
msgstr ""

msgid "end_quiz"
msgstr ""

msgid "english"
msgstr ""

msgid "enter"
msgstr ""

msgid "enter_password"
msgstr ""

msgid "enter_text"
msgstr ""

msgid "error_logo_alt"
msgstr ""

msgid "errors"
msgstr ""

msgid "exclamation mark"
msgstr ""

msgid "exercise"
msgstr ""

msgid "exercise_doesnt_exist"
msgstr ""

msgid "exists_email"
msgstr ""

msgid "exists_username"
msgstr ""

msgid "exit_preview_mode"
msgstr ""

msgid "experience_invalid"
msgstr ""

msgid "expiration_date"
msgstr ""

msgid "favorite_program"
msgstr ""

msgid "favourite_confirm"
msgstr ""

msgid "favourite_program"
msgstr ""

msgid "favourite_program_invalid"
msgstr ""

msgid "favourite_success"
msgstr ""

msgid "feedback_message_error"
msgstr ""

msgid "female"
msgstr ""

msgid "flag_adventure_prompt"
msgstr ""

msgid "float"
msgstr ""

msgid "for_teachers"
msgstr ""

msgid "forgot_password"
msgstr ""

msgid "from_another_teacher"
msgstr ""

msgid "from_magazine_website"
msgstr ""

msgid "from_video"
msgstr ""

msgid "fun_statistics_msg"
msgstr ""

msgid "gender"
msgstr ""

msgid "gender_invalid"
msgstr ""

msgid "general_settings"
msgstr ""

msgid "get_certificate"
msgstr ""

msgid "give_link_to_teacher"
msgstr ""

msgid "go_back"
msgstr ""

msgid "go_back_to_main"
msgstr ""

msgid "go_to_question"
msgstr ""

msgid "go_to_quiz_result"
msgstr ""

msgid "go_to_your_clone"
msgstr ""

msgid "goto_profile"
msgstr ""

msgid "graph_title"
msgstr ""

msgid "hand_in"
msgstr ""

msgid "hand_in_exercise"
msgstr ""

msgid "heard_about_hedy"
msgstr ""

msgid "heard_about_invalid"
msgstr ""

msgid "hedy_introduction_slides"
msgstr ""

msgid "hedy_logo_alt"
msgstr ""

msgid "hedy_on_github"
msgstr ""

msgid "hello_logo"
msgstr ""

msgid "hide_adventures"
msgstr ""

msgid "hide_cheatsheet"
msgstr ""

msgid "hide_classes"
msgstr ""

msgid "hide_keyword_switcher"
msgstr ""

msgid "hide_slides"
msgstr ""

msgid "highest_level_reached"
msgstr ""

msgid "highest_quiz_score"
msgstr ""

msgid "hint"
msgstr ""

msgid "ill_work_some_more"
msgstr ""

msgid "image_invalid"
msgstr ""

msgid "incomplete_command_exception"
msgstr ""

msgid "incorrect_handling_of_quotes_exception"
msgstr ""

msgid "incorrect_use_of_types_exception"
msgstr ""

msgid "incorrect_use_of_variable_exception"
msgstr ""

msgid "indentation_exception"
msgstr ""

msgid "input"
msgstr ""

msgid "input_variable_role"
msgstr ""

msgid "integer"
msgstr ""

msgid "invalid_class_link"
msgstr ""

msgid "invalid_command_exception"
msgstr ""

msgid "invalid_keyword_language_comment"
msgstr ""

msgid "invalid_language_comment"
msgstr ""

msgid "invalid_level_comment"
msgstr ""

msgid "invalid_program_comment"
msgstr ""

msgid "invalid_teacher_invitation_code"
msgstr ""

msgid "invalid_username_password"
msgstr ""

msgid "invitations_sent"
msgstr ""

msgid "invite"
msgstr ""

msgid "invite_by_username"
msgstr ""

msgid "invite_date"
msgstr ""

msgid "invite_message"
msgstr ""

msgid "invite_prompt"
msgstr ""

msgid "invite_teacher"
msgstr ""

msgid "join_class"
msgstr ""

msgid "join_prompt"
msgstr ""

msgid "keybinding_waiting_for_keypress"
msgstr ""

msgid "keyword_language_invalid"
msgstr ""

msgid "landcode_phone_number"
msgstr ""

msgid "language"
msgstr ""

msgid "language_invalid"
msgstr ""

msgid "languages"
msgstr ""

msgid "last_edited"
msgstr ""

msgid "last_update"
msgstr ""

msgid "lastname"
msgstr ""

msgid "leave_class"
msgstr ""

msgid "level"
msgstr ""

msgid "level_accessible"
msgstr ""

msgid "level_disabled"
msgstr ""

msgid "level_future"
msgstr ""

msgid "level_invalid"
msgstr ""

msgid "level_not_class"
msgstr ""

msgid "level_title"
msgstr ""

msgid "levels"
msgstr ""

msgid "link"
msgstr ""

msgid "list"
msgstr ""

msgid "list_variable_role"
msgstr ""

msgid "logged_in_to_share"
msgstr ""

msgid "login"
msgstr ""

msgid "login_long"
msgstr ""

msgid "login_to_save_your_work"
msgstr ""

msgid "logout"
msgstr ""

msgid "longest_program"
msgstr ""

msgid "mail_change_password_body"
msgstr ""

msgid "mail_change_password_subject"
msgstr ""

msgid "mail_error_change_processed"
msgstr ""

msgid "mail_goodbye"
msgstr ""

msgid "mail_hello"
msgstr ""

msgid "mail_recover_password_body"
msgstr ""

msgid "mail_recover_password_subject"
msgstr ""

msgid "mail_reset_password_body"
msgstr ""

msgid "mail_reset_password_subject"
msgstr ""

msgid "mail_welcome_teacher_body"
msgstr ""

msgid "mail_welcome_teacher_subject"
msgstr ""

msgid "mail_welcome_verify_body"
msgstr ""

msgid "mail_welcome_verify_subject"
msgstr ""

msgid "mailing_title"
msgstr ""

msgid "main_subtitle"
msgstr ""

msgid "main_title"
msgstr ""

msgid "make_sure_you_are_done"
msgstr ""

msgid "male"
msgstr ""

msgid "mandatory_mode"
msgstr ""

msgid "more_info"
msgstr ""

msgid "more_options"
msgstr ""

msgid "multiple_keywords_warning"
msgstr ""

msgid "multiple_levels_warning"
msgstr ""

msgid "my_account"
msgstr ""

msgid "my_adventures"
msgstr ""

msgid "my_classes"
msgstr ""

msgid "my_messages"
msgstr ""

msgid "my_public_profile"
msgstr ""

msgid "name"
msgstr ""

msgid "nav_hedy"
msgstr ""

msgid "nav_learn_more"
msgstr ""

msgid "nav_start"
msgstr ""

msgid "new_password"
msgstr ""

msgid "new_password_repeat"
msgstr ""

msgid "newline"
msgstr ""

msgid "newsletter"
msgstr ""

msgid "next_adventure"
msgstr ""

msgid "next_exercise"
msgstr ""

msgid "next_page"
msgstr ""

msgid "next_student"
msgstr ""

msgid "no"
msgstr ""

msgid "no_account"
msgstr ""

msgid "no_accounts"
msgstr ""

msgid "no_adventures_yet"
msgstr ""

msgid "no_more_flat_if"
msgstr ""

msgid "no_programs"
msgstr ""

msgid "no_shared_programs"
msgstr ""

msgid "no_students"
msgstr ""

msgid "no_such_adventure"
msgstr ""

msgid "no_such_class"
msgstr ""

msgid "no_such_level"
msgstr ""

msgid "no_such_program"
msgstr ""

msgid "no_tag"
msgstr ""

msgid "no_usernames_found"
msgstr ""

msgid "not_adventure_yet"
msgstr ""

msgid "not_enrolled"
msgstr ""

msgid "not_in_class_no_handin"
msgstr ""

msgid "not_logged_in_cantsave"
msgstr ""

msgid "not_logged_in_handin"
msgstr ""

msgid "not_teacher"
msgstr ""

msgid "number"
msgstr ""

msgid "number_lines"
msgstr ""

msgid "number_of_errors"
msgstr ""

msgid "number_programs"
msgstr ""

msgid "ok"
msgstr ""

msgid "one_level_error"
msgstr ""

msgid "only_you_can_see"
msgstr ""

msgid "open"
msgstr ""

msgid "opening_date"
msgstr ""

msgid "opening_dates"
msgstr ""

msgid "option"
msgstr ""

msgid "or"
msgstr ""

msgid "other"
msgstr ""

msgid "other_block"
msgstr ""

msgid "other_settings"
msgstr ""

msgid "other_source"
msgstr ""

msgid "other_text"
msgstr ""

msgid "overwrite_warning"
msgstr ""

msgid "owner"
msgstr ""

msgid "page_not_found"
msgstr ""

msgid "pair_with_teacher"
msgstr ""

msgid "parsons_title"
msgstr ""

msgid "password"
msgstr ""

msgid "password_change_not_allowed"
msgstr ""

msgid "password_change_prompt"
msgstr ""

msgid "password_change_success"
msgstr ""

msgid "password_invalid"
msgstr ""

msgid "password_repeat"
msgstr ""

msgid "password_resetted"
msgstr ""

msgid "password_six"
msgstr ""

msgid "password_updated"
msgstr ""

msgid "passwords_six"
msgstr ""

msgid "passwords_too_short"
msgstr ""

msgid "pending_invites"
msgstr ""

msgid "people_with_a_link"
msgstr ""

msgid "percentage"
msgstr ""

msgid "period"
msgstr ""

msgid "personal_text"
msgstr ""

msgid "personal_text_invalid"
msgstr ""

msgid "phone_number"
msgstr ""

msgid "preferred_keyword_language"
msgstr ""

msgid "preferred_language"
msgstr ""

msgid "preview"
msgstr ""

msgid "preview_teacher_mode"
msgstr ""

msgid "previewing_adventure"
msgstr ""

msgid "previewing_class"
msgstr ""

msgid "previous_campaigns"
msgstr ""

msgid "previous_page"
msgstr ""

msgid "print_accounts"
msgstr ""

msgid "print_accounts_title"
msgstr ""

msgid "print_logo"
msgstr ""

msgid "privacy_terms"
msgstr ""

msgid "private"
msgstr ""

msgid "profile_logo_alt"
msgstr ""

msgid "profile_picture"
msgstr ""

msgid "profile_updated"
msgstr ""

msgid "profile_updated_reload"
msgstr ""

msgid "program_contains_error"
msgstr ""

msgid "program_header"
msgstr ""

msgid "program_too_large_exception"
msgstr ""

msgid "programming_experience"
msgstr ""

msgid "programming_invalid"
msgstr ""

msgid "programs"
msgstr ""

msgid "prompt_join_class"
msgstr ""

msgid "provided_username_duplicates"
msgstr ""

msgid "public"
msgstr ""

msgid "public_adventures"
msgstr ""

msgid "public_content"
msgstr ""

msgid "public_content_info"
msgstr ""

msgid "public_invalid"
msgstr ""

msgid "public_profile"
msgstr ""

msgid "public_profile_info"
msgstr ""

msgid "public_profile_updated"
msgstr ""

msgid "question mark"
msgstr ""

msgid "quiz_logo_alt"
msgstr ""

msgid "quiz_score"
msgstr ""

msgid "quiz_tab"
msgstr ""

msgid "quiz_threshold_not_reached"
msgstr ""

msgid "read_code_label"
msgstr ""

msgid "recent"
msgstr ""

msgid "recover_password"
msgstr ""

msgid "regress_button"
msgstr ""

msgid "remove"
msgstr ""

msgid "remove_customization"
msgstr ""

msgid "remove_customizations_prompt"
msgstr ""

msgid "remove_student_prompt"
msgstr ""

msgid "remove_user_prompt"
msgstr ""

msgid "rename_class"
msgstr ""

msgid "rename_class_prompt"
msgstr ""

msgid "repair_program_logo_alt"
msgstr ""

msgid "repeat_dep"
msgstr ""

msgid "repeat_match_password"
msgstr ""

msgid "repeat_new_password"
msgstr ""

msgid "report_failure"
msgstr ""

msgid "report_program"
msgstr ""

msgid "report_success"
msgstr ""

msgid "request_invalid"
msgstr ""

msgid "request_teacher"
msgstr ""

msgid "request_teacher_account"
msgstr ""

msgid "required_field"
msgstr ""

msgid "reset_adventure_prompt"
msgstr ""

msgid "reset_adventures"
msgstr ""

msgid "reset_button"
msgstr ""

msgid "reset_password"
msgstr ""

msgid "restart"
msgstr ""

msgid "retrieve_adventure_error"
msgstr ""

msgid "retrieve_class_error"
msgstr ""

msgid "retrieve_tag_error"
msgstr ""

msgid "role"
msgstr ""

msgid "run_code_button"
msgstr ""

msgid "save_parse_warning"
msgstr ""

msgid "save_prompt"
msgstr ""

msgid "save_success_detail"
msgstr ""

msgid "score"
msgstr ""

msgid "search"
msgstr ""

msgid "search_button"
msgstr ""

msgid "second_teacher"
msgstr ""

msgid "second_teacher_copy_prompt"
msgstr ""

msgid "second_teacher_prompt"
msgstr ""

msgid "second_teacher_warning"
msgstr ""

msgid "see_adventure_shared_class"
msgstr ""

msgid "see_certificate"
msgstr ""

msgid "select"
msgstr ""

msgid "select_adventures"
msgstr ""

msgid "select_all"
msgstr ""

msgid "select_classes"
msgstr ""

msgid "select_lang"
msgstr ""

msgid "select_levels"
msgstr ""

msgid "selected"
msgstr ""

msgid "self_removal_prompt"
msgstr ""

msgid "send_password_recovery"
msgstr ""

msgid "sent_by"
msgstr ""

msgid "sent_password_recovery"
msgstr ""

msgid "settings"
msgstr ""

msgid "share"
msgstr ""

msgid "share_by_giving_link"
msgstr ""

msgid "share_your_program"
msgstr ""

msgid "signup_student_or_teacher"
msgstr ""

msgid "single quotes"
msgstr ""

msgid "slash"
msgstr ""

msgid "sleeping"
msgstr ""

msgid "slides"
msgstr ""

msgid "slides_for_level"
msgstr ""

msgid "slides_info"
msgstr ""

msgid "social_media"
msgstr ""

msgid "solution"
msgstr ""

msgid "solution_example"
msgstr ""

msgid "solution_example_explanation"
msgstr ""

msgid "some_rows_missing_separator"
msgstr ""

msgid "something_went_wrong_keyword_parsing"
msgstr ""

msgid "space"
msgstr ""

msgid "star"
msgstr ""

msgid "start_learning"
msgstr ""

msgid "start_quiz"
msgstr ""

msgid "start_teaching"
msgstr ""

msgid "step_title"
msgstr ""

msgid "stepper_variable_role"
msgstr ""

msgid "stop"
msgstr ""

msgid "stop_code_button"
msgstr ""

msgid "string"
msgstr ""

msgid "student_accounts_created"
msgstr ""

msgid "student_adventures_table"
msgstr ""

msgid "student_adventures_table_explanation"
msgstr ""

msgid "student_already_invite"
msgstr ""

msgid "student_in_another_class"
msgstr ""

msgid "student_information"
msgstr ""

msgid "student_information_explanation"
msgstr ""

msgid "student_signup_header"
msgstr ""

msgid "students"
msgstr ""

msgid "submission_time"
msgstr ""

msgid "submit_answer"
msgstr ""

msgid "submit_program"
msgstr ""

msgid "submit_warning"
msgstr ""

msgid "submitted"
msgstr ""

msgid "submitted_header"
msgstr ""

msgid "subscribe"
msgstr ""

msgid "subscribe_message"
msgstr ""

msgid "subscribe_newsletter"
msgstr ""

msgid "subscribed_header"
msgstr ""

msgid "subscribed_message"
msgstr ""

msgid "successful_runs"
msgstr ""

msgid "successfully_subscribed"
msgstr ""

msgid "suggestion_color"
msgstr ""

msgid "suggestion_note"
msgstr ""

msgid "suggestion_number"
msgstr ""

msgid "suggestion_numbers_or_strings"
msgstr ""

msgid "surname"
msgstr ""

msgid "survey_skip"
msgstr ""

msgid "survey_submit"
msgstr ""

msgid "tag_in_adventure"
msgstr ""

msgid "tag_input_placeholder"
msgstr ""

msgid "tags"
msgstr ""

msgid "teacher"
msgstr ""

msgid "teacher_invalid"
msgstr ""

msgid "teacher_invitation_require_login"
msgstr ""

msgid "teacher_manual"
msgstr ""

msgid "teacher_signup_header"
msgstr ""

msgid "teacher_welcome"
msgstr ""

msgid "teachers"
msgstr ""

msgid "template_code"
msgstr ""

msgid "this_adventure_has_an_example_solution"
msgstr ""

msgid "this_turns_in_assignment"
msgstr ""

msgid "title"
msgstr ""

msgid "title_admin"
msgstr ""

msgid "title_class-overview"
msgstr ""

msgid "title_customize-adventure"
msgstr ""

msgid "title_customize-class"
msgstr ""

msgid "title_for-teacher"
msgstr ""

msgid "title_join-class"
msgstr ""

msgid "title_learn-more"
msgstr ""

msgid "title_login"
msgstr ""

msgid "title_my-profile"
msgstr ""

msgid "title_privacy"
msgstr ""

msgid "title_programs"
msgstr ""

msgid "title_public-adventures"
msgstr ""

msgid "title_recover"
msgstr ""

msgid "title_reset"
msgstr ""

msgid "title_signup"
msgstr ""

msgid "title_start"
msgstr ""

msgid "title_view-adventure"
msgstr ""

msgid "token_invalid"
msgstr ""

msgid "too_many_accounts"
msgstr ""

msgid "tooltip_level_locked"
msgstr ""

msgid "translate_error"
msgstr ""

msgid "translating_hedy"
msgstr ""

msgid "translator"
msgstr ""

msgid "turned_into_teacher"
msgstr ""

msgid "unauthorized"
msgstr ""

msgid "unfavourite_confirm"
msgstr ""

msgid "unfavourite_success"
msgstr ""

msgid "unknown_variable_role"
msgstr ""

msgid "unlock_thresholds"
msgstr ""

msgid "unsaved_class_changes"
msgstr ""

msgid "unsubmit_program"
msgstr ""

msgid "unsubmit_warning"
msgstr ""

msgid "unsubmitted"
msgstr ""

msgid "unsubscribed_header"
msgstr ""

msgid "unsubscribed_message"
msgstr ""

msgid "update_adventure_prompt"
msgstr ""

msgid "update_public"
msgstr ""

msgid "updating_indicator"
msgstr ""

msgid "use_custom_passwords"
msgstr ""

msgid "use_generated_passwords"
msgstr ""

msgid "use_of_blanks_exception"
msgstr ""

msgid "use_of_nested_functions_exception"
msgstr ""

msgid "used_in"
msgstr ""

msgid "user"
msgstr ""

msgid "user_inexistent"
msgstr ""

msgid "user_not_private"
msgstr ""

msgid "username"
msgstr ""

msgid "username_contains_invalid_symbol"
msgstr ""

msgid "username_contains_separator"
msgstr ""

msgid "username_empty"
msgstr ""

msgid "username_invalid"
msgstr ""

msgid "username_special"
msgstr ""

msgid "username_three"
msgstr ""

msgid "usernames_too_short"
msgstr ""

msgid "usernames_unavailable"
msgstr ""

msgid "value"
msgstr ""

msgid "view_adventures"
msgstr ""

msgid "view_classes"
msgstr ""

msgid "view_program"
msgstr ""

msgid "view_slides"
msgstr ""

msgid "waiting_for_submit"
msgstr ""

msgid "walker_variable_role"
msgstr ""

msgid "website"
msgstr ""

msgid "what_is_your_role"
msgstr ""

msgid "what_should_my_code_do"
msgstr ""

msgid "workbook_circle_question_text"
msgstr ""

msgid "workbook_circle_question_title"
msgstr ""

msgid "workbook_define_question_text"
msgstr ""

msgid "workbook_define_question_title"
msgstr ""

msgid "workbook_input_question_text"
msgstr ""

msgid "workbook_input_question_title"
msgstr ""

msgid "workbook_multiple_choice_question_text"
msgstr ""

msgid "workbook_multiple_choice_question_title"
msgstr ""

msgid "workbook_open_question_title"
msgstr ""

msgid "workbook_output_question_text"
msgstr ""

msgid "workbook_output_question_title"
msgstr ""

msgid "year_invalid"
msgstr ""

msgid "yes"
msgstr ""

msgid "your_personal_text"
msgstr ""

msgid "your_program"
msgstr ""

#~ msgid "adventure_prompt"
#~ msgstr ""

#~ msgid "select_tag"
#~ msgstr ""

#~ msgid "invalid_tutorial_step"
#~ msgstr ""

#~ msgid "next_step_tutorial"
#~ msgstr ""

#~ msgid "tutorial"
#~ msgstr ""

#~ msgid "tutorial_code_snippet"
#~ msgstr ""

#~ msgid "tutorial_message_not_found"
#~ msgstr ""

#~ msgid "tutorial_title_not_found"
#~ msgstr ""

#~ msgid "survey"
#~ msgstr ""

#~ msgid "survey_completed"
#~ msgstr ""

<<<<<<< HEAD
#~ msgid "put"
=======
#~ msgid "disable_explore_page"
#~ msgstr ""

#~ msgid "hedy_choice_title"
#~ msgstr ""

#~ msgid "nav_explore"
#~ msgstr ""

#~ msgid "title_explore"
>>>>>>> 8dee6c69
#~ msgstr ""
<|MERGE_RESOLUTION|>--- conflicted
+++ resolved
@@ -1982,9 +1982,9 @@
 #~ msgid "survey_completed"
 #~ msgstr ""
 
-<<<<<<< HEAD
 #~ msgid "put"
-=======
+#~ msgstr ""
+
 #~ msgid "disable_explore_page"
 #~ msgstr ""
 
@@ -1995,5 +1995,4 @@
 #~ msgstr ""
 
 #~ msgid "title_explore"
->>>>>>> 8dee6c69
 #~ msgstr ""
