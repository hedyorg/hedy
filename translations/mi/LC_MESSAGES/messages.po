--- conflicted
+++ resolved
@@ -2809,7 +2809,6 @@
 #~ msgid "classes"
 #~ msgstr ""
 
-<<<<<<< HEAD
 #~ msgid "Adventure"
 #~ msgstr ""
 
@@ -2823,7 +2822,7 @@
 #~ msgstr ""
 
 #~ msgid "Delete"
-=======
+#~ msgstr ""
+
 #~ msgid "select_class"
->>>>>>> 8eb9a26c
 #~ msgstr ""
