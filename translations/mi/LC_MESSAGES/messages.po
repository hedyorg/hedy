# Māori translations for PROJECT.
# Copyright (C) 2023 ORGANIZATION
# This file is distributed under the same license as the PROJECT project.
# FIRST AUTHOR <EMAIL@ADDRESS>, 2023.
#
msgid ""
msgstr ""
"Project-Id-Version: PROJECT VERSION\n"
"Report-Msgid-Bugs-To: EMAIL@ADDRESS\n"
"POT-Creation-Date: 2000-01-01 00:00+0000\n"
"PO-Revision-Date: 2024-10-25 06:21+0000\n"
"Last-Translator: Prefill add-on <noreply-addon-prefill@weblate.org>\n"
"Language-Team: none\n"
"Language: mi\n"
"MIME-Version: 1.0\n"
"Content-Type: text/plain; charset=utf-8\n"
"Content-Transfer-Encoding: 8bit\n"
"Plural-Forms: nplurals=2; plural=n > 1;\n"
"X-Generator: Weblate 5.8.2-dev\n"
"Generated-By: Babel 2.14.0\n"

#, fuzzy
msgid "Access Before Assign"
msgstr ""

#, fuzzy
msgid "Cyclic Var Definition"
msgstr "The name `{variable}` needs to be set before you can use it on the right-hand side of the `{is}` command."

#, fuzzy
msgid "Else Without If Error"
msgstr ""

#, fuzzy
msgid "Function Undefined"
msgstr ""

#, fuzzy
msgid "Has Blanks"
msgstr ""

#, fuzzy
msgid "Incomplete"
msgstr ""

#, fuzzy
msgid "Incomplete Repeat"
msgstr ""

#, fuzzy
msgid "Invalid"
msgstr ""

#, fuzzy
msgid "Invalid Argument"
msgstr ""

#, fuzzy
msgid "Invalid Argument Type"
msgstr ""

#, fuzzy
msgid "Invalid At Command"
msgstr ""

#, fuzzy
msgid "Invalid Space"
msgstr ""

#, fuzzy
msgid "Invalid Type Combination"
msgstr ""

#, fuzzy
msgid "Lonely Echo"
msgstr ""

#, fuzzy
msgid "Lonely Text"
msgstr ""

#, fuzzy
msgid "Missing Additional Command"
msgstr ""

#, fuzzy
msgid "Missing Colon Error"
msgstr ""

#, fuzzy
msgid "Missing Command"
msgstr ""

#, fuzzy
msgid "Missing Inner Command"
msgstr ""

#, fuzzy
msgid "Missing Square Brackets"
msgstr ""

#, fuzzy
msgid "Missing Variable"
msgstr ""

#, fuzzy
msgid "Misspelled At Command"
msgstr ""

#, fuzzy
msgid "No Indentation"
msgstr ""

#, fuzzy
msgid "Non Decimal Variable"
msgstr ""

#, fuzzy
msgid "Parse"
msgstr ""

#, fuzzy
msgid "Pressit Missing Else"
msgstr ""

#, fuzzy
msgid "Runtime Index Error"
msgstr ""

#, fuzzy
msgid "Runtime Value Error"
msgstr ""

#, fuzzy
msgid "Runtime Values Error"
msgstr ""

#, fuzzy
msgid "Save Microbit code "
msgstr ""

#, fuzzy
msgid "Too Big"
msgstr ""

#, fuzzy
msgid "Too Few Indents"
msgstr ""

#, fuzzy
msgid "Too Many Indents"
msgstr ""

#, fuzzy
msgid "Unexpected Indentation"
msgstr ""

#, fuzzy
msgid "Unquoted Assignment"
msgstr ""

#, fuzzy
msgid "Unquoted Equality Check"
msgstr ""

#, fuzzy
msgid "Unquoted Text"
msgstr "Be careful. If you `{ask}` or `{print}` something, the text should start and finish with a quotation mark. You forgot that for the text {unquotedtext}."

#, fuzzy
msgid "Unsupported Float"
msgstr ""

#, fuzzy
msgid "Unsupported String Value"
msgstr ""

#, fuzzy
msgid "Unused Variable"
msgstr ""

#, fuzzy
msgid "Var Undefined"
msgstr ""

#, fuzzy
msgid "Wrong Level"
msgstr "That was correct Hedy code, but it statusnot at the right level. You wrote `{offending_keyword}` for level {working_level}. Tip: {tip}"

#, fuzzy
msgid "Wrong Number of Arguments"
msgstr ""

msgid "about_this_adventure"
msgstr ""

#, fuzzy
msgid "account_overview"
msgstr ""

#, fuzzy
msgid "actions"
msgstr ""

#, fuzzy
msgid "add"
msgstr ""

#, fuzzy
msgid "add_students"
msgstr ""

#, fuzzy
msgid "add_your_language"
msgstr ""

#, fuzzy
msgid "admin"
msgstr ""

#, fuzzy
msgid "advance_button"
msgstr ""

#, fuzzy
msgid "adventure"
msgstr ""

#, fuzzy
msgid "adventure_cloned"
msgstr ""

#, fuzzy
msgid "adventure_code_button"
msgstr ""

#, fuzzy
msgid "adventure_codeblock_button"
msgstr ""

#, fuzzy
msgid "adventure_duplicate"
msgstr ""

#, fuzzy
msgid "adventure_empty"
msgstr ""

#, fuzzy
msgid "adventure_exp_3"
msgstr "Make sure you always surround keywords with { }, then they are recognized correctly. You can use the \"preview\" button to view a styled version of your adventure. To view the adventure on a dedicated page, select \"view\" from the teachers page."

msgid "adventure_exp_classes"
msgstr ""

#, fuzzy
msgid "adventure_flagged"
msgstr ""

#, fuzzy
msgid "adventure_id_invalid"
msgstr ""

#, fuzzy
msgid "adventure_length"
msgstr ""

#, fuzzy
msgid "adventure_name_invalid"
msgstr ""

#, fuzzy
msgid "adventure_terms"
msgstr ""

#, fuzzy
msgid "adventure_updated"
msgstr ""

#, fuzzy
msgid "adventures_completed"
msgstr ""

#, fuzzy
msgid "adventures_info"
msgstr ""

#, fuzzy
msgid "adventures_restored"
msgstr ""

#, fuzzy
msgid "adventures_ticked"
msgstr ""

#, fuzzy
msgid "adventures_tried"
msgstr ""

#, fuzzy
msgid "ago"
msgstr ""

#, fuzzy
msgid "agree_invalid"
msgstr ""

#, fuzzy
msgid "agree_with"
msgstr ""

#, fuzzy
msgid "ajax_error"
msgstr ""

#, fuzzy
msgid "all"
msgstr ""

#, fuzzy
msgid "all_class_highscores"
msgstr ""

#, fuzzy
msgid "all_rows_missing_separator"
msgstr ""

#, fuzzy
msgid "already_account"
msgstr ""

#, fuzzy
msgid "already_program_running"
msgstr ""

#, fuzzy
msgid "are_you_sure"
msgstr ""

#, fuzzy
msgid "ask_needs_var"
msgstr ""

msgid "available_in"
msgstr ""

msgid "back_to_class"
msgstr ""

#, fuzzy
msgid "become_a_sponsor"
msgstr ""

#, fuzzy
msgid "birth_year"
msgstr ""

#, fuzzy
msgid "by"
msgstr ""

#, fuzzy
msgid "cancel"
msgstr ""

#, fuzzy
msgid "cant_parse_exception"
msgstr ""

#, fuzzy
msgid "certificate"
msgstr ""

#, fuzzy
msgid "certified_teacher"
msgstr ""

#, fuzzy
msgid "change_password"
msgstr ""

#, fuzzy
msgid "cheatsheet_title"
msgstr ""

#, fuzzy
msgid "class_already_joined"
msgstr ""

#, fuzzy
msgid "class_customize_success"
msgstr ""

#, fuzzy
msgid "class_graph_explanation"
msgstr ""

#, fuzzy
msgid "class_logs"
msgstr ""

#, fuzzy
msgid "class_name_duplicate"
msgstr ""

#, fuzzy
msgid "class_name_empty"
msgstr ""

#, fuzzy
msgid "class_name_invalid"
msgstr ""

#, fuzzy
msgid "class_name_prompt"
msgstr ""

#, fuzzy
msgid "class_performance_graph"
msgstr ""

#, fuzzy
msgid "class_survey_description"
msgstr ""

#, fuzzy
msgid "class_survey_later"
msgstr ""

#, fuzzy
msgid "class_survey_question1"
msgstr ""

#, fuzzy
msgid "class_survey_question2"
msgstr ""

#, fuzzy
msgid "class_survey_question3"
msgstr ""

#, fuzzy
msgid "class_survey_question4"
msgstr ""

#, fuzzy
msgid "classes_info"
msgstr ""

#, fuzzy
msgid "clone"
msgstr ""

#, fuzzy
msgid "cloned_times"
msgstr ""

#, fuzzy
msgid "close"
msgstr ""

#, fuzzy
msgid "comma"
msgstr ""

#, fuzzy
msgid "command_not_available_yet_exception"
msgstr ""

#, fuzzy
msgid "command_unavailable_exception"
msgstr ""

#, fuzzy
msgid "commands"
msgstr ""

#, fuzzy
msgid "congrats_message"
msgstr ""

#, fuzzy
msgid "connect_guest_teacher"
msgstr ""

#, fuzzy
msgid "constant_variable_role"
msgstr ""

msgid "containing"
msgstr ""

#, fuzzy
msgid "content_invalid"
msgstr ""

#, fuzzy
msgid "continue"
msgstr ""

#, fuzzy
msgid "contributor"
msgstr ""

#, fuzzy
msgid "copy_accounts_to_clipboard"
msgstr ""

#, fuzzy
msgid "copy_clipboard"
msgstr ""

#, fuzzy
msgid "copy_code"
msgstr ""

#, fuzzy
msgid "copy_join_link"
msgstr ""

#, fuzzy
msgid "copy_link_success"
msgstr ""

#, fuzzy
msgid "copy_link_to_share"
msgstr ""

#, fuzzy
msgid "copy_mail_link"
msgstr ""

#, fuzzy
msgid "correct_answer"
msgstr ""

#, fuzzy
msgid "country"
msgstr ""

#, fuzzy
msgid "country_invalid"
msgstr ""

#, fuzzy
msgid "create_account"
msgstr ""

#, fuzzy
msgid "create_accounts"
msgstr ""

#, fuzzy
msgid "create_accounts_placeholder"
msgstr ""

#, fuzzy
msgid "create_accounts_prompt"
msgstr ""

#, fuzzy
msgid "create_adventure"
msgstr ""

#, fuzzy
msgid "create_class"
msgstr ""

#, fuzzy
msgid "create_student_account"
msgstr ""

#, fuzzy
msgid "create_student_account_explanation"
msgstr ""

#, fuzzy
msgid "create_student_accounts"
msgstr ""

#, fuzzy
msgid "create_teacher_account"
msgstr ""

#, fuzzy
msgid "create_teacher_account_explanation"
msgstr ""

#, fuzzy
msgid "create_usernames_and_passwords_desc"
msgstr ""

#, fuzzy
msgid "create_usernames_and_passwords_title"
msgstr ""

#, fuzzy
msgid "create_usernames_desc"
msgstr ""

#, fuzzy
msgid "create_usernames_title"
msgstr ""

#, fuzzy
msgid "creator"
msgstr ""

#, fuzzy
msgid "current_password"
msgstr ""

#, fuzzy
msgid "customization_deleted"
msgstr ""

#, fuzzy
msgid "customize"
msgstr ""

#, fuzzy
msgid "customize_adventure"
msgstr ""

#, fuzzy
msgid "customize_class"
msgstr ""

msgid "danger_zone"
msgstr ""

#, fuzzy
msgid "dash"
msgstr ""

#, fuzzy
msgid "debug"
msgstr ""

#, fuzzy
msgid "default_401"
msgstr ""

#, fuzzy
msgid "default_403"
msgstr ""

#, fuzzy
msgid "default_404"
msgstr ""

#, fuzzy
msgid "default_500"
msgstr ""

#, fuzzy
msgid "delete"
msgstr ""

#, fuzzy
msgid "delete_adventure_prompt"
msgstr ""

#, fuzzy
msgid "delete_class_prompt"
msgstr ""

#, fuzzy
msgid "delete_confirm"
msgstr ""

#, fuzzy
msgid "delete_invite"
msgstr ""

#, fuzzy
msgid "delete_invite_prompt"
msgstr ""

#, fuzzy
msgid "delete_public"
msgstr ""

#, fuzzy
msgid "delete_success"
msgstr ""

#, fuzzy
msgid "delete_tag_prompt"
msgstr ""

#, fuzzy
msgid "destroy_account"
msgstr ""

msgid "destroy_account_message"
msgstr ""

#, fuzzy
msgid "developers_mode"
msgstr ""

#, fuzzy
msgid "directly_available"
msgstr ""

#, fuzzy
msgid "disable"
msgstr ""

#, fuzzy
msgid "disable_parsons"
msgstr ""

#, fuzzy
msgid "disable_quizes"
msgstr ""

#, fuzzy
msgid "disabled"
msgstr ""

#, fuzzy
msgid "disabled_button_quiz"
msgstr ""

#, fuzzy
msgid "discord_server"
msgstr ""

#, fuzzy
msgid "distinguished_user"
msgstr ""

#, fuzzy
msgid "double quotes"
msgstr ""

#, fuzzy
msgid "download"
msgstr ""

#, fuzzy
msgid "duplicate"
msgstr ""

#, fuzzy
msgid "echo_and_ask_mismatch_exception"
msgstr ""

#, fuzzy
msgid "echo_out"
msgstr ""

#, fuzzy
msgid "edit_adventure"
msgstr ""

#, fuzzy
msgid "edit_code_button"
msgstr ""

#, fuzzy
msgid "email"
msgstr ""

#, fuzzy
msgid "email_invalid"
msgstr ""

#, fuzzy
msgid "end_quiz"
msgstr ""

#, fuzzy
msgid "english"
msgstr ""

#, fuzzy
msgid "enter"
msgstr ""

#, fuzzy
msgid "enter_password"
msgstr ""

#, fuzzy
msgid "enter_text"
msgstr ""

#, fuzzy
msgid "error_logo_alt"
msgstr ""

#, fuzzy
msgid "errors"
msgstr ""

#, fuzzy
msgid "exclamation mark"
msgstr ""

#, fuzzy
msgid "exercise"
msgstr ""

#, fuzzy
msgid "exercise_doesnt_exist"
msgstr ""

#, fuzzy
msgid "exists_email"
msgstr ""

#, fuzzy
msgid "exists_username"
msgstr ""

#, fuzzy
msgid "exit_preview_mode"
msgstr ""

#, fuzzy
msgid "experience_invalid"
msgstr ""

#, fuzzy
msgid "expiration_date"
msgstr ""

#, fuzzy
msgid "favorite_program"
msgstr ""

#, fuzzy
msgid "favourite_confirm"
msgstr ""

#, fuzzy
msgid "favourite_program"
msgstr ""

#, fuzzy
msgid "favourite_program_invalid"
msgstr ""

#, fuzzy
msgid "favourite_success"
msgstr ""

#, fuzzy
msgid "feedback_message_error"
msgstr ""

#, fuzzy
msgid "female"
msgstr ""

#, fuzzy
msgid "flag_adventure_prompt"
msgstr ""

#, fuzzy
msgid "float"
msgstr ""

#, fuzzy
msgid "for_teachers"
msgstr ""

#, fuzzy
msgid "forgot_password"
msgstr ""

#, fuzzy
msgid "from_another_teacher"
msgstr ""

#, fuzzy
msgid "from_magazine_website"
msgstr ""

#, fuzzy
msgid "from_video"
msgstr ""

#, fuzzy
msgid "fun_statistics_msg"
msgstr ""

#, fuzzy
msgid "gender"
msgstr ""

#, fuzzy
msgid "gender_invalid"
msgstr ""

#, fuzzy
msgid "general_settings"
msgstr ""

#, fuzzy
msgid "get_certificate"
msgstr ""

#, fuzzy
msgid "give_link_to_teacher"
msgstr ""

#, fuzzy
msgid "go_back"
msgstr ""

#, fuzzy
msgid "go_back_to_main"
msgstr ""

#, fuzzy
msgid "go_to_question"
msgstr ""

#, fuzzy
msgid "go_to_quiz_result"
msgstr ""

msgid "go_to_your_clone"
msgstr ""

#, fuzzy
msgid "goto_profile"
msgstr ""

#, fuzzy
msgid "graph_title"
msgstr ""

#, fuzzy
msgid "hand_in"
msgstr ""

#, fuzzy
msgid "hand_in_exercise"
msgstr ""

#, fuzzy
msgid "heard_about_hedy"
msgstr ""

#, fuzzy
msgid "heard_about_invalid"
msgstr ""

#, fuzzy
msgid "hedy_introduction_slides"
msgstr ""

#, fuzzy
msgid "hedy_logo_alt"
msgstr ""

#, fuzzy
msgid "hedy_on_github"
msgstr ""

#, fuzzy
msgid "hello_logo"
msgstr ""

#, fuzzy
msgid "hide_adventures"
msgstr ""

#, fuzzy
msgid "hide_cheatsheet"
msgstr ""

#, fuzzy
msgid "hide_classes"
msgstr ""

#, fuzzy
msgid "hide_keyword_switcher"
msgstr ""

#, fuzzy
msgid "hide_slides"
msgstr ""

#, fuzzy
msgid "highest_level_reached"
msgstr ""

#, fuzzy
msgid "highest_quiz_score"
msgstr ""

#, fuzzy
msgid "hint"
msgstr ""

#, fuzzy
msgid "ill_work_some_more"
msgstr ""

#, fuzzy
msgid "image_invalid"
msgstr "The image you chose image is invalid."

#, fuzzy
msgid "incomplete_command_exception"
msgstr ""

#, fuzzy
msgid "incorrect_handling_of_quotes_exception"
msgstr ""

#, fuzzy
msgid "incorrect_use_of_types_exception"
msgstr ""

#, fuzzy
msgid "incorrect_use_of_variable_exception"
msgstr ""

#, fuzzy
msgid "indentation_exception"
msgstr ""

#, fuzzy
msgid "input"
msgstr ""

#, fuzzy
msgid "input_variable_role"
msgstr ""

#, fuzzy
msgid "integer"
msgstr ""

#, fuzzy
msgid "invalid_class_link"
msgstr ""

#, fuzzy
msgid "invalid_command_exception"
msgstr ""

#, fuzzy
msgid "invalid_keyword_language_comment"
msgstr ""

#, fuzzy
msgid "invalid_language_comment"
msgstr ""

#, fuzzy
msgid "invalid_level_comment"
msgstr ""

#, fuzzy
msgid "invalid_program_comment"
msgstr ""

#, fuzzy
msgid "invalid_teacher_invitation_code"
msgstr ""

#, fuzzy
msgid "invalid_username_password"
msgstr ""

msgid "invitations_sent"
msgstr ""

msgid "invite"
msgstr ""

#, fuzzy
msgid "invite_by_username"
msgstr ""

#, fuzzy
msgid "invite_date"
msgstr ""

#, fuzzy
msgid "invite_message"
msgstr ""

#, fuzzy
msgid "invite_prompt"
msgstr ""

#, fuzzy
msgid "invite_teacher"
msgstr ""

#, fuzzy
msgid "join_class"
msgstr ""

#, fuzzy
msgid "join_prompt"
msgstr ""

#, fuzzy
msgid "keybinding_waiting_for_keypress"
msgstr ""

#, fuzzy
msgid "keyword_language_invalid"
msgstr ""

#, fuzzy
msgid "landcode_phone_number"
msgstr ""

#, fuzzy
msgid "language"
msgstr ""

#, fuzzy
msgid "language_invalid"
msgstr ""

#, fuzzy
msgid "languages"
msgstr ""

#, fuzzy
msgid "last_edited"
msgstr ""

#, fuzzy
msgid "last_update"
msgstr ""

#, fuzzy
msgid "lastname"
msgstr ""

#, fuzzy
msgid "leave_class"
msgstr ""

#, fuzzy
msgid "level"
msgstr ""

#, fuzzy
msgid "level_accessible"
msgstr ""

#, fuzzy
msgid "level_disabled"
msgstr ""

#, fuzzy
msgid "level_future"
msgstr ""

#, fuzzy
msgid "level_invalid"
msgstr ""

#, fuzzy
msgid "level_not_class"
msgstr ""

#, fuzzy
msgid "level_title"
msgstr ""

#, fuzzy
msgid "levels"
msgstr ""

#, fuzzy
msgid "link"
msgstr ""

#, fuzzy
msgid "list"
msgstr ""

#, fuzzy
msgid "list_variable_role"
msgstr ""

#, fuzzy
msgid "logged_in_to_share"
msgstr ""

#, fuzzy
msgid "login"
msgstr ""

#, fuzzy
msgid "login_long"
msgstr ""

#, fuzzy
msgid "login_to_save_your_work"
msgstr ""

#, fuzzy
msgid "logout"
msgstr ""

#, fuzzy
msgid "longest_program"
msgstr ""

#, fuzzy
msgid "mail_change_password_body"
msgstr ""

#, fuzzy
msgid "mail_change_password_subject"
msgstr ""

#, fuzzy
msgid "mail_error_change_processed"
msgstr ""

#, fuzzy
msgid "mail_goodbye"
msgstr ""

#, fuzzy
msgid "mail_hello"
msgstr ""

#, fuzzy
msgid "mail_recover_password_body"
msgstr ""

#, fuzzy
msgid "mail_recover_password_subject"
msgstr ""

#, fuzzy
msgid "mail_reset_password_body"
msgstr ""

#, fuzzy
msgid "mail_reset_password_subject"
msgstr ""

#, fuzzy
msgid "mail_welcome_teacher_body"
msgstr ""

#, fuzzy
msgid "mail_welcome_teacher_subject"
msgstr ""

#, fuzzy
msgid "mail_welcome_verify_body"
msgstr ""

#, fuzzy
msgid "mail_welcome_verify_subject"
msgstr ""

#, fuzzy
msgid "mailing_title"
msgstr ""

#, fuzzy
msgid "main_subtitle"
msgstr ""

#, fuzzy
msgid "main_title"
msgstr ""

#, fuzzy
msgid "make_sure_you_are_done"
msgstr ""

#, fuzzy
msgid "male"
msgstr ""

#, fuzzy
msgid "mandatory_mode"
msgstr ""

#, fuzzy
msgid "more_info"
msgstr ""

#, fuzzy
msgid "more_options"
msgstr ""

#, fuzzy
msgid "multiple_keywords_warning"
msgstr ""

msgid "multiple_levels_warning"
msgstr ""

#, fuzzy
msgid "my_account"
msgstr ""

#, fuzzy
msgid "my_adventures"
msgstr ""

#, fuzzy
msgid "my_classes"
msgstr ""

#, fuzzy
msgid "my_messages"
msgstr ""

#, fuzzy
msgid "my_public_profile"
msgstr ""

#, fuzzy
msgid "name"
msgstr ""

#, fuzzy
msgid "nav_hedy"
msgstr ""

#, fuzzy
msgid "nav_learn_more"
msgstr ""

#, fuzzy
msgid "nav_start"
msgstr ""

#, fuzzy
msgid "new_password"
msgstr ""

#, fuzzy
msgid "new_password_repeat"
msgstr ""

#, fuzzy
msgid "newline"
msgstr ""

msgid "newsletter"
msgstr ""

#, fuzzy
msgid "next_adventure"
msgstr ""

#, fuzzy
msgid "next_exercise"
msgstr ""

#, fuzzy
msgid "next_page"
msgstr ""

#, fuzzy
msgid "next_student"
msgstr ""

#, fuzzy
msgid "no"
msgstr ""

#, fuzzy
msgid "no_account"
msgstr ""

#, fuzzy
msgid "no_accounts"
msgstr ""

#, fuzzy
msgid "no_adventures_yet"
msgstr ""

#, fuzzy
msgid "no_more_flat_if"
msgstr ""

#, fuzzy
msgid "no_programs"
msgstr ""

#, fuzzy
msgid "no_shared_programs"
msgstr ""

#, fuzzy
msgid "no_students"
msgstr ""

#, fuzzy
msgid "no_such_adventure"
msgstr ""

#, fuzzy
msgid "no_such_class"
msgstr ""

#, fuzzy
msgid "no_such_level"
msgstr ""

#, fuzzy
msgid "no_such_program"
msgstr ""

#, fuzzy
msgid "no_tag"
msgstr ""

msgid "no_usernames_found"
msgstr ""

#, fuzzy
msgid "not_adventure_yet"
msgstr ""

#, fuzzy
msgid "not_enrolled"
msgstr ""

#, fuzzy
msgid "not_in_class_no_handin"
msgstr ""

#, fuzzy
msgid "not_logged_in_cantsave"
msgstr ""

#, fuzzy
msgid "not_logged_in_handin"
msgstr ""

#, fuzzy
msgid "not_teacher"
msgstr ""

#, fuzzy
msgid "number"
msgstr ""

#, fuzzy
msgid "number_lines"
msgstr ""

#, fuzzy
msgid "number_of_errors"
msgstr ""

#, fuzzy
msgid "number_programs"
msgstr ""

#, fuzzy
msgid "ok"
msgstr ""

#, fuzzy
msgid "one_level_error"
msgstr ""

#, fuzzy
msgid "only_you_can_see"
msgstr ""

#, fuzzy
msgid "open"
msgstr ""

#, fuzzy
msgid "opening_date"
msgstr ""

#, fuzzy
msgid "opening_dates"
msgstr ""

#, fuzzy
msgid "option"
msgstr ""

#, fuzzy
msgid "or"
msgstr ""

#, fuzzy
msgid "other"
msgstr ""

#, fuzzy
msgid "other_block"
msgstr ""

#, fuzzy
msgid "other_settings"
msgstr ""

#, fuzzy
msgid "other_source"
msgstr ""

#, fuzzy
msgid "other_text"
msgstr ""

#, fuzzy
msgid "overwrite_warning"
msgstr ""

#, fuzzy
msgid "owner"
msgstr ""

#, fuzzy
msgid "page_not_found"
msgstr ""

#, fuzzy
msgid "pair_with_teacher"
msgstr ""

#, fuzzy
msgid "parsons_title"
msgstr ""

#, fuzzy
msgid "password"
msgstr ""

#, fuzzy
msgid "password_change_not_allowed"
msgstr ""

#, fuzzy
msgid "password_change_prompt"
msgstr ""

#, fuzzy
msgid "password_change_success"
msgstr ""

#, fuzzy
msgid "password_invalid"
msgstr ""

#, fuzzy
msgid "password_repeat"
msgstr ""

#, fuzzy
msgid "password_resetted"
msgstr ""

#, fuzzy
msgid "password_six"
msgstr ""

#, fuzzy
msgid "password_updated"
msgstr ""

#, fuzzy
msgid "passwords_six"
msgstr ""

#, fuzzy
msgid "passwords_too_short"
msgstr ""

#, fuzzy
msgid "pending_invites"
msgstr ""

#, fuzzy
msgid "people_with_a_link"
msgstr ""

#, fuzzy
msgid "percentage"
msgstr ""

#, fuzzy
msgid "period"
msgstr ""

#, fuzzy
msgid "personal_text"
msgstr ""

#, fuzzy
msgid "personal_text_invalid"
msgstr ""

#, fuzzy
msgid "phone_number"
msgstr ""

#, fuzzy
msgid "preferred_keyword_language"
msgstr ""

#, fuzzy
msgid "preferred_language"
msgstr ""

#, fuzzy
msgid "preview"
msgstr ""

#, fuzzy
msgid "preview_teacher_mode"
msgstr ""

#, fuzzy
msgid "previewing_adventure"
msgstr ""

#, fuzzy
msgid "previewing_class"
msgstr ""

#, fuzzy
msgid "previous_campaigns"
msgstr ""

#, fuzzy
msgid "previous_page"
msgstr ""

#, fuzzy
msgid "print_accounts"
msgstr ""

msgid "print_accounts_title"
msgstr ""

#, fuzzy
msgid "print_logo"
msgstr ""

#, fuzzy
msgid "privacy_terms"
msgstr ""

#, fuzzy
msgid "private"
msgstr ""

#, fuzzy
msgid "profile_logo_alt"
msgstr ""

#, fuzzy
msgid "profile_picture"
msgstr ""

#, fuzzy
msgid "profile_updated"
msgstr ""

#, fuzzy
msgid "profile_updated_reload"
msgstr ""

#, fuzzy
msgid "program_contains_error"
msgstr ""

#, fuzzy
msgid "program_header"
msgstr ""

#, fuzzy
msgid "program_too_large_exception"
msgstr ""

#, fuzzy
msgid "programming_experience"
msgstr ""

#, fuzzy
msgid "programming_invalid"
msgstr ""

#, fuzzy
msgid "programs"
msgstr ""

#, fuzzy
msgid "prompt_join_class"
msgstr ""

#, fuzzy
msgid "provided_username_duplicates"
msgstr ""

#, fuzzy
msgid "public"
msgstr ""

msgid "public_adventures"
msgstr ""

#, fuzzy
msgid "public_content"
msgstr ""

#, fuzzy
msgid "public_content_info"
msgstr ""

#, fuzzy
msgid "public_invalid"
msgstr ""

#, fuzzy
msgid "public_profile"
msgstr ""

#, fuzzy
msgid "public_profile_info"
msgstr ""

#, fuzzy
msgid "public_profile_updated"
msgstr ""

#, fuzzy
msgid "put"
msgstr ""

#, fuzzy
msgid "question mark"
msgstr ""

#, fuzzy
msgid "quiz_logo_alt"
msgstr ""

#, fuzzy
msgid "quiz_score"
msgstr ""

#, fuzzy
msgid "quiz_tab"
msgstr ""

#, fuzzy
msgid "quiz_threshold_not_reached"
msgstr ""

#, fuzzy
msgid "read_code_label"
msgstr ""

#, fuzzy
msgid "recent"
msgstr ""

#, fuzzy
msgid "recover_password"
msgstr ""

#, fuzzy
msgid "regress_button"
msgstr ""

#, fuzzy
msgid "remove"
msgstr ""

#, fuzzy
msgid "remove_customization"
msgstr ""

#, fuzzy
msgid "remove_customizations_prompt"
msgstr ""

#, fuzzy
msgid "remove_student_prompt"
msgstr ""

#, fuzzy
msgid "remove_user_prompt"
msgstr ""

msgid "rename_class"
msgstr ""

msgid "rename_class_prompt"
msgstr ""

#, fuzzy
msgid "repair_program_logo_alt"
msgstr ""

#, fuzzy
msgid "repeat_dep"
msgstr ""

#, fuzzy
msgid "repeat_match_password"
msgstr ""

#, fuzzy
msgid "repeat_new_password"
msgstr ""

#, fuzzy
msgid "report_failure"
msgstr ""

#, fuzzy
msgid "report_program"
msgstr ""

#, fuzzy
msgid "report_success"
msgstr ""

#, fuzzy
msgid "request_invalid"
msgstr ""

#, fuzzy
msgid "request_teacher"
msgstr ""

#, fuzzy
msgid "request_teacher_account"
msgstr ""

#, fuzzy
msgid "required_field"
msgstr ""

#, fuzzy
msgid "reset_adventure_prompt"
msgstr ""

#, fuzzy
msgid "reset_adventures"
msgstr ""

#, fuzzy
msgid "reset_button"
msgstr ""

#, fuzzy
msgid "reset_password"
msgstr ""

#, fuzzy
msgid "restart"
msgstr ""

#, fuzzy
msgid "retrieve_adventure_error"
msgstr ""

#, fuzzy
msgid "retrieve_class_error"
msgstr ""

#, fuzzy
msgid "retrieve_tag_error"
msgstr ""

#, fuzzy
msgid "role"
msgstr ""

#, fuzzy
msgid "run_code_button"
msgstr ""

#, fuzzy
msgid "save_parse_warning"
msgstr ""

#, fuzzy
msgid "save_prompt"
msgstr ""

#, fuzzy
msgid "save_success_detail"
msgstr ""

#, fuzzy
msgid "score"
msgstr ""

#, fuzzy
msgid "search"
msgstr ""

#, fuzzy
msgid "search_button"
msgstr ""

#, fuzzy
msgid "second_teacher"
msgstr ""

#, fuzzy
msgid "second_teacher_copy_prompt"
msgstr ""

#, fuzzy
msgid "second_teacher_prompt"
msgstr ""

#, fuzzy
msgid "second_teacher_warning"
msgstr ""

msgid "see_adventure_shared_class"
msgstr ""

#, fuzzy
msgid "see_certificate"
msgstr ""

#, fuzzy
msgid "select"
msgstr ""

#, fuzzy
msgid "select_adventures"
msgstr ""

msgid "select_all"
msgstr ""

msgid "select_classes"
msgstr ""

#, fuzzy
msgid "select_lang"
msgstr ""

msgid "select_levels"
msgstr ""

msgid "selected"
msgstr ""

#, fuzzy
msgid "self_removal_prompt"
msgstr ""

#, fuzzy
msgid "send_password_recovery"
msgstr ""

#, fuzzy
msgid "sent_by"
msgstr ""

#, fuzzy
msgid "sent_password_recovery"
msgstr ""

#, fuzzy
msgid "settings"
msgstr ""

#, fuzzy
msgid "share_by_giving_link"
msgstr ""

#, fuzzy
msgid "share_your_program"
msgstr ""

#, fuzzy
msgid "signup_student_or_teacher"
msgstr ""

#, fuzzy
msgid "single quotes"
msgstr ""

#, fuzzy
msgid "slash"
msgstr ""

#, fuzzy
msgid "sleeping"
msgstr ""

#, fuzzy
msgid "slides"
msgstr ""

#, fuzzy
msgid "slides_for_level"
msgstr ""

#, fuzzy
msgid "slides_info"
msgstr ""

#, fuzzy
msgid "social_media"
msgstr ""

#, fuzzy
msgid "solution_example"
msgstr ""

#, fuzzy
msgid "solution_example_explanation"
msgstr ""

#, fuzzy
msgid "some_rows_missing_separator"
msgstr ""

#, fuzzy
msgid "something_went_wrong_keyword_parsing"
msgstr ""

#, fuzzy
msgid "space"
msgstr ""

#, fuzzy
msgid "star"
msgstr ""

#, fuzzy
msgid "start_learning"
msgstr ""

#, fuzzy
msgid "start_quiz"
msgstr ""

#, fuzzy
msgid "start_teaching"
msgstr ""

#, fuzzy
msgid "step_title"
msgstr ""

#, fuzzy
msgid "stepper_variable_role"
msgstr ""

#, fuzzy
msgid "stop"
msgstr ""

#, fuzzy
msgid "stop_code_button"
msgstr ""

#, fuzzy
msgid "string"
msgstr ""

#, fuzzy
msgid "student_accounts_created"
msgstr ""

#, fuzzy
msgid "student_adventures_table"
msgstr ""

#, fuzzy
msgid "student_adventures_table_explanation"
msgstr ""

#, fuzzy
msgid "student_already_invite"
msgstr ""

#, fuzzy
msgid "student_in_another_class"
msgstr ""

#, fuzzy
msgid "student_information"
msgstr ""

#, fuzzy
msgid "student_information_explanation"
msgstr ""

#, fuzzy
msgid "student_signup_header"
msgstr ""

#, fuzzy
msgid "students"
msgstr ""

#, fuzzy
msgid "submission_time"
msgstr ""

#, fuzzy
msgid "submit_answer"
msgstr ""

#, fuzzy
msgid "submit_program"
msgstr ""

#, fuzzy
msgid "submit_warning"
msgstr ""

#, fuzzy
msgid "submitted"
msgstr ""

#, fuzzy
msgid "submitted_header"
msgstr ""

#, fuzzy
msgid "subscribe"
msgstr ""

msgid "subscribe_message"
msgstr ""

#, fuzzy
msgid "subscribe_newsletter"
msgstr ""

msgid "subscribed_header"
msgstr ""

msgid "subscribed_message"
msgstr ""

#, fuzzy
msgid "successful_runs"
msgstr ""

msgid "successfully_subscribed"
msgstr ""

#, fuzzy
msgid "suggestion_color"
msgstr ""

#, fuzzy
msgid "suggestion_note"
msgstr ""

#, fuzzy
msgid "suggestion_number"
msgstr ""

msgid "suggestion_numbers_or_strings"
msgstr ""

#, fuzzy
msgid "surname"
msgstr ""

#, fuzzy
msgid "survey_skip"
msgstr ""

#, fuzzy
msgid "survey_submit"
msgstr ""

#, fuzzy
msgid "tag_in_adventure"
msgstr ""

#, fuzzy
msgid "tag_input_placeholder"
msgstr ""

#, fuzzy
msgid "tags"
msgstr ""

#, fuzzy
msgid "teacher"
msgstr ""

#, fuzzy
msgid "teacher_invalid"
msgstr ""

#, fuzzy
msgid "teacher_invitation_require_login"
msgstr ""

#, fuzzy
msgid "teacher_manual"
msgstr ""

#, fuzzy
msgid "teacher_signup_header"
msgstr ""

#, fuzzy
msgid "teacher_welcome"
msgstr ""

#, fuzzy
msgid "teachers"
msgstr ""

#, fuzzy
msgid "template_code"
msgstr ""
"This is the explanation of my adventure!\n"
"\n"
"This way I can show a command: <code>{print}</code>\n"
"\n"
"But sometimes I might want to show a piece of code, like this:\n"
"<pre>\n"
"ask What's your name?\n"
"echo so your name is \n"
"</pre>"

msgid "this_adventure_has_an_example_solution"
msgstr ""

#, fuzzy
msgid "this_turns_in_assignment"
msgstr ""

#, fuzzy
msgid "title"
msgstr ""

#, fuzzy
msgid "title_admin"
msgstr ""

#, fuzzy
msgid "title_class-overview"
msgstr ""

#, fuzzy
msgid "title_customize-adventure"
msgstr ""

#, fuzzy
msgid "title_customize-class"
msgstr ""

#, fuzzy
msgid "title_for-teacher"
msgstr ""

#, fuzzy
msgid "title_join-class"
msgstr ""

#, fuzzy
msgid "title_learn-more"
msgstr ""

#, fuzzy
msgid "title_login"
msgstr ""

#, fuzzy
msgid "title_my-profile"
msgstr ""

#, fuzzy
msgid "title_privacy"
msgstr ""

#, fuzzy
msgid "title_programs"
msgstr ""

#, fuzzy
msgid "title_public-adventures"
msgstr ""

#, fuzzy
msgid "title_recover"
msgstr ""

#, fuzzy
msgid "title_reset"
msgstr ""

#, fuzzy
msgid "title_signup"
msgstr ""

#, fuzzy
msgid "title_start"
msgstr ""

#, fuzzy
msgid "title_view-adventure"
msgstr ""

#, fuzzy
msgid "token_invalid"
msgstr ""

#, fuzzy
msgid "too_many_accounts"
msgstr ""

msgid "tooltip_level_locked"
msgstr ""

#, fuzzy
msgid "translate_error"
msgstr ""

#, fuzzy
msgid "translating_hedy"
msgstr ""

#, fuzzy
msgid "translator"
msgstr ""

#, fuzzy
msgid "turned_into_teacher"
msgstr ""

#, fuzzy
msgid "unauthorized"
msgstr ""

#, fuzzy
msgid "unfavourite_confirm"
msgstr ""

#, fuzzy
msgid "unfavourite_success"
msgstr ""

#, fuzzy
msgid "unknown_variable_role"
msgstr ""

#, fuzzy
msgid "unlock_thresholds"
msgstr ""

#, fuzzy
msgid "unsaved_class_changes"
msgstr ""

#, fuzzy
msgid "unsubmit_program"
msgstr ""

#, fuzzy
msgid "unsubmit_warning"
msgstr ""

#, fuzzy
msgid "unsubmitted"
msgstr ""

msgid "unsubscribed_header"
msgstr ""

msgid "unsubscribed_message"
msgstr ""

#, fuzzy
msgid "update_adventure_prompt"
msgstr ""

#, fuzzy
msgid "update_public"
msgstr ""

#, fuzzy
msgid "updating_indicator"
msgstr ""

#, fuzzy
msgid "use_custom_passwords"
msgstr ""

#, fuzzy
msgid "use_generated_passwords"
msgstr ""

#, fuzzy
msgid "use_of_blanks_exception"
msgstr ""

#, fuzzy
msgid "use_of_nested_functions_exception"
msgstr ""

#, fuzzy
msgid "used_in"
msgstr ""

#, fuzzy
msgid "user"
msgstr ""

#, fuzzy
msgid "user_inexistent"
msgstr ""

#, fuzzy
msgid "user_not_private"
msgstr ""

#, fuzzy
msgid "username"
msgstr ""

#, fuzzy
msgid "username_contains_invalid_symbol"
msgstr ""

#, fuzzy
msgid "username_contains_separator"
msgstr ""

#, fuzzy
msgid "username_empty"
msgstr ""

#, fuzzy
msgid "username_invalid"
msgstr ""

#, fuzzy
msgid "username_special"
msgstr ""

#, fuzzy
msgid "username_three"
msgstr ""

#, fuzzy
msgid "usernames_too_short"
msgstr ""

#, fuzzy
msgid "usernames_unavailable"
msgstr ""

#, fuzzy
msgid "value"
msgstr ""

#, fuzzy
msgid "view_adventures"
msgstr ""

#, fuzzy
msgid "view_classes"
msgstr ""

#, fuzzy
msgid "view_program"
msgstr ""

#, fuzzy
msgid "view_slides"
msgstr ""

#, fuzzy
msgid "waiting_for_submit"
msgstr ""

#, fuzzy
msgid "walker_variable_role"
msgstr ""

msgid "website"
msgstr ""

#, fuzzy
msgid "what_is_your_role"
msgstr ""

#, fuzzy
msgid "what_should_my_code_do"
msgstr ""

msgid "workbook_circle_question_text"
msgstr ""

msgid "workbook_circle_question_title"
msgstr ""

msgid "workbook_define_question_text"
msgstr ""

msgid "workbook_define_question_title"
msgstr ""

msgid "workbook_input_question_text"
msgstr ""

msgid "workbook_input_question_title"
msgstr ""

msgid "workbook_multiple_choice_question_text"
msgstr ""

msgid "workbook_multiple_choice_question_title"
msgstr ""

msgid "workbook_open_question_title"
msgstr ""

msgid "workbook_output_question_text"
msgstr ""

msgid "workbook_output_question_title"
msgstr ""

#, fuzzy
msgid "year_invalid"
msgstr ""

#, fuzzy
msgid "yes"
msgstr ""

#, fuzzy
msgid "your_personal_text"
msgstr ""

#, fuzzy
msgid "your_program"
msgstr ""

#~ msgid "apply_filters"
#~ msgstr "Apply filters"

#~ msgid "write_first_program"
#~ msgstr "Write your first program!"

#~ msgid "share_confirm"
#~ msgstr "Are you sure you want to make the program public?"

#~ msgid "share_success_detail"
#~ msgstr "Program shared successfully."

#~ msgid "try_it"
#~ msgstr "Try it"

#~ msgid "unshare_confirm"
#~ msgstr "Are you sure you want to make the program private?"

#~ msgid "unshare_success_detail"
#~ msgstr "Program unshared successfully."

#~ msgid "hello_world"
#~ msgstr "Hello world!"

#~ msgid "adventure_exp_2"
#~ msgstr "If you want to show actual code snippets, for example to give student a template or example of the code. Please use pre anchors like this:"

#~ msgid "adventure_exp_1"
#~ msgstr "Type your adventure of choice on the right-hand side. After creating your adventure you can include it in one of your classes under \"customizations\". If you want to include a command in your adventure please use code anchors like this:"

#~ msgid "hide_parsons"
#~ msgstr "Hide puzzle"

#~ msgid "hide_quiz"
#~ msgstr "Hide quiz"

#~ msgid "Locked Language Feature"
#~ msgstr "You are using {concept}! That is awesome, but {concept} is not unlocked yet! It will be unlocked in a later level."

#~ msgid "nested blocks"
#~ msgstr "a block in a block"

#~ msgid "save"
#~ msgstr "Save"

#~ msgid "update_profile"
#~ msgstr "Update profile"

#~ msgid "variables"
#~ msgstr "Variables"

#~ msgid "add_students_options"
#~ msgstr "Add students options"

#~ msgid "class_live"
#~ msgstr "Live statistics"

#~ msgid "class_overview"
#~ msgstr "Class overview"

#~ msgid "last_login"
#~ msgstr "Last login"

#~ msgid "page"
#~ msgstr "page"

#~ msgid "student_list"
#~ msgstr "Student list"

#~ msgid "title_class grid_overview"
#~ msgstr "Hedy - Grid overview"

#~ msgid "title_class live_statistics"
#~ msgstr "Hedy - Live Statistics"

#~ msgid "amount_created"
#~ msgstr "programs created"

#~ msgid "amount_saved"
#~ msgstr "programs saved"

#~ msgid "common_errors"
#~ msgstr "Common errors"

#~ msgid "grid_overview"
#~ msgstr "Overview of programs per adventure"

#~ msgid "last_error"
#~ msgstr "Last error"

#~ msgid "last_program"
#~ msgstr "Last program"

#~ msgid "live_dashboard"
#~ msgstr "Live Dashboard"

#~ msgid "runs_over_time"
#~ msgstr "Runs over time"

#~ msgid "student_details"
#~ msgstr "Student details"

#~ msgid "explore_explanation"
#~ msgstr "On this page you can look through programs created by other Hedy users. You can filter on both a Hedy level and adventure. Click on \"View program\" to open a program and run it. Programs with a red header contain a mistake. You can still open the program, but running it will result in an error. You can of course try to fix it! If the creator has a public profile you can click their username to visit their profile. There you will find all their shared programs and much more!"

#~ msgid "create_question"
#~ msgstr "Do you want to create one?"

#~ msgid "explore_programs"
#~ msgstr "Explore programs"

#~ msgid "explore_programs_logo_alt"
#~ msgstr "Explore programs icon"

#~ msgid "hedy_tutorial_logo_alt"
#~ msgstr "Hedy tutorial icon"

#~ msgid "no_public_profile"
#~ msgstr "You don't have a public profile text yet..."

#~ msgid "start_hedy_tutorial"
#~ msgstr "Start hedy tutorial"

#~ msgid "start_programming"
#~ msgstr "Start programming"

#~ msgid "start_programming_logo_alt"
#~ msgstr "Start programming icon"

#~ msgid "start_teacher_tutorial"
#~ msgstr "Start teacher tutorial"

#~ msgid "teacher_tutorial_logo_alt"
#~ msgstr "Teacher tutorial icon"

#~ msgid "title_landing-page"
#~ msgstr "Welcome to Hedy!"

#~ msgid "welcome"
#~ msgstr "Welcome"

#~ msgid "welcome_back"
#~ msgstr "Welcome back"

#~ msgid "your_account"
#~ msgstr "Your profile"

#~ msgid "your_last_program"
#~ msgstr "Your last saved program"

#~ msgid "already_teacher"
#~ msgstr "You already have a teacher account."

#~ msgid "already_teacher_request"
#~ msgstr "You already have a pending teacher request."

#~ msgid "teacher_account_request"
#~ msgstr "You have a pending teacher account request"

#~ msgid "teacher_account_success"
#~ msgstr "You successfully requested a teacher account."

#~ msgid "student_not_allowed_in_class"
#~ msgstr "Student not allowed in class"

#~ msgid "accounts_created"
#~ msgstr "Accounts where successfully created."

#~ msgid "accounts_intro"
#~ msgstr "On this page you can create accounts for multiple students at once. These are automatically added to the current class, so make sure the class shown above is the right one! Every username needs to be unique in the entire Hedy system. You can use 'Postfix classname' to add your class name to all accounts. If you manually enter passwords, these need to be <b>at least</b> 6 characters."

#~ msgid "create_multiple_accounts"
#~ msgstr "Create multiple accounts"

#~ msgid "download_login_credentials"
#~ msgstr "Do you want to download the login credentials after the accounts creation?"

#~ msgid "generate_passwords"
#~ msgstr "Generate passwords"

#~ msgid "postfix_classname"
#~ msgstr "Postfix classname"

#~ msgid "reset_view"
#~ msgstr "Reset"

#~ msgid "unique_usernames"
#~ msgstr "All usernames need to be unique."

#~ msgid "usernames_exist"
#~ msgstr "One or more usernames is already in use."

#~ msgid "**Question**: What is the output of this code?"
#~ msgstr ""

#~ msgid "Output"
#~ msgstr ""

#~ msgid "clear"
#~ msgstr ""

#~ msgid "bug"
#~ msgstr ""

#~ msgid "feature"
#~ msgstr ""

#~ msgid "feedback"
#~ msgstr ""

#~ msgid "feedback_message_success"
#~ msgstr ""

#~ msgid "feedback_modal_message"
#~ msgstr ""

#~ msgid "adventures"
#~ msgstr ""

#~ msgid "classes"
#~ msgstr ""

#~ msgid "Adventure"
#~ msgstr ""

#~ msgid "Answer"
#~ msgstr ""

#~ msgid "adventure_prompt"
#~ msgstr ""

#~ msgid "select_tag"
#~ msgstr ""

#~ msgid "Delete"
#~ msgstr ""

#~ msgid "select_class"
#~ msgstr ""

#~ msgid "invalid_tutorial_step"
#~ msgstr ""

#~ msgid "next_step_tutorial"
#~ msgstr ""

#~ msgid "tutorial"
#~ msgstr ""

#~ msgid "tutorial_code_snippet"
#~ msgstr ""

#~ msgid "tutorial_message_not_found"
#~ msgstr ""

#~ msgid "tutorial_title_not_found"
#~ msgstr ""

#~ msgid "survey"
#~ msgstr ""

#~ msgid "survey_completed"
#~ msgstr ""

<<<<<<< HEAD
#~ msgid "complete"
#~ msgstr ""

#~ msgid "share"
=======
#~ msgid "disable_explore_page"
#~ msgstr ""

#~ msgid "hedy_choice_title"
#~ msgstr ""

#~ msgid "nav_explore"
#~ msgstr ""

#~ msgid "title_explore"
>>>>>>> 8dee6c69
#~ msgstr ""
<|MERGE_RESOLUTION|>--- conflicted
+++ resolved
@@ -2821,12 +2821,6 @@
 #~ msgid "survey_completed"
 #~ msgstr ""
 
-<<<<<<< HEAD
-#~ msgid "complete"
-#~ msgstr ""
-
-#~ msgid "share"
-=======
 #~ msgid "disable_explore_page"
 #~ msgstr ""
 
@@ -2837,5 +2831,4 @@
 #~ msgstr ""
 
 #~ msgid "title_explore"
->>>>>>> 8dee6c69
 #~ msgstr ""
