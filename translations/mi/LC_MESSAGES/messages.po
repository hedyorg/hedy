--- conflicted
+++ resolved
@@ -2828,9 +2828,9 @@
 #~ msgid "survey_completed"
 #~ msgstr ""
 
-<<<<<<< HEAD
 #~ msgid "put"
-=======
+#~ msgstr ""
+
 #~ msgid "disable_explore_page"
 #~ msgstr ""
 
@@ -2841,5 +2841,4 @@
 #~ msgstr ""
 
 #~ msgid "title_explore"
->>>>>>> 8dee6c69
 #~ msgstr ""
