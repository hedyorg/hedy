
msgid ""
msgstr ""
"Project-Id-Version: PACKAGE VERSION\n"
"Report-Msgid-Bugs-To: \n"
<<<<<<< HEAD
"POT-Creation-Date: 2023-05-15 19:16+0200\n"
=======
"POT-Creation-Date: 2023-05-15 11:37-0400\n"
>>>>>>> 7b0d2e09
"PO-Revision-Date: 2023-04-06 07:18+0000\n"
"Last-Translator: Anonymous <noreply@weblate.org>\n"
"Language: pt_BR\n"
"Language-Team: pt_BR <LL@li.org>\n"
"Plural-Forms: nplurals=2; plural=n > 1;\n"
"MIME-Version: 1.0\n"
"Content-Type: text/plain; charset=utf-8\n"
"Content-Transfer-Encoding: 8bit\n"
"Generated-By: Babel 2.11.0\n"

#, fuzzy
msgid "Access Before Assign"
msgstr "You tried to use the variable {name} on line {access_line_number}, but you set it on line {definition_line_number}. Set a variable before using it."

#, fuzzy
msgid "Cyclic Var Definition"
msgstr "The name {variable} needs to be set before you can use it on the right-hand side of the is command"

#, fuzzy
msgid "Has Blanks"
msgstr "Your code is incomplete. It contains blanks that you have to replace with code."

msgid "Incomplete"
msgstr "Opa! Você esqueceu um pedaço do código! Na linha {line_number}, você precisa entrar com texto após {incomplete_command}."

#, fuzzy
msgid "Incomplete Repeat"
msgstr "It looks like you forgot to use {command} with the repeat command you used on line {line_number}."

msgid "Invalid"
msgstr "{invalid_command} não é um commando Hedy do nível {level}. Você quis dizer {guessed_command}?"

#, fuzzy
msgid "Invalid Argument"
msgstr "You cannot use the command {command} with {invalid_argument} . Try changing {invalid_argument} to {allowed_types}."

#, fuzzy
msgid "Invalid Argument Type"
msgstr "You cannot use {command} with {invalid_argument} because it is {invalid_type}. Try changing {invalid_argument} to {allowed_types}."

#, fuzzy
msgid "Invalid At Command"
msgstr "The {at} command may not be used from level 16 onward. You can use square brackets to use an element from a list, for example `friends[i]`, `lucky_numbers[{random}]`."

msgid "Invalid Space"
msgstr "Opa! Você começou uma linha com um espaço na linha {line_number}. Espaços confundem os computadores, você poderia removê-lo?"

#, fuzzy
msgid "Invalid Type Combination"
msgstr "You cannot use {invalid_argument} and {invalid_argument_2} with {command} because one is {invalid_type} and the other is {invalid_type_2}. Try changing {invalid_argument} to {invalid_type_2} or {invalid_argument_2} to {invalid_type}."

#, fuzzy
msgid "Locked Language Feature"
msgstr "You are using {concept}! That is awesome, but {concept} is not unlocked yet! It will be unlocked in a later level."

#, fuzzy
msgid "Lonely Echo"
msgstr "You used an echo before an ask, or an echo without an ask. First ask for input, then echo."

#, fuzzy
msgid "Lonely Text"
msgstr "It looks like you forgot to use a command with the text you put in line {line_number}"

#, fuzzy
msgid "Missing Command"
msgstr "It looks like you forgot to use a command on line {line_number}."

#, fuzzy
msgid "Missing Inner Command"
msgstr "It looks like you forgot to use a command with the {command} statement you used on line {line_number}."

#, fuzzy
msgid "No Indentation"
msgstr "You used too few spaces in line {line_number}. You used {leading_spaces} spaces, which is not enough. Start every new block with {indent_size} spaces more than the line before."

msgid "Parse"
msgstr "O código que você enviou não é um código Hedy válido. O erro é na linha {location[0]}, posição {location[1]}. Você escreveu {character_found}, mas isso não é permitido."

#, fuzzy
msgid "Pressit Missing Else"
msgstr "You forgot to add what happens when you press a different key, add an {else} to your code"

#, fuzzy
msgid "Too Big"
msgstr "Wow! Your program has an impressive {lines_of_code} lines of code! But we can only process {max_lines} lines in this level. Make your program smaller and try again."

#, fuzzy
msgid "Unexpected Indentation"
msgstr "You used too many spaces in line {line_number}. You used {leading_spaces} spaces, which is too much. Start every new block with {indent_size} spaces more than the line before."

#, fuzzy
msgid "Unquoted Assignment"
msgstr "From this level, you need to place texts to the right of the `is` between quotes. You forgot that for the text {text}."

#, fuzzy
msgid "Unquoted Equality Check"
msgstr "If you want to check if a variable is equal to multiple words, the words should be surrounded by quotation marks!"

msgid "Unquoted Text"
msgstr "Tome cuidado. Se você imprimir algo, o texto deve começar e terminar com aspas. Você esqueceu uma em algum lugar."

#, fuzzy
msgid "Unsupported Float"
msgstr "Non-integer numbers are not supported yet but they will be in a few levels. For now change {value} to an integer."

#, fuzzy
msgid "Unsupported String Value"
msgstr "Text values cannot contain {invalid_value}."

msgid "Var Undefined"
msgstr "Você tentou printar {name}, mas você não o instanciou."

msgid "Wrong Level"
msgstr "Este era um código Hedy correto, mas não para o nível correto. Você escreveu {offending_keyword} para o nível {working_level}. Tip: {tip}"

#, fuzzy
msgid "account_overview"
msgstr "Account overview"

#, fuzzy
msgid "accounts_created"
msgstr "Accounts where successfully created."

#, fuzzy
msgid "accounts_intro"
msgstr "On this page you can create accounts for multiple students at the same time. It is also possible to directly add them to one of your classes. By pressing the green + on the bottom right of the page you can add extra rows. You can delete a row by pressing the corresponding red cross. Make sure no rows are empty when you press \"Create accounts\". Please keep in mind that every username and mail address needs to be unique and the password needs to be <b>at least</b> 6 characters."

#, fuzzy
msgid "achievement_earned"
msgstr "You've earned an achievement!"

#, fuzzy
msgid "achievements"
msgstr "achievements"

#, fuzzy
msgid "achievements_check_icon_alt"
msgstr "You've earned an achievement!"

#, fuzzy
msgid "achievements_logo_alt"
msgstr "achievements"

#, fuzzy
msgid "add_students"
msgstr "estudantes"

#, fuzzy
msgid "add_students_options"
msgstr "Create student accounts"

#, fuzzy
msgid "admin"
msgstr "Admin"

msgid "advance_button"
msgstr "Ir para o nível {level}"

msgid "adventure"
msgstr "Aventura"

#, fuzzy
msgid "adventure_duplicate"
msgstr "You already have an adventure with this name."

#, fuzzy
msgid "adventure_empty"
msgstr "You didn't enter an adventure name!"

#, fuzzy
msgid "adventure_exp_1"
msgstr "Type your adventure of choice on the right-hand side. After creating your adventure you can include it in one of your classes under \"customizations\". If you want to include a command in your adventure please use code anchors like this:"

#, fuzzy
msgid "adventure_exp_2"
msgstr "If you want to show actual code snippets, for example to give student a template or example of the code. Please use pre anchors like this:"

#, fuzzy
msgid "adventure_exp_3"
msgstr "You can use the \"preview\" button to view a styled version of your adventure. To view the adventure on a dedicated page, select \"view\" from the teachers page."

#, fuzzy
msgid "adventure_id_invalid"
msgstr "This adventure id is invalid."

#, fuzzy
msgid "adventure_length"
msgstr "Your adventure has to be at least 20 characters."

#, fuzzy
msgid "adventure_name_invalid"
msgstr "This adventure name is invalid."

#, fuzzy
msgid "adventure_prompt"
msgstr "Please enter the name of the adventure"

#, fuzzy
msgid "adventure_terms"
msgstr "I agree that my adventure might be made publicly available on Hedy."

#, fuzzy
msgid "adventure_updated"
msgstr "The adventure has been updated!"

msgid "adventures"
msgstr ""

msgid "adventures_restored"
msgstr ""

#, fuzzy
msgid "ago"
msgstr "{timestamp} ago"

#, fuzzy
msgid "agree_invalid"
msgstr "You have to agree with the privacy terms."

#, fuzzy
msgid "agree_third_party"
msgstr "I consent to being contacted by partners of Leiden University with sales opportunities (optional)"

#, fuzzy
msgid "agree_with"
msgstr "I agree to the"

msgid "ajax_error"
msgstr "Ocorreu um erro, por favor, tente novamente."

#, fuzzy
msgid "all"
msgstr "All"

#, fuzzy
msgid "all_class_highscores"
msgstr "All students visible in class highscores"

msgid "already_account"
msgstr "Você já tem uma conta?"

#, fuzzy
msgid "already_program_running"
msgstr "Start programming"

#, fuzzy
msgid "already_teacher"
msgstr "You already have a teacher account."

#, fuzzy
msgid "already_teacher_request"
msgstr "You already have a pending teacher request."

#, fuzzy
msgid "amount_created"
msgstr "programs created"

#, fuzzy
msgid "amount_saved"
msgstr "programs saved"

#, fuzzy
msgid "amount_submitted"
msgstr "programs submitted"

msgid "are_you_sure"
msgstr "Você tem certeza? Você não poderá reverter esta ação."

#, fuzzy
msgid "ask_needs_var"
msgstr "Starting in level 2, ask needs to be used with a variable. Example: name is ask What are you called?"

#, fuzzy
msgid "back_to_class"
msgstr "Go back to class"

#, fuzzy
msgid "back_to_teachers_page"
msgstr "Go back to teachers page"

#, fuzzy
msgid "become_a_sponsor"
msgstr "Become a sponsor"

msgid "birth_year"
msgstr "Ano de nascimento"

msgid "by"
msgstr "por"

msgid "cancel"
msgstr "Cancelar"

#, fuzzy
msgid "catch_index_exception"
msgstr "You tried to access the list {list_name} but it is either empty or the index is not there."

#, fuzzy
msgid "certificate"
msgstr "Certificate of Completion"

#, fuzzy
msgid "certified_teacher"
msgstr "Certified teacher"

msgid "change_password"
msgstr "Mudar senha"

#, fuzzy
msgid "cheatsheet_title"
msgstr "Hide cheatsheet"

msgid "class_already_joined"
msgstr "Você ja faz parte da turma"

#, fuzzy
msgid "class_customize_success"
msgstr "Class successfully customized."

#, fuzzy
msgid "class_logs"
msgstr "Último login"

#, fuzzy
msgid "class_name_duplicate"
msgstr "You already have a class with this name."

#, fuzzy
msgid "class_name_empty"
msgstr "You didn't enter a class name!"

#, fuzzy
msgid "class_name_invalid"
msgstr "This class name is invalid."

msgid "class_name_prompt"
msgstr "Por favor, insira o nome da turma"

#, fuzzy
msgid "class_stats"
msgstr "Show class statistics"

#, fuzzy
msgid "close"
msgstr "Sluiten"

msgid "comma"
msgstr "uma vírgula"

#, fuzzy
msgid "commands"
msgstr "Commands"

#, fuzzy
msgid "congrats_message"
msgstr "Congratulations, {username}, you have completed Hedy!"

#, fuzzy
msgid "content_invalid"
msgstr "This adventure is invalid."

#, fuzzy
msgid "contributor"
msgstr "Contributor"

msgid "copy_clipboard"
msgstr "Copiado com sucesso para a área de transferência"

#, fuzzy
msgid "copy_join_link"
msgstr "Please copy and paste this link into a new tab:"

#, fuzzy
msgid "copy_link_success"
msgstr "Copiar link para compartilhar"

msgid "copy_link_to_share"
msgstr "Copiar link para compartilhar"

#, fuzzy
msgid "copy_mail_link"
msgstr "Please copy and paste this link into a new tab:"

#, fuzzy
msgid "correct_answer"
msgstr "The correct answer is"

msgid "country"
msgstr "País"

#, fuzzy
msgid "country_invalid"
msgstr "Please select a valid country."

#, fuzzy
msgid "country_title"
msgstr "Please select a valid country."

msgid "create_account"
msgstr "Crie uma conta"

#, fuzzy
msgid "create_accounts"
msgstr "Create multiple accounts"

#, fuzzy
msgid "create_accounts_prompt"
msgstr "Are you sure you want to create these accounts?"

#, fuzzy
msgid "create_adventure"
msgstr "Create adventure"

msgid "create_class"
msgstr "Criar nova turma"

#, fuzzy
msgid "create_multiple_accounts"
msgstr "Create multiple accounts"

#, fuzzy
msgid "create_public_profile"
msgstr "Public profile"

#, fuzzy
msgid "create_question"
msgstr "Do you want to create one?"

#, fuzzy
msgid "create_student_account"
msgstr "Create an account"

#, fuzzy
msgid "create_student_account_explanation"
msgstr "You can save your own programs with an account."

#, fuzzy
msgid "create_teacher_account"
msgstr "Create a teacher account"

#, fuzzy
msgid "create_teacher_account_explanation"
msgstr "With a teacher account, you can save your programs and see the results of your students."

#, fuzzy
msgid "creator"
msgstr "Creator"

#, fuzzy
msgid "current_password"
msgstr "Current password"

#, fuzzy
msgid "customization_deleted"
msgstr "Customizations successfully deleted."

#, fuzzy
msgid "customize_adventure"
msgstr "Customize adventure"

#, fuzzy
msgid "customize_class"
msgstr "Customize class"

msgid "dash"
msgstr "uma meia-risca"

#, fuzzy
msgid "default_403"
msgstr "Looks like you aren't authorized..."

#, fuzzy
msgid "default_404"
msgstr "We could not find that page..."

#, fuzzy
msgid "default_500"
msgstr "Something went wrong..."

msgid "delete"
msgstr "Deletar"

#, fuzzy
msgid "delete_adventure_prompt"
msgstr "Are you sure you want to remove this adventure?"

msgid "delete_class_prompt"
msgstr "Você tem certeza de que deseja excluir a turma?"

msgid "delete_confirm"
msgstr "Você tem certeza de que deseja excluir o programa?"

#, fuzzy
msgid "delete_invite"
msgstr "Delete invitation"

#, fuzzy
msgid "delete_invite_prompt"
msgstr "Are you sure you want to remove this class invitation?"

#, fuzzy
msgid "delete_public"
msgstr "Delete public profile"

#, fuzzy
msgid "delete_success"
msgstr "Program deleted successfully."

msgid "destroy_profile"
msgstr "Deletar sua contar permanentemente"

#, fuzzy
msgid "developers_mode"
msgstr "Programmer's mode"

#, fuzzy
msgid "directly_available"
msgstr "Directly open"

msgid "disable"
msgstr ""

msgid "disabled"
msgstr ""

#, fuzzy
msgid "disabled_button_locked"
msgstr "Your teacher hasn't unlocked this level yet"

#, fuzzy
msgid "disabled_button_quiz"
msgstr "Your quiz score is below the threshold, try again!"

#, fuzzy
msgid "discord_server"
msgstr "Discord server"

#, fuzzy
msgid "distinguished_user"
msgstr "Distinguished user"

msgid "double quotes"
msgstr "aspas duplas"

#, fuzzy
msgid "download"
msgstr "Download"

#, fuzzy
msgid "download_login_credentials"
msgstr "Do you want to download the login credentials after the accounts creation?"

#, fuzzy
msgid "duplicate"
msgstr "Duplicate"

#, fuzzy
msgid "echo_out"
msgstr "Starting in level 2 echo is no longer needed. You can repeat an answer with ask and print now. Example: name is ask What are you called? print hello name"

msgid "edit_code_button"
msgstr "Editar código"

msgid "email"
msgstr "Email"

msgid "email_invalid"
msgstr "Por favor, digite um email válido."

#, fuzzy
msgid "end_quiz"
msgstr "Quiz end"

#, fuzzy
msgid "english"
msgstr "English"

msgid "enter"
msgstr "Entrar"

#, fuzzy
msgid "enter_password"
msgstr "Enter a new password for"

msgid "enter_text"
msgstr "Entre com a sua resposta aqui..."

#, fuzzy
msgid "error_logo_alt"
msgstr "Error logo"

msgid "exclamation mark"
msgstr "um ponto de exclamação"

#, fuzzy
msgid "exercise"
msgstr "Exercise"

#, fuzzy
msgid "exercise_doesnt_exist"
msgstr "This exercise doesn't exist"

msgid "exists_email"
msgstr "Esse e-mail já está em uso."

msgid "exists_username"
msgstr "Esse nome de usuário já está em uso."

#, fuzzy
msgid "experience_invalid"
msgstr "Please select a valid experience, choose (Yes, No)."

#, fuzzy
msgid "expiration_date"
msgstr "Expiration date"

#, fuzzy
msgid "explore_explanation"
msgstr "On this page you can look through programs created by other Hedy users. You can filter on both a Hedy level and adventure. Click on \"View program\" to open a program and run it. Programs with a red header contain a mistake. You can still open the program, but running it will result in an error. You can of course try to fix it! If the creator has a public profile you can click their username to visit their profile. There you will find all their shared programs and much more!"

#, fuzzy
msgid "explore_programs"
msgstr "Explore programs"

#, fuzzy
msgid "explore_programs_logo_alt"
msgstr "Explore programs"

#, fuzzy
msgid "favourite_confirm"
msgstr "Are you sure you want to set this program as your favourite?"

#, fuzzy
msgid "favourite_program"
msgstr "Favourite program"

#, fuzzy
msgid "favourite_program_invalid"
msgstr "Your chosen favourite program is invalid."

#, fuzzy
msgid "favourite_success"
msgstr "Your program is set as favourite."

msgid "female"
msgstr "Feminino"

#, fuzzy
msgid "float"
msgstr "a number"

#, fuzzy
msgid "for_teachers"
msgstr "For teachers"

msgid "forgot_password"
msgstr "Esqueceu sua senha?"

#, fuzzy
msgid "from_another_teacher"
msgstr "From another teacher"

#, fuzzy
msgid "from_magazine_website"
msgstr "From a magazine or website"

#, fuzzy
msgid "from_video"
msgstr "From a video"

#, fuzzy
msgid "fun_statistics_msg"
msgstr "Here are some fun statistics!"

msgid "gender"
msgstr "Gênero"

#, fuzzy
msgid "gender_invalid"
msgstr "Please select a valid gender, choose (Female, Male, Other)."

#, fuzzy
msgid "general"
msgstr "Gênero"

#, fuzzy
msgid "general_settings"
msgstr "General settings"

#, fuzzy
msgid "generate_passwords"
msgstr "Generate passwords"

#, fuzzy
msgid "get_certificate"
msgstr "Get your certificate!"

#, fuzzy
msgid "give_link_to_teacher"
msgstr "Give the following link to your teacher:"

#, fuzzy
msgid "go_back_to_main"
msgstr "Go back to main page"

#, fuzzy
msgid "go_to_question"
msgstr "Go to question"

#, fuzzy
msgid "go_to_quiz_result"
msgstr "Go to quiz result"

msgid "goto_profile"
msgstr "Ir para meu perfil"

#, fuzzy
msgid "hand_in"
msgstr "Hand in"

#, fuzzy
msgid "hand_in_exercise"
msgstr "Hand in exercise"

#, fuzzy
msgid "heard_about_hedy"
msgstr "How have you heard about Hedy?"

#, fuzzy
msgid "heard_about_invalid"
msgstr "Please select a valid way you heard about us."

#, fuzzy
msgid "hedy_achievements"
msgstr "My achievements"

#, fuzzy
msgid "hedy_choice_title"
msgstr "Hedy's Choice"

#, fuzzy
msgid "hedy_logo_alt"
msgstr "Hedy logo"

#, fuzzy
msgid "hedy_on_github"
msgstr "Hedy on Github"

#, fuzzy
msgid "hedy_tutorial_logo_alt"
msgstr "Start hedy tutorial"

msgid "hello_logo"
msgstr "Olá!"

#, fuzzy
msgid "hello_world"
msgstr "Hello world!"

#, fuzzy
msgid "hidden"
msgstr "Hint?"

#, fuzzy
msgid "hide_cheatsheet"
msgstr "Hide cheatsheet"

#, fuzzy
msgid "hide_keyword_switcher"
msgstr "Hide keyword switcher"

#, fuzzy
msgid "hide_parsons"
msgstr "Hide parsons"

#, fuzzy
msgid "hide_quiz"
msgstr "Hide quiz"

msgid "highest_level_reached"
msgstr "Nível mais alto alcançado"

#, fuzzy
msgid "highest_quiz_score"
msgstr "Highest quiz score"

#, fuzzy
msgid "highscore_explanation"
msgstr "On this page you can look through programs created by other Hedy users. You can filter on both a Hedy level and adventure. Click on \"View program\" to open a program and run it. Programs with a red header contain a mistake. You can still open the program, but running it will result in an error. You can of course try to fix it! If the creator has a public profile you can click their username to visit their profile. There you will find all their shared programs and much more!"

#, fuzzy
msgid "highscore_no_public_profile"
msgstr "You don't have a public profile and are therefore not listed on the highscores. Do you wish to create one?"

#, fuzzy
msgid "highscores"
msgstr "Score"

#, fuzzy
msgid "hint"
msgstr "Hint?"

#, fuzzy
msgid "ill_work_some_more"
msgstr "I'll work on it a little longer"

#, fuzzy
msgid "image_invalid"
msgstr "Your chosen image is invalid."

#, fuzzy
msgid "input"
msgstr "input from ask"

#, fuzzy
msgid "integer"
msgstr "a number"

#, fuzzy
msgid "invalid_class_link"
msgstr "Invalid link for joining the class."

#, fuzzy
msgid "invalid_teacher_invitation_code"
msgstr "The teacher invitation code is invalid. To become a teacher, reach out to hello@hedy.org."

#, fuzzy
msgid "invalid_tutorial_step"
msgstr "Invalid tutorial step"

msgid "invalid_username_password"
msgstr "Senha ou usuário inválido."

#, fuzzy
msgid "invite_by_username"
msgstr "All usernames need to be unique."

#, fuzzy
msgid "invite_date"
msgstr "Invite date"

#, fuzzy
msgid "invite_message"
msgstr "You have received an invitation to join class"

#, fuzzy
msgid "invite_prompt"
msgstr "Enter a username"

msgid "join_class"
msgstr "Entrar na turma"

msgid "join_prompt"
msgstr "Você precisa ter uma conta para ingressar em uma turma. Você gostaria de fazer o login agora?"

#, fuzzy
msgid "keyword_language_invalid"
msgstr "Please select a valid keyword language (select English or your own language)."

#, fuzzy
msgid "language_invalid"
msgstr "Please select a valid language."

msgid "languages"
msgstr "Qual dessas linguagens de programação você já usou antes?"

#, fuzzy
msgid "last_achievement"
msgstr "Last earned achievement"

#, fuzzy
msgid "last_edited"
msgstr "Last edited"

msgid "last_login"
msgstr "Último login"

#, fuzzy
msgid "last_update"
msgstr "Last update"

#, fuzzy
msgid "lastname"
msgstr "Name"

#, fuzzy
msgid "leave_class"
msgstr "Leave class"

msgid "level"
msgstr "Nível"

msgid "level_accessible"
msgstr ""

#, fuzzy
msgid "level_disabled"
msgstr "Level disabled"

msgid "level_future"
msgstr ""

#, fuzzy
msgid "level_invalid"
msgstr "This Hedy level in invalid."

#, fuzzy
msgid "level_not_class"
msgstr "You're in a class where this level has not been made available yet"

msgid "level_title"
msgstr "Nível"

#, fuzzy
msgid "link"
msgstr "Log in"

#, fuzzy
msgid "list"
msgstr "a list"

#, fuzzy
msgid "logged_in_to_share"
msgstr "You must be logged in to save and share a program."

msgid "login"
msgstr "Log in"

msgid "login_long"
msgstr "Entre na sua conta"

msgid "login_to_save_your_work"
msgstr ""

msgid "logout"
msgstr "Sair"

#, fuzzy
msgid "longest_program"
msgstr "Longest program"

#, fuzzy
msgid "mail_change_password_body"
msgstr "Mudar senha"

#, fuzzy
msgid "mail_change_password_subject"
msgstr "Mudar senha"

#, fuzzy
msgid "mail_error_change_processed"
msgstr "Something went wrong when sending a validation mail, the changes are still correctly processed."

#, fuzzy
msgid "mail_goodbye"
msgstr ""
"Thank you!\n"
"The Hedy team"

#, fuzzy
msgid "mail_hello"
msgstr "Hi {username}!"

#, fuzzy
msgid "mail_recover_password_body"
msgstr "Solicite uma redefinição de senha"

#, fuzzy
msgid "mail_recover_password_subject"
msgstr "Solicite uma redefinição de senha"

#, fuzzy
msgid "mail_reset_password_body"
msgstr "Redefinir senha"

#, fuzzy
msgid "mail_reset_password_subject"
msgstr "Redefinir senha"

#, fuzzy
msgid "mail_welcome_teacher_body"
msgstr ""
"<strong>Welcome!</strong>\n"
"Congratulations on your brand new Hedy teachers account. Welcome to the world wide community of Hedy teachers!\n"
"<strong>What teachers accounts can do</strong>\n"
"With your teacher account, you have the option to create classes. Your students can than join your classes and you can see their progress. Classes are made and managed though the for <a href=\"https://hedycode.com/for-teachers\">teachers page</a>.\n"
"<strong>How to share ideas</strong>\n"
"If you are using Hedy in class, you probably have ideas for improvements! You can share those ideas with us on the <a href=\"https://github.com/Felienne/hedy/discussions/categories/ideas\">Ideas Discussion</a>.\n"
"<strong>How to ask for help</strong>\n"
"If anything is unclear, you can post in the <a href=\"https://github.com/Felienne/hedy/discussions/categories/q-a\">Q&A discussion</a>, or <a href=\"mailto: hello@hedy.org\">send us an email</a>.\n"
"Keep programming!"

#, fuzzy
msgid "mail_welcome_teacher_subject"
msgstr "Your Hedy teacher account is ready"

#, fuzzy
msgid "mail_welcome_verify_body"
msgstr ""
"Your Hedy account has been created successfully. Welcome!\n"
"Please click on this link to verify your email address: {link}"

#, fuzzy
msgid "mail_welcome_verify_subject"
msgstr "Welcome to Hedy"

#, fuzzy
msgid "mailing_title"
msgstr "Hedy"

msgid "main_subtitle"
msgstr "Uma linguagem de programação gradual"

msgid "main_title"
msgstr "Hedy"

#, fuzzy
msgid "make_sure_you_are_done"
msgstr "Make sure you are done! You will not be able to change your program anymore after you click \"Hand in\"."

msgid "male"
msgstr "Masculino"

#, fuzzy
msgid "mandatory_mode"
msgstr "Mandatory developer's mode"

msgid "my_account"
msgstr "Meu Perfil"

#, fuzzy
msgid "my_achievements"
msgstr "My achievements"

#, fuzzy
msgid "my_adventures"
msgstr "My adventures"

msgid "my_classes"
msgstr "Minhas Turmas"

#, fuzzy
msgid "my_messages"
msgstr "My messages"

#, fuzzy
msgid "name"
msgstr "Name"

msgid "nav_explore"
msgstr "Explore"

msgid "nav_hedy"
msgstr "Hedy"

msgid "nav_learn_more"
msgstr "Saber mais"

msgid "nav_start"
msgstr "Início"

#, fuzzy
msgid "nested blocks"
msgstr "a block in a block"

msgid "new_password"
msgstr "Nova senha"

msgid "newline"
msgstr "uma nova linha"

#, fuzzy
msgid "next_exercise"
msgstr "Next exercise"

#, fuzzy
msgid "next_page"
msgstr "Next page"

#, fuzzy
msgid "next_step_tutorial"
msgstr "Next step >>>"

msgid "no"
msgstr "Não"

msgid "no_account"
msgstr "Ainda não tem uma conta?"

#, fuzzy
msgid "no_accounts"
msgstr "There are no accounts to create."

#, fuzzy
msgid "no_certificate"
msgstr "This user hasn't earned the Hedy Certificate of Completion"

#, fuzzy
msgid "no_more_flat_if"
msgstr "Starting in level 8, the line after {if} needs to start with 4 spaces."

msgid "no_programs"
msgstr "Você ainda não tem programas."

#, fuzzy
msgid "no_public_profile"
msgstr "Public profile"

#, fuzzy
msgid "no_shared_programs"
msgstr "has no shared programs..."

#, fuzzy
msgid "no_such_adventure"
msgstr "This adventure doesn't exist!"

#, fuzzy
msgid "no_such_class"
msgstr "No such Hedy class"

#, fuzzy
msgid "no_such_highscore"
msgstr "No such Hedy level!"

#, fuzzy
msgid "no_such_level"
msgstr "No such Hedy level!"

#, fuzzy
msgid "no_such_program"
msgstr "No such Hedy program!"

#, fuzzy
msgid "not_enrolled"
msgstr "Looks like you are not in this class!"

#, fuzzy
msgid "not_in_class_no_handin"
msgstr "You are not in a class, so there's no need for you to hand in anything."

msgid "not_logged_in_cantsave"
msgstr ""

#, fuzzy
msgid "not_logged_in_handin"
msgstr "You must be logged in to hand in an assignment."

#, fuzzy
msgid "not_teacher"
msgstr "Looks like you are not a teacher!"

#, fuzzy
msgid "number"
msgstr "a number"

#, fuzzy
msgid "number_achievements"
msgstr "Number of achievements"

#, fuzzy
msgid "number_lines"
msgstr "Number of lines"

msgid "number_programs"
msgstr "Número de programas"

msgid "ok"
msgstr "OK"

#, fuzzy
msgid "only_you_can_see"
msgstr "Only you can see this program."

msgid "open"
msgstr "Abrir"

#, fuzzy
msgid "opening_date"
msgstr "Opening date"

#, fuzzy
msgid "opening_dates"
msgstr "Opening dates"

#, fuzzy
msgid "option"
msgstr "Option"

msgid "or"
msgstr "ou"

msgid "other"
msgstr "Outro"

msgid "other_block"
msgstr "Outra linguagem de bloco"

#, fuzzy
msgid "other_settings"
msgstr "Other settings"

#, fuzzy
msgid "other_source"
msgstr "Other"

msgid "other_text"
msgstr "Outra linguagem de texto"

#, fuzzy
msgid "overwrite_warning"
msgstr "You already have a program with this name, saving this program will overwrite the old one. Are you sure?"

#, fuzzy
msgid "page"
msgstr "page"

#, fuzzy
msgid "page_not_found"
msgstr "We could not find that page!"

#, fuzzy
msgid "parsons_title"
msgstr "Hedy"

msgid "password"
msgstr "Senha"

#, fuzzy
msgid "password_change_not_allowed"
msgstr "You're not allowed to change the password of this user."

#, fuzzy
msgid "password_change_prompt"
msgstr "Are you sure you want to change this password?"

#, fuzzy
msgid "password_change_success"
msgstr "Password of your student is successfully changed."

#, fuzzy
msgid "password_invalid"
msgstr "Your password is invalid."

msgid "password_repeat"
msgstr "Repita a senha"

msgid "password_resetted"
msgstr "Sua senha foi redefinida com sucesso. Por favor, faça o login."

msgid "password_six"
msgstr "A senha deve conter pelo menos seis caracteres."

msgid "password_updated"
msgstr "Senha atualizada."

#, fuzzy
msgid "passwords_six"
msgstr "All passwords need to be six characters or longer."

#, fuzzy
msgid "pending_invites"
msgstr "Pending invites"

#, fuzzy
msgid "people_with_a_link"
msgstr "Other people with a link can see this program. It also can be found on the \"Explore\" page."

#, fuzzy
msgid "percentage"
msgstr "percentage"

#, fuzzy
msgid "percentage_achieved"
msgstr "Achieved by {percentage}% of the users"

msgid "period"
msgstr "um ponto"

#, fuzzy
msgid "personal_text"
msgstr "Personal text"

#, fuzzy
msgid "personal_text_invalid"
msgstr "Your personal text is invalid."

#, fuzzy
msgid "postfix_classname"
msgstr "Postfix classname"

#, fuzzy
msgid "preferred_keyword_language"
msgstr "Preferred keyword language"

#, fuzzy
msgid "preferred_language"
msgstr "Preferred language"

#, fuzzy
msgid "preview"
msgstr "Preview"

#, fuzzy
msgid "previous_campaigns"
msgstr "View previous campaigns"

msgid "print_logo"
msgstr "imprima"

#, fuzzy
msgid "privacy_terms"
msgstr "privacy terms"

#, fuzzy
msgid "private"
msgstr "Private"

#, fuzzy
msgid "profile_logo_alt"
msgstr "Perfil atualizada."

#, fuzzy
msgid "profile_picture"
msgstr "Profile picture"

msgid "profile_updated"
msgstr "Perfil atualizada."

#, fuzzy
msgid "profile_updated_reload"
msgstr "Profile updated, page will be re-loaded."

msgid "program_contains_error"
msgstr "Esse programa contém um erro, você tem certeza que deseja compartilha-lo?"

msgid "program_header"
msgstr "Meus programas"

msgid "programming_experience"
msgstr "Você tem experiência em programação?"

#, fuzzy
msgid "programming_invalid"
msgstr "Please select a valid programming language."

#, fuzzy
msgid "programs"
msgstr "Programs"

#, fuzzy
msgid "programs_created"
msgstr "Meus programas"

#, fuzzy
msgid "programs_saved"
msgstr "Programs"

#, fuzzy
msgid "programs_submitted"
msgstr "programs submitted"

msgid "prompt_join_class"
msgstr "Você quer entrar nesta turma?"

#, fuzzy
msgid "public"
msgstr "Public"

#, fuzzy
msgid "public_invalid"
msgstr "This agreement selection is invalid"

#, fuzzy
msgid "public_profile"
msgstr "Public profile"

#, fuzzy
msgid "public_profile_info"
msgstr "By selecting this box I make my profile visible for everyone. Be careful not to share personal information like your name or home address, because everyone will be able to see it!"

#, fuzzy
msgid "public_profile_updated"
msgstr "Public profile updated."

#, fuzzy
msgid "pygame_waiting_for_input"
msgstr "Waiting for a button press..."

msgid "question mark"
msgstr "um ponto de interrogação"

#, fuzzy
msgid "quiz_logo_alt"
msgstr "Quiz logo"

#, fuzzy
msgid "quiz_score"
msgstr "Quiz score"

#, fuzzy
msgid "quiz_tab"
msgstr "Quiz"

#, fuzzy
msgid "quiz_threshold_not_reached"
msgstr "Quiz threshold not reached to unlock this level"

msgid "read_code_label"
msgstr "Leia em voz alta"

msgid "recent"
msgstr "Meus programas recentes"

msgid "recover_password"
msgstr "Solicite uma redefinição de senha"

msgid "regress_button"
msgstr "Voltar para o nível {level}"

#, fuzzy
msgid "remove"
msgstr "Remove"

#, fuzzy
msgid "remove_customization"
msgstr "Remove customization"

#, fuzzy
msgid "remove_customizations_prompt"
msgstr "Are you sure you want to remove this class their customizations?"

msgid "remove_student_prompt"
msgstr "Você tem certeza de que deseja excluir este estudante da turma?"

#, fuzzy
msgid "repair_program_logo_alt"
msgstr "Repair program icon"

msgid "repeat_match_password"
msgstr "A senha repetida não corresponde."

msgid "repeat_new_password"
msgstr "Repita sua senha"

#, fuzzy
msgid "report_failure"
msgstr "This program does not exist or is not public"

#, fuzzy
msgid "report_program"
msgstr "Are you sure you want to report this program?"

#, fuzzy
msgid "report_success"
msgstr "This program has been reported"

#, fuzzy
msgid "request_teacher"
msgstr "Would you like to apply for a teacher's account?"

#, fuzzy
msgid "request_teacher_account"
msgstr "Request teacher account"

#, fuzzy
msgid "required_field"
msgstr "Fields marked with an * are required"

#, fuzzy
msgid "reset_adventure_prompt"
msgstr "Are you sure you want to reset all selected adventures?"

#, fuzzy
msgid "reset_adventures"
msgstr "Reset selected adventures"

msgid "reset_password"
msgstr "Redefinir senha"

#, fuzzy
msgid "reset_view"
msgstr "Reset"

#, fuzzy
msgid "retrieve_adventure_error"
msgstr "You're not allowed to view this adventure!"

#, fuzzy
msgid "retrieve_class_error"
msgstr "Only teachers can retrieve classes"

msgid "run_code_button"
msgstr "Executar código"

#, fuzzy
msgid "save"
msgstr "Save"

#, fuzzy
msgid "save_parse_warning"
msgstr "This program contains an error, are you sure you want to save it?"

msgid "save_prompt"
msgstr "Você precisa ter uma conta para salvar seu programa. Você gostaria de fazer o login agora?"

msgid "save_success_detail"
msgstr "Programa salvo com sucesso"

#, fuzzy
msgid "score"
msgstr "Score"

msgid "search"
msgstr "Buscar..."

#, fuzzy
msgid "search_button"
msgstr "Salvar & compartilhar código"

#, fuzzy
msgid "see_certificate"
msgstr "See {username} certificate!"

msgid "select"
msgstr "Selecione"

#, fuzzy
msgid "select_adventures"
<<<<<<< HEAD
msgstr ""
=======
msgstr "Select adventures"
>>>>>>> 7b0d2e09

#, fuzzy
msgid "self_removal_prompt"
msgstr "Are you sure you want to leave this class?"

msgid "send_password_recovery"
msgstr "Envie-me um link de recuperação de senha"

#, fuzzy
msgid "sent_by"
msgstr "This invitation is sent by"

msgid "sent_password_recovery"
msgstr "Em breve, você receberá um e-mail com instruções sobre como redefinir sua senha."

#, fuzzy
msgid "settings"
msgstr "My personal settings"

msgid "share"
msgstr "Compartilhar"

#, fuzzy
msgid "share_by_giving_link"
msgstr "Show your program to other people by giving them the link below:"

msgid "share_confirm"
msgstr "Você tem certeza de que deseja tornar o programa público?"

msgid "share_success_detail"
msgstr "Programa compartilhado com sucesso"

#, fuzzy
msgid "share_your_program"
msgstr "Share your program"

#, fuzzy
msgid "signup_student_or_teacher"
msgstr "Are you a student or a teacher?"

msgid "single quotes"
msgstr "aspas simple"

msgid "slash"
msgstr "uma barra"

#, fuzzy
msgid "social_media"
msgstr "Social media"

#, fuzzy
msgid "something_went_wrong_keyword_parsing"
msgstr "There is a mistake in your adventure, are all keywords correctly surrounded with { }?"

msgid "space"
msgstr "um espaço"

msgid "star"
msgstr "um asterisco"

#, fuzzy
msgid "start_hedy_tutorial"
msgstr "Start hedy tutorial"

#, fuzzy
msgid "start_programming"
msgstr "Directly start programming"

#, fuzzy
msgid "start_programming_logo_alt"
msgstr "Directly start programming"

#, fuzzy
msgid "start_quiz"
msgstr "Start quiz"

#, fuzzy
msgid "start_teacher_tutorial"
msgstr "Start teacher tutorial"

msgid "step_title"
msgstr "Tarefa"

#, fuzzy
msgid "stop_code_button"
msgstr "Salvar código"

#, fuzzy
msgid "string"
msgstr "text"

#, fuzzy
msgid "student_already_in_class"
msgstr "This student is already in your class."

#, fuzzy
msgid "student_already_invite"
msgstr "This student already has a pending invitation."

#, fuzzy
msgid "student_not_existing"
msgstr "This username doesn't exist."

#, fuzzy
msgid "student_signup_header"
msgstr "Student"

msgid "students"
msgstr "estudantes"

#, fuzzy
msgid "submission_time"
msgstr "Handed in at"

#, fuzzy
msgid "submit_answer"
msgstr "Answer question"

#, fuzzy
msgid "submit_program"
msgstr "Submit"

#, fuzzy
msgid "submit_warning"
msgstr "Are you sure you want to submit this program?"

#, fuzzy
msgid "submitted"
msgstr "Submitted"

#, fuzzy
msgid "submitted_header"
msgstr "This is a submitted program and can't be altered."

#, fuzzy
msgid "subscribe"
msgstr "Assinar a newsletter"

msgid "subscribe_newsletter"
msgstr "Assinar a newsletter"

#, fuzzy
msgid "surname"
msgstr "Usuário"

#, fuzzy
msgid "teacher"
msgstr "Looks like you are not a teacher!"

#, fuzzy
msgid "teacher_account_request"
msgstr "You have a pending teacher account request"

#, fuzzy
msgid "teacher_account_success"
msgstr "You successfully requested a teacher account."

#, fuzzy
msgid "teacher_invalid"
msgstr "Your teacher value is invalid."

#, fuzzy
msgid "teacher_invitation_require_login"
msgstr "To set up your profile as a teacher we will need you to log in. If you don't have an account, please create one."

#, fuzzy
msgid "teacher_manual"
msgstr "Teacher manual"

#, fuzzy
msgid "teacher_signup_header"
msgstr "Teacher"

#, fuzzy
msgid "teacher_tutorial_logo_alt"
msgstr "You have received an invitation to join class"

#, fuzzy
msgid "teacher_welcome"
msgstr "Welcome to Hedy! Your are now the proud owner of a teachers account which allows you to create classes and invite students."

#, fuzzy
msgid "template_code"
msgstr ""
"This is the explanation of my adventure!\n"
"\n"
"This way I can show a command: <code>print</code>\n"
"\n"
"But sometimes I might want to show a piece of code, like this:\n"
"<pre>\n"
"ask What's your name?\n"
"echo so your name is \n"
"</pre>"

#, fuzzy
msgid "this_turns_in_assignment"
msgstr "This turns in your assignment to your teacher."

#, fuzzy
msgid "title"
msgstr "Title"

#, fuzzy
msgid "title_achievements"
msgstr "Hedy - My achievements"

#, fuzzy
msgid "title_admin"
msgstr "Hedy - Administrator page"

#, fuzzy
msgid "title_class logs"
msgstr "Hedy - Join class"

#, fuzzy
msgid "title_class statistics"
msgstr "My statistics"

#, fuzzy
msgid "title_class-overview"
msgstr "Hedy - Class overview"

#, fuzzy
msgid "title_customize-adventure"
msgstr "Hedy - Customize adventure"

#, fuzzy
msgid "title_customize-class"
msgstr "Hedy - Customize class"

#, fuzzy
msgid "title_explore"
msgstr "Hedy - Explore"

#, fuzzy
msgid "title_for-teacher"
msgstr "Hedy - For teachers"

#, fuzzy
msgid "title_join-class"
msgstr "Hedy - Join class"

#, fuzzy
msgid "title_landing-page"
msgstr "Welcome to Hedy!"

#, fuzzy
msgid "title_learn-more"
msgstr "Hedy - Learn more"

#, fuzzy
msgid "title_login"
msgstr "Hedy - Login"

#, fuzzy
msgid "title_my-profile"
msgstr "Hedy - My account"

#, fuzzy
msgid "title_privacy"
msgstr "Hedy - Privacy terms"

#, fuzzy
msgid "title_programs"
msgstr "Hedy - My programs"

#, fuzzy
msgid "title_recover"
msgstr "Hedy - Recover account"

#, fuzzy
msgid "title_reset"
msgstr "Hedy - Reset password"

#, fuzzy
msgid "title_signup"
msgstr "Hedy - Create an account"

#, fuzzy
msgid "title_start"
msgstr "Hedy - A gradual programming language"

#, fuzzy
msgid "title_view-adventure"
msgstr "Hedy - View adventure"

#, fuzzy
msgid "token_invalid"
msgstr "Your token is invalid."

#, fuzzy
msgid "translate_error"
msgstr "Something went wrong while translating the code. Try running the code to see if it has an error. Code with errors can not be translated."

#, fuzzy
msgid "translating_hedy"
msgstr "Translating Hedy"

msgid "try_it"
msgstr "Experimente aqui"

#, fuzzy
msgid "tutorial"
msgstr "Tutorial"

#, fuzzy
msgid "tutorial_code_snippet"
msgstr "Hide cheatsheet"

#, fuzzy
msgid "tutorial_message_not_found"
msgstr "You have received an invitation to join class"

#, fuzzy
msgid "tutorial_title_not_found"
msgstr "We could not find that page!"

#, fuzzy
msgid "unauthorized"
msgstr "You don't have access rights for this page"

#, fuzzy
msgid "unique_usernames"
msgstr "All usernames need to be unique."

#, fuzzy
msgid "unlock_thresholds"
msgstr "Unlock level thresholds"

#, fuzzy
msgid "unsaved_class_changes"
msgstr "There are unsaved changes, are you sure you want to leave this page?"

msgid "unshare"
msgstr "Cancelar compartilhamento"

msgid "unshare_confirm"
msgstr "Você tem certeza de que deseja tornar o programa privado?"

msgid "unshare_success_detail"
msgstr "Compartilhamento do programa cancelado com sucesso"

#, fuzzy
msgid "update_adventure_prompt"
msgstr "Are you sure you want to update this adventure?"

msgid "update_profile"
msgstr "Atualizar perfil"

#, fuzzy
msgid "update_public"
msgstr "Update public profile"

msgid "updating_indicator"
msgstr ""

#, fuzzy
msgid "user"
msgstr "Usuário"

#, fuzzy
msgid "user_inexistent"
msgstr "This user doesn't exist"

#, fuzzy
msgid "user_not_private"
msgstr "This user doesn't exist or doesn't have a public profile"

msgid "username"
msgstr "Usuário"

#, fuzzy
msgid "username_empty"
msgstr "You didn't enter an username!"

#, fuzzy
msgid "username_invalid"
msgstr "Your username is invalid."

msgid "username_special"
msgstr "O nome de usuário não pode conter `:` or `@`."

msgid "username_three"
msgstr "O nome de usuário deve conter pelo menos três caracteres."

#, fuzzy
msgid "usernames_exist"
msgstr "One or more usernames is already in use."

#, fuzzy
msgid "value"
msgstr "Value"

#, fuzzy
msgid "variables"
msgstr "Variables"

#, fuzzy
msgid "view_program"
msgstr "View program"

#, fuzzy
msgid "visit_own_public_profile"
msgstr "Public profile"

#, fuzzy
msgid "welcome"
msgstr "Welcome to Hedy! Your are now the proud owner of a teachers account which allows you to create classes and invite students."

#, fuzzy
msgid "welcome_back"
msgstr "Welcome to Hedy! Your are now the proud owner of a teachers account which allows you to create classes and invite students."

#, fuzzy
msgid "what_should_my_code_do"
msgstr "What should my code do?"

#, fuzzy
msgid "whole_world"
msgstr "The world"

msgid "write_first_program"
msgstr "Escreva seu primeiro programa!"

msgid "year_invalid"
msgstr "Insira um ano entre 1900 e {current_year}"

msgid "yes"
msgstr "Sim"

#, fuzzy
msgid "your_account"
msgstr "Ainda não tem uma conta?"

#, fuzzy
msgid "your_class"
msgstr "Minhas Turmas"

#, fuzzy
msgid "your_last_program"
msgstr "Favourite program"

#, fuzzy
msgid "your_personal_text"
msgstr "Your personal text..."

#, fuzzy
msgid "your_program"
msgstr "Your program"

#~ msgid "create_account_explanation"
#~ msgstr "Ter sua própria conta permite que você salve seus programas."

#~ msgid "only_teacher_create_class"
#~ msgstr "Only teachers are allowed to create classes!"

#~ msgid "language"
#~ msgstr "Qual dessas linguagens de programação você já usou antes?"

#~ msgid "keyword_support"
#~ msgstr "Translated keywords"

#~ msgid "non_keyword_support"
#~ msgstr "Translated content"

#~ msgid "try_button"
#~ msgstr "Tentar"

#~ msgid "select_own_adventures"
#~ msgstr "Select own adventures"

#~ msgid "edit"
#~ msgstr "Edit"

#~ msgid "view"
#~ msgstr "View"

#~ msgid "class"
#~ msgstr "Class"

#~ msgid "save_code_button"
#~ msgstr "Salvar código"

#~ msgid "share_code_button"
#~ msgstr "Salvar & compartilhar código"

#~ msgid "classes_invalid"
#~ msgstr "The list of selected classes is invalid"

#~ msgid "directly_add_adventure_to_classes"
#~ msgstr "Do you want to add this adventure directly to one of your classes?"

#~ msgid "hand_in_assignment"
#~ msgstr "Hand in assignment"

#~ msgid "select_a_level"
#~ msgstr "Select a level"

#~ msgid "answer_invalid"
#~ msgstr "Your password is invalid."

#~ msgid "available_adventures_level"
#~ msgstr "Available adventures level"

#~ msgid "customize_class_exp_1"
#~ msgstr "Customize class"

#~ msgid "customize_class_exp_2"
#~ msgstr "Customize class"

#~ msgid "customize_class_step_1"
#~ msgstr "Customize class"

#~ msgid "customize_class_step_2"
#~ msgstr "Customize class"

#~ msgid "customize_class_step_3"
#~ msgstr "Customize class"

#~ msgid "customize_class_step_4"
#~ msgstr "Customize class"

#~ msgid "customize_class_step_5"
#~ msgstr "Customize class"

#~ msgid "customize_class_step_6"
#~ msgstr "Customize class"

#~ msgid "customize_class_step_7"
#~ msgstr "Customize class"

#~ msgid "customize_class_step_8"
#~ msgstr "Customize class"

#~ msgid "example_code_header"
#~ msgstr "Exemplo de código Hedy"

#~ msgid "feedback_failure"
#~ msgstr "Wrong!"

#~ msgid "feedback_success"
#~ msgstr "Good!"

#~ msgid "go_to_first_question"
#~ msgstr "Go to question 1"

#~ msgid "question"
#~ msgstr "Question"

#~ msgid "question_doesnt_exist"
#~ msgstr "This question does not exist"

#~ msgid "question_invalid"
#~ msgstr "Your token is invalid."

#~ msgid "select_levels"
#~ msgstr ""

<<<<<<< HEAD
#~ msgid "unlock_thresholds"
#~ msgstr "Unlock level thresholds"

#~ msgid "value"
#~ msgstr "Value"

#~ msgid "example_code_header"
#~ msgstr "Exemplo de código Hedy"
=======
#~ msgid "too_many_attempts"
#~ msgstr "Too many attempts"
>>>>>>> 7b0d2e09
<|MERGE_RESOLUTION|>--- conflicted
+++ resolved
@@ -3,11 +3,7 @@
 msgstr ""
 "Project-Id-Version: PACKAGE VERSION\n"
 "Report-Msgid-Bugs-To: \n"
-<<<<<<< HEAD
-"POT-Creation-Date: 2023-05-15 19:16+0200\n"
-=======
 "POT-Creation-Date: 2023-05-15 11:37-0400\n"
->>>>>>> 7b0d2e09
 "PO-Revision-Date: 2023-04-06 07:18+0000\n"
 "Last-Translator: Anonymous <noreply@weblate.org>\n"
 "Language: pt_BR\n"
@@ -938,9 +934,6 @@
 
 msgid "login_long"
 msgstr "Entre na sua conta"
-
-msgid "login_to_save_your_work"
-msgstr ""
 
 msgid "logout"
 msgstr "Sair"
@@ -1148,9 +1141,6 @@
 msgid "not_in_class_no_handin"
 msgstr "You are not in a class, so there's no need for you to hand in anything."
 
-msgid "not_logged_in_cantsave"
-msgstr ""
-
 #, fuzzy
 msgid "not_logged_in_handin"
 msgstr "You must be logged in to hand in an assignment."
@@ -1536,11 +1526,7 @@
 
 #, fuzzy
 msgid "select_adventures"
-<<<<<<< HEAD
-msgstr ""
-=======
 msgstr "Select adventures"
->>>>>>> 7b0d2e09
 
 #, fuzzy
 msgid "self_removal_prompt"
@@ -2097,18 +2083,7 @@
 #~ msgstr "Your token is invalid."
 
 #~ msgid "select_levels"
-#~ msgstr ""
-
-<<<<<<< HEAD
-#~ msgid "unlock_thresholds"
-#~ msgstr "Unlock level thresholds"
-
-#~ msgid "value"
-#~ msgstr "Value"
-
-#~ msgid "example_code_header"
-#~ msgstr "Exemplo de código Hedy"
-=======
+#~ msgstr "Select levels"
+
 #~ msgid "too_many_attempts"
 #~ msgstr "Too many attempts"
->>>>>>> 7b0d2e09
