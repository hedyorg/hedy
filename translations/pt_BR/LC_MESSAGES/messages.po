--- conflicted
+++ resolved
@@ -331,6 +331,9 @@
 msgid "already_teacher_request"
 msgstr "Você já tem um pedido pendente de professor."
 
+msgid "amount_created"
+msgstr "programas criados"
+
 msgid "amount_saved"
 msgstr "programas salvos"
 
@@ -2417,10 +2420,5 @@
 #~ msgid "title_class live_statistics"
 #~ msgstr "Hedy - Live Statistics"
 
-<<<<<<< HEAD
-#~ msgid "amount_created"
-#~ msgstr "programas criados"
-=======
 #~ msgid "available_in"
 #~ msgstr "Available in:"
->>>>>>> a993b7f1
