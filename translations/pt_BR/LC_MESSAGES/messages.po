--- conflicted
+++ resolved
@@ -261,20 +261,9 @@
 msgid "ask_needs_var"
 msgstr "A partir do nível 2, {ask} precisa ser usado com uma variável. Exemplo: nome {is} {ask} Qual é o seu nome?"
 
-<<<<<<< HEAD
 msgid "available_in"
 msgstr ""
 
-#, fuzzy
-msgid "back_to_class"
-msgstr "Go back to class"
-
-#, fuzzy
-msgid "back_to_teachers_page"
-msgstr "Go back to teachers page"
-
-=======
->>>>>>> 73f1f172
 msgid "become_a_sponsor"
 msgstr "Tornar-se um patrocinador"
 
@@ -2163,10 +2152,8 @@
 #~ msgid "hide_quiz"
 #~ msgstr "Hide quiz"
 
-<<<<<<< HEAD
+#~ msgid "back_to_class"
+#~ msgstr "Go back to class"
+
 #~ msgid "classes"
 #~ msgstr ""
-=======
-#~ msgid "back_to_class"
-#~ msgstr "Go back to class"
->>>>>>> 73f1f172
