--- conflicted
+++ resolved
@@ -7,15 +7,9 @@
 msgstr ""
 "Project-Id-Version: PROJECT VERSION\n"
 "Report-Msgid-Bugs-To: EMAIL@ADDRESS\n"
-<<<<<<< HEAD
-"POT-Creation-Date: 2024-02-29 15:38+0100\n"
-"PO-Revision-Date: 2024-02-19 01:12+0000\n"
-"Last-Translator: Snoring Parrot <snoring_parrot@users.noreply.hosted.weblate.org>\n"
-=======
 "POT-Creation-Date: 2000-01-01 00:00+0000\n"
 "PO-Revision-Date: 2000-01-01 00:00+0000\n"
 "Last-Translator: Someone <someone@example.com>\n"
->>>>>>> 428b9f23
 "Language: pt_BR\n"
 "Language-Team: pt_BR <LL@li.org>\n"
 "Plural-Forms: nplurals=2; plural=n > 1;\n"
@@ -79,11 +73,7 @@
 msgstr "Parece que você esqueceu de usar um comando com a declaração {command} que você usou na linha {line_number}."
 
 msgid "Missing Square Brackets"
-<<<<<<< HEAD
-msgstr ""
-=======
 msgstr "Parece que você esqueceu de usar colchetes [] ao redor da lista que você tentou criar na linha {line_number}."
->>>>>>> 428b9f23
 
 msgid "Missing Variable"
 msgstr "Parece que está faltando uma variável no seu comando {command} no começo da linha."
@@ -180,18 +170,11 @@
 msgstr "Aventura clonada"
 
 msgid "adventure_code_button"
-<<<<<<< HEAD
-msgstr ""
-
-msgid "adventure_codeblock_button"
-msgstr ""
-=======
 msgstr "Código da Aventura"
 
 #, fuzzy
 msgid "adventure_codeblock_button"
 msgstr "Use this button when you want to create a block of code that students can run in your adventure. Tip: put the selection at the end of the last line of the code block and <kbd>Enter</kbd> 3 times to type after a code block."
->>>>>>> 428b9f23
 
 msgid "adventure_duplicate"
 msgstr "Você já tem uma aventura com esse nome."
@@ -203,14 +186,9 @@
 msgid "adventure_exp_3"
 msgstr "You can use the \"preview\" button to view a styled version of your adventure. To view the adventure on a dedicated page, select \"view\" from the teachers page."
 
-<<<<<<< HEAD
-msgid "adventure_exp_classes"
-msgstr ""
-=======
 #, fuzzy
 msgid "adventure_exp_classes"
 msgstr "Your adventure is used within the following classes"
->>>>>>> 428b9f23
 
 msgid "adventure_id_invalid"
 msgstr "Este id de aventura é inválido."
@@ -756,11 +734,7 @@
 msgstr "Ícone do tutorial da Hedy"
 
 msgid "hello_logo"
-<<<<<<< HEAD
-msgstr "Olá!"
-=======
 msgstr "olá"
->>>>>>> 428b9f23
 
 msgid "hidden"
 msgstr "Oculto"
@@ -2170,13 +2144,8 @@
 #~ msgid "unshare_success_detail"
 #~ msgstr "Compartilhamento do programa cancelado com sucesso"
 
-<<<<<<< HEAD
-#~ msgid "back_to_teachers_page"
-#~ msgstr "Go back to teachers page"
-=======
 #~ msgid "hide_parsons"
 #~ msgstr "Ocultar desafio"
 
 #~ msgid "hide_quiz"
 #~ msgstr "Hide quiz"
->>>>>>> 428b9f23
