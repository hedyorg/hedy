# Portuguese (Brazil) translations for PROJECT.
# Copyright (C) 2023 ORGANIZATION
# This file is distributed under the same license as the PROJECT project.
# FIRST AUTHOR <EMAIL@ADDRESS>, 2023.
#
msgid ""
msgstr ""
"Project-Id-Version: PROJECT VERSION\n"
"Report-Msgid-Bugs-To: EMAIL@ADDRESS\n"
"POT-Creation-Date: 2000-01-01 00:00+0000\n"
"PO-Revision-Date: 2025-04-20 06:16+0000\n"
"Last-Translator: nicejammer <nicejammer@users.noreply.hosted.weblate.org>\n"
"Language-Team: pt_BR <LL@li.org>\n"
"Language: pt_BR\n"
"MIME-Version: 1.0\n"
"Content-Type: text/plain; charset=utf-8\n"
"Content-Transfer-Encoding: 8bit\n"
"Plural-Forms: nplurals=2; plural=n > 1;\n"
"X-Generator: Weblate 5.11.1-dev\n"
"Generated-By: Babel 2.14.0\n"

msgid "Access Before Assign"
msgstr "Detectamos que a variável {name} está sendo usada na linha {access_line_number}, antes de ter sido inicializada. Você pode inicializar a variável antes de usá-la?"

msgid "Cyclic Var Definition"
msgstr "Detectamos que a variável `{variable}` está sendo usada à direita do comando `{is}` antes de ter sido inicializada. Você pode inicializar a variável antes de usá-la?"

msgid "Else Without If Error"
msgstr "Detectamos que há um `{else}` sendo usado antes de um `{if}` na linha {line_number}. Tente escrever um `{if}` antes do `{else}`."

msgid "Function Undefined"
msgstr "Detectamos que uma função {name} está sendo usada sem ter sido definida. Tente definir a função antes de usá-la."

msgid "Has Blanks"
msgstr "Detectamos que o código parece incompleto. Tente preencher, com código, as lacunas."

msgid "Incomplete"
msgstr "Detectamos que parte do código parece estar faltando no `{incomplete_command}` da linha {line_number}. Tente adicionar o que falta."

msgid "Incomplete Repeat"
msgstr "Detectamos que, no `{repeat}` da linha {line_number}, está faltando um comando `{command}`. Tente adicioná-lo."

msgid "Invalid"
msgstr "Detectamos que `{invalid_command}` não é um comando do nível {level} da Hedy. Você quis dizer `{guessed_command}`?"

msgid "Invalid Argument"
msgstr "Detectamos que `{command}` não é compatível com `{invalid_argument}` . Tente mudar `{invalid_argument}` para {allowed_types}."

msgid "Invalid Argument Type"
msgstr "Detectamos que `{command}` não é compatível com `{invalid_argument}` porque ele é {invalid_type}. Tente mudar `{invalid_argument}` para {allowed_types}."

msgid "Invalid At Command"
msgstr "Detectamos que `{command}` não pode ser usado do nível 16 em diante. Tente usar colchetes `[]` para listas."

msgid "Invalid Space"
msgstr "Detectamos que a linha {line_number} começou com um espaço. Tente removê-lo."

msgid "Invalid Type Combination"
msgstr "Detectamos que `{invalid_argument}` e `{invalid_argument_2}`não são compatíveis com `{command}` porque um é {invalid_type} e o outro é {invalid_type_2}. Tente mudar `{invalid_argument}` para {invalid_type_2} ou `{invalid_argument_2}` para {invalid_type}."

msgid "Lonely Echo"
msgstr "Detectamos que um `{echo}`está sendo usado antes de ou sem usar um `{ask}`. Tente colocar um `{ask}` antes do `{echo}`."

msgid "Lonely Text"
msgstr "Detectamos que parece estar faltando um comando a ser usado com o texto da linha {line_number}. Tente escrever o comando necessário e usá-lo com o texto."

msgid "Missing Additional Command"
msgstr "Detectamos que falta algo com o comando `{command}` da linha {line_number}. Tente usar `{missing_command}` em seu código."

msgid "Missing Colon Error"
msgstr "Detectamos que o `{command}` precisa de um `:` no fim da linha {line_number}. A partir do nível 17, comece a usar `:`no fim da linha para comandos com blocos."

msgid "Missing Command"
msgstr "Detectamos que parece estar faltando um comando na linha {line_number} do código. Tente olhar na descrição do exercício para descobrir qual comando usar."

msgid "Missing Inner Command"
msgstr "Detectamos que parece estar faltando um comando na declaração `{command}` da linha {line_number}. Tente olhar na descrição do exercício para descobrir qual comando usar."

#, fuzzy
msgid "Missing Square Brackets"
msgstr "Parece que você esqueceu de usar colchetes `[]` ao redor da lista que você tentou criar na linha {line_number}."

#, fuzzy
msgid "Missing Variable"
msgstr "Parece que está faltando uma variável no seu comando `{command}` no começo da linha."

#, fuzzy
msgid "Misspelled At Command"
msgstr "Talvez você tenha cometido um erro de digitação tentando escrever o comando `{command}`, ao invés de `{invalid_argument}` na linha {line_number}."

#, fuzzy
msgid "No Indentation"
msgstr "Você não usou espaços suficientes na linha {line_number}. Você usou {leading_spaces} espaços, que é menos do que a quantia necessária. Comece todo bloco novo com {indent_size} espaços a mais do que na linha anterior."

#, fuzzy
msgid "Non Decimal Variable"
msgstr "Na linha {line_number}, você pode ter tentado usar um número de que Hedy não gosta muito! Tente mudá-lo para um número decimal como 2."

#, fuzzy
msgid "Parse"
msgstr "O código que você enviou não é um código Hedy válido. O erro é na linha {location[0]}, posição {location[1]}. Você escreveu `{character_found}`, mas isso não é permitido."

#, fuzzy
msgid "Pressit Missing Else"
msgstr "Você esqueceu de escrever o que acontece quando você aperta uma tecla diferente, adicione um `{else}` a seu código"

#, fuzzy
msgid "Runtime Index Error"
msgstr "Você tentou acessar a lista {name} mas ou ela está vazia, ou o índice não está presente nela."

#, fuzzy
msgid "Runtime Value Error"
msgstr "Durante a execução do seu programa, o comando `{command}` recebeu o valor {value}, o que não é permitido. {tip}."

#, fuzzy
msgid "Runtime Values Error"
msgstr ""

#, fuzzy
msgid "Save Microbit code "
msgstr ""

#, fuzzy
msgid "Too Big"
msgstr "Uau! Seu programa tem impressionantes {lines_of_code} linhas de código! Mas só podemos processar {max_lines} linhas nesse nível. Diminua um pouco o seu programa e tente novamente."

#, fuzzy
msgid "Too Few Indents"
msgstr ""

#, fuzzy
msgid "Too Many Indents"
msgstr ""

#, fuzzy
msgid "Unexpected Indentation"
msgstr "Você usou espaços demais na linha {line_number}. Você usou {leading_spaces} espaços, que é mais do que a quantia necessária. Comece todo bloco novo com {indent_size} espaços a mais do que na linha anterior."

#, fuzzy
msgid "Unquoted Assignment"
msgstr "A partir desse nível, você precisa colocar os textos à direita do `{is}` e entre aspas. Você esqueceu disso no texto {text}."

#, fuzzy
msgid "Unquoted Equality Check"
msgstr "Se você quer checar se uma variável é igual a múltiplas palavras, elas devem estar cercadas por aspas!"

#, fuzzy
msgid "Unquoted Text"
msgstr "Tome cuidado. Se for usar `{ask}` ou `{print}`, o texto deve começar e terminar com aspas. Você esqueceu uma no texto {unquotedtext}."

#, fuzzy
msgid "Unsupported Float"
msgstr "Números não inteiros ainda não são suportados, mas serão daqui a alguns níveis. Por enquanto, troque `{value}` por um inteiro."

#, fuzzy
msgid "Unsupported String Value"
msgstr "Valores de texto não podem conter `{invalid_value}`."

#, fuzzy
msgid "Unused Variable"
msgstr "Você definiu a variável {variable_name} na linha {line_number}, mas não a usou."

#, fuzzy
msgid "Var Undefined"
msgstr "Você tentou usar a variável `{name}`, mas não a definiu primeiro. Ou, talvez, você tenha tentado usar a palavra `{name}` mas tenha esquecido de usar aspas."

#, fuzzy
msgid "Wrong Level"
msgstr "Este era um código Hedy correto, mas não para o nível correto. Você escreveu `{offending_keyword}` para o nível {working_level}. Dica: {tip}"

#, fuzzy
msgid "Wrong Number of Arguments"
msgstr "Sua função usou a quantidade errada de parâmetros. Você forneceu {used_number} mas a função {name} requer {defined_number}"

msgid "about_this_adventure"
msgstr ""

msgid "account_overview"
msgstr "Visão geral da conta"

#, fuzzy
msgid "actions"
msgstr ""

msgid "add"
msgstr "Adicionar"

msgid "add_students"
msgstr "Adicionar estudantes"

#, fuzzy
msgid "add_your_language"
msgstr ""

msgid "admin"
msgstr ""

msgid "advance_button"
msgstr "Ir para o nível {level}"

msgid "adventure"
msgstr "Aventura"

msgid "adventure_cloned"
msgstr "Aventura clonada"

msgid "adventure_code_button"
msgstr "Código da Aventura"

#, fuzzy
msgid "adventure_codeblock_button"
msgstr ""

msgid "adventure_duplicate"
msgstr "Você já tem uma aventura com esse nome."

msgid "adventure_empty"
msgstr "Você não digitou um nome para a aventura!"

#, fuzzy
msgid "adventure_exp_3"
msgstr "You can use the \"preview\" button to view a styled version of your adventure. To view the adventure on a dedicated page, select \"view\" from the teachers page."

#, fuzzy
msgid "adventure_exp_classes"
msgstr ""

#, fuzzy
msgid "adventure_flagged"
msgstr ""

msgid "adventure_id_invalid"
msgstr "Este id de aventura é inválido."

msgid "adventure_length"
msgstr "Sua aventura precisa ter pelo menos 20 caracteres."

msgid "adventure_name_invalid"
msgstr "Este nome de aventura é inválido."

msgid "adventure_terms"
msgstr "Concordo que minha aventura possa ser disponibilizada publicamente na Hedy."

msgid "adventure_updated"
msgstr "A aventura foi atualizada!"

#, fuzzy
msgid "adventures_completed"
msgstr ""

#, fuzzy
msgid "adventures_info"
msgstr ""

msgid "adventures_restored"
msgstr "As aventuras padrão foram restauradas."

#, fuzzy
msgid "adventures_ticked"
msgstr ""

#, fuzzy
msgid "adventures_tried"
msgstr ""

msgid "ago"
msgstr "{timestamp} atrás"

msgid "agree_invalid"
msgstr "Você precisa concordar com os termos de privacidade."

msgid "agree_with"
msgstr "Eu concordo com os"

msgid "ajax_error"
msgstr "Houve um erro. Por favor, tente novamente."

msgid "all"
msgstr "Todos"

#, fuzzy
msgid "all_class_highscores"
msgstr ""

#, fuzzy
msgid "all_rows_missing_separator"
msgstr ""

msgid "already_account"
msgstr "Já tem uma conta?"

msgid "already_program_running"
msgstr "Já há um programa em execução, finalize-o primeiro."

msgid "are_you_sure"
msgstr "Tem certeza? Você não poderá reverter esta ação."

msgid "ask_needs_var"
msgstr "A partir do nível 2, `{ask}` precisa ser usado com uma variável. Exemplo: nome `{is}` `{ask}` Qual é o seu nome?"

msgid "available_in"
msgstr ""

msgid "back_to_class"
msgstr ""

msgid "become_a_sponsor"
msgstr "Tornar-se um patrocinador"

msgid "birth_year"
msgstr "Ano de nascimento"

msgid "by"
msgstr "por"

msgid "cancel"
msgstr "Cancelar"

msgid "cant_parse_exception"
msgstr "Não foi possível analisar o programa"

msgid "certificate"
msgstr "Certificado de Conclusão"

msgid "certified_teacher"
msgstr "Professor(a) certificado(a)"

msgid "change_password"
msgstr "Mudar senha"

msgid "cheatsheet_title"
msgstr "Folha de dicas"

msgid "class_already_joined"
msgstr "Você ja faz parte da turma"

#, fuzzy
msgid "class_customize_success"
msgstr ""

#, fuzzy
msgid "class_graph_explanation"
msgstr ""

msgid "class_logs"
msgstr "Último login"

#, fuzzy
msgid "class_name_duplicate"
msgstr ""

#, fuzzy
msgid "class_name_empty"
msgstr ""

#, fuzzy
msgid "class_name_invalid"
msgstr ""

msgid "class_name_prompt"
msgstr "Por favor, insira o nome da turma"

#, fuzzy
msgid "class_performance_graph"
msgstr ""

#, fuzzy
msgid "class_survey_description"
msgstr ""

msgid "class_survey_later"
msgstr "Lembrar-me amanhã"

#, fuzzy
msgid "class_survey_question1"
msgstr ""

#, fuzzy
msgid "class_survey_question2"
msgstr ""

#, fuzzy
msgid "class_survey_question3"
msgstr ""

#, fuzzy
msgid "class_survey_question4"
msgstr ""

#, fuzzy
msgid "classes_info"
msgstr ""

msgid "clone"
msgstr "Clonar"

msgid "cloned_times"
msgstr ""

msgid "close"
msgstr "Fechar"

msgid "comma"
msgstr "uma vírgula"

msgid "command_not_available_yet_exception"
msgstr "Comando não disponível ainda"

msgid "command_unavailable_exception"
msgstr "O comando não é mais correto"

msgid "commands"
msgstr "Comandos"

#, fuzzy
msgid "complete"
msgstr ""

msgid "congrats_message"
msgstr "Parabéns, {username}, você alcançou os seguintes resultados com Hedy!"

#, fuzzy
msgid "connect_guest_teacher"
msgstr ""

#, fuzzy
msgid "constant_variable_role"
msgstr ""

msgid "containing"
msgstr ""

msgid "content_invalid"
msgstr "Esta aventura é inválida."

#, fuzzy
msgid "continue"
msgstr ""

msgid "contributor"
msgstr "Contribuinte"

#, fuzzy
msgid "copy_accounts_to_clipboard"
msgstr ""

msgid "copy_clipboard"
msgstr "Copiado com sucesso para a área de transferência"

msgid "copy_code"
msgstr "Copiar código"

msgid "copy_join_link"
msgstr "Copiar link de acesso"

msgid "copy_link_success"
msgstr "Link de acesso copiado para a área de transferência"

msgid "copy_link_to_share"
msgstr "Copiar link para compartilhar"

msgid "copy_mail_link"
msgstr "Por favor, copie e cole este link em uma nova aba:"

msgid "correct_answer"
msgstr "A resposta correta é"

msgid "country"
msgstr "País"

msgid "country_invalid"
msgstr "Por favor, selecione um país válido."

msgid "create_account"
msgstr "Crie uma conta"

msgid "create_accounts"
msgstr "Criar contas"

#, fuzzy
msgid "create_accounts_placeholder"
msgstr ""

msgid "create_accounts_prompt"
msgstr ""

msgid "create_adventure"
msgstr "Criar aventura"

msgid "create_class"
msgstr "Criar nova turma"

msgid "create_student_account"
msgstr "Criar uma conta"

msgid "create_student_account_explanation"
msgstr "Você pode salvar seus próprios programas com uma conta."

#, fuzzy
msgid "create_student_accounts"
msgstr ""

msgid "create_teacher_account"
msgstr "Criar uma conta de professor"

msgid "create_teacher_account_explanation"
msgstr "Com uma conta de professor, você pode salvar seus programas e ver os resultados de seus alunos."

#, fuzzy
msgid "create_usernames_and_passwords_desc"
msgstr ""

#, fuzzy
msgid "create_usernames_and_passwords_title"
msgstr ""

#, fuzzy
msgid "create_usernames_desc"
msgstr ""

#, fuzzy
msgid "create_usernames_title"
msgstr ""

msgid "creator"
msgstr "Criador"

msgid "current_password"
msgstr "Senha atual"

msgid "customization_deleted"
msgstr "Personalizações deletadas com sucesso."

#, fuzzy
msgid "customize"
msgstr ""

msgid "customize_adventure"
msgstr "Personalizar aventura"

#, fuzzy
msgid "customize_class"
msgstr ""

msgid "danger_zone"
msgstr ""

msgid "dash"
msgstr "um traço"

#, fuzzy
msgid "debug"
msgstr ""

msgid "default_401"
msgstr "Parece que você não tem autorização..."

#, fuzzy
msgid "default_403"
msgstr ""

msgid "default_404"
msgstr "Não conseguimos achar essa página..."

msgid "default_500"
msgstr "Algo deu errado..."

msgid "delete"
msgstr "Deletar"

msgid "delete_adventure_prompt"
msgstr "Tem certeza de que quer remover essa aventura?"

msgid "delete_class_prompt"
msgstr "Você tem certeza de que deseja excluir a turma?"

msgid "delete_confirm"
msgstr "Você tem certeza de que deseja excluir o programa?"

msgid "delete_invite"
msgstr "Deletar convite"

#, fuzzy
msgid "delete_invite_prompt"
msgstr ""

msgid "delete_public"
msgstr "Deletar perfil público"

msgid "delete_success"
msgstr "Programa excluído com sucesso."

#, fuzzy
msgid "delete_tag_prompt"
msgstr ""

msgid "destroy_account"
msgstr "Deletar conta"

msgid "destroy_account_message"
msgstr ""

msgid "developers_mode"
msgstr "Modo programador"

#, fuzzy
msgid "directly_available"
msgstr ""

msgid "disable"
msgstr "Desativar"

msgid "disable_parsons"
msgstr "Desativar todos os desafios"

#, fuzzy
msgid "disable_quizes"
msgstr ""

msgid "disabled"
msgstr "Desativado"

#, fuzzy
msgid "disabled_button_quiz"
msgstr ""

msgid "discord_server"
msgstr "Servidor de Discord"

msgid "distinguished_user"
msgstr "Usuário distinto"

msgid "double quotes"
msgstr "aspas duplas"

msgid "download"
msgstr "Baixar"

msgid "duplicate"
msgstr "Duplicar"

msgid "echo_and_ask_mismatch_exception"
msgstr "Incompatibilidade entre eco e pergunte"

msgid "echo_out"
msgstr "A partir do nível 2, `{echo}` não é mais necessário. Você pode repetir uma resposta com `{ask}` e `{print}` agora. Exemplo: `nome {is} {ask} Como você se chama? {print} olá nome`"

msgid "edit_adventure"
msgstr "Editar aventura"

msgid "edit_code_button"
msgstr "Editar código"

msgid "email"
msgstr ""

msgid "email_invalid"
msgstr "Por favor, digite um email válido."

#, fuzzy
msgid "end_quiz"
msgstr "Final do Quiz"

msgid "english"
msgstr "Inglês"

msgid "enter"
msgstr "Entrar"

msgid "enter_password"
msgstr "Digite uma nova senha para"

msgid "enter_text"
msgstr "Digite sua resposta aqui..."

msgid "error_logo_alt"
msgstr "Logo de erro"

#, fuzzy
msgid "errors"
msgstr ""

msgid "exclamation mark"
msgstr "um ponto de exclamação"

msgid "exercise"
msgstr "Exercício"

msgid "exercise_doesnt_exist"
msgstr "Este exercício não existe"

msgid "exists_email"
msgstr "Esse e-mail já está em uso."

msgid "exists_username"
msgstr "Esse nome de usuário já está em uso."

msgid "exit_preview_mode"
msgstr "Sair do modo prévia"

msgid "experience_invalid"
msgstr "Por favor, selecione uma experiência válida. Escolha (Sim, Não)."

msgid "expiration_date"
msgstr "Data de expiração"

msgid "favorite_program"
msgstr "Programa favorito"

msgid "favourite_confirm"
msgstr "Tem certeza de que deseja marcar este programa como favorito?"

msgid "favourite_program"
msgstr "Programa favorito"

msgid "favourite_program_invalid"
msgstr "O programa que você escolheu como favorito é inválido."

msgid "favourite_success"
msgstr "Seu programa foi marcado como favorito."

#, fuzzy
msgid "feedback_message_error"
msgstr ""

msgid "female"
msgstr "Feminino"

#, fuzzy
msgid "flag_adventure_prompt"
msgstr ""

msgid "float"
msgstr "um número"

#, fuzzy
msgid "for_teachers"
msgstr ""

msgid "forgot_password"
msgstr "Esqueceu sua senha?"

#, fuzzy
msgid "from_another_teacher"
msgstr ""

msgid "from_magazine_website"
msgstr "Por uma revista ou site"

msgid "from_video"
msgstr "Por um vídeo"

msgid "fun_statistics_msg"
msgstr "Aqui estão algumas estatísticas divertidas!"

msgid "gender"
msgstr "Gênero"

msgid "gender_invalid"
msgstr "Por favor, selecione um gênero válido. Escolha (Feminino, Masculino, Outro)."

msgid "general_settings"
msgstr "Configurações gerais"

msgid "get_certificate"
msgstr "Obtenha seu certificado!"

#, fuzzy
msgid "give_link_to_teacher"
msgstr ""

#, fuzzy
msgid "go_back"
msgstr ""

msgid "go_back_to_main"
msgstr "Voltar à pagina principal"

#, fuzzy
msgid "go_to_question"
msgstr "Ir para a questão"

#, fuzzy
msgid "go_to_quiz_result"
msgstr "Ver resultado do quiz"

msgid "go_to_your_clone"
msgstr ""

msgid "goto_profile"
msgstr "Ir para meu perfil"

#, fuzzy
msgid "graph_title"
msgstr ""

msgid "hand_in"
msgstr "Entregar"

msgid "hand_in_exercise"
msgstr "Entregar exercício"

msgid "heard_about_hedy"
msgstr "Como soube da Hedy?"

msgid "heard_about_invalid"
msgstr "Por favor, selecione uma forma válida pela qual soube de nós."

#, fuzzy
msgid "hedy_introduction_slides"
msgstr ""

msgid "hedy_logo_alt"
msgstr "Logo da Hedy"

msgid "hedy_on_github"
msgstr "Hedy no Github"

msgid "hello_logo"
msgstr "olá"

#, fuzzy
msgid "hide_adventures"
msgstr ""

msgid "hide_cheatsheet"
msgstr "Ocultar folha de dicas"

#, fuzzy
msgid "hide_classes"
msgstr ""

msgid "hide_keyword_switcher"
msgstr "Ocultar seletor de comandos"

#, fuzzy
msgid "hide_slides"
msgstr ""

msgid "highest_level_reached"
msgstr "Nível mais alto alcançado"

#, fuzzy
msgid "highest_quiz_score"
msgstr ""

msgid "hint"
msgstr "Dica?"

msgid "ill_work_some_more"
msgstr "Vou trabalhar nele um pouco mais"

msgid "image_invalid"
msgstr "A imagem que você escolheu é inválida."

msgid "incomplete_command_exception"
msgstr "Comando incompleto"

msgid "incorrect_handling_of_quotes_exception"
msgstr "Uso incorreto de aspas"

msgid "incorrect_use_of_types_exception"
msgstr "Uso incorreto de tipos de valores"

msgid "incorrect_use_of_variable_exception"
msgstr "Uso incorreto de variáveis"

msgid "indentation_exception"
msgstr "Indentação incorreta"

msgid "input"
msgstr "entrada de `{ask}`"

#, fuzzy
msgid "input_variable_role"
msgstr ""

msgid "integer"
msgstr "um número"

#, fuzzy
msgid "invalid_class_link"
msgstr ""

msgid "invalid_command_exception"
msgstr "Comando inválido"

msgid "invalid_keyword_language_comment"
msgstr "# O idioma de comandos fornecido é inválido, idioma foi redefinido para Inglês"

msgid "invalid_language_comment"
msgstr "# O idioma fornecido é inválido, idioma redefinido para Inglês"

msgid "invalid_level_comment"
msgstr "# O nível fornecido é inválido, nível mostrado agora é o nível 1"

msgid "invalid_program_comment"
msgstr "# O programa fornecido é inválido, por favor tente novamente"

#, fuzzy
msgid "invalid_teacher_invitation_code"
msgstr ""

msgid "invalid_username_password"
msgstr "Nome de usuário ou senha inválido(s)."

msgid "invitations_sent"
msgstr ""

msgid "invite"
msgstr ""

msgid "invite_by_username"
msgstr "Convidar por nome de usuário"

msgid "invite_date"
msgstr "Data do convite"

#, fuzzy
msgid "invite_message"
msgstr ""

msgid "invite_prompt"
msgstr "Digite um nome de usuário"

#, fuzzy
msgid "invite_teacher"
msgstr ""

msgid "join_class"
msgstr "Entrar na turma"

msgid "join_prompt"
msgstr "Você precisa ter uma conta para ingressar em uma turma. Você gostaria de fazer o login agora?"

#, fuzzy
msgid "keybinding_waiting_for_keypress"
msgstr ""

msgid "keyword_language_invalid"
msgstr "Por favor, selecione um idioma de comandos válido (selecione Inglês ou o seu próprio idioma)."

#, fuzzy
msgid "landcode_phone_number"
msgstr ""

msgid "language"
msgstr "Idioma"

msgid "language_invalid"
msgstr "Por favor, selecione um idioma válido."

msgid "languages"
msgstr "Qual dessas linguagens de programação você já usou antes?"

msgid "last_edited"
msgstr "Última edição"

msgid "last_update"
msgstr "Última atualização"

msgid "lastname"
msgstr "Sobrenome"

#, fuzzy
msgid "leave_class"
msgstr ""

msgid "level"
msgstr "Nível"

#, fuzzy
msgid "level_accessible"
msgstr ""

msgid "level_disabled"
msgstr "Nível desativado"

msgid "level_future"
msgstr "Este nível será aberto automaticamente em "

msgid "level_invalid"
msgstr "Esse nível da Hedy é inválido."

#, fuzzy
msgid "level_not_class"
msgstr ""

msgid "level_title"
msgstr "Nível"

msgid "levels"
msgstr "níveis"

msgid "link"
msgstr ""

msgid "list"
msgstr "uma lista"

#, fuzzy
msgid "list_variable_role"
msgstr ""

msgid "logged_in_to_share"
msgstr "Você precisa estar logado(a) para salvar e compartilhar um programa."

msgid "login"
msgstr ""

msgid "login_long"
msgstr "Entre na sua conta"

msgid "login_to_save_your_work"
msgstr "Entre para salvar o seu trabalho"

msgid "logout"
msgstr "Sair"

msgid "longest_program"
msgstr "Programa mais longo"

msgid "mail_change_password_body"
msgstr ""
"Sua senha da Hedy foi alterada. Se foi você quem fez isso, está tudo certo.\n"
"Se você não alterou sua senha, por favor, contate-nos imediatamente respondendo a esse email."

msgid "mail_change_password_subject"
msgstr "Sua senha da Hedy foi alterada"

msgid "mail_error_change_processed"
msgstr "Algo deu errado ao enviar um e-mail de validação, as mudanças ainda estão processadas corretamente."

msgid "mail_goodbye"
msgstr ""
"Continue programando!\n"
"Equipe Hedy"

msgid "mail_hello"
msgstr "Olá, {username}!"

msgid "mail_recover_password_body"
msgstr ""
"Clicando neste link, você pode definir uma nova senha da Hedy. Ele é válido por <b>4</b> horas.\n"
"Se você não solicitou uma redefinição de senha, ignore esse e-mail: {link}"

msgid "mail_recover_password_subject"
msgstr "Solicite uma redefinição de senha."

msgid "mail_reset_password_body"
msgstr ""
"A sua senha da Hedy foi redefinida para uma nova. Se foi você quem fez isso, tudo certo.\n"
"Se você não alterou a sua senha, por favor, contate-nos imediatamente respondendo a esse e-mail."

msgid "mail_reset_password_subject"
msgstr "Sua senha da Hedy foi redefinida"

#, fuzzy
msgid "mail_welcome_teacher_body"
msgstr ""
"<strong>Welcome!</strong>\n"
"Congratulations on your brand new Hedy teachers account. Welcome to the world wide community of Hedy teachers!\n"
"<strong>What teachers accounts can do</strong>\n"
"With your teacher account, you have the option to create classes. Your students can than join your classes and you can see their progress. Classes are made and managed though the for <a href=\"https://hedycode.com/for-teachers\">teachers page</a>.\n"
"<strong>How to share ideas</strong>\n"
"If you are using Hedy in class, you probably have ideas for improvements! You can share those ideas with us on the <a href=\"https://github.com/hedyorg/hedy/discussions/categories/ideas\">Ideas Discussion</a>.\n"
"<strong>How to ask for help</strong>\n"
"If anything is unclear, you can post in the <a href=\"https://github.com/hedyorg/hedy/discussions/categories/q-a\">Q&A discussion</a>, or <a href=\"mailto: hello@hedy.org\">send us an email</a>.\n"
"Keep programming!"

#, fuzzy
msgid "mail_welcome_teacher_subject"
msgstr ""

msgid "mail_welcome_verify_body"
msgstr ""
"Sua conta da Hedy foi criada com sucesso. Bem-vindo(a)!\n"
"Por favor, clique neste link para verificar o seu endereço de e-mail: {link}"

msgid "mail_welcome_verify_subject"
msgstr "Bem-vindo(a) à Hedy"

msgid "mailing_title"
msgstr "Inscreva-se na Newsletter da Hedy"

msgid "main_subtitle"
msgstr "Uma linguagem de programação gradual"

msgid "main_title"
msgstr ""

msgid "make_sure_you_are_done"
msgstr "Certifique-se de que está tudo pronto! Você não poderá mais editar o seu programa depois de clicar em \"Entregar\"."

msgid "male"
msgstr "Masculino"

#, fuzzy
msgid "mandatory_mode"
msgstr ""

#, fuzzy
msgid "more_info"
msgstr ""

msgid "more_options"
msgstr "Mais opções"

#, fuzzy
msgid "multiple_keywords_warning"
msgstr ""

msgid "multiple_levels_warning"
msgstr ""

msgid "my_account"
msgstr "Minha conta"

msgid "my_adventures"
msgstr "Minhas aventuras"

msgid "my_classes"
msgstr "Minhas Turmas"

msgid "my_messages"
msgstr "Minhas mensagens"

msgid "my_public_profile"
msgstr "Meu perfil público"

msgid "name"
msgstr "Nome"

msgid "nav_hedy"
msgstr ""

msgid "nav_learn_more"
msgstr "Saiba mais"

msgid "nav_start"
msgstr "Início"

msgid "new_password"
msgstr "Nova senha"

msgid "new_password_repeat"
msgstr "Repita a nova senha"

msgid "newline"
msgstr "uma nova linha"

msgid "newsletter"
msgstr ""

#, fuzzy
msgid "next_adventure"
msgstr ""

msgid "next_exercise"
msgstr "Próximo exercício"

msgid "next_page"
msgstr "Próxima página"

#, fuzzy
msgid "next_student"
msgstr ""

msgid "no"
msgstr "Não"

msgid "no_account"
msgstr "Ainda não tem uma conta?"

msgid "no_accounts"
msgstr "Não há contas para criar."

#, fuzzy
msgid "no_adventures_yet"
msgstr "Não há nenhuma aventura pública ainda..."

msgid "no_more_flat_if"
msgstr "A partir do nível 8, o código depois do `{if}` precisa ser colocado na linha seguinte e começar com 4 espaços."

msgid "no_programs"
msgstr "Não há programas."

msgid "no_shared_programs"
msgstr "não tem programas compartilhados..."

#, fuzzy
msgid "no_students"
msgstr ""

msgid "no_such_adventure"
msgstr "Essa aventura não existe!"

#, fuzzy
msgid "no_such_class"
msgstr ""

msgid "no_such_level"
msgstr "Não existe esse nível Hedy!"

msgid "no_such_program"
msgstr "Não existe esse programa Hedy!"

#, fuzzy
msgid "no_tag"
msgstr ""

msgid "no_usernames_found"
msgstr ""

#, fuzzy
msgid "not_adventure_yet"
msgstr ""

#, fuzzy
msgid "not_enrolled"
msgstr ""

#, fuzzy
msgid "not_in_class_no_handin"
msgstr ""

msgid "not_logged_in_cantsave"
msgstr "Seu programa não será salvo."

msgid "not_logged_in_handin"
msgstr "Você precisa estar logado(a) para entregar uma tarefa."

#, fuzzy
msgid "not_teacher"
msgstr ""

msgid "number"
msgstr "um número"

msgid "number_lines"
msgstr "Número de linhas"

#, fuzzy
msgid "number_of_errors"
msgstr ""

msgid "number_programs"
msgstr "Número de programas executados"

msgid "ok"
msgstr ""

#, fuzzy
msgid "one_level_error"
msgstr ""

msgid "only_you_can_see"
msgstr "Só você consegue ver este programa."

msgid "open"
msgstr "Abrir"

msgid "opening_date"
msgstr "Data de abertura"

msgid "opening_dates"
msgstr "Datas de abertura"

msgid "option"
msgstr "Opção"

msgid "or"
msgstr "ou"

msgid "other"
msgstr "Outro"

msgid "other_block"
msgstr "Outra linguagem de bloco"

msgid "other_settings"
msgstr "Outras configurações"

msgid "other_source"
msgstr "Outro"

msgid "other_text"
msgstr "Outra linguagem de texto"

msgid "overwrite_warning"
msgstr "Você já tem um programa com este nome, salvar o programa atual substituirá o antigo. Você tem certeza?"

#, fuzzy
msgid "owner"
msgstr ""

msgid "page_not_found"
msgstr "Não conseguimos achar essa página!"

#, fuzzy
msgid "pair_with_teacher"
msgstr ""

msgid "parsons_title"
msgstr "Desafio"

msgid "password"
msgstr "Senha"

msgid "password_change_not_allowed"
msgstr "Você não tem permissão de trocar a senha deste usuário."

msgid "password_change_prompt"
msgstr "Tem certeza de que deseja trocar essa senha?"

#, fuzzy
msgid "password_change_success"
msgstr ""

msgid "password_invalid"
msgstr "Sua senha é inválida."

msgid "password_repeat"
msgstr "Repita a senha"

msgid "password_resetted"
msgstr "Sua senha foi redefinida com sucesso. Você será redirecionado(a) para a página de login."

msgid "password_six"
msgstr "A senha deve conter pelo menos seis caracteres."

msgid "password_updated"
msgstr "Senha atualizada."

msgid "passwords_six"
msgstr "Todas as senhas precisam ter 6 caracteres ou mais, cada."

#, fuzzy
msgid "passwords_too_short"
msgstr ""

msgid "pending_invites"
msgstr "Convites pendentes"

msgid "people_with_a_link"
msgstr "Outras pessoas com um link podem ver esse programa. Ele também pode ser encontrado na página \"Explorar\"."

msgid "percentage"
msgstr "porcentagem"

msgid "period"
msgstr "um ponto"

msgid "personal_text"
msgstr "Texto pessoal"

msgid "personal_text_invalid"
msgstr "Seu texto pessoal é inválido."

#, fuzzy
msgid "phone_number"
msgstr ""

msgid "preferred_keyword_language"
msgstr "Idioma preferido de comandos"

msgid "preferred_language"
msgstr "Idioma preferido"

msgid "preview"
msgstr "Prévia"

#, fuzzy
msgid "preview_teacher_mode"
msgstr ""

msgid "previewing_adventure"
msgstr "Vendo prévia da aventura"

#, fuzzy
msgid "previewing_class"
msgstr ""

msgid "previous_campaigns"
msgstr "Ver campanhas anteriores"

#, fuzzy
msgid "previous_page"
msgstr ""

#, fuzzy
msgid "print_accounts"
msgstr ""

msgid "print_accounts_title"
msgstr ""

msgid "print_logo"
msgstr "imprima"

msgid "privacy_terms"
msgstr "Termos de privacidade"

msgid "private"
msgstr "Privado"

msgid "profile_logo_alt"
msgstr "Ícone do perfil."

msgid "profile_picture"
msgstr "Foto de perfil"

msgid "profile_updated"
msgstr "Perfil atualizado."

msgid "profile_updated_reload"
msgstr "Perfil atualizado, a página será recarregada."

msgid "program_contains_error"
msgstr "Esse programa contém um erro. Tem certeza de que deseja compartilhá-lo?"

msgid "program_header"
msgstr "Meus programas"

msgid "program_too_large_exception"
msgstr "Programa longo demais"

msgid "programming_experience"
msgstr "Você tem experiência em programação?"

msgid "programming_invalid"
msgstr "Por favor, selecione uma linguagem de programação válida."

msgid "programs"
msgstr "Programas"

msgid "prompt_join_class"
msgstr "Você quer entrar nesta turma?"

#, fuzzy
msgid "provided_username_duplicates"
msgstr ""

msgid "public"
msgstr "Público"

msgid "public_adventures"
msgstr ""

#, fuzzy
msgid "public_content"
msgstr ""

#, fuzzy
msgid "public_content_info"
msgstr ""

msgid "public_invalid"
msgstr "Essa seleção de consentimento é inválida"

msgid "public_profile"
msgstr "Perfil público"

msgid "public_profile_info"
msgstr "Ao selecionar esta caixa, eu torno meu perfil visível para todos. Tenha cuidado para não compartilhar informações pessoais como o seu nome ou endereço, pois todo mundo vai poder ver!"

msgid "public_profile_updated"
msgstr "Perfil público atualizado, a página será recarregada."

msgid "question mark"
msgstr "um ponto de interrogação"

#, fuzzy
msgid "quiz_logo_alt"
msgstr ""

#, fuzzy
msgid "quiz_score"
msgstr ""

#, fuzzy
msgid "quiz_tab"
msgstr ""

#, fuzzy
msgid "quiz_threshold_not_reached"
msgstr ""

msgid "read_code_label"
msgstr "Ler em voz alta"

msgid "recent"
msgstr "Meus programas recentes"

msgid "recover_password"
msgstr "Solicite uma redefinição de senha"

msgid "regress_button"
msgstr "Voltar para o nível {level}"

msgid "remove"
msgstr "Remover"

msgid "remove_customization"
msgstr "Remover personalização"

#, fuzzy
msgid "remove_customizations_prompt"
msgstr ""

msgid "remove_student_prompt"
msgstr "Você tem certeza de que deseja excluir este estudante da turma?"

#, fuzzy
msgid "remove_user_prompt"
msgstr ""

msgid "rename_class"
msgstr ""

msgid "rename_class_prompt"
msgstr ""

msgid "repair_program_logo_alt"
msgstr "Ícone de reparar programa"

msgid "repeat_dep"
msgstr "A partir do nível 8, `{repeat}` precisa ser usado com indentação. Você pode ver exemplos na aba `{repeat}` do nível 8."

msgid "repeat_match_password"
msgstr "A senha repetida não corresponde."

msgid "repeat_new_password"
msgstr "Repita a nova senha"

msgid "report_failure"
msgstr "Esse programa não existe ou não é público"

msgid "report_program"
msgstr "Tem certeza de que quer denunciar esse programa?"

msgid "report_success"
msgstr "Esse programa foi denunciado"

#, fuzzy
msgid "request_invalid"
msgstr ""

#, fuzzy
msgid "request_teacher"
msgstr ""

#, fuzzy
msgid "request_teacher_account"
msgstr ""

msgid "required_field"
msgstr "Campos marcados com um * são obrigatórios"

#, fuzzy
msgid "reset_adventure_prompt"
msgstr ""

#, fuzzy
msgid "reset_adventures"
msgstr ""

#, fuzzy
msgid "reset_button"
msgstr ""

msgid "reset_password"
msgstr "Redefinir senha"

#, fuzzy
msgid "restart"
msgstr ""

msgid "retrieve_adventure_error"
msgstr "Você não tem permissão para ver essa aventura!"

#, fuzzy
msgid "retrieve_class_error"
msgstr ""

#, fuzzy
msgid "retrieve_tag_error"
msgstr ""

#, fuzzy
msgid "role"
msgstr ""

msgid "run_code_button"
msgstr "Executar código"

msgid "save_parse_warning"
msgstr "Esse programa contém um erro, tem certeza de que deseja salvá-lo?"

msgid "save_prompt"
msgstr "Você precisa de uma conta para salvar seu programa. Gostaria de fazer login agora?"

msgid "save_success_detail"
msgstr "Programa salvo com sucesso."

msgid "score"
msgstr "Placar"

msgid "search"
msgstr "Buscar..."

msgid "search_button"
msgstr "Procurar"

#, fuzzy
msgid "second_teacher"
msgstr ""

#, fuzzy
msgid "second_teacher_copy_prompt"
msgstr ""

#, fuzzy
msgid "second_teacher_prompt"
msgstr ""

#, fuzzy
msgid "second_teacher_warning"
msgstr ""

msgid "see_adventure_shared_class"
msgstr ""

msgid "see_certificate"
msgstr "Veja o certificado de {username}!"

msgid "select"
msgstr "Selecione"

#, fuzzy
msgid "select_adventures"
msgstr ""

msgid "select_all"
msgstr "Selecionar tudo"

msgid "select_classes"
msgstr ""

msgid "select_lang"
msgstr "Selecionar idioma"

msgid "select_levels"
msgstr ""

msgid "selected"
msgstr "Selecionado"

#, fuzzy
msgid "self_removal_prompt"
msgstr ""

msgid "send_password_recovery"
msgstr "Envie-me um link de recuperação de senha"

msgid "sent_by"
msgstr "Esse convite foi enviado por"

msgid "sent_password_recovery"
msgstr "Em breve, você receberá um e-mail com instruções sobre como redefinir sua senha."

msgid "settings"
msgstr "Minhas configurações pessoais"

#, fuzzy
msgid "share"
msgstr ""

msgid "share_by_giving_link"
msgstr "Mostre seu programa a outras pessoas dando a elas o link abaixo:"

msgid "share_your_program"
msgstr "Compartilhar programa"

#, fuzzy
msgid "signup_student_or_teacher"
msgstr ""

msgid "single quotes"
msgstr "aspas simples"

msgid "slash"
msgstr "uma barra"

#, fuzzy
msgid "sleeping"
msgstr ""

msgid "slides"
msgstr ""

#, fuzzy
msgid "slides_for_level"
msgstr ""

#, fuzzy
msgid "slides_info"
msgstr ""

#, fuzzy
msgid "social_media"
msgstr ""

msgid "solution"
msgstr ""

#, fuzzy
msgid "solution_example"
msgstr ""

#, fuzzy
msgid "solution_example_explanation"
msgstr ""

#, fuzzy
msgid "some_rows_missing_separator"
msgstr ""

#, fuzzy
msgid "something_went_wrong_keyword_parsing"
msgstr ""

msgid "space"
msgstr "um espaço"

msgid "star"
msgstr "um asterisco"

msgid "start_learning"
msgstr "Comece a aprender"

#, fuzzy
msgid "start_quiz"
msgstr "Iniciar quiz"

msgid "start_teaching"
msgstr "Comece a ensinar"

msgid "step_title"
msgstr "Tarefa"

#, fuzzy
msgid "stepper_variable_role"
msgstr ""

#, fuzzy
msgid "stop"
msgstr ""

msgid "stop_code_button"
msgstr "Parar programa"

msgid "string"
msgstr "texto"

#, fuzzy
msgid "student_accounts_created"
msgstr ""

#, fuzzy
msgid "student_adventures_table"
msgstr ""

#, fuzzy
msgid "student_adventures_table_explanation"
msgstr ""

#, fuzzy
msgid "student_already_invite"
msgstr ""

#, fuzzy
msgid "student_in_another_class"
msgstr ""

#, fuzzy
msgid "student_information"
msgstr ""

#, fuzzy
msgid "student_information_explanation"
msgstr ""

#, fuzzy
msgid "student_signup_header"
msgstr ""

msgid "students"
msgstr "estudantes"

msgid "submission_time"
msgstr "Enviado em"

#, fuzzy
msgid "submit_answer"
msgstr "Responder a questão"

msgid "submit_program"
msgstr "Enviar"

msgid "submit_warning"
msgstr "Tem certeza de que deseja enviar esse programa?"

msgid "submitted"
msgstr "Enviado"

msgid "submitted_header"
msgstr "Este programa foi enviado e não pode mais ser alterado."

#, fuzzy
msgid "subscribe"
msgstr "Assinar a newsletter"

msgid "subscribe_message"
msgstr ""

msgid "subscribe_newsletter"
msgstr "Assinar a newsletter"

msgid "subscribed_header"
msgstr ""

msgid "subscribed_message"
msgstr ""

#, fuzzy
msgid "successful_runs"
msgstr ""

msgid "successfully_subscribed"
msgstr ""

msgid "suggestion_color"
msgstr "Tente usar outra cor"

#, fuzzy
msgid "suggestion_note"
msgstr "Use uma nota entre C0 e B9 ou um número entre 1 e 70"

msgid "suggestion_number"
msgstr "Tente mudar o valor para um número"

msgid "suggestion_numbers_or_strings"
msgstr ""

#, fuzzy
msgid "surname"
msgstr "Nome"

msgid "survey_skip"
msgstr "Não mostrar novamente"

msgid "survey_submit"
msgstr "Enviar"

#, fuzzy
msgid "tag_in_adventure"
msgstr ""

#, fuzzy
msgid "tag_input_placeholder"
msgstr ""

#, fuzzy
msgid "tags"
msgstr ""

msgid "teacher"
msgstr "Professor"

#, fuzzy
msgid "teacher_invalid"
msgstr ""

#, fuzzy
msgid "teacher_invitation_require_login"
msgstr ""

#, fuzzy
msgid "teacher_manual"
msgstr ""

#, fuzzy
msgid "teacher_signup_header"
msgstr ""

#, fuzzy
msgid "teacher_welcome"
msgstr ""

#, fuzzy
msgid "teachers"
msgstr ""

#, fuzzy
msgid "template_code"
msgstr ""
"Esta é a explicação da minha aventura!\n"
"\n"
"Eu consigo mostrar um comando assim: <code>{print}</code>\n"
"\n"
"Mas posso, também, mostrar um pedaço de código, desse jeito:\n"
"<pre>\n"
"ask Qual é o seu nome?\n"
"echo então o seu nome é \n"
"</pre>"

msgid "this_adventure_has_an_example_solution"
msgstr ""

#, fuzzy
msgid "this_turns_in_assignment"
msgstr ""

msgid "title"
msgstr "Título"

msgid "title_admin"
msgstr "Hedy - Página de administrador"

#, fuzzy
msgid "title_class-overview"
msgstr ""

msgid "title_customize-adventure"
msgstr "Hedy - Personalizar aventura"

#, fuzzy
msgid "title_customize-class"
msgstr ""

msgid "title_for-teacher"
msgstr "Hedy - Para professores"

#, fuzzy
msgid "title_join-class"
msgstr ""

msgid "title_learn-more"
msgstr "Hedy - Saiba mais"

msgid "title_login"
msgstr "Hedy - Entrar"

msgid "title_my-profile"
msgstr "Hedy - Minha conta"

msgid "title_privacy"
msgstr "Hedy - Termos de privacidade"

msgid "title_programs"
msgstr "Hedy - Meus programas"

msgid "title_public-adventures"
msgstr "Hedy - Aventuras públicas"

msgid "title_recover"
msgstr "Hedy - Recuperar conta"

msgid "title_reset"
msgstr "Hedy - Redefinir senha"

msgid "title_signup"
msgstr "Hedy - Crie uma conta"

msgid "title_start"
msgstr "Hedy - Programação textual facilitada"

msgid "title_view-adventure"
msgstr "Hedy - Ver aventura"

msgid "token_invalid"
msgstr "Seu token é inválido."

#, fuzzy
msgid "too_many_accounts"
msgstr ""

msgid "tooltip_level_locked"
msgstr ""

msgid "translate_error"
msgstr "Algo deu errado ao traduzir o código. Tente executá-lo para ver se há algum erro. Não é possível traduzir códigos com erros."

msgid "translating_hedy"
msgstr "Traduzindo a Hedy"

msgid "translator"
msgstr "Tradutor"

#, fuzzy
msgid "turned_into_teacher"
msgstr ""

msgid "unauthorized"
msgstr "Você não tem permissão para acessar esta página"

#, fuzzy
msgid "unfavourite_confirm"
msgstr ""

#, fuzzy
msgid "unfavourite_success"
msgstr ""

#, fuzzy
msgid "unknown_variable_role"
msgstr ""

#, fuzzy
msgid "unlock_thresholds"
msgstr ""

msgid "unsaved_class_changes"
msgstr "Há alterações não salvas, tem certeza de que quer sair desta página?"

#, fuzzy
msgid "unsubmit_program"
msgstr ""

#, fuzzy
msgid "unsubmit_warning"
msgstr ""

#, fuzzy
msgid "unsubmitted"
msgstr ""

msgid "unsubscribed_header"
msgstr ""

msgid "unsubscribed_message"
msgstr ""

msgid "update_adventure_prompt"
msgstr "Tem certeza de que deseja atualizar essa aventura?"

msgid "update_public"
msgstr "Atualizar perfil público"

msgid "updating_indicator"
msgstr "Atualizando"

#, fuzzy
msgid "use_custom_passwords"
msgstr ""

#, fuzzy
msgid "use_generated_passwords"
msgstr ""

msgid "use_of_blanks_exception"
msgstr "Uso de lacunas (_) nos programas"

msgid "use_of_nested_functions_exception"
msgstr "Uso de funções dentro de funções"

#, fuzzy
msgid "used_in"
msgstr ""

msgid "user"
msgstr "usuário"

msgid "user_inexistent"
msgstr "Esse usuário não existe"

msgid "user_not_private"
msgstr "Esse usuário não existe ou não tem um perfil público"

msgid "username"
msgstr "Usuário"

#, fuzzy
msgid "username_contains_invalid_symbol"
msgstr ""

#, fuzzy
msgid "username_contains_separator"
msgstr ""

msgid "username_empty"
msgstr "Você não inseriu um nome de usuário!"

msgid "username_invalid"
msgstr "Seu nome de usuário é inválido."

msgid "username_special"
msgstr "O nome de usuário não pode conter `:` ou `@`."

msgid "username_three"
msgstr "O nome de usuário deve conter pelo menos três caracteres."

#, fuzzy
msgid "usernames_too_short"
msgstr ""

#, fuzzy
msgid "usernames_unavailable"
msgstr ""

msgid "value"
msgstr "Valor"

#, fuzzy
msgid "view_adventures"
msgstr ""

#, fuzzy
msgid "view_classes"
msgstr ""

msgid "view_program"
msgstr "Ver programa"

#, fuzzy
msgid "view_slides"
msgstr ""

#, fuzzy
msgid "waiting_for_submit"
msgstr ""

#, fuzzy
msgid "walker_variable_role"
msgstr ""

msgid "website"
msgstr ""

#, fuzzy
msgid "what_is_your_role"
msgstr ""

#, fuzzy
msgid "what_should_my_code_do"
msgstr "O que meu código deveria fazer?"

msgid "workbook_circle_question_text"
msgstr ""

msgid "workbook_circle_question_title"
msgstr ""

msgid "workbook_define_question_text"
msgstr ""

msgid "workbook_define_question_title"
msgstr ""

msgid "workbook_input_question_text"
msgstr ""

msgid "workbook_input_question_title"
msgstr ""

msgid "workbook_multiple_choice_question_text"
msgstr ""

msgid "workbook_multiple_choice_question_title"
msgstr ""

msgid "workbook_open_question_title"
msgstr ""

msgid "workbook_output_question_text"
msgstr ""

msgid "workbook_output_question_title"
msgstr ""

msgid "year_invalid"
msgstr "Por favor, insira um ano entre 1900 e {current_year}."

msgid "yes"
msgstr "Sim"

msgid "your_personal_text"
msgstr "Seu texto pessoal..."

msgid "your_program"
msgstr "Seu programa"

#~ msgid "create_account_explanation"
#~ msgstr "Ter sua própria conta permite que você salve seus programas."

#~ msgid "only_teacher_create_class"
#~ msgstr "Only teachers are allowed to create classes!"

#~ msgid "keyword_support"
#~ msgstr "Translated keywords"

#~ msgid "non_keyword_support"
#~ msgstr "Translated content"

#~ msgid "try_button"
#~ msgstr "Tentar"

#~ msgid "select_own_adventures"
#~ msgstr "Select own adventures"

#~ msgid "edit"
#~ msgstr "Edit"

#~ msgid "view"
#~ msgstr "View"

#~ msgid "class"
#~ msgstr "Class"

#~ msgid "save_code_button"
#~ msgstr "Salvar código"

#~ msgid "share_code_button"
#~ msgstr "Salvar & compartilhar código"

#~ msgid "classes_invalid"
#~ msgstr "The list of selected classes is invalid"

#~ msgid "directly_add_adventure_to_classes"
#~ msgstr "Do you want to add this adventure directly to one of your classes?"

#~ msgid "hand_in_assignment"
#~ msgstr "Hand in assignment"

#~ msgid "select_a_level"
#~ msgstr "Select a level"

#~ msgid "answer_invalid"
#~ msgstr "Your password is invalid."

#~ msgid "available_adventures_level"
#~ msgstr "Available adventures level"

#~ msgid "customize_class_exp_1"
#~ msgstr "Customize class"

#~ msgid "customize_class_exp_2"
#~ msgstr "Customize class"

#~ msgid "customize_class_step_1"
#~ msgstr "Customize class"

#~ msgid "customize_class_step_2"
#~ msgstr "Customize class"

#~ msgid "customize_class_step_3"
#~ msgstr "Customize class"

#~ msgid "customize_class_step_4"
#~ msgstr "Customize class"

#~ msgid "customize_class_step_5"
#~ msgstr "Customize class"

#~ msgid "customize_class_step_6"
#~ msgstr "Customize class"

#~ msgid "customize_class_step_7"
#~ msgstr "Customize class"

#~ msgid "customize_class_step_8"
#~ msgstr "Customize class"

#~ msgid "example_code_header"
#~ msgstr "Exemplo de código Hedy"

#~ msgid "feedback_failure"
#~ msgstr "Wrong!"

#~ msgid "feedback_success"
#~ msgstr "Good!"

#~ msgid "go_to_first_question"
#~ msgstr "Ir para a questão 1"

#~ msgid "question"
#~ msgstr "Question"

#~ msgid "question_doesnt_exist"
#~ msgstr "This question does not exist"

#~ msgid "question_invalid"
#~ msgstr "Your token is invalid."

#~ msgid "too_many_attempts"
#~ msgstr "Too many attempts"

#~ msgid "class_stats"
#~ msgstr "Show class statistics"

#~ msgid "visit_own_public_profile"
#~ msgstr "Public profile"

#~ msgid "title_class logs"
#~ msgstr "Hedy - Join class"

#~ msgid "title_class statistics"
#~ msgstr "My statistics"

#~ msgid "disabled_button_locked"
#~ msgstr "Your teacher hasn't unlocked this level yet"

#~ msgid "duplicate_tag"
#~ msgstr "You already have a tag with this name."

#~ msgid "tag_deleted"
#~ msgstr "This tag was successfully deleted."

#~ msgid "no_tags"
#~ msgstr "No tags yet."

#~ msgid "apply_filters"
#~ msgstr "Apply filters"

#~ msgid "write_first_program"
#~ msgstr "Escreva seu primeiro programa!"

#~ msgid "adventure_exp_1"
#~ msgstr "Type your adventure of choice on the right-hand side. After creating your adventure you can include it in one of your classes under \"customizations\". If you want to include a command in your adventure please use code anchors like this:"

#~ msgid "adventure_exp_2"
#~ msgstr "If you want to show actual code snippets, for example to give student a template or example of the code. Please use pre anchors like this:"

#~ msgid "hello_world"
#~ msgstr "Olá mundo!"

#~ msgid "share_confirm"
#~ msgstr "Você tem certeza de que deseja tornar o programa público?"

#~ msgid "share_success_detail"
#~ msgstr "Programa compartilhado com sucesso"

#~ msgid "unshare_confirm"
#~ msgstr "Você tem certeza de que deseja tornar o programa privado?"

#~ msgid "unshare_success_detail"
#~ msgstr "Compartilhamento do programa cancelado com sucesso"

#~ msgid "hide_parsons"
#~ msgstr "Ocultar desafio"

#~ msgid "hide_quiz"
#~ msgstr "Hide quiz"

#~ msgid "pygame_waiting_for_input"
#~ msgstr "Esperando um botão ser apertado..."

#~ msgid "Locked Language Feature"
#~ msgstr "Você está usando {concept}! Isso é ótimo, mas {concept} não foi desbloqueado ainda! Ele será desbloqueado em um nível mais adiante."

#~ msgid "nested blocks"
#~ msgstr "um bloco em um bloco"

#~ msgid "save"
#~ msgstr "Salvar"

#~ msgid "update_profile"
#~ msgstr "Atualizar perfil"

#~ msgid "variables"
#~ msgstr "Variáveis"

#~ msgid "class_live"
#~ msgstr "Live statistics"

#~ msgid "class_overview"
#~ msgstr "Class overview"

#~ msgid "student_list"
#~ msgstr "Student list"

#~ msgid "title_class grid_overview"
#~ msgstr "Hedy - Grid overview"

#~ msgid "title_class live_statistics"
#~ msgstr "Hedy - Live Statistics"

#~ msgid "explore_explanation"
#~ msgstr "Nesta página, você pode ver programas criados por outros usuários da Hedy. Você pode filtrar tanto por nível da Hedy quanto por aventura. Clique em \"Ver programa\" para abrir um programa e executá-lo. Programas marcados em vermelho contêm problemas. Você ainda pode abrir um programa em vermelho, mas executá-lo vai resultar em um erro. Você pode, é claro, tentar consertá-lo! Se o(a) criador(a) tiver um perfil público, você pode clicar no nome de usuário dele(a) para visitar seu perfil. Lá, você encontrará todos os programas compartilhados dele(a) e muito mais!"

#~ msgid "common_errors"
#~ msgstr "Erros comuns"

#~ msgid "grid_overview"
#~ msgstr "Visão geral de programas por aventura"

#~ msgid "last_error"
#~ msgstr "Último erro"

#~ msgid "last_program"
#~ msgstr "Último programa"

#~ msgid "live_dashboard"
#~ msgstr "Live Dashboard"

#~ msgid "runs_over_time"
#~ msgstr "Runs over time"

#~ msgid "student_details"
#~ msgstr "Student details"

#~ msgid "achievements_check_icon_alt"
#~ msgstr "Ícone de conquista realizada"

#~ msgid "country_title"
#~ msgstr "País"

#~ msgid "create_public_profile"
#~ msgstr "Criar perfil público"

#~ msgid "general"
#~ msgstr "Geral"

#~ msgid "hedy_achievements"
#~ msgstr "Conquistas Hedy"

#~ msgid "hidden"
#~ msgstr "Oculto"

#~ msgid "highscore_explanation"
#~ msgstr "On this page you can look through programs created by other Hedy users. You can filter on both a Hedy level and adventure. Click on \"View program\" to open a program and run it. Programs with a red header contain a mistake. You can still open the program, but running it will result in an error. You can of course try to fix it! If the creator has a public profile you can click their username to visit their profile. There you will find all their shared programs and much more!"

#~ msgid "highscore_no_public_profile"
#~ msgstr "Você não possui um perfil público e, portanto, não está no placar de líderes. Deseja criar um?"

#~ msgid "highscores"
#~ msgstr "Placar de Líderes"

#~ msgid "my_achievements"
#~ msgstr "Minhas conquistas"

#~ msgid "no_such_highscore"
#~ msgstr "Placar de Líderes"

#~ msgid "programs_created"
#~ msgstr "Programas criados"

#~ msgid "programs_saved"
#~ msgstr "Programas salvos"

#~ msgid "programs_submitted"
#~ msgstr "Programas enviados"

#~ msgid "title_achievements"
#~ msgstr "Hedy - Minhas conquistas"

#~ msgid "whole_world"
#~ msgstr "O mundo"

#~ msgid "your_class"
#~ msgstr "Minhas Turmas"

#~ msgid "achievement_earned"
#~ msgstr "Você alcançou uma conquista!"

#~ msgid "percentage_achieved"
#~ msgstr "Alcançada por {percentage}% dos usuários"

#~ msgid "achievements"
#~ msgstr "conquistas"

#~ msgid "achievements_logo_alt"
#~ msgstr "Logo da conquista"

#~ msgid "amount_submitted"
#~ msgstr "programas enviados"

#~ msgid "last_achievement"
#~ msgstr "Última conquista alcançada"

#~ msgid "no_certificate"
#~ msgstr "Esse usuário ainda não conseguiu o Certificado Hedy de Conclusão"

#~ msgid "number_achievements"
#~ msgstr "Número de conquistas"

#~ msgid "create_question"
#~ msgstr "Você quer criar uma?"

#~ msgid "explore_programs"
#~ msgstr "Explorar programas"

#~ msgid "explore_programs_logo_alt"
#~ msgstr "Ícone de explorar programas"

#~ msgid "hedy_tutorial_logo_alt"
#~ msgstr "Ícone do tutorial da Hedy"

#~ msgid "no_public_profile"
#~ msgstr "Você não tem um texto de perfil público ainda..."

#~ msgid "start_hedy_tutorial"
#~ msgstr "Iniciar tutorial da Hedy"

#~ msgid "start_programming"
#~ msgstr "Começar a programar"

#~ msgid "start_programming_logo_alt"
#~ msgstr "Ícone de começar a programar"

#~ msgid "start_teacher_tutorial"
#~ msgstr "Start teacher tutorial"

#~ msgid "teacher_tutorial_logo_alt"
#~ msgstr "You have received an invitation to join class"

#~ msgid "title_landing-page"
#~ msgstr "Bem-vindo(a) à Hedy!"

#~ msgid "welcome"
#~ msgstr "Bem-vindo(a)"

#~ msgid "welcome_back"
#~ msgstr "Bem-vindo(a) de volta"

#~ msgid "your_account"
#~ msgstr "Seu perfil"

#~ msgid "your_last_program"
#~ msgstr "Seu último programa salvo"

#~ msgid "already_teacher"
#~ msgstr "Você já possui uma conta de professor."

#~ msgid "already_teacher_request"
#~ msgstr "Você já tem um pedido pendente de professor."

#~ msgid "teacher_account_request"
#~ msgstr "You have a pending teacher account request"

#~ msgid "teacher_account_success"
#~ msgstr "You successfully requested a teacher account."

#~ msgid "student_not_allowed_in_class"
#~ msgstr "Student not allowed in class"

#~ msgid "accounts_created"
#~ msgstr "Contas criadas com sucesso."

#~ msgid "accounts_intro"
#~ msgstr "On this page you can create accounts for multiple students at the same time. It is also possible to directly add them to one of your classes. By pressing the green + on the bottom right of the page you can add extra rows. You can delete a row by pressing the corresponding red cross. Make sure no rows are empty when you press \"Create accounts\". Please keep in mind that every username and mail address needs to be unique and the password needs to be <b>at least</b> 6 characters."

#~ msgid "create_multiple_accounts"
#~ msgstr "Criar múltiplas contas"

#~ msgid "download_login_credentials"
#~ msgstr "Você deseja baixar suas credenciais de login após a criação da conta?"

#~ msgid "generate_passwords"
#~ msgstr "Gerar senhas"

#~ msgid "postfix_classname"
#~ msgstr "Postfix classname"

#~ msgid "reset_view"
#~ msgstr "Reset"

#~ msgid "unique_usernames"
#~ msgstr "Todos os nomes de usuário devem ser únicos."

#~ msgid "usernames_exist"
#~ msgstr "Um ou mais nomes de usuário já estão em uso."

#~ msgid "**Question**: What is the output of this code?"
#~ msgstr ""

#~ msgid "Output"
#~ msgstr ""

#~ msgid "clear"
#~ msgstr ""

#~ msgid "bug"
#~ msgstr ""

#~ msgid "feature"
#~ msgstr ""

#~ msgid "feedback"
#~ msgstr ""

#~ msgid "feedback_message_success"
#~ msgstr ""

#~ msgid "feedback_modal_message"
#~ msgstr ""

#~ msgid "adventures"
#~ msgstr "Aventuras Disponíveis"

#~ msgid "classes"
#~ msgstr ""

#~ msgid "Adventure"
#~ msgstr ""

#~ msgid "Answer"
#~ msgstr ""

#~ msgid "adventure_prompt"
#~ msgstr "Por favor, digite o nome da aventura"

#~ msgid "select_tag"
#~ msgstr ""

#~ msgid "Delete"
#~ msgstr ""

#~ msgid "select_class"
#~ msgstr ""

#~ msgid "invalid_tutorial_step"
#~ msgstr "Passo inválido do tutorial"

#~ msgid "next_step_tutorial"
#~ msgstr "Próximo passo >>>"

#~ msgid "tutorial"
#~ msgstr ""

#~ msgid "tutorial_code_snippet"
#~ msgstr ""
#~ "{print} Olá mundo!\n"
#~ "{print} Estou aprendendo Hedy com o tutorial!"

#~ msgid "tutorial_message_not_found"
#~ msgstr ""

#~ msgid "tutorial_title_not_found"
#~ msgstr "Passo de tutorial não encontrado"

#~ msgid "survey"
#~ msgstr "Pesquisa"

#~ msgid "survey_completed"
#~ msgstr "Pesquisa completa"

<<<<<<< HEAD
#~ msgid "put"
#~ msgstr ""
=======
#~ msgid "disable_explore_page"
#~ msgstr ""

#~ msgid "hedy_choice_title"
#~ msgstr ""

#~ msgid "nav_explore"
#~ msgstr "Explorar"

#~ msgid "title_explore"
#~ msgstr "Hedy - Explorar"
>>>>>>> 8dee6c69
<|MERGE_RESOLUTION|>--- conflicted
+++ resolved
@@ -2646,10 +2646,9 @@
 #~ msgid "survey_completed"
 #~ msgstr "Pesquisa completa"
 
-<<<<<<< HEAD
 #~ msgid "put"
 #~ msgstr ""
-=======
+
 #~ msgid "disable_explore_page"
 #~ msgstr ""
 
@@ -2661,4 +2660,3 @@
 
 #~ msgid "title_explore"
 #~ msgstr "Hedy - Explorar"
->>>>>>> 8dee6c69
