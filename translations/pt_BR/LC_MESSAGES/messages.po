# Portuguese (Brazil) translations for PROJECT.
# Copyright (C) 2023 ORGANIZATION
# This file is distributed under the same license as the PROJECT project.
# FIRST AUTHOR <EMAIL@ADDRESS>, 2023.
#
msgid ""
msgstr ""
"Project-Id-Version: PROJECT VERSION\n"
"Report-Msgid-Bugs-To: EMAIL@ADDRESS\n"
"POT-Creation-Date: 2000-01-01 00:00+0000\n"
"PO-Revision-Date: 2025-01-31 06:48+0000\n"
"Last-Translator: Anonymous <noreply@weblate.org>\n"
"Language-Team: pt_BR <LL@li.org>\n"
"Language: pt_BR\n"
"MIME-Version: 1.0\n"
"Content-Type: text/plain; charset=utf-8\n"
"Content-Transfer-Encoding: 8bit\n"
"Plural-Forms: nplurals=2; plural=n > 1;\n"
"X-Generator: Weblate 5.10-dev\n"
"Generated-By: Babel 2.14.0\n"

#, fuzzy
msgid "Access Before Assign"
msgstr "Você tentou utilizar a variável {name} na linha {access_line_number}, mas você a definiu na linha {definition_line_number}. Defina uma variável antes de utiliza-la."

#, fuzzy
msgid "Cyclic Var Definition"
msgstr "O nome `{variable}` precisa ser definido antes que voce possa utiliza-lo do lado direito do comando `{is}`."

#, fuzzy
msgid "Else Without If Error"
msgstr ""

#, fuzzy
msgid "Function Undefined"
msgstr "Você tentou usar a função {name}, mas você não a definiu."

#, fuzzy
msgid "Has Blanks"
msgstr "Seu codigo esta incompleto. Ele contém espaços em branco que precisam ser preenchidos com codigo."

#, fuzzy
msgid "Incomplete"
msgstr ""

#, fuzzy
msgid "Incomplete Repeat"
msgstr "Parece que você esqueceu de usar um comando com o `{repeat}` que você escreveu na linha {line_number}."

#, fuzzy
msgid "Invalid"
msgstr "`{invalid_command}` não é um commando do nível {level} da Hedy. Você quis dizer `{guessed_command}`?"

#, fuzzy
msgid "Invalid Argument"
msgstr "Você não pode usar o comando `{command}` com `{invalid_argument}` . Tente mudar `{invalid_argument}` para {allowed_types}."

#, fuzzy
msgid "Invalid Argument Type"
msgstr "Você não pode usar `{command}` com `{invalid_argument}` porque ele é {invalid_type}. Tente mudar `{invalid_argument}` para {allowed_types}."

#, fuzzy
msgid "Invalid At Command"
msgstr "O comando `{command}` não pode mais ser usado a partir do nível 16. Você pode usar colchetes para usar um elemento de uma lista, por exemplo `amigos[i]`, `números_da_sorte[{random}]`."

#, fuzzy
msgid "Invalid Space"
msgstr "Opa! Você começou uma linha com um espaço na linha {line_number}. Espaços confundem os computadores, você poderia removê-lo?"

#, fuzzy
msgid "Invalid Type Combination"
msgstr "Você não pode usar `{invalid_argument}` e `{invalid_argument_2}` com `{command}` porque um é {invalid_type} e o outro é {invalid_type_2}. Tente mudar `{invalid_argument}` para {invalid_type_2} ou `{invalid_argument_2}` para {invalid_type}."

#, fuzzy
msgid "Lonely Echo"
msgstr "Você usou um `{echo}` antes de um `{ask}`, ou um `{echo}` sem um `{ask}`. Coloque um `{ask}` antes do `{echo}`."

#, fuzzy
msgid "Lonely Text"
msgstr "Parece que você esqueceu de usar um comando com o texto que você usou na linha {line_number}"

#, fuzzy
msgid "Missing Additional Command"
msgstr ""

#, fuzzy
msgid "Missing Colon Error"
msgstr ""

#, fuzzy
msgid "Missing Command"
msgstr "Parece que você esqueceu de usar um comando na linha {line_number}."

#, fuzzy
msgid "Missing Inner Command"
msgstr "Parece que você esqueceu de usar um comando com a declaração `{command}` que você usou na linha {line_number}."

#, fuzzy
msgid "Missing Square Brackets"
msgstr "Parece que você esqueceu de usar colchetes `[]` ao redor da lista que você tentou criar na linha {line_number}."

#, fuzzy
msgid "Missing Variable"
msgstr "Parece que está faltando uma variável no seu comando `{command}` no começo da linha."

#, fuzzy
msgid "Misspelled At Command"
msgstr "Talvez você tenha cometido um erro de digitação tentando escrever o comando `{command}`, ao invés de `{invalid_argument}` na linha {line_number}."

#, fuzzy
msgid "No Indentation"
msgstr "Você não usou espaços suficientes na linha {line_number}. Você usou {leading_spaces} espaços, que é menos do que a quantia necessária. Comece todo bloco novo com {indent_size} espaços a mais do que na linha anterior."

#, fuzzy
msgid "Non Decimal Variable"
msgstr "Na linha {line_number}, você pode ter tentado usar um número de que Hedy não gosta muito! Tente mudá-lo para um número decimal como 2."

#, fuzzy
msgid "Parse"
msgstr "O código que você enviou não é um código Hedy válido. O erro é na linha {location[0]}, posição {location[1]}. Você escreveu `{character_found}`, mas isso não é permitido."

#, fuzzy
msgid "Pressit Missing Else"
msgstr "Você esqueceu de escrever o que acontece quando você aperta uma tecla diferente, adicione um `{else}` a seu código"

#, fuzzy
msgid "Runtime Index Error"
msgstr "Você tentou acessar a lista {name} mas ou ela está vazia, ou o índice não está presente nela."

#, fuzzy
msgid "Runtime Value Error"
msgstr "Durante a execução do seu programa, o comando `{command}` recebeu o valor {value}, o que não é permitido. {tip}."

#, fuzzy
msgid "Runtime Values Error"
msgstr ""

#, fuzzy
msgid "Save Microbit code "
msgstr ""

#, fuzzy
msgid "Too Big"
msgstr "Uau! Seu programa tem impressionantes {lines_of_code} linhas de código! Mas só podemos processar {max_lines} linhas nesse nível. Diminua um pouco o seu programa e tente novamente."

#, fuzzy
msgid "Too Few Indents"
msgstr ""

#, fuzzy
msgid "Too Many Indents"
msgstr ""

#, fuzzy
msgid "Unexpected Indentation"
msgstr "Você usou espaços demais na linha {line_number}. Você usou {leading_spaces} espaços, que é mais do que a quantia necessária. Comece todo bloco novo com {indent_size} espaços a mais do que na linha anterior."

#, fuzzy
msgid "Unquoted Assignment"
msgstr "A partir desse nível, você precisa colocar os textos à direita do `{is}` e entre aspas. Você esqueceu disso no texto {text}."

#, fuzzy
msgid "Unquoted Equality Check"
msgstr "Se você quer checar se uma variável é igual a múltiplas palavras, elas devem estar cercadas por aspas!"

#, fuzzy
msgid "Unquoted Text"
msgstr "Tome cuidado. Se for usar `{ask}` ou `{print}`, o texto deve começar e terminar com aspas. Você esqueceu uma no texto {unquotedtext}."

#, fuzzy
msgid "Unsupported Float"
msgstr "Números não inteiros ainda não são suportados, mas serão daqui a alguns níveis. Por enquanto, troque `{value}` por um inteiro."

#, fuzzy
msgid "Unsupported String Value"
msgstr "Valores de texto não podem conter `{invalid_value}`."

#, fuzzy
msgid "Unused Variable"
msgstr "Você definiu a variável {variable_name} na linha {line_number}, mas não a usou."

#, fuzzy
msgid "Var Undefined"
msgstr "Você tentou usar a variável `{name}`, mas não a definiu primeiro. Ou, talvez, você tenha tentado usar a palavra `{name}` mas tenha esquecido de usar aspas."

#, fuzzy
msgid "Wrong Level"
msgstr "Este era um código Hedy correto, mas não para o nível correto. Você escreveu `{offending_keyword}` para o nível {working_level}. Dica: {tip}"

#, fuzzy
msgid "Wrong Number of Arguments"
msgstr "Sua função usou a quantidade errada de parâmetros. Você forneceu {used_number} mas a função {name} requer {defined_number}"

msgid "about_this_adventure"
msgstr ""

msgid "account_overview"
msgstr "Visão geral da conta"

#, fuzzy
msgid "actions"
msgstr ""

msgid "add"
msgstr "Adicionar"

msgid "add_students"
msgstr "Adicionar estudantes"

#, fuzzy
msgid "add_your_language"
msgstr ""

msgid "admin"
msgstr ""

msgid "advance_button"
msgstr "Ir para o nível {level}"

msgid "adventure"
msgstr "Aventura"

msgid "adventure_cloned"
msgstr "Aventura clonada"

msgid "adventure_code_button"
msgstr "Código da Aventura"

#, fuzzy
msgid "adventure_codeblock_button"
msgstr ""

msgid "adventure_duplicate"
msgstr "Você já tem uma aventura com esse nome."

msgid "adventure_empty"
msgstr "Você não digitou um nome para a aventura!"

#, fuzzy
msgid "adventure_exp_3"
msgstr "You can use the \"preview\" button to view a styled version of your adventure. To view the adventure on a dedicated page, select \"view\" from the teachers page."

#, fuzzy
msgid "adventure_exp_classes"
msgstr ""

#, fuzzy
msgid "adventure_flagged"
msgstr ""

msgid "adventure_id_invalid"
msgstr "Este id de aventura é inválido."

msgid "adventure_length"
msgstr "Sua aventura precisa ter pelo menos 20 caracteres."

msgid "adventure_name_invalid"
msgstr "Este nome de aventura é inválido."

msgid "adventure_terms"
msgstr "Concordo que minha aventura possa ser disponibilizada publicamente na Hedy."

msgid "adventure_updated"
msgstr "A aventura foi atualizada!"

#, fuzzy
msgid "adventures_completed"
msgstr ""

#, fuzzy
msgid "adventures_info"
msgstr ""

msgid "adventures_restored"
msgstr "As aventuras padrão foram restauradas."

#, fuzzy
msgid "adventures_ticked"
msgstr ""

#, fuzzy
msgid "adventures_tried"
msgstr ""

msgid "ago"
msgstr "{timestamp} atrás"

msgid "agree_invalid"
msgstr "Você precisa concordar com os termos de privacidade."

msgid "agree_with"
msgstr "Eu concordo com os"

msgid "ajax_error"
msgstr "Houve um erro. Por favor, tente novamente."

msgid "all"
msgstr "Todos"

#, fuzzy
msgid "all_class_highscores"
msgstr ""

#, fuzzy
msgid "all_rows_missing_separator"
msgstr ""

msgid "already_account"
msgstr "Já tem uma conta?"

msgid "already_program_running"
msgstr "Já há um programa em execução, finalize-o primeiro."

msgid "are_you_sure"
msgstr "Tem certeza? Você não poderá reverter esta ação."

msgid "ask_needs_var"
msgstr "A partir do nível 2, `{ask}` precisa ser usado com uma variável. Exemplo: nome `{is}` `{ask}` Qual é o seu nome?"

msgid "available_in"
msgstr ""

msgid "back_to_class"
msgstr ""

msgid "become_a_sponsor"
msgstr "Tornar-se um patrocinador"

msgid "birth_year"
msgstr "Ano de nascimento"

msgid "by"
msgstr "por"

msgid "cancel"
msgstr "Cancelar"

msgid "cant_parse_exception"
msgstr "Não foi possível analisar o programa"

msgid "certificate"
msgstr "Certificado de Conclusão"

msgid "certified_teacher"
msgstr "Professor(a) certificado(a)"

msgid "change_password"
msgstr "Mudar senha"

msgid "cheatsheet_title"
msgstr "Folha de dicas"

msgid "class_already_joined"
msgstr "Você ja faz parte da turma"

#, fuzzy
msgid "class_customize_success"
msgstr ""

#, fuzzy
msgid "class_graph_explanation"
msgstr ""

msgid "class_logs"
msgstr "Último login"

#, fuzzy
msgid "class_name_duplicate"
msgstr ""

#, fuzzy
msgid "class_name_empty"
msgstr ""

#, fuzzy
msgid "class_name_invalid"
msgstr ""

msgid "class_name_prompt"
msgstr "Por favor, insira o nome da turma"

#, fuzzy
msgid "class_performance_graph"
msgstr ""

#, fuzzy
msgid "class_survey_description"
msgstr ""

msgid "class_survey_later"
msgstr "Lembrar-me amanhã"

#, fuzzy
msgid "class_survey_question1"
msgstr ""

#, fuzzy
msgid "class_survey_question2"
msgstr ""

#, fuzzy
msgid "class_survey_question3"
msgstr ""

#, fuzzy
msgid "class_survey_question4"
msgstr ""

#, fuzzy
msgid "classes_info"
msgstr ""

msgid "clone"
msgstr "Clonar"

msgid "cloned_times"
msgstr ""

msgid "close"
msgstr "Fechar"

msgid "comma"
msgstr "uma vírgula"

msgid "command_not_available_yet_exception"
msgstr "Comando não disponível ainda"

msgid "command_unavailable_exception"
msgstr "O comando não é mais correto"

msgid "commands"
msgstr "Comandos"

#, fuzzy
msgid "complete"
msgstr ""

msgid "congrats_message"
msgstr "Parabéns, {username}, você alcançou os seguintes resultados com Hedy!"

#, fuzzy
msgid "connect_guest_teacher"
msgstr ""

#, fuzzy
msgid "constant_variable_role"
msgstr ""

msgid "containing"
msgstr ""

msgid "content_invalid"
msgstr "Esta aventura é inválida."

#, fuzzy
msgid "continue"
msgstr ""

msgid "contributor"
msgstr "Contribuinte"

#, fuzzy
msgid "copy_accounts_to_clipboard"
msgstr ""

msgid "copy_clipboard"
msgstr "Copiado com sucesso para a área de transferência"

msgid "copy_code"
msgstr "Copiar código"

msgid "copy_join_link"
msgstr "Copiar link de acesso"

msgid "copy_link_success"
msgstr "Link de acesso copiado para a área de transferência"

msgid "copy_link_to_share"
msgstr "Copiar link para compartilhar"

msgid "copy_mail_link"
msgstr "Por favor, copie e cole este link em uma nova aba:"

msgid "correct_answer"
msgstr "A resposta correta é"

msgid "country"
msgstr "País"

msgid "country_invalid"
msgstr "Por favor, selecione um país válido."

msgid "create_account"
msgstr "Crie uma conta"

msgid "create_accounts"
msgstr "Criar contas"

#, fuzzy
msgid "create_accounts_placeholder"
msgstr ""

msgid "create_accounts_prompt"
msgstr ""

msgid "create_adventure"
msgstr "Criar aventura"

msgid "create_class"
msgstr "Criar nova turma"

msgid "create_student_account"
msgstr "Criar uma conta"

msgid "create_student_account_explanation"
msgstr "Você pode salvar seus próprios programas com uma conta."

#, fuzzy
msgid "create_student_accounts"
msgstr ""

msgid "create_teacher_account"
msgstr "Criar uma conta de professor"

msgid "create_teacher_account_explanation"
msgstr "Com uma conta de professor, você pode salvar seus programas e ver os resultados de seus alunos."

#, fuzzy
msgid "create_usernames_and_passwords_desc"
msgstr ""

#, fuzzy
msgid "create_usernames_and_passwords_title"
msgstr ""

#, fuzzy
msgid "create_usernames_desc"
msgstr ""

#, fuzzy
msgid "create_usernames_title"
msgstr ""

msgid "creator"
msgstr "Criador"

msgid "current_password"
msgstr "Senha atual"

msgid "customization_deleted"
msgstr "Personalizações deletadas com sucesso."

#, fuzzy
msgid "customize"
msgstr ""

msgid "customize_adventure"
msgstr "Personalizar aventura"

#, fuzzy
msgid "customize_class"
msgstr ""

msgid "dash"
msgstr "um traço"

#, fuzzy
msgid "debug"
msgstr ""

msgid "default_401"
msgstr "Parece que você não tem autorização..."

#, fuzzy
msgid "default_403"
msgstr ""

msgid "default_404"
msgstr "Não conseguimos achar essa página..."

msgid "default_500"
msgstr "Algo deu errado..."

msgid "delete"
msgstr "Deletar"

msgid "delete_adventure_prompt"
msgstr "Tem certeza de que quer remover essa aventura?"

msgid "delete_class_prompt"
msgstr "Você tem certeza de que deseja excluir a turma?"

msgid "delete_confirm"
msgstr "Você tem certeza de que deseja excluir o programa?"

msgid "delete_invite"
msgstr "Deletar convite"

#, fuzzy
msgid "delete_invite_prompt"
msgstr ""

msgid "delete_public"
msgstr "Deletar perfil público"

msgid "delete_success"
msgstr "Programa excluído com sucesso."

#, fuzzy
msgid "delete_tag_prompt"
msgstr ""

msgid "destroy_profile"
msgstr "Deletar conta"

msgid "developers_mode"
msgstr "Modo programador"

#, fuzzy
msgid "directly_available"
msgstr ""

msgid "disable"
msgstr "Desativar"

#, fuzzy
msgid "disable_explore_page"
msgstr ""

msgid "disable_parsons"
msgstr "Desativar todos os desafios"

#, fuzzy
msgid "disable_quizes"
msgstr ""

msgid "disabled"
msgstr "Desativado"

#, fuzzy
msgid "disabled_button_quiz"
msgstr ""

msgid "discord_server"
msgstr "Servidor de Discord"

msgid "distinguished_user"
msgstr "Usuário distinto"

msgid "double quotes"
msgstr "aspas duplas"

msgid "download"
msgstr "Baixar"

msgid "duplicate"
msgstr "Duplicar"

msgid "echo_and_ask_mismatch_exception"
msgstr "Incompatibilidade entre eco e pergunte"

msgid "echo_out"
msgstr "A partir do nível 2, `{echo}` não é mais necessário. Você pode repetir uma resposta com `{ask}` e `{print}` agora. Exemplo: `nome {is} {ask} Como você se chama? {print} olá nome`"

msgid "edit_adventure"
msgstr "Editar aventura"

msgid "edit_code_button"
msgstr "Editar código"

msgid "email"
msgstr ""

msgid "email_invalid"
msgstr "Por favor, digite um email válido."

#, fuzzy
msgid "end_quiz"
msgstr "Final do Quiz"

msgid "english"
msgstr "Inglês"

msgid "enter"
msgstr "Entrar"

msgid "enter_password"
msgstr "Digite uma nova senha para"

msgid "enter_text"
msgstr "Digite sua resposta aqui..."

msgid "error_logo_alt"
msgstr "Logo de erro"

#, fuzzy
msgid "errors"
msgstr ""

msgid "exclamation mark"
msgstr "um ponto de exclamação"

msgid "exercise"
msgstr "Exercício"

msgid "exercise_doesnt_exist"
msgstr "Este exercício não existe"

msgid "exists_email"
msgstr "Esse e-mail já está em uso."

msgid "exists_username"
msgstr "Esse nome de usuário já está em uso."

msgid "exit_preview_mode"
msgstr "Sair do modo prévia"

msgid "experience_invalid"
msgstr "Por favor, selecione uma experiência válida. Escolha (Sim, Não)."

msgid "expiration_date"
msgstr "Data de expiração"

msgid "favorite_program"
msgstr "Programa favorito"

msgid "favourite_confirm"
msgstr "Tem certeza de que deseja marcar este programa como favorito?"

msgid "favourite_program"
msgstr "Programa favorito"

msgid "favourite_program_invalid"
msgstr "O programa que você escolheu como favorito é inválido."

msgid "favourite_success"
msgstr "Seu programa foi marcado como favorito."

#, fuzzy
msgid "feedback_message_error"
msgstr ""

msgid "female"
msgstr "Feminino"

#, fuzzy
msgid "flag_adventure_prompt"
msgstr ""

msgid "float"
msgstr "um número"

#, fuzzy
msgid "for_teachers"
msgstr ""

msgid "forgot_password"
msgstr "Esqueceu sua senha?"

#, fuzzy
msgid "from_another_teacher"
msgstr ""

msgid "from_magazine_website"
msgstr "Por uma revista ou site"

msgid "from_video"
msgstr "Por um vídeo"

msgid "fun_statistics_msg"
msgstr "Aqui estão algumas estatísticas divertidas!"

msgid "gender"
msgstr "Gênero"

msgid "gender_invalid"
msgstr "Por favor, selecione um gênero válido. Escolha (Feminino, Masculino, Outro)."

msgid "general_settings"
msgstr "Configurações gerais"

msgid "get_certificate"
msgstr "Obtenha seu certificado!"

#, fuzzy
msgid "give_link_to_teacher"
msgstr ""

#, fuzzy
msgid "go_back"
msgstr ""

msgid "go_back_to_main"
msgstr "Voltar à pagina principal"

#, fuzzy
msgid "go_to_question"
msgstr "Ir para a questão"

#, fuzzy
msgid "go_to_quiz_result"
msgstr "Ver resultado do quiz"

msgid "go_to_your_clone"
msgstr ""

msgid "goto_profile"
msgstr "Ir para meu perfil"

#, fuzzy
msgid "graph_title"
msgstr ""

msgid "hand_in"
msgstr "Entregar"

msgid "hand_in_exercise"
msgstr "Entregar exercício"

msgid "heard_about_hedy"
msgstr "Como soube da Hedy?"

msgid "heard_about_invalid"
msgstr "Por favor, selecione uma forma válida pela qual soube de nós."

#, fuzzy
msgid "hedy_choice_title"
msgstr ""

#, fuzzy
msgid "hedy_introduction_slides"
msgstr ""

msgid "hedy_logo_alt"
msgstr "Logo da Hedy"

msgid "hedy_on_github"
msgstr "Hedy no Github"

msgid "hello_logo"
msgstr "olá"

#, fuzzy
msgid "hide_adventures"
msgstr ""

msgid "hide_cheatsheet"
msgstr "Ocultar folha de dicas"

#, fuzzy
msgid "hide_classes"
msgstr ""

msgid "hide_keyword_switcher"
msgstr "Ocultar seletor de comandos"

#, fuzzy
msgid "hide_slides"
msgstr ""

msgid "highest_level_reached"
msgstr "Nível mais alto alcançado"

#, fuzzy
msgid "highest_quiz_score"
msgstr ""

msgid "hint"
msgstr "Dica?"

msgid "ill_work_some_more"
msgstr "Vou trabalhar nele um pouco mais"

msgid "image_invalid"
msgstr "A imagem que você escolheu é inválida."

msgid "incomplete_command_exception"
msgstr "Comando incompleto"

msgid "incorrect_handling_of_quotes_exception"
msgstr "Uso incorreto de aspas"

msgid "incorrect_use_of_types_exception"
msgstr "Uso incorreto de tipos de valores"

msgid "incorrect_use_of_variable_exception"
msgstr "Uso incorreto de variáveis"

msgid "indentation_exception"
msgstr "Indentação incorreta"

msgid "input"
msgstr "entrada de `{ask}`"

#, fuzzy
msgid "input_variable_role"
msgstr ""

msgid "integer"
msgstr "um número"

#, fuzzy
msgid "invalid_class_link"
msgstr ""

msgid "invalid_command_exception"
msgstr "Comando inválido"

msgid "invalid_keyword_language_comment"
msgstr "# O idioma de comandos fornecido é inválido, idioma foi redefinido para Inglês"

msgid "invalid_language_comment"
msgstr "# O idioma fornecido é inválido, idioma redefinido para Inglês"

msgid "invalid_level_comment"
msgstr "# O nível fornecido é inválido, nível mostrado agora é o nível 1"

msgid "invalid_program_comment"
msgstr "# O programa fornecido é inválido, por favor tente novamente"

#, fuzzy
msgid "invalid_teacher_invitation_code"
msgstr ""

msgid "invalid_tutorial_step"
msgstr "Passo inválido do tutorial"

msgid "invalid_username_password"
msgstr "Nome de usuário ou senha inválido(s)."

msgid "invitations_sent"
msgstr ""

msgid "invite_by_username"
msgstr "Convidar por nome de usuário"

msgid "invite_date"
msgstr "Data do convite"

#, fuzzy
msgid "invite_message"
msgstr ""

msgid "invite_prompt"
msgstr "Digite um nome de usuário"

#, fuzzy
msgid "invite_teacher"
msgstr ""

msgid "join_class"
msgstr "Entrar na turma"

msgid "join_prompt"
msgstr "Você precisa ter uma conta para ingressar em uma turma. Você gostaria de fazer o login agora?"

#, fuzzy
msgid "keybinding_waiting_for_keypress"
msgstr ""

msgid "keyword_language_invalid"
msgstr "Por favor, selecione um idioma de comandos válido (selecione Inglês ou o seu próprio idioma)."

#, fuzzy
msgid "landcode_phone_number"
msgstr ""

msgid "language"
msgstr "Idioma"

msgid "language_invalid"
msgstr "Por favor, selecione um idioma válido."

msgid "languages"
msgstr "Qual dessas linguagens de programação você já usou antes?"

msgid "last_edited"
msgstr "Última edição"

msgid "last_update"
msgstr "Última atualização"

msgid "lastname"
msgstr "Sobrenome"

#, fuzzy
msgid "leave_class"
msgstr ""

msgid "level"
msgstr "Nível"

#, fuzzy
msgid "level_accessible"
msgstr ""

msgid "level_disabled"
msgstr "Nível desativado"

msgid "level_future"
msgstr "Este nível será aberto automaticamente em "

msgid "level_invalid"
msgstr "Esse nível da Hedy é inválido."

#, fuzzy
msgid "level_not_class"
msgstr ""

msgid "level_title"
msgstr "Nível"

msgid "levels"
msgstr "níveis"

msgid "link"
msgstr ""

msgid "list"
msgstr "uma lista"

#, fuzzy
msgid "list_variable_role"
msgstr ""

msgid "logged_in_to_share"
msgstr "Você precisa estar logado(a) para salvar e compartilhar um programa."

msgid "login"
msgstr ""

msgid "login_long"
msgstr "Entre na sua conta"

msgid "login_to_save_your_work"
msgstr "Entre para salvar o seu trabalho"

msgid "logout"
msgstr "Sair"

msgid "longest_program"
msgstr "Programa mais longo"

msgid "mail_change_password_body"
msgstr ""
"Sua senha da Hedy foi alterada. Se foi você quem fez isso, está tudo certo.\n"
"Se você não alterou sua senha, por favor, contate-nos imediatamente respondendo a esse email."

msgid "mail_change_password_subject"
msgstr "Sua senha da Hedy foi alterada"

msgid "mail_error_change_processed"
msgstr "Algo deu errado ao enviar um e-mail de validação, as mudanças ainda estão processadas corretamente."

msgid "mail_goodbye"
msgstr ""
"Continue programando!\n"
"Equipe Hedy"

msgid "mail_hello"
msgstr "Olá, {username}!"

msgid "mail_recover_password_body"
msgstr ""
"Clicando neste link, você pode definir uma nova senha da Hedy. Ele é válido por <b>4</b> horas.\n"
"Se você não solicitou uma redefinição de senha, ignore esse e-mail: {link}"

msgid "mail_recover_password_subject"
msgstr "Solicite uma redefinição de senha."

msgid "mail_reset_password_body"
msgstr ""
"A sua senha da Hedy foi redefinida para uma nova. Se foi você quem fez isso, tudo certo.\n"
"Se você não alterou a sua senha, por favor, contate-nos imediatamente respondendo a esse e-mail."

msgid "mail_reset_password_subject"
msgstr "Sua senha da Hedy foi redefinida"

#, fuzzy
msgid "mail_welcome_teacher_body"
msgstr ""
"<strong>Welcome!</strong>\n"
"Congratulations on your brand new Hedy teachers account. Welcome to the world wide community of Hedy teachers!\n"
"<strong>What teachers accounts can do</strong>\n"
"With your teacher account, you have the option to create classes. Your students can than join your classes and you can see their progress. Classes are made and managed though the for <a href=\"https://hedycode.com/for-teachers\">teachers page</a>.\n"
"<strong>How to share ideas</strong>\n"
"If you are using Hedy in class, you probably have ideas for improvements! You can share those ideas with us on the <a href=\"https://github.com/hedyorg/hedy/discussions/categories/ideas\">Ideas Discussion</a>.\n"
"<strong>How to ask for help</strong>\n"
"If anything is unclear, you can post in the <a href=\"https://github.com/hedyorg/hedy/discussions/categories/q-a\">Q&A discussion</a>, or <a href=\"mailto: hello@hedy.org\">send us an email</a>.\n"
"Keep programming!"

#, fuzzy
msgid "mail_welcome_teacher_subject"
msgstr ""

msgid "mail_welcome_verify_body"
msgstr ""
"Sua conta da Hedy foi criada com sucesso. Bem-vindo(a)!\n"
"Por favor, clique neste link para verificar o seu endereço de e-mail: {link}"

msgid "mail_welcome_verify_subject"
msgstr "Bem-vindo(a) à Hedy"

msgid "mailing_title"
msgstr "Inscreva-se na Newsletter da Hedy"

msgid "main_subtitle"
msgstr "Uma linguagem de programação gradual"

msgid "main_title"
msgstr ""

msgid "make_sure_you_are_done"
msgstr "Certifique-se de que está tudo pronto! Você não poderá mais editar o seu programa depois de clicar em \"Entregar\"."

msgid "male"
msgstr "Masculino"

#, fuzzy
msgid "mandatory_mode"
msgstr ""

#, fuzzy
msgid "more_info"
msgstr ""

msgid "more_options"
msgstr "Mais opções"

#, fuzzy
msgid "multiple_keywords_warning"
msgstr ""

msgid "multiple_levels_warning"
msgstr ""

msgid "my_account"
msgstr "Minha conta"

msgid "my_adventures"
msgstr "Minhas aventuras"

msgid "my_classes"
msgstr "Minhas Turmas"

msgid "my_messages"
msgstr "Minhas mensagens"

msgid "my_public_profile"
msgstr "Meu perfil público"

msgid "name"
msgstr "Nome"

msgid "nav_explore"
msgstr "Explorar"

msgid "nav_hedy"
msgstr ""

msgid "nav_learn_more"
msgstr "Saiba mais"

msgid "nav_start"
msgstr "Início"

msgid "new_password"
msgstr "Nova senha"

msgid "new_password_repeat"
msgstr "Repita a nova senha"

msgid "newline"
msgstr "uma nova linha"

#, fuzzy
msgid "next_adventure"
msgstr ""

msgid "next_exercise"
msgstr "Próximo exercício"

msgid "next_page"
msgstr "Próxima página"

msgid "next_step_tutorial"
msgstr "Próximo passo >>>"

#, fuzzy
msgid "next_student"
msgstr ""

msgid "no"
msgstr "Não"

msgid "no_account"
msgstr "Ainda não tem uma conta?"

msgid "no_accounts"
msgstr "Não há contas para criar."

#, fuzzy
msgid "no_adventures_yet"
msgstr "Não há nenhuma aventura pública ainda..."

msgid "no_more_flat_if"
msgstr "A partir do nível 8, o código depois do `{if}` precisa ser colocado na linha seguinte e começar com 4 espaços."

msgid "no_programs"
msgstr "Não há programas."

msgid "no_shared_programs"
msgstr "não tem programas compartilhados..."

#, fuzzy
msgid "no_students"
msgstr ""

msgid "no_such_adventure"
msgstr "Essa aventura não existe!"

#, fuzzy
msgid "no_such_class"
msgstr ""

msgid "no_such_level"
msgstr "Não existe esse nível Hedy!"

msgid "no_such_program"
msgstr "Não existe esse programa Hedy!"

#, fuzzy
msgid "no_tag"
msgstr ""

#, fuzzy
msgid "not_adventure_yet"
msgstr ""

#, fuzzy
msgid "not_enrolled"
msgstr ""

#, fuzzy
msgid "not_in_class_no_handin"
msgstr ""

msgid "not_logged_in_cantsave"
msgstr "Seu programa não será salvo."

msgid "not_logged_in_handin"
msgstr "Você precisa estar logado(a) para entregar uma tarefa."

#, fuzzy
msgid "not_teacher"
msgstr ""

msgid "number"
msgstr "um número"

msgid "number_lines"
msgstr "Número de linhas"

#, fuzzy
msgid "number_of_errors"
msgstr ""

msgid "number_programs"
msgstr "Número de programas executados"

msgid "ok"
msgstr ""

#, fuzzy
msgid "one_level_error"
msgstr ""

msgid "only_you_can_see"
msgstr "Só você consegue ver este programa."

msgid "open"
msgstr "Abrir"

msgid "opening_date"
msgstr "Data de abertura"

msgid "opening_dates"
msgstr "Datas de abertura"

msgid "option"
msgstr "Opção"

msgid "or"
msgstr "ou"

msgid "other"
msgstr "Outro"

msgid "other_block"
msgstr "Outra linguagem de bloco"

msgid "other_settings"
msgstr "Outras configurações"

msgid "other_source"
msgstr "Outro"

msgid "other_text"
msgstr "Outra linguagem de texto"

msgid "overwrite_warning"
msgstr "Você já tem um programa com este nome, salvar o programa atual substituirá o antigo. Você tem certeza?"

#, fuzzy
msgid "owner"
msgstr ""

msgid "page_not_found"
msgstr "Não conseguimos achar essa página!"

#, fuzzy
msgid "pair_with_teacher"
msgstr ""

msgid "parsons_title"
msgstr "Desafio"

msgid "password"
msgstr "Senha"

msgid "password_change_not_allowed"
msgstr "Você não tem permissão de trocar a senha deste usuário."

msgid "password_change_prompt"
msgstr "Tem certeza de que deseja trocar essa senha?"

#, fuzzy
msgid "password_change_success"
msgstr ""

msgid "password_invalid"
msgstr "Sua senha é inválida."

msgid "password_repeat"
msgstr "Repita a senha"

msgid "password_resetted"
msgstr "Sua senha foi redefinida com sucesso. Você será redirecionado(a) para a página de login."

msgid "password_six"
msgstr "A senha deve conter pelo menos seis caracteres."

msgid "password_updated"
msgstr "Senha atualizada."

msgid "passwords_six"
msgstr "Todas as senhas precisam ter 6 caracteres ou mais, cada."

#, fuzzy
msgid "passwords_too_short"
msgstr ""

msgid "pending_invites"
msgstr "Convites pendentes"

msgid "people_with_a_link"
msgstr "Outras pessoas com um link podem ver esse programa. Ele também pode ser encontrado na página \"Explorar\"."

msgid "percentage"
msgstr "porcentagem"

msgid "period"
msgstr "um ponto"

msgid "personal_text"
msgstr "Texto pessoal"

msgid "personal_text_invalid"
msgstr "Seu texto pessoal é inválido."

#, fuzzy
msgid "phone_number"
msgstr ""

msgid "preferred_keyword_language"
msgstr "Idioma preferido de comandos"

msgid "preferred_language"
msgstr "Idioma preferido"

msgid "preview"
msgstr "Prévia"

#, fuzzy
msgid "preview_teacher_mode"
msgstr ""

msgid "previewing_adventure"
msgstr "Vendo prévia da aventura"

#, fuzzy
msgid "previewing_class"
msgstr ""

msgid "previous_campaigns"
msgstr "Ver campanhas anteriores"

#, fuzzy
msgid "previous_page"
msgstr ""

#, fuzzy
msgid "print_accounts"
msgstr ""

msgid "print_accounts_title"
msgstr ""

msgid "print_logo"
msgstr "imprima"

msgid "privacy_terms"
msgstr "Termos de privacidade"

msgid "private"
msgstr "Privado"

msgid "profile_logo_alt"
msgstr "Ícone do perfil."

msgid "profile_picture"
msgstr "Foto de perfil"

msgid "profile_updated"
msgstr "Perfil atualizado."

msgid "profile_updated_reload"
msgstr "Perfil atualizado, a página será recarregada."

msgid "program_contains_error"
msgstr "Esse programa contém um erro. Tem certeza de que deseja compartilhá-lo?"

msgid "program_header"
msgstr "Meus programas"

msgid "program_too_large_exception"
msgstr "Programa longo demais"

msgid "programming_experience"
msgstr "Você tem experiência em programação?"

msgid "programming_invalid"
msgstr "Por favor, selecione uma linguagem de programação válida."

msgid "programs"
msgstr "Programas"

msgid "prompt_join_class"
msgstr "Você quer entrar nesta turma?"

#, fuzzy
msgid "provided_username_duplicates"
msgstr ""

msgid "public"
msgstr "Público"

msgid "public_adventures"
msgstr ""

#, fuzzy
msgid "public_content"
msgstr ""

#, fuzzy
msgid "public_content_info"
msgstr ""

msgid "public_invalid"
msgstr "Essa seleção de consentimento é inválida"

msgid "public_profile"
msgstr "Perfil público"

msgid "public_profile_info"
msgstr "Ao selecionar esta caixa, eu torno meu perfil visível para todos. Tenha cuidado para não compartilhar informações pessoais como o seu nome ou endereço, pois todo mundo vai poder ver!"

msgid "public_profile_updated"
msgstr "Perfil público atualizado, a página será recarregada."

#, fuzzy
msgid "put"
msgstr ""

msgid "question mark"
msgstr "um ponto de interrogação"

#, fuzzy
msgid "quiz_logo_alt"
msgstr ""

#, fuzzy
msgid "quiz_score"
msgstr ""

#, fuzzy
msgid "quiz_tab"
msgstr ""

#, fuzzy
msgid "quiz_threshold_not_reached"
msgstr ""

msgid "read_code_label"
msgstr "Ler em voz alta"

msgid "recent"
msgstr "Meus programas recentes"

msgid "recover_password"
msgstr "Solicite uma redefinição de senha"

msgid "regress_button"
msgstr "Voltar para o nível {level}"

msgid "remove"
msgstr "Remover"

msgid "remove_customization"
msgstr "Remover personalização"

#, fuzzy
msgid "remove_customizations_prompt"
msgstr ""

msgid "remove_student_prompt"
msgstr "Você tem certeza de que deseja excluir este estudante da turma?"

#, fuzzy
msgid "remove_user_prompt"
msgstr ""

msgid "rename_class"
msgstr ""

msgid "rename_class_prompt"
msgstr ""

msgid "repair_program_logo_alt"
msgstr "Ícone de reparar programa"

msgid "repeat_dep"
msgstr "A partir do nível 8, `{repeat}` precisa ser usado com indentação. Você pode ver exemplos na aba `{repeat}` do nível 8."

msgid "repeat_match_password"
msgstr "A senha repetida não corresponde."

msgid "repeat_new_password"
msgstr "Repita a nova senha"

msgid "report_failure"
msgstr "Esse programa não existe ou não é público"

msgid "report_program"
msgstr "Tem certeza de que quer denunciar esse programa?"

msgid "report_success"
msgstr "Esse programa foi denunciado"

#, fuzzy
msgid "request_invalid"
msgstr ""

#, fuzzy
msgid "request_teacher"
msgstr ""

#, fuzzy
msgid "request_teacher_account"
msgstr ""

msgid "required_field"
msgstr "Campos marcados com um * são obrigatórios"

#, fuzzy
msgid "reset_adventure_prompt"
msgstr ""

#, fuzzy
msgid "reset_adventures"
msgstr ""

#, fuzzy
msgid "reset_button"
msgstr ""

msgid "reset_password"
msgstr "Redefinir senha"

#, fuzzy
msgid "restart"
msgstr ""

msgid "retrieve_adventure_error"
msgstr "Você não tem permissão para ver essa aventura!"

#, fuzzy
msgid "retrieve_class_error"
msgstr ""

#, fuzzy
msgid "retrieve_tag_error"
msgstr ""

#, fuzzy
msgid "role"
msgstr ""

msgid "run_code_button"
msgstr "Executar código"

msgid "save_parse_warning"
msgstr "Esse programa contém um erro, tem certeza de que deseja salvá-lo?"

msgid "save_prompt"
msgstr "Você precisa de uma conta para salvar seu programa. Gostaria de fazer login agora?"

msgid "save_success_detail"
msgstr "Programa salvo com sucesso."

msgid "score"
msgstr "Placar"

msgid "search"
msgstr "Buscar..."

msgid "search_button"
msgstr "Procurar"

#, fuzzy
msgid "second_teacher"
msgstr ""

#, fuzzy
msgid "second_teacher_copy_prompt"
msgstr ""

#, fuzzy
msgid "second_teacher_prompt"
msgstr ""

#, fuzzy
msgid "second_teacher_warning"
msgstr ""

msgid "see_adventure_shared_class"
msgstr ""

msgid "see_certificate"
msgstr "Veja o certificado de {username}!"

msgid "select"
msgstr "Selecione"

#, fuzzy
msgid "select_adventures"
msgstr ""

msgid "select_all"
msgstr "Selecionar tudo"

msgid "select_classes"
msgstr ""

msgid "select_lang"
msgstr "Selecionar idioma"

msgid "select_levels"
msgstr ""

msgid "selected"
msgstr "Selecionado"

#, fuzzy
msgid "self_removal_prompt"
msgstr ""

msgid "send_password_recovery"
msgstr "Envie-me um link de recuperação de senha"

msgid "sent_by"
msgstr "Esse convite foi enviado por"

msgid "sent_password_recovery"
msgstr "Em breve, você receberá um e-mail com instruções sobre como redefinir sua senha."

msgid "settings"
msgstr "Minhas configurações pessoais"

#, fuzzy
msgid "share"
msgstr ""

msgid "share_by_giving_link"
msgstr "Mostre seu programa a outras pessoas dando a elas o link abaixo:"

msgid "share_your_program"
msgstr "Compartilhar programa"

#, fuzzy
msgid "signup_student_or_teacher"
msgstr ""

msgid "single quotes"
msgstr "aspas simples"

msgid "slash"
msgstr "uma barra"

#, fuzzy
msgid "sleeping"
msgstr ""

msgid "slides"
msgstr ""

#, fuzzy
msgid "slides_for_level"
msgstr ""

#, fuzzy
msgid "slides_info"
msgstr ""

#, fuzzy
msgid "social_media"
msgstr ""

#, fuzzy
msgid "solution_example"
msgstr ""

#, fuzzy
msgid "solution_example_explanation"
msgstr ""

#, fuzzy
msgid "some_rows_missing_separator"
msgstr ""

#, fuzzy
msgid "something_went_wrong_keyword_parsing"
msgstr ""

msgid "space"
msgstr "um espaço"

msgid "star"
msgstr "um asterisco"

msgid "start_learning"
msgstr "Comece a aprender"

#, fuzzy
msgid "start_quiz"
msgstr "Iniciar quiz"

msgid "start_teaching"
msgstr "Comece a ensinar"

msgid "step_title"
msgstr "Tarefa"

#, fuzzy
msgid "stepper_variable_role"
msgstr ""

#, fuzzy
msgid "stop"
msgstr ""

msgid "stop_code_button"
msgstr "Parar programa"

msgid "string"
msgstr "texto"

#, fuzzy
msgid "student_accounts_created"
msgstr ""

#, fuzzy
msgid "student_adventures_table"
msgstr ""

#, fuzzy
msgid "student_adventures_table_explanation"
msgstr ""

#, fuzzy
msgid "student_already_invite"
msgstr ""

#, fuzzy
msgid "student_in_another_class"
msgstr ""

#, fuzzy
msgid "student_information"
msgstr ""

#, fuzzy
msgid "student_information_explanation"
msgstr ""

#, fuzzy
msgid "student_signup_header"
msgstr ""

msgid "students"
msgstr "estudantes"

msgid "submission_time"
msgstr "Enviado em"

#, fuzzy
msgid "submit_answer"
msgstr "Responder a questão"

msgid "submit_program"
msgstr "Enviar"

msgid "submit_warning"
msgstr "Tem certeza de que deseja enviar esse programa?"

msgid "submitted"
msgstr "Enviado"

msgid "submitted_header"
msgstr "Este programa foi enviado e não pode mais ser alterado."

#, fuzzy
msgid "subscribe"
msgstr "Assinar a newsletter"

msgid "subscribe_newsletter"
msgstr "Assinar a newsletter"

#, fuzzy
msgid "successful_runs"
msgstr ""

msgid "suggestion_color"
msgstr "Tente usar outra cor"

#, fuzzy
msgid "suggestion_note"
msgstr "Use uma nota entre C0 e B9 ou um número entre 1 e 70"

msgid "suggestion_number"
msgstr "Tente mudar o valor para um número"

msgid "suggestion_numbers_or_strings"
msgstr ""

#, fuzzy
msgid "surname"
msgstr "Nome"

msgid "survey"
msgstr "Pesquisa"

msgid "survey_completed"
msgstr "Pesquisa completa"

msgid "survey_skip"
msgstr "Não mostrar novamente"

msgid "survey_submit"
msgstr "Enviar"

#, fuzzy
msgid "tag_in_adventure"
msgstr ""

#, fuzzy
msgid "tag_input_placeholder"
msgstr ""

#, fuzzy
msgid "tags"
msgstr ""

msgid "teacher"
msgstr "Professor"

#, fuzzy
msgid "teacher_invalid"
msgstr ""

#, fuzzy
msgid "teacher_invitation_require_login"
msgstr ""

#, fuzzy
msgid "teacher_manual"
msgstr ""

#, fuzzy
msgid "teacher_signup_header"
msgstr ""

#, fuzzy
msgid "teacher_welcome"
msgstr ""

#, fuzzy
msgid "teachers"
msgstr ""

#, fuzzy
msgid "template_code"
msgstr ""
"Esta é a explicação da minha aventura!\n"
"\n"
"Eu consigo mostrar um comando assim: <code>{print}</code>\n"
"\n"
"Mas posso, também, mostrar um pedaço de código, desse jeito:\n"
"<pre>\n"
"ask Qual é o seu nome?\n"
"echo então o seu nome é \n"
"</pre>"

msgid "this_adventure_has_an_example_solution"
msgstr ""

#, fuzzy
msgid "this_turns_in_assignment"
msgstr ""

msgid "title"
msgstr "Título"

msgid "title_admin"
msgstr "Hedy - Página de administrador"

#, fuzzy
msgid "title_class-overview"
msgstr ""

msgid "title_customize-adventure"
msgstr "Hedy - Personalizar aventura"

#, fuzzy
msgid "title_customize-class"
msgstr ""

msgid "title_explore"
msgstr "Hedy - Explorar"

msgid "title_for-teacher"
msgstr "Hedy - Para professores"

#, fuzzy
msgid "title_join-class"
msgstr ""

msgid "title_learn-more"
msgstr "Hedy - Saiba mais"

msgid "title_login"
msgstr "Hedy - Entrar"

msgid "title_my-profile"
msgstr "Hedy - Minha conta"

msgid "title_privacy"
msgstr "Hedy - Termos de privacidade"

msgid "title_programs"
msgstr "Hedy - Meus programas"

msgid "title_public-adventures"
msgstr "Hedy - Aventuras públicas"

msgid "title_recover"
msgstr "Hedy - Recuperar conta"

msgid "title_reset"
msgstr "Hedy - Redefinir senha"

msgid "title_signup"
msgstr "Hedy - Crie uma conta"

msgid "title_start"
msgstr "Hedy - Programação textual facilitada"

msgid "title_view-adventure"
msgstr "Hedy - Ver aventura"

msgid "token_invalid"
msgstr "Seu token é inválido."

#, fuzzy
msgid "too_many_accounts"
msgstr ""

#, fuzzy
msgid "tooltip_level_locked"
msgstr ""

msgid "translate_error"
msgstr "Algo deu errado ao traduzir o código. Tente executá-lo para ver se há algum erro. Não é possível traduzir códigos com erros."

msgid "translating_hedy"
msgstr "Traduzindo a Hedy"

msgid "translator"
msgstr "Tradutor"

#, fuzzy
msgid "turned_into_teacher"
msgstr ""

msgid "tutorial"
msgstr ""

msgid "tutorial_code_snippet"
msgstr ""
"{print} Olá mundo!\n"
"{print} Estou aprendendo Hedy com o tutorial!"

#, fuzzy
msgid "tutorial_message_not_found"
msgstr ""

msgid "tutorial_title_not_found"
msgstr "Passo de tutorial não encontrado"

msgid "unauthorized"
msgstr "Você não tem permissão para acessar esta página"

#, fuzzy
msgid "unfavourite_confirm"
msgstr ""

#, fuzzy
msgid "unfavourite_success"
msgstr ""

#, fuzzy
msgid "unknown_variable_role"
msgstr ""

#, fuzzy
msgid "unlock_thresholds"
msgstr ""

msgid "unsaved_class_changes"
msgstr "Há alterações não salvas, tem certeza de que quer sair desta página?"

#, fuzzy
msgid "unsubmit_program"
msgstr ""

#, fuzzy
msgid "unsubmit_warning"
msgstr ""

#, fuzzy
msgid "unsubmitted"
msgstr ""

msgid "update_adventure_prompt"
msgstr "Tem certeza de que deseja atualizar essa aventura?"

msgid "update_public"
msgstr "Atualizar perfil público"

msgid "updating_indicator"
msgstr "Atualizando"

#, fuzzy
msgid "use_custom_passwords"
msgstr ""

#, fuzzy
msgid "use_generated_passwords"
msgstr ""

msgid "use_of_blanks_exception"
msgstr "Uso de lacunas (_) nos programas"

msgid "use_of_nested_functions_exception"
msgstr "Uso de funções dentro de funções"

#, fuzzy
msgid "used_in"
msgstr ""

msgid "user"
msgstr "usuário"

msgid "user_inexistent"
msgstr "Esse usuário não existe"

msgid "user_not_private"
msgstr "Esse usuário não existe ou não tem um perfil público"

msgid "username"
msgstr "Usuário"

#, fuzzy
msgid "username_contains_invalid_symbol"
msgstr ""

#, fuzzy
msgid "username_contains_separator"
msgstr ""

msgid "username_empty"
msgstr "Você não inseriu um nome de usuário!"

msgid "username_invalid"
msgstr "Seu nome de usuário é inválido."

msgid "username_special"
msgstr "O nome de usuário não pode conter `:` ou `@`."

msgid "username_three"
msgstr "O nome de usuário deve conter pelo menos três caracteres."

#, fuzzy
msgid "usernames_too_short"
msgstr ""

#, fuzzy
msgid "usernames_unavailable"
msgstr ""

msgid "value"
msgstr "Valor"

#, fuzzy
msgid "view_adventures"
msgstr ""

#, fuzzy
msgid "view_classes"
msgstr ""

msgid "view_program"
msgstr "Ver programa"

#, fuzzy
msgid "view_slides"
msgstr ""

#, fuzzy
msgid "waiting_for_submit"
msgstr ""

#, fuzzy
msgid "walker_variable_role"
msgstr ""

msgid "website"
msgstr ""

#, fuzzy
msgid "what_is_your_role"
msgstr ""

#, fuzzy
msgid "what_should_my_code_do"
msgstr "O que meu código deveria fazer?"

msgid "workbook_circle_question_text"
msgstr ""

msgid "workbook_circle_question_title"
msgstr ""

msgid "workbook_define_question_text"
msgstr ""

msgid "workbook_define_question_title"
msgstr ""

msgid "workbook_input_question_text"
msgstr ""

msgid "workbook_input_question_title"
msgstr ""

msgid "workbook_multiple_choice_question_text"
msgstr ""

msgid "workbook_multiple_choice_question_title"
msgstr ""

msgid "workbook_open_question_title"
msgstr ""

msgid "workbook_output_question_text"
msgstr ""

msgid "workbook_output_question_title"
msgstr ""

msgid "year_invalid"
msgstr "Por favor, insira um ano entre 1900 e {current_year}."

msgid "yes"
msgstr "Sim"

msgid "your_personal_text"
msgstr "Seu texto pessoal..."

msgid "your_program"
msgstr "Seu programa"

#~ msgid "create_account_explanation"
#~ msgstr "Ter sua própria conta permite que você salve seus programas."

#~ msgid "only_teacher_create_class"
#~ msgstr "Only teachers are allowed to create classes!"

#~ msgid "keyword_support"
#~ msgstr "Translated keywords"

#~ msgid "non_keyword_support"
#~ msgstr "Translated content"

#~ msgid "try_button"
#~ msgstr "Tentar"

#~ msgid "select_own_adventures"
#~ msgstr "Select own adventures"

#~ msgid "edit"
#~ msgstr "Edit"

#~ msgid "view"
#~ msgstr "View"

#~ msgid "class"
#~ msgstr "Class"

#~ msgid "save_code_button"
#~ msgstr "Salvar código"

#~ msgid "share_code_button"
#~ msgstr "Salvar & compartilhar código"

#~ msgid "classes_invalid"
#~ msgstr "The list of selected classes is invalid"

#~ msgid "directly_add_adventure_to_classes"
#~ msgstr "Do you want to add this adventure directly to one of your classes?"

#~ msgid "hand_in_assignment"
#~ msgstr "Hand in assignment"

#~ msgid "select_a_level"
#~ msgstr "Select a level"

#~ msgid "answer_invalid"
#~ msgstr "Your password is invalid."

#~ msgid "available_adventures_level"
#~ msgstr "Available adventures level"

#~ msgid "customize_class_exp_1"
#~ msgstr "Customize class"

#~ msgid "customize_class_exp_2"
#~ msgstr "Customize class"

#~ msgid "customize_class_step_1"
#~ msgstr "Customize class"

#~ msgid "customize_class_step_2"
#~ msgstr "Customize class"

#~ msgid "customize_class_step_3"
#~ msgstr "Customize class"

#~ msgid "customize_class_step_4"
#~ msgstr "Customize class"

#~ msgid "customize_class_step_5"
#~ msgstr "Customize class"

#~ msgid "customize_class_step_6"
#~ msgstr "Customize class"

#~ msgid "customize_class_step_7"
#~ msgstr "Customize class"

#~ msgid "customize_class_step_8"
#~ msgstr "Customize class"

#~ msgid "example_code_header"
#~ msgstr "Exemplo de código Hedy"

#~ msgid "feedback_failure"
#~ msgstr "Wrong!"

#~ msgid "feedback_success"
#~ msgstr "Good!"

#~ msgid "go_to_first_question"
#~ msgstr "Ir para a questão 1"

#~ msgid "question"
#~ msgstr "Question"

#~ msgid "question_doesnt_exist"
#~ msgstr "This question does not exist"

#~ msgid "question_invalid"
#~ msgstr "Your token is invalid."

#~ msgid "too_many_attempts"
#~ msgstr "Too many attempts"

#~ msgid "class_stats"
#~ msgstr "Show class statistics"

#~ msgid "visit_own_public_profile"
#~ msgstr "Public profile"

#~ msgid "title_class logs"
#~ msgstr "Hedy - Join class"

#~ msgid "title_class statistics"
#~ msgstr "My statistics"

#~ msgid "disabled_button_locked"
#~ msgstr "Your teacher hasn't unlocked this level yet"

#~ msgid "duplicate_tag"
#~ msgstr "You already have a tag with this name."

#~ msgid "tag_deleted"
#~ msgstr "This tag was successfully deleted."

#~ msgid "no_tags"
#~ msgstr "No tags yet."

#~ msgid "apply_filters"
#~ msgstr "Apply filters"

#~ msgid "write_first_program"
#~ msgstr "Escreva seu primeiro programa!"

#~ msgid "adventure_exp_1"
#~ msgstr "Type your adventure of choice on the right-hand side. After creating your adventure you can include it in one of your classes under \"customizations\". If you want to include a command in your adventure please use code anchors like this:"

#~ msgid "adventure_exp_2"
#~ msgstr "If you want to show actual code snippets, for example to give student a template or example of the code. Please use pre anchors like this:"

#~ msgid "hello_world"
#~ msgstr "Olá mundo!"

#~ msgid "share_confirm"
#~ msgstr "Você tem certeza de que deseja tornar o programa público?"

#~ msgid "share_success_detail"
#~ msgstr "Programa compartilhado com sucesso"

#~ msgid "unshare_confirm"
#~ msgstr "Você tem certeza de que deseja tornar o programa privado?"

#~ msgid "unshare_success_detail"
#~ msgstr "Compartilhamento do programa cancelado com sucesso"

#~ msgid "hide_parsons"
#~ msgstr "Ocultar desafio"

#~ msgid "hide_quiz"
#~ msgstr "Hide quiz"

#~ msgid "pygame_waiting_for_input"
#~ msgstr "Esperando um botão ser apertado..."

#~ msgid "Locked Language Feature"
#~ msgstr "Você está usando {concept}! Isso é ótimo, mas {concept} não foi desbloqueado ainda! Ele será desbloqueado em um nível mais adiante."

#~ msgid "nested blocks"
#~ msgstr "um bloco em um bloco"

#~ msgid "save"
#~ msgstr "Salvar"

#~ msgid "update_profile"
#~ msgstr "Atualizar perfil"

#~ msgid "variables"
#~ msgstr "Variáveis"

#~ msgid "class_live"
#~ msgstr "Live statistics"

#~ msgid "class_overview"
#~ msgstr "Class overview"

#~ msgid "student_list"
#~ msgstr "Student list"

#~ msgid "title_class grid_overview"
#~ msgstr "Hedy - Grid overview"

#~ msgid "title_class live_statistics"
#~ msgstr "Hedy - Live Statistics"

#~ msgid "explore_explanation"
#~ msgstr "Nesta página, você pode ver programas criados por outros usuários da Hedy. Você pode filtrar tanto por nível da Hedy quanto por aventura. Clique em \"Ver programa\" para abrir um programa e executá-lo. Programas marcados em vermelho contêm problemas. Você ainda pode abrir um programa em vermelho, mas executá-lo vai resultar em um erro. Você pode, é claro, tentar consertá-lo! Se o(a) criador(a) tiver um perfil público, você pode clicar no nome de usuário dele(a) para visitar seu perfil. Lá, você encontrará todos os programas compartilhados dele(a) e muito mais!"

#~ msgid "common_errors"
#~ msgstr "Erros comuns"

#~ msgid "grid_overview"
#~ msgstr "Visão geral de programas por aventura"

#~ msgid "last_error"
#~ msgstr "Último erro"

#~ msgid "last_program"
#~ msgstr "Último programa"

#~ msgid "live_dashboard"
#~ msgstr "Live Dashboard"

#~ msgid "runs_over_time"
#~ msgstr "Runs over time"

#~ msgid "student_details"
#~ msgstr "Student details"

#~ msgid "achievements_check_icon_alt"
#~ msgstr "Ícone de conquista realizada"

#~ msgid "country_title"
#~ msgstr "País"

#~ msgid "create_public_profile"
#~ msgstr "Criar perfil público"

#~ msgid "general"
#~ msgstr "Geral"

#~ msgid "hedy_achievements"
#~ msgstr "Conquistas Hedy"

#~ msgid "hidden"
#~ msgstr "Oculto"

#~ msgid "highscore_explanation"
#~ msgstr "On this page you can look through programs created by other Hedy users. You can filter on both a Hedy level and adventure. Click on \"View program\" to open a program and run it. Programs with a red header contain a mistake. You can still open the program, but running it will result in an error. You can of course try to fix it! If the creator has a public profile you can click their username to visit their profile. There you will find all their shared programs and much more!"

#~ msgid "highscore_no_public_profile"
#~ msgstr "Você não possui um perfil público e, portanto, não está no placar de líderes. Deseja criar um?"

#~ msgid "highscores"
#~ msgstr "Placar de Líderes"

#~ msgid "my_achievements"
#~ msgstr "Minhas conquistas"

#~ msgid "no_such_highscore"
#~ msgstr "Placar de Líderes"

#~ msgid "programs_created"
#~ msgstr "Programas criados"

#~ msgid "programs_saved"
#~ msgstr "Programas salvos"

#~ msgid "programs_submitted"
#~ msgstr "Programas enviados"

#~ msgid "title_achievements"
#~ msgstr "Hedy - Minhas conquistas"

#~ msgid "whole_world"
#~ msgstr "O mundo"

#~ msgid "your_class"
#~ msgstr "Minhas Turmas"

#~ msgid "achievement_earned"
#~ msgstr "Você alcançou uma conquista!"

#~ msgid "percentage_achieved"
#~ msgstr "Alcançada por {percentage}% dos usuários"

#~ msgid "achievements"
#~ msgstr "conquistas"

#~ msgid "achievements_logo_alt"
#~ msgstr "Logo da conquista"

#~ msgid "amount_submitted"
#~ msgstr "programas enviados"

#~ msgid "last_achievement"
#~ msgstr "Última conquista alcançada"

#~ msgid "no_certificate"
#~ msgstr "Esse usuário ainda não conseguiu o Certificado Hedy de Conclusão"

#~ msgid "number_achievements"
#~ msgstr "Número de conquistas"

#~ msgid "create_question"
#~ msgstr "Você quer criar uma?"

#~ msgid "explore_programs"
#~ msgstr "Explorar programas"

#~ msgid "explore_programs_logo_alt"
#~ msgstr "Ícone de explorar programas"

#~ msgid "hedy_tutorial_logo_alt"
#~ msgstr "Ícone do tutorial da Hedy"

#~ msgid "no_public_profile"
#~ msgstr "Você não tem um texto de perfil público ainda..."

#~ msgid "start_hedy_tutorial"
#~ msgstr "Iniciar tutorial da Hedy"

#~ msgid "start_programming"
#~ msgstr "Começar a programar"

#~ msgid "start_programming_logo_alt"
#~ msgstr "Ícone de começar a programar"

#~ msgid "start_teacher_tutorial"
#~ msgstr "Start teacher tutorial"

#~ msgid "teacher_tutorial_logo_alt"
#~ msgstr "You have received an invitation to join class"

#~ msgid "title_landing-page"
#~ msgstr "Bem-vindo(a) à Hedy!"

#~ msgid "welcome"
#~ msgstr "Bem-vindo(a)"

#~ msgid "welcome_back"
#~ msgstr "Bem-vindo(a) de volta"

#~ msgid "your_account"
#~ msgstr "Seu perfil"

#~ msgid "your_last_program"
#~ msgstr "Seu último programa salvo"

#~ msgid "already_teacher"
#~ msgstr "Você já possui uma conta de professor."

#~ msgid "already_teacher_request"
#~ msgstr "Você já tem um pedido pendente de professor."

#~ msgid "teacher_account_request"
#~ msgstr "You have a pending teacher account request"

#~ msgid "teacher_account_success"
#~ msgstr "You successfully requested a teacher account."

#~ msgid "student_not_allowed_in_class"
#~ msgstr "Student not allowed in class"

#~ msgid "accounts_created"
#~ msgstr "Contas criadas com sucesso."

#~ msgid "accounts_intro"
#~ msgstr "On this page you can create accounts for multiple students at the same time. It is also possible to directly add them to one of your classes. By pressing the green + on the bottom right of the page you can add extra rows. You can delete a row by pressing the corresponding red cross. Make sure no rows are empty when you press \"Create accounts\". Please keep in mind that every username and mail address needs to be unique and the password needs to be <b>at least</b> 6 characters."

#~ msgid "create_multiple_accounts"
#~ msgstr "Criar múltiplas contas"

#~ msgid "download_login_credentials"
#~ msgstr "Você deseja baixar suas credenciais de login após a criação da conta?"

#~ msgid "generate_passwords"
#~ msgstr "Gerar senhas"

#~ msgid "postfix_classname"
#~ msgstr "Postfix classname"

#~ msgid "reset_view"
#~ msgstr "Reset"

#~ msgid "unique_usernames"
#~ msgstr "Todos os nomes de usuário devem ser únicos."

#~ msgid "usernames_exist"
#~ msgstr "Um ou mais nomes de usuário já estão em uso."

#~ msgid "**Question**: What is the output of this code?"
#~ msgstr ""

#~ msgid "Output"
#~ msgstr ""

#~ msgid "clear"
#~ msgstr ""

#~ msgid "bug"
#~ msgstr ""

#~ msgid "feature"
#~ msgstr ""

#~ msgid "feedback"
#~ msgstr ""

#~ msgid "feedback_message_success"
#~ msgstr ""

#~ msgid "feedback_modal_message"
#~ msgstr ""

#~ msgid "adventures"
#~ msgstr "Aventuras Disponíveis"

#~ msgid "classes"
#~ msgstr ""

<<<<<<< HEAD
#~ msgid "student_already_in_class"
#~ msgstr ""

#~ msgid "student_not_existing"
#~ msgstr "Este nome de usuário não existe."

#~ msgid "student"
=======
#~ msgid "Adventure"
#~ msgstr ""

#~ msgid "Answer"
#~ msgstr ""

#~ msgid "adventure_prompt"
#~ msgstr "Por favor, digite o nome da aventura"

#~ msgid "select_tag"
#~ msgstr ""

#~ msgid "Delete"
#~ msgstr ""

#~ msgid "select_class"
>>>>>>> 126b753e
#~ msgstr ""
<|MERGE_RESOLUTION|>--- conflicted
+++ resolved
@@ -2631,15 +2631,6 @@
 #~ msgid "classes"
 #~ msgstr ""
 
-<<<<<<< HEAD
-#~ msgid "student_already_in_class"
-#~ msgstr ""
-
-#~ msgid "student_not_existing"
-#~ msgstr "Este nome de usuário não existe."
-
-#~ msgid "student"
-=======
 #~ msgid "Adventure"
 #~ msgstr ""
 
@@ -2656,5 +2647,4 @@
 #~ msgstr ""
 
 #~ msgid "select_class"
->>>>>>> 126b753e
 #~ msgstr ""
