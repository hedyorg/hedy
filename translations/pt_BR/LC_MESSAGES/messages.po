--- conflicted
+++ resolved
@@ -2629,7 +2629,6 @@
 #~ msgid "select_class"
 #~ msgstr ""
 
-<<<<<<< HEAD
 #~ msgid "invalid_tutorial_step"
 #~ msgstr "Passo inválido do tutorial"
 
@@ -2649,10 +2648,9 @@
 
 #~ msgid "tutorial_title_not_found"
 #~ msgstr "Passo de tutorial não encontrado"
-=======
+
 #~ msgid "survey"
 #~ msgstr "Pesquisa"
 
 #~ msgid "survey_completed"
 #~ msgstr "Pesquisa completa"
->>>>>>> ed49bfa5
