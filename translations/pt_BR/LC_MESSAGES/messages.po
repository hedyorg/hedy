--- conflicted
+++ resolved
@@ -1982,8 +1982,6 @@
 msgid "translator"
 msgstr "Tradutor"
 
-<<<<<<< HEAD
-=======
 #, fuzzy
 msgid "turned_into_teacher"
 msgstr "Congratulations! You successfully turned into a teacher."
@@ -1991,7 +1989,6 @@
 msgid "tutorial"
 msgstr "Tutorial"
 
->>>>>>> bb42ff4c
 msgid "tutorial_code_snippet"
 msgstr ""
 "{print} Olá mundo!\n"
@@ -2430,25 +2427,6 @@
 #~ msgid "number_achievements"
 #~ msgstr "Número de conquistas"
 
-<<<<<<< HEAD
-#~ msgid "developers_mode"
-#~ msgstr "Modo programador"
-
-#~ msgid "read_code_label"
-#~ msgstr "Ler em voz alta"
-
-#~ msgid "regress_button"
-#~ msgstr ""
-
-#~ msgid "tutorial"
-#~ msgstr "Tutorial"
-
-#~ msgid "index_button"
-#~ msgstr ""
-
-#~ msgid "tooltip_level_locked"
-#~ msgstr "Your teacher disabled this level"
-=======
 #~ msgid "create_question"
 #~ msgstr "Você quer criar uma?"
 
@@ -2508,4 +2486,3 @@
 
 #~ msgid "student_not_allowed_in_class"
 #~ msgstr "Student not allowed in class"
->>>>>>> bb42ff4c
