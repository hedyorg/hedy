--- conflicted
+++ resolved
@@ -2249,13 +2249,4 @@
 #~ msgstr "Apply filters"
 
 #~ msgid "write_first_program"
-#~ msgstr "Escreva seu primeiro programa!"
-<<<<<<< HEAD
-
-#~ msgid "share"
-#~ msgstr "Compartilhar"
-
-#~ msgid "unshare"
-#~ msgstr "Cancelar compartilhamento"
-=======
->>>>>>> 43313793
+#~ msgstr "Escreva seu primeiro programa!"