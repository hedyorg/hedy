# Portuguese (Brazil) translations for PROJECT.
# Copyright (C) 2023 ORGANIZATION
# This file is distributed under the same license as the PROJECT project.
# FIRST AUTHOR <EMAIL@ADDRESS>, 2023.
#
msgid ""
msgstr ""
"Project-Id-Version: PROJECT VERSION\n"
"Report-Msgid-Bugs-To: EMAIL@ADDRESS\n"
"POT-Creation-Date: 2000-01-01 00:00+0000\n"
"PO-Revision-Date: 2024-10-25 06:21+0000\n"
"Last-Translator: Prefill add-on <noreply-addon-prefill@weblate.org>\n"
"Language-Team: pt_BR <LL@li.org>\n"
"Language: pt_BR\n"
"MIME-Version: 1.0\n"
"Content-Type: text/plain; charset=utf-8\n"
"Content-Transfer-Encoding: 8bit\n"
"Plural-Forms: nplurals=2; plural=n > 1;\n"
"X-Generator: Weblate 5.8.2-dev\n"
"Generated-By: Babel 2.14.0\n"

#, fuzzy
msgid "Access Before Assign"
msgstr "Você tentou utilizar a variável {name} na linha {access_line_number}, mas você a definiu na linha {definition_line_number}. Defina uma variável antes de utiliza-la."

#, fuzzy
msgid "Cyclic Var Definition"
msgstr "O nome `{variable}` precisa ser definido antes que voce possa utiliza-lo do lado direito do comando `{is}`."

#, fuzzy
msgid "Else Without If Error"
msgstr ""

#, fuzzy
msgid "Function Undefined"
msgstr "Você tentou usar a função {name}, mas você não a definiu."

#, fuzzy
msgid "Has Blanks"
msgstr "Seu codigo esta incompleto. Ele contém espaços em branco que precisam ser preenchidos com codigo."

#, fuzzy
msgid "Incomplete"
msgstr ""

#, fuzzy
msgid "Incomplete Repeat"
msgstr "Parece que você esqueceu de usar um comando com o `{repeat}` que você escreveu na linha {line_number}."

#, fuzzy
msgid "Invalid"
msgstr "`{invalid_command}` não é um commando do nível {level} da Hedy. Você quis dizer `{guessed_command}`?"

#, fuzzy
msgid "Invalid Argument"
msgstr "Você não pode usar o comando `{command}` com `{invalid_argument}` . Tente mudar `{invalid_argument}` para {allowed_types}."

#, fuzzy
msgid "Invalid Argument Type"
msgstr "Você não pode usar `{command}` com `{invalid_argument}` porque ele é {invalid_type}. Tente mudar `{invalid_argument}` para {allowed_types}."

#, fuzzy
msgid "Invalid At Command"
msgstr "O comando `{command}` não pode mais ser usado a partir do nível 16. Você pode usar colchetes para usar um elemento de uma lista, por exemplo `amigos[i]`, `números_da_sorte[{random}]`."

#, fuzzy
msgid "Invalid Space"
msgstr "Opa! Você começou uma linha com um espaço na linha {line_number}. Espaços confundem os computadores, você poderia removê-lo?"

#, fuzzy
msgid "Invalid Type Combination"
msgstr "Você não pode usar `{invalid_argument}` e `{invalid_argument_2}` com `{command}` porque um é {invalid_type} e o outro é {invalid_type_2}. Tente mudar `{invalid_argument}` para {invalid_type_2} ou `{invalid_argument_2}` para {invalid_type}."

#, fuzzy
msgid "Lonely Echo"
msgstr "Você usou um `{echo}` antes de um `{ask}`, ou um `{echo}` sem um `{ask}`. Coloque um `{ask}` antes do `{echo}`."

#, fuzzy
msgid "Lonely Text"
msgstr "Parece que você esqueceu de usar um comando com o texto que você usou na linha {line_number}"

#, fuzzy
msgid "Missing Additional Command"
msgstr ""

#, fuzzy
msgid "Missing Colon Error"
msgstr ""

#, fuzzy
msgid "Missing Command"
msgstr "Parece que você esqueceu de usar um comando na linha {line_number}."

#, fuzzy
msgid "Missing Inner Command"
msgstr "Parece que você esqueceu de usar um comando com a declaração `{command}` que você usou na linha {line_number}."

#, fuzzy
msgid "Missing Square Brackets"
msgstr "Parece que você esqueceu de usar colchetes `[]` ao redor da lista que você tentou criar na linha {line_number}."

#, fuzzy
msgid "Missing Variable"
msgstr "Parece que está faltando uma variável no seu comando `{command}` no começo da linha."

#, fuzzy
msgid "Misspelled At Command"
msgstr "Talvez você tenha cometido um erro de digitação tentando escrever o comando `{command}`, ao invés de `{invalid_argument}` na linha {line_number}."

#, fuzzy
msgid "No Indentation"
msgstr "Você não usou espaços suficientes na linha {line_number}. Você usou {leading_spaces} espaços, que é menos do que a quantia necessária. Comece todo bloco novo com {indent_size} espaços a mais do que na linha anterior."

#, fuzzy
msgid "Non Decimal Variable"
msgstr "Na linha {line_number}, você pode ter tentado usar um número de que Hedy não gosta muito! Tente mudá-lo para um número decimal como 2."

#, fuzzy
msgid "Parse"
msgstr "O código que você enviou não é um código Hedy válido. O erro é na linha {location[0]}, posição {location[1]}. Você escreveu `{character_found}`, mas isso não é permitido."

#, fuzzy
msgid "Pressit Missing Else"
msgstr "Você esqueceu de escrever o que acontece quando você aperta uma tecla diferente, adicione um `{else}` a seu código"

#, fuzzy
msgid "Runtime Index Error"
msgstr "Você tentou acessar a lista {name} mas ou ela está vazia, ou o índice não está presente nela."

#, fuzzy
msgid "Runtime Value Error"
msgstr "Durante a execução do seu programa, o comando `{command}` recebeu o valor {value}, o que não é permitido. {tip}."

#, fuzzy
msgid "Runtime Values Error"
msgstr ""

#, fuzzy
msgid "Save Microbit code "
msgstr ""

#, fuzzy
msgid "Too Big"
msgstr "Uau! Seu programa tem impressionantes {lines_of_code} linhas de código! Mas só podemos processar {max_lines} linhas nesse nível. Diminua um pouco o seu programa e tente novamente."

#, fuzzy
msgid "Too Few Indents"
msgstr ""

#, fuzzy
msgid "Too Many Indents"
msgstr ""

#, fuzzy
msgid "Unexpected Indentation"
msgstr "Você usou espaços demais na linha {line_number}. Você usou {leading_spaces} espaços, que é mais do que a quantia necessária. Comece todo bloco novo com {indent_size} espaços a mais do que na linha anterior."

#, fuzzy
msgid "Unquoted Assignment"
msgstr "A partir desse nível, você precisa colocar os textos à direita do `{is}` e entre aspas. Você esqueceu disso no texto {text}."

#, fuzzy
msgid "Unquoted Equality Check"
msgstr "Se você quer checar se uma variável é igual a múltiplas palavras, elas devem estar cercadas por aspas!"

#, fuzzy
msgid "Unquoted Text"
msgstr "Tome cuidado. Se for usar `{ask}` ou `{print}`, o texto deve começar e terminar com aspas. Você esqueceu uma no texto {unquotedtext}."

#, fuzzy
msgid "Unsupported Float"
msgstr "Números não inteiros ainda não são suportados, mas serão daqui a alguns níveis. Por enquanto, troque `{value}` por um inteiro."

#, fuzzy
msgid "Unsupported String Value"
msgstr "Valores de texto não podem conter `{invalid_value}`."

#, fuzzy
msgid "Unused Variable"
msgstr "Você definiu a variável {variable_name} na linha {line_number}, mas não a usou."

#, fuzzy
msgid "Var Undefined"
msgstr "Você tentou usar a variável `{name}`, mas não a definiu primeiro. Ou, talvez, você tenha tentado usar a palavra `{name}` mas tenha esquecido de usar aspas."

#, fuzzy
msgid "Wrong Level"
msgstr "Este era um código Hedy correto, mas não para o nível correto. Você escreveu `{offending_keyword}` para o nível {working_level}. Dica: {tip}"

#, fuzzy
msgid "Wrong Number of Arguments"
msgstr "Sua função usou a quantidade errada de parâmetros. Você forneceu {used_number} mas a função {name} requer {defined_number}"

msgid "about_this_adventure"
msgstr ""

msgid "account_overview"
msgstr "Visão geral da conta"

#, fuzzy
msgid "actions"
msgstr ""

msgid "add"
msgstr "Adicionar"

msgid "add_students"
msgstr "Adicionar estudantes"

#, fuzzy
msgid "add_your_language"
msgstr ""

msgid "admin"
msgstr ""

msgid "advance_button"
msgstr "Ir para o nível {level}"

msgid "adventure"
msgstr "Aventura"

msgid "adventure_cloned"
msgstr "Aventura clonada"

msgid "adventure_code_button"
msgstr "Código da Aventura"

#, fuzzy
msgid "adventure_codeblock_button"
msgstr ""

msgid "adventure_duplicate"
msgstr "Você já tem uma aventura com esse nome."

msgid "adventure_empty"
msgstr "Você não digitou um nome para a aventura!"

#, fuzzy
msgid "adventure_exp_3"
msgstr "You can use the \"preview\" button to view a styled version of your adventure. To view the adventure on a dedicated page, select \"view\" from the teachers page."

#, fuzzy
msgid "adventure_exp_classes"
msgstr ""

#, fuzzy
msgid "adventure_flagged"
msgstr ""

msgid "adventure_id_invalid"
msgstr "Este id de aventura é inválido."

msgid "adventure_length"
msgstr "Sua aventura precisa ter pelo menos 20 caracteres."

msgid "adventure_name_invalid"
msgstr "Este nome de aventura é inválido."

msgid "adventure_terms"
msgstr "Concordo que minha aventura possa ser disponibilizada publicamente na Hedy."

msgid "adventure_updated"
msgstr "A aventura foi atualizada!"

#, fuzzy
msgid "adventures_completed"
msgstr ""

#, fuzzy
msgid "adventures_info"
msgstr ""

msgid "adventures_restored"
msgstr "As aventuras padrão foram restauradas."

#, fuzzy
msgid "adventures_ticked"
msgstr ""

#, fuzzy
msgid "adventures_tried"
msgstr ""

msgid "ago"
msgstr "{timestamp} atrás"

msgid "agree_invalid"
msgstr "Você precisa concordar com os termos de privacidade."

msgid "agree_with"
msgstr "Eu concordo com os"

msgid "ajax_error"
msgstr "Houve um erro. Por favor, tente novamente."

msgid "all"
msgstr "Todos"

#, fuzzy
msgid "all_class_highscores"
msgstr ""

#, fuzzy
msgid "all_rows_missing_separator"
msgstr ""

msgid "already_account"
msgstr "Já tem uma conta?"

msgid "already_program_running"
msgstr "Já há um programa em execução, finalize-o primeiro."

msgid "are_you_sure"
msgstr "Tem certeza? Você não poderá reverter esta ação."

msgid "ask_needs_var"
msgstr "A partir do nível 2, `{ask}` precisa ser usado com uma variável. Exemplo: nome `{is}` `{ask}` Qual é o seu nome?"

msgid "available_in"
msgstr ""

msgid "back_to_class"
msgstr ""

msgid "become_a_sponsor"
msgstr "Tornar-se um patrocinador"

msgid "birth_year"
msgstr "Ano de nascimento"

msgid "by"
msgstr "por"

msgid "cancel"
msgstr "Cancelar"

msgid "cant_parse_exception"
msgstr "Não foi possível analisar o programa"

msgid "certificate"
msgstr "Certificado de Conclusão"

msgid "certified_teacher"
msgstr "Professor(a) certificado(a)"

msgid "change_password"
msgstr "Mudar senha"

msgid "cheatsheet_title"
msgstr "Folha de dicas"

msgid "class_already_joined"
msgstr "Você ja faz parte da turma"

#, fuzzy
msgid "class_customize_success"
msgstr ""

#, fuzzy
msgid "class_graph_explanation"
msgstr ""

msgid "class_logs"
msgstr "Último login"

#, fuzzy
msgid "class_name_duplicate"
msgstr ""

#, fuzzy
msgid "class_name_empty"
msgstr ""

#, fuzzy
msgid "class_name_invalid"
msgstr ""

msgid "class_name_prompt"
msgstr "Por favor, insira o nome da turma"

#, fuzzy
msgid "class_performance_graph"
msgstr ""

#, fuzzy
msgid "class_survey_description"
msgstr ""

msgid "class_survey_later"
msgstr "Lembrar-me amanhã"

#, fuzzy
msgid "class_survey_question1"
msgstr ""

#, fuzzy
msgid "class_survey_question2"
msgstr ""

#, fuzzy
msgid "class_survey_question3"
msgstr ""

#, fuzzy
msgid "class_survey_question4"
msgstr ""

#, fuzzy
msgid "classes_info"
msgstr ""

msgid "clone"
msgstr "Clonar"

msgid "cloned_times"
msgstr ""

msgid "close"
msgstr "Fechar"

msgid "comma"
msgstr "uma vírgula"

msgid "command_not_available_yet_exception"
msgstr "Comando não disponível ainda"

msgid "command_unavailable_exception"
msgstr "O comando não é mais correto"

msgid "commands"
msgstr "Comandos"

#, fuzzy
msgid "complete"
msgstr ""

msgid "congrats_message"
msgstr "Parabéns, {username}, você alcançou os seguintes resultados com Hedy!"

#, fuzzy
msgid "connect_guest_teacher"
msgstr ""

#, fuzzy
msgid "constant_variable_role"
msgstr ""

msgid "containing"
msgstr ""

msgid "content_invalid"
msgstr "Esta aventura é inválida."

#, fuzzy
msgid "continue"
msgstr ""

msgid "contributor"
msgstr "Contribuinte"

#, fuzzy
msgid "copy_accounts_to_clipboard"
msgstr ""

msgid "copy_clipboard"
msgstr "Copiado com sucesso para a área de transferência"

msgid "copy_code"
msgstr "Copiar código"

msgid "copy_join_link"
msgstr "Copiar link de acesso"

msgid "copy_link_success"
msgstr "Link de acesso copiado para a área de transferência"

msgid "copy_link_to_share"
msgstr "Copiar link para compartilhar"

msgid "copy_mail_link"
msgstr "Por favor, copie e cole este link em uma nova aba:"

msgid "correct_answer"
msgstr "A resposta correta é"

msgid "country"
msgstr "País"

msgid "country_invalid"
msgstr "Por favor, selecione um país válido."

msgid "create_account"
msgstr "Crie uma conta"

msgid "create_accounts"
msgstr "Criar contas"

#, fuzzy
msgid "create_accounts_placeholder"
msgstr ""

msgid "create_accounts_prompt"
msgstr ""

msgid "create_adventure"
msgstr "Criar aventura"

msgid "create_class"
msgstr "Criar nova turma"

msgid "create_student_account"
msgstr "Criar uma conta"

msgid "create_student_account_explanation"
msgstr "Você pode salvar seus próprios programas com uma conta."

#, fuzzy
msgid "create_student_accounts"
msgstr ""

msgid "create_teacher_account"
msgstr "Criar uma conta de professor"

msgid "create_teacher_account_explanation"
msgstr "Com uma conta de professor, você pode salvar seus programas e ver os resultados de seus alunos."

#, fuzzy
msgid "create_usernames_and_passwords_desc"
msgstr ""

#, fuzzy
msgid "create_usernames_and_passwords_title"
msgstr ""

#, fuzzy
msgid "create_usernames_desc"
msgstr ""

#, fuzzy
msgid "create_usernames_title"
msgstr ""

msgid "creator"
msgstr "Criador"

msgid "current_password"
msgstr "Senha atual"

msgid "customization_deleted"
msgstr "Personalizações deletadas com sucesso."

#, fuzzy
msgid "customize"
msgstr ""

msgid "customize_adventure"
msgstr "Personalizar aventura"

#, fuzzy
msgid "customize_class"
msgstr ""

msgid "dash"
msgstr "um traço"

#, fuzzy
msgid "debug"
msgstr ""

msgid "default_401"
msgstr "Parece que você não tem autorização..."

#, fuzzy
msgid "default_403"
msgstr ""

msgid "default_404"
msgstr "Não conseguimos achar essa página..."

msgid "default_500"
msgstr "Algo deu errado..."

msgid "delete"
msgstr "Deletar"

msgid "delete_adventure_prompt"
msgstr "Tem certeza de que quer remover essa aventura?"

msgid "delete_class_prompt"
msgstr "Você tem certeza de que deseja excluir a turma?"

msgid "delete_confirm"
msgstr "Você tem certeza de que deseja excluir o programa?"

msgid "delete_invite"
msgstr "Deletar convite"

#, fuzzy
msgid "delete_invite_prompt"
msgstr ""

msgid "delete_public"
msgstr "Deletar perfil público"

msgid "delete_success"
msgstr "Programa excluído com sucesso."

#, fuzzy
msgid "delete_tag_prompt"
msgstr ""

msgid "destroy_profile"
msgstr "Deletar conta"

msgid "developers_mode"
msgstr "Modo programador"

#, fuzzy
msgid "directly_available"
msgstr ""

msgid "disable"
msgstr "Desativar"

#, fuzzy
msgid "disable_explore_page"
msgstr ""

msgid "disable_parsons"
msgstr "Desativar todos os desafios"

#, fuzzy
msgid "disable_quizes"
msgstr ""

msgid "disabled"
msgstr "Desativado"

#, fuzzy
msgid "disabled_button_quiz"
msgstr ""

msgid "discord_server"
msgstr "Servidor de Discord"

msgid "distinguished_user"
msgstr "Usuário distinto"

msgid "double quotes"
msgstr "aspas duplas"

msgid "download"
msgstr "Baixar"

msgid "duplicate"
msgstr "Duplicar"

msgid "echo_and_ask_mismatch_exception"
msgstr "Incompatibilidade entre eco e pergunte"

msgid "echo_out"
msgstr "A partir do nível 2, `{echo}` não é mais necessário. Você pode repetir uma resposta com `{ask}` e `{print}` agora. Exemplo: `nome {is} {ask} Como você se chama? {print} olá nome`"

msgid "edit_adventure"
msgstr "Editar aventura"

msgid "edit_code_button"
msgstr "Editar código"

msgid "email"
msgstr ""

msgid "email_invalid"
msgstr "Por favor, digite um email válido."

#, fuzzy
msgid "end_quiz"
msgstr "Final do Quiz"

msgid "english"
msgstr "Inglês"

msgid "enter"
msgstr "Entrar"

msgid "enter_password"
msgstr "Digite uma nova senha para"

msgid "enter_text"
msgstr "Digite sua resposta aqui..."

msgid "error_logo_alt"
msgstr "Logo de erro"

#, fuzzy
msgid "errors"
msgstr ""

msgid "exclamation mark"
msgstr "um ponto de exclamação"

msgid "exercise"
msgstr "Exercício"

msgid "exercise_doesnt_exist"
msgstr "Este exercício não existe"

msgid "exists_email"
msgstr "Esse e-mail já está em uso."

msgid "exists_username"
msgstr "Esse nome de usuário já está em uso."

msgid "exit_preview_mode"
msgstr "Sair do modo prévia"

msgid "experience_invalid"
msgstr "Por favor, selecione uma experiência válida. Escolha (Sim, Não)."

msgid "expiration_date"
msgstr "Data de expiração"

msgid "favorite_program"
msgstr "Programa favorito"

msgid "favourite_confirm"
msgstr "Tem certeza de que deseja marcar este programa como favorito?"

msgid "favourite_program"
msgstr "Programa favorito"

msgid "favourite_program_invalid"
msgstr "O programa que você escolheu como favorito é inválido."

msgid "favourite_success"
msgstr "Seu programa foi marcado como favorito."

#, fuzzy
msgid "feedback_message_error"
msgstr ""

msgid "female"
msgstr "Feminino"

#, fuzzy
msgid "flag_adventure_prompt"
msgstr ""

msgid "float"
msgstr "um número"

#, fuzzy
msgid "for_teachers"
msgstr ""

msgid "forgot_password"
msgstr "Esqueceu sua senha?"

#, fuzzy
msgid "from_another_teacher"
msgstr ""

msgid "from_magazine_website"
msgstr "Por uma revista ou site"

msgid "from_video"
msgstr "Por um vídeo"

msgid "fun_statistics_msg"
msgstr "Aqui estão algumas estatísticas divertidas!"

msgid "gender"
msgstr "Gênero"

msgid "gender_invalid"
msgstr "Por favor, selecione um gênero válido. Escolha (Feminino, Masculino, Outro)."

msgid "general_settings"
msgstr "Configurações gerais"

msgid "get_certificate"
msgstr "Obtenha seu certificado!"

#, fuzzy
msgid "give_link_to_teacher"
msgstr ""

#, fuzzy
msgid "go_back"
msgstr ""

msgid "go_back_to_main"
msgstr "Voltar à pagina principal"

#, fuzzy
msgid "go_to_question"
msgstr "Ir para a questão"

#, fuzzy
msgid "go_to_quiz_result"
msgstr "Ver resultado do quiz"

msgid "go_to_your_clone"
msgstr ""

msgid "goto_profile"
msgstr "Ir para meu perfil"

#, fuzzy
msgid "graph_title"
msgstr ""

msgid "hand_in"
msgstr "Entregar"

msgid "hand_in_exercise"
msgstr "Entregar exercício"

msgid "heard_about_hedy"
msgstr "Como soube da Hedy?"

msgid "heard_about_invalid"
msgstr "Por favor, selecione uma forma válida pela qual soube de nós."

#, fuzzy
msgid "hedy_choice_title"
msgstr ""

#, fuzzy
msgid "hedy_introduction_slides"
msgstr ""

msgid "hedy_logo_alt"
msgstr "Logo da Hedy"

msgid "hedy_on_github"
msgstr "Hedy no Github"

msgid "hello_logo"
msgstr "olá"

#, fuzzy
msgid "hide_adventures"
msgstr ""

msgid "hide_cheatsheet"
msgstr "Ocultar folha de dicas"

#, fuzzy
msgid "hide_classes"
msgstr ""

msgid "hide_keyword_switcher"
msgstr "Ocultar seletor de comandos"

#, fuzzy
msgid "hide_slides"
msgstr ""

msgid "highest_level_reached"
msgstr "Nível mais alto alcançado"

#, fuzzy
msgid "highest_quiz_score"
msgstr ""

msgid "hint"
msgstr "Dica?"

msgid "ill_work_some_more"
msgstr "Vou trabalhar nele um pouco mais"

msgid "image_invalid"
msgstr "A imagem que você escolheu é inválida."

msgid "incomplete_command_exception"
msgstr "Comando incompleto"

msgid "incorrect_handling_of_quotes_exception"
msgstr "Uso incorreto de aspas"

msgid "incorrect_use_of_types_exception"
msgstr "Uso incorreto de tipos de valores"

msgid "incorrect_use_of_variable_exception"
msgstr "Uso incorreto de variáveis"

msgid "indentation_exception"
msgstr "Indentação incorreta"

msgid "input"
msgstr "entrada de `{ask}`"

#, fuzzy
msgid "input_variable_role"
msgstr ""

msgid "integer"
msgstr "um número"

#, fuzzy
msgid "invalid_class_link"
msgstr ""

msgid "invalid_command_exception"
msgstr "Comando inválido"

msgid "invalid_keyword_language_comment"
msgstr "# O idioma de comandos fornecido é inválido, idioma foi redefinido para Inglês"

msgid "invalid_language_comment"
msgstr "# O idioma fornecido é inválido, idioma redefinido para Inglês"

msgid "invalid_level_comment"
msgstr "# O nível fornecido é inválido, nível mostrado agora é o nível 1"

msgid "invalid_program_comment"
msgstr "# O programa fornecido é inválido, por favor tente novamente"

#, fuzzy
msgid "invalid_teacher_invitation_code"
msgstr ""

msgid "invalid_tutorial_step"
msgstr "Passo inválido do tutorial"

msgid "invalid_username_password"
msgstr "Nome de usuário ou senha inválido(s)."

msgid "invite_by_username"
msgstr "Convidar por nome de usuário"

msgid "invite_date"
msgstr "Data do convite"

#, fuzzy
msgid "invite_message"
msgstr ""

msgid "invite_prompt"
msgstr "Digite um nome de usuário"

#, fuzzy
msgid "invite_teacher"
msgstr ""

msgid "join_class"
msgstr "Entrar na turma"

msgid "join_prompt"
msgstr "Você precisa ter uma conta para ingressar em uma turma. Você gostaria de fazer o login agora?"

#, fuzzy
msgid "keybinding_waiting_for_keypress"
msgstr ""

msgid "keyword_language_invalid"
msgstr "Por favor, selecione um idioma de comandos válido (selecione Inglês ou o seu próprio idioma)."

#, fuzzy
msgid "landcode_phone_number"
msgstr ""

msgid "language"
msgstr "Idioma"

msgid "language_invalid"
msgstr "Por favor, selecione um idioma válido."

msgid "languages"
msgstr "Qual dessas linguagens de programação você já usou antes?"

msgid "last_edited"
msgstr "Última edição"

msgid "last_update"
msgstr "Última atualização"

msgid "lastname"
msgstr "Sobrenome"

#, fuzzy
msgid "leave_class"
msgstr ""

msgid "level"
msgstr "Nível"

#, fuzzy
msgid "level_accessible"
msgstr ""

msgid "level_disabled"
msgstr "Nível desativado"

msgid "level_future"
msgstr "Este nível será aberto automaticamente em "

msgid "level_invalid"
msgstr "Esse nível da Hedy é inválido."

#, fuzzy
msgid "level_not_class"
msgstr ""

msgid "level_title"
msgstr "Nível"

msgid "levels"
msgstr "níveis"

msgid "link"
msgstr ""

msgid "list"
msgstr "uma lista"

#, fuzzy
msgid "list_variable_role"
msgstr ""

msgid "logged_in_to_share"
msgstr "Você precisa estar logado(a) para salvar e compartilhar um programa."

msgid "login"
msgstr ""

msgid "login_long"
msgstr "Entre na sua conta"

msgid "login_to_save_your_work"
msgstr "Entre para salvar o seu trabalho"

msgid "logout"
msgstr "Sair"

msgid "longest_program"
msgstr "Programa mais longo"

msgid "mail_change_password_body"
msgstr ""
"Sua senha da Hedy foi alterada. Se foi você quem fez isso, está tudo certo.\n"
"Se você não alterou sua senha, por favor, contate-nos imediatamente respondendo a esse email."

msgid "mail_change_password_subject"
msgstr "Sua senha da Hedy foi alterada"

msgid "mail_error_change_processed"
msgstr "Algo deu errado ao enviar um e-mail de validação, as mudanças ainda estão processadas corretamente."

msgid "mail_goodbye"
msgstr ""
"Continue programando!\n"
"Equipe Hedy"

msgid "mail_hello"
msgstr "Olá, {username}!"

msgid "mail_recover_password_body"
msgstr ""
"Clicando neste link, você pode definir uma nova senha da Hedy. Ele é válido por <b>4</b> horas.\n"
"Se você não solicitou uma redefinição de senha, ignore esse e-mail: {link}"

msgid "mail_recover_password_subject"
msgstr "Solicite uma redefinição de senha."

msgid "mail_reset_password_body"
msgstr ""
"A sua senha da Hedy foi redefinida para uma nova. Se foi você quem fez isso, tudo certo.\n"
"Se você não alterou a sua senha, por favor, contate-nos imediatamente respondendo a esse e-mail."

msgid "mail_reset_password_subject"
msgstr "Sua senha da Hedy foi redefinida"

#, fuzzy
msgid "mail_welcome_teacher_body"
msgstr ""
"<strong>Welcome!</strong>\n"
"Congratulations on your brand new Hedy teachers account. Welcome to the world wide community of Hedy teachers!\n"
"<strong>What teachers accounts can do</strong>\n"
"With your teacher account, you have the option to create classes. Your students can than join your classes and you can see their progress. Classes are made and managed though the for <a href=\"https://hedycode.com/for-teachers\">teachers page</a>.\n"
"<strong>How to share ideas</strong>\n"
"If you are using Hedy in class, you probably have ideas for improvements! You can share those ideas with us on the <a href=\"https://github.com/hedyorg/hedy/discussions/categories/ideas\">Ideas Discussion</a>.\n"
"<strong>How to ask for help</strong>\n"
"If anything is unclear, you can post in the <a href=\"https://github.com/hedyorg/hedy/discussions/categories/q-a\">Q&A discussion</a>, or <a href=\"mailto: hello@hedy.org\">send us an email</a>.\n"
"Keep programming!"

#, fuzzy
msgid "mail_welcome_teacher_subject"
msgstr ""

msgid "mail_welcome_verify_body"
msgstr ""
"Sua conta da Hedy foi criada com sucesso. Bem-vindo(a)!\n"
"Por favor, clique neste link para verificar o seu endereço de e-mail: {link}"

msgid "mail_welcome_verify_subject"
msgstr "Bem-vindo(a) à Hedy"

msgid "mailing_title"
msgstr "Inscreva-se na Newsletter da Hedy"

msgid "main_subtitle"
msgstr "Uma linguagem de programação gradual"

msgid "main_title"
msgstr ""

msgid "make_sure_you_are_done"
msgstr "Certifique-se de que está tudo pronto! Você não poderá mais editar o seu programa depois de clicar em \"Entregar\"."

msgid "male"
msgstr "Masculino"

#, fuzzy
msgid "mandatory_mode"
msgstr ""

#, fuzzy
msgid "more_info"
msgstr ""

msgid "more_options"
msgstr "Mais opções"

#, fuzzy
msgid "multiple_keywords_warning"
msgstr ""

msgid "multiple_levels_warning"
msgstr ""

msgid "my_account"
msgstr "Minha conta"

msgid "my_adventures"
msgstr "Minhas aventuras"

msgid "my_classes"
msgstr "Minhas Turmas"

msgid "my_messages"
msgstr "Minhas mensagens"

msgid "my_public_profile"
msgstr "Meu perfil público"

msgid "name"
msgstr "Nome"

msgid "nav_explore"
msgstr "Explorar"

msgid "nav_hedy"
msgstr ""

msgid "nav_learn_more"
msgstr "Saiba mais"

msgid "nav_start"
msgstr "Início"

msgid "new_password"
msgstr "Nova senha"

msgid "new_password_repeat"
msgstr "Repita a nova senha"

msgid "newline"
msgstr "uma nova linha"

#, fuzzy
msgid "next_adventure"
msgstr ""

msgid "next_exercise"
msgstr "Próximo exercício"

msgid "next_page"
msgstr "Próxima página"

msgid "next_step_tutorial"
msgstr "Próximo passo >>>"

#, fuzzy
msgid "next_student"
msgstr ""

msgid "no"
msgstr "Não"

msgid "no_account"
msgstr "Ainda não tem uma conta?"

msgid "no_accounts"
msgstr "Não há contas para criar."

msgid "no_adventures_yet"
msgstr "Não há nenhuma aventura pública ainda..."

msgid "no_more_flat_if"
msgstr "A partir do nível 8, o código depois do `{if}` precisa ser colocado na linha seguinte e começar com 4 espaços."

msgid "no_programs"
msgstr "Não há programas."

msgid "no_shared_programs"
msgstr "não tem programas compartilhados..."

#, fuzzy
msgid "no_students"
msgstr ""

msgid "no_such_adventure"
msgstr "Essa aventura não existe!"

#, fuzzy
msgid "no_such_class"
msgstr ""

msgid "no_such_level"
msgstr "Não existe esse nível Hedy!"

msgid "no_such_program"
msgstr "Não existe esse programa Hedy!"

#, fuzzy
msgid "no_tag"
msgstr ""

#, fuzzy
msgid "not_adventure_yet"
msgstr ""

#, fuzzy
msgid "not_enrolled"
msgstr ""

#, fuzzy
msgid "not_in_class_no_handin"
msgstr ""

msgid "not_logged_in_cantsave"
msgstr "Seu programa não será salvo."

msgid "not_logged_in_handin"
msgstr "Você precisa estar logado(a) para entregar uma tarefa."

#, fuzzy
msgid "not_teacher"
msgstr ""

msgid "number"
msgstr "um número"

msgid "number_lines"
msgstr "Número de linhas"

#, fuzzy
msgid "number_of_errors"
msgstr ""

msgid "number_programs"
msgstr "Número de programas executados"

msgid "ok"
msgstr ""

#, fuzzy
msgid "one_level_error"
msgstr ""

msgid "only_you_can_see"
msgstr "Só você consegue ver este programa."

msgid "open"
msgstr "Abrir"

msgid "opening_date"
msgstr "Data de abertura"

msgid "opening_dates"
msgstr "Datas de abertura"

msgid "option"
msgstr "Opção"

msgid "or"
msgstr "ou"

msgid "other"
msgstr "Outro"

msgid "other_block"
msgstr "Outra linguagem de bloco"

msgid "other_settings"
msgstr "Outras configurações"

msgid "other_source"
msgstr "Outro"

msgid "other_text"
msgstr "Outra linguagem de texto"

msgid "overwrite_warning"
msgstr "Você já tem um programa com este nome, salvar o programa atual substituirá o antigo. Você tem certeza?"

#, fuzzy
msgid "owner"
msgstr ""

msgid "page_not_found"
msgstr "Não conseguimos achar essa página!"

#, fuzzy
msgid "pair_with_teacher"
msgstr ""

msgid "parsons_title"
msgstr "Desafio"

msgid "password"
msgstr "Senha"

msgid "password_change_not_allowed"
msgstr "Você não tem permissão de trocar a senha deste usuário."

msgid "password_change_prompt"
msgstr "Tem certeza de que deseja trocar essa senha?"

#, fuzzy
msgid "password_change_success"
msgstr ""

msgid "password_invalid"
msgstr "Sua senha é inválida."

msgid "password_repeat"
msgstr "Repita a senha"

msgid "password_resetted"
msgstr "Sua senha foi redefinida com sucesso. Você será redirecionado(a) para a página de login."

msgid "password_six"
msgstr "A senha deve conter pelo menos seis caracteres."

msgid "password_updated"
msgstr "Senha atualizada."

msgid "passwords_six"
msgstr "Todas as senhas precisam ter 6 caracteres ou mais, cada."

#, fuzzy
msgid "passwords_too_short"
msgstr ""

msgid "pending_invites"
msgstr "Convites pendentes"

msgid "people_with_a_link"
msgstr "Outras pessoas com um link podem ver esse programa. Ele também pode ser encontrado na página \"Explorar\"."

msgid "percentage"
msgstr "porcentagem"

msgid "period"
msgstr "um ponto"

msgid "personal_text"
msgstr "Texto pessoal"

msgid "personal_text_invalid"
msgstr "Seu texto pessoal é inválido."

#, fuzzy
msgid "phone_number"
msgstr ""

msgid "preferred_keyword_language"
msgstr "Idioma preferido de comandos"

msgid "preferred_language"
msgstr "Idioma preferido"

msgid "preview"
msgstr "Prévia"

#, fuzzy
msgid "preview_teacher_mode"
msgstr ""

msgid "previewing_adventure"
msgstr "Vendo prévia da aventura"

#, fuzzy
msgid "previewing_class"
msgstr ""

msgid "previous_campaigns"
msgstr "Ver campanhas anteriores"

#, fuzzy
msgid "previous_page"
msgstr ""

#, fuzzy
msgid "print_accounts"
msgstr ""

msgid "print_accounts_title"
msgstr ""

msgid "print_logo"
msgstr "imprima"

msgid "privacy_terms"
msgstr "Termos de privacidade"

msgid "private"
msgstr "Privado"

msgid "profile_logo_alt"
msgstr "Ícone do perfil."

msgid "profile_picture"
msgstr "Foto de perfil"

msgid "profile_updated"
msgstr "Perfil atualizado."

msgid "profile_updated_reload"
msgstr "Perfil atualizado, a página será recarregada."

msgid "program_contains_error"
msgstr "Esse programa contém um erro. Tem certeza de que deseja compartilhá-lo?"

msgid "program_header"
msgstr "Meus programas"

msgid "program_too_large_exception"
msgstr "Programa longo demais"

msgid "programming_experience"
msgstr "Você tem experiência em programação?"

msgid "programming_invalid"
msgstr "Por favor, selecione uma linguagem de programação válida."

msgid "programs"
msgstr "Programas"

msgid "prompt_join_class"
msgstr "Você quer entrar nesta turma?"

#, fuzzy
msgid "provided_username_duplicates"
msgstr ""

msgid "public"
msgstr "Público"

msgid "public_adventures"
msgstr ""

#, fuzzy
msgid "public_content"
msgstr ""

#, fuzzy
msgid "public_content_info"
msgstr ""

msgid "public_invalid"
msgstr "Essa seleção de consentimento é inválida"

msgid "public_profile"
msgstr "Perfil público"

msgid "public_profile_info"
msgstr "Ao selecionar esta caixa, eu torno meu perfil visível para todos. Tenha cuidado para não compartilhar informações pessoais como o seu nome ou endereço, pois todo mundo vai poder ver!"

msgid "public_profile_updated"
msgstr "Perfil público atualizado, a página será recarregada."

#, fuzzy
msgid "put"
msgstr ""

msgid "question mark"
msgstr "um ponto de interrogação"

#, fuzzy
msgid "quiz_logo_alt"
msgstr ""

#, fuzzy
msgid "quiz_score"
msgstr ""

#, fuzzy
msgid "quiz_tab"
msgstr ""

#, fuzzy
msgid "quiz_threshold_not_reached"
msgstr ""

msgid "read_code_label"
msgstr "Ler em voz alta"

msgid "recent"
msgstr "Meus programas recentes"

msgid "recover_password"
msgstr "Solicite uma redefinição de senha"

msgid "regress_button"
msgstr "Voltar para o nível {level}"

msgid "remove"
msgstr "Remover"

msgid "remove_customization"
msgstr "Remover personalização"

#, fuzzy
msgid "remove_customizations_prompt"
msgstr ""

msgid "remove_student_prompt"
msgstr "Você tem certeza de que deseja excluir este estudante da turma?"

#, fuzzy
msgid "remove_user_prompt"
msgstr ""

msgid "rename_class"
msgstr ""

msgid "rename_class_prompt"
msgstr ""

msgid "repair_program_logo_alt"
msgstr "Ícone de reparar programa"

msgid "repeat_dep"
msgstr "A partir do nível 8, `{repeat}` precisa ser usado com indentação. Você pode ver exemplos na aba `{repeat}` do nível 8."

msgid "repeat_match_password"
msgstr "A senha repetida não corresponde."

msgid "repeat_new_password"
msgstr "Repita a nova senha"

msgid "report_failure"
msgstr "Esse programa não existe ou não é público"

msgid "report_program"
msgstr "Tem certeza de que quer denunciar esse programa?"

msgid "report_success"
msgstr "Esse programa foi denunciado"

#, fuzzy
msgid "request_invalid"
msgstr ""

#, fuzzy
msgid "request_teacher"
msgstr ""

#, fuzzy
msgid "request_teacher_account"
msgstr ""

msgid "required_field"
msgstr "Campos marcados com um * são obrigatórios"

#, fuzzy
msgid "reset_adventure_prompt"
msgstr ""

#, fuzzy
msgid "reset_adventures"
msgstr ""

#, fuzzy
msgid "reset_button"
msgstr ""

msgid "reset_password"
msgstr "Redefinir senha"

#, fuzzy
msgid "restart"
msgstr ""

msgid "retrieve_adventure_error"
msgstr "Você não tem permissão para ver essa aventura!"

#, fuzzy
msgid "retrieve_class_error"
msgstr ""

#, fuzzy
msgid "retrieve_tag_error"
msgstr ""

#, fuzzy
msgid "role"
msgstr ""

msgid "run_code_button"
msgstr "Executar código"

msgid "save_parse_warning"
msgstr "Esse programa contém um erro, tem certeza de que deseja salvá-lo?"

msgid "save_prompt"
msgstr "Você precisa de uma conta para salvar seu programa. Gostaria de fazer login agora?"

msgid "save_success_detail"
msgstr "Programa salvo com sucesso."

msgid "score"
msgstr "Placar"

msgid "search"
msgstr "Buscar..."

msgid "search_button"
msgstr "Procurar"

#, fuzzy
msgid "second_teacher"
msgstr ""

#, fuzzy
msgid "second_teacher_copy_prompt"
msgstr ""

#, fuzzy
msgid "second_teacher_prompt"
msgstr ""

#, fuzzy
msgid "second_teacher_warning"
msgstr ""

msgid "see_certificate"
msgstr "Veja o certificado de {username}!"

msgid "select"
msgstr "Selecione"

#, fuzzy
msgid "select_adventures"
msgstr ""

msgid "select_all"
msgstr "Selecionar tudo"

msgid "select_classes"
msgstr ""

msgid "select_lang"
msgstr "Selecionar idioma"

msgid "select_levels"
msgstr ""

msgid "selected"
msgstr "Selecionado"

#, fuzzy
msgid "self_removal_prompt"
msgstr ""

msgid "send_password_recovery"
msgstr "Envie-me um link de recuperação de senha"

msgid "sent_by"
msgstr "Esse convite foi enviado por"

msgid "sent_password_recovery"
msgstr "Em breve, você receberá um e-mail com instruções sobre como redefinir sua senha."

msgid "settings"
msgstr "Minhas configurações pessoais"

#, fuzzy
msgid "share"
msgstr ""

msgid "share_by_giving_link"
msgstr "Mostre seu programa a outras pessoas dando a elas o link abaixo:"

msgid "share_your_program"
msgstr "Compartilhar programa"

#, fuzzy
msgid "signup_student_or_teacher"
msgstr ""

msgid "single quotes"
msgstr "aspas simples"

msgid "slash"
msgstr "uma barra"

#, fuzzy
msgid "sleeping"
msgstr ""

msgid "slides"
msgstr ""

#, fuzzy
msgid "slides_for_level"
msgstr ""

#, fuzzy
msgid "slides_info"
msgstr ""

#, fuzzy
msgid "social_media"
msgstr ""

#, fuzzy
msgid "solution_example"
msgstr ""

#, fuzzy
msgid "solution_example_explanation"
msgstr ""

#, fuzzy
msgid "some_rows_missing_separator"
msgstr ""

#, fuzzy
msgid "something_went_wrong_keyword_parsing"
msgstr ""

msgid "space"
msgstr "um espaço"

msgid "star"
msgstr "um asterisco"

msgid "start_learning"
msgstr "Comece a aprender"

#, fuzzy
msgid "start_quiz"
msgstr "Iniciar quiz"

msgid "start_teaching"
msgstr "Comece a ensinar"

msgid "step_title"
msgstr "Tarefa"

#, fuzzy
msgid "stepper_variable_role"
msgstr ""

#, fuzzy
msgid "stop"
msgstr ""

msgid "stop_code_button"
msgstr "Parar programa"

msgid "string"
msgstr "texto"

#, fuzzy
msgid "student"
msgstr ""

#, fuzzy
msgid "student_accounts_created"
msgstr ""

#, fuzzy
msgid "student_adventures_table"
msgstr ""

#, fuzzy
msgid "student_adventures_table_explanation"
msgstr ""

#, fuzzy
msgid "student_already_in_class"
msgstr ""

#, fuzzy
msgid "student_already_invite"
msgstr ""

#, fuzzy
msgid "student_in_another_class"
msgstr ""

#, fuzzy
msgid "student_information"
msgstr ""

#, fuzzy
msgid "student_information_explanation"
msgstr ""

msgid "student_not_existing"
msgstr "Este nome de usuário não existe."

#, fuzzy
msgid "student_signup_header"
msgstr ""

msgid "students"
msgstr "estudantes"

msgid "submission_time"
msgstr "Enviado em"

#, fuzzy
msgid "submit_answer"
msgstr "Responder a questão"

msgid "submit_program"
msgstr "Enviar"

msgid "submit_warning"
msgstr "Tem certeza de que deseja enviar esse programa?"

msgid "submitted"
msgstr "Enviado"

msgid "submitted_header"
msgstr "Este programa foi enviado e não pode mais ser alterado."

#, fuzzy
msgid "subscribe"
msgstr "Assinar a newsletter"

msgid "subscribe_newsletter"
msgstr "Assinar a newsletter"

#, fuzzy
msgid "successful_runs"
msgstr ""

msgid "suggestion_color"
msgstr "Tente usar outra cor"

#, fuzzy
msgid "suggestion_note"
msgstr "Use uma nota entre C0 e B9 ou um número entre 1 e 70"

msgid "suggestion_number"
msgstr "Tente mudar o valor para um número"

msgid "suggestion_numbers_or_strings"
msgstr ""

#, fuzzy
msgid "surname"
msgstr "Nome"

msgid "survey"
msgstr "Pesquisa"

msgid "survey_completed"
msgstr "Pesquisa completa"

msgid "survey_skip"
msgstr "Não mostrar novamente"

msgid "survey_submit"
msgstr "Enviar"

#, fuzzy
msgid "tag_in_adventure"
msgstr ""

#, fuzzy
msgid "tag_input_placeholder"
msgstr ""

#, fuzzy
msgid "tags"
msgstr ""

msgid "teacher"
msgstr "Professor"

#, fuzzy
msgid "teacher_invalid"
msgstr ""

#, fuzzy
msgid "teacher_invitation_require_login"
msgstr ""

#, fuzzy
msgid "teacher_manual"
msgstr ""

#, fuzzy
msgid "teacher_signup_header"
msgstr ""

#, fuzzy
msgid "teacher_welcome"
msgstr ""

#, fuzzy
msgid "teachers"
msgstr ""

msgid "template_code"
msgstr ""
"Esta é a explicação da minha aventura!\n"
"\n"
"Eu consigo mostrar um comando assim: <code>{print}</code>\n"
"\n"
"Mas posso, também, mostrar um pedaço de código, desse jeito:\n"
"<pre>\n"
"ask Qual é o seu nome?\n"
"echo então o seu nome é \n"
"</pre>"

msgid "this_adventure_has_an_example_solution"
msgstr ""

#, fuzzy
msgid "this_turns_in_assignment"
msgstr ""

msgid "title"
msgstr "Título"

msgid "title_admin"
msgstr "Hedy - Página de administrador"

#, fuzzy
msgid "title_class-overview"
msgstr ""

msgid "title_customize-adventure"
msgstr "Hedy - Personalizar aventura"

#, fuzzy
msgid "title_customize-class"
msgstr ""

msgid "title_explore"
msgstr "Hedy - Explorar"

msgid "title_for-teacher"
msgstr "Hedy - Para professores"

#, fuzzy
msgid "title_join-class"
msgstr ""

msgid "title_learn-more"
msgstr "Hedy - Saiba mais"

msgid "title_login"
msgstr "Hedy - Entrar"

msgid "title_my-profile"
msgstr "Hedy - Minha conta"

msgid "title_privacy"
msgstr "Hedy - Termos de privacidade"

msgid "title_programs"
msgstr "Hedy - Meus programas"

msgid "title_public-adventures"
msgstr "Hedy - Aventuras públicas"

msgid "title_recover"
msgstr "Hedy - Recuperar conta"

msgid "title_reset"
msgstr "Hedy - Redefinir senha"

msgid "title_signup"
msgstr "Hedy - Crie uma conta"

msgid "title_start"
msgstr "Hedy - Programação textual facilitada"

msgid "title_view-adventure"
msgstr "Hedy - Ver aventura"

msgid "token_invalid"
msgstr "Seu token é inválido."

#, fuzzy
msgid "too_many_accounts"
msgstr ""

#, fuzzy
msgid "tooltip_level_locked"
msgstr ""

msgid "translate_error"
msgstr "Algo deu errado ao traduzir o código. Tente executá-lo para ver se há algum erro. Não é possível traduzir códigos com erros."

msgid "translating_hedy"
msgstr "Traduzindo a Hedy"

msgid "translator"
msgstr "Tradutor"

#, fuzzy
msgid "turned_into_teacher"
msgstr ""

msgid "tutorial"
msgstr ""

msgid "tutorial_code_snippet"
msgstr ""
"{print} Olá mundo!\n"
"{print} Estou aprendendo Hedy com o tutorial!"

#, fuzzy
msgid "tutorial_message_not_found"
msgstr ""

msgid "tutorial_title_not_found"
msgstr "Passo de tutorial não encontrado"

msgid "unauthorized"
msgstr "Você não tem permissão para acessar esta página"

#, fuzzy
msgid "unfavourite_confirm"
msgstr ""

#, fuzzy
msgid "unfavourite_success"
msgstr ""

#, fuzzy
msgid "unknown_variable_role"
msgstr ""

#, fuzzy
msgid "unlock_thresholds"
msgstr ""

msgid "unsaved_class_changes"
msgstr "Há alterações não salvas, tem certeza de que quer sair desta página?"

#, fuzzy
msgid "unsubmit_program"
msgstr ""

#, fuzzy
msgid "unsubmit_warning"
msgstr ""

#, fuzzy
msgid "unsubmitted"
msgstr ""

msgid "update_adventure_prompt"
msgstr "Tem certeza de que deseja atualizar essa aventura?"

msgid "update_public"
msgstr "Atualizar perfil público"

msgid "updating_indicator"
msgstr "Atualizando"

#, fuzzy
msgid "use_custom_passwords"
msgstr ""

#, fuzzy
msgid "use_generated_passwords"
msgstr ""

msgid "use_of_blanks_exception"
msgstr "Uso de lacunas (_) nos programas"

msgid "use_of_nested_functions_exception"
msgstr "Uso de funções dentro de funções"

#, fuzzy
msgid "used_in"
msgstr ""

msgid "user"
msgstr "usuário"

msgid "user_inexistent"
msgstr "Esse usuário não existe"

msgid "user_not_private"
msgstr "Esse usuário não existe ou não tem um perfil público"

msgid "username"
msgstr "Usuário"

#, fuzzy
msgid "username_contains_invalid_symbol"
msgstr ""

#, fuzzy
msgid "username_contains_separator"
msgstr ""

msgid "username_empty"
msgstr "Você não inseriu um nome de usuário!"

msgid "username_invalid"
msgstr "Seu nome de usuário é inválido."

msgid "username_special"
msgstr "O nome de usuário não pode conter `:` ou `@`."

msgid "username_three"
msgstr "O nome de usuário deve conter pelo menos três caracteres."

#, fuzzy
msgid "usernames_too_short"
msgstr ""

#, fuzzy
msgid "usernames_unavailable"
msgstr ""

msgid "value"
msgstr "Valor"

#, fuzzy
msgid "view_adventures"
msgstr ""

#, fuzzy
msgid "view_classes"
msgstr ""

msgid "view_program"
msgstr "Ver programa"

#, fuzzy
msgid "view_slides"
msgstr ""

#, fuzzy
msgid "waiting_for_submit"
msgstr ""

#, fuzzy
msgid "walker_variable_role"
msgstr ""

msgid "website"
msgstr ""

#, fuzzy
msgid "what_is_your_role"
msgstr ""

#, fuzzy
msgid "what_should_my_code_do"
msgstr "O que meu código deveria fazer?"

msgid "workbook_circle_question_text"
msgstr ""

msgid "workbook_circle_question_title"
msgstr ""

msgid "workbook_define_question_text"
msgstr ""

msgid "workbook_define_question_title"
msgstr ""

msgid "workbook_input_question_text"
msgstr ""

msgid "workbook_input_question_title"
msgstr ""

msgid "workbook_multiple_choice_question_text"
msgstr ""

msgid "workbook_multiple_choice_question_title"
msgstr ""

msgid "workbook_open_question_title"
msgstr ""

msgid "workbook_output_question_text"
msgstr ""

msgid "workbook_output_question_title"
msgstr ""

msgid "year_invalid"
msgstr "Por favor, insira um ano entre 1900 e {current_year}."

msgid "yes"
msgstr "Sim"

msgid "your_personal_text"
msgstr "Seu texto pessoal..."

msgid "your_program"
msgstr "Seu programa"

#~ msgid "create_account_explanation"
#~ msgstr "Ter sua própria conta permite que você salve seus programas."

#~ msgid "only_teacher_create_class"
#~ msgstr "Only teachers are allowed to create classes!"

#~ msgid "keyword_support"
#~ msgstr "Translated keywords"

#~ msgid "non_keyword_support"
#~ msgstr "Translated content"

#~ msgid "try_button"
#~ msgstr "Tentar"

#~ msgid "select_own_adventures"
#~ msgstr "Select own adventures"

#~ msgid "edit"
#~ msgstr "Edit"

#~ msgid "view"
#~ msgstr "View"

#~ msgid "class"
#~ msgstr "Class"

#~ msgid "save_code_button"
#~ msgstr "Salvar código"

#~ msgid "share_code_button"
#~ msgstr "Salvar & compartilhar código"

#~ msgid "classes_invalid"
#~ msgstr "The list of selected classes is invalid"

#~ msgid "directly_add_adventure_to_classes"
#~ msgstr "Do you want to add this adventure directly to one of your classes?"

#~ msgid "hand_in_assignment"
#~ msgstr "Hand in assignment"

#~ msgid "select_a_level"
#~ msgstr "Select a level"

#~ msgid "answer_invalid"
#~ msgstr "Your password is invalid."

#~ msgid "available_adventures_level"
#~ msgstr "Available adventures level"

#~ msgid "customize_class_exp_1"
#~ msgstr "Customize class"

#~ msgid "customize_class_exp_2"
#~ msgstr "Customize class"

#~ msgid "customize_class_step_1"
#~ msgstr "Customize class"

#~ msgid "customize_class_step_2"
#~ msgstr "Customize class"

#~ msgid "customize_class_step_3"
#~ msgstr "Customize class"

#~ msgid "customize_class_step_4"
#~ msgstr "Customize class"

#~ msgid "customize_class_step_5"
#~ msgstr "Customize class"

#~ msgid "customize_class_step_6"
#~ msgstr "Customize class"

#~ msgid "customize_class_step_7"
#~ msgstr "Customize class"

#~ msgid "customize_class_step_8"
#~ msgstr "Customize class"

#~ msgid "example_code_header"
#~ msgstr "Exemplo de código Hedy"

#~ msgid "feedback_failure"
#~ msgstr "Wrong!"

#~ msgid "feedback_success"
#~ msgstr "Good!"

#~ msgid "go_to_first_question"
#~ msgstr "Ir para a questão 1"

#~ msgid "question"
#~ msgstr "Question"

#~ msgid "question_doesnt_exist"
#~ msgstr "This question does not exist"

#~ msgid "question_invalid"
#~ msgstr "Your token is invalid."

#~ msgid "too_many_attempts"
#~ msgstr "Too many attempts"

#~ msgid "class_stats"
#~ msgstr "Show class statistics"

#~ msgid "visit_own_public_profile"
#~ msgstr "Public profile"

#~ msgid "title_class logs"
#~ msgstr "Hedy - Join class"

#~ msgid "title_class statistics"
#~ msgstr "My statistics"

#~ msgid "disabled_button_locked"
#~ msgstr "Your teacher hasn't unlocked this level yet"

#~ msgid "duplicate_tag"
#~ msgstr "You already have a tag with this name."

#~ msgid "tag_deleted"
#~ msgstr "This tag was successfully deleted."

#~ msgid "no_tags"
#~ msgstr "No tags yet."

#~ msgid "apply_filters"
#~ msgstr "Apply filters"

#~ msgid "write_first_program"
#~ msgstr "Escreva seu primeiro programa!"

#~ msgid "adventure_exp_1"
#~ msgstr "Type your adventure of choice on the right-hand side. After creating your adventure you can include it in one of your classes under \"customizations\". If you want to include a command in your adventure please use code anchors like this:"

#~ msgid "adventure_exp_2"
#~ msgstr "If you want to show actual code snippets, for example to give student a template or example of the code. Please use pre anchors like this:"

#~ msgid "hello_world"
#~ msgstr "Olá mundo!"

#~ msgid "share_confirm"
#~ msgstr "Você tem certeza de que deseja tornar o programa público?"

#~ msgid "share_success_detail"
#~ msgstr "Programa compartilhado com sucesso"

#~ msgid "unshare_confirm"
#~ msgstr "Você tem certeza de que deseja tornar o programa privado?"

#~ msgid "unshare_success_detail"
#~ msgstr "Compartilhamento do programa cancelado com sucesso"

#~ msgid "hide_parsons"
#~ msgstr "Ocultar desafio"

#~ msgid "hide_quiz"
#~ msgstr "Hide quiz"

#~ msgid "pygame_waiting_for_input"
#~ msgstr "Esperando um botão ser apertado..."

#~ msgid "Locked Language Feature"
#~ msgstr "Você está usando {concept}! Isso é ótimo, mas {concept} não foi desbloqueado ainda! Ele será desbloqueado em um nível mais adiante."

#~ msgid "nested blocks"
#~ msgstr "um bloco em um bloco"

#~ msgid "save"
#~ msgstr "Salvar"

#~ msgid "update_profile"
#~ msgstr "Atualizar perfil"

#~ msgid "variables"
#~ msgstr "Variáveis"

#~ msgid "class_live"
#~ msgstr "Live statistics"

#~ msgid "class_overview"
#~ msgstr "Class overview"

#~ msgid "student_list"
#~ msgstr "Student list"

#~ msgid "title_class grid_overview"
#~ msgstr "Hedy - Grid overview"

#~ msgid "title_class live_statistics"
#~ msgstr "Hedy - Live Statistics"

#~ msgid "explore_explanation"
#~ msgstr "Nesta página, você pode ver programas criados por outros usuários da Hedy. Você pode filtrar tanto por nível da Hedy quanto por aventura. Clique em \"Ver programa\" para abrir um programa e executá-lo. Programas marcados em vermelho contêm problemas. Você ainda pode abrir um programa em vermelho, mas executá-lo vai resultar em um erro. Você pode, é claro, tentar consertá-lo! Se o(a) criador(a) tiver um perfil público, você pode clicar no nome de usuário dele(a) para visitar seu perfil. Lá, você encontrará todos os programas compartilhados dele(a) e muito mais!"

#~ msgid "common_errors"
#~ msgstr "Erros comuns"

#~ msgid "grid_overview"
#~ msgstr "Visão geral de programas por aventura"

#~ msgid "last_error"
#~ msgstr "Último erro"

#~ msgid "last_program"
#~ msgstr "Último programa"

#~ msgid "live_dashboard"
#~ msgstr "Live Dashboard"

#~ msgid "runs_over_time"
#~ msgstr "Runs over time"

#~ msgid "student_details"
#~ msgstr "Student details"

#~ msgid "achievements_check_icon_alt"
#~ msgstr "Ícone de conquista realizada"

#~ msgid "country_title"
#~ msgstr "País"

#~ msgid "create_public_profile"
#~ msgstr "Criar perfil público"

#~ msgid "general"
#~ msgstr "Geral"

#~ msgid "hedy_achievements"
#~ msgstr "Conquistas Hedy"

#~ msgid "hidden"
#~ msgstr "Oculto"

#~ msgid "highscore_explanation"
#~ msgstr "On this page you can look through programs created by other Hedy users. You can filter on both a Hedy level and adventure. Click on \"View program\" to open a program and run it. Programs with a red header contain a mistake. You can still open the program, but running it will result in an error. You can of course try to fix it! If the creator has a public profile you can click their username to visit their profile. There you will find all their shared programs and much more!"

#~ msgid "highscore_no_public_profile"
#~ msgstr "Você não possui um perfil público e, portanto, não está no placar de líderes. Deseja criar um?"

#~ msgid "highscores"
#~ msgstr "Placar de Líderes"

#~ msgid "my_achievements"
#~ msgstr "Minhas conquistas"

#~ msgid "no_such_highscore"
#~ msgstr "Placar de Líderes"

#~ msgid "programs_created"
#~ msgstr "Programas criados"

#~ msgid "programs_saved"
#~ msgstr "Programas salvos"

#~ msgid "programs_submitted"
#~ msgstr "Programas enviados"

#~ msgid "title_achievements"
#~ msgstr "Hedy - Minhas conquistas"

#~ msgid "whole_world"
#~ msgstr "O mundo"

#~ msgid "your_class"
#~ msgstr "Minhas Turmas"

#~ msgid "achievement_earned"
#~ msgstr "Você alcançou uma conquista!"

#~ msgid "percentage_achieved"
#~ msgstr "Alcançada por {percentage}% dos usuários"

#~ msgid "achievements"
#~ msgstr "conquistas"

#~ msgid "achievements_logo_alt"
#~ msgstr "Logo da conquista"

#~ msgid "amount_submitted"
#~ msgstr "programas enviados"

#~ msgid "last_achievement"
#~ msgstr "Última conquista alcançada"

#~ msgid "no_certificate"
#~ msgstr "Esse usuário ainda não conseguiu o Certificado Hedy de Conclusão"

#~ msgid "number_achievements"
#~ msgstr "Número de conquistas"

#~ msgid "create_question"
#~ msgstr "Você quer criar uma?"

#~ msgid "explore_programs"
#~ msgstr "Explorar programas"

#~ msgid "explore_programs_logo_alt"
#~ msgstr "Ícone de explorar programas"

#~ msgid "hedy_tutorial_logo_alt"
#~ msgstr "Ícone do tutorial da Hedy"

#~ msgid "no_public_profile"
#~ msgstr "Você não tem um texto de perfil público ainda..."

#~ msgid "start_hedy_tutorial"
#~ msgstr "Iniciar tutorial da Hedy"

#~ msgid "start_programming"
#~ msgstr "Começar a programar"

#~ msgid "start_programming_logo_alt"
#~ msgstr "Ícone de começar a programar"

#~ msgid "start_teacher_tutorial"
#~ msgstr "Start teacher tutorial"

#~ msgid "teacher_tutorial_logo_alt"
#~ msgstr "You have received an invitation to join class"

#~ msgid "title_landing-page"
#~ msgstr "Bem-vindo(a) à Hedy!"

#~ msgid "welcome"
#~ msgstr "Bem-vindo(a)"

#~ msgid "welcome_back"
#~ msgstr "Bem-vindo(a) de volta"

#~ msgid "your_account"
#~ msgstr "Seu perfil"

#~ msgid "your_last_program"
#~ msgstr "Seu último programa salvo"

#~ msgid "already_teacher"
#~ msgstr "Você já possui uma conta de professor."

#~ msgid "already_teacher_request"
#~ msgstr "Você já tem um pedido pendente de professor."

#~ msgid "teacher_account_request"
#~ msgstr "You have a pending teacher account request"

#~ msgid "teacher_account_success"
#~ msgstr "You successfully requested a teacher account."

#~ msgid "student_not_allowed_in_class"
#~ msgstr "Student not allowed in class"

#~ msgid "accounts_created"
#~ msgstr "Contas criadas com sucesso."

#~ msgid "accounts_intro"
#~ msgstr "On this page you can create accounts for multiple students at the same time. It is also possible to directly add them to one of your classes. By pressing the green + on the bottom right of the page you can add extra rows. You can delete a row by pressing the corresponding red cross. Make sure no rows are empty when you press \"Create accounts\". Please keep in mind that every username and mail address needs to be unique and the password needs to be <b>at least</b> 6 characters."

#~ msgid "create_multiple_accounts"
#~ msgstr "Criar múltiplas contas"

#~ msgid "download_login_credentials"
#~ msgstr "Você deseja baixar suas credenciais de login após a criação da conta?"

#~ msgid "generate_passwords"
#~ msgstr "Gerar senhas"

#~ msgid "postfix_classname"
#~ msgstr "Postfix classname"

#~ msgid "reset_view"
#~ msgstr "Reset"

#~ msgid "unique_usernames"
#~ msgstr "Todos os nomes de usuário devem ser únicos."

#~ msgid "usernames_exist"
#~ msgstr "Um ou mais nomes de usuário já estão em uso."

#~ msgid "**Question**: What is the output of this code?"
#~ msgstr ""

#~ msgid "Output"
#~ msgstr ""

#~ msgid "clear"
#~ msgstr ""

#~ msgid "bug"
#~ msgstr ""

#~ msgid "feature"
#~ msgstr ""

#~ msgid "feedback"
#~ msgstr ""

#~ msgid "feedback_message_success"
#~ msgstr ""

#~ msgid "feedback_modal_message"
#~ msgstr ""

#~ msgid "adventures"
#~ msgstr "Aventuras Disponíveis"

#~ msgid "classes"
#~ msgstr ""

<<<<<<< HEAD
#~ msgid "Adventure"
#~ msgstr ""

#~ msgid "Answer"
#~ msgstr ""

#~ msgid "adventure_prompt"
#~ msgstr "Por favor, digite o nome da aventura"

#~ msgid "select_tag"
#~ msgstr ""

#~ msgid "Delete"
=======
#~ msgid "select_class"
>>>>>>> 8eb9a26c
#~ msgstr ""
<|MERGE_RESOLUTION|>--- conflicted
+++ resolved
@@ -2634,7 +2634,6 @@
 #~ msgid "classes"
 #~ msgstr ""
 
-<<<<<<< HEAD
 #~ msgid "Adventure"
 #~ msgstr ""
 
@@ -2648,7 +2647,7 @@
 #~ msgstr ""
 
 #~ msgid "Delete"
-=======
+#~ msgstr ""
+
 #~ msgid "select_class"
->>>>>>> 8eb9a26c
 #~ msgstr ""
