--- conflicted
+++ resolved
@@ -2299,13 +2299,8 @@
 #~ msgid "update_profile"
 #~ msgstr "Atualizar perfil"
 
-<<<<<<< HEAD
-#~ msgid "multiple_levels_warning"
-#~ msgstr "We've noticed you have both selected several levels and included code snippets in your adventure, this might cause issues with the syntax highlighter and the automatic translation of keywords"
+#~ msgid "variables"
+#~ msgstr "Variáveis"
 
 #~ msgid "adventure_prompt"
 #~ msgstr "Por favor, digite o nome da aventura"
-=======
-#~ msgid "variables"
-#~ msgstr "Variáveis"
->>>>>>> df9b34a7
