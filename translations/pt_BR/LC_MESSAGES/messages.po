--- conflicted
+++ resolved
@@ -2399,12 +2399,8 @@
 #~ msgid "title_class live_statistics"
 #~ msgstr "Hedy - Live Statistics"
 
-<<<<<<< HEAD
 #~ msgid "explore_explanation"
 #~ msgstr "Nesta página, você pode ver programas criados por outros usuários da Hedy. Você pode filtrar tanto por nível da Hedy quanto por aventura. Clique em \"Ver programa\" para abrir um programa e executá-lo. Programas marcados em vermelho contêm problemas. Você ainda pode abrir um programa em vermelho, mas executá-lo vai resultar em um erro. Você pode, é claro, tentar consertá-lo! Se o(a) criador(a) tiver um perfil público, você pode clicar no nome de usuário dele(a) para visitar seu perfil. Lá, você encontrará todos os programas compartilhados dele(a) e muito mais!"
-=======
-#~ msgid "available_in"
-#~ msgstr "Available in:"
 
 #~ msgid "common_errors"
 #~ msgstr "Erros comuns"
@@ -2426,4 +2422,3 @@
 
 #~ msgid "student_details"
 #~ msgstr "Student details"
->>>>>>> ee1b94aa
