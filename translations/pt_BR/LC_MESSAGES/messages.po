--- conflicted
+++ resolved
@@ -2,13 +2,8 @@
 msgstr ""
 "Project-Id-Version: PACKAGE VERSION\n"
 "Report-Msgid-Bugs-To: \n"
-<<<<<<< HEAD
 "POT-Creation-Date: 2022-06-15 11:11+0200\n"
 "PO-Revision-Date: 2022-06-09 15:18+0000\n"
-=======
-"POT-Creation-Date: 2022-06-10 11:39+0200\n"
-"PO-Revision-Date: 2022-06-14 10:01+0000\n"
->>>>>>> 28eebdb0
 "Last-Translator: Anonymous <noreply@weblate.org>\n"
 "Language-Team: pt_BR <LL@li.org>\n"
 "Language: pt_BR\n"
@@ -110,16 +105,11 @@
 msgid "title_my-profile"
 msgstr "Hedy - My account"
 
-<<<<<<< HEAD
 #: app.py:1043
-=======
-
-#: app.py:600
 msgid "example_code_header"
 msgstr "Exemplo de código Hedy"
 
 #: app.py:1019
->>>>>>> 28eebdb0
 #, fuzzy
 msgid "title_learn-more"
 msgstr "Hedy - Learn more"
