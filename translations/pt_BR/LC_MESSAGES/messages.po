# Portuguese (Brazil) translations for PROJECT.
# Copyright (C) 2023 ORGANIZATION
# This file is distributed under the same license as the PROJECT project.
# FIRST AUTHOR <EMAIL@ADDRESS>, 2023.
#
msgid ""
msgstr ""
"Project-Id-Version: PROJECT VERSION\n"
"Report-Msgid-Bugs-To: EMAIL@ADDRESS\n"
"POT-Creation-Date: 2000-01-01 00:00+0000\n"
"PO-Revision-Date: 2024-05-16 14:13+0000\n"
"Last-Translator: Prefill add-on <noreply-addon-prefill@weblate.org>\n"
"Language-Team: pt_BR <LL@li.org>\n"
"Language: pt_BR\n"
"MIME-Version: 1.0\n"
"Content-Type: text/plain; charset=utf-8\n"
"Content-Transfer-Encoding: 8bit\n"
"Plural-Forms: nplurals=2; plural=n > 1;\n"
"X-Generator: Weblate 5.6-dev\n"
"Generated-By: Babel 2.14.0\n"

msgid ""
"\n"
"                enter_password"
msgstr ""

msgid "Access Before Assign"
msgstr "Você tentou utilizar a variável {name} na linha {access_line_number}, mas você a definiu na linha {definition_line_number}. Defina uma variável antes de utiliza-la."

msgid "Cyclic Var Definition"
msgstr "O nome `{variable}` precisa ser definido antes que voce possa utiliza-lo do lado direito do comando `{is}`."

#, fuzzy
msgid "Else Without If Error"
msgstr "On line {line_number} you used an `{else}` but there is no `{if}` on the line before it."

msgid "Function Undefined"
msgstr "Você tentou usar a função {name}, mas você não a definiu."

msgid "Has Blanks"
msgstr "Seu codigo esta incompleto. Ele contém espaços em branco que precisam ser preenchidos com codigo."

msgid "Incomplete"
msgstr "Opa! Você esqueceu uma parte do código! Na linha {line_number}, você precisa colocar texto antes de `{incomplete_command}`."

msgid "Incomplete Repeat"
msgstr "Parece que você esqueceu de usar um comando com o `{repeat}` que você escreveu na linha {line_number}."

msgid "Invalid"
msgstr "`{invalid_command}` não é um commando do nível {level} da Hedy. Você quis dizer `{guessed_command}`?"

msgid "Invalid Argument"
msgstr "Você não pode usar o comando `{command}` com `{invalid_argument}` . Tente mudar `{invalid_argument}` para {allowed_types}."

msgid "Invalid Argument Type"
msgstr "Você não pode usar `{command}` com `{invalid_argument}` porque ele é {invalid_type}. Tente mudar `{invalid_argument}` para {allowed_types}."

msgid "Invalid At Command"
msgstr "O comando `{command}` não pode mais ser usado a partir do nível 16. Você pode usar colchetes para usar um elemento de uma lista, por exemplo `amigos[i]`, `números_da_sorte[{random}]`."

msgid "Invalid Space"
msgstr "Opa! Você começou uma linha com um espaço na linha {line_number}. Espaços confundem os computadores, você poderia removê-lo?"

msgid "Invalid Type Combination"
msgstr "Você não pode usar `{invalid_argument}` e `{invalid_argument_2}` com `{command}` porque um é {invalid_type} e o outro é {invalid_type_2}. Tente mudar `{invalid_argument}` para {invalid_type_2} ou `{invalid_argument_2}` para {invalid_type}."

msgid "Lonely Echo"
msgstr "Você usou um `{echo}` antes de um `{ask}`, ou um `{echo}` sem um `{ask}`. Coloque um `{ask}` antes do `{echo}`."

msgid "Lonely Text"
msgstr "Parece que você esqueceu de usar um comando com o texto que você usou na linha {line_number}"

msgid "Missing Additional Command"
msgstr "Parece que você esqueceu de terminar de escrever `{command}` na linha {line_number}. Tente adicionar `{missing_command}` a seu código."

#, fuzzy
msgid "Missing Colon Error"
msgstr "Starting at level 17, `{command}` needs a `:`. It looks like you forgot to use one at the end of line {line_number}."

msgid "Missing Command"
msgstr "Parece que você esqueceu de usar um comando na linha {line_number}."

msgid "Missing Inner Command"
msgstr "Parece que você esqueceu de usar um comando com a declaração `{command}` que você usou na linha {line_number}."

msgid "Missing Square Brackets"
msgstr "Parece que você esqueceu de usar colchetes `[]` ao redor da lista que você tentou criar na linha {line_number}."

msgid "Missing Variable"
msgstr "Parece que está faltando uma variável no seu comando `{command}` no começo da linha."

msgid "Misspelled At Command"
msgstr "Talvez você tenha cometido um erro de digitação tentando escrever o comando `{command}`, ao invés de `{invalid_argument}` na linha {line_number}."

msgid "No Indentation"
msgstr "Você não usou espaços suficientes na linha {line_number}. Você usou {leading_spaces} espaços, que é menos do que a quantia necessária. Comece todo bloco novo com {indent_size} espaços a mais do que na linha anterior."

msgid "Non Decimal Variable"
msgstr "Na linha {line_number}, você pode ter tentado usar um número de que Hedy não gosta muito! Tente mudá-lo para um número decimal como 2."

msgid "Parse"
msgstr "O código que você enviou não é um código Hedy válido. O erro é na linha {location[0]}, posição {location[1]}. Você escreveu `{character_found}`, mas isso não é permitido."

msgid "Pressit Missing Else"
msgstr "Você esqueceu de escrever o que acontece quando você aperta uma tecla diferente, adicione um `{else}` a seu código"

msgid "Runtime Index Error"
msgstr "Você tentou acessar a lista {name} mas ou ela está vazia, ou o índice não está presente nela."

msgid "Runtime Value Error"
msgstr "Durante a execução do seu programa, o comando `{command}` recebeu o valor {value}, o que não é permitido. {tip}."

msgid "Runtime Values Error"
msgstr "While running your program the command `{command}` received the values `{value}` and `{value}` which are not allowed. {tip}."

#, fuzzy
msgid "Save Microbit code "
msgstr "Save Microbit code"

msgid "Too Big"
msgstr "Uau! Seu programa tem impressionantes {lines_of_code} linhas de código! Mas só podemos processar {max_lines} linhas nesse nível. Diminua um pouco o seu programa e tente novamente."

#, fuzzy
msgid "Too Few Indents"
msgstr "You used too few leading spaces in line {line_number}. You used {leading_spaces} spaces, which is too few."

#, fuzzy
msgid "Too Many Indents"
msgstr "You used too many leading spaces in line {line_number}. You used {leading_spaces} spaces, which is too many."

msgid "Unexpected Indentation"
msgstr "Você usou espaços demais na linha {line_number}. Você usou {leading_spaces} espaços, que é mais do que a quantia necessária. Comece todo bloco novo com {indent_size} espaços a mais do que na linha anterior."

msgid "Unquoted Assignment"
msgstr "A partir desse nível, você precisa colocar os textos à direita do `{is}` e entre aspas. Você esqueceu disso no texto {text}."

msgid "Unquoted Equality Check"
msgstr "Se você quer checar se uma variável é igual a múltiplas palavras, elas devem estar cercadas por aspas!"

msgid "Unquoted Text"
msgstr "Tome cuidado. Se for usar `{ask}` ou `{print}`, o texto deve começar e terminar com aspas. Você esqueceu uma no texto {unquotedtext}."

msgid "Unsupported Float"
msgstr "Números não inteiros ainda não são suportados, mas serão daqui a alguns níveis. Por enquanto, troque `{value}` por um inteiro."

msgid "Unsupported String Value"
msgstr "Valores de texto não podem conter `{invalid_value}`."

msgid "Unused Variable"
msgstr "Você definiu a variável {variable_name} na linha {line_number}, mas não a usou."

msgid "Var Undefined"
msgstr "Você tentou usar a variável `{name}`, mas não a definiu primeiro. Ou, talvez, você tenha tentado usar a palavra `{name}` mas tenha esquecido de usar aspas."

msgid "Wrong Level"
msgstr "Este era um código Hedy correto, mas não para o nível correto. Você escreveu `{offending_keyword}` para o nível {working_level}. Dica: {tip}"

msgid "Wrong Number of Arguments"
msgstr "Sua função usou a quantidade errada de parâmetros. Você forneceu {used_number} mas a função {name} requer {defined_number}"

msgid "account_overview"
msgstr "Visão geral da conta"

msgid "accounts_created"
msgstr "Contas criadas com sucesso."

#, fuzzy
msgid "accounts_intro"
msgstr "On this page you can create accounts for multiple students at the same time. It is also possible to directly add them to one of your classes. By pressing the green + on the bottom right of the page you can add extra rows. You can delete a row by pressing the corresponding red cross. Make sure no rows are empty when you press \"Create accounts\". Please keep in mind that every username and mail address needs to be unique and the password needs to be <b>at least</b> 6 characters."

msgid "achievement_earned"
msgstr "Você alcançou uma conquista!"

msgid "achievements"
msgstr "conquistas"

msgid "achievements_check_icon_alt"
msgstr "Ícone de conquista realizada"

msgid "achievements_logo_alt"
msgstr "Logo da conquista"

#, fuzzy
msgid "actions"
msgstr "Actions"

msgid "add"
msgstr "Adicionar"

msgid "add_students"
msgstr "Adicionar estudantes"

<<<<<<< HEAD
=======
msgid "add_students_options"
msgstr "Adicionar opções de estudantes"

#, fuzzy
msgid "add_your_language"
msgstr "Add your language!"

>>>>>>> c9fc7a70
msgid "admin"
msgstr "Admin"

msgid "advance_button"
msgstr "Ir para o nível {level}"

msgid "adventure"
msgstr "Aventura"

msgid "adventure_cloned"
msgstr "Aventura clonada"

msgid "adventure_code_button"
msgstr "Código da Aventura"

#, fuzzy
msgid "adventure_codeblock_button"
msgstr "Use this button when you want to create a block of code that students can run in your adventure. Tip: put the selection at the end of the last line of the code block and <kbd>Enter</kbd> 3 times to type after a code block."

msgid "adventure_duplicate"
msgstr "Você já tem uma aventura com esse nome."

msgid "adventure_empty"
msgstr "Você não digitou um nome para a aventura!"

#, fuzzy
msgid "adventure_exp_3"
msgstr "You can use the \"preview\" button to view a styled version of your adventure. To view the adventure on a dedicated page, select \"view\" from the teachers page."

#, fuzzy
msgid "adventure_exp_classes"
msgstr "Your adventure is used within the following classes"

msgid "adventure_id_invalid"
msgstr "Este id de aventura é inválido."

msgid "adventure_length"
msgstr "Sua aventura precisa ter pelo menos 20 caracteres."

msgid "adventure_name_invalid"
msgstr "Este nome de aventura é inválido."

msgid "adventure_prompt"
msgstr "Por favor, digite o nome da aventura"

msgid "adventure_terms"
msgstr "Concordo que minha aventura possa ser disponibilizada publicamente na Hedy."

msgid "adventure_updated"
msgstr "A aventura foi atualizada!"

msgid "adventures"
msgstr "Aventuras Disponíveis"

#, fuzzy
msgid "adventures_info"
msgstr "Each Hedy level has built-in exercises for students, which we call adventures. You can create your own adventures and add them to your classes. With your own adventures you can create adventures that are relevant and interesting for your students. You can find more information about creating your own adventures <a href=\"https://hedy.org/for-teachers/manual/features\">here</a>."

msgid "adventures_restored"
msgstr "As aventuras padrão foram restauradas."

msgid "ago"
msgstr "{timestamp} atrás"

msgid "agree_invalid"
msgstr "Você precisa concordar com os termos de privacidade."

msgid "agree_with"
msgstr "Eu concordo com os"

msgid "ajax_error"
msgstr "Houve um erro. Por favor, tente novamente."

msgid "all"
msgstr "Todos"

#, fuzzy
msgid "all_class_highscores"
msgstr "All students visible in class highscores"

msgid "already_account"
msgstr "Já tem uma conta?"

msgid "already_program_running"
msgstr "Já há um programa em execução, finalize-o primeiro."

msgid "already_teacher"
msgstr "Você já possui uma conta de professor."

msgid "already_teacher_request"
msgstr "Você já tem um pedido pendente de professor."

msgid "amount_created"
msgstr "programas criados"

msgid "amount_saved"
msgstr "programas salvos"

msgid "amount_submitted"
msgstr "programas enviados"

msgid "are_you_sure"
msgstr "Tem certeza? Você não poderá reverter esta ação."

msgid "ask_needs_var"
msgstr "A partir do nível 2, `{ask}` precisa ser usado com uma variável. Exemplo: nome `{is}` `{ask}` Qual é o seu nome?"

#, fuzzy
msgid "available_in"
msgstr "Available in:"

msgid "back_to_class"
msgstr ""

msgid "become_a_sponsor"
msgstr "Tornar-se um patrocinador"

msgid "birth_year"
msgstr "Ano de nascimento"

#, fuzzy
msgid "bug"
msgstr "Bug"

msgid "by"
msgstr "por"

msgid "cancel"
msgstr "Cancelar"

msgid "cant_parse_exception"
msgstr "Não foi possível analisar o programa"

msgid "certificate"
msgstr "Certificado de Conclusão"

msgid "certified_teacher"
msgstr "Professor(a) certificado(a)"

msgid "change_password"
msgstr "Mudar senha"

msgid "cheatsheet_title"
msgstr "Folha de dicas"

msgid "class_already_joined"
msgstr "Você ja faz parte da turma"

#, fuzzy
msgid "class_customize_success"
msgstr "Class successfully customized."

#, fuzzy
msgid "class_name_duplicate"
msgstr "You already have a class with this name."

#, fuzzy
msgid "class_name_empty"
msgstr "You didn't enter a class name!"

#, fuzzy
msgid "class_name_invalid"
msgstr "This class name is invalid."

msgid "class_name_prompt"
msgstr "Por favor, insira o nome da turma"

#, fuzzy
msgid "class_survey_description"
msgstr "We would like to get a better overview of our Hedy users. By providing these answers, you would help improve Hedy. Thank you!"

msgid "class_survey_later"
msgstr "Lembrar-me amanhã"

#, fuzzy
msgid "class_survey_question1"
msgstr "What is the age range in your class?"

#, fuzzy
msgid "class_survey_question2"
msgstr "What is the spoken language in your class?"

#, fuzzy
msgid "class_survey_question3"
msgstr "What is the gender balance in your class?"

#, fuzzy
msgid "class_survey_question4"
msgstr "What distinguishes your students from others?"

#, fuzzy
msgid "classes"
msgstr "Classes"

#, fuzzy
msgid "classes_info"
msgstr "Create a class to follow the progress of each student in dashboard, and to customize the adventures your students see, and even adding your own! You can create as many classes as you like, and each class can have multiple teachers each one with different roles. You can also add as many students as you want, but mind that each student can only be in one class at a time. You can find more information about classes in the <a href=\"https://hedy.org/for-teachers/manual/preparations#for-teachers\">teacher manual</a>."

msgid "clone"
msgstr "Clonar"

msgid "cloned_times"
msgstr "Clones"

msgid "close"
msgstr "Fechar"

msgid "comma"
msgstr "uma vírgula"

msgid "command_not_available_yet_exception"
msgstr "Comando não disponível ainda"

msgid "command_unavailable_exception"
msgstr "O comando não é mais correto"

msgid "commands"
msgstr "Comandos"

msgid "common_errors"
msgstr "Erros comuns"

msgid "congrats_message"
msgstr "Parabéns, {username}, você alcançou os seguintes resultados com Hedy!"

#, fuzzy
msgid "connect_guest_teacher"
msgstr "I would like to be connected with a guest teacher who can give a few lessons"

msgid "content_invalid"
msgstr "Esta aventura é inválida."

msgid "contributor"
msgstr "Contribuinte"

msgid "copy_clipboard"
msgstr "Copiado com sucesso para a área de transferência"

msgid "copy_code"
msgstr "Copiar código"

msgid "copy_link_to_share"
msgstr "Copiar link para compartilhar"

msgid "copy_mail_link"
msgstr "Por favor, copie e cole este link em uma nova aba:"

msgid "correct_answer"
msgstr "A resposta correta é"

msgid "country"
msgstr "País"

msgid "country_invalid"
msgstr "Por favor, selecione um país válido."

msgid "country_title"
msgstr "País"

msgid "create_account"
msgstr "Crie uma conta"

msgid "create_accounts"
msgstr "Criar contas"

msgid "create_accounts_prompt"
msgstr "Tem certeza de que deseja criar essas contas?"

msgid "create_adventure"
msgstr "Criar aventura"

msgid "create_class"
msgstr "Criar nova turma"

msgid "create_multiple_accounts"
msgstr "Criar múltiplas contas"

msgid "create_public_profile"
msgstr "Criar perfil público"

msgid "create_question"
msgstr "Você quer criar uma?"

msgid "create_student_account"
msgstr "Criar uma conta"

msgid "create_student_account_explanation"
msgstr "Você pode salvar seus próprios programas com uma conta."

msgid "create_teacher_account"
msgstr "Criar uma conta de professor"

msgid "create_teacher_account_explanation"
msgstr "Com uma conta de professor, você pode salvar seus programas e ver os resultados de seus alunos."

msgid "creator"
msgstr "Criador"

msgid "current_password"
msgstr "Senha atual"

msgid "customization_deleted"
msgstr "Personalizações deletadas com sucesso."

#, fuzzy
msgid "customize"
msgstr "Customize"

msgid "customize_adventure"
msgstr "Personalizar aventura"

#, fuzzy
msgid "customize_class"
msgstr "Customize class"

msgid "dash"
msgstr "um traço"

msgid "default_401"
msgstr "Parece que você não tem autorização..."

#, fuzzy
msgid "default_403"
msgstr "Looks like this action is forbidden..."

msgid "default_404"
msgstr "Não conseguimos achar essa página..."

msgid "default_500"
msgstr "Algo deu errado..."

msgid "delete"
msgstr "Deletar"

msgid "delete_adventure_prompt"
msgstr "Tem certeza de que quer remover essa aventura?"

msgid "delete_class_prompt"
msgstr "Você tem certeza de que deseja excluir a turma?"

msgid "delete_confirm"
msgstr "Você tem certeza de que deseja excluir o programa?"

msgid "delete_invite"
msgstr "Deletar convite"

#, fuzzy
msgid "delete_invite_prompt"
msgstr "Are you sure you want to remove this class invitation?"

msgid "delete_public"
msgstr "Deletar perfil público"

msgid "delete_success"
msgstr "Programa excluído com sucesso."

msgid "destroy_profile"
msgstr "Deletar conta"

msgid "developers_mode"
msgstr "Modo programador"

#, fuzzy
msgid "directly_available"
msgstr "Directly open"

msgid "disable"
msgstr "Desativar"

#, fuzzy
msgid "disable_explore_page"
msgstr "Disable explore page"

msgid "disable_parsons"
msgstr "Desativar todos os desafios"

#, fuzzy
msgid "disable_quizes"
msgstr "Disable all quizes"

msgid "disabled"
msgstr "Desativado"

#, fuzzy
msgid "disabled_button_quiz"
msgstr "Your quiz score is below the threshold, try again!"

msgid "discord_server"
msgstr "Servidor de Discord"

msgid "distinguished_user"
msgstr "Usuário distinto"

msgid "double quotes"
msgstr "aspas duplas"

msgid "download"
msgstr "Baixar"

msgid "download_login_credentials"
msgstr "Você deseja baixar suas credenciais de login após a criação da conta?"

msgid "duplicate"
msgstr "Duplicar"

msgid "echo_and_ask_mismatch_exception"
msgstr "Incompatibilidade entre eco e pergunte"

msgid "echo_out"
msgstr "A partir do nível 2, `{echo}` não é mais necessário. Você pode repetir uma resposta com `{ask}` e `{print}` agora. Exemplo: `nome {is} {ask} Como você se chama? {print} olá nome`"

msgid "edit_adventure"
msgstr "Editar aventura"

msgid "edit_code_button"
msgstr "Editar código"

msgid "email"
msgstr "Email"

msgid "email_invalid"
msgstr "Por favor, digite um email válido."

#, fuzzy
msgid "end_quiz"
msgstr "Quiz end"

msgid "english"
msgstr "Inglês"

msgid "enter"
msgstr "Entrar"

msgid "enter_text"
msgstr "Digite sua resposta aqui..."

msgid "error_logo_alt"
msgstr "Logo de erro"

msgid "exclamation mark"
msgstr "um ponto de exclamação"

msgid "exercise"
msgstr "Exercício"

msgid "exercise_doesnt_exist"
msgstr "Este exercício não existe"

msgid "exists_email"
msgstr "Esse e-mail já está em uso."

msgid "exists_username"
msgstr "Esse nome de usuário já está em uso."

msgid "exit_preview_mode"
msgstr "Sair do modo prévia"

msgid "experience_invalid"
msgstr "Por favor, selecione uma experiência válida. Escolha (Sim, Não)."

msgid "explore_explanation"
msgstr "Nesta página, você pode ver programas criados por outros usuários da Hedy. Você pode filtrar tanto por nível da Hedy quanto por aventura. Clique em \"Ver programa\" para abrir um programa e executá-lo. Programas marcados em vermelho contêm problemas. Você ainda pode abrir um programa em vermelho, mas executá-lo vai resultar em um erro. Você pode, é claro, tentar consertá-lo! Se o(a) criador(a) tiver um perfil público, você pode clicar no nome de usuário dele(a) para visitar seu perfil. Lá, você encontrará todos os programas compartilhados dele(a) e muito mais!"

msgid "explore_programs"
msgstr "Explorar programas"

msgid "explore_programs_logo_alt"
msgstr "Ícone de explorar programas"

msgid "favorite_program"
msgstr "Programa favorito"

msgid "favourite_confirm"
msgstr "Tem certeza de que deseja marcar este programa como favorito?"

msgid "favourite_program"
msgstr "Programa favorito"

msgid "favourite_program_invalid"
msgstr "O programa que você escolheu como favorito é inválido."

msgid "favourite_success"
msgstr "Seu programa foi marcado como favorito."

#, fuzzy
msgid "feature"
msgstr "Feature"

#, fuzzy
msgid "feedback"
msgstr "Feedback"

#, fuzzy
msgid "feedback_message_error"
msgstr "Something went wrong, please try again later."

#, fuzzy
msgid "feedback_message_success"
msgstr "Thank you, we recieved your feedback and will contact you if needed."

#, fuzzy
msgid "feedback_modal_message"
msgstr "Please send us a message with a category. We appreciate your help to improve Hedy!"

msgid "female"
msgstr "Feminino"

msgid "float"
msgstr "um número"

#, fuzzy
msgid "for_teachers"
msgstr "For teachers"

msgid "forgot_password"
msgstr "Esqueceu sua senha?"

#, fuzzy
msgid "from_another_teacher"
msgstr "From another teacher"

msgid "from_magazine_website"
msgstr "Por uma revista ou site"

msgid "from_video"
msgstr "Por um vídeo"

msgid "fun_statistics_msg"
msgstr "Aqui estão algumas estatísticas divertidas!"

msgid "gender"
msgstr "Gênero"

msgid "gender_invalid"
msgstr "Por favor, selecione um gênero válido. Escolha (Feminino, Masculino, Outro)."

msgid "general"
msgstr "Geral"

msgid "general_settings"
msgstr "Configurações gerais"

msgid "generate_passwords"
msgstr "Gerar senhas"

msgid "get_certificate"
msgstr "Obtenha seu certificado!"

#, fuzzy
msgid "give_link_to_teacher"
msgstr "Give the following link to your teacher:"

#, fuzzy
msgid "go_back"
msgstr "Go back"

msgid "go_back_to_main"
msgstr "Voltar à pagina principal"

#, fuzzy
msgid "go_to_question"
msgstr "Go to question"

#, fuzzy
msgid "go_to_quiz_result"
msgstr "Go to quiz result"

msgid "goto_profile"
msgstr "Ir para meu perfil"

msgid "grid_overview"
msgstr "Visão geral de programas por aventura"

msgid "hand_in"
msgstr "Entregar"

msgid "hand_in_exercise"
msgstr "Entregar exercício"

msgid "heard_about_hedy"
msgstr "Como soube da Hedy?"

msgid "heard_about_invalid"
msgstr "Por favor, selecione uma forma válida pela qual soube de nós."

msgid "hedy_achievements"
msgstr "Conquistas Hedy"

#, fuzzy
msgid "hedy_choice_title"
msgstr "Hedy's Choice"

#, fuzzy
msgid "hedy_introduction_slides"
msgstr "Hedy Introduction Slides"

msgid "hedy_logo_alt"
msgstr "Logo da Hedy"

msgid "hedy_on_github"
msgstr "Hedy no Github"

msgid "hedy_tutorial_logo_alt"
msgstr "Ícone do tutorial da Hedy"

msgid "hello_logo"
msgstr "olá"

msgid "hidden"
msgstr "Oculto"

msgid "hide_cheatsheet"
msgstr "Ocultar folha de dicas"

msgid "hide_keyword_switcher"
msgstr "Ocultar seletor de comandos"

msgid "highest_level_reached"
msgstr "Nível mais alto alcançado"

#, fuzzy
msgid "highest_quiz_score"
msgstr "Highest quiz score"

#, fuzzy
msgid "highscore_explanation"
msgstr "On this page you can look through programs created by other Hedy users. You can filter on both a Hedy level and adventure. Click on \"View program\" to open a program and run it. Programs with a red header contain a mistake. You can still open the program, but running it will result in an error. You can of course try to fix it! If the creator has a public profile you can click their username to visit their profile. There you will find all their shared programs and much more!"

msgid "highscore_no_public_profile"
msgstr "Você não possui um perfil público e, portanto, não está no placar de líderes. Deseja criar um?"

msgid "highscores"
msgstr "Placar de Líderes"

msgid "hint"
msgstr "Dica?"

msgid "ill_work_some_more"
msgstr "Vou trabalhar nele um pouco mais"

msgid "image_invalid"
msgstr "A imagem que você escolheu é inválida."

msgid "incomplete_command_exception"
msgstr "Comando incompleto"

msgid "incorrect_handling_of_quotes_exception"
msgstr "Uso incorreto de aspas"

msgid "incorrect_use_of_types_exception"
msgstr "Uso incorreto de tipos de valores"

msgid "incorrect_use_of_variable_exception"
msgstr "Uso incorreto de variáveis"

msgid "indentation_exception"
msgstr "Indentação incorreta"

msgid "input"
msgstr "entrada de `{ask}`"

msgid "integer"
msgstr "um número"

#, fuzzy
msgid "invalid_class_link"
msgstr "Invalid link for joining the class."

msgid "invalid_command_exception"
msgstr "Comando inválido"

msgid "invalid_keyword_language_comment"
msgstr "# O idioma de comandos fornecido é inválido, idioma foi redefinido para Inglês"

msgid "invalid_language_comment"
msgstr "# O idioma fornecido é inválido, idioma redefinido para Inglês"

msgid "invalid_level_comment"
msgstr "# O nível fornecido é inválido, nível mostrado agora é o nível 1"

msgid "invalid_program_comment"
msgstr "# O programa fornecido é inválido, por favor tente novamente"

#, fuzzy
msgid "invalid_teacher_invitation_code"
msgstr "The teacher invitation code is invalid. To become a teacher, reach out to hello@hedy.org."

msgid "invalid_tutorial_step"
msgstr "Passo inválido do tutorial"

msgid "invalid_username_password"
msgstr "Nome de usuário ou senha inválido(s)."

#, fuzzy
msgid "invite_message"
msgstr "You have received an invitation to join class"

#, fuzzy
msgid "invite_teacher"
msgstr "Invite a teacher"

msgid "join_class"
msgstr "Entrar na turma"

msgid "join_prompt"
msgstr "Você precisa ter uma conta para ingressar em uma turma. Você gostaria de fazer o login agora?"

#, fuzzy
msgid "keybinding_waiting_for_keypress"
msgstr "Waiting for a button press..."

msgid "keyword_language_invalid"
msgstr "Por favor, selecione um idioma de comandos válido (selecione Inglês ou o seu próprio idioma)."

#, fuzzy
msgid "landcode_phone_number"
msgstr "Please also add your country's landcode"

msgid "language"
msgstr "Idioma"

msgid "language_invalid"
msgstr "Por favor, selecione um idioma válido."

msgid "languages"
msgstr "Qual dessas linguagens de programação você já usou antes?"

msgid "last_achievement"
msgstr "Última conquista alcançada"

msgid "last_edited"
msgstr "Última edição"

msgid "last_error"
msgstr "Último erro"

msgid "last_program"
msgstr "Último programa"

msgid "last_update"
msgstr "Última atualização"

msgid "lastname"
msgstr "Sobrenome"

#, fuzzy
msgid "leave_class"
msgstr "Leave class"

msgid "level"
msgstr "Nível"

#, fuzzy
msgid "level_accessible"
msgstr "Level is open to students"

msgid "level_disabled"
msgstr "Nível desativado"

msgid "level_future"
msgstr "Este nível será aberto automaticamente em "

msgid "level_invalid"
msgstr "Esse nível da Hedy é inválido."

#, fuzzy
msgid "level_not_class"
msgstr "You're in a class where this level has not been made available yet"

msgid "level_title"
msgstr "Nível"

msgid "levels"
msgstr "níveis"

msgid "link"
msgstr "Link"

msgid "list"
msgstr "uma lista"

#, fuzzy
msgid "live_dashboard"
msgstr "Live Dashboard"

msgid "logged_in_to_share"
msgstr "Você precisa estar logado(a) para salvar e compartilhar um programa."

msgid "login"
msgstr "Log in"

msgid "login_long"
msgstr "Entre na sua conta"

msgid "login_to_save_your_work"
msgstr "Entre para salvar o seu trabalho"

msgid "logout"
msgstr "Sair"

msgid "longest_program"
msgstr "Programa mais longo"

msgid "mail_change_password_body"
msgstr ""
"Sua senha da Hedy foi alterada. Se foi você quem fez isso, está tudo certo.\n"
"Se você não alterou sua senha, por favor, contate-nos imediatamente respondendo a esse email."

msgid "mail_change_password_subject"
msgstr "Sua senha da Hedy foi alterada"

msgid "mail_error_change_processed"
msgstr "Algo deu errado ao enviar um e-mail de validação, as mudanças ainda estão processadas corretamente."

msgid "mail_goodbye"
msgstr ""
"Continue programando!\n"
"Equipe Hedy"

msgid "mail_hello"
msgstr "Olá, {username}!"

msgid "mail_recover_password_body"
msgstr ""
"Clicando neste link, você pode definir uma nova senha da Hedy. Ele é válido por <b>4</b> horas.\n"
"Se você não solicitou uma redefinição de senha, ignore esse e-mail: {link}"

msgid "mail_recover_password_subject"
msgstr "Solicite uma redefinição de senha."

msgid "mail_reset_password_body"
msgstr ""
"A sua senha da Hedy foi redefinida para uma nova. Se foi você quem fez isso, tudo certo.\n"
"Se você não alterou a sua senha, por favor, contate-nos imediatamente respondendo a esse e-mail."

msgid "mail_reset_password_subject"
msgstr "Sua senha da Hedy foi redefinida"

#, fuzzy
msgid "mail_welcome_teacher_body"
msgstr ""
"<strong>Welcome!</strong>\n"
"Congratulations on your brand new Hedy teachers account. Welcome to the world wide community of Hedy teachers!\n"
"<strong>What teachers accounts can do</strong>\n"
"With your teacher account, you have the option to create classes. Your students can than join your classes and you can see their progress. Classes are made and managed though the for <a href=\"https://hedycode.com/for-teachers\">teachers page</a>.\n"
"<strong>How to share ideas</strong>\n"
"If you are using Hedy in class, you probably have ideas for improvements! You can share those ideas with us on the <a href=\"https://github.com/hedyorg/hedy/discussions/categories/ideas\">Ideas Discussion</a>.\n"
"<strong>How to ask for help</strong>\n"
"If anything is unclear, you can post in the <a href=\"https://github.com/hedyorg/hedy/discussions/categories/q-a\">Q&A discussion</a>, or <a href=\"mailto: hello@hedy.org\">send us an email</a>.\n"
"Keep programming!"

#, fuzzy
msgid "mail_welcome_teacher_subject"
msgstr "Your Hedy teacher account is ready"

msgid "mail_welcome_verify_body"
msgstr ""
"Sua conta da Hedy foi criada com sucesso. Bem-vindo(a)!\n"
"Por favor, clique neste link para verificar o seu endereço de e-mail: {link}"

msgid "mail_welcome_verify_subject"
msgstr "Bem-vindo(a) à Hedy"

msgid "mailing_title"
msgstr "Inscreva-se na Newsletter da Hedy"

msgid "main_subtitle"
msgstr "Uma linguagem de programação gradual"

msgid "main_title"
msgstr "Hedy"

msgid "make_sure_you_are_done"
msgstr "Certifique-se de que está tudo pronto! Você não poderá mais editar o seu programa depois de clicar em \"Entregar\"."

msgid "male"
msgstr "Masculino"

#, fuzzy
msgid "mandatory_mode"
msgstr "Mandatory developer's mode"

msgid "more_options"
msgstr "Mais opções"

#, fuzzy
msgid "multiple_keywords_warning"
msgstr "You are trying to use the keyword {orig_keyword}, but this keyword might have several meanings. Please choose the one you're trying to use from this list and copy paste it in your code, curly braces included: {keyword_list}"

msgid "multiple_levels_warning"
msgstr "We've noticed you have both selected several levels and included code snippets in your adventure, this might cause issues with the syntax highlighter and the automatic translation of keywords"

msgid "my_account"
msgstr "Minha conta"

msgid "my_achievements"
msgstr "Minhas conquistas"

msgid "my_adventures"
msgstr "Minhas aventuras"

msgid "my_classes"
msgstr "Minhas Turmas"

msgid "my_messages"
msgstr "Minhas mensagens"

msgid "my_public_profile"
msgstr "Meu perfil público"

msgid "name"
msgstr "Nome"

msgid "nav_explore"
msgstr "Explorar"

msgid "nav_hedy"
msgstr "Hedy"

msgid "nav_learn_more"
msgstr "Saiba mais"

msgid "nav_start"
msgstr "Início"

msgid "new_password"
msgstr "Nova senha"

msgid "new_password_repeat"
msgstr "Repita a nova senha"

msgid "newline"
msgstr "uma nova linha"

msgid "next_exercise"
msgstr "Próximo exercício"

msgid "next_page"
msgstr "Próxima página"

msgid "next_step_tutorial"
msgstr "Próximo passo >>>"

msgid "no"
msgstr "Não"

msgid "no_account"
msgstr "Ainda não tem uma conta?"

msgid "no_accounts"
msgstr "Não há contas para criar."

msgid "no_adventures_yet"
msgstr "Não há nenhuma aventura pública ainda..."

msgid "no_certificate"
msgstr "Esse usuário ainda não conseguiu o Certificado Hedy de Conclusão"

msgid "no_more_flat_if"
msgstr "A partir do nível 8, o código depois do `{if}` precisa ser colocado na linha seguinte e começar com 4 espaços."

msgid "no_programs"
msgstr "Não há programas."

msgid "no_public_profile"
msgstr "Você não tem um texto de perfil público ainda..."

msgid "no_shared_programs"
msgstr "não tem programas compartilhados..."

msgid "no_such_adventure"
msgstr "Essa aventura não existe!"

#, fuzzy
msgid "no_such_class"
msgstr "No such Hedy class"

msgid "no_such_highscore"
msgstr "Placar de Líderes"

msgid "no_such_level"
msgstr "Não existe esse nível Hedy!"

msgid "no_such_program"
msgstr "Não existe esse programa Hedy!"

#, fuzzy
msgid "no_tag"
msgstr "No tag provided!"

#, fuzzy
msgid "not_enrolled"
msgstr "Looks like you are not in this class!"

#, fuzzy
msgid "not_in_class_no_handin"
msgstr "You are not in a class, so there's no need for you to hand in anything."

msgid "not_logged_in_cantsave"
msgstr "Seu programa não será salvo."

msgid "not_logged_in_handin"
msgstr "Você precisa estar logado(a) para entregar uma tarefa."

#, fuzzy
msgid "not_teacher"
msgstr "Looks like you are not a teacher!"

msgid "number"
msgstr "um número"

msgid "number_achievements"
msgstr "Número de conquistas"

msgid "number_lines"
msgstr "Número de linhas"

msgid "number_programs"
msgstr "Número de programas executados"

msgid "ok"
msgstr "OK"

msgid "only_you_can_see"
msgstr "Só você consegue ver este programa."

msgid "open"
msgstr "Abrir"

msgid "opening_date"
msgstr "Data de abertura"

msgid "opening_dates"
msgstr "Datas de abertura"

msgid "option"
msgstr "Opção"

msgid "or"
msgstr "ou"

msgid "other"
msgstr "Outro"

msgid "other_block"
msgstr "Outra linguagem de bloco"

msgid "other_settings"
msgstr "Outras configurações"

msgid "other_source"
msgstr "Outro"

msgid "other_text"
msgstr "Outra linguagem de texto"

msgid "overwrite_warning"
msgstr "Você já tem um programa com este nome, salvar o programa atual substituirá o antigo. Você tem certeza?"

#, fuzzy
msgid "owner"
msgstr "Owner"

msgid "page_not_found"
msgstr "Não conseguimos achar essa página!"

#, fuzzy
msgid "pair_with_teacher"
msgstr "I would like to be paired with another teacher for help"

msgid "parsons_title"
msgstr "Desafio"

msgid "password"
msgstr "Senha"

msgid "password_change_not_allowed"
msgstr "Você não tem permissão de trocar a senha deste usuário."

msgid "password_change_prompt"
msgstr "Tem certeza de que deseja trocar essa senha?"

#, fuzzy
msgid "password_change_success"
msgstr "Password of your student is successfully changed."

msgid "password_invalid"
msgstr "Sua senha é inválida."

msgid "password_repeat"
msgstr "Repita a senha"

msgid "password_resetted"
msgstr "Sua senha foi redefinida com sucesso. Você será redirecionado(a) para a página de login."

msgid "password_six"
msgstr "A senha deve conter pelo menos seis caracteres."

msgid "password_updated"
msgstr "Senha atualizada."

msgid "passwords_six"
msgstr "Todas as senhas precisam ter 6 caracteres ou mais, cada."

msgid "people_with_a_link"
msgstr "Outras pessoas com um link podem ver esse programa. Ele também pode ser encontrado na página \"Explorar\"."

msgid "percentage"
msgstr "porcentagem"

msgid "percentage_achieved"
msgstr "Alcançada por {percentage}% dos usuários"

msgid "period"
msgstr "um ponto"

msgid "personal_text"
msgstr "Texto pessoal"

msgid "personal_text_invalid"
msgstr "Seu texto pessoal é inválido."

#, fuzzy
msgid "phone_number"
msgstr "Phone number"

#, fuzzy
msgid "postfix_classname"
msgstr "Postfix classname"

msgid "preferred_keyword_language"
msgstr "Idioma preferido de comandos"

msgid "preferred_language"
msgstr "Idioma preferido"

msgid "preview"
msgstr "Prévia"

msgid "previewing_adventure"
msgstr "Vendo prévia da aventura"

#, fuzzy
msgid "previewing_class"
msgstr "You are previewing class <em>{class_name}</em> as a teacher."

msgid "previous_campaigns"
msgstr "Ver campanhas anteriores"

#, fuzzy
msgid "previous_page"
msgstr "Previous page"

msgid "print_logo"
msgstr "imprima"

msgid "privacy_terms"
msgstr "Termos de privacidade"

msgid "private"
msgstr "Privado"

msgid "profile_logo_alt"
msgstr "Ícone do perfil."

msgid "profile_picture"
msgstr "Foto de perfil"

msgid "profile_updated"
msgstr "Perfil atualizado."

msgid "profile_updated_reload"
msgstr "Perfil atualizado, a página será recarregada."

msgid "program_contains_error"
msgstr "Esse programa contém um erro. Tem certeza de que deseja compartilhá-lo?"

msgid "program_header"
msgstr "Meus programas"

msgid "program_too_large_exception"
msgstr "Programa longo demais"

msgid "programming_experience"
msgstr "Você tem experiência em programação?"

msgid "programming_invalid"
msgstr "Por favor, selecione uma linguagem de programação válida."

msgid "programs"
msgstr "Programas"

msgid "programs_created"
msgstr "Programas criados"

msgid "programs_saved"
msgstr "Programas salvos"

msgid "programs_submitted"
msgstr "Programas enviados"

msgid "prompt_join_class"
msgstr "Você quer entrar nesta turma?"

msgid "public"
msgstr "Público"

msgid "public_adventures"
msgstr "Browse public adventures"

#, fuzzy
msgid "public_content"
msgstr "Public content"

#, fuzzy
msgid "public_content_info"
msgstr "You can also look for public adventures and use them as an example."

msgid "public_invalid"
msgstr "Essa seleção de consentimento é inválida"

msgid "public_profile"
msgstr "Perfil público"

msgid "public_profile_info"
msgstr "Ao selecionar esta caixa, eu torno meu perfil visível para todos. Tenha cuidado para não compartilhar informações pessoais como o seu nome ou endereço, pois todo mundo vai poder ver!"

msgid "public_profile_updated"
msgstr "Perfil público atualizado, a página será recarregada."

msgid "question mark"
msgstr "um ponto de interrogação"

#, fuzzy
msgid "quiz_logo_alt"
msgstr "Quiz logo"

#, fuzzy
msgid "quiz_score"
msgstr "Quiz score"

#, fuzzy
msgid "quiz_tab"
msgstr "Quiz"

#, fuzzy
msgid "quiz_threshold_not_reached"
msgstr "Quiz threshold not reached to unlock this level"

msgid "read_code_label"
msgstr "Ler em voz alta"

msgid "recent"
msgstr "Meus programas recentes"

msgid "recover_password"
msgstr "Solicite uma redefinição de senha"

msgid "regress_button"
msgstr "Voltar para o nível {level}"

msgid "remove"
msgstr "Remover"

msgid "remove_customization"
msgstr "Remover personalização"

#, fuzzy
msgid "remove_customizations_prompt"
msgstr "Are you sure you want to remove this class their customizations?"

msgid "repair_program_logo_alt"
msgstr "Ícone de reparar programa"

msgid "repeat_dep"
msgstr "A partir do nível 8, `{repeat}` precisa ser usado com indentação. Você pode ver exemplos na aba `{repeat}` do nível 8."

msgid "repeat_match_password"
msgstr "A senha repetida não corresponde."

msgid "repeat_new_password"
msgstr "Repita a nova senha"

msgid "report_failure"
msgstr "Esse programa não existe ou não é público"

msgid "report_program"
msgstr "Tem certeza de que quer denunciar esse programa?"

msgid "report_success"
msgstr "Esse programa foi denunciado"

#, fuzzy
msgid "request_teacher"
msgstr "Would you like to apply for a teacher's account?"

#, fuzzy
msgid "request_teacher_account"
msgstr "Request teacher account"

msgid "required_field"
msgstr "Campos marcados com um * são obrigatórios"

#, fuzzy
msgid "reset_adventure_prompt"
msgstr "Are you sure you want to reset all selected adventures?"

#, fuzzy
msgid "reset_adventures"
msgstr "Reset selected adventures"

#, fuzzy
msgid "reset_button"
msgstr "Reset"

msgid "reset_password"
msgstr "Redefinir senha"

#, fuzzy
msgid "reset_view"
msgstr "Reset"

msgid "retrieve_adventure_error"
msgstr "Você não tem permissão para ver essa aventura!"

#, fuzzy
msgid "retrieve_class_error"
msgstr "Only teachers can retrieve classes"

#, fuzzy
msgid "retrieve_tag_error"
msgstr "Error retrieving tags"

#, fuzzy
msgid "role"
msgstr "Role"

msgid "run_code_button"
msgstr "Executar código"

#, fuzzy
msgid "runs_over_time"
msgstr "Runs over time"

msgid "save_parse_warning"
msgstr "Esse programa contém um erro, tem certeza de que deseja salvá-lo?"

msgid "save_prompt"
msgstr "Você precisa de uma conta para salvar seu programa. Gostaria de fazer login agora?"

msgid "save_success_detail"
msgstr "Programa salvo com sucesso."

msgid "score"
msgstr "Placar"

msgid "search"
msgstr "Buscar..."

msgid "search_button"
msgstr "Procurar"

#, fuzzy
msgid "second_teacher"
msgstr "Second teacher"

#, fuzzy
msgid "second_teacher_copy_prompt"
msgstr "Are you sure you want to copy this teacher?"

#, fuzzy
msgid "second_teacher_prompt"
msgstr "Enter a teacher username to invite them."

msgid "see_certificate"
msgstr "Veja o certificado de {username}!"

msgid "select"
msgstr "Selecione"

#, fuzzy
msgid "select_adventures"
msgstr "Select adventures"

msgid "select_all"
msgstr "Selecionar tudo"

msgid "select_lang"
msgstr "Selecionar idioma"

msgid "select_levels"
msgstr "Select levels"

#, fuzzy
msgid "select_tag"
msgstr "Select tag"

msgid "selected"
msgstr "Selecionado"

#, fuzzy
msgid "self_removal_prompt"
msgstr "Are you sure you want to leave this class?"

msgid "send_password_recovery"
msgstr "Envie-me um link de recuperação de senha"

msgid "sent_by"
msgstr "Esse convite foi enviado por"

msgid "sent_password_recovery"
msgstr "Em breve, você receberá um e-mail com instruções sobre como redefinir sua senha."

msgid "settings"
msgstr "Minhas configurações pessoais"

msgid "share_by_giving_link"
msgstr "Mostre seu programa a outras pessoas dando a elas o link abaixo:"

msgid "share_your_program"
msgstr "Compartilhar programa"

#, fuzzy
msgid "signup_student_or_teacher"
msgstr "Are you a student or a teacher?"

msgid "single quotes"
msgstr "aspas simples"

msgid "slash"
msgstr "uma barra"

#, fuzzy
msgid "sleeping"
msgstr "Sleeping..."

msgid "slides"
msgstr "Slides"

#, fuzzy
msgid "slides_for_level"
msgstr "Slides for level"

#, fuzzy
msgid "slides_info"
msgstr "For each level of Hedy, we have created slides to help you teach. The slides contain explanations of each level, and Hedy examples that you can run inside the slides. Just click the link and get started! the Introduction slides are a general explanation of Hedy before level 1 The slides were created using <a href=\"https://slides.com\">slides.com</a>. If you want to adapt them yourself, you can download them, and then upload the resulting zip file to <a href=\"https://slides.com\">slides.com</a>. You can find more information about the slides in the <a href=\"https://hedy.org/for-teachers/manual/features\">teacher's manual</a>."

#, fuzzy
msgid "social_media"
msgstr "Social media"

#, fuzzy
msgid "something_went_wrong_keyword_parsing"
msgstr "There is a mistake in your adventure, are all keywords correctly surrounded with { }?"

msgid "space"
msgstr "um espaço"

msgid "star"
msgstr "um asterisco"

msgid "start_hedy_tutorial"
msgstr "Iniciar tutorial da Hedy"

msgid "start_learning"
msgstr "Comece a aprender"

msgid "start_programming"
msgstr "Começar a programar"

msgid "start_programming_logo_alt"
msgstr "Ícone de começar a programar"

#, fuzzy
msgid "start_quiz"
msgstr "Start quiz"

#, fuzzy
msgid "start_teacher_tutorial"
msgstr "Start teacher tutorial"

msgid "start_teaching"
msgstr "Comece a ensinar"

msgid "step_title"
msgstr "Tarefa"

msgid "stop_code_button"
msgstr "Parar programa"

msgid "string"
msgstr "texto"

#, fuzzy
msgid "student"
msgstr "Student"

#, fuzzy
msgid "student_already_in_class"
msgstr "This student is already in your class."

#, fuzzy
msgid "student_already_invite"
msgstr "This student already has a pending invitation."

#, fuzzy
msgid "student_details"
msgstr "Student details"

#, fuzzy
msgid "student_not_allowed_in_class"
msgstr "Student not allowed in class"

msgid "student_not_existing"
msgstr "Este nome de usuário não existe."

#, fuzzy
msgid "student_signup_header"
msgstr "Student"

msgid "students"
msgstr "estudantes"

msgid "submission_time"
msgstr "Enviado em"

#, fuzzy
msgid "submit_answer"
msgstr "Answer question"

msgid "submit_program"
msgstr "Enviar"

msgid "submit_warning"
msgstr "Tem certeza de que deseja enviar esse programa?"

msgid "submitted"
msgstr "Enviado"

msgid "submitted_header"
msgstr "Este programa foi enviado e não pode mais ser alterado."

#, fuzzy
msgid "subscribe"
msgstr "Assinar a newsletter"

msgid "subscribe_newsletter"
msgstr "Assinar a newsletter"

msgid "suggestion_color"
msgstr "Tente usar outra cor"

msgid "suggestion_note"
msgstr "Use uma nota entre C0 e B9 ou um número entre 1 e 70"

msgid "suggestion_number"
msgstr "Tente mudar o valor para um número"

msgid "suggestion_numbers_or_strings"
msgstr "Try changing the values to be all text or all numbers"

#, fuzzy
msgid "surname"
msgstr "Nome"

msgid "survey"
msgstr "Pesquisa"

msgid "survey_completed"
msgstr "Pesquisa completa"

msgid "survey_skip"
msgstr "Não mostrar novamente"

msgid "survey_submit"
msgstr "Enviar"

#, fuzzy
msgid "tag_in_adventure"
msgstr "Tag in adventure"

#, fuzzy
msgid "tag_input_placeholder"
msgstr "Enter a new tag"

#, fuzzy
msgid "tags"
msgstr "Tags"

msgid "teacher"
msgstr "Professor"

#, fuzzy
msgid "teacher_account_request"
msgstr "You have a pending teacher account request"

#, fuzzy
msgid "teacher_account_success"
msgstr "You successfully requested a teacher account."

#, fuzzy
msgid "teacher_invalid"
msgstr "Your teacher value is invalid."

#, fuzzy
msgid "teacher_invitation_require_login"
msgstr "To set up your profile as a teacher we will need you to log in. If you don't have an account, please create one."

#, fuzzy
msgid "teacher_manual"
msgstr "Teacher manual"

#, fuzzy
msgid "teacher_signup_header"
msgstr "Teacher"

#, fuzzy
msgid "teacher_tutorial_logo_alt"
msgstr "You have received an invitation to join class"

#, fuzzy
msgid "teacher_welcome"
msgstr "Welcome to Hedy! Your are now the proud owner of a teachers account which allows you to create classes and invite students."

msgid "template_code"
msgstr ""
"Esta é a explicação da minha aventura!\n"
"\n"
"Eu consigo mostrar um comando assim: <code>{print}</code>\n"
"\n"
"Mas posso, também, mostrar um pedaço de código, desse jeito:\n"
"<pre>\n"
"ask Qual é o seu nome?\n"
"echo então o seu nome é \n"
"</pre>"

#, fuzzy
msgid "this_turns_in_assignment"
msgstr "This turns in your assignment to your teacher."

msgid "title"
msgstr "Título"

msgid "title_achievements"
msgstr "Hedy - Minhas conquistas"

msgid "title_admin"
msgstr "Hedy - Página de administrador"

#, fuzzy
msgid "title_class grid_overview"
msgstr "Hedy - Grid overview"

#, fuzzy
msgid "title_class live_statistics"
msgstr "Hedy - Live Statistics"

#, fuzzy
msgid "title_class-overview"
msgstr "Hedy - Class overview"

msgid "title_customize-adventure"
msgstr "Hedy - Personalizar aventura"

#, fuzzy
msgid "title_customize-class"
msgstr "Hedy - Customize class"

msgid "title_explore"
msgstr "Hedy - Explorar"

msgid "title_for-teacher"
msgstr "Hedy - Para professores"

#, fuzzy
msgid "title_join-class"
msgstr "Hedy - Join class"

msgid "title_landing-page"
msgstr "Bem-vindo(a) à Hedy!"

msgid "title_learn-more"
msgstr "Hedy - Saiba mais"

msgid "title_login"
msgstr "Hedy - Entrar"

msgid "title_my-profile"
msgstr "Hedy - Minha conta"

msgid "title_privacy"
msgstr "Hedy - Termos de privacidade"

msgid "title_programs"
msgstr "Hedy - Meus programas"

msgid "title_public-adventures"
msgstr "Hedy - Aventuras públicas"

msgid "title_recover"
msgstr "Hedy - Recuperar conta"

msgid "title_reset"
msgstr "Hedy - Redefinir senha"

msgid "title_signup"
msgstr "Hedy - Crie uma conta"

msgid "title_start"
msgstr "Hedy - Programação textual facilitada"

msgid "title_view-adventure"
msgstr "Hedy - Ver aventura"

msgid "token_invalid"
msgstr "Seu token é inválido."

#, fuzzy
msgid "tooltip_level_locked"
msgstr "Your teacher disabled this level"

msgid "translate_error"
msgstr "Algo deu errado ao traduzir o código. Tente executá-lo para ver se há algum erro. Não é possível traduzir códigos com erros."

msgid "translating_hedy"
msgstr "Traduzindo a Hedy"

msgid "translator"
msgstr "Tradutor"

msgid "tutorial"
msgstr "Tutorial"

msgid "tutorial_code_snippet"
msgstr ""
"{print} Olá mundo!\n"
"{print} Estou aprendendo Hedy com o tutorial!"

#, fuzzy
msgid "tutorial_message_not_found"
msgstr "You have received an invitation to join class"

msgid "tutorial_title_not_found"
msgstr "Passo de tutorial não encontrado"

msgid "unauthorized"
msgstr "Você não tem permissão para acessar esta página"

#, fuzzy
msgid "unfavourite_confirm"
msgstr "Are you sure you want to unfavourite this program?"

#, fuzzy
msgid "unfavourite_success"
msgstr "Your program is unfavourited."

msgid "unique_usernames"
msgstr "Todos os nomes de usuário devem ser únicos."

#, fuzzy
msgid "unlock_thresholds"
msgstr "Unlock level thresholds"

msgid "unsaved_class_changes"
msgstr "Há alterações não salvas, tem certeza de que quer sair desta página?"

#, fuzzy
msgid "unsubmit_program"
msgstr "Unsubmit program"

#, fuzzy
msgid "unsubmit_warning"
msgstr "Are you sure you want to unsubmit this program?"

#, fuzzy
msgid "unsubmitted"
msgstr "Unsubmitted"

msgid "update_adventure_prompt"
msgstr "Tem certeza de que deseja atualizar essa aventura?"

msgid "update_public"
msgstr "Atualizar perfil público"

msgid "updating_indicator"
msgstr "Atualizando"

msgid "use_of_blanks_exception"
msgstr "Uso de lacunas (_) nos programas"

msgid "use_of_nested_functions_exception"
msgstr "Uso de funções dentro de funções"

#, fuzzy
msgid "used_in"
msgstr "Used in:"

msgid "user"
msgstr "usuário"

msgid "user_inexistent"
msgstr "Esse usuário não existe"

msgid "user_not_private"
msgstr "Esse usuário não existe ou não tem um perfil público"

msgid "username"
msgstr "Usuário"

msgid "username_empty"
msgstr "Você não inseriu um nome de usuário!"

msgid "username_invalid"
msgstr "Seu nome de usuário é inválido."

msgid "username_special"
msgstr "O nome de usuário não pode conter `:` ou `@`."

msgid "username_three"
msgstr "O nome de usuário deve conter pelo menos três caracteres."

msgid "usernames_exist"
msgstr "Um ou mais nomes de usuário já estão em uso."

msgid "value"
msgstr "Valor"

#, fuzzy
msgid "view_adventures"
msgstr "View adventures"

#, fuzzy
msgid "view_classes"
msgstr "View classes"

msgid "view_program"
msgstr "Ver programa"

#, fuzzy
msgid "view_slides"
msgstr "View slides"

msgid "waiting_for_submit"
msgstr ""

msgid "welcome"
msgstr "Bem-vindo(a)"

msgid "welcome_back"
msgstr "Bem-vindo(a) de volta"

#, fuzzy
msgid "what_is_your_role"
msgstr "What is your role?"

#, fuzzy
msgid "what_should_my_code_do"
msgstr "What should my code do?"

msgid "whole_world"
msgstr "O mundo"

msgid "year_invalid"
msgstr "Por favor, insira um ano entre 1900 e {current_year}."

msgid "yes"
msgstr "Sim"

msgid "your_account"
msgstr "Seu perfil"

#, fuzzy
msgid "your_class"
msgstr "Minhas Turmas"

msgid "your_last_program"
msgstr "Seu último programa salvo"

msgid "your_personal_text"
msgstr "Seu texto pessoal..."

msgid "your_program"
msgstr "Seu programa"

#~ msgid "create_account_explanation"
#~ msgstr "Ter sua própria conta permite que você salve seus programas."

#~ msgid "only_teacher_create_class"
#~ msgstr "Only teachers are allowed to create classes!"

#~ msgid "keyword_support"
#~ msgstr "Translated keywords"

#~ msgid "non_keyword_support"
#~ msgstr "Translated content"

#~ msgid "try_button"
#~ msgstr "Tentar"

#~ msgid "select_own_adventures"
#~ msgstr "Select own adventures"

#~ msgid "edit"
#~ msgstr "Edit"

#~ msgid "view"
#~ msgstr "View"

#~ msgid "class"
#~ msgstr "Class"

#~ msgid "save_code_button"
#~ msgstr "Salvar código"

#~ msgid "share_code_button"
#~ msgstr "Salvar & compartilhar código"

#~ msgid "classes_invalid"
#~ msgstr "The list of selected classes is invalid"

#~ msgid "directly_add_adventure_to_classes"
#~ msgstr "Do you want to add this adventure directly to one of your classes?"

#~ msgid "hand_in_assignment"
#~ msgstr "Hand in assignment"

#~ msgid "select_a_level"
#~ msgstr "Select a level"

#~ msgid "answer_invalid"
#~ msgstr "Your password is invalid."

#~ msgid "available_adventures_level"
#~ msgstr "Available adventures level"

#~ msgid "customize_class_exp_1"
#~ msgstr "Customize class"

#~ msgid "customize_class_exp_2"
#~ msgstr "Customize class"

#~ msgid "customize_class_step_1"
#~ msgstr "Customize class"

#~ msgid "customize_class_step_2"
#~ msgstr "Customize class"

#~ msgid "customize_class_step_3"
#~ msgstr "Customize class"

#~ msgid "customize_class_step_4"
#~ msgstr "Customize class"

#~ msgid "customize_class_step_5"
#~ msgstr "Customize class"

#~ msgid "customize_class_step_6"
#~ msgstr "Customize class"

#~ msgid "customize_class_step_7"
#~ msgstr "Customize class"

#~ msgid "customize_class_step_8"
#~ msgstr "Customize class"

#~ msgid "example_code_header"
#~ msgstr "Exemplo de código Hedy"

#~ msgid "feedback_failure"
#~ msgstr "Wrong!"

#~ msgid "feedback_success"
#~ msgstr "Good!"

#~ msgid "go_to_first_question"
#~ msgstr "Go to question 1"

#~ msgid "question"
#~ msgstr "Question"

#~ msgid "question_doesnt_exist"
#~ msgstr "This question does not exist"

#~ msgid "question_invalid"
#~ msgstr "Your token is invalid."

#~ msgid "too_many_attempts"
#~ msgstr "Too many attempts"

#~ msgid "class_logs"
#~ msgstr "Último login"

#~ msgid "class_stats"
#~ msgstr "Show class statistics"

#~ msgid "visit_own_public_profile"
#~ msgstr "Public profile"

#~ msgid "title_class logs"
#~ msgstr "Hedy - Join class"

#~ msgid "title_class statistics"
#~ msgstr "My statistics"

#~ msgid "disabled_button_locked"
#~ msgstr "Your teacher hasn't unlocked this level yet"

#~ msgid "duplicate_tag"
#~ msgstr "You already have a tag with this name."

#~ msgid "tag_deleted"
#~ msgstr "This tag was successfully deleted."

#~ msgid "no_tags"
#~ msgstr "No tags yet."

#~ msgid "apply_filters"
#~ msgstr "Apply filters"

#~ msgid "write_first_program"
#~ msgstr "Escreva seu primeiro programa!"

#~ msgid "adventure_exp_1"
#~ msgstr "Type your adventure of choice on the right-hand side. After creating your adventure you can include it in one of your classes under \"customizations\". If you want to include a command in your adventure please use code anchors like this:"

#~ msgid "adventure_exp_2"
#~ msgstr "If you want to show actual code snippets, for example to give student a template or example of the code. Please use pre anchors like this:"

#~ msgid "hello_world"
#~ msgstr "Olá mundo!"

#~ msgid "share_confirm"
#~ msgstr "Você tem certeza de que deseja tornar o programa público?"

#~ msgid "share_success_detail"
#~ msgstr "Programa compartilhado com sucesso"

#~ msgid "unshare_confirm"
#~ msgstr "Você tem certeza de que deseja tornar o programa privado?"

#~ msgid "unshare_success_detail"
#~ msgstr "Compartilhamento do programa cancelado com sucesso"

#~ msgid "hide_parsons"
#~ msgstr "Ocultar desafio"

#~ msgid "hide_quiz"
#~ msgstr "Hide quiz"

#~ msgid "back_to_class"
#~ msgstr "Go back to class"

#~ msgid "pygame_waiting_for_input"
#~ msgstr "Esperando um botão ser apertado..."

#~ msgid "Locked Language Feature"
#~ msgstr "Você está usando {concept}! Isso é ótimo, mas {concept} não foi desbloqueado ainda! Ele será desbloqueado em um nível mais adiante."

#~ msgid "nested blocks"
#~ msgstr "um bloco em um bloco"

#~ msgid "save"
#~ msgstr "Salvar"

#~ msgid "update_profile"
#~ msgstr "Atualizar perfil"

<<<<<<< HEAD
#~ msgid "multiple_levels_warning"
#~ msgstr "We've noticed you have both selected several levels and included code snippets in your adventure, this might cause issues with the syntax highlighter and the automatic translation of keywords"

#~ msgid "add_students_options"
#~ msgstr "Adicionar opções de estudantes"

#~ msgid "class_live"
#~ msgstr "Live statistics"

#~ msgid "class_overview"
#~ msgstr "Class overview"

#~ msgid "copy_join_link"
#~ msgstr "Copiar link de acesso"

#~ msgid "copy_link_success"
#~ msgstr "Link de acesso copiado para a área de transferência"

#~ msgid "expiration_date"
#~ msgstr "Data de expiração"

#~ msgid "invite_by_username"
#~ msgstr "Convidar por nome de usuário"

#~ msgid "invite_date"
#~ msgstr "Data do convite"

#~ msgid "invite_prompt"
#~ msgstr "Digite um nome de usuário"

#~ msgid "last_login"
#~ msgstr "Último login"

#~ msgid "page"
#~ msgstr "página"

#~ msgid "pending_invites"
#~ msgstr "Convites pendentes"

#~ msgid "remove_student_prompt"
#~ msgstr "Você tem certeza de que deseja excluir este estudante da turma?"

#~ msgid "remove_user_prompt"
#~ msgstr "Confirm removing this user from the class."

#~ msgid "second_teacher_warning"
#~ msgstr "All teachers in this class can customize it."

#~ msgid "student_list"
#~ msgstr "Student list"

#~ msgid "teachers"
#~ msgstr "Teachers"

#~ msgid "enter_password"
#~ msgstr "Digite uma nova senha para"
=======
#~ msgid "variables"
#~ msgstr "Variáveis"
>>>>>>> c9fc7a70
<|MERGE_RESOLUTION|>--- conflicted
+++ resolved
@@ -190,8 +190,6 @@
 msgid "add_students"
 msgstr "Adicionar estudantes"
 
-<<<<<<< HEAD
-=======
 msgid "add_students_options"
 msgstr "Adicionar opções de estudantes"
 
@@ -199,7 +197,6 @@
 msgid "add_your_language"
 msgstr "Add your language!"
 
->>>>>>> c9fc7a70
 msgid "admin"
 msgstr "Admin"
 
@@ -2267,9 +2264,8 @@
 #~ msgid "update_profile"
 #~ msgstr "Atualizar perfil"
 
-<<<<<<< HEAD
-#~ msgid "multiple_levels_warning"
-#~ msgstr "We've noticed you have both selected several levels and included code snippets in your adventure, this might cause issues with the syntax highlighter and the automatic translation of keywords"
+#~ msgid "variables"
+#~ msgstr "Variáveis"
 
 #~ msgid "add_students_options"
 #~ msgstr "Adicionar opções de estudantes"
@@ -2324,7 +2320,3 @@
 
 #~ msgid "enter_password"
 #~ msgstr "Digite uma nova senha para"
-=======
-#~ msgid "variables"
-#~ msgstr "Variáveis"
->>>>>>> c9fc7a70
