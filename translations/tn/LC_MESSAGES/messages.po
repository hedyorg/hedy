# tn translations for PROJECT.
# Copyright (C) 2022 ORGANIZATION
# This file is distributed under the same license as the PROJECT project.
# FIRST AUTHOR <EMAIL@ADDRESS>, 2022.
#
msgid ""
msgstr ""
"Project-Id-Version: PROJECT VERSION\n"
"Report-Msgid-Bugs-To: EMAIL@ADDRESS\n"
<<<<<<< HEAD
"POT-Creation-Date: 2022-08-19 16:02+0200\n"
=======
"POT-Creation-Date: 2022-08-18 14:10+0200\n"
>>>>>>> 1c14ffe7
"PO-Revision-Date: 2022-08-10 08:50+0000\n"
"Last-Translator: Anonymous <noreply@weblate.org>\n"
"Language: tn\n"
"Language-Team: none\n"
"MIME-Version: 1.0\n"
"Content-Type: text/plain; charset=utf-8\n"
"Content-Transfer-Encoding: 8bit\n"
"Generated-By: Babel 2.10.1\n"

#: app.py:425
#, fuzzy
msgid "program_contains_error"
msgstr "This program contains an error, are you sure you want to share it?"

#: app.py:635
#, fuzzy
msgid "title_achievements"
msgstr "Hedy - My achievements"

#: app.py:652 app.py:756 app.py:1120 website/teacher.py:418
#: website/teacher.py:429
#, fuzzy
msgid "not_teacher"
msgstr "Looks like you are not a teacher!"

#: app.py:655
#, fuzzy
msgid "not_enrolled"
msgstr "Looks like you are not in this class!"

#: app.py:692
#, fuzzy
msgid "title_programs"
msgstr "Hedy - My programs"

#: app.py:702 app.py:712 app.py:716 app.py:731 app.py:1027 app.py:1552
#: website/admin.py:17 website/admin.py:24 website/admin.py:92
#: website/admin.py:111 website/admin.py:130 website/admin.py:137
<<<<<<< HEAD
#: website/admin.py:145 website/auth.py:753 website/auth.py:780
=======
#: website/admin.py:145 website/auth.py:734 website/auth.py:761
>>>>>>> 1c14ffe7
#: website/programs.py:210 website/statistics.py:100
#, fuzzy
msgid "unauthorized"
msgstr "You don't have access rights for this page"

#: app.py:770 app.py:1137
#, fuzzy
msgid "title_for-teacher"
msgstr "Hedy - For teachers"

#: app.py:787 app.py:789 app.py:945 app.py:967 app.py:969
#, fuzzy
msgid "no_such_level"
msgstr "No such Hedy level!"

#: app.py:797 app.py:804 app.py:899 app.py:905
#, fuzzy
msgid "no_such_program"
msgstr "No such Hedy program!"

#: app.py:833
#, fuzzy
msgid "level_not_class"
msgstr "This level has not been made available in your class yet"

#: app.py:950 website/teacher.py:478 website/teacher.py:496
#: website/teacher.py:540 website/teacher.py:585
#, fuzzy
msgid "no_such_adventure"
msgstr "This adventure doesn't exist!"

#: app.py:978 app.py:1239
#, fuzzy
msgid "page_not_found"
msgstr "We couldn't find that page!"

#: app.py:998
#, fuzzy
msgid "title_signup"
msgstr "Hedy - Create an account"

#: app.py:1005
#, fuzzy
msgid "title_login"
msgstr "Hedy - Login"

#: app.py:1012
#, fuzzy
msgid "title_recover"
msgstr "Hedy - Recover account"

#: app.py:1028
#, fuzzy
msgid "title_reset"
msgstr "Hedy - Reset password"

#: app.py:1058
#, fuzzy
msgid "title_my-profile"
msgstr "Hedy - My account"

#: app.py:1078
#, fuzzy
msgid "title_learn-more"
msgstr "Hedy - Learn more"

#: app.py:1084
#, fuzzy
msgid "title_privacy"
msgstr "Hedy - Privacy terms"

#: app.py:1094
#, fuzzy
msgid "title_start"
msgstr "Hedy - A gradual programming language"

#: app.py:1112
#, fuzzy
msgid "title_landing-page"
msgstr "Welcome to Hedy!"

#: app.py:1230
#, fuzzy
msgid "title_explore"
msgstr "Hedy - Explore"

#: app.py:1252 app.py:1257
msgid "no_such_highscore"
msgstr ""

#: app.py:1287 app.py:1289
#, fuzzy
msgid "translate_error"
msgstr ""
"Something went wrong while translating the code. Try running the code to "
"see if it has an error. Code with errors can not be translated."

#: app.py:1297
#, fuzzy
msgid "tutorial_code_snippet"
msgstr ""
"print Hello world!\n"
"print I'm learning Hedy with the tutorial!"

#: app.py:1301
msgid "invalid_tutorial_step"
msgstr ""

#: app.py:1305
#, fuzzy
msgid "tutorial_title_not_found"
msgstr "We couldn't find that page!"

#: app.py:1305
msgid "tutorial_message_not_found"
msgstr ""

<<<<<<< HEAD
#: app.py:1493 website/auth.py:295 website/auth.py:350 website/auth.py:483
#: website/auth.py:508 website/auth.py:541 website/auth.py:655
#: website/auth.py:697 website/auth.py:759 website/auth.py:786
=======
#: app.py:1493 website/auth.py:288 website/auth.py:343 website/auth.py:476
#: website/auth.py:501 website/auth.py:534 website/auth.py:648
#: website/auth.py:690 website/auth.py:740 website/auth.py:767
>>>>>>> 1c14ffe7
#: website/quiz.py:43 website/quiz.py:69 website/teacher.py:88
#: website/teacher.py:123 website/teacher.py:167 website/teacher.py:252
#: website/teacher.py:308 website/teacher.py:355 website/teacher.py:396
#: website/teacher.py:434 website/teacher.py:520 website/teacher.py:608
#, fuzzy
msgid "ajax_error"
msgstr "There was an error, please try again."

#: app.py:1496
#, fuzzy
msgid "image_invalid"
msgstr "The image you chose image is invalid."

#: app.py:1498
#, fuzzy
msgid "personal_text_invalid"
msgstr "Your personal text is invalid."

#: app.py:1500 app.py:1506
#, fuzzy
msgid "favourite_program_invalid"
msgstr "Your chosen favourite program is invalid."

#: app.py:1518 app.py:1519
#, fuzzy
msgid "public_profile_updated"
msgstr "Public profile updated."

#: app.py:1556 app.py:1581
#, fuzzy
msgid "user_not_private"
msgstr "This user either doesn't exist or doesn't have a public profile"

#: app.py:1589
#, fuzzy
msgid "invalid_teacher_invitation_code"
msgstr ""
"The teacher invitation code is invalid. To become a teacher, reach out to"
" hello@hedy.org."

#: utils.py:303
#, fuzzy
msgid "default_404"
msgstr "We could not find that page..."

#: utils.py:305
#, fuzzy
msgid "default_403"
msgstr "Looks like you aren't authorized..."

#: utils.py:307
#, fuzzy
msgid "default_500"
msgstr "Something went wrong..."

#: content/error-messages.txt:1
#, fuzzy
msgid "Wrong Level"
msgstr ""
"That was correct Hedy code, but not at the right level. You wrote "
"{offending_keyword} for level {working_level}. Tip: {tip}"

#: content/error-messages.txt:2
#, fuzzy
msgid "Incomplete"
msgstr ""
"Oops! You forgot a bit of code! On line {line_number}, you need to enter "
"text behind {incomplete_command}."

#: content/error-messages.txt:3
#, fuzzy
msgid "Invalid"
msgstr ""
"{invalid_command} is not a Hedy level {level} command. Did you mean "
"{guessed_command}?"

#: content/error-messages.txt:4
#, fuzzy
msgid "Invalid Space"
msgstr ""
"Oops! You started a line with a space on line {line_number}. Spaces "
"confuse computers, can you remove it?"

#: content/error-messages.txt:5
#, fuzzy
msgid "Has Blanks"
msgstr ""
"Your code is incomplete. It contains blanks that you have to replace with"
" code."

#: content/error-messages.txt:6
#, fuzzy
msgid "No Indentation"
msgstr ""
"You used too few spaces in line {line_number}. You used {leading_spaces} "
"spaces, which is not enough. Start every new block with {indent_size} "
"spaces more than the line before."

#: content/error-messages.txt:7
#, fuzzy
msgid "Unexpected Indentation"
msgstr ""
"You used too many spaces in line {line_number}. You used {leading_spaces}"
" spaces, which is too much. Start every new block with {indent_size} "
"spaces more than the line before."

#: content/error-messages.txt:8
#, fuzzy
msgid "Parse"
msgstr ""
"The code you entered is not valid Hedy code. There is a mistake on line "
"{location[0]}, at position {location[1]}. You typed {character_found}, "
"but that is not allowed."

#: content/error-messages.txt:9
#, fuzzy
msgid "Unquoted Text"
msgstr ""
"Be careful. If you ask or print something, the text should start and "
"finish with a quotation mark. You forgot one somewhere."

#: content/error-messages.txt:10
#, fuzzy
msgid "Unquoted Assignment"
msgstr ""
"From this level, you need to place texts to the right of the `is` between"
" quotes. You forgot that for the text {text}."

#: content/error-messages.txt:11
#, fuzzy
msgid "Unquoted Equality Check"
msgstr ""
"If you want to check if a variable is equal to multiple words, the words "
"should be surrounded by quotation marks!"

#: content/error-messages.txt:12
#, fuzzy
msgid "Var Undefined"
msgstr ""
"You tried to use the variable {name}, but you didn't set it. It is also "
"possible that you were trying to use the word {name} but forgot quotation"
" marks."

#: content/error-messages.txt:13
#, fuzzy
msgid "Cyclic Var Definition"
msgstr ""
"The name {variable} needs to be set before you can use it on the right-"
"hand side of the is command."

#: content/error-messages.txt:14
#, fuzzy
msgid "Lonely Echo"
msgstr ""
"You used an echo before an ask, or an echo without an ask. First ask for "
"input, then echo."

#: content/error-messages.txt:15
#, fuzzy
msgid "Too Big"
msgstr ""
"Wow! Your program has an impressive {lines_of_code} lines of code! But we"
" can only process {max_lines} lines in this level. Make your program "
"smaller and try again."

#: content/error-messages.txt:16
#, fuzzy
msgid "Invalid Argument Type"
msgstr ""
"You cannot use {command} with {invalid_argument} because it is "
"{invalid_type}. Try changing {invalid_argument} to {allowed_types}."

#: content/error-messages.txt:17
#, fuzzy
msgid "Invalid Argument"
msgstr ""
"You cannot use the command {command} with {invalid_argument}. Try "
"changing {invalid_argument} to {allowed_types}."

#: content/error-messages.txt:18
#, fuzzy
msgid "Invalid Type Combination"
msgstr ""
"You cannot use {invalid_argument} and {invalid_argument_2} with {command}"
" because one is {invalid_type} and the other is {invalid_type_2}. Try "
"changing {invalid_argument} to {invalid_type_2} or {invalid_argument_2} "
"to {invalid_type}."

#: content/error-messages.txt:19
#, fuzzy
msgid "Unsupported Float"
msgstr ""
"Non-integer numbers are not supported yet but they will be in a few "
"levels. For now change {value} to an integer."

#: content/error-messages.txt:20
#, fuzzy
msgid "Locked Language Feature"
msgstr ""
"You are using {concept}! That is awesome, but {concept} is not unlocked "
"yet! It will be unlocked in a later level."

#: content/error-messages.txt:21
#, fuzzy
msgid "Missing Command"
msgstr "It looks like you forgot to use a command on line {line_number}."

#: content/error-messages.txt:22
#, fuzzy
msgid "Missing Inner Command"
msgstr ""
"It looks like you forgot to use a command with the {command} statement "
"you used on line {line_number}."

#: content/error-messages.txt:23
#, fuzzy
msgid "Incomplete Repeat"
msgstr ""
"It looks like you forgot to use {command} with the repeat command you "
"used on line {line_number}."

#: content/error-messages.txt:24
#, fuzzy
msgid "Unsupported String Value"
msgstr "Text values cannot contain {invalid_value}."

#: content/error-messages.txt:25
#, fuzzy
msgid "ask_needs_var"
msgstr ""
"Starting in level 2, ask needs to be used with a variable. Example: name "
"is ask What are you called?"

#: content/error-messages.txt:26
#, fuzzy
msgid "echo_out"
msgstr ""
"Starting in level 2 echo is no longer needed. You can repeat an answer "
"with ask and print now. Example: name is ask What are you called? "
"printhello name"

#: content/error-messages.txt:27
#, fuzzy
msgid "space"
msgstr "a space"

#: content/error-messages.txt:28
#, fuzzy
msgid "comma"
msgstr "a comma"

#: content/error-messages.txt:29
#, fuzzy
msgid "question mark"
msgstr "a question mark"

#: content/error-messages.txt:30
#, fuzzy
msgid "newline"
msgstr "a new line"

#: content/error-messages.txt:31
#, fuzzy
msgid "period"
msgstr "a period"

#: content/error-messages.txt:32
#, fuzzy
msgid "exclamation mark"
msgstr "an exclamation mark"

#: content/error-messages.txt:33
#, fuzzy
msgid "dash"
msgstr "a dash"

#: content/error-messages.txt:34
#, fuzzy
msgid "star"
msgstr "a star"

#: content/error-messages.txt:35
#, fuzzy
msgid "single quotes"
msgstr "a single quote"

#: content/error-messages.txt:36
#, fuzzy
msgid "double quotes"
msgstr "double quotes"

#: content/error-messages.txt:37
#, fuzzy
msgid "slash"
msgstr "a slash"

#: content/error-messages.txt:38
#, fuzzy
msgid "string"
msgstr "text"

#: content/error-messages.txt:39
#, fuzzy
msgid "nested blocks"
msgstr "a block in a block"

#: content/error-messages.txt:40
#, fuzzy
msgid "or"
msgstr "or"

#: content/error-messages.txt:41
#, fuzzy
msgid "number"
msgstr "a number"

#: content/error-messages.txt:42
#, fuzzy
msgid "integer"
msgstr "a number"

#: content/error-messages.txt:43
#, fuzzy
msgid "float"
msgstr "a number"

#: content/error-messages.txt:44
#, fuzzy
msgid "list"
msgstr "a list"

#: content/error-messages.txt:45
#, fuzzy
msgid "input"
msgstr "input from ask"

#: templates/achievements.html:5
#, fuzzy
msgid "general"
msgstr "General"

#: templates/achievements.html:9
#, fuzzy
msgid "programs_created"
msgstr "Programs created"

#: templates/achievements.html:10
#, fuzzy
msgid "programs_saved"
msgstr "Programs saved"

#: templates/achievements.html:11
#, fuzzy
msgid "programs_submitted"
msgstr "Programs submitted"

#: templates/achievements.html:13 templates/achievements.html:26
#, fuzzy
msgid "teacher"
msgstr "Teacher"

#: templates/achievements.html:16 templates/achievements.html:54
#, fuzzy
msgid "hidden"
msgstr "Hidden"

#: templates/achievements.html:23
#, fuzzy
msgid "hedy_achievements"
msgstr "Hedy achievements"

#: templates/achievements.html:37 templates/achievements.html:51
#: templates/landing-page.html:89 templates/layout.html:92
#: templates/public-page.html:51
#, fuzzy
msgid "achievements_logo_alt"
msgstr "Achievement logo"

#: templates/achievements.html:38
#, fuzzy
msgid "achievements_check_icon_alt"
msgstr "Achievement check icon"

#: templates/cheatsheet.html:14
#, fuzzy
msgid "cheatsheet_title"
msgstr "Cheatsheet"

#: templates/cheatsheet.html:15 templates/incl-menubar.html:4
#, fuzzy
msgid "hedy_logo_alt"
msgstr "Hedy logo"

#: templates/class-logs.html:10 templates/class-stats.html:22
#: templates/create-accounts.html:41 templates/customize-class.html:166
#, fuzzy
msgid "back_to_class"
msgstr "Go back to class"

#: templates/class-overview.html:14 templates/for-teachers.html:34
#: templates/for-teachers.html:41
#, fuzzy
msgid "class_name_prompt"
msgstr "Please enter the name of the class"

#: templates/class-overview.html:20 templates/class-overview.html:70
#: templates/create-accounts.html:16 templates/highscores.html:37
#: templates/login.html:10 templates/profile.html:96 templates/recover.html:9
#: templates/signup.html:10
#, fuzzy
msgid "username"
msgstr "Username"

#: templates/class-overview.html:21
#, fuzzy
msgid "last_login"
msgstr "Last login"

#: templates/class-overview.html:22
#, fuzzy
msgid "highest_level_reached"
msgstr "Highest level reached"

#: templates/class-overview.html:23
#, fuzzy
msgid "number_programs"
msgstr "Number of programs"

#: templates/class-overview.html:24
#, fuzzy
msgid "programs"
msgstr "Programs"

#: templates/class-overview.html:25 templates/create-accounts.html:17
#: templates/login.html:14 templates/reset.html:9 templates/signup.html:18
#, fuzzy
msgid "password"
msgstr "Password"

#: templates/class-overview.html:26 templates/class-overview.html:73
#: templates/customize-adventure.html:69 templates/for-teachers.html:25
#: templates/for-teachers.html:54
#, fuzzy
msgid "remove"
msgstr "Remove"

#: templates/class-overview.html:36
#, fuzzy
msgid "page"
msgstr "page"

#: templates/class-overview.html:37
#, fuzzy
msgid "enter_password"
msgstr "Enter a new password for"

#: templates/class-overview.html:37
#, fuzzy
msgid "password_change_prompt"
msgstr "Are you sure you want to change this password?"

#: templates/class-overview.html:38
#, fuzzy
msgid "remove_student_prompt"
msgstr "Are you sure you want to remove the student from the class?"

#: templates/class-overview.html:46
#, fuzzy
msgid "add_students"
msgstr "Add students"

#: templates/class-overview.html:47 templates/customize-class.html:5
#, fuzzy
msgid "customize_class"
msgstr "Customize class"

#: templates/class-overview.html:48
#, fuzzy
msgid "class_stats"
msgstr "Class statistics"

#: templates/class-overview.html:49
#, fuzzy
msgid "class_logs"
msgstr "Logs"

#: templates/class-overview.html:52 templates/customize-adventure.html:74
#, fuzzy
msgid "back_to_teachers_page"
msgstr "Go back to teachers page"

#: templates/class-overview.html:56
#, fuzzy
msgid "add_students_options"
msgstr "Add students options"

#: templates/class-overview.html:58
#, fuzzy
msgid "copy_link_success"
msgstr "Join link successfully copied to clipboard"

#: templates/class-overview.html:58
#, fuzzy
msgid "copy_join_link"
msgstr "Copy join link"

#: templates/class-overview.html:59
#, fuzzy
msgid "invite_prompt"
msgstr "Enter a username"

#: templates/class-overview.html:59
#, fuzzy
msgid "invite_by_username"
msgstr "Invite by username"

#: templates/class-overview.html:60 templates/create-accounts.html:45
#, fuzzy
msgid "create_accounts"
msgstr "Create accounts"

#: templates/class-overview.html:65
#, fuzzy
msgid "pending_invites"
msgstr "Pending invites"

#: templates/class-overview.html:71
#, fuzzy
msgid "invite_date"
msgstr "Invite date"

#: templates/class-overview.html:72
#, fuzzy
msgid "expiration_date"
msgstr "Expiration date"

#: templates/class-overview.html:82 templates/profile.html:23
#, fuzzy
msgid "delete_invite_prompt"
msgstr "Are you sure you want to remove this class invitation?"

#: templates/class-prejoin.html:7
#, fuzzy
msgid "class_already_joined"
msgstr "You are already a student of class"

#: templates/class-prejoin.html:9 templates/error-page.html:6
#, fuzzy
msgid "error_logo_alt"
msgstr "Error logo"

#: templates/class-prejoin.html:11
#, fuzzy
msgid "goto_profile"
msgstr "Go to my profile"

#: templates/class-prejoin.html:15 templates/profile.html:20
#, fuzzy
msgid "prompt_join_class"
msgstr "Do you want to join this class?"

#: templates/class-prejoin.html:17 website/teacher.py:232
#, fuzzy
msgid "join_prompt"
msgstr "You need to have an account to join a class. Would you like to login now?"

#: templates/class-prejoin.html:17 templates/profile.html:22
#, fuzzy
msgid "join_class"
msgstr "Join class"

#: templates/code-page.html:8 templates/for-teachers.html:9
#, fuzzy
msgid "next_step_tutorial"
msgstr "Next step >>>"

#: templates/code-page.html:34 templates/code-page.html:44
#: templates/customize-class.html:28 templates/customize-class.html:64
#: templates/customize-class.html:71 templates/customize-class.html:95
#: templates/level-page.html:6 templates/level-page.html:11
#: templates/quiz.html:8 templates/view-program-page.html:12
#: templates/view-program-page.html:28
#, fuzzy
msgid "level_title"
msgstr "Level"

#: templates/create-accounts.html:5
#, fuzzy
msgid "create_multiple_accounts"
msgstr "Create multiple accounts"

#: templates/create-accounts.html:7
#, fuzzy
msgid "accounts_intro"
msgstr ""
"On this page you can create accounts for multiple students at the same "
"time. There are autoamtically added to the current class, make sure the "
"selected class is correct!. By pressing the green + on the bottom right "
"of the page you can add extra rows. You can delete a row by pressing the "
"corresponding red cross. Make sure no rows are empty when you press "
"\"Create accounts\". Please keep in mind that every username needs to be "
"unique and the password needs to be <b>at least</b> 6 characters."

#: templates/create-accounts.html:10
#, fuzzy
msgid "create_accounts_prompt"
msgstr "Are you sure you want to create these accounts?"

#: templates/create-accounts.html:25
#, fuzzy
msgid "download_login_credentials"
msgstr "Do you want to download the login credentials after the accounts creation?"

#: templates/create-accounts.html:29 templates/layout.html:22
#: templates/signup.html:82
#, fuzzy
msgid "yes"
msgstr "Yes"

#: templates/create-accounts.html:33 templates/layout.html:23
#: templates/signup.html:86
#, fuzzy
msgid "no"
msgstr "No"

#: templates/create-accounts.html:44 templates/programs.html:23
#, fuzzy
msgid "reset_view"
msgstr "Reset"

#: templates/customize-adventure.html:5
#, fuzzy
msgid "customize_adventure"
msgstr "Customize adventure"

#: templates/customize-adventure.html:7
#, fuzzy
msgid "update_adventure_prompt"
msgstr "Are you sure you want to update this adventure?"

#: templates/customize-adventure.html:10
#, fuzzy
msgid "general_settings"
msgstr "General settings"

#: templates/customize-adventure.html:12 templates/for-teachers.html:20
#: templates/for-teachers.html:49
#, fuzzy
msgid "name"
msgstr "Name"

#: templates/customize-adventure.html:16 templates/customize-adventure.html:18
#: templates/explore.html:28 templates/explore.html:57
#: templates/explore.html:86 templates/for-teachers.html:50
#: templates/programs.html:12 templates/programs.html:37
#: templates/programs.html:45
#, fuzzy
msgid "level"
msgstr "Level"

#: templates/customize-adventure.html:25
#, fuzzy
msgid "adventure_exp_1"
msgstr ""
"Type your adventure of choice on the right-hand side. After creating your"
" adventure you can include it in one of your classes under "
"\"customizations\". If you want to include a command in your adventure "
"please use code anchors like this:"

#: templates/customize-adventure.html:31
#, fuzzy
msgid "adventure_exp_2"
msgstr ""
"If you want to show actual code snippets, for example to give student a "
"template or example of the code. Please use pre anchors like this:"

#: templates/customize-adventure.html:33 templates/customize-adventure.html:36
#, fuzzy
msgid "hello_world"
msgstr "Hello world!"

#: templates/customize-adventure.html:39
#, fuzzy
msgid "adventure_exp_3"
msgstr ""
"Make sure you always surround keywords with { }, then they are recognized"
" correctly. You can use the \"preview\" button to view a styled version "
"of your adventure. To view the adventure on a dedicated page, select "
"\"view\" from the teachers page."

#: templates/customize-adventure.html:43 templates/customize-class.html:28
#: templates/customize-class.html:94 templates/explore.html:22
#: templates/programs.html:18 templates/programs.html:38
#: templates/view-adventure.html:6
#, fuzzy
msgid "adventure"
msgstr "Adventure"

#: templates/customize-adventure.html:44
#, fuzzy
msgid "template_code"
msgstr ""
"This is the explanation of my adventure!\n"
"\n"
"This way I can show a command: <code>{print}</code>\n"
"\n"
"But sometimes I might want to show a piece of code, like this:\n"
"<pre>\n"
"{ask} What's your name?\n"
"{echo} so your name is \n"
"</pre>"

#: templates/customize-adventure.html:47
#, fuzzy
msgid "adventure_terms"
msgstr "I agree that my adventure might be made publicly available on Hedy."

#: templates/customize-adventure.html:51
#, fuzzy
msgid "directly_add_adventure_to_classes"
msgstr "Do you want to add this adventure directly to one of your classes?"

#: templates/customize-adventure.html:67
#, fuzzy
msgid "preview"
msgstr "Preview"

#: templates/customize-adventure.html:68 templates/customize-class.html:161
#, fuzzy
msgid "save"
msgstr "Save"

#: templates/customize-adventure.html:69 templates/for-teachers.html:65
#, fuzzy
msgid "delete_adventure_prompt"
msgstr "Are you sure you want to remove this adventure?"

#: templates/customize-class.html:7
#, fuzzy
msgid "customize_class_exp_1"
msgstr ""
"Hi! On this page you can customize your class. By selecting levels and "
"adventures you can choose what your student can see. You can also add "
"your own created adventures to levels. All levels and default adventures "
"will be selected by default. <b>Notice:</b> Not every adventure is "
"available for every level! Settings up your customizations goes as "
"follows:"

#: templates/customize-class.html:10
#, fuzzy
msgid "customize_class_step_1"
msgstr "Select levels for your class by pressing the \"level buttons\""

#: templates/customize-class.html:11
#, fuzzy
msgid "customize_class_step_2"
msgstr ""
"\"Checkboxes\" will appear for the adventures available for the chosen "
"levels"

#: templates/customize-class.html:12
#, fuzzy
msgid "customize_class_step_3"
msgstr "Select the adventures you want to make available"

#: templates/customize-class.html:13
#, fuzzy
msgid "customize_class_step_4"
msgstr "Click the name of an adventure to (de)select for all levels"

#: templates/customize-class.html:14
#, fuzzy
msgid "customize_class_step_5"
msgstr "Add personal adventures"

#: templates/customize-class.html:15
#, fuzzy
msgid "customize_class_step_6"
msgstr "Selecting an opening date for each level (you can also leave it empty)"

#: templates/customize-class.html:16
#, fuzzy
msgid "customize_class_step_7"
msgstr "Selection other settings"

#: templates/customize-class.html:17
#, fuzzy
msgid "customize_class_step_8"
msgstr "Choose \"Save\" -> You're done!"

#: templates/customize-class.html:20
#, fuzzy
msgid "customize_class_exp_2"
msgstr ""
"You can always change these settings later on. For example, you can make "
"specific adventures or levels available while teaching a class. This way "
"it's easy for you to determine which level and adventures your students "
"will be working on. If you want to make everything available for your "
"class it is easiest to remove the customization all together."

#: templates/customize-class.html:23
#, fuzzy
msgid "select_adventures"
msgstr "Select adventures"

#: templates/customize-class.html:59
#, fuzzy
msgid "opening_dates"
msgstr "Opening dates"

#: templates/customize-class.html:65
#, fuzzy
msgid "opening_date"
msgstr "Opening date"

#: templates/customize-class.html:75 templates/customize-class.html:77
#, fuzzy
msgid "directly_available"
msgstr "Directly open"

#: templates/customize-class.html:89
#, fuzzy
msgid "select_own_adventures"
msgstr "Select own adventures"

#: templates/customize-class.html:96 templates/customize-class.html:120
#: templates/profile.html:57 templates/profile.html:132
#: templates/profile.html:141 templates/signup.html:40 templates/signup.html:62
#: templates/signup.html:71
#, fuzzy
msgid "select"
msgstr "Select"

#: templates/customize-class.html:114
#, fuzzy
msgid "other_settings"
msgstr "Other settings"

#: templates/customize-class.html:119
#, fuzzy
msgid "option"
msgstr "Option"

#: templates/customize-class.html:125
#, fuzzy
msgid "mandatory_mode"
msgstr "Mandatory developer's mode"

#: templates/customize-class.html:131
#, fuzzy
msgid "hide_cheatsheet"
msgstr "Hide cheatsheet"

#: templates/customize-class.html:137
#, fuzzy
msgid "hide_keyword_switcher"
msgstr "Hide keyword switcher"

#: templates/customize-class.html:143
#, fuzzy
msgid "hide_quiz"
msgstr "Hide quiz"

#: templates/customize-class.html:149
#, fuzzy
msgid "hide_parsons"
msgstr "Dragging"

#: templates/customize-class.html:160
#, fuzzy
msgid "reset_adventure_prompt"
msgstr "Are you sure you want to reset all selected adventures?"

#: templates/customize-class.html:160
#, fuzzy
msgid "reset_adventures"
msgstr "Reset selected adventures"

#: templates/customize-class.html:164
#, fuzzy
msgid "remove_customizations_prompt"
msgstr "Are you sure you want to remove this class's customizations?"

#: templates/customize-class.html:165
#, fuzzy
msgid "remove_customization"
msgstr "Remove customization"

#: templates/customize-class.html:182
#, fuzzy
msgid "unsaved_class_changes"
msgstr "There are unsaved changes, are you sure you want to leave this page?"

#: templates/error-page.html:12
#, fuzzy
msgid "go_back_to_main"
msgstr "Go back to main page"

#: templates/explore.html:12 templates/landing-page.html:33
#, fuzzy
msgid "explore_programs"
msgstr "Explore programs"

#: templates/explore.html:15
#, fuzzy
msgid "explore_explanation"
msgstr ""
"On this page you can look through programs created by other Hedy users. "
"You can filter on both a Hedy level and adventure. Click on \"View "
"program\" to open a program and run it. Programs with a red header "
"contain a mistake. You can still open the program, but running it will "
"result in an error. You can of course try to fix it! If the creator has a"
" public profile you can click their username to visit their profile. "
"There you will find all their shared programs and much more!"

#: templates/explore.html:34
#, fuzzy
msgid "language"
msgstr "Language"

#: templates/explore.html:41 templates/programs.html:24
#, fuzzy
msgid "search_button"
msgstr "Search"

#: templates/explore.html:48
#, fuzzy
msgid "hedy_choice_title"
msgstr "Hedy's Choice"

#: templates/explore.html:60 templates/explore.html:89
#, fuzzy
msgid "creator"
msgstr "Creator"

#: templates/explore.html:66 templates/explore.html:95
#, fuzzy
msgid "view_program"
msgstr "View program"

#: templates/explore.html:67 templates/explore.html:96
msgid "report_program"
msgstr ""

#: templates/for-teachers.html:15 templates/profile.html:78
#: templates/profile.html:80
#, fuzzy
msgid "my_classes"
msgstr "My classes"

#: templates/for-teachers.html:22
#, fuzzy
msgid "students"
msgstr "students"

#: templates/for-teachers.html:23 templates/for-teachers.html:52
#, fuzzy
msgid "view"
msgstr "View"

#: templates/for-teachers.html:24
#, fuzzy
msgid "duplicate"
msgstr "Duplicate"

#: templates/for-teachers.html:35
#, fuzzy
msgid "delete_class_prompt"
msgstr "Are you sure you want to delete the class?"

#: templates/for-teachers.html:41
#, fuzzy
msgid "create_class"
msgstr "Create a new class"

#: templates/for-teachers.html:44
#, fuzzy
msgid "my_adventures"
msgstr "My adventures"

#: templates/for-teachers.html:51
#, fuzzy
msgid "last_update"
msgstr "Last update"

#: templates/for-teachers.html:53
#, fuzzy
msgid "edit"
msgstr "Edit"

#: templates/for-teachers.html:71
#, fuzzy
msgid "adventure_prompt"
msgstr "Please enter the name of the adventure"

#: templates/for-teachers.html:71 website/teacher.py:603
#, fuzzy
msgid "create_adventure"
msgstr "Create adventure"

#: templates/for-teachers.html:129
#, fuzzy
msgid "teacher_welcome"
msgstr ""
"Welcome to Hedy! Your are now the proud owner of a teachers account which"
" allows you to create classes and invite students."

#: templates/highscores.html:5 templates/incl-menubar.html:23
#, fuzzy
msgid "highscores"
msgstr "Highscores"

#: templates/highscores.html:8
#, fuzzy
msgid "highscore_explanation"
msgstr ""
"On this page you can view the current Highscores, based on the amount of "
"achievements gathered. View the ranking for either all users, your "
"country or your class. Click on a username to view their public profile."

#: templates/highscores.html:14
#, fuzzy
msgid "highscore_no_public_profile"
msgstr ""
"You don't have a public profile and are therefore not listed on the "
"highscores. Do you wish to create one?"

#: templates/highscores.html:17
#, fuzzy
msgid "create_public_profile"
msgstr "Create public profile"

#: templates/highscores.html:23
#, fuzzy
msgid "whole_world"
msgstr "The world"

#: templates/highscores.html:28
#, fuzzy
msgid "your_class"
msgstr "Your class"

#: templates/highscores.html:38 templates/landing-page.html:52
#: templates/public-page.html:16
#, fuzzy
msgid "achievements"
msgstr "achievements"

#: templates/highscores.html:39
#, fuzzy
msgid "country_title"
msgstr "Country"

#: templates/highscores.html:40 templates/landing-page.html:88
#: templates/public-page.html:50
#, fuzzy
msgid "last_achievement"
msgstr "Last earned achievement"

#: templates/highscores.html:49 templates/programs.html:51
#, fuzzy
msgid "ago"
msgstr "{timestamp} ago"

#: templates/incl-adventure-tabs.html:14
#, fuzzy
msgid "parsons_title"
msgstr "Puzzle"

#: templates/incl-adventure-tabs.html:25
#, fuzzy
msgid "quiz_tab"
msgstr "End quiz"

#: templates/incl-adventure-tabs.html:29
#, fuzzy
msgid "specific_adventure_mode"
msgstr ""
"You're currently in adventure '{adventure}', click on 'Hedy' to view all "
"adventures."

#: templates/incl-adventure-tabs.html:44 templates/incl-adventure-tabs.html:57
#, fuzzy
msgid "example_code_header"
msgstr "Example Hedy Code"

#: templates/incl-editor-and-output.html:109
#, fuzzy
msgid "variables"
msgstr "Variables"

#: templates/incl-editor-and-output.html:125
#, fuzzy
msgid "enter_text"
msgstr "Enter your answer here..."

#: templates/incl-editor-and-output.html:126
#, fuzzy
msgid "enter"
msgstr "Enter"

#: templates/incl-editor-and-output.html:136
#, fuzzy
msgid "already_program_running"
msgstr "There is already a program running, finish that one first."

#: templates/incl-editor-and-output.html:136
#, fuzzy
msgid "run_code_button"
msgstr "Run code"

#: templates/incl-editor-and-output.html:137
#, fuzzy
msgid "stop_code_button"
msgstr "Stop program"

#: templates/incl-editor-and-output.html:148
#, fuzzy
msgid "next_exercise"
msgstr "Next exercise"

#: templates/incl-editor-and-output.html:150
#, fuzzy
msgid "edit_code_button"
msgstr "Edit code"

#: templates/incl-editor-and-output.html:152
#, fuzzy
msgid "repair_program_logo_alt"
msgstr "Repair program icon"

#: templates/incl-editor-and-output.html:155 templates/programs.html:67
#: templates/programs.html:71
#, fuzzy
msgid "delete_confirm"
msgstr "Are you sure you want to delete the program?"

#: templates/incl-editor-and-output.html:155 templates/programs.html:67
#: templates/programs.html:71
#, fuzzy
msgid "delete"
msgstr "Delete"

#: templates/incl-editor-and-output.html:159
#, fuzzy
msgid "read_code_label"
msgstr "Read aloud"

#: templates/incl-editor-and-output.html:169
#: templates/incl-editor-and-output.html:178
#, fuzzy
msgid "regress_button"
msgstr "Go back to level {level}"

#: templates/incl-editor-and-output.html:172
#: templates/incl-editor-and-output.html:181 templates/quiz.html:153
#, fuzzy
msgid "advance_button"
msgstr "Go to level {level}"

#: templates/incl-editor-and-output.html:195
#, fuzzy
msgid "developers_mode"
msgstr "Programmer's mode"

#: templates/incl-menubar.html:5
#, fuzzy
msgid "nav_start"
msgstr "Home"

#: templates/incl-menubar.html:6
#, fuzzy
msgid "nav_hedy"
msgstr "Hedy"

#: templates/incl-menubar.html:7
#, fuzzy
msgid "nav_explore"
msgstr "Explore"

#: templates/incl-menubar.html:8
#, fuzzy
msgid "nav_learn_more"
msgstr "Learn more"

#: templates/incl-menubar.html:13 templates/public-page.html:56
#, fuzzy
msgid "program_header"
msgstr "My programs"

#: templates/incl-menubar.html:24
#, fuzzy
msgid "my_achievements"
msgstr "My achievements"

#: templates/incl-menubar.html:25
#, fuzzy
msgid "my_account"
msgstr "My account"

#: templates/incl-menubar.html:27
#, fuzzy
msgid "for_teachers"
msgstr "For teachers"

#: templates/incl-menubar.html:29
#, fuzzy
msgid "logout"
msgstr "Log out"

#: templates/incl-menubar.html:34 templates/login.html:17
#: templates/signup.html:146
#, fuzzy
msgid "login"
msgstr "Log in"

#: templates/incl-menubar.html:46
#, fuzzy
msgid "search"
msgstr "Search..."

#: templates/incl-menubar.html:51
#, fuzzy
msgid "keyword_support"
msgstr "Translated keywords"

#: templates/incl-menubar.html:59
#, fuzzy
msgid "non_keyword_support"
msgstr "Translated content"

#: templates/landing-page.html:6
#, fuzzy
msgid "welcome"
msgstr "Welcome"

#: templates/landing-page.html:6
#, fuzzy
msgid "welcome_back"
msgstr "Welcome back"

#: templates/landing-page.html:11
#, fuzzy
msgid "teacher_tutorial_logo_alt"
msgstr "Teacher tutorial icon"

#: templates/landing-page.html:13
#, fuzzy
msgid "start_teacher_tutorial"
msgstr "Start teacher tutorial"

#: templates/landing-page.html:18
#, fuzzy
msgid "hedy_tutorial_logo_alt"
msgstr "Hedy tutorial icon"

#: templates/landing-page.html:20
#, fuzzy
msgid "start_hedy_tutorial"
msgstr "Start hedy tutorial"

#: templates/landing-page.html:25
#, fuzzy
msgid "start_programming_logo_alt"
msgstr "Start programming icon"

#: templates/landing-page.html:27
#, fuzzy
msgid "start_programming"
msgstr "Start programming"

#: templates/landing-page.html:31
#, fuzzy
msgid "explore_programs_logo_alt"
msgstr "Explore programs icon"

#: templates/landing-page.html:39
#, fuzzy
msgid "your_account"
msgstr "Your profile"

#: templates/landing-page.html:43 templates/landing-page.html:45
#: templates/profile.html:43 templates/public-page.html:7
#: templates/public-page.html:9
#, fuzzy
msgid "profile_logo_alt"
msgstr "Profile icon."

#: templates/landing-page.html:59
#, fuzzy
msgid "no_public_profile"
msgstr "You don't have a public profile text yet..."

#: templates/landing-page.html:66 templates/landing-page.html:68
#: templates/public-page.html:28 templates/public-page.html:30
#, fuzzy
msgid "amount_created"
msgstr "programs created"

#: templates/landing-page.html:72 templates/landing-page.html:74
#: templates/public-page.html:34 templates/public-page.html:36
#, fuzzy
msgid "amount_saved"
msgstr "programs saved"

#: templates/landing-page.html:78 templates/landing-page.html:80
#: templates/public-page.html:40 templates/public-page.html:42
#, fuzzy
msgid "amount_submitted"
msgstr "programs submitted"

#: templates/landing-page.html:95
#, fuzzy
msgid "your_last_program"
msgstr "Your last saved program"

#: templates/layout.html:31
#, fuzzy
msgid "ok"
msgstr "OK"

#: templates/layout.html:32
#, fuzzy
msgid "cancel"
msgstr "Cancel"

#: templates/layout.html:45 templates/programs.html:66
#: templates/programs.html:74
#, fuzzy
msgid "copy_link_to_share"
msgstr "Copy link to share"

#: templates/layout.html:91
#, fuzzy
msgid "achievement_earned"
msgstr "You've earned an achievement!"

#: templates/learn-more.html:7
#, fuzzy
msgid "mailing_title"
msgstr "Subscribe to the Hedy newsletter"

#: templates/learn-more.html:9 templates/profile.html:99
#: templates/recover.html:9 templates/signup.html:14
#, fuzzy
msgid "email"
msgstr "Email"

#: templates/learn-more.html:13
#, fuzzy
msgid "surname"
msgstr "First Name"

#: templates/learn-more.html:17
#, fuzzy
msgid "lastname"
msgstr "Last Name"

#: templates/learn-more.html:21 templates/profile.html:139
#: templates/signup.html:69
#, fuzzy
msgid "country"
msgstr "Country"

#: templates/learn-more.html:30
#, fuzzy
msgid "subscribe"
msgstr "Subscribe"

#: templates/learn-more.html:31
#, fuzzy
msgid "required_field"
msgstr "Fields marked with an * are required"

#: templates/learn-more.html:33
#, fuzzy
msgid "previous_campaigns"
msgstr "View previous campaigns"

#: templates/level-page.html:8
#, fuzzy
msgid "step_title"
msgstr "Assignment"

#: templates/level-page.html:12
#, fuzzy
msgid "save_code_button"
msgstr "Save code"

#: templates/level-page.html:13
#, fuzzy
msgid "share_code_button"
msgstr "Save & share code"

#: templates/level-page.html:30
#, fuzzy
msgid "try_button"
msgstr "Try"

#: templates/level-page.html:44
#, fuzzy
msgid "commands"
msgstr "Commands"

#: templates/level-page.html:49
#, fuzzy
msgid "english"
msgstr "English"

#: templates/login.html:8
#, fuzzy
msgid "login_long"
msgstr "Log in to your account"

<<<<<<< HEAD
#: templates/login.html:21 website/auth.py:308
=======
#: templates/login.html:21 website/auth.py:301
>>>>>>> 1c14ffe7
#, fuzzy
msgid "no_account"
msgstr "No account?"

#: templates/login.html:23 templates/signup.html:7 templates/signup.html:140
#, fuzzy
msgid "create_account"
msgstr "Create account"

#: templates/login.html:28
#, fuzzy
msgid "forgot_password"
msgstr "Forgot your password?"

#: templates/main-page.html:8
#, fuzzy
msgid "main_title"
msgstr "Hedy"

#: templates/main-page.html:9
#, fuzzy
msgid "main_subtitle"
msgstr "A gradual programming language"

#: templates/main-page.html:12
#, fuzzy
msgid "try_it"
msgstr "Try it"

#: templates/parsons.html:6 templates/parsons.html:8
#, fuzzy
msgid "exercise"
msgstr "Exercise"

#: templates/parsons.html:27
#, fuzzy
msgid "what_should_my_code_do"
msgstr "What should my code do?"

#: templates/profile.html:7
msgid "teacher_account_request"
msgstr ""

#: templates/profile.html:11
#, fuzzy
msgid "account_overview"
msgstr "Account overview"

#: templates/profile.html:14 templates/profile.html:16
#, fuzzy
msgid "my_messages"
msgstr "My messages"

#: templates/profile.html:19
#, fuzzy
msgid "invite_message"
msgstr "You have received an invitation to join class"

#: templates/profile.html:20
#, fuzzy
msgid "sent_by"
msgstr "This invitation is sent by"

#: templates/profile.html:23
#, fuzzy
msgid "delete_invite"
msgstr "Delete invitation"

#: templates/profile.html:29 templates/profile.html:31
#, fuzzy
msgid "public_profile"
msgstr "Public profile"

#: templates/profile.html:33
#, fuzzy
msgid "visit_own_public_profile"
msgstr "Visit your own profile"

#: templates/profile.html:37
#, fuzzy
msgid "profile_picture"
msgstr "Profile picture"

#: templates/profile.html:50
#, fuzzy
msgid "personal_text"
msgstr "Personal text"

#: templates/profile.html:51
#, fuzzy
msgid "your_personal_text"
msgstr "Your personal text..."

#: templates/profile.html:55
#, fuzzy
msgid "favourite_program"
msgstr "Favourite program"

#: templates/profile.html:66
#, fuzzy
msgid "public_profile_info"
msgstr ""
"By selecting this box I make my profile visible for everyone. Be careful "
"not to share personal information like your name or home address, because"
" everyone will be able to see it!"

#: templates/profile.html:69
#, fuzzy
msgid "update_public"
msgstr "Update public profile"

#: templates/profile.html:71 templates/profile.html:151
#, fuzzy
msgid "are_you_sure"
msgstr "Are you sure? You cannot revert this action."

#: templates/profile.html:71
#, fuzzy
msgid "delete_public"
msgstr "Delete public profile"

#: templates/profile.html:85
#, fuzzy
msgid "self_removal_prompt"
msgstr "Are you sure you want to leave this class?"

#: templates/profile.html:85
#, fuzzy
msgid "leave_class"
msgstr "Leave class"

#: templates/profile.html:91 templates/profile.html:94
#, fuzzy
msgid "settings"
msgstr "My personal settings"

#: templates/profile.html:102 templates/signup.html:56
#, fuzzy
msgid "birth_year"
msgstr "Birth year"

#: templates/profile.html:106 templates/signup.html:38
#, fuzzy
msgid "preferred_language"
msgstr "Preferred language"

#: templates/profile.html:116 templates/signup.html:48
#, fuzzy
msgid "preferred_keyword_language"
msgstr "Preferred keyword language"

#: templates/profile.html:130 templates/signup.html:60
#, fuzzy
msgid "gender"
msgstr "Gender"

#: templates/profile.html:133 templates/signup.html:63
#, fuzzy
msgid "female"
msgstr "Female"

#: templates/profile.html:134 templates/signup.html:64
#, fuzzy
msgid "male"
msgstr "Male"

#: templates/profile.html:135 templates/signup.html:65
#, fuzzy
msgid "other"
msgstr "Other"

#: templates/profile.html:148
#, fuzzy
msgid "update_profile"
msgstr "Update profile"

#: templates/profile.html:151
#, fuzzy
msgid "destroy_profile"
msgstr "Delete profile"

#: templates/profile.html:153 templates/profile.html:156
#: templates/profile.html:169
#, fuzzy
msgid "change_password"
msgstr "Change password"

#: templates/profile.html:158 templates/profile.html:162
#, fuzzy
msgid "new_password"
msgstr "New password"

#: templates/profile.html:166
#, fuzzy
msgid "repeat_new_password"
msgstr "Repeat new password"

#: templates/profile.html:166 templates/signup.html:123
#, fuzzy
msgid "request_teacher"
msgstr "Would you like to apply for a teacher's account?"

#: templates/profile.html:168
msgid "request_teacher_account"
msgstr ""

#: templates/programs.html:7
#, fuzzy
msgid "recent"
msgstr "My recent programs"

#: templates/programs.html:31 templates/view-program-page.html:7
#, fuzzy
msgid "submitted_header"
msgstr "This is a submitted program and can't be altered."

#: templates/programs.html:36
#, fuzzy
msgid "title"
msgstr "Title"

#: templates/programs.html:39 templates/view-program-page.html:8
#, fuzzy
msgid "last_edited"
msgstr "Last edited"

#: templates/programs.html:57
#, fuzzy
msgid "favourite_confirm"
msgstr "Are you sure you want to set this program as your favourite?"

#: templates/programs.html:65 templates/programs.html:70
#, fuzzy
msgid "open"
msgstr "Open"

#: templates/programs.html:66 templates/programs.html:74
#, fuzzy
msgid "copy_clipboard"
msgstr "Successfully copied to clipboard"

#: templates/programs.html:73
#, fuzzy
msgid "unshare_confirm"
msgstr "Are you sure you want to make the program private?"

#: templates/programs.html:73
#, fuzzy
msgid "unshare"
msgstr "Unshare"

#: templates/programs.html:75
#, fuzzy
msgid "submit_warning"
msgstr "Are you sure you want to submit this program?"

#: templates/programs.html:75
#, fuzzy
msgid "submit_program"
msgstr "Submit"

#: templates/programs.html:78
#, fuzzy
msgid "share_confirm"
msgstr "Are you sure you want to make the program public?"

#: templates/programs.html:78
#, fuzzy
msgid "share"
msgstr "Share"

#: templates/programs.html:84
#, fuzzy
msgid "no_programs"
msgstr "You have no programs yet."

#: templates/programs.html:86
#, fuzzy
msgid "write_first_program"
msgstr "Write your first program!"

#: templates/public-page.html:85
#, fuzzy
msgid "no_shared_programs"
msgstr "has no shared programs..."

#: templates/public-page.html:85
#: templates/admin/admin-users.html:14 templates/public-page.html:20
msgid "certified_teacher"
msgstr ""

#: templates/public-page.html:22
msgid "admin"
msgstr ""

#: templates/admin/admin-users.html:18 templates/public-page.html:24
msgid "distinguished_user"
msgstr ""

#: templates/admin/admin-users.html:22 templates/public-page.html:26
msgid "contributor"
msgstr ""

#: templates/quiz.html:4
#, fuzzy
msgid "quiz_logo_alt"
msgstr "Quiz logo"

#: templates/quiz.html:7
#, fuzzy
msgid "start_quiz"
msgstr "Start quiz"

#: templates/quiz.html:13
#, fuzzy
msgid "go_to_first_question"
msgstr "Go to question 1"

#: templates/quiz.html:22 templates/quiz.html:24 templates/quiz.html:105
#, fuzzy
msgid "question"
msgstr "Question"

#: templates/quiz.html:39
#, fuzzy
msgid "hint"
msgstr "Hint?"

#: templates/quiz.html:51 templates/quiz.html:59 templates/quiz.html:69
#: templates/quiz.html:77 templates/quiz.html:87 templates/quiz.html:95
#, fuzzy
msgid "submit_answer"
msgstr "Answer question"

#: templates/quiz.html:112
#, fuzzy
msgid "feedback_success"
msgstr "Good!"

#: templates/quiz.html:117
#, fuzzy
msgid "feedback_failure"
msgstr "Wrong!"

#: templates/quiz.html:125
#, fuzzy
msgid "correct_answer"
msgstr "The correct answer is"

#: templates/quiz.html:134
#, fuzzy
msgid "go_to_question"
msgstr "Go to question"

#: templates/quiz.html:137
#, fuzzy
msgid "go_to_quiz_result"
msgstr "Go to quiz result"

#: templates/quiz.html:144
#, fuzzy
msgid "end_quiz"
msgstr "Quiz end"

#: templates/quiz.html:145
#, fuzzy
msgid "score"
msgstr "Score"

#: templates/recover.html:7
#, fuzzy
msgid "recover_password"
msgstr "Request a password reset"

#: templates/recover.html:12
#, fuzzy
msgid "send_password_recovery"
msgstr "Send me a password recovery link"

#: templates/reset.html:7 templates/reset.html:18
#, fuzzy
msgid "reset_password"
msgstr "Reset password"

#: templates/reset.html:13 templates/signup.html:28
#, fuzzy
msgid "password_repeat"
msgstr "Repeat password"

#: templates/signup.html:8
#, fuzzy
msgid "create_account_explanation"
msgstr "Having your own account allows you to save your programs."

#: templates/signup.html:78
#, fuzzy
msgid "programming_experience"
msgstr "Do you have programming experience?"

#: templates/signup.html:92
#, fuzzy
msgid "languages"
msgstr "Which of these programming languages have you used before?"

#: templates/signup.html:103
#, fuzzy
msgid "other_block"
msgstr "Another block language"

#: templates/signup.html:115
#, fuzzy
msgid "other_text"
msgstr "Another text language"

#: templates/signup.html:127
#, fuzzy
msgid "subscribe_newsletter"
msgstr "Subscribe to the newsletter"

#: templates/signup.html:131
#, fuzzy
msgid "agree_with"
msgstr "I agree to the"

#: templates/signup.html:131
#, fuzzy
msgid "privacy_terms"
msgstr "privacy terms"

#: templates/signup.html:137
#, fuzzy
msgid "agree_third_party"
msgstr ""
"I consent to being contacted by partners of Leiden University with sales "
"opportunities (optional)"

#: templates/signup.html:145
#, fuzzy
msgid "already_account"
msgstr "Already have an account?"

#: templates/teacher-invitation.html:5
#, fuzzy
msgid "teacher_invitation_require_login"
msgstr ""
"To set up your profile as a teacher, we will need you to log in. If you "
"don't have an account, please create one."

#: templates/view-program-page.html:13
#, fuzzy
msgid "by"
msgstr "by"

#: website/achievements.py:170
#, fuzzy
msgid "percentage_achieved"
msgstr "Achieved by {percentage}% of the users"

#: website/admin.py:18 website/admin.py:84 website/admin.py:105
#: website/admin.py:124 website/admin.py:131 website/admin.py:138
#: website/admin.py:162
#, fuzzy
msgid "title_admin"
msgstr "Hedy - Administrator page"

<<<<<<< HEAD
#: website/auth.py:194 website/auth.py:208 website/auth.py:297
#: website/auth.py:432 website/auth.py:437 website/auth.py:485
#: website/auth.py:657 website/auth.py:666 website/auth.py:699
#: website/auth.py:761 website/auth.py:768 website/auth.py:788
=======
#: website/auth.py:187 website/auth.py:201 website/auth.py:290
#: website/auth.py:425 website/auth.py:430 website/auth.py:478
#: website/auth.py:650 website/auth.py:659 website/auth.py:692
#: website/auth.py:742 website/auth.py:749 website/auth.py:769
>>>>>>> 1c14ffe7
#: website/teacher.py:357 website/teacher.py:398
#, fuzzy
msgid "username_invalid"
msgstr "Your username is invalid."

#: website/auth.py:196 website/auth.py:210
#, fuzzy
msgid "username_special"
msgstr "Username cannot contain `:` or `@`."

#: website/auth.py:198 website/auth.py:212
#, fuzzy
msgid "username_three"
msgstr "Username must contain at least three characters."

<<<<<<< HEAD
#: website/auth.py:200 website/auth.py:216 website/auth.py:299
#: website/auth.py:487 website/auth.py:510 website/auth.py:522
#: website/auth.py:703
=======
#: website/auth.py:193 website/auth.py:209 website/auth.py:292
#: website/auth.py:480 website/auth.py:503 website/auth.py:515
#: website/auth.py:696
>>>>>>> 1c14ffe7
#, fuzzy
msgid "password_invalid"
msgstr "Your password is invalid."

#: website/auth.py:202 website/auth.py:218
#, fuzzy
msgid "passwords_six"
msgstr "All passwords need to be six characters or longer."

<<<<<<< HEAD
#: website/auth.py:214 website/auth.py:552 website/auth.py:790
#: website/auth.py:795
=======
#: website/auth.py:207 website/auth.py:545 website/auth.py:771
#: website/auth.py:776
>>>>>>> 1c14ffe7
#, fuzzy
msgid "email_invalid"
msgstr "Please enter a valid email."

<<<<<<< HEAD
#: website/auth.py:269 website/auth.py:532 website/auth.py:688
#: website/auth.py:731 website/auth.py:812
=======
#: website/auth.py:262 website/auth.py:525 website/auth.py:681
#: website/auth.py:724 website/auth.py:793
>>>>>>> 1c14ffe7
#, fuzzy
msgid "mail_error_change_processed"
msgstr ""
"Something went wrong when sending a validation mail, the changes are "
"still correctly processed."

<<<<<<< HEAD
#: website/auth.py:308
=======
#: website/auth.py:301
>>>>>>> 1c14ffe7
#, fuzzy
msgid "invalid_username_password"
msgstr "Invalid username/password."

<<<<<<< HEAD
#: website/auth.py:359 website/auth.py:512 website/auth.py:516
#: website/auth.py:707
=======
#: website/auth.py:352 website/auth.py:505 website/auth.py:509
#: website/auth.py:700
>>>>>>> 1c14ffe7
#, fuzzy
msgid "repeat_match_password"
msgstr "The repeated password does not match."

<<<<<<< HEAD
#: website/auth.py:361 website/auth.py:543
=======
#: website/auth.py:354 website/auth.py:536
>>>>>>> 1c14ffe7
#, fuzzy
msgid "language_invalid"
msgstr "Please select a valid language."

<<<<<<< HEAD
#: website/auth.py:363
=======
#: website/auth.py:356
>>>>>>> 1c14ffe7
#, fuzzy
msgid "agree_invalid"
msgstr "You have to agree with the privacy terms."

<<<<<<< HEAD
#: website/auth.py:365 website/auth.py:546
=======
#: website/auth.py:358 website/auth.py:539
>>>>>>> 1c14ffe7
#, fuzzy
msgid "keyword_language_invalid"
msgstr ""
"Please select a valid keyword language (select English or your own "
"language)."

<<<<<<< HEAD
#: website/auth.py:373 website/auth.py:375 website/auth.py:560
#: website/auth.py:562
=======
#: website/auth.py:366 website/auth.py:368 website/auth.py:553
#: website/auth.py:555
>>>>>>> 1c14ffe7
#, fuzzy
msgid "year_invalid"
msgstr "Please enter a year between 1900 and {current_year}."

<<<<<<< HEAD
#: website/auth.py:378 website/auth.py:565
=======
#: website/auth.py:371 website/auth.py:558
>>>>>>> 1c14ffe7
#, fuzzy
msgid "gender_invalid"
msgstr "Please select a valid gender, choose (Female, Male, Other)."

<<<<<<< HEAD
#: website/auth.py:381 website/auth.py:568
=======
#: website/auth.py:374 website/auth.py:561
>>>>>>> 1c14ffe7
#, fuzzy
msgid "country_invalid"
msgstr "Please select a valid country."

<<<<<<< HEAD
#: website/auth.py:383 website/auth.py:386
=======
#: website/auth.py:376 website/auth.py:379
>>>>>>> 1c14ffe7
#, fuzzy
msgid "experience_invalid"
msgstr "Please select a valid experience, choose (Yes, No)."

<<<<<<< HEAD
#: website/auth.py:389
=======
#: website/auth.py:382
>>>>>>> 1c14ffe7
#, fuzzy
msgid "programming_invalid"
msgstr "Please select a valid programming language."

<<<<<<< HEAD
#: website/auth.py:392
=======
#: website/auth.py:385
>>>>>>> 1c14ffe7
#, fuzzy
msgid "exists_username"
msgstr "That username is already in use."

<<<<<<< HEAD
#: website/auth.py:394 website/auth.py:576
=======
#: website/auth.py:387 website/auth.py:569
>>>>>>> 1c14ffe7
#, fuzzy
msgid "exists_email"
msgstr "That email is already in use."

<<<<<<< HEAD
#: website/auth.py:430 website/auth.py:445 website/auth.py:701
#: website/auth.py:711
=======
#: website/auth.py:423 website/auth.py:438 website/auth.py:694
#: website/auth.py:704
>>>>>>> 1c14ffe7
#, fuzzy
msgid "token_invalid"
msgstr "Your token is invalid."

<<<<<<< HEAD
#: website/auth.py:489 website/auth.py:514 website/auth.py:705
=======
#: website/auth.py:482 website/auth.py:507 website/auth.py:698
>>>>>>> 1c14ffe7
#, fuzzy
msgid "password_six"
msgstr "Your password must contain at least six characters."

<<<<<<< HEAD
#: website/auth.py:492 website/auth.py:495
=======
#: website/auth.py:485 website/auth.py:488
>>>>>>> 1c14ffe7
#, fuzzy
msgid "password_change_not_allowed"
msgstr "You're not allowed to change the password of this user."

<<<<<<< HEAD
#: website/auth.py:500
=======
#: website/auth.py:493
>>>>>>> 1c14ffe7
#, fuzzy
msgid "password_change_success"
msgstr "Password of your student is successfully changed."

<<<<<<< HEAD
#: website/auth.py:534
=======
#: website/auth.py:527
>>>>>>> 1c14ffe7
#, fuzzy
msgid "password_updated"
msgstr "Password updated."

<<<<<<< HEAD
#: website/auth.py:623
=======
#: website/auth.py:616
>>>>>>> 1c14ffe7
#, fuzzy
msgid "profile_updated_reload"
msgstr "Profile updated, page will be re-loaded."

<<<<<<< HEAD
#: website/auth.py:626
=======
#: website/auth.py:619
>>>>>>> 1c14ffe7
#, fuzzy
msgid "profile_updated"
msgstr "Profile updated."

<<<<<<< HEAD
#: website/auth.py:690
=======
#: website/auth.py:683
>>>>>>> 1c14ffe7
#, fuzzy
msgid "sent_password_recovery"
msgstr ""
"You should soon receive an email with instructions on how to reset your "
"password."

<<<<<<< HEAD
#: website/auth.py:733
=======
#: website/auth.py:726
>>>>>>> 1c14ffe7
#, fuzzy
msgid "password_resetted"
msgstr ""
"Your password has been successfully reset. You are being redirected to "
"the login page."

<<<<<<< HEAD
#: website/auth.py:740
msgid "already_teacher"
msgstr ""

#: website/auth.py:742
msgid "already_teacher_request"
msgstr ""

#: website/auth.py:745
msgid "teacher_account_success"
msgstr ""

#: website/auth.py:763
=======
#: website/auth.py:744
>>>>>>> 1c14ffe7
#, fuzzy
msgid "teacher_invalid"
msgstr "Your teacher value is invalid."

<<<<<<< HEAD
#: website/auth.py:854
=======
#: website/auth.py:835
>>>>>>> 1c14ffe7
#, fuzzy
msgid "mail_welcome_verify_body"
msgstr ""
"Your Hedy account has been created successfully. Welcome!\n"
"Please click on this link to verify your email address: {link}"

<<<<<<< HEAD
#: website/auth.py:856
=======
#: website/auth.py:837
>>>>>>> 1c14ffe7
#, fuzzy
msgid "mail_change_password_body"
msgstr ""
"Your Hedy password has been changed. If you did this, all is good.\n"
"If you didn't change your password, please contact us immediately by "
"replying to this email."

<<<<<<< HEAD
#: website/auth.py:858
=======
#: website/auth.py:839
>>>>>>> 1c14ffe7
#, fuzzy
msgid "mail_recover_password_body"
msgstr ""
"By clicking on this link, you can set a new Hedy password. This link is "
"valid for <b>4</b> hours.\n"
"If you haven't required a password reset, please ignore this email: {link}"

<<<<<<< HEAD
#: website/auth.py:860
=======
#: website/auth.py:841
>>>>>>> 1c14ffe7
#, fuzzy
msgid "mail_reset_password_body"
msgstr ""
"Your Hedy password has been reset to a new one. If you did this, all is "
"good.\n"
"If you didn't change your password, please contact us immediately by "
"replying to this email."

<<<<<<< HEAD
#: website/auth.py:862
=======
#: website/auth.py:843
>>>>>>> 1c14ffe7
#, fuzzy
msgid "mail_welcome_teacher_body"
msgstr ""
"<strong>Welcome!</strong>\n"
"Congratulations on your brand new Hedy teachers account. Welcome to the "
"world wide community of Hedy teachers!\n"
"\n"
"<strong>What teachers accounts can do</strong>\n"
"With your teacher account, you have the option to create classes. Your "
"students can than join your classes and you can see their progress. "
"Classes are made and managed though the for <a "
"href=\"https://hedycode.com/for-teachers\">teachers page</a>.\n"
"\n"
"<strong>How to share ideas</strong>\n"
"If you are using Hedy in class, you probably have ideas for improvements!"
" You can share those ideas with us on the <a "
"href=\"https://github.com/Felienne/hedy/discussions/categories/ideas\">Ideas"
" Discussion</a>.\n"
"\n"
"<strong>How to ask for help</strong>\n"
"If anything is unclear, you can post in the <a "
"href=\"https://github.com/Felienne/hedy/discussions/categories/q-a\">Q&A "
"discussion</a>, or <a href=\"mailto: hello@hedy.org\">send us an "
"email</a>.\n"
"\n"
"Keep programming!"

<<<<<<< HEAD
#: website/auth.py:868
=======
#: website/auth.py:849
>>>>>>> 1c14ffe7
#, fuzzy
msgid "mail_welcome_verify_subject"
msgstr "Welcome to Hedy"

<<<<<<< HEAD
#: website/auth.py:870
=======
#: website/auth.py:851
>>>>>>> 1c14ffe7
#, fuzzy
msgid "mail_change_password_subject"
msgstr "Your Hedy password has been changed"

<<<<<<< HEAD
#: website/auth.py:872
=======
#: website/auth.py:853
>>>>>>> 1c14ffe7
#, fuzzy
msgid "mail_recover_password_subject"
msgstr "Request a password reset."

<<<<<<< HEAD
#: website/auth.py:874
=======
#: website/auth.py:855
>>>>>>> 1c14ffe7
#, fuzzy
msgid "mail_reset_password_subject"
msgstr "Your Hedy password has been reset"

<<<<<<< HEAD
#: website/auth.py:876
=======
#: website/auth.py:857
>>>>>>> 1c14ffe7
#, fuzzy
msgid "mail_welcome_teacher_subject"
msgstr "Your Hedy teacher account is ready"

<<<<<<< HEAD
#: website/auth.py:880
=======
#: website/auth.py:861
>>>>>>> 1c14ffe7
#, fuzzy
msgid "user"
msgstr "user"

<<<<<<< HEAD
#: website/auth.py:885
=======
#: website/auth.py:866
>>>>>>> 1c14ffe7
#, fuzzy
msgid "mail_hello"
msgstr "Hi {username}!"

<<<<<<< HEAD
#: website/auth.py:887
=======
#: website/auth.py:868
>>>>>>> 1c14ffe7
#, fuzzy
msgid "mail_goodbye"
msgstr ""
"Thank you!\n"
"The Hedy team"

<<<<<<< HEAD
#: website/auth.py:895
=======
#: website/auth.py:876
>>>>>>> 1c14ffe7
#, fuzzy
msgid "copy_mail_link"
msgstr "Please copy and paste this link into a new tab:"

<<<<<<< HEAD
#: website/auth.py:896
=======
#: website/auth.py:877
>>>>>>> 1c14ffe7
#, fuzzy
msgid "link"
msgstr "Link"

#: website/parsons.py:20
#, fuzzy
msgid "exercise_doesnt_exist"
msgstr "This exercise doesn't exist"

#: website/programs.py:41
#, fuzzy
msgid "delete_success"
msgstr "Program deleted successfully."

#: website/programs.py:55
#, fuzzy
msgid "save_prompt"
msgstr ""
"You need to have an account to save your program. Would you like to login"
" now?"

#: website/programs.py:60
#, fuzzy
msgid "overwrite_warning"
msgstr ""
"You already have a program with this name, saving this program will "
"replace the old one. Are you sure?"

#: website/programs.py:87
#, fuzzy
msgid "save_parse_warning"
msgstr "This program contains an error, are you sure you want to save it?"

#: website/programs.py:131 website/programs.py:132
#, fuzzy
msgid "save_success_detail"
msgstr "Program saved successfully."

#: website/programs.py:160
#, fuzzy
msgid "share_success_detail"
msgstr "Program shared successfully."

#: website/programs.py:162
#, fuzzy
msgid "unshare_success_detail"
msgstr "Program unshared successfully."

#: website/programs.py:202
#, fuzzy
msgid "favourite_success"
msgstr "Your program is set as favourite."

#: website/programs.py:238
msgid "report_failure"
msgstr ""

#: website/programs.py:244
msgid "report_success"
msgstr ""

#: website/quiz.py:45 website/quiz.py:71 website/teacher.py:526
#, fuzzy
msgid "level_invalid"
msgstr "This Hedy level in invalid."

#: website/quiz.py:60 website/quiz.py:86
msgid "question_doesnt_exist"
msgstr ""

#: website/quiz.py:73
msgid "question_invalid"
msgstr ""

#: website/quiz.py:75
msgid "answer_invalid"
msgstr ""

#: website/quiz.py:83
msgid "too_many_attempts"
msgstr ""

#: website/statistics.py:37 website/statistics.py:51 website/teacher.py:27
#: website/teacher.py:35 website/teacher.py:266 website/teacher.py:288
#: website/teacher.py:300 website/teacher.py:367 website/teacher.py:406
#, fuzzy
msgid "retrieve_class_error"
msgstr "Only teachers can retrieve classes"

#: website/statistics.py:41 website/statistics.py:55 website/teacher.py:38
#: website/teacher.py:131 website/teacher.py:150 website/teacher.py:175
#: website/teacher.py:269 website/teacher.py:291 website/teacher.py:303
#: website/teacher.py:370 website/teacher.py:409 website/teacher.py:421
#, fuzzy
msgid "no_such_class"
msgstr "No such Hedy class."

#: website/statistics.py:45
#, fuzzy
msgid "title_class statistics"
msgstr "My statistics"

#: website/statistics.py:59
msgid "title_class logs"
msgstr ""

#: website/teacher.py:74
#, fuzzy
msgid "title_class-overview"
msgstr "Hedy - Class overview"

#: website/teacher.py:83 website/teacher.py:162
#, fuzzy
msgid "only_teacher_create_class"
msgstr "Only teachers are allowed to create classes!"

#: website/teacher.py:90 website/teacher.py:125 website/teacher.py:169
#, fuzzy
msgid "class_name_invalid"
msgstr "This class name is invalid."

#: website/teacher.py:92 website/teacher.py:127 website/teacher.py:171
#, fuzzy
msgid "class_name_empty"
msgstr "You didn't enter a class name!"

#: website/teacher.py:98 website/teacher.py:182
#, fuzzy
msgid "class_name_duplicate"
msgstr "You already have a class with this name."

#: website/teacher.py:213 website/teacher.py:229 website/teacher.py:635
#, fuzzy
msgid "invalid_class_link"
msgstr "Invalid link for joining the class."

#: website/teacher.py:217 website/teacher.py:219
#, fuzzy
msgid "title_join-class"
msgstr "Hedy - Join class"

#: website/teacher.py:279
#, fuzzy
msgid "title_customize-class"
msgstr "Hedy - Customize class"

#: website/teacher.py:294
#, fuzzy
msgid "customization_deleted"
msgstr "Customizations successfully deleted."

#: website/teacher.py:347
#, fuzzy
msgid "class_customize_success"
msgstr "Class successfully customized."

#: website/teacher.py:361
#, fuzzy
msgid "username_empty"
msgstr "You didn't enter an username!"

#: website/teacher.py:374
#, fuzzy
msgid "student_not_existing"
msgstr "This username doesn't exist."

#: website/teacher.py:376
#, fuzzy
msgid "student_already_in_class"
msgstr "This student is already in your class."

#: website/teacher.py:378
#, fuzzy
msgid "student_already_invite"
msgstr "This student already has a pending invitation."

#: website/teacher.py:439
#, fuzzy
msgid "no_accounts"
msgstr "There are no accounts to create."

#: website/teacher.py:449
#, fuzzy
msgid "unique_usernames"
msgstr "All usernames need to be unique."

#: website/teacher.py:458
#, fuzzy
msgid "usernames_exist"
msgstr "One or more usernames is already in use."

#: website/teacher.py:469
#, fuzzy
msgid "accounts_created"
msgstr "Accounts where successfully created."

#: website/teacher.py:475 website/teacher.py:480 website/teacher.py:493
#: website/teacher.py:537 website/teacher.py:582
#, fuzzy
msgid "retrieve_adventure_error"
msgstr "You're not allowed to view this adventure!"

#: website/teacher.py:487
#, fuzzy
msgid "title_view-adventure"
msgstr "Hedy - View adventure"

#: website/teacher.py:510
#, fuzzy
msgid "title_customize-adventure"
msgstr "Hedy - Customize adventure"

#: website/teacher.py:522
#, fuzzy
msgid "adventure_id_invalid"
msgstr "This adventure id is invalid."

#: website/teacher.py:524 website/teacher.py:610
#, fuzzy
msgid "adventure_name_invalid"
msgstr "This adventure name is invalid."

#: website/teacher.py:528
#, fuzzy
msgid "content_invalid"
msgstr "This adventure is invalid."

#: website/teacher.py:530
#, fuzzy
msgid "adventure_length"
msgstr "Your adventure has to be at least 20 characters."

#: website/teacher.py:532
#, fuzzy
msgid "public_invalid"
msgstr "This agreement selection is invalid"

#: website/teacher.py:534
#, fuzzy
msgid "classes_invalid"
msgstr "The list of selected classes is invalid"

#: website/teacher.py:545 website/teacher.py:617
#, fuzzy
msgid "adventure_duplicate"
msgstr "You already have an adventure with this name."

#: website/teacher.py:552 website/teacher.py:596
#, fuzzy
msgid "something_went_wrong_keyword_parsing"
msgstr ""
"There is a mistake in your adventure, are all keywords correctly "
"surrounded with { }?"

#: website/teacher.py:576
#, fuzzy
msgid "adventure_updated"
msgstr "The adventure has been updated!"

#: website/teacher.py:612
#, fuzzy
msgid "adventure_empty"
msgstr "You didn't enter an adventure name!"

#~ msgid "tutorial_start_title"
#~ msgstr "Welcome to Hedy!"

#~ msgid "tutorial_start_message"
#~ msgstr "In this tutorial we will explain all the Hedy features step-by-step."

#~ msgid "tutorial_editor_title"
#~ msgstr "The code editor"

#~ msgid "tutorial_editor_message"
#~ msgstr ""
#~ "In this window you write all the"
#~ " code, try typing something on the"
#~ " place of the underscores!"

#~ msgid "tutorial_output_title"
#~ msgstr "The output window"

#~ msgid "tutorial_output_message"
#~ msgstr ""
#~ "The result of the code you execute"
#~ " will be shown here, you just "
#~ "created this!"

#~ msgid "tutorial_run_title"
#~ msgstr "The run button"

#~ msgid "tutorial_run_message"
#~ msgstr ""
#~ "With this button you can run your"
#~ " program! Shall we give it a "
#~ "try in the next step?"

#~ msgid "tutorial_tryit_title"
#~ msgstr "Try it out!"

#~ msgid "tutorial_tryit_message"
#~ msgstr "Run the program, click 'next step' when you're done."

#~ msgid "tutorial_speakaloud_title"
#~ msgstr "Read aloud your program"

#~ msgid "tutorial_speakaloud_message"
#~ msgstr "Choose a voice below the run button to let your program be read aloud."

#~ msgid "tutorial_speakaloud_run_title"
#~ msgstr "Run & listen"

#~ msgid "tutorial_speakaloud_run_message"
#~ msgstr ""
#~ "Select a voice from the dropdown "
#~ "menu and run your program again to"
#~ " hear it being read aloud."

#~ msgid "tutorial_nextlevel_title"
#~ msgstr "To the next level"

#~ msgid "tutorial_nextlevel_message"
#~ msgstr ""
#~ "When you think you understand everything"
#~ " and have practiced enough you can"
#~ " continue with the next level. When"
#~ " there is also a previous level "
#~ "there will be a button next to "
#~ "it to go back."

#~ msgid "tutorial_leveldefault_title"
#~ msgstr "Level explanation"

#~ msgid "tutorial_leveldefault_message"
#~ msgstr ""
#~ "The first tab always contains the "
#~ "level explanation. In each level new "
#~ "commands will be explained here."

#~ msgid "tutorial_adventures_title"
#~ msgstr "Adventures"

#~ msgid "tutorial_adventures_message"
#~ msgstr ""
#~ "The other tabs contain adventures, which"
#~ " you can code for each level. "
#~ "They go from easy to hard."

#~ msgid "tutorial_quiz_title"
#~ msgstr "Quiz"

#~ msgid "tutorial_quiz_message"
#~ msgstr ""
#~ "At the end of each level you "
#~ "can make the quiz. This way you"
#~ " can verify if you understand "
#~ "everything."

#~ msgid "tutorial_saveshare_title"
#~ msgstr "Saving & sharing"

#~ msgid "tutorial_saveshare_message"
#~ msgstr "You can save and share all your created programs with other Hedy users."

#~ msgid "tutorial_cheatsheet_title"
#~ msgstr "Cheatsheet"

#~ msgid "tutorial_cheatsheet_message"
#~ msgstr ""
#~ "If you forgot a command you can"
#~ " always use the cheatsheet. It shows"
#~ " a list of all commands you can"
#~ " use in the current level."

#~ msgid "tutorial_end_title"
#~ msgstr "The end!"

#~ msgid "tutorial_end_message"
#~ msgstr "Click on 'next step' to really start coding with Hedy!"

#~ msgid "teacher_tutorial_start_message"
#~ msgstr "In this tutorial we will explain all the Hedy features step-by-step."

#~ msgid "tutorial_class_title"
#~ msgstr ""

#~ msgid "tutorial_class_message"
#~ msgstr ""
#~ "As a teacher you can created "
#~ "classes and invite student or let "
#~ "them join through a link. You can"
#~ " view the programs and statistics of"
#~ " all your students."

#~ msgid "tutorial_customize_class_title"
#~ msgstr "Customize classes"

#~ msgid "tutorial_customize_class_message"
#~ msgstr ""
#~ "You can customize classes by hiding "
#~ "specific levels and/or adventures as "
#~ "well as making them available on a"
#~ " specific date."

#~ msgid "tutorial_own_adventures_title"
#~ msgstr "Creating adventures"

#~ msgid "tutorial_own_adventures_message"
#~ msgstr ""
#~ "You can create your own adventures "
#~ "and use them as assignments for "
#~ "your students. Create them here and "
#~ "add them to your classes in the"
#~ " class customization section."

#~ msgid "tutorial_accounts_title"
#~ msgstr "Creating accounts"

#~ msgid "tutorial_accounts_message"
#~ msgstr ""
#~ "You can create multiple accounts at "
#~ "once, only needing to provide an "
#~ "username and password. You can also "
#~ "directly add these accounts to one "
#~ "of your classes."

#~ msgid "tutorial_documentation_title"
#~ msgstr "Hedy documentation"

#~ msgid "tutorial_documentation_message"
#~ msgstr ""

#~ msgid "teacher_tutorial_end_message"
#~ msgstr "Click on 'next step' to get started as a Hedy teacher!"

#~ msgid "Access Before Assign"
#~ msgstr ""
#~ "You tried to use the variable "
#~ "{name} on line {access_line_number}, but "
#~ "you set it on line "
#~ "{definition_line_number}. Set a variable "
#~ "before using it."
<|MERGE_RESOLUTION|>--- conflicted
+++ resolved
@@ -7,11 +7,7 @@
 msgstr ""
 "Project-Id-Version: PROJECT VERSION\n"
 "Report-Msgid-Bugs-To: EMAIL@ADDRESS\n"
-<<<<<<< HEAD
-"POT-Creation-Date: 2022-08-19 16:02+0200\n"
-=======
 "POT-Creation-Date: 2022-08-18 14:10+0200\n"
->>>>>>> 1c14ffe7
 "PO-Revision-Date: 2022-08-10 08:50+0000\n"
 "Last-Translator: Anonymous <noreply@weblate.org>\n"
 "Language: tn\n"
@@ -50,11 +46,7 @@
 #: app.py:702 app.py:712 app.py:716 app.py:731 app.py:1027 app.py:1552
 #: website/admin.py:17 website/admin.py:24 website/admin.py:92
 #: website/admin.py:111 website/admin.py:130 website/admin.py:137
-<<<<<<< HEAD
-#: website/admin.py:145 website/auth.py:753 website/auth.py:780
-=======
 #: website/admin.py:145 website/auth.py:734 website/auth.py:761
->>>>>>> 1c14ffe7
 #: website/programs.py:210 website/statistics.py:100
 #, fuzzy
 msgid "unauthorized"
@@ -172,15 +164,9 @@
 msgid "tutorial_message_not_found"
 msgstr ""
 
-<<<<<<< HEAD
-#: app.py:1493 website/auth.py:295 website/auth.py:350 website/auth.py:483
-#: website/auth.py:508 website/auth.py:541 website/auth.py:655
-#: website/auth.py:697 website/auth.py:759 website/auth.py:786
-=======
 #: app.py:1493 website/auth.py:288 website/auth.py:343 website/auth.py:476
 #: website/auth.py:501 website/auth.py:534 website/auth.py:648
 #: website/auth.py:690 website/auth.py:740 website/auth.py:767
->>>>>>> 1c14ffe7
 #: website/quiz.py:43 website/quiz.py:69 website/teacher.py:88
 #: website/teacher.py:123 website/teacher.py:167 website/teacher.py:252
 #: website/teacher.py:308 website/teacher.py:355 website/teacher.py:396
@@ -1595,11 +1581,7 @@
 msgid "login_long"
 msgstr "Log in to your account"
 
-<<<<<<< HEAD
-#: templates/login.html:21 website/auth.py:308
-=======
 #: templates/login.html:21 website/auth.py:301
->>>>>>> 1c14ffe7
 #, fuzzy
 msgid "no_account"
 msgstr "No account?"
@@ -1797,15 +1779,6 @@
 msgid "repeat_new_password"
 msgstr "Repeat new password"
 
-#: templates/profile.html:166 templates/signup.html:123
-#, fuzzy
-msgid "request_teacher"
-msgstr "Would you like to apply for a teacher's account?"
-
-#: templates/profile.html:168
-msgid "request_teacher_account"
-msgstr ""
-
 #: templates/programs.html:7
 #, fuzzy
 msgid "recent"
@@ -2014,6 +1987,11 @@
 msgid "other_text"
 msgstr "Another text language"
 
+#: templates/signup.html:123
+#, fuzzy
+msgid "request_teacher"
+msgstr "Would you like to apply for a teacher's account?"
+
 #: templates/signup.html:127
 #, fuzzy
 msgid "subscribe_newsletter"
@@ -2065,312 +2043,178 @@
 msgid "title_admin"
 msgstr "Hedy - Administrator page"
 
-<<<<<<< HEAD
-#: website/auth.py:194 website/auth.py:208 website/auth.py:297
-#: website/auth.py:432 website/auth.py:437 website/auth.py:485
-#: website/auth.py:657 website/auth.py:666 website/auth.py:699
-#: website/auth.py:761 website/auth.py:768 website/auth.py:788
-=======
 #: website/auth.py:187 website/auth.py:201 website/auth.py:290
 #: website/auth.py:425 website/auth.py:430 website/auth.py:478
 #: website/auth.py:650 website/auth.py:659 website/auth.py:692
 #: website/auth.py:742 website/auth.py:749 website/auth.py:769
->>>>>>> 1c14ffe7
 #: website/teacher.py:357 website/teacher.py:398
 #, fuzzy
 msgid "username_invalid"
 msgstr "Your username is invalid."
 
-#: website/auth.py:196 website/auth.py:210
+#: website/auth.py:189 website/auth.py:203
 #, fuzzy
 msgid "username_special"
 msgstr "Username cannot contain `:` or `@`."
 
-#: website/auth.py:198 website/auth.py:212
+#: website/auth.py:191 website/auth.py:205
 #, fuzzy
 msgid "username_three"
 msgstr "Username must contain at least three characters."
 
-<<<<<<< HEAD
-#: website/auth.py:200 website/auth.py:216 website/auth.py:299
-#: website/auth.py:487 website/auth.py:510 website/auth.py:522
-#: website/auth.py:703
-=======
 #: website/auth.py:193 website/auth.py:209 website/auth.py:292
 #: website/auth.py:480 website/auth.py:503 website/auth.py:515
 #: website/auth.py:696
->>>>>>> 1c14ffe7
 #, fuzzy
 msgid "password_invalid"
 msgstr "Your password is invalid."
 
-#: website/auth.py:202 website/auth.py:218
+#: website/auth.py:195 website/auth.py:211
 #, fuzzy
 msgid "passwords_six"
 msgstr "All passwords need to be six characters or longer."
 
-<<<<<<< HEAD
-#: website/auth.py:214 website/auth.py:552 website/auth.py:790
-#: website/auth.py:795
-=======
 #: website/auth.py:207 website/auth.py:545 website/auth.py:771
 #: website/auth.py:776
->>>>>>> 1c14ffe7
 #, fuzzy
 msgid "email_invalid"
 msgstr "Please enter a valid email."
 
-<<<<<<< HEAD
-#: website/auth.py:269 website/auth.py:532 website/auth.py:688
-#: website/auth.py:731 website/auth.py:812
-=======
 #: website/auth.py:262 website/auth.py:525 website/auth.py:681
 #: website/auth.py:724 website/auth.py:793
->>>>>>> 1c14ffe7
 #, fuzzy
 msgid "mail_error_change_processed"
 msgstr ""
 "Something went wrong when sending a validation mail, the changes are "
 "still correctly processed."
 
-<<<<<<< HEAD
-#: website/auth.py:308
-=======
 #: website/auth.py:301
->>>>>>> 1c14ffe7
 #, fuzzy
 msgid "invalid_username_password"
 msgstr "Invalid username/password."
 
-<<<<<<< HEAD
-#: website/auth.py:359 website/auth.py:512 website/auth.py:516
-#: website/auth.py:707
-=======
 #: website/auth.py:352 website/auth.py:505 website/auth.py:509
 #: website/auth.py:700
->>>>>>> 1c14ffe7
 #, fuzzy
 msgid "repeat_match_password"
 msgstr "The repeated password does not match."
 
-<<<<<<< HEAD
-#: website/auth.py:361 website/auth.py:543
-=======
 #: website/auth.py:354 website/auth.py:536
->>>>>>> 1c14ffe7
 #, fuzzy
 msgid "language_invalid"
 msgstr "Please select a valid language."
 
-<<<<<<< HEAD
-#: website/auth.py:363
-=======
 #: website/auth.py:356
->>>>>>> 1c14ffe7
 #, fuzzy
 msgid "agree_invalid"
 msgstr "You have to agree with the privacy terms."
 
-<<<<<<< HEAD
-#: website/auth.py:365 website/auth.py:546
-=======
 #: website/auth.py:358 website/auth.py:539
->>>>>>> 1c14ffe7
 #, fuzzy
 msgid "keyword_language_invalid"
 msgstr ""
 "Please select a valid keyword language (select English or your own "
 "language)."
 
-<<<<<<< HEAD
-#: website/auth.py:373 website/auth.py:375 website/auth.py:560
-#: website/auth.py:562
-=======
 #: website/auth.py:366 website/auth.py:368 website/auth.py:553
 #: website/auth.py:555
->>>>>>> 1c14ffe7
 #, fuzzy
 msgid "year_invalid"
 msgstr "Please enter a year between 1900 and {current_year}."
 
-<<<<<<< HEAD
-#: website/auth.py:378 website/auth.py:565
-=======
 #: website/auth.py:371 website/auth.py:558
->>>>>>> 1c14ffe7
 #, fuzzy
 msgid "gender_invalid"
 msgstr "Please select a valid gender, choose (Female, Male, Other)."
 
-<<<<<<< HEAD
-#: website/auth.py:381 website/auth.py:568
-=======
 #: website/auth.py:374 website/auth.py:561
->>>>>>> 1c14ffe7
 #, fuzzy
 msgid "country_invalid"
 msgstr "Please select a valid country."
 
-<<<<<<< HEAD
-#: website/auth.py:383 website/auth.py:386
-=======
 #: website/auth.py:376 website/auth.py:379
->>>>>>> 1c14ffe7
 #, fuzzy
 msgid "experience_invalid"
 msgstr "Please select a valid experience, choose (Yes, No)."
 
-<<<<<<< HEAD
-#: website/auth.py:389
-=======
 #: website/auth.py:382
->>>>>>> 1c14ffe7
 #, fuzzy
 msgid "programming_invalid"
 msgstr "Please select a valid programming language."
 
-<<<<<<< HEAD
-#: website/auth.py:392
-=======
 #: website/auth.py:385
->>>>>>> 1c14ffe7
 #, fuzzy
 msgid "exists_username"
 msgstr "That username is already in use."
 
-<<<<<<< HEAD
-#: website/auth.py:394 website/auth.py:576
-=======
 #: website/auth.py:387 website/auth.py:569
->>>>>>> 1c14ffe7
 #, fuzzy
 msgid "exists_email"
 msgstr "That email is already in use."
 
-<<<<<<< HEAD
-#: website/auth.py:430 website/auth.py:445 website/auth.py:701
-#: website/auth.py:711
-=======
 #: website/auth.py:423 website/auth.py:438 website/auth.py:694
 #: website/auth.py:704
->>>>>>> 1c14ffe7
 #, fuzzy
 msgid "token_invalid"
 msgstr "Your token is invalid."
 
-<<<<<<< HEAD
-#: website/auth.py:489 website/auth.py:514 website/auth.py:705
-=======
 #: website/auth.py:482 website/auth.py:507 website/auth.py:698
->>>>>>> 1c14ffe7
 #, fuzzy
 msgid "password_six"
 msgstr "Your password must contain at least six characters."
 
-<<<<<<< HEAD
-#: website/auth.py:492 website/auth.py:495
-=======
 #: website/auth.py:485 website/auth.py:488
->>>>>>> 1c14ffe7
 #, fuzzy
 msgid "password_change_not_allowed"
 msgstr "You're not allowed to change the password of this user."
 
-<<<<<<< HEAD
-#: website/auth.py:500
-=======
 #: website/auth.py:493
->>>>>>> 1c14ffe7
 #, fuzzy
 msgid "password_change_success"
 msgstr "Password of your student is successfully changed."
 
-<<<<<<< HEAD
-#: website/auth.py:534
-=======
 #: website/auth.py:527
->>>>>>> 1c14ffe7
 #, fuzzy
 msgid "password_updated"
 msgstr "Password updated."
 
-<<<<<<< HEAD
-#: website/auth.py:623
-=======
 #: website/auth.py:616
->>>>>>> 1c14ffe7
 #, fuzzy
 msgid "profile_updated_reload"
 msgstr "Profile updated, page will be re-loaded."
 
-<<<<<<< HEAD
-#: website/auth.py:626
-=======
 #: website/auth.py:619
->>>>>>> 1c14ffe7
 #, fuzzy
 msgid "profile_updated"
 msgstr "Profile updated."
 
-<<<<<<< HEAD
-#: website/auth.py:690
-=======
 #: website/auth.py:683
->>>>>>> 1c14ffe7
 #, fuzzy
 msgid "sent_password_recovery"
 msgstr ""
 "You should soon receive an email with instructions on how to reset your "
 "password."
 
-<<<<<<< HEAD
-#: website/auth.py:733
-=======
 #: website/auth.py:726
->>>>>>> 1c14ffe7
 #, fuzzy
 msgid "password_resetted"
 msgstr ""
 "Your password has been successfully reset. You are being redirected to "
 "the login page."
 
-<<<<<<< HEAD
-#: website/auth.py:740
-msgid "already_teacher"
-msgstr ""
-
-#: website/auth.py:742
-msgid "already_teacher_request"
-msgstr ""
-
-#: website/auth.py:745
-msgid "teacher_account_success"
-msgstr ""
-
-#: website/auth.py:763
-=======
 #: website/auth.py:744
->>>>>>> 1c14ffe7
 #, fuzzy
 msgid "teacher_invalid"
 msgstr "Your teacher value is invalid."
 
-<<<<<<< HEAD
-#: website/auth.py:854
-=======
 #: website/auth.py:835
->>>>>>> 1c14ffe7
 #, fuzzy
 msgid "mail_welcome_verify_body"
 msgstr ""
 "Your Hedy account has been created successfully. Welcome!\n"
 "Please click on this link to verify your email address: {link}"
 
-<<<<<<< HEAD
-#: website/auth.py:856
-=======
 #: website/auth.py:837
->>>>>>> 1c14ffe7
 #, fuzzy
 msgid "mail_change_password_body"
 msgstr ""
@@ -2378,11 +2222,7 @@
 "If you didn't change your password, please contact us immediately by "
 "replying to this email."
 
-<<<<<<< HEAD
-#: website/auth.py:858
-=======
 #: website/auth.py:839
->>>>>>> 1c14ffe7
 #, fuzzy
 msgid "mail_recover_password_body"
 msgstr ""
@@ -2390,11 +2230,7 @@
 "valid for <b>4</b> hours.\n"
 "If you haven't required a password reset, please ignore this email: {link}"
 
-<<<<<<< HEAD
-#: website/auth.py:860
-=======
 #: website/auth.py:841
->>>>>>> 1c14ffe7
 #, fuzzy
 msgid "mail_reset_password_body"
 msgstr ""
@@ -2403,11 +2239,7 @@
 "If you didn't change your password, please contact us immediately by "
 "replying to this email."
 
-<<<<<<< HEAD
-#: website/auth.py:862
-=======
 #: website/auth.py:843
->>>>>>> 1c14ffe7
 #, fuzzy
 msgid "mail_welcome_teacher_body"
 msgstr ""
@@ -2435,94 +2267,54 @@
 "\n"
 "Keep programming!"
 
-<<<<<<< HEAD
-#: website/auth.py:868
-=======
 #: website/auth.py:849
->>>>>>> 1c14ffe7
 #, fuzzy
 msgid "mail_welcome_verify_subject"
 msgstr "Welcome to Hedy"
 
-<<<<<<< HEAD
-#: website/auth.py:870
-=======
 #: website/auth.py:851
->>>>>>> 1c14ffe7
 #, fuzzy
 msgid "mail_change_password_subject"
 msgstr "Your Hedy password has been changed"
 
-<<<<<<< HEAD
-#: website/auth.py:872
-=======
 #: website/auth.py:853
->>>>>>> 1c14ffe7
 #, fuzzy
 msgid "mail_recover_password_subject"
 msgstr "Request a password reset."
 
-<<<<<<< HEAD
-#: website/auth.py:874
-=======
 #: website/auth.py:855
->>>>>>> 1c14ffe7
 #, fuzzy
 msgid "mail_reset_password_subject"
 msgstr "Your Hedy password has been reset"
 
-<<<<<<< HEAD
-#: website/auth.py:876
-=======
 #: website/auth.py:857
->>>>>>> 1c14ffe7
 #, fuzzy
 msgid "mail_welcome_teacher_subject"
 msgstr "Your Hedy teacher account is ready"
 
-<<<<<<< HEAD
-#: website/auth.py:880
-=======
 #: website/auth.py:861
->>>>>>> 1c14ffe7
 #, fuzzy
 msgid "user"
 msgstr "user"
 
-<<<<<<< HEAD
-#: website/auth.py:885
-=======
 #: website/auth.py:866
->>>>>>> 1c14ffe7
 #, fuzzy
 msgid "mail_hello"
 msgstr "Hi {username}!"
 
-<<<<<<< HEAD
-#: website/auth.py:887
-=======
 #: website/auth.py:868
->>>>>>> 1c14ffe7
 #, fuzzy
 msgid "mail_goodbye"
 msgstr ""
 "Thank you!\n"
 "The Hedy team"
 
-<<<<<<< HEAD
-#: website/auth.py:895
-=======
 #: website/auth.py:876
->>>>>>> 1c14ffe7
 #, fuzzy
 msgid "copy_mail_link"
 msgstr "Please copy and paste this link into a new tab:"
 
-<<<<<<< HEAD
-#: website/auth.py:896
-=======
 #: website/auth.py:877
->>>>>>> 1c14ffe7
 #, fuzzy
 msgid "link"
 msgstr "Link"
@@ -2958,10 +2750,14 @@
 #~ msgid "teacher_tutorial_end_message"
 #~ msgstr "Click on 'next step' to get started as a Hedy teacher!"
 
-#~ msgid "Access Before Assign"
-#~ msgstr ""
-#~ "You tried to use the variable "
-#~ "{name} on line {access_line_number}, but "
-#~ "you set it on line "
-#~ "{definition_line_number}. Set a variable "
-#~ "before using it."
+#: templates/level-page.html:49
+#, fuzzy
+msgid "english"
+msgstr "English"
+
+#: content/error-messages.txt:9
+#, fuzzy
+msgid "Access Before Assign"
+msgstr ""
+"You tried to use the variable {name} on line {access_line_number}, but you "
+"set it on line {definition_line_number}. Set a variable before using it."