--- conflicted
+++ resolved
@@ -2945,7 +2945,6 @@
 #~ msgid "classes"
 #~ msgstr ""
 
-<<<<<<< HEAD
 #~ msgid "Adventure"
 #~ msgstr ""
 
@@ -2959,7 +2958,7 @@
 #~ msgstr ""
 
 #~ msgid "Delete"
-=======
+#~ msgstr ""
+
 #~ msgid "select_class"
->>>>>>> 8eb9a26c
 #~ msgstr ""
