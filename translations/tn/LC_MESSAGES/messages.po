--- conflicted
+++ resolved
@@ -7,21 +7,14 @@
 msgstr ""
 "Project-Id-Version: PROJECT VERSION\n"
 "Report-Msgid-Bugs-To: EMAIL@ADDRESS\n"
-<<<<<<< HEAD
-"POT-Creation-Date: 2022-08-24 17:27+0200\n"
-"PO-Revision-Date: 2022-08-24 17:07+0000\n"
-=======
 "POT-Creation-Date: 2022-08-25 10:29+0200\n"
 "PO-Revision-Date: 2022-08-20 12:53+0000\n"
->>>>>>> 50809faf
 "Last-Translator: Anonymous <noreply@weblate.org>\n"
+"Language: tn\n"
 "Language-Team: none\n"
-"Language: tn\n"
 "MIME-Version: 1.0\n"
 "Content-Type: text/plain; charset=utf-8\n"
 "Content-Transfer-Encoding: 8bit\n"
-"Plural-Forms: nplurals=2; plural=n != 1;\n"
-"X-Generator: Weblate 4.14-dev\n"
 "Generated-By: Babel 2.10.1\n"
 
 #, fuzzy
@@ -223,12 +216,8 @@
 msgid "Var Undefined"
 msgstr "You tried to use the variable {name}, but you didn't set it. It is also possible that you were trying to use the word {name} but forgot quotation marks."
 
-#, fuzzy
 msgid "Access Before Assign"
 msgstr ""
-"Je gebruikt de variabele {name} op regel {access_line_number}, maar die stel "
-"je in op regel {definition_line_number}. Stel iedere variabele in voor je "
-"die gebruikt."
 
 #, fuzzy
 msgid "Cyclic Var Definition"
@@ -2054,4 +2043,4 @@
 #~ msgstr ""
 
 #~ msgid "teacher_tutorial_end_message"
-#~ msgstr "Click on 'next step' to get started as a Hedy teacher!"+#~ msgstr "Click on 'next step' to get started as a Hedy teacher!"
