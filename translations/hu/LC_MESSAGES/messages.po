--- conflicted
+++ resolved
@@ -3,11 +3,7 @@
 msgstr ""
 "Project-Id-Version: PACKAGE VERSION\n"
 "Report-Msgid-Bugs-To: \n"
-<<<<<<< HEAD
-"POT-Creation-Date: 2023-05-15 19:16+0200\n"
-=======
 "POT-Creation-Date: 2023-05-15 11:37-0400\n"
->>>>>>> 7b0d2e09
 "PO-Revision-Date: 2023-04-06 07:18+0000\n"
 "Last-Translator: Anonymous <noreply@weblate.org>\n"
 "Language: hu\n"
@@ -937,9 +933,6 @@
 
 msgid "login_long"
 msgstr "Belépés a fiókodba"
-
-msgid "login_to_save_your_work"
-msgstr ""
 
 msgid "logout"
 msgstr "Kilépés"
@@ -1147,9 +1140,6 @@
 msgid "not_in_class_no_handin"
 msgstr "You are not in a class, so there's no need for you to hand in anything."
 
-msgid "not_logged_in_cantsave"
-msgstr ""
-
 #, fuzzy
 msgid "not_logged_in_handin"
 msgstr "You must be logged in to hand in an assignment."
@@ -1538,11 +1528,7 @@
 
 #, fuzzy
 msgid "select_adventures"
-<<<<<<< HEAD
-msgstr ""
-=======
 msgstr "Select adventures"
->>>>>>> 7b0d2e09
 
 #, fuzzy
 msgid "self_removal_prompt"
@@ -2099,18 +2085,7 @@
 #~ msgstr "Your token is invalid."
 
 #~ msgid "select_levels"
-#~ msgstr ""
-
-<<<<<<< HEAD
-#~ msgid "unlock_thresholds"
-#~ msgstr "Unlock level thresholds"
-
-#~ msgid "value"
-#~ msgstr "Érték"
-
-#~ msgid "example_code_header"
-#~ msgstr "Példa Hedy-kódra"
-=======
+#~ msgstr "Select levels"
+
 #~ msgid "too_many_attempts"
 #~ msgstr "Túl sokszor próbálkoztál"
->>>>>>> 7b0d2e09
