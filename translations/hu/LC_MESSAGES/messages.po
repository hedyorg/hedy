--- conflicted
+++ resolved
@@ -211,7 +211,7 @@
 
 #, fuzzy
 msgid "actions"
-msgstr ""
+msgstr "Actions"
 
 #, fuzzy
 msgid "add"
@@ -222,6 +222,10 @@
 msgstr "tanulók hozzáadása"
 
 #, fuzzy
+msgid "add_students_options"
+msgstr "Create student accounts"
+
+#, fuzzy
 msgid "admin"
 msgstr "Admin"
 
@@ -355,9 +359,6 @@
 msgid "available_in"
 msgstr "Available in:"
 
-msgid "back_to_class"
-msgstr ""
-
 #, fuzzy
 msgid "become_a_sponsor"
 msgstr "Become a sponsor"
@@ -403,6 +404,10 @@
 msgstr "Az osztály beállításait mentettük."
 
 #, fuzzy
+msgid "class_live"
+msgstr "Live statistics"
+
+#, fuzzy
 msgid "class_name_duplicate"
 msgstr "You already have a class with this name."
 
@@ -418,6 +423,10 @@
 msgstr "Kérlek add meg az osztály nevét"
 
 #, fuzzy
+msgid "class_overview"
+msgstr "Class overview"
+
+#, fuzzy
 msgid "class_survey_description"
 msgstr "We would like to get a better overview of our Hedy users. By providing these answers, you would help improve Hedy. Thank you!"
 
@@ -499,6 +508,14 @@
 msgid "copy_code"
 msgstr "Copy code"
 
+#, fuzzy
+msgid "copy_join_link"
+msgstr "Please copy and paste this link into a new tab:"
+
+#, fuzzy
+msgid "copy_link_success"
+msgstr "Link másolása a megosztáshoz"
+
 msgid "copy_link_to_share"
 msgstr "Link másolása a megosztáshoz"
 
@@ -767,6 +784,10 @@
 msgstr "Please select a valid experience, choose (Yes, No)."
 
 #, fuzzy
+msgid "expiration_date"
+msgstr "Expiration date"
+
+#, fuzzy
 msgid "explore_explanation"
 msgstr "On this page you can look through programs created by other Hedy users. You can filter on both a Hedy level and adventure. Click on \"View program\" to open a program and run it. Programs with a red header contain a mistake. You can still open the program, but running it will result in an error. You can of course try to fix it! If the creator has a public profile you can click their username to visit their profile. There you will find all their shared programs and much more!"
 
@@ -1048,10 +1069,22 @@
 msgstr "Érvénytelen felhasználónév/jelszó."
 
 #, fuzzy
+msgid "invite_by_username"
+msgstr "All usernames need to be unique."
+
+#, fuzzy
+msgid "invite_date"
+msgstr "Invite date"
+
+#, fuzzy
 msgid "invite_message"
 msgstr "Meghívót kaptál, hogy csatlakozz egy osztályhoz"
 
 #, fuzzy
+msgid "invite_prompt"
+msgstr "Enter a username"
+
+#, fuzzy
 msgid "invite_teacher"
 msgstr "Invite a teacher"
 
@@ -1091,6 +1124,9 @@
 #, fuzzy
 msgid "last_error"
 msgstr "Last error"
+
+msgid "last_login"
+msgstr "Utolsó belépés"
 
 #, fuzzy
 msgid "last_program"
@@ -1471,6 +1507,10 @@
 msgstr "Owner"
 
 #, fuzzy
+msgid "page"
+msgstr "page"
+
+#, fuzzy
 msgid "page_not_found"
 msgstr "Sajnos nem találjuk az oldalt!"
 
@@ -1518,6 +1558,10 @@
 msgstr "All passwords need to be six characters or longer."
 
 #, fuzzy
+msgid "pending_invites"
+msgstr "Függőben lévő meghívók"
+
+#, fuzzy
 msgid "people_with_a_link"
 msgstr "Other people with a link can see this program. It also can be found on the \"Explore\" page."
 
@@ -1705,6 +1749,13 @@
 msgid "remove_customizations_prompt"
 msgstr "Are you sure you want to remove this class their customizations?"
 
+msgid "remove_student_prompt"
+msgstr "Biztos vagy benne, hogy eltávolítod a tanulót az osztályból?"
+
+#, fuzzy
+msgid "remove_user_prompt"
+msgstr "Confirm removing this user from the class."
+
 #, fuzzy
 msgid "repair_program_logo_alt"
 msgstr "Repair program icon"
@@ -1820,6 +1871,10 @@
 msgstr "Enter a teacher username to invite them."
 
 #, fuzzy
+msgid "second_teacher_warning"
+msgstr "All teachers in this class can customize it."
+
+#, fuzzy
 msgid "see_certificate"
 msgstr "See {username} certificate!"
 
@@ -1970,6 +2025,10 @@
 msgstr "Student details"
 
 #, fuzzy
+msgid "student_list"
+msgstr "Student list"
+
+#, fuzzy
 msgid "student_not_allowed_in_class"
 msgstr "Student not allowed in class"
 
@@ -2097,6 +2156,10 @@
 #, fuzzy
 msgid "teacher_welcome"
 msgstr "Welcome to Hedy! Your are now the proud owner of a teachers account which allows you to create classes and invite students."
+
+#, fuzzy
+msgid "teachers"
+msgstr "Teachers"
 
 #, fuzzy
 msgid "template_code"
@@ -2362,9 +2425,6 @@
 msgid "view_slides"
 msgstr "View slides"
 
-msgid "waiting_for_submit"
-msgstr ""
-
 #, fuzzy
 msgid "welcome"
 msgstr "Welcome to Hedy! Your are now the proud owner of a teachers account which allows you to create classes and invite students."
@@ -2585,58 +2645,6 @@
 #~ msgid "nested blocks"
 #~ msgstr "a block in a block"
 
-<<<<<<< HEAD
-#~ msgid "add_students_options"
-#~ msgstr "Create student accounts"
-
-#~ msgid "class_live"
-#~ msgstr "Live statistics"
-
-#~ msgid "class_overview"
-#~ msgstr "Class overview"
-
-#~ msgid "copy_join_link"
-#~ msgstr "Please copy and paste this link into a new tab:"
-
-#~ msgid "copy_link_success"
-#~ msgstr "Link másolása a megosztáshoz"
-
-#~ msgid "expiration_date"
-#~ msgstr "Expiration date"
-
-#~ msgid "invite_by_username"
-#~ msgstr "All usernames need to be unique."
-
-#~ msgid "invite_date"
-#~ msgstr "Invite date"
-
-#~ msgid "invite_prompt"
-#~ msgstr "Enter a username"
-
-#~ msgid "last_login"
-#~ msgstr "Utolsó belépés"
-
-#~ msgid "page"
-#~ msgstr "page"
-
-#~ msgid "pending_invites"
-#~ msgstr "Függőben lévő meghívók"
-
-#~ msgid "remove_student_prompt"
-#~ msgstr "Biztos vagy benne, hogy eltávolítod a tanulót az osztályból?"
-
-#~ msgid "remove_user_prompt"
-#~ msgstr "Confirm removing this user from the class."
-
-#~ msgid "second_teacher_warning"
-#~ msgstr "All teachers in this class can customize it."
-
-#~ msgid "student_list"
-#~ msgstr "Student list"
-
-#~ msgid "teachers"
-#~ msgstr "Teachers"
-=======
 #~ msgid "save"
 #~ msgstr "Save"
 
@@ -2645,4 +2653,3 @@
 
 #~ msgid "multiple_levels_warning"
 #~ msgstr "We've noticed you have both selected several levels and included code snippets in your adventure, this might cause issues with the syntax highlighter and the automatic translation of keywords"
->>>>>>> 7b9f2b4c
