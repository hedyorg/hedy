--- conflicted
+++ resolved
@@ -8,11 +8,7 @@
 msgid "title_achievements"
 msgstr "Hedy - My achievements"
 
-<<<<<<< HEAD
-#: app.py:615 app.py:1022 website/teacher.py:363 website/teacher.py:372
-=======
 #: app.py:615 app.py:1024 website/teacher.py:363 website/teacher.py:372
->>>>>>> 31e56a25
 #, fuzzy
 msgid "not_teacher"
 msgstr "Looks like you are not a teacher!"
@@ -27,11 +23,7 @@
 msgid "title_programs"
 msgstr "Hedy - My programs"
 
-<<<<<<< HEAD
-#: app.py:667 app.py:677 app.py:681 app.py:696 app.py:939 app.py:1291
-=======
 #: app.py:667 app.py:677 app.py:681 app.py:696 app.py:941 app.py:1293
->>>>>>> 31e56a25
 #: website/admin.py:17 website/admin.py:25 website/admin.py:95
 #: website/admin.py:112 website/admin.py:130 website/auth.py:660
 #: website/auth.py:687 website/statistics.py:86
@@ -56,20 +48,12 @@
 msgid "ago"
 msgstr "{time} ago"
 
-<<<<<<< HEAD
-#: app.py:731 app.py:733 app.py:857 app.py:879 app.py:881
-=======
 #: app.py:731 app.py:733 app.py:859 app.py:881 app.py:883
->>>>>>> 31e56a25
 #, fuzzy
 msgid "no_such_level"
 msgstr "No such Hedy level!"
 
-<<<<<<< HEAD
-#: app.py:741 app.py:748 app.py:811 app.py:817
-=======
 #: app.py:741 app.py:748 app.py:813 app.py:819
->>>>>>> 31e56a25
 #, fuzzy
 msgid "no_such_program"
 msgstr "No such Hedy program!"
@@ -79,11 +63,7 @@
 msgid "level_not_class"
 msgstr "You're in a class where this level has not been made available yet"
 
-<<<<<<< HEAD
-#: app.py:862 website/teacher.py:430 website/teacher.py:446
-=======
 #: app.py:864 website/teacher.py:430 website/teacher.py:446
->>>>>>> 31e56a25
 #: website/teacher.py:475 website/teacher.py:501
 #, fuzzy
 msgid "no_such_adventure"
@@ -114,154 +94,88 @@
 msgid "title_reset"
 msgstr "Hedy - Reset password"
 
-<<<<<<< HEAD
-#: app.py:966
-=======
 #: app.py:968
->>>>>>> 31e56a25
 #, fuzzy
 msgid "title_my-profile"
 msgstr "Hedy - My account"
 
-<<<<<<< HEAD
-#: app.py:982
-=======
 #: app.py:984
->>>>>>> 31e56a25
 #, fuzzy
 msgid "title_learn-more"
 msgstr "Hedy - Learn more"
 
-<<<<<<< HEAD
-#: app.py:988
-=======
 #: app.py:990
->>>>>>> 31e56a25
 #, fuzzy
 msgid "title_privacy"
 msgstr "Hedy - Privacy terms"
 
-<<<<<<< HEAD
-#: app.py:995
-=======
 #: app.py:997
->>>>>>> 31e56a25
 #, fuzzy
 msgid "title_landing-page"
 msgstr "Welcome to Hedy!"
 
-<<<<<<< HEAD
-#: app.py:997
-=======
 #: app.py:999
->>>>>>> 31e56a25
 #, fuzzy
 msgid "not_user"
 msgstr "Looks like you are not logged in!"
 
-<<<<<<< HEAD
-#: app.py:1018
-=======
 #: app.py:1020
->>>>>>> 31e56a25
 #, fuzzy
 msgid "title_for-teacher"
 msgstr "Hedy - For teachers"
 
-<<<<<<< HEAD
-#: app.py:1029
-=======
 #: app.py:1031
->>>>>>> 31e56a25
 #, fuzzy
 msgid "title_start"
 msgstr "Hedy - A gradual programming language"
 
-<<<<<<< HEAD
-#: app.py:1090
-=======
 #: app.py:1092
->>>>>>> 31e56a25
 #, fuzzy
 msgid "title_explore"
 msgstr "Hedy - Explore"
 
-<<<<<<< HEAD
-#: app.py:1110 app.py:1112
-=======
 #: app.py:1112 app.py:1114
->>>>>>> 31e56a25
 #, fuzzy
 msgid "translate_error"
 msgstr ""
 "Something went wrong while translating the code. Try running the code to "
 "see if it has an error. Code with errors can not be translated."
 
-<<<<<<< HEAD
-#: app.py:1230 website/auth.py:244 website/auth.py:293 website/auth.py:429
-#: website/auth.py:454 website/auth.py:484 website/auth.py:589
-#: website/auth.py:620 website/auth.py:660 website/auth.py:687
-=======
 #: app.py:1232 website/auth.py:250 website/auth.py:299 website/auth.py:435
 #: website/auth.py:460 website/auth.py:490 website/auth.py:595
 #: website/auth.py:626 website/auth.py:666 website/auth.py:693
->>>>>>> 31e56a25
 #: website/teacher.py:90 website/teacher.py:125 website/teacher.py:197
 #: website/teacher.py:253 website/teacher.py:300 website/teacher.py:341
 #: website/teacher.py:377 website/teacher.py:457 website/teacher.py:515
 msgid "ajax_error"
 msgstr "Hiba történt, próbálkozz újra."
 
-<<<<<<< HEAD
-#: app.py:1233
-=======
 #: app.py:1235
->>>>>>> 31e56a25
 #, fuzzy
 msgid "image_invalid"
 msgstr "Your chosen image is invalid."
 
-<<<<<<< HEAD
-#: app.py:1235
-=======
 #: app.py:1237
->>>>>>> 31e56a25
 #, fuzzy
 msgid "personal_text_invalid"
 msgstr "Your personal text is invalid."
 
-<<<<<<< HEAD
-#: app.py:1237 app.py:1243
-=======
 #: app.py:1239 app.py:1245
->>>>>>> 31e56a25
 #, fuzzy
 msgid "favourite_program_invalid"
 msgstr "Your chosen favourite program is invalid."
 
-<<<<<<< HEAD
-#: app.py:1257 app.py:1258
-=======
 #: app.py:1259 app.py:1260
->>>>>>> 31e56a25
 #, fuzzy
 msgid "public_profile_updated"
 msgstr "Public profile updated."
 
-<<<<<<< HEAD
-#: app.py:1295 app.py:1321
-=======
 #: app.py:1297 app.py:1323
->>>>>>> 31e56a25
 #, fuzzy
 msgid "user_not_private"
 msgstr "This user doesn't exist or doesn't have a public profile"
 
-<<<<<<< HEAD
-#: app.py:1329
-=======
 #: app.py:1331
->>>>>>> 31e56a25
 #, fuzzy
 msgid "invalid_teacher_invitation_code"
 msgstr ""
@@ -691,14 +605,14 @@
 msgid "join_class"
 msgstr "Belépés az osztályba"
 
-#: templates/class-stats.html:22 templates/customize-class.html:160
+#: templates/class-stats.html:22 templates/customize-class.html:155
 #, fuzzy
 msgid "back_to_class"
 msgstr "Go back to class"
 
 #: templates/code-page.html:25 templates/code-page.html:35
 #: templates/customize-class.html:28 templates/customize-class.html:64
-#: templates/customize-class.html:71 templates/customize-class.html:95
+#: templates/customize-class.html:71 templates/customize-class.html:94
 #: templates/level-page.html:6 templates/level-page.html:11
 #: templates/quiz/startquiz.html:10 templates/view-program-page.html:12
 #: templates/view-program-page.html:28
@@ -804,11 +718,7 @@
 "from the teachers page."
 
 #: templates/customize-adventure.html:43 templates/customize-class.html:28
-<<<<<<< HEAD
-#: templates/customize-class.html:94 templates/explore.html:26
-=======
 #: templates/customize-class.html:93 templates/explore.html:26
->>>>>>> 31e56a25
 #: templates/programs.html:18 templates/programs.html:46
 #: templates/view-adventure.html:6
 msgid "adventure"
@@ -838,7 +748,7 @@
 msgid "preview"
 msgstr "Preview"
 
-#: templates/customize-adventure.html:51 templates/customize-class.html:155
+#: templates/customize-adventure.html:51 templates/customize-class.html:150
 #, fuzzy
 msgid "save"
 msgstr "Save"
@@ -918,64 +828,59 @@
 msgid "directly_available"
 msgstr "Directly open"
 
-#: templates/customize-class.html:89
+#: templates/customize-class.html:88
 #, fuzzy
 msgid "select_own_adventures"
 msgstr "Select own adventures"
 
-#: templates/customize-class.html:96 templates/customize-class.html:120
+#: templates/customize-class.html:95 templates/customize-class.html:121
 #: templates/profile.html:47 templates/profile.html:121
 #: templates/profile.html:130 templates/signup.html:26 templates/signup.html:45
 #: templates/signup.html:53
 msgid "select"
 msgstr "Választ"
 
-#: templates/customize-class.html:114
+#: templates/customize-class.html:115
 #, fuzzy
 msgid "other_settings"
 msgstr "Other settings"
 
-#: templates/customize-class.html:119
+#: templates/customize-class.html:120
 #, fuzzy
 msgid "option"
 msgstr "Option"
 
-#: templates/customize-class.html:125
+#: templates/customize-class.html:126
 #, fuzzy
 msgid "mandatory_mode"
 msgstr "Mandatory developer's mode"
 
-#: templates/customize-class.html:131
+#: templates/customize-class.html:132
 #, fuzzy
 msgid "hide_cheatsheet"
 msgstr "Hide cheatsheet"
 
-#: templates/customize-class.html:137
+#: templates/customize-class.html:138
 #, fuzzy
 msgid "hide_keyword_switcher"
 msgstr "Hide keyword switcher"
 
-#: templates/customize-class.html:143
-#, fuzzy
-msgid "hide_quiz"
-msgstr "Quiz end"
-
-#: templates/customize-class.html:154
+#: templates/customize-class.html:149
 #, fuzzy
 msgid "reset_adventure_prompt"
 msgstr "Are you sure you want to reset all selected adventures?"
 
-#: templates/customize-class.html:154
+#: templates/customize-class.html:149
 #, fuzzy
 msgid "reset_adventures"
 msgstr "Reset selected adventures"
 
-#: templates/customize-class.html:158
+#: templates/customize-class.html:153
 #, fuzzy
 msgid "remove_customizations_prompt"
 msgstr "Are you sure you want to remove this class their customizations?"
 
-#: templates/customize-class.html:159
+#: templates/customize-class.html:154
 #, fuzzy
 msgid "remove_customization"
 msgstr "Remove customization"
@@ -1067,41 +972,29 @@
 "Welcome to Hedy! Your are now the proud owner of a teachers account which"
 " allows you to create classes and invite students."
 
-#: templates/incl-adventure-tabs.html:18
+#: templates/incl-adventure-tabs.html:19
 #, fuzzy
 msgid "quiz_tab"
 msgstr "End quiz"
 
-#: templates/incl-adventure-tabs.html:21
+#: templates/incl-adventure-tabs.html:23
 #, fuzzy
 msgid "specific_adventure_mode"
 msgstr ""
 "You're currently in adventure '{adventure}', click on 'Hedy' to view all "
 "adventures."
 
-<<<<<<< HEAD
-#: templates/incl-adventure-tabs.html:66
-=======
 #: templates/incl-adventure-tabs.html:69
->>>>>>> 31e56a25
 #, fuzzy
 msgid "end"
 msgstr "Neme"
 
-<<<<<<< HEAD
-#: templates/incl-adventure-tabs.html:67
-=======
 #: templates/incl-adventure-tabs.html:70
->>>>>>> 31e56a25
 #, fuzzy
 msgid "quiz_description"
 msgstr "Question"
 
-<<<<<<< HEAD
-#: templates/incl-adventure-tabs.html:68
-=======
 #: templates/incl-adventure-tabs.html:71
->>>>>>> 31e56a25
 #, fuzzy
 msgid "go_to_quiz"
 msgstr "Go to quiz"
