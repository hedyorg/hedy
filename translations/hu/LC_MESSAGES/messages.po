# Hungarian translations for PROJECT.
# Copyright (C) 2023 ORGANIZATION
# This file is distributed under the same license as the PROJECT project.
# FIRST AUTHOR <EMAIL@ADDRESS>, 2023.
#
msgid ""
msgstr ""
"Project-Id-Version: PROJECT VERSION\n"
"Report-Msgid-Bugs-To: EMAIL@ADDRESS\n"
"POT-Creation-Date: 2000-01-01 00:00+0000\n"
"PO-Revision-Date: 2024-10-25 06:21+0000\n"
"Last-Translator: Prefill add-on <noreply-addon-prefill@weblate.org>\n"
"Language-Team: hu <LL@li.org>\n"
"Language: hu\n"
"MIME-Version: 1.0\n"
"Content-Type: text/plain; charset=utf-8\n"
"Content-Transfer-Encoding: 8bit\n"
"Plural-Forms: nplurals=1; plural=0;\n"
"X-Generator: Weblate 5.8.2-dev\n"
"Generated-By: Babel 2.14.0\n"

#, fuzzy
msgid "Access Before Assign"
msgstr "A {name} nevű változót a {access_line_number}. sorban próbáltad használni, de csak a {definition_line_number}. sorban hoztad létre. A változókat előbb létre kell hoznod, csak utána tudod használni őket."

#, fuzzy
msgid "Cyclic Var Definition"
msgstr "Először be kell állítanod a `{variable}` nevű változó értékét, csak utána tudod az `{is}` parancs jobb oldalán használni"

#, fuzzy
msgid "Else Without If Error"
msgstr ""

#, fuzzy
msgid "Function Undefined"
msgstr ""

#, fuzzy
msgid "Has Blanks"
msgstr "A kódod hiányos. Tartalmaz üres helyeket, amelyeket kóddal kell helyettesíteni."

#, fuzzy
msgid "Incomplete"
msgstr ""

#, fuzzy
msgid "Incomplete Repeat"
msgstr ""

#, fuzzy
msgid "Invalid"
msgstr "`{invalid_command}`: Nem {level}. szintű Hedy parancs. A(z) `{guessed_command}` parancsra gondoltál?"

#, fuzzy
msgid "Invalid Argument"
msgstr "A(z) `{command}` parancsot nem lehet a(z) `{invalid_argument}` argumentummal használni. Próbáld meg '`{invalid_argument}`' típusát megváltoztatni valamelyikre ezek közül: {allowed_types}."

#, fuzzy
msgid "Invalid Argument Type"
msgstr "A(z) `{command}` parancsot nem lehet a(z) `{invalid_argument}` argumentummal használni, mert az {invalid_type} típusú. Próbáld meg '`{invalid_argument}`' típusát megváltoztatni valamelyikre ezek közül: {allowed_types}."

#, fuzzy
msgid "Invalid At Command"
msgstr ""

#, fuzzy
msgid "Invalid Space"
msgstr "Hoppá! Szóközzel kezdted a sort itt: {line_number}. sor. A szóközök összezavarják a számítógépet, el tudod távolítani?"

#, fuzzy
msgid "Invalid Type Combination"
msgstr ""

#, fuzzy
msgid "Lonely Echo"
msgstr "Echo -t használtál kérdezés előtt, vagy echo-t kérdés nélkül. Először az ask utasítással kérj be adatot, majd használd az echo -t."

#, fuzzy
msgid "Lonely Text"
msgstr "A(z) {line_number}. sorban csak szöveg van, úgy tűnik elfelejtettél parancsot írni oda."

#, fuzzy
msgid "Missing Additional Command"
msgstr ""

#, fuzzy
msgid "Missing Colon Error"
msgstr ""

#, fuzzy
msgid "Missing Command"
msgstr "Úgy tűnik, elfelejtettél parancsot írni a(z) {line_number}. sorba."

#, fuzzy
msgid "Missing Inner Command"
msgstr ""

#, fuzzy
msgid "Missing Square Brackets"
msgstr ""

#, fuzzy
msgid "Missing Variable"
msgstr ""

#, fuzzy
msgid "Misspelled At Command"
msgstr ""

#, fuzzy
msgid "No Indentation"
msgstr ""

#, fuzzy
msgid "Non Decimal Variable"
msgstr ""

#, fuzzy
msgid "Parse"
msgstr "A kód, amit beírtál, nem érvényes Hedy kód. Hiba van a következő sorban: {location[0]}, a következő helyen: {location[1]}. Ezt írtad: `{character_found}`, de ez nem megengedett"

#, fuzzy
msgid "Pressit Missing Else"
msgstr ""

#, fuzzy
msgid "Runtime Index Error"
msgstr ""

#, fuzzy
msgid "Runtime Value Error"
msgstr ""

#, fuzzy
msgid "Runtime Values Error"
msgstr ""

#, fuzzy
msgid "Save Microbit code "
msgstr ""

#, fuzzy
msgid "Too Big"
msgstr "Azta! A program lenyűgözően hosszú, {lines_of_code} kódsorral rendelkezik! De ezen a szinten legfeljebb csak {max_lines} sort dolgozhatunk fel. Rövidítsd le a programot, és próbáld újra."

#, fuzzy
msgid "Too Few Indents"
msgstr ""

#, fuzzy
msgid "Too Many Indents"
msgstr ""

#, fuzzy
msgid "Unexpected Indentation"
msgstr ""

#, fuzzy
msgid "Unquoted Assignment"
msgstr ""

#, fuzzy
msgid "Unquoted Equality Check"
msgstr ""

#, fuzzy
msgid "Unquoted Text"
msgstr "Légy óvatos. Ha kiíratsz egy szöveget, akkor azt idézőjelbe kell tenni. Valahol egyet elfelejtettél."

#, fuzzy
msgid "Unsupported Float"
msgstr ""

#, fuzzy
msgid "Unsupported String Value"
msgstr ""

#, fuzzy
msgid "Unused Variable"
msgstr ""

#, fuzzy
msgid "Var Undefined"
msgstr "Ki akartad íratni: `{name}`, de nem adtál neki értéket."

#, fuzzy
msgid "Wrong Level"
msgstr "Ez helyes Hedy-kód volt, de nem a megfelelő szinten. A(z) {working_level}. szinten még nem lehet a(z) `{offending_keyword}` parancsot használni. Hátha ez segít: {tip}."

#, fuzzy
msgid "Wrong Number of Arguments"
msgstr ""

msgid "about_this_adventure"
msgstr ""

#, fuzzy
msgid "account_overview"
msgstr "Fiók áttekintő"

#, fuzzy
msgid "actions"
msgstr ""

#, fuzzy
msgid "add"
msgstr ""

#, fuzzy
msgid "add_students"
msgstr "tanulók hozzáadása"

#, fuzzy
msgid "add_your_language"
msgstr ""

#, fuzzy
msgid "admin"
msgstr ""

msgid "advance_button"
msgstr "Menj tovább: {level}. szint"

msgid "adventure"
msgstr "Kaland"

#, fuzzy
msgid "adventure_cloned"
msgstr ""

#, fuzzy
msgid "adventure_code_button"
msgstr ""

#, fuzzy
msgid "adventure_codeblock_button"
msgstr ""

#, fuzzy
msgid "adventure_duplicate"
msgstr ""

#, fuzzy
msgid "adventure_empty"
msgstr ""

#, fuzzy
msgid "adventure_exp_3"
msgstr "You can use the \"preview\" button to view a styled version of your adventure. To view the adventure on a dedicated page, select \"view\" from the teachers page."

msgid "adventure_exp_classes"
msgstr ""

#, fuzzy
msgid "adventure_flagged"
msgstr ""

#, fuzzy
msgid "adventure_id_invalid"
msgstr ""

#, fuzzy
msgid "adventure_length"
msgstr ""

#, fuzzy
msgid "adventure_name_invalid"
msgstr ""

#, fuzzy
msgid "adventure_terms"
msgstr ""

#, fuzzy
msgid "adventure_updated"
msgstr ""

#, fuzzy
msgid "adventures_completed"
msgstr ""

#, fuzzy
msgid "adventures_info"
msgstr ""

#, fuzzy
msgid "adventures_restored"
msgstr ""

#, fuzzy
msgid "adventures_ticked"
msgstr ""

#, fuzzy
msgid "adventures_tried"
msgstr ""

#, fuzzy
msgid "ago"
msgstr ""

#, fuzzy
msgid "agree_invalid"
msgstr ""

#, fuzzy
msgid "agree_with"
msgstr ""

msgid "ajax_error"
msgstr "Hiba történt, próbálkozz újra."

#, fuzzy
msgid "all"
msgstr ""

#, fuzzy
msgid "all_class_highscores"
msgstr ""

#, fuzzy
msgid "all_rows_missing_separator"
msgstr ""

msgid "already_account"
msgstr "Már van fiókod?"

#, fuzzy
msgid "already_program_running"
msgstr ""

msgid "are_you_sure"
msgstr "Biztos vagy ebben? Ezt a műveletet nem lehet visszavonni."

#, fuzzy
msgid "ask_needs_var"
msgstr ""

msgid "available_in"
msgstr ""

msgid "back_to_class"
msgstr ""

#, fuzzy
msgid "become_a_sponsor"
msgstr ""

msgid "birth_year"
msgstr "Születési év"

#, fuzzy
msgid "by"
msgstr ""

msgid "cancel"
msgstr "Mégsem"

#, fuzzy
msgid "cant_parse_exception"
msgstr ""

#, fuzzy
msgid "certificate"
msgstr ""

#, fuzzy
msgid "certified_teacher"
msgstr ""

msgid "change_password"
msgstr "Jelszó megváltoztatása"

#, fuzzy
msgid "cheatsheet_title"
msgstr ""

msgid "class_already_joined"
msgstr "Már az osztály tagja vagy"

#, fuzzy
msgid "class_customize_success"
msgstr "Az osztály beállításait mentettük."

#, fuzzy
msgid "class_graph_explanation"
msgstr ""

msgid "class_logs"
msgstr "Utolsó belépés"

#, fuzzy
msgid "class_name_duplicate"
msgstr ""

#, fuzzy
msgid "class_name_empty"
msgstr ""

#, fuzzy
msgid "class_name_invalid"
msgstr ""

msgid "class_name_prompt"
msgstr "Kérlek add meg az osztály nevét"

#, fuzzy
msgid "class_performance_graph"
msgstr ""

#, fuzzy
msgid "class_survey_description"
msgstr ""

#, fuzzy
msgid "class_survey_later"
msgstr ""

#, fuzzy
msgid "class_survey_question1"
msgstr ""

#, fuzzy
msgid "class_survey_question2"
msgstr ""

#, fuzzy
msgid "class_survey_question3"
msgstr ""

#, fuzzy
msgid "class_survey_question4"
msgstr ""

#, fuzzy
msgid "classes_info"
msgstr ""

#, fuzzy
msgid "clone"
msgstr ""

#, fuzzy
msgid "cloned_times"
msgstr ""

#, fuzzy
msgid "close"
msgstr ""

msgid "comma"
msgstr "vessző"

#, fuzzy
msgid "command_not_available_yet_exception"
msgstr ""

#, fuzzy
msgid "command_unavailable_exception"
msgstr ""

#, fuzzy
msgid "commands"
msgstr ""

#, fuzzy
msgid "complete"
msgstr ""

#, fuzzy
msgid "congrats_message"
msgstr ""

#, fuzzy
msgid "connect_guest_teacher"
msgstr ""

#, fuzzy
msgid "constant_variable_role"
msgstr ""

msgid "containing"
msgstr ""

#, fuzzy
msgid "content_invalid"
msgstr ""

#, fuzzy
msgid "continue"
msgstr ""

#, fuzzy
msgid "contributor"
msgstr ""

#, fuzzy
msgid "copy_accounts_to_clipboard"
msgstr ""

msgid "copy_clipboard"
msgstr "Sikeresen a vágólapra másolva"

#, fuzzy
msgid "copy_code"
msgstr ""

#, fuzzy
msgid "copy_join_link"
msgstr ""

#, fuzzy
msgid "copy_link_success"
msgstr "Link másolása a megosztáshoz"

msgid "copy_link_to_share"
msgstr "Link másolása a megosztáshoz"

#, fuzzy
msgid "copy_mail_link"
msgstr ""

#, fuzzy
msgid "correct_answer"
msgstr ""

msgid "country"
msgstr "Ország"

#, fuzzy
msgid "country_invalid"
msgstr ""

msgid "create_account"
msgstr "Készíts fiókot"

#, fuzzy
msgid "create_accounts"
msgstr ""

#, fuzzy
msgid "create_accounts_placeholder"
msgstr ""

#, fuzzy
msgid "create_accounts_prompt"
msgstr ""

#, fuzzy
msgid "create_adventure"
msgstr ""

msgid "create_class"
msgstr "Új osztály létrehozása"

#, fuzzy
msgid "create_student_account"
msgstr ""

#, fuzzy
msgid "create_student_account_explanation"
msgstr ""

#, fuzzy
msgid "create_student_accounts"
msgstr ""

#, fuzzy
msgid "create_teacher_account"
msgstr ""

#, fuzzy
msgid "create_teacher_account_explanation"
msgstr ""

#, fuzzy
msgid "create_usernames_and_passwords_desc"
msgstr ""

#, fuzzy
msgid "create_usernames_and_passwords_title"
msgstr ""

#, fuzzy
msgid "create_usernames_desc"
msgstr ""

#, fuzzy
msgid "create_usernames_title"
msgstr ""

#, fuzzy
msgid "creator"
msgstr ""

#, fuzzy
msgid "current_password"
msgstr ""

#, fuzzy
msgid "customization_deleted"
msgstr ""

#, fuzzy
msgid "customize"
msgstr ""

#, fuzzy
msgid "customize_adventure"
msgstr ""

#, fuzzy
msgid "customize_class"
msgstr "Osztály beállításai"

msgid "dash"
msgstr "kötőjel"

#, fuzzy
msgid "debug"
msgstr ""

#, fuzzy
msgid "default_401"
msgstr ""

#, fuzzy
msgid "default_403"
msgstr ""

#, fuzzy
msgid "default_404"
msgstr ""

#, fuzzy
msgid "default_500"
msgstr ""

msgid "delete"
msgstr "Törlés"

#, fuzzy
msgid "delete_adventure_prompt"
msgstr ""

msgid "delete_class_prompt"
msgstr "Biztos vagy benne, hogy törlöd az osztályt?"

msgid "delete_confirm"
msgstr "Biztosan törlöd a programot?"

#, fuzzy
msgid "delete_invite"
msgstr ""

#, fuzzy
msgid "delete_invite_prompt"
msgstr ""

#, fuzzy
msgid "delete_public"
msgstr ""

#, fuzzy
msgid "delete_success"
msgstr ""

#, fuzzy
msgid "delete_tag_prompt"
msgstr ""

msgid "destroy_profile"
msgstr "Véglegesen törli a fiókot "

#, fuzzy
msgid "developers_mode"
msgstr ""

#, fuzzy
msgid "directly_available"
msgstr ""

#, fuzzy
msgid "disable"
msgstr ""

#, fuzzy
msgid "disable_explore_page"
msgstr ""

#, fuzzy
msgid "disable_parsons"
msgstr ""

#, fuzzy
msgid "disable_quizes"
msgstr ""

#, fuzzy
msgid "disabled"
msgstr ""

#, fuzzy
msgid "disabled_button_quiz"
msgstr ""

#, fuzzy
msgid "discord_server"
msgstr ""

#, fuzzy
msgid "distinguished_user"
msgstr ""

msgid "double quotes"
msgstr "idézőjel"

#, fuzzy
msgid "download"
msgstr ""

#, fuzzy
msgid "duplicate"
msgstr ""

#, fuzzy
msgid "echo_and_ask_mismatch_exception"
msgstr ""

#, fuzzy
msgid "echo_out"
msgstr ""

#, fuzzy
msgid "edit_adventure"
msgstr ""

msgid "edit_code_button"
msgstr "Kód szerkesztése"

msgid "email"
msgstr ""

msgid "email_invalid"
msgstr "Kérem adj meg érvényes email címet."

#, fuzzy
msgid "end_quiz"
msgstr ""

#, fuzzy
msgid "english"
msgstr ""

#, fuzzy
msgid "enter"
msgstr ""

#, fuzzy
msgid "enter_password"
msgstr ""

msgid "enter_text"
msgstr "Írd be a válaszodat ide..."

#, fuzzy
msgid "error_logo_alt"
msgstr ""

#, fuzzy
msgid "errors"
msgstr ""

msgid "exclamation mark"
msgstr "felkiáltójel"

#, fuzzy
msgid "exercise"
msgstr ""

#, fuzzy
msgid "exercise_doesnt_exist"
msgstr ""

msgid "exists_email"
msgstr "Ez az email cím már használatban van."

msgid "exists_username"
msgstr "Ez a felhasználónév már használatban van."

#, fuzzy
msgid "exit_preview_mode"
msgstr ""

#, fuzzy
msgid "experience_invalid"
msgstr ""

#, fuzzy
msgid "expiration_date"
msgstr ""

#, fuzzy
msgid "favorite_program"
msgstr ""

#, fuzzy
msgid "favourite_confirm"
msgstr ""

#, fuzzy
msgid "favourite_program"
msgstr ""

#, fuzzy
msgid "favourite_program_invalid"
msgstr ""

#, fuzzy
msgid "favourite_success"
msgstr ""

#, fuzzy
msgid "feedback_message_error"
msgstr ""

msgid "female"
msgstr "Nő"

#, fuzzy
msgid "flag_adventure_prompt"
msgstr ""

#, fuzzy
msgid "float"
msgstr ""

#, fuzzy
msgid "for_teachers"
msgstr ""

msgid "forgot_password"
msgstr "Elfelejtetted a jelszavad?"

#, fuzzy
msgid "from_another_teacher"
msgstr "Egy másik tanártól"

#, fuzzy
msgid "from_magazine_website"
msgstr "Egy magazinból vagy honlapról"

#, fuzzy
msgid "from_video"
msgstr "Egy videóból"

#, fuzzy
msgid "fun_statistics_msg"
msgstr ""

msgid "gender"
msgstr "Neme"

#, fuzzy
msgid "gender_invalid"
msgstr "Kérlek válassz egy érvényes nemet ezek közül: férfi, nő, egyéb."

#, fuzzy
msgid "general_settings"
msgstr ""

#, fuzzy
msgid "get_certificate"
msgstr ""

#, fuzzy
msgid "give_link_to_teacher"
msgstr "Küldd el ezt a linket a tanárodnak:"

#, fuzzy
msgid "go_back"
msgstr ""

#, fuzzy
msgid "go_back_to_main"
msgstr "Vissza a főoldalra"

#, fuzzy
msgid "go_to_question"
msgstr ""

#, fuzzy
msgid "go_to_quiz_result"
msgstr ""

msgid "go_to_your_clone"
msgstr ""

msgid "goto_profile"
msgstr "A profilomhoz"

#, fuzzy
msgid "graph_title"
msgstr ""

#, fuzzy
msgid "hand_in"
msgstr ""

#, fuzzy
msgid "hand_in_exercise"
msgstr ""

#, fuzzy
msgid "heard_about_hedy"
msgstr "Honnan hallottál a Hedyről?"

#, fuzzy
msgid "heard_about_invalid"
msgstr "Kérlek egy érvényes lehetőség kiválasztásával add meg, hogy honnan hallottál a Hedyről."

#, fuzzy
msgid "hedy_choice_title"
msgstr ""

#, fuzzy
msgid "hedy_introduction_slides"
msgstr ""

#, fuzzy
msgid "hedy_logo_alt"
msgstr ""

#, fuzzy
msgid "hedy_on_github"
msgstr "Hedy a Githubon"

msgid "hello_logo"
msgstr "Helló!"

#, fuzzy
msgid "hide_adventures"
msgstr ""

#, fuzzy
msgid "hide_cheatsheet"
msgstr ""

#, fuzzy
msgid "hide_classes"
msgstr ""

#, fuzzy
msgid "hide_keyword_switcher"
msgstr ""

#, fuzzy
msgid "hide_slides"
msgstr ""

msgid "highest_level_reached"
msgstr "A legmagasabb elért szint"

#, fuzzy
msgid "highest_quiz_score"
msgstr ""

#, fuzzy
msgid "hint"
msgstr "Segítség?"

#, fuzzy
msgid "ill_work_some_more"
msgstr ""

#, fuzzy
msgid "image_invalid"
msgstr ""

#, fuzzy
msgid "incomplete_command_exception"
msgstr ""

#, fuzzy
msgid "incorrect_handling_of_quotes_exception"
msgstr ""

#, fuzzy
msgid "incorrect_use_of_types_exception"
msgstr ""

#, fuzzy
msgid "incorrect_use_of_variable_exception"
msgstr ""

#, fuzzy
msgid "indentation_exception"
msgstr ""

#, fuzzy
msgid "input"
msgstr "kérdésre adott válasz"

#, fuzzy
msgid "input_variable_role"
msgstr ""

#, fuzzy
msgid "integer"
msgstr "szám"

#, fuzzy
msgid "invalid_class_link"
msgstr ""

#, fuzzy
msgid "invalid_command_exception"
msgstr ""

#, fuzzy
msgid "invalid_keyword_language_comment"
msgstr ""

#, fuzzy
msgid "invalid_language_comment"
msgstr ""

#, fuzzy
msgid "invalid_level_comment"
msgstr ""

#, fuzzy
msgid "invalid_program_comment"
msgstr ""

#, fuzzy
msgid "invalid_teacher_invitation_code"
msgstr ""

#, fuzzy
msgid "invalid_tutorial_step"
msgstr ""

msgid "invalid_username_password"
msgstr "Érvénytelen felhasználónév/jelszó."

msgid "invitations_sent"
msgstr ""

#, fuzzy
msgid "invite_by_username"
msgstr ""

#, fuzzy
msgid "invite_date"
msgstr ""

#, fuzzy
msgid "invite_message"
msgstr "Meghívót kaptál, hogy csatlakozz egy osztályhoz"

#, fuzzy
msgid "invite_prompt"
msgstr ""

#, fuzzy
msgid "invite_teacher"
msgstr ""

msgid "join_class"
msgstr "Belépés az osztályba"

msgid "join_prompt"
msgstr "Ahhoz, hogy részt vehess egy kurzuson, rendelkezned kell fiókkal. Szeretnél most bejelentkezni?"

#, fuzzy
msgid "keybinding_waiting_for_keypress"
msgstr "Gombnyomásra várok..."

#, fuzzy
msgid "keyword_language_invalid"
msgstr ""

#, fuzzy
msgid "landcode_phone_number"
msgstr ""

#, fuzzy
msgid "language"
msgstr ""

#, fuzzy
msgid "language_invalid"
msgstr ""

msgid "languages"
msgstr "Az alábbi programozási nyelvek közül melyiket használtad korábban?"

#, fuzzy
msgid "last_edited"
msgstr ""

#, fuzzy
msgid "last_update"
msgstr ""

#, fuzzy
msgid "lastname"
msgstr "Név"

#, fuzzy
msgid "leave_class"
msgstr ""

msgid "level"
msgstr "Szint"

#, fuzzy
msgid "level_accessible"
msgstr ""

#, fuzzy
msgid "level_disabled"
msgstr ""

#, fuzzy
msgid "level_future"
msgstr ""

#, fuzzy
msgid "level_invalid"
msgstr ""

#, fuzzy
msgid "level_not_class"
msgstr ""

msgid "level_title"
msgstr "Szint"

#, fuzzy
msgid "levels"
msgstr ""

#, fuzzy
msgid "link"
msgstr "Belépés"

#, fuzzy
msgid "list"
msgstr ""

#, fuzzy
msgid "list_variable_role"
msgstr ""

#, fuzzy
msgid "logged_in_to_share"
msgstr ""

msgid "login"
msgstr "Belépés"

msgid "login_long"
msgstr "Belépés a fiókodba"

#, fuzzy
msgid "login_to_save_your_work"
msgstr ""

msgid "logout"
msgstr "Kilépés"

#, fuzzy
msgid "longest_program"
msgstr ""

#, fuzzy
msgid "mail_change_password_body"
msgstr "Jelszó megváltoztatása"

#, fuzzy
msgid "mail_change_password_subject"
msgstr "Jelszó megváltoztatása"

#, fuzzy
msgid "mail_error_change_processed"
msgstr ""

#, fuzzy
msgid "mail_goodbye"
msgstr ""
"Thank you!\n"
"The Hedy team"

#, fuzzy
msgid "mail_hello"
msgstr ""

#, fuzzy
msgid "mail_recover_password_body"
msgstr ""

msgid "mail_recover_password_subject"
msgstr "Kérj jelszó-visszaállítást."

#, fuzzy
msgid "mail_reset_password_body"
msgstr "Jelszó törlése"

#, fuzzy
msgid "mail_reset_password_subject"
msgstr "Jelszó törlése"

#, fuzzy
msgid "mail_welcome_teacher_body"
msgstr ""
"<strong>Welcome!</strong>\n"
"Congratulations on your brand new Hedy teachers account. Welcome to the world wide community of Hedy teachers!\n"
"<strong>What teachers accounts can do</strong>\n"
"With your teacher account, you have the option to create classes. Your students can than join your classes and you can see their progress. Classes are made and managed though the for <a href=\"https://hedycode.com/for-teachers\">teachers page</a>.\n"
"<strong>How to share ideas</strong>\n"
"If you are using Hedy in class, you probably have ideas for improvements! You can share those ideas with us on the <a href=\"https://github.com/hedyorg/hedy/discussions/categories/ideas\">Ideas Discussion</a>.\n"
"<strong>How to ask for help</strong>\n"
"If anything is unclear, you can post in the <a href=\"https://github.com/hedyorg/hedy/discussions/categories/q-a\">Q&A discussion</a>, or <a href=\"mailto: hello@hedy.org\">send us an email</a>.\n"
"Keep programming!"

#, fuzzy
msgid "mail_welcome_teacher_subject"
msgstr ""

#, fuzzy
msgid "mail_welcome_verify_body"
msgstr ""

#, fuzzy
msgid "mail_welcome_verify_subject"
msgstr ""

#, fuzzy
msgid "mailing_title"
msgstr "Hedy"

msgid "main_subtitle"
msgstr "A fokozatos programozási nyelv"

msgid "main_title"
msgstr ""

#, fuzzy
msgid "make_sure_you_are_done"
msgstr ""

msgid "male"
msgstr "Férfi"

#, fuzzy
msgid "mandatory_mode"
msgstr ""

#, fuzzy
msgid "more_info"
msgstr ""

#, fuzzy
msgid "more_options"
msgstr ""

#, fuzzy
msgid "multiple_keywords_warning"
msgstr ""

msgid "multiple_levels_warning"
msgstr ""

msgid "my_account"
msgstr "Fiókom"

#, fuzzy
msgid "my_adventures"
msgstr "Kalandjaim"

msgid "my_classes"
msgstr "Osztályaim"

#, fuzzy
msgid "my_messages"
msgstr "Üzeneteim"

#, fuzzy
msgid "my_public_profile"
msgstr ""

msgid "name"
msgstr "Név"

msgid "nav_explore"
msgstr "Felfedezés"

#, fuzzy
msgid "nav_hedy"
msgstr ""

msgid "nav_learn_more"
msgstr "Tudj meg többet"

msgid "nav_start"
msgstr "Kezdőlap"

msgid "new_password"
msgstr "Új jelszó"

#, fuzzy
msgid "new_password_repeat"
msgstr ""

msgid "newline"
msgstr "új sor"

#, fuzzy
msgid "next_adventure"
msgstr ""

#, fuzzy
msgid "next_exercise"
msgstr "Következő feladat"

#, fuzzy
msgid "next_page"
msgstr "Következő oldal"

#, fuzzy
msgid "next_step_tutorial"
msgstr "Tovább >>>"

#, fuzzy
msgid "next_student"
msgstr ""

msgid "no"
msgstr "Nem"

msgid "no_account"
msgstr "Nincs még fiókod?"

#, fuzzy
msgid "no_accounts"
msgstr ""

#, fuzzy
msgid "no_adventures_yet"
msgstr ""

#, fuzzy
msgid "no_more_flat_if"
msgstr ""

#, fuzzy
msgid "no_programs"
msgstr "Még nincs programod."

#, fuzzy
msgid "no_shared_programs"
msgstr ""

#, fuzzy
msgid "no_students"
msgstr ""

#, fuzzy
msgid "no_such_adventure"
msgstr ""

#, fuzzy
msgid "no_such_class"
msgstr ""

#, fuzzy
msgid "no_such_level"
msgstr ""

#, fuzzy
msgid "no_such_program"
msgstr ""

#, fuzzy
msgid "no_tag"
msgstr ""

#, fuzzy
msgid "not_adventure_yet"
msgstr ""

#, fuzzy
msgid "not_enrolled"
msgstr ""

#, fuzzy
msgid "not_in_class_no_handin"
msgstr ""

#, fuzzy
msgid "not_logged_in_cantsave"
msgstr ""

#, fuzzy
msgid "not_logged_in_handin"
msgstr ""

#, fuzzy
msgid "not_teacher"
msgstr ""

#, fuzzy
msgid "number"
msgstr ""

#, fuzzy
msgid "number_lines"
msgstr ""

#, fuzzy
msgid "number_of_errors"
msgstr ""

msgid "number_programs"
msgstr "A programok száma"

msgid "ok"
msgstr ""

#, fuzzy
msgid "one_level_error"
msgstr ""

#, fuzzy
msgid "only_you_can_see"
msgstr ""

msgid "open"
msgstr "Nyitva"

#, fuzzy
msgid "opening_date"
msgstr ""

#, fuzzy
msgid "opening_dates"
msgstr ""

#, fuzzy
msgid "option"
msgstr ""

#, fuzzy
msgid "or"
msgstr ""

msgid "other"
msgstr "Egyéb"

msgid "other_block"
msgstr "Más blokkprogramozási nyelv"

#, fuzzy
msgid "other_settings"
msgstr ""

#, fuzzy
msgid "other_source"
msgstr ""

msgid "other_text"
msgstr "Más szöveges programozási nyelv"

#, fuzzy
msgid "overwrite_warning"
msgstr "Már van ilyen nevű programod, ami felül lesz írva, ha folytatod a mentést. Akarod folytatni?"

#, fuzzy
msgid "owner"
msgstr ""

#, fuzzy
msgid "page_not_found"
msgstr "Sajnos nem találjuk az oldalt!"

#, fuzzy
msgid "pair_with_teacher"
msgstr ""

#, fuzzy
msgid "parsons_title"
msgstr "Hedy"

msgid "password"
msgstr "Jelszó"

#, fuzzy
msgid "password_change_not_allowed"
msgstr ""

#, fuzzy
msgid "password_change_prompt"
msgstr ""

#, fuzzy
msgid "password_change_success"
msgstr ""

#, fuzzy
msgid "password_invalid"
msgstr "Érvénytelen jelszó."

msgid "password_repeat"
msgstr "Jelszó még egyszer"

msgid "password_resetted"
msgstr "Jelszavadat sikeresen visszaállítottad. Kérjük jelentkezz be."

msgid "password_six"
msgstr "A jelszónak legalább hat karaktert kell tartalmaznia."

msgid "password_updated"
msgstr "Jelszó frissítve."

#, fuzzy
msgid "passwords_six"
msgstr ""

#, fuzzy
msgid "passwords_too_short"
msgstr ""

#, fuzzy
msgid "pending_invites"
msgstr "Függőben lévő meghívók"

#, fuzzy
msgid "people_with_a_link"
msgstr ""

#, fuzzy
msgid "percentage"
msgstr ""

msgid "period"
msgstr "pont"

#, fuzzy
msgid "personal_text"
msgstr ""

#, fuzzy
msgid "personal_text_invalid"
msgstr ""

#, fuzzy
msgid "phone_number"
msgstr ""

#, fuzzy
msgid "preferred_keyword_language"
msgstr ""

#, fuzzy
msgid "preferred_language"
msgstr ""

#, fuzzy
msgid "preview"
msgstr ""

#, fuzzy
msgid "preview_teacher_mode"
msgstr ""

#, fuzzy
msgid "previewing_adventure"
msgstr ""

#, fuzzy
msgid "previewing_class"
msgstr ""

#, fuzzy
msgid "previous_campaigns"
msgstr ""

#, fuzzy
msgid "previous_page"
msgstr ""

#, fuzzy
msgid "print_accounts"
msgstr ""

msgid "print_accounts_title"
msgstr ""

msgid "print_logo"
msgstr "kiír"

#, fuzzy
msgid "privacy_terms"
msgstr ""

#, fuzzy
msgid "private"
msgstr ""

#, fuzzy
msgid "profile_logo_alt"
msgstr "Profil frissítve."

#, fuzzy
msgid "profile_picture"
msgstr "Profilkép"

msgid "profile_updated"
msgstr "Profil frissítve."

#, fuzzy
msgid "profile_updated_reload"
msgstr "Profil frissítve, az oldal újratöltődik."

#, fuzzy
msgid "program_contains_error"
msgstr "A programodban hiba van, biztos meg szeretnéd osztani?"

msgid "program_header"
msgstr "Programjaim"

#, fuzzy
msgid "program_too_large_exception"
msgstr ""

#, fuzzy
msgid "programming_experience"
msgstr ""

#, fuzzy
msgid "programming_invalid"
msgstr ""

msgid "programs"
msgstr "Programok"

msgid "prompt_join_class"
msgstr "Ehhez az osztályhoz akarsz csatlakozni?"

#, fuzzy
msgid "provided_username_duplicates"
msgstr ""

#, fuzzy
msgid "public"
msgstr ""

msgid "public_adventures"
msgstr ""

#, fuzzy
msgid "public_content"
msgstr ""

#, fuzzy
msgid "public_content_info"
msgstr ""

#, fuzzy
msgid "public_invalid"
msgstr ""

#, fuzzy
msgid "public_profile"
msgstr ""

#, fuzzy
msgid "public_profile_info"
msgstr ""

#, fuzzy
msgid "public_profile_updated"
msgstr ""

#, fuzzy
msgid "put"
msgstr ""

msgid "question mark"
msgstr "kérdőjel"

#, fuzzy
msgid "quiz_logo_alt"
msgstr ""

#, fuzzy
msgid "quiz_score"
msgstr ""

#, fuzzy
msgid "quiz_tab"
msgstr ""

#, fuzzy
msgid "quiz_threshold_not_reached"
msgstr ""

msgid "read_code_label"
msgstr "Hangosan olvas"

msgid "recent"
msgstr "Legutóbbi programjaim "

msgid "recover_password"
msgstr "Kérj jelszó-visszaállítást "

msgid "regress_button"
msgstr "Menj vissza: {level}. szint"

#, fuzzy
msgid "remove"
msgstr ""

#, fuzzy
msgid "remove_customization"
msgstr ""

#, fuzzy
msgid "remove_customizations_prompt"
msgstr ""

msgid "remove_student_prompt"
msgstr "Biztos vagy benne, hogy eltávolítod a tanulót az osztályból?"

#, fuzzy
msgid "remove_user_prompt"
msgstr ""

msgid "rename_class"
msgstr ""

msgid "rename_class_prompt"
msgstr ""

#, fuzzy
msgid "repair_program_logo_alt"
msgstr ""

#, fuzzy
msgid "repeat_dep"
msgstr ""

msgid "repeat_match_password"
msgstr "Az ismételt jelszó nem egyezik."

msgid "repeat_new_password"
msgstr "Új jelszó még egyszer"

#, fuzzy
msgid "report_failure"
msgstr ""

#, fuzzy
msgid "report_program"
msgstr ""

#, fuzzy
msgid "report_success"
msgstr ""

#, fuzzy
msgid "request_invalid"
msgstr ""

#, fuzzy
msgid "request_teacher"
msgstr ""

#, fuzzy
msgid "request_teacher_account"
msgstr ""

#, fuzzy
msgid "required_field"
msgstr ""

#, fuzzy
msgid "reset_adventure_prompt"
msgstr ""

#, fuzzy
msgid "reset_adventures"
msgstr ""

#, fuzzy
msgid "reset_button"
msgstr ""

msgid "reset_password"
msgstr "Jelszó törlése"

#, fuzzy
msgid "restart"
msgstr ""

#, fuzzy
msgid "retrieve_adventure_error"
msgstr ""

#, fuzzy
msgid "retrieve_class_error"
msgstr ""

#, fuzzy
msgid "retrieve_tag_error"
msgstr ""

#, fuzzy
msgid "role"
msgstr ""

msgid "run_code_button"
msgstr "Kód futtatása"

#, fuzzy
msgid "save_parse_warning"
msgstr ""

msgid "save_prompt"
msgstr "A program mentéséhez fiókkal kell rendelkezned. Szeretnél most bejelentkezni?"

msgid "save_success_detail"
msgstr "A programot sikeresen mentetted"

#, fuzzy
msgid "score"
msgstr ""

#, fuzzy
msgid "search"
msgstr ""

#, fuzzy
msgid "search_button"
msgstr "Mentés és kód megosztása"

#, fuzzy
msgid "second_teacher"
msgstr ""

#, fuzzy
msgid "second_teacher_copy_prompt"
msgstr ""

#, fuzzy
msgid "second_teacher_prompt"
msgstr ""

#, fuzzy
msgid "second_teacher_warning"
msgstr ""

msgid "see_adventure_shared_class"
msgstr ""

#, fuzzy
msgid "see_certificate"
msgstr ""

msgid "select"
msgstr "Választ"

#, fuzzy
msgid "select_adventures"
msgstr ""

msgid "select_all"
msgstr ""

msgid "select_classes"
msgstr ""

#, fuzzy
msgid "select_lang"
msgstr ""

msgid "select_levels"
msgstr ""

msgid "selected"
msgstr ""

#, fuzzy
msgid "self_removal_prompt"
msgstr ""

msgid "send_password_recovery"
msgstr "Küldj nekem egy jelszó-helyreállítási linket "

#, fuzzy
msgid "sent_by"
msgstr ""

msgid "sent_password_recovery"
msgstr "Hamarosan kapnod kell egy e-mailt a jelszó visszaállítására vonatkozó utasításokkal."

#, fuzzy
msgid "settings"
msgstr ""

#, fuzzy
msgid "share"
msgstr ""

#, fuzzy
msgid "share_by_giving_link"
msgstr ""

#, fuzzy
msgid "share_your_program"
msgstr ""

#, fuzzy
msgid "signup_student_or_teacher"
msgstr ""

msgid "single quotes"
msgstr "aposztróf"

msgid "slash"
msgstr "perjel"

#, fuzzy
msgid "sleeping"
msgstr ""

#, fuzzy
msgid "slides"
msgstr ""

#, fuzzy
msgid "slides_for_level"
msgstr ""

#, fuzzy
msgid "slides_info"
msgstr ""

#, fuzzy
msgid "social_media"
msgstr ""

#, fuzzy
msgid "solution_example"
msgstr ""

#, fuzzy
msgid "solution_example_explanation"
msgstr ""

#, fuzzy
msgid "some_rows_missing_separator"
msgstr ""

#, fuzzy
msgid "something_went_wrong_keyword_parsing"
msgstr ""

msgid "space"
msgstr "szóköz"

msgid "star"
msgstr "csillag"

#, fuzzy
msgid "start_learning"
msgstr ""

msgid "start_quiz"
msgstr "Kvíz indítása"

#, fuzzy
msgid "start_teaching"
msgstr ""

msgid "step_title"
msgstr "Feladat"

#, fuzzy
msgid "stepper_variable_role"
msgstr ""

#, fuzzy
msgid "stop"
msgstr ""

#, fuzzy
msgid "stop_code_button"
msgstr "Kód mentése"

#, fuzzy
msgid "string"
msgstr "szöveg"

#, fuzzy
msgid "student_accounts_created"
msgstr ""

#, fuzzy
msgid "student_adventures_table"
msgstr ""

#, fuzzy
msgid "student_adventures_table_explanation"
msgstr ""

#, fuzzy
msgid "student_already_invite"
msgstr ""

#, fuzzy
msgid "student_in_another_class"
msgstr ""

#, fuzzy
msgid "student_information"
msgstr ""

#, fuzzy
msgid "student_information_explanation"
msgstr ""

#, fuzzy
msgid "student_signup_header"
msgstr "Tanuló"

msgid "students"
msgstr "tanulók"

#, fuzzy
msgid "submission_time"
msgstr "Beküldve ekkor:"

#, fuzzy
msgid "submit_answer"
msgstr "Válasz beküldése"

#, fuzzy
msgid "submit_program"
msgstr "Beküldés"

#, fuzzy
msgid "submit_warning"
msgstr "Biztosan beküldöd ezt a programot?"

#, fuzzy
msgid "submitted"
msgstr "Beküldve"

#, fuzzy
msgid "submitted_header"
msgstr "Ezt a programot már beküldted, ezért nem lehet megváltoztatni."

#, fuzzy
msgid "subscribe"
msgstr "Iratkozz fel a hírlevélre "

msgid "subscribe_newsletter"
msgstr "Iratkozz fel a hírlevélre "

#, fuzzy
msgid "successful_runs"
msgstr ""

#, fuzzy
msgid "suggestion_color"
msgstr ""

#, fuzzy
msgid "suggestion_note"
msgstr ""

#, fuzzy
msgid "suggestion_number"
msgstr ""

msgid "suggestion_numbers_or_strings"
msgstr ""

#, fuzzy
msgid "surname"
msgstr "Felhasználónév"

#, fuzzy
msgid "survey"
msgstr ""

#, fuzzy
msgid "survey_completed"
msgstr ""

#, fuzzy
msgid "survey_skip"
msgstr ""

#, fuzzy
msgid "survey_submit"
msgstr ""

#, fuzzy
msgid "tag_in_adventure"
msgstr ""

#, fuzzy
msgid "tag_input_placeholder"
msgstr ""

#, fuzzy
msgid "tags"
msgstr ""

#, fuzzy
msgid "teacher"
msgstr ""

#, fuzzy
msgid "teacher_invalid"
msgstr ""

#, fuzzy
msgid "teacher_invitation_require_login"
msgstr ""

#, fuzzy
msgid "teacher_manual"
msgstr ""

#, fuzzy
msgid "teacher_signup_header"
msgstr ""

#, fuzzy
msgid "teacher_welcome"
msgstr ""

#, fuzzy
msgid "teachers"
msgstr ""

#, fuzzy
msgid "template_code"
msgstr ""
"This is the explanation of my adventure!\n"
"\n"
"This way I can show a command: <code>{print}</code>\n"
"\n"
"But sometimes I might want to show a piece of code, like this:\n"
"<pre>\n"
"ask What's your name?\n"
"echo so your name is \n"
"</pre>"

msgid "this_adventure_has_an_example_solution"
msgstr ""

#, fuzzy
msgid "this_turns_in_assignment"
msgstr ""

#, fuzzy
msgid "title"
msgstr "Cím"

#, fuzzy
msgid "title_admin"
msgstr "Hedy - Admin oldal"

#, fuzzy
msgid "title_class-overview"
msgstr "Hedy - Osztály áttekintő"

#, fuzzy
msgid "title_customize-adventure"
msgstr "Hedy - Kaland beállításai"

#, fuzzy
msgid "title_customize-class"
msgstr "Hedy - Osztály beállításai"

#, fuzzy
msgid "title_explore"
msgstr "Hedy - Felfedezés"

#, fuzzy
msgid "title_for-teacher"
msgstr "Hedy - Tanároknak"

#, fuzzy
msgid "title_join-class"
msgstr "Hedy - Csatlakozás osztályhoz"

#, fuzzy
msgid "title_learn-more"
msgstr "Hedy - Tudj meg többet"

#, fuzzy
msgid "title_login"
msgstr "Hedy - Bejelentkezés"

#, fuzzy
msgid "title_my-profile"
msgstr "Hedy - Fiókom"

#, fuzzy
msgid "title_privacy"
msgstr "Hedy - Adatvédelmi megállapodás"

#, fuzzy
msgid "title_programs"
msgstr "Hedy - Programjaim"

#, fuzzy
msgid "title_public-adventures"
msgstr ""

#, fuzzy
msgid "title_recover"
msgstr "Hedy - Felhasználói fiók visszaállítása"

#, fuzzy
msgid "title_reset"
msgstr "Hedy - Jelszó visszaállítása"

#, fuzzy
msgid "title_signup"
msgstr "Hedy - Fiók regisztrálása"

#, fuzzy
msgid "title_start"
msgstr "Hedy - A fokozatos programnyelv"

#, fuzzy
msgid "title_view-adventure"
msgstr "Hedy - Kaland megnyitása"

#, fuzzy
msgid "token_invalid"
msgstr "Érvénytelen token."

#, fuzzy
msgid "too_many_accounts"
msgstr ""

#, fuzzy
msgid "tooltip_level_locked"
msgstr ""

#, fuzzy
msgid "translate_error"
msgstr "Valami baj történt a kód fordítása közben. Próbáld meg futtatni, hogy kiderüljön, van-e benne hiba. A hibás kódot nem lehet lefordítani."

#, fuzzy
msgid "translating_hedy"
msgstr "A Hedy fordítása"

#, fuzzy
msgid "translator"
msgstr ""

#, fuzzy
msgid "turned_into_teacher"
msgstr ""

#, fuzzy
msgid "tutorial"
msgstr "Bemutató"

#, fuzzy
msgid "tutorial_code_snippet"
msgstr ""

#, fuzzy
msgid "tutorial_message_not_found"
msgstr "Meghívót kaptál, hogy csatlakozz egy osztályhoz"

#, fuzzy
msgid "tutorial_title_not_found"
msgstr "Sajnos nem találjuk ezt az oldalt!"

#, fuzzy
msgid "unauthorized"
msgstr "Ez az oldal számodra nem elérhető"

#, fuzzy
msgid "unfavourite_confirm"
msgstr ""

#, fuzzy
msgid "unfavourite_success"
msgstr ""

#, fuzzy
msgid "unknown_variable_role"
msgstr ""

#, fuzzy
msgid "unlock_thresholds"
msgstr ""

#, fuzzy
msgid "unsaved_class_changes"
msgstr "Biztosan elhagyod ezt az oldalt? Mentetlen változtatásaid vannak, amik így elveszhetnek."

#, fuzzy
msgid "unsubmit_program"
msgstr ""

#, fuzzy
msgid "unsubmit_warning"
msgstr ""

#, fuzzy
msgid "unsubmitted"
msgstr ""

#, fuzzy
msgid "update_adventure_prompt"
msgstr "Biztosan frissíted ezt a kalandot?"

#, fuzzy
msgid "update_public"
msgstr "Nyilvános profil frissítése"

#, fuzzy
msgid "updating_indicator"
msgstr ""

#, fuzzy
msgid "use_custom_passwords"
msgstr ""

#, fuzzy
msgid "use_generated_passwords"
msgstr ""

#, fuzzy
msgid "use_of_blanks_exception"
msgstr ""

#, fuzzy
msgid "use_of_nested_functions_exception"
msgstr ""

#, fuzzy
msgid "used_in"
msgstr ""

#, fuzzy
msgid "user"
msgstr "Felhasználónév"

#, fuzzy
msgid "user_inexistent"
msgstr "Nincs ilyen felhasználó"

#, fuzzy
msgid "user_not_private"
msgstr "Nincs ilyen felhasználó, vagy a profilja nem publikus"

msgid "username"
msgstr "Felhasználónév"

#, fuzzy
msgid "username_contains_invalid_symbol"
msgstr ""

#, fuzzy
msgid "username_contains_separator"
msgstr ""

#, fuzzy
msgid "username_empty"
msgstr "A felhasználónév nem lehet üres!"

#, fuzzy
msgid "username_invalid"
msgstr "Érvénytelen felhasználónév."

msgid "username_special"
msgstr "A felhaszálónévben nem lehet `:` vagy `@`."

msgid "username_three"
msgstr "A felhasználónévnek legalább három karaktert kell tartalmaznia."

#, fuzzy
msgid "usernames_too_short"
msgstr ""

#, fuzzy
msgid "usernames_unavailable"
msgstr ""

#, fuzzy
msgid "value"
msgstr "Érték"

#, fuzzy
msgid "view_adventures"
msgstr ""

#, fuzzy
msgid "view_classes"
msgstr ""

#, fuzzy
msgid "view_program"
msgstr "Mutasd a programot"

#, fuzzy
msgid "view_slides"
msgstr ""

#, fuzzy
msgid "waiting_for_submit"
msgstr ""

#, fuzzy
msgid "walker_variable_role"
msgstr ""

msgid "website"
msgstr ""

#, fuzzy
msgid "what_is_your_role"
msgstr ""

#, fuzzy
msgid "what_should_my_code_do"
msgstr ""

msgid "workbook_circle_question_text"
msgstr ""

msgid "workbook_circle_question_title"
msgstr ""

msgid "workbook_define_question_text"
msgstr ""

msgid "workbook_define_question_title"
msgstr ""

msgid "workbook_input_question_text"
msgstr ""

msgid "workbook_input_question_title"
msgstr ""

msgid "workbook_multiple_choice_question_text"
msgstr ""

msgid "workbook_multiple_choice_question_title"
msgstr ""

msgid "workbook_open_question_title"
msgstr ""

msgid "workbook_output_question_text"
msgstr ""

msgid "workbook_output_question_title"
msgstr ""

msgid "year_invalid"
msgstr "Adj meg egy évet 1900 és {current_year} között"

msgid "yes"
msgstr "Igen"

#, fuzzy
msgid "your_personal_text"
msgstr ""

#, fuzzy
msgid "your_program"
msgstr ""

#~ msgid "create_account_explanation"
#~ msgstr "Saját fiók birtokában mentheted a programjaidat."

#~ msgid "only_teacher_create_class"
#~ msgstr "Only teachers are allowed to create classes!"

#~ msgid "keyword_support"
#~ msgstr "Translated keywords"

#~ msgid "non_keyword_support"
#~ msgstr "Translated content"

#~ msgid "try_button"
#~ msgstr "Próbáld ki"

#~ msgid "select_own_adventures"
#~ msgstr "Select own adventures"

#~ msgid "view"
#~ msgstr "View"

#~ msgid "class"
#~ msgstr "Class"

#~ msgid "save_code_button"
#~ msgstr "Kód mentése"

#~ msgid "share_code_button"
#~ msgstr "Mentés és kód megosztása"

#~ msgid "classes_invalid"
#~ msgstr "The list of selected classes is invalid"

#~ msgid "directly_add_adventure_to_classes"
#~ msgstr "Do you want to add this adventure directly to one of your classes?"

#~ msgid "hand_in_assignment"
#~ msgstr "Hand in assignment"

#~ msgid "select_a_level"
#~ msgstr "Select a level"

#~ msgid "answer_invalid"
#~ msgstr "Your password is invalid."

#~ msgid "available_adventures_level"
#~ msgstr "Available adventures level"

#~ msgid "customize_class_exp_1"
#~ msgstr "Customize class"

#~ msgid "customize_class_exp_2"
#~ msgstr "Customize class"

#~ msgid "customize_class_step_1"
#~ msgstr "Customize class"

#~ msgid "customize_class_step_2"
#~ msgstr "Customize class"

#~ msgid "customize_class_step_3"
#~ msgstr "Customize class"

#~ msgid "customize_class_step_4"
#~ msgstr "Customize class"

#~ msgid "customize_class_step_5"
#~ msgstr "Customize class"

#~ msgid "customize_class_step_6"
#~ msgstr "Customize class"

#~ msgid "customize_class_step_7"
#~ msgstr "Customize class"

#~ msgid "customize_class_step_8"
#~ msgstr "Customize class"

#~ msgid "example_code_header"
#~ msgstr "Példa Hedy-kódra"

#~ msgid "feedback_failure"
#~ msgstr "Wrong!"

#~ msgid "feedback_success"
#~ msgstr "Good!"

#~ msgid "go_to_first_question"
#~ msgstr "Go to question 1"

#~ msgid "question"
#~ msgstr "Question"

#~ msgid "question_doesnt_exist"
#~ msgstr "Nincs ilyen kérdés"

#~ msgid "question_invalid"
#~ msgstr "Your token is invalid."

#~ msgid "too_many_attempts"
#~ msgstr "Túl sokszor próbálkoztál"

#~ msgid "class_stats"
#~ msgstr "Show class statistics"

#~ msgid "visit_own_public_profile"
#~ msgstr "Nyilvános profil"

#~ msgid "title_class logs"
#~ msgstr "Hedy - Csatlakozás osztályhoz"

#~ msgid "title_class statistics"
#~ msgstr "Statisztikáim"

#~ msgid "disabled_button_locked"
#~ msgstr "Your teacher hasn't unlocked this level yet"

#~ msgid "duplicate_tag"
#~ msgstr "You already have a tag with this name."

#~ msgid "tag_deleted"
#~ msgstr "This tag was successfully deleted."

#~ msgid "no_tags"
#~ msgstr "No tags yet."

#~ msgid "apply_filters"
#~ msgstr "Apply filters"

#~ msgid "write_first_program"
#~ msgstr "Írd meg az első programodat!"

#~ msgid "share_confirm"
#~ msgstr "Biztosan nyilvánosságra szeretnéd hozni a programot?"

#~ msgid "share_success_detail"
#~ msgstr "A program sikeresen megosztva"

#~ msgid "try_it"
#~ msgstr "Próbáld ki"

#~ msgid "unshare_confirm"
#~ msgstr "Biztosan priváttá kívánod tenni a programot?"

#~ msgid "unshare_success_detail"
#~ msgstr "Program megosztása megszüntetve"

#~ msgid "adventure_exp_1"
#~ msgstr "Type your adventure of choice on the right-hand side. After creating your adventure you can include it in one of your classes under \"customizations\". If you want to include a command in your adventure please use code anchors like this:"

#~ msgid "adventure_exp_2"
#~ msgstr "If you want to show actual code snippets, for example to give student a template or example of the code. Please use pre anchors like this:"

#~ msgid "hello_world"
#~ msgstr "Hello world!"

#~ msgid "hide_parsons"
#~ msgstr "Hide parsons"

#~ msgid "hide_quiz"
#~ msgstr "Hide quiz"

#~ msgid "Locked Language Feature"
#~ msgstr "You are using {concept}! That is awesome, but {concept} is not unlocked yet! It will be unlocked in a later level."

#~ msgid "nested blocks"
#~ msgstr "a block in a block"

#~ msgid "save"
#~ msgstr "Save"

#~ msgid "update_profile"
#~ msgstr "Profil frissítése"

#~ msgid "variables"
#~ msgstr "Változók"

#~ msgid "add_students_options"
#~ msgstr "Create student accounts"

#~ msgid "class_live"
#~ msgstr "Live statistics"

#~ msgid "class_overview"
#~ msgstr "Class overview"

#~ msgid "page"
#~ msgstr "page"

#~ msgid "student_list"
#~ msgstr "Student list"

#~ msgid "title_class grid_overview"
#~ msgstr "Hedy - Grid overview"

#~ msgid "title_class live_statistics"
#~ msgstr "Hedy - Live Statistics"

#~ msgid "amount_created"
#~ msgstr "programs created"

#~ msgid "amount_saved"
#~ msgstr "programs saved"

#~ msgid "common_errors"
#~ msgstr "Common errors"

#~ msgid "grid_overview"
#~ msgstr "Overview of programs per adventure"

#~ msgid "last_error"
#~ msgstr "Last error"

#~ msgid "last_program"
#~ msgstr "Last program"

#~ msgid "live_dashboard"
#~ msgstr "Live Dashboard"

#~ msgid "runs_over_time"
#~ msgstr "Runs over time"

#~ msgid "student_details"
#~ msgstr "Student details"

#~ msgid "explore_explanation"
#~ msgstr "On this page you can look through programs created by other Hedy users. You can filter on both a Hedy level and adventure. Click on \"View program\" to open a program and run it. Programs with a red header contain a mistake. You can still open the program, but running it will result in an error. You can of course try to fix it! If the creator has a public profile you can click their username to visit their profile. There you will find all their shared programs and much more!"

#~ msgid "achievement_earned"
#~ msgstr "Új eredményt értél el!"

#~ msgid "achievements"
#~ msgstr "eredmények"

#~ msgid "achievements_check_icon_alt"
#~ msgstr "Új eredményt értél el!"

#~ msgid "achievements_logo_alt"
#~ msgstr "eredmények"

#~ msgid "amount_submitted"
#~ msgstr "programs submitted"

#~ msgid "country_title"
#~ msgstr "Please select a valid country."

#~ msgid "create_public_profile"
#~ msgstr "Public profile"

#~ msgid "general"
#~ msgstr "Általános"

#~ msgid "hedy_achievements"
#~ msgstr "Eredményeim"

#~ msgid "hidden"
#~ msgstr "Hint?"

#~ msgid "highscore_explanation"
#~ msgstr "On this page you can look through programs created by other Hedy users. You can filter on both a Hedy level and adventure. Click on \"View program\" to open a program and run it. Programs with a red header contain a mistake. You can still open the program, but running it will result in an error. You can of course try to fix it! If the creator has a public profile you can click their username to visit their profile. There you will find all their shared programs and much more!"

#~ msgid "highscore_no_public_profile"
#~ msgstr "You don't have a public profile and are therefore not listed on the highscores. Do you wish to create one?"

#~ msgid "highscores"
#~ msgstr "Pontszám"

#~ msgid "last_achievement"
#~ msgstr "Last earned achievement"

#~ msgid "my_achievements"
#~ msgstr "Eredményeim"

#~ msgid "no_certificate"
#~ msgstr "This user hasn't earned the Hedy Certificate of Completion"

#~ msgid "no_such_highscore"
#~ msgstr "No such Hedy level!"

#~ msgid "number_achievements"
#~ msgstr "Number of achievements"

#~ msgid "percentage_achieved"
#~ msgstr "A felhasználók {percentage}%-a érte el"

#~ msgid "programs_created"
#~ msgstr "Programjaim"

#~ msgid "programs_saved"
#~ msgstr "Programok"

#~ msgid "programs_submitted"
#~ msgstr "programs submitted"

#~ msgid "title_achievements"
#~ msgstr "Hedy - Eredményeim"

#~ msgid "whole_world"
#~ msgstr "Az egész világ"

#~ msgid "your_class"
#~ msgstr "Osztályaim"

#~ msgid "create_question"
#~ msgstr "Do you want to create one?"

#~ msgid "explore_programs"
#~ msgstr "Explore programs"

#~ msgid "explore_programs_logo_alt"
#~ msgstr "Explore programs"

#~ msgid "hedy_tutorial_logo_alt"
#~ msgstr "Hedy bemutató indítása"

#~ msgid "no_public_profile"
#~ msgstr "Public profile"

#~ msgid "start_hedy_tutorial"
#~ msgstr "Hedy bemutató indítása"

#~ msgid "start_programming"
#~ msgstr "Directly start programming"

#~ msgid "start_programming_logo_alt"
#~ msgstr "Directly start programming"

#~ msgid "start_teacher_tutorial"
#~ msgstr "Tanári bemutató indítása"

#~ msgid "teacher_tutorial_logo_alt"
#~ msgstr "You have received an invitation to join class"

#~ msgid "title_landing-page"
#~ msgstr "Üdvözlünk a Hedy oldalán!"

#~ msgid "welcome"
#~ msgstr "Welcome to Hedy! Your are now the proud owner of a teachers account which allows you to create classes and invite students."

#~ msgid "welcome_back"
#~ msgstr "Welcome to Hedy! Your are now the proud owner of a teachers account which allows you to create classes and invite students."

#~ msgid "your_account"
#~ msgstr "Nincs még fiókod?"

#~ msgid "your_last_program"
#~ msgstr "Favourite program"

#~ msgid "already_teacher"
#~ msgstr "You already have a teacher account."

#~ msgid "already_teacher_request"
#~ msgstr "You already have a pending teacher request."

#~ msgid "teacher_account_request"
#~ msgstr "You have a pending teacher account request"

#~ msgid "teacher_account_success"
#~ msgstr "You successfully requested a teacher account."

#~ msgid "student_not_allowed_in_class"
#~ msgstr "Student not allowed in class"

#~ msgid "accounts_created"
#~ msgstr "Accounts where successfully created."

#~ msgid "accounts_intro"
#~ msgstr "On this page you can create accounts for multiple students at the same time. It is also possible to directly add them to one of your classes. By pressing the green + on the bottom right of the page you can add extra rows. You can delete a row by pressing the corresponding red cross. Make sure no rows are empty when you press \"Create accounts\". Please keep in mind that every username and mail address needs to be unique and the password needs to be <b>at least</b> 6 characters."

#~ msgid "create_multiple_accounts"
#~ msgstr "Create multiple accounts"

#~ msgid "download_login_credentials"
#~ msgstr "Do you want to download the login credentials after the accounts creation?"

#~ msgid "generate_passwords"
#~ msgstr "Generate passwords"

#~ msgid "postfix_classname"
#~ msgstr "Postfix classname"

#~ msgid "reset_view"
#~ msgstr "Reset"

#~ msgid "unique_usernames"
#~ msgstr "A felhasználónévnek egyedinek kell lennie."

#~ msgid "usernames_exist"
#~ msgstr "Egy vagy több felhasználónév már létezik, nem hozható létre újra."

#~ msgid "**Question**: What is the output of this code?"
#~ msgstr ""

#~ msgid "Output"
#~ msgstr ""

#~ msgid "clear"
#~ msgstr ""

#~ msgid "bug"
#~ msgstr ""

#~ msgid "feature"
#~ msgstr ""

#~ msgid "feedback"
#~ msgstr ""

#~ msgid "feedback_message_success"
#~ msgstr ""

#~ msgid "feedback_modal_message"
#~ msgstr ""

#~ msgid "adventures"
#~ msgstr ""

#~ msgid "classes"
#~ msgstr ""

<<<<<<< HEAD
#~ msgid "student_already_in_class"
#~ msgstr ""

#~ msgid "student_not_existing"
#~ msgstr ""

#~ msgid "student"
=======
#~ msgid "Adventure"
#~ msgstr ""

#~ msgid "Answer"
#~ msgstr ""

#~ msgid "adventure_prompt"
#~ msgstr ""

#~ msgid "select_tag"
#~ msgstr ""

#~ msgid "Delete"
#~ msgstr ""

#~ msgid "select_class"
>>>>>>> 126b753e
#~ msgstr ""
<|MERGE_RESOLUTION|>--- conflicted
+++ resolved
@@ -2908,15 +2908,6 @@
 #~ msgid "classes"
 #~ msgstr ""
 
-<<<<<<< HEAD
-#~ msgid "student_already_in_class"
-#~ msgstr ""
-
-#~ msgid "student_not_existing"
-#~ msgstr ""
-
-#~ msgid "student"
-=======
 #~ msgid "Adventure"
 #~ msgstr ""
 
@@ -2933,5 +2924,4 @@
 #~ msgstr ""
 
 #~ msgid "select_class"
->>>>>>> 126b753e
 #~ msgstr ""
