--- conflicted
+++ resolved
@@ -3,11 +3,7 @@
 msgstr ""
 "Project-Id-Version: PACKAGE VERSION\n"
 "Report-Msgid-Bugs-To: \n"
-<<<<<<< HEAD
-"POT-Creation-Date: 2023-02-28 21:34+0100\n"
-=======
-"POT-Creation-Date: 2023-03-03 20:12+0100\n"
->>>>>>> 72cba453
+"POT-Creation-Date: 2023-03-04 12:45+0100\n"
 "PO-Revision-Date: 2023-02-16 15:59+0000\n"
 "Last-Translator: Anonymous <noreply@weblate.org>\n"
 "Language: hu\n"
@@ -16,11 +12,7 @@
 "MIME-Version: 1.0\n"
 "Content-Type: text/plain; charset=utf-8\n"
 "Content-Transfer-Encoding: 8bit\n"
-<<<<<<< HEAD
 "Generated-By: Babel 2.11.0\n"
-=======
-"Generated-By: Babel 2.10.3\n"
->>>>>>> 72cba453
 
 msgid "Access Before Assign"
 msgstr "You tried to use the variable {name} on line {access_line_number}, but you set it on line {definition_line_number}. Set a variable before using it."
@@ -60,9 +52,6 @@
 msgid "Invalid Type Combination"
 msgstr "You cannot use {invalid_argument} and {invalid_argument_2} with {command} because one is {invalid_type} and the other is {invalid_type_2}. Try changing {invalid_argument} to {invalid_type_2} or {invalid_argument_2} to {invalid_type}."
 
-msgid "your_program"
-msgstr ""
-
 #, fuzzy
 msgid "Locked Language Feature"
 msgstr "You are using {concept}! That is awesome, but {concept} is not unlocked yet! It will be unlocked in a later level."
@@ -211,807 +200,735 @@
 msgid "adventure_updated"
 msgstr "The adventure has been updated!"
 
-<<<<<<< HEAD
+#, fuzzy
+msgid "ago"
+msgstr "{timestamp} ago"
+
+#, fuzzy
+msgid "agree_invalid"
+msgstr "You have to agree with the privacy terms."
+
+#, fuzzy
+msgid "agree_third_party"
+msgstr "I consent to being contacted by partners of Leiden University with sales opportunities (optional)"
+
+#, fuzzy
+msgid "agree_with"
+msgstr "I agree to the"
+
+msgid "ajax_error"
+msgstr "Hiba történt, próbálkozz újra."
+
+#, fuzzy
+msgid "all"
+msgstr ""
+
+#, fuzzy
+msgid "all_class_highscores"
+msgstr "All students visible in class highscores"
+
+msgid "already_account"
+msgstr "Már van fiókod?"
+
+#, fuzzy
+msgid "already_program_running"
+msgstr "Start programming"
+
+#, fuzzy
+msgid "already_teacher"
+msgstr "You already have a teacher account."
+
+#, fuzzy
+msgid "already_teacher_request"
+msgstr "You already have a pending teacher request."
+
+#, fuzzy
+msgid "amount_created"
+msgstr "programs created"
+
+#, fuzzy
+msgid "amount_saved"
+msgstr "programs saved"
+
+#, fuzzy
+msgid "amount_submitted"
+msgstr "programs submitted"
+
+#, fuzzy
+msgid "answer_invalid"
+msgstr "Your password is invalid."
+
+msgid "are_you_sure"
+msgstr "Biztos vagy ebben? Ezt a műveletet nem lehet visszavonni."
+
+#, fuzzy
+msgid "ask_needs_var"
+msgstr "Starting in level 2, ask needs to be used with a variable. Example: name is ask What are you called?"
+
+#, fuzzy
+msgid "available_adventures_level"
+msgstr ""
+
+#, fuzzy
+msgid "back_to_class"
+msgstr "Go back to class"
+
+#, fuzzy
+msgid "back_to_teachers_page"
+msgstr "Go back to teachers page"
+
+#, fuzzy
+msgid "become_a_sponsor"
+msgstr "Become a sponsor"
+
+msgid "birth_year"
+msgstr "Születési év"
+
+#, fuzzy
+msgid "by"
+msgstr "by"
+
+msgid "cancel"
+msgstr "Mégsem"
+
+#, fuzzy
+msgid "catch_index_exception"
+msgstr "You tried to access the list {list_name} but it is either empty or the index is not there."
+
+#, fuzzy
+msgid "certificate"
+msgstr "Certificate of Completion"
+
+#, fuzzy
+msgid "certified_teacher"
+msgstr "Certified teacher"
+
+msgid "change_password"
+msgstr "Jelszó megváltoztatása"
+
+#, fuzzy
+msgid "cheatsheet_title"
+msgstr "Hide cheatsheet"
+
+msgid "class_already_joined"
+msgstr "Már az osztály tagja vagy"
+
+#, fuzzy
+msgid "class_customize_success"
+msgstr "Class successfully customized."
+
+#, fuzzy
+msgid "class_logs"
+msgstr "Utolsó belépés"
+
+#, fuzzy
+msgid "class_name_duplicate"
+msgstr "You already have a class with this name."
+
+#, fuzzy
+msgid "class_name_empty"
+msgstr "You didn't enter a class name!"
+
+#, fuzzy
+msgid "class_name_invalid"
+msgstr "This class name is invalid."
+
+msgid "class_name_prompt"
+msgstr "Kérlek add meg az osztály nevét"
+
+#, fuzzy
+msgid "class_stats"
+msgstr "Show class statistics"
+
+#, fuzzy
+msgid "classes_invalid"
+msgstr "The list of selected classes is invalid"
+
+msgid "comma"
+msgstr "vessző"
+
+#, fuzzy
+msgid "congrats_message"
+msgstr "Congratulations, {username}, you have completed Hedy!"
+
+#, fuzzy
+msgid "content_invalid"
+msgstr "This adventure is invalid."
+
+#, fuzzy
+msgid "contributor"
+msgstr "Contributor"
+
+msgid "copy_clipboard"
+msgstr "Sikeresen a vágólapra másolva"
+
+#, fuzzy
+msgid "copy_join_link"
+msgstr "Please copy and paste this link into a new tab:"
+
+#, fuzzy
+msgid "copy_link_success"
+msgstr "Link másolása a megosztáshoz"
+
+msgid "copy_link_to_share"
+msgstr "Link másolása a megosztáshoz"
+
+#, fuzzy
+msgid "copy_mail_link"
+msgstr "Please copy and paste this link into a new tab:"
+
+#, fuzzy
+msgid "correct_answer"
+msgstr "The correct answer is"
+
+msgid "country"
+msgstr "Ország"
+
+#, fuzzy
+msgid "country_invalid"
+msgstr "Please select a valid country."
+
+#, fuzzy
+msgid "country_title"
+msgstr "Please select a valid country."
+
+msgid "create_account"
+msgstr "Készíts fiókot"
+
+#, fuzzy
+msgid "create_accounts"
+msgstr "Create multiple accounts"
+
+#, fuzzy
+msgid "create_accounts_prompt"
+msgstr "Are you sure you want to create these accounts?"
+
+#, fuzzy
+msgid "create_adventure"
+msgstr "Create adventure"
+
+msgid "create_class"
+msgstr "Új osztály létrehozása"
+
+#, fuzzy
+msgid "create_multiple_accounts"
+msgstr "Create multiple accounts"
+
+#, fuzzy
+msgid "create_public_profile"
+msgstr "Public profile"
+
+#, fuzzy
+msgid "create_question"
+msgstr "Do you want to create one?"
+
+#, fuzzy
+msgid "create_student_account"
+msgstr "Create an account"
+
+#, fuzzy
+msgid "create_student_account_explanation"
+msgstr "You can save your own programs with an account."
+
+#, fuzzy
+msgid "create_teacher_account"
+msgstr "Create a teacher account"
+
+#, fuzzy
+msgid "create_teacher_account_explanation"
+msgstr "With a teacher account, you can save your programs and see the results of your students."
+
+#, fuzzy
+msgid "creator"
+msgstr "Creator"
+
+#, fuzzy
+msgid "current_password"
+msgstr "Current password"
+
+#, fuzzy
+msgid "customization_deleted"
+msgstr "Customizations successfully deleted."
+
+#, fuzzy
+msgid "customize_adventure"
+msgstr "Customize adventure"
+
+#, fuzzy
+msgid "customize_class"
+msgstr "Customize class"
+
+#, fuzzy
+msgid "customize_class_exp_1"
+msgstr "Customize class"
+
+#, fuzzy
+msgid "customize_class_exp_2"
+msgstr "Customize class"
+
+#, fuzzy
+msgid "customize_class_step_1"
+msgstr "Customize class"
+
+#, fuzzy
+msgid "customize_class_step_2"
+msgstr "Customize class"
+
+#, fuzzy
+msgid "customize_class_step_3"
+msgstr "Customize class"
+
+#, fuzzy
+msgid "customize_class_step_4"
+msgstr "Customize class"
+
+#, fuzzy
+msgid "customize_class_step_5"
+msgstr "Customize class"
+
+#, fuzzy
+msgid "customize_class_step_6"
+msgstr "Customize class"
+
+#, fuzzy
+msgid "customize_class_step_7"
+msgstr "Customize class"
+
+#, fuzzy
+msgid "customize_class_step_8"
+msgstr "Customize class"
+
+msgid "dash"
+msgstr "kötőjel"
+
+#, fuzzy
+msgid "default_403"
+msgstr "Looks like you aren't authorized..."
+
+#, fuzzy
+msgid "default_404"
+msgstr "We could not find that page..."
+
+#, fuzzy
+msgid "default_500"
+msgstr "Something went wrong..."
+
+msgid "delete"
+msgstr "Törlés"
+
+#, fuzzy
+msgid "delete_adventure_prompt"
+msgstr "Are you sure you want to remove this adventure?"
+
+msgid "delete_class_prompt"
+msgstr "Biztos vagy benne, hogy törlöd az osztályt?"
+
+msgid "delete_confirm"
+msgstr "Biztosan törlöd a programot?"
+
+#, fuzzy
+msgid "delete_invite"
+msgstr "Delete invitation"
+
+#, fuzzy
+msgid "delete_invite_prompt"
+msgstr "Are you sure you want to remove this class invitation?"
+
+#, fuzzy
+msgid "delete_public"
+msgstr "Delete public profile"
+
+#, fuzzy
+msgid "delete_success"
+msgstr "Program deleted successfully."
+
+msgid "destroy_profile"
+msgstr "Véglegesen törli a fiókot "
+
+#, fuzzy
+msgid "developers_mode"
+msgstr "Programmer's mode"
+
+#, fuzzy
+msgid "directly_add_adventure_to_classes"
+msgstr "Do you want to add this adventure directly to one of your classes?"
+
+#, fuzzy
+msgid "directly_available"
+msgstr "Directly open"
+
+#, fuzzy
+msgid "disabled_button_locked"
+msgstr "Your teacher hasn't unlocked this level yet"
+
+#, fuzzy
+msgid "disabled_button_quiz"
+msgstr "Your quiz score is below the threshold, try again!"
+
+#, fuzzy
+msgid "discord_server"
+msgstr "Discord server"
+
+#, fuzzy
+msgid "distinguished_user"
+msgstr "Distinguished user"
+
+msgid "double quotes"
+msgstr "idézőjel"
+
+#, fuzzy
+msgid "download"
+msgstr "Download"
+
+#, fuzzy
+msgid "download_login_credentials"
+msgstr ""
+
+#, fuzzy
+msgid "duplicate"
+msgstr "Duplicate"
+
+#, fuzzy
+msgid "echo_out"
+msgstr "Starting in level 2 echo is no longer needed. You can repeat an answer with ask and print now. Example: name is ask What are you called? print hello name"
+
+msgid "edit_code_button"
+msgstr "Kód szerkesztése"
+
+msgid "email"
+msgstr "Email"
+
+msgid "email_invalid"
+msgstr "Kérem adj meg érvényes email címet."
+
+#, fuzzy
+msgid "end_quiz"
+msgstr "Quiz end"
+
+#, fuzzy
+msgid "enter"
+msgstr "Enter"
+
+#, fuzzy
+msgid "enter_password"
+msgstr "Enter a new password for"
+
+msgid "enter_text"
+msgstr "Írd be a válaszodat ide..."
+
+#, fuzzy
+msgid "error_logo_alt"
+msgstr "Error logo"
+
+msgid "example_code_header"
+msgstr "Példa Hedy-kódra"
+
+msgid "exclamation mark"
+msgstr "felkiáltójel"
+
+#, fuzzy
+msgid "exercise"
+msgstr "Exercise"
+
+#, fuzzy
+msgid "exercise_doesnt_exist"
+msgstr "This exercise doesn't exist"
+
+msgid "exists_email"
+msgstr "Ez az email cím már használatban van."
+
+msgid "exists_username"
+msgstr "Ez a felhasználónév már használatban van."
+
+#, fuzzy
+msgid "experience_invalid"
+msgstr "Please select a valid experience, choose (Yes, No)."
+
+#, fuzzy
+msgid "expiration_date"
+msgstr "Expiration date"
+
+#, fuzzy
+msgid "explore_explanation"
+msgstr "On this page you can look through programs created by other Hedy users. You can filter on both a Hedy level and adventure. Click on \"View program\" to open a program and run it. Programs with a red header contain a mistake. You can still open the program, but running it will result in an error. You can of course try to fix it! If the creator has a public profile you can click their username to visit their profile. There you will find all their shared programs and much more!"
+
+#, fuzzy
+msgid "explore_programs"
+msgstr "Explore programs"
+
+#, fuzzy
+msgid "explore_programs_logo_alt"
+msgstr "Explore programs"
+
+#, fuzzy
+msgid "favourite_confirm"
+msgstr "Are you sure you want to set this program as your favourite?"
+
+#, fuzzy
+msgid "favourite_program"
+msgstr "Favourite program"
+
+#, fuzzy
+msgid "favourite_program_invalid"
+msgstr "Your chosen favourite program is invalid."
+
+#, fuzzy
+msgid "favourite_success"
+msgstr "Your program is set as favourite."
+
+#, fuzzy
+msgid "feedback_failure"
+msgstr "Wrong!"
+
+#, fuzzy
+msgid "feedback_success"
+msgstr "Good!"
+
+msgid "female"
+msgstr "Nő"
+
+#, fuzzy
+msgid "float"
+msgstr "a number"
+
+#, fuzzy
+msgid "for_teachers"
+msgstr "For teachers"
+
+msgid "forgot_password"
+msgstr "Elfelejtetted a jelszavad?"
+
+#, fuzzy
+msgid "from_another_teacher"
+msgstr ""
+
+#, fuzzy
+msgid "from_magazine_website"
+msgstr ""
+
+#, fuzzy
+msgid "from_video"
+msgstr ""
+
+#, fuzzy
+msgid "fun_statistics_msg"
+msgstr "Here are some fun statistics!"
+
+msgid "gender"
+msgstr "Neme"
+
+#, fuzzy
+msgid "gender_invalid"
+msgstr "Please select a valid gender, choose (Female, Male, Other)."
+
+#, fuzzy
+msgid "general"
+msgstr "Neme"
+
+#, fuzzy
+msgid "general_settings"
+msgstr "General settings"
+
+#, fuzzy
+msgid "generate_passwords"
+msgstr "Generate passwords"
+
+#, fuzzy
+msgid "get_certificate"
+msgstr "Get your certificate!"
+
+#, fuzzy
+msgid "go_back_to_main"
+msgstr "Go back to main page"
+
+#, fuzzy
+msgid "go_to_first_question"
+msgstr "Go to question 1"
+
+#, fuzzy
+msgid "go_to_question"
+msgstr "Go to question"
+
+#, fuzzy
+msgid "go_to_quiz_result"
+msgstr "Go to quiz result"
+
+msgid "goto_profile"
+msgstr "A profilomhoz"
+
+#, fuzzy
+msgid "heard_about_hedy"
+msgstr ""
+
+#, fuzzy
+msgid "heard_about_invalid"
+msgstr ""
+
+#, fuzzy
+msgid "hedy_achievements"
+msgstr "My achievements"
+
+#, fuzzy
+msgid "hedy_choice_title"
+msgstr "Hedy's Choice"
+
+#, fuzzy
+msgid "hedy_logo_alt"
+msgstr "Hedy logo"
+
+#, fuzzy
+msgid "hedy_on_github"
+msgstr "Hedy on Github"
+
+#, fuzzy
+msgid "hedy_tutorial_logo_alt"
+msgstr "Start hedy tutorial"
+
+#, fuzzy
+msgid "hello_world"
+msgstr "Hello world!"
+
+#, fuzzy
+msgid "hidden"
+msgstr "Hint?"
+
+#, fuzzy
+msgid "hide_cheatsheet"
+msgstr "Hide cheatsheet"
+
+#, fuzzy
+msgid "hide_keyword_switcher"
+msgstr "Hide keyword switcher"
+
+#, fuzzy
+msgid "hide_parsons"
+msgstr "Hide parsons"
+
+#, fuzzy
+msgid "hide_quiz"
+msgstr "Hide quiz"
+
+msgid "highest_level_reached"
+msgstr "A legnagyobb elért szint"
+
+#, fuzzy
+msgid "highest_quiz_score"
+msgstr "Highest quiz score"
+
+#, fuzzy
+msgid "highscore_explanation"
+msgstr "On this page you can look through programs created by other Hedy users. You can filter on both a Hedy level and adventure. Click on \"View program\" to open a program and run it. Programs with a red header contain a mistake. You can still open the program, but running it will result in an error. You can of course try to fix it! If the creator has a public profile you can click their username to visit their profile. There you will find all their shared programs and much more!"
+
+#, fuzzy
+msgid "highscore_no_public_profile"
+msgstr "You don't have a public profile and are therefore not listed on the highscores. Do you wish to create one?"
+
+#, fuzzy
+msgid "highscores"
+msgstr "Score"
+
+#, fuzzy
+msgid "hint"
+msgstr "Hint?"
+
+#, fuzzy
+msgid "image_invalid"
+msgstr "Your chosen image is invalid."
+
+#, fuzzy
+msgid "input"
+msgstr "input from ask"
+
+#, fuzzy
+msgid "integer"
+msgstr "a number"
+
+#, fuzzy
+msgid "invalid_class_link"
+msgstr "Invalid link for joining the class."
+
+#, fuzzy
+msgid "invalid_teacher_invitation_code"
+msgstr "The teacher invitation code is invalid. To become a teacher, reach out to hello@hedy.org."
+
+#, fuzzy
+msgid "invalid_tutorial_step"
+msgstr "Invalid tutorial step"
+
+msgid "invalid_username_password"
+msgstr "Érvénytelen felhasználónév/jelszó."
+
+#, fuzzy
+msgid "invite_by_username"
+msgstr "All usernames need to be unique."
+
+#, fuzzy
+msgid "invite_date"
+msgstr "Invite date"
+
+#, fuzzy
+msgid "invite_message"
+msgstr "You have received an invitation to join class"
+
+#, fuzzy
+msgid "invite_prompt"
+msgstr "Enter a username"
+
+msgid "join_class"
+msgstr "Belépés az osztályba"
+
+msgid "join_prompt"
+msgstr "Ahhoz, hogy részt vehess egy kurzuson, rendelkezned kell fiókkal. Szeretnél most bejelentkezni?"
+
+#, fuzzy
+msgid "keyword_language_invalid"
+msgstr "Please select a valid keyword language (select English or your own language)."
+
+#, fuzzy
+msgid "language_invalid"
+msgstr "Please select a valid language."
+
+msgid "languages"
+msgstr "Az alábbi programozási nyelvek közül melyiket használtad korábban?"
+
+#, fuzzy
+msgid "last_achievement"
+msgstr "Last earned achievement"
+
+#, fuzzy
+msgid "last_edited"
+msgstr "Last edited"
+
+msgid "last_login"
+msgstr "Utolsó belépés"
+
+#, fuzzy
+msgid "last_update"
+msgstr "Last update"
+
+#, fuzzy
+msgid "lastname"
+msgstr "Név"
+
+#, fuzzy
+msgid "leave_class"
+msgstr "Leave class"
+
+msgid "level"
+msgstr "Szint"
+
+#, fuzzy
+msgid "level_invalid"
+msgstr "This Hedy level in invalid."
+
+#, fuzzy
+msgid "level_not_class"
+msgstr "You're in a class where this level has not been made available yet"
+
 msgid "level_title"
 msgstr "Szint"
 
 #, fuzzy
-msgid "unsaved_class_changes"
-msgstr "There are unsaved changes, are you sure you want to leave this page?"
-
-#, fuzzy
-msgid "teacher_welcome"
-msgstr "Welcome to Hedy! Your are now the proud owner of a teachers account which allows you to create classes and invite students."
-
-msgid "Wrong Level"
-msgstr "Ez helyes Hedy-kód volt, de nem a megfelelő szinten. Írtál {offending_keyword} a szinthez {working_level}. Tipp: {tip}."
-=======
-#, fuzzy
-msgid "ago"
-msgstr "{timestamp} ago"
->>>>>>> 72cba453
-
-#, fuzzy
-msgid "agree_invalid"
-msgstr "You have to agree with the privacy terms."
-
-#, fuzzy
-msgid "agree_third_party"
-msgstr "I consent to being contacted by partners of Leiden University with sales opportunities (optional)"
-
-#, fuzzy
-msgid "agree_with"
-msgstr "I agree to the"
-
-msgid "ajax_error"
-msgstr "Hiba történt, próbálkozz újra."
-
-#, fuzzy
-msgid "all"
-msgstr ""
-
-#, fuzzy
-msgid "all_class_highscores"
-msgstr "All students visible in class highscores"
-
-msgid "already_account"
-msgstr "Már van fiókod?"
-
-#, fuzzy
-msgid "already_program_running"
-msgstr "Start programming"
-
-#, fuzzy
-msgid "already_teacher"
-msgstr "You already have a teacher account."
-
-#, fuzzy
-msgid "already_teacher_request"
-msgstr "You already have a pending teacher request."
-
-#, fuzzy
-msgid "amount_created"
-msgstr "programs created"
-
-#, fuzzy
-msgid "amount_saved"
-msgstr "programs saved"
-
-#, fuzzy
-msgid "amount_submitted"
-msgstr "programs submitted"
-
-#, fuzzy
-msgid "answer_invalid"
-msgstr "Your password is invalid."
-
-msgid "are_you_sure"
-msgstr "Biztos vagy ebben? Ezt a műveletet nem lehet visszavonni."
-
-#, fuzzy
-msgid "ask_needs_var"
-msgstr "Starting in level 2, ask needs to be used with a variable. Example: name is ask What are you called?"
-
-#, fuzzy
-msgid "available_adventures_level"
-msgstr ""
-
-#, fuzzy
-msgid "back_to_class"
-msgstr "Go back to class"
-
-#, fuzzy
-msgid "back_to_teachers_page"
-msgstr "Go back to teachers page"
-
-#, fuzzy
-msgid "become_a_sponsor"
-msgstr "Become a sponsor"
-
-msgid "birth_year"
-msgstr "Születési év"
-
-#, fuzzy
-msgid "by"
-msgstr "by"
-
-msgid "cancel"
-msgstr "Mégsem"
-
-#, fuzzy
-msgid "catch_index_exception"
-msgstr "You tried to access the list {list_name} but it is either empty or the index is not there."
-
-#, fuzzy
-msgid "certificate"
-msgstr "Certificate of Completion"
-
-#, fuzzy
-msgid "certified_teacher"
-msgstr "Certified teacher"
-
-msgid "change_password"
-msgstr "Jelszó megváltoztatása"
-
-#, fuzzy
-msgid "cheatsheet_title"
-msgstr "Hide cheatsheet"
-
-msgid "class_already_joined"
-msgstr "Már az osztály tagja vagy"
-
-#, fuzzy
-msgid "class_customize_success"
-msgstr "Class successfully customized."
-
-#, fuzzy
-msgid "class_logs"
-msgstr "Utolsó belépés"
-
-#, fuzzy
-msgid "class_name_duplicate"
-msgstr "You already have a class with this name."
-
-#, fuzzy
-msgid "class_name_empty"
-msgstr "You didn't enter a class name!"
-
-#, fuzzy
-msgid "class_name_invalid"
-msgstr "This class name is invalid."
-
-msgid "class_name_prompt"
-msgstr "Kérlek add meg az osztály nevét"
-
-#, fuzzy
-msgid "class_stats"
-msgstr "Show class statistics"
-
-#, fuzzy
-msgid "classes_invalid"
-msgstr "The list of selected classes is invalid"
-
-msgid "comma"
-msgstr "vessző"
-
-#, fuzzy
-msgid "commands"
-msgstr "Commands"
-
-#, fuzzy
-msgid "congrats_message"
-msgstr "Congratulations, {username}, you have completed Hedy!"
-
-#, fuzzy
-msgid "content_invalid"
-msgstr "This adventure is invalid."
-
-#, fuzzy
-msgid "contributor"
-msgstr "Contributor"
-
-msgid "copy_clipboard"
-msgstr "Sikeresen a vágólapra másolva"
-
-#, fuzzy
-msgid "copy_join_link"
-msgstr "Please copy and paste this link into a new tab:"
-
-#, fuzzy
-msgid "copy_link_success"
-msgstr "Link másolása a megosztáshoz"
-
-msgid "copy_link_to_share"
-msgstr "Link másolása a megosztáshoz"
-
-#, fuzzy
-msgid "copy_mail_link"
-msgstr "Please copy and paste this link into a new tab:"
-
-#, fuzzy
-msgid "correct_answer"
-msgstr "The correct answer is"
-
-msgid "country"
-msgstr "Ország"
-
-#, fuzzy
-msgid "country_invalid"
-msgstr "Please select a valid country."
-
-msgid "Invalid At Command"
-msgstr ""
-
-#, fuzzy
-msgid "country_title"
-msgstr "Please select a valid country."
-
-msgid "create_account"
-msgstr "Készíts fiókot"
-
-#, fuzzy
-msgid "create_accounts"
-msgstr "Create multiple accounts"
-
-#, fuzzy
-msgid "create_accounts_prompt"
-msgstr "Are you sure you want to create these accounts?"
-
-#, fuzzy
-msgid "create_adventure"
-msgstr "Create adventure"
-
-msgid "create_class"
-msgstr "Új osztály létrehozása"
-
-#, fuzzy
-msgid "create_multiple_accounts"
-msgstr "Create multiple accounts"
-
-#, fuzzy
-msgid "create_public_profile"
-msgstr "Public profile"
-
-#, fuzzy
-msgid "create_question"
-msgstr "Do you want to create one?"
-
-#, fuzzy
-msgid "create_student_account"
-msgstr "Create an account"
-
-#, fuzzy
-msgid "create_student_account_explanation"
-msgstr "You can save your own programs with an account."
-
-#, fuzzy
-<<<<<<< HEAD
-msgid "back_to_class"
-msgstr "Go back to class"
-
-msgid "class_name_prompt"
-msgstr "Kérlek add meg az osztály nevét"
-
-msgid "username"
-msgstr "Felhasználónév"
-
-msgid "last_login"
-msgstr "Utolsó belépés"
-
-msgid "highest_level_reached"
-msgstr "A legnagyobb elért szint"
-
-msgid "number_programs"
-msgstr "A programok száma"
-
-msgid "programs"
-msgstr "Programok"
-
-msgid "password"
-msgstr "Jelszó"
-=======
-msgid "create_teacher_account"
-msgstr "Create a teacher account"
-
-#, fuzzy
-msgid "create_teacher_account_explanation"
-msgstr "With a teacher account, you can save your programs and see the results of your students."
-
-#, fuzzy
-msgid "creator"
-msgstr "Creator"
-
-#, fuzzy
-msgid "current_password"
-msgstr "Current password"
-
-#, fuzzy
-msgid "customization_deleted"
-msgstr "Customizations successfully deleted."
-
-#, fuzzy
-msgid "customize_adventure"
-msgstr "Customize adventure"
-
-#, fuzzy
-msgid "customize_class"
-msgstr "Customize class"
-
-#, fuzzy
-msgid "customize_class_exp_1"
-msgstr "Customize class"
-
-#, fuzzy
-msgid "customize_class_exp_2"
-msgstr "Customize class"
-
-#, fuzzy
-msgid "customize_class_step_1"
-msgstr "Customize class"
-
-#, fuzzy
-msgid "customize_class_step_2"
-msgstr "Customize class"
->>>>>>> 72cba453
-
-#, fuzzy
-msgid "customize_class_step_3"
-msgstr "Customize class"
-
-#, fuzzy
-msgid "customize_class_step_4"
-msgstr "Customize class"
-
-#, fuzzy
-msgid "customize_class_step_5"
-msgstr "Customize class"
-
-#, fuzzy
-msgid "customize_class_step_6"
-msgstr "Customize class"
-
-#, fuzzy
-msgid "customize_class_step_7"
-msgstr "Customize class"
-
-#, fuzzy
-msgid "customize_class_step_8"
-msgstr "Customize class"
-
-msgid "dash"
-msgstr "kötőjel"
-
-#, fuzzy
-msgid "default_403"
-msgstr "Looks like you aren't authorized..."
-
-#, fuzzy
-msgid "default_404"
-msgstr "We could not find that page..."
-
-#, fuzzy
-msgid "default_500"
-msgstr "Something went wrong..."
-
-msgid "delete"
-msgstr "Törlés"
-
-#, fuzzy
-msgid "delete_adventure_prompt"
-msgstr "Are you sure you want to remove this adventure?"
-
-msgid "delete_class_prompt"
-msgstr "Biztos vagy benne, hogy törlöd az osztályt?"
-
-msgid "delete_confirm"
-msgstr "Biztosan törlöd a programot?"
-
-#, fuzzy
-msgid "delete_invite"
-msgstr "Delete invitation"
-
-#, fuzzy
-msgid "delete_invite_prompt"
-msgstr "Are you sure you want to remove this class invitation?"
-
-#, fuzzy
-msgid "delete_public"
-msgstr "Delete public profile"
-
-#, fuzzy
-msgid "delete_success"
-msgstr "Program deleted successfully."
-
-msgid "destroy_profile"
-msgstr "Véglegesen törli a fiókot "
-
-#, fuzzy
-msgid "developers_mode"
-msgstr "Programmer's mode"
-
-#, fuzzy
-msgid "directly_add_adventure_to_classes"
-msgstr "Do you want to add this adventure directly to one of your classes?"
-
-#, fuzzy
-msgid "directly_available"
-msgstr "Directly open"
-
-#, fuzzy
-msgid "disabled_button_locked"
-msgstr "Your teacher hasn't unlocked this level yet"
-
-#, fuzzy
-msgid "disabled_button_quiz"
-msgstr "Your quiz score is below the threshold, try again!"
-
-#, fuzzy
-msgid "discord_server"
-msgstr "Discord server"
-
-#, fuzzy
-msgid "distinguished_user"
-msgstr "Distinguished user"
-
-<<<<<<< HEAD
-=======
-msgid "double quotes"
-msgstr "idézőjel"
-
->>>>>>> 72cba453
-#, fuzzy
-msgid "download"
-msgstr "Download"
-
-#, fuzzy
-msgid "download_login_credentials"
-msgstr ""
-
-#, fuzzy
-msgid "duplicate"
-msgstr "Duplicate"
-
-#, fuzzy
-<<<<<<< HEAD
-msgid "download_login_credentials"
-msgstr ""
-=======
-msgid "echo_out"
-msgstr "Starting in level 2 echo is no longer needed. You can repeat an answer with ask and print now. Example: name is ask What are you called? print hello name"
-
-msgid "edit_code_button"
-msgstr "Kód szerkesztése"
->>>>>>> 72cba453
-
-msgid "email"
-msgstr "Email"
-
-msgid "email_invalid"
-msgstr "Kérem adj meg érvényes email címet."
-
-#, fuzzy
-msgid "end_quiz"
-msgstr "Quiz end"
-
-#, fuzzy
-msgid "english"
-msgstr "English"
-
-#, fuzzy
-msgid "enter"
-msgstr "Enter"
-
-#, fuzzy
-msgid "enter_password"
-msgstr "Enter a new password for"
-
-msgid "enter_text"
-msgstr "Írd be a válaszodat ide..."
-
-#, fuzzy
-msgid "error_logo_alt"
-msgstr "Error logo"
-
-msgid "example_code_header"
-msgstr "Példa Hedy-kódra"
-
-msgid "exclamation mark"
-msgstr "felkiáltójel"
-
-#, fuzzy
-msgid "exercise"
-msgstr "Exercise"
-
-#, fuzzy
-msgid "exercise_doesnt_exist"
-msgstr "This exercise doesn't exist"
-
-msgid "exists_email"
-msgstr "Ez az email cím már használatban van."
-
-msgid "exists_username"
-msgstr "Ez a felhasználónév már használatban van."
-
-#, fuzzy
-msgid "experience_invalid"
-msgstr "Please select a valid experience, choose (Yes, No)."
-
-#, fuzzy
-msgid "expiration_date"
-msgstr "Expiration date"
-
-#, fuzzy
-msgid "explore_explanation"
-msgstr "On this page you can look through programs created by other Hedy users. You can filter on both a Hedy level and adventure. Click on \"View program\" to open a program and run it. Programs with a red header contain a mistake. You can still open the program, but running it will result in an error. You can of course try to fix it! If the creator has a public profile you can click their username to visit their profile. There you will find all their shared programs and much more!"
-
-#, fuzzy
-msgid "explore_programs"
-msgstr "Explore programs"
-
-#, fuzzy
-msgid "explore_programs_logo_alt"
-msgstr "Explore programs"
-
-#, fuzzy
-msgid "favourite_confirm"
-msgstr "Are you sure you want to set this program as your favourite?"
-
-#, fuzzy
-msgid "favourite_program"
-msgstr "Favourite program"
-
-#, fuzzy
-msgid "favourite_program_invalid"
-msgstr "Your chosen favourite program is invalid."
-
-#, fuzzy
-msgid "favourite_success"
-msgstr "Your program is set as favourite."
-
-#, fuzzy
-msgid "feedback_failure"
-msgstr "Wrong!"
-
-#, fuzzy
-msgid "feedback_success"
-msgstr "Good!"
-
-msgid "female"
-msgstr "Nő"
-
-#, fuzzy
-msgid "float"
-msgstr "a number"
-
-#, fuzzy
-msgid "for_teachers"
-msgstr "For teachers"
-
-msgid "forgot_password"
-msgstr "Elfelejtetted a jelszavad?"
-
-#, fuzzy
-msgid "from_another_teacher"
-msgstr ""
-
-#, fuzzy
-msgid "from_magazine_website"
-msgstr ""
-
-#, fuzzy
-msgid "from_video"
-msgstr ""
-
-#, fuzzy
-msgid "fun_statistics_msg"
-msgstr "Here are some fun statistics!"
-
-msgid "gender"
-msgstr "Neme"
-
-#, fuzzy
-msgid "gender_invalid"
-msgstr "Please select a valid gender, choose (Female, Male, Other)."
-
-#, fuzzy
-msgid "general"
-msgstr "Neme"
-
-#, fuzzy
-msgid "general_settings"
-msgstr "General settings"
-
-#, fuzzy
-msgid "generate_passwords"
-msgstr "Generate passwords"
-
-#, fuzzy
-msgid "get_certificate"
-msgstr "Get your certificate!"
-
-#, fuzzy
-msgid "go_back_to_main"
-msgstr "Go back to main page"
-
-#, fuzzy
-msgid "go_to_first_question"
-msgstr "Go to question 1"
-
-#, fuzzy
-msgid "go_to_question"
-msgstr "Go to question"
-
-#, fuzzy
-msgid "go_to_quiz_result"
-msgstr "Go to quiz result"
-
-msgid "goto_profile"
-msgstr "A profilomhoz"
-
-#, fuzzy
-msgid "heard_about_hedy"
-msgstr ""
-
-#, fuzzy
-msgid "heard_about_invalid"
-msgstr ""
-
-#, fuzzy
-msgid "hedy_achievements"
-msgstr "My achievements"
-
-#, fuzzy
-msgid "hedy_choice_title"
-msgstr "Hedy's Choice"
-
-#, fuzzy
-msgid "hedy_logo_alt"
-msgstr "Hedy logo"
-
-#, fuzzy
-msgid "hedy_on_github"
-msgstr "Hedy on Github"
-
-#, fuzzy
-msgid "hedy_tutorial_logo_alt"
-msgstr "Start hedy tutorial"
-
-#, fuzzy
-msgid "hello_world"
-msgstr "Hello world!"
-
-#, fuzzy
-msgid "hidden"
-msgstr "Hint?"
-
-#, fuzzy
-msgid "hide_cheatsheet"
-msgstr "Hide cheatsheet"
-
-#, fuzzy
-msgid "hide_keyword_switcher"
-msgstr "Hide keyword switcher"
-
-#, fuzzy
-msgid "hide_parsons"
-msgstr "Hide parsons"
-
-#, fuzzy
-msgid "hide_quiz"
-msgstr "Hide quiz"
-
-msgid "highest_level_reached"
-msgstr "A legnagyobb elért szint"
-
-#, fuzzy
-msgid "highest_quiz_score"
-msgstr "Highest quiz score"
-
-#, fuzzy
-msgid "highscore_explanation"
-msgstr "On this page you can look through programs created by other Hedy users. You can filter on both a Hedy level and adventure. Click on \"View program\" to open a program and run it. Programs with a red header contain a mistake. You can still open the program, but running it will result in an error. You can of course try to fix it! If the creator has a public profile you can click their username to visit their profile. There you will find all their shared programs and much more!"
-
-#, fuzzy
-msgid "highscore_no_public_profile"
-msgstr "You don't have a public profile and are therefore not listed on the highscores. Do you wish to create one?"
-
-#, fuzzy
-<<<<<<< HEAD
-msgid "go_back_to_main"
-msgstr "Go back to main page"
-=======
-msgid "highscores"
-msgstr "Score"
-
-#, fuzzy
-msgid "hint"
-msgstr "Hint?"
->>>>>>> 72cba453
-
-#, fuzzy
-msgid "image_invalid"
-msgstr "Your chosen image is invalid."
-
-#, fuzzy
-msgid "input"
-msgstr "input from ask"
-
-#, fuzzy
-msgid "integer"
-msgstr "a number"
-
-#, fuzzy
-msgid "invalid_class_link"
-msgstr "Invalid link for joining the class."
-
-#, fuzzy
-msgid "invalid_teacher_invitation_code"
-msgstr "The teacher invitation code is invalid. To become a teacher, reach out to hello@hedy.org."
-
-#, fuzzy
-msgid "invalid_tutorial_step"
-msgstr "Invalid tutorial step"
-
-msgid "invalid_username_password"
-msgstr "Érvénytelen felhasználónév/jelszó."
-
-#, fuzzy
-msgid "invite_by_username"
-msgstr "All usernames need to be unique."
-
-#, fuzzy
-msgid "invite_date"
-msgstr "Invite date"
-
-#, fuzzy
-msgid "invite_message"
-msgstr "You have received an invitation to join class"
-
-#, fuzzy
-msgid "invite_prompt"
-msgstr "Enter a username"
-
-msgid "join_class"
-msgstr "Belépés az osztályba"
-
-msgid "join_prompt"
-msgstr "Ahhoz, hogy részt vehess egy kurzuson, rendelkezned kell fiókkal. Szeretnél most bejelentkezni?"
-
-#, fuzzy
-msgid "keyword_language_invalid"
-msgstr "Please select a valid keyword language (select English or your own language)."
-
-#, fuzzy
-msgid "language_invalid"
-msgstr "Please select a valid language."
-
-msgid "languages"
-msgstr "Az alábbi programozási nyelvek közül melyiket használtad korábban?"
-
-#, fuzzy
-msgid "last_achievement"
-msgstr "Last earned achievement"
-
-#, fuzzy
-msgid "last_edited"
-msgstr "Last edited"
-
-<<<<<<< HEAD
-#, fuzzy
-msgid "highscores"
-msgstr "Score"
-=======
-msgid "last_login"
-msgstr "Utolsó belépés"
-
-#, fuzzy
-msgid "last_update"
-msgstr "Last update"
->>>>>>> 72cba453
-
-#, fuzzy
-msgid "lastname"
-msgstr "Név"
-
-#, fuzzy
-msgid "leave_class"
-msgstr "Leave class"
-
-msgid "level"
-msgstr "Szint"
-
-#, fuzzy
-msgid "level_invalid"
-msgstr "This Hedy level in invalid."
-
-#, fuzzy
-msgid "level_not_class"
-msgstr "You're in a class where this level has not been made available yet"
-
-msgid "level_title"
-msgstr "Szint"
-
-#, fuzzy
 msgid "link"
 msgstr "Belépés"
 
@@ -1029,10 +946,6 @@
 msgstr "Kilépés"
 
 #, fuzzy
-<<<<<<< HEAD
-msgid "welcome"
-msgstr "Welcome to Hedy! Your are now the proud owner of a teachers account which allows you to create classes and invite students."
-=======
 msgid "longest_program"
 msgstr "Longest program"
 
@@ -1165,7 +1078,6 @@
 #, fuzzy
 msgid "next_exercise"
 msgstr "Next exercise"
->>>>>>> 72cba453
 
 #, fuzzy
 msgid "next_step_tutorial"
@@ -1297,8 +1209,6 @@
 msgid "parsons_title"
 msgstr "Hedy"
 
-<<<<<<< HEAD
-=======
 msgid "password"
 msgstr "Jelszó"
 
@@ -1306,23 +1216,13 @@
 msgid "password_change_not_allowed"
 msgstr "You're not allowed to change the password of this user."
 
->>>>>>> 72cba453
 #, fuzzy
 msgid "password_change_prompt"
 msgstr "Are you sure you want to change this password?"
 
 #, fuzzy
-<<<<<<< HEAD
-msgid "cheatsheet_title"
-msgstr "Hide cheatsheet"
-
-#, fuzzy
-msgid "commands"
-msgstr "Commands"
-=======
 msgid "password_change_success"
 msgstr "Password of your student is successfully changed."
->>>>>>> 72cba453
 
 #, fuzzy
 msgid "password_invalid"
@@ -1331,16 +1231,8 @@
 msgid "password_repeat"
 msgstr "Jelszó mégegyszer"
 
-<<<<<<< HEAD
-msgid "login"
-msgstr "Belépés"
-
-msgid "no_account"
-msgstr "Nincs még fiókod?"
-=======
 msgid "password_resetted"
 msgstr "Jelszavadat sikeresen visszaállítottad. Kérjük jelentkezz be."
->>>>>>> 72cba453
 
 msgid "password_six"
 msgstr "A jelszónak legalább hat karaktert kell tartalmaznia."
@@ -1368,50 +1260,36 @@
 msgstr "pont"
 
 #, fuzzy
-<<<<<<< HEAD
-msgid "teacher_manual"
-msgstr "Teacher manual"
+msgid "personal_text"
+msgstr "Personal text"
+
+#, fuzzy
+msgid "personal_text_invalid"
+msgstr "Your personal text is invalid."
+
+#, fuzzy
+msgid "postfix_classname"
+msgstr "Postfix classname"
+
+#, fuzzy
+msgid "preferred_keyword_language"
+msgstr "Preferred keyword language"
+
+#, fuzzy
+msgid "preferred_language"
+msgstr "Preferred language"
+
+#, fuzzy
+msgid "preview"
+msgstr "Preview"
+
+#, fuzzy
+msgid "previous_campaigns"
+msgstr "View previous campaigns"
 
 #, fuzzy
 msgid "privacy_terms"
 msgstr "privacy terms"
-=======
-msgid "personal_text"
-msgstr "Personal text"
->>>>>>> 72cba453
-
-#, fuzzy
-msgid "personal_text_invalid"
-msgstr "Your personal text is invalid."
-
-#, fuzzy
-msgid "postfix_classname"
-msgstr "Postfix classname"
-
-#, fuzzy
-msgid "preferred_keyword_language"
-msgstr "Preferred keyword language"
-
-#, fuzzy
-msgid "preferred_language"
-msgstr "Preferred language"
-
-#, fuzzy
-<<<<<<< HEAD
-msgid "teacher_account_request"
-msgstr "You have a pending teacher account request"
-=======
-msgid "preview"
-msgstr "Preview"
-
-#, fuzzy
-msgid "previous_campaigns"
-msgstr "View previous campaigns"
-
-#, fuzzy
-msgid "privacy_terms"
-msgstr "privacy terms"
->>>>>>> 72cba453
 
 #, fuzzy
 msgid "profile_logo_alt"
@@ -1570,31 +1448,8 @@
 msgstr "Request teacher account"
 
 #, fuzzy
-<<<<<<< HEAD
-msgid "favourite_confirm"
-msgstr "Are you sure you want to set this program as your favourite?"
-
-msgid "open"
-msgstr "Nyitva"
-
-msgid "copy_clipboard"
-msgstr "Sikeresen a vágólapra másolva"
-
-msgid "delete_confirm"
-msgstr "Biztosan törlöd a programot?"
-
-msgid "delete"
-msgstr "Törlés"
-
-msgid "unshare_confirm"
-msgstr "Biztosan priváttá kívánod tenni a programot?"
-
-msgid "unshare"
-msgstr "Megosztás megszüntetése"
-=======
 msgid "required_field"
 msgstr "Fields marked with an * are required"
->>>>>>> 72cba453
 
 #, fuzzy
 msgid "reset_adventure_prompt"
@@ -1619,17 +1474,6 @@
 msgid "retrieve_class_error"
 msgstr "Only teachers can retrieve classes"
 
-<<<<<<< HEAD
-msgid "program_header"
-msgstr "Programjaim"
-
-#, fuzzy
-msgid "no_shared_programs"
-msgstr "has no shared programs..."
-
-msgid "recover_password"
-msgstr "Kérj jelszó-visszaállítást "
-=======
 msgid "run_code_button"
 msgstr "Kód futtatása"
 
@@ -1637,9 +1481,6 @@
 msgid "save"
 msgstr "Save"
 
-msgid "save_code_button"
-msgstr "Kód mentése"
-
 #, fuzzy
 msgid "save_parse_warning"
 msgstr "This program contains an error, are you sure you want to save it?"
@@ -1684,7 +1525,6 @@
 #, fuzzy
 msgid "self_removal_prompt"
 msgstr "Are you sure you want to leave this class?"
->>>>>>> 72cba453
 
 msgid "send_password_recovery"
 msgstr "Küldj nekem egy jelszó-helyreállítási linket "
@@ -1703,9 +1543,6 @@
 msgid "share"
 msgstr "Megosztás"
 
-msgid "share_code_button"
-msgstr "Mentés és kód megosztása"
-
 msgid "share_confirm"
 msgstr "Biztosan nyilvánosságra szeretnéd hozni a programot?"
 
@@ -1752,200 +1589,8 @@
 msgstr "Kvíz indítása"
 
 #, fuzzy
-<<<<<<< HEAD
-msgid "parsons_title"
-msgstr "Hedy"
-
-#, fuzzy
-msgid "quiz_tab"
-msgstr "Quiz"
-
-msgid "example_code_header"
-msgstr "Példa Hedy-kódra"
-
-#, fuzzy
-msgid "search"
-msgstr "Search..."
-
-#, fuzzy
-msgid "variables"
-msgstr "Variables"
-
-msgid "enter_text"
-msgstr "Írd be a válaszodat ide..."
-
-#, fuzzy
-msgid "enter"
-msgstr "Enter"
-
-#, fuzzy
-msgid "pygame_waiting_for_input"
-msgstr "Waiting for a button press..."
-
-#, fuzzy
-msgid "already_program_running"
-msgstr "Start programming"
-
-msgid "run_code_button"
-msgstr "Kód futtatása"
-
-#, fuzzy
-msgid "stop_code_button"
-msgstr "Kód mentése"
-
-#, fuzzy
-msgid "next_exercise"
-msgstr "Next exercise"
-
-msgid "edit_code_button"
-msgstr "Kód szerkesztése"
-
-#, fuzzy
-msgid "repair_program_logo_alt"
-msgstr "Repair program icon"
-
-msgid "read_code_label"
-msgstr "Hangosan olvas"
-
-msgid "regress_button"
-msgstr "Menj vissza: szint {level}"
-
-#, fuzzy
-msgid "disabled_button_locked"
-msgstr "Your teacher hasn't unlocked this level yet"
-
-msgid "advance_button"
-msgstr "Menj tovább: szint {level}"
-
-#, fuzzy
-msgid "disabled_button_quiz"
-msgstr "Your quiz score is below the threshold, try again!"
-
-#, fuzzy
-msgid "developers_mode"
-msgstr "Programmer's mode"
-
-#, fuzzy
-msgid "hedy_logo_alt"
-msgstr "Hedy logo"
-
-msgid "nav_start"
-msgstr "Kezdőlap"
-
-#, fuzzy
-msgid "nav_hedy"
-msgstr "Hedy"
-
-msgid "nav_explore"
-msgstr "Explore"
-
-#, fuzzy
-msgid "for_teachers"
-msgstr "For teachers"
-
-#, fuzzy
-msgid "my_achievements"
-msgstr "My achievements"
-
-msgid "my_account"
-msgstr "Profilom"
-
-msgid "logout"
-msgstr "Kilépés"
-
-#, fuzzy
-msgid "exercise"
-msgstr "Exercise"
-
-#, fuzzy
-msgid "what_should_my_code_do"
-msgstr "What should my code do?"
-
-#, fuzzy
-msgid "quiz_logo_alt"
-msgstr "Quiz logo"
-
-msgid "start_quiz"
-msgstr "Kvíz indítása"
-
-#, fuzzy
-msgid "go_to_first_question"
-msgstr "Go to question 1"
-
-#, fuzzy
-msgid "question"
-msgstr "Question"
-
-#, fuzzy
-msgid "hint"
-msgstr "Hint?"
-
-#, fuzzy
-msgid "submit_answer"
-msgstr "Answer question"
-
-#, fuzzy
-msgid "feedback_success"
-msgstr "Good!"
-
-#, fuzzy
-msgid "feedback_failure"
-msgstr "Wrong!"
-
-#, fuzzy
-msgid "correct_answer"
-msgstr "The correct answer is"
-
-#, fuzzy
-msgid "go_to_question"
-msgstr "Go to question"
-
-#, fuzzy
-msgid "go_to_quiz_result"
-msgstr "Go to quiz result"
-
-#, fuzzy
-msgid "end_quiz"
-msgstr "Quiz end"
-
-#, fuzzy
-msgid "score"
-msgstr "Score"
-
-#, fuzzy
-msgid "get_certificate"
-msgstr "Get your certificate!"
-
-#, fuzzy
-msgid "certificate"
-msgstr "Certificate of Completion"
-
-#, fuzzy
-msgid "fun_statistics_msg"
-msgstr "Here are some fun statistics!"
-
-#, fuzzy
-msgid "highest_quiz_score"
-msgstr "Highest quiz score"
-
-#, fuzzy
-msgid "longest_program"
-msgstr "Longest program"
-
-#, fuzzy
-msgid "number_achievements"
-msgstr "Number of achievements"
-
-#, fuzzy
-msgid "percentage_achieved"
-msgstr "Achieved by {percentage}% of the users"
-=======
 msgid "start_teacher_tutorial"
 msgstr "Start teacher tutorial"
->>>>>>> 72cba453
-
-msgid "step_title"
-msgstr "Feladat"
 
 #, fuzzy
 msgid "stop_code_button"
@@ -2167,10 +1812,6 @@
 msgstr "Try it"
 
 #, fuzzy
-msgid "tutorial"
-msgstr "Tutorial"
-
-#, fuzzy
 msgid "tutorial_code_snippet"
 msgstr "Hide cheatsheet"
 
@@ -2308,6 +1949,9 @@
 msgid "your_personal_text"
 msgstr "Your personal text..."
 
+msgid "your_program"
+msgstr ""
+
 #~ msgid "create_account_explanation"
 #~ msgstr "Saját fiók birtokában mentheted a programjaidat."
 
@@ -2337,12 +1981,21 @@
 
 #~ msgid "class"
 #~ msgstr "Class"
-<<<<<<< HEAD
+
+#~ msgid "commands"
+#~ msgstr "Commands"
+
+#~ msgid "english"
+#~ msgstr "English"
 
 #~ msgid "save_code_button"
 #~ msgstr "Kód mentése"
 
 #~ msgid "share_code_button"
 #~ msgstr "Mentés és kód megosztása"
-=======
->>>>>>> 72cba453
+
+#~ msgid "step_title"
+#~ msgstr "Feladat"
+
+#~ msgid "tutorial"
+#~ msgstr "Tutorial"
