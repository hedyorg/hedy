# Hungarian translations for PROJECT.
# Copyright (C) 2023 ORGANIZATION
# This file is distributed under the same license as the PROJECT project.
# FIRST AUTHOR <EMAIL@ADDRESS>, 2023.
#
msgid ""
msgstr ""
"Project-Id-Version: PROJECT VERSION\n"
"Report-Msgid-Bugs-To: EMAIL@ADDRESS\n"
"POT-Creation-Date: 2000-01-01 00:00+0000\n"
"PO-Revision-Date: 2024-10-25 06:21+0000\n"
"Last-Translator: Prefill add-on <noreply-addon-prefill@weblate.org>\n"
"Language-Team: hu <LL@li.org>\n"
"Language: hu\n"
"MIME-Version: 1.0\n"
"Content-Type: text/plain; charset=utf-8\n"
"Content-Transfer-Encoding: 8bit\n"
"Plural-Forms: nplurals=1; plural=0;\n"
"X-Generator: Weblate 5.8.2-dev\n"
"Generated-By: Babel 2.14.0\n"

#, fuzzy
msgid "Access Before Assign"
msgstr "A {name} nevű változót a {access_line_number}. sorban próbáltad használni, de csak a {definition_line_number}. sorban hoztad létre. A változókat előbb létre kell hoznod, csak utána tudod használni őket."

#, fuzzy
msgid "Cyclic Var Definition"
msgstr "Először be kell állítanod a `{variable}` nevű változó értékét, csak utána tudod az `{is}` parancs jobb oldalán használni"

#, fuzzy
msgid "Else Without If Error"
msgstr ""

#, fuzzy
msgid "Function Undefined"
msgstr ""

#, fuzzy
msgid "Has Blanks"
msgstr "A kódod hiányos. Tartalmaz üres helyeket, amelyeket kóddal kell helyettesíteni."

#, fuzzy
msgid "Incomplete"
msgstr ""

#, fuzzy
msgid "Incomplete Repeat"
msgstr ""

#, fuzzy
msgid "Invalid"
msgstr "`{invalid_command}`: Nem {level}. szintű Hedy parancs. A(z) `{guessed_command}` parancsra gondoltál?"

#, fuzzy
msgid "Invalid Argument"
msgstr "A(z) `{command}` parancsot nem lehet a(z) `{invalid_argument}` argumentummal használni. Próbáld meg '`{invalid_argument}`' típusát megváltoztatni valamelyikre ezek közül: {allowed_types}."

#, fuzzy
msgid "Invalid Argument Type"
msgstr "A(z) `{command}` parancsot nem lehet a(z) `{invalid_argument}` argumentummal használni, mert az {invalid_type} típusú. Próbáld meg '`{invalid_argument}`' típusát megváltoztatni valamelyikre ezek közül: {allowed_types}."

#, fuzzy
msgid "Invalid At Command"
msgstr ""

#, fuzzy
msgid "Invalid Space"
msgstr "Hoppá! Szóközzel kezdted a sort itt: {line_number}. sor. A szóközök összezavarják a számítógépet, el tudod távolítani?"

#, fuzzy
msgid "Invalid Type Combination"
msgstr ""

#, fuzzy
msgid "Lonely Echo"
msgstr "Echo -t használtál kérdezés előtt, vagy echo-t kérdés nélkül. Először az ask utasítással kérj be adatot, majd használd az echo -t."

#, fuzzy
msgid "Lonely Text"
msgstr "A(z) {line_number}. sorban csak szöveg van, úgy tűnik elfelejtettél parancsot írni oda."

#, fuzzy
msgid "Missing Additional Command"
msgstr ""

#, fuzzy
msgid "Missing Colon Error"
msgstr ""

#, fuzzy
msgid "Missing Command"
msgstr "Úgy tűnik, elfelejtettél parancsot írni a(z) {line_number}. sorba."

#, fuzzy
msgid "Missing Inner Command"
msgstr ""

#, fuzzy
msgid "Missing Square Brackets"
msgstr ""

#, fuzzy
msgid "Missing Variable"
msgstr ""

#, fuzzy
msgid "Misspelled At Command"
msgstr ""

#, fuzzy
msgid "No Indentation"
msgstr ""

#, fuzzy
msgid "Non Decimal Variable"
msgstr ""

#, fuzzy
msgid "Parse"
msgstr "A kód, amit beírtál, nem érvényes Hedy kód. Hiba van a következő sorban: {location[0]}, a következő helyen: {location[1]}. Ezt írtad: `{character_found}`, de ez nem megengedett"

#, fuzzy
msgid "Pressit Missing Else"
msgstr ""

#, fuzzy
msgid "Runtime Index Error"
msgstr ""

#, fuzzy
msgid "Runtime Value Error"
msgstr ""

#, fuzzy
msgid "Runtime Values Error"
msgstr ""

#, fuzzy
msgid "Save Microbit code "
msgstr ""

#, fuzzy
msgid "Too Big"
msgstr "Azta! A program lenyűgözően hosszú, {lines_of_code} kódsorral rendelkezik! De ezen a szinten legfeljebb csak {max_lines} sort dolgozhatunk fel. Rövidítsd le a programot, és próbáld újra."

#, fuzzy
msgid "Too Few Indents"
msgstr ""

#, fuzzy
msgid "Too Many Indents"
msgstr ""

#, fuzzy
msgid "Unexpected Indentation"
msgstr ""

#, fuzzy
msgid "Unquoted Assignment"
msgstr ""

#, fuzzy
msgid "Unquoted Equality Check"
msgstr ""

#, fuzzy
msgid "Unquoted Text"
msgstr "Légy óvatos. Ha kiíratsz egy szöveget, akkor azt idézőjelbe kell tenni. Valahol egyet elfelejtettél."

#, fuzzy
msgid "Unsupported Float"
msgstr ""

#, fuzzy
msgid "Unsupported String Value"
msgstr ""

#, fuzzy
msgid "Unused Variable"
msgstr ""

#, fuzzy
msgid "Var Undefined"
msgstr "Ki akartad íratni: `{name}`, de nem adtál neki értéket."

#, fuzzy
msgid "Wrong Level"
msgstr "Ez helyes Hedy-kód volt, de nem a megfelelő szinten. A(z) {working_level}. szinten még nem lehet a(z) `{offending_keyword}` parancsot használni. Hátha ez segít: {tip}."

#, fuzzy
msgid "Wrong Number of Arguments"
msgstr ""

msgid "about_this_adventure"
msgstr ""

#, fuzzy
msgid "account_overview"
msgstr "Fiók áttekintő"

#, fuzzy
msgid "actions"
msgstr ""

#, fuzzy
msgid "add"
msgstr ""

#, fuzzy
msgid "add_students"
msgstr "tanulók hozzáadása"

#, fuzzy
msgid "add_your_language"
msgstr ""

#, fuzzy
msgid "admin"
msgstr ""

msgid "adventure"
msgstr "Kaland"

#, fuzzy
msgid "adventure_cloned"
msgstr ""

#, fuzzy
msgid "adventure_code_button"
msgstr ""

#, fuzzy
msgid "adventure_codeblock_button"
msgstr ""

#, fuzzy
msgid "adventure_duplicate"
msgstr ""

#, fuzzy
msgid "adventure_empty"
msgstr ""

#, fuzzy
msgid "adventure_exp_3"
msgstr "You can use the \"preview\" button to view a styled version of your adventure. To view the adventure on a dedicated page, select \"view\" from the teachers page."

msgid "adventure_exp_classes"
msgstr ""

#, fuzzy
msgid "adventure_flagged"
msgstr ""

#, fuzzy
msgid "adventure_id_invalid"
msgstr ""

#, fuzzy
msgid "adventure_length"
msgstr ""

#, fuzzy
msgid "adventure_name_invalid"
msgstr ""

#, fuzzy
msgid "adventure_terms"
msgstr ""

#, fuzzy
msgid "adventure_updated"
msgstr ""

#, fuzzy
msgid "adventures_completed"
msgstr ""

#, fuzzy
msgid "adventures_info"
msgstr ""

#, fuzzy
msgid "adventures_restored"
msgstr ""

#, fuzzy
msgid "adventures_ticked"
msgstr ""

#, fuzzy
msgid "adventures_tried"
msgstr ""

#, fuzzy
msgid "ago"
msgstr ""

#, fuzzy
msgid "agree_invalid"
msgstr ""

#, fuzzy
msgid "agree_with"
msgstr ""

msgid "ajax_error"
msgstr "Hiba történt, próbálkozz újra."

#, fuzzy
msgid "all"
msgstr ""

#, fuzzy
msgid "all_rows_missing_separator"
msgstr ""

msgid "already_account"
msgstr "Már van fiókod?"

#, fuzzy
msgid "already_program_running"
msgstr ""

msgid "are_you_sure"
msgstr "Biztos vagy ebben? Ezt a műveletet nem lehet visszavonni."

#, fuzzy
msgid "ask_needs_var"
msgstr ""

msgid "available_in"
msgstr ""

msgid "back_to_class"
msgstr ""

#, fuzzy
msgid "become_a_sponsor"
msgstr ""

msgid "birth_year"
msgstr "Születési év"

#, fuzzy
msgid "by"
msgstr ""

msgid "cancel"
msgstr "Mégsem"

#, fuzzy
msgid "cant_parse_exception"
msgstr ""

#, fuzzy
msgid "certified_teacher"
msgstr ""

msgid "change_password"
msgstr "Jelszó megváltoztatása"

#, fuzzy
msgid "cheatsheet_title"
msgstr ""

msgid "class_already_joined"
msgstr "Már az osztály tagja vagy"

#, fuzzy
msgid "class_customize_success"
msgstr "Az osztály beállításait mentettük."

#, fuzzy
msgid "class_graph_explanation"
msgstr ""

msgid "class_logs"
msgstr "Utolsó belépés"

#, fuzzy
msgid "class_name_duplicate"
msgstr ""

#, fuzzy
msgid "class_name_empty"
msgstr ""

#, fuzzy
msgid "class_name_invalid"
msgstr ""

msgid "class_name_prompt"
msgstr "Kérlek add meg az osztály nevét"

#, fuzzy
msgid "class_performance_graph"
msgstr ""

#, fuzzy
msgid "class_survey_description"
msgstr ""

#, fuzzy
msgid "class_survey_later"
msgstr ""

#, fuzzy
msgid "class_survey_question1"
msgstr ""

#, fuzzy
msgid "class_survey_question2"
msgstr ""

#, fuzzy
msgid "class_survey_question3"
msgstr ""

#, fuzzy
msgid "class_survey_question4"
msgstr ""

#, fuzzy
msgid "classes_info"
msgstr ""

#, fuzzy
msgid "clone"
msgstr ""

#, fuzzy
msgid "cloned_times"
msgstr ""

#, fuzzy
msgid "close"
msgstr ""

msgid "comma"
msgstr "vessző"

#, fuzzy
msgid "command_not_available_yet_exception"
msgstr ""

#, fuzzy
msgid "command_unavailable_exception"
msgstr ""

#, fuzzy
msgid "commands"
msgstr ""

#, fuzzy
msgid "connect_guest_teacher"
msgstr ""

#, fuzzy
msgid "constant_variable_role"
msgstr ""

msgid "containing"
msgstr ""

#, fuzzy
msgid "content_invalid"
msgstr ""

#, fuzzy
msgid "continue"
msgstr ""

#, fuzzy
msgid "contributor"
msgstr ""

#, fuzzy
msgid "copy_accounts_to_clipboard"
msgstr ""

msgid "copy_clipboard"
msgstr "Sikeresen a vágólapra másolva"

#, fuzzy
msgid "copy_code"
msgstr ""

msgid "copy_link_to_share"
msgstr "Link másolása a megosztáshoz"

#, fuzzy
msgid "copy_mail_link"
msgstr ""

msgid "country"
msgstr "Ország"

#, fuzzy
msgid "country_invalid"
msgstr ""

msgid "create_account"
msgstr "Készíts fiókot"

#, fuzzy
msgid "create_accounts"
msgstr ""

#, fuzzy
msgid "create_accounts_placeholder"
msgstr ""

#, fuzzy
msgid "create_accounts_prompt"
msgstr ""

#, fuzzy
msgid "create_adventure"
msgstr ""

msgid "create_class"
msgstr "Új osztály létrehozása"

#, fuzzy
msgid "create_student_account"
msgstr ""

#, fuzzy
msgid "create_student_account_explanation"
msgstr ""

#, fuzzy
msgid "create_student_accounts"
msgstr ""

#, fuzzy
msgid "create_teacher_account"
msgstr ""

#, fuzzy
msgid "create_teacher_account_explanation"
msgstr ""

#, fuzzy
msgid "create_usernames_and_passwords_desc"
msgstr ""

#, fuzzy
msgid "create_usernames_and_passwords_title"
msgstr ""

#, fuzzy
msgid "create_usernames_desc"
msgstr ""

#, fuzzy
msgid "create_usernames_title"
msgstr ""

#, fuzzy
msgid "creator"
msgstr ""

#, fuzzy
msgid "current_password"
msgstr ""

#, fuzzy
msgid "customization_deleted"
msgstr ""

#, fuzzy
msgid "customize"
msgstr ""

#, fuzzy
msgid "customize_adventure"
msgstr ""

#, fuzzy
msgid "customize_class"
msgstr "Osztály beállításai"

msgid "danger_zone"
msgstr ""

msgid "dash"
msgstr "kötőjel"

#, fuzzy
msgid "debug"
msgstr ""

#, fuzzy
msgid "default_401"
msgstr ""

#, fuzzy
msgid "default_403"
msgstr ""

#, fuzzy
msgid "default_404"
msgstr ""

#, fuzzy
msgid "default_500"
msgstr ""

msgid "delete"
msgstr "Törlés"

#, fuzzy
msgid "delete_adventure_prompt"
msgstr ""

msgid "delete_class_prompt"
msgstr "Biztos vagy benne, hogy törlöd az osztályt?"

msgid "delete_confirm"
msgstr "Biztosan törlöd a programot?"

#, fuzzy
msgid "delete_invite"
msgstr ""

#, fuzzy
msgid "delete_invite_prompt"
msgstr ""

#, fuzzy
msgid "delete_public"
msgstr ""

#, fuzzy
msgid "delete_success"
msgstr ""

#, fuzzy
msgid "delete_tag_prompt"
msgstr ""

msgid "destroy_account"
msgstr "Véglegesen törli a fiókot "

msgid "destroy_account_message"
msgstr ""

#, fuzzy
msgid "directly_available"
msgstr ""

#, fuzzy
msgid "disable"
msgstr ""

#, fuzzy
msgid "disabled"
msgstr ""

#, fuzzy
msgid "discord_server"
msgstr ""

#, fuzzy
msgid "distinguished_user"
msgstr ""

msgid "double quotes"
msgstr "idézőjel"

#, fuzzy
msgid "download"
msgstr ""

#, fuzzy
msgid "duplicate"
msgstr ""

#, fuzzy
msgid "echo_and_ask_mismatch_exception"
msgstr ""

#, fuzzy
msgid "echo_out"
msgstr ""

#, fuzzy
msgid "edit_adventure"
msgstr ""

msgid "edit_code_button"
msgstr "Kód szerkesztése"

msgid "email"
msgstr ""

msgid "email_invalid"
msgstr "Kérem adj meg érvényes email címet."

#, fuzzy
msgid "english"
msgstr ""

#, fuzzy
msgid "enter"
msgstr ""

#, fuzzy
msgid "enter_password"
msgstr ""

msgid "enter_text"
msgstr "Írd be a válaszodat ide..."

#, fuzzy
msgid "error_logo_alt"
msgstr ""

#, fuzzy
msgid "errors"
msgstr ""

msgid "exclamation mark"
msgstr "felkiáltójel"

msgid "exists_email"
msgstr "Ez az email cím már használatban van."

msgid "exists_username"
msgstr "Ez a felhasználónév már használatban van."

#, fuzzy
msgid "exit_preview_mode"
msgstr ""

msgid "expand_output"
msgstr ""

#, fuzzy
msgid "experience_invalid"
msgstr ""

#, fuzzy
msgid "expiration_date"
msgstr ""

#, fuzzy
msgid "favorite_program"
msgstr ""

#, fuzzy
msgid "favourite_confirm"
msgstr ""

#, fuzzy
msgid "favourite_program"
msgstr ""

#, fuzzy
msgid "favourite_program_invalid"
msgstr ""

#, fuzzy
msgid "favourite_success"
msgstr ""

#, fuzzy
msgid "feedback_message_error"
msgstr ""

msgid "female"
msgstr "Nő"

#, fuzzy
msgid "flag_adventure_prompt"
msgstr ""

#, fuzzy
msgid "float"
msgstr ""

#, fuzzy
msgid "for_teachers"
msgstr ""

msgid "forgot_password"
msgstr "Elfelejtetted a jelszavad?"

#, fuzzy
msgid "from_another_teacher"
msgstr "Egy másik tanártól"

#, fuzzy
msgid "from_magazine_website"
msgstr "Egy magazinból vagy honlapról"

#, fuzzy
msgid "from_video"
msgstr "Egy videóból"

msgid "gender"
msgstr "Neme"

#, fuzzy
msgid "gender_invalid"
msgstr "Kérlek válassz egy érvényes nemet ezek közül: férfi, nő, egyéb."

#, fuzzy
msgid "general_settings"
msgstr ""

#, fuzzy
msgid "give_link_to_teacher"
msgstr "Küldd el ezt a linket a tanárodnak:"

#, fuzzy
msgid "go_back"
msgstr ""

#, fuzzy
msgid "go_back_to_main"
msgstr "Vissza a főoldalra"

msgid "go_to_your_clone"
msgstr ""

msgid "goto_profile"
msgstr "A profilomhoz"

#, fuzzy
msgid "graph_title"
msgstr ""

#, fuzzy
msgid "hand_in"
msgstr ""

#, fuzzy
msgid "hand_in_exercise"
msgstr ""

#, fuzzy
msgid "heard_about_hedy"
msgstr "Honnan hallottál a Hedyről?"

#, fuzzy
msgid "heard_about_invalid"
msgstr "Kérlek egy érvényes lehetőség kiválasztásával add meg, hogy honnan hallottál a Hedyről."

#, fuzzy
msgid "hedy_introduction_slides"
msgstr ""

#, fuzzy
msgid "hedy_logo_alt"
msgstr ""

#, fuzzy
msgid "hedy_on_github"
msgstr "Hedy a Githubon"

msgid "hello_logo"
msgstr "Helló!"

#, fuzzy
msgid "hide_adventures"
msgstr ""

#, fuzzy
msgid "hide_classes"
msgstr ""

#, fuzzy
msgid "hide_keyword_switcher"
msgstr ""

#, fuzzy
msgid "hide_slides"
msgstr ""

msgid "highest_level_reached"
msgstr "A legmagasabb elért szint"

#, fuzzy
msgid "ill_work_some_more"
msgstr ""

#, fuzzy
msgid "image_invalid"
msgstr ""

#, fuzzy
msgid "incomplete_command_exception"
msgstr ""

#, fuzzy
msgid "incorrect_handling_of_quotes_exception"
msgstr ""

#, fuzzy
msgid "incorrect_use_of_types_exception"
msgstr ""

#, fuzzy
msgid "incorrect_use_of_variable_exception"
msgstr ""

#, fuzzy
msgid "indentation_exception"
msgstr ""

#, fuzzy
msgid "input"
msgstr "kérdésre adott válasz"

#, fuzzy
msgid "input_variable_role"
msgstr ""

#, fuzzy
msgid "integer"
msgstr "szám"

#, fuzzy
msgid "invalid_class_link"
msgstr ""

#, fuzzy
msgid "invalid_command_exception"
msgstr ""

#, fuzzy
msgid "invalid_keyword_language_comment"
msgstr ""

#, fuzzy
msgid "invalid_language_comment"
msgstr ""

#, fuzzy
msgid "invalid_level_comment"
msgstr ""

#, fuzzy
msgid "invalid_program_comment"
msgstr ""

#, fuzzy
msgid "invalid_teacher_invitation_code"
msgstr ""

msgid "invalid_username_password"
msgstr "Érvénytelen felhasználónév/jelszó."

msgid "invitations_sent"
msgstr ""

msgid "invite"
msgstr ""

#, fuzzy
msgid "invite_by_username"
msgstr ""

#, fuzzy
msgid "invite_date"
msgstr ""

#, fuzzy
msgid "invite_message"
msgstr "Meghívót kaptál, hogy csatlakozz egy osztályhoz"

#, fuzzy
msgid "invite_prompt"
msgstr ""

#, fuzzy
msgid "invite_teacher"
msgstr ""

msgid "join_class"
msgstr "Belépés az osztályba"

msgid "join_prompt"
msgstr "Ahhoz, hogy részt vehess egy kurzuson, rendelkezned kell fiókkal. Szeretnél most bejelentkezni?"

#, fuzzy
msgid "keybinding_waiting_for_keypress"
msgstr "Gombnyomásra várok..."

#, fuzzy
msgid "keyword_language_invalid"
msgstr ""

#, fuzzy
msgid "landcode_phone_number"
msgstr ""

#, fuzzy
msgid "language"
msgstr ""

#, fuzzy
msgid "language_invalid"
msgstr ""

msgid "languages"
msgstr "Az alábbi programozási nyelvek közül melyiket használtad korábban?"

#, fuzzy
msgid "last_edited"
msgstr ""

#, fuzzy
msgid "last_update"
msgstr ""

#, fuzzy
msgid "lastname"
msgstr "Név"

#, fuzzy
msgid "leave_class"
msgstr ""

msgid "level"
msgstr "Szint"

#, fuzzy
msgid "level_accessible"
msgstr ""

#, fuzzy
msgid "level_disabled"
msgstr ""

#, fuzzy
msgid "level_future"
msgstr ""

#, fuzzy
msgid "level_invalid"
msgstr ""

#, fuzzy
msgid "level_not_class"
msgstr ""

msgid "level_title"
msgstr "Szint"

#, fuzzy
msgid "levels"
msgstr ""

#, fuzzy
msgid "link"
msgstr "Belépés"

#, fuzzy
msgid "list"
msgstr ""

#, fuzzy
msgid "list_variable_role"
msgstr ""

#, fuzzy
msgid "logged_in_to_share"
msgstr ""

msgid "login"
msgstr "Belépés"

msgid "login_long"
msgstr "Belépés a fiókodba"

#, fuzzy
msgid "login_to_save_your_work"
msgstr ""

msgid "logout"
msgstr "Kilépés"

#, fuzzy
msgid "mail_change_password_body"
msgstr "Jelszó megváltoztatása"

#, fuzzy
msgid "mail_change_password_subject"
msgstr "Jelszó megváltoztatása"

#, fuzzy
msgid "mail_error_change_processed"
msgstr ""

#, fuzzy
msgid "mail_goodbye"
msgstr ""
"Thank you!\n"
"The Hedy team"

#, fuzzy
msgid "mail_hello"
msgstr ""

#, fuzzy
msgid "mail_recover_password_body"
msgstr ""

msgid "mail_recover_password_subject"
msgstr "Kérj jelszó-visszaállítást."

#, fuzzy
msgid "mail_reset_password_body"
msgstr "Jelszó törlése"

#, fuzzy
msgid "mail_reset_password_subject"
msgstr "Jelszó törlése"

#, fuzzy
msgid "mail_welcome_teacher_body"
msgstr ""
"<strong>Welcome!</strong>\n"
"Congratulations on your brand new Hedy teachers account. Welcome to the world wide community of Hedy teachers!\n"
"<strong>What teachers accounts can do</strong>\n"
"With your teacher account, you have the option to create classes. Your students can than join your classes and you can see their progress. Classes are made and managed though the for <a href=\"https://hedycode.com/for-teachers\">teachers page</a>.\n"
"<strong>How to share ideas</strong>\n"
"If you are using Hedy in class, you probably have ideas for improvements! You can share those ideas with us on the <a href=\"https://github.com/hedyorg/hedy/discussions/categories/ideas\">Ideas Discussion</a>.\n"
"<strong>How to ask for help</strong>\n"
"If anything is unclear, you can post in the <a href=\"https://github.com/hedyorg/hedy/discussions/categories/q-a\">Q&A discussion</a>, or <a href=\"mailto: hello@hedy.org\">send us an email</a>.\n"
"Keep programming!"

#, fuzzy
msgid "mail_welcome_teacher_subject"
msgstr ""

#, fuzzy
msgid "mail_welcome_verify_body"
msgstr ""

#, fuzzy
msgid "mail_welcome_verify_subject"
msgstr ""

#, fuzzy
msgid "mailing_title"
msgstr "Hedy"

msgid "main_subtitle"
msgstr "A fokozatos programozási nyelv"

msgid "main_title"
msgstr ""

#, fuzzy
msgid "make_sure_you_are_done"
msgstr ""

msgid "male"
msgstr "Férfi"

#, fuzzy
msgid "more_info"
msgstr ""

#, fuzzy
msgid "more_options"
msgstr ""

#, fuzzy
msgid "multiple_keywords_warning"
msgstr ""

msgid "multiple_levels_warning"
msgstr ""

msgid "my_account"
msgstr "Fiókom"

#, fuzzy
msgid "my_adventures"
msgstr "Kalandjaim"

msgid "my_classes"
msgstr "Osztályaim"

#, fuzzy
msgid "my_messages"
msgstr "Üzeneteim"

#, fuzzy
msgid "my_public_profile"
msgstr ""

msgid "name"
msgstr "Név"

#, fuzzy
msgid "nav_hedy"
msgstr ""

msgid "nav_learn_more"
msgstr "Tudj meg többet"

msgid "nav_start"
msgstr "Kezdőlap"

msgid "new_password"
msgstr "Új jelszó"

#, fuzzy
msgid "new_password_repeat"
msgstr ""

msgid "newline"
msgstr "új sor"

msgid "newsletter"
msgstr ""

#, fuzzy
msgid "next_adventure"
msgstr ""

#, fuzzy
msgid "next_page"
msgstr "Következő oldal"

#, fuzzy
msgid "next_student"
msgstr ""

msgid "no"
msgstr "Nem"

msgid "no_account"
msgstr "Nincs még fiókod?"

#, fuzzy
msgid "no_accounts"
msgstr ""

#, fuzzy
msgid "no_adventures_yet"
msgstr ""

#, fuzzy
msgid "no_more_flat_if"
msgstr ""

#, fuzzy
msgid "no_programs"
msgstr "Még nincs programod."

#, fuzzy
msgid "no_shared_programs"
msgstr ""

#, fuzzy
msgid "no_students"
msgstr ""

#, fuzzy
msgid "no_such_adventure"
msgstr ""

#, fuzzy
msgid "no_such_class"
msgstr ""

#, fuzzy
msgid "no_such_level"
msgstr ""

#, fuzzy
msgid "no_such_program"
msgstr ""

#, fuzzy
msgid "no_tag"
msgstr ""

msgid "no_usernames_found"
msgstr ""

#, fuzzy
msgid "not_adventure_yet"
msgstr ""

#, fuzzy
msgid "not_enrolled"
msgstr ""

#, fuzzy
msgid "not_in_class_no_handin"
msgstr ""

#, fuzzy
msgid "not_logged_in_cantsave"
msgstr ""

#, fuzzy
msgid "not_logged_in_handin"
msgstr ""

#, fuzzy
msgid "not_teacher"
msgstr ""

#, fuzzy
msgid "number"
msgstr ""

#, fuzzy
msgid "number_lines"
msgstr ""

#, fuzzy
msgid "number_of_errors"
msgstr ""

msgid "ok"
msgstr ""

#, fuzzy
msgid "one_level_error"
msgstr ""

#, fuzzy
msgid "only_you_can_see"
msgstr ""

msgid "open"
msgstr "Nyitva"

#, fuzzy
msgid "opening_date"
msgstr ""

#, fuzzy
msgid "opening_dates"
msgstr ""

#, fuzzy
msgid "option"
msgstr ""

#, fuzzy
msgid "or"
msgstr ""

msgid "other"
msgstr "Egyéb"

msgid "other_block"
msgstr "Más blokkprogramozási nyelv"

#, fuzzy
msgid "other_settings"
msgstr ""

#, fuzzy
msgid "other_source"
msgstr ""

msgid "other_text"
msgstr "Más szöveges programozási nyelv"

#, fuzzy
msgid "overwrite_warning"
msgstr "Már van ilyen nevű programod, ami felül lesz írva, ha folytatod a mentést. Akarod folytatni?"

#, fuzzy
msgid "owner"
msgstr ""

#, fuzzy
msgid "page_not_found"
msgstr "Sajnos nem találjuk az oldalt!"

#, fuzzy
msgid "pair_with_teacher"
msgstr ""

<<<<<<< HEAD
msgid "parsons_title"
msgstr ""

=======
>>>>>>> 58ead06e
msgid "password"
msgstr "Jelszó"

#, fuzzy
msgid "password_change_not_allowed"
msgstr ""

#, fuzzy
msgid "password_change_prompt"
msgstr ""

#, fuzzy
msgid "password_change_success"
msgstr ""

#, fuzzy
msgid "password_invalid"
msgstr "Érvénytelen jelszó."

msgid "password_repeat"
msgstr "Jelszó még egyszer"

msgid "password_resetted"
msgstr "Jelszavadat sikeresen visszaállítottad. Kérjük jelentkezz be."

msgid "password_six"
msgstr "A jelszónak legalább hat karaktert kell tartalmaznia."

msgid "password_updated"
msgstr "Jelszó frissítve."

#, fuzzy
msgid "passwords_six"
msgstr ""

#, fuzzy
msgid "passwords_too_short"
msgstr ""

#, fuzzy
msgid "pending_invites"
msgstr "Függőben lévő meghívók"

#, fuzzy
msgid "people_with_a_link"
msgstr ""

msgid "period"
msgstr "pont"

#, fuzzy
msgid "personal_text"
msgstr ""

#, fuzzy
msgid "personal_text_invalid"
msgstr ""

#, fuzzy
msgid "phone_number"
msgstr ""

#, fuzzy
msgid "preferred_keyword_language"
msgstr ""

#, fuzzy
msgid "preferred_language"
msgstr ""

#, fuzzy
msgid "preview"
msgstr ""

#, fuzzy
msgid "preview_teacher_mode"
msgstr ""

#, fuzzy
msgid "previewing_adventure"
msgstr ""

#, fuzzy
msgid "previewing_class"
msgstr ""

#, fuzzy
msgid "previous_campaigns"
msgstr ""

#, fuzzy
msgid "previous_page"
msgstr ""

#, fuzzy
msgid "print_accounts"
msgstr ""

msgid "print_accounts_title"
msgstr ""

msgid "print_logo"
msgstr "kiír"

#, fuzzy
msgid "privacy_terms"
msgstr ""

#, fuzzy
msgid "private"
msgstr ""

#, fuzzy
msgid "profile_logo_alt"
msgstr "Profil frissítve."

#, fuzzy
msgid "profile_picture"
msgstr "Profilkép"

msgid "profile_updated"
msgstr "Profil frissítve."

#, fuzzy
msgid "profile_updated_reload"
msgstr "Profil frissítve, az oldal újratöltődik."

#, fuzzy
msgid "program_contains_error"
msgstr "A programodban hiba van, biztos meg szeretnéd osztani?"

msgid "program_header"
msgstr "Programjaim"

#, fuzzy
msgid "program_too_large_exception"
msgstr ""

#, fuzzy
msgid "programming_experience"
msgstr ""

#, fuzzy
msgid "programming_invalid"
msgstr ""

msgid "programs"
msgstr "Programok"

msgid "prompt_join_class"
msgstr "Ehhez az osztályhoz akarsz csatlakozni?"

#, fuzzy
msgid "provided_username_duplicates"
msgstr ""

#, fuzzy
msgid "public"
msgstr ""

msgid "public_adventures"
msgstr ""

#, fuzzy
msgid "public_content"
msgstr ""

#, fuzzy
msgid "public_content_info"
msgstr ""

#, fuzzy
msgid "public_invalid"
msgstr ""

#, fuzzy
msgid "public_profile"
msgstr ""

#, fuzzy
msgid "public_profile_info"
msgstr ""

#, fuzzy
msgid "public_profile_updated"
msgstr ""

msgid "question mark"
msgstr "kérdőjel"

<<<<<<< HEAD
msgid "quiz_tab"
msgstr ""

=======
>>>>>>> 58ead06e
msgid "read_code_label"
msgstr "Hangosan olvas"

msgid "recent"
msgstr "Legutóbbi programjaim "

msgid "recover_password"
msgstr "Kérj jelszó-visszaállítást "

#, fuzzy
msgid "remove"
msgstr ""

#, fuzzy
msgid "remove_customization"
msgstr ""

#, fuzzy
msgid "remove_customizations_prompt"
msgstr ""

msgid "remove_student_prompt"
msgstr "Biztos vagy benne, hogy eltávolítod a tanulót az osztályból?"

#, fuzzy
msgid "remove_user_prompt"
msgstr ""

msgid "rename_class"
msgstr ""

msgid "rename_class_prompt"
msgstr ""

#, fuzzy
msgid "repair_program_logo_alt"
msgstr ""

#, fuzzy
msgid "repeat_dep"
msgstr ""

msgid "repeat_match_password"
msgstr "Az ismételt jelszó nem egyezik."

msgid "repeat_new_password"
msgstr "Új jelszó még egyszer"

#, fuzzy
msgid "report_failure"
msgstr ""

#, fuzzy
msgid "report_program"
msgstr ""

#, fuzzy
msgid "report_success"
msgstr ""

#, fuzzy
msgid "request_invalid"
msgstr ""

#, fuzzy
msgid "request_teacher"
msgstr ""

#, fuzzy
msgid "request_teacher_account"
msgstr ""

#, fuzzy
msgid "required_field"
msgstr ""

#, fuzzy
msgid "reset_adventure_prompt"
msgstr ""

#, fuzzy
msgid "reset_adventures"
msgstr ""

#, fuzzy
msgid "reset_button"
msgstr ""

msgid "reset_password"
msgstr "Jelszó törlése"

#, fuzzy
msgid "restart"
msgstr ""

#, fuzzy
msgid "retrieve_adventure_error"
msgstr ""

#, fuzzy
msgid "retrieve_class_error"
msgstr ""

#, fuzzy
msgid "retrieve_tag_error"
msgstr ""

#, fuzzy
msgid "role"
msgstr ""

msgid "run_code_button"
msgstr "Kód futtatása"

#, fuzzy
msgid "save_parse_warning"
msgstr ""

msgid "save_prompt"
msgstr "A program mentéséhez fiókkal kell rendelkezned. Szeretnél most bejelentkezni?"

msgid "save_success_detail"
msgstr "A programot sikeresen mentetted"

msgid "save_turtle_drawing"
msgstr ""

#, fuzzy
msgid "search"
msgstr ""

#, fuzzy
msgid "search_button"
msgstr "Mentés és kód megosztása"

#, fuzzy
msgid "second_teacher"
msgstr ""

#, fuzzy
msgid "second_teacher_copy_prompt"
msgstr ""

#, fuzzy
msgid "second_teacher_prompt"
msgstr ""

#, fuzzy
msgid "second_teacher_warning"
msgstr ""

msgid "see_adventure_shared_class"
msgstr ""

#, fuzzy
msgid "see_certificate"
msgstr ""

msgid "select"
msgstr "Választ"

#, fuzzy
msgid "select_adventures"
msgstr ""

msgid "select_all"
msgstr ""

msgid "select_classes"
msgstr ""

#, fuzzy
msgid "select_lang"
msgstr ""

msgid "select_levels"
msgstr ""

msgid "selected"
msgstr ""

#, fuzzy
msgid "self_removal_prompt"
msgstr ""

msgid "send_password_recovery"
msgstr "Küldj nekem egy jelszó-helyreállítási linket "

#, fuzzy
msgid "sent_by"
msgstr ""

msgid "sent_password_recovery"
msgstr "Hamarosan kapnod kell egy e-mailt a jelszó visszaállítására vonatkozó utasításokkal."

#, fuzzy
msgid "settings"
msgstr ""

#, fuzzy
msgid "share_by_giving_link"
msgstr ""

#, fuzzy
msgid "share_your_program"
msgstr ""

msgid "show_editor"
msgstr ""

#, fuzzy
msgid "signup_student_or_teacher"
msgstr ""

msgid "single quotes"
msgstr "aposztróf"

msgid "slash"
msgstr "perjel"

#, fuzzy
msgid "sleeping"
msgstr ""

#, fuzzy
msgid "slides"
msgstr ""

#, fuzzy
msgid "slides_for_level"
msgstr ""

#, fuzzy
msgid "slides_info"
msgstr ""

#, fuzzy
msgid "social_media"
msgstr ""

msgid "solution"
msgstr ""

#, fuzzy
msgid "solution_example"
msgstr ""

#, fuzzy
msgid "solution_example_explanation"
msgstr ""

#, fuzzy
msgid "some_rows_missing_separator"
msgstr ""

#, fuzzy
msgid "something_went_wrong_keyword_parsing"
msgstr ""

msgid "space"
msgstr "szóköz"

msgid "star"
msgstr "csillag"

#, fuzzy
msgid "start_learning"
msgstr ""

#, fuzzy
msgid "start_teaching"
msgstr ""

msgid "step_title"
msgstr "Feladat"

#, fuzzy
msgid "stepper_variable_role"
msgstr ""

#, fuzzy
msgid "stop"
msgstr ""

#, fuzzy
msgid "stop_code_button"
msgstr "Kód mentése"

#, fuzzy
msgid "string"
msgstr "szöveg"

#, fuzzy
msgid "student_accounts_created"
msgstr ""

#, fuzzy
msgid "student_adventures_table"
msgstr ""

#, fuzzy
msgid "student_adventures_table_explanation"
msgstr ""

#, fuzzy
msgid "student_already_invite"
msgstr ""

#, fuzzy
msgid "student_in_another_class"
msgstr ""

#, fuzzy
msgid "student_information"
msgstr ""

#, fuzzy
msgid "student_information_explanation"
msgstr ""

#, fuzzy
msgid "student_signup_header"
msgstr "Tanuló"

msgid "students"
msgstr "tanulók"

#, fuzzy
msgid "submission_time"
msgstr "Beküldve ekkor:"

#, fuzzy
msgid "submit_program"
msgstr "Beküldés"

#, fuzzy
msgid "submit_warning"
msgstr "Biztosan beküldöd ezt a programot?"

#, fuzzy
msgid "submitted"
msgstr "Beküldve"

#, fuzzy
msgid "submitted_header"
msgstr "Ezt a programot már beküldted, ezért nem lehet megváltoztatni."

#, fuzzy
msgid "subscribe"
msgstr "Iratkozz fel a hírlevélre "

msgid "subscribe_message"
msgstr ""

msgid "subscribe_newsletter"
msgstr "Iratkozz fel a hírlevélre "

msgid "subscribed_header"
msgstr ""

msgid "subscribed_message"
msgstr ""

#, fuzzy
msgid "successful_runs"
msgstr ""

msgid "successfully_subscribed"
msgstr ""

#, fuzzy
msgid "suggestion_color"
msgstr ""

#, fuzzy
msgid "suggestion_note"
msgstr ""

#, fuzzy
msgid "suggestion_number"
msgstr ""

msgid "suggestion_numbers_or_strings"
msgstr ""

#, fuzzy
msgid "surname"
msgstr "Felhasználónév"

#, fuzzy
msgid "survey_skip"
msgstr ""

#, fuzzy
msgid "survey_submit"
msgstr ""

#, fuzzy
msgid "tag_in_adventure"
msgstr ""

#, fuzzy
msgid "tag_input_placeholder"
msgstr ""

#, fuzzy
msgid "tags"
msgstr ""

#, fuzzy
msgid "teacher"
msgstr ""

#, fuzzy
msgid "teacher_invalid"
msgstr ""

#, fuzzy
msgid "teacher_invitation_require_login"
msgstr ""

#, fuzzy
msgid "teacher_manual"
msgstr ""

#, fuzzy
msgid "teacher_signup_header"
msgstr ""

#, fuzzy
msgid "teacher_welcome"
msgstr ""

#, fuzzy
msgid "teachers"
msgstr ""

#, fuzzy
msgid "template_code"
msgstr ""
"This is the explanation of my adventure!\n"
"\n"
"This way I can show a command: <code>{print}</code>\n"
"\n"
"But sometimes I might want to show a piece of code, like this:\n"
"<pre>\n"
"ask What's your name?\n"
"echo so your name is \n"
"</pre>"

msgid "this_adventure_has_an_example_solution"
msgstr ""

#, fuzzy
msgid "this_turns_in_assignment"
msgstr ""

#, fuzzy
msgid "title"
msgstr "Cím"

#, fuzzy
msgid "title_admin"
msgstr "Hedy - Admin oldal"

#, fuzzy
msgid "title_class-overview"
msgstr "Hedy - Osztály áttekintő"

#, fuzzy
msgid "title_customize-adventure"
msgstr "Hedy - Kaland beállításai"

#, fuzzy
msgid "title_customize-class"
msgstr "Hedy - Osztály beállításai"

#, fuzzy
msgid "title_for-teacher"
msgstr "Hedy - Tanároknak"

#, fuzzy
msgid "title_learn-more"
msgstr "Hedy - Tudj meg többet"

#, fuzzy
msgid "title_login"
msgstr "Hedy - Bejelentkezés"

#, fuzzy
msgid "title_my-profile"
msgstr "Hedy - Fiókom"

#, fuzzy
msgid "title_privacy"
msgstr "Hedy - Adatvédelmi megállapodás"

#, fuzzy
msgid "title_programs"
msgstr "Hedy - Programjaim"

#, fuzzy
msgid "title_public-adventures"
msgstr ""

#, fuzzy
msgid "title_recover"
msgstr "Hedy - Felhasználói fiók visszaállítása"

#, fuzzy
msgid "title_reset"
msgstr "Hedy - Jelszó visszaállítása"

#, fuzzy
msgid "title_signup"
msgstr "Hedy - Fiók regisztrálása"

#, fuzzy
msgid "title_start"
msgstr "Hedy - A fokozatos programnyelv"

#, fuzzy
msgid "title_view-adventure"
msgstr "Hedy - Kaland megnyitása"

#, fuzzy
msgid "token_invalid"
msgstr "Érvénytelen token."

#, fuzzy
msgid "too_many_accounts"
msgstr ""

msgid "tooltip_level_locked"
msgstr ""

#, fuzzy
msgid "translate_error"
msgstr "Valami baj történt a kód fordítása közben. Próbáld meg futtatni, hogy kiderüljön, van-e benne hiba. A hibás kódot nem lehet lefordítani."

#, fuzzy
msgid "translating_hedy"
msgstr "A Hedy fordítása"

#, fuzzy
msgid "translator"
msgstr ""

#, fuzzy
msgid "turned_into_teacher"
msgstr ""

#, fuzzy
msgid "unauthorized"
msgstr "Ez az oldal számodra nem elérhető"

#, fuzzy
msgid "unfavourite_confirm"
msgstr ""

#, fuzzy
msgid "unfavourite_success"
msgstr ""

#, fuzzy
msgid "unknown_variable_role"
msgstr ""

#, fuzzy
msgid "unsaved_class_changes"
msgstr "Biztosan elhagyod ezt az oldalt? Mentetlen változtatásaid vannak, amik így elveszhetnek."

#, fuzzy
msgid "unsubmit_program"
msgstr ""

#, fuzzy
msgid "unsubmit_warning"
msgstr ""

#, fuzzy
msgid "unsubmitted"
msgstr ""

msgid "unsubscribed_header"
msgstr ""

msgid "unsubscribed_message"
msgstr ""

#, fuzzy
msgid "update_adventure_prompt"
msgstr "Biztosan frissíted ezt a kalandot?"

#, fuzzy
msgid "update_public"
msgstr "Nyilvános profil frissítése"

#, fuzzy
msgid "updating_indicator"
msgstr ""

#, fuzzy
msgid "use_custom_passwords"
msgstr ""

#, fuzzy
msgid "use_generated_passwords"
msgstr ""

#, fuzzy
msgid "use_of_blanks_exception"
msgstr ""

#, fuzzy
msgid "use_of_nested_functions_exception"
msgstr ""

#, fuzzy
msgid "used_in"
msgstr ""

#, fuzzy
msgid "user"
msgstr "Felhasználónév"

#, fuzzy
msgid "user_not_private"
msgstr "Nincs ilyen felhasználó, vagy a profilja nem publikus"

msgid "username"
msgstr "Felhasználónév"

#, fuzzy
msgid "username_contains_invalid_symbol"
msgstr ""

#, fuzzy
msgid "username_contains_separator"
msgstr ""

#, fuzzy
msgid "username_empty"
msgstr "A felhasználónév nem lehet üres!"

#, fuzzy
msgid "username_invalid"
msgstr "Érvénytelen felhasználónév."

msgid "username_special"
msgstr "A felhaszálónévben nem lehet `:` vagy `@`."

msgid "username_three"
msgstr "A felhasználónévnek legalább három karaktert kell tartalmaznia."

#, fuzzy
msgid "usernames_too_short"
msgstr ""

#, fuzzy
msgid "usernames_unavailable"
msgstr ""

#, fuzzy
msgid "view_adventures"
msgstr ""

#, fuzzy
msgid "view_classes"
msgstr ""

#, fuzzy
msgid "view_program"
msgstr "Mutasd a programot"

#, fuzzy
msgid "view_slides"
msgstr ""

#, fuzzy
msgid "waiting_for_submit"
msgstr ""

#, fuzzy
msgid "walker_variable_role"
msgstr ""

msgid "website"
msgstr ""

#, fuzzy
msgid "what_is_your_role"
msgstr ""

msgid "workbook_circle_question_text"
msgstr ""

msgid "workbook_circle_question_title"
msgstr ""

msgid "workbook_define_question_text"
msgstr ""

msgid "workbook_define_question_title"
msgstr ""

msgid "workbook_input_question_text"
msgstr ""

msgid "workbook_input_question_title"
msgstr ""

msgid "workbook_multiple_choice_question_text"
msgstr ""

msgid "workbook_multiple_choice_question_title"
msgstr ""

msgid "workbook_open_question_title"
msgstr ""

msgid "workbook_output_question_text"
msgstr ""

msgid "workbook_output_question_title"
msgstr ""

msgid "year_invalid"
msgstr "Adj meg egy évet 1900 és {current_year} között"

msgid "yes"
msgstr "Igen"

#, fuzzy
msgid "your_personal_text"
msgstr ""

#, fuzzy
msgid "your_program"
msgstr ""

#~ msgid "create_account_explanation"
#~ msgstr "Saját fiók birtokában mentheted a programjaidat."

#~ msgid "only_teacher_create_class"
#~ msgstr "Only teachers are allowed to create classes!"

#~ msgid "keyword_support"
#~ msgstr "Translated keywords"

#~ msgid "non_keyword_support"
#~ msgstr "Translated content"

#~ msgid "try_button"
#~ msgstr "Próbáld ki"

#~ msgid "select_own_adventures"
#~ msgstr "Select own adventures"

#~ msgid "view"
#~ msgstr "View"

#~ msgid "class"
#~ msgstr "Class"

#~ msgid "save_code_button"
#~ msgstr "Kód mentése"

#~ msgid "share_code_button"
#~ msgstr "Mentés és kód megosztása"

#~ msgid "classes_invalid"
#~ msgstr "The list of selected classes is invalid"

#~ msgid "directly_add_adventure_to_classes"
#~ msgstr "Do you want to add this adventure directly to one of your classes?"

#~ msgid "hand_in_assignment"
#~ msgstr "Hand in assignment"

#~ msgid "select_a_level"
#~ msgstr "Select a level"

#~ msgid "answer_invalid"
#~ msgstr "Your password is invalid."

#~ msgid "available_adventures_level"
#~ msgstr "Available adventures level"

#~ msgid "customize_class_exp_1"
#~ msgstr "Customize class"

#~ msgid "customize_class_exp_2"
#~ msgstr "Customize class"

#~ msgid "customize_class_step_1"
#~ msgstr "Customize class"

#~ msgid "customize_class_step_2"
#~ msgstr "Customize class"

#~ msgid "customize_class_step_3"
#~ msgstr "Customize class"

#~ msgid "customize_class_step_4"
#~ msgstr "Customize class"

#~ msgid "customize_class_step_5"
#~ msgstr "Customize class"

#~ msgid "customize_class_step_6"
#~ msgstr "Customize class"

#~ msgid "customize_class_step_7"
#~ msgstr "Customize class"

#~ msgid "customize_class_step_8"
#~ msgstr "Customize class"

#~ msgid "example_code_header"
#~ msgstr "Példa Hedy-kódra"

#~ msgid "feedback_failure"
#~ msgstr "Wrong!"

#~ msgid "feedback_success"
#~ msgstr "Good!"

#~ msgid "go_to_first_question"
#~ msgstr "Go to question 1"

#~ msgid "question"
#~ msgstr "Question"

#~ msgid "question_doesnt_exist"
#~ msgstr "Nincs ilyen kérdés"

#~ msgid "question_invalid"
#~ msgstr "Your token is invalid."

#~ msgid "too_many_attempts"
#~ msgstr "Túl sokszor próbálkoztál"

#~ msgid "class_stats"
#~ msgstr "Show class statistics"

#~ msgid "visit_own_public_profile"
#~ msgstr "Nyilvános profil"

#~ msgid "title_class logs"
#~ msgstr "Hedy - Csatlakozás osztályhoz"

#~ msgid "title_class statistics"
#~ msgstr "Statisztikáim"

#~ msgid "disabled_button_locked"
#~ msgstr "Your teacher hasn't unlocked this level yet"

#~ msgid "duplicate_tag"
#~ msgstr "You already have a tag with this name."

#~ msgid "tag_deleted"
#~ msgstr "This tag was successfully deleted."

#~ msgid "no_tags"
#~ msgstr "No tags yet."

#~ msgid "apply_filters"
#~ msgstr "Apply filters"

#~ msgid "write_first_program"
#~ msgstr "Írd meg az első programodat!"

#~ msgid "share_confirm"
#~ msgstr "Biztosan nyilvánosságra szeretnéd hozni a programot?"

#~ msgid "share_success_detail"
#~ msgstr "A program sikeresen megosztva"

#~ msgid "try_it"
#~ msgstr "Próbáld ki"

#~ msgid "unshare_confirm"
#~ msgstr "Biztosan priváttá kívánod tenni a programot?"

#~ msgid "unshare_success_detail"
#~ msgstr "Program megosztása megszüntetve"

#~ msgid "adventure_exp_1"
#~ msgstr "Type your adventure of choice on the right-hand side. After creating your adventure you can include it in one of your classes under \"customizations\". If you want to include a command in your adventure please use code anchors like this:"

#~ msgid "adventure_exp_2"
#~ msgstr "If you want to show actual code snippets, for example to give student a template or example of the code. Please use pre anchors like this:"

#~ msgid "hello_world"
#~ msgstr "Hello world!"

#~ msgid "hide_parsons"
#~ msgstr "Hide parsons"

#~ msgid "hide_quiz"
#~ msgstr "Hide quiz"

#~ msgid "Locked Language Feature"
#~ msgstr "You are using {concept}! That is awesome, but {concept} is not unlocked yet! It will be unlocked in a later level."

#~ msgid "nested blocks"
#~ msgstr "a block in a block"

#~ msgid "save"
#~ msgstr "Save"

#~ msgid "update_profile"
#~ msgstr "Profil frissítése"

#~ msgid "variables"
#~ msgstr "Változók"

#~ msgid "add_students_options"
#~ msgstr "Create student accounts"

#~ msgid "class_live"
#~ msgstr "Live statistics"

#~ msgid "class_overview"
#~ msgstr "Class overview"

#~ msgid "page"
#~ msgstr "page"

#~ msgid "student_list"
#~ msgstr "Student list"

#~ msgid "title_class grid_overview"
#~ msgstr "Hedy - Grid overview"

#~ msgid "title_class live_statistics"
#~ msgstr "Hedy - Live Statistics"

#~ msgid "amount_created"
#~ msgstr "programs created"

#~ msgid "amount_saved"
#~ msgstr "programs saved"

#~ msgid "common_errors"
#~ msgstr "Common errors"

#~ msgid "grid_overview"
#~ msgstr "Overview of programs per adventure"

#~ msgid "last_error"
#~ msgstr "Last error"

#~ msgid "last_program"
#~ msgstr "Last program"

#~ msgid "live_dashboard"
#~ msgstr "Live Dashboard"

#~ msgid "runs_over_time"
#~ msgstr "Runs over time"

#~ msgid "student_details"
#~ msgstr "Student details"

#~ msgid "explore_explanation"
#~ msgstr "On this page you can look through programs created by other Hedy users. You can filter on both a Hedy level and adventure. Click on \"View program\" to open a program and run it. Programs with a red header contain a mistake. You can still open the program, but running it will result in an error. You can of course try to fix it! If the creator has a public profile you can click their username to visit their profile. There you will find all their shared programs and much more!"

#~ msgid "achievement_earned"
#~ msgstr "Új eredményt értél el!"

#~ msgid "achievements"
#~ msgstr "eredmények"

#~ msgid "achievements_check_icon_alt"
#~ msgstr "Új eredményt értél el!"

#~ msgid "achievements_logo_alt"
#~ msgstr "eredmények"

#~ msgid "amount_submitted"
#~ msgstr "programs submitted"

#~ msgid "country_title"
#~ msgstr "Please select a valid country."

#~ msgid "create_public_profile"
#~ msgstr "Public profile"

#~ msgid "general"
#~ msgstr "Általános"

#~ msgid "hedy_achievements"
#~ msgstr "Eredményeim"

#~ msgid "hidden"
#~ msgstr "Hint?"

#~ msgid "highscore_explanation"
#~ msgstr "On this page you can look through programs created by other Hedy users. You can filter on both a Hedy level and adventure. Click on \"View program\" to open a program and run it. Programs with a red header contain a mistake. You can still open the program, but running it will result in an error. You can of course try to fix it! If the creator has a public profile you can click their username to visit their profile. There you will find all their shared programs and much more!"

#~ msgid "highscore_no_public_profile"
#~ msgstr "You don't have a public profile and are therefore not listed on the highscores. Do you wish to create one?"

#~ msgid "highscores"
#~ msgstr "Pontszám"

#~ msgid "last_achievement"
#~ msgstr "Last earned achievement"

#~ msgid "my_achievements"
#~ msgstr "Eredményeim"

#~ msgid "no_certificate"
#~ msgstr "This user hasn't earned the Hedy Certificate of Completion"

#~ msgid "no_such_highscore"
#~ msgstr "No such Hedy level!"

#~ msgid "number_achievements"
#~ msgstr "Number of achievements"

#~ msgid "percentage_achieved"
#~ msgstr "A felhasználók {percentage}%-a érte el"

#~ msgid "programs_created"
#~ msgstr "Programjaim"

#~ msgid "programs_saved"
#~ msgstr "Programok"

#~ msgid "programs_submitted"
#~ msgstr "programs submitted"

#~ msgid "title_achievements"
#~ msgstr "Hedy - Eredményeim"

#~ msgid "whole_world"
#~ msgstr "Az egész világ"

#~ msgid "your_class"
#~ msgstr "Osztályaim"

#~ msgid "create_question"
#~ msgstr "Do you want to create one?"

#~ msgid "explore_programs"
#~ msgstr "Explore programs"

#~ msgid "explore_programs_logo_alt"
#~ msgstr "Explore programs"

#~ msgid "hedy_tutorial_logo_alt"
#~ msgstr "Hedy bemutató indítása"

#~ msgid "no_public_profile"
#~ msgstr "Public profile"

#~ msgid "start_hedy_tutorial"
#~ msgstr "Hedy bemutató indítása"

#~ msgid "start_programming"
#~ msgstr "Directly start programming"

#~ msgid "start_programming_logo_alt"
#~ msgstr "Directly start programming"

#~ msgid "start_teacher_tutorial"
#~ msgstr "Tanári bemutató indítása"

#~ msgid "teacher_tutorial_logo_alt"
#~ msgstr "You have received an invitation to join class"

#~ msgid "title_landing-page"
#~ msgstr "Üdvözlünk a Hedy oldalán!"

#~ msgid "welcome"
#~ msgstr "Welcome to Hedy! Your are now the proud owner of a teachers account which allows you to create classes and invite students."

#~ msgid "welcome_back"
#~ msgstr "Welcome to Hedy! Your are now the proud owner of a teachers account which allows you to create classes and invite students."

#~ msgid "your_account"
#~ msgstr "Nincs még fiókod?"

#~ msgid "your_last_program"
#~ msgstr "Favourite program"

#~ msgid "already_teacher"
#~ msgstr "You already have a teacher account."

#~ msgid "already_teacher_request"
#~ msgstr "You already have a pending teacher request."

#~ msgid "teacher_account_request"
#~ msgstr "You have a pending teacher account request"

#~ msgid "teacher_account_success"
#~ msgstr "You successfully requested a teacher account."

#~ msgid "student_not_allowed_in_class"
#~ msgstr "Student not allowed in class"

#~ msgid "accounts_created"
#~ msgstr "Accounts where successfully created."

#~ msgid "accounts_intro"
#~ msgstr "On this page you can create accounts for multiple students at the same time. It is also possible to directly add them to one of your classes. By pressing the green + on the bottom right of the page you can add extra rows. You can delete a row by pressing the corresponding red cross. Make sure no rows are empty when you press \"Create accounts\". Please keep in mind that every username and mail address needs to be unique and the password needs to be <b>at least</b> 6 characters."

#~ msgid "create_multiple_accounts"
#~ msgstr "Create multiple accounts"

#~ msgid "download_login_credentials"
#~ msgstr "Do you want to download the login credentials after the accounts creation?"

#~ msgid "generate_passwords"
#~ msgstr "Generate passwords"

#~ msgid "postfix_classname"
#~ msgstr "Postfix classname"

#~ msgid "reset_view"
#~ msgstr "Reset"

#~ msgid "unique_usernames"
#~ msgstr "A felhasználónévnek egyedinek kell lennie."

#~ msgid "usernames_exist"
#~ msgstr "Egy vagy több felhasználónév már létezik, nem hozható létre újra."

#~ msgid "**Question**: What is the output of this code?"
#~ msgstr ""

#~ msgid "Output"
#~ msgstr ""

#~ msgid "clear"
#~ msgstr ""

#~ msgid "bug"
#~ msgstr ""

#~ msgid "feature"
#~ msgstr ""

#~ msgid "feedback"
#~ msgstr ""

#~ msgid "feedback_message_success"
#~ msgstr ""

#~ msgid "feedback_modal_message"
#~ msgstr ""

#~ msgid "adventures"
#~ msgstr ""

#~ msgid "classes"
#~ msgstr ""

#~ msgid "Adventure"
#~ msgstr ""

#~ msgid "Answer"
#~ msgstr ""

#~ msgid "adventure_prompt"
#~ msgstr ""

#~ msgid "select_tag"
#~ msgstr ""

#~ msgid "Delete"
#~ msgstr ""

#~ msgid "select_class"
#~ msgstr ""

#~ msgid "survey"
#~ msgstr ""

#~ msgid "survey_completed"
#~ msgstr ""

#~ msgid "invalid_tutorial_step"
#~ msgstr ""

#~ msgid "next_step_tutorial"
#~ msgstr "Tovább >>>"

#~ msgid "tutorial"
#~ msgstr "Bemutató"

#~ msgid "tutorial_code_snippet"
#~ msgstr ""

#~ msgid "tutorial_message_not_found"
#~ msgstr "Meghívót kaptál, hogy csatlakozz egy osztályhoz"

#~ msgid "tutorial_title_not_found"
#~ msgstr "Sajnos nem találjuk ezt az oldalt!"

#~ msgid "put"
#~ msgstr ""

#~ msgid "disable_explore_page"
#~ msgstr ""

#~ msgid "hedy_choice_title"
#~ msgstr ""

#~ msgid "nav_explore"
#~ msgstr "Felfedezés"

#~ msgid "title_explore"
#~ msgstr "Hedy - Felfedezés"

#~ msgid "all_class_highscores"
#~ msgstr ""

#~ msgid "hide_cheatsheet"
#~ msgstr ""

#~ msgid "advance_button"
#~ msgstr "Menj tovább: {level}. szint"

#~ msgid "correct_answer"
#~ msgstr ""

#~ msgid "developers_mode"
#~ msgstr ""

#~ msgid "disable_parsons"
#~ msgstr ""

#~ msgid "disable_quizes"
#~ msgstr ""

#~ msgid "disabled_button_quiz"
#~ msgstr ""

#~ msgid "end_quiz"
#~ msgstr ""

#~ msgid "exercise"
#~ msgstr ""

#~ msgid "exercise_doesnt_exist"
#~ msgstr ""

#~ msgid "get_certificate"
#~ msgstr ""

#~ msgid "go_to_question"
#~ msgstr ""

#~ msgid "go_to_quiz_result"
#~ msgstr ""

#~ msgid "hint"
#~ msgstr "Segítség?"

#~ msgid "next_exercise"
#~ msgstr "Következő feladat"

#~ msgid "percentage"
#~ msgstr ""

#~ msgid "quiz_logo_alt"
#~ msgstr ""

#~ msgid "quiz_score"
#~ msgstr ""

#~ msgid "quiz_threshold_not_reached"
#~ msgstr ""

#~ msgid "regress_button"
#~ msgstr "Menj vissza: {level}. szint"

#~ msgid "score"
#~ msgstr ""

#~ msgid "start_quiz"
#~ msgstr "Kvíz indítása"

#~ msgid "submit_answer"
#~ msgstr "Válasz beküldése"

#~ msgid "title_join-class"
#~ msgstr "Hedy - Csatlakozás osztályhoz"

#~ msgid "unlock_thresholds"
#~ msgstr ""

#~ msgid "value"
#~ msgstr "Érték"

#~ msgid "what_should_my_code_do"
#~ msgstr ""

#~ msgid "certificate"
#~ msgstr ""

#~ msgid "congrats_message"
#~ msgstr ""

#~ msgid "fun_statistics_msg"
#~ msgstr ""

#~ msgid "highest_quiz_score"
#~ msgstr ""

#~ msgid "longest_program"
#~ msgstr ""

#~ msgid "number_programs"
#~ msgstr "A programok száma"

#~ msgid "user_inexistent"
#~ msgstr "Nincs ilyen felhasználó"

#~ msgid "copy_join_link"
#~ msgstr ""

#~ msgid "copy_link_success"
#~ msgstr "Link másolása a megosztáshoz"

#~ msgid "mandatory_mode"
#~ msgstr ""
<<<<<<< HEAD
=======

#~ msgid "parsons_title"
#~ msgstr ""

#~ msgid "quiz_tab"
#~ msgstr ""
>>>>>>> 58ead06e
<|MERGE_RESOLUTION|>--- conflicted
+++ resolved
@@ -1386,12 +1386,6 @@
 msgid "pair_with_teacher"
 msgstr ""
 
-<<<<<<< HEAD
-msgid "parsons_title"
-msgstr ""
-
-=======
->>>>>>> 58ead06e
 msgid "password"
 msgstr "Jelszó"
 
@@ -1582,12 +1576,6 @@
 msgid "question mark"
 msgstr "kérdőjel"
 
-<<<<<<< HEAD
-msgid "quiz_tab"
-msgstr ""
-
-=======
->>>>>>> 58ead06e
 msgid "read_code_label"
 msgstr "Hangosan olvas"
 
@@ -2919,12 +2907,9 @@
 
 #~ msgid "mandatory_mode"
 #~ msgstr ""
-<<<<<<< HEAD
-=======
 
 #~ msgid "parsons_title"
 #~ msgstr ""
 
 #~ msgid "quiz_tab"
 #~ msgstr ""
->>>>>>> 58ead06e
