# Hungarian translations for PROJECT.
# Copyright (C) 2023 ORGANIZATION
# This file is distributed under the same license as the PROJECT project.
# FIRST AUTHOR <EMAIL@ADDRESS>, 2023.
#
msgid ""
msgstr ""
"Project-Id-Version: PROJECT VERSION\n"
"Report-Msgid-Bugs-To: EMAIL@ADDRESS\n"
"POT-Creation-Date: 2000-01-01 00:00+0000\n"
"PO-Revision-Date: 2024-07-08 10:20+0000\n"
"Last-Translator: Prefill add-on <noreply-addon-prefill@weblate.org>\n"
"Language-Team: hu <LL@li.org>\n"
"Language: hu\n"
"MIME-Version: 1.0\n"
"Content-Type: text/plain; charset=utf-8\n"
"Content-Transfer-Encoding: 8bit\n"
"Plural-Forms: nplurals=1; plural=0;\n"
"X-Generator: Weblate 5.7-dev\n"
"Generated-By: Babel 2.14.0\n"

#, fuzzy
msgid "Access Before Assign"
msgstr "A {name} nevű változót a {access_line_number}. sorban próbáltad használni, de csak a {definition_line_number}. sorban hoztad létre. A változókat előbb létre kell hoznod, csak utána tudod használni őket."

#, fuzzy
msgid "Cyclic Var Definition"
msgstr "Először be kell állítanod a `{variable}` nevű változó értékét, csak utána tudod az `{is}` parancs jobb oldalán használni"

#, fuzzy
msgid "Else Without If Error"
msgstr "On line {line_number} you used an `{else}` but there is no `{if}` on the line before it."

#, fuzzy
msgid "Function Undefined"
msgstr "You tried to use the function {name}, but you didn't define it."

#, fuzzy
msgid "Has Blanks"
msgstr "A kódod hiányos. Tartalmaz üres helyeket, amelyeket kóddal kell helyettesíteni."

#, fuzzy
msgid "Incomplete"
msgstr "Hoppá! Elfelejtettél egy kis kódot! A(z) {line_number}. sorban, szöveget kell beírnod a(z) `{incomplete_command}` parancs mögé."

#, fuzzy
msgid "Incomplete Repeat"
msgstr "It looks like you forgot to use `{command}` with the repeat command you used on line {line_number}."

#, fuzzy
msgid "Invalid"
msgstr "`{invalid_command}`: Nem {level}. szintű Hedy parancs. A(z) `{guessed_command}` parancsra gondoltál?"

#, fuzzy
msgid "Invalid Argument"
msgstr "A(z) `{command}` parancsot nem lehet a(z) `{invalid_argument}` argumentummal használni. Próbáld meg '`{invalid_argument}`' típusát megváltoztatni valamelyikre ezek közül: {allowed_types}."

#, fuzzy
msgid "Invalid Argument Type"
msgstr "A(z) `{command}` parancsot nem lehet a(z) `{invalid_argument}` argumentummal használni, mert az {invalid_type} típusú. Próbáld meg '`{invalid_argument}`' típusát megváltoztatni valamelyikre ezek közül: {allowed_types}."

#, fuzzy
msgid "Invalid At Command"
msgstr "The `{command}` command may not be used from level 16 onward. You can use square brackets to use an element from a list, for example `friends[i]`, `lucky_numbers[{random}]`."

#, fuzzy
msgid "Invalid Space"
msgstr "Hoppá! Szóközzel kezdted a sort itt: {line_number}. sor. A szóközök összezavarják a számítógépet, el tudod távolítani?"

#, fuzzy
msgid "Invalid Type Combination"
msgstr "You cannot use `{invalid_argument}` and `{invalid_argument_2}` with `{command}` because one is {invalid_type} and the other is {invalid_type_2}. Try changing `{invalid_argument}` to {invalid_type_2} or `{invalid_argument_2}` to {invalid_type}."

#, fuzzy
msgid "Lonely Echo"
msgstr "Echo -t használtál kérdezés előtt, vagy echo-t kérdés nélkül. Először az ask utasítással kérj be adatot, majd használd az echo -t."

#, fuzzy
msgid "Lonely Text"
msgstr "A(z) {line_number}. sorban csak szöveg van, úgy tűnik elfelejtettél parancsot írni oda."

#, fuzzy
msgid "Missing Additional Command"
msgstr "It looks like you forgot to complete writing `{command}` on line {line_number}."

#, fuzzy
msgid "Missing Colon Error"
msgstr "Starting at level 17, `{command}` needs a `:`. It looks like you forgot to use one at the end of line {line_number}."

#, fuzzy
msgid "Missing Command"
msgstr "Úgy tűnik, elfelejtettél parancsot írni a(z) {line_number}. sorba."

#, fuzzy
msgid "Missing Inner Command"
msgstr "It looks like you forgot to use a command with the `{command}` statement you used on line {line_number}."

#, fuzzy
msgid "Missing Square Brackets"
msgstr "It looks like you forgot to use square brackets `[]` around the list you were creating on line {line_number}."

#, fuzzy
msgid "Missing Variable"
msgstr "It looks like your `{command}` is missing a variable at the start of the line."

#, fuzzy
msgid "Misspelled At Command"
msgstr "It looks like you might have misspelled the `{command}` command, instead you wrote `{invalid_argument}` in line {line_number}."

#, fuzzy
msgid "No Indentation"
msgstr "You used too few spaces in line {line_number}. You used {leading_spaces} spaces, which is not enough. Start every new block with {indent_size} spaces more than the line before."

#, fuzzy
msgid "Non Decimal Variable"
msgstr "At line {line_number}, you might have tried using a number which Hedy does not like very much! Try changing it to a decimal number like 2."

#, fuzzy
msgid "Parse"
msgstr "A kód, amit beírtál, nem érvényes Hedy kód. Hiba van a következő sorban: {location[0]}, a következő helyen: {location[1]}. Ezt írtad: `{character_found}`, de ez nem megengedett"

#, fuzzy
msgid "Pressit Missing Else"
msgstr "You forgot to add what happens when you press a different key, add an `{else}` to your code"

#, fuzzy
msgid "Runtime Index Error"
msgstr "You tried to access the list {name} but it is either empty or the index is not there."

#, fuzzy
msgid "Runtime Value Error"
msgstr "While running your program the command `{command}` received the value `{value}` which is not allowed. {tip}."

#, fuzzy
msgid "Runtime Values Error"
msgstr "While running your program the command `{command}` received the values `{value}` and `{value}` which are not allowed. {tip}."

#, fuzzy
msgid "Save Microbit code "
msgstr "Save Microbit code"

#, fuzzy
msgid "Too Big"
msgstr "Azta! A program lenyűgözően hosszú, {lines_of_code} kódsorral rendelkezik! De ezen a szinten legfeljebb csak {max_lines} sort dolgozhatunk fel. Rövidítsd le a programot, és próbáld újra."

#, fuzzy
msgid "Too Few Indents"
msgstr "You used too few leading spaces in line {line_number}. You used {leading_spaces} spaces, which is too few."

#, fuzzy
msgid "Too Many Indents"
msgstr "You used too many leading spaces in line {line_number}. You used {leading_spaces} spaces, which is too many."

#, fuzzy
msgid "Unexpected Indentation"
msgstr "You used too many spaces in line {line_number}. You used {leading_spaces} spaces, which is too much. Start every new block with {indent_size} spaces more than the line before."

#, fuzzy
msgid "Unquoted Assignment"
msgstr "From this level, you need to place texts to the right of the `is` between quotes. You forgot that for the text {text}."

#, fuzzy
msgid "Unquoted Equality Check"
msgstr "If you want to check if a variable is equal to multiple words, the words should be surrounded by quotation marks!"

#, fuzzy
msgid "Unquoted Text"
msgstr "Légy óvatos. Ha kiíratsz egy szöveget, akkor azt idézőjelbe kell tenni. Valahol egyet elfelejtettél."

#, fuzzy
msgid "Unsupported Float"
msgstr "Non-integer numbers are not supported yet but they will be in a few levels. For now change `{value}` to an integer."

#, fuzzy
msgid "Unsupported String Value"
msgstr "Text values cannot contain `{invalid_value}`."

#, fuzzy
msgid "Unused Variable"
msgstr "You defined the variable {variable_name} on line {line_number}, but you did not use it."

#, fuzzy
msgid "Var Undefined"
msgstr "Ki akartad íratni: `{name}`, de nem adtál neki értéket."

#, fuzzy
msgid "Wrong Level"
msgstr "Ez helyes Hedy-kód volt, de nem a megfelelő szinten. A(z) {working_level}. szinten még nem lehet a(z) `{offending_keyword}` parancsot használni. Hátha ez segít: {tip}."

#, fuzzy
msgid "Wrong Number of Arguments"
msgstr "Your function used the wrong number of arguments. You provided {used_number} but the function {name} needs {defined_number}"

#, fuzzy
msgid "account_overview"
msgstr "Fiók áttekintő"

#, fuzzy
msgid "accounts_created"
msgstr "Accounts where successfully created."

#, fuzzy
msgid "accounts_intro"
msgstr "On this page you can create accounts for multiple students at the same time. It is also possible to directly add them to one of your classes. By pressing the green + on the bottom right of the page you can add extra rows. You can delete a row by pressing the corresponding red cross. Make sure no rows are empty when you press \"Create accounts\". Please keep in mind that every username and mail address needs to be unique and the password needs to be <b>at least</b> 6 characters."

#, fuzzy
msgid "achievement_earned"
msgstr "Új eredményt értél el!"

#, fuzzy
msgid "achievements"
msgstr "eredmények"

#, fuzzy
msgid "achievements_logo_alt"
msgstr "eredmények"

#, fuzzy
msgid "actions"
msgstr "Actions"

#, fuzzy
msgid "add"
msgstr "Add"

#, fuzzy
msgid "add_students"
msgstr "tanulók hozzáadása"

#, fuzzy
msgid "add_your_language"
msgstr "Add your language!"

#, fuzzy
msgid "admin"
msgstr "Admin"

msgid "advance_button"
msgstr "Menj tovább: {level}. szint"

msgid "adventure"
msgstr "Kaland"

#, fuzzy
msgid "adventure_cloned"
msgstr "Adventure is cloned"

#, fuzzy
msgid "adventure_code_button"
msgstr "Adventure Code"

#, fuzzy
msgid "adventure_codeblock_button"
msgstr "Use this button when you want to create a block of code that students can run in your adventure. Tip: put the selection at the end of the last line of the code block and <kbd>Enter</kbd> 3 times to type after a code block."

#, fuzzy
msgid "adventure_duplicate"
msgstr "You already have an adventure with this name."

#, fuzzy
msgid "adventure_empty"
msgstr "You didn't enter an adventure name!"

#, fuzzy
msgid "adventure_exp_3"
msgstr "You can use the \"preview\" button to view a styled version of your adventure. To view the adventure on a dedicated page, select \"view\" from the teachers page."

msgid "adventure_exp_classes"
msgstr "Your adventure is used within the following classes"

#, fuzzy
msgid "adventure_flagged"
msgstr "The adventure was flagged successfully."

#, fuzzy
msgid "adventure_id_invalid"
msgstr "This adventure id is invalid."

#, fuzzy
msgid "adventure_length"
msgstr "Your adventure has to be at least 20 characters."

#, fuzzy
msgid "adventure_name_invalid"
msgstr "This adventure name is invalid."

#, fuzzy
msgid "adventure_prompt"
msgstr "Please enter the name of the adventure"

#, fuzzy
msgid "adventure_terms"
msgstr "I agree that my adventure might be made publicly available on Hedy."

#, fuzzy
msgid "adventure_updated"
msgstr "The adventure has been updated!"

#, fuzzy
msgid "adventures"
msgstr "Adventures"

#, fuzzy
msgid "adventures_completed"
msgstr "Adventures completed: {number_of_adventures}"

#, fuzzy
msgid "adventures_info"
msgstr "Each Hedy level has built-in exercises for students, which we call adventures. You can create your own adventures and add them to your classes. With your own adventures you can create adventures that are relevant and interesting for your students. You can find more information about creating your own adventures <a href=\"https://hedy.org/for-teachers/manual/features\">here</a>."

#, fuzzy
msgid "adventures_restored"
msgstr "The default adventures have been restored!"

#, fuzzy
msgid "adventures_tried"
msgstr "Adventures tried"

#, fuzzy
msgid "ago"
msgstr "{timestamp} ago"

#, fuzzy
msgid "agree_invalid"
msgstr "You have to agree with the privacy terms."

#, fuzzy
msgid "agree_with"
msgstr "I agree to the"

msgid "ajax_error"
msgstr "Hiba történt, próbálkozz újra."

#, fuzzy
msgid "all"
msgstr "All"

#, fuzzy
msgid "all_class_highscores"
msgstr "All students visible in class highscores"

msgid "already_account"
msgstr "Már van fiókod?"

#, fuzzy
msgid "already_program_running"
msgstr "Start programming"

#, fuzzy
msgid "already_teacher"
msgstr "You already have a teacher account."

#, fuzzy
msgid "already_teacher_request"
msgstr "You already have a pending teacher request."

#, fuzzy
msgid "amount_submitted"
msgstr "programs submitted"

msgid "are_you_sure"
msgstr "Biztos vagy ebben? Ezt a műveletet nem lehet visszavonni."

#, fuzzy
msgid "ask_needs_var"
msgstr "Starting in level 2, ask needs to be used with a variable. Example: name is ask What are you called?"

#, fuzzy
msgid "become_a_sponsor"
msgstr "Become a sponsor"

msgid "birth_year"
msgstr "Születési év"

#, fuzzy
msgid "bug"
msgstr "Bug"

#, fuzzy
msgid "by"
msgstr "by"

msgid "cancel"
msgstr "Mégsem"

#, fuzzy
msgid "cant_parse_exception"
msgstr "Couldn't parse the program"

#, fuzzy
msgid "certificate"
msgstr "Certificate of Completion"

#, fuzzy
msgid "certified_teacher"
msgstr "Certified teacher"

msgid "change_password"
msgstr "Jelszó megváltoztatása"

#, fuzzy
msgid "cheatsheet_title"
msgstr "Hide cheatsheet"

msgid "class_already_joined"
msgstr "Már az osztály tagja vagy"

#, fuzzy
msgid "class_customize_success"
msgstr "Az osztály beállításait mentettük."

#, fuzzy
msgid "class_graph_explanation"
msgstr "In this graph you can see represented the numbers of adventures your students have attempted (meaning they have done meaninful work in that adventure), with respect to the number of errors and successful runs."

#, fuzzy
msgid "class_name_duplicate"
msgstr "You already have a class with this name."

#, fuzzy
msgid "class_name_empty"
msgstr "You didn't enter a class name!"

#, fuzzy
msgid "class_name_invalid"
msgstr "This class name is invalid."

msgid "class_name_prompt"
msgstr "Kérlek add meg az osztály nevét"

#, fuzzy
msgid "class_performance_graph"
msgstr "Class performance graph"

#, fuzzy
msgid "class_survey_description"
msgstr "We would like to get a better overview of our Hedy users. By providing these answers, you would help improve Hedy. Thank you!"

#, fuzzy
msgid "class_survey_later"
msgstr "Remind me tomorrow"

#, fuzzy
msgid "class_survey_question1"
msgstr "What is the age range in your class?"

#, fuzzy
msgid "class_survey_question2"
msgstr "What is the spoken language in your class?"

#, fuzzy
msgid "class_survey_question3"
msgstr "What is the gender balance in your class?"

#, fuzzy
msgid "class_survey_question4"
msgstr "What distinguishes your students from others?"

#, fuzzy
msgid "classes"
msgstr "Classes"

#, fuzzy
msgid "classes_info"
msgstr "Create a class to follow the progress of each student in dashboard, and to customize the adventures your students see, and even adding your own! You can create as many classes as you like, and each class can have multiple teachers each one with different roles. You can also add as many students as you want, but mind that each student can only be in one class at a time. You can find more information about classes in the <a href=\"https://hedy.org/for-teachers/manual/preparations#for-teachers\">teacher manual</a>."

#, fuzzy
msgid "clone"
msgstr "Clone"

#, fuzzy
msgid "cloned_times"
msgstr "Clones"

#, fuzzy
msgid "close"
msgstr "Sluiten"

msgid "comma"
msgstr "vessző"

#, fuzzy
msgid "command_not_available_yet_exception"
msgstr "Command not available yet"

#, fuzzy
msgid "command_unavailable_exception"
msgstr "Command not correct anymore"

#, fuzzy
msgid "commands"
msgstr "Commands"

#, fuzzy
msgid "common_errors"
msgstr "Common errors"

#, fuzzy
msgid "congrats_message"
msgstr "Congratulations, {username}, you have completed Hedy!"

#, fuzzy
msgid "connect_guest_teacher"
msgstr "I would like to be connected with a guest teacher who can give a few lessons"

#, fuzzy
msgid "constant_variable_role"
msgstr "constant"

#, fuzzy
msgid "content_invalid"
msgstr "This adventure is invalid."

#, fuzzy
msgid "contributor"
msgstr "Contributor"

msgid "copy_clipboard"
msgstr "Sikeresen a vágólapra másolva"

#, fuzzy
msgid "copy_code"
msgstr "Copy code"

#, fuzzy
msgid "copy_join_link"
msgstr "Please copy and paste this link into a new tab:"

#, fuzzy
msgid "copy_link_success"
msgstr "Link másolása a megosztáshoz"

msgid "copy_link_to_share"
msgstr "Link másolása a megosztáshoz"

#, fuzzy
msgid "copy_mail_link"
msgstr "Please copy and paste this link into a new tab:"

#, fuzzy
msgid "correct_answer"
msgstr "The correct answer is"

msgid "country"
msgstr "Ország"

#, fuzzy
msgid "country_invalid"
msgstr "Please select a valid country."

msgid "create_account"
msgstr "Készíts fiókot"

#, fuzzy
msgid "create_accounts"
msgstr "Create multiple accounts"

#, fuzzy
msgid "create_accounts_prompt"
msgstr "Are you sure you want to create these accounts?"

#, fuzzy
msgid "create_adventure"
msgstr "Create adventure"

msgid "create_class"
msgstr "Új osztály létrehozása"

#, fuzzy
msgid "create_multiple_accounts"
msgstr "Create multiple accounts"

#, fuzzy
msgid "create_question"
msgstr "Do you want to create one?"

#, fuzzy
msgid "create_student_account"
msgstr "Create an account"

#, fuzzy
msgid "create_student_account_explanation"
msgstr "You can save your own programs with an account."

#, fuzzy
msgid "create_teacher_account"
msgstr "Create a teacher account"

#, fuzzy
msgid "create_teacher_account_explanation"
msgstr "With a teacher account, you can save your programs and see the results of your students."

#, fuzzy
msgid "creator"
msgstr "Creator"

#, fuzzy
msgid "current_password"
msgstr "Current password"

#, fuzzy
msgid "customization_deleted"
msgstr "Customizations successfully deleted."

#, fuzzy
msgid "customize"
msgstr "Customize"

#, fuzzy
msgid "customize_adventure"
msgstr "Customize adventure"

#, fuzzy
msgid "customize_class"
msgstr "Osztály beállításai"

msgid "dash"
msgstr "kötőjel"

#, fuzzy
msgid "default_401"
msgstr "Looks like you aren't authorized..."

#, fuzzy
msgid "default_403"
msgstr "Looks like this action is forbidden..."

#, fuzzy
msgid "default_404"
msgstr "We could not find that page..."

#, fuzzy
msgid "default_500"
msgstr "Something went wrong..."

msgid "delete"
msgstr "Törlés"

#, fuzzy
msgid "delete_adventure_prompt"
msgstr "Are you sure you want to remove this adventure?"

msgid "delete_class_prompt"
msgstr "Biztos vagy benne, hogy törlöd az osztályt?"

msgid "delete_confirm"
msgstr "Biztosan törlöd a programot?"

#, fuzzy
msgid "delete_invite"
msgstr "Delete invitation"

#, fuzzy
msgid "delete_invite_prompt"
msgstr "Are you sure you want to remove this class invitation?"

#, fuzzy
msgid "delete_public"
msgstr "Delete public profile"

#, fuzzy
msgid "delete_success"
msgstr "Program deleted successfully."

#, fuzzy
msgid "delete_tag_prompt"
msgstr "Are you sure you want to delete this tag?"

msgid "destroy_profile"
msgstr "Véglegesen törli a fiókot "

#, fuzzy
msgid "developers_mode"
msgstr "Programmer's mode"

#, fuzzy
msgid "directly_available"
msgstr "Directly open"

#, fuzzy
msgid "disable"
msgstr "Disable"

#, fuzzy
msgid "disable_explore_page"
msgstr "Disable explore page"

#, fuzzy
msgid "disable_parsons"
msgstr "Disable all puzzles"

#, fuzzy
msgid "disable_quizes"
msgstr "Disable all quizes"

#, fuzzy
msgid "disabled"
msgstr "Disabled"

#, fuzzy
msgid "disabled_button_quiz"
msgstr "Your quiz score is below the threshold, try again!"

#, fuzzy
msgid "discord_server"
msgstr "Discord server"

#, fuzzy
msgid "distinguished_user"
msgstr "Distinguished user"

msgid "double quotes"
msgstr "idézőjel"

#, fuzzy
msgid "download"
msgstr "Download"

#, fuzzy
msgid "download_login_credentials"
msgstr "Do you want to download the login credentials after the accounts creation?"

#, fuzzy
msgid "duplicate"
msgstr "Duplicate"

#, fuzzy
msgid "echo_and_ask_mismatch_exception"
msgstr "Echo and ask mismatch"

#, fuzzy
msgid "echo_out"
msgstr "Starting in level 2 echo is no longer needed. You can repeat an answer with ask and print now. Example: name is ask What are you called? print hello name"

#, fuzzy
msgid "edit_adventure"
msgstr "Edit adventure"

msgid "edit_code_button"
msgstr "Kód szerkesztése"

msgid "email"
msgstr "Email"

msgid "email_invalid"
msgstr "Kérem adj meg érvényes email címet."

#, fuzzy
msgid "end_quiz"
msgstr "Quiz end"

#, fuzzy
msgid "english"
msgstr "English"

#, fuzzy
msgid "enter"
msgstr "Enter"

#, fuzzy
msgid "enter_password"
msgstr "Enter a new password for"

msgid "enter_text"
msgstr "Írd be a válaszodat ide..."

#, fuzzy
msgid "error_logo_alt"
msgstr "Error logo"

#, fuzzy
msgid "errors"
msgstr "Errors"

msgid "exclamation mark"
msgstr "felkiáltójel"

#, fuzzy
msgid "exercise"
msgstr "Exercise"

#, fuzzy
msgid "exercise_doesnt_exist"
msgstr "This exercise doesn't exist"

msgid "exists_email"
msgstr "Ez az email cím már használatban van."

msgid "exists_username"
msgstr "Ez a felhasználónév már használatban van."

#, fuzzy
msgid "exit_preview_mode"
msgstr "Exit preview mode"

#, fuzzy
msgid "experience_invalid"
msgstr "Please select a valid experience, choose (Yes, No)."

#, fuzzy
msgid "expiration_date"
msgstr "Expiration date"

#, fuzzy
msgid "explore_explanation"
msgstr "On this page you can look through programs created by other Hedy users. You can filter on both a Hedy level and adventure. Click on \"View program\" to open a program and run it. Programs with a red header contain a mistake. You can still open the program, but running it will result in an error. You can of course try to fix it! If the creator has a public profile you can click their username to visit their profile. There you will find all their shared programs and much more!"

#, fuzzy
msgid "explore_programs"
msgstr "Explore programs"

#, fuzzy
msgid "explore_programs_logo_alt"
msgstr "Explore programs"

#, fuzzy
msgid "favorite_program"
msgstr "Favorite program"

#, fuzzy
msgid "favourite_confirm"
msgstr "Are you sure you want to set this program as your favourite?"

#, fuzzy
msgid "favourite_program"
msgstr "Favourite program"

#, fuzzy
msgid "favourite_program_invalid"
msgstr "Your chosen favourite program is invalid."

#, fuzzy
msgid "favourite_success"
msgstr "Your program is set as favourite."

#, fuzzy
msgid "feature"
msgstr "Feature"

#, fuzzy
msgid "feedback"
msgstr "Feedback"

#, fuzzy
msgid "feedback_message_error"
msgstr "Something went wrong, please try again later."

#, fuzzy
msgid "feedback_message_success"
msgstr "Thank you, we recieved your feedback and will contact you if needed."

#, fuzzy
msgid "feedback_modal_message"
msgstr "Please send us a message with a category. We appreciate your help to improve Hedy!"

msgid "female"
msgstr "Nő"

#, fuzzy
msgid "flag_adventure_prompt"
msgstr "Do you want to flag this adventure so that we check its appropriateness?"

#, fuzzy
msgid "float"
msgstr "a number"

#, fuzzy
msgid "for_teachers"
msgstr "For teachers"

msgid "forgot_password"
msgstr "Elfelejtetted a jelszavad?"

#, fuzzy
msgid "from_another_teacher"
msgstr "Egy másik tanártól"

#, fuzzy
msgid "from_magazine_website"
msgstr "Egy magazinból vagy honlapról"

#, fuzzy
msgid "from_video"
msgstr "Egy videóból"

#, fuzzy
msgid "fun_statistics_msg"
msgstr "Here are some fun statistics!"

msgid "gender"
msgstr "Neme"

#, fuzzy
msgid "gender_invalid"
msgstr "Kérlek válassz egy érvényes nemet ezek közül: férfi, nő, egyéb."

#, fuzzy
msgid "general_settings"
msgstr "General settings"

#, fuzzy
msgid "generate_passwords"
msgstr "Generate passwords"

#, fuzzy
msgid "get_certificate"
msgstr "Get your certificate!"

#, fuzzy
msgid "give_link_to_teacher"
msgstr "Küldd el ezt a linket a tanárodnak:"

#, fuzzy
msgid "go_back"
msgstr "Go back"

#, fuzzy
msgid "go_back_to_main"
msgstr "Vissza a főoldalra"

#, fuzzy
msgid "go_to_question"
msgstr "Go to question"

#, fuzzy
msgid "go_to_quiz_result"
msgstr "Go to quiz result"

msgid "goto_profile"
msgstr "A profilomhoz"

#, fuzzy
msgid "graph_title"
msgstr "Errors per adventure completed on level {level}"

#, fuzzy
msgid "grid_overview"
msgstr "Overview of programs per adventure"

#, fuzzy
msgid "hand_in"
msgstr "Hand in"

#, fuzzy
msgid "hand_in_exercise"
msgstr "Hand in exercise"

#, fuzzy
msgid "heard_about_hedy"
msgstr "Honnan hallottál a Hedyről?"

#, fuzzy
msgid "heard_about_invalid"
msgstr "Kérlek egy érvényes lehetőség kiválasztásával add meg, hogy honnan hallottál a Hedyről."

#, fuzzy
msgid "hedy_choice_title"
msgstr "Hedy's Choice"

#, fuzzy
msgid "hedy_introduction_slides"
msgstr "Hedy Introduction Slides"

#, fuzzy
msgid "hedy_logo_alt"
msgstr "Hedy logo"

#, fuzzy
msgid "hedy_on_github"
msgstr "Hedy a Githubon"

#, fuzzy
msgid "hedy_tutorial_logo_alt"
msgstr "Hedy bemutató indítása"

msgid "hello_logo"
msgstr "Helló!"

#, fuzzy
msgid "hide_cheatsheet"
msgstr "Hide cheatsheet"

#, fuzzy
msgid "hide_keyword_switcher"
msgstr "Hide keyword switcher"

msgid "highest_level_reached"
msgstr "A legmagasabb elért szint"

#, fuzzy
msgid "highest_quiz_score"
msgstr "Highest quiz score"

#, fuzzy
msgid "hint"
msgstr "Segítség?"

#, fuzzy
msgid "ill_work_some_more"
msgstr "I'll work on it a little longer"

#, fuzzy
msgid "image_invalid"
msgstr "Your chosen image is invalid."

#, fuzzy
msgid "incomplete_command_exception"
msgstr "Incomplete Command"

#, fuzzy
msgid "incorrect_handling_of_quotes_exception"
msgstr "Incorrect handling of quotes"

#, fuzzy
msgid "incorrect_use_of_types_exception"
msgstr "Incorrect use of types"

#, fuzzy
msgid "incorrect_use_of_variable_exception"
msgstr "Incorrect use of variable"

#, fuzzy
msgid "indentation_exception"
msgstr "Incorrect Indentation"

#, fuzzy
msgid "input"
msgstr "kérdésre adott válasz"

#, fuzzy
msgid "input_variable_role"
msgstr "input"

#, fuzzy
msgid "integer"
msgstr "szám"

#, fuzzy
msgid "invalid_class_link"
msgstr "Invalid link for joining the class."

#, fuzzy
msgid "invalid_command_exception"
msgstr "Invalid command"

#, fuzzy
msgid "invalid_keyword_language_comment"
msgstr "# The provided keyword language is invalid, keyword language is set to English"

#, fuzzy
msgid "invalid_language_comment"
msgstr "# The provided language is invalid, language set to English"

#, fuzzy
msgid "invalid_level_comment"
msgstr "# The provided level is invalid, level is set to level 1"

#, fuzzy
msgid "invalid_program_comment"
msgstr "# The provided program is invalid, please try again"

#, fuzzy
msgid "invalid_teacher_invitation_code"
msgstr "The teacher invitation code is invalid. To become a teacher, reach out to hello@hedy.org."

#, fuzzy
msgid "invalid_tutorial_step"
msgstr "Invalid tutorial step"

msgid "invalid_username_password"
msgstr "Érvénytelen felhasználónév/jelszó."

#, fuzzy
msgid "invite_by_username"
msgstr "All usernames need to be unique."

#, fuzzy
msgid "invite_date"
msgstr "Invite date"

#, fuzzy
msgid "invite_message"
msgstr "Meghívót kaptál, hogy csatlakozz egy osztályhoz"

#, fuzzy
msgid "invite_prompt"
msgstr "Enter a username"

#, fuzzy
msgid "invite_teacher"
msgstr "Invite a teacher"

msgid "join_class"
msgstr "Belépés az osztályba"

msgid "join_prompt"
msgstr "Ahhoz, hogy részt vehess egy kurzuson, rendelkezned kell fiókkal. Szeretnél most bejelentkezni?"

#, fuzzy
msgid "keybinding_waiting_for_keypress"
msgstr "Gombnyomásra várok..."

#, fuzzy
msgid "keyword_language_invalid"
msgstr "Please select a valid keyword language (select English or your own language)."

#, fuzzy
msgid "landcode_phone_number"
msgstr "Please also add your country's landcode"

#, fuzzy
msgid "language"
msgstr "Language"

#, fuzzy
msgid "language_invalid"
msgstr "Please select a valid language."

msgid "languages"
msgstr "Az alábbi programozási nyelvek közül melyiket használtad korábban?"

#, fuzzy
msgid "last_achievement"
msgstr "Last earned achievement"

#, fuzzy
msgid "last_edited"
msgstr "Last edited"

#, fuzzy
msgid "last_error"
msgstr "Last error"

#, fuzzy
msgid "last_program"
msgstr "Last program"

#, fuzzy
msgid "last_update"
msgstr "Last update"

#, fuzzy
msgid "lastname"
msgstr "Név"

#, fuzzy
msgid "leave_class"
msgstr "Leave class"

msgid "level"
msgstr "Szint"

#, fuzzy
msgid "level_accessible"
msgstr "Level is open to students"

#, fuzzy
msgid "level_disabled"
msgstr "Level disabled"

#, fuzzy
msgid "level_future"
msgstr "This level will open automatically after the opening date"

#, fuzzy
msgid "level_invalid"
msgstr "This Hedy level in invalid."

#, fuzzy
msgid "level_not_class"
msgstr "You're in a class where this level has not been made available yet"

msgid "level_title"
msgstr "Szint"

#, fuzzy
msgid "levels"
msgstr "levels"

#, fuzzy
msgid "link"
msgstr "Belépés"

#, fuzzy
msgid "list"
msgstr "a list"

#, fuzzy
msgid "list_variable_role"
msgstr "list"

#, fuzzy
msgid "live_dashboard"
msgstr "Live Dashboard"

#, fuzzy
msgid "logged_in_to_share"
msgstr "You must be logged in to save and share a program."

msgid "login"
msgstr "Belépés"

msgid "login_long"
msgstr "Belépés a fiókodba"

#, fuzzy
msgid "login_to_save_your_work"
msgstr "Log in to save your work"

msgid "logout"
msgstr "Kilépés"

#, fuzzy
msgid "longest_program"
msgstr "Longest program"

#, fuzzy
msgid "mail_change_password_body"
msgstr "Jelszó megváltoztatása"

#, fuzzy
msgid "mail_change_password_subject"
msgstr "Jelszó megváltoztatása"

#, fuzzy
msgid "mail_error_change_processed"
msgstr "Something went wrong when sending a validation mail, the changes are still correctly processed."

#, fuzzy
msgid "mail_goodbye"
msgstr ""
"Thank you!\n"
"The Hedy team"

#, fuzzy
msgid "mail_hello"
msgstr "Hi {username}!"

#, fuzzy
msgid "mail_recover_password_body"
msgstr ""
"By clicking on this link, you can set a new Hedy password. This link is valid for <b>4</b> hours.\n"
"If you haven't required a password reset, please ignore this email: {link}"

msgid "mail_recover_password_subject"
msgstr "Kérj jelszó-visszaállítást."

#, fuzzy
msgid "mail_reset_password_body"
msgstr "Jelszó törlése"

#, fuzzy
msgid "mail_reset_password_subject"
msgstr "Jelszó törlése"

#, fuzzy
msgid "mail_welcome_teacher_body"
msgstr ""
"<strong>Welcome!</strong>\n"
"Congratulations on your brand new Hedy teachers account. Welcome to the world wide community of Hedy teachers!\n"
"<strong>What teachers accounts can do</strong>\n"
"With your teacher account, you have the option to create classes. Your students can than join your classes and you can see their progress. Classes are made and managed though the for <a href=\"https://hedycode.com/for-teachers\">teachers page</a>.\n"
"<strong>How to share ideas</strong>\n"
"If you are using Hedy in class, you probably have ideas for improvements! You can share those ideas with us on the <a href=\"https://github.com/hedyorg/hedy/discussions/categories/ideas\">Ideas Discussion</a>.\n"
"<strong>How to ask for help</strong>\n"
"If anything is unclear, you can post in the <a href=\"https://github.com/hedyorg/hedy/discussions/categories/q-a\">Q&A discussion</a>, or <a href=\"mailto: hello@hedy.org\">send us an email</a>.\n"
"Keep programming!"

#, fuzzy
msgid "mail_welcome_teacher_subject"
msgstr "Your Hedy teacher account is ready"

#, fuzzy
msgid "mail_welcome_verify_body"
msgstr ""
"Your Hedy account has been created successfully. Welcome!\n"
"Please click on this link to verify your email address: {link}"

#, fuzzy
msgid "mail_welcome_verify_subject"
msgstr "Welcome to Hedy"

#, fuzzy
msgid "mailing_title"
msgstr "Hedy"

msgid "main_subtitle"
msgstr "A fokozatos programozási nyelv"

msgid "main_title"
msgstr "Hedy"

#, fuzzy
msgid "make_sure_you_are_done"
msgstr "Make sure you are done! You will not be able to change your program anymore after you click \"Hand in\"."

msgid "male"
msgstr "Férfi"

#, fuzzy
msgid "mandatory_mode"
msgstr "Mandatory developer's mode"

#, fuzzy
msgid "more_options"
msgstr "More options"

#, fuzzy
msgid "multiple_keywords_warning"
msgstr "You are trying to use the keyword {orig_keyword}, but this keyword might have several meanings. Please choose the one you're trying to use from this list and copy paste it in your code, curly braces included: {keyword_list}"

msgid "multiple_levels_warning"
msgstr "We've noticed you have both selected several levels and included code snippets in your adventure, this might cause issues with the syntax highlighter and the automatic translation of keywords"

msgid "my_account"
msgstr "Fiókom"

#, fuzzy
msgid "my_adventures"
msgstr "Kalandjaim"

msgid "my_classes"
msgstr "Osztályaim"

#, fuzzy
msgid "my_messages"
msgstr "Üzeneteim"

#, fuzzy
msgid "my_public_profile"
msgstr "My public profile"

msgid "name"
msgstr "Név"

msgid "nav_explore"
msgstr "Felfedezés"

#, fuzzy
msgid "nav_hedy"
msgstr "Hedy"

msgid "nav_learn_more"
msgstr "Tudj meg többet"

msgid "nav_start"
msgstr "Kezdőlap"

msgid "new_password"
msgstr "Új jelszó"

#, fuzzy
msgid "new_password_repeat"
msgstr "Repeat new password"

msgid "newline"
msgstr "új sor"

#, fuzzy
msgid "next_exercise"
msgstr "Következő feladat"

#, fuzzy
msgid "next_page"
msgstr "Következő oldal"

#, fuzzy
msgid "next_step_tutorial"
msgstr "Tovább >>>"

msgid "no"
msgstr "Nem"

msgid "no_account"
msgstr "Nincs még fiókod?"

#, fuzzy
msgid "no_accounts"
msgstr "There are no accounts to create."

#, fuzzy
msgid "no_adventures_yet"
msgstr "There are no public adventures yet..."

#, fuzzy
msgid "no_certificate"
msgstr "This user hasn't earned the Hedy Certificate of Completion"

#, fuzzy
msgid "no_more_flat_if"
msgstr "Starting in level 8, the line after `{if}` needs to start with 4 spaces."

#, fuzzy
msgid "no_programs"
msgstr "Még nincs programod."

#, fuzzy
msgid "no_public_profile"
msgstr "Public profile"

#, fuzzy
msgid "no_shared_programs"
msgstr "has no shared programs..."

#, fuzzy
msgid "no_such_adventure"
msgstr "This adventure doesn't exist!"

#, fuzzy
msgid "no_such_class"
msgstr "No such Hedy class"

#, fuzzy
msgid "no_such_level"
msgstr "No such Hedy level!"

#, fuzzy
msgid "no_such_program"
msgstr "No such Hedy program!"

#, fuzzy
msgid "no_tag"
msgstr "No tag provided!"

#, fuzzy
msgid "not_adventure_yet"
msgstr "You must fill in an adventure name first"

#, fuzzy
msgid "not_enrolled"
msgstr "Looks like you are not in this class!"

#, fuzzy
msgid "not_in_class_no_handin"
msgstr "You are not in a class, so there's no need for you to hand in anything."

#, fuzzy
msgid "not_logged_in_cantsave"
msgstr "Your program will not be saved."

#, fuzzy
msgid "not_logged_in_handin"
msgstr "You must be logged in to hand in an assignment."

#, fuzzy
msgid "not_teacher"
msgstr "Looks like you are not a teacher!"

#, fuzzy
msgid "number"
msgstr "a number"

#, fuzzy
msgid "number_achievements"
msgstr "Number of achievements"

#, fuzzy
msgid "number_lines"
msgstr "Number of lines"

#, fuzzy
msgid "number_of_errors"
msgstr "Number of errors: {number_of_errors}"

msgid "number_programs"
msgstr "A programok száma"

msgid "ok"
msgstr "OK"

#, fuzzy
msgid "only_you_can_see"
msgstr "Only you can see this program."

msgid "open"
msgstr "Nyitva"

#, fuzzy
msgid "opening_date"
msgstr "Opening date"

#, fuzzy
msgid "opening_dates"
msgstr "Opening dates"

#, fuzzy
msgid "option"
msgstr "Option"

#, fuzzy
msgid "or"
msgstr "or"

msgid "other"
msgstr "Egyéb"

msgid "other_block"
msgstr "Más blokkprogramozási nyelv"

#, fuzzy
msgid "other_settings"
msgstr "Other settings"

#, fuzzy
msgid "other_source"
msgstr "Other"

msgid "other_text"
msgstr "Más szöveges programozási nyelv"

#, fuzzy
msgid "overwrite_warning"
msgstr "Már van ilyen nevű programod, ami felül lesz írva, ha folytatod a mentést. Akarod folytatni?"

#, fuzzy
msgid "owner"
msgstr "Owner"

#, fuzzy
msgid "page_not_found"
msgstr "Sajnos nem találjuk az oldalt!"

#, fuzzy
msgid "pair_with_teacher"
msgstr "I would like to be paired with another teacher for help"

#, fuzzy
msgid "parsons_title"
msgstr "Hedy"

msgid "password"
msgstr "Jelszó"

#, fuzzy
msgid "password_change_not_allowed"
msgstr "You're not allowed to change the password of this user."

#, fuzzy
msgid "password_change_prompt"
msgstr "Are you sure you want to change this password?"

#, fuzzy
msgid "password_change_success"
msgstr "Password of your student is successfully changed."

#, fuzzy
msgid "password_invalid"
msgstr "Érvénytelen jelszó."

msgid "password_repeat"
msgstr "Jelszó még egyszer"

msgid "password_resetted"
msgstr "Jelszavadat sikeresen visszaállítottad. Kérjük jelentkezz be."

msgid "password_six"
msgstr "A jelszónak legalább hat karaktert kell tartalmaznia."

msgid "password_updated"
msgstr "Jelszó frissítve."

#, fuzzy
msgid "passwords_six"
msgstr "All passwords need to be six characters or longer."

#, fuzzy
msgid "pending_invites"
msgstr "Függőben lévő meghívók"

#, fuzzy
msgid "people_with_a_link"
msgstr "Other people with a link can see this program. It also can be found on the \"Explore\" page."

#, fuzzy
msgid "percentage"
msgstr "percentage"

#, fuzzy
msgid "percentage_achieved"
msgstr "A felhasználók {percentage}%-a érte el"

msgid "period"
msgstr "pont"

#, fuzzy
msgid "personal_text"
msgstr "Personal text"

#, fuzzy
msgid "personal_text_invalid"
msgstr "Your personal text is invalid."

#, fuzzy
msgid "phone_number"
msgstr "Phone number"

#, fuzzy
msgid "postfix_classname"
msgstr "Postfix classname"

#, fuzzy
msgid "preferred_keyword_language"
msgstr "Preferred keyword language"

#, fuzzy
msgid "preferred_language"
msgstr "Preferred language"

#, fuzzy
msgid "preview"
msgstr "Preview"

#, fuzzy
msgid "preview_teacher_mode"
msgstr "This account is for you to try out Hedy, note that you need to sign out and create an actual account to save your progress."

#, fuzzy
msgid "previewing_adventure"
msgstr "Previewing adventure"

#, fuzzy
msgid "previewing_class"
msgstr "You are previewing class <em>{class_name}</em> as a teacher."

#, fuzzy
msgid "previous_campaigns"
msgstr "View previous campaigns"

#, fuzzy
msgid "previous_page"
msgstr "Previous page"

msgid "print_logo"
msgstr "kiír"

#, fuzzy
msgid "privacy_terms"
msgstr "privacy terms"

#, fuzzy
msgid "private"
msgstr "Private"

#, fuzzy
msgid "profile_logo_alt"
msgstr "Profil frissítve."

#, fuzzy
msgid "profile_picture"
msgstr "Profilkép"

msgid "profile_updated"
msgstr "Profil frissítve."

#, fuzzy
msgid "profile_updated_reload"
msgstr "Profil frissítve, az oldal újratöltődik."

#, fuzzy
msgid "program_contains_error"
msgstr "A programodban hiba van, biztos meg szeretnéd osztani?"

msgid "program_header"
msgstr "Programjaim"

#, fuzzy
msgid "program_too_large_exception"
msgstr "Programs too large"

#, fuzzy
msgid "programming_experience"
msgstr "Do you have programming experience?"

#, fuzzy
msgid "programming_invalid"
msgstr "Please select a valid programming language."

msgid "programs"
msgstr "Programok"

msgid "prompt_join_class"
msgstr "Ehhez az osztályhoz akarsz csatlakozni?"

#, fuzzy
msgid "public"
msgstr "Public"

msgid "public_adventures"
msgstr "Browse public adventures"

#, fuzzy
msgid "public_content"
msgstr "Public content"

#, fuzzy
msgid "public_content_info"
msgstr "You can also look for public adventures and use them as an example."

#, fuzzy
msgid "public_invalid"
msgstr "This agreement selection is invalid"

#, fuzzy
msgid "public_profile"
msgstr "Public profile"

#, fuzzy
msgid "public_profile_info"
msgstr "By selecting this box I make my profile visible for everyone. Be careful not to share personal information like your name or home address, because everyone will be able to see it!"

#, fuzzy
msgid "public_profile_updated"
msgstr "Public profile updated."

msgid "question mark"
msgstr "kérdőjel"

#, fuzzy
msgid "quiz_logo_alt"
msgstr "Quiz logo"

#, fuzzy
msgid "quiz_score"
msgstr "Quiz score"

#, fuzzy
msgid "quiz_tab"
msgstr "Quiz"

#, fuzzy
msgid "quiz_threshold_not_reached"
msgstr "Quiz threshold not reached to unlock this level"

msgid "read_code_label"
msgstr "Hangosan olvas"

msgid "recent"
msgstr "Legutóbbi programjaim "

msgid "recover_password"
msgstr "Kérj jelszó-visszaállítást "

msgid "regress_button"
msgstr "Menj vissza: {level}. szint"

#, fuzzy
msgid "remove"
msgstr "Remove"

#, fuzzy
msgid "remove_customization"
msgstr "Remove customization"

#, fuzzy
msgid "remove_customizations_prompt"
msgstr "Are you sure you want to remove this class their customizations?"

msgid "remove_student_prompt"
msgstr "Biztos vagy benne, hogy eltávolítod a tanulót az osztályból?"

#, fuzzy
msgid "remove_user_prompt"
msgstr "Confirm removing this user from the class."

#, fuzzy
msgid "repair_program_logo_alt"
msgstr "Repair program icon"

#, fuzzy
msgid "repeat_dep"
msgstr "Starting in level 8, `{repeat}` needs to be used with indentation. You can see examples on the `{repeat}` tab in level 8."

msgid "repeat_match_password"
msgstr "Az ismételt jelszó nem egyezik."

msgid "repeat_new_password"
msgstr "Új jelszó még egyszer"

#, fuzzy
msgid "report_failure"
msgstr "This program does not exist or is not public"

#, fuzzy
msgid "report_program"
msgstr "Are you sure you want to report this program?"

#, fuzzy
msgid "report_success"
msgstr "This program has been reported"

#, fuzzy
msgid "request_invalid"
msgstr "Request invalid"

#, fuzzy
msgid "request_teacher"
msgstr "Would you like to apply for a teacher's account?"

#, fuzzy
msgid "request_teacher_account"
msgstr "Request teacher account"

#, fuzzy
msgid "required_field"
msgstr "Fields marked with an * are required"

#, fuzzy
msgid "reset_adventure_prompt"
msgstr "Are you sure you want to reset all selected adventures?"

#, fuzzy
msgid "reset_adventures"
msgstr "Reset selected adventures"

#, fuzzy
msgid "reset_button"
msgstr "Reset"

msgid "reset_password"
msgstr "Jelszó törlése"

#, fuzzy
msgid "reset_view"
msgstr "Reset"

#, fuzzy
msgid "retrieve_adventure_error"
msgstr "You're not allowed to view this adventure!"

#, fuzzy
msgid "retrieve_class_error"
msgstr "Only teachers can retrieve classes"

#, fuzzy
msgid "retrieve_tag_error"
msgstr "Error retrieving tags"

#, fuzzy
msgid "role"
msgstr "Role"

msgid "run_code_button"
msgstr "Kód futtatása"

#, fuzzy
msgid "runs_over_time"
msgstr "Runs over time"

#, fuzzy
msgid "save_parse_warning"
msgstr "This program contains an error, are you sure you want to save it?"

msgid "save_prompt"
msgstr "A program mentéséhez fiókkal kell rendelkezned. Szeretnél most bejelentkezni?"

msgid "save_success_detail"
msgstr "A programot sikeresen mentetted"

#, fuzzy
msgid "score"
msgstr "Score"

#, fuzzy
msgid "search"
msgstr "Search..."

#, fuzzy
msgid "search_button"
msgstr "Mentés és kód megosztása"

#, fuzzy
msgid "second_teacher"
msgstr "Second teacher"

#, fuzzy
msgid "second_teacher_copy_prompt"
msgstr "Are you sure you want to copy this teacher?"

#, fuzzy
msgid "second_teacher_prompt"
msgstr "Enter a teacher username to invite them."

#, fuzzy
msgid "second_teacher_warning"
msgstr "All teachers in this class can customize it."

#, fuzzy
msgid "see_certificate"
msgstr "See {username} certificate!"

msgid "select"
msgstr "Választ"

#, fuzzy
msgid "select_adventures"
msgstr "Select adventures"

msgid "select_all"
msgstr "Select all"

#, fuzzy
msgid "select_lang"
msgstr "Select language"

msgid "select_levels"
msgstr "Select levels"

#, fuzzy
msgid "select_tag"
msgstr "Select tag"

msgid "selected"
msgstr "Selected"

#, fuzzy
msgid "self_removal_prompt"
msgstr "Are you sure you want to leave this class?"

msgid "send_password_recovery"
msgstr "Küldj nekem egy jelszó-helyreállítási linket "

#, fuzzy
msgid "sent_by"
msgstr "This invitation is sent by"

msgid "sent_password_recovery"
msgstr "Hamarosan kapnod kell egy e-mailt a jelszó visszaállítására vonatkozó utasításokkal."

#, fuzzy
msgid "settings"
msgstr "My personal settings"

#, fuzzy
msgid "share_by_giving_link"
msgstr "Show your program to other people by giving them the link below:"

#, fuzzy
msgid "share_your_program"
msgstr "Share your program"

#, fuzzy
msgid "signup_student_or_teacher"
msgstr "Are you a student or a teacher?"

msgid "single quotes"
msgstr "aposztróf"

msgid "slash"
msgstr "perjel"

#, fuzzy
msgid "sleeping"
msgstr "Sleeping..."

#, fuzzy
msgid "slides"
msgstr "Slides"

#, fuzzy
msgid "slides_for_level"
msgstr "Slides for level"

#, fuzzy
msgid "slides_info"
msgstr "For each level of Hedy, we have created slides to help you teach. The slides contain explanations of each level, and Hedy examples that you can run inside the slides. Just click the link and get started! the Introduction slides are a general explanation of Hedy before level 1 The slides were created using <a href=\"https://slides.com\">slides.com</a>. If you want to adapt them yourself, you can download them, and then upload the resulting zip file to <a href=\"https://slides.com\">slides.com</a>. You can find more information about the slides in the <a href=\"https://hedy.org/for-teachers/manual/features\">teacher's manual</a>."

#, fuzzy
msgid "social_media"
msgstr "Social media"

#, fuzzy
msgid "solution_example"
msgstr "Solution Example"

#, fuzzy
msgid "solution_example_explanation"
msgstr "This is where the solution of your adventure goes. This can be used if you want to share this adventure with other teacher's, so they can know what your suggested solution is."

#, fuzzy
msgid "something_went_wrong_keyword_parsing"
msgstr "There is a mistake in your adventure, are all keywords correctly surrounded with { }?"

msgid "space"
msgstr "szóköz"

msgid "star"
msgstr "csillag"

#, fuzzy
msgid "start_hedy_tutorial"
msgstr "Hedy bemutató indítása"

#, fuzzy
msgid "start_learning"
msgstr "Start learning"

#, fuzzy
msgid "start_programming"
msgstr "Directly start programming"

#, fuzzy
msgid "start_programming_logo_alt"
msgstr "Directly start programming"

msgid "start_quiz"
msgstr "Kvíz indítása"

#, fuzzy
msgid "start_teacher_tutorial"
msgstr "Tanári bemutató indítása"

#, fuzzy
msgid "start_teaching"
msgstr "Start teaching"

msgid "step_title"
msgstr "Feladat"

#, fuzzy
msgid "stepper_variable_role"
msgstr "stepper"

#, fuzzy
msgid "stop_code_button"
msgstr "Kód mentése"

#, fuzzy
msgid "string"
msgstr "szöveg"

#, fuzzy
msgid "student"
msgstr "Student"

#, fuzzy
msgid "student_already_in_class"
msgstr "This student is already in your class."

#, fuzzy
msgid "student_already_invite"
msgstr "This student already has a pending invitation."

#, fuzzy
msgid "student_details"
msgstr "Student details"

#, fuzzy
msgid "student_not_allowed_in_class"
msgstr "Student not allowed in class"

#, fuzzy
msgid "student_not_existing"
msgstr "This username doesn't exist."

#, fuzzy
msgid "student_signup_header"
msgstr "Tanuló"

msgid "students"
msgstr "tanulók"

#, fuzzy
msgid "submission_time"
msgstr "Beküldve ekkor:"

#, fuzzy
msgid "submit_answer"
msgstr "Válasz beküldése"

#, fuzzy
msgid "submit_program"
msgstr "Beküldés"

#, fuzzy
msgid "submit_warning"
msgstr "Biztosan beküldöd ezt a programot?"

#, fuzzy
msgid "submitted"
msgstr "Beküldve"

#, fuzzy
msgid "submitted_header"
msgstr "Ezt a programot már beküldted, ezért nem lehet megváltoztatni."

#, fuzzy
msgid "subscribe"
msgstr "Iratkozz fel a hírlevélre "

msgid "subscribe_newsletter"
msgstr "Iratkozz fel a hírlevélre "

#, fuzzy
msgid "successful_runs"
msgstr "Successful runs: {successful_runs}"

#, fuzzy
msgid "suggestion_color"
msgstr "Try using another color"

#, fuzzy
msgid "suggestion_note"
msgstr "Use a note between C0 and B9 or a number between 1 and 70"

#, fuzzy
msgid "suggestion_number"
msgstr "Try changing the value to a number"

msgid "suggestion_numbers_or_strings"
msgstr "Try changing the values to be all text or all numbers"

#, fuzzy
msgid "surname"
msgstr "Felhasználónév"

#, fuzzy
msgid "survey"
msgstr "Survey"

#, fuzzy
msgid "survey_completed"
msgstr "Survey completed"

#, fuzzy
msgid "survey_skip"
msgstr "Don't show this again"

#, fuzzy
msgid "survey_submit"
msgstr "Submit"

#, fuzzy
msgid "tag_in_adventure"
msgstr "Tag in adventure"

#, fuzzy
msgid "tag_input_placeholder"
msgstr "Enter a new tag"

#, fuzzy
msgid "tags"
msgstr "Tags"

#, fuzzy
msgid "teacher"
msgstr "Looks like you are not a teacher!"

#, fuzzy
msgid "teacher_account_request"
msgstr "You have a pending teacher account request"

#, fuzzy
msgid "teacher_account_success"
msgstr "You successfully requested a teacher account."

#, fuzzy
msgid "teacher_invalid"
msgstr "Your teacher value is invalid."

#, fuzzy
msgid "teacher_invitation_require_login"
msgstr "To set up your profile as a teacher we will need you to log in. If you don't have an account, please create one."

#, fuzzy
msgid "teacher_manual"
msgstr "Teacher manual"

#, fuzzy
msgid "teacher_signup_header"
msgstr "Teacher"

#, fuzzy
msgid "teacher_tutorial_logo_alt"
msgstr "You have received an invitation to join class"

#, fuzzy
msgid "teacher_welcome"
msgstr "Welcome to Hedy! Your are now the proud owner of a teachers account which allows you to create classes and invite students."

#, fuzzy
msgid "teachers"
msgstr "Teachers"

#, fuzzy
msgid "template_code"
msgstr ""
"This is the explanation of my adventure!\n"
"\n"
"This way I can show a command: <code>{print}</code>\n"
"\n"
"But sometimes I might want to show a piece of code, like this:\n"
"<pre>\n"
"ask What's your name?\n"
"echo so your name is \n"
"</pre>"

#, fuzzy
msgid "this_turns_in_assignment"
msgstr "This turns in your assignment to your teacher."

#, fuzzy
msgid "title"
msgstr "Cím"

#, fuzzy
msgid "title_admin"
msgstr "Hedy - Admin oldal"

#, fuzzy
msgid "title_class-overview"
msgstr "Hedy - Osztály áttekintő"

#, fuzzy
msgid "title_customize-adventure"
msgstr "Hedy - Kaland beállításai"

#, fuzzy
msgid "title_customize-class"
msgstr "Hedy - Osztály beállításai"

#, fuzzy
msgid "title_explore"
msgstr "Hedy - Felfedezés"

#, fuzzy
msgid "title_for-teacher"
msgstr "Hedy - Tanároknak"

#, fuzzy
msgid "title_join-class"
msgstr "Hedy - Csatlakozás osztályhoz"

#, fuzzy
msgid "title_landing-page"
msgstr "Üdvözlünk a Hedy oldalán!"

#, fuzzy
msgid "title_learn-more"
msgstr "Hedy - Tudj meg többet"

#, fuzzy
msgid "title_login"
msgstr "Hedy - Bejelentkezés"

#, fuzzy
msgid "title_my-profile"
msgstr "Hedy - Fiókom"

#, fuzzy
msgid "title_privacy"
msgstr "Hedy - Adatvédelmi megállapodás"

#, fuzzy
msgid "title_programs"
msgstr "Hedy - Programjaim"

#, fuzzy
msgid "title_public-adventures"
msgstr "Hedy - Public adventures"

#, fuzzy
msgid "title_recover"
msgstr "Hedy - Felhasználói fiók visszaállítása"

#, fuzzy
msgid "title_reset"
msgstr "Hedy - Jelszó visszaállítása"

#, fuzzy
msgid "title_signup"
msgstr "Hedy - Fiók regisztrálása"

#, fuzzy
msgid "title_start"
msgstr "Hedy - A fokozatos programnyelv"

#, fuzzy
msgid "title_view-adventure"
msgstr "Hedy - Kaland megnyitása"

#, fuzzy
msgid "token_invalid"
msgstr "Érvénytelen token."

#, fuzzy
msgid "tooltip_level_locked"
msgstr "Your teacher disabled this level"

#, fuzzy
msgid "translate_error"
msgstr "Valami baj történt a kód fordítása közben. Próbáld meg futtatni, hogy kiderüljön, van-e benne hiba. A hibás kódot nem lehet lefordítani."

#, fuzzy
msgid "translating_hedy"
msgstr "A Hedy fordítása"

#, fuzzy
msgid "translator"
msgstr "Translator"

#, fuzzy
msgid "tutorial"
msgstr "Bemutató"

#, fuzzy
msgid "tutorial_code_snippet"
msgstr ""
"{print} Hello world!\n"
"{print} I'm learning Hedy with the tutorial!"

#, fuzzy
msgid "tutorial_message_not_found"
msgstr "Meghívót kaptál, hogy csatlakozz egy osztályhoz"

#, fuzzy
msgid "tutorial_title_not_found"
msgstr "Sajnos nem találjuk ezt az oldalt!"

#, fuzzy
msgid "unauthorized"
msgstr "Ez az oldal számodra nem elérhető"

#, fuzzy
msgid "unfavourite_confirm"
msgstr "Are you sure you want to unfavourite this program?"

#, fuzzy
msgid "unfavourite_success"
msgstr "Your program is unfavourited."

#, fuzzy
msgid "unique_usernames"
msgstr "A felhasználónévnek egyedinek kell lennie."

#, fuzzy
msgid "unknown_variable_role"
msgstr "unknown"

#, fuzzy
msgid "unlock_thresholds"
msgstr "Unlock level thresholds"

#, fuzzy
msgid "unsaved_class_changes"
msgstr "Biztosan elhagyod ezt az oldalt? Mentetlen változtatásaid vannak, amik így elveszhetnek."

#, fuzzy
msgid "unsubmit_program"
msgstr "Unsubmit program"

#, fuzzy
msgid "unsubmit_warning"
msgstr "Are you sure you want to unsubmit this program?"

#, fuzzy
msgid "unsubmitted"
msgstr "Unsubmitted"

#, fuzzy
msgid "update_adventure_prompt"
msgstr "Biztosan frissíted ezt a kalandot?"

#, fuzzy
msgid "update_public"
msgstr "Nyilvános profil frissítése"

#, fuzzy
msgid "updating_indicator"
msgstr "Updating"

#, fuzzy
msgid "use_of_blanks_exception"
msgstr "Use of blanks in programs"

#, fuzzy
msgid "use_of_nested_functions_exception"
msgstr "Use of nested functions"

#, fuzzy
msgid "used_in"
msgstr "Used in:"

#, fuzzy
msgid "user"
msgstr "Felhasználónév"

#, fuzzy
msgid "user_inexistent"
msgstr "Nincs ilyen felhasználó"

#, fuzzy
msgid "user_not_private"
msgstr "Nincs ilyen felhasználó, vagy a profilja nem publikus"

msgid "username"
msgstr "Felhasználónév"

#, fuzzy
msgid "username_empty"
msgstr "A felhasználónév nem lehet üres!"

#, fuzzy
msgid "username_invalid"
msgstr "Érvénytelen felhasználónév."

msgid "username_special"
msgstr "A felhaszálónévben nem lehet `:` vagy `@`."

msgid "username_three"
msgstr "A felhasználónévnek legalább három karaktert kell tartalmaznia."

#, fuzzy
msgid "usernames_exist"
msgstr "Egy vagy több felhasználónév már létezik, nem hozható létre újra."

#, fuzzy
msgid "value"
msgstr "Érték"

#, fuzzy
msgid "view_adventures"
msgstr "View adventures"

#, fuzzy
msgid "view_classes"
msgstr "View classes"

#, fuzzy
msgid "view_program"
msgstr "Mutasd a programot"

#, fuzzy
msgid "view_slides"
msgstr "View slides"

#, fuzzy
msgid "waiting_for_submit"
msgstr "Waiting for submit"

#, fuzzy
msgid "walker_variable_role"
msgstr "walker"

#, fuzzy
msgid "welcome"
msgstr "Welcome to Hedy! Your are now the proud owner of a teachers account which allows you to create classes and invite students."

#, fuzzy
msgid "welcome_back"
msgstr "Welcome to Hedy! Your are now the proud owner of a teachers account which allows you to create classes and invite students."

#, fuzzy
msgid "what_is_your_role"
msgstr "What is your role?"

#, fuzzy
msgid "what_should_my_code_do"
msgstr "What should my code do?"

msgid "year_invalid"
msgstr "Adj meg egy évet 1900 és {current_year} között"

msgid "yes"
msgstr "Igen"

#, fuzzy
msgid "your_account"
msgstr "Nincs még fiókod?"

#, fuzzy
msgid "your_last_program"
msgstr "Favourite program"

#, fuzzy
msgid "your_personal_text"
msgstr "Your personal text..."

#, fuzzy
msgid "your_program"
msgstr "Your program"

#~ msgid "create_account_explanation"
#~ msgstr "Saját fiók birtokában mentheted a programjaidat."

#~ msgid "only_teacher_create_class"
#~ msgstr "Only teachers are allowed to create classes!"

#~ msgid "keyword_support"
#~ msgstr "Translated keywords"

#~ msgid "non_keyword_support"
#~ msgstr "Translated content"

#~ msgid "try_button"
#~ msgstr "Próbáld ki"

#~ msgid "select_own_adventures"
#~ msgstr "Select own adventures"

#~ msgid "view"
#~ msgstr "View"

#~ msgid "class"
#~ msgstr "Class"

#~ msgid "save_code_button"
#~ msgstr "Kód mentése"

#~ msgid "share_code_button"
#~ msgstr "Mentés és kód megosztása"

#~ msgid "classes_invalid"
#~ msgstr "The list of selected classes is invalid"

#~ msgid "directly_add_adventure_to_classes"
#~ msgstr "Do you want to add this adventure directly to one of your classes?"

#~ msgid "hand_in_assignment"
#~ msgstr "Hand in assignment"

#~ msgid "select_a_level"
#~ msgstr "Select a level"

#~ msgid "answer_invalid"
#~ msgstr "Your password is invalid."

#~ msgid "available_adventures_level"
#~ msgstr "Available adventures level"

#~ msgid "customize_class_exp_1"
#~ msgstr "Customize class"

#~ msgid "customize_class_exp_2"
#~ msgstr "Customize class"

#~ msgid "customize_class_step_1"
#~ msgstr "Customize class"

#~ msgid "customize_class_step_2"
#~ msgstr "Customize class"

#~ msgid "customize_class_step_3"
#~ msgstr "Customize class"

#~ msgid "customize_class_step_4"
#~ msgstr "Customize class"

#~ msgid "customize_class_step_5"
#~ msgstr "Customize class"

#~ msgid "customize_class_step_6"
#~ msgstr "Customize class"

#~ msgid "customize_class_step_7"
#~ msgstr "Customize class"

#~ msgid "customize_class_step_8"
#~ msgstr "Customize class"

#~ msgid "example_code_header"
#~ msgstr "Példa Hedy-kódra"

#~ msgid "feedback_failure"
#~ msgstr "Wrong!"

#~ msgid "feedback_success"
#~ msgstr "Good!"

#~ msgid "go_to_first_question"
#~ msgstr "Go to question 1"

#~ msgid "question"
#~ msgstr "Question"

#~ msgid "question_doesnt_exist"
#~ msgstr "Nincs ilyen kérdés"

#~ msgid "question_invalid"
#~ msgstr "Your token is invalid."

#~ msgid "too_many_attempts"
#~ msgstr "Túl sokszor próbálkoztál"

#~ msgid "class_logs"
#~ msgstr "Utolsó belépés"

#~ msgid "class_stats"
#~ msgstr "Show class statistics"

#~ msgid "visit_own_public_profile"
#~ msgstr "Nyilvános profil"

#~ msgid "title_class logs"
#~ msgstr "Hedy - Csatlakozás osztályhoz"

#~ msgid "title_class statistics"
#~ msgstr "Statisztikáim"

#~ msgid "disabled_button_locked"
#~ msgstr "Your teacher hasn't unlocked this level yet"

#~ msgid "duplicate_tag"
#~ msgstr "You already have a tag with this name."

#~ msgid "tag_deleted"
#~ msgstr "This tag was successfully deleted."

#~ msgid "no_tags"
#~ msgstr "No tags yet."

#~ msgid "apply_filters"
#~ msgstr "Apply filters"

#~ msgid "write_first_program"
#~ msgstr "Írd meg az első programodat!"

#~ msgid "share_confirm"
#~ msgstr "Biztosan nyilvánosságra szeretnéd hozni a programot?"

#~ msgid "share_success_detail"
#~ msgstr "A program sikeresen megosztva"

#~ msgid "try_it"
#~ msgstr "Próbáld ki"

#~ msgid "unshare_confirm"
#~ msgstr "Biztosan priváttá kívánod tenni a programot?"

#~ msgid "unshare_success_detail"
#~ msgstr "Program megosztása megszüntetve"

#~ msgid "adventure_exp_1"
#~ msgstr "Type your adventure of choice on the right-hand side. After creating your adventure you can include it in one of your classes under \"customizations\". If you want to include a command in your adventure please use code anchors like this:"

#~ msgid "adventure_exp_2"
#~ msgstr "If you want to show actual code snippets, for example to give student a template or example of the code. Please use pre anchors like this:"

#~ msgid "hello_world"
#~ msgstr "Hello world!"

#~ msgid "hide_parsons"
#~ msgstr "Hide parsons"

#~ msgid "hide_quiz"
#~ msgstr "Hide quiz"

#~ msgid "back_to_class"
#~ msgstr "Go back to class"

#~ msgid "Locked Language Feature"
#~ msgstr "You are using {concept}! That is awesome, but {concept} is not unlocked yet! It will be unlocked in a later level."

#~ msgid "nested blocks"
#~ msgstr "a block in a block"

#~ msgid "save"
#~ msgstr "Save"

#~ msgid "update_profile"
#~ msgstr "Profil frissítése"

#~ msgid "variables"
#~ msgstr "Változók"

#~ msgid "add_students_options"
#~ msgstr "Create student accounts"

#~ msgid "class_live"
#~ msgstr "Live statistics"

#~ msgid "class_overview"
#~ msgstr "Class overview"

#~ msgid "page"
#~ msgstr "page"

#~ msgid "student_list"
#~ msgstr "Student list"

#~ msgid "title_class grid_overview"
#~ msgstr "Hedy - Grid overview"

#~ msgid "title_class live_statistics"
#~ msgstr "Hedy - Live Statistics"

<<<<<<< HEAD
#~ msgid "no_such_highscore"
#~ msgstr "No such Hedy level!"

#~ msgid "title_achievements"
#~ msgstr "Hedy - Eredményeim"

#~ msgid "achievements_check_icon_alt"
#~ msgstr "Új eredményt értél el!"

#~ msgid "country_title"
#~ msgstr "Please select a valid country."

#~ msgid "create_public_profile"
#~ msgstr "Public profile"

#~ msgid "general"
#~ msgstr "Általános"

#~ msgid "hedy_achievements"
#~ msgstr "Eredményeim"

#~ msgid "hidden"
#~ msgstr "Hint?"

#~ msgid "highscore_explanation"
#~ msgstr "On this page you can look through programs created by other Hedy users. You can filter on both a Hedy level and adventure. Click on \"View program\" to open a program and run it. Programs with a red header contain a mistake. You can still open the program, but running it will result in an error. You can of course try to fix it! If the creator has a public profile you can click their username to visit their profile. There you will find all their shared programs and much more!"

#~ msgid "highscore_no_public_profile"
#~ msgstr "You don't have a public profile and are therefore not listed on the highscores. Do you wish to create one?"

#~ msgid "highscores"
#~ msgstr "Pontszám"

#~ msgid "my_achievements"
#~ msgstr "Eredményeim"

#~ msgid "programs_created"
#~ msgstr "Programjaim"

#~ msgid "programs_saved"
#~ msgstr "Programok"

#~ msgid "programs_submitted"
#~ msgstr "programs submitted"

#~ msgid "whole_world"
#~ msgstr "Az egész világ"

#~ msgid "your_class"
#~ msgstr "Osztályaim"
=======
#~ msgid "available_in"
#~ msgstr "Available in:"

#~ msgid "amount_created"
#~ msgstr "programs created"

#~ msgid "amount_saved"
#~ msgstr "programs saved"
>>>>>>> 5918eaf9
<|MERGE_RESOLUTION|>--- conflicted
+++ resolved
@@ -212,6 +212,10 @@
 msgstr "eredmények"
 
 #, fuzzy
+msgid "achievements_check_icon_alt"
+msgstr "Új eredményt értél el!"
+
+#, fuzzy
 msgid "achievements_logo_alt"
 msgstr "eredmények"
 
@@ -548,6 +552,10 @@
 msgid "country_invalid"
 msgstr "Please select a valid country."
 
+#, fuzzy
+msgid "country_title"
+msgstr "Please select a valid country."
+
 msgid "create_account"
 msgstr "Készíts fiókot"
 
@@ -571,6 +579,10 @@
 msgstr "Create multiple accounts"
 
 #, fuzzy
+msgid "create_public_profile"
+msgstr "Public profile"
+
+#, fuzzy
 msgid "create_question"
 msgstr "Do you want to create one?"
 
@@ -895,6 +907,10 @@
 msgstr "Kérlek válassz egy érvényes nemet ezek közül: férfi, nő, egyéb."
 
 #, fuzzy
+msgid "general"
+msgstr "Általános"
+
+#, fuzzy
 msgid "general_settings"
 msgstr "General settings"
 
@@ -954,6 +970,10 @@
 msgstr "Kérlek egy érvényes lehetőség kiválasztásával add meg, hogy honnan hallottál a Hedyről."
 
 #, fuzzy
+msgid "hedy_achievements"
+msgstr "Eredményeim"
+
+#, fuzzy
 msgid "hedy_choice_title"
 msgstr "Hedy's Choice"
 
@@ -977,6 +997,10 @@
 msgstr "Helló!"
 
 #, fuzzy
+msgid "hidden"
+msgstr "Hint?"
+
+#, fuzzy
 msgid "hide_cheatsheet"
 msgstr "Hide cheatsheet"
 
@@ -990,6 +1014,18 @@
 #, fuzzy
 msgid "highest_quiz_score"
 msgstr "Highest quiz score"
+
+#, fuzzy
+msgid "highscore_explanation"
+msgstr "On this page you can look through programs created by other Hedy users. You can filter on both a Hedy level and adventure. Click on \"View program\" to open a program and run it. Programs with a red header contain a mistake. You can still open the program, but running it will result in an error. You can of course try to fix it! If the creator has a public profile you can click their username to visit their profile. There you will find all their shared programs and much more!"
+
+#, fuzzy
+msgid "highscore_no_public_profile"
+msgstr "You don't have a public profile and are therefore not listed on the highscores. Do you wish to create one?"
+
+#, fuzzy
+msgid "highscores"
+msgstr "Pontszám"
 
 #, fuzzy
 msgid "hint"
@@ -1316,6 +1352,10 @@
 msgstr "Fiókom"
 
 #, fuzzy
+msgid "my_achievements"
+msgstr "Eredményeim"
+
+#, fuzzy
 msgid "my_adventures"
 msgstr "Kalandjaim"
 
@@ -1411,6 +1451,10 @@
 msgstr "No such Hedy class"
 
 #, fuzzy
+msgid "no_such_highscore"
+msgstr "No such Hedy level!"
+
+#, fuzzy
 msgid "no_such_level"
 msgstr "No such Hedy level!"
 
@@ -1677,6 +1721,18 @@
 
 msgid "programs"
 msgstr "Programok"
+
+#, fuzzy
+msgid "programs_created"
+msgstr "Programjaim"
+
+#, fuzzy
+msgid "programs_saved"
+msgstr "Programok"
+
+#, fuzzy
+msgid "programs_submitted"
+msgstr "programs submitted"
 
 msgid "prompt_join_class"
 msgstr "Ehhez az osztályhoz akarsz csatlakozni?"
@@ -2203,6 +2259,10 @@
 msgstr "Cím"
 
 #, fuzzy
+msgid "title_achievements"
+msgstr "Hedy - Eredményeim"
+
+#, fuzzy
 msgid "title_admin"
 msgstr "Hedy - Admin oldal"
 
@@ -2457,6 +2517,10 @@
 msgid "what_should_my_code_do"
 msgstr "What should my code do?"
 
+#, fuzzy
+msgid "whole_world"
+msgstr "Az egész világ"
+
 msgid "year_invalid"
 msgstr "Adj meg egy évet 1900 és {current_year} között"
 
@@ -2468,6 +2532,10 @@
 msgstr "Nincs még fiókod?"
 
 #, fuzzy
+msgid "your_class"
+msgstr "Osztályaim"
+
+#, fuzzy
 msgid "your_last_program"
 msgstr "Favourite program"
 
@@ -2683,58 +2751,6 @@
 #~ msgid "title_class live_statistics"
 #~ msgstr "Hedy - Live Statistics"
 
-<<<<<<< HEAD
-#~ msgid "no_such_highscore"
-#~ msgstr "No such Hedy level!"
-
-#~ msgid "title_achievements"
-#~ msgstr "Hedy - Eredményeim"
-
-#~ msgid "achievements_check_icon_alt"
-#~ msgstr "Új eredményt értél el!"
-
-#~ msgid "country_title"
-#~ msgstr "Please select a valid country."
-
-#~ msgid "create_public_profile"
-#~ msgstr "Public profile"
-
-#~ msgid "general"
-#~ msgstr "Általános"
-
-#~ msgid "hedy_achievements"
-#~ msgstr "Eredményeim"
-
-#~ msgid "hidden"
-#~ msgstr "Hint?"
-
-#~ msgid "highscore_explanation"
-#~ msgstr "On this page you can look through programs created by other Hedy users. You can filter on both a Hedy level and adventure. Click on \"View program\" to open a program and run it. Programs with a red header contain a mistake. You can still open the program, but running it will result in an error. You can of course try to fix it! If the creator has a public profile you can click their username to visit their profile. There you will find all their shared programs and much more!"
-
-#~ msgid "highscore_no_public_profile"
-#~ msgstr "You don't have a public profile and are therefore not listed on the highscores. Do you wish to create one?"
-
-#~ msgid "highscores"
-#~ msgstr "Pontszám"
-
-#~ msgid "my_achievements"
-#~ msgstr "Eredményeim"
-
-#~ msgid "programs_created"
-#~ msgstr "Programjaim"
-
-#~ msgid "programs_saved"
-#~ msgstr "Programok"
-
-#~ msgid "programs_submitted"
-#~ msgstr "programs submitted"
-
-#~ msgid "whole_world"
-#~ msgstr "Az egész világ"
-
-#~ msgid "your_class"
-#~ msgstr "Osztályaim"
-=======
 #~ msgid "available_in"
 #~ msgstr "Available in:"
 
@@ -2743,4 +2759,3 @@
 
 #~ msgid "amount_saved"
 #~ msgstr "programs saved"
->>>>>>> 5918eaf9
