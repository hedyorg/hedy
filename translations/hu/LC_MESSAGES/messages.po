# Hungarian translations for PROJECT.
# Copyright (C) 2023 ORGANIZATION
# This file is distributed under the same license as the PROJECT project.
# FIRST AUTHOR <EMAIL@ADDRESS>, 2023.
#
msgid ""
msgstr ""
"Project-Id-Version: PROJECT VERSION\n"
"Report-Msgid-Bugs-To: EMAIL@ADDRESS\n"
"POT-Creation-Date: 2000-01-01 00:00+0000\n"
"PO-Revision-Date: 2024-10-25 06:21+0000\n"
"Last-Translator: Prefill add-on <noreply-addon-prefill@weblate.org>\n"
"Language-Team: hu <LL@li.org>\n"
"Language: hu\n"
"MIME-Version: 1.0\n"
"Content-Type: text/plain; charset=utf-8\n"
"Content-Transfer-Encoding: 8bit\n"
"Plural-Forms: nplurals=1; plural=0;\n"
"X-Generator: Weblate 5.8.2-dev\n"
"Generated-By: Babel 2.14.0\n"

#, fuzzy
msgid "Access Before Assign"
msgstr "A {name} nevű változót a {access_line_number}. sorban próbáltad használni, de csak a {definition_line_number}. sorban hoztad létre. A változókat előbb létre kell hoznod, csak utána tudod használni őket."

#, fuzzy
msgid "Cyclic Var Definition"
msgstr "Először be kell állítanod a `{variable}` nevű változó értékét, csak utána tudod az `{is}` parancs jobb oldalán használni"

#, fuzzy
msgid "Else Without If Error"
msgstr ""

#, fuzzy
msgid "Function Undefined"
msgstr ""

#, fuzzy
msgid "Has Blanks"
msgstr "A kódod hiányos. Tartalmaz üres helyeket, amelyeket kóddal kell helyettesíteni."

#, fuzzy
msgid "Incomplete"
msgstr ""

#, fuzzy
msgid "Incomplete Repeat"
msgstr ""

#, fuzzy
msgid "Invalid"
msgstr "`{invalid_command}`: Nem {level}. szintű Hedy parancs. A(z) `{guessed_command}` parancsra gondoltál?"

#, fuzzy
msgid "Invalid Argument"
msgstr "A(z) `{command}` parancsot nem lehet a(z) `{invalid_argument}` argumentummal használni. Próbáld meg '`{invalid_argument}`' típusát megváltoztatni valamelyikre ezek közül: {allowed_types}."

#, fuzzy
msgid "Invalid Argument Type"
msgstr "A(z) `{command}` parancsot nem lehet a(z) `{invalid_argument}` argumentummal használni, mert az {invalid_type} típusú. Próbáld meg '`{invalid_argument}`' típusát megváltoztatni valamelyikre ezek közül: {allowed_types}."

#, fuzzy
msgid "Invalid At Command"
msgstr ""

#, fuzzy
msgid "Invalid Space"
msgstr "Hoppá! Szóközzel kezdted a sort itt: {line_number}. sor. A szóközök összezavarják a számítógépet, el tudod távolítani?"

#, fuzzy
msgid "Invalid Type Combination"
msgstr ""

#, fuzzy
msgid "Lonely Echo"
msgstr "Echo -t használtál kérdezés előtt, vagy echo-t kérdés nélkül. Először az ask utasítással kérj be adatot, majd használd az echo -t."

#, fuzzy
msgid "Lonely Text"
msgstr "A(z) {line_number}. sorban csak szöveg van, úgy tűnik elfelejtettél parancsot írni oda."

#, fuzzy
msgid "Missing Additional Command"
msgstr ""

#, fuzzy
msgid "Missing Colon Error"
msgstr ""

#, fuzzy
msgid "Missing Command"
msgstr "Úgy tűnik, elfelejtettél parancsot írni a(z) {line_number}. sorba."

#, fuzzy
msgid "Missing Inner Command"
msgstr ""

#, fuzzy
msgid "Missing Square Brackets"
msgstr ""

#, fuzzy
msgid "Missing Variable"
msgstr ""

#, fuzzy
msgid "Misspelled At Command"
msgstr ""

#, fuzzy
msgid "No Indentation"
msgstr ""

#, fuzzy
msgid "Non Decimal Variable"
msgstr ""

#, fuzzy
msgid "Parse"
msgstr "A kód, amit beírtál, nem érvényes Hedy kód. Hiba van a következő sorban: {location[0]}, a következő helyen: {location[1]}. Ezt írtad: `{character_found}`, de ez nem megengedett"

#, fuzzy
msgid "Pressit Missing Else"
msgstr ""

#, fuzzy
msgid "Runtime Index Error"
msgstr ""

#, fuzzy
msgid "Runtime Value Error"
msgstr ""

#, fuzzy
msgid "Runtime Values Error"
msgstr ""

#, fuzzy
msgid "Save Microbit code "
msgstr ""

#, fuzzy
msgid "Too Big"
msgstr "Azta! A program lenyűgözően hosszú, {lines_of_code} kódsorral rendelkezik! De ezen a szinten legfeljebb csak {max_lines} sort dolgozhatunk fel. Rövidítsd le a programot, és próbáld újra."

#, fuzzy
msgid "Too Few Indents"
msgstr ""

#, fuzzy
msgid "Too Many Indents"
msgstr ""

#, fuzzy
msgid "Unexpected Indentation"
msgstr ""

#, fuzzy
msgid "Unquoted Assignment"
msgstr ""

#, fuzzy
msgid "Unquoted Equality Check"
msgstr ""

#, fuzzy
msgid "Unquoted Text"
msgstr "Légy óvatos. Ha kiíratsz egy szöveget, akkor azt idézőjelbe kell tenni. Valahol egyet elfelejtettél."

#, fuzzy
msgid "Unsupported Float"
msgstr ""

#, fuzzy
msgid "Unsupported String Value"
msgstr ""

#, fuzzy
msgid "Unused Variable"
msgstr ""

#, fuzzy
msgid "Var Undefined"
msgstr "Ki akartad íratni: `{name}`, de nem adtál neki értéket."

#, fuzzy
msgid "Wrong Level"
msgstr "Ez helyes Hedy-kód volt, de nem a megfelelő szinten. A(z) {working_level}. szinten még nem lehet a(z) `{offending_keyword}` parancsot használni. Hátha ez segít: {tip}."

#, fuzzy
msgid "Wrong Number of Arguments"
msgstr ""

msgid "about_this_adventure"
msgstr ""

#, fuzzy
msgid "account_overview"
msgstr "Fiók áttekintő"

#, fuzzy
msgid "actions"
msgstr ""

#, fuzzy
msgid "add"
msgstr ""

#, fuzzy
msgid "add_students"
msgstr "tanulók hozzáadása"

#, fuzzy
msgid "add_your_language"
msgstr ""

#, fuzzy
msgid "admin"
msgstr ""

msgid "advance_button"
msgstr "Menj tovább: {level}. szint"

msgid "adventure"
msgstr "Kaland"

#, fuzzy
msgid "adventure_cloned"
msgstr ""

#, fuzzy
msgid "adventure_code_button"
msgstr ""

#, fuzzy
msgid "adventure_codeblock_button"
msgstr ""

#, fuzzy
msgid "adventure_duplicate"
msgstr ""

#, fuzzy
msgid "adventure_empty"
msgstr ""

#, fuzzy
msgid "adventure_exp_3"
msgstr "You can use the \"preview\" button to view a styled version of your adventure. To view the adventure on a dedicated page, select \"view\" from the teachers page."

msgid "adventure_exp_classes"
msgstr ""

#, fuzzy
msgid "adventure_flagged"
msgstr ""

#, fuzzy
msgid "adventure_id_invalid"
msgstr ""

#, fuzzy
msgid "adventure_length"
msgstr ""

#, fuzzy
msgid "adventure_name_invalid"
msgstr ""

#, fuzzy
msgid "adventure_terms"
msgstr ""

#, fuzzy
msgid "adventure_updated"
msgstr ""

#, fuzzy
msgid "adventures_completed"
msgstr ""

#, fuzzy
msgid "adventures_info"
msgstr ""

#, fuzzy
msgid "adventures_restored"
msgstr ""

#, fuzzy
msgid "adventures_ticked"
msgstr ""

#, fuzzy
msgid "adventures_tried"
msgstr ""

#, fuzzy
msgid "ago"
msgstr ""

#, fuzzy
msgid "agree_invalid"
msgstr ""

#, fuzzy
msgid "agree_with"
msgstr ""

msgid "ajax_error"
msgstr "Hiba történt, próbálkozz újra."

#, fuzzy
msgid "all"
msgstr ""

#, fuzzy
msgid "all_class_highscores"
msgstr ""

#, fuzzy
msgid "all_rows_missing_separator"
msgstr ""

msgid "already_account"
msgstr "Már van fiókod?"

#, fuzzy
msgid "already_program_running"
msgstr ""

msgid "are_you_sure"
msgstr "Biztos vagy ebben? Ezt a műveletet nem lehet visszavonni."

#, fuzzy
msgid "ask_needs_var"
msgstr ""

msgid "available_in"
msgstr ""

msgid "back_to_class"
msgstr ""

#, fuzzy
msgid "become_a_sponsor"
msgstr ""

msgid "birth_year"
msgstr "Születési év"

#, fuzzy
msgid "by"
msgstr ""

msgid "cancel"
msgstr "Mégsem"

#, fuzzy
msgid "cant_parse_exception"
msgstr ""

#, fuzzy
msgid "certificate"
msgstr ""

#, fuzzy
msgid "certified_teacher"
msgstr ""

msgid "change_password"
msgstr "Jelszó megváltoztatása"

#, fuzzy
msgid "cheatsheet_title"
msgstr ""

msgid "class_already_joined"
msgstr "Már az osztály tagja vagy"

#, fuzzy
msgid "class_customize_success"
msgstr "Az osztály beállításait mentettük."

#, fuzzy
msgid "class_graph_explanation"
msgstr ""

msgid "class_logs"
msgstr "Utolsó belépés"

#, fuzzy
msgid "class_name_duplicate"
msgstr ""

#, fuzzy
msgid "class_name_empty"
msgstr ""

#, fuzzy
msgid "class_name_invalid"
msgstr ""

msgid "class_name_prompt"
msgstr "Kérlek add meg az osztály nevét"

#, fuzzy
msgid "class_performance_graph"
msgstr ""

#, fuzzy
msgid "class_survey_description"
msgstr ""

#, fuzzy
msgid "class_survey_later"
msgstr ""

#, fuzzy
msgid "class_survey_question1"
msgstr ""

#, fuzzy
msgid "class_survey_question2"
msgstr ""

#, fuzzy
msgid "class_survey_question3"
msgstr ""

#, fuzzy
msgid "class_survey_question4"
msgstr ""

#, fuzzy
msgid "classes_info"
msgstr ""

#, fuzzy
msgid "clone"
msgstr ""

#, fuzzy
msgid "cloned_times"
msgstr ""

#, fuzzy
msgid "close"
msgstr ""

msgid "comma"
msgstr "vessző"

#, fuzzy
msgid "command_not_available_yet_exception"
msgstr ""

#, fuzzy
msgid "command_unavailable_exception"
msgstr ""

#, fuzzy
msgid "commands"
msgstr ""

#, fuzzy
msgid "complete"
msgstr ""

#, fuzzy
msgid "congrats_message"
msgstr ""

#, fuzzy
msgid "connect_guest_teacher"
msgstr ""

#, fuzzy
msgid "constant_variable_role"
msgstr ""

msgid "containing"
msgstr ""

#, fuzzy
msgid "content_invalid"
msgstr ""

#, fuzzy
msgid "continue"
msgstr ""

#, fuzzy
msgid "contributor"
msgstr ""

#, fuzzy
msgid "copy_accounts_to_clipboard"
msgstr ""

msgid "copy_clipboard"
msgstr "Sikeresen a vágólapra másolva"

#, fuzzy
msgid "copy_code"
msgstr ""

#, fuzzy
msgid "copy_join_link"
msgstr ""

#, fuzzy
msgid "copy_link_success"
msgstr "Link másolása a megosztáshoz"

msgid "copy_link_to_share"
msgstr "Link másolása a megosztáshoz"

#, fuzzy
msgid "copy_mail_link"
msgstr ""

#, fuzzy
msgid "correct_answer"
msgstr ""

msgid "country"
msgstr "Ország"

#, fuzzy
msgid "country_invalid"
msgstr ""

msgid "create_account"
msgstr "Készíts fiókot"

#, fuzzy
msgid "create_accounts"
msgstr ""

#, fuzzy
msgid "create_accounts_placeholder"
msgstr ""

#, fuzzy
msgid "create_accounts_prompt"
msgstr ""

#, fuzzy
msgid "create_adventure"
msgstr ""

msgid "create_class"
msgstr "Új osztály létrehozása"

#, fuzzy
msgid "create_student_account"
msgstr ""

#, fuzzy
msgid "create_student_account_explanation"
msgstr ""

#, fuzzy
msgid "create_student_accounts"
msgstr ""

#, fuzzy
msgid "create_teacher_account"
msgstr ""

#, fuzzy
msgid "create_teacher_account_explanation"
msgstr ""

#, fuzzy
msgid "create_usernames_and_passwords_desc"
msgstr ""

#, fuzzy
msgid "create_usernames_and_passwords_title"
msgstr ""

#, fuzzy
msgid "create_usernames_desc"
msgstr ""

#, fuzzy
msgid "create_usernames_title"
msgstr ""

#, fuzzy
msgid "creator"
msgstr ""

#, fuzzy
msgid "current_password"
msgstr ""

#, fuzzy
msgid "customization_deleted"
msgstr ""

#, fuzzy
msgid "customize"
msgstr ""

#, fuzzy
msgid "customize_adventure"
msgstr ""

#, fuzzy
msgid "customize_class"
msgstr "Osztály beállításai"

msgid "dash"
msgstr "kötőjel"

#, fuzzy
msgid "debug"
msgstr ""

#, fuzzy
msgid "default_401"
msgstr ""

#, fuzzy
msgid "default_403"
msgstr ""

#, fuzzy
msgid "default_404"
msgstr ""

#, fuzzy
msgid "default_500"
msgstr ""

msgid "delete"
msgstr "Törlés"

#, fuzzy
msgid "delete_adventure_prompt"
msgstr ""

msgid "delete_class_prompt"
msgstr "Biztos vagy benne, hogy törlöd az osztályt?"

msgid "delete_confirm"
msgstr "Biztosan törlöd a programot?"

#, fuzzy
msgid "delete_invite"
msgstr ""

#, fuzzy
msgid "delete_invite_prompt"
msgstr ""

#, fuzzy
msgid "delete_public"
msgstr ""

#, fuzzy
msgid "delete_success"
msgstr ""

#, fuzzy
msgid "delete_tag_prompt"
msgstr ""

msgid "destroy_profile"
msgstr "Véglegesen törli a fiókot "

#, fuzzy
msgid "developers_mode"
msgstr ""

#, fuzzy
msgid "directly_available"
msgstr ""

#, fuzzy
msgid "disable"
msgstr ""

#, fuzzy
msgid "disable_explore_page"
msgstr ""

#, fuzzy
msgid "disable_parsons"
msgstr ""

#, fuzzy
msgid "disable_quizes"
msgstr ""

#, fuzzy
msgid "disabled"
msgstr ""

#, fuzzy
msgid "disabled_button_quiz"
msgstr ""

#, fuzzy
msgid "discord_server"
msgstr ""

#, fuzzy
msgid "distinguished_user"
msgstr ""

msgid "double quotes"
msgstr "idézőjel"

#, fuzzy
msgid "download"
msgstr ""

#, fuzzy
msgid "duplicate"
msgstr ""

#, fuzzy
msgid "echo_and_ask_mismatch_exception"
msgstr ""

#, fuzzy
msgid "echo_out"
msgstr ""

#, fuzzy
msgid "edit_adventure"
msgstr ""

msgid "edit_code_button"
msgstr "Kód szerkesztése"

msgid "email"
msgstr ""

msgid "email_invalid"
msgstr "Kérem adj meg érvényes email címet."

#, fuzzy
msgid "end_quiz"
msgstr ""

#, fuzzy
msgid "english"
msgstr ""

#, fuzzy
msgid "enter"
msgstr ""

#, fuzzy
msgid "enter_password"
msgstr ""

msgid "enter_text"
msgstr "Írd be a válaszodat ide..."

#, fuzzy
msgid "error_logo_alt"
msgstr ""

#, fuzzy
msgid "errors"
msgstr ""

msgid "exclamation mark"
msgstr "felkiáltójel"

#, fuzzy
msgid "exercise"
msgstr ""

#, fuzzy
msgid "exercise_doesnt_exist"
msgstr ""

msgid "exists_email"
msgstr "Ez az email cím már használatban van."

msgid "exists_username"
msgstr "Ez a felhasználónév már használatban van."

#, fuzzy
msgid "exit_preview_mode"
msgstr ""

#, fuzzy
msgid "experience_invalid"
msgstr ""

#, fuzzy
msgid "expiration_date"
msgstr ""

#, fuzzy
msgid "favorite_program"
msgstr ""

#, fuzzy
msgid "favourite_confirm"
msgstr ""

#, fuzzy
msgid "favourite_program"
msgstr ""

#, fuzzy
msgid "favourite_program_invalid"
msgstr ""

#, fuzzy
msgid "favourite_success"
msgstr ""

#, fuzzy
msgid "feedback_message_error"
msgstr ""

msgid "female"
msgstr "Nő"

#, fuzzy
msgid "flag_adventure_prompt"
msgstr ""

#, fuzzy
msgid "float"
msgstr ""

#, fuzzy
msgid "for_teachers"
msgstr ""

msgid "forgot_password"
msgstr "Elfelejtetted a jelszavad?"

#, fuzzy
msgid "from_another_teacher"
msgstr "Egy másik tanártól"

#, fuzzy
msgid "from_magazine_website"
msgstr "Egy magazinból vagy honlapról"

#, fuzzy
msgid "from_video"
msgstr "Egy videóból"

#, fuzzy
msgid "fun_statistics_msg"
msgstr ""

msgid "gender"
msgstr "Neme"

#, fuzzy
msgid "gender_invalid"
msgstr "Kérlek válassz egy érvényes nemet ezek közül: férfi, nő, egyéb."

#, fuzzy
msgid "general_settings"
msgstr ""

#, fuzzy
msgid "get_certificate"
msgstr ""

#, fuzzy
msgid "give_link_to_teacher"
msgstr "Küldd el ezt a linket a tanárodnak:"

#, fuzzy
msgid "go_back"
msgstr ""

#, fuzzy
msgid "go_back_to_main"
msgstr "Vissza a főoldalra"

#, fuzzy
msgid "go_to_question"
msgstr ""

#, fuzzy
msgid "go_to_quiz_result"
msgstr ""

msgid "go_to_your_clone"
msgstr ""

msgid "goto_profile"
msgstr "A profilomhoz"

#, fuzzy
msgid "graph_title"
msgstr ""

#, fuzzy
msgid "hand_in"
msgstr ""

#, fuzzy
msgid "hand_in_exercise"
msgstr ""

#, fuzzy
msgid "heard_about_hedy"
msgstr "Honnan hallottál a Hedyről?"

#, fuzzy
msgid "heard_about_invalid"
msgstr "Kérlek egy érvényes lehetőség kiválasztásával add meg, hogy honnan hallottál a Hedyről."

#, fuzzy
msgid "hedy_choice_title"
msgstr ""

#, fuzzy
msgid "hedy_introduction_slides"
msgstr ""

#, fuzzy
msgid "hedy_logo_alt"
msgstr ""

#, fuzzy
msgid "hedy_on_github"
msgstr "Hedy a Githubon"

msgid "hello_logo"
msgstr "Helló!"

#, fuzzy
msgid "hide_adventures"
msgstr ""

#, fuzzy
msgid "hide_cheatsheet"
msgstr ""

#, fuzzy
msgid "hide_classes"
msgstr ""

#, fuzzy
msgid "hide_keyword_switcher"
msgstr ""

#, fuzzy
msgid "hide_slides"
msgstr ""

msgid "highest_level_reached"
msgstr "A legmagasabb elért szint"

#, fuzzy
msgid "highest_quiz_score"
msgstr ""

#, fuzzy
msgid "hint"
msgstr "Segítség?"

#, fuzzy
msgid "ill_work_some_more"
msgstr ""

#, fuzzy
msgid "image_invalid"
msgstr ""

#, fuzzy
msgid "incomplete_command_exception"
msgstr ""

#, fuzzy
msgid "incorrect_handling_of_quotes_exception"
msgstr ""

#, fuzzy
msgid "incorrect_use_of_types_exception"
msgstr ""

#, fuzzy
msgid "incorrect_use_of_variable_exception"
msgstr ""

#, fuzzy
msgid "indentation_exception"
msgstr ""

#, fuzzy
msgid "input"
msgstr "kérdésre adott válasz"

#, fuzzy
msgid "input_variable_role"
msgstr ""

#, fuzzy
msgid "integer"
msgstr "szám"

#, fuzzy
msgid "invalid_class_link"
msgstr ""

#, fuzzy
msgid "invalid_command_exception"
msgstr ""

#, fuzzy
msgid "invalid_keyword_language_comment"
msgstr ""

#, fuzzy
msgid "invalid_language_comment"
msgstr ""

#, fuzzy
msgid "invalid_level_comment"
msgstr ""

#, fuzzy
msgid "invalid_program_comment"
msgstr ""

#, fuzzy
msgid "invalid_teacher_invitation_code"
msgstr ""

msgid "invalid_username_password"
msgstr "Érvénytelen felhasználónév/jelszó."

#, fuzzy
msgid "invite_by_username"
msgstr ""

#, fuzzy
msgid "invite_date"
msgstr ""

#, fuzzy
msgid "invite_message"
msgstr "Meghívót kaptál, hogy csatlakozz egy osztályhoz"

#, fuzzy
msgid "invite_prompt"
msgstr ""

#, fuzzy
msgid "invite_teacher"
msgstr ""

msgid "join_class"
msgstr "Belépés az osztályba"

msgid "join_prompt"
msgstr "Ahhoz, hogy részt vehess egy kurzuson, rendelkezned kell fiókkal. Szeretnél most bejelentkezni?"

#, fuzzy
msgid "keybinding_waiting_for_keypress"
msgstr "Gombnyomásra várok..."

#, fuzzy
msgid "keyword_language_invalid"
msgstr ""

#, fuzzy
msgid "landcode_phone_number"
msgstr ""

#, fuzzy
msgid "language"
msgstr ""

#, fuzzy
msgid "language_invalid"
msgstr ""

msgid "languages"
msgstr "Az alábbi programozási nyelvek közül melyiket használtad korábban?"

#, fuzzy
msgid "last_edited"
msgstr ""

#, fuzzy
msgid "last_update"
msgstr ""

#, fuzzy
msgid "lastname"
msgstr "Név"

#, fuzzy
msgid "leave_class"
msgstr ""

msgid "level"
msgstr "Szint"

#, fuzzy
msgid "level_accessible"
msgstr ""

#, fuzzy
msgid "level_disabled"
msgstr ""

#, fuzzy
msgid "level_future"
msgstr ""

#, fuzzy
msgid "level_invalid"
msgstr ""

#, fuzzy
msgid "level_not_class"
msgstr ""

msgid "level_title"
msgstr "Szint"

#, fuzzy
msgid "levels"
msgstr ""

#, fuzzy
msgid "link"
msgstr "Belépés"

#, fuzzy
msgid "list"
msgstr ""

#, fuzzy
msgid "list_variable_role"
msgstr ""

#, fuzzy
msgid "logged_in_to_share"
msgstr ""

msgid "login"
msgstr "Belépés"

msgid "login_long"
msgstr "Belépés a fiókodba"

#, fuzzy
msgid "login_to_save_your_work"
msgstr ""

msgid "logout"
msgstr "Kilépés"

#, fuzzy
msgid "longest_program"
msgstr ""

#, fuzzy
msgid "mail_change_password_body"
msgstr "Jelszó megváltoztatása"

#, fuzzy
msgid "mail_change_password_subject"
msgstr "Jelszó megváltoztatása"

#, fuzzy
msgid "mail_error_change_processed"
msgstr ""

#, fuzzy
msgid "mail_goodbye"
msgstr ""
"Thank you!\n"
"The Hedy team"

#, fuzzy
msgid "mail_hello"
msgstr ""

#, fuzzy
msgid "mail_recover_password_body"
msgstr ""

msgid "mail_recover_password_subject"
msgstr "Kérj jelszó-visszaállítást."

#, fuzzy
msgid "mail_reset_password_body"
msgstr "Jelszó törlése"

#, fuzzy
msgid "mail_reset_password_subject"
msgstr "Jelszó törlése"

#, fuzzy
msgid "mail_welcome_teacher_body"
msgstr ""
"<strong>Welcome!</strong>\n"
"Congratulations on your brand new Hedy teachers account. Welcome to the world wide community of Hedy teachers!\n"
"<strong>What teachers accounts can do</strong>\n"
"With your teacher account, you have the option to create classes. Your students can than join your classes and you can see their progress. Classes are made and managed though the for <a href=\"https://hedycode.com/for-teachers\">teachers page</a>.\n"
"<strong>How to share ideas</strong>\n"
"If you are using Hedy in class, you probably have ideas for improvements! You can share those ideas with us on the <a href=\"https://github.com/hedyorg/hedy/discussions/categories/ideas\">Ideas Discussion</a>.\n"
"<strong>How to ask for help</strong>\n"
"If anything is unclear, you can post in the <a href=\"https://github.com/hedyorg/hedy/discussions/categories/q-a\">Q&A discussion</a>, or <a href=\"mailto: hello@hedy.org\">send us an email</a>.\n"
"Keep programming!"

#, fuzzy
msgid "mail_welcome_teacher_subject"
msgstr ""

#, fuzzy
msgid "mail_welcome_verify_body"
msgstr ""

#, fuzzy
msgid "mail_welcome_verify_subject"
msgstr ""

#, fuzzy
msgid "mailing_title"
msgstr "Hedy"

msgid "main_subtitle"
msgstr "A fokozatos programozási nyelv"

msgid "main_title"
msgstr ""

#, fuzzy
msgid "make_sure_you_are_done"
msgstr ""

msgid "male"
msgstr "Férfi"

#, fuzzy
msgid "mandatory_mode"
msgstr ""

#, fuzzy
msgid "more_info"
msgstr ""

#, fuzzy
msgid "more_options"
msgstr ""

#, fuzzy
msgid "multiple_keywords_warning"
msgstr ""

msgid "multiple_levels_warning"
msgstr ""

msgid "my_account"
msgstr "Fiókom"

#, fuzzy
msgid "my_adventures"
msgstr "Kalandjaim"

msgid "my_classes"
msgstr "Osztályaim"

#, fuzzy
msgid "my_messages"
msgstr "Üzeneteim"

#, fuzzy
msgid "my_public_profile"
msgstr ""

msgid "name"
msgstr "Név"

msgid "nav_explore"
msgstr "Felfedezés"

#, fuzzy
msgid "nav_hedy"
msgstr ""

msgid "nav_learn_more"
msgstr "Tudj meg többet"

msgid "nav_start"
msgstr "Kezdőlap"

msgid "new_password"
msgstr "Új jelszó"

#, fuzzy
msgid "new_password_repeat"
msgstr ""

msgid "newline"
msgstr "új sor"

#, fuzzy
msgid "next_adventure"
msgstr ""

#, fuzzy
msgid "next_exercise"
msgstr "Következő feladat"

#, fuzzy
msgid "next_page"
msgstr "Következő oldal"

#, fuzzy
msgid "next_student"
msgstr ""

msgid "no"
msgstr "Nem"

msgid "no_account"
msgstr "Nincs még fiókod?"

#, fuzzy
msgid "no_accounts"
msgstr ""

#, fuzzy
msgid "no_adventures_yet"
msgstr ""

#, fuzzy
msgid "no_more_flat_if"
msgstr ""

#, fuzzy
msgid "no_programs"
msgstr "Még nincs programod."

#, fuzzy
msgid "no_shared_programs"
msgstr ""

#, fuzzy
msgid "no_students"
msgstr ""

#, fuzzy
msgid "no_such_adventure"
msgstr ""

#, fuzzy
msgid "no_such_class"
msgstr ""

#, fuzzy
msgid "no_such_level"
msgstr ""

#, fuzzy
msgid "no_such_program"
msgstr ""

#, fuzzy
msgid "no_tag"
msgstr ""

#, fuzzy
msgid "not_adventure_yet"
msgstr ""

#, fuzzy
msgid "not_enrolled"
msgstr ""

#, fuzzy
msgid "not_in_class_no_handin"
msgstr ""

#, fuzzy
msgid "not_logged_in_cantsave"
msgstr ""

#, fuzzy
msgid "not_logged_in_handin"
msgstr ""

#, fuzzy
msgid "not_teacher"
msgstr ""

#, fuzzy
msgid "number"
msgstr ""

#, fuzzy
msgid "number_lines"
msgstr ""

#, fuzzy
msgid "number_of_errors"
msgstr ""

msgid "number_programs"
msgstr "A programok száma"

msgid "ok"
msgstr ""

#, fuzzy
msgid "one_level_error"
msgstr ""

#, fuzzy
msgid "only_you_can_see"
msgstr ""

msgid "open"
msgstr "Nyitva"

#, fuzzy
msgid "opening_date"
msgstr ""

#, fuzzy
msgid "opening_dates"
msgstr ""

#, fuzzy
msgid "option"
msgstr ""

#, fuzzy
msgid "or"
msgstr ""

msgid "other"
msgstr "Egyéb"

msgid "other_block"
msgstr "Más blokkprogramozási nyelv"

#, fuzzy
msgid "other_settings"
msgstr ""

#, fuzzy
msgid "other_source"
msgstr ""

msgid "other_text"
msgstr "Más szöveges programozási nyelv"

#, fuzzy
msgid "overwrite_warning"
msgstr "Már van ilyen nevű programod, ami felül lesz írva, ha folytatod a mentést. Akarod folytatni?"

#, fuzzy
msgid "owner"
msgstr ""

#, fuzzy
msgid "page_not_found"
msgstr "Sajnos nem találjuk az oldalt!"

#, fuzzy
msgid "pair_with_teacher"
msgstr ""

#, fuzzy
msgid "parsons_title"
msgstr "Hedy"

msgid "password"
msgstr "Jelszó"

#, fuzzy
msgid "password_change_not_allowed"
msgstr ""

#, fuzzy
msgid "password_change_prompt"
msgstr ""

#, fuzzy
msgid "password_change_success"
msgstr ""

#, fuzzy
msgid "password_invalid"
msgstr "Érvénytelen jelszó."

msgid "password_repeat"
msgstr "Jelszó még egyszer"

msgid "password_resetted"
msgstr "Jelszavadat sikeresen visszaállítottad. Kérjük jelentkezz be."

msgid "password_six"
msgstr "A jelszónak legalább hat karaktert kell tartalmaznia."

msgid "password_updated"
msgstr "Jelszó frissítve."

#, fuzzy
msgid "passwords_six"
msgstr ""

#, fuzzy
msgid "passwords_too_short"
msgstr ""

#, fuzzy
msgid "pending_invites"
msgstr "Függőben lévő meghívók"

#, fuzzy
msgid "people_with_a_link"
msgstr ""

#, fuzzy
msgid "percentage"
msgstr ""

msgid "period"
msgstr "pont"

#, fuzzy
msgid "personal_text"
msgstr ""

#, fuzzy
msgid "personal_text_invalid"
msgstr ""

#, fuzzy
msgid "phone_number"
msgstr ""

#, fuzzy
msgid "preferred_keyword_language"
msgstr ""

#, fuzzy
msgid "preferred_language"
msgstr ""

#, fuzzy
msgid "preview"
msgstr ""

#, fuzzy
msgid "preview_teacher_mode"
msgstr ""

#, fuzzy
msgid "previewing_adventure"
msgstr ""

#, fuzzy
msgid "previewing_class"
msgstr ""

#, fuzzy
msgid "previous_campaigns"
msgstr ""

#, fuzzy
msgid "previous_page"
msgstr ""

#, fuzzy
msgid "print_accounts"
msgstr ""

msgid "print_accounts_title"
msgstr ""

msgid "print_logo"
msgstr "kiír"

#, fuzzy
msgid "privacy_terms"
msgstr ""

#, fuzzy
msgid "private"
msgstr ""

#, fuzzy
msgid "profile_logo_alt"
msgstr "Profil frissítve."

#, fuzzy
msgid "profile_picture"
msgstr "Profilkép"

msgid "profile_updated"
msgstr "Profil frissítve."

#, fuzzy
msgid "profile_updated_reload"
msgstr "Profil frissítve, az oldal újratöltődik."

#, fuzzy
msgid "program_contains_error"
msgstr "A programodban hiba van, biztos meg szeretnéd osztani?"

msgid "program_header"
msgstr "Programjaim"

#, fuzzy
msgid "program_too_large_exception"
msgstr ""

#, fuzzy
msgid "programming_experience"
msgstr ""

#, fuzzy
msgid "programming_invalid"
msgstr ""

msgid "programs"
msgstr "Programok"

msgid "prompt_join_class"
msgstr "Ehhez az osztályhoz akarsz csatlakozni?"

#, fuzzy
msgid "provided_username_duplicates"
msgstr ""

#, fuzzy
msgid "public"
msgstr ""

msgid "public_adventures"
msgstr ""

#, fuzzy
msgid "public_content"
msgstr ""

#, fuzzy
msgid "public_content_info"
msgstr ""

#, fuzzy
msgid "public_invalid"
msgstr ""

#, fuzzy
msgid "public_profile"
msgstr ""

#, fuzzy
msgid "public_profile_info"
msgstr ""

#, fuzzy
msgid "public_profile_updated"
msgstr ""

#, fuzzy
msgid "put"
msgstr ""

msgid "question mark"
msgstr "kérdőjel"

#, fuzzy
msgid "quiz_logo_alt"
msgstr ""

#, fuzzy
msgid "quiz_score"
msgstr ""

#, fuzzy
msgid "quiz_tab"
msgstr ""

#, fuzzy
msgid "quiz_threshold_not_reached"
msgstr ""

msgid "read_code_label"
msgstr "Hangosan olvas"

msgid "recent"
msgstr "Legutóbbi programjaim "

msgid "recover_password"
msgstr "Kérj jelszó-visszaállítást "

msgid "regress_button"
msgstr "Menj vissza: {level}. szint"

#, fuzzy
msgid "remove"
msgstr ""

#, fuzzy
msgid "remove_customization"
msgstr ""

#, fuzzy
msgid "remove_customizations_prompt"
msgstr ""

msgid "remove_student_prompt"
msgstr "Biztos vagy benne, hogy eltávolítod a tanulót az osztályból?"

#, fuzzy
msgid "remove_user_prompt"
msgstr ""

msgid "rename_class"
msgstr ""

msgid "rename_class_prompt"
msgstr ""

#, fuzzy
msgid "repair_program_logo_alt"
msgstr ""

#, fuzzy
msgid "repeat_dep"
msgstr ""

msgid "repeat_match_password"
msgstr "Az ismételt jelszó nem egyezik."

msgid "repeat_new_password"
msgstr "Új jelszó még egyszer"

#, fuzzy
msgid "report_failure"
msgstr ""

#, fuzzy
msgid "report_program"
msgstr ""

#, fuzzy
msgid "report_success"
msgstr ""

#, fuzzy
msgid "request_invalid"
msgstr ""

#, fuzzy
msgid "request_teacher"
msgstr ""

#, fuzzy
msgid "request_teacher_account"
msgstr ""

#, fuzzy
msgid "required_field"
msgstr ""

#, fuzzy
msgid "reset_adventure_prompt"
msgstr ""

#, fuzzy
msgid "reset_adventures"
msgstr ""

#, fuzzy
msgid "reset_button"
msgstr ""

msgid "reset_password"
msgstr "Jelszó törlése"

#, fuzzy
msgid "restart"
msgstr ""

#, fuzzy
msgid "retrieve_adventure_error"
msgstr ""

#, fuzzy
msgid "retrieve_class_error"
msgstr ""

#, fuzzy
msgid "retrieve_tag_error"
msgstr ""

#, fuzzy
msgid "role"
msgstr ""

msgid "run_code_button"
msgstr "Kód futtatása"

#, fuzzy
msgid "save_parse_warning"
msgstr ""

msgid "save_prompt"
msgstr "A program mentéséhez fiókkal kell rendelkezned. Szeretnél most bejelentkezni?"

msgid "save_success_detail"
msgstr "A programot sikeresen mentetted"

#, fuzzy
msgid "score"
msgstr ""

#, fuzzy
msgid "search"
msgstr ""

#, fuzzy
msgid "search_button"
msgstr "Mentés és kód megosztása"

#, fuzzy
msgid "second_teacher"
msgstr ""

#, fuzzy
msgid "second_teacher_copy_prompt"
msgstr ""

#, fuzzy
msgid "second_teacher_prompt"
msgstr ""

#, fuzzy
msgid "second_teacher_warning"
msgstr ""

msgid "see_adventure_shared_class"
msgstr ""

#, fuzzy
msgid "see_certificate"
msgstr ""

msgid "select"
msgstr "Választ"

#, fuzzy
msgid "select_adventures"
msgstr ""

msgid "select_all"
msgstr ""

msgid "select_classes"
msgstr ""

#, fuzzy
msgid "select_lang"
msgstr ""

msgid "select_levels"
msgstr ""

msgid "selected"
msgstr ""

#, fuzzy
msgid "self_removal_prompt"
msgstr ""

msgid "send_password_recovery"
msgstr "Küldj nekem egy jelszó-helyreállítási linket "

#, fuzzy
msgid "sent_by"
msgstr ""

msgid "sent_password_recovery"
msgstr "Hamarosan kapnod kell egy e-mailt a jelszó visszaállítására vonatkozó utasításokkal."

#, fuzzy
msgid "settings"
msgstr ""

#, fuzzy
msgid "share"
msgstr ""

#, fuzzy
msgid "share_by_giving_link"
msgstr ""

#, fuzzy
msgid "share_your_program"
msgstr ""

#, fuzzy
msgid "signup_student_or_teacher"
msgstr ""

msgid "single quotes"
msgstr "aposztróf"

msgid "slash"
msgstr "perjel"

#, fuzzy
msgid "sleeping"
msgstr ""

#, fuzzy
msgid "slides"
msgstr ""

#, fuzzy
msgid "slides_for_level"
msgstr ""

#, fuzzy
msgid "slides_info"
msgstr ""

#, fuzzy
msgid "social_media"
msgstr ""

#, fuzzy
msgid "solution_example"
msgstr ""

#, fuzzy
msgid "solution_example_explanation"
msgstr ""

#, fuzzy
msgid "some_rows_missing_separator"
msgstr ""

#, fuzzy
msgid "something_went_wrong_keyword_parsing"
msgstr ""

msgid "space"
msgstr "szóköz"

msgid "star"
msgstr "csillag"

#, fuzzy
msgid "start_learning"
msgstr ""

msgid "start_quiz"
msgstr "Kvíz indítása"

#, fuzzy
msgid "start_teaching"
msgstr ""

msgid "step_title"
msgstr "Feladat"

#, fuzzy
msgid "stepper_variable_role"
msgstr ""

#, fuzzy
msgid "stop"
msgstr ""

#, fuzzy
msgid "stop_code_button"
msgstr "Kód mentése"

#, fuzzy
msgid "string"
msgstr "szöveg"

#, fuzzy
msgid "student"
msgstr ""

#, fuzzy
msgid "student_accounts_created"
msgstr ""

#, fuzzy
msgid "student_adventures_table"
msgstr ""

#, fuzzy
msgid "student_adventures_table_explanation"
msgstr ""

#, fuzzy
msgid "student_already_in_class"
msgstr ""

#, fuzzy
msgid "student_already_invite"
msgstr ""

#, fuzzy
msgid "student_in_another_class"
msgstr ""

#, fuzzy
msgid "student_information"
msgstr ""

#, fuzzy
msgid "student_information_explanation"
msgstr ""

#, fuzzy
msgid "student_not_existing"
msgstr ""

#, fuzzy
msgid "student_signup_header"
msgstr "Tanuló"

msgid "students"
msgstr "tanulók"

#, fuzzy
msgid "submission_time"
msgstr "Beküldve ekkor:"

#, fuzzy
msgid "submit_answer"
msgstr "Válasz beküldése"

#, fuzzy
msgid "submit_program"
msgstr "Beküldés"

#, fuzzy
msgid "submit_warning"
msgstr "Biztosan beküldöd ezt a programot?"

#, fuzzy
msgid "submitted"
msgstr "Beküldve"

#, fuzzy
msgid "submitted_header"
msgstr "Ezt a programot már beküldted, ezért nem lehet megváltoztatni."

#, fuzzy
msgid "subscribe"
msgstr "Iratkozz fel a hírlevélre "

msgid "subscribe_newsletter"
msgstr "Iratkozz fel a hírlevélre "

#, fuzzy
msgid "successful_runs"
msgstr ""

#, fuzzy
msgid "suggestion_color"
msgstr ""

#, fuzzy
msgid "suggestion_note"
msgstr ""

#, fuzzy
msgid "suggestion_number"
msgstr ""

msgid "suggestion_numbers_or_strings"
msgstr ""

#, fuzzy
msgid "surname"
msgstr "Felhasználónév"

#, fuzzy
msgid "survey_skip"
msgstr ""

#, fuzzy
msgid "survey_submit"
msgstr ""

#, fuzzy
msgid "tag_in_adventure"
msgstr ""

#, fuzzy
msgid "tag_input_placeholder"
msgstr ""

#, fuzzy
msgid "tags"
msgstr ""

#, fuzzy
msgid "teacher"
msgstr ""

#, fuzzy
msgid "teacher_invalid"
msgstr ""

#, fuzzy
msgid "teacher_invitation_require_login"
msgstr ""

#, fuzzy
msgid "teacher_manual"
msgstr ""

#, fuzzy
msgid "teacher_signup_header"
msgstr ""

#, fuzzy
msgid "teacher_welcome"
msgstr ""

#, fuzzy
msgid "teachers"
msgstr ""

#, fuzzy
msgid "template_code"
msgstr ""
"This is the explanation of my adventure!\n"
"\n"
"This way I can show a command: <code>{print}</code>\n"
"\n"
"But sometimes I might want to show a piece of code, like this:\n"
"<pre>\n"
"ask What's your name?\n"
"echo so your name is \n"
"</pre>"

msgid "this_adventure_has_an_example_solution"
msgstr ""

#, fuzzy
msgid "this_turns_in_assignment"
msgstr ""

#, fuzzy
msgid "title"
msgstr "Cím"

#, fuzzy
msgid "title_admin"
msgstr "Hedy - Admin oldal"

#, fuzzy
msgid "title_class-overview"
msgstr "Hedy - Osztály áttekintő"

#, fuzzy
msgid "title_customize-adventure"
msgstr "Hedy - Kaland beállításai"

#, fuzzy
msgid "title_customize-class"
msgstr "Hedy - Osztály beállításai"

#, fuzzy
msgid "title_explore"
msgstr "Hedy - Felfedezés"

#, fuzzy
msgid "title_for-teacher"
msgstr "Hedy - Tanároknak"

#, fuzzy
msgid "title_join-class"
msgstr "Hedy - Csatlakozás osztályhoz"

#, fuzzy
msgid "title_learn-more"
msgstr "Hedy - Tudj meg többet"

#, fuzzy
msgid "title_login"
msgstr "Hedy - Bejelentkezés"

#, fuzzy
msgid "title_my-profile"
msgstr "Hedy - Fiókom"

#, fuzzy
msgid "title_privacy"
msgstr "Hedy - Adatvédelmi megállapodás"

#, fuzzy
msgid "title_programs"
msgstr "Hedy - Programjaim"

#, fuzzy
msgid "title_public-adventures"
msgstr ""

#, fuzzy
msgid "title_recover"
msgstr "Hedy - Felhasználói fiók visszaállítása"

#, fuzzy
msgid "title_reset"
msgstr "Hedy - Jelszó visszaállítása"

#, fuzzy
msgid "title_signup"
msgstr "Hedy - Fiók regisztrálása"

#, fuzzy
msgid "title_start"
msgstr "Hedy - A fokozatos programnyelv"

#, fuzzy
msgid "title_view-adventure"
msgstr "Hedy - Kaland megnyitása"

#, fuzzy
msgid "token_invalid"
msgstr "Érvénytelen token."

#, fuzzy
msgid "too_many_accounts"
msgstr ""

msgid "tooltip_level_locked"
msgstr ""

#, fuzzy
msgid "translate_error"
msgstr "Valami baj történt a kód fordítása közben. Próbáld meg futtatni, hogy kiderüljön, van-e benne hiba. A hibás kódot nem lehet lefordítani."

#, fuzzy
msgid "translating_hedy"
msgstr "A Hedy fordítása"

#, fuzzy
msgid "translator"
msgstr ""

#, fuzzy
msgid "turned_into_teacher"
msgstr ""

#, fuzzy
msgid "unauthorized"
msgstr "Ez az oldal számodra nem elérhető"

#, fuzzy
msgid "unfavourite_confirm"
msgstr ""

#, fuzzy
msgid "unfavourite_success"
msgstr ""

#, fuzzy
msgid "unknown_variable_role"
msgstr ""

#, fuzzy
msgid "unlock_thresholds"
msgstr ""

#, fuzzy
msgid "unsaved_class_changes"
msgstr "Biztosan elhagyod ezt az oldalt? Mentetlen változtatásaid vannak, amik így elveszhetnek."

#, fuzzy
msgid "unsubmit_program"
msgstr ""

#, fuzzy
msgid "unsubmit_warning"
msgstr ""

#, fuzzy
msgid "unsubmitted"
msgstr ""

#, fuzzy
msgid "update_adventure_prompt"
msgstr "Biztosan frissíted ezt a kalandot?"

#, fuzzy
msgid "update_public"
msgstr "Nyilvános profil frissítése"

#, fuzzy
msgid "updating_indicator"
msgstr ""

#, fuzzy
msgid "use_custom_passwords"
msgstr ""

#, fuzzy
msgid "use_generated_passwords"
msgstr ""

#, fuzzy
msgid "use_of_blanks_exception"
msgstr ""

#, fuzzy
msgid "use_of_nested_functions_exception"
msgstr ""

#, fuzzy
msgid "used_in"
msgstr ""

#, fuzzy
msgid "user"
msgstr "Felhasználónév"

#, fuzzy
msgid "user_inexistent"
msgstr "Nincs ilyen felhasználó"

#, fuzzy
msgid "user_not_private"
msgstr "Nincs ilyen felhasználó, vagy a profilja nem publikus"

msgid "username"
msgstr "Felhasználónév"

#, fuzzy
msgid "username_contains_invalid_symbol"
msgstr ""

#, fuzzy
msgid "username_contains_separator"
msgstr ""

#, fuzzy
msgid "username_empty"
msgstr "A felhasználónév nem lehet üres!"

#, fuzzy
msgid "username_invalid"
msgstr "Érvénytelen felhasználónév."

msgid "username_special"
msgstr "A felhaszálónévben nem lehet `:` vagy `@`."

msgid "username_three"
msgstr "A felhasználónévnek legalább három karaktert kell tartalmaznia."

#, fuzzy
msgid "usernames_too_short"
msgstr ""

#, fuzzy
msgid "usernames_unavailable"
msgstr ""

#, fuzzy
msgid "value"
msgstr "Érték"

#, fuzzy
msgid "view_adventures"
msgstr ""

#, fuzzy
msgid "view_classes"
msgstr ""

#, fuzzy
msgid "view_program"
msgstr "Mutasd a programot"

#, fuzzy
msgid "view_slides"
msgstr ""

#, fuzzy
msgid "waiting_for_submit"
msgstr ""

#, fuzzy
msgid "walker_variable_role"
msgstr ""

msgid "website"
msgstr ""

#, fuzzy
msgid "what_is_your_role"
msgstr ""

#, fuzzy
msgid "what_should_my_code_do"
msgstr ""

msgid "workbook_circle_question_text"
msgstr ""

msgid "workbook_circle_question_title"
msgstr ""

msgid "workbook_define_question_text"
msgstr ""

msgid "workbook_define_question_title"
msgstr ""

msgid "workbook_input_question_text"
msgstr ""

msgid "workbook_input_question_title"
msgstr ""

msgid "workbook_multiple_choice_question_text"
msgstr ""

msgid "workbook_multiple_choice_question_title"
msgstr ""

msgid "workbook_open_question_title"
msgstr ""

msgid "workbook_output_question_text"
msgstr ""

msgid "workbook_output_question_title"
msgstr ""

msgid "year_invalid"
msgstr "Adj meg egy évet 1900 és {current_year} között"

msgid "yes"
msgstr "Igen"

#, fuzzy
msgid "your_personal_text"
msgstr ""

#, fuzzy
msgid "your_program"
msgstr ""

#~ msgid "create_account_explanation"
#~ msgstr "Saját fiók birtokában mentheted a programjaidat."

#~ msgid "only_teacher_create_class"
#~ msgstr "Only teachers are allowed to create classes!"

#~ msgid "keyword_support"
#~ msgstr "Translated keywords"

#~ msgid "non_keyword_support"
#~ msgstr "Translated content"

#~ msgid "try_button"
#~ msgstr "Próbáld ki"

#~ msgid "select_own_adventures"
#~ msgstr "Select own adventures"

#~ msgid "view"
#~ msgstr "View"

#~ msgid "class"
#~ msgstr "Class"

#~ msgid "save_code_button"
#~ msgstr "Kód mentése"

#~ msgid "share_code_button"
#~ msgstr "Mentés és kód megosztása"

#~ msgid "classes_invalid"
#~ msgstr "The list of selected classes is invalid"

#~ msgid "directly_add_adventure_to_classes"
#~ msgstr "Do you want to add this adventure directly to one of your classes?"

#~ msgid "hand_in_assignment"
#~ msgstr "Hand in assignment"

#~ msgid "select_a_level"
#~ msgstr "Select a level"

#~ msgid "answer_invalid"
#~ msgstr "Your password is invalid."

#~ msgid "available_adventures_level"
#~ msgstr "Available adventures level"

#~ msgid "customize_class_exp_1"
#~ msgstr "Customize class"

#~ msgid "customize_class_exp_2"
#~ msgstr "Customize class"

#~ msgid "customize_class_step_1"
#~ msgstr "Customize class"

#~ msgid "customize_class_step_2"
#~ msgstr "Customize class"

#~ msgid "customize_class_step_3"
#~ msgstr "Customize class"

#~ msgid "customize_class_step_4"
#~ msgstr "Customize class"

#~ msgid "customize_class_step_5"
#~ msgstr "Customize class"

#~ msgid "customize_class_step_6"
#~ msgstr "Customize class"

#~ msgid "customize_class_step_7"
#~ msgstr "Customize class"

#~ msgid "customize_class_step_8"
#~ msgstr "Customize class"

#~ msgid "example_code_header"
#~ msgstr "Példa Hedy-kódra"

#~ msgid "feedback_failure"
#~ msgstr "Wrong!"

#~ msgid "feedback_success"
#~ msgstr "Good!"

#~ msgid "go_to_first_question"
#~ msgstr "Go to question 1"

#~ msgid "question"
#~ msgstr "Question"

#~ msgid "question_doesnt_exist"
#~ msgstr "Nincs ilyen kérdés"

#~ msgid "question_invalid"
#~ msgstr "Your token is invalid."

#~ msgid "too_many_attempts"
#~ msgstr "Túl sokszor próbálkoztál"

#~ msgid "class_stats"
#~ msgstr "Show class statistics"

#~ msgid "visit_own_public_profile"
#~ msgstr "Nyilvános profil"

#~ msgid "title_class logs"
#~ msgstr "Hedy - Csatlakozás osztályhoz"

#~ msgid "title_class statistics"
#~ msgstr "Statisztikáim"

#~ msgid "disabled_button_locked"
#~ msgstr "Your teacher hasn't unlocked this level yet"

#~ msgid "duplicate_tag"
#~ msgstr "You already have a tag with this name."

#~ msgid "tag_deleted"
#~ msgstr "This tag was successfully deleted."

#~ msgid "no_tags"
#~ msgstr "No tags yet."

#~ msgid "apply_filters"
#~ msgstr "Apply filters"

#~ msgid "write_first_program"
#~ msgstr "Írd meg az első programodat!"

#~ msgid "share_confirm"
#~ msgstr "Biztosan nyilvánosságra szeretnéd hozni a programot?"

#~ msgid "share_success_detail"
#~ msgstr "A program sikeresen megosztva"

#~ msgid "try_it"
#~ msgstr "Próbáld ki"

#~ msgid "unshare_confirm"
#~ msgstr "Biztosan priváttá kívánod tenni a programot?"

#~ msgid "unshare_success_detail"
#~ msgstr "Program megosztása megszüntetve"

#~ msgid "adventure_exp_1"
#~ msgstr "Type your adventure of choice on the right-hand side. After creating your adventure you can include it in one of your classes under \"customizations\". If you want to include a command in your adventure please use code anchors like this:"

#~ msgid "adventure_exp_2"
#~ msgstr "If you want to show actual code snippets, for example to give student a template or example of the code. Please use pre anchors like this:"

#~ msgid "hello_world"
#~ msgstr "Hello world!"

#~ msgid "hide_parsons"
#~ msgstr "Hide parsons"

#~ msgid "hide_quiz"
#~ msgstr "Hide quiz"

#~ msgid "Locked Language Feature"
#~ msgstr "You are using {concept}! That is awesome, but {concept} is not unlocked yet! It will be unlocked in a later level."

#~ msgid "nested blocks"
#~ msgstr "a block in a block"

#~ msgid "save"
#~ msgstr "Save"

#~ msgid "update_profile"
#~ msgstr "Profil frissítése"

#~ msgid "variables"
#~ msgstr "Változók"

#~ msgid "add_students_options"
#~ msgstr "Create student accounts"

#~ msgid "class_live"
#~ msgstr "Live statistics"

#~ msgid "class_overview"
#~ msgstr "Class overview"

#~ msgid "page"
#~ msgstr "page"

#~ msgid "student_list"
#~ msgstr "Student list"

#~ msgid "title_class grid_overview"
#~ msgstr "Hedy - Grid overview"

#~ msgid "title_class live_statistics"
#~ msgstr "Hedy - Live Statistics"

#~ msgid "amount_created"
#~ msgstr "programs created"

#~ msgid "amount_saved"
#~ msgstr "programs saved"

#~ msgid "common_errors"
#~ msgstr "Common errors"

#~ msgid "grid_overview"
#~ msgstr "Overview of programs per adventure"

#~ msgid "last_error"
#~ msgstr "Last error"

#~ msgid "last_program"
#~ msgstr "Last program"

#~ msgid "live_dashboard"
#~ msgstr "Live Dashboard"

#~ msgid "runs_over_time"
#~ msgstr "Runs over time"

#~ msgid "student_details"
#~ msgstr "Student details"

#~ msgid "explore_explanation"
#~ msgstr "On this page you can look through programs created by other Hedy users. You can filter on both a Hedy level and adventure. Click on \"View program\" to open a program and run it. Programs with a red header contain a mistake. You can still open the program, but running it will result in an error. You can of course try to fix it! If the creator has a public profile you can click their username to visit their profile. There you will find all their shared programs and much more!"

#~ msgid "achievement_earned"
#~ msgstr "Új eredményt értél el!"

#~ msgid "achievements"
#~ msgstr "eredmények"

#~ msgid "achievements_check_icon_alt"
#~ msgstr "Új eredményt értél el!"

#~ msgid "achievements_logo_alt"
#~ msgstr "eredmények"

#~ msgid "amount_submitted"
#~ msgstr "programs submitted"

#~ msgid "country_title"
#~ msgstr "Please select a valid country."

#~ msgid "create_public_profile"
#~ msgstr "Public profile"

#~ msgid "general"
#~ msgstr "Általános"

#~ msgid "hedy_achievements"
#~ msgstr "Eredményeim"

#~ msgid "hidden"
#~ msgstr "Hint?"

#~ msgid "highscore_explanation"
#~ msgstr "On this page you can look through programs created by other Hedy users. You can filter on both a Hedy level and adventure. Click on \"View program\" to open a program and run it. Programs with a red header contain a mistake. You can still open the program, but running it will result in an error. You can of course try to fix it! If the creator has a public profile you can click their username to visit their profile. There you will find all their shared programs and much more!"

#~ msgid "highscore_no_public_profile"
#~ msgstr "You don't have a public profile and are therefore not listed on the highscores. Do you wish to create one?"

#~ msgid "highscores"
#~ msgstr "Pontszám"

#~ msgid "last_achievement"
#~ msgstr "Last earned achievement"

#~ msgid "my_achievements"
#~ msgstr "Eredményeim"

#~ msgid "no_certificate"
#~ msgstr "This user hasn't earned the Hedy Certificate of Completion"

#~ msgid "no_such_highscore"
#~ msgstr "No such Hedy level!"

#~ msgid "number_achievements"
#~ msgstr "Number of achievements"

#~ msgid "percentage_achieved"
#~ msgstr "A felhasználók {percentage}%-a érte el"

#~ msgid "programs_created"
#~ msgstr "Programjaim"

#~ msgid "programs_saved"
#~ msgstr "Programok"

#~ msgid "programs_submitted"
#~ msgstr "programs submitted"

#~ msgid "title_achievements"
#~ msgstr "Hedy - Eredményeim"

#~ msgid "whole_world"
#~ msgstr "Az egész világ"

#~ msgid "your_class"
#~ msgstr "Osztályaim"

#~ msgid "create_question"
#~ msgstr "Do you want to create one?"

#~ msgid "explore_programs"
#~ msgstr "Explore programs"

#~ msgid "explore_programs_logo_alt"
#~ msgstr "Explore programs"

#~ msgid "hedy_tutorial_logo_alt"
#~ msgstr "Hedy bemutató indítása"

#~ msgid "no_public_profile"
#~ msgstr "Public profile"

#~ msgid "start_hedy_tutorial"
#~ msgstr "Hedy bemutató indítása"

#~ msgid "start_programming"
#~ msgstr "Directly start programming"

#~ msgid "start_programming_logo_alt"
#~ msgstr "Directly start programming"

#~ msgid "start_teacher_tutorial"
#~ msgstr "Tanári bemutató indítása"

#~ msgid "teacher_tutorial_logo_alt"
#~ msgstr "You have received an invitation to join class"

#~ msgid "title_landing-page"
#~ msgstr "Üdvözlünk a Hedy oldalán!"

#~ msgid "welcome"
#~ msgstr "Welcome to Hedy! Your are now the proud owner of a teachers account which allows you to create classes and invite students."

#~ msgid "welcome_back"
#~ msgstr "Welcome to Hedy! Your are now the proud owner of a teachers account which allows you to create classes and invite students."

#~ msgid "your_account"
#~ msgstr "Nincs még fiókod?"

#~ msgid "your_last_program"
#~ msgstr "Favourite program"

#~ msgid "already_teacher"
#~ msgstr "You already have a teacher account."

#~ msgid "already_teacher_request"
#~ msgstr "You already have a pending teacher request."

#~ msgid "teacher_account_request"
#~ msgstr "You have a pending teacher account request"

#~ msgid "teacher_account_success"
#~ msgstr "You successfully requested a teacher account."

#~ msgid "student_not_allowed_in_class"
#~ msgstr "Student not allowed in class"

#~ msgid "accounts_created"
#~ msgstr "Accounts where successfully created."

#~ msgid "accounts_intro"
#~ msgstr "On this page you can create accounts for multiple students at the same time. It is also possible to directly add them to one of your classes. By pressing the green + on the bottom right of the page you can add extra rows. You can delete a row by pressing the corresponding red cross. Make sure no rows are empty when you press \"Create accounts\". Please keep in mind that every username and mail address needs to be unique and the password needs to be <b>at least</b> 6 characters."

#~ msgid "create_multiple_accounts"
#~ msgstr "Create multiple accounts"

#~ msgid "download_login_credentials"
#~ msgstr "Do you want to download the login credentials after the accounts creation?"

#~ msgid "generate_passwords"
#~ msgstr "Generate passwords"

#~ msgid "postfix_classname"
#~ msgstr "Postfix classname"

#~ msgid "reset_view"
#~ msgstr "Reset"

#~ msgid "unique_usernames"
#~ msgstr "A felhasználónévnek egyedinek kell lennie."

#~ msgid "usernames_exist"
#~ msgstr "Egy vagy több felhasználónév már létezik, nem hozható létre újra."

#~ msgid "**Question**: What is the output of this code?"
#~ msgstr ""

#~ msgid "Output"
#~ msgstr ""

#~ msgid "clear"
#~ msgstr ""

#~ msgid "bug"
#~ msgstr ""

#~ msgid "feature"
#~ msgstr ""

#~ msgid "feedback"
#~ msgstr ""

#~ msgid "feedback_message_success"
#~ msgstr ""

#~ msgid "feedback_modal_message"
#~ msgstr ""

#~ msgid "adventures"
#~ msgstr ""

#~ msgid "classes"
#~ msgstr ""

#~ msgid "Adventure"
#~ msgstr ""

#~ msgid "Answer"
#~ msgstr ""

#~ msgid "adventure_prompt"
#~ msgstr ""

#~ msgid "select_tag"
#~ msgstr ""

#~ msgid "Delete"
#~ msgstr ""

#~ msgid "select_class"
#~ msgstr ""

<<<<<<< HEAD
#~ msgid "invalid_tutorial_step"
#~ msgstr ""

#~ msgid "next_step_tutorial"
#~ msgstr "Tovább >>>"

#~ msgid "tutorial"
#~ msgstr "Bemutató"

#~ msgid "tutorial_code_snippet"
#~ msgstr ""

#~ msgid "tutorial_message_not_found"
#~ msgstr "Meghívót kaptál, hogy csatlakozz egy osztályhoz"

#~ msgid "tutorial_title_not_found"
#~ msgstr "Sajnos nem találjuk ezt az oldalt!"
=======
#~ msgid "survey"
#~ msgstr ""

#~ msgid "survey_completed"
#~ msgstr ""
>>>>>>> ed49bfa5
<|MERGE_RESOLUTION|>--- conflicted
+++ resolved
@@ -2902,7 +2902,12 @@
 #~ msgid "select_class"
 #~ msgstr ""
 
-<<<<<<< HEAD
+#~ msgid "survey"
+#~ msgstr ""
+
+#~ msgid "survey_completed"
+#~ msgstr ""
+
 #~ msgid "invalid_tutorial_step"
 #~ msgstr ""
 
@@ -2920,10 +2925,3 @@
 
 #~ msgid "tutorial_title_not_found"
 #~ msgstr "Sajnos nem találjuk ezt az oldalt!"
-=======
-#~ msgid "survey"
-#~ msgstr ""
-
-#~ msgid "survey_completed"
-#~ msgstr ""
->>>>>>> ed49bfa5
