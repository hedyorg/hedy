--- conflicted
+++ resolved
@@ -2,13 +2,8 @@
 msgstr ""
 "Project-Id-Version: PACKAGE VERSION\n"
 "Report-Msgid-Bugs-To: \n"
-<<<<<<< HEAD
 "POT-Creation-Date: 2022-06-15 11:11+0200\n"
 "PO-Revision-Date: 2022-06-09 15:18+0000\n"
-=======
-"POT-Creation-Date: 2022-06-10 11:39+0200\n"
-"PO-Revision-Date: 2022-06-14 10:01+0000\n"
->>>>>>> 28eebdb0
 "Last-Translator: Anonymous <noreply@weblate.org>\n"
 "Language-Team: hu <LL@li.org>\n"
 "Language: hu\n"
@@ -59,17 +54,13 @@
 msgid "title_for-teacher"
 msgstr "Hedy - For teachers"
 
-<<<<<<< HEAD
 #: app.py:774 app.py:776 app.py:918 app.py:940 app.py:942
-=======
-#: app.py:600
 msgid "example_code_header"
 msgstr "Példa Hedy-kódra"
 
 
 
 #: app.py:752 app.py:754 app.py:894 app.py:916 app.py:918
->>>>>>> 28eebdb0
 #, fuzzy
 msgid "no_such_level"
 msgstr "No such Hedy level!"
