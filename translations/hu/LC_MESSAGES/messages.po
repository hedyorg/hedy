--- conflicted
+++ resolved
@@ -1,28 +1,17 @@
-
 msgid ""
 msgstr ""
 "Project-Id-Version: PACKAGE VERSION\n"
 "Report-Msgid-Bugs-To: \n"
-<<<<<<< HEAD
-"POT-Creation-Date: 2022-08-30 14:06+0200\n"
-"PO-Revision-Date: 2022-08-29 07:56+0000\n"
-=======
 "POT-Creation-Date: 2022-08-26 19:12+0200\n"
 "PO-Revision-Date: 2022-09-25 22:28+0000\n"
->>>>>>> 1459f0d7
 "Last-Translator: Anonymous <noreply@weblate.org>\n"
+"Language-Team: hu <LL@li.org>\n"
 "Language: hu\n"
-"Language-Team: hu <LL@li.org>\n"
-"Plural-Forms: nplurals=2; plural=n != 1;\n"
 "MIME-Version: 1.0\n"
 "Content-Type: text/plain; charset=utf-8\n"
 "Content-Transfer-Encoding: 8bit\n"
-<<<<<<< HEAD
-"Generated-By: Babel 2.10.1\n"
-=======
 "Plural-Forms: nplurals=2; plural=n != 1;\n"
 "X-Generator: Weblate 4.14.1\n"
->>>>>>> 1459f0d7
 
 #, fuzzy
 msgid "program_contains_error"
@@ -524,10 +513,6 @@
 msgstr "Are you sure you want to create these accounts?"
 
 #, fuzzy
-msgid "class"
-msgstr "Class"
-
-#, fuzzy
 msgid "download_login_credentials"
 msgstr ""
 
@@ -536,10 +521,6 @@
 
 msgid "no"
 msgstr "Nem"
-
-#, fuzzy
-msgid "generate_passwords"
-msgstr "Generate passwords"
 
 #, fuzzy
 msgid "reset_view"
@@ -1078,9 +1059,6 @@
 msgid "share_code_button"
 msgstr "Mentés és kód megosztása"
 
-msgid "tutorial"
-msgstr ""
-
 msgid "try_button"
 msgstr "Próbáld ki"
 
@@ -1250,11 +1228,9 @@
 msgid "recent"
 msgstr "Legutóbbi programjaim "
 
-#, fuzzy
 msgid "all"
 msgstr ""
 
-#, fuzzy
 msgid "submitted"
 msgstr ""
 
@@ -1826,8 +1802,6 @@
 #, fuzzy
 msgid "adventure_empty"
 msgstr "You didn't enter an adventure name!"
-<<<<<<< HEAD
-=======
 
 #, fuzzy
 msgid "all"
@@ -1847,5 +1821,4 @@
 
 #, fuzzy
 msgid "hide_quiz"
-msgstr "Hide quiz"
->>>>>>> 1459f0d7
+msgstr "Hide quiz"