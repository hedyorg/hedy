
msgid ""
msgstr ""
"Project-Id-Version: PACKAGE VERSION\n"
"Report-Msgid-Bugs-To: \n"
<<<<<<< HEAD
"POT-Creation-Date: 2023-03-01 17:52+0100\n"
"PO-Revision-Date: 2023-02-16 15:59+0000\n"
=======
"POT-Creation-Date: 2023-03-03 19:20+0100\n"
"PO-Revision-Date: 2023-03-12 03:54+0000\n"
>>>>>>> 0d245425
"Last-Translator: Anonymous <noreply@weblate.org>\n"
"Language: hu\n"
"Language-Team: hu <LL@li.org>\n"
"Plural-Forms: nplurals=2; plural=n != 1;\n"
"MIME-Version: 1.0\n"
"Content-Type: text/plain; charset=utf-8\n"
"Content-Transfer-Encoding: 8bit\n"
<<<<<<< HEAD
"Generated-By: Babel 2.10.1\n"
=======
"Plural-Forms: nplurals=2; plural=n != 1;\n"
"X-Generator: Weblate 4.16.2-dev\n"
"Generated-By: Babel 2.10.3\n"
>>>>>>> 0d245425

msgid "Access Before Assign"
msgstr ""
"You tried to use the variable {name} on line {access_line_number}, but you "
"set it on line {definition_line_number}. Set a variable before using it."

#, fuzzy
msgid "Cyclic Var Definition"
msgstr ""
"The name {variable} needs to be set before you can use it on the right-hand "
"side of the is command"

msgid "Has Blanks"
msgstr ""
"A kódod hiányos. Tartalmaz üres helyeket, amelyeket kóddal kell "
"helyettesíteni."

msgid "Incomplete"
msgstr ""
"Hoppá! Elfelejtettél egy kis kódot! A(z) {line_number}. sorban, szöveget "
"kell beírnod a {incomplete_command} mögé."

#, fuzzy
msgid "Incomplete Repeat"
msgstr ""
"It looks like you forgot to use {command} with the repeat command you used "
"on line {line_number}."

msgid "Invalid"
msgstr ""
"{invalid_command} Nem Hedy szint {level} parancs. Erre gondoltál "
"{guessed_command}?"

#, fuzzy
msgid "Invalid Argument"
msgstr ""
"You cannot use the command {command} with {invalid_argument} . Try changing "
"{invalid_argument} to {allowed_types}."

#, fuzzy
msgid "Invalid Argument Type"
msgstr ""
"You cannot use {command} with {invalid_argument} because it is "
"{invalid_type}. Try changing {invalid_argument} to {allowed_types}."

#, fuzzy
msgid "Invalid At Command"
msgstr ""
"The {at} command may not be used from level 16 onward. You can use square "
"brackets to use an element from a list, for example `friends[i]`, "
"`lucky_numbers[{random}]`."

msgid "Invalid Space"
msgstr ""
"Hoppá! Szóközzel kezdted a sort itt: {line_number}. sor. A szóközök "
"összezavarják a számítógépet, el tudod távolítani?"

#, fuzzy
msgid "Invalid Type Combination"
msgstr ""
"You cannot use {invalid_argument} and {invalid_argument_2} with {command} "
"because one is {invalid_type} and the other is {invalid_type_2}. Try "
"changing {invalid_argument} to {invalid_type_2} or {invalid_argument_2} to "
"{invalid_type}."

#, fuzzy
msgid "Locked Language Feature"
msgstr ""
"You are using {concept}! That is awesome, but {concept} is not unlocked yet! "
"It will be unlocked in a later level."

msgid "Lonely Echo"
msgstr ""
"Echo -t használtál kérdezés előtt, vagy echo-t kérdés nélkül. Először az ask "
"utasítással kérj be adatot, majd használd az echo -t."

#, fuzzy
msgid "Lonely Text"
msgstr ""
"It looks like you forgot to use a command with the text you put in line "
"{line_number}"

#, fuzzy
msgid "Missing Command"
msgstr "It looks like you forgot to use a command on line {line_number}."

#, fuzzy
msgid "Missing Inner Command"
msgstr ""
"It looks like you forgot to use a command with the {command} statement you "
"used on line {line_number}."

#, fuzzy
msgid "No Indentation"
msgstr ""
"You used too few spaces in line {line_number}. You used {leading_spaces} "
"spaces, which is not enough. Start every new block with {indent_size} spaces "
"more than the line before."

msgid "Parse"
msgstr ""
"A kód, amit beírtál, nem érvényes Hedy kód. Hiba van a következő sorban: "
"{location[0]}, a következő helyen: {location[1]}. Ezt írtad: "
"{character_found}, de ez nem megengedett"

msgid "Too Big"
msgstr ""
"Azta! A program lenyűgöző {lines_of_code} kódsorral rendelkezik! De ezen a "
"szinten csak {max_lines} sort dolgozhatunk fel. Csökkentsd a programot, és "
"próbáld újra."

#, fuzzy
msgid "Unexpected Indentation"
msgstr ""
"You used too many spaces in line {line_number}. You used {leading_spaces} "
"spaces, which is too much. Start every new block with {indent_size} spaces "
"more than the line before."

#, fuzzy
msgid "Unquoted Assignment"
msgstr ""
"From this level, you need to place texts to the right of the `is` between "
"quotes. You forgot that for the text {text}."

#, fuzzy
msgid "Unquoted Equality Check"
msgstr ""
"If you want to check if a variable is equal to multiple words, the words "
"should be surrounded by quotation marks!"

msgid "Unquoted Text"
msgstr ""
"Légy óvatos. Ha kiíratsz egy szöveget, akkor azt idézőjelbe kell tenni. "
"Valahol egyet elfelejtettél."

#, fuzzy
msgid "Unsupported Float"
msgstr ""
"Non-integer numbers are not supported yet but they will be in a few levels. "
"For now change {value} to an integer."

#, fuzzy
msgid "Unsupported String Value"
msgstr "Text values cannot contain {invalid_value}."

msgid "Var Undefined"
msgstr "Ki akartad íratni: {name}, de nem adtál neki értéket."

msgid "Wrong Level"
msgstr ""
"Ez helyes Hedy-kód volt, de nem a megfelelő szinten. Írtál "
"{offending_keyword} a szinthez {working_level}. Tipp: {tip}."

#, fuzzy
msgid "account_overview"
msgstr "Account overview"

#, fuzzy
msgid "accounts_created"
msgstr "Accounts where successfully created."

#, fuzzy
msgid "accounts_intro"
msgstr ""
"On this page you can create accounts for multiple students at the same time. "
"It is also possible to directly add them to one of your classes. By pressing "
"the green + on the bottom right of the page you can add extra rows. You can "
"delete a row by pressing the corresponding red cross. Make sure no rows are "
"empty when you press \"Create accounts\". Please keep in mind that every "
"username and mail address needs to be unique and the password needs to be "
"<b>at least</b> 6 characters."

#, fuzzy
msgid "achievement_earned"
msgstr "You've earned an achievement!"

#, fuzzy
msgid "achievements"
msgstr "achievements"

#, fuzzy
msgid "achievements_check_icon_alt"
msgstr "You've earned an achievement!"

#, fuzzy
msgid "achievements_logo_alt"
msgstr "achievements"

#, fuzzy
msgid "add_students"
msgstr "tanulók"

#, fuzzy
msgid "add_students_options"
msgstr "Create student accounts"

#, fuzzy
msgid "admin"
msgstr "Admin"

msgid "advance_button"
msgstr "Menj tovább: szint {level}"

msgid "adventure"
msgstr "Kaland"

#, fuzzy
msgid "adventure_duplicate"
msgstr "You already have an adventure with this name."

#, fuzzy
msgid "adventure_empty"
msgstr "You didn't enter an adventure name!"

#, fuzzy
msgid "adventure_exp_1"
msgstr ""
"Type your adventure of choice on the right-hand side. After creating your "
"adventure you can include it in one of your classes under \"customizations"
"\". If you want to include a command in your adventure please use code "
"anchors like this:"

#, fuzzy
msgid "adventure_exp_2"
msgstr ""
"If you want to show actual code snippets, for example to give student a "
"template or example of the code. Please use pre anchors like this:"

#, fuzzy
msgid "adventure_exp_3"
msgstr ""
"You can use the \"preview\" button to view a styled version of your "
"adventure. To view the adventure on a dedicated page, select \"view\" from "
"the teachers page."

#, fuzzy
msgid "adventure_id_invalid"
msgstr "This adventure id is invalid."

#, fuzzy
msgid "adventure_length"
msgstr "Your adventure has to be at least 20 characters."

#, fuzzy
msgid "adventure_name_invalid"
msgstr "This adventure name is invalid."

#, fuzzy
msgid "adventure_prompt"
msgstr "Please enter the name of the adventure"

#, fuzzy
msgid "adventure_terms"
msgstr "I agree that my adventure might be made publicly available on Hedy."

#, fuzzy
msgid "adventure_updated"
msgstr "The adventure has been updated!"

#, fuzzy
msgid "ago"
msgstr "{timestamp} ago"

#, fuzzy
msgid "agree_invalid"
msgstr "You have to agree with the privacy terms."

#, fuzzy
msgid "agree_third_party"
msgstr ""
"I consent to being contacted by partners of Leiden University with sales "
"opportunities (optional)"

#, fuzzy
msgid "agree_with"
msgstr "I agree to the"

msgid "ajax_error"
msgstr "Hiba történt, próbálkozz újra."

#, fuzzy
msgid "all"
msgstr "All"

#, fuzzy
msgid "all_class_highscores"
msgstr "All students visible in class highscores"

msgid "already_account"
msgstr "Már van fiókod?"

#, fuzzy
msgid "already_program_running"
msgstr "Start programming"

#, fuzzy
msgid "already_teacher"
msgstr "You already have a teacher account."

#, fuzzy
msgid "already_teacher_request"
msgstr "You already have a pending teacher request."

#, fuzzy
msgid "amount_created"
msgstr "programs created"

#, fuzzy
msgid "amount_saved"
msgstr "programs saved"

#, fuzzy
msgid "amount_submitted"
msgstr "programs submitted"

#, fuzzy
msgid "answer_invalid"
msgstr "Your password is invalid."

msgid "are_you_sure"
msgstr "Biztos vagy ebben? Ezt a műveletet nem lehet visszavonni."

#, fuzzy
msgid "ask_needs_var"
msgstr ""
"Starting in level 2, ask needs to be used with a variable. Example: name is "
"ask What are you called?"

#, fuzzy
msgid "available_adventures_level"
msgstr "Available adventures level"

#, fuzzy
msgid "back_to_class"
msgstr "Go back to class"

#, fuzzy
msgid "back_to_teachers_page"
msgstr "Go back to teachers page"

#, fuzzy
msgid "become_a_sponsor"
msgstr "Become a sponsor"

msgid "birth_year"
msgstr "Születési év"

#, fuzzy
msgid "by"
msgstr "by"

msgid "cancel"
msgstr "Mégsem"

#, fuzzy
msgid "catch_index_exception"
msgstr ""
"You tried to access the list {list_name} but it is either empty or the index "
"is not there."

#, fuzzy
msgid "certificate"
msgstr "Certificate of Completion"

#, fuzzy
msgid "certified_teacher"
msgstr "Certified teacher"

msgid "change_password"
msgstr "Jelszó megváltoztatása"

#, fuzzy
msgid "cheatsheet_title"
msgstr "Hide cheatsheet"

msgid "class_already_joined"
msgstr "Már az osztály tagja vagy"

#, fuzzy
msgid "class_customize_success"
msgstr "Class successfully customized."

#, fuzzy
msgid "class_logs"
msgstr "Utolsó belépés"

#, fuzzy
msgid "class_name_duplicate"
msgstr "You already have a class with this name."

#, fuzzy
msgid "class_name_empty"
msgstr "You didn't enter a class name!"

#, fuzzy
msgid "class_name_invalid"
msgstr "This class name is invalid."

msgid "class_name_prompt"
msgstr "Kérlek add meg az osztály nevét"

#, fuzzy
msgid "class_stats"
msgstr "Show class statistics"

#, fuzzy
msgid "classes_invalid"
msgstr "The list of selected classes is invalid"

<<<<<<< HEAD
msgid "Invalid At Command"
msgstr ""

#, fuzzy
msgid "general"
msgstr "Neme"
=======
msgid "comma"
msgstr "vessző"
>>>>>>> 0d245425

#, fuzzy
msgid "commands"
msgstr "Commands"

#, fuzzy
msgid "congrats_message"
msgstr "Congratulations, {username}, you have completed Hedy!"

#, fuzzy
msgid "content_invalid"
msgstr "This adventure is invalid."

#, fuzzy
msgid "contributor"
msgstr "Contributor"

msgid "copy_clipboard"
msgstr "Sikeresen a vágólapra másolva"

#, fuzzy
msgid "copy_join_link"
msgstr "Please copy and paste this link into a new tab:"

#, fuzzy
msgid "copy_link_success"
msgstr "Link másolása a megosztáshoz"

msgid "copy_link_to_share"
msgstr "Link másolása a megosztáshoz"

#, fuzzy
<<<<<<< HEAD
msgid "back_to_class"
msgstr "Go back to class"
=======
msgid "copy_mail_link"
msgstr "Please copy and paste this link into a new tab:"

#, fuzzy
msgid "correct_answer"
msgstr "The correct answer is"

msgid "country"
msgstr "Ország"

#, fuzzy
msgid "country_invalid"
msgstr "Please select a valid country."

#, fuzzy
msgid "country_title"
msgstr "Please select a valid country."

msgid "create_account"
msgstr "Készíts fiókot"

#, fuzzy
msgid "create_accounts"
msgstr "Create multiple accounts"

#, fuzzy
msgid "create_accounts_prompt"
msgstr "Are you sure you want to create these accounts?"

#, fuzzy
msgid "create_adventure"
msgstr "Create adventure"

msgid "create_class"
msgstr "Új osztály létrehozása"
>>>>>>> 0d245425

#, fuzzy
msgid "create_multiple_accounts"
msgstr "Create multiple accounts"

#, fuzzy
msgid "create_public_profile"
msgstr "Public profile"

#, fuzzy
msgid "create_question"
msgstr "Do you want to create one?"

<<<<<<< HEAD
msgid "highest_level_reached"
msgstr "A legnagyobb elért szint"

msgid "number_programs"
msgstr "A programok száma"

msgid "programs"
msgstr "Programok"
=======
#, fuzzy
msgid "create_student_account"
msgstr "Create an account"
>>>>>>> 0d245425

#, fuzzy
msgid "create_student_account_explanation"
msgstr "You can save your own programs with an account."

#, fuzzy
msgid "create_teacher_account"
msgstr "Create a teacher account"

#, fuzzy
msgid "create_teacher_account_explanation"
msgstr ""
"With a teacher account, you can save your programs and see the results of "
"your students."

#, fuzzy
msgid "creator"
msgstr "Creator"

#, fuzzy
msgid "current_password"
msgstr "Current password"

#, fuzzy
msgid "customization_deleted"
msgstr "Customizations successfully deleted."

#, fuzzy
msgid "customize_adventure"
msgstr "Customize adventure"

#, fuzzy
msgid "customize_class"
msgstr "Customize class"

#, fuzzy
msgid "customize_class_exp_1"
msgstr "Customize class"

#, fuzzy
msgid "customize_class_exp_2"
msgstr "Customize class"

#, fuzzy
msgid "customize_class_step_1"
msgstr "Customize class"

#, fuzzy
msgid "customize_class_step_2"
msgstr "Customize class"

#, fuzzy
msgid "customize_class_step_3"
msgstr "Customize class"

#, fuzzy
msgid "customize_class_step_4"
msgstr "Customize class"

#, fuzzy
msgid "customize_class_step_5"
msgstr "Customize class"

#, fuzzy
msgid "customize_class_step_6"
msgstr "Customize class"

#, fuzzy
msgid "customize_class_step_7"
msgstr "Customize class"

#, fuzzy
msgid "customize_class_step_8"
msgstr "Customize class"

msgid "dash"
msgstr "kötőjel"

#, fuzzy
msgid "default_403"
msgstr "Looks like you aren't authorized..."

#, fuzzy
msgid "default_404"
msgstr "We could not find that page..."

#, fuzzy
msgid "default_500"
msgstr "Something went wrong..."

msgid "delete"
msgstr "Törlés"

#, fuzzy
msgid "delete_adventure_prompt"
msgstr "Are you sure you want to remove this adventure?"

<<<<<<< HEAD
#, fuzzy
msgid "create_multiple_accounts"
msgstr "Create multiple accounts"
=======
msgid "delete_class_prompt"
msgstr "Biztos vagy benne, hogy törlöd az osztályt?"

msgid "delete_confirm"
msgstr "Biztosan törlöd a programot?"
>>>>>>> 0d245425

#, fuzzy
msgid "delete_invite"
msgstr "Delete invitation"

#, fuzzy
msgid "delete_invite_prompt"
msgstr "Are you sure you want to remove this class invitation?"

#, fuzzy
<<<<<<< HEAD
msgid "download_login_credentials"
msgstr ""

msgid "yes"
msgstr "Igen"
=======
msgid "delete_public"
msgstr "Delete public profile"

#, fuzzy
msgid "delete_success"
msgstr "Program deleted successfully."
>>>>>>> 0d245425

msgid "destroy_profile"
msgstr "Véglegesen törli a fiókot "

#, fuzzy
msgid "developers_mode"
msgstr "Programmer's mode"

#, fuzzy
msgid "directly_add_adventure_to_classes"
msgstr "Do you want to add this adventure directly to one of your classes?"

#, fuzzy
msgid "directly_available"
msgstr "Directly open"

#, fuzzy
msgid "disabled_button_locked"
msgstr "Your teacher hasn't unlocked this level yet"

#, fuzzy
msgid "disabled_button_quiz"
msgstr "Your quiz score is below the threshold, try again!"

#, fuzzy
msgid "discord_server"
msgstr "Discord server"

#, fuzzy
msgid "distinguished_user"
msgstr "Distinguished user"

msgid "double quotes"
msgstr "idézőjel"

#, fuzzy
msgid "download"
msgstr "Download"

#, fuzzy
msgid "download_login_credentials"
msgstr ""
"Do you want to download the login credentials after the accounts creation?"

#, fuzzy
msgid "duplicate"
msgstr "Duplicate"

#, fuzzy
msgid "echo_out"
msgstr ""
"Starting in level 2 echo is no longer needed. You can repeat an answer with "
"ask and print now. Example: name is ask What are you called? print hello name"

msgid "edit_code_button"
msgstr "Kód szerkesztése"

msgid "email"
msgstr "Email"

msgid "email_invalid"
msgstr "Kérem adj meg érvényes email címet."

#, fuzzy
msgid "end_quiz"
msgstr "Quiz end"

#, fuzzy
msgid "english"
msgstr "English"

#, fuzzy
msgid "enter"
msgstr "Enter"

#, fuzzy
msgid "enter_password"
msgstr "Enter a new password for"

msgid "enter_text"
msgstr "Írd be a válaszodat ide..."

#, fuzzy
msgid "error_logo_alt"
msgstr "Error logo"

msgid "example_code_header"
msgstr "Példa Hedy-kódra"

msgid "exclamation mark"
msgstr "felkiáltójel"

#, fuzzy
msgid "exercise"
msgstr "Exercise"

#, fuzzy
msgid "exercise_doesnt_exist"
msgstr "This exercise doesn't exist"

msgid "exists_email"
msgstr "Ez az email cím már használatban van."

msgid "exists_username"
msgstr "Ez a felhasználónév már használatban van."

#, fuzzy
msgid "experience_invalid"
msgstr "Please select a valid experience, choose (Yes, No)."

#, fuzzy
msgid "expiration_date"
msgstr "Expiration date"

#, fuzzy
msgid "explore_explanation"
msgstr ""
"On this page you can look through programs created by other Hedy users. You "
"can filter on both a Hedy level and adventure. Click on \"View program\" to "
"open a program and run it. Programs with a red header contain a mistake. You "
"can still open the program, but running it will result in an error. You can "
"of course try to fix it! If the creator has a public profile you can click "
"their username to visit their profile. There you will find all their shared "
"programs and much more!"

#, fuzzy
msgid "explore_programs"
msgstr "Explore programs"

#, fuzzy
msgid "explore_programs_logo_alt"
msgstr "Explore programs"

msgid "level_title"
msgstr "Szint"

#, fuzzy
msgid "favourite_confirm"
msgstr "Are you sure you want to set this program as your favourite?"

#, fuzzy
msgid "favourite_program"
msgstr "Favourite program"

#, fuzzy
msgid "favourite_program_invalid"
msgstr "Your chosen favourite program is invalid."

#, fuzzy
msgid "favourite_success"
msgstr "Your program is set as favourite."

#, fuzzy
msgid "feedback_failure"
msgstr "Wrong!"

#, fuzzy
msgid "feedback_success"
msgstr "Good!"

msgid "female"
msgstr "Nő"

#, fuzzy
msgid "float"
msgstr "a number"

#, fuzzy
msgid "for_teachers"
msgstr "For teachers"

msgid "forgot_password"
msgstr "Elfelejtetted a jelszavad?"

#, fuzzy
msgid "from_another_teacher"
msgstr "From another teacher"

#, fuzzy
msgid "from_magazine_website"
msgstr "From a magazine or website"

#, fuzzy
msgid "from_video"
msgstr "From a video"

#, fuzzy
msgid "fun_statistics_msg"
msgstr "Here are some fun statistics!"

msgid "gender"
msgstr "Neme"

#, fuzzy
msgid "gender_invalid"
msgstr "Please select a valid gender, choose (Female, Male, Other)."

#, fuzzy
msgid "general"
msgstr "Neme"

#, fuzzy
msgid "general_settings"
msgstr "General settings"

#, fuzzy
msgid "generate_passwords"
msgstr "Generate passwords"

#, fuzzy
msgid "get_certificate"
msgstr "Get your certificate!"

#, fuzzy
msgid "go_back_to_main"
msgstr "Go back to main page"

#, fuzzy
msgid "go_to_first_question"
msgstr "Go to question 1"

#, fuzzy
msgid "go_to_question"
msgstr "Go to question"

#, fuzzy
msgid "go_to_quiz_result"
msgstr "Go to quiz result"

msgid "goto_profile"
msgstr "A profilomhoz"

#, fuzzy
msgid "heard_about_hedy"
msgstr "How have you heard about Hedy?"

#, fuzzy
msgid "heard_about_invalid"
msgstr "Please select a valid way you heard about us."

#, fuzzy
msgid "hedy_achievements"
msgstr "My achievements"

#, fuzzy
msgid "hedy_choice_title"
msgstr "Hedy's Choice"

#, fuzzy
msgid "hedy_logo_alt"
msgstr "Hedy logo"

#, fuzzy
msgid "hedy_on_github"
msgstr "Hedy on Github"

#, fuzzy
msgid "hedy_tutorial_logo_alt"
msgstr "Start hedy tutorial"

#, fuzzy
msgid "hello_world"
msgstr "Hello world!"

#, fuzzy
msgid "hidden"
msgstr "Hint?"

#, fuzzy
msgid "hide_cheatsheet"
msgstr "Hide cheatsheet"

#, fuzzy
msgid "hide_keyword_switcher"
msgstr "Hide keyword switcher"

#, fuzzy
msgid "hide_parsons"
msgstr "Hide parsons"

#, fuzzy
msgid "hide_quiz"
msgstr "Hide quiz"

msgid "highest_level_reached"
msgstr "A legnagyobb elért szint"

#, fuzzy
msgid "highest_quiz_score"
msgstr "Highest quiz score"

#, fuzzy
msgid "highscore_explanation"
msgstr ""
"On this page you can look through programs created by other Hedy users. You "
"can filter on both a Hedy level and adventure. Click on \"View program\" to "
"open a program and run it. Programs with a red header contain a mistake. You "
"can still open the program, but running it will result in an error. You can "
"of course try to fix it! If the creator has a public profile you can click "
"their username to visit their profile. There you will find all their shared "
"programs and much more!"

#, fuzzy
msgid "highscore_no_public_profile"
msgstr ""
"You don't have a public profile and are therefore not listed on the "
"highscores. Do you wish to create one?"

#, fuzzy
msgid "highscores"
msgstr "Score"

#, fuzzy
msgid "hint"
msgstr "Hint?"

#, fuzzy
msgid "image_invalid"
msgstr "Your chosen image is invalid."

#, fuzzy
msgid "input"
msgstr "input from ask"

#, fuzzy
msgid "integer"
msgstr "a number"

#, fuzzy
msgid "invalid_class_link"
msgstr "Invalid link for joining the class."

#, fuzzy
msgid "invalid_teacher_invitation_code"
msgstr ""
"The teacher invitation code is invalid. To become a teacher, reach out to "
"hello@hedy.org."

#, fuzzy
<<<<<<< HEAD
msgid "welcome"
msgstr "Welcome to Hedy! Your are now the proud owner of a teachers account which allows you to create classes and invite students."
=======
msgid "invalid_tutorial_step"
msgstr "Invalid tutorial step"

msgid "invalid_username_password"
msgstr "Érvénytelen felhasználónév/jelszó."

#, fuzzy
msgid "invite_by_username"
msgstr "All usernames need to be unique."

#, fuzzy
msgid "invite_date"
msgstr "Invite date"

#, fuzzy
msgid "invite_message"
msgstr "You have received an invitation to join class"

#, fuzzy
msgid "invite_prompt"
msgstr "Enter a username"

msgid "join_class"
msgstr "Belépés az osztályba"

msgid "join_prompt"
msgstr ""
"Ahhoz, hogy részt vehess egy kurzuson, rendelkezned kell fiókkal. Szeretnél "
"most bejelentkezni?"

#, fuzzy
msgid "keyword_language_invalid"
msgstr ""
"Please select a valid keyword language (select English or your own language)."

#, fuzzy
msgid "language_invalid"
msgstr "Please select a valid language."

msgid "languages"
msgstr "Az alábbi programozási nyelvek közül melyiket használtad korábban?"

#, fuzzy
msgid "last_achievement"
msgstr "Last earned achievement"

#, fuzzy
msgid "last_edited"
msgstr "Last edited"

msgid "last_login"
msgstr "Utolsó belépés"

#, fuzzy
msgid "last_update"
msgstr "Last update"

#, fuzzy
msgid "lastname"
msgstr "Név"

#, fuzzy
msgid "leave_class"
msgstr "Leave class"

msgid "level"
msgstr "Szint"

#, fuzzy
msgid "level_invalid"
msgstr "This Hedy level in invalid."

#, fuzzy
msgid "level_not_class"
msgstr "You're in a class where this level has not been made available yet"

msgid "level_title"
msgstr "Szint"

#, fuzzy
msgid "link"
msgstr "Belépés"

#, fuzzy
msgid "list"
msgstr "a list"

msgid "login"
msgstr "Belépés"

msgid "login_long"
msgstr "Belépés a fiókodba"

msgid "logout"
msgstr "Kilépés"

#, fuzzy
msgid "longest_program"
msgstr "Longest program"
>>>>>>> 0d245425

#, fuzzy
msgid "mail_change_password_body"
msgstr "Jelszó megváltoztatása"

#, fuzzy
msgid "mail_change_password_subject"
msgstr "Jelszó megváltoztatása"

#, fuzzy
msgid "mail_error_change_processed"
msgstr ""
"Something went wrong when sending a validation mail, the changes are still "
"correctly processed."

#, fuzzy
msgid "mail_goodbye"
msgstr ""
"Thank you!\n"
"The Hedy team"

#, fuzzy
msgid "mail_hello"
msgstr "Hi {username}!"

#, fuzzy
msgid "mail_recover_password_body"
msgstr "Kérj jelszó-visszaállítást "

#, fuzzy
msgid "mail_recover_password_subject"
msgstr "Kérj jelszó-visszaállítást "

#, fuzzy
msgid "mail_reset_password_body"
msgstr "Jelszó törlése"

#, fuzzy
msgid "mail_reset_password_subject"
msgstr "Jelszó törlése"

#, fuzzy
msgid "mail_welcome_teacher_body"
msgstr ""
"<strong>Welcome!</strong>\n"
"Congratulations on your brand new Hedy teachers account. Welcome to the "
"world wide community of Hedy teachers!\n"
"<strong>What teachers accounts can do</strong>\n"
"With your teacher account, you have the option to create classes. Your "
"students can than join your classes and you can see their progress. Classes "
"are made and managed though the for <a href=\"https://hedycode.com/for-"
"teachers\">teachers page</a>.\n"
"<strong>How to share ideas</strong>\n"
"If you are using Hedy in class, you probably have ideas for improvements! "
"You can share those ideas with us on the <a href=\"https://github.com/"
"Felienne/hedy/discussions/categories/ideas\">Ideas Discussion</a>.\n"
"<strong>How to ask for help</strong>\n"
"If anything is unclear, you can post in the <a href=\"https://github.com/"
"Felienne/hedy/discussions/categories/q-a\">Q&A discussion</a>, or <a href="
"\"mailto: hello@hedy.org\">send us an email</a>.\n"
"Keep programming!"

#, fuzzy
msgid "mail_welcome_teacher_subject"
msgstr "Your Hedy teacher account is ready"

#, fuzzy
msgid "mail_welcome_verify_body"
msgstr ""
"Your Hedy account has been created successfully. Welcome!\n"
"Please click on this link to verify your email address: {link}"

#, fuzzy
msgid "mail_welcome_verify_subject"
msgstr "Welcome to Hedy"

#, fuzzy
msgid "mailing_title"
msgstr "Hedy"

msgid "main_subtitle"
msgstr "A fokozatos programozási nyelv"

msgid "main_title"
msgstr "Hedy"

msgid "male"
msgstr "Férfi"

#, fuzzy
msgid "mandatory_mode"
msgstr "Mandatory developer's mode"

msgid "my_account"
msgstr "Profilom"

#, fuzzy
msgid "my_achievements"
msgstr "My achievements"

#, fuzzy
msgid "my_adventures"
msgstr "My adventures"

msgid "my_classes"
msgstr "Osztályaim"

#, fuzzy
msgid "my_messages"
msgstr "My messages"

msgid "name"
msgstr "Név"

msgid "nav_explore"
msgstr "Explore"

#, fuzzy
msgid "nav_hedy"
msgstr "Hedy"

msgid "nav_learn_more"
msgstr "Tudj meg többet"

msgid "nav_start"
msgstr "Kezdőlap"

#, fuzzy
msgid "nested blocks"
msgstr "a block in a block"

msgid "new_password"
msgstr "Új jelszó"

msgid "newline"
msgstr "új sor"

#, fuzzy
<<<<<<< HEAD
msgid "cheatsheet_title"
msgstr "Hide cheatsheet"

#, fuzzy
msgid "commands"
msgstr "Commands"
=======
msgid "next_exercise"
msgstr "Next exercise"
>>>>>>> 0d245425

#, fuzzy
msgid "next_step_tutorial"
msgstr "Next step >>>"

msgid "no"
msgstr "Nem"

msgid "login"
msgstr "Belépés"

msgid "no_account"
msgstr "Nincs még fiókod?"

#, fuzzy
msgid "no_accounts"
msgstr "There are no accounts to create."

#, fuzzy
msgid "no_certificate"
msgstr "This user hasn't earned the Hedy Certificate of Completion"

#, fuzzy
msgid "no_more_flat_if"
msgstr "Starting in level 8, the line after {if} needs to start with 4 spaces."

<<<<<<< HEAD
msgid "print"
msgstr ""

msgid "hello!"
msgstr ""

msgid "subscribe_newsletter"
msgstr "Iratkozz fel a hírlevélre "
=======
msgid "no_programs"
msgstr "Még nincs programod."
>>>>>>> 0d245425

#, fuzzy
msgid "no_public_profile"
msgstr "Public profile"

#, fuzzy
<<<<<<< HEAD
msgid "teacher_manual"
msgstr "Teacher manual"

#, fuzzy
msgid "privacy_terms"
msgstr "privacy terms"
=======
msgid "no_shared_programs"
msgstr "has no shared programs..."
>>>>>>> 0d245425

#, fuzzy
msgid "no_such_adventure"
msgstr "This adventure doesn't exist!"

#, fuzzy
msgid "no_such_class"
msgstr "No such Hedy class"

#, fuzzy
msgid "no_such_highscore"
msgstr "No such Hedy level!"

#, fuzzy
msgid "no_such_level"
msgstr "No such Hedy level!"

#, fuzzy
<<<<<<< HEAD
msgid "teacher_account_request"
msgstr "You have a pending teacher account request"
=======
msgid "no_such_program"
msgstr "No such Hedy program!"

#, fuzzy
msgid "not_enrolled"
msgstr "Looks like you are not in this class!"

#, fuzzy
msgid "not_teacher"
msgstr "Looks like you are not a teacher!"
>>>>>>> 0d245425

#, fuzzy
msgid "number"
msgstr "a number"

#, fuzzy
msgid "number_achievements"
msgstr "Number of achievements"

#, fuzzy
msgid "number_lines"
msgstr "Number of lines"

msgid "number_programs"
msgstr "A programok száma"

msgid "ok"
msgstr "OK"

msgid "open"
msgstr "Nyitva"

#, fuzzy
msgid "opening_date"
msgstr "Opening date"

#, fuzzy
msgid "opening_dates"
msgstr "Opening dates"

#, fuzzy
msgid "option"
msgstr "Option"

#, fuzzy
msgid "or"
msgstr "or"

msgid "other"
msgstr "Más"

msgid "other_block"
msgstr "Más blokkprogramozási nyelv"

#, fuzzy
msgid "other_settings"
msgstr "Other settings"

#, fuzzy
msgid "other_source"
msgstr "Other"

msgid "other_text"
msgstr "Más szöveges programozási nyelv"

#, fuzzy
msgid "overwrite_warning"
msgstr ""
"You already have a program with this name, saving this program will "
"overwrite the old one. Are you sure?"

#, fuzzy
msgid "page"
msgstr "page"

#, fuzzy
msgid "page_not_found"
msgstr "We could not find that page!"

#, fuzzy
msgid "parsons_title"
msgstr "Hedy"

msgid "password"
msgstr "Jelszó"

#, fuzzy
msgid "password_change_not_allowed"
msgstr "You're not allowed to change the password of this user."

#, fuzzy
msgid "password_change_prompt"
msgstr "Are you sure you want to change this password?"

#, fuzzy
msgid "password_change_success"
msgstr "Password of your student is successfully changed."

#, fuzzy
msgid "password_invalid"
msgstr "Your password is invalid."

msgid "password_repeat"
msgstr "Jelszó mégegyszer"

msgid "password_resetted"
msgstr "Jelszavadat sikeresen visszaállítottad. Kérjük jelentkezz be."

msgid "password_six"
msgstr "A jelszónak legalább hat karaktert kell tartalmaznia."

msgid "password_updated"
msgstr "Jelszó frissítve."

#, fuzzy
msgid "passwords_six"
msgstr "All passwords need to be six characters or longer."

#, fuzzy
msgid "pending_invites"
msgstr "Pending invites"

#, fuzzy
msgid "percentage"
msgstr "percentage"

#, fuzzy
msgid "percentage_achieved"
msgstr "Achieved by {percentage}% of the users"

msgid "period"
msgstr "pont"

#, fuzzy
msgid "personal_text"
msgstr "Personal text"

#, fuzzy
msgid "personal_text_invalid"
msgstr "Your personal text is invalid."

#, fuzzy
msgid "postfix_classname"
msgstr "Postfix classname"

#, fuzzy
msgid "preferred_keyword_language"
msgstr "Preferred keyword language"

#, fuzzy
msgid "preferred_language"
msgstr "Preferred language"

#, fuzzy
msgid "preview"
msgstr "Preview"

#, fuzzy
msgid "previous_campaigns"
msgstr "View previous campaigns"

#, fuzzy
msgid "privacy_terms"
msgstr "privacy terms"

#, fuzzy
msgid "profile_logo_alt"
msgstr "Profil frissítve."

#, fuzzy
msgid "profile_picture"
msgstr "Profile picture"

msgid "profile_updated"
msgstr "Profil frissítve."

#, fuzzy
msgid "profile_updated_reload"
msgstr "Profile updated, page will be re-loaded."

<<<<<<< HEAD
msgid "delete_confirm"
msgstr "Biztosan törlöd a programot?"

msgid "delete"
msgstr "Törlés"

msgid "unshare_confirm"
msgstr "Biztosan priváttá kívánod tenni a programot?"
=======
#, fuzzy
msgid "program_contains_error"
msgstr "This program contains an error, are you sure you want to share it?"
>>>>>>> 0d245425

msgid "program_header"
msgstr "Programjaim"

#, fuzzy
msgid "programming_experience"
msgstr "Do you have programming experience?"

#, fuzzy
msgid "programming_invalid"
msgstr "Please select a valid programming language."

msgid "programs"
msgstr "Programok"

#, fuzzy
msgid "programs_created"
msgstr "Programjaim"

#, fuzzy
msgid "programs_saved"
msgstr "Programok"

#, fuzzy
msgid "programs_submitted"
msgstr "programs submitted"

msgid "prompt_join_class"
msgstr "Ehhez az osztályhoz akarsz csatlakozni?"

#, fuzzy
msgid "public_invalid"
msgstr "This agreement selection is invalid"

#, fuzzy
msgid "public_profile"
msgstr "Public profile"

#, fuzzy
msgid "public_profile_info"
msgstr ""
"By selecting this box I make my profile visible for everyone. Be careful not "
"to share personal information like your name or home address, because "
"everyone will be able to see it!"

#, fuzzy
msgid "public_profile_updated"
msgstr "Public profile updated."

msgid "program_header"
msgstr "Programjaim"

#, fuzzy
msgid "pygame_waiting_for_input"
msgstr "Waiting for a button press..."

#, fuzzy
msgid "question"
msgstr "Question"

msgid "question mark"
msgstr "kérdőjel"

#, fuzzy
msgid "question_doesnt_exist"
msgstr "This question does not exist"

#, fuzzy
msgid "question_invalid"
msgstr "Your token is invalid."

<<<<<<< HEAD
msgid "recover_password"
msgstr "Kérj jelszó-visszaállítást "
=======
#, fuzzy
msgid "quiz_logo_alt"
msgstr "Quiz logo"

#, fuzzy
msgid "quiz_score"
msgstr "Quiz score"

#, fuzzy
msgid "quiz_tab"
msgstr "Quiz"

#, fuzzy
msgid "quiz_threshold_not_reached"
msgstr "Quiz threshold not reached to unlock this level"

msgid "read_code_label"
msgstr "Hangosan olvas"

msgid "recent"
msgstr "Legutóbbi programjaim "

msgid "recover_password"
msgstr "Kérj jelszó-visszaállítást "

msgid "regress_button"
msgstr "Menj vissza: szint {level}"

#, fuzzy
msgid "remove"
msgstr "Remove"

#, fuzzy
msgid "remove_customization"
msgstr "Remove customization"

#, fuzzy
msgid "remove_customizations_prompt"
msgstr "Are you sure you want to remove this class their customizations?"

msgid "remove_student_prompt"
msgstr "Biztos vagy benne, hogy eltávolítod a tanulót az osztályból?"

#, fuzzy
msgid "repair_program_logo_alt"
msgstr "Repair program icon"

msgid "repeat_match_password"
msgstr "Az ismételt jelszó nem egyezik."

msgid "repeat_new_password"
msgstr "Új jelszó mégegyszer"

#, fuzzy
msgid "report_failure"
msgstr "This program does not exist or is not public"

#, fuzzy
msgid "report_program"
msgstr "Are you sure you want to report this program?"

#, fuzzy
msgid "report_success"
msgstr "This program has been reported"

#, fuzzy
msgid "request_teacher"
msgstr "Would you like to apply for a teacher's account?"

#, fuzzy
msgid "request_teacher_account"
msgstr "Request teacher account"

#, fuzzy
msgid "required_field"
msgstr "Fields marked with an * are required"

#, fuzzy
msgid "reset_adventure_prompt"
msgstr "Are you sure you want to reset all selected adventures?"
>>>>>>> 0d245425

#, fuzzy
msgid "reset_adventures"
msgstr "Reset selected adventures"

msgid "reset_password"
msgstr "Jelszó törlése"

#, fuzzy
msgid "reset_view"
msgstr "Reset"

#, fuzzy
msgid "retrieve_adventure_error"
msgstr "You're not allowed to view this adventure!"

#, fuzzy
msgid "retrieve_class_error"
msgstr "Only teachers can retrieve classes"

msgid "run_code_button"
msgstr "Kód futtatása"

#, fuzzy
msgid "save"
msgstr "Save"

msgid "save_code_button"
msgstr "Kód mentése"

#, fuzzy
msgid "save_parse_warning"
msgstr "This program contains an error, are you sure you want to save it?"

msgid "save_prompt"
msgstr ""
"A program mentéséhez fiókkal kell rendelkezned. Szeretnél most bejelentkezni?"

msgid "save_success_detail"
msgstr "A programot sikeresen mentetted"

#, fuzzy
msgid "score"
msgstr "Score"

#, fuzzy
msgid "search"
msgstr "Search..."

#, fuzzy
msgid "search_button"
msgstr "Mentés és kód megosztása"

#, fuzzy
msgid "see_certificate"
msgstr "See {username} certificate!"

msgid "select"
msgstr "Választ"

#, fuzzy
msgid "select_a_level"
msgstr "Select a level"

#, fuzzy
msgid "select_adventures"
msgstr "Select adventures"

#, fuzzy
msgid "select_levels"
msgstr "Select levels"

#, fuzzy
msgid "self_removal_prompt"
msgstr "Are you sure you want to leave this class?"

msgid "send_password_recovery"
msgstr "Küldj nekem egy jelszó-helyreállítási linket "

#, fuzzy
msgid "sent_by"
msgstr "This invitation is sent by"

msgid "sent_password_recovery"
msgstr ""
"Hamarosan kapnod kell egy e-mailt a jelszó visszaállítására vonatkozó "
"utasításokkal."

#, fuzzy
msgid "settings"
msgstr "My personal settings"

msgid "share"
msgstr "Megosztás"

msgid "share_code_button"
msgstr "Mentés és kód megosztása"

msgid "share_confirm"
msgstr "Biztosan nyilvánosságra szeretnéd hozni a programot?"

msgid "share_success_detail"
msgstr "A program sikeresen megosztva"

#, fuzzy
msgid "signup_student_or_teacher"
msgstr "Are you a student or a teacher?"

msgid "single quotes"
msgstr "aposztróf"

msgid "slash"
msgstr "perjel"

#, fuzzy
msgid "social_media"
msgstr "Social media"

#, fuzzy
msgid "something_went_wrong_keyword_parsing"
msgstr ""
"There is a mistake in your adventure, are all keywords correctly surrounded "
"with { }?"

<<<<<<< HEAD
#, fuzzy
msgid "parsons_title"
msgstr "Hedy"

#, fuzzy
msgid "quiz_tab"
msgstr "Quiz"

msgid "example_code_header"
msgstr "Példa Hedy-kódra"

#, fuzzy
msgid "search"
msgstr "Search..."

#, fuzzy
msgid "variables"
msgstr "Variables"

msgid "enter_text"
msgstr "Írd be a válaszodat ide..."

#, fuzzy
msgid "enter"
msgstr "Enter"

#, fuzzy
msgid "pygame_waiting_for_input"
msgstr "Waiting for a button press..."

#, fuzzy
msgid "already_program_running"
msgstr "Start programming"

msgid "run_code_button"
msgstr "Kód futtatása"

#, fuzzy
msgid "stop_code_button"
msgstr "Kód mentése"

#, fuzzy
msgid "next_exercise"
msgstr "Next exercise"

msgid "edit_code_button"
msgstr "Kód szerkesztése"

#, fuzzy
msgid "repair_program_logo_alt"
msgstr "Repair program icon"

msgid "read_code_label"
msgstr "Hangosan olvas"

msgid "regress_button"
msgstr "Menj vissza: szint {level}"

#, fuzzy
msgid "disabled_button_locked"
msgstr "Your teacher hasn't unlocked this level yet"

msgid "advance_button"
msgstr "Menj tovább: szint {level}"

#, fuzzy
msgid "disabled_button_quiz"
msgstr "Your quiz score is below the threshold, try again!"

#, fuzzy
msgid "developers_mode"
msgstr "Programmer's mode"

#, fuzzy
msgid "hedy_logo_alt"
msgstr "Hedy logo"

msgid "nav_start"
msgstr "Kezdőlap"

#, fuzzy
msgid "nav_hedy"
msgstr "Hedy"

msgid "nav_explore"
msgstr "Explore"

#, fuzzy
msgid "for_teachers"
msgstr "For teachers"

#, fuzzy
msgid "my_achievements"
msgstr "My achievements"

msgid "my_account"
msgstr "Profilom"

msgid "logout"
msgstr "Kilépés"

#, fuzzy
msgid "exercise"
msgstr "Exercise"

#, fuzzy
msgid "what_should_my_code_do"
msgstr "What should my code do?"

#, fuzzy
msgid "quiz_logo_alt"
msgstr "Quiz logo"

msgid "start_quiz"
msgstr "Kvíz indítása"

#, fuzzy
msgid "go_to_first_question"
msgstr "Go to question 1"

#, fuzzy
msgid "question"
msgstr "Question"

#, fuzzy
msgid "hint"
msgstr "Hint?"

#, fuzzy
msgid "submit_answer"
msgstr "Answer question"

#, fuzzy
msgid "feedback_success"
msgstr "Good!"

#, fuzzy
msgid "feedback_failure"
msgstr "Wrong!"

#, fuzzy
msgid "correct_answer"
msgstr "The correct answer is"

#, fuzzy
msgid "go_to_question"
msgstr "Go to question"

#, fuzzy
msgid "go_to_quiz_result"
msgstr "Go to quiz result"

#, fuzzy
msgid "end_quiz"
msgstr "Quiz end"

#, fuzzy
msgid "score"
msgstr "Score"

#, fuzzy
msgid "get_certificate"
msgstr "Get your certificate!"

#, fuzzy
msgid "certificate"
msgstr "Certificate of Completion"

#, fuzzy
msgid "fun_statistics_msg"
msgstr "Here are some fun statistics!"

#, fuzzy
msgid "highest_quiz_score"
msgstr "Highest quiz score"

#, fuzzy
msgid "longest_program"
msgstr "Longest program"

#, fuzzy
msgid "number_achievements"
msgstr "Number of achievements"

#, fuzzy
msgid "percentage_achieved"
msgstr "Achieved by {percentage}% of the users"
=======
msgid "space"
msgstr "szóköz"
>>>>>>> 0d245425

msgid "star"
msgstr "csillag"

#, fuzzy
msgid "start_hedy_tutorial"
msgstr "Start hedy tutorial"

#, fuzzy
msgid "start_programming"
msgstr "Directly start programming"

#, fuzzy
msgid "start_programming_logo_alt"
msgstr "Directly start programming"

msgid "start_quiz"
msgstr "Kvíz indítása"

#, fuzzy
msgid "start_teacher_tutorial"
msgstr "Start teacher tutorial"

msgid "step_title"
msgstr "Feladat"

#, fuzzy
msgid "stop_code_button"
msgstr "Kód mentése"

#, fuzzy
msgid "string"
msgstr "text"

#, fuzzy
msgid "student_already_in_class"
msgstr "This student is already in your class."

#, fuzzy
msgid "student_already_invite"
msgstr "This student already has a pending invitation."

#, fuzzy
msgid "student_not_existing"
msgstr "This username doesn't exist."

#, fuzzy
msgid "student_signup_header"
msgstr "Student"

msgid "students"
msgstr "tanulók"

#, fuzzy
msgid "submission_time"
msgstr "Handed in at"

#, fuzzy
msgid "submit_answer"
msgstr "Answer question"

#, fuzzy
msgid "submit_program"
msgstr "Submit"

#, fuzzy
msgid "submit_warning"
msgstr "Are you sure you want to submit this program?"

#, fuzzy
msgid "submitted"
msgstr "Submitted"

#, fuzzy
msgid "submitted_header"
msgstr "This is a submitted program and can't be altered."

#, fuzzy
msgid "subscribe"
msgstr "Iratkozz fel a hírlevélre "

msgid "subscribe_newsletter"
msgstr "Iratkozz fel a hírlevélre "

#, fuzzy
msgid "surname"
msgstr "Felhasználónév"

#, fuzzy
msgid "teacher"
msgstr "Looks like you are not a teacher!"

#, fuzzy
msgid "teacher_account_request"
msgstr "You have a pending teacher account request"

#, fuzzy
msgid "teacher_account_success"
msgstr "You successfully requested a teacher account."

#, fuzzy
msgid "teacher_invalid"
msgstr "Your teacher value is invalid."

#, fuzzy
msgid "teacher_invitation_require_login"
msgstr ""
"To set up your profile as a teacher we will need you to log in. If you don't "
"have an account, please create one."

#, fuzzy
msgid "teacher_manual"
msgstr "Teacher manual"

#, fuzzy
msgid "teacher_signup_header"
msgstr "Teacher"

#, fuzzy
msgid "teacher_tutorial_logo_alt"
msgstr "You have received an invitation to join class"

#, fuzzy
msgid "teacher_welcome"
msgstr ""
"Welcome to Hedy! Your are now the proud owner of a teachers account which "
"allows you to create classes and invite students."

#, fuzzy
msgid "template_code"
msgstr ""
"This is the explanation of my adventure!\n"
"\n"
"This way I can show a command: <code>print</code>\n"
"\n"
"But sometimes I might want to show a piece of code, like this:\n"
"<pre>\n"
"ask What's your name?\n"
"echo so your name is \n"
"</pre>"

#, fuzzy
msgid "title"
msgstr "Title"

#, fuzzy
msgid "title_achievements"
msgstr "Hedy - My achievements"

#, fuzzy
msgid "title_admin"
msgstr "Hedy - Administrator page"

#, fuzzy
msgid "title_class logs"
msgstr "Hedy - Join class"

#, fuzzy
msgid "title_class statistics"
msgstr "My statistics"

#, fuzzy
msgid "title_class-overview"
msgstr "Hedy - Class overview"

#, fuzzy
msgid "title_customize-adventure"
msgstr "Hedy - Customize adventure"

#, fuzzy
msgid "title_customize-class"
msgstr "Hedy - Customize class"

#, fuzzy
msgid "title_explore"
msgstr "Hedy - Explore"

#, fuzzy
msgid "title_for-teacher"
msgstr "Hedy - For teachers"

#, fuzzy
msgid "title_join-class"
msgstr "Hedy - Join class"

#, fuzzy
msgid "title_landing-page"
msgstr "Welcome to Hedy!"

#, fuzzy
msgid "title_learn-more"
msgstr "Hedy - Learn more"

#, fuzzy
msgid "title_login"
msgstr "Hedy - Login"

#, fuzzy
msgid "title_my-profile"
msgstr "Hedy - My account"

#, fuzzy
msgid "title_privacy"
msgstr "Hedy - Privacy terms"

#, fuzzy
msgid "title_programs"
msgstr "Hedy - My programs"

#, fuzzy
msgid "title_recover"
msgstr "Hedy - Recover account"

#, fuzzy
msgid "title_reset"
msgstr "Hedy - Reset password"

#, fuzzy
msgid "title_signup"
msgstr "Hedy - Create an account"

#, fuzzy
msgid "title_start"
msgstr "Hedy - A gradual programming language"

#, fuzzy
msgid "title_view-adventure"
msgstr "Hedy - View adventure"

#, fuzzy
msgid "token_invalid"
msgstr "Your token is invalid."

#, fuzzy
msgid "too_many_attempts"
msgstr "Too many attempts"

#, fuzzy
msgid "translate_error"
msgstr ""
"Something went wrong while translating the code. Try running the code to see "
"if it has an error. Code with errors can not be translated."

#, fuzzy
msgid "translating_hedy"
msgstr "Translating Hedy"

#, fuzzy
msgid "try_it"
msgstr "Try it"

#, fuzzy
msgid "tutorial"
msgstr "Tutorial"

#, fuzzy
msgid "tutorial_code_snippet"
msgstr "Hide cheatsheet"

#, fuzzy
msgid "tutorial_message_not_found"
msgstr "You have received an invitation to join class"

#, fuzzy
msgid "tutorial_title_not_found"
msgstr "We could not find that page!"

#, fuzzy
msgid "unauthorized"
msgstr "You don't have access rights for this page"

#, fuzzy
msgid "unique_usernames"
msgstr "All usernames need to be unique."

#, fuzzy
msgid "unlock_thresholds"
msgstr "Unlock level thresholds"

#, fuzzy
msgid "unsaved_class_changes"
msgstr "There are unsaved changes, are you sure you want to leave this page?"

msgid "unshare"
msgstr "Megosztás megszüntetése"

msgid "unshare_confirm"
msgstr "Biztosan priváttá kívánod tenni a programot?"

msgid "unshare_success_detail"
msgstr "Program megosztása megszüntetve"

#, fuzzy
msgid "update_adventure_prompt"
msgstr "Are you sure you want to update this adventure?"

msgid "update_profile"
msgstr "Profil frissítése"

#, fuzzy
msgid "update_public"
msgstr "Update public profile"

#, fuzzy
msgid "user"
msgstr "Felhasználónév"

#, fuzzy
msgid "user_inexistent"
msgstr "This user doesn't exist"

#, fuzzy
msgid "user_not_private"
msgstr "This user doesn't exist or doesn't have a public profile"

msgid "username"
msgstr "Felhasználónév"

#, fuzzy
msgid "username_empty"
msgstr "You didn't enter an username!"

#, fuzzy
msgid "username_invalid"
msgstr "Your username is invalid."

msgid "username_special"
msgstr "A felhaszálónévben nem lehet`:` or `@`."

msgid "username_three"
msgstr "A felhasználónévnek legalább három karaktert kell tartalmaznia."

#, fuzzy
msgid "usernames_exist"
msgstr "One or more usernames is already in use."

#, fuzzy
msgid "value"
msgstr "Value"

#, fuzzy
msgid "variables"
msgstr "Variables"

#, fuzzy
msgid "view_program"
msgstr "View program"

#, fuzzy
msgid "visit_own_public_profile"
msgstr "Public profile"

#, fuzzy
msgid "welcome"
msgstr ""
"Welcome to Hedy! Your are now the proud owner of a teachers account which "
"allows you to create classes and invite students."

#, fuzzy
msgid "welcome_back"
msgstr ""
"Welcome to Hedy! Your are now the proud owner of a teachers account which "
"allows you to create classes and invite students."

#, fuzzy
msgid "what_should_my_code_do"
msgstr "What should my code do?"

#, fuzzy
msgid "whole_world"
msgstr "The world"

msgid "write_first_program"
msgstr "Írd meg az első programot!"

msgid "year_invalid"
msgstr "Adj meg egy évet 1900 és {current_year}"

msgid "yes"
msgstr "Igen"

#, fuzzy
msgid "your_account"
msgstr "Nincs még fiókod?"

#, fuzzy
msgid "your_class"
msgstr "Osztályaim"

#, fuzzy
msgid "your_last_program"
msgstr "Favourite program"

#, fuzzy
msgid "your_personal_text"
msgstr "Your personal text..."

#~ msgid "create_account_explanation"
#~ msgstr "Saját fiók birtokában mentheted a programjaidat."

#~ msgid "only_teacher_create_class"
#~ msgstr "Only teachers are allowed to create classes!"

#~ msgid "language"
#~ msgstr "Az alábbi programozási nyelvek közül melyiket használtad korábban?"

#~ msgid "keyword_support"
#~ msgstr "Translated keywords"

#~ msgid "non_keyword_support"
#~ msgstr "Translated content"

#~ msgid "try_button"
#~ msgstr "Próbáld ki"

#~ msgid "select_own_adventures"
#~ msgstr "Select own adventures"

#~ msgid "edit"
#~ msgstr "Edit"

#~ msgid "view"
#~ msgstr "View"

#~ msgid "class"
<<<<<<< HEAD
#~ msgstr "Class"
=======
#~ msgstr "Class"
>>>>>>> 0d245425
<|MERGE_RESOLUTION|>--- conflicted
+++ resolved
@@ -1,29 +1,18 @@
-
 msgid ""
 msgstr ""
 "Project-Id-Version: PACKAGE VERSION\n"
 "Report-Msgid-Bugs-To: \n"
-<<<<<<< HEAD
-"POT-Creation-Date: 2023-03-01 17:52+0100\n"
-"PO-Revision-Date: 2023-02-16 15:59+0000\n"
-=======
 "POT-Creation-Date: 2023-03-03 19:20+0100\n"
 "PO-Revision-Date: 2023-03-12 03:54+0000\n"
->>>>>>> 0d245425
 "Last-Translator: Anonymous <noreply@weblate.org>\n"
+"Language-Team: hu <LL@li.org>\n"
 "Language: hu\n"
-"Language-Team: hu <LL@li.org>\n"
-"Plural-Forms: nplurals=2; plural=n != 1;\n"
 "MIME-Version: 1.0\n"
 "Content-Type: text/plain; charset=utf-8\n"
 "Content-Transfer-Encoding: 8bit\n"
-<<<<<<< HEAD
-"Generated-By: Babel 2.10.1\n"
-=======
 "Plural-Forms: nplurals=2; plural=n != 1;\n"
 "X-Generator: Weblate 4.16.2-dev\n"
 "Generated-By: Babel 2.10.3\n"
->>>>>>> 0d245425
 
 msgid "Access Before Assign"
 msgstr ""
@@ -433,17 +422,8 @@
 msgid "classes_invalid"
 msgstr "The list of selected classes is invalid"
 
-<<<<<<< HEAD
-msgid "Invalid At Command"
-msgstr ""
-
-#, fuzzy
-msgid "general"
-msgstr "Neme"
-=======
 msgid "comma"
 msgstr "vessző"
->>>>>>> 0d245425
 
 #, fuzzy
 msgid "commands"
@@ -476,10 +456,6 @@
 msgstr "Link másolása a megosztáshoz"
 
 #, fuzzy
-<<<<<<< HEAD
-msgid "back_to_class"
-msgstr "Go back to class"
-=======
 msgid "copy_mail_link"
 msgstr "Please copy and paste this link into a new tab:"
 
@@ -515,7 +491,6 @@
 
 msgid "create_class"
 msgstr "Új osztály létrehozása"
->>>>>>> 0d245425
 
 #, fuzzy
 msgid "create_multiple_accounts"
@@ -529,20 +504,9 @@
 msgid "create_question"
 msgstr "Do you want to create one?"
 
-<<<<<<< HEAD
-msgid "highest_level_reached"
-msgstr "A legnagyobb elért szint"
-
-msgid "number_programs"
-msgstr "A programok száma"
-
-msgid "programs"
-msgstr "Programok"
-=======
 #, fuzzy
 msgid "create_student_account"
 msgstr "Create an account"
->>>>>>> 0d245425
 
 #, fuzzy
 msgid "create_student_account_explanation"
@@ -640,17 +604,11 @@
 msgid "delete_adventure_prompt"
 msgstr "Are you sure you want to remove this adventure?"
 
-<<<<<<< HEAD
-#, fuzzy
-msgid "create_multiple_accounts"
-msgstr "Create multiple accounts"
-=======
 msgid "delete_class_prompt"
 msgstr "Biztos vagy benne, hogy törlöd az osztályt?"
 
 msgid "delete_confirm"
 msgstr "Biztosan törlöd a programot?"
->>>>>>> 0d245425
 
 #, fuzzy
 msgid "delete_invite"
@@ -661,20 +619,12 @@
 msgstr "Are you sure you want to remove this class invitation?"
 
 #, fuzzy
-<<<<<<< HEAD
-msgid "download_login_credentials"
-msgstr ""
-
-msgid "yes"
-msgstr "Igen"
-=======
 msgid "delete_public"
 msgstr "Delete public profile"
 
 #, fuzzy
 msgid "delete_success"
 msgstr "Program deleted successfully."
->>>>>>> 0d245425
 
 msgid "destroy_profile"
 msgstr "Véglegesen törli a fiókot "
@@ -808,9 +758,6 @@
 msgid "explore_programs_logo_alt"
 msgstr "Explore programs"
 
-msgid "level_title"
-msgstr "Szint"
-
 #, fuzzy
 msgid "favourite_confirm"
 msgstr "Are you sure you want to set this program as your favourite?"
@@ -1014,10 +961,6 @@
 "hello@hedy.org."
 
 #, fuzzy
-<<<<<<< HEAD
-msgid "welcome"
-msgstr "Welcome to Hedy! Your are now the proud owner of a teachers account which allows you to create classes and invite students."
-=======
 msgid "invalid_tutorial_step"
 msgstr "Invalid tutorial step"
 
@@ -1117,7 +1060,6 @@
 #, fuzzy
 msgid "longest_program"
 msgstr "Longest program"
->>>>>>> 0d245425
 
 #, fuzzy
 msgid "mail_change_password_body"
@@ -1256,17 +1198,8 @@
 msgstr "új sor"
 
 #, fuzzy
-<<<<<<< HEAD
-msgid "cheatsheet_title"
-msgstr "Hide cheatsheet"
-
-#, fuzzy
-msgid "commands"
-msgstr "Commands"
-=======
 msgid "next_exercise"
 msgstr "Next exercise"
->>>>>>> 0d245425
 
 #, fuzzy
 msgid "next_step_tutorial"
@@ -1275,9 +1208,6 @@
 msgid "no"
 msgstr "Nem"
 
-msgid "login"
-msgstr "Belépés"
-
 msgid "no_account"
 msgstr "Nincs még fiókod?"
 
@@ -1293,223 +1223,198 @@
 msgid "no_more_flat_if"
 msgstr "Starting in level 8, the line after {if} needs to start with 4 spaces."
 
-<<<<<<< HEAD
-msgid "print"
-msgstr ""
-
-msgid "hello!"
-msgstr ""
-
-msgid "subscribe_newsletter"
-msgstr "Iratkozz fel a hírlevélre "
-=======
 msgid "no_programs"
 msgstr "Még nincs programod."
->>>>>>> 0d245425
 
 #, fuzzy
 msgid "no_public_profile"
 msgstr "Public profile"
 
 #, fuzzy
-<<<<<<< HEAD
-msgid "teacher_manual"
-msgstr "Teacher manual"
+msgid "no_shared_programs"
+msgstr "has no shared programs..."
+
+#, fuzzy
+msgid "no_such_adventure"
+msgstr "This adventure doesn't exist!"
+
+#, fuzzy
+msgid "no_such_class"
+msgstr "No such Hedy class"
+
+#, fuzzy
+msgid "no_such_highscore"
+msgstr "No such Hedy level!"
+
+#, fuzzy
+msgid "no_such_level"
+msgstr "No such Hedy level!"
+
+#, fuzzy
+msgid "no_such_program"
+msgstr "No such Hedy program!"
+
+#, fuzzy
+msgid "not_enrolled"
+msgstr "Looks like you are not in this class!"
+
+#, fuzzy
+msgid "not_teacher"
+msgstr "Looks like you are not a teacher!"
+
+#, fuzzy
+msgid "number"
+msgstr "a number"
+
+#, fuzzy
+msgid "number_achievements"
+msgstr "Number of achievements"
+
+#, fuzzy
+msgid "number_lines"
+msgstr "Number of lines"
+
+msgid "number_programs"
+msgstr "A programok száma"
+
+msgid "ok"
+msgstr "OK"
+
+msgid "open"
+msgstr "Nyitva"
+
+#, fuzzy
+msgid "opening_date"
+msgstr "Opening date"
+
+#, fuzzy
+msgid "opening_dates"
+msgstr "Opening dates"
+
+#, fuzzy
+msgid "option"
+msgstr "Option"
+
+#, fuzzy
+msgid "or"
+msgstr "or"
+
+msgid "other"
+msgstr "Más"
+
+msgid "other_block"
+msgstr "Más blokkprogramozási nyelv"
+
+#, fuzzy
+msgid "other_settings"
+msgstr "Other settings"
+
+#, fuzzy
+msgid "other_source"
+msgstr "Other"
+
+msgid "other_text"
+msgstr "Más szöveges programozási nyelv"
+
+#, fuzzy
+msgid "overwrite_warning"
+msgstr ""
+"You already have a program with this name, saving this program will "
+"overwrite the old one. Are you sure?"
+
+#, fuzzy
+msgid "page"
+msgstr "page"
+
+#, fuzzy
+msgid "page_not_found"
+msgstr "We could not find that page!"
+
+#, fuzzy
+msgid "parsons_title"
+msgstr "Hedy"
+
+msgid "password"
+msgstr "Jelszó"
+
+#, fuzzy
+msgid "password_change_not_allowed"
+msgstr "You're not allowed to change the password of this user."
+
+#, fuzzy
+msgid "password_change_prompt"
+msgstr "Are you sure you want to change this password?"
+
+#, fuzzy
+msgid "password_change_success"
+msgstr "Password of your student is successfully changed."
+
+#, fuzzy
+msgid "password_invalid"
+msgstr "Your password is invalid."
+
+msgid "password_repeat"
+msgstr "Jelszó mégegyszer"
+
+msgid "password_resetted"
+msgstr "Jelszavadat sikeresen visszaállítottad. Kérjük jelentkezz be."
+
+msgid "password_six"
+msgstr "A jelszónak legalább hat karaktert kell tartalmaznia."
+
+msgid "password_updated"
+msgstr "Jelszó frissítve."
+
+#, fuzzy
+msgid "passwords_six"
+msgstr "All passwords need to be six characters or longer."
+
+#, fuzzy
+msgid "pending_invites"
+msgstr "Pending invites"
+
+#, fuzzy
+msgid "percentage"
+msgstr "percentage"
+
+#, fuzzy
+msgid "percentage_achieved"
+msgstr "Achieved by {percentage}% of the users"
+
+msgid "period"
+msgstr "pont"
+
+#, fuzzy
+msgid "personal_text"
+msgstr "Personal text"
+
+#, fuzzy
+msgid "personal_text_invalid"
+msgstr "Your personal text is invalid."
+
+#, fuzzy
+msgid "postfix_classname"
+msgstr "Postfix classname"
+
+#, fuzzy
+msgid "preferred_keyword_language"
+msgstr "Preferred keyword language"
+
+#, fuzzy
+msgid "preferred_language"
+msgstr "Preferred language"
+
+#, fuzzy
+msgid "preview"
+msgstr "Preview"
+
+#, fuzzy
+msgid "previous_campaigns"
+msgstr "View previous campaigns"
 
 #, fuzzy
 msgid "privacy_terms"
 msgstr "privacy terms"
-=======
-msgid "no_shared_programs"
-msgstr "has no shared programs..."
->>>>>>> 0d245425
-
-#, fuzzy
-msgid "no_such_adventure"
-msgstr "This adventure doesn't exist!"
-
-#, fuzzy
-msgid "no_such_class"
-msgstr "No such Hedy class"
-
-#, fuzzy
-msgid "no_such_highscore"
-msgstr "No such Hedy level!"
-
-#, fuzzy
-msgid "no_such_level"
-msgstr "No such Hedy level!"
-
-#, fuzzy
-<<<<<<< HEAD
-msgid "teacher_account_request"
-msgstr "You have a pending teacher account request"
-=======
-msgid "no_such_program"
-msgstr "No such Hedy program!"
-
-#, fuzzy
-msgid "not_enrolled"
-msgstr "Looks like you are not in this class!"
-
-#, fuzzy
-msgid "not_teacher"
-msgstr "Looks like you are not a teacher!"
->>>>>>> 0d245425
-
-#, fuzzy
-msgid "number"
-msgstr "a number"
-
-#, fuzzy
-msgid "number_achievements"
-msgstr "Number of achievements"
-
-#, fuzzy
-msgid "number_lines"
-msgstr "Number of lines"
-
-msgid "number_programs"
-msgstr "A programok száma"
-
-msgid "ok"
-msgstr "OK"
-
-msgid "open"
-msgstr "Nyitva"
-
-#, fuzzy
-msgid "opening_date"
-msgstr "Opening date"
-
-#, fuzzy
-msgid "opening_dates"
-msgstr "Opening dates"
-
-#, fuzzy
-msgid "option"
-msgstr "Option"
-
-#, fuzzy
-msgid "or"
-msgstr "or"
-
-msgid "other"
-msgstr "Más"
-
-msgid "other_block"
-msgstr "Más blokkprogramozási nyelv"
-
-#, fuzzy
-msgid "other_settings"
-msgstr "Other settings"
-
-#, fuzzy
-msgid "other_source"
-msgstr "Other"
-
-msgid "other_text"
-msgstr "Más szöveges programozási nyelv"
-
-#, fuzzy
-msgid "overwrite_warning"
-msgstr ""
-"You already have a program with this name, saving this program will "
-"overwrite the old one. Are you sure?"
-
-#, fuzzy
-msgid "page"
-msgstr "page"
-
-#, fuzzy
-msgid "page_not_found"
-msgstr "We could not find that page!"
-
-#, fuzzy
-msgid "parsons_title"
-msgstr "Hedy"
-
-msgid "password"
-msgstr "Jelszó"
-
-#, fuzzy
-msgid "password_change_not_allowed"
-msgstr "You're not allowed to change the password of this user."
-
-#, fuzzy
-msgid "password_change_prompt"
-msgstr "Are you sure you want to change this password?"
-
-#, fuzzy
-msgid "password_change_success"
-msgstr "Password of your student is successfully changed."
-
-#, fuzzy
-msgid "password_invalid"
-msgstr "Your password is invalid."
-
-msgid "password_repeat"
-msgstr "Jelszó mégegyszer"
-
-msgid "password_resetted"
-msgstr "Jelszavadat sikeresen visszaállítottad. Kérjük jelentkezz be."
-
-msgid "password_six"
-msgstr "A jelszónak legalább hat karaktert kell tartalmaznia."
-
-msgid "password_updated"
-msgstr "Jelszó frissítve."
-
-#, fuzzy
-msgid "passwords_six"
-msgstr "All passwords need to be six characters or longer."
-
-#, fuzzy
-msgid "pending_invites"
-msgstr "Pending invites"
-
-#, fuzzy
-msgid "percentage"
-msgstr "percentage"
-
-#, fuzzy
-msgid "percentage_achieved"
-msgstr "Achieved by {percentage}% of the users"
-
-msgid "period"
-msgstr "pont"
-
-#, fuzzy
-msgid "personal_text"
-msgstr "Personal text"
-
-#, fuzzy
-msgid "personal_text_invalid"
-msgstr "Your personal text is invalid."
-
-#, fuzzy
-msgid "postfix_classname"
-msgstr "Postfix classname"
-
-#, fuzzy
-msgid "preferred_keyword_language"
-msgstr "Preferred keyword language"
-
-#, fuzzy
-msgid "preferred_language"
-msgstr "Preferred language"
-
-#, fuzzy
-msgid "preview"
-msgstr "Preview"
-
-#, fuzzy
-msgid "previous_campaigns"
-msgstr "View previous campaigns"
-
-#, fuzzy
-msgid "privacy_terms"
-msgstr "privacy terms"
 
 #, fuzzy
 msgid "profile_logo_alt"
@@ -1526,20 +1431,9 @@
 msgid "profile_updated_reload"
 msgstr "Profile updated, page will be re-loaded."
 
-<<<<<<< HEAD
-msgid "delete_confirm"
-msgstr "Biztosan törlöd a programot?"
-
-msgid "delete"
-msgstr "Törlés"
-
-msgid "unshare_confirm"
-msgstr "Biztosan priváttá kívánod tenni a programot?"
-=======
 #, fuzzy
 msgid "program_contains_error"
 msgstr "This program contains an error, are you sure you want to share it?"
->>>>>>> 0d245425
 
 msgid "program_header"
 msgstr "Programjaim"
@@ -1589,9 +1483,6 @@
 msgid "public_profile_updated"
 msgstr "Public profile updated."
 
-msgid "program_header"
-msgstr "Programjaim"
-
 #, fuzzy
 msgid "pygame_waiting_for_input"
 msgstr "Waiting for a button press..."
@@ -1611,34 +1502,30 @@
 msgid "question_invalid"
 msgstr "Your token is invalid."
 
-<<<<<<< HEAD
+#, fuzzy
+msgid "quiz_logo_alt"
+msgstr "Quiz logo"
+
+#, fuzzy
+msgid "quiz_score"
+msgstr "Quiz score"
+
+#, fuzzy
+msgid "quiz_tab"
+msgstr "Quiz"
+
+#, fuzzy
+msgid "quiz_threshold_not_reached"
+msgstr "Quiz threshold not reached to unlock this level"
+
+msgid "read_code_label"
+msgstr "Hangosan olvas"
+
+msgid "recent"
+msgstr "Legutóbbi programjaim "
+
 msgid "recover_password"
 msgstr "Kérj jelszó-visszaállítást "
-=======
-#, fuzzy
-msgid "quiz_logo_alt"
-msgstr "Quiz logo"
-
-#, fuzzy
-msgid "quiz_score"
-msgstr "Quiz score"
-
-#, fuzzy
-msgid "quiz_tab"
-msgstr "Quiz"
-
-#, fuzzy
-msgid "quiz_threshold_not_reached"
-msgstr "Quiz threshold not reached to unlock this level"
-
-msgid "read_code_label"
-msgstr "Hangosan olvas"
-
-msgid "recent"
-msgstr "Legutóbbi programjaim "
-
-msgid "recover_password"
-msgstr "Kérj jelszó-visszaállítást "
 
 msgid "regress_button"
 msgstr "Menj vissza: szint {level}"
@@ -1695,7 +1582,6 @@
 #, fuzzy
 msgid "reset_adventure_prompt"
 msgstr "Are you sure you want to reset all selected adventures?"
->>>>>>> 0d245425
 
 #, fuzzy
 msgid "reset_adventures"
@@ -1820,198 +1706,8 @@
 "There is a mistake in your adventure, are all keywords correctly surrounded "
 "with { }?"
 
-<<<<<<< HEAD
-#, fuzzy
-msgid "parsons_title"
-msgstr "Hedy"
-
-#, fuzzy
-msgid "quiz_tab"
-msgstr "Quiz"
-
-msgid "example_code_header"
-msgstr "Példa Hedy-kódra"
-
-#, fuzzy
-msgid "search"
-msgstr "Search..."
-
-#, fuzzy
-msgid "variables"
-msgstr "Variables"
-
-msgid "enter_text"
-msgstr "Írd be a válaszodat ide..."
-
-#, fuzzy
-msgid "enter"
-msgstr "Enter"
-
-#, fuzzy
-msgid "pygame_waiting_for_input"
-msgstr "Waiting for a button press..."
-
-#, fuzzy
-msgid "already_program_running"
-msgstr "Start programming"
-
-msgid "run_code_button"
-msgstr "Kód futtatása"
-
-#, fuzzy
-msgid "stop_code_button"
-msgstr "Kód mentése"
-
-#, fuzzy
-msgid "next_exercise"
-msgstr "Next exercise"
-
-msgid "edit_code_button"
-msgstr "Kód szerkesztése"
-
-#, fuzzy
-msgid "repair_program_logo_alt"
-msgstr "Repair program icon"
-
-msgid "read_code_label"
-msgstr "Hangosan olvas"
-
-msgid "regress_button"
-msgstr "Menj vissza: szint {level}"
-
-#, fuzzy
-msgid "disabled_button_locked"
-msgstr "Your teacher hasn't unlocked this level yet"
-
-msgid "advance_button"
-msgstr "Menj tovább: szint {level}"
-
-#, fuzzy
-msgid "disabled_button_quiz"
-msgstr "Your quiz score is below the threshold, try again!"
-
-#, fuzzy
-msgid "developers_mode"
-msgstr "Programmer's mode"
-
-#, fuzzy
-msgid "hedy_logo_alt"
-msgstr "Hedy logo"
-
-msgid "nav_start"
-msgstr "Kezdőlap"
-
-#, fuzzy
-msgid "nav_hedy"
-msgstr "Hedy"
-
-msgid "nav_explore"
-msgstr "Explore"
-
-#, fuzzy
-msgid "for_teachers"
-msgstr "For teachers"
-
-#, fuzzy
-msgid "my_achievements"
-msgstr "My achievements"
-
-msgid "my_account"
-msgstr "Profilom"
-
-msgid "logout"
-msgstr "Kilépés"
-
-#, fuzzy
-msgid "exercise"
-msgstr "Exercise"
-
-#, fuzzy
-msgid "what_should_my_code_do"
-msgstr "What should my code do?"
-
-#, fuzzy
-msgid "quiz_logo_alt"
-msgstr "Quiz logo"
-
-msgid "start_quiz"
-msgstr "Kvíz indítása"
-
-#, fuzzy
-msgid "go_to_first_question"
-msgstr "Go to question 1"
-
-#, fuzzy
-msgid "question"
-msgstr "Question"
-
-#, fuzzy
-msgid "hint"
-msgstr "Hint?"
-
-#, fuzzy
-msgid "submit_answer"
-msgstr "Answer question"
-
-#, fuzzy
-msgid "feedback_success"
-msgstr "Good!"
-
-#, fuzzy
-msgid "feedback_failure"
-msgstr "Wrong!"
-
-#, fuzzy
-msgid "correct_answer"
-msgstr "The correct answer is"
-
-#, fuzzy
-msgid "go_to_question"
-msgstr "Go to question"
-
-#, fuzzy
-msgid "go_to_quiz_result"
-msgstr "Go to quiz result"
-
-#, fuzzy
-msgid "end_quiz"
-msgstr "Quiz end"
-
-#, fuzzy
-msgid "score"
-msgstr "Score"
-
-#, fuzzy
-msgid "get_certificate"
-msgstr "Get your certificate!"
-
-#, fuzzy
-msgid "certificate"
-msgstr "Certificate of Completion"
-
-#, fuzzy
-msgid "fun_statistics_msg"
-msgstr "Here are some fun statistics!"
-
-#, fuzzy
-msgid "highest_quiz_score"
-msgstr "Highest quiz score"
-
-#, fuzzy
-msgid "longest_program"
-msgstr "Longest program"
-
-#, fuzzy
-msgid "number_achievements"
-msgstr "Number of achievements"
-
-#, fuzzy
-msgid "percentage_achieved"
-msgstr "Achieved by {percentage}% of the users"
-=======
 msgid "space"
 msgstr "szóköz"
->>>>>>> 0d245425
 
 msgid "star"
 msgstr "csillag"
@@ -2437,8 +2133,4 @@
 #~ msgstr "View"
 
 #~ msgid "class"
-<<<<<<< HEAD
-#~ msgstr "Class"
-=======
-#~ msgstr "Class"
->>>>>>> 0d245425
+#~ msgstr "Class"