# Chinese (Traditional) translations for PROJECT.
# Copyright (C) 2023 ORGANIZATION
# This file is distributed under the same license as the PROJECT project.
# FIRST AUTHOR <EMAIL@ADDRESS>, 2023.
#
msgid ""
msgstr ""
"Project-Id-Version: PROJECT VERSION\n"
"Report-Msgid-Bugs-To: EMAIL@ADDRESS\n"
"POT-Creation-Date: 2000-01-01 00:00+0000\n"
"PO-Revision-Date: 2024-10-25 06:21+0000\n"
"Last-Translator: Prefill add-on <noreply-addon-prefill@weblate.org>\n"
"Language-Team: zh_Hant <LL@li.org>\n"
"Language: zh_Hant\n"
"MIME-Version: 1.0\n"
"Content-Type: text/plain; charset=utf-8\n"
"Content-Transfer-Encoding: 8bit\n"
"Plural-Forms: nplurals=1; plural=0;\n"
"X-Generator: Weblate 5.8.2-dev\n"
"Generated-By: Babel 2.14.0\n"

msgid "Access Before Assign"
msgstr "檢測到變數`{name}`在設定前已在第{access_line_number}行被使用。 您能在使用前設定該變數嗎？"

#, fuzzy
msgid "Cyclic Var Definition"
msgstr "The name `{variable}` needs to be set before you can use it on the right-hand side of the `{is}` command."

#, fuzzy
msgid "Else Without If Error"
msgstr ""

#, fuzzy
msgid "Function Undefined"
msgstr ""

#, fuzzy
msgid "Has Blanks"
msgstr ""

#, fuzzy
msgid "Incomplete"
msgstr ""

#, fuzzy
msgid "Incomplete Repeat"
msgstr ""

#, fuzzy
msgid "Invalid"
msgstr ""

#, fuzzy
msgid "Invalid Argument"
msgstr ""

#, fuzzy
msgid "Invalid Argument Type"
msgstr ""

#, fuzzy
msgid "Invalid At Command"
msgstr ""

#, fuzzy
msgid "Invalid Space"
msgstr ""

#, fuzzy
msgid "Invalid Type Combination"
msgstr ""

#, fuzzy
msgid "Lonely Echo"
msgstr ""

#, fuzzy
msgid "Lonely Text"
msgstr ""

#, fuzzy
msgid "Missing Additional Command"
msgstr ""

#, fuzzy
msgid "Missing Colon Error"
msgstr ""

#, fuzzy
msgid "Missing Command"
msgstr ""

#, fuzzy
msgid "Missing Inner Command"
msgstr ""

#, fuzzy
msgid "Missing Square Brackets"
msgstr ""

#, fuzzy
msgid "Missing Variable"
msgstr ""

#, fuzzy
msgid "Misspelled At Command"
msgstr ""

#, fuzzy
msgid "No Indentation"
msgstr ""

#, fuzzy
msgid "Non Decimal Variable"
msgstr ""

#, fuzzy
msgid "Parse"
msgstr ""

#, fuzzy
msgid "Pressit Missing Else"
msgstr ""

#, fuzzy
msgid "Runtime Index Error"
msgstr ""

#, fuzzy
msgid "Runtime Value Error"
msgstr ""

#, fuzzy
msgid "Runtime Values Error"
msgstr ""

#, fuzzy
msgid "Save Microbit code "
msgstr ""

#, fuzzy
msgid "Too Big"
msgstr ""

#, fuzzy
msgid "Too Few Indents"
msgstr ""

#, fuzzy
msgid "Too Many Indents"
msgstr ""

#, fuzzy
msgid "Unexpected Indentation"
msgstr ""

#, fuzzy
msgid "Unquoted Assignment"
msgstr ""

#, fuzzy
msgid "Unquoted Equality Check"
msgstr ""

#, fuzzy
msgid "Unquoted Text"
msgstr "Be careful. If you `{ask}` or `{print}` something, the text should start and finish with a quotation mark. You forgot that for the text {unquotedtext}."

#, fuzzy
msgid "Unsupported Float"
msgstr ""

#, fuzzy
msgid "Unsupported String Value"
msgstr ""

#, fuzzy
msgid "Unused Variable"
msgstr ""

#, fuzzy
msgid "Var Undefined"
msgstr ""

#, fuzzy
msgid "Wrong Level"
msgstr ""

#, fuzzy
msgid "Wrong Number of Arguments"
msgstr ""

msgid "about_this_adventure"
msgstr ""

#, fuzzy
msgid "account_overview"
msgstr ""

#, fuzzy
msgid "actions"
msgstr ""

#, fuzzy
msgid "add"
msgstr ""

#, fuzzy
msgid "add_students"
msgstr ""

#, fuzzy
msgid "add_your_language"
msgstr ""

#, fuzzy
msgid "admin"
msgstr ""

#, fuzzy
msgid "advance_button"
msgstr ""

#, fuzzy
msgid "adventure"
msgstr ""

#, fuzzy
msgid "adventure_cloned"
msgstr ""

#, fuzzy
msgid "adventure_code_button"
msgstr ""

#, fuzzy
msgid "adventure_codeblock_button"
msgstr ""

#, fuzzy
msgid "adventure_duplicate"
msgstr ""

#, fuzzy
msgid "adventure_empty"
msgstr ""

#, fuzzy
msgid "adventure_exp_3"
msgstr "Make sure you always surround keywords with { }, then they are recognized correctly. You can use the \"preview\" button to view a styled version of your adventure. To view the adventure on a dedicated page, select \"view\" from the teachers page."

msgid "adventure_exp_classes"
msgstr ""

#, fuzzy
msgid "adventure_flagged"
msgstr ""

#, fuzzy
msgid "adventure_id_invalid"
msgstr ""

#, fuzzy
msgid "adventure_length"
msgstr ""

#, fuzzy
msgid "adventure_name_invalid"
msgstr ""

#, fuzzy
msgid "adventure_terms"
msgstr ""

#, fuzzy
msgid "adventure_updated"
msgstr ""

#, fuzzy
msgid "adventures_completed"
msgstr ""

#, fuzzy
msgid "adventures_info"
msgstr ""

#, fuzzy
msgid "adventures_restored"
msgstr ""

#, fuzzy
msgid "adventures_ticked"
msgstr ""

#, fuzzy
msgid "adventures_tried"
msgstr ""

#, fuzzy
msgid "ago"
msgstr ""

#, fuzzy
msgid "agree_invalid"
msgstr ""

#, fuzzy
msgid "agree_with"
msgstr ""

#, fuzzy
msgid "ajax_error"
msgstr ""

#, fuzzy
msgid "all"
msgstr ""

#, fuzzy
msgid "all_class_highscores"
msgstr ""

#, fuzzy
msgid "all_rows_missing_separator"
msgstr ""

#, fuzzy
msgid "already_account"
msgstr ""

#, fuzzy
msgid "already_program_running"
msgstr ""

#, fuzzy
msgid "are_you_sure"
msgstr ""

#, fuzzy
msgid "ask_needs_var"
msgstr "Starting in level 2, `{ask}` needs to be used with a variable. Example: name `{is}` `{ask}` What are you called?"

msgid "available_in"
msgstr ""

msgid "back_to_class"
msgstr ""

#, fuzzy
msgid "become_a_sponsor"
msgstr ""

#, fuzzy
msgid "birth_year"
msgstr ""

#, fuzzy
msgid "by"
msgstr ""

#, fuzzy
msgid "cancel"
msgstr ""

#, fuzzy
msgid "cant_parse_exception"
msgstr ""

#, fuzzy
msgid "certificate"
msgstr ""

#, fuzzy
msgid "certified_teacher"
msgstr ""

#, fuzzy
msgid "change_password"
msgstr ""

#, fuzzy
msgid "cheatsheet_title"
msgstr ""

#, fuzzy
msgid "class_already_joined"
msgstr ""

#, fuzzy
msgid "class_customize_success"
msgstr ""

#, fuzzy
msgid "class_graph_explanation"
msgstr ""

msgid "class_logs"
msgstr ""

#, fuzzy
msgid "class_name_duplicate"
msgstr ""

#, fuzzy
msgid "class_name_empty"
msgstr ""

#, fuzzy
msgid "class_name_invalid"
msgstr ""

#, fuzzy
msgid "class_name_prompt"
msgstr ""

#, fuzzy
msgid "class_performance_graph"
msgstr ""

#, fuzzy
msgid "class_survey_description"
msgstr ""

#, fuzzy
msgid "class_survey_later"
msgstr ""

#, fuzzy
msgid "class_survey_question1"
msgstr ""

#, fuzzy
msgid "class_survey_question2"
msgstr ""

#, fuzzy
msgid "class_survey_question3"
msgstr ""

#, fuzzy
msgid "class_survey_question4"
msgstr ""

#, fuzzy
msgid "classes_info"
msgstr ""

#, fuzzy
msgid "clone"
msgstr ""

#, fuzzy
msgid "cloned_times"
msgstr ""

#, fuzzy
msgid "close"
msgstr ""

#, fuzzy
msgid "comma"
msgstr ""

#, fuzzy
msgid "command_not_available_yet_exception"
msgstr ""

#, fuzzy
msgid "command_unavailable_exception"
msgstr ""

#, fuzzy
msgid "commands"
msgstr ""

#, fuzzy
msgid "congrats_message"
msgstr ""

#, fuzzy
msgid "connect_guest_teacher"
msgstr ""

#, fuzzy
msgid "constant_variable_role"
msgstr ""

msgid "containing"
msgstr ""

#, fuzzy
msgid "content_invalid"
msgstr ""

#, fuzzy
msgid "continue"
msgstr ""

#, fuzzy
msgid "contributor"
msgstr ""

#, fuzzy
msgid "copy_accounts_to_clipboard"
msgstr ""

#, fuzzy
msgid "copy_clipboard"
msgstr ""

#, fuzzy
msgid "copy_code"
msgstr ""

#, fuzzy
msgid "copy_join_link"
msgstr ""

#, fuzzy
msgid "copy_link_success"
msgstr ""

#, fuzzy
msgid "copy_link_to_share"
msgstr ""

#, fuzzy
msgid "copy_mail_link"
msgstr ""

#, fuzzy
msgid "correct_answer"
msgstr ""

#, fuzzy
msgid "country"
msgstr ""

#, fuzzy
msgid "country_invalid"
msgstr ""

#, fuzzy
msgid "create_account"
msgstr ""

#, fuzzy
msgid "create_accounts"
msgstr ""

#, fuzzy
msgid "create_accounts_placeholder"
msgstr ""

#, fuzzy
msgid "create_accounts_prompt"
msgstr ""

#, fuzzy
msgid "create_adventure"
msgstr ""

#, fuzzy
msgid "create_class"
msgstr ""

#, fuzzy
msgid "create_student_account"
msgstr ""

#, fuzzy
msgid "create_student_account_explanation"
msgstr ""

#, fuzzy
msgid "create_student_accounts"
msgstr ""

#, fuzzy
msgid "create_teacher_account"
msgstr ""

#, fuzzy
msgid "create_teacher_account_explanation"
msgstr ""

#, fuzzy
msgid "create_usernames_and_passwords_desc"
msgstr ""

#, fuzzy
msgid "create_usernames_and_passwords_title"
msgstr ""

#, fuzzy
msgid "create_usernames_desc"
msgstr ""

#, fuzzy
msgid "create_usernames_title"
msgstr ""

#, fuzzy
msgid "creator"
msgstr ""

#, fuzzy
msgid "current_password"
msgstr ""

#, fuzzy
msgid "customization_deleted"
msgstr ""

#, fuzzy
msgid "customize"
msgstr ""

#, fuzzy
msgid "customize_adventure"
msgstr ""

#, fuzzy
msgid "customize_class"
msgstr ""

msgid "danger_zone"
msgstr ""

#, fuzzy
msgid "dash"
msgstr ""

#, fuzzy
msgid "debug"
msgstr ""

#, fuzzy
msgid "default_401"
msgstr ""

#, fuzzy
msgid "default_403"
msgstr ""

#, fuzzy
msgid "default_404"
msgstr ""

#, fuzzy
msgid "default_500"
msgstr ""

#, fuzzy
msgid "delete"
msgstr ""

#, fuzzy
msgid "delete_adventure_prompt"
msgstr ""

#, fuzzy
msgid "delete_class_prompt"
msgstr ""

#, fuzzy
msgid "delete_confirm"
msgstr ""

#, fuzzy
msgid "delete_invite"
msgstr ""

#, fuzzy
msgid "delete_invite_prompt"
msgstr ""

#, fuzzy
msgid "delete_public"
msgstr ""

#, fuzzy
msgid "delete_success"
msgstr ""

#, fuzzy
msgid "delete_tag_prompt"
msgstr ""

#, fuzzy
msgid "destroy_account"
msgstr ""

msgid "destroy_account_message"
msgstr ""

#, fuzzy
msgid "developers_mode"
msgstr ""

#, fuzzy
msgid "directly_available"
msgstr ""

#, fuzzy
msgid "disable"
msgstr ""

#, fuzzy
msgid "disable_parsons"
msgstr ""

#, fuzzy
msgid "disable_quizes"
msgstr ""

#, fuzzy
msgid "disabled"
msgstr ""

#, fuzzy
msgid "disabled_button_quiz"
msgstr ""

#, fuzzy
msgid "discord_server"
msgstr ""

#, fuzzy
msgid "distinguished_user"
msgstr ""

#, fuzzy
msgid "double quotes"
msgstr ""

#, fuzzy
msgid "download"
msgstr ""

#, fuzzy
msgid "duplicate"
msgstr ""

#, fuzzy
msgid "echo_and_ask_mismatch_exception"
msgstr ""

#, fuzzy
msgid "echo_out"
msgstr "Starting in level 2 `{echo}` is no longer needed. You can repeat an answer with `{ask}` and `{print}` now. Example: name is `{ask}` What are you called? `{print}` hello name"

#, fuzzy
msgid "edit_adventure"
msgstr ""

#, fuzzy
msgid "edit_code_button"
msgstr ""

#, fuzzy
msgid "email"
msgstr ""

#, fuzzy
msgid "email_invalid"
msgstr ""

#, fuzzy
msgid "end_quiz"
msgstr ""

#, fuzzy
msgid "english"
msgstr ""

#, fuzzy
msgid "enter"
msgstr ""

#, fuzzy
msgid "enter_password"
msgstr ""

#, fuzzy
msgid "enter_text"
msgstr ""

#, fuzzy
msgid "error_logo_alt"
msgstr ""

#, fuzzy
msgid "errors"
msgstr ""

#, fuzzy
msgid "exclamation mark"
msgstr ""

#, fuzzy
msgid "exercise"
msgstr ""

#, fuzzy
msgid "exercise_doesnt_exist"
msgstr ""

#, fuzzy
msgid "exists_email"
msgstr ""

#, fuzzy
msgid "exists_username"
msgstr ""

#, fuzzy
msgid "exit_preview_mode"
msgstr ""

#, fuzzy
msgid "experience_invalid"
msgstr ""

#, fuzzy
msgid "expiration_date"
msgstr ""

#, fuzzy
msgid "favorite_program"
msgstr ""

#, fuzzy
msgid "favourite_confirm"
msgstr ""

#, fuzzy
msgid "favourite_program"
msgstr ""

#, fuzzy
msgid "favourite_program_invalid"
msgstr ""

#, fuzzy
msgid "favourite_success"
msgstr ""

#, fuzzy
msgid "feedback_message_error"
msgstr ""

#, fuzzy
msgid "female"
msgstr ""

#, fuzzy
msgid "flag_adventure_prompt"
msgstr ""

#, fuzzy
msgid "float"
msgstr ""

#, fuzzy
msgid "for_teachers"
msgstr ""

#, fuzzy
msgid "forgot_password"
msgstr ""

#, fuzzy
msgid "from_another_teacher"
msgstr ""

#, fuzzy
msgid "from_magazine_website"
msgstr ""

#, fuzzy
msgid "from_video"
msgstr ""

#, fuzzy
msgid "fun_statistics_msg"
msgstr ""

#, fuzzy
msgid "gender"
msgstr ""

#, fuzzy
msgid "gender_invalid"
msgstr ""

#, fuzzy
msgid "general_settings"
msgstr ""

#, fuzzy
msgid "get_certificate"
msgstr ""

#, fuzzy
msgid "give_link_to_teacher"
msgstr ""

#, fuzzy
msgid "go_back"
msgstr ""

#, fuzzy
msgid "go_back_to_main"
msgstr ""

#, fuzzy
msgid "go_to_question"
msgstr ""

#, fuzzy
msgid "go_to_quiz_result"
msgstr ""

msgid "go_to_your_clone"
msgstr ""

#, fuzzy
msgid "goto_profile"
msgstr ""

#, fuzzy
msgid "graph_title"
msgstr ""

#, fuzzy
msgid "hand_in"
msgstr ""

#, fuzzy
msgid "hand_in_exercise"
msgstr ""

#, fuzzy
msgid "heard_about_hedy"
msgstr ""

#, fuzzy
msgid "heard_about_invalid"
msgstr ""

#, fuzzy
msgid "hedy_introduction_slides"
msgstr ""

#, fuzzy
msgid "hedy_logo_alt"
msgstr ""

#, fuzzy
msgid "hedy_on_github"
msgstr ""

msgid "hello_logo"
msgstr "你好!"

#, fuzzy
msgid "hide_adventures"
msgstr ""

#, fuzzy
msgid "hide_cheatsheet"
msgstr ""

#, fuzzy
msgid "hide_classes"
msgstr ""

#, fuzzy
msgid "hide_keyword_switcher"
msgstr ""

#, fuzzy
msgid "hide_slides"
msgstr ""

#, fuzzy
msgid "highest_level_reached"
msgstr ""

#, fuzzy
msgid "highest_quiz_score"
msgstr ""

#, fuzzy
msgid "hint"
msgstr ""

#, fuzzy
msgid "ill_work_some_more"
msgstr ""

#, fuzzy
msgid "image_invalid"
msgstr "The image you chose image is invalid."

#, fuzzy
msgid "incomplete_command_exception"
msgstr ""

#, fuzzy
msgid "incorrect_handling_of_quotes_exception"
msgstr ""

#, fuzzy
msgid "incorrect_use_of_types_exception"
msgstr ""

#, fuzzy
msgid "incorrect_use_of_variable_exception"
msgstr ""

#, fuzzy
msgid "indentation_exception"
msgstr ""

#, fuzzy
msgid "input"
msgstr ""

#, fuzzy
msgid "input_variable_role"
msgstr ""

#, fuzzy
msgid "integer"
msgstr ""

#, fuzzy
msgid "invalid_class_link"
msgstr ""

#, fuzzy
msgid "invalid_command_exception"
msgstr ""

#, fuzzy
msgid "invalid_keyword_language_comment"
msgstr ""

#, fuzzy
msgid "invalid_language_comment"
msgstr ""

#, fuzzy
msgid "invalid_level_comment"
msgstr ""

#, fuzzy
msgid "invalid_program_comment"
msgstr ""

#, fuzzy
msgid "invalid_teacher_invitation_code"
msgstr ""

#, fuzzy
msgid "invalid_username_password"
msgstr ""

msgid "invitations_sent"
msgstr ""

msgid "invite"
msgstr ""

#, fuzzy
msgid "invite_by_username"
msgstr ""

#, fuzzy
msgid "invite_date"
msgstr ""

#, fuzzy
msgid "invite_message"
msgstr ""

#, fuzzy
msgid "invite_prompt"
msgstr ""

#, fuzzy
msgid "invite_teacher"
msgstr ""

#, fuzzy
msgid "join_class"
msgstr ""

#, fuzzy
msgid "join_prompt"
msgstr ""

#, fuzzy
msgid "keybinding_waiting_for_keypress"
msgstr ""

#, fuzzy
msgid "keyword_language_invalid"
msgstr ""

#, fuzzy
msgid "landcode_phone_number"
msgstr ""

#, fuzzy
msgid "language"
msgstr ""

#, fuzzy
msgid "language_invalid"
msgstr ""

#, fuzzy
msgid "languages"
msgstr ""

#, fuzzy
msgid "last_edited"
msgstr ""

#, fuzzy
msgid "last_update"
msgstr ""

#, fuzzy
msgid "lastname"
msgstr ""

#, fuzzy
msgid "leave_class"
msgstr ""

#, fuzzy
msgid "level"
msgstr ""

#, fuzzy
msgid "level_accessible"
msgstr ""

#, fuzzy
msgid "level_disabled"
msgstr ""

#, fuzzy
msgid "level_future"
msgstr ""

#, fuzzy
msgid "level_invalid"
msgstr ""

#, fuzzy
msgid "level_not_class"
msgstr ""

#, fuzzy
msgid "level_title"
msgstr ""

#, fuzzy
msgid "levels"
msgstr ""

#, fuzzy
msgid "link"
msgstr ""

#, fuzzy
msgid "list"
msgstr ""

#, fuzzy
msgid "list_variable_role"
msgstr ""

#, fuzzy
msgid "logged_in_to_share"
msgstr ""

#, fuzzy
msgid "login"
msgstr ""

#, fuzzy
msgid "login_long"
msgstr ""

#, fuzzy
msgid "login_to_save_your_work"
msgstr ""

#, fuzzy
msgid "logout"
msgstr ""

#, fuzzy
msgid "longest_program"
msgstr ""

#, fuzzy
msgid "mail_change_password_body"
msgstr ""

#, fuzzy
msgid "mail_change_password_subject"
msgstr ""

#, fuzzy
msgid "mail_error_change_processed"
msgstr ""

#, fuzzy
msgid "mail_goodbye"
msgstr ""

#, fuzzy
msgid "mail_hello"
msgstr ""

#, fuzzy
msgid "mail_recover_password_body"
msgstr ""

msgid "mail_recover_password_subject"
msgstr "請求重置密碼。"

#, fuzzy
msgid "mail_reset_password_body"
msgstr ""

#, fuzzy
msgid "mail_reset_password_subject"
msgstr ""

#, fuzzy
msgid "mail_welcome_teacher_body"
msgstr ""

#, fuzzy
msgid "mail_welcome_teacher_subject"
msgstr ""

#, fuzzy
msgid "mail_welcome_verify_body"
msgstr ""

#, fuzzy
msgid "mail_welcome_verify_subject"
msgstr ""

#, fuzzy
msgid "mailing_title"
msgstr ""

#, fuzzy
msgid "main_subtitle"
msgstr ""

#, fuzzy
msgid "main_title"
msgstr ""

#, fuzzy
msgid "make_sure_you_are_done"
msgstr ""

#, fuzzy
msgid "male"
msgstr ""

#, fuzzy
msgid "mandatory_mode"
msgstr ""

#, fuzzy
msgid "more_info"
msgstr ""

#, fuzzy
msgid "more_options"
msgstr ""

#, fuzzy
msgid "multiple_keywords_warning"
msgstr ""

msgid "multiple_levels_warning"
msgstr ""

#, fuzzy
msgid "my_account"
msgstr ""

#, fuzzy
msgid "my_adventures"
msgstr ""

#, fuzzy
msgid "my_classes"
msgstr ""

#, fuzzy
msgid "my_messages"
msgstr ""

#, fuzzy
msgid "my_public_profile"
msgstr ""

#, fuzzy
msgid "name"
msgstr ""

#, fuzzy
msgid "nav_hedy"
msgstr ""

#, fuzzy
msgid "nav_learn_more"
msgstr ""

#, fuzzy
msgid "nav_start"
msgstr ""

#, fuzzy
msgid "new_password"
msgstr ""

#, fuzzy
msgid "new_password_repeat"
msgstr ""

#, fuzzy
msgid "newline"
msgstr ""

msgid "newsletter"
msgstr ""

#, fuzzy
msgid "next_adventure"
msgstr ""

#, fuzzy
msgid "next_exercise"
msgstr ""

#, fuzzy
msgid "next_page"
msgstr ""

#, fuzzy
msgid "next_student"
msgstr ""

#, fuzzy
msgid "no"
msgstr ""

#, fuzzy
msgid "no_account"
msgstr ""

#, fuzzy
msgid "no_accounts"
msgstr ""

#, fuzzy
msgid "no_adventures_yet"
msgstr ""

#, fuzzy
msgid "no_more_flat_if"
msgstr ""

#, fuzzy
msgid "no_programs"
msgstr ""

#, fuzzy
msgid "no_shared_programs"
msgstr ""

#, fuzzy
msgid "no_students"
msgstr ""

#, fuzzy
msgid "no_such_adventure"
msgstr ""

#, fuzzy
msgid "no_such_class"
msgstr ""

#, fuzzy
msgid "no_such_level"
msgstr ""

#, fuzzy
msgid "no_such_program"
msgstr ""

#, fuzzy
msgid "no_tag"
msgstr ""

msgid "no_usernames_found"
msgstr ""

#, fuzzy
msgid "not_adventure_yet"
msgstr ""

#, fuzzy
msgid "not_enrolled"
msgstr ""

#, fuzzy
msgid "not_in_class_no_handin"
msgstr ""

#, fuzzy
msgid "not_logged_in_cantsave"
msgstr ""

#, fuzzy
msgid "not_logged_in_handin"
msgstr ""

#, fuzzy
msgid "not_teacher"
msgstr ""

#, fuzzy
msgid "number"
msgstr ""

#, fuzzy
msgid "number_lines"
msgstr ""

#, fuzzy
msgid "number_of_errors"
msgstr ""

#, fuzzy
msgid "number_programs"
msgstr ""

#, fuzzy
msgid "ok"
msgstr ""

#, fuzzy
msgid "one_level_error"
msgstr ""

#, fuzzy
msgid "only_you_can_see"
msgstr ""

#, fuzzy
msgid "open"
msgstr ""

#, fuzzy
msgid "opening_date"
msgstr ""

#, fuzzy
msgid "opening_dates"
msgstr ""

#, fuzzy
msgid "option"
msgstr ""

#, fuzzy
msgid "or"
msgstr ""

#, fuzzy
msgid "other"
msgstr ""

#, fuzzy
msgid "other_block"
msgstr ""

#, fuzzy
msgid "other_settings"
msgstr ""

#, fuzzy
msgid "other_source"
msgstr ""

#, fuzzy
msgid "other_text"
msgstr ""

#, fuzzy
msgid "overwrite_warning"
msgstr ""

#, fuzzy
msgid "owner"
msgstr ""

#, fuzzy
msgid "page_not_found"
msgstr ""

#, fuzzy
msgid "pair_with_teacher"
msgstr ""

#, fuzzy
msgid "parsons_title"
msgstr ""

#, fuzzy
msgid "password"
msgstr ""

#, fuzzy
msgid "password_change_not_allowed"
msgstr ""

#, fuzzy
msgid "password_change_prompt"
msgstr ""

#, fuzzy
msgid "password_change_success"
msgstr ""

#, fuzzy
msgid "password_invalid"
msgstr ""

#, fuzzy
msgid "password_repeat"
msgstr ""

#, fuzzy
msgid "password_resetted"
msgstr ""

#, fuzzy
msgid "password_six"
msgstr ""

#, fuzzy
msgid "password_updated"
msgstr ""

#, fuzzy
msgid "passwords_six"
msgstr ""

#, fuzzy
msgid "passwords_too_short"
msgstr ""

#, fuzzy
msgid "pending_invites"
msgstr ""

#, fuzzy
msgid "people_with_a_link"
msgstr ""

#, fuzzy
msgid "percentage"
msgstr ""

#, fuzzy
msgid "period"
msgstr ""

#, fuzzy
msgid "personal_text"
msgstr ""

#, fuzzy
msgid "personal_text_invalid"
msgstr ""

#, fuzzy
msgid "phone_number"
msgstr ""

#, fuzzy
msgid "preferred_keyword_language"
msgstr ""

#, fuzzy
msgid "preferred_language"
msgstr ""

#, fuzzy
msgid "preview"
msgstr ""

#, fuzzy
msgid "preview_teacher_mode"
msgstr ""

#, fuzzy
msgid "previewing_adventure"
msgstr ""

#, fuzzy
msgid "previewing_class"
msgstr ""

#, fuzzy
msgid "previous_campaigns"
msgstr ""

#, fuzzy
msgid "previous_page"
msgstr ""

#, fuzzy
msgid "print_accounts"
msgstr ""

msgid "print_accounts_title"
msgstr ""

msgid "print_logo"
msgstr "打印"

#, fuzzy
msgid "privacy_terms"
msgstr ""

#, fuzzy
msgid "private"
msgstr ""

#, fuzzy
msgid "profile_logo_alt"
msgstr ""

#, fuzzy
msgid "profile_picture"
msgstr ""

#, fuzzy
msgid "profile_updated"
msgstr ""

#, fuzzy
msgid "profile_updated_reload"
msgstr ""

#, fuzzy
msgid "program_contains_error"
msgstr ""

#, fuzzy
msgid "program_header"
msgstr ""

#, fuzzy
msgid "program_too_large_exception"
msgstr ""

#, fuzzy
msgid "programming_experience"
msgstr ""

#, fuzzy
msgid "programming_invalid"
msgstr ""

#, fuzzy
msgid "programs"
msgstr ""

#, fuzzy
msgid "prompt_join_class"
msgstr ""

#, fuzzy
msgid "provided_username_duplicates"
msgstr ""

#, fuzzy
msgid "public"
msgstr ""

msgid "public_adventures"
msgstr ""

#, fuzzy
msgid "public_content"
msgstr ""

#, fuzzy
msgid "public_content_info"
msgstr ""

#, fuzzy
msgid "public_invalid"
msgstr ""

#, fuzzy
msgid "public_profile"
msgstr ""

#, fuzzy
msgid "public_profile_info"
msgstr ""

#, fuzzy
msgid "public_profile_updated"
msgstr ""

#, fuzzy
msgid "put"
msgstr ""

#, fuzzy
msgid "question mark"
msgstr ""

#, fuzzy
msgid "quiz_logo_alt"
msgstr ""

#, fuzzy
msgid "quiz_score"
msgstr ""

#, fuzzy
msgid "quiz_tab"
msgstr ""

#, fuzzy
msgid "quiz_threshold_not_reached"
msgstr ""

#, fuzzy
msgid "read_code_label"
msgstr ""

#, fuzzy
msgid "recent"
msgstr ""

msgid "recover_password"
msgstr "請求重置密碼"

#, fuzzy
msgid "regress_button"
msgstr ""

#, fuzzy
msgid "remove"
msgstr ""

#, fuzzy
msgid "remove_customization"
msgstr ""

#, fuzzy
msgid "remove_customizations_prompt"
msgstr ""

#, fuzzy
msgid "remove_student_prompt"
msgstr ""

#, fuzzy
msgid "remove_user_prompt"
msgstr ""

msgid "rename_class"
msgstr ""

msgid "rename_class_prompt"
msgstr ""

#, fuzzy
msgid "repair_program_logo_alt"
msgstr ""

#, fuzzy
msgid "repeat_dep"
msgstr ""

#, fuzzy
msgid "repeat_match_password"
msgstr ""

#, fuzzy
msgid "repeat_new_password"
msgstr ""

#, fuzzy
msgid "report_failure"
msgstr ""

#, fuzzy
msgid "report_program"
msgstr ""

#, fuzzy
msgid "report_success"
msgstr ""

#, fuzzy
msgid "request_invalid"
msgstr ""

#, fuzzy
msgid "request_teacher"
msgstr ""

#, fuzzy
msgid "request_teacher_account"
msgstr ""

#, fuzzy
msgid "required_field"
msgstr ""

#, fuzzy
msgid "reset_adventure_prompt"
msgstr ""

#, fuzzy
msgid "reset_adventures"
msgstr ""

#, fuzzy
msgid "reset_button"
msgstr ""

#, fuzzy
msgid "reset_password"
msgstr ""

#, fuzzy
msgid "restart"
msgstr ""

#, fuzzy
msgid "retrieve_adventure_error"
msgstr ""

#, fuzzy
msgid "retrieve_class_error"
msgstr ""

#, fuzzy
msgid "retrieve_tag_error"
msgstr ""

#, fuzzy
msgid "role"
msgstr ""

#, fuzzy
msgid "run_code_button"
msgstr ""

#, fuzzy
msgid "save_parse_warning"
msgstr ""

#, fuzzy
msgid "save_prompt"
msgstr ""

#, fuzzy
msgid "save_success_detail"
msgstr ""

#, fuzzy
msgid "score"
msgstr ""

#, fuzzy
msgid "search"
msgstr ""

#, fuzzy
msgid "search_button"
msgstr ""

#, fuzzy
msgid "second_teacher"
msgstr ""

#, fuzzy
msgid "second_teacher_copy_prompt"
msgstr ""

#, fuzzy
msgid "second_teacher_prompt"
msgstr ""

#, fuzzy
msgid "second_teacher_warning"
msgstr ""

msgid "see_adventure_shared_class"
msgstr ""

#, fuzzy
msgid "see_certificate"
msgstr ""

#, fuzzy
msgid "select"
msgstr ""

#, fuzzy
msgid "select_adventures"
msgstr ""

msgid "select_all"
msgstr ""

msgid "select_classes"
msgstr ""

#, fuzzy
msgid "select_lang"
msgstr ""

msgid "select_levels"
msgstr ""

msgid "selected"
msgstr ""

#, fuzzy
msgid "self_removal_prompt"
msgstr ""

#, fuzzy
msgid "send_password_recovery"
msgstr ""

#, fuzzy
msgid "sent_by"
msgstr ""

#, fuzzy
msgid "sent_password_recovery"
msgstr ""

#, fuzzy
msgid "settings"
msgstr ""

#, fuzzy
msgid "share_by_giving_link"
msgstr ""

#, fuzzy
msgid "share_your_program"
msgstr ""

#, fuzzy
msgid "signup_student_or_teacher"
msgstr ""

#, fuzzy
msgid "single quotes"
msgstr ""

#, fuzzy
msgid "slash"
msgstr ""

#, fuzzy
msgid "sleeping"
msgstr ""

#, fuzzy
msgid "slides"
msgstr ""

#, fuzzy
msgid "slides_for_level"
msgstr ""

#, fuzzy
msgid "slides_info"
msgstr ""

#, fuzzy
msgid "social_media"
msgstr ""

#, fuzzy
msgid "solution_example"
msgstr ""

#, fuzzy
msgid "solution_example_explanation"
msgstr ""

#, fuzzy
msgid "some_rows_missing_separator"
msgstr ""

#, fuzzy
msgid "something_went_wrong_keyword_parsing"
msgstr ""

#, fuzzy
msgid "space"
msgstr ""

#, fuzzy
msgid "star"
msgstr ""

#, fuzzy
msgid "start_learning"
msgstr ""

#, fuzzy
msgid "start_quiz"
msgstr ""

#, fuzzy
msgid "start_teaching"
msgstr ""

#, fuzzy
msgid "step_title"
msgstr ""

#, fuzzy
msgid "stepper_variable_role"
msgstr ""

#, fuzzy
msgid "stop"
msgstr ""

#, fuzzy
msgid "stop_code_button"
msgstr ""

#, fuzzy
msgid "string"
msgstr ""

#, fuzzy
msgid "student_accounts_created"
msgstr ""

#, fuzzy
msgid "student_adventures_table"
msgstr ""

#, fuzzy
msgid "student_adventures_table_explanation"
msgstr ""

#, fuzzy
msgid "student_already_invite"
msgstr ""

#, fuzzy
msgid "student_in_another_class"
msgstr ""

#, fuzzy
msgid "student_information"
msgstr ""

#, fuzzy
msgid "student_information_explanation"
msgstr ""

#, fuzzy
msgid "student_signup_header"
msgstr ""

#, fuzzy
msgid "students"
msgstr ""

#, fuzzy
msgid "submission_time"
msgstr ""

#, fuzzy
msgid "submit_answer"
msgstr ""

#, fuzzy
msgid "submit_program"
msgstr ""

#, fuzzy
msgid "submit_warning"
msgstr ""

#, fuzzy
msgid "submitted"
msgstr ""

#, fuzzy
msgid "submitted_header"
msgstr ""

#, fuzzy
msgid "subscribe"
msgstr ""

msgid "subscribe_message"
msgstr ""

#, fuzzy
msgid "subscribe_newsletter"
msgstr ""

msgid "subscribed_header"
msgstr ""

msgid "subscribed_message"
msgstr ""

#, fuzzy
msgid "successful_runs"
msgstr ""

msgid "successfully_subscribed"
msgstr ""

#, fuzzy
msgid "suggestion_color"
msgstr ""

#, fuzzy
msgid "suggestion_note"
msgstr ""

#, fuzzy
msgid "suggestion_number"
msgstr ""

msgid "suggestion_numbers_or_strings"
msgstr ""

#, fuzzy
msgid "surname"
msgstr ""

#, fuzzy
msgid "survey_skip"
msgstr ""

#, fuzzy
msgid "survey_submit"
msgstr ""

#, fuzzy
msgid "tag_in_adventure"
msgstr ""

#, fuzzy
msgid "tag_input_placeholder"
msgstr ""

#, fuzzy
msgid "tags"
msgstr ""

#, fuzzy
msgid "teacher"
msgstr ""

#, fuzzy
msgid "teacher_invalid"
msgstr ""

#, fuzzy
msgid "teacher_invitation_require_login"
msgstr ""

#, fuzzy
msgid "teacher_manual"
msgstr ""

#, fuzzy
msgid "teacher_signup_header"
msgstr ""

#, fuzzy
msgid "teacher_welcome"
msgstr ""

#, fuzzy
msgid "teachers"
msgstr ""

#, fuzzy
msgid "template_code"
msgstr ""
"This is the explanation of my adventure!\n"
"\n"
"This way I can show a command: <code>{print}</code>\n"
"\n"
"But sometimes I might want to show a piece of code, like this:\n"
"<pre>\n"
"ask What's your name?\n"
"echo so your name is \n"
"</pre>"

msgid "this_adventure_has_an_example_solution"
msgstr ""

#, fuzzy
msgid "this_turns_in_assignment"
msgstr ""

#, fuzzy
msgid "title"
msgstr ""

#, fuzzy
msgid "title_admin"
msgstr ""

#, fuzzy
msgid "title_class-overview"
msgstr ""

#, fuzzy
msgid "title_customize-adventure"
msgstr ""

#, fuzzy
msgid "title_customize-class"
msgstr ""

#, fuzzy
msgid "title_for-teacher"
msgstr ""

#, fuzzy
msgid "title_join-class"
msgstr ""

#, fuzzy
msgid "title_learn-more"
msgstr ""

#, fuzzy
msgid "title_login"
msgstr ""

#, fuzzy
msgid "title_my-profile"
msgstr ""

#, fuzzy
msgid "title_privacy"
msgstr ""

#, fuzzy
msgid "title_programs"
msgstr ""

#, fuzzy
msgid "title_public-adventures"
msgstr ""

#, fuzzy
msgid "title_recover"
msgstr ""

#, fuzzy
msgid "title_reset"
msgstr ""

#, fuzzy
msgid "title_signup"
msgstr ""

#, fuzzy
msgid "title_start"
msgstr ""

#, fuzzy
msgid "title_view-adventure"
msgstr ""

#, fuzzy
msgid "token_invalid"
msgstr ""

#, fuzzy
msgid "too_many_accounts"
msgstr ""

msgid "tooltip_level_locked"
msgstr ""

#, fuzzy
msgid "translate_error"
msgstr ""

#, fuzzy
msgid "translating_hedy"
msgstr ""

#, fuzzy
msgid "translator"
msgstr ""

#, fuzzy
msgid "turned_into_teacher"
msgstr ""

#, fuzzy
msgid "unauthorized"
msgstr ""

#, fuzzy
msgid "unfavourite_confirm"
msgstr ""

#, fuzzy
msgid "unfavourite_success"
msgstr ""

#, fuzzy
msgid "unknown_variable_role"
msgstr ""

#, fuzzy
msgid "unlock_thresholds"
msgstr ""

#, fuzzy
msgid "unsaved_class_changes"
msgstr ""

#, fuzzy
msgid "unsubmit_program"
msgstr ""

#, fuzzy
msgid "unsubmit_warning"
msgstr ""

#, fuzzy
msgid "unsubmitted"
msgstr ""

msgid "unsubscribed_header"
msgstr ""

msgid "unsubscribed_message"
msgstr ""

#, fuzzy
msgid "update_adventure_prompt"
msgstr ""

#, fuzzy
msgid "update_public"
msgstr ""

#, fuzzy
msgid "updating_indicator"
msgstr ""

#, fuzzy
msgid "use_custom_passwords"
msgstr ""

#, fuzzy
msgid "use_generated_passwords"
msgstr ""

#, fuzzy
msgid "use_of_blanks_exception"
msgstr ""

#, fuzzy
msgid "use_of_nested_functions_exception"
msgstr ""

#, fuzzy
msgid "used_in"
msgstr ""

#, fuzzy
msgid "user"
msgstr ""

#, fuzzy
msgid "user_inexistent"
msgstr ""

#, fuzzy
msgid "user_not_private"
msgstr ""

#, fuzzy
msgid "username"
msgstr ""

#, fuzzy
msgid "username_contains_invalid_symbol"
msgstr ""

#, fuzzy
msgid "username_contains_separator"
msgstr ""

#, fuzzy
msgid "username_empty"
msgstr ""

#, fuzzy
msgid "username_invalid"
msgstr ""

#, fuzzy
msgid "username_special"
msgstr ""

#, fuzzy
msgid "username_three"
msgstr ""

#, fuzzy
msgid "usernames_too_short"
msgstr ""

#, fuzzy
msgid "usernames_unavailable"
msgstr ""

#, fuzzy
msgid "value"
msgstr ""

#, fuzzy
msgid "view_adventures"
msgstr ""

#, fuzzy
msgid "view_classes"
msgstr ""

#, fuzzy
msgid "view_program"
msgstr ""

#, fuzzy
msgid "view_slides"
msgstr ""

#, fuzzy
msgid "waiting_for_submit"
msgstr ""

#, fuzzy
msgid "walker_variable_role"
msgstr ""

msgid "website"
msgstr ""

#, fuzzy
msgid "what_is_your_role"
msgstr ""

#, fuzzy
msgid "what_should_my_code_do"
msgstr ""

msgid "workbook_circle_question_text"
msgstr ""

msgid "workbook_circle_question_title"
msgstr ""

msgid "workbook_define_question_text"
msgstr ""

msgid "workbook_define_question_title"
msgstr ""

msgid "workbook_input_question_text"
msgstr ""

msgid "workbook_input_question_title"
msgstr ""

msgid "workbook_multiple_choice_question_text"
msgstr ""

msgid "workbook_multiple_choice_question_title"
msgstr ""

msgid "workbook_open_question_title"
msgstr ""

msgid "workbook_output_question_text"
msgstr ""

msgid "workbook_output_question_title"
msgstr ""

#, fuzzy
msgid "year_invalid"
msgstr ""

#, fuzzy
msgid "yes"
msgstr ""

#, fuzzy
msgid "your_personal_text"
msgstr ""

#, fuzzy
msgid "your_program"
msgstr ""

#~ msgid "select_own_adventures"
#~ msgstr "Select own adventures"

#~ msgid "view"
#~ msgstr "View"

#~ msgid "class"
#~ msgstr "Class"

#~ msgid "save_code_button"
#~ msgstr "Save code"

#~ msgid "share_code_button"
#~ msgstr "Save & share code"

#~ msgid "classes_invalid"
#~ msgstr "The list of selected classes is invalid"

#~ msgid "directly_add_adventure_to_classes"
#~ msgstr "Do you want to add this adventure directly to one of your classes?"

#~ msgid "hand_in_assignment"
#~ msgstr "Hand in assignment"

#~ msgid "select_a_level"
#~ msgstr "Select a level"

#~ msgid "answer_invalid"
#~ msgstr "Your password is invalid."

#~ msgid "available_adventures_level"
#~ msgstr "Available adventures level"

#~ msgid "customize_class_exp_1"
#~ msgstr "Hi! On this page you can customize your class. By selecting levels and adventures you can choose what your student can see. You can also add your own created adventures to levels. All levels and default adventures will be selected by default. <b>Notice:</b> Not every adventure is available for every level! Settings up your customizations goes as follows:"

#~ msgid "customize_class_exp_2"
#~ msgstr "You can always change these settings later on. For example, you can make specific adventures or levels available while teaching a class. This way it's easy for you to determine which level and adventures your students will be working on. If you want to make everything available for your class it is easiest to remove the customization all together."

#~ msgid "customize_class_step_1"
#~ msgstr "Select levels for your class by pressing the \"level buttons\""

#~ msgid "customize_class_step_2"
#~ msgstr "\"Checkboxes\" will appear for the adventures available for the chosen levels"

#~ msgid "customize_class_step_3"
#~ msgstr "Select the adventures you want to make available"

#~ msgid "customize_class_step_4"
#~ msgstr "Click the name of an adventure to (de)select for all levels"

#~ msgid "customize_class_step_5"
#~ msgstr "Add personal adventures"

#~ msgid "customize_class_step_6"
#~ msgstr "Selecting an opening date for each level (you can also leave it empty)"

#~ msgid "customize_class_step_7"
#~ msgstr "Selection other settings"

#~ msgid "customize_class_step_8"
#~ msgstr "Choose \"Save\" -> You're done!"

#~ msgid "example_code_header"
#~ msgstr "Example Hedy Code"

#~ msgid "feedback_failure"
#~ msgstr "Wrong!"

#~ msgid "feedback_success"
#~ msgstr "Good!"

#~ msgid "go_to_first_question"
#~ msgstr "Go to question 1"

#~ msgid "question"
#~ msgstr "Question"

#~ msgid "question_doesnt_exist"
#~ msgstr "This question does not exist"

#~ msgid "question_invalid"
#~ msgstr "Your token is invalid."

#~ msgid "too_many_attempts"
#~ msgstr "Too many attempts"

#~ msgid "class_stats"
#~ msgstr "Class statistics"

#~ msgid "visit_own_public_profile"
#~ msgstr "Visit your own profile"

#~ msgid "title_class logs"
#~ msgstr "Programs"

#~ msgid "title_class statistics"
#~ msgstr "My statistics"

#~ msgid "disabled_button_locked"
#~ msgstr "Your teacher hasn't unlocked this level yet"

#~ msgid "duplicate_tag"
#~ msgstr "You already have a tag with this name."

#~ msgid "tag_deleted"
#~ msgstr "This tag was successfully deleted."

#~ msgid "no_tags"
#~ msgstr "No tags yet."

#~ msgid "apply_filters"
#~ msgstr "Apply filters"

#~ msgid "write_first_program"
#~ msgstr "Write your first program!"

#~ msgid "share_confirm"
#~ msgstr "Are you sure you want to make the program public?"

#~ msgid "share_success_detail"
#~ msgstr "Program shared successfully."

#~ msgid "try_it"
#~ msgstr "Try it"

#~ msgid "unshare_confirm"
#~ msgstr "Are you sure you want to make the program private?"

#~ msgid "unshare_success_detail"
#~ msgstr "Program unshared successfully."

#~ msgid "hello_world"
#~ msgstr "Hello world!"

#~ msgid "adventure_exp_2"
#~ msgstr "If you want to show actual code snippets, for example to give student a template or example of the code. Please use pre anchors like this:"

#~ msgid "adventure_exp_1"
#~ msgstr "Type your adventure of choice on the right-hand side. After creating your adventure you can include it in one of your classes under \"customizations\". If you want to include a command in your adventure please use code anchors like this:"

#~ msgid "hide_parsons"
#~ msgstr "Hide puzzle"

#~ msgid "hide_quiz"
#~ msgstr "Hide quiz"

#~ msgid "Locked Language Feature"
#~ msgstr "You are using {concept}! That is awesome, but {concept} is not unlocked yet! It will be unlocked in a later level."

#~ msgid "nested blocks"
#~ msgstr "a block in a block"

#~ msgid "save"
#~ msgstr "Save"

#~ msgid "update_profile"
#~ msgstr "Update profile"

#~ msgid "variables"
#~ msgstr "Variables"

#~ msgid "add_students_options"
#~ msgstr "Add students options"

#~ msgid "class_live"
#~ msgstr "Live statistics"

#~ msgid "class_overview"
#~ msgstr "Class overview"

#~ msgid "last_login"
#~ msgstr "Last login"

#~ msgid "page"
#~ msgstr "page"

#~ msgid "student_list"
#~ msgstr "Student list"

#~ msgid "title_class grid_overview"
#~ msgstr "Hedy - Grid overview"

#~ msgid "title_class live_statistics"
#~ msgstr "Hedy - Live Statistics"

#~ msgid "amount_created"
#~ msgstr "programs created"

#~ msgid "amount_saved"
#~ msgstr "programs saved"

#~ msgid "common_errors"
#~ msgstr "Common errors"

#~ msgid "grid_overview"
#~ msgstr "Overview of programs per adventure"

#~ msgid "last_error"
#~ msgstr "Last error"

#~ msgid "last_program"
#~ msgstr "Last program"

#~ msgid "live_dashboard"
#~ msgstr "Live Dashboard"

#~ msgid "runs_over_time"
#~ msgstr "Runs over time"

#~ msgid "student_details"
#~ msgstr "Student details"

#~ msgid "explore_explanation"
#~ msgstr "On this page you can look through programs created by other Hedy users. You can filter on both a Hedy level and adventure. Click on \"View program\" to open a program and run it. Programs with a red header contain a mistake. You can still open the program, but running it will result in an error. You can of course try to fix it! If the creator has a public profile you can click their username to visit their profile. There you will find all their shared programs and much more!"

#~ msgid "create_question"
#~ msgstr "Do you want to create one?"

#~ msgid "explore_programs"
#~ msgstr "Explore programs"

#~ msgid "explore_programs_logo_alt"
#~ msgstr "Explore programs icon"

#~ msgid "hedy_tutorial_logo_alt"
#~ msgstr "Hedy tutorial icon"

#~ msgid "no_public_profile"
#~ msgstr "You don't have a public profile text yet..."

#~ msgid "start_hedy_tutorial"
#~ msgstr "Start hedy tutorial"

#~ msgid "start_programming"
#~ msgstr "Start programming"

#~ msgid "start_programming_logo_alt"
#~ msgstr "Start programming icon"

#~ msgid "start_teacher_tutorial"
#~ msgstr "Start teacher tutorial"

#~ msgid "teacher_tutorial_logo_alt"
#~ msgstr "Teacher tutorial icon"

#~ msgid "title_landing-page"
#~ msgstr "Welcome to Hedy!"

#~ msgid "welcome"
#~ msgstr "Welcome"

#~ msgid "welcome_back"
#~ msgstr "Welcome back"

#~ msgid "your_account"
#~ msgstr "Your profile"

#~ msgid "your_last_program"
#~ msgstr "Your last saved program"

#~ msgid "already_teacher"
#~ msgstr "You already have a teacher account."

#~ msgid "already_teacher_request"
#~ msgstr "You already have a pending teacher request."

#~ msgid "teacher_account_request"
#~ msgstr "You have a pending teacher account request"

#~ msgid "teacher_account_success"
#~ msgstr "You successfully requested a teacher account."

#~ msgid "student_not_allowed_in_class"
#~ msgstr "Student not allowed in class"

#~ msgid "accounts_created"
#~ msgstr "Accounts where successfully created."

#~ msgid "accounts_intro"
#~ msgstr "On this page you can create accounts for multiple students at once. These are automatically added to the current class, so make sure the class shown above is the right one! Every username needs to be unique in the entire Hedy system. You can use 'Postfix classname' to add your class name to all accounts. If you manually enter passwords, these need to be <b>at least</b> 6 characters."

#~ msgid "create_multiple_accounts"
#~ msgstr "Create multiple accounts"

#~ msgid "download_login_credentials"
#~ msgstr "Do you want to download the login credentials after the accounts creation?"

#~ msgid "generate_passwords"
#~ msgstr "Generate passwords"

#~ msgid "postfix_classname"
#~ msgstr "Postfix classname"

#~ msgid "reset_view"
#~ msgstr "Reset"

#~ msgid "unique_usernames"
#~ msgstr "All usernames need to be unique."

#~ msgid "usernames_exist"
#~ msgstr "One or more usernames is already in use."

#~ msgid "**Question**: What is the output of this code?"
#~ msgstr ""

#~ msgid "Output"
#~ msgstr ""

#~ msgid "clear"
#~ msgstr ""

#~ msgid "bug"
#~ msgstr ""

#~ msgid "feature"
#~ msgstr ""

#~ msgid "feedback"
#~ msgstr ""

#~ msgid "feedback_message_success"
#~ msgstr ""

#~ msgid "feedback_modal_message"
#~ msgstr ""

#~ msgid "adventures"
#~ msgstr ""

#~ msgid "classes"
#~ msgstr ""

#~ msgid "Adventure"
#~ msgstr ""

#~ msgid "Answer"
#~ msgstr ""

#~ msgid "adventure_prompt"
#~ msgstr ""

#~ msgid "select_tag"
#~ msgstr ""

#~ msgid "Delete"
#~ msgstr ""

#~ msgid "select_class"
#~ msgstr ""

#~ msgid "invalid_tutorial_step"
#~ msgstr ""

#~ msgid "next_step_tutorial"
#~ msgstr ""

#~ msgid "tutorial"
#~ msgstr ""

#~ msgid "tutorial_code_snippet"
#~ msgstr ""

#~ msgid "tutorial_message_not_found"
#~ msgstr ""

#~ msgid "tutorial_title_not_found"
#~ msgstr ""

#~ msgid "survey"
#~ msgstr ""

#~ msgid "survey_completed"
#~ msgstr ""

<<<<<<< HEAD
#~ msgid "complete"
#~ msgstr ""

#~ msgid "share"
=======
#~ msgid "disable_explore_page"
#~ msgstr ""

#~ msgid "hedy_choice_title"
#~ msgstr ""

#~ msgid "nav_explore"
#~ msgstr ""

#~ msgid "title_explore"
>>>>>>> 8dee6c69
#~ msgstr ""
<|MERGE_RESOLUTION|>--- conflicted
+++ resolved
@@ -2926,12 +2926,6 @@
 #~ msgid "survey_completed"
 #~ msgstr ""
 
-<<<<<<< HEAD
-#~ msgid "complete"
-#~ msgstr ""
-
-#~ msgid "share"
-=======
 #~ msgid "disable_explore_page"
 #~ msgstr ""
 
@@ -2942,5 +2936,4 @@
 #~ msgstr ""
 
 #~ msgid "title_explore"
->>>>>>> 8dee6c69
 #~ msgstr ""
