# Chinese (Traditional) translations for PROJECT.
# Copyright (C) 2023 ORGANIZATION
# This file is distributed under the same license as the PROJECT project.
# FIRST AUTHOR <EMAIL@ADDRESS>, 2023.
#
msgid ""
msgstr ""
"Project-Id-Version: PROJECT VERSION\n"
"Report-Msgid-Bugs-To: EMAIL@ADDRESS\n"
"POT-Creation-Date: 2000-01-01 00:00+0000\n"
"PO-Revision-Date: 2024-10-25 06:21+0000\n"
"Last-Translator: Prefill add-on <noreply-addon-prefill@weblate.org>\n"
"Language-Team: zh_Hant <LL@li.org>\n"
"Language: zh_Hant\n"
"MIME-Version: 1.0\n"
"Content-Type: text/plain; charset=utf-8\n"
"Content-Transfer-Encoding: 8bit\n"
"Plural-Forms: nplurals=1; plural=0;\n"
"X-Generator: Weblate 5.8.2-dev\n"
"Generated-By: Babel 2.14.0\n"

msgid "Access Before Assign"
msgstr "檢測到變數`{name}`在設定前已在第{access_line_number}行被使用。 您能在使用前設定該變數嗎？"

#, fuzzy
msgid "Cyclic Var Definition"
msgstr "The name `{variable}` needs to be set before you can use it on the right-hand side of the `{is}` command."

#, fuzzy
msgid "Else Without If Error"
msgstr ""

#, fuzzy
msgid "Function Undefined"
msgstr ""

#, fuzzy
msgid "Has Blanks"
msgstr ""

#, fuzzy
msgid "Incomplete"
msgstr ""

#, fuzzy
msgid "Incomplete Repeat"
msgstr ""

#, fuzzy
msgid "Invalid"
msgstr ""

#, fuzzy
msgid "Invalid Argument"
msgstr ""

#, fuzzy
msgid "Invalid Argument Type"
msgstr ""

#, fuzzy
msgid "Invalid At Command"
msgstr ""

#, fuzzy
msgid "Invalid Space"
msgstr ""

#, fuzzy
msgid "Invalid Type Combination"
msgstr ""

#, fuzzy
msgid "Lonely Echo"
msgstr ""

#, fuzzy
msgid "Lonely Text"
msgstr ""

#, fuzzy
msgid "Missing Additional Command"
msgstr ""

#, fuzzy
msgid "Missing Colon Error"
msgstr ""

#, fuzzy
msgid "Missing Command"
msgstr ""

#, fuzzy
msgid "Missing Inner Command"
msgstr ""

#, fuzzy
msgid "Missing Square Brackets"
msgstr ""

#, fuzzy
msgid "Missing Variable"
msgstr ""

#, fuzzy
msgid "Misspelled At Command"
msgstr ""

#, fuzzy
msgid "No Indentation"
msgstr ""

#, fuzzy
msgid "Non Decimal Variable"
msgstr ""

#, fuzzy
msgid "Parse"
msgstr ""

#, fuzzy
msgid "Pressit Missing Else"
msgstr ""

#, fuzzy
msgid "Runtime Index Error"
msgstr ""

#, fuzzy
msgid "Runtime Value Error"
msgstr ""

#, fuzzy
msgid "Runtime Values Error"
msgstr ""

#, fuzzy
msgid "Save Microbit code "
msgstr ""

#, fuzzy
msgid "Too Big"
msgstr ""

#, fuzzy
msgid "Too Few Indents"
msgstr ""

#, fuzzy
msgid "Too Many Indents"
msgstr ""

#, fuzzy
msgid "Unexpected Indentation"
msgstr ""

#, fuzzy
msgid "Unquoted Assignment"
msgstr ""

#, fuzzy
msgid "Unquoted Equality Check"
msgstr ""

#, fuzzy
msgid "Unquoted Text"
msgstr "Be careful. If you `{ask}` or `{print}` something, the text should start and finish with a quotation mark. You forgot that for the text {unquotedtext}."

#, fuzzy
msgid "Unsupported Float"
msgstr ""

#, fuzzy
msgid "Unsupported String Value"
msgstr ""

#, fuzzy
msgid "Unused Variable"
msgstr ""

#, fuzzy
msgid "Var Undefined"
msgstr ""

#, fuzzy
msgid "Wrong Level"
msgstr ""

#, fuzzy
msgid "Wrong Number of Arguments"
msgstr ""

msgid "about_this_adventure"
msgstr ""

#, fuzzy
msgid "account_overview"
msgstr ""

#, fuzzy
msgid "actions"
msgstr ""

#, fuzzy
msgid "add"
msgstr ""

#, fuzzy
msgid "add_students"
msgstr ""

#, fuzzy
msgid "add_your_language"
msgstr ""

#, fuzzy
msgid "admin"
msgstr ""

#, fuzzy
msgid "advance_button"
msgstr ""

#, fuzzy
msgid "adventure"
msgstr ""

#, fuzzy
msgid "adventure_cloned"
msgstr ""

#, fuzzy
msgid "adventure_code_button"
msgstr ""

#, fuzzy
msgid "adventure_codeblock_button"
msgstr ""

#, fuzzy
msgid "adventure_duplicate"
msgstr ""

#, fuzzy
msgid "adventure_empty"
msgstr ""

#, fuzzy
msgid "adventure_exp_3"
msgstr "Make sure you always surround keywords with { }, then they are recognized correctly. You can use the \"preview\" button to view a styled version of your adventure. To view the adventure on a dedicated page, select \"view\" from the teachers page."

msgid "adventure_exp_classes"
msgstr ""

#, fuzzy
msgid "adventure_flagged"
msgstr ""

#, fuzzy
msgid "adventure_id_invalid"
msgstr ""

#, fuzzy
msgid "adventure_length"
msgstr ""

#, fuzzy
msgid "adventure_name_invalid"
msgstr ""

#, fuzzy
msgid "adventure_terms"
msgstr ""

#, fuzzy
msgid "adventure_updated"
msgstr ""

#, fuzzy
msgid "adventures_completed"
msgstr ""

#, fuzzy
msgid "adventures_info"
msgstr ""

#, fuzzy
msgid "adventures_restored"
msgstr ""

#, fuzzy
msgid "adventures_ticked"
msgstr ""

#, fuzzy
msgid "adventures_tried"
msgstr ""

#, fuzzy
msgid "ago"
msgstr ""

#, fuzzy
msgid "agree_invalid"
msgstr ""

#, fuzzy
msgid "agree_with"
msgstr ""

#, fuzzy
msgid "ajax_error"
msgstr ""

#, fuzzy
msgid "all"
msgstr ""

#, fuzzy
msgid "all_class_highscores"
msgstr ""

#, fuzzy
msgid "all_rows_missing_separator"
msgstr ""

#, fuzzy
msgid "already_account"
msgstr ""

#, fuzzy
msgid "already_program_running"
msgstr ""

#, fuzzy
msgid "are_you_sure"
msgstr ""

#, fuzzy
msgid "ask_needs_var"
msgstr "Starting in level 2, `{ask}` needs to be used with a variable. Example: name `{is}` `{ask}` What are you called?"

msgid "available_in"
msgstr ""

msgid "back_to_class"
msgstr ""

#, fuzzy
msgid "become_a_sponsor"
msgstr ""

#, fuzzy
msgid "birth_year"
msgstr ""

#, fuzzy
msgid "by"
msgstr ""

#, fuzzy
msgid "cancel"
msgstr ""

#, fuzzy
msgid "cant_parse_exception"
msgstr ""

#, fuzzy
msgid "certificate"
msgstr ""

#, fuzzy
msgid "certified_teacher"
msgstr ""

#, fuzzy
msgid "change_password"
msgstr ""

#, fuzzy
msgid "cheatsheet_title"
msgstr ""

#, fuzzy
msgid "class_already_joined"
msgstr ""

#, fuzzy
msgid "class_customize_success"
msgstr ""

#, fuzzy
msgid "class_graph_explanation"
msgstr ""

msgid "class_logs"
msgstr ""

#, fuzzy
msgid "class_name_duplicate"
msgstr ""

#, fuzzy
msgid "class_name_empty"
msgstr ""

#, fuzzy
msgid "class_name_invalid"
msgstr ""

#, fuzzy
msgid "class_name_prompt"
msgstr ""

#, fuzzy
msgid "class_performance_graph"
msgstr ""

#, fuzzy
msgid "class_survey_description"
msgstr ""

#, fuzzy
msgid "class_survey_later"
msgstr ""

#, fuzzy
msgid "class_survey_question1"
msgstr ""

#, fuzzy
msgid "class_survey_question2"
msgstr ""

#, fuzzy
msgid "class_survey_question3"
msgstr ""

#, fuzzy
msgid "class_survey_question4"
msgstr ""

#, fuzzy
msgid "classes_info"
msgstr ""

#, fuzzy
msgid "clone"
msgstr ""

#, fuzzy
msgid "cloned_times"
msgstr ""

#, fuzzy
msgid "close"
msgstr ""

#, fuzzy
msgid "comma"
msgstr ""

#, fuzzy
msgid "command_not_available_yet_exception"
msgstr ""

#, fuzzy
msgid "command_unavailable_exception"
msgstr ""

#, fuzzy
msgid "commands"
msgstr ""

#, fuzzy
msgid "complete"
msgstr ""

#, fuzzy
msgid "congrats_message"
msgstr ""

#, fuzzy
msgid "connect_guest_teacher"
msgstr ""

#, fuzzy
msgid "constant_variable_role"
msgstr ""

msgid "containing"
msgstr ""

#, fuzzy
msgid "content_invalid"
msgstr ""

#, fuzzy
msgid "continue"
msgstr ""

#, fuzzy
msgid "contributor"
msgstr ""

#, fuzzy
msgid "copy_accounts_to_clipboard"
msgstr ""

#, fuzzy
msgid "copy_clipboard"
msgstr ""

#, fuzzy
msgid "copy_code"
msgstr ""

#, fuzzy
msgid "copy_join_link"
msgstr ""

#, fuzzy
msgid "copy_link_success"
msgstr ""

#, fuzzy
msgid "copy_link_to_share"
msgstr ""

#, fuzzy
msgid "copy_mail_link"
msgstr ""

#, fuzzy
msgid "correct_answer"
msgstr ""

#, fuzzy
msgid "country"
msgstr ""

#, fuzzy
msgid "country_invalid"
msgstr ""

#, fuzzy
msgid "create_account"
msgstr ""

#, fuzzy
msgid "create_accounts"
msgstr ""

#, fuzzy
msgid "create_accounts_placeholder"
msgstr ""

#, fuzzy
msgid "create_accounts_prompt"
msgstr ""

#, fuzzy
msgid "create_adventure"
msgstr ""

#, fuzzy
msgid "create_class"
msgstr ""

#, fuzzy
msgid "create_student_account"
msgstr ""

#, fuzzy
msgid "create_student_account_explanation"
msgstr ""

#, fuzzy
msgid "create_student_accounts"
msgstr ""

#, fuzzy
msgid "create_teacher_account"
msgstr ""

#, fuzzy
msgid "create_teacher_account_explanation"
msgstr ""

#, fuzzy
msgid "create_usernames_and_passwords_desc"
msgstr ""

#, fuzzy
msgid "create_usernames_and_passwords_title"
msgstr ""

#, fuzzy
msgid "create_usernames_desc"
msgstr ""

#, fuzzy
msgid "create_usernames_title"
msgstr ""

#, fuzzy
msgid "creator"
msgstr ""

#, fuzzy
msgid "current_password"
msgstr ""

#, fuzzy
msgid "customization_deleted"
msgstr ""

#, fuzzy
msgid "customize"
msgstr ""

#, fuzzy
msgid "customize_adventure"
msgstr ""

#, fuzzy
msgid "customize_class"
msgstr ""

msgid "danger_zone"
msgstr ""

#, fuzzy
msgid "dash"
msgstr ""

#, fuzzy
msgid "debug"
msgstr ""

#, fuzzy
msgid "default_401"
msgstr ""

#, fuzzy
msgid "default_403"
msgstr ""

#, fuzzy
msgid "default_404"
msgstr ""

#, fuzzy
msgid "default_500"
msgstr ""

#, fuzzy
msgid "delete"
msgstr ""

#, fuzzy
msgid "delete_adventure_prompt"
msgstr ""

#, fuzzy
msgid "delete_class_prompt"
msgstr ""

#, fuzzy
msgid "delete_confirm"
msgstr ""

#, fuzzy
msgid "delete_invite"
msgstr ""

#, fuzzy
msgid "delete_invite_prompt"
msgstr ""

#, fuzzy
msgid "delete_public"
msgstr ""

#, fuzzy
msgid "delete_success"
msgstr ""

#, fuzzy
msgid "delete_tag_prompt"
msgstr ""

#, fuzzy
msgid "destroy_account"
msgstr ""

msgid "destroy_account_message"
msgstr ""

#, fuzzy
msgid "developers_mode"
msgstr ""

#, fuzzy
msgid "directly_available"
msgstr ""

#, fuzzy
msgid "disable"
msgstr ""

#, fuzzy
msgid "disable_parsons"
msgstr ""

#, fuzzy
msgid "disable_quizes"
msgstr ""

#, fuzzy
msgid "disabled"
msgstr ""

#, fuzzy
msgid "disabled_button_quiz"
msgstr ""

#, fuzzy
msgid "discord_server"
msgstr ""

#, fuzzy
msgid "distinguished_user"
msgstr ""

#, fuzzy
msgid "double quotes"
msgstr ""

#, fuzzy
msgid "download"
msgstr ""

#, fuzzy
msgid "duplicate"
msgstr ""

#, fuzzy
msgid "echo_and_ask_mismatch_exception"
msgstr ""

#, fuzzy
msgid "echo_out"
msgstr "Starting in level 2 `{echo}` is no longer needed. You can repeat an answer with `{ask}` and `{print}` now. Example: name is `{ask}` What are you called? `{print}` hello name"

#, fuzzy
msgid "edit_adventure"
msgstr ""

#, fuzzy
msgid "edit_code_button"
msgstr ""

#, fuzzy
msgid "email"
msgstr ""

#, fuzzy
msgid "email_invalid"
msgstr ""

#, fuzzy
msgid "end_quiz"
msgstr ""

#, fuzzy
msgid "english"
msgstr ""

#, fuzzy
msgid "enter"
msgstr ""

#, fuzzy
msgid "enter_password"
msgstr ""

#, fuzzy
msgid "enter_text"
msgstr ""

#, fuzzy
msgid "error_logo_alt"
msgstr ""

#, fuzzy
msgid "errors"
msgstr ""

#, fuzzy
msgid "exclamation mark"
msgstr ""

#, fuzzy
msgid "exercise"
msgstr ""

#, fuzzy
msgid "exercise_doesnt_exist"
msgstr ""

#, fuzzy
msgid "exists_email"
msgstr ""

#, fuzzy
msgid "exists_username"
msgstr ""

#, fuzzy
msgid "exit_preview_mode"
msgstr ""

#, fuzzy
msgid "experience_invalid"
msgstr ""

#, fuzzy
msgid "expiration_date"
msgstr ""

#, fuzzy
msgid "favorite_program"
msgstr ""

#, fuzzy
msgid "favourite_confirm"
msgstr ""

#, fuzzy
msgid "favourite_program"
msgstr ""

#, fuzzy
msgid "favourite_program_invalid"
msgstr ""

#, fuzzy
msgid "favourite_success"
msgstr ""

#, fuzzy
msgid "feedback_message_error"
msgstr ""

#, fuzzy
msgid "female"
msgstr ""

#, fuzzy
msgid "flag_adventure_prompt"
msgstr ""

#, fuzzy
msgid "float"
msgstr ""

#, fuzzy
msgid "for_teachers"
msgstr ""

#, fuzzy
msgid "forgot_password"
msgstr ""

#, fuzzy
msgid "from_another_teacher"
msgstr ""

#, fuzzy
msgid "from_magazine_website"
msgstr ""

#, fuzzy
msgid "from_video"
msgstr ""

#, fuzzy
msgid "fun_statistics_msg"
msgstr ""

#, fuzzy
msgid "gender"
msgstr ""

#, fuzzy
msgid "gender_invalid"
msgstr ""

#, fuzzy
msgid "general_settings"
msgstr ""

#, fuzzy
msgid "get_certificate"
msgstr ""

#, fuzzy
msgid "give_link_to_teacher"
msgstr ""

#, fuzzy
msgid "go_back"
msgstr ""

#, fuzzy
msgid "go_back_to_main"
msgstr ""

#, fuzzy
msgid "go_to_question"
msgstr ""

#, fuzzy
msgid "go_to_quiz_result"
msgstr ""

msgid "go_to_your_clone"
msgstr ""

#, fuzzy
msgid "goto_profile"
msgstr ""

#, fuzzy
msgid "graph_title"
msgstr ""

#, fuzzy
msgid "hand_in"
msgstr ""

#, fuzzy
msgid "hand_in_exercise"
msgstr ""

#, fuzzy
msgid "heard_about_hedy"
msgstr ""

#, fuzzy
msgid "heard_about_invalid"
msgstr ""

#, fuzzy
msgid "hedy_introduction_slides"
msgstr ""

#, fuzzy
msgid "hedy_logo_alt"
msgstr ""

#, fuzzy
msgid "hedy_on_github"
msgstr ""

msgid "hello_logo"
msgstr "你好!"

#, fuzzy
msgid "hide_adventures"
msgstr ""

#, fuzzy
msgid "hide_cheatsheet"
msgstr ""

#, fuzzy
msgid "hide_classes"
msgstr ""

#, fuzzy
msgid "hide_keyword_switcher"
msgstr ""

#, fuzzy
msgid "hide_slides"
msgstr ""

#, fuzzy
msgid "highest_level_reached"
msgstr ""

#, fuzzy
msgid "highest_quiz_score"
msgstr ""

#, fuzzy
msgid "hint"
msgstr ""

#, fuzzy
msgid "ill_work_some_more"
msgstr ""

#, fuzzy
msgid "image_invalid"
msgstr "The image you chose image is invalid."

#, fuzzy
msgid "incomplete_command_exception"
msgstr ""

#, fuzzy
msgid "incorrect_handling_of_quotes_exception"
msgstr ""

#, fuzzy
msgid "incorrect_use_of_types_exception"
msgstr ""

#, fuzzy
msgid "incorrect_use_of_variable_exception"
msgstr ""

#, fuzzy
msgid "indentation_exception"
msgstr ""

#, fuzzy
msgid "input"
msgstr ""

#, fuzzy
msgid "input_variable_role"
msgstr ""

#, fuzzy
msgid "integer"
msgstr ""

#, fuzzy
msgid "invalid_class_link"
msgstr ""

#, fuzzy
msgid "invalid_command_exception"
msgstr ""

#, fuzzy
msgid "invalid_keyword_language_comment"
msgstr ""

#, fuzzy
msgid "invalid_language_comment"
msgstr ""

#, fuzzy
msgid "invalid_level_comment"
msgstr ""

#, fuzzy
msgid "invalid_program_comment"
msgstr ""

#, fuzzy
msgid "invalid_teacher_invitation_code"
msgstr ""

#, fuzzy
msgid "invalid_username_password"
msgstr ""

msgid "invitations_sent"
msgstr ""

msgid "invite"
msgstr ""

#, fuzzy
msgid "invite_by_username"
msgstr ""

#, fuzzy
msgid "invite_date"
msgstr ""

#, fuzzy
msgid "invite_message"
msgstr ""

#, fuzzy
msgid "invite_prompt"
msgstr ""

#, fuzzy
msgid "invite_teacher"
msgstr ""

#, fuzzy
msgid "join_class"
msgstr ""

#, fuzzy
msgid "join_prompt"
msgstr ""

#, fuzzy
msgid "keybinding_waiting_for_keypress"
msgstr ""

#, fuzzy
msgid "keyword_language_invalid"
msgstr ""

#, fuzzy
msgid "landcode_phone_number"
msgstr ""

#, fuzzy
msgid "language"
msgstr ""

#, fuzzy
msgid "language_invalid"
msgstr ""

#, fuzzy
msgid "languages"
msgstr ""

#, fuzzy
msgid "last_edited"
msgstr ""

#, fuzzy
msgid "last_update"
msgstr ""

#, fuzzy
msgid "lastname"
msgstr ""

#, fuzzy
msgid "leave_class"
msgstr ""

#, fuzzy
msgid "level"
msgstr ""

#, fuzzy
msgid "level_accessible"
msgstr ""

#, fuzzy
msgid "level_disabled"
msgstr ""

#, fuzzy
msgid "level_future"
msgstr ""

#, fuzzy
msgid "level_invalid"
msgstr ""

#, fuzzy
msgid "level_not_class"
msgstr ""

#, fuzzy
msgid "level_title"
msgstr ""

#, fuzzy
msgid "levels"
msgstr ""

#, fuzzy
msgid "link"
msgstr ""

#, fuzzy
msgid "list"
msgstr ""

#, fuzzy
msgid "list_variable_role"
msgstr ""

#, fuzzy
msgid "logged_in_to_share"
msgstr ""

#, fuzzy
msgid "login"
msgstr ""

#, fuzzy
msgid "login_long"
msgstr ""

#, fuzzy
msgid "login_to_save_your_work"
msgstr ""

#, fuzzy
msgid "logout"
msgstr ""

#, fuzzy
msgid "longest_program"
msgstr ""

#, fuzzy
msgid "mail_change_password_body"
msgstr ""

#, fuzzy
msgid "mail_change_password_subject"
msgstr ""

#, fuzzy
msgid "mail_error_change_processed"
msgstr ""

#, fuzzy
msgid "mail_goodbye"
msgstr ""

#, fuzzy
msgid "mail_hello"
msgstr ""

#, fuzzy
msgid "mail_recover_password_body"
msgstr ""

msgid "mail_recover_password_subject"
msgstr "請求重置密碼。"

#, fuzzy
msgid "mail_reset_password_body"
msgstr ""

#, fuzzy
msgid "mail_reset_password_subject"
msgstr ""

#, fuzzy
msgid "mail_welcome_teacher_body"
msgstr ""

#, fuzzy
msgid "mail_welcome_teacher_subject"
msgstr ""

#, fuzzy
msgid "mail_welcome_verify_body"
msgstr ""

#, fuzzy
msgid "mail_welcome_verify_subject"
msgstr ""

#, fuzzy
msgid "mailing_title"
msgstr ""

#, fuzzy
msgid "main_subtitle"
msgstr ""

#, fuzzy
msgid "main_title"
msgstr ""

#, fuzzy
msgid "make_sure_you_are_done"
msgstr ""

#, fuzzy
msgid "male"
msgstr ""

#, fuzzy
msgid "mandatory_mode"
msgstr ""

#, fuzzy
msgid "more_info"
msgstr ""

#, fuzzy
msgid "more_options"
msgstr ""

#, fuzzy
msgid "multiple_keywords_warning"
msgstr ""

msgid "multiple_levels_warning"
msgstr ""

#, fuzzy
msgid "my_account"
msgstr ""

#, fuzzy
msgid "my_adventures"
msgstr ""

#, fuzzy
msgid "my_classes"
msgstr ""

#, fuzzy
msgid "my_messages"
msgstr ""

#, fuzzy
msgid "my_public_profile"
msgstr ""

#, fuzzy
msgid "name"
msgstr ""

#, fuzzy
msgid "nav_hedy"
msgstr ""

#, fuzzy
msgid "nav_learn_more"
msgstr ""

#, fuzzy
msgid "nav_start"
msgstr ""

#, fuzzy
msgid "new_password"
msgstr ""

#, fuzzy
msgid "new_password_repeat"
msgstr ""

#, fuzzy
msgid "newline"
msgstr ""

msgid "newsletter"
msgstr ""

#, fuzzy
msgid "next_adventure"
msgstr ""

#, fuzzy
msgid "next_exercise"
msgstr ""

#, fuzzy
msgid "next_page"
msgstr ""

#, fuzzy
msgid "next_student"
msgstr ""

#, fuzzy
msgid "no"
msgstr ""

#, fuzzy
msgid "no_account"
msgstr ""

#, fuzzy
msgid "no_accounts"
msgstr ""

#, fuzzy
msgid "no_adventures_yet"
msgstr ""

#, fuzzy
msgid "no_more_flat_if"
msgstr ""

#, fuzzy
msgid "no_programs"
msgstr ""

#, fuzzy
msgid "no_shared_programs"
msgstr ""

#, fuzzy
msgid "no_students"
msgstr ""

#, fuzzy
msgid "no_such_adventure"
msgstr ""

#, fuzzy
msgid "no_such_class"
msgstr ""

#, fuzzy
msgid "no_such_level"
msgstr ""

#, fuzzy
msgid "no_such_program"
msgstr ""

#, fuzzy
msgid "no_tag"
msgstr ""

msgid "no_usernames_found"
msgstr ""

#, fuzzy
msgid "not_adventure_yet"
msgstr ""

#, fuzzy
msgid "not_enrolled"
msgstr ""

#, fuzzy
msgid "not_in_class_no_handin"
msgstr ""

#, fuzzy
msgid "not_logged_in_cantsave"
msgstr ""

#, fuzzy
msgid "not_logged_in_handin"
msgstr ""

#, fuzzy
msgid "not_teacher"
msgstr ""

#, fuzzy
msgid "number"
msgstr ""

#, fuzzy
msgid "number_lines"
msgstr ""

#, fuzzy
msgid "number_of_errors"
msgstr ""

#, fuzzy
msgid "number_programs"
msgstr ""

#, fuzzy
msgid "ok"
msgstr ""

#, fuzzy
msgid "one_level_error"
msgstr ""

#, fuzzy
msgid "only_you_can_see"
msgstr ""

#, fuzzy
msgid "open"
msgstr ""

#, fuzzy
msgid "opening_date"
msgstr ""

#, fuzzy
msgid "opening_dates"
msgstr ""

#, fuzzy
msgid "option"
msgstr ""

#, fuzzy
msgid "or"
msgstr ""

#, fuzzy
msgid "other"
msgstr ""

#, fuzzy
msgid "other_block"
msgstr ""

#, fuzzy
msgid "other_settings"
msgstr ""

#, fuzzy
msgid "other_source"
msgstr ""

#, fuzzy
msgid "other_text"
msgstr ""

#, fuzzy
msgid "overwrite_warning"
msgstr ""

#, fuzzy
msgid "owner"
msgstr ""

#, fuzzy
msgid "page_not_found"
msgstr ""

#, fuzzy
msgid "pair_with_teacher"
msgstr ""

#, fuzzy
msgid "parsons_title"
msgstr ""

#, fuzzy
msgid "password"
msgstr ""

#, fuzzy
msgid "password_change_not_allowed"
msgstr ""

#, fuzzy
msgid "password_change_prompt"
msgstr ""

#, fuzzy
msgid "password_change_success"
msgstr ""

#, fuzzy
msgid "password_invalid"
msgstr ""

#, fuzzy
msgid "password_repeat"
msgstr ""

#, fuzzy
msgid "password_resetted"
msgstr ""

#, fuzzy
msgid "password_six"
msgstr ""

#, fuzzy
msgid "password_updated"
msgstr ""

#, fuzzy
msgid "passwords_six"
msgstr ""

#, fuzzy
msgid "passwords_too_short"
msgstr ""

#, fuzzy
msgid "pending_invites"
msgstr ""

#, fuzzy
msgid "people_with_a_link"
msgstr ""

#, fuzzy
msgid "percentage"
msgstr ""

#, fuzzy
msgid "period"
msgstr ""

#, fuzzy
msgid "personal_text"
msgstr ""

#, fuzzy
msgid "personal_text_invalid"
msgstr ""

#, fuzzy
msgid "phone_number"
msgstr ""

#, fuzzy
msgid "preferred_keyword_language"
msgstr ""

#, fuzzy
msgid "preferred_language"
msgstr ""

#, fuzzy
msgid "preview"
msgstr ""

#, fuzzy
msgid "preview_teacher_mode"
msgstr ""

#, fuzzy
msgid "previewing_adventure"
msgstr ""

#, fuzzy
msgid "previewing_class"
msgstr ""

#, fuzzy
msgid "previous_campaigns"
msgstr ""

#, fuzzy
msgid "previous_page"
msgstr ""

#, fuzzy
msgid "print_accounts"
msgstr ""

msgid "print_accounts_title"
msgstr ""

msgid "print_logo"
msgstr "打印"

#, fuzzy
msgid "privacy_terms"
msgstr ""

#, fuzzy
msgid "private"
msgstr ""

#, fuzzy
msgid "profile_logo_alt"
msgstr ""

#, fuzzy
msgid "profile_picture"
msgstr ""

#, fuzzy
msgid "profile_updated"
msgstr ""

#, fuzzy
msgid "profile_updated_reload"
msgstr ""

#, fuzzy
msgid "program_contains_error"
msgstr ""

#, fuzzy
msgid "program_header"
msgstr ""

#, fuzzy
msgid "program_too_large_exception"
msgstr ""

#, fuzzy
msgid "programming_experience"
msgstr ""

#, fuzzy
msgid "programming_invalid"
msgstr ""

#, fuzzy
msgid "programs"
msgstr ""

#, fuzzy
msgid "prompt_join_class"
msgstr ""

#, fuzzy
msgid "provided_username_duplicates"
msgstr ""

#, fuzzy
msgid "public"
msgstr ""

msgid "public_adventures"
msgstr ""

#, fuzzy
msgid "public_content"
msgstr ""

#, fuzzy
msgid "public_content_info"
msgstr ""

#, fuzzy
msgid "public_invalid"
msgstr ""

#, fuzzy
msgid "public_profile"
msgstr ""

#, fuzzy
msgid "public_profile_info"
msgstr ""

#, fuzzy
msgid "public_profile_updated"
msgstr ""

#, fuzzy
msgid "question mark"
msgstr ""

#, fuzzy
msgid "quiz_logo_alt"
msgstr ""

#, fuzzy
msgid "quiz_score"
msgstr ""

#, fuzzy
msgid "quiz_tab"
msgstr ""

#, fuzzy
msgid "quiz_threshold_not_reached"
msgstr ""

#, fuzzy
msgid "read_code_label"
msgstr ""

#, fuzzy
msgid "recent"
msgstr ""

msgid "recover_password"
msgstr "請求重置密碼"

#, fuzzy
msgid "regress_button"
msgstr ""

#, fuzzy
msgid "remove"
msgstr ""

#, fuzzy
msgid "remove_customization"
msgstr ""

#, fuzzy
msgid "remove_customizations_prompt"
msgstr ""

#, fuzzy
msgid "remove_student_prompt"
msgstr ""

#, fuzzy
msgid "remove_user_prompt"
msgstr ""

msgid "rename_class"
msgstr ""

msgid "rename_class_prompt"
msgstr ""

#, fuzzy
msgid "repair_program_logo_alt"
msgstr ""

#, fuzzy
msgid "repeat_dep"
msgstr ""

#, fuzzy
msgid "repeat_match_password"
msgstr ""

#, fuzzy
msgid "repeat_new_password"
msgstr ""

#, fuzzy
msgid "report_failure"
msgstr ""

#, fuzzy
msgid "report_program"
msgstr ""

#, fuzzy
msgid "report_success"
msgstr ""

#, fuzzy
msgid "request_invalid"
msgstr ""

#, fuzzy
msgid "request_teacher"
msgstr ""

#, fuzzy
msgid "request_teacher_account"
msgstr ""

#, fuzzy
msgid "required_field"
msgstr ""

#, fuzzy
msgid "reset_adventure_prompt"
msgstr ""

#, fuzzy
msgid "reset_adventures"
msgstr ""

#, fuzzy
msgid "reset_button"
msgstr ""

#, fuzzy
msgid "reset_password"
msgstr ""

#, fuzzy
msgid "restart"
msgstr ""

#, fuzzy
msgid "retrieve_adventure_error"
msgstr ""

#, fuzzy
msgid "retrieve_class_error"
msgstr ""

#, fuzzy
msgid "retrieve_tag_error"
msgstr ""

#, fuzzy
msgid "role"
msgstr ""

#, fuzzy
msgid "run_code_button"
msgstr ""

#, fuzzy
msgid "save_parse_warning"
msgstr ""

#, fuzzy
msgid "save_prompt"
msgstr ""

#, fuzzy
msgid "save_success_detail"
msgstr ""

#, fuzzy
msgid "score"
msgstr ""

#, fuzzy
msgid "search"
msgstr ""

#, fuzzy
msgid "search_button"
msgstr ""

#, fuzzy
msgid "second_teacher"
msgstr ""

#, fuzzy
msgid "second_teacher_copy_prompt"
msgstr ""

#, fuzzy
msgid "second_teacher_prompt"
msgstr ""

#, fuzzy
msgid "second_teacher_warning"
msgstr ""

msgid "see_adventure_shared_class"
msgstr ""

#, fuzzy
msgid "see_certificate"
msgstr ""

#, fuzzy
msgid "select"
msgstr ""

#, fuzzy
msgid "select_adventures"
msgstr ""

msgid "select_all"
msgstr ""

msgid "select_classes"
msgstr ""

#, fuzzy
msgid "select_lang"
msgstr ""

msgid "select_levels"
msgstr ""

msgid "selected"
msgstr ""

#, fuzzy
msgid "self_removal_prompt"
msgstr ""

#, fuzzy
msgid "send_password_recovery"
msgstr ""

#, fuzzy
msgid "sent_by"
msgstr ""

#, fuzzy
msgid "sent_password_recovery"
msgstr ""

#, fuzzy
msgid "settings"
msgstr ""

#, fuzzy
msgid "share"
msgstr ""

#, fuzzy
msgid "share_by_giving_link"
msgstr ""

#, fuzzy
msgid "share_your_program"
msgstr ""

#, fuzzy
msgid "signup_student_or_teacher"
msgstr ""

#, fuzzy
msgid "single quotes"
msgstr ""

#, fuzzy
msgid "slash"
msgstr ""

#, fuzzy
msgid "sleeping"
msgstr ""

#, fuzzy
msgid "slides"
msgstr ""

#, fuzzy
msgid "slides_for_level"
msgstr ""

#, fuzzy
msgid "slides_info"
msgstr ""

#, fuzzy
msgid "social_media"
msgstr ""

msgid "solution"
msgstr ""

#, fuzzy
msgid "solution_example"
msgstr ""

#, fuzzy
msgid "solution_example_explanation"
msgstr ""

#, fuzzy
msgid "some_rows_missing_separator"
msgstr ""

#, fuzzy
msgid "something_went_wrong_keyword_parsing"
msgstr ""

#, fuzzy
msgid "space"
msgstr ""

#, fuzzy
msgid "star"
msgstr ""

#, fuzzy
msgid "start_learning"
msgstr ""

#, fuzzy
msgid "start_quiz"
msgstr ""

#, fuzzy
msgid "start_teaching"
msgstr ""

#, fuzzy
msgid "step_title"
msgstr ""

#, fuzzy
msgid "stepper_variable_role"
msgstr ""

#, fuzzy
msgid "stop"
msgstr ""

#, fuzzy
msgid "stop_code_button"
msgstr ""

#, fuzzy
msgid "string"
msgstr ""

#, fuzzy
msgid "student_accounts_created"
msgstr ""

#, fuzzy
msgid "student_adventures_table"
msgstr ""

#, fuzzy
msgid "student_adventures_table_explanation"
msgstr ""

#, fuzzy
msgid "student_already_invite"
msgstr ""

#, fuzzy
msgid "student_in_another_class"
msgstr ""

#, fuzzy
msgid "student_information"
msgstr ""

#, fuzzy
msgid "student_information_explanation"
msgstr ""

#, fuzzy
msgid "student_signup_header"
msgstr ""

#, fuzzy
msgid "students"
msgstr ""

#, fuzzy
msgid "submission_time"
msgstr ""

#, fuzzy
msgid "submit_answer"
msgstr ""

#, fuzzy
msgid "submit_program"
msgstr ""

#, fuzzy
msgid "submit_warning"
msgstr ""

#, fuzzy
msgid "submitted"
msgstr ""

#, fuzzy
msgid "submitted_header"
msgstr ""

#, fuzzy
msgid "subscribe"
msgstr ""

msgid "subscribe_message"
msgstr ""

#, fuzzy
msgid "subscribe_newsletter"
msgstr ""

msgid "subscribed_header"
msgstr ""

msgid "subscribed_message"
msgstr ""

#, fuzzy
msgid "successful_runs"
msgstr ""

msgid "successfully_subscribed"
msgstr ""

#, fuzzy
msgid "suggestion_color"
msgstr ""

#, fuzzy
msgid "suggestion_note"
msgstr ""

#, fuzzy
msgid "suggestion_number"
msgstr ""

msgid "suggestion_numbers_or_strings"
msgstr ""

#, fuzzy
msgid "surname"
msgstr ""

#, fuzzy
msgid "survey_skip"
msgstr ""

#, fuzzy
msgid "survey_submit"
msgstr ""

#, fuzzy
msgid "tag_in_adventure"
msgstr ""

#, fuzzy
msgid "tag_input_placeholder"
msgstr ""

#, fuzzy
msgid "tags"
msgstr ""

#, fuzzy
msgid "teacher"
msgstr ""

#, fuzzy
msgid "teacher_invalid"
msgstr ""

#, fuzzy
msgid "teacher_invitation_require_login"
msgstr ""

#, fuzzy
msgid "teacher_manual"
msgstr ""

#, fuzzy
msgid "teacher_signup_header"
msgstr ""

#, fuzzy
msgid "teacher_welcome"
msgstr ""

#, fuzzy
msgid "teachers"
msgstr ""

#, fuzzy
msgid "template_code"
msgstr ""
"This is the explanation of my adventure!\n"
"\n"
"This way I can show a command: <code>{print}</code>\n"
"\n"
"But sometimes I might want to show a piece of code, like this:\n"
"<pre>\n"
"ask What's your name?\n"
"echo so your name is \n"
"</pre>"

msgid "this_adventure_has_an_example_solution"
msgstr ""

#, fuzzy
msgid "this_turns_in_assignment"
msgstr ""

#, fuzzy
msgid "title"
msgstr ""

#, fuzzy
msgid "title_admin"
msgstr ""

#, fuzzy
msgid "title_class-overview"
msgstr ""

#, fuzzy
msgid "title_customize-adventure"
msgstr ""

#, fuzzy
msgid "title_customize-class"
msgstr ""

#, fuzzy
msgid "title_for-teacher"
msgstr ""

#, fuzzy
msgid "title_join-class"
msgstr ""

#, fuzzy
msgid "title_learn-more"
msgstr ""

#, fuzzy
msgid "title_login"
msgstr ""

#, fuzzy
msgid "title_my-profile"
msgstr ""

#, fuzzy
msgid "title_privacy"
msgstr ""

#, fuzzy
msgid "title_programs"
msgstr ""

#, fuzzy
msgid "title_public-adventures"
msgstr ""

#, fuzzy
msgid "title_recover"
msgstr ""

#, fuzzy
msgid "title_reset"
msgstr ""

#, fuzzy
msgid "title_signup"
msgstr ""

#, fuzzy
msgid "title_start"
msgstr ""

#, fuzzy
msgid "title_view-adventure"
msgstr ""

#, fuzzy
msgid "token_invalid"
msgstr ""

#, fuzzy
msgid "too_many_accounts"
msgstr ""

msgid "tooltip_level_locked"
msgstr ""

#, fuzzy
msgid "translate_error"
msgstr ""

#, fuzzy
msgid "translating_hedy"
msgstr ""

#, fuzzy
msgid "translator"
msgstr ""

#, fuzzy
msgid "turned_into_teacher"
msgstr ""

#, fuzzy
msgid "unauthorized"
msgstr ""

#, fuzzy
msgid "unfavourite_confirm"
msgstr ""

#, fuzzy
msgid "unfavourite_success"
msgstr ""

#, fuzzy
msgid "unknown_variable_role"
msgstr ""

#, fuzzy
msgid "unlock_thresholds"
msgstr ""

#, fuzzy
msgid "unsaved_class_changes"
msgstr ""

#, fuzzy
msgid "unsubmit_program"
msgstr ""

#, fuzzy
msgid "unsubmit_warning"
msgstr ""

#, fuzzy
msgid "unsubmitted"
msgstr ""

msgid "unsubscribed_header"
msgstr ""

msgid "unsubscribed_message"
msgstr ""

#, fuzzy
msgid "update_adventure_prompt"
msgstr ""

#, fuzzy
msgid "update_public"
msgstr ""

#, fuzzy
msgid "updating_indicator"
msgstr ""

#, fuzzy
msgid "use_custom_passwords"
msgstr ""

#, fuzzy
msgid "use_generated_passwords"
msgstr ""

#, fuzzy
msgid "use_of_blanks_exception"
msgstr ""

#, fuzzy
msgid "use_of_nested_functions_exception"
msgstr ""

#, fuzzy
msgid "used_in"
msgstr ""

#, fuzzy
msgid "user"
msgstr ""

#, fuzzy
msgid "user_inexistent"
msgstr ""

#, fuzzy
msgid "user_not_private"
msgstr ""

#, fuzzy
msgid "username"
msgstr ""

#, fuzzy
msgid "username_contains_invalid_symbol"
msgstr ""

#, fuzzy
msgid "username_contains_separator"
msgstr ""

#, fuzzy
msgid "username_empty"
msgstr ""

#, fuzzy
msgid "username_invalid"
msgstr ""

#, fuzzy
msgid "username_special"
msgstr ""

#, fuzzy
msgid "username_three"
msgstr ""

#, fuzzy
msgid "usernames_too_short"
msgstr ""

#, fuzzy
msgid "usernames_unavailable"
msgstr ""

#, fuzzy
msgid "value"
msgstr ""

#, fuzzy
msgid "view_adventures"
msgstr ""

#, fuzzy
msgid "view_classes"
msgstr ""

#, fuzzy
msgid "view_program"
msgstr ""

#, fuzzy
msgid "view_slides"
msgstr ""

#, fuzzy
msgid "waiting_for_submit"
msgstr ""

#, fuzzy
msgid "walker_variable_role"
msgstr ""

msgid "website"
msgstr ""

#, fuzzy
msgid "what_is_your_role"
msgstr ""

#, fuzzy
msgid "what_should_my_code_do"
msgstr ""

msgid "workbook_circle_question_text"
msgstr ""

msgid "workbook_circle_question_title"
msgstr ""

msgid "workbook_define_question_text"
msgstr ""

msgid "workbook_define_question_title"
msgstr ""

msgid "workbook_input_question_text"
msgstr ""

msgid "workbook_input_question_title"
msgstr ""

msgid "workbook_multiple_choice_question_text"
msgstr ""

msgid "workbook_multiple_choice_question_title"
msgstr ""

msgid "workbook_open_question_title"
msgstr ""

msgid "workbook_output_question_text"
msgstr ""

msgid "workbook_output_question_title"
msgstr ""

#, fuzzy
msgid "year_invalid"
msgstr ""

#, fuzzy
msgid "yes"
msgstr ""

#, fuzzy
msgid "your_personal_text"
msgstr ""

#, fuzzy
msgid "your_program"
msgstr ""

#~ msgid "select_own_adventures"
#~ msgstr "Select own adventures"

#~ msgid "view"
#~ msgstr "View"

#~ msgid "class"
#~ msgstr "Class"

#~ msgid "save_code_button"
#~ msgstr "Save code"

#~ msgid "share_code_button"
#~ msgstr "Save & share code"

#~ msgid "classes_invalid"
#~ msgstr "The list of selected classes is invalid"

#~ msgid "directly_add_adventure_to_classes"
#~ msgstr "Do you want to add this adventure directly to one of your classes?"

#~ msgid "hand_in_assignment"
#~ msgstr "Hand in assignment"

#~ msgid "select_a_level"
#~ msgstr "Select a level"

#~ msgid "answer_invalid"
#~ msgstr "Your password is invalid."

#~ msgid "available_adventures_level"
#~ msgstr "Available adventures level"

#~ msgid "customize_class_exp_1"
#~ msgstr "Hi! On this page you can customize your class. By selecting levels and adventures you can choose what your student can see. You can also add your own created adventures to levels. All levels and default adventures will be selected by default. <b>Notice:</b> Not every adventure is available for every level! Settings up your customizations goes as follows:"

#~ msgid "customize_class_exp_2"
#~ msgstr "You can always change these settings later on. For example, you can make specific adventures or levels available while teaching a class. This way it's easy for you to determine which level and adventures your students will be working on. If you want to make everything available for your class it is easiest to remove the customization all together."

#~ msgid "customize_class_step_1"
#~ msgstr "Select levels for your class by pressing the \"level buttons\""

#~ msgid "customize_class_step_2"
#~ msgstr "\"Checkboxes\" will appear for the adventures available for the chosen levels"

#~ msgid "customize_class_step_3"
#~ msgstr "Select the adventures you want to make available"

#~ msgid "customize_class_step_4"
#~ msgstr "Click the name of an adventure to (de)select for all levels"

#~ msgid "customize_class_step_5"
#~ msgstr "Add personal adventures"

#~ msgid "customize_class_step_6"
#~ msgstr "Selecting an opening date for each level (you can also leave it empty)"

#~ msgid "customize_class_step_7"
#~ msgstr "Selection other settings"

#~ msgid "customize_class_step_8"
#~ msgstr "Choose \"Save\" -> You're done!"

#~ msgid "example_code_header"
#~ msgstr "Example Hedy Code"

#~ msgid "feedback_failure"
#~ msgstr "Wrong!"

#~ msgid "feedback_success"
#~ msgstr "Good!"

#~ msgid "go_to_first_question"
#~ msgstr "Go to question 1"

#~ msgid "question"
#~ msgstr "Question"

#~ msgid "question_doesnt_exist"
#~ msgstr "This question does not exist"

#~ msgid "question_invalid"
#~ msgstr "Your token is invalid."

#~ msgid "too_many_attempts"
#~ msgstr "Too many attempts"

#~ msgid "class_stats"
#~ msgstr "Class statistics"

#~ msgid "visit_own_public_profile"
#~ msgstr "Visit your own profile"

#~ msgid "title_class logs"
#~ msgstr "Programs"

#~ msgid "title_class statistics"
#~ msgstr "My statistics"

#~ msgid "disabled_button_locked"
#~ msgstr "Your teacher hasn't unlocked this level yet"

#~ msgid "duplicate_tag"
#~ msgstr "You already have a tag with this name."

#~ msgid "tag_deleted"
#~ msgstr "This tag was successfully deleted."

#~ msgid "no_tags"
#~ msgstr "No tags yet."

#~ msgid "apply_filters"
#~ msgstr "Apply filters"

#~ msgid "write_first_program"
#~ msgstr "Write your first program!"

#~ msgid "share_confirm"
#~ msgstr "Are you sure you want to make the program public?"

#~ msgid "share_success_detail"
#~ msgstr "Program shared successfully."

#~ msgid "try_it"
#~ msgstr "Try it"

#~ msgid "unshare_confirm"
#~ msgstr "Are you sure you want to make the program private?"

#~ msgid "unshare_success_detail"
#~ msgstr "Program unshared successfully."

#~ msgid "hello_world"
#~ msgstr "Hello world!"

#~ msgid "adventure_exp_2"
#~ msgstr "If you want to show actual code snippets, for example to give student a template or example of the code. Please use pre anchors like this:"

#~ msgid "adventure_exp_1"
#~ msgstr "Type your adventure of choice on the right-hand side. After creating your adventure you can include it in one of your classes under \"customizations\". If you want to include a command in your adventure please use code anchors like this:"

#~ msgid "hide_parsons"
#~ msgstr "Hide puzzle"

#~ msgid "hide_quiz"
#~ msgstr "Hide quiz"

#~ msgid "Locked Language Feature"
#~ msgstr "You are using {concept}! That is awesome, but {concept} is not unlocked yet! It will be unlocked in a later level."

#~ msgid "nested blocks"
#~ msgstr "a block in a block"

#~ msgid "save"
#~ msgstr "Save"

#~ msgid "update_profile"
#~ msgstr "Update profile"

#~ msgid "variables"
#~ msgstr "Variables"

#~ msgid "add_students_options"
#~ msgstr "Add students options"

#~ msgid "class_live"
#~ msgstr "Live statistics"

#~ msgid "class_overview"
#~ msgstr "Class overview"

#~ msgid "last_login"
#~ msgstr "Last login"

#~ msgid "page"
#~ msgstr "page"

#~ msgid "student_list"
#~ msgstr "Student list"

#~ msgid "title_class grid_overview"
#~ msgstr "Hedy - Grid overview"

#~ msgid "title_class live_statistics"
#~ msgstr "Hedy - Live Statistics"

#~ msgid "amount_created"
#~ msgstr "programs created"

#~ msgid "amount_saved"
#~ msgstr "programs saved"

#~ msgid "common_errors"
#~ msgstr "Common errors"

#~ msgid "grid_overview"
#~ msgstr "Overview of programs per adventure"

#~ msgid "last_error"
#~ msgstr "Last error"

#~ msgid "last_program"
#~ msgstr "Last program"

#~ msgid "live_dashboard"
#~ msgstr "Live Dashboard"

#~ msgid "runs_over_time"
#~ msgstr "Runs over time"

#~ msgid "student_details"
#~ msgstr "Student details"

#~ msgid "explore_explanation"
#~ msgstr "On this page you can look through programs created by other Hedy users. You can filter on both a Hedy level and adventure. Click on \"View program\" to open a program and run it. Programs with a red header contain a mistake. You can still open the program, but running it will result in an error. You can of course try to fix it! If the creator has a public profile you can click their username to visit their profile. There you will find all their shared programs and much more!"

#~ msgid "create_question"
#~ msgstr "Do you want to create one?"

#~ msgid "explore_programs"
#~ msgstr "Explore programs"

#~ msgid "explore_programs_logo_alt"
#~ msgstr "Explore programs icon"

#~ msgid "hedy_tutorial_logo_alt"
#~ msgstr "Hedy tutorial icon"

#~ msgid "no_public_profile"
#~ msgstr "You don't have a public profile text yet..."

#~ msgid "start_hedy_tutorial"
#~ msgstr "Start hedy tutorial"

#~ msgid "start_programming"
#~ msgstr "Start programming"

#~ msgid "start_programming_logo_alt"
#~ msgstr "Start programming icon"

#~ msgid "start_teacher_tutorial"
#~ msgstr "Start teacher tutorial"

#~ msgid "teacher_tutorial_logo_alt"
#~ msgstr "Teacher tutorial icon"

#~ msgid "title_landing-page"
#~ msgstr "Welcome to Hedy!"

#~ msgid "welcome"
#~ msgstr "Welcome"

#~ msgid "welcome_back"
#~ msgstr "Welcome back"

#~ msgid "your_account"
#~ msgstr "Your profile"

#~ msgid "your_last_program"
#~ msgstr "Your last saved program"

#~ msgid "already_teacher"
#~ msgstr "You already have a teacher account."

#~ msgid "already_teacher_request"
#~ msgstr "You already have a pending teacher request."

#~ msgid "teacher_account_request"
#~ msgstr "You have a pending teacher account request"

#~ msgid "teacher_account_success"
#~ msgstr "You successfully requested a teacher account."

#~ msgid "student_not_allowed_in_class"
#~ msgstr "Student not allowed in class"

#~ msgid "accounts_created"
#~ msgstr "Accounts where successfully created."

#~ msgid "accounts_intro"
#~ msgstr "On this page you can create accounts for multiple students at once. These are automatically added to the current class, so make sure the class shown above is the right one! Every username needs to be unique in the entire Hedy system. You can use 'Postfix classname' to add your class name to all accounts. If you manually enter passwords, these need to be <b>at least</b> 6 characters."

#~ msgid "create_multiple_accounts"
#~ msgstr "Create multiple accounts"

#~ msgid "download_login_credentials"
#~ msgstr "Do you want to download the login credentials after the accounts creation?"

#~ msgid "generate_passwords"
#~ msgstr "Generate passwords"

#~ msgid "postfix_classname"
#~ msgstr "Postfix classname"

#~ msgid "reset_view"
#~ msgstr "Reset"

#~ msgid "unique_usernames"
#~ msgstr "All usernames need to be unique."

#~ msgid "usernames_exist"
#~ msgstr "One or more usernames is already in use."

#~ msgid "**Question**: What is the output of this code?"
#~ msgstr ""

#~ msgid "Output"
#~ msgstr ""

#~ msgid "clear"
#~ msgstr ""

#~ msgid "bug"
#~ msgstr ""

#~ msgid "feature"
#~ msgstr ""

#~ msgid "feedback"
#~ msgstr ""

#~ msgid "feedback_message_success"
#~ msgstr ""

#~ msgid "feedback_modal_message"
#~ msgstr ""

#~ msgid "adventures"
#~ msgstr ""

#~ msgid "classes"
#~ msgstr ""

#~ msgid "Adventure"
#~ msgstr ""

#~ msgid "Answer"
#~ msgstr ""

#~ msgid "adventure_prompt"
#~ msgstr ""

#~ msgid "select_tag"
#~ msgstr ""

#~ msgid "Delete"
#~ msgstr ""

#~ msgid "select_class"
#~ msgstr ""

#~ msgid "invalid_tutorial_step"
#~ msgstr ""

#~ msgid "next_step_tutorial"
#~ msgstr ""

#~ msgid "tutorial"
#~ msgstr ""

#~ msgid "tutorial_code_snippet"
#~ msgstr ""

#~ msgid "tutorial_message_not_found"
#~ msgstr ""

#~ msgid "tutorial_title_not_found"
#~ msgstr ""

#~ msgid "survey"
#~ msgstr ""

#~ msgid "survey_completed"
#~ msgstr ""

<<<<<<< HEAD
#~ msgid "put"
=======
#~ msgid "disable_explore_page"
#~ msgstr ""

#~ msgid "hedy_choice_title"
#~ msgstr ""

#~ msgid "nav_explore"
#~ msgstr ""

#~ msgid "title_explore"
>>>>>>> 8dee6c69
#~ msgstr ""
<|MERGE_RESOLUTION|>--- conflicted
+++ resolved
@@ -2933,9 +2933,9 @@
 #~ msgid "survey_completed"
 #~ msgstr ""
 
-<<<<<<< HEAD
 #~ msgid "put"
-=======
+#~ msgstr ""
+
 #~ msgid "disable_explore_page"
 #~ msgstr ""
 
@@ -2946,5 +2946,4 @@
 #~ msgstr ""
 
 #~ msgid "title_explore"
->>>>>>> 8dee6c69
 #~ msgstr ""
