# Welsh translations for PROJECT.
# Copyright (C) 2023 ORGANIZATION
# This file is distributed under the same license as the PROJECT project.
# FIRST AUTHOR <EMAIL@ADDRESS>, 2023.
#
msgid ""
msgstr ""
"Project-Id-Version: PROJECT VERSION\n"
"Report-Msgid-Bugs-To: EMAIL@ADDRESS\n"
<<<<<<< HEAD
"POT-Creation-Date: 2024-02-26 13:05+0100\n"
"PO-Revision-Date: 2024-02-10 12:08+0000\n"
=======
"POT-Creation-Date: 2024-02-13 11:36+0100\n"
"PO-Revision-Date: 2024-02-26 20:10+0000\n"
>>>>>>> 15cfc257
"Last-Translator: Prefill add-on <noreply-addon-prefill@weblate.org>\n"
"Language: cy\n"
"Language-Team: cy <LL@li.org>\n"
"Plural-Forms: nplurals=5; plural=(n==1 ? 1 : n==2 ? 2 : n==3 ? 3 : n==6 ? 4 : 0);\n"
"MIME-Version: 1.0\n"
"Content-Type: text/plain; charset=utf-8\n"
"Content-Transfer-Encoding: 8bit\n"
<<<<<<< HEAD
=======
"Plural-Forms: nplurals=5; plural=(n==1 ? 1 : n==2 ? 2 : n==3 ? 3 : n==6 ? 4 : 0);\n"
"X-Generator: Weblate 5.5-dev\n"
>>>>>>> 15cfc257
"Generated-By: Babel 2.14.0\n"

#, fuzzy
msgid "Access Before Assign"
msgstr "You tried to use the variable {name} on line {access_line_number}, but you set it on line {definition_line_number}. Set a variable before using it."

#, fuzzy
msgid "Cyclic Var Definition"
msgstr "The name {variable} needs to be set before you can use it on the right-hand side of the {is} command."

#, fuzzy
msgid "Function Undefined"
msgstr "You tried to use the function {name}, but you didn't define it."

#, fuzzy
msgid "Has Blanks"
msgstr "Your code is incomplete. It contains blanks that you have to replace with code."

#, fuzzy
msgid "Incomplete"
msgstr "Oops! You forgot a bit of code! On line {line_number}, you need to enter text behind {incomplete_command}."

#, fuzzy
msgid "Incomplete Repeat"
msgstr "It looks like you forgot to use a command with the {repeat} command you used on line {line_number}."

#, fuzzy
msgid "Invalid"
msgstr "{invalid_command} is not a Hedy level {level} command. Did you mean {guessed_command}?"

#, fuzzy
msgid "Invalid Argument"
msgstr "You cannot use the command {command} with {invalid_argument}. Try changing {invalid_argument} to {allowed_types}."

#, fuzzy
msgid "Invalid Argument Type"
msgstr "You cannot use {command} with {invalid_argument} because it is {invalid_type}. Try changing {invalid_argument} to {allowed_types}."

#, fuzzy
msgid "Invalid At Command"
msgstr "The {at} command may not be used from level 16 onward. You can use square brackets to use an element from a list, for example `friends[i]`, `lucky_numbers[{random}]`."

#, fuzzy
msgid "Invalid Space"
msgstr "Oops! You started a line with a space on line {line_number}. Spaces confuse computers, can you remove it?"

#, fuzzy
msgid "Invalid Type Combination"
msgstr "You cannot use {invalid_argument} and {invalid_argument_2} with {command} because one is {invalid_type} and the other is {invalid_type_2}. Try changing {invalid_argument} to {invalid_type_2} or {invalid_argument_2} to {invalid_type}."

#, fuzzy
msgid "Locked Language Feature"
msgstr "You are using {concept}! That is awesome, but {concept} is not unlocked yet! It will be unlocked in a later level."

#, fuzzy
msgid "Lonely Echo"
msgstr "You used an {echo} before an {ask}, or an {echo} without an {ask}. Place an {ask} before the {echo}."

#, fuzzy
msgid "Lonely Text"
msgstr "It looks like you forgot to use a command with the text you used in line {line_number}"

#, fuzzy
msgid "Missing Additional Command"
msgstr "It looks like you forgot to complete writing {command} on line {line_number}."

msgid "Missing Square Brackets"
msgstr ""

#, fuzzy
msgid "Missing Command"
msgstr "It looks like you forgot to use a command on line {line_number}."

#, fuzzy
msgid "Missing Inner Command"
msgstr "It looks like you forgot to use a command with the {command} statement you used on line {line_number}."

#, fuzzy
msgid "Missing Variable"
msgstr "It looks like your {command} is missing a variable at the start of the line."

#, fuzzy
msgid "Misspelled At Command"
msgstr "It looks like you might have misspelled the {command} command, instead you wrote {invalid_argument} in line {line_number}."

#, fuzzy
msgid "No Indentation"
msgstr "You used too few spaces in line {line_number}. You used {leading_spaces} spaces, which is not enough. Start every new block with {indent_size} spaces more than the line before."

#, fuzzy
msgid "Non Decimal Variable"
msgstr "At line {line_number}, you might have tried using a number which Hedy does not like very much! Try changing it to a decimal number like 2."

#, fuzzy
msgid "Parse"
msgstr "The code you entered is not valid Hedy code. There is a mistake on line {location[0]}, at position {location[1]}. You typed {character_found}, but that is not allowed."

#, fuzzy
msgid "Pressit Missing Else"
msgstr "You forgot to add what happens when you press a different key, add an {else} to your code"

#, fuzzy
msgid "Too Big"
msgstr "Wow! Your program has an impressive {lines_of_code} lines of code! But we can only process {max_lines} lines in this level. Make your program smaller and try again."

#, fuzzy
msgid "Unexpected Indentation"
msgstr "You used too many spaces in line {line_number}. You used {leading_spaces} spaces, which is too much. Start every new block with {indent_size} spaces more than the line before."

#, fuzzy
msgid "Unquoted Assignment"
msgstr "From this level, you need to place texts to the right of the {is} between quotes. You forgot that for the text {text}."

#, fuzzy
msgid "Unquoted Equality Check"
msgstr "If you want to check if a variable is equal to multiple words, the words should be surrounded by quotation marks!"

#, fuzzy
msgid "Unquoted Text"
msgstr "Be careful. If you {ask} or {print} something, the text should start and finish with a quotation mark. You forgot that for the text {unquotedtext}."

#, fuzzy
msgid "Unsupported Float"
msgstr "Non-integer numbers are not supported yet but they will be in a few levels. For now change {value} to an integer."

#, fuzzy
msgid "Unsupported String Value"
msgstr "Text values cannot contain {invalid_value}."

#, fuzzy
msgid "Unused Variable"
msgstr "You defined the variable {variable_name} on line {line_number}, but you did not use it."

#, fuzzy
msgid "Var Undefined"
msgstr "You tried to use the variable {name}, but you didn't set it. It is also possible that you were trying to use the word {name} but forgot quotation marks."

#, fuzzy
msgid "Wrong Level"
msgstr "That was correct Hedy code, but not at the right level. You wrote {offending_keyword} for level {working_level}. Tip: {tip}"

#, fuzzy
msgid "Wrong Number of Arguments"
msgstr "Your function used the wrong number of arguments. You provided {used_number} but the function {name} needs {defined_number}"

#, fuzzy
msgid "account_overview"
msgstr "Account overview"

#, fuzzy
msgid "accounts_created"
msgstr "Accounts where successfully created."

#, fuzzy
msgid "accounts_intro"
msgstr "On this page you can create accounts for multiple students at once. These are automatically added to the current class, so make sure the class shown above is the right one! Every username needs to be unique in the entire Hedy system. You can use 'Postfix classname' to add your class name to all accounts. If you manually enter passwords, these need to be <b>at least</b> 6 characters."

#, fuzzy
msgid "achievement_earned"
msgstr "You've earned an achievement!"

#, fuzzy
msgid "achievements"
msgstr "achievements"

#, fuzzy
msgid "achievements_check_icon_alt"
msgstr "Achievement check icon"

#, fuzzy
msgid "achievements_logo_alt"
msgstr "Achievement logo"

#, fuzzy
msgid "add"
msgstr "Add"

#, fuzzy
msgid "add_students"
msgstr "Add students"

#, fuzzy
msgid "add_students_options"
msgstr "Add students options"

#, fuzzy
msgid "admin"
msgstr "Admin"

#, fuzzy
msgid "advance_button"
msgstr "Go to level {level}"

#, fuzzy
msgid "adventure"
msgstr "Adventure"

#, fuzzy
msgid "adventure_cloned"
msgstr "Adventure is cloned"

#, fuzzy
msgid "adventure_duplicate"
msgstr "You already have an adventure with this name."

#, fuzzy
msgid "adventure_empty"
msgstr "You didn't enter an adventure name!"

#, fuzzy
msgid "adventure_exp_3"
msgstr "Make sure you always surround keywords with { }, then they are recognized correctly. You can use the \"preview\" button to view a styled version of your adventure. To view the adventure on a dedicated page, select \"view\" from the teachers page."

#, fuzzy
msgid "adventure_id_invalid"
msgstr "This adventure id is invalid."

#, fuzzy
msgid "adventure_length"
msgstr "Your adventure has to be at least 20 characters."

#, fuzzy
msgid "adventure_name_invalid"
msgstr "This adventure name is invalid."

#, fuzzy
msgid "adventure_prompt"
msgstr "Please enter the name of the adventure"

#, fuzzy
msgid "adventure_terms"
msgstr "I agree that my adventure might be made publicly available on Hedy."

#, fuzzy
msgid "adventure_updated"
msgstr "The adventure has been updated!"

#, fuzzy
msgid "adventures"
msgstr "Available Adventures"

#, fuzzy
msgid "adventures_info"
msgstr "Each Hedy level has built-in exercises for students, which we call adventures. You can create your own adventures and add them to your classes. With your own adventures you can create adventures that are relevant and interesting for your students. You can find more information about creating your own adventures <a href=\"https://hedy.org/for-teachers/manual/features\">here</a>."

#, fuzzy
msgid "adventures_restored"
msgstr "The default adventures have been restored!"

#, fuzzy
msgid "ago"
msgstr "{timestamp} ago"

#, fuzzy
msgid "agree_invalid"
msgstr "You have to agree with the privacy terms."

#, fuzzy
msgid "agree_with"
msgstr "I agree to the"

#, fuzzy
msgid "ajax_error"
msgstr "There was an error, please try again."

#, fuzzy
msgid "all"
msgstr "All"

#, fuzzy
msgid "all_class_highscores"
msgstr "All students visible in class highscores"

#, fuzzy
msgid "already_account"
msgstr "Already have an account?"

#, fuzzy
msgid "already_program_running"
msgstr "There is already a program running, finish that one first."

#, fuzzy
msgid "already_teacher"
msgstr "You already have a teacher account."

#, fuzzy
msgid "already_teacher_request"
msgstr "You already have a pending teacher request."

#, fuzzy
msgid "amount_created"
msgstr "programs created"

#, fuzzy
msgid "amount_saved"
msgstr "programs saved"

#, fuzzy
msgid "amount_submitted"
msgstr "programs submitted"

#, fuzzy
msgid "are_you_sure"
msgstr "Are you sure? You cannot revert this action."

#, fuzzy
msgid "ask_needs_var"
msgstr "Starting in level 2, {ask} needs to be used with a variable. Example: name {is} {ask} What are you called?"

#, fuzzy
msgid "back_to_class"
msgstr "Go back to class"

#, fuzzy
msgid "back_to_teachers_page"
msgstr "Go back to teachers page"

#, fuzzy
msgid "become_a_sponsor"
msgstr "Become a sponsor"

#, fuzzy
msgid "birth_year"
msgstr "Birth year"

#, fuzzy
msgid "by"
msgstr "by"

#, fuzzy
msgid "cancel"
msgstr "Cancel"

#, fuzzy
msgid "cant_parse_exception"
msgstr "Couldn't parse the program"

#, fuzzy
msgid "catch_index_exception"
msgstr "You tried to access the list {list_name} but it is either empty or the index is not there."

#, fuzzy
msgid "catch_value_exception"
msgstr "While running your program the command {command} received the value {value} which is not allowed. {suggestion}."

#, fuzzy
msgid "certificate"
msgstr "Certificate of Completion"

#, fuzzy
msgid "certified_teacher"
msgstr "Certified teacher"

#, fuzzy
msgid "change_password"
msgstr "Change password"

#, fuzzy
msgid "cheatsheet_title"
msgstr "Cheatsheet"

#, fuzzy
msgid "class_already_joined"
msgstr "You are already a student of class"

#, fuzzy
msgid "class_customize_success"
msgstr "Class successfully customized."

#, fuzzy
msgid "class_live"
msgstr "Live statistics"

#, fuzzy
msgid "class_name_duplicate"
msgstr "You already have a class with this name."

#, fuzzy
msgid "class_name_empty"
msgstr "You didn't enter a class name!"

#, fuzzy
msgid "class_name_invalid"
msgstr "This class name is invalid."

#, fuzzy
msgid "class_name_prompt"
msgstr "Please enter the name of the new class"

#, fuzzy
msgid "class_overview"
msgstr "Class overview"

#, fuzzy
msgid "class_survey_description"
msgstr "We would like to get a better overview of our Hedy users. By providing these answers, you would help improve Hedy. Thank you!"

#, fuzzy
msgid "class_survey_later"
msgstr "Remind me tomorrow"

#, fuzzy
msgid "class_survey_question1"
msgstr "What is the age range in your class?"

#, fuzzy
msgid "class_survey_question2"
msgstr "What is the spoken language in your class?"

#, fuzzy
msgid "class_survey_question3"
msgstr "What is the gender balance in your class?"

#, fuzzy
msgid "class_survey_question4"
msgstr "What distinguishes your students from others?"

#, fuzzy
msgid "classes_info"
msgstr "Create a class to follow the progress of each student in dashboard, and to customize the adventures your students see, and even adding your own! You can create as many classes as you like, and each class can have multiple teachers each one with different roles. You can also add as many students as you want, but mind that each student can only be in one class at a time. You can find more information about classes in the <a href=\"https://hedy.org/for-teachers/manual/preparations#for-teachers\">teacher manual</a>."

#, fuzzy
msgid "clone"
msgstr "Clone"

#, fuzzy
msgid "cloned_times"
msgstr "Clones"

#, fuzzy
msgid "close"
msgstr "Sluiten"

#, fuzzy
msgid "comma"
msgstr "a comma"

#, fuzzy
msgid "command_not_available_yet_exception"
msgstr "Command not available yet"

#, fuzzy
msgid "command_unavailable_exception"
msgstr "Command not correct anymore"

#, fuzzy
msgid "commands"
msgstr "Commands"

#, fuzzy
msgid "common_errors"
msgstr "Common errors"

#, fuzzy
msgid "congrats_message"
msgstr "Congratulations, {username}, you have completed Hedy!"

#, fuzzy
msgid "content_invalid"
msgstr "This adventure is invalid."

#, fuzzy
msgid "contributor"
msgstr "Contributor"

#, fuzzy
msgid "copy_clipboard"
msgstr "Successfully copied to clipboard"

#, fuzzy
msgid "copy_code"
msgstr "Copy code"

#, fuzzy
msgid "copy_join_link"
msgstr "Copy join link"

#, fuzzy
msgid "copy_link_success"
msgstr "Join link successfully copied to clipboard"

#, fuzzy
msgid "copy_link_to_share"
msgstr "Copy link to share"

#, fuzzy
msgid "copy_mail_link"
msgstr "Please copy and paste this link into a new tab:"

#, fuzzy
msgid "correct_answer"
msgstr "The correct answer is"

#, fuzzy
msgid "country"
msgstr "Country"

#, fuzzy
msgid "country_invalid"
msgstr "Please select a valid country."

#, fuzzy
msgid "country_title"
msgstr "Country"

#, fuzzy
msgid "create_account"
msgstr "Create account"

#, fuzzy
msgid "create_accounts"
msgstr "Create accounts"

#, fuzzy
msgid "create_accounts_prompt"
msgstr "Are you sure you want to create these accounts?"

#, fuzzy
msgid "create_adventure"
msgstr "Create adventure"

#, fuzzy
msgid "create_class"
msgstr "Create a new class"

#, fuzzy
msgid "create_multiple_accounts"
msgstr "Create multiple accounts"

#, fuzzy
msgid "create_public_profile"
msgstr "Create public profile"

#, fuzzy
msgid "create_question"
msgstr "Do you want to create one?"

#, fuzzy
msgid "create_student_account"
msgstr "Create an account"

#, fuzzy
msgid "create_student_account_explanation"
msgstr "You can save your own programs with an account."

#, fuzzy
msgid "create_teacher_account"
msgstr "Create a teacher account"

#, fuzzy
msgid "create_teacher_account_explanation"
msgstr "With a teacher account, you can save your programs and see the results of your students."

#, fuzzy
msgid "creator"
msgstr "Creator"

#, fuzzy
msgid "current_password"
msgstr "Current password"

#, fuzzy
msgid "customization_deleted"
msgstr "Customizations successfully deleted."

#, fuzzy
msgid "customize_adventure"
msgstr "Customize adventure"

#, fuzzy
msgid "customize_class"
msgstr "Customize class"

#, fuzzy
msgid "dash"
msgstr "a dash"

#, fuzzy
msgid "default_403"
msgstr "Looks like you aren't authorized..."

#, fuzzy
msgid "default_404"
msgstr "We could not find that page..."

#, fuzzy
msgid "default_500"
msgstr "Something went wrong..."

#, fuzzy
msgid "delete"
msgstr "Delete"

#, fuzzy
msgid "delete_adventure_prompt"
msgstr "Are you sure you want to remove this adventure?"

#, fuzzy
msgid "delete_class_prompt"
msgstr "Are you sure you want to delete the class?"

#, fuzzy
msgid "delete_confirm"
msgstr "Are you sure you want to delete the program?"

#, fuzzy
msgid "delete_invite"
msgstr "Delete invitation"

#, fuzzy
msgid "delete_invite_prompt"
msgstr "Are you sure you want to remove this class invitation?"

#, fuzzy
msgid "delete_public"
msgstr "Delete public profile"

#, fuzzy
msgid "delete_success"
msgstr "Program deleted successfully."

#, fuzzy
msgid "destroy_profile"
msgstr "Delete profile"

#, fuzzy
msgid "developers_mode"
msgstr "Programmer's mode"

#, fuzzy
msgid "directly_available"
msgstr "Directly open"

#, fuzzy
msgid "disable"
msgstr "Disable"

#, fuzzy
msgid "disabled"
msgstr "Disabled"

#, fuzzy
msgid "disabled_button_quiz"
msgstr "Your quiz score is below the threshold, try again!"

#, fuzzy
msgid "discord_server"
msgstr "Discord server"

#, fuzzy
msgid "distinguished_user"
msgstr "Distinguished user"

#, fuzzy
msgid "double quotes"
msgstr "double quotes"

#, fuzzy
msgid "download"
msgstr "Download"

#, fuzzy
msgid "download_login_credentials"
msgstr "Do you want to download the login credentials after the accounts creation?"

#, fuzzy
msgid "duplicate"
msgstr "Duplicate"

#, fuzzy
msgid "echo_and_ask_mismatch_exception"
msgstr "Echo and ask mismatch"

#, fuzzy
msgid "echo_out"
msgstr "Starting in level 2 {echo} is no longer needed. You can repeat an answer with {ask} and {print} now. Example: name is {ask} What are you called? {print} hello name"

#, fuzzy
msgid "edit_adventure"
msgstr "Edit adventure"

#, fuzzy
msgid "edit_code_button"
msgstr "Edit code"

#, fuzzy
msgid "email"
msgstr "Email"

#, fuzzy
msgid "email_invalid"
msgstr "Please enter a valid email."

#, fuzzy
msgid "end_quiz"
msgstr "Quiz end"

#, fuzzy
msgid "english"
msgstr "English"

#, fuzzy
msgid "enter"
msgstr "Enter"

#, fuzzy
msgid "enter_password"
msgstr "Enter a new password for"

#, fuzzy
msgid "enter_text"
msgstr "Enter your answer here..."

#, fuzzy
msgid "error_logo_alt"
msgstr "Error logo"

#, fuzzy
msgid "exclamation mark"
msgstr "an exclamation mark"

#, fuzzy
msgid "exercise"
msgstr "Exercise"

#, fuzzy
msgid "exercise_doesnt_exist"
msgstr "This exercise doesn't exist"

#, fuzzy
msgid "exists_email"
msgstr "That email is already in use."

#, fuzzy
msgid "exists_username"
msgstr "That username is already in use."

#, fuzzy
msgid "exit_preview_mode"
msgstr "Exit preview mode"

#, fuzzy
msgid "experience_invalid"
msgstr "Please select a valid experience, choose (Yes, No)."

#, fuzzy
msgid "expiration_date"
msgstr "Expiration date"

#, fuzzy
msgid "explore_explanation"
msgstr "On this page you can look through programs created by other Hedy users. You can filter on both a Hedy level and adventure. Click on \"View program\" to open a program and run it. Programs with a red header contain a mistake. You can still open the program, but running it will result in an error. You can of course try to fix it! If the creator has a public profile you can click their username to visit their profile. There you will find all their shared programs and much more!"

#, fuzzy
msgid "explore_programs"
msgstr "Explore programs"

#, fuzzy
msgid "explore_programs_logo_alt"
msgstr "Explore programs icon"

#, fuzzy
msgid "favorite_program"
msgstr "Favorite program"

#, fuzzy
msgid "favourite_confirm"
msgstr "Are you sure you want to set this program as your favourite?"

#, fuzzy
msgid "favourite_program"
msgstr "Favourite program"

#, fuzzy
msgid "favourite_program_invalid"
msgstr "Your chosen favourite program is invalid."

#, fuzzy
msgid "favourite_success"
msgstr "Your program is set as favourite."

#, fuzzy
msgid "female"
msgstr "Female"

#, fuzzy
msgid "float"
msgstr "a number"

#, fuzzy
msgid "for_teachers"
msgstr "For teachers"

#, fuzzy
msgid "forgot_password"
msgstr "Forgot your password?"

#, fuzzy
msgid "from_another_teacher"
msgstr "From another teacher"

#, fuzzy
msgid "from_magazine_website"
msgstr "From a magazine or website"

#, fuzzy
msgid "from_video"
msgstr "From a video"

#, fuzzy
msgid "fun_statistics_msg"
msgstr "Here are some fun statistics!"

#, fuzzy
msgid "gender"
msgstr "Gender"

#, fuzzy
msgid "gender_invalid"
msgstr "Please select a valid gender, choose (Female, Male, Other)."

#, fuzzy
msgid "general"
msgstr "General"

#, fuzzy
msgid "general_settings"
msgstr "General settings"

#, fuzzy
msgid "generate_passwords"
msgstr "Generate passwords"

#, fuzzy
msgid "get_certificate"
msgstr "Get your certificate!"

#, fuzzy
msgid "give_link_to_teacher"
msgstr "Give the following link to your teacher:"

#, fuzzy
msgid "go_back_to_main"
msgstr "Go back to main page"

#, fuzzy
msgid "go_to_question"
msgstr "Go to question"

#, fuzzy
msgid "go_to_quiz_result"
msgstr "Go to quiz result"

#, fuzzy
msgid "goto_profile"
msgstr "Go to my profile"

#, fuzzy
msgid "grid_overview"
msgstr "Overview of programs per adventure"

#, fuzzy
msgid "hand_in"
msgstr "Hand in"

#, fuzzy
msgid "hand_in_exercise"
msgstr "Hand in exercise"

#, fuzzy
msgid "heard_about_hedy"
msgstr "How have you heard about Hedy?"

#, fuzzy
msgid "heard_about_invalid"
msgstr "Please select a valid way you heard about us."

#, fuzzy
msgid "hedy_achievements"
msgstr "Hedy achievements"

#, fuzzy
msgid "hedy_choice_title"
msgstr "Hedy's Choice"

#, fuzzy
msgid "hedy_logo_alt"
msgstr "Hedy logo"

#, fuzzy
msgid "hedy_on_github"
msgstr "Hedy on Github"

#, fuzzy
msgid "hedy_tutorial_logo_alt"
msgstr "Hedy tutorial icon"

#, fuzzy
msgid "hello_logo"
msgstr "hello"

#, fuzzy
msgid "hidden"
msgstr "Hidden"

#, fuzzy
msgid "hide_cheatsheet"
msgstr "Hide cheatsheet"

#, fuzzy
msgid "hide_keyword_switcher"
msgstr "Hide keyword switcher"

#, fuzzy
msgid "hide_parsons"
msgstr "Hide puzzle"

#, fuzzy
msgid "hide_quiz"
msgstr "Hide quiz"

#, fuzzy
msgid "highest_level_reached"
msgstr "Highest level reached"

#, fuzzy
msgid "highest_quiz_score"
msgstr "Highest quiz score"

#, fuzzy
msgid "highscore_explanation"
msgstr "On this page you can view the current Highscores, based on the amount of achievements gathered. View the ranking for either all users, your country or your class. Click on a username to view their public profile."

#, fuzzy
msgid "highscore_no_public_profile"
msgstr "You don't have a public profile and are therefore not listed on the highscores. Do you wish to create one?"

#, fuzzy
msgid "highscores"
msgstr "Highscores"

#, fuzzy
msgid "hint"
msgstr "Hint?"

#, fuzzy
msgid "ill_work_some_more"
msgstr "I'll work on it a little longer"

#, fuzzy
msgid "image_invalid"
msgstr "The image you chose image is invalid."

#, fuzzy
msgid "incomplete_command_exception"
msgstr "Incomplete Command"

#, fuzzy
msgid "incorrect_handling_of_quotes_exception"
msgstr "Incorrect handling of quotes"

#, fuzzy
msgid "incorrect_use_of_types_exception"
msgstr "Incorrect use of types"

#, fuzzy
msgid "incorrect_use_of_variable_exception"
msgstr "Incorrect use of variable"

#, fuzzy
msgid "indentation_exception"
msgstr "Incorrect Indentation"

#, fuzzy
msgid "input"
msgstr "input from {ask}"

#, fuzzy
msgid "integer"
msgstr "a number"

#, fuzzy
msgid "invalid_class_link"
msgstr "Invalid link for joining the class."

#, fuzzy
msgid "invalid_command_exception"
msgstr "Invalid command"

#, fuzzy
msgid "invalid_keyword_language_comment"
msgstr "# The provided keyword language is invalid, keyword language is set to English"

#, fuzzy
msgid "invalid_language_comment"
msgstr "# The provided language is invalid, language set to English"

#, fuzzy
msgid "invalid_level_comment"
msgstr "# The provided level is invalid, level is set to level 1"

#, fuzzy
msgid "invalid_program_comment"
msgstr "# The provided program is invalid, please try again"

#, fuzzy
msgid "invalid_teacher_invitation_code"
msgstr "The teacher invitation code is invalid. To become a teacher, reach out to hello@hedy.org."

#, fuzzy
msgid "invalid_tutorial_step"
msgstr "Invalid tutorial step"

#, fuzzy
msgid "invalid_username_password"
msgstr "Invalid username/password."

#, fuzzy
msgid "invite_by_username"
msgstr "Invite by username"

#, fuzzy
msgid "invite_date"
msgstr "Invite date"

#, fuzzy
msgid "invite_message"
msgstr "You have received an invitation to join class"

#, fuzzy
msgid "invite_prompt"
msgstr "Enter a username"

#, fuzzy
msgid "invite_teacher"
msgstr "Invite a teacher"

#, fuzzy
msgid "join_class"
msgstr "Join class"

#, fuzzy
msgid "join_prompt"
msgstr "You need to have an account to join a class. Would you like to login now?"

#, fuzzy
msgid "keyword_language_invalid"
msgstr "Please select a valid keyword language (select English or your own language)."

#, fuzzy
msgid "language"
msgstr "Language"

#, fuzzy
msgid "language_invalid"
msgstr "Please select a valid language."

#, fuzzy
msgid "languages"
msgstr "Which of these programming languages have you used before?"

#, fuzzy
msgid "last_achievement"
msgstr "Last earned achievement"

#, fuzzy
msgid "last_edited"
msgstr "Last edited"

#, fuzzy
msgid "last_error"
msgstr "Last error"

#, fuzzy
msgid "last_login"
msgstr "Last login"

#, fuzzy
msgid "last_program"
msgstr "Last program"

#, fuzzy
msgid "last_update"
msgstr "Last update"

#, fuzzy
msgid "lastname"
msgstr "Last Name"

#, fuzzy
msgid "leave_class"
msgstr "Leave class"

#, fuzzy
msgid "level"
msgstr "Level"

#, fuzzy
msgid "level_accessible"
msgstr "Level is open to students"

#, fuzzy
msgid "level_disabled"
msgstr "Level disabled"

#, fuzzy
msgid "level_future"
msgstr "This level will open automatically after the opening date"

#, fuzzy
msgid "level_invalid"
msgstr "This Hedy level in invalid."

#, fuzzy
msgid "level_not_class"
msgstr "This level has not been made available in your class yet"

#, fuzzy
msgid "level_title"
msgstr "Level"

#, fuzzy
msgid "levels"
msgstr "levels"

#, fuzzy
msgid "link"
msgstr "Link"

#, fuzzy
msgid "list"
msgstr "a list"

#, fuzzy
msgid "live_dashboard"
msgstr "Live Dashboard"

#, fuzzy
msgid "logged_in_to_share"
msgstr "You must be logged in to save and share a program."

#, fuzzy
msgid "login"
msgstr "Log in"

#, fuzzy
msgid "login_long"
msgstr "Log in to your account"

#, fuzzy
msgid "login_to_save_your_work"
msgstr "Log in to save your work"

#, fuzzy
msgid "logout"
msgstr "Log out"

#, fuzzy
msgid "longest_program"
msgstr "Longest program"

#, fuzzy
msgid "mail_change_password_body"
msgstr ""
"Your Hedy password has been changed. If you did this, all is good.\n"
"If you didn't change your password, please contact us immediately by replying to this email."

#, fuzzy
msgid "mail_change_password_subject"
msgstr "Your Hedy password has been changed"

#, fuzzy
msgid "mail_error_change_processed"
msgstr "Something went wrong when sending a validation mail, the changes are still correctly processed."

#, fuzzy
msgid "mail_goodbye"
msgstr ""
"Keep programming!\n"
"The Hedy team"

#, fuzzy
msgid "mail_hello"
msgstr "Hi {username}!"

#, fuzzy
msgid "mail_recover_password_body"
msgstr ""
"By clicking on this link, you can set a new Hedy password. This link is valid for <b>4</b> hours.\n"
"If you haven't required a password reset, please ignore this email: {link}"

msgid "mail_recover_password_subject"
msgstr "Gofyn am ailosod cyfrinair."

#, fuzzy
msgid "mail_reset_password_body"
msgstr ""
"Your Hedy password has been reset to a new one. If you did this, all is good.\n"
"If you didn't change your password, please contact us immediately by replying to this email."

#, fuzzy
msgid "mail_reset_password_subject"
msgstr "Your Hedy password has been reset"

#, fuzzy
msgid "mail_welcome_teacher_body"
msgstr ""
"<strong>Welcome!</strong>\n"
"Congratulations on your brand new Hedy teacher's account. Welcome to the world wide community of Hedy teachers!\n"
"\n"
"<strong>What teacher's accounts can do</strong>\n"
"There are a number of extra options unlocked for you now.\n"
"\n"
"1. Extra explanation is available in the <a href=\"https://hedy.org/for-teachers/manual\">teacher's manual</a>.\n"
"2. With your teacher account, you can create classes. Your students can than join your classes and you can see their progress. Classes are made and managed though the for <a href=\"https://hedycode.com/for-teachers\">teachers page</a>.\n"
"3. You can fully customize your classes, for example you can open and close levels, enable or disable adventures and author your own adventures!\n"
"\n"
"<strong>Join our online community!</strong>\n"
"All Hedy teachers, programmers and other fans are welcome to join our <a href=\"https://discord.gg/8yY7dEme9r\">Discord server</a>. This is the ideal place to chat about Hedy: we have channels where you can show your cool projects and lessons, channels to report bugs, and channels to chat with other teachers and with the Hedy team.\n"
"\n"
"<strong>How to ask for help </strong>\n"
"If anything is unclear, you can let us know on Discord, or <a href=\"mailto: hello@hedy.org\">send us an email</a>.\n"
"\n"
"<strong>How to report bugs</strong>\n"
"In Discord, we have a channel for reporting bugs, called #bugs. That is the perfect place to let us know about issues you are running into. If you know how to use GitHub, you can create an <a href=\"https://github.com/hedyorg/hedy/issues/new?assignees=&labels=&template=bug_report.md&title=%5BBUG%5D\">issue</a> there.\n"

#, fuzzy
msgid "mail_welcome_teacher_subject"
msgstr "Your Hedy teacher account is ready"

#, fuzzy
msgid "mail_welcome_verify_body"
msgstr ""
"Your Hedy account has been created successfully. Welcome!\n"
"Please click on this link to verify your email address: {link}"

#, fuzzy
msgid "mail_welcome_verify_subject"
msgstr "Welcome to Hedy"

#, fuzzy
msgid "mailing_title"
msgstr "Subscribe to the Hedy newsletter"

#, fuzzy
msgid "main_subtitle"
msgstr "A gradual programming language"

#, fuzzy
msgid "main_title"
msgstr "Hedy"

#, fuzzy
msgid "make_sure_you_are_done"
msgstr "Make sure you are done! You will not be able to change your program anymore after you click \"Hand in\"."

#, fuzzy
msgid "male"
msgstr "Male"

#, fuzzy
msgid "mandatory_mode"
msgstr "Mandatory developer's mode"

#, fuzzy
msgid "my_account"
msgstr "My account"

#, fuzzy
msgid "my_achievements"
msgstr "My achievements"

#, fuzzy
msgid "my_adventures"
msgstr "My adventures"

#, fuzzy
msgid "my_classes"
msgstr "My classes"

#, fuzzy
msgid "my_messages"
msgstr "My messages"

#, fuzzy
msgid "my_public_profile"
msgstr "My public profile"

#, fuzzy
msgid "name"
msgstr "Name"

#, fuzzy
msgid "nav_explore"
msgstr "Explore"

#, fuzzy
msgid "nav_hedy"
msgstr "Hedy"

#, fuzzy
msgid "nav_learn_more"
msgstr "Learn more"

#, fuzzy
msgid "nav_start"
msgstr "Home"

#, fuzzy
msgid "nested blocks"
msgstr "a block in a block"

#, fuzzy
msgid "new_password"
msgstr "New password"

#, fuzzy
msgid "new_password_repeat"
msgstr "Repeat new password"

#, fuzzy
msgid "newline"
msgstr "a new line"

#, fuzzy
msgid "next_exercise"
msgstr "Next exercise"

#, fuzzy
msgid "next_page"
msgstr "Next page"

#, fuzzy
msgid "next_step_tutorial"
msgstr "Next step >>>"

#, fuzzy
msgid "no"
msgstr "No"

#, fuzzy
msgid "no_account"
msgstr "No account?"

#, fuzzy
msgid "no_accounts"
msgstr "There are no accounts to create."

#, fuzzy
msgid "no_adventures_yet"
msgstr "There are no public adventures yet..."

#, fuzzy
msgid "no_certificate"
msgstr "This user hasn't earned the Hedy Certificate of Completion"

#, fuzzy
msgid "no_more_flat_if"
msgstr "Starting in level 8, the code after {if} needs to be placed on the next line and start with 4 spaces."

#, fuzzy
msgid "no_programs"
msgstr "You have no programs yet."

#, fuzzy
msgid "no_public_profile"
msgstr "You don't have a public profile text yet..."

#, fuzzy
msgid "no_shared_programs"
msgstr "has no shared programs..."

#, fuzzy
msgid "no_such_adventure"
msgstr "This adventure doesn't exist!"

#, fuzzy
msgid "no_such_class"
msgstr "No such Hedy class."

#, fuzzy
msgid "no_such_highscore"
msgstr "Highscores"

#, fuzzy
msgid "no_such_level"
msgstr "No such Hedy level!"

#, fuzzy
msgid "no_such_program"
msgstr "No such Hedy program!"

#, fuzzy
msgid "no_tag"
msgstr "No tag provided!"

#, fuzzy
msgid "not_enrolled"
msgstr "Looks like you are not in this class!"

#, fuzzy
msgid "not_in_class_no_handin"
msgstr "You are not in a class, so there's no need for you to hand in anything."

#, fuzzy
msgid "not_logged_in_cantsave"
msgstr "Your program will not be saved."

#, fuzzy
msgid "not_logged_in_handin"
msgstr "You must be logged in to hand in an assignment."

#, fuzzy
msgid "not_teacher"
msgstr "Looks like you are not a teacher!"

#, fuzzy
msgid "number"
msgstr "a number"

#, fuzzy
msgid "number_achievements"
msgstr "Number of achievements"

#, fuzzy
msgid "number_lines"
msgstr "Number of lines"

#, fuzzy
msgid "number_programs"
msgstr "Number of programs ran"

#, fuzzy
msgid "ok"
msgstr "OK"

#, fuzzy
msgid "only_you_can_see"
msgstr "Only you can see this program."

#, fuzzy
msgid "open"
msgstr "Open"

#, fuzzy
msgid "opening_date"
msgstr "Opening date"

#, fuzzy
msgid "opening_dates"
msgstr "Opening dates"

#, fuzzy
msgid "option"
msgstr "Option"

#, fuzzy
msgid "or"
msgstr "or"

#, fuzzy
msgid "other"
msgstr "Other"

#, fuzzy
msgid "other_block"
msgstr "Another block language"

#, fuzzy
msgid "other_settings"
msgstr "Other settings"

#, fuzzy
msgid "other_source"
msgstr "Other"

#, fuzzy
msgid "other_text"
msgstr "Another text language"

#, fuzzy
msgid "overwrite_warning"
msgstr "You already have a program with this name, saving this program will replace the old one. Are you sure?"

#, fuzzy
msgid "owner"
msgstr "Owner"

#, fuzzy
msgid "page"
msgstr "page"

#, fuzzy
msgid "page_not_found"
msgstr "We couldn't find that page!"

#, fuzzy
msgid "parsons_title"
msgstr "Puzzle"

#, fuzzy
msgid "password"
msgstr "Password"

#, fuzzy
msgid "password_change_not_allowed"
msgstr "You're not allowed to change the password of this user."

#, fuzzy
msgid "password_change_prompt"
msgstr "Are you sure you want to change this password?"

#, fuzzy
msgid "password_change_success"
msgstr "Password of your student is successfully changed."

#, fuzzy
msgid "password_invalid"
msgstr "Your password is invalid."

#, fuzzy
msgid "password_repeat"
msgstr "Repeat password"

#, fuzzy
msgid "password_resetted"
msgstr "Your password has been successfully reset. You are being redirected to the login page."

#, fuzzy
msgid "password_six"
msgstr "Your password must contain at least six characters."

#, fuzzy
msgid "password_updated"
msgstr "Password updated."

#, fuzzy
msgid "passwords_six"
msgstr "All passwords need to be six characters or longer."

#, fuzzy
msgid "pending_invites"
msgstr "Pending invites"

#, fuzzy
msgid "people_with_a_link"
msgstr "Other people with a link can see this program. It also can be found on the \"Explore\" page."

#, fuzzy
msgid "percentage"
msgstr "percentage"

#, fuzzy
msgid "percentage_achieved"
msgstr "Achieved by {percentage}% of the users"

#, fuzzy
msgid "period"
msgstr "a period"

#, fuzzy
msgid "personal_text"
msgstr "Personal text"

#, fuzzy
msgid "personal_text_invalid"
msgstr "Your personal text is invalid."

#, fuzzy
msgid "postfix_classname"
msgstr "Postfix classname"

#, fuzzy
msgid "preferred_keyword_language"
msgstr "Preferred keyword language"

#, fuzzy
msgid "preferred_language"
msgstr "Preferred language"

#, fuzzy
msgid "preview"
msgstr "Preview"

#, fuzzy
msgid "previewing_adventure"
msgstr "Previewing adventure"

#, fuzzy
msgid "previewing_class"
msgstr "You are previewing class <em>{class_name}</em> as a teacher."

#, fuzzy
msgid "previous_campaigns"
msgstr "View previous campaigns"

msgid "print_logo"
msgstr "argraffu"

#, fuzzy
msgid "privacy_terms"
msgstr "privacy terms"

#, fuzzy
msgid "private"
msgstr "Private"

#, fuzzy
msgid "profile_logo_alt"
msgstr "Profile icon."

#, fuzzy
msgid "profile_picture"
msgstr "Profile picture"

#, fuzzy
msgid "profile_updated"
msgstr "Profile updated."

#, fuzzy
msgid "profile_updated_reload"
msgstr "Profile updated, page will be re-loaded."

#, fuzzy
msgid "program_contains_error"
msgstr "This program contains an error, are you sure you want to share it?"

#, fuzzy
msgid "program_header"
msgstr "My programs"

#, fuzzy
msgid "program_too_large_exception"
msgstr "Programs too large"

#, fuzzy
msgid "programming_experience"
msgstr "Do you have programming experience?"

#, fuzzy
msgid "programming_invalid"
msgstr "Please select a valid programming language."

#, fuzzy
msgid "programs"
msgstr "Programs"

#, fuzzy
msgid "programs_created"
msgstr "Programs created"

#, fuzzy
msgid "programs_saved"
msgstr "Programs saved"

#, fuzzy
msgid "programs_submitted"
msgstr "Programs submitted"

#, fuzzy
msgid "prompt_join_class"
msgstr "Do you want to join this class?"

#, fuzzy
msgid "public"
msgstr "Public"

msgid "public_adventures"
msgstr "Browse public adventures"

#, fuzzy
msgid "public_invalid"
msgstr "This agreement selection is invalid"

#, fuzzy
msgid "public_profile"
msgstr "Public profile"

#, fuzzy
msgid "public_profile_info"
msgstr "By selecting this box I make my profile visible for everyone. Be careful not to share personal information like your name or home address, because everyone will be able to see it!"

#, fuzzy
msgid "public_profile_updated"
msgstr "Public profile updated, page will be re-loaded."

#, fuzzy
msgid "pygame_waiting_for_input"
msgstr "Waiting for a button press..."

#, fuzzy
msgid "question mark"
msgstr "a question mark"

#, fuzzy
msgid "quiz_logo_alt"
msgstr "Quiz logo"

#, fuzzy
msgid "quiz_score"
msgstr "Quiz score"

#, fuzzy
msgid "quiz_tab"
msgstr "Quiz"

#, fuzzy
msgid "quiz_threshold_not_reached"
msgstr "Quiz threshold not reached to unlock this level"

#, fuzzy
msgid "read_code_label"
msgstr "Read aloud"

#, fuzzy
msgid "recent"
msgstr "My recent programs"

msgid "recover_password"
msgstr "Gofyn am ailosod cyfrinair"

#, fuzzy
msgid "regress_button"
msgstr "Go back to level {level}"

#, fuzzy
msgid "remove"
msgstr "Remove"

#, fuzzy
msgid "remove_customization"
msgstr "Remove customization"

#, fuzzy
msgid "remove_customizations_prompt"
msgstr "Are you sure you want to remove this class's customizations?"

#, fuzzy
msgid "remove_student_prompt"
msgstr "Are you sure you want to remove the student from the class?"

#, fuzzy
msgid "remove_user_prompt"
msgstr "Confirm removing this user from the class."

#, fuzzy
msgid "repair_program_logo_alt"
msgstr "Repair program icon"

#, fuzzy
msgid "repeat_dep"
msgstr "Starting in level 8, {repeat} needs to be used with indentation. You can see examples on the {repeat} tab in level 8."

#, fuzzy
msgid "repeat_match_password"
msgstr "The repeated password does not match."

#, fuzzy
msgid "repeat_new_password"
msgstr "Repeat new password"

#, fuzzy
msgid "report_failure"
msgstr "This program does not exist or is not public"

#, fuzzy
msgid "report_program"
msgstr "Are you sure you want to report this program?"

#, fuzzy
msgid "report_success"
msgstr "This program has been reported"

#, fuzzy
msgid "request_teacher"
msgstr "Would you like to apply for a teacher's account?"

#, fuzzy
msgid "request_teacher_account"
msgstr "Request teacher account"

#, fuzzy
msgid "required_field"
msgstr "Fields marked with an * are required"

#, fuzzy
msgid "reset_adventure_prompt"
msgstr "Are you sure you want to reset all selected adventures?"

#, fuzzy
msgid "reset_adventures"
msgstr "Reset selected adventures"

#, fuzzy
msgid "reset_button"
msgstr "Reset"

#, fuzzy
msgid "reset_password"
msgstr "Reset password"

#, fuzzy
msgid "reset_view"
msgstr "Reset"

#, fuzzy
msgid "retrieve_adventure_error"
msgstr "You're not allowed to view this adventure!"

#, fuzzy
msgid "retrieve_class_error"
msgstr "Only teachers can retrieve classes"

#, fuzzy
msgid "retrieve_tag_error"
msgstr "Error retrieving tags"

#, fuzzy
msgid "role"
msgstr "Role"

#, fuzzy
msgid "run_code_button"
msgstr "Run code"

#, fuzzy
msgid "runs_over_time"
msgstr "Runs over time"

#, fuzzy
msgid "save"
msgstr "Save"

#, fuzzy
msgid "save_parse_warning"
msgstr "This program contains an error, are you sure you want to save it?"

#, fuzzy
msgid "save_prompt"
msgstr "You need to have an account to save your program. Would you like to login now?"

#, fuzzy
msgid "save_success_detail"
msgstr "Program saved successfully."

#, fuzzy
msgid "score"
msgstr "Score"

#, fuzzy
msgid "search"
msgstr "Search..."

#, fuzzy
msgid "search_button"
msgstr "Search"

#, fuzzy
msgid "second_teacher"
msgstr "Second teacher"

#, fuzzy
msgid "second_teacher_copy_prompt"
msgstr "Are you sure you want to copy this teacher?"

#, fuzzy
msgid "second_teacher_prompt"
msgstr "Enter a teacher username to invite them."

#, fuzzy
msgid "second_teacher_warning"
msgstr "All teachers in this class can customize it."

#, fuzzy
msgid "see_certificate"
msgstr "See {username} certificate!"

#, fuzzy
msgid "select"
msgstr "Select"

#, fuzzy
msgid "select_adventures"
msgstr "Select adventures"

#, fuzzy
msgid "select_all"
msgstr "Select all"

#, fuzzy
msgid "select_lang"
msgstr "Select language"

#, fuzzy
msgid "select_tag"
msgstr "Select tag"

#, fuzzy
msgid "selected"
msgstr "Selected"

#, fuzzy
msgid "self_removal_prompt"
msgstr "Are you sure you want to leave this class?"

#, fuzzy
msgid "send_password_recovery"
msgstr "Send me a password recovery link"

#, fuzzy
msgid "sent_by"
msgstr "This invitation is sent by"

#, fuzzy
msgid "sent_password_recovery"
msgstr "You should soon receive an email with instructions on how to reset your password."

#, fuzzy
msgid "settings"
msgstr "My personal settings"

#, fuzzy
msgid "share"
msgstr "Share"

#, fuzzy
msgid "share_by_giving_link"
msgstr "Show your program to other people by giving them the link below:"

#, fuzzy
msgid "share_confirm"
msgstr "Are you sure you want to make the program public?"

#, fuzzy
msgid "share_success_detail"
msgstr "Program shared successfully."

#, fuzzy
msgid "share_your_program"
msgstr "Share your program"

#, fuzzy
msgid "signup_student_or_teacher"
msgstr "Are you a student or a teacher?"

#, fuzzy
msgid "single quotes"
msgstr "a single quote"

#, fuzzy
msgid "slash"
msgstr "a slash"

#, fuzzy
msgid "slides"
msgstr "Slides"

#, fuzzy
msgid "slides_info"
msgstr "For each level of Hedy, we have created slides to help you teach. The slides contain explanations of each level, and Hedy examples that you can run inside the slides. Just click the link and get started! the Introduction slides are a general explanation of Hedy before level 1 The slides were created using <a href=\"https://slides.com\">slides.com</a>. If you want to adapt them yourself, you can download them, and then upload the resulting zip file to <a href=\"https://slides.com\">slides.com</a>. You can find more information about the slides in the <a href=\"https://hedy.org/for-teachers/manual/features\">teacher's manual</a>."

#, fuzzy
msgid "social_media"
msgstr "Social media"

#, fuzzy
msgid "something_went_wrong_keyword_parsing"
msgstr "There is a mistake in your adventure, are all keywords correctly surrounded with { }?"

#, fuzzy
msgid "space"
msgstr "a space"

#, fuzzy
msgid "star"
msgstr "a star"

#, fuzzy
msgid "start_hedy_tutorial"
msgstr "Start hedy tutorial"

#, fuzzy
msgid "start_programming"
msgstr "Start programming"

#, fuzzy
msgid "start_programming_logo_alt"
msgstr "Start programming icon"

#, fuzzy
msgid "start_quiz"
msgstr "Start quiz"

#, fuzzy
msgid "start_teacher_tutorial"
msgstr "Start teacher tutorial"

#, fuzzy
msgid "step_title"
msgstr "Assignment"

#, fuzzy
msgid "stop_code_button"
msgstr "Stop program"

#, fuzzy
msgid "string"
msgstr "text"

#, fuzzy
msgid "student"
msgstr "Student"

#, fuzzy
msgid "student_already_in_class"
msgstr "This student is already in your class."

#, fuzzy
msgid "student_already_invite"
msgstr "This student already has a pending invitation."

#, fuzzy
msgid "student_details"
msgstr "Student details"

#, fuzzy
msgid "student_list"
msgstr "Student list"

#, fuzzy
msgid "student_not_allowed_in_class"
msgstr "Student not allowed in class"

#, fuzzy
msgid "student_not_existing"
msgstr "This username doesn't exist."

#, fuzzy
msgid "student_signup_header"
msgstr "Student"

#, fuzzy
msgid "students"
msgstr "students"

#, fuzzy
msgid "submission_time"
msgstr "Handed in at"

#, fuzzy
msgid "submit_answer"
msgstr "Answer question"

#, fuzzy
msgid "submit_program"
msgstr "Submit"

#, fuzzy
msgid "submit_warning"
msgstr "Are you sure you want to submit this program?"

#, fuzzy
msgid "submitted"
msgstr "Submitted"

#, fuzzy
msgid "submitted_header"
msgstr "This is a submitted program and can't be altered."

#, fuzzy
msgid "subscribe"
msgstr "Subscribe"

#, fuzzy
msgid "subscribe_newsletter"
msgstr "Subscribe to the newsletter"

#, fuzzy
msgid "suggestion_color"
msgstr "Try using another color"

#, fuzzy
msgid "suggestion_note"
msgstr "Use a note between C0 and B9 or a number between 1 and 70"

#, fuzzy
msgid "suggestion_number"
msgstr "Try changing the value to a number"

#, fuzzy
msgid "surname"
msgstr "First Name"

#, fuzzy
msgid "survey"
msgstr "Survey"

#, fuzzy
msgid "survey_completed"
msgstr "Survey completed"

#, fuzzy
msgid "survey_skip"
msgstr "Don't show this again"

#, fuzzy
msgid "survey_submit"
msgstr "Submit"

#, fuzzy
msgid "tag_in_adventure"
msgstr "Tag in adventure"

#, fuzzy
msgid "tag_input_placeholder"
msgstr "Enter a new tag"

#, fuzzy
msgid "tags"
msgstr "Tags"

#, fuzzy
msgid "teacher"
msgstr "Teacher"

#, fuzzy
msgid "teacher_account_request"
msgstr "You have a pending teacher account request"

#, fuzzy
msgid "teacher_account_success"
msgstr "You successfully requested a teacher account."

#, fuzzy
msgid "teacher_invalid"
msgstr "Your teacher value is invalid."

#, fuzzy
msgid "teacher_invitation_require_login"
msgstr "To set up your profile as a teacher, we will need you to log in. If you don't have an account, please create one."

#, fuzzy
msgid "teacher_manual"
msgstr "Teacher manual"

#, fuzzy
msgid "teacher_signup_header"
msgstr "Teacher"

#, fuzzy
msgid "teacher_tutorial_logo_alt"
msgstr "Teacher tutorial icon"

#, fuzzy
msgid "teacher_welcome"
msgstr "Welcome to Hedy! Your are now the proud owner of a teachers account which allows you to create classes and invite students."

#, fuzzy
msgid "teachers"
msgstr "Teachers"

#, fuzzy
msgid "template_code"
msgstr ""
"This is the explanation of my adventure!\n"
"\n"
"This way I can show a command: <code>{print}</code>\n"
"\n"
"But sometimes I might want to show a piece of code, like this:\n"
"<pre>\n"
"{ask} What's your name?\n"
"{echo} so your name is \n"
"</pre>"

#, fuzzy
msgid "this_turns_in_assignment"
msgstr "This turns in your assignment to your teacher."

#, fuzzy
msgid "title"
msgstr "Title"

#, fuzzy
msgid "title_achievements"
msgstr "Hedy - My achievements"

#, fuzzy
msgid "title_admin"
msgstr "Hedy - Administrator page"

#, fuzzy
msgid "title_class grid_overview"
msgstr "Hedy - Grid overview"

#, fuzzy
msgid "title_class live_statistics"
msgstr "Hedy - Live Statistics"

#, fuzzy
msgid "title_class-overview"
msgstr "Hedy - Class overview"

#, fuzzy
msgid "title_customize-adventure"
msgstr "Hedy - Customize adventure"

#, fuzzy
msgid "title_customize-class"
msgstr "Hedy - Customize class"

#, fuzzy
msgid "title_explore"
msgstr "Hedy - Explore"

#, fuzzy
msgid "title_for-teacher"
msgstr "Hedy - For teachers"

#, fuzzy
msgid "title_join-class"
msgstr "Hedy - Join class"

#, fuzzy
msgid "title_landing-page"
msgstr "Welcome to Hedy!"

#, fuzzy
msgid "title_learn-more"
msgstr "Hedy - Learn more"

#, fuzzy
msgid "title_login"
msgstr "Hedy - Login"

#, fuzzy
msgid "title_my-profile"
msgstr "Hedy - My account"

#, fuzzy
msgid "title_privacy"
msgstr "Hedy - Privacy terms"

#, fuzzy
msgid "title_programs"
msgstr "Hedy - My programs"

#, fuzzy
msgid "title_public-adventures"
msgstr "Hedy - Public adventures"

#, fuzzy
msgid "title_recover"
msgstr "Hedy - Recover account"

#, fuzzy
msgid "title_reset"
msgstr "Hedy - Reset password"

#, fuzzy
msgid "title_signup"
msgstr "Hedy - Create an account"

#, fuzzy
msgid "title_start"
msgstr "Hedy - A gradual programming language"

#, fuzzy
msgid "title_view-adventure"
msgstr "Hedy - View adventure"

#, fuzzy
msgid "token_invalid"
msgstr "Your token is invalid."

#, fuzzy
msgid "tooltip_level_locked"
msgstr "Your teacher disabled this level"

#, fuzzy
msgid "translate_error"
msgstr "Something went wrong while translating the code. Try running the code to see if it has an error. Code with errors can not be translated."

#, fuzzy
msgid "translating_hedy"
msgstr "Translating Hedy"

#, fuzzy
msgid "translator"
msgstr "Translator"

#, fuzzy
msgid "try_it"
msgstr "Try it"

#, fuzzy
msgid "tutorial"
msgstr "Tutorial"

#, fuzzy
msgid "tutorial_code_snippet"
msgstr ""
"{print} Hello world!\n"
"{print} I'm learning Hedy with the tutorial!"

#, fuzzy
msgid "tutorial_message_not_found"
msgstr "We couldn't find the requested tutorial step..."

#, fuzzy
msgid "tutorial_title_not_found"
msgstr "Tutorial step not found"

#, fuzzy
msgid "unauthorized"
msgstr "You don't have access rights for this page"

#, fuzzy
msgid "unique_usernames"
msgstr "All usernames need to be unique."

#, fuzzy
msgid "unlock_thresholds"
msgstr "Unlock level thresholds"

#, fuzzy
msgid "unsaved_class_changes"
msgstr "There are unsaved changes, are you sure you want to leave this page?"

#, fuzzy
msgid "unshare"
msgstr "Unshare"

#, fuzzy
msgid "unshare_confirm"
msgstr "Are you sure you want to make the program private?"

#, fuzzy
msgid "unshare_success_detail"
msgstr "Program unshared successfully."

#, fuzzy
msgid "update_adventure_prompt"
msgstr "Are you sure you want to update this adventure?"

#, fuzzy
msgid "update_profile"
msgstr "Update profile"

#, fuzzy
msgid "update_public"
msgstr "Update public profile"

#, fuzzy
msgid "updating_indicator"
msgstr "Updating"

#, fuzzy
msgid "use_of_blanks_exception"
msgstr "Use of blanks in programs"

#, fuzzy
msgid "use_of_nested_functions_exception"
msgstr "Use of nested functions"

#, fuzzy
msgid "user"
msgstr "user"

#, fuzzy
msgid "user_inexistent"
msgstr "This user doesn't exist"

#, fuzzy
msgid "user_not_private"
msgstr "This user either doesn't exist or doesn't have a public profile"

#, fuzzy
msgid "username"
msgstr "Username"

#, fuzzy
msgid "username_empty"
msgstr "You didn't enter an username!"

#, fuzzy
msgid "username_invalid"
msgstr "Your username is invalid."

#, fuzzy
msgid "username_special"
msgstr "Username cannot contain `:` or `@`."

#, fuzzy
msgid "username_three"
msgstr "Username must contain at least three characters."

#, fuzzy
msgid "usernames_exist"
msgstr "One or more usernames is already in use."

#, fuzzy
msgid "value"
msgstr "Value"

#, fuzzy
msgid "variables"
msgstr "Variables"

#, fuzzy
msgid "view_program"
msgstr "View program"

#, fuzzy
msgid "welcome"
msgstr "Welcome"

#, fuzzy
msgid "welcome_back"
msgstr "Welcome back"

#, fuzzy
msgid "what_is_your_role"
msgstr "What is your role?"

#, fuzzy
msgid "what_should_my_code_do"
msgstr "What should my code do?"

#, fuzzy
msgid "whole_world"
msgstr "The world"

#, fuzzy
msgid "year_invalid"
msgstr "Please enter a year between 1900 and {current_year}."

#, fuzzy
msgid "yes"
msgstr "Yes"

#, fuzzy
msgid "your_account"
msgstr "Your profile"

#, fuzzy
msgid "your_class"
msgstr "Your class"

#, fuzzy
msgid "your_last_program"
msgstr "Your last saved program"

#, fuzzy
msgid "your_personal_text"
msgstr "Your personal text..."

#, fuzzy
msgid "your_program"
msgstr "Your program"

#~ msgid "keyword_support"
#~ msgstr "Translated keywords"

#~ msgid "non_keyword_support"
#~ msgstr "Translated content"

#~ msgid "try_button"
#~ msgstr "Try"

#~ msgid "select_own_adventures"
#~ msgstr "Select own adventures"

#~ msgid "edit"
#~ msgstr "Edit"

#~ msgid "view"
#~ msgstr "View"

#~ msgid "class"
#~ msgstr "Class"

#~ msgid "save_code_button"
#~ msgstr "Save code"

#~ msgid "share_code_button"
#~ msgstr "Save & share code"

#~ msgid "classes_invalid"
#~ msgstr "The list of selected classes is invalid"

#~ msgid "directly_add_adventure_to_classes"
#~ msgstr "Do you want to add this adventure directly to one of your classes?"

#~ msgid "hand_in_assignment"
#~ msgstr "Hand in assignment"

#~ msgid "select_a_level"
#~ msgstr "Select a level"

#~ msgid "answer_invalid"
#~ msgstr "Your password is invalid."

#~ msgid "available_adventures_level"
#~ msgstr "Available adventures level"

#~ msgid "customize_class_exp_1"
#~ msgstr "Hi! On this page you can customize your class. By selecting levels and adventures you can choose what your student can see. You can also add your own created adventures to levels. All levels and default adventures will be selected by default. <b>Notice:</b> Not every adventure is available for every level! Settings up your customizations goes as follows:"

#~ msgid "customize_class_exp_2"
#~ msgstr "You can always change these settings later on. For example, you can make specific adventures or levels available while teaching a class. This way it's easy for you to determine which level and adventures your students will be working on. If you want to make everything available for your class it is easiest to remove the customization all together."

#~ msgid "customize_class_step_1"
#~ msgstr "Select levels for your class by pressing the \"level buttons\""

#~ msgid "customize_class_step_2"
#~ msgstr "\"Checkboxes\" will appear for the adventures available for the chosen levels"

#~ msgid "customize_class_step_3"
#~ msgstr "Select the adventures you want to make available"

#~ msgid "customize_class_step_4"
#~ msgstr "Click the name of an adventure to (de)select for all levels"

#~ msgid "customize_class_step_5"
#~ msgstr "Add personal adventures"

#~ msgid "customize_class_step_6"
#~ msgstr "Selecting an opening date for each level (you can also leave it empty)"

#~ msgid "customize_class_step_7"
#~ msgstr "Selection other settings"

#~ msgid "customize_class_step_8"
#~ msgstr "Choose \"Save\" -> You're done!"

#~ msgid "example_code_header"
#~ msgstr "Example Hedy Code"

#~ msgid "feedback_failure"
#~ msgstr "Wrong!"

#~ msgid "feedback_success"
#~ msgstr "Good!"

#~ msgid "go_to_first_question"
#~ msgstr "Go to question 1"

#~ msgid "question"
#~ msgstr "Question"

#~ msgid "question_doesnt_exist"
#~ msgstr "This question does not exist"

#~ msgid "question_invalid"
#~ msgstr "Your token is invalid."

#~ msgid "select_levels"
#~ msgstr "Select levels"

#~ msgid "too_many_attempts"
#~ msgstr "Too many attempts"

#~ msgid "class_logs"
#~ msgstr "Logs"

#~ msgid "class_stats"
#~ msgstr "Class statistics"

#~ msgid "visit_own_public_profile"
#~ msgstr "Visit your own profile"

#~ msgid "title_class logs"
#~ msgstr "Programs"

#~ msgid "title_class statistics"
#~ msgstr "My statistics"

#~ msgid "disabled_button_locked"
#~ msgstr "Your teacher hasn't unlocked this level yet"

#~ msgid "duplicate_tag"
#~ msgstr "You already have a tag with this name."

#~ msgid "tag_deleted"
#~ msgstr "This tag was successfully deleted."

#~ msgid "no_tags"
#~ msgstr "No tags yet."

#~ msgid "apply_filters"
#~ msgstr "Apply filters"

#~ msgid "write_first_program"
#~ msgstr "Write your first program!"
<<<<<<< HEAD
=======

#, fuzzy
msgid "hello_world"
msgstr "Hello world!"

#, fuzzy
msgid "adventure_exp_1"
msgstr "Type your adventure of choice on the right-hand side. After creating your adventure you can include it in one of your classes under \"customizations\". If you want to include a command in your adventure please use code anchors like this:"

#, fuzzy
msgid "adventure_exp_2"
msgstr "If you want to show actual code snippets, for example to give student a template or example of the code. Please use pre anchors like this:"
>>>>>>> 15cfc257
<|MERGE_RESOLUTION|>--- conflicted
+++ resolved
@@ -7,25 +7,16 @@
 msgstr ""
 "Project-Id-Version: PROJECT VERSION\n"
 "Report-Msgid-Bugs-To: EMAIL@ADDRESS\n"
-<<<<<<< HEAD
-"POT-Creation-Date: 2024-02-26 13:05+0100\n"
-"PO-Revision-Date: 2024-02-10 12:08+0000\n"
-=======
 "POT-Creation-Date: 2024-02-13 11:36+0100\n"
 "PO-Revision-Date: 2024-02-26 20:10+0000\n"
->>>>>>> 15cfc257
 "Last-Translator: Prefill add-on <noreply-addon-prefill@weblate.org>\n"
+"Language-Team: cy <LL@li.org>\n"
 "Language: cy\n"
-"Language-Team: cy <LL@li.org>\n"
-"Plural-Forms: nplurals=5; plural=(n==1 ? 1 : n==2 ? 2 : n==3 ? 3 : n==6 ? 4 : 0);\n"
 "MIME-Version: 1.0\n"
 "Content-Type: text/plain; charset=utf-8\n"
 "Content-Transfer-Encoding: 8bit\n"
-<<<<<<< HEAD
-=======
 "Plural-Forms: nplurals=5; plural=(n==1 ? 1 : n==2 ? 2 : n==3 ? 3 : n==6 ? 4 : 0);\n"
 "X-Generator: Weblate 5.5-dev\n"
->>>>>>> 15cfc257
 "Generated-By: Babel 2.14.0\n"
 
 #, fuzzy
@@ -91,9 +82,6 @@
 #, fuzzy
 msgid "Missing Additional Command"
 msgstr "It looks like you forgot to complete writing {command} on line {line_number}."
-
-msgid "Missing Square Brackets"
-msgstr ""
 
 #, fuzzy
 msgid "Missing Command"
@@ -2620,8 +2608,6 @@
 
 #~ msgid "write_first_program"
 #~ msgstr "Write your first program!"
-<<<<<<< HEAD
-=======
 
 #, fuzzy
 msgid "hello_world"
@@ -2633,5 +2619,4 @@
 
 #, fuzzy
 msgid "adventure_exp_2"
-msgstr "If you want to show actual code snippets, for example to give student a template or example of the code. Please use pre anchors like this:"
->>>>>>> 15cfc257
+msgstr "If you want to show actual code snippets, for example to give student a template or example of the code. Please use pre anchors like this:"