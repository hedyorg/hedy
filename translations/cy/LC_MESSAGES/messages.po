# Welsh translations for PROJECT.
# Copyright (C) 2023 ORGANIZATION
# This file is distributed under the same license as the PROJECT project.
# FIRST AUTHOR <EMAIL@ADDRESS>, 2023.
#
msgid ""
msgstr ""
"Project-Id-Version: PROJECT VERSION\n"
"Report-Msgid-Bugs-To: EMAIL@ADDRESS\n"
"POT-Creation-Date: 2000-01-01 00:00+0000\n"
"PO-Revision-Date: 2024-10-25 06:21+0000\n"
"Last-Translator: Prefill add-on <noreply-addon-prefill@weblate.org>\n"
"Language-Team: cy <LL@li.org>\n"
"Language: cy\n"
"MIME-Version: 1.0\n"
"Content-Type: text/plain; charset=utf-8\n"
"Content-Transfer-Encoding: 8bit\n"
"Plural-Forms: nplurals=5; plural=(n==1 ? 1 : n==2 ? 2 : n==3 ? 3 : n==6 ? 4 : 0);\n"
"X-Generator: Weblate 5.8.2-dev\n"
"Generated-By: Babel 2.14.0\n"

#, fuzzy
msgid "Access Before Assign"
msgstr ""

#, fuzzy
msgid "Cyclic Var Definition"
msgstr "The name `{variable}` needs to be set before you can use it on the right-hand side of the `{is}` command."

#, fuzzy
msgid "Else Without If Error"
msgstr ""

#, fuzzy
msgid "Function Undefined"
msgstr ""

#, fuzzy
msgid "Has Blanks"
msgstr ""

#, fuzzy
msgid "Incomplete"
msgstr ""

#, fuzzy
msgid "Incomplete Repeat"
msgstr ""

#, fuzzy
msgid "Invalid"
msgstr ""

#, fuzzy
msgid "Invalid Argument"
msgstr ""

#, fuzzy
msgid "Invalid Argument Type"
msgstr ""

#, fuzzy
msgid "Invalid At Command"
msgstr ""

#, fuzzy
msgid "Invalid Space"
msgstr ""

#, fuzzy
msgid "Invalid Type Combination"
msgstr ""

#, fuzzy
msgid "Lonely Echo"
msgstr ""

#, fuzzy
msgid "Lonely Text"
msgstr ""

#, fuzzy
msgid "Missing Additional Command"
msgstr ""

#, fuzzy
msgid "Missing Colon Error"
msgstr ""

#, fuzzy
msgid "Missing Command"
msgstr ""

#, fuzzy
msgid "Missing Inner Command"
msgstr ""

#, fuzzy
msgid "Missing Square Brackets"
msgstr ""

#, fuzzy
msgid "Missing Variable"
msgstr ""

#, fuzzy
msgid "Misspelled At Command"
msgstr ""

#, fuzzy
msgid "No Indentation"
msgstr ""

#, fuzzy
msgid "Non Decimal Variable"
msgstr ""

#, fuzzy
msgid "Parse"
msgstr ""

#, fuzzy
msgid "Pressit Missing Else"
msgstr ""

#, fuzzy
msgid "Runtime Index Error"
msgstr ""

#, fuzzy
msgid "Runtime Value Error"
msgstr ""

#, fuzzy
msgid "Runtime Values Error"
msgstr ""

#, fuzzy
msgid "Save Microbit code "
msgstr ""

#, fuzzy
msgid "Too Big"
msgstr ""

#, fuzzy
msgid "Too Few Indents"
msgstr ""

#, fuzzy
msgid "Too Many Indents"
msgstr ""

#, fuzzy
msgid "Unexpected Indentation"
msgstr ""

#, fuzzy
msgid "Unquoted Assignment"
msgstr ""

#, fuzzy
msgid "Unquoted Equality Check"
msgstr ""

#, fuzzy
msgid "Unquoted Text"
msgstr "Be careful. If you `{ask}` or `{print}` something, the text should start and finish with a quotation mark. You forgot that for the text {unquotedtext}."

#, fuzzy
msgid "Unsupported Float"
msgstr ""

#, fuzzy
msgid "Unsupported String Value"
msgstr ""

#, fuzzy
msgid "Unused Variable"
msgstr ""

#, fuzzy
msgid "Var Undefined"
msgstr ""

#, fuzzy
msgid "Wrong Level"
msgstr ""

#, fuzzy
msgid "Wrong Number of Arguments"
msgstr ""

msgid "about_this_adventure"
msgstr ""

#, fuzzy
msgid "account_overview"
msgstr ""

#, fuzzy
msgid "actions"
msgstr ""

#, fuzzy
msgid "add"
msgstr ""

#, fuzzy
msgid "add_students"
msgstr ""

#, fuzzy
msgid "add_your_language"
msgstr ""

#, fuzzy
msgid "admin"
msgstr ""

#, fuzzy
msgid "adventure"
msgstr ""

#, fuzzy
msgid "adventure_cloned"
msgstr ""

#, fuzzy
msgid "adventure_code_button"
msgstr ""

#, fuzzy
msgid "adventure_codeblock_button"
msgstr ""

#, fuzzy
msgid "adventure_duplicate"
msgstr ""

#, fuzzy
msgid "adventure_empty"
msgstr ""

#, fuzzy
msgid "adventure_exp_3"
msgstr "Make sure you always surround keywords with { }, then they are recognized correctly. You can use the \"preview\" button to view a styled version of your adventure. To view the adventure on a dedicated page, select \"view\" from the teachers page."

#, fuzzy
msgid "adventure_exp_classes"
msgstr ""

#, fuzzy
msgid "adventure_flagged"
msgstr ""

#, fuzzy
msgid "adventure_id_invalid"
msgstr ""

#, fuzzy
msgid "adventure_length"
msgstr ""

#, fuzzy
msgid "adventure_name_invalid"
msgstr ""

#, fuzzy
msgid "adventure_terms"
msgstr ""

#, fuzzy
msgid "adventure_updated"
msgstr ""

#, fuzzy
msgid "adventures_completed"
msgstr ""

#, fuzzy
msgid "adventures_info"
msgstr ""

#, fuzzy
msgid "adventures_restored"
msgstr ""

#, fuzzy
msgid "adventures_ticked"
msgstr ""

#, fuzzy
msgid "adventures_tried"
msgstr ""

#, fuzzy
msgid "ago"
msgstr ""

#, fuzzy
msgid "agree_invalid"
msgstr ""

#, fuzzy
msgid "agree_with"
msgstr ""

#, fuzzy
msgid "ajax_error"
msgstr ""

#, fuzzy
msgid "all"
msgstr ""

#, fuzzy
msgid "all_rows_missing_separator"
msgstr ""

#, fuzzy
msgid "already_account"
msgstr ""

#, fuzzy
msgid "already_program_running"
msgstr ""

#, fuzzy
msgid "are_you_sure"
msgstr ""

#, fuzzy
msgid "ask_needs_var"
msgstr "Starting in level 2, `{ask}` needs to be used with a variable. Example: name `{is}` `{ask}` What are you called?"

msgid "available_in"
msgstr ""

msgid "back_to_class"
msgstr ""

#, fuzzy
msgid "become_a_sponsor"
msgstr ""

#, fuzzy
msgid "birth_year"
msgstr ""

#, fuzzy
msgid "by"
msgstr ""

#, fuzzy
msgid "cancel"
msgstr ""

#, fuzzy
msgid "cant_parse_exception"
msgstr ""

#, fuzzy
msgid "certified_teacher"
msgstr ""

#, fuzzy
msgid "change_password"
msgstr ""

#, fuzzy
msgid "cheatsheet_title"
msgstr ""

#, fuzzy
msgid "class_already_joined"
msgstr ""

#, fuzzy
msgid "class_customize_success"
msgstr ""

#, fuzzy
msgid "class_graph_explanation"
msgstr ""

msgid "class_logs"
msgstr ""

#, fuzzy
msgid "class_name_duplicate"
msgstr ""

#, fuzzy
msgid "class_name_empty"
msgstr ""

#, fuzzy
msgid "class_name_invalid"
msgstr ""

#, fuzzy
msgid "class_name_prompt"
msgstr ""

#, fuzzy
msgid "class_performance_graph"
msgstr ""

#, fuzzy
msgid "class_survey_description"
msgstr ""

#, fuzzy
msgid "class_survey_later"
msgstr ""

#, fuzzy
msgid "class_survey_question1"
msgstr ""

#, fuzzy
msgid "class_survey_question2"
msgstr ""

#, fuzzy
msgid "class_survey_question3"
msgstr ""

#, fuzzy
msgid "class_survey_question4"
msgstr ""

#, fuzzy
msgid "classes_info"
msgstr ""

#, fuzzy
msgid "clone"
msgstr ""

#, fuzzy
msgid "cloned_times"
msgstr ""

#, fuzzy
msgid "close"
msgstr ""

#, fuzzy
msgid "comma"
msgstr ""

#, fuzzy
msgid "command_not_available_yet_exception"
msgstr ""

#, fuzzy
msgid "command_unavailable_exception"
msgstr ""

#, fuzzy
msgid "commands"
msgstr ""

#, fuzzy
msgid "connect_guest_teacher"
msgstr ""

#, fuzzy
msgid "constant_variable_role"
msgstr ""

msgid "containing"
msgstr ""

#, fuzzy
msgid "content_invalid"
msgstr ""

#, fuzzy
msgid "continue"
msgstr ""

#, fuzzy
msgid "contributor"
msgstr ""

#, fuzzy
msgid "copy_accounts_to_clipboard"
msgstr ""

#, fuzzy
msgid "copy_clipboard"
msgstr ""

#, fuzzy
msgid "copy_code"
msgstr ""

#, fuzzy
msgid "copy_link_to_share"
msgstr ""

#, fuzzy
msgid "copy_mail_link"
msgstr ""

#, fuzzy
msgid "country"
msgstr ""

#, fuzzy
msgid "country_invalid"
msgstr ""

#, fuzzy
msgid "create_account"
msgstr ""

#, fuzzy
msgid "create_accounts"
msgstr ""

#, fuzzy
msgid "create_accounts_placeholder"
msgstr ""

#, fuzzy
msgid "create_accounts_prompt"
msgstr ""

#, fuzzy
msgid "create_adventure"
msgstr ""

#, fuzzy
msgid "create_class"
msgstr ""

#, fuzzy
msgid "create_student_account"
msgstr ""

#, fuzzy
msgid "create_student_account_explanation"
msgstr ""

#, fuzzy
msgid "create_student_accounts"
msgstr ""

#, fuzzy
msgid "create_teacher_account"
msgstr ""

#, fuzzy
msgid "create_teacher_account_explanation"
msgstr ""

#, fuzzy
msgid "create_usernames_and_passwords_desc"
msgstr ""

#, fuzzy
msgid "create_usernames_and_passwords_title"
msgstr ""

#, fuzzy
msgid "create_usernames_desc"
msgstr ""

#, fuzzy
msgid "create_usernames_title"
msgstr ""

#, fuzzy
msgid "creator"
msgstr ""

#, fuzzy
msgid "current_password"
msgstr ""

#, fuzzy
msgid "customization_deleted"
msgstr ""

#, fuzzy
msgid "customize"
msgstr ""

#, fuzzy
msgid "customize_adventure"
msgstr ""

#, fuzzy
msgid "customize_class"
msgstr ""

msgid "danger_zone"
msgstr ""

#, fuzzy
msgid "dash"
msgstr ""

#, fuzzy
msgid "debug"
msgstr ""

#, fuzzy
msgid "default_401"
msgstr ""

#, fuzzy
msgid "default_403"
msgstr ""

#, fuzzy
msgid "default_404"
msgstr ""

#, fuzzy
msgid "default_500"
msgstr ""

#, fuzzy
msgid "delete"
msgstr ""

#, fuzzy
msgid "delete_adventure_prompt"
msgstr ""

#, fuzzy
msgid "delete_class_prompt"
msgstr ""

#, fuzzy
msgid "delete_confirm"
msgstr ""

#, fuzzy
msgid "delete_invite"
msgstr ""

#, fuzzy
msgid "delete_invite_prompt"
msgstr ""

#, fuzzy
msgid "delete_public"
msgstr ""

#, fuzzy
msgid "delete_success"
msgstr ""

#, fuzzy
msgid "delete_tag_prompt"
msgstr ""

#, fuzzy
msgid "destroy_account"
msgstr ""

msgid "destroy_account_message"
msgstr ""

#, fuzzy
msgid "directly_available"
msgstr ""

#, fuzzy
msgid "disable"
msgstr ""

#, fuzzy
msgid "disabled"
msgstr ""

#, fuzzy
msgid "discord_server"
msgstr ""

#, fuzzy
msgid "distinguished_user"
msgstr ""

#, fuzzy
msgid "double quotes"
msgstr ""

#, fuzzy
msgid "download"
msgstr ""

#, fuzzy
msgid "duplicate"
msgstr ""

#, fuzzy
msgid "echo_and_ask_mismatch_exception"
msgstr ""

#, fuzzy
msgid "echo_out"
msgstr "Starting in level 2 `{echo}` is no longer needed. You can repeat an answer with `{ask}` and `{print}` now. Example: name is `{ask}` What are you called? `{print}` hello name"

#, fuzzy
msgid "edit_adventure"
msgstr ""

#, fuzzy
msgid "edit_code_button"
msgstr ""

#, fuzzy
msgid "email"
msgstr ""

#, fuzzy
msgid "email_invalid"
msgstr ""

#, fuzzy
msgid "english"
msgstr ""

#, fuzzy
msgid "enter"
msgstr ""

#, fuzzy
msgid "enter_password"
msgstr ""

#, fuzzy
msgid "enter_text"
msgstr ""

#, fuzzy
msgid "error_logo_alt"
msgstr ""

#, fuzzy
msgid "errors"
msgstr ""

#, fuzzy
msgid "exclamation mark"
msgstr ""

#, fuzzy
msgid "exists_email"
msgstr ""

#, fuzzy
msgid "exists_username"
msgstr ""

#, fuzzy
msgid "exit_preview_mode"
msgstr ""

msgid "expand_output"
msgstr ""

#, fuzzy
msgid "experience_invalid"
msgstr ""

#, fuzzy
msgid "expiration_date"
msgstr ""

#, fuzzy
msgid "favorite_program"
msgstr ""

#, fuzzy
msgid "favourite_confirm"
msgstr ""

#, fuzzy
msgid "favourite_program"
msgstr ""

#, fuzzy
msgid "favourite_program_invalid"
msgstr ""

#, fuzzy
msgid "favourite_success"
msgstr ""

#, fuzzy
msgid "feedback_message_error"
msgstr ""

#, fuzzy
msgid "female"
msgstr ""

#, fuzzy
msgid "flag_adventure_prompt"
msgstr ""

#, fuzzy
msgid "float"
msgstr ""

#, fuzzy
msgid "for_teachers"
msgstr ""

#, fuzzy
msgid "forgot_password"
msgstr ""

#, fuzzy
msgid "from_another_teacher"
msgstr ""

#, fuzzy
msgid "from_magazine_website"
msgstr ""

#, fuzzy
msgid "from_video"
msgstr ""

#, fuzzy
msgid "gender"
msgstr ""

#, fuzzy
msgid "gender_invalid"
msgstr ""

#, fuzzy
msgid "general_settings"
msgstr ""

#, fuzzy
msgid "give_link_to_teacher"
msgstr ""

#, fuzzy
msgid "go_back"
msgstr ""

#, fuzzy
msgid "go_back_to_main"
msgstr ""

msgid "go_to_your_clone"
msgstr ""

#, fuzzy
msgid "goto_profile"
msgstr ""

#, fuzzy
msgid "graph_title"
msgstr ""

#, fuzzy
msgid "hand_in"
msgstr ""

#, fuzzy
msgid "hand_in_exercise"
msgstr ""

#, fuzzy
msgid "heard_about_hedy"
msgstr ""

#, fuzzy
msgid "heard_about_invalid"
msgstr ""

#, fuzzy
msgid "hedy_introduction_slides"
msgstr ""

#, fuzzy
msgid "hedy_logo_alt"
msgstr ""

#, fuzzy
msgid "hedy_on_github"
msgstr ""

#, fuzzy
msgid "hello_logo"
msgstr ""

#, fuzzy
msgid "hide_adventures"
msgstr ""

#, fuzzy
msgid "hide_classes"
msgstr ""

#, fuzzy
msgid "hide_keyword_switcher"
msgstr ""

#, fuzzy
msgid "hide_slides"
msgstr ""

#, fuzzy
msgid "highest_level_reached"
msgstr ""

#, fuzzy
msgid "ill_work_some_more"
msgstr ""

#, fuzzy
msgid "image_invalid"
msgstr "The image you chose image is invalid."

#, fuzzy
msgid "incomplete_command_exception"
msgstr ""

#, fuzzy
msgid "incorrect_handling_of_quotes_exception"
msgstr ""

#, fuzzy
msgid "incorrect_use_of_types_exception"
msgstr ""

#, fuzzy
msgid "incorrect_use_of_variable_exception"
msgstr ""

#, fuzzy
msgid "indentation_exception"
msgstr ""

#, fuzzy
msgid "input"
msgstr ""

#, fuzzy
msgid "input_variable_role"
msgstr ""

#, fuzzy
msgid "integer"
msgstr ""

#, fuzzy
msgid "invalid_class_link"
msgstr ""

#, fuzzy
msgid "invalid_command_exception"
msgstr ""

#, fuzzy
msgid "invalid_keyword_language_comment"
msgstr ""

#, fuzzy
msgid "invalid_language_comment"
msgstr ""

#, fuzzy
msgid "invalid_level_comment"
msgstr ""

#, fuzzy
msgid "invalid_program_comment"
msgstr ""

#, fuzzy
msgid "invalid_teacher_invitation_code"
msgstr ""

#, fuzzy
msgid "invalid_username_password"
msgstr ""

msgid "invitations_sent"
msgstr ""

msgid "invite"
msgstr ""

#, fuzzy
msgid "invite_by_username"
msgstr ""

#, fuzzy
msgid "invite_date"
msgstr ""

#, fuzzy
msgid "invite_message"
msgstr ""

#, fuzzy
msgid "invite_prompt"
msgstr ""

#, fuzzy
msgid "invite_teacher"
msgstr ""

#, fuzzy
msgid "join_class"
msgstr ""

#, fuzzy
msgid "join_prompt"
msgstr ""

#, fuzzy
msgid "keybinding_waiting_for_keypress"
msgstr ""

#, fuzzy
msgid "keyword_language_invalid"
msgstr ""

#, fuzzy
msgid "landcode_phone_number"
msgstr ""

#, fuzzy
msgid "language"
msgstr ""

#, fuzzy
msgid "language_invalid"
msgstr ""

#, fuzzy
msgid "languages"
msgstr ""

#, fuzzy
msgid "last_edited"
msgstr ""

#, fuzzy
msgid "last_update"
msgstr ""

#, fuzzy
msgid "lastname"
msgstr ""

#, fuzzy
msgid "leave_class"
msgstr ""

#, fuzzy
msgid "level"
msgstr ""

#, fuzzy
msgid "level_accessible"
msgstr ""

#, fuzzy
msgid "level_disabled"
msgstr ""

#, fuzzy
msgid "level_future"
msgstr ""

#, fuzzy
msgid "level_invalid"
msgstr ""

#, fuzzy
msgid "level_not_class"
msgstr ""

#, fuzzy
msgid "level_title"
msgstr ""

#, fuzzy
msgid "levels"
msgstr ""

#, fuzzy
msgid "link"
msgstr ""

#, fuzzy
msgid "list"
msgstr ""

#, fuzzy
msgid "list_variable_role"
msgstr ""

#, fuzzy
msgid "logged_in_to_share"
msgstr ""

#, fuzzy
msgid "login"
msgstr ""

#, fuzzy
msgid "login_long"
msgstr ""

#, fuzzy
msgid "login_to_save_your_work"
msgstr ""

#, fuzzy
msgid "logout"
msgstr ""

#, fuzzy
msgid "mail_change_password_body"
msgstr ""

#, fuzzy
msgid "mail_change_password_subject"
msgstr ""

#, fuzzy
msgid "mail_error_change_processed"
msgstr ""

#, fuzzy
msgid "mail_goodbye"
msgstr ""

#, fuzzy
msgid "mail_hello"
msgstr ""

#, fuzzy
msgid "mail_recover_password_body"
msgstr ""

msgid "mail_recover_password_subject"
msgstr "Gofyn am ailosod cyfrinair."

#, fuzzy
msgid "mail_reset_password_body"
msgstr ""

#, fuzzy
msgid "mail_reset_password_subject"
msgstr ""

#, fuzzy
msgid "mail_welcome_teacher_body"
msgstr ""

#, fuzzy
msgid "mail_welcome_teacher_subject"
msgstr ""

#, fuzzy
msgid "mail_welcome_verify_body"
msgstr ""

#, fuzzy
msgid "mail_welcome_verify_subject"
msgstr ""

#, fuzzy
msgid "mailing_title"
msgstr ""

#, fuzzy
msgid "main_subtitle"
msgstr ""

#, fuzzy
msgid "main_title"
msgstr ""

#, fuzzy
msgid "make_sure_you_are_done"
msgstr ""

#, fuzzy
msgid "male"
msgstr ""

#, fuzzy
msgid "more_info"
msgstr ""

#, fuzzy
msgid "more_options"
msgstr ""

#, fuzzy
msgid "multiple_keywords_warning"
msgstr ""

msgid "multiple_levels_warning"
msgstr ""

#, fuzzy
msgid "my_account"
msgstr ""

#, fuzzy
msgid "my_adventures"
msgstr ""

#, fuzzy
msgid "my_classes"
msgstr ""

#, fuzzy
msgid "my_messages"
msgstr ""

#, fuzzy
msgid "my_public_profile"
msgstr ""

#, fuzzy
msgid "name"
msgstr ""

#, fuzzy
msgid "nav_hedy"
msgstr ""

#, fuzzy
msgid "nav_learn_more"
msgstr ""

#, fuzzy
msgid "nav_start"
msgstr ""

#, fuzzy
msgid "new_password"
msgstr ""

#, fuzzy
msgid "new_password_repeat"
msgstr ""

#, fuzzy
msgid "newline"
msgstr ""

msgid "newsletter"
msgstr ""

#, fuzzy
msgid "next_adventure"
msgstr ""

#, fuzzy
msgid "next_page"
msgstr ""

#, fuzzy
msgid "next_student"
msgstr ""

#, fuzzy
msgid "no"
msgstr ""

#, fuzzy
msgid "no_account"
msgstr ""

#, fuzzy
msgid "no_accounts"
msgstr ""

#, fuzzy
msgid "no_adventures_yet"
msgstr ""

#, fuzzy
msgid "no_more_flat_if"
msgstr ""

#, fuzzy
msgid "no_programs"
msgstr ""

#, fuzzy
msgid "no_shared_programs"
msgstr ""

#, fuzzy
msgid "no_students"
msgstr ""

#, fuzzy
msgid "no_such_adventure"
msgstr ""

#, fuzzy
msgid "no_such_class"
msgstr ""

#, fuzzy
msgid "no_such_level"
msgstr ""

#, fuzzy
msgid "no_such_program"
msgstr ""

#, fuzzy
msgid "no_tag"
msgstr ""

msgid "no_usernames_found"
msgstr ""

#, fuzzy
msgid "not_adventure_yet"
msgstr ""

#, fuzzy
msgid "not_enrolled"
msgstr ""

#, fuzzy
msgid "not_in_class_no_handin"
msgstr ""

#, fuzzy
msgid "not_logged_in_cantsave"
msgstr ""

#, fuzzy
msgid "not_logged_in_handin"
msgstr ""

#, fuzzy
msgid "not_teacher"
msgstr ""

#, fuzzy
msgid "number"
msgstr ""

#, fuzzy
msgid "number_lines"
msgstr ""

#, fuzzy
msgid "number_of_errors"
msgstr ""

#, fuzzy
msgid "ok"
msgstr ""

#, fuzzy
msgid "one_level_error"
msgstr ""

#, fuzzy
msgid "only_you_can_see"
msgstr ""

#, fuzzy
msgid "open"
msgstr ""

#, fuzzy
msgid "opening_date"
msgstr ""

#, fuzzy
msgid "opening_dates"
msgstr ""

#, fuzzy
msgid "option"
msgstr ""

#, fuzzy
msgid "or"
msgstr ""

#, fuzzy
msgid "other"
msgstr ""

#, fuzzy
msgid "other_block"
msgstr ""

#, fuzzy
msgid "other_settings"
msgstr ""

#, fuzzy
msgid "other_source"
msgstr ""

#, fuzzy
msgid "other_text"
msgstr ""

#, fuzzy
msgid "overwrite_warning"
msgstr ""

#, fuzzy
msgid "owner"
msgstr ""

#, fuzzy
msgid "page_not_found"
msgstr ""

#, fuzzy
msgid "pair_with_teacher"
msgstr ""

<<<<<<< HEAD
msgid "parsons_title"
msgstr ""

=======
>>>>>>> 58ead06e
#, fuzzy
msgid "password"
msgstr ""

#, fuzzy
msgid "password_change_not_allowed"
msgstr ""

#, fuzzy
msgid "password_change_prompt"
msgstr ""

#, fuzzy
msgid "password_change_success"
msgstr ""

#, fuzzy
msgid "password_invalid"
msgstr ""

#, fuzzy
msgid "password_repeat"
msgstr ""

#, fuzzy
msgid "password_resetted"
msgstr ""

#, fuzzy
msgid "password_six"
msgstr ""

#, fuzzy
msgid "password_updated"
msgstr ""

#, fuzzy
msgid "passwords_six"
msgstr ""

#, fuzzy
msgid "passwords_too_short"
msgstr ""

#, fuzzy
msgid "pending_invites"
msgstr ""

#, fuzzy
msgid "people_with_a_link"
msgstr ""

#, fuzzy
msgid "period"
msgstr ""

#, fuzzy
msgid "personal_text"
msgstr ""

#, fuzzy
msgid "personal_text_invalid"
msgstr ""

#, fuzzy
msgid "phone_number"
msgstr ""

#, fuzzy
msgid "preferred_keyword_language"
msgstr ""

#, fuzzy
msgid "preferred_language"
msgstr ""

#, fuzzy
msgid "preview"
msgstr ""

#, fuzzy
msgid "preview_teacher_mode"
msgstr ""

#, fuzzy
msgid "previewing_adventure"
msgstr ""

#, fuzzy
msgid "previewing_class"
msgstr ""

#, fuzzy
msgid "previous_campaigns"
msgstr ""

#, fuzzy
msgid "previous_page"
msgstr ""

#, fuzzy
msgid "print_accounts"
msgstr ""

msgid "print_accounts_title"
msgstr ""

msgid "print_logo"
msgstr "argraffu"

#, fuzzy
msgid "privacy_terms"
msgstr ""

#, fuzzy
msgid "private"
msgstr ""

#, fuzzy
msgid "profile_logo_alt"
msgstr ""

#, fuzzy
msgid "profile_picture"
msgstr ""

#, fuzzy
msgid "profile_updated"
msgstr ""

#, fuzzy
msgid "profile_updated_reload"
msgstr ""

#, fuzzy
msgid "program_contains_error"
msgstr ""

#, fuzzy
msgid "program_header"
msgstr ""

#, fuzzy
msgid "program_too_large_exception"
msgstr ""

#, fuzzy
msgid "programming_experience"
msgstr ""

#, fuzzy
msgid "programming_invalid"
msgstr ""

#, fuzzy
msgid "programs"
msgstr ""

#, fuzzy
msgid "prompt_join_class"
msgstr ""

#, fuzzy
msgid "provided_username_duplicates"
msgstr ""

#, fuzzy
msgid "public"
msgstr ""

msgid "public_adventures"
msgstr ""

#, fuzzy
msgid "public_content"
msgstr ""

#, fuzzy
msgid "public_content_info"
msgstr ""

#, fuzzy
msgid "public_invalid"
msgstr ""

#, fuzzy
msgid "public_profile"
msgstr ""

#, fuzzy
msgid "public_profile_info"
msgstr ""

#, fuzzy
msgid "public_profile_updated"
msgstr ""

#, fuzzy
msgid "question mark"
msgstr ""

<<<<<<< HEAD
msgid "quiz_tab"
msgstr ""

=======
>>>>>>> 58ead06e
#, fuzzy
msgid "read_code_label"
msgstr ""

#, fuzzy
msgid "recent"
msgstr ""

msgid "recover_password"
msgstr "Gofyn am ailosod cyfrinair"

#, fuzzy
msgid "remove"
msgstr ""

#, fuzzy
msgid "remove_customization"
msgstr ""

#, fuzzy
msgid "remove_customizations_prompt"
msgstr ""

#, fuzzy
msgid "remove_student_prompt"
msgstr ""

#, fuzzy
msgid "remove_user_prompt"
msgstr ""

msgid "rename_class"
msgstr ""

msgid "rename_class_prompt"
msgstr ""

#, fuzzy
msgid "repair_program_logo_alt"
msgstr ""

#, fuzzy
msgid "repeat_dep"
msgstr ""

#, fuzzy
msgid "repeat_match_password"
msgstr ""

#, fuzzy
msgid "repeat_new_password"
msgstr ""

#, fuzzy
msgid "report_failure"
msgstr ""

#, fuzzy
msgid "report_program"
msgstr ""

#, fuzzy
msgid "report_success"
msgstr ""

#, fuzzy
msgid "request_invalid"
msgstr ""

#, fuzzy
msgid "request_teacher"
msgstr ""

#, fuzzy
msgid "request_teacher_account"
msgstr ""

#, fuzzy
msgid "required_field"
msgstr ""

#, fuzzy
msgid "reset_adventure_prompt"
msgstr ""

#, fuzzy
msgid "reset_adventures"
msgstr ""

#, fuzzy
msgid "reset_button"
msgstr ""

#, fuzzy
msgid "reset_password"
msgstr ""

#, fuzzy
msgid "restart"
msgstr ""

#, fuzzy
msgid "retrieve_adventure_error"
msgstr ""

#, fuzzy
msgid "retrieve_class_error"
msgstr ""

#, fuzzy
msgid "retrieve_tag_error"
msgstr ""

#, fuzzy
msgid "role"
msgstr ""

#, fuzzy
msgid "run_code_button"
msgstr ""

#, fuzzy
msgid "save_parse_warning"
msgstr ""

#, fuzzy
msgid "save_prompt"
msgstr ""

#, fuzzy
msgid "save_success_detail"
msgstr ""

msgid "save_turtle_drawing"
msgstr ""

#, fuzzy
msgid "search"
msgstr ""

#, fuzzy
msgid "search_button"
msgstr ""

#, fuzzy
msgid "second_teacher"
msgstr ""

#, fuzzy
msgid "second_teacher_copy_prompt"
msgstr ""

#, fuzzy
msgid "second_teacher_prompt"
msgstr ""

#, fuzzy
msgid "second_teacher_warning"
msgstr ""

msgid "see_adventure_shared_class"
msgstr ""

#, fuzzy
msgid "see_certificate"
msgstr ""

#, fuzzy
msgid "select"
msgstr ""

#, fuzzy
msgid "select_adventures"
msgstr ""

msgid "select_all"
msgstr ""

msgid "select_classes"
msgstr ""

#, fuzzy
msgid "select_lang"
msgstr ""

msgid "select_levels"
msgstr ""

msgid "selected"
msgstr ""

#, fuzzy
msgid "self_removal_prompt"
msgstr ""

#, fuzzy
msgid "send_password_recovery"
msgstr ""

#, fuzzy
msgid "sent_by"
msgstr ""

#, fuzzy
msgid "sent_password_recovery"
msgstr ""

#, fuzzy
msgid "settings"
msgstr ""

#, fuzzy
msgid "share_by_giving_link"
msgstr ""

#, fuzzy
msgid "share_your_program"
msgstr ""

msgid "show_editor"
msgstr ""

#, fuzzy
msgid "signup_student_or_teacher"
msgstr ""

#, fuzzy
msgid "single quotes"
msgstr ""

#, fuzzy
msgid "slash"
msgstr ""

#, fuzzy
msgid "sleeping"
msgstr ""

#, fuzzy
msgid "slides"
msgstr ""

#, fuzzy
msgid "slides_for_level"
msgstr ""

#, fuzzy
msgid "slides_info"
msgstr ""

#, fuzzy
msgid "social_media"
msgstr ""

msgid "solution"
msgstr ""

#, fuzzy
msgid "solution_example"
msgstr ""

#, fuzzy
msgid "solution_example_explanation"
msgstr ""

#, fuzzy
msgid "some_rows_missing_separator"
msgstr ""

#, fuzzy
msgid "something_went_wrong_keyword_parsing"
msgstr ""

#, fuzzy
msgid "space"
msgstr ""

#, fuzzy
msgid "star"
msgstr ""

#, fuzzy
msgid "start_learning"
msgstr ""

#, fuzzy
msgid "start_teaching"
msgstr ""

#, fuzzy
msgid "step_title"
msgstr ""

#, fuzzy
msgid "stepper_variable_role"
msgstr ""

#, fuzzy
msgid "stop"
msgstr ""

#, fuzzy
msgid "stop_code_button"
msgstr ""

#, fuzzy
msgid "string"
msgstr ""

#, fuzzy
msgid "student_accounts_created"
msgstr ""

#, fuzzy
msgid "student_adventures_table"
msgstr ""

#, fuzzy
msgid "student_adventures_table_explanation"
msgstr ""

#, fuzzy
msgid "student_already_invite"
msgstr ""

#, fuzzy
msgid "student_in_another_class"
msgstr ""

#, fuzzy
msgid "student_information"
msgstr ""

#, fuzzy
msgid "student_information_explanation"
msgstr ""

#, fuzzy
msgid "student_signup_header"
msgstr ""

#, fuzzy
msgid "students"
msgstr ""

#, fuzzy
msgid "submission_time"
msgstr ""

#, fuzzy
msgid "submit_program"
msgstr ""

#, fuzzy
msgid "submit_warning"
msgstr ""

#, fuzzy
msgid "submitted"
msgstr ""

#, fuzzy
msgid "submitted_header"
msgstr ""

#, fuzzy
msgid "subscribe"
msgstr ""

msgid "subscribe_message"
msgstr ""

#, fuzzy
msgid "subscribe_newsletter"
msgstr ""

msgid "subscribed_header"
msgstr ""

msgid "subscribed_message"
msgstr ""

#, fuzzy
msgid "successful_runs"
msgstr ""

msgid "successfully_subscribed"
msgstr ""

#, fuzzy
msgid "suggestion_color"
msgstr ""

#, fuzzy
msgid "suggestion_note"
msgstr ""

#, fuzzy
msgid "suggestion_number"
msgstr ""

msgid "suggestion_numbers_or_strings"
msgstr ""

#, fuzzy
msgid "surname"
msgstr ""

#, fuzzy
msgid "survey_skip"
msgstr ""

#, fuzzy
msgid "survey_submit"
msgstr ""

#, fuzzy
msgid "tag_in_adventure"
msgstr ""

#, fuzzy
msgid "tag_input_placeholder"
msgstr ""

#, fuzzy
msgid "tags"
msgstr ""

#, fuzzy
msgid "teacher"
msgstr ""

#, fuzzy
msgid "teacher_invalid"
msgstr ""

#, fuzzy
msgid "teacher_invitation_require_login"
msgstr ""

#, fuzzy
msgid "teacher_manual"
msgstr ""

#, fuzzy
msgid "teacher_signup_header"
msgstr ""

#, fuzzy
msgid "teacher_welcome"
msgstr ""

#, fuzzy
msgid "teachers"
msgstr ""

#, fuzzy
msgid "template_code"
msgstr ""
"This is the explanation of my adventure!\n"
"\n"
"This way I can show a command: <code>{print}</code>\n"
"\n"
"But sometimes I might want to show a piece of code, like this:\n"
"<pre>\n"
"ask What's your name?\n"
"echo so your name is \n"
"</pre>"

msgid "this_adventure_has_an_example_solution"
msgstr ""

#, fuzzy
msgid "this_turns_in_assignment"
msgstr ""

#, fuzzy
msgid "title"
msgstr ""

#, fuzzy
msgid "title_admin"
msgstr ""

#, fuzzy
msgid "title_class-overview"
msgstr ""

#, fuzzy
msgid "title_customize-adventure"
msgstr ""

#, fuzzy
msgid "title_customize-class"
msgstr ""

#, fuzzy
msgid "title_for-teacher"
msgstr ""

#, fuzzy
msgid "title_learn-more"
msgstr ""

#, fuzzy
msgid "title_login"
msgstr ""

#, fuzzy
msgid "title_my-profile"
msgstr ""

#, fuzzy
msgid "title_privacy"
msgstr ""

#, fuzzy
msgid "title_programs"
msgstr ""

#, fuzzy
msgid "title_public-adventures"
msgstr ""

#, fuzzy
msgid "title_recover"
msgstr ""

#, fuzzy
msgid "title_reset"
msgstr ""

#, fuzzy
msgid "title_signup"
msgstr ""

#, fuzzy
msgid "title_start"
msgstr ""

#, fuzzy
msgid "title_view-adventure"
msgstr ""

#, fuzzy
msgid "token_invalid"
msgstr ""

#, fuzzy
msgid "too_many_accounts"
msgstr ""

msgid "tooltip_level_locked"
msgstr ""

#, fuzzy
msgid "translate_error"
msgstr ""

#, fuzzy
msgid "translating_hedy"
msgstr ""

#, fuzzy
msgid "translator"
msgstr ""

#, fuzzy
msgid "turned_into_teacher"
msgstr ""

#, fuzzy
msgid "unauthorized"
msgstr ""

#, fuzzy
msgid "unfavourite_confirm"
msgstr ""

#, fuzzy
msgid "unfavourite_success"
msgstr ""

#, fuzzy
msgid "unknown_variable_role"
msgstr ""

#, fuzzy
msgid "unsaved_class_changes"
msgstr ""

#, fuzzy
msgid "unsubmit_program"
msgstr ""

#, fuzzy
msgid "unsubmit_warning"
msgstr ""

#, fuzzy
msgid "unsubmitted"
msgstr ""

msgid "unsubscribed_header"
msgstr ""

msgid "unsubscribed_message"
msgstr ""

#, fuzzy
msgid "update_adventure_prompt"
msgstr ""

#, fuzzy
msgid "update_public"
msgstr ""

#, fuzzy
msgid "updating_indicator"
msgstr ""

#, fuzzy
msgid "use_custom_passwords"
msgstr ""

#, fuzzy
msgid "use_generated_passwords"
msgstr ""

#, fuzzy
msgid "use_of_blanks_exception"
msgstr ""

#, fuzzy
msgid "use_of_nested_functions_exception"
msgstr ""

#, fuzzy
msgid "used_in"
msgstr ""

#, fuzzy
msgid "user"
msgstr ""

#, fuzzy
msgid "user_not_private"
msgstr ""

#, fuzzy
msgid "username"
msgstr ""

#, fuzzy
msgid "username_contains_invalid_symbol"
msgstr ""

#, fuzzy
msgid "username_contains_separator"
msgstr ""

#, fuzzy
msgid "username_empty"
msgstr ""

#, fuzzy
msgid "username_invalid"
msgstr ""

#, fuzzy
msgid "username_special"
msgstr ""

#, fuzzy
msgid "username_three"
msgstr ""

#, fuzzy
msgid "usernames_too_short"
msgstr ""

#, fuzzy
msgid "usernames_unavailable"
msgstr ""

#, fuzzy
msgid "view_adventures"
msgstr ""

#, fuzzy
msgid "view_classes"
msgstr ""

#, fuzzy
msgid "view_program"
msgstr ""

#, fuzzy
msgid "view_slides"
msgstr ""

#, fuzzy
msgid "waiting_for_submit"
msgstr ""

#, fuzzy
msgid "walker_variable_role"
msgstr ""

msgid "website"
msgstr ""

#, fuzzy
msgid "what_is_your_role"
msgstr ""

msgid "workbook_circle_question_text"
msgstr ""

msgid "workbook_circle_question_title"
msgstr ""

msgid "workbook_define_question_text"
msgstr ""

msgid "workbook_define_question_title"
msgstr ""

msgid "workbook_input_question_text"
msgstr ""

msgid "workbook_input_question_title"
msgstr ""

msgid "workbook_multiple_choice_question_text"
msgstr ""

msgid "workbook_multiple_choice_question_title"
msgstr ""

msgid "workbook_open_question_title"
msgstr ""

msgid "workbook_output_question_text"
msgstr ""

msgid "workbook_output_question_title"
msgstr ""

#, fuzzy
msgid "year_invalid"
msgstr ""

#, fuzzy
msgid "yes"
msgstr ""

#, fuzzy
msgid "your_personal_text"
msgstr ""

#, fuzzy
msgid "your_program"
msgstr ""

#~ msgid "keyword_support"
#~ msgstr "Translated keywords"

#~ msgid "non_keyword_support"
#~ msgstr "Translated content"

#~ msgid "try_button"
#~ msgstr "Try"

#~ msgid "select_own_adventures"
#~ msgstr "Select own adventures"

#~ msgid "view"
#~ msgstr "View"

#~ msgid "class"
#~ msgstr "Class"

#~ msgid "save_code_button"
#~ msgstr "Save code"

#~ msgid "share_code_button"
#~ msgstr "Save & share code"

#~ msgid "classes_invalid"
#~ msgstr "The list of selected classes is invalid"

#~ msgid "directly_add_adventure_to_classes"
#~ msgstr "Do you want to add this adventure directly to one of your classes?"

#~ msgid "hand_in_assignment"
#~ msgstr "Hand in assignment"

#~ msgid "select_a_level"
#~ msgstr "Select a level"

#~ msgid "answer_invalid"
#~ msgstr "Your password is invalid."

#~ msgid "available_adventures_level"
#~ msgstr "Available adventures level"

#~ msgid "customize_class_exp_1"
#~ msgstr "Hi! On this page you can customize your class. By selecting levels and adventures you can choose what your student can see. You can also add your own created adventures to levels. All levels and default adventures will be selected by default. <b>Notice:</b> Not every adventure is available for every level! Settings up your customizations goes as follows:"

#~ msgid "customize_class_exp_2"
#~ msgstr "You can always change these settings later on. For example, you can make specific adventures or levels available while teaching a class. This way it's easy for you to determine which level and adventures your students will be working on. If you want to make everything available for your class it is easiest to remove the customization all together."

#~ msgid "customize_class_step_1"
#~ msgstr "Select levels for your class by pressing the \"level buttons\""

#~ msgid "customize_class_step_2"
#~ msgstr "\"Checkboxes\" will appear for the adventures available for the chosen levels"

#~ msgid "customize_class_step_3"
#~ msgstr "Select the adventures you want to make available"

#~ msgid "customize_class_step_4"
#~ msgstr "Click the name of an adventure to (de)select for all levels"

#~ msgid "customize_class_step_5"
#~ msgstr "Add personal adventures"

#~ msgid "customize_class_step_6"
#~ msgstr "Selecting an opening date for each level (you can also leave it empty)"

#~ msgid "customize_class_step_7"
#~ msgstr "Selection other settings"

#~ msgid "customize_class_step_8"
#~ msgstr "Choose \"Save\" -> You're done!"

#~ msgid "example_code_header"
#~ msgstr "Example Hedy Code"

#~ msgid "feedback_failure"
#~ msgstr "Wrong!"

#~ msgid "feedback_success"
#~ msgstr "Good!"

#~ msgid "go_to_first_question"
#~ msgstr "Go to question 1"

#~ msgid "question"
#~ msgstr "Question"

#~ msgid "question_doesnt_exist"
#~ msgstr "This question does not exist"

#~ msgid "question_invalid"
#~ msgstr "Your token is invalid."

#~ msgid "too_many_attempts"
#~ msgstr "Too many attempts"

#~ msgid "class_stats"
#~ msgstr "Class statistics"

#~ msgid "visit_own_public_profile"
#~ msgstr "Visit your own profile"

#~ msgid "title_class logs"
#~ msgstr "Programs"

#~ msgid "title_class statistics"
#~ msgstr "My statistics"

#~ msgid "disabled_button_locked"
#~ msgstr "Your teacher hasn't unlocked this level yet"

#~ msgid "duplicate_tag"
#~ msgstr "You already have a tag with this name."

#~ msgid "tag_deleted"
#~ msgstr "This tag was successfully deleted."

#~ msgid "no_tags"
#~ msgstr "No tags yet."

#~ msgid "apply_filters"
#~ msgstr "Apply filters"

#~ msgid "write_first_program"
#~ msgstr "Write your first program!"

#~ msgid "share_confirm"
#~ msgstr "Are you sure you want to make the program public?"

#~ msgid "share_success_detail"
#~ msgstr "Program shared successfully."

#~ msgid "try_it"
#~ msgstr "Try it"

#~ msgid "unshare_confirm"
#~ msgstr "Are you sure you want to make the program private?"

#~ msgid "unshare_success_detail"
#~ msgstr "Program unshared successfully."

#~ msgid "hello_world"
#~ msgstr "Hello world!"

#~ msgid "adventure_exp_1"
#~ msgstr "Type your adventure of choice on the right-hand side. After creating your adventure you can include it in one of your classes under \"customizations\". If you want to include a command in your adventure please use code anchors like this:"

#~ msgid "adventure_exp_2"
#~ msgstr "If you want to show actual code snippets, for example to give student a template or example of the code. Please use pre anchors like this:"

#~ msgid "hide_parsons"
#~ msgstr "Hide puzzle"

#~ msgid "hide_quiz"
#~ msgstr "Hide quiz"

#~ msgid "Locked Language Feature"
#~ msgstr "You are using {concept}! That is awesome, but {concept} is not unlocked yet! It will be unlocked in a later level."

#~ msgid "nested blocks"
#~ msgstr "a block in a block"

#~ msgid "save"
#~ msgstr "Save"

#~ msgid "update_profile"
#~ msgstr "Update profile"

#~ msgid "variables"
#~ msgstr "Variables"

#~ msgid "add_students_options"
#~ msgstr "Add students options"

#~ msgid "class_live"
#~ msgstr "Live statistics"

#~ msgid "class_overview"
#~ msgstr "Class overview"

#~ msgid "last_login"
#~ msgstr "Last login"

#~ msgid "page"
#~ msgstr "page"

#~ msgid "student_list"
#~ msgstr "Student list"

#~ msgid "title_class grid_overview"
#~ msgstr "Hedy - Grid overview"

#~ msgid "title_class live_statistics"
#~ msgstr "Hedy - Live Statistics"

#~ msgid "amount_created"
#~ msgstr "programs created"

#~ msgid "amount_saved"
#~ msgstr "programs saved"

#~ msgid "common_errors"
#~ msgstr "Common errors"

#~ msgid "grid_overview"
#~ msgstr "Overview of programs per adventure"

#~ msgid "last_error"
#~ msgstr "Last error"

#~ msgid "last_program"
#~ msgstr "Last program"

#~ msgid "live_dashboard"
#~ msgstr "Live Dashboard"

#~ msgid "runs_over_time"
#~ msgstr "Runs over time"

#~ msgid "student_details"
#~ msgstr "Student details"

#~ msgid "explore_explanation"
#~ msgstr "On this page you can look through programs created by other Hedy users. You can filter on both a Hedy level and adventure. Click on \"View program\" to open a program and run it. Programs with a red header contain a mistake. You can still open the program, but running it will result in an error. You can of course try to fix it! If the creator has a public profile you can click their username to visit their profile. There you will find all their shared programs and much more!"

#~ msgid "achievement_earned"
#~ msgstr "You've earned an achievement!"

#~ msgid "achievements"
#~ msgstr "achievements"

#~ msgid "achievements_check_icon_alt"
#~ msgstr "Achievement check icon"

#~ msgid "achievements_logo_alt"
#~ msgstr "Achievement logo"

#~ msgid "amount_submitted"
#~ msgstr "programs submitted"

#~ msgid "country_title"
#~ msgstr "Country"

#~ msgid "create_public_profile"
#~ msgstr "Create public profile"

#~ msgid "general"
#~ msgstr "General"

#~ msgid "hedy_achievements"
#~ msgstr "Hedy achievements"

#~ msgid "hidden"
#~ msgstr "Hidden"

#~ msgid "highscore_explanation"
#~ msgstr "On this page you can view the current Highscores, based on the amount of achievements gathered. View the ranking for either all users, your country or your class. Click on a username to view their public profile."

#~ msgid "highscore_no_public_profile"
#~ msgstr "You don't have a public profile and are therefore not listed on the highscores. Do you wish to create one?"

#~ msgid "highscores"
#~ msgstr "Highscores"

#~ msgid "last_achievement"
#~ msgstr "Last earned achievement"

#~ msgid "my_achievements"
#~ msgstr "My achievements"

#~ msgid "no_certificate"
#~ msgstr "This user hasn't earned the Hedy Certificate of Completion"

#~ msgid "no_such_highscore"
#~ msgstr "Highscores"

#~ msgid "number_achievements"
#~ msgstr "Number of achievements"

#~ msgid "percentage_achieved"
#~ msgstr "Achieved by {percentage}% of the users"

#~ msgid "programs_created"
#~ msgstr "Programs created"

#~ msgid "programs_saved"
#~ msgstr "Programs saved"

#~ msgid "programs_submitted"
#~ msgstr "Programs submitted"

#~ msgid "title_achievements"
#~ msgstr "Hedy - My achievements"

#~ msgid "whole_world"
#~ msgstr "The world"

#~ msgid "your_class"
#~ msgstr "Your class"

#~ msgid "create_question"
#~ msgstr "Do you want to create one?"

#~ msgid "explore_programs"
#~ msgstr "Explore programs"

#~ msgid "explore_programs_logo_alt"
#~ msgstr "Explore programs icon"

#~ msgid "hedy_tutorial_logo_alt"
#~ msgstr "Hedy tutorial icon"

#~ msgid "no_public_profile"
#~ msgstr "You don't have a public profile text yet..."

#~ msgid "start_hedy_tutorial"
#~ msgstr "Start hedy tutorial"

#~ msgid "start_programming"
#~ msgstr "Start programming"

#~ msgid "start_programming_logo_alt"
#~ msgstr "Start programming icon"

#~ msgid "start_teacher_tutorial"
#~ msgstr "Start teacher tutorial"

#~ msgid "teacher_tutorial_logo_alt"
#~ msgstr "Teacher tutorial icon"

#~ msgid "title_landing-page"
#~ msgstr "Welcome to Hedy!"

#~ msgid "welcome"
#~ msgstr "Welcome"

#~ msgid "welcome_back"
#~ msgstr "Welcome back"

#~ msgid "your_account"
#~ msgstr "Your profile"

#~ msgid "your_last_program"
#~ msgstr "Your last saved program"

#~ msgid "already_teacher"
#~ msgstr "You already have a teacher account."

#~ msgid "already_teacher_request"
#~ msgstr "You already have a pending teacher request."

#~ msgid "teacher_account_request"
#~ msgstr "You have a pending teacher account request"

#~ msgid "teacher_account_success"
#~ msgstr "You successfully requested a teacher account."

#~ msgid "student_not_allowed_in_class"
#~ msgstr "Student not allowed in class"

#~ msgid "accounts_created"
#~ msgstr "Accounts where successfully created."

#~ msgid "accounts_intro"
#~ msgstr "On this page you can create accounts for multiple students at once. These are automatically added to the current class, so make sure the class shown above is the right one! Every username needs to be unique in the entire Hedy system. You can use 'Postfix classname' to add your class name to all accounts. If you manually enter passwords, these need to be <b>at least</b> 6 characters."

#~ msgid "create_multiple_accounts"
#~ msgstr "Create multiple accounts"

#~ msgid "download_login_credentials"
#~ msgstr "Do you want to download the login credentials after the accounts creation?"

#~ msgid "generate_passwords"
#~ msgstr "Generate passwords"

#~ msgid "postfix_classname"
#~ msgstr "Postfix classname"

#~ msgid "reset_view"
#~ msgstr "Reset"

#~ msgid "unique_usernames"
#~ msgstr "All usernames need to be unique."

#~ msgid "usernames_exist"
#~ msgstr "One or more usernames is already in use."

#~ msgid "**Question**: What is the output of this code?"
#~ msgstr ""

#~ msgid "Output"
#~ msgstr ""

#~ msgid "clear"
#~ msgstr ""

#~ msgid "bug"
#~ msgstr ""

#~ msgid "feature"
#~ msgstr ""

#~ msgid "feedback"
#~ msgstr ""

#~ msgid "feedback_message_success"
#~ msgstr ""

#~ msgid "feedback_modal_message"
#~ msgstr ""

#~ msgid "adventures"
#~ msgstr ""

#~ msgid "classes"
#~ msgstr ""

#~ msgid "Adventure"
#~ msgstr ""

#~ msgid "Answer"
#~ msgstr ""

#~ msgid "adventure_prompt"
#~ msgstr ""

#~ msgid "select_tag"
#~ msgstr ""

#~ msgid "Delete"
#~ msgstr ""

#~ msgid "select_class"
#~ msgstr ""

#~ msgid "invalid_tutorial_step"
#~ msgstr ""

#~ msgid "next_step_tutorial"
#~ msgstr ""

#~ msgid "tutorial"
#~ msgstr ""

#~ msgid "tutorial_code_snippet"
#~ msgstr ""

#~ msgid "tutorial_message_not_found"
#~ msgstr ""

#~ msgid "tutorial_title_not_found"
#~ msgstr ""

#~ msgid "survey"
#~ msgstr ""

#~ msgid "survey_completed"
#~ msgstr ""

#~ msgid "put"
#~ msgstr ""

#~ msgid "disable_explore_page"
#~ msgstr ""

#~ msgid "hedy_choice_title"
#~ msgstr ""

#~ msgid "nav_explore"
#~ msgstr ""

#~ msgid "title_explore"
#~ msgstr ""

#~ msgid "all_class_highscores"
#~ msgstr ""

#~ msgid "hide_cheatsheet"
#~ msgstr ""

#~ msgid "advance_button"
#~ msgstr ""

#~ msgid "correct_answer"
#~ msgstr ""

#~ msgid "developers_mode"
#~ msgstr ""

#~ msgid "disable_parsons"
#~ msgstr ""

#~ msgid "disable_quizes"
#~ msgstr ""

#~ msgid "disabled_button_quiz"
#~ msgstr ""

#~ msgid "end_quiz"
#~ msgstr ""

#~ msgid "exercise"
#~ msgstr ""

#~ msgid "exercise_doesnt_exist"
#~ msgstr ""

#~ msgid "get_certificate"
#~ msgstr ""

#~ msgid "go_to_question"
#~ msgstr ""

#~ msgid "go_to_quiz_result"
#~ msgstr ""

#~ msgid "hint"
#~ msgstr ""

#~ msgid "next_exercise"
#~ msgstr ""

#~ msgid "percentage"
#~ msgstr ""

#~ msgid "quiz_logo_alt"
#~ msgstr ""

#~ msgid "quiz_score"
#~ msgstr ""

#~ msgid "quiz_threshold_not_reached"
#~ msgstr ""

#~ msgid "regress_button"
#~ msgstr ""

#~ msgid "score"
#~ msgstr ""

#~ msgid "start_quiz"
#~ msgstr ""

#~ msgid "submit_answer"
#~ msgstr ""

#~ msgid "title_join-class"
#~ msgstr ""

#~ msgid "unlock_thresholds"
#~ msgstr ""

#~ msgid "value"
#~ msgstr ""

#~ msgid "what_should_my_code_do"
#~ msgstr ""

#~ msgid "certificate"
#~ msgstr ""

#~ msgid "congrats_message"
#~ msgstr ""

#~ msgid "fun_statistics_msg"
#~ msgstr ""

#~ msgid "highest_quiz_score"
#~ msgstr ""

#~ msgid "longest_program"
#~ msgstr ""

#~ msgid "number_programs"
#~ msgstr ""

#~ msgid "user_inexistent"
#~ msgstr ""

#~ msgid "copy_join_link"
#~ msgstr ""

#~ msgid "copy_link_success"
#~ msgstr ""

#~ msgid "mandatory_mode"
#~ msgstr ""
<<<<<<< HEAD
=======

#~ msgid "parsons_title"
#~ msgstr ""

#~ msgid "quiz_tab"
#~ msgstr ""
>>>>>>> 58ead06e
<|MERGE_RESOLUTION|>--- conflicted
+++ resolved
@@ -1436,12 +1436,6 @@
 msgid "pair_with_teacher"
 msgstr ""
 
-<<<<<<< HEAD
-msgid "parsons_title"
-msgstr ""
-
-=======
->>>>>>> 58ead06e
 #, fuzzy
 msgid "password"
 msgstr ""
@@ -1643,12 +1637,6 @@
 msgid "question mark"
 msgstr ""
 
-<<<<<<< HEAD
-msgid "quiz_tab"
-msgstr ""
-
-=======
->>>>>>> 58ead06e
 #, fuzzy
 msgid "read_code_label"
 msgstr ""
@@ -3001,12 +2989,9 @@
 
 #~ msgid "mandatory_mode"
 #~ msgstr ""
-<<<<<<< HEAD
-=======
 
 #~ msgid "parsons_title"
 #~ msgstr ""
 
 #~ msgid "quiz_tab"
 #~ msgstr ""
->>>>>>> 58ead06e
