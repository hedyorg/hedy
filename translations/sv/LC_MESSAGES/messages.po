# Swedish translations for PROJECT.
# Copyright (C) 2023 ORGANIZATION
# This file is distributed under the same license as the PROJECT project.
# FIRST AUTHOR <EMAIL@ADDRESS>, 2023.
#
msgid ""
msgstr ""
"Project-Id-Version: PROJECT VERSION\n"
"Report-Msgid-Bugs-To: EMAIL@ADDRESS\n"
"POT-Creation-Date: 2000-01-01 00:00+0000\n"
"PO-Revision-Date: 2025-05-15 10:21+0000\n"
"Last-Translator: Anonymous <noreply@weblate.org>\n"
"Language-Team: sv <LL@li.org>\n"
"Language: sv\n"
"MIME-Version: 1.0\n"
"Content-Type: text/plain; charset=utf-8\n"
"Content-Transfer-Encoding: 8bit\n"
"Plural-Forms: nplurals=2; plural=n != 1;\n"
"X-Generator: Weblate 5.12-dev\n"
"Generated-By: Babel 2.14.0\n"

#, fuzzy
msgid "Access Before Assign"
msgstr "Du försökte använda variabeln {name} på rad {access_line_number}, men du tilldelar den på rad {definition_line_number}. Ge variabeln ett värde innan du använder den."

#, fuzzy
msgid "Cyclic Var Definition"
msgstr "Namnet `{variable}` måste ges ett värde innan du kan använda det på höger sida av `{is}`-kommandot."

#, fuzzy
msgid "Else Without If Error"
msgstr ""

#, fuzzy
msgid "Function Undefined"
msgstr ""

#, fuzzy
msgid "Has Blanks"
msgstr "Din kod är ofullständig. Den innehåller tomrum som du måste ersätta med kod."

#, fuzzy
msgid "Incomplete"
msgstr ""

#, fuzzy
msgid "Incomplete Repeat"
msgstr "Du verkar ha glömt att använda ett kommando med `{repeat}`-kommandot som du använde på rad {line_number}."

#, fuzzy
msgid "Invalid"
msgstr "`{invalid_command}` är inte ett Hedy-kommando på nivå {level}. Menade du `{guessed_command}`?"

#, fuzzy
msgid "Invalid Argument"
msgstr "Du kan inte använda kommandot `{command}` med `{invalid_argument}`. Försök att ändra `{invalid_argument}` till {allowed_types}."

#, fuzzy
msgid "Invalid Argument Type"
msgstr "Du kan inte använda `{command}` med `{invalid_argument}` eftersom det är {invalid_type}. Försök ändra `{invalid_argument}` till {allowed_types}."

#, fuzzy
msgid "Invalid At Command"
msgstr "Kommandot `{command}` får inte användas från och med nivå 16. Du kan använda hakparenteser för att använda ett element från en lista, till exempel `vänner[i]`, `lyckonummer[{random}]`."

#, fuzzy
msgid "Invalid Space"
msgstr "Hoppsan! Du började en rad med ett mellanslag på rad {line_number}. Mellanslag förvirrar datorer; kan du ta bort det?"

#, fuzzy
msgid "Invalid Type Combination"
msgstr "Du kan inte använda `{invalid_argument}` och `{invalid_argument_2}` med `{command}` eftersom det ena är {invalid_type} och det andra är {invalid_type_2}. Försök att ändra `{invalid_argument}` till {invalid_type_2} eller `{invalid_argument_2}` till {invalid_type}."

#, fuzzy
msgid "Lonely Echo"
msgstr "Du använde `{echo}` före `{ask}`, eller `{echo}` utan något `{ask}`. Skriv `{ask}` före `{echo}`."

#, fuzzy
msgid "Lonely Text"
msgstr "Du verkar ha glömt att använda ett kommando ihop med texten du använde på rad {line_number}"

#, fuzzy
msgid "Missing Additional Command"
msgstr ""

#, fuzzy
msgid "Missing Colon Error"
msgstr ""

#, fuzzy
msgid "Missing Command"
msgstr "Du verkar ha glömt att använda ett kommando på rad {line_number}."

#, fuzzy
msgid "Missing Inner Command"
msgstr "Du verkar ha glömt ett kommando ihop med `{command}` som du använde på rad {line_number}."

#, fuzzy
msgid "Missing Square Brackets"
msgstr ""

#, fuzzy
msgid "Missing Variable"
msgstr ""

#, fuzzy
msgid "Misspelled At Command"
msgstr ""

#, fuzzy
msgid "No Indentation"
msgstr "Du har använt för få mellanslag på rad {line_number}. Du använde {leading_spaces} mellanslag och det är för få. Börja varje nytt block med {indent_size} mellanslag mer än raden innan."

#, fuzzy
msgid "Non Decimal Variable"
msgstr ""

#, fuzzy
msgid "Parse"
msgstr "Koden du matat in är inte giltig Hedy-kod. Det finns ett fel på rad {location[0]} och kolumn {location[1]}. Du skrev `{character_found}`, men det är inte tillåtet."

#, fuzzy
msgid "Pressit Missing Else"
msgstr "Du glömde att lägga till vad som händer när du trycker på en annan tangent; lägg till ett `{else}` i din kod"

#, fuzzy
msgid "Runtime Index Error"
msgstr "Du försökte komma åt listan {name} men den är antingen tom eller så finns inte det indexet."

#, fuzzy
msgid "Runtime Value Error"
msgstr ""

#, fuzzy
msgid "Runtime Values Error"
msgstr ""

#, fuzzy
msgid "Save Microbit code "
msgstr ""

#, fuzzy
msgid "Too Big"
msgstr "Wow! Ditt program har {lines_of_code} rader kod vilket är imponerande! Men vi kan bara hantera {max_lines} kodrader på den här nivån. Korta ner ditt program och försök igen."

#, fuzzy
msgid "Too Few Indents"
msgstr ""

#, fuzzy
msgid "Too Many Indents"
msgstr ""

#, fuzzy
msgid "Unexpected Indentation"
msgstr "Du använde för många mellanslag på rad {line_number}. Du använde {leading_spaces} mellanslag och det är för många. Börja varje nytt block med {indent_size} mellanslag mer än raden innan."

#, fuzzy
msgid "Unquoted Assignment"
msgstr "Från den här nivån behöver du skriva texter till höger om `{is}` inom citattecken. Du glömde det för texten {text}."

#, fuzzy
msgid "Unquoted Equality Check"
msgstr "Om du vill kontrollera om en variabel är lika med flera ord, ska orden omges av citattecken!"

#, fuzzy
msgid "Unquoted Text"
msgstr "Var försiktig. Om du `{ask}` eller `{print}` något ska texten börja och sluta med ett citattecken. Du glömde det för texten {unquotedtext}."

#, fuzzy
msgid "Unsupported Float"
msgstr "Icke-heltal stöds inte än, men kommer att finnas några nivåer högre upp. Ändra `{value}` till ett heltal för tillfället."

#, fuzzy
msgid "Unsupported String Value"
msgstr "Textvärden kan inte innehålla `{invalid_value}`."

#, fuzzy
msgid "Unused Variable"
msgstr ""

#, fuzzy
msgid "Var Undefined"
msgstr "Du försökte använda variabeln `{name}`, men du har inte tilldelat den något värde. Det är också möjligt att du försökte använda ordet `{name}` men glömde citattecken."

#, fuzzy
msgid "Wrong Level"
msgstr "Det var rätt Hedy-kod, men inte på rätt nivå. Du skrev `{offending_keyword}` på nivå {working_level}. Tips: {tip}"

#, fuzzy
msgid "Wrong Number of Arguments"
msgstr ""

msgid "about_this_adventure"
msgstr ""

msgid "account_overview"
msgstr "Kontoöversikt"

#, fuzzy
msgid "actions"
msgstr ""

#, fuzzy
msgid "add"
msgstr ""

msgid "add_students"
msgstr "Lägg till elever"

#, fuzzy
msgid "add_your_language"
msgstr ""

msgid "admin"
msgstr "Administration"

msgid "adventure"
msgstr "Äventyr"

#, fuzzy
msgid "adventure_cloned"
msgstr ""

#, fuzzy
msgid "adventure_code_button"
msgstr ""

#, fuzzy
msgid "adventure_codeblock_button"
msgstr ""

msgid "adventure_duplicate"
msgstr "Du har redan ett äventyr med det här namnet."

msgid "adventure_empty"
msgstr "Du har inte angett ett äventyrsnamn!"

#, fuzzy
msgid "adventure_exp_3"
msgstr "Du behöver alltid ha klammer { } runt nyckelord, så att de känns igen korrekt. Du kan använda knappen \"förhandsgranska\" för att visa en formatterad version av ditt äventyr. Om du vill visa äventyret på en egen sida väljer du \"visa\" på lärarsidan."

#, fuzzy
msgid "adventure_exp_classes"
msgstr ""

#, fuzzy
msgid "adventure_flagged"
msgstr ""

msgid "adventure_id_invalid"
msgstr "Äventyrs-id är ogiltigt."

msgid "adventure_length"
msgstr "Ditt äventyr måste ha minst 20 tecken."

msgid "adventure_name_invalid"
msgstr "Äventyrsnamnet är ogiltigt."

msgid "adventure_terms"
msgstr "Jag samtycker till att mitt äventyr kan göras tillgängligt för allmänheten på Hedy."

msgid "adventure_updated"
msgstr "Äventyret har uppdaterats!"

#, fuzzy
msgid "adventures_completed"
msgstr ""

#, fuzzy
msgid "adventures_info"
msgstr ""

msgid "adventures_restored"
msgstr "Standardäventyren har återställts."

#, fuzzy
msgid "adventures_ticked"
msgstr ""

#, fuzzy
msgid "adventures_tried"
msgstr ""

msgid "ago"
msgstr "för {timestamp} sen"

msgid "agree_invalid"
msgstr "Du måste godkänna sekretessvillkoren."

msgid "agree_with"
msgstr "Jag godkänner"

msgid "ajax_error"
msgstr "Det uppstod ett fel, försök igen."

msgid "all"
msgstr "Allt"

#, fuzzy
msgid "all_rows_missing_separator"
msgstr ""

msgid "already_account"
msgstr "Har du redan ett konto?"

msgid "already_program_running"
msgstr "Det finns redan ett pågående program, avsluta det först."

msgid "are_you_sure"
msgstr "Är du säker? Du kan inte ångra den här åtgärden."

msgid "ask_needs_var"
msgstr "Från och med nivå 2 måste `{ask}` användas med en variabel. Exempel: namn `{is}` `{ask}` Vad heter du?"

msgid "available_in"
msgstr ""

msgid "back_to_class"
msgstr "Gå tillbaka till klassen"

msgid "become_a_sponsor"
msgstr "Bli sponsor"

msgid "birth_year"
msgstr "Födelseår"

msgid "by"
msgstr "av"

msgid "cancel"
msgstr "Avbryt"

msgid "cant_parse_exception"
msgstr "Kan inte analysera programmet"

msgid "certified_teacher"
msgstr "Certifierad lärare"

msgid "change_password"
msgstr "Ändra lösenord"

msgid "cheatsheet_title"
msgstr "Lathund"

msgid "class_already_joined"
msgstr "Du är redan elev i klassen"

msgid "class_customize_success"
msgstr "Klassen har anpassats."

#, fuzzy
msgid "class_graph_explanation"
msgstr ""

msgid "class_logs"
msgstr "Loggar"

msgid "class_name_duplicate"
msgstr "Du har redan en klass med det namnet."

msgid "class_name_empty"
msgstr "Du har inte matat in något klassnamn!"

msgid "class_name_invalid"
msgstr "Klassnamnet är ogiltigt."

msgid "class_name_prompt"
msgstr "Ange namnet på den nya klassen"

#, fuzzy
msgid "class_performance_graph"
msgstr ""

#, fuzzy
msgid "class_survey_description"
msgstr ""

#, fuzzy
msgid "class_survey_later"
msgstr ""

#, fuzzy
msgid "class_survey_question1"
msgstr ""

#, fuzzy
msgid "class_survey_question2"
msgstr ""

#, fuzzy
msgid "class_survey_question3"
msgstr ""

#, fuzzy
msgid "class_survey_question4"
msgstr ""

#, fuzzy
msgid "classes_info"
msgstr ""

#, fuzzy
msgid "clone"
msgstr ""

#, fuzzy
msgid "cloned_times"
msgstr ""

msgid "close"
msgstr "Stäng"

msgid "comma"
msgstr "ett kommatecken"

msgid "command_not_available_yet_exception"
msgstr "Kommandot är inte tillgängligt än"

msgid "command_unavailable_exception"
msgstr "Kommandot är inte korrekt längre"

msgid "commands"
msgstr "Kommandon"

#, fuzzy
msgid "connect_guest_teacher"
msgstr ""

#, fuzzy
msgid "constant_variable_role"
msgstr ""

msgid "containing"
msgstr ""

msgid "content_invalid"
msgstr "Äventyret är ogiltigt."

#, fuzzy
msgid "continue"
msgstr ""

msgid "contributor"
msgstr "Bidragsgivare"

#, fuzzy
msgid "copy_accounts_to_clipboard"
msgstr ""

msgid "copy_clipboard"
msgstr "Kopierades till Urklipp"

#, fuzzy
msgid "copy_code"
msgstr ""

msgid "copy_link_to_share"
msgstr "Kopiera länken för att dela den"

msgid "copy_mail_link"
msgstr "Kopiera och klistra in den här länken i en ny flik:"

msgid "country"
msgstr "Land"

msgid "country_invalid"
msgstr "Vänligen välj ett giltigt land."

msgid "create_account"
msgstr "Skapa ett konto"

msgid "create_accounts"
msgstr "Skapa konton"

#, fuzzy
msgid "create_accounts_placeholder"
msgstr ""

msgid "create_accounts_prompt"
msgstr ""

msgid "create_adventure"
msgstr "Skapa ett äventyr"

msgid "create_class"
msgstr "Skapa en ny klass"

msgid "create_student_account"
msgstr "Skapa ett konto"

msgid "create_student_account_explanation"
msgstr "Du kan spara dina egna program med ett konto."

#, fuzzy
msgid "create_student_accounts"
msgstr ""

msgid "create_teacher_account"
msgstr "Skapa ett lärarkonto"

msgid "create_teacher_account_explanation"
msgstr "Med ett lärarkonto kan du spara dina program och se dina elevers resultat."

#, fuzzy
msgid "create_usernames_and_passwords_desc"
msgstr ""

#, fuzzy
msgid "create_usernames_and_passwords_title"
msgstr ""

#, fuzzy
msgid "create_usernames_desc"
msgstr ""

#, fuzzy
msgid "create_usernames_title"
msgstr ""

msgid "creator"
msgstr "Skapare"

msgid "current_password"
msgstr "Aktuellt lösenord"

msgid "customization_deleted"
msgstr "Anpassningarna har tagits bort."

#, fuzzy
msgid "customize"
msgstr ""

msgid "customize_adventure"
msgstr "Anpassa äventyret"

msgid "customize_class"
msgstr "Anpassa lektionen"

msgid "danger_zone"
msgstr ""

msgid "dash"
msgstr "ett tankstreck"

#, fuzzy
msgid "debug"
msgstr ""

msgid "default_401"
msgstr "Det ser ut som om du inte är behörig ..."

#, fuzzy
msgid "default_403"
msgstr ""

msgid "default_404"
msgstr "Vi kunde inte hitta den sidan ..."

msgid "default_500"
msgstr "Något gick fel ..."

msgid "delete"
msgstr "Radera"

msgid "delete_adventure_prompt"
msgstr "Är du säker på att du vill ta bort äventyret?"

msgid "delete_class_prompt"
msgstr "Är du säker på att du vill ta bort lektionen?"

msgid "delete_confirm"
msgstr "Är du säker på att du vill ta bort programmet?"

msgid "delete_invite"
msgstr "Ta bort inbjudan"

msgid "delete_invite_prompt"
msgstr "Är du säker på att du vill ta bort den här lektionsinbjudan?"

msgid "delete_public"
msgstr "Ta bort offentlig profil"

msgid "delete_success"
msgstr "Programmet har raderats."

#, fuzzy
msgid "delete_tag_prompt"
msgstr ""

msgid "destroy_account"
msgstr "Ta bort profil"

msgid "destroy_account_message"
msgstr ""

msgid "directly_available"
msgstr "Öppna direkt"

msgid "disable"
msgstr "Inaktivera"

msgid "disabled"
msgstr "Inaktiverad"

msgid "discord_server"
msgstr "Discord-server"

msgid "distinguished_user"
msgstr "Framstående användare"

msgid "double quotes"
msgstr "dubbla citattecken"

msgid "download"
msgstr "Ladda ner"

msgid "duplicate"
msgstr "Duplicera"

#, fuzzy
msgid "echo_and_ask_mismatch_exception"
msgstr ""

#, fuzzy
msgid "echo_out"
msgstr "Från och med nivå 2 behövs inte längre `{echo}`. Du kan nu istället upprepa ett svar med `{ask}` och `{print}`. Exempel: namnet är `{ask}` Vad heter du? `{print}` Hej namn"

#, fuzzy
msgid "edit_adventure"
msgstr ""

msgid "edit_code_button"
msgstr "Redigera kod"

msgid "email"
msgstr "Mejl"

msgid "email_invalid"
msgstr "Ange en giltig mejladress."

msgid "english"
msgstr "engelska"

msgid "enter"
msgstr "Mata in"

msgid "enter_password"
msgstr "Ange ett nytt lösenord för"

msgid "enter_text"
msgstr "Skriv in ditt svar här ..."

msgid "error_logo_alt"
msgstr "Fel-logga"

#, fuzzy
msgid "errors"
msgstr ""

msgid "exclamation mark"
msgstr "ett utropstecken"

msgid "exists_email"
msgstr "Mejladressen används redan."

msgid "exists_username"
msgstr "Användarnamnet är taget."

#, fuzzy
msgid "exit_preview_mode"
msgstr ""

msgid "expand_output"
msgstr ""

msgid "experience_invalid"
msgstr "Välj en giltig erfarenhet, alltså (Ja, Nej)."

msgid "expiration_date"
msgstr "Förfallodatum"

msgid "favorite_program"
msgstr "Favoritprogram"

msgid "favourite_confirm"
msgstr "Är du säker på att du vill favoritmarkera det här programmet?"

msgid "favourite_program"
msgstr "Favoritprogram"

msgid "favourite_program_invalid"
msgstr "Ditt valda favoritprogram är ogiltigt."

msgid "favourite_success"
msgstr "Ditt program är favoritmarkerat."

#, fuzzy
msgid "feedback_message_error"
msgstr ""

msgid "female"
msgstr "Tjej"

#, fuzzy
msgid "flag_adventure_prompt"
msgstr ""

msgid "float"
msgstr "ett tal/antal"

msgid "for_teachers"
msgstr "För lärare"

msgid "forgot_password"
msgstr "Har du glömt lösenordet?"

msgid "from_another_teacher"
msgstr "Från en annan lärare"

msgid "from_magazine_website"
msgstr "Från en tidskrift eller webbplats"

msgid "from_video"
msgstr "Från en video"

msgid "gender"
msgstr "Kön"

msgid "gender_invalid"
msgstr "Välj ett giltigt kön, välj (Tjej, Kille, Annat)."

msgid "general_settings"
msgstr "Allmänna inställningar"

msgid "give_link_to_teacher"
msgstr "Ge den här länken till din lärare:"

#, fuzzy
msgid "go_back"
msgstr ""

msgid "go_back_to_main"
msgstr "Tillbaka till huvudsidan"

msgid "go_to_your_clone"
msgstr ""

msgid "goto_profile"
msgstr "Gå till min profil"

#, fuzzy
msgid "graph_title"
msgstr ""

msgid "hand_in"
msgstr "Lämna in"

msgid "hand_in_exercise"
msgstr "Lämna in övningen"

msgid "heard_about_hedy"
msgstr "Hur har du hört talas om Hedy?"

msgid "heard_about_invalid"
msgstr "Välj ett giltigt sätt hur du hörde talas om oss."

#, fuzzy
msgid "hedy_introduction_slides"
msgstr ""

msgid "hedy_logo_alt"
msgstr "Hedy-logga"

msgid "hedy_on_github"
msgstr "Hedy på Github"

msgid "hello_logo"
msgstr "hej"

#, fuzzy
msgid "hide_adventures"
msgstr ""

#, fuzzy
msgid "hide_classes"
msgstr ""

msgid "hide_keyword_switcher"
msgstr "Göm tangentbordsväxlaren"

#, fuzzy
msgid "hide_slides"
msgstr ""

msgid "highest_level_reached"
msgstr "Högsta uppnådda nivån"

msgid "ill_work_some_more"
msgstr "Jag jobbar på det lite till"

#, fuzzy
msgid "image_invalid"
msgstr "Bilden du valde är ogiltig."

#, fuzzy
msgid "incomplete_command_exception"
msgstr ""

#, fuzzy
msgid "incorrect_handling_of_quotes_exception"
msgstr ""

#, fuzzy
msgid "incorrect_use_of_types_exception"
msgstr ""

#, fuzzy
msgid "incorrect_use_of_variable_exception"
msgstr ""

#, fuzzy
msgid "indentation_exception"
msgstr ""

msgid "input"
msgstr "indata från `{ask}`"

#, fuzzy
msgid "input_variable_role"
msgstr ""

msgid "integer"
msgstr "ett tal"

msgid "invalid_class_link"
msgstr "Ogiltig länk för att gå med i klassen."

#, fuzzy
msgid "invalid_command_exception"
msgstr ""

#, fuzzy
msgid "invalid_keyword_language_comment"
msgstr ""

#, fuzzy
msgid "invalid_language_comment"
msgstr ""

#, fuzzy
msgid "invalid_level_comment"
msgstr ""

#, fuzzy
msgid "invalid_program_comment"
msgstr ""

msgid "invalid_teacher_invitation_code"
msgstr "Koden för lärarinbjudan är ogiltig. För att bli lärare, kontakta hello@hedy.org."

msgid "invalid_username_password"
msgstr "Ogiltigt användarnamn/lösenord."

msgid "invitations_sent"
msgstr ""

msgid "invite"
msgstr ""

msgid "invite_by_username"
msgstr "Bjud in via användarnamn"

msgid "invite_date"
msgstr "Datum för inbjudan"

msgid "invite_message"
msgstr "Du har fått en inbjudan att gå med i klassen"

msgid "invite_prompt"
msgstr "Ange ett användarnamn"

#, fuzzy
msgid "invite_teacher"
msgstr ""

msgid "join_class"
msgstr "Gå med i klassen"

msgid "join_prompt"
msgstr "Du måste ha ett konto för att gå med i en klass. Vill du logga in nu?"

#, fuzzy
msgid "keybinding_waiting_for_keypress"
msgstr "Väntar på en knapptryckning ..."

msgid "keyword_language_invalid"
msgstr "Välj ett giltigt språk för nyckelord (välj engelska eller ditt eget språk)."

#, fuzzy
msgid "landcode_phone_number"
msgstr ""

msgid "language"
msgstr "Språk"

msgid "language_invalid"
msgstr "Välj ett giltigt språk."

msgid "languages"
msgstr "Vilka av de här programspråken har du använt tidigare?"

msgid "last_edited"
msgstr "Senast ändrad"

msgid "last_update"
msgstr "Senaste uppdatering"

msgid "lastname"
msgstr "Efternamn"

msgid "leave_class"
msgstr "Lämna klassen"

msgid "level"
msgstr "Nivå"

msgid "level_accessible"
msgstr "Nivån är öppen för elever"

msgid "level_disabled"
msgstr "Nivån är inte aktiv"

msgid "level_future"
msgstr "Den här nivån öppnas automatiskt den "

#, fuzzy
msgid "level_invalid"
msgstr "Hedy-nivån är ogiltig."

msgid "level_not_class"
msgstr "Den här nivån är inte tillgänglig för din klass ännu"

msgid "level_title"
msgstr "Nivå"

#, fuzzy
msgid "levels"
msgstr ""

msgid "link"
msgstr "Länk"

msgid "list"
msgstr "en lista"

#, fuzzy
msgid "list_variable_role"
msgstr ""

msgid "logged_in_to_share"
msgstr "Du måste vara inloggad för att spara och dela ett program."

msgid "login"
msgstr "Logga in"

msgid "login_long"
msgstr "Logga in på ditt konto"

msgid "login_to_save_your_work"
msgstr "Logga in för att spara ditt arbete"

msgid "logout"
msgstr "Logga ut"

msgid "mail_change_password_body"
msgstr ""
"Ditt Hedy-lösenord har ändrats. Om det var du som gjorde det är allt OK.\n"
"Om du inte har ändrat ditt lösenord, vänligen kontakta oss omedelbart genom att svara på detta mejl."

msgid "mail_change_password_subject"
msgstr "Ditt Hedy-lösenord har ändrats"

msgid "mail_error_change_processed"
msgstr "Något gick fel när en mejlbekräftelse skickades men ändringarna genomfördes korrekt ändå."

msgid "mail_goodbye"
msgstr ""
"Fortsätt programmera!\n"
"Hedy-teamet"

#, fuzzy
msgid "mail_hello"
msgstr "Hej {användarnamn}!"

msgid "mail_recover_password_body"
msgstr ""
"Genom att klicka på den här länken kan du skapa ett nytt lösenord för Hedy. Länken är giltig i <b>4</b> timmar.\n"
"Om du inte har begärt att få ditt lösenord återställt kan du strunta i detta mejl: {link}"

msgid "mail_recover_password_subject"
msgstr "Begär en lösenordsåterställning."

msgid "mail_reset_password_body"
msgstr ""
"Ditt Hedy-lösenord har återställts till ett nytt. Om det var du som gjorde det är allt OK.\n"
"Om du inte ändrade ditt lösenord, vänligen kontakta oss omedelbart genom att svara på det här mejlet."

msgid "mail_reset_password_subject"
msgstr "Ditt Hedy-lösenord har återställts"

msgid "mail_welcome_teacher_body"
msgstr ""
"<strong>Välkommen!</strong>\n"
"Grattis till ditt nya Hedy-lärarkonto. Välkommen till gemenskapen för Hedy-lärare jorden runt!\n"
"\n"
"<strong>Vad lärarkonton kan göra</strong>\n"
"Du har ett antal extra alternativ som är upplåsta nu.\n"
"\n"
"1. Extra förklaringar finns i <a href=\"https://hedy.org/for-teachers/manual\">lärarhandboken</a>.\n"
"2. Med ditt lärarkonto kan du skapa klasser. Dina elever kan sedan gå med i dina klasser och du kan se deras framsteg. Klasserna skapas och hanteras på <a href=\"https://hedycode.com/for-teachers\">lärarsidan</a>.\n"
"3. Du kan anpassa dina klasser helt och hållet; till exempel kan du öppna och stänga nivåer, aktivera eller stänga av äventyr och skriva dina egna äventyr!\n"
"\n"
"<strong>Gå med i vår online-gemenskap!</strong>\n"
"Alla Hedy-lärare, programmerare och andra fans är välkomna att gå med i vår <a href=\"https://discord.gg/8yY7dEme9r\">Discord-server</a>. Detta är den perfekta platsen för att prata om Hedy: vi har kanaler där du kan visa dina häftiga projekt och lektioner, kanaler för att rapportera fel och kanaler för att chatta med andra lärare och med Hedy-teamet.\n"
"\n"
"<strong>Hur du ber om hjälp </strong>\n"
"Om något är oklart kan du fråga på Discord eller <a href=\"mailto: hello@hedy.org\">skicka ett mejl till oss</a>.\n"
"\n"
"<strong>Hur man rapporterar buggar</strong>\n"
"I Discord har vi en kanal för att rapportera fel och den heter #bugs. Det är den perfekta platsen för att rapportera problem du stöter på. Om du vet hur man använder GitHub kan du skapa en <a href=\"https://github.com/hedyorg/hedy/issues/new?assignees=&labels=&template=bug_report.md&title=%5BBUG%5D\">issue</a> där.\n"

msgid "mail_welcome_teacher_subject"
msgstr "Ditt Hedy-lärarkonto är klart"

msgid "mail_welcome_verify_body"
msgstr ""
"Ditt Hedy-konto har skapats. Välkommen!\n"
"Klicka på den här länken för att bekräfta din mejladress: {link}"

msgid "mail_welcome_verify_subject"
msgstr "Välkommen till Hedy"

msgid "mailing_title"
msgstr "Prenumerera på Hedys nyhetsbrev"

msgid "main_subtitle"
msgstr "Textprogrammering för klassrummet"

msgid "main_title"
msgstr ""

msgid "make_sure_you_are_done"
msgstr "Se till att du är färdig! Du kommer inte att kunna ändra ditt program när du klickat på \"Lämna in\"."

msgid "male"
msgstr "Kille"

#, fuzzy
msgid "more_info"
msgstr ""

#, fuzzy
msgid "more_options"
msgstr ""

#, fuzzy
msgid "multiple_keywords_warning"
msgstr ""

msgid "multiple_levels_warning"
msgstr ""

msgid "my_account"
msgstr "Mitt konto"

msgid "my_adventures"
msgstr "Mina äventyr"

msgid "my_classes"
msgstr "Mina lektioner"

msgid "my_messages"
msgstr "Mina meddelanden"

#, fuzzy
msgid "my_public_profile"
msgstr ""

msgid "name"
msgstr "Namn"

msgid "nav_hedy"
msgstr ""

msgid "nav_learn_more"
msgstr "Lär dig mer"

msgid "nav_start"
msgstr "Hem"

msgid "new_password"
msgstr "Nytt lösenord"

#, fuzzy
msgid "new_password_repeat"
msgstr ""

msgid "newline"
msgstr "en ny rad"

msgid "newsletter"
msgstr ""

#, fuzzy
msgid "next_adventure"
msgstr ""

msgid "next_page"
msgstr "Nästa sida"

#, fuzzy
msgid "next_student"
msgstr ""

msgid "no"
msgstr "Nej"

msgid "no_account"
msgstr "Inget konto?"

msgid "no_accounts"
msgstr "Det finns inga konton att skapa."

#, fuzzy
msgid "no_adventures_yet"
msgstr ""

msgid "no_more_flat_if"
msgstr "Från och med nivå 8 måste koden efter `{if}` placeras på nästa rad och börja med fyra mellanslag."

#, fuzzy
msgid "no_programs"
msgstr "Du har inga program än."

msgid "no_shared_programs"
msgstr "har inga delade program ..."

#, fuzzy
msgid "no_students"
msgstr ""

msgid "no_such_adventure"
msgstr "Det här äventyret finns inte!"

msgid "no_such_class"
msgstr "Det finns ingen sådan Hedy-lektion."

msgid "no_such_level"
msgstr "Det finns ingen sådan Hedy-nivå!"

msgid "no_such_program"
msgstr "Det finns inget sådant Hedy-program!"

#, fuzzy
msgid "no_tag"
msgstr ""

msgid "no_usernames_found"
msgstr ""

#, fuzzy
msgid "not_adventure_yet"
msgstr ""

msgid "not_enrolled"
msgstr "Verkar som att du inte är i den här klassen!"

msgid "not_in_class_no_handin"
msgstr "Du går inte en lektion, så du behöver inte lämna in något."

msgid "not_logged_in_cantsave"
msgstr "Ditt program kommer inte att sparas."

msgid "not_logged_in_handin"
msgstr "Du måste vara inloggad för att lämna in en uppgift."

msgid "not_teacher"
msgstr "Verkar som att du inte är en lärare!"

msgid "number"
msgstr "ett tal"

msgid "number_lines"
msgstr "Antal rader"

#, fuzzy
msgid "number_of_errors"
msgstr ""

msgid "ok"
msgstr ""

#, fuzzy
msgid "one_level_error"
msgstr ""

msgid "only_you_can_see"
msgstr "Bara du kan se det här programmet."

msgid "open"
msgstr "Öppna"

msgid "opening_date"
msgstr "Öppningsdatum"

msgid "opening_dates"
msgstr "Öppningsdatum"

msgid "option"
msgstr "Alternativ"

msgid "or"
msgstr "eller"

msgid "other"
msgstr "Övrig"

msgid "other_block"
msgstr "Något annat blockbaserat språk"

msgid "other_settings"
msgstr "Andra inställningar"

msgid "other_source"
msgstr "Annat"

msgid "other_text"
msgstr "Ett annat textbaserat språk"

msgid "overwrite_warning"
msgstr "Du har redan ett program med det här namnet; om du sparar det här programmet kommer det att ersätta det gamla. Är du säker?"

#, fuzzy
msgid "owner"
msgstr ""

msgid "page_not_found"
msgstr "Vi kunde inte hitta den sidan!"

#, fuzzy
msgid "pair_with_teacher"
msgstr ""

<<<<<<< HEAD
msgid "parsons_title"
msgstr ""

=======
>>>>>>> 58ead06e
msgid "password"
msgstr "Lösenord"

msgid "password_change_not_allowed"
msgstr "Du får inte ändra lösenord för den här användaren."

msgid "password_change_prompt"
msgstr "Är du säker på att du vill ändra lösenordet?"

msgid "password_change_success"
msgstr "Elevlösenordet har ändrats."

msgid "password_invalid"
msgstr "Ditt lösenord är ogiltigt."

msgid "password_repeat"
msgstr "Upprepa lösenordet"

msgid "password_resetted"
msgstr "Ditt lösenord har återställts. Du skickas nu vidare till inloggningssidan."

msgid "password_six"
msgstr "Lösenordet måste ha minst sex tecken."

msgid "password_updated"
msgstr "Lösenordet har uppdaterats."

msgid "passwords_six"
msgstr "Alla lösenord måste ha minst sex tecken."

#, fuzzy
msgid "passwords_too_short"
msgstr ""

msgid "pending_invites"
msgstr "Väntande inbjudningar"

#, fuzzy
msgid "people_with_a_link"
msgstr "Andra som har länken kan se detta program. Det finns också på sidan \"Utforska\"."

msgid "period"
msgstr "en punkt"

msgid "personal_text"
msgstr "Personlig text"

msgid "personal_text_invalid"
msgstr "Din personliga text är ogiltig."

#, fuzzy
msgid "phone_number"
msgstr ""

msgid "preferred_keyword_language"
msgstr "Önskat språk för nyckelord"

msgid "preferred_language"
msgstr "Önskat språk"

msgid "preview"
msgstr "Förhandsgranskning"

#, fuzzy
msgid "preview_teacher_mode"
msgstr ""

#, fuzzy
msgid "previewing_adventure"
msgstr ""

#, fuzzy
msgid "previewing_class"
msgstr ""

msgid "previous_campaigns"
msgstr "Visa tidigare kampanjer"

#, fuzzy
msgid "previous_page"
msgstr ""

#, fuzzy
msgid "print_accounts"
msgstr ""

msgid "print_accounts_title"
msgstr ""

msgid "print_logo"
msgstr "skriv"

msgid "privacy_terms"
msgstr "Sekretessvillkor"

msgid "private"
msgstr "Privat"

msgid "profile_logo_alt"
msgstr "Profilikon."

msgid "profile_picture"
msgstr "Profilbild"

msgid "profile_updated"
msgstr "Profilen har uppdaterats."

msgid "profile_updated_reload"
msgstr "Profilen har uppdaterats och sidan laddas om."

msgid "program_contains_error"
msgstr "Det här programmet innehåller ett fel. Är du säker på att du vill dela det?"

msgid "program_header"
msgstr "Mina program"

#, fuzzy
msgid "program_too_large_exception"
msgstr ""

msgid "programming_experience"
msgstr "Har du erfarenhet av programmering?"

msgid "programming_invalid"
msgstr "Välj ett giltigt programspråk."

msgid "programs"
msgstr "Program"

msgid "prompt_join_class"
msgstr "Vill du gå med i den här klassen?"

#, fuzzy
msgid "provided_username_duplicates"
msgstr ""

msgid "public"
msgstr "Offentlig"

msgid "public_adventures"
msgstr ""

#, fuzzy
msgid "public_content"
msgstr ""

#, fuzzy
msgid "public_content_info"
msgstr ""

msgid "public_invalid"
msgstr "Avtalsvalet är ogiltigt"

msgid "public_profile"
msgstr "Offentlig profil"

msgid "public_profile_info"
msgstr "Genom att markera den här rutan gör jag min profil synlig för alla. Var noga med att inte dela personlig information som ditt namn eller hemadress, eftersom alla kommer att kunna se uppgifterna!"

msgid "public_profile_updated"
msgstr "Offentlig profil uppdaterad och sidan laddas om."

msgid "question mark"
msgstr "ett frågetecken"

<<<<<<< HEAD
msgid "quiz_tab"
msgstr ""

=======
>>>>>>> 58ead06e
msgid "read_code_label"
msgstr "Läs högt"

msgid "recent"
msgstr "Mina senaste program"

msgid "recover_password"
msgstr "Begär återställning av lösenord"

msgid "remove"
msgstr "Ta bort"

msgid "remove_customization"
msgstr "Ta bort anpassning"

msgid "remove_customizations_prompt"
msgstr "Är du säker på att du vill ta bort anpassningarna för den här klassen?"

msgid "remove_student_prompt"
msgstr "Är du säker på att du vill ta bort eleven från klassen?"

#, fuzzy
msgid "remove_user_prompt"
msgstr ""

msgid "rename_class"
msgstr ""

msgid "rename_class_prompt"
msgstr ""

msgid "repair_program_logo_alt"
msgstr "Ikon för programreparation"

#, fuzzy
msgid "repeat_dep"
msgstr ""

msgid "repeat_match_password"
msgstr "Det upprepade lösenordet stämmer inte."

msgid "repeat_new_password"
msgstr "Upprepa det nya lösenordet"

msgid "report_failure"
msgstr "Programmet finns inte eller är inte offentligt"

msgid "report_program"
msgstr "Är du säker på att du vill rapportera det här programmet?"

msgid "report_success"
msgstr "Programmet har rapporterats"

#, fuzzy
msgid "request_invalid"
msgstr ""

msgid "request_teacher"
msgstr "Vill du ansöka om ett lärarkonto?"

msgid "request_teacher_account"
msgstr "Ansök om lärarkonto"

msgid "required_field"
msgstr "Fält markerade med * är obligatoriska"

msgid "reset_adventure_prompt"
msgstr "Är du säker på att du vill återställa alla de valda äventyren?"

msgid "reset_adventures"
msgstr "Återställ valda äventyr"

msgid "reset_button"
msgstr "Återställ"

msgid "reset_password"
msgstr "Återställ lösenord"

#, fuzzy
msgid "restart"
msgstr ""

msgid "retrieve_adventure_error"
msgstr "Du får inte se detta äventyr!"

msgid "retrieve_class_error"
msgstr "Bara lärare kan hämta klasser"

#, fuzzy
msgid "retrieve_tag_error"
msgstr ""

#, fuzzy
msgid "role"
msgstr ""

msgid "run_code_button"
msgstr "Kör kod"

msgid "save_parse_warning"
msgstr "Programmet har ett fel; är du säker på att du vill spara det?"

msgid "save_prompt"
msgstr "Du måste ha ett konto för att spara ditt program. Vill du logga in nu?"

msgid "save_success_detail"
msgstr "Programmet har sparats."

msgid "save_turtle_drawing"
msgstr ""

msgid "search"
msgstr "Sök ..."

msgid "search_button"
msgstr "Sök"

#, fuzzy
msgid "second_teacher"
msgstr ""

#, fuzzy
msgid "second_teacher_copy_prompt"
msgstr ""

#, fuzzy
msgid "second_teacher_prompt"
msgstr ""

#, fuzzy
msgid "second_teacher_warning"
msgstr ""

msgid "see_adventure_shared_class"
msgstr ""

msgid "see_certificate"
msgstr "Se diplom för {username}!"

msgid "select"
msgstr "Välj"

msgid "select_adventures"
msgstr "Välj och beställ äventyr"

msgid "select_all"
msgstr ""

msgid "select_classes"
msgstr ""

#, fuzzy
msgid "select_lang"
msgstr ""

msgid "select_levels"
msgstr ""

msgid "selected"
msgstr ""

msgid "self_removal_prompt"
msgstr "Är du säker på att du vill lämna den här klassen?"

msgid "send_password_recovery"
msgstr "Skicka mig en länk för återställning av lösenord"

msgid "sent_by"
msgstr "Denna inbjudan skickas av"

msgid "sent_password_recovery"
msgstr "Du bör snart få ett e-postmeddelande med instruktioner hur du återställer ditt lösenord."

msgid "settings"
msgstr "Mina inställningar"

msgid "share_by_giving_link"
msgstr "Visa ditt program för andra genom att ge dem länken nedan:"

msgid "share_your_program"
msgstr "Dela ditt program"

msgid "show_editor"
msgstr ""

msgid "signup_student_or_teacher"
msgstr "Är du elev eller lärare?"

msgid "single quotes"
msgstr "ett enkelt citattecken"

msgid "slash"
msgstr "ett snedstreck"

#, fuzzy
msgid "sleeping"
msgstr ""

#, fuzzy
msgid "slides"
msgstr ""

#, fuzzy
msgid "slides_for_level"
msgstr ""

#, fuzzy
msgid "slides_info"
msgstr ""

msgid "social_media"
msgstr "Sociala medier"

msgid "solution"
msgstr ""

#, fuzzy
msgid "solution_example"
msgstr ""

#, fuzzy
msgid "solution_example_explanation"
msgstr ""

#, fuzzy
msgid "some_rows_missing_separator"
msgstr ""

#, fuzzy
msgid "something_went_wrong_keyword_parsing"
msgstr "Det finns ett misstag i ditt äventyr; är alla nyckelord skrivna inom { }?"

msgid "space"
msgstr "ett mellanslag"

msgid "star"
msgstr "en stjärna"

#, fuzzy
msgid "start_learning"
msgstr ""

#, fuzzy
msgid "start_teaching"
msgstr ""

msgid "step_title"
msgstr "Uppgift"

#, fuzzy
msgid "stepper_variable_role"
msgstr ""

#, fuzzy
msgid "stop"
msgstr ""

msgid "stop_code_button"
msgstr "Stoppa programmet"

msgid "string"
msgstr ""

#, fuzzy
msgid "student_accounts_created"
msgstr ""

#, fuzzy
msgid "student_adventures_table"
msgstr ""

#, fuzzy
msgid "student_adventures_table_explanation"
msgstr ""

msgid "student_already_invite"
msgstr "Eleven har redan en väntande inbjudan."

#, fuzzy
msgid "student_in_another_class"
msgstr ""

#, fuzzy
msgid "student_information"
msgstr ""

#, fuzzy
msgid "student_information_explanation"
msgstr ""

msgid "student_signup_header"
msgstr "Elev"

msgid "students"
msgstr "elever"

msgid "submission_time"
msgstr "Inlämnad vid"

msgid "submit_program"
msgstr "Lämna in"

msgid "submit_warning"
msgstr "Är du säker på att du vill lämna in det här programmet?"

msgid "submitted"
msgstr "Inlämnad"

#, fuzzy
msgid "submitted_header"
msgstr "Programmet är inlämnat och kan inte ändras."

msgid "subscribe"
msgstr "Prenumerera"

msgid "subscribe_message"
msgstr ""

msgid "subscribe_newsletter"
msgstr "Prenumerera på nyhetsbrevet"

msgid "subscribed_header"
msgstr ""

msgid "subscribed_message"
msgstr ""

#, fuzzy
msgid "successful_runs"
msgstr ""

msgid "successfully_subscribed"
msgstr ""

#, fuzzy
msgid "suggestion_color"
msgstr ""

#, fuzzy
msgid "suggestion_note"
msgstr ""

#, fuzzy
msgid "suggestion_number"
msgstr ""

msgid "suggestion_numbers_or_strings"
msgstr ""

msgid "surname"
msgstr "Förnamn"

#, fuzzy
msgid "survey_skip"
msgstr ""

#, fuzzy
msgid "survey_submit"
msgstr ""

#, fuzzy
msgid "tag_in_adventure"
msgstr ""

#, fuzzy
msgid "tag_input_placeholder"
msgstr ""

#, fuzzy
msgid "tags"
msgstr ""

msgid "teacher"
msgstr "Lärare"

msgid "teacher_invalid"
msgstr "Lärarvärdet är ogiltigt."

msgid "teacher_invitation_require_login"
msgstr "För att skapa din lärarprofil behöver du logga in. Om du inte har något konto kan du skapa ett."

msgid "teacher_manual"
msgstr "Lärarhandledning"

msgid "teacher_signup_header"
msgstr "Lärare"

msgid "teacher_welcome"
msgstr "Välkommen till Hedy! Du är nu den stolta ägaren av ett lärarkonto som ger dig möjlighet att skapa klasser och bjuda in elever."

#, fuzzy
msgid "teachers"
msgstr ""

#, fuzzy
msgid "template_code"
msgstr ""
"Detta är förklaringen till mitt äventyr!\n"
"\n"
"Så här kan jag visa ett kommando: <code>{print}</code>\n"
"\n"
"Men ibland kanske jag vill visa en kodsnutt, så här:\n"
"<pre>\n"
"ask Vad heter du?\n"
"echo så ditt namn är\n"
"</pre>"

msgid "this_adventure_has_an_example_solution"
msgstr ""

msgid "this_turns_in_assignment"
msgstr "Detta lämnar in uppgiften till din lärare."

msgid "title"
msgstr "Titel"

msgid "title_admin"
msgstr "Hedy - Administratörssida"

msgid "title_class-overview"
msgstr "Hedy - Klassöversikt"

msgid "title_customize-adventure"
msgstr "Hedy - Anpassa äventyr"

msgid "title_customize-class"
msgstr "Hedy - Anpassa klassen"

msgid "title_for-teacher"
msgstr "Hedy – För lärare"

msgid "title_learn-more"
msgstr "Hedy - Lär dig mer"

msgid "title_login"
msgstr "Hedy - Logga in"

msgid "title_my-profile"
msgstr "Hedy - Mitt konto"

msgid "title_privacy"
msgstr "Hedy - Sekretessvillkor"

msgid "title_programs"
msgstr "Hedy – Mina program"

#, fuzzy
msgid "title_public-adventures"
msgstr ""

msgid "title_recover"
msgstr "Hedy - Återställ konto"

msgid "title_reset"
msgstr "Hedy - Återställ lösenord"

msgid "title_signup"
msgstr "Hedy - Skapa ett konto"

msgid "title_start"
msgstr "Hedy - Textprogrammering på ett enkelt sätt"

msgid "title_view-adventure"
msgstr "Hedy - Visa äventyr"

msgid "token_invalid"
msgstr "Din inloggningstoken är ogiltig."

#, fuzzy
msgid "too_many_accounts"
msgstr ""

msgid "tooltip_level_locked"
msgstr ""

msgid "translate_error"
msgstr "Något gick fel när koden översattes. Testa att köra koden för att se om den har ett fel. Kod med fel kan inte översättas."

msgid "translating_hedy"
msgstr "Översätta Hedy"

#, fuzzy
msgid "translator"
msgstr ""

#, fuzzy
msgid "turned_into_teacher"
msgstr ""

msgid "unauthorized"
msgstr "Du har inte åtkomst till den här sidan"

#, fuzzy
msgid "unfavourite_confirm"
msgstr ""

#, fuzzy
msgid "unfavourite_success"
msgstr ""

#, fuzzy
msgid "unknown_variable_role"
msgstr ""

msgid "unsaved_class_changes"
msgstr "Det finns osparade ändringar; är du säker på att du vill lämna sidan?"

#, fuzzy
msgid "unsubmit_program"
msgstr ""

#, fuzzy
msgid "unsubmit_warning"
msgstr ""

#, fuzzy
msgid "unsubmitted"
msgstr ""

msgid "unsubscribed_header"
msgstr ""

msgid "unsubscribed_message"
msgstr ""

msgid "update_adventure_prompt"
msgstr "Är du säker på att du vill uppdatera det här äventyret?"

msgid "update_public"
msgstr "Uppdatera offentlig profil"

msgid "updating_indicator"
msgstr "Uppdaterar"

#, fuzzy
msgid "use_custom_passwords"
msgstr ""

#, fuzzy
msgid "use_generated_passwords"
msgstr ""

#, fuzzy
msgid "use_of_blanks_exception"
msgstr ""

#, fuzzy
msgid "use_of_nested_functions_exception"
msgstr ""

#, fuzzy
msgid "used_in"
msgstr ""

msgid "user"
msgstr "användare"

msgid "user_not_private"
msgstr "Användaren finns inte eller har ingen offentlig profil"

msgid "username"
msgstr "Användarnamn"

#, fuzzy
msgid "username_contains_invalid_symbol"
msgstr ""

#, fuzzy
msgid "username_contains_separator"
msgstr ""

msgid "username_empty"
msgstr "Du har inte matat in något användarnamn!"

msgid "username_invalid"
msgstr "Ditt användarnamn är ogiltigt."

msgid "username_special"
msgstr "Användarnamn får inte innehålla `:` eller `@`."

msgid "username_three"
msgstr "Användarnamn måste ha minst tre tecken."

#, fuzzy
msgid "usernames_too_short"
msgstr ""

#, fuzzy
msgid "usernames_unavailable"
msgstr ""

#, fuzzy
msgid "view_adventures"
msgstr ""

#, fuzzy
msgid "view_classes"
msgstr ""

msgid "view_program"
msgstr "Visa program"

#, fuzzy
msgid "view_slides"
msgstr ""

#, fuzzy
msgid "waiting_for_submit"
msgstr ""

#, fuzzy
msgid "walker_variable_role"
msgstr ""

msgid "website"
msgstr ""

#, fuzzy
msgid "what_is_your_role"
msgstr ""

msgid "workbook_circle_question_text"
msgstr ""

msgid "workbook_circle_question_title"
msgstr ""

msgid "workbook_define_question_text"
msgstr ""

msgid "workbook_define_question_title"
msgstr ""

msgid "workbook_input_question_text"
msgstr ""

msgid "workbook_input_question_title"
msgstr ""

msgid "workbook_multiple_choice_question_text"
msgstr ""

msgid "workbook_multiple_choice_question_title"
msgstr ""

msgid "workbook_open_question_title"
msgstr ""

msgid "workbook_output_question_text"
msgstr ""

msgid "workbook_output_question_title"
msgstr ""

msgid "year_invalid"
msgstr "Mata in ett år mellan 1900 och {current_year}."

msgid "yes"
msgstr "Ja"

msgid "your_personal_text"
msgstr "Din personliga text ..."

msgid "your_program"
msgstr "Ditt program"

#~ msgid "create_account_explanation"
#~ msgstr "Having your own account allows you to save your programs."

#~ msgid "only_teacher_create_class"
#~ msgstr "Only teachers are allowed to create classes!"

#~ msgid "keyword_support"
#~ msgstr "Translated keywords"

#~ msgid "non_keyword_support"
#~ msgstr "Translated content"

#~ msgid "try_button"
#~ msgstr "Try"

#~ msgid "select_own_adventures"
#~ msgstr "Select own adventures"

#~ msgid "view"
#~ msgstr "View"

#~ msgid "class"
#~ msgstr "Class"

#~ msgid "save_code_button"
#~ msgstr "Spara kod"

#~ msgid "share_code_button"
#~ msgstr "Spara och dela kod"

#~ msgid "classes_invalid"
#~ msgstr "The list of selected classes is invalid"

#~ msgid "directly_add_adventure_to_classes"
#~ msgstr "Do you want to add this adventure directly to one of your classes?"

#~ msgid "hand_in_assignment"
#~ msgstr "Hand in assignment"

#~ msgid "select_a_level"
#~ msgstr "Select a level"

#~ msgid "answer_invalid"
#~ msgstr "Your password is invalid."

#~ msgid "available_adventures_level"
#~ msgstr "Available adventures level"

#~ msgid "customize_class_exp_1"
#~ msgstr "Hi! On this page you can customize your class. By selecting levels and adventures you can choose what your student can see. You can also add your own created adventures to levels. All levels and default adventures will be selected by default. <b>Notice:</b> Not every adventure is available for every level! Settings up your customizations goes as follows:"

#~ msgid "customize_class_exp_2"
#~ msgstr "You can always change these settings later on. For example, you can make specific adventures or levels available while teaching a class. This way it's easy for you to determine which level and adventures your students will be working on. If you want to make everything available for your class it is easiest to remove the customization all together."

#~ msgid "customize_class_step_1"
#~ msgstr "Select levels for your class by pressing the \"level buttons\""

#~ msgid "customize_class_step_2"
#~ msgstr "\"Checkboxes\" will appear for the adventures available for the chosen levels"

#~ msgid "customize_class_step_3"
#~ msgstr "Select the adventures you want to make available"

#~ msgid "customize_class_step_4"
#~ msgstr "Click the name of an adventure to (de)select for all levels"

#~ msgid "customize_class_step_5"
#~ msgstr "Add personal adventures"

#~ msgid "customize_class_step_6"
#~ msgstr "Selecting an opening date for each level (you can also leave it empty)"

#~ msgid "customize_class_step_7"
#~ msgstr "Selection other settings"

#~ msgid "customize_class_step_8"
#~ msgstr "Choose \"Save\" -> You're done!"

#~ msgid "example_code_header"
#~ msgstr "Exempel på Hedy-kod"

#~ msgid "feedback_failure"
#~ msgstr "Wrong!"

#~ msgid "feedback_success"
#~ msgstr "Good!"

#~ msgid "go_to_first_question"
#~ msgstr "Go to question 1"

#~ msgid "question"
#~ msgstr "Question"

#~ msgid "question_doesnt_exist"
#~ msgstr "This question does not exist"

#~ msgid "question_invalid"
#~ msgstr "Your token is invalid."

#~ msgid "too_many_attempts"
#~ msgstr "Too many attempts"

#~ msgid "class_stats"
#~ msgstr "Klasstatistik"

#~ msgid "visit_own_public_profile"
#~ msgstr "Besök din egen profil"

#~ msgid "title_class logs"
#~ msgstr "Hedy – Loggar"

#~ msgid "title_class statistics"
#~ msgstr "Min statistik"

#~ msgid "disabled_button_locked"
#~ msgstr "Din lärare har inte låst upp den här nivån än"

#~ msgid "duplicate_tag"
#~ msgstr "You already have a tag with this name."

#~ msgid "tag_deleted"
#~ msgstr "This tag was successfully deleted."

#~ msgid "no_tags"
#~ msgstr "No tags yet."

#~ msgid "apply_filters"
#~ msgstr "Apply filters"

#~ msgid "write_first_program"
#~ msgstr "Skriv ditt första program!"

#~ msgid "adventure_exp_1"
#~ msgstr "Skriv in ditt äventyr på höger sida. När du har skapat ditt äventyr kan du lägga till det i någon av dina klasser under \"anpassningar\". Om du vill ha med ett kommando i ditt äventyr, använd kodankare så här:"

#~ msgid "adventure_exp_2"
#~ msgstr "Om du vill visa kodsnuttar, till exempel för att ge eleverna en mall eller ett exempel på koden. Använd då ankare så här:"

#~ msgid "hello_world"
#~ msgstr "Hej, världen!"

#~ msgid "share_confirm"
#~ msgstr "Är du säker på att du vill publicera programmet?"

#~ msgid "share_success_detail"
#~ msgstr "Programmet har delats."

#~ msgid "unshare_confirm"
#~ msgstr "Är du säker på att du vill göra programmet privat?"

#~ msgid "unshare_success_detail"
#~ msgstr "Programmet delas inte längre."

#~ msgid "hide_parsons"
#~ msgstr "Göm pusslet"

#~ msgid "hide_quiz"
#~ msgstr "Göm quiz"

#~ msgid "Locked Language Feature"
#~ msgstr "Du använder {concept}! Det är jättebra men {concept} är inte upplåst än! Den kommer att låsas upp på en senare nivå."

#~ msgid "nested blocks"
#~ msgstr "ett block inuti ett block"

#~ msgid "save"
#~ msgstr "Spara"

#~ msgid "update_profile"
#~ msgstr "Uppdatera profil"

#~ msgid "variables"
#~ msgstr "Variabler"

#~ msgid "student_list"
#~ msgstr "Student list"

#~ msgid "title_class live_statistics"
#~ msgstr "Hedy - Live Statistics"

#~ msgid "explore_explanation"
#~ msgstr "På den här sidan kan du titta på program som skapats av andra Hedy-användare. Du kan filtrera både på Hedy-nivå och på äventyr. Klicka på \"Visa program\" för att öppna ett program och köra det. Program med en röd rubrik innehåller ett misstag. Du kan fortfarande öppna programmet, men om du kör det kommer det att resultera i ett fel. Du kan naturligtvis försöka rätta till det! Om skaparen har en offentlig profil kan du klicka på användarnamnet för att besöka hens profil. Där hittar du alla deras delade program och mycket mer!"

#~ msgid "common_errors"
#~ msgstr "Vanliga fel"

#~ msgid "grid_overview"
#~ msgstr "Översikt över program per äventyr"

#~ msgid "last_error"
#~ msgstr "Last error"

#~ msgid "last_program"
#~ msgstr "Last program"

#~ msgid "live_dashboard"
#~ msgstr "Live Dashboard"

#~ msgid "runs_over_time"
#~ msgstr "Runs over time"

#~ msgid "student_details"
#~ msgstr "Student details"

#~ msgid "achievements_check_icon_alt"
#~ msgstr "Ikon för att se prestationer"

#~ msgid "country_title"
#~ msgstr "Land"

#~ msgid "create_public_profile"
#~ msgstr "Skapa en offentlig profil"

#~ msgid "general"
#~ msgstr "Allmänt"

#~ msgid "hedy_achievements"
#~ msgstr "Hedy-prestationer"

#~ msgid "hidden"
#~ msgstr "Gömda"

#~ msgid "highscore_explanation"
#~ msgstr "På den här sidan kan du se aktuella high score, baserat på antalet uppnådda prestationer. Visa rankningen för antingen alla användare, ditt land eller din klass. Klicka på ett användarnamn för att se deras offentliga profil."

#~ msgid "highscore_no_public_profile"
#~ msgstr "Du har ingen offentlig profil och finns därför inte med på topplistorna. Vill du skapa en?"

#~ msgid "highscores"
#~ msgstr "Highscore"

#~ msgid "my_achievements"
#~ msgstr "Mina prestationer"

#~ msgid "no_such_highscore"
#~ msgstr "Highscore"

#~ msgid "programs_created"
#~ msgstr "Skrivna program"

#~ msgid "programs_saved"
#~ msgstr "Sparade program"

#~ msgid "programs_submitted"
#~ msgstr "Inlämnade program"

#~ msgid "title_achievements"
#~ msgstr "Hedy – Mina prestationer"

#~ msgid "whole_world"
#~ msgstr "Världen"

#~ msgid "your_class"
#~ msgstr "Din klass"

#~ msgid "achievement_earned"
#~ msgstr "Du har fått en belöning!"

#~ msgid "percentage_achieved"
#~ msgstr "Uppnås av {procent}% av användarna"

#~ msgid "achievements"
#~ msgstr "belöningar"

#~ msgid "achievements_logo_alt"
#~ msgstr "Logga för prestationer"

#~ msgid "amount_submitted"
#~ msgstr "program som lämnats in"

#~ msgid "last_achievement"
#~ msgstr "Senast uppnådda prestation"

#~ msgid "no_certificate"
#~ msgstr "Den här användaren har inte fått Hedys diplom för slutförande"

#~ msgid "number_achievements"
#~ msgstr "Antal prestationer"

#~ msgid "create_question"
#~ msgstr "Vill du skapa en?"

#~ msgid "explore_programs"
#~ msgstr "Utforska program"

#~ msgid "explore_programs_logo_alt"
#~ msgstr "Utforska program-ikonen"

#~ msgid "hedy_tutorial_logo_alt"
#~ msgstr "Logga för Hedy-handledning"

#~ msgid "no_public_profile"
#~ msgstr "Du har inte en offentlig profiltext än ..."

#~ msgid "start_hedy_tutorial"
#~ msgstr "Starta Hedy-handledning"

#~ msgid "start_programming"
#~ msgstr "Börja programmera"

#~ msgid "start_programming_logo_alt"
#~ msgstr "Ikonen Starta programmering"

#~ msgid "start_teacher_tutorial"
#~ msgstr "Starta lärarhandledning"

#~ msgid "teacher_tutorial_logo_alt"
#~ msgstr "Ikon för lärarhandledning"

#~ msgid "title_landing-page"
#~ msgstr "Välkommen till Hedy!"

#~ msgid "welcome"
#~ msgstr "Välkommen"

#~ msgid "welcome_back"
#~ msgstr "Välkommen tillbaka"

#~ msgid "your_account"
#~ msgstr "Din profil"

#~ msgid "your_last_program"
#~ msgstr "Ditt senast sparade program"

#~ msgid "already_teacher"
#~ msgstr "Du har redan ett lärarkonto."

#~ msgid "already_teacher_request"
#~ msgstr "Du har redan en väntande lärarförfrågan."

#~ msgid "teacher_account_request"
#~ msgstr "Du har en väntande begäran om lärarkonto"

#~ msgid "teacher_account_success"
#~ msgstr "Du har beställt ett lärarkonto."

#~ msgid "student_not_allowed_in_class"
#~ msgstr "Student not allowed in class"

#~ msgid "accounts_created"
#~ msgstr "Kontona skapades."

#~ msgid "accounts_intro"
#~ msgstr "På den här sidan kan du skapa konton för flera elever samtidigt. Deläggs automatiskt till i den aktuella klassen, så se till att klassen som visas ovan är rätt klass! Varje användarnamn måste vara unikt i hela Hedy-systemet. Du kan använda \"Postfix classname\" för att lägga till ditt klassnamn till alla konton. Om du anger lösenord manuellt måste de ha <b>minst</b> sex tecken."

#~ msgid "create_multiple_accounts"
#~ msgstr "Skapa flera konton"

#~ msgid "download_login_credentials"
#~ msgstr "Vill du ladda ner inloggningsuppgifterna när kontona har skapats?"

#~ msgid "generate_passwords"
#~ msgstr "Generera lösenord"

#~ msgid "postfix_classname"
#~ msgstr "Postfix till lektionsnamnet"

#~ msgid "reset_view"
#~ msgstr "Återställ"

#~ msgid "unique_usernames"
#~ msgstr "Alla användarnamn måste vara unika."

#~ msgid "usernames_exist"
#~ msgstr "Ett eller flera användarnamn finns redan."

#~ msgid "**Question**: What is the output of this code?"
#~ msgstr ""

#~ msgid "Output"
#~ msgstr ""

#~ msgid "clear"
#~ msgstr ""

#~ msgid "bug"
#~ msgstr ""

#~ msgid "feature"
#~ msgstr ""

#~ msgid "feedback"
#~ msgstr ""

#~ msgid "feedback_message_success"
#~ msgstr ""

#~ msgid "feedback_modal_message"
#~ msgstr ""

#~ msgid "adventures"
#~ msgstr ""

#~ msgid "classes"
#~ msgstr ""

#~ msgid "Adventure"
#~ msgstr ""

#~ msgid "Answer"
#~ msgstr ""

#~ msgid "adventure_prompt"
#~ msgstr "Mata in äventyrets namn"

#~ msgid "select_tag"
#~ msgstr ""

#~ msgid "Delete"
#~ msgstr ""

#~ msgid "select_class"
#~ msgstr ""

#~ msgid "survey"
#~ msgstr ""

#~ msgid "survey_completed"
#~ msgstr ""

#~ msgid "invalid_tutorial_step"
#~ msgstr "Ogiltigt steg i handledningen"

#~ msgid "next_step_tutorial"
#~ msgstr "Nästa steg >>>"

#~ msgid "tutorial"
#~ msgstr "Handledning"

#~ msgid "tutorial_code_snippet"
#~ msgstr ""
#~ "{print} Hej världen!\n"
#~ "{print} Jag lär mig Hedy med handledningen!"

#~ msgid "tutorial_message_not_found"
#~ msgstr "Vi kunde inte hitta det önskade steget i handledningen ..."

#~ msgid "tutorial_title_not_found"
#~ msgstr "Handledningssteget hittades inte"

#~ msgid "put"
#~ msgstr ""

#~ msgid "disable_explore_page"
#~ msgstr ""

#~ msgid "hedy_choice_title"
#~ msgstr "Hedys Val"

#~ msgid "nav_explore"
#~ msgstr "Utforska"

#~ msgid "title_explore"
#~ msgstr "Hedy - Utforska"

#~ msgid "all_class_highscores"
#~ msgstr "Alla elever syns i klassens toppresultat"

#~ msgid "hide_cheatsheet"
#~ msgstr "Dölj lathund"

#~ msgid "advance_button"
#~ msgstr "Gå till nivå {level}"

#~ msgid "correct_answer"
#~ msgstr "Rätt svar är"

#~ msgid "developers_mode"
#~ msgstr "Programmerarläge"

#~ msgid "disable_parsons"
#~ msgstr ""

#~ msgid "disable_quizes"
#~ msgstr ""

#~ msgid "disabled_button_quiz"
#~ msgstr "Ditt resultat är under gränsen; försök igen!"

#~ msgid "end_quiz"
#~ msgstr "Slut på quizet"

#~ msgid "exercise"
#~ msgstr "Övning"

#~ msgid "exercise_doesnt_exist"
#~ msgstr "Övningen saknas"

#~ msgid "get_certificate"
#~ msgstr "Få ditt diplom!"

#~ msgid "go_to_question"
#~ msgstr "Gå till fråga"

#~ msgid "go_to_quiz_result"
#~ msgstr "Gå till quizresultat"

#~ msgid "hint"
#~ msgstr "Ledtråd?"

#~ msgid "next_exercise"
#~ msgstr "Nästa övning"

#~ msgid "percentage"
#~ msgstr "procentandel"

#~ msgid "quiz_logo_alt"
#~ msgstr "Quiz-logga"

#~ msgid "quiz_score"
#~ msgstr "Quiz-poäng"

#~ msgid "quiz_threshold_not_reached"
#~ msgstr "För lågt resultat på quizet för att låsa upp den här nivån"

#~ msgid "regress_button"
#~ msgstr "Gå tillbaka till nivå {level}"

#~ msgid "score"
#~ msgstr "Poäng"

#~ msgid "start_quiz"
#~ msgstr "Starta quiz"

#~ msgid "submit_answer"
#~ msgstr "Svara på frågan"

#~ msgid "title_join-class"
#~ msgstr "Hedy - Gå med i klassen"

#~ msgid "unlock_thresholds"
#~ msgstr "Lås upp gränserna för uppgiftsnivån"

#~ msgid "value"
#~ msgstr "Värde"

#~ msgid "what_should_my_code_do"
#~ msgstr "Vad ska min kod göra?"

#~ msgid "certificate"
#~ msgstr "Diplom för genomförd utbildning"

#~ msgid "congrats_message"
#~ msgstr "Grattis, {username}, du har nått följande resultat med Hedy!"

#~ msgid "fun_statistics_msg"
#~ msgstr "Här är lite rolig statistik!"

#~ msgid "highest_quiz_score"
#~ msgstr "Högsta quizpoäng"

#~ msgid "longest_program"
#~ msgstr "Längsta programmet"

#~ msgid "number_programs"
#~ msgstr "Antal körda program"

#~ msgid "user_inexistent"
#~ msgstr "Den här användaren finns inte"

#~ msgid "copy_join_link"
#~ msgstr "Kopiera anslutningslänken"

#~ msgid "copy_link_success"
#~ msgstr "Anslutningslänken har kopierats till Urklipp"

#~ msgid "mandatory_mode"
#~ msgstr "Obligatoriskt utvecklarläge"
<<<<<<< HEAD
=======

#~ msgid "parsons_title"
#~ msgstr ""

#~ msgid "quiz_tab"
#~ msgstr ""
>>>>>>> 58ead06e
<|MERGE_RESOLUTION|>--- conflicted
+++ resolved
@@ -1252,12 +1252,6 @@
 msgid "pair_with_teacher"
 msgstr ""
 
-<<<<<<< HEAD
-msgid "parsons_title"
-msgstr ""
-
-=======
->>>>>>> 58ead06e
 msgid "password"
 msgstr "Lösenord"
 
@@ -1423,12 +1417,6 @@
 msgid "question mark"
 msgstr "ett frågetecken"
 
-<<<<<<< HEAD
-msgid "quiz_tab"
-msgstr ""
-
-=======
->>>>>>> 58ead06e
 msgid "read_code_label"
 msgstr "Läs högt"
 
@@ -2663,12 +2651,9 @@
 
 #~ msgid "mandatory_mode"
 #~ msgstr "Obligatoriskt utvecklarläge"
-<<<<<<< HEAD
-=======
 
 #~ msgid "parsons_title"
 #~ msgstr ""
 
 #~ msgid "quiz_tab"
 #~ msgstr ""
->>>>>>> 58ead06e
