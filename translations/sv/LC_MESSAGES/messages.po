--- conflicted
+++ resolved
@@ -2635,13 +2635,6 @@
 #~ msgid "tutorial_title_not_found"
 #~ msgstr "Handledningssteget hittades inte"
 
-<<<<<<< HEAD
-#~ msgid "complete"
-#~ msgstr ""
-
-#~ msgid "share"
-#~ msgstr ""
-=======
 #~ msgid "disable_explore_page"
 #~ msgstr ""
 
@@ -2653,4 +2646,3 @@
 
 #~ msgid "title_explore"
 #~ msgstr "Hedy - Utforska"
->>>>>>> 8dee6c69
