--- conflicted
+++ resolved
@@ -1,19 +1,3 @@
-<<<<<<< HEAD
-msgid "Access Before Assign"
-msgstr "Du försökte använda variabeln {name} på rad {access_line_number}, men du tilldelar den på rad {definition_line_number}. Ge variabeln ett värde innan du använder den."
-
-msgid "Cyclic Var Definition"
-msgstr "Namnet {variable} måste ges ett värde innan du kan använda det på höger sida av {is}-kommandot."
-
-msgid "Has Blanks"
-msgstr "Din kod är ofullständig. Den innehåller tomrum som du måste ersätta med kod."
-
-msgid "Incomplete"
-msgstr "Hoppsan! Du glömde lite kod! På rad {line_number} måste du ange text efter {incomplete_command}."
-
-msgid "Incomplete Repeat"
-msgstr "Du verkar ha glömt att använda ett kommando med {repeat}-kommandot som du använde på rad {line_number}."
-=======
 msgid ""
 msgstr "Project-Id-Version: PACKAGE VERSION\nReport-Msgid-Bugs-To: \nPOT-Creation-Date: 2023-11-21 19:33+0100\nPO-Revision-Date: 2023-11-22 16:26+0000\nLast-Translator: Prefill add-on <noreply-addon-prefill@weblate.org>\nLanguage-Team: sv <LL@li.org>\nLanguage: sv\nMIME-Version: 1.0\nContent-Type: text/plain; charset=utf-8\nContent-Transfer-Encoding: 8bit\nPlural-Forms: nplurals=2; plural=n != 1;\nX-Generator: Weblate 5.2.1-rc\nGenerated-By: Babel 2.11.0\n"
 
@@ -41,36 +25,34 @@
 msgstr ""
 "Du verkar ha glömt att använda ett kommando med {repeat}-kommandot som du "
 "använde på rad {line_number}."
->>>>>>> acf88d7c
 
 msgid "Invalid"
-msgstr "{invalid_command} är inte ett Hedy-kommando på nivå {level}. Menade du {guessed_command}?"
+msgstr ""
+"{invalid_command} är inte ett Hedy-kommando på nivå {level}. Menade du "
+"{guessed_command}?"
 
 msgid "Invalid Argument"
-<<<<<<< HEAD
-msgstr "Du kan inte använda kommandot {command} med {invalid_argument}. Försök att ändra {invalid_argument} till {allowed_types}."
-=======
 msgstr ""
 "Du kan inte använda kommandot {command} med {invalid_argument}. Försök att "
 "ändra {invalid_argument} till {allowed_types}."
->>>>>>> acf88d7c
 
 msgid "Invalid Argument Type"
-msgstr "Du kan inte använda {command} med {invalid_argument} eftersom det är {invalid_type}. Försök ändra {invalid_argument} till {allowed_types}."
+msgstr ""
+"Du kan inte använda {command} med {invalid_argument} eftersom det är "
+"{invalid_type}. Försök ändra {invalid_argument} till {allowed_types}."
 
 msgid "Invalid At Command"
-msgstr "Kommandot {at} får inte användas från och med nivå 16. Du kan använda hakparenteser för att använda ett element från en lista, till exempel `vänner[i]`, `lyckonummer[{random}]`."
+msgstr ""
+"Kommandot {at} får inte användas från och med nivå 16. Du kan använda "
+"hakparenteser för att använda ett element från en lista, till exempel "
+"`vänner[i]`, `lyckonummer[{random}]`."
 
 msgid "Invalid Space"
-msgstr "Hoppsan! Du började en rad med ett mellanslag på rad {line_number}. Mellanslag förvirrar datorer; kan du ta bort det?"
+msgstr ""
+"Hoppsan! Du började en rad med ett mellanslag på rad {line_number}. "
+"Mellanslag förvirrar datorer; kan du ta bort det?"
 
 msgid "Invalid Type Combination"
-<<<<<<< HEAD
-msgstr "Du kan inte använda {invalid_argument} och {invalid_argument_2} med {command} eftersom det ena är {invalid_type} och det andra är {invalid_type_2}. Försök att ändra {invalid_argument} till {invalid_type_2} eller {invalid_argument_2} till {invalid_type}."
-
-msgid "Locked Language Feature"
-msgstr "Du använder {concept}! Det är jättebra men {concept} är inte upplåst än! Den kommer att låsas upp på en senare nivå."
-=======
 msgstr ""
 "Du kan inte använda {invalid_argument} och {invalid_argument_2} med "
 "{command} eftersom det ena är {invalid_type} och det andra är "
@@ -81,25 +63,24 @@
 msgstr ""
 "Du använder {concept}! Det är jättebra men {concept} är inte upplåst än! Den "
 "kommer att låsas upp på en senare nivå."
->>>>>>> acf88d7c
 
 msgid "Lonely Echo"
-msgstr "Du använde {echo} före {ask}, eller {echo} utan något {ask}. Skriv {ask} före {echo}."
+msgstr ""
+"Du använde {echo} före {ask}, eller {echo} utan något {ask}. Skriv {ask} "
+"före {echo}."
 
 msgid "Lonely Text"
-<<<<<<< HEAD
-msgstr "Du verkar ha glömt att använda ett kommando ihop med texten du använde på rad {line_number}"
-=======
 msgstr ""
 "Du verkar ha glömt att använda ett kommando ihop med texten du använde på "
 "rad {line_number}"
->>>>>>> acf88d7c
 
 msgid "Missing Command"
 msgstr "Du verkar ha glömt att använda ett kommando på rad {line_number}."
 
 msgid "Missing Inner Command"
-msgstr "Du verkar ha glömt ett kommando ihop med {command} som du använde på rad {line_number}."
+msgstr ""
+"Du verkar ha glömt ett kommando ihop med {command} som du använde på rad "
+"{line_number}."
 
 #, fuzzy
 msgid "Misspelled At Command"
@@ -108,21 +89,6 @@
 "wrote {invalid_argument} in line {line_number}."
 
 msgid "No Indentation"
-<<<<<<< HEAD
-msgstr "Du har använt för få mellanslag på rad {line_number}. Du använde {leading_spaces} mellanslag och det är för få. Börja varje nytt block med {indent_size} mellanslag mer än raden innan."
-
-msgid "Parse"
-msgstr "Koden du matat in är inte giltig Hedy-kod. Det finns ett fel på rad {location[0]} och kolumn {location[1]}. Du skrev {character_found}, men det är inte tillåtet."
-
-msgid "Pressit Missing Else"
-msgstr "Du glömde att lägga till vad som händer när du trycker på en annan tangent; lägg till ett {else} i din kod"
-
-msgid "Too Big"
-msgstr "Wow! Ditt program har {lines_of_code} rader kod vilket är imponerande! Men vi kan bara hantera {max_lines} kodrader på den här nivån. Korta ner ditt program och försök igen."
-
-msgid "Unexpected Indentation"
-msgstr "Du använde för många mellanslag på rad {line_number}. Du använde {leading_spaces} mellanslag och det är för många. Börja varje nytt block med {indent_size} mellanslag mer än raden innan."
-=======
 msgstr ""
 "Du har använt för få mellanslag på rad {line_number}. Du använde "
 "{leading_spaces} mellanslag och det är för få. Börja varje nytt block med "
@@ -150,18 +116,13 @@
 "Du använde för många mellanslag på rad {line_number}. Du använde "
 "{leading_spaces} mellanslag och det är för många. Börja varje nytt block med "
 "{indent_size} mellanslag mer än raden innan."
->>>>>>> acf88d7c
 
 msgid "Unquoted Assignment"
-msgstr "Från den här nivån behöver du skriva texter till höger om {is} inom citattecken. Du glömde det för texten {text}."
+msgstr ""
+"Från den här nivån behöver du skriva texter till höger om {is} inom "
+"citattecken. Du glömde det för texten {text}."
 
 msgid "Unquoted Equality Check"
-<<<<<<< HEAD
-msgstr "Om du vill kontrollera om en variabel är lika med flera ord, ska orden omges av citattecken!"
-
-msgid "Unquoted Text"
-msgstr "Var försiktig. Om du {ask} eller {print} något ska texten börja och sluta med ett citattecken. Du glömde det för texten {unquotedtext}."
-=======
 msgstr ""
 "Om du vill kontrollera om en variabel är lika med flera ord, ska orden omges "
 "av citattecken!"
@@ -170,21 +131,16 @@
 msgstr ""
 "Var försiktig. Om du {ask} eller {print} något ska texten börja och sluta "
 "med ett citattecken. Du glömde det för texten {unquotedtext}."
->>>>>>> acf88d7c
 
 msgid "Unsupported Float"
-msgstr "Icke-heltal stöds inte än, men kommer att finnas några nivåer högre upp. Ändra {value} till ett heltal för tillfället."
+msgstr ""
+"Icke-heltal stöds inte än, men kommer att finnas några nivåer högre upp. "
+"Ändra {value} till ett heltal för tillfället."
 
 msgid "Unsupported String Value"
 msgstr "Textvärden kan inte innehålla {invalid_value}."
 
 msgid "Var Undefined"
-<<<<<<< HEAD
-msgstr "Du försökte använda variabeln {name}, men du har inte tilldelat den något värde. Det är också möjligt att du försökte använda ordet {name} men glömde citattecken."
-
-msgid "Wrong Level"
-msgstr "Det var rätt Hedy-kod, men inte på rätt nivå. Du skrev {offending_keyword} på nivå {working_level}. Tips: {tip}"
-=======
 msgstr ""
 "Du försökte använda variabeln {name}, men du har inte tilldelat den något "
 "värde. Det är också möjligt att du försökte använda ordet {name} men glömde "
@@ -194,7 +150,6 @@
 msgstr ""
 "Det var rätt Hedy-kod, men inte på rätt nivå. Du skrev {offending_keyword} "
 "på nivå {working_level}. Tips: {tip}"
->>>>>>> acf88d7c
 
 msgid "account_overview"
 msgstr "Kontoöversikt"
@@ -203,9 +158,6 @@
 msgstr "Kontona skapades."
 
 msgid "accounts_intro"
-<<<<<<< HEAD
-msgstr "På den här sidan kan du skapa konton för flera elever samtidigt. Deläggs automatiskt till i den aktuella klassen, så se till att klassen som visas ovan är rätt klass! Varje användarnamn måste vara unikt i hela Hedy-systemet. Du kan använda \"Postfix classname\" för att lägga till ditt klassnamn till alla konton. Om du anger lösenord manuellt måste de ha <b>minst</b> sex tecken."
-=======
 msgstr ""
 "På den här sidan kan du skapa konton för flera elever samtidigt. Deläggs "
 "automatiskt till i den aktuella klassen, så se till att klassen som visas "
@@ -213,7 +165,6 @@
 "systemet. Du kan använda \"Postfix classname\" för att lägga till ditt "
 "klassnamn till alla konton. Om du anger lösenord manuellt måste de ha "
 "<b>minst</b> sex tecken."
->>>>>>> acf88d7c
 
 msgid "achievement_earned"
 msgstr "Du har fått en belöning!"
@@ -253,15 +204,6 @@
 msgstr "Du har inte angett ett äventyrsnamn!"
 
 msgid "adventure_exp_1"
-<<<<<<< HEAD
-msgstr "Skriv in ditt äventyr på höger sida. När du har skapat ditt äventyr kan du lägga till det i någon av dina klasser under \"anpassningar\". Om du vill ha med ett kommando i ditt äventyr, använd kodankare så här:"
-
-msgid "adventure_exp_2"
-msgstr "Om du vill visa kodsnuttar, till exempel för att ge eleverna en mall eller ett exempel på koden. Använd då ankare så här:"
-
-msgid "adventure_exp_3"
-msgstr "Du behöver alltid ha klammer { } runt nyckelord, så att de känns igen korrekt. Du kan använda knappen \"förhandsgranska\" för att visa en formatterad version av ditt äventyr. Om du vill visa äventyret på en egen sida väljer du \"visa\" på lärarsidan."
-=======
 msgstr ""
 "Skriv in ditt äventyr på höger sida. När du har skapat ditt äventyr kan du "
 "lägga till det i någon av dina klasser under \"anpassningar\". Om du vill ha "
@@ -278,7 +220,6 @@
 "korrekt. Du kan använda knappen \"förhandsgranska\" för att visa en "
 "formatterad version av ditt äventyr. Om du vill visa äventyret på en egen "
 "sida väljer du \"visa\" på lärarsidan."
->>>>>>> acf88d7c
 
 msgid "adventure_id_invalid"
 msgstr "Äventyrs-id är ogiltigt."
@@ -293,13 +234,9 @@
 msgstr "Mata in äventyrets namn"
 
 msgid "adventure_terms"
-<<<<<<< HEAD
-msgstr "Jag samtycker till att mitt äventyr kan göras tillgängligt för allmänheten på Hedy."
-=======
 msgstr ""
 "Jag samtycker till att mitt äventyr kan göras tillgängligt för allmänheten "
 "på Hedy."
->>>>>>> acf88d7c
 
 msgid "adventure_updated"
 msgstr "Äventyret har uppdaterats!"
@@ -353,13 +290,9 @@
 msgstr "Är du säker? Du kan inte ångra den här åtgärden."
 
 msgid "ask_needs_var"
-<<<<<<< HEAD
-msgstr "Från och med nivå 2 måste {ask} användas med en variabel. Exempel: namn {is} {ask} Vad heter du?"
-=======
 msgstr ""
 "Från och med nivå 2 måste {ask} användas med en variabel. Exempel: namn {is} "
 "{ask} Vad heter du?"
->>>>>>> acf88d7c
 
 msgid "back_to_class"
 msgstr "Gå tillbaka till klassen"
@@ -383,7 +316,9 @@
 msgstr "Kan inte analysera programmet"
 
 msgid "catch_index_exception"
-msgstr "Du försökte komma åt listan {list_name} men den är antingen tom eller så finns inte det indexet."
+msgstr ""
+"Du försökte komma åt listan {list_name} men den är antingen tom eller så "
+"finns inte det indexet."
 
 #, fuzzy
 msgid "catch_value_exception"
@@ -610,14 +545,10 @@
 msgstr "Echo and ask mismatch"
 
 msgid "echo_out"
-<<<<<<< HEAD
-msgstr "Från och med nivå 2 behövs inte längre {echo}. Du kan nu istället upprepa ett svar med {ask} och {print}. Exempel: namnet är {ask} Vad heter du? {print} Hej namn"
-=======
 msgstr ""
 "Från och med nivå 2 behövs inte längre {echo}. Du kan nu istället upprepa "
 "ett svar med {ask} och {print}. Exempel: namnet är {ask} Vad heter du? "
 "{print} Hej namn"
->>>>>>> acf88d7c
 
 msgid "edit_code_button"
 msgstr "Redigera kod"
@@ -668,9 +599,6 @@
 msgstr "Förfallodatum"
 
 msgid "explore_explanation"
-<<<<<<< HEAD
-msgstr "På den här sidan kan du titta på program som skapats av andra Hedy-användare. Du kan filtrera både på Hedy-nivå och på äventyr. Klicka på \"Visa program\" för att öppna ett program och köra det. Program med en röd rubrik innehåller ett misstag. Du kan fortfarande öppna programmet, men om du kör det kommer det att resultera i ett fel. Du kan naturligtvis försöka rätta till det! Om skaparen har en offentlig profil kan du klicka på användarnamnet för att besöka hens profil. Där hittar du alla deras delade program och mycket mer!"
-=======
 msgstr ""
 "På den här sidan kan du titta på program som skapats av andra Hedy-"
 "användare. Du kan filtrera både på Hedy-nivå och på äventyr. Klicka på "
@@ -680,7 +608,6 @@
 "rätta till det! Om skaparen har en offentlig profil kan du klicka på "
 "användarnamnet för att besöka hens profil. Där hittar du alla deras delade "
 "program och mycket mer!"
->>>>>>> acf88d7c
 
 msgid "explore_programs"
 msgstr "Utforska program"
@@ -818,17 +745,15 @@
 msgstr "Högsta quizpoäng"
 
 msgid "highscore_explanation"
-<<<<<<< HEAD
-msgstr "På den här sidan kan du se aktuella high score, baserat på antalet uppnådda prestationer. Visa rankningen för antingen alla användare, ditt land eller din klass. Klicka på ett användarnamn för att se deras offentliga profil."
-=======
 msgstr ""
 "På den här sidan kan du se aktuella high score, baserat på antalet uppnådda "
 "prestationer. Visa rankningen för antingen alla användare, ditt land eller "
 "din klass. Klicka på ett användarnamn för att se deras offentliga profil."
->>>>>>> acf88d7c
 
 msgid "highscore_no_public_profile"
-msgstr "Du har ingen offentlig profil och finns därför inte med på topplistorna. Vill du skapa en?"
+msgstr ""
+"Du har ingen offentlig profil och finns därför inte med på topplistorna. "
+"Vill du skapa en?"
 
 msgid "highscores"
 msgstr "Highscore"
@@ -877,7 +802,9 @@
 
 #, fuzzy
 msgid "invalid_keyword_language_comment"
-msgstr "# The provided keyword language is invalid, keyword language is set to English"
+msgstr ""
+"# The provided keyword language is invalid, keyword language is set to "
+"English"
 
 #, fuzzy
 msgid "invalid_language_comment"
@@ -892,13 +819,9 @@
 msgstr "# The provided program is invalid, please try again"
 
 msgid "invalid_teacher_invitation_code"
-<<<<<<< HEAD
-msgstr "Koden för lärarinbjudan är ogiltig. För att bli lärare, kontakta hello@hedy.org."
-=======
 msgstr ""
 "Koden för lärarinbjudan är ogiltig. För att bli lärare, kontakta hello@hedy."
 "org."
->>>>>>> acf88d7c
 
 msgid "invalid_tutorial_step"
 msgstr "Ogiltigt steg i handledningen"
@@ -929,12 +852,8 @@
 msgstr "Du måste ha ett konto för att gå med i en klass. Vill du logga in nu?"
 
 msgid "keyword_language_invalid"
-<<<<<<< HEAD
-msgstr "Välj ett giltigt språk för nyckelord (välj engelska eller ditt eget språk)."
-=======
 msgstr ""
 "Välj ett giltigt språk för nyckelord (välj engelska eller ditt eget språk)."
->>>>>>> acf88d7c
 
 msgid "language"
 msgstr "Språk"
@@ -1023,24 +942,16 @@
 msgid "mail_change_password_body"
 msgstr ""
 "Ditt Hedy-lösenord har ändrats. Om det var du som gjorde det är allt OK.\n"
-<<<<<<< HEAD
-"Om du inte har ändrat ditt lösenord, vänligen kontakta oss omedelbart genom att svara på detta mejl."
-=======
 "Om du inte har ändrat ditt lösenord, vänligen kontakta oss omedelbart genom "
 "att svara på detta mejl."
->>>>>>> acf88d7c
 
 msgid "mail_change_password_subject"
 msgstr "Ditt Hedy-lösenord har ändrats"
 
 msgid "mail_error_change_processed"
-<<<<<<< HEAD
-msgstr "Något gick fel när en mejlbekräftelse skickades men ändringarna genomfördes korrekt ändå."
-=======
 msgstr ""
 "Något gick fel när en mejlbekräftelse skickades men ändringarna genomfördes "
 "korrekt ändå."
->>>>>>> acf88d7c
 
 msgid "mail_goodbye"
 msgstr ""
@@ -1052,30 +963,20 @@
 
 msgid "mail_recover_password_body"
 msgstr ""
-<<<<<<< HEAD
-"Genom att klicka på den här länken kan du skapa ett nytt lösenord för Hedy. Länken är giltig i <b>4</b> timmar.\n"
-"Om du inte har begärt att få ditt lösenord återställt kan du strunta i detta mejl: {link}"
-=======
 "Genom att klicka på den här länken kan du skapa ett nytt lösenord för Hedy. "
 "Länken är giltig i <b>4</b> timmar.\n"
 "Om du inte har begärt att få ditt lösenord återställt kan du strunta i detta "
 "mejl: {link}"
->>>>>>> acf88d7c
 
 msgid "mail_recover_password_subject"
 msgstr "Begär en lösenordsåterställning."
 
 msgid "mail_reset_password_body"
 msgstr ""
-<<<<<<< HEAD
-"Ditt Hedy-lösenord har återställts till ett nytt. Om det var du som gjorde det är allt OK.\n"
-"Om du inte ändrade ditt lösenord, vänligen kontakta oss omedelbart genom att svara på det här mejlet."
-=======
 "Ditt Hedy-lösenord har återställts till ett nytt. Om det var du som gjorde "
 "det är allt OK.\n"
 "Om du inte ändrade ditt lösenord, vänligen kontakta oss omedelbart genom att "
 "svara på det här mejlet."
->>>>>>> acf88d7c
 
 msgid "mail_reset_password_subject"
 msgstr "Ditt Hedy-lösenord har återställts"
@@ -1083,24 +984,12 @@
 msgid "mail_welcome_teacher_body"
 msgstr ""
 "<strong>Välkommen!</strong>\n"
-<<<<<<< HEAD
-"Grattis till ditt nya Hedy-lärarkonto. Välkommen till gemenskapen för Hedy-lärare jorden runt!\n"
-=======
 "Grattis till ditt nya Hedy-lärarkonto. Välkommen till gemenskapen för Hedy-"
 "lärare jorden runt!\n"
->>>>>>> acf88d7c
 "\n"
 "<strong>Vad lärarkonton kan göra</strong>\n"
 "Du har ett antal extra alternativ som är upplåsta nu.\n"
 "\n"
-<<<<<<< HEAD
-"1. Extra förklaringar finns i <a href=\"https://hedy.org/for-teachers/manual\">lärarhandboken</a>.\n"
-"2. Med ditt lärarkonto kan du skapa klasser. Dina elever kan sedan gå med i dina klasser och du kan se deras framsteg. Klasserna skapas och hanteras på <a href=\"https://hedycode.com/for-teachers\">lärarsidan</a>.\n"
-"3. Du kan anpassa dina klasser helt och hållet; till exempel kan du öppna och stänga nivåer, aktivera eller stänga av äventyr och skriva dina egna äventyr!\n"
-"\n"
-"<strong>Gå med i vår online-gemenskap!</strong>\n"
-"Alla Hedy-lärare, programmerare och andra fans är välkomna att gå med i vår <a href=\"https://discord.gg/8yY7dEme9r\">Discord-server</a>. Detta är den perfekta platsen för att prata om Hedy: vi har kanaler där du kan visa dina häftiga projekt och lektioner, kanaler för att rapportera fel och kanaler för att chatta med andra lärare och med Hedy-teamet.\n"
-=======
 "1. Extra förklaringar finns i <a href=\"https://hedy.org/for-teachers/"
 "manual\">lärarhandboken</a>.\n"
 "2. Med ditt lärarkonto kan du skapa klasser. Dina elever kan sedan gå med i "
@@ -1116,21 +1005,17 @@
 "perfekta platsen för att prata om Hedy: vi har kanaler där du kan visa dina "
 "häftiga projekt och lektioner, kanaler för att rapportera fel och kanaler "
 "för att chatta med andra lärare och med Hedy-teamet.\n"
->>>>>>> acf88d7c
 "\n"
 "<strong>Hur du ber om hjälp </strong>\n"
-"Om något är oklart kan du fråga på Discord eller <a href=\"mailto: hello@hedy.org\">skicka ett mejl till oss</a>.\n"
+"Om något är oklart kan du fråga på Discord eller <a href=\"mailto: "
+"hello@hedy.org\">skicka ett mejl till oss</a>.\n"
 "\n"
 "<strong>Hur man rapporterar buggar</strong>\n"
-<<<<<<< HEAD
-"I Discord har vi en kanal för att rapportera fel och den heter #bugs. Det är den perfekta platsen för att rapportera problem du stöter på. Om du vet hur man använder GitHub kan du skapa en <a href=\"https://github.com/hedyorg/hedy/issues/new?assignees=&labels=&template=bug_report.md&title=%5BBUG%5D\">issue</a> där.\n"
-=======
 "I Discord har vi en kanal för att rapportera fel och den heter #bugs. Det är "
 "den perfekta platsen för att rapportera problem du stöter på. Om du vet hur "
 "man använder GitHub kan du skapa en <a href=\"https://github.com/hedyorg/"
 "hedy/issues/new?assignees=&labels=&template=bug_report."
 "md&title=%5BBUG%5D\">issue</a> där.\n"
->>>>>>> acf88d7c
 
 msgid "mail_welcome_teacher_subject"
 msgstr "Ditt Hedy-lärarkonto är klart"
@@ -1153,13 +1038,9 @@
 msgstr "Hedy"
 
 msgid "make_sure_you_are_done"
-<<<<<<< HEAD
-msgstr "Se till att du är färdig! Du kommer inte att kunna ändra ditt program när du klickat på \"Lämna in\"."
-=======
 msgstr ""
 "Se till att du är färdig! Du kommer inte att kunna ändra ditt program när du "
 "klickat på \"Lämna in\"."
->>>>>>> acf88d7c
 
 msgid "male"
 msgstr "Kille"
@@ -1236,13 +1117,9 @@
 msgstr "Den här användaren har inte fått Hedys diplom för slutförande"
 
 msgid "no_more_flat_if"
-<<<<<<< HEAD
-msgstr "Från och med nivå 8 måste koden efter {if} placeras på nästa rad och börja med fyra mellanslag."
-=======
 msgstr ""
 "Från och med nivå 8 måste koden efter {if} placeras på nästa rad och börja "
 "med fyra mellanslag."
->>>>>>> acf88d7c
 
 msgid "no_programs"
 msgstr "Du har inga program än."
@@ -1340,13 +1217,9 @@
 msgstr "Ett annat textbaserat språk"
 
 msgid "overwrite_warning"
-<<<<<<< HEAD
-msgstr "Du har redan ett program med det här namnet; om du sparar det här programmet kommer det att ersätta det gamla. Är du säker?"
-=======
 msgstr ""
 "Du har redan ett program med det här namnet; om du sparar det här programmet "
 "kommer det att ersätta det gamla. Är du säker?"
->>>>>>> acf88d7c
 
 msgid "page"
 msgstr "sida"
@@ -1392,7 +1265,9 @@
 msgstr "Väntande inbjudningar"
 
 msgid "people_with_a_link"
-msgstr "Andra som har länken kan se detta program. Det finns också på sidan \"Utforska\"."
+msgstr ""
+"Andra som har länken kan se detta program. Det finns också på sidan "
+"\"Utforska\"."
 
 msgid "percentage"
 msgstr "procentandel"
@@ -1446,12 +1321,8 @@
 msgstr "Profilen har uppdaterats och sidan laddas om."
 
 msgid "program_contains_error"
-<<<<<<< HEAD
-msgstr "Det här programmet innehåller ett fel. Är du säker på att du vill dela det?"
-=======
 msgstr ""
 "Det här programmet innehåller ett fel. Är du säker på att du vill dela det?"
->>>>>>> acf88d7c
 
 msgid "program_header"
 msgstr "Mina program"
@@ -1491,14 +1362,10 @@
 msgstr "Offentlig profil"
 
 msgid "public_profile_info"
-<<<<<<< HEAD
-msgstr "Genom att markera den här rutan gör jag min profil synlig för alla. Var noga med att inte dela personlig information som ditt namn eller hemadress, eftersom alla kommer att kunna se uppgifterna!"
-=======
 msgstr ""
 "Genom att markera den här rutan gör jag min profil synlig för alla. Var noga "
 "med att inte dela personlig information som ditt namn eller hemadress, "
 "eftersom alla kommer att kunna se uppgifterna!"
->>>>>>> acf88d7c
 
 msgid "public_profile_updated"
 msgstr "Offentlig profil uppdaterad och sidan laddas om."
@@ -1663,13 +1530,9 @@
 msgstr "Denna inbjudan skickas av"
 
 msgid "sent_password_recovery"
-<<<<<<< HEAD
-msgstr "Du bör snart få ett e-postmeddelande med instruktioner hur du återställer ditt lösenord."
-=======
 msgstr ""
 "Du bör snart få ett e-postmeddelande med instruktioner hur du återställer "
 "ditt lösenord."
->>>>>>> acf88d7c
 
 msgid "settings"
 msgstr "Mina inställningar"
@@ -1820,7 +1683,9 @@
 msgstr "Lärarvärdet är ogiltigt."
 
 msgid "teacher_invitation_require_login"
-msgstr "För att skapa din lärarprofil behöver du logga in. Om du inte har något konto kan du skapa ett."
+msgstr ""
+"För att skapa din lärarprofil behöver du logga in. Om du inte har något "
+"konto kan du skapa ett."
 
 msgid "teacher_manual"
 msgstr "Lärarhandledning"
@@ -1832,13 +1697,9 @@
 msgstr "Ikon för lärarhandledning"
 
 msgid "teacher_welcome"
-<<<<<<< HEAD
-msgstr "Välkommen till Hedy! Du är nu den stolta ägaren av ett lärarkonto som ger dig möjlighet att skapa klasser och bjuda in elever."
-=======
 msgstr ""
 "Välkommen till Hedy! Du är nu den stolta ägaren av ett lärarkonto som ger "
 "dig möjlighet att skapa klasser och bjuda in elever."
->>>>>>> acf88d7c
 
 #, fuzzy
 msgid "teachers"
@@ -1930,13 +1791,9 @@
 msgstr "Din inloggningstoken är ogiltig."
 
 msgid "translate_error"
-<<<<<<< HEAD
-msgstr "Något gick fel när koden översattes. Testa att köra koden för att se om den har ett fel. Kod med fel kan inte översättas."
-=======
 msgstr ""
 "Något gick fel när koden översattes. Testa att köra koden för att se om den "
 "har ett fel. Kod med fel kan inte översättas."
->>>>>>> acf88d7c
 
 msgid "translating_hedy"
 msgstr "Översätta Hedy"
@@ -2131,12 +1988,6 @@
 #~ msgstr "Available adventures level"
 
 #~ msgid "customize_class_exp_1"
-<<<<<<< HEAD
-#~ msgstr "Hi! On this page you can customize your class. By selecting levels and adventures you can choose what your student can see. You can also add your own created adventures to levels. All levels and default adventures will be selected by default. <b>Notice:</b> Not every adventure is available for every level! Settings up your customizations goes as follows:"
-
-#~ msgid "customize_class_exp_2"
-#~ msgstr "You can always change these settings later on. For example, you can make specific adventures or levels available while teaching a class. This way it's easy for you to determine which level and adventures your students will be working on. If you want to make everything available for your class it is easiest to remove the customization all together."
-=======
 #~ msgstr ""
 #~ "Hi! On this page you can customize your class. By selecting levels and "
 #~ "adventures you can choose what your student can see. You can also add "
@@ -2152,19 +2003,14 @@
 #~ "it's easy for you to determine which level and adventures your students "
 #~ "will be working on. If you want to make everything available for your "
 #~ "class it is easiest to remove the customization all together."
->>>>>>> acf88d7c
 
 #~ msgid "customize_class_step_1"
 #~ msgstr "Select levels for your class by pressing the \"level buttons\""
 
 #~ msgid "customize_class_step_2"
-<<<<<<< HEAD
-#~ msgstr "\"Checkboxes\" will appear for the adventures available for the chosen levels"
-=======
 #~ msgstr ""
 #~ "\"Checkboxes\" will appear for the adventures available for the chosen "
 #~ "levels"
->>>>>>> acf88d7c
 
 #~ msgid "customize_class_step_3"
 #~ msgstr "Select the adventures you want to make available"
@@ -2235,8 +2081,6 @@
 
 #~ msgid "tag_deleted"
 #~ msgstr "This tag was successfully deleted."
-<<<<<<< HEAD
-=======
 
 #, fuzzy
 msgid "class_survey_question4"
@@ -2268,5 +2112,4 @@
 
 #, fuzzy
 msgid "class_survey_description"
-msgstr "We would like to get a better overview of our Hedy users. By providing these answers, you would help improve Hedy. Thank you!"
->>>>>>> acf88d7c
+msgstr "We would like to get a better overview of our Hedy users. By providing these answers, you would help improve Hedy. Thank you!"