--- conflicted
+++ resolved
@@ -269,18 +269,9 @@
 msgid "ask_needs_var"
 msgstr "Från och med nivå 2 måste {ask} användas med en variabel. Exempel: namn {is} {ask} Vad heter du?"
 
-<<<<<<< HEAD
 msgid "available_in"
 msgstr ""
 
-msgid "back_to_class"
-msgstr "Gå tillbaka till klassen"
-
-msgid "back_to_teachers_page"
-msgstr "Gå tillbaka till lärarsidan"
-
-=======
->>>>>>> 73f1f172
 msgid "become_a_sponsor"
 msgstr "Bli sponsor"
 
@@ -2152,10 +2143,8 @@
 #~ msgid "hide_quiz"
 #~ msgstr "Göm quiz"
 
-<<<<<<< HEAD
+#~ msgid "back_to_class"
+#~ msgstr "Gå tillbaka till klassen"
+
 #~ msgid "classes"
 #~ msgstr ""
-=======
-#~ msgid "back_to_class"
-#~ msgstr "Gå tillbaka till klassen"
->>>>>>> 73f1f172
