--- conflicted
+++ resolved
@@ -2365,12 +2365,8 @@
 #~ msgid "title_class live_statistics"
 #~ msgstr "Hedy - Live Statistics"
 
-<<<<<<< HEAD
 #~ msgid "explore_explanation"
 #~ msgstr "På den här sidan kan du titta på program som skapats av andra Hedy-användare. Du kan filtrera både på Hedy-nivå och på äventyr. Klicka på \"Visa program\" för att öppna ett program och köra det. Program med en röd rubrik innehåller ett misstag. Du kan fortfarande öppna programmet, men om du kör det kommer det att resultera i ett fel. Du kan naturligtvis försöka rätta till det! Om skaparen har en offentlig profil kan du klicka på användarnamnet för att besöka hens profil. Där hittar du alla deras delade program och mycket mer!"
-=======
-#~ msgid "available_in"
-#~ msgstr "Available in:"
 
 #~ msgid "common_errors"
 #~ msgstr "Vanliga fel"
@@ -2392,4 +2388,3 @@
 
 #~ msgid "student_details"
 #~ msgstr "Student details"
->>>>>>> ee1b94aa
