# Swedish translations for PROJECT.
# Copyright (C) 2023 ORGANIZATION
# This file is distributed under the same license as the PROJECT project.
# FIRST AUTHOR <EMAIL@ADDRESS>, 2023.
#
msgid ""
msgstr ""
"Project-Id-Version: PROJECT VERSION\n"
"Report-Msgid-Bugs-To: EMAIL@ADDRESS\n"
"POT-Creation-Date: 2000-01-01 00:00+0000\n"
"PO-Revision-Date: 2025-01-31 06:48+0000\n"
"Last-Translator: Anonymous <noreply@weblate.org>\n"
"Language-Team: sv <LL@li.org>\n"
"Language: sv\n"
"MIME-Version: 1.0\n"
"Content-Type: text/plain; charset=utf-8\n"
"Content-Transfer-Encoding: 8bit\n"
"Plural-Forms: nplurals=2; plural=n != 1;\n"
"X-Generator: Weblate 5.10-dev\n"
"Generated-By: Babel 2.14.0\n"

#, fuzzy
msgid "Access Before Assign"
msgstr "Du försökte använda variabeln {name} på rad {access_line_number}, men du tilldelar den på rad {definition_line_number}. Ge variabeln ett värde innan du använder den."

#, fuzzy
msgid "Cyclic Var Definition"
msgstr "Namnet `{variable}` måste ges ett värde innan du kan använda det på höger sida av `{is}`-kommandot."

#, fuzzy
msgid "Else Without If Error"
msgstr ""

#, fuzzy
msgid "Function Undefined"
msgstr ""

#, fuzzy
msgid "Has Blanks"
msgstr "Din kod är ofullständig. Den innehåller tomrum som du måste ersätta med kod."

#, fuzzy
msgid "Incomplete"
msgstr ""

#, fuzzy
msgid "Incomplete Repeat"
msgstr "Du verkar ha glömt att använda ett kommando med `{repeat}`-kommandot som du använde på rad {line_number}."

#, fuzzy
msgid "Invalid"
msgstr "`{invalid_command}` är inte ett Hedy-kommando på nivå {level}. Menade du `{guessed_command}`?"

#, fuzzy
msgid "Invalid Argument"
msgstr "Du kan inte använda kommandot `{command}` med `{invalid_argument}`. Försök att ändra `{invalid_argument}` till {allowed_types}."

#, fuzzy
msgid "Invalid Argument Type"
msgstr "Du kan inte använda `{command}` med `{invalid_argument}` eftersom det är {invalid_type}. Försök ändra `{invalid_argument}` till {allowed_types}."

#, fuzzy
msgid "Invalid At Command"
msgstr "Kommandot `{command}` får inte användas från och med nivå 16. Du kan använda hakparenteser för att använda ett element från en lista, till exempel `vänner[i]`, `lyckonummer[{random}]`."

#, fuzzy
msgid "Invalid Space"
msgstr "Hoppsan! Du började en rad med ett mellanslag på rad {line_number}. Mellanslag förvirrar datorer; kan du ta bort det?"

#, fuzzy
msgid "Invalid Type Combination"
msgstr "Du kan inte använda `{invalid_argument}` och `{invalid_argument_2}` med `{command}` eftersom det ena är {invalid_type} och det andra är {invalid_type_2}. Försök att ändra `{invalid_argument}` till {invalid_type_2} eller `{invalid_argument_2}` till {invalid_type}."

#, fuzzy
msgid "Lonely Echo"
msgstr "Du använde `{echo}` före `{ask}`, eller `{echo}` utan något `{ask}`. Skriv `{ask}` före `{echo}`."

#, fuzzy
msgid "Lonely Text"
msgstr "Du verkar ha glömt att använda ett kommando ihop med texten du använde på rad {line_number}"

#, fuzzy
msgid "Missing Additional Command"
msgstr ""

#, fuzzy
msgid "Missing Colon Error"
msgstr ""

#, fuzzy
msgid "Missing Command"
msgstr "Du verkar ha glömt att använda ett kommando på rad {line_number}."

#, fuzzy
msgid "Missing Inner Command"
msgstr "Du verkar ha glömt ett kommando ihop med `{command}` som du använde på rad {line_number}."

#, fuzzy
msgid "Missing Square Brackets"
msgstr ""

#, fuzzy
msgid "Missing Variable"
msgstr ""

#, fuzzy
msgid "Misspelled At Command"
msgstr ""

#, fuzzy
msgid "No Indentation"
msgstr "Du har använt för få mellanslag på rad {line_number}. Du använde {leading_spaces} mellanslag och det är för få. Börja varje nytt block med {indent_size} mellanslag mer än raden innan."

#, fuzzy
msgid "Non Decimal Variable"
msgstr ""

#, fuzzy
msgid "Parse"
msgstr "Koden du matat in är inte giltig Hedy-kod. Det finns ett fel på rad {location[0]} och kolumn {location[1]}. Du skrev `{character_found}`, men det är inte tillåtet."

#, fuzzy
msgid "Pressit Missing Else"
msgstr "Du glömde att lägga till vad som händer när du trycker på en annan tangent; lägg till ett `{else}` i din kod"

#, fuzzy
msgid "Runtime Index Error"
msgstr "Du försökte komma åt listan {name} men den är antingen tom eller så finns inte det indexet."

#, fuzzy
msgid "Runtime Value Error"
msgstr ""

#, fuzzy
msgid "Runtime Values Error"
msgstr ""

#, fuzzy
msgid "Save Microbit code "
msgstr ""

#, fuzzy
msgid "Too Big"
msgstr "Wow! Ditt program har {lines_of_code} rader kod vilket är imponerande! Men vi kan bara hantera {max_lines} kodrader på den här nivån. Korta ner ditt program och försök igen."

#, fuzzy
msgid "Too Few Indents"
msgstr ""

#, fuzzy
msgid "Too Many Indents"
msgstr ""

#, fuzzy
msgid "Unexpected Indentation"
msgstr "Du använde för många mellanslag på rad {line_number}. Du använde {leading_spaces} mellanslag och det är för många. Börja varje nytt block med {indent_size} mellanslag mer än raden innan."

#, fuzzy
msgid "Unquoted Assignment"
msgstr "Från den här nivån behöver du skriva texter till höger om `{is}` inom citattecken. Du glömde det för texten {text}."

#, fuzzy
msgid "Unquoted Equality Check"
msgstr "Om du vill kontrollera om en variabel är lika med flera ord, ska orden omges av citattecken!"

#, fuzzy
msgid "Unquoted Text"
msgstr "Var försiktig. Om du `{ask}` eller `{print}` något ska texten börja och sluta med ett citattecken. Du glömde det för texten {unquotedtext}."

#, fuzzy
msgid "Unsupported Float"
msgstr "Icke-heltal stöds inte än, men kommer att finnas några nivåer högre upp. Ändra `{value}` till ett heltal för tillfället."

#, fuzzy
msgid "Unsupported String Value"
msgstr "Textvärden kan inte innehålla `{invalid_value}`."

#, fuzzy
msgid "Unused Variable"
msgstr ""

#, fuzzy
msgid "Var Undefined"
msgstr "Du försökte använda variabeln `{name}`, men du har inte tilldelat den något värde. Det är också möjligt att du försökte använda ordet `{name}` men glömde citattecken."

#, fuzzy
msgid "Wrong Level"
msgstr "Det var rätt Hedy-kod, men inte på rätt nivå. Du skrev `{offending_keyword}` på nivå {working_level}. Tips: {tip}"

#, fuzzy
msgid "Wrong Number of Arguments"
msgstr ""

msgid "about_this_adventure"
msgstr ""

msgid "account_overview"
msgstr "Kontoöversikt"

#, fuzzy
msgid "actions"
msgstr ""

#, fuzzy
msgid "add"
msgstr ""

msgid "add_students"
msgstr "Lägg till elever"

#, fuzzy
msgid "add_your_language"
msgstr ""

msgid "admin"
msgstr "Administration"

msgid "advance_button"
msgstr "Gå till nivå {level}"

msgid "adventure"
msgstr "Äventyr"

#, fuzzy
msgid "adventure_cloned"
msgstr ""

#, fuzzy
msgid "adventure_code_button"
msgstr ""

#, fuzzy
msgid "adventure_codeblock_button"
msgstr ""

msgid "adventure_duplicate"
msgstr "Du har redan ett äventyr med det här namnet."

msgid "adventure_empty"
msgstr "Du har inte angett ett äventyrsnamn!"

#, fuzzy
msgid "adventure_exp_3"
msgstr "Du behöver alltid ha klammer { } runt nyckelord, så att de känns igen korrekt. Du kan använda knappen \"förhandsgranska\" för att visa en formatterad version av ditt äventyr. Om du vill visa äventyret på en egen sida väljer du \"visa\" på lärarsidan."

#, fuzzy
msgid "adventure_exp_classes"
msgstr ""

#, fuzzy
msgid "adventure_flagged"
msgstr ""

msgid "adventure_id_invalid"
msgstr "Äventyrs-id är ogiltigt."

msgid "adventure_length"
msgstr "Ditt äventyr måste ha minst 20 tecken."

msgid "adventure_name_invalid"
msgstr "Äventyrsnamnet är ogiltigt."

msgid "adventure_terms"
msgstr "Jag samtycker till att mitt äventyr kan göras tillgängligt för allmänheten på Hedy."

msgid "adventure_updated"
msgstr "Äventyret har uppdaterats!"

#, fuzzy
msgid "adventures_completed"
msgstr ""

#, fuzzy
msgid "adventures_info"
msgstr ""

msgid "adventures_restored"
msgstr "Standardäventyren har återställts."

#, fuzzy
msgid "adventures_ticked"
msgstr ""

#, fuzzy
msgid "adventures_tried"
msgstr ""

msgid "ago"
msgstr "för {timestamp} sen"

msgid "agree_invalid"
msgstr "Du måste godkänna sekretessvillkoren."

msgid "agree_with"
msgstr "Jag godkänner"

msgid "ajax_error"
msgstr "Det uppstod ett fel, försök igen."

msgid "all"
msgstr "Allt"

msgid "all_class_highscores"
msgstr "Alla elever syns i klassens toppresultat"

#, fuzzy
msgid "all_rows_missing_separator"
msgstr ""

msgid "already_account"
msgstr "Har du redan ett konto?"

msgid "already_program_running"
msgstr "Det finns redan ett pågående program, avsluta det först."

msgid "are_you_sure"
msgstr "Är du säker? Du kan inte ångra den här åtgärden."

msgid "ask_needs_var"
msgstr "Från och med nivå 2 måste `{ask}` användas med en variabel. Exempel: namn `{is}` `{ask}` Vad heter du?"

msgid "available_in"
msgstr ""

msgid "back_to_class"
msgstr "Gå tillbaka till klassen"

msgid "become_a_sponsor"
msgstr "Bli sponsor"

msgid "birth_year"
msgstr "Födelseår"

msgid "by"
msgstr "av"

msgid "cancel"
msgstr "Avbryt"

msgid "cant_parse_exception"
msgstr "Kan inte analysera programmet"

msgid "certificate"
msgstr "Diplom för genomförd utbildning"

msgid "certified_teacher"
msgstr "Certifierad lärare"

msgid "change_password"
msgstr "Ändra lösenord"

msgid "cheatsheet_title"
msgstr "Lathund"

msgid "class_already_joined"
msgstr "Du är redan elev i klassen"

msgid "class_customize_success"
msgstr "Klassen har anpassats."

#, fuzzy
msgid "class_graph_explanation"
msgstr ""

msgid "class_logs"
msgstr "Loggar"

msgid "class_name_duplicate"
msgstr "Du har redan en klass med det namnet."

msgid "class_name_empty"
msgstr "Du har inte matat in något klassnamn!"

msgid "class_name_invalid"
msgstr "Klassnamnet är ogiltigt."

msgid "class_name_prompt"
msgstr "Ange namnet på den nya klassen"

#, fuzzy
msgid "class_performance_graph"
msgstr ""

#, fuzzy
msgid "class_survey_description"
msgstr ""

#, fuzzy
msgid "class_survey_later"
msgstr ""

#, fuzzy
msgid "class_survey_question1"
msgstr ""

#, fuzzy
msgid "class_survey_question2"
msgstr ""

#, fuzzy
msgid "class_survey_question3"
msgstr ""

#, fuzzy
msgid "class_survey_question4"
msgstr ""

#, fuzzy
msgid "classes_info"
msgstr ""

#, fuzzy
msgid "clone"
msgstr ""

#, fuzzy
msgid "cloned_times"
msgstr ""

msgid "close"
msgstr "Stäng"

msgid "comma"
msgstr "ett kommatecken"

msgid "command_not_available_yet_exception"
msgstr "Kommandot är inte tillgängligt än"

msgid "command_unavailable_exception"
msgstr "Kommandot är inte korrekt längre"

msgid "commands"
msgstr "Kommandon"

#, fuzzy
msgid "complete"
msgstr ""

msgid "congrats_message"
msgstr "Grattis, {username}, du har nått följande resultat med Hedy!"

#, fuzzy
msgid "connect_guest_teacher"
msgstr ""

#, fuzzy
msgid "constant_variable_role"
msgstr ""

msgid "containing"
msgstr ""

msgid "content_invalid"
msgstr "Äventyret är ogiltigt."

#, fuzzy
msgid "continue"
msgstr ""

msgid "contributor"
msgstr "Bidragsgivare"

#, fuzzy
msgid "copy_accounts_to_clipboard"
msgstr ""

msgid "copy_clipboard"
msgstr "Kopierades till Urklipp"

#, fuzzy
msgid "copy_code"
msgstr ""

msgid "copy_join_link"
msgstr "Kopiera anslutningslänken"

msgid "copy_link_success"
msgstr "Anslutningslänken har kopierats till Urklipp"

msgid "copy_link_to_share"
msgstr "Kopiera länken för att dela den"

msgid "copy_mail_link"
msgstr "Kopiera och klistra in den här länken i en ny flik:"

msgid "correct_answer"
msgstr "Rätt svar är"

msgid "country"
msgstr "Land"

msgid "country_invalid"
msgstr "Vänligen välj ett giltigt land."

msgid "create_account"
msgstr "Skapa ett konto"

msgid "create_accounts"
msgstr "Skapa konton"

#, fuzzy
msgid "create_accounts_placeholder"
msgstr ""

msgid "create_accounts_prompt"
msgstr ""

msgid "create_adventure"
msgstr "Skapa ett äventyr"

msgid "create_class"
msgstr "Skapa en ny klass"

msgid "create_student_account"
msgstr "Skapa ett konto"

msgid "create_student_account_explanation"
msgstr "Du kan spara dina egna program med ett konto."

#, fuzzy
msgid "create_student_accounts"
msgstr ""

msgid "create_teacher_account"
msgstr "Skapa ett lärarkonto"

msgid "create_teacher_account_explanation"
msgstr "Med ett lärarkonto kan du spara dina program och se dina elevers resultat."

#, fuzzy
msgid "create_usernames_and_passwords_desc"
msgstr ""

#, fuzzy
msgid "create_usernames_and_passwords_title"
msgstr ""

#, fuzzy
msgid "create_usernames_desc"
msgstr ""

#, fuzzy
msgid "create_usernames_title"
msgstr ""

msgid "creator"
msgstr "Skapare"

msgid "current_password"
msgstr "Aktuellt lösenord"

msgid "customization_deleted"
msgstr "Anpassningarna har tagits bort."

#, fuzzy
msgid "customize"
msgstr ""

msgid "customize_adventure"
msgstr "Anpassa äventyret"

msgid "customize_class"
msgstr "Anpassa lektionen"

msgid "dash"
msgstr "ett tankstreck"

#, fuzzy
msgid "debug"
msgstr ""

msgid "default_401"
msgstr "Det ser ut som om du inte är behörig ..."

#, fuzzy
msgid "default_403"
msgstr ""

msgid "default_404"
msgstr "Vi kunde inte hitta den sidan ..."

msgid "default_500"
msgstr "Något gick fel ..."

msgid "delete"
msgstr "Radera"

msgid "delete_adventure_prompt"
msgstr "Är du säker på att du vill ta bort äventyret?"

msgid "delete_class_prompt"
msgstr "Är du säker på att du vill ta bort lektionen?"

msgid "delete_confirm"
msgstr "Är du säker på att du vill ta bort programmet?"

msgid "delete_invite"
msgstr "Ta bort inbjudan"

msgid "delete_invite_prompt"
msgstr "Är du säker på att du vill ta bort den här lektionsinbjudan?"

msgid "delete_public"
msgstr "Ta bort offentlig profil"

msgid "delete_success"
msgstr "Programmet har raderats."

#, fuzzy
msgid "delete_tag_prompt"
msgstr ""

msgid "destroy_profile"
msgstr "Ta bort profil"

msgid "developers_mode"
msgstr "Programmerarläge"

msgid "directly_available"
msgstr "Öppna direkt"

msgid "disable"
msgstr "Inaktivera"

#, fuzzy
msgid "disable_explore_page"
msgstr ""

#, fuzzy
msgid "disable_parsons"
msgstr ""

#, fuzzy
msgid "disable_quizes"
msgstr ""

msgid "disabled"
msgstr "Inaktiverad"

msgid "disabled_button_quiz"
msgstr "Ditt resultat är under gränsen; försök igen!"

msgid "discord_server"
msgstr "Discord-server"

msgid "distinguished_user"
msgstr "Framstående användare"

msgid "double quotes"
msgstr "dubbla citattecken"

msgid "download"
msgstr "Ladda ner"

msgid "duplicate"
msgstr "Duplicera"

#, fuzzy
msgid "echo_and_ask_mismatch_exception"
msgstr ""

#, fuzzy
msgid "echo_out"
msgstr "Från och med nivå 2 behövs inte längre `{echo}`. Du kan nu istället upprepa ett svar med `{ask}` och `{print}`. Exempel: namnet är `{ask}` Vad heter du? `{print}` Hej namn"

#, fuzzy
msgid "edit_adventure"
msgstr ""

msgid "edit_code_button"
msgstr "Redigera kod"

msgid "email"
msgstr "Mejl"

msgid "email_invalid"
msgstr "Ange en giltig mejladress."

msgid "end_quiz"
msgstr "Slut på quizet"

msgid "english"
msgstr "engelska"

msgid "enter"
msgstr "Mata in"

msgid "enter_password"
msgstr "Ange ett nytt lösenord för"

msgid "enter_text"
msgstr "Skriv in ditt svar här ..."

msgid "error_logo_alt"
msgstr "Fel-logga"

#, fuzzy
msgid "errors"
msgstr ""

msgid "exclamation mark"
msgstr "ett utropstecken"

msgid "exercise"
msgstr "Övning"

msgid "exercise_doesnt_exist"
msgstr "Övningen saknas"

msgid "exists_email"
msgstr "Mejladressen används redan."

msgid "exists_username"
msgstr "Användarnamnet är taget."

#, fuzzy
msgid "exit_preview_mode"
msgstr ""

msgid "experience_invalid"
msgstr "Välj en giltig erfarenhet, alltså (Ja, Nej)."

msgid "expiration_date"
msgstr "Förfallodatum"

msgid "favorite_program"
msgstr "Favoritprogram"

msgid "favourite_confirm"
msgstr "Är du säker på att du vill favoritmarkera det här programmet?"

msgid "favourite_program"
msgstr "Favoritprogram"

msgid "favourite_program_invalid"
msgstr "Ditt valda favoritprogram är ogiltigt."

msgid "favourite_success"
msgstr "Ditt program är favoritmarkerat."

#, fuzzy
msgid "feedback_message_error"
msgstr ""

msgid "female"
msgstr "Tjej"

#, fuzzy
msgid "flag_adventure_prompt"
msgstr ""

msgid "float"
msgstr "ett tal/antal"

msgid "for_teachers"
msgstr "För lärare"

msgid "forgot_password"
msgstr "Har du glömt lösenordet?"

msgid "from_another_teacher"
msgstr "Från en annan lärare"

msgid "from_magazine_website"
msgstr "Från en tidskrift eller webbplats"

msgid "from_video"
msgstr "Från en video"

msgid "fun_statistics_msg"
msgstr "Här är lite rolig statistik!"

msgid "gender"
msgstr "Kön"

msgid "gender_invalid"
msgstr "Välj ett giltigt kön, välj (Tjej, Kille, Annat)."

msgid "general_settings"
msgstr "Allmänna inställningar"

msgid "get_certificate"
msgstr "Få ditt diplom!"

msgid "give_link_to_teacher"
msgstr "Ge den här länken till din lärare:"

#, fuzzy
msgid "go_back"
msgstr ""

msgid "go_back_to_main"
msgstr "Tillbaka till huvudsidan"

msgid "go_to_question"
msgstr "Gå till fråga"

msgid "go_to_quiz_result"
msgstr "Gå till quizresultat"

msgid "go_to_your_clone"
msgstr ""

msgid "goto_profile"
msgstr "Gå till min profil"

#, fuzzy
msgid "graph_title"
msgstr ""

msgid "hand_in"
msgstr "Lämna in"

msgid "hand_in_exercise"
msgstr "Lämna in övningen"

msgid "heard_about_hedy"
msgstr "Hur har du hört talas om Hedy?"

msgid "heard_about_invalid"
msgstr "Välj ett giltigt sätt hur du hörde talas om oss."

msgid "hedy_choice_title"
msgstr "Hedys Val"

#, fuzzy
msgid "hedy_introduction_slides"
msgstr ""

msgid "hedy_logo_alt"
msgstr "Hedy-logga"

msgid "hedy_on_github"
msgstr "Hedy på Github"

msgid "hello_logo"
msgstr "hej"

#, fuzzy
msgid "hide_adventures"
msgstr ""

msgid "hide_cheatsheet"
msgstr "Dölj lathund"

#, fuzzy
msgid "hide_classes"
msgstr ""

msgid "hide_keyword_switcher"
msgstr "Göm tangentbordsväxlaren"

#, fuzzy
msgid "hide_slides"
msgstr ""

msgid "highest_level_reached"
msgstr "Högsta uppnådda nivån"

msgid "highest_quiz_score"
msgstr "Högsta quizpoäng"

msgid "hint"
msgstr "Ledtråd?"

msgid "ill_work_some_more"
msgstr "Jag jobbar på det lite till"

#, fuzzy
msgid "image_invalid"
msgstr "Bilden du valde är ogiltig."

#, fuzzy
msgid "incomplete_command_exception"
msgstr ""

#, fuzzy
msgid "incorrect_handling_of_quotes_exception"
msgstr ""

#, fuzzy
msgid "incorrect_use_of_types_exception"
msgstr ""

#, fuzzy
msgid "incorrect_use_of_variable_exception"
msgstr ""

#, fuzzy
msgid "indentation_exception"
msgstr ""

msgid "input"
msgstr "indata från `{ask}`"

#, fuzzy
msgid "input_variable_role"
msgstr ""

msgid "integer"
msgstr "ett tal"

msgid "invalid_class_link"
msgstr "Ogiltig länk för att gå med i klassen."

#, fuzzy
msgid "invalid_command_exception"
msgstr ""

#, fuzzy
msgid "invalid_keyword_language_comment"
msgstr ""

#, fuzzy
msgid "invalid_language_comment"
msgstr ""

#, fuzzy
msgid "invalid_level_comment"
msgstr ""

#, fuzzy
msgid "invalid_program_comment"
msgstr ""

msgid "invalid_teacher_invitation_code"
msgstr "Koden för lärarinbjudan är ogiltig. För att bli lärare, kontakta hello@hedy.org."

msgid "invalid_tutorial_step"
msgstr "Ogiltigt steg i handledningen"

msgid "invalid_username_password"
msgstr "Ogiltigt användarnamn/lösenord."

msgid "invitations_sent"
msgstr ""

msgid "invite_by_username"
msgstr "Bjud in via användarnamn"

msgid "invite_date"
msgstr "Datum för inbjudan"

msgid "invite_message"
msgstr "Du har fått en inbjudan att gå med i klassen"

msgid "invite_prompt"
msgstr "Ange ett användarnamn"

#, fuzzy
msgid "invite_teacher"
msgstr ""

msgid "join_class"
msgstr "Gå med i klassen"

msgid "join_prompt"
msgstr "Du måste ha ett konto för att gå med i en klass. Vill du logga in nu?"

#, fuzzy
msgid "keybinding_waiting_for_keypress"
msgstr "Väntar på en knapptryckning ..."

msgid "keyword_language_invalid"
msgstr "Välj ett giltigt språk för nyckelord (välj engelska eller ditt eget språk)."

#, fuzzy
msgid "landcode_phone_number"
msgstr ""

msgid "language"
msgstr "Språk"

msgid "language_invalid"
msgstr "Välj ett giltigt språk."

msgid "languages"
msgstr "Vilka av de här programspråken har du använt tidigare?"

msgid "last_edited"
msgstr "Senast ändrad"

msgid "last_update"
msgstr "Senaste uppdatering"

msgid "lastname"
msgstr "Efternamn"

msgid "leave_class"
msgstr "Lämna klassen"

msgid "level"
msgstr "Nivå"

msgid "level_accessible"
msgstr "Nivån är öppen för elever"

msgid "level_disabled"
msgstr "Nivån är inte aktiv"

msgid "level_future"
msgstr "Den här nivån öppnas automatiskt den "

#, fuzzy
msgid "level_invalid"
msgstr "Hedy-nivån är ogiltig."

msgid "level_not_class"
msgstr "Den här nivån är inte tillgänglig för din klass ännu"

msgid "level_title"
msgstr "Nivå"

#, fuzzy
msgid "levels"
msgstr ""

msgid "link"
msgstr "Länk"

msgid "list"
msgstr "en lista"

#, fuzzy
msgid "list_variable_role"
msgstr ""

msgid "logged_in_to_share"
msgstr "Du måste vara inloggad för att spara och dela ett program."

msgid "login"
msgstr "Logga in"

msgid "login_long"
msgstr "Logga in på ditt konto"

msgid "login_to_save_your_work"
msgstr "Logga in för att spara ditt arbete"

msgid "logout"
msgstr "Logga ut"

msgid "longest_program"
msgstr "Längsta programmet"

msgid "mail_change_password_body"
msgstr ""
"Ditt Hedy-lösenord har ändrats. Om det var du som gjorde det är allt OK.\n"
"Om du inte har ändrat ditt lösenord, vänligen kontakta oss omedelbart genom att svara på detta mejl."

msgid "mail_change_password_subject"
msgstr "Ditt Hedy-lösenord har ändrats"

msgid "mail_error_change_processed"
msgstr "Något gick fel när en mejlbekräftelse skickades men ändringarna genomfördes korrekt ändå."

msgid "mail_goodbye"
msgstr ""
"Fortsätt programmera!\n"
"Hedy-teamet"

#, fuzzy
msgid "mail_hello"
msgstr "Hej {användarnamn}!"

msgid "mail_recover_password_body"
msgstr ""
"Genom att klicka på den här länken kan du skapa ett nytt lösenord för Hedy. Länken är giltig i <b>4</b> timmar.\n"
"Om du inte har begärt att få ditt lösenord återställt kan du strunta i detta mejl: {link}"

msgid "mail_recover_password_subject"
msgstr "Begär en lösenordsåterställning."

msgid "mail_reset_password_body"
msgstr ""
"Ditt Hedy-lösenord har återställts till ett nytt. Om det var du som gjorde det är allt OK.\n"
"Om du inte ändrade ditt lösenord, vänligen kontakta oss omedelbart genom att svara på det här mejlet."

msgid "mail_reset_password_subject"
msgstr "Ditt Hedy-lösenord har återställts"

msgid "mail_welcome_teacher_body"
msgstr ""
"<strong>Välkommen!</strong>\n"
"Grattis till ditt nya Hedy-lärarkonto. Välkommen till gemenskapen för Hedy-lärare jorden runt!\n"
"\n"
"<strong>Vad lärarkonton kan göra</strong>\n"
"Du har ett antal extra alternativ som är upplåsta nu.\n"
"\n"
"1. Extra förklaringar finns i <a href=\"https://hedy.org/for-teachers/manual\">lärarhandboken</a>.\n"
"2. Med ditt lärarkonto kan du skapa klasser. Dina elever kan sedan gå med i dina klasser och du kan se deras framsteg. Klasserna skapas och hanteras på <a href=\"https://hedycode.com/for-teachers\">lärarsidan</a>.\n"
"3. Du kan anpassa dina klasser helt och hållet; till exempel kan du öppna och stänga nivåer, aktivera eller stänga av äventyr och skriva dina egna äventyr!\n"
"\n"
"<strong>Gå med i vår online-gemenskap!</strong>\n"
"Alla Hedy-lärare, programmerare och andra fans är välkomna att gå med i vår <a href=\"https://discord.gg/8yY7dEme9r\">Discord-server</a>. Detta är den perfekta platsen för att prata om Hedy: vi har kanaler där du kan visa dina häftiga projekt och lektioner, kanaler för att rapportera fel och kanaler för att chatta med andra lärare och med Hedy-teamet.\n"
"\n"
"<strong>Hur du ber om hjälp </strong>\n"
"Om något är oklart kan du fråga på Discord eller <a href=\"mailto: hello@hedy.org\">skicka ett mejl till oss</a>.\n"
"\n"
"<strong>Hur man rapporterar buggar</strong>\n"
"I Discord har vi en kanal för att rapportera fel och den heter #bugs. Det är den perfekta platsen för att rapportera problem du stöter på. Om du vet hur man använder GitHub kan du skapa en <a href=\"https://github.com/hedyorg/hedy/issues/new?assignees=&labels=&template=bug_report.md&title=%5BBUG%5D\">issue</a> där.\n"

msgid "mail_welcome_teacher_subject"
msgstr "Ditt Hedy-lärarkonto är klart"

msgid "mail_welcome_verify_body"
msgstr ""
"Ditt Hedy-konto har skapats. Välkommen!\n"
"Klicka på den här länken för att bekräfta din mejladress: {link}"

msgid "mail_welcome_verify_subject"
msgstr "Välkommen till Hedy"

msgid "mailing_title"
msgstr "Prenumerera på Hedys nyhetsbrev"

msgid "main_subtitle"
msgstr "Textprogrammering för klassrummet"

msgid "main_title"
msgstr ""

msgid "make_sure_you_are_done"
msgstr "Se till att du är färdig! Du kommer inte att kunna ändra ditt program när du klickat på \"Lämna in\"."

msgid "male"
msgstr "Kille"

msgid "mandatory_mode"
msgstr "Obligatoriskt utvecklarläge"

#, fuzzy
msgid "more_info"
msgstr ""

#, fuzzy
msgid "more_options"
msgstr ""

#, fuzzy
msgid "multiple_keywords_warning"
msgstr ""

msgid "multiple_levels_warning"
msgstr ""

msgid "my_account"
msgstr "Mitt konto"

msgid "my_adventures"
msgstr "Mina äventyr"

msgid "my_classes"
msgstr "Mina lektioner"

msgid "my_messages"
msgstr "Mina meddelanden"

#, fuzzy
msgid "my_public_profile"
msgstr ""

msgid "name"
msgstr "Namn"

msgid "nav_explore"
msgstr "Utforska"

msgid "nav_hedy"
msgstr ""

msgid "nav_learn_more"
msgstr "Lär dig mer"

msgid "nav_start"
msgstr "Hem"

msgid "new_password"
msgstr "Nytt lösenord"

#, fuzzy
msgid "new_password_repeat"
msgstr ""

msgid "newline"
msgstr "en ny rad"

#, fuzzy
msgid "next_adventure"
msgstr ""

msgid "next_exercise"
msgstr "Nästa övning"

msgid "next_page"
msgstr "Nästa sida"

msgid "next_step_tutorial"
msgstr "Nästa steg >>>"

#, fuzzy
msgid "next_student"
msgstr ""

msgid "no"
msgstr "Nej"

msgid "no_account"
msgstr "Inget konto?"

msgid "no_accounts"
msgstr "Det finns inga konton att skapa."

#, fuzzy
msgid "no_adventures_yet"
msgstr ""

msgid "no_more_flat_if"
msgstr "Från och med nivå 8 måste koden efter `{if}` placeras på nästa rad och börja med fyra mellanslag."

#, fuzzy
msgid "no_programs"
msgstr "Du har inga program än."

msgid "no_shared_programs"
msgstr "har inga delade program ..."

#, fuzzy
msgid "no_students"
msgstr ""

msgid "no_such_adventure"
msgstr "Det här äventyret finns inte!"

msgid "no_such_class"
msgstr "Det finns ingen sådan Hedy-lektion."

msgid "no_such_level"
msgstr "Det finns ingen sådan Hedy-nivå!"

msgid "no_such_program"
msgstr "Det finns inget sådant Hedy-program!"

#, fuzzy
msgid "no_tag"
msgstr ""

#, fuzzy
msgid "not_adventure_yet"
msgstr ""

msgid "not_enrolled"
msgstr "Verkar som att du inte är i den här klassen!"

msgid "not_in_class_no_handin"
msgstr "Du går inte en lektion, så du behöver inte lämna in något."

msgid "not_logged_in_cantsave"
msgstr "Ditt program kommer inte att sparas."

msgid "not_logged_in_handin"
msgstr "Du måste vara inloggad för att lämna in en uppgift."

msgid "not_teacher"
msgstr "Verkar som att du inte är en lärare!"

msgid "number"
msgstr "ett tal"

msgid "number_lines"
msgstr "Antal rader"

#, fuzzy
msgid "number_of_errors"
msgstr ""

msgid "number_programs"
msgstr "Antal körda program"

msgid "ok"
msgstr ""

#, fuzzy
msgid "one_level_error"
msgstr ""

msgid "only_you_can_see"
msgstr "Bara du kan se det här programmet."

msgid "open"
msgstr "Öppna"

msgid "opening_date"
msgstr "Öppningsdatum"

msgid "opening_dates"
msgstr "Öppningsdatum"

msgid "option"
msgstr "Alternativ"

msgid "or"
msgstr "eller"

msgid "other"
msgstr "Övrig"

msgid "other_block"
msgstr "Något annat blockbaserat språk"

msgid "other_settings"
msgstr "Andra inställningar"

msgid "other_source"
msgstr "Annat"

msgid "other_text"
msgstr "Ett annat textbaserat språk"

msgid "overwrite_warning"
msgstr "Du har redan ett program med det här namnet; om du sparar det här programmet kommer det att ersätta det gamla. Är du säker?"

#, fuzzy
msgid "owner"
msgstr ""

msgid "page_not_found"
msgstr "Vi kunde inte hitta den sidan!"

#, fuzzy
msgid "pair_with_teacher"
msgstr ""

msgid "parsons_title"
msgstr "Pussel"

msgid "password"
msgstr "Lösenord"

msgid "password_change_not_allowed"
msgstr "Du får inte ändra lösenord för den här användaren."

msgid "password_change_prompt"
msgstr "Är du säker på att du vill ändra lösenordet?"

msgid "password_change_success"
msgstr "Elevlösenordet har ändrats."

msgid "password_invalid"
msgstr "Ditt lösenord är ogiltigt."

msgid "password_repeat"
msgstr "Upprepa lösenordet"

msgid "password_resetted"
msgstr "Ditt lösenord har återställts. Du skickas nu vidare till inloggningssidan."

msgid "password_six"
msgstr "Lösenordet måste ha minst sex tecken."

msgid "password_updated"
msgstr "Lösenordet har uppdaterats."

msgid "passwords_six"
msgstr "Alla lösenord måste ha minst sex tecken."

#, fuzzy
msgid "passwords_too_short"
msgstr ""

msgid "pending_invites"
msgstr "Väntande inbjudningar"

msgid "people_with_a_link"
msgstr "Andra som har länken kan se detta program. Det finns också på sidan \"Utforska\"."

msgid "percentage"
msgstr "procentandel"

msgid "period"
msgstr "en punkt"

msgid "personal_text"
msgstr "Personlig text"

msgid "personal_text_invalid"
msgstr "Din personliga text är ogiltig."

#, fuzzy
msgid "phone_number"
msgstr ""

msgid "preferred_keyword_language"
msgstr "Önskat språk för nyckelord"

msgid "preferred_language"
msgstr "Önskat språk"

msgid "preview"
msgstr "Förhandsgranskning"

#, fuzzy
msgid "preview_teacher_mode"
msgstr ""

#, fuzzy
msgid "previewing_adventure"
msgstr ""

#, fuzzy
msgid "previewing_class"
msgstr ""

msgid "previous_campaigns"
msgstr "Visa tidigare kampanjer"

#, fuzzy
msgid "previous_page"
msgstr ""

#, fuzzy
msgid "print_accounts"
msgstr ""

msgid "print_accounts_title"
msgstr ""

msgid "print_logo"
msgstr "skriv"

msgid "privacy_terms"
msgstr "Sekretessvillkor"

msgid "private"
msgstr "Privat"

msgid "profile_logo_alt"
msgstr "Profilikon."

msgid "profile_picture"
msgstr "Profilbild"

msgid "profile_updated"
msgstr "Profilen har uppdaterats."

msgid "profile_updated_reload"
msgstr "Profilen har uppdaterats och sidan laddas om."

msgid "program_contains_error"
msgstr "Det här programmet innehåller ett fel. Är du säker på att du vill dela det?"

msgid "program_header"
msgstr "Mina program"

#, fuzzy
msgid "program_too_large_exception"
msgstr ""

msgid "programming_experience"
msgstr "Har du erfarenhet av programmering?"

msgid "programming_invalid"
msgstr "Välj ett giltigt programspråk."

msgid "programs"
msgstr "Program"

msgid "prompt_join_class"
msgstr "Vill du gå med i den här klassen?"

#, fuzzy
msgid "provided_username_duplicates"
msgstr ""

msgid "public"
msgstr "Offentlig"

msgid "public_adventures"
msgstr ""

#, fuzzy
msgid "public_content"
msgstr ""

#, fuzzy
msgid "public_content_info"
msgstr ""

msgid "public_invalid"
msgstr "Avtalsvalet är ogiltigt"

msgid "public_profile"
msgstr "Offentlig profil"

msgid "public_profile_info"
msgstr "Genom att markera den här rutan gör jag min profil synlig för alla. Var noga med att inte dela personlig information som ditt namn eller hemadress, eftersom alla kommer att kunna se uppgifterna!"

msgid "public_profile_updated"
msgstr "Offentlig profil uppdaterad och sidan laddas om."

#, fuzzy
msgid "put"
msgstr ""

msgid "question mark"
msgstr "ett frågetecken"

msgid "quiz_logo_alt"
msgstr "Quiz-logga"

msgid "quiz_score"
msgstr "Quiz-poäng"

msgid "quiz_tab"
msgstr ""

msgid "quiz_threshold_not_reached"
msgstr "För lågt resultat på quizet för att låsa upp den här nivån"

msgid "read_code_label"
msgstr "Läs högt"

msgid "recent"
msgstr "Mina senaste program"

msgid "recover_password"
msgstr "Begär återställning av lösenord"

msgid "regress_button"
msgstr "Gå tillbaka till nivå {level}"

msgid "remove"
msgstr "Ta bort"

msgid "remove_customization"
msgstr "Ta bort anpassning"

msgid "remove_customizations_prompt"
msgstr "Är du säker på att du vill ta bort anpassningarna för den här klassen?"

msgid "remove_student_prompt"
msgstr "Är du säker på att du vill ta bort eleven från klassen?"

#, fuzzy
msgid "remove_user_prompt"
msgstr ""

msgid "rename_class"
msgstr ""

msgid "rename_class_prompt"
msgstr ""

msgid "repair_program_logo_alt"
msgstr "Ikon för programreparation"

#, fuzzy
msgid "repeat_dep"
msgstr ""

msgid "repeat_match_password"
msgstr "Det upprepade lösenordet stämmer inte."

msgid "repeat_new_password"
msgstr "Upprepa det nya lösenordet"

msgid "report_failure"
msgstr "Programmet finns inte eller är inte offentligt"

msgid "report_program"
msgstr "Är du säker på att du vill rapportera det här programmet?"

msgid "report_success"
msgstr "Programmet har rapporterats"

#, fuzzy
msgid "request_invalid"
msgstr ""

msgid "request_teacher"
msgstr "Vill du ansöka om ett lärarkonto?"

msgid "request_teacher_account"
msgstr "Ansök om lärarkonto"

msgid "required_field"
msgstr "Fält markerade med * är obligatoriska"

msgid "reset_adventure_prompt"
msgstr "Är du säker på att du vill återställa alla de valda äventyren?"

msgid "reset_adventures"
msgstr "Återställ valda äventyr"

msgid "reset_button"
msgstr "Återställ"

msgid "reset_password"
msgstr "Återställ lösenord"

#, fuzzy
msgid "restart"
msgstr ""

msgid "retrieve_adventure_error"
msgstr "Du får inte se detta äventyr!"

msgid "retrieve_class_error"
msgstr "Bara lärare kan hämta klasser"

#, fuzzy
msgid "retrieve_tag_error"
msgstr ""

#, fuzzy
msgid "role"
msgstr ""

msgid "run_code_button"
msgstr "Kör kod"

msgid "save_parse_warning"
msgstr "Programmet har ett fel; är du säker på att du vill spara det?"

msgid "save_prompt"
msgstr "Du måste ha ett konto för att spara ditt program. Vill du logga in nu?"

msgid "save_success_detail"
msgstr "Programmet har sparats."

msgid "score"
msgstr "Poäng"

msgid "search"
msgstr "Sök ..."

msgid "search_button"
msgstr "Sök"

#, fuzzy
msgid "second_teacher"
msgstr ""

#, fuzzy
msgid "second_teacher_copy_prompt"
msgstr ""

#, fuzzy
msgid "second_teacher_prompt"
msgstr ""

#, fuzzy
msgid "second_teacher_warning"
msgstr ""

msgid "see_adventure_shared_class"
msgstr ""

msgid "see_certificate"
msgstr "Se diplom för {username}!"

msgid "select"
msgstr "Välj"

msgid "select_adventures"
msgstr "Välj och beställ äventyr"

msgid "select_all"
msgstr ""

msgid "select_classes"
msgstr ""

#, fuzzy
msgid "select_lang"
msgstr ""

msgid "select_levels"
msgstr ""

msgid "selected"
msgstr ""

msgid "self_removal_prompt"
msgstr "Är du säker på att du vill lämna den här klassen?"

msgid "send_password_recovery"
msgstr "Skicka mig en länk för återställning av lösenord"

msgid "sent_by"
msgstr "Denna inbjudan skickas av"

msgid "sent_password_recovery"
msgstr "Du bör snart få ett e-postmeddelande med instruktioner hur du återställer ditt lösenord."

msgid "settings"
msgstr "Mina inställningar"

#, fuzzy
msgid "share"
msgstr ""

msgid "share_by_giving_link"
msgstr "Visa ditt program för andra genom att ge dem länken nedan:"

msgid "share_your_program"
msgstr "Dela ditt program"

msgid "signup_student_or_teacher"
msgstr "Är du elev eller lärare?"

msgid "single quotes"
msgstr "ett enkelt citattecken"

msgid "slash"
msgstr "ett snedstreck"

#, fuzzy
msgid "sleeping"
msgstr ""

#, fuzzy
msgid "slides"
msgstr ""

#, fuzzy
msgid "slides_for_level"
msgstr ""

#, fuzzy
msgid "slides_info"
msgstr ""

msgid "social_media"
msgstr "Sociala medier"

#, fuzzy
msgid "solution_example"
msgstr ""

#, fuzzy
msgid "solution_example_explanation"
msgstr ""

#, fuzzy
msgid "some_rows_missing_separator"
msgstr ""

#, fuzzy
msgid "something_went_wrong_keyword_parsing"
msgstr "Det finns ett misstag i ditt äventyr; är alla nyckelord skrivna inom { }?"

msgid "space"
msgstr "ett mellanslag"

msgid "star"
msgstr "en stjärna"

#, fuzzy
msgid "start_learning"
msgstr ""

msgid "start_quiz"
msgstr "Starta quiz"

#, fuzzy
msgid "start_teaching"
msgstr ""

msgid "step_title"
msgstr "Uppgift"

#, fuzzy
msgid "stepper_variable_role"
msgstr ""

#, fuzzy
msgid "stop"
msgstr ""

msgid "stop_code_button"
msgstr "Stoppa programmet"

msgid "string"
msgstr ""

#, fuzzy
msgid "student_accounts_created"
msgstr ""

#, fuzzy
msgid "student_adventures_table"
msgstr ""

#, fuzzy
msgid "student_adventures_table_explanation"
msgstr ""

msgid "student_already_invite"
msgstr "Eleven har redan en väntande inbjudan."

#, fuzzy
msgid "student_in_another_class"
msgstr ""

#, fuzzy
msgid "student_information"
msgstr ""

#, fuzzy
msgid "student_information_explanation"
msgstr ""

msgid "student_signup_header"
msgstr "Elev"

msgid "students"
msgstr "elever"

msgid "submission_time"
msgstr "Inlämnad vid"

msgid "submit_answer"
msgstr "Svara på frågan"

msgid "submit_program"
msgstr "Lämna in"

msgid "submit_warning"
msgstr "Är du säker på att du vill lämna in det här programmet?"

msgid "submitted"
msgstr "Inlämnad"

msgid "submitted_header"
msgstr "Programmet är inlämnat och kan inte ändras."

msgid "subscribe"
msgstr "Prenumerera"

msgid "subscribe_newsletter"
msgstr "Prenumerera på nyhetsbrevet"

#, fuzzy
msgid "successful_runs"
msgstr ""

#, fuzzy
msgid "suggestion_color"
msgstr ""

#, fuzzy
msgid "suggestion_note"
msgstr ""

#, fuzzy
msgid "suggestion_number"
msgstr ""

msgid "suggestion_numbers_or_strings"
msgstr ""

msgid "surname"
msgstr "Förnamn"

#, fuzzy
msgid "survey"
msgstr ""

#, fuzzy
msgid "survey_completed"
msgstr ""

#, fuzzy
msgid "survey_skip"
msgstr ""

#, fuzzy
msgid "survey_submit"
msgstr ""

#, fuzzy
msgid "tag_in_adventure"
msgstr ""

#, fuzzy
msgid "tag_input_placeholder"
msgstr ""

#, fuzzy
msgid "tags"
msgstr ""

msgid "teacher"
msgstr "Lärare"

msgid "teacher_invalid"
msgstr "Lärarvärdet är ogiltigt."

msgid "teacher_invitation_require_login"
msgstr "För att skapa din lärarprofil behöver du logga in. Om du inte har något konto kan du skapa ett."

msgid "teacher_manual"
msgstr "Lärarhandledning"

msgid "teacher_signup_header"
msgstr "Lärare"

msgid "teacher_welcome"
msgstr "Välkommen till Hedy! Du är nu den stolta ägaren av ett lärarkonto som ger dig möjlighet att skapa klasser och bjuda in elever."

#, fuzzy
msgid "teachers"
msgstr ""

#, fuzzy
msgid "template_code"
msgstr ""
"Detta är förklaringen till mitt äventyr!\n"
"\n"
"Så här kan jag visa ett kommando: <code>{print}</code>\n"
"\n"
"Men ibland kanske jag vill visa en kodsnutt, så här:\n"
"<pre>\n"
"ask Vad heter du?\n"
"echo så ditt namn är\n"
"</pre>"

msgid "this_adventure_has_an_example_solution"
msgstr ""

msgid "this_turns_in_assignment"
msgstr "Detta lämnar in uppgiften till din lärare."

msgid "title"
msgstr "Titel"

msgid "title_admin"
msgstr "Hedy - Administratörssida"

msgid "title_class-overview"
msgstr "Hedy - Klassöversikt"

msgid "title_customize-adventure"
msgstr "Hedy - Anpassa äventyr"

msgid "title_customize-class"
msgstr "Hedy - Anpassa klassen"

msgid "title_explore"
msgstr "Hedy - Utforska"

msgid "title_for-teacher"
msgstr "Hedy – För lärare"

msgid "title_join-class"
msgstr "Hedy - Gå med i klassen"

msgid "title_learn-more"
msgstr "Hedy - Lär dig mer"

msgid "title_login"
msgstr "Hedy - Logga in"

msgid "title_my-profile"
msgstr "Hedy - Mitt konto"

msgid "title_privacy"
msgstr "Hedy - Sekretessvillkor"

msgid "title_programs"
msgstr "Hedy – Mina program"

#, fuzzy
msgid "title_public-adventures"
msgstr ""

msgid "title_recover"
msgstr "Hedy - Återställ konto"

msgid "title_reset"
msgstr "Hedy - Återställ lösenord"

msgid "title_signup"
msgstr "Hedy - Skapa ett konto"

msgid "title_start"
msgstr "Hedy - Textprogrammering på ett enkelt sätt"

msgid "title_view-adventure"
msgstr "Hedy - Visa äventyr"

msgid "token_invalid"
msgstr "Din inloggningstoken är ogiltig."

#, fuzzy
msgid "too_many_accounts"
msgstr ""

#, fuzzy
msgid "tooltip_level_locked"
msgstr ""

msgid "translate_error"
msgstr "Något gick fel när koden översattes. Testa att köra koden för att se om den har ett fel. Kod med fel kan inte översättas."

msgid "translating_hedy"
msgstr "Översätta Hedy"

#, fuzzy
msgid "translator"
msgstr ""

#, fuzzy
msgid "turned_into_teacher"
msgstr ""

msgid "tutorial"
msgstr "Handledning"

msgid "tutorial_code_snippet"
msgstr ""
"{print} Hej världen!\n"
"{print} Jag lär mig Hedy med handledningen!"

msgid "tutorial_message_not_found"
msgstr "Vi kunde inte hitta det önskade steget i handledningen ..."

msgid "tutorial_title_not_found"
msgstr "Handledningssteget hittades inte"

msgid "unauthorized"
msgstr "Du har inte åtkomst till den här sidan"

#, fuzzy
msgid "unfavourite_confirm"
msgstr ""

#, fuzzy
msgid "unfavourite_success"
msgstr ""

#, fuzzy
msgid "unknown_variable_role"
msgstr ""

msgid "unlock_thresholds"
msgstr "Lås upp gränserna för uppgiftsnivån"

msgid "unsaved_class_changes"
msgstr "Det finns osparade ändringar; är du säker på att du vill lämna sidan?"

#, fuzzy
msgid "unsubmit_program"
msgstr ""

#, fuzzy
msgid "unsubmit_warning"
msgstr ""

#, fuzzy
msgid "unsubmitted"
msgstr ""

msgid "update_adventure_prompt"
msgstr "Är du säker på att du vill uppdatera det här äventyret?"

msgid "update_public"
msgstr "Uppdatera offentlig profil"

msgid "updating_indicator"
msgstr "Uppdaterar"

#, fuzzy
msgid "use_custom_passwords"
msgstr ""

#, fuzzy
msgid "use_generated_passwords"
msgstr ""

#, fuzzy
msgid "use_of_blanks_exception"
msgstr ""

#, fuzzy
msgid "use_of_nested_functions_exception"
msgstr ""

#, fuzzy
msgid "used_in"
msgstr ""

msgid "user"
msgstr "användare"

msgid "user_inexistent"
msgstr "Den här användaren finns inte"

msgid "user_not_private"
msgstr "Användaren finns inte eller har ingen offentlig profil"

msgid "username"
msgstr "Användarnamn"

#, fuzzy
msgid "username_contains_invalid_symbol"
msgstr ""

#, fuzzy
msgid "username_contains_separator"
msgstr ""

msgid "username_empty"
msgstr "Du har inte matat in något användarnamn!"

msgid "username_invalid"
msgstr "Ditt användarnamn är ogiltigt."

msgid "username_special"
msgstr "Användarnamn får inte innehålla `:` eller `@`."

msgid "username_three"
msgstr "Användarnamn måste ha minst tre tecken."

#, fuzzy
msgid "usernames_too_short"
msgstr ""

#, fuzzy
msgid "usernames_unavailable"
msgstr ""

msgid "value"
msgstr "Värde"

#, fuzzy
msgid "view_adventures"
msgstr ""

#, fuzzy
msgid "view_classes"
msgstr ""

msgid "view_program"
msgstr "Visa program"

#, fuzzy
msgid "view_slides"
msgstr ""

#, fuzzy
msgid "waiting_for_submit"
msgstr ""

#, fuzzy
msgid "walker_variable_role"
msgstr ""

msgid "website"
msgstr ""

#, fuzzy
msgid "what_is_your_role"
msgstr ""

msgid "what_should_my_code_do"
msgstr "Vad ska min kod göra?"

msgid "workbook_circle_question_text"
msgstr ""

msgid "workbook_circle_question_title"
msgstr ""

msgid "workbook_define_question_text"
msgstr ""

msgid "workbook_define_question_title"
msgstr ""

msgid "workbook_input_question_text"
msgstr ""

msgid "workbook_input_question_title"
msgstr ""

msgid "workbook_multiple_choice_question_text"
msgstr ""

msgid "workbook_multiple_choice_question_title"
msgstr ""

msgid "workbook_open_question_title"
msgstr ""

msgid "workbook_output_question_text"
msgstr ""

msgid "workbook_output_question_title"
msgstr ""

msgid "year_invalid"
msgstr "Mata in ett år mellan 1900 och {current_year}."

msgid "yes"
msgstr "Ja"

msgid "your_personal_text"
msgstr "Din personliga text ..."

msgid "your_program"
msgstr "Ditt program"

#~ msgid "create_account_explanation"
#~ msgstr "Having your own account allows you to save your programs."

#~ msgid "only_teacher_create_class"
#~ msgstr "Only teachers are allowed to create classes!"

#~ msgid "keyword_support"
#~ msgstr "Translated keywords"

#~ msgid "non_keyword_support"
#~ msgstr "Translated content"

#~ msgid "try_button"
#~ msgstr "Try"

#~ msgid "select_own_adventures"
#~ msgstr "Select own adventures"

#~ msgid "view"
#~ msgstr "View"

#~ msgid "class"
#~ msgstr "Class"

#~ msgid "save_code_button"
#~ msgstr "Spara kod"

#~ msgid "share_code_button"
#~ msgstr "Spara och dela kod"

#~ msgid "classes_invalid"
#~ msgstr "The list of selected classes is invalid"

#~ msgid "directly_add_adventure_to_classes"
#~ msgstr "Do you want to add this adventure directly to one of your classes?"

#~ msgid "hand_in_assignment"
#~ msgstr "Hand in assignment"

#~ msgid "select_a_level"
#~ msgstr "Select a level"

#~ msgid "answer_invalid"
#~ msgstr "Your password is invalid."

#~ msgid "available_adventures_level"
#~ msgstr "Available adventures level"

#~ msgid "customize_class_exp_1"
#~ msgstr "Hi! On this page you can customize your class. By selecting levels and adventures you can choose what your student can see. You can also add your own created adventures to levels. All levels and default adventures will be selected by default. <b>Notice:</b> Not every adventure is available for every level! Settings up your customizations goes as follows:"

#~ msgid "customize_class_exp_2"
#~ msgstr "You can always change these settings later on. For example, you can make specific adventures or levels available while teaching a class. This way it's easy for you to determine which level and adventures your students will be working on. If you want to make everything available for your class it is easiest to remove the customization all together."

#~ msgid "customize_class_step_1"
#~ msgstr "Select levels for your class by pressing the \"level buttons\""

#~ msgid "customize_class_step_2"
#~ msgstr "\"Checkboxes\" will appear for the adventures available for the chosen levels"

#~ msgid "customize_class_step_3"
#~ msgstr "Select the adventures you want to make available"

#~ msgid "customize_class_step_4"
#~ msgstr "Click the name of an adventure to (de)select for all levels"

#~ msgid "customize_class_step_5"
#~ msgstr "Add personal adventures"

#~ msgid "customize_class_step_6"
#~ msgstr "Selecting an opening date for each level (you can also leave it empty)"

#~ msgid "customize_class_step_7"
#~ msgstr "Selection other settings"

#~ msgid "customize_class_step_8"
#~ msgstr "Choose \"Save\" -> You're done!"

#~ msgid "example_code_header"
#~ msgstr "Exempel på Hedy-kod"

#~ msgid "feedback_failure"
#~ msgstr "Wrong!"

#~ msgid "feedback_success"
#~ msgstr "Good!"

#~ msgid "go_to_first_question"
#~ msgstr "Go to question 1"

#~ msgid "question"
#~ msgstr "Question"

#~ msgid "question_doesnt_exist"
#~ msgstr "This question does not exist"

#~ msgid "question_invalid"
#~ msgstr "Your token is invalid."

#~ msgid "too_many_attempts"
#~ msgstr "Too many attempts"

#~ msgid "class_stats"
#~ msgstr "Klasstatistik"

#~ msgid "visit_own_public_profile"
#~ msgstr "Besök din egen profil"

#~ msgid "title_class logs"
#~ msgstr "Hedy – Loggar"

#~ msgid "title_class statistics"
#~ msgstr "Min statistik"

#~ msgid "disabled_button_locked"
#~ msgstr "Din lärare har inte låst upp den här nivån än"

#~ msgid "duplicate_tag"
#~ msgstr "You already have a tag with this name."

#~ msgid "tag_deleted"
#~ msgstr "This tag was successfully deleted."

#~ msgid "no_tags"
#~ msgstr "No tags yet."

#~ msgid "apply_filters"
#~ msgstr "Apply filters"

#~ msgid "write_first_program"
#~ msgstr "Skriv ditt första program!"

#~ msgid "adventure_exp_1"
#~ msgstr "Skriv in ditt äventyr på höger sida. När du har skapat ditt äventyr kan du lägga till det i någon av dina klasser under \"anpassningar\". Om du vill ha med ett kommando i ditt äventyr, använd kodankare så här:"

#~ msgid "adventure_exp_2"
#~ msgstr "Om du vill visa kodsnuttar, till exempel för att ge eleverna en mall eller ett exempel på koden. Använd då ankare så här:"

#~ msgid "hello_world"
#~ msgstr "Hej, världen!"

#~ msgid "share_confirm"
#~ msgstr "Är du säker på att du vill publicera programmet?"

#~ msgid "share_success_detail"
#~ msgstr "Programmet har delats."

#~ msgid "unshare_confirm"
#~ msgstr "Är du säker på att du vill göra programmet privat?"

#~ msgid "unshare_success_detail"
#~ msgstr "Programmet delas inte längre."

#~ msgid "hide_parsons"
#~ msgstr "Göm pusslet"

#~ msgid "hide_quiz"
#~ msgstr "Göm quiz"

#~ msgid "Locked Language Feature"
#~ msgstr "Du använder {concept}! Det är jättebra men {concept} är inte upplåst än! Den kommer att låsas upp på en senare nivå."

#~ msgid "nested blocks"
#~ msgstr "ett block inuti ett block"

#~ msgid "save"
#~ msgstr "Spara"

#~ msgid "update_profile"
#~ msgstr "Uppdatera profil"

#~ msgid "variables"
#~ msgstr "Variabler"

#~ msgid "student_list"
#~ msgstr "Student list"

#~ msgid "title_class live_statistics"
#~ msgstr "Hedy - Live Statistics"

#~ msgid "explore_explanation"
#~ msgstr "På den här sidan kan du titta på program som skapats av andra Hedy-användare. Du kan filtrera både på Hedy-nivå och på äventyr. Klicka på \"Visa program\" för att öppna ett program och köra det. Program med en röd rubrik innehåller ett misstag. Du kan fortfarande öppna programmet, men om du kör det kommer det att resultera i ett fel. Du kan naturligtvis försöka rätta till det! Om skaparen har en offentlig profil kan du klicka på användarnamnet för att besöka hens profil. Där hittar du alla deras delade program och mycket mer!"

#~ msgid "common_errors"
#~ msgstr "Vanliga fel"

#~ msgid "grid_overview"
#~ msgstr "Översikt över program per äventyr"

#~ msgid "last_error"
#~ msgstr "Last error"

#~ msgid "last_program"
#~ msgstr "Last program"

#~ msgid "live_dashboard"
#~ msgstr "Live Dashboard"

#~ msgid "runs_over_time"
#~ msgstr "Runs over time"

#~ msgid "student_details"
#~ msgstr "Student details"

#~ msgid "achievements_check_icon_alt"
#~ msgstr "Ikon för att se prestationer"

#~ msgid "country_title"
#~ msgstr "Land"

#~ msgid "create_public_profile"
#~ msgstr "Skapa en offentlig profil"

#~ msgid "general"
#~ msgstr "Allmänt"

#~ msgid "hedy_achievements"
#~ msgstr "Hedy-prestationer"

#~ msgid "hidden"
#~ msgstr "Gömda"

#~ msgid "highscore_explanation"
#~ msgstr "På den här sidan kan du se aktuella high score, baserat på antalet uppnådda prestationer. Visa rankningen för antingen alla användare, ditt land eller din klass. Klicka på ett användarnamn för att se deras offentliga profil."

#~ msgid "highscore_no_public_profile"
#~ msgstr "Du har ingen offentlig profil och finns därför inte med på topplistorna. Vill du skapa en?"

#~ msgid "highscores"
#~ msgstr "Highscore"

#~ msgid "my_achievements"
#~ msgstr "Mina prestationer"

#~ msgid "no_such_highscore"
#~ msgstr "Highscore"

#~ msgid "programs_created"
#~ msgstr "Skrivna program"

#~ msgid "programs_saved"
#~ msgstr "Sparade program"

#~ msgid "programs_submitted"
#~ msgstr "Inlämnade program"

#~ msgid "title_achievements"
#~ msgstr "Hedy – Mina prestationer"

#~ msgid "whole_world"
#~ msgstr "Världen"

#~ msgid "your_class"
#~ msgstr "Din klass"

#~ msgid "achievement_earned"
#~ msgstr "Du har fått en belöning!"

#~ msgid "percentage_achieved"
#~ msgstr "Uppnås av {procent}% av användarna"

#~ msgid "achievements"
#~ msgstr "belöningar"

#~ msgid "achievements_logo_alt"
#~ msgstr "Logga för prestationer"

#~ msgid "amount_submitted"
#~ msgstr "program som lämnats in"

#~ msgid "last_achievement"
#~ msgstr "Senast uppnådda prestation"

#~ msgid "no_certificate"
#~ msgstr "Den här användaren har inte fått Hedys diplom för slutförande"

#~ msgid "number_achievements"
#~ msgstr "Antal prestationer"

#~ msgid "create_question"
#~ msgstr "Vill du skapa en?"

#~ msgid "explore_programs"
#~ msgstr "Utforska program"

#~ msgid "explore_programs_logo_alt"
#~ msgstr "Utforska program-ikonen"

#~ msgid "hedy_tutorial_logo_alt"
#~ msgstr "Logga för Hedy-handledning"

#~ msgid "no_public_profile"
#~ msgstr "Du har inte en offentlig profiltext än ..."

#~ msgid "start_hedy_tutorial"
#~ msgstr "Starta Hedy-handledning"

#~ msgid "start_programming"
#~ msgstr "Börja programmera"

#~ msgid "start_programming_logo_alt"
#~ msgstr "Ikonen Starta programmering"

#~ msgid "start_teacher_tutorial"
#~ msgstr "Starta lärarhandledning"

#~ msgid "teacher_tutorial_logo_alt"
#~ msgstr "Ikon för lärarhandledning"

#~ msgid "title_landing-page"
#~ msgstr "Välkommen till Hedy!"

#~ msgid "welcome"
#~ msgstr "Välkommen"

#~ msgid "welcome_back"
#~ msgstr "Välkommen tillbaka"

#~ msgid "your_account"
#~ msgstr "Din profil"

#~ msgid "your_last_program"
#~ msgstr "Ditt senast sparade program"

#~ msgid "already_teacher"
#~ msgstr "Du har redan ett lärarkonto."

#~ msgid "already_teacher_request"
#~ msgstr "Du har redan en väntande lärarförfrågan."

#~ msgid "teacher_account_request"
#~ msgstr "Du har en väntande begäran om lärarkonto"

#~ msgid "teacher_account_success"
#~ msgstr "Du har beställt ett lärarkonto."

#~ msgid "student_not_allowed_in_class"
#~ msgstr "Student not allowed in class"

#~ msgid "accounts_created"
#~ msgstr "Kontona skapades."

#~ msgid "accounts_intro"
#~ msgstr "På den här sidan kan du skapa konton för flera elever samtidigt. Deläggs automatiskt till i den aktuella klassen, så se till att klassen som visas ovan är rätt klass! Varje användarnamn måste vara unikt i hela Hedy-systemet. Du kan använda \"Postfix classname\" för att lägga till ditt klassnamn till alla konton. Om du anger lösenord manuellt måste de ha <b>minst</b> sex tecken."

#~ msgid "create_multiple_accounts"
#~ msgstr "Skapa flera konton"

#~ msgid "download_login_credentials"
#~ msgstr "Vill du ladda ner inloggningsuppgifterna när kontona har skapats?"

#~ msgid "generate_passwords"
#~ msgstr "Generera lösenord"

#~ msgid "postfix_classname"
#~ msgstr "Postfix till lektionsnamnet"

#~ msgid "reset_view"
#~ msgstr "Återställ"

#~ msgid "unique_usernames"
#~ msgstr "Alla användarnamn måste vara unika."

#~ msgid "usernames_exist"
#~ msgstr "Ett eller flera användarnamn finns redan."

#~ msgid "**Question**: What is the output of this code?"
#~ msgstr ""

#~ msgid "Output"
#~ msgstr ""

#~ msgid "clear"
#~ msgstr ""

#~ msgid "bug"
#~ msgstr ""

#~ msgid "feature"
#~ msgstr ""

#~ msgid "feedback"
#~ msgstr ""

#~ msgid "feedback_message_success"
#~ msgstr ""

#~ msgid "feedback_modal_message"
#~ msgstr ""

#~ msgid "adventures"
#~ msgstr ""

#~ msgid "classes"
#~ msgstr ""

<<<<<<< HEAD
#~ msgid "student_already_in_class"
#~ msgstr "Den här eleven går redan i din klass."

#~ msgid "student_not_existing"
#~ msgstr "Användarnamnet finns inte."

#~ msgid "student"
=======
#~ msgid "Adventure"
#~ msgstr ""

#~ msgid "Answer"
#~ msgstr ""

#~ msgid "adventure_prompt"
#~ msgstr "Mata in äventyrets namn"

#~ msgid "select_tag"
#~ msgstr ""

#~ msgid "Delete"
#~ msgstr ""

#~ msgid "select_class"
>>>>>>> 126b753e
#~ msgstr ""
<|MERGE_RESOLUTION|>--- conflicted
+++ resolved
@@ -2608,15 +2608,6 @@
 #~ msgid "classes"
 #~ msgstr ""
 
-<<<<<<< HEAD
-#~ msgid "student_already_in_class"
-#~ msgstr "Den här eleven går redan i din klass."
-
-#~ msgid "student_not_existing"
-#~ msgstr "Användarnamnet finns inte."
-
-#~ msgid "student"
-=======
 #~ msgid "Adventure"
 #~ msgstr ""
 
@@ -2633,5 +2624,4 @@
 #~ msgstr ""
 
 #~ msgid "select_class"
->>>>>>> 126b753e
 #~ msgstr ""
