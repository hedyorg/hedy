# Swedish translations for PROJECT.
# Copyright (C) 2023 ORGANIZATION
# This file is distributed under the same license as the PROJECT project.
# FIRST AUTHOR <EMAIL@ADDRESS>, 2023.
#
msgid ""
msgstr ""
"Project-Id-Version: PROJECT VERSION\n"
"Report-Msgid-Bugs-To: EMAIL@ADDRESS\n"
<<<<<<< HEAD
"POT-Creation-Date: 2023-11-30 15:33+0100\n"
"PO-Revision-Date: YEAR-MO-DA HO:MI+ZONE\n"
"Last-Translator: FULL NAME <EMAIL@ADDRESS>\n"
=======
"POT-Creation-Date: 2023-12-19 19:41+0100\n"
"PO-Revision-Date: 2023-12-18 20:12+0000\n"
"Last-Translator: Prefill add-on <noreply-addon-prefill@weblate.org>\n"
>>>>>>> 546460e6
"Language: sv\n"
"Language-Team: sv <LL@li.org>\n"
"Plural-Forms: nplurals=2; plural=n != 1;\n"
"MIME-Version: 1.0\n"
"Content-Type: text/plain; charset=utf-8\n"
"Content-Transfer-Encoding: 8bit\n"
"Generated-By: Babel 2.14.0\n"

msgid "Access Before Assign"
msgstr "Du försökte använda variabeln {name} på rad {access_line_number}, men du tilldelar den på rad {definition_line_number}. Ge variabeln ett värde innan du använder den."

msgid "Cyclic Var Definition"
msgstr "Namnet {variable} måste ges ett värde innan du kan använda det på höger sida av {is}-kommandot."

msgid "Has Blanks"
msgstr "Din kod är ofullständig. Den innehåller tomrum som du måste ersätta med kod."

msgid "Incomplete"
msgstr "Hoppsan! Du glömde lite kod! På rad {line_number} måste du ange text efter {incomplete_command}."

msgid "Incomplete Repeat"
msgstr "Du verkar ha glömt att använda ett kommando med {repeat}-kommandot som du använde på rad {line_number}."

msgid "Invalid"
msgstr "{invalid_command} är inte ett Hedy-kommando på nivå {level}. Menade du {guessed_command}?"

msgid "Invalid Argument"
msgstr "Du kan inte använda kommandot {command} med {invalid_argument}. Försök att ändra {invalid_argument} till {allowed_types}."

msgid "Invalid Argument Type"
msgstr "Du kan inte använda {command} med {invalid_argument} eftersom det är {invalid_type}. Försök ändra {invalid_argument} till {allowed_types}."

msgid "Invalid At Command"
msgstr "Kommandot {at} får inte användas från och med nivå 16. Du kan använda hakparenteser för att använda ett element från en lista, till exempel `vänner[i]`, `lyckonummer[{random}]`."

msgid "Invalid Space"
msgstr "Hoppsan! Du började en rad med ett mellanslag på rad {line_number}. Mellanslag förvirrar datorer; kan du ta bort det?"

msgid "Invalid Type Combination"
msgstr "Du kan inte använda {invalid_argument} och {invalid_argument_2} med {command} eftersom det ena är {invalid_type} och det andra är {invalid_type_2}. Försök att ändra {invalid_argument} till {invalid_type_2} eller {invalid_argument_2} till {invalid_type}."

msgid "Locked Language Feature"
msgstr "Du använder {concept}! Det är jättebra men {concept} är inte upplåst än! Den kommer att låsas upp på en senare nivå."

msgid "Lonely Echo"
msgstr "Du använde {echo} före {ask}, eller {echo} utan något {ask}. Skriv {ask} före {echo}."

msgid "Lonely Text"
msgstr "Du verkar ha glömt att använda ett kommando ihop med texten du använde på rad {line_number}"

msgid "Missing Command"
msgstr "Du verkar ha glömt att använda ett kommando på rad {line_number}."

msgid "Missing Inner Command"
msgstr "Du verkar ha glömt ett kommando ihop med {command} som du använde på rad {line_number}."

#, fuzzy
msgid "Misspelled At Command"
msgstr "It looks like you might have misspelled the {command} command, instead you wrote {invalid_argument} in line {line_number}."

msgid "No Indentation"
msgstr "Du har använt för få mellanslag på rad {line_number}. Du använde {leading_spaces} mellanslag och det är för få. Börja varje nytt block med {indent_size} mellanslag mer än raden innan."

#, fuzzy
msgid "Non Decimal Variable"
msgstr "At line {line_number}, you might have tried using a number which Hedy does not like very much! Try changing it to a decimal number like 2."

msgid "Parse"
msgstr "Koden du matat in är inte giltig Hedy-kod. Det finns ett fel på rad {location[0]} och kolumn {location[1]}. Du skrev {character_found}, men det är inte tillåtet."

msgid "Pressit Missing Else"
msgstr "Du glömde att lägga till vad som händer när du trycker på en annan tangent; lägg till ett {else} i din kod"

msgid "Too Big"
msgstr "Wow! Ditt program har {lines_of_code} rader kod vilket är imponerande! Men vi kan bara hantera {max_lines} kodrader på den här nivån. Korta ner ditt program och försök igen."

msgid "Unexpected Indentation"
msgstr "Du använde för många mellanslag på rad {line_number}. Du använde {leading_spaces} mellanslag och det är för många. Börja varje nytt block med {indent_size} mellanslag mer än raden innan."

msgid "Unquoted Assignment"
msgstr "Från den här nivån behöver du skriva texter till höger om {is} inom citattecken. Du glömde det för texten {text}."

msgid "Unquoted Equality Check"
msgstr "Om du vill kontrollera om en variabel är lika med flera ord, ska orden omges av citattecken!"

msgid "Unquoted Text"
msgstr "Var försiktig. Om du {ask} eller {print} något ska texten börja och sluta med ett citattecken. Du glömde det för texten {unquotedtext}."

msgid "Unsupported Float"
msgstr "Icke-heltal stöds inte än, men kommer att finnas några nivåer högre upp. Ändra {value} till ett heltal för tillfället."

msgid "Unsupported String Value"
msgstr "Textvärden kan inte innehålla {invalid_value}."

#, fuzzy
msgid "Unused Variable"
msgstr "You defined the variable {variable_name} on line {line_number}, but you did not use it."

msgid "Var Undefined"
msgstr "Du försökte använda variabeln {name}, men du har inte tilldelat den något värde. Det är också möjligt att du försökte använda ordet {name} men glömde citattecken."

msgid "Wrong Level"
msgstr "Det var rätt Hedy-kod, men inte på rätt nivå. Du skrev {offending_keyword} på nivå {working_level}. Tips: {tip}"

msgid "account_overview"
msgstr "Kontoöversikt"

msgid "accounts_created"
msgstr "Kontona skapades."

msgid "accounts_intro"
msgstr "På den här sidan kan du skapa konton för flera elever samtidigt. Deläggs automatiskt till i den aktuella klassen, så se till att klassen som visas ovan är rätt klass! Varje användarnamn måste vara unikt i hela Hedy-systemet. Du kan använda \"Postfix classname\" för att lägga till ditt klassnamn till alla konton. Om du anger lösenord manuellt måste de ha <b>minst</b> sex tecken."

msgid "achievement_earned"
msgstr "Du har fått en belöning!"

msgid "achievements"
msgstr "belöningar"

msgid "achievements_check_icon_alt"
msgstr "Ikon för att se prestationer"

msgid "achievements_logo_alt"
msgstr "Logga för prestationer"

#, fuzzy
msgid "add"
msgstr "Add"

msgid "add_students"
msgstr "Lägg till elever"

msgid "add_students_options"
msgstr "Alternativ för att lägga till elever"

msgid "admin"
msgstr "Administration"

msgid "advance_button"
msgstr "Gå till nivå {level}"

msgid "adventure"
msgstr "Äventyr"

#, fuzzy
msgid "adventure_cloned"
msgstr "Adventure is cloned"

msgid "adventure_duplicate"
msgstr "Du har redan ett äventyr med det här namnet."

msgid "adventure_empty"
msgstr "Du har inte angett ett äventyrsnamn!"

msgid "adventure_exp_1"
msgstr "Skriv in ditt äventyr på höger sida. När du har skapat ditt äventyr kan du lägga till det i någon av dina klasser under \"anpassningar\". Om du vill ha med ett kommando i ditt äventyr, använd kodankare så här:"

msgid "adventure_exp_2"
msgstr "Om du vill visa kodsnuttar, till exempel för att ge eleverna en mall eller ett exempel på koden. Använd då ankare så här:"

msgid "adventure_exp_3"
msgstr "Du behöver alltid ha klammer { } runt nyckelord, så att de känns igen korrekt. Du kan använda knappen \"förhandsgranska\" för att visa en formatterad version av ditt äventyr. Om du vill visa äventyret på en egen sida väljer du \"visa\" på lärarsidan."

msgid "adventure_id_invalid"
msgstr "Äventyrs-id är ogiltigt."

msgid "adventure_length"
msgstr "Ditt äventyr måste ha minst 20 tecken."

msgid "adventure_name_invalid"
msgstr "Äventyrsnamnet är ogiltigt."

msgid "adventure_prompt"
msgstr "Mata in äventyrets namn"

msgid "adventure_terms"
msgstr "Jag samtycker till att mitt äventyr kan göras tillgängligt för allmänheten på Hedy."

msgid "adventure_updated"
msgstr "Äventyret har uppdaterats!"

msgid "adventures"
msgstr "Äventyr"

#, fuzzy
msgid "adventures_info"
msgstr "Each Hedy level has built-in exercises for students, which we call adventures. You can create your own adventures and add them to your classes. With your own adventures you can create adventures that are relevant and interesting for your students. You can find more information about creating your own adventures <a href=\"https://hedy.org/for-teachers/manual/features\">here</a>."

msgid "adventures_restored"
msgstr "Standardäventyren har återställts."

msgid "ago"
msgstr "för {timestamp} sen"

msgid "agree_invalid"
msgstr "Du måste godkänna sekretessvillkoren."

msgid "agree_with"
msgstr "Jag godkänner"

msgid "ajax_error"
msgstr "Det uppstod ett fel, försök igen."

msgid "all"
msgstr "Allt"

msgid "all_class_highscores"
msgstr "Alla elever syns i klassens toppresultat"

msgid "already_account"
msgstr "Har du redan ett konto?"

msgid "already_program_running"
msgstr "Det finns redan ett pågående program, avsluta det först."

msgid "already_teacher"
msgstr "Du har redan ett lärarkonto."

msgid "already_teacher_request"
msgstr "Du har redan en väntande lärarförfrågan."

msgid "amount_created"
msgstr "skapade program"

msgid "amount_saved"
msgstr "sparade program"

msgid "amount_submitted"
msgstr "program som lämnats in"

#, fuzzy
msgid "apply_filters"
msgstr "Apply filters"

msgid "are_you_sure"
msgstr "Är du säker? Du kan inte ångra den här åtgärden."

msgid "ask_needs_var"
msgstr "Från och med nivå 2 måste {ask} användas med en variabel. Exempel: namn {is} {ask} Vad heter du?"

msgid "back_to_class"
msgstr "Gå tillbaka till klassen"

msgid "back_to_teachers_page"
msgstr "Gå tillbaka till lärarsidan"

msgid "become_a_sponsor"
msgstr "Bli sponsor"

msgid "birth_year"
msgstr "Födelseår"

msgid "by"
msgstr "av"

msgid "cancel"
msgstr "Avbryt"

msgid "cant_parse_exception"
msgstr "Kan inte analysera programmet"

msgid "catch_index_exception"
msgstr "Du försökte komma åt listan {list_name} men den är antingen tom eller så finns inte det indexet."

#, fuzzy
msgid "catch_value_exception"
msgstr "While running your program the command {command} received the value {value} which is not allowed. {suggestion}."

msgid "certificate"
msgstr "Diplom för genomförd utbildning"

msgid "certified_teacher"
msgstr "Certifierad lärare"

msgid "change_password"
msgstr "Ändra lösenord"

msgid "cheatsheet_title"
msgstr "Lathund"

msgid "class_already_joined"
msgstr "Du är redan elev i klassen"

msgid "class_customize_success"
msgstr "Klassen har anpassats."

msgid "class_live"
msgstr "Aktuell statistik"

msgid "class_name_duplicate"
msgstr "Du har redan en klass med det namnet."

msgid "class_name_empty"
msgstr "Du har inte matat in något klassnamn!"

msgid "class_name_invalid"
msgstr "Klassnamnet är ogiltigt."

msgid "class_name_prompt"
msgstr "Ange namnet på den nya klassen"

msgid "class_overview"
msgstr "Klassöversikt"

#, fuzzy
msgid "class_survey_description"
msgstr "We would like to get a better overview of our Hedy users. By providing these answers, you would help improve Hedy. Thank you!"

#, fuzzy
msgid "class_survey_later"
msgstr "Remind me tomorrow"

#, fuzzy
msgid "class_survey_question1"
msgstr "What is the age range in your class?"

#, fuzzy
msgid "class_survey_question2"
msgstr "What is the spoken language in your class?"

#, fuzzy
msgid "class_survey_question3"
msgstr "What is the gender balance in your class?"

#, fuzzy
msgid "class_survey_question4"
msgstr "What distinguishes your students from others?"

#, fuzzy
msgid "classes_info"
msgstr "Create a class to follow the progress of each student in dashboard, and to customize the adventures your students see, and even adding your own! You can create as many classes as you like, and each class can have multiple teachers each one with different roles. You can also add as many students as you want, but mind that each student can only be in one class at a time. You can find more information about classes in the <a href=\"https://hedy.org/for-teachers/manual/preparations#for-teachers\">teacher manual</a>."

#, fuzzy
msgid "clone"
msgstr "Clone"

#, fuzzy
msgid "cloned_times"
msgstr "Clones"

msgid "close"
msgstr "Stäng"

msgid "comma"
msgstr "ett kommatecken"

msgid "command_not_available_yet_exception"
msgstr "Kommandot är inte tillgängligt än"

msgid "command_unavailable_exception"
msgstr "Kommandot är inte korrekt längre"

msgid "commands"
msgstr "Kommandon"

msgid "common_errors"
msgstr "Vanliga fel"

msgid "congrats_message"
msgstr "Grattis, {username}, du har nått följande resultat med Hedy!"

msgid "content_invalid"
msgstr "Äventyret är ogiltigt."

msgid "contributor"
msgstr "Bidragsgivare"

msgid "copy_clipboard"
msgstr "Kopierades till Urklipp"

msgid "copy_join_link"
msgstr "Kopiera anslutningslänken"

msgid "copy_link_success"
msgstr "Anslutningslänken har kopierats till Urklipp"

msgid "copy_link_to_share"
msgstr "Kopiera länken för att dela den"

msgid "copy_mail_link"
msgstr "Kopiera och klistra in den här länken i en ny flik:"

msgid "correct_answer"
msgstr "Rätt svar är"

msgid "country"
msgstr "Land"

msgid "country_invalid"
msgstr "Vänligen välj ett giltigt land."

msgid "country_title"
msgstr "Land"

msgid "create_account"
msgstr "Skapa ett konto"

msgid "create_accounts"
msgstr "Skapa konton"

msgid "create_accounts_prompt"
msgstr "Är du säker på att du vill skapa kontona?"

msgid "create_adventure"
msgstr "Skapa ett äventyr"

msgid "create_class"
msgstr "Skapa en ny klass"

msgid "create_multiple_accounts"
msgstr "Skapa flera konton"

msgid "create_public_profile"
msgstr "Skapa en offentlig profil"

msgid "create_question"
msgstr "Vill du skapa en?"

msgid "create_student_account"
msgstr "Skapa ett konto"

msgid "create_student_account_explanation"
msgstr "Du kan spara dina egna program med ett konto."

msgid "create_teacher_account"
msgstr "Skapa ett lärarkonto"

msgid "create_teacher_account_explanation"
msgstr "Med ett lärarkonto kan du spara dina program och se dina elevers resultat."

msgid "creator"
msgstr "Skapare"

msgid "current_password"
msgstr "Aktuellt lösenord"

msgid "customization_deleted"
msgstr "Anpassningarna har tagits bort."

msgid "customize_adventure"
msgstr "Anpassa äventyret"

msgid "customize_class"
msgstr "Anpassa lektionen"

msgid "dash"
msgstr "ett tankstreck"

msgid "default_403"
msgstr "Det ser ut som om du inte är behörig ..."

msgid "default_404"
msgstr "Vi kunde inte hitta den sidan ..."

msgid "default_500"
msgstr "Något gick fel ..."

msgid "delete"
msgstr "Radera"

msgid "delete_adventure_prompt"
msgstr "Är du säker på att du vill ta bort äventyret?"

msgid "delete_class_prompt"
msgstr "Är du säker på att du vill ta bort lektionen?"

msgid "delete_confirm"
msgstr "Är du säker på att du vill ta bort programmet?"

msgid "delete_invite"
msgstr "Ta bort inbjudan"

msgid "delete_invite_prompt"
msgstr "Är du säker på att du vill ta bort den här lektionsinbjudan?"

msgid "delete_public"
msgstr "Ta bort offentlig profil"

msgid "delete_success"
msgstr "Programmet har raderats."

msgid "destroy_profile"
msgstr "Ta bort profil"

msgid "developers_mode"
msgstr "Programmerarläge"

msgid "directly_available"
msgstr "Öppna direkt"

msgid "disable"
msgstr "Inaktivera"

msgid "disabled"
msgstr "Inaktiverad"

msgid "disabled_button_quiz"
msgstr "Ditt resultat är under gränsen; försök igen!"

msgid "discord_server"
msgstr "Discord-server"

msgid "distinguished_user"
msgstr "Framstående användare"

msgid "double quotes"
msgstr "dubbla citattecken"

msgid "download"
msgstr "Ladda ner"

msgid "download_login_credentials"
msgstr "Vill du ladda ner inloggningsuppgifterna när kontona har skapats?"

msgid "duplicate"
msgstr "Duplicera"

#, fuzzy
msgid "echo_and_ask_mismatch_exception"
msgstr "Echo and ask mismatch"

msgid "echo_out"
msgstr "Från och med nivå 2 behövs inte längre {echo}. Du kan nu istället upprepa ett svar med {ask} och {print}. Exempel: namnet är {ask} Vad heter du? {print} Hej namn"

#, fuzzy
msgid "edit_adventure"
msgstr "Edit adventure"

msgid "edit_code_button"
msgstr "Redigera kod"

msgid "email"
msgstr "Mejl"

msgid "email_invalid"
msgstr "Ange en giltig mejladress."

msgid "end_quiz"
msgstr "Slut på quizet"

msgid "english"
msgstr "engelska"

msgid "enter"
msgstr "Mata in"

msgid "enter_password"
msgstr "Ange ett nytt lösenord för"

msgid "enter_text"
msgstr "Skriv in ditt svar här ..."

msgid "error_logo_alt"
msgstr "Fel-logga"

msgid "exclamation mark"
msgstr "ett utropstecken"

msgid "exercise"
msgstr "Övning"

msgid "exercise_doesnt_exist"
msgstr "Övningen saknas"

msgid "exists_email"
msgstr "Mejladressen används redan."

msgid "exists_username"
msgstr "Användarnamnet är taget."

#, fuzzy
msgid "exit_preview_mode"
msgstr "Exit preview mode"

msgid "experience_invalid"
msgstr "Välj en giltig erfarenhet, alltså (Ja, Nej)."

msgid "expiration_date"
msgstr "Förfallodatum"

msgid "explore_explanation"
msgstr "På den här sidan kan du titta på program som skapats av andra Hedy-användare. Du kan filtrera både på Hedy-nivå och på äventyr. Klicka på \"Visa program\" för att öppna ett program och köra det. Program med en röd rubrik innehåller ett misstag. Du kan fortfarande öppna programmet, men om du kör det kommer det att resultera i ett fel. Du kan naturligtvis försöka rätta till det! Om skaparen har en offentlig profil kan du klicka på användarnamnet för att besöka hens profil. Där hittar du alla deras delade program och mycket mer!"

msgid "explore_programs"
msgstr "Utforska program"

msgid "explore_programs_logo_alt"
msgstr "Utforska program-ikonen"

msgid "favorite_program"
msgstr "Favoritprogram"

msgid "favourite_confirm"
msgstr "Är du säker på att du vill favoritmarkera det här programmet?"

msgid "favourite_program"
msgstr "Favoritprogram"

msgid "favourite_program_invalid"
msgstr "Ditt valda favoritprogram är ogiltigt."

msgid "favourite_success"
msgstr "Ditt program är favoritmarkerat."

msgid "female"
msgstr "Tjej"

msgid "float"
msgstr "ett tal/antal"

msgid "for_teachers"
msgstr "För lärare"

msgid "forgot_password"
msgstr "Har du glömt lösenordet?"

msgid "from_another_teacher"
msgstr "Från en annan lärare"

msgid "from_magazine_website"
msgstr "Från en tidskrift eller webbplats"

msgid "from_video"
msgstr "Från en video"

msgid "fun_statistics_msg"
msgstr "Här är lite rolig statistik!"

msgid "gender"
msgstr "Kön"

msgid "gender_invalid"
msgstr "Välj ett giltigt kön, välj (Tjej, Kille, Annat)."

msgid "general"
msgstr "Allmänt"

msgid "general_settings"
msgstr "Allmänna inställningar"

msgid "generate_passwords"
msgstr "Generera lösenord"

msgid "get_certificate"
msgstr "Få ditt diplom!"

msgid "give_link_to_teacher"
msgstr "Ge den här länken till din lärare:"

msgid "go_back_to_main"
msgstr "Tillbaka till huvudsidan"

msgid "go_to_question"
msgstr "Gå till fråga"

msgid "go_to_quiz_result"
msgstr "Gå till quizresultat"

msgid "goto_profile"
msgstr "Gå till min profil"

msgid "grid_overview"
msgstr "Översikt över program per äventyr"

msgid "hand_in"
msgstr "Lämna in"

msgid "hand_in_exercise"
msgstr "Lämna in övningen"

msgid "heard_about_hedy"
msgstr "Hur har du hört talas om Hedy?"

msgid "heard_about_invalid"
msgstr "Välj ett giltigt sätt hur du hörde talas om oss."

msgid "hedy_achievements"
msgstr "Hedy-prestationer"

msgid "hedy_choice_title"
msgstr "Hedys Val"

msgid "hedy_logo_alt"
msgstr "Hedy-logga"

msgid "hedy_on_github"
msgstr "Hedy på Github"

msgid "hedy_tutorial_logo_alt"
msgstr "Logga för Hedy-handledning"

msgid "hello_logo"
msgstr "hej"

msgid "hello_world"
msgstr "Hej, världen!"

msgid "hidden"
msgstr "Gömda"

msgid "hide_cheatsheet"
msgstr "Dölj lathund"

msgid "hide_keyword_switcher"
msgstr "Göm tangentbordsväxlaren"

msgid "hide_parsons"
msgstr "Göm pusslet"

msgid "hide_quiz"
msgstr "Göm quiz"

msgid "highest_level_reached"
msgstr "Högsta uppnådda nivån"

msgid "highest_quiz_score"
msgstr "Högsta quizpoäng"

msgid "highscore_explanation"
msgstr "På den här sidan kan du se aktuella high score, baserat på antalet uppnådda prestationer. Visa rankningen för antingen alla användare, ditt land eller din klass. Klicka på ett användarnamn för att se deras offentliga profil."

msgid "highscore_no_public_profile"
msgstr "Du har ingen offentlig profil och finns därför inte med på topplistorna. Vill du skapa en?"

msgid "highscores"
msgstr "Highscore"

msgid "hint"
msgstr "Ledtråd?"

msgid "ill_work_some_more"
msgstr "Jag jobbar på det lite till"

msgid "image_invalid"
msgstr "Bilden du valde är ogiltig."

#, fuzzy
msgid "incomplete_command_exception"
msgstr "Incomplete Command"

#, fuzzy
msgid "incorrect_handling_of_quotes_exception"
msgstr "Incorrect handling of quotes"

#, fuzzy
msgid "incorrect_use_of_types_exception"
msgstr "Incorrect use of types"

#, fuzzy
msgid "incorrect_use_of_variable_exception"
msgstr "Incorrect use of variable"

#, fuzzy
msgid "indentation_exception"
msgstr "Incorrect Indentation"

msgid "input"
msgstr "indata från {ask}"

msgid "integer"
msgstr "ett tal"

msgid "invalid_class_link"
msgstr "Ogiltig länk för att gå med i klassen."

#, fuzzy
msgid "invalid_command_exception"
msgstr "Invalid command"

#, fuzzy
msgid "invalid_keyword_language_comment"
msgstr "# The provided keyword language is invalid, keyword language is set to English"

#, fuzzy
msgid "invalid_language_comment"
msgstr "# The provided language is invalid, language set to English"

#, fuzzy
msgid "invalid_level_comment"
msgstr "# The provided level is invalid, level is set to level 1"

#, fuzzy
msgid "invalid_program_comment"
msgstr "# The provided program is invalid, please try again"

msgid "invalid_teacher_invitation_code"
msgstr "Koden för lärarinbjudan är ogiltig. För att bli lärare, kontakta hello@hedy.org."

msgid "invalid_tutorial_step"
msgstr "Ogiltigt steg i handledningen"

msgid "invalid_username_password"
msgstr "Ogiltigt användarnamn/lösenord."

msgid "invite_by_username"
msgstr "Bjud in via användarnamn"

msgid "invite_date"
msgstr "Datum för inbjudan"

msgid "invite_message"
msgstr "Du har fått en inbjudan att gå med i klassen"

msgid "invite_prompt"
msgstr "Ange ett användarnamn"

#, fuzzy
msgid "invite_teacher"
msgstr "Invite a teacher"

msgid "join_class"
msgstr "Gå med i klassen"

msgid "join_prompt"
msgstr "Du måste ha ett konto för att gå med i en klass. Vill du logga in nu?"

msgid "keyword_language_invalid"
msgstr "Välj ett giltigt språk för nyckelord (välj engelska eller ditt eget språk)."

msgid "language"
msgstr "Språk"

msgid "language_invalid"
msgstr "Välj ett giltigt språk."

msgid "languages"
msgstr "Vilka av de här programspråken har du använt tidigare?"

msgid "last_achievement"
msgstr "Senast uppnådda prestation"

msgid "last_edited"
msgstr "Senast ändrad"

#, fuzzy
msgid "last_error"
msgstr "Last error"

msgid "last_login"
msgstr "Senaste inloggning"

#, fuzzy
msgid "last_program"
msgstr "Last program"

msgid "last_update"
msgstr "Senaste uppdatering"

msgid "lastname"
msgstr "Efternamn"

msgid "leave_class"
msgstr "Lämna klassen"

msgid "level"
msgstr "Nivå"

msgid "level_accessible"
msgstr "Nivån är öppen för elever"

msgid "level_disabled"
msgstr "Nivån är inte aktiv"

msgid "level_future"
msgstr "Den här nivån öppnas automatiskt den "

msgid "level_invalid"
msgstr "Hedy-nivån är ogiltig."

msgid "level_not_class"
msgstr "Den här nivån är inte tillgänglig för din klass ännu"

msgid "level_title"
msgstr "Nivå"

msgid "levels"
msgstr ""

msgid "link"
msgstr "Länk"

msgid "list"
msgstr "en lista"

#, fuzzy
msgid "live_dashboard"
msgstr "Live Dashboard"

msgid "logged_in_to_share"
msgstr "Du måste vara inloggad för att spara och dela ett program."

msgid "login"
msgstr "Logga in"

msgid "login_long"
msgstr "Logga in på ditt konto"

msgid "login_to_save_your_work"
msgstr "Logga in för att spara ditt arbete"

msgid "logout"
msgstr "Logga ut"

msgid "longest_program"
msgstr "Längsta programmet"

msgid "mail_change_password_body"
msgstr ""
"Ditt Hedy-lösenord har ändrats. Om det var du som gjorde det är allt OK.\n"
"Om du inte har ändrat ditt lösenord, vänligen kontakta oss omedelbart genom att svara på detta mejl."

msgid "mail_change_password_subject"
msgstr "Ditt Hedy-lösenord har ändrats"

msgid "mail_error_change_processed"
msgstr "Något gick fel när en mejlbekräftelse skickades men ändringarna genomfördes korrekt ändå."

msgid "mail_goodbye"
msgstr ""
"Fortsätt programmera!\n"
"Hedy-teamet"

msgid "mail_hello"
msgstr "Hej {användarnamn}!"

msgid "mail_recover_password_body"
msgstr ""
"Genom att klicka på den här länken kan du skapa ett nytt lösenord för Hedy. Länken är giltig i <b>4</b> timmar.\n"
"Om du inte har begärt att få ditt lösenord återställt kan du strunta i detta mejl: {link}"

msgid "mail_recover_password_subject"
msgstr "Begär en lösenordsåterställning."

msgid "mail_reset_password_body"
msgstr ""
"Ditt Hedy-lösenord har återställts till ett nytt. Om det var du som gjorde det är allt OK.\n"
"Om du inte ändrade ditt lösenord, vänligen kontakta oss omedelbart genom att svara på det här mejlet."

msgid "mail_reset_password_subject"
msgstr "Ditt Hedy-lösenord har återställts"

msgid "mail_welcome_teacher_body"
msgstr ""
"<strong>Välkommen!</strong>\n"
"Grattis till ditt nya Hedy-lärarkonto. Välkommen till gemenskapen för Hedy-lärare jorden runt!\n"
"\n"
"<strong>Vad lärarkonton kan göra</strong>\n"
"Du har ett antal extra alternativ som är upplåsta nu.\n"
"\n"
"1. Extra förklaringar finns i <a href=\"https://hedy.org/for-teachers/manual\">lärarhandboken</a>.\n"
"2. Med ditt lärarkonto kan du skapa klasser. Dina elever kan sedan gå med i dina klasser och du kan se deras framsteg. Klasserna skapas och hanteras på <a href=\"https://hedycode.com/for-teachers\">lärarsidan</a>.\n"
"3. Du kan anpassa dina klasser helt och hållet; till exempel kan du öppna och stänga nivåer, aktivera eller stänga av äventyr och skriva dina egna äventyr!\n"
"\n"
"<strong>Gå med i vår online-gemenskap!</strong>\n"
"Alla Hedy-lärare, programmerare och andra fans är välkomna att gå med i vår <a href=\"https://discord.gg/8yY7dEme9r\">Discord-server</a>. Detta är den perfekta platsen för att prata om Hedy: vi har kanaler där du kan visa dina häftiga projekt och lektioner, kanaler för att rapportera fel och kanaler för att chatta med andra lärare och med Hedy-teamet.\n"
"\n"
"<strong>Hur du ber om hjälp </strong>\n"
"Om något är oklart kan du fråga på Discord eller <a href=\"mailto: hello@hedy.org\">skicka ett mejl till oss</a>.\n"
"\n"
"<strong>Hur man rapporterar buggar</strong>\n"
"I Discord har vi en kanal för att rapportera fel och den heter #bugs. Det är den perfekta platsen för att rapportera problem du stöter på. Om du vet hur man använder GitHub kan du skapa en <a href=\"https://github.com/hedyorg/hedy/issues/new?assignees=&labels=&template=bug_report.md&title=%5BBUG%5D\">issue</a> där.\n"

msgid "mail_welcome_teacher_subject"
msgstr "Ditt Hedy-lärarkonto är klart"

msgid "mail_welcome_verify_body"
msgstr ""
"Ditt Hedy-konto har skapats. Välkommen!\n"
"Klicka på den här länken för att bekräfta din mejladress: {link}"

msgid "mail_welcome_verify_subject"
msgstr "Välkommen till Hedy"

msgid "mailing_title"
msgstr "Prenumerera på Hedys nyhetsbrev"

msgid "main_subtitle"
msgstr "Textprogrammering för klassrummet"

msgid "main_title"
msgstr "Hedy"

msgid "make_sure_you_are_done"
msgstr "Se till att du är färdig! Du kommer inte att kunna ändra ditt program när du klickat på \"Lämna in\"."

msgid "male"
msgstr "Kille"

msgid "mandatory_mode"
msgstr "Obligatoriskt utvecklarläge"

msgid "my_account"
msgstr "Mitt konto"

msgid "my_achievements"
msgstr "Mina prestationer"

msgid "my_adventures"
msgstr "Mina äventyr"

msgid "my_classes"
msgstr "Mina lektioner"

msgid "my_messages"
msgstr "Mina meddelanden"

#, fuzzy
msgid "my_public_profile"
msgstr "My public profile"

msgid "name"
msgstr "Namn"

msgid "nav_explore"
msgstr "Utforska"

msgid "nav_hedy"
msgstr "Hedy"

msgid "nav_learn_more"
msgstr "Lär dig mer"

msgid "nav_start"
msgstr "Hem"

msgid "nested blocks"
msgstr "ett block inuti ett block"

msgid "new_password"
msgstr "Nytt lösenord"

#, fuzzy
msgid "new_password_repeat"
msgstr "Repeat new password"

msgid "newline"
msgstr "en ny rad"

msgid "next_exercise"
msgstr "Nästa övning"

msgid "next_page"
msgstr "Nästa sida"

msgid "next_step_tutorial"
msgstr "Nästa steg >>>"

msgid "no"
msgstr "Nej"

msgid "no_account"
msgstr "Inget konto?"

msgid "no_accounts"
msgstr "Det finns inga konton att skapa."

#, fuzzy
msgid "no_adventures_yet"
msgstr "There are no public adventures yet..."

msgid "no_certificate"
msgstr "Den här användaren har inte fått Hedys diplom för slutförande"

msgid "no_more_flat_if"
msgstr "Från och med nivå 8 måste koden efter {if} placeras på nästa rad och börja med fyra mellanslag."

msgid "no_programs"
msgstr "Du har inga program än."

msgid "no_public_profile"
msgstr "Du har inte en offentlig profiltext än ..."

msgid "no_shared_programs"
msgstr "har inga delade program ..."

msgid "no_such_adventure"
msgstr "Det här äventyret finns inte!"

msgid "no_such_class"
msgstr "Det finns ingen sådan Hedy-lektion."

msgid "no_such_highscore"
msgstr "Highscore"

msgid "no_such_level"
msgstr "Det finns ingen sådan Hedy-nivå!"

msgid "no_such_program"
msgstr "Det finns inget sådant Hedy-program!"

#, fuzzy
msgid "no_tag"
msgstr "No tag provided!"

msgid "not_enrolled"
msgstr "Verkar som att du inte är i den här klassen!"

msgid "not_in_class_no_handin"
msgstr "Du går inte en lektion, så du behöver inte lämna in något."

msgid "not_logged_in_cantsave"
msgstr "Ditt program kommer inte att sparas."

msgid "not_logged_in_handin"
msgstr "Du måste vara inloggad för att lämna in en uppgift."

msgid "not_teacher"
msgstr "Verkar som att du inte är en lärare!"

msgid "number"
msgstr "ett tal"

msgid "number_achievements"
msgstr "Antal prestationer"

msgid "number_lines"
msgstr "Antal rader"

msgid "number_programs"
msgstr "Antal körda program"

msgid "ok"
msgstr "OK"

msgid "only_you_can_see"
msgstr "Bara du kan se det här programmet."

msgid "open"
msgstr "Öppna"

msgid "opening_date"
msgstr "Öppningsdatum"

msgid "opening_dates"
msgstr "Öppningsdatum"

msgid "option"
msgstr "Alternativ"

msgid "or"
msgstr "eller"

msgid "other"
msgstr "Övrig"

msgid "other_block"
msgstr "Något annat blockbaserat språk"

msgid "other_settings"
msgstr "Andra inställningar"

msgid "other_source"
msgstr "Annat"

msgid "other_text"
msgstr "Ett annat textbaserat språk"

msgid "overwrite_warning"
msgstr "Du har redan ett program med det här namnet; om du sparar det här programmet kommer det att ersätta det gamla. Är du säker?"

msgid "page"
msgstr "sida"

msgid "page_not_found"
msgstr "Vi kunde inte hitta den sidan!"

msgid "parsons_title"
msgstr "Pussel"

msgid "password"
msgstr "Lösenord"

msgid "password_change_not_allowed"
msgstr "Du får inte ändra lösenord för den här användaren."

msgid "password_change_prompt"
msgstr "Är du säker på att du vill ändra lösenordet?"

msgid "password_change_success"
msgstr "Elevlösenordet har ändrats."

msgid "password_invalid"
msgstr "Ditt lösenord är ogiltigt."

msgid "password_repeat"
msgstr "Upprepa lösenordet"

msgid "password_resetted"
msgstr "Ditt lösenord har återställts. Du skickas nu vidare till inloggningssidan."

msgid "password_six"
msgstr "Lösenordet måste ha minst sex tecken."

msgid "password_updated"
msgstr "Lösenordet har uppdaterats."

msgid "passwords_six"
msgstr "Alla lösenord måste ha minst sex tecken."

msgid "pending_invites"
msgstr "Väntande inbjudningar"

msgid "people_with_a_link"
msgstr "Andra som har länken kan se detta program. Det finns också på sidan \"Utforska\"."

msgid "percentage"
msgstr "procentandel"

msgid "percentage_achieved"
msgstr "Uppnås av {procent}% av användarna"

msgid "period"
msgstr "en punkt"

msgid "personal_text"
msgstr "Personlig text"

msgid "personal_text_invalid"
msgstr "Din personliga text är ogiltig."

msgid "postfix_classname"
msgstr "Postfix till lektionsnamnet"

msgid "preferred_keyword_language"
msgstr "Önskat språk för nyckelord"

msgid "preferred_language"
msgstr "Önskat språk"

msgid "preview"
msgstr "Förhandsgranskning"

#, fuzzy
msgid "previewing_class"
msgstr "You are previewing class <em>{class_name}</em> as a teacher."

msgid "previous_campaigns"
msgstr "Visa tidigare kampanjer"

msgid "print_logo"
msgstr "skriv"

msgid "privacy_terms"
msgstr "Sekretessvillkor"

msgid "private"
msgstr "Privat"

msgid "profile_logo_alt"
msgstr "Profilikon."

msgid "profile_picture"
msgstr "Profilbild"

msgid "profile_updated"
msgstr "Profilen har uppdaterats."

msgid "profile_updated_reload"
msgstr "Profilen har uppdaterats och sidan laddas om."

msgid "program_contains_error"
msgstr "Det här programmet innehåller ett fel. Är du säker på att du vill dela det?"

msgid "program_header"
msgstr "Mina program"

#, fuzzy
msgid "program_too_large_exception"
msgstr "Programs too large"

msgid "programming_experience"
msgstr "Har du erfarenhet av programmering?"

msgid "programming_invalid"
msgstr "Välj ett giltigt programspråk."

msgid "programs"
msgstr "Program"

msgid "programs_created"
msgstr "Skrivna program"

msgid "programs_saved"
msgstr "Sparade program"

msgid "programs_submitted"
msgstr "Inlämnade program"

msgid "prompt_join_class"
msgstr "Vill du gå med i den här klassen?"

msgid "public"
msgstr "Offentlig"

msgid "public_invalid"
msgstr "Avtalsvalet är ogiltigt"

msgid "public_profile"
msgstr "Offentlig profil"

msgid "public_profile_info"
msgstr "Genom att markera den här rutan gör jag min profil synlig för alla. Var noga med att inte dela personlig information som ditt namn eller hemadress, eftersom alla kommer att kunna se uppgifterna!"

msgid "public_profile_updated"
msgstr "Offentlig profil uppdaterad och sidan laddas om."

msgid "pygame_waiting_for_input"
msgstr "Väntar på en knapptryckning ..."

msgid "question mark"
msgstr "ett frågetecken"

msgid "quiz_logo_alt"
msgstr "Quiz-logga"

msgid "quiz_score"
msgstr "Quiz-poäng"

msgid "quiz_tab"
msgstr "Quiz"

msgid "quiz_threshold_not_reached"
msgstr "För lågt resultat på quizet för att låsa upp den här nivån"

msgid "read_code_label"
msgstr "Läs högt"

msgid "recent"
msgstr "Mina senaste program"

msgid "recover_password"
msgstr "Begär återställning av lösenord"

msgid "regress_button"
msgstr "Gå tillbaka till nivå {level}"

msgid "remove"
msgstr "Ta bort"

msgid "remove_customization"
msgstr "Ta bort anpassning"

msgid "remove_customizations_prompt"
msgstr "Är du säker på att du vill ta bort anpassningarna för den här klassen?"

msgid "remove_student_prompt"
msgstr "Är du säker på att du vill ta bort eleven från klassen?"

#, fuzzy
msgid "remove_user_prompt"
msgstr "Confirm removing this user from the class."

msgid "repair_program_logo_alt"
msgstr "Ikon för programreparation"

msgid "repeat_match_password"
msgstr "Det upprepade lösenordet stämmer inte."

msgid "repeat_new_password"
msgstr "Upprepa det nya lösenordet"

msgid "report_failure"
msgstr "Programmet finns inte eller är inte offentligt"

msgid "report_program"
msgstr "Är du säker på att du vill rapportera det här programmet?"

msgid "report_success"
msgstr "Programmet har rapporterats"

msgid "request_teacher"
msgstr "Vill du ansöka om ett lärarkonto?"

msgid "request_teacher_account"
msgstr "Ansök om lärarkonto"

msgid "required_field"
msgstr "Fält markerade med * är obligatoriska"

msgid "reset_adventure_prompt"
msgstr "Är du säker på att du vill återställa alla de valda äventyren?"

msgid "reset_adventures"
msgstr "Återställ valda äventyr"

msgid "reset_button"
msgstr "Återställ"

msgid "reset_password"
msgstr "Återställ lösenord"

msgid "reset_view"
msgstr "Återställ"

msgid "retrieve_adventure_error"
msgstr "Du får inte se detta äventyr!"

msgid "retrieve_class_error"
msgstr "Bara lärare kan hämta klasser"

msgid "retrieve_tag_error"
msgstr ""

#, fuzzy
msgid "role"
msgstr "Role"

msgid "run_code_button"
msgstr "Kör kod"

#, fuzzy
msgid "runs_over_time"
msgstr "Runs over time"

msgid "save"
msgstr "Spara"

msgid "save_parse_warning"
msgstr "Programmet har ett fel; är du säker på att du vill spara det?"

msgid "save_prompt"
msgstr "Du måste ha ett konto för att spara ditt program. Vill du logga in nu?"

msgid "save_success_detail"
msgstr "Programmet har sparats."

msgid "score"
msgstr "Poäng"

msgid "search"
msgstr "Sök ..."

msgid "search_button"
msgstr "Sök"

#, fuzzy
msgid "second_teacher"
msgstr "Second teacher"

msgid "second_teacher_copy_prompt"
msgstr ""

#, fuzzy
msgid "second_teacher_prompt"
msgstr "Enter a teacher username to invite them."

#, fuzzy
msgid "second_teacher_warning"
msgstr "All teachers in this class can customize it."

msgid "see_certificate"
msgstr "Se diplom för {username}!"

msgid "select"
msgstr "Välj"

msgid "select_adventures"
msgstr "Välj och beställ äventyr"

msgid "select_all"
msgstr ""

#, fuzzy
msgid "select_lang"
msgstr "Select language"

#, fuzzy
msgid "select_tag"
msgstr "Select tag"

msgid "selected"
msgstr ""

msgid "self_removal_prompt"
msgstr "Är du säker på att du vill lämna den här klassen?"

msgid "send_password_recovery"
msgstr "Skicka mig en länk för återställning av lösenord"

msgid "sent_by"
msgstr "Denna inbjudan skickas av"

msgid "sent_password_recovery"
msgstr "Du bör snart få ett e-postmeddelande med instruktioner hur du återställer ditt lösenord."

msgid "settings"
msgstr "Mina inställningar"

msgid "share"
msgstr "Dela"

msgid "share_by_giving_link"
msgstr "Visa ditt program för andra genom att ge dem länken nedan:"

msgid "share_confirm"
msgstr "Är du säker på att du vill publicera programmet?"

msgid "share_success_detail"
msgstr "Programmet har delats."

msgid "share_your_program"
msgstr "Dela ditt program"

msgid "signup_student_or_teacher"
msgstr "Är du elev eller lärare?"

msgid "single quotes"
msgstr "ett enkelt citattecken"

msgid "slash"
msgstr "ett snedstreck"

#, fuzzy
msgid "slides"
msgstr "Slides"

#, fuzzy
msgid "slides_info"
msgstr "For each level of Hedy, we have created slides to help you teach. The slides contain explanations of each level, and Hedy examples that you can run inside the slides. Just click the link and get started! the Introduction slides are a general explanation of Hedy before level 1 The slides were created using <a href=\"https://slides.com\">slides.com</a>. If you want to adapt them yourself, you can download them, and then upload the resulting zip file to <a href=\"https://slides.com\">slides.com</a>. You can find more information about the slides in the <a href=\"https://hedy.org/for-teachers/manual/features\">teacher's manual</a>."

msgid "social_media"
msgstr "Sociala medier"

msgid "something_went_wrong_keyword_parsing"
msgstr "Det finns ett misstag i ditt äventyr; är alla nyckelord skrivna inom { }?"

msgid "space"
msgstr "ett mellanslag"

msgid "star"
msgstr "en stjärna"

msgid "start_hedy_tutorial"
msgstr "Starta Hedy-handledning"

msgid "start_programming"
msgstr "Börja programmera"

msgid "start_programming_logo_alt"
msgstr "Ikonen Starta programmering"

msgid "start_quiz"
msgstr "Starta quiz"

msgid "start_teacher_tutorial"
msgstr "Starta lärarhandledning"

msgid "step_title"
msgstr "Uppgift"

msgid "stop_code_button"
msgstr "Stoppa programmet"

msgid "string"
msgstr "text"

#, fuzzy
msgid "student"
msgstr "Student"

msgid "student_already_in_class"
msgstr "Den här eleven går redan i din klass."

msgid "student_already_invite"
msgstr "Eleven har redan en väntande inbjudan."

msgid "student_details"
msgstr ""

#, fuzzy
msgid "student_list"
msgstr "Student list"

msgid "student_not_allowed_in_class"
msgstr ""

msgid "student_not_existing"
msgstr "Användarnamnet finns inte."

msgid "student_signup_header"
msgstr "Elev"

msgid "students"
msgstr "elever"

msgid "submission_time"
msgstr "Inlämnad vid"

msgid "submit_answer"
msgstr "Svara på frågan"

msgid "submit_program"
msgstr "Lämna in"

msgid "submit_warning"
msgstr "Är du säker på att du vill lämna in det här programmet?"

msgid "submitted"
msgstr "Inlämnad"

msgid "submitted_header"
msgstr "Programmet är inlämnat och kan inte ändras."

msgid "subscribe"
msgstr "Prenumerera"

msgid "subscribe_newsletter"
msgstr "Prenumerera på nyhetsbrevet"

#, fuzzy
msgid "suggestion_color"
msgstr "Try using another color"

#, fuzzy
msgid "suggestion_number"
msgstr "Try changing the value to a number"

msgid "surname"
msgstr "Förnamn"

#, fuzzy
msgid "survey_skip"
msgstr "Don't show this again"

#, fuzzy
msgid "survey_submit"
msgstr "Submit"

msgid "tag_in_adventure"
msgstr ""

#, fuzzy
msgid "tag_input_placeholder"
msgstr "Enter a new tag"

#, fuzzy
msgid "tags"
msgstr "Tags"

msgid "teacher"
msgstr "Lärare"

msgid "teacher_account_request"
msgstr "Du har en väntande begäran om lärarkonto"

msgid "teacher_account_success"
msgstr "Du har beställt ett lärarkonto."

msgid "teacher_invalid"
msgstr "Lärarvärdet är ogiltigt."

msgid "teacher_invitation_require_login"
msgstr "För att skapa din lärarprofil behöver du logga in. Om du inte har något konto kan du skapa ett."

msgid "teacher_manual"
msgstr "Lärarhandledning"

msgid "teacher_signup_header"
msgstr "Lärare"

msgid "teacher_tutorial_logo_alt"
msgstr "Ikon för lärarhandledning"

msgid "teacher_welcome"
msgstr "Välkommen till Hedy! Du är nu den stolta ägaren av ett lärarkonto som ger dig möjlighet att skapa klasser och bjuda in elever."

#, fuzzy
msgid "teachers"
msgstr "Teachers"

msgid "template_code"
msgstr ""
"Detta är förklaringen till mitt äventyr!\n"
"\n"
"Så här kan jag visa ett kommando: <code>{print}</code>\n"
"\n"
"Men ibland kanske jag vill visa en kodsnutt, så här:\n"
"<pre>\n"
"{ask} Vad heter du?\n"
"{echo} så ditt namn är\n"
"</pre>"

msgid "this_turns_in_assignment"
msgstr "Detta lämnar in uppgiften till din lärare."

msgid "title"
msgstr "Titel"

msgid "title_achievements"
msgstr "Hedy – Mina prestationer"

msgid "title_admin"
msgstr "Hedy - Administratörssida"

msgid "title_class grid_overview"
msgstr "Hedy – Översikt som rutnät"

#, fuzzy
msgid "title_class live_statistics"
msgstr "Hedy - Live Statistics"

msgid "title_class-overview"
msgstr "Hedy - Klassöversikt"

msgid "title_customize-adventure"
msgstr "Hedy - Anpassa äventyr"

msgid "title_customize-class"
msgstr "Hedy - Anpassa klassen"

msgid "title_explore"
msgstr "Hedy - Utforska"

msgid "title_for-teacher"
msgstr "Hedy – För lärare"

msgid "title_join-class"
msgstr "Hedy - Gå med i klassen"

msgid "title_landing-page"
msgstr "Välkommen till Hedy!"

msgid "title_learn-more"
msgstr "Hedy - Lär dig mer"

msgid "title_login"
msgstr "Hedy - Logga in"

msgid "title_my-profile"
msgstr "Hedy - Mitt konto"

msgid "title_privacy"
msgstr "Hedy - Sekretessvillkor"

msgid "title_programs"
msgstr "Hedy – Mina program"

msgid "title_public-adventures"
msgstr ""

msgid "title_recover"
msgstr "Hedy - Återställ konto"

msgid "title_reset"
msgstr "Hedy - Återställ lösenord"

msgid "title_signup"
msgstr "Hedy - Skapa ett konto"

msgid "title_start"
msgstr "Hedy - Textprogrammering på ett enkelt sätt"

msgid "title_view-adventure"
msgstr "Hedy - Visa äventyr"

msgid "token_invalid"
msgstr "Din inloggningstoken är ogiltig."

#, fuzzy
msgid "tooltip_level_locked"
msgstr "Your teacher disabled this level"

msgid "translate_error"
msgstr "Något gick fel när koden översattes. Testa att köra koden för att se om den har ett fel. Kod med fel kan inte översättas."

msgid "translating_hedy"
msgstr "Översätta Hedy"

#, fuzzy
msgid "translator"
msgstr "Translator"

msgid "try_it"
msgstr "Prova själv"

msgid "tutorial"
msgstr "Handledning"

msgid "tutorial_code_snippet"
msgstr ""
"{print} Hej världen!\n"
"{print} Jag lär mig Hedy med handledningen!"

msgid "tutorial_message_not_found"
msgstr "Vi kunde inte hitta det önskade steget i handledningen ..."

msgid "tutorial_title_not_found"
msgstr "Handledningssteget hittades inte"

msgid "unauthorized"
msgstr "Du har inte åtkomst till den här sidan"

msgid "unique_usernames"
msgstr "Alla användarnamn måste vara unika."

msgid "unlock_thresholds"
msgstr "Lås upp gränserna för uppgiftsnivån"

msgid "unsaved_class_changes"
msgstr "Det finns osparade ändringar; är du säker på att du vill lämna sidan?"

msgid "unshare"
msgstr "Sluta dela"

msgid "unshare_confirm"
msgstr "Är du säker på att du vill göra programmet privat?"

msgid "unshare_success_detail"
msgstr "Programmet delas inte längre."

msgid "update_adventure_prompt"
msgstr "Är du säker på att du vill uppdatera det här äventyret?"

msgid "update_profile"
msgstr "Uppdatera profil"

msgid "update_public"
msgstr "Uppdatera offentlig profil"

msgid "updating_indicator"
msgstr "Uppdaterar"

#, fuzzy
msgid "use_of_blanks_exception"
msgstr "Use of blanks in programs"

#, fuzzy
msgid "use_of_nested_functions_exception"
msgstr "Use of nested functions"

msgid "user"
msgstr "användare"

msgid "user_inexistent"
msgstr "Den här användaren finns inte"

msgid "user_not_private"
msgstr "Användaren finns inte eller har ingen offentlig profil"

msgid "username"
msgstr "Användarnamn"

msgid "username_empty"
msgstr "Du har inte matat in något användarnamn!"

msgid "username_invalid"
msgstr "Ditt användarnamn är ogiltigt."

msgid "username_special"
msgstr "Användarnamn får inte innehålla `:` eller `@`."

msgid "username_three"
msgstr "Användarnamn måste ha minst tre tecken."

msgid "usernames_exist"
msgstr "Ett eller flera användarnamn finns redan."

msgid "value"
msgstr "Värde"

msgid "variables"
msgstr "Variabler"

msgid "view_program"
msgstr "Visa program"

msgid "welcome"
msgstr "Välkommen"

msgid "welcome_back"
msgstr "Välkommen tillbaka"

#, fuzzy
msgid "what_is_your_role"
msgstr "What is your role?"

msgid "what_should_my_code_do"
msgstr "Vad ska min kod göra?"

msgid "whole_world"
msgstr "Världen"

msgid "write_first_program"
msgstr "Skriv ditt första program!"

msgid "year_invalid"
msgstr "Mata in ett år mellan 1900 och {current_year}."

msgid "yes"
msgstr "Ja"

msgid "your_account"
msgstr "Din profil"

msgid "your_class"
msgstr "Din klass"

msgid "your_last_program"
msgstr "Ditt senast sparade program"

msgid "your_personal_text"
msgstr "Din personliga text ..."

msgid "your_program"
msgstr "Ditt program"

#~ msgid "create_account_explanation"
#~ msgstr "Having your own account allows you to save your programs."

#~ msgid "only_teacher_create_class"
#~ msgstr "Only teachers are allowed to create classes!"

#~ msgid "keyword_support"
#~ msgstr "Translated keywords"

#~ msgid "non_keyword_support"
#~ msgstr "Translated content"

#~ msgid "try_button"
#~ msgstr "Try"

#~ msgid "select_own_adventures"
#~ msgstr "Select own adventures"

#~ msgid "edit"
#~ msgstr "Edit"

#~ msgid "view"
#~ msgstr "View"

#~ msgid "class"
#~ msgstr "Class"

#~ msgid "save_code_button"
#~ msgstr "Spara kod"

#~ msgid "share_code_button"
#~ msgstr "Spara och dela kod"

#~ msgid "classes_invalid"
#~ msgstr "The list of selected classes is invalid"

#~ msgid "directly_add_adventure_to_classes"
#~ msgstr "Do you want to add this adventure directly to one of your classes?"

#~ msgid "hand_in_assignment"
#~ msgstr "Hand in assignment"

#~ msgid "select_a_level"
#~ msgstr "Select a level"

#~ msgid "answer_invalid"
#~ msgstr "Your password is invalid."

#~ msgid "available_adventures_level"
#~ msgstr "Available adventures level"

#~ msgid "customize_class_exp_1"
#~ msgstr "Hi! On this page you can customize your class. By selecting levels and adventures you can choose what your student can see. You can also add your own created adventures to levels. All levels and default adventures will be selected by default. <b>Notice:</b> Not every adventure is available for every level! Settings up your customizations goes as follows:"

#~ msgid "customize_class_exp_2"
#~ msgstr "You can always change these settings later on. For example, you can make specific adventures or levels available while teaching a class. This way it's easy for you to determine which level and adventures your students will be working on. If you want to make everything available for your class it is easiest to remove the customization all together."

#~ msgid "customize_class_step_1"
#~ msgstr "Select levels for your class by pressing the \"level buttons\""

#~ msgid "customize_class_step_2"
#~ msgstr "\"Checkboxes\" will appear for the adventures available for the chosen levels"

#~ msgid "customize_class_step_3"
#~ msgstr "Select the adventures you want to make available"

#~ msgid "customize_class_step_4"
#~ msgstr "Click the name of an adventure to (de)select for all levels"

#~ msgid "customize_class_step_5"
#~ msgstr "Add personal adventures"

#~ msgid "customize_class_step_6"
#~ msgstr "Selecting an opening date for each level (you can also leave it empty)"

#~ msgid "customize_class_step_7"
#~ msgstr "Selection other settings"

#~ msgid "customize_class_step_8"
#~ msgstr "Choose \"Save\" -> You're done!"

#~ msgid "example_code_header"
#~ msgstr "Exempel på Hedy-kod"

#~ msgid "feedback_failure"
#~ msgstr "Wrong!"

#~ msgid "feedback_success"
#~ msgstr "Good!"

#~ msgid "go_to_first_question"
#~ msgstr "Go to question 1"

#~ msgid "question"
#~ msgstr "Question"

#~ msgid "question_doesnt_exist"
#~ msgstr "This question does not exist"

#~ msgid "question_invalid"
#~ msgstr "Your token is invalid."

#~ msgid "select_levels"
#~ msgstr "Select levels"

#~ msgid "too_many_attempts"
#~ msgstr "Too many attempts"

#~ msgid "class_logs"
#~ msgstr "Loggar"

#~ msgid "class_stats"
#~ msgstr "Klasstatistik"

#~ msgid "visit_own_public_profile"
#~ msgstr "Besök din egen profil"

#~ msgid "title_class logs"
#~ msgstr "Hedy – Loggar"

#~ msgid "title_class statistics"
#~ msgstr "Min statistik"

#~ msgid "disabled_button_locked"
#~ msgstr "Din lärare har inte låst upp den här nivån än"

#~ msgid "duplicate_tag"
#~ msgstr "You already have a tag with this name."

#~ msgid "tag_deleted"
#~ msgstr "This tag was successfully deleted."

#~ msgid "no_tags"
#~ msgstr "No tags yet."
<<<<<<< HEAD
=======

#~ msgid "public_adventures"
#~ msgstr "Public adventures"
>>>>>>> 546460e6
<|MERGE_RESOLUTION|>--- conflicted
+++ resolved
@@ -7,15 +7,9 @@
 msgstr ""
 "Project-Id-Version: PROJECT VERSION\n"
 "Report-Msgid-Bugs-To: EMAIL@ADDRESS\n"
-<<<<<<< HEAD
-"POT-Creation-Date: 2023-11-30 15:33+0100\n"
-"PO-Revision-Date: YEAR-MO-DA HO:MI+ZONE\n"
-"Last-Translator: FULL NAME <EMAIL@ADDRESS>\n"
-=======
 "POT-Creation-Date: 2023-12-19 19:41+0100\n"
 "PO-Revision-Date: 2023-12-18 20:12+0000\n"
 "Last-Translator: Prefill add-on <noreply-addon-prefill@weblate.org>\n"
->>>>>>> 546460e6
 "Language: sv\n"
 "Language-Team: sv <LL@li.org>\n"
 "Plural-Forms: nplurals=2; plural=n != 1;\n"
@@ -1455,9 +1449,6 @@
 msgid "second_teacher"
 msgstr "Second teacher"
 
-msgid "second_teacher_copy_prompt"
-msgstr ""
-
 #, fuzzy
 msgid "second_teacher_prompt"
 msgstr "Enter a teacher username to invite them."
@@ -2056,9 +2047,6 @@
 
 #~ msgid "no_tags"
 #~ msgstr "No tags yet."
-<<<<<<< HEAD
-=======
 
 #~ msgid "public_adventures"
 #~ msgstr "Public adventures"
->>>>>>> 546460e6
