--- conflicted
+++ resolved
@@ -1970,8 +1970,6 @@
 msgid "translator"
 msgstr "Translator"
 
-<<<<<<< HEAD
-=======
 #, fuzzy
 msgid "turned_into_teacher"
 msgstr "Congratulations! You successfully turned into a teacher."
@@ -1979,7 +1977,6 @@
 msgid "tutorial"
 msgstr "Handledning"
 
->>>>>>> bb42ff4c
 msgid "tutorial_code_snippet"
 msgstr ""
 "{print} Hej världen!\n"
@@ -2402,25 +2399,6 @@
 #~ msgid "number_achievements"
 #~ msgstr "Antal prestationer"
 
-<<<<<<< HEAD
-#~ msgid "developers_mode"
-#~ msgstr "Programmerarläge"
-
-#~ msgid "read_code_label"
-#~ msgstr "Läs högt"
-
-#~ msgid "regress_button"
-#~ msgstr ""
-
-#~ msgid "tutorial"
-#~ msgstr "Handledning"
-
-#~ msgid "index_button"
-#~ msgstr ""
-
-#~ msgid "tooltip_level_locked"
-#~ msgstr "Your teacher disabled this level"
-=======
 #~ msgid "create_question"
 #~ msgstr "Vill du skapa en?"
 
@@ -2480,4 +2458,3 @@
 
 #~ msgid "student_not_allowed_in_class"
 #~ msgstr "Student not allowed in class"
->>>>>>> bb42ff4c
