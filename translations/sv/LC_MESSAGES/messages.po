--- conflicted
+++ resolved
@@ -2107,13 +2107,4 @@
 #~ msgstr "Apply filters"
 
 #~ msgid "write_first_program"
-#~ msgstr "Skriv ditt första program!"
-<<<<<<< HEAD
-
-#~ msgid "share"
-#~ msgstr "Dela"
-
-#~ msgid "unshare"
-#~ msgstr "Sluta dela"
-=======
->>>>>>> 43313793
+#~ msgstr "Skriv ditt första program!"