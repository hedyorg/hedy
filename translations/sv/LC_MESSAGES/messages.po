# Swedish translations for PROJECT.
# Copyright (C) 2022 ORGANIZATION
# This file is distributed under the same license as the PROJECT project.
# FIRST AUTHOR <EMAIL@ADDRESS>, 2022.
#
msgid ""
msgstr ""
"Project-Id-Version: PROJECT VERSION\n"
"Report-Msgid-Bugs-To: EMAIL@ADDRESS\n"
<<<<<<< HEAD
"POT-Creation-Date: 2023-02-26 17:50+0100\n"
"PO-Revision-Date: 2023-02-07 14:43+0000\n"
"Last-Translator: August Janse <august.janse@gmail.com>\n"
=======
"POT-Creation-Date: 2023-02-28 21:18+0100\n"
"PO-Revision-Date: 2023-02-16 15:59+0000\n"
"Last-Translator: Anonymous <noreply@weblate.org>\n"
>>>>>>> e416338f
"Language: sv\n"
"Language-Team: none\n"
"Plural-Forms: nplurals=2; plural=n != 1;\n"
"MIME-Version: 1.0\n"
"Content-Type: text/plain; charset=utf-8\n"
"Content-Transfer-Encoding: 8bit\n"
"Generated-By: Babel 2.10.3\n"

msgid "program_contains_error"
msgstr "Det här programmet innehåller ett fel. Är du säker på att du vill dela det?"

msgid "title_achievements"
msgstr "Hedy - Mina prestationer"

msgid "not_teacher"
msgstr "Verkar som att du inte är en lärare!"

msgid "not_enrolled"
msgstr "Verkar som att du inte är i den här klassen!"

msgid "title_programs"
msgstr "Hedy - Mina program"

msgid "unauthorized"
msgstr "Du har inte åtkomst till den här sidan"

msgid "title_for-teacher"
msgstr "Hedy - För lärare"

msgid "no_such_level"
msgstr "Det finns ingen sådan Hedy-nivå!"

msgid "no_such_program"
msgstr "Det finns inget sådant Hedy-program!"

msgid "level_not_class"
msgstr "Den här nivån är inte tillgänglig för din klass ännu"

#, fuzzy
msgid "quiz_threshold_not_reached"
msgstr "Quiz threshold not reached to unlock this level"

msgid "your_program"
msgstr ""

msgid "no_such_adventure"
msgstr "Det här äventyret finns inte!"

msgid "user_inexistent"
msgstr "Den här användaren finns inte"

#, fuzzy
msgid "no_certificate"
msgstr "This user hasn't earned the Hedy Certificate of Completion"

#, fuzzy
msgid "congrats_message"
msgstr "Congratulations, {username}, you have completed Hedy!"

#, fuzzy
msgid "page_not_found"
msgstr "We couldn't find that page!"

#, fuzzy
msgid "title_signup"
msgstr "Hedy - Create an account"

#, fuzzy
msgid "title_login"
msgstr "Hedy - Login"

#, fuzzy
msgid "title_recover"
msgstr "Hedy - Recover account"

#, fuzzy
msgid "title_reset"
msgstr "Hedy - Reset password"

#, fuzzy
msgid "title_my-profile"
msgstr "Hedy - My account"

#, fuzzy
msgid "title_start"
msgstr "Hedy - A gradual programming language"

#, fuzzy
msgid "title_learn-more"
msgstr "Hedy - Learn more"

#, fuzzy
msgid "title_privacy"
msgstr "Hedy - Privacy terms"

#, fuzzy
msgid "title_landing-page"
msgstr "Welcome to Hedy!"

#, fuzzy
msgid "title_explore"
msgstr "Hedy - Explore"

#, fuzzy
msgid "no_such_highscore"
msgstr "Highscores"

#, fuzzy
msgid "translate_error"
msgstr "Something went wrong while translating the code. Try running the code to see if it has an error. Code with errors can not be translated."

#, fuzzy
msgid "tutorial_code_snippet"
msgstr ""
"print Hello world!\n"
"print I'm learning Hedy with the tutorial!"

#, fuzzy
msgid "invalid_tutorial_step"
msgstr "Invalid tutorial step"

msgid "tutorial_title_not_found"
msgstr "Handledningssteg hittades inte"

#, fuzzy
msgid "tutorial_message_not_found"
msgstr "We couldn't find the requested tutorial step..."

#, fuzzy
msgid "ajax_error"
msgstr "There was an error, please try again."

#, fuzzy
msgid "image_invalid"
msgstr "The image you chose image is invalid."

#, fuzzy
msgid "personal_text_invalid"
msgstr "Your personal text is invalid."

#, fuzzy
msgid "favourite_program_invalid"
msgstr "Your chosen favourite program is invalid."

#, fuzzy
msgid "public_profile_updated"
msgstr "Public profile updated."

#, fuzzy
msgid "user_not_private"
msgstr "This user either doesn't exist or doesn't have a public profile"

#, fuzzy
msgid "see_certificate"
msgstr "See {username} certificate!"

#, fuzzy
msgid "invalid_teacher_invitation_code"
msgstr "The teacher invitation code is invalid. To become a teacher, reach out to hello@hedy.org."

#, fuzzy
msgid "catch_index_exception"
msgstr "You tried to access the list {list_name} but it is either empty or the index is not there."

#, fuzzy
msgid "default_404"
msgstr "We could not find that page..."

#, fuzzy
msgid "default_403"
msgstr "Looks like you aren't authorized..."

#, fuzzy
msgid "default_500"
msgstr "Something went wrong..."

#, fuzzy
msgid "level_title"
msgstr "Level"

#, fuzzy
msgid "Wrong Level"
msgstr "That was correct Hedy code, but not at the right level. You wrote {offending_keyword} for level {working_level}. Tip: {tip}"

#, fuzzy
msgid "Incomplete"
msgstr "Oops! You forgot a bit of code! On line {line_number}, you need to enter text behind {incomplete_command}."

#, fuzzy
msgid "Invalid"
msgstr "{invalid_command} is not a Hedy level {level} command. Did you mean {guessed_command}?"

#, fuzzy
msgid "Invalid Space"
msgstr "Oops! You started a line with a space on line {line_number}. Spaces confuse computers, can you remove it?"

#, fuzzy
msgid "Has Blanks"
msgstr "Your code is incomplete. It contains blanks that you have to replace with code."

#, fuzzy
msgid "No Indentation"
msgstr "You used too few spaces in line {line_number}. You used {leading_spaces} spaces, which is not enough. Start every new block with {indent_size} spaces more than the line before."

#, fuzzy
msgid "Unexpected Indentation"
msgstr "You used too many spaces in line {line_number}. You used {leading_spaces} spaces, which is too much. Start every new block with {indent_size} spaces more than the line before."

#, fuzzy
msgid "Parse"
msgstr "The code you entered is not valid Hedy code. There is a mistake on line {location[0]}, at position {location[1]}. You typed {character_found}, but that is not allowed."

#, fuzzy
msgid "Unquoted Text"
msgstr "Be careful. If you ask or print something, the text should start and finish with a quotation mark. You forgot one somewhere."

#, fuzzy
msgid "Unquoted Assignment"
msgstr "From this level, you need to place texts to the right of the `is` between quotes. You forgot that for the text {text}."

#, fuzzy
msgid "Unquoted Equality Check"
msgstr "If you want to check if a variable is equal to multiple words, the words should be surrounded by quotation marks!"

#, fuzzy
msgid "Var Undefined"
msgstr "You tried to use the variable {name}, but you didn't set it. It is also possible that you were trying to use the word {name} but forgot quotation marks."

msgid "Access Before Assign"
msgstr "You tried to use the variable {name} on line {access_line_number}, but you set it on line {definition_line_number}. Set a variable before using it."

#, fuzzy
msgid "Cyclic Var Definition"
msgstr "The name {variable} needs to be set before you can use it on the right-hand side of the is command."

#, fuzzy
msgid "Lonely Echo"
msgstr "You used an echo before an ask, or an echo without an ask. First ask for input, then echo."

#, fuzzy
msgid "Too Big"
msgstr "Wow! Your program has an impressive {lines_of_code} lines of code! But we can only process {max_lines} lines in this level. Make your program smaller and try again."

#, fuzzy
msgid "Invalid Argument Type"
msgstr "You cannot use {command} with {invalid_argument} because it is {invalid_type}. Try changing {invalid_argument} to {allowed_types}."

#, fuzzy
msgid "Invalid Argument"
msgstr "You cannot use the command {command} with {invalid_argument}. Try changing {invalid_argument} to {allowed_types}."

#, fuzzy
msgid "Invalid Type Combination"
msgstr "You cannot use {invalid_argument} and {invalid_argument_2} with {command} because one is {invalid_type} and the other is {invalid_type_2}. Try changing {invalid_argument} to {invalid_type_2} or {invalid_argument_2} to {invalid_type}."

#, fuzzy
msgid "Unsupported Float"
msgstr "Non-integer numbers are not supported yet but they will be in a few levels. For now change {value} to an integer."

#, fuzzy
msgid "Locked Language Feature"
msgstr "You are using {concept}! That is awesome, but {concept} is not unlocked yet! It will be unlocked in a later level."

#, fuzzy
msgid "Missing Command"
msgstr "It looks like you forgot to use a command on line {line_number}."

#, fuzzy
msgid "Missing Inner Command"
msgstr "It looks like you forgot to use a command with the {command} statement you used on line {line_number}."

#, fuzzy
msgid "Incomplete Repeat"
msgstr "It looks like you forgot to use {command} with the repeat command you used on line {line_number}."

#, fuzzy
msgid "Unsupported String Value"
msgstr "Text values cannot contain {invalid_value}."

#, fuzzy
msgid "Lonely Text"
msgstr "It looks like you forgot to use a command with the text you put in line {line_number}"

#, fuzzy
msgid "ask_needs_var"
msgstr "Starting in level 2, ask needs to be used with a variable. Example: name is ask What are you called?"

#, fuzzy
msgid "echo_out"
msgstr "Starting in level 2 echo is no longer needed. You can repeat an answer with ask and print now. Example: name is ask What are you called? printhello name"

#, fuzzy
msgid "space"
msgstr "a space"

#, fuzzy
msgid "comma"
msgstr "a comma"

#, fuzzy
msgid "question mark"
msgstr "a question mark"

#, fuzzy
msgid "newline"
msgstr "a new line"

#, fuzzy
msgid "period"
msgstr "a period"

#, fuzzy
msgid "exclamation mark"
msgstr "an exclamation mark"

#, fuzzy
msgid "dash"
msgstr "a dash"

#, fuzzy
msgid "star"
msgstr "a star"

#, fuzzy
msgid "single quotes"
msgstr "a single quote"

#, fuzzy
msgid "double quotes"
msgstr "double quotes"

#, fuzzy
msgid "slash"
msgstr "a slash"

#, fuzzy
msgid "string"
msgstr "text"

#, fuzzy
msgid "nested blocks"
msgstr "a block in a block"

#, fuzzy
msgid "or"
msgstr "or"

#, fuzzy
msgid "number"
msgstr "a number"

#, fuzzy
msgid "integer"
msgstr "a number"

#, fuzzy
msgid "float"
msgstr "a number"

#, fuzzy
msgid "list"
msgstr "a list"

#, fuzzy
msgid "input"
msgstr "input from ask"

msgid "Invalid At Command"
msgstr ""

#, fuzzy
msgid "general"
msgstr "General"

#, fuzzy
msgid "programs_created"
msgstr "Programs created"

#, fuzzy
msgid "programs_saved"
msgstr "Programs saved"

#, fuzzy
msgid "programs_submitted"
msgstr "Programs submitted"

#, fuzzy
msgid "teacher"
msgstr "Teacher"

#, fuzzy
msgid "hidden"
msgstr "Hidden"

#, fuzzy
msgid "hedy_achievements"
msgstr "Hedy achievements"

#, fuzzy
msgid "achievements_logo_alt"
msgstr "Achievement logo"

#, fuzzy
msgid "achievements_check_icon_alt"
msgstr "Achievement check icon"

#, fuzzy
msgid "back_to_class"
msgstr "Go back to class"

#, fuzzy
msgid "class_name_prompt"
msgstr "Please enter the name of the class"

#, fuzzy
msgid "username"
msgstr "Username"

#, fuzzy
msgid "last_login"
msgstr "Last login"

#, fuzzy
msgid "highest_level_reached"
msgstr "Highest level reached"

#, fuzzy
msgid "number_programs"
msgstr "Number of programs"

#, fuzzy
msgid "programs"
msgstr "Programs"

#, fuzzy
msgid "password"
msgstr "Password"

msgid "remove"
msgstr "Ta bort"

#, fuzzy
msgid "page"
msgstr "page"

#, fuzzy
msgid "enter_password"
msgstr "Enter a new password for"

#, fuzzy
msgid "password_change_prompt"
msgstr "Are you sure you want to change this password?"

#, fuzzy
msgid "remove_student_prompt"
msgstr "Are you sure you want to remove the student from the class?"

#, fuzzy
msgid "add_students"
msgstr "Add students"

#, fuzzy
msgid "customize_class"
msgstr "Customize class"

#, fuzzy
msgid "class_stats"
msgstr "Class statistics"

#, fuzzy
msgid "class_logs"
msgstr "Logs"

#, fuzzy
msgid "back_to_teachers_page"
msgstr "Go back to teachers page"

#, fuzzy
msgid "add_students_options"
msgstr "Add students options"

#, fuzzy
msgid "copy_link_success"
msgstr "Join link successfully copied to clipboard"

#, fuzzy
msgid "copy_join_link"
msgstr "Copy join link"

#, fuzzy
msgid "invite_prompt"
msgstr "Enter a username"

#, fuzzy
msgid "invite_by_username"
msgstr "Invite by username"

#, fuzzy
msgid "create_accounts"
msgstr "Create accounts"

#, fuzzy
msgid "pending_invites"
msgstr "Pending invites"

#, fuzzy
msgid "invite_date"
msgstr "Invite date"

#, fuzzy
msgid "expiration_date"
msgstr "Expiration date"

#, fuzzy
msgid "delete_invite_prompt"
msgstr "Are you sure you want to remove this class invitation?"

#, fuzzy
msgid "class_already_joined"
msgstr "You are already a student of class"

#, fuzzy
msgid "error_logo_alt"
msgstr "Error logo"

#, fuzzy
msgid "goto_profile"
msgstr "Go to my profile"

#, fuzzy
msgid "prompt_join_class"
msgstr "Do you want to join this class?"

#, fuzzy
msgid "join_prompt"
msgstr "You need to have an account to join a class. Would you like to login now?"

#, fuzzy
msgid "join_class"
msgstr "Join class"

#, fuzzy
msgid "next_step_tutorial"
msgstr "Next step >>>"

#, fuzzy
msgid "create_multiple_accounts"
msgstr "Create multiple accounts"

#, fuzzy
msgid "accounts_intro"
msgstr "On this page you can create accounts for multiple students at once. These are automatically added to the current class, so make sure the class shown above is the right one! Every username needs to be unique in the entire Hedy system. You can use 'Postfix classname' to add your class name to all accounts. If you manually enter passwords, these need to be <b>at least</b> 6 characters."

#, fuzzy
msgid "create_accounts_prompt"
msgstr "Are you sure you want to create these accounts?"

#, fuzzy
msgid "download_login_credentials"
msgstr "Do you want to download the login credentials after the accounts creation?"

#, fuzzy
msgid "yes"
msgstr "Yes"

#, fuzzy
msgid "no"
msgstr "No"

#, fuzzy
msgid "generate_passwords"
msgstr "Generate passwords"

#, fuzzy
msgid "postfix_classname"
msgstr "Postfix classname"

#, fuzzy
msgid "reset_view"
msgstr "Reset"

#, fuzzy
msgid "customize_adventure"
msgstr "Customize adventure"

#, fuzzy
msgid "update_adventure_prompt"
msgstr "Are you sure you want to update this adventure?"

#, fuzzy
msgid "general_settings"
msgstr "General settings"

#, fuzzy
msgid "name"
msgstr "Name"

#, fuzzy
msgid "level"
msgstr "Level"

#, fuzzy
msgid "adventure_exp_1"
msgstr "Type your adventure of choice on the right-hand side. After creating your adventure you can include it in one of your classes under \"customizations\". If you want to include a command in your adventure please use code anchors like this:"

#, fuzzy
msgid "adventure_exp_2"
msgstr "If you want to show actual code snippets, for example to give student a template or example of the code. Please use pre anchors like this:"

#, fuzzy
msgid "hello_world"
msgstr "Hello world!"

#, fuzzy
msgid "adventure_exp_3"
msgstr "You can use the \"preview\" button to view a styled version of your adventure. To view the adventure on a dedicated page, select \"view\" from the teachers page."

#, fuzzy
msgid "adventure"
msgstr "Adventure"

#, fuzzy
msgid "template_code"
msgstr ""
"This is the explanation of my adventure!\n"
"\n"
"This way I can show a command: <code>print</code>\n"
"\n"
"But sometimes I might want to show a piece of code, like this:\n"
"<pre>\n"
"ask What's your name?\n"
"echo so your name is \n"
"</pre>"

#, fuzzy
msgid "adventure_terms"
msgstr "I agree that my adventure might be made publicly available on Hedy."

#, fuzzy
msgid "directly_add_adventure_to_classes"
msgstr "Do you want to add this adventure directly to one of your classes?"

#, fuzzy
msgid "preview"
msgstr "Preview"

#, fuzzy
msgid "save"
msgstr "Save"

#, fuzzy
msgid "delete_adventure_prompt"
msgstr "Are you sure you want to remove this adventure?"

#, fuzzy
msgid "customize_class_exp_1"
msgstr "Hi! On this page you can customize your class. By selecting levels and adventures you can choose what your student can see. You can also add your own created adventures to levels. All levels and default adventures will be selected by default. <b>Notice:</b> Not every adventure is available for every level! Settings up your customizations goes as follows:"

#, fuzzy
msgid "customize_class_step_1"
msgstr "Select levels for your class by pressing the \"level buttons\""

#, fuzzy
msgid "customize_class_step_2"
msgstr "\"Checkboxes\" will appear for the adventures available for the chosen levels"

#, fuzzy
msgid "customize_class_step_3"
msgstr "Select the adventures you want to make available"

#, fuzzy
msgid "customize_class_step_4"
msgstr "Click the name of an adventure to (de)select for all levels"

#, fuzzy
msgid "customize_class_step_5"
msgstr "Add personal adventures"

#, fuzzy
msgid "customize_class_step_6"
msgstr "Selecting an opening date for each level (you can also leave it empty)"

#, fuzzy
msgid "customize_class_step_7"
msgstr "Selection other settings"

#, fuzzy
msgid "customize_class_step_8"
msgstr "Choose \"Save\" -> You're done!"

#, fuzzy
msgid "customize_class_exp_2"
msgstr "You can always change these settings later on. For example, you can make specific adventures or levels available while teaching a class. This way it's easy for you to determine which level and adventures your students will be working on. If you want to make everything available for your class it is easiest to remove the customization all together."

#, fuzzy
msgid "select_levels"
msgstr "Select levels"

#, fuzzy
msgid "select_adventures"
msgstr "Select adventures"

#, fuzzy
msgid "select_a_level"
msgstr "Select a level"

#, fuzzy
msgid "level_title"
msgstr "Level"

#, fuzzy
msgid "available_adventures_level"
msgstr "Available adventures level"

#, fuzzy
msgid "opening_dates"
msgstr "Opening dates"

#, fuzzy
msgid "opening_date"
msgstr "Opening date"

#, fuzzy
msgid "directly_available"
msgstr "Directly open"

#, fuzzy
msgid "unlock_thresholds"
msgstr "Unlock level thresholds"

#, fuzzy
msgid "option"
msgstr "Option"

#, fuzzy
msgid "value"
msgstr "Value"

#, fuzzy
msgid "quiz_score"
msgstr ""

#, fuzzy
msgid "percentage"
msgstr "percentage"

#, fuzzy
msgid "other_settings"
msgstr "Other settings"

#, fuzzy
msgid "select"
msgstr "Select"

#, fuzzy
msgid "mandatory_mode"
msgstr "Mandatory developer's mode"

#, fuzzy
msgid "all_class_highscores"
msgstr "All students visible in class highscores"

#, fuzzy
msgid "hide_cheatsheet"
msgstr "Hide cheatsheet"

#, fuzzy
msgid "hide_keyword_switcher"
msgstr "Hide keyword switcher"

#, fuzzy
msgid "hide_quiz"
msgstr "Hide quiz"

#, fuzzy
msgid "hide_parsons"
msgstr "Dragging"

#, fuzzy
msgid "reset_adventure_prompt"
msgstr "Are you sure you want to reset all selected adventures?"

#, fuzzy
msgid "reset_adventures"
msgstr "Reset selected adventures"

#, fuzzy
msgid "remove_customizations_prompt"
msgstr "Are you sure you want to remove this class's customizations?"

#, fuzzy
msgid "remove_customization"
msgstr "Remove customization"

#, fuzzy
msgid "go_back_to_main"
msgstr "Go back to main page"

#, fuzzy
msgid "explore_programs"
msgstr "Explore programs"

#, fuzzy
msgid "explore_explanation"
msgstr "On this page you can look through programs created by other Hedy users. You can filter on both a Hedy level and adventure. Click on \"View program\" to open a program and run it. Programs with a red header contain a mistake. You can still open the program, but running it will result in an error. You can of course try to fix it! If the creator has a public profile you can click their username to visit their profile. There you will find all their shared programs and much more!"

#, fuzzy
msgid "hedy_choice_title"
msgstr "Hedy's Choice"

#, fuzzy
msgid "number_lines"
msgstr "Number of lines"

#, fuzzy
msgid "creator"
msgstr "Creator"

#, fuzzy
msgid "view_program"
msgstr "View program"

#, fuzzy
msgid "report_program"
msgstr "Are you sure you want to report this program?"

#, fuzzy
msgid "my_classes"
msgstr "My classes"

#, fuzzy
msgid "students"
msgstr "students"

#, fuzzy
msgid "duplicate"
msgstr "Duplicate"

#, fuzzy
msgid "delete_class_prompt"
msgstr "Are you sure you want to delete the class?"

#, fuzzy
msgid "create_class"
msgstr "Create a new class"

#, fuzzy
msgid "my_adventures"
msgstr "My adventures"

#, fuzzy
msgid "last_update"
msgstr "Last update"

#, fuzzy
msgid "adventure_prompt"
msgstr "Please enter the name of the adventure"

#, fuzzy
msgid "create_adventure"
msgstr "Create adventure"

#, fuzzy
msgid "download"
msgstr "Download"

#, fuzzy
msgid "highscores"
msgstr "Highscores"

#, fuzzy
msgid "highscore_explanation"
msgstr "On this page you can view the current Highscores, based on the amount of achievements gathered. View the ranking for either all users, your country or your class. Click on a username to view their public profile."

#, fuzzy
msgid "highscore_no_public_profile"
msgstr "You don't have a public profile and are therefore not listed on the highscores. Do you wish to create one?"

#, fuzzy
msgid "create_public_profile"
msgstr "Create public profile"

#, fuzzy
msgid "whole_world"
msgstr "The world"

#, fuzzy
msgid "your_class"
msgstr "Your class"

#, fuzzy
msgid "achievements"
msgstr "achievements"

#, fuzzy
msgid "country_title"
msgstr "Country"

#, fuzzy
msgid "last_achievement"
msgstr "Last earned achievement"

#, fuzzy
msgid "ago"
msgstr "{timestamp} ago"

#, fuzzy
msgid "welcome"
msgstr "Welcome"

#, fuzzy
msgid "welcome_back"
msgstr "Welcome back"

#, fuzzy
msgid "teacher_tutorial_logo_alt"
msgstr "Teacher tutorial icon"

#, fuzzy
msgid "start_teacher_tutorial"
msgstr "Start teacher tutorial"

#, fuzzy
msgid "hedy_tutorial_logo_alt"
msgstr "Hedy tutorial icon"

#, fuzzy
msgid "start_hedy_tutorial"
msgstr "Start hedy tutorial"

#, fuzzy
msgid "start_programming_logo_alt"
msgstr "Start programming icon"

#, fuzzy
msgid "start_programming"
msgstr "Start programming"

#, fuzzy
msgid "explore_programs_logo_alt"
msgstr "Explore programs icon"

#, fuzzy
msgid "your_account"
msgstr "Your profile"

#, fuzzy
msgid "profile_logo_alt"
msgstr "Profile icon."

#, fuzzy
msgid "no_public_profile"
msgstr "You don't have a public profile text yet..."

#, fuzzy
msgid "create_question"
msgstr "Do you want to create one?"

#, fuzzy
msgid "amount_created"
msgstr "programs created"

#, fuzzy
msgid "amount_saved"
msgstr "programs saved"

#, fuzzy
msgid "amount_submitted"
msgstr "programs submitted"

#, fuzzy
msgid "your_last_program"
msgstr "Your last saved program"

#, fuzzy
msgid "ok"
msgstr "OK"

#, fuzzy
msgid "cancel"
msgstr "Cancel"

#, fuzzy
msgid "copy_link_to_share"
msgstr "Copy link to share"

#, fuzzy
msgid "achievement_earned"
msgstr "You've earned an achievement!"

#, fuzzy
msgid "mailing_title"
msgstr "Subscribe to the Hedy newsletter"

#, fuzzy
msgid "email"
msgstr "Email"

#, fuzzy
msgid "surname"
msgstr "First Name"

#, fuzzy
msgid "lastname"
msgstr "Last Name"

#, fuzzy
msgid "country"
msgstr "Country"

#, fuzzy
msgid "subscribe"
msgstr "Subscribe"

#, fuzzy
msgid "required_field"
msgstr "Fields marked with an * are required"

#, fuzzy
msgid "previous_campaigns"
msgstr "View previous campaigns"

#, fuzzy
msgid "step_title"
msgstr "Assignment"

#, fuzzy
msgid "tutorial"
msgstr "Tutorial"

#, fuzzy
msgid "cheatsheet_title"
msgstr "Cheatsheet"

#, fuzzy
msgid "commands"
msgstr "Commands"

#, fuzzy
msgid "english"
msgstr "English"

#, fuzzy
msgid "login_long"
msgstr "Log in to your account"

#, fuzzy
msgid "login"
msgstr "Log in"

#, fuzzy
msgid "no_account"
msgstr "No account?"

#, fuzzy
msgid "create_account"
msgstr "Create account"

#, fuzzy
msgid "forgot_password"
msgstr "Forgot your password?"

#, fuzzy
msgid "main_title"
msgstr "Hedy"

#, fuzzy
msgid "main_subtitle"
msgstr "A gradual programming language"

#, fuzzy
msgid "try_it"
msgstr "Try it"

#, fuzzy
msgid "subscribe_newsletter"
msgstr "Subscribe to the newsletter"

#, fuzzy
msgid "nav_learn_more"
msgstr "Learn more"

#, fuzzy
msgid "teacher_manual"
msgstr "Teacher manual"

#, fuzzy
msgid "privacy_terms"
msgstr "privacy terms"

#, fuzzy
msgid "hedy_on_github"
msgstr "Hedy on Github"

#, fuzzy
msgid "become_a_sponsor"
msgstr "Become a sponsor"

#, fuzzy
msgid "discord_server"
msgstr "Discord server"

#, fuzzy
msgid "translating_hedy"
msgstr "Translating Hedy"

#, fuzzy
msgid "teacher_account_request"
msgstr "You have a pending teacher account request"

#, fuzzy
msgid "account_overview"
msgstr "Account overview"

#, fuzzy
msgid "my_messages"
msgstr "My messages"

#, fuzzy
msgid "invite_message"
msgstr "You have received an invitation to join class"

#, fuzzy
msgid "sent_by"
msgstr "This invitation is sent by"

#, fuzzy
msgid "delete_invite"
msgstr "Delete invitation"

#, fuzzy
msgid "public_profile"
msgstr "Public profile"

#, fuzzy
msgid "visit_own_public_profile"
msgstr "Visit your own profile"

#, fuzzy
msgid "profile_picture"
msgstr "Profile picture"

#, fuzzy
msgid "personal_text"
msgstr "Personal text"

#, fuzzy
msgid "your_personal_text"
msgstr "Your personal text..."

#, fuzzy
msgid "favourite_program"
msgstr "Favourite program"

#, fuzzy
msgid "public_profile_info"
msgstr "By selecting this box I make my profile visible for everyone. Be careful not to share personal information like your name or home address, because everyone will be able to see it!"

#, fuzzy
msgid "update_public"
msgstr "Update public profile"

#, fuzzy
msgid "are_you_sure"
msgstr "Are you sure? You cannot revert this action."

#, fuzzy
msgid "delete_public"
msgstr "Delete public profile"

#, fuzzy
msgid "self_removal_prompt"
msgstr "Are you sure you want to leave this class?"

#, fuzzy
msgid "leave_class"
msgstr "Leave class"

#, fuzzy
msgid "settings"
msgstr "My personal settings"

#, fuzzy
msgid "birth_year"
msgstr "Birth year"

#, fuzzy
msgid "preferred_language"
msgstr "Preferred language"

#, fuzzy
msgid "preferred_keyword_language"
msgstr "Preferred keyword language"

#, fuzzy
msgid "gender"
msgstr "Gender"

#, fuzzy
msgid "female"
msgstr "Female"

#, fuzzy
msgid "male"
msgstr "Male"

#, fuzzy
msgid "other"
msgstr "Other"

#, fuzzy
msgid "agree_third_party"
msgstr "I consent to being contacted by partners of Leiden University with sales opportunities (optional)"

#, fuzzy
msgid "update_profile"
msgstr "Update profile"

#, fuzzy
msgid "destroy_profile"
msgstr "Delete profile"

#, fuzzy
msgid "change_password"
msgstr "Change password"

#, fuzzy
msgid "current_password"
msgstr "Current password"

#, fuzzy
msgid "new_password"
msgstr "New password"

#, fuzzy
msgid "repeat_new_password"
msgstr "Repeat new password"

#, fuzzy
msgid "request_teacher"
msgstr "Would you like to apply for a teacher's account?"

#, fuzzy
msgid "request_teacher_account"
msgstr "Request teacher account"

#, fuzzy
msgid "recent"
msgstr "My recent programs"

#, fuzzy
msgid "all"
msgstr ""

#, fuzzy
msgid "submitted"
msgstr ""

#, fuzzy
msgid "search_button"
msgstr "Search"

#, fuzzy
msgid "submitted_header"
msgstr "This is a submitted program and can't be altered."

#, fuzzy
msgid "title"
msgstr "Title"

#, fuzzy
msgid "last_edited"
msgstr "Last edited"

#, fuzzy
msgid "favourite_confirm"
msgstr "Are you sure you want to set this program as your favourite?"

#, fuzzy
msgid "open"
msgstr "Open"

#, fuzzy
msgid "copy_clipboard"
msgstr "Successfully copied to clipboard"

#, fuzzy
msgid "delete_confirm"
msgstr "Are you sure you want to delete the program?"

#, fuzzy
msgid "delete"
msgstr "Delete"

#, fuzzy
msgid "unshare_confirm"
msgstr "Are you sure you want to make the program private?"

#, fuzzy
msgid "unshare"
msgstr "Unshare"

#, fuzzy
msgid "submit_warning"
msgstr "Are you sure you want to submit this program?"

#, fuzzy
msgid "submit_program"
msgstr "Submit"

#, fuzzy
msgid "share_confirm"
msgstr "Are you sure you want to make the program public?"

#, fuzzy
msgid "share"
msgstr "Share"

#, fuzzy
msgid "no_programs"
msgstr "You have no programs yet."

#, fuzzy
msgid "write_first_program"
msgstr "Write your first program!"

#, fuzzy
msgid "certified_teacher"
msgstr "Certified teacher"

#, fuzzy
msgid "admin"
msgstr "Admin"

#, fuzzy
msgid "distinguished_user"
msgstr "Distinguished user"

#, fuzzy
msgid "contributor"
msgstr "Contributor"

#, fuzzy
msgid "program_header"
msgstr "My programs"

#, fuzzy
msgid "no_shared_programs"
msgstr "has no shared programs..."

#, fuzzy
msgid "recover_password"
msgstr "Request a password reset"

#, fuzzy
msgid "send_password_recovery"
msgstr "Send me a password recovery link"

#, fuzzy
msgid "reset_password"
msgstr "Reset password"

#, fuzzy
msgid "password_repeat"
msgstr "Repeat password"

#, fuzzy
msgid "signup_student_or_teacher"
msgstr "Are you a student or a teacher?"

#, fuzzy
msgid "student_signup_header"
msgstr "Student"

#, fuzzy
msgid "teacher_signup_header"
msgstr "Teacher"

#, fuzzy
msgid "create_teacher_account"
msgstr "Create a teacher account"

#, fuzzy
msgid "create_student_account"
msgstr "Create an account"

#, fuzzy
msgid "create_teacher_account_explanation"
msgstr "With a teacher account, you can save your programs and see the results of your students."

#, fuzzy
msgid "create_student_account_explanation"
msgstr "You can save your own programs with an account."

#, fuzzy
msgid "heard_about_hedy"
msgstr ""

#, fuzzy
msgid "from_another_teacher"
msgstr ""

#, fuzzy
msgid "social_media"
msgstr ""

#, fuzzy
msgid "from_video"
msgstr ""

#, fuzzy
msgid "from_magazine_website"
msgstr ""

#, fuzzy
msgid "other_source"
msgstr ""

#, fuzzy
msgid "programming_experience"
msgstr "Do you have programming experience?"

#, fuzzy
msgid "languages"
msgstr "Which of these programming languages have you used before?"

#, fuzzy
msgid "other_block"
msgstr "Another block language"

#, fuzzy
msgid "other_text"
msgstr "Another text language"

#, fuzzy
msgid "agree_with"
msgstr "I agree to the"

#, fuzzy
msgid "already_account"
msgstr "Already have an account?"

#, fuzzy
msgid "teacher_invitation_require_login"
msgstr "To set up your profile as a teacher, we will need you to log in. If you don't have an account, please create one."

#, fuzzy
msgid "submission_time"
msgstr "Handed in at"

#, fuzzy
msgid "by"
msgstr "by"

#, fuzzy
msgid "parsons_title"
msgstr "Dragging"

#, fuzzy
msgid "quiz_tab"
msgstr "Quiz"

msgid "example_code_header"
msgstr "Exempel på Hedy-kod"

#, fuzzy
msgid "search"
msgstr "Search..."

#, fuzzy
msgid "variables"
msgstr "Variables"

#, fuzzy
msgid "enter_text"
msgstr "Enter your answer here..."

#, fuzzy
msgid "enter"
msgstr "Enter"

#, fuzzy
msgid "pygame_waiting_for_input"
msgstr "Waiting for a button press..."

#, fuzzy
msgid "already_program_running"
msgstr "There is already a program running, finish that one first."

msgid "run_code_button"
msgstr "Kör kod"

msgid "stop_code_button"
msgstr "Stoppa programmet"

msgid "next_exercise"
msgstr "Nästa övning"

msgid "edit_code_button"
msgstr "Redigera kod"

#, fuzzy
msgid "repair_program_logo_alt"
msgstr "Repair program icon"

msgid "read_code_label"
msgstr "Läs högt"

msgid "regress_button"
msgstr "Gå tillbaka till nivå {level}"

#, fuzzy
msgid "disabled_button_locked"
msgstr "Your teacher hasn't unlocked this level yet"

msgid "advance_button"
msgstr "Gå till nivå {level}"

#, fuzzy
msgid "disabled_button_quiz"
msgstr "Your quiz score is below the threshold, try again!"

msgid "developers_mode"
msgstr "Programmerarläge"

#, fuzzy
msgid "hedy_logo_alt"
msgstr "Hedy logo"

#, fuzzy
msgid "nav_start"
msgstr "Home"

#, fuzzy
msgid "nav_hedy"
msgstr "Hedy"

#, fuzzy
msgid "nav_explore"
msgstr "Explore"

#, fuzzy
msgid "for_teachers"
msgstr "For teachers"

#, fuzzy
msgid "my_achievements"
msgstr "My achievements"

#, fuzzy
msgid "my_account"
msgstr "My account"

#, fuzzy
msgid "logout"
msgstr "Log out"

#, fuzzy
msgid "exercise"
msgstr "Exercise"

#, fuzzy
msgid "what_should_my_code_do"
msgstr "What should my code do?"

#, fuzzy
msgid "quiz_logo_alt"
msgstr "Quiz logo"

#, fuzzy
msgid "start_quiz"
msgstr "Start quiz"

#, fuzzy
msgid "go_to_first_question"
msgstr "Go to question 1"

#, fuzzy
msgid "question"
msgstr "Question"

#, fuzzy
msgid "hint"
msgstr "Hint?"

#, fuzzy
msgid "submit_answer"
msgstr "Answer question"

#, fuzzy
msgid "feedback_success"
msgstr "Good!"

#, fuzzy
msgid "feedback_failure"
msgstr "Wrong!"

#, fuzzy
msgid "correct_answer"
msgstr "The correct answer is"

#, fuzzy
msgid "go_to_question"
msgstr "Go to question"

#, fuzzy
msgid "go_to_quiz_result"
msgstr "Go to quiz result"

#, fuzzy
msgid "end_quiz"
msgstr "Quiz end"

#, fuzzy
msgid "score"
msgstr "Score"

#, fuzzy
msgid "get_certificate"
msgstr "Get your certificate!"

#, fuzzy
msgid "certificate"
msgstr "Certificate of Completion"

#, fuzzy
msgid "fun_statistics_msg"
msgstr "Here are some fun statistics!"

#, fuzzy
msgid "highest_quiz_score"
msgstr "Highest quiz score"

#, fuzzy
msgid "longest_program"
msgstr "Longest program"

#, fuzzy
msgid "number_achievements"
msgstr "Number of achievements"

#, fuzzy
msgid "percentage_achieved"
msgstr "Achieved by {percentage}% of the users"

#, fuzzy
msgid "title_admin"
msgstr "Hedy - Administrator page"

#, fuzzy
msgid "username_invalid"
msgstr "Your username is invalid."

#, fuzzy
msgid "teacher_invalid"
msgstr "Your teacher value is invalid."

#, fuzzy
msgid "email_invalid"
msgstr "Please enter a valid email."

#, fuzzy
msgid "mail_error_change_processed"
msgstr "Something went wrong when sending a validation mail, the changes are still correctly processed."

#, fuzzy
msgid "username_special"
msgstr "Username cannot contain `:` or `@`."

#, fuzzy
msgid "username_three"
msgstr "Username must contain at least three characters."

#, fuzzy
msgid "password_invalid"
msgstr "Your password is invalid."

#, fuzzy
msgid "passwords_six"
msgstr "All passwords need to be six characters or longer."

#, fuzzy
msgid "mail_welcome_verify_body"
msgstr ""
"Your Hedy account has been created successfully. Welcome!\n"
"Please click on this link to verify your email address: {link}"

#, fuzzy
msgid "mail_change_password_body"
msgstr ""
"Your Hedy password has been changed. If you did this, all is good.\n"
"If you didn't change your password, please contact us immediately by replying to this email."

#, fuzzy
msgid "mail_recover_password_body"
msgstr ""
"By clicking on this link, you can set a new Hedy password. This link is valid for <b>4</b> hours.\n"
"If you haven't required a password reset, please ignore this email: {link}"

#, fuzzy
msgid "mail_reset_password_body"
msgstr ""
"Your Hedy password has been reset to a new one. If you did this, all is good.\n"
"If you didn't change your password, please contact us immediately by replying to this email."

#, fuzzy
msgid "mail_welcome_teacher_body"
msgstr ""
"<strong>Welcome!</strong>\n"
"Congratulations on your brand new Hedy teachers account. Welcome to the world wide community of Hedy teachers!\n"
"\n"
"<strong>What teachers accounts can do</strong>\n"
"With your teacher account, you have the option to create classes. Your students can than join your classes and you can see their progress. Classes are made and managed though the for <a href=\"https://hedycode.com/for-teachers\">teachers page</a>.\n"
"\n"
"<strong>How to share ideas</strong>\n"
"If you are using Hedy in class, you probably have ideas for improvements! You can share those ideas with us on the <a href=\"https://github.com/Felienne/hedy/discussions/categories/ideas\">Ideas Discussion</a>.\n"
"\n"
"<strong>How to ask for help</strong>\n"
"If anything is unclear, you can post in the <a href=\"https://github.com/Felienne/hedy/discussions/categories/q-a\">Q&A discussion</a>, or <a href=\"mailto: hello@hedy.org\">send us an email</a>.\n"
"\n"
"Keep programming!"

#, fuzzy
msgid "mail_welcome_verify_subject"
msgstr "Welcome to Hedy"

#, fuzzy
msgid "mail_change_password_subject"
msgstr "Your Hedy password has been changed"

#, fuzzy
msgid "mail_recover_password_subject"
msgstr "Request a password reset."

#, fuzzy
msgid "mail_reset_password_subject"
msgstr "Your Hedy password has been reset"

#, fuzzy
msgid "mail_welcome_teacher_subject"
msgstr "Your Hedy teacher account is ready"

#, fuzzy
msgid "user"
msgstr "user"

#, fuzzy
msgid "mail_hello"
msgstr "Hi {username}!"

#, fuzzy
msgid "mail_goodbye"
msgstr ""
"Thank you!\n"
"The Hedy team"

#, fuzzy
msgid "copy_mail_link"
msgstr "Please copy and paste this link into a new tab:"

#, fuzzy
msgid "link"
msgstr "Link"

#, fuzzy
msgid "invalid_username_password"
msgstr "Invalid username/password."

#, fuzzy
msgid "repeat_match_password"
msgstr "The repeated password does not match."

#, fuzzy
msgid "language_invalid"
msgstr "Please select a valid language."

#, fuzzy
msgid "agree_invalid"
msgstr "You have to agree with the privacy terms."

#, fuzzy
msgid "keyword_language_invalid"
msgstr "Please select a valid keyword language (select English or your own language)."

#, fuzzy
msgid "year_invalid"
msgstr "Please enter a year between 1900 and {current_year}."

#, fuzzy
msgid "gender_invalid"
msgstr "Please select a valid gender, choose (Female, Male, Other)."

#, fuzzy
msgid "country_invalid"
msgstr "Please select a valid country."

#, fuzzy
msgid "heard_about_invalid"
msgstr ""

#, fuzzy
msgid "experience_invalid"
msgstr "Please select a valid experience, choose (Yes, No)."

#, fuzzy
msgid "programming_invalid"
msgstr "Please select a valid programming language."

#, fuzzy
msgid "exists_username"
msgstr "That username is already in use."

#, fuzzy
msgid "exists_email"
msgstr "That email is already in use."

#, fuzzy
msgid "token_invalid"
msgstr "Your token is invalid."

#, fuzzy
msgid "password_six"
msgstr "Your password must contain at least six characters."

#, fuzzy
msgid "password_change_not_allowed"
msgstr "You're not allowed to change the password of this user."

#, fuzzy
msgid "password_change_success"
msgstr "Password of your student is successfully changed."

#, fuzzy
msgid "password_updated"
msgstr "Password updated."

#, fuzzy
msgid "sent_password_recovery"
msgstr "You should soon receive an email with instructions on how to reset your password."

#, fuzzy
msgid "password_resetted"
msgstr "Your password has been successfully reset. You are being redirected to the login page."

#, fuzzy
msgid "already_teacher"
msgstr "You already have a teacher account."

#, fuzzy
msgid "already_teacher_request"
msgstr "You already have a pending teacher request."

#, fuzzy
msgid "teacher_account_success"
msgstr "You successfully requested a teacher account."

#, fuzzy
msgid "class_name_invalid"
msgstr "This class name is invalid."

#, fuzzy
msgid "class_name_empty"
msgstr "You didn't enter a class name!"

#, fuzzy
msgid "class_name_duplicate"
msgstr "You already have a class with this name."

#, fuzzy
msgid "no_such_class"
msgstr "No such Hedy class."

#, fuzzy
msgid "invalid_class_link"
msgstr "Invalid link for joining the class."

#, fuzzy
msgid "title_join-class"
msgstr "Hedy - Join class"

#, fuzzy
msgid "username_empty"
msgstr "You didn't enter an username!"

#, fuzzy
msgid "student_not_existing"
msgstr "This username doesn't exist."

#, fuzzy
msgid "student_already_in_class"
msgstr "This student is already in your class."

#, fuzzy
msgid "student_already_invite"
msgstr "This student already has a pending invitation."

#, fuzzy
msgid "retrieve_class_error"
msgstr "Only teachers can retrieve classes"

#, fuzzy
msgid "title_class-overview"
msgstr "Hedy - Class overview"

#, fuzzy
msgid "title_customize-class"
msgstr "Hedy - Customize class"

#, fuzzy
msgid "customization_deleted"
msgstr "Customizations successfully deleted."

#, fuzzy
msgid "class_customize_success"
msgstr "Class successfully customized."

#, fuzzy
msgid "no_accounts"
msgstr "There are no accounts to create."

#, fuzzy
msgid "unique_usernames"
msgstr "All usernames need to be unique."

#, fuzzy
msgid "usernames_exist"
msgstr "One or more usernames is already in use."

#, fuzzy
msgid "accounts_created"
msgstr "Accounts where successfully created."

#, fuzzy
msgid "retrieve_adventure_error"
msgstr "You're not allowed to view this adventure!"

#, fuzzy
msgid "title_view-adventure"
msgstr "Hedy - View adventure"

#, fuzzy
msgid "title_customize-adventure"
msgstr "Hedy - Customize adventure"

#, fuzzy
msgid "adventure_id_invalid"
msgstr "This adventure id is invalid."

#, fuzzy
msgid "adventure_name_invalid"
msgstr "This adventure name is invalid."

#, fuzzy
msgid "level_invalid"
msgstr "This Hedy level in invalid."

#, fuzzy
msgid "content_invalid"
msgstr "This adventure is invalid."

#, fuzzy
msgid "adventure_length"
msgstr "Your adventure has to be at least 20 characters."

#, fuzzy
msgid "public_invalid"
msgstr "This agreement selection is invalid"

#, fuzzy
msgid "classes_invalid"
msgstr "The list of selected classes is invalid"

#, fuzzy
msgid "adventure_duplicate"
msgstr "You already have an adventure with this name."

#, fuzzy
msgid "something_went_wrong_keyword_parsing"
msgstr ""

#, fuzzy
msgid "adventure_updated"
msgstr "The adventure has been updated!"

#, fuzzy
msgid "adventure_empty"
msgstr "You didn't enter an adventure name!"

#, fuzzy
msgid "exercise_doesnt_exist"
msgstr "This exercise doesn't exist"

#, fuzzy
msgid "profile_updated_reload"
msgstr "Profile updated, page will be re-loaded."

#, fuzzy
msgid "profile_updated"
msgstr "Profile updated."

#, fuzzy
msgid "delete_success"
msgstr "Program deleted successfully."

#, fuzzy
msgid "save_prompt"
msgstr "You need to have an account to save your program. Would you like to login now?"

#, fuzzy
msgid "overwrite_warning"
msgstr "You already have a program with this name, saving this program will replace the old one. Are you sure?"

#, fuzzy
msgid "save_parse_warning"
msgstr "This program contains an error, are you sure you want to save it?"

#, fuzzy
msgid "save_success_detail"
msgstr "Program saved successfully."

#, fuzzy
msgid "share_success_detail"
msgstr "Program shared successfully."

#, fuzzy
msgid "unshare_success_detail"
msgstr "Program unshared successfully."

#, fuzzy
msgid "favourite_success"
msgstr "Your program is set as favourite."

#, fuzzy
msgid "report_failure"
msgstr "This program does not exist or is not public"

#, fuzzy
msgid "report_success"
msgstr "This program has been reported"

#, fuzzy
msgid "question_doesnt_exist"
msgstr "This question does not exist"

#, fuzzy
msgid "question_invalid"
msgstr "Your token is invalid."

#, fuzzy
msgid "answer_invalid"
msgstr "Your password is invalid."

#, fuzzy
msgid "too_many_attempts"
msgstr "Too many attempts"

#, fuzzy
msgid "title_class statistics"
msgstr "My statistics"

#, fuzzy
msgid "title_class logs"
msgstr "Programs"

#~ msgid "create_account_explanation"
#~ msgstr "Having your own account allows you to save your programs."

#~ msgid "only_teacher_create_class"
#~ msgstr "Only teachers are allowed to create classes!"

#~ msgid "language"
#~ msgstr "Language"

#~ msgid "keyword_support"
#~ msgstr "Translated keywords"

#~ msgid "non_keyword_support"
#~ msgstr "Translated content"

#~ msgid "try_button"
#~ msgstr "Try"

#~ msgid "select_own_adventures"
#~ msgstr "Select own adventures"

#~ msgid "edit"
#~ msgstr "Edit"

#~ msgid "view"
#~ msgstr "View"

#~ msgid "class"
#~ msgstr "Class"
<<<<<<< HEAD

#~ msgid "unsaved_class_changes"
#~ msgstr "There are unsaved changes, are you sure you want to leave this page?"

#~ msgid "teacher_welcome"
#~ msgstr "Welcome to Hedy! Your are now the proud owner of a teachers account which allows you to create classes and invite students."

#~ msgid "save_code_button"
#~ msgstr "Spara kod"

#~ msgid "share_code_button"
#~ msgstr "Spara och dela kod"
=======
>>>>>>> e416338f
<|MERGE_RESOLUTION|>--- conflicted
+++ resolved
@@ -7,22 +7,16 @@
 msgstr ""
 "Project-Id-Version: PROJECT VERSION\n"
 "Report-Msgid-Bugs-To: EMAIL@ADDRESS\n"
-<<<<<<< HEAD
-"POT-Creation-Date: 2023-02-26 17:50+0100\n"
-"PO-Revision-Date: 2023-02-07 14:43+0000\n"
-"Last-Translator: August Janse <august.janse@gmail.com>\n"
-=======
-"POT-Creation-Date: 2023-02-28 21:18+0100\n"
+"POT-Creation-Date: 2023-02-28 21:34+0100\n"
 "PO-Revision-Date: 2023-02-16 15:59+0000\n"
 "Last-Translator: Anonymous <noreply@weblate.org>\n"
->>>>>>> e416338f
 "Language: sv\n"
 "Language-Team: none\n"
 "Plural-Forms: nplurals=2; plural=n != 1;\n"
 "MIME-Version: 1.0\n"
 "Content-Type: text/plain; charset=utf-8\n"
 "Content-Transfer-Encoding: 8bit\n"
-"Generated-By: Babel 2.10.3\n"
+"Generated-By: Babel 2.11.0\n"
 
 msgid "program_contains_error"
 msgstr "Det här programmet innehåller ett fel. Är du säker på att du vill dela det?"
@@ -195,6 +189,14 @@
 #, fuzzy
 msgid "level_title"
 msgstr "Level"
+
+#, fuzzy
+msgid "unsaved_class_changes"
+msgstr "There are unsaved changes, are you sure you want to leave this page?"
+
+#, fuzzy
+msgid "teacher_welcome"
+msgstr "Welcome to Hedy! Your are now the proud owner of a teachers account which allows you to create classes and invite students."
 
 #, fuzzy
 msgid "Wrong Level"
@@ -721,10 +723,6 @@
 #, fuzzy
 msgid "select_a_level"
 msgstr "Select a level"
-
-#, fuzzy
-msgid "level_title"
-msgstr "Level"
 
 #, fuzzy
 msgid "available_adventures_level"
@@ -2109,18 +2107,9 @@
 
 #~ msgid "class"
 #~ msgstr "Class"
-<<<<<<< HEAD
-
-#~ msgid "unsaved_class_changes"
-#~ msgstr "There are unsaved changes, are you sure you want to leave this page?"
-
-#~ msgid "teacher_welcome"
-#~ msgstr "Welcome to Hedy! Your are now the proud owner of a teachers account which allows you to create classes and invite students."
 
 #~ msgid "save_code_button"
 #~ msgstr "Spara kod"
 
 #~ msgid "share_code_button"
 #~ msgstr "Spara och dela kod"
-=======
->>>>>>> e416338f
