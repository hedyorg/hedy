--- conflicted
+++ resolved
@@ -2642,10 +2642,9 @@
 #~ msgid "tutorial_title_not_found"
 #~ msgstr "Handledningssteget hittades inte"
 
-<<<<<<< HEAD
 #~ msgid "put"
 #~ msgstr ""
-=======
+
 #~ msgid "disable_explore_page"
 #~ msgstr ""
 
@@ -2657,4 +2656,3 @@
 
 #~ msgid "title_explore"
 #~ msgstr "Hedy - Utforska"
->>>>>>> 8dee6c69
