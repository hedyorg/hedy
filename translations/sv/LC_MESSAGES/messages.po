--- conflicted
+++ resolved
@@ -84,13 +84,8 @@
 
 msgid "Lonely Echo"
 msgstr ""
-<<<<<<< HEAD
-"Du använde `{echo}` före `{ask}`, eller `{echo}` utan något `{ask}`. "
-"Skriv `{ask}` före `{echo}`."
-=======
 "Du använde {echo} före {ask}, eller {echo} utan något {ask}. Skriv "
 "{ask} före {echo}."
->>>>>>> a56cfc4c
 
 msgid "Lonely Text"
 msgstr ""
@@ -309,13 +304,8 @@
 
 msgid "ask_needs_var"
 msgstr ""
-<<<<<<< HEAD
-"Från och med nivå 2 måste `{ask}` användas med en variabel. Exempel: namn"
-" {is} {ask} Vad heter du?"
-=======
 "Från och med nivå 2 måste {ask} användas med en variabel. Exempel: namn "
 "{is} {ask} Vad heter du?"
->>>>>>> a56cfc4c
 
 msgid "back_to_class"
 msgstr "Gå tillbaka till klassen"
@@ -549,15 +539,9 @@
 
 msgid "echo_out"
 msgstr ""
-<<<<<<< HEAD
-"Från och med nivå 2 behövs inte längre `{echo}`. Du kan nu istället "
-"upprepa ett svar med `{ask}` och `{print}`. Exempel: namnet är {ask} Vad "
-"heter du? {print} Hej namn"
-=======
 "Från och med nivå 2 behövs inte längre {echo}. Du kan nu istället upprepa "
 "ett svar med {ask} och {print}. Exempel: namnet är {ask} Vad heter du? "
 "{print} Hej namn"
->>>>>>> a56cfc4c
 
 msgid "edit_code_button"
 msgstr "Redigera kod"
