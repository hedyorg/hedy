# Swedish translations for PROJECT.
# Copyright (C) 2023 ORGANIZATION
# This file is distributed under the same license as the PROJECT project.
# FIRST AUTHOR <EMAIL@ADDRESS>, 2023.
#
msgid ""
msgstr ""
"Project-Id-Version: PROJECT VERSION\n"
"Report-Msgid-Bugs-To: EMAIL@ADDRESS\n"
"POT-Creation-Date: 2000-01-01 00:00+0000\n"
"PO-Revision-Date: 2024-12-03 06:18+0000\n"
"Last-Translator: Anonymous <noreply@weblate.org>\n"
"Language-Team: sv <LL@li.org>\n"
"Language: sv\n"
"MIME-Version: 1.0\n"
"Content-Type: text/plain; charset=utf-8\n"
"Content-Transfer-Encoding: 8bit\n"
"Plural-Forms: nplurals=2; plural=n != 1;\n"
"X-Generator: Weblate 5.9-dev\n"
"Generated-By: Babel 2.14.0\n"

#, fuzzy
msgid "Access Before Assign"
msgstr "Du försökte använda variabeln {name} på rad {access_line_number}, men du tilldelar den på rad {definition_line_number}. Ge variabeln ett värde innan du använder den."

#, fuzzy
msgid "Cyclic Var Definition"
msgstr "Namnet `{variable}` måste ges ett värde innan du kan använda det på höger sida av `{is}`-kommandot."

#, fuzzy
msgid "Else Without If Error"
msgstr ""

#, fuzzy
msgid "Function Undefined"
msgstr ""

#, fuzzy
msgid "Has Blanks"
msgstr "Din kod är ofullständig. Den innehåller tomrum som du måste ersätta med kod."

#, fuzzy
msgid "Incomplete"
msgstr ""

#, fuzzy
msgid "Incomplete Repeat"
msgstr "Du verkar ha glömt att använda ett kommando med `{repeat}`-kommandot som du använde på rad {line_number}."

#, fuzzy
msgid "Invalid"
msgstr "`{invalid_command}` är inte ett Hedy-kommando på nivå {level}. Menade du `{guessed_command}`?"

#, fuzzy
msgid "Invalid Argument"
msgstr "Du kan inte använda kommandot `{command}` med `{invalid_argument}`. Försök att ändra `{invalid_argument}` till {allowed_types}."

#, fuzzy
msgid "Invalid Argument Type"
msgstr "Du kan inte använda `{command}` med `{invalid_argument}` eftersom det är {invalid_type}. Försök ändra `{invalid_argument}` till {allowed_types}."

#, fuzzy
msgid "Invalid At Command"
msgstr "Kommandot `{command}` får inte användas från och med nivå 16. Du kan använda hakparenteser för att använda ett element från en lista, till exempel `vänner[i]`, `lyckonummer[{random}]`."

#, fuzzy
msgid "Invalid Space"
msgstr "Hoppsan! Du började en rad med ett mellanslag på rad {line_number}. Mellanslag förvirrar datorer; kan du ta bort det?"

#, fuzzy
msgid "Invalid Type Combination"
msgstr "Du kan inte använda `{invalid_argument}` och `{invalid_argument_2}` med `{command}` eftersom det ena är {invalid_type} och det andra är {invalid_type_2}. Försök att ändra `{invalid_argument}` till {invalid_type_2} eller `{invalid_argument_2}` till {invalid_type}."

#, fuzzy
msgid "Lonely Echo"
msgstr "Du använde `{echo}` före `{ask}`, eller `{echo}` utan något `{ask}`. Skriv `{ask}` före `{echo}`."

#, fuzzy
msgid "Lonely Text"
msgstr "Du verkar ha glömt att använda ett kommando ihop med texten du använde på rad {line_number}"

#, fuzzy
msgid "Missing Additional Command"
msgstr ""

#, fuzzy
msgid "Missing Colon Error"
msgstr ""

#, fuzzy
msgid "Missing Command"
msgstr "Du verkar ha glömt att använda ett kommando på rad {line_number}."

#, fuzzy
msgid "Missing Inner Command"
msgstr "Du verkar ha glömt ett kommando ihop med `{command}` som du använde på rad {line_number}."

#, fuzzy
msgid "Missing Square Brackets"
msgstr ""

#, fuzzy
msgid "Missing Variable"
msgstr ""

#, fuzzy
msgid "Misspelled At Command"
msgstr ""

#, fuzzy
msgid "No Indentation"
msgstr "Du har använt för få mellanslag på rad {line_number}. Du använde {leading_spaces} mellanslag och det är för få. Börja varje nytt block med {indent_size} mellanslag mer än raden innan."

#, fuzzy
msgid "Non Decimal Variable"
msgstr ""

#, fuzzy
msgid "Parse"
msgstr "Koden du matat in är inte giltig Hedy-kod. Det finns ett fel på rad {location[0]} och kolumn {location[1]}. Du skrev `{character_found}`, men det är inte tillåtet."

#, fuzzy
msgid "Pressit Missing Else"
msgstr "Du glömde att lägga till vad som händer när du trycker på en annan tangent; lägg till ett `{else}` i din kod"

#, fuzzy
msgid "Runtime Index Error"
msgstr "Du försökte komma åt listan {name} men den är antingen tom eller så finns inte det indexet."

#, fuzzy
msgid "Runtime Value Error"
msgstr ""

#, fuzzy
msgid "Runtime Values Error"
msgstr ""

#, fuzzy
msgid "Save Microbit code "
msgstr ""

#, fuzzy
msgid "Too Big"
msgstr "Wow! Ditt program har {lines_of_code} rader kod vilket är imponerande! Men vi kan bara hantera {max_lines} kodrader på den här nivån. Korta ner ditt program och försök igen."

#, fuzzy
msgid "Too Few Indents"
msgstr ""

#, fuzzy
msgid "Too Many Indents"
msgstr ""

#, fuzzy
msgid "Unexpected Indentation"
msgstr "Du använde för många mellanslag på rad {line_number}. Du använde {leading_spaces} mellanslag och det är för många. Börja varje nytt block med {indent_size} mellanslag mer än raden innan."

#, fuzzy
msgid "Unquoted Assignment"
msgstr "Från den här nivån behöver du skriva texter till höger om `{is}` inom citattecken. Du glömde det för texten {text}."

#, fuzzy
msgid "Unquoted Equality Check"
msgstr "Om du vill kontrollera om en variabel är lika med flera ord, ska orden omges av citattecken!"

#, fuzzy
msgid "Unquoted Text"
msgstr "Var försiktig. Om du `{ask}` eller `{print}` något ska texten börja och sluta med ett citattecken. Du glömde det för texten {unquotedtext}."

#, fuzzy
msgid "Unsupported Float"
msgstr "Icke-heltal stöds inte än, men kommer att finnas några nivåer högre upp. Ändra `{value}` till ett heltal för tillfället."

#, fuzzy
msgid "Unsupported String Value"
msgstr "Textvärden kan inte innehålla `{invalid_value}`."

#, fuzzy
msgid "Unused Variable"
msgstr ""

#, fuzzy
msgid "Var Undefined"
msgstr "Du försökte använda variabeln `{name}`, men du har inte tilldelat den något värde. Det är också möjligt att du försökte använda ordet `{name}` men glömde citattecken."

#, fuzzy
msgid "Wrong Level"
msgstr "Det var rätt Hedy-kod, men inte på rätt nivå. Du skrev `{offending_keyword}` på nivå {working_level}. Tips: {tip}"

#, fuzzy
msgid "Wrong Number of Arguments"
msgstr ""

msgid "about_this_adventure"
msgstr ""

msgid "account_overview"
msgstr "Kontoöversikt"

#, fuzzy
msgid "actions"
msgstr ""

#, fuzzy
msgid "add"
msgstr ""

msgid "add_students"
msgstr "Lägg till elever"

#, fuzzy
msgid "add_your_language"
msgstr ""

msgid "admin"
msgstr "Administration"

msgid "advance_button"
msgstr "Gå till nivå {level}"

msgid "adventure"
msgstr "Äventyr"

#, fuzzy
msgid "adventure_cloned"
msgstr ""

#, fuzzy
msgid "adventure_code_button"
msgstr ""

#, fuzzy
msgid "adventure_codeblock_button"
msgstr ""

msgid "adventure_duplicate"
msgstr "Du har redan ett äventyr med det här namnet."

msgid "adventure_empty"
msgstr "Du har inte angett ett äventyrsnamn!"

#, fuzzy
msgid "adventure_exp_3"
msgstr "Du behöver alltid ha klammer { } runt nyckelord, så att de känns igen korrekt. Du kan använda knappen \"förhandsgranska\" för att visa en formatterad version av ditt äventyr. Om du vill visa äventyret på en egen sida väljer du \"visa\" på lärarsidan."

#, fuzzy
msgid "adventure_exp_classes"
msgstr ""

#, fuzzy
msgid "adventure_flagged"
msgstr ""

msgid "adventure_id_invalid"
msgstr "Äventyrs-id är ogiltigt."

msgid "adventure_length"
msgstr "Ditt äventyr måste ha minst 20 tecken."

msgid "adventure_name_invalid"
msgstr "Äventyrsnamnet är ogiltigt."

msgid "adventure_terms"
msgstr "Jag samtycker till att mitt äventyr kan göras tillgängligt för allmänheten på Hedy."

msgid "adventure_updated"
msgstr "Äventyret har uppdaterats!"

#, fuzzy
msgid "adventures_completed"
msgstr ""

#, fuzzy
msgid "adventures_info"
msgstr ""

msgid "adventures_restored"
msgstr "Standardäventyren har återställts."

#, fuzzy
msgid "adventures_ticked"
msgstr ""

#, fuzzy
msgid "adventures_tried"
msgstr ""

msgid "ago"
msgstr "för {timestamp} sen"

msgid "agree_invalid"
msgstr "Du måste godkänna sekretessvillkoren."

msgid "agree_with"
msgstr "Jag godkänner"

msgid "ajax_error"
msgstr "Det uppstod ett fel, försök igen."

msgid "all"
msgstr "Allt"

msgid "all_class_highscores"
msgstr "Alla elever syns i klassens toppresultat"

#, fuzzy
msgid "all_rows_missing_separator"
msgstr ""

msgid "already_account"
msgstr "Har du redan ett konto?"

msgid "already_program_running"
msgstr "Det finns redan ett pågående program, avsluta det först."

msgid "are_you_sure"
msgstr "Är du säker? Du kan inte ångra den här åtgärden."

msgid "ask_needs_var"
msgstr "Från och med nivå 2 måste `{ask}` användas med en variabel. Exempel: namn `{is}` `{ask}` Vad heter du?"

msgid "available_in"
msgstr ""

msgid "back_to_class"
msgstr "Gå tillbaka till klassen"

msgid "become_a_sponsor"
msgstr "Bli sponsor"

msgid "birth_year"
msgstr "Födelseår"

msgid "by"
msgstr "av"

msgid "cancel"
msgstr "Avbryt"

msgid "cant_parse_exception"
msgstr "Kan inte analysera programmet"

msgid "certificate"
msgstr "Diplom för genomförd utbildning"

msgid "certified_teacher"
msgstr "Certifierad lärare"

msgid "change_password"
msgstr "Ändra lösenord"

msgid "cheatsheet_title"
msgstr "Lathund"

msgid "class_already_joined"
msgstr "Du är redan elev i klassen"

msgid "class_customize_success"
msgstr "Klassen har anpassats."

#, fuzzy
msgid "class_graph_explanation"
msgstr ""

msgid "class_logs"
msgstr "Loggar"

msgid "class_name_duplicate"
msgstr "Du har redan en klass med det namnet."

msgid "class_name_empty"
msgstr "Du har inte matat in något klassnamn!"

msgid "class_name_invalid"
msgstr "Klassnamnet är ogiltigt."

msgid "class_name_prompt"
msgstr "Ange namnet på den nya klassen"

#, fuzzy
msgid "class_performance_graph"
msgstr ""

#, fuzzy
msgid "class_survey_description"
msgstr ""

#, fuzzy
msgid "class_survey_later"
msgstr ""

#, fuzzy
msgid "class_survey_question1"
msgstr ""

#, fuzzy
msgid "class_survey_question2"
msgstr ""

#, fuzzy
msgid "class_survey_question3"
msgstr ""

#, fuzzy
msgid "class_survey_question4"
msgstr ""

#, fuzzy
msgid "classes_info"
msgstr ""

#, fuzzy
msgid "clone"
msgstr ""

#, fuzzy
msgid "cloned_times"
msgstr ""

msgid "close"
msgstr "Stäng"

msgid "comma"
msgstr "ett kommatecken"

msgid "command_not_available_yet_exception"
msgstr "Kommandot är inte tillgängligt än"

msgid "command_unavailable_exception"
msgstr "Kommandot är inte korrekt längre"

msgid "commands"
msgstr "Kommandon"

#, fuzzy
msgid "complete"
msgstr ""

msgid "congrats_message"
msgstr "Grattis, {username}, du har nått följande resultat med Hedy!"

#, fuzzy
msgid "connect_guest_teacher"
msgstr ""

#, fuzzy
msgid "constant_variable_role"
msgstr ""

msgid "containing"
msgstr ""

msgid "content_invalid"
msgstr "Äventyret är ogiltigt."

#, fuzzy
msgid "continue"
msgstr ""

msgid "contributor"
msgstr "Bidragsgivare"

#, fuzzy
msgid "copy_accounts_to_clipboard"
msgstr ""

msgid "copy_clipboard"
msgstr "Kopierades till Urklipp"

#, fuzzy
msgid "copy_code"
msgstr ""

msgid "copy_join_link"
msgstr "Kopiera anslutningslänken"

msgid "copy_link_success"
msgstr "Anslutningslänken har kopierats till Urklipp"

msgid "copy_link_to_share"
msgstr "Kopiera länken för att dela den"

msgid "copy_mail_link"
msgstr "Kopiera och klistra in den här länken i en ny flik:"

msgid "correct_answer"
msgstr "Rätt svar är"

msgid "country"
msgstr "Land"

msgid "country_invalid"
msgstr "Vänligen välj ett giltigt land."

msgid "create_account"
msgstr "Skapa ett konto"

msgid "create_accounts"
msgstr "Skapa konton"

#, fuzzy
msgid "create_accounts_placeholder"
msgstr ""

msgid "create_accounts_prompt"
msgstr ""

msgid "create_adventure"
msgstr "Skapa ett äventyr"

msgid "create_class"
msgstr "Skapa en ny klass"

msgid "create_student_account"
msgstr "Skapa ett konto"

msgid "create_student_account_explanation"
msgstr "Du kan spara dina egna program med ett konto."

#, fuzzy
msgid "create_student_accounts"
msgstr ""

msgid "create_teacher_account"
msgstr "Skapa ett lärarkonto"

msgid "create_teacher_account_explanation"
msgstr "Med ett lärarkonto kan du spara dina program och se dina elevers resultat."

#, fuzzy
msgid "create_usernames_and_passwords_desc"
msgstr ""

#, fuzzy
msgid "create_usernames_and_passwords_title"
msgstr ""

#, fuzzy
msgid "create_usernames_desc"
msgstr ""

#, fuzzy
msgid "create_usernames_title"
msgstr ""

msgid "creator"
msgstr "Skapare"

msgid "current_password"
msgstr "Aktuellt lösenord"

msgid "customization_deleted"
msgstr "Anpassningarna har tagits bort."

#, fuzzy
msgid "customize"
msgstr ""

msgid "customize_adventure"
msgstr "Anpassa äventyret"

msgid "customize_class"
msgstr "Anpassa lektionen"

msgid "dash"
msgstr "ett tankstreck"

#, fuzzy
msgid "debug"
msgstr ""

msgid "default_401"
msgstr "Det ser ut som om du inte är behörig ..."

#, fuzzy
msgid "default_403"
msgstr ""

msgid "default_404"
msgstr "Vi kunde inte hitta den sidan ..."

msgid "default_500"
msgstr "Något gick fel ..."

msgid "delete"
msgstr "Radera"

msgid "delete_adventure_prompt"
msgstr "Är du säker på att du vill ta bort äventyret?"

msgid "delete_class_prompt"
msgstr "Är du säker på att du vill ta bort lektionen?"

msgid "delete_confirm"
msgstr "Är du säker på att du vill ta bort programmet?"

msgid "delete_invite"
msgstr "Ta bort inbjudan"

msgid "delete_invite_prompt"
msgstr "Är du säker på att du vill ta bort den här lektionsinbjudan?"

msgid "delete_public"
msgstr "Ta bort offentlig profil"

msgid "delete_success"
msgstr "Programmet har raderats."

#, fuzzy
msgid "delete_tag_prompt"
msgstr ""

msgid "destroy_profile"
msgstr "Ta bort profil"

msgid "developers_mode"
msgstr "Programmerarläge"

msgid "directly_available"
msgstr "Öppna direkt"

msgid "disable"
msgstr "Inaktivera"

#, fuzzy
msgid "disable_explore_page"
msgstr ""

#, fuzzy
msgid "disable_parsons"
msgstr ""

#, fuzzy
msgid "disable_quizes"
msgstr ""

msgid "disabled"
msgstr "Inaktiverad"

msgid "disabled_button_quiz"
msgstr "Ditt resultat är under gränsen; försök igen!"

msgid "discord_server"
msgstr "Discord-server"

msgid "distinguished_user"
msgstr "Framstående användare"

msgid "double quotes"
msgstr "dubbla citattecken"

msgid "download"
msgstr "Ladda ner"

msgid "duplicate"
msgstr "Duplicera"

#, fuzzy
msgid "echo_and_ask_mismatch_exception"
msgstr ""

msgid "echo_out"
msgstr "Från och med nivå 2 behövs inte längre `{echo}`. Du kan nu istället upprepa ett svar med `{ask}` och `{print}`. Exempel: namnet är `{ask}` Vad heter du? `{print}` Hej namn"

#, fuzzy
msgid "edit_adventure"
msgstr ""

msgid "edit_code_button"
msgstr "Redigera kod"

msgid "email"
msgstr "Mejl"

msgid "email_invalid"
msgstr "Ange en giltig mejladress."

msgid "end_quiz"
msgstr "Slut på quizet"

msgid "english"
msgstr "engelska"

msgid "enter"
msgstr "Mata in"

msgid "enter_password"
msgstr "Ange ett nytt lösenord för"

msgid "enter_text"
msgstr "Skriv in ditt svar här ..."

msgid "error_logo_alt"
msgstr "Fel-logga"

#, fuzzy
msgid "errors"
msgstr ""

msgid "exclamation mark"
msgstr "ett utropstecken"

msgid "exercise"
msgstr "Övning"

msgid "exercise_doesnt_exist"
msgstr "Övningen saknas"

msgid "exists_email"
msgstr "Mejladressen används redan."

msgid "exists_username"
msgstr "Användarnamnet är taget."

#, fuzzy
msgid "exit_preview_mode"
msgstr ""

msgid "experience_invalid"
msgstr "Välj en giltig erfarenhet, alltså (Ja, Nej)."

msgid "expiration_date"
msgstr "Förfallodatum"

msgid "favorite_program"
msgstr "Favoritprogram"

msgid "favourite_confirm"
msgstr "Är du säker på att du vill favoritmarkera det här programmet?"

msgid "favourite_program"
msgstr "Favoritprogram"

msgid "favourite_program_invalid"
msgstr "Ditt valda favoritprogram är ogiltigt."

msgid "favourite_success"
msgstr "Ditt program är favoritmarkerat."

#, fuzzy
msgid "feedback_message_error"
msgstr ""

msgid "female"
msgstr "Tjej"

#, fuzzy
msgid "flag_adventure_prompt"
msgstr ""

msgid "float"
msgstr "ett tal/antal"

msgid "for_teachers"
msgstr "För lärare"

msgid "forgot_password"
msgstr "Har du glömt lösenordet?"

msgid "from_another_teacher"
msgstr "Från en annan lärare"

msgid "from_magazine_website"
msgstr "Från en tidskrift eller webbplats"

msgid "from_video"
msgstr "Från en video"

msgid "fun_statistics_msg"
msgstr "Här är lite rolig statistik!"

msgid "gender"
msgstr "Kön"

msgid "gender_invalid"
msgstr "Välj ett giltigt kön, välj (Tjej, Kille, Annat)."

msgid "general_settings"
msgstr "Allmänna inställningar"

msgid "get_certificate"
msgstr "Få ditt diplom!"

msgid "give_link_to_teacher"
msgstr "Ge den här länken till din lärare:"

#, fuzzy
msgid "go_back"
msgstr ""

msgid "go_back_to_main"
msgstr "Tillbaka till huvudsidan"

msgid "go_to_question"
msgstr "Gå till fråga"

msgid "go_to_quiz_result"
msgstr "Gå till quizresultat"

msgid "go_to_your_clone"
msgstr ""

msgid "goto_profile"
msgstr "Gå till min profil"

#, fuzzy
msgid "graph_title"
msgstr ""

msgid "hand_in"
msgstr "Lämna in"

msgid "hand_in_exercise"
msgstr "Lämna in övningen"

msgid "heard_about_hedy"
msgstr "Hur har du hört talas om Hedy?"

msgid "heard_about_invalid"
msgstr "Välj ett giltigt sätt hur du hörde talas om oss."

msgid "hedy_choice_title"
msgstr "Hedys Val"

#, fuzzy
msgid "hedy_introduction_slides"
msgstr ""

msgid "hedy_logo_alt"
msgstr "Hedy-logga"

msgid "hedy_on_github"
msgstr "Hedy på Github"

msgid "hello_logo"
msgstr "hej"

#, fuzzy
msgid "hide_adventures"
msgstr ""

msgid "hide_cheatsheet"
msgstr "Dölj lathund"

#, fuzzy
msgid "hide_classes"
msgstr ""

msgid "hide_keyword_switcher"
msgstr "Göm tangentbordsväxlaren"

#, fuzzy
msgid "hide_slides"
msgstr ""

msgid "highest_level_reached"
msgstr "Högsta uppnådda nivån"

msgid "highest_quiz_score"
msgstr "Högsta quizpoäng"

msgid "hint"
msgstr "Ledtråd?"

msgid "ill_work_some_more"
msgstr "Jag jobbar på det lite till"

#, fuzzy
msgid "image_invalid"
msgstr "Bilden du valde är ogiltig."

#, fuzzy
msgid "incomplete_command_exception"
msgstr ""

#, fuzzy
msgid "incorrect_handling_of_quotes_exception"
msgstr ""

#, fuzzy
msgid "incorrect_use_of_types_exception"
msgstr ""

#, fuzzy
msgid "incorrect_use_of_variable_exception"
msgstr ""

#, fuzzy
msgid "indentation_exception"
msgstr ""

msgid "input"
msgstr "indata från `{ask}`"

#, fuzzy
msgid "input_variable_role"
msgstr ""

msgid "integer"
msgstr "ett tal"

msgid "invalid_class_link"
msgstr "Ogiltig länk för att gå med i klassen."

#, fuzzy
msgid "invalid_command_exception"
msgstr ""

#, fuzzy
msgid "invalid_keyword_language_comment"
msgstr ""

#, fuzzy
msgid "invalid_language_comment"
msgstr ""

#, fuzzy
msgid "invalid_level_comment"
msgstr ""

#, fuzzy
msgid "invalid_program_comment"
msgstr ""

msgid "invalid_teacher_invitation_code"
msgstr "Koden för lärarinbjudan är ogiltig. För att bli lärare, kontakta hello@hedy.org."

msgid "invalid_tutorial_step"
msgstr "Ogiltigt steg i handledningen"

msgid "invalid_username_password"
msgstr "Ogiltigt användarnamn/lösenord."

msgid "invite_by_username"
msgstr "Bjud in via användarnamn"

msgid "invite_date"
msgstr "Datum för inbjudan"

msgid "invite_message"
msgstr "Du har fått en inbjudan att gå med i klassen"

msgid "invite_prompt"
msgstr "Ange ett användarnamn"

#, fuzzy
msgid "invite_teacher"
msgstr ""

msgid "join_class"
msgstr "Gå med i klassen"

msgid "join_prompt"
msgstr "Du måste ha ett konto för att gå med i en klass. Vill du logga in nu?"

#, fuzzy
msgid "keybinding_waiting_for_keypress"
msgstr "Väntar på en knapptryckning ..."

msgid "keyword_language_invalid"
msgstr "Välj ett giltigt språk för nyckelord (välj engelska eller ditt eget språk)."

#, fuzzy
msgid "landcode_phone_number"
msgstr ""

msgid "language"
msgstr "Språk"

msgid "language_invalid"
msgstr "Välj ett giltigt språk."

msgid "languages"
msgstr "Vilka av de här programspråken har du använt tidigare?"

msgid "last_edited"
msgstr "Senast ändrad"

msgid "last_update"
msgstr "Senaste uppdatering"

msgid "lastname"
msgstr "Efternamn"

msgid "leave_class"
msgstr "Lämna klassen"

msgid "level"
msgstr "Nivå"

msgid "level_accessible"
msgstr "Nivån är öppen för elever"

msgid "level_disabled"
msgstr "Nivån är inte aktiv"

msgid "level_future"
msgstr "Den här nivån öppnas automatiskt den "

#, fuzzy
msgid "level_invalid"
msgstr "Hedy-nivån är ogiltig."

msgid "level_not_class"
msgstr "Den här nivån är inte tillgänglig för din klass ännu"

msgid "level_title"
msgstr "Nivå"

#, fuzzy
msgid "levels"
msgstr ""

msgid "link"
msgstr "Länk"

msgid "list"
msgstr "en lista"

#, fuzzy
msgid "list_variable_role"
msgstr ""

msgid "logged_in_to_share"
msgstr "Du måste vara inloggad för att spara och dela ett program."

msgid "login"
msgstr "Logga in"

msgid "login_long"
msgstr "Logga in på ditt konto"

msgid "login_to_save_your_work"
msgstr "Logga in för att spara ditt arbete"

msgid "logout"
msgstr "Logga ut"

msgid "longest_program"
msgstr "Längsta programmet"

msgid "mail_change_password_body"
msgstr ""
"Ditt Hedy-lösenord har ändrats. Om det var du som gjorde det är allt OK.\n"
"Om du inte har ändrat ditt lösenord, vänligen kontakta oss omedelbart genom att svara på detta mejl."

msgid "mail_change_password_subject"
msgstr "Ditt Hedy-lösenord har ändrats"

msgid "mail_error_change_processed"
msgstr "Något gick fel när en mejlbekräftelse skickades men ändringarna genomfördes korrekt ändå."

msgid "mail_goodbye"
msgstr ""
"Fortsätt programmera!\n"
"Hedy-teamet"

msgid "mail_hello"
msgstr "Hej {användarnamn}!"

msgid "mail_recover_password_body"
msgstr ""
"Genom att klicka på den här länken kan du skapa ett nytt lösenord för Hedy. Länken är giltig i <b>4</b> timmar.\n"
"Om du inte har begärt att få ditt lösenord återställt kan du strunta i detta mejl: {link}"

msgid "mail_recover_password_subject"
msgstr "Begär en lösenordsåterställning."

msgid "mail_reset_password_body"
msgstr ""
"Ditt Hedy-lösenord har återställts till ett nytt. Om det var du som gjorde det är allt OK.\n"
"Om du inte ändrade ditt lösenord, vänligen kontakta oss omedelbart genom att svara på det här mejlet."

msgid "mail_reset_password_subject"
msgstr "Ditt Hedy-lösenord har återställts"

msgid "mail_welcome_teacher_body"
msgstr ""
"<strong>Välkommen!</strong>\n"
"Grattis till ditt nya Hedy-lärarkonto. Välkommen till gemenskapen för Hedy-lärare jorden runt!\n"
"\n"
"<strong>Vad lärarkonton kan göra</strong>\n"
"Du har ett antal extra alternativ som är upplåsta nu.\n"
"\n"
"1. Extra förklaringar finns i <a href=\"https://hedy.org/for-teachers/manual\">lärarhandboken</a>.\n"
"2. Med ditt lärarkonto kan du skapa klasser. Dina elever kan sedan gå med i dina klasser och du kan se deras framsteg. Klasserna skapas och hanteras på <a href=\"https://hedycode.com/for-teachers\">lärarsidan</a>.\n"
"3. Du kan anpassa dina klasser helt och hållet; till exempel kan du öppna och stänga nivåer, aktivera eller stänga av äventyr och skriva dina egna äventyr!\n"
"\n"
"<strong>Gå med i vår online-gemenskap!</strong>\n"
"Alla Hedy-lärare, programmerare och andra fans är välkomna att gå med i vår <a href=\"https://discord.gg/8yY7dEme9r\">Discord-server</a>. Detta är den perfekta platsen för att prata om Hedy: vi har kanaler där du kan visa dina häftiga projekt och lektioner, kanaler för att rapportera fel och kanaler för att chatta med andra lärare och med Hedy-teamet.\n"
"\n"
"<strong>Hur du ber om hjälp </strong>\n"
"Om något är oklart kan du fråga på Discord eller <a href=\"mailto: hello@hedy.org\">skicka ett mejl till oss</a>.\n"
"\n"
"<strong>Hur man rapporterar buggar</strong>\n"
"I Discord har vi en kanal för att rapportera fel och den heter #bugs. Det är den perfekta platsen för att rapportera problem du stöter på. Om du vet hur man använder GitHub kan du skapa en <a href=\"https://github.com/hedyorg/hedy/issues/new?assignees=&labels=&template=bug_report.md&title=%5BBUG%5D\">issue</a> där.\n"

msgid "mail_welcome_teacher_subject"
msgstr "Ditt Hedy-lärarkonto är klart"

msgid "mail_welcome_verify_body"
msgstr ""
"Ditt Hedy-konto har skapats. Välkommen!\n"
"Klicka på den här länken för att bekräfta din mejladress: {link}"

msgid "mail_welcome_verify_subject"
msgstr "Välkommen till Hedy"

msgid "mailing_title"
msgstr "Prenumerera på Hedys nyhetsbrev"

msgid "main_subtitle"
msgstr "Textprogrammering för klassrummet"

msgid "main_title"
msgstr ""

msgid "make_sure_you_are_done"
msgstr "Se till att du är färdig! Du kommer inte att kunna ändra ditt program när du klickat på \"Lämna in\"."

msgid "male"
msgstr "Kille"

msgid "mandatory_mode"
msgstr "Obligatoriskt utvecklarläge"

#, fuzzy
msgid "more_info"
msgstr ""

#, fuzzy
msgid "more_options"
msgstr ""

#, fuzzy
msgid "multiple_keywords_warning"
msgstr ""

msgid "multiple_levels_warning"
msgstr ""

msgid "my_account"
msgstr "Mitt konto"

msgid "my_adventures"
msgstr "Mina äventyr"

msgid "my_classes"
msgstr "Mina lektioner"

msgid "my_messages"
msgstr "Mina meddelanden"

#, fuzzy
msgid "my_public_profile"
msgstr ""

msgid "name"
msgstr "Namn"

msgid "nav_explore"
msgstr "Utforska"

msgid "nav_hedy"
msgstr ""

msgid "nav_learn_more"
msgstr "Lär dig mer"

msgid "nav_start"
msgstr "Hem"

msgid "new_password"
msgstr "Nytt lösenord"

#, fuzzy
msgid "new_password_repeat"
msgstr ""

msgid "newline"
msgstr "en ny rad"

#, fuzzy
msgid "next_adventure"
msgstr ""

msgid "next_exercise"
msgstr "Nästa övning"

msgid "next_page"
msgstr "Nästa sida"

msgid "next_step_tutorial"
msgstr "Nästa steg >>>"

#, fuzzy
msgid "next_student"
msgstr ""

msgid "no"
msgstr "Nej"

msgid "no_account"
msgstr "Inget konto?"

msgid "no_accounts"
msgstr "Det finns inga konton att skapa."

#, fuzzy
msgid "no_adventures_yet"
msgstr ""

msgid "no_more_flat_if"
msgstr "Från och med nivå 8 måste koden efter `{if}` placeras på nästa rad och börja med fyra mellanslag."

#, fuzzy
msgid "no_programs"
msgstr "Du har inga program än."

msgid "no_shared_programs"
msgstr "har inga delade program ..."

#, fuzzy
msgid "no_students"
msgstr ""

msgid "no_such_adventure"
msgstr "Det här äventyret finns inte!"

msgid "no_such_class"
msgstr "Det finns ingen sådan Hedy-lektion."

msgid "no_such_level"
msgstr "Det finns ingen sådan Hedy-nivå!"

msgid "no_such_program"
msgstr "Det finns inget sådant Hedy-program!"

#, fuzzy
msgid "no_tag"
msgstr ""

#, fuzzy
msgid "not_adventure_yet"
msgstr ""

msgid "not_enrolled"
msgstr "Verkar som att du inte är i den här klassen!"

msgid "not_in_class_no_handin"
msgstr "Du går inte en lektion, så du behöver inte lämna in något."

msgid "not_logged_in_cantsave"
msgstr "Ditt program kommer inte att sparas."

msgid "not_logged_in_handin"
msgstr "Du måste vara inloggad för att lämna in en uppgift."

msgid "not_teacher"
msgstr "Verkar som att du inte är en lärare!"

msgid "number"
msgstr "ett tal"

msgid "number_lines"
msgstr "Antal rader"

#, fuzzy
msgid "number_of_errors"
msgstr ""

msgid "number_programs"
msgstr "Antal körda program"

msgid "ok"
msgstr ""

#, fuzzy
msgid "one_level_error"
msgstr ""

msgid "only_you_can_see"
msgstr "Bara du kan se det här programmet."

msgid "open"
msgstr "Öppna"

msgid "opening_date"
msgstr "Öppningsdatum"

msgid "opening_dates"
msgstr "Öppningsdatum"

msgid "option"
msgstr "Alternativ"

msgid "or"
msgstr "eller"

msgid "other"
msgstr "Övrig"

msgid "other_block"
msgstr "Något annat blockbaserat språk"

msgid "other_settings"
msgstr "Andra inställningar"

msgid "other_source"
msgstr "Annat"

msgid "other_text"
msgstr "Ett annat textbaserat språk"

msgid "overwrite_warning"
msgstr "Du har redan ett program med det här namnet; om du sparar det här programmet kommer det att ersätta det gamla. Är du säker?"

#, fuzzy
msgid "owner"
msgstr ""

msgid "page_not_found"
msgstr "Vi kunde inte hitta den sidan!"

#, fuzzy
msgid "pair_with_teacher"
msgstr ""

msgid "parsons_title"
msgstr "Pussel"

msgid "password"
msgstr "Lösenord"

msgid "password_change_not_allowed"
msgstr "Du får inte ändra lösenord för den här användaren."

msgid "password_change_prompt"
msgstr "Är du säker på att du vill ändra lösenordet?"

msgid "password_change_success"
msgstr "Elevlösenordet har ändrats."

msgid "password_invalid"
msgstr "Ditt lösenord är ogiltigt."

msgid "password_repeat"
msgstr "Upprepa lösenordet"

msgid "password_resetted"
msgstr "Ditt lösenord har återställts. Du skickas nu vidare till inloggningssidan."

msgid "password_six"
msgstr "Lösenordet måste ha minst sex tecken."

msgid "password_updated"
msgstr "Lösenordet har uppdaterats."

msgid "passwords_six"
msgstr "Alla lösenord måste ha minst sex tecken."

#, fuzzy
msgid "passwords_too_short"
msgstr ""

msgid "pending_invites"
msgstr "Väntande inbjudningar"

msgid "people_with_a_link"
msgstr "Andra som har länken kan se detta program. Det finns också på sidan \"Utforska\"."

msgid "percentage"
msgstr "procentandel"

msgid "period"
msgstr "en punkt"

msgid "personal_text"
msgstr "Personlig text"

msgid "personal_text_invalid"
msgstr "Din personliga text är ogiltig."

#, fuzzy
msgid "phone_number"
msgstr ""

msgid "preferred_keyword_language"
msgstr "Önskat språk för nyckelord"

msgid "preferred_language"
msgstr "Önskat språk"

msgid "preview"
msgstr "Förhandsgranskning"

#, fuzzy
msgid "preview_teacher_mode"
msgstr ""

#, fuzzy
msgid "previewing_adventure"
msgstr ""

#, fuzzy
msgid "previewing_class"
msgstr ""

msgid "previous_campaigns"
msgstr "Visa tidigare kampanjer"

#, fuzzy
msgid "previous_page"
msgstr ""

#, fuzzy
msgid "print_accounts"
msgstr ""

msgid "print_accounts_title"
msgstr ""

msgid "print_logo"
msgstr "skriv"

msgid "privacy_terms"
msgstr "Sekretessvillkor"

msgid "private"
msgstr "Privat"

msgid "profile_logo_alt"
msgstr "Profilikon."

msgid "profile_picture"
msgstr "Profilbild"

msgid "profile_updated"
msgstr "Profilen har uppdaterats."

msgid "profile_updated_reload"
msgstr "Profilen har uppdaterats och sidan laddas om."

msgid "program_contains_error"
msgstr "Det här programmet innehåller ett fel. Är du säker på att du vill dela det?"

msgid "program_header"
msgstr "Mina program"

#, fuzzy
msgid "program_too_large_exception"
msgstr ""

msgid "programming_experience"
msgstr "Har du erfarenhet av programmering?"

msgid "programming_invalid"
msgstr "Välj ett giltigt programspråk."

msgid "programs"
msgstr "Program"

msgid "prompt_join_class"
msgstr "Vill du gå med i den här klassen?"

#, fuzzy
msgid "provided_username_duplicates"
msgstr ""

msgid "public"
msgstr "Offentlig"

msgid "public_adventures"
msgstr ""

#, fuzzy
msgid "public_content"
msgstr ""

#, fuzzy
msgid "public_content_info"
msgstr ""

msgid "public_invalid"
msgstr "Avtalsvalet är ogiltigt"

msgid "public_profile"
msgstr "Offentlig profil"

msgid "public_profile_info"
msgstr "Genom att markera den här rutan gör jag min profil synlig för alla. Var noga med att inte dela personlig information som ditt namn eller hemadress, eftersom alla kommer att kunna se uppgifterna!"

msgid "public_profile_updated"
msgstr "Offentlig profil uppdaterad och sidan laddas om."

#, fuzzy
msgid "put"
msgstr ""

msgid "question mark"
msgstr "ett frågetecken"

msgid "quiz_logo_alt"
msgstr "Quiz-logga"

msgid "quiz_score"
msgstr "Quiz-poäng"

msgid "quiz_tab"
msgstr ""

msgid "quiz_threshold_not_reached"
msgstr "För lågt resultat på quizet för att låsa upp den här nivån"

msgid "read_code_label"
msgstr "Läs högt"

msgid "recent"
msgstr "Mina senaste program"

msgid "recover_password"
msgstr "Begär återställning av lösenord"

msgid "regress_button"
msgstr "Gå tillbaka till nivå {level}"

msgid "remove"
msgstr "Ta bort"

msgid "remove_customization"
msgstr "Ta bort anpassning"

msgid "remove_customizations_prompt"
msgstr "Är du säker på att du vill ta bort anpassningarna för den här klassen?"

msgid "remove_student_prompt"
msgstr "Är du säker på att du vill ta bort eleven från klassen?"

#, fuzzy
msgid "remove_user_prompt"
msgstr ""

msgid "rename_class"
msgstr ""

msgid "rename_class_prompt"
msgstr ""

msgid "repair_program_logo_alt"
msgstr "Ikon för programreparation"

#, fuzzy
msgid "repeat_dep"
msgstr ""

msgid "repeat_match_password"
msgstr "Det upprepade lösenordet stämmer inte."

msgid "repeat_new_password"
msgstr "Upprepa det nya lösenordet"

msgid "report_failure"
msgstr "Programmet finns inte eller är inte offentligt"

msgid "report_program"
msgstr "Är du säker på att du vill rapportera det här programmet?"

msgid "report_success"
msgstr "Programmet har rapporterats"

#, fuzzy
msgid "request_invalid"
msgstr ""

msgid "request_teacher"
msgstr "Vill du ansöka om ett lärarkonto?"

msgid "request_teacher_account"
msgstr "Ansök om lärarkonto"

msgid "required_field"
msgstr "Fält markerade med * är obligatoriska"

msgid "reset_adventure_prompt"
msgstr "Är du säker på att du vill återställa alla de valda äventyren?"

msgid "reset_adventures"
msgstr "Återställ valda äventyr"

msgid "reset_button"
msgstr "Återställ"

msgid "reset_password"
msgstr "Återställ lösenord"

#, fuzzy
msgid "restart"
msgstr ""

msgid "retrieve_adventure_error"
msgstr "Du får inte se detta äventyr!"

msgid "retrieve_class_error"
msgstr "Bara lärare kan hämta klasser"

#, fuzzy
msgid "retrieve_tag_error"
msgstr ""

#, fuzzy
msgid "role"
msgstr ""

msgid "run_code_button"
msgstr "Kör kod"

msgid "save_parse_warning"
msgstr "Programmet har ett fel; är du säker på att du vill spara det?"

msgid "save_prompt"
msgstr "Du måste ha ett konto för att spara ditt program. Vill du logga in nu?"

msgid "save_success_detail"
msgstr "Programmet har sparats."

msgid "score"
msgstr "Poäng"

msgid "search"
msgstr "Sök ..."

msgid "search_button"
msgstr "Sök"

#, fuzzy
msgid "second_teacher"
msgstr ""

#, fuzzy
msgid "second_teacher_copy_prompt"
msgstr ""

#, fuzzy
msgid "second_teacher_prompt"
msgstr ""

#, fuzzy
msgid "second_teacher_warning"
msgstr ""

msgid "see_certificate"
msgstr "Se diplom för {username}!"

msgid "select"
msgstr "Välj"

msgid "select_adventures"
msgstr "Välj och beställ äventyr"

msgid "select_all"
msgstr ""

msgid "select_classes"
msgstr ""

#, fuzzy
msgid "select_lang"
msgstr ""

msgid "select_levels"
msgstr ""

msgid "selected"
msgstr ""

msgid "self_removal_prompt"
msgstr "Är du säker på att du vill lämna den här klassen?"

msgid "send_password_recovery"
msgstr "Skicka mig en länk för återställning av lösenord"

msgid "sent_by"
msgstr "Denna inbjudan skickas av"

msgid "sent_password_recovery"
msgstr "Du bör snart få ett e-postmeddelande med instruktioner hur du återställer ditt lösenord."

msgid "settings"
msgstr "Mina inställningar"

#, fuzzy
msgid "share"
msgstr ""

msgid "share_by_giving_link"
msgstr "Visa ditt program för andra genom att ge dem länken nedan:"

msgid "share_your_program"
msgstr "Dela ditt program"

msgid "signup_student_or_teacher"
msgstr "Är du elev eller lärare?"

msgid "single quotes"
msgstr "ett enkelt citattecken"

msgid "slash"
msgstr "ett snedstreck"

#, fuzzy
msgid "sleeping"
msgstr ""

#, fuzzy
msgid "slides"
msgstr ""

#, fuzzy
msgid "slides_for_level"
msgstr ""

#, fuzzy
msgid "slides_info"
msgstr ""

msgid "social_media"
msgstr "Sociala medier"

#, fuzzy
msgid "solution_example"
msgstr ""

#, fuzzy
msgid "solution_example_explanation"
msgstr ""

#, fuzzy
msgid "some_rows_missing_separator"
msgstr ""

msgid "something_went_wrong_keyword_parsing"
msgstr "Det finns ett misstag i ditt äventyr; är alla nyckelord skrivna inom { }?"

msgid "space"
msgstr "ett mellanslag"

msgid "star"
msgstr "en stjärna"

#, fuzzy
msgid "start_learning"
msgstr ""

msgid "start_quiz"
msgstr "Starta quiz"

#, fuzzy
msgid "start_teaching"
msgstr ""

msgid "step_title"
msgstr "Uppgift"

#, fuzzy
msgid "stepper_variable_role"
msgstr ""

#, fuzzy
msgid "stop"
msgstr ""

msgid "stop_code_button"
msgstr "Stoppa programmet"

msgid "string"
msgstr ""

#, fuzzy
msgid "student"
msgstr ""

#, fuzzy
msgid "student_accounts_created"
msgstr ""

#, fuzzy
msgid "student_adventures_table"
msgstr ""

#, fuzzy
msgid "student_adventures_table_explanation"
msgstr ""

msgid "student_already_in_class"
msgstr "Den här eleven går redan i din klass."

msgid "student_already_invite"
msgstr "Eleven har redan en väntande inbjudan."

#, fuzzy
msgid "student_in_another_class"
msgstr ""

#, fuzzy
msgid "student_information"
msgstr ""

#, fuzzy
msgid "student_information_explanation"
msgstr ""

msgid "student_not_existing"
msgstr "Användarnamnet finns inte."

msgid "student_signup_header"
msgstr "Elev"

msgid "students"
msgstr "elever"

msgid "submission_time"
msgstr "Inlämnad vid"

msgid "submit_answer"
msgstr "Svara på frågan"

msgid "submit_program"
msgstr "Lämna in"

msgid "submit_warning"
msgstr "Är du säker på att du vill lämna in det här programmet?"

msgid "submitted"
msgstr "Inlämnad"

msgid "submitted_header"
msgstr "Programmet är inlämnat och kan inte ändras."

msgid "subscribe"
msgstr "Prenumerera"

msgid "subscribe_newsletter"
msgstr "Prenumerera på nyhetsbrevet"

#, fuzzy
msgid "successful_runs"
msgstr ""

#, fuzzy
msgid "suggestion_color"
msgstr ""

#, fuzzy
msgid "suggestion_note"
msgstr ""

#, fuzzy
msgid "suggestion_number"
msgstr ""

msgid "suggestion_numbers_or_strings"
msgstr ""

msgid "surname"
msgstr "Förnamn"

#, fuzzy
msgid "survey"
msgstr ""

#, fuzzy
msgid "survey_completed"
msgstr ""

#, fuzzy
msgid "survey_skip"
msgstr ""

#, fuzzy
msgid "survey_submit"
msgstr ""

#, fuzzy
msgid "tag_in_adventure"
msgstr ""

#, fuzzy
msgid "tag_input_placeholder"
msgstr ""

#, fuzzy
msgid "tags"
msgstr ""

msgid "teacher"
msgstr "Lärare"

msgid "teacher_invalid"
msgstr "Lärarvärdet är ogiltigt."

msgid "teacher_invitation_require_login"
msgstr "För att skapa din lärarprofil behöver du logga in. Om du inte har något konto kan du skapa ett."

msgid "teacher_manual"
msgstr "Lärarhandledning"

msgid "teacher_signup_header"
msgstr "Lärare"

msgid "teacher_welcome"
msgstr "Välkommen till Hedy! Du är nu den stolta ägaren av ett lärarkonto som ger dig möjlighet att skapa klasser och bjuda in elever."

#, fuzzy
msgid "teachers"
msgstr ""

msgid "template_code"
msgstr ""
"Detta är förklaringen till mitt äventyr!\n"
"\n"
"Så här kan jag visa ett kommando: <code>{print}</code>\n"
"\n"
"Men ibland kanske jag vill visa en kodsnutt, så här:\n"
"<pre>\n"
"ask Vad heter du?\n"
"echo så ditt namn är\n"
"</pre>"

msgid "this_adventure_has_an_example_solution"
msgstr ""

msgid "this_turns_in_assignment"
msgstr "Detta lämnar in uppgiften till din lärare."

msgid "title"
msgstr "Titel"

msgid "title_admin"
msgstr "Hedy - Administratörssida"

msgid "title_class-overview"
msgstr "Hedy - Klassöversikt"

msgid "title_customize-adventure"
msgstr "Hedy - Anpassa äventyr"

msgid "title_customize-class"
msgstr "Hedy - Anpassa klassen"

msgid "title_explore"
msgstr "Hedy - Utforska"

msgid "title_for-teacher"
msgstr "Hedy – För lärare"

msgid "title_join-class"
msgstr "Hedy - Gå med i klassen"

msgid "title_learn-more"
msgstr "Hedy - Lär dig mer"

msgid "title_login"
msgstr "Hedy - Logga in"

msgid "title_my-profile"
msgstr "Hedy - Mitt konto"

msgid "title_privacy"
msgstr "Hedy - Sekretessvillkor"

msgid "title_programs"
msgstr "Hedy – Mina program"

#, fuzzy
msgid "title_public-adventures"
msgstr ""

msgid "title_recover"
msgstr "Hedy - Återställ konto"

msgid "title_reset"
msgstr "Hedy - Återställ lösenord"

msgid "title_signup"
msgstr "Hedy - Skapa ett konto"

msgid "title_start"
msgstr "Hedy - Textprogrammering på ett enkelt sätt"

msgid "title_view-adventure"
msgstr "Hedy - Visa äventyr"

msgid "token_invalid"
msgstr "Din inloggningstoken är ogiltig."

#, fuzzy
msgid "too_many_accounts"
msgstr ""

#, fuzzy
msgid "tooltip_level_locked"
msgstr ""

msgid "translate_error"
msgstr "Något gick fel när koden översattes. Testa att köra koden för att se om den har ett fel. Kod med fel kan inte översättas."

msgid "translating_hedy"
msgstr "Översätta Hedy"

#, fuzzy
msgid "translator"
msgstr ""

#, fuzzy
msgid "turned_into_teacher"
msgstr ""

msgid "tutorial"
msgstr "Handledning"

msgid "tutorial_code_snippet"
msgstr ""
"{print} Hej världen!\n"
"{print} Jag lär mig Hedy med handledningen!"

msgid "tutorial_message_not_found"
msgstr "Vi kunde inte hitta det önskade steget i handledningen ..."

msgid "tutorial_title_not_found"
msgstr "Handledningssteget hittades inte"

msgid "unauthorized"
msgstr "Du har inte åtkomst till den här sidan"

#, fuzzy
msgid "unfavourite_confirm"
msgstr ""

#, fuzzy
msgid "unfavourite_success"
msgstr ""

#, fuzzy
msgid "unknown_variable_role"
msgstr ""

msgid "unlock_thresholds"
msgstr "Lås upp gränserna för uppgiftsnivån"

msgid "unsaved_class_changes"
msgstr "Det finns osparade ändringar; är du säker på att du vill lämna sidan?"

#, fuzzy
msgid "unsubmit_program"
msgstr ""

#, fuzzy
msgid "unsubmit_warning"
msgstr ""

#, fuzzy
msgid "unsubmitted"
msgstr ""

msgid "update_adventure_prompt"
msgstr "Är du säker på att du vill uppdatera det här äventyret?"

msgid "update_public"
msgstr "Uppdatera offentlig profil"

msgid "updating_indicator"
msgstr "Uppdaterar"

#, fuzzy
msgid "use_custom_passwords"
msgstr ""

#, fuzzy
msgid "use_generated_passwords"
msgstr ""

#, fuzzy
msgid "use_of_blanks_exception"
msgstr ""

#, fuzzy
msgid "use_of_nested_functions_exception"
msgstr ""

#, fuzzy
msgid "used_in"
msgstr ""

msgid "user"
msgstr "användare"

msgid "user_inexistent"
msgstr "Den här användaren finns inte"

msgid "user_not_private"
msgstr "Användaren finns inte eller har ingen offentlig profil"

msgid "username"
msgstr "Användarnamn"

#, fuzzy
msgid "username_contains_invalid_symbol"
msgstr ""

#, fuzzy
msgid "username_contains_separator"
msgstr ""

msgid "username_empty"
msgstr "Du har inte matat in något användarnamn!"

msgid "username_invalid"
msgstr "Ditt användarnamn är ogiltigt."

msgid "username_special"
msgstr "Användarnamn får inte innehålla `:` eller `@`."

msgid "username_three"
msgstr "Användarnamn måste ha minst tre tecken."

#, fuzzy
msgid "usernames_too_short"
msgstr ""

#, fuzzy
msgid "usernames_unavailable"
msgstr ""

msgid "value"
msgstr "Värde"

#, fuzzy
msgid "view_adventures"
msgstr ""

#, fuzzy
msgid "view_classes"
msgstr ""

msgid "view_program"
msgstr "Visa program"

#, fuzzy
msgid "view_slides"
msgstr ""

#, fuzzy
msgid "waiting_for_submit"
msgstr ""

#, fuzzy
msgid "walker_variable_role"
msgstr ""

msgid "website"
msgstr ""

#, fuzzy
msgid "what_is_your_role"
msgstr ""

msgid "what_should_my_code_do"
msgstr "Vad ska min kod göra?"

msgid "workbook_circle_question_text"
msgstr ""

msgid "workbook_circle_question_title"
msgstr ""

msgid "workbook_define_question_text"
msgstr ""

msgid "workbook_define_question_title"
msgstr ""

msgid "workbook_input_question_text"
msgstr ""

msgid "workbook_input_question_title"
msgstr ""

msgid "workbook_multiple_choice_question_text"
msgstr ""

msgid "workbook_multiple_choice_question_title"
msgstr ""

msgid "workbook_open_question_title"
msgstr ""

msgid "workbook_output_question_text"
msgstr ""

msgid "workbook_output_question_title"
msgstr ""

msgid "year_invalid"
msgstr "Mata in ett år mellan 1900 och {current_year}."

msgid "yes"
msgstr "Ja"

msgid "your_personal_text"
msgstr "Din personliga text ..."

msgid "your_program"
msgstr "Ditt program"

#~ msgid "create_account_explanation"
#~ msgstr "Having your own account allows you to save your programs."

#~ msgid "only_teacher_create_class"
#~ msgstr "Only teachers are allowed to create classes!"

#~ msgid "keyword_support"
#~ msgstr "Translated keywords"

#~ msgid "non_keyword_support"
#~ msgstr "Translated content"

#~ msgid "try_button"
#~ msgstr "Try"

#~ msgid "select_own_adventures"
#~ msgstr "Select own adventures"

#~ msgid "view"
#~ msgstr "View"

#~ msgid "class"
#~ msgstr "Class"

#~ msgid "save_code_button"
#~ msgstr "Spara kod"

#~ msgid "share_code_button"
#~ msgstr "Spara och dela kod"

#~ msgid "classes_invalid"
#~ msgstr "The list of selected classes is invalid"

#~ msgid "directly_add_adventure_to_classes"
#~ msgstr "Do you want to add this adventure directly to one of your classes?"

#~ msgid "hand_in_assignment"
#~ msgstr "Hand in assignment"

#~ msgid "select_a_level"
#~ msgstr "Select a level"

#~ msgid "answer_invalid"
#~ msgstr "Your password is invalid."

#~ msgid "available_adventures_level"
#~ msgstr "Available adventures level"

#~ msgid "customize_class_exp_1"
#~ msgstr "Hi! On this page you can customize your class. By selecting levels and adventures you can choose what your student can see. You can also add your own created adventures to levels. All levels and default adventures will be selected by default. <b>Notice:</b> Not every adventure is available for every level! Settings up your customizations goes as follows:"

#~ msgid "customize_class_exp_2"
#~ msgstr "You can always change these settings later on. For example, you can make specific adventures or levels available while teaching a class. This way it's easy for you to determine which level and adventures your students will be working on. If you want to make everything available for your class it is easiest to remove the customization all together."

#~ msgid "customize_class_step_1"
#~ msgstr "Select levels for your class by pressing the \"level buttons\""

#~ msgid "customize_class_step_2"
#~ msgstr "\"Checkboxes\" will appear for the adventures available for the chosen levels"

#~ msgid "customize_class_step_3"
#~ msgstr "Select the adventures you want to make available"

#~ msgid "customize_class_step_4"
#~ msgstr "Click the name of an adventure to (de)select for all levels"

#~ msgid "customize_class_step_5"
#~ msgstr "Add personal adventures"

#~ msgid "customize_class_step_6"
#~ msgstr "Selecting an opening date for each level (you can also leave it empty)"

#~ msgid "customize_class_step_7"
#~ msgstr "Selection other settings"

#~ msgid "customize_class_step_8"
#~ msgstr "Choose \"Save\" -> You're done!"

#~ msgid "example_code_header"
#~ msgstr "Exempel på Hedy-kod"

#~ msgid "feedback_failure"
#~ msgstr "Wrong!"

#~ msgid "feedback_success"
#~ msgstr "Good!"

#~ msgid "go_to_first_question"
#~ msgstr "Go to question 1"

#~ msgid "question"
#~ msgstr "Question"

#~ msgid "question_doesnt_exist"
#~ msgstr "This question does not exist"

#~ msgid "question_invalid"
#~ msgstr "Your token is invalid."

#~ msgid "too_many_attempts"
#~ msgstr "Too many attempts"

#~ msgid "class_stats"
#~ msgstr "Klasstatistik"

#~ msgid "visit_own_public_profile"
#~ msgstr "Besök din egen profil"

#~ msgid "title_class logs"
#~ msgstr "Hedy – Loggar"

#~ msgid "title_class statistics"
#~ msgstr "Min statistik"

#~ msgid "disabled_button_locked"
#~ msgstr "Din lärare har inte låst upp den här nivån än"

#~ msgid "duplicate_tag"
#~ msgstr "You already have a tag with this name."

#~ msgid "tag_deleted"
#~ msgstr "This tag was successfully deleted."

#~ msgid "no_tags"
#~ msgstr "No tags yet."

#~ msgid "apply_filters"
#~ msgstr "Apply filters"

#~ msgid "write_first_program"
#~ msgstr "Skriv ditt första program!"

#~ msgid "adventure_exp_1"
#~ msgstr "Skriv in ditt äventyr på höger sida. När du har skapat ditt äventyr kan du lägga till det i någon av dina klasser under \"anpassningar\". Om du vill ha med ett kommando i ditt äventyr, använd kodankare så här:"

#~ msgid "adventure_exp_2"
#~ msgstr "Om du vill visa kodsnuttar, till exempel för att ge eleverna en mall eller ett exempel på koden. Använd då ankare så här:"

#~ msgid "hello_world"
#~ msgstr "Hej, världen!"

#~ msgid "share_confirm"
#~ msgstr "Är du säker på att du vill publicera programmet?"

#~ msgid "share_success_detail"
#~ msgstr "Programmet har delats."

#~ msgid "unshare_confirm"
#~ msgstr "Är du säker på att du vill göra programmet privat?"

#~ msgid "unshare_success_detail"
#~ msgstr "Programmet delas inte längre."

#~ msgid "hide_parsons"
#~ msgstr "Göm pusslet"

#~ msgid "hide_quiz"
#~ msgstr "Göm quiz"

#~ msgid "Locked Language Feature"
#~ msgstr "Du använder {concept}! Det är jättebra men {concept} är inte upplåst än! Den kommer att låsas upp på en senare nivå."

#~ msgid "nested blocks"
#~ msgstr "ett block inuti ett block"

#~ msgid "save"
#~ msgstr "Spara"

#~ msgid "update_profile"
#~ msgstr "Uppdatera profil"

#~ msgid "variables"
#~ msgstr "Variabler"

#~ msgid "student_list"
#~ msgstr "Student list"

#~ msgid "title_class live_statistics"
#~ msgstr "Hedy - Live Statistics"

#~ msgid "explore_explanation"
#~ msgstr "På den här sidan kan du titta på program som skapats av andra Hedy-användare. Du kan filtrera både på Hedy-nivå och på äventyr. Klicka på \"Visa program\" för att öppna ett program och köra det. Program med en röd rubrik innehåller ett misstag. Du kan fortfarande öppna programmet, men om du kör det kommer det att resultera i ett fel. Du kan naturligtvis försöka rätta till det! Om skaparen har en offentlig profil kan du klicka på användarnamnet för att besöka hens profil. Där hittar du alla deras delade program och mycket mer!"

#~ msgid "common_errors"
#~ msgstr "Vanliga fel"

#~ msgid "grid_overview"
#~ msgstr "Översikt över program per äventyr"

#~ msgid "last_error"
#~ msgstr "Last error"

#~ msgid "last_program"
#~ msgstr "Last program"

#~ msgid "live_dashboard"
#~ msgstr "Live Dashboard"

#~ msgid "runs_over_time"
#~ msgstr "Runs over time"

#~ msgid "student_details"
#~ msgstr "Student details"

#~ msgid "achievements_check_icon_alt"
#~ msgstr "Ikon för att se prestationer"

#~ msgid "country_title"
#~ msgstr "Land"

#~ msgid "create_public_profile"
#~ msgstr "Skapa en offentlig profil"

#~ msgid "general"
#~ msgstr "Allmänt"

#~ msgid "hedy_achievements"
#~ msgstr "Hedy-prestationer"

#~ msgid "hidden"
#~ msgstr "Gömda"

#~ msgid "highscore_explanation"
#~ msgstr "På den här sidan kan du se aktuella high score, baserat på antalet uppnådda prestationer. Visa rankningen för antingen alla användare, ditt land eller din klass. Klicka på ett användarnamn för att se deras offentliga profil."

#~ msgid "highscore_no_public_profile"
#~ msgstr "Du har ingen offentlig profil och finns därför inte med på topplistorna. Vill du skapa en?"

#~ msgid "highscores"
#~ msgstr "Highscore"

#~ msgid "my_achievements"
#~ msgstr "Mina prestationer"

#~ msgid "no_such_highscore"
#~ msgstr "Highscore"

#~ msgid "programs_created"
#~ msgstr "Skrivna program"

#~ msgid "programs_saved"
#~ msgstr "Sparade program"

#~ msgid "programs_submitted"
#~ msgstr "Inlämnade program"

#~ msgid "title_achievements"
#~ msgstr "Hedy – Mina prestationer"

#~ msgid "whole_world"
#~ msgstr "Världen"

#~ msgid "your_class"
#~ msgstr "Din klass"

#~ msgid "achievement_earned"
#~ msgstr "Du har fått en belöning!"

#~ msgid "percentage_achieved"
#~ msgstr "Uppnås av {procent}% av användarna"

#~ msgid "achievements"
#~ msgstr "belöningar"

#~ msgid "achievements_logo_alt"
#~ msgstr "Logga för prestationer"

#~ msgid "amount_submitted"
#~ msgstr "program som lämnats in"

#~ msgid "last_achievement"
#~ msgstr "Senast uppnådda prestation"

#~ msgid "no_certificate"
#~ msgstr "Den här användaren har inte fått Hedys diplom för slutförande"

#~ msgid "number_achievements"
#~ msgstr "Antal prestationer"

#~ msgid "create_question"
#~ msgstr "Vill du skapa en?"

#~ msgid "explore_programs"
#~ msgstr "Utforska program"

#~ msgid "explore_programs_logo_alt"
#~ msgstr "Utforska program-ikonen"

#~ msgid "hedy_tutorial_logo_alt"
#~ msgstr "Logga för Hedy-handledning"

#~ msgid "no_public_profile"
#~ msgstr "Du har inte en offentlig profiltext än ..."

#~ msgid "start_hedy_tutorial"
#~ msgstr "Starta Hedy-handledning"

#~ msgid "start_programming"
#~ msgstr "Börja programmera"

#~ msgid "start_programming_logo_alt"
#~ msgstr "Ikonen Starta programmering"

#~ msgid "start_teacher_tutorial"
#~ msgstr "Starta lärarhandledning"

#~ msgid "teacher_tutorial_logo_alt"
#~ msgstr "Ikon för lärarhandledning"

#~ msgid "title_landing-page"
#~ msgstr "Välkommen till Hedy!"

#~ msgid "welcome"
#~ msgstr "Välkommen"

#~ msgid "welcome_back"
#~ msgstr "Välkommen tillbaka"

#~ msgid "your_account"
#~ msgstr "Din profil"

#~ msgid "your_last_program"
#~ msgstr "Ditt senast sparade program"

#~ msgid "already_teacher"
#~ msgstr "Du har redan ett lärarkonto."

#~ msgid "already_teacher_request"
#~ msgstr "Du har redan en väntande lärarförfrågan."

#~ msgid "teacher_account_request"
#~ msgstr "Du har en väntande begäran om lärarkonto"

#~ msgid "teacher_account_success"
#~ msgstr "Du har beställt ett lärarkonto."

#~ msgid "student_not_allowed_in_class"
#~ msgstr "Student not allowed in class"

#~ msgid "accounts_created"
#~ msgstr "Kontona skapades."

#~ msgid "accounts_intro"
#~ msgstr "På den här sidan kan du skapa konton för flera elever samtidigt. Deläggs automatiskt till i den aktuella klassen, så se till att klassen som visas ovan är rätt klass! Varje användarnamn måste vara unikt i hela Hedy-systemet. Du kan använda \"Postfix classname\" för att lägga till ditt klassnamn till alla konton. Om du anger lösenord manuellt måste de ha <b>minst</b> sex tecken."

#~ msgid "create_multiple_accounts"
#~ msgstr "Skapa flera konton"

#~ msgid "download_login_credentials"
#~ msgstr "Vill du ladda ner inloggningsuppgifterna när kontona har skapats?"

#~ msgid "generate_passwords"
#~ msgstr "Generera lösenord"

#~ msgid "postfix_classname"
#~ msgstr "Postfix till lektionsnamnet"

#~ msgid "reset_view"
#~ msgstr "Återställ"

#~ msgid "unique_usernames"
#~ msgstr "Alla användarnamn måste vara unika."

#~ msgid "usernames_exist"
#~ msgstr "Ett eller flera användarnamn finns redan."

#~ msgid "**Question**: What is the output of this code?"
#~ msgstr ""

#~ msgid "Output"
#~ msgstr ""

#~ msgid "clear"
#~ msgstr ""

#~ msgid "bug"
#~ msgstr ""

#~ msgid "feature"
#~ msgstr ""

#~ msgid "feedback"
#~ msgstr ""

#~ msgid "feedback_message_success"
#~ msgstr ""

#~ msgid "feedback_modal_message"
#~ msgstr ""

#~ msgid "adventures"
#~ msgstr ""

#~ msgid "classes"
#~ msgstr ""

<<<<<<< HEAD
#~ msgid "Adventure"
#~ msgstr ""

#~ msgid "Answer"
#~ msgstr ""

#~ msgid "adventure_prompt"
#~ msgstr "Mata in äventyrets namn"

#~ msgid "select_tag"
#~ msgstr ""

#~ msgid "Delete"
=======
#~ msgid "select_class"
>>>>>>> 8eb9a26c
#~ msgstr ""
<|MERGE_RESOLUTION|>--- conflicted
+++ resolved
@@ -2608,7 +2608,6 @@
 #~ msgid "classes"
 #~ msgstr ""
 
-<<<<<<< HEAD
 #~ msgid "Adventure"
 #~ msgstr ""
 
@@ -2622,7 +2621,7 @@
 #~ msgstr ""
 
 #~ msgid "Delete"
-=======
+#~ msgstr ""
+
 #~ msgid "select_class"
->>>>>>> 8eb9a26c
 #~ msgstr ""
