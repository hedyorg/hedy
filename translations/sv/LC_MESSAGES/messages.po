--- conflicted
+++ resolved
@@ -2221,15 +2221,9 @@
 
 #~ msgid "back_to_class"
 #~ msgstr "Gå tillbaka till klassen"
-<<<<<<< HEAD
-=======
-
-#~ msgid "classes"
-#~ msgstr ""
 
 #~ msgid "Locked Language Feature"
 #~ msgstr "Du använder {concept}! Det är jättebra men {concept} är inte upplåst än! Den kommer att låsas upp på en senare nivå."
 
 #~ msgid "nested blocks"
 #~ msgstr "ett block inuti ett block"
->>>>>>> 675af909
