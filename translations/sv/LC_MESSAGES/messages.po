# Swedish translations for PROJECT.
# Copyright (C) 2022 ORGANIZATION
# This file is distributed under the same license as the PROJECT project.
# FIRST AUTHOR <EMAIL@ADDRESS>, 2022.
#
msgid ""
msgstr ""
"Project-Id-Version: PROJECT VERSION\n"
"Report-Msgid-Bugs-To: EMAIL@ADDRESS\n"
<<<<<<< HEAD
"POT-Creation-Date: 2023-03-03 19:42+0100\n"
=======
"POT-Creation-Date: 2023-03-03 19:20+0100\n"
>>>>>>> 6639afe0
"PO-Revision-Date: 2023-02-16 15:59+0000\n"
"Last-Translator: Anonymous <noreply@weblate.org>\n"
"Language: sv\n"
"Language-Team: none\n"
"Plural-Forms: nplurals=2; plural=n != 1;\n"
"MIME-Version: 1.0\n"
"Content-Type: text/plain; charset=utf-8\n"
"Content-Transfer-Encoding: 8bit\n"
"Generated-By: Babel 2.10.3\n"

msgid "Access Before Assign"
msgstr "You tried to use the variable {name} on line {access_line_number}, but you set it on line {definition_line_number}. Set a variable before using it."

#, fuzzy
msgid "Cyclic Var Definition"
msgstr "The name {variable} needs to be set before you can use it on the right-hand side of the is command."

#, fuzzy
msgid "Has Blanks"
msgstr "Your code is incomplete. It contains blanks that you have to replace with code."

#, fuzzy
msgid "Incomplete"
msgstr "Oops! You forgot a bit of code! On line {line_number}, you need to enter text behind {incomplete_command}."

#, fuzzy
msgid "Incomplete Repeat"
msgstr "It looks like you forgot to use {command} with the repeat command you used on line {line_number}."

#, fuzzy
msgid "Invalid"
msgstr "{invalid_command} is not a Hedy level {level} command. Did you mean {guessed_command}?"

#, fuzzy
msgid "Invalid Argument"
msgstr "You cannot use the command {command} with {invalid_argument}. Try changing {invalid_argument} to {allowed_types}."

#, fuzzy
msgid "Invalid Argument Type"
msgstr "You cannot use {command} with {invalid_argument} because it is {invalid_type}. Try changing {invalid_argument} to {allowed_types}."

msgid "Invalid At Command"
msgstr ""

#, fuzzy
msgid "Invalid Space"
msgstr "Oops! You started a line with a space on line {line_number}. Spaces confuse computers, can you remove it?"

#, fuzzy
msgid "Invalid Type Combination"
msgstr "You cannot use {invalid_argument} and {invalid_argument_2} with {command} because one is {invalid_type} and the other is {invalid_type_2}. Try changing {invalid_argument} to {invalid_type_2} or {invalid_argument_2} to {invalid_type}."

#, fuzzy
msgid "Locked Language Feature"
msgstr "You are using {concept}! That is awesome, but {concept} is not unlocked yet! It will be unlocked in a later level."

#, fuzzy
msgid "Lonely Echo"
msgstr "You used an echo before an ask, or an echo without an ask. First ask for input, then echo."

#, fuzzy
msgid "Lonely Text"
msgstr "It looks like you forgot to use a command with the text you put in line {line_number}"

#, fuzzy
msgid "Missing Command"
msgstr "It looks like you forgot to use a command on line {line_number}."

#, fuzzy
msgid "Missing Inner Command"
msgstr "It looks like you forgot to use a command with the {command} statement you used on line {line_number}."

#, fuzzy
msgid "No Indentation"
msgstr "You used too few spaces in line {line_number}. You used {leading_spaces} spaces, which is not enough. Start every new block with {indent_size} spaces more than the line before."

#, fuzzy
msgid "Parse"
msgstr "The code you entered is not valid Hedy code. There is a mistake on line {location[0]}, at position {location[1]}. You typed {character_found}, but that is not allowed."

#, fuzzy
msgid "Too Big"
msgstr "Wow! Your program has an impressive {lines_of_code} lines of code! But we can only process {max_lines} lines in this level. Make your program smaller and try again."

#, fuzzy
msgid "Unexpected Indentation"
msgstr "You used too many spaces in line {line_number}. You used {leading_spaces} spaces, which is too much. Start every new block with {indent_size} spaces more than the line before."

#, fuzzy
msgid "Unquoted Assignment"
msgstr "From this level, you need to place texts to the right of the `is` between quotes. You forgot that for the text {text}."

#, fuzzy
msgid "Unquoted Equality Check"
msgstr "If you want to check if a variable is equal to multiple words, the words should be surrounded by quotation marks!"

#, fuzzy
msgid "Unquoted Text"
msgstr "Be careful. If you ask or print something, the text should start and finish with a quotation mark. You forgot one somewhere."

#, fuzzy
msgid "Unsupported Float"
msgstr "Non-integer numbers are not supported yet but they will be in a few levels. For now change {value} to an integer."

#, fuzzy
msgid "Unsupported String Value"
msgstr "Text values cannot contain {invalid_value}."

#, fuzzy
msgid "Var Undefined"
msgstr "You tried to use the variable {name}, but you didn't set it. It is also possible that you were trying to use the word {name} but forgot quotation marks."

#, fuzzy
msgid "Wrong Level"
msgstr "That was correct Hedy code, but not at the right level. You wrote {offending_keyword} for level {working_level}. Tip: {tip}"

#, fuzzy
msgid "account_overview"
msgstr "Account overview"

#, fuzzy
msgid "accounts_created"
msgstr "Accounts where successfully created."

#, fuzzy
msgid "accounts_intro"
msgstr "On this page you can create accounts for multiple students at once. These are automatically added to the current class, so make sure the class shown above is the right one! Every username needs to be unique in the entire Hedy system. You can use 'Postfix classname' to add your class name to all accounts. If you manually enter passwords, these need to be <b>at least</b> 6 characters."

#, fuzzy
msgid "achievement_earned"
msgstr "You've earned an achievement!"

#, fuzzy
msgid "achievements"
msgstr "achievements"

#, fuzzy
msgid "achievements_check_icon_alt"
msgstr "Achievement check icon"

#, fuzzy
msgid "achievements_logo_alt"
msgstr "Achievement logo"

#, fuzzy
msgid "add_students"
msgstr "Add students"

#, fuzzy
msgid "add_students_options"
msgstr "Add students options"

#, fuzzy
msgid "admin"
msgstr "Admin"

msgid "advance_button"
msgstr "Gå till nivå {level}"

#, fuzzy
msgid "adventure"
msgstr "Adventure"

#, fuzzy
msgid "adventure_duplicate"
msgstr "You already have an adventure with this name."

#, fuzzy
msgid "adventure_empty"
msgstr "You didn't enter an adventure name!"

#, fuzzy
msgid "adventure_exp_1"
msgstr "Type your adventure of choice on the right-hand side. After creating your adventure you can include it in one of your classes under \"customizations\". If you want to include a command in your adventure please use code anchors like this:"

#, fuzzy
msgid "adventure_exp_2"
msgstr "If you want to show actual code snippets, for example to give student a template or example of the code. Please use pre anchors like this:"

#, fuzzy
msgid "adventure_exp_3"
msgstr "You can use the \"preview\" button to view a styled version of your adventure. To view the adventure on a dedicated page, select \"view\" from the teachers page."

#, fuzzy
msgid "adventure_id_invalid"
msgstr "This adventure id is invalid."

#, fuzzy
msgid "adventure_length"
msgstr "Your adventure has to be at least 20 characters."

#, fuzzy
msgid "adventure_name_invalid"
msgstr "This adventure name is invalid."

#, fuzzy
msgid "adventure_prompt"
msgstr "Please enter the name of the adventure"

#, fuzzy
msgid "adventure_terms"
msgstr "I agree that my adventure might be made publicly available on Hedy."

#, fuzzy
msgid "adventure_updated"
msgstr "The adventure has been updated!"

#, fuzzy
msgid "ago"
msgstr "{timestamp} ago"

#, fuzzy
msgid "agree_invalid"
msgstr "You have to agree with the privacy terms."

#, fuzzy
msgid "agree_third_party"
msgstr "I consent to being contacted by partners of Leiden University with sales opportunities (optional)"

#, fuzzy
msgid "agree_with"
msgstr "I agree to the"

#, fuzzy
msgid "ajax_error"
msgstr "There was an error, please try again."

#, fuzzy
msgid "all"
msgstr ""

#, fuzzy
msgid "all_class_highscores"
msgstr "All students visible in class highscores"

#, fuzzy
msgid "already_account"
msgstr "Already have an account?"

#, fuzzy
msgid "already_program_running"
msgstr "There is already a program running, finish that one first."

#, fuzzy
msgid "already_teacher"
msgstr "You already have a teacher account."

#, fuzzy
msgid "already_teacher_request"
msgstr "You already have a pending teacher request."

#, fuzzy
msgid "amount_created"
msgstr "programs created"

#, fuzzy
msgid "amount_saved"
msgstr "programs saved"

#, fuzzy
msgid "amount_submitted"
msgstr "programs submitted"

#, fuzzy
msgid "answer_invalid"
msgstr "Your password is invalid."

#, fuzzy
msgid "are_you_sure"
msgstr "Are you sure? You cannot revert this action."

#, fuzzy
msgid "ask_needs_var"
msgstr "Starting in level 2, ask needs to be used with a variable. Example: name is ask What are you called?"

#, fuzzy
msgid "available_adventures_level"
msgstr "Available adventures level"

#, fuzzy
msgid "back_to_class"
msgstr "Go back to class"

#, fuzzy
msgid "back_to_teachers_page"
msgstr "Go back to teachers page"

#, fuzzy
msgid "become_a_sponsor"
msgstr "Become a sponsor"

#, fuzzy
msgid "birth_year"
msgstr "Birth year"

#, fuzzy
msgid "by"
msgstr "by"

#, fuzzy
msgid "cancel"
msgstr "Cancel"

#, fuzzy
msgid "catch_index_exception"
msgstr "You tried to access the list {list_name} but it is either empty or the index is not there."

#, fuzzy
msgid "certificate"
msgstr "Certificate of Completion"

#, fuzzy
msgid "certified_teacher"
msgstr "Certified teacher"

#, fuzzy
msgid "change_password"
msgstr "Change password"

#, fuzzy
msgid "cheatsheet_title"
msgstr "Cheatsheet"

#, fuzzy
msgid "class_already_joined"
msgstr "You are already a student of class"

#, fuzzy
msgid "class_customize_success"
msgstr "Class successfully customized."

#, fuzzy
msgid "class_logs"
msgstr "Logs"

#, fuzzy
msgid "class_name_duplicate"
msgstr "You already have a class with this name."

#, fuzzy
msgid "class_name_empty"
msgstr "You didn't enter a class name!"

#, fuzzy
msgid "class_name_invalid"
msgstr "This class name is invalid."

#, fuzzy
msgid "class_name_prompt"
msgstr "Please enter the name of the class"

#, fuzzy
msgid "class_stats"
msgstr "Class statistics"

#, fuzzy
msgid "classes_invalid"
msgstr "The list of selected classes is invalid"

#, fuzzy
msgid "comma"
msgstr "a comma"

#, fuzzy
msgid "commands"
msgstr "Commands"

#, fuzzy
msgid "congrats_message"
msgstr "Congratulations, {username}, you have completed Hedy!"

#, fuzzy
msgid "content_invalid"
msgstr "This adventure is invalid."

#, fuzzy
msgid "contributor"
msgstr "Contributor"

#, fuzzy
msgid "copy_clipboard"
msgstr "Successfully copied to clipboard"

#, fuzzy
msgid "copy_join_link"
msgstr "Copy join link"

#, fuzzy
msgid "copy_link_success"
msgstr "Join link successfully copied to clipboard"

#, fuzzy
msgid "copy_link_to_share"
msgstr "Copy link to share"

#, fuzzy
msgid "copy_mail_link"
msgstr "Please copy and paste this link into a new tab:"

#, fuzzy
msgid "correct_answer"
msgstr "The correct answer is"

#, fuzzy
msgid "country"
msgstr "Country"

#, fuzzy
msgid "country_invalid"
msgstr "Please select a valid country."

#, fuzzy
msgid "country_title"
msgstr "Country"

#, fuzzy
msgid "create_account"
msgstr "Create account"

#, fuzzy
msgid "create_accounts"
msgstr "Create accounts"

#, fuzzy
msgid "create_accounts_prompt"
msgstr "Are you sure you want to create these accounts?"

#, fuzzy
msgid "create_adventure"
msgstr "Create adventure"

#, fuzzy
msgid "create_class"
msgstr "Create a new class"

#, fuzzy
msgid "create_multiple_accounts"
msgstr "Create multiple accounts"

#, fuzzy
msgid "create_public_profile"
msgstr "Create public profile"

#, fuzzy
msgid "create_question"
msgstr "Do you want to create one?"

#, fuzzy
msgid "create_student_account"
msgstr "Create an account"

#, fuzzy
msgid "create_student_account_explanation"
msgstr "You can save your own programs with an account."

#, fuzzy
msgid "create_teacher_account"
msgstr "Create a teacher account"

#, fuzzy
msgid "create_teacher_account_explanation"
msgstr "With a teacher account, you can save your programs and see the results of your students."

#, fuzzy
msgid "creator"
msgstr "Creator"

#, fuzzy
msgid "current_password"
msgstr "Current password"

#, fuzzy
msgid "customization_deleted"
msgstr "Customizations successfully deleted."

#, fuzzy
msgid "customize_adventure"
msgstr "Customize adventure"

#, fuzzy
msgid "customize_class"
msgstr "Customize class"

#, fuzzy
msgid "customize_class_exp_1"
msgstr "Hi! On this page you can customize your class. By selecting levels and adventures you can choose what your student can see. You can also add your own created adventures to levels. All levels and default adventures will be selected by default. <b>Notice:</b> Not every adventure is available for every level! Settings up your customizations goes as follows:"

#, fuzzy
msgid "customize_class_exp_2"
msgstr "You can always change these settings later on. For example, you can make specific adventures or levels available while teaching a class. This way it's easy for you to determine which level and adventures your students will be working on. If you want to make everything available for your class it is easiest to remove the customization all together."

#, fuzzy
msgid "customize_class_step_1"
msgstr "Select levels for your class by pressing the \"level buttons\""

#, fuzzy
msgid "customize_class_step_2"
msgstr "\"Checkboxes\" will appear for the adventures available for the chosen levels"

#, fuzzy
msgid "customize_class_step_3"
msgstr "Select the adventures you want to make available"

#, fuzzy
msgid "customize_class_step_4"
msgstr "Click the name of an adventure to (de)select for all levels"

#, fuzzy
msgid "customize_class_step_5"
msgstr "Add personal adventures"

#, fuzzy
msgid "customize_class_step_6"
msgstr "Selecting an opening date for each level (you can also leave it empty)"

#, fuzzy
msgid "customize_class_step_7"
msgstr "Selection other settings"

#, fuzzy
msgid "customize_class_step_8"
msgstr "Choose \"Save\" -> You're done!"

#, fuzzy
msgid "dash"
msgstr "a dash"

#, fuzzy
msgid "default_403"
msgstr "Looks like you aren't authorized..."

#, fuzzy
msgid "default_404"
msgstr "We could not find that page..."

#, fuzzy
msgid "default_500"
msgstr "Something went wrong..."

#, fuzzy
msgid "delete"
msgstr "Delete"

#, fuzzy
msgid "delete_adventure_prompt"
msgstr "Are you sure you want to remove this adventure?"

#, fuzzy
msgid "delete_class_prompt"
msgstr "Are you sure you want to delete the class?"

#, fuzzy
msgid "delete_confirm"
msgstr "Are you sure you want to delete the program?"

#, fuzzy
msgid "delete_invite"
msgstr "Delete invitation"

#, fuzzy
msgid "delete_invite_prompt"
msgstr "Are you sure you want to remove this class invitation?"

#, fuzzy
msgid "delete_public"
msgstr "Delete public profile"

#, fuzzy
msgid "delete_success"
msgstr "Program deleted successfully."

#, fuzzy
msgid "destroy_profile"
msgstr "Delete profile"

msgid "developers_mode"
msgstr "Programmerarläge"

#, fuzzy
msgid "directly_add_adventure_to_classes"
msgstr "Do you want to add this adventure directly to one of your classes?"

#, fuzzy
msgid "directly_available"
msgstr "Directly open"

#, fuzzy
msgid "disabled_button_locked"
msgstr "Your teacher hasn't unlocked this level yet"

#, fuzzy
msgid "disabled_button_quiz"
msgstr "Your quiz score is below the threshold, try again!"

#, fuzzy
msgid "discord_server"
msgstr "Discord server"

#, fuzzy
msgid "distinguished_user"
msgstr "Distinguished user"

#, fuzzy
msgid "double quotes"
msgstr "double quotes"

#, fuzzy
msgid "download"
msgstr "Download"

#, fuzzy
msgid "download_login_credentials"
msgstr "Do you want to download the login credentials after the accounts creation?"

#, fuzzy
msgid "duplicate"
msgstr "Duplicate"

#, fuzzy
msgid "echo_out"
msgstr "Starting in level 2 echo is no longer needed. You can repeat an answer with ask and print now. Example: name is ask What are you called? printhello name"

msgid "edit_code_button"
msgstr "Redigera kod"

#, fuzzy
msgid "email"
msgstr "Email"

#, fuzzy
msgid "email_invalid"
msgstr "Please enter a valid email."

#, fuzzy
msgid "end_quiz"
msgstr "Quiz end"

#, fuzzy
msgid "english"
msgstr "English"

#, fuzzy
msgid "enter"
msgstr "Enter"

#, fuzzy
msgid "enter_password"
msgstr "Enter a new password for"

#, fuzzy
msgid "enter_text"
msgstr "Enter your answer here..."

#, fuzzy
msgid "error_logo_alt"
msgstr "Error logo"

msgid "example_code_header"
msgstr "Exempel på Hedy-kod"

#, fuzzy
msgid "exclamation mark"
msgstr "an exclamation mark"

#, fuzzy
msgid "exercise"
msgstr "Exercise"

#, fuzzy
msgid "exercise_doesnt_exist"
msgstr "This exercise doesn't exist"

#, fuzzy
msgid "exists_email"
msgstr "That email is already in use."

#, fuzzy
msgid "exists_username"
msgstr "That username is already in use."

#, fuzzy
msgid "experience_invalid"
msgstr "Please select a valid experience, choose (Yes, No)."

#, fuzzy
msgid "expiration_date"
msgstr "Expiration date"

#, fuzzy
msgid "explore_explanation"
msgstr "On this page you can look through programs created by other Hedy users. You can filter on both a Hedy level and adventure. Click on \"View program\" to open a program and run it. Programs with a red header contain a mistake. You can still open the program, but running it will result in an error. You can of course try to fix it! If the creator has a public profile you can click their username to visit their profile. There you will find all their shared programs and much more!"

#, fuzzy
msgid "explore_programs"
msgstr "Explore programs"

#, fuzzy
msgid "explore_programs_logo_alt"
msgstr "Explore programs icon"

#, fuzzy
msgid "favourite_confirm"
msgstr "Are you sure you want to set this program as your favourite?"

#, fuzzy
msgid "favourite_program"
msgstr "Favourite program"

#, fuzzy
msgid "favourite_program_invalid"
msgstr "Your chosen favourite program is invalid."

#, fuzzy
msgid "favourite_success"
msgstr "Your program is set as favourite."

#, fuzzy
msgid "feedback_failure"
msgstr "Wrong!"

#, fuzzy
msgid "feedback_success"
msgstr "Good!"

#, fuzzy
msgid "female"
msgstr "Female"

#, fuzzy
msgid "float"
msgstr "a number"

#, fuzzy
msgid "for_teachers"
msgstr "For teachers"

#, fuzzy
msgid "forgot_password"
msgstr "Forgot your password?"

#, fuzzy
msgid "from_another_teacher"
msgstr ""

#, fuzzy
msgid "from_magazine_website"
msgstr ""

#, fuzzy
msgid "from_video"
msgstr ""

#, fuzzy
msgid "fun_statistics_msg"
msgstr "Here are some fun statistics!"

#, fuzzy
msgid "gender"
msgstr "Gender"

#, fuzzy
msgid "gender_invalid"
msgstr "Please select a valid gender, choose (Female, Male, Other)."

#, fuzzy
msgid "general"
msgstr "General"

#, fuzzy
msgid "general_settings"
msgstr "General settings"

#, fuzzy
msgid "generate_passwords"
msgstr "Generate passwords"

#, fuzzy
msgid "get_certificate"
msgstr "Get your certificate!"

#, fuzzy
msgid "go_back_to_main"
msgstr "Go back to main page"

#, fuzzy
msgid "go_to_first_question"
msgstr "Go to question 1"

#, fuzzy
msgid "go_to_question"
msgstr "Go to question"

#, fuzzy
msgid "go_to_quiz_result"
msgstr "Go to quiz result"

#, fuzzy
msgid "goto_profile"
msgstr "Go to my profile"

#, fuzzy
msgid "heard_about_hedy"
msgstr ""

#, fuzzy
msgid "heard_about_invalid"
msgstr ""

#, fuzzy
msgid "hedy_achievements"
msgstr "Hedy achievements"

#, fuzzy
msgid "hedy_choice_title"
msgstr "Hedy's Choice"

#, fuzzy
msgid "hedy_logo_alt"
msgstr "Hedy logo"

#, fuzzy
msgid "hedy_on_github"
msgstr "Hedy on Github"

#, fuzzy
msgid "hedy_tutorial_logo_alt"
msgstr "Hedy tutorial icon"

#, fuzzy
msgid "hello_world"
msgstr "Hello world!"

#, fuzzy
msgid "hidden"
msgstr "Hidden"

#, fuzzy
msgid "hide_cheatsheet"
msgstr "Hide cheatsheet"

#, fuzzy
msgid "hide_keyword_switcher"
msgstr "Hide keyword switcher"

#, fuzzy
msgid "hide_parsons"
msgstr "Dragging"

#, fuzzy
msgid "hide_quiz"
msgstr "Hide quiz"

#, fuzzy
msgid "highest_level_reached"
msgstr "Highest level reached"

#, fuzzy
msgid "highest_quiz_score"
msgstr "Highest quiz score"

#, fuzzy
msgid "highscore_explanation"
msgstr "On this page you can view the current Highscores, based on the amount of achievements gathered. View the ranking for either all users, your country or your class. Click on a username to view their public profile."

#, fuzzy
msgid "highscore_no_public_profile"
msgstr "You don't have a public profile and are therefore not listed on the highscores. Do you wish to create one?"

#, fuzzy
msgid "highscores"
msgstr "Highscores"

#, fuzzy
msgid "hint"
msgstr "Hint?"

#, fuzzy
msgid "image_invalid"
msgstr "The image you chose image is invalid."

#, fuzzy
msgid "input"
msgstr "input from ask"

#, fuzzy
msgid "integer"
msgstr "a number"

#, fuzzy
msgid "invalid_class_link"
msgstr "Invalid link for joining the class."

#, fuzzy
msgid "invalid_teacher_invitation_code"
msgstr "The teacher invitation code is invalid. To become a teacher, reach out to hello@hedy.org."

#, fuzzy
msgid "invalid_tutorial_step"
msgstr "Invalid tutorial step"

#, fuzzy
msgid "invalid_username_password"
msgstr "Invalid username/password."

#, fuzzy
msgid "invite_by_username"
msgstr "Invite by username"

#, fuzzy
msgid "invite_date"
msgstr "Invite date"

#, fuzzy
msgid "invite_message"
msgstr "You have received an invitation to join class"

#, fuzzy
msgid "invite_prompt"
msgstr "Enter a username"

#, fuzzy
msgid "join_class"
msgstr "Join class"

#, fuzzy
msgid "join_prompt"
msgstr "You need to have an account to join a class. Would you like to login now?"

#, fuzzy
msgid "keyword_language_invalid"
msgstr "Please select a valid keyword language (select English or your own language)."

#, fuzzy
msgid "language_invalid"
msgstr "Please select a valid language."

#, fuzzy
msgid "languages"
msgstr "Which of these programming languages have you used before?"

#, fuzzy
msgid "last_achievement"
msgstr "Last earned achievement"

#, fuzzy
msgid "last_edited"
msgstr "Last edited"

#, fuzzy
msgid "last_login"
msgstr "Last login"

#, fuzzy
msgid "last_update"
msgstr "Last update"

#, fuzzy
msgid "lastname"
msgstr "Last Name"

#, fuzzy
msgid "leave_class"
msgstr "Leave class"

#, fuzzy
msgid "level"
msgstr "Level"

#, fuzzy
msgid "level_invalid"
msgstr "This Hedy level in invalid."

msgid "level_not_class"
msgstr "Den här nivån är inte tillgänglig för din klass ännu"

#, fuzzy
msgid "level_title"
msgstr "Level"

#, fuzzy
msgid "link"
msgstr "Link"
<<<<<<< HEAD

#, fuzzy
msgid "list"
msgstr "a list"

#, fuzzy
msgid "login"
msgstr "Log in"

#, fuzzy
msgid "login_long"
msgstr "Log in to your account"

#, fuzzy
msgid "logout"
msgstr "Log out"

#, fuzzy
msgid "longest_program"
msgstr "Longest program"

#, fuzzy
msgid "mail_change_password_body"
msgstr ""
"Your Hedy password has been changed. If you did this, all is good.\n"
"If you didn't change your password, please contact us immediately by replying to this email."

#, fuzzy
msgid "mail_change_password_subject"
msgstr "Your Hedy password has been changed"

#, fuzzy
msgid "mail_error_change_processed"
msgstr "Something went wrong when sending a validation mail, the changes are still correctly processed."

#, fuzzy
msgid "mail_goodbye"
msgstr ""
"Thank you!\n"
"The Hedy team"

#, fuzzy
msgid "mail_hello"
msgstr "Hi {username}!"

#, fuzzy
msgid "mail_recover_password_body"
msgstr ""
"By clicking on this link, you can set a new Hedy password. This link is valid for <b>4</b> hours.\n"
"If you haven't required a password reset, please ignore this email: {link}"

#, fuzzy
msgid "mail_recover_password_subject"
msgstr "Request a password reset."

#, fuzzy
msgid "mail_reset_password_body"
msgstr ""
"Your Hedy password has been reset to a new one. If you did this, all is good.\n"
"If you didn't change your password, please contact us immediately by replying to this email."

#, fuzzy
msgid "mail_reset_password_subject"
msgstr "Your Hedy password has been reset"

#, fuzzy
msgid "mail_welcome_teacher_body"
msgstr ""
"<strong>Welcome!</strong>\n"
"Congratulations on your brand new Hedy teachers account. Welcome to the world wide community of Hedy teachers!\n"
"\n"
"<strong>What teachers accounts can do</strong>\n"
"With your teacher account, you have the option to create classes. Your students can than join your classes and you can see their progress. Classes are made and managed though the for <a href=\"https://hedycode.com/for-teachers\">teachers page</a>.\n"
"\n"
"<strong>How to share ideas</strong>\n"
"If you are using Hedy in class, you probably have ideas for improvements! You can share those ideas with us on the <a href=\"https://github.com/Felienne/hedy/discussions/categories/ideas\">Ideas Discussion</a>.\n"
"\n"
"<strong>How to ask for help</strong>\n"
"If anything is unclear, you can post in the <a href=\"https://github.com/Felienne/hedy/discussions/categories/q-a\">Q&A discussion</a>, or <a href=\"mailto: hello@hedy.org\">send us an email</a>.\n"
"\n"
"Keep programming!"

#, fuzzy
msgid "mail_welcome_teacher_subject"
msgstr "Your Hedy teacher account is ready"

#, fuzzy
msgid "mail_welcome_verify_body"
msgstr ""
"Your Hedy account has been created successfully. Welcome!\n"
"Please click on this link to verify your email address: {link}"

#, fuzzy
msgid "mail_welcome_verify_subject"
msgstr "Welcome to Hedy"

#, fuzzy
msgid "mailing_title"
msgstr "Subscribe to the Hedy newsletter"

#, fuzzy
msgid "main_subtitle"
msgstr "A gradual programming language"

#, fuzzy
msgid "main_title"
msgstr "Hedy"

#, fuzzy
msgid "male"
msgstr "Male"

#, fuzzy
msgid "mandatory_mode"
msgstr "Mandatory developer's mode"

#, fuzzy
msgid "my_account"
msgstr "My account"

#, fuzzy
msgid "my_achievements"
msgstr "My achievements"

#, fuzzy
msgid "my_adventures"
msgstr "My adventures"

#, fuzzy
msgid "my_classes"
msgstr "My classes"

#, fuzzy
msgid "my_messages"
msgstr "My messages"

#, fuzzy
msgid "name"
msgstr "Name"

#, fuzzy
msgid "nav_explore"
msgstr "Explore"

#, fuzzy
msgid "nav_hedy"
msgstr "Hedy"

#, fuzzy
msgid "nav_learn_more"
msgstr "Learn more"

#, fuzzy
msgid "nav_start"
msgstr "Home"

#, fuzzy
msgid "nested blocks"
msgstr "a block in a block"

#, fuzzy
msgid "new_password"
msgstr "New password"

#, fuzzy
msgid "newline"
msgstr "a new line"

msgid "next_exercise"
msgstr "Nästa övning"

#, fuzzy
msgid "next_step_tutorial"
msgstr "Next step >>>"

#, fuzzy
msgid "no"
msgstr "No"

#, fuzzy
msgid "no_account"
msgstr "No account?"

#, fuzzy
msgid "no_accounts"
msgstr "There are no accounts to create."

#, fuzzy
msgid "no_certificate"
msgstr "This user hasn't earned the Hedy Certificate of Completion"
=======

#, fuzzy
msgid "list"
msgstr "a list"

#, fuzzy
msgid "login"
msgstr "Log in"

#, fuzzy
msgid "login_long"
msgstr "Log in to your account"

#, fuzzy
msgid "logout"
msgstr "Log out"

#, fuzzy
msgid "longest_program"
msgstr "Longest program"

#, fuzzy
msgid "mail_change_password_body"
msgstr ""
"Your Hedy password has been changed. If you did this, all is good.\n"
"If you didn't change your password, please contact us immediately by replying to this email."

#, fuzzy
msgid "mail_change_password_subject"
msgstr "Your Hedy password has been changed"

#, fuzzy
msgid "mail_error_change_processed"
msgstr "Something went wrong when sending a validation mail, the changes are still correctly processed."

#, fuzzy
msgid "mail_goodbye"
msgstr ""
"Thank you!\n"
"The Hedy team"

#, fuzzy
msgid "mail_hello"
msgstr "Hi {username}!"

#, fuzzy
msgid "mail_recover_password_body"
msgstr ""
"By clicking on this link, you can set a new Hedy password. This link is valid for <b>4</b> hours.\n"
"If you haven't required a password reset, please ignore this email: {link}"

#, fuzzy
msgid "mail_recover_password_subject"
msgstr "Request a password reset."

#, fuzzy
msgid "mail_reset_password_body"
msgstr ""
"Your Hedy password has been reset to a new one. If you did this, all is good.\n"
"If you didn't change your password, please contact us immediately by replying to this email."

#, fuzzy
msgid "mail_reset_password_subject"
msgstr "Your Hedy password has been reset"

#, fuzzy
msgid "mail_welcome_teacher_body"
msgstr ""
"<strong>Welcome!</strong>\n"
"Congratulations on your brand new Hedy teachers account. Welcome to the world wide community of Hedy teachers!\n"
"\n"
"<strong>What teachers accounts can do</strong>\n"
"With your teacher account, you have the option to create classes. Your students can than join your classes and you can see their progress. Classes are made and managed though the for <a href=\"https://hedycode.com/for-teachers\">teachers page</a>.\n"
"\n"
"<strong>How to share ideas</strong>\n"
"If you are using Hedy in class, you probably have ideas for improvements! You can share those ideas with us on the <a href=\"https://github.com/Felienne/hedy/discussions/categories/ideas\">Ideas Discussion</a>.\n"
"\n"
"<strong>How to ask for help</strong>\n"
"If anything is unclear, you can post in the <a href=\"https://github.com/Felienne/hedy/discussions/categories/q-a\">Q&A discussion</a>, or <a href=\"mailto: hello@hedy.org\">send us an email</a>.\n"
"\n"
"Keep programming!"

#, fuzzy
msgid "mail_welcome_teacher_subject"
msgstr "Your Hedy teacher account is ready"

#, fuzzy
msgid "mail_welcome_verify_body"
msgstr ""
"Your Hedy account has been created successfully. Welcome!\n"
"Please click on this link to verify your email address: {link}"

#, fuzzy
msgid "mail_welcome_verify_subject"
msgstr "Welcome to Hedy"

#, fuzzy
msgid "mailing_title"
msgstr "Subscribe to the Hedy newsletter"

#, fuzzy
msgid "main_subtitle"
msgstr "A gradual programming language"

#, fuzzy
msgid "main_title"
msgstr "Hedy"

#, fuzzy
msgid "male"
msgstr "Male"

#, fuzzy
msgid "mandatory_mode"
msgstr "Mandatory developer's mode"

#, fuzzy
msgid "my_account"
msgstr "My account"

#, fuzzy
msgid "my_achievements"
msgstr "My achievements"

#, fuzzy
msgid "my_adventures"
msgstr "My adventures"

#, fuzzy
msgid "my_classes"
msgstr "My classes"

#, fuzzy
msgid "my_messages"
msgstr "My messages"

#, fuzzy
msgid "name"
msgstr "Name"

#, fuzzy
msgid "nav_explore"
msgstr "Explore"

#, fuzzy
msgid "nav_hedy"
msgstr "Hedy"

#, fuzzy
msgid "nav_learn_more"
msgstr "Learn more"

#, fuzzy
msgid "nav_start"
msgstr "Home"

#, fuzzy
msgid "nested blocks"
msgstr "a block in a block"

#, fuzzy
msgid "new_password"
msgstr "New password"

#, fuzzy
msgid "newline"
msgstr "a new line"

msgid "next_exercise"
msgstr "Nästa övning"

#, fuzzy
msgid "next_step_tutorial"
msgstr "Next step >>>"

#, fuzzy
msgid "no"
msgstr "No"

#, fuzzy
msgid "no_account"
msgstr "No account?"

#, fuzzy
msgid "no_accounts"
msgstr "There are no accounts to create."

#, fuzzy
msgid "no_certificate"
msgstr "This user hasn't earned the Hedy Certificate of Completion"

msgid "no_more_flat_if"
msgstr ""
>>>>>>> 6639afe0

#, fuzzy
msgid "no_programs"
msgstr "You have no programs yet."

#, fuzzy
msgid "no_public_profile"
msgstr "You don't have a public profile text yet..."

#, fuzzy
msgid "no_shared_programs"
msgstr "has no shared programs..."

msgid "no_such_adventure"
msgstr "Det här äventyret finns inte!"

#, fuzzy
msgid "no_such_class"
msgstr "No such Hedy class."

#, fuzzy
msgid "no_such_highscore"
msgstr "Highscores"

msgid "no_such_level"
msgstr "Det finns ingen sådan Hedy-nivå!"

msgid "no_such_program"
msgstr "Det finns inget sådant Hedy-program!"

msgid "not_enrolled"
msgstr "Verkar som att du inte är i den här klassen!"

msgid "not_teacher"
msgstr "Verkar som att du inte är en lärare!"

#, fuzzy
msgid "number"
msgstr "a number"

#, fuzzy
msgid "number_achievements"
msgstr "Number of achievements"

#, fuzzy
msgid "number_lines"
msgstr "Number of lines"

#, fuzzy
msgid "number_programs"
msgstr "Number of programs"

#, fuzzy
msgid "ok"
msgstr "OK"

#, fuzzy
msgid "open"
msgstr "Open"

#, fuzzy
msgid "opening_date"
msgstr "Opening date"

#, fuzzy
msgid "opening_dates"
msgstr "Opening dates"

#, fuzzy
msgid "option"
msgstr "Option"

#, fuzzy
msgid "or"
msgstr "or"

#, fuzzy
msgid "other"
msgstr "Other"

#, fuzzy
msgid "other_block"
msgstr "Another block language"

#, fuzzy
msgid "other_settings"
msgstr "Other settings"

#, fuzzy
msgid "other_source"
msgstr ""

#, fuzzy
msgid "other_text"
msgstr "Another text language"

#, fuzzy
msgid "overwrite_warning"
msgstr "You already have a program with this name, saving this program will replace the old one. Are you sure?"

#, fuzzy
msgid "page"
msgstr "page"

#, fuzzy
msgid "page_not_found"
msgstr "We couldn't find that page!"

#, fuzzy
msgid "parsons_title"
msgstr "Dragging"

#, fuzzy
msgid "password"
msgstr "Password"

#, fuzzy
msgid "password_change_not_allowed"
msgstr "You're not allowed to change the password of this user."

#, fuzzy
msgid "password_change_prompt"
msgstr "Are you sure you want to change this password?"

#, fuzzy
msgid "password_change_success"
msgstr "Password of your student is successfully changed."

#, fuzzy
msgid "password_invalid"
msgstr "Your password is invalid."

#, fuzzy
msgid "password_repeat"
msgstr "Repeat password"

#, fuzzy
msgid "password_resetted"
msgstr "Your password has been successfully reset. You are being redirected to the login page."

#, fuzzy
msgid "password_six"
msgstr "Your password must contain at least six characters."

#, fuzzy
msgid "password_updated"
msgstr "Password updated."

#, fuzzy
msgid "passwords_six"
msgstr "All passwords need to be six characters or longer."

#, fuzzy
msgid "pending_invites"
msgstr "Pending invites"

#, fuzzy
msgid "percentage"
msgstr "percentage"

#, fuzzy
msgid "percentage_achieved"
msgstr "Achieved by {percentage}% of the users"

#, fuzzy
msgid "period"
msgstr "a period"

#, fuzzy
msgid "personal_text"
msgstr "Personal text"

#, fuzzy
msgid "personal_text_invalid"
msgstr "Your personal text is invalid."

#, fuzzy
msgid "postfix_classname"
msgstr "Postfix classname"

#, fuzzy
msgid "preferred_keyword_language"
msgstr "Preferred keyword language"

#, fuzzy
msgid "preferred_language"
msgstr "Preferred language"

#, fuzzy
msgid "preview"
msgstr "Preview"

#, fuzzy
msgid "previous_campaigns"
msgstr "View previous campaigns"

#, fuzzy
msgid "privacy_terms"
msgstr "privacy terms"

#, fuzzy
msgid "profile_logo_alt"
msgstr "Profile icon."

#, fuzzy
msgid "profile_picture"
msgstr "Profile picture"

#, fuzzy
msgid "profile_updated"
msgstr "Profile updated."

#, fuzzy
msgid "profile_updated_reload"
msgstr "Profile updated, page will be re-loaded."

msgid "program_contains_error"
msgstr "Det här programmet innehåller ett fel. Är du säker på att du vill dela det?"

#, fuzzy
msgid "program_header"
msgstr "My programs"

#, fuzzy
msgid "programming_experience"
msgstr "Do you have programming experience?"

#, fuzzy
msgid "programming_invalid"
msgstr "Please select a valid programming language."

#, fuzzy
msgid "programs"
msgstr "Programs"

#, fuzzy
msgid "programs_created"
msgstr "Programs created"

#, fuzzy
msgid "programs_saved"
msgstr "Programs saved"

#, fuzzy
msgid "programs_submitted"
msgstr "Programs submitted"

#, fuzzy
msgid "prompt_join_class"
msgstr "Do you want to join this class?"

#, fuzzy
msgid "public_invalid"
msgstr "This agreement selection is invalid"

#, fuzzy
msgid "public_profile"
msgstr "Public profile"

#, fuzzy
msgid "public_profile_info"
msgstr "By selecting this box I make my profile visible for everyone. Be careful not to share personal information like your name or home address, because everyone will be able to see it!"

#, fuzzy
msgid "public_profile_updated"
msgstr "Public profile updated."

#, fuzzy
msgid "pygame_waiting_for_input"
msgstr "Waiting for a button press..."

#, fuzzy
msgid "question"
msgstr "Question"

#, fuzzy
msgid "question mark"
msgstr "a question mark"

#, fuzzy
msgid "question_doesnt_exist"
msgstr "This question does not exist"

#, fuzzy
msgid "question_invalid"
msgstr "Your token is invalid."

#, fuzzy
msgid "quiz_logo_alt"
msgstr "Quiz logo"

#, fuzzy
msgid "quiz_score"
msgstr ""

#, fuzzy
msgid "quiz_tab"
msgstr "Quiz"

#, fuzzy
msgid "quiz_threshold_not_reached"
msgstr "Quiz threshold not reached to unlock this level"

msgid "read_code_label"
msgstr "Läs högt"

#, fuzzy
msgid "recent"
msgstr "My recent programs"

#, fuzzy
msgid "recover_password"
msgstr "Request a password reset"

msgid "regress_button"
msgstr "Gå tillbaka till nivå {level}"

msgid "remove"
msgstr "Ta bort"

#, fuzzy
msgid "remove_customization"
msgstr "Remove customization"

#, fuzzy
msgid "remove_customizations_prompt"
msgstr "Are you sure you want to remove this class's customizations?"

#, fuzzy
msgid "remove_student_prompt"
msgstr "Are you sure you want to remove the student from the class?"

#, fuzzy
msgid "repair_program_logo_alt"
msgstr "Repair program icon"

#, fuzzy
msgid "repeat_match_password"
msgstr "The repeated password does not match."

#, fuzzy
msgid "repeat_new_password"
msgstr "Repeat new password"

#, fuzzy
msgid "report_failure"
msgstr "This program does not exist or is not public"

#, fuzzy
msgid "report_program"
msgstr "Are you sure you want to report this program?"

#, fuzzy
msgid "report_success"
msgstr "This program has been reported"

#, fuzzy
msgid "request_teacher"
msgstr "Would you like to apply for a teacher's account?"

#, fuzzy
msgid "request_teacher_account"
msgstr "Request teacher account"

#, fuzzy
msgid "required_field"
msgstr "Fields marked with an * are required"

#, fuzzy
msgid "reset_adventure_prompt"
msgstr "Are you sure you want to reset all selected adventures?"

#, fuzzy
msgid "reset_adventures"
msgstr "Reset selected adventures"

#, fuzzy
msgid "reset_password"
msgstr "Reset password"

#, fuzzy
msgid "reset_view"
msgstr "Reset"

#, fuzzy
msgid "retrieve_adventure_error"
msgstr "You're not allowed to view this adventure!"

#, fuzzy
msgid "retrieve_class_error"
msgstr "Only teachers can retrieve classes"

msgid "run_code_button"
msgstr "Kör kod"

#, fuzzy
msgid "save"
msgstr "Save"

msgid "save_code_button"
msgstr "Spara kod"

#, fuzzy
msgid "save_parse_warning"
msgstr "This program contains an error, are you sure you want to save it?"

#, fuzzy
msgid "save_prompt"
msgstr "You need to have an account to save your program. Would you like to login now?"

#, fuzzy
msgid "save_success_detail"
msgstr "Program saved successfully."

#, fuzzy
msgid "score"
msgstr "Score"

#, fuzzy
msgid "search"
msgstr "Search..."

#, fuzzy
msgid "search_button"
msgstr "Search"

#, fuzzy
msgid "see_certificate"
msgstr "See {username} certificate!"

#, fuzzy
msgid "select"
msgstr "Select"

#, fuzzy
msgid "select_a_level"
msgstr "Select a level"

#, fuzzy
msgid "select_adventures"
msgstr "Select adventures"

#, fuzzy
msgid "select_levels"
msgstr "Select levels"

#, fuzzy
msgid "self_removal_prompt"
msgstr "Are you sure you want to leave this class?"

#, fuzzy
msgid "send_password_recovery"
msgstr "Send me a password recovery link"

#, fuzzy
msgid "sent_by"
msgstr "This invitation is sent by"

#, fuzzy
msgid "sent_password_recovery"
msgstr "You should soon receive an email with instructions on how to reset your password."

#, fuzzy
msgid "settings"
msgstr "My personal settings"

#, fuzzy
msgid "share"
msgstr "Share"

msgid "share_code_button"
msgstr "Spara och dela kod"

#, fuzzy
msgid "share_confirm"
msgstr "Are you sure you want to make the program public?"

#, fuzzy
msgid "share_success_detail"
msgstr "Program shared successfully."

#, fuzzy
msgid "signup_student_or_teacher"
msgstr "Are you a student or a teacher?"

#, fuzzy
msgid "single quotes"
msgstr "a single quote"

#, fuzzy
msgid "slash"
msgstr "a slash"

#, fuzzy
msgid "social_media"
msgstr ""

#, fuzzy
msgid "something_went_wrong_keyword_parsing"
msgstr ""

#, fuzzy
msgid "space"
msgstr "a space"

#, fuzzy
msgid "star"
msgstr "a star"

#, fuzzy
msgid "start_hedy_tutorial"
msgstr "Start hedy tutorial"

#, fuzzy
msgid "start_programming"
msgstr "Start programming"

#, fuzzy
msgid "start_programming_logo_alt"
msgstr "Start programming icon"

#, fuzzy
msgid "start_quiz"
msgstr "Start quiz"

#, fuzzy
msgid "start_teacher_tutorial"
msgstr "Start teacher tutorial"

#, fuzzy
msgid "step_title"
msgstr "Assignment"

msgid "stop_code_button"
msgstr "Stoppa programmet"

#, fuzzy
msgid "string"
msgstr "text"

#, fuzzy
msgid "student_already_in_class"
msgstr "This student is already in your class."

#, fuzzy
msgid "student_already_invite"
msgstr "This student already has a pending invitation."

#, fuzzy
msgid "student_not_existing"
msgstr "This username doesn't exist."

#, fuzzy
msgid "student_signup_header"
msgstr "Student"

#, fuzzy
msgid "students"
msgstr "students"

#, fuzzy
msgid "submission_time"
msgstr "Handed in at"

#, fuzzy
msgid "submit_answer"
msgstr "Answer question"

#, fuzzy
msgid "submit_program"
msgstr "Submit"

#, fuzzy
msgid "submit_warning"
msgstr "Are you sure you want to submit this program?"

#, fuzzy
msgid "submitted"
msgstr ""

#, fuzzy
msgid "submitted_header"
msgstr "This is a submitted program and can't be altered."

#, fuzzy
msgid "subscribe"
msgstr "Subscribe"

#, fuzzy
msgid "subscribe_newsletter"
msgstr "Subscribe to the newsletter"

#, fuzzy
msgid "surname"
msgstr "First Name"

#, fuzzy
msgid "teacher"
msgstr "Teacher"

#, fuzzy
msgid "teacher_account_request"
msgstr "You have a pending teacher account request"

#, fuzzy
msgid "teacher_account_success"
msgstr "You successfully requested a teacher account."

#, fuzzy
msgid "teacher_invalid"
msgstr "Your teacher value is invalid."

#, fuzzy
msgid "teacher_invitation_require_login"
msgstr "To set up your profile as a teacher, we will need you to log in. If you don't have an account, please create one."

#, fuzzy
msgid "teacher_manual"
msgstr "Teacher manual"

#, fuzzy
msgid "teacher_signup_header"
msgstr "Teacher"

#, fuzzy
msgid "teacher_tutorial_logo_alt"
msgstr "Teacher tutorial icon"

#, fuzzy
msgid "teacher_welcome"
msgstr "Welcome to Hedy! Your are now the proud owner of a teachers account which allows you to create classes and invite students."

#, fuzzy
msgid "template_code"
msgstr ""
"This is the explanation of my adventure!\n"
"\n"
"This way I can show a command: <code>print</code>\n"
"\n"
"But sometimes I might want to show a piece of code, like this:\n"
"<pre>\n"
"ask What's your name?\n"
"echo so your name is \n"
"</pre>"

#, fuzzy
msgid "title"
msgstr "Title"

msgid "title_achievements"
msgstr "Hedy - Mina prestationer"

#, fuzzy
msgid "title_admin"
msgstr "Hedy - Administrator page"

#, fuzzy
msgid "title_class logs"
msgstr "Programs"

#, fuzzy
msgid "title_class statistics"
msgstr "My statistics"

#, fuzzy
msgid "title_class-overview"
msgstr "Hedy - Class overview"

#, fuzzy
msgid "title_customize-adventure"
msgstr "Hedy - Customize adventure"

#, fuzzy
msgid "title_customize-class"
msgstr "Hedy - Customize class"

#, fuzzy
msgid "title_explore"
msgstr "Hedy - Explore"

msgid "title_for-teacher"
msgstr "Hedy - För lärare"

#, fuzzy
msgid "title_join-class"
msgstr "Hedy - Join class"

#, fuzzy
msgid "title_landing-page"
msgstr "Welcome to Hedy!"

#, fuzzy
msgid "title_learn-more"
msgstr "Hedy - Learn more"

#, fuzzy
msgid "title_login"
msgstr "Hedy - Login"

#, fuzzy
msgid "title_my-profile"
msgstr "Hedy - My account"

#, fuzzy
msgid "title_privacy"
msgstr "Hedy - Privacy terms"

msgid "title_programs"
msgstr "Hedy - Mina program"

#, fuzzy
msgid "title_recover"
msgstr "Hedy - Recover account"

#, fuzzy
msgid "title_reset"
msgstr "Hedy - Reset password"

#, fuzzy
msgid "title_signup"
msgstr "Hedy - Create an account"

#, fuzzy
msgid "title_start"
msgstr "Hedy - A gradual programming language"

#, fuzzy
msgid "title_view-adventure"
msgstr "Hedy - View adventure"

#, fuzzy
msgid "token_invalid"
msgstr "Your token is invalid."

#, fuzzy
msgid "too_many_attempts"
msgstr "Too many attempts"

#, fuzzy
msgid "translate_error"
msgstr "Something went wrong while translating the code. Try running the code to see if it has an error. Code with errors can not be translated."

#, fuzzy
msgid "translating_hedy"
msgstr "Translating Hedy"

#, fuzzy
msgid "try_it"
msgstr "Try it"

#, fuzzy
msgid "tutorial"
msgstr "Tutorial"

#, fuzzy
msgid "tutorial_code_snippet"
msgstr ""
"print Hello world!\n"
"print I'm learning Hedy with the tutorial!"

#, fuzzy
msgid "tutorial_message_not_found"
msgstr "We couldn't find the requested tutorial step..."

msgid "tutorial_title_not_found"
msgstr "Handledningssteg hittades inte"

msgid "unauthorized"
msgstr "Du har inte åtkomst till den här sidan"

#, fuzzy
msgid "unique_usernames"
msgstr "All usernames need to be unique."

#, fuzzy
msgid "unlock_thresholds"
msgstr "Unlock level thresholds"

#, fuzzy
msgid "unsaved_class_changes"
msgstr "There are unsaved changes, are you sure you want to leave this page?"

#, fuzzy
msgid "unshare"
msgstr "Unshare"

#, fuzzy
msgid "unshare_confirm"
msgstr "Are you sure you want to make the program private?"

#, fuzzy
msgid "unshare_success_detail"
msgstr "Program unshared successfully."

#, fuzzy
msgid "update_adventure_prompt"
msgstr "Are you sure you want to update this adventure?"

#, fuzzy
msgid "update_profile"
msgstr "Update profile"

#, fuzzy
msgid "update_public"
msgstr "Update public profile"

#, fuzzy
msgid "user"
msgstr "user"

msgid "user_inexistent"
msgstr "Den här användaren finns inte"

#, fuzzy
msgid "user_not_private"
msgstr "This user either doesn't exist or doesn't have a public profile"

#, fuzzy
msgid "username"
msgstr "Username"

#, fuzzy
msgid "username_empty"
msgstr "You didn't enter an username!"

#, fuzzy
msgid "username_invalid"
msgstr "Your username is invalid."

#, fuzzy
msgid "username_special"
msgstr "Username cannot contain `:` or `@`."

#, fuzzy
msgid "username_three"
msgstr "Username must contain at least three characters."

#, fuzzy
msgid "usernames_exist"
msgstr "One or more usernames is already in use."

#, fuzzy
msgid "value"
msgstr "Value"

#, fuzzy
msgid "variables"
msgstr "Variables"

#, fuzzy
msgid "view_program"
msgstr "View program"

#, fuzzy
msgid "visit_own_public_profile"
msgstr "Visit your own profile"

#, fuzzy
msgid "welcome"
msgstr "Welcome"

#, fuzzy
msgid "welcome_back"
msgstr "Welcome back"

#, fuzzy
msgid "what_should_my_code_do"
msgstr "What should my code do?"

#, fuzzy
msgid "whole_world"
msgstr "The world"

#, fuzzy
msgid "write_first_program"
msgstr "Write your first program!"

#, fuzzy
msgid "year_invalid"
msgstr "Please enter a year between 1900 and {current_year}."

#, fuzzy
msgid "yes"
msgstr "Yes"

#, fuzzy
msgid "your_account"
msgstr "Your profile"

#, fuzzy
msgid "your_class"
msgstr "Your class"

#, fuzzy
msgid "your_last_program"
msgstr "Your last saved program"

#, fuzzy
msgid "your_personal_text"
msgstr "Your personal text..."

#~ msgid "create_account_explanation"
#~ msgstr "Having your own account allows you to save your programs."

#~ msgid "only_teacher_create_class"
#~ msgstr "Only teachers are allowed to create classes!"

#~ msgid "language"
#~ msgstr "Language"

#~ msgid "keyword_support"
#~ msgstr "Translated keywords"

#~ msgid "non_keyword_support"
#~ msgstr "Translated content"

#~ msgid "try_button"
#~ msgstr "Try"

#~ msgid "select_own_adventures"
#~ msgstr "Select own adventures"

#~ msgid "edit"
#~ msgstr "Edit"

#~ msgid "view"
#~ msgstr "View"

#~ msgid "class"
#~ msgstr "Class"
<|MERGE_RESOLUTION|>--- conflicted
+++ resolved
@@ -7,11 +7,7 @@
 msgstr ""
 "Project-Id-Version: PROJECT VERSION\n"
 "Report-Msgid-Bugs-To: EMAIL@ADDRESS\n"
-<<<<<<< HEAD
-"POT-Creation-Date: 2023-03-03 19:42+0100\n"
-=======
 "POT-Creation-Date: 2023-03-03 19:20+0100\n"
->>>>>>> 6639afe0
 "PO-Revision-Date: 2023-02-16 15:59+0000\n"
 "Last-Translator: Anonymous <noreply@weblate.org>\n"
 "Language: sv\n"
@@ -994,7 +990,6 @@
 #, fuzzy
 msgid "link"
 msgstr "Link"
-<<<<<<< HEAD
 
 #, fuzzy
 msgid "list"
@@ -1185,201 +1180,9 @@
 #, fuzzy
 msgid "no_certificate"
 msgstr "This user hasn't earned the Hedy Certificate of Completion"
-=======
-
-#, fuzzy
-msgid "list"
-msgstr "a list"
-
-#, fuzzy
-msgid "login"
-msgstr "Log in"
-
-#, fuzzy
-msgid "login_long"
-msgstr "Log in to your account"
-
-#, fuzzy
-msgid "logout"
-msgstr "Log out"
-
-#, fuzzy
-msgid "longest_program"
-msgstr "Longest program"
-
-#, fuzzy
-msgid "mail_change_password_body"
-msgstr ""
-"Your Hedy password has been changed. If you did this, all is good.\n"
-"If you didn't change your password, please contact us immediately by replying to this email."
-
-#, fuzzy
-msgid "mail_change_password_subject"
-msgstr "Your Hedy password has been changed"
-
-#, fuzzy
-msgid "mail_error_change_processed"
-msgstr "Something went wrong when sending a validation mail, the changes are still correctly processed."
-
-#, fuzzy
-msgid "mail_goodbye"
-msgstr ""
-"Thank you!\n"
-"The Hedy team"
-
-#, fuzzy
-msgid "mail_hello"
-msgstr "Hi {username}!"
-
-#, fuzzy
-msgid "mail_recover_password_body"
-msgstr ""
-"By clicking on this link, you can set a new Hedy password. This link is valid for <b>4</b> hours.\n"
-"If you haven't required a password reset, please ignore this email: {link}"
-
-#, fuzzy
-msgid "mail_recover_password_subject"
-msgstr "Request a password reset."
-
-#, fuzzy
-msgid "mail_reset_password_body"
-msgstr ""
-"Your Hedy password has been reset to a new one. If you did this, all is good.\n"
-"If you didn't change your password, please contact us immediately by replying to this email."
-
-#, fuzzy
-msgid "mail_reset_password_subject"
-msgstr "Your Hedy password has been reset"
-
-#, fuzzy
-msgid "mail_welcome_teacher_body"
-msgstr ""
-"<strong>Welcome!</strong>\n"
-"Congratulations on your brand new Hedy teachers account. Welcome to the world wide community of Hedy teachers!\n"
-"\n"
-"<strong>What teachers accounts can do</strong>\n"
-"With your teacher account, you have the option to create classes. Your students can than join your classes and you can see their progress. Classes are made and managed though the for <a href=\"https://hedycode.com/for-teachers\">teachers page</a>.\n"
-"\n"
-"<strong>How to share ideas</strong>\n"
-"If you are using Hedy in class, you probably have ideas for improvements! You can share those ideas with us on the <a href=\"https://github.com/Felienne/hedy/discussions/categories/ideas\">Ideas Discussion</a>.\n"
-"\n"
-"<strong>How to ask for help</strong>\n"
-"If anything is unclear, you can post in the <a href=\"https://github.com/Felienne/hedy/discussions/categories/q-a\">Q&A discussion</a>, or <a href=\"mailto: hello@hedy.org\">send us an email</a>.\n"
-"\n"
-"Keep programming!"
-
-#, fuzzy
-msgid "mail_welcome_teacher_subject"
-msgstr "Your Hedy teacher account is ready"
-
-#, fuzzy
-msgid "mail_welcome_verify_body"
-msgstr ""
-"Your Hedy account has been created successfully. Welcome!\n"
-"Please click on this link to verify your email address: {link}"
-
-#, fuzzy
-msgid "mail_welcome_verify_subject"
-msgstr "Welcome to Hedy"
-
-#, fuzzy
-msgid "mailing_title"
-msgstr "Subscribe to the Hedy newsletter"
-
-#, fuzzy
-msgid "main_subtitle"
-msgstr "A gradual programming language"
-
-#, fuzzy
-msgid "main_title"
-msgstr "Hedy"
-
-#, fuzzy
-msgid "male"
-msgstr "Male"
-
-#, fuzzy
-msgid "mandatory_mode"
-msgstr "Mandatory developer's mode"
-
-#, fuzzy
-msgid "my_account"
-msgstr "My account"
-
-#, fuzzy
-msgid "my_achievements"
-msgstr "My achievements"
-
-#, fuzzy
-msgid "my_adventures"
-msgstr "My adventures"
-
-#, fuzzy
-msgid "my_classes"
-msgstr "My classes"
-
-#, fuzzy
-msgid "my_messages"
-msgstr "My messages"
-
-#, fuzzy
-msgid "name"
-msgstr "Name"
-
-#, fuzzy
-msgid "nav_explore"
-msgstr "Explore"
-
-#, fuzzy
-msgid "nav_hedy"
-msgstr "Hedy"
-
-#, fuzzy
-msgid "nav_learn_more"
-msgstr "Learn more"
-
-#, fuzzy
-msgid "nav_start"
-msgstr "Home"
-
-#, fuzzy
-msgid "nested blocks"
-msgstr "a block in a block"
-
-#, fuzzy
-msgid "new_password"
-msgstr "New password"
-
-#, fuzzy
-msgid "newline"
-msgstr "a new line"
-
-msgid "next_exercise"
-msgstr "Nästa övning"
-
-#, fuzzy
-msgid "next_step_tutorial"
-msgstr "Next step >>>"
-
-#, fuzzy
-msgid "no"
-msgstr "No"
-
-#, fuzzy
-msgid "no_account"
-msgstr "No account?"
-
-#, fuzzy
-msgid "no_accounts"
-msgstr "There are no accounts to create."
-
-#, fuzzy
-msgid "no_certificate"
-msgstr "This user hasn't earned the Hedy Certificate of Completion"
 
 msgid "no_more_flat_if"
 msgstr ""
->>>>>>> 6639afe0
 
 #, fuzzy
 msgid "no_programs"
