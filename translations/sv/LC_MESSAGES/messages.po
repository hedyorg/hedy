# Swedish translations for PROJECT.
# Copyright (C) 2023 ORGANIZATION
# This file is distributed under the same license as the PROJECT project.
# FIRST AUTHOR <EMAIL@ADDRESS>, 2023.
#
msgid ""
msgstr ""
"Project-Id-Version: PROJECT VERSION\n"
"Report-Msgid-Bugs-To: EMAIL@ADDRESS\n"
"POT-Creation-Date: 2000-01-01 00:00+0000\n"
"PO-Revision-Date: 2000-01-01 00:00+0000\n"
"Last-Translator: Someone <someone@example.com>\n"
"Language: sv\n"
"Language-Team: sv <LL@li.org>\n"
"Plural-Forms: nplurals=2; plural=n != 1;\n"
"MIME-Version: 1.0\n"
"Content-Type: text/plain; charset=utf-8\n"
"Content-Transfer-Encoding: 8bit\n"
"Generated-By: Babel 2.14.0\n"

msgid "Access Before Assign"
msgstr "Du försökte använda variabeln {name} på rad {access_line_number}, men du tilldelar den på rad {definition_line_number}. Ge variabeln ett värde innan du använder den."

msgid "Cyclic Var Definition"
msgstr "Namnet {variable} måste ges ett värde innan du kan använda det på höger sida av {is}-kommandot."

#, fuzzy
msgid "Function Undefined"
msgstr "You tried to use the function {name}, but you didn't define it."

msgid "Has Blanks"
msgstr "Din kod är ofullständig. Den innehåller tomrum som du måste ersätta med kod."

msgid "Incomplete"
msgstr "Hoppsan! Du glömde lite kod! På rad {line_number} måste du ange text efter {incomplete_command}."

msgid "Incomplete Repeat"
msgstr "Du verkar ha glömt att använda ett kommando med {repeat}-kommandot som du använde på rad {line_number}."

msgid "Invalid"
msgstr "{invalid_command} är inte ett Hedy-kommando på nivå {level}. Menade du {guessed_command}?"

msgid "Invalid Argument"
msgstr "Du kan inte använda kommandot {command} med {invalid_argument}. Försök att ändra {invalid_argument} till {allowed_types}."

msgid "Invalid Argument Type"
msgstr "Du kan inte använda {command} med {invalid_argument} eftersom det är {invalid_type}. Försök ändra {invalid_argument} till {allowed_types}."

msgid "Invalid At Command"
msgstr "Kommandot {at} får inte användas från och med nivå 16. Du kan använda hakparenteser för att använda ett element från en lista, till exempel `vänner[i]`, `lyckonummer[{random}]`."

msgid "Invalid Space"
msgstr "Hoppsan! Du började en rad med ett mellanslag på rad {line_number}. Mellanslag förvirrar datorer; kan du ta bort det?"

msgid "Invalid Type Combination"
msgstr "Du kan inte använda {invalid_argument} och {invalid_argument_2} med {command} eftersom det ena är {invalid_type} och det andra är {invalid_type_2}. Försök att ändra {invalid_argument} till {invalid_type_2} eller {invalid_argument_2} till {invalid_type}."

msgid "Locked Language Feature"
msgstr "Du använder {concept}! Det är jättebra men {concept} är inte upplåst än! Den kommer att låsas upp på en senare nivå."

msgid "Lonely Echo"
msgstr "Du använde {echo} före {ask}, eller {echo} utan något {ask}. Skriv {ask} före {echo}."

msgid "Lonely Text"
msgstr "Du verkar ha glömt att använda ett kommando ihop med texten du använde på rad {line_number}"

#, fuzzy
msgid "Missing Additional Command"
msgstr "It looks like you forgot to complete writing {command} on line {line_number}."

msgid "Missing Command"
msgstr "Du verkar ha glömt att använda ett kommando på rad {line_number}."

msgid "Missing Inner Command"
msgstr "Du verkar ha glömt ett kommando ihop med {command} som du använde på rad {line_number}."

msgid "Missing Square Brackets"
msgstr "It looks like you forgot to use square brackets [] around the list you were creating on line {line_number}."

#, fuzzy
msgid "Missing Variable"
msgstr "It looks like your {command} is missing a variable at the start of the line."

#, fuzzy
msgid "Misspelled At Command"
msgstr "It looks like you might have misspelled the {command} command, instead you wrote {invalid_argument} in line {line_number}."

msgid "No Indentation"
msgstr "Du har använt för få mellanslag på rad {line_number}. Du använde {leading_spaces} mellanslag och det är för få. Börja varje nytt block med {indent_size} mellanslag mer än raden innan."

#, fuzzy
msgid "Non Decimal Variable"
msgstr "At line {line_number}, you might have tried using a number which Hedy does not like very much! Try changing it to a decimal number like 2."

msgid "Parse"
msgstr "Koden du matat in är inte giltig Hedy-kod. Det finns ett fel på rad {location[0]} och kolumn {location[1]}. Du skrev {character_found}, men det är inte tillåtet."

msgid "Pressit Missing Else"
msgstr "Du glömde att lägga till vad som händer när du trycker på en annan tangent; lägg till ett {else} i din kod"

#, fuzzy
msgid "Save Microbit code "
msgstr "Save Microbit code"

msgid "Too Big"
msgstr "Wow! Ditt program har {lines_of_code} rader kod vilket är imponerande! Men vi kan bara hantera {max_lines} kodrader på den här nivån. Korta ner ditt program och försök igen."

msgid "Unexpected Indentation"
msgstr "Du använde för många mellanslag på rad {line_number}. Du använde {leading_spaces} mellanslag och det är för många. Börja varje nytt block med {indent_size} mellanslag mer än raden innan."

msgid "Unquoted Assignment"
msgstr "Från den här nivån behöver du skriva texter till höger om {is} inom citattecken. Du glömde det för texten {text}."

msgid "Unquoted Equality Check"
msgstr "Om du vill kontrollera om en variabel är lika med flera ord, ska orden omges av citattecken!"

msgid "Unquoted Text"
msgstr "Var försiktig. Om du {ask} eller {print} något ska texten börja och sluta med ett citattecken. Du glömde det för texten {unquotedtext}."

msgid "Unsupported Float"
msgstr "Icke-heltal stöds inte än, men kommer att finnas några nivåer högre upp. Ändra {value} till ett heltal för tillfället."

msgid "Unsupported String Value"
msgstr "Textvärden kan inte innehålla {invalid_value}."

#, fuzzy
msgid "Unused Variable"
msgstr "You defined the variable {variable_name} on line {line_number}, but you did not use it."

msgid "Var Undefined"
msgstr "Du försökte använda variabeln {name}, men du har inte tilldelat den något värde. Det är också möjligt att du försökte använda ordet {name} men glömde citattecken."

msgid "Wrong Level"
msgstr "Det var rätt Hedy-kod, men inte på rätt nivå. Du skrev {offending_keyword} på nivå {working_level}. Tips: {tip}"

#, fuzzy
msgid "Wrong Number of Arguments"
msgstr "Your function used the wrong number of arguments. You provided {used_number} but the function {name} needs {defined_number}"

msgid "account_overview"
msgstr "Kontoöversikt"

#, fuzzy
msgid "accounts_created"
msgstr "Kontona skapades."

msgid "accounts_intro"
msgstr "På den här sidan kan du skapa konton för flera elever samtidigt. Deläggs automatiskt till i den aktuella klassen, så se till att klassen som visas ovan är rätt klass! Varje användarnamn måste vara unikt i hela Hedy-systemet. Du kan använda \"Postfix classname\" för att lägga till ditt klassnamn till alla konton. Om du anger lösenord manuellt måste de ha <b>minst</b> sex tecken."

msgid "achievement_earned"
msgstr "Du har fått en belöning!"

msgid "achievements"
msgstr "belöningar"

msgid "achievements_check_icon_alt"
msgstr "Ikon för att se prestationer"

msgid "achievements_logo_alt"
msgstr "Logga för prestationer"

msgid "actions"
msgstr ""

#, fuzzy
msgid "add"
msgstr "Add"

msgid "add_students"
msgstr "Lägg till elever"

msgid "add_students_options"
msgstr "Alternativ för att lägga till elever"

msgid "admin"
msgstr "Administration"

msgid "advance_button"
msgstr "Gå till nivå {level}"

msgid "adventure"
msgstr "Äventyr"

#, fuzzy
msgid "adventure_cloned"
msgstr "Adventure is cloned"

#, fuzzy
msgid "adventure_code_button"
msgstr "Adventure Code"

#, fuzzy
msgid "adventure_codeblock_button"
msgstr "Use this button when you want to create a block of code that students can run in your adventure. Tip: put the selection at the end of the last line of the code block and <kbd>Enter</kbd> 3 times to type after a code block."

msgid "adventure_duplicate"
msgstr "Du har redan ett äventyr med det här namnet."

msgid "adventure_empty"
msgstr "Du har inte angett ett äventyrsnamn!"

#, fuzzy
msgid "adventure_exp_3"
msgstr "Du behöver alltid ha klammer { } runt nyckelord, så att de känns igen korrekt. Du kan använda knappen \"förhandsgranska\" för att visa en formatterad version av ditt äventyr. Om du vill visa äventyret på en egen sida väljer du \"visa\" på lärarsidan."

#, fuzzy
msgid "adventure_exp_classes"
msgstr "Your adventure is used within the following classes"

msgid "adventure_id_invalid"
msgstr "Äventyrs-id är ogiltigt."

msgid "adventure_length"
msgstr "Ditt äventyr måste ha minst 20 tecken."

msgid "adventure_name_invalid"
msgstr "Äventyrsnamnet är ogiltigt."

msgid "adventure_prompt"
msgstr "Mata in äventyrets namn"

msgid "adventure_terms"
msgstr "Jag samtycker till att mitt äventyr kan göras tillgängligt för allmänheten på Hedy."

msgid "adventure_updated"
msgstr "Äventyret har uppdaterats!"

msgid "adventures"
msgstr ""

#, fuzzy
msgid "adventures_info"
msgstr "Each Hedy level has built-in exercises for students, which we call adventures. You can create your own adventures and add them to your classes. With your own adventures you can create adventures that are relevant and interesting for your students. You can find more information about creating your own adventures <a href=\"https://hedy.org/for-teachers/manual/features\">here</a>."

msgid "adventures_restored"
msgstr "Standardäventyren har återställts."

msgid "ago"
msgstr "för {timestamp} sen"

msgid "agree_invalid"
msgstr "Du måste godkänna sekretessvillkoren."

msgid "agree_with"
msgstr "Jag godkänner"

msgid "ajax_error"
msgstr "Det uppstod ett fel, försök igen."

msgid "all"
msgstr "Allt"

msgid "all_class_highscores"
msgstr "Alla elever syns i klassens toppresultat"

msgid "already_account"
msgstr "Har du redan ett konto?"

msgid "already_program_running"
msgstr "Det finns redan ett pågående program, avsluta det först."

msgid "already_teacher"
msgstr "Du har redan ett lärarkonto."

msgid "already_teacher_request"
msgstr "Du har redan en väntande lärarförfrågan."

msgid "amount_created"
msgstr "skapade program"

msgid "amount_saved"
msgstr "sparade program"

msgid "amount_submitted"
msgstr "program som lämnats in"

msgid "are_you_sure"
msgstr "Är du säker? Du kan inte ångra den här åtgärden."

msgid "ask_needs_var"
msgstr "Från och med nivå 2 måste {ask} användas med en variabel. Exempel: namn {is} {ask} Vad heter du?"

#, fuzzy
msgid "available_in"
msgstr "Available in:"

msgid "become_a_sponsor"
msgstr "Bli sponsor"

msgid "birth_year"
msgstr "Födelseår"

#, fuzzy
msgid "bug"
msgstr "Bug"

msgid "by"
msgstr "av"

msgid "cancel"
msgstr "Avbryt"

msgid "cant_parse_exception"
msgstr "Kan inte analysera programmet"

msgid "catch_index_exception"
msgstr "Du försökte komma åt listan {list_name} men den är antingen tom eller så finns inte det indexet."

msgid "catch_multiple_values_exception"
msgstr "While running your program the command {command} received the values {value} and {value} which are not allowed. {suggestion}."

#, fuzzy
msgid "catch_value_exception"
msgstr "While running your program the command {command} received the value {value} which is not allowed. {suggestion}."

msgid "certificate"
msgstr "Diplom för genomförd utbildning"

msgid "certified_teacher"
msgstr "Certifierad lärare"

msgid "change_password"
msgstr "Ändra lösenord"

msgid "cheatsheet_title"
msgstr "Lathund"

msgid "class_already_joined"
msgstr "Du är redan elev i klassen"

msgid "class_customize_success"
msgstr "Klassen har anpassats."

msgid "class_live"
msgstr "Aktuell statistik"

msgid "class_name_duplicate"
msgstr "Du har redan en klass med det namnet."

msgid "class_name_empty"
msgstr "Du har inte matat in något klassnamn!"

msgid "class_name_invalid"
msgstr "Klassnamnet är ogiltigt."

msgid "class_name_prompt"
msgstr "Ange namnet på den nya klassen"

msgid "class_overview"
msgstr "Klassöversikt"

#, fuzzy
msgid "class_survey_description"
msgstr "We would like to get a better overview of our Hedy users. By providing these answers, you would help improve Hedy. Thank you!"

#, fuzzy
msgid "class_survey_later"
msgstr "Remind me tomorrow"

#, fuzzy
msgid "class_survey_question1"
msgstr "What is the age range in your class?"

#, fuzzy
msgid "class_survey_question2"
msgstr "What is the spoken language in your class?"

#, fuzzy
msgid "class_survey_question3"
msgstr "What is the gender balance in your class?"

#, fuzzy
msgid "class_survey_question4"
msgstr "What distinguishes your students from others?"

msgid "classes"
msgstr ""

#, fuzzy
msgid "classes_info"
msgstr "Create a class to follow the progress of each student in dashboard, and to customize the adventures your students see, and even adding your own! You can create as many classes as you like, and each class can have multiple teachers each one with different roles. You can also add as many students as you want, but mind that each student can only be in one class at a time. You can find more information about classes in the <a href=\"https://hedy.org/for-teachers/manual/preparations#for-teachers\">teacher manual</a>."

#, fuzzy
msgid "clone"
msgstr "Clone"

#, fuzzy
msgid "cloned_times"
msgstr "Clones"

msgid "close"
msgstr "Stäng"

msgid "comma"
msgstr "ett kommatecken"

msgid "command_not_available_yet_exception"
msgstr "Kommandot är inte tillgängligt än"

msgid "command_unavailable_exception"
msgstr "Kommandot är inte korrekt längre"

msgid "commands"
msgstr "Kommandon"

msgid "common_errors"
msgstr "Vanliga fel"

msgid "congrats_message"
msgstr "Grattis, {username}, du har nått följande resultat med Hedy!"

msgid "content_invalid"
msgstr "Äventyret är ogiltigt."

msgid "contributor"
msgstr "Bidragsgivare"

msgid "copy_clipboard"
msgstr "Kopierades till Urklipp"

#, fuzzy
msgid "copy_code"
msgstr "Copy code"

msgid "copy_join_link"
msgstr "Kopiera anslutningslänken"

msgid "copy_link_success"
msgstr "Anslutningslänken har kopierats till Urklipp"

msgid "copy_link_to_share"
msgstr "Kopiera länken för att dela den"

msgid "copy_mail_link"
msgstr "Kopiera och klistra in den här länken i en ny flik:"

msgid "correct_answer"
msgstr "Rätt svar är"

msgid "country"
msgstr "Land"

msgid "country_invalid"
msgstr "Vänligen välj ett giltigt land."

msgid "country_title"
msgstr "Land"

msgid "create_account"
msgstr "Skapa ett konto"

msgid "create_accounts"
msgstr "Skapa konton"

msgid "create_accounts_prompt"
msgstr "Är du säker på att du vill skapa kontona?"

msgid "create_adventure"
msgstr "Skapa ett äventyr"

msgid "create_class"
msgstr "Skapa en ny klass"

msgid "create_multiple_accounts"
msgstr "Skapa flera konton"

msgid "create_public_profile"
msgstr "Skapa en offentlig profil"

msgid "create_question"
msgstr "Vill du skapa en?"

msgid "create_student_account"
msgstr "Skapa ett konto"

msgid "create_student_account_explanation"
msgstr "Du kan spara dina egna program med ett konto."

msgid "create_teacher_account"
msgstr "Skapa ett lärarkonto"

msgid "create_teacher_account_explanation"
msgstr "Med ett lärarkonto kan du spara dina program och se dina elevers resultat."

msgid "creator"
msgstr "Skapare"

msgid "current_password"
msgstr "Aktuellt lösenord"

msgid "customization_deleted"
msgstr "Anpassningarna har tagits bort."

msgid "customize"
msgstr ""

msgid "customize_adventure"
msgstr "Anpassa äventyret"

msgid "customize_class"
msgstr "Anpassa lektionen"

msgid "dash"
msgstr "ett tankstreck"

msgid "default_403"
msgstr "Det ser ut som om du inte är behörig ..."

msgid "default_404"
msgstr "Vi kunde inte hitta den sidan ..."

msgid "default_500"
msgstr "Något gick fel ..."

msgid "delete"
msgstr "Radera"

msgid "delete_adventure_prompt"
msgstr "Är du säker på att du vill ta bort äventyret?"

msgid "delete_class_prompt"
msgstr "Är du säker på att du vill ta bort lektionen?"

msgid "delete_confirm"
msgstr "Är du säker på att du vill ta bort programmet?"

msgid "delete_invite"
msgstr "Ta bort inbjudan"

msgid "delete_invite_prompt"
msgstr "Är du säker på att du vill ta bort den här lektionsinbjudan?"

msgid "delete_public"
msgstr "Ta bort offentlig profil"

msgid "delete_success"
msgstr "Programmet har raderats."

msgid "destroy_profile"
msgstr "Ta bort profil"

msgid "developers_mode"
msgstr "Programmerarläge"

msgid "directly_available"
msgstr "Öppna direkt"

msgid "disable"
msgstr "Inaktivera"

#, fuzzy
msgid "disable_parsons"
msgstr "Disable all puzzles"

#, fuzzy
msgid "disable_quizes"
msgstr "Disable all quizes"

msgid "disabled"
msgstr "Inaktiverad"

msgid "disabled_button_quiz"
msgstr "Ditt resultat är under gränsen; försök igen!"

msgid "discord_server"
msgstr "Discord-server"

msgid "distinguished_user"
msgstr "Framstående användare"

msgid "double quotes"
msgstr "dubbla citattecken"

msgid "download"
msgstr "Ladda ner"

msgid "download_login_credentials"
msgstr "Vill du ladda ner inloggningsuppgifterna när kontona har skapats?"

msgid "duplicate"
msgstr "Duplicera"

#, fuzzy
msgid "echo_and_ask_mismatch_exception"
msgstr "Echo and ask mismatch"

msgid "echo_out"
msgstr "Från och med nivå 2 behövs inte längre {echo}. Du kan nu istället upprepa ett svar med {ask} och {print}. Exempel: namnet är {ask} Vad heter du? {print} Hej namn"

#, fuzzy
msgid "edit_adventure"
msgstr "Edit adventure"

msgid "edit_code_button"
msgstr "Redigera kod"

msgid "email"
msgstr "Mejl"

msgid "email_invalid"
msgstr "Ange en giltig mejladress."

msgid "end_quiz"
msgstr "Slut på quizet"

msgid "english"
msgstr "engelska"

msgid "enter"
msgstr "Mata in"

msgid "enter_password"
msgstr "Ange ett nytt lösenord för"

msgid "enter_text"
msgstr "Skriv in ditt svar här ..."

msgid "error_logo_alt"
msgstr "Fel-logga"

msgid "exclamation mark"
msgstr "ett utropstecken"

msgid "exercise"
msgstr "Övning"

msgid "exercise_doesnt_exist"
msgstr "Övningen saknas"

msgid "exists_email"
msgstr "Mejladressen används redan."

msgid "exists_username"
msgstr "Användarnamnet är taget."

#, fuzzy
msgid "exit_preview_mode"
msgstr "Exit preview mode"

msgid "experience_invalid"
msgstr "Välj en giltig erfarenhet, alltså (Ja, Nej)."

msgid "expiration_date"
msgstr "Förfallodatum"

msgid "explore_explanation"
msgstr "På den här sidan kan du titta på program som skapats av andra Hedy-användare. Du kan filtrera både på Hedy-nivå och på äventyr. Klicka på \"Visa program\" för att öppna ett program och köra det. Program med en röd rubrik innehåller ett misstag. Du kan fortfarande öppna programmet, men om du kör det kommer det att resultera i ett fel. Du kan naturligtvis försöka rätta till det! Om skaparen har en offentlig profil kan du klicka på användarnamnet för att besöka hens profil. Där hittar du alla deras delade program och mycket mer!"

msgid "explore_programs"
msgstr "Utforska program"

msgid "explore_programs_logo_alt"
msgstr "Utforska program-ikonen"

msgid "favorite_program"
msgstr "Favoritprogram"

msgid "favourite_confirm"
msgstr "Är du säker på att du vill favoritmarkera det här programmet?"

msgid "favourite_program"
msgstr "Favoritprogram"

msgid "favourite_program_invalid"
msgstr "Ditt valda favoritprogram är ogiltigt."

msgid "favourite_success"
msgstr "Ditt program är favoritmarkerat."

#, fuzzy
msgid "feature"
msgstr "Feature"

#, fuzzy
msgid "feedback"
msgstr "Feedback"

#, fuzzy
msgid "feedback_message_error"
msgstr "Something went wrong, please try again later."

#, fuzzy
msgid "feedback_message_success"
msgstr "Thank you, we recieved your feedback and will contact you if needed."

#, fuzzy
msgid "feedback_modal_message"
msgstr "Please send us a message with a category. We appreciate your help to improve Hedy!"

msgid "female"
msgstr "Tjej"

msgid "float"
msgstr "ett tal/antal"

msgid "for_teachers"
msgstr "För lärare"

msgid "forgot_password"
msgstr "Har du glömt lösenordet?"

msgid "from_another_teacher"
msgstr "Från en annan lärare"

msgid "from_magazine_website"
msgstr "Från en tidskrift eller webbplats"

msgid "from_video"
msgstr "Från en video"

msgid "fun_statistics_msg"
msgstr "Här är lite rolig statistik!"

msgid "gender"
msgstr "Kön"

msgid "gender_invalid"
msgstr "Välj ett giltigt kön, välj (Tjej, Kille, Annat)."

msgid "general"
msgstr "Allmänt"

msgid "general_settings"
msgstr "Allmänna inställningar"

msgid "generate_passwords"
msgstr "Generera lösenord"

msgid "get_certificate"
msgstr "Få ditt diplom!"

msgid "give_link_to_teacher"
msgstr "Ge den här länken till din lärare:"

#, fuzzy
msgid "go_back"
msgstr "Go back"

msgid "go_back_to_main"
msgstr "Tillbaka till huvudsidan"

msgid "go_to_question"
msgstr "Gå till fråga"

msgid "go_to_quiz_result"
msgstr "Gå till quizresultat"

msgid "goto_profile"
msgstr "Gå till min profil"

msgid "grid_overview"
msgstr "Översikt över program per äventyr"

msgid "hand_in"
msgstr "Lämna in"

msgid "hand_in_exercise"
msgstr "Lämna in övningen"

msgid "heard_about_hedy"
msgstr "Hur har du hört talas om Hedy?"

msgid "heard_about_invalid"
msgstr "Välj ett giltigt sätt hur du hörde talas om oss."

msgid "hedy_achievements"
msgstr "Hedy-prestationer"

msgid "hedy_choice_title"
msgstr "Hedys Val"

msgid "hedy_introduction_slides"
msgstr ""

msgid "hedy_logo_alt"
msgstr "Hedy-logga"

msgid "hedy_on_github"
msgstr "Hedy på Github"

msgid "hedy_tutorial_logo_alt"
msgstr "Logga för Hedy-handledning"

msgid "hello_logo"
msgstr "hej"

msgid "hidden"
msgstr "Gömda"

msgid "hide_cheatsheet"
msgstr "Dölj lathund"

msgid "hide_keyword_switcher"
msgstr "Göm tangentbordsväxlaren"

msgid "highest_level_reached"
msgstr "Högsta uppnådda nivån"

msgid "highest_quiz_score"
msgstr "Högsta quizpoäng"

msgid "highscore_explanation"
msgstr "På den här sidan kan du se aktuella high score, baserat på antalet uppnådda prestationer. Visa rankningen för antingen alla användare, ditt land eller din klass. Klicka på ett användarnamn för att se deras offentliga profil."

msgid "highscore_no_public_profile"
msgstr "Du har ingen offentlig profil och finns därför inte med på topplistorna. Vill du skapa en?"

msgid "highscores"
msgstr "Highscore"

msgid "hint"
msgstr "Ledtråd?"

msgid "ill_work_some_more"
msgstr "Jag jobbar på det lite till"

#, fuzzy
msgid "image_invalid"
msgstr "Bilden du valde är ogiltig."

#, fuzzy
msgid "incomplete_command_exception"
msgstr "Incomplete Command"

#, fuzzy
msgid "incorrect_handling_of_quotes_exception"
msgstr "Incorrect handling of quotes"

#, fuzzy
msgid "incorrect_use_of_types_exception"
msgstr "Incorrect use of types"

#, fuzzy
msgid "incorrect_use_of_variable_exception"
msgstr "Incorrect use of variable"

#, fuzzy
msgid "indentation_exception"
msgstr "Incorrect Indentation"

msgid "input"
msgstr "indata från {ask}"

msgid "integer"
msgstr "ett tal"

msgid "invalid_class_link"
msgstr "Ogiltig länk för att gå med i klassen."

#, fuzzy
msgid "invalid_command_exception"
msgstr "Invalid command"

#, fuzzy
msgid "invalid_keyword_language_comment"
msgstr "# The provided keyword language is invalid, keyword language is set to English"

#, fuzzy
msgid "invalid_language_comment"
msgstr "# The provided language is invalid, language set to English"

#, fuzzy
msgid "invalid_level_comment"
msgstr "# The provided level is invalid, level is set to level 1"

#, fuzzy
msgid "invalid_program_comment"
msgstr "# The provided program is invalid, please try again"

msgid "invalid_teacher_invitation_code"
msgstr "Koden för lärarinbjudan är ogiltig. För att bli lärare, kontakta hello@hedy.org."

msgid "invalid_tutorial_step"
msgstr "Ogiltigt steg i handledningen"

msgid "invalid_username_password"
msgstr "Ogiltigt användarnamn/lösenord."

msgid "invite_by_username"
msgstr "Bjud in via användarnamn"

msgid "invite_date"
msgstr "Datum för inbjudan"

msgid "invite_message"
msgstr "Du har fått en inbjudan att gå med i klassen"

msgid "invite_prompt"
msgstr "Ange ett användarnamn"

#, fuzzy
msgid "invite_teacher"
msgstr "Invite a teacher"

msgid "join_class"
msgstr "Gå med i klassen"

msgid "join_prompt"
msgstr "Du måste ha ett konto för att gå med i en klass. Vill du logga in nu?"

msgid "keyword_language_invalid"
msgstr "Välj ett giltigt språk för nyckelord (välj engelska eller ditt eget språk)."

msgid "language"
msgstr "Språk"

msgid "language_invalid"
msgstr "Välj ett giltigt språk."

msgid "languages"
msgstr "Vilka av de här programspråken har du använt tidigare?"

msgid "last_achievement"
msgstr "Senast uppnådda prestation"

msgid "last_edited"
msgstr "Senast ändrad"

#, fuzzy
msgid "last_error"
msgstr "Last error"

msgid "last_login"
msgstr "Senaste inloggning"

#, fuzzy
msgid "last_program"
msgstr "Last program"

msgid "last_update"
msgstr "Senaste uppdatering"

msgid "lastname"
msgstr "Efternamn"

msgid "leave_class"
msgstr "Lämna klassen"

msgid "level"
msgstr "Nivå"

msgid "level_accessible"
msgstr "Nivån är öppen för elever"

msgid "level_disabled"
msgstr "Nivån är inte aktiv"

msgid "level_future"
msgstr "Den här nivån öppnas automatiskt den "

#, fuzzy
msgid "level_invalid"
msgstr "Hedy-nivån är ogiltig."

msgid "level_not_class"
msgstr "Den här nivån är inte tillgänglig för din klass ännu"

msgid "level_title"
msgstr "Nivå"

#, fuzzy
msgid "levels"
msgstr "levels"

msgid "link"
msgstr "Länk"

msgid "list"
msgstr "en lista"

#, fuzzy
msgid "live_dashboard"
msgstr "Live Dashboard"

msgid "logged_in_to_share"
msgstr "Du måste vara inloggad för att spara och dela ett program."

msgid "login"
msgstr "Logga in"

msgid "login_long"
msgstr "Logga in på ditt konto"

msgid "login_to_save_your_work"
msgstr "Logga in för att spara ditt arbete"

msgid "logout"
msgstr "Logga ut"

msgid "longest_program"
msgstr "Längsta programmet"

msgid "mail_change_password_body"
msgstr ""
"Ditt Hedy-lösenord har ändrats. Om det var du som gjorde det är allt OK.\n"
"Om du inte har ändrat ditt lösenord, vänligen kontakta oss omedelbart genom att svara på detta mejl."

msgid "mail_change_password_subject"
msgstr "Ditt Hedy-lösenord har ändrats"

msgid "mail_error_change_processed"
msgstr "Något gick fel när en mejlbekräftelse skickades men ändringarna genomfördes korrekt ändå."

msgid "mail_goodbye"
msgstr ""
"Fortsätt programmera!\n"
"Hedy-teamet"

msgid "mail_hello"
msgstr "Hej {användarnamn}!"

msgid "mail_recover_password_body"
msgstr ""
"Genom att klicka på den här länken kan du skapa ett nytt lösenord för Hedy. Länken är giltig i <b>4</b> timmar.\n"
"Om du inte har begärt att få ditt lösenord återställt kan du strunta i detta mejl: {link}"

msgid "mail_recover_password_subject"
msgstr "Begär en lösenordsåterställning."

msgid "mail_reset_password_body"
msgstr ""
"Ditt Hedy-lösenord har återställts till ett nytt. Om det var du som gjorde det är allt OK.\n"
"Om du inte ändrade ditt lösenord, vänligen kontakta oss omedelbart genom att svara på det här mejlet."

msgid "mail_reset_password_subject"
msgstr "Ditt Hedy-lösenord har återställts"

msgid "mail_welcome_teacher_body"
msgstr ""
"<strong>Välkommen!</strong>\n"
"Grattis till ditt nya Hedy-lärarkonto. Välkommen till gemenskapen för Hedy-lärare jorden runt!\n"
"\n"
"<strong>Vad lärarkonton kan göra</strong>\n"
"Du har ett antal extra alternativ som är upplåsta nu.\n"
"\n"
"1. Extra förklaringar finns i <a href=\"https://hedy.org/for-teachers/manual\">lärarhandboken</a>.\n"
"2. Med ditt lärarkonto kan du skapa klasser. Dina elever kan sedan gå med i dina klasser och du kan se deras framsteg. Klasserna skapas och hanteras på <a href=\"https://hedycode.com/for-teachers\">lärarsidan</a>.\n"
"3. Du kan anpassa dina klasser helt och hållet; till exempel kan du öppna och stänga nivåer, aktivera eller stänga av äventyr och skriva dina egna äventyr!\n"
"\n"
"<strong>Gå med i vår online-gemenskap!</strong>\n"
"Alla Hedy-lärare, programmerare och andra fans är välkomna att gå med i vår <a href=\"https://discord.gg/8yY7dEme9r\">Discord-server</a>. Detta är den perfekta platsen för att prata om Hedy: vi har kanaler där du kan visa dina häftiga projekt och lektioner, kanaler för att rapportera fel och kanaler för att chatta med andra lärare och med Hedy-teamet.\n"
"\n"
"<strong>Hur du ber om hjälp </strong>\n"
"Om något är oklart kan du fråga på Discord eller <a href=\"mailto: hello@hedy.org\">skicka ett mejl till oss</a>.\n"
"\n"
"<strong>Hur man rapporterar buggar</strong>\n"
"I Discord har vi en kanal för att rapportera fel och den heter #bugs. Det är den perfekta platsen för att rapportera problem du stöter på. Om du vet hur man använder GitHub kan du skapa en <a href=\"https://github.com/hedyorg/hedy/issues/new?assignees=&labels=&template=bug_report.md&title=%5BBUG%5D\">issue</a> där.\n"

msgid "mail_welcome_teacher_subject"
msgstr "Ditt Hedy-lärarkonto är klart"

msgid "mail_welcome_verify_body"
msgstr ""
"Ditt Hedy-konto har skapats. Välkommen!\n"
"Klicka på den här länken för att bekräfta din mejladress: {link}"

msgid "mail_welcome_verify_subject"
msgstr "Välkommen till Hedy"

msgid "mailing_title"
msgstr "Prenumerera på Hedys nyhetsbrev"

msgid "main_subtitle"
msgstr "Textprogrammering för klassrummet"

msgid "main_title"
msgstr "Hedy"

msgid "make_sure_you_are_done"
msgstr "Se till att du är färdig! Du kommer inte att kunna ändra ditt program när du klickat på \"Lämna in\"."

msgid "male"
msgstr "Kille"

msgid "mandatory_mode"
msgstr "Obligatoriskt utvecklarläge"

#, fuzzy
msgid "more_options"
msgstr "More options"

#, fuzzy
msgid "multiple_levels_warning"
msgstr "We've noticed you have both selected several levels and included code snippets in your adventure, this might cause issues with the syntax highlighter and the automatic translation of keywords"

msgid "my_account"
msgstr "Mitt konto"

msgid "my_achievements"
msgstr "Mina prestationer"

msgid "my_adventures"
msgstr "Mina äventyr"

msgid "my_classes"
msgstr "Mina lektioner"

msgid "my_messages"
msgstr "Mina meddelanden"

#, fuzzy
msgid "my_public_profile"
msgstr "My public profile"

msgid "name"
msgstr "Namn"

msgid "nav_explore"
msgstr "Utforska"

msgid "nav_hedy"
msgstr "Hedy"

msgid "nav_learn_more"
msgstr "Lär dig mer"

msgid "nav_start"
msgstr "Hem"

msgid "nested blocks"
msgstr "ett block inuti ett block"

msgid "new_password"
msgstr "Nytt lösenord"

#, fuzzy
msgid "new_password_repeat"
msgstr "Repeat new password"

msgid "newline"
msgstr "en ny rad"

msgid "next_exercise"
msgstr "Nästa övning"

msgid "next_page"
msgstr "Nästa sida"

msgid "next_step_tutorial"
msgstr "Nästa steg >>>"

msgid "no"
msgstr "Nej"

msgid "no_account"
msgstr "Inget konto?"

msgid "no_accounts"
msgstr "Det finns inga konton att skapa."

#, fuzzy
msgid "no_adventures_yet"
msgstr "There are no public adventures yet..."

msgid "no_certificate"
msgstr "Den här användaren har inte fått Hedys diplom för slutförande"

msgid "no_more_flat_if"
msgstr "Från och med nivå 8 måste koden efter {if} placeras på nästa rad och börja med fyra mellanslag."

#, fuzzy
msgid "no_programs"
msgstr "Du har inga program än."

msgid "no_public_profile"
msgstr "Du har inte en offentlig profiltext än ..."

msgid "no_shared_programs"
msgstr "har inga delade program ..."

msgid "no_such_adventure"
msgstr "Det här äventyret finns inte!"

msgid "no_such_class"
msgstr "Det finns ingen sådan Hedy-lektion."

msgid "no_such_highscore"
msgstr "Highscore"

msgid "no_such_level"
msgstr "Det finns ingen sådan Hedy-nivå!"

msgid "no_such_program"
msgstr "Det finns inget sådant Hedy-program!"

#, fuzzy
msgid "no_tag"
msgstr "No tag provided!"

msgid "not_enrolled"
msgstr "Verkar som att du inte är i den här klassen!"

msgid "not_in_class_no_handin"
msgstr "Du går inte en lektion, så du behöver inte lämna in något."

msgid "not_logged_in_cantsave"
msgstr "Ditt program kommer inte att sparas."

msgid "not_logged_in_handin"
msgstr "Du måste vara inloggad för att lämna in en uppgift."

msgid "not_teacher"
msgstr "Verkar som att du inte är en lärare!"

msgid "number"
msgstr "ett tal"

msgid "number_achievements"
msgstr "Antal prestationer"

msgid "number_lines"
msgstr "Antal rader"

msgid "number_programs"
msgstr "Antal körda program"

msgid "ok"
msgstr "OK"

msgid "only_you_can_see"
msgstr "Bara du kan se det här programmet."

msgid "open"
msgstr "Öppna"

msgid "opening_date"
msgstr "Öppningsdatum"

msgid "opening_dates"
msgstr "Öppningsdatum"

msgid "option"
msgstr "Alternativ"

msgid "or"
msgstr "eller"

msgid "other"
msgstr "Övrig"

msgid "other_block"
msgstr "Något annat blockbaserat språk"

msgid "other_settings"
msgstr "Andra inställningar"

msgid "other_source"
msgstr "Annat"

msgid "other_text"
msgstr "Ett annat textbaserat språk"

msgid "overwrite_warning"
msgstr "Du har redan ett program med det här namnet; om du sparar det här programmet kommer det att ersätta det gamla. Är du säker?"

#, fuzzy
msgid "owner"
msgstr "Owner"

msgid "page"
msgstr "sida"

msgid "page_not_found"
msgstr "Vi kunde inte hitta den sidan!"

#, fuzzy
msgid "pair_with_teacher"
msgstr "I would like to be paired with another teacher for help"

msgid "parsons_title"
msgstr "Pussel"

msgid "password"
msgstr "Lösenord"

msgid "password_change_not_allowed"
msgstr "Du får inte ändra lösenord för den här användaren."

msgid "password_change_prompt"
msgstr "Är du säker på att du vill ändra lösenordet?"

msgid "password_change_success"
msgstr "Elevlösenordet har ändrats."

msgid "password_invalid"
msgstr "Ditt lösenord är ogiltigt."

msgid "password_repeat"
msgstr "Upprepa lösenordet"

msgid "password_resetted"
msgstr "Ditt lösenord har återställts. Du skickas nu vidare till inloggningssidan."

msgid "password_six"
msgstr "Lösenordet måste ha minst sex tecken."

msgid "password_updated"
msgstr "Lösenordet har uppdaterats."

msgid "passwords_six"
msgstr "Alla lösenord måste ha minst sex tecken."

msgid "pending_invites"
msgstr "Väntande inbjudningar"

msgid "people_with_a_link"
msgstr "Andra som har länken kan se detta program. Det finns också på sidan \"Utforska\"."

msgid "percentage"
msgstr "procentandel"

msgid "percentage_achieved"
msgstr "Uppnås av {procent}% av användarna"

msgid "period"
msgstr "en punkt"

msgid "personal_text"
msgstr "Personlig text"

msgid "personal_text_invalid"
msgstr "Din personliga text är ogiltig."

msgid "postfix_classname"
msgstr "Postfix till lektionsnamnet"

msgid "preferred_keyword_language"
msgstr "Önskat språk för nyckelord"

msgid "preferred_language"
msgstr "Önskat språk"

msgid "preview"
msgstr "Förhandsgranskning"

#, fuzzy
msgid "previewing_adventure"
msgstr "Previewing adventure"

#, fuzzy
msgid "previewing_class"
msgstr "You are previewing class <em>{class_name}</em> as a teacher."

msgid "previous_campaigns"
msgstr "Visa tidigare kampanjer"

msgid "print_logo"
msgstr "skriv"

msgid "privacy_terms"
msgstr "Sekretessvillkor"

msgid "private"
msgstr "Privat"

msgid "profile_logo_alt"
msgstr "Profilikon."

msgid "profile_picture"
msgstr "Profilbild"

msgid "profile_updated"
msgstr "Profilen har uppdaterats."

msgid "profile_updated_reload"
msgstr "Profilen har uppdaterats och sidan laddas om."

msgid "program_contains_error"
msgstr "Det här programmet innehåller ett fel. Är du säker på att du vill dela det?"

msgid "program_header"
msgstr "Mina program"

#, fuzzy
msgid "program_too_large_exception"
msgstr "Programs too large"

msgid "programming_experience"
msgstr "Har du erfarenhet av programmering?"

msgid "programming_invalid"
msgstr "Välj ett giltigt programspråk."

msgid "programs"
msgstr "Program"

msgid "programs_created"
msgstr "Skrivna program"

msgid "programs_saved"
msgstr "Sparade program"

msgid "programs_submitted"
msgstr "Inlämnade program"

msgid "prompt_join_class"
msgstr "Vill du gå med i den här klassen?"

msgid "public"
msgstr "Offentlig"

msgid "public_adventures"
msgstr "Browse public adventures"

msgid "public_content"
msgstr ""

msgid "public_content_info"
msgstr ""

msgid "public_invalid"
msgstr "Avtalsvalet är ogiltigt"

msgid "public_profile"
msgstr "Offentlig profil"

msgid "public_profile_info"
msgstr "Genom att markera den här rutan gör jag min profil synlig för alla. Var noga med att inte dela personlig information som ditt namn eller hemadress, eftersom alla kommer att kunna se uppgifterna!"

msgid "public_profile_updated"
msgstr "Offentlig profil uppdaterad och sidan laddas om."

msgid "pygame_waiting_for_input"
msgstr "Väntar på en knapptryckning ..."

msgid "question mark"
msgstr "ett frågetecken"

msgid "quiz_logo_alt"
msgstr "Quiz-logga"

msgid "quiz_score"
msgstr "Quiz-poäng"

msgid "quiz_tab"
msgstr "Quiz"

msgid "quiz_threshold_not_reached"
msgstr "För lågt resultat på quizet för att låsa upp den här nivån"

msgid "read_code_label"
msgstr "Läs högt"

msgid "recent"
msgstr "Mina senaste program"

msgid "recover_password"
msgstr "Begär återställning av lösenord"

msgid "regress_button"
msgstr "Gå tillbaka till nivå {level}"

msgid "remove"
msgstr "Ta bort"

msgid "remove_customization"
msgstr "Ta bort anpassning"

msgid "remove_customizations_prompt"
msgstr "Är du säker på att du vill ta bort anpassningarna för den här klassen?"

msgid "remove_student_prompt"
msgstr "Är du säker på att du vill ta bort eleven från klassen?"

#, fuzzy
msgid "remove_user_prompt"
msgstr "Confirm removing this user from the class."

msgid "repair_program_logo_alt"
msgstr "Ikon för programreparation"

#, fuzzy
msgid "repeat_dep"
msgstr "Starting in level 8, {repeat} needs to be used with indentation. You can see examples on the {repeat} tab in level 8."

msgid "repeat_match_password"
msgstr "Det upprepade lösenordet stämmer inte."

msgid "repeat_new_password"
msgstr "Upprepa det nya lösenordet"

msgid "report_failure"
msgstr "Programmet finns inte eller är inte offentligt"

msgid "report_program"
msgstr "Är du säker på att du vill rapportera det här programmet?"

msgid "report_success"
msgstr "Programmet har rapporterats"

msgid "request_teacher"
msgstr "Vill du ansöka om ett lärarkonto?"

msgid "request_teacher_account"
msgstr "Ansök om lärarkonto"

msgid "required_field"
msgstr "Fält markerade med * är obligatoriska"

msgid "reset_adventure_prompt"
msgstr "Är du säker på att du vill återställa alla de valda äventyren?"

msgid "reset_adventures"
msgstr "Återställ valda äventyr"

msgid "reset_button"
msgstr "Återställ"

msgid "reset_password"
msgstr "Återställ lösenord"

msgid "reset_view"
msgstr "Återställ"

msgid "retrieve_adventure_error"
msgstr "Du får inte se detta äventyr!"

msgid "retrieve_class_error"
msgstr "Bara lärare kan hämta klasser"

#, fuzzy
msgid "retrieve_tag_error"
msgstr "Error retrieving tags"

#, fuzzy
msgid "role"
msgstr "Role"

msgid "run_code_button"
msgstr "Kör kod"

#, fuzzy
msgid "runs_over_time"
msgstr "Runs over time"

msgid "save"
msgstr "Spara"

msgid "save_parse_warning"
msgstr "Programmet har ett fel; är du säker på att du vill spara det?"

msgid "save_prompt"
msgstr "Du måste ha ett konto för att spara ditt program. Vill du logga in nu?"

msgid "save_success_detail"
msgstr "Programmet har sparats."

msgid "score"
msgstr "Poäng"

msgid "search"
msgstr "Sök ..."

msgid "search_button"
msgstr "Sök"

#, fuzzy
msgid "second_teacher"
msgstr "Second teacher"

#, fuzzy
msgid "second_teacher_copy_prompt"
msgstr "Are you sure you want to copy this teacher?"

#, fuzzy
msgid "second_teacher_prompt"
msgstr "Enter a teacher username to invite them."

#, fuzzy
msgid "second_teacher_warning"
msgstr "All teachers in this class can customize it."

msgid "see_certificate"
msgstr "Se diplom för {username}!"

msgid "select"
msgstr "Välj"

msgid "select_adventures"
msgstr "Välj och beställ äventyr"

#, fuzzy
msgid "select_all"
msgstr "Select all"

#, fuzzy
msgid "select_lang"
msgstr "Select language"

msgid "select_levels"
msgstr "Select levels"

#, fuzzy
msgid "select_tag"
msgstr "Select tag"

#, fuzzy
msgid "selected"
msgstr "Selected"

msgid "self_removal_prompt"
msgstr "Är du säker på att du vill lämna den här klassen?"

msgid "send_password_recovery"
msgstr "Skicka mig en länk för återställning av lösenord"

msgid "sent_by"
msgstr "Denna inbjudan skickas av"

msgid "sent_password_recovery"
msgstr "Du bör snart få ett e-postmeddelande med instruktioner hur du återställer ditt lösenord."

msgid "settings"
msgstr "Mina inställningar"

msgid "share_by_giving_link"
msgstr "Visa ditt program för andra genom att ge dem länken nedan:"

msgid "share_your_program"
msgstr "Dela ditt program"

msgid "signup_student_or_teacher"
msgstr "Är du elev eller lärare?"

msgid "single quotes"
msgstr "ett enkelt citattecken"

msgid "slash"
msgstr "ett snedstreck"

#, fuzzy
msgid "sleeping"
msgstr "Sleeping..."

#, fuzzy
msgid "slides"
msgstr "Slides"

msgid "slides_for_level"
msgstr ""

#, fuzzy
msgid "slides_info"
msgstr "For each level of Hedy, we have created slides to help you teach. The slides contain explanations of each level, and Hedy examples that you can run inside the slides. Just click the link and get started! the Introduction slides are a general explanation of Hedy before level 1 The slides were created using <a href=\"https://slides.com\">slides.com</a>. If you want to adapt them yourself, you can download them, and then upload the resulting zip file to <a href=\"https://slides.com\">slides.com</a>. You can find more information about the slides in the <a href=\"https://hedy.org/for-teachers/manual/features\">teacher's manual</a>."

msgid "social_media"
msgstr "Sociala medier"

msgid "something_went_wrong_keyword_parsing"
msgstr "Det finns ett misstag i ditt äventyr; är alla nyckelord skrivna inom { }?"

msgid "space"
msgstr "ett mellanslag"

msgid "star"
msgstr "en stjärna"

msgid "start_hedy_tutorial"
msgstr "Starta Hedy-handledning"

#, fuzzy
msgid "start_learning"
msgstr "Start learning"

msgid "start_programming"
msgstr "Börja programmera"

msgid "start_programming_logo_alt"
msgstr "Ikonen Starta programmering"

msgid "start_quiz"
msgstr "Starta quiz"

msgid "start_teacher_tutorial"
msgstr "Starta lärarhandledning"

#, fuzzy
msgid "start_teaching"
msgstr "Start teaching"

msgid "step_title"
msgstr "Uppgift"

msgid "stop_code_button"
msgstr "Stoppa programmet"

msgid "string"
msgstr "text"

#, fuzzy
msgid "student"
msgstr "Student"

msgid "student_already_in_class"
msgstr "Den här eleven går redan i din klass."

msgid "student_already_invite"
msgstr "Eleven har redan en väntande inbjudan."

#, fuzzy
msgid "student_details"
msgstr "Student details"

#, fuzzy
msgid "student_list"
msgstr "Student list"

#, fuzzy
msgid "student_not_allowed_in_class"
msgstr "Student not allowed in class"

msgid "student_not_existing"
msgstr "Användarnamnet finns inte."

msgid "student_signup_header"
msgstr "Elev"

msgid "students"
msgstr "elever"

msgid "submission_time"
msgstr "Inlämnad vid"

msgid "submit_answer"
msgstr "Svara på frågan"

msgid "submit_program"
msgstr "Lämna in"

msgid "submit_warning"
msgstr "Är du säker på att du vill lämna in det här programmet?"

msgid "submitted"
msgstr "Inlämnad"

msgid "submitted_header"
msgstr "Programmet är inlämnat och kan inte ändras."

msgid "subscribe"
msgstr "Prenumerera"

msgid "subscribe_newsletter"
msgstr "Prenumerera på nyhetsbrevet"

#, fuzzy
msgid "suggestion_color"
msgstr "Try using another color"

#, fuzzy
msgid "suggestion_note"
msgstr "Use a note between C0 and B9 or a number between 1 and 70"

#, fuzzy
msgid "suggestion_number"
msgstr "Try changing the value to a number"

msgid "suggestion_numbers_or_strings"
msgstr "Try changing the values to be all text or all numbers"

msgid "surname"
msgstr "Förnamn"

#, fuzzy
msgid "survey"
msgstr "Survey"

#, fuzzy
msgid "survey_completed"
msgstr "Survey completed"

#, fuzzy
msgid "survey_skip"
msgstr "Don't show this again"

#, fuzzy
msgid "survey_submit"
msgstr "Submit"

#, fuzzy
msgid "tag_in_adventure"
msgstr "Tag in adventure"

#, fuzzy
msgid "tag_input_placeholder"
msgstr "Enter a new tag"

#, fuzzy
msgid "tags"
msgstr "Tags"

msgid "teacher"
msgstr "Lärare"

msgid "teacher_account_request"
msgstr "Du har en väntande begäran om lärarkonto"

msgid "teacher_account_success"
msgstr "Du har beställt ett lärarkonto."

msgid "teacher_invalid"
msgstr "Lärarvärdet är ogiltigt."

msgid "teacher_invitation_require_login"
msgstr "För att skapa din lärarprofil behöver du logga in. Om du inte har något konto kan du skapa ett."

msgid "teacher_manual"
msgstr "Lärarhandledning"

msgid "teacher_signup_header"
msgstr "Lärare"

msgid "teacher_tutorial_logo_alt"
msgstr "Ikon för lärarhandledning"

msgid "teacher_welcome"
msgstr "Välkommen till Hedy! Du är nu den stolta ägaren av ett lärarkonto som ger dig möjlighet att skapa klasser och bjuda in elever."

#, fuzzy
msgid "teachers"
msgstr "Teachers"

msgid "template_code"
msgstr ""
"Detta är förklaringen till mitt äventyr!\n"
"\n"
"Så här kan jag visa ett kommando: <code>{print}</code>\n"
"\n"
"Men ibland kanske jag vill visa en kodsnutt, så här:\n"
"<pre>\n"
"ask Vad heter du?\n"
"echo så ditt namn är\n"
"</pre>"

msgid "this_turns_in_assignment"
msgstr "Detta lämnar in uppgiften till din lärare."

msgid "title"
msgstr "Titel"

msgid "title_achievements"
msgstr "Hedy – Mina prestationer"

msgid "title_admin"
msgstr "Hedy - Administratörssida"

msgid "title_class grid_overview"
msgstr "Hedy – Översikt som rutnät"

#, fuzzy
msgid "title_class live_statistics"
msgstr "Hedy - Live Statistics"

msgid "title_class-overview"
msgstr "Hedy - Klassöversikt"

msgid "title_customize-adventure"
msgstr "Hedy - Anpassa äventyr"

msgid "title_customize-class"
msgstr "Hedy - Anpassa klassen"

msgid "title_explore"
msgstr "Hedy - Utforska"

msgid "title_for-teacher"
msgstr "Hedy – För lärare"

msgid "title_join-class"
msgstr "Hedy - Gå med i klassen"

msgid "title_landing-page"
msgstr "Välkommen till Hedy!"

msgid "title_learn-more"
msgstr "Hedy - Lär dig mer"

msgid "title_login"
msgstr "Hedy - Logga in"

msgid "title_my-profile"
msgstr "Hedy - Mitt konto"

msgid "title_privacy"
msgstr "Hedy - Sekretessvillkor"

msgid "title_programs"
msgstr "Hedy – Mina program"

#, fuzzy
msgid "title_public-adventures"
msgstr "Hedy - Public adventures"

msgid "title_recover"
msgstr "Hedy - Återställ konto"

msgid "title_reset"
msgstr "Hedy - Återställ lösenord"

msgid "title_signup"
msgstr "Hedy - Skapa ett konto"

msgid "title_start"
msgstr "Hedy - Textprogrammering på ett enkelt sätt"

msgid "title_view-adventure"
msgstr "Hedy - Visa äventyr"

msgid "token_invalid"
msgstr "Din inloggningstoken är ogiltig."

#, fuzzy
msgid "tooltip_level_locked"
msgstr "Your teacher disabled this level"

msgid "translate_error"
msgstr "Något gick fel när koden översattes. Testa att köra koden för att se om den har ett fel. Kod med fel kan inte översättas."

msgid "translating_hedy"
msgstr "Översätta Hedy"

#, fuzzy
msgid "translator"
msgstr "Translator"

msgid "tutorial"
msgstr "Handledning"

msgid "tutorial_code_snippet"
msgstr ""
"{print} Hej världen!\n"
"{print} Jag lär mig Hedy med handledningen!"

msgid "tutorial_message_not_found"
msgstr "Vi kunde inte hitta det önskade steget i handledningen ..."

msgid "tutorial_title_not_found"
msgstr "Handledningssteget hittades inte"

msgid "unauthorized"
msgstr "Du har inte åtkomst till den här sidan"

msgid "unique_usernames"
msgstr "Alla användarnamn måste vara unika."

msgid "unlock_thresholds"
msgstr "Lås upp gränserna för uppgiftsnivån"

msgid "unsaved_class_changes"
msgstr "Det finns osparade ändringar; är du säker på att du vill lämna sidan?"

msgid "update_adventure_prompt"
msgstr "Är du säker på att du vill uppdatera det här äventyret?"

msgid "update_profile"
msgstr "Uppdatera profil"

msgid "update_public"
msgstr "Uppdatera offentlig profil"

msgid "updating_indicator"
msgstr "Uppdaterar"

#, fuzzy
msgid "use_of_blanks_exception"
msgstr "Use of blanks in programs"

#, fuzzy
msgid "use_of_nested_functions_exception"
msgstr "Use of nested functions"

#, fuzzy
msgid "used_in"
msgstr "Used in:"

msgid "user"
msgstr "användare"

msgid "user_inexistent"
msgstr "Den här användaren finns inte"

msgid "user_not_private"
msgstr "Användaren finns inte eller har ingen offentlig profil"

msgid "username"
msgstr "Användarnamn"

msgid "username_empty"
msgstr "Du har inte matat in något användarnamn!"

msgid "username_invalid"
msgstr "Ditt användarnamn är ogiltigt."

msgid "username_special"
msgstr "Användarnamn får inte innehålla `:` eller `@`."

msgid "username_three"
msgstr "Användarnamn måste ha minst tre tecken."

msgid "usernames_exist"
msgstr "Ett eller flera användarnamn finns redan."

msgid "value"
msgstr "Värde"

msgid "variables"
msgstr "Variabler"

msgid "view_adventures"
msgstr ""

msgid "view_classes"
msgstr ""

msgid "view_program"
msgstr "Visa program"

msgid "view_slides"
msgstr ""

msgid "welcome"
msgstr "Välkommen"

msgid "welcome_back"
msgstr "Välkommen tillbaka"

#, fuzzy
msgid "what_is_your_role"
msgstr "What is your role?"

msgid "what_should_my_code_do"
msgstr "Vad ska min kod göra?"

msgid "whole_world"
msgstr "Världen"

msgid "year_invalid"
msgstr "Mata in ett år mellan 1900 och {current_year}."

msgid "yes"
msgstr "Ja"

msgid "your_account"
msgstr "Din profil"

msgid "your_class"
msgstr "Din klass"

msgid "your_last_program"
msgstr "Ditt senast sparade program"

msgid "your_personal_text"
msgstr "Din personliga text ..."

msgid "your_program"
msgstr "Ditt program"

#~ msgid "create_account_explanation"
#~ msgstr "Having your own account allows you to save your programs."

#~ msgid "only_teacher_create_class"
#~ msgstr "Only teachers are allowed to create classes!"

#~ msgid "keyword_support"
#~ msgstr "Translated keywords"

#~ msgid "non_keyword_support"
#~ msgstr "Translated content"

#~ msgid "try_button"
#~ msgstr "Try"

#~ msgid "select_own_adventures"
#~ msgstr "Select own adventures"

#~ msgid "edit"
#~ msgstr ""

#~ msgid "view"
#~ msgstr "View"

#~ msgid "class"
#~ msgstr "Class"

#~ msgid "save_code_button"
#~ msgstr "Spara kod"

#~ msgid "share_code_button"
#~ msgstr "Spara och dela kod"

#~ msgid "classes_invalid"
#~ msgstr "The list of selected classes is invalid"

#~ msgid "directly_add_adventure_to_classes"
#~ msgstr "Do you want to add this adventure directly to one of your classes?"

#~ msgid "hand_in_assignment"
#~ msgstr "Hand in assignment"

#~ msgid "select_a_level"
#~ msgstr "Select a level"

#~ msgid "answer_invalid"
#~ msgstr "Your password is invalid."

#~ msgid "available_adventures_level"
#~ msgstr "Available adventures level"

#~ msgid "customize_class_exp_1"
#~ msgstr "Hi! On this page you can customize your class. By selecting levels and adventures you can choose what your student can see. You can also add your own created adventures to levels. All levels and default adventures will be selected by default. <b>Notice:</b> Not every adventure is available for every level! Settings up your customizations goes as follows:"

#~ msgid "customize_class_exp_2"
#~ msgstr "You can always change these settings later on. For example, you can make specific adventures or levels available while teaching a class. This way it's easy for you to determine which level and adventures your students will be working on. If you want to make everything available for your class it is easiest to remove the customization all together."

#~ msgid "customize_class_step_1"
#~ msgstr "Select levels for your class by pressing the \"level buttons\""

#~ msgid "customize_class_step_2"
#~ msgstr "\"Checkboxes\" will appear for the adventures available for the chosen levels"

#~ msgid "customize_class_step_3"
#~ msgstr "Select the adventures you want to make available"

#~ msgid "customize_class_step_4"
#~ msgstr "Click the name of an adventure to (de)select for all levels"

#~ msgid "customize_class_step_5"
#~ msgstr "Add personal adventures"

#~ msgid "customize_class_step_6"
#~ msgstr "Selecting an opening date for each level (you can also leave it empty)"

#~ msgid "customize_class_step_7"
#~ msgstr "Selection other settings"

#~ msgid "customize_class_step_8"
#~ msgstr "Choose \"Save\" -> You're done!"

#~ msgid "example_code_header"
#~ msgstr "Exempel på Hedy-kod"

#~ msgid "feedback_failure"
#~ msgstr "Wrong!"

#~ msgid "feedback_success"
#~ msgstr "Good!"

#~ msgid "go_to_first_question"
#~ msgstr "Go to question 1"

#~ msgid "question"
#~ msgstr "Question"

#~ msgid "question_doesnt_exist"
#~ msgstr "This question does not exist"

#~ msgid "question_invalid"
#~ msgstr "Your token is invalid."

#~ msgid "too_many_attempts"
#~ msgstr "Too many attempts"

#~ msgid "class_logs"
#~ msgstr "Loggar"

#~ msgid "class_stats"
#~ msgstr "Klasstatistik"

#~ msgid "visit_own_public_profile"
#~ msgstr "Besök din egen profil"

#~ msgid "title_class logs"
#~ msgstr "Hedy – Loggar"

#~ msgid "title_class statistics"
#~ msgstr "Min statistik"

#~ msgid "disabled_button_locked"
#~ msgstr "Din lärare har inte låst upp den här nivån än"

#~ msgid "duplicate_tag"
#~ msgstr "You already have a tag with this name."

#~ msgid "tag_deleted"
#~ msgstr "This tag was successfully deleted."

#~ msgid "no_tags"
#~ msgstr "No tags yet."

#~ msgid "apply_filters"
#~ msgstr "Apply filters"

#~ msgid "write_first_program"
#~ msgstr "Skriv ditt första program!"

#~ msgid "adventure_exp_1"
#~ msgstr "Skriv in ditt äventyr på höger sida. När du har skapat ditt äventyr kan du lägga till det i någon av dina klasser under \"anpassningar\". Om du vill ha med ett kommando i ditt äventyr, använd kodankare så här:"

#~ msgid "adventure_exp_2"
#~ msgstr "Om du vill visa kodsnuttar, till exempel för att ge eleverna en mall eller ett exempel på koden. Använd då ankare så här:"

#~ msgid "hello_world"
#~ msgstr "Hej, världen!"

#~ msgid "share_confirm"
#~ msgstr "Är du säker på att du vill publicera programmet?"

#~ msgid "share_success_detail"
#~ msgstr "Programmet har delats."

#~ msgid "unshare_confirm"
#~ msgstr "Är du säker på att du vill göra programmet privat?"

#~ msgid "unshare_success_detail"
#~ msgstr "Programmet delas inte längre."

#~ msgid "hide_parsons"
#~ msgstr "Göm pusslet"

#~ msgid "hide_quiz"
#~ msgstr "Göm quiz"

#~ msgid "back_to_class"
#~ msgstr "Gå tillbaka till klassen"

<<<<<<< HEAD
#~ msgid "open_adventures"
#~ msgstr ""

#~ msgid "open_classes"
#~ msgstr ""

#~ msgid "open_slides"
=======
#~ msgid "classes"
>>>>>>> fa009d5b
#~ msgstr ""
<|MERGE_RESOLUTION|>--- conflicted
+++ resolved
@@ -2222,15 +2222,5 @@
 #~ msgid "back_to_class"
 #~ msgstr "Gå tillbaka till klassen"
 
-<<<<<<< HEAD
-#~ msgid "open_adventures"
+#~ msgid "classes"
 #~ msgstr ""
-
-#~ msgid "open_classes"
-#~ msgstr ""
-
-#~ msgid "open_slides"
-=======
-#~ msgid "classes"
->>>>>>> fa009d5b
-#~ msgstr ""
