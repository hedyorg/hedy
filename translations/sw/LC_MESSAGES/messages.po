--- conflicted
+++ resolved
@@ -2888,9 +2888,9 @@
 #~ msgid "survey_completed"
 #~ msgstr ""
 
-<<<<<<< HEAD
 #~ msgid "put"
-=======
+#~ msgstr ""
+
 #~ msgid "disable_explore_page"
 #~ msgstr ""
 
@@ -2901,5 +2901,4 @@
 #~ msgstr ""
 
 #~ msgid "title_explore"
->>>>>>> 8dee6c69
 #~ msgstr ""
