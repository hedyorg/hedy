--- conflicted
+++ resolved
@@ -1406,12 +1406,6 @@
 msgid "pair_with_teacher"
 msgstr ""
 
-<<<<<<< HEAD
-msgid "parsons_title"
-msgstr ""
-
-=======
->>>>>>> 58ead06e
 msgid "password"
 msgstr "Nenosiri"
 
@@ -1605,12 +1599,6 @@
 msgid "question mark"
 msgstr "alama ya swali"
 
-<<<<<<< HEAD
-msgid "quiz_tab"
-msgstr ""
-
-=======
->>>>>>> 58ead06e
 msgid "read_code_label"
 msgstr "Soma kwa sauti"
 
@@ -2871,12 +2859,9 @@
 
 #~ msgid "mandatory_mode"
 #~ msgstr ""
-<<<<<<< HEAD
-=======
 
 #~ msgid "parsons_title"
 #~ msgstr ""
 
 #~ msgid "quiz_tab"
 #~ msgstr ""
->>>>>>> 58ead06e
