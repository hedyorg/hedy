--- conflicted
+++ resolved
@@ -1,22 +1,5 @@
-
 msgid ""
-<<<<<<< HEAD
-msgstr ""
-"Project-Id-Version: PACKAGE VERSION\n"
-"Report-Msgid-Bugs-To: \n"
-"POT-Creation-Date: 2023-10-17 19:06+0200\n"
-"PO-Revision-Date: 2023-10-09 20:27+0000\n"
-"Last-Translator: Anonymous <noreply@weblate.org>\n"
-"Language: sw\n"
-"Language-Team: sw <LL@li.org>\n"
-"Plural-Forms: nplurals=2; plural=n != 1;\n"
-"MIME-Version: 1.0\n"
-"Content-Type: text/plain; charset=utf-8\n"
-"Content-Transfer-Encoding: 8bit\n"
-"Generated-By: Babel 2.11.0\n"
-=======
 msgstr "Project-Id-Version: PACKAGE VERSION\nReport-Msgid-Bugs-To: \nPOT-Creation-Date: 2023-10-02 19:31+0530\nPO-Revision-Date: 2023-10-17 12:05+0000\nLast-Translator: Yılmaz Durmaz <yilmaz_durmaz@hotmail.com>\nLanguage-Team: sw <LL@li.org>\nLanguage: sw\nMIME-Version: 1.0\nContent-Type: text/plain; charset=utf-8\nContent-Transfer-Encoding: 8bit\nPlural-Forms: nplurals=2; plural=n != 1;\nX-Generator: Weblate 5.1\nGenerated-By: Babel 2.12.1\n"
->>>>>>> 73417bad
 
 #, fuzzy
 msgid "Access Before Assign"
@@ -306,6 +289,9 @@
 msgid "agree_invalid"
 msgstr "You have to agree with the privacy terms."
 
+msgid "agree_third_party"
+msgstr ""
+
 #, fuzzy
 msgid "agree_with"
 msgstr "I agree to the"
@@ -995,18 +981,6 @@
 #, fuzzy
 msgid "invalid_command_exception"
 msgstr "Invalid command"
-
-msgid "invalid_keyword_language_comment"
-msgstr ""
-
-msgid "invalid_language_comment"
-msgstr ""
-
-msgid "invalid_level_comment"
-msgstr ""
-
-msgid "invalid_program_comment"
-msgstr ""
 
 #, fuzzy
 msgid "invalid_teacher_invitation_code"
@@ -2411,14 +2385,4 @@
 #~ msgstr "Hedy - Join class"
 
 #~ msgid "title_class statistics"
-<<<<<<< HEAD
-#~ msgstr "My statistics"
-
-#~ msgid "agree_third_party"
-#~ msgstr ""
-
-#~ msgid "test_string"
-#~ msgstr "Test string"
-=======
-#~ msgstr "My statistics"
->>>>>>> 73417bad
+#~ msgstr "My statistics"