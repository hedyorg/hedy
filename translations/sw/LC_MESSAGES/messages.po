
msgid ""
msgstr ""
"Project-Id-Version: PACKAGE VERSION\n"
"Report-Msgid-Bugs-To: \n"
<<<<<<< HEAD
"POT-Creation-Date: 2023-02-17 13:49-0400\n"
=======
"POT-Creation-Date: 2023-02-15 16:58-0400\n"
>>>>>>> 94566cb9
"PO-Revision-Date: 2023-01-19 18:44+0000\n"
"Last-Translator: Anonymous <noreply@weblate.org>\n"
"Language: sw\n"
"Language-Team: sw <LL@li.org>\n"
<<<<<<< HEAD
"Plural-Forms: nplurals=2; plural=n != 1\n"
"MIME-Version: 1.0\n"
"Content-Type: text/plain; charset=utf-8\n"
"Content-Transfer-Encoding: 8bit\n"
"Generated-By: Babel 2.9.1\n"
=======
"Plural-Forms: nplurals=2; plural=n != 1;\n"
"MIME-Version: 1.0\n"
"Content-Type: text/plain; charset=utf-8\n"
"Content-Transfer-Encoding: 8bit\n"
"Generated-By: Babel 2.11.0\n"
>>>>>>> 94566cb9

#, fuzzy
msgid "program_contains_error"
msgstr "This program contains an error, are you sure you want to share it?"

#, fuzzy
msgid "title_achievements"
msgstr "Hedy - My achievements"

#, fuzzy
msgid "not_teacher"
msgstr "Looks like you are not a teacher!"

#, fuzzy
msgid "not_enrolled"
msgstr "Looks like you are not in this class!"

#, fuzzy
msgid "title_programs"
msgstr "Hedy - My programs"

#, fuzzy
msgid "unauthorized"
msgstr "You don't have access rights for this page"

#, fuzzy
msgid "title_for-teacher"
msgstr "Hedy - For teachers"

#, fuzzy
msgid "no_such_level"
msgstr "No such Hedy level!"

#, fuzzy
msgid "no_such_program"
msgstr "No such Hedy program!"

#, fuzzy
msgid "level_not_class"
msgstr "You're in a class where this level has not been made available yet"

#, fuzzy
msgid "quiz_threshold_not_reached"
msgstr "Quiz threshold not reached to unlock this level"

#, fuzzy
msgid "no_such_adventure"
msgstr "This adventure doesn't exist!"

#, fuzzy
msgid "user_inexistent"
msgstr "This user doesn't exist"

#, fuzzy
msgid "no_certificate"
msgstr "This user hasn't earned the Hedy Certificate of Completion"

#, fuzzy
msgid "congrats_message"
msgstr "Congratulations, {username}, you have completed Hedy!"

#, fuzzy
msgid "page_not_found"
msgstr "We could not find that page!"

#, fuzzy
msgid "title_signup"
msgstr "Hedy - Create an account"

#, fuzzy
msgid "title_login"
msgstr "Hedy - Login"

#, fuzzy
msgid "title_recover"
msgstr "Hedy - Recover account"

#, fuzzy
msgid "title_reset"
msgstr "Hedy - Reset password"

#, fuzzy
msgid "title_my-profile"
msgstr "Hedy - My account"

#, fuzzy
msgid "title_start"
msgstr "Hedy - A gradual programming language"

#, fuzzy
msgid "title_learn-more"
msgstr "Hedy - Learn more"

#, fuzzy
msgid "title_privacy"
msgstr "Hedy - Privacy terms"

#, fuzzy
msgid "title_landing-page"
msgstr "Welcome to Hedy!"

#, fuzzy
msgid "title_explore"
msgstr "Hedy - Explore"

#, fuzzy
msgid "no_such_highscore"
msgstr "No such Hedy level!"

#, fuzzy
msgid "translate_error"
msgstr "Something went wrong while translating the code. Try running the code to see if it has an error. Code with errors can not be translated."

#, fuzzy
msgid "tutorial_code_snippet"
msgstr "Hide cheatsheet"

#, fuzzy
msgid "invalid_tutorial_step"
msgstr "Invalid tutorial step"

#, fuzzy
msgid "tutorial_title_not_found"
msgstr "We could not find that page!"

#, fuzzy
msgid "tutorial_message_not_found"
msgstr "You have received an invitation to join class"

msgid "ajax_error"
msgstr "Kulikuwa na hitilafu, tafadhali jaribu tena."

#, fuzzy
msgid "image_invalid"
msgstr "Your chosen image is invalid."

#, fuzzy
msgid "personal_text_invalid"
msgstr "Your personal text is invalid."

#, fuzzy
msgid "favourite_program_invalid"
msgstr "Your chosen favourite program is invalid."

#, fuzzy
msgid "public_profile_updated"
msgstr "Public profile updated."

#, fuzzy
msgid "user_not_private"
msgstr "This user doesn't exist or doesn't have a public profile"

#, fuzzy
msgid "see_certificate"
msgstr "See {username} certificate!"

#, fuzzy
msgid "invalid_teacher_invitation_code"
msgstr "The teacher invitation code is invalid. To become a teacher, reach out to hello@hedy.org."

#, fuzzy
msgid "catch_index_exception"
msgstr "You tried to access the list {list_name} but it is either empty or the index is not there."

#, fuzzy
msgid "default_404"
msgstr "We could not find that page..."

#, fuzzy
msgid "default_403"
msgstr "Looks like you aren't authorized..."

#, fuzzy
msgid "default_500"
msgstr "Something went wrong..."

msgid "Wrong Level"
msgstr "Ni sahihi, lakini sio jibu la kiwango hiki. Umeandika jibu {offending_keyword}  kwenye kiwango cha {working_level}. Tip: {tip}"

msgid "Incomplete"
msgstr "Oops! Umesahau kitu! Kwenye mstari wa {line_number}, unatakiwa kuandika nyuma ya {incomplete_command}."

msgid "Invalid"
msgstr "{invalid_command} hii sio sahihi kwa kiwango cha {level}. Ulimaanisha  {guessed_command}?"

msgid "Invalid Space"
msgstr "Oops! Ulianza mstari na nafasi(ujazo) katika mstari wa {line_number}. Nafasi huchanganya kompyuta, unaweza kuiondoa?"

#, fuzzy
msgid "Has Blanks"
msgstr "Your code is incomplete. It contains blanks that you have to replace with code."

#, fuzzy
msgid "No Indentation"
msgstr "You used too few spaces in line {line_number}. You used {leading_spaces} spaces, which is not enough. Start every new block with {indent_size} spaces more than the line before."

#, fuzzy
msgid "Unexpected Indentation"
msgstr "You used too many spaces in line {line_number}. You used {leading_spaces} spaces, which is too much. Start every new block with {indent_size} spaces more than the line before."

#, fuzzy
msgid "Parse"
msgstr "The code you entered is not valid Hedy code. There is a mistake on line {location[0]}, at position {location[1]}. You typed {character_found}, but that is not allowed."

msgid "Unquoted Text"
msgstr "Kuwa makini. Ikiwa unachapisha kitu maandishi yanapaswa kuanza na kumaliza na alama ya nukuu. Umesahau alamu ya nukuu(funga semi na fungua semi) mahali."

#, fuzzy
msgid "Unquoted Assignment"
msgstr "From this level, you need to place texts to the right of the `is` between quotes. You forgot that for the text {text}."

#, fuzzy
msgid "Unquoted Equality Check"
msgstr "If you want to check if a variable is equal to multiple words, the words should be surrounded by quotation marks!"

msgid "Var Undefined"
msgstr "Umejaribu kuchapisha {name}, lakini hukuiimarisha."

msgid "Access Before Assign"
msgstr "You tried to use the variable {name} on line {access_line_number}, but you set it on line {definition_line_number}. Set a variable before using it."

#, fuzzy
msgid "Cyclic Var Definition"
msgstr "The name {variable} needs to be set before you can use it on the right-hand side of the is command"

#, fuzzy
msgid "Lonely Echo"
msgstr "You used an echo before an ask, or an echo without an ask. First ask for input, then echo."

#, fuzzy
msgid "Too Big"
msgstr "Wow! Your program has an impressive {lines_of_code} lines of code! But we can only process {max_lines} lines in this level. Make your program smaller and try again."

#, fuzzy
msgid "Invalid Argument Type"
msgstr "You cannot use {command} with {invalid_argument} because it is {invalid_type}. Try changing {invalid_argument} to {allowed_types}."

#, fuzzy
msgid "Invalid Argument"
msgstr "You cannot use the command {command} with {invalid_argument} . Try changing {invalid_argument} to {allowed_types}."

#, fuzzy
msgid "Invalid Type Combination"
msgstr "You cannot use {invalid_argument} and {invalid_argument_2} with {command} because one is {invalid_type} and the other is {invalid_type_2}. Try changing {invalid_argument} to {invalid_type_2} or {invalid_argument_2} to {invalid_type}."

#, fuzzy
msgid "Unsupported Float"
msgstr "Non-integer numbers are not supported yet but they will be in a few levels. For now change {value} to an integer."

#, fuzzy
msgid "Locked Language Feature"
msgstr "You are using {concept}! That is awesome, but {concept} is not unlocked yet! It will be unlocked in a later level."

#, fuzzy
msgid "Missing Command"
msgstr "It looks like you forgot to use a command on line {line_number}."

#, fuzzy
msgid "Missing Inner Command"
msgstr "It looks like you forgot to use a command with the {command} statement you used on line {line_number}."

#, fuzzy
msgid "Incomplete Repeat"
msgstr "It looks like you forgot to use {command} with the repeat command you used on line {line_number}."

#, fuzzy
msgid "Unsupported String Value"
msgstr "Text values cannot contain {invalid_value}."

#, fuzzy
msgid "Lonely Text"
msgstr "It looks like you forgot to use a command with the text you put in line {line_number}"

#, fuzzy
msgid "ask_needs_var"
msgstr "Starting in level 2, ask needs to be used with a variable. Example: name is ask What are you called?"

#, fuzzy
msgid "echo_out"
msgstr "Starting in level 2 echo is no longer needed. You can repeat an answer with ask and print now. Example: name is ask What are you called? print hello name"

msgid "space"
msgstr "nafasi"

msgid "comma"
msgstr "koma"

msgid "question mark"
msgstr "alama ya swali"

msgid "newline"
msgstr "mstari mpya"

#, fuzzy
msgid "period"
msgstr "a period"

msgid "exclamation mark"
msgstr "alama ya mshangao"

msgid "dash"
msgstr "dashi"

msgid "star"
msgstr "alama ya nyuta"

msgid "single quotes"
msgstr "nukuu moja"

msgid "double quotes"
msgstr "nukuu mbili"

msgid "slash"
msgstr "alama ya kufyeka"

#, fuzzy
msgid "string"
msgstr "text"

#, fuzzy
msgid "nested blocks"
msgstr "a block in a block"

#, fuzzy
msgid "or"
msgstr "or"

#, fuzzy
msgid "number"
msgstr "a number"

#, fuzzy
msgid "integer"
msgstr "a number"

#, fuzzy
msgid "float"
msgstr "a number"

#, fuzzy
msgid "list"
msgstr "a list"

#, fuzzy
msgid "input"
msgstr "input from ask"

msgid "Invalid At Command"
msgstr ""

#, fuzzy
msgid "general"
msgstr "Jinsia"

#, fuzzy
msgid "programs_created"
msgstr "Programu zangu"

#, fuzzy
msgid "programs_saved"
msgstr "Programs"

#, fuzzy
msgid "programs_submitted"
msgstr "programs submitted"

#, fuzzy
msgid "teacher"
msgstr "Looks like you are not a teacher!"

#, fuzzy
msgid "hidden"
msgstr "Hint?"

#, fuzzy
msgid "hedy_achievements"
msgstr "My achievements"

#, fuzzy
msgid "achievements_logo_alt"
msgstr "achievements"

#, fuzzy
msgid "achievements_check_icon_alt"
msgstr "You've earned an achievement!"

#, fuzzy
msgid "certificate"
msgstr "Certificate of Completion"

#, fuzzy
msgid "hedy_logo_alt"
msgstr "Hedy logo"

#, fuzzy
msgid "fun_statistics_msg"
msgstr "Here are some fun statistics!"

#, fuzzy
msgid "highest_level_reached"
msgstr "Highest level reached"

#, fuzzy
msgid "highest_quiz_score"
msgstr "Highest quiz score"

#, fuzzy
msgid "number_programs"
msgstr "Number of programs"

#, fuzzy
msgid "longest_program"
msgstr "Longest program"

#, fuzzy
msgid "number_achievements"
msgstr "Number of achievements"

#, fuzzy
msgid "cheatsheet_title"
msgstr "Hide cheatsheet"

#, fuzzy
msgid "back_to_class"
msgstr "Go back to class"

#, fuzzy
msgid "class_name_prompt"
msgstr "Please enter the name of the class"

msgid "username"
msgstr "Jina la mtumiaji"

#, fuzzy
msgid "last_login"
msgstr "Last login"

#, fuzzy
msgid "programs"
msgstr "Programs"

msgid "password"
msgstr "Nenosiri"

#, fuzzy
msgid "remove"
msgstr "Remove"

#, fuzzy
msgid "page"
msgstr "page"

#, fuzzy
msgid "enter_password"
msgstr "Enter a new password for"

#, fuzzy
msgid "password_change_prompt"
msgstr "Are you sure you want to change this password?"

#, fuzzy
msgid "remove_student_prompt"
msgstr "Are you sure you want to remove the student from the class?"

#, fuzzy
msgid "add_students"
msgstr "students"

#, fuzzy
msgid "customize_class"
msgstr "Customize class"

#, fuzzy
msgid "class_stats"
msgstr "Show class statistics"

#, fuzzy
msgid "class_logs"
msgstr "Last login"

#, fuzzy
msgid "back_to_teachers_page"
msgstr "Go back to teachers page"

#, fuzzy
msgid "add_students_options"
msgstr "Create student accounts"

#, fuzzy
msgid "copy_link_success"
msgstr "Copy link to share"

#, fuzzy
msgid "copy_join_link"
msgstr "Please copy and paste this link into a new tab:"

#, fuzzy
msgid "invite_prompt"
msgstr "Enter a username"

#, fuzzy
msgid "invite_by_username"
msgstr "All usernames need to be unique."

#, fuzzy
msgid "create_accounts"
msgstr "Create multiple accounts"

#, fuzzy
msgid "pending_invites"
msgstr "Pending invites"

#, fuzzy
msgid "invite_date"
msgstr "Invite date"

#, fuzzy
msgid "expiration_date"
msgstr "Expiration date"

#, fuzzy
msgid "delete_invite_prompt"
msgstr "Are you sure you want to remove this class invitation?"

#, fuzzy
msgid "class_already_joined"
msgstr "You are already a student of class"

#, fuzzy
msgid "error_logo_alt"
msgstr "Error logo"

#, fuzzy
msgid "goto_profile"
msgstr "Go to my profile"

#, fuzzy
msgid "prompt_join_class"
msgstr "Do you want to join this class?"

#, fuzzy
msgid "join_prompt"
msgstr "You need to have an account to join a class. Would you like to login now?"

#, fuzzy
msgid "join_class"
msgstr "Join class"

#, fuzzy
msgid "next_step_tutorial"
msgstr "Next step >>>"

msgid "level_title"
msgstr "Kiwango"

#, fuzzy
msgid "create_multiple_accounts"
msgstr "Create multiple accounts"

#, fuzzy
msgid "accounts_intro"
msgstr "On this page you can create accounts for multiple students at the same time. It is also possible to directly add them to one of your classes. By pressing the green + on the bottom right of the page you can add extra rows. You can delete a row by pressing the corresponding red cross. Make sure no rows are empty when you press \"Create accounts\". Please keep in mind that every username and mail address needs to be unique and the password needs to be <b>at least</b> 6 characters."

#, fuzzy
msgid "create_accounts_prompt"
msgstr "Are you sure you want to create these accounts?"

#, fuzzy
msgid "class"
msgstr "Class"

#, fuzzy
msgid "download_login_credentials"
msgstr ""

#, fuzzy
msgid "yes"
msgstr "Yes"

#, fuzzy
msgid "no"
msgstr "No"

#, fuzzy
msgid "generate_passwords"
msgstr "Generate passwords"

#, fuzzy
msgid "postfix_classname"
msgstr "Postfix classname"

#, fuzzy
msgid "reset_view"
msgstr "Reset"

#, fuzzy
msgid "customize_adventure"
msgstr "Customize adventure"

#, fuzzy
msgid "update_adventure_prompt"
msgstr "Are you sure you want to update this adventure?"

#, fuzzy
msgid "general_settings"
msgstr "General settings"

#, fuzzy
msgid "name"
msgstr "Name"

msgid "level"
msgstr "Kiwango"

#, fuzzy
msgid "adventure_exp_1"
msgstr "Type your adventure of choice on the right-hand side. After creating your adventure you can include it in one of your classes under \"customizations\". If you want to include a command in your adventure please use code anchors like this:"

#, fuzzy
msgid "adventure_exp_2"
msgstr "If you want to show actual code snippets, for example to give student a template or example of the code. Please use pre anchors like this:"

#, fuzzy
msgid "hello_world"
msgstr "Hello world!"

#, fuzzy
msgid "adventure_exp_3"
msgstr "You can use the \"preview\" button to view a styled version of your adventure. To view the adventure on a dedicated page, select \"view\" from the teachers page."

#, fuzzy
msgid "adventure"
msgstr "Adventure"

#, fuzzy
msgid "template_code"
msgstr ""
"This is the explanation of my adventure!\n"
"\n"
"This way I can show a command: <code>print</code>\n"
"\n"
"But sometimes I might want to show a piece of code, like this:\n"
"<pre>\n"
"ask What's your name?\n"
"echo so your name is \n"
"</pre>"

#, fuzzy
msgid "adventure_terms"
msgstr "I agree that my adventure might be made publicly available on Hedy."

#, fuzzy
msgid "directly_add_adventure_to_classes"
msgstr "Do you want to add this adventure directly to one of your classes?"

#, fuzzy
msgid "preview"
msgstr "Preview"

#, fuzzy
msgid "save"
msgstr "Save"

#, fuzzy
msgid "delete_adventure_prompt"
msgstr "Are you sure you want to remove this adventure?"

#, fuzzy
msgid "customize_class_exp_1"
msgstr "Customize class"

#, fuzzy
msgid "customize_class_step_1"
msgstr "Customize class"

#, fuzzy
msgid "customize_class_step_2"
msgstr "Customize class"

#, fuzzy
msgid "customize_class_step_3"
msgstr "Customize class"

#, fuzzy
msgid "customize_class_step_4"
msgstr "Customize class"

#, fuzzy
msgid "customize_class_step_5"
msgstr "Customize class"

#, fuzzy
msgid "customize_class_step_6"
msgstr "Customize class"

#, fuzzy
msgid "customize_class_step_7"
msgstr "Customize class"

#, fuzzy
msgid "customize_class_step_8"
msgstr "Customize class"

#, fuzzy
msgid "customize_class_exp_2"
msgstr "Customize class"

#, fuzzy
msgid "select_levels"
msgstr "Select levels"

#, fuzzy
msgid "select_adventures"
msgstr "Select adventures"

#, fuzzy
msgid "select_a_level"
msgstr "Select a level"

#, fuzzy
msgid "available_adventures_level"
msgstr "Available adventures level"

#, fuzzy
msgid "opening_dates"
msgstr "Opening dates"

#, fuzzy
msgid "opening_date"
msgstr "Opening date"

#, fuzzy
msgid "directly_available"
msgstr "Directly open"

#, fuzzy
msgid "unlock_thresholds"
msgstr "Unlock level thresholds"

#, fuzzy
msgid "option"
msgstr "Option"

#, fuzzy
msgid "value"
msgstr "Value"

#, fuzzy
msgid "quiz_score"
msgstr ""

#, fuzzy
msgid "percentage"
msgstr "percentage"

#, fuzzy
msgid "other_settings"
msgstr "Other settings"

msgid "select"
msgstr "Chagua"

#, fuzzy
msgid "mandatory_mode"
msgstr "Mandatory developer's mode"

#, fuzzy
msgid "all_class_highscores"
msgstr "All students visible in class highscores"

#, fuzzy
msgid "hide_cheatsheet"
msgstr "Hide cheatsheet"

#, fuzzy
msgid "hide_keyword_switcher"
msgstr "Hide keyword switcher"

#, fuzzy
msgid "hide_quiz"
msgstr "Hide quiz"

#, fuzzy
msgid "hide_parsons"
msgstr "Hide parsons"

#, fuzzy
msgid "reset_adventure_prompt"
msgstr "Are you sure you want to reset all selected adventures?"

#, fuzzy
msgid "reset_adventures"
msgstr "Reset selected adventures"

#, fuzzy
msgid "remove_customizations_prompt"
msgstr "Are you sure you want to remove this class their customizations?"

#, fuzzy
msgid "remove_customization"
msgstr "Remove customization"

#, fuzzy
msgid "unsaved_class_changes"
msgstr "There are unsaved changes, are you sure you want to leave this page?"

#, fuzzy
msgid "go_back_to_main"
msgstr "Go back to main page"

#, fuzzy
msgid "explore_programs"
msgstr "Explore programs"

#, fuzzy
msgid "explore_explanation"
msgstr "On this page you can look through programs created by other Hedy users. You can filter on both a Hedy level and adventure. Click on \"View program\" to open a program and run it. Programs with a red header contain a mistake. You can still open the program, but running it will result in an error. You can of course try to fix it! If the creator has a public profile you can click their username to visit their profile. There you will find all their shared programs and much more!"

#, fuzzy
msgid "hedy_choice_title"
msgstr "Hedy's Choice"

#, fuzzy
msgid "number_lines"
msgstr "Number of lines"

#, fuzzy
msgid "creator"
msgstr "Creator"

#, fuzzy
msgid "view_program"
msgstr "View program"

#, fuzzy
msgid "report_program"
msgstr "Are you sure you want to report this program?"

#, fuzzy
msgid "my_classes"
msgstr "My classes"

#, fuzzy
msgid "students"
msgstr "students"

#, fuzzy
msgid "duplicate"
msgstr "Duplicate"

#, fuzzy
msgid "delete_class_prompt"
msgstr "Are you sure you want to delete the class?"

#, fuzzy
msgid "create_class"
msgstr "Create a new class"

#, fuzzy
msgid "my_adventures"
msgstr "My adventures"

#, fuzzy
msgid "last_update"
msgstr "Last update"

#, fuzzy
<<<<<<< HEAD
msgid "view"
msgstr "View"

#, fuzzy
=======
>>>>>>> 94566cb9
msgid "adventure_prompt"
msgstr "Please enter the name of the adventure"

#, fuzzy
msgid "create_adventure"
msgstr "Create adventure"

msgid "download"
msgstr ""

#, fuzzy
msgid "teacher_welcome"
msgstr "Welcome to Hedy! Your are now the proud owner of a teachers account which allows you to create classes and invite students."

#, fuzzy
msgid "highscores"
msgstr "Score"

#, fuzzy
msgid "highscore_explanation"
msgstr "On this page you can look through programs created by other Hedy users. You can filter on both a Hedy level and adventure. Click on \"View program\" to open a program and run it. Programs with a red header contain a mistake. You can still open the program, but running it will result in an error. You can of course try to fix it! If the creator has a public profile you can click their username to visit their profile. There you will find all their shared programs and much more!"

#, fuzzy
msgid "highscore_no_public_profile"
msgstr "You don't have a public profile and are therefore not listed on the highscores. Do you wish to create one?"

#, fuzzy
msgid "create_public_profile"
msgstr "Public profile"

#, fuzzy
msgid "whole_world"
msgstr "The world"

#, fuzzy
msgid "your_class"
msgstr "My classes"

#, fuzzy
msgid "achievements"
msgstr "achievements"

#, fuzzy
msgid "country_title"
msgstr "Please select a valid country."

#, fuzzy
msgid "last_achievement"
msgstr "Last earned achievement"

#, fuzzy
msgid "ago"
msgstr "{timestamp} ago"

#, fuzzy
msgid "parsons_title"
msgstr "Hedy"

#, fuzzy
msgid "quiz_tab"
msgstr "Quiz"

msgid "example_code_header"
msgstr "Mfano wa code"

#, fuzzy
msgid "search"
msgstr "Search..."

#, fuzzy
msgid "variables"
msgstr "Variables"

msgid "enter_text"
msgstr "Ingiza jibu lako hapa..."

#, fuzzy
msgid "enter"
msgstr "Enter"

#, fuzzy
msgid "pygame_waiting_for_input"
msgstr "Waiting for a button press..."

#, fuzzy
msgid "already_program_running"
msgstr "Start programming"

msgid "run_code_button"
msgstr "Endesha programu"

#, fuzzy
msgid "stop_code_button"
msgstr "Hifadhi programu"

#, fuzzy
msgid "next_exercise"
msgstr "Next exercise"

#, fuzzy
msgid "edit_code_button"
msgstr "Edit code"

#, fuzzy
msgid "repair_program_logo_alt"
msgstr "Repair program icon"

msgid "delete_confirm"
msgstr "Je! Una uhakika unataka kufuta programu?"

msgid "delete"
msgstr "Futa"

msgid "read_code_label"
msgstr "Soma kwa sauti"

msgid "regress_button"
msgstr "Rudi kiwango cha {level}"

#, fuzzy
msgid "disabled_button_locked"
msgstr "Your teacher hasn't unlocked this level yet"

msgid "advance_button"
msgstr "Enda kiwango cha {level}"

#, fuzzy
msgid "disabled_button_quiz"
msgstr "Your quiz score is below the threshold, try again!"

#, fuzzy
msgid "developers_mode"
msgstr "Programmer's mode"

msgid "nav_start"
msgstr "Anza"

msgid "nav_hedy"
msgstr "Hedy"

msgid "nav_explore"
msgstr "Explore"

#, fuzzy
msgid "for_teachers"
msgstr "For teachers"

#, fuzzy
msgid "teacher_manual"
msgstr "Teacher manual"

msgid "program_header"
msgstr "Programu zangu"

#, fuzzy
msgid "my_achievements"
msgstr "My achievements"

msgid "my_account"
msgstr "Wasifu wangu"

#, fuzzy
msgid "logout"
msgstr "Log out"

msgid "login"
msgstr "Login"

#, fuzzy
msgid "welcome"
msgstr "Welcome to Hedy! Your are now the proud owner of a teachers account which allows you to create classes and invite students."

#, fuzzy
msgid "welcome_back"
msgstr "Welcome to Hedy! Your are now the proud owner of a teachers account which allows you to create classes and invite students."

#, fuzzy
msgid "teacher_tutorial_logo_alt"
msgstr "You have received an invitation to join class"

#, fuzzy
msgid "start_teacher_tutorial"
msgstr "Start teacher tutorial"

#, fuzzy
msgid "hedy_tutorial_logo_alt"
msgstr "Start hedy tutorial"

#, fuzzy
msgid "start_hedy_tutorial"
msgstr "Start hedy tutorial"

#, fuzzy
msgid "start_programming_logo_alt"
msgstr "Directly start programming"

#, fuzzy
msgid "start_programming"
msgstr "Directly start programming"

#, fuzzy
msgid "explore_programs_logo_alt"
msgstr "Explore programs"

#, fuzzy
msgid "your_account"
msgstr "Hakuna akaunti bado?"

#, fuzzy
msgid "profile_logo_alt"
msgstr "Wasifu umesasishwa."

#, fuzzy
msgid "no_public_profile"
msgstr "Public profile"

#, fuzzy
msgid "create_question"
msgstr "Do you want to create one?"

#, fuzzy
msgid "amount_created"
msgstr "programs created"

#, fuzzy
msgid "amount_saved"
msgstr "programs saved"

#, fuzzy
msgid "amount_submitted"
msgstr "programs submitted"

#, fuzzy
msgid "your_last_program"
msgstr "Favourite program"

#, fuzzy
msgid "ok"
msgstr "OK"

#, fuzzy
msgid "cancel"
msgstr "Cancel"

#, fuzzy
msgid "copy_link_to_share"
msgstr "Copy link to share"

#, fuzzy
msgid "achievement_earned"
msgstr "You've earned an achievement!"

#, fuzzy
msgid "mailing_title"
msgstr "Hedy"

msgid "email"
msgstr "Barua pepe"

#, fuzzy
msgid "surname"
msgstr "Jina la mtumiaji"

#, fuzzy
msgid "lastname"
msgstr "Name"

msgid "country"
msgstr "Nchi"

#, fuzzy
msgid "subscribe"
msgstr "Jisajili kwa jarida"

#, fuzzy
msgid "required_field"
msgstr "Fields marked with an * are required"

#, fuzzy
msgid "previous_campaigns"
msgstr "View previous campaigns"

msgid "step_title"
msgstr "Kazi Ya ziada"

msgid "save_code_button"
msgstr "Hifadhi programu"

#, fuzzy
msgid "share_code_button"
msgstr "Save & share code"

#, fuzzy
msgid "tutorial"
msgstr "Tutorial"

#, fuzzy
msgid "commands"
msgstr "Commands"

#, fuzzy
msgid "english"
msgstr "English"

msgid "login_long"
msgstr "Ingia kwenye akaunti yako"

msgid "no_account"
msgstr "Hakuna akaunti bado?"

msgid "create_account"
msgstr "Fungua Akaunti"

msgid "forgot_password"
msgstr "Umesahau nenosiri yako?"

msgid "main_title"
msgstr "Hedy"

#, fuzzy
msgid "main_subtitle"
msgstr "A gradual programming language"

msgid "try_it"
msgstr "Jaribu"

msgid "subscribe_newsletter"
msgstr "Jisajili kwa jarida"

msgid "nav_learn_more"
msgstr "Jifunze zaidi"

#, fuzzy
msgid "privacy_terms"
msgstr "privacy terms"

#, fuzzy
msgid "hedy_on_github"
msgstr "Hedy on Github"

#, fuzzy
msgid "become_a_sponsor"
msgstr "Become a sponsor"

#, fuzzy
msgid "discord_server"
msgstr "Discord server"

#, fuzzy
msgid "translating_hedy"
msgstr "Translating Hedy"

#, fuzzy
msgid "exercise"
msgstr "Exercise"

#, fuzzy
msgid "what_should_my_code_do"
msgstr "What should my code do?"

#, fuzzy
msgid "teacher_account_request"
msgstr "You have a pending teacher account request"

#, fuzzy
msgid "account_overview"
msgstr "Account overview"

#, fuzzy
msgid "my_messages"
msgstr "My messages"

#, fuzzy
msgid "invite_message"
msgstr "You have received an invitation to join class"

#, fuzzy
msgid "sent_by"
msgstr "This invitation is sent by"

#, fuzzy
msgid "delete_invite"
msgstr "Delete invitation"

#, fuzzy
msgid "public_profile"
msgstr "Public profile"

#, fuzzy
msgid "visit_own_public_profile"
msgstr "Public profile"

#, fuzzy
msgid "profile_picture"
msgstr "Profile picture"

#, fuzzy
msgid "personal_text"
msgstr "Personal text"

#, fuzzy
msgid "your_personal_text"
msgstr "Your personal text..."

#, fuzzy
msgid "favourite_program"
msgstr "Favourite program"

#, fuzzy
msgid "public_profile_info"
msgstr "By selecting this box I make my profile visible for everyone. Be careful not to share personal information like your name or home address, because everyone will be able to see it!"

#, fuzzy
msgid "update_public"
msgstr "Update public profile"

msgid "are_you_sure"
msgstr "Una uhakika? Huwezi kurudisha kitendo hiki."

#, fuzzy
msgid "delete_public"
msgstr "Delete public profile"

#, fuzzy
msgid "self_removal_prompt"
msgstr "Are you sure you want to leave this class?"

#, fuzzy
msgid "leave_class"
msgstr "Leave class"

#, fuzzy
msgid "settings"
msgstr "My personal settings"

msgid "birth_year"
msgstr "Mwaka wa kuzaliwa"

#, fuzzy
msgid "preferred_language"
msgstr "Preferred language"

#, fuzzy
msgid "preferred_keyword_language"
msgstr "Preferred keyword language"

msgid "gender"
msgstr "Jinsia"

msgid "female"
msgstr "Mwanamke"

msgid "male"
msgstr "Mwanaume"

msgid "other"
msgstr "Nyingine"

#, fuzzy
msgid "agree_third_party"
msgstr "I consent to being contacted by partners of Leiden University with sales opportunities (optional)"

msgid "update_profile"
msgstr "Sasisha wasifu"

msgid "destroy_profile"
msgstr "Futa akaunti kabisa"

msgid "change_password"
msgstr "Badilisha nenosiri"

#, fuzzy
msgid "current_password"
msgstr "Current password"

msgid "new_password"
msgstr "Nenosiri mpya"

msgid "repeat_new_password"
msgstr "Rudia nenosiri mpya"

#, fuzzy
msgid "request_teacher"
msgstr "Would you like to apply for a teacher's account?"

#, fuzzy
msgid "request_teacher_account"
msgstr "Request teacher account"

msgid "recent"
msgstr "Programu zangu za hivi karibuni"

#, fuzzy
msgid "all"
msgstr ""

#, fuzzy
msgid "submitted"
msgstr "Submitted"

#, fuzzy
msgid "search_button"
msgstr "Save & share code"

#, fuzzy
msgid "submitted_header"
msgstr "This is a submitted program and can't be altered."

#, fuzzy
msgid "title"
msgstr "Title"

#, fuzzy
msgid "last_edited"
msgstr "Last edited"

#, fuzzy
msgid "favourite_confirm"
msgstr "Are you sure you want to set this program as your favourite?"

msgid "open"
msgstr "Fungua"

#, fuzzy
msgid "copy_clipboard"
msgstr "Successfully copied to clipboard"

#, fuzzy
msgid "unshare_confirm"
msgstr "Are you sure you want to make the program private?"

#, fuzzy
msgid "unshare"
msgstr "Unshare"

#, fuzzy
msgid "submit_warning"
msgstr "Are you sure you want to submit this program?"

#, fuzzy
msgid "submit_program"
msgstr "Submit"

#, fuzzy
msgid "share_confirm"
msgstr "Are you sure you want to make the program public?"

#, fuzzy
msgid "share"
msgstr "Share"

msgid "no_programs"
msgstr "Bado hauna programu"

msgid "write_first_program"
msgstr "Andika programu yako ya kwanza."

#, fuzzy
msgid "certified_teacher"
msgstr "Certified teacher"

#, fuzzy
msgid "admin"
msgstr "Admin"

#, fuzzy
msgid "distinguished_user"
msgstr "Distinguished user"

#, fuzzy
msgid "contributor"
msgstr "Contributor"

#, fuzzy
msgid "no_shared_programs"
msgstr "has no shared programs..."

#, fuzzy
msgid "quiz_logo_alt"
msgstr "Quiz logo"

#, fuzzy
msgid "start_quiz"
msgstr "Start quiz"

#, fuzzy
msgid "go_to_first_question"
msgstr "Go to question 1"

#, fuzzy
msgid "question"
msgstr "Question"

#, fuzzy
msgid "hint"
msgstr "Hint?"

#, fuzzy
msgid "submit_answer"
msgstr "Answer question"

#, fuzzy
msgid "feedback_success"
msgstr "Good!"

#, fuzzy
msgid "feedback_failure"
msgstr "Wrong!"

#, fuzzy
msgid "correct_answer"
msgstr "The correct answer is"

#, fuzzy
msgid "go_to_question"
msgstr "Go to question"

#, fuzzy
msgid "go_to_quiz_result"
msgstr "Go to quiz result"

#, fuzzy
msgid "end_quiz"
msgstr "Quiz end"

#, fuzzy
msgid "score"
msgstr "Score"

#, fuzzy
msgid "get_certificate"
msgstr "Get your certificate!"

msgid "recover_password"
msgstr "Omba kuweka upya nenosiri"

msgid "send_password_recovery"
msgstr "Nitumie kiungo cha kurejesha nenosiri"

msgid "reset_password"
msgstr "Badilisha nenosiri"

msgid "password_repeat"
msgstr "Rudia nenosiri"

#, fuzzy
msgid "signup_student_or_teacher"
msgstr "Are you a student or a teacher?"

#, fuzzy
msgid "student_signup_header"
msgstr "Student"

#, fuzzy
msgid "teacher_signup_header"
msgstr "Teacher"

#, fuzzy
msgid "create_teacher_account"
msgstr "Create a teacher account"

#, fuzzy
msgid "create_student_account"
msgstr "Create an account"

#, fuzzy
msgid "create_teacher_account_explanation"
msgstr "With a teacher account, you can save your programs and see the results of your students."

#, fuzzy
msgid "create_student_account_explanation"
msgstr "You can save your own programs with an account."

#, fuzzy
msgid "heard_about_hedy"
msgstr ""

#, fuzzy
msgid "from_another_teacher"
msgstr ""

#, fuzzy
msgid "social_media"
msgstr ""

#, fuzzy
msgid "from_video"
msgstr ""

#, fuzzy
msgid "from_magazine_website"
msgstr ""

#, fuzzy
msgid "other_source"
msgstr ""

#, fuzzy
msgid "programming_experience"
msgstr "Do you have programming experience?"

#, fuzzy
msgid "languages"
msgstr "Which of these programming languages have you used before?"

#, fuzzy
msgid "other_block"
msgstr "Another block language"

#, fuzzy
msgid "other_text"
msgstr "Another text language"

#, fuzzy
msgid "agree_with"
msgstr "I agree to the"

msgid "already_account"
msgstr "Tayari una akaunti?"

#, fuzzy
msgid "teacher_invitation_require_login"
msgstr "To set up your profile as a teacher we will need you to log in. If you don't have an account, please create one."

#, fuzzy
msgid "submission_time"
msgstr "Handed in at"

#, fuzzy
msgid "by"
msgstr "by"

#, fuzzy
msgid "percentage_achieved"
msgstr "Achieved by {percentage}% of the users"

#, fuzzy
msgid "title_admin"
msgstr "Hedy - Administrator page"

#, fuzzy
msgid "username_invalid"
msgstr "Your username is invalid."

#, fuzzy
msgid "teacher_invalid"
msgstr "Your teacher value is invalid."

msgid "email_invalid"
msgstr "Tafadhali ingiza barua pepe halali."

#, fuzzy
msgid "mail_error_change_processed"
msgstr "Something went wrong when sending a validation mail, the changes are still correctly processed."

msgid "username_special"
msgstr "Jina la mtumiaji haiwezi kuwa na herufi hizi: `:` or `@`."

msgid "username_three"
msgstr "Jina la mtumiaji lazima liwe na herufi angalau tatu."

#, fuzzy
msgid "password_invalid"
msgstr "Your password is invalid."

#, fuzzy
msgid "passwords_six"
msgstr "All passwords need to be six characters or longer."

#, fuzzy
msgid "mail_welcome_verify_body"
msgstr ""
"Your Hedy account has been created successfully. Welcome!\n"
"Please click on this link to verify your email address: {link}"

#, fuzzy
msgid "mail_change_password_body"
msgstr "Badilisha nenosiri"

#, fuzzy
msgid "mail_recover_password_body"
msgstr "Omba kuweka upya nenosiri"

#, fuzzy
msgid "mail_reset_password_body"
msgstr "Badilisha nenosiri"

#, fuzzy
msgid "mail_welcome_teacher_body"
msgstr ""
"<strong>Welcome!</strong>\n"
"Congratulations on your brand new Hedy teachers account. Welcome to the world wide community of Hedy teachers!\n"
"<strong>What teachers accounts can do</strong>\n"
"With your teacher account, you have the option to create classes. Your students can than join your classes and you can see their progress. Classes are made and managed though the for <a href=\"https://hedycode.com/for-teachers\">teachers page</a>.\n"
"<strong>How to share ideas</strong>\n"
"If you are using Hedy in class, you probably have ideas for improvements! You can share those ideas with us on the <a href=\"https://github.com/Felienne/hedy/discussions/categories/ideas\">Ideas Discussion</a>.\n"
"<strong>How to ask for help</strong>\n"
"If anything is unclear, you can post in the <a href=\"https://github.com/Felienne/hedy/discussions/categories/q-a\">Q&A discussion</a>, or <a href=\"mailto: hello@hedy.org\">send us an email</a>.\n"
"Keep programming!"

#, fuzzy
msgid "mail_welcome_verify_subject"
msgstr "Welcome to Hedy"

#, fuzzy
msgid "mail_change_password_subject"
msgstr "Badilisha nenosiri"

#, fuzzy
msgid "mail_recover_password_subject"
msgstr "Omba kuweka upya nenosiri"

#, fuzzy
msgid "mail_reset_password_subject"
msgstr "Badilisha nenosiri"

#, fuzzy
msgid "mail_welcome_teacher_subject"
msgstr "Your Hedy teacher account is ready"

#, fuzzy
msgid "user"
msgstr "Jina la mtumiaji"

#, fuzzy
msgid "mail_hello"
msgstr "Hi {username}!"

#, fuzzy
msgid "mail_goodbye"
msgstr ""
"Thank you!\n"
"The Hedy team"

#, fuzzy
msgid "copy_mail_link"
msgstr "Please copy and paste this link into a new tab:"

#, fuzzy
msgid "link"
msgstr "Login"

msgid "invalid_username_password"
msgstr "Jina la mtumiaji/nenosiri ni batili."

msgid "repeat_match_password"
msgstr "Nenosiri inayorudiwa hailingani."

msgid "language_invalid"
msgstr "Tafadhali ingiza mwaka lakita 1900 na "

#, fuzzy
msgid "agree_invalid"
msgstr "You have to agree with the privacy terms."

#, fuzzy
msgid "keyword_language_invalid"
msgstr "Please select a valid keyword language (select English or your own language)."

#, fuzzy
msgid "year_invalid"
msgstr "Please enter a year between 1900 and {current_year}."

#, fuzzy
msgid "gender_invalid"
msgstr "Please select a valid gender, choose (Female, Male, Other)."

#, fuzzy
msgid "country_invalid"
msgstr "Please select a valid country."

#, fuzzy
msgid "heard_about_invalid"
msgstr ""

#, fuzzy
msgid "experience_invalid"
msgstr "Please select a valid experience, choose (Yes, No)."

#, fuzzy
msgid "programming_invalid"
msgstr "Please select a valid programming language."

msgid "exists_username"
msgstr "Jina hilo la mtumiaji tayari linatumika."

msgid "exists_email"
msgstr "Barua pepe hiyo tayari inatumika."

#, fuzzy
msgid "token_invalid"
msgstr "Your token is invalid."

msgid "password_six"
msgstr "Nenosiri lazima kiwe na angalau herufi sita."

#, fuzzy
msgid "password_change_not_allowed"
msgstr "You're not allowed to change the password of this user."

#, fuzzy
msgid "password_change_success"
msgstr "Password of your student is successfully changed."

msgid "password_updated"
msgstr "Nenosiri umesasishwa."

msgid "sent_password_recovery"
msgstr "Utapokea barua pepe chenye maelezo ya kurejesha nenosiri."

msgid "password_resetted"
msgstr "Nenosiri lako limewekwa upya kwa mafanikio. Tafadhali login."

#, fuzzy
msgid "already_teacher"
msgstr "You already have a teacher account."

#, fuzzy
msgid "already_teacher_request"
msgstr "You already have a pending teacher request."

#, fuzzy
msgid "teacher_account_success"
msgstr "You successfully requested a teacher account."

#, fuzzy
msgid "class_name_invalid"
msgstr "This class name is invalid."

#, fuzzy
msgid "class_name_empty"
msgstr "You didn't enter a class name!"

#, fuzzy
msgid "class_name_duplicate"
msgstr "You already have a class with this name."

#, fuzzy
msgid "no_such_class"
msgstr "No such Hedy class"

#, fuzzy
msgid "invalid_class_link"
msgstr "Invalid link for joining the class."

#, fuzzy
msgid "title_join-class"
msgstr "Hedy - Join class"

#, fuzzy
msgid "username_empty"
msgstr "You didn't enter an username!"

#, fuzzy
msgid "student_not_existing"
msgstr "This username doesn't exist."

#, fuzzy
msgid "student_already_in_class"
msgstr "This student is already in your class."

#, fuzzy
msgid "student_already_invite"
msgstr "This student already has a pending invitation."

#, fuzzy
msgid "retrieve_class_error"
msgstr "Only teachers can retrieve classes"

#, fuzzy
msgid "title_class-overview"
msgstr "Hedy - Class overview"

#, fuzzy
msgid "title_customize-class"
msgstr "Hedy - Customize class"

#, fuzzy
msgid "customization_deleted"
msgstr "Customizations successfully deleted."

#, fuzzy
msgid "class_customize_success"
msgstr "Class successfully customized."

#, fuzzy
msgid "no_accounts"
msgstr "There are no accounts to create."

#, fuzzy
msgid "unique_usernames"
msgstr "All usernames need to be unique."

#, fuzzy
msgid "usernames_exist"
msgstr "One or more usernames is already in use."

#, fuzzy
msgid "accounts_created"
msgstr "Accounts where successfully created."

#, fuzzy
msgid "retrieve_adventure_error"
msgstr "You're not allowed to view this adventure!"

#, fuzzy
msgid "title_view-adventure"
msgstr "Hedy - View adventure"

#, fuzzy
msgid "title_customize-adventure"
msgstr "Hedy - Customize adventure"

#, fuzzy
msgid "adventure_id_invalid"
msgstr "This adventure id is invalid."

#, fuzzy
msgid "adventure_name_invalid"
msgstr "This adventure name is invalid."

#, fuzzy
msgid "level_invalid"
msgstr "This Hedy level in invalid."

#, fuzzy
msgid "content_invalid"
msgstr "This adventure is invalid."

#, fuzzy
msgid "adventure_length"
msgstr "Your adventure has to be at least 20 characters."

#, fuzzy
msgid "public_invalid"
msgstr "This agreement selection is invalid"

#, fuzzy
msgid "classes_invalid"
msgstr "The list of selected classes is invalid"

#, fuzzy
msgid "adventure_duplicate"
msgstr "You already have an adventure with this name."

#, fuzzy
msgid "something_went_wrong_keyword_parsing"
msgstr ""

#, fuzzy
msgid "adventure_updated"
msgstr "The adventure has been updated!"

#, fuzzy
msgid "adventure_empty"
msgstr "You didn't enter an adventure name!"

#, fuzzy
msgid "exercise_doesnt_exist"
msgstr "This exercise doesn't exist"

#, fuzzy
msgid "profile_updated_reload"
msgstr "Profile updated, page will be re-loaded."

msgid "profile_updated"
msgstr "Wasifu umesasishwa."

#, fuzzy
msgid "delete_success"
msgstr "Program deleted successfully."

msgid "save_prompt"
msgstr "Unahitaji kuwa na akaunti kuokoa programu yako. Je! Ungependa login sasa?"

#, fuzzy
msgid "overwrite_warning"
msgstr "You already have a program with this name, saving this program will overwrite the old one. Are you sure?"

#, fuzzy
msgid "save_parse_warning"
msgstr "This program contains an error, are you sure you want to save it?"

msgid "save_success_detail"
msgstr "Programu imehifadhiwa kwa mafanikio"

#, fuzzy
msgid "share_success_detail"
msgstr "Program shared successfully."

#, fuzzy
msgid "unshare_success_detail"
msgstr "Program unshared successfully."

#, fuzzy
msgid "favourite_success"
msgstr "Your program is set as favourite."

#, fuzzy
msgid "report_failure"
msgstr "This program does not exist or is not public"

#, fuzzy
msgid "report_success"
msgstr "This program has been reported"

#, fuzzy
msgid "question_doesnt_exist"
msgstr "This question does not exist"

#, fuzzy
msgid "question_invalid"
msgstr "Your token is invalid."

#, fuzzy
msgid "answer_invalid"
msgstr "Your password is invalid."

#, fuzzy
msgid "too_many_attempts"
msgstr "Too many attempts"

#, fuzzy
msgid "title_class statistics"
msgstr "My statistics"

#, fuzzy
msgid "title_class logs"
msgstr "Hedy - Join class"

#~ msgid "create_account_explanation"
#~ msgstr "Kuwa na akaunti yako mwenyewe hukuruhusu kuhifadhi programu zako."

#~ msgid "only_teacher_create_class"
#~ msgstr "Only teachers are allowed to create classes!"

#~ msgid "language"
#~ msgstr "Which of these programming languages have you used before?"

#~ msgid "keyword_support"
#~ msgstr "Translated keywords"

#~ msgid "non_keyword_support"
#~ msgstr "Translated content"

#~ msgid "try_button"
#~ msgstr "Jaribu"

#~ msgid "select_own_adventures"
#~ msgstr "Select own adventures"

#~ msgid "edit"
#~ msgstr "Edit"

<<<<<<< HEAD
#~ msgid "Invalid Random Command"
#~ msgstr ""
=======
#~ msgid "view"
#~ msgstr "View"
>>>>>>> 94566cb9
<|MERGE_RESOLUTION|>--- conflicted
+++ resolved
@@ -3,28 +3,16 @@
 msgstr ""
 "Project-Id-Version: PACKAGE VERSION\n"
 "Report-Msgid-Bugs-To: \n"
-<<<<<<< HEAD
-"POT-Creation-Date: 2023-02-17 13:49-0400\n"
-=======
 "POT-Creation-Date: 2023-02-15 16:58-0400\n"
->>>>>>> 94566cb9
 "PO-Revision-Date: 2023-01-19 18:44+0000\n"
 "Last-Translator: Anonymous <noreply@weblate.org>\n"
 "Language: sw\n"
 "Language-Team: sw <LL@li.org>\n"
-<<<<<<< HEAD
-"Plural-Forms: nplurals=2; plural=n != 1\n"
-"MIME-Version: 1.0\n"
-"Content-Type: text/plain; charset=utf-8\n"
-"Content-Transfer-Encoding: 8bit\n"
-"Generated-By: Babel 2.9.1\n"
-=======
 "Plural-Forms: nplurals=2; plural=n != 1;\n"
 "MIME-Version: 1.0\n"
 "Content-Type: text/plain; charset=utf-8\n"
 "Content-Transfer-Encoding: 8bit\n"
 "Generated-By: Babel 2.11.0\n"
->>>>>>> 94566cb9
 
 #, fuzzy
 msgid "program_contains_error"
@@ -371,9 +359,6 @@
 #, fuzzy
 msgid "input"
 msgstr "input from ask"
-
-msgid "Invalid At Command"
-msgstr ""
 
 #, fuzzy
 msgid "general"
@@ -892,13 +877,6 @@
 msgstr "Last update"
 
 #, fuzzy
-<<<<<<< HEAD
-msgid "view"
-msgstr "View"
-
-#, fuzzy
-=======
->>>>>>> 94566cb9
 msgid "adventure_prompt"
 msgstr "Please enter the name of the adventure"
 
@@ -2053,10 +2031,5 @@
 #~ msgid "edit"
 #~ msgstr "Edit"
 
-<<<<<<< HEAD
-#~ msgid "Invalid Random Command"
-#~ msgstr ""
-=======
 #~ msgid "view"
 #~ msgstr "View"
->>>>>>> 94566cb9
