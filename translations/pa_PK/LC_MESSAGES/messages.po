# Punjabi (Arabic, Pakistan) translations for PROJECT.
# Copyright (C) 2022 ORGANIZATION
# This file is distributed under the same license as the PROJECT project.
# FIRST AUTHOR <EMAIL@ADDRESS>, 2022.
#
msgid ""
msgstr ""
"Project-Id-Version: PROJECT VERSION\n"
"Report-Msgid-Bugs-To: EMAIL@ADDRESS\n"
<<<<<<< HEAD
"POT-Creation-Date: 2022-12-05 12:34+0100\n"
"PO-Revision-Date: 2022-12-01 07:33+0000\n"
=======
"POT-Creation-Date: 2022-11-14 09:21+0100\n"
"PO-Revision-Date: 2022-12-05 15:10+0000\n"
>>>>>>> 6eda3a59
"Last-Translator: Anonymous <noreply@weblate.org>\n"
"Language: pa_PK\n"
"Language-Team: none\n"
"Plural-Forms: nplurals=2; plural=n > 1;\n"
"MIME-Version: 1.0\n"
"Content-Type: text/plain; charset=utf-8\n"
"Content-Transfer-Encoding: 8bit\n"
"Generated-By: Babel 2.10.1\n"

#, fuzzy
msgid "program_contains_error"
msgstr "This program contains an error, are you sure you want to share it?"

#, fuzzy
msgid "title_achievements"
msgstr "Hedy - My achievements"

#, fuzzy
msgid "not_teacher"
msgstr "Looks like you are not a teacher!"

#, fuzzy
msgid "not_enrolled"
msgstr "Looks like you are not in this class!"

#, fuzzy
msgid "title_programs"
msgstr "Hedy - My programs"

#, fuzzy
msgid "unauthorized"
msgstr "You don't have access rights for this page"

#, fuzzy
msgid "title_for-teacher"
msgstr "Hedy - For teachers"

#, fuzzy
msgid "no_such_level"
msgstr "No such Hedy level!"

#, fuzzy
msgid "no_such_program"
msgstr "No such Hedy program!"

#, fuzzy
msgid "level_not_class"
msgstr "This level has not been made available in your class yet"

#, fuzzy
msgid "quiz_threshold_not_reached"
msgstr "Quiz threshold not reached to unlock this level"

#, fuzzy
msgid "no_such_adventure"
msgstr "This adventure doesn't exist!"

#, fuzzy
msgid "user_inexistent"
msgstr "This user doesn't exist"

#, fuzzy
msgid "no_certificate"
msgstr "This user hasn't earned the Hedy Certificate of Completion"

#, fuzzy
msgid "congrats_message"
msgstr "Congratulations, {username}, you have completed Hedy!"

#, fuzzy
msgid "page_not_found"
msgstr "We couldn't find that page!"

#, fuzzy
msgid "title_signup"
msgstr "Hedy - Create an account"

#, fuzzy
msgid "title_login"
msgstr "Hedy - Login"

#, fuzzy
msgid "title_recover"
msgstr "Hedy - Recover account"

#, fuzzy
msgid "title_reset"
msgstr "Hedy - Reset password"

#, fuzzy
msgid "title_my-profile"
msgstr "Hedy - My account"

#, fuzzy
msgid "title_learn-more"
msgstr "Hedy - Learn more"

#, fuzzy
msgid "title_privacy"
msgstr "Hedy - Privacy terms"

#, fuzzy
msgid "title_start"
msgstr "Hedy - A gradual programming language"

#, fuzzy
msgid "title_landing-page"
msgstr "Welcome to Hedy!"

#, fuzzy
msgid "title_explore"
msgstr "Hedy - Explore"

#, fuzzy
msgid "no_such_highscore"
msgstr "Highscores"

#, fuzzy
msgid "translate_error"
msgstr "Something went wrong while translating the code. Try running the code to see if it has an error. Code with errors can not be translated."

#, fuzzy
msgid "tutorial_code_snippet"
msgstr ""
"{print} Hello world!\n"
"{print} I'm learning Hedy with the tutorial!"

#, fuzzy
msgid "invalid_tutorial_step"
msgstr "Invalid tutorial step"

#, fuzzy
msgid "tutorial_title_not_found"
msgstr "Tutorial step not found"

#, fuzzy
msgid "tutorial_message_not_found"
msgstr "We couldn't find the requested tutorial step..."

#, fuzzy
msgid "ajax_error"
msgstr "There was an error, please try again."

#, fuzzy
msgid "image_invalid"
msgstr "The image you chose image is invalid."

#, fuzzy
msgid "personal_text_invalid"
msgstr "Your personal text is invalid."

#, fuzzy
msgid "favourite_program_invalid"
msgstr "Your chosen favourite program is invalid."

#, fuzzy
msgid "public_profile_updated"
msgstr "Public profile updated, page will be re-loaded."

#, fuzzy
msgid "user_not_private"
msgstr "This user either doesn't exist or doesn't have a public profile"

#, fuzzy
msgid "see_certificate"
msgstr "See {username} certificate!"

#, fuzzy
msgid "invalid_teacher_invitation_code"
msgstr "The teacher invitation code is invalid. To become a teacher, reach out to hello@hedy.org."

#, fuzzy
msgid "default_404"
msgstr "We could not find that page..."

#, fuzzy
msgid "default_403"
msgstr "Looks like you aren't authorized..."

#, fuzzy
msgid "default_500"
msgstr "Something went wrong..."

#, fuzzy
msgid "Wrong Level"
msgstr "That was correct Hedy code, but not at the right level. You wrote {offending_keyword} for level {working_level}. Tip: {tip}"

#, fuzzy
msgid "Incomplete"
msgstr "Oops! You forgot a bit of code! On line {line_number}, you need to enter text behind {incomplete_command}."

#, fuzzy
msgid "Invalid"
msgstr "{invalid_command} is not a Hedy level {level} command. Did you mean {guessed_command}?"

#, fuzzy
msgid "Invalid Space"
msgstr "Oops! You started a line with a space on line {line_number}. Spaces confuse computers, can you remove it?"

#, fuzzy
msgid "Has Blanks"
msgstr "Your code is incomplete. It contains blanks that you have to replace with code."

#, fuzzy
msgid "No Indentation"
msgstr "You used too few spaces in line {line_number}. You used {leading_spaces} spaces, which is not enough. Start every new block with {indent_size} spaces more than the line before."

#, fuzzy
msgid "Unexpected Indentation"
msgstr "You used too many spaces in line {line_number}. You used {leading_spaces} spaces, which is too much. Start every new block with {indent_size} spaces more than the line before."

#, fuzzy
msgid "Parse"
msgstr "The code you entered is not valid Hedy code. There is a mistake on line {location[0]}, at position {location[1]}. You typed {character_found}, but that is not allowed."

#, fuzzy
msgid "Unquoted Text"
msgstr "Be careful. If you {ask} or {print} something, the text should start and finish with a quotation mark. You forgot that for the text {unquotedtext}."

#, fuzzy
msgid "Unquoted Assignment"
msgstr "From this level, you need to place texts to the right of the {is} between quotes. You forgot that for the text {text}."

#, fuzzy
msgid "Unquoted Equality Check"
msgstr "If you want to check if a variable is equal to multiple words, the words should be surrounded by quotation marks!"

#, fuzzy
msgid "Var Undefined"
msgstr "You tried to use the variable {name}, but you didn't set it. It is also possible that you were trying to use the word {name} but forgot quotation marks."

#, fuzzy
msgid "Access Before Assign"
msgstr "You tried to use the variable {name} on line {access_line_number}, but you set it on line {definition_line_number}. Set a variable before using it."

#, fuzzy
msgid "Cyclic Var Definition"
msgstr "The name {variable} needs to be set before you can use it on the right-hand side of the {is} command."

#, fuzzy
msgid "Lonely Echo"
msgstr "You used an {echo} before an {ask}, or an {echo} without an {ask}. Place an {ask} before the {echo}."

#, fuzzy
msgid "Too Big"
msgstr "Wow! Your program has an impressive {lines_of_code} lines of code! But we can only process {max_lines} lines in this level. Make your program smaller and try again."

#, fuzzy
msgid "Invalid Argument Type"
msgstr "You cannot use {command} with {invalid_argument} because it is {invalid_type}. Try changing {invalid_argument} to {allowed_types}."

#, fuzzy
msgid "Invalid Argument"
msgstr "You cannot use the command {command} with {invalid_argument}. Try changing {invalid_argument} to {allowed_types}."

#, fuzzy
msgid "Invalid Type Combination"
msgstr "You cannot use {invalid_argument} and {invalid_argument_2} with {command} because one is {invalid_type} and the other is {invalid_type_2}. Try changing {invalid_argument} to {invalid_type_2} or {invalid_argument_2} to {invalid_type}."

#, fuzzy
msgid "Unsupported Float"
msgstr "Non-integer numbers are not supported yet but they will be in a few levels. For now change {value} to an integer."

#, fuzzy
msgid "Locked Language Feature"
msgstr "You are using {concept}! That is awesome, but {concept} is not unlocked yet! It will be unlocked in a later level."

#, fuzzy
msgid "Missing Command"
msgstr "It looks like you forgot to use a command on line {line_number}."

#, fuzzy
msgid "Missing Inner Command"
msgstr "It looks like you forgot to use a command with the {command} statement you used on line {line_number}."

#, fuzzy
msgid "Incomplete Repeat"
msgstr "It looks like you forgot to use a command with the {repeat} command you used on line {line_number}."

#, fuzzy
msgid "Unsupported String Value"
msgstr "Text values cannot contain {invalid_value}."

#, fuzzy
msgid "Lonely Text"
msgstr "It looks like you forgot to use a command with the text you used in line {line_number}"

#, fuzzy
msgid "ask_needs_var"
msgstr "Starting in level 2, {ask} needs to be used with a variable. Example: name {is} {ask} What are you called?"

#, fuzzy
msgid "echo_out"
msgstr "Starting in level 2 {echo} is no longer needed. You can repeat an answer with {ask} and {print} now. Example: name is {ask} What are you called? {print} hello name"

#, fuzzy
msgid "space"
msgstr "a space"

#, fuzzy
msgid "comma"
msgstr "a comma"

#, fuzzy
msgid "question mark"
msgstr "a question mark"

#, fuzzy
msgid "newline"
msgstr "a new line"

#, fuzzy
msgid "period"
msgstr "a period"

#, fuzzy
msgid "exclamation mark"
msgstr "an exclamation mark"

#, fuzzy
msgid "dash"
msgstr "a dash"

#, fuzzy
msgid "star"
msgstr "a star"

#, fuzzy
msgid "single quotes"
msgstr "a single quote"

#, fuzzy
msgid "double quotes"
msgstr "double quotes"

#, fuzzy
msgid "slash"
msgstr "a slash"

msgid "string"
msgstr "لکھت"

#, fuzzy
msgid "nested blocks"
msgstr "a block in a block"

msgid "or"
msgstr "یا"

#, fuzzy
msgid "number"
msgstr "a number"

#, fuzzy
msgid "integer"
msgstr "a number"

#, fuzzy
msgid "float"
msgstr "a number"

#, fuzzy
msgid "list"
msgstr "a list"

#, fuzzy
msgid "input"
msgstr "input from {ask}"

msgid "general"
msgstr "عام"

#, fuzzy
msgid "programs_created"
msgstr "Programs created"

#, fuzzy
msgid "programs_saved"
msgstr "Programs saved"

#, fuzzy
msgid "programs_submitted"
msgstr "Programs submitted"

#, fuzzy
msgid "teacher"
msgstr "Teacher"

#, fuzzy
msgid "hidden"
msgstr "Hidden"

#, fuzzy
msgid "hedy_achievements"
msgstr "Hedy achievements"

#, fuzzy
msgid "achievements_logo_alt"
msgstr "Achievement logo"

#, fuzzy
msgid "achievements_check_icon_alt"
msgstr "Achievement check icon"

#, fuzzy
msgid "certificate"
msgstr "Certificate of Completion"

#, fuzzy
msgid "hedy_logo_alt"
msgstr "Hedy logo"

#, fuzzy
msgid "fun_statistics_msg"
msgstr "Here are some fun statistics!"

#, fuzzy
msgid "number_programs"
msgstr "Number of programs ran"

#, fuzzy
msgid "highest_quiz_score"
msgstr "Highest quiz score"

#, fuzzy
msgid "longest_program"
msgstr "Longest program"

#, fuzzy
msgid "number_achievements"
msgstr "Number of achievements"

#, fuzzy
msgid "cheatsheet_title"
msgstr "Cheatsheet"

#, fuzzy
msgid "back_to_class"
msgstr "Go back to class"

#, fuzzy
msgid "class_name_prompt"
msgstr "Please enter the name of the new class"

#, fuzzy
msgid "username"
msgstr "Username"

#, fuzzy
msgid "last_login"
msgstr "Last login"

#, fuzzy
msgid "highest_level_reached"
msgstr "Highest level reached"

#, fuzzy
msgid "programs"
msgstr "Programs"

#, fuzzy
msgid "password"
msgstr "Password"

#, fuzzy
msgid "remove"
msgstr "Remove"

#, fuzzy
msgid "page"
msgstr "page"

#, fuzzy
msgid "enter_password"
msgstr "Enter a new password for"

#, fuzzy
msgid "password_change_prompt"
msgstr "Are you sure you want to change this password?"

#, fuzzy
msgid "remove_student_prompt"
msgstr "Are you sure you want to remove the student from the class?"

#, fuzzy
msgid "add_students"
msgstr "Add students"

#, fuzzy
msgid "customize_class"
msgstr "Customize class"

#, fuzzy
msgid "class_stats"
msgstr "Class statistics"

#, fuzzy
msgid "class_logs"
msgstr "Logs"

#, fuzzy
msgid "back_to_teachers_page"
msgstr "Go back to teachers page"

#, fuzzy
msgid "add_students_options"
msgstr "Add students options"

#, fuzzy
msgid "copy_link_success"
msgstr "Join link successfully copied to clipboard"

#, fuzzy
msgid "copy_join_link"
msgstr "Copy join link"

#, fuzzy
msgid "invite_prompt"
msgstr "Enter a username"

#, fuzzy
msgid "invite_by_username"
msgstr "Invite by username"

#, fuzzy
msgid "create_accounts"
msgstr "Create accounts"

#, fuzzy
msgid "pending_invites"
msgstr "Pending invites"

#, fuzzy
msgid "invite_date"
msgstr "Invite date"

#, fuzzy
msgid "expiration_date"
msgstr "Expiration date"

#, fuzzy
msgid "delete_invite_prompt"
msgstr "Are you sure you want to remove this class invitation?"

#, fuzzy
msgid "class_already_joined"
msgstr "You are already a student of class"

#, fuzzy
msgid "error_logo_alt"
msgstr "Error logo"

#, fuzzy
msgid "goto_profile"
msgstr "Go to my profile"

#, fuzzy
msgid "prompt_join_class"
msgstr "Do you want to join this class?"

#, fuzzy
msgid "join_prompt"
msgstr "You need to have an account to join a class. Would you like to login now?"

#, fuzzy
msgid "join_class"
msgstr "Join class"

#, fuzzy
msgid "next_step_tutorial"
msgstr "Next step >>>"

#, fuzzy
msgid "level_title"
msgstr "Level"

#, fuzzy
msgid "create_multiple_accounts"
msgstr "Create multiple accounts"

#, fuzzy
msgid "accounts_intro"
msgstr "On this page you can create accounts for multiple students at the same time. There are autoamtically added to the current class, make sure the selected class is correct!. By pressing the green + on the bottom right of the page you can add extra rows. You can delete a row by pressing the corresponding red cross. Make sure no rows are empty when you press \"Create accounts\". Please keep in mind that every username needs to be unique and the password needs to be <b>at least</b> 6 characters."

#, fuzzy
msgid "create_accounts_prompt"
msgstr "Are you sure you want to create these accounts?"

#, fuzzy
msgid "class"
msgstr "Class"

#, fuzzy
msgid "download_login_credentials"
msgstr "Do you want to download the login credentials after the accounts creation?"

#, fuzzy
msgid "yes"
msgstr "Yes"

#, fuzzy
msgid "no"
msgstr "No"

#, fuzzy
msgid "generate_passwords"
msgstr "Generate passwords"

msgid "prefix_classname"
msgstr ""

#, fuzzy
msgid "reset_view"
msgstr "Reset"

#, fuzzy
msgid "customize_adventure"
msgstr "Customize adventure"

#, fuzzy
msgid "update_adventure_prompt"
msgstr "Are you sure you want to update this adventure?"

#, fuzzy
msgid "general_settings"
msgstr "General settings"

#, fuzzy
msgid "name"
msgstr "Name"

#, fuzzy
msgid "level"
msgstr "Level"

#, fuzzy
msgid "adventure_exp_1"
msgstr "Type your adventure of choice on the right-hand side. After creating your adventure you can include it in one of your classes under \"customizations\". If you want to include a command in your adventure please use code anchors like this:"

#, fuzzy
msgid "adventure_exp_2"
msgstr "If you want to show actual code snippets, for example to give student a template or example of the code. Please use pre anchors like this:"

#, fuzzy
msgid "hello_world"
msgstr "Hello world!"

#, fuzzy
msgid "adventure_exp_3"
msgstr "Make sure you always surround keywords with { }, then they are recognized correctly. You can use the \"preview\" button to view a styled version of your adventure. To view the adventure on a dedicated page, select \"view\" from the teachers page."

#, fuzzy
msgid "adventure"
msgstr "Adventure"

#, fuzzy
msgid "template_code"
msgstr ""
"This is the explanation of my adventure!\n"
"\n"
"This way I can show a command: <code>{print}</code>\n"
"\n"
"But sometimes I might want to show a piece of code, like this:\n"
"<pre>\n"
"{ask} What's your name?\n"
"{echo} so your name is \n"
"</pre>"

#, fuzzy
msgid "adventure_terms"
msgstr "I agree that my adventure might be made publicly available on Hedy."

#, fuzzy
msgid "directly_add_adventure_to_classes"
msgstr "Do you want to add this adventure directly to one of your classes?"

#, fuzzy
msgid "preview"
msgstr "Preview"

#, fuzzy
msgid "save"
msgstr "Save"

#, fuzzy
msgid "delete_adventure_prompt"
msgstr "Are you sure you want to remove this adventure?"

#, fuzzy
msgid "customize_class_exp_1"
msgstr "Hi! On this page you can customize your class. By selecting levels and adventures you can choose what your student can see. You can also add your own created adventures to levels. All levels and default adventures will be selected by default. <b>Notice:</b> Not every adventure is available for every level! Settings up your customizations goes as follows:"

#, fuzzy
msgid "customize_class_step_1"
msgstr "Select levels for your class by pressing the \"level buttons\""

#, fuzzy
msgid "customize_class_step_2"
msgstr "\"Checkboxes\" will appear for the adventures available for the chosen levels"

#, fuzzy
msgid "customize_class_step_3"
msgstr "Select the adventures you want to make available"

#, fuzzy
msgid "customize_class_step_4"
msgstr "Click the name of an adventure to (de)select for all levels"

#, fuzzy
msgid "customize_class_step_5"
msgstr "Add personal adventures"

#, fuzzy
msgid "customize_class_step_6"
msgstr "Selecting an opening date for each level (you can also leave it empty)"

#, fuzzy
msgid "customize_class_step_7"
msgstr "Selection other settings"

#, fuzzy
msgid "customize_class_step_8"
msgstr "Choose \"Save\" -> You're done!"

#, fuzzy
msgid "customize_class_exp_2"
msgstr "You can always change these settings later on. For example, you can make specific adventures or levels available while teaching a class. This way it's easy for you to determine which level and adventures your students will be working on. If you want to make everything available for your class it is easiest to remove the customization all together."

#, fuzzy
msgid "select_adventures"
msgstr "Select adventures"

#, fuzzy
msgid "opening_dates"
msgstr "Opening dates"

#, fuzzy
msgid "opening_date"
msgstr "Opening date"

#, fuzzy
msgid "directly_available"
msgstr "Directly open"

#, fuzzy
msgid "select_own_adventures"
msgstr "Select own adventures"

#, fuzzy
msgid "select"
msgstr "Select"

#, fuzzy
msgid "unlock_thresholds"
msgstr "Unlock level thresholds"

#, fuzzy
msgid "option"
msgstr "Option"

#, fuzzy
msgid "value"
msgstr "Value"

#, fuzzy
msgid "quiz_score"
msgstr "Quiz score"

#, fuzzy
msgid "percentage"
msgstr "percentage"

#, fuzzy
msgid "other_settings"
msgstr "Other settings"

#, fuzzy
msgid "mandatory_mode"
msgstr "Mandatory developer's mode"

#, fuzzy
msgid "all_class_highscores"
msgstr "All students visible in class highscores"

#, fuzzy
msgid "hide_cheatsheet"
msgstr "Hide cheatsheet"

#, fuzzy
msgid "hide_keyword_switcher"
msgstr "Hide keyword switcher"

#, fuzzy
msgid "hide_quiz"
msgstr "Hide quiz"

#, fuzzy
msgid "hide_parsons"
msgstr "Hide puzzle"

#, fuzzy
msgid "reset_adventure_prompt"
msgstr "Are you sure you want to reset all selected adventures?"

#, fuzzy
msgid "reset_adventures"
msgstr "Reset selected adventures"

#, fuzzy
msgid "remove_customizations_prompt"
msgstr "Are you sure you want to remove this class's customizations?"

#, fuzzy
msgid "remove_customization"
msgstr "Remove customization"

#, fuzzy
msgid "unsaved_class_changes"
msgstr "There are unsaved changes, are you sure you want to leave this page?"

#, fuzzy
msgid "go_back_to_main"
msgstr "Go back to main page"

#, fuzzy
msgid "explore_programs"
msgstr "Explore programs"

#, fuzzy
msgid "explore_explanation"
msgstr "On this page you can look through programs created by other Hedy users. You can filter on both a Hedy level and adventure. Click on \"View program\" to open a program and run it. Programs with a red header contain a mistake. You can still open the program, but running it will result in an error. You can of course try to fix it! If the creator has a public profile you can click their username to visit their profile. There you will find all their shared programs and much more!"

#, fuzzy
msgid "language"
msgstr "Language"

#, fuzzy
msgid "search_button"
msgstr "Search"

#, fuzzy
msgid "hedy_choice_title"
msgstr "Hedy's Choice"

#, fuzzy
msgid "number_lines"
msgstr "Number of lines"

#, fuzzy
msgid "creator"
msgstr "Creator"

#, fuzzy
msgid "view_program"
msgstr "View program"

#, fuzzy
msgid "report_program"
msgstr "Are you sure you want to report this program?"

#, fuzzy
msgid "my_classes"
msgstr "My classes"

#, fuzzy
msgid "students"
msgstr "students"

#, fuzzy
msgid "view"
msgstr "View"

#, fuzzy
msgid "duplicate"
msgstr "Duplicate"

#, fuzzy
msgid "delete_class_prompt"
msgstr "Are you sure you want to delete the class?"

#, fuzzy
msgid "create_class"
msgstr "Create a new class"

#, fuzzy
msgid "my_adventures"
msgstr "My adventures"

#, fuzzy
msgid "last_update"
msgstr "Last update"

#, fuzzy
msgid "edit"
msgstr "Edit"

#, fuzzy
msgid "adventure_prompt"
msgstr "Please enter the name of the adventure"

#, fuzzy
msgid "create_adventure"
msgstr "Create adventure"

#, fuzzy
msgid "teacher_welcome"
msgstr "Welcome to Hedy! Your are now the proud owner of a teachers account which allows you to create classes and invite students."

#, fuzzy
msgid "highscores"
msgstr "Highscores"

#, fuzzy
msgid "highscore_explanation"
msgstr "On this page you can view the current Highscores, based on the amount of achievements gathered. View the ranking for either all users, your country or your class. Click on a username to view their public profile."

#, fuzzy
msgid "highscore_no_public_profile"
msgstr "You don't have a public profile and are therefore not listed on the highscores. Do you wish to create one?"

#, fuzzy
msgid "create_public_profile"
msgstr "Create public profile"

#, fuzzy
msgid "whole_world"
msgstr "The world"

#, fuzzy
msgid "your_class"
msgstr "Your class"

#, fuzzy
msgid "achievements"
msgstr "achievements"

#, fuzzy
msgid "country_title"
msgstr "Country"

#, fuzzy
msgid "last_achievement"
msgstr "Last earned achievement"

#, fuzzy
msgid "ago"
msgstr "{timestamp} ago"

#, fuzzy
msgid "parsons_title"
msgstr "Puzzle"

#, fuzzy
msgid "quiz_tab"
msgstr "Quiz"

#, fuzzy
msgid "example_code_header"
msgstr "Example Hedy Code"

#, fuzzy
msgid "search"
msgstr "Search..."

#, fuzzy
msgid "variables"
msgstr "Variables"

#, fuzzy
msgid "enter_text"
msgstr "Enter your answer here..."

#, fuzzy
msgid "enter"
msgstr "Enter"

#, fuzzy
msgid "pygame_waiting_for_input"
msgstr "Waiting for a button press..."

#, fuzzy
msgid "already_program_running"
msgstr "There is already a program running, finish that one first."

#, fuzzy
msgid "run_code_button"
msgstr "Run code"

#, fuzzy
msgid "stop_code_button"
msgstr "Stop program"

#, fuzzy
msgid "next_exercise"
msgstr "Next exercise"

#, fuzzy
msgid "edit_code_button"
msgstr "Edit code"

#, fuzzy
msgid "repair_program_logo_alt"
msgstr "Repair program icon"

#, fuzzy
msgid "delete_confirm"
msgstr "Are you sure you want to delete the program?"

#, fuzzy
msgid "delete"
msgstr "Delete"

#, fuzzy
msgid "read_code_label"
msgstr "Read aloud"

#, fuzzy
msgid "regress_button"
msgstr "Go back to level {level}"

#, fuzzy
msgid "advance_button"
msgstr "Go to level {level}"

#, fuzzy
msgid "developers_mode"
msgstr "Programmer's mode"

#, fuzzy
msgid "nav_start"
msgstr "Home"

#, fuzzy
msgid "nav_hedy"
msgstr "Hedy"

#, fuzzy
msgid "nav_explore"
msgstr "Explore"

#, fuzzy
msgid "nav_learn_more"
msgstr "Learn more"

#, fuzzy
msgid "program_header"
msgstr "My programs"

#, fuzzy
msgid "my_achievements"
msgstr "My achievements"

#, fuzzy
msgid "my_account"
msgstr "My account"

#, fuzzy
msgid "for_teachers"
msgstr "For teachers"

#, fuzzy
msgid "teacher_manual"
msgstr "Teacher manual"

#, fuzzy
msgid "logout"
msgstr "Log out"

#, fuzzy
msgid "login"
msgstr "Log in"

#, fuzzy
msgid "keyword_support"
msgstr "Translated keywords"

#, fuzzy
msgid "non_keyword_support"
msgstr "Translated content"

#, fuzzy
msgid "welcome"
msgstr "Welcome"

#, fuzzy
msgid "welcome_back"
msgstr "Welcome back"

#, fuzzy
msgid "teacher_tutorial_logo_alt"
msgstr "Teacher tutorial icon"

#, fuzzy
msgid "start_teacher_tutorial"
msgstr "Start teacher tutorial"

#, fuzzy
msgid "hedy_tutorial_logo_alt"
msgstr "Hedy tutorial icon"

#, fuzzy
msgid "start_hedy_tutorial"
msgstr "Start hedy tutorial"

#, fuzzy
msgid "start_programming_logo_alt"
msgstr "Start programming icon"

#, fuzzy
msgid "start_programming"
msgstr "Start programming"

#, fuzzy
msgid "explore_programs_logo_alt"
msgstr "Explore programs icon"

#, fuzzy
msgid "your_account"
msgstr "Your profile"

#, fuzzy
msgid "profile_logo_alt"
msgstr "Profile icon."

#, fuzzy
msgid "no_public_profile"
msgstr "You don't have a public profile text yet..."

#, fuzzy
msgid "create_question"
msgstr "Do you want to create one?"

#, fuzzy
msgid "amount_created"
msgstr "programs created"

#, fuzzy
msgid "amount_saved"
msgstr "programs saved"

#, fuzzy
msgid "amount_submitted"
msgstr "programs submitted"

#, fuzzy
msgid "your_last_program"
msgstr "Your last saved program"

#, fuzzy
msgid "ok"
msgstr "OK"

#, fuzzy
msgid "cancel"
msgstr "Cancel"

#, fuzzy
msgid "copy_link_to_share"
msgstr "Copy link to share"

#, fuzzy
msgid "achievement_earned"
msgstr "You've earned an achievement!"

#, fuzzy
msgid "mailing_title"
msgstr "Subscribe to the Hedy newsletter"

#, fuzzy
msgid "email"
msgstr "Email"

#, fuzzy
msgid "surname"
msgstr "First Name"

#, fuzzy
msgid "lastname"
msgstr "Last Name"

#, fuzzy
msgid "country"
msgstr "Country"

#, fuzzy
msgid "subscribe"
msgstr "Subscribe"

#, fuzzy
msgid "required_field"
msgstr "Fields marked with an * are required"

#, fuzzy
msgid "previous_campaigns"
msgstr "View previous campaigns"

#, fuzzy
msgid "step_title"
msgstr "Assignment"

#, fuzzy
msgid "save_code_button"
msgstr "Save code"

#, fuzzy
msgid "share_code_button"
msgstr "Save & share code"

#, fuzzy
msgid "tutorial"
msgstr "Tutorial"

#, fuzzy
msgid "try_button"
msgstr "Try"

#, fuzzy
msgid "commands"
msgstr "Commands"

#, fuzzy
msgid "english"
msgstr "English"

#, fuzzy
msgid "login_long"
msgstr "Log in to your account"

#, fuzzy
msgid "no_account"
msgstr "No account?"

#, fuzzy
msgid "create_account"
msgstr "Create account"

#, fuzzy
msgid "forgot_password"
msgstr "Forgot your password?"

#, fuzzy
msgid "main_title"
msgstr "Hedy"

#, fuzzy
msgid "main_subtitle"
msgstr "A gradual programming language"

#, fuzzy
msgid "try_it"
msgstr "Try it"

#, fuzzy
msgid "exercise"
msgstr "Exercise"

#, fuzzy
msgid "what_should_my_code_do"
msgstr "What should my code do?"

#, fuzzy
msgid "teacher_account_request"
msgstr "You have a pending teacher account request"

#, fuzzy
msgid "account_overview"
msgstr "Account overview"

#, fuzzy
msgid "my_messages"
msgstr "My messages"

#, fuzzy
msgid "invite_message"
msgstr "You have received an invitation to join class"

#, fuzzy
msgid "sent_by"
msgstr "This invitation is sent by"

#, fuzzy
msgid "delete_invite"
msgstr "Delete invitation"

#, fuzzy
msgid "public_profile"
msgstr "Public profile"

#, fuzzy
msgid "visit_own_public_profile"
msgstr "Visit your own profile"

#, fuzzy
msgid "profile_picture"
msgstr "Profile picture"

#, fuzzy
msgid "personal_text"
msgstr "Personal text"

#, fuzzy
msgid "your_personal_text"
msgstr "Your personal text..."

#, fuzzy
msgid "favourite_program"
msgstr "Favourite program"

#, fuzzy
msgid "public_profile_info"
msgstr "By selecting this box I make my profile visible for everyone. Be careful not to share personal information like your name or home address, because everyone will be able to see it!"

#, fuzzy
msgid "update_public"
msgstr "Update public profile"

#, fuzzy
msgid "are_you_sure"
msgstr "Are you sure? You cannot revert this action."

#, fuzzy
msgid "delete_public"
msgstr "Delete public profile"

#, fuzzy
msgid "self_removal_prompt"
msgstr "Are you sure you want to leave this class?"

#, fuzzy
msgid "leave_class"
msgstr "Leave class"

#, fuzzy
msgid "settings"
msgstr "My personal settings"

#, fuzzy
msgid "birth_year"
msgstr "Birth year"

#, fuzzy
msgid "preferred_language"
msgstr "Preferred language"

#, fuzzy
msgid "preferred_keyword_language"
msgstr "Preferred keyword language"

#, fuzzy
msgid "gender"
msgstr "Gender"

#, fuzzy
msgid "female"
msgstr "Female"

#, fuzzy
msgid "male"
msgstr "Male"

#, fuzzy
msgid "other"
msgstr "Other"

#, fuzzy
msgid "agree_third_party"
msgstr "I consent to being contacted by partners of Leiden University with sales opportunities (optional)"

#, fuzzy
msgid "update_profile"
msgstr "Update profile"

#, fuzzy
msgid "destroy_profile"
msgstr "Delete profile"

#, fuzzy
msgid "change_password"
msgstr "Change password"

#, fuzzy
msgid "current_password"
msgstr "Current password"

#, fuzzy
msgid "new_password"
msgstr "New password"

#, fuzzy
msgid "repeat_new_password"
msgstr "Repeat new password"

#, fuzzy
msgid "request_teacher"
msgstr "Would you like to apply for a teacher's account?"

#, fuzzy
msgid "request_teacher_account"
msgstr "Request teacher account"

#, fuzzy
msgid "recent"
msgstr "My recent programs"

#, fuzzy
msgid "all"
msgstr "All"

#, fuzzy
msgid "submitted"
msgstr "Submitted"

#, fuzzy
msgid "submitted_header"
msgstr "This is a submitted program and can't be altered."

#, fuzzy
msgid "title"
msgstr "Title"

#, fuzzy
msgid "last_edited"
msgstr "Last edited"

#, fuzzy
msgid "favourite_confirm"
msgstr "Are you sure you want to set this program as your favourite?"

#, fuzzy
msgid "open"
msgstr "Open"

#, fuzzy
msgid "copy_clipboard"
msgstr "Successfully copied to clipboard"

#, fuzzy
msgid "unshare_confirm"
msgstr "Are you sure you want to make the program private?"

#, fuzzy
msgid "unshare"
msgstr "Unshare"

#, fuzzy
msgid "submit_warning"
msgstr "Are you sure you want to submit this program?"

#, fuzzy
msgid "submit_program"
msgstr "Submit"

#, fuzzy
msgid "share_confirm"
msgstr "Are you sure you want to make the program public?"

#, fuzzy
msgid "share"
msgstr "Share"

#, fuzzy
msgid "no_programs"
msgstr "You have no programs yet."

#, fuzzy
msgid "write_first_program"
msgstr "Write your first program!"

#, fuzzy
msgid "certified_teacher"
msgstr "Certified teacher"

#, fuzzy
msgid "admin"
msgstr "Admin"

#, fuzzy
msgid "distinguished_user"
msgstr "Distinguished user"

#, fuzzy
msgid "contributor"
msgstr "Contributor"

#, fuzzy
msgid "no_shared_programs"
msgstr "has no shared programs..."

#, fuzzy
msgid "quiz_logo_alt"
msgstr "Quiz logo"

#, fuzzy
msgid "start_quiz"
msgstr "Start quiz"

#, fuzzy
msgid "go_to_first_question"
msgstr "Go to question 1"

#, fuzzy
msgid "question"
msgstr "Question"

#, fuzzy
msgid "hint"
msgstr "Hint?"

#, fuzzy
msgid "submit_answer"
msgstr "Answer question"

#, fuzzy
msgid "feedback_success"
msgstr "Good!"

#, fuzzy
msgid "feedback_failure"
msgstr "Wrong!"

#, fuzzy
msgid "correct_answer"
msgstr "The correct answer is"

#, fuzzy
msgid "go_to_question"
msgstr "Go to question"

#, fuzzy
msgid "go_to_quiz_result"
msgstr "Go to quiz result"

#, fuzzy
msgid "end_quiz"
msgstr "Quiz end"

#, fuzzy
msgid "score"
msgstr "Score"

#, fuzzy
msgid "get_certificate"
msgstr "Get your certificate!"

#, fuzzy
msgid "recover_password"
msgstr "Request a password reset"

#, fuzzy
msgid "send_password_recovery"
msgstr "Send me a password recovery link"

#, fuzzy
msgid "reset_password"
msgstr "Reset password"

#, fuzzy
msgid "password_repeat"
msgstr "Repeat password"

#, fuzzy
msgid "signup_student_or_teacher"
msgstr "Are you a student or a teacher?"

#, fuzzy
msgid "student_signup_header"
msgstr "Student"

#, fuzzy
msgid "teacher_signup_header"
msgstr "Teacher"

#, fuzzy
msgid "create_teacher_account"
msgstr "Create a teacher account"

#, fuzzy
msgid "create_student_account"
msgstr "Create an account"

#, fuzzy
msgid "create_teacher_account_explanation"
msgstr "With a teacher account, you can save your programs and see the results of your students."

#, fuzzy
msgid "create_student_account_explanation"
msgstr "You can save your own programs with an account."

#, fuzzy
msgid "programming_experience"
msgstr "Do you have programming experience?"

#, fuzzy
msgid "languages"
msgstr "Which of these programming languages have you used before?"

#, fuzzy
msgid "other_block"
msgstr "Another block language"

#, fuzzy
msgid "other_text"
msgstr "Another text language"

#, fuzzy
msgid "subscribe_newsletter"
msgstr "Subscribe to the newsletter"

#, fuzzy
msgid "agree_with"
msgstr "I agree to the"

#, fuzzy
msgid "privacy_terms"
msgstr "privacy terms"

#, fuzzy
msgid "already_account"
msgstr "Already have an account?"

#, fuzzy
msgid "teacher_invitation_require_login"
msgstr "To set up your profile as a teacher, we will need you to log in. If you don't have an account, please create one."

#, fuzzy
msgid "by"
msgstr "by"

#, fuzzy
msgid "percentage_achieved"
msgstr "Achieved by {percentage}% of the users"

#, fuzzy
msgid "title_admin"
msgstr "Hedy - Administrator page"

#, fuzzy
msgid "username_invalid"
msgstr "Your username is invalid."

#, fuzzy
msgid "teacher_invalid"
msgstr "Your teacher value is invalid."

#, fuzzy
msgid "email_invalid"
msgstr "Please enter a valid email."

#, fuzzy
msgid "mail_error_change_processed"
msgstr "Something went wrong when sending a validation mail, the changes are still correctly processed."

#, fuzzy
msgid "username_special"
msgstr "Username cannot contain `:` or `@`."

#, fuzzy
msgid "username_three"
msgstr "Username must contain at least three characters."

#, fuzzy
msgid "password_invalid"
msgstr "Your password is invalid."

#, fuzzy
msgid "passwords_six"
msgstr "All passwords need to be six characters or longer."

#, fuzzy
msgid "mail_welcome_verify_body"
msgstr ""
"Your Hedy account has been created successfully. Welcome!\n"
"Please click on this link to verify your email address: {link}"

#, fuzzy
msgid "mail_change_password_body"
msgstr ""
"Your Hedy password has been changed. If you did this, all is good.\n"
"If you didn't change your password, please contact us immediately by replying to this email."

#, fuzzy
msgid "mail_recover_password_body"
msgstr ""
"By clicking on this link, you can set a new Hedy password. This link is valid for <b>4</b> hours.\n"
"If you haven't required a password reset, please ignore this email: {link}"

#, fuzzy
msgid "mail_reset_password_body"
msgstr ""
"Your Hedy password has been reset to a new one. If you did this, all is good.\n"
"If you didn't change your password, please contact us immediately by replying to this email."

#, fuzzy
msgid "mail_welcome_teacher_body"
msgstr ""
"<strong>Welcome!</strong>\n"
"Congratulations on your brand new Hedy teacher's account. Welcome to the world wide community of Hedy teachers!\n"
"\n"
"<strong>What teacher's accounts can do</strong>\n"
"There are a number of extra options unlocked for you now.\n"
"\n"
"1. Extra explanation is available in the <a href=\"https://hedy.org/for-teachers/manual\">teacher's manual</a>.\n"
"2. With your teacher account, you can create classes. Your students can than join your classes and you can see their progress. Classes are made and managed though the for <a href=\"https://hedycode.com/for-teachers\">teachers page</a>.\n"
"3. You can fully customize your classes, for example you can open and close levels, enable or disable adventures and author your own adventures!\n"
"\n"
"<strong>Join our online community!</strong>\n"
"All Hedy teachers, programmers and other fans are welcome to join our <a href=\"https://discord.gg/8yY7dEme9r\">Discord server</a>. This is the ideal place to chat about Hedy: we have channels where you can show your cool projects and lessons, channels to report bugs, and channels to chat with other teachers and with the Hedy team.\n"
"\n"
"<strong>How to ask for help </strong>\n"
"If anything is unclear, you can let us know on Discord, or <a href=\"mailto: hello@hedy.org\">send us an email</a>.\n"
"\n"
"<strong>How to report bugs</strong>\n"
"In Discord, we have a channel for reporting bugs, called #bugs. That is the perfect place to let us know about issues you are running into. If you know how to use GitHub, you can create an <a href=\"https://github.com/Felienne/hedy/issues/new?assignees=&labels=&template=bug_report.md&title=%5BBUG%5D\">issue</a> there.\n"

#, fuzzy
msgid "mail_welcome_verify_subject"
msgstr "Welcome to Hedy"

#, fuzzy
msgid "mail_change_password_subject"
msgstr "Your Hedy password has been changed"

#, fuzzy
msgid "mail_recover_password_subject"
msgstr "Request a password reset."

#, fuzzy
msgid "mail_reset_password_subject"
msgstr "Your Hedy password has been reset"

#, fuzzy
msgid "mail_welcome_teacher_subject"
msgstr "Your Hedy teacher account is ready"

#, fuzzy
msgid "user"
msgstr "user"

#, fuzzy
msgid "mail_hello"
msgstr "Hi {username}!"

#, fuzzy
msgid "mail_goodbye"
msgstr ""
"Keep programming!\n"
"The Hedy team"

#, fuzzy
msgid "copy_mail_link"
msgstr "Please copy and paste this link into a new tab:"

#, fuzzy
msgid "link"
msgstr "Link"

#, fuzzy
msgid "invalid_username_password"
msgstr "Invalid username/password."

#, fuzzy
msgid "repeat_match_password"
msgstr "The repeated password does not match."

#, fuzzy
msgid "language_invalid"
msgstr "Please select a valid language."

#, fuzzy
msgid "agree_invalid"
msgstr "You have to agree with the privacy terms."

#, fuzzy
msgid "keyword_language_invalid"
msgstr "Please select a valid keyword language (select English or your own language)."

#, fuzzy
msgid "year_invalid"
msgstr "Please enter a year between 1900 and {current_year}."

#, fuzzy
msgid "gender_invalid"
msgstr "Please select a valid gender, choose (Female, Male, Other)."

#, fuzzy
msgid "country_invalid"
msgstr "Please select a valid country."

#, fuzzy
msgid "experience_invalid"
msgstr "Please select a valid experience, choose (Yes, No)."

#, fuzzy
msgid "programming_invalid"
msgstr "Please select a valid programming language."

#, fuzzy
msgid "exists_username"
msgstr "That username is already in use."

#, fuzzy
msgid "exists_email"
msgstr "That email is already in use."

#, fuzzy
msgid "token_invalid"
msgstr "Your token is invalid."

#, fuzzy
msgid "password_six"
msgstr "Your password must contain at least six characters."

#, fuzzy
msgid "password_change_not_allowed"
msgstr "You're not allowed to change the password of this user."

#, fuzzy
msgid "password_change_success"
msgstr "Password of your student is successfully changed."

#, fuzzy
msgid "password_updated"
msgstr "Password updated."

#, fuzzy
msgid "sent_password_recovery"
msgstr "You should soon receive an email with instructions on how to reset your password."

#, fuzzy
msgid "password_resetted"
msgstr "Your password has been successfully reset. You are being redirected to the login page."

#, fuzzy
msgid "already_teacher"
msgstr "You already have a teacher account."

#, fuzzy
msgid "already_teacher_request"
msgstr "You already have a pending teacher request."

#, fuzzy
msgid "teacher_account_success"
msgstr "You successfully requested a teacher account."

#, fuzzy
msgid "class_name_invalid"
msgstr "This class name is invalid."

#, fuzzy
msgid "class_name_empty"
msgstr "You didn't enter a class name!"

#, fuzzy
msgid "class_name_duplicate"
msgstr "You already have a class with this name."

#, fuzzy
msgid "no_such_class"
msgstr "No such Hedy class."

#, fuzzy
msgid "invalid_class_link"
msgstr "Invalid link for joining the class."

#, fuzzy
msgid "title_join-class"
msgstr "Hedy - Join class"

#, fuzzy
msgid "username_empty"
msgstr "You didn't enter an username!"

#, fuzzy
msgid "student_not_existing"
msgstr "This username doesn't exist."

#, fuzzy
msgid "student_already_in_class"
msgstr "This student is already in your class."

#, fuzzy
msgid "student_already_invite"
msgstr "This student already has a pending invitation."

#, fuzzy
msgid "retrieve_class_error"
msgstr "Only teachers can retrieve classes"

#, fuzzy
msgid "title_class-overview"
msgstr "Hedy - Class overview"

#, fuzzy
msgid "title_customize-class"
msgstr "Hedy - Customize class"

#, fuzzy
msgid "customization_deleted"
msgstr "Customizations successfully deleted."

#, fuzzy
msgid "class_customize_success"
msgstr "Class successfully customized."

#, fuzzy
msgid "no_accounts"
msgstr "There are no accounts to create."

#, fuzzy
msgid "unique_usernames"
msgstr "All usernames need to be unique."

#, fuzzy
msgid "usernames_exist"
msgstr "One or more usernames is already in use."

#, fuzzy
msgid "accounts_created"
msgstr "Accounts where successfully created."

#, fuzzy
msgid "retrieve_adventure_error"
msgstr "You're not allowed to view this adventure!"

#, fuzzy
msgid "title_view-adventure"
msgstr "Hedy - View adventure"

#, fuzzy
msgid "title_customize-adventure"
msgstr "Hedy - Customize adventure"

#, fuzzy
msgid "adventure_id_invalid"
msgstr "This adventure id is invalid."

#, fuzzy
msgid "adventure_name_invalid"
msgstr "This adventure name is invalid."

#, fuzzy
msgid "level_invalid"
msgstr "This Hedy level in invalid."

#, fuzzy
msgid "content_invalid"
msgstr "This adventure is invalid."

#, fuzzy
msgid "adventure_length"
msgstr "Your adventure has to be at least 20 characters."

#, fuzzy
msgid "public_invalid"
msgstr "This agreement selection is invalid"

#, fuzzy
msgid "classes_invalid"
msgstr "The list of selected classes is invalid"

#, fuzzy
msgid "adventure_duplicate"
msgstr "You already have an adventure with this name."

#, fuzzy
msgid "something_went_wrong_keyword_parsing"
msgstr "There is a mistake in your adventure, are all keywords correctly surrounded with { }?"

#, fuzzy
msgid "adventure_updated"
msgstr "The adventure has been updated!"

#, fuzzy
msgid "adventure_empty"
msgstr "You didn't enter an adventure name!"

#, fuzzy
msgid "exercise_doesnt_exist"
msgstr "This exercise doesn't exist"

#, fuzzy
msgid "profile_updated_reload"
msgstr "Profile updated, page will be re-loaded."

#, fuzzy
msgid "profile_updated"
msgstr "Profile updated."

#, fuzzy
msgid "delete_success"
msgstr "Program deleted successfully."

#, fuzzy
msgid "save_prompt"
msgstr "You need to have an account to save your program. Would you like to login now?"

#, fuzzy
msgid "overwrite_warning"
msgstr "You already have a program with this name, saving this program will replace the old one. Are you sure?"

#, fuzzy
msgid "save_parse_warning"
msgstr "This program contains an error, are you sure you want to save it?"

#, fuzzy
msgid "save_success_detail"
msgstr "Program saved successfully."

#, fuzzy
msgid "share_success_detail"
msgstr "Program shared successfully."

#, fuzzy
msgid "unshare_success_detail"
msgstr "Program unshared successfully."

#, fuzzy
msgid "favourite_success"
msgstr "Your program is set as favourite."

#, fuzzy
msgid "report_failure"
msgstr "This program does not exist or is not public"

#, fuzzy
msgid "report_success"
msgstr "This program has been reported"

#, fuzzy
msgid "question_doesnt_exist"
msgstr "This question does not exist"

#, fuzzy
msgid "question_invalid"
msgstr "Your token is invalid."

#, fuzzy
msgid "answer_invalid"
msgstr "Your password is invalid."

#, fuzzy
msgid "too_many_attempts"
msgstr "Too many attempts"

#, fuzzy
msgid "title_class statistics"
msgstr "My statistics"

#, fuzzy
msgid "title_class logs"
msgstr "Programs"

#~ msgid "only_teacher_create_class"
#~ msgstr "Only teachers are allowed to create classes!"
<<<<<<< HEAD
=======

#, fuzzy
msgid "disabled_button_locked"
msgstr "Your teacher hasn't unlocked this level yet"

#, fuzzy
msgid "disabled_button_quiz"
msgstr "Your quiz score is below the threshold, try again!"
>>>>>>> 6eda3a59
<|MERGE_RESOLUTION|>--- conflicted
+++ resolved
@@ -7,21 +7,17 @@
 msgstr ""
 "Project-Id-Version: PROJECT VERSION\n"
 "Report-Msgid-Bugs-To: EMAIL@ADDRESS\n"
-<<<<<<< HEAD
-"POT-Creation-Date: 2022-12-05 12:34+0100\n"
-"PO-Revision-Date: 2022-12-01 07:33+0000\n"
-=======
 "POT-Creation-Date: 2022-11-14 09:21+0100\n"
 "PO-Revision-Date: 2022-12-05 15:10+0000\n"
->>>>>>> 6eda3a59
 "Last-Translator: Anonymous <noreply@weblate.org>\n"
+"Language-Team: none\n"
 "Language: pa_PK\n"
-"Language-Team: none\n"
-"Plural-Forms: nplurals=2; plural=n > 1;\n"
 "MIME-Version: 1.0\n"
 "Content-Type: text/plain; charset=utf-8\n"
 "Content-Transfer-Encoding: 8bit\n"
-"Generated-By: Babel 2.10.1\n"
+"Plural-Forms: nplurals=2; plural=n > 1;\n"
+"X-Generator: Weblate 4.15-dev\n"
+"Generated-By: Babel 2.11.0\n"
 
 #, fuzzy
 msgid "program_contains_error"
@@ -621,9 +617,6 @@
 #, fuzzy
 msgid "generate_passwords"
 msgstr "Generate passwords"
-
-msgid "prefix_classname"
-msgstr ""
 
 #, fuzzy
 msgid "reset_view"
@@ -2068,8 +2061,6 @@
 
 #~ msgid "only_teacher_create_class"
 #~ msgstr "Only teachers are allowed to create classes!"
-<<<<<<< HEAD
-=======
 
 #, fuzzy
 msgid "disabled_button_locked"
@@ -2077,5 +2068,4 @@
 
 #, fuzzy
 msgid "disabled_button_quiz"
-msgstr "Your quiz score is below the threshold, try again!"
->>>>>>> 6eda3a59
+msgstr "Your quiz score is below the threshold, try again!"