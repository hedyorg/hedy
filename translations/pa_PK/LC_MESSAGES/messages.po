--- conflicted
+++ resolved
@@ -2913,7 +2913,6 @@
 #~ msgid "select_class"
 #~ msgstr ""
 
-<<<<<<< HEAD
 #~ msgid "invalid_tutorial_step"
 #~ msgstr ""
 
@@ -2930,10 +2929,10 @@
 #~ msgstr ""
 
 #~ msgid "tutorial_title_not_found"
-=======
+#~ msgstr ""
+
 #~ msgid "survey"
 #~ msgstr ""
 
 #~ msgid "survey_completed"
->>>>>>> ed49bfa5
 #~ msgstr ""
