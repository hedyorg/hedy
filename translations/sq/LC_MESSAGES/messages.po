--- conflicted
+++ resolved
@@ -2946,9 +2946,9 @@
 #~ msgid "survey_completed"
 #~ msgstr ""
 
-<<<<<<< HEAD
 #~ msgid "put"
-=======
+#~ msgstr ""
+
 #~ msgid "disable_explore_page"
 #~ msgstr ""
 
@@ -2959,5 +2959,4 @@
 #~ msgstr ""
 
 #~ msgid "title_explore"
->>>>>>> 8dee6c69
 #~ msgstr ""
