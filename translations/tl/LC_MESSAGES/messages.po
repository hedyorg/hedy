--- conflicted
+++ resolved
@@ -7,18 +7,6 @@
 msgstr ""
 "Project-Id-Version: PROJECT VERSION\n"
 "Report-Msgid-Bugs-To: EMAIL@ADDRESS\n"
-<<<<<<< HEAD
-"POT-Creation-Date: 2022-12-07 11:11-0400\n"
-"PO-Revision-Date: 2022-12-05 15:10+0000\n"
-"Last-Translator: Anonymous <noreply@weblate.org>\n"
-"Language: tl\n"
-"Language-Team: none\n"
-"Plural-Forms: nplurals=2; plural=n != 1 && n != 2 && n != 3 && (n % 10 == 4 || n % 10 == 6 || n % 10 == 9)\n"
-"MIME-Version: 1.0\n"
-"Content-Type: text/plain; charset=utf-8\n"
-"Content-Transfer-Encoding: 8bit\n"
-"Generated-By: Babel 2.9.1\n"
-=======
 "POT-Creation-Date: 2022-12-08 14:32+0100\n"
 "PO-Revision-Date: 2022-12-06 17:12+0000\n"
 "Last-Translator: Anonymous <noreply@weblate.org>\n"
@@ -29,7 +17,6 @@
 "Content-Type: text/plain; charset=utf-8\n"
 "Content-Transfer-Encoding: 8bit\n"
 "Generated-By: Babel 2.10.1\n"
->>>>>>> 5f4d5097
 
 #, fuzzy
 msgid "program_contains_error"
@@ -192,12 +179,9 @@
 #, fuzzy
 msgid "invalid_teacher_invitation_code"
 msgstr "The teacher invitation code is invalid. To become a teacher, reach out to hello@hedy.org."
-<<<<<<< HEAD
 
 msgid "catch_index_exception"
 msgstr ""
-=======
->>>>>>> 5f4d5097
 
 #, fuzzy
 msgid "default_404"
