--- conflicted
+++ resolved
@@ -2920,15 +2920,6 @@
 #~ msgid "classes"
 #~ msgstr ""
 
-<<<<<<< HEAD
-#~ msgid "student_already_in_class"
-#~ msgstr ""
-
-#~ msgid "student_not_existing"
-#~ msgstr ""
-
-#~ msgid "student"
-=======
 #~ msgid "Adventure"
 #~ msgstr ""
 
@@ -2945,5 +2936,4 @@
 #~ msgstr ""
 
 #~ msgid "select_class"
->>>>>>> 126b753e
 #~ msgstr ""
