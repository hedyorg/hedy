# Filipino (Philippines) translations for PROJECT.
# Copyright (C) 2023 ORGANIZATION
# This file is distributed under the same license as the PROJECT project.
# FIRST AUTHOR <EMAIL@ADDRESS>, 2023.
#
msgid ""
msgstr ""
"Project-Id-Version: PROJECT VERSION\n"
"Report-Msgid-Bugs-To: EMAIL@ADDRESS\n"
"POT-Creation-Date: 2000-01-01 00:00+0000\n"
"PO-Revision-Date: 2024-10-25 06:21+0000\n"
"Last-Translator: Prefill add-on <noreply-addon-prefill@weblate.org>\n"
"Language-Team: tl <LL@li.org>\n"
"Language: tl\n"
"MIME-Version: 1.0\n"
"Content-Type: text/plain; charset=utf-8\n"
"Content-Transfer-Encoding: 8bit\n"
"Plural-Forms: nplurals=2; plural=(n != 1);\n"
"X-Generator: Weblate 5.8.2-dev\n"
"Generated-By: Babel 2.14.0\n"

#, fuzzy
msgid "Access Before Assign"
msgstr ""

#, fuzzy
msgid "Cyclic Var Definition"
msgstr "The name `{variable}` needs to be set before you can use it on the right-hand side of the `{is}` command."

#, fuzzy
msgid "Else Without If Error"
msgstr ""

#, fuzzy
msgid "Function Undefined"
msgstr ""

#, fuzzy
msgid "Has Blanks"
msgstr ""

#, fuzzy
msgid "Incomplete"
msgstr ""

#, fuzzy
msgid "Incomplete Repeat"
msgstr ""

#, fuzzy
msgid "Invalid"
msgstr ""

#, fuzzy
msgid "Invalid Argument"
msgstr ""

#, fuzzy
msgid "Invalid Argument Type"
msgstr ""

#, fuzzy
msgid "Invalid At Command"
msgstr ""

#, fuzzy
msgid "Invalid Space"
msgstr ""

#, fuzzy
msgid "Invalid Type Combination"
msgstr ""

#, fuzzy
msgid "Lonely Echo"
msgstr ""

#, fuzzy
msgid "Lonely Text"
msgstr ""

#, fuzzy
msgid "Missing Additional Command"
msgstr ""

#, fuzzy
msgid "Missing Colon Error"
msgstr ""

#, fuzzy
msgid "Missing Command"
msgstr ""

#, fuzzy
msgid "Missing Inner Command"
msgstr ""

#, fuzzy
msgid "Missing Square Brackets"
msgstr ""

#, fuzzy
msgid "Missing Variable"
msgstr ""

#, fuzzy
msgid "Misspelled At Command"
msgstr ""

#, fuzzy
msgid "No Indentation"
msgstr ""

#, fuzzy
msgid "Non Decimal Variable"
msgstr ""

#, fuzzy
msgid "Parse"
msgstr ""

#, fuzzy
msgid "Pressit Missing Else"
msgstr ""

#, fuzzy
msgid "Runtime Index Error"
msgstr ""

#, fuzzy
msgid "Runtime Value Error"
msgstr ""

#, fuzzy
msgid "Runtime Values Error"
msgstr ""

#, fuzzy
msgid "Save Microbit code "
msgstr ""

#, fuzzy
msgid "Too Big"
msgstr ""

#, fuzzy
msgid "Too Few Indents"
msgstr ""

#, fuzzy
msgid "Too Many Indents"
msgstr ""

#, fuzzy
msgid "Unexpected Indentation"
msgstr ""

#, fuzzy
msgid "Unquoted Assignment"
msgstr ""

#, fuzzy
msgid "Unquoted Equality Check"
msgstr ""

#, fuzzy
msgid "Unquoted Text"
msgstr "Be careful. If you `{ask}` or `{print}` something, the text should start and finish with a quotation mark. You forgot that for the text {unquotedtext}."

#, fuzzy
msgid "Unsupported Float"
msgstr ""

#, fuzzy
msgid "Unsupported String Value"
msgstr ""

#, fuzzy
msgid "Unused Variable"
msgstr ""

#, fuzzy
msgid "Var Undefined"
msgstr ""

#, fuzzy
msgid "Wrong Level"
msgstr ""

#, fuzzy
msgid "Wrong Number of Arguments"
msgstr ""

msgid "about_this_adventure"
msgstr ""

#, fuzzy
msgid "account_overview"
msgstr ""

#, fuzzy
msgid "actions"
msgstr ""

#, fuzzy
msgid "add"
msgstr ""

#, fuzzy
msgid "add_students"
msgstr ""

#, fuzzy
msgid "add_your_language"
msgstr ""

#, fuzzy
msgid "admin"
msgstr ""

#, fuzzy
msgid "advance_button"
msgstr ""

#, fuzzy
msgid "adventure"
msgstr ""

#, fuzzy
msgid "adventure_cloned"
msgstr ""

#, fuzzy
msgid "adventure_code_button"
msgstr ""

#, fuzzy
msgid "adventure_codeblock_button"
msgstr ""

#, fuzzy
msgid "adventure_duplicate"
msgstr ""

#, fuzzy
msgid "adventure_empty"
msgstr ""

#, fuzzy
msgid "adventure_exp_3"
msgstr "Make sure you always surround keywords with { }, then they are recognized correctly. You can use the \"preview\" button to view a styled version of your adventure. To view the adventure on a dedicated page, select \"view\" from the teachers page."

msgid "adventure_exp_classes"
msgstr ""

#, fuzzy
msgid "adventure_flagged"
msgstr ""

#, fuzzy
msgid "adventure_id_invalid"
msgstr ""

#, fuzzy
msgid "adventure_length"
msgstr ""

#, fuzzy
msgid "adventure_name_invalid"
msgstr ""

#, fuzzy
msgid "adventure_terms"
msgstr ""

#, fuzzy
msgid "adventure_updated"
msgstr ""

#, fuzzy
msgid "adventures_completed"
msgstr ""

#, fuzzy
msgid "adventures_info"
msgstr ""

#, fuzzy
msgid "adventures_restored"
msgstr ""

#, fuzzy
msgid "adventures_ticked"
msgstr ""

#, fuzzy
msgid "adventures_tried"
msgstr ""

#, fuzzy
msgid "ago"
msgstr ""

#, fuzzy
msgid "agree_invalid"
msgstr ""

#, fuzzy
msgid "agree_with"
msgstr ""

#, fuzzy
msgid "ajax_error"
msgstr ""

#, fuzzy
msgid "all"
msgstr ""

#, fuzzy
msgid "all_class_highscores"
msgstr ""

#, fuzzy
msgid "all_rows_missing_separator"
msgstr ""

#, fuzzy
msgid "already_account"
msgstr ""

#, fuzzy
msgid "already_program_running"
msgstr ""

#, fuzzy
msgid "are_you_sure"
msgstr ""

#, fuzzy
msgid "ask_needs_var"
msgstr "Starting in level 2, `{ask}` needs to be used with a variable. Example: name `{is}` `{ask}` What are you called?"

msgid "available_in"
msgstr ""

msgid "back_to_class"
msgstr ""

#, fuzzy
msgid "become_a_sponsor"
msgstr ""

#, fuzzy
msgid "birth_year"
msgstr ""

#, fuzzy
msgid "by"
msgstr ""

#, fuzzy
msgid "cancel"
msgstr ""

#, fuzzy
msgid "cant_parse_exception"
msgstr ""

#, fuzzy
msgid "certificate"
msgstr ""

#, fuzzy
msgid "certified_teacher"
msgstr ""

#, fuzzy
msgid "change_password"
msgstr ""

#, fuzzy
msgid "cheatsheet_title"
msgstr ""

#, fuzzy
msgid "class_already_joined"
msgstr ""

#, fuzzy
msgid "class_customize_success"
msgstr ""

#, fuzzy
msgid "class_graph_explanation"
msgstr ""

msgid "class_logs"
msgstr ""

#, fuzzy
msgid "class_name_duplicate"
msgstr ""

#, fuzzy
msgid "class_name_empty"
msgstr ""

#, fuzzy
msgid "class_name_invalid"
msgstr ""

#, fuzzy
msgid "class_name_prompt"
msgstr ""

#, fuzzy
msgid "class_performance_graph"
msgstr ""

#, fuzzy
msgid "class_survey_description"
msgstr ""

#, fuzzy
msgid "class_survey_later"
msgstr ""

#, fuzzy
msgid "class_survey_question1"
msgstr ""

#, fuzzy
msgid "class_survey_question2"
msgstr ""

#, fuzzy
msgid "class_survey_question3"
msgstr ""

#, fuzzy
msgid "class_survey_question4"
msgstr ""

#, fuzzy
msgid "classes_info"
msgstr ""

#, fuzzy
msgid "clone"
msgstr ""

#, fuzzy
msgid "cloned_times"
msgstr ""

#, fuzzy
msgid "close"
msgstr ""

#, fuzzy
msgid "comma"
msgstr ""

#, fuzzy
msgid "command_not_available_yet_exception"
msgstr ""

#, fuzzy
msgid "command_unavailable_exception"
msgstr ""

#, fuzzy
msgid "commands"
msgstr ""

#, fuzzy
msgid "complete"
msgstr ""

#, fuzzy
msgid "congrats_message"
msgstr ""

#, fuzzy
msgid "connect_guest_teacher"
msgstr ""

#, fuzzy
msgid "constant_variable_role"
msgstr ""

msgid "containing"
msgstr ""

#, fuzzy
msgid "content_invalid"
msgstr ""

#, fuzzy
msgid "continue"
msgstr ""

#, fuzzy
msgid "contributor"
msgstr ""

#, fuzzy
msgid "copy_accounts_to_clipboard"
msgstr ""

#, fuzzy
msgid "copy_clipboard"
msgstr ""

#, fuzzy
msgid "copy_code"
msgstr ""

#, fuzzy
msgid "copy_join_link"
msgstr ""

#, fuzzy
msgid "copy_link_success"
msgstr ""

#, fuzzy
msgid "copy_link_to_share"
msgstr ""

#, fuzzy
msgid "copy_mail_link"
msgstr ""

#, fuzzy
msgid "correct_answer"
msgstr ""

#, fuzzy
msgid "country"
msgstr ""

#, fuzzy
msgid "country_invalid"
msgstr ""

#, fuzzy
msgid "create_account"
msgstr ""

#, fuzzy
msgid "create_accounts"
msgstr ""

#, fuzzy
msgid "create_accounts_placeholder"
msgstr ""

#, fuzzy
msgid "create_accounts_prompt"
msgstr ""

#, fuzzy
msgid "create_adventure"
msgstr ""

#, fuzzy
msgid "create_class"
msgstr ""

#, fuzzy
msgid "create_student_account"
msgstr ""

#, fuzzy
msgid "create_student_account_explanation"
msgstr ""

#, fuzzy
msgid "create_student_accounts"
msgstr ""

#, fuzzy
msgid "create_teacher_account"
msgstr ""

#, fuzzy
msgid "create_teacher_account_explanation"
msgstr ""

#, fuzzy
msgid "create_usernames_and_passwords_desc"
msgstr ""

#, fuzzy
msgid "create_usernames_and_passwords_title"
msgstr ""

#, fuzzy
msgid "create_usernames_desc"
msgstr ""

#, fuzzy
msgid "create_usernames_title"
msgstr ""

#, fuzzy
msgid "creator"
msgstr ""

#, fuzzy
msgid "current_password"
msgstr ""

#, fuzzy
msgid "customization_deleted"
msgstr ""

#, fuzzy
msgid "customize"
msgstr ""

#, fuzzy
msgid "customize_adventure"
msgstr ""

#, fuzzy
msgid "customize_class"
msgstr ""

#, fuzzy
msgid "dash"
msgstr ""

#, fuzzy
msgid "debug"
msgstr ""

#, fuzzy
msgid "default_401"
msgstr ""

#, fuzzy
msgid "default_403"
msgstr ""

#, fuzzy
msgid "default_404"
msgstr ""

#, fuzzy
msgid "default_500"
msgstr ""

#, fuzzy
msgid "delete"
msgstr ""

#, fuzzy
msgid "delete_adventure_prompt"
msgstr ""

#, fuzzy
msgid "delete_class_prompt"
msgstr ""

#, fuzzy
msgid "delete_confirm"
msgstr ""

#, fuzzy
msgid "delete_invite"
msgstr ""

#, fuzzy
msgid "delete_invite_prompt"
msgstr ""

#, fuzzy
msgid "delete_public"
msgstr ""

#, fuzzy
msgid "delete_success"
msgstr ""

#, fuzzy
msgid "delete_tag_prompt"
msgstr ""

#, fuzzy
msgid "destroy_profile"
msgstr ""

#, fuzzy
msgid "developers_mode"
msgstr ""

#, fuzzy
msgid "directly_available"
msgstr ""

#, fuzzy
msgid "disable"
msgstr ""

#, fuzzy
msgid "disable_explore_page"
msgstr ""

#, fuzzy
msgid "disable_parsons"
msgstr ""

#, fuzzy
msgid "disable_quizes"
msgstr ""

#, fuzzy
msgid "disabled"
msgstr ""

#, fuzzy
msgid "disabled_button_quiz"
msgstr ""

#, fuzzy
msgid "discord_server"
msgstr ""

#, fuzzy
msgid "distinguished_user"
msgstr ""

#, fuzzy
msgid "double quotes"
msgstr ""

#, fuzzy
msgid "download"
msgstr ""

#, fuzzy
msgid "duplicate"
msgstr ""

#, fuzzy
msgid "echo_and_ask_mismatch_exception"
msgstr ""

#, fuzzy
msgid "echo_out"
msgstr "Starting in level 2 `{echo}` is no longer needed. You can repeat an answer with `{ask}` and `{print}` now. Example: name is `{ask}` What are you called? `{print}` hello name"

#, fuzzy
msgid "edit_adventure"
msgstr ""

#, fuzzy
msgid "edit_code_button"
msgstr ""

#, fuzzy
msgid "email"
msgstr ""

#, fuzzy
msgid "email_invalid"
msgstr ""

#, fuzzy
msgid "end_quiz"
msgstr ""

#, fuzzy
msgid "english"
msgstr ""

#, fuzzy
msgid "enter"
msgstr ""

#, fuzzy
msgid "enter_password"
msgstr ""

#, fuzzy
msgid "enter_text"
msgstr ""

#, fuzzy
msgid "error_logo_alt"
msgstr ""

#, fuzzy
msgid "errors"
msgstr ""

#, fuzzy
msgid "exclamation mark"
msgstr ""

#, fuzzy
msgid "exercise"
msgstr ""

#, fuzzy
msgid "exercise_doesnt_exist"
msgstr ""

#, fuzzy
msgid "exists_email"
msgstr ""

#, fuzzy
msgid "exists_username"
msgstr ""

#, fuzzy
msgid "exit_preview_mode"
msgstr ""

#, fuzzy
msgid "experience_invalid"
msgstr ""

#, fuzzy
msgid "expiration_date"
msgstr ""

#, fuzzy
msgid "favorite_program"
msgstr ""

#, fuzzy
msgid "favourite_confirm"
msgstr ""

#, fuzzy
msgid "favourite_program"
msgstr ""

#, fuzzy
msgid "favourite_program_invalid"
msgstr ""

#, fuzzy
msgid "favourite_success"
msgstr ""

#, fuzzy
msgid "feedback_message_error"
msgstr ""

#, fuzzy
msgid "female"
msgstr ""

#, fuzzy
msgid "flag_adventure_prompt"
msgstr ""

#, fuzzy
msgid "float"
msgstr ""

#, fuzzy
msgid "for_teachers"
msgstr ""

#, fuzzy
msgid "forgot_password"
msgstr ""

#, fuzzy
msgid "from_another_teacher"
msgstr ""

#, fuzzy
msgid "from_magazine_website"
msgstr ""

#, fuzzy
msgid "from_video"
msgstr ""

#, fuzzy
msgid "fun_statistics_msg"
msgstr ""

#, fuzzy
msgid "gender"
msgstr ""

#, fuzzy
msgid "gender_invalid"
msgstr ""

#, fuzzy
msgid "general_settings"
msgstr ""

#, fuzzy
msgid "get_certificate"
msgstr ""

#, fuzzy
msgid "give_link_to_teacher"
msgstr ""

#, fuzzy
msgid "go_back"
msgstr ""

#, fuzzy
msgid "go_back_to_main"
msgstr ""

#, fuzzy
msgid "go_to_question"
msgstr ""

#, fuzzy
msgid "go_to_quiz_result"
msgstr ""

msgid "go_to_your_clone"
msgstr ""

#, fuzzy
msgid "goto_profile"
msgstr ""

#, fuzzy
msgid "graph_title"
msgstr ""

#, fuzzy
msgid "hand_in"
msgstr ""

#, fuzzy
msgid "hand_in_exercise"
msgstr ""

#, fuzzy
msgid "heard_about_hedy"
msgstr ""

#, fuzzy
msgid "heard_about_invalid"
msgstr ""

#, fuzzy
msgid "hedy_choice_title"
msgstr ""

#, fuzzy
msgid "hedy_introduction_slides"
msgstr ""

#, fuzzy
msgid "hedy_logo_alt"
msgstr ""

#, fuzzy
msgid "hedy_on_github"
msgstr ""

msgid "hello_logo"
msgstr ""

#, fuzzy
msgid "hide_adventures"
msgstr ""

#, fuzzy
msgid "hide_cheatsheet"
msgstr ""

#, fuzzy
msgid "hide_classes"
msgstr ""

#, fuzzy
msgid "hide_keyword_switcher"
msgstr ""

#, fuzzy
msgid "hide_slides"
msgstr ""

#, fuzzy
msgid "highest_level_reached"
msgstr ""

#, fuzzy
msgid "highest_quiz_score"
msgstr ""

#, fuzzy
msgid "hint"
msgstr ""

#, fuzzy
msgid "ill_work_some_more"
msgstr ""

#, fuzzy
msgid "image_invalid"
msgstr "The image you chose image is invalid."

#, fuzzy
msgid "incomplete_command_exception"
msgstr ""

#, fuzzy
msgid "incorrect_handling_of_quotes_exception"
msgstr ""

#, fuzzy
msgid "incorrect_use_of_types_exception"
msgstr ""

#, fuzzy
msgid "incorrect_use_of_variable_exception"
msgstr ""

#, fuzzy
msgid "indentation_exception"
msgstr ""

#, fuzzy
msgid "input"
msgstr ""

#, fuzzy
msgid "input_variable_role"
msgstr ""

#, fuzzy
msgid "integer"
msgstr ""

#, fuzzy
msgid "invalid_class_link"
msgstr ""

#, fuzzy
msgid "invalid_command_exception"
msgstr ""

#, fuzzy
msgid "invalid_keyword_language_comment"
msgstr ""

#, fuzzy
msgid "invalid_language_comment"
msgstr ""

#, fuzzy
msgid "invalid_level_comment"
msgstr ""

#, fuzzy
msgid "invalid_program_comment"
msgstr ""

#, fuzzy
msgid "invalid_teacher_invitation_code"
msgstr ""

#, fuzzy
msgid "invalid_tutorial_step"
msgstr ""

#, fuzzy
msgid "invalid_username_password"
msgstr ""

#, fuzzy
msgid "invite_by_username"
msgstr ""

#, fuzzy
msgid "invite_date"
msgstr ""

#, fuzzy
msgid "invite_message"
msgstr ""

#, fuzzy
msgid "invite_prompt"
msgstr ""

#, fuzzy
msgid "invite_teacher"
msgstr ""

#, fuzzy
msgid "join_class"
msgstr ""

#, fuzzy
msgid "join_prompt"
msgstr ""

#, fuzzy
msgid "keybinding_waiting_for_keypress"
msgstr ""

#, fuzzy
msgid "keyword_language_invalid"
msgstr ""

#, fuzzy
msgid "landcode_phone_number"
msgstr ""

#, fuzzy
msgid "language"
msgstr ""

#, fuzzy
msgid "language_invalid"
msgstr ""

#, fuzzy
msgid "languages"
msgstr ""

#, fuzzy
msgid "last_edited"
msgstr ""

#, fuzzy
msgid "last_update"
msgstr ""

#, fuzzy
msgid "lastname"
msgstr ""

#, fuzzy
msgid "leave_class"
msgstr ""

#, fuzzy
msgid "level"
msgstr ""

#, fuzzy
msgid "level_accessible"
msgstr ""

#, fuzzy
msgid "level_disabled"
msgstr ""

#, fuzzy
msgid "level_future"
msgstr ""

#, fuzzy
msgid "level_invalid"
msgstr ""

#, fuzzy
msgid "level_not_class"
msgstr ""

#, fuzzy
msgid "level_title"
msgstr ""

#, fuzzy
msgid "levels"
msgstr ""

#, fuzzy
msgid "link"
msgstr ""

#, fuzzy
msgid "list"
msgstr ""

#, fuzzy
msgid "list_variable_role"
msgstr ""

#, fuzzy
msgid "logged_in_to_share"
msgstr ""

#, fuzzy
msgid "login"
msgstr ""

#, fuzzy
msgid "login_long"
msgstr ""

#, fuzzy
msgid "login_to_save_your_work"
msgstr ""

#, fuzzy
msgid "logout"
msgstr ""

#, fuzzy
msgid "longest_program"
msgstr ""

#, fuzzy
msgid "mail_change_password_body"
msgstr ""

#, fuzzy
msgid "mail_change_password_subject"
msgstr ""

#, fuzzy
msgid "mail_error_change_processed"
msgstr ""

#, fuzzy
msgid "mail_goodbye"
msgstr ""

#, fuzzy
msgid "mail_hello"
msgstr ""

#, fuzzy
msgid "mail_recover_password_body"
msgstr ""

#, fuzzy
msgid "mail_recover_password_subject"
msgstr "Humiling ng pag-reset ng password."

#, fuzzy
msgid "mail_reset_password_body"
msgstr ""

#, fuzzy
msgid "mail_reset_password_subject"
msgstr ""

#, fuzzy
msgid "mail_welcome_teacher_body"
msgstr ""

#, fuzzy
msgid "mail_welcome_teacher_subject"
msgstr ""

#, fuzzy
msgid "mail_welcome_verify_body"
msgstr ""

#, fuzzy
msgid "mail_welcome_verify_subject"
msgstr ""

#, fuzzy
msgid "mailing_title"
msgstr ""

#, fuzzy
msgid "main_subtitle"
msgstr ""

#, fuzzy
msgid "main_title"
msgstr ""

#, fuzzy
msgid "make_sure_you_are_done"
msgstr ""

#, fuzzy
msgid "male"
msgstr ""

#, fuzzy
msgid "mandatory_mode"
msgstr ""

#, fuzzy
msgid "more_info"
msgstr ""

#, fuzzy
msgid "more_options"
msgstr ""

#, fuzzy
msgid "multiple_keywords_warning"
msgstr ""

msgid "multiple_levels_warning"
msgstr ""

#, fuzzy
msgid "my_account"
msgstr ""

#, fuzzy
msgid "my_adventures"
msgstr ""

#, fuzzy
msgid "my_classes"
msgstr ""

#, fuzzy
msgid "my_messages"
msgstr ""

#, fuzzy
msgid "my_public_profile"
msgstr ""

#, fuzzy
msgid "name"
msgstr ""

#, fuzzy
msgid "nav_explore"
msgstr ""

#, fuzzy
msgid "nav_hedy"
msgstr ""

#, fuzzy
msgid "nav_learn_more"
msgstr ""

#, fuzzy
msgid "nav_start"
msgstr ""

#, fuzzy
msgid "new_password"
msgstr ""

#, fuzzy
msgid "new_password_repeat"
msgstr ""

#, fuzzy
msgid "newline"
msgstr ""

#, fuzzy
msgid "next_adventure"
msgstr ""

#, fuzzy
msgid "next_exercise"
msgstr ""

#, fuzzy
msgid "next_page"
msgstr ""

#, fuzzy
msgid "next_step_tutorial"
msgstr ""

#, fuzzy
msgid "next_student"
msgstr ""

#, fuzzy
msgid "no"
msgstr ""

#, fuzzy
msgid "no_account"
msgstr ""

#, fuzzy
msgid "no_accounts"
msgstr ""

#, fuzzy
msgid "no_adventures_yet"
msgstr ""

#, fuzzy
msgid "no_more_flat_if"
msgstr ""

#, fuzzy
msgid "no_programs"
msgstr ""

#, fuzzy
msgid "no_shared_programs"
msgstr ""

#, fuzzy
msgid "no_students"
msgstr ""

#, fuzzy
msgid "no_such_adventure"
msgstr ""

#, fuzzy
msgid "no_such_class"
msgstr ""

#, fuzzy
msgid "no_such_level"
msgstr ""

#, fuzzy
msgid "no_such_program"
msgstr ""

#, fuzzy
msgid "no_tag"
msgstr ""

#, fuzzy
msgid "not_adventure_yet"
msgstr ""

#, fuzzy
msgid "not_enrolled"
msgstr ""

#, fuzzy
msgid "not_in_class_no_handin"
msgstr ""

#, fuzzy
msgid "not_logged_in_cantsave"
msgstr ""

#, fuzzy
msgid "not_logged_in_handin"
msgstr ""

#, fuzzy
msgid "not_teacher"
msgstr ""

#, fuzzy
msgid "number"
msgstr ""

#, fuzzy
msgid "number_lines"
msgstr ""

#, fuzzy
msgid "number_of_errors"
msgstr ""

#, fuzzy
msgid "number_programs"
msgstr ""

#, fuzzy
msgid "ok"
msgstr ""

#, fuzzy
msgid "one_level_error"
msgstr ""

#, fuzzy
msgid "only_you_can_see"
msgstr ""

#, fuzzy
msgid "open"
msgstr ""

#, fuzzy
msgid "opening_date"
msgstr ""

#, fuzzy
msgid "opening_dates"
msgstr ""

#, fuzzy
msgid "option"
msgstr ""

#, fuzzy
msgid "or"
msgstr ""

#, fuzzy
msgid "other"
msgstr ""

#, fuzzy
msgid "other_block"
msgstr ""

#, fuzzy
msgid "other_settings"
msgstr ""

#, fuzzy
msgid "other_source"
msgstr ""

#, fuzzy
msgid "other_text"
msgstr ""

#, fuzzy
msgid "overwrite_warning"
msgstr ""

#, fuzzy
msgid "owner"
msgstr ""

#, fuzzy
msgid "page_not_found"
msgstr ""

#, fuzzy
msgid "pair_with_teacher"
msgstr ""

#, fuzzy
msgid "parsons_title"
msgstr ""

#, fuzzy
msgid "password"
msgstr ""

#, fuzzy
msgid "password_change_not_allowed"
msgstr ""

#, fuzzy
msgid "password_change_prompt"
msgstr ""

#, fuzzy
msgid "password_change_success"
msgstr ""

#, fuzzy
msgid "password_invalid"
msgstr ""

#, fuzzy
msgid "password_repeat"
msgstr ""

#, fuzzy
msgid "password_resetted"
msgstr ""

#, fuzzy
msgid "password_six"
msgstr ""

#, fuzzy
msgid "password_updated"
msgstr ""

#, fuzzy
msgid "passwords_six"
msgstr ""

#, fuzzy
msgid "passwords_too_short"
msgstr ""

#, fuzzy
msgid "pending_invites"
msgstr ""

#, fuzzy
msgid "people_with_a_link"
msgstr ""

#, fuzzy
msgid "percentage"
msgstr ""

#, fuzzy
msgid "period"
msgstr ""

#, fuzzy
msgid "personal_text"
msgstr ""

#, fuzzy
msgid "personal_text_invalid"
msgstr ""

#, fuzzy
msgid "phone_number"
msgstr ""

#, fuzzy
msgid "preferred_keyword_language"
msgstr ""

#, fuzzy
msgid "preferred_language"
msgstr ""

#, fuzzy
msgid "preview"
msgstr ""

#, fuzzy
msgid "preview_teacher_mode"
msgstr ""

#, fuzzy
msgid "previewing_adventure"
msgstr ""

#, fuzzy
msgid "previewing_class"
msgstr ""

#, fuzzy
msgid "previous_campaigns"
msgstr ""

#, fuzzy
msgid "previous_page"
msgstr ""

#, fuzzy
msgid "print_accounts"
msgstr ""

msgid "print_accounts_title"
msgstr ""

msgid "print_logo"
msgstr ""

#, fuzzy
msgid "privacy_terms"
msgstr ""

#, fuzzy
msgid "private"
msgstr ""

#, fuzzy
msgid "profile_logo_alt"
msgstr ""

#, fuzzy
msgid "profile_picture"
msgstr ""

#, fuzzy
msgid "profile_updated"
msgstr ""

#, fuzzy
msgid "profile_updated_reload"
msgstr ""

#, fuzzy
msgid "program_contains_error"
msgstr ""

#, fuzzy
msgid "program_header"
msgstr ""

#, fuzzy
msgid "program_too_large_exception"
msgstr ""

#, fuzzy
msgid "programming_experience"
msgstr ""

#, fuzzy
msgid "programming_invalid"
msgstr ""

#, fuzzy
msgid "programs"
msgstr ""

#, fuzzy
msgid "prompt_join_class"
msgstr ""

#, fuzzy
msgid "provided_username_duplicates"
msgstr ""

#, fuzzy
msgid "public"
msgstr ""

msgid "public_adventures"
msgstr ""

#, fuzzy
msgid "public_content"
msgstr ""

#, fuzzy
msgid "public_content_info"
msgstr ""

#, fuzzy
msgid "public_invalid"
msgstr ""

#, fuzzy
msgid "public_profile"
msgstr ""

#, fuzzy
msgid "public_profile_info"
msgstr ""

#, fuzzy
msgid "public_profile_updated"
msgstr ""

#, fuzzy
msgid "put"
msgstr ""

#, fuzzy
msgid "question mark"
msgstr ""

#, fuzzy
msgid "quiz_logo_alt"
msgstr ""

#, fuzzy
msgid "quiz_score"
msgstr ""

#, fuzzy
msgid "quiz_tab"
msgstr ""

#, fuzzy
msgid "quiz_threshold_not_reached"
msgstr ""

#, fuzzy
msgid "read_code_label"
msgstr ""

#, fuzzy
msgid "recent"
msgstr ""

#, fuzzy
msgid "recover_password"
msgstr "Humiling ng pag-reset ng password"

#, fuzzy
msgid "regress_button"
msgstr ""

#, fuzzy
msgid "remove"
msgstr ""

#, fuzzy
msgid "remove_customization"
msgstr ""

#, fuzzy
msgid "remove_customizations_prompt"
msgstr ""

#, fuzzy
msgid "remove_student_prompt"
msgstr ""

#, fuzzy
msgid "remove_user_prompt"
msgstr ""

msgid "rename_class"
msgstr ""

msgid "rename_class_prompt"
msgstr ""

#, fuzzy
msgid "repair_program_logo_alt"
msgstr ""

#, fuzzy
msgid "repeat_dep"
msgstr ""

#, fuzzy
msgid "repeat_match_password"
msgstr ""

#, fuzzy
msgid "repeat_new_password"
msgstr ""

#, fuzzy
msgid "report_failure"
msgstr ""

#, fuzzy
msgid "report_program"
msgstr ""

#, fuzzy
msgid "report_success"
msgstr ""

#, fuzzy
msgid "request_invalid"
msgstr ""

#, fuzzy
msgid "request_teacher"
msgstr ""

#, fuzzy
msgid "request_teacher_account"
msgstr ""

#, fuzzy
msgid "required_field"
msgstr ""

#, fuzzy
msgid "reset_adventure_prompt"
msgstr ""

#, fuzzy
msgid "reset_adventures"
msgstr ""

#, fuzzy
msgid "reset_button"
msgstr ""

#, fuzzy
msgid "reset_password"
msgstr ""

#, fuzzy
msgid "restart"
msgstr ""

#, fuzzy
msgid "retrieve_adventure_error"
msgstr ""

#, fuzzy
msgid "retrieve_class_error"
msgstr ""

#, fuzzy
msgid "retrieve_tag_error"
msgstr ""

#, fuzzy
msgid "role"
msgstr ""

#, fuzzy
msgid "run_code_button"
msgstr ""

#, fuzzy
msgid "save_parse_warning"
msgstr ""

#, fuzzy
msgid "save_prompt"
msgstr ""

#, fuzzy
msgid "save_success_detail"
msgstr ""

#, fuzzy
msgid "score"
msgstr ""

#, fuzzy
msgid "search"
msgstr ""

#, fuzzy
msgid "search_button"
msgstr ""

#, fuzzy
msgid "second_teacher"
msgstr ""

#, fuzzy
msgid "second_teacher_copy_prompt"
msgstr ""

#, fuzzy
msgid "second_teacher_prompt"
msgstr ""

#, fuzzy
msgid "second_teacher_warning"
msgstr ""

#, fuzzy
msgid "see_certificate"
msgstr ""

#, fuzzy
msgid "select"
msgstr ""

#, fuzzy
msgid "select_adventures"
msgstr ""

msgid "select_all"
msgstr ""

msgid "select_classes"
msgstr ""

#, fuzzy
msgid "select_lang"
msgstr ""

msgid "select_levels"
msgstr ""

msgid "selected"
msgstr ""

#, fuzzy
msgid "self_removal_prompt"
msgstr ""

#, fuzzy
msgid "send_password_recovery"
msgstr ""

#, fuzzy
msgid "sent_by"
msgstr ""

#, fuzzy
msgid "sent_password_recovery"
msgstr ""

#, fuzzy
msgid "settings"
msgstr ""

#, fuzzy
msgid "share"
msgstr ""

#, fuzzy
msgid "share_by_giving_link"
msgstr ""

#, fuzzy
msgid "share_your_program"
msgstr ""

#, fuzzy
msgid "signup_student_or_teacher"
msgstr ""

#, fuzzy
msgid "single quotes"
msgstr ""

#, fuzzy
msgid "slash"
msgstr ""

#, fuzzy
msgid "sleeping"
msgstr ""

#, fuzzy
msgid "slides"
msgstr ""

#, fuzzy
msgid "slides_for_level"
msgstr ""

#, fuzzy
msgid "slides_info"
msgstr ""

#, fuzzy
msgid "social_media"
msgstr ""

#, fuzzy
msgid "solution_example"
msgstr ""

#, fuzzy
msgid "solution_example_explanation"
msgstr ""

#, fuzzy
msgid "some_rows_missing_separator"
msgstr ""

#, fuzzy
msgid "something_went_wrong_keyword_parsing"
msgstr ""

#, fuzzy
msgid "space"
msgstr ""

#, fuzzy
msgid "star"
msgstr ""

#, fuzzy
msgid "start_learning"
msgstr ""

#, fuzzy
msgid "start_quiz"
msgstr ""

#, fuzzy
msgid "start_teaching"
msgstr ""

#, fuzzy
msgid "step_title"
msgstr ""

#, fuzzy
msgid "stepper_variable_role"
msgstr ""

#, fuzzy
msgid "stop"
msgstr ""

#, fuzzy
msgid "stop_code_button"
msgstr ""

#, fuzzy
msgid "string"
msgstr ""

#, fuzzy
msgid "student"
msgstr ""

#, fuzzy
msgid "student_accounts_created"
msgstr ""

#, fuzzy
msgid "student_adventures_table"
msgstr ""

#, fuzzy
msgid "student_adventures_table_explanation"
msgstr ""

#, fuzzy
msgid "student_already_in_class"
msgstr ""

#, fuzzy
msgid "student_already_invite"
msgstr ""

#, fuzzy
msgid "student_in_another_class"
msgstr ""

#, fuzzy
msgid "student_information"
msgstr ""

#, fuzzy
msgid "student_information_explanation"
msgstr ""

#, fuzzy
msgid "student_not_existing"
msgstr ""

#, fuzzy
msgid "student_signup_header"
msgstr ""

#, fuzzy
msgid "students"
msgstr ""

#, fuzzy
msgid "submission_time"
msgstr ""

#, fuzzy
msgid "submit_answer"
msgstr ""

#, fuzzy
msgid "submit_program"
msgstr ""

#, fuzzy
msgid "submit_warning"
msgstr ""

#, fuzzy
msgid "submitted"
msgstr ""

#, fuzzy
msgid "submitted_header"
msgstr ""

#, fuzzy
msgid "subscribe"
msgstr ""

#, fuzzy
msgid "subscribe_newsletter"
msgstr ""

#, fuzzy
msgid "successful_runs"
msgstr ""

#, fuzzy
msgid "suggestion_color"
msgstr ""

#, fuzzy
msgid "suggestion_note"
msgstr ""

#, fuzzy
msgid "suggestion_number"
msgstr ""

msgid "suggestion_numbers_or_strings"
msgstr ""

#, fuzzy
msgid "surname"
msgstr ""

#, fuzzy
msgid "survey"
msgstr ""

#, fuzzy
msgid "survey_completed"
msgstr ""

#, fuzzy
msgid "survey_skip"
msgstr ""

#, fuzzy
msgid "survey_submit"
msgstr ""

#, fuzzy
msgid "tag_in_adventure"
msgstr ""

#, fuzzy
msgid "tag_input_placeholder"
msgstr ""

#, fuzzy
msgid "tags"
msgstr ""

#, fuzzy
msgid "teacher"
msgstr ""

#, fuzzy
msgid "teacher_invalid"
msgstr ""

#, fuzzy
msgid "teacher_invitation_require_login"
msgstr ""

#, fuzzy
msgid "teacher_manual"
msgstr ""

#, fuzzy
msgid "teacher_signup_header"
msgstr ""

#, fuzzy
msgid "teacher_welcome"
msgstr ""

#, fuzzy
msgid "teachers"
msgstr ""

#, fuzzy
msgid "template_code"
msgstr ""
"This is the explanation of my adventure!\n"
"\n"
"This way I can show a command: <code>{print}</code>\n"
"\n"
"But sometimes I might want to show a piece of code, like this:\n"
"<pre>\n"
"ask What's your name?\n"
"echo so your name is \n"
"</pre>"

msgid "this_adventure_has_an_example_solution"
msgstr ""

#, fuzzy
msgid "this_turns_in_assignment"
msgstr ""

#, fuzzy
msgid "title"
msgstr ""

#, fuzzy
msgid "title_admin"
msgstr ""

#, fuzzy
msgid "title_class-overview"
msgstr ""

#, fuzzy
msgid "title_customize-adventure"
msgstr ""

#, fuzzy
msgid "title_customize-class"
msgstr ""

#, fuzzy
msgid "title_explore"
msgstr ""

#, fuzzy
msgid "title_for-teacher"
msgstr ""

#, fuzzy
msgid "title_join-class"
msgstr ""

#, fuzzy
msgid "title_learn-more"
msgstr ""

#, fuzzy
msgid "title_login"
msgstr ""

#, fuzzy
msgid "title_my-profile"
msgstr ""

#, fuzzy
msgid "title_privacy"
msgstr ""

#, fuzzy
msgid "title_programs"
msgstr ""

#, fuzzy
msgid "title_public-adventures"
msgstr ""

#, fuzzy
msgid "title_recover"
msgstr ""

#, fuzzy
msgid "title_reset"
msgstr ""

#, fuzzy
msgid "title_signup"
msgstr ""

#, fuzzy
msgid "title_start"
msgstr ""

#, fuzzy
msgid "title_view-adventure"
msgstr ""

#, fuzzy
msgid "token_invalid"
msgstr ""

#, fuzzy
msgid "too_many_accounts"
msgstr ""

#, fuzzy
msgid "tooltip_level_locked"
msgstr ""

#, fuzzy
msgid "translate_error"
msgstr ""

#, fuzzy
msgid "translating_hedy"
msgstr ""

#, fuzzy
msgid "translator"
msgstr ""

#, fuzzy
msgid "turned_into_teacher"
msgstr ""

#, fuzzy
msgid "tutorial"
msgstr ""

#, fuzzy
msgid "tutorial_code_snippet"
msgstr ""

#, fuzzy
msgid "tutorial_message_not_found"
msgstr ""

#, fuzzy
msgid "tutorial_title_not_found"
msgstr ""

#, fuzzy
msgid "unauthorized"
msgstr ""

#, fuzzy
msgid "unfavourite_confirm"
msgstr ""

#, fuzzy
msgid "unfavourite_success"
msgstr ""

#, fuzzy
msgid "unknown_variable_role"
msgstr ""

#, fuzzy
msgid "unlock_thresholds"
msgstr ""

#, fuzzy
msgid "unsaved_class_changes"
msgstr ""

#, fuzzy
msgid "unsubmit_program"
msgstr ""

#, fuzzy
msgid "unsubmit_warning"
msgstr ""

#, fuzzy
msgid "unsubmitted"
msgstr ""

#, fuzzy
msgid "update_adventure_prompt"
msgstr ""

#, fuzzy
msgid "update_public"
msgstr ""

#, fuzzy
msgid "updating_indicator"
msgstr ""

#, fuzzy
msgid "use_custom_passwords"
msgstr ""

#, fuzzy
msgid "use_generated_passwords"
msgstr ""

#, fuzzy
msgid "use_of_blanks_exception"
msgstr ""

#, fuzzy
msgid "use_of_nested_functions_exception"
msgstr ""

#, fuzzy
msgid "used_in"
msgstr ""

#, fuzzy
msgid "user"
msgstr ""

#, fuzzy
msgid "user_inexistent"
msgstr ""

#, fuzzy
msgid "user_not_private"
msgstr ""

#, fuzzy
msgid "username"
msgstr ""

#, fuzzy
msgid "username_contains_invalid_symbol"
msgstr ""

#, fuzzy
msgid "username_contains_separator"
msgstr ""

#, fuzzy
msgid "username_empty"
msgstr ""

#, fuzzy
msgid "username_invalid"
msgstr ""

#, fuzzy
msgid "username_special"
msgstr ""

#, fuzzy
msgid "username_three"
msgstr ""

#, fuzzy
msgid "usernames_too_short"
msgstr ""

#, fuzzy
msgid "usernames_unavailable"
msgstr ""

#, fuzzy
msgid "value"
msgstr ""

#, fuzzy
msgid "view_adventures"
msgstr ""

#, fuzzy
msgid "view_classes"
msgstr ""

#, fuzzy
msgid "view_program"
msgstr ""

#, fuzzy
msgid "view_slides"
msgstr ""

#, fuzzy
msgid "waiting_for_submit"
msgstr ""

#, fuzzy
msgid "walker_variable_role"
msgstr ""

msgid "website"
msgstr ""

#, fuzzy
msgid "what_is_your_role"
msgstr ""

#, fuzzy
msgid "what_should_my_code_do"
msgstr ""

msgid "workbook_circle_question_text"
msgstr ""

msgid "workbook_circle_question_title"
msgstr ""

msgid "workbook_define_question_text"
msgstr ""

msgid "workbook_define_question_title"
msgstr ""

msgid "workbook_input_question_text"
msgstr ""

msgid "workbook_input_question_title"
msgstr ""

msgid "workbook_multiple_choice_question_text"
msgstr ""

msgid "workbook_multiple_choice_question_title"
msgstr ""

msgid "workbook_open_question_title"
msgstr ""

msgid "workbook_output_question_text"
msgstr ""

msgid "workbook_output_question_title"
msgstr ""

#, fuzzy
msgid "year_invalid"
msgstr ""

#, fuzzy
msgid "yes"
msgstr ""

#, fuzzy
msgid "your_personal_text"
msgstr ""

#, fuzzy
msgid "your_program"
msgstr ""

#~ msgid "keyword_support"
#~ msgstr "Translated keywords"

#~ msgid "non_keyword_support"
#~ msgstr "Translated content"

#~ msgid "try_button"
#~ msgstr "Try"

#~ msgid "select_own_adventures"
#~ msgstr "Select own adventures"

#~ msgid "view"
#~ msgstr "View"

#~ msgid "class"
#~ msgstr "Class"

#~ msgid "save_code_button"
#~ msgstr "Save code"

#~ msgid "share_code_button"
#~ msgstr "Save & share code"

#~ msgid "classes_invalid"
#~ msgstr "The list of selected classes is invalid"

#~ msgid "directly_add_adventure_to_classes"
#~ msgstr "Do you want to add this adventure directly to one of your classes?"

#~ msgid "hand_in_assignment"
#~ msgstr "Hand in assignment"

#~ msgid "select_a_level"
#~ msgstr "Select a level"

#~ msgid "answer_invalid"
#~ msgstr "Your password is invalid."

#~ msgid "available_adventures_level"
#~ msgstr "Available adventures level"

#~ msgid "customize_class_exp_1"
#~ msgstr "Hi! On this page you can customize your class. By selecting levels and adventures you can choose what your student can see. You can also add your own created adventures to levels. All levels and default adventures will be selected by default. <b>Notice:</b> Not every adventure is available for every level! Settings up your customizations goes as follows:"

#~ msgid "customize_class_exp_2"
#~ msgstr "You can always change these settings later on. For example, you can make specific adventures or levels available while teaching a class. This way it's easy for you to determine which level and adventures your students will be working on. If you want to make everything available for your class it is easiest to remove the customization all together."

#~ msgid "customize_class_step_1"
#~ msgstr "Select levels for your class by pressing the \"level buttons\""

#~ msgid "customize_class_step_2"
#~ msgstr "\"Checkboxes\" will appear for the adventures available for the chosen levels"

#~ msgid "customize_class_step_3"
#~ msgstr "Select the adventures you want to make available"

#~ msgid "customize_class_step_4"
#~ msgstr "Click the name of an adventure to (de)select for all levels"

#~ msgid "customize_class_step_5"
#~ msgstr "Add personal adventures"

#~ msgid "customize_class_step_6"
#~ msgstr "Selecting an opening date for each level (you can also leave it empty)"

#~ msgid "customize_class_step_7"
#~ msgstr "Selection other settings"

#~ msgid "customize_class_step_8"
#~ msgstr "Choose \"Save\" -> You're done!"

#~ msgid "example_code_header"
#~ msgstr "Example Hedy Code"

#~ msgid "feedback_failure"
#~ msgstr "Wrong!"

#~ msgid "feedback_success"
#~ msgstr "Good!"

#~ msgid "go_to_first_question"
#~ msgstr "Go to question 1"

#~ msgid "question"
#~ msgstr "Question"

#~ msgid "question_doesnt_exist"
#~ msgstr "This question does not exist"

#~ msgid "question_invalid"
#~ msgstr "Your token is invalid."

#~ msgid "too_many_attempts"
#~ msgstr "Too many attempts"

#~ msgid "class_stats"
#~ msgstr "Class statistics"

#~ msgid "visit_own_public_profile"
#~ msgstr "Visit your own profile"

#~ msgid "title_class logs"
#~ msgstr "Programs"

#~ msgid "title_class statistics"
#~ msgstr "My statistics"

#~ msgid "disabled_button_locked"
#~ msgstr "Your teacher hasn't unlocked this level yet"

#~ msgid "duplicate_tag"
#~ msgstr "You already have a tag with this name."

#~ msgid "tag_deleted"
#~ msgstr "This tag was successfully deleted."

#~ msgid "no_tags"
#~ msgstr "No tags yet."

#~ msgid "apply_filters"
#~ msgstr "Apply filters"

#~ msgid "write_first_program"
#~ msgstr "Write your first program!"

#~ msgid "share_confirm"
#~ msgstr "Are you sure you want to make the program public?"

#~ msgid "share_success_detail"
#~ msgstr "Program shared successfully."

#~ msgid "try_it"
#~ msgstr "Try it"

#~ msgid "unshare_confirm"
#~ msgstr "Are you sure you want to make the program private?"

#~ msgid "unshare_success_detail"
#~ msgstr "Program unshared successfully."

#~ msgid "hello_world"
#~ msgstr "Hello world!"

#~ msgid "adventure_exp_2"
#~ msgstr "If you want to show actual code snippets, for example to give student a template or example of the code. Please use pre anchors like this:"

#~ msgid "adventure_exp_1"
#~ msgstr "Type your adventure of choice on the right-hand side. After creating your adventure you can include it in one of your classes under \"customizations\". If you want to include a command in your adventure please use code anchors like this:"

#~ msgid "hide_parsons"
#~ msgstr "Hide puzzle"

#~ msgid "hide_quiz"
#~ msgstr "Hide quiz"

#~ msgid "Locked Language Feature"
#~ msgstr "You are using {concept}! That is awesome, but {concept} is not unlocked yet! It will be unlocked in a later level."

#~ msgid "nested blocks"
#~ msgstr "a block in a block"

#~ msgid "save"
#~ msgstr "Save"

#~ msgid "update_profile"
#~ msgstr "Update profile"

#~ msgid "variables"
#~ msgstr "Variables"

#~ msgid "add_students_options"
#~ msgstr "Add students options"

#~ msgid "class_live"
#~ msgstr "Live statistics"

#~ msgid "class_overview"
#~ msgstr "Class overview"

#~ msgid "last_login"
#~ msgstr "Last login"

#~ msgid "page"
#~ msgstr "page"

#~ msgid "student_list"
#~ msgstr "Student list"

#~ msgid "title_class grid_overview"
#~ msgstr "Hedy - Grid overview"

#~ msgid "title_class live_statistics"
#~ msgstr "Hedy - Live Statistics"

#~ msgid "amount_created"
#~ msgstr "programs created"

#~ msgid "amount_saved"
#~ msgstr "programs saved"

#~ msgid "common_errors"
#~ msgstr "Common errors"

#~ msgid "grid_overview"
#~ msgstr "Overview of programs per adventure"

#~ msgid "last_error"
#~ msgstr "Last error"

#~ msgid "last_program"
#~ msgstr "Last program"

#~ msgid "live_dashboard"
#~ msgstr "Live Dashboard"

#~ msgid "runs_over_time"
#~ msgstr "Runs over time"

#~ msgid "student_details"
#~ msgstr "Student details"

#~ msgid "explore_explanation"
#~ msgstr "On this page you can look through programs created by other Hedy users. You can filter on both a Hedy level and adventure. Click on \"View program\" to open a program and run it. Programs with a red header contain a mistake. You can still open the program, but running it will result in an error. You can of course try to fix it! If the creator has a public profile you can click their username to visit their profile. There you will find all their shared programs and much more!"

#~ msgid "create_question"
#~ msgstr "Do you want to create one?"

#~ msgid "explore_programs"
#~ msgstr "Explore programs"

#~ msgid "explore_programs_logo_alt"
#~ msgstr "Explore programs icon"

#~ msgid "hedy_tutorial_logo_alt"
#~ msgstr "Hedy tutorial icon"

#~ msgid "no_public_profile"
#~ msgstr "You don't have a public profile text yet..."

#~ msgid "start_hedy_tutorial"
#~ msgstr "Start hedy tutorial"

#~ msgid "start_programming"
#~ msgstr "Start programming"

#~ msgid "start_programming_logo_alt"
#~ msgstr "Start programming icon"

#~ msgid "start_teacher_tutorial"
#~ msgstr "Start teacher tutorial"

#~ msgid "teacher_tutorial_logo_alt"
#~ msgstr "Teacher tutorial icon"

#~ msgid "title_landing-page"
#~ msgstr "Welcome to Hedy!"

#~ msgid "welcome"
#~ msgstr "Welcome"

#~ msgid "welcome_back"
#~ msgstr "Welcome back"

#~ msgid "your_account"
#~ msgstr "Your profile"

#~ msgid "your_last_program"
#~ msgstr "Your last saved program"

#~ msgid "already_teacher"
#~ msgstr "You already have a teacher account."

#~ msgid "already_teacher_request"
#~ msgstr "You already have a pending teacher request."

#~ msgid "teacher_account_request"
#~ msgstr "You have a pending teacher account request"

#~ msgid "teacher_account_success"
#~ msgstr "You successfully requested a teacher account."

#~ msgid "student_not_allowed_in_class"
#~ msgstr "Student not allowed in class"

#~ msgid "accounts_created"
#~ msgstr "Accounts where successfully created."

#~ msgid "accounts_intro"
#~ msgstr "On this page you can create accounts for multiple students at once. These are automatically added to the current class, so make sure the class shown above is the right one! Every username needs to be unique in the entire Hedy system. You can use 'Postfix classname' to add your class name to all accounts. If you manually enter passwords, these need to be <b>at least</b> 6 characters."

#~ msgid "create_multiple_accounts"
#~ msgstr "Create multiple accounts"

#~ msgid "download_login_credentials"
#~ msgstr "Do you want to download the login credentials after the accounts creation?"

#~ msgid "generate_passwords"
#~ msgstr "Generate passwords"

#~ msgid "postfix_classname"
#~ msgstr "Postfix classname"

#~ msgid "reset_view"
#~ msgstr "Reset"

#~ msgid "unique_usernames"
#~ msgstr "All usernames need to be unique."

#~ msgid "usernames_exist"
#~ msgstr "One or more usernames is already in use."

#~ msgid "**Question**: What is the output of this code?"
#~ msgstr ""

#~ msgid "Output"
#~ msgstr ""

#~ msgid "clear"
#~ msgstr ""

#~ msgid "bug"
#~ msgstr ""

#~ msgid "feature"
#~ msgstr ""

#~ msgid "feedback"
#~ msgstr ""

#~ msgid "feedback_message_success"
#~ msgstr ""

#~ msgid "feedback_modal_message"
#~ msgstr ""

#~ msgid "adventures"
#~ msgstr ""

#~ msgid "classes"
#~ msgstr ""

<<<<<<< HEAD
#~ msgid "Adventure"
#~ msgstr ""

#~ msgid "Answer"
#~ msgstr ""

#~ msgid "adventure_prompt"
#~ msgstr ""

#~ msgid "select_tag"
#~ msgstr ""

#~ msgid "Delete"
=======
#~ msgid "select_class"
>>>>>>> 8eb9a26c
#~ msgstr ""
<|MERGE_RESOLUTION|>--- conflicted
+++ resolved
@@ -2926,7 +2926,6 @@
 #~ msgid "classes"
 #~ msgstr ""
 
-<<<<<<< HEAD
 #~ msgid "Adventure"
 #~ msgstr ""
 
@@ -2940,7 +2939,7 @@
 #~ msgstr ""
 
 #~ msgid "Delete"
-=======
+#~ msgstr ""
+
 #~ msgid "select_class"
->>>>>>> 8eb9a26c
 #~ msgstr ""
