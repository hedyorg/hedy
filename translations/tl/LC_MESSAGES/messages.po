--- conflicted
+++ resolved
@@ -2352,8 +2352,6 @@
 msgstr "Translator"
 
 #, fuzzy
-<<<<<<< HEAD
-=======
 msgid "turned_into_teacher"
 msgstr "Congratulations! You successfully turned into a teacher."
 
@@ -2362,7 +2360,6 @@
 msgstr "Tutorial"
 
 #, fuzzy
->>>>>>> bb42ff4c
 msgid "tutorial_code_snippet"
 msgstr ""
 "{print} Hello world!\n"
@@ -2756,25 +2753,6 @@
 #~ msgid "explore_explanation"
 #~ msgstr "On this page you can look through programs created by other Hedy users. You can filter on both a Hedy level and adventure. Click on \"View program\" to open a program and run it. Programs with a red header contain a mistake. You can still open the program, but running it will result in an error. You can of course try to fix it! If the creator has a public profile you can click their username to visit their profile. There you will find all their shared programs and much more!"
 
-<<<<<<< HEAD
-#~ msgid "developers_mode"
-#~ msgstr "Programmer's mode"
-
-#~ msgid "read_code_label"
-#~ msgstr "Read aloud"
-
-#~ msgid "regress_button"
-#~ msgstr ""
-
-#~ msgid "tutorial"
-#~ msgstr "Tutorial"
-
-#~ msgid "index_button"
-#~ msgstr ""
-
-#~ msgid "tooltip_level_locked"
-#~ msgstr "Your teacher disabled this level"
-=======
 #~ msgid "create_question"
 #~ msgstr "Do you want to create one?"
 
@@ -2834,4 +2812,3 @@
 
 #~ msgid "student_not_allowed_in_class"
 #~ msgstr "Student not allowed in class"
->>>>>>> bb42ff4c
