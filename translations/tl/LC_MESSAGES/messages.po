--- conflicted
+++ resolved
@@ -2938,12 +2938,6 @@
 #~ msgid "survey_completed"
 #~ msgstr ""
 
-<<<<<<< HEAD
-#~ msgid "complete"
-#~ msgstr ""
-
-#~ msgid "share"
-=======
 #~ msgid "disable_explore_page"
 #~ msgstr ""
 
@@ -2954,5 +2948,4 @@
 #~ msgstr ""
 
 #~ msgid "title_explore"
->>>>>>> 8dee6c69
 #~ msgstr ""
