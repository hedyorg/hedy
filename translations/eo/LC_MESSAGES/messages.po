# Esperanto translations for PROJECT.
# Copyright (C) 2023 ORGANIZATION
# This file is distributed under the same license as the PROJECT project.
# FIRST AUTHOR <EMAIL@ADDRESS>, 2023.
#
msgid ""
msgstr ""
"Project-Id-Version: PROJECT VERSION\n"
"Report-Msgid-Bugs-To: EMAIL@ADDRESS\n"
"POT-Creation-Date: 2000-01-01 00:00+0000\n"
"PO-Revision-Date: 2024-06-27 16:31+0000\n"
"Last-Translator: Anonymous <noreply@weblate.org>\n"
"Language-Team: eo <LL@li.org>\n"
"Language: eo\n"
"MIME-Version: 1.0\n"
"Content-Type: text/plain; charset=utf-8\n"
"Content-Transfer-Encoding: 8bit\n"
"Plural-Forms: nplurals=2; plural=n != 1;\n"
"X-Generator: Weblate 5.7-dev\n"
"Generated-By: Babel 2.14.0\n"

#, fuzzy
msgid "Access Before Assign"
msgstr "Vi provis uzi la variablon {name} je la linio {access_line_number}, sed vi donis al ĝi valoron je la linio {definition_line_number}. Donu valoron al variablo antaŭ uzi ĝin."

#, fuzzy
msgid "Cyclic Var Definition"
msgstr "La nomo `{variable}` bezonas ricevi valoron antaŭ vi povas uzi ĝin maldekstre de la komando `{is}`."

#, fuzzy
msgid "Else Without If Error"
msgstr "On line {line_number} you used an `{else}` but there is no `{if}` on the line before it."

#, fuzzy
msgid "Function Undefined"
msgstr "Vi provis uzi la funkcion {name}, sed vi ne difinis ĝin."

#, fuzzy
msgid "Has Blanks"
msgstr "Via kodo ne estas kompleta. Ĝi enhavas spacojn kiun vi devas anstataŭigi per kodo."

#, fuzzy
msgid "Incomplete"
msgstr "Ups! Vi forgesis parton de kodo! Je la linio {line_number} vi bezonas enigi tekston post `{incomplete_command}`."

#, fuzzy
msgid "Incomplete Repeat"
msgstr "Ŝajnas ke vi forgesis uzi komandon kun la komando `{repeat}` kiun vi uzis je la linio {line_number}."

#, fuzzy
msgid "Invalid"
msgstr "`{invalid_command}` ne estas komando je la nivelo {level} de Hedy. Ĉu vi celis skribi `{guessed_command}`?"

#, fuzzy
msgid "Invalid Argument"
msgstr "Vi ne povas uzi la komandon `{command}` kun `{invalid_argument}`. Provu ŝanĝi `{invalid_argument}` per {allowed_types}."

#, fuzzy
msgid "Invalid Argument Type"
msgstr "Vi ne povas uzi `{command}` kun `{invalid_argument}` ĉar ĝi estas {invalid_type}. Provu ŝanĝi `{invalid_argument}` per {allowed_types}."

#, fuzzy
msgid "Invalid At Command"
msgstr "The `{command}` command may not be used from level 16 onward. You can use square brackets to use an element from a list, for example `friends[i]`, `lucky_numbers[{random}]`."

#, fuzzy
msgid "Invalid Space"
msgstr "Oops! You started a line with a space on line {line_number}. Spaces confuse computers, can you remove it?"

#, fuzzy
msgid "Invalid Type Combination"
msgstr "You cannot use `{invalid_argument}` and `{invalid_argument_2}` with `{command}` because one is {invalid_type} and the other is {invalid_type_2}. Try changing `{invalid_argument}` to {invalid_type_2} or `{invalid_argument_2}` to {invalid_type}."

#, fuzzy
msgid "Lonely Echo"
msgstr "You used an echo before an ask, or an echo without an ask. First ask for input, then echo."

#, fuzzy
msgid "Lonely Text"
msgstr "It looks like you forgot to use a command with the text you put in line {line_number}"

#, fuzzy
msgid "Missing Additional Command"
msgstr "It looks like you forgot to complete writing `{command}` on line {line_number}."

#, fuzzy
msgid "Missing Colon Error"
msgstr "Starting at level 17, `{command}` needs a `:`. It looks like you forgot to use one at the end of line {line_number}."

#, fuzzy
msgid "Missing Command"
msgstr "It looks like you forgot to use a command on line {line_number}."

#, fuzzy
msgid "Missing Inner Command"
msgstr "It looks like you forgot to use a command with the `{command}` statement you used on line {line_number}."

#, fuzzy
msgid "Missing Square Brackets"
msgstr "It looks like you forgot to use square brackets `[]` around the list you were creating on line {line_number}."

#, fuzzy
msgid "Missing Variable"
msgstr "It looks like your `{command}` is missing a variable at the start of the line."

#, fuzzy
msgid "Misspelled At Command"
msgstr "It looks like you might have misspelled the `{command}` command, instead you wrote `{invalid_argument}` in line {line_number}."

#, fuzzy
msgid "No Indentation"
msgstr "You used too few spaces in line {line_number}. You used {leading_spaces} spaces, which is not enough. Start every new block with {indent_size} spaces more than the line before."

#, fuzzy
msgid "Non Decimal Variable"
msgstr "At line {line_number}, you might have tried using a number which Hedy does not like very much! Try changing it to a decimal number like 2."

#, fuzzy
msgid "Parse"
msgstr "The code you entered is not valid Hedy code. There is a mistake on line {location[0]}, at position {location[1]}. You typed `{character_found}`, but that is not allowed."

#, fuzzy
msgid "Pressit Missing Else"
msgstr "You forgot to add what happens when you press a different key, add an `{else}` to your code"

#, fuzzy
msgid "Runtime Index Error"
msgstr "You tried to access the list {name} but it is either empty or the index is not there."

#, fuzzy
msgid "Runtime Value Error"
msgstr "While running your program the command `{command}` received the value `{value}` which is not allowed. {tip}."

#, fuzzy
msgid "Runtime Values Error"
msgstr "While running your program the command `{command}` received the values `{value}` and `{value}` which are not allowed. {tip}."

#, fuzzy
msgid "Save Microbit code "
msgstr "Save Microbit code"

#, fuzzy
msgid "Too Big"
msgstr "Wow! Your program has an impressive {lines_of_code} lines of code! But we can only process {max_lines} lines in this level. Make your program smaller and try again."

#, fuzzy
msgid "Too Few Indents"
msgstr "You used too few leading spaces in line {line_number}. You used {leading_spaces} spaces, which is too few."

#, fuzzy
msgid "Too Many Indents"
msgstr "You used too many leading spaces in line {line_number}. You used {leading_spaces} spaces, which is too many."

#, fuzzy
msgid "Unexpected Indentation"
msgstr "Vi uzis tro da spacetoj en linio {line_number}. Vi uzis {leading_spaces} spacetojn, kiom estas tro multe. Komencu ĉiun novan blokon per {indent_size} spacetoj pli ol la antaŭa linio."

#, fuzzy
msgid "Unquoted Assignment"
msgstr "From this level, you need to place texts to the right of the `is` between quotes. You forgot that for the text {text}."

#, fuzzy
msgid "Unquoted Equality Check"
msgstr "If you want to check if a variable is equal to multiple words, the words should be surrounded by quotation marks!"

#, fuzzy
msgid "Unquoted Text"
msgstr "Be careful. If you ask or print something, the text should start and finish with a quotation mark. You forgot one somewhere."

#, fuzzy
msgid "Unsupported Float"
msgstr "Non-integer numbers are not supported yet but they will be in a few levels. For now change `{value}` to an integer."

#, fuzzy
msgid "Unsupported String Value"
msgstr "Teksta valoro ne povas enhavi la jenon: `{invalid_value}`."

#, fuzzy
msgid "Unused Variable"
msgstr "You defined the variable {variable_name} on line {line_number}, but you did not use it."

#, fuzzy
msgid "Var Undefined"
msgstr "You tried to use the variable `{name}`, but you didn't set it. It is also possible that you were trying to use the word `{name}` but forgot quotation marks."

#, fuzzy
msgid "Wrong Level"
msgstr "That was correct Hedy code, but not at the right level. You wrote `{offending_keyword}` for level {working_level}. Tip: {tip}"

#, fuzzy
msgid "Wrong Number of Arguments"
msgstr "Your function used the wrong number of arguments. You provided {used_number} but the function {name} needs {defined_number}"

msgid "account_overview"
msgstr "Superrigardo pri konto"

#, fuzzy
msgid "accounts_created"
msgstr "Accounts where successfully created."

#, fuzzy
msgid "accounts_intro"
msgstr "On this page you can create accounts for multiple students at the same time. It's also possible to directly add them to one of your classes. By pressing the green + on the bottom right of the page you can add extra rows. You can delete a row by pressing the corresponding red cross. Make sure no rows are empty when you press \"Create accounts\". Please keep in mind that every username and mail address needs to be unique and the password needs to be <b>at least</b> 6 characters."

#, fuzzy
msgid "achievement_earned"
msgstr "You've earned an achievement!"

msgid "achievements"
msgstr "premioj"

msgid "achievements_check_icon_alt"
msgstr "Piktogramo pri premio"

msgid "achievements_logo_alt"
msgstr "Emblemo pri premioj"

#, fuzzy
msgid "actions"
msgstr "Actions"

#, fuzzy
msgid "add"
msgstr "Add"

msgid "add_students"
msgstr "Aldoni lernantojn"

#, fuzzy
msgid "add_your_language"
msgstr "Add your language!"

#, fuzzy
msgid "admin"
msgstr "Admin"

msgid "advance_button"
msgstr "Iri al nivelo {level}"

msgid "adventure"
msgstr "Aventuro"

#, fuzzy
msgid "adventure_cloned"
msgstr "Adventure is cloned"

#, fuzzy
msgid "adventure_code_button"
msgstr "Adventure Code"

#, fuzzy
msgid "adventure_codeblock_button"
msgstr "Use this button when you want to create a block of code that students can run in your adventure. Tip: put the selection at the end of the last line of the code block and <kbd>Enter</kbd> 3 times to type after a code block."

msgid "adventure_duplicate"
msgstr "Aventuro de tiu nomo jam ekzistas."

msgid "adventure_empty"
msgstr "Vi ne tajpis nomon de aventuro!"

#, fuzzy
msgid "adventure_exp_3"
msgstr "You can use the \"preview\" button to view a styled version of your adventure. To view the adventure on a dedicated page, select \"view\" from the teachers page."

#, fuzzy
msgid "adventure_exp_classes"
msgstr "Your adventure is used within the following classes"

#, fuzzy
msgid "adventure_flagged"
msgstr "The adventure was flagged successfully."

msgid "adventure_id_invalid"
msgstr "Jen nevalida identigilo de aventuro."

msgid "adventure_length"
msgstr "Via aventuro devas enhavi almenaŭ 20 skribsignojn."

msgid "adventure_name_invalid"
msgstr "Jen nevalida nomo de aventuro."

msgid "adventure_prompt"
msgstr "Bonvolu tajpi la nomon de la aventuro"

#, fuzzy
msgid "adventure_terms"
msgstr "I agree that my adventure might be made publicly available on Hedy."

msgid "adventure_updated"
msgstr "La aventuro modifiĝis!"

#, fuzzy
msgid "adventures"
msgstr "Adventures"

#, fuzzy
msgid "adventures_completed"
msgstr "Adventures completed: {number_of_adventures}"

#, fuzzy
msgid "adventures_info"
msgstr "Each Hedy level has built-in exercises for students, which we call adventures. You can create your own adventures and add them to your classes. With your own adventures you can create adventures that are relevant and interesting for your students. You can find more information about creating your own adventures <a href=\"https://hedy.org/for-teachers/manual/features\">here</a>."

#, fuzzy
msgid "adventures_restored"
msgstr "The default adventures have been restored!"

#, fuzzy
msgid "adventures_tried"
msgstr "Adventures tried"

#, fuzzy
msgid "ago"
msgstr "{timestamp} ago"

#, fuzzy
msgid "agree_invalid"
msgstr "You have to agree with the privacy terms."

msgid "agree_with"
msgstr "Mi konsentas al la"

msgid "ajax_error"
msgstr "Okazis eraro; bonvolu reprovi."

#, fuzzy
msgid "all"
msgstr "All"

#, fuzzy
msgid "all_class_highscores"
msgstr "All students visible in class highscores"

msgid "already_account"
msgstr "Ĉu vi jam havas konton?"

#, fuzzy
msgid "already_program_running"
msgstr "There is already a program running, finish that one first."

#, fuzzy
msgid "already_teacher"
msgstr "You already have a teacher account."

#, fuzzy
msgid "already_teacher_request"
msgstr "You already have a pending teacher request."

msgid "amount_saved"
msgstr "programoj konservitaj"

msgid "amount_submitted"
msgstr "programoj submetitaj"

#, fuzzy
msgid "are_you_sure"
msgstr "Are you sure? You cannot revert this action."

#, fuzzy
msgid "ask_needs_var"
msgstr "Starting in level 2, ask needs to be used with a variable. Example: name is ask What are you called?"

#, fuzzy
msgid "become_a_sponsor"
msgstr "Become a sponsor"

msgid "birth_year"
msgstr "Naskiĝjaro"

#, fuzzy
msgid "bug"
msgstr "Bug"

msgid "by"
msgstr "far"

msgid "cancel"
msgstr "Nuligi"

#, fuzzy
msgid "cant_parse_exception"
msgstr "Couldn't parse the program"

#, fuzzy
msgid "certificate"
msgstr "Certificate of Completion"

#, fuzzy
msgid "certified_teacher"
msgstr "Certified teacher"

msgid "change_password"
msgstr "Ŝanĝi pasvorton"

msgid "cheatsheet_title"
msgstr "Resumo"

msgid "class_already_joined"
msgstr "Vi jam estas lernanto en klaso"

#, fuzzy
msgid "class_customize_success"
msgstr "Class successfully customized."

#, fuzzy
msgid "class_graph_explanation"
msgstr "In this graph you can see represented the numbers of adventures your students have attempted (meaning they have done meaninful work in that adventure), with respect to the number of errors and successful runs."

#, fuzzy
msgid "class_name_duplicate"
msgstr "You already have a class with this name."

msgid "class_name_empty"
msgstr "Vi ne tajpis nomon de klaso!"

msgid "class_name_invalid"
msgstr "Jen nevalida nomo de klaso."

msgid "class_name_prompt"
msgstr "Bonvolu tajpi la nomon de la klaso"

#, fuzzy
msgid "class_performance_graph"
msgstr "Class performance graph"

#, fuzzy
msgid "class_survey_description"
msgstr "We would like to get a better overview of our Hedy users. By providing these answers, you would help improve Hedy. Thank you!"

#, fuzzy
msgid "class_survey_later"
msgstr "Remind me tomorrow"

#, fuzzy
msgid "class_survey_question1"
msgstr "What is the age range in your class?"

#, fuzzy
msgid "class_survey_question2"
msgstr "What is the spoken language in your class?"

#, fuzzy
msgid "class_survey_question3"
msgstr "What is the gender balance in your class?"

#, fuzzy
msgid "class_survey_question4"
msgstr "What distinguishes your students from others?"

#, fuzzy
msgid "classes"
msgstr "Classes"

#, fuzzy
msgid "classes_info"
msgstr "Create a class to follow the progress of each student in dashboard, and to customize the adventures your students see, and even adding your own! You can create as many classes as you like, and each class can have multiple teachers each one with different roles. You can also add as many students as you want, but mind that each student can only be in one class at a time. You can find more information about classes in the <a href=\"https://hedy.org/for-teachers/manual/preparations#for-teachers\">teacher manual</a>."

#, fuzzy
msgid "clone"
msgstr "Clone"

#, fuzzy
msgid "cloned_times"
msgstr "Clones"

#, fuzzy
msgid "close"
msgstr "Sluiten"

msgid "comma"
msgstr "komo"

#, fuzzy
msgid "command_not_available_yet_exception"
msgstr "Command not available yet"

#, fuzzy
msgid "command_unavailable_exception"
msgstr "Command not correct anymore"

#, fuzzy
msgid "commands"
msgstr "Commands"

#, fuzzy
msgid "common_errors"
msgstr "Common errors"

#, fuzzy
msgid "congrats_message"
msgstr "Congratulations, {username}, you have completed Hedy!"

#, fuzzy
msgid "connect_guest_teacher"
msgstr "I would like to be connected with a guest teacher who can give a few lessons"

#, fuzzy
msgid "constant_variable_role"
msgstr "constant"

msgid "content_invalid"
msgstr "Jen nevalida aventuro."

#, fuzzy
msgid "contributor"
msgstr "Contributor"

#, fuzzy
msgid "copy_clipboard"
msgstr "Successfully copied to clipboard"

#, fuzzy
msgid "copy_code"
msgstr "Copy code"

#, fuzzy
msgid "copy_join_link"
msgstr "Please copy and paste this link into a new tab:"

#, fuzzy
msgid "copy_link_success"
msgstr "Copy link to share"

#, fuzzy
msgid "copy_link_to_share"
msgstr "Copy link to share"

#, fuzzy
msgid "copy_mail_link"
msgstr "Please copy and paste this link into a new tab:"

msgid "correct_answer"
msgstr "La ĝusta respondo estas"

msgid "country"
msgstr "Lando"

msgid "country_invalid"
msgstr "Bonvolu elekti validan landon."

msgid "country_title"
msgstr "Lando"

msgid "create_account"
msgstr "Krei konton"

msgid "create_accounts"
msgstr "Krei kontojn"

msgid "create_accounts_prompt"
msgstr "Ĉu vi certe volas krei tiujn kontojn?"

msgid "create_adventure"
msgstr "Krei aventuron"

msgid "create_class"
msgstr "Krei novan klason"

msgid "create_multiple_accounts"
msgstr "Krei plurajn kontojn"

msgid "create_public_profile"
msgstr "Krei publikan profilon"

#, fuzzy
msgid "create_question"
msgstr "Do you want to create one?"

#, fuzzy
msgid "create_student_account"
msgstr "Create an account"

#, fuzzy
msgid "create_student_account_explanation"
msgstr "You can save your own programs with an account."

#, fuzzy
msgid "create_teacher_account"
msgstr "Create a teacher account"

#, fuzzy
msgid "create_teacher_account_explanation"
msgstr "With a teacher account, you can save your programs and see the results of your students."

msgid "creator"
msgstr "Kreinto"

#, fuzzy
msgid "current_password"
msgstr "Current password"

#, fuzzy
msgid "customization_deleted"
msgstr "Customizations successfully deleted."

#, fuzzy
msgid "customize"
msgstr "Customize"

msgid "customize_adventure"
msgstr "Adapti aventuron"

msgid "customize_class"
msgstr "Adapti klason"

msgid "dash"
msgstr "streketo"

msgid "default_401"
msgstr "Ŝajnas, ke vi ne estas rajtigita…"

#, fuzzy
msgid "default_403"
msgstr "Looks like this action is forbidden..."

msgid "default_404"
msgstr "La paĝo ne troviĝis…"

msgid "default_500"
msgstr "Io fiaskis…"

msgid "delete"
msgstr "Forviŝi"

msgid "delete_adventure_prompt"
msgstr "Ĉu vi certas, ke vi volas forviŝi ĉi tiun aventuron?"

msgid "delete_class_prompt"
msgstr "Ĉu vi certe volas forviŝi ĉi tiun klason?"

msgid "delete_confirm"
msgstr "Ĉu vi certe volas forviŝi la programon?"

msgid "delete_invite"
msgstr "Forviŝi inviton"

#, fuzzy
msgid "delete_invite_prompt"
msgstr "Are you sure you want to remove this class invitation?"

msgid "delete_public"
msgstr "Forviŝi publikan profilon"

#, fuzzy
msgid "delete_success"
msgstr "Program deleted successfully."

#, fuzzy
msgid "delete_tag_prompt"
msgstr "Are you sure you want to delete this tag?"

msgid "destroy_profile"
msgstr "Forviŝi profilon"

msgid "developers_mode"
msgstr "Programista reĝimo"

msgid "directly_available"
msgstr "Rekte malfermi"

#, fuzzy
msgid "disable"
msgstr "Disable"

#, fuzzy
msgid "disable_explore_page"
msgstr "Disable explore page"

#, fuzzy
msgid "disable_parsons"
msgstr "Disable all puzzles"

#, fuzzy
msgid "disable_quizes"
msgstr "Disable all quizes"

#, fuzzy
msgid "disabled"
msgstr "Disabled"

#, fuzzy
msgid "disabled_button_quiz"
msgstr "Your quiz score is below the threshold, try again!"

#, fuzzy
msgid "discord_server"
msgstr "Discord server"

#, fuzzy
msgid "distinguished_user"
msgstr "Distinguished user"

msgid "double quotes"
msgstr "duobla citilo"

#, fuzzy
msgid "download"
msgstr "Download"

#, fuzzy
msgid "download_login_credentials"
msgstr "Do you want to download the login credentials after the accounts creation?"

#, fuzzy
msgid "duplicate"
msgstr "Duplicate"

#, fuzzy
msgid "echo_and_ask_mismatch_exception"
msgstr "Echo and ask mismatch"

#, fuzzy
msgid "echo_out"
msgstr "Starting in level 2 echo is no longer needed. You can repeat an answer with ask and print now. Example: name is ask What are you called? printhello name"

#, fuzzy
msgid "edit_adventure"
msgstr "Edit adventure"

msgid "edit_code_button"
msgstr "Redakti kodon"

msgid "email"
msgstr "Retpoŝta adreso"

msgid "email_invalid"
msgstr "Bonvolu tajpi validan retpoŝtan adreson."

msgid "end_quiz"
msgstr "Fino de kvizo"

#, fuzzy
msgid "english"
msgstr "English"

msgid "enter"
msgstr "Tajpi"

msgid "enter_password"
msgstr "Tajpu novan pasvorton por"

msgid "enter_text"
msgstr "Tajpu vian respondon ĉi tie…"

msgid "error_logo_alt"
msgstr "Emblemo pri eraro"

#, fuzzy
msgid "errors"
msgstr "Errors"

msgid "exclamation mark"
msgstr "krisigno"

msgid "exercise"
msgstr "Ekzerco"

#, fuzzy
msgid "exercise_doesnt_exist"
msgstr "This exercise doesn't exist"

#, fuzzy
msgid "exists_email"
msgstr "That email is already in use."

#, fuzzy
msgid "exists_username"
msgstr "That username is already in use."

#, fuzzy
msgid "exit_preview_mode"
msgstr "Exit preview mode"

#, fuzzy
msgid "experience_invalid"
msgstr "Please select a valid experience, choose (Yes, No)."

msgid "expiration_date"
msgstr "Dato de eksvalidiĝo"

#, fuzzy
msgid "explore_explanation"
msgstr "On this page you can look through programs created by other Hedy users. You can filter on both a Hedy level and adventure. Click on \"View program\" to open a program and run it. Programs with a red header contain a mistake. You can still open the program, but running it will result in an error. You can of course try to fix it! If the creator has a public profile you can click their username to visit their profile. There you will find all their shared programs and much more!"

msgid "explore_programs"
msgstr "Esplori programojn"

msgid "explore_programs_logo_alt"
msgstr "Piktogramo «esplori programojn»"

#, fuzzy
msgid "favorite_program"
msgstr "Favorite program"

#, fuzzy
msgid "favourite_confirm"
msgstr "Are you sure you want to set this program as your favourite?"

#, fuzzy
msgid "favourite_program"
msgstr "Favourite program"

#, fuzzy
msgid "favourite_program_invalid"
msgstr "Your chosen favourite program is invalid."

#, fuzzy
msgid "favourite_success"
msgstr "Your program is set as favourite."

#, fuzzy
msgid "feature"
msgstr "Feature"

#, fuzzy
msgid "feedback"
msgstr "Feedback"

#, fuzzy
msgid "feedback_message_error"
msgstr "Something went wrong, please try again later."

#, fuzzy
msgid "feedback_message_success"
msgstr "Thank you, we recieved your feedback and will contact you if needed."

#, fuzzy
msgid "feedback_modal_message"
msgstr "Please send us a message with a category. We appreciate your help to improve Hedy!"

msgid "female"
msgstr "Ina"

#, fuzzy
msgid "flag_adventure_prompt"
msgstr "Do you want to flag this adventure so that we check its appropriateness?"

msgid "float"
msgstr "nombro"

msgid "for_teachers"
msgstr "Por instruistoj"

msgid "forgot_password"
msgstr "Ĉu vi forgesis vian pasvorton?"

#, fuzzy
msgid "from_another_teacher"
msgstr "From another teacher"

#, fuzzy
msgid "from_magazine_website"
msgstr "From a magazine or website"

#, fuzzy
msgid "from_video"
msgstr "From a video"

#, fuzzy
msgid "fun_statistics_msg"
msgstr "Here are some fun statistics!"

msgid "gender"
msgstr "Sekso"

msgid "gender_invalid"
msgstr "Bonvolu elekti validan sekson, unu el «Ina», «Vira», «Alia»."

msgid "general"
msgstr "Ĝenerala"

msgid "general_settings"
msgstr "Ĝeneralaj agordoj"

#, fuzzy
msgid "generate_passwords"
msgstr "Generate passwords"

#, fuzzy
msgid "get_certificate"
msgstr "Get your certificate!"

#, fuzzy
msgid "give_link_to_teacher"
msgstr "Give the following link to your teacher:"

#, fuzzy
msgid "go_back"
msgstr "Go back"

msgid "go_back_to_main"
msgstr "Reen al ĉefpaĝo"

msgid "go_to_question"
msgstr "Iri al demando"

msgid "go_to_quiz_result"
msgstr "Iri al rezulto de kvizo"

msgid "goto_profile"
msgstr "Al mia profilo"

#, fuzzy
msgid "graph_title"
msgstr "Errors per adventure completed on level {level}"

#, fuzzy
msgid "grid_overview"
msgstr "Overview of programs per adventure"

#, fuzzy
msgid "hand_in"
msgstr "Hand in"

#, fuzzy
msgid "hand_in_exercise"
msgstr "Hand in exercise"

#, fuzzy
msgid "heard_about_hedy"
msgstr "How have you heard about Hedy?"

#, fuzzy
msgid "heard_about_invalid"
msgstr "Please select a valid way you heard about us."

msgid "hedy_achievements"
msgstr "Premioj pri Hedy"

#, fuzzy
msgid "hedy_choice_title"
msgstr "Hedy's Choice"

#, fuzzy
msgid "hedy_introduction_slides"
msgstr "Hedy Introduction Slides"

msgid "hedy_logo_alt"
msgstr "Emblemo de Hedy"

#, fuzzy
msgid "hedy_on_github"
msgstr "Hedy on Github"

#, fuzzy
msgid "hedy_tutorial_logo_alt"
msgstr "Start hedy tutorial"

msgid "hello_logo"
msgstr "Saluton!"

msgid "hidden"
msgstr "Kaŝita"

msgid "hide_cheatsheet"
msgstr "Kaŝi resumon"

#, fuzzy
msgid "hide_keyword_switcher"
msgstr "Hide keyword switcher"

#, fuzzy
msgid "highest_level_reached"
msgstr "Highest level reached"

#, fuzzy
msgid "highest_quiz_score"
msgstr "Highest quiz score"

#, fuzzy
msgid "highscore_explanation"
msgstr "On this page you can look through programs created by other Hedy users. You can filter on both a Hedy level and adventure. Click on \"View program\" to open a program and run it. Programs with a red header contain a mistake. You can still open the program, but running it will result in an error. You can of course try to fix it! If the creator has a public profile you can click their username to visit their profile. There you will find all their shared programs and much more!"

#, fuzzy
msgid "highscore_no_public_profile"
msgstr "You don't have a public profile and are therefore not listed on the highscores. Do you wish to create one?"

msgid "highscores"
msgstr "Altaj poentaroj"

msgid "hint"
msgstr "Ĉu konsileto?"

#, fuzzy
msgid "ill_work_some_more"
msgstr "I'll work on it a little longer"

#, fuzzy
msgid "image_invalid"
msgstr "La elektita bildo ne validas."

#, fuzzy
msgid "incomplete_command_exception"
msgstr "Incomplete Command"

#, fuzzy
msgid "incorrect_handling_of_quotes_exception"
msgstr "Incorrect handling of quotes"

#, fuzzy
msgid "incorrect_use_of_types_exception"
msgstr "Incorrect use of types"

#, fuzzy
msgid "incorrect_use_of_variable_exception"
msgstr "Incorrect use of variable"

#, fuzzy
msgid "indentation_exception"
msgstr "Incorrect Indentation"

#, fuzzy
msgid "input"
msgstr "input from `{ask}`"

#, fuzzy
msgid "input_variable_role"
msgstr "input"

msgid "integer"
msgstr "nombro"

#, fuzzy
msgid "invalid_class_link"
msgstr "Invalid link for joining the class."

#, fuzzy
msgid "invalid_command_exception"
msgstr "Invalid command"

#, fuzzy
msgid "invalid_keyword_language_comment"
msgstr "# The provided keyword language is invalid, keyword language is set to English"

#, fuzzy
msgid "invalid_language_comment"
msgstr "# The provided language is invalid, language set to English"

#, fuzzy
msgid "invalid_level_comment"
msgstr "# The provided level is invalid, level is set to level 1"

#, fuzzy
msgid "invalid_program_comment"
msgstr "# The provided program is invalid, please try again"

msgid "invalid_teacher_invitation_code"
msgstr "La invitkodo por instruisto ne validas. Por fariĝi instruisto, kontaktu nin ĉe hello@hedy.org."

#, fuzzy
msgid "invalid_tutorial_step"
msgstr "Invalid tutorial step"

msgid "invalid_username_password"
msgstr "Nevalida salutnomo aŭ pasvorto."

msgid "invite_by_username"
msgstr "Inviti per salutnomo"

msgid "invite_date"
msgstr "Dato de invito"

#, fuzzy
msgid "invite_message"
msgstr "You have received an invitation to join class"

msgid "invite_prompt"
msgstr "Tajpu salutnomon"

#, fuzzy
msgid "invite_teacher"
msgstr "Invite a teacher"

msgid "join_class"
msgstr "Aliĝi al klaso"

#, fuzzy
msgid "join_prompt"
msgstr "You need to have an account to join a class. Would you like to login now?"

#, fuzzy
msgid "keybinding_waiting_for_keypress"
msgstr "Waiting for a button press..."

#, fuzzy
msgid "keyword_language_invalid"
msgstr "Please select a valid keyword language (select English or your own language)."

#, fuzzy
msgid "landcode_phone_number"
msgstr "Please also add your country's landcode"

#, fuzzy
msgid "language"
msgstr "Language"

msgid "language_invalid"
msgstr "Bonvolu elekti validan lingvon."

msgid "languages"
msgstr "Kiujn el ĉi tiuj programlingvoj vi uzis antaŭe?"

msgid "last_achievement"
msgstr "Laste gajnita premio"

#, fuzzy
msgid "last_edited"
msgstr "Last edited"

#, fuzzy
msgid "last_error"
msgstr "Last error"

#, fuzzy
msgid "last_program"
msgstr "Last program"

msgid "last_update"
msgstr "Lasta ĝisdatigo"

msgid "lastname"
msgstr "Familia nomo"

msgid "leave_class"
msgstr "Forlasi klason"

msgid "level"
msgstr "Nivelo"

msgid "level_accessible"
msgstr "Level is open to students"

#, fuzzy
msgid "level_disabled"
msgstr "Level disabled"

#, fuzzy
msgid "level_future"
msgstr "This level will open automatically after the opening date"

#, fuzzy
msgid "level_invalid"
msgstr "Jen nevalida nivelo."

msgid "level_not_class"
msgstr "Ĉi tiu nivelo ankoraŭ ne estas disponebla por via klaso"

msgid "level_title"
msgstr "Nivelo"

#, fuzzy
msgid "levels"
msgstr "levels"

msgid "link"
msgstr "Ligo"

msgid "list"
msgstr "listo"

#, fuzzy
msgid "list_variable_role"
msgstr "list"

#, fuzzy
msgid "live_dashboard"
msgstr "Live Dashboard"

#, fuzzy
msgid "logged_in_to_share"
msgstr "You must be logged in to save and share a program."

msgid "login"
msgstr "Saluti"

msgid "login_long"
msgstr "Saluti en vian konton"

#, fuzzy
msgid "login_to_save_your_work"
msgstr "Log in to save your work"

msgid "logout"
msgstr "Adiaŭi"

#, fuzzy
msgid "longest_program"
msgstr "Longest program"

#, fuzzy
msgid "mail_change_password_body"
msgstr ""
"Your Hedy password has been changed. If you did this, all is good.\n"
"If you didn't change your password, please contact us immediately by replying to this email."

#, fuzzy
msgid "mail_change_password_subject"
msgstr "Your Hedy password has been changed"

#, fuzzy
msgid "mail_error_change_processed"
msgstr "Something went wrong when sending a validation mail, the changes are still correctly processed."

msgid "mail_goodbye"
msgstr ""
"Dankon!\n"
"La teamo Hedy"

msgid "mail_hello"
msgstr "Saluton {username}!"

#, fuzzy
msgid "mail_recover_password_body"
msgstr ""
"By clicking on this link, you can set a new Hedy password. This link is valid for <b>4</b> hours.\n"
"If you haven't required a password reset, please ignore this email: {link}"

msgid "mail_recover_password_subject"
msgstr "Petu pasvortigon."

#, fuzzy
msgid "mail_reset_password_body"
msgstr ""
"Your Hedy password has been reset to a new one. If you did this, all is good.\n"
"If you didn't change your password, please contact us immediately by replying to this email."

#, fuzzy
msgid "mail_reset_password_subject"
msgstr "Your Hedy password has been reset"

#, fuzzy
msgid "mail_welcome_teacher_body"
msgstr ""
"<strong>Welcome!</strong>\n"
"Congratulations on your brand new Hedy teachers account. Welcome to the world wide community of Hedy teachers!\n"
"\n"
"<strong>What teachers accounts can do</strong>\n"
"With your teacher account, you have the option to create classes. Your students can than join your classes and you can see their progress. Classes are made and managed though the for <a href=\"https://hedycode.com/for-teachers\">teachers page</a>.\n"
"\n"
"<strong>How to share ideas</strong>\n"
"If you are using Hedy in class, you probably have ideas for improvements! You can share those ideas with us on the <a href=\"https://github.com/hedyorg/hedy/discussions/categories/ideas\">Ideas Discussion</a>.\n"
"\n"
"<strong>How to ask for help</strong>\n"
"If anything is unclear, you can post in the <a href=\"https://github.com/hedyorg/hedy/discussions/categories/q-a\">Q&A discussion</a>, or <a href=\"mailto: hello@hedy.org\">send us an email</a>.\n"
"\n"
"Keep programming!"

#, fuzzy
msgid "mail_welcome_teacher_subject"
msgstr "Your Hedy teacher account is ready"

#, fuzzy
msgid "mail_welcome_verify_body"
msgstr ""
"Your Hedy account has been created successfully. Welcome!\n"
"Please click on this link to verify your email address: {link}"

msgid "mail_welcome_verify_subject"
msgstr "Bonvenon al Hedy"

#, fuzzy
msgid "mailing_title"
msgstr "Subscribe to the Hedy newsletter"

msgid "main_subtitle"
msgstr "Laŭgrada programlingvo"

msgid "main_title"
msgstr "Hedy"

#, fuzzy
msgid "make_sure_you_are_done"
msgstr "Make sure you are done! You will not be able to change your program anymore after you click \"Hand in\"."

msgid "male"
msgstr "Vira"

#, fuzzy
msgid "mandatory_mode"
msgstr "Mandatory developer's mode"

#, fuzzy
msgid "more_options"
msgstr "More options"

#, fuzzy
msgid "multiple_keywords_warning"
msgstr "You are trying to use the keyword {orig_keyword}, but this keyword might have several meanings. Please choose the one you're trying to use from this list and copy paste it in your code, curly braces included: {keyword_list}"

msgid "multiple_levels_warning"
msgstr "We've noticed you have both selected several levels and included code snippets in your adventure, this might cause issues with the syntax highlighter and the automatic translation of keywords"

msgid "my_account"
msgstr "Mia konto"

msgid "my_achievements"
msgstr "Miaj premioj"

msgid "my_adventures"
msgstr "Miaj aventuroj"

msgid "my_classes"
msgstr "Miaj klasoj"

msgid "my_messages"
msgstr "Miaj mesaĝoj"

#, fuzzy
msgid "my_public_profile"
msgstr "My public profile"

msgid "name"
msgstr "Nomo"

msgid "nav_explore"
msgstr "Esplori"

msgid "nav_hedy"
msgstr "Hedy"

msgid "nav_learn_more"
msgstr "Lerni plu"

msgid "nav_start"
msgstr "Hejmo"

msgid "new_password"
msgstr "Nova pasvorto"

#, fuzzy
msgid "new_password_repeat"
msgstr "Repeat new password"

msgid "newline"
msgstr "linifino"

#, fuzzy
msgid "next_exercise"
msgstr "Next exercise"

#, fuzzy
msgid "next_page"
msgstr "Next page"

msgid "next_step_tutorial"
msgstr "Sekva paŝo >>>"

msgid "no"
msgstr "Ne"

msgid "no_account"
msgstr "Ĉu konto mankas?"

msgid "no_accounts"
msgstr "Mankas kreotaj kontoj."

#, fuzzy
msgid "no_adventures_yet"
msgstr "There are no public adventures yet..."

#, fuzzy
msgid "no_certificate"
msgstr "This user hasn't earned the Hedy Certificate of Completion"

#, fuzzy
msgid "no_more_flat_if"
msgstr "Starting in level 8, the code after `{if}` needs to be placed on the next line and start with 4 spaces."

#, fuzzy
msgid "no_programs"
msgstr "Vi ankoraŭ ne havas programojn."

msgid "no_public_profile"
msgstr "Teksto mankas en via publika profilo…"

#, fuzzy
msgid "no_shared_programs"
msgstr "has no shared programs..."

msgid "no_such_adventure"
msgstr "Aventuro ne ekzistas!"

msgid "no_such_class"
msgstr "Klaso ne ekzistas."

#, fuzzy
msgid "no_such_highscore"
msgstr "Nivelo ne ekzistas!"

msgid "no_such_level"
msgstr "Nivelo ne ekzistas!"

msgid "no_such_program"
msgstr "Programo ne ekzistas!"

#, fuzzy
msgid "no_tag"
msgstr "No tag provided!"

#, fuzzy
msgid "not_adventure_yet"
msgstr "You must fill in an adventure name first"

msgid "not_enrolled"
msgstr "Ŝajne vi ne apartenas al ĉi tiu klaso!"

#, fuzzy
msgid "not_in_class_no_handin"
msgstr "You are not in a class, so there's no need for you to hand in anything."

#, fuzzy
msgid "not_logged_in_cantsave"
msgstr "Your program will not be saved."

#, fuzzy
msgid "not_logged_in_handin"
msgstr "You must be logged in to hand in an assignment."

msgid "not_teacher"
msgstr "Ŝajne vi ne estas instruisto!"

msgid "number"
msgstr "nombro"

#, fuzzy
msgid "number_achievements"
msgstr "Number of achievements"

#, fuzzy
msgid "number_lines"
msgstr "Number of lines"

#, fuzzy
msgid "number_of_errors"
msgstr "Number of errors: {number_of_errors}"

msgid "number_programs"
msgstr "Nombro de programoj"

msgid "ok"
msgstr "Bone"

#, fuzzy
msgid "only_you_can_see"
msgstr "Only you can see this program."

msgid "open"
msgstr "Malfermi"

msgid "opening_date"
msgstr "Dato de komenco"

msgid "opening_dates"
msgstr "Datoj de komenco"

msgid "option"
msgstr "Opcio"

msgid "or"
msgstr "aŭ"

msgid "other"
msgstr "Alia"

msgid "other_block"
msgstr "Alia bloka lingvo"

msgid "other_settings"
msgstr "Aliaj agordoj"

#, fuzzy
msgid "other_source"
msgstr "Other"

msgid "other_text"
msgstr "Alia teksta lingvo"

#, fuzzy
msgid "overwrite_warning"
msgstr "You already have a program with this name, saving this program will replace the old one. Are you sure?"

#, fuzzy
msgid "owner"
msgstr "Owner"

msgid "page_not_found"
msgstr "Paĝo ne ekzistas!"

#, fuzzy
msgid "pair_with_teacher"
msgstr "I would like to be paired with another teacher for help"

#, fuzzy
msgid "parsons_title"
msgstr "Hedy"

msgid "password"
msgstr "Pasvorto"

#, fuzzy
msgid "password_change_not_allowed"
msgstr "You're not allowed to change the password of this user."

msgid "password_change_prompt"
msgstr "Ĉu vi certe volas ŝanĝi ĉi tiun pasvorton?"

#, fuzzy
msgid "password_change_success"
msgstr "Password of your student is successfully changed."

msgid "password_invalid"
msgstr "Via pasvorto ne validas."

msgid "password_repeat"
msgstr "Retajpu pasvorton"

#, fuzzy
msgid "password_resetted"
msgstr "Your password has been successfully reset. You are being redirected to the login page."

#, fuzzy
msgid "password_six"
msgstr "Your password must contain at least six characters."

msgid "password_updated"
msgstr "Pasvorto ŝanĝiĝis."

#, fuzzy
msgid "passwords_six"
msgstr "All passwords need to be six characters or longer."

#, fuzzy
msgid "pending_invites"
msgstr "Pending invites"

#, fuzzy
msgid "people_with_a_link"
msgstr "Other people with a link can see this program. It also can be found on the \"Explore\" page."

#, fuzzy
msgid "percentage"
msgstr "percentage"

#, fuzzy
msgid "percentage_achieved"
msgstr "Achieved by {percentage}% of the users"

msgid "period"
msgstr "punkto"

msgid "personal_text"
msgstr "Persona teksto"

msgid "personal_text_invalid"
msgstr "Via persona teksto ne validas."

#, fuzzy
msgid "phone_number"
msgstr "Phone number"

#, fuzzy
msgid "postfix_classname"
msgstr "Postfix classname"

msgid "preferred_keyword_language"
msgstr "Preferata lingvo de la ŝlosilvortoj"

msgid "preferred_language"
msgstr "Preferata lingvo"

msgid "preview"
msgstr "Antaŭrigardi"

#, fuzzy
msgid "previewing_adventure"
msgstr "Previewing adventure"

#, fuzzy
msgid "previewing_class"
msgstr "You are previewing class <em>{class_name}</em> as a teacher."

#, fuzzy
msgid "previous_campaigns"
msgstr "View previous campaigns"

#, fuzzy
msgid "previous_page"
msgstr "Previous page"

msgid "print_logo"
msgstr "presu"

msgid "privacy_terms"
msgstr "kondiĉoj pri privateco"

#, fuzzy
msgid "private"
msgstr "Private"

msgid "profile_logo_alt"
msgstr "Piktogramo de profilo."

msgid "profile_picture"
msgstr "Profilbildo"

msgid "profile_updated"
msgstr "Profilo modifiĝis."

#, fuzzy
msgid "profile_updated_reload"
msgstr "Profile updated, page will be re-loaded."

msgid "program_contains_error"
msgstr "Ĉi tiu programo enhavas eraron. Ĉu vi certas, ke vi volas kunhavigi ĝin?"

msgid "program_header"
msgstr "Miaj programoj"

#, fuzzy
msgid "program_too_large_exception"
msgstr "Programs too large"

#, fuzzy
msgid "programming_experience"
msgstr "Do you have programming experience?"

#, fuzzy
msgid "programming_invalid"
msgstr "Please select a valid programming language."

msgid "programs"
msgstr "Programoj"

msgid "programs_created"
msgstr "Programoj kreitaj"

msgid "programs_saved"
msgstr "Programoj konservitaj"

msgid "programs_submitted"
msgstr "Programoj submetitaj"

msgid "prompt_join_class"
msgstr "Ĉu aliĝi al ĉi tiu klaso?"

#, fuzzy
msgid "public"
msgstr "Public"

msgid "public_adventures"
msgstr "Browse public adventures"

#, fuzzy
msgid "public_content"
msgstr "Public content"

#, fuzzy
msgid "public_content_info"
msgstr "You can also look for public adventures and use them as an example."

#, fuzzy
msgid "public_invalid"
msgstr "This agreement selection is invalid"

msgid "public_profile"
msgstr "Publika profilo"

#, fuzzy
msgid "public_profile_info"
msgstr "By selecting this box I make my profile visible for everyone. Be careful not to share personal information like your name or home address, because everyone will be able to see it!"

msgid "public_profile_updated"
msgstr "Publika profilo modifiĝis."

msgid "question mark"
msgstr "demandosigno"

msgid "quiz_logo_alt"
msgstr "Emblemo pri kvizo"

#, fuzzy
msgid "quiz_score"
msgstr "Quiz score"

msgid "quiz_tab"
msgstr "Kvizon"

#, fuzzy
msgid "quiz_threshold_not_reached"
msgstr "Quiz threshold not reached to unlock this level"

msgid "read_code_label"
msgstr "Laŭtlegi"

msgid "recent"
msgstr "Miaj lastatempaj programoj"

msgid "recover_password"
msgstr "Petu pasvortigon"

msgid "regress_button"
msgstr "Reen al nivelo {level}"

msgid "remove"
msgstr "Forigi"

#, fuzzy
msgid "remove_customization"
msgstr "Remove customization"

#, fuzzy
msgid "remove_customizations_prompt"
msgstr "Are you sure you want to remove this class's customizations?"

#, fuzzy
msgid "remove_student_prompt"
msgstr "Are you sure you want to remove the student from the class?"

#, fuzzy
msgid "remove_user_prompt"
msgstr "Confirm removing this user from the class."

msgid "repair_program_logo_alt"
msgstr "Piktogramo pri riparado de programo"

msgid "repeat_dep"
msgstr "Ekde la nivelo 8, `{repeat}` bezonas esti uzita kun krommarĝeno. Vi povas vidi ekzemplojn en la tabelo `{repeat}` de la nivelo 8."

msgid "repeat_match_password"
msgstr "La ripetita pasvorto ne kongruas."

msgid "repeat_new_password"
msgstr "Ripetu la novan pasvorton"

msgid "report_failure"
msgstr "Ĉi tiu programaĵo ne ekzistas aŭ ne estas publika"

msgid "report_program"
msgstr "Ĉu vi certas voli denunci ĉi tiun programaĵon?"

msgid "report_success"
msgstr "Ĉi tiu programo estis denuncita"

#, fuzzy
msgid "request_invalid"
msgstr "Request invalid"

msgid "request_teacher"
msgstr "Ĉu vi volas peti instruistan konton?"

msgid "request_teacher_account"
msgstr "Peti instruan konton"

#, fuzzy
msgid "required_field"
msgstr "Fields marked with an * are required"

#, fuzzy
msgid "reset_adventure_prompt"
msgstr "Are you sure you want to reset all selected adventures?"

#, fuzzy
msgid "reset_adventures"
msgstr "Reset selected adventures"

#, fuzzy
msgid "reset_button"
msgstr "Reset"

#, fuzzy
msgid "reset_password"
msgstr "Reset password"

#, fuzzy
msgid "reset_view"
msgstr "Reset"

#, fuzzy
msgid "retrieve_adventure_error"
msgstr "You're not allowed to view this adventure!"

#, fuzzy
msgid "retrieve_class_error"
msgstr "Only teachers can retrieve classes"

#, fuzzy
msgid "retrieve_tag_error"
msgstr "Error retrieving tags"

msgid "role"
msgstr "Rolo"

msgid "run_code_button"
msgstr "Ruli kodon"

#, fuzzy
msgid "runs_over_time"
msgstr "Runs over time"

msgid "save_parse_warning"
msgstr "Ĉi tiu programaĵo enhavas eraron, ĉu vi certas voli konservi ĝin?"

msgid "save_prompt"
msgstr "Ĉu bezonas havi konton por konservi vian programaĵon. Ĉu vi volas ensaluti?"

msgid "save_success_detail"
msgstr "Programaĵo sukcese konservita."

msgid "score"
msgstr "Poentaro"

msgid "search"
msgstr "Serĉi…"

msgid "search_button"
msgstr "Serĉi"

#, fuzzy
msgid "second_teacher"
msgstr "Second teacher"

#, fuzzy
msgid "second_teacher_copy_prompt"
msgstr "Are you sure you want to copy this teacher?"

#, fuzzy
msgid "second_teacher_prompt"
msgstr "Enter a teacher username to invite them."

#, fuzzy
msgid "second_teacher_warning"
msgstr "All teachers in this class can customize it."

msgid "see_certificate"
msgstr "Vidi la atestilon de {username}!"

msgid "select"
msgstr "Elekti"

msgid "select_adventures"
msgstr "Elekti aventurojn"

msgid "select_all"
msgstr "Select all"

msgid "select_lang"
msgstr "Elektu lingvon"

msgid "select_levels"
msgstr "Select levels"

#, fuzzy
msgid "select_tag"
msgstr "Select tag"

msgid "selected"
msgstr "Selected"

msgid "self_removal_prompt"
msgstr "Ĉu vi certas, ke vi volas forlasi ĉi tiun klason?"

msgid "send_password_recovery"
msgstr "Sendu al mi ligilon por rehavi pasvorton"

msgid "sent_by"
msgstr "Ĉi tiu invito estis sendita de"

#, fuzzy
msgid "sent_password_recovery"
msgstr "You should soon receive an email with instructions on how to reset your password."

msgid "settings"
msgstr "Miaj personaj agordoj"

msgid "share_by_giving_link"
msgstr "Diskonigu vian programaĵon al aliaj homoj sendante al ili la ĉi-suban ligilon:"

msgid "share_your_program"
msgstr "Diskonigu vian programaĵon"

msgid "signup_student_or_teacher"
msgstr "Ĉu vi estas studento aŭ instruisto?"

msgid "single quotes"
msgstr "unuobla citilo"

msgid "slash"
msgstr "suprenstreko"

#, fuzzy
msgid "sleeping"
msgstr "Sleeping..."

#, fuzzy
msgid "slides"
msgstr "Slides"

#, fuzzy
msgid "slides_for_level"
msgstr "Slides for level"

#, fuzzy
msgid "slides_info"
msgstr "For each level of Hedy, we have created slides to help you teach. The slides contain explanations of each level, and Hedy examples that you can run inside the slides. Just click the link and get started! the Introduction slides are a general explanation of Hedy before level 1 The slides were created using <a href=\"https://slides.com\">slides.com</a>. If you want to adapt them yourself, you can download them, and then upload the resulting zip file to <a href=\"https://slides.com\">slides.com</a>. You can find more information about the slides in the <a href=\"https://hedy.org/for-teachers/manual/features\">teacher's manual</a>."

#, fuzzy
msgid "social_media"
msgstr "Social media"

msgid "solution_example"
msgstr ""

msgid "solution_example_explanation"
msgstr ""

#, fuzzy
msgid "something_went_wrong_keyword_parsing"
msgstr "There is a mistake in your adventure, are all keywords correctly surrounded with { }?"

msgid "space"
msgstr "spaceto"

msgid "star"
msgstr "asterisko"

#, fuzzy
msgid "start_hedy_tutorial"
msgstr "Start hedy tutorial"

#, fuzzy
msgid "start_learning"
msgstr "Start learning"

msgid "start_programming"
msgstr "Ekprogrami"

msgid "start_programming_logo_alt"
msgstr "Piktogramo pri ekprogramado"

msgid "start_quiz"
msgstr "Komenci kvizon"

#, fuzzy
msgid "start_teacher_tutorial"
msgstr "Start teacher tutorial"

#, fuzzy
msgid "start_teaching"
msgstr "Start teaching"

#, fuzzy
msgid "step_title"
msgstr "Assignment"

#, fuzzy
msgid "stepper_variable_role"
msgstr "stepper"

msgid "stop_code_button"
msgstr "Ĉesigi programon"

msgid "string"
msgstr "teksto"

#, fuzzy
msgid "student"
msgstr "Student"

msgid "student_already_in_class"
msgstr "Ĉi tiu lernanto jam estas en via klaso."

#, fuzzy
msgid "student_already_invite"
msgstr "This student already has a pending invitation."

#, fuzzy
msgid "student_details"
msgstr "Student details"

#, fuzzy
msgid "student_not_allowed_in_class"
msgstr "Student not allowed in class"

msgid "student_not_existing"
msgstr "Jen neekzistanta salutnomo."

#, fuzzy
msgid "student_signup_header"
msgstr "Student"

msgid "students"
msgstr "lernantoj"

#, fuzzy
msgid "submission_time"
msgstr "Handed in at"

msgid "submit_answer"
msgstr "Respondi al demando"

msgid "submit_program"
msgstr "Submeti"

msgid "submit_warning"
msgstr "Ĉu vi certe volas submeti ĉi tiun programon?"

#, fuzzy
msgid "submitted"
msgstr "Submitted"

#, fuzzy
msgid "submitted_header"
msgstr "This is a submitted program and can't be altered."

msgid "subscribe"
msgstr "Aboni"

#, fuzzy
msgid "subscribe_newsletter"
msgstr "Subscribe to the newsletter"

#, fuzzy
msgid "successful_runs"
msgstr "Successful runs: {successful_runs}"

#, fuzzy
msgid "suggestion_color"
msgstr "Try using another color"

#, fuzzy
msgid "suggestion_note"
msgstr "Use a note between C0 and B9 or a number between 1 and 70"

#, fuzzy
msgid "suggestion_number"
msgstr "Try changing the value to a number"

msgid "suggestion_numbers_or_strings"
msgstr "Try changing the values to be all text or all numbers"

msgid "surname"
msgstr "Antaŭnomo"

#, fuzzy
msgid "survey"
msgstr "Survey"

#, fuzzy
msgid "survey_completed"
msgstr "Survey completed"

#, fuzzy
msgid "survey_skip"
msgstr "Don't show this again"

#, fuzzy
msgid "survey_submit"
msgstr "Submit"

#, fuzzy
msgid "tag_in_adventure"
msgstr "Tag in adventure"

#, fuzzy
msgid "tag_input_placeholder"
msgstr "Enter a new tag"

#, fuzzy
msgid "tags"
msgstr "Tags"

msgid "teacher"
msgstr "Instruisto"

#, fuzzy
msgid "teacher_account_request"
msgstr "You have a pending teacher account request"

#, fuzzy
msgid "teacher_account_success"
msgstr "You successfully requested a teacher account."

#, fuzzy
msgid "teacher_invalid"
msgstr "Your teacher value is invalid."

#, fuzzy
msgid "teacher_invitation_require_login"
msgstr "To set up your profile as a teacher, we will need you to log in. If you don't have an account, please create one."

#, fuzzy
msgid "teacher_manual"
msgstr "Teacher manual"

#, fuzzy
msgid "teacher_signup_header"
msgstr "Teacher"

#, fuzzy
msgid "teacher_tutorial_logo_alt"
msgstr "Click on 'next step' to get started as a Hedy teacher!"

#, fuzzy
msgid "teacher_welcome"
msgstr "Welcome to Hedy! Your are now the proud owner of a teachers account which allows you to create classes and invite students."

#, fuzzy
msgid "teachers"
msgstr "Teachers"

#, fuzzy
msgid "template_code"
msgstr ""
"This is the explanation of my adventure!\n"
"\n"
"This way I can show a command: <code>{print}</code>\n"
"\n"
"But sometimes I might want to show a piece of code, like this:\n"
"<pre>\n"
"ask What's your name?\n"
"echo so your name is \n"
"</pre>"

#, fuzzy
msgid "this_turns_in_assignment"
msgstr "This turns in your assignment to your teacher."

msgid "title"
msgstr "Titolo"

msgid "title_achievements"
msgstr "Hedy - Miaj premioj"

msgid "title_admin"
msgstr "Hedy - Paĝo por administranto"

msgid "title_class-overview"
msgstr "Hedy - Superrigardo pri klaso"

msgid "title_customize-adventure"
msgstr "Hedy - Adapti aventuron"

msgid "title_customize-class"
msgstr "Hedy - Adapti klason"

msgid "title_explore"
msgstr "Hedy - Esplori"

msgid "title_for-teacher"
msgstr "Hedy - Por instruistoj"

msgid "title_join-class"
msgstr "Hedy - Aliĝi al klaso"

msgid "title_landing-page"
msgstr "Bonvenon al Hedy!"

msgid "title_learn-more"
msgstr "Hedy - Lerni plu"

msgid "title_login"
msgstr "Hedy - Saluti"

msgid "title_my-profile"
msgstr "Hedy - Mia konto"

msgid "title_privacy"
msgstr "Hedy - Kondiĉoj pri privateco"

msgid "title_programs"
msgstr "Hedy - Miaj programoj"

#, fuzzy
msgid "title_public-adventures"
msgstr "Hedy - Public adventures"

msgid "title_recover"
msgstr "Hedy - Reakiri konton"

msgid "title_reset"
msgstr "Hedy - Restarigi pasvorton"

msgid "title_signup"
msgstr "Hedy - Krei konton"

msgid "title_start"
msgstr "Hedy - Laŭgrada programlingvo"

msgid "title_view-adventure"
msgstr "Hedy - Vidi aventuron"

msgid "token_invalid"
msgstr "Via ĵetono ne validas."

#, fuzzy
msgid "tooltip_level_locked"
msgstr "Your teacher disabled this level"

msgid "translate_error"
msgstr "Io misfunkciis dum tradukado de la kodo. Provu ruli la kodon por kontroli, ĉu ĝi havas eraron. Kodo enhavanta erarojn ne estas tradukebla."

#, fuzzy
msgid "translating_hedy"
msgstr "Translating Hedy"

#, fuzzy
msgid "translator"
msgstr "Translator"

#, fuzzy
msgid "tutorial"
msgstr "Tutorial"

msgid "tutorial_code_snippet"
msgstr ""
"{print} Hello world!\n"
"{print} I'm learning Hedy with the tutorial!"

#, fuzzy
msgid "tutorial_message_not_found"
msgstr "We couldn't find the requested tutorial step..."

#, fuzzy
msgid "tutorial_title_not_found"
msgstr "We couldn't find that page!"

msgid "unauthorized"
msgstr "Al vi mankas la rajto atingi ĉi tiun paĝon"

#, fuzzy
msgid "unfavourite_confirm"
msgstr "Are you sure you want to unfavourite this program?"

#, fuzzy
msgid "unfavourite_success"
msgstr "Your program is unfavourited."

#, fuzzy
msgid "unique_usernames"
msgstr "All usernames need to be unique."

#, fuzzy
msgid "unknown_variable_role"
msgstr "unknown"

#, fuzzy
msgid "unlock_thresholds"
msgstr "Unlock level thresholds"

#, fuzzy
msgid "unsaved_class_changes"
msgstr "There are unsaved changes, are you sure you want to leave this page?"

#, fuzzy
msgid "unsubmit_program"
msgstr "Unsubmit program"

#, fuzzy
msgid "unsubmit_warning"
msgstr "Are you sure you want to unsubmit this program?"

#, fuzzy
msgid "unsubmitted"
msgstr "Unsubmitted"

msgid "update_adventure_prompt"
msgstr "Ĉu vi certas, ke vi volas modifi ĉi tiun aventuron?"

msgid "update_public"
msgstr "Ĝisdatigi publikan profilon"

#, fuzzy
msgid "updating_indicator"
msgstr "Updating"

#, fuzzy
msgid "use_of_blanks_exception"
msgstr "Use of blanks in programs"

#, fuzzy
msgid "use_of_nested_functions_exception"
msgstr "Use of nested functions"

#, fuzzy
msgid "used_in"
msgstr "Used in:"

msgid "user"
msgstr "uzanto"

#, fuzzy
msgid "user_inexistent"
msgstr "This user doesn't exist"

#, fuzzy
msgid "user_not_private"
msgstr "This user either doesn't exist or doesn't have a public profile"

msgid "username"
msgstr "Salutnomo"

msgid "username_empty"
msgstr "Vi ne tajpis salutnomon!"

msgid "username_invalid"
msgstr "Via salutnomo ne validas."

msgid "username_special"
msgstr "Salutnomo ne povas enhavi `:` aŭ `@`."

#, fuzzy
msgid "username_three"
msgstr "Username must contain at least three characters."

#, fuzzy
msgid "usernames_exist"
msgstr "One or more usernames is already in use."

#, fuzzy
msgid "value"
msgstr "Value"

#, fuzzy
msgid "view_adventures"
msgstr "View adventures"

#, fuzzy
msgid "view_classes"
msgstr "View classes"

msgid "view_program"
msgstr "Vidi programon"

#, fuzzy
msgid "view_slides"
msgstr "View slides"

#, fuzzy
msgid "waiting_for_submit"
msgstr "Waiting for submit"

#, fuzzy
msgid "walker_variable_role"
msgstr "walker"

msgid "welcome"
msgstr "Bonveno"

msgid "welcome_back"
msgstr "Bonvenon ree"

#, fuzzy
msgid "what_is_your_role"
msgstr "What is your role?"

#, fuzzy
msgid "what_should_my_code_do"
msgstr "What should my code do?"

msgid "whole_world"
msgstr "La mondo"

msgid "year_invalid"
msgstr "Bonvolu tajpi jaron inter 1900 kaj {current_year}."

msgid "yes"
msgstr "Jes"

msgid "your_account"
msgstr "Via profilo"

msgid "your_class"
msgstr "Via klaso"

#, fuzzy
msgid "your_last_program"
msgstr "Favourite program"

msgid "your_personal_text"
msgstr "Via persona teksto..."

#, fuzzy
msgid "your_program"
msgstr "Your program"

#~ msgid "create_account_explanation"
#~ msgstr "Having your own account allows you to save your programs."

#~ msgid "only_teacher_create_class"
#~ msgstr "Only teachers are allowed to create classes!"

#~ msgid "keyword_support"
#~ msgstr "Tradukitaj ŝlosilvortoj"

#~ msgid "non_keyword_support"
#~ msgstr "Tradukita enhavo"

#~ msgid "try_button"
#~ msgstr "Provi"

#~ msgid "select_own_adventures"
#~ msgstr "Select own adventures"

#~ msgid "view"
#~ msgstr "Vidi"

#~ msgid "class"
#~ msgstr "Class"

#~ msgid "save_code_button"
#~ msgstr "Konservi kodon"

#~ msgid "share_code_button"
#~ msgstr "Save & share code"

#~ msgid "classes_invalid"
#~ msgstr "The list of selected classes is invalid"

#~ msgid "directly_add_adventure_to_classes"
#~ msgstr "Do you want to add this adventure directly to one of your classes?"

#~ msgid "hand_in_assignment"
#~ msgstr "Hand in assignment"

#~ msgid "select_a_level"
#~ msgstr "Select a level"

#~ msgid "answer_invalid"
#~ msgstr "Your password is invalid."

#~ msgid "available_adventures_level"
#~ msgstr "Available adventures level"

#~ msgid "customize_class_exp_1"
#~ msgstr "Hi! On this page you can customize your class. By selecting levels and adventures you can choose what your student can see. You can also add your own created adventures to levels. All levels and default adventures will be selected by default. <b>Notice:</b> Not every adventure is available for every level! Settings up your customizations goes as follows:"

#~ msgid "customize_class_exp_2"
#~ msgstr "You can always change these settings later on. For example, you can make specific adventures or levels available while teaching a class. This way it's easy for you to determine which level and adventures your students will be working on. If you want to make everything available for your class it is easiest to remove the customization all together."

#~ msgid "customize_class_step_1"
#~ msgstr "Select levels for your class by pressing the \"level buttons\""

#~ msgid "customize_class_step_2"
#~ msgstr "\"Checkboxes\" will appear for the adventures available for the chosen levels"

#~ msgid "customize_class_step_3"
#~ msgstr "Select the adventures you want to make available"

#~ msgid "customize_class_step_4"
#~ msgstr "Click the name of an adventure to (de)select for all levels"

#~ msgid "customize_class_step_5"
#~ msgstr "Aldoni personajn aventurojn"

#~ msgid "customize_class_step_6"
#~ msgstr "Selecting an opening date for each level (you can also leave it empty)"

#~ msgid "customize_class_step_7"
#~ msgstr "Selection other settings"

#~ msgid "customize_class_step_8"
#~ msgstr "Elektu «Konservi»; kaj jen finite!"

#~ msgid "example_code_header"
#~ msgstr "Ekzempla Hedy-kodo"

#~ msgid "feedback_failure"
#~ msgstr "Malĝuste!"

#~ msgid "feedback_success"
#~ msgstr "Bone!"

#~ msgid "go_to_first_question"
#~ msgstr "Iri al unua demando"

#~ msgid "question"
#~ msgstr "Demando"

#~ msgid "question_doesnt_exist"
#~ msgstr "This question does not exist"

#~ msgid "question_invalid"
#~ msgstr "Your token is invalid."

#~ msgid "too_many_attempts"
#~ msgstr "Too many attempts"

#~ msgid "class_logs"
#~ msgstr "Protokoloj"

#~ msgid "class_stats"
#~ msgstr "Statistikoj pri klaso"

#~ msgid "visit_own_public_profile"
#~ msgstr "Viziti vian propran profilon"

#~ msgid "title_class logs"
#~ msgstr "Hedy - Join class"

#~ msgid "title_class statistics"
#~ msgstr "Miaj statistikoj"

#~ msgid "disabled_button_locked"
#~ msgstr "Your teacher hasn't unlocked this level yet"

#~ msgid "duplicate_tag"
#~ msgstr "You already have a tag with this name."

#~ msgid "tag_deleted"
#~ msgstr "This tag was successfully deleted."

#~ msgid "no_tags"
#~ msgstr "No tags yet."

#~ msgid "apply_filters"
#~ msgstr "Apply filters"

#~ msgid "write_first_program"
#~ msgstr "Verku vian unuan programon!"

#~ msgid "adventure_exp_1"
#~ msgstr "Type your adventure of choice on the right-hand side. After creating your adventure you can include it in one of your classes under \"customizations\". If you want to include a command in your adventure please use code anchors like this:"

#~ msgid "adventure_exp_2"
#~ msgstr "If you want to show actual code snippets, for example to give student a template or example of the code. Please use pre anchors like this:"

#~ msgid "hello_world"
#~ msgstr "Saluton mondo!"

#~ msgid "share_confirm"
#~ msgstr "Ĉu vi certas publikigi la programaĵon?"

#~ msgid "share_success_detail"
#~ msgstr "Programaĵo sukcese diskonigita."

#~ msgid "unshare_confirm"
#~ msgstr "Are you sure you want to make the program private?"

#~ msgid "unshare_success_detail"
#~ msgstr "Program unshared successfully."

#~ msgid "hide_parsons"
#~ msgstr "Hide parsons"

#~ msgid "hide_quiz"
#~ msgstr "Fino de kvizo"

#~ msgid "back_to_class"
#~ msgstr "Reen al klaso"

#~ msgid "Locked Language Feature"
#~ msgstr "You are using {concept}! That is awesome, but {concept} is not unlocked yet! It will be unlocked in a later level."

#~ msgid "nested blocks"
#~ msgstr "bloko en bloko"

#~ msgid "save"
#~ msgstr "Konservi"

#~ msgid "update_profile"
#~ msgstr "Modifi profilon"

#~ msgid "variables"
#~ msgstr "Variabloj"

#~ msgid "class_live"
#~ msgstr "Live statistics"

#~ msgid "class_overview"
#~ msgstr "Class overview"

#~ msgid "student_list"
#~ msgstr "Student list"

#~ msgid "title_class grid_overview"
#~ msgstr "Hedy - Grid overview"

#~ msgid "title_class live_statistics"
#~ msgstr "Hedy - Live Statistics"

<<<<<<< HEAD
#~ msgid "amount_created"
#~ msgstr "programoj kreitaj"
=======
#~ msgid "available_in"
#~ msgstr "Available in:"
>>>>>>> a993b7f1
<|MERGE_RESOLUTION|>--- conflicted
+++ resolved
@@ -346,6 +346,9 @@
 msgid "already_teacher_request"
 msgstr "You already have a pending teacher request."
 
+msgid "amount_created"
+msgstr "programoj kreitaj"
+
 msgid "amount_saved"
 msgstr "programoj konservitaj"
 
@@ -2578,10 +2581,5 @@
 #~ msgid "title_class live_statistics"
 #~ msgstr "Hedy - Live Statistics"
 
-<<<<<<< HEAD
-#~ msgid "amount_created"
-#~ msgstr "programoj kreitaj"
-=======
 #~ msgid "available_in"
 #~ msgstr "Available in:"
->>>>>>> a993b7f1
