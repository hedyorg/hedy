--- conflicted
+++ resolved
@@ -468,17 +468,10 @@
 msgid "commands"
 msgstr "Commands"
 
-#, fuzzy
-<<<<<<< HEAD
-msgid "common_errors"
-msgstr "Common errors"
-
 msgid "complete"
 msgstr ""
 
 #, fuzzy
-=======
->>>>>>> 3f9dd646
 msgid "congrats_message"
 msgstr "Congratulations, {username}, you have completed Hedy!"
 
@@ -2512,31 +2505,6 @@
 #~ msgid "title_class live_statistics"
 #~ msgstr "Hedy - Live Statistics"
 
-<<<<<<< HEAD
-#~ msgid "available_in"
-#~ msgstr "Available in:"
-
-#~ msgid "regress_button"
-#~ msgstr "Reen al nivelo {level}"
-
-#~ msgid "copy"
-#~ msgstr ""
-
-#~ msgid "previous_adventure"
-#~ msgstr ""
-
-#~ msgid "cheatsheet"
-#~ msgstr ""
-
-#~ msgid "hide"
-#~ msgstr ""
-
-#~ msgid "show"
-#~ msgstr ""
-
-#~ msgid "submit"
-#~ msgstr ""
-=======
 #~ msgid "explore_explanation"
 #~ msgstr "On this page you can look through programs created by other Hedy users. You can filter on both a Hedy level and adventure. Click on \"View program\" to open a program and run it. Programs with a red header contain a mistake. You can still open the program, but running it will result in an error. You can of course try to fix it! If the creator has a public profile you can click their username to visit their profile. There you will find all their shared programs and much more!"
 
@@ -2635,4 +2603,3 @@
 
 #~ msgid "number_achievements"
 #~ msgstr "Number of achievements"
->>>>>>> 3f9dd646
