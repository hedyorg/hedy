--- conflicted
+++ resolved
@@ -2444,9 +2444,8 @@
 #~ msgid "update_profile"
 #~ msgstr "Modifi profilon"
 
-<<<<<<< HEAD
-#~ msgid "multiple_levels_warning"
-#~ msgstr "We've noticed you have both selected several levels and included code snippets in your adventure, this might cause issues with the syntax highlighter and the automatic translation of keywords"
+#~ msgid "variables"
+#~ msgstr "Variabloj"
 
 #~ msgid "add_students_options"
 #~ msgstr "Krei kontojn de lernantoj"
@@ -2501,7 +2500,3 @@
 
 #~ msgid "enter_password"
 #~ msgstr "Tajpu novan pasvorton por"
-=======
-#~ msgid "variables"
-#~ msgstr "Variabloj"
->>>>>>> c9fc7a70
