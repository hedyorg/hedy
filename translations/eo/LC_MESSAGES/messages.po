--- conflicted
+++ resolved
@@ -2788,10 +2788,9 @@
 #~ msgid "tutorial_title_not_found"
 #~ msgstr "We couldn't find that page!"
 
-<<<<<<< HEAD
 #~ msgid "put"
 #~ msgstr ""
-=======
+
 #~ msgid "disable_explore_page"
 #~ msgstr ""
 
@@ -2803,4 +2802,3 @@
 
 #~ msgid "title_explore"
 #~ msgstr "Hedy - Esplori"
->>>>>>> 8dee6c69
