
msgid ""
msgstr ""
"Project-Id-Version: PROJECT VERSION\n"
"Report-Msgid-Bugs-To: EMAIL@ADDRESS\n"
<<<<<<< HEAD
"POT-Creation-Date: 2022-06-27 10:59+0200\n"
"PO-Revision-Date: 2022-06-28 22:19+0000\n"
"Last-Translator: phlostically <phlostically@mailinator.com>\n"
"Language-Team: none\n"
=======
"POT-Creation-Date: 2022-06-29 14:20+0200\n"
"PO-Revision-Date: 2022-06-28 13:25+0000\n"
"Last-Translator: Anonymous <noreply@weblate.org>\n"
>>>>>>> 15cc5880
"Language: eo\n"
"Language-Team: none\n"
"Plural-Forms: nplurals=2; plural=n != 1;\n"
"MIME-Version: 1.0\n"
"Content-Type: text/plain; charset=utf-8\n"
"Content-Transfer-Encoding: 8bit\n"
"Generated-By: Babel 2.10.1\n"

#: app.py:417
#, fuzzy
msgid "program_contains_error"
msgstr "This program contains an error, are you sure you want to share it?"

#: app.py:627
msgid "title_achievements"
msgstr "Hedy - Miaj premioj"

#: app.py:644 app.py:746 app.py:1088 website/teacher.py:361
#: website/teacher.py:372
#, fuzzy
msgid "not_teacher"
msgstr "Looks like you are not a teacher!"

#: app.py:647
#, fuzzy
msgid "not_enrolled"
msgstr "Ŝajne vi ne apartenas al ĉi tiu klaso!"

#: app.py:684
msgid "title_programs"
msgstr "Hedy - Miaj programoj"

#: app.py:694 app.py:704 app.py:708 app.py:723 app.py:1003 app.py:1548
#: website/admin.py:17 website/admin.py:24 website/admin.py:92
#: website/admin.py:111 website/admin.py:129 website/admin.py:136
#: website/admin.py:144 website/auth.py:716 website/auth.py:743
#: website/programs.py:210 website/statistics.py:100
#, fuzzy
msgid "unauthorized"
msgstr "You don't have access rights for this page"

#: app.py:760 app.py:1105
msgid "title_for-teacher"
msgstr "Hedy - Por instruistoj"

<<<<<<< HEAD
#: app.py:779 app.py:781 app.py:923 app.py:945 app.py:947
msgid "no_such_level"
msgstr "Nivelo ne ekzistas!"

#: app.py:789 app.py:796 app.py:877 app.py:883
=======
#: app.py:777 app.py:779 app.py:921 app.py:943 app.py:945
#, fuzzy
msgid "no_such_level"
msgstr "Nivelo ne ekzistas!"

#: app.py:787 app.py:794 app.py:875 app.py:881
#, fuzzy
>>>>>>> 15cc5880
msgid "no_such_program"
msgstr "Programo ne ekzistas!"

#: app.py:817
#, fuzzy
msgid "level_not_class"
msgstr "This level has not been made available in your class yet"

#: app.py:926 website/teacher.py:421 website/teacher.py:437
#: website/teacher.py:466 website/teacher.py:492
msgid "no_such_adventure"
msgstr "Aventuro ne ekzistas!"

<<<<<<< HEAD
#: app.py:956 app.py:1209
=======
#: app.py:954 app.py:1207
#, fuzzy
>>>>>>> 15cc5880
msgid "page_not_found"
msgstr "Paĝo ne ekzistas!"

#: app.py:974
msgid "title_signup"
msgstr "Hedy - Krei konton"

#: app.py:981
msgid "title_login"
msgstr "Hedy - Saluti"

#: app.py:988
#, fuzzy
msgid "title_recover"
msgstr "Hedy - Recover account"

#: app.py:1004
#, fuzzy
msgid "title_reset"
msgstr "Hedy - Reset password"

#: app.py:1030
msgid "title_my-profile"
msgstr "Hedy - Mia konto"

#: app.py:1046
msgid "title_learn-more"
msgstr "Hedy - Lerni plu"

#: app.py:1052
msgid "title_privacy"
msgstr "Hedy - Kondiĉoj pri privateco"

#: app.py:1062
#, fuzzy
msgid "title_start"
msgstr "Hedy - Laŭgrada programlingvo"

#: app.py:1080
msgid "title_landing-page"
msgstr "Bonvenon al Hedy!"

<<<<<<< HEAD
#: app.py:1200
=======
#: app.py:1198
#, fuzzy
>>>>>>> 15cc5880
msgid "title_explore"
msgstr "Hedy - Esplori"

#: app.py:1219 app.py:1224
#, fuzzy
msgid "no_such_highscore"
msgstr "Nivelo ne ekzistas!"

#: app.py:1253 app.py:1255
#, fuzzy
msgid "translate_error"
msgstr ""
"Something went wrong while translating the code. Try running the code to "
"see if it has an error. Code with errors can not be translated."

#: app.py:1260 app.py:1294
msgid "tutorial_start_title"
msgstr "Bonvenon al Hedy!"

#: app.py:1260
#, fuzzy
msgid "tutorial_start_message"
msgstr "In this tutorial we will explain all the Hedy features step-by-step."

#: app.py:1262
msgid "tutorial_editor_title"
msgstr "La kodredaktilo"

#: app.py:1262
#, fuzzy
msgid "tutorial_editor_message"
msgstr "In this window you write all the code, try typing something!"

#: app.py:1264
#, fuzzy
msgid "tutorial_output_title"
msgstr "The output window"

#: app.py:1264
#, fuzzy
msgid "tutorial_output_message"
msgstr "The result of the code you execute will be shown here"

#: app.py:1266
msgid "tutorial_run_title"
msgstr "La butono «Ruli»"

#: app.py:1266
#, fuzzy
msgid "tutorial_run_message"
msgstr "With this button you can run your program! Shall we give it a try?"

#: app.py:1268
msgid "tutorial_tryit_title"
msgstr "Ekprovu ĝin!"

#: app.py:1268
#, fuzzy
msgid "tutorial_tryit_message"
msgstr "Run the program, click 'next step' when you're done."

#: app.py:1270
#, fuzzy
msgid "tutorial_speakaloud_title"
msgstr "Fino!"

#: app.py:1270
#, fuzzy
msgid "tutorial_speakaloud_message"
msgstr "Click on 'next step' to really start coding with Hedy!"

#: app.py:1272
msgid "tutorial_speakaloud_run_title"
msgstr "Ruli & aŭskulti"

#: app.py:1272
#, fuzzy
msgid "tutorial_speakaloud_run_message"
msgstr "Click on 'next step' to really start coding with Hedy!"

#: app.py:1274
msgid "tutorial_nextlevel_title"
msgstr "Al la sekva nivelo"

#: app.py:1274
#, fuzzy
msgid "tutorial_nextlevel_message"
msgstr ""
"When you think you understand everything and have practiced enough you "
"can continue with the next level. When there is also a previous level "
"there will be a button next to it to go back."

#: app.py:1276
msgid "tutorial_leveldefault_title"
msgstr "Klarigo pri nivelo"

#: app.py:1276
#, fuzzy
msgid "tutorial_leveldefault_message"
msgstr ""
"The first tab always contains the level explanation. In each level new "
"commands will be explained here."

#: app.py:1278
msgid "tutorial_adventures_title"
msgstr "Aventuroj"

#: app.py:1278
#, fuzzy
msgid "tutorial_adventures_message"
msgstr ""
"The other tabs contain adventures, which you can code for each level. "
"They go from easy to hard."

#: app.py:1280
msgid "tutorial_quiz_title"
msgstr "Kvizo"

#: app.py:1280
#, fuzzy
msgid "tutorial_quiz_message"
msgstr ""
"At the end of each level you can make the quiz. This way you can verify "
"if you understand everything."

#: app.py:1282
#, fuzzy
msgid "tutorial_saveshare_title"
msgstr "Saving & sharing"

#: app.py:1282
#, fuzzy
msgid "tutorial_saveshare_message"
msgstr "You can save and share all your created programs with other Hedy users."

#: app.py:1284
#, fuzzy
msgid "tutorial_cheatsheet_title"
msgstr "Cheatsheet"

#: app.py:1284
#, fuzzy
msgid "tutorial_cheatsheet_message"
msgstr ""
"If you forgot a command you can always use the cheatsheet. It shows a "
"list of all commands you can use in the current level."

#: app.py:1286 app.py:1306
msgid "tutorial_end_title"
msgstr "Fino!"

#: app.py:1286
#, fuzzy
msgid "tutorial_end_message"
msgstr "Click on 'next step' to really start coding with Hedy!"

#: app.py:1288 app.py:1308
msgid "tutorial_title_not_found"
msgstr ""

#: app.py:1288 app.py:1308
msgid "tutorial_message_not_found"
msgstr ""

#: app.py:1294
msgid "teacher_tutorial_start_message"
msgstr ""

#: app.py:1296
msgid "tutorial_class_title"
msgstr ""

#: app.py:1296
#, fuzzy
msgid "tutorial_class_message"
msgstr ""
"As a teacher you can created classes and invite student or let them join "
"through a link. You can view the programs and statistics of all your "
"students."

#: app.py:1298
#, fuzzy
msgid "tutorial_customize_class_title"
msgstr "Customize classes"

#: app.py:1298
#, fuzzy
msgid "tutorial_customize_class_message"
msgstr ""
"You can customize classes by hiding specific levels and/or adventures as "
"well as making them available on a specific date."

#: app.py:1300
msgid "tutorial_own_adventures_title"
msgstr "Krei aventurojn"

#: app.py:1300
#, fuzzy
msgid "tutorial_own_adventures_message"
msgstr ""
"You can create your own adventures and use them as assignments for your "
"students. Create them here and add them to your classes in the class "
"customization section."

#: app.py:1302
msgid "tutorial_accounts_title"
msgstr "Krei kontojn"

#: app.py:1302
#, fuzzy
msgid "tutorial_accounts_message"
msgstr ""
"You can create multiple accounts at once, only needing to provide an "
"username and password. You can also directly add these accounts to one of"
" your classes."

#: app.py:1304
msgid "tutorial_documentation_title"
msgstr "Dokumentaro pri Hedy"

#: app.py:1304
msgid "tutorial_documentation_message"
msgstr ""

#: app.py:1306
#, fuzzy
msgid "teacher_tutorial_end_message"
msgstr "Click on 'next step' to get started as a Hedy teacher!"

#: app.py:1316
#, fuzzy
msgid "tutorial_code_snippet"
msgstr ""
"print Hello world!\n"
"print I'm learning Hedy with the tutorial!"

#: app.py:1320 app.py:1330
msgid "invalid_tutorial_step"
msgstr ""

#: app.py:1487 website/auth.py:278 website/auth.py:333 website/auth.py:469
#: website/auth.py:494 website/auth.py:524 website/auth.py:637
#: website/auth.py:675 website/auth.py:722 website/auth.py:749
#: website/quiz.py:43 website/quiz.py:69 website/teacher.py:88
#: website/teacher.py:123 website/teacher.py:195 website/teacher.py:251
#: website/teacher.py:298 website/teacher.py:339 website/teacher.py:377
#: website/teacher.py:448 website/teacher.py:506
#, fuzzy
msgid "ajax_error"
msgstr "There was an error, please try again."

#: app.py:1490
#, fuzzy
msgid "image_invalid"
msgstr "The image you chose image is invalid."

#: app.py:1492
#, fuzzy
msgid "personal_text_invalid"
msgstr "Your personal text is invalid."

#: app.py:1494 app.py:1500
#, fuzzy
msgid "favourite_program_invalid"
msgstr "Your chosen favourite program is invalid."

#: app.py:1514 app.py:1515
#, fuzzy
msgid "public_profile_updated"
msgstr "Public profile updated."

#: app.py:1552 app.py:1577
#, fuzzy
msgid "user_not_private"
msgstr "This user either doesn't exist or doesn't have a public profile"

#: app.py:1585
#, fuzzy
msgid "invalid_teacher_invitation_code"
msgstr ""
"The teacher invitation code is invalid. To become a teacher, reach out to"
" hedy@felienne.com."

#: utils.py:292
#, fuzzy
msgid "default_404"
msgstr "We could not find that page..."

#: utils.py:294
#, fuzzy
msgid "default_403"
msgstr "Looks like you aren't authorized..."

#: utils.py:296
msgid "default_500"
msgstr "Io fiaskis…"

#: content/error-messages.txt:1
#, fuzzy
msgid "Wrong Level"
msgstr ""
"That was correct Hedy code, but not at the right level. You wrote "
"{offending_keyword} for level {working_level}. Tip: {tip}"

#: content/error-messages.txt:2
#, fuzzy
msgid "Incomplete"
msgstr ""
"Oops! You forgot a bit of code! On line {line_number}, you need to enter "
"text behind {incomplete_command}."

#: content/error-messages.txt:3
#, fuzzy
msgid "Invalid"
msgstr ""
"{invalid_command} is not a Hedy level {level} command. Did you mean "
"{guessed_command}?"

#: content/error-messages.txt:4
#, fuzzy
msgid "Invalid Space"
msgstr ""
"Oops! You started a line with a space on line {line_number}. Spaces "
"confuse computers, can you remove it?"

#: content/error-messages.txt:5
#, fuzzy
msgid "Has Blanks"
msgstr ""
"Your code is incomplete. It contains blanks that you have to replace with"
" code."

#: content/error-messages.txt:6
#, fuzzy
msgid "No Indentation"
msgstr ""
"You used too few spaces in line {line_number}. You used {leading_spaces} "
"spaces, which is not enough. Start every new block with {indent_size} "
"spaces more than the line before."

#: content/error-messages.txt:7
#, fuzzy
msgid "Unexpected Indentation"
msgstr ""
"You used too many spaces in line {line_number}. You used {leading_spaces}"
" spaces, which is too much. Start every new block with {indent_size} "
"spaces more than the line before."

#: content/error-messages.txt:8
#, fuzzy
msgid "Parse"
msgstr ""
"The code you entered is not valid Hedy code. There is a mistake on line "
"{location[0]}, at position {location[1]}. You typed {character_found}, "
"but that is not allowed."

#: content/error-messages.txt:9
#, fuzzy
msgid "Unquoted Text"
msgstr ""
"Be careful. If you ask or print something, the text should start and "
"finish with a quotation mark. You forgot one somewhere."

#: content/error-messages.txt:10
#, fuzzy
msgid "Unquoted Assignment"
msgstr ""
"From this level, you need to place texts to the right of the `is` between"
" quotes. You forgot that for the text {text}."

#: content/error-messages.txt:11
#, fuzzy
msgid "Unquoted Equality Check"
msgstr ""
"If you want to check if a variable is equal to multiple words, the words "
"should be surrounded by quotation marks!"

#: content/error-messages.txt:12
#, fuzzy
msgid "Var Undefined"
msgstr ""
"You tried to use the variable {name}, but you didn't set it. It is also "
"possible that you were trying to use the word {name} but forgot quotation"
" marks."

#: content/error-messages.txt:13
#, fuzzy
msgid "Cyclic Var Definition"
msgstr ""
"The name {variable} needs to be set before you can use it on the right-"
"hand side of the is command."

#: content/error-messages.txt:14
#, fuzzy
msgid "Lonely Echo"
msgstr ""
"You used an echo before an ask, or an echo without an ask. First ask for "
"input, then echo."

#: content/error-messages.txt:15
#, fuzzy
msgid "Too Big"
msgstr ""
"Wow! Your program has an impressive {lines_of_code} lines of code! But we"
" can only process {max_lines} lines in this level. Make your program "
"smaller and try again."

#: content/error-messages.txt:16
#, fuzzy
msgid "Invalid Argument Type"
msgstr ""
"You cannot use {command} with {invalid_argument} because it is "
"{invalid_type}. Try changing {invalid_argument} to {allowed_types}."

#: content/error-messages.txt:17
#, fuzzy
msgid "Invalid Argument"
msgstr ""
"You cannot use the command {command} with {invalid_argument}. Try "
"changing {invalid_argument} to {allowed_types}."

#: content/error-messages.txt:18
#, fuzzy
msgid "Invalid Type Combination"
msgstr ""
"You cannot use {invalid_argument} and {invalid_argument_2} with {command}"
" because one is {invalid_type} and the other is {invalid_type_2}. Try "
"changing {invalid_argument} to {invalid_type_2} or {invalid_argument_2} "
"to {invalid_type}."

#: content/error-messages.txt:19
#, fuzzy
msgid "Unsupported Float"
msgstr ""
"Non-integer numbers are not supported yet but they will be in a few "
"levels. For now change {value} to an integer."

#: content/error-messages.txt:20
#, fuzzy
msgid "Locked Language Feature"
msgstr ""
"You are using {concept}! That is awesome, but {concept} is not unlocked "
"yet! It will be unlocked in a later level."

#: content/error-messages.txt:21
#, fuzzy
msgid "Missing Command"
msgstr "It looks like you forgot to use a command on line {line_number}."

#: content/error-messages.txt:22
#, fuzzy
msgid "Missing Inner Command"
msgstr ""
"It looks like you forgot to use a command with the {command} statement "
"you used on line {line_number}."

#: content/error-messages.txt:23
#, fuzzy
msgid "Unsupported String Value"
msgstr "Text values cannot contain {invalid_value}."

#: content/error-messages.txt:24
#, fuzzy
msgid "ask_needs_var"
msgstr ""
"Starting in level 2, ask needs to be used with a variable. Example: name "
"is ask What are you called?"

#: content/error-messages.txt:25
#, fuzzy
msgid "echo_out"
msgstr ""
"Starting in level 2 echo is no longer needed. You can repeat an answer "
"with ask and print now. Example: name is ask What are you called? "
"printhello name"

#: content/error-messages.txt:26
msgid "space"
msgstr "spaceto"

#: content/error-messages.txt:27
msgid "comma"
msgstr "komo"

#: content/error-messages.txt:28
#, fuzzy
msgid "question mark"
msgstr "a question mark"

#: content/error-messages.txt:29
#, fuzzy
msgid "newline"
msgstr "a new line"

#: content/error-messages.txt:30
msgid "period"
msgstr "punkto"

#: content/error-messages.txt:31
#, fuzzy
msgid "exclamation mark"
msgstr "an exclamation mark"

#: content/error-messages.txt:32
msgid "dash"
msgstr "streketo"

#: content/error-messages.txt:33
msgid "star"
msgstr "asterisko"

#: content/error-messages.txt:34
#, fuzzy
msgid "single quotes"
msgstr "a single quote"

#: content/error-messages.txt:35
#, fuzzy
msgid "double quotes"
msgstr "double quotes"

#: content/error-messages.txt:36
#, fuzzy
msgid "slash"
msgstr "a slash"

#: content/error-messages.txt:37
msgid "string"
msgstr "teksto"

#: content/error-messages.txt:38
#, fuzzy
msgid "nested blocks"
msgstr "a block in a block"

#: content/error-messages.txt:39
msgid "or"
msgstr "aŭ"

#: content/error-messages.txt:40
msgid "number"
msgstr "cifero"

#: content/error-messages.txt:41
msgid "integer"
msgstr "nombro"

#: content/error-messages.txt:42
msgid "float"
msgstr "nombro"

#: content/error-messages.txt:43
msgid "list"
msgstr "listo"

#: content/error-messages.txt:44
#, fuzzy
msgid "input"
msgstr "input from ask"

#: templates/achievements.html:5
msgid "general"
msgstr "Ĝenerala"

#: templates/achievements.html:9
msgid "programs_created"
msgstr "Kreitaj programoj"

#: templates/achievements.html:10
msgid "programs_saved"
msgstr "Konservitaj programoj"

#: templates/achievements.html:11
msgid "programs_submitted"
msgstr "Submetitaj programoj"

<<<<<<< HEAD
#: templates/achievements.html:13 templates/achievements.html:25
=======
#: templates/achievements.html:13 templates/achievements.html:26
#, fuzzy
>>>>>>> 15cc5880
msgid "teacher"
msgstr "Instruisto"

<<<<<<< HEAD
#: templates/achievements.html:16 templates/achievements.html:53
=======
#: templates/achievements.html:16 templates/achievements.html:54
#, fuzzy
>>>>>>> 15cc5880
msgid "hidden"
msgstr "Kaŝita"

#: templates/achievements.html:23
#, fuzzy
msgid "hedy_achievements"
msgstr "Hedy achievements"

#: templates/achievements.html:37 templates/achievements.html:51
#: templates/landing-page.html:89 templates/layout.html:92
#: templates/public-page.html:51
#, fuzzy
msgid "achievements_logo_alt"
msgstr "premioj"

#: templates/achievements.html:38
#, fuzzy
msgid "achievements_check_icon_alt"
msgstr "You've earned an achievement!"

#: templates/base_email.html:3 templates/cheatsheet.html:15
#: templates/incl-menubar.html:4
msgid "hedy_logo_alt"
msgstr "Emblemo de Hedy"

#: templates/cheatsheet.html:14
#, fuzzy
msgid "cheatsheet_title"
msgstr "Cheatsheet"

#: templates/class-logs.html:10 templates/class-stats.html:22
#: templates/create-accounts.html:41 templates/customize-class.html:166
#, fuzzy
msgid "back_to_class"
msgstr "Go back to class"

#: templates/class-overview.html:14 templates/for-teachers.html:35
#, fuzzy
msgid "class_name_prompt"
msgstr "Please enter the name of the class"

#: templates/class-overview.html:20 templates/class-overview.html:71
#: templates/create-accounts.html:16 templates/highscores.html:25
#: templates/login.html:12 templates/profile.html:89 templates/recover.html:8
#: templates/signup.html:10
msgid "username"
msgstr "Salutnomo"

#: templates/class-overview.html:21
#, fuzzy
msgid "last_login"
msgstr "Last login"

#: templates/class-overview.html:22
#, fuzzy
msgid "highest_level_reached"
msgstr "Highest level reached"

#: templates/class-overview.html:23
#, fuzzy
msgid "number_programs"
msgstr "Number of programs"

<<<<<<< HEAD
#: templates/class-overview.html:23
=======
#: templates/class-overview.html:24
#, fuzzy
>>>>>>> 15cc5880
msgid "programs"
msgstr "Programoj"

#: templates/class-overview.html:25 templates/create-accounts.html:17
#: templates/login.html:15 templates/reset.html:8 templates/signup.html:19
msgid "password"
msgstr "Pasvorto"

<<<<<<< HEAD
#: templates/class-overview.html:25 templates/class-overview.html:68
#: templates/customize-adventure.html:52 templates/for-teachers.html:43
#: templates/for-teachers.html:53
=======
#: templates/class-overview.html:26 templates/class-overview.html:74
#: templates/customize-adventure.html:52 templates/for-teachers.html:46
#: templates/for-teachers.html:56
#, fuzzy
>>>>>>> 15cc5880
msgid "remove"
msgstr "Forigi"

<<<<<<< HEAD
#: templates/class-overview.html:35
=======
#: templates/class-overview.html:36
#, fuzzy
>>>>>>> 15cc5880
msgid "page"
msgstr "paĝo"

#: templates/class-overview.html:37
#, fuzzy
msgid "enter_password"
msgstr "Enter a new password for"

#: templates/class-overview.html:37
#, fuzzy
msgid "password_change_prompt"
msgstr "Are you sure you want to change this password?"

#: templates/class-overview.html:38
#, fuzzy
msgid "remove_student_prompt"
msgstr "Are you sure you want to remove the student from the class?"

#: templates/class-overview.html:46
#, fuzzy
msgid "add_students"
msgstr "lernantoj"

#: templates/class-overview.html:47 templates/customize-class.html:5
#, fuzzy
msgid "customize_class"
msgstr "Customize class"

#: templates/class-overview.html:48
#, fuzzy
msgid "class_stats"
msgstr "Class statistics"

#: templates/class-overview.html:49
#, fuzzy
msgid "class_logs"
msgstr "Last login"

#: templates/class-overview.html:52 templates/customize-adventure.html:59
#, fuzzy
msgid "back_to_teachers_page"
msgstr "Go back to teachers page"

#: templates/class-overview.html:53
#, fuzzy
msgid "delete_class_prompt"
msgstr "Are you sure you want to delete the class?"

#: templates/class-overview.html:53
#, fuzzy
msgid "delete_class"
msgstr "Delete class permanently"

#: templates/class-overview.html:57
#, fuzzy
msgid "add_students_options"
msgstr "Create student accounts"

#: templates/class-overview.html:59
#, fuzzy
msgid "copy_link_success"
msgstr "Copy link to share"

#: templates/class-overview.html:59
#, fuzzy
msgid "copy_join_link"
msgstr "Please copy and paste this link into a new tab:"

#: templates/class-overview.html:60
#, fuzzy
msgid "invite_prompt"
msgstr "Enter a username"

#: templates/class-overview.html:60
#, fuzzy
msgid "invite_by_username"
msgstr "All usernames need to be unique."

#: templates/class-overview.html:61 templates/create-accounts.html:45
#, fuzzy
msgid "create_accounts"
msgstr "Create multiple accounts"

#: templates/class-overview.html:66
#, fuzzy
msgid "pending_invites"
msgstr "Pending invites"

#: templates/class-overview.html:72
#, fuzzy
msgid "invite_date"
msgstr "Invite date"

#: templates/class-overview.html:73
#, fuzzy
msgid "expiration_date"
msgstr "Expiration date"

#: templates/class-overview.html:83 templates/profile.html:16
#, fuzzy
msgid "delete_invite_prompt"
msgstr "Are you sure you want to remove this class invitation?"

#: templates/class-prejoin.html:7
#, fuzzy
msgid "class_already_joined"
msgstr "You are already a student of class"

#: templates/class-prejoin.html:9 templates/error-page.html:6
msgid "error_logo_alt"
msgstr "Emblemo pri eraro"

#: templates/class-prejoin.html:11
#, fuzzy
msgid "goto_profile"
msgstr "Go to my profile"

#: templates/class-prejoin.html:15 templates/profile.html:13
#, fuzzy
msgid "prompt_join_class"
msgstr "Do you want to join this class?"

#: templates/class-prejoin.html:17 website/teacher.py:181
#, fuzzy
msgid "join_prompt"
msgstr "You need to have an account to join a class. Would you like to login now?"

#: templates/class-prejoin.html:17 templates/profile.html:15
#, fuzzy
msgid "join_class"
msgstr "Join class"

#: templates/code-page.html:8 templates/for-teachers.html:9
#, fuzzy
msgid "next_step_tutorial"
msgstr "Next step >>>"

#: templates/code-page.html:34 templates/code-page.html:44
#: templates/customize-class.html:28 templates/customize-class.html:64
#: templates/customize-class.html:71 templates/customize-class.html:95
#: templates/level-page.html:6 templates/level-page.html:11
#: templates/quiz.html:8 templates/view-program-page.html:12
#: templates/view-program-page.html:28
msgid "level_title"
msgstr "Nivelo"

#: templates/create-accounts.html:5
#, fuzzy
msgid "create_multiple_accounts"
msgstr "Create multiple accounts"

#: templates/create-accounts.html:7
#, fuzzy
msgid "accounts_intro"
msgstr ""
"On this page you can create accounts for multiple students at the same "
"time. It's also possible to directly add them to one of your classes. By "
"pressing the green + on the bottom right of the page you can add extra "
"rows. You can delete a row by pressing the corresponding red cross. Make "
"sure no rows are empty when you press \"Create accounts\". Please keep in"
" mind that every username and mail address needs to be unique and the "
"password needs to be <b>at least</b> 6 characters."

#: templates/create-accounts.html:10
#, fuzzy
msgid "create_accounts_prompt"
msgstr "Are you sure you want to create these accounts?"

#: templates/create-accounts.html:25
#, fuzzy
msgid "download_login_credentials"
msgstr ""

#: templates/create-accounts.html:29 templates/layout.html:22
#: templates/signup.html:64
msgid "yes"
msgstr "Jes"

#: templates/create-accounts.html:33 templates/layout.html:23
#: templates/signup.html:68
msgid "no"
msgstr "Ne"

#: templates/create-accounts.html:44 templates/programs.html:23
#, fuzzy
msgid "reset_view"
msgstr "Reset"

#: templates/customize-adventure.html:5
#, fuzzy
msgid "customize_adventure"
msgstr "Customize adventure"

#: templates/customize-adventure.html:7
#, fuzzy
msgid "update_adventure_prompt"
msgstr "Are you sure you want to update this adventure?"

#: templates/customize-adventure.html:10
#, fuzzy
msgid "general_settings"
msgstr "General settings"

<<<<<<< HEAD
#: templates/customize-adventure.html:12 templates/for-teachers.html:18
#: templates/for-teachers.html:39
=======
#: templates/customize-adventure.html:12 templates/for-teachers.html:20
#: templates/for-teachers.html:42
#, fuzzy
>>>>>>> 15cc5880
msgid "name"
msgstr "Nomo"

#: templates/customize-adventure.html:16 templates/customize-adventure.html:18
<<<<<<< HEAD
#: templates/explore.html:28 templates/explore.html:59
#: templates/explore.html:87 templates/for-teachers.html:40
#: templates/programs.html:12 templates/programs.html:39
#: templates/programs.html:47
=======
#: templates/explore.html:28 templates/explore.html:57
#: templates/explore.html:85 templates/for-teachers.html:43
#: templates/programs.html:12 templates/programs.html:37
#: templates/programs.html:45
#, fuzzy
>>>>>>> 15cc5880
msgid "level"
msgstr "Nivelo"

#: templates/customize-adventure.html:25
#, fuzzy
msgid "adventure_exp_1"
msgstr ""
"Type your adventure of choice on the right-hand side. After creating your"
" adventure you can include it in one of your classes under "
"\"customizations\". If you want to include a command in your adventure "
"please use code anchors like this:"

#: templates/customize-adventure.html:31
#, fuzzy
msgid "adventure_exp_2"
msgstr ""
"If you want to show actual code snippets, for example to give student a "
"template or example of the code. Please use pre anchors like this:"

#: templates/customize-adventure.html:36
#, fuzzy
msgid "hello_world_snippet"
msgstr ""
"print Hello world!\n"
"print I'm learning Hedy with the tutorial!"

#: templates/customize-adventure.html:39
#, fuzzy
msgid "adventure_exp_3"
msgstr ""
"You can use the \"preview\" button to view a styled version of your "
"adventure. To view the adventure on a dedicated page, select \"view\" "
"from the teachers page."

#: templates/customize-adventure.html:43 templates/customize-class.html:28
#: templates/customize-class.html:94 templates/explore.html:22
#: templates/programs.html:18 templates/programs.html:38
#: templates/view-adventure.html:6
msgid "adventure"
msgstr "Aventuro"

#: templates/customize-adventure.html:44
#, fuzzy
msgid "template_code"
msgstr ""
"This is the explanation of my adventure!\n"
"\n"
"This way I can show a command: <code>print</code>\n"
"\n"
"But sometimes I might want to show a piece of code, like this:\n"
"<pre>\n"
"ask What's your name?\n"
"echo so your name is \n"
"</pre>"

#: templates/customize-adventure.html:47
#, fuzzy
msgid "adventure_terms"
msgstr "I agree that my adventure might be made publicly available on Hedy."

#: templates/customize-adventure.html:50
msgid "preview"
msgstr "Antaŭrigardi"

#: templates/customize-adventure.html:51 templates/customize-class.html:161
msgid "save"
msgstr "Konservi"

#: templates/customize-adventure.html:52 templates/for-teachers.html:56
#, fuzzy
msgid "delete_adventure_prompt"
msgstr "Are you sure you want to remove this adventure?"

#: templates/customize-class.html:7
#, fuzzy
msgid "customize_class_exp_1"
msgstr ""
"Hi! On this page you can customize your class. By selecting levels and "
"adventures you can choose what your student can see. You can also add "
"your own created adventures to levels. All levels and default adventures "
"will be selected by default. <b>Notice:</b> Not every adventure is "
"available for every level! Settings up your customizations goes as "
"follows:"

#: templates/customize-class.html:10
#, fuzzy
msgid "customize_class_step_1"
msgstr "Select levels for your class by pressing the \"level buttons\""

#: templates/customize-class.html:11
#, fuzzy
msgid "customize_class_step_2"
msgstr ""
"\"Checkboxes\" will appear for the adventures available for the chosen "
"levels"

#: templates/customize-class.html:12
#, fuzzy
msgid "customize_class_step_3"
msgstr "Select the adventures you want to make available"

#: templates/customize-class.html:13
#, fuzzy
msgid "customize_class_step_4"
msgstr "Click the name of an adventure to (de)select for all levels"

#: templates/customize-class.html:14
#, fuzzy
msgid "customize_class_step_5"
msgstr "Add personal adventures"

#: templates/customize-class.html:15
#, fuzzy
msgid "customize_class_step_6"
msgstr "Selecting an opening date for each level (you can also leave it empty)"

#: templates/customize-class.html:16
#, fuzzy
msgid "customize_class_step_7"
msgstr "Selection other settings"

#: templates/customize-class.html:17
#, fuzzy
msgid "customize_class_step_8"
msgstr "Choose \"Save\" -> You're done!"

#: templates/customize-class.html:20
#, fuzzy
msgid "customize_class_exp_2"
msgstr ""
"You can always change these settings later on. For example, you can make "
"specific adventures or levels available while teaching a class. This way "
"it's easy for you to determine which level and adventures your students "
"will be working on. If you want to make everything available for your "
"class it is easiest to remove the customization all together."

#: templates/customize-class.html:23
#, fuzzy
msgid "select_adventures"
msgstr "Select adventures"

#: templates/customize-class.html:59
#, fuzzy
msgid "opening_dates"
msgstr "Opening dates"

#: templates/customize-class.html:65
#, fuzzy
msgid "opening_date"
msgstr "Opening date"

#: templates/customize-class.html:75 templates/customize-class.html:77
msgid "directly_available"
msgstr "Rekte malfermi"

#: templates/customize-class.html:89
#, fuzzy
msgid "select_own_adventures"
msgstr "Select own adventures"

#: templates/customize-class.html:96 templates/customize-class.html:120
#: templates/profile.html:50 templates/profile.html:124
#: templates/profile.html:133 templates/signup.html:26 templates/signup.html:45
#: templates/signup.html:53
msgid "select"
msgstr "Elekti"

#: templates/customize-class.html:114
msgid "other_settings"
msgstr "Aliaj agordoj"

#: templates/customize-class.html:119
msgid "option"
msgstr "Opcio"

#: templates/customize-class.html:125
#, fuzzy
msgid "mandatory_mode"
msgstr "Mandatory developer's mode"

#: templates/customize-class.html:131
#, fuzzy
msgid "hide_cheatsheet"
msgstr "Hide cheatsheet"

#: templates/customize-class.html:137
#, fuzzy
msgid "hide_keyword_switcher"
msgstr "Hide keyword switcher"

#: templates/customize-class.html:143
msgid "hide_quiz"
msgstr "Fino de kvizo"

#: templates/customize-class.html:149
#, fuzzy
msgid "hide_parsons"
msgstr "Hide parsons"

#: templates/customize-class.html:160
#, fuzzy
msgid "reset_adventure_prompt"
msgstr "Are you sure you want to reset all selected adventures?"

#: templates/customize-class.html:160
#, fuzzy
msgid "reset_adventures"
msgstr "Reset selected adventures"

#: templates/customize-class.html:164
#, fuzzy
msgid "remove_customizations_prompt"
msgstr "Are you sure you want to remove this class's customizations?"

#: templates/customize-class.html:165
#, fuzzy
msgid "remove_customization"
msgstr "Remove customization"

#: templates/customize-class.html:182
#, fuzzy
msgid "unsaved_class_changes"
msgstr "There are unsaved changes, are you sure you want to leave this page?"

#: templates/error-page.html:12
#, fuzzy
msgid "go_back_to_main"
msgstr "Go back to main page"

#: templates/explore.html:12 templates/landing-page.html:33
msgid "explore_programs"
msgstr "Esplori programojn"

#: templates/explore.html:15
#, fuzzy
msgid "explore_explanation"
msgstr ""
"On this page you can look through programs created by other Hedy users. "
"You can filter on both a Hedy level and adventure. Click on \"View "
"program\" to open a program and run it. Programs with a red header "
"contain a mistake. You can still open the program, but running it will "
"result in an error. You can of course try to fix it! If the creator has a"
" public profile you can click their username to visit their profile. "
"There you will find all their shared programs and much more!"

#: templates/explore.html:34
msgid "language"
msgstr "Lingvo"

#: templates/explore.html:41 templates/programs.html:24
msgid "search_button"
msgstr "Serĉi"

#: templates/explore.html:48
#, fuzzy
msgid "hedy_choice_title"
msgstr "Hedy's Choice"

<<<<<<< HEAD
#: templates/explore.html:62 templates/explore.html:90
=======
#: templates/explore.html:60 templates/explore.html:88
#, fuzzy
>>>>>>> 15cc5880
msgid "creator"
msgstr "Kreinto"

#: templates/explore.html:66 templates/explore.html:94
#, fuzzy
msgid "view_program"
msgstr "View program"

#: templates/for-teachers.html:15 templates/profile.html:71
#: templates/profile.html:73
#, fuzzy
msgid "my_classes"
msgstr "My classes"

#: templates/for-teachers.html:22
msgid "students"
msgstr "lernantoj"

#: templates/for-teachers.html:35
msgid "create_class"
msgstr "Krei novan klason"

#: templates/for-teachers.html:38
msgid "my_adventures"
msgstr "Miaj aventuroj"

#: templates/for-teachers.html:44
msgid "last_update"
msgstr "Lasta ĝisdatigo"

#: templates/for-teachers.html:45 templates/for-teachers.html:55
msgid "view"
msgstr "Vidi"

#: templates/for-teachers.html:62
#, fuzzy
msgid "adventure_prompt"
msgstr "Please enter the name of the adventure"

#: templates/for-teachers.html:62 website/teacher.py:501
#, fuzzy
msgid "create_adventure"
msgstr "Create adventure"

#: templates/for-teachers.html:120
#, fuzzy
msgid "teacher_welcome"
msgstr ""
"Welcome to Hedy! Your are now the proud owner of a teachers account which"
" allows you to create classes and invite students."

#: templates/highscores.html:7
#, fuzzy
msgid "highscore_explanation"
msgstr ""
"On this page you can look through programs created by other Hedy users. "
"You can filter on both a Hedy level and adventure. Click on \"View "
"program\" to open a program and run it. Programs with a red header "
"contain a mistake. You can still open the program, but running it will "
"result in an error. You can of course try to fix it! If the creator has a"
" public profile you can click their username to visit their profile. "
"There you will find all their shared programs and much more!"

#: templates/highscores.html:11
msgid "whole_world"
msgstr "La mondo"

<<<<<<< HEAD
#: templates/highscores.html:13
msgid "your_country"
msgstr "Via lando"

=======
>>>>>>> 15cc5880
#: templates/highscores.html:16
msgid "your_class"
msgstr "Via klaso"

#: templates/highscores.html:26 templates/landing-page.html:52
#: templates/public-page.html:16
msgid "achievements"
msgstr "premioj"

#: templates/highscores.html:27
#, fuzzy
msgid "country_title"
msgstr "Please select a valid country."

#: templates/highscores.html:28 templates/landing-page.html:88
#: templates/public-page.html:50
#, fuzzy
msgid "last_achievement"
msgstr "Laste gajnita premio"

#: templates/highscores.html:37 templates/programs.html:51
#, fuzzy
msgid "ago"
msgstr "{timestamp} ago"

#: templates/incl-adventure-tabs.html:14
#, fuzzy
msgid "parsons_title"
msgstr "Hedy"

#: templates/incl-adventure-tabs.html:25
msgid "quiz_tab"
msgstr "Fini kvizon"

#: templates/incl-adventure-tabs.html:29
#, fuzzy
msgid "specific_adventure_mode"
msgstr ""
"You're currently in adventure '{adventure}', click on 'Hedy' to view all "
"adventures."

#: templates/incl-adventure-tabs.html:44 templates/incl-adventure-tabs.html:57
msgid "example_code_header"
msgstr "Ekzempla Hedy-kodo"

#: templates/incl-editor-and-output.html:103
msgid "variables"
msgstr "Variabloj"

#: templates/incl-editor-and-output.html:119
#, fuzzy
msgid "enter_text"
msgstr "Enter your answer here..."

#: templates/incl-editor-and-output.html:120
msgid "enter"
msgstr "Tajpi"

#: templates/incl-editor-and-output.html:130
#, fuzzy
msgid "already_program_running"
msgstr "There is already a program running, finish that one first."

#: templates/incl-editor-and-output.html:130
msgid "run_code_button"
msgstr "Ruli kodon"

#: templates/incl-editor-and-output.html:131
msgid "stop_code_button"
msgstr "Ĉesigi programon"

#: templates/incl-editor-and-output.html:142
#, fuzzy
msgid "next_exercise"
msgstr "Next exercise"

#: templates/incl-editor-and-output.html:144
msgid "edit_code_button"
msgstr "Redakti kodon"

#: templates/incl-editor-and-output.html:146
#, fuzzy
msgid "repair_program_logo_alt"
msgstr "Repair program icon"

#: templates/incl-editor-and-output.html:150
msgid "read_code_label"
msgstr "Laŭtlegi"

#: templates/incl-editor-and-output.html:160
#: templates/incl-editor-and-output.html:169
msgid "regress_button"
msgstr "Reen al nivelo {level}"

#: templates/incl-editor-and-output.html:163
#: templates/incl-editor-and-output.html:172 templates/quiz.html:153
msgid "advance_button"
msgstr "Iri al nivelo {level}"

#: templates/incl-editor-and-output.html:186
msgid "developers_mode"
msgstr "Programista reĝimo"

<<<<<<< HEAD
#: templates/incl-menubar.html:8
=======
#: templates/incl-menubar.html:5
#, fuzzy
>>>>>>> 15cc5880
msgid "nav_start"
msgstr "Hejmo"

<<<<<<< HEAD
#: templates/incl-menubar.html:9
msgid "nav_hedy"
msgstr "Hedy"

#: templates/incl-menubar.html:10
=======
#: templates/incl-menubar.html:6
#, fuzzy
msgid "nav_hedy"
msgstr "Hedy"

#: templates/incl-menubar.html:7
#, fuzzy
>>>>>>> 15cc5880
msgid "nav_explore"
msgstr "Esplori"

<<<<<<< HEAD
#: templates/incl-menubar.html:11
=======
#: templates/incl-menubar.html:8
#, fuzzy
>>>>>>> 15cc5880
msgid "nav_learn_more"
msgstr "Lerni plu"

<<<<<<< HEAD
#: templates/incl-menubar.html:13 templates/public-page.html:56
=======
#: templates/incl-menubar.html:10 templates/public-page.html:56
#, fuzzy
>>>>>>> 15cc5880
msgid "program_header"
msgstr "Miaj programoj"

#: templates/incl-menubar.html:16
#, fuzzy
msgid "highscores"
msgstr "Score"

<<<<<<< HEAD
#: templates/incl-menubar.html:24
=======
#: templates/incl-menubar.html:17
#, fuzzy
>>>>>>> 15cc5880
msgid "my_achievements"
msgstr "Miaj premioj"

#: templates/incl-menubar.html:18
msgid "my_account"
msgstr "Mia konto"

#: templates/incl-menubar.html:20
msgid "for_teachers"
msgstr "Por instruistoj"

#: templates/incl-menubar.html:22
msgid "logout"
msgstr "Adiaŭi"

#: templates/incl-menubar.html:26 templates/login.html:19
#: templates/signup.html:109
msgid "login"
msgstr "Saluti"

#: templates/incl-menubar.html:38
msgid "search"
msgstr "Serĉi…"

#: templates/incl-menubar.html:43
msgid "keyword_support"
msgstr "Tradukitaj ŝlosilvortoj"

#: templates/incl-menubar.html:51
msgid "non_keyword_support"
msgstr "Tradukita enhavo"

#: templates/landing-page.html:6
msgid "welcome"
msgstr "Bonvenon"

#: templates/landing-page.html:6
msgid "welcome_back"
msgstr "Bonvenon ree"

#: templates/landing-page.html:11
#, fuzzy
msgid "teacher_tutorial_logo_alt"
msgstr "Click on 'next step' to get started as a Hedy teacher!"

#: templates/landing-page.html:13
#, fuzzy
msgid "start_teacher_tutorial"
msgstr "Start teacher tutorial"

#: templates/landing-page.html:18
#, fuzzy
msgid "hedy_tutorial_logo_alt"
msgstr "Start hedy tutorial"

#: templates/landing-page.html:20
#, fuzzy
msgid "start_hedy_tutorial"
msgstr "Start hedy tutorial"

#: templates/landing-page.html:25
#, fuzzy
msgid "start_programming_logo_alt"
msgstr "Ekprogrami"

#: templates/landing-page.html:27
#, fuzzy
msgid "start_programming"
msgstr "Ekprogrami"

#: templates/landing-page.html:31
#, fuzzy
msgid "explore_programs_logo_alt"
msgstr "Esplori programojn"

#: templates/landing-page.html:39
#, fuzzy
msgid "your_account"
msgstr "Via profilo?"

#: templates/landing-page.html:43 templates/landing-page.html:45
#: templates/profile.html:36 templates/public-page.html:7
#: templates/public-page.html:9
msgid "profile_logo_alt"
msgstr "Profila piktogramo."

#: templates/landing-page.html:59
#, fuzzy
msgid "no_public_profile"
msgstr "Publika profilo"

#: templates/landing-page.html:66 templates/landing-page.html:68
#: templates/public-page.html:28 templates/public-page.html:30
#, fuzzy
msgid "amount_created"
msgstr "programs created"

#: templates/landing-page.html:72 templates/landing-page.html:74
#: templates/public-page.html:34 templates/public-page.html:36
#, fuzzy
msgid "amount_saved"
msgstr "programs saved"

#: templates/landing-page.html:78 templates/landing-page.html:80
#: templates/public-page.html:40 templates/public-page.html:42
#, fuzzy
msgid "amount_submitted"
msgstr "programs submitted"

#: templates/landing-page.html:95
#, fuzzy
msgid "your_last_program"
msgstr "Favourite program"

#: templates/layout.html:31
msgid "ok"
msgstr "Bone"

#: templates/layout.html:32
msgid "cancel"
msgstr "Nuligi"

#: templates/layout.html:45 templates/programs.html:66
#: templates/programs.html:74
#, fuzzy
msgid "copy_link_to_share"
msgstr "Copy link to share"

#: templates/layout.html:91
#, fuzzy
msgid "achievement_earned"
msgstr "You've earned an achievement!"

#: templates/learn-more.html:7
#, fuzzy
msgid "mailing_title"
msgstr "Subscribe to the Hedy newsletter"

#: templates/learn-more.html:10 templates/profile.html:92
#: templates/recover.html:8 templates/signup.html:13
msgid "email"
msgstr "Retpoŝta adreso"

#: templates/learn-more.html:14
#, fuzzy
msgid "surname"
msgstr "First Name"

#: templates/learn-more.html:18
#, fuzzy
msgid "lastname"
msgstr "Last Name"

#: templates/learn-more.html:22 templates/profile.html:131
#: templates/signup.html:52
msgid "country"
msgstr "Lando"

#: templates/learn-more.html:31
msgid "subscribe"
msgstr "Aboni"

#: templates/learn-more.html:32
#, fuzzy
msgid "required_field"
msgstr "Fields marked with an * are required"

#: templates/learn-more.html:35
#, fuzzy
msgid "previous_campaigns"
msgstr "View previous campaigns"

#: templates/level-page.html:8
#, fuzzy
msgid "step_title"
msgstr "Assignment"

#: templates/level-page.html:12
msgid "save_code_button"
msgstr "Konservi kodon"

#: templates/level-page.html:13
#, fuzzy
msgid "share_code_button"
msgstr "Save & share code"

#: templates/level-page.html:31
msgid "try_button"
msgstr "Provi"

#: templates/login.html:10
msgid "login_long"
msgstr "Saluti en vian konton"

#: templates/login.html:26 website/auth.py:291
#, fuzzy
msgid "no_account"
msgstr "No account?"

#: templates/login.html:28 templates/signup.html:6 templates/signup.html:105
#, fuzzy
msgid "create_account"
msgstr "Create account"

#: templates/login.html:33
msgid "forgot_password"
msgstr "Ĉu vi forgesis vian pasvorton?"

#: templates/main-page.html:10
msgid "main_title"
msgstr "Hedy"

#: templates/main-page.html:11
#, fuzzy
msgid "main_subtitle"
msgstr "A gradual programming language"

#: templates/main-page.html:14
#, fuzzy
msgid "try_it"
msgstr "Try it"

#: templates/parsons.html:6 templates/parsons.html:8
#, fuzzy
msgid "exercise"
msgstr "Exercise"

#: templates/parsons.html:27
#, fuzzy
msgid "what_should_my_code_do"
msgstr "What should my code do?"

#: templates/profile.html:4
#, fuzzy
msgid "account_overview"
msgstr "Account overview"

#: templates/profile.html:7 templates/profile.html:9
msgid "my_messages"
msgstr "Miaj mesaĝoj"

#: templates/profile.html:12
#, fuzzy
msgid "invite_message"
msgstr "You have received an invitation to join class"

#: templates/profile.html:13
#, fuzzy
msgid "sent_by"
msgstr "This invitation is sent by"

#: templates/profile.html:16
#, fuzzy
msgid "delete_invite"
msgstr "Delete invitation"

#: templates/profile.html:22 templates/profile.html:24
msgid "public_profile"
msgstr "Publika profilo"

<<<<<<< HEAD
#: templates/profile.html:27
=======
#: templates/profile.html:26
#, fuzzy
msgid "visit_own_public_profile"
msgstr "Publika profilo"

#: templates/profile.html:30
>>>>>>> 15cc5880
msgid "profile_picture"
msgstr "Profilbildo"

#: templates/profile.html:43
msgid "personal_text"
msgstr "Persona teksto"

#: templates/profile.html:44
msgid "your_personal_text"
msgstr "Via persona teksto..."

#: templates/profile.html:48
#, fuzzy
msgid "favourite_program"
msgstr "Favourite program"

#: templates/profile.html:59
#, fuzzy
msgid "public_profile_info"
msgstr ""
"By selecting this box I make my profile visible for everyone. Be careful "
"not to share personal information like your name or home address, because"
" everyone will be able to see it!"

#: templates/profile.html:62
#, fuzzy
msgid "update_public"
msgstr "Update public profile"

#: templates/profile.html:64 templates/profile.html:143
#, fuzzy
msgid "are_you_sure"
msgstr "Are you sure? You cannot revert this action."

#: templates/profile.html:64
#, fuzzy
msgid "delete_public"
msgstr "Delete public profile"

#: templates/profile.html:78
#, fuzzy
msgid "self_removal_prompt"
msgstr "Are you sure you want to leave this class?"

#: templates/profile.html:78
#, fuzzy
msgid "leave_class"
msgstr "Leave class"

#: templates/profile.html:84 templates/profile.html:87
#, fuzzy
msgid "settings"
msgstr "My personal settings"

#: templates/profile.html:95 templates/signup.html:41
msgid "birth_year"
msgstr "Naskiĝjaro"

#: templates/profile.html:98 templates/signup.html:25
msgid "preferred_language"
msgstr "Preferata lingvo"

#: templates/profile.html:108 templates/signup.html:34
msgid "preferred_keyword_language"
msgstr "Preferata lingvo de la ŝlosilvortoj"

#: templates/profile.html:122 templates/signup.html:44
msgid "gender"
msgstr "Sekso"

#: templates/profile.html:125 templates/signup.html:46
msgid "female"
msgstr "Ina"

#: templates/profile.html:126 templates/signup.html:47
msgid "male"
msgstr "Vira"

#: templates/profile.html:127 templates/signup.html:48
msgid "other"
msgstr "Alia"

#: templates/profile.html:140
msgid "update_profile"
msgstr "Modifi profilon"

#: templates/profile.html:143
msgid "destroy_profile"
msgstr "Forviŝi profilon"

#: templates/profile.html:145 templates/profile.html:147
#: templates/profile.html:160
#, fuzzy
msgid "change_password"
msgstr "Change password"

#: templates/profile.html:149
msgid "current_password"
msgstr "Aktuala pasvorto"

#: templates/profile.html:153
msgid "new_password"
msgstr "Nova pasvorto"

#: templates/profile.html:157
msgid "repeat_new_password"
msgstr "Ripetu novan pasvorton"

#: templates/programs.html:7
#, fuzzy
msgid "recent"
msgstr "My recent programs"

#: templates/programs.html:31 templates/view-program-page.html:7
#, fuzzy
msgid "submitted_header"
msgstr "This is a submitted program and can't be altered."

#: templates/programs.html:36
msgid "title"
msgstr "Titolo"

#: templates/programs.html:39 templates/view-program-page.html:8
#, fuzzy
msgid "last_edited"
msgstr "Last edited"

#: templates/programs.html:57
#, fuzzy
msgid "favourite_confirm"
msgstr "Are you sure you want to set this program as your favourite?"

#: templates/programs.html:65 templates/programs.html:70
msgid "open"
msgstr "Malfermi"

#: templates/programs.html:66 templates/programs.html:74
#, fuzzy
msgid "copy_clipboard"
msgstr "Successfully copied to clipboard"

#: templates/programs.html:67 templates/programs.html:71
#, fuzzy
msgid "delete_confirm"
msgstr "Are you sure you want to delete the program?"

#: templates/programs.html:67 templates/programs.html:71
msgid "delete"
msgstr "Forviŝi"

#: templates/programs.html:73
#, fuzzy
msgid "unshare_confirm"
msgstr "Are you sure you want to make the program private?"

#: templates/programs.html:73
#, fuzzy
msgid "unshare"
msgstr "Unshare"

#: templates/programs.html:75
#, fuzzy
msgid "submit_warning"
msgstr "Are you sure you want to submit this program?"

<<<<<<< HEAD
#: templates/programs.html:77
=======
#: templates/programs.html:75
#, fuzzy
>>>>>>> 15cc5880
msgid "submit_program"
msgstr "Submeti"

#: templates/programs.html:78
#, fuzzy
msgid "share_confirm"
msgstr "Are you sure you want to make the program public?"

#: templates/programs.html:78
#, fuzzy
msgid "share"
msgstr "Share"

#: templates/programs.html:84
#, fuzzy
msgid "no_programs"
msgstr "You have no programs yet."

#: templates/programs.html:86
#, fuzzy
msgid "write_first_program"
msgstr "Write your first program!"

#: templates/public-page.html:85
#, fuzzy
msgid "no_shared_programs"
msgstr "has no shared programs..."

#: templates/quiz.html:4
msgid "quiz_logo_alt"
msgstr "Kviza emblemo"

#: templates/quiz.html:7
#, fuzzy
msgid "start_quiz"
msgstr "Start quiz"

#: templates/quiz.html:13
#, fuzzy
msgid "go_to_first_question"
msgstr "Go to question 1"

#: templates/quiz.html:22 templates/quiz.html:24 templates/quiz.html:105
msgid "question"
msgstr "Demando"

#: templates/quiz.html:39
msgid "hint"
msgstr "Konsileto?"

#: templates/quiz.html:51 templates/quiz.html:59 templates/quiz.html:69
#: templates/quiz.html:77 templates/quiz.html:87 templates/quiz.html:95
#, fuzzy
msgid "submit_answer"
msgstr "Answer question"

#: templates/quiz.html:112
msgid "feedback_success"
msgstr "Bone!"

#: templates/quiz.html:117
msgid "feedback_failure"
msgstr "Malĝuste!"

#: templates/quiz.html:125
#, fuzzy
msgid "correct_answer"
msgstr "The correct answer is"

#: templates/quiz.html:134
#, fuzzy
msgid "go_to_question"
msgstr "Go to question"

#: templates/quiz.html:137
#, fuzzy
msgid "go_to_quiz_result"
msgstr "Go to quiz result"

#: templates/quiz.html:144
#, fuzzy
msgid "end_quiz"
msgstr "Kvizo end"

#: templates/quiz.html:145
msgid "score"
msgstr "Poentaro"

#: templates/recover.html:6
#, fuzzy
msgid "recover_password"
msgstr "Request a password reset"

#: templates/recover.html:11
#, fuzzy
msgid "send_password_recovery"
msgstr "Send me a password recovery link"

#: templates/reset.html:6 templates/reset.html:19
#, fuzzy
msgid "reset_password"
msgstr "Reset password"

#: templates/reset.html:12 templates/signup.html:22
#, fuzzy
msgid "password_repeat"
msgstr "Repeat password"

#: templates/signup.html:7
#, fuzzy
msgid "create_account_explanation"
msgstr "Having your own account allows you to save your programs."

#: templates/signup.html:16
#, fuzzy
msgid "email_repeat"
msgstr "Repeat email"

#: templates/signup.html:60
#, fuzzy
msgid "programming_experience"
msgstr "Do you have programming experience?"

#: templates/signup.html:74
#, fuzzy
msgid "languages"
msgstr "Which of these programming languages have you used before?"

#: templates/signup.html:79
#, fuzzy
msgid "other_block"
msgstr "Another block language"

#: templates/signup.html:85
#, fuzzy
msgid "other_text"
msgstr "Another text language"

#: templates/signup.html:91
#, fuzzy
msgid "request_teacher"
msgstr "Would you like to apply for a teacher's account?"

#: templates/signup.html:94
#, fuzzy
msgid "subscribe_newsletter"
msgstr "Subscribe to the newsletter"

#: templates/signup.html:99
#, fuzzy
msgid "agree_with"
msgstr "I agree to the"

#: templates/signup.html:99
#, fuzzy
msgid "privacy_terms"
msgstr "privacy terms"

#: templates/signup.html:102
#, fuzzy
msgid "agree_third_party"
msgstr ""
"I consent to being contacted by partners of Leiden University with sales "
"opportunities (optional)"

#: templates/signup.html:109
#, fuzzy
msgid "already_account"
msgstr "Already have an account?"

#: templates/teacher-invitation.html:5
#, fuzzy
msgid "teacher_invitation_require_login"
msgstr ""
"To set up your profile as a teacher, we will need you to log in. If you "
"don't have an account, please create one."

#: templates/view-program-page.html:13
msgid "by"
msgstr "far"

#: website/achievements.py:170
#, fuzzy
msgid "percentage_achieved"
msgstr "Achieved by {percentage}% of the users"

#: website/admin.py:18 website/admin.py:84 website/admin.py:105
#: website/admin.py:123 website/admin.py:130 website/admin.py:137
#: website/admin.py:161
#, fuzzy
msgid "title_admin"
msgstr "Hedy - Administrator page"

#: website/auth.py:182 website/auth.py:195 website/auth.py:280
#: website/auth.py:418 website/auth.py:423 website/auth.py:471
#: website/auth.py:639 website/auth.py:648 website/auth.py:677
#: website/auth.py:724 website/auth.py:731 website/auth.py:751
#: website/teacher.py:300 website/teacher.py:341
#, fuzzy
msgid "username_invalid"
msgstr "Your username is invalid."

#: website/auth.py:184 website/auth.py:197
msgid "username_special"
msgstr "Salutnomo ne povas enhavi `:` aŭ `@`."

#: website/auth.py:186 website/auth.py:199
#, fuzzy
msgid "username_three"
msgstr "Username must contain at least three characters."

#: website/auth.py:188 website/auth.py:203 website/auth.py:282
#: website/auth.py:473 website/auth.py:496 website/auth.py:508
#: website/auth.py:681
#, fuzzy
msgid "password_invalid"
msgstr "Your password is invalid."

#: website/auth.py:190 website/auth.py:205
#, fuzzy
msgid "passwords_six"
msgstr "All passwords need to be six characters or longer."

#: website/auth.py:201 website/auth.py:535 website/auth.py:753
#: website/auth.py:758
#, fuzzy
msgid "email_invalid"
msgstr "Please enter a valid email."

#: website/auth.py:291
#, fuzzy
msgid "invalid_username_password"
msgstr "Invalid username/password."

#: website/auth.py:342 website/auth.py:344
#, fuzzy
msgid "repeat_match_email"
msgstr "The repeated email does not match."

#: website/auth.py:346 website/auth.py:498 website/auth.py:502
#: website/auth.py:685
#, fuzzy
msgid "repeat_match_password"
msgstr "The repeated password does not match."

#: website/auth.py:348 website/auth.py:526
msgid "language_invalid"
msgstr "Bonvolu elekti validan lingvon."

#: website/auth.py:350
#, fuzzy
msgid "agree_invalid"
msgstr "You have to agree with the privacy terms."

#: website/auth.py:352 website/auth.py:529
#, fuzzy
msgid "keyword_language_invalid"
msgstr ""
"Please select a valid keyword language (select English or your own "
"language)."

#: website/auth.py:357 website/auth.py:540
#, fuzzy
msgid "year_invalid"
msgstr "Please enter a year between 1900 and {year}."

#: website/auth.py:360 website/auth.py:543
#, fuzzy
msgid "gender_invalid"
msgstr "Please select a valid gender, choose (Female, Male, Other)."

#: website/auth.py:363 website/auth.py:546
#, fuzzy
msgid "country_invalid"
msgstr "Please select a valid country."

#: website/auth.py:365 website/auth.py:368 website/auth.py:548
#: website/auth.py:551
#, fuzzy
msgid "experience_invalid"
msgstr "Please select a valid experience, choose (Yes, No)."

#: website/auth.py:371 website/auth.py:554
#, fuzzy
msgid "programming_invalid"
msgstr "Please select a valid programming language."

#: website/auth.py:374
#, fuzzy
msgid "exists_username"
msgstr "That username is already in use."

#: website/auth.py:376 website/auth.py:562
#, fuzzy
msgid "exists_email"
msgstr "That email is already in use."

#: website/auth.py:416 website/auth.py:431 website/auth.py:679
#: website/auth.py:689
#, fuzzy
msgid "token_invalid"
msgstr "Your token is invalid."

#: website/auth.py:475 website/auth.py:500 website/auth.py:683
#, fuzzy
msgid "password_six"
msgstr "Your password must contain at least six characters."

#: website/auth.py:478 website/auth.py:481
#, fuzzy
msgid "password_change_not_allowed"
msgstr "You're not allowed to change the password of this user."

#: website/auth.py:486
#, fuzzy
msgid "password_change_success"
msgstr "Password of your student is successfully changed."

#: website/auth.py:517
#, fuzzy
msgid "password_updated"
msgstr "Password updated."

#: website/auth.py:605
#, fuzzy
msgid "profile_updated"
msgstr "Profile updated."

#: website/auth.py:608
#, fuzzy
msgid "profile_updated_reload"
msgstr "Profile updated, page will be re-loaded."

#: website/auth.py:668
#, fuzzy
msgid "sent_password_recovery"
msgstr ""
"You should soon receive an email with instructions on how to reset your "
"password."

#: website/auth.py:708
#, fuzzy
msgid "password_resetted"
msgstr ""
"Your password has been successfully reset. You are being redirected to "
"the login page."

#: website/auth.py:726
#, fuzzy
msgid "teacher_invalid"
msgstr "Your teacher value is invalid."

#: website/auth.py:814
#, fuzzy
msgid "mail_welcome_verify_body"
msgstr ""
"Your Hedy account has been created successfully. Welcome!\n"
"Please click on this link to verify your email address: {link}"

#: website/auth.py:816
#, fuzzy
msgid "mail_change_password_body"
msgstr ""
"Your Hedy password has been changed. If you did this, all is good.\n"
"If you didn't change your password, please contact us immediately by "
"replying to this email."

#: website/auth.py:818
#, fuzzy
msgid "mail_recover_password_body"
msgstr ""
"By clicking on this link, you can set a new Hedy password. This link is "
"valid for <b>4</b> hours.\n"
"If you haven't required a password reset, please ignore this email: {link}"

#: website/auth.py:820
#, fuzzy
msgid "mail_reset_password_body"
msgstr ""
"Your Hedy password has been reset to a new one. If you did this, all is "
"good.\n"
"If you didn't change your password, please contact us immediately by "
"replying to this email."

#: website/auth.py:822
#, fuzzy
msgid "mail_welcome_teacher_body"
msgstr ""
"<strong>Welcome!</strong>\n"
"Congratulations on your brand new Hedy teachers account. Welcome to the "
"world wide community of Hedy teachers!\n"
"\n"
"<strong>What teachers accounts can do</strong>\n"
"With your teacher account, you have the option to create classes. Your "
"students can than join your classes and you can see their progress. "
"Classes are made and managed though the for <a "
"href=\"https://hedycode.com/for-teachers\">teachers page</a>.\n"
"\n"
"<strong>How to share ideas</strong>\n"
"If you are using Hedy in class, you probably have ideas for improvements!"
" You can share those ideas with us on the <a "
"href=\"https://github.com/Felienne/hedy/discussions/categories/ideas\">Ideas"
" Discussion</a>.\n"
"\n"
"<strong>How to ask for help</strong>\n"
"If anything is unclear, you can post in the <a "
"href=\"https://github.com/Felienne/hedy/discussions/categories/q-a\">Q&A "
"discussion</a>, or <a href=\"mailto: hedy@felienne.com\">send us an "
"email</a>.\n"
"\n"
"Keep programming!"

#: website/auth.py:828
msgid "mail_welcome_verify_subject"
msgstr "Bonvenon al Hedy"

#: website/auth.py:830
#, fuzzy
msgid "mail_change_password_subject"
msgstr "Your Hedy password has been changed"

#: website/auth.py:832
#, fuzzy
msgid "mail_recover_password_subject"
msgstr "Request a password reset."

#: website/auth.py:834
#, fuzzy
msgid "mail_reset_password_subject"
msgstr "Your Hedy password has been reset"

#: website/auth.py:836
#, fuzzy
msgid "mail_welcome_teacher_subject"
msgstr "Your Hedy teacher account is ready"

#: website/auth.py:840
msgid "user"
msgstr "uzanto"

#: website/auth.py:845
msgid "mail_hello"
msgstr "Saluton {username}!"

#: website/auth.py:847
msgid "mail_goodbye"
msgstr ""
"Dankon!\n"
"La teamo Hedy"

#: website/auth.py:855
#, fuzzy
msgid "copy_mail_link"
msgstr "Please copy and paste this link into a new tab:"

#: website/auth.py:856
msgid "link"
msgstr "Ligilo"

#: website/parsons.py:20
#, fuzzy
msgid "exercise_doesnt_exist"
msgstr "This exercise doesn't exist"

#: website/programs.py:41
#, fuzzy
msgid "delete_success"
msgstr "Program deleted successfully."

#: website/programs.py:55
#, fuzzy
msgid "save_prompt"
msgstr ""
"You need to have an account to save your program. Would you like to login"
" now?"

#: website/programs.py:60
#, fuzzy
msgid "overwrite_warning"
msgstr ""
"You already have a program with this name, saving this program will "
"replace the old one. Are you sure?"

#: website/programs.py:87
#, fuzzy
msgid "save_parse_warning"
msgstr "This program contains an error, are you sure you want to save it?"

#: website/programs.py:131 website/programs.py:132
#, fuzzy
msgid "save_success_detail"
msgstr "Program saved successfully."

#: website/programs.py:160
#, fuzzy
msgid "share_success_detail"
msgstr "Program shared successfully."

#: website/programs.py:162
#, fuzzy
msgid "unshare_success_detail"
msgstr "Program unshared successfully."

#: website/programs.py:202
#, fuzzy
msgid "favourite_success"
msgstr "Your program is set as favourite."

#: website/quiz.py:45 website/quiz.py:71 website/teacher.py:454
#, fuzzy
msgid "level_invalid"
msgstr "This Hedy level in invalid."

#: website/quiz.py:60 website/quiz.py:86
msgid "question_doesnt_exist"
msgstr ""

#: website/quiz.py:73
#, fuzzy
msgid "question_invalid"
msgstr "Your token is invalid."

#: website/quiz.py:75
#, fuzzy
msgid "answer_invalid"
msgstr "Your password is invalid."

#: website/quiz.py:83
msgid "too_many_attempts"
msgstr ""

#: website/statistics.py:37 website/statistics.py:51 website/teacher.py:27
#: website/teacher.py:35 website/teacher.py:209 website/teacher.py:231
#: website/teacher.py:243 website/teacher.py:310 website/teacher.py:349
#, fuzzy
msgid "retrieve_class_error"
msgstr "Only teachers can retrieve classes"

#: website/statistics.py:41 website/statistics.py:55 website/teacher.py:38
#: website/teacher.py:131 website/teacher.py:150 website/teacher.py:212
#: website/teacher.py:234 website/teacher.py:246 website/teacher.py:313
#: website/teacher.py:352 website/teacher.py:364
#, fuzzy
msgid "no_such_class"
msgstr "No such Hedy class."

#: website/statistics.py:45
msgid "title_class statistics"
msgstr "Miaj statistikoj"

#: website/statistics.py:59
#, fuzzy
msgid "title_class logs"
msgstr "Hedy - Join class"

#: website/teacher.py:74
#, fuzzy
msgid "title_class-overview"
msgstr "Hedy - Class overview"

#: website/teacher.py:83
#, fuzzy
msgid "only_teacher_create_class"
msgstr "Only teachers are allowed to create classes!"

#: website/teacher.py:90 website/teacher.py:125
#, fuzzy
msgid "class_name_invalid"
msgstr "This class name is invalid."

#: website/teacher.py:92 website/teacher.py:127
#, fuzzy
msgid "class_name_empty"
msgstr "You didn't enter a class name!"

#: website/teacher.py:98
#, fuzzy
msgid "class_name_duplicate"
msgstr "You already have a class with this name."

#: website/teacher.py:162 website/teacher.py:178 website/teacher.py:533
#, fuzzy
msgid "invalid_class_link"
msgstr "Invalid link for joining the class."

#: website/teacher.py:166 website/teacher.py:168
#, fuzzy
msgid "title_join-class"
msgstr "Hedy - Join class"

#: website/teacher.py:222
#, fuzzy
msgid "title_customize-class"
msgstr "Hedy - Customize class"

#: website/teacher.py:237
#, fuzzy
msgid "customization_deleted"
msgstr "Customizations successfully deleted."

#: website/teacher.py:290
#, fuzzy
msgid "class_customize_success"
msgstr "Class successfully customized."

#: website/teacher.py:304
#, fuzzy
msgid "username_empty"
msgstr "You didn't enter an username!"

#: website/teacher.py:317
#, fuzzy
msgid "student_not_existing"
msgstr "This username doesn't exist."

#: website/teacher.py:319
#, fuzzy
msgid "student_already_in_class"
msgstr "This student is already in your class."

#: website/teacher.py:321
#, fuzzy
msgid "student_already_invite"
msgstr "This student already has a pending invitation."

#: website/teacher.py:382
#, fuzzy
msgid "no_accounts"
msgstr "There are no accounts to create."

#: website/teacher.py:392
#, fuzzy
msgid "unique_usernames"
msgstr "All usernames need to be unique."

#: website/teacher.py:401
#, fuzzy
msgid "usernames_exist"
msgstr "One or more usernames is already in use."

#: website/teacher.py:412
#, fuzzy
msgid "accounts_created"
msgstr "Accounts where successfully created."

#: website/teacher.py:418 website/teacher.py:423 website/teacher.py:434
#: website/teacher.py:463 website/teacher.py:489
#, fuzzy
msgid "retrieve_adventure_error"
msgstr "You're not allowed to view this adventure!"

#: website/teacher.py:428
#, fuzzy
msgid "title_view-adventure"
msgstr "Hedy - View adventure"

#: website/teacher.py:439
#, fuzzy
msgid "title_customize-adventure"
msgstr "Hedy - Customize adventure"

#: website/teacher.py:450
#, fuzzy
msgid "adventure_id_invalid"
msgstr "This adventure id is invalid."

#: website/teacher.py:452 website/teacher.py:508
#, fuzzy
msgid "adventure_name_invalid"
msgstr "This adventure name is invalid."

#: website/teacher.py:456
#, fuzzy
msgid "content_invalid"
msgstr "This adventure is invalid."

#: website/teacher.py:458
#, fuzzy
msgid "adventure_length"
msgstr "Your adventure has to be at least 20 characters."

#: website/teacher.py:460
#, fuzzy
msgid "public_invalid"
msgstr "This agreement selection is invalid"

#: website/teacher.py:471 website/teacher.py:515
#, fuzzy
msgid "adventure_duplicate"
msgstr "You already have an adventure with this name."

#: website/teacher.py:483
#, fuzzy
msgid "adventure_updated"
msgstr "The adventure has been updated!"

#: website/teacher.py:510
#, fuzzy
msgid "adventure_empty"
msgstr "Vi ne tajpis nomon de aventuro!"

#~ msgid "not_user"
#~ msgstr "Looks like you are not logged in!"

#~ msgid "landing_page_intro"
#~ msgstr "Welcome to the wonderful world of Hedy!"

#~ msgid "landing_page_teacher"
#~ msgstr ""
#~ "If you haven't used Hedy before, "
#~ "we advise you to start with the"
#~ " teacher tutorial."

#~ msgid "landing_page_student"
#~ msgstr ""
#~ "If you haven't used Hedy before, "
#~ "we advise you to start with the"
#~ " Hedy tutorial."

#~ msgid "tutorial_code_output"
#~ msgstr ""
#~ "print Hello world!\n"
#~ "print I'm learning Hedy with the tutorial!"

#~ msgid "end"
#~ msgstr "Fino"

#~ msgid "quiz_description"
#~ msgstr "This is the end of the level! Take the quiz now to test your knowledge."

#~ msgid "go_to_quiz"
#~ msgstr "Iri al kvizo"

#~ msgid "go_to_level"
#~ msgstr "Go to level"

#~ msgid "results_quiz"
#~ msgstr "Rezultoj de kvizo"

#~ msgid "correct"
#~ msgstr "Correct"

#~ msgid "incorrect"
#~ msgstr "Incorrect!"

#~ msgid "attempt"
#~ msgstr "Provo"

#~ msgid "go_to_answer"
#~ msgstr "Go to answer"

#~ msgid "minutes"
#~ msgstr "minutoj"

#~ msgid "hours"
#~ msgstr "horoj"

#~ msgid "days"
#~ msgstr "tagoj"

#~ msgid "ago"
#~ msgstr "antaŭ {time}"

#~ msgid "visible_columns"
#~ msgstr "Visible columns"

#~ msgid "latest_shared_program"
#~ msgstr "Latest shared program"

#~ msgid "remove_student"
#~ msgstr "Remove student"

#~ msgid "rename_class"
#~ msgstr "Rename class"

#~ msgid "remove_invite"
#~ msgstr "Remove invite"

#~ msgid "class_link"
#~ msgstr "Link to join class"

#~ msgid "invite_student"
#~ msgstr "Invite student"

#~ msgid "start_parsons"
#~ msgstr "Ekprogrami"

#~ msgid "go_to_first_exercise"
#~ msgstr "Go to question 1"

#~ msgid "select_class"
#~ msgstr "Select class"

<<<<<<< HEAD
#: templates/profile.html:26
#, fuzzy
msgid "visit_own_public_profile"
msgstr "Visit your own profile"
=======
#~ msgid "your_country"
#~ msgstr "Via profilo?"

#~ msgid "public_profile_visit"
#~ msgstr "You can visit your public profile! Click"

#~ msgid "public_profile_link"
#~ msgstr "here"
>>>>>>> 15cc5880
<|MERGE_RESOLUTION|>--- conflicted
+++ resolved
@@ -3,16 +3,9 @@
 msgstr ""
 "Project-Id-Version: PROJECT VERSION\n"
 "Report-Msgid-Bugs-To: EMAIL@ADDRESS\n"
-<<<<<<< HEAD
-"POT-Creation-Date: 2022-06-27 10:59+0200\n"
-"PO-Revision-Date: 2022-06-28 22:19+0000\n"
-"Last-Translator: phlostically <phlostically@mailinator.com>\n"
-"Language-Team: none\n"
-=======
 "POT-Creation-Date: 2022-06-29 14:20+0200\n"
 "PO-Revision-Date: 2022-06-28 13:25+0000\n"
 "Last-Translator: Anonymous <noreply@weblate.org>\n"
->>>>>>> 15cc5880
 "Language: eo\n"
 "Language-Team: none\n"
 "Plural-Forms: nplurals=2; plural=n != 1;\n"
@@ -27,6 +20,7 @@
 msgstr "This program contains an error, are you sure you want to share it?"
 
 #: app.py:627
+#, fuzzy
 msgid "title_achievements"
 msgstr "Hedy - Miaj premioj"
 
@@ -58,21 +52,13 @@
 msgid "title_for-teacher"
 msgstr "Hedy - Por instruistoj"
 
-<<<<<<< HEAD
-#: app.py:779 app.py:781 app.py:923 app.py:945 app.py:947
+#: app.py:777 app.py:779 app.py:921 app.py:943 app.py:945
+#, fuzzy
 msgid "no_such_level"
 msgstr "Nivelo ne ekzistas!"
 
-#: app.py:789 app.py:796 app.py:877 app.py:883
-=======
-#: app.py:777 app.py:779 app.py:921 app.py:943 app.py:945
-#, fuzzy
-msgid "no_such_level"
-msgstr "Nivelo ne ekzistas!"
-
 #: app.py:787 app.py:794 app.py:875 app.py:881
 #, fuzzy
->>>>>>> 15cc5880
 msgid "no_such_program"
 msgstr "Programo ne ekzistas!"
 
@@ -83,15 +69,12 @@
 
 #: app.py:926 website/teacher.py:421 website/teacher.py:437
 #: website/teacher.py:466 website/teacher.py:492
+#, fuzzy
 msgid "no_such_adventure"
-msgstr "Aventuro ne ekzistas!"
-
-<<<<<<< HEAD
-#: app.py:956 app.py:1209
-=======
+msgstr "This adventure doesn't exist!"
+
 #: app.py:954 app.py:1207
 #, fuzzy
->>>>>>> 15cc5880
 msgid "page_not_found"
 msgstr "Paĝo ne ekzistas!"
 
@@ -134,14 +117,10 @@
 msgid "title_landing-page"
 msgstr "Bonvenon al Hedy!"
 
-<<<<<<< HEAD
-#: app.py:1200
-=======
 #: app.py:1198
 #, fuzzy
->>>>>>> 15cc5880
 msgid "title_explore"
-msgstr "Hedy - Esplori"
+msgstr "Hedy - Explore"
 
 #: app.py:1219 app.py:1224
 #, fuzzy
@@ -165,8 +144,9 @@
 msgstr "In this tutorial we will explain all the Hedy features step-by-step."
 
 #: app.py:1262
+#, fuzzy
 msgid "tutorial_editor_title"
-msgstr "La kodredaktilo"
+msgstr "The code editor"
 
 #: app.py:1262
 #, fuzzy
@@ -193,8 +173,9 @@
 msgstr "With this button you can run your program! Shall we give it a try?"
 
 #: app.py:1268
+#, fuzzy
 msgid "tutorial_tryit_title"
-msgstr "Ekprovu ĝin!"
+msgstr "Try it out!"
 
 #: app.py:1268
 #, fuzzy
@@ -212,8 +193,9 @@
 msgstr "Click on 'next step' to really start coding with Hedy!"
 
 #: app.py:1272
+#, fuzzy
 msgid "tutorial_speakaloud_run_title"
-msgstr "Ruli & aŭskulti"
+msgstr "Fino!"
 
 #: app.py:1272
 #, fuzzy
@@ -233,8 +215,9 @@
 "there will be a button next to it to go back."
 
 #: app.py:1276
+#, fuzzy
 msgid "tutorial_leveldefault_title"
-msgstr "Klarigo pri nivelo"
+msgstr "Level explanation"
 
 #: app.py:1276
 #, fuzzy
@@ -333,8 +316,9 @@
 "well as making them available on a specific date."
 
 #: app.py:1300
+#, fuzzy
 msgid "tutorial_own_adventures_title"
-msgstr "Krei aventurojn"
+msgstr "Creating adventures"
 
 #: app.py:1300
 #, fuzzy
@@ -345,8 +329,9 @@
 "customization section."
 
 #: app.py:1302
+#, fuzzy
 msgid "tutorial_accounts_title"
-msgstr "Krei kontojn"
+msgstr "Creating accounts"
 
 #: app.py:1302
 #, fuzzy
@@ -357,8 +342,9 @@
 " your classes."
 
 #: app.py:1304
+#, fuzzy
 msgid "tutorial_documentation_title"
-msgstr "Dokumentaro pri Hedy"
+msgstr "Hedy documentation"
 
 #: app.py:1304
 msgid "tutorial_documentation_message"
@@ -434,8 +420,9 @@
 msgstr "Looks like you aren't authorized..."
 
 #: utils.py:296
+#, fuzzy
 msgid "default_500"
-msgstr "Io fiaskis…"
+msgstr "Something went wrong..."
 
 #: content/error-messages.txt:1
 #, fuzzy
@@ -617,12 +604,14 @@
 "printhello name"
 
 #: content/error-messages.txt:26
+#, fuzzy
 msgid "space"
-msgstr "spaceto"
+msgstr "a space"
 
 #: content/error-messages.txt:27
+#, fuzzy
 msgid "comma"
-msgstr "komo"
+msgstr "a comma"
 
 #: content/error-messages.txt:28
 #, fuzzy
@@ -635,8 +624,9 @@
 msgstr "a new line"
 
 #: content/error-messages.txt:30
+#, fuzzy
 msgid "period"
-msgstr "punkto"
+msgstr "a period"
 
 #: content/error-messages.txt:31
 #, fuzzy
@@ -644,12 +634,14 @@
 msgstr "an exclamation mark"
 
 #: content/error-messages.txt:32
+#, fuzzy
 msgid "dash"
-msgstr "streketo"
+msgstr "a dash"
 
 #: content/error-messages.txt:33
+#, fuzzy
 msgid "star"
-msgstr "asterisko"
+msgstr "a star"
 
 #: content/error-messages.txt:34
 #, fuzzy
@@ -667,8 +659,9 @@
 msgstr "a slash"
 
 #: content/error-messages.txt:37
+#, fuzzy
 msgid "string"
-msgstr "teksto"
+msgstr "text"
 
 #: content/error-messages.txt:38
 #, fuzzy
@@ -680,20 +673,24 @@
 msgstr "aŭ"
 
 #: content/error-messages.txt:40
+#, fuzzy
 msgid "number"
-msgstr "cifero"
+msgstr "a number"
 
 #: content/error-messages.txt:41
+#, fuzzy
 msgid "integer"
-msgstr "nombro"
+msgstr "a number"
 
 #: content/error-messages.txt:42
+#, fuzzy
 msgid "float"
-msgstr "nombro"
+msgstr "a number"
 
 #: content/error-messages.txt:43
+#, fuzzy
 msgid "list"
-msgstr "listo"
+msgstr "a list"
 
 #: content/error-messages.txt:44
 #, fuzzy
@@ -701,38 +698,34 @@
 msgstr "input from ask"
 
 #: templates/achievements.html:5
+#, fuzzy
 msgid "general"
-msgstr "Ĝenerala"
+msgstr "General"
 
 #: templates/achievements.html:9
+#, fuzzy
 msgid "programs_created"
-msgstr "Kreitaj programoj"
+msgstr "Programs created"
 
 #: templates/achievements.html:10
+#, fuzzy
 msgid "programs_saved"
-msgstr "Konservitaj programoj"
+msgstr "Programs saved"
 
 #: templates/achievements.html:11
+#, fuzzy
 msgid "programs_submitted"
-msgstr "Submetitaj programoj"
-
-<<<<<<< HEAD
-#: templates/achievements.html:13 templates/achievements.html:25
-=======
+msgstr "Programs submitted"
+
 #: templates/achievements.html:13 templates/achievements.html:26
 #, fuzzy
->>>>>>> 15cc5880
 msgid "teacher"
-msgstr "Instruisto"
-
-<<<<<<< HEAD
-#: templates/achievements.html:16 templates/achievements.html:53
-=======
+msgstr "Teacher"
+
 #: templates/achievements.html:16 templates/achievements.html:54
 #, fuzzy
->>>>>>> 15cc5880
 msgid "hidden"
-msgstr "Kaŝita"
+msgstr "Hidden"
 
 #: templates/achievements.html:23
 #, fuzzy
@@ -753,8 +746,9 @@
 
 #: templates/base_email.html:3 templates/cheatsheet.html:15
 #: templates/incl-menubar.html:4
+#, fuzzy
 msgid "hedy_logo_alt"
-msgstr "Emblemo de Hedy"
+msgstr "Hedy logo"
 
 #: templates/cheatsheet.html:14
 #, fuzzy
@@ -776,8 +770,9 @@
 #: templates/create-accounts.html:16 templates/highscores.html:25
 #: templates/login.html:12 templates/profile.html:89 templates/recover.html:8
 #: templates/signup.html:10
+#, fuzzy
 msgid "username"
-msgstr "Salutnomo"
+msgstr "Username"
 
 #: templates/class-overview.html:21
 #, fuzzy
@@ -794,41 +789,28 @@
 msgid "number_programs"
 msgstr "Number of programs"
 
-<<<<<<< HEAD
-#: templates/class-overview.html:23
-=======
 #: templates/class-overview.html:24
 #, fuzzy
->>>>>>> 15cc5880
 msgid "programs"
-msgstr "Programoj"
+msgstr "Programs"
 
 #: templates/class-overview.html:25 templates/create-accounts.html:17
 #: templates/login.html:15 templates/reset.html:8 templates/signup.html:19
+#, fuzzy
 msgid "password"
-msgstr "Pasvorto"
-
-<<<<<<< HEAD
-#: templates/class-overview.html:25 templates/class-overview.html:68
-#: templates/customize-adventure.html:52 templates/for-teachers.html:43
-#: templates/for-teachers.html:53
-=======
+msgstr "Password"
+
 #: templates/class-overview.html:26 templates/class-overview.html:74
 #: templates/customize-adventure.html:52 templates/for-teachers.html:46
 #: templates/for-teachers.html:56
 #, fuzzy
->>>>>>> 15cc5880
 msgid "remove"
-msgstr "Forigi"
-
-<<<<<<< HEAD
-#: templates/class-overview.html:35
-=======
+msgstr "Remove"
+
 #: templates/class-overview.html:36
 #, fuzzy
->>>>>>> 15cc5880
 msgid "page"
-msgstr "paĝo"
+msgstr "page"
 
 #: templates/class-overview.html:37
 #, fuzzy
@@ -936,8 +918,9 @@
 msgstr "You are already a student of class"
 
 #: templates/class-prejoin.html:9 templates/error-page.html:6
+#, fuzzy
 msgid "error_logo_alt"
-msgstr "Emblemo pri eraro"
+msgstr "Error logo"
 
 #: templates/class-prejoin.html:11
 #, fuzzy
@@ -970,8 +953,9 @@
 #: templates/level-page.html:6 templates/level-page.html:11
 #: templates/quiz.html:8 templates/view-program-page.html:12
 #: templates/view-program-page.html:28
+#, fuzzy
 msgid "level_title"
-msgstr "Nivelo"
+msgstr "Level"
 
 #: templates/create-accounts.html:5
 #, fuzzy
@@ -1030,32 +1014,20 @@
 msgid "general_settings"
 msgstr "General settings"
 
-<<<<<<< HEAD
-#: templates/customize-adventure.html:12 templates/for-teachers.html:18
-#: templates/for-teachers.html:39
-=======
 #: templates/customize-adventure.html:12 templates/for-teachers.html:20
 #: templates/for-teachers.html:42
 #, fuzzy
->>>>>>> 15cc5880
 msgid "name"
-msgstr "Nomo"
+msgstr "Name"
 
 #: templates/customize-adventure.html:16 templates/customize-adventure.html:18
-<<<<<<< HEAD
-#: templates/explore.html:28 templates/explore.html:59
-#: templates/explore.html:87 templates/for-teachers.html:40
-#: templates/programs.html:12 templates/programs.html:39
-#: templates/programs.html:47
-=======
 #: templates/explore.html:28 templates/explore.html:57
 #: templates/explore.html:85 templates/for-teachers.html:43
 #: templates/programs.html:12 templates/programs.html:37
 #: templates/programs.html:45
 #, fuzzy
->>>>>>> 15cc5880
 msgid "level"
-msgstr "Nivelo"
+msgstr "Level"
 
 #: templates/customize-adventure.html:25
 #, fuzzy
@@ -1092,8 +1064,9 @@
 #: templates/customize-class.html:94 templates/explore.html:22
 #: templates/programs.html:18 templates/programs.html:38
 #: templates/view-adventure.html:6
+#, fuzzy
 msgid "adventure"
-msgstr "Aventuro"
+msgstr "Adventure"
 
 #: templates/customize-adventure.html:44
 #, fuzzy
@@ -1115,12 +1088,14 @@
 msgstr "I agree that my adventure might be made publicly available on Hedy."
 
 #: templates/customize-adventure.html:50
+#, fuzzy
 msgid "preview"
-msgstr "Antaŭrigardi"
+msgstr "Preview"
 
 #: templates/customize-adventure.html:51 templates/customize-class.html:161
+#, fuzzy
 msgid "save"
-msgstr "Konservi"
+msgstr "Save"
 
 #: templates/customize-adventure.html:52 templates/for-teachers.html:56
 #, fuzzy
@@ -1226,8 +1201,9 @@
 msgstr "Aliaj agordoj"
 
 #: templates/customize-class.html:119
+#, fuzzy
 msgid "option"
-msgstr "Opcio"
+msgstr "Option"
 
 #: templates/customize-class.html:125
 #, fuzzy
@@ -1300,8 +1276,9 @@
 "There you will find all their shared programs and much more!"
 
 #: templates/explore.html:34
+#, fuzzy
 msgid "language"
-msgstr "Lingvo"
+msgstr "Which of these programming languages have you used before?"
 
 #: templates/explore.html:41 templates/programs.html:24
 msgid "search_button"
@@ -1312,14 +1289,10 @@
 msgid "hedy_choice_title"
 msgstr "Hedy's Choice"
 
-<<<<<<< HEAD
-#: templates/explore.html:62 templates/explore.html:90
-=======
 #: templates/explore.html:60 templates/explore.html:88
 #, fuzzy
->>>>>>> 15cc5880
 msgid "creator"
-msgstr "Kreinto"
+msgstr "Creator"
 
 #: templates/explore.html:66 templates/explore.html:94
 #, fuzzy
@@ -1382,22 +1355,18 @@
 "There you will find all their shared programs and much more!"
 
 #: templates/highscores.html:11
+#, fuzzy
 msgid "whole_world"
-msgstr "La mondo"
-
-<<<<<<< HEAD
-#: templates/highscores.html:13
-msgid "your_country"
-msgstr "Via lando"
-
-=======
->>>>>>> 15cc5880
+msgstr "The world"
+
 #: templates/highscores.html:16
+#, fuzzy
 msgid "your_class"
-msgstr "Via klaso"
+msgstr "My classes"
 
 #: templates/highscores.html:26 templates/landing-page.html:52
 #: templates/public-page.html:16
+#, fuzzy
 msgid "achievements"
 msgstr "premioj"
 
@@ -1478,8 +1447,9 @@
 msgstr "Repair program icon"
 
 #: templates/incl-editor-and-output.html:150
+#, fuzzy
 msgid "read_code_label"
-msgstr "Laŭtlegi"
+msgstr "Read aloud"
 
 #: templates/incl-editor-and-output.html:160
 #: templates/incl-editor-and-output.html:169
@@ -1492,67 +1462,44 @@
 msgstr "Iri al nivelo {level}"
 
 #: templates/incl-editor-and-output.html:186
+#, fuzzy
 msgid "developers_mode"
-msgstr "Programista reĝimo"
-
-<<<<<<< HEAD
-#: templates/incl-menubar.html:8
-=======
+msgstr "Programmer's mode"
+
 #: templates/incl-menubar.html:5
 #, fuzzy
->>>>>>> 15cc5880
 msgid "nav_start"
-msgstr "Hejmo"
-
-<<<<<<< HEAD
-#: templates/incl-menubar.html:9
+msgstr "Home"
+
+#: templates/incl-menubar.html:6
+#, fuzzy
 msgid "nav_hedy"
 msgstr "Hedy"
 
-#: templates/incl-menubar.html:10
-=======
-#: templates/incl-menubar.html:6
-#, fuzzy
-msgid "nav_hedy"
-msgstr "Hedy"
-
 #: templates/incl-menubar.html:7
 #, fuzzy
->>>>>>> 15cc5880
 msgid "nav_explore"
-msgstr "Esplori"
-
-<<<<<<< HEAD
-#: templates/incl-menubar.html:11
-=======
+msgstr "Explore"
+
 #: templates/incl-menubar.html:8
 #, fuzzy
->>>>>>> 15cc5880
 msgid "nav_learn_more"
-msgstr "Lerni plu"
-
-<<<<<<< HEAD
-#: templates/incl-menubar.html:13 templates/public-page.html:56
-=======
+msgstr "Learn more"
+
 #: templates/incl-menubar.html:10 templates/public-page.html:56
 #, fuzzy
->>>>>>> 15cc5880
 msgid "program_header"
-msgstr "Miaj programoj"
+msgstr "My programs"
 
 #: templates/incl-menubar.html:16
 #, fuzzy
 msgid "highscores"
 msgstr "Score"
 
-<<<<<<< HEAD
-#: templates/incl-menubar.html:24
-=======
 #: templates/incl-menubar.html:17
 #, fuzzy
->>>>>>> 15cc5880
 msgid "my_achievements"
-msgstr "Miaj premioj"
+msgstr "My achievements"
 
 #: templates/incl-menubar.html:18
 msgid "my_account"
@@ -1584,8 +1531,9 @@
 msgstr "Tradukita enhavo"
 
 #: templates/landing-page.html:6
+#, fuzzy
 msgid "welcome"
-msgstr "Bonvenon"
+msgstr "Welcome"
 
 #: templates/landing-page.html:6
 msgid "welcome_back"
@@ -1634,8 +1582,9 @@
 #: templates/landing-page.html:43 templates/landing-page.html:45
 #: templates/profile.html:36 templates/public-page.html:7
 #: templates/public-page.html:9
+#, fuzzy
 msgid "profile_logo_alt"
-msgstr "Profila piktogramo."
+msgstr "Profile updated."
 
 #: templates/landing-page.html:59
 #, fuzzy
@@ -1811,16 +1760,12 @@
 msgid "public_profile"
 msgstr "Publika profilo"
 
-<<<<<<< HEAD
-#: templates/profile.html:27
-=======
 #: templates/profile.html:26
 #, fuzzy
 msgid "visit_own_public_profile"
 msgstr "Publika profilo"
 
 #: templates/profile.html:30
->>>>>>> 15cc5880
 msgid "profile_picture"
 msgstr "Profilbildo"
 
@@ -1986,14 +1931,10 @@
 msgid "submit_warning"
 msgstr "Are you sure you want to submit this program?"
 
-<<<<<<< HEAD
-#: templates/programs.html:77
-=======
 #: templates/programs.html:75
 #, fuzzy
->>>>>>> 15cc5880
 msgid "submit_program"
-msgstr "Submeti"
+msgstr "Submit"
 
 #: templates/programs.html:78
 #, fuzzy
@@ -2021,8 +1962,9 @@
 msgstr "has no shared programs..."
 
 #: templates/quiz.html:4
+#, fuzzy
 msgid "quiz_logo_alt"
-msgstr "Kviza emblemo"
+msgstr "Quiz logo"
 
 #: templates/quiz.html:7
 #, fuzzy
@@ -2039,8 +1981,9 @@
 msgstr "Demando"
 
 #: templates/quiz.html:39
+#, fuzzy
 msgid "hint"
-msgstr "Konsileto?"
+msgstr "Hint?"
 
 #: templates/quiz.html:51 templates/quiz.html:59 templates/quiz.html:69
 #: templates/quiz.html:77 templates/quiz.html:87 templates/quiz.html:95
@@ -2049,12 +1992,14 @@
 msgstr "Answer question"
 
 #: templates/quiz.html:112
+#, fuzzy
 msgid "feedback_success"
-msgstr "Bone!"
+msgstr "Good!"
 
 #: templates/quiz.html:117
+#, fuzzy
 msgid "feedback_failure"
-msgstr "Malĝuste!"
+msgstr "Wrong!"
 
 #: templates/quiz.html:125
 #, fuzzy
@@ -2077,8 +2022,9 @@
 msgstr "Kvizo end"
 
 #: templates/quiz.html:145
+#, fuzzy
 msgid "score"
-msgstr "Poentaro"
+msgstr "Score"
 
 #: templates/recover.html:6
 #, fuzzy
@@ -2170,8 +2116,9 @@
 "don't have an account, please create one."
 
 #: templates/view-program-page.html:13
+#, fuzzy
 msgid "by"
-msgstr "far"
+msgstr "by"
 
 #: website/achievements.py:170
 #, fuzzy
@@ -2448,8 +2395,9 @@
 msgstr "Please copy and paste this link into a new tab:"
 
 #: website/auth.py:856
+#, fuzzy
 msgid "link"
-msgstr "Ligilo"
+msgstr "Link"
 
 #: website/parsons.py:20
 #, fuzzy
@@ -2785,12 +2733,6 @@
 #~ msgid "select_class"
 #~ msgstr "Select class"
 
-<<<<<<< HEAD
-#: templates/profile.html:26
-#, fuzzy
-msgid "visit_own_public_profile"
-msgstr "Visit your own profile"
-=======
 #~ msgid "your_country"
 #~ msgstr "Via profilo?"
 
@@ -2799,4 +2741,3 @@
 
 #~ msgid "public_profile_link"
 #~ msgstr "here"
->>>>>>> 15cc5880
