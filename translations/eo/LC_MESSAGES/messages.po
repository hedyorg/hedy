
msgid ""
msgstr ""
"Project-Id-Version: PROJECT VERSION\n"
"Report-Msgid-Bugs-To: EMAIL@ADDRESS\n"
<<<<<<< HEAD
"POT-Creation-Date: 2023-02-17 13:49-0400\n"
=======
"POT-Creation-Date: 2023-02-15 16:58-0400\n"
>>>>>>> 94566cb9
"PO-Revision-Date: 2023-01-19 18:44+0000\n"
"Last-Translator: Anonymous <noreply@weblate.org>\n"
"Language: eo\n"
"Language-Team: none\n"
"Plural-Forms: nplurals=2; plural=n != 1;\n"
"MIME-Version: 1.0\n"
"Content-Type: text/plain; charset=utf-8\n"
"Content-Transfer-Encoding: 8bit\n"
<<<<<<< HEAD
"Generated-By: Babel 2.9.1\n"
=======
"Generated-By: Babel 2.11.0\n"
>>>>>>> 94566cb9

msgid "program_contains_error"
msgstr "Ĉi tiu programo enhavas eraron. Ĉu vi certas, ke vi volas kunhavigi ĝin?"

msgid "title_achievements"
msgstr "Hedy - Miaj premioj"

msgid "not_teacher"
msgstr "Ŝajne vi ne estas instruisto!"

msgid "not_enrolled"
msgstr "Ŝajne vi ne apartenas al ĉi tiu klaso!"

msgid "title_programs"
msgstr "Hedy - Miaj programoj"

msgid "unauthorized"
msgstr "Al vi mankas la rajto atingi ĉi tiun paĝon"

msgid "title_for-teacher"
msgstr "Hedy - Por instruistoj"

msgid "no_such_level"
msgstr "Nivelo ne ekzistas!"

msgid "no_such_program"
msgstr "Programo ne ekzistas!"

msgid "level_not_class"
msgstr "Ĉi tiu nivelo ankoraŭ ne estas disponebla por via klaso"

#, fuzzy
msgid "quiz_threshold_not_reached"
msgstr "Quiz threshold not reached to unlock this level"

msgid "no_such_adventure"
msgstr "Aventuro ne ekzistas!"

#, fuzzy
msgid "user_inexistent"
msgstr "This user doesn't exist"

#, fuzzy
msgid "no_certificate"
msgstr "This user hasn't earned the Hedy Certificate of Completion"

#, fuzzy
msgid "congrats_message"
msgstr "Congratulations, {username}, you have completed Hedy!"

msgid "page_not_found"
msgstr "Paĝo ne ekzistas!"

msgid "title_signup"
msgstr "Hedy - Krei konton"

msgid "title_login"
msgstr "Hedy - Saluti"

msgid "title_recover"
msgstr "Hedy - Reakiri konton"

msgid "title_reset"
msgstr "Hedy - Restarigi pasvorton"

msgid "title_my-profile"
msgstr "Hedy - Mia konto"

msgid "title_start"
msgstr "Hedy - Laŭgrada programlingvo"

msgid "title_learn-more"
msgstr "Hedy - Lerni plu"

msgid "title_privacy"
msgstr "Hedy - Kondiĉoj pri privateco"

msgid "title_landing-page"
msgstr "Bonvenon al Hedy!"

msgid "title_explore"
msgstr "Hedy - Esplori"

#, fuzzy
msgid "no_such_highscore"
msgstr "Nivelo ne ekzistas!"

msgid "translate_error"
msgstr "Io misfunkciis dum tradukado de la kodo. Provu ruli la kodon por kontroli, ĉu ĝi havas eraron. Kodo enhavanta erarojn ne estas tradukebla."

msgid "tutorial_code_snippet"
msgstr ""
"print Hello world!\n"
"print I'm learning Hedy with the tutorial!"

#, fuzzy
msgid "invalid_tutorial_step"
msgstr "Invalid tutorial step"

#, fuzzy
msgid "tutorial_title_not_found"
msgstr "We couldn't find that page!"

#, fuzzy
msgid "tutorial_message_not_found"
msgstr "We couldn't find the requested tutorial step..."

msgid "ajax_error"
msgstr "Okazis eraro; bonvolu reprovi."

msgid "image_invalid"
msgstr "La elektita bildo ne validas."

msgid "personal_text_invalid"
msgstr "Via persona teksto ne validas."

#, fuzzy
msgid "favourite_program_invalid"
msgstr "Your chosen favourite program is invalid."

msgid "public_profile_updated"
msgstr "Publika profilo modifiĝis."

#, fuzzy
msgid "user_not_private"
msgstr "This user either doesn't exist or doesn't have a public profile"

#, fuzzy
msgid "see_certificate"
msgstr "See {username} certificate!"

msgid "invalid_teacher_invitation_code"
msgstr "La invitkodo por instruisto ne validas. Por fariĝi instruisto, kontaktu nin ĉe hello@hedy.org."

#, fuzzy
msgid "catch_index_exception"
msgstr "You tried to access the list {list_name} but it is either empty or the index is not there."

msgid "default_404"
msgstr "La paĝo ne troviĝis…"

msgid "default_403"
msgstr "Ŝajnas, ke vi ne estas rajtigita…"

msgid "default_500"
msgstr "Io fiaskis…"

#, fuzzy
msgid "Wrong Level"
msgstr "That was correct Hedy code, but not at the right level. You wrote {offending_keyword} for level {working_level}. Tip: {tip}"

#, fuzzy
msgid "Incomplete"
msgstr "Oops! You forgot a bit of code! On line {line_number}, you need to enter text behind {incomplete_command}."

#, fuzzy
msgid "Invalid"
msgstr "{invalid_command} is not a Hedy level {level} command. Did you mean {guessed_command}?"

#, fuzzy
msgid "Invalid Space"
msgstr "Oops! You started a line with a space on line {line_number}. Spaces confuse computers, can you remove it?"

#, fuzzy
msgid "Has Blanks"
msgstr "Your code is incomplete. It contains blanks that you have to replace with code."

#, fuzzy
msgid "No Indentation"
msgstr "You used too few spaces in line {line_number}. You used {leading_spaces} spaces, which is not enough. Start every new block with {indent_size} spaces more than the line before."

msgid "Unexpected Indentation"
msgstr "Vi uzis tro da spacetoj en linio {line_number}. Vi uzis {leading_spaces} spacetojn, kiom estas tro multe. Komencu ĉiun novan blokon per {indent_size} spacetoj pli ol la antaŭa linio."

#, fuzzy
msgid "Parse"
msgstr "The code you entered is not valid Hedy code. There is a mistake on line {location[0]}, at position {location[1]}. You typed {character_found}, but that is not allowed."

#, fuzzy
msgid "Unquoted Text"
msgstr "Be careful. If you ask or print something, the text should start and finish with a quotation mark. You forgot one somewhere."

#, fuzzy
msgid "Unquoted Assignment"
msgstr "From this level, you need to place texts to the right of the `is` between quotes. You forgot that for the text {text}."

#, fuzzy
msgid "Unquoted Equality Check"
msgstr "If you want to check if a variable is equal to multiple words, the words should be surrounded by quotation marks!"

#, fuzzy
msgid "Var Undefined"
msgstr "You tried to use the variable {name}, but you didn't set it. It is also possible that you were trying to use the word {name} but forgot quotation marks."

msgid "Access Before Assign"
msgstr "You tried to use the variable {name} on line {access_line_number}, but you set it on line {definition_line_number}. Set a variable before using it."

#, fuzzy
msgid "Cyclic Var Definition"
msgstr "The name {variable} needs to be set before you can use it on the right-hand side of the is command."

#, fuzzy
msgid "Lonely Echo"
msgstr "You used an echo before an ask, or an echo without an ask. First ask for input, then echo."

#, fuzzy
msgid "Too Big"
msgstr "Wow! Your program has an impressive {lines_of_code} lines of code! But we can only process {max_lines} lines in this level. Make your program smaller and try again."

#, fuzzy
msgid "Invalid Argument Type"
msgstr "You cannot use {command} with {invalid_argument} because it is {invalid_type}. Try changing {invalid_argument} to {allowed_types}."

#, fuzzy
msgid "Invalid Argument"
msgstr "You cannot use the command {command} with {invalid_argument}. Try changing {invalid_argument} to {allowed_types}."

#, fuzzy
msgid "Invalid Type Combination"
msgstr "You cannot use {invalid_argument} and {invalid_argument_2} with {command} because one is {invalid_type} and the other is {invalid_type_2}. Try changing {invalid_argument} to {invalid_type_2} or {invalid_argument_2} to {invalid_type}."

#, fuzzy
msgid "Unsupported Float"
msgstr "Non-integer numbers are not supported yet but they will be in a few levels. For now change {value} to an integer."

#, fuzzy
msgid "Locked Language Feature"
msgstr "You are using {concept}! That is awesome, but {concept} is not unlocked yet! It will be unlocked in a later level."

#, fuzzy
msgid "Missing Command"
msgstr "It looks like you forgot to use a command on line {line_number}."

#, fuzzy
msgid "Missing Inner Command"
msgstr "It looks like you forgot to use a command with the {command} statement you used on line {line_number}."

#, fuzzy
msgid "Incomplete Repeat"
msgstr "It looks like you forgot to use {command} with the repeat command you used on line {line_number}."

msgid "Unsupported String Value"
msgstr "Teksta valoro ne povas enhavi la jenon: {invalid_value}."

#, fuzzy
msgid "Lonely Text"
msgstr "It looks like you forgot to use a command with the text you put in line {line_number}"

#, fuzzy
msgid "ask_needs_var"
msgstr "Starting in level 2, ask needs to be used with a variable. Example: name is ask What are you called?"

#, fuzzy
msgid "echo_out"
msgstr "Starting in level 2 echo is no longer needed. You can repeat an answer with ask and print now. Example: name is ask What are you called? printhello name"

msgid "space"
msgstr "spaceto"

msgid "comma"
msgstr "komo"

msgid "question mark"
msgstr "demandosigno"

msgid "newline"
msgstr "linifino"

msgid "period"
msgstr "punkto"

msgid "exclamation mark"
msgstr "krisigno"

msgid "dash"
msgstr "streketo"

msgid "star"
msgstr "asterisko"

msgid "single quotes"
msgstr "unuobla citilo"

msgid "double quotes"
msgstr "duobla citilo"

msgid "slash"
msgstr "suprenstreko"

msgid "string"
msgstr "teksto"

msgid "nested blocks"
msgstr "bloko en bloko"

msgid "or"
msgstr "aŭ"

msgid "number"
msgstr "nombro"

msgid "integer"
msgstr "nombro"

msgid "float"
msgstr "nombro"

msgid "list"
msgstr "listo"

#, fuzzy
msgid "input"
msgstr "input from ask"

msgid "Invalid At Command"
msgstr ""

msgid "general"
msgstr "Ĝenerala"

msgid "programs_created"
msgstr "Programoj kreitaj"

msgid "programs_saved"
msgstr "Programoj konservitaj"

msgid "programs_submitted"
msgstr "Programoj submetitaj"

msgid "teacher"
msgstr "Instruisto"

msgid "hidden"
msgstr "Kaŝita"

msgid "hedy_achievements"
msgstr "Premioj pri Hedy"

msgid "achievements_logo_alt"
msgstr "Emblemo pri premioj"

msgid "achievements_check_icon_alt"
msgstr "Piktogramo pri premio"

#, fuzzy
msgid "certificate"
msgstr "Certificate of Completion"

msgid "hedy_logo_alt"
msgstr "Emblemo de Hedy"

#, fuzzy
msgid "fun_statistics_msg"
msgstr "Here are some fun statistics!"

#, fuzzy
msgid "highest_level_reached"
msgstr "Highest level reached"

#, fuzzy
msgid "highest_quiz_score"
msgstr "Highest quiz score"

msgid "number_programs"
msgstr "Nombro de programoj"

#, fuzzy
msgid "longest_program"
msgstr "Longest program"

#, fuzzy
msgid "number_achievements"
msgstr "Number of achievements"

msgid "cheatsheet_title"
msgstr "Resumo"

msgid "back_to_class"
msgstr "Reen al klaso"

msgid "class_name_prompt"
msgstr "Bonvolu tajpi la nomon de la klaso"

msgid "username"
msgstr "Salutnomo"

msgid "last_login"
msgstr "Lasta saluto"

msgid "programs"
msgstr "Programoj"

msgid "password"
msgstr "Pasvorto"

msgid "remove"
msgstr "Forigi"

msgid "page"
msgstr "paĝo"

msgid "enter_password"
msgstr "Tajpu novan pasvorton por"

msgid "password_change_prompt"
msgstr "Ĉu vi certe volas ŝanĝi ĉi tiun pasvorton?"

#, fuzzy
msgid "remove_student_prompt"
msgstr "Are you sure you want to remove the student from the class?"

msgid "add_students"
msgstr "Aldoni lernantojn"

msgid "customize_class"
msgstr "Adapti klason"

msgid "class_stats"
msgstr "Statistikoj pri klaso"

msgid "class_logs"
msgstr "Protokoloj"

msgid "back_to_teachers_page"
msgstr "Reen al instruista paĝo"

msgid "add_students_options"
msgstr "Krei kontojn de lernantoj"

#, fuzzy
msgid "copy_link_success"
msgstr "Copy link to share"

#, fuzzy
msgid "copy_join_link"
msgstr "Please copy and paste this link into a new tab:"

msgid "invite_prompt"
msgstr "Tajpu salutnomon"

msgid "invite_by_username"
msgstr "Inviti per salutnomo"

msgid "create_accounts"
msgstr "Krei kontojn"

#, fuzzy
msgid "pending_invites"
msgstr "Pending invites"

msgid "invite_date"
msgstr "Dato de invito"

msgid "expiration_date"
msgstr "Dato de eksvalidiĝo"

#, fuzzy
msgid "delete_invite_prompt"
msgstr "Are you sure you want to remove this class invitation?"

msgid "class_already_joined"
msgstr "Vi jam estas lernanto en klaso"

msgid "error_logo_alt"
msgstr "Emblemo pri eraro"

msgid "goto_profile"
msgstr "Al mia profilo"

msgid "prompt_join_class"
msgstr "Ĉu aliĝi al ĉi tiu klaso?"

#, fuzzy
msgid "join_prompt"
msgstr "You need to have an account to join a class. Would you like to login now?"

msgid "join_class"
msgstr "Aliĝi al klaso"

msgid "next_step_tutorial"
msgstr "Sekva paŝo >>>"

msgid "level_title"
msgstr "Nivelo"

msgid "create_multiple_accounts"
msgstr "Krei plurajn kontojn"

#, fuzzy
msgid "accounts_intro"
msgstr "On this page you can create accounts for multiple students at the same time. It's also possible to directly add them to one of your classes. By pressing the green + on the bottom right of the page you can add extra rows. You can delete a row by pressing the corresponding red cross. Make sure no rows are empty when you press \"Create accounts\". Please keep in mind that every username and mail address needs to be unique and the password needs to be <b>at least</b> 6 characters."

msgid "create_accounts_prompt"
msgstr "Ĉu vi certe volas krei tiujn kontojn?"

#, fuzzy
msgid "class"
msgstr "Class"

#, fuzzy
msgid "download_login_credentials"
msgstr ""

msgid "yes"
msgstr "Jes"

msgid "no"
msgstr "Ne"

#, fuzzy
msgid "generate_passwords"
msgstr "Generate passwords"

#, fuzzy
msgid "postfix_classname"
msgstr "Postfix classname"

#, fuzzy
msgid "reset_view"
msgstr "Reset"

msgid "customize_adventure"
msgstr "Adapti aventuron"

msgid "update_adventure_prompt"
msgstr "Ĉu vi certas, ke vi volas modifi ĉi tiun aventuron?"

msgid "general_settings"
msgstr "Ĝeneralaj agordoj"

msgid "name"
msgstr "Nomo"

msgid "level"
msgstr "Nivelo"

#, fuzzy
msgid "adventure_exp_1"
msgstr "Type your adventure of choice on the right-hand side. After creating your adventure you can include it in one of your classes under \"customizations\". If you want to include a command in your adventure please use code anchors like this:"

#, fuzzy
msgid "adventure_exp_2"
msgstr "If you want to show actual code snippets, for example to give student a template or example of the code. Please use pre anchors like this:"

msgid "hello_world"
msgstr "Saluton mondo!"

#, fuzzy
msgid "adventure_exp_3"
msgstr "You can use the \"preview\" button to view a styled version of your adventure. To view the adventure on a dedicated page, select \"view\" from the teachers page."

msgid "adventure"
msgstr "Aventuro"

#, fuzzy
msgid "template_code"
msgstr ""
"This is the explanation of my adventure!\n"
"\n"
"This way I can show a command: <code>print</code>\n"
"\n"
"But sometimes I might want to show a piece of code, like this:\n"
"<pre>\n"
"ask What's your name?\n"
"echo so your name is \n"
"</pre>"

#, fuzzy
msgid "adventure_terms"
msgstr "I agree that my adventure might be made publicly available on Hedy."

#, fuzzy
msgid "directly_add_adventure_to_classes"
msgstr "Do you want to add this adventure directly to one of your classes?"

msgid "preview"
msgstr "Antaŭrigardi"

msgid "save"
msgstr "Konservi"

msgid "delete_adventure_prompt"
msgstr "Ĉu vi certas, ke vi volas forviŝi ĉi tiun aventuron?"

#, fuzzy
msgid "customize_class_exp_1"
msgstr "Hi! On this page you can customize your class. By selecting levels and adventures you can choose what your student can see. You can also add your own created adventures to levels. All levels and default adventures will be selected by default. <b>Notice:</b> Not every adventure is available for every level! Settings up your customizations goes as follows:"

#, fuzzy
msgid "customize_class_step_1"
msgstr "Select levels for your class by pressing the \"level buttons\""

#, fuzzy
msgid "customize_class_step_2"
msgstr "\"Checkboxes\" will appear for the adventures available for the chosen levels"

#, fuzzy
msgid "customize_class_step_3"
msgstr "Select the adventures you want to make available"

#, fuzzy
msgid "customize_class_step_4"
msgstr "Click the name of an adventure to (de)select for all levels"

msgid "customize_class_step_5"
msgstr "Aldoni personajn aventurojn"

#, fuzzy
msgid "customize_class_step_6"
msgstr "Selecting an opening date for each level (you can also leave it empty)"

#, fuzzy
msgid "customize_class_step_7"
msgstr "Selection other settings"

msgid "customize_class_step_8"
msgstr "Elektu «Konservi»; kaj jen finite!"

#, fuzzy
msgid "customize_class_exp_2"
msgstr "You can always change these settings later on. For example, you can make specific adventures or levels available while teaching a class. This way it's easy for you to determine which level and adventures your students will be working on. If you want to make everything available for your class it is easiest to remove the customization all together."

#, fuzzy
msgid "select_levels"
msgstr "Select levels"

msgid "select_adventures"
msgstr "Elekti aventurojn"

#, fuzzy
msgid "select_a_level"
msgstr "Select a level"

#, fuzzy
msgid "available_adventures_level"
msgstr "Available adventures level"

msgid "opening_dates"
msgstr "Datoj de komenco"

msgid "opening_date"
msgstr "Dato de komenco"

msgid "directly_available"
msgstr "Rekte malfermi"

#, fuzzy
msgid "unlock_thresholds"
msgstr "Unlock level thresholds"

msgid "option"
msgstr "Opcio"

#, fuzzy
msgid "value"
msgstr "Value"

#, fuzzy
msgid "quiz_score"
msgstr ""

#, fuzzy
msgid "percentage"
msgstr "percentage"

msgid "other_settings"
msgstr "Aliaj agordoj"

msgid "select"
msgstr "Elekti"

#, fuzzy
msgid "mandatory_mode"
msgstr "Mandatory developer's mode"

#, fuzzy
msgid "all_class_highscores"
msgstr "All students visible in class highscores"

msgid "hide_cheatsheet"
msgstr "Kaŝi resumon"

#, fuzzy
msgid "hide_keyword_switcher"
msgstr "Hide keyword switcher"

msgid "hide_quiz"
msgstr "Fino de kvizo"

#, fuzzy
msgid "hide_parsons"
msgstr "Hide parsons"

#, fuzzy
msgid "reset_adventure_prompt"
msgstr "Are you sure you want to reset all selected adventures?"

#, fuzzy
msgid "reset_adventures"
msgstr "Reset selected adventures"

#, fuzzy
msgid "remove_customizations_prompt"
msgstr "Are you sure you want to remove this class's customizations?"

#, fuzzy
msgid "remove_customization"
msgstr "Remove customization"

#, fuzzy
msgid "unsaved_class_changes"
msgstr "There are unsaved changes, are you sure you want to leave this page?"

msgid "go_back_to_main"
msgstr "Reen al ĉefpaĝo"

msgid "explore_programs"
msgstr "Esplori programojn"

#, fuzzy
msgid "explore_explanation"
msgstr "On this page you can look through programs created by other Hedy users. You can filter on both a Hedy level and adventure. Click on \"View program\" to open a program and run it. Programs with a red header contain a mistake. You can still open the program, but running it will result in an error. You can of course try to fix it! If the creator has a public profile you can click their username to visit their profile. There you will find all their shared programs and much more!"

#, fuzzy
msgid "hedy_choice_title"
msgstr "Hedy's Choice"

#, fuzzy
msgid "number_lines"
msgstr "Number of lines"

msgid "creator"
msgstr "Kreinto"

msgid "view_program"
msgstr "Vidi programon"

#, fuzzy
msgid "report_program"
msgstr "Are you sure you want to report this program?"

msgid "my_classes"
msgstr "Miaj klasoj"

msgid "students"
msgstr "lernantoj"

#, fuzzy
msgid "duplicate"
msgstr "Duplicate"

msgid "delete_class_prompt"
msgstr "Ĉu vi certe volas forviŝi ĉi tiun klason?"

msgid "create_class"
msgstr "Krei novan klason"

msgid "my_adventures"
msgstr "Miaj aventuroj"

msgid "last_update"
msgstr "Lasta ĝisdatigo"

<<<<<<< HEAD
msgid "view"
msgstr "Vidi"

=======
>>>>>>> 94566cb9
msgid "adventure_prompt"
msgstr "Bonvolu tajpi la nomon de la aventuro"

msgid "create_adventure"
msgstr "Krei aventuron"

msgid "download"
msgstr ""

#, fuzzy
msgid "teacher_welcome"
msgstr "Welcome to Hedy! Your are now the proud owner of a teachers account which allows you to create classes and invite students."

msgid "highscores"
msgstr "Altaj poentaroj"

#, fuzzy
msgid "highscore_explanation"
msgstr "On this page you can look through programs created by other Hedy users. You can filter on both a Hedy level and adventure. Click on \"View program\" to open a program and run it. Programs with a red header contain a mistake. You can still open the program, but running it will result in an error. You can of course try to fix it! If the creator has a public profile you can click their username to visit their profile. There you will find all their shared programs and much more!"

#, fuzzy
msgid "highscore_no_public_profile"
msgstr "You don't have a public profile and are therefore not listed on the highscores. Do you wish to create one?"

msgid "create_public_profile"
msgstr "Krei publikan profilon"

msgid "whole_world"
msgstr "La mondo"

msgid "your_class"
msgstr "Via klaso"

msgid "achievements"
msgstr "premioj"

msgid "country_title"
msgstr "Lando"

msgid "last_achievement"
msgstr "Laste gajnita premio"

#, fuzzy
msgid "ago"
msgstr "{timestamp} ago"

#, fuzzy
msgid "parsons_title"
msgstr "Hedy"

msgid "quiz_tab"
msgstr "Kvizon"

msgid "example_code_header"
msgstr "Ekzempla Hedy-kodo"

msgid "search"
msgstr "Serĉi…"

msgid "variables"
msgstr "Variabloj"

msgid "enter_text"
msgstr "Tajpu vian respondon ĉi tie…"

msgid "enter"
msgstr "Tajpi"

#, fuzzy
msgid "pygame_waiting_for_input"
msgstr "Waiting for a button press..."

#, fuzzy
msgid "already_program_running"
msgstr "There is already a program running, finish that one first."

msgid "run_code_button"
msgstr "Ruli kodon"

msgid "stop_code_button"
msgstr "Ĉesigi programon"

#, fuzzy
msgid "next_exercise"
msgstr "Next exercise"

msgid "edit_code_button"
msgstr "Redakti kodon"

msgid "repair_program_logo_alt"
msgstr "Piktogramo pri riparado de programo"

msgid "delete_confirm"
msgstr "Ĉu vi certe volas forviŝi la programon?"

msgid "delete"
msgstr "Forviŝi"

msgid "read_code_label"
msgstr "Laŭtlegi"

msgid "regress_button"
msgstr "Reen al nivelo {level}"

#, fuzzy
msgid "disabled_button_locked"
msgstr "Your teacher hasn't unlocked this level yet"

msgid "advance_button"
msgstr "Iri al nivelo {level}"

#, fuzzy
msgid "disabled_button_quiz"
msgstr "Your quiz score is below the threshold, try again!"

msgid "developers_mode"
msgstr "Programista reĝimo"

msgid "nav_start"
msgstr "Hejmo"

msgid "nav_hedy"
msgstr "Hedy"

msgid "nav_explore"
msgstr "Esplori"

msgid "for_teachers"
msgstr "Por instruistoj"

#, fuzzy
msgid "teacher_manual"
msgstr "Teacher manual"

msgid "program_header"
msgstr "Miaj programoj"

msgid "my_achievements"
msgstr "Miaj premioj"

msgid "my_account"
msgstr "Mia konto"

msgid "logout"
msgstr "Adiaŭi"

msgid "login"
msgstr "Saluti"

msgid "welcome"
msgstr "Bonveno"

msgid "welcome_back"
msgstr "Bonvenon ree"

#, fuzzy
msgid "teacher_tutorial_logo_alt"
msgstr "Click on 'next step' to get started as a Hedy teacher!"

#, fuzzy
msgid "start_teacher_tutorial"
msgstr "Start teacher tutorial"

#, fuzzy
msgid "hedy_tutorial_logo_alt"
msgstr "Start hedy tutorial"

#, fuzzy
msgid "start_hedy_tutorial"
msgstr "Start hedy tutorial"

msgid "start_programming_logo_alt"
msgstr "Piktogramo pri ekprogramado"

msgid "start_programming"
msgstr "Ekprogrami"

msgid "explore_programs_logo_alt"
msgstr "Piktogramo «esplori programojn»"

msgid "your_account"
msgstr "Via profilo"

msgid "profile_logo_alt"
msgstr "Piktogramo de profilo."

msgid "no_public_profile"
msgstr "Teksto mankas en via publika profilo…"

#, fuzzy
msgid "create_question"
msgstr "Do you want to create one?"

msgid "amount_created"
msgstr "programoj kreitaj"

msgid "amount_saved"
msgstr "programoj konservitaj"

msgid "amount_submitted"
msgstr "programoj submetitaj"

#, fuzzy
msgid "your_last_program"
msgstr "Favourite program"

msgid "ok"
msgstr "Bone"

msgid "cancel"
msgstr "Nuligi"

#, fuzzy
msgid "copy_link_to_share"
msgstr "Copy link to share"

#, fuzzy
msgid "achievement_earned"
msgstr "You've earned an achievement!"

#, fuzzy
msgid "mailing_title"
msgstr "Subscribe to the Hedy newsletter"

msgid "email"
msgstr "Retpoŝta adreso"

msgid "surname"
msgstr "Antaŭnomo"

msgid "lastname"
msgstr "Familia nomo"

msgid "country"
msgstr "Lando"

msgid "subscribe"
msgstr "Aboni"

#, fuzzy
msgid "required_field"
msgstr "Fields marked with an * are required"

#, fuzzy
msgid "previous_campaigns"
msgstr "View previous campaigns"

#, fuzzy
msgid "step_title"
msgstr "Assignment"

msgid "save_code_button"
msgstr "Konservi kodon"

#, fuzzy
msgid "share_code_button"
msgstr "Save & share code"

#, fuzzy
msgid "tutorial"
msgstr "Tutorial"

#, fuzzy
msgid "commands"
msgstr "Commands"

#, fuzzy
msgid "english"
msgstr "English"

msgid "login_long"
msgstr "Saluti en vian konton"

msgid "no_account"
msgstr "Ĉu konto mankas?"

msgid "create_account"
msgstr "Krei konton"

msgid "forgot_password"
msgstr "Ĉu vi forgesis vian pasvorton?"

msgid "main_title"
msgstr "Hedy"

msgid "main_subtitle"
msgstr "Laŭgrada programlingvo"

msgid "try_it"
msgstr "Provi ĝin"

#, fuzzy
msgid "subscribe_newsletter"
msgstr "Subscribe to the newsletter"

msgid "nav_learn_more"
msgstr "Lerni plu"

msgid "privacy_terms"
msgstr "kondiĉoj pri privateco"

#, fuzzy
msgid "hedy_on_github"
msgstr "Hedy on Github"

#, fuzzy
msgid "become_a_sponsor"
msgstr "Become a sponsor"

#, fuzzy
msgid "discord_server"
msgstr "Discord server"

#, fuzzy
msgid "translating_hedy"
msgstr "Translating Hedy"

msgid "exercise"
msgstr "Ekzerco"

#, fuzzy
msgid "what_should_my_code_do"
msgstr "What should my code do?"

#, fuzzy
msgid "teacher_account_request"
msgstr "You have a pending teacher account request"

msgid "account_overview"
msgstr "Superrigardo pri konto"

msgid "my_messages"
msgstr "Miaj mesaĝoj"

#, fuzzy
msgid "invite_message"
msgstr "You have received an invitation to join class"

#, fuzzy
msgid "sent_by"
msgstr "This invitation is sent by"

msgid "delete_invite"
msgstr "Forviŝi inviton"

msgid "public_profile"
msgstr "Publika profilo"

msgid "visit_own_public_profile"
msgstr "Viziti vian propran profilon"

msgid "profile_picture"
msgstr "Profilbildo"

msgid "personal_text"
msgstr "Persona teksto"

msgid "your_personal_text"
msgstr "Via persona teksto..."

#, fuzzy
msgid "favourite_program"
msgstr "Favourite program"

#, fuzzy
msgid "public_profile_info"
msgstr "By selecting this box I make my profile visible for everyone. Be careful not to share personal information like your name or home address, because everyone will be able to see it!"

msgid "update_public"
msgstr "Ĝisdatigi publikan profilon"

#, fuzzy
msgid "are_you_sure"
msgstr "Are you sure? You cannot revert this action."

msgid "delete_public"
msgstr "Forviŝi publikan profilon"

msgid "self_removal_prompt"
msgstr "Ĉu vi certas, ke vi volas forlasi ĉi tiun klason?"

msgid "leave_class"
msgstr "Forlasi klason"

msgid "settings"
msgstr "Miaj personaj agordoj"

msgid "birth_year"
msgstr "Naskiĝjaro"

msgid "preferred_language"
msgstr "Preferata lingvo"

msgid "preferred_keyword_language"
msgstr "Preferata lingvo de la ŝlosilvortoj"

msgid "gender"
msgstr "Sekso"

msgid "female"
msgstr "Ina"

msgid "male"
msgstr "Vira"

msgid "other"
msgstr "Alia"

#, fuzzy
msgid "agree_third_party"
msgstr "I consent to being contacted by partners of Leiden University with sales opportunities (optional)"

msgid "update_profile"
msgstr "Modifi profilon"

msgid "destroy_profile"
msgstr "Forviŝi profilon"

msgid "change_password"
msgstr "Ŝanĝi pasvorton"

#, fuzzy
msgid "current_password"
msgstr "Current password"

msgid "new_password"
msgstr "Nova pasvorto"

msgid "repeat_new_password"
msgstr "Ripetu novan pasvorton"

msgid "request_teacher"
msgstr "Ĉu vi volas peti instruistan konton?"

#, fuzzy
msgid "request_teacher_account"
msgstr "Request teacher account"

msgid "recent"
msgstr "Miaj lastatempaj programoj"

#, fuzzy
msgid "all"
msgstr ""

#, fuzzy
msgid "submitted"
msgstr ""

msgid "search_button"
msgstr "Serĉi"

#, fuzzy
msgid "submitted_header"
msgstr "This is a submitted program and can't be altered."

msgid "title"
msgstr "Titolo"

#, fuzzy
msgid "last_edited"
msgstr "Last edited"

#, fuzzy
msgid "favourite_confirm"
msgstr "Are you sure you want to set this program as your favourite?"

msgid "open"
msgstr "Malfermi"

#, fuzzy
msgid "copy_clipboard"
msgstr "Successfully copied to clipboard"

#, fuzzy
msgid "unshare_confirm"
msgstr "Are you sure you want to make the program private?"

msgid "unshare"
msgstr "Malkunhavigi"

msgid "submit_warning"
msgstr "Ĉu vi certe volas submeti ĉi tiun programon?"

msgid "submit_program"
msgstr "Submeti"

#, fuzzy
msgid "share_confirm"
msgstr "Are you sure you want to make the program public?"

msgid "share"
msgstr "Kunhavigi"

msgid "no_programs"
msgstr "Vi ankoraŭ ne havas programojn."

msgid "write_first_program"
msgstr "Verku vian unuan programon!"

#, fuzzy
msgid "certified_teacher"
msgstr "Certified teacher"

#, fuzzy
msgid "admin"
msgstr "Admin"

#, fuzzy
msgid "distinguished_user"
msgstr "Distinguished user"

#, fuzzy
msgid "contributor"
msgstr "Contributor"

#, fuzzy
msgid "no_shared_programs"
msgstr "has no shared programs..."

msgid "quiz_logo_alt"
msgstr "Emblemo pri kvizo"

msgid "start_quiz"
msgstr "Komenci kvizon"

msgid "go_to_first_question"
msgstr "Iri al unua demando"

msgid "question"
msgstr "Demando"

msgid "hint"
msgstr "Ĉu konsileto?"

msgid "submit_answer"
msgstr "Respondi al demando"

msgid "feedback_success"
msgstr "Bone!"

msgid "feedback_failure"
msgstr "Malĝuste!"

msgid "correct_answer"
msgstr "La ĝusta respondo estas"

msgid "go_to_question"
msgstr "Iri al demando"

msgid "go_to_quiz_result"
msgstr "Iri al rezulto de kvizo"

msgid "end_quiz"
msgstr "Fino de kvizo"

msgid "score"
msgstr "Poentaro"

#, fuzzy
msgid "get_certificate"
msgstr "Get your certificate!"

#, fuzzy
msgid "recover_password"
msgstr "Request a password reset"

#, fuzzy
msgid "send_password_recovery"
msgstr "Send me a password recovery link"

#, fuzzy
msgid "reset_password"
msgstr "Reset password"

msgid "password_repeat"
msgstr "Retajpu pasvorton"

#, fuzzy
msgid "signup_student_or_teacher"
msgstr "Are you a student or a teacher?"

#, fuzzy
msgid "student_signup_header"
msgstr "Student"

#, fuzzy
msgid "teacher_signup_header"
msgstr "Teacher"

#, fuzzy
msgid "create_teacher_account"
msgstr "Create a teacher account"

#, fuzzy
msgid "create_student_account"
msgstr "Create an account"

#, fuzzy
msgid "create_teacher_account_explanation"
msgstr "With a teacher account, you can save your programs and see the results of your students."

#, fuzzy
msgid "create_student_account_explanation"
msgstr "You can save your own programs with an account."

#, fuzzy
msgid "heard_about_hedy"
msgstr ""

#, fuzzy
msgid "from_another_teacher"
msgstr ""

#, fuzzy
msgid "social_media"
msgstr ""

#, fuzzy
msgid "from_video"
msgstr ""

#, fuzzy
msgid "from_magazine_website"
msgstr ""

#, fuzzy
msgid "other_source"
msgstr ""

#, fuzzy
msgid "programming_experience"
msgstr "Do you have programming experience?"

msgid "languages"
msgstr "Kiujn el ĉi tiuj programlingvoj vi uzis antaŭe?"

msgid "other_block"
msgstr "Alia bloka lingvo"

msgid "other_text"
msgstr "Alia teksta lingvo"

msgid "agree_with"
msgstr "Mi konsentas al la"

msgid "already_account"
msgstr "Ĉu vi jam havas konton?"

#, fuzzy
msgid "teacher_invitation_require_login"
msgstr "To set up your profile as a teacher, we will need you to log in. If you don't have an account, please create one."

#, fuzzy
msgid "submission_time"
msgstr "Handed in at"

msgid "by"
msgstr "far"

#, fuzzy
msgid "percentage_achieved"
msgstr "Achieved by {percentage}% of the users"

msgid "title_admin"
msgstr "Hedy - Paĝo por administranto"

msgid "username_invalid"
msgstr "Via salutnomo ne validas."

#, fuzzy
msgid "teacher_invalid"
msgstr "Your teacher value is invalid."

msgid "email_invalid"
msgstr "Bonvolu tajpi validan retpoŝtan adreson."

#, fuzzy
msgid "mail_error_change_processed"
msgstr "Something went wrong when sending a validation mail, the changes are still correctly processed."

msgid "username_special"
msgstr "Salutnomo ne povas enhavi `:` aŭ `@`."

#, fuzzy
msgid "username_three"
msgstr "Username must contain at least three characters."

msgid "password_invalid"
msgstr "Via pasvorto ne validas."

#, fuzzy
msgid "passwords_six"
msgstr "All passwords need to be six characters or longer."

#, fuzzy
msgid "mail_welcome_verify_body"
msgstr ""
"Your Hedy account has been created successfully. Welcome!\n"
"Please click on this link to verify your email address: {link}"

#, fuzzy
msgid "mail_change_password_body"
msgstr ""
"Your Hedy password has been changed. If you did this, all is good.\n"
"If you didn't change your password, please contact us immediately by replying to this email."

#, fuzzy
msgid "mail_recover_password_body"
msgstr ""
"By clicking on this link, you can set a new Hedy password. This link is valid for <b>4</b> hours.\n"
"If you haven't required a password reset, please ignore this email: {link}"

#, fuzzy
msgid "mail_reset_password_body"
msgstr ""
"Your Hedy password has been reset to a new one. If you did this, all is good.\n"
"If you didn't change your password, please contact us immediately by replying to this email."

#, fuzzy
msgid "mail_welcome_teacher_body"
msgstr ""
"<strong>Welcome!</strong>\n"
"Congratulations on your brand new Hedy teachers account. Welcome to the world wide community of Hedy teachers!\n"
"\n"
"<strong>What teachers accounts can do</strong>\n"
"With your teacher account, you have the option to create classes. Your students can than join your classes and you can see their progress. Classes are made and managed though the for <a href=\"https://hedycode.com/for-teachers\">teachers page</a>.\n"
"\n"
"<strong>How to share ideas</strong>\n"
"If you are using Hedy in class, you probably have ideas for improvements! You can share those ideas with us on the <a href=\"https://github.com/Felienne/hedy/discussions/categories/ideas\">Ideas Discussion</a>.\n"
"\n"
"<strong>How to ask for help</strong>\n"
"If anything is unclear, you can post in the <a href=\"https://github.com/Felienne/hedy/discussions/categories/q-a\">Q&A discussion</a>, or <a href=\"mailto: hello@hedy.org\">send us an email</a>.\n"
"\n"
"Keep programming!"

msgid "mail_welcome_verify_subject"
msgstr "Bonvenon al Hedy"

#, fuzzy
msgid "mail_change_password_subject"
msgstr "Your Hedy password has been changed"

#, fuzzy
msgid "mail_recover_password_subject"
msgstr "Request a password reset."

#, fuzzy
msgid "mail_reset_password_subject"
msgstr "Your Hedy password has been reset"

#, fuzzy
msgid "mail_welcome_teacher_subject"
msgstr "Your Hedy teacher account is ready"

msgid "user"
msgstr "uzanto"

msgid "mail_hello"
msgstr "Saluton {username}!"

msgid "mail_goodbye"
msgstr ""
"Dankon!\n"
"La teamo Hedy"

#, fuzzy
msgid "copy_mail_link"
msgstr "Please copy and paste this link into a new tab:"

msgid "link"
msgstr "Ligo"

msgid "invalid_username_password"
msgstr "Nevalida salutnomo aŭ pasvorto."

#, fuzzy
msgid "repeat_match_password"
msgstr "The repeated password does not match."

msgid "language_invalid"
msgstr "Bonvolu elekti validan lingvon."

#, fuzzy
msgid "agree_invalid"
msgstr "You have to agree with the privacy terms."

#, fuzzy
msgid "keyword_language_invalid"
msgstr "Please select a valid keyword language (select English or your own language)."

msgid "year_invalid"
msgstr "Bonvolu tajpi jaron inter 1900 kaj {current_year}."

msgid "gender_invalid"
msgstr "Bonvolu elekti validan sekson, unu el «Ina», «Vira», «Alia»."

msgid "country_invalid"
msgstr "Bonvolu elekti validan landon."

#, fuzzy
msgid "heard_about_invalid"
msgstr ""

#, fuzzy
msgid "experience_invalid"
msgstr "Please select a valid experience, choose (Yes, No)."

#, fuzzy
msgid "programming_invalid"
msgstr "Please select a valid programming language."

#, fuzzy
msgid "exists_username"
msgstr "That username is already in use."

#, fuzzy
msgid "exists_email"
msgstr "That email is already in use."

msgid "token_invalid"
msgstr "Via ĵetono ne validas."

#, fuzzy
msgid "password_six"
msgstr "Your password must contain at least six characters."

#, fuzzy
msgid "password_change_not_allowed"
msgstr "You're not allowed to change the password of this user."

#, fuzzy
msgid "password_change_success"
msgstr "Password of your student is successfully changed."

msgid "password_updated"
msgstr "Pasvorto ŝanĝiĝis."

#, fuzzy
msgid "sent_password_recovery"
msgstr "You should soon receive an email with instructions on how to reset your password."

#, fuzzy
msgid "password_resetted"
msgstr "Your password has been successfully reset. You are being redirected to the login page."

#, fuzzy
msgid "already_teacher"
msgstr "You already have a teacher account."

#, fuzzy
msgid "already_teacher_request"
msgstr "You already have a pending teacher request."

#, fuzzy
msgid "teacher_account_success"
msgstr "You successfully requested a teacher account."

msgid "class_name_invalid"
msgstr "Jen nevalida nomo de klaso."

msgid "class_name_empty"
msgstr "Vi ne tajpis nomon de klaso!"

#, fuzzy
msgid "class_name_duplicate"
msgstr "You already have a class with this name."

msgid "no_such_class"
msgstr "Klaso ne ekzistas."

#, fuzzy
msgid "invalid_class_link"
msgstr "Invalid link for joining the class."

msgid "title_join-class"
msgstr "Hedy - Aliĝi al klaso"

msgid "username_empty"
msgstr "Vi ne tajpis salutnomon!"

msgid "student_not_existing"
msgstr "Jen neekzistanta salutnomo."

msgid "student_already_in_class"
msgstr "Ĉi tiu lernanto jam estas en via klaso."

#, fuzzy
msgid "student_already_invite"
msgstr "This student already has a pending invitation."

#, fuzzy
msgid "retrieve_class_error"
msgstr "Only teachers can retrieve classes"

msgid "title_class-overview"
msgstr "Hedy - Superrigardo pri klaso"

msgid "title_customize-class"
msgstr "Hedy - Adapti klason"

#, fuzzy
msgid "customization_deleted"
msgstr "Customizations successfully deleted."

#, fuzzy
msgid "class_customize_success"
msgstr "Class successfully customized."

msgid "no_accounts"
msgstr "Mankas kreotaj kontoj."

#, fuzzy
msgid "unique_usernames"
msgstr "All usernames need to be unique."

#, fuzzy
msgid "usernames_exist"
msgstr "One or more usernames is already in use."

#, fuzzy
msgid "accounts_created"
msgstr "Accounts where successfully created."

#, fuzzy
msgid "retrieve_adventure_error"
msgstr "You're not allowed to view this adventure!"

msgid "title_view-adventure"
msgstr "Hedy - Vidi aventuron"

msgid "title_customize-adventure"
msgstr "Hedy - Adapti aventuron"

msgid "adventure_id_invalid"
msgstr "Jen nevalida identigilo de aventuro."

msgid "adventure_name_invalid"
msgstr "Jen nevalida nomo de aventuro."

msgid "level_invalid"
msgstr "Jen nevalida nivelo."

msgid "content_invalid"
msgstr "Jen nevalida aventuro."

msgid "adventure_length"
msgstr "Via aventuro devas enhavi almenaŭ 20 skribsignojn."

#, fuzzy
msgid "public_invalid"
msgstr "This agreement selection is invalid"

#, fuzzy
msgid "classes_invalid"
msgstr "The list of selected classes is invalid"

msgid "adventure_duplicate"
msgstr "Aventuro de tiu nomo jam ekzistas."

#, fuzzy
msgid "something_went_wrong_keyword_parsing"
msgstr ""

msgid "adventure_updated"
msgstr "La aventuro modifiĝis!"

msgid "adventure_empty"
msgstr "Vi ne tajpis nomon de aventuro!"

#, fuzzy
msgid "exercise_doesnt_exist"
msgstr "This exercise doesn't exist"

#, fuzzy
msgid "profile_updated_reload"
msgstr "Profile updated, page will be re-loaded."

msgid "profile_updated"
msgstr "Profilo modifiĝis."

#, fuzzy
msgid "delete_success"
msgstr "Program deleted successfully."

#, fuzzy
msgid "save_prompt"
msgstr "You need to have an account to save your program. Would you like to login now?"

#, fuzzy
msgid "overwrite_warning"
msgstr "You already have a program with this name, saving this program will replace the old one. Are you sure?"

#, fuzzy
msgid "save_parse_warning"
msgstr "This program contains an error, are you sure you want to save it?"

#, fuzzy
msgid "save_success_detail"
msgstr "Program saved successfully."

#, fuzzy
msgid "share_success_detail"
msgstr "Program shared successfully."

#, fuzzy
msgid "unshare_success_detail"
msgstr "Program unshared successfully."

#, fuzzy
msgid "favourite_success"
msgstr "Your program is set as favourite."

#, fuzzy
msgid "report_failure"
msgstr "This program does not exist or is not public"

#, fuzzy
msgid "report_success"
msgstr "This program has been reported"

#, fuzzy
msgid "question_doesnt_exist"
msgstr "This question does not exist"

#, fuzzy
msgid "question_invalid"
msgstr "Your token is invalid."

#, fuzzy
msgid "answer_invalid"
msgstr "Your password is invalid."

#, fuzzy
msgid "too_many_attempts"
msgstr "Too many attempts"

msgid "title_class statistics"
msgstr "Miaj statistikoj"

#, fuzzy
msgid "title_class logs"
msgstr "Hedy - Join class"

#~ msgid "create_account_explanation"
#~ msgstr "Having your own account allows you to save your programs."

#~ msgid "only_teacher_create_class"
#~ msgstr "Only teachers are allowed to create classes!"

#~ msgid "language"
#~ msgstr "Lingvo"

#~ msgid "keyword_support"
#~ msgstr "Tradukitaj ŝlosilvortoj"

#~ msgid "non_keyword_support"
#~ msgstr "Tradukita enhavo"

#~ msgid "try_button"
#~ msgstr "Provi"

#~ msgid "select_own_adventures"
#~ msgstr "Select own adventures"

#~ msgid "edit"
#~ msgstr "Redakti"

<<<<<<< HEAD
#~ msgid "Invalid Random Command"
#~ msgstr ""
=======
#~ msgid "view"
#~ msgstr "Vidi"
>>>>>>> 94566cb9
<|MERGE_RESOLUTION|>--- conflicted
+++ resolved
@@ -3,11 +3,7 @@
 msgstr ""
 "Project-Id-Version: PROJECT VERSION\n"
 "Report-Msgid-Bugs-To: EMAIL@ADDRESS\n"
-<<<<<<< HEAD
-"POT-Creation-Date: 2023-02-17 13:49-0400\n"
-=======
 "POT-Creation-Date: 2023-02-15 16:58-0400\n"
->>>>>>> 94566cb9
 "PO-Revision-Date: 2023-01-19 18:44+0000\n"
 "Last-Translator: Anonymous <noreply@weblate.org>\n"
 "Language: eo\n"
@@ -16,11 +12,7 @@
 "MIME-Version: 1.0\n"
 "Content-Type: text/plain; charset=utf-8\n"
 "Content-Transfer-Encoding: 8bit\n"
-<<<<<<< HEAD
-"Generated-By: Babel 2.9.1\n"
-=======
 "Generated-By: Babel 2.11.0\n"
->>>>>>> 94566cb9
 
 msgid "program_contains_error"
 msgstr "Ĉi tiu programo enhavas eraron. Ĉu vi certas, ke vi volas kunhavigi ĝin?"
@@ -334,9 +326,6 @@
 #, fuzzy
 msgid "input"
 msgstr "input from ask"
-
-msgid "Invalid At Command"
-msgstr ""
 
 msgid "general"
 msgstr "Ĝenerala"
@@ -784,12 +773,6 @@
 msgid "last_update"
 msgstr "Lasta ĝisdatigo"
 
-<<<<<<< HEAD
-msgid "view"
-msgstr "Vidi"
-
-=======
->>>>>>> 94566cb9
 msgid "adventure_prompt"
 msgstr "Bonvolu tajpi la nomon de la aventuro"
 
@@ -1858,10 +1841,5 @@
 #~ msgid "edit"
 #~ msgstr "Redakti"
 
-<<<<<<< HEAD
-#~ msgid "Invalid Random Command"
-#~ msgstr ""
-=======
 #~ msgid "view"
 #~ msgstr "Vidi"
->>>>>>> 94566cb9
