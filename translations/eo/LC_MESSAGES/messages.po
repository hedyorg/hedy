--- conflicted
+++ resolved
@@ -775,6 +775,10 @@
 msgid "expiration_date"
 msgstr "Dato de eksvalidiĝo"
 
+#, fuzzy
+msgid "explore_explanation"
+msgstr "On this page you can look through programs created by other Hedy users. You can filter on both a Hedy level and adventure. Click on \"View program\" to open a program and run it. Programs with a red header contain a mistake. You can still open the program, but running it will result in an error. You can of course try to fix it! If the creator has a public profile you can click their username to visit their profile. There you will find all their shared programs and much more!"
+
 msgid "explore_programs"
 msgstr "Esplori programojn"
 
@@ -1433,9 +1437,6 @@
 msgid "ok"
 msgstr "Bone"
 
-msgid "one_level_error"
-msgstr ""
-
 #, fuzzy
 msgid "only_you_can_see"
 msgstr "Only you can see this program."
@@ -2565,10 +2566,6 @@
 #~ msgid "variables"
 #~ msgstr "Variabloj"
 
-<<<<<<< HEAD
-#~ msgid "explore_explanation"
-#~ msgstr "On this page you can look through programs created by other Hedy users. You can filter on both a Hedy level and adventure. Click on \"View program\" to open a program and run it. Programs with a red header contain a mistake. You can still open the program, but running it will result in an error. You can of course try to fix it! If the creator has a public profile you can click their username to visit their profile. There you will find all their shared programs and much more!"
-=======
 #~ msgid "class_live"
 #~ msgstr "Live statistics"
 
@@ -2586,4 +2583,3 @@
 
 #~ msgid "available_in"
 #~ msgstr "Available in:"
->>>>>>> 5918eaf9
