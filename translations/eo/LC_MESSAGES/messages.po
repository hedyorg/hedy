--- conflicted
+++ resolved
@@ -2759,15 +2759,6 @@
 #~ msgid "classes"
 #~ msgstr ""
 
-<<<<<<< HEAD
-#~ msgid "student_already_in_class"
-#~ msgstr "Ĉi tiu lernanto jam estas en via klaso."
-
-#~ msgid "student_not_existing"
-#~ msgstr "Jen neekzistanta salutnomo."
-
-#~ msgid "student"
-=======
 #~ msgid "Adventure"
 #~ msgstr ""
 
@@ -2784,5 +2775,4 @@
 #~ msgstr ""
 
 #~ msgid "select_class"
->>>>>>> 126b753e
 #~ msgstr ""
