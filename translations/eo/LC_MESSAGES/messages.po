
msgid ""
msgstr ""
"Project-Id-Version: PROJECT VERSION\n"
"Report-Msgid-Bugs-To: EMAIL@ADDRESS\n"
<<<<<<< HEAD
"POT-Creation-Date: 2023-02-26 17:50+0100\n"
"PO-Revision-Date: 2023-01-19 18:44+0000\n"
=======
"POT-Creation-Date: 2023-02-28 21:18+0100\n"
"PO-Revision-Date: 2023-02-16 15:59+0000\n"
>>>>>>> e416338f
"Last-Translator: Anonymous <noreply@weblate.org>\n"
"Language: eo\n"
"Language-Team: none\n"
"Plural-Forms: nplurals=2; plural=n != 1;\n"
"MIME-Version: 1.0\n"
"Content-Type: text/plain; charset=utf-8\n"
"Content-Transfer-Encoding: 8bit\n"
"Generated-By: Babel 2.10.3\n"

msgid "program_contains_error"
msgstr "Ĉi tiu programo enhavas eraron. Ĉu vi certas, ke vi volas kunhavigi ĝin?"

msgid "title_achievements"
msgstr "Hedy - Miaj premioj"

msgid "not_teacher"
msgstr "Ŝajne vi ne estas instruisto!"

msgid "not_enrolled"
msgstr "Ŝajne vi ne apartenas al ĉi tiu klaso!"

msgid "title_programs"
msgstr "Hedy - Miaj programoj"

msgid "unauthorized"
msgstr "Al vi mankas la rajto atingi ĉi tiun paĝon"

msgid "title_for-teacher"
msgstr "Hedy - Por instruistoj"

msgid "no_such_level"
msgstr "Nivelo ne ekzistas!"

msgid "no_such_program"
msgstr "Programo ne ekzistas!"

msgid "level_not_class"
msgstr "Ĉi tiu nivelo ankoraŭ ne estas disponebla por via klaso"

#, fuzzy
msgid "quiz_threshold_not_reached"
msgstr "Quiz threshold not reached to unlock this level"

msgid "your_program"
msgstr ""

msgid "no_such_adventure"
msgstr "Aventuro ne ekzistas!"

#, fuzzy
msgid "user_inexistent"
msgstr "This user doesn't exist"

#, fuzzy
msgid "no_certificate"
msgstr "This user hasn't earned the Hedy Certificate of Completion"

#, fuzzy
msgid "congrats_message"
msgstr "Congratulations, {username}, you have completed Hedy!"

msgid "page_not_found"
msgstr "Paĝo ne ekzistas!"

msgid "title_signup"
msgstr "Hedy - Krei konton"

msgid "title_login"
msgstr "Hedy - Saluti"

msgid "title_recover"
msgstr "Hedy - Reakiri konton"

msgid "title_reset"
msgstr "Hedy - Restarigi pasvorton"

msgid "title_my-profile"
msgstr "Hedy - Mia konto"

msgid "title_start"
msgstr "Hedy - Laŭgrada programlingvo"

msgid "title_learn-more"
msgstr "Hedy - Lerni plu"

msgid "title_privacy"
msgstr "Hedy - Kondiĉoj pri privateco"

msgid "title_landing-page"
msgstr "Bonvenon al Hedy!"

msgid "title_explore"
msgstr "Hedy - Esplori"

#, fuzzy
msgid "no_such_highscore"
msgstr "Nivelo ne ekzistas!"

msgid "translate_error"
msgstr "Io misfunkciis dum tradukado de la kodo. Provu ruli la kodon por kontroli, ĉu ĝi havas eraron. Kodo enhavanta erarojn ne estas tradukebla."

msgid "tutorial_code_snippet"
msgstr ""
"print Hello world!\n"
"print I'm learning Hedy with the tutorial!"

#, fuzzy
msgid "invalid_tutorial_step"
msgstr "Invalid tutorial step"

#, fuzzy
msgid "tutorial_title_not_found"
msgstr "We couldn't find that page!"

#, fuzzy
msgid "tutorial_message_not_found"
msgstr "We couldn't find the requested tutorial step..."

msgid "ajax_error"
msgstr "Okazis eraro; bonvolu reprovi."

msgid "image_invalid"
msgstr "La elektita bildo ne validas."

msgid "personal_text_invalid"
msgstr "Via persona teksto ne validas."

#, fuzzy
msgid "favourite_program_invalid"
msgstr "Your chosen favourite program is invalid."

msgid "public_profile_updated"
msgstr "Publika profilo modifiĝis."

#, fuzzy
msgid "user_not_private"
msgstr "This user either doesn't exist or doesn't have a public profile"

#, fuzzy
msgid "see_certificate"
msgstr "See {username} certificate!"

msgid "invalid_teacher_invitation_code"
msgstr "La invitkodo por instruisto ne validas. Por fariĝi instruisto, kontaktu nin ĉe hello@hedy.org."

#, fuzzy
msgid "catch_index_exception"
msgstr "You tried to access the list {list_name} but it is either empty or the index is not there."

msgid "default_404"
msgstr "La paĝo ne troviĝis…"

msgid "default_403"
msgstr "Ŝajnas, ke vi ne estas rajtigita…"

msgid "default_500"
msgstr "Io fiaskis…"

msgid "level_title"
msgstr "Nivelo"

#, fuzzy
msgid "Wrong Level"
msgstr "That was correct Hedy code, but not at the right level. You wrote {offending_keyword} for level {working_level}. Tip: {tip}"

#, fuzzy
msgid "Incomplete"
msgstr "Oops! You forgot a bit of code! On line {line_number}, you need to enter text behind {incomplete_command}."

#, fuzzy
msgid "Invalid"
msgstr "{invalid_command} is not a Hedy level {level} command. Did you mean {guessed_command}?"

#, fuzzy
msgid "Invalid Space"
msgstr "Oops! You started a line with a space on line {line_number}. Spaces confuse computers, can you remove it?"

#, fuzzy
msgid "Has Blanks"
msgstr "Your code is incomplete. It contains blanks that you have to replace with code."

#, fuzzy
msgid "No Indentation"
msgstr "You used too few spaces in line {line_number}. You used {leading_spaces} spaces, which is not enough. Start every new block with {indent_size} spaces more than the line before."

msgid "Unexpected Indentation"
msgstr "Vi uzis tro da spacetoj en linio {line_number}. Vi uzis {leading_spaces} spacetojn, kiom estas tro multe. Komencu ĉiun novan blokon per {indent_size} spacetoj pli ol la antaŭa linio."

#, fuzzy
msgid "Parse"
msgstr "The code you entered is not valid Hedy code. There is a mistake on line {location[0]}, at position {location[1]}. You typed {character_found}, but that is not allowed."

#, fuzzy
msgid "Unquoted Text"
msgstr "Be careful. If you ask or print something, the text should start and finish with a quotation mark. You forgot one somewhere."

#, fuzzy
msgid "Unquoted Assignment"
msgstr "From this level, you need to place texts to the right of the `is` between quotes. You forgot that for the text {text}."

#, fuzzy
msgid "Unquoted Equality Check"
msgstr "If you want to check if a variable is equal to multiple words, the words should be surrounded by quotation marks!"

#, fuzzy
msgid "Var Undefined"
msgstr "You tried to use the variable {name}, but you didn't set it. It is also possible that you were trying to use the word {name} but forgot quotation marks."

msgid "Access Before Assign"
msgstr "You tried to use the variable {name} on line {access_line_number}, but you set it on line {definition_line_number}. Set a variable before using it."

#, fuzzy
msgid "Cyclic Var Definition"
msgstr "The name {variable} needs to be set before you can use it on the right-hand side of the is command."

#, fuzzy
msgid "Lonely Echo"
msgstr "You used an echo before an ask, or an echo without an ask. First ask for input, then echo."

#, fuzzy
msgid "Too Big"
msgstr "Wow! Your program has an impressive {lines_of_code} lines of code! But we can only process {max_lines} lines in this level. Make your program smaller and try again."

#, fuzzy
msgid "Invalid Argument Type"
msgstr "You cannot use {command} with {invalid_argument} because it is {invalid_type}. Try changing {invalid_argument} to {allowed_types}."

#, fuzzy
msgid "Invalid Argument"
msgstr "You cannot use the command {command} with {invalid_argument}. Try changing {invalid_argument} to {allowed_types}."

#, fuzzy
msgid "Invalid Type Combination"
msgstr "You cannot use {invalid_argument} and {invalid_argument_2} with {command} because one is {invalid_type} and the other is {invalid_type_2}. Try changing {invalid_argument} to {invalid_type_2} or {invalid_argument_2} to {invalid_type}."

#, fuzzy
msgid "Unsupported Float"
msgstr "Non-integer numbers are not supported yet but they will be in a few levels. For now change {value} to an integer."

#, fuzzy
msgid "Locked Language Feature"
msgstr "You are using {concept}! That is awesome, but {concept} is not unlocked yet! It will be unlocked in a later level."

#, fuzzy
msgid "Missing Command"
msgstr "It looks like you forgot to use a command on line {line_number}."

#, fuzzy
msgid "Missing Inner Command"
msgstr "It looks like you forgot to use a command with the {command} statement you used on line {line_number}."

#, fuzzy
msgid "Incomplete Repeat"
msgstr "It looks like you forgot to use {command} with the repeat command you used on line {line_number}."

msgid "Unsupported String Value"
msgstr "Teksta valoro ne povas enhavi la jenon: {invalid_value}."

#, fuzzy
msgid "Lonely Text"
msgstr "It looks like you forgot to use a command with the text you put in line {line_number}"

#, fuzzy
msgid "ask_needs_var"
msgstr "Starting in level 2, ask needs to be used with a variable. Example: name is ask What are you called?"

#, fuzzy
msgid "echo_out"
msgstr "Starting in level 2 echo is no longer needed. You can repeat an answer with ask and print now. Example: name is ask What are you called? printhello name"

msgid "space"
msgstr "spaceto"

msgid "comma"
msgstr "komo"

msgid "question mark"
msgstr "demandosigno"

msgid "newline"
msgstr "linifino"

msgid "period"
msgstr "punkto"

msgid "exclamation mark"
msgstr "krisigno"

msgid "dash"
msgstr "streketo"

msgid "star"
msgstr "asterisko"

msgid "single quotes"
msgstr "unuobla citilo"

msgid "double quotes"
msgstr "duobla citilo"

msgid "slash"
msgstr "suprenstreko"

msgid "string"
msgstr "teksto"

msgid "nested blocks"
msgstr "bloko en bloko"

msgid "or"
msgstr "aŭ"

msgid "number"
msgstr "nombro"

msgid "integer"
msgstr "nombro"

msgid "float"
msgstr "nombro"

msgid "list"
msgstr "listo"

#, fuzzy
msgid "input"
msgstr "input from ask"

msgid "Invalid At Command"
msgstr ""

msgid "general"
msgstr "Ĝenerala"

msgid "programs_created"
msgstr "Programoj kreitaj"

msgid "programs_saved"
msgstr "Programoj konservitaj"

msgid "programs_submitted"
msgstr "Programoj submetitaj"

msgid "teacher"
msgstr "Instruisto"

msgid "hidden"
msgstr "Kaŝita"

msgid "hedy_achievements"
msgstr "Premioj pri Hedy"

msgid "achievements_logo_alt"
msgstr "Emblemo pri premioj"

msgid "achievements_check_icon_alt"
msgstr "Piktogramo pri premio"

msgid "back_to_class"
msgstr "Reen al klaso"

msgid "class_name_prompt"
msgstr "Bonvolu tajpi la nomon de la klaso"

msgid "username"
msgstr "Salutnomo"

msgid "last_login"
msgstr "Lasta saluto"

#, fuzzy
msgid "highest_level_reached"
msgstr "Highest level reached"

msgid "number_programs"
msgstr "Nombro de programoj"

msgid "programs"
msgstr "Programoj"

msgid "password"
msgstr "Pasvorto"

msgid "remove"
msgstr "Forigi"

msgid "page"
msgstr "paĝo"

msgid "enter_password"
msgstr "Tajpu novan pasvorton por"

msgid "password_change_prompt"
msgstr "Ĉu vi certe volas ŝanĝi ĉi tiun pasvorton?"

#, fuzzy
msgid "remove_student_prompt"
msgstr "Are you sure you want to remove the student from the class?"

msgid "add_students"
msgstr "Aldoni lernantojn"

msgid "customize_class"
msgstr "Adapti klason"

msgid "class_stats"
msgstr "Statistikoj pri klaso"

msgid "class_logs"
msgstr "Protokoloj"

msgid "back_to_teachers_page"
msgstr "Reen al instruista paĝo"

msgid "add_students_options"
msgstr "Krei kontojn de lernantoj"

#, fuzzy
msgid "copy_link_success"
msgstr "Copy link to share"

#, fuzzy
msgid "copy_join_link"
msgstr "Please copy and paste this link into a new tab:"

msgid "invite_prompt"
msgstr "Tajpu salutnomon"

msgid "invite_by_username"
msgstr "Inviti per salutnomo"

msgid "create_accounts"
msgstr "Krei kontojn"

#, fuzzy
msgid "pending_invites"
msgstr "Pending invites"

msgid "invite_date"
msgstr "Dato de invito"

msgid "expiration_date"
msgstr "Dato de eksvalidiĝo"

#, fuzzy
msgid "delete_invite_prompt"
msgstr "Are you sure you want to remove this class invitation?"

msgid "class_already_joined"
msgstr "Vi jam estas lernanto en klaso"

msgid "error_logo_alt"
msgstr "Emblemo pri eraro"

msgid "goto_profile"
msgstr "Al mia profilo"

msgid "prompt_join_class"
msgstr "Ĉu aliĝi al ĉi tiu klaso?"

#, fuzzy
msgid "join_prompt"
msgstr "You need to have an account to join a class. Would you like to login now?"

msgid "join_class"
msgstr "Aliĝi al klaso"

msgid "next_step_tutorial"
msgstr "Sekva paŝo >>>"

msgid "create_multiple_accounts"
msgstr "Krei plurajn kontojn"

#, fuzzy
msgid "accounts_intro"
msgstr "On this page you can create accounts for multiple students at the same time. It's also possible to directly add them to one of your classes. By pressing the green + on the bottom right of the page you can add extra rows. You can delete a row by pressing the corresponding red cross. Make sure no rows are empty when you press \"Create accounts\". Please keep in mind that every username and mail address needs to be unique and the password needs to be <b>at least</b> 6 characters."

msgid "create_accounts_prompt"
msgstr "Ĉu vi certe volas krei tiujn kontojn?"

#, fuzzy
msgid "download_login_credentials"
msgstr ""

msgid "yes"
msgstr "Jes"

msgid "no"
msgstr "Ne"

#, fuzzy
msgid "generate_passwords"
msgstr "Generate passwords"

#, fuzzy
msgid "postfix_classname"
msgstr "Postfix classname"

#, fuzzy
msgid "reset_view"
msgstr "Reset"

msgid "customize_adventure"
msgstr "Adapti aventuron"

msgid "update_adventure_prompt"
msgstr "Ĉu vi certas, ke vi volas modifi ĉi tiun aventuron?"

msgid "general_settings"
msgstr "Ĝeneralaj agordoj"

msgid "name"
msgstr "Nomo"

msgid "level"
msgstr "Nivelo"

#, fuzzy
msgid "adventure_exp_1"
msgstr "Type your adventure of choice on the right-hand side. After creating your adventure you can include it in one of your classes under \"customizations\". If you want to include a command in your adventure please use code anchors like this:"

#, fuzzy
msgid "adventure_exp_2"
msgstr "If you want to show actual code snippets, for example to give student a template or example of the code. Please use pre anchors like this:"

msgid "hello_world"
msgstr "Saluton mondo!"

#, fuzzy
msgid "adventure_exp_3"
msgstr "You can use the \"preview\" button to view a styled version of your adventure. To view the adventure on a dedicated page, select \"view\" from the teachers page."

msgid "adventure"
msgstr "Aventuro"

#, fuzzy
msgid "template_code"
msgstr ""
"This is the explanation of my adventure!\n"
"\n"
"This way I can show a command: <code>print</code>\n"
"\n"
"But sometimes I might want to show a piece of code, like this:\n"
"<pre>\n"
"ask What's your name?\n"
"echo so your name is \n"
"</pre>"

#, fuzzy
msgid "adventure_terms"
msgstr "I agree that my adventure might be made publicly available on Hedy."

#, fuzzy
msgid "directly_add_adventure_to_classes"
msgstr "Do you want to add this adventure directly to one of your classes?"

msgid "preview"
msgstr "Antaŭrigardi"

msgid "save"
msgstr "Konservi"

msgid "delete_adventure_prompt"
msgstr "Ĉu vi certas, ke vi volas forviŝi ĉi tiun aventuron?"

#, fuzzy
msgid "customize_class_exp_1"
msgstr "Hi! On this page you can customize your class. By selecting levels and adventures you can choose what your student can see. You can also add your own created adventures to levels. All levels and default adventures will be selected by default. <b>Notice:</b> Not every adventure is available for every level! Settings up your customizations goes as follows:"

#, fuzzy
msgid "customize_class_step_1"
msgstr "Select levels for your class by pressing the \"level buttons\""

#, fuzzy
msgid "customize_class_step_2"
msgstr "\"Checkboxes\" will appear for the adventures available for the chosen levels"

#, fuzzy
msgid "customize_class_step_3"
msgstr "Select the adventures you want to make available"

#, fuzzy
msgid "customize_class_step_4"
msgstr "Click the name of an adventure to (de)select for all levels"

msgid "customize_class_step_5"
msgstr "Aldoni personajn aventurojn"

#, fuzzy
msgid "customize_class_step_6"
msgstr "Selecting an opening date for each level (you can also leave it empty)"

#, fuzzy
msgid "customize_class_step_7"
msgstr "Selection other settings"

msgid "customize_class_step_8"
msgstr "Elektu «Konservi»; kaj jen finite!"

#, fuzzy
msgid "customize_class_exp_2"
msgstr "You can always change these settings later on. For example, you can make specific adventures or levels available while teaching a class. This way it's easy for you to determine which level and adventures your students will be working on. If you want to make everything available for your class it is easiest to remove the customization all together."

#, fuzzy
msgid "select_levels"
msgstr "Select levels"

msgid "select_adventures"
msgstr "Elekti aventurojn"

#, fuzzy
msgid "select_a_level"
msgstr "Select a level"

msgid "level_title"
msgstr "Nivelo"

#, fuzzy
msgid "available_adventures_level"
msgstr "Available adventures level"

msgid "opening_dates"
msgstr "Datoj de komenco"

msgid "opening_date"
msgstr "Dato de komenco"

msgid "directly_available"
msgstr "Rekte malfermi"

#, fuzzy
msgid "unlock_thresholds"
msgstr "Unlock level thresholds"

msgid "option"
msgstr "Opcio"

#, fuzzy
msgid "value"
msgstr "Value"

#, fuzzy
msgid "quiz_score"
msgstr ""

#, fuzzy
msgid "percentage"
msgstr "percentage"

msgid "other_settings"
msgstr "Aliaj agordoj"

msgid "select"
msgstr "Elekti"

#, fuzzy
msgid "mandatory_mode"
msgstr "Mandatory developer's mode"

#, fuzzy
msgid "all_class_highscores"
msgstr "All students visible in class highscores"

msgid "hide_cheatsheet"
msgstr "Kaŝi resumon"

#, fuzzy
msgid "hide_keyword_switcher"
msgstr "Hide keyword switcher"

msgid "hide_quiz"
msgstr "Fino de kvizo"

#, fuzzy
msgid "hide_parsons"
msgstr "Hide parsons"

#, fuzzy
msgid "reset_adventure_prompt"
msgstr "Are you sure you want to reset all selected adventures?"

#, fuzzy
msgid "reset_adventures"
msgstr "Reset selected adventures"

#, fuzzy
msgid "remove_customizations_prompt"
msgstr "Are you sure you want to remove this class's customizations?"

#, fuzzy
msgid "remove_customization"
msgstr "Remove customization"

msgid "go_back_to_main"
msgstr "Reen al ĉefpaĝo"

msgid "explore_programs"
msgstr "Esplori programojn"

#, fuzzy
msgid "explore_explanation"
msgstr "On this page you can look through programs created by other Hedy users. You can filter on both a Hedy level and adventure. Click on \"View program\" to open a program and run it. Programs with a red header contain a mistake. You can still open the program, but running it will result in an error. You can of course try to fix it! If the creator has a public profile you can click their username to visit their profile. There you will find all their shared programs and much more!"

#, fuzzy
msgid "hedy_choice_title"
msgstr "Hedy's Choice"

#, fuzzy
msgid "number_lines"
msgstr "Number of lines"

msgid "creator"
msgstr "Kreinto"

msgid "view_program"
msgstr "Vidi programon"

#, fuzzy
msgid "report_program"
msgstr "Are you sure you want to report this program?"

msgid "my_classes"
msgstr "Miaj klasoj"

msgid "students"
msgstr "lernantoj"

#, fuzzy
msgid "duplicate"
msgstr "Duplicate"

msgid "delete_class_prompt"
msgstr "Ĉu vi certe volas forviŝi ĉi tiun klason?"

msgid "create_class"
msgstr "Krei novan klason"

msgid "my_adventures"
msgstr "Miaj aventuroj"

msgid "last_update"
msgstr "Lasta ĝisdatigo"

msgid "adventure_prompt"
msgstr "Bonvolu tajpi la nomon de la aventuro"

msgid "create_adventure"
msgstr "Krei aventuron"

#, fuzzy
msgid "download"
msgstr "Download"

msgid "highscores"
msgstr "Altaj poentaroj"

#, fuzzy
msgid "highscore_explanation"
msgstr "On this page you can look through programs created by other Hedy users. You can filter on both a Hedy level and adventure. Click on \"View program\" to open a program and run it. Programs with a red header contain a mistake. You can still open the program, but running it will result in an error. You can of course try to fix it! If the creator has a public profile you can click their username to visit their profile. There you will find all their shared programs and much more!"

#, fuzzy
msgid "highscore_no_public_profile"
msgstr "You don't have a public profile and are therefore not listed on the highscores. Do you wish to create one?"

msgid "create_public_profile"
msgstr "Krei publikan profilon"

msgid "whole_world"
msgstr "La mondo"

msgid "your_class"
msgstr "Via klaso"

msgid "achievements"
msgstr "premioj"

msgid "country_title"
msgstr "Lando"

msgid "last_achievement"
msgstr "Laste gajnita premio"

#, fuzzy
msgid "ago"
msgstr "{timestamp} ago"

msgid "welcome"
msgstr "Bonveno"

msgid "welcome_back"
msgstr "Bonvenon ree"

#, fuzzy
msgid "teacher_tutorial_logo_alt"
msgstr "Click on 'next step' to get started as a Hedy teacher!"

#, fuzzy
msgid "start_teacher_tutorial"
msgstr "Start teacher tutorial"

#, fuzzy
msgid "hedy_tutorial_logo_alt"
msgstr "Start hedy tutorial"

#, fuzzy
msgid "start_hedy_tutorial"
msgstr "Start hedy tutorial"

msgid "start_programming_logo_alt"
msgstr "Piktogramo pri ekprogramado"

msgid "start_programming"
msgstr "Ekprogrami"

msgid "explore_programs_logo_alt"
msgstr "Piktogramo «esplori programojn»"

msgid "your_account"
msgstr "Via profilo"

msgid "profile_logo_alt"
msgstr "Piktogramo de profilo."

msgid "no_public_profile"
msgstr "Teksto mankas en via publika profilo…"

#, fuzzy
msgid "create_question"
msgstr "Do you want to create one?"

msgid "amount_created"
msgstr "programoj kreitaj"

msgid "amount_saved"
msgstr "programoj konservitaj"

msgid "amount_submitted"
msgstr "programoj submetitaj"

#, fuzzy
msgid "your_last_program"
msgstr "Favourite program"

msgid "ok"
msgstr "Bone"

msgid "cancel"
msgstr "Nuligi"

#, fuzzy
msgid "copy_link_to_share"
msgstr "Copy link to share"

#, fuzzy
msgid "achievement_earned"
msgstr "You've earned an achievement!"

#, fuzzy
msgid "mailing_title"
msgstr "Subscribe to the Hedy newsletter"

msgid "email"
msgstr "Retpoŝta adreso"

msgid "surname"
msgstr "Antaŭnomo"

msgid "lastname"
msgstr "Familia nomo"

msgid "country"
msgstr "Lando"

msgid "subscribe"
msgstr "Aboni"

#, fuzzy
msgid "required_field"
msgstr "Fields marked with an * are required"

#, fuzzy
msgid "previous_campaigns"
msgstr "View previous campaigns"

#, fuzzy
msgid "step_title"
msgstr "Assignment"

#, fuzzy
msgid "tutorial"
msgstr "Tutorial"

msgid "cheatsheet_title"
msgstr "Resumo"

#, fuzzy
msgid "commands"
msgstr "Commands"

#, fuzzy
msgid "english"
msgstr "English"

msgid "login_long"
msgstr "Saluti en vian konton"

msgid "login"
msgstr "Saluti"

msgid "no_account"
msgstr "Ĉu konto mankas?"

msgid "create_account"
msgstr "Krei konton"

msgid "forgot_password"
msgstr "Ĉu vi forgesis vian pasvorton?"

msgid "main_title"
msgstr "Hedy"

msgid "main_subtitle"
msgstr "Laŭgrada programlingvo"

msgid "try_it"
msgstr "Provi ĝin"

#, fuzzy
msgid "subscribe_newsletter"
msgstr "Subscribe to the newsletter"

msgid "nav_learn_more"
msgstr "Lerni plu"

#, fuzzy
msgid "teacher_manual"
msgstr "Teacher manual"

msgid "privacy_terms"
msgstr "kondiĉoj pri privateco"

#, fuzzy
msgid "hedy_on_github"
msgstr "Hedy on Github"

#, fuzzy
msgid "become_a_sponsor"
msgstr "Become a sponsor"

#, fuzzy
msgid "discord_server"
msgstr "Discord server"

#, fuzzy
msgid "translating_hedy"
msgstr "Translating Hedy"

#, fuzzy
msgid "teacher_account_request"
msgstr "You have a pending teacher account request"

msgid "account_overview"
msgstr "Superrigardo pri konto"

msgid "my_messages"
msgstr "Miaj mesaĝoj"

#, fuzzy
msgid "invite_message"
msgstr "You have received an invitation to join class"

#, fuzzy
msgid "sent_by"
msgstr "This invitation is sent by"

msgid "delete_invite"
msgstr "Forviŝi inviton"

msgid "public_profile"
msgstr "Publika profilo"

msgid "visit_own_public_profile"
msgstr "Viziti vian propran profilon"

msgid "profile_picture"
msgstr "Profilbildo"

msgid "personal_text"
msgstr "Persona teksto"

msgid "your_personal_text"
msgstr "Via persona teksto..."

#, fuzzy
msgid "favourite_program"
msgstr "Favourite program"

#, fuzzy
msgid "public_profile_info"
msgstr "By selecting this box I make my profile visible for everyone. Be careful not to share personal information like your name or home address, because everyone will be able to see it!"

msgid "update_public"
msgstr "Ĝisdatigi publikan profilon"

#, fuzzy
msgid "are_you_sure"
msgstr "Are you sure? You cannot revert this action."

msgid "delete_public"
msgstr "Forviŝi publikan profilon"

msgid "self_removal_prompt"
msgstr "Ĉu vi certas, ke vi volas forlasi ĉi tiun klason?"

msgid "leave_class"
msgstr "Forlasi klason"

msgid "settings"
msgstr "Miaj personaj agordoj"

msgid "birth_year"
msgstr "Naskiĝjaro"

msgid "preferred_language"
msgstr "Preferata lingvo"

msgid "preferred_keyword_language"
msgstr "Preferata lingvo de la ŝlosilvortoj"

msgid "gender"
msgstr "Sekso"

msgid "female"
msgstr "Ina"

msgid "male"
msgstr "Vira"

msgid "other"
msgstr "Alia"

#, fuzzy
msgid "agree_third_party"
msgstr "I consent to being contacted by partners of Leiden University with sales opportunities (optional)"

msgid "update_profile"
msgstr "Modifi profilon"

msgid "destroy_profile"
msgstr "Forviŝi profilon"

msgid "change_password"
msgstr "Ŝanĝi pasvorton"

#, fuzzy
msgid "current_password"
msgstr "Current password"

msgid "new_password"
msgstr "Nova pasvorto"

msgid "repeat_new_password"
msgstr "Ripetu novan pasvorton"

msgid "request_teacher"
msgstr "Ĉu vi volas peti instruistan konton?"

#, fuzzy
msgid "request_teacher_account"
msgstr "Request teacher account"

msgid "recent"
msgstr "Miaj lastatempaj programoj"

#, fuzzy
msgid "all"
msgstr ""

#, fuzzy
msgid "submitted"
msgstr ""

msgid "search_button"
msgstr "Serĉi"

#, fuzzy
msgid "submitted_header"
msgstr "This is a submitted program and can't be altered."

msgid "title"
msgstr "Titolo"

#, fuzzy
msgid "last_edited"
msgstr "Last edited"

#, fuzzy
msgid "favourite_confirm"
msgstr "Are you sure you want to set this program as your favourite?"

msgid "open"
msgstr "Malfermi"

#, fuzzy
msgid "copy_clipboard"
msgstr "Successfully copied to clipboard"

msgid "delete_confirm"
msgstr "Ĉu vi certe volas forviŝi la programon?"

msgid "delete"
msgstr "Forviŝi"

#, fuzzy
msgid "unshare_confirm"
msgstr "Are you sure you want to make the program private?"

msgid "unshare"
msgstr "Malkunhavigi"

msgid "submit_warning"
msgstr "Ĉu vi certe volas submeti ĉi tiun programon?"

msgid "submit_program"
msgstr "Submeti"

#, fuzzy
msgid "share_confirm"
msgstr "Are you sure you want to make the program public?"

msgid "share"
msgstr "Kunhavigi"

msgid "no_programs"
msgstr "Vi ankoraŭ ne havas programojn."

msgid "write_first_program"
msgstr "Verku vian unuan programon!"

#, fuzzy
msgid "certified_teacher"
msgstr "Certified teacher"

#, fuzzy
msgid "admin"
msgstr "Admin"

#, fuzzy
msgid "distinguished_user"
msgstr "Distinguished user"

#, fuzzy
msgid "contributor"
msgstr "Contributor"

msgid "program_header"
msgstr "Miaj programoj"

#, fuzzy
msgid "no_shared_programs"
msgstr "has no shared programs..."

#, fuzzy
msgid "recover_password"
msgstr "Request a password reset"

#, fuzzy
msgid "send_password_recovery"
msgstr "Send me a password recovery link"

#, fuzzy
msgid "reset_password"
msgstr "Reset password"

msgid "password_repeat"
msgstr "Retajpu pasvorton"

#, fuzzy
msgid "signup_student_or_teacher"
msgstr "Are you a student or a teacher?"

#, fuzzy
msgid "student_signup_header"
msgstr "Student"

#, fuzzy
msgid "teacher_signup_header"
msgstr "Teacher"

#, fuzzy
msgid "create_teacher_account"
msgstr "Create a teacher account"

#, fuzzy
msgid "create_student_account"
msgstr "Create an account"

#, fuzzy
msgid "create_teacher_account_explanation"
msgstr "With a teacher account, you can save your programs and see the results of your students."

#, fuzzy
msgid "create_student_account_explanation"
msgstr "You can save your own programs with an account."

#, fuzzy
msgid "heard_about_hedy"
msgstr ""

#, fuzzy
msgid "from_another_teacher"
msgstr ""

#, fuzzy
msgid "social_media"
msgstr ""

#, fuzzy
msgid "from_video"
msgstr ""

#, fuzzy
msgid "from_magazine_website"
msgstr ""

#, fuzzy
msgid "other_source"
msgstr ""

#, fuzzy
msgid "programming_experience"
msgstr "Do you have programming experience?"

msgid "languages"
msgstr "Kiujn el ĉi tiuj programlingvoj vi uzis antaŭe?"

msgid "other_block"
msgstr "Alia bloka lingvo"

msgid "other_text"
msgstr "Alia teksta lingvo"

msgid "agree_with"
msgstr "Mi konsentas al la"

msgid "already_account"
msgstr "Ĉu vi jam havas konton?"

#, fuzzy
msgid "teacher_invitation_require_login"
msgstr "To set up your profile as a teacher, we will need you to log in. If you don't have an account, please create one."

#, fuzzy
msgid "submission_time"
msgstr "Handed in at"

msgid "by"
msgstr "far"

#, fuzzy
msgid "parsons_title"
msgstr "Hedy"

msgid "quiz_tab"
msgstr "Kvizon"

msgid "example_code_header"
msgstr "Ekzempla Hedy-kodo"

msgid "search"
msgstr "Serĉi…"

msgid "variables"
msgstr "Variabloj"

msgid "enter_text"
msgstr "Tajpu vian respondon ĉi tie…"

msgid "enter"
msgstr "Tajpi"

#, fuzzy
msgid "pygame_waiting_for_input"
msgstr "Waiting for a button press..."

#, fuzzy
msgid "already_program_running"
msgstr "There is already a program running, finish that one first."

msgid "run_code_button"
msgstr "Ruli kodon"

msgid "stop_code_button"
msgstr "Ĉesigi programon"

#, fuzzy
msgid "next_exercise"
msgstr "Next exercise"

msgid "edit_code_button"
msgstr "Redakti kodon"

msgid "repair_program_logo_alt"
msgstr "Piktogramo pri riparado de programo"

msgid "read_code_label"
msgstr "Laŭtlegi"

msgid "regress_button"
msgstr "Reen al nivelo {level}"

#, fuzzy
msgid "disabled_button_locked"
msgstr "Your teacher hasn't unlocked this level yet"

msgid "advance_button"
msgstr "Iri al nivelo {level}"

#, fuzzy
msgid "disabled_button_quiz"
msgstr "Your quiz score is below the threshold, try again!"

msgid "developers_mode"
msgstr "Programista reĝimo"

msgid "hedy_logo_alt"
msgstr "Emblemo de Hedy"

msgid "nav_start"
msgstr "Hejmo"

msgid "nav_hedy"
msgstr "Hedy"

msgid "nav_explore"
msgstr "Esplori"

msgid "for_teachers"
msgstr "Por instruistoj"

msgid "my_achievements"
msgstr "Miaj premioj"

msgid "my_account"
msgstr "Mia konto"

msgid "logout"
msgstr "Adiaŭi"

msgid "exercise"
msgstr "Ekzerco"

#, fuzzy
msgid "what_should_my_code_do"
msgstr "What should my code do?"

msgid "quiz_logo_alt"
msgstr "Emblemo pri kvizo"

msgid "start_quiz"
msgstr "Komenci kvizon"

msgid "go_to_first_question"
msgstr "Iri al unua demando"

msgid "question"
msgstr "Demando"

msgid "hint"
msgstr "Ĉu konsileto?"

msgid "submit_answer"
msgstr "Respondi al demando"

msgid "feedback_success"
msgstr "Bone!"

msgid "feedback_failure"
msgstr "Malĝuste!"

msgid "correct_answer"
msgstr "La ĝusta respondo estas"

msgid "go_to_question"
msgstr "Iri al demando"

msgid "go_to_quiz_result"
msgstr "Iri al rezulto de kvizo"

msgid "end_quiz"
msgstr "Fino de kvizo"

msgid "score"
msgstr "Poentaro"

#, fuzzy
msgid "get_certificate"
msgstr "Get your certificate!"

#, fuzzy
msgid "certificate"
msgstr "Certificate of Completion"

#, fuzzy
msgid "fun_statistics_msg"
msgstr "Here are some fun statistics!"

#, fuzzy
msgid "highest_quiz_score"
msgstr "Highest quiz score"

#, fuzzy
msgid "longest_program"
msgstr "Longest program"

#, fuzzy
msgid "number_achievements"
msgstr "Number of achievements"

#, fuzzy
msgid "percentage_achieved"
msgstr "Achieved by {percentage}% of the users"

msgid "title_admin"
msgstr "Hedy - Paĝo por administranto"

msgid "username_invalid"
msgstr "Via salutnomo ne validas."

#, fuzzy
msgid "teacher_invalid"
msgstr "Your teacher value is invalid."

msgid "email_invalid"
msgstr "Bonvolu tajpi validan retpoŝtan adreson."

#, fuzzy
msgid "mail_error_change_processed"
msgstr "Something went wrong when sending a validation mail, the changes are still correctly processed."

msgid "username_special"
msgstr "Salutnomo ne povas enhavi `:` aŭ `@`."

#, fuzzy
msgid "username_three"
msgstr "Username must contain at least three characters."

msgid "password_invalid"
msgstr "Via pasvorto ne validas."

#, fuzzy
msgid "passwords_six"
msgstr "All passwords need to be six characters or longer."

#, fuzzy
msgid "mail_welcome_verify_body"
msgstr ""
"Your Hedy account has been created successfully. Welcome!\n"
"Please click on this link to verify your email address: {link}"

#, fuzzy
msgid "mail_change_password_body"
msgstr ""
"Your Hedy password has been changed. If you did this, all is good.\n"
"If you didn't change your password, please contact us immediately by replying to this email."

#, fuzzy
msgid "mail_recover_password_body"
msgstr ""
"By clicking on this link, you can set a new Hedy password. This link is valid for <b>4</b> hours.\n"
"If you haven't required a password reset, please ignore this email: {link}"

#, fuzzy
msgid "mail_reset_password_body"
msgstr ""
"Your Hedy password has been reset to a new one. If you did this, all is good.\n"
"If you didn't change your password, please contact us immediately by replying to this email."

#, fuzzy
msgid "mail_welcome_teacher_body"
msgstr ""
"<strong>Welcome!</strong>\n"
"Congratulations on your brand new Hedy teachers account. Welcome to the world wide community of Hedy teachers!\n"
"\n"
"<strong>What teachers accounts can do</strong>\n"
"With your teacher account, you have the option to create classes. Your students can than join your classes and you can see their progress. Classes are made and managed though the for <a href=\"https://hedycode.com/for-teachers\">teachers page</a>.\n"
"\n"
"<strong>How to share ideas</strong>\n"
"If you are using Hedy in class, you probably have ideas for improvements! You can share those ideas with us on the <a href=\"https://github.com/Felienne/hedy/discussions/categories/ideas\">Ideas Discussion</a>.\n"
"\n"
"<strong>How to ask for help</strong>\n"
"If anything is unclear, you can post in the <a href=\"https://github.com/Felienne/hedy/discussions/categories/q-a\">Q&A discussion</a>, or <a href=\"mailto: hello@hedy.org\">send us an email</a>.\n"
"\n"
"Keep programming!"

msgid "mail_welcome_verify_subject"
msgstr "Bonvenon al Hedy"

#, fuzzy
msgid "mail_change_password_subject"
msgstr "Your Hedy password has been changed"

#, fuzzy
msgid "mail_recover_password_subject"
msgstr "Request a password reset."

#, fuzzy
msgid "mail_reset_password_subject"
msgstr "Your Hedy password has been reset"

#, fuzzy
msgid "mail_welcome_teacher_subject"
msgstr "Your Hedy teacher account is ready"

msgid "user"
msgstr "uzanto"

msgid "mail_hello"
msgstr "Saluton {username}!"

msgid "mail_goodbye"
msgstr ""
"Dankon!\n"
"La teamo Hedy"

#, fuzzy
msgid "copy_mail_link"
msgstr "Please copy and paste this link into a new tab:"

msgid "link"
msgstr "Ligo"

msgid "invalid_username_password"
msgstr "Nevalida salutnomo aŭ pasvorto."

#, fuzzy
msgid "repeat_match_password"
msgstr "The repeated password does not match."

msgid "language_invalid"
msgstr "Bonvolu elekti validan lingvon."

#, fuzzy
msgid "agree_invalid"
msgstr "You have to agree with the privacy terms."

#, fuzzy
msgid "keyword_language_invalid"
msgstr "Please select a valid keyword language (select English or your own language)."

msgid "year_invalid"
msgstr "Bonvolu tajpi jaron inter 1900 kaj {current_year}."

msgid "gender_invalid"
msgstr "Bonvolu elekti validan sekson, unu el «Ina», «Vira», «Alia»."

msgid "country_invalid"
msgstr "Bonvolu elekti validan landon."

#, fuzzy
msgid "heard_about_invalid"
msgstr ""

#, fuzzy
msgid "experience_invalid"
msgstr "Please select a valid experience, choose (Yes, No)."

#, fuzzy
msgid "programming_invalid"
msgstr "Please select a valid programming language."

#, fuzzy
msgid "exists_username"
msgstr "That username is already in use."

#, fuzzy
msgid "exists_email"
msgstr "That email is already in use."

msgid "token_invalid"
msgstr "Via ĵetono ne validas."

#, fuzzy
msgid "password_six"
msgstr "Your password must contain at least six characters."

#, fuzzy
msgid "password_change_not_allowed"
msgstr "You're not allowed to change the password of this user."

#, fuzzy
msgid "password_change_success"
msgstr "Password of your student is successfully changed."

msgid "password_updated"
msgstr "Pasvorto ŝanĝiĝis."

#, fuzzy
msgid "sent_password_recovery"
msgstr "You should soon receive an email with instructions on how to reset your password."

#, fuzzy
msgid "password_resetted"
msgstr "Your password has been successfully reset. You are being redirected to the login page."

#, fuzzy
msgid "already_teacher"
msgstr "You already have a teacher account."

#, fuzzy
msgid "already_teacher_request"
msgstr "You already have a pending teacher request."

#, fuzzy
msgid "teacher_account_success"
msgstr "You successfully requested a teacher account."

msgid "class_name_invalid"
msgstr "Jen nevalida nomo de klaso."

msgid "class_name_empty"
msgstr "Vi ne tajpis nomon de klaso!"

#, fuzzy
msgid "class_name_duplicate"
msgstr "You already have a class with this name."

msgid "no_such_class"
msgstr "Klaso ne ekzistas."

#, fuzzy
msgid "invalid_class_link"
msgstr "Invalid link for joining the class."

msgid "title_join-class"
msgstr "Hedy - Aliĝi al klaso"

msgid "username_empty"
msgstr "Vi ne tajpis salutnomon!"

msgid "student_not_existing"
msgstr "Jen neekzistanta salutnomo."

msgid "student_already_in_class"
msgstr "Ĉi tiu lernanto jam estas en via klaso."

#, fuzzy
msgid "student_already_invite"
msgstr "This student already has a pending invitation."

#, fuzzy
msgid "retrieve_class_error"
msgstr "Only teachers can retrieve classes"

msgid "title_class-overview"
msgstr "Hedy - Superrigardo pri klaso"

msgid "title_customize-class"
msgstr "Hedy - Adapti klason"

#, fuzzy
msgid "customization_deleted"
msgstr "Customizations successfully deleted."

#, fuzzy
msgid "class_customize_success"
msgstr "Class successfully customized."

msgid "no_accounts"
msgstr "Mankas kreotaj kontoj."

#, fuzzy
msgid "unique_usernames"
msgstr "All usernames need to be unique."

#, fuzzy
msgid "usernames_exist"
msgstr "One or more usernames is already in use."

#, fuzzy
msgid "accounts_created"
msgstr "Accounts where successfully created."

#, fuzzy
msgid "retrieve_adventure_error"
msgstr "You're not allowed to view this adventure!"

msgid "title_view-adventure"
msgstr "Hedy - Vidi aventuron"

msgid "title_customize-adventure"
msgstr "Hedy - Adapti aventuron"

msgid "adventure_id_invalid"
msgstr "Jen nevalida identigilo de aventuro."

msgid "adventure_name_invalid"
msgstr "Jen nevalida nomo de aventuro."

msgid "level_invalid"
msgstr "Jen nevalida nivelo."

msgid "content_invalid"
msgstr "Jen nevalida aventuro."

msgid "adventure_length"
msgstr "Via aventuro devas enhavi almenaŭ 20 skribsignojn."

#, fuzzy
msgid "public_invalid"
msgstr "This agreement selection is invalid"

#, fuzzy
msgid "classes_invalid"
msgstr "The list of selected classes is invalid"

msgid "adventure_duplicate"
msgstr "Aventuro de tiu nomo jam ekzistas."

#, fuzzy
msgid "something_went_wrong_keyword_parsing"
msgstr ""

msgid "adventure_updated"
msgstr "La aventuro modifiĝis!"

msgid "adventure_empty"
msgstr "Vi ne tajpis nomon de aventuro!"

#, fuzzy
msgid "exercise_doesnt_exist"
msgstr "This exercise doesn't exist"

#, fuzzy
msgid "profile_updated_reload"
msgstr "Profile updated, page will be re-loaded."

msgid "profile_updated"
msgstr "Profilo modifiĝis."

#, fuzzy
msgid "delete_success"
msgstr "Program deleted successfully."

#, fuzzy
msgid "save_prompt"
msgstr "You need to have an account to save your program. Would you like to login now?"

#, fuzzy
msgid "overwrite_warning"
msgstr "You already have a program with this name, saving this program will replace the old one. Are you sure?"

#, fuzzy
msgid "save_parse_warning"
msgstr "This program contains an error, are you sure you want to save it?"

#, fuzzy
msgid "save_success_detail"
msgstr "Program saved successfully."

#, fuzzy
msgid "share_success_detail"
msgstr "Program shared successfully."

#, fuzzy
msgid "unshare_success_detail"
msgstr "Program unshared successfully."

#, fuzzy
msgid "favourite_success"
msgstr "Your program is set as favourite."

#, fuzzy
msgid "report_failure"
msgstr "This program does not exist or is not public"

#, fuzzy
msgid "report_success"
msgstr "This program has been reported"

#, fuzzy
msgid "question_doesnt_exist"
msgstr "This question does not exist"

#, fuzzy
msgid "question_invalid"
msgstr "Your token is invalid."

#, fuzzy
msgid "answer_invalid"
msgstr "Your password is invalid."

#, fuzzy
msgid "too_many_attempts"
msgstr "Too many attempts"

msgid "title_class statistics"
msgstr "Miaj statistikoj"

#, fuzzy
msgid "title_class logs"
msgstr "Hedy - Join class"

#~ msgid "create_account_explanation"
#~ msgstr "Having your own account allows you to save your programs."

#~ msgid "only_teacher_create_class"
#~ msgstr "Only teachers are allowed to create classes!"

#~ msgid "language"
#~ msgstr "Lingvo"

#~ msgid "keyword_support"
#~ msgstr "Tradukitaj ŝlosilvortoj"

#~ msgid "non_keyword_support"
#~ msgstr "Tradukita enhavo"

#~ msgid "try_button"
#~ msgstr "Provi"

#~ msgid "select_own_adventures"
#~ msgstr "Select own adventures"

#~ msgid "edit"
#~ msgstr "Redakti"

#~ msgid "view"
#~ msgstr "Vidi"

#~ msgid "class"
#~ msgstr "Class"
<<<<<<< HEAD

#~ msgid "unsaved_class_changes"
#~ msgstr "There are unsaved changes, are you sure you want to leave this page?"

#~ msgid "teacher_welcome"
#~ msgstr "Welcome to Hedy! Your are now the proud owner of a teachers account which allows you to create classes and invite students."

#~ msgid "save_code_button"
#~ msgstr "Konservi kodon"

#~ msgid "share_code_button"
#~ msgstr "Save & share code"
=======
>>>>>>> e416338f
<|MERGE_RESOLUTION|>--- conflicted
+++ resolved
@@ -3,13 +3,8 @@
 msgstr ""
 "Project-Id-Version: PROJECT VERSION\n"
 "Report-Msgid-Bugs-To: EMAIL@ADDRESS\n"
-<<<<<<< HEAD
-"POT-Creation-Date: 2023-02-26 17:50+0100\n"
-"PO-Revision-Date: 2023-01-19 18:44+0000\n"
-=======
-"POT-Creation-Date: 2023-02-28 21:18+0100\n"
+"POT-Creation-Date: 2023-02-28 21:34+0100\n"
 "PO-Revision-Date: 2023-02-16 15:59+0000\n"
->>>>>>> e416338f
 "Last-Translator: Anonymous <noreply@weblate.org>\n"
 "Language: eo\n"
 "Language-Team: none\n"
@@ -17,7 +12,7 @@
 "MIME-Version: 1.0\n"
 "Content-Type: text/plain; charset=utf-8\n"
 "Content-Transfer-Encoding: 8bit\n"
-"Generated-By: Babel 2.10.3\n"
+"Generated-By: Babel 2.11.0\n"
 
 msgid "program_contains_error"
 msgstr "Ĉi tiu programo enhavas eraron. Ĉu vi certas, ke vi volas kunhavigi ĝin?"
@@ -170,6 +165,14 @@
 
 msgid "level_title"
 msgstr "Nivelo"
+
+#, fuzzy
+msgid "unsaved_class_changes"
+msgstr "There are unsaved changes, are you sure you want to leave this page?"
+
+#, fuzzy
+msgid "teacher_welcome"
+msgstr "Welcome to Hedy! Your are now the proud owner of a teachers account which allows you to create classes and invite students."
 
 #, fuzzy
 msgid "Wrong Level"
@@ -623,9 +626,6 @@
 #, fuzzy
 msgid "select_a_level"
 msgstr "Select a level"
-
-msgid "level_title"
-msgstr "Nivelo"
 
 #, fuzzy
 msgid "available_adventures_level"
@@ -1842,18 +1842,9 @@
 
 #~ msgid "class"
 #~ msgstr "Class"
-<<<<<<< HEAD
-
-#~ msgid "unsaved_class_changes"
-#~ msgstr "There are unsaved changes, are you sure you want to leave this page?"
-
-#~ msgid "teacher_welcome"
-#~ msgstr "Welcome to Hedy! Your are now the proud owner of a teachers account which allows you to create classes and invite students."
 
 #~ msgid "save_code_button"
 #~ msgstr "Konservi kodon"
 
 #~ msgid "share_code_button"
 #~ msgstr "Save & share code"
-=======
->>>>>>> e416338f
