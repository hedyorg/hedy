msgid ""
msgstr ""
"Project-Id-Version: PROJECT VERSION\n"
"Report-Msgid-Bugs-To: EMAIL@ADDRESS\n"
<<<<<<< HEAD
"POT-Creation-Date: 2022-05-18 15:39+0200\n"
"PO-Revision-Date: 2022-05-17 14:19+0000\n"
=======
"POT-Creation-Date: 2022-05-24 16:16+0200\n"
"PO-Revision-Date: 2022-05-25 17:37+0000\n"
>>>>>>> 2c280274
"Last-Translator: Anonymous <noreply@weblate.org>\n"
"Language-Team: none\n"
"Language: eo\n"
"MIME-Version: 1.0\n"
"Content-Type: text/plain; charset=utf-8\n"
"Content-Transfer-Encoding: 8bit\n"
"Plural-Forms: nplurals=2; plural=n != 1;\n"
"X-Generator: Weblate 4.13-dev\n"
"Generated-By: Babel 2.10.1\n"

#: app.py:466
#, fuzzy
msgid "program_contains_error"
msgstr "This program contains an error, are you sure you want to share it?"

#: app.py:622
#, fuzzy
msgid "title_achievements"
msgstr "Hedy - Miaj premioj"

#: app.py:639 app.py:758 app.py:1093 website/teacher.py:362
#: website/teacher.py:371
#, fuzzy
msgid "not_teacher"
msgstr "Looks like you are not a teacher!"

#: app.py:642
#, fuzzy
msgid "not_enrolled"
msgstr "Ŝajne vi ne apartenas al ĉi tiu klaso!"

#: app.py:681
msgid "title_programs"
msgstr "Hedy - Miaj programoj"

<<<<<<< HEAD
#: app.py:667 app.py:677 app.py:681 app.py:696 app.py:977 app.py:1426
#: website/admin.py:17 website/admin.py:24 website/admin.py:87
#: website/admin.py:104 website/admin.py:122 website/admin.py:129
=======
#: app.py:691 app.py:701 app.py:705 app.py:720 app.py:1008 app.py:1472
#: website/admin.py:18 website/admin.py:25 website/admin.py:88
#: website/admin.py:106 website/admin.py:124 website/admin.py:131
>>>>>>> 2c280274
#: website/auth.py:712 website/auth.py:739 website/programs.py:210
#: website/statistics.py:86
#, fuzzy
msgid "unauthorized"
msgstr "You don't have access rights for this page"

#: app.py:731
msgid "minutes"
msgstr "minutoj"

#: app.py:734
msgid "hours"
msgstr "horoj"

#: app.py:737
msgid "days"
msgstr "tagoj"

#: app.py:740
#, fuzzy
msgid "ago"
msgstr "antaŭ {time}"

#: app.py:772 app.py:1110
msgid "title_for-teacher"
msgstr "Hedy - Por instruistoj"

#: app.py:789 app.py:791 app.py:926 app.py:948 app.py:950
#, fuzzy
msgid "no_such_level"
msgstr "Nivelo ne ekzistas!"

#: app.py:799 app.py:806 app.py:876 app.py:882
#, fuzzy
msgid "no_such_program"
msgstr "Programo ne ekzistas!"

#: app.py:829
#, fuzzy
msgid "level_not_class"
msgstr "This level has not been made available in your class yet"

#: app.py:931 website/teacher.py:420 website/teacher.py:436
#: website/teacher.py:465 website/teacher.py:491
#, fuzzy
msgid "no_such_adventure"
msgstr "This adventure doesn't exist!"

#: app.py:959
#, fuzzy
msgid "page_not_found"
msgstr "Paĝo ne ekzistas!"

#: app.py:979
msgid "title_signup"
msgstr "Hedy - Krei konton"

#: app.py:986
msgid "title_login"
msgstr "Hedy - Saluti"

#: app.py:993
#, fuzzy
msgid "title_recover"
msgstr "Hedy - Recover account"

#: app.py:1009
#, fuzzy
msgid "title_reset"
msgstr "Hedy - Reset password"

#: app.py:1035
msgid "title_my-profile"
msgstr "Hedy - Mia konto"

#: app.py:1051
msgid "title_learn-more"
msgstr "Hedy - Lerni plu"

#: app.py:1057
msgid "title_privacy"
msgstr "Hedy - Kondiĉoj pri privateco"

#: app.py:1067
#, fuzzy
msgid "title_start"
msgstr "Hedy - Laŭgrada programlingvo"

#: app.py:1085
msgid "title_landing-page"
msgstr "Bonvenon al Hedy!"

#: app.py:1191
#, fuzzy
msgid "title_explore"
msgstr "Hedy - Explore"

#: app.py:1211 app.py:1213
#, fuzzy
msgid "translate_error"
msgstr ""
"Something went wrong while translating the code. Try running the code to "
"see if it has an error. Code with errors can not be translated."

<<<<<<< HEAD
#: app.py:1170 app.py:1202
#, fuzzy
=======
#: app.py:1218 app.py:1248
>>>>>>> 2c280274
msgid "tutorial_start_title"
msgstr "Bonvenon al Hedy!"

#: app.py:1218
#, fuzzy
msgid "tutorial_start_message"
msgstr "In this tutorial we will explain all the Hedy features step-by-step."

#: app.py:1220
#, fuzzy
msgid "tutorial_editor_title"
msgstr "The code editor"

#: app.py:1220
#, fuzzy
msgid "tutorial_editor_message"
msgstr "In this window you write all the code, try typing something!"

#: app.py:1222
#, fuzzy
msgid "tutorial_output_title"
msgstr "The output window"

#: app.py:1222
#, fuzzy
msgid "tutorial_output_message"
msgstr "The result of the code you execute will be shown here"

#: app.py:1224
msgid "tutorial_run_title"
msgstr "La butono «Ruli»"

#: app.py:1224
#, fuzzy
msgid "tutorial_run_message"
msgstr "With this button you can run your program! Shall we give it a try?"

#: app.py:1226
#, fuzzy
msgid "tutorial_tryit_title"
msgstr "Try it out!"

#: app.py:1226
#, fuzzy
msgid "tutorial_tryit_message"
msgstr "Run the program, click 'next step' when you're done."

<<<<<<< HEAD
#: app.py:1180
#, fuzzy
msgid "tutorial_speakaloud_title"
msgstr "The end!"

#: app.py:1180
#, fuzzy
msgid "tutorial_speakaloud_message"
msgstr "Click on 'next step' to really start coding with Hedy!"

#: app.py:1182
#, fuzzy
=======
#: app.py:1228
>>>>>>> 2c280274
msgid "tutorial_nextlevel_title"
msgstr "Al la sekva nivelo"

<<<<<<< HEAD
#: app.py:1182
=======
#: app.py:1228
>>>>>>> 2c280274
#, fuzzy
msgid "tutorial_nextlevel_message"
msgstr ""
"When you think you understand everything and have practiced enough you "
"can continue with the next level. When there is also a previous level "
"there will be a button next to it to go back."

<<<<<<< HEAD
#: app.py:1184
=======
#: app.py:1230
>>>>>>> 2c280274
#, fuzzy
msgid "tutorial_leveldefault_title"
msgstr "Level explanation"

<<<<<<< HEAD
#: app.py:1184
=======
#: app.py:1230
>>>>>>> 2c280274
#, fuzzy
msgid "tutorial_leveldefault_message"
msgstr ""
"The first tab always contains the level explanation. In each level new "
"commands will be explained here."

<<<<<<< HEAD
#: app.py:1186
#, fuzzy
=======
#: app.py:1232
>>>>>>> 2c280274
msgid "tutorial_adventures_title"
msgstr "Aventuroj"

<<<<<<< HEAD
#: app.py:1186
=======
#: app.py:1232
>>>>>>> 2c280274
#, fuzzy
msgid "tutorial_adventures_message"
msgstr ""
"The other tabs contain adventures, which you can code for each level. "
"They go from easy to hard."

<<<<<<< HEAD
#: app.py:1188
#, fuzzy
=======
#: app.py:1234
>>>>>>> 2c280274
msgid "tutorial_quiz_title"
msgstr "Kvizo"

<<<<<<< HEAD
#: app.py:1188
=======
#: app.py:1234
>>>>>>> 2c280274
#, fuzzy
msgid "tutorial_quiz_message"
msgstr ""
"At the end of each level you can make the quiz. This way you can verify "
"if you understand everything."

<<<<<<< HEAD
#: app.py:1190
=======
#: app.py:1236
>>>>>>> 2c280274
#, fuzzy
msgid "tutorial_saveshare_title"
msgstr "Saving & sharing"

<<<<<<< HEAD
#: app.py:1190
=======
#: app.py:1236
>>>>>>> 2c280274
#, fuzzy
msgid "tutorial_saveshare_message"
msgstr "You can save and share all your created programs with other Hedy users."

<<<<<<< HEAD
#: app.py:1192
=======
#: app.py:1238
>>>>>>> 2c280274
#, fuzzy
msgid "tutorial_cheatsheet_title"
msgstr "Cheatsheet"

<<<<<<< HEAD
#: app.py:1192
=======
#: app.py:1238
>>>>>>> 2c280274
#, fuzzy
msgid "tutorial_cheatsheet_message"
msgstr ""
"If you forgot a command you can always use the cheatsheet. It shows a "
"list of all commands you can use in the current level."

<<<<<<< HEAD
#: app.py:1194 app.py:1214
#, fuzzy
=======
#: app.py:1240 app.py:1260
>>>>>>> 2c280274
msgid "tutorial_end_title"
msgstr "Fino!"

<<<<<<< HEAD
#: app.py:1194
=======
#: app.py:1240
>>>>>>> 2c280274
#, fuzzy
msgid "tutorial_end_message"
msgstr "Click on 'next step' to really start coding with Hedy!"

<<<<<<< HEAD
#: app.py:1196 app.py:1216
msgid "tutorial_title_not_found"
msgstr ""

#: app.py:1196 app.py:1216
msgid "tutorial_message_not_found"
msgstr ""

#: app.py:1202
msgid "teacher_tutorial_start_message"
msgstr ""

#: app.py:1204
msgid "tutorial_class_title"
msgstr ""

#: app.py:1204
=======
#: app.py:1242 app.py:1262
msgid "tutorial_title_not_found"
msgstr ""

#: app.py:1242 app.py:1262
msgid "tutorial_message_not_found"
msgstr ""

#: app.py:1248
msgid "teacher_tutorial_start_message"
msgstr ""

#: app.py:1250
msgid "tutorial_class_title"
msgstr ""

#: app.py:1250
>>>>>>> 2c280274
#, fuzzy
msgid "tutorial_class_message"
msgstr ""
"As a teacher you can created classes and invite student or let them join "
"through a link. You can view the programs and statistics of all your "
"students."

<<<<<<< HEAD
#: app.py:1206
=======
#: app.py:1252
>>>>>>> 2c280274
#, fuzzy
msgid "tutorial_customize_class_title"
msgstr "Customize classes"

<<<<<<< HEAD
#: app.py:1206
=======
#: app.py:1252
>>>>>>> 2c280274
#, fuzzy
msgid "tutorial_customize_class_message"
msgstr ""
"You can customize classes by hiding specific levels and/or adventures as "
"well as making them available on a specific date."

<<<<<<< HEAD
#: app.py:1208
=======
#: app.py:1254
>>>>>>> 2c280274
#, fuzzy
msgid "tutorial_own_adventures_title"
msgstr "Creating adventures"

<<<<<<< HEAD
#: app.py:1208
=======
#: app.py:1254
>>>>>>> 2c280274
#, fuzzy
msgid "tutorial_own_adventures_message"
msgstr ""
"You can create your own adventures and use them as assignments for your "
"students. Create them here and add them to your classes in the class "
"customization section."

<<<<<<< HEAD
#: app.py:1210
=======
#: app.py:1256
>>>>>>> 2c280274
#, fuzzy
msgid "tutorial_accounts_title"
msgstr "Creating accounts"

<<<<<<< HEAD
#: app.py:1210
=======
#: app.py:1256
>>>>>>> 2c280274
#, fuzzy
msgid "tutorial_accounts_message"
msgstr ""
"You can create multiple accounts at once, only needing to provide an "
"username and password. You can also directly add these accounts to one of"
" your classes."

<<<<<<< HEAD
#: app.py:1212
=======
#: app.py:1258
>>>>>>> 2c280274
#, fuzzy
msgid "tutorial_documentation_title"
msgstr "Hedy documentation"

<<<<<<< HEAD
#: app.py:1212
msgid "tutorial_documentation_message"
msgstr ""

#: app.py:1214
=======
#: app.py:1258
msgid "tutorial_documentation_message"
msgstr ""

#: app.py:1260
>>>>>>> 2c280274
#, fuzzy
msgid "teacher_tutorial_end_message"
msgstr "Click on 'next step' to get started as a Hedy teacher!"

<<<<<<< HEAD
#: app.py:1224
=======
#: app.py:1270
>>>>>>> 2c280274
#, fuzzy
msgid "tutorial_code_snippet"
msgstr ""
"print Hello world!\n"
"print I'm learning Hedy with the tutorial!"

<<<<<<< HEAD
#: app.py:1224
=======
#: app.py:1270
>>>>>>> 2c280274
#, fuzzy
msgid "tutorial_code_output"
msgstr ""
"print Hello world!\n"
"print I'm learning Hedy with the tutorial!"

<<<<<<< HEAD
#: app.py:1228 app.py:1238
msgid "invalid_tutorial_step"
msgstr ""

#: app.py:1365 website/auth.py:278 website/auth.py:333 website/auth.py:469
=======
#: app.py:1274 app.py:1284
msgid "invalid_tutorial_step"
msgstr ""

#: app.py:1411 website/auth.py:278 website/auth.py:333 website/auth.py:469
>>>>>>> 2c280274
#: website/auth.py:494 website/auth.py:524 website/auth.py:633
#: website/auth.py:671 website/auth.py:718 website/auth.py:745
#: website/teacher.py:89 website/teacher.py:124 website/teacher.py:196
#: website/teacher.py:252 website/teacher.py:299 website/teacher.py:340
#: website/teacher.py:376 website/teacher.py:447 website/teacher.py:505
#, fuzzy
msgid "ajax_error"
msgstr "There was an error, please try again."

<<<<<<< HEAD
#: app.py:1368
=======
#: app.py:1414
>>>>>>> 2c280274
#, fuzzy
msgid "image_invalid"
msgstr "The image you chose image is invalid."

<<<<<<< HEAD
#: app.py:1370
=======
#: app.py:1416
>>>>>>> 2c280274
#, fuzzy
msgid "personal_text_invalid"
msgstr "Your personal text is invalid."

<<<<<<< HEAD
#: app.py:1372 app.py:1378
=======
#: app.py:1418 app.py:1424
>>>>>>> 2c280274
#, fuzzy
msgid "favourite_program_invalid"
msgstr "Your chosen favourite program is invalid."

<<<<<<< HEAD
#: app.py:1392 app.py:1393
=======
#: app.py:1438 app.py:1439
>>>>>>> 2c280274
#, fuzzy
msgid "public_profile_updated"
msgstr "Public profile updated."

<<<<<<< HEAD
#: app.py:1430 app.py:1455
=======
#: app.py:1476 app.py:1501
>>>>>>> 2c280274
#, fuzzy
msgid "user_not_private"
msgstr "This user either doesn't exist or doesn't have a public profile"

<<<<<<< HEAD
#: app.py:1463
=======
#: app.py:1509
>>>>>>> 2c280274
#, fuzzy
msgid "invalid_teacher_invitation_code"
msgstr ""
"The teacher invitation code is invalid. To become a teacher, reach out to"
" hedy@felienne.com."

#: utils.py:203
#, fuzzy
msgid "default_404"
msgstr "We could not find that page..."

#: utils.py:205
#, fuzzy
msgid "default_403"
msgstr "Looks like you aren't authorized..."

#: utils.py:207
#, fuzzy
msgid "default_500"
msgstr "Something went wrong..."

#: content/error-messages.txt:1
#, fuzzy
msgid "Wrong Level"
msgstr ""
"That was correct Hedy code, but not at the right level. You wrote "
"{offending_keyword} for level {working_level}. Tip: {tip}"

#: content/error-messages.txt:2
#, fuzzy
msgid "Incomplete"
msgstr ""
"Oops! You forgot a bit of code! On line {line_number}, you need to enter "
"text behind {incomplete_command}."

#: content/error-messages.txt:3
#, fuzzy
msgid "Invalid"
msgstr ""
"{invalid_command} is not a Hedy level {level} command. Did you mean "
"{guessed_command}?"

#: content/error-messages.txt:4
#, fuzzy
msgid "Invalid Space"
msgstr ""
"Oops! You started a line with a space on line {line_number}. Spaces "
"confuse computers, can you remove it?"

#: content/error-messages.txt:5
#, fuzzy
msgid "Has Blanks"
msgstr ""
"Your code is incomplete. It contains blanks that you have to replace with"
" code."

#: content/error-messages.txt:6
#, fuzzy
msgid "No Indentation"
msgstr ""
"You used too few spaces in line {line_number}. You used {leading_spaces} "
"spaces, which is not enough. Start every new block with {indent_size} "
"spaces more than the line before."

#: content/error-messages.txt:7
#, fuzzy
msgid "Unexpected Indentation"
msgstr ""
"You used too many spaces in line {line_number}. You used {leading_spaces}"
" spaces, which is too much. Start every new block with {indent_size} "
"spaces more than the line before."

#: content/error-messages.txt:8
#, fuzzy
msgid "Parse"
msgstr ""
"The code you entered is not valid Hedy code. There is a mistake on line "
"{location[0]}, at position {location[1]}. You typed {character_found}, "
"but that is not allowed."

#: content/error-messages.txt:9
#, fuzzy
msgid "Unquoted Text"
msgstr ""
"Be careful. If you ask or print something, the text should start and "
"finish with a quotation mark. You forgot one somewhere."

#: content/error-messages.txt:10
#, fuzzy
msgid "Unquoted Assignment"
msgstr ""
"From this level, you need to place texts to the right of the `is` between"
" quotes. You forgot that for the text {text}."

#: content/error-messages.txt:11
#, fuzzy
msgid "Unquoted Equality Check"
msgstr ""
"If you want to check if a variable is equal to multiple words, the words "
"should be surrounded by quotation marks!"

#: content/error-messages.txt:12
#, fuzzy
msgid "Var Undefined"
msgstr ""
"You tried to use the variable {name}, but you didn't set it. It is also "
"possible that you were trying to use the word {name} but forgot quotation"
" marks."

#: content/error-messages.txt:13
#, fuzzy
msgid "Cyclic Var Definition"
msgstr ""
"The name {variable} needs to be set before you can use it on the right-"
"hand side of the is command."

#: content/error-messages.txt:14
#, fuzzy
msgid "Lonely Echo"
msgstr ""
"You used an echo before an ask, or an echo without an ask. First ask for "
"input, then echo."

#: content/error-messages.txt:15
#, fuzzy
msgid "Too Big"
msgstr ""
"Wow! Your program has an impressive {lines_of_code} lines of code! But we"
" can only process {max_lines} lines in this level. Make your program "
"smaller and try again."

#: content/error-messages.txt:16
#, fuzzy
msgid "Invalid Argument Type"
msgstr ""
"You cannot use {command} with {invalid_argument} because it is "
"{invalid_type}. Try changing {invalid_argument} to {allowed_types}."

#: content/error-messages.txt:17
#, fuzzy
msgid "Invalid Argument"
msgstr ""
"You cannot use the command {command} with {invalid_argument}. Try "
"changing {invalid_argument} to {allowed_types}."

#: content/error-messages.txt:18
#, fuzzy
msgid "Invalid Type Combination"
msgstr ""
"You cannot use {invalid_argument} and {invalid_argument_2} with {command}"
" because one is {invalid_type} and the other is {invalid_type_2}. Try "
"changing {invalid_argument} to {invalid_type_2} or {invalid_argument_2} "
"to {invalid_type}."

#: content/error-messages.txt:19
#, fuzzy
msgid "Unsupported Float"
msgstr ""
"Non-integer numbers are not supported yet but they will be in a few "
"levels. For now change {value} to an integer."

#: content/error-messages.txt:20
#, fuzzy
msgid "Locked Language Feature"
msgstr ""
"You are using {concept}! That is awesome, but {concept} is not unlocked "
"yet! It will be unlocked in a later level."

#: content/error-messages.txt:21
#, fuzzy
msgid "Missing Command"
msgstr "It looks like you forgot to use a command on line {line_number}."

#: content/error-messages.txt:22
#, fuzzy
msgid "Missing Inner Command"
msgstr ""
"It looks like you forgot to use a command with the {command} statement "
"you used on line {line_number}."

#: content/error-messages.txt:23
#, fuzzy
msgid "Unsupported String Value"
msgstr "Text values cannot contain {invalid_value}."

#: content/error-messages.txt:24
#, fuzzy
msgid "ask_needs_var"
msgstr ""
"Starting in level 2, ask needs to be used with a variable. Example: name "
"is ask What are you called?"

#: content/error-messages.txt:25
#, fuzzy
msgid "echo_out"
msgstr ""
"Starting in level 2 echo is no longer needed. You can repeat an answer "
"with ask and print now. Example: name is ask What are you called? "
"printhello name"

#: content/error-messages.txt:26
#, fuzzy
msgid "space"
msgstr "a space"

#: content/error-messages.txt:27
#, fuzzy
msgid "comma"
msgstr "a comma"

#: content/error-messages.txt:28
#, fuzzy
msgid "question mark"
msgstr "a question mark"

#: content/error-messages.txt:29
#, fuzzy
msgid "newline"
msgstr "a new line"

#: content/error-messages.txt:30
#, fuzzy
msgid "period"
msgstr "a period"

#: content/error-messages.txt:31
#, fuzzy
msgid "exclamation mark"
msgstr "an exclamation mark"

#: content/error-messages.txt:32
#, fuzzy
msgid "dash"
msgstr "a dash"

#: content/error-messages.txt:33
#, fuzzy
msgid "star"
msgstr "a star"

#: content/error-messages.txt:34
#, fuzzy
msgid "single quotes"
msgstr "a single quote"

#: content/error-messages.txt:35
#, fuzzy
msgid "double quotes"
msgstr "double quotes"

#: content/error-messages.txt:36
#, fuzzy
msgid "slash"
msgstr "a slash"

#: content/error-messages.txt:37
#, fuzzy
msgid "string"
msgstr "text"

#: content/error-messages.txt:38
#, fuzzy
msgid "nested blocks"
msgstr "a block in a block"

#: content/error-messages.txt:39
msgid "or"
msgstr "aŭ"

#: content/error-messages.txt:40
#, fuzzy
msgid "number"
msgstr "a number"

#: content/error-messages.txt:41
#, fuzzy
msgid "integer"
msgstr "a number"

#: content/error-messages.txt:42
#, fuzzy
msgid "float"
msgstr "a number"

#: content/error-messages.txt:43
#, fuzzy
msgid "list"
msgstr "a list"

#: content/error-messages.txt:44
#, fuzzy
msgid "input"
msgstr "input from ask"

#: templates/achievements.html:5
#, fuzzy
msgid "general"
msgstr "General"

#: templates/achievements.html:9
#, fuzzy
msgid "programs_created"
msgstr "Programs created"

#: templates/achievements.html:10
#, fuzzy
msgid "programs_saved"
msgstr "Programs saved"

#: templates/achievements.html:11
#, fuzzy
msgid "programs_submitted"
msgstr "Programs submitted"

#: templates/achievements.html:13 templates/achievements.html:25
#, fuzzy
msgid "teacher"
msgstr "Teacher"

#: templates/achievements.html:16 templates/achievements.html:53
#, fuzzy
msgid "hidden"
msgstr "Hidden"

#: templates/achievements.html:23
#, fuzzy
msgid "hedy_achievements"
msgstr "Hedy achievements"

#: templates/cheatsheet.html:14
#, fuzzy
msgid "cheatsheet_title"
msgstr "Cheatsheet"

#: templates/class-overview.html:16
#, fuzzy
msgid "visible_columns"
msgstr "Visible columns"

#: templates/class-overview.html:21 templates/class-overview.html:64
#: templates/class-overview.html:108 templates/create-accounts.html:16
#: templates/login.html:12 templates/profile.html:87 templates/recover.html:8
#: templates/signup.html:10
#, fuzzy
msgid "username"
msgstr "Username"

#: templates/class-overview.html:25 templates/class-overview.html:65
#, fuzzy
msgid "last_login"
msgstr "Last login"

#: templates/class-overview.html:29 templates/class-overview.html:66
#, fuzzy
msgid "highest_level_reached"
msgstr "Highest level reached"

#: templates/class-overview.html:35 templates/class-overview.html:67
#, fuzzy
msgid "number_programs"
msgstr "Number of programs"

#: templates/class-overview.html:39 templates/class-overview.html:68
#, fuzzy
msgid "programs"
msgstr "Programs"

#: templates/class-overview.html:43 templates/class-overview.html:69
#, fuzzy
msgid "latest_shared_program"
msgstr "Latest shared program"

#: templates/class-overview.html:49 templates/class-overview.html:70
#: templates/class-overview.html:83 templates/profile.html:145
#: templates/profile.html:147 templates/profile.html:160
#, fuzzy
msgid "change_password"
msgstr "Change password"

#: templates/class-overview.html:53 templates/class-overview.html:71
#, fuzzy
msgid "remove_student"
msgstr "Remove student"

#: templates/class-overview.html:81
#, fuzzy
msgid "page"
msgstr "page"

#: templates/class-overview.html:83
#, fuzzy
msgid "enter_password"
msgstr "Enter a new password for"

#: templates/class-overview.html:83
#, fuzzy
msgid "password_change_prompt"
msgstr "Are you sure you want to change this password?"

#: templates/class-overview.html:84
#, fuzzy
msgid "remove_student_prompt"
msgstr "Are you sure you want to remove the student from the class?"

#: templates/class-overview.html:84 templates/class-overview.html:120
#: templates/customize-adventure.html:52 templates/for-teachers.html:43
#: templates/for-teachers.html:53
#, fuzzy
msgid "remove"
msgstr "Remove"

#: templates/class-overview.html:90
#, fuzzy
msgid "class_link"
msgstr "Link to join class"

#: templates/class-overview.html:92 templates/customize-class.html:5
#, fuzzy
msgid "customize_class"
msgstr "Customize class"

#: templates/class-overview.html:93 templates/for-teachers.html:32
#, fuzzy
msgid "class_name_prompt"
msgstr "Please enter the name of the class"

#: templates/class-overview.html:93
#, fuzzy
msgid "rename_class"
msgstr "Rename class"

#: templates/class-overview.html:94
#, fuzzy
msgid "invite_prompt"
msgstr "Enter a username"

#: templates/class-overview.html:94
#, fuzzy
msgid "invite_student"
msgstr "Invite student"

#: templates/class-overview.html:95
#, fuzzy
msgid "class_stats"
msgstr "Class statistics"

#: templates/class-overview.html:98 templates/customize-adventure.html:59
#, fuzzy
msgid "back_to_teachers_page"
msgstr "Go back to teachers page"

#: templates/class-overview.html:99
#, fuzzy
msgid "delete_class_prompt"
msgstr "Are you sure you want to delete the class?"

#: templates/class-overview.html:99
#, fuzzy
msgid "delete_class"
msgstr "Delete class permanently"

#: templates/class-overview.html:103
#, fuzzy
msgid "pending_invites"
msgstr "Pending invites"

#: templates/class-overview.html:109
#, fuzzy
msgid "invite_date"
msgstr "Invite date"

#: templates/class-overview.html:110
#, fuzzy
msgid "expiration_date"
msgstr "Expiration date"

#: templates/class-overview.html:111
#, fuzzy
msgid "remove_invite"
msgstr "Remove invite"

#: templates/class-overview.html:120 templates/profile.html:15
#, fuzzy
msgid "delete_invite_prompt"
msgstr "Are you sure you want to remove this class invitation?"

#: templates/class-prejoin.html:7
#, fuzzy
msgid "class_already_joined"
msgstr "You are already a student of class"

#: templates/class-prejoin.html:11
#, fuzzy
msgid "goto_profile"
msgstr "Go to my profile"

#: templates/class-prejoin.html:15 templates/profile.html:12
#, fuzzy
msgid "prompt_join_class"
msgstr "Do you want to join this class?"

#: templates/class-prejoin.html:17 website/teacher.py:182
#, fuzzy
msgid "join_prompt"
msgstr "You need to have an account to join a class. Would you like to login now?"

#: templates/class-prejoin.html:17 templates/profile.html:14
#, fuzzy
msgid "join_class"
msgstr "Join class"

#: templates/class-stats.html:22 templates/customize-class.html:160
#, fuzzy
msgid "back_to_class"
msgstr "Go back to class"

#: templates/code-page.html:8 templates/for-teachers.html:9
#, fuzzy
msgid "next_step_tutorial"
msgstr "Next step >>>"

#: templates/code-page.html:35 templates/code-page.html:45
#: templates/customize-class.html:28 templates/customize-class.html:64
#: templates/customize-class.html:71 templates/customize-class.html:95
#: templates/level-page.html:6 templates/level-page.html:11
#: templates/quiz/startquiz.html:10 templates/view-program-page.html:12
#: templates/view-program-page.html:28
#, fuzzy
msgid "level_title"
msgstr "Level"

#: templates/create-accounts.html:5
#, fuzzy
msgid "create_multiple_accounts"
msgstr "Create multiple accounts"

#: templates/create-accounts.html:7
#, fuzzy
msgid "accounts_intro"
msgstr ""
"On this page you can create accounts for multiple students at the same "
"time. It's also possible to directly add them to one of your classes. By "
"pressing the green + on the bottom right of the page you can add extra "
"rows. You can delete a row by pressing the corresponding red cross. Make "
"sure no rows are empty when you press \"Create accounts\". Please keep in"
" mind that every username and mail address needs to be unique and the "
"password needs to be <b>at least</b> 6 characters."

#: templates/create-accounts.html:10
#, fuzzy
msgid "create_accounts_prompt"
msgstr "Are you sure you want to create these accounts?"

#: templates/create-accounts.html:17 templates/login.html:15
#: templates/reset.html:8 templates/signup.html:19
#, fuzzy
msgid "password"
msgstr "Password"

#: templates/create-accounts.html:19
#, fuzzy
msgid "select_class"
msgstr "Select class"

#: templates/create-accounts.html:35 templates/programs.html:24
#, fuzzy
msgid "reset_view"
msgstr "Reset"

#: templates/create-accounts.html:36 templates/for-teachers.html:64
#, fuzzy
msgid "create_accounts"
msgstr "Create multiple accounts"

#: templates/customize-adventure.html:5
#, fuzzy
msgid "customize_adventure"
msgstr "Customize adventure"

#: templates/customize-adventure.html:7
#, fuzzy
msgid "update_adventure_prompt"
msgstr "Are you sure you want to update this adventure?"

#: templates/customize-adventure.html:10
#, fuzzy
msgid "general_settings"
msgstr "General settings"

#: templates/customize-adventure.html:12 templates/for-teachers.html:18
#: templates/for-teachers.html:39
#, fuzzy
msgid "name"
msgstr "Name"

#: templates/customize-adventure.html:16 templates/customize-adventure.html:18
#: templates/explore.html:22 templates/explore.html:59
#: templates/explore.html:87 templates/for-teachers.html:40
#: templates/programs.html:12 templates/programs.html:39
#: templates/programs.html:47
#, fuzzy
msgid "level"
msgstr "Level"

#: templates/customize-adventure.html:25
#, fuzzy
msgid "adventure_exp_1"
msgstr ""
"Type your adventure of choice on the right-hand side. After creating your"
" adventure you can include it in one of your classes under "
"\"customizations\". If you want to include a command in your adventure "
"please use code anchors like this:"

#: templates/customize-adventure.html:31
#, fuzzy
msgid "adventure_exp_2"
msgstr ""
"If you want to show actual code snippets, for example to give student a "
"template or example of the code. Please use pre anchors like this:"

#: templates/customize-adventure.html:36
#, fuzzy
msgid "hello_world_snippet"
msgstr ""
"print Hello world!\n"
"print I'm learning Hedy with the tutorial!"

#: templates/customize-adventure.html:39
#, fuzzy
msgid "adventure_exp_3"
msgstr ""
"You can use the \"preview\" button to view a styled version of your "
"adventure. To view the adventure on a dedicated page, select \"view\" "
"from the teachers page."

#: templates/customize-adventure.html:43 templates/customize-class.html:28
#: templates/customize-class.html:94 templates/explore.html:28
#: templates/programs.html:18 templates/programs.html:40
#: templates/view-adventure.html:6
#, fuzzy
msgid "adventure"
msgstr "Adventure"

#: templates/customize-adventure.html:44
#, fuzzy
msgid "template_code"
msgstr ""
"This is the explanation of my adventure!\n"
"\n"
"This way I can show a command: <code>print</code>\n"
"\n"
"But sometimes I might want to show a piece of code, like this:\n"
"<pre>\n"
"ask What's your name?\n"
"echo so your name is \n"
"</pre>"

#: templates/customize-adventure.html:47
#, fuzzy
msgid "adventure_terms"
msgstr "I agree that my adventure might be made publicly available on Hedy."

#: templates/customize-adventure.html:50
#, fuzzy
msgid "preview"
msgstr "Preview"

#: templates/customize-adventure.html:51 templates/customize-class.html:155
#, fuzzy
msgid "save"
msgstr "Save"

#: templates/customize-adventure.html:52 templates/for-teachers.html:53
#, fuzzy
msgid "delete_adventure_prompt"
msgstr "Are you sure you want to remove this adventure?"

#: templates/customize-class.html:7
#, fuzzy
msgid "customize_class_exp_1"
msgstr ""
"Hi! On this page you can customize your class. By selecting levels and "
"adventures you can choose what your student can see. You can also add "
"your own created adventures to levels. All levels and default adventures "
"will be selected by default. <b>Notice:</b> Not every adventure is "
"available for every level! Settings up your customizations goes as "
"follows:"

#: templates/customize-class.html:10
#, fuzzy
msgid "customize_class_step_1"
msgstr "Select levels for your class by pressing the \"level buttons\""

#: templates/customize-class.html:11
#, fuzzy
msgid "customize_class_step_2"
msgstr ""
"\"Checkboxes\" will appear for the adventures available for the chosen "
"levels"

#: templates/customize-class.html:12
#, fuzzy
msgid "customize_class_step_3"
msgstr "Select the adventures you want to make available"

#: templates/customize-class.html:13
#, fuzzy
msgid "customize_class_step_4"
msgstr "Click the name of an adventure to (de)select for all levels"

#: templates/customize-class.html:14
#, fuzzy
msgid "customize_class_step_5"
msgstr "Add personal adventures"

#: templates/customize-class.html:15
#, fuzzy
msgid "customize_class_step_6"
msgstr "Selecting an opening date for each level (you can also leave it empty)"

#: templates/customize-class.html:16
#, fuzzy
msgid "customize_class_step_7"
msgstr "Selection other settings"

#: templates/customize-class.html:17
#, fuzzy
msgid "customize_class_step_8"
msgstr "Choose \"Save\" -> You're done!"

#: templates/customize-class.html:20
#, fuzzy
msgid "customize_class_exp_2"
msgstr ""
"You can always change these settings later on. For example, you can make "
"specific adventures or levels available while teaching a class. This way "
"it's easy for you to determine which level and adventures your students "
"will be working on. If you want to make everything available for your "
"class it is easiest to remove the customization all together."

#: templates/customize-class.html:23
#, fuzzy
msgid "select_adventures"
msgstr "Select adventures"

#: templates/customize-class.html:59
#, fuzzy
msgid "opening_dates"
msgstr "Opening dates"

#: templates/customize-class.html:65
#, fuzzy
msgid "opening_date"
msgstr "Opening date"

#: templates/customize-class.html:75 templates/customize-class.html:77
msgid "directly_available"
msgstr "Rekte malfermi"

#: templates/customize-class.html:89
#, fuzzy
msgid "select_own_adventures"
msgstr "Select own adventures"

#: templates/customize-class.html:96 templates/customize-class.html:120
#: templates/profile.html:47 templates/profile.html:122
#: templates/profile.html:131 templates/signup.html:26 templates/signup.html:45
#: templates/signup.html:53
msgid "select"
msgstr "Elekti"

#: templates/customize-class.html:114
msgid "other_settings"
msgstr "Aliaj agordoj"

#: templates/customize-class.html:119
#, fuzzy
msgid "option"
msgstr "Option"

#: templates/customize-class.html:125
#, fuzzy
msgid "mandatory_mode"
msgstr "Mandatory developer's mode"

#: templates/customize-class.html:131
#, fuzzy
msgid "hide_cheatsheet"
msgstr "Hide cheatsheet"

#: templates/customize-class.html:137
#, fuzzy
msgid "hide_keyword_switcher"
msgstr "Hide keyword switcher"

#: templates/customize-class.html:143
msgid "hide_quiz"
msgstr "Fino de kvizo"

#: templates/customize-class.html:154
#, fuzzy
msgid "reset_adventure_prompt"
msgstr "Are you sure you want to reset all selected adventures?"

#: templates/customize-class.html:154
#, fuzzy
msgid "reset_adventures"
msgstr "Reset selected adventures"

#: templates/customize-class.html:158
#, fuzzy
msgid "remove_customizations_prompt"
msgstr "Are you sure you want to remove this class's customizations?"

#: templates/customize-class.html:159
#, fuzzy
msgid "remove_customization"
msgstr "Remove customization"

#: templates/error-page.html:12
#, fuzzy
msgid "go_back_to_main"
msgstr "Go back to main page"

#: templates/explore.html:12 templates/landing-page.html:33
msgid "explore_programs"
msgstr "Esplori programojn"

#: templates/explore.html:15
#, fuzzy
msgid "explore_explanation"
msgstr ""
"On this page you can look through programs created by other Hedy users. "
"You can filter on both a Hedy level and adventure. Click on \"View "
"program\" to open a program and run it. Programs with a red header "
"contain a mistake. You can still open the program, but running it will "
"result in an error. You can of course try to fix it! If the creator has a"
" public profile you can click their username to visit their profile. "
"There you will find all their shared programs and much more!"

#: templates/explore.html:34
#, fuzzy
msgid "language"
msgstr "Which of these programming languages have you used before?"

#: templates/explore.html:42 templates/programs.html:25
msgid "search_button"
msgstr "Serĉi"

#: templates/explore.html:50
#, fuzzy
msgid "hedy_choice_title"
msgstr "Hedy's Choice"

#: templates/explore.html:62 templates/explore.html:90
#, fuzzy
msgid "creator"
msgstr "Creator"

#: templates/explore.html:68 templates/explore.html:96
#, fuzzy
msgid "view_program"
msgstr "View program"

#: templates/for-teachers.html:14 templates/profile.html:72
#: templates/profile.html:74
#, fuzzy
msgid "my_classes"
msgstr "My classes"

#: templates/for-teachers.html:19
msgid "students"
msgstr "lernantoj"

#: templates/for-teachers.html:32
msgid "create_class"
msgstr "Krei novan klason"

#: templates/for-teachers.html:35
msgid "my_adventures"
msgstr "Miaj aventuroj"

#: templates/for-teachers.html:41
msgid "last_update"
msgstr "Lasta ĝisdatigo"

#: templates/for-teachers.html:42 templates/for-teachers.html:52
msgid "view"
msgstr "Vidi"

#: templates/for-teachers.html:59
#, fuzzy
msgid "adventure_prompt"
msgstr "Please enter the name of the adventure"

#: templates/for-teachers.html:59 website/teacher.py:500
#, fuzzy
msgid "create_adventure"
msgstr "Create adventure"

#: templates/for-teachers.html:62
#, fuzzy
msgid "create_student_accounts"
msgstr "Create student accounts"

#: templates/for-teachers.html:122
#, fuzzy
msgid "teacher_welcome"
msgstr ""
"Welcome to Hedy! Your are now the proud owner of a teachers account which"
" allows you to create classes and invite students."

#: templates/incl-adventure-tabs.html:27
msgid "quiz_tab"
msgstr "Fini kvizon"

#: templates/incl-adventure-tabs.html:31
#, fuzzy
msgid "specific_adventure_mode"
msgstr ""
"You're currently in adventure '{adventure}', click on 'Hedy' to view all "
"adventures."

#: templates/incl-adventure-tabs.html:102
msgid "end"
msgstr "Fino"

#: templates/incl-adventure-tabs.html:103
#, fuzzy
msgid "quiz_description"
msgstr "This is the end of the level! Take the quiz now to test your knowledge."

#: templates/incl-adventure-tabs.html:104
msgid "go_to_quiz"
msgstr "Iri al kvizo"

#: templates/incl-editor-and-output.html:107
msgid "variables"
msgstr "Variabloj"

#: templates/incl-editor-and-output.html:123
#, fuzzy
msgid "enter_text"
msgstr "Enter your answer here..."

#: templates/incl-editor-and-output.html:124
msgid "enter"
msgstr "Tajpi"

#: templates/incl-editor-and-output.html:134
#, fuzzy
msgid "already_program_running"
msgstr "There is already a program running, finish that one first."

#: templates/incl-editor-and-output.html:134
msgid "run_code_button"
msgstr "Ruli kodon"

#: templates/incl-editor-and-output.html:135
msgid "stop_code_button"
msgstr "Ĉesigi programon"

#: templates/incl-editor-and-output.html:144
msgid "edit_code_button"
msgstr "Redakti kodon"

#: templates/incl-editor-and-output.html:150
#, fuzzy
msgid "read_code_label"
msgstr "Read aloud"

#: templates/incl-editor-and-output.html:160
#: templates/incl-editor-and-output.html:169
msgid "regress_button"
msgstr "Reen al nivelo {level}"

#: templates/incl-editor-and-output.html:163
#: templates/incl-editor-and-output.html:172
msgid "advance_button"
msgstr "Iri al nivelo {level}"

#: templates/incl-editor-and-output.html:186
#, fuzzy
msgid "developers_mode"
msgstr "Programmer's mode"

#: templates/incl-menubar.html:8
#, fuzzy
msgid "nav_start"
msgstr "Home"

#: templates/incl-menubar.html:9
#, fuzzy
msgid "nav_hedy"
msgstr "Hedy"

#: templates/incl-menubar.html:10
#, fuzzy
msgid "nav_explore"
msgstr "Explore"

#: templates/incl-menubar.html:11
#, fuzzy
msgid "nav_learn_more"
msgstr "Learn more"

#: templates/incl-menubar.html:13 templates/public-page.html:56
#, fuzzy
msgid "program_header"
msgstr "My programs"

#: templates/incl-menubar.html:20
#, fuzzy
msgid "my_achievements"
msgstr "My achievements"

#: templates/incl-menubar.html:23
msgid "my_account"
msgstr "Mia konto"

#: templates/incl-menubar.html:27
msgid "for_teachers"
msgstr "Por instruistoj"

#: templates/incl-menubar.html:31
msgid "logout"
msgstr "Adiaŭi"

#: templates/incl-menubar.html:36 templates/login.html:19
#: templates/signup.html:109
msgid "login"
msgstr "Saluti"

#: templates/incl-menubar.html:45
msgid "search"
msgstr "Serĉi…"

#: templates/incl-menubar.html:50
msgid "keyword_support"
msgstr "Tradukitaj ŝlosilvortoj"

#: templates/incl-menubar.html:58
msgid "non_keyword_support"
msgstr "Tradukita enhavo"

#: templates/landing-page.html:6
#, fuzzy
msgid "welcome"
msgstr "Welcome"

#: templates/landing-page.html:6
msgid "welcome_back"
msgstr "Bonvenon ree"

#: templates/landing-page.html:13
#, fuzzy
msgid "start_teacher_tutorial"
msgstr "Start teacher tutorial"

#: templates/landing-page.html:20
#, fuzzy
msgid "start_hedy_tutorial"
msgstr "Start hedy tutorial"

#: templates/landing-page.html:27
#, fuzzy
msgid "start_programming"
msgstr "Ekprogrami"

#: templates/landing-page.html:39
#, fuzzy
msgid "your_account"
msgstr "Via profilo?"

#: templates/landing-page.html:52 templates/public-page.html:16
#, fuzzy
msgid "achievements"
msgstr "premioj"

#: templates/landing-page.html:59
#, fuzzy
msgid "no_public_profile"
msgstr "Publika profilo"

#: templates/landing-page.html:66 templates/landing-page.html:68
#: templates/public-page.html:28 templates/public-page.html:30
#, fuzzy
msgid "amount_created"
msgstr "programs created"

#: templates/landing-page.html:72 templates/landing-page.html:74
#: templates/public-page.html:34 templates/public-page.html:36
#, fuzzy
msgid "amount_saved"
msgstr "programs saved"

#: templates/landing-page.html:78 templates/landing-page.html:80
#: templates/public-page.html:40 templates/public-page.html:42
#, fuzzy
msgid "amount_submitted"
msgstr "programs submitted"

#: templates/landing-page.html:88 templates/public-page.html:50
#, fuzzy
msgid "last_achievement"
msgstr "Laste gajnita premio"

#: templates/landing-page.html:95
#, fuzzy
msgid "your_last_program"
msgstr "Favourite program"

#: templates/layout.html:23 templates/signup.html:64
msgid "yes"
msgstr "Jes"

#: templates/layout.html:24 templates/signup.html:68
msgid "no"
msgstr "Ne"

#: templates/layout.html:32
msgid "ok"
msgstr "Bone"

#: templates/layout.html:33
msgid "cancel"
msgstr "Nuligi"

#: templates/layout.html:46 templates/programs.html:68
#: templates/programs.html:76
#, fuzzy
msgid "copy_link_to_share"
msgstr "Copy link to share"

#: templates/layout.html:92 templates/quiz/endquiz.html:18
#: templates/quiz/quiz.html:29
#, fuzzy
msgid "achievement_earned"
msgstr "You've earned an achievement!"

#: templates/learn-more.html:7
#, fuzzy
msgid "mailing_title"
msgstr "Subscribe to the Hedy newsletter"

#: templates/learn-more.html:10 templates/profile.html:90
#: templates/recover.html:8 templates/signup.html:13
msgid "email"
msgstr "Retpoŝta adreso"

#: templates/learn-more.html:14
#, fuzzy
msgid "surname"
msgstr "First Name"

#: templates/learn-more.html:18
#, fuzzy
msgid "lastname"
msgstr "Last Name"

#: templates/learn-more.html:22 templates/profile.html:129
#: templates/signup.html:52
msgid "country"
msgstr "Lando"

#: templates/learn-more.html:31
msgid "subscribe"
msgstr "Aboni"

#: templates/learn-more.html:32
#, fuzzy
msgid "required_field"
msgstr "Fields marked with an * are required"

#: templates/learn-more.html:35
#, fuzzy
msgid "previous_campaigns"
msgstr "View previous campaigns"

#: templates/level-page.html:8
#, fuzzy
msgid "step_title"
msgstr "Assignment"

#: templates/level-page.html:12
msgid "save_code_button"
msgstr "Konservi kodon"

#: templates/level-page.html:13
#, fuzzy
msgid "share_code_button"
msgstr "Save & share code"

#: templates/level-page.html:31
msgid "try_button"
msgstr "Provi"

#: templates/login.html:10
msgid "login_long"
msgstr "Saluti en vian konton"

#: templates/login.html:26 website/auth.py:291
#, fuzzy
msgid "no_account"
msgstr "No account?"

#: templates/login.html:28 templates/signup.html:6 templates/signup.html:105
#, fuzzy
msgid "create_account"
msgstr "Create account"

#: templates/login.html:33
msgid "forgot_password"
msgstr "Ĉu vi forgesis vian pasvorton?"

#: templates/main-page.html:10
msgid "main_title"
msgstr "Hedy"

#: templates/main-page.html:11
#, fuzzy
msgid "main_subtitle"
msgstr "A gradual programming language"

#: templates/main-page.html:14
#, fuzzy
msgid "try_it"
msgstr "Try it"

#: templates/profile.html:4
#, fuzzy
msgid "account_overview"
msgstr "Account overview"

#: templates/profile.html:6 templates/profile.html:8
msgid "my_messages"
msgstr "Miaj mesaĝoj"

#: templates/profile.html:11
#, fuzzy
msgid "invite_message"
msgstr "You have received an invitation to join class"

#: templates/profile.html:12
#, fuzzy
msgid "sent_by"
msgstr "This invitation is sent by"

#: templates/profile.html:15
#, fuzzy
msgid "delete_invite"
msgstr "Delete invitation"

#: templates/profile.html:21 templates/profile.html:23
msgid "public_profile"
msgstr "Publika profilo"

#: templates/profile.html:24
#, fuzzy
msgid "public_profile_visit"
msgstr "You can visit your public profile! Click"

#: templates/profile.html:24
#, fuzzy
msgid "public_profile_link"
msgstr "here"

#: templates/profile.html:27
msgid "profile_picture"
msgstr "Profilbildo"

#: templates/profile.html:40
msgid "personal_text"
msgstr "Persona teksto"

#: templates/profile.html:41
msgid "your_personal_text"
msgstr "Via persona teksto..."

#: templates/profile.html:45
#, fuzzy
msgid "favourite_program"
msgstr "Favourite program"

#: templates/profile.html:56
#, fuzzy
msgid "public_profile_info"
msgstr ""
"By selecting this box I make my profile visible for everyone. Be careful "
"not to share personal information like your name or home address, because"
" everyone will be able to see it!"

#: templates/profile.html:59
#, fuzzy
msgid "update_public"
msgstr "Update public profile"

#: templates/profile.html:61 templates/profile.html:142
#, fuzzy
msgid "are_you_sure"
msgstr "Are you sure? You cannot revert this action."

#: templates/profile.html:61
#, fuzzy
msgid "delete_public"
msgstr "Delete public profile"

#: templates/profile.html:77
#, fuzzy
msgid "self_removal_prompt"
msgstr "Are you sure you want to leave this class?"

#: templates/profile.html:77
#, fuzzy
msgid "leave_class"
msgstr "Leave class"

#: templates/profile.html:82 templates/profile.html:85
#, fuzzy
msgid "settings"
msgstr "My personal settings"

#: templates/profile.html:93 templates/signup.html:41
msgid "birth_year"
msgstr "Naskiĝjaro"

#: templates/profile.html:96 templates/signup.html:25
msgid "preferred_language"
msgstr "Preferata lingvo"

#: templates/profile.html:106 templates/signup.html:34
msgid "preferred_keyword_language"
msgstr "Preferata lingvo de la ŝlosilvortoj"

#: templates/profile.html:120 templates/signup.html:44
msgid "gender"
msgstr "Sekso"

#: templates/profile.html:123 templates/signup.html:46
msgid "female"
msgstr "Ina"

#: templates/profile.html:124 templates/signup.html:47
msgid "male"
msgstr "Vira"

#: templates/profile.html:125 templates/signup.html:48
msgid "other"
msgstr "Alia"

#: templates/profile.html:138
msgid "update_profile"
msgstr "Modifi profilon"

#: templates/profile.html:142
msgid "destroy_profile"
msgstr "Forviŝi profilon"

#: templates/profile.html:149
msgid "current_password"
msgstr "Aktuala pasvorto"

#: templates/profile.html:153
msgid "new_password"
msgstr "Nova pasvorto"

#: templates/profile.html:157
msgid "repeat_new_password"
msgstr "Ripetu novan pasvorton"

#: templates/programs.html:7
#, fuzzy
msgid "recent"
msgstr "My recent programs"

#: templates/programs.html:33 templates/view-program-page.html:7
#, fuzzy
msgid "submitted_header"
msgstr "This is a submitted program and can't be altered."

#: templates/programs.html:38
msgid "title"
msgstr "Titolo"

#: templates/programs.html:41 templates/view-program-page.html:8
#, fuzzy
msgid "last_edited"
msgstr "Last edited"

#: templates/programs.html:59
#, fuzzy
msgid "favourite_confirm"
msgstr "Are you sure you want to set this program as your favourite?"

#: templates/programs.html:67 templates/programs.html:72
msgid "open"
msgstr "Malfermi"

#: templates/programs.html:68 templates/programs.html:76
#, fuzzy
msgid "copy_clipboard"
msgstr "Successfully copied to clipboard"

#: templates/programs.html:69 templates/programs.html:73
#, fuzzy
msgid "delete_confirm"
msgstr "Are you sure you want to delete the program?"

#: templates/programs.html:69 templates/programs.html:73
msgid "delete"
msgstr "Forviŝi"

#: templates/programs.html:75
#, fuzzy
msgid "unshare_confirm"
msgstr "Are you sure you want to make the program private?"

#: templates/programs.html:75
#, fuzzy
msgid "unshare"
msgstr "Unshare"

#: templates/programs.html:77
#, fuzzy
msgid "submit_warning"
msgstr "Are you sure you want to submit this program?"

#: templates/programs.html:77
#, fuzzy
msgid "submit_program"
msgstr "Submit"

#: templates/programs.html:80
#, fuzzy
msgid "share_confirm"
msgstr "Are you sure you want to make the program public?"

#: templates/programs.html:80
#, fuzzy
msgid "share"
msgstr "Share"

#: templates/programs.html:86
#, fuzzy
msgid "no_programs"
msgstr "You have no programs yet."

#: templates/programs.html:88
#, fuzzy
msgid "write_first_program"
msgstr "Write your first program!"

#: templates/public-page.html:85
#, fuzzy
msgid "no_shared_programs"
msgstr "has no shared programs..."

#: templates/recover.html:6
#, fuzzy
msgid "recover_password"
msgstr "Request a password reset"

#: templates/recover.html:11
#, fuzzy
msgid "send_password_recovery"
msgstr "Send me a password recovery link"

#: templates/reset.html:6 templates/reset.html:19
#, fuzzy
msgid "reset_password"
msgstr "Reset password"

#: templates/reset.html:12 templates/signup.html:22
#, fuzzy
msgid "password_repeat"
msgstr "Repeat password"

#: templates/signup.html:7
#, fuzzy
msgid "create_account_explanation"
msgstr "Having your own account allows you to save your programs."

#: templates/signup.html:16
#, fuzzy
msgid "email_repeat"
msgstr "Repeat email"

#: templates/signup.html:60
#, fuzzy
msgid "programming_experience"
msgstr "Do you have programming experience?"

#: templates/signup.html:74
#, fuzzy
msgid "languages"
msgstr "Which of these programming languages have you used before?"

#: templates/signup.html:79
#, fuzzy
msgid "other_block"
msgstr "Another block language"

#: templates/signup.html:85
#, fuzzy
msgid "other_text"
msgstr "Another text language"

#: templates/signup.html:91
#, fuzzy
msgid "request_teacher"
msgstr "Would you like to apply for a teacher's account?"

#: templates/signup.html:94
#, fuzzy
msgid "subscribe_newsletter"
msgstr "Subscribe to the newsletter"

#: templates/signup.html:99
#, fuzzy
msgid "agree_with"
msgstr "I agree to the"

#: templates/signup.html:99
#, fuzzy
msgid "privacy_terms"
msgstr "privacy terms"

#: templates/signup.html:102
#, fuzzy
msgid "agree_third_party"
msgstr ""
"I consent to being contacted by partners of Leiden University with sales "
"opportunities (optional)"

#: templates/signup.html:109
#, fuzzy
msgid "already_account"
msgstr "Already have an account?"

#: templates/teacher-invitation.html:5
#, fuzzy
msgid "teacher_invitation_require_login"
msgstr ""
"To set up your profile as a teacher, we will need you to log in. If you "
"don't have an account, please create one."

#: templates/view-program-page.html:13
#, fuzzy
msgid "by"
msgstr "by"

#: templates/quiz/endquiz.html:27
#, fuzzy
msgid "end_quiz"
msgstr "Kvizo end"

#: templates/quiz/endquiz.html:28 templates/quiz/quiz-result-overview.html:23
#, fuzzy
msgid "score"
msgstr "Score"

#: templates/quiz/endquiz.html:37 templates/quiz/quiz-result-overview.html:109
#, fuzzy
msgid "go_to_level"
msgstr "Go to level"

#: templates/quiz/feedback.html:8 templates/quiz/quiz.html:16
msgid "question"
msgstr "Demando"

#: templates/quiz/feedback.html:17
#, fuzzy
msgid "feedback_success"
msgstr "Good!"

#: templates/quiz/feedback.html:23
#, fuzzy
msgid "feedback_failure"
msgstr "Wrong!"

#: templates/quiz/feedback.html:36
#, fuzzy
msgid "correct_answer"
msgstr "The correct answer is"

#: templates/quiz/feedback.html:54
#, fuzzy
msgid "go_to_question"
msgstr "Go to question"

#: templates/quiz/feedback.html:58
#, fuzzy
msgid "go_to_quiz_result"
msgstr "Go to quiz result"

#: templates/quiz/quiz-result-overview.html:22
msgid "results_quiz"
msgstr "Rezultoj de kvizo"

#: templates/quiz/quiz-result-overview.html:45
#, fuzzy
msgid "correct"
msgstr "Correct"

#: templates/quiz/quiz-result-overview.html:62
#, fuzzy
msgid "incorrect"
msgstr "Incorrect!"

#: templates/quiz/quiz-result-overview.html:92
#: templates/quiz/quiz-result-overview.html:96
#: templates/quiz/quiz-result-overview.html:100 templates/quiz/quiz.html:16
msgid "attempt"
msgstr "Provo"

#: templates/quiz/quiz.html:49 templates/quiz/quiz.html:55
#: templates/quiz/quiz_question.html:17
#, fuzzy
msgid "hint"
msgstr "Hint?"

#: templates/quiz/quiz_question.html:64
#, fuzzy
msgid "go_to_answer"
msgstr "Go to answer"

#: templates/quiz/quiz_question.html:66
#, fuzzy
msgid "submit_answer"
msgstr "Answer question"

#: templates/quiz/startquiz.html:9
#, fuzzy
msgid "start_quiz"
msgstr "Start quiz"

#: templates/quiz/startquiz.html:15
#, fuzzy
msgid "go_to_first_question"
msgstr "Go to question 1"

#: website/achievements.py:164
#, fuzzy
msgid "percentage_achieved"
msgstr "Achieved by {percentage}% of the users"

#: website/admin.py:19 website/admin.py:79 website/admin.py:100
#: website/admin.py:118 website/admin.py:125 website/admin.py:148
#, fuzzy
msgid "title_admin"
msgstr "Hedy - Administrator page"

#: website/auth.py:182 website/auth.py:195 website/auth.py:280
#: website/auth.py:418 website/auth.py:423 website/auth.py:471
#: website/auth.py:635 website/auth.py:644 website/auth.py:673
#: website/auth.py:720 website/auth.py:727 website/auth.py:747
#: website/teacher.py:301 website/teacher.py:342
#, fuzzy
msgid "username_invalid"
msgstr "Your username is invalid."

#: website/auth.py:184 website/auth.py:197
msgid "username_special"
msgstr "Salutnomo ne povas enhavi `:` aŭ `@`."

#: website/auth.py:186 website/auth.py:199
#, fuzzy
msgid "username_three"
msgstr "Username must contain at least three characters."

#: website/auth.py:188 website/auth.py:203 website/auth.py:282
#: website/auth.py:473 website/auth.py:496 website/auth.py:508
#: website/auth.py:677
#, fuzzy
msgid "password_invalid"
msgstr "Your password is invalid."

#: website/auth.py:190 website/auth.py:205
#, fuzzy
msgid "passwords_six"
msgstr "All passwords need to be six characters or longer."

#: website/auth.py:201 website/auth.py:535 website/auth.py:749
#: website/auth.py:754
#, fuzzy
msgid "email_invalid"
msgstr "Please enter a valid email."

#: website/auth.py:291
#, fuzzy
msgid "invalid_username_password"
msgstr "Invalid username/password."

#: website/auth.py:342 website/auth.py:344
#, fuzzy
msgid "repeat_match_email"
msgstr "The repeated email does not match."

#: website/auth.py:346 website/auth.py:498 website/auth.py:502
#: website/auth.py:681
#, fuzzy
msgid "repeat_match_password"
msgstr "The repeated password does not match."

#: website/auth.py:348 website/auth.py:526
msgid "language_invalid"
msgstr "Bonvolu elekti validan lingvon."

#: website/auth.py:350
#, fuzzy
msgid "agree_invalid"
msgstr "You have to agree with the privacy terms."

#: website/auth.py:352 website/auth.py:529
#, fuzzy
msgid "keyword_language_invalid"
msgstr ""
"Please select a valid keyword language (select English or your own "
"language)."

#: website/auth.py:357 website/auth.py:540
#, fuzzy
msgid "year_invalid"
msgstr "Please enter a year between 1900 and {year}."

#: website/auth.py:360 website/auth.py:543
#, fuzzy
msgid "gender_invalid"
msgstr "Please select a valid gender, choose (Female, Male, Other)."

#: website/auth.py:363 website/auth.py:546
#, fuzzy
msgid "country_invalid"
msgstr "Please select a valid country."

#: website/auth.py:365 website/auth.py:368 website/auth.py:548
#: website/auth.py:551
#, fuzzy
msgid "experience_invalid"
msgstr "Please select a valid experience, choose (Yes, No)."

#: website/auth.py:371 website/auth.py:554
#, fuzzy
msgid "programming_invalid"
msgstr "Please select a valid programming language."

#: website/auth.py:374
#, fuzzy
msgid "exists_username"
msgstr "That username is already in use."

#: website/auth.py:376 website/auth.py:562
#, fuzzy
msgid "exists_email"
msgstr "That email is already in use."

#: website/auth.py:416 website/auth.py:431 website/auth.py:675
#: website/auth.py:685
#, fuzzy
msgid "token_invalid"
msgstr "Your token is invalid."

#: website/auth.py:475 website/auth.py:500 website/auth.py:679
#, fuzzy
msgid "password_six"
msgstr "Your password must contain at least six characters."

#: website/auth.py:478 website/auth.py:481
#, fuzzy
msgid "password_change_not_allowed"
msgstr "You're not allowed to change the password of this user."

#: website/auth.py:486
#, fuzzy
msgid "password_change_success"
msgstr "Password of your student is successfully changed."

#: website/auth.py:517
#, fuzzy
msgid "password_updated"
msgstr "Password updated."

#: website/auth.py:601
#, fuzzy
msgid "profile_updated"
msgstr "Profile updated."

#: website/auth.py:604
#, fuzzy
msgid "profile_updated_reload"
msgstr "Profile updated, page will be re-loaded."

#: website/auth.py:664
#, fuzzy
msgid "sent_password_recovery"
msgstr ""
"You should soon receive an email with instructions on how to reset your "
"password."

#: website/auth.py:704
#, fuzzy
msgid "password_resetted"
msgstr ""
"Your password has been successfully reset. You are being redirected to "
"the login page."

#: website/auth.py:722
#, fuzzy
msgid "teacher_invalid"
msgstr "Your teacher value is invalid."

#: website/auth.py:810
#, fuzzy
msgid "mail_welcome_verify_body"
msgstr ""
"Your Hedy account has been created successfully. Welcome!\n"
"Please click on this link to verify your email address: {link}"

#: website/auth.py:812
#, fuzzy
msgid "mail_change_password_body"
msgstr ""
"Your Hedy password has been changed. If you did this, all is good.\n"
"If you didn't change your password, please contact us immediately by "
"replying to this email."

#: website/auth.py:814
#, fuzzy
msgid "mail_recover_password_body"
msgstr ""
"By clicking on this link, you can set a new Hedy password. This link is "
"valid for <b>4</b> hours.\n"
"If you haven't required a password reset, please ignore this email: {link}"

#: website/auth.py:816
#, fuzzy
msgid "mail_reset_password_body"
msgstr ""
"Your Hedy password has been reset to a new one. If you did this, all is "
"good.\n"
"If you didn't change your password, please contact us immediately by "
"replying to this email."

#: website/auth.py:818
#, fuzzy
msgid "mail_welcome_teacher_body"
msgstr ""
"<strong>Welcome!</strong>\n"
"Congratulations on your brand new Hedy teachers account. Welcome to the "
"world wide community of Hedy teachers!\n"
"\n"
"<strong>What teachers accounts can do</strong>\n"
"With your teacher account, you have the option to create classes. Your "
"students can than join your classes and you can see their progress. "
"Classes are made and managed though the for <a "
"href=\"https://hedycode.com/for-teachers\">teachers page</a>.\n"
"\n"
"<strong>How to share ideas</strong>\n"
"If you are using Hedy in class, you probably have ideas for improvements!"
" You can share those ideas with us on the <a "
"href=\"https://github.com/Felienne/hedy/discussions/categories/ideas\">Ideas"
" Discussion</a>.\n"
"\n"
"<strong>How to ask for help</strong>\n"
"If anything is unclear, you can post in the <a "
"href=\"https://github.com/Felienne/hedy/discussions/categories/q-a\">Q&A "
"discussion</a>, or <a href=\"mailto: hedy@felienne.com\">send us an "
"email</a>.\n"
"\n"
"Keep programming!"

#: website/auth.py:824
msgid "mail_welcome_verify_subject"
msgstr "Bonvenon al Hedy"

#: website/auth.py:826
#, fuzzy
msgid "mail_change_password_subject"
msgstr "Your Hedy password has been changed"

#: website/auth.py:828
#, fuzzy
msgid "mail_recover_password_subject"
msgstr "Request a password reset."

#: website/auth.py:830
#, fuzzy
msgid "mail_reset_password_subject"
msgstr "Your Hedy password has been reset"

#: website/auth.py:832
#, fuzzy
msgid "mail_welcome_teacher_subject"
msgstr "Your Hedy teacher account is ready"

#: website/auth.py:836
msgid "user"
msgstr "uzanto"

#: website/auth.py:841
msgid "mail_hello"
msgstr "Saluton {username}!"

#: website/auth.py:843
msgid "mail_goodbye"
msgstr ""
"Dankon!\n"
"La teamo Hedy"

#: website/auth.py:851
#, fuzzy
msgid "copy_mail_link"
msgstr "Please copy and paste this link into a new tab:"

#: website/auth.py:852
#, fuzzy
msgid "link"
msgstr "Link"

#: website/programs.py:41
#, fuzzy
msgid "delete_success"
msgstr "Program deleted successfully."

#: website/programs.py:55
#, fuzzy
msgid "save_prompt"
msgstr ""
"You need to have an account to save your program. Would you like to login"
" now?"

#: website/programs.py:60
#, fuzzy
msgid "overwrite_warning"
msgstr ""
"You already have a program with this name, saving this program will "
"replace the old one. Are you sure?"

#: website/programs.py:87
#, fuzzy
msgid "save_parse_warning"
msgstr "This program contains an error, are you sure you want to save it?"

#: website/programs.py:131 website/programs.py:132
#, fuzzy
msgid "save_success_detail"
msgstr "Program saved successfully."

#: website/programs.py:160
#, fuzzy
msgid "share_success_detail"
msgstr "Program shared successfully."

#: website/programs.py:162
#, fuzzy
msgid "unshare_success_detail"
msgstr "Program unshared successfully."

#: website/programs.py:202
#, fuzzy
msgid "favourite_success"
msgstr "Your program is set as favourite."

#: website/statistics.py:37 website/teacher.py:27 website/teacher.py:35
#: website/teacher.py:210 website/teacher.py:232 website/teacher.py:244
#: website/teacher.py:311 website/teacher.py:350
#, fuzzy
msgid "retrieve_class_error"
msgstr "Only teachers can retrieve classes"

#: website/statistics.py:41 website/teacher.py:38 website/teacher.py:132
#: website/teacher.py:151 website/teacher.py:213 website/teacher.py:235
#: website/teacher.py:247 website/teacher.py:314 website/teacher.py:353
#, fuzzy
msgid "no_such_class"
msgstr "No such Hedy class."

#: website/statistics.py:45
msgid "title_class statistics"
msgstr "Miaj statistikoj"

#: website/teacher.py:75
#, fuzzy
msgid "title_class-overview"
msgstr "Hedy - Class overview"

#: website/teacher.py:84
#, fuzzy
msgid "only_teacher_create_class"
msgstr "Only teachers are allowed to create classes!"

#: website/teacher.py:91 website/teacher.py:126
#, fuzzy
msgid "class_name_invalid"
msgstr "This class name is invalid."

#: website/teacher.py:93 website/teacher.py:128
#, fuzzy
msgid "class_name_empty"
msgstr "You didn't enter a class name!"

#: website/teacher.py:99
#, fuzzy
msgid "class_name_duplicate"
msgstr "You already have a class with this name."

#: website/teacher.py:163 website/teacher.py:179 website/teacher.py:532
#, fuzzy
msgid "invalid_class_link"
msgstr "Invalid link for joining the class."

#: website/teacher.py:167 website/teacher.py:169
#, fuzzy
msgid "title_join-class"
msgstr "Hedy - Join class"

#: website/teacher.py:223
#, fuzzy
msgid "title_customize-class"
msgstr "Hedy - Customize class"

#: website/teacher.py:238
#, fuzzy
msgid "customization_deleted"
msgstr "Customizations successfully deleted."

#: website/teacher.py:291
#, fuzzy
msgid "class_customize_success"
msgstr "Class successfully customized."

#: website/teacher.py:305
#, fuzzy
msgid "username_empty"
msgstr "You didn't enter an username!"

#: website/teacher.py:318
#, fuzzy
msgid "student_not_existing"
msgstr "This username doesn't exist."

#: website/teacher.py:320
#, fuzzy
msgid "student_already_in_class"
msgstr "This student is already in your class."

#: website/teacher.py:322
#, fuzzy
msgid "student_already_invite"
msgstr "This student already has a pending invitation."

#: website/teacher.py:381
#, fuzzy
msgid "no_accounts"
msgstr "There are no accounts to create."

#: website/teacher.py:391
#, fuzzy
msgid "unique_usernames"
msgstr "All usernames need to be unique."

#: website/teacher.py:400
#, fuzzy
msgid "usernames_exist"
msgstr "One or more usernames is already in use."

#: website/teacher.py:411
#, fuzzy
msgid "accounts_created"
msgstr "Accounts where successfully created."

#: website/teacher.py:417 website/teacher.py:422 website/teacher.py:433
#: website/teacher.py:462 website/teacher.py:488
#, fuzzy
msgid "retrieve_adventure_error"
msgstr "You're not allowed to view this adventure!"

#: website/teacher.py:427
#, fuzzy
msgid "title_view-adventure"
msgstr "Hedy - View adventure"

#: website/teacher.py:438
#, fuzzy
msgid "title_customize-adventure"
msgstr "Hedy - Customize adventure"

#: website/teacher.py:449
#, fuzzy
msgid "adventure_id_invalid"
msgstr "This adventure id is invalid."

#: website/teacher.py:451 website/teacher.py:507
#, fuzzy
msgid "adventure_name_invalid"
msgstr "This adventure name is invalid."

#: website/teacher.py:453
#, fuzzy
msgid "level_invalid"
msgstr "This Hedy level in invalid."

#: website/teacher.py:455
#, fuzzy
msgid "content_invalid"
msgstr "This adventure is invalid."

#: website/teacher.py:457
#, fuzzy
msgid "adventure_length"
msgstr "Your adventure has to be at least 20 characters."

#: website/teacher.py:459
#, fuzzy
msgid "public_invalid"
msgstr "This agreement selection is invalid"

#: website/teacher.py:470 website/teacher.py:514
#, fuzzy
msgid "adventure_duplicate"
msgstr "You already have an adventure with this name."

#: website/teacher.py:482
#, fuzzy
msgid "adventure_updated"
msgstr "The adventure has been updated!"

#: website/teacher.py:509
#, fuzzy
msgid "adventure_empty"
msgstr "Vi ne tajpis nomon de aventuro!"

#~ msgid "not_user"
#~ msgstr "Looks like you are not logged in!"

#~ msgid "landing_page_intro"
#~ msgstr "Welcome to the wonderful world of Hedy!"

#~ msgid "landing_page_teacher"
#~ msgstr ""
#~ "If you haven't used Hedy before, "
#~ "we advise you to start with the"
#~ " teacher tutorial."

#~ msgid "landing_page_student"
#~ msgstr ""
#~ "If you haven't used Hedy before, "
#~ "we advise you to start with the"
#~ " Hedy tutorial."<|MERGE_RESOLUTION|>--- conflicted
+++ resolved
@@ -2,13 +2,8 @@
 msgstr ""
 "Project-Id-Version: PROJECT VERSION\n"
 "Report-Msgid-Bugs-To: EMAIL@ADDRESS\n"
-<<<<<<< HEAD
-"POT-Creation-Date: 2022-05-18 15:39+0200\n"
-"PO-Revision-Date: 2022-05-17 14:19+0000\n"
-=======
 "POT-Creation-Date: 2022-05-24 16:16+0200\n"
 "PO-Revision-Date: 2022-05-25 17:37+0000\n"
->>>>>>> 2c280274
 "Last-Translator: Anonymous <noreply@weblate.org>\n"
 "Language-Team: none\n"
 "Language: eo\n"
@@ -44,15 +39,9 @@
 msgid "title_programs"
 msgstr "Hedy - Miaj programoj"
 
-<<<<<<< HEAD
-#: app.py:667 app.py:677 app.py:681 app.py:696 app.py:977 app.py:1426
-#: website/admin.py:17 website/admin.py:24 website/admin.py:87
-#: website/admin.py:104 website/admin.py:122 website/admin.py:129
-=======
 #: app.py:691 app.py:701 app.py:705 app.py:720 app.py:1008 app.py:1472
 #: website/admin.py:18 website/admin.py:25 website/admin.py:88
 #: website/admin.py:106 website/admin.py:124 website/admin.py:131
->>>>>>> 2c280274
 #: website/auth.py:712 website/auth.py:739 website/programs.py:210
 #: website/statistics.py:86
 #, fuzzy
@@ -157,12 +146,7 @@
 "Something went wrong while translating the code. Try running the code to "
 "see if it has an error. Code with errors can not be translated."
 
-<<<<<<< HEAD
-#: app.py:1170 app.py:1202
-#, fuzzy
-=======
 #: app.py:1218 app.py:1248
->>>>>>> 2c280274
 msgid "tutorial_start_title"
 msgstr "Bonvenon al Hedy!"
 
@@ -210,30 +194,11 @@
 msgid "tutorial_tryit_message"
 msgstr "Run the program, click 'next step' when you're done."
 
-<<<<<<< HEAD
-#: app.py:1180
-#, fuzzy
-msgid "tutorial_speakaloud_title"
-msgstr "The end!"
-
-#: app.py:1180
-#, fuzzy
-msgid "tutorial_speakaloud_message"
-msgstr "Click on 'next step' to really start coding with Hedy!"
-
-#: app.py:1182
-#, fuzzy
-=======
 #: app.py:1228
->>>>>>> 2c280274
 msgid "tutorial_nextlevel_title"
 msgstr "Al la sekva nivelo"
 
-<<<<<<< HEAD
-#: app.py:1182
-=======
 #: app.py:1228
->>>>>>> 2c280274
 #, fuzzy
 msgid "tutorial_nextlevel_message"
 msgstr ""
@@ -241,141 +206,71 @@
 "can continue with the next level. When there is also a previous level "
 "there will be a button next to it to go back."
 
-<<<<<<< HEAD
-#: app.py:1184
-=======
 #: app.py:1230
->>>>>>> 2c280274
 #, fuzzy
 msgid "tutorial_leveldefault_title"
 msgstr "Level explanation"
 
-<<<<<<< HEAD
-#: app.py:1184
-=======
 #: app.py:1230
->>>>>>> 2c280274
 #, fuzzy
 msgid "tutorial_leveldefault_message"
 msgstr ""
 "The first tab always contains the level explanation. In each level new "
 "commands will be explained here."
 
-<<<<<<< HEAD
-#: app.py:1186
-#, fuzzy
-=======
 #: app.py:1232
->>>>>>> 2c280274
 msgid "tutorial_adventures_title"
 msgstr "Aventuroj"
 
-<<<<<<< HEAD
-#: app.py:1186
-=======
 #: app.py:1232
->>>>>>> 2c280274
 #, fuzzy
 msgid "tutorial_adventures_message"
 msgstr ""
 "The other tabs contain adventures, which you can code for each level. "
 "They go from easy to hard."
 
-<<<<<<< HEAD
-#: app.py:1188
-#, fuzzy
-=======
 #: app.py:1234
->>>>>>> 2c280274
 msgid "tutorial_quiz_title"
 msgstr "Kvizo"
 
-<<<<<<< HEAD
-#: app.py:1188
-=======
 #: app.py:1234
->>>>>>> 2c280274
 #, fuzzy
 msgid "tutorial_quiz_message"
 msgstr ""
 "At the end of each level you can make the quiz. This way you can verify "
 "if you understand everything."
 
-<<<<<<< HEAD
-#: app.py:1190
-=======
 #: app.py:1236
->>>>>>> 2c280274
 #, fuzzy
 msgid "tutorial_saveshare_title"
 msgstr "Saving & sharing"
 
-<<<<<<< HEAD
-#: app.py:1190
-=======
 #: app.py:1236
->>>>>>> 2c280274
 #, fuzzy
 msgid "tutorial_saveshare_message"
 msgstr "You can save and share all your created programs with other Hedy users."
 
-<<<<<<< HEAD
-#: app.py:1192
-=======
 #: app.py:1238
->>>>>>> 2c280274
 #, fuzzy
 msgid "tutorial_cheatsheet_title"
 msgstr "Cheatsheet"
 
-<<<<<<< HEAD
-#: app.py:1192
-=======
 #: app.py:1238
->>>>>>> 2c280274
 #, fuzzy
 msgid "tutorial_cheatsheet_message"
 msgstr ""
 "If you forgot a command you can always use the cheatsheet. It shows a "
 "list of all commands you can use in the current level."
 
-<<<<<<< HEAD
-#: app.py:1194 app.py:1214
-#, fuzzy
-=======
 #: app.py:1240 app.py:1260
->>>>>>> 2c280274
 msgid "tutorial_end_title"
 msgstr "Fino!"
 
-<<<<<<< HEAD
-#: app.py:1194
-=======
 #: app.py:1240
->>>>>>> 2c280274
 #, fuzzy
 msgid "tutorial_end_message"
 msgstr "Click on 'next step' to really start coding with Hedy!"
 
-<<<<<<< HEAD
-#: app.py:1196 app.py:1216
-msgid "tutorial_title_not_found"
-msgstr ""
-
-#: app.py:1196 app.py:1216
-msgid "tutorial_message_not_found"
-msgstr ""
-
-#: app.py:1202
-msgid "teacher_tutorial_start_message"
-msgstr ""
-
-#: app.py:1204
-msgid "tutorial_class_title"
-msgstr ""
-
-#: app.py:1204
-=======
 #: app.py:1242 app.py:1262
 msgid "tutorial_title_not_found"
 msgstr ""
@@ -393,7 +288,6 @@
 msgstr ""
 
 #: app.py:1250
->>>>>>> 2c280274
 #, fuzzy
 msgid "tutorial_class_message"
 msgstr ""
@@ -401,40 +295,24 @@
 "through a link. You can view the programs and statistics of all your "
 "students."
 
-<<<<<<< HEAD
-#: app.py:1206
-=======
 #: app.py:1252
->>>>>>> 2c280274
 #, fuzzy
 msgid "tutorial_customize_class_title"
 msgstr "Customize classes"
 
-<<<<<<< HEAD
-#: app.py:1206
-=======
 #: app.py:1252
->>>>>>> 2c280274
 #, fuzzy
 msgid "tutorial_customize_class_message"
 msgstr ""
 "You can customize classes by hiding specific levels and/or adventures as "
 "well as making them available on a specific date."
 
-<<<<<<< HEAD
-#: app.py:1208
-=======
 #: app.py:1254
->>>>>>> 2c280274
 #, fuzzy
 msgid "tutorial_own_adventures_title"
 msgstr "Creating adventures"
 
-<<<<<<< HEAD
-#: app.py:1208
-=======
 #: app.py:1254
->>>>>>> 2c280274
 #, fuzzy
 msgid "tutorial_own_adventures_message"
 msgstr ""
@@ -442,20 +320,12 @@
 "students. Create them here and add them to your classes in the class "
 "customization section."
 
-<<<<<<< HEAD
-#: app.py:1210
-=======
 #: app.py:1256
->>>>>>> 2c280274
 #, fuzzy
 msgid "tutorial_accounts_title"
 msgstr "Creating accounts"
 
-<<<<<<< HEAD
-#: app.py:1210
-=======
 #: app.py:1256
->>>>>>> 2c280274
 #, fuzzy
 msgid "tutorial_accounts_message"
 msgstr ""
@@ -463,67 +333,39 @@
 "username and password. You can also directly add these accounts to one of"
 " your classes."
 
-<<<<<<< HEAD
-#: app.py:1212
-=======
 #: app.py:1258
->>>>>>> 2c280274
 #, fuzzy
 msgid "tutorial_documentation_title"
 msgstr "Hedy documentation"
 
-<<<<<<< HEAD
-#: app.py:1212
-msgid "tutorial_documentation_message"
-msgstr ""
-
-#: app.py:1214
-=======
 #: app.py:1258
 msgid "tutorial_documentation_message"
 msgstr ""
 
 #: app.py:1260
->>>>>>> 2c280274
 #, fuzzy
 msgid "teacher_tutorial_end_message"
 msgstr "Click on 'next step' to get started as a Hedy teacher!"
 
-<<<<<<< HEAD
-#: app.py:1224
-=======
 #: app.py:1270
->>>>>>> 2c280274
 #, fuzzy
 msgid "tutorial_code_snippet"
 msgstr ""
 "print Hello world!\n"
 "print I'm learning Hedy with the tutorial!"
 
-<<<<<<< HEAD
-#: app.py:1224
-=======
 #: app.py:1270
->>>>>>> 2c280274
 #, fuzzy
 msgid "tutorial_code_output"
 msgstr ""
 "print Hello world!\n"
 "print I'm learning Hedy with the tutorial!"
 
-<<<<<<< HEAD
-#: app.py:1228 app.py:1238
-msgid "invalid_tutorial_step"
-msgstr ""
-
-#: app.py:1365 website/auth.py:278 website/auth.py:333 website/auth.py:469
-=======
 #: app.py:1274 app.py:1284
 msgid "invalid_tutorial_step"
 msgstr ""
 
 #: app.py:1411 website/auth.py:278 website/auth.py:333 website/auth.py:469
->>>>>>> 2c280274
 #: website/auth.py:494 website/auth.py:524 website/auth.py:633
 #: website/auth.py:671 website/auth.py:718 website/auth.py:745
 #: website/teacher.py:89 website/teacher.py:124 website/teacher.py:196
@@ -533,56 +375,32 @@
 msgid "ajax_error"
 msgstr "There was an error, please try again."
 
-<<<<<<< HEAD
-#: app.py:1368
-=======
 #: app.py:1414
->>>>>>> 2c280274
 #, fuzzy
 msgid "image_invalid"
 msgstr "The image you chose image is invalid."
 
-<<<<<<< HEAD
-#: app.py:1370
-=======
 #: app.py:1416
->>>>>>> 2c280274
 #, fuzzy
 msgid "personal_text_invalid"
 msgstr "Your personal text is invalid."
 
-<<<<<<< HEAD
-#: app.py:1372 app.py:1378
-=======
 #: app.py:1418 app.py:1424
->>>>>>> 2c280274
 #, fuzzy
 msgid "favourite_program_invalid"
 msgstr "Your chosen favourite program is invalid."
 
-<<<<<<< HEAD
-#: app.py:1392 app.py:1393
-=======
 #: app.py:1438 app.py:1439
->>>>>>> 2c280274
 #, fuzzy
 msgid "public_profile_updated"
 msgstr "Public profile updated."
 
-<<<<<<< HEAD
-#: app.py:1430 app.py:1455
-=======
 #: app.py:1476 app.py:1501
->>>>>>> 2c280274
 #, fuzzy
 msgid "user_not_private"
 msgstr "This user either doesn't exist or doesn't have a public profile"
 
-<<<<<<< HEAD
-#: app.py:1463
-=======
 #: app.py:1509
->>>>>>> 2c280274
 #, fuzzy
 msgid "invalid_teacher_invitation_code"
 msgstr ""
