--- conflicted
+++ resolved
@@ -3,11 +3,7 @@
 msgstr ""
 "Project-Id-Version: PROJECT VERSION\n"
 "Report-Msgid-Bugs-To: EMAIL@ADDRESS\n"
-<<<<<<< HEAD
-"POT-Creation-Date: 2023-03-03 19:42+0100\n"
-=======
 "POT-Creation-Date: 2023-03-03 19:20+0100\n"
->>>>>>> 6639afe0
 "PO-Revision-Date: 2023-02-16 15:59+0000\n"
 "Last-Translator: Anonymous <noreply@weblate.org>\n"
 "Language: eo\n"
@@ -1035,12 +1031,9 @@
 msgid "no_certificate"
 msgstr "This user hasn't earned the Hedy Certificate of Completion"
 
-<<<<<<< HEAD
-=======
 msgid "no_more_flat_if"
 msgstr ""
 
->>>>>>> 6639afe0
 msgid "no_programs"
 msgstr "Vi ankoraŭ ne havas programojn."
 
