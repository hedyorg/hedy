msgid ""
msgstr ""
"Project-Id-Version: PROJECT VERSION\n"
"Report-Msgid-Bugs-To: EMAIL@ADDRESS\n"
<<<<<<< HEAD
"POT-Creation-Date: 2022-07-01 12:04-0400\n"
"PO-Revision-Date: 2022-06-28 13:25+0000\n"
=======
"POT-Creation-Date: 2022-06-29 14:20+0200\n"
"PO-Revision-Date: 2022-07-03 15:51+0000\n"
>>>>>>> ed525563
"Last-Translator: Anonymous <noreply@weblate.org>\n"
"Language-Team: none\n"
<<<<<<< HEAD
"Plural-Forms: nplurals=2; plural=n != 1\n"
"MIME-Version: 1.0\n"
"Content-Type: text/plain; charset=utf-8\n"
"Content-Transfer-Encoding: 8bit\n"
"Generated-By: Babel 2.9.1\n"
=======
"Language: eo\n"
"MIME-Version: 1.0\n"
"Content-Type: text/plain; charset=utf-8\n"
"Content-Transfer-Encoding: 8bit\n"
"Plural-Forms: nplurals=2; plural=n != 1;\n"
"X-Generator: Weblate 4.13.1-dev\n"
"Generated-By: Babel 2.10.1\n"
>>>>>>> ed525563

#: app.py:417
#, fuzzy
msgid "program_contains_error"
msgstr "This program contains an error, are you sure you want to share it?"

#: app.py:627
msgid "title_achievements"
msgstr "Hedy - Miaj premioj"

#: app.py:644 app.py:746 app.py:1088 website/teacher.py:361
#: website/teacher.py:372
msgid "not_teacher"
msgstr "Ŝajne vi ne estas instruisto!"

#: app.py:647
msgid "not_enrolled"
msgstr "Ŝajne vi ne apartenas al ĉi tiu klaso!"

#: app.py:684
msgid "title_programs"
msgstr "Hedy - Miaj programoj"

#: app.py:694 app.py:704 app.py:708 app.py:723 app.py:1003 app.py:1548
#: website/admin.py:17 website/admin.py:24 website/admin.py:92
#: website/admin.py:111 website/admin.py:129 website/admin.py:136
#: website/admin.py:144 website/auth.py:716 website/auth.py:743
#: website/programs.py:210 website/statistics.py:100
msgid "unauthorized"
msgstr "Al vi mankas la rajto atingi ĉi tiun paĝon"

#: app.py:760 app.py:1105
msgid "title_for-teacher"
msgstr "Hedy - Por instruistoj"

#: app.py:777 app.py:779 app.py:921 app.py:943 app.py:945
msgid "no_such_level"
msgstr "Nivelo ne ekzistas!"

#: app.py:787 app.py:794 app.py:875 app.py:881
msgid "no_such_program"
msgstr "Programo ne ekzistas!"

#: app.py:817
#, fuzzy
msgid "level_not_class"
msgstr "This level has not been made available in your class yet"

#: app.py:926 website/teacher.py:421 website/teacher.py:437
#: website/teacher.py:466 website/teacher.py:492
msgid "no_such_adventure"
msgstr "Aventuro ne ekzistas!"

#: app.py:954 app.py:1207
msgid "page_not_found"
msgstr "Paĝo ne ekzistas!"

#: app.py:974
msgid "title_signup"
msgstr "Hedy - Krei konton"

#: app.py:981
msgid "title_login"
msgstr "Hedy - Saluti"

#: app.py:988
msgid "title_recover"
msgstr "Hedy - Reakiri konton"

#: app.py:1004
msgid "title_reset"
msgstr "Hedy - Restarigi pasvorton"

#: app.py:1030
msgid "title_my-profile"
msgstr "Hedy - Mia konto"

#: app.py:1046
msgid "title_learn-more"
msgstr "Hedy - Lerni plu"

#: app.py:1052
msgid "title_privacy"
msgstr "Hedy - Kondiĉoj pri privateco"

#: app.py:1062
msgid "title_start"
msgstr "Hedy - Laŭgrada programlingvo"

#: app.py:1080
msgid "title_landing-page"
msgstr "Bonvenon al Hedy!"

#: app.py:1198
msgid "title_explore"
msgstr "Hedy - Esplori"

#: app.py:1219 app.py:1224
#, fuzzy
msgid "no_such_highscore"
msgstr "Nivelo ne ekzistas!"

#: app.py:1253 app.py:1255
#, fuzzy
msgid "translate_error"
msgstr ""
"Something went wrong while translating the code. Try running the code to "
"see if it has an error. Code with errors can not be translated."

#: app.py:1260 app.py:1294
msgid "tutorial_start_title"
msgstr "Bonvenon al Hedy!"

#: app.py:1260
#, fuzzy
msgid "tutorial_start_message"
msgstr "In this tutorial we will explain all the Hedy features step-by-step."

#: app.py:1262
msgid "tutorial_editor_title"
msgstr "La kodredaktilo"

#: app.py:1262
#, fuzzy
msgid "tutorial_editor_message"
msgstr "In this window you write all the code, try typing something!"

#: app.py:1264
msgid "tutorial_output_title"
msgstr "La eliga fenestro"

#: app.py:1264
#, fuzzy
msgid "tutorial_output_message"
msgstr "The result of the code you execute will be shown here"

#: app.py:1266
msgid "tutorial_run_title"
msgstr "La butono «Ruli»"

#: app.py:1266
#, fuzzy
msgid "tutorial_run_message"
msgstr "With this button you can run your program! Shall we give it a try?"

#: app.py:1268
msgid "tutorial_tryit_title"
msgstr "Provu ĝin!"

#: app.py:1268
#, fuzzy
msgid "tutorial_tryit_message"
msgstr "Run the program, click 'next step' when you're done."

#: app.py:1270
msgid "tutorial_speakaloud_title"
msgstr "Laŭtlegi vian programon"

#: app.py:1270
#, fuzzy
msgid "tutorial_speakaloud_message"
msgstr "Click on 'next step' to really start coding with Hedy!"

#: app.py:1272
msgid "tutorial_speakaloud_run_title"
msgstr "Ruli & aŭskulti"

#: app.py:1272
#, fuzzy
msgid "tutorial_speakaloud_run_message"
msgstr "Click on 'next step' to really start coding with Hedy!"

#: app.py:1274
msgid "tutorial_nextlevel_title"
msgstr "Al la sekva nivelo"

#: app.py:1274
#, fuzzy
msgid "tutorial_nextlevel_message"
msgstr ""
"When you think you understand everything and have practiced enough you "
"can continue with the next level. When there is also a previous level "
"there will be a button next to it to go back."

#: app.py:1276
msgid "tutorial_leveldefault_title"
msgstr "Klarigo pri nivelo"

#: app.py:1276
#, fuzzy
msgid "tutorial_leveldefault_message"
msgstr ""
"The first tab always contains the level explanation. In each level new "
"commands will be explained here."

#: app.py:1278
msgid "tutorial_adventures_title"
msgstr "Aventuroj"

#: app.py:1278
#, fuzzy
msgid "tutorial_adventures_message"
msgstr ""
"The other tabs contain adventures, which you can code for each level. "
"They go from easy to hard."

#: app.py:1280
msgid "tutorial_quiz_title"
msgstr "Kvizo"

#: app.py:1280
#, fuzzy
msgid "tutorial_quiz_message"
msgstr ""
"At the end of each level you can make the quiz. This way you can verify "
"if you understand everything."

#: app.py:1282
#, fuzzy
msgid "tutorial_saveshare_title"
msgstr "Saving & sharing"

#: app.py:1282
#, fuzzy
msgid "tutorial_saveshare_message"
msgstr "You can save and share all your created programs with other Hedy users."

#: app.py:1284
msgid "tutorial_cheatsheet_title"
msgstr "Resumo"

#: app.py:1284
msgid "tutorial_cheatsheet_message"
msgstr ""
"Se vi forgesis komandon, vi ĉiam povas uzi la resumon. Ĝi montras liston de "
"ĉiuj komandoj, kiujn vi povas uzi en la aktuala nivelo."

#: app.py:1286 app.py:1306
msgid "tutorial_end_title"
msgstr "Fino!"

#: app.py:1286
#, fuzzy
msgid "tutorial_end_message"
msgstr "Click on 'next step' to really start coding with Hedy!"

#: app.py:1288 app.py:1308
#, fuzzy
msgid "tutorial_title_not_found"
msgstr "We couldn't find that page!"

#: app.py:1288 app.py:1308
msgid "tutorial_message_not_found"
msgstr ""

#: app.py:1294
#, fuzzy
msgid "teacher_tutorial_start_message"
msgstr "In this tutorial we will explain all the Hedy features step-by-step."

#: app.py:1296
msgid "tutorial_class_title"
msgstr ""

#: app.py:1296
#, fuzzy
msgid "tutorial_class_message"
msgstr ""
"As a teacher you can created classes and invite student or let them join "
"through a link. You can view the programs and statistics of all your "
"students."

#: app.py:1298
msgid "tutorial_customize_class_title"
msgstr "Adapti klasojn"

#: app.py:1298
#, fuzzy
msgid "tutorial_customize_class_message"
msgstr ""
"You can customize classes by hiding specific levels and/or adventures as "
"well as making them available on a specific date."

#: app.py:1300
msgid "tutorial_own_adventures_title"
msgstr "Krei aventurojn"

#: app.py:1300
#, fuzzy
msgid "tutorial_own_adventures_message"
msgstr ""
"You can create your own adventures and use them as assignments for your "
"students. Create them here and add them to your classes in the class "
"customization section."

#: app.py:1302
msgid "tutorial_accounts_title"
msgstr "Krei kontojn"

#: app.py:1302
#, fuzzy
msgid "tutorial_accounts_message"
msgstr ""
"You can create multiple accounts at once, only needing to provide an "
"username and password. You can also directly add these accounts to one of"
" your classes."

#: app.py:1304
msgid "tutorial_documentation_title"
msgstr "Dokumentaro pri Hedy"

#: app.py:1304
msgid "tutorial_documentation_message"
msgstr ""

#: app.py:1306
#, fuzzy
msgid "teacher_tutorial_end_message"
msgstr "Click on 'next step' to get started as a Hedy teacher!"

#: app.py:1316
msgid "tutorial_code_snippet"
msgstr ""
"`{print}` Saluton mondo!\n"
"`{print}` Mi lernas Hedy!"

#: app.py:1320 app.py:1330
msgid "invalid_tutorial_step"
msgstr ""

#: app.py:1487 website/auth.py:278 website/auth.py:333 website/auth.py:469
#: website/auth.py:494 website/auth.py:524 website/auth.py:637
#: website/auth.py:675 website/auth.py:722 website/auth.py:749
#: website/quiz.py:43 website/quiz.py:69 website/teacher.py:88
#: website/teacher.py:123 website/teacher.py:195 website/teacher.py:251
#: website/teacher.py:298 website/teacher.py:339 website/teacher.py:377
#: website/teacher.py:448 website/teacher.py:506
msgid "ajax_error"
msgstr "Okazis eraro; bonvolu reprovi."

#: app.py:1490
msgid "image_invalid"
msgstr "La elektita bildo ne validas."

#: app.py:1492
msgid "personal_text_invalid"
msgstr "Via persona teksto ne validas."

#: app.py:1494 app.py:1500
#, fuzzy
msgid "favourite_program_invalid"
msgstr "Your chosen favourite program is invalid."

#: app.py:1514 app.py:1515
msgid "public_profile_updated"
msgstr "Publika profilo modifiĝis."

#: app.py:1552 app.py:1577
#, fuzzy
msgid "user_not_private"
msgstr "This user either doesn't exist or doesn't have a public profile"

#: app.py:1585
msgid "invalid_teacher_invitation_code"
msgstr ""
"La invitkodo por instruisto ne validas. Por fariĝi instruisto, kontaktu nin "
"ĉe hedy@felienne.com."

#: utils.py:292
msgid "default_404"
msgstr "La paĝo ne troviĝis…"

#: utils.py:294
msgid "default_403"
msgstr "Ŝajnas, ke vi ne estas rajtigita…"

#: utils.py:296
msgid "default_500"
msgstr "Io fiaskis…"

#: content/error-messages.txt:1
#, fuzzy
msgid "Wrong Level"
msgstr ""
"That was correct Hedy code, but not at the right level. You wrote "
"{offending_keyword} for level {working_level}. Tip: {tip}"

#: content/error-messages.txt:2
#, fuzzy
msgid "Incomplete"
msgstr ""
"Oops! You forgot a bit of code! On line {line_number}, you need to enter "
"text behind {incomplete_command}."

#: content/error-messages.txt:3
#, fuzzy
msgid "Invalid"
msgstr ""
"{invalid_command} is not a Hedy level {level} command. Did you mean "
"{guessed_command}?"

#: content/error-messages.txt:4
#, fuzzy
msgid "Invalid Space"
msgstr ""
"Oops! You started a line with a space on line {line_number}. Spaces "
"confuse computers, can you remove it?"

#: content/error-messages.txt:5
#, fuzzy
msgid "Has Blanks"
msgstr ""
"Your code is incomplete. It contains blanks that you have to replace with"
" code."

#: content/error-messages.txt:6
#, fuzzy
msgid "No Indentation"
msgstr ""
"You used too few spaces in line {line_number}. You used {leading_spaces} "
"spaces, which is not enough. Start every new block with {indent_size} "
"spaces more than the line before."

#: content/error-messages.txt:7
msgid "Unexpected Indentation"
msgstr ""
"Vi uzis tro da spacetoj en linio {line_number}. Vi uzis {leading_spaces} "
"spacetojn, kiom estas tro multe. Komencu ĉiun novan blokon per {indent_size} "
"spacetoj pli ol la antaŭa linio."

#: content/error-messages.txt:8
#, fuzzy
msgid "Parse"
msgstr ""
"The code you entered is not valid Hedy code. There is a mistake on line "
"{location[0]}, at position {location[1]}. You typed {character_found}, "
"but that is not allowed."

#: content/error-messages.txt:9
#, fuzzy
msgid "Unquoted Text"
msgstr ""
"Be careful. If you ask or print something, the text should start and "
"finish with a quotation mark. You forgot one somewhere."

#: content/error-messages.txt:10
#, fuzzy
msgid "Unquoted Assignment"
msgstr ""
"From this level, you need to place texts to the right of the `is` between"
" quotes. You forgot that for the text {text}."

#: content/error-messages.txt:11
#, fuzzy
msgid "Unquoted Equality Check"
msgstr ""
"If you want to check if a variable is equal to multiple words, the words "
"should be surrounded by quotation marks!"

#: content/error-messages.txt:12
#, fuzzy
msgid "Var Undefined"
msgstr ""
"You tried to use the variable {name}, but you didn't set it. It is also "
"possible that you were trying to use the word {name} but forgot quotation"
" marks."

#: content/error-messages.txt:13
#, fuzzy
msgid "Cyclic Var Definition"
msgstr ""
"The name {variable} needs to be set before you can use it on the right-"
"hand side of the is command."

#: content/error-messages.txt:14
#, fuzzy
msgid "Lonely Echo"
msgstr ""
"You used an echo before an ask, or an echo without an ask. First ask for "
"input, then echo."

#: content/error-messages.txt:15
#, fuzzy
msgid "Too Big"
msgstr ""
"Wow! Your program has an impressive {lines_of_code} lines of code! But we"
" can only process {max_lines} lines in this level. Make your program "
"smaller and try again."

#: content/error-messages.txt:16
#, fuzzy
msgid "Invalid Argument Type"
msgstr ""
"You cannot use {command} with {invalid_argument} because it is "
"{invalid_type}. Try changing {invalid_argument} to {allowed_types}."

#: content/error-messages.txt:17
#, fuzzy
msgid "Invalid Argument"
msgstr ""
"You cannot use the command {command} with {invalid_argument}. Try "
"changing {invalid_argument} to {allowed_types}."

#: content/error-messages.txt:18
#, fuzzy
msgid "Invalid Type Combination"
msgstr ""
"You cannot use {invalid_argument} and {invalid_argument_2} with {command}"
" because one is {invalid_type} and the other is {invalid_type_2}. Try "
"changing {invalid_argument} to {invalid_type_2} or {invalid_argument_2} "
"to {invalid_type}."

#: content/error-messages.txt:19
#, fuzzy
msgid "Unsupported Float"
msgstr ""
"Non-integer numbers are not supported yet but they will be in a few "
"levels. For now change {value} to an integer."

#: content/error-messages.txt:20
#, fuzzy
msgid "Locked Language Feature"
msgstr ""
"You are using {concept}! That is awesome, but {concept} is not unlocked "
"yet! It will be unlocked in a later level."

#: content/error-messages.txt:21
#, fuzzy
msgid "Missing Command"
msgstr "It looks like you forgot to use a command on line {line_number}."

#: content/error-messages.txt:22
#, fuzzy
msgid "Missing Inner Command"
msgstr ""
"It looks like you forgot to use a command with the {command} statement "
"you used on line {line_number}."

#: content/error-messages.txt:23
<<<<<<< HEAD
msgid "Incomplete Repeat"
msgstr ""

#: content/error-messages.txt:24
#, fuzzy
=======
>>>>>>> ed525563
msgid "Unsupported String Value"
msgstr "Teksta valoro ne povas enhavi la jenon: {invalid_value}."

#: content/error-messages.txt:25
#, fuzzy
msgid "ask_needs_var"
msgstr ""
"Starting in level 2, ask needs to be used with a variable. Example: name "
"is ask What are you called?"

#: content/error-messages.txt:26
#, fuzzy
msgid "echo_out"
msgstr ""
"Starting in level 2 echo is no longer needed. You can repeat an answer "
"with ask and print now. Example: name is ask What are you called? "
"printhello name"

<<<<<<< HEAD
#: content/error-messages.txt:27
#, fuzzy
=======
#: content/error-messages.txt:26
>>>>>>> ed525563
msgid "space"
msgstr "spaceto"

<<<<<<< HEAD
#: content/error-messages.txt:28
#, fuzzy
=======
#: content/error-messages.txt:27
>>>>>>> ed525563
msgid "comma"
msgstr "komo"

<<<<<<< HEAD
#: content/error-messages.txt:29
#, fuzzy
=======
#: content/error-messages.txt:28
>>>>>>> ed525563
msgid "question mark"
msgstr "demandosigno"

<<<<<<< HEAD
#: content/error-messages.txt:30
#, fuzzy
=======
#: content/error-messages.txt:29
>>>>>>> ed525563
msgid "newline"
msgstr "linifino"

<<<<<<< HEAD
#: content/error-messages.txt:31
#, fuzzy
=======
#: content/error-messages.txt:30
>>>>>>> ed525563
msgid "period"
msgstr "punkto"

<<<<<<< HEAD
#: content/error-messages.txt:32
#, fuzzy
=======
#: content/error-messages.txt:31
>>>>>>> ed525563
msgid "exclamation mark"
msgstr "krisigno"

<<<<<<< HEAD
#: content/error-messages.txt:33
#, fuzzy
=======
#: content/error-messages.txt:32
>>>>>>> ed525563
msgid "dash"
msgstr "streketo"

<<<<<<< HEAD
#: content/error-messages.txt:34
#, fuzzy
=======
#: content/error-messages.txt:33
>>>>>>> ed525563
msgid "star"
msgstr "asterisko"

<<<<<<< HEAD
#: content/error-messages.txt:35
#, fuzzy
=======
#: content/error-messages.txt:34
>>>>>>> ed525563
msgid "single quotes"
msgstr "unuobla citilo"

<<<<<<< HEAD
#: content/error-messages.txt:36
#, fuzzy
=======
#: content/error-messages.txt:35
>>>>>>> ed525563
msgid "double quotes"
msgstr "duobla citilo"

<<<<<<< HEAD
#: content/error-messages.txt:37
#, fuzzy
=======
#: content/error-messages.txt:36
>>>>>>> ed525563
msgid "slash"
msgstr "suprenstreko"

<<<<<<< HEAD
#: content/error-messages.txt:38
#, fuzzy
=======
#: content/error-messages.txt:37
>>>>>>> ed525563
msgid "string"
msgstr "teksto"

<<<<<<< HEAD
#: content/error-messages.txt:39
#, fuzzy
=======
#: content/error-messages.txt:38
>>>>>>> ed525563
msgid "nested blocks"
msgstr "bloko en bloko"

#: content/error-messages.txt:40
msgid "or"
msgstr "aŭ"

<<<<<<< HEAD
#: content/error-messages.txt:41
#, fuzzy
=======
#: content/error-messages.txt:40
>>>>>>> ed525563
msgid "number"
msgstr "nombro"

<<<<<<< HEAD
#: content/error-messages.txt:42
#, fuzzy
=======
#: content/error-messages.txt:41
>>>>>>> ed525563
msgid "integer"
msgstr "nombro"

<<<<<<< HEAD
#: content/error-messages.txt:43
#, fuzzy
=======
#: content/error-messages.txt:42
>>>>>>> ed525563
msgid "float"
msgstr "nombro"

<<<<<<< HEAD
#: content/error-messages.txt:44
#, fuzzy
=======
#: content/error-messages.txt:43
>>>>>>> ed525563
msgid "list"
msgstr "listo"

#: content/error-messages.txt:45
#, fuzzy
msgid "input"
msgstr "input from ask"

#: templates/achievements.html:5
msgid "general"
msgstr "Ĝenerala"

#: templates/achievements.html:9
msgid "programs_created"
msgstr "Programoj kreitaj"

#: templates/achievements.html:10
msgid "programs_saved"
msgstr "Programoj konservitaj"

#: templates/achievements.html:11
msgid "programs_submitted"
msgstr "Programoj submetitaj"

#: templates/achievements.html:13 templates/achievements.html:26
msgid "teacher"
msgstr "Instruisto"

#: templates/achievements.html:16 templates/achievements.html:54
msgid "hidden"
msgstr "Kaŝita"

#: templates/achievements.html:23
msgid "hedy_achievements"
msgstr "Premioj pri Hedy"

#: templates/achievements.html:37 templates/achievements.html:51
#: templates/landing-page.html:89 templates/layout.html:92
#: templates/public-page.html:51
msgid "achievements_logo_alt"
msgstr "Emblemo pri premioj"

#: templates/achievements.html:38
msgid "achievements_check_icon_alt"
msgstr "Piktogramo pri premio"

#: templates/base_email.html:3 templates/cheatsheet.html:15
#: templates/incl-menubar.html:4
msgid "hedy_logo_alt"
msgstr "Emblemo de Hedy"

#: templates/cheatsheet.html:14
msgid "cheatsheet_title"
msgstr "Resumo"

#: templates/class-logs.html:10 templates/class-stats.html:22
#: templates/create-accounts.html:41 templates/customize-class.html:166
msgid "back_to_class"
msgstr "Reen al klaso"

#: templates/class-overview.html:14 templates/for-teachers.html:35
msgid "class_name_prompt"
msgstr "Bonvolu tajpi la nomon de la klaso"

#: templates/class-overview.html:20 templates/class-overview.html:71
#: templates/create-accounts.html:16 templates/highscores.html:25
#: templates/login.html:12 templates/profile.html:89 templates/recover.html:8
#: templates/signup.html:10
msgid "username"
msgstr "Salutnomo"

#: templates/class-overview.html:21
msgid "last_login"
msgstr "Lasta saluto"

#: templates/class-overview.html:22
#, fuzzy
msgid "highest_level_reached"
msgstr "Highest level reached"

#: templates/class-overview.html:23
msgid "number_programs"
msgstr "Nombro de programoj"

#: templates/class-overview.html:24
msgid "programs"
msgstr "Programoj"

#: templates/class-overview.html:25 templates/create-accounts.html:17
#: templates/login.html:15 templates/reset.html:8 templates/signup.html:19
msgid "password"
msgstr "Pasvorto"

#: templates/class-overview.html:26 templates/class-overview.html:74
#: templates/customize-adventure.html:52 templates/for-teachers.html:46
#: templates/for-teachers.html:56
msgid "remove"
msgstr "Forigi"

#: templates/class-overview.html:36
msgid "page"
msgstr "paĝo"

#: templates/class-overview.html:37
msgid "enter_password"
msgstr "Tajpu novan pasvorton por"

#: templates/class-overview.html:37
msgid "password_change_prompt"
msgstr "Ĉu vi certe volas ŝanĝi ĉi tiun pasvorton?"

#: templates/class-overview.html:38
#, fuzzy
msgid "remove_student_prompt"
msgstr "Are you sure you want to remove the student from the class?"

#: templates/class-overview.html:46
msgid "add_students"
msgstr "Aldoni lernantojn"

#: templates/class-overview.html:47 templates/customize-class.html:5
msgid "customize_class"
msgstr "Adapti klason"

#: templates/class-overview.html:48
msgid "class_stats"
msgstr "Statistikoj pri klaso"

#: templates/class-overview.html:49
msgid "class_logs"
msgstr "Protokoloj"

#: templates/class-overview.html:52 templates/customize-adventure.html:59
msgid "back_to_teachers_page"
msgstr "Reen al instruista paĝo"

#: templates/class-overview.html:53
msgid "delete_class_prompt"
msgstr "Ĉu vi certe volas forviŝi ĉi tiun klason?"

#: templates/class-overview.html:53
msgid "delete_class"
msgstr "Forviŝi klason nemalfareble"

#: templates/class-overview.html:57
msgid "add_students_options"
msgstr "Krei kontojn de lernantoj"

#: templates/class-overview.html:59
#, fuzzy
msgid "copy_link_success"
msgstr "Copy link to share"

#: templates/class-overview.html:59
#, fuzzy
msgid "copy_join_link"
msgstr "Please copy and paste this link into a new tab:"

#: templates/class-overview.html:60
msgid "invite_prompt"
msgstr "Tajpu salutnomon"

#: templates/class-overview.html:60
msgid "invite_by_username"
msgstr "Inviti per salutnomo"

#: templates/class-overview.html:61 templates/create-accounts.html:45
msgid "create_accounts"
msgstr "Krei kontojn"

#: templates/class-overview.html:66
#, fuzzy
msgid "pending_invites"
msgstr "Pending invites"

#: templates/class-overview.html:72
msgid "invite_date"
msgstr "Dato de invito"

#: templates/class-overview.html:73
msgid "expiration_date"
msgstr "Dato de eksvalidiĝo"

#: templates/class-overview.html:83 templates/profile.html:16
#, fuzzy
msgid "delete_invite_prompt"
msgstr "Are you sure you want to remove this class invitation?"

#: templates/class-prejoin.html:7
msgid "class_already_joined"
msgstr "Vi jam estas lernanto en klaso"

#: templates/class-prejoin.html:9 templates/error-page.html:6
msgid "error_logo_alt"
msgstr "Emblemo pri eraro"

#: templates/class-prejoin.html:11
msgid "goto_profile"
msgstr "Al mia profilo"

#: templates/class-prejoin.html:15 templates/profile.html:13
msgid "prompt_join_class"
msgstr "Ĉu aliĝi al ĉi tiu klaso?"

#: templates/class-prejoin.html:17 website/teacher.py:181
#, fuzzy
msgid "join_prompt"
msgstr "You need to have an account to join a class. Would you like to login now?"

#: templates/class-prejoin.html:17 templates/profile.html:15
msgid "join_class"
msgstr "Aliĝi al klaso"

#: templates/code-page.html:8 templates/for-teachers.html:9
msgid "next_step_tutorial"
msgstr "Sekva paŝo >>>"

#: templates/code-page.html:34 templates/code-page.html:44
#: templates/customize-class.html:28 templates/customize-class.html:64
#: templates/customize-class.html:71 templates/customize-class.html:95
#: templates/level-page.html:6 templates/level-page.html:11
#: templates/quiz.html:8 templates/view-program-page.html:12
#: templates/view-program-page.html:28
msgid "level_title"
msgstr "Nivelo"

#: templates/create-accounts.html:5
msgid "create_multiple_accounts"
msgstr "Krei plurajn kontojn"

#: templates/create-accounts.html:7
#, fuzzy
msgid "accounts_intro"
msgstr ""
"On this page you can create accounts for multiple students at the same "
"time. It's also possible to directly add them to one of your classes. By "
"pressing the green + on the bottom right of the page you can add extra "
"rows. You can delete a row by pressing the corresponding red cross. Make "
"sure no rows are empty when you press \"Create accounts\". Please keep in"
" mind that every username and mail address needs to be unique and the "
"password needs to be <b>at least</b> 6 characters."

#: templates/create-accounts.html:10
msgid "create_accounts_prompt"
msgstr "Ĉu vi certe volas krei tiujn kontojn?"

#: templates/create-accounts.html:25
#, fuzzy
msgid "download_login_credentials"
msgstr ""

#: templates/create-accounts.html:29 templates/layout.html:22
#: templates/signup.html:64
msgid "yes"
msgstr "Jes"

#: templates/create-accounts.html:33 templates/layout.html:23
#: templates/signup.html:68
msgid "no"
msgstr "Ne"

#: templates/create-accounts.html:44 templates/programs.html:23
#, fuzzy
msgid "reset_view"
msgstr "Reset"

#: templates/customize-adventure.html:5
msgid "customize_adventure"
msgstr "Adapti aventuron"

#: templates/customize-adventure.html:7
msgid "update_adventure_prompt"
msgstr "Ĉu vi certas, ke vi volas modifi ĉi tiun aventuron?"

#: templates/customize-adventure.html:10
msgid "general_settings"
msgstr "Ĝeneralaj agordoj"

#: templates/customize-adventure.html:12 templates/for-teachers.html:20
#: templates/for-teachers.html:42
msgid "name"
msgstr "Nomo"

#: templates/customize-adventure.html:16 templates/customize-adventure.html:18
#: templates/explore.html:28 templates/explore.html:57
#: templates/explore.html:85 templates/for-teachers.html:43
#: templates/programs.html:12 templates/programs.html:37
#: templates/programs.html:45
msgid "level"
msgstr "Nivelo"

#: templates/customize-adventure.html:25
#, fuzzy
msgid "adventure_exp_1"
msgstr ""
"Type your adventure of choice on the right-hand side. After creating your"
" adventure you can include it in one of your classes under "
"\"customizations\". If you want to include a command in your adventure "
"please use code anchors like this:"

#: templates/customize-adventure.html:31
#, fuzzy
msgid "adventure_exp_2"
msgstr ""
"If you want to show actual code snippets, for example to give student a "
"template or example of the code. Please use pre anchors like this:"

#: templates/customize-adventure.html:36
msgid "hello_world_snippet"
msgstr "`{print}` Saluton mondo!"

#: templates/customize-adventure.html:39
#, fuzzy
msgid "adventure_exp_3"
msgstr ""
"You can use the \"preview\" button to view a styled version of your "
"adventure. To view the adventure on a dedicated page, select \"view\" "
"from the teachers page."

#: templates/customize-adventure.html:43 templates/customize-class.html:28
#: templates/customize-class.html:94 templates/explore.html:22
#: templates/programs.html:18 templates/programs.html:38
#: templates/view-adventure.html:6
msgid "adventure"
msgstr "Aventuro"

#: templates/customize-adventure.html:44
#, fuzzy
msgid "template_code"
msgstr ""
"This is the explanation of my adventure!\n"
"\n"
"This way I can show a command: <code>print</code>\n"
"\n"
"But sometimes I might want to show a piece of code, like this:\n"
"<pre>\n"
"ask What's your name?\n"
"echo so your name is \n"
"</pre>"

#: templates/customize-adventure.html:47
#, fuzzy
msgid "adventure_terms"
msgstr "I agree that my adventure might be made publicly available on Hedy."

#: templates/customize-adventure.html:50
msgid "preview"
msgstr "Antaŭrigardi"

#: templates/customize-adventure.html:51 templates/customize-class.html:161
msgid "save"
msgstr "Konservi"

#: templates/customize-adventure.html:52 templates/for-teachers.html:56
msgid "delete_adventure_prompt"
msgstr "Ĉu vi certas, ke vi volas forviŝi ĉi tiun aventuron?"

#: templates/customize-class.html:7
#, fuzzy
msgid "customize_class_exp_1"
msgstr ""
"Hi! On this page you can customize your class. By selecting levels and "
"adventures you can choose what your student can see. You can also add "
"your own created adventures to levels. All levels and default adventures "
"will be selected by default. <b>Notice:</b> Not every adventure is "
"available for every level! Settings up your customizations goes as "
"follows:"

#: templates/customize-class.html:10
#, fuzzy
msgid "customize_class_step_1"
msgstr "Select levels for your class by pressing the \"level buttons\""

#: templates/customize-class.html:11
#, fuzzy
msgid "customize_class_step_2"
msgstr ""
"\"Checkboxes\" will appear for the adventures available for the chosen "
"levels"

#: templates/customize-class.html:12
#, fuzzy
msgid "customize_class_step_3"
msgstr "Select the adventures you want to make available"

#: templates/customize-class.html:13
#, fuzzy
msgid "customize_class_step_4"
msgstr "Click the name of an adventure to (de)select for all levels"

#: templates/customize-class.html:14
msgid "customize_class_step_5"
msgstr "Aldoni personajn aventurojn"

#: templates/customize-class.html:15
#, fuzzy
msgid "customize_class_step_6"
msgstr "Selecting an opening date for each level (you can also leave it empty)"

#: templates/customize-class.html:16
#, fuzzy
msgid "customize_class_step_7"
msgstr "Selection other settings"

#: templates/customize-class.html:17
msgid "customize_class_step_8"
msgstr "Elektu «Konservi»; kaj jen finite!"

#: templates/customize-class.html:20
#, fuzzy
msgid "customize_class_exp_2"
msgstr ""
"You can always change these settings later on. For example, you can make "
"specific adventures or levels available while teaching a class. This way "
"it's easy for you to determine which level and adventures your students "
"will be working on. If you want to make everything available for your "
"class it is easiest to remove the customization all together."

#: templates/customize-class.html:23
msgid "select_adventures"
msgstr "Elekti aventurojn"

#: templates/customize-class.html:59
msgid "opening_dates"
msgstr "Datoj de komenco"

#: templates/customize-class.html:65
msgid "opening_date"
msgstr "Dato de komenco"

#: templates/customize-class.html:75 templates/customize-class.html:77
msgid "directly_available"
msgstr "Rekte malfermi"

#: templates/customize-class.html:89
#, fuzzy
msgid "select_own_adventures"
msgstr "Select own adventures"

#: templates/customize-class.html:96 templates/customize-class.html:120
#: templates/profile.html:50 templates/profile.html:124
#: templates/profile.html:133 templates/signup.html:26 templates/signup.html:45
#: templates/signup.html:53
msgid "select"
msgstr "Elekti"

#: templates/customize-class.html:114
msgid "other_settings"
msgstr "Aliaj agordoj"

#: templates/customize-class.html:119
msgid "option"
msgstr "Opcio"

#: templates/customize-class.html:125
#, fuzzy
msgid "mandatory_mode"
msgstr "Mandatory developer's mode"

#: templates/customize-class.html:131
msgid "hide_cheatsheet"
msgstr "Kaŝi resumon"

#: templates/customize-class.html:137
#, fuzzy
msgid "hide_keyword_switcher"
msgstr "Hide keyword switcher"

#: templates/customize-class.html:143
msgid "hide_quiz"
msgstr "Fino de kvizo"

#: templates/customize-class.html:149
#, fuzzy
msgid "hide_parsons"
msgstr "Hide parsons"

#: templates/customize-class.html:160
#, fuzzy
msgid "reset_adventure_prompt"
msgstr "Are you sure you want to reset all selected adventures?"

#: templates/customize-class.html:160
#, fuzzy
msgid "reset_adventures"
msgstr "Reset selected adventures"

#: templates/customize-class.html:164
#, fuzzy
msgid "remove_customizations_prompt"
msgstr "Are you sure you want to remove this class's customizations?"

#: templates/customize-class.html:165
#, fuzzy
msgid "remove_customization"
msgstr "Remove customization"

#: templates/customize-class.html:182
#, fuzzy
msgid "unsaved_class_changes"
msgstr "There are unsaved changes, are you sure you want to leave this page?"

#: templates/error-page.html:12
msgid "go_back_to_main"
msgstr "Reen al ĉefpaĝo"

#: templates/explore.html:12 templates/landing-page.html:33
msgid "explore_programs"
msgstr "Esplori programojn"

#: templates/explore.html:15
#, fuzzy
msgid "explore_explanation"
msgstr ""
"On this page you can look through programs created by other Hedy users. "
"You can filter on both a Hedy level and adventure. Click on \"View "
"program\" to open a program and run it. Programs with a red header "
"contain a mistake. You can still open the program, but running it will "
"result in an error. You can of course try to fix it! If the creator has a"
" public profile you can click their username to visit their profile. "
"There you will find all their shared programs and much more!"

#: templates/explore.html:34
msgid "language"
msgstr "Lingvo"

#: templates/explore.html:41 templates/programs.html:24
msgid "search_button"
msgstr "Serĉi"

#: templates/explore.html:48
#, fuzzy
msgid "hedy_choice_title"
msgstr "Hedy's Choice"

#: templates/explore.html:60 templates/explore.html:88
msgid "creator"
msgstr "Kreinto"

#: templates/explore.html:66 templates/explore.html:94
msgid "view_program"
msgstr "Vidi programon"

#: templates/for-teachers.html:15 templates/profile.html:71
#: templates/profile.html:73
msgid "my_classes"
msgstr "Miaj klasoj"

#: templates/for-teachers.html:22
msgid "students"
msgstr "lernantoj"

#: templates/for-teachers.html:35
msgid "create_class"
msgstr "Krei novan klason"

#: templates/for-teachers.html:38
msgid "my_adventures"
msgstr "Miaj aventuroj"

#: templates/for-teachers.html:44
msgid "last_update"
msgstr "Lasta ĝisdatigo"

#: templates/for-teachers.html:45 templates/for-teachers.html:55
msgid "view"
msgstr "Vidi"

#: templates/for-teachers.html:62
msgid "adventure_prompt"
msgstr "Bonvolu tajpi la nomon de la aventuro"

#: templates/for-teachers.html:62 website/teacher.py:501
msgid "create_adventure"
msgstr "Krei aventuron"

#: templates/for-teachers.html:120
#, fuzzy
msgid "teacher_welcome"
msgstr ""
"Welcome to Hedy! Your are now the proud owner of a teachers account which"
" allows you to create classes and invite students."

#: templates/highscores.html:7
#, fuzzy
msgid "highscore_explanation"
msgstr ""
"On this page you can look through programs created by other Hedy users. "
"You can filter on both a Hedy level and adventure. Click on \"View "
"program\" to open a program and run it. Programs with a red header "
"contain a mistake. You can still open the program, but running it will "
"result in an error. You can of course try to fix it! If the creator has a"
" public profile you can click their username to visit their profile. "
"There you will find all their shared programs and much more!"

#: templates/highscores.html:11
msgid "whole_world"
msgstr "La mondo"

#: templates/highscores.html:16
msgid "your_class"
msgstr "Via klaso"

#: templates/highscores.html:26 templates/landing-page.html:52
#: templates/public-page.html:16
msgid "achievements"
msgstr "premioj"

#: templates/highscores.html:27
msgid "country_title"
msgstr "Lando"

#: templates/highscores.html:28 templates/landing-page.html:88
#: templates/public-page.html:50
msgid "last_achievement"
msgstr "Laste gajnita premio"

#: templates/highscores.html:37 templates/programs.html:51
#, fuzzy
msgid "ago"
msgstr "{timestamp} ago"

#: templates/incl-adventure-tabs.html:14
#, fuzzy
msgid "parsons_title"
msgstr "Hedy"

#: templates/incl-adventure-tabs.html:25
msgid "quiz_tab"
msgstr "Fini kvizon"

#: templates/incl-adventure-tabs.html:29
#, fuzzy
msgid "specific_adventure_mode"
msgstr ""
"You're currently in adventure '{adventure}', click on 'Hedy' to view all "
"adventures."

#: templates/incl-adventure-tabs.html:44 templates/incl-adventure-tabs.html:57
msgid "example_code_header"
msgstr "Ekzempla Hedy-kodo"

#: templates/incl-editor-and-output.html:103
msgid "variables"
msgstr "Variabloj"

#: templates/incl-editor-and-output.html:119
msgid "enter_text"
msgstr "Tajpu vian respondon ĉi tie…"

#: templates/incl-editor-and-output.html:120
msgid "enter"
msgstr "Tajpi"

#: templates/incl-editor-and-output.html:130
#, fuzzy
msgid "already_program_running"
msgstr "There is already a program running, finish that one first."

#: templates/incl-editor-and-output.html:130
msgid "run_code_button"
msgstr "Ruli kodon"

#: templates/incl-editor-and-output.html:131
msgid "stop_code_button"
msgstr "Ĉesigi programon"

#: templates/incl-editor-and-output.html:142
#, fuzzy
msgid "next_exercise"
msgstr "Next exercise"

#: templates/incl-editor-and-output.html:144
msgid "edit_code_button"
msgstr "Redakti kodon"

#: templates/incl-editor-and-output.html:146
msgid "repair_program_logo_alt"
msgstr "Piktogramo pri riparado de programo"

#: templates/incl-editor-and-output.html:150
msgid "read_code_label"
msgstr "Laŭtlegi"

#: templates/incl-editor-and-output.html:160
#: templates/incl-editor-and-output.html:169
msgid "regress_button"
msgstr "Reen al nivelo {level}"

#: templates/incl-editor-and-output.html:163
#: templates/incl-editor-and-output.html:172 templates/quiz.html:153
msgid "advance_button"
msgstr "Iri al nivelo {level}"

#: templates/incl-editor-and-output.html:186
msgid "developers_mode"
msgstr "Programista reĝimo"

#: templates/incl-menubar.html:5
msgid "nav_start"
msgstr "Hejmo"

#: templates/incl-menubar.html:6
msgid "nav_hedy"
msgstr "Hedy"

#: templates/incl-menubar.html:7
msgid "nav_explore"
msgstr "Esplori"

#: templates/incl-menubar.html:8
msgid "nav_learn_more"
msgstr "Lerni plu"

#: templates/incl-menubar.html:10 templates/public-page.html:56
msgid "program_header"
msgstr "Miaj programoj"

#: templates/incl-menubar.html:16
#, fuzzy
msgid "highscores"
msgstr "Score"

#: templates/incl-menubar.html:17
msgid "my_achievements"
msgstr "Miaj premioj"

#: templates/incl-menubar.html:18
msgid "my_account"
msgstr "Mia konto"

#: templates/incl-menubar.html:20
msgid "for_teachers"
msgstr "Por instruistoj"

#: templates/incl-menubar.html:22
msgid "logout"
msgstr "Adiaŭi"

#: templates/incl-menubar.html:26 templates/login.html:19
#: templates/signup.html:109
msgid "login"
msgstr "Saluti"

#: templates/incl-menubar.html:38
msgid "search"
msgstr "Serĉi…"

#: templates/incl-menubar.html:43
msgid "keyword_support"
msgstr "Tradukitaj ŝlosilvortoj"

#: templates/incl-menubar.html:51
msgid "non_keyword_support"
msgstr "Tradukita enhavo"

#: templates/landing-page.html:6
msgid "welcome"
msgstr "Bonveno"

#: templates/landing-page.html:6
msgid "welcome_back"
msgstr "Bonvenon ree"

#: templates/landing-page.html:11
#, fuzzy
msgid "teacher_tutorial_logo_alt"
msgstr "Click on 'next step' to get started as a Hedy teacher!"

#: templates/landing-page.html:13
#, fuzzy
msgid "start_teacher_tutorial"
msgstr "Start teacher tutorial"

#: templates/landing-page.html:18
#, fuzzy
msgid "hedy_tutorial_logo_alt"
msgstr "Start hedy tutorial"

#: templates/landing-page.html:20
#, fuzzy
msgid "start_hedy_tutorial"
msgstr "Start hedy tutorial"

#: templates/landing-page.html:25
msgid "start_programming_logo_alt"
msgstr "Piktogramo pri ekprogramado"

#: templates/landing-page.html:27
msgid "start_programming"
msgstr "Ekprogrami"

#: templates/landing-page.html:31
msgid "explore_programs_logo_alt"
msgstr "Piktogramo «esplori programojn»"

#: templates/landing-page.html:39
msgid "your_account"
msgstr "Via profilo"

#: templates/landing-page.html:43 templates/landing-page.html:45
#: templates/profile.html:36 templates/public-page.html:7
#: templates/public-page.html:9
msgid "profile_logo_alt"
msgstr "Piktogramo de profilo."

#: templates/landing-page.html:59
msgid "no_public_profile"
msgstr "Teksto mankas en via publika profilo…"

#: templates/landing-page.html:66 templates/landing-page.html:68
#: templates/public-page.html:28 templates/public-page.html:30
msgid "amount_created"
msgstr "programoj kreitaj"

#: templates/landing-page.html:72 templates/landing-page.html:74
#: templates/public-page.html:34 templates/public-page.html:36
msgid "amount_saved"
msgstr "programoj konservitaj"

#: templates/landing-page.html:78 templates/landing-page.html:80
#: templates/public-page.html:40 templates/public-page.html:42
msgid "amount_submitted"
msgstr "programoj submetitaj"

#: templates/landing-page.html:95
#, fuzzy
msgid "your_last_program"
msgstr "Favourite program"

#: templates/layout.html:31
msgid "ok"
msgstr "Bone"

#: templates/layout.html:32
msgid "cancel"
msgstr "Nuligi"

#: templates/layout.html:45 templates/programs.html:66
#: templates/programs.html:74
#, fuzzy
msgid "copy_link_to_share"
msgstr "Copy link to share"

#: templates/layout.html:91
#, fuzzy
msgid "achievement_earned"
msgstr "You've earned an achievement!"

#: templates/learn-more.html:7
#, fuzzy
msgid "mailing_title"
msgstr "Subscribe to the Hedy newsletter"

#: templates/learn-more.html:10 templates/profile.html:92
#: templates/recover.html:8 templates/signup.html:13
msgid "email"
msgstr "Retpoŝta adreso"

#: templates/learn-more.html:14
msgid "surname"
msgstr "Antaŭnomo"

#: templates/learn-more.html:18
msgid "lastname"
msgstr "Familia nomo"

#: templates/learn-more.html:22 templates/profile.html:131
#: templates/signup.html:52
msgid "country"
msgstr "Lando"

#: templates/learn-more.html:31
msgid "subscribe"
msgstr "Aboni"

#: templates/learn-more.html:32
#, fuzzy
msgid "required_field"
msgstr "Fields marked with an * are required"

#: templates/learn-more.html:35
#, fuzzy
msgid "previous_campaigns"
msgstr "View previous campaigns"

#: templates/level-page.html:8
#, fuzzy
msgid "step_title"
msgstr "Assignment"

#: templates/level-page.html:12
msgid "save_code_button"
msgstr "Konservi kodon"

#: templates/level-page.html:13
#, fuzzy
msgid "share_code_button"
msgstr "Save & share code"

#: templates/level-page.html:31
msgid "try_button"
msgstr "Provi"

#: templates/login.html:10
msgid "login_long"
msgstr "Saluti en vian konton"

#: templates/login.html:26 website/auth.py:291
msgid "no_account"
msgstr "Ĉu konto mankas?"

#: templates/login.html:28 templates/signup.html:6 templates/signup.html:105
msgid "create_account"
msgstr "Krei konton"

#: templates/login.html:33
msgid "forgot_password"
msgstr "Ĉu vi forgesis vian pasvorton?"

#: templates/main-page.html:10
msgid "main_title"
msgstr "Hedy"

#: templates/main-page.html:11
msgid "main_subtitle"
msgstr "Laŭgrada programlingvo"

#: templates/main-page.html:14
msgid "try_it"
msgstr "Provi ĝin"

#: templates/parsons.html:6 templates/parsons.html:8
#, fuzzy
msgid "exercise"
msgstr "Exercise"

#: templates/parsons.html:27
#, fuzzy
msgid "what_should_my_code_do"
msgstr "What should my code do?"

#: templates/profile.html:4
msgid "account_overview"
msgstr "Superrigardo pri konto"

#: templates/profile.html:7 templates/profile.html:9
msgid "my_messages"
msgstr "Miaj mesaĝoj"

#: templates/profile.html:12
#, fuzzy
msgid "invite_message"
msgstr "You have received an invitation to join class"

#: templates/profile.html:13
#, fuzzy
msgid "sent_by"
msgstr "This invitation is sent by"

#: templates/profile.html:16
msgid "delete_invite"
msgstr "Forviŝi inviton"

#: templates/profile.html:22 templates/profile.html:24
msgid "public_profile"
msgstr "Publika profilo"

#: templates/profile.html:26
msgid "visit_own_public_profile"
msgstr "Viziti vian propran profilon"

#: templates/profile.html:30
msgid "profile_picture"
msgstr "Profilbildo"

#: templates/profile.html:43
msgid "personal_text"
msgstr "Persona teksto"

#: templates/profile.html:44
msgid "your_personal_text"
msgstr "Via persona teksto..."

#: templates/profile.html:48
#, fuzzy
msgid "favourite_program"
msgstr "Favourite program"

#: templates/profile.html:59
#, fuzzy
msgid "public_profile_info"
msgstr ""
"By selecting this box I make my profile visible for everyone. Be careful "
"not to share personal information like your name or home address, because"
" everyone will be able to see it!"

#: templates/profile.html:62
#, fuzzy
msgid "update_public"
msgstr "Update public profile"

#: templates/profile.html:64 templates/profile.html:143
#, fuzzy
msgid "are_you_sure"
msgstr "Are you sure? You cannot revert this action."

#: templates/profile.html:64
msgid "delete_public"
msgstr "Forviŝi publikan profilon"

#: templates/profile.html:78
#, fuzzy
msgid "self_removal_prompt"
msgstr "Are you sure you want to leave this class?"

#: templates/profile.html:78
msgid "leave_class"
msgstr "Forlasi klason"

#: templates/profile.html:84 templates/profile.html:87
msgid "settings"
msgstr "Miaj personaj agordoj"

#: templates/profile.html:95 templates/signup.html:41
msgid "birth_year"
msgstr "Naskiĝjaro"

#: templates/profile.html:98 templates/signup.html:25
msgid "preferred_language"
msgstr "Preferata lingvo"

#: templates/profile.html:108 templates/signup.html:34
msgid "preferred_keyword_language"
msgstr "Preferata lingvo de la ŝlosilvortoj"

#: templates/profile.html:122 templates/signup.html:44
msgid "gender"
msgstr "Sekso"

#: templates/profile.html:125 templates/signup.html:46
msgid "female"
msgstr "Ina"

#: templates/profile.html:126 templates/signup.html:47
msgid "male"
msgstr "Vira"

#: templates/profile.html:127 templates/signup.html:48
msgid "other"
msgstr "Alia"

#: templates/profile.html:140
msgid "update_profile"
msgstr "Modifi profilon"

#: templates/profile.html:143
msgid "destroy_profile"
msgstr "Forviŝi profilon"

#: templates/profile.html:145 templates/profile.html:147
#: templates/profile.html:160
msgid "change_password"
msgstr "Ŝanĝi pasvorton"

#: templates/profile.html:149
msgid "current_password"
msgstr "Aktuala pasvorto"

#: templates/profile.html:153
msgid "new_password"
msgstr "Nova pasvorto"

#: templates/profile.html:157
msgid "repeat_new_password"
msgstr "Ripetu novan pasvorton"

#: templates/programs.html:7
#, fuzzy
msgid "recent"
msgstr "My recent programs"

#: templates/programs.html:31 templates/view-program-page.html:7
#, fuzzy
msgid "submitted_header"
msgstr "This is a submitted program and can't be altered."

#: templates/programs.html:36
msgid "title"
msgstr "Titolo"

#: templates/programs.html:39 templates/view-program-page.html:8
#, fuzzy
msgid "last_edited"
msgstr "Last edited"

#: templates/programs.html:57
#, fuzzy
msgid "favourite_confirm"
msgstr "Are you sure you want to set this program as your favourite?"

#: templates/programs.html:65 templates/programs.html:70
msgid "open"
msgstr "Malfermi"

#: templates/programs.html:66 templates/programs.html:74
#, fuzzy
msgid "copy_clipboard"
msgstr "Successfully copied to clipboard"

#: templates/programs.html:67 templates/programs.html:71
#, fuzzy
msgid "delete_confirm"
msgstr "Are you sure you want to delete the program?"

#: templates/programs.html:67 templates/programs.html:71
msgid "delete"
msgstr "Forviŝi"

#: templates/programs.html:73
#, fuzzy
msgid "unshare_confirm"
msgstr "Are you sure you want to make the program private?"

#: templates/programs.html:73
#, fuzzy
msgid "unshare"
msgstr "Unshare"

#: templates/programs.html:75
#, fuzzy
msgid "submit_warning"
msgstr "Are you sure you want to submit this program?"

#: templates/programs.html:75
msgid "submit_program"
msgstr "Submeti"

#: templates/programs.html:78
#, fuzzy
msgid "share_confirm"
msgstr "Are you sure you want to make the program public?"

#: templates/programs.html:78
#, fuzzy
msgid "share"
msgstr "Share"

#: templates/programs.html:84
#, fuzzy
msgid "no_programs"
msgstr "You have no programs yet."

#: templates/programs.html:86
#, fuzzy
msgid "write_first_program"
msgstr "Write your first program!"

#: templates/public-page.html:85
#, fuzzy
msgid "no_shared_programs"
msgstr "has no shared programs..."

#: templates/quiz.html:4
msgid "quiz_logo_alt"
msgstr "Emblemo pri kvizo"

#: templates/quiz.html:7
msgid "start_quiz"
msgstr "Komenci kvizon"

#: templates/quiz.html:13
msgid "go_to_first_question"
msgstr "Iri al unua demando"

#: templates/quiz.html:22 templates/quiz.html:24 templates/quiz.html:105
msgid "question"
msgstr "Demando"

#: templates/quiz.html:39
msgid "hint"
msgstr "Ĉu konsileto?"

#: templates/quiz.html:51 templates/quiz.html:59 templates/quiz.html:69
#: templates/quiz.html:77 templates/quiz.html:87 templates/quiz.html:95
msgid "submit_answer"
msgstr "Respondi al demando"

#: templates/quiz.html:112
msgid "feedback_success"
msgstr "Bone!"

#: templates/quiz.html:117
msgid "feedback_failure"
msgstr "Malĝuste!"

#: templates/quiz.html:125
#, fuzzy
msgid "correct_answer"
msgstr "The correct answer is"

#: templates/quiz.html:134
msgid "go_to_question"
msgstr "Iri al demando"

#: templates/quiz.html:137
msgid "go_to_quiz_result"
msgstr "Iri al rezulto de kvizo"

#: templates/quiz.html:144
msgid "end_quiz"
msgstr "Fino de kvizo"

#: templates/quiz.html:145
msgid "score"
msgstr "Poentaro"

#: templates/recover.html:6
#, fuzzy
msgid "recover_password"
msgstr "Request a password reset"

#: templates/recover.html:11
#, fuzzy
msgid "send_password_recovery"
msgstr "Send me a password recovery link"

#: templates/reset.html:6 templates/reset.html:19
#, fuzzy
msgid "reset_password"
msgstr "Reset password"

#: templates/reset.html:12 templates/signup.html:22
msgid "password_repeat"
msgstr "Retajpu pasvorton"

#: templates/signup.html:7
#, fuzzy
msgid "create_account_explanation"
msgstr "Having your own account allows you to save your programs."

#: templates/signup.html:16
#, fuzzy
msgid "email_repeat"
msgstr "Repeat email"

#: templates/signup.html:60
#, fuzzy
msgid "programming_experience"
msgstr "Do you have programming experience?"

#: templates/signup.html:74
#, fuzzy
msgid "languages"
msgstr "Which of these programming languages have you used before?"

#: templates/signup.html:79
#, fuzzy
msgid "other_block"
msgstr "Another block language"

#: templates/signup.html:85
msgid "other_text"
msgstr "Alia teksta lingvo"

#: templates/signup.html:91
#, fuzzy
msgid "request_teacher"
msgstr "Would you like to apply for a teacher's account?"

#: templates/signup.html:94
#, fuzzy
msgid "subscribe_newsletter"
msgstr "Subscribe to the newsletter"

#: templates/signup.html:99
msgid "agree_with"
msgstr "Mi konsentas al la"

#: templates/signup.html:99
msgid "privacy_terms"
msgstr "kondiĉoj pri privateco"

#: templates/signup.html:102
#, fuzzy
msgid "agree_third_party"
msgstr ""
"I consent to being contacted by partners of Leiden University with sales "
"opportunities (optional)"

#: templates/signup.html:109
#, fuzzy
msgid "already_account"
msgstr "Already have an account?"

#: templates/teacher-invitation.html:5
#, fuzzy
msgid "teacher_invitation_require_login"
msgstr ""
"To set up your profile as a teacher, we will need you to log in. If you "
"don't have an account, please create one."

#: templates/view-program-page.html:13
msgid "by"
msgstr "far"

#: website/achievements.py:170
#, fuzzy
msgid "percentage_achieved"
msgstr "Achieved by {percentage}% of the users"

#: website/admin.py:18 website/admin.py:84 website/admin.py:105
#: website/admin.py:123 website/admin.py:130 website/admin.py:137
#: website/admin.py:161
msgid "title_admin"
msgstr "Hedy - Paĝo por administranto"

#: website/auth.py:182 website/auth.py:195 website/auth.py:280
#: website/auth.py:418 website/auth.py:423 website/auth.py:471
#: website/auth.py:639 website/auth.py:648 website/auth.py:677
#: website/auth.py:724 website/auth.py:731 website/auth.py:751
#: website/teacher.py:300 website/teacher.py:341
msgid "username_invalid"
msgstr "Via salutnomo ne validas."

#: website/auth.py:184 website/auth.py:197
msgid "username_special"
msgstr "Salutnomo ne povas enhavi `:` aŭ `@`."

#: website/auth.py:186 website/auth.py:199
#, fuzzy
msgid "username_three"
msgstr "Username must contain at least three characters."

#: website/auth.py:188 website/auth.py:203 website/auth.py:282
#: website/auth.py:473 website/auth.py:496 website/auth.py:508
#: website/auth.py:681
msgid "password_invalid"
msgstr "Via pasvorto ne validas."

#: website/auth.py:190 website/auth.py:205
#, fuzzy
msgid "passwords_six"
msgstr "All passwords need to be six characters or longer."

#: website/auth.py:201 website/auth.py:535 website/auth.py:753
#: website/auth.py:758
msgid "email_invalid"
msgstr "Bonvolu tajpi validan retpoŝtan adreson."

#: website/auth.py:291
msgid "invalid_username_password"
msgstr "Nevalida salutnomo aŭ pasvorto."

#: website/auth.py:342 website/auth.py:344
#, fuzzy
msgid "repeat_match_email"
msgstr "The repeated email does not match."

#: website/auth.py:346 website/auth.py:498 website/auth.py:502
#: website/auth.py:685
#, fuzzy
msgid "repeat_match_password"
msgstr "The repeated password does not match."

#: website/auth.py:348 website/auth.py:526
msgid "language_invalid"
msgstr "Bonvolu elekti validan lingvon."

#: website/auth.py:350
#, fuzzy
msgid "agree_invalid"
msgstr "You have to agree with the privacy terms."

#: website/auth.py:352 website/auth.py:529
#, fuzzy
msgid "keyword_language_invalid"
msgstr ""
"Please select a valid keyword language (select English or your own "
"language)."

#: website/auth.py:357 website/auth.py:540
msgid "year_invalid"
msgstr "Bonvolu tajpi jaron inter 1900 kaj {year}."

#: website/auth.py:360 website/auth.py:543
msgid "gender_invalid"
msgstr "Bonvolu elekti validan sekson, unu el «Ina», «Vira», «Alia»."

#: website/auth.py:363 website/auth.py:546
msgid "country_invalid"
msgstr "Bonvolu elekti validan landon."

#: website/auth.py:365 website/auth.py:368 website/auth.py:548
#: website/auth.py:551
#, fuzzy
msgid "experience_invalid"
msgstr "Please select a valid experience, choose (Yes, No)."

#: website/auth.py:371 website/auth.py:554
#, fuzzy
msgid "programming_invalid"
msgstr "Please select a valid programming language."

#: website/auth.py:374
#, fuzzy
msgid "exists_username"
msgstr "That username is already in use."

#: website/auth.py:376 website/auth.py:562
#, fuzzy
msgid "exists_email"
msgstr "That email is already in use."

#: website/auth.py:416 website/auth.py:431 website/auth.py:679
#: website/auth.py:689
msgid "token_invalid"
msgstr "Via ĵetono ne validas."

#: website/auth.py:475 website/auth.py:500 website/auth.py:683
#, fuzzy
msgid "password_six"
msgstr "Your password must contain at least six characters."

#: website/auth.py:478 website/auth.py:481
#, fuzzy
msgid "password_change_not_allowed"
msgstr "You're not allowed to change the password of this user."

#: website/auth.py:486
#, fuzzy
msgid "password_change_success"
msgstr "Password of your student is successfully changed."

#: website/auth.py:517
msgid "password_updated"
msgstr "Pasvorto ŝanĝiĝis."

#: website/auth.py:605
msgid "profile_updated"
msgstr "Profilo modifiĝis."

#: website/auth.py:608
#, fuzzy
msgid "profile_updated_reload"
msgstr "Profile updated, page will be re-loaded."

#: website/auth.py:668
#, fuzzy
msgid "sent_password_recovery"
msgstr ""
"You should soon receive an email with instructions on how to reset your "
"password."

#: website/auth.py:708
#, fuzzy
msgid "password_resetted"
msgstr ""
"Your password has been successfully reset. You are being redirected to "
"the login page."

#: website/auth.py:726
#, fuzzy
msgid "teacher_invalid"
msgstr "Your teacher value is invalid."

#: website/auth.py:814
#, fuzzy
msgid "mail_welcome_verify_body"
msgstr ""
"Your Hedy account has been created successfully. Welcome!\n"
"Please click on this link to verify your email address: {link}"

#: website/auth.py:816
#, fuzzy
msgid "mail_change_password_body"
msgstr ""
"Your Hedy password has been changed. If you did this, all is good.\n"
"If you didn't change your password, please contact us immediately by "
"replying to this email."

#: website/auth.py:818
#, fuzzy
msgid "mail_recover_password_body"
msgstr ""
"By clicking on this link, you can set a new Hedy password. This link is "
"valid for <b>4</b> hours.\n"
"If you haven't required a password reset, please ignore this email: {link}"

#: website/auth.py:820
#, fuzzy
msgid "mail_reset_password_body"
msgstr ""
"Your Hedy password has been reset to a new one. If you did this, all is "
"good.\n"
"If you didn't change your password, please contact us immediately by "
"replying to this email."

#: website/auth.py:822
#, fuzzy
msgid "mail_welcome_teacher_body"
msgstr ""
"<strong>Welcome!</strong>\n"
"Congratulations on your brand new Hedy teachers account. Welcome to the "
"world wide community of Hedy teachers!\n"
"\n"
"<strong>What teachers accounts can do</strong>\n"
"With your teacher account, you have the option to create classes. Your "
"students can than join your classes and you can see their progress. "
"Classes are made and managed though the for <a "
"href=\"https://hedycode.com/for-teachers\">teachers page</a>.\n"
"\n"
"<strong>How to share ideas</strong>\n"
"If you are using Hedy in class, you probably have ideas for improvements!"
" You can share those ideas with us on the <a "
"href=\"https://github.com/Felienne/hedy/discussions/categories/ideas\">Ideas"
" Discussion</a>.\n"
"\n"
"<strong>How to ask for help</strong>\n"
"If anything is unclear, you can post in the <a "
"href=\"https://github.com/Felienne/hedy/discussions/categories/q-a\">Q&A "
"discussion</a>, or <a href=\"mailto: hedy@felienne.com\">send us an "
"email</a>.\n"
"\n"
"Keep programming!"

#: website/auth.py:828
msgid "mail_welcome_verify_subject"
msgstr "Bonvenon al Hedy"

#: website/auth.py:830
#, fuzzy
msgid "mail_change_password_subject"
msgstr "Your Hedy password has been changed"

#: website/auth.py:832
#, fuzzy
msgid "mail_recover_password_subject"
msgstr "Request a password reset."

#: website/auth.py:834
#, fuzzy
msgid "mail_reset_password_subject"
msgstr "Your Hedy password has been reset"

#: website/auth.py:836
#, fuzzy
msgid "mail_welcome_teacher_subject"
msgstr "Your Hedy teacher account is ready"

#: website/auth.py:840
msgid "user"
msgstr "uzanto"

#: website/auth.py:845
msgid "mail_hello"
msgstr "Saluton {username}!"

#: website/auth.py:847
msgid "mail_goodbye"
msgstr ""
"Dankon!\n"
"La teamo Hedy"

#: website/auth.py:855
#, fuzzy
msgid "copy_mail_link"
msgstr "Please copy and paste this link into a new tab:"

#: website/auth.py:856
msgid "link"
msgstr "Ligo"

#: website/parsons.py:20
#, fuzzy
msgid "exercise_doesnt_exist"
msgstr "This exercise doesn't exist"

#: website/programs.py:41
#, fuzzy
msgid "delete_success"
msgstr "Program deleted successfully."

#: website/programs.py:55
#, fuzzy
msgid "save_prompt"
msgstr ""
"You need to have an account to save your program. Would you like to login"
" now?"

#: website/programs.py:60
#, fuzzy
msgid "overwrite_warning"
msgstr ""
"You already have a program with this name, saving this program will "
"replace the old one. Are you sure?"

#: website/programs.py:87
#, fuzzy
msgid "save_parse_warning"
msgstr "This program contains an error, are you sure you want to save it?"

#: website/programs.py:131 website/programs.py:132
#, fuzzy
msgid "save_success_detail"
msgstr "Program saved successfully."

#: website/programs.py:160
#, fuzzy
msgid "share_success_detail"
msgstr "Program shared successfully."

#: website/programs.py:162
#, fuzzy
msgid "unshare_success_detail"
msgstr "Program unshared successfully."

#: website/programs.py:202
#, fuzzy
msgid "favourite_success"
msgstr "Your program is set as favourite."

#: website/quiz.py:45 website/quiz.py:71 website/teacher.py:454
msgid "level_invalid"
msgstr "Jen nevalida nivelo."

#: website/quiz.py:60 website/quiz.py:86
msgid "question_doesnt_exist"
msgstr ""

#: website/quiz.py:73
#, fuzzy
msgid "question_invalid"
msgstr "Your token is invalid."

#: website/quiz.py:75
#, fuzzy
msgid "answer_invalid"
msgstr "Your password is invalid."

#: website/quiz.py:83
msgid "too_many_attempts"
msgstr ""

#: website/statistics.py:37 website/statistics.py:51 website/teacher.py:27
#: website/teacher.py:35 website/teacher.py:209 website/teacher.py:231
#: website/teacher.py:243 website/teacher.py:310 website/teacher.py:349
#, fuzzy
msgid "retrieve_class_error"
msgstr "Only teachers can retrieve classes"

#: website/statistics.py:41 website/statistics.py:55 website/teacher.py:38
#: website/teacher.py:131 website/teacher.py:150 website/teacher.py:212
#: website/teacher.py:234 website/teacher.py:246 website/teacher.py:313
#: website/teacher.py:352 website/teacher.py:364
msgid "no_such_class"
msgstr "Klaso ne ekzistas."

#: website/statistics.py:45
msgid "title_class statistics"
msgstr "Miaj statistikoj"

#: website/statistics.py:59
#, fuzzy
msgid "title_class logs"
msgstr "Hedy - Join class"

#: website/teacher.py:74
msgid "title_class-overview"
msgstr "Hedy - Superrigardo pri klaso"

#: website/teacher.py:83
#, fuzzy
msgid "only_teacher_create_class"
msgstr "Only teachers are allowed to create classes!"

#: website/teacher.py:90 website/teacher.py:125
msgid "class_name_invalid"
msgstr "Jen nevalida nomo de klaso."

#: website/teacher.py:92 website/teacher.py:127
msgid "class_name_empty"
msgstr "Vi ne tajpis nomon de klaso!"

#: website/teacher.py:98
#, fuzzy
msgid "class_name_duplicate"
msgstr "You already have a class with this name."

#: website/teacher.py:162 website/teacher.py:178 website/teacher.py:533
#, fuzzy
msgid "invalid_class_link"
msgstr "Invalid link for joining the class."

#: website/teacher.py:166 website/teacher.py:168
msgid "title_join-class"
msgstr "Hedy - Aliĝi al klaso"

#: website/teacher.py:222
msgid "title_customize-class"
msgstr "Hedy - Adapti klason"

#: website/teacher.py:237
#, fuzzy
msgid "customization_deleted"
msgstr "Customizations successfully deleted."

#: website/teacher.py:290
#, fuzzy
msgid "class_customize_success"
msgstr "Class successfully customized."

#: website/teacher.py:304
msgid "username_empty"
msgstr "Vi ne tajpis salutnomon!"

#: website/teacher.py:317
msgid "student_not_existing"
msgstr "Jen neekzistanta salutnomo."

#: website/teacher.py:319
msgid "student_already_in_class"
msgstr "Ĉi tiu lernanto jam estas en via klaso."

#: website/teacher.py:321
#, fuzzy
msgid "student_already_invite"
msgstr "This student already has a pending invitation."

#: website/teacher.py:382
#, fuzzy
msgid "no_accounts"
msgstr "There are no accounts to create."

#: website/teacher.py:392
#, fuzzy
msgid "unique_usernames"
msgstr "All usernames need to be unique."

#: website/teacher.py:401
#, fuzzy
msgid "usernames_exist"
msgstr "One or more usernames is already in use."

#: website/teacher.py:412
#, fuzzy
msgid "accounts_created"
msgstr "Accounts where successfully created."

#: website/teacher.py:418 website/teacher.py:423 website/teacher.py:434
#: website/teacher.py:463 website/teacher.py:489
#, fuzzy
msgid "retrieve_adventure_error"
msgstr "You're not allowed to view this adventure!"

#: website/teacher.py:428
msgid "title_view-adventure"
msgstr "Hedy - Vidi aventuron"

#: website/teacher.py:439
msgid "title_customize-adventure"
msgstr "Hedy - Adapti aventuron"

#: website/teacher.py:450
msgid "adventure_id_invalid"
msgstr "Jen nevalida identigilo de aventuro."

#: website/teacher.py:452 website/teacher.py:508
msgid "adventure_name_invalid"
msgstr "Jen nevalida nomo de aventuro."

#: website/teacher.py:456
msgid "content_invalid"
msgstr "Jen nevalida aventuro."

#: website/teacher.py:458
msgid "adventure_length"
msgstr "Via aventuro devas enhavi almenaŭ 20 skribsignojn."

#: website/teacher.py:460
#, fuzzy
msgid "public_invalid"
msgstr "This agreement selection is invalid"

#: website/teacher.py:471 website/teacher.py:515
msgid "adventure_duplicate"
msgstr "Aventuro de tiu nomo jam ekzistas."

#: website/teacher.py:483
msgid "adventure_updated"
msgstr "La aventuro modifiĝis!"

#: website/teacher.py:510
msgid "adventure_empty"
msgstr "Vi ne tajpis nomon de aventuro!"

#~ msgid "not_user"
#~ msgstr "Looks like you are not logged in!"

#~ msgid "landing_page_intro"
#~ msgstr "Welcome to the wonderful world of Hedy!"

#~ msgid "landing_page_teacher"
#~ msgstr ""
#~ "If you haven't used Hedy before, "
#~ "we advise you to start with the"
#~ " teacher tutorial."

#~ msgid "landing_page_student"
#~ msgstr ""
#~ "If you haven't used Hedy before, "
#~ "we advise you to start with the"
#~ " Hedy tutorial."

#~ msgid "tutorial_code_output"
#~ msgstr ""
#~ "print Hello world!\n"
#~ "print I'm learning Hedy with the tutorial!"

#~ msgid "end"
#~ msgstr "Fino"

#~ msgid "quiz_description"
#~ msgstr "This is the end of the level! Take the quiz now to test your knowledge."

#~ msgid "go_to_quiz"
#~ msgstr "Iri al kvizo"

#~ msgid "go_to_level"
#~ msgstr "Go to level"

#~ msgid "results_quiz"
#~ msgstr "Rezultoj de kvizo"

#~ msgid "correct"
#~ msgstr "Correct"

#~ msgid "incorrect"
#~ msgstr "Incorrect!"

#~ msgid "attempt"
#~ msgstr "Provo"

#~ msgid "go_to_answer"
#~ msgstr "Go to answer"

#~ msgid "minutes"
#~ msgstr "minutoj"

#~ msgid "hours"
#~ msgstr "horoj"

#~ msgid "days"
#~ msgstr "tagoj"

#~ msgid "ago"
#~ msgstr "antaŭ {time}"

#~ msgid "visible_columns"
#~ msgstr "Visible columns"

#~ msgid "latest_shared_program"
#~ msgstr "Latest shared program"

#~ msgid "remove_student"
#~ msgstr "Remove student"

#~ msgid "rename_class"
#~ msgstr "Rename class"

#~ msgid "remove_invite"
#~ msgstr "Remove invite"

#~ msgid "class_link"
#~ msgstr "Link to join class"

#~ msgid "invite_student"
#~ msgstr "Invite student"

#~ msgid "start_parsons"
#~ msgstr "Ekprogrami"

#~ msgid "go_to_first_exercise"
#~ msgstr "Go to question 1"

#~ msgid "select_class"
#~ msgstr "Select class"

#~ msgid "your_country"
#~ msgstr "Via profilo?"

#~ msgid "public_profile_visit"
#~ msgstr "You can visit your public profile! Click"

#~ msgid "public_profile_link"
#~ msgstr "here"<|MERGE_RESOLUTION|>--- conflicted
+++ resolved
@@ -2,30 +2,18 @@
 msgstr ""
 "Project-Id-Version: PROJECT VERSION\n"
 "Report-Msgid-Bugs-To: EMAIL@ADDRESS\n"
-<<<<<<< HEAD
 "POT-Creation-Date: 2022-07-01 12:04-0400\n"
-"PO-Revision-Date: 2022-06-28 13:25+0000\n"
-=======
-"POT-Creation-Date: 2022-06-29 14:20+0200\n"
 "PO-Revision-Date: 2022-07-03 15:51+0000\n"
->>>>>>> ed525563
 "Last-Translator: Anonymous <noreply@weblate.org>\n"
 "Language-Team: none\n"
-<<<<<<< HEAD
+"Language: eo\n"
 "Plural-Forms: nplurals=2; plural=n != 1\n"
-"MIME-Version: 1.0\n"
-"Content-Type: text/plain; charset=utf-8\n"
-"Content-Transfer-Encoding: 8bit\n"
-"Generated-By: Babel 2.9.1\n"
-=======
-"Language: eo\n"
 "MIME-Version: 1.0\n"
 "Content-Type: text/plain; charset=utf-8\n"
 "Content-Transfer-Encoding: 8bit\n"
 "Plural-Forms: nplurals=2; plural=n != 1;\n"
 "X-Generator: Weblate 4.13.1-dev\n"
-"Generated-By: Babel 2.10.1\n"
->>>>>>> ed525563
+"Generated-By: Babel 2.9.1\n"
 
 #: app.py:417
 #, fuzzy
@@ -565,14 +553,11 @@
 "you used on line {line_number}."
 
 #: content/error-messages.txt:23
-<<<<<<< HEAD
 msgid "Incomplete Repeat"
 msgstr ""
 
 #: content/error-messages.txt:24
 #, fuzzy
-=======
->>>>>>> ed525563
 msgid "Unsupported String Value"
 msgstr "Teksta valoro ne povas enhavi la jenon: {invalid_value}."
 
@@ -591,120 +576,55 @@
 "with ask and print now. Example: name is ask What are you called? "
 "printhello name"
 
-<<<<<<< HEAD
-#: content/error-messages.txt:27
-#, fuzzy
-=======
 #: content/error-messages.txt:26
->>>>>>> ed525563
 msgid "space"
 msgstr "spaceto"
 
-<<<<<<< HEAD
-#: content/error-messages.txt:28
-#, fuzzy
-=======
 #: content/error-messages.txt:27
->>>>>>> ed525563
 msgid "comma"
 msgstr "komo"
 
-<<<<<<< HEAD
-#: content/error-messages.txt:29
-#, fuzzy
-=======
 #: content/error-messages.txt:28
->>>>>>> ed525563
 msgid "question mark"
 msgstr "demandosigno"
 
-<<<<<<< HEAD
-#: content/error-messages.txt:30
-#, fuzzy
-=======
 #: content/error-messages.txt:29
->>>>>>> ed525563
 msgid "newline"
 msgstr "linifino"
 
-<<<<<<< HEAD
-#: content/error-messages.txt:31
-#, fuzzy
-=======
 #: content/error-messages.txt:30
->>>>>>> ed525563
 msgid "period"
 msgstr "punkto"
 
-<<<<<<< HEAD
-#: content/error-messages.txt:32
-#, fuzzy
-=======
 #: content/error-messages.txt:31
->>>>>>> ed525563
 msgid "exclamation mark"
 msgstr "krisigno"
 
-<<<<<<< HEAD
-#: content/error-messages.txt:33
-#, fuzzy
-=======
 #: content/error-messages.txt:32
->>>>>>> ed525563
 msgid "dash"
 msgstr "streketo"
 
-<<<<<<< HEAD
-#: content/error-messages.txt:34
-#, fuzzy
-=======
 #: content/error-messages.txt:33
->>>>>>> ed525563
 msgid "star"
 msgstr "asterisko"
 
-<<<<<<< HEAD
-#: content/error-messages.txt:35
-#, fuzzy
-=======
 #: content/error-messages.txt:34
->>>>>>> ed525563
 msgid "single quotes"
 msgstr "unuobla citilo"
 
-<<<<<<< HEAD
-#: content/error-messages.txt:36
-#, fuzzy
-=======
 #: content/error-messages.txt:35
->>>>>>> ed525563
 msgid "double quotes"
 msgstr "duobla citilo"
 
-<<<<<<< HEAD
-#: content/error-messages.txt:37
-#, fuzzy
-=======
 #: content/error-messages.txt:36
->>>>>>> ed525563
 msgid "slash"
 msgstr "suprenstreko"
 
-<<<<<<< HEAD
-#: content/error-messages.txt:38
-#, fuzzy
-=======
 #: content/error-messages.txt:37
->>>>>>> ed525563
 msgid "string"
 msgstr "teksto"
 
-<<<<<<< HEAD
-#: content/error-messages.txt:39
-#, fuzzy
-=======
 #: content/error-messages.txt:38
->>>>>>> ed525563
 msgid "nested blocks"
 msgstr "bloko en bloko"
 
@@ -712,39 +632,19 @@
 msgid "or"
 msgstr "aŭ"
 
-<<<<<<< HEAD
-#: content/error-messages.txt:41
-#, fuzzy
-=======
 #: content/error-messages.txt:40
->>>>>>> ed525563
 msgid "number"
 msgstr "nombro"
 
-<<<<<<< HEAD
-#: content/error-messages.txt:42
-#, fuzzy
-=======
 #: content/error-messages.txt:41
->>>>>>> ed525563
 msgid "integer"
 msgstr "nombro"
 
-<<<<<<< HEAD
-#: content/error-messages.txt:43
-#, fuzzy
-=======
 #: content/error-messages.txt:42
->>>>>>> ed525563
 msgid "float"
 msgstr "nombro"
 
-<<<<<<< HEAD
-#: content/error-messages.txt:44
-#, fuzzy
-=======
 #: content/error-messages.txt:43
->>>>>>> ed525563
 msgid "list"
 msgstr "listo"
 
