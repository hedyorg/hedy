# Esperanto translations for PROJECT.
# Copyright (C) 2023 ORGANIZATION
# This file is distributed under the same license as the PROJECT project.
# FIRST AUTHOR <EMAIL@ADDRESS>, 2023.
#
msgid ""
msgstr ""
"Project-Id-Version: PROJECT VERSION\n"
"Report-Msgid-Bugs-To: EMAIL@ADDRESS\n"
"POT-Creation-Date: 2000-01-01 00:00+0000\n"
"PO-Revision-Date: 2024-10-25 06:21+0000\n"
"Last-Translator: Prefill add-on <noreply-addon-prefill@weblate.org>\n"
"Language-Team: eo <LL@li.org>\n"
"Language: eo\n"
"MIME-Version: 1.0\n"
"Content-Type: text/plain; charset=utf-8\n"
"Content-Transfer-Encoding: 8bit\n"
"Plural-Forms: nplurals=2; plural=n != 1;\n"
"X-Generator: Weblate 5.8.2-dev\n"
"Generated-By: Babel 2.14.0\n"

#, fuzzy
msgid "Access Before Assign"
msgstr "Vi provis uzi la variablon {name} je la linio {access_line_number}, sed vi donis al ĝi valoron je la linio {definition_line_number}. Donu valoron al variablo antaŭ uzi ĝin."

#, fuzzy
msgid "Cyclic Var Definition"
msgstr "La nomo `{variable}` bezonas ricevi valoron antaŭ vi povas uzi ĝin maldekstre de la komando `{is}`."

#, fuzzy
msgid "Else Without If Error"
msgstr ""

#, fuzzy
msgid "Function Undefined"
msgstr "Vi provis uzi la funkcion {name}, sed vi ne difinis ĝin."

#, fuzzy
msgid "Has Blanks"
msgstr "Via kodo ne estas kompleta. Ĝi enhavas spacojn kiun vi devas anstataŭigi per kodo."

#, fuzzy
msgid "Incomplete"
msgstr ""

#, fuzzy
msgid "Incomplete Repeat"
msgstr "Ŝajnas ke vi forgesis uzi komandon kun la komando `{repeat}` kiun vi uzis je la linio {line_number}."

#, fuzzy
msgid "Invalid"
msgstr "`{invalid_command}` ne estas komando je la nivelo {level} de Hedy. Ĉu vi celis skribi `{guessed_command}`?"

#, fuzzy
msgid "Invalid Argument"
msgstr "Vi ne povas uzi la komandon `{command}` kun `{invalid_argument}`. Provu ŝanĝi `{invalid_argument}` per {allowed_types}."

#, fuzzy
msgid "Invalid Argument Type"
msgstr "Vi ne povas uzi `{command}` kun `{invalid_argument}` ĉar ĝi estas {invalid_type}. Provu ŝanĝi `{invalid_argument}` per {allowed_types}."

#, fuzzy
msgid "Invalid At Command"
msgstr ""

#, fuzzy
msgid "Invalid Space"
msgstr ""

#, fuzzy
msgid "Invalid Type Combination"
msgstr ""

#, fuzzy
msgid "Lonely Echo"
msgstr ""

#, fuzzy
msgid "Lonely Text"
msgstr ""

#, fuzzy
msgid "Missing Additional Command"
msgstr ""

#, fuzzy
msgid "Missing Colon Error"
msgstr ""

#, fuzzy
msgid "Missing Command"
msgstr ""

#, fuzzy
msgid "Missing Inner Command"
msgstr ""

#, fuzzy
msgid "Missing Square Brackets"
msgstr ""

#, fuzzy
msgid "Missing Variable"
msgstr ""

#, fuzzy
msgid "Misspelled At Command"
msgstr ""

#, fuzzy
msgid "No Indentation"
msgstr ""

#, fuzzy
msgid "Non Decimal Variable"
msgstr ""

#, fuzzy
msgid "Parse"
msgstr ""

#, fuzzy
msgid "Pressit Missing Else"
msgstr ""

#, fuzzy
msgid "Runtime Index Error"
msgstr ""

#, fuzzy
msgid "Runtime Value Error"
msgstr ""

#, fuzzy
msgid "Runtime Values Error"
msgstr ""

#, fuzzy
msgid "Save Microbit code "
msgstr ""

#, fuzzy
msgid "Too Big"
msgstr ""

#, fuzzy
msgid "Too Few Indents"
msgstr ""

#, fuzzy
msgid "Too Many Indents"
msgstr ""

#, fuzzy
msgid "Unexpected Indentation"
msgstr "Vi uzis tro da spacetoj en linio {line_number}. Vi uzis {leading_spaces} spacetojn, kiom estas tro multe. Komencu ĉiun novan blokon per {indent_size} spacetoj pli ol la antaŭa linio."

#, fuzzy
msgid "Unquoted Assignment"
msgstr ""

#, fuzzy
msgid "Unquoted Equality Check"
msgstr ""

#, fuzzy
msgid "Unquoted Text"
msgstr ""

#, fuzzy
msgid "Unsupported Float"
msgstr ""

#, fuzzy
msgid "Unsupported String Value"
msgstr "Teksta valoro ne povas enhavi la jenon: `{invalid_value}`."

#, fuzzy
msgid "Unused Variable"
msgstr ""

#, fuzzy
msgid "Var Undefined"
msgstr ""

#, fuzzy
msgid "Wrong Level"
msgstr ""

#, fuzzy
msgid "Wrong Number of Arguments"
msgstr ""

msgid "about_this_adventure"
msgstr ""

msgid "account_overview"
msgstr "Superrigardo pri konto"

#, fuzzy
msgid "actions"
msgstr ""

#, fuzzy
msgid "add"
msgstr ""

msgid "add_students"
msgstr "Aldoni lernantojn"

#, fuzzy
msgid "add_your_language"
msgstr ""

#, fuzzy
msgid "admin"
msgstr ""

msgid "adventure"
msgstr "Aventuro"

#, fuzzy
msgid "adventure_cloned"
msgstr ""

#, fuzzy
msgid "adventure_code_button"
msgstr ""

#, fuzzy
msgid "adventure_codeblock_button"
msgstr ""

msgid "adventure_duplicate"
msgstr "Aventuro de tiu nomo jam ekzistas."

msgid "adventure_empty"
msgstr "Vi ne tajpis nomon de aventuro!"

#, fuzzy
msgid "adventure_exp_3"
msgstr "You can use the \"preview\" button to view a styled version of your adventure. To view the adventure on a dedicated page, select \"view\" from the teachers page."

#, fuzzy
msgid "adventure_exp_classes"
msgstr ""

#, fuzzy
msgid "adventure_flagged"
msgstr ""

msgid "adventure_id_invalid"
msgstr "Jen nevalida identigilo de aventuro."

msgid "adventure_length"
msgstr "Via aventuro devas enhavi almenaŭ 20 skribsignojn."

msgid "adventure_name_invalid"
msgstr "Jen nevalida nomo de aventuro."

#, fuzzy
msgid "adventure_terms"
msgstr ""

msgid "adventure_updated"
msgstr "La aventuro modifiĝis!"

#, fuzzy
msgid "adventures_completed"
msgstr ""

#, fuzzy
msgid "adventures_info"
msgstr ""

#, fuzzy
msgid "adventures_restored"
msgstr ""

#, fuzzy
msgid "adventures_ticked"
msgstr ""

#, fuzzy
msgid "adventures_tried"
msgstr ""

#, fuzzy
msgid "ago"
msgstr ""

#, fuzzy
msgid "agree_invalid"
msgstr ""

msgid "agree_with"
msgstr "Mi konsentas al la"

msgid "ajax_error"
msgstr "Okazis eraro; bonvolu reprovi."

#, fuzzy
msgid "all"
msgstr ""

#, fuzzy
msgid "all_rows_missing_separator"
msgstr ""

msgid "already_account"
msgstr "Ĉu vi jam havas konton?"

#, fuzzy
msgid "already_program_running"
msgstr ""

#, fuzzy
msgid "are_you_sure"
msgstr ""

#, fuzzy
msgid "ask_needs_var"
msgstr ""

msgid "available_in"
msgstr ""

msgid "back_to_class"
msgstr "Reen al klaso"

#, fuzzy
msgid "become_a_sponsor"
msgstr ""

msgid "birth_year"
msgstr "Naskiĝjaro"

msgid "by"
msgstr "far"

msgid "cancel"
msgstr "Nuligi"

#, fuzzy
msgid "cant_parse_exception"
msgstr ""

#, fuzzy
msgid "certified_teacher"
msgstr ""

msgid "change_password"
msgstr "Ŝanĝi pasvorton"

msgid "cheatsheet_title"
msgstr "Resumo"

msgid "class_already_joined"
msgstr "Vi jam estas lernanto en klaso"

#, fuzzy
msgid "class_customize_success"
msgstr ""

#, fuzzy
msgid "class_graph_explanation"
msgstr ""

msgid "class_logs"
msgstr "Protokoloj"

#, fuzzy
msgid "class_name_duplicate"
msgstr ""

msgid "class_name_empty"
msgstr "Vi ne tajpis nomon de klaso!"

msgid "class_name_invalid"
msgstr "Jen nevalida nomo de klaso."

msgid "class_name_prompt"
msgstr "Bonvolu tajpi la nomon de la klaso"

#, fuzzy
msgid "class_performance_graph"
msgstr ""

#, fuzzy
msgid "class_survey_description"
msgstr ""

#, fuzzy
msgid "class_survey_later"
msgstr ""

#, fuzzy
msgid "class_survey_question1"
msgstr ""

#, fuzzy
msgid "class_survey_question2"
msgstr ""

#, fuzzy
msgid "class_survey_question3"
msgstr ""

#, fuzzy
msgid "class_survey_question4"
msgstr ""

#, fuzzy
msgid "classes_info"
msgstr ""

#, fuzzy
msgid "clone"
msgstr ""

#, fuzzy
msgid "cloned_times"
msgstr ""

#, fuzzy
msgid "close"
msgstr ""

msgid "comma"
msgstr "komo"

#, fuzzy
msgid "command_not_available_yet_exception"
msgstr ""

#, fuzzy
msgid "command_unavailable_exception"
msgstr ""

#, fuzzy
msgid "commands"
msgstr ""

#, fuzzy
msgid "connect_guest_teacher"
msgstr ""

#, fuzzy
msgid "constant_variable_role"
msgstr ""

msgid "containing"
msgstr ""

msgid "content_invalid"
msgstr "Jen nevalida aventuro."

#, fuzzy
msgid "continue"
msgstr ""

#, fuzzy
msgid "contributor"
msgstr ""

#, fuzzy
msgid "copy_accounts_to_clipboard"
msgstr ""

#, fuzzy
msgid "copy_clipboard"
msgstr ""

#, fuzzy
msgid "copy_code"
msgstr ""

#, fuzzy
msgid "copy_link_to_share"
msgstr ""

#, fuzzy
msgid "copy_mail_link"
msgstr ""

msgid "country"
msgstr "Lando"

msgid "country_invalid"
msgstr "Bonvolu elekti validan landon."

msgid "create_account"
msgstr "Krei konton"

msgid "create_accounts"
msgstr "Krei kontojn"

#, fuzzy
msgid "create_accounts_placeholder"
msgstr ""

msgid "create_accounts_prompt"
msgstr ""

msgid "create_adventure"
msgstr "Krei aventuron"

msgid "create_class"
msgstr "Krei novan klason"

#, fuzzy
msgid "create_student_account"
msgstr ""

#, fuzzy
msgid "create_student_account_explanation"
msgstr ""

#, fuzzy
msgid "create_student_accounts"
msgstr ""

#, fuzzy
msgid "create_teacher_account"
msgstr ""

#, fuzzy
msgid "create_teacher_account_explanation"
msgstr ""

#, fuzzy
msgid "create_usernames_and_passwords_desc"
msgstr ""

#, fuzzy
msgid "create_usernames_and_passwords_title"
msgstr ""

#, fuzzy
msgid "create_usernames_desc"
msgstr ""

#, fuzzy
msgid "create_usernames_title"
msgstr ""

msgid "creator"
msgstr "Kreinto"

#, fuzzy
msgid "current_password"
msgstr ""

#, fuzzy
msgid "customization_deleted"
msgstr ""

#, fuzzy
msgid "customize"
msgstr ""

msgid "customize_adventure"
msgstr "Adapti aventuron"

msgid "customize_class"
msgstr "Adapti klason"

msgid "danger_zone"
msgstr ""

msgid "dash"
msgstr "streketo"

#, fuzzy
msgid "debug"
msgstr ""

msgid "default_401"
msgstr "Ŝajnas, ke vi ne estas rajtigita…"

#, fuzzy
msgid "default_403"
msgstr ""

msgid "default_404"
msgstr "La paĝo ne troviĝis…"

msgid "default_500"
msgstr "Io fiaskis…"

msgid "delete"
msgstr "Forviŝi"

msgid "delete_adventure_prompt"
msgstr "Ĉu vi certas, ke vi volas forviŝi ĉi tiun aventuron?"

msgid "delete_class_prompt"
msgstr "Ĉu vi certe volas forviŝi ĉi tiun klason?"

msgid "delete_confirm"
msgstr "Ĉu vi certe volas forviŝi la programon?"

msgid "delete_invite"
msgstr "Forviŝi inviton"

#, fuzzy
msgid "delete_invite_prompt"
msgstr ""

msgid "delete_public"
msgstr "Forviŝi publikan profilon"

#, fuzzy
msgid "delete_success"
msgstr ""

#, fuzzy
msgid "delete_tag_prompt"
msgstr ""

msgid "destroy_account"
msgstr "Forviŝi profilon"

msgid "destroy_account_message"
msgstr ""

msgid "directly_available"
msgstr "Rekte malfermi"

#, fuzzy
msgid "disable"
msgstr ""

#, fuzzy
msgid "disabled"
msgstr ""

#, fuzzy
msgid "discord_server"
msgstr ""

#, fuzzy
msgid "distinguished_user"
msgstr ""

msgid "double quotes"
msgstr "duobla citilo"

#, fuzzy
msgid "download"
msgstr ""

#, fuzzy
msgid "duplicate"
msgstr ""

#, fuzzy
msgid "echo_and_ask_mismatch_exception"
msgstr ""

#, fuzzy
msgid "echo_out"
msgstr ""

#, fuzzy
msgid "edit_adventure"
msgstr ""

msgid "edit_code_button"
msgstr "Redakti kodon"

msgid "email"
msgstr "Retpoŝta adreso"

msgid "email_invalid"
msgstr "Bonvolu tajpi validan retpoŝtan adreson."

#, fuzzy
msgid "english"
msgstr ""

msgid "enter"
msgstr "Tajpi"

msgid "enter_password"
msgstr "Tajpu novan pasvorton por"

msgid "enter_text"
msgstr "Tajpu vian respondon ĉi tie…"

msgid "error_logo_alt"
msgstr "Emblemo pri eraro"

#, fuzzy
msgid "errors"
msgstr ""

msgid "exclamation mark"
msgstr "krisigno"

#, fuzzy
msgid "exists_email"
msgstr ""

#, fuzzy
msgid "exists_username"
msgstr ""

#, fuzzy
msgid "exit_preview_mode"
msgstr ""

msgid "expand_output"
msgstr ""

#, fuzzy
msgid "experience_invalid"
msgstr ""

msgid "expiration_date"
msgstr "Dato de eksvalidiĝo"

#, fuzzy
msgid "favorite_program"
msgstr ""

#, fuzzy
msgid "favourite_confirm"
msgstr ""

#, fuzzy
msgid "favourite_program"
msgstr ""

#, fuzzy
msgid "favourite_program_invalid"
msgstr ""

#, fuzzy
msgid "favourite_success"
msgstr ""

#, fuzzy
msgid "feedback_message_error"
msgstr ""

msgid "female"
msgstr "Ina"

#, fuzzy
msgid "flag_adventure_prompt"
msgstr ""

msgid "float"
msgstr "nombro"

msgid "for_teachers"
msgstr "Por instruistoj"

msgid "forgot_password"
msgstr "Ĉu vi forgesis vian pasvorton?"

#, fuzzy
msgid "from_another_teacher"
msgstr ""

#, fuzzy
msgid "from_magazine_website"
msgstr ""

#, fuzzy
msgid "from_video"
msgstr ""

msgid "gender"
msgstr "Sekso"

msgid "gender_invalid"
msgstr "Bonvolu elekti validan sekson, unu el «Ina», «Vira», «Alia»."

msgid "general_settings"
msgstr "Ĝeneralaj agordoj"

#, fuzzy
msgid "give_link_to_teacher"
msgstr ""

#, fuzzy
msgid "go_back"
msgstr ""

msgid "go_back_to_main"
msgstr "Reen al ĉefpaĝo"

msgid "go_to_your_clone"
msgstr ""

msgid "goto_profile"
msgstr "Al mia profilo"

#, fuzzy
msgid "graph_title"
msgstr ""

#, fuzzy
msgid "hand_in"
msgstr ""

#, fuzzy
msgid "hand_in_exercise"
msgstr ""

#, fuzzy
msgid "heard_about_hedy"
msgstr ""

#, fuzzy
msgid "heard_about_invalid"
msgstr ""

#, fuzzy
msgid "hedy_introduction_slides"
msgstr ""

msgid "hedy_logo_alt"
msgstr "Emblemo de Hedy"

#, fuzzy
msgid "hedy_on_github"
msgstr ""

msgid "hello_logo"
msgstr "Saluton!"

#, fuzzy
msgid "hide_adventures"
msgstr ""

#, fuzzy
msgid "hide_classes"
msgstr ""

#, fuzzy
msgid "hide_keyword_switcher"
msgstr ""

#, fuzzy
msgid "hide_slides"
msgstr ""

#, fuzzy
msgid "highest_level_reached"
msgstr ""

#, fuzzy
msgid "ill_work_some_more"
msgstr ""

#, fuzzy
msgid "image_invalid"
msgstr "La elektita bildo ne validas."

#, fuzzy
msgid "incomplete_command_exception"
msgstr ""

#, fuzzy
msgid "incorrect_handling_of_quotes_exception"
msgstr ""

#, fuzzy
msgid "incorrect_use_of_types_exception"
msgstr ""

#, fuzzy
msgid "incorrect_use_of_variable_exception"
msgstr ""

#, fuzzy
msgid "indentation_exception"
msgstr ""

#, fuzzy
msgid "input"
msgstr ""

#, fuzzy
msgid "input_variable_role"
msgstr ""

msgid "integer"
msgstr "nombro"

#, fuzzy
msgid "invalid_class_link"
msgstr ""

#, fuzzy
msgid "invalid_command_exception"
msgstr ""

#, fuzzy
msgid "invalid_keyword_language_comment"
msgstr ""

#, fuzzy
msgid "invalid_language_comment"
msgstr ""

#, fuzzy
msgid "invalid_level_comment"
msgstr ""

#, fuzzy
msgid "invalid_program_comment"
msgstr ""

msgid "invalid_teacher_invitation_code"
msgstr "La invitkodo por instruisto ne validas. Por fariĝi instruisto, kontaktu nin ĉe hello@hedy.org."

msgid "invalid_username_password"
msgstr "Nevalida salutnomo aŭ pasvorto."

msgid "invitations_sent"
msgstr ""

msgid "invite"
msgstr ""

msgid "invite_by_username"
msgstr "Inviti per salutnomo"

msgid "invite_date"
msgstr "Dato de invito"

#, fuzzy
msgid "invite_message"
msgstr ""

msgid "invite_prompt"
msgstr "Tajpu salutnomon"

#, fuzzy
msgid "invite_teacher"
msgstr ""

msgid "join_class"
msgstr "Aliĝi al klaso"

#, fuzzy
msgid "join_prompt"
msgstr ""

#, fuzzy
msgid "keybinding_waiting_for_keypress"
msgstr ""

#, fuzzy
msgid "keyword_language_invalid"
msgstr ""

#, fuzzy
msgid "landcode_phone_number"
msgstr ""

#, fuzzy
msgid "language"
msgstr ""

msgid "language_invalid"
msgstr "Bonvolu elekti validan lingvon."

msgid "languages"
msgstr "Kiujn el ĉi tiuj programlingvoj vi uzis antaŭe?"

#, fuzzy
msgid "last_edited"
msgstr ""

msgid "last_update"
msgstr "Lasta ĝisdatigo"

msgid "lastname"
msgstr "Familia nomo"

msgid "leave_class"
msgstr "Forlasi klason"

msgid "level"
msgstr "Nivelo"

msgid "level_accessible"
msgstr ""

#, fuzzy
msgid "level_disabled"
msgstr ""

#, fuzzy
msgid "level_future"
msgstr ""

#, fuzzy
msgid "level_invalid"
msgstr "Jen nevalida nivelo."

msgid "level_not_class"
msgstr "Ĉi tiu nivelo ankoraŭ ne estas disponebla por via klaso"

msgid "level_title"
msgstr "Nivelo"

#, fuzzy
msgid "levels"
msgstr ""

msgid "link"
msgstr "Ligo"

msgid "list"
msgstr "listo"

#, fuzzy
msgid "list_variable_role"
msgstr ""

#, fuzzy
msgid "logged_in_to_share"
msgstr ""

msgid "login"
msgstr "Saluti"

msgid "login_long"
msgstr "Saluti en vian konton"

#, fuzzy
msgid "login_to_save_your_work"
msgstr ""

msgid "logout"
msgstr "Adiaŭi"

#, fuzzy
msgid "mail_change_password_body"
msgstr ""

#, fuzzy
msgid "mail_change_password_subject"
msgstr ""

#, fuzzy
msgid "mail_error_change_processed"
msgstr ""

msgid "mail_goodbye"
msgstr ""
"Dankon!\n"
"La teamo Hedy"

msgid "mail_hello"
msgstr "Saluton {username}!"

#, fuzzy
msgid "mail_recover_password_body"
msgstr ""

msgid "mail_recover_password_subject"
msgstr "Petu pasvortigon."

#, fuzzy
msgid "mail_reset_password_body"
msgstr ""

#, fuzzy
msgid "mail_reset_password_subject"
msgstr ""

#, fuzzy
msgid "mail_welcome_teacher_body"
msgstr ""
"<strong>Welcome!</strong>\n"
"Congratulations on your brand new Hedy teachers account. Welcome to the world wide community of Hedy teachers!\n"
"\n"
"<strong>What teachers accounts can do</strong>\n"
"With your teacher account, you have the option to create classes. Your students can than join your classes and you can see their progress. Classes are made and managed though the for <a href=\"https://hedycode.com/for-teachers\">teachers page</a>.\n"
"\n"
"<strong>How to share ideas</strong>\n"
"If you are using Hedy in class, you probably have ideas for improvements! You can share those ideas with us on the <a href=\"https://github.com/hedyorg/hedy/discussions/categories/ideas\">Ideas Discussion</a>.\n"
"\n"
"<strong>How to ask for help</strong>\n"
"If anything is unclear, you can post in the <a href=\"https://github.com/hedyorg/hedy/discussions/categories/q-a\">Q&A discussion</a>, or <a href=\"mailto: hello@hedy.org\">send us an email</a>.\n"
"\n"
"Keep programming!"

#, fuzzy
msgid "mail_welcome_teacher_subject"
msgstr ""

#, fuzzy
msgid "mail_welcome_verify_body"
msgstr ""

msgid "mail_welcome_verify_subject"
msgstr "Bonvenon al Hedy"

#, fuzzy
msgid "mailing_title"
msgstr ""

msgid "main_subtitle"
msgstr "Laŭgrada programlingvo"

msgid "main_title"
msgstr ""

#, fuzzy
msgid "make_sure_you_are_done"
msgstr ""

msgid "male"
msgstr "Vira"

#, fuzzy
msgid "more_info"
msgstr ""

#, fuzzy
msgid "more_options"
msgstr ""

#, fuzzy
msgid "multiple_keywords_warning"
msgstr ""

msgid "multiple_levels_warning"
msgstr ""

msgid "my_account"
msgstr "Mia konto"

msgid "my_adventures"
msgstr "Miaj aventuroj"

msgid "my_classes"
msgstr "Miaj klasoj"

msgid "my_messages"
msgstr "Miaj mesaĝoj"

#, fuzzy
msgid "my_public_profile"
msgstr ""

msgid "name"
msgstr "Nomo"

msgid "nav_hedy"
msgstr ""

msgid "nav_learn_more"
msgstr "Lerni plu"

msgid "nav_start"
msgstr "Hejmo"

msgid "new_password"
msgstr "Nova pasvorto"

#, fuzzy
msgid "new_password_repeat"
msgstr ""

msgid "newline"
msgstr "linifino"

msgid "newsletter"
msgstr ""

#, fuzzy
msgid "next_adventure"
msgstr ""

#, fuzzy
msgid "next_page"
msgstr ""

#, fuzzy
msgid "next_student"
msgstr ""

msgid "no"
msgstr "Ne"

msgid "no_account"
msgstr "Ĉu konto mankas?"

msgid "no_accounts"
msgstr "Mankas kreotaj kontoj."

#, fuzzy
msgid "no_adventures_yet"
msgstr ""

#, fuzzy
msgid "no_more_flat_if"
msgstr ""

#, fuzzy
msgid "no_programs"
msgstr "Vi ankoraŭ ne havas programojn."

#, fuzzy
msgid "no_shared_programs"
msgstr ""

#, fuzzy
msgid "no_students"
msgstr ""

msgid "no_such_adventure"
msgstr "Aventuro ne ekzistas!"

msgid "no_such_class"
msgstr "Klaso ne ekzistas."

msgid "no_such_level"
msgstr "Nivelo ne ekzistas!"

msgid "no_such_program"
msgstr "Programo ne ekzistas!"

#, fuzzy
msgid "no_tag"
msgstr ""

msgid "no_usernames_found"
msgstr ""

#, fuzzy
msgid "not_adventure_yet"
msgstr ""

msgid "not_enrolled"
msgstr "Ŝajne vi ne apartenas al ĉi tiu klaso!"

#, fuzzy
msgid "not_in_class_no_handin"
msgstr ""

#, fuzzy
msgid "not_logged_in_cantsave"
msgstr ""

#, fuzzy
msgid "not_logged_in_handin"
msgstr ""

msgid "not_teacher"
msgstr "Ŝajne vi ne estas instruisto!"

msgid "number"
msgstr "nombro"

#, fuzzy
msgid "number_lines"
msgstr ""

#, fuzzy
msgid "number_of_errors"
msgstr ""

msgid "ok"
msgstr "Bone"

#, fuzzy
msgid "one_level_error"
msgstr ""

#, fuzzy
msgid "only_you_can_see"
msgstr ""

msgid "open"
msgstr "Malfermi"

msgid "opening_date"
msgstr "Dato de komenco"

msgid "opening_dates"
msgstr "Datoj de komenco"

msgid "option"
msgstr "Opcio"

msgid "or"
msgstr "aŭ"

msgid "other"
msgstr "Alia"

msgid "other_block"
msgstr "Alia bloka lingvo"

msgid "other_settings"
msgstr "Aliaj agordoj"

#, fuzzy
msgid "other_source"
msgstr ""

msgid "other_text"
msgstr "Alia teksta lingvo"

#, fuzzy
msgid "overwrite_warning"
msgstr ""

#, fuzzy
msgid "owner"
msgstr ""

msgid "page_not_found"
msgstr "Paĝo ne ekzistas!"

#, fuzzy
msgid "pair_with_teacher"
msgstr ""

<<<<<<< HEAD
msgid "parsons_title"
msgstr ""

=======
>>>>>>> 58ead06e
msgid "password"
msgstr "Pasvorto"

#, fuzzy
msgid "password_change_not_allowed"
msgstr ""

msgid "password_change_prompt"
msgstr "Ĉu vi certe volas ŝanĝi ĉi tiun pasvorton?"

#, fuzzy
msgid "password_change_success"
msgstr ""

msgid "password_invalid"
msgstr "Via pasvorto ne validas."

msgid "password_repeat"
msgstr "Retajpu pasvorton"

#, fuzzy
msgid "password_resetted"
msgstr ""

#, fuzzy
msgid "password_six"
msgstr ""

msgid "password_updated"
msgstr "Pasvorto ŝanĝiĝis."

#, fuzzy
msgid "passwords_six"
msgstr ""

#, fuzzy
msgid "passwords_too_short"
msgstr ""

#, fuzzy
msgid "pending_invites"
msgstr ""

#, fuzzy
msgid "people_with_a_link"
msgstr ""

msgid "period"
msgstr "punkto"

msgid "personal_text"
msgstr "Persona teksto"

msgid "personal_text_invalid"
msgstr "Via persona teksto ne validas."

#, fuzzy
msgid "phone_number"
msgstr ""

msgid "preferred_keyword_language"
msgstr "Preferata lingvo de la ŝlosilvortoj"

msgid "preferred_language"
msgstr "Preferata lingvo"

msgid "preview"
msgstr "Antaŭrigardi"

#, fuzzy
msgid "preview_teacher_mode"
msgstr ""

#, fuzzy
msgid "previewing_adventure"
msgstr ""

#, fuzzy
msgid "previewing_class"
msgstr ""

#, fuzzy
msgid "previous_campaigns"
msgstr ""

#, fuzzy
msgid "previous_page"
msgstr ""

#, fuzzy
msgid "print_accounts"
msgstr ""

msgid "print_accounts_title"
msgstr ""

msgid "print_logo"
msgstr "presu"

msgid "privacy_terms"
msgstr "kondiĉoj pri privateco"

#, fuzzy
msgid "private"
msgstr ""

msgid "profile_logo_alt"
msgstr "Piktogramo de profilo."

msgid "profile_picture"
msgstr "Profilbildo"

msgid "profile_updated"
msgstr "Profilo modifiĝis."

#, fuzzy
msgid "profile_updated_reload"
msgstr ""

msgid "program_contains_error"
msgstr "Ĉi tiu programo enhavas eraron. Ĉu vi certas, ke vi volas kunhavigi ĝin?"

msgid "program_header"
msgstr "Miaj programoj"

#, fuzzy
msgid "program_too_large_exception"
msgstr ""

#, fuzzy
msgid "programming_experience"
msgstr ""

#, fuzzy
msgid "programming_invalid"
msgstr ""

msgid "programs"
msgstr "Programoj"

msgid "prompt_join_class"
msgstr "Ĉu aliĝi al ĉi tiu klaso?"

#, fuzzy
msgid "provided_username_duplicates"
msgstr ""

#, fuzzy
msgid "public"
msgstr ""

msgid "public_adventures"
msgstr ""

#, fuzzy
msgid "public_content"
msgstr ""

#, fuzzy
msgid "public_content_info"
msgstr ""

#, fuzzy
msgid "public_invalid"
msgstr ""

msgid "public_profile"
msgstr "Publika profilo"

#, fuzzy
msgid "public_profile_info"
msgstr ""

msgid "public_profile_updated"
msgstr "Publika profilo modifiĝis."

msgid "question mark"
msgstr "demandosigno"

<<<<<<< HEAD
msgid "quiz_tab"
msgstr ""

=======
>>>>>>> 58ead06e
msgid "read_code_label"
msgstr "Laŭtlegi"

msgid "recent"
msgstr "Miaj lastatempaj programoj"

msgid "recover_password"
msgstr "Petu pasvortigon"

msgid "remove"
msgstr "Forigi"

#, fuzzy
msgid "remove_customization"
msgstr ""

#, fuzzy
msgid "remove_customizations_prompt"
msgstr ""

#, fuzzy
msgid "remove_student_prompt"
msgstr ""

#, fuzzy
msgid "remove_user_prompt"
msgstr ""

msgid "rename_class"
msgstr ""

msgid "rename_class_prompt"
msgstr ""

msgid "repair_program_logo_alt"
msgstr "Piktogramo pri riparado de programo"

msgid "repeat_dep"
msgstr "Ekde la nivelo 8, `{repeat}` bezonas esti uzita kun krommarĝeno. Vi povas vidi ekzemplojn en la tabelo `{repeat}` de la nivelo 8."

msgid "repeat_match_password"
msgstr "La ripetita pasvorto ne kongruas."

msgid "repeat_new_password"
msgstr "Ripetu la novan pasvorton"

msgid "report_failure"
msgstr "Ĉi tiu programaĵo ne ekzistas aŭ ne estas publika"

msgid "report_program"
msgstr "Ĉu vi certas voli denunci ĉi tiun programaĵon?"

msgid "report_success"
msgstr "Ĉi tiu programo estis denuncita"

#, fuzzy
msgid "request_invalid"
msgstr ""

msgid "request_teacher"
msgstr "Ĉu vi volas peti instruistan konton?"

msgid "request_teacher_account"
msgstr "Peti instruan konton"

#, fuzzy
msgid "required_field"
msgstr ""

#, fuzzy
msgid "reset_adventure_prompt"
msgstr ""

#, fuzzy
msgid "reset_adventures"
msgstr ""

#, fuzzy
msgid "reset_button"
msgstr ""

#, fuzzy
msgid "reset_password"
msgstr ""

#, fuzzy
msgid "restart"
msgstr ""

#, fuzzy
msgid "retrieve_adventure_error"
msgstr ""

#, fuzzy
msgid "retrieve_class_error"
msgstr ""

#, fuzzy
msgid "retrieve_tag_error"
msgstr ""

msgid "role"
msgstr "Rolo"

msgid "run_code_button"
msgstr "Ruli kodon"

msgid "save_parse_warning"
msgstr "Ĉi tiu programaĵo enhavas eraron, ĉu vi certas voli konservi ĝin?"

msgid "save_prompt"
msgstr "Ĉu bezonas havi konton por konservi vian programaĵon. Ĉu vi volas ensaluti?"

msgid "save_success_detail"
msgstr "Programaĵo sukcese konservita."

msgid "save_turtle_drawing"
msgstr ""

msgid "search"
msgstr "Serĉi…"

msgid "search_button"
msgstr "Serĉi"

#, fuzzy
msgid "second_teacher"
msgstr ""

#, fuzzy
msgid "second_teacher_copy_prompt"
msgstr ""

#, fuzzy
msgid "second_teacher_prompt"
msgstr ""

#, fuzzy
msgid "second_teacher_warning"
msgstr ""

msgid "see_adventure_shared_class"
msgstr ""

msgid "see_certificate"
msgstr "Vidi la atestilon de {username}!"

msgid "select"
msgstr "Elekti"

msgid "select_adventures"
msgstr "Elekti aventurojn"

msgid "select_all"
msgstr ""

msgid "select_classes"
msgstr ""

msgid "select_lang"
msgstr "Elektu lingvon"

msgid "select_levels"
msgstr ""

msgid "selected"
msgstr ""

msgid "self_removal_prompt"
msgstr "Ĉu vi certas, ke vi volas forlasi ĉi tiun klason?"

msgid "send_password_recovery"
msgstr "Sendu al mi ligilon por rehavi pasvorton"

msgid "sent_by"
msgstr "Ĉi tiu invito estis sendita de"

#, fuzzy
msgid "sent_password_recovery"
msgstr ""

msgid "settings"
msgstr "Miaj personaj agordoj"

msgid "share_by_giving_link"
msgstr "Diskonigu vian programaĵon al aliaj homoj sendante al ili la ĉi-suban ligilon:"

msgid "share_your_program"
msgstr "Diskonigu vian programaĵon"

msgid "show_editor"
msgstr ""

msgid "signup_student_or_teacher"
msgstr "Ĉu vi estas studento aŭ instruisto?"

msgid "single quotes"
msgstr "unuobla citilo"

msgid "slash"
msgstr "suprenstreko"

#, fuzzy
msgid "sleeping"
msgstr ""

#, fuzzy
msgid "slides"
msgstr ""

#, fuzzy
msgid "slides_for_level"
msgstr ""

#, fuzzy
msgid "slides_info"
msgstr ""

#, fuzzy
msgid "social_media"
msgstr ""

msgid "solution"
msgstr ""

#, fuzzy
msgid "solution_example"
msgstr ""

#, fuzzy
msgid "solution_example_explanation"
msgstr ""

#, fuzzy
msgid "some_rows_missing_separator"
msgstr ""

#, fuzzy
msgid "something_went_wrong_keyword_parsing"
msgstr ""

msgid "space"
msgstr "spaceto"

msgid "star"
msgstr "asterisko"

#, fuzzy
msgid "start_learning"
msgstr ""

#, fuzzy
msgid "start_teaching"
msgstr ""

#, fuzzy
msgid "step_title"
msgstr ""

#, fuzzy
msgid "stepper_variable_role"
msgstr ""

#, fuzzy
msgid "stop"
msgstr ""

msgid "stop_code_button"
msgstr "Ĉesigi programon"

msgid "string"
msgstr "teksto"

#, fuzzy
msgid "student_accounts_created"
msgstr ""

#, fuzzy
msgid "student_adventures_table"
msgstr ""

#, fuzzy
msgid "student_adventures_table_explanation"
msgstr ""

#, fuzzy
msgid "student_already_invite"
msgstr ""

#, fuzzy
msgid "student_in_another_class"
msgstr ""

#, fuzzy
msgid "student_information"
msgstr ""

#, fuzzy
msgid "student_information_explanation"
msgstr ""

#, fuzzy
msgid "student_signup_header"
msgstr ""

msgid "students"
msgstr "lernantoj"

#, fuzzy
msgid "submission_time"
msgstr ""

msgid "submit_program"
msgstr "Submeti"

msgid "submit_warning"
msgstr "Ĉu vi certe volas submeti ĉi tiun programon?"

#, fuzzy
msgid "submitted"
msgstr ""

#, fuzzy
msgid "submitted_header"
msgstr ""

msgid "subscribe"
msgstr "Aboni"

msgid "subscribe_message"
msgstr ""

#, fuzzy
msgid "subscribe_newsletter"
msgstr ""

msgid "subscribed_header"
msgstr ""

msgid "subscribed_message"
msgstr ""

#, fuzzy
msgid "successful_runs"
msgstr ""

msgid "successfully_subscribed"
msgstr ""

#, fuzzy
msgid "suggestion_color"
msgstr ""

#, fuzzy
msgid "suggestion_note"
msgstr ""

#, fuzzy
msgid "suggestion_number"
msgstr ""

msgid "suggestion_numbers_or_strings"
msgstr ""

msgid "surname"
msgstr "Antaŭnomo"

#, fuzzy
msgid "survey_skip"
msgstr ""

#, fuzzy
msgid "survey_submit"
msgstr ""

#, fuzzy
msgid "tag_in_adventure"
msgstr ""

#, fuzzy
msgid "tag_input_placeholder"
msgstr ""

#, fuzzy
msgid "tags"
msgstr ""

msgid "teacher"
msgstr "Instruisto"

#, fuzzy
msgid "teacher_invalid"
msgstr ""

#, fuzzy
msgid "teacher_invitation_require_login"
msgstr ""

#, fuzzy
msgid "teacher_manual"
msgstr ""

#, fuzzy
msgid "teacher_signup_header"
msgstr ""

#, fuzzy
msgid "teacher_welcome"
msgstr ""

#, fuzzy
msgid "teachers"
msgstr ""

#, fuzzy
msgid "template_code"
msgstr ""
"This is the explanation of my adventure!\n"
"\n"
"This way I can show a command: <code>{print}</code>\n"
"\n"
"But sometimes I might want to show a piece of code, like this:\n"
"<pre>\n"
"ask What's your name?\n"
"echo so your name is \n"
"</pre>"

msgid "this_adventure_has_an_example_solution"
msgstr ""

#, fuzzy
msgid "this_turns_in_assignment"
msgstr ""

msgid "title"
msgstr "Titolo"

msgid "title_admin"
msgstr "Hedy - Paĝo por administranto"

msgid "title_class-overview"
msgstr "Hedy - Superrigardo pri klaso"

msgid "title_customize-adventure"
msgstr "Hedy - Adapti aventuron"

msgid "title_customize-class"
msgstr "Hedy - Adapti klason"

msgid "title_for-teacher"
msgstr "Hedy - Por instruistoj"

msgid "title_learn-more"
msgstr "Hedy - Lerni plu"

msgid "title_login"
msgstr "Hedy - Saluti"

msgid "title_my-profile"
msgstr "Hedy - Mia konto"

msgid "title_privacy"
msgstr "Hedy - Kondiĉoj pri privateco"

msgid "title_programs"
msgstr "Hedy - Miaj programoj"

#, fuzzy
msgid "title_public-adventures"
msgstr ""

msgid "title_recover"
msgstr "Hedy - Reakiri konton"

msgid "title_reset"
msgstr "Hedy - Restarigi pasvorton"

msgid "title_signup"
msgstr "Hedy - Krei konton"

msgid "title_start"
msgstr "Hedy - Laŭgrada programlingvo"

msgid "title_view-adventure"
msgstr "Hedy - Vidi aventuron"

msgid "token_invalid"
msgstr "Via ĵetono ne validas."

#, fuzzy
msgid "too_many_accounts"
msgstr ""

msgid "tooltip_level_locked"
msgstr ""

msgid "translate_error"
msgstr "Io misfunkciis dum tradukado de la kodo. Provu ruli la kodon por kontroli, ĉu ĝi havas eraron. Kodo enhavanta erarojn ne estas tradukebla."

#, fuzzy
msgid "translating_hedy"
msgstr ""

#, fuzzy
msgid "translator"
msgstr ""

#, fuzzy
msgid "turned_into_teacher"
msgstr ""

msgid "unauthorized"
msgstr "Al vi mankas la rajto atingi ĉi tiun paĝon"

#, fuzzy
msgid "unfavourite_confirm"
msgstr ""

#, fuzzy
msgid "unfavourite_success"
msgstr ""

#, fuzzy
msgid "unknown_variable_role"
msgstr ""

#, fuzzy
msgid "unsaved_class_changes"
msgstr ""

#, fuzzy
msgid "unsubmit_program"
msgstr ""

#, fuzzy
msgid "unsubmit_warning"
msgstr ""

#, fuzzy
msgid "unsubmitted"
msgstr ""

msgid "unsubscribed_header"
msgstr ""

msgid "unsubscribed_message"
msgstr ""

msgid "update_adventure_prompt"
msgstr "Ĉu vi certas, ke vi volas modifi ĉi tiun aventuron?"

msgid "update_public"
msgstr "Ĝisdatigi publikan profilon"

#, fuzzy
msgid "updating_indicator"
msgstr ""

#, fuzzy
msgid "use_custom_passwords"
msgstr ""

#, fuzzy
msgid "use_generated_passwords"
msgstr ""

#, fuzzy
msgid "use_of_blanks_exception"
msgstr ""

#, fuzzy
msgid "use_of_nested_functions_exception"
msgstr ""

#, fuzzy
msgid "used_in"
msgstr ""

msgid "user"
msgstr "uzanto"

#, fuzzy
msgid "user_not_private"
msgstr ""

msgid "username"
msgstr "Salutnomo"

#, fuzzy
msgid "username_contains_invalid_symbol"
msgstr ""

#, fuzzy
msgid "username_contains_separator"
msgstr ""

msgid "username_empty"
msgstr "Vi ne tajpis salutnomon!"

msgid "username_invalid"
msgstr "Via salutnomo ne validas."

msgid "username_special"
msgstr "Salutnomo ne povas enhavi `:` aŭ `@`."

#, fuzzy
msgid "username_three"
msgstr ""

#, fuzzy
msgid "usernames_too_short"
msgstr ""

#, fuzzy
msgid "usernames_unavailable"
msgstr ""

#, fuzzy
msgid "view_adventures"
msgstr ""

#, fuzzy
msgid "view_classes"
msgstr ""

msgid "view_program"
msgstr "Vidi programon"

#, fuzzy
msgid "view_slides"
msgstr ""

#, fuzzy
msgid "waiting_for_submit"
msgstr ""

#, fuzzy
msgid "walker_variable_role"
msgstr ""

msgid "website"
msgstr ""

#, fuzzy
msgid "what_is_your_role"
msgstr ""

msgid "workbook_circle_question_text"
msgstr ""

msgid "workbook_circle_question_title"
msgstr ""

msgid "workbook_define_question_text"
msgstr ""

msgid "workbook_define_question_title"
msgstr ""

msgid "workbook_input_question_text"
msgstr ""

msgid "workbook_input_question_title"
msgstr ""

msgid "workbook_multiple_choice_question_text"
msgstr ""

msgid "workbook_multiple_choice_question_title"
msgstr ""

msgid "workbook_open_question_title"
msgstr ""

msgid "workbook_output_question_text"
msgstr ""

msgid "workbook_output_question_title"
msgstr ""

msgid "year_invalid"
msgstr "Bonvolu tajpi jaron inter 1900 kaj {current_year}."

msgid "yes"
msgstr "Jes"

msgid "your_personal_text"
msgstr "Via persona teksto..."

#, fuzzy
msgid "your_program"
msgstr ""

#~ msgid "create_account_explanation"
#~ msgstr "Having your own account allows you to save your programs."

#~ msgid "only_teacher_create_class"
#~ msgstr "Only teachers are allowed to create classes!"

#~ msgid "keyword_support"
#~ msgstr "Tradukitaj ŝlosilvortoj"

#~ msgid "non_keyword_support"
#~ msgstr "Tradukita enhavo"

#~ msgid "try_button"
#~ msgstr "Provi"

#~ msgid "select_own_adventures"
#~ msgstr "Select own adventures"

#~ msgid "view"
#~ msgstr "Vidi"

#~ msgid "class"
#~ msgstr "Class"

#~ msgid "save_code_button"
#~ msgstr "Konservi kodon"

#~ msgid "share_code_button"
#~ msgstr "Save & share code"

#~ msgid "classes_invalid"
#~ msgstr "The list of selected classes is invalid"

#~ msgid "directly_add_adventure_to_classes"
#~ msgstr "Do you want to add this adventure directly to one of your classes?"

#~ msgid "hand_in_assignment"
#~ msgstr "Hand in assignment"

#~ msgid "select_a_level"
#~ msgstr "Select a level"

#~ msgid "answer_invalid"
#~ msgstr "Your password is invalid."

#~ msgid "available_adventures_level"
#~ msgstr "Available adventures level"

#~ msgid "customize_class_exp_1"
#~ msgstr "Hi! On this page you can customize your class. By selecting levels and adventures you can choose what your student can see. You can also add your own created adventures to levels. All levels and default adventures will be selected by default. <b>Notice:</b> Not every adventure is available for every level! Settings up your customizations goes as follows:"

#~ msgid "customize_class_exp_2"
#~ msgstr "You can always change these settings later on. For example, you can make specific adventures or levels available while teaching a class. This way it's easy for you to determine which level and adventures your students will be working on. If you want to make everything available for your class it is easiest to remove the customization all together."

#~ msgid "customize_class_step_1"
#~ msgstr "Select levels for your class by pressing the \"level buttons\""

#~ msgid "customize_class_step_2"
#~ msgstr "\"Checkboxes\" will appear for the adventures available for the chosen levels"

#~ msgid "customize_class_step_3"
#~ msgstr "Select the adventures you want to make available"

#~ msgid "customize_class_step_4"
#~ msgstr "Click the name of an adventure to (de)select for all levels"

#~ msgid "customize_class_step_5"
#~ msgstr "Aldoni personajn aventurojn"

#~ msgid "customize_class_step_6"
#~ msgstr "Selecting an opening date for each level (you can also leave it empty)"

#~ msgid "customize_class_step_7"
#~ msgstr "Selection other settings"

#~ msgid "customize_class_step_8"
#~ msgstr "Elektu «Konservi»; kaj jen finite!"

#~ msgid "example_code_header"
#~ msgstr "Ekzempla Hedy-kodo"

#~ msgid "feedback_failure"
#~ msgstr "Malĝuste!"

#~ msgid "feedback_success"
#~ msgstr "Bone!"

#~ msgid "go_to_first_question"
#~ msgstr "Iri al unua demando"

#~ msgid "question"
#~ msgstr "Demando"

#~ msgid "question_doesnt_exist"
#~ msgstr "This question does not exist"

#~ msgid "question_invalid"
#~ msgstr "Your token is invalid."

#~ msgid "too_many_attempts"
#~ msgstr "Too many attempts"

#~ msgid "class_stats"
#~ msgstr "Statistikoj pri klaso"

#~ msgid "visit_own_public_profile"
#~ msgstr "Viziti vian propran profilon"

#~ msgid "title_class logs"
#~ msgstr "Hedy - Join class"

#~ msgid "title_class statistics"
#~ msgstr "Miaj statistikoj"

#~ msgid "disabled_button_locked"
#~ msgstr "Your teacher hasn't unlocked this level yet"

#~ msgid "duplicate_tag"
#~ msgstr "You already have a tag with this name."

#~ msgid "tag_deleted"
#~ msgstr "This tag was successfully deleted."

#~ msgid "no_tags"
#~ msgstr "No tags yet."

#~ msgid "apply_filters"
#~ msgstr "Apply filters"

#~ msgid "write_first_program"
#~ msgstr "Verku vian unuan programon!"

#~ msgid "adventure_exp_1"
#~ msgstr "Type your adventure of choice on the right-hand side. After creating your adventure you can include it in one of your classes under \"customizations\". If you want to include a command in your adventure please use code anchors like this:"

#~ msgid "adventure_exp_2"
#~ msgstr "If you want to show actual code snippets, for example to give student a template or example of the code. Please use pre anchors like this:"

#~ msgid "hello_world"
#~ msgstr "Saluton mondo!"

#~ msgid "share_confirm"
#~ msgstr "Ĉu vi certas publikigi la programaĵon?"

#~ msgid "share_success_detail"
#~ msgstr "Programaĵo sukcese diskonigita."

#~ msgid "unshare_confirm"
#~ msgstr "Are you sure you want to make the program private?"

#~ msgid "unshare_success_detail"
#~ msgstr "Program unshared successfully."

#~ msgid "hide_parsons"
#~ msgstr "Hide parsons"

#~ msgid "hide_quiz"
#~ msgstr "Fino de kvizo"

#~ msgid "Locked Language Feature"
#~ msgstr "You are using {concept}! That is awesome, but {concept} is not unlocked yet! It will be unlocked in a later level."

#~ msgid "nested blocks"
#~ msgstr "bloko en bloko"

#~ msgid "save"
#~ msgstr "Konservi"

#~ msgid "update_profile"
#~ msgstr "Modifi profilon"

#~ msgid "variables"
#~ msgstr "Variabloj"

#~ msgid "class_live"
#~ msgstr "Live statistics"

#~ msgid "class_overview"
#~ msgstr "Class overview"

#~ msgid "student_list"
#~ msgstr "Student list"

#~ msgid "title_class grid_overview"
#~ msgstr "Hedy - Grid overview"

#~ msgid "title_class live_statistics"
#~ msgstr "Hedy - Live Statistics"

#~ msgid "explore_explanation"
#~ msgstr "On this page you can look through programs created by other Hedy users. You can filter on both a Hedy level and adventure. Click on \"View program\" to open a program and run it. Programs with a red header contain a mistake. You can still open the program, but running it will result in an error. You can of course try to fix it! If the creator has a public profile you can click their username to visit their profile. There you will find all their shared programs and much more!"

#~ msgid "common_errors"
#~ msgstr "Common errors"

#~ msgid "grid_overview"
#~ msgstr "Overview of programs per adventure"

#~ msgid "last_error"
#~ msgstr "Last error"

#~ msgid "last_program"
#~ msgstr "Last program"

#~ msgid "live_dashboard"
#~ msgstr "Live Dashboard"

#~ msgid "runs_over_time"
#~ msgstr "Runs over time"

#~ msgid "student_details"
#~ msgstr "Student details"

#~ msgid "achievements_check_icon_alt"
#~ msgstr "Piktogramo pri premio"

#~ msgid "country_title"
#~ msgstr "Lando"

#~ msgid "create_public_profile"
#~ msgstr "Krei publikan profilon"

#~ msgid "general"
#~ msgstr "Ĝenerala"

#~ msgid "hedy_achievements"
#~ msgstr "Premioj pri Hedy"

#~ msgid "hidden"
#~ msgstr "Kaŝita"

#~ msgid "highscore_explanation"
#~ msgstr "On this page you can look through programs created by other Hedy users. You can filter on both a Hedy level and adventure. Click on \"View program\" to open a program and run it. Programs with a red header contain a mistake. You can still open the program, but running it will result in an error. You can of course try to fix it! If the creator has a public profile you can click their username to visit their profile. There you will find all their shared programs and much more!"

#~ msgid "highscore_no_public_profile"
#~ msgstr "You don't have a public profile and are therefore not listed on the highscores. Do you wish to create one?"

#~ msgid "highscores"
#~ msgstr "Altaj poentaroj"

#~ msgid "my_achievements"
#~ msgstr "Miaj premioj"

#~ msgid "no_such_highscore"
#~ msgstr "Nivelo ne ekzistas!"

#~ msgid "programs_created"
#~ msgstr "Programoj kreitaj"

#~ msgid "programs_saved"
#~ msgstr "Programoj konservitaj"

#~ msgid "programs_submitted"
#~ msgstr "Programoj submetitaj"

#~ msgid "title_achievements"
#~ msgstr "Hedy - Miaj premioj"

#~ msgid "whole_world"
#~ msgstr "La mondo"

#~ msgid "your_class"
#~ msgstr "Via klaso"

#~ msgid "achievement_earned"
#~ msgstr "You've earned an achievement!"

#~ msgid "percentage_achieved"
#~ msgstr "Achieved by {percentage}% of the users"

#~ msgid "achievements"
#~ msgstr "premioj"

#~ msgid "achievements_logo_alt"
#~ msgstr "Emblemo pri premioj"

#~ msgid "amount_submitted"
#~ msgstr "programoj submetitaj"

#~ msgid "last_achievement"
#~ msgstr "Laste gajnita premio"

#~ msgid "no_certificate"
#~ msgstr "This user hasn't earned the Hedy Certificate of Completion"

#~ msgid "number_achievements"
#~ msgstr "Number of achievements"

#~ msgid "create_question"
#~ msgstr "Do you want to create one?"

#~ msgid "explore_programs"
#~ msgstr "Esplori programojn"

#~ msgid "explore_programs_logo_alt"
#~ msgstr "Piktogramo «esplori programojn»"

#~ msgid "hedy_tutorial_logo_alt"
#~ msgstr "Start hedy tutorial"

#~ msgid "no_public_profile"
#~ msgstr "Teksto mankas en via publika profilo…"

#~ msgid "start_hedy_tutorial"
#~ msgstr "Start hedy tutorial"

#~ msgid "start_programming"
#~ msgstr "Ekprogrami"

#~ msgid "start_programming_logo_alt"
#~ msgstr "Piktogramo pri ekprogramado"

#~ msgid "start_teacher_tutorial"
#~ msgstr "Start teacher tutorial"

#~ msgid "teacher_tutorial_logo_alt"
#~ msgstr "Click on 'next step' to get started as a Hedy teacher!"

#~ msgid "title_landing-page"
#~ msgstr "Bonvenon al Hedy!"

#~ msgid "welcome"
#~ msgstr "Bonveno"

#~ msgid "welcome_back"
#~ msgstr "Bonvenon ree"

#~ msgid "your_account"
#~ msgstr "Via profilo"

#~ msgid "your_last_program"
#~ msgstr "Favourite program"

#~ msgid "already_teacher"
#~ msgstr "You already have a teacher account."

#~ msgid "already_teacher_request"
#~ msgstr "You already have a pending teacher request."

#~ msgid "teacher_account_request"
#~ msgstr "You have a pending teacher account request"

#~ msgid "teacher_account_success"
#~ msgstr "You successfully requested a teacher account."

#~ msgid "student_not_allowed_in_class"
#~ msgstr "Student not allowed in class"

#~ msgid "accounts_created"
#~ msgstr "Accounts where successfully created."

#~ msgid "accounts_intro"
#~ msgstr "On this page you can create accounts for multiple students at the same time. It's also possible to directly add them to one of your classes. By pressing the green + on the bottom right of the page you can add extra rows. You can delete a row by pressing the corresponding red cross. Make sure no rows are empty when you press \"Create accounts\". Please keep in mind that every username and mail address needs to be unique and the password needs to be <b>at least</b> 6 characters."

#~ msgid "create_multiple_accounts"
#~ msgstr "Krei plurajn kontojn"

#~ msgid "download_login_credentials"
#~ msgstr "Do you want to download the login credentials after the accounts creation?"

#~ msgid "generate_passwords"
#~ msgstr "Generate passwords"

#~ msgid "postfix_classname"
#~ msgstr "Postfix classname"

#~ msgid "reset_view"
#~ msgstr "Reset"

#~ msgid "unique_usernames"
#~ msgstr "All usernames need to be unique."

#~ msgid "usernames_exist"
#~ msgstr "One or more usernames is already in use."

#~ msgid "**Question**: What is the output of this code?"
#~ msgstr ""

#~ msgid "Output"
#~ msgstr ""

#~ msgid "clear"
#~ msgstr ""

#~ msgid "bug"
#~ msgstr ""

#~ msgid "feature"
#~ msgstr ""

#~ msgid "feedback"
#~ msgstr ""

#~ msgid "feedback_message_success"
#~ msgstr ""

#~ msgid "feedback_modal_message"
#~ msgstr ""

#~ msgid "adventures"
#~ msgstr ""

#~ msgid "classes"
#~ msgstr ""

#~ msgid "Adventure"
#~ msgstr ""

#~ msgid "Answer"
#~ msgstr ""

#~ msgid "adventure_prompt"
#~ msgstr "Bonvolu tajpi la nomon de la aventuro"

#~ msgid "select_tag"
#~ msgstr ""

#~ msgid "Delete"
#~ msgstr ""

#~ msgid "select_class"
#~ msgstr ""

#~ msgid "survey"
#~ msgstr ""

#~ msgid "survey_completed"
#~ msgstr ""

#~ msgid "invalid_tutorial_step"
#~ msgstr ""

#~ msgid "next_step_tutorial"
#~ msgstr "Sekva paŝo >>>"

#~ msgid "tutorial"
#~ msgstr ""

#~ msgid "tutorial_code_snippet"
#~ msgstr ""

#~ msgid "tutorial_message_not_found"
#~ msgstr ""

#~ msgid "tutorial_title_not_found"
#~ msgstr "We couldn't find that page!"

#~ msgid "put"
#~ msgstr ""

#~ msgid "disable_explore_page"
#~ msgstr ""

#~ msgid "hedy_choice_title"
#~ msgstr ""

#~ msgid "nav_explore"
#~ msgstr "Esplori"

#~ msgid "title_explore"
#~ msgstr "Hedy - Esplori"

#~ msgid "all_class_highscores"
#~ msgstr ""

#~ msgid "hide_cheatsheet"
#~ msgstr "Kaŝi resumon"

#~ msgid "advance_button"
#~ msgstr "Iri al nivelo {level}"

#~ msgid "correct_answer"
#~ msgstr "La ĝusta respondo estas"

#~ msgid "developers_mode"
#~ msgstr "Programista reĝimo"

#~ msgid "disable_parsons"
#~ msgstr ""

#~ msgid "disable_quizes"
#~ msgstr ""

#~ msgid "disabled_button_quiz"
#~ msgstr ""

#~ msgid "end_quiz"
#~ msgstr "Fino de kvizo"

#~ msgid "exercise"
#~ msgstr "Ekzerco"

#~ msgid "exercise_doesnt_exist"
#~ msgstr ""

#~ msgid "get_certificate"
#~ msgstr ""

#~ msgid "go_to_question"
#~ msgstr "Iri al demando"

#~ msgid "go_to_quiz_result"
#~ msgstr "Iri al rezulto de kvizo"

#~ msgid "hint"
#~ msgstr "Ĉu konsileto?"

#~ msgid "next_exercise"
#~ msgstr ""

#~ msgid "percentage"
#~ msgstr ""

#~ msgid "quiz_logo_alt"
#~ msgstr "Emblemo pri kvizo"

#~ msgid "quiz_score"
#~ msgstr ""

#~ msgid "quiz_threshold_not_reached"
#~ msgstr ""

#~ msgid "regress_button"
#~ msgstr "Reen al nivelo {level}"

#~ msgid "score"
#~ msgstr "Poentaro"

#~ msgid "start_quiz"
#~ msgstr "Komenci kvizon"

#~ msgid "submit_answer"
#~ msgstr "Respondi al demando"

#~ msgid "title_join-class"
#~ msgstr "Hedy - Aliĝi al klaso"

#~ msgid "unlock_thresholds"
#~ msgstr ""

#~ msgid "value"
#~ msgstr ""

#~ msgid "what_should_my_code_do"
#~ msgstr ""

#~ msgid "certificate"
#~ msgstr ""

#~ msgid "congrats_message"
#~ msgstr ""

#~ msgid "fun_statistics_msg"
#~ msgstr ""

#~ msgid "highest_quiz_score"
#~ msgstr ""

#~ msgid "longest_program"
#~ msgstr ""

#~ msgid "number_programs"
#~ msgstr "Nombro de programoj"

#~ msgid "user_inexistent"
#~ msgstr ""

#~ msgid "copy_join_link"
#~ msgstr ""

#~ msgid "copy_link_success"
#~ msgstr ""

#~ msgid "mandatory_mode"
#~ msgstr ""
<<<<<<< HEAD
=======

#~ msgid "parsons_title"
#~ msgstr ""

#~ msgid "quiz_tab"
#~ msgstr ""
>>>>>>> 58ead06e
<|MERGE_RESOLUTION|>--- conflicted
+++ resolved
@@ -1327,12 +1327,6 @@
 msgid "pair_with_teacher"
 msgstr ""
 
-<<<<<<< HEAD
-msgid "parsons_title"
-msgstr ""
-
-=======
->>>>>>> 58ead06e
 msgid "password"
 msgstr "Pasvorto"
 
@@ -1512,12 +1506,6 @@
 msgid "question mark"
 msgstr "demandosigno"
 
-<<<<<<< HEAD
-msgid "quiz_tab"
-msgstr ""
-
-=======
->>>>>>> 58ead06e
 msgid "read_code_label"
 msgstr "Laŭtlegi"
 
@@ -2786,12 +2774,9 @@
 
 #~ msgid "mandatory_mode"
 #~ msgstr ""
-<<<<<<< HEAD
-=======
 
 #~ msgid "parsons_title"
 #~ msgstr ""
 
 #~ msgid "quiz_tab"
 #~ msgstr ""
->>>>>>> 58ead06e
