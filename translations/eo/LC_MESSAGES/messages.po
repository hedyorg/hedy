--- conflicted
+++ resolved
@@ -2781,13 +2781,6 @@
 #~ msgid "tutorial_title_not_found"
 #~ msgstr "We couldn't find that page!"
 
-<<<<<<< HEAD
-#~ msgid "complete"
-#~ msgstr ""
-
-#~ msgid "share"
-#~ msgstr ""
-=======
 #~ msgid "disable_explore_page"
 #~ msgstr ""
 
@@ -2799,4 +2792,3 @@
 
 #~ msgid "title_explore"
 #~ msgstr "Hedy - Esplori"
->>>>>>> 8dee6c69
