--- conflicted
+++ resolved
@@ -1194,8 +1194,9 @@
 msgid "more_options"
 msgstr "More options"
 
-msgid "multiple_keywords_warning"
-msgstr ""
+#, fuzzy
+msgid "multiple_levels_warning"
+msgstr "We've noticed you have both selected several levels and included code snippets in your adventure, this might cause issues with the syntax highlighter and the automatic translation of keywords"
 
 msgid "my_account"
 msgstr "Mia konto"
@@ -2405,8 +2406,6 @@
 
 #~ msgid "back_to_class"
 #~ msgstr "Reen al klaso"
-<<<<<<< HEAD
-=======
 
 #~ msgid "classes"
 #~ msgstr ""
@@ -2416,4 +2415,3 @@
 
 #~ msgid "nested blocks"
 #~ msgstr "bloko en bloko"
->>>>>>> 5494e074
