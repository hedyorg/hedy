--- conflicted
+++ resolved
@@ -2753,7 +2753,12 @@
 #~ msgid "select_class"
 #~ msgstr ""
 
-<<<<<<< HEAD
+#~ msgid "survey"
+#~ msgstr ""
+
+#~ msgid "survey_completed"
+#~ msgstr ""
+
 #~ msgid "invalid_tutorial_step"
 #~ msgstr ""
 
@@ -2771,10 +2776,3 @@
 
 #~ msgid "tutorial_title_not_found"
 #~ msgstr "We couldn't find that page!"
-=======
-#~ msgid "survey"
-#~ msgstr ""
-
-#~ msgid "survey_completed"
-#~ msgstr ""
->>>>>>> ed49bfa5
