--- conflicted
+++ resolved
@@ -3,11 +3,7 @@
 msgstr ""
 "Project-Id-Version: PROJECT VERSION\n"
 "Report-Msgid-Bugs-To: EMAIL@ADDRESS\n"
-<<<<<<< HEAD
-"POT-Creation-Date: 2023-05-15 19:16+0200\n"
-=======
 "POT-Creation-Date: 2023-05-15 11:37-0400\n"
->>>>>>> 7b0d2e09
 "PO-Revision-Date: 2023-04-06 07:18+0000\n"
 "Last-Translator: Anonymous <noreply@weblate.org>\n"
 "Language: eo\n"
@@ -868,9 +864,6 @@
 
 msgid "login_long"
 msgstr "Saluti en vian konton"
-
-msgid "login_to_save_your_work"
-msgstr ""
 
 msgid "logout"
 msgstr "Adiaŭi"
@@ -1072,9 +1065,6 @@
 msgid "not_in_class_no_handin"
 msgstr "You are not in a class, so there's no need for you to hand in anything."
 
-msgid "not_logged_in_cantsave"
-msgstr ""
-
 #, fuzzy
 msgid "not_logged_in_handin"
 msgstr "You must be logged in to hand in an assignment."
@@ -1436,11 +1426,7 @@
 msgstr "Elekti"
 
 msgid "select_adventures"
-<<<<<<< HEAD
-msgstr ""
-=======
 msgstr "Elekti aventurojn"
->>>>>>> 7b0d2e09
 
 msgid "self_removal_prompt"
 msgstr "Ĉu vi certas, ke vi volas forlasi ĉi tiun klason?"
@@ -1954,18 +1940,7 @@
 #~ msgstr "Your token is invalid."
 
 #~ msgid "select_levels"
-#~ msgstr ""
-
-<<<<<<< HEAD
-#~ msgid "unlock_thresholds"
-#~ msgstr "Unlock level thresholds"
-
-#~ msgid "value"
-#~ msgstr "Value"
-
-#~ msgid "example_code_header"
-#~ msgstr "Ekzempla Hedy-kodo"
-=======
+#~ msgstr "Select levels"
+
 #~ msgid "too_many_attempts"
 #~ msgstr "Too many attempts"
->>>>>>> 7b0d2e09
