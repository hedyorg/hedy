
msgid ""
msgstr ""
"Project-Id-Version: PROJECT VERSION\n"
"Report-Msgid-Bugs-To: EMAIL@ADDRESS\n"
<<<<<<< HEAD
"POT-Creation-Date: 2022-07-28 22:10+0300\n"
"PO-Revision-Date: 2022-07-23 18:09+0000\n"
"Last-Translator: Anonymous <noreply@weblate.org>\n"
=======
"POT-Creation-Date: 2022-07-22 13:05+0200\n"
"PO-Revision-Date: 2022-07-28 18:04+0000\n"
"Last-Translator: phlostically <phlostically@mailinator.com>\n"
"Language-Team: none\n"
>>>>>>> 2a2ff53d
"Language: eo\n"
"Language-Team: none\n"
"Plural-Forms: nplurals=2; plural=n != 1\n"
"MIME-Version: 1.0\n"
"Content-Type: text/plain; charset=utf-8\n"
"Content-Transfer-Encoding: 8bit\n"
"Generated-By: Babel 2.9.1\n"

#: app.py:418
msgid "program_contains_error"
msgstr ""
"Ĉi tiu programo enhavas eraron. Ĉu vi certas, ke vi volas kunhavigi ĝin?"

#: app.py:628
msgid "title_achievements"
msgstr "Hedy - Miaj premioj"

#: app.py:645 app.py:747 app.py:1103 website/teacher.py:367
#: website/teacher.py:378
msgid "not_teacher"
msgstr "Ŝajne vi ne estas instruisto!"

#: app.py:648
msgid "not_enrolled"
msgstr "Ŝajne vi ne apartenas al ĉi tiu klaso!"

#: app.py:685
msgid "title_programs"
msgstr "Hedy - Miaj programoj"

#: app.py:695 app.py:705 app.py:709 app.py:724 app.py:1010 app.py:1579
#: website/admin.py:17 website/admin.py:24 website/admin.py:92
#: website/admin.py:111 website/admin.py:130 website/admin.py:137
#: website/admin.py:145 website/auth.py:735 website/auth.py:762
#: website/programs.py:210 website/statistics.py:100
msgid "unauthorized"
msgstr "Al vi mankas la rajto atingi ĉi tiun paĝon"

#: app.py:761 app.py:1120
msgid "title_for-teacher"
msgstr "Hedy - Por instruistoj"

#: app.py:778 app.py:780 app.py:928 app.py:950 app.py:952
msgid "no_such_level"
msgstr "Nivelo ne ekzistas!"

#: app.py:788 app.py:795 app.py:882 app.py:888
msgid "no_such_program"
msgstr "Programo ne ekzistas!"

#: app.py:818
#, fuzzy
msgid "level_not_class"
msgstr "This level has not been made available in your class yet"

#: app.py:933 website/teacher.py:427 website/teacher.py:445
#: website/teacher.py:489 website/teacher.py:534
msgid "no_such_adventure"
msgstr "Aventuro ne ekzistas!"

#: app.py:961 app.py:1222
msgid "page_not_found"
msgstr "Paĝo ne ekzistas!"

#: app.py:981
msgid "title_signup"
msgstr "Hedy - Krei konton"

#: app.py:988
msgid "title_login"
msgstr "Hedy - Saluti"

#: app.py:995
msgid "title_recover"
msgstr "Hedy - Reakiri konton"

#: app.py:1011
msgid "title_reset"
msgstr "Hedy - Restarigi pasvorton"

#: app.py:1041
msgid "title_my-profile"
msgstr "Hedy - Mia konto"

#: app.py:1061
msgid "title_learn-more"
msgstr "Hedy - Lerni plu"

#: app.py:1067
msgid "title_privacy"
msgstr "Hedy - Kondiĉoj pri privateco"

#: app.py:1077
msgid "title_start"
msgstr "Hedy - Laŭgrada programlingvo"

#: app.py:1095
msgid "title_landing-page"
msgstr "Bonvenon al Hedy!"

#: app.py:1213
msgid "title_explore"
msgstr "Hedy - Esplori"

#: app.py:1235 app.py:1240
#, fuzzy
msgid "no_such_highscore"
msgstr "Nivelo ne ekzistas!"

#: app.py:1270 app.py:1272
msgid "translate_error"
msgstr ""
"Io misfunkciis dum tradukado de la kodo. Provu ruli la kodon por "
"kontroli, ĉu ĝi havas eraron. Kodo enhavanta erarojn ne estas tradukebla."

#: app.py:1277 app.py:1311
msgid "tutorial_start_title"
msgstr "Bonvenon al Hedy!"

#: app.py:1277
#, fuzzy
msgid "tutorial_start_message"
msgstr "In this tutorial we will explain all the Hedy features step-by-step."

#: app.py:1279
msgid "tutorial_editor_title"
msgstr "La kodredaktilo"

#: app.py:1279
#, fuzzy
msgid "tutorial_editor_message"
msgstr "In this window you write all the code, try typing something!"

#: app.py:1281
msgid "tutorial_output_title"
msgstr "La eliga fenestro"

#: app.py:1281
#, fuzzy
msgid "tutorial_output_message"
msgstr "The result of the code you execute will be shown here"

#: app.py:1283
msgid "tutorial_run_title"
msgstr "La butono «Ruli»"

#: app.py:1283
#, fuzzy
msgid "tutorial_run_message"
msgstr "With this button you can run your program! Shall we give it a try?"

#: app.py:1285
msgid "tutorial_tryit_title"
msgstr "Provu ĝin!"

#: app.py:1285
#, fuzzy
msgid "tutorial_tryit_message"
msgstr "Run the program, click 'next step' when you're done."

#: app.py:1287
msgid "tutorial_speakaloud_title"
msgstr "Laŭtlegi vian programon"

#: app.py:1287
#, fuzzy
msgid "tutorial_speakaloud_message"
msgstr "Click on 'next step' to really start coding with Hedy!"

#: app.py:1289
msgid "tutorial_speakaloud_run_title"
msgstr "Ruli & aŭskulti"

#: app.py:1289
#, fuzzy
msgid "tutorial_speakaloud_run_message"
msgstr "Click on 'next step' to really start coding with Hedy!"

#: app.py:1291
msgid "tutorial_nextlevel_title"
msgstr "Al la sekva nivelo"

#: app.py:1291
#, fuzzy
msgid "tutorial_nextlevel_message"
msgstr ""
"When you think you understand everything and have practiced enough you "
"can continue with the next level. When there is also a previous level "
"there will be a button next to it to go back."

#: app.py:1293
msgid "tutorial_leveldefault_title"
msgstr "Klarigo pri nivelo"

#: app.py:1293
#, fuzzy
msgid "tutorial_leveldefault_message"
msgstr ""
"The first tab always contains the level explanation. In each level new "
"commands will be explained here."

#: app.py:1295
msgid "tutorial_adventures_title"
msgstr "Aventuroj"

#: app.py:1295
#, fuzzy
msgid "tutorial_adventures_message"
msgstr ""
"The other tabs contain adventures, which you can code for each level. "
"They go from easy to hard."

#: app.py:1297
msgid "tutorial_quiz_title"
msgstr "Kvizo"

#: app.py:1297
#, fuzzy
msgid "tutorial_quiz_message"
msgstr ""
"At the end of each level you can make the quiz. This way you can verify "
"if you understand everything."

#: app.py:1299
#, fuzzy
msgid "tutorial_saveshare_title"
msgstr "Saving & sharing"

#: app.py:1299
#, fuzzy
msgid "tutorial_saveshare_message"
msgstr "You can save and share all your created programs with other Hedy users."

#: app.py:1301
msgid "tutorial_cheatsheet_title"
msgstr "Resumo"

#: app.py:1301
msgid "tutorial_cheatsheet_message"
msgstr ""
"Se vi forgesis komandon, vi ĉiam povas uzi la resumon. Ĝi montras liston "
"de ĉiuj komandoj, kiujn vi povas uzi en la aktuala nivelo."

#: app.py:1303 app.py:1323
msgid "tutorial_end_title"
msgstr "Fino!"

#: app.py:1303
#, fuzzy
msgid "tutorial_end_message"
msgstr "Click on 'next step' to really start coding with Hedy!"

#: app.py:1305 app.py:1325
#, fuzzy
msgid "tutorial_title_not_found"
msgstr "We couldn't find that page!"

#: app.py:1305 app.py:1325
msgid "tutorial_message_not_found"
msgstr ""

#: app.py:1311
#, fuzzy
msgid "teacher_tutorial_start_message"
msgstr "In this tutorial we will explain all the Hedy features step-by-step."

#: app.py:1313
msgid "tutorial_class_title"
msgstr ""

#: app.py:1313
#, fuzzy
msgid "tutorial_class_message"
msgstr ""
"As a teacher you can created classes and invite student or let them join "
"through a link. You can view the programs and statistics of all your "
"students."

#: app.py:1315
msgid "tutorial_customize_class_title"
msgstr "Adapti klasojn"

#: app.py:1315
#, fuzzy
msgid "tutorial_customize_class_message"
msgstr ""
"You can customize classes by hiding specific levels and/or adventures as "
"well as making them available on a specific date."

#: app.py:1317
msgid "tutorial_own_adventures_title"
msgstr "Krei aventurojn"

#: app.py:1317
#, fuzzy
msgid "tutorial_own_adventures_message"
msgstr ""
"You can create your own adventures and use them as assignments for your "
"students. Create them here and add them to your classes in the class "
"customization section."

#: app.py:1319
msgid "tutorial_accounts_title"
msgstr "Krei kontojn"

#: app.py:1319
#, fuzzy
msgid "tutorial_accounts_message"
msgstr ""
"You can create multiple accounts at once, only needing to provide an "
"username and password. You can also directly add these accounts to one of"
" your classes."

#: app.py:1321
msgid "tutorial_documentation_title"
msgstr "Dokumentaro pri Hedy"

#: app.py:1321
msgid "tutorial_documentation_message"
msgstr ""

#: app.py:1323
#, fuzzy
msgid "teacher_tutorial_end_message"
msgstr "Click on 'next step' to get started as a Hedy teacher!"

#: app.py:1333
msgid "tutorial_code_snippet"
msgstr ""
"`{print}` Saluton mondo!\n"
"`{print}` Mi lernas Hedy!"

#: app.py:1337 app.py:1347
msgid "invalid_tutorial_step"
msgstr ""

#: app.py:1520 website/auth.py:287 website/auth.py:342 website/auth.py:478
#: website/auth.py:503 website/auth.py:536 website/auth.py:649
#: website/auth.py:691 website/auth.py:741 website/auth.py:768
#: website/quiz.py:43 website/quiz.py:69 website/teacher.py:88
#: website/teacher.py:123 website/teacher.py:201 website/teacher.py:257
#: website/teacher.py:304 website/teacher.py:345 website/teacher.py:383
#: website/teacher.py:469 website/teacher.py:557
msgid "ajax_error"
msgstr "Okazis eraro; bonvolu reprovi."

#: app.py:1523
msgid "image_invalid"
msgstr "La elektita bildo ne validas."

#: app.py:1525
msgid "personal_text_invalid"
msgstr "Via persona teksto ne validas."

#: app.py:1527 app.py:1533
#, fuzzy
msgid "favourite_program_invalid"
msgstr "Your chosen favourite program is invalid."

#: app.py:1545 app.py:1546
msgid "public_profile_updated"
msgstr "Publika profilo modifiĝis."

#: app.py:1583 app.py:1608
#, fuzzy
msgid "user_not_private"
msgstr "This user either doesn't exist or doesn't have a public profile"

#: app.py:1616
msgid "invalid_teacher_invitation_code"
msgstr ""
"La invitkodo por instruisto ne validas. Por fariĝi instruisto, kontaktu "
"nin ĉe hello@hedy.org."

#: utils.py:292
msgid "default_404"
msgstr "La paĝo ne troviĝis…"

#: utils.py:294
msgid "default_403"
msgstr "Ŝajnas, ke vi ne estas rajtigita…"

#: utils.py:296
msgid "default_500"
msgstr "Io fiaskis…"

#: content/error-messages.txt:1
#, fuzzy
msgid "Wrong Level"
msgstr ""
"That was correct Hedy code, but not at the right level. You wrote "
"{offending_keyword} for level {working_level}. Tip: {tip}"

#: content/error-messages.txt:2
#, fuzzy
msgid "Incomplete"
msgstr ""
"Oops! You forgot a bit of code! On line {line_number}, you need to enter "
"text behind {incomplete_command}."

#: content/error-messages.txt:3
#, fuzzy
msgid "Invalid"
msgstr ""
"{invalid_command} is not a Hedy level {level} command. Did you mean "
"{guessed_command}?"

#: content/error-messages.txt:4
#, fuzzy
msgid "Invalid Space"
msgstr ""
"Oops! You started a line with a space on line {line_number}. Spaces "
"confuse computers, can you remove it?"

#: content/error-messages.txt:5
#, fuzzy
msgid "Has Blanks"
msgstr ""
"Your code is incomplete. It contains blanks that you have to replace with"
" code."

#: content/error-messages.txt:6
#, fuzzy
msgid "No Indentation"
msgstr ""
"You used too few spaces in line {line_number}. You used {leading_spaces} "
"spaces, which is not enough. Start every new block with {indent_size} "
"spaces more than the line before."

#: content/error-messages.txt:7
msgid "Unexpected Indentation"
msgstr ""
"Vi uzis tro da spacetoj en linio {line_number}. Vi uzis {leading_spaces} "
"spacetojn, kiom estas tro multe. Komencu ĉiun novan blokon per "
"{indent_size} spacetoj pli ol la antaŭa linio."

#: content/error-messages.txt:8
#, fuzzy
msgid "Parse"
msgstr ""
"The code you entered is not valid Hedy code. There is a mistake on line "
"{location[0]}, at position {location[1]}. You typed {character_found}, "
"but that is not allowed."

#: content/error-messages.txt:9
#, fuzzy
msgid "Unquoted Text"
msgstr ""
"Be careful. If you ask or print something, the text should start and "
"finish with a quotation mark. You forgot one somewhere."

#: content/error-messages.txt:10
#, fuzzy
msgid "Unquoted Assignment"
msgstr ""
"From this level, you need to place texts to the right of the `is` between"
" quotes. You forgot that for the text {text}."

#: content/error-messages.txt:11
#, fuzzy
msgid "Unquoted Equality Check"
msgstr ""
"If you want to check if a variable is equal to multiple words, the words "
"should be surrounded by quotation marks!"

#: content/error-messages.txt:12
#, fuzzy
msgid "Var Undefined"
msgstr ""
"You tried to use the variable {name}, but you didn't set it. It is also "
"possible that you were trying to use the word {name} but forgot quotation"
" marks."

#: content/error-messages.txt:13
#, fuzzy
msgid "Cyclic Var Definition"
msgstr ""
"The name {variable} needs to be set before you can use it on the right-"
"hand side of the is command."

#: content/error-messages.txt:14
#, fuzzy
msgid "Lonely Echo"
msgstr ""
"You used an echo before an ask, or an echo without an ask. First ask for "
"input, then echo."

#: content/error-messages.txt:15
#, fuzzy
msgid "Too Big"
msgstr ""
"Wow! Your program has an impressive {lines_of_code} lines of code! But we"
" can only process {max_lines} lines in this level. Make your program "
"smaller and try again."

#: content/error-messages.txt:16
#, fuzzy
msgid "Invalid Argument Type"
msgstr ""
"You cannot use {command} with {invalid_argument} because it is "
"{invalid_type}. Try changing {invalid_argument} to {allowed_types}."

#: content/error-messages.txt:17
#, fuzzy
msgid "Invalid Argument"
msgstr ""
"You cannot use the command {command} with {invalid_argument}. Try "
"changing {invalid_argument} to {allowed_types}."

#: content/error-messages.txt:18
#, fuzzy
msgid "Invalid Type Combination"
msgstr ""
"You cannot use {invalid_argument} and {invalid_argument_2} with {command}"
" because one is {invalid_type} and the other is {invalid_type_2}. Try "
"changing {invalid_argument} to {invalid_type_2} or {invalid_argument_2} "
"to {invalid_type}."

#: content/error-messages.txt:19
#, fuzzy
msgid "Unsupported Float"
msgstr ""
"Non-integer numbers are not supported yet but they will be in a few "
"levels. For now change {value} to an integer."

#: content/error-messages.txt:20
#, fuzzy
msgid "Locked Language Feature"
msgstr ""
"You are using {concept}! That is awesome, but {concept} is not unlocked "
"yet! It will be unlocked in a later level."

#: content/error-messages.txt:21
#, fuzzy
msgid "Missing Command"
msgstr "It looks like you forgot to use a command on line {line_number}."

#: content/error-messages.txt:22
#, fuzzy
msgid "Missing Inner Command"
msgstr ""
"It looks like you forgot to use a command with the {command} statement "
"you used on line {line_number}."

#: content/error-messages.txt:23
#, fuzzy
msgid "Incomplete Repeat"
msgstr ""
"It looks like you forgot to use {command} with the repeat command you "
"used on line {line_number}."

#: content/error-messages.txt:24
msgid "Unsupported String Value"
msgstr "Teksta valoro ne povas enhavi la jenon: {invalid_value}."

#: content/error-messages.txt:25
#, fuzzy
msgid "ask_needs_var"
msgstr ""
"Starting in level 2, ask needs to be used with a variable. Example: name "
"is ask What are you called?"

#: content/error-messages.txt:26
#, fuzzy
msgid "echo_out"
msgstr ""
"Starting in level 2 echo is no longer needed. You can repeat an answer "
"with ask and print now. Example: name is ask What are you called? "
"printhello name"

#: content/error-messages.txt:27
msgid "space"
msgstr "spaceto"

#: content/error-messages.txt:28
msgid "comma"
msgstr "komo"

#: content/error-messages.txt:29
msgid "question mark"
msgstr "demandosigno"

#: content/error-messages.txt:30
msgid "newline"
msgstr "linifino"

#: content/error-messages.txt:31
msgid "period"
msgstr "punkto"

#: content/error-messages.txt:32
msgid "exclamation mark"
msgstr "krisigno"

#: content/error-messages.txt:33
msgid "dash"
msgstr "streketo"

#: content/error-messages.txt:34
msgid "star"
msgstr "asterisko"

#: content/error-messages.txt:35
msgid "single quotes"
msgstr "unuobla citilo"

#: content/error-messages.txt:36
msgid "double quotes"
msgstr "duobla citilo"

#: content/error-messages.txt:37
msgid "slash"
msgstr "suprenstreko"

#: content/error-messages.txt:38
msgid "string"
msgstr "teksto"

#: content/error-messages.txt:39
msgid "nested blocks"
msgstr "bloko en bloko"

#: content/error-messages.txt:40
msgid "or"
msgstr "aŭ"

#: content/error-messages.txt:41
msgid "number"
msgstr "nombro"

#: content/error-messages.txt:42
msgid "integer"
msgstr "nombro"

#: content/error-messages.txt:43
msgid "float"
msgstr "nombro"

#: content/error-messages.txt:44
msgid "list"
msgstr "listo"

#: content/error-messages.txt:45
#, fuzzy
msgid "input"
msgstr "input from ask"

#: templates/achievements.html:5
msgid "general"
msgstr "Ĝenerala"

#: templates/achievements.html:9
msgid "programs_created"
msgstr "Programoj kreitaj"

#: templates/achievements.html:10
msgid "programs_saved"
msgstr "Programoj konservitaj"

#: templates/achievements.html:11
msgid "programs_submitted"
msgstr "Programoj submetitaj"

#: templates/achievements.html:13 templates/achievements.html:26
msgid "teacher"
msgstr "Instruisto"

#: templates/achievements.html:16 templates/achievements.html:54
msgid "hidden"
msgstr "Kaŝita"

#: templates/achievements.html:23
msgid "hedy_achievements"
msgstr "Premioj pri Hedy"

#: templates/achievements.html:37 templates/achievements.html:51
#: templates/landing-page.html:89 templates/layout.html:92
#: templates/public-page.html:51
msgid "achievements_logo_alt"
msgstr "Emblemo pri premioj"

#: templates/achievements.html:38
msgid "achievements_check_icon_alt"
msgstr "Piktogramo pri premio"

#: templates/cheatsheet.html:14
msgid "cheatsheet_title"
msgstr "Resumo"

#: templates/cheatsheet.html:15 templates/incl-menubar.html:4
msgid "hedy_logo_alt"
msgstr "Emblemo de Hedy"

#: templates/class-logs.html:10 templates/class-stats.html:22
#: templates/create-accounts.html:41 templates/customize-class.html:166
msgid "back_to_class"
msgstr "Reen al klaso"

#: templates/class-overview.html:14 templates/for-teachers.html:39
msgid "class_name_prompt"
msgstr "Bonvolu tajpi la nomon de la klaso"

#: templates/class-overview.html:20 templates/class-overview.html:70
#: templates/create-accounts.html:16 templates/highscores.html:37
#: templates/login.html:10 templates/profile.html:89 templates/recover.html:9
#: templates/signup.html:10
msgid "username"
msgstr "Salutnomo"

#: templates/class-overview.html:21
msgid "last_login"
msgstr "Lasta saluto"

#: templates/class-overview.html:22
#, fuzzy
msgid "highest_level_reached"
msgstr "Highest level reached"

#: templates/class-overview.html:23
msgid "number_programs"
msgstr "Nombro de programoj"

#: templates/class-overview.html:24
msgid "programs"
msgstr "Programoj"

#: templates/class-overview.html:25 templates/create-accounts.html:17
#: templates/login.html:14 templates/reset.html:9 templates/signup.html:18
msgid "password"
msgstr "Pasvorto"

#: templates/class-overview.html:26 templates/class-overview.html:73
#: templates/customize-adventure.html:69 templates/for-teachers.html:24
#: templates/for-teachers.html:52
msgid "remove"
msgstr "Forigi"

#: templates/class-overview.html:36
msgid "page"
msgstr "paĝo"

#: templates/class-overview.html:37
msgid "enter_password"
msgstr "Tajpu novan pasvorton por"

#: templates/class-overview.html:37
msgid "password_change_prompt"
msgstr "Ĉu vi certe volas ŝanĝi ĉi tiun pasvorton?"

#: templates/class-overview.html:38
#, fuzzy
msgid "remove_student_prompt"
msgstr "Are you sure you want to remove the student from the class?"

#: templates/class-overview.html:46
msgid "add_students"
msgstr "Aldoni lernantojn"

#: templates/class-overview.html:47 templates/customize-class.html:5
msgid "customize_class"
msgstr "Adapti klason"

#: templates/class-overview.html:48
msgid "class_stats"
msgstr "Statistikoj pri klaso"

#: templates/class-overview.html:49
msgid "class_logs"
msgstr "Protokoloj"

#: templates/class-overview.html:52 templates/customize-adventure.html:74
msgid "back_to_teachers_page"
msgstr "Reen al instruista paĝo"

#: templates/class-overview.html:56
msgid "add_students_options"
msgstr "Krei kontojn de lernantoj"

#: templates/class-overview.html:58
#, fuzzy
msgid "copy_link_success"
msgstr "Copy link to share"

#: templates/class-overview.html:58
#, fuzzy
msgid "copy_join_link"
msgstr "Please copy and paste this link into a new tab:"

#: templates/class-overview.html:59
msgid "invite_prompt"
msgstr "Tajpu salutnomon"

#: templates/class-overview.html:59
msgid "invite_by_username"
msgstr "Inviti per salutnomo"

#: templates/class-overview.html:60 templates/create-accounts.html:45
msgid "create_accounts"
msgstr "Krei kontojn"

#: templates/class-overview.html:65
#, fuzzy
msgid "pending_invites"
msgstr "Pending invites"

#: templates/class-overview.html:71
msgid "invite_date"
msgstr "Dato de invito"

#: templates/class-overview.html:72
msgid "expiration_date"
msgstr "Dato de eksvalidiĝo"

#: templates/class-overview.html:82 templates/profile.html:16
#, fuzzy
msgid "delete_invite_prompt"
msgstr "Are you sure you want to remove this class invitation?"

#: templates/class-prejoin.html:7
msgid "class_already_joined"
msgstr "Vi jam estas lernanto en klaso"

#: templates/class-prejoin.html:9 templates/error-page.html:6
msgid "error_logo_alt"
msgstr "Emblemo pri eraro"

#: templates/class-prejoin.html:11
msgid "goto_profile"
msgstr "Al mia profilo"

#: templates/class-prejoin.html:15 templates/profile.html:13
msgid "prompt_join_class"
msgstr "Ĉu aliĝi al ĉi tiu klaso?"

#: templates/class-prejoin.html:17 website/teacher.py:181
#, fuzzy
msgid "join_prompt"
msgstr "You need to have an account to join a class. Would you like to login now?"

#: templates/class-prejoin.html:17 templates/profile.html:15
msgid "join_class"
msgstr "Aliĝi al klaso"

#: templates/code-page.html:8 templates/for-teachers.html:9
msgid "next_step_tutorial"
msgstr "Sekva paŝo >>>"

#: templates/code-page.html:34 templates/code-page.html:44
#: templates/customize-class.html:28 templates/customize-class.html:64
#: templates/customize-class.html:71 templates/customize-class.html:95
#: templates/level-page.html:6 templates/level-page.html:11
#: templates/quiz.html:8 templates/view-program-page.html:12
#: templates/view-program-page.html:28
msgid "level_title"
msgstr "Nivelo"

#: templates/create-accounts.html:5
msgid "create_multiple_accounts"
msgstr "Krei plurajn kontojn"

#: templates/create-accounts.html:7
#, fuzzy
msgid "accounts_intro"
msgstr ""
"On this page you can create accounts for multiple students at the same "
"time. It's also possible to directly add them to one of your classes. By "
"pressing the green + on the bottom right of the page you can add extra "
"rows. You can delete a row by pressing the corresponding red cross. Make "
"sure no rows are empty when you press \"Create accounts\". Please keep in"
" mind that every username and mail address needs to be unique and the "
"password needs to be <b>at least</b> 6 characters."

#: templates/create-accounts.html:10
msgid "create_accounts_prompt"
msgstr "Ĉu vi certe volas krei tiujn kontojn?"

#: templates/create-accounts.html:25
#, fuzzy
msgid "download_login_credentials"
msgstr ""

#: templates/create-accounts.html:29 templates/layout.html:22
#: templates/signup.html:82
msgid "yes"
msgstr "Jes"

#: templates/create-accounts.html:33 templates/layout.html:23
#: templates/signup.html:86
msgid "no"
msgstr "Ne"

#: templates/create-accounts.html:44 templates/programs.html:23
#, fuzzy
msgid "reset_view"
msgstr "Reset"

#: templates/customize-adventure.html:5
msgid "customize_adventure"
msgstr "Adapti aventuron"

#: templates/customize-adventure.html:7
msgid "update_adventure_prompt"
msgstr "Ĉu vi certas, ke vi volas modifi ĉi tiun aventuron?"

#: templates/customize-adventure.html:10
msgid "general_settings"
msgstr "Ĝeneralaj agordoj"

#: templates/customize-adventure.html:12 templates/for-teachers.html:20
#: templates/for-teachers.html:47
msgid "name"
msgstr "Nomo"

#: templates/customize-adventure.html:16 templates/customize-adventure.html:18
#: templates/explore.html:28 templates/explore.html:57
#: templates/explore.html:85 templates/for-teachers.html:48
#: templates/programs.html:12 templates/programs.html:37
#: templates/programs.html:45
msgid "level"
msgstr "Nivelo"

#: templates/customize-adventure.html:25
#, fuzzy
msgid "adventure_exp_1"
msgstr ""
"Type your adventure of choice on the right-hand side. After creating your"
" adventure you can include it in one of your classes under "
"\"customizations\". If you want to include a command in your adventure "
"please use code anchors like this:"

#: templates/customize-adventure.html:31
#, fuzzy
msgid "adventure_exp_2"
msgstr ""
"If you want to show actual code snippets, for example to give student a "
"template or example of the code. Please use pre anchors like this:"

#: templates/customize-adventure.html:33 templates/customize-adventure.html:36
msgid "hello_world"
msgstr "Saluton mondo!"

#: templates/customize-adventure.html:39
#, fuzzy
msgid "adventure_exp_3"
msgstr ""
"You can use the \"preview\" button to view a styled version of your "
"adventure. To view the adventure on a dedicated page, select \"view\" "
"from the teachers page."

#: templates/customize-adventure.html:43 templates/customize-class.html:28
#: templates/customize-class.html:94 templates/explore.html:22
#: templates/programs.html:18 templates/programs.html:38
#: templates/view-adventure.html:6
msgid "adventure"
msgstr "Aventuro"

#: templates/customize-adventure.html:44
#, fuzzy
msgid "template_code"
msgstr ""
"This is the explanation of my adventure!\n"
"\n"
"This way I can show a command: <code>print</code>\n"
"\n"
"But sometimes I might want to show a piece of code, like this:\n"
"<pre>\n"
"ask What's your name?\n"
"echo so your name is \n"
"</pre>"

#: templates/customize-adventure.html:47
#, fuzzy
msgid "adventure_terms"
msgstr "I agree that my adventure might be made publicly available on Hedy."

#: templates/customize-adventure.html:51
#, fuzzy
msgid "directly_add_adventure_to_classes"
msgstr "Do you want to add this adventure directly to one of your classes?"

#: templates/customize-adventure.html:67
msgid "preview"
msgstr "Antaŭrigardi"

#: templates/customize-adventure.html:68 templates/customize-class.html:161
msgid "save"
msgstr "Konservi"

#: templates/customize-adventure.html:69 templates/for-teachers.html:63
msgid "delete_adventure_prompt"
msgstr "Ĉu vi certas, ke vi volas forviŝi ĉi tiun aventuron?"

#: templates/customize-class.html:7
#, fuzzy
msgid "customize_class_exp_1"
msgstr ""
"Hi! On this page you can customize your class. By selecting levels and "
"adventures you can choose what your student can see. You can also add "
"your own created adventures to levels. All levels and default adventures "
"will be selected by default. <b>Notice:</b> Not every adventure is "
"available for every level! Settings up your customizations goes as "
"follows:"

#: templates/customize-class.html:10
#, fuzzy
msgid "customize_class_step_1"
msgstr "Select levels for your class by pressing the \"level buttons\""

#: templates/customize-class.html:11
#, fuzzy
msgid "customize_class_step_2"
msgstr ""
"\"Checkboxes\" will appear for the adventures available for the chosen "
"levels"

#: templates/customize-class.html:12
#, fuzzy
msgid "customize_class_step_3"
msgstr "Select the adventures you want to make available"

#: templates/customize-class.html:13
#, fuzzy
msgid "customize_class_step_4"
msgstr "Click the name of an adventure to (de)select for all levels"

#: templates/customize-class.html:14
msgid "customize_class_step_5"
msgstr "Aldoni personajn aventurojn"

#: templates/customize-class.html:15
#, fuzzy
msgid "customize_class_step_6"
msgstr "Selecting an opening date for each level (you can also leave it empty)"

#: templates/customize-class.html:16
#, fuzzy
msgid "customize_class_step_7"
msgstr "Selection other settings"

#: templates/customize-class.html:17
msgid "customize_class_step_8"
msgstr "Elektu «Konservi»; kaj jen finite!"

#: templates/customize-class.html:20
#, fuzzy
msgid "customize_class_exp_2"
msgstr ""
"You can always change these settings later on. For example, you can make "
"specific adventures or levels available while teaching a class. This way "
"it's easy for you to determine which level and adventures your students "
"will be working on. If you want to make everything available for your "
"class it is easiest to remove the customization all together."

#: templates/customize-class.html:23
msgid "select_adventures"
msgstr "Elekti aventurojn"

#: templates/customize-class.html:59
msgid "opening_dates"
msgstr "Datoj de komenco"

#: templates/customize-class.html:65
msgid "opening_date"
msgstr "Dato de komenco"

#: templates/customize-class.html:75 templates/customize-class.html:77
msgid "directly_available"
msgstr "Rekte malfermi"

#: templates/customize-class.html:89
#, fuzzy
msgid "select_own_adventures"
msgstr "Select own adventures"

#: templates/customize-class.html:96 templates/customize-class.html:120
#: templates/profile.html:50 templates/profile.html:125
#: templates/profile.html:134 templates/signup.html:40 templates/signup.html:62
#: templates/signup.html:71
msgid "select"
msgstr "Elekti"

#: templates/customize-class.html:114
msgid "other_settings"
msgstr "Aliaj agordoj"

#: templates/customize-class.html:119
msgid "option"
msgstr "Opcio"

#: templates/customize-class.html:125
#, fuzzy
msgid "mandatory_mode"
msgstr "Mandatory developer's mode"

#: templates/customize-class.html:131
msgid "hide_cheatsheet"
msgstr "Kaŝi resumon"

#: templates/customize-class.html:137
#, fuzzy
msgid "hide_keyword_switcher"
msgstr "Hide keyword switcher"

#: templates/customize-class.html:143
msgid "hide_quiz"
msgstr "Fino de kvizo"

#: templates/customize-class.html:149
#, fuzzy
msgid "hide_parsons"
msgstr "Hide parsons"

#: templates/customize-class.html:160
#, fuzzy
msgid "reset_adventure_prompt"
msgstr "Are you sure you want to reset all selected adventures?"

#: templates/customize-class.html:160
#, fuzzy
msgid "reset_adventures"
msgstr "Reset selected adventures"

#: templates/customize-class.html:164
#, fuzzy
msgid "remove_customizations_prompt"
msgstr "Are you sure you want to remove this class's customizations?"

#: templates/customize-class.html:165
#, fuzzy
msgid "remove_customization"
msgstr "Remove customization"

#: templates/customize-class.html:182
#, fuzzy
msgid "unsaved_class_changes"
msgstr "There are unsaved changes, are you sure you want to leave this page?"

#: templates/error-page.html:12
msgid "go_back_to_main"
msgstr "Reen al ĉefpaĝo"

#: templates/explore.html:12 templates/landing-page.html:33
msgid "explore_programs"
msgstr "Esplori programojn"

#: templates/explore.html:15
#, fuzzy
msgid "explore_explanation"
msgstr ""
"On this page you can look through programs created by other Hedy users. "
"You can filter on both a Hedy level and adventure. Click on \"View "
"program\" to open a program and run it. Programs with a red header "
"contain a mistake. You can still open the program, but running it will "
"result in an error. You can of course try to fix it! If the creator has a"
" public profile you can click their username to visit their profile. "
"There you will find all their shared programs and much more!"

#: templates/explore.html:34
msgid "language"
msgstr "Lingvo"

#: templates/explore.html:41 templates/programs.html:24
msgid "search_button"
msgstr "Serĉi"

#: templates/explore.html:48
#, fuzzy
msgid "hedy_choice_title"
msgstr "Hedy's Choice"

#: templates/explore.html:60 templates/explore.html:88
msgid "creator"
msgstr "Kreinto"

#: templates/explore.html:66 templates/explore.html:94
msgid "view_program"
msgstr "Vidi programon"

#: templates/for-teachers.html:15 templates/profile.html:71
#: templates/profile.html:73
msgid "my_classes"
msgstr "Miaj klasoj"

#: templates/for-teachers.html:22
msgid "students"
msgstr "lernantoj"

#: templates/for-teachers.html:23 templates/for-teachers.html:32
#: templates/for-teachers.html:50 templates/for-teachers.html:61
msgid "view"
msgstr "Vidi"

#: templates/for-teachers.html:33
msgid "delete_class_prompt"
msgstr "Ĉu vi certe volas forviŝi ĉi tiun klason?"

#: templates/for-teachers.html:39
msgid "create_class"
msgstr "Krei novan klason"

#: templates/for-teachers.html:42
msgid "my_adventures"
msgstr "Miaj aventuroj"

#: templates/for-teachers.html:49
msgid "last_update"
msgstr "Lasta ĝisdatigo"

#: templates/for-teachers.html:51
msgid "edit"
msgstr "Redakti"

#: templates/for-teachers.html:69
msgid "adventure_prompt"
msgstr "Bonvolu tajpi la nomon de la aventuro"

#: templates/for-teachers.html:69 website/teacher.py:552
msgid "create_adventure"
msgstr "Krei aventuron"

#: templates/for-teachers.html:127
#, fuzzy
msgid "teacher_welcome"
msgstr ""
"Welcome to Hedy! Your are now the proud owner of a teachers account which"
" allows you to create classes and invite students."

#: templates/highscores.html:5 templates/incl-menubar.html:23
msgid "highscores"
msgstr "Altaj poentaroj"

#: templates/highscores.html:8
#, fuzzy
msgid "highscore_explanation"
msgstr ""
"On this page you can look through programs created by other Hedy users. "
"You can filter on both a Hedy level and adventure. Click on \"View "
"program\" to open a program and run it. Programs with a red header "
"contain a mistake. You can still open the program, but running it will "
"result in an error. You can of course try to fix it! If the creator has a"
" public profile you can click their username to visit their profile. "
"There you will find all their shared programs and much more!"

#: templates/highscores.html:14
#, fuzzy
msgid "highscore_no_public_profile"
msgstr ""
"You don't have a public profile and are therefore not listed on the "
"highscores. Do you wish to create one?"

#: templates/highscores.html:17
msgid "create_public_profile"
msgstr "Krei publikan profilon"

#: templates/highscores.html:23
msgid "whole_world"
msgstr "La mondo"

#: templates/highscores.html:28
msgid "your_class"
msgstr "Via klaso"

#: templates/highscores.html:38 templates/landing-page.html:52
#: templates/public-page.html:16
msgid "achievements"
msgstr "premioj"

#: templates/highscores.html:39
msgid "country_title"
msgstr "Lando"

#: templates/highscores.html:40 templates/landing-page.html:88
#: templates/public-page.html:50
msgid "last_achievement"
msgstr "Laste gajnita premio"

#: templates/highscores.html:49 templates/programs.html:51
#, fuzzy
msgid "ago"
msgstr "{timestamp} ago"

#: templates/incl-adventure-tabs.html:14
#, fuzzy
msgid "parsons_title"
msgstr "Hedy"

#: templates/incl-adventure-tabs.html:25
msgid "quiz_tab"
msgstr "Fini kvizon"

#: templates/incl-adventure-tabs.html:29
#, fuzzy
msgid "specific_adventure_mode"
msgstr ""
"You're currently in adventure '{adventure}', click on 'Hedy' to view all "
"adventures."

#: templates/incl-adventure-tabs.html:44 templates/incl-adventure-tabs.html:57
msgid "example_code_header"
msgstr "Ekzempla Hedy-kodo"

#: templates/incl-editor-and-output.html:109
msgid "variables"
msgstr "Variabloj"

#: templates/incl-editor-and-output.html:125
msgid "enter_text"
msgstr "Tajpu vian respondon ĉi tie…"

#: templates/incl-editor-and-output.html:126
msgid "enter"
msgstr "Tajpi"

#: templates/incl-editor-and-output.html:136
#, fuzzy
msgid "already_program_running"
msgstr "There is already a program running, finish that one first."

#: templates/incl-editor-and-output.html:136
msgid "run_code_button"
msgstr "Ruli kodon"

#: templates/incl-editor-and-output.html:137
msgid "stop_code_button"
msgstr "Ĉesigi programon"

#: templates/incl-editor-and-output.html:148
#, fuzzy
msgid "next_exercise"
msgstr "Next exercise"

#: templates/incl-editor-and-output.html:150
msgid "edit_code_button"
msgstr "Redakti kodon"

#: templates/incl-editor-and-output.html:152
msgid "repair_program_logo_alt"
msgstr "Piktogramo pri riparado de programo"

#: templates/incl-editor-and-output.html:156
msgid "read_code_label"
msgstr "Laŭtlegi"

#: templates/incl-editor-and-output.html:166
#: templates/incl-editor-and-output.html:175
msgid "regress_button"
msgstr "Reen al nivelo {level}"

#: templates/incl-editor-and-output.html:169
#: templates/incl-editor-and-output.html:178 templates/quiz.html:153
msgid "advance_button"
msgstr "Iri al nivelo {level}"

#: templates/incl-editor-and-output.html:192
msgid "developers_mode"
msgstr "Programista reĝimo"

#: templates/incl-menubar.html:5
msgid "nav_start"
msgstr "Hejmo"

#: templates/incl-menubar.html:6
msgid "nav_hedy"
msgstr "Hedy"

#: templates/incl-menubar.html:7
msgid "nav_explore"
msgstr "Esplori"

#: templates/incl-menubar.html:8
msgid "nav_learn_more"
msgstr "Lerni plu"

#: templates/incl-menubar.html:13 templates/public-page.html:56
msgid "program_header"
msgstr "Miaj programoj"

#: templates/incl-menubar.html:24
msgid "my_achievements"
msgstr "Miaj premioj"

#: templates/incl-menubar.html:25
msgid "my_account"
msgstr "Mia konto"

#: templates/incl-menubar.html:27
msgid "for_teachers"
msgstr "Por instruistoj"

#: templates/incl-menubar.html:29
msgid "logout"
msgstr "Adiaŭi"

#: templates/incl-menubar.html:34 templates/login.html:17
#: templates/signup.html:146
msgid "login"
msgstr "Saluti"

#: templates/incl-menubar.html:46
msgid "search"
msgstr "Serĉi…"

#: templates/incl-menubar.html:51
msgid "keyword_support"
msgstr "Tradukitaj ŝlosilvortoj"

#: templates/incl-menubar.html:59
msgid "non_keyword_support"
msgstr "Tradukita enhavo"

#: templates/landing-page.html:6
msgid "welcome"
msgstr "Bonveno"

#: templates/landing-page.html:6
msgid "welcome_back"
msgstr "Bonvenon ree"

#: templates/landing-page.html:11
#, fuzzy
msgid "teacher_tutorial_logo_alt"
msgstr "Click on 'next step' to get started as a Hedy teacher!"

#: templates/landing-page.html:13
#, fuzzy
msgid "start_teacher_tutorial"
msgstr "Start teacher tutorial"

#: templates/landing-page.html:18
#, fuzzy
msgid "hedy_tutorial_logo_alt"
msgstr "Start hedy tutorial"

#: templates/landing-page.html:20
#, fuzzy
msgid "start_hedy_tutorial"
msgstr "Start hedy tutorial"

#: templates/landing-page.html:25
msgid "start_programming_logo_alt"
msgstr "Piktogramo pri ekprogramado"

#: templates/landing-page.html:27
msgid "start_programming"
msgstr "Ekprogrami"

#: templates/landing-page.html:31
msgid "explore_programs_logo_alt"
msgstr "Piktogramo «esplori programojn»"

#: templates/landing-page.html:39
msgid "your_account"
msgstr "Via profilo"

#: templates/landing-page.html:43 templates/landing-page.html:45
#: templates/profile.html:36 templates/public-page.html:7
#: templates/public-page.html:9
msgid "profile_logo_alt"
msgstr "Piktogramo de profilo."

#: templates/landing-page.html:59
msgid "no_public_profile"
msgstr "Teksto mankas en via publika profilo…"

#: templates/landing-page.html:66 templates/landing-page.html:68
#: templates/public-page.html:28 templates/public-page.html:30
msgid "amount_created"
msgstr "programoj kreitaj"

#: templates/landing-page.html:72 templates/landing-page.html:74
#: templates/public-page.html:34 templates/public-page.html:36
msgid "amount_saved"
msgstr "programoj konservitaj"

#: templates/landing-page.html:78 templates/landing-page.html:80
#: templates/public-page.html:40 templates/public-page.html:42
msgid "amount_submitted"
msgstr "programoj submetitaj"

#: templates/landing-page.html:95
#, fuzzy
msgid "your_last_program"
msgstr "Favourite program"

#: templates/layout.html:31
msgid "ok"
msgstr "Bone"

#: templates/layout.html:32
msgid "cancel"
msgstr "Nuligi"

#: templates/layout.html:45 templates/programs.html:66
#: templates/programs.html:74
#, fuzzy
msgid "copy_link_to_share"
msgstr "Copy link to share"

#: templates/layout.html:91
#, fuzzy
msgid "achievement_earned"
msgstr "You've earned an achievement!"

#: templates/learn-more.html:7
#, fuzzy
msgid "mailing_title"
msgstr "Subscribe to the Hedy newsletter"

#: templates/learn-more.html:9 templates/profile.html:92
#: templates/recover.html:9 templates/signup.html:14
msgid "email"
msgstr "Retpoŝta adreso"

#: templates/learn-more.html:13
msgid "surname"
msgstr "Antaŭnomo"

#: templates/learn-more.html:17
msgid "lastname"
msgstr "Familia nomo"

#: templates/learn-more.html:21 templates/profile.html:132
#: templates/signup.html:69
msgid "country"
msgstr "Lando"

#: templates/learn-more.html:30
msgid "subscribe"
msgstr "Aboni"

#: templates/learn-more.html:31
#, fuzzy
msgid "required_field"
msgstr "Fields marked with an * are required"

#: templates/learn-more.html:33
#, fuzzy
msgid "previous_campaigns"
msgstr "View previous campaigns"

#: templates/level-page.html:8
#, fuzzy
msgid "step_title"
msgstr "Assignment"

#: templates/level-page.html:12
msgid "save_code_button"
msgstr "Konservi kodon"

#: templates/level-page.html:13
#, fuzzy
msgid "share_code_button"
msgstr "Save & share code"

#: templates/level-page.html:30
msgid "try_button"
msgstr "Provi"

#: templates/login.html:8
msgid "login_long"
msgstr "Saluti en vian konton"

#: templates/login.html:21 website/auth.py:300
msgid "no_account"
msgstr "Ĉu konto mankas?"

#: templates/login.html:23 templates/signup.html:7 templates/signup.html:140
msgid "create_account"
msgstr "Krei konton"

#: templates/login.html:28
msgid "forgot_password"
msgstr "Ĉu vi forgesis vian pasvorton?"

#: templates/main-page.html:8
msgid "main_title"
msgstr "Hedy"

#: templates/main-page.html:9
msgid "main_subtitle"
msgstr "Laŭgrada programlingvo"

#: templates/main-page.html:12
msgid "try_it"
msgstr "Provi ĝin"

#: templates/parsons.html:6 templates/parsons.html:8
msgid "exercise"
msgstr "Ekzerco"

#: templates/parsons.html:27
#, fuzzy
msgid "what_should_my_code_do"
msgstr "What should my code do?"

#: templates/profile.html:4
msgid "account_overview"
msgstr "Superrigardo pri konto"

#: templates/profile.html:7 templates/profile.html:9
msgid "my_messages"
msgstr "Miaj mesaĝoj"

#: templates/profile.html:12
#, fuzzy
msgid "invite_message"
msgstr "You have received an invitation to join class"

#: templates/profile.html:13
#, fuzzy
msgid "sent_by"
msgstr "This invitation is sent by"

#: templates/profile.html:16
msgid "delete_invite"
msgstr "Forviŝi inviton"

#: templates/profile.html:22 templates/profile.html:24
msgid "public_profile"
msgstr "Publika profilo"

#: templates/profile.html:26
msgid "visit_own_public_profile"
msgstr "Viziti vian propran profilon"

#: templates/profile.html:30
msgid "profile_picture"
msgstr "Profilbildo"

#: templates/profile.html:43
msgid "personal_text"
msgstr "Persona teksto"

#: templates/profile.html:44
msgid "your_personal_text"
msgstr "Via persona teksto..."

#: templates/profile.html:48
#, fuzzy
msgid "favourite_program"
msgstr "Favourite program"

#: templates/profile.html:59
#, fuzzy
msgid "public_profile_info"
msgstr ""
"By selecting this box I make my profile visible for everyone. Be careful "
"not to share personal information like your name or home address, because"
" everyone will be able to see it!"

#: templates/profile.html:62
msgid "update_public"
msgstr "Ĝisdatigi publikan profilon"

#: templates/profile.html:64 templates/profile.html:144
#, fuzzy
msgid "are_you_sure"
msgstr "Are you sure? You cannot revert this action."

#: templates/profile.html:64
msgid "delete_public"
msgstr "Forviŝi publikan profilon"

#: templates/profile.html:78
msgid "self_removal_prompt"
msgstr "Ĉu vi certas, ke vi volas forlasi ĉi tiun klason?"

#: templates/profile.html:78
msgid "leave_class"
msgstr "Forlasi klason"

#: templates/profile.html:84 templates/profile.html:87
msgid "settings"
msgstr "Miaj personaj agordoj"

#: templates/profile.html:95 templates/signup.html:56
msgid "birth_year"
msgstr "Naskiĝjaro"

#: templates/profile.html:99 templates/signup.html:38
msgid "preferred_language"
msgstr "Preferata lingvo"

#: templates/profile.html:109 templates/signup.html:48
msgid "preferred_keyword_language"
msgstr "Preferata lingvo de la ŝlosilvortoj"

#: templates/profile.html:123 templates/signup.html:60
msgid "gender"
msgstr "Sekso"

#: templates/profile.html:126 templates/signup.html:63
msgid "female"
msgstr "Ina"

#: templates/profile.html:127 templates/signup.html:64
msgid "male"
msgstr "Vira"

#: templates/profile.html:128 templates/signup.html:65
msgid "other"
msgstr "Alia"

#: templates/profile.html:141
msgid "update_profile"
msgstr "Modifi profilon"

#: templates/profile.html:144
msgid "destroy_profile"
msgstr "Forviŝi profilon"

#: templates/profile.html:146 templates/profile.html:149
#: templates/profile.html:162
msgid "change_password"
msgstr "Ŝanĝi pasvorton"

#: templates/profile.html:151 templates/profile.html:155
msgid "new_password"
msgstr "Nova pasvorto"

#: templates/profile.html:159
msgid "repeat_new_password"
msgstr "Ripetu novan pasvorton"

#: templates/programs.html:7
msgid "recent"
msgstr "Miaj lastatempaj programoj"

#: templates/programs.html:31 templates/view-program-page.html:7
#, fuzzy
msgid "submitted_header"
msgstr "This is a submitted program and can't be altered."

#: templates/programs.html:36
msgid "title"
msgstr "Titolo"

#: templates/programs.html:39 templates/view-program-page.html:8
#, fuzzy
msgid "last_edited"
msgstr "Last edited"

#: templates/programs.html:57
#, fuzzy
msgid "favourite_confirm"
msgstr "Are you sure you want to set this program as your favourite?"

#: templates/programs.html:65 templates/programs.html:70
msgid "open"
msgstr "Malfermi"

#: templates/programs.html:66 templates/programs.html:74
#, fuzzy
msgid "copy_clipboard"
msgstr "Successfully copied to clipboard"

#: templates/programs.html:67 templates/programs.html:71
msgid "delete_confirm"
msgstr "Ĉu vi certe volas forviŝi la programon?"

#: templates/programs.html:67 templates/programs.html:71
msgid "delete"
msgstr "Forviŝi"

#: templates/programs.html:73
#, fuzzy
msgid "unshare_confirm"
msgstr "Are you sure you want to make the program private?"

#: templates/programs.html:73
msgid "unshare"
msgstr "Malkunhavigi"

#: templates/programs.html:75
msgid "submit_warning"
msgstr "Ĉu vi certe volas submeti ĉi tiun programon?"

#: templates/programs.html:75
msgid "submit_program"
msgstr "Submeti"

#: templates/programs.html:78
#, fuzzy
msgid "share_confirm"
msgstr "Are you sure you want to make the program public?"

#: templates/programs.html:78
msgid "share"
msgstr "Kunhavigi"

#: templates/programs.html:84
msgid "no_programs"
msgstr "Vi ankoraŭ ne havas programojn."

#: templates/programs.html:86
msgid "write_first_program"
msgstr "Verku vian unuan programon!"

#: templates/public-page.html:85
#, fuzzy
msgid "no_shared_programs"
msgstr "has no shared programs..."

#: templates/quiz.html:4
msgid "quiz_logo_alt"
msgstr "Emblemo pri kvizo"

#: templates/quiz.html:7
msgid "start_quiz"
msgstr "Komenci kvizon"

#: templates/quiz.html:13
msgid "go_to_first_question"
msgstr "Iri al unua demando"

#: templates/quiz.html:22 templates/quiz.html:24 templates/quiz.html:105
msgid "question"
msgstr "Demando"

#: templates/quiz.html:39
msgid "hint"
msgstr "Ĉu konsileto?"

#: templates/quiz.html:51 templates/quiz.html:59 templates/quiz.html:69
#: templates/quiz.html:77 templates/quiz.html:87 templates/quiz.html:95
msgid "submit_answer"
msgstr "Respondi al demando"

#: templates/quiz.html:112
msgid "feedback_success"
msgstr "Bone!"

#: templates/quiz.html:117
msgid "feedback_failure"
msgstr "Malĝuste!"

#: templates/quiz.html:125
msgid "correct_answer"
msgstr "La ĝusta respondo estas"

#: templates/quiz.html:134
msgid "go_to_question"
msgstr "Iri al demando"

#: templates/quiz.html:137
msgid "go_to_quiz_result"
msgstr "Iri al rezulto de kvizo"

#: templates/quiz.html:144
msgid "end_quiz"
msgstr "Fino de kvizo"

#: templates/quiz.html:145
msgid "score"
msgstr "Poentaro"

#: templates/recover.html:7
#, fuzzy
msgid "recover_password"
msgstr "Request a password reset"

#: templates/recover.html:12
#, fuzzy
msgid "send_password_recovery"
msgstr "Send me a password recovery link"

#: templates/reset.html:7 templates/reset.html:18
#, fuzzy
msgid "reset_password"
msgstr "Reset password"

#: templates/reset.html:13 templates/signup.html:28
msgid "password_repeat"
msgstr "Retajpu pasvorton"

#: templates/signup.html:8
#, fuzzy
msgid "create_account_explanation"
msgstr "Having your own account allows you to save your programs."

#: templates/signup.html:78
#, fuzzy
msgid "programming_experience"
msgstr "Do you have programming experience?"

<<<<<<< HEAD
#: templates/signup.html:92
#, fuzzy
=======
#: templates/signup.html:80
>>>>>>> 2a2ff53d
msgid "languages"
msgstr "Kiujn el ĉi tiuj programlingvoj vi uzis antaŭe?"

<<<<<<< HEAD
#: templates/signup.html:103
#, fuzzy
=======
#: templates/signup.html:91
>>>>>>> 2a2ff53d
msgid "other_block"
msgstr "Alia bloka lingvo"

#: templates/signup.html:115
msgid "other_text"
msgstr "Alia teksta lingvo"

<<<<<<< HEAD
#: templates/signup.html:123
#, fuzzy
=======
#: templates/signup.html:111
>>>>>>> 2a2ff53d
msgid "request_teacher"
msgstr "Ĉu vi volas peti instruistan konton?"

#: templates/signup.html:127
#, fuzzy
msgid "subscribe_newsletter"
msgstr "Subscribe to the newsletter"

#: templates/signup.html:131
msgid "agree_with"
msgstr "Mi konsentas al la"

#: templates/signup.html:131
msgid "privacy_terms"
msgstr "kondiĉoj pri privateco"

#: templates/signup.html:137
#, fuzzy
msgid "agree_third_party"
msgstr ""
"I consent to being contacted by partners of Leiden University with sales "
"opportunities (optional)"

#: templates/signup.html:145
msgid "already_account"
msgstr "Ĉu vi jam havas konton?"

#: templates/teacher-invitation.html:5
#, fuzzy
msgid "teacher_invitation_require_login"
msgstr ""
"To set up your profile as a teacher, we will need you to log in. If you "
"don't have an account, please create one."

#: templates/view-program-page.html:13
msgid "by"
msgstr "far"

#: website/achievements.py:170
#, fuzzy
msgid "percentage_achieved"
msgstr "Achieved by {percentage}% of the users"

#: website/admin.py:18 website/admin.py:84 website/admin.py:105
#: website/admin.py:124 website/admin.py:131 website/admin.py:138
#: website/admin.py:162
msgid "title_admin"
msgstr "Hedy - Paĝo por administranto"

#: website/auth.py:187 website/auth.py:201 website/auth.py:289
#: website/auth.py:427 website/auth.py:432 website/auth.py:480
#: website/auth.py:651 website/auth.py:660 website/auth.py:693
#: website/auth.py:743 website/auth.py:750 website/auth.py:770
#: website/teacher.py:306 website/teacher.py:347
msgid "username_invalid"
msgstr "Via salutnomo ne validas."

#: website/auth.py:189 website/auth.py:203
msgid "username_special"
msgstr "Salutnomo ne povas enhavi `:` aŭ `@`."

#: website/auth.py:191 website/auth.py:205
#, fuzzy
msgid "username_three"
msgstr "Username must contain at least three characters."

#: website/auth.py:193 website/auth.py:209 website/auth.py:291
#: website/auth.py:482 website/auth.py:505 website/auth.py:517
#: website/auth.py:697
msgid "password_invalid"
msgstr "Via pasvorto ne validas."

#: website/auth.py:195 website/auth.py:211
#, fuzzy
msgid "passwords_six"
msgstr "All passwords need to be six characters or longer."

#: website/auth.py:207 website/auth.py:547 website/auth.py:772
#: website/auth.py:777
msgid "email_invalid"
msgstr "Bonvolu tajpi validan retpoŝtan adreson."

#: website/auth.py:261 website/auth.py:527 website/auth.py:682
#: website/auth.py:725 website/auth.py:794
#, fuzzy
msgid "mail_error_change_processed"
msgstr ""
"Something went wrong when sending a validation mail, the changes are "
"still correctly processed."

#: website/auth.py:300
msgid "invalid_username_password"
msgstr "Nevalida salutnomo aŭ pasvorto."

#: website/auth.py:351 website/auth.py:507 website/auth.py:511
#: website/auth.py:701
#, fuzzy
msgid "repeat_match_password"
msgstr "The repeated password does not match."

#: website/auth.py:353 website/auth.py:538
msgid "language_invalid"
msgstr "Bonvolu elekti validan lingvon."

#: website/auth.py:355
#, fuzzy
msgid "agree_invalid"
msgstr "You have to agree with the privacy terms."

#: website/auth.py:357 website/auth.py:541
#, fuzzy
msgid "keyword_language_invalid"
msgstr ""
"Please select a valid keyword language (select English or your own "
"language)."

#: website/auth.py:364 website/auth.py:366 website/auth.py:554
#: website/auth.py:556
msgid "year_invalid"
msgstr "Bonvolu tajpi jaron inter 1900 kaj {year}."

#: website/auth.py:369 website/auth.py:559
msgid "gender_invalid"
msgstr "Bonvolu elekti validan sekson, unu el «Ina», «Vira», «Alia»."

#: website/auth.py:372 website/auth.py:562
msgid "country_invalid"
msgstr "Bonvolu elekti validan landon."

#: website/auth.py:374 website/auth.py:377
#, fuzzy
msgid "experience_invalid"
msgstr "Please select a valid experience, choose (Yes, No)."

#: website/auth.py:380
#, fuzzy
msgid "programming_invalid"
msgstr "Please select a valid programming language."

#: website/auth.py:383
#, fuzzy
msgid "exists_username"
msgstr "That username is already in use."

#: website/auth.py:385 website/auth.py:570
#, fuzzy
msgid "exists_email"
msgstr "That email is already in use."

#: website/auth.py:425 website/auth.py:440 website/auth.py:695
#: website/auth.py:705
msgid "token_invalid"
msgstr "Via ĵetono ne validas."

#: website/auth.py:484 website/auth.py:509 website/auth.py:699
#, fuzzy
msgid "password_six"
msgstr "Your password must contain at least six characters."

#: website/auth.py:487 website/auth.py:490
#, fuzzy
msgid "password_change_not_allowed"
msgstr "You're not allowed to change the password of this user."

#: website/auth.py:495
#, fuzzy
msgid "password_change_success"
msgstr "Password of your student is successfully changed."

#: website/auth.py:529
msgid "password_updated"
msgstr "Pasvorto ŝanĝiĝis."

#: website/auth.py:617
#, fuzzy
msgid "profile_updated_reload"
msgstr "Profile updated, page will be re-loaded."

#: website/auth.py:620
msgid "profile_updated"
msgstr "Profilo modifiĝis."

#: website/auth.py:684
#, fuzzy
msgid "sent_password_recovery"
msgstr ""
"You should soon receive an email with instructions on how to reset your "
"password."

#: website/auth.py:727
#, fuzzy
msgid "password_resetted"
msgstr ""
"Your password has been successfully reset. You are being redirected to "
"the login page."

#: website/auth.py:745
#, fuzzy
msgid "teacher_invalid"
msgstr "Your teacher value is invalid."

#: website/auth.py:836
#, fuzzy
msgid "mail_welcome_verify_body"
msgstr ""
"Your Hedy account has been created successfully. Welcome!\n"
"Please click on this link to verify your email address: {link}"

#: website/auth.py:838
#, fuzzy
msgid "mail_change_password_body"
msgstr ""
"Your Hedy password has been changed. If you did this, all is good.\n"
"If you didn't change your password, please contact us immediately by "
"replying to this email."

#: website/auth.py:840
#, fuzzy
msgid "mail_recover_password_body"
msgstr ""
"By clicking on this link, you can set a new Hedy password. This link is "
"valid for <b>4</b> hours.\n"
"If you haven't required a password reset, please ignore this email: {link}"

#: website/auth.py:842
#, fuzzy
msgid "mail_reset_password_body"
msgstr ""
"Your Hedy password has been reset to a new one. If you did this, all is "
"good.\n"
"If you didn't change your password, please contact us immediately by "
"replying to this email."

#: website/auth.py:844
#, fuzzy
msgid "mail_welcome_teacher_body"
msgstr ""
"<strong>Welcome!</strong>\n"
"Congratulations on your brand new Hedy teachers account. Welcome to the "
"world wide community of Hedy teachers!\n"
"\n"
"<strong>What teachers accounts can do</strong>\n"
"With your teacher account, you have the option to create classes. Your "
"students can than join your classes and you can see their progress. "
"Classes are made and managed though the for <a "
"href=\"https://hedycode.com/for-teachers\">teachers page</a>.\n"
"\n"
"<strong>How to share ideas</strong>\n"
"If you are using Hedy in class, you probably have ideas for improvements!"
" You can share those ideas with us on the <a "
"href=\"https://github.com/Felienne/hedy/discussions/categories/ideas\">Ideas"
" Discussion</a>.\n"
"\n"
"<strong>How to ask for help</strong>\n"
"If anything is unclear, you can post in the <a "
"href=\"https://github.com/Felienne/hedy/discussions/categories/q-a\">Q&A "
"discussion</a>, or <a href=\"mailto: hello@hedy.org\">send us an "
"email</a>.\n"
"\n"
"Keep programming!"

#: website/auth.py:850
msgid "mail_welcome_verify_subject"
msgstr "Bonvenon al Hedy"

#: website/auth.py:852
#, fuzzy
msgid "mail_change_password_subject"
msgstr "Your Hedy password has been changed"

#: website/auth.py:854
#, fuzzy
msgid "mail_recover_password_subject"
msgstr "Request a password reset."

#: website/auth.py:856
#, fuzzy
msgid "mail_reset_password_subject"
msgstr "Your Hedy password has been reset"

#: website/auth.py:858
#, fuzzy
msgid "mail_welcome_teacher_subject"
msgstr "Your Hedy teacher account is ready"

#: website/auth.py:862
msgid "user"
msgstr "uzanto"

#: website/auth.py:867
msgid "mail_hello"
msgstr "Saluton {username}!"

#: website/auth.py:869
msgid "mail_goodbye"
msgstr ""
"Dankon!\n"
"La teamo Hedy"

#: website/auth.py:877
#, fuzzy
msgid "copy_mail_link"
msgstr "Please copy and paste this link into a new tab:"

#: website/auth.py:878
msgid "link"
msgstr "Ligo"

#: website/parsons.py:20
#, fuzzy
msgid "exercise_doesnt_exist"
msgstr "This exercise doesn't exist"

#: website/programs.py:41
#, fuzzy
msgid "delete_success"
msgstr "Program deleted successfully."

#: website/programs.py:55
#, fuzzy
msgid "save_prompt"
msgstr ""
"You need to have an account to save your program. Would you like to login"
" now?"

#: website/programs.py:60
#, fuzzy
msgid "overwrite_warning"
msgstr ""
"You already have a program with this name, saving this program will "
"replace the old one. Are you sure?"

#: website/programs.py:87
#, fuzzy
msgid "save_parse_warning"
msgstr "This program contains an error, are you sure you want to save it?"

#: website/programs.py:131 website/programs.py:132
#, fuzzy
msgid "save_success_detail"
msgstr "Program saved successfully."

#: website/programs.py:160
#, fuzzy
msgid "share_success_detail"
msgstr "Program shared successfully."

#: website/programs.py:162
#, fuzzy
msgid "unshare_success_detail"
msgstr "Program unshared successfully."

#: website/programs.py:202
#, fuzzy
msgid "favourite_success"
msgstr "Your program is set as favourite."

#: website/quiz.py:45 website/quiz.py:71 website/teacher.py:475
msgid "level_invalid"
msgstr "Jen nevalida nivelo."

#: website/quiz.py:60 website/quiz.py:86
msgid "question_doesnt_exist"
msgstr ""

#: website/quiz.py:73
#, fuzzy
msgid "question_invalid"
msgstr "Your token is invalid."

#: website/quiz.py:75
#, fuzzy
msgid "answer_invalid"
msgstr "Your password is invalid."

#: website/quiz.py:83
msgid "too_many_attempts"
msgstr ""

#: website/statistics.py:37 website/statistics.py:51 website/teacher.py:27
#: website/teacher.py:35 website/teacher.py:215 website/teacher.py:237
#: website/teacher.py:249 website/teacher.py:316 website/teacher.py:355
#, fuzzy
msgid "retrieve_class_error"
msgstr "Only teachers can retrieve classes"

#: website/statistics.py:41 website/statistics.py:55 website/teacher.py:38
#: website/teacher.py:131 website/teacher.py:150 website/teacher.py:218
#: website/teacher.py:240 website/teacher.py:252 website/teacher.py:319
#: website/teacher.py:358 website/teacher.py:370
msgid "no_such_class"
msgstr "Klaso ne ekzistas."

#: website/statistics.py:45
msgid "title_class statistics"
msgstr "Miaj statistikoj"

#: website/statistics.py:59
#, fuzzy
msgid "title_class logs"
msgstr "Hedy - Join class"

#: website/teacher.py:74
msgid "title_class-overview"
msgstr "Hedy - Superrigardo pri klaso"

#: website/teacher.py:83
#, fuzzy
msgid "only_teacher_create_class"
msgstr "Only teachers are allowed to create classes!"

#: website/teacher.py:90 website/teacher.py:125
msgid "class_name_invalid"
msgstr "Jen nevalida nomo de klaso."

#: website/teacher.py:92 website/teacher.py:127
msgid "class_name_empty"
msgstr "Vi ne tajpis nomon de klaso!"

#: website/teacher.py:98
#, fuzzy
msgid "class_name_duplicate"
msgstr "You already have a class with this name."

#: website/teacher.py:162 website/teacher.py:178 website/teacher.py:584
#, fuzzy
msgid "invalid_class_link"
msgstr "Invalid link for joining the class."

#: website/teacher.py:166 website/teacher.py:168
msgid "title_join-class"
msgstr "Hedy - Aliĝi al klaso"

#: website/teacher.py:228
msgid "title_customize-class"
msgstr "Hedy - Adapti klason"

#: website/teacher.py:243
#, fuzzy
msgid "customization_deleted"
msgstr "Customizations successfully deleted."

#: website/teacher.py:296
#, fuzzy
msgid "class_customize_success"
msgstr "Class successfully customized."

#: website/teacher.py:310
msgid "username_empty"
msgstr "Vi ne tajpis salutnomon!"

#: website/teacher.py:323
msgid "student_not_existing"
msgstr "Jen neekzistanta salutnomo."

#: website/teacher.py:325
msgid "student_already_in_class"
msgstr "Ĉi tiu lernanto jam estas en via klaso."

#: website/teacher.py:327
#, fuzzy
msgid "student_already_invite"
msgstr "This student already has a pending invitation."

#: website/teacher.py:388
msgid "no_accounts"
msgstr "Mankas kreotaj kontoj."

#: website/teacher.py:398
#, fuzzy
msgid "unique_usernames"
msgstr "All usernames need to be unique."

#: website/teacher.py:407
#, fuzzy
msgid "usernames_exist"
msgstr "One or more usernames is already in use."

#: website/teacher.py:418
#, fuzzy
msgid "accounts_created"
msgstr "Accounts where successfully created."

#: website/teacher.py:424 website/teacher.py:429 website/teacher.py:442
#: website/teacher.py:486 website/teacher.py:531
#, fuzzy
msgid "retrieve_adventure_error"
msgstr "You're not allowed to view this adventure!"

#: website/teacher.py:436
msgid "title_view-adventure"
msgstr "Hedy - Vidi aventuron"

#: website/teacher.py:459
msgid "title_customize-adventure"
msgstr "Hedy - Adapti aventuron"

#: website/teacher.py:471
msgid "adventure_id_invalid"
msgstr "Jen nevalida identigilo de aventuro."

#: website/teacher.py:473 website/teacher.py:559
msgid "adventure_name_invalid"
msgstr "Jen nevalida nomo de aventuro."

#: website/teacher.py:477
msgid "content_invalid"
msgstr "Jen nevalida aventuro."

#: website/teacher.py:479
msgid "adventure_length"
msgstr "Via aventuro devas enhavi almenaŭ 20 skribsignojn."

#: website/teacher.py:481
#, fuzzy
msgid "public_invalid"
msgstr "This agreement selection is invalid"

#: website/teacher.py:483
#, fuzzy
msgid "classes_invalid"
msgstr "The list of selected classes is invalid"

#: website/teacher.py:494 website/teacher.py:566
msgid "adventure_duplicate"
msgstr "Aventuro de tiu nomo jam ekzistas."

#: website/teacher.py:501 website/teacher.py:545
#, fuzzy
msgid "something_went_wrong_keyword_parsing"
msgstr ""

#: website/teacher.py:525
msgid "adventure_updated"
msgstr "La aventuro modifiĝis!"

#: website/teacher.py:561
msgid "adventure_empty"
msgstr "Vi ne tajpis nomon de aventuro!"

#~ msgid "not_user"
#~ msgstr "Looks like you are not logged in!"

#~ msgid "landing_page_intro"
#~ msgstr "Welcome to the wonderful world of Hedy!"

#~ msgid "landing_page_teacher"
#~ msgstr ""
#~ "If you haven't used Hedy before, "
#~ "we advise you to start with the"
#~ " teacher tutorial."

#~ msgid "landing_page_student"
#~ msgstr ""
#~ "If you haven't used Hedy before, "
#~ "we advise you to start with the"
#~ " Hedy tutorial."

#~ msgid "tutorial_code_output"
#~ msgstr ""
#~ "print Hello world!\n"
#~ "print I'm learning Hedy with the tutorial!"

#~ msgid "end"
#~ msgstr "Fino"

#~ msgid "quiz_description"
#~ msgstr "This is the end of the level! Take the quiz now to test your knowledge."

#~ msgid "go_to_quiz"
#~ msgstr "Iri al kvizo"

#~ msgid "go_to_level"
#~ msgstr "Go to level"

#~ msgid "results_quiz"
#~ msgstr "Rezultoj de kvizo"

#~ msgid "correct"
#~ msgstr "Correct"

#~ msgid "incorrect"
#~ msgstr "Incorrect!"

#~ msgid "attempt"
#~ msgstr "Provo"

#~ msgid "go_to_answer"
#~ msgstr "Go to answer"

#~ msgid "minutes"
#~ msgstr "minutoj"

#~ msgid "hours"
#~ msgstr "horoj"

#~ msgid "days"
#~ msgstr "tagoj"

#~ msgid "ago"
#~ msgstr "antaŭ {time}"

#~ msgid "visible_columns"
#~ msgstr "Visible columns"

#~ msgid "latest_shared_program"
#~ msgstr "Latest shared program"

#~ msgid "remove_student"
#~ msgstr "Remove student"

#~ msgid "rename_class"
#~ msgstr "Rename class"

#~ msgid "remove_invite"
#~ msgstr "Remove invite"

#~ msgid "class_link"
#~ msgstr "Link to join class"

#~ msgid "invite_student"
#~ msgstr "Invite student"

#~ msgid "start_parsons"
#~ msgstr "Ekprogrami"

#~ msgid "go_to_first_exercise"
#~ msgstr "Go to question 1"

#~ msgid "select_class"
#~ msgstr "Select class"

#~ msgid "your_country"
#~ msgstr "Via profilo?"

#~ msgid "public_profile_visit"
#~ msgstr "You can visit your public profile! Click"

#~ msgid "public_profile_link"
#~ msgstr "here"

#~ msgid "email_repeat"
#~ msgstr "Repeat email"

#~ msgid "repeat_match_email"
#~ msgstr "The repeated email does not match."

#~ msgid "hello_world_snippet"
#~ msgstr "`{print}` Saluton mondo!"

#~ msgid "current_password"
#~ msgstr "Aktuala pasvorto"
<|MERGE_RESOLUTION|>--- conflicted
+++ resolved
@@ -3,16 +3,10 @@
 msgstr ""
 "Project-Id-Version: PROJECT VERSION\n"
 "Report-Msgid-Bugs-To: EMAIL@ADDRESS\n"
-<<<<<<< HEAD
-"POT-Creation-Date: 2022-07-28 22:10+0300\n"
-"PO-Revision-Date: 2022-07-23 18:09+0000\n"
-"Last-Translator: Anonymous <noreply@weblate.org>\n"
-=======
 "POT-Creation-Date: 2022-07-22 13:05+0200\n"
 "PO-Revision-Date: 2022-07-28 18:04+0000\n"
 "Last-Translator: phlostically <phlostically@mailinator.com>\n"
 "Language-Team: none\n"
->>>>>>> 2a2ff53d
 "Language: eo\n"
 "Language-Team: none\n"
 "Plural-Forms: nplurals=2; plural=n != 1\n"
@@ -1898,21 +1892,12 @@
 msgid "programming_experience"
 msgstr "Do you have programming experience?"
 
-<<<<<<< HEAD
 #: templates/signup.html:92
-#, fuzzy
-=======
-#: templates/signup.html:80
->>>>>>> 2a2ff53d
 msgid "languages"
 msgstr "Kiujn el ĉi tiuj programlingvoj vi uzis antaŭe?"
 
-<<<<<<< HEAD
 #: templates/signup.html:103
-#, fuzzy
-=======
 #: templates/signup.html:91
->>>>>>> 2a2ff53d
 msgid "other_block"
 msgstr "Alia bloka lingvo"
 
@@ -1920,12 +1905,7 @@
 msgid "other_text"
 msgstr "Alia teksta lingvo"
 
-<<<<<<< HEAD
 #: templates/signup.html:123
-#, fuzzy
-=======
-#: templates/signup.html:111
->>>>>>> 2a2ff53d
 msgid "request_teacher"
 msgstr "Ĉu vi volas peti instruistan konton?"
 
