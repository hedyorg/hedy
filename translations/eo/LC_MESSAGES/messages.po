--- conflicted
+++ resolved
@@ -3,16 +3,10 @@
 msgstr ""
 "Project-Id-Version: PROJECT VERSION\n"
 "Report-Msgid-Bugs-To: EMAIL@ADDRESS\n"
-<<<<<<< HEAD
-"POT-Creation-Date: 2022-08-18 14:10+0200\n"
-"PO-Revision-Date: 2022-08-11 14:26+0000\n"
-"Last-Translator: phlostically <phlostically@mailinator.com>\n"
-=======
 "POT-Creation-Date: 2022-08-10 09:32+0200\n"
 "PO-Revision-Date: 2022-08-18 09:00+0000\n"
 "Last-Translator: Anonymous <noreply@weblate.org>\n"
 "Language-Team: none\n"
->>>>>>> 29ef6886
 "Language: eo\n"
 "Language-Team: none\n"
 "Plural-Forms: nplurals=2; plural=n != 1;\n"
@@ -133,8 +127,6 @@
 "print Hello world!\n"
 "print I'm learning Hedy with the tutorial!"
 
-<<<<<<< HEAD
-=======
 #: app.py:1282 app.py:1316
 msgid "tutorial_start_title"
 msgstr "Bonvenon al Hedy!"
@@ -243,7 +235,6 @@
 "`{print}` Saluton mondo!\n"
 "`{print}` Mi lernas Hedy!"
 
->>>>>>> 29ef6886
 #: app.py:1301
 msgid "invalid_tutorial_step"
 msgstr ""
@@ -2671,13 +2662,9 @@
 #~ msgstr ""
 
 #~ msgid "teacher_tutorial_end_message"
-<<<<<<< HEAD
 #~ msgstr "Click on 'next step' to get started as a Hedy teacher!"
 
 #~ msgid "tutorial_quiz_messag"
 #~ msgstr ""
 #~ "`{print}` Saluton mondo!\n"
-#~ "`{print}` Mi lernas Hedy!"
-=======
-#~ msgstr "Click on 'next step' to get started as a Hedy teacher!"
->>>>>>> 29ef6886
+#~ "`{print}` Mi lernas Hedy!"