--- conflicted
+++ resolved
@@ -3019,7 +3019,6 @@
 #~ msgid "classes"
 #~ msgstr ""
 
-<<<<<<< HEAD
 #~ msgid "Adventure"
 #~ msgstr ""
 
@@ -3033,7 +3032,7 @@
 #~ msgstr ""
 
 #~ msgid "Delete"
-=======
+#~ msgstr ""
+
 #~ msgid "select_class"
->>>>>>> 8eb9a26c
 #~ msgstr ""
