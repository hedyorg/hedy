--- conflicted
+++ resolved
@@ -7,11 +7,7 @@
 msgstr ""
 "Project-Id-Version: PROJECT VERSION\n"
 "Report-Msgid-Bugs-To: EMAIL@ADDRESS\n"
-<<<<<<< HEAD
-"POT-Creation-Date: 2024-03-08 17:12+0100\n"
-=======
 "POT-Creation-Date: 2024-03-08 13:01+0200\n"
->>>>>>> f7f5826f
 "PO-Revision-Date: 2024-03-07 13:40+0000\n"
 "Last-Translator: Prefill add-on <noreply-addon-prefill@weblate.org>\n"
 "Language: bn\n"
@@ -1516,9 +1512,6 @@
 msgid "page_not_found"
 msgstr "We could not find that page!"
 
-msgid "pair_with_teacher"
-msgstr ""
-
 #, fuzzy
 msgid "parsons_title"
 msgstr "Title"
@@ -1918,11 +1911,7 @@
 msgstr "Select language"
 
 msgid "select_levels"
-<<<<<<< HEAD
-msgstr ""
-=======
 msgstr "Select levels"
->>>>>>> f7f5826f
 
 #, fuzzy
 msgid "select_tag"
