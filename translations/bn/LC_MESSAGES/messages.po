
msgid ""
msgstr ""
"Project-Id-Version: PACKAGE VERSION\n"
"Report-Msgid-Bugs-To: \n"
<<<<<<< HEAD
"POT-Creation-Date: 2023-05-15 19:16+0200\n"
=======
"POT-Creation-Date: 2023-05-15 11:37-0400\n"
>>>>>>> 7b0d2e09
"PO-Revision-Date: 2023-04-06 07:18+0000\n"
"Last-Translator: Anonymous <noreply@weblate.org>\n"
"Language: bn\n"
"Language-Team: bn <LL@li.org>\n"
"Plural-Forms: nplurals=2; plural=n > 1;\n"
"MIME-Version: 1.0\n"
"Content-Type: text/plain; charset=utf-8\n"
"Content-Transfer-Encoding: 8bit\n"
"Generated-By: Babel 2.11.0\n"

#, fuzzy
msgid "Access Before Assign"
msgstr "You tried to use the variable {name} on line {access_line_number}, but you set it on line {definition_line_number}. Set a variable before using it."

#, fuzzy
msgid "Cyclic Var Definition"
msgstr "The name {variable} needs to be set before you can use it on the right-hand side of the is command"

#, fuzzy
msgid "Has Blanks"
msgstr "Your code is incomplete. It contains blanks that you have to replace with code."

#, fuzzy
msgid "Incomplete"
msgstr "Oops! You forgot a bit of code! On line {line_number}, you need to enter text behind {incomplete_command}."

#, fuzzy
msgid "Incomplete Repeat"
msgstr "It looks like you forgot to use {command} with the repeat command you used on line {line_number}."

#, fuzzy
msgid "Invalid"
msgstr "{invalid_command} is not a Hedy level {level} command. Did you mean {guessed_command}?"

#, fuzzy
msgid "Invalid Argument"
msgstr "You cannot use the command {command} with {invalid_argument} . Try changing {invalid_argument} to {allowed_types}."

#, fuzzy
msgid "Invalid Argument Type"
msgstr "You cannot use {command} with {invalid_argument} because it is {invalid_type}. Try changing {invalid_argument} to {allowed_types}."

#, fuzzy
msgid "Invalid At Command"
msgstr "The {at} command may not be used from level 16 onward. You can use square brackets to use an element from a list, for example `friends[i]`, `lucky_numbers[{random}]`."

#, fuzzy
msgid "Invalid Space"
msgstr "Oops! You started a line with a space on line {line_number}. Spaces confuse computers, can you remove it?"

#, fuzzy
msgid "Invalid Type Combination"
msgstr "You cannot use {invalid_argument} and {invalid_argument_2} with {command} because one is {invalid_type} and the other is {invalid_type_2}. Try changing {invalid_argument} to {invalid_type_2} or {invalid_argument_2} to {invalid_type}."

#, fuzzy
msgid "Locked Language Feature"
msgstr "You are using {concept}! That is awesome, but {concept} is not unlocked yet! It will be unlocked in a later level."

#, fuzzy
msgid "Lonely Echo"
msgstr "You used an echo before an ask, or an echo without an ask. First ask for input, then echo."

#, fuzzy
msgid "Lonely Text"
msgstr "It looks like you forgot to use a command with the text you put in line {line_number}"

#, fuzzy
msgid "Missing Command"
msgstr "It looks like you forgot to use a command on line {line_number}."

#, fuzzy
msgid "Missing Inner Command"
msgstr "It looks like you forgot to use a command with the {command} statement you used on line {line_number}."

#, fuzzy
msgid "No Indentation"
msgstr "You used too few spaces in line {line_number}. You used {leading_spaces} spaces, which is not enough. Start every new block with {indent_size} spaces more than the line before."

#, fuzzy
msgid "Parse"
msgstr "The code you entered is not valid Hedy code. There is a mistake on line {location[0]}, at position {location[1]}. You typed {character_found}, but that is not allowed."

#, fuzzy
msgid "Pressit Missing Else"
msgstr "You forgot to add what happens when you press a different key, add an {else} to your code"

#, fuzzy
msgid "Too Big"
msgstr "Wow! Your program has an impressive {lines_of_code} lines of code! But we can only process {max_lines} lines in this level. Make your program smaller and try again."

#, fuzzy
msgid "Unexpected Indentation"
msgstr "You used too many spaces in line {line_number}. You used {leading_spaces} spaces, which is too much. Start every new block with {indent_size} spaces more than the line before."

#, fuzzy
msgid "Unquoted Assignment"
msgstr "From this level, you need to place texts to the right of the `is` between quotes. You forgot that for the text {text}."

#, fuzzy
msgid "Unquoted Equality Check"
msgstr "If you want to check if a variable is equal to multiple words, the words should be surrounded by quotation marks!"

#, fuzzy
msgid "Unquoted Text"
msgstr "Be careful. If you ask or print something the text should start and finish with a quotation mark. You forgot one somewhere."

#, fuzzy
msgid "Unsupported Float"
msgstr "Non-integer numbers are not supported yet but they will be in a few levels. For now change {value} to an integer."

#, fuzzy
msgid "Unsupported String Value"
msgstr "Text values cannot contain {invalid_value}."

#, fuzzy
msgid "Var Undefined"
msgstr "You tried to use the variable {name}, but you did not set it. It is also possible that you were trying to use the word {name} but forgot quotation marks."

#, fuzzy
msgid "Wrong Level"
msgstr "That was correct Hedy code, but not at the right level. You wrote {offending_keyword} for level {working_level}. Tip: {tip}"

#, fuzzy
msgid "account_overview"
msgstr "Account overview"

#, fuzzy
msgid "accounts_created"
msgstr "Accounts where successfully created."

#, fuzzy
msgid "accounts_intro"
msgstr "On this page you can create accounts for multiple students at the same time. It is also possible to directly add them to one of your classes. By pressing the green + on the bottom right of the page you can add extra rows. You can delete a row by pressing the corresponding red cross. Make sure no rows are empty when you press \"Create accounts\". Please keep in mind that every username and mail address needs to be unique and the password needs to be <b>at least</b> 6 characters."

#, fuzzy
msgid "achievement_earned"
msgstr "You've earned an achievement!"

#, fuzzy
msgid "achievements"
msgstr "achievements"

#, fuzzy
msgid "achievements_check_icon_alt"
msgstr "You've earned an achievement!"

#, fuzzy
msgid "achievements_logo_alt"
msgstr "achievements"

#, fuzzy
msgid "add_students"
msgstr "students"

#, fuzzy
msgid "add_students_options"
msgstr "Create student accounts"

#, fuzzy
msgid "admin"
msgstr "Admin"

#, fuzzy
msgid "advance_button"
msgstr "Go to level {level}"

#, fuzzy
msgid "adventure"
msgstr "Adventure"

#, fuzzy
msgid "adventure_duplicate"
msgstr "You already have an adventure with this name."

#, fuzzy
msgid "adventure_empty"
msgstr "You didn't enter an adventure name!"

#, fuzzy
msgid "adventure_exp_1"
msgstr "Type your adventure of choice on the right-hand side. After creating your adventure you can include it in one of your classes under \"customizations\". If you want to include a command in your adventure please use code anchors like this:"

#, fuzzy
msgid "adventure_exp_2"
msgstr "If you want to show actual code snippets, for example to give student a template or example of the code. Please use pre anchors like this:"

#, fuzzy
msgid "adventure_exp_3"
msgstr "You can use the \"preview\" button to view a styled version of your adventure. To view the adventure on a dedicated page, select \"view\" from the teachers page."

#, fuzzy
msgid "adventure_id_invalid"
msgstr "This adventure id is invalid."

#, fuzzy
msgid "adventure_length"
msgstr "Your adventure has to be at least 20 characters."

#, fuzzy
msgid "adventure_name_invalid"
msgstr "This adventure name is invalid."

#, fuzzy
msgid "adventure_prompt"
msgstr "Please enter the name of the adventure"

#, fuzzy
msgid "adventure_terms"
msgstr "I agree that my adventure might be made publicly available on Hedy."

#, fuzzy
msgid "adventure_updated"
msgstr "The adventure has been updated!"

msgid "adventures"
msgstr ""

msgid "adventures_restored"
msgstr ""

#, fuzzy
msgid "ago"
msgstr "{timestamp} ago"

#, fuzzy
msgid "agree_invalid"
msgstr "You have to agree with the privacy terms."

#, fuzzy
msgid "agree_third_party"
msgstr "I consent to being contacted by partners of Leiden University with sales opportunities (optional)"

#, fuzzy
msgid "agree_with"
msgstr "I agree to the"

#, fuzzy
msgid "ajax_error"
msgstr "There was an error, please try again."

#, fuzzy
msgid "all"
msgstr "All"

#, fuzzy
msgid "all_class_highscores"
msgstr "All students visible in class highscores"

#, fuzzy
msgid "already_account"
msgstr "Already have an account?"

#, fuzzy
msgid "already_program_running"
msgstr "Start programming"

#, fuzzy
msgid "already_teacher"
msgstr "You already have a teacher account."

#, fuzzy
msgid "already_teacher_request"
msgstr "You already have a pending teacher request."

#, fuzzy
msgid "amount_created"
msgstr "programs created"

#, fuzzy
msgid "amount_saved"
msgstr "programs saved"

#, fuzzy
msgid "amount_submitted"
msgstr "programs submitted"

#, fuzzy
msgid "are_you_sure"
msgstr "Are you sure? You cannot revert this action."

#, fuzzy
msgid "ask_needs_var"
msgstr "Starting in level 2, ask needs to be used with a variable. Example: name is ask What are you called?"

#, fuzzy
msgid "back_to_class"
msgstr "Go back to class"

#, fuzzy
msgid "back_to_teachers_page"
msgstr "Go back to teachers page"

#, fuzzy
msgid "become_a_sponsor"
msgstr "Become a sponsor"

#, fuzzy
msgid "birth_year"
msgstr "Birth year"

#, fuzzy
msgid "by"
msgstr "by"

#, fuzzy
msgid "cancel"
msgstr "Cancel"

#, fuzzy
msgid "catch_index_exception"
msgstr "You tried to access the list {list_name} but it is either empty or the index is not there."

#, fuzzy
msgid "certificate"
msgstr "Certificate of Completion"

#, fuzzy
msgid "certified_teacher"
msgstr "Certified teacher"

#, fuzzy
msgid "change_password"
msgstr "Change password"

#, fuzzy
msgid "cheatsheet_title"
msgstr "Hide cheatsheet"

#, fuzzy
msgid "class_already_joined"
msgstr "You are already a student of class"

#, fuzzy
msgid "class_customize_success"
msgstr "Class successfully customized."

#, fuzzy
msgid "class_logs"
msgstr "Last login"

#, fuzzy
msgid "class_name_duplicate"
msgstr "You already have a class with this name."

#, fuzzy
msgid "class_name_empty"
msgstr "You didn't enter a class name!"

#, fuzzy
msgid "class_name_invalid"
msgstr "This class name is invalid."

#, fuzzy
msgid "class_name_prompt"
msgstr "Please enter the name of the class"

#, fuzzy
msgid "class_stats"
msgstr "Show class statistics"

#, fuzzy
msgid "close"
msgstr "Sluiten"

#, fuzzy
msgid "comma"
msgstr "a comma"

#, fuzzy
msgid "commands"
msgstr "Commands"

#, fuzzy
msgid "congrats_message"
msgstr "Congratulations, {username}, you have completed Hedy!"

#, fuzzy
msgid "content_invalid"
msgstr "This adventure is invalid."

#, fuzzy
msgid "contributor"
msgstr "Contributor"

#, fuzzy
msgid "copy_clipboard"
msgstr "Successfully copied to clipboard"

#, fuzzy
msgid "copy_join_link"
msgstr "Please copy and paste this link into a new tab:"

#, fuzzy
msgid "copy_link_success"
msgstr "Copy link to share"

#, fuzzy
msgid "copy_link_to_share"
msgstr "Copy link to share"

#, fuzzy
msgid "copy_mail_link"
msgstr "Please copy and paste this link into a new tab:"

#, fuzzy
msgid "correct_answer"
msgstr "The correct answer is"

#, fuzzy
msgid "country"
msgstr "Country"

#, fuzzy
msgid "country_invalid"
msgstr "Please select a valid country."

#, fuzzy
msgid "country_title"
msgstr "Please select a valid country."

#, fuzzy
msgid "create_account"
msgstr "Create account"

#, fuzzy
msgid "create_accounts"
msgstr "Create multiple accounts"

#, fuzzy
msgid "create_accounts_prompt"
msgstr "Are you sure you want to create these accounts?"

#, fuzzy
msgid "create_adventure"
msgstr "Create adventure"

#, fuzzy
msgid "create_class"
msgstr "Create a new class"

#, fuzzy
msgid "create_multiple_accounts"
msgstr "Create multiple accounts"

#, fuzzy
msgid "create_public_profile"
msgstr "Public profile"

#, fuzzy
msgid "create_question"
msgstr "Do you want to create one?"

#, fuzzy
msgid "create_student_account"
msgstr "Create an account"

#, fuzzy
msgid "create_student_account_explanation"
msgstr "You can save your own programs with an account."

#, fuzzy
msgid "create_teacher_account"
msgstr "Create a teacher account"

#, fuzzy
msgid "create_teacher_account_explanation"
msgstr "With a teacher account, you can save your programs and see the results of your students."

#, fuzzy
msgid "creator"
msgstr "Creator"

#, fuzzy
msgid "current_password"
msgstr "Current password"

#, fuzzy
msgid "customization_deleted"
msgstr "Customizations successfully deleted."

#, fuzzy
msgid "customize_adventure"
msgstr "Customize adventure"

#, fuzzy
msgid "customize_class"
msgstr "Customize class"

#, fuzzy
msgid "dash"
msgstr "a dash"

#, fuzzy
msgid "default_403"
msgstr "Looks like you aren't authorized..."

#, fuzzy
msgid "default_404"
msgstr "We could not find that page..."

#, fuzzy
msgid "default_500"
msgstr "Something went wrong..."

#, fuzzy
msgid "delete"
msgstr "Delete"

#, fuzzy
msgid "delete_adventure_prompt"
msgstr "Are you sure you want to remove this adventure?"

#, fuzzy
msgid "delete_class_prompt"
msgstr "Are you sure you want to delete the class?"

#, fuzzy
msgid "delete_confirm"
msgstr "Are you sure you want to delete the program?"

#, fuzzy
msgid "delete_invite"
msgstr "Delete invitation"

#, fuzzy
msgid "delete_invite_prompt"
msgstr "Are you sure you want to remove this class invitation?"

#, fuzzy
msgid "delete_public"
msgstr "Delete public profile"

#, fuzzy
msgid "delete_success"
msgstr "Program deleted successfully."

#, fuzzy
msgid "destroy_profile"
msgstr "Delete profile"

#, fuzzy
msgid "developers_mode"
msgstr "Programmer's mode"

#, fuzzy
msgid "directly_available"
msgstr "Directly open"

msgid "disable"
msgstr ""

msgid "disabled"
msgstr ""

#, fuzzy
msgid "disabled_button_locked"
msgstr "Your teacher hasn't unlocked this level yet"

#, fuzzy
msgid "disabled_button_quiz"
msgstr "Your quiz score is below the threshold, try again!"

#, fuzzy
msgid "discord_server"
msgstr "Discord server"

#, fuzzy
msgid "distinguished_user"
msgstr "Distinguished user"

#, fuzzy
msgid "double quotes"
msgstr "double quotes"

#, fuzzy
msgid "download"
msgstr "Download"

#, fuzzy
msgid "download_login_credentials"
msgstr "Do you want to download the login credentials after the accounts creation?"

#, fuzzy
msgid "duplicate"
msgstr "Duplicate"

#, fuzzy
msgid "echo_out"
msgstr "Starting in level 2 echo is no longer needed. You can repeat an answer with ask and print now. Example: name is ask What are you called? print hello name"

#, fuzzy
msgid "edit_code_button"
msgstr "Edit code"

#, fuzzy
msgid "email"
msgstr "Email"

#, fuzzy
msgid "email_invalid"
msgstr "Please enter a valid email."

#, fuzzy
msgid "end_quiz"
msgstr "Quiz end"

#, fuzzy
msgid "english"
msgstr "English"

#, fuzzy
msgid "enter"
msgstr "Enter"

#, fuzzy
msgid "enter_password"
msgstr "Enter a new password for"

#, fuzzy
msgid "enter_text"
msgstr "Enter your answer here..."

#, fuzzy
msgid "error_logo_alt"
msgstr "Error logo"

#, fuzzy
msgid "exclamation mark"
msgstr "an exclamation mark"

#, fuzzy
msgid "exercise"
msgstr "Exercise"

#, fuzzy
msgid "exercise_doesnt_exist"
msgstr "This exercise doesn't exist"

#, fuzzy
msgid "exists_email"
msgstr "That email is already in use."

#, fuzzy
msgid "exists_username"
msgstr "That username is already in use."

#, fuzzy
msgid "experience_invalid"
msgstr "Please select a valid experience, choose (Yes, No)."

#, fuzzy
msgid "expiration_date"
msgstr "Expiration date"

#, fuzzy
msgid "explore_explanation"
msgstr "On this page you can look through programs created by other Hedy users. You can filter on both a Hedy level and adventure. Click on \"View program\" to open a program and run it. Programs with a red header contain a mistake. You can still open the program, but running it will result in an error. You can of course try to fix it! If the creator has a public profile you can click their username to visit their profile. There you will find all their shared programs and much more!"

#, fuzzy
msgid "explore_programs"
msgstr "Explore programs"

#, fuzzy
msgid "explore_programs_logo_alt"
msgstr "Explore programs"

#, fuzzy
msgid "favourite_confirm"
msgstr "Are you sure you want to set this program as your favourite?"

#, fuzzy
msgid "favourite_program"
msgstr "Favourite program"

#, fuzzy
msgid "favourite_program_invalid"
msgstr "Your chosen favourite program is invalid."

#, fuzzy
msgid "favourite_success"
msgstr "Your program is set as favourite."

#, fuzzy
msgid "female"
msgstr "Female"

#, fuzzy
msgid "float"
msgstr "a number"

#, fuzzy
msgid "for_teachers"
msgstr "For teachers"

#, fuzzy
msgid "forgot_password"
msgstr "Forgot your password?"

#, fuzzy
msgid "from_another_teacher"
msgstr "From another teacher"

#, fuzzy
msgid "from_magazine_website"
msgstr "From a magazine or website"

#, fuzzy
msgid "from_video"
msgstr "From a video"

#, fuzzy
msgid "fun_statistics_msg"
msgstr "Here are some fun statistics!"

#, fuzzy
msgid "gender"
msgstr "Gender"

#, fuzzy
msgid "gender_invalid"
msgstr "Please select a valid gender, choose (Female, Male, Other)."

#, fuzzy
msgid "general"
msgstr "Gender"

#, fuzzy
msgid "general_settings"
msgstr "General settings"

#, fuzzy
msgid "generate_passwords"
msgstr "Generate passwords"

#, fuzzy
msgid "get_certificate"
msgstr "Get your certificate!"

#, fuzzy
msgid "give_link_to_teacher"
msgstr "Give the following link to your teacher:"

#, fuzzy
msgid "go_back_to_main"
msgstr "Go back to main page"

#, fuzzy
msgid "go_to_question"
msgstr "Go to question"

#, fuzzy
msgid "go_to_quiz_result"
msgstr "Go to quiz result"

#, fuzzy
msgid "goto_profile"
msgstr "Go to my profile"

#, fuzzy
msgid "hand_in"
msgstr "Hand in"

#, fuzzy
msgid "hand_in_exercise"
msgstr "Hand in exercise"

#, fuzzy
msgid "heard_about_hedy"
msgstr "How have you heard about Hedy?"

#, fuzzy
msgid "heard_about_invalid"
msgstr "Please select a valid way you heard about us."

#, fuzzy
msgid "hedy_achievements"
msgstr "My achievements"

#, fuzzy
msgid "hedy_choice_title"
msgstr "Hedy's Choice"

#, fuzzy
msgid "hedy_logo_alt"
msgstr "Hedy logo"

#, fuzzy
msgid "hedy_on_github"
msgstr "Hedy on Github"

#, fuzzy
msgid "hedy_tutorial_logo_alt"
msgstr "Start hedy tutorial"

msgid "hello_logo"
msgstr ""

#, fuzzy
msgid "hello_world"
msgstr "Hello world!"

#, fuzzy
msgid "hidden"
msgstr "Hint?"

#, fuzzy
msgid "hide_cheatsheet"
msgstr "Hide cheatsheet"

#, fuzzy
msgid "hide_keyword_switcher"
msgstr "Hide keyword switcher"

#, fuzzy
msgid "hide_parsons"
msgstr "Hide parsons"

#, fuzzy
msgid "hide_quiz"
msgstr "Hide quiz"

#, fuzzy
msgid "highest_level_reached"
msgstr "Highest level reached"

#, fuzzy
msgid "highest_quiz_score"
msgstr "Highest quiz score"

#, fuzzy
msgid "highscore_explanation"
msgstr "On this page you can look through programs created by other Hedy users. You can filter on both a Hedy level and adventure. Click on \"View program\" to open a program and run it. Programs with a red header contain a mistake. You can still open the program, but running it will result in an error. You can of course try to fix it! If the creator has a public profile you can click their username to visit their profile. There you will find all their shared programs and much more!"

#, fuzzy
msgid "highscore_no_public_profile"
msgstr "You don't have a public profile and are therefore not listed on the highscores. Do you wish to create one?"

#, fuzzy
msgid "highscores"
msgstr "Score"

#, fuzzy
msgid "hint"
msgstr "Hint?"

#, fuzzy
msgid "ill_work_some_more"
msgstr "I'll work on it a little longer"

#, fuzzy
msgid "image_invalid"
msgstr "Your chosen image is invalid."

#, fuzzy
msgid "input"
msgstr "input from ask"

#, fuzzy
msgid "integer"
msgstr "a number"

#, fuzzy
msgid "invalid_class_link"
msgstr "Invalid link for joining the class."

#, fuzzy
msgid "invalid_teacher_invitation_code"
msgstr "The teacher invitation code is invalid. To become a teacher, reach out to hello@hedy.org."

#, fuzzy
msgid "invalid_tutorial_step"
msgstr "Invalid tutorial step"

#, fuzzy
msgid "invalid_username_password"
msgstr "Invalid username/password."

#, fuzzy
msgid "invite_by_username"
msgstr "All usernames need to be unique."

#, fuzzy
msgid "invite_date"
msgstr "Invite date"

#, fuzzy
msgid "invite_message"
msgstr "You have received an invitation to join class"

#, fuzzy
msgid "invite_prompt"
msgstr "Enter a username"

#, fuzzy
msgid "join_class"
msgstr "Join class"

#, fuzzy
msgid "join_prompt"
msgstr "You need to have an account to join a class. Would you like to login now?"

#, fuzzy
msgid "keyword_language_invalid"
msgstr "Please select a valid keyword language (select English or your own language)."

#, fuzzy
msgid "language_invalid"
msgstr "Please select a valid language."

#, fuzzy
msgid "languages"
msgstr "Which of these programming languages have you used before?"

#, fuzzy
msgid "last_achievement"
msgstr "Last earned achievement"

#, fuzzy
msgid "last_edited"
msgstr "Last edited"

#, fuzzy
msgid "last_login"
msgstr "Last login"

#, fuzzy
msgid "last_update"
msgstr "Last update"

#, fuzzy
msgid "lastname"
msgstr "Name"

#, fuzzy
msgid "leave_class"
msgstr "Leave class"

#, fuzzy
msgid "level"
msgstr "Level"

msgid "level_accessible"
msgstr ""

#, fuzzy
msgid "level_disabled"
msgstr "Level disabled"

msgid "level_future"
msgstr ""

#, fuzzy
msgid "level_invalid"
msgstr "This Hedy level in invalid."

#, fuzzy
msgid "level_not_class"
msgstr "You're in a class where this level has not been made available yet"

#, fuzzy
msgid "level_title"
msgstr "Level"

#, fuzzy
msgid "link"
msgstr "Log in"

#, fuzzy
msgid "list"
msgstr "a list"

#, fuzzy
msgid "logged_in_to_share"
msgstr "You must be logged in to save and share a program."

#, fuzzy
msgid "login"
msgstr "Log in"

#, fuzzy
msgid "login_long"
msgstr "Log in to your account"

msgid "login_to_save_your_work"
msgstr ""

#, fuzzy
msgid "logout"
msgstr "Log out"

#, fuzzy
msgid "longest_program"
msgstr "Longest program"

#, fuzzy
msgid "mail_change_password_body"
msgstr "Change password"

#, fuzzy
msgid "mail_change_password_subject"
msgstr "Change password"

#, fuzzy
msgid "mail_error_change_processed"
msgstr "Something went wrong when sending a validation mail, the changes are still correctly processed."

#, fuzzy
msgid "mail_goodbye"
msgstr ""
"Thank you!\n"
"The Hedy team"

#, fuzzy
msgid "mail_hello"
msgstr "Hi {username}!"

#, fuzzy
msgid "mail_recover_password_body"
msgstr "Request a password reset"

#, fuzzy
msgid "mail_recover_password_subject"
msgstr "Request a password reset"

#, fuzzy
msgid "mail_reset_password_body"
msgstr "Reset password"

#, fuzzy
msgid "mail_reset_password_subject"
msgstr "Reset password"

#, fuzzy
msgid "mail_welcome_teacher_body"
msgstr ""
"<strong>Welcome!</strong>\n"
"Congratulations on your brand new Hedy teachers account. Welcome to the world wide community of Hedy teachers!\n"
"<strong>What teachers accounts can do</strong>\n"
"With your teacher account, you have the option to create classes. Your students can than join your classes and you can see their progress. Classes are made and managed though the for <a href=\"https://hedycode.com/for-teachers\">teachers page</a>.\n"
"<strong>How to share ideas</strong>\n"
"If you are using Hedy in class, you probably have ideas for improvements! You can share those ideas with us on the <a href=\"https://github.com/Felienne/hedy/discussions/categories/ideas\">Ideas Discussion</a>.\n"
"<strong>How to ask for help</strong>\n"
"If anything is unclear, you can post in the <a href=\"https://github.com/Felienne/hedy/discussions/categories/q-a\">Q&A discussion</a>, or <a href=\"mailto: hello@hedy.org\">send us an email</a>.\n"
"Keep programming!"

#, fuzzy
msgid "mail_welcome_teacher_subject"
msgstr "Your Hedy teacher account is ready"

#, fuzzy
msgid "mail_welcome_verify_body"
msgstr ""
"Your Hedy account has been created successfully. Welcome!\n"
"Please click on this link to verify your email address: {link}"

#, fuzzy
msgid "mail_welcome_verify_subject"
msgstr "Welcome to Hedy"

#, fuzzy
msgid "mailing_title"
msgstr "Title"

#, fuzzy
msgid "main_subtitle"
msgstr "programs submitted"

#, fuzzy
msgid "main_title"
msgstr "Title"

#, fuzzy
msgid "make_sure_you_are_done"
msgstr "Make sure you are done! You will not be able to change your program anymore after you click \"Hand in\"."

#, fuzzy
msgid "male"
msgstr "Male"

#, fuzzy
msgid "mandatory_mode"
msgstr "Mandatory developer's mode"

#, fuzzy
msgid "my_account"
msgstr "My account"

#, fuzzy
msgid "my_achievements"
msgstr "My achievements"

#, fuzzy
msgid "my_adventures"
msgstr "My adventures"

#, fuzzy
msgid "my_classes"
msgstr "My classes"

#, fuzzy
msgid "my_messages"
msgstr "My messages"

#, fuzzy
msgid "name"
msgstr "Name"

#, fuzzy
msgid "nav_explore"
msgstr "Explore"

#, fuzzy
msgid "nav_hedy"
msgstr "Hedy"

#, fuzzy
msgid "nav_learn_more"
msgstr "Learn more"

#, fuzzy
msgid "nav_start"
msgstr "Home"

#, fuzzy
msgid "nested blocks"
msgstr "a block in a block"

#, fuzzy
msgid "new_password"
msgstr "New password"

#, fuzzy
msgid "newline"
msgstr "a new line"

#, fuzzy
msgid "next_exercise"
msgstr "Next exercise"

#, fuzzy
msgid "next_page"
msgstr "Next page"

#, fuzzy
msgid "next_step_tutorial"
msgstr "Next step >>>"

#, fuzzy
msgid "no"
msgstr "No"

#, fuzzy
msgid "no_account"
msgstr "No account?"

#, fuzzy
msgid "no_accounts"
msgstr "There are no accounts to create."

#, fuzzy
msgid "no_certificate"
msgstr "This user hasn't earned the Hedy Certificate of Completion"

#, fuzzy
msgid "no_more_flat_if"
msgstr "Starting in level 8, the code after {if} needs to be placed on the next line and start with 4 spaces."

#, fuzzy
msgid "no_programs"
msgstr "You have no programs yet."

#, fuzzy
msgid "no_public_profile"
msgstr "Public profile"

#, fuzzy
msgid "no_shared_programs"
msgstr "has no shared programs..."

#, fuzzy
msgid "no_such_adventure"
msgstr "This adventure doesn't exist!"

#, fuzzy
msgid "no_such_class"
msgstr "No such Hedy class"

#, fuzzy
msgid "no_such_highscore"
msgstr "No such Hedy level!"

#, fuzzy
msgid "no_such_level"
msgstr "No such Hedy level!"

#, fuzzy
msgid "no_such_program"
msgstr "No such Hedy program!"

#, fuzzy
msgid "not_enrolled"
msgstr "Looks like you are not in this class!"

#, fuzzy
msgid "not_in_class_no_handin"
msgstr "You are not in a class, so there's no need for you to hand in anything."

msgid "not_logged_in_cantsave"
msgstr ""

#, fuzzy
msgid "not_logged_in_handin"
msgstr "You must be logged in to hand in an assignment."

#, fuzzy
msgid "not_teacher"
msgstr "Looks like you are not a teacher!"

#, fuzzy
msgid "number"
msgstr "a number"

#, fuzzy
msgid "number_achievements"
msgstr "Number of achievements"

#, fuzzy
msgid "number_lines"
msgstr "Number of lines"

#, fuzzy
msgid "number_programs"
msgstr "Number of programs"

#, fuzzy
msgid "ok"
msgstr "OK"

#, fuzzy
msgid "only_you_can_see"
msgstr "Only you can see this program."

#, fuzzy
msgid "open"
msgstr "Open"

#, fuzzy
msgid "opening_date"
msgstr "Opening date"

#, fuzzy
msgid "opening_dates"
msgstr "Opening dates"

#, fuzzy
msgid "option"
msgstr "Option"

#, fuzzy
msgid "or"
msgstr "or"

#, fuzzy
msgid "other"
msgstr "Other"

#, fuzzy
msgid "other_block"
msgstr "Another block language"

#, fuzzy
msgid "other_settings"
msgstr "Other settings"

#, fuzzy
msgid "other_source"
msgstr "Other"

#, fuzzy
msgid "other_text"
msgstr "Another text language"

#, fuzzy
msgid "overwrite_warning"
msgstr "You already have a program with this name, saving this program will overwrite the old one. Are you sure?"

#, fuzzy
msgid "page"
msgstr "page"

#, fuzzy
msgid "page_not_found"
msgstr "We could not find that page!"

#, fuzzy
msgid "parsons_title"
msgstr "Title"

#, fuzzy
msgid "password"
msgstr "Password"

#, fuzzy
msgid "password_change_not_allowed"
msgstr "You're not allowed to change the password of this user."

#, fuzzy
msgid "password_change_prompt"
msgstr "Are you sure you want to change this password?"

#, fuzzy
msgid "password_change_success"
msgstr "Password of your student is successfully changed."

#, fuzzy
msgid "password_invalid"
msgstr "Your password is invalid."

#, fuzzy
msgid "password_repeat"
msgstr "Repeat password"

#, fuzzy
msgid "password_resetted"
msgstr "Your password has been successfully reset. You are being redirected to the login page."

#, fuzzy
msgid "password_six"
msgstr "Your password must contain at least six characters."

#, fuzzy
msgid "password_updated"
msgstr "Password updated."

#, fuzzy
msgid "passwords_six"
msgstr "All passwords need to be six characters or longer."

#, fuzzy
msgid "pending_invites"
msgstr "Pending invites"

#, fuzzy
msgid "people_with_a_link"
msgstr "Other people with a link can see this program. It also can be found on the \"Explore\" page."

#, fuzzy
msgid "percentage"
msgstr "percentage"

#, fuzzy
msgid "percentage_achieved"
msgstr "Achieved by {percentage}% of the users"

#, fuzzy
msgid "period"
msgstr "a period"

#, fuzzy
msgid "personal_text"
msgstr "Personal text"

#, fuzzy
msgid "personal_text_invalid"
msgstr "Your personal text is invalid."

#, fuzzy
msgid "postfix_classname"
msgstr "Postfix classname"

#, fuzzy
msgid "preferred_keyword_language"
msgstr "Preferred keyword language"

#, fuzzy
msgid "preferred_language"
msgstr "Preferred language"

#, fuzzy
msgid "preview"
msgstr "Preview"

#, fuzzy
msgid "previous_campaigns"
msgstr "View previous campaigns"

msgid "print_logo"
msgstr ""

#, fuzzy
msgid "privacy_terms"
msgstr "privacy terms"

#, fuzzy
msgid "private"
msgstr "Private"

#, fuzzy
msgid "profile_logo_alt"
msgstr "Profile updated."

#, fuzzy
msgid "profile_picture"
msgstr "Profile picture"

#, fuzzy
msgid "profile_updated"
msgstr "Profile updated."

#, fuzzy
msgid "profile_updated_reload"
msgstr "Profile updated, page will be re-loaded."

#, fuzzy
msgid "program_contains_error"
msgstr "This program contains an error, are you sure you want to share it?"

#, fuzzy
msgid "program_header"
msgstr "My programs"

#, fuzzy
msgid "programming_experience"
msgstr "Do you have programming experience?"

#, fuzzy
msgid "programming_invalid"
msgstr "Please select a valid programming language."

#, fuzzy
msgid "programs"
msgstr "Programs"

#, fuzzy
msgid "programs_created"
msgstr "My programs"

#, fuzzy
msgid "programs_saved"
msgstr "Programs"

#, fuzzy
msgid "programs_submitted"
msgstr "programs submitted"

#, fuzzy
msgid "prompt_join_class"
msgstr "Do you want to join this class?"

#, fuzzy
msgid "public"
msgstr "Public"

#, fuzzy
msgid "public_invalid"
msgstr "This agreement selection is invalid"

#, fuzzy
msgid "public_profile"
msgstr "Public profile"

#, fuzzy
msgid "public_profile_info"
msgstr "By selecting this box I make my profile visible for everyone. Be careful not to share personal information like your name or home address, because everyone will be able to see it!"

#, fuzzy
msgid "public_profile_updated"
msgstr "Public profile updated."

#, fuzzy
msgid "pygame_waiting_for_input"
msgstr "Waiting for a button press..."

#, fuzzy
msgid "question mark"
msgstr "a question mark"

#, fuzzy
msgid "quiz_logo_alt"
msgstr "Quiz logo"

#, fuzzy
msgid "quiz_score"
msgstr "Quiz score"

#, fuzzy
msgid "quiz_tab"
msgstr "Quiz"

#, fuzzy
msgid "quiz_threshold_not_reached"
msgstr "Quiz threshold not reached to unlock this level"

#, fuzzy
msgid "read_code_label"
msgstr "Read aloud"

#, fuzzy
msgid "recent"
msgstr "My recent programs"

#, fuzzy
msgid "recover_password"
msgstr "Request a password reset"

#, fuzzy
msgid "regress_button"
msgstr "Go back to level {level}"

#, fuzzy
msgid "remove"
msgstr "Remove"

#, fuzzy
msgid "remove_customization"
msgstr "Remove customization"

#, fuzzy
msgid "remove_customizations_prompt"
msgstr "Are you sure you want to remove this class their customizations?"

#, fuzzy
msgid "remove_student_prompt"
msgstr "Are you sure you want to remove the student from the class?"

#, fuzzy
msgid "repair_program_logo_alt"
msgstr "Repair program icon"

#, fuzzy
msgid "repeat_match_password"
msgstr "The repeated password does not match."

#, fuzzy
msgid "repeat_new_password"
msgstr "Repeat new password"

#, fuzzy
msgid "report_failure"
msgstr "This program does not exist or is not public"

#, fuzzy
msgid "report_program"
msgstr "Are you sure you want to report this program?"

#, fuzzy
msgid "report_success"
msgstr "This program has been reported"

#, fuzzy
msgid "request_teacher"
msgstr "Would you like to apply for a teacher's account?"

#, fuzzy
msgid "request_teacher_account"
msgstr "Request teacher account"

#, fuzzy
msgid "required_field"
msgstr "Fields marked with an * are required"

#, fuzzy
msgid "reset_adventure_prompt"
msgstr "Are you sure you want to reset all selected adventures?"

#, fuzzy
msgid "reset_adventures"
msgstr "Reset selected adventures"

#, fuzzy
msgid "reset_password"
msgstr "Reset password"

#, fuzzy
msgid "reset_view"
msgstr "Reset"

#, fuzzy
msgid "retrieve_adventure_error"
msgstr "You're not allowed to view this adventure!"

#, fuzzy
msgid "retrieve_class_error"
msgstr "Only teachers can retrieve classes"

#, fuzzy
msgid "run_code_button"
msgstr "Run code"

#, fuzzy
msgid "save"
msgstr "Save"

#, fuzzy
msgid "save_parse_warning"
msgstr "This program contains an error, are you sure you want to save it?"

#, fuzzy
msgid "save_prompt"
msgstr "You need to have an account to save your program. Would you like to login now?"

#, fuzzy
msgid "save_success_detail"
msgstr "Program saved successfully."

#, fuzzy
msgid "score"
msgstr "Score"

#, fuzzy
msgid "search"
msgstr "Search..."

#, fuzzy
msgid "search_button"
msgstr "Save & share code"

#, fuzzy
msgid "see_certificate"
msgstr "See {username} certificate!"

#, fuzzy
msgid "select"
msgstr "Select"

#, fuzzy
msgid "select_adventures"
<<<<<<< HEAD
msgstr ""
=======
msgstr "Select adventures"
>>>>>>> 7b0d2e09

#, fuzzy
msgid "self_removal_prompt"
msgstr "Are you sure you want to leave this class?"

#, fuzzy
msgid "send_password_recovery"
msgstr "Send me a password recovery link"

#, fuzzy
msgid "sent_by"
msgstr "This invitation is sent by"

#, fuzzy
msgid "sent_password_recovery"
msgstr "You should soon receive an email with instructions on how to reset your password."

#, fuzzy
msgid "settings"
msgstr "My personal settings"

#, fuzzy
msgid "share"
msgstr "Share"

#, fuzzy
msgid "share_by_giving_link"
msgstr "Show your program to other people by giving them the link below:"

#, fuzzy
msgid "share_confirm"
msgstr "Are you sure you want to make the program public?"

#, fuzzy
msgid "share_success_detail"
msgstr "Program shared successfully."

#, fuzzy
msgid "share_your_program"
msgstr "Share your program"

#, fuzzy
msgid "signup_student_or_teacher"
msgstr "Are you a student or a teacher?"

#, fuzzy
msgid "single quotes"
msgstr "a single quote"

#, fuzzy
msgid "slash"
msgstr "a slash"

#, fuzzy
msgid "social_media"
msgstr "Social media"

#, fuzzy
msgid "something_went_wrong_keyword_parsing"
msgstr "There is a mistake in your adventure, are all keywords correctly surrounded with { }?"

#, fuzzy
msgid "space"
msgstr "a space"

#, fuzzy
msgid "star"
msgstr "a star"

#, fuzzy
msgid "start_hedy_tutorial"
msgstr "Start hedy tutorial"

#, fuzzy
msgid "start_programming"
msgstr "Directly start programming"

#, fuzzy
msgid "start_programming_logo_alt"
msgstr "Directly start programming"

#, fuzzy
msgid "start_quiz"
msgstr "Start quiz"

#, fuzzy
msgid "start_teacher_tutorial"
msgstr "Start teacher tutorial"

#, fuzzy
msgid "step_title"
msgstr "Assignment"

#, fuzzy
msgid "stop_code_button"
msgstr "Save code"

#, fuzzy
msgid "string"
msgstr "text"

#, fuzzy
msgid "student_already_in_class"
msgstr "This student is already in your class."

#, fuzzy
msgid "student_already_invite"
msgstr "This student already has a pending invitation."

#, fuzzy
msgid "student_not_existing"
msgstr "This username doesn't exist."

#, fuzzy
msgid "student_signup_header"
msgstr "Student"

#, fuzzy
msgid "students"
msgstr "students"

#, fuzzy
msgid "submission_time"
msgstr "Handed in at"

#, fuzzy
msgid "submit_answer"
msgstr "Answer question"

#, fuzzy
msgid "submit_program"
msgstr "Submit"

#, fuzzy
msgid "submit_warning"
msgstr "Are you sure you want to submit this program?"

#, fuzzy
msgid "submitted"
msgstr "Submitted"

#, fuzzy
msgid "submitted_header"
msgstr "This is a submitted program and can't be altered."

#, fuzzy
msgid "subscribe"
msgstr "Subscribe to the newsletter"

#, fuzzy
msgid "subscribe_newsletter"
msgstr "Subscribe to the newsletter"

#, fuzzy
msgid "surname"
msgstr "Username"

#, fuzzy
msgid "teacher"
msgstr "Looks like you are not a teacher!"

#, fuzzy
msgid "teacher_account_request"
msgstr "You have a pending teacher account request"

#, fuzzy
msgid "teacher_account_success"
msgstr "You successfully requested a teacher account."

#, fuzzy
msgid "teacher_invalid"
msgstr "Your teacher value is invalid."

#, fuzzy
msgid "teacher_invitation_require_login"
msgstr "To set up your profile as a teacher we will need you to log in. If you don't have an account, please create one."

#, fuzzy
msgid "teacher_manual"
msgstr "Teacher manual"

#, fuzzy
msgid "teacher_signup_header"
msgstr "Teacher"

#, fuzzy
msgid "teacher_tutorial_logo_alt"
msgstr "You have received an invitation to join class"

#, fuzzy
msgid "teacher_welcome"
msgstr "Welcome to Hedy! Your are now the proud owner of a teachers account which allows you to create classes and invite students."

#, fuzzy
msgid "template_code"
msgstr ""
"This is the explanation of my adventure!\n"
"\n"
"This way I can show a command: <code>print</code>\n"
"\n"
"But sometimes I might want to show a piece of code, like this:\n"
"<pre>\n"
"ask What's your name?\n"
"echo so your name is \n"
"</pre>"

#, fuzzy
msgid "this_turns_in_assignment"
msgstr "This turns in your assignment to your teacher."

#, fuzzy
msgid "title"
msgstr "Title"

#, fuzzy
msgid "title_achievements"
msgstr "Hedy - My achievements"

#, fuzzy
msgid "title_admin"
msgstr "Hedy - Administrator page"

#, fuzzy
msgid "title_class logs"
msgstr "Hedy - Join class"

#, fuzzy
msgid "title_class statistics"
msgstr "My statistics"

#, fuzzy
msgid "title_class-overview"
msgstr "Hedy - Class overview"

#, fuzzy
msgid "title_customize-adventure"
msgstr "Hedy - Customize adventure"

#, fuzzy
msgid "title_customize-class"
msgstr "Hedy - Customize class"

#, fuzzy
msgid "title_explore"
msgstr "Hedy - Explore"

#, fuzzy
msgid "title_for-teacher"
msgstr "Hedy - For teachers"

#, fuzzy
msgid "title_join-class"
msgstr "Hedy - Join class"

#, fuzzy
msgid "title_landing-page"
msgstr "Welcome to Hedy!"

#, fuzzy
msgid "title_learn-more"
msgstr "Hedy - Learn more"

#, fuzzy
msgid "title_login"
msgstr "Hedy - Login"

#, fuzzy
msgid "title_my-profile"
msgstr "Hedy - My account"

#, fuzzy
msgid "title_privacy"
msgstr "Hedy - Privacy terms"

#, fuzzy
msgid "title_programs"
msgstr "Hedy - My programs"

#, fuzzy
msgid "title_recover"
msgstr "Hedy - Recover account"

#, fuzzy
msgid "title_reset"
msgstr "Hedy - Reset password"

#, fuzzy
msgid "title_signup"
msgstr "Hedy - Create an account"

#, fuzzy
msgid "title_start"
msgstr "Hedy - A gradual programming language"

#, fuzzy
msgid "title_view-adventure"
msgstr "Hedy - View adventure"

#, fuzzy
msgid "token_invalid"
msgstr "Your token is invalid."

#, fuzzy
msgid "translate_error"
msgstr "Something went wrong while translating the code. Try running the code to see if it has an error. Code with errors can not be translated."

#, fuzzy
msgid "translating_hedy"
msgstr "Translating Hedy"

#, fuzzy
msgid "try_it"
msgstr "Try"

#, fuzzy
msgid "tutorial"
msgstr "Tutorial"

#, fuzzy
msgid "tutorial_code_snippet"
msgstr "Hide cheatsheet"

#, fuzzy
msgid "tutorial_message_not_found"
msgstr "You have received an invitation to join class"

#, fuzzy
msgid "tutorial_title_not_found"
msgstr "We could not find that page!"

#, fuzzy
msgid "unauthorized"
msgstr "You don't have access rights for this page"

#, fuzzy
msgid "unique_usernames"
msgstr "All usernames need to be unique."

#, fuzzy
msgid "unlock_thresholds"
msgstr "Unlock level thresholds"

#, fuzzy
msgid "unsaved_class_changes"
msgstr "There are unsaved changes, are you sure you want to leave this page?"

#, fuzzy
msgid "unshare"
msgstr "Unshare"

#, fuzzy
msgid "unshare_confirm"
msgstr "Are you sure you want to make the program private?"

#, fuzzy
msgid "unshare_success_detail"
msgstr "Program unshared successfully."

#, fuzzy
msgid "update_adventure_prompt"
msgstr "Are you sure you want to update this adventure?"

#, fuzzy
msgid "update_profile"
msgstr "Update profile"

#, fuzzy
msgid "update_public"
msgstr "Update public profile"

msgid "updating_indicator"
msgstr ""

#, fuzzy
msgid "user"
msgstr "Username"

#, fuzzy
msgid "user_inexistent"
msgstr "This user doesn't exist"

#, fuzzy
msgid "user_not_private"
msgstr "This user doesn't exist or doesn't have a public profile"

#, fuzzy
msgid "username"
msgstr "Username"

#, fuzzy
msgid "username_empty"
msgstr "You didn't enter an username!"

#, fuzzy
msgid "username_invalid"
msgstr "Your username is invalid."

#, fuzzy
msgid "username_special"
msgstr "Username cannot contain `:` or `@`."

#, fuzzy
msgid "username_three"
msgstr "Username must contain at least three characters."

#, fuzzy
msgid "usernames_exist"
msgstr "One or more usernames is already in use."

#, fuzzy
msgid "value"
msgstr "Value"

#, fuzzy
msgid "variables"
msgstr "Variables"

#, fuzzy
msgid "view_program"
msgstr "View program"

#, fuzzy
msgid "visit_own_public_profile"
msgstr "Public profile"

#, fuzzy
msgid "welcome"
msgstr "Welcome to Hedy! Your are now the proud owner of a teachers account which allows you to create classes and invite students."

#, fuzzy
msgid "welcome_back"
msgstr "Welcome to Hedy! Your are now the proud owner of a teachers account which allows you to create classes and invite students."

#, fuzzy
msgid "what_should_my_code_do"
msgstr "What should my code do?"

#, fuzzy
msgid "whole_world"
msgstr "The world"

#, fuzzy
msgid "write_first_program"
msgstr "Write your first program!"

#, fuzzy
msgid "year_invalid"
msgstr "Please enter a year between 1900 and {current_year}."

#, fuzzy
msgid "yes"
msgstr "Yes"

#, fuzzy
msgid "your_account"
msgstr "No account?"

#, fuzzy
msgid "your_class"
msgstr "My classes"

#, fuzzy
msgid "your_last_program"
msgstr "Favourite program"

#, fuzzy
msgid "your_personal_text"
msgstr "Your personal text..."

#, fuzzy
msgid "your_program"
msgstr "Your program"

#~ msgid "create_account_explanation"
#~ msgstr "Having your own account allows you to save your programs."

#~ msgid "only_teacher_create_class"
#~ msgstr "Only teachers are allowed to create classes!"

#~ msgid "language"
#~ msgstr "Which of these programming languages have you used before?"

#~ msgid "keyword_support"
#~ msgstr "Translated keywords"

#~ msgid "non_keyword_support"
#~ msgstr "Translated content"

#~ msgid "try_button"
#~ msgstr "Try"

#~ msgid "select_own_adventures"
#~ msgstr "Select own adventures"

#~ msgid "edit"
#~ msgstr "Edit"

#~ msgid "view"
#~ msgstr "View"

#~ msgid "class"
#~ msgstr "Class"

#~ msgid "save_code_button"
#~ msgstr "Save code"

#~ msgid "share_code_button"
#~ msgstr "Save & share code"

#~ msgid "classes_invalid"
#~ msgstr "The list of selected classes is invalid"

#~ msgid "directly_add_adventure_to_classes"
#~ msgstr "Do you want to add this adventure directly to one of your classes?"

#~ msgid "hand_in_assignment"
#~ msgstr "Hand in assignment"

#~ msgid "select_a_level"
#~ msgstr "Select a level"

#~ msgid "answer_invalid"
#~ msgstr "Your password is invalid."

#~ msgid "available_adventures_level"
#~ msgstr "Available adventures level"

#~ msgid "customize_class_exp_1"
#~ msgstr "Customize class"

#~ msgid "customize_class_exp_2"
#~ msgstr "Customize class"

#~ msgid "customize_class_step_1"
#~ msgstr "Customize class"

#~ msgid "customize_class_step_2"
#~ msgstr "Customize class"

#~ msgid "customize_class_step_3"
#~ msgstr "Customize class"

#~ msgid "customize_class_step_4"
#~ msgstr "Customize class"

#~ msgid "customize_class_step_5"
#~ msgstr "Customize class"

#~ msgid "customize_class_step_6"
#~ msgstr "Customize class"

#~ msgid "customize_class_step_7"
#~ msgstr "Customize class"

#~ msgid "customize_class_step_8"
#~ msgstr "Customize class"

#~ msgid "example_code_header"
#~ msgstr "Example Hedy Code"

#~ msgid "feedback_failure"
#~ msgstr "Wrong!"

#~ msgid "feedback_success"
#~ msgstr "Good!"

#~ msgid "go_to_first_question"
#~ msgstr "Go to question 1"

#~ msgid "question"
#~ msgstr "Question"

#~ msgid "question_doesnt_exist"
#~ msgstr "This question does not exist"

#~ msgid "question_invalid"
#~ msgstr "Your token is invalid."

#~ msgid "select_levels"
#~ msgstr ""

<<<<<<< HEAD
#~ msgid "unlock_thresholds"
#~ msgstr "Unlock level thresholds"

#~ msgid "value"
#~ msgstr "Value"

#~ msgid "example_code_header"
#~ msgstr "Example Hedy Code"
=======
#~ msgid "too_many_attempts"
#~ msgstr "Too many attempts"
>>>>>>> 7b0d2e09
<|MERGE_RESOLUTION|>--- conflicted
+++ resolved
@@ -3,11 +3,7 @@
 msgstr ""
 "Project-Id-Version: PACKAGE VERSION\n"
 "Report-Msgid-Bugs-To: \n"
-<<<<<<< HEAD
-"POT-Creation-Date: 2023-05-15 19:16+0200\n"
-=======
 "POT-Creation-Date: 2023-05-15 11:37-0400\n"
->>>>>>> 7b0d2e09
 "PO-Revision-Date: 2023-04-06 07:18+0000\n"
 "Last-Translator: Anonymous <noreply@weblate.org>\n"
 "Language: bn\n"
@@ -990,9 +986,6 @@
 #, fuzzy
 msgid "login_long"
 msgstr "Log in to your account"
-
-msgid "login_to_save_your_work"
-msgstr ""
 
 #, fuzzy
 msgid "logout"
@@ -1215,9 +1208,6 @@
 msgid "not_in_class_no_handin"
 msgstr "You are not in a class, so there's no need for you to hand in anything."
 
-msgid "not_logged_in_cantsave"
-msgstr ""
-
 #, fuzzy
 msgid "not_logged_in_handin"
 msgstr "You must be logged in to hand in an assignment."
@@ -1635,11 +1625,7 @@
 
 #, fuzzy
 msgid "select_adventures"
-<<<<<<< HEAD
-msgstr ""
-=======
 msgstr "Select adventures"
->>>>>>> 7b0d2e09
 
 #, fuzzy
 msgid "self_removal_prompt"
@@ -2219,18 +2205,7 @@
 #~ msgstr "Your token is invalid."
 
 #~ msgid "select_levels"
-#~ msgstr ""
-
-<<<<<<< HEAD
-#~ msgid "unlock_thresholds"
-#~ msgstr "Unlock level thresholds"
-
-#~ msgid "value"
-#~ msgstr "Value"
-
-#~ msgid "example_code_header"
-#~ msgstr "Example Hedy Code"
-=======
+#~ msgstr "Select levels"
+
 #~ msgid "too_many_attempts"
 #~ msgstr "Too many attempts"
->>>>>>> 7b0d2e09
