--- conflicted
+++ resolved
@@ -3031,12 +3031,6 @@
 #~ msgid "survey_completed"
 #~ msgstr ""
 
-<<<<<<< HEAD
-#~ msgid "complete"
-#~ msgstr ""
-
-#~ msgid "share"
-=======
 #~ msgid "disable_explore_page"
 #~ msgstr ""
 
@@ -3047,5 +3041,4 @@
 #~ msgstr ""
 
 #~ msgid "title_explore"
->>>>>>> 8dee6c69
 #~ msgstr ""
