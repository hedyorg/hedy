
msgid ""
msgstr ""
"Project-Id-Version: PACKAGE VERSION\n"
"Report-Msgid-Bugs-To: \n"
<<<<<<< HEAD
"POT-Creation-Date: 2023-03-01 17:52+0100\n"
"PO-Revision-Date: 2023-02-16 15:59+0000\n"
=======
"POT-Creation-Date: 2023-03-03 19:20+0100\n"
"PO-Revision-Date: 2023-03-12 03:54+0000\n"
>>>>>>> 0d245425
"Last-Translator: Anonymous <noreply@weblate.org>\n"
"Language: bn\n"
"Language-Team: bn <LL@li.org>\n"
"Plural-Forms: nplurals=2; plural=n > 1;\n"
"MIME-Version: 1.0\n"
"Content-Type: text/plain; charset=utf-8\n"
"Content-Transfer-Encoding: 8bit\n"
<<<<<<< HEAD
"Generated-By: Babel 2.10.1\n"
=======
"Plural-Forms: nplurals=2; plural=n > 1;\n"
"X-Generator: Weblate 4.16.2-dev\n"
"Generated-By: Babel 2.10.3\n"
>>>>>>> 0d245425

msgid "Access Before Assign"
msgstr ""
"You tried to use the variable {name} on line {access_line_number}, but you "
"set it on line {definition_line_number}. Set a variable before using it."

#, fuzzy
msgid "Cyclic Var Definition"
msgstr ""
"The name {variable} needs to be set before you can use it on the right-hand "
"side of the is command"

#, fuzzy
msgid "Has Blanks"
msgstr ""
"Your code is incomplete. It contains blanks that you have to replace with "
"code."

#, fuzzy
msgid "Incomplete"
msgstr ""
"Oops! You forgot a bit of code! On line {line_number}, you need to enter "
"text behind {incomplete_command}."

#, fuzzy
msgid "Incomplete Repeat"
msgstr ""
"It looks like you forgot to use {command} with the repeat command you used "
"on line {line_number}."

#, fuzzy
msgid "Invalid"
msgstr ""
"{invalid_command} is not a Hedy level {level} command. Did you mean "
"{guessed_command}?"

#, fuzzy
msgid "Invalid Argument"
msgstr ""
"You cannot use the command {command} with {invalid_argument} . Try changing "
"{invalid_argument} to {allowed_types}."

#, fuzzy
msgid "Invalid Argument Type"
msgstr ""
"You cannot use {command} with {invalid_argument} because it is "
"{invalid_type}. Try changing {invalid_argument} to {allowed_types}."

#, fuzzy
msgid "Invalid At Command"
msgstr ""
"The {at} command may not be used from level 16 onward. You can use square "
"brackets to use an element from a list, for example `friends[i]`, "
"`lucky_numbers[{random}]`."

#, fuzzy
msgid "Invalid Space"
msgstr ""
"Oops! You started a line with a space on line {line_number}. Spaces confuse "
"computers, can you remove it?"

#, fuzzy
msgid "Invalid Type Combination"
msgstr ""
"You cannot use {invalid_argument} and {invalid_argument_2} with {command} "
"because one is {invalid_type} and the other is {invalid_type_2}. Try "
"changing {invalid_argument} to {invalid_type_2} or {invalid_argument_2} to "
"{invalid_type}."

#, fuzzy
msgid "Locked Language Feature"
msgstr ""
"You are using {concept}! That is awesome, but {concept} is not unlocked yet! "
"It will be unlocked in a later level."

#, fuzzy
msgid "Lonely Echo"
msgstr ""
"You used an echo before an ask, or an echo without an ask. First ask for "
"input, then echo."

#, fuzzy
msgid "Lonely Text"
msgstr ""
"It looks like you forgot to use a command with the text you put in line "
"{line_number}"

#, fuzzy
msgid "Missing Command"
msgstr "It looks like you forgot to use a command on line {line_number}."

#, fuzzy
msgid "Missing Inner Command"
msgstr ""
"It looks like you forgot to use a command with the {command} statement you "
"used on line {line_number}."

#, fuzzy
msgid "No Indentation"
msgstr ""
"You used too few spaces in line {line_number}. You used {leading_spaces} "
"spaces, which is not enough. Start every new block with {indent_size} spaces "
"more than the line before."

#, fuzzy
msgid "Parse"
msgstr ""
"The code you entered is not valid Hedy code. There is a mistake on line "
"{location[0]}, at position {location[1]}. You typed {character_found}, but "
"that is not allowed."

#, fuzzy
msgid "Too Big"
msgstr ""
"Wow! Your program has an impressive {lines_of_code} lines of code! But we "
"can only process {max_lines} lines in this level. Make your program smaller "
"and try again."

#, fuzzy
msgid "Unexpected Indentation"
msgstr ""
"You used too many spaces in line {line_number}. You used {leading_spaces} "
"spaces, which is too much. Start every new block with {indent_size} spaces "
"more than the line before."

#, fuzzy
msgid "Unquoted Assignment"
msgstr ""
"From this level, you need to place texts to the right of the `is` between "
"quotes. You forgot that for the text {text}."

#, fuzzy
msgid "Unquoted Equality Check"
msgstr ""
"If you want to check if a variable is equal to multiple words, the words "
"should be surrounded by quotation marks!"

#, fuzzy
msgid "Unquoted Text"
msgstr ""
"Be careful. If you ask or print something the text should start and finish "
"with a quotation mark. You forgot one somewhere."

#, fuzzy
msgid "Unsupported Float"
msgstr ""
"Non-integer numbers are not supported yet but they will be in a few levels. "
"For now change {value} to an integer."

#, fuzzy
msgid "Unsupported String Value"
msgstr "Text values cannot contain {invalid_value}."

#, fuzzy
msgid "Var Undefined"
msgstr ""
"You tried to use the variable {name}, but you did not set it. It is also "
"possible that you were trying to use the word {name} but forgot quotation "
"marks."

#, fuzzy
msgid "Wrong Level"
msgstr ""
"That was correct Hedy code, but not at the right level. You wrote "
"{offending_keyword} for level {working_level}. Tip: {tip}"

#, fuzzy
msgid "account_overview"
msgstr "Account overview"

#, fuzzy
msgid "accounts_created"
msgstr "Accounts where successfully created."

#, fuzzy
msgid "accounts_intro"
msgstr ""
"On this page you can create accounts for multiple students at the same time. "
"It is also possible to directly add them to one of your classes. By pressing "
"the green + on the bottom right of the page you can add extra rows. You can "
"delete a row by pressing the corresponding red cross. Make sure no rows are "
"empty when you press \"Create accounts\". Please keep in mind that every "
"username and mail address needs to be unique and the password needs to be "
"<b>at least</b> 6 characters."

#, fuzzy
msgid "achievement_earned"
msgstr "You've earned an achievement!"

#, fuzzy
msgid "achievements"
msgstr "achievements"

#, fuzzy
msgid "achievements_check_icon_alt"
msgstr "You've earned an achievement!"

#, fuzzy
msgid "achievements_logo_alt"
msgstr "achievements"

#, fuzzy
msgid "add_students"
msgstr "students"

#, fuzzy
msgid "add_students_options"
msgstr "Create student accounts"

#, fuzzy
msgid "admin"
msgstr "Admin"

#, fuzzy
msgid "advance_button"
msgstr "Go to level {level}"

#, fuzzy
msgid "adventure"
msgstr "Adventure"

#, fuzzy
msgid "adventure_duplicate"
msgstr "You already have an adventure with this name."

#, fuzzy
msgid "adventure_empty"
msgstr "You didn't enter an adventure name!"

#, fuzzy
msgid "adventure_exp_1"
msgstr ""
"Type your adventure of choice on the right-hand side. After creating your "
"adventure you can include it in one of your classes under \"customizations"
"\". If you want to include a command in your adventure please use code "
"anchors like this:"

#, fuzzy
msgid "adventure_exp_2"
msgstr ""
"If you want to show actual code snippets, for example to give student a "
"template or example of the code. Please use pre anchors like this:"

#, fuzzy
msgid "adventure_exp_3"
msgstr ""
"You can use the \"preview\" button to view a styled version of your "
"adventure. To view the adventure on a dedicated page, select \"view\" from "
"the teachers page."

#, fuzzy
msgid "adventure_id_invalid"
msgstr "This adventure id is invalid."

#, fuzzy
msgid "adventure_length"
msgstr "Your adventure has to be at least 20 characters."

#, fuzzy
msgid "adventure_name_invalid"
msgstr "This adventure name is invalid."

#, fuzzy
msgid "adventure_prompt"
msgstr "Please enter the name of the adventure"

#, fuzzy
msgid "adventure_terms"
msgstr "I agree that my adventure might be made publicly available on Hedy."

#, fuzzy
msgid "adventure_updated"
msgstr "The adventure has been updated!"

#, fuzzy
msgid "ago"
msgstr "{timestamp} ago"

#, fuzzy
msgid "agree_invalid"
msgstr "You have to agree with the privacy terms."

#, fuzzy
msgid "agree_third_party"
msgstr ""
"I consent to being contacted by partners of Leiden University with sales "
"opportunities (optional)"

#, fuzzy
msgid "agree_with"
msgstr "I agree to the"

#, fuzzy
msgid "ajax_error"
msgstr "There was an error, please try again."

#, fuzzy
msgid "all"
msgstr "All"

#, fuzzy
msgid "all_class_highscores"
msgstr "All students visible in class highscores"

#, fuzzy
msgid "already_account"
msgstr "Already have an account?"

#, fuzzy
msgid "already_program_running"
msgstr "Start programming"

#, fuzzy
msgid "already_teacher"
msgstr "You already have a teacher account."

#, fuzzy
msgid "already_teacher_request"
msgstr "You already have a pending teacher request."

#, fuzzy
msgid "amount_created"
msgstr "programs created"

#, fuzzy
msgid "amount_saved"
msgstr "programs saved"

#, fuzzy
msgid "amount_submitted"
msgstr "programs submitted"

#, fuzzy
msgid "answer_invalid"
msgstr "Your password is invalid."

#, fuzzy
msgid "are_you_sure"
msgstr "Are you sure? You cannot revert this action."

#, fuzzy
msgid "ask_needs_var"
msgstr ""
"Starting in level 2, ask needs to be used with a variable. Example: name is "
"ask What are you called?"

#, fuzzy
msgid "available_adventures_level"
msgstr "Available adventures level"

#, fuzzy
msgid "back_to_class"
msgstr "Go back to class"

#, fuzzy
msgid "back_to_teachers_page"
msgstr "Go back to teachers page"

#, fuzzy
msgid "become_a_sponsor"
msgstr "Become a sponsor"

#, fuzzy
msgid "birth_year"
msgstr "Birth year"

#, fuzzy
msgid "by"
msgstr "by"

#, fuzzy
msgid "cancel"
msgstr "Cancel"

#, fuzzy
msgid "catch_index_exception"
msgstr ""
"You tried to access the list {list_name} but it is either empty or the index "
"is not there."

#, fuzzy
msgid "certificate"
msgstr "Certificate of Completion"

#, fuzzy
msgid "certified_teacher"
msgstr "Certified teacher"

#, fuzzy
msgid "change_password"
msgstr "Change password"

#, fuzzy
msgid "cheatsheet_title"
msgstr "Hide cheatsheet"

#, fuzzy
msgid "class_already_joined"
msgstr "You are already a student of class"

#, fuzzy
msgid "class_customize_success"
msgstr "Class successfully customized."

#, fuzzy
msgid "class_logs"
msgstr "Last login"

#, fuzzy
msgid "class_name_duplicate"
msgstr "You already have a class with this name."

#, fuzzy
msgid "class_name_empty"
msgstr "You didn't enter a class name!"

#, fuzzy
msgid "class_name_invalid"
msgstr "This class name is invalid."

#, fuzzy
msgid "class_name_prompt"
msgstr "Please enter the name of the class"

#, fuzzy
msgid "class_stats"
msgstr "Show class statistics"

#, fuzzy
msgid "classes_invalid"
msgstr "The list of selected classes is invalid"

#, fuzzy
msgid "comma"
msgstr "a comma"

#, fuzzy
msgid "commands"
msgstr "Commands"

msgid "Invalid At Command"
msgstr ""

#, fuzzy
msgid "congrats_message"
msgstr "Congratulations, {username}, you have completed Hedy!"

#, fuzzy
msgid "content_invalid"
msgstr "This adventure is invalid."

#, fuzzy
msgid "contributor"
msgstr "Contributor"

#, fuzzy
msgid "copy_clipboard"
msgstr "Successfully copied to clipboard"

#, fuzzy
msgid "copy_join_link"
msgstr "Please copy and paste this link into a new tab:"

#, fuzzy
msgid "copy_link_success"
msgstr "Copy link to share"

#, fuzzy
msgid "copy_link_to_share"
msgstr "Copy link to share"

#, fuzzy
msgid "copy_mail_link"
msgstr "Please copy and paste this link into a new tab:"

#, fuzzy
msgid "correct_answer"
msgstr "The correct answer is"

#, fuzzy
<<<<<<< HEAD
msgid "back_to_class"
msgstr "Go back to class"
=======
msgid "country"
msgstr "Country"

#, fuzzy
msgid "country_invalid"
msgstr "Please select a valid country."

#, fuzzy
msgid "country_title"
msgstr "Please select a valid country."

#, fuzzy
msgid "create_account"
msgstr "Create account"

#, fuzzy
msgid "create_accounts"
msgstr "Create multiple accounts"

#, fuzzy
msgid "create_accounts_prompt"
msgstr "Are you sure you want to create these accounts?"

#, fuzzy
msgid "create_adventure"
msgstr "Create adventure"

#, fuzzy
msgid "create_class"
msgstr "Create a new class"

#, fuzzy
msgid "create_multiple_accounts"
msgstr "Create multiple accounts"

#, fuzzy
msgid "create_public_profile"
msgstr "Public profile"
>>>>>>> 0d245425

#, fuzzy
msgid "create_question"
msgstr "Do you want to create one?"

#, fuzzy
msgid "create_student_account"
msgstr "Create an account"

#, fuzzy
msgid "create_student_account_explanation"
msgstr "You can save your own programs with an account."

#, fuzzy
<<<<<<< HEAD
msgid "highest_level_reached"
msgstr "Highest level reached"

#, fuzzy
msgid "number_programs"
msgstr "Number of programs"

#, fuzzy
msgid "programs"
msgstr "Programs"
=======
msgid "create_teacher_account"
msgstr "Create a teacher account"
>>>>>>> 0d245425

#, fuzzy
msgid "create_teacher_account_explanation"
msgstr ""
"With a teacher account, you can save your programs and see the results of "
"your students."

#, fuzzy
msgid "creator"
msgstr "Creator"

#, fuzzy
msgid "current_password"
msgstr "Current password"

#, fuzzy
msgid "customization_deleted"
msgstr "Customizations successfully deleted."

#, fuzzy
msgid "customize_adventure"
msgstr "Customize adventure"

#, fuzzy
msgid "customize_class"
msgstr "Customize class"

#, fuzzy
msgid "customize_class_exp_1"
msgstr "Customize class"

#, fuzzy
msgid "customize_class_exp_2"
msgstr "Customize class"

#, fuzzy
msgid "customize_class_step_1"
msgstr "Customize class"

#, fuzzy
msgid "customize_class_step_2"
msgstr "Customize class"

#, fuzzy
msgid "customize_class_step_3"
msgstr "Customize class"

#, fuzzy
msgid "customize_class_step_4"
msgstr "Customize class"

#, fuzzy
msgid "customize_class_step_5"
msgstr "Customize class"

#, fuzzy
msgid "customize_class_step_6"
msgstr "Customize class"

#, fuzzy
msgid "customize_class_step_7"
msgstr "Customize class"

#, fuzzy
msgid "customize_class_step_8"
msgstr "Customize class"

#, fuzzy
msgid "dash"
msgstr "a dash"

#, fuzzy
msgid "default_403"
msgstr "Looks like you aren't authorized..."

#, fuzzy
msgid "default_404"
msgstr "We could not find that page..."

#, fuzzy
msgid "default_500"
msgstr "Something went wrong..."

#, fuzzy
msgid "delete"
msgstr "Delete"

#, fuzzy
msgid "delete_adventure_prompt"
msgstr "Are you sure you want to remove this adventure?"

#, fuzzy
msgid "delete_class_prompt"
msgstr "Are you sure you want to delete the class?"

#, fuzzy
msgid "delete_confirm"
msgstr "Are you sure you want to delete the program?"

#, fuzzy
msgid "delete_invite"
msgstr "Delete invitation"

#, fuzzy
msgid "delete_invite_prompt"
msgstr "Are you sure you want to remove this class invitation?"

#, fuzzy
msgid "delete_public"
msgstr "Delete public profile"

#, fuzzy
msgid "delete_success"
msgstr "Program deleted successfully."

#, fuzzy
<<<<<<< HEAD
msgid "create_multiple_accounts"
msgstr "Create multiple accounts"
=======
msgid "destroy_profile"
msgstr "Delete profile"

#, fuzzy
msgid "developers_mode"
msgstr "Programmer's mode"
>>>>>>> 0d245425

#, fuzzy
msgid "directly_add_adventure_to_classes"
msgstr "Do you want to add this adventure directly to one of your classes?"

#, fuzzy
msgid "directly_available"
msgstr "Directly open"

#, fuzzy
<<<<<<< HEAD
msgid "download_login_credentials"
msgstr ""
=======
msgid "disabled_button_locked"
msgstr "Your teacher hasn't unlocked this level yet"

#, fuzzy
msgid "disabled_button_quiz"
msgstr "Your quiz score is below the threshold, try again!"
>>>>>>> 0d245425

#, fuzzy
msgid "discord_server"
msgstr "Discord server"

#, fuzzy
msgid "distinguished_user"
msgstr "Distinguished user"

#, fuzzy
msgid "double quotes"
msgstr "double quotes"

#, fuzzy
msgid "download"
msgstr "Download"

#, fuzzy
msgid "download_login_credentials"
msgstr ""
"Do you want to download the login credentials after the accounts creation?"

#, fuzzy
msgid "duplicate"
msgstr "Duplicate"

#, fuzzy
msgid "echo_out"
msgstr ""
"Starting in level 2 echo is no longer needed. You can repeat an answer with "
"ask and print now. Example: name is ask What are you called? print hello name"

#, fuzzy
msgid "edit_code_button"
msgstr "Edit code"

#, fuzzy
msgid "email"
msgstr "Email"

#, fuzzy
msgid "email_invalid"
msgstr "Please enter a valid email."

#, fuzzy
msgid "end_quiz"
msgstr "Quiz end"

#, fuzzy
msgid "english"
msgstr "English"

#, fuzzy
msgid "enter"
msgstr "Enter"

#, fuzzy
msgid "enter_password"
msgstr "Enter a new password for"

#, fuzzy
msgid "enter_text"
msgstr "Enter your answer here..."

#, fuzzy
msgid "error_logo_alt"
msgstr "Error logo"

#, fuzzy
msgid "example_code_header"
msgstr "Example Hedy Code"

#, fuzzy
msgid "exclamation mark"
msgstr "an exclamation mark"

#, fuzzy
msgid "exercise"
msgstr "Exercise"

#, fuzzy
msgid "exercise_doesnt_exist"
msgstr "This exercise doesn't exist"

#, fuzzy
msgid "exists_email"
msgstr "That email is already in use."

#, fuzzy
msgid "exists_username"
msgstr "That username is already in use."

#, fuzzy
msgid "experience_invalid"
msgstr "Please select a valid experience, choose (Yes, No)."

#, fuzzy
msgid "expiration_date"
msgstr "Expiration date"

#, fuzzy
msgid "explore_explanation"
msgstr ""
"On this page you can look through programs created by other Hedy users. You "
"can filter on both a Hedy level and adventure. Click on \"View program\" to "
"open a program and run it. Programs with a red header contain a mistake. You "
"can still open the program, but running it will result in an error. You can "
"of course try to fix it! If the creator has a public profile you can click "
"their username to visit their profile. There you will find all their shared "
"programs and much more!"

#, fuzzy
msgid "explore_programs"
msgstr "Explore programs"

#, fuzzy
msgid "explore_programs_logo_alt"
msgstr "Explore programs"

#, fuzzy
msgid "favourite_confirm"
msgstr "Are you sure you want to set this program as your favourite?"

#, fuzzy
msgid "favourite_program"
msgstr "Favourite program"

#, fuzzy
msgid "favourite_program_invalid"
msgstr "Your chosen favourite program is invalid."

#, fuzzy
msgid "favourite_success"
msgstr "Your program is set as favourite."

#, fuzzy
msgid "feedback_failure"
msgstr "Wrong!"

#, fuzzy
msgid "feedback_success"
msgstr "Good!"

#, fuzzy
msgid "female"
msgstr "Female"

#, fuzzy
<<<<<<< HEAD
msgid "level_title"
msgstr "Level"

#, fuzzy
msgid "available_adventures_level"
msgstr ""
=======
msgid "float"
msgstr "a number"
>>>>>>> 0d245425

#, fuzzy
msgid "for_teachers"
msgstr "For teachers"

#, fuzzy
msgid "forgot_password"
msgstr "Forgot your password?"

#, fuzzy
msgid "from_another_teacher"
msgstr "From another teacher"

#, fuzzy
msgid "from_magazine_website"
msgstr "From a magazine or website"

#, fuzzy
msgid "from_video"
msgstr "From a video"

#, fuzzy
msgid "fun_statistics_msg"
msgstr "Here are some fun statistics!"

#, fuzzy
msgid "gender"
msgstr "Gender"

#, fuzzy
msgid "gender_invalid"
msgstr "Please select a valid gender, choose (Female, Male, Other)."

#, fuzzy
msgid "general"
msgstr "Gender"

#, fuzzy
msgid "general_settings"
msgstr "General settings"

#, fuzzy
msgid "generate_passwords"
msgstr "Generate passwords"

#, fuzzy
msgid "get_certificate"
msgstr "Get your certificate!"

#, fuzzy
msgid "go_back_to_main"
msgstr "Go back to main page"

#, fuzzy
msgid "go_to_first_question"
msgstr "Go to question 1"

#, fuzzy
msgid "go_to_question"
msgstr "Go to question"

#, fuzzy
msgid "go_to_quiz_result"
msgstr "Go to quiz result"

#, fuzzy
msgid "goto_profile"
msgstr "Go to my profile"

#, fuzzy
msgid "heard_about_hedy"
msgstr "How have you heard about Hedy?"

#, fuzzy
msgid "heard_about_invalid"
msgstr "Please select a valid way you heard about us."

#, fuzzy
msgid "hedy_achievements"
msgstr "My achievements"

#, fuzzy
msgid "hedy_choice_title"
msgstr "Hedy's Choice"

#, fuzzy
msgid "hedy_logo_alt"
msgstr "Hedy logo"

#, fuzzy
msgid "hedy_on_github"
msgstr "Hedy on Github"

#, fuzzy
msgid "hedy_tutorial_logo_alt"
msgstr "Start hedy tutorial"

#, fuzzy
msgid "hello_world"
msgstr "Hello world!"

#, fuzzy
msgid "hidden"
msgstr "Hint?"

#, fuzzy
msgid "hide_cheatsheet"
msgstr "Hide cheatsheet"

#, fuzzy
msgid "hide_keyword_switcher"
msgstr "Hide keyword switcher"

#, fuzzy
msgid "hide_parsons"
msgstr "Hide parsons"

#, fuzzy
msgid "hide_quiz"
msgstr "Hide quiz"

#, fuzzy
msgid "highest_level_reached"
msgstr "Highest level reached"

#, fuzzy
msgid "highest_quiz_score"
msgstr "Highest quiz score"

#, fuzzy
msgid "highscore_explanation"
msgstr ""
"On this page you can look through programs created by other Hedy users. You "
"can filter on both a Hedy level and adventure. Click on \"View program\" to "
"open a program and run it. Programs with a red header contain a mistake. You "
"can still open the program, but running it will result in an error. You can "
"of course try to fix it! If the creator has a public profile you can click "
"their username to visit their profile. There you will find all their shared "
"programs and much more!"

#, fuzzy
msgid "highscore_no_public_profile"
msgstr ""
"You don't have a public profile and are therefore not listed on the "
"highscores. Do you wish to create one?"

#, fuzzy
msgid "highscores"
msgstr "Score"

#, fuzzy
msgid "hint"
msgstr "Hint?"

#, fuzzy
msgid "image_invalid"
msgstr "Your chosen image is invalid."

#, fuzzy
msgid "input"
msgstr "input from ask"

#, fuzzy
msgid "integer"
msgstr "a number"

#, fuzzy
msgid "invalid_class_link"
msgstr "Invalid link for joining the class."

#, fuzzy
msgid "invalid_teacher_invitation_code"
msgstr ""
"The teacher invitation code is invalid. To become a teacher, reach out to "
"hello@hedy.org."

#, fuzzy
msgid "invalid_tutorial_step"
msgstr "Invalid tutorial step"

#, fuzzy
msgid "invalid_username_password"
msgstr "Invalid username/password."

#, fuzzy
msgid "invite_by_username"
msgstr "All usernames need to be unique."

#, fuzzy
msgid "invite_date"
msgstr "Invite date"

#, fuzzy
msgid "invite_message"
msgstr "You have received an invitation to join class"

#, fuzzy
msgid "invite_prompt"
msgstr "Enter a username"

#, fuzzy
msgid "join_class"
msgstr "Join class"

#, fuzzy
msgid "join_prompt"
msgstr ""
"You need to have an account to join a class. Would you like to login now?"

#, fuzzy
msgid "keyword_language_invalid"
msgstr ""
"Please select a valid keyword language (select English or your own language)."

#, fuzzy
<<<<<<< HEAD
msgid "welcome"
msgstr "Welcome to Hedy! Your are now the proud owner of a teachers account which allows you to create classes and invite students."
=======
msgid "language_invalid"
msgstr "Please select a valid language."

#, fuzzy
msgid "languages"
msgstr "Which of these programming languages have you used before?"

#, fuzzy
msgid "last_achievement"
msgstr "Last earned achievement"

#, fuzzy
msgid "last_edited"
msgstr "Last edited"

#, fuzzy
msgid "last_login"
msgstr "Last login"

#, fuzzy
msgid "last_update"
msgstr "Last update"

#, fuzzy
msgid "lastname"
msgstr "Name"

#, fuzzy
msgid "leave_class"
msgstr "Leave class"

#, fuzzy
msgid "level"
msgstr "Level"

#, fuzzy
msgid "level_invalid"
msgstr "This Hedy level in invalid."

#, fuzzy
msgid "level_not_class"
msgstr "You're in a class where this level has not been made available yet"

#, fuzzy
msgid "level_title"
msgstr "Level"

#, fuzzy
msgid "link"
msgstr "Log in"

#, fuzzy
msgid "list"
msgstr "a list"

#, fuzzy
msgid "login"
msgstr "Log in"

#, fuzzy
msgid "login_long"
msgstr "Log in to your account"

#, fuzzy
msgid "logout"
msgstr "Log out"

#, fuzzy
msgid "longest_program"
msgstr "Longest program"

#, fuzzy
msgid "mail_change_password_body"
msgstr "Change password"

#, fuzzy
msgid "mail_change_password_subject"
msgstr "Change password"

#, fuzzy
msgid "mail_error_change_processed"
msgstr ""
"Something went wrong when sending a validation mail, the changes are still "
"correctly processed."

#, fuzzy
msgid "mail_goodbye"
msgstr ""
"Thank you!\n"
"The Hedy team"

#, fuzzy
msgid "mail_hello"
msgstr "Hi {username}!"

#, fuzzy
msgid "mail_recover_password_body"
msgstr "Request a password reset"

#, fuzzy
msgid "mail_recover_password_subject"
msgstr "Request a password reset"

#, fuzzy
msgid "mail_reset_password_body"
msgstr "Reset password"

#, fuzzy
msgid "mail_reset_password_subject"
msgstr "Reset password"

#, fuzzy
msgid "mail_welcome_teacher_body"
msgstr ""
"<strong>Welcome!</strong>\n"
"Congratulations on your brand new Hedy teachers account. Welcome to the "
"world wide community of Hedy teachers!\n"
"<strong>What teachers accounts can do</strong>\n"
"With your teacher account, you have the option to create classes. Your "
"students can than join your classes and you can see their progress. Classes "
"are made and managed though the for <a href=\"https://hedycode.com/for-"
"teachers\">teachers page</a>.\n"
"<strong>How to share ideas</strong>\n"
"If you are using Hedy in class, you probably have ideas for improvements! "
"You can share those ideas with us on the <a href=\"https://github.com/"
"Felienne/hedy/discussions/categories/ideas\">Ideas Discussion</a>.\n"
"<strong>How to ask for help</strong>\n"
"If anything is unclear, you can post in the <a href=\"https://github.com/"
"Felienne/hedy/discussions/categories/q-a\">Q&A discussion</a>, or <a href="
"\"mailto: hello@hedy.org\">send us an email</a>.\n"
"Keep programming!"

#, fuzzy
msgid "mail_welcome_teacher_subject"
msgstr "Your Hedy teacher account is ready"

#, fuzzy
msgid "mail_welcome_verify_body"
msgstr ""
"Your Hedy account has been created successfully. Welcome!\n"
"Please click on this link to verify your email address: {link}"

#, fuzzy
msgid "mail_welcome_verify_subject"
msgstr "Welcome to Hedy"

#, fuzzy
msgid "mailing_title"
msgstr "Title"

#, fuzzy
msgid "main_subtitle"
msgstr "programs submitted"
>>>>>>> 0d245425

#, fuzzy
msgid "main_title"
msgstr "Title"

#, fuzzy
msgid "male"
msgstr "Male"

#, fuzzy
msgid "mandatory_mode"
msgstr "Mandatory developer's mode"

#, fuzzy
msgid "my_account"
msgstr "My account"

#, fuzzy
msgid "my_achievements"
msgstr "My achievements"

#, fuzzy
msgid "my_adventures"
msgstr "My adventures"

#, fuzzy
msgid "my_classes"
msgstr "My classes"

#, fuzzy
msgid "my_messages"
msgstr "My messages"

#, fuzzy
msgid "name"
msgstr "Name"

#, fuzzy
msgid "nav_explore"
msgstr "Explore"

#, fuzzy
msgid "nav_hedy"
msgstr "Hedy"

#, fuzzy
msgid "nav_learn_more"
msgstr "Learn more"

#, fuzzy
msgid "nav_start"
msgstr "Home"

#, fuzzy
msgid "nested blocks"
msgstr "a block in a block"

#, fuzzy
msgid "new_password"
msgstr "New password"

#, fuzzy
msgid "newline"
msgstr "a new line"

#, fuzzy
msgid "next_exercise"
msgstr "Next exercise"

#, fuzzy
msgid "next_step_tutorial"
msgstr "Next step >>>"

#, fuzzy
msgid "no"
msgstr "No"

#, fuzzy
msgid "no_account"
msgstr "No account?"

#, fuzzy
msgid "no_accounts"
msgstr "There are no accounts to create."

#, fuzzy
msgid "no_certificate"
msgstr "This user hasn't earned the Hedy Certificate of Completion"

#, fuzzy
msgid "no_more_flat_if"
msgstr "Starting in level 8, the line after {if} needs to start with 4 spaces."

#, fuzzy
msgid "no_programs"
msgstr "You have no programs yet."

#, fuzzy
msgid "no_public_profile"
msgstr "Public profile"

#, fuzzy
msgid "no_shared_programs"
msgstr "has no shared programs..."

#, fuzzy
msgid "no_such_adventure"
msgstr "This adventure doesn't exist!"

#, fuzzy
msgid "no_such_class"
msgstr "No such Hedy class"

#, fuzzy
msgid "no_such_highscore"
msgstr "No such Hedy level!"

#, fuzzy
msgid "no_such_level"
msgstr "No such Hedy level!"

#, fuzzy
msgid "no_such_program"
msgstr "No such Hedy program!"

#, fuzzy
msgid "not_enrolled"
msgstr "Looks like you are not in this class!"

#, fuzzy
<<<<<<< HEAD
msgid "cheatsheet_title"
msgstr "Hide cheatsheet"

#, fuzzy
msgid "commands"
msgstr "Commands"
=======
msgid "not_teacher"
msgstr "Looks like you are not a teacher!"
>>>>>>> 0d245425

#, fuzzy
msgid "number"
msgstr "a number"

#, fuzzy
msgid "number_achievements"
msgstr "Number of achievements"

#, fuzzy
<<<<<<< HEAD
msgid "login"
msgstr "Log in"

#, fuzzy
msgid "no_account"
msgstr "No account?"
=======
msgid "number_lines"
msgstr "Number of lines"
>>>>>>> 0d245425

#, fuzzy
msgid "number_programs"
msgstr "Number of programs"

#, fuzzy
msgid "ok"
msgstr "OK"

#, fuzzy
msgid "open"
msgstr "Open"

#, fuzzy
msgid "opening_date"
msgstr "Opening date"

#, fuzzy
msgid "opening_dates"
msgstr "Opening dates"

msgid "print"
msgstr ""

msgid "hello!"
msgstr ""

#, fuzzy
msgid "option"
msgstr "Option"

#, fuzzy
msgid "or"
msgstr "or"

#, fuzzy
<<<<<<< HEAD
msgid "teacher_manual"
msgstr "Teacher manual"

#, fuzzy
msgid "privacy_terms"
msgstr "privacy terms"
=======
msgid "other"
msgstr "Other"
>>>>>>> 0d245425

#, fuzzy
msgid "other_block"
msgstr "Another block language"

#, fuzzy
msgid "other_settings"
msgstr "Other settings"

#, fuzzy
msgid "other_source"
msgstr "Other"

#, fuzzy
msgid "other_text"
msgstr "Another text language"

#, fuzzy
<<<<<<< HEAD
msgid "teacher_account_request"
msgstr "You have a pending teacher account request"
=======
msgid "overwrite_warning"
msgstr ""
"You already have a program with this name, saving this program will "
"overwrite the old one. Are you sure?"

#, fuzzy
msgid "page"
msgstr "page"

#, fuzzy
msgid "page_not_found"
msgstr "We could not find that page!"
>>>>>>> 0d245425

#, fuzzy
msgid "parsons_title"
msgstr "Title"

#, fuzzy
msgid "password"
msgstr "Password"

#, fuzzy
msgid "password_change_not_allowed"
msgstr "You're not allowed to change the password of this user."

#, fuzzy
msgid "password_change_prompt"
msgstr "Are you sure you want to change this password?"

#, fuzzy
msgid "password_change_success"
msgstr "Password of your student is successfully changed."

#, fuzzy
msgid "password_invalid"
msgstr "Your password is invalid."

#, fuzzy
msgid "password_repeat"
msgstr "Repeat password"

#, fuzzy
msgid "password_resetted"
msgstr ""
"Your password has been successfully reset. You are being redirected to the "
"login page."

#, fuzzy
msgid "password_six"
msgstr "Your password must contain at least six characters."

#, fuzzy
msgid "password_updated"
msgstr "Password updated."

#, fuzzy
msgid "passwords_six"
msgstr "All passwords need to be six characters or longer."

#, fuzzy
msgid "pending_invites"
msgstr "Pending invites"

#, fuzzy
msgid "percentage"
msgstr "percentage"

#, fuzzy
msgid "percentage_achieved"
msgstr "Achieved by {percentage}% of the users"

#, fuzzy
msgid "period"
msgstr "a period"

#, fuzzy
msgid "personal_text"
msgstr "Personal text"

#, fuzzy
msgid "personal_text_invalid"
msgstr "Your personal text is invalid."

#, fuzzy
msgid "postfix_classname"
msgstr "Postfix classname"

#, fuzzy
msgid "preferred_keyword_language"
msgstr "Preferred keyword language"

#, fuzzy
msgid "preferred_language"
msgstr "Preferred language"

#, fuzzy
msgid "preview"
msgstr "Preview"

#, fuzzy
msgid "previous_campaigns"
msgstr "View previous campaigns"

#, fuzzy
msgid "privacy_terms"
msgstr "privacy terms"

#, fuzzy
msgid "profile_logo_alt"
msgstr "Profile updated."

#, fuzzy
msgid "profile_picture"
msgstr "Profile picture"

#, fuzzy
msgid "profile_updated"
msgstr "Profile updated."

#, fuzzy
msgid "profile_updated_reload"
msgstr "Profile updated, page will be re-loaded."

#, fuzzy
msgid "program_contains_error"
msgstr "This program contains an error, are you sure you want to share it?"

#, fuzzy
msgid "program_header"
msgstr "My programs"

#, fuzzy
msgid "programming_experience"
msgstr "Do you have programming experience?"

#, fuzzy
msgid "programming_invalid"
msgstr "Please select a valid programming language."

#, fuzzy
msgid "programs"
msgstr "Programs"

#, fuzzy
msgid "programs_created"
msgstr "My programs"

#, fuzzy
msgid "programs_saved"
msgstr "Programs"

#, fuzzy
msgid "programs_submitted"
msgstr "programs submitted"

#, fuzzy
msgid "prompt_join_class"
msgstr "Do you want to join this class?"

#, fuzzy
msgid "public_invalid"
msgstr "This agreement selection is invalid"

#, fuzzy
msgid "public_profile"
msgstr "Public profile"

#, fuzzy
msgid "public_profile_info"
msgstr ""
"By selecting this box I make my profile visible for everyone. Be careful not "
"to share personal information like your name or home address, because "
"everyone will be able to see it!"

#, fuzzy
msgid "public_profile_updated"
msgstr "Public profile updated."

#, fuzzy
msgid "pygame_waiting_for_input"
msgstr "Waiting for a button press..."

#, fuzzy
msgid "question"
msgstr "Question"

#, fuzzy
msgid "question mark"
msgstr "a question mark"

#, fuzzy
msgid "question_doesnt_exist"
msgstr "This question does not exist"

#, fuzzy
msgid "question_invalid"
msgstr "Your token is invalid."

#, fuzzy
msgid "quiz_logo_alt"
msgstr "Quiz logo"

#, fuzzy
<<<<<<< HEAD
msgid "delete_confirm"
msgstr "Are you sure you want to delete the program?"

#, fuzzy
msgid "delete"
msgstr "Delete"

#, fuzzy
msgid "unshare_confirm"
msgstr "Are you sure you want to make the program private?"
=======
msgid "quiz_score"
msgstr "Quiz score"
>>>>>>> 0d245425

#, fuzzy
msgid "quiz_tab"
msgstr "Quiz"

#, fuzzy
msgid "quiz_threshold_not_reached"
msgstr "Quiz threshold not reached to unlock this level"

#, fuzzy
msgid "read_code_label"
msgstr "Read aloud"

#, fuzzy
msgid "recent"
msgstr "My recent programs"

#, fuzzy
msgid "recover_password"
msgstr "Request a password reset"

#, fuzzy
msgid "regress_button"
msgstr "Go back to level {level}"

#, fuzzy
msgid "remove"
msgstr "Remove"

#, fuzzy
msgid "remove_customization"
msgstr "Remove customization"

#, fuzzy
msgid "remove_customizations_prompt"
msgstr "Are you sure you want to remove this class their customizations?"

#, fuzzy
msgid "remove_student_prompt"
msgstr "Are you sure you want to remove the student from the class?"

#, fuzzy
msgid "repair_program_logo_alt"
msgstr "Repair program icon"

#, fuzzy
<<<<<<< HEAD
msgid "program_header"
msgstr "My programs"

#, fuzzy
msgid "no_shared_programs"
msgstr "has no shared programs..."
=======
msgid "repeat_match_password"
msgstr "The repeated password does not match."

#, fuzzy
msgid "repeat_new_password"
msgstr "Repeat new password"

#, fuzzy
msgid "report_failure"
msgstr "This program does not exist or is not public"

#, fuzzy
msgid "report_program"
msgstr "Are you sure you want to report this program?"

#, fuzzy
msgid "report_success"
msgstr "This program has been reported"

#, fuzzy
msgid "request_teacher"
msgstr "Would you like to apply for a teacher's account?"

#, fuzzy
msgid "request_teacher_account"
msgstr "Request teacher account"

#, fuzzy
msgid "required_field"
msgstr "Fields marked with an * are required"

#, fuzzy
msgid "reset_adventure_prompt"
msgstr "Are you sure you want to reset all selected adventures?"

#, fuzzy
msgid "reset_adventures"
msgstr "Reset selected adventures"

#, fuzzy
msgid "reset_password"
msgstr "Reset password"

#, fuzzy
msgid "reset_view"
msgstr "Reset"

#, fuzzy
msgid "retrieve_adventure_error"
msgstr "You're not allowed to view this adventure!"

#, fuzzy
msgid "retrieve_class_error"
msgstr "Only teachers can retrieve classes"

#, fuzzy
msgid "run_code_button"
msgstr "Run code"
>>>>>>> 0d245425

#, fuzzy
msgid "save"
msgstr "Save"

#, fuzzy
msgid "save_code_button"
msgstr "Save code"

#, fuzzy
msgid "save_parse_warning"
msgstr "This program contains an error, are you sure you want to save it?"

#, fuzzy
msgid "save_prompt"
msgstr ""
"You need to have an account to save your program. Would you like to login "
"now?"

#, fuzzy
msgid "save_success_detail"
msgstr "Program saved successfully."

#, fuzzy
msgid "score"
msgstr "Score"

#, fuzzy
msgid "search"
msgstr "Search..."

#, fuzzy
msgid "search_button"
msgstr "Save & share code"

#, fuzzy
msgid "see_certificate"
msgstr "See {username} certificate!"

#, fuzzy
msgid "select"
msgstr "Select"

#, fuzzy
msgid "select_a_level"
msgstr "Select a level"

#, fuzzy
msgid "select_adventures"
msgstr "Select adventures"

#, fuzzy
msgid "select_levels"
msgstr "Select levels"

#, fuzzy
msgid "self_removal_prompt"
msgstr "Are you sure you want to leave this class?"

#, fuzzy
msgid "send_password_recovery"
msgstr "Send me a password recovery link"

#, fuzzy
msgid "sent_by"
msgstr "This invitation is sent by"

#, fuzzy
msgid "sent_password_recovery"
msgstr ""
"You should soon receive an email with instructions on how to reset your "
"password."

#, fuzzy
msgid "settings"
msgstr "My personal settings"

#, fuzzy
msgid "share"
msgstr "Share"

#, fuzzy
msgid "share_code_button"
msgstr "Save & share code"

#, fuzzy
msgid "share_confirm"
msgstr "Are you sure you want to make the program public?"

#, fuzzy
msgid "share_success_detail"
msgstr "Program shared successfully."

#, fuzzy
msgid "signup_student_or_teacher"
msgstr "Are you a student or a teacher?"

#, fuzzy
msgid "single quotes"
msgstr "a single quote"

#, fuzzy
msgid "slash"
msgstr "a slash"

#, fuzzy
msgid "social_media"
msgstr "Social media"

#, fuzzy
<<<<<<< HEAD
msgid "parsons_title"
msgstr "Title"

#, fuzzy
msgid "quiz_tab"
msgstr "Quiz"

#, fuzzy
msgid "example_code_header"
msgstr "Example Hedy Code"

#, fuzzy
msgid "search"
msgstr "Search..."

#, fuzzy
msgid "variables"
msgstr "Variables"

#, fuzzy
msgid "enter_text"
msgstr "Enter your answer here..."

#, fuzzy
msgid "enter"
msgstr "Enter"

#, fuzzy
msgid "pygame_waiting_for_input"
msgstr "Waiting for a button press..."

#, fuzzy
msgid "already_program_running"
msgstr "Start programming"

#, fuzzy
msgid "run_code_button"
msgstr "Run code"

#, fuzzy
msgid "stop_code_button"
msgstr "Save code"

#, fuzzy
msgid "next_exercise"
msgstr "Next exercise"

#, fuzzy
msgid "edit_code_button"
msgstr "Edit code"

#, fuzzy
msgid "repair_program_logo_alt"
msgstr "Repair program icon"

#, fuzzy
msgid "read_code_label"
msgstr "Read aloud"

#, fuzzy
msgid "regress_button"
msgstr "Go back to level {level}"

#, fuzzy
msgid "disabled_button_locked"
msgstr "Your teacher hasn't unlocked this level yet"

#, fuzzy
msgid "advance_button"
msgstr "Go to level {level}"

#, fuzzy
msgid "disabled_button_quiz"
msgstr "Your quiz score is below the threshold, try again!"

#, fuzzy
msgid "developers_mode"
msgstr "Programmer's mode"

#, fuzzy
msgid "hedy_logo_alt"
msgstr "Hedy logo"

#, fuzzy
msgid "nav_start"
msgstr "Home"

#, fuzzy
msgid "nav_hedy"
msgstr "Hedy"

#, fuzzy
msgid "nav_explore"
msgstr "Explore"

#, fuzzy
msgid "for_teachers"
msgstr "For teachers"

#, fuzzy
msgid "my_achievements"
msgstr "My achievements"

#, fuzzy
msgid "my_account"
msgstr "My account"

#, fuzzy
msgid "logout"
msgstr "Log out"

#, fuzzy
msgid "exercise"
msgstr "Exercise"

#, fuzzy
msgid "what_should_my_code_do"
msgstr "What should my code do?"

#, fuzzy
msgid "quiz_logo_alt"
msgstr "Quiz logo"

#, fuzzy
msgid "start_quiz"
msgstr "Start quiz"

#, fuzzy
msgid "go_to_first_question"
msgstr "Go to question 1"

#, fuzzy
msgid "question"
msgstr "Question"

#, fuzzy
msgid "hint"
msgstr "Hint?"

#, fuzzy
msgid "submit_answer"
msgstr "Answer question"

#, fuzzy
msgid "feedback_success"
msgstr "Good!"

#, fuzzy
msgid "feedback_failure"
msgstr "Wrong!"

#, fuzzy
msgid "correct_answer"
msgstr "The correct answer is"

#, fuzzy
msgid "go_to_question"
msgstr "Go to question"

#, fuzzy
msgid "go_to_quiz_result"
msgstr "Go to quiz result"

#, fuzzy
msgid "end_quiz"
msgstr "Quiz end"

#, fuzzy
msgid "score"
msgstr "Score"

#, fuzzy
msgid "get_certificate"
msgstr "Get your certificate!"

#, fuzzy
msgid "certificate"
msgstr "Certificate of Completion"

#, fuzzy
msgid "fun_statistics_msg"
msgstr "Here are some fun statistics!"

#, fuzzy
msgid "highest_quiz_score"
msgstr "Highest quiz score"

#, fuzzy
msgid "longest_program"
msgstr "Longest program"

#, fuzzy
msgid "number_achievements"
msgstr "Number of achievements"

#, fuzzy
msgid "percentage_achieved"
msgstr "Achieved by {percentage}% of the users"
=======
msgid "something_went_wrong_keyword_parsing"
msgstr ""
"There is a mistake in your adventure, are all keywords correctly surrounded "
"with { }?"
>>>>>>> 0d245425

#, fuzzy
msgid "space"
msgstr "a space"

#, fuzzy
msgid "star"
msgstr "a star"

#, fuzzy
msgid "start_hedy_tutorial"
msgstr "Start hedy tutorial"

#, fuzzy
msgid "start_programming"
msgstr "Directly start programming"

#, fuzzy
msgid "start_programming_logo_alt"
msgstr "Directly start programming"

#, fuzzy
msgid "start_quiz"
msgstr "Start quiz"

#, fuzzy
msgid "start_teacher_tutorial"
msgstr "Start teacher tutorial"

#, fuzzy
msgid "step_title"
msgstr "Assignment"

#, fuzzy
msgid "stop_code_button"
msgstr "Save code"

#, fuzzy
msgid "string"
msgstr "text"

#, fuzzy
msgid "student_already_in_class"
msgstr "This student is already in your class."

#, fuzzy
msgid "student_already_invite"
msgstr "This student already has a pending invitation."

#, fuzzy
msgid "student_not_existing"
msgstr "This username doesn't exist."

#, fuzzy
msgid "student_signup_header"
msgstr "Student"

#, fuzzy
msgid "students"
msgstr "students"

#, fuzzy
msgid "submission_time"
msgstr "Handed in at"

#, fuzzy
msgid "submit_answer"
msgstr "Answer question"

#, fuzzy
msgid "submit_program"
msgstr "Submit"

#, fuzzy
msgid "submit_warning"
msgstr "Are you sure you want to submit this program?"

#, fuzzy
msgid "submitted"
msgstr "Submitted"

#, fuzzy
msgid "submitted_header"
msgstr "This is a submitted program and can't be altered."

#, fuzzy
msgid "subscribe"
msgstr "Subscribe to the newsletter"

#, fuzzy
msgid "subscribe_newsletter"
msgstr "Subscribe to the newsletter"

#, fuzzy
msgid "surname"
msgstr "Username"

#, fuzzy
msgid "teacher"
msgstr "Looks like you are not a teacher!"

#, fuzzy
msgid "teacher_account_request"
msgstr "You have a pending teacher account request"

#, fuzzy
msgid "teacher_account_success"
msgstr "You successfully requested a teacher account."

#, fuzzy
msgid "teacher_invalid"
msgstr "Your teacher value is invalid."

#, fuzzy
msgid "teacher_invitation_require_login"
msgstr ""
"To set up your profile as a teacher we will need you to log in. If you don't "
"have an account, please create one."

#, fuzzy
msgid "teacher_manual"
msgstr "Teacher manual"

#, fuzzy
msgid "teacher_signup_header"
msgstr "Teacher"

#, fuzzy
msgid "teacher_tutorial_logo_alt"
msgstr "You have received an invitation to join class"

#, fuzzy
msgid "teacher_welcome"
msgstr ""
"Welcome to Hedy! Your are now the proud owner of a teachers account which "
"allows you to create classes and invite students."

#, fuzzy
msgid "template_code"
msgstr ""
"This is the explanation of my adventure!\n"
"\n"
"This way I can show a command: <code>print</code>\n"
"\n"
"But sometimes I might want to show a piece of code, like this:\n"
"<pre>\n"
"ask What's your name?\n"
"echo so your name is \n"
"</pre>"

#, fuzzy
msgid "title"
msgstr "Title"

#, fuzzy
msgid "title_achievements"
msgstr "Hedy - My achievements"

#, fuzzy
msgid "title_admin"
msgstr "Hedy - Administrator page"

#, fuzzy
msgid "title_class logs"
msgstr "Hedy - Join class"

#, fuzzy
msgid "title_class statistics"
msgstr "My statistics"

#, fuzzy
msgid "title_class-overview"
msgstr "Hedy - Class overview"

#, fuzzy
msgid "title_customize-adventure"
msgstr "Hedy - Customize adventure"

#, fuzzy
msgid "title_customize-class"
msgstr "Hedy - Customize class"

#, fuzzy
msgid "title_explore"
msgstr "Hedy - Explore"

#, fuzzy
msgid "title_for-teacher"
msgstr "Hedy - For teachers"

#, fuzzy
msgid "title_join-class"
msgstr "Hedy - Join class"

#, fuzzy
msgid "title_landing-page"
msgstr "Welcome to Hedy!"

#, fuzzy
msgid "title_learn-more"
msgstr "Hedy - Learn more"

#, fuzzy
msgid "title_login"
msgstr "Hedy - Login"

#, fuzzy
msgid "title_my-profile"
msgstr "Hedy - My account"

#, fuzzy
msgid "title_privacy"
msgstr "Hedy - Privacy terms"

#, fuzzy
msgid "title_programs"
msgstr "Hedy - My programs"

#, fuzzy
msgid "title_recover"
msgstr "Hedy - Recover account"

#, fuzzy
msgid "title_reset"
msgstr "Hedy - Reset password"

#, fuzzy
msgid "title_signup"
msgstr "Hedy - Create an account"

#, fuzzy
msgid "title_start"
msgstr "Hedy - A gradual programming language"

#, fuzzy
msgid "title_view-adventure"
msgstr "Hedy - View adventure"

#, fuzzy
msgid "token_invalid"
msgstr "Your token is invalid."

#, fuzzy
msgid "too_many_attempts"
msgstr "Too many attempts"

#, fuzzy
msgid "translate_error"
msgstr ""
"Something went wrong while translating the code. Try running the code to see "
"if it has an error. Code with errors can not be translated."

#, fuzzy
msgid "translating_hedy"
msgstr "Translating Hedy"

#, fuzzy
msgid "try_it"
msgstr "Try"

#, fuzzy
msgid "tutorial"
msgstr "Tutorial"

#, fuzzy
msgid "tutorial_code_snippet"
msgstr "Hide cheatsheet"

#, fuzzy
msgid "tutorial_message_not_found"
msgstr "You have received an invitation to join class"

#, fuzzy
msgid "tutorial_title_not_found"
msgstr "We could not find that page!"

#, fuzzy
msgid "unauthorized"
msgstr "You don't have access rights for this page"

#, fuzzy
msgid "unique_usernames"
msgstr "All usernames need to be unique."

#, fuzzy
msgid "unlock_thresholds"
msgstr "Unlock level thresholds"

#, fuzzy
msgid "unsaved_class_changes"
msgstr "There are unsaved changes, are you sure you want to leave this page?"

#, fuzzy
msgid "unshare"
msgstr "Unshare"

#, fuzzy
msgid "unshare_confirm"
msgstr "Are you sure you want to make the program private?"

#, fuzzy
msgid "unshare_success_detail"
msgstr "Program unshared successfully."

#, fuzzy
msgid "update_adventure_prompt"
msgstr "Are you sure you want to update this adventure?"

#, fuzzy
msgid "update_profile"
msgstr "Update profile"

#, fuzzy
msgid "update_public"
msgstr "Update public profile"

#, fuzzy
msgid "user"
msgstr "Username"

#, fuzzy
msgid "user_inexistent"
msgstr "This user doesn't exist"

#, fuzzy
msgid "user_not_private"
msgstr "This user doesn't exist or doesn't have a public profile"

#, fuzzy
msgid "username"
msgstr "Username"

#, fuzzy
msgid "username_empty"
msgstr "You didn't enter an username!"

#, fuzzy
msgid "username_invalid"
msgstr "Your username is invalid."

#, fuzzy
msgid "username_special"
msgstr "Username cannot contain `:` or `@`."

#, fuzzy
msgid "username_three"
msgstr "Username must contain at least three characters."

#, fuzzy
msgid "usernames_exist"
msgstr "One or more usernames is already in use."

#, fuzzy
msgid "value"
msgstr "Value"

#, fuzzy
msgid "variables"
msgstr "Variables"

#, fuzzy
msgid "view_program"
msgstr "View program"

#, fuzzy
msgid "visit_own_public_profile"
msgstr "Public profile"

#, fuzzy
msgid "welcome"
msgstr ""
"Welcome to Hedy! Your are now the proud owner of a teachers account which "
"allows you to create classes and invite students."

#, fuzzy
msgid "welcome_back"
msgstr ""
"Welcome to Hedy! Your are now the proud owner of a teachers account which "
"allows you to create classes and invite students."

#, fuzzy
msgid "what_should_my_code_do"
msgstr "What should my code do?"

#, fuzzy
msgid "whole_world"
msgstr "The world"

#, fuzzy
msgid "write_first_program"
msgstr "Write your first program!"

#, fuzzy
msgid "year_invalid"
msgstr "Please enter a year between 1900 and {current_year}."

#, fuzzy
msgid "yes"
msgstr "Yes"

#, fuzzy
msgid "your_account"
msgstr "No account?"

#, fuzzy
msgid "your_class"
msgstr "My classes"

#, fuzzy
msgid "your_last_program"
msgstr "Favourite program"

#, fuzzy
msgid "your_personal_text"
msgstr "Your personal text..."

#~ msgid "create_account_explanation"
#~ msgstr "Having your own account allows you to save your programs."

#~ msgid "only_teacher_create_class"
#~ msgstr "Only teachers are allowed to create classes!"

#~ msgid "language"
#~ msgstr "Which of these programming languages have you used before?"

#~ msgid "keyword_support"
#~ msgstr "Translated keywords"

#~ msgid "non_keyword_support"
#~ msgstr "Translated content"

#~ msgid "try_button"
#~ msgstr "Try"

#~ msgid "select_own_adventures"
#~ msgstr "Select own adventures"

#~ msgid "edit"
#~ msgstr "Edit"

#~ msgid "view"
#~ msgstr "View"

#~ msgid "class"
<<<<<<< HEAD
#~ msgstr "Class"
=======
#~ msgstr "Class"
>>>>>>> 0d245425
<|MERGE_RESOLUTION|>--- conflicted
+++ resolved
@@ -1,29 +1,18 @@
-
 msgid ""
 msgstr ""
 "Project-Id-Version: PACKAGE VERSION\n"
 "Report-Msgid-Bugs-To: \n"
-<<<<<<< HEAD
-"POT-Creation-Date: 2023-03-01 17:52+0100\n"
-"PO-Revision-Date: 2023-02-16 15:59+0000\n"
-=======
 "POT-Creation-Date: 2023-03-03 19:20+0100\n"
 "PO-Revision-Date: 2023-03-12 03:54+0000\n"
->>>>>>> 0d245425
 "Last-Translator: Anonymous <noreply@weblate.org>\n"
+"Language-Team: bn <LL@li.org>\n"
 "Language: bn\n"
-"Language-Team: bn <LL@li.org>\n"
-"Plural-Forms: nplurals=2; plural=n > 1;\n"
 "MIME-Version: 1.0\n"
 "Content-Type: text/plain; charset=utf-8\n"
 "Content-Transfer-Encoding: 8bit\n"
-<<<<<<< HEAD
-"Generated-By: Babel 2.10.1\n"
-=======
 "Plural-Forms: nplurals=2; plural=n > 1;\n"
 "X-Generator: Weblate 4.16.2-dev\n"
 "Generated-By: Babel 2.10.3\n"
->>>>>>> 0d245425
 
 msgid "Access Before Assign"
 msgstr ""
@@ -464,9 +453,6 @@
 msgid "commands"
 msgstr "Commands"
 
-msgid "Invalid At Command"
-msgstr ""
-
 #, fuzzy
 msgid "congrats_message"
 msgstr "Congratulations, {username}, you have completed Hedy!"
@@ -504,10 +490,6 @@
 msgstr "The correct answer is"
 
 #, fuzzy
-<<<<<<< HEAD
-msgid "back_to_class"
-msgstr "Go back to class"
-=======
 msgid "country"
 msgstr "Country"
 
@@ -546,7 +528,6 @@
 #, fuzzy
 msgid "create_public_profile"
 msgstr "Public profile"
->>>>>>> 0d245425
 
 #, fuzzy
 msgid "create_question"
@@ -561,21 +542,8 @@
 msgstr "You can save your own programs with an account."
 
 #, fuzzy
-<<<<<<< HEAD
-msgid "highest_level_reached"
-msgstr "Highest level reached"
-
-#, fuzzy
-msgid "number_programs"
-msgstr "Number of programs"
-
-#, fuzzy
-msgid "programs"
-msgstr "Programs"
-=======
 msgid "create_teacher_account"
 msgstr "Create a teacher account"
->>>>>>> 0d245425
 
 #, fuzzy
 msgid "create_teacher_account_explanation"
@@ -692,17 +660,12 @@
 msgstr "Program deleted successfully."
 
 #, fuzzy
-<<<<<<< HEAD
-msgid "create_multiple_accounts"
-msgstr "Create multiple accounts"
-=======
 msgid "destroy_profile"
 msgstr "Delete profile"
 
 #, fuzzy
 msgid "developers_mode"
 msgstr "Programmer's mode"
->>>>>>> 0d245425
 
 #, fuzzy
 msgid "directly_add_adventure_to_classes"
@@ -713,17 +676,12 @@
 msgstr "Directly open"
 
 #, fuzzy
-<<<<<<< HEAD
-msgid "download_login_credentials"
-msgstr ""
-=======
 msgid "disabled_button_locked"
 msgstr "Your teacher hasn't unlocked this level yet"
 
 #, fuzzy
 msgid "disabled_button_quiz"
 msgstr "Your quiz score is below the threshold, try again!"
->>>>>>> 0d245425
 
 #, fuzzy
 msgid "discord_server"
@@ -872,17 +830,8 @@
 msgstr "Female"
 
 #, fuzzy
-<<<<<<< HEAD
-msgid "level_title"
-msgstr "Level"
-
-#, fuzzy
-msgid "available_adventures_level"
-msgstr ""
-=======
 msgid "float"
 msgstr "a number"
->>>>>>> 0d245425
 
 #, fuzzy
 msgid "for_teachers"
@@ -1098,10 +1047,6 @@
 "Please select a valid keyword language (select English or your own language)."
 
 #, fuzzy
-<<<<<<< HEAD
-msgid "welcome"
-msgstr "Welcome to Hedy! Your are now the proud owner of a teachers account which allows you to create classes and invite students."
-=======
 msgid "language_invalid"
 msgstr "Please select a valid language."
 
@@ -1255,7 +1200,6 @@
 #, fuzzy
 msgid "main_subtitle"
 msgstr "programs submitted"
->>>>>>> 0d245425
 
 #, fuzzy
 msgid "main_title"
@@ -1386,17 +1330,8 @@
 msgstr "Looks like you are not in this class!"
 
 #, fuzzy
-<<<<<<< HEAD
-msgid "cheatsheet_title"
-msgstr "Hide cheatsheet"
-
-#, fuzzy
-msgid "commands"
-msgstr "Commands"
-=======
 msgid "not_teacher"
 msgstr "Looks like you are not a teacher!"
->>>>>>> 0d245425
 
 #, fuzzy
 msgid "number"
@@ -1407,17 +1342,8 @@
 msgstr "Number of achievements"
 
 #, fuzzy
-<<<<<<< HEAD
-msgid "login"
-msgstr "Log in"
-
-#, fuzzy
-msgid "no_account"
-msgstr "No account?"
-=======
 msgid "number_lines"
 msgstr "Number of lines"
->>>>>>> 0d245425
 
 #, fuzzy
 msgid "number_programs"
@@ -1439,12 +1365,6 @@
 msgid "opening_dates"
 msgstr "Opening dates"
 
-msgid "print"
-msgstr ""
-
-msgid "hello!"
-msgstr ""
-
 #, fuzzy
 msgid "option"
 msgstr "Option"
@@ -1454,17 +1374,8 @@
 msgstr "or"
 
 #, fuzzy
-<<<<<<< HEAD
-msgid "teacher_manual"
-msgstr "Teacher manual"
-
-#, fuzzy
-msgid "privacy_terms"
-msgstr "privacy terms"
-=======
 msgid "other"
 msgstr "Other"
->>>>>>> 0d245425
 
 #, fuzzy
 msgid "other_block"
@@ -1483,10 +1394,6 @@
 msgstr "Another text language"
 
 #, fuzzy
-<<<<<<< HEAD
-msgid "teacher_account_request"
-msgstr "You have a pending teacher account request"
-=======
 msgid "overwrite_warning"
 msgstr ""
 "You already have a program with this name, saving this program will "
@@ -1499,7 +1406,6 @@
 #, fuzzy
 msgid "page_not_found"
 msgstr "We could not find that page!"
->>>>>>> 0d245425
 
 #, fuzzy
 msgid "parsons_title"
@@ -1691,21 +1597,8 @@
 msgstr "Quiz logo"
 
 #, fuzzy
-<<<<<<< HEAD
-msgid "delete_confirm"
-msgstr "Are you sure you want to delete the program?"
-
-#, fuzzy
-msgid "delete"
-msgstr "Delete"
-
-#, fuzzy
-msgid "unshare_confirm"
-msgstr "Are you sure you want to make the program private?"
-=======
 msgid "quiz_score"
 msgstr "Quiz score"
->>>>>>> 0d245425
 
 #, fuzzy
 msgid "quiz_tab"
@@ -1752,14 +1645,6 @@
 msgstr "Repair program icon"
 
 #, fuzzy
-<<<<<<< HEAD
-msgid "program_header"
-msgstr "My programs"
-
-#, fuzzy
-msgid "no_shared_programs"
-msgstr "has no shared programs..."
-=======
 msgid "repeat_match_password"
 msgstr "The repeated password does not match."
 
@@ -1818,7 +1703,6 @@
 #, fuzzy
 msgid "run_code_button"
 msgstr "Run code"
->>>>>>> 0d245425
 
 #, fuzzy
 msgid "save"
@@ -1929,211 +1813,10 @@
 msgstr "Social media"
 
 #, fuzzy
-<<<<<<< HEAD
-msgid "parsons_title"
-msgstr "Title"
-
-#, fuzzy
-msgid "quiz_tab"
-msgstr "Quiz"
-
-#, fuzzy
-msgid "example_code_header"
-msgstr "Example Hedy Code"
-
-#, fuzzy
-msgid "search"
-msgstr "Search..."
-
-#, fuzzy
-msgid "variables"
-msgstr "Variables"
-
-#, fuzzy
-msgid "enter_text"
-msgstr "Enter your answer here..."
-
-#, fuzzy
-msgid "enter"
-msgstr "Enter"
-
-#, fuzzy
-msgid "pygame_waiting_for_input"
-msgstr "Waiting for a button press..."
-
-#, fuzzy
-msgid "already_program_running"
-msgstr "Start programming"
-
-#, fuzzy
-msgid "run_code_button"
-msgstr "Run code"
-
-#, fuzzy
-msgid "stop_code_button"
-msgstr "Save code"
-
-#, fuzzy
-msgid "next_exercise"
-msgstr "Next exercise"
-
-#, fuzzy
-msgid "edit_code_button"
-msgstr "Edit code"
-
-#, fuzzy
-msgid "repair_program_logo_alt"
-msgstr "Repair program icon"
-
-#, fuzzy
-msgid "read_code_label"
-msgstr "Read aloud"
-
-#, fuzzy
-msgid "regress_button"
-msgstr "Go back to level {level}"
-
-#, fuzzy
-msgid "disabled_button_locked"
-msgstr "Your teacher hasn't unlocked this level yet"
-
-#, fuzzy
-msgid "advance_button"
-msgstr "Go to level {level}"
-
-#, fuzzy
-msgid "disabled_button_quiz"
-msgstr "Your quiz score is below the threshold, try again!"
-
-#, fuzzy
-msgid "developers_mode"
-msgstr "Programmer's mode"
-
-#, fuzzy
-msgid "hedy_logo_alt"
-msgstr "Hedy logo"
-
-#, fuzzy
-msgid "nav_start"
-msgstr "Home"
-
-#, fuzzy
-msgid "nav_hedy"
-msgstr "Hedy"
-
-#, fuzzy
-msgid "nav_explore"
-msgstr "Explore"
-
-#, fuzzy
-msgid "for_teachers"
-msgstr "For teachers"
-
-#, fuzzy
-msgid "my_achievements"
-msgstr "My achievements"
-
-#, fuzzy
-msgid "my_account"
-msgstr "My account"
-
-#, fuzzy
-msgid "logout"
-msgstr "Log out"
-
-#, fuzzy
-msgid "exercise"
-msgstr "Exercise"
-
-#, fuzzy
-msgid "what_should_my_code_do"
-msgstr "What should my code do?"
-
-#, fuzzy
-msgid "quiz_logo_alt"
-msgstr "Quiz logo"
-
-#, fuzzy
-msgid "start_quiz"
-msgstr "Start quiz"
-
-#, fuzzy
-msgid "go_to_first_question"
-msgstr "Go to question 1"
-
-#, fuzzy
-msgid "question"
-msgstr "Question"
-
-#, fuzzy
-msgid "hint"
-msgstr "Hint?"
-
-#, fuzzy
-msgid "submit_answer"
-msgstr "Answer question"
-
-#, fuzzy
-msgid "feedback_success"
-msgstr "Good!"
-
-#, fuzzy
-msgid "feedback_failure"
-msgstr "Wrong!"
-
-#, fuzzy
-msgid "correct_answer"
-msgstr "The correct answer is"
-
-#, fuzzy
-msgid "go_to_question"
-msgstr "Go to question"
-
-#, fuzzy
-msgid "go_to_quiz_result"
-msgstr "Go to quiz result"
-
-#, fuzzy
-msgid "end_quiz"
-msgstr "Quiz end"
-
-#, fuzzy
-msgid "score"
-msgstr "Score"
-
-#, fuzzy
-msgid "get_certificate"
-msgstr "Get your certificate!"
-
-#, fuzzy
-msgid "certificate"
-msgstr "Certificate of Completion"
-
-#, fuzzy
-msgid "fun_statistics_msg"
-msgstr "Here are some fun statistics!"
-
-#, fuzzy
-msgid "highest_quiz_score"
-msgstr "Highest quiz score"
-
-#, fuzzy
-msgid "longest_program"
-msgstr "Longest program"
-
-#, fuzzy
-msgid "number_achievements"
-msgstr "Number of achievements"
-
-#, fuzzy
-msgid "percentage_achieved"
-msgstr "Achieved by {percentage}% of the users"
-=======
 msgid "something_went_wrong_keyword_parsing"
 msgstr ""
 "There is a mistake in your adventure, are all keywords correctly surrounded "
 "with { }?"
->>>>>>> 0d245425
 
 #, fuzzy
 msgid "space"
@@ -2578,8 +2261,4 @@
 #~ msgstr "View"
 
 #~ msgid "class"
-<<<<<<< HEAD
-#~ msgstr "Class"
-=======
-#~ msgstr "Class"
->>>>>>> 0d245425
+#~ msgstr "Class"