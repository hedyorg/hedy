--- conflicted
+++ resolved
@@ -1447,12 +1447,6 @@
 msgid "pair_with_teacher"
 msgstr ""
 
-<<<<<<< HEAD
-msgid "parsons_title"
-msgstr ""
-
-=======
->>>>>>> 58ead06e
 #, fuzzy
 msgid "password"
 msgstr ""
@@ -1655,12 +1649,6 @@
 msgid "question mark"
 msgstr ""
 
-<<<<<<< HEAD
-msgid "quiz_tab"
-msgstr ""
-
-=======
->>>>>>> 58ead06e
 #, fuzzy
 msgid "read_code_label"
 msgstr ""
@@ -3019,12 +3007,9 @@
 
 #~ msgid "mandatory_mode"
 #~ msgstr ""
-<<<<<<< HEAD
-=======
 
 #~ msgid "parsons_title"
 #~ msgstr ""
 
 #~ msgid "quiz_tab"
 #~ msgstr ""
->>>>>>> 58ead06e
