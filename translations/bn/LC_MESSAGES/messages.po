--- conflicted
+++ resolved
@@ -1,29 +1,18 @@
-
 msgid ""
 msgstr ""
 "Project-Id-Version: PACKAGE VERSION\n"
 "Report-Msgid-Bugs-To: \n"
-<<<<<<< HEAD
-"POT-Creation-Date: 2022-09-27 12:02+0300\n"
-"PO-Revision-Date: 2022-08-29 07:56+0000\n"
-=======
 "POT-Creation-Date: 2022-08-25 10:29+0200\n"
 "PO-Revision-Date: 2022-09-25 22:28+0000\n"
->>>>>>> c71f77e2
 "Last-Translator: Anonymous <noreply@weblate.org>\n"
+"Language-Team: bn <LL@li.org>\n"
 "Language: bn\n"
-"Language-Team: bn <LL@li.org>\n"
-"Plural-Forms: nplurals=2; plural=n > 1\n"
 "MIME-Version: 1.0\n"
 "Content-Type: text/plain; charset=utf-8\n"
 "Content-Transfer-Encoding: 8bit\n"
-<<<<<<< HEAD
-"Generated-By: Babel 2.9.1\n"
-=======
 "Plural-Forms: nplurals=2; plural=n > 1;\n"
 "X-Generator: Weblate 4.14.1\n"
 "Generated-By: Babel 2.10.1\n"
->>>>>>> c71f77e2
 
 #, fuzzy
 msgid "program_contains_error"
@@ -561,10 +550,6 @@
 msgstr "Are you sure you want to create these accounts?"
 
 #, fuzzy
-msgid "class"
-msgstr "Class"
-
-#, fuzzy
 msgid "download_login_credentials"
 msgstr ""
 
@@ -575,10 +560,6 @@
 #, fuzzy
 msgid "no"
 msgstr "No"
-
-#, fuzzy
-msgid "generate_passwords"
-msgstr "Generate passwords"
 
 #, fuzzy
 msgid "reset_view"
@@ -741,8 +722,9 @@
 msgid "hide_keyword_switcher"
 msgstr "Hide keyword switcher"
 
-msgid "hide_quiz"
-msgstr ""
+#, fuzzy
+msgid "quiz_tab"
+msgstr "Quiz"
 
 #, fuzzy
 msgid "hide_parsons"
@@ -897,10 +879,6 @@
 msgstr "Title"
 
 #, fuzzy
-msgid "quiz_tab"
-msgstr "Quiz"
-
-#, fuzzy
 msgid "specific_adventure_mode"
 msgstr "You're currently in adventure '{adventure}', click on 'Hedy' to view all adventures."
 
@@ -1305,228 +1283,226 @@
 msgstr "Other"
 
 #, fuzzy
+msgid "update_profile"
+msgstr "Update profile"
+
+#, fuzzy
+msgid "destroy_profile"
+msgstr "Delete profile"
+
+#, fuzzy
+msgid "change_password"
+msgstr "Change password"
+
+#, fuzzy
+msgid "current_password"
+msgstr "Current password"
+
+#, fuzzy
+msgid "new_password"
+msgstr "New password"
+
+#, fuzzy
+msgid "repeat_new_password"
+msgstr "Repeat new password"
+
+#, fuzzy
+msgid "request_teacher"
+msgstr "Would you like to apply for a teacher's account?"
+
+#, fuzzy
+msgid "request_teacher_account"
+msgstr "Request teacher account"
+
+#, fuzzy
+msgid "recent"
+msgstr "My recent programs"
+
+msgid "all"
+msgstr ""
+
+msgid "submitted"
+msgstr ""
+
+#, fuzzy
+msgid "submitted_header"
+msgstr "This is a submitted program and can't be altered."
+
+#, fuzzy
+msgid "title"
+msgstr "Title"
+
+#, fuzzy
+msgid "last_edited"
+msgstr "Last edited"
+
+#, fuzzy
+msgid "favourite_confirm"
+msgstr "Are you sure you want to set this program as your favourite?"
+
+#, fuzzy
+msgid "open"
+msgstr "Open"
+
+#, fuzzy
+msgid "copy_clipboard"
+msgstr "Successfully copied to clipboard"
+
+#, fuzzy
+msgid "unshare_confirm"
+msgstr "Are you sure you want to make the program private?"
+
+#, fuzzy
+msgid "unshare"
+msgstr "Unshare"
+
+#, fuzzy
+msgid "submit_warning"
+msgstr "Are you sure you want to submit this program?"
+
+#, fuzzy
+msgid "submit_program"
+msgstr "Submit"
+
+#, fuzzy
+msgid "share_confirm"
+msgstr "Are you sure you want to make the program public?"
+
+#, fuzzy
+msgid "share"
+msgstr "Share"
+
+#, fuzzy
+msgid "no_programs"
+msgstr "You have no programs yet."
+
+#, fuzzy
+msgid "write_first_program"
+msgstr "Write your first program!"
+
+#, fuzzy
+msgid "certified_teacher"
+msgstr "Certified teacher"
+
+#, fuzzy
+msgid "admin"
+msgstr "Admin"
+
+#, fuzzy
+msgid "distinguished_user"
+msgstr "Distinguished user"
+
+#, fuzzy
+msgid "contributor"
+msgstr "Contributor"
+
+#, fuzzy
+msgid "no_shared_programs"
+msgstr "has no shared programs..."
+
+#, fuzzy
+msgid "quiz_logo_alt"
+msgstr "Quiz logo"
+
+#, fuzzy
+msgid "start_quiz"
+msgstr "Start quiz"
+
+#, fuzzy
+msgid "go_to_first_question"
+msgstr "Go to question 1"
+
+#, fuzzy
+msgid "question"
+msgstr "Question"
+
+#, fuzzy
+msgid "hint"
+msgstr "Hint?"
+
+#, fuzzy
+msgid "submit_answer"
+msgstr "Answer question"
+
+#, fuzzy
+msgid "feedback_success"
+msgstr "Good!"
+
+#, fuzzy
+msgid "feedback_failure"
+msgstr "Wrong!"
+
+#, fuzzy
+msgid "correct_answer"
+msgstr "The correct answer is"
+
+#, fuzzy
+msgid "go_to_question"
+msgstr "Go to question"
+
+#, fuzzy
+msgid "go_to_quiz_result"
+msgstr "Go to quiz result"
+
+#, fuzzy
+msgid "end_quiz"
+msgstr "Quiz end"
+
+#, fuzzy
+msgid "score"
+msgstr "Score"
+
+#, fuzzy
+msgid "recover_password"
+msgstr "Request a password reset"
+
+#, fuzzy
+msgid "send_password_recovery"
+msgstr "Send me a password recovery link"
+
+#, fuzzy
+msgid "reset_password"
+msgstr "Reset password"
+
+#, fuzzy
+msgid "password_repeat"
+msgstr "Repeat password"
+
+#, fuzzy
+msgid "create_account_explanation"
+msgstr "Having your own account allows you to save your programs."
+
+#, fuzzy
+msgid "programming_experience"
+msgstr "Do you have programming experience?"
+
+#, fuzzy
+msgid "languages"
+msgstr "Which of these programming languages have you used before?"
+
+#, fuzzy
+msgid "other_block"
+msgstr "Another block language"
+
+#, fuzzy
+msgid "other_text"
+msgstr "Another text language"
+
+#, fuzzy
+msgid "subscribe_newsletter"
+msgstr "Subscribe to the newsletter"
+
+#, fuzzy
+msgid "agree_with"
+msgstr "I agree to the"
+
+#, fuzzy
+msgid "privacy_terms"
+msgstr "privacy terms"
+
+#, fuzzy
 msgid "agree_third_party"
 msgstr "I consent to being contacted by partners of Leiden University with sales opportunities (optional)"
-
-#, fuzzy
-msgid "update_profile"
-msgstr "Update profile"
-
-#, fuzzy
-msgid "destroy_profile"
-msgstr "Delete profile"
-
-#, fuzzy
-msgid "change_password"
-msgstr "Change password"
-
-#, fuzzy
-msgid "current_password"
-msgstr "Current password"
-
-#, fuzzy
-msgid "new_password"
-msgstr "New password"
-
-#, fuzzy
-msgid "repeat_new_password"
-msgstr "Repeat new password"
-
-#, fuzzy
-msgid "request_teacher"
-msgstr "Would you like to apply for a teacher's account?"
-
-#, fuzzy
-msgid "request_teacher_account"
-msgstr "Request teacher account"
-
-#, fuzzy
-msgid "recent"
-msgstr "My recent programs"
-
-#, fuzzy
-msgid "all"
-msgstr ""
-
-#, fuzzy
-msgid "submitted"
-msgstr ""
-
-#, fuzzy
-msgid "submitted_header"
-msgstr "This is a submitted program and can't be altered."
-
-#, fuzzy
-msgid "title"
-msgstr "Title"
-
-#, fuzzy
-msgid "last_edited"
-msgstr "Last edited"
-
-#, fuzzy
-msgid "favourite_confirm"
-msgstr "Are you sure you want to set this program as your favourite?"
-
-#, fuzzy
-msgid "open"
-msgstr "Open"
-
-#, fuzzy
-msgid "copy_clipboard"
-msgstr "Successfully copied to clipboard"
-
-#, fuzzy
-msgid "unshare_confirm"
-msgstr "Are you sure you want to make the program private?"
-
-#, fuzzy
-msgid "unshare"
-msgstr "Unshare"
-
-#, fuzzy
-msgid "submit_warning"
-msgstr "Are you sure you want to submit this program?"
-
-#, fuzzy
-msgid "submit_program"
-msgstr "Submit"
-
-#, fuzzy
-msgid "share_confirm"
-msgstr "Are you sure you want to make the program public?"
-
-#, fuzzy
-msgid "share"
-msgstr "Share"
-
-#, fuzzy
-msgid "no_programs"
-msgstr "You have no programs yet."
-
-#, fuzzy
-msgid "write_first_program"
-msgstr "Write your first program!"
-
-#, fuzzy
-msgid "certified_teacher"
-msgstr "Certified teacher"
-
-#, fuzzy
-msgid "admin"
-msgstr "Admin"
-
-#, fuzzy
-msgid "distinguished_user"
-msgstr "Distinguished user"
-
-#, fuzzy
-msgid "contributor"
-msgstr "Contributor"
-
-#, fuzzy
-msgid "no_shared_programs"
-msgstr "has no shared programs..."
-
-#, fuzzy
-msgid "quiz_logo_alt"
-msgstr "Quiz logo"
-
-#, fuzzy
-msgid "start_quiz"
-msgstr "Start quiz"
-
-#, fuzzy
-msgid "go_to_first_question"
-msgstr "Go to question 1"
-
-#, fuzzy
-msgid "question"
-msgstr "Question"
-
-#, fuzzy
-msgid "hint"
-msgstr "Hint?"
-
-#, fuzzy
-msgid "submit_answer"
-msgstr "Answer question"
-
-#, fuzzy
-msgid "feedback_success"
-msgstr "Good!"
-
-#, fuzzy
-msgid "feedback_failure"
-msgstr "Wrong!"
-
-#, fuzzy
-msgid "correct_answer"
-msgstr "The correct answer is"
-
-#, fuzzy
-msgid "go_to_question"
-msgstr "Go to question"
-
-#, fuzzy
-msgid "go_to_quiz_result"
-msgstr "Go to quiz result"
-
-#, fuzzy
-msgid "end_quiz"
-msgstr "Quiz end"
-
-#, fuzzy
-msgid "score"
-msgstr "Score"
-
-#, fuzzy
-msgid "recover_password"
-msgstr "Request a password reset"
-
-#, fuzzy
-msgid "send_password_recovery"
-msgstr "Send me a password recovery link"
-
-#, fuzzy
-msgid "reset_password"
-msgstr "Reset password"
-
-#, fuzzy
-msgid "password_repeat"
-msgstr "Repeat password"
-
-#, fuzzy
-msgid "create_account_explanation"
-msgstr "Having your own account allows you to save your programs."
-
-#, fuzzy
-msgid "programming_experience"
-msgstr "Do you have programming experience?"
-
-#, fuzzy
-msgid "languages"
-msgstr "Which of these programming languages have you used before?"
-
-#, fuzzy
-msgid "other_block"
-msgstr "Another block language"
-
-#, fuzzy
-msgid "other_text"
-msgstr "Another text language"
-
-#, fuzzy
-msgid "subscribe_newsletter"
-msgstr "Subscribe to the newsletter"
-
-#, fuzzy
-msgid "agree_with"
-msgstr "I agree to the"
-
-#, fuzzy
-msgid "privacy_terms"
-msgstr "privacy terms"
 
 #, fuzzy
 msgid "already_account"
@@ -1952,8 +1928,6 @@
 #, fuzzy
 msgid "adventure_empty"
 msgstr "You didn't enter an adventure name!"
-<<<<<<< HEAD
-=======
 
 #, fuzzy
 msgid "all"
@@ -1973,5 +1947,4 @@
 
 #, fuzzy
 msgid "hide_quiz"
-msgstr "Hide quiz"
->>>>>>> c71f77e2
+msgstr "Hide quiz"