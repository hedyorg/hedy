<<<<<<< HEAD
=======
msgid ""
msgstr "Project-Id-Version: PACKAGE VERSION\nReport-Msgid-Bugs-To: \nPOT-Creation-Date: 2023-11-02 08:48+0200\nPO-Revision-Date: 2023-11-14 20:05+0000\nLast-Translator: Prefill add-on <noreply-addon-prefill@weblate.org>\nLanguage-Team: LANGUAGE <LL@li.org>\nLanguage: bn\nMIME-Version: 1.0\nContent-Type: text/plain; charset=UTF-8\nContent-Transfer-Encoding: 8bit\nPlural-Forms: nplurals=2; plural=n > 1;\nX-Generator: Weblate 5.2-dev\n"

>>>>>>> 307a3f32
#, fuzzy
msgid "Access Before Assign"
msgstr "You tried to use the variable {name} on line {access_line_number}, but you set it on line {definition_line_number}. Set a variable before using it."

#, fuzzy
msgid "Cyclic Var Definition"
msgstr "The name {variable} needs to be set before you can use it on the right-hand side of the is command"

#, fuzzy
msgid "Has Blanks"
msgstr "Your code is incomplete. It contains blanks that you have to replace with code."

#, fuzzy
msgid "Incomplete"
msgstr "Oops! You forgot a bit of code! On line {line_number}, you need to enter text behind {incomplete_command}."

#, fuzzy
msgid "Incomplete Repeat"
msgstr "It looks like you forgot to use {command} with the repeat command you used on line {line_number}."

#, fuzzy
msgid "Invalid"
msgstr "{invalid_command} is not a Hedy level {level} command. Did you mean {guessed_command}?"

#, fuzzy
msgid "Invalid Argument"
msgstr "You cannot use the command {command} with {invalid_argument} . Try changing {invalid_argument} to {allowed_types}."

#, fuzzy
msgid "Invalid Argument Type"
msgstr "You cannot use {command} with {invalid_argument} because it is {invalid_type}. Try changing {invalid_argument} to {allowed_types}."

#, fuzzy
msgid "Invalid At Command"
msgstr "The {at} command may not be used from level 16 onward. You can use square brackets to use an element from a list, for example `friends[i]`, `lucky_numbers[{random}]`."

#, fuzzy
msgid "Invalid Space"
msgstr "Oops! You started a line with a space on line {line_number}. Spaces confuse computers, can you remove it?"

#, fuzzy
msgid "Invalid Type Combination"
msgstr "You cannot use {invalid_argument} and {invalid_argument_2} with {command} because one is {invalid_type} and the other is {invalid_type_2}. Try changing {invalid_argument} to {invalid_type_2} or {invalid_argument_2} to {invalid_type}."

#, fuzzy
msgid "Locked Language Feature"
msgstr "You are using {concept}! That is awesome, but {concept} is not unlocked yet! It will be unlocked in a later level."

#, fuzzy
msgid "Lonely Echo"
msgstr "You used an echo before an ask, or an echo without an ask. First ask for input, then echo."

#, fuzzy
msgid "Lonely Text"
msgstr "It looks like you forgot to use a command with the text you put in line {line_number}"

#, fuzzy
msgid "Missing Command"
msgstr "It looks like you forgot to use a command on line {line_number}."

#, fuzzy
msgid "Missing Inner Command"
msgstr "It looks like you forgot to use a command with the {command} statement you used on line {line_number}."

msgid "Misspelled At Command"
msgstr ""

#, fuzzy
msgid "No Indentation"
msgstr "You used too few spaces in line {line_number}. You used {leading_spaces} spaces, which is not enough. Start every new block with {indent_size} spaces more than the line before."

#, fuzzy
msgid "Parse"
msgstr "The code you entered is not valid Hedy code. There is a mistake on line {location[0]}, at position {location[1]}. You typed {character_found}, but that is not allowed."

#, fuzzy
msgid "Pressit Missing Else"
msgstr "You forgot to add what happens when you press a different key, add an {else} to your code"

#, fuzzy
msgid "Too Big"
msgstr "Wow! Your program has an impressive {lines_of_code} lines of code! But we can only process {max_lines} lines in this level. Make your program smaller and try again."

#, fuzzy
msgid "Unexpected Indentation"
msgstr "You used too many spaces in line {line_number}. You used {leading_spaces} spaces, which is too much. Start every new block with {indent_size} spaces more than the line before."

#, fuzzy
msgid "Unquoted Assignment"
msgstr "From this level, you need to place texts to the right of the `is` between quotes. You forgot that for the text {text}."

#, fuzzy
msgid "Unquoted Equality Check"
msgstr "If you want to check if a variable is equal to multiple words, the words should be surrounded by quotation marks!"

#, fuzzy
msgid "Unquoted Text"
msgstr "Be careful. If you ask or print something the text should start and finish with a quotation mark. You forgot one somewhere."

#, fuzzy
msgid "Unsupported Float"
msgstr "Non-integer numbers are not supported yet but they will be in a few levels. For now change {value} to an integer."

#, fuzzy
msgid "Unsupported String Value"
msgstr "Text values cannot contain {invalid_value}."

#, fuzzy
msgid "Var Undefined"
msgstr "You tried to use the variable {name}, but you did not set it. It is also possible that you were trying to use the word {name} but forgot quotation marks."

#, fuzzy
msgid "Wrong Level"
msgstr "That was correct Hedy code, but not at the right level. You wrote {offending_keyword} for level {working_level}. Tip: {tip}"

#, fuzzy
msgid "account_overview"
msgstr "Account overview"

#, fuzzy
msgid "accounts_created"
msgstr "Accounts where successfully created."

#, fuzzy
msgid "accounts_intro"
msgstr "On this page you can create accounts for multiple students at the same time. It is also possible to directly add them to one of your classes. By pressing the green + on the bottom right of the page you can add extra rows. You can delete a row by pressing the corresponding red cross. Make sure no rows are empty when you press \"Create accounts\". Please keep in mind that every username and mail address needs to be unique and the password needs to be <b>at least</b> 6 characters."

#, fuzzy
msgid "achievement_earned"
msgstr "You've earned an achievement!"

#, fuzzy
msgid "achievements"
msgstr "achievements"

#, fuzzy
msgid "achievements_check_icon_alt"
msgstr "You've earned an achievement!"

#, fuzzy
msgid "achievements_logo_alt"
msgstr "achievements"

#, fuzzy
msgid "add"
msgstr "Add"

#, fuzzy
msgid "add_students"
msgstr "students"

#, fuzzy
msgid "add_students_options"
msgstr "Create student accounts"

#, fuzzy
msgid "admin"
msgstr "Admin"

#, fuzzy
msgid "advance_button"
msgstr "Go to level {level}"

#, fuzzy
msgid "adventure"
msgstr "Adventure"

#, fuzzy
msgid "adventure_duplicate"
msgstr "You already have an adventure with this name."

#, fuzzy
msgid "adventure_empty"
msgstr "You didn't enter an adventure name!"

#, fuzzy
msgid "adventure_exp_1"
msgstr "Type your adventure of choice on the right-hand side. After creating your adventure you can include it in one of your classes under \"customizations\". If you want to include a command in your adventure please use code anchors like this:"

#, fuzzy
msgid "adventure_exp_2"
msgstr "If you want to show actual code snippets, for example to give student a template or example of the code. Please use pre anchors like this:"

#, fuzzy
msgid "adventure_exp_3"
msgstr "You can use the \"preview\" button to view a styled version of your adventure. To view the adventure on a dedicated page, select \"view\" from the teachers page."

#, fuzzy
msgid "adventure_id_invalid"
msgstr "This adventure id is invalid."

#, fuzzy
msgid "adventure_length"
msgstr "Your adventure has to be at least 20 characters."

#, fuzzy
msgid "adventure_name_invalid"
msgstr "This adventure name is invalid."

#, fuzzy
msgid "adventure_prompt"
msgstr "Please enter the name of the adventure"

#, fuzzy
msgid "adventure_terms"
msgstr "I agree that my adventure might be made publicly available on Hedy."

#, fuzzy
msgid "adventure_updated"
msgstr "The adventure has been updated!"

#, fuzzy
msgid "adventures"
msgstr "Available Adventures"

#, fuzzy
msgid "adventures_restored"
msgstr "The default adventures have been restored!"

#, fuzzy
msgid "ago"
msgstr "{timestamp} ago"

#, fuzzy
msgid "agree_invalid"
msgstr "You have to agree with the privacy terms."

#, fuzzy
msgid "agree_with"
msgstr "I agree to the"

#, fuzzy
msgid "ajax_error"
msgstr "There was an error, please try again."

#, fuzzy
msgid "all"
msgstr "All"

#, fuzzy
msgid "all_class_highscores"
msgstr "All students visible in class highscores"

#, fuzzy
msgid "already_account"
msgstr "Already have an account?"

#, fuzzy
msgid "already_program_running"
msgstr "Start programming"

#, fuzzy
msgid "already_teacher"
msgstr "You already have a teacher account."

#, fuzzy
msgid "already_teacher_request"
msgstr "You already have a pending teacher request."

#, fuzzy
msgid "amount_created"
msgstr "programs created"

#, fuzzy
msgid "amount_saved"
msgstr "programs saved"

#, fuzzy
msgid "amount_submitted"
msgstr "programs submitted"

#, fuzzy
msgid "are_you_sure"
msgstr "Are you sure? You cannot revert this action."

#, fuzzy
msgid "ask_needs_var"
msgstr "Starting in level 2, ask needs to be used with a variable. Example: name is ask What are you called?"

#, fuzzy
msgid "back_to_class"
msgstr "Go back to class"

#, fuzzy
msgid "back_to_teachers_page"
msgstr "Go back to teachers page"

#, fuzzy
msgid "become_a_sponsor"
msgstr "Become a sponsor"

#, fuzzy
msgid "birth_year"
msgstr "Birth year"

#, fuzzy
msgid "by"
msgstr "by"

#, fuzzy
msgid "cancel"
msgstr "Cancel"

#, fuzzy
msgid "cant_parse_exception"
msgstr "Couldn't parse the program"

#, fuzzy
msgid "catch_index_exception"
msgstr "You tried to access the list {list_name} but it is either empty or the index is not there."

#, fuzzy
msgid "certificate"
msgstr "Certificate of Completion"

#, fuzzy
msgid "certified_teacher"
msgstr "Certified teacher"

#, fuzzy
msgid "change_password"
msgstr "Change password"

#, fuzzy
msgid "cheatsheet_title"
msgstr "Hide cheatsheet"

#, fuzzy
msgid "class_already_joined"
msgstr "You are already a student of class"

#, fuzzy
msgid "class_customize_success"
msgstr "Class successfully customized."

#, fuzzy
msgid "class_live"
msgstr "Live statistics"

#, fuzzy
msgid "class_name_duplicate"
msgstr "You already have a class with this name."

#, fuzzy
msgid "class_name_empty"
msgstr "You didn't enter a class name!"

#, fuzzy
msgid "class_name_invalid"
msgstr "This class name is invalid."

#, fuzzy
msgid "class_name_prompt"
msgstr "Please enter the name of the class"

#, fuzzy
msgid "class_overview"
msgstr "Class overview"

#, fuzzy
msgid "close"
msgstr "Sluiten"

#, fuzzy
msgid "comma"
msgstr "a comma"

#, fuzzy
msgid "command_not_available_yet_exception"
msgstr "Command not available yet"

#, fuzzy
msgid "command_unavailable_exception"
msgstr "Command not correct anymore"

#, fuzzy
msgid "commands"
msgstr "Commands"

#, fuzzy
msgid "common_errors"
msgstr "Common errors"

#, fuzzy
msgid "congrats_message"
msgstr "Congratulations, {username}, you have completed Hedy!"

#, fuzzy
msgid "content_invalid"
msgstr "This adventure is invalid."

#, fuzzy
msgid "contributor"
msgstr "Contributor"

#, fuzzy
msgid "copy_clipboard"
msgstr "Successfully copied to clipboard"

#, fuzzy
msgid "copy_join_link"
msgstr "Please copy and paste this link into a new tab:"

#, fuzzy
msgid "copy_link_success"
msgstr "Copy link to share"

#, fuzzy
msgid "copy_link_to_share"
msgstr "Copy link to share"

#, fuzzy
msgid "copy_mail_link"
msgstr "Please copy and paste this link into a new tab:"

#, fuzzy
msgid "correct_answer"
msgstr "The correct answer is"

#, fuzzy
msgid "country"
msgstr "Country"

#, fuzzy
msgid "country_invalid"
msgstr "Please select a valid country."

#, fuzzy
msgid "country_title"
msgstr "Please select a valid country."

#, fuzzy
msgid "create_account"
msgstr "Create account"

#, fuzzy
msgid "create_accounts"
msgstr "Create multiple accounts"

#, fuzzy
msgid "create_accounts_prompt"
msgstr "Are you sure you want to create these accounts?"

#, fuzzy
msgid "create_adventure"
msgstr "Create adventure"

#, fuzzy
msgid "create_class"
msgstr "Create a new class"

#, fuzzy
msgid "create_multiple_accounts"
msgstr "Create multiple accounts"

#, fuzzy
msgid "create_public_profile"
msgstr "Public profile"

#, fuzzy
msgid "create_question"
msgstr "Do you want to create one?"

#, fuzzy
msgid "create_student_account"
msgstr "Create an account"

#, fuzzy
msgid "create_student_account_explanation"
msgstr "You can save your own programs with an account."

#, fuzzy
msgid "create_teacher_account"
msgstr "Create a teacher account"

#, fuzzy
msgid "create_teacher_account_explanation"
msgstr "With a teacher account, you can save your programs and see the results of your students."

#, fuzzy
msgid "creator"
msgstr "Creator"

#, fuzzy
msgid "current_password"
msgstr "Current password"

#, fuzzy
msgid "customization_deleted"
msgstr "Customizations successfully deleted."

#, fuzzy
msgid "customize_adventure"
msgstr "Customize adventure"

#, fuzzy
msgid "customize_class"
msgstr "Customize class"

#, fuzzy
msgid "dash"
msgstr "a dash"

#, fuzzy
msgid "default_403"
msgstr "Looks like you aren't authorized..."

#, fuzzy
msgid "default_404"
msgstr "We could not find that page..."

#, fuzzy
msgid "default_500"
msgstr "Something went wrong..."

#, fuzzy
msgid "delete"
msgstr "Delete"

#, fuzzy
msgid "delete_adventure_prompt"
msgstr "Are you sure you want to remove this adventure?"

#, fuzzy
msgid "delete_class_prompt"
msgstr "Are you sure you want to delete the class?"

#, fuzzy
msgid "delete_confirm"
msgstr "Are you sure you want to delete the program?"

#, fuzzy
msgid "delete_invite"
msgstr "Delete invitation"

#, fuzzy
msgid "delete_invite_prompt"
msgstr "Are you sure you want to remove this class invitation?"

#, fuzzy
msgid "delete_public"
msgstr "Delete public profile"

#, fuzzy
msgid "delete_success"
msgstr "Program deleted successfully."

#, fuzzy
msgid "destroy_profile"
msgstr "Delete profile"

#, fuzzy
msgid "developers_mode"
msgstr "Programmer's mode"

#, fuzzy
msgid "directly_available"
msgstr "Directly open"

#, fuzzy
msgid "disable"
msgstr "Disable"

#, fuzzy
msgid "disabled"
msgstr "Disabled"

#, fuzzy
msgid "disabled_button_locked"
msgstr "Your teacher hasn't unlocked this level yet"

#, fuzzy
msgid "disabled_button_quiz"
msgstr "Your quiz score is below the threshold, try again!"

#, fuzzy
msgid "discord_server"
msgstr "Discord server"

#, fuzzy
msgid "distinguished_user"
msgstr "Distinguished user"

#, fuzzy
msgid "double quotes"
msgstr "double quotes"

#, fuzzy
msgid "download"
msgstr "Download"

#, fuzzy
msgid "download_login_credentials"
msgstr "Do you want to download the login credentials after the accounts creation?"

#, fuzzy
msgid "duplicate"
msgstr "Duplicate"

#, fuzzy
msgid "duplicate_tag"
msgstr "You already have a tag with this name।"

#, fuzzy
msgid "echo_and_ask_mismatch_exception"
msgstr "Echo and ask mismatch"

#, fuzzy
msgid "echo_out"
msgstr "Starting in level 2 echo is no longer needed. You can repeat an answer with ask and print now. Example: name is ask What are you called? print hello name"

#, fuzzy
msgid "edit_code_button"
msgstr "Edit code"

#, fuzzy
msgid "email"
msgstr "Email"

#, fuzzy
msgid "email_invalid"
msgstr "Please enter a valid email."

#, fuzzy
msgid "end_quiz"
msgstr "Quiz end"

#, fuzzy
msgid "english"
msgstr "English"

#, fuzzy
msgid "enter"
msgstr "Enter"

#, fuzzy
msgid "enter_password"
msgstr "Enter a new password for"

#, fuzzy
msgid "enter_text"
msgstr "Enter your answer here..."

#, fuzzy
msgid "error_logo_alt"
msgstr "Error logo"

#, fuzzy
msgid "exclamation mark"
msgstr "an exclamation mark"

#, fuzzy
msgid "exercise"
msgstr "Exercise"

#, fuzzy
msgid "exercise_doesnt_exist"
msgstr "This exercise doesn't exist"

#, fuzzy
msgid "exists_email"
msgstr "That email is already in use."

#, fuzzy
msgid "exists_username"
msgstr "That username is already in use."

#, fuzzy
msgid "experience_invalid"
msgstr "Please select a valid experience, choose (Yes, No)."

#, fuzzy
msgid "expiration_date"
msgstr "Expiration date"

#, fuzzy
msgid "explore_explanation"
msgstr "On this page you can look through programs created by other Hedy users. You can filter on both a Hedy level and adventure. Click on \"View program\" to open a program and run it. Programs with a red header contain a mistake. You can still open the program, but running it will result in an error. You can of course try to fix it! If the creator has a public profile you can click their username to visit their profile. There you will find all their shared programs and much more!"

#, fuzzy
msgid "explore_programs"
msgstr "Explore programs"

#, fuzzy
msgid "explore_programs_logo_alt"
msgstr "Explore programs"

#, fuzzy
msgid "favorite_program"
msgstr "Favorite program"

#, fuzzy
msgid "favourite_confirm"
msgstr "Are you sure you want to set this program as your favourite?"

#, fuzzy
msgid "favourite_program"
msgstr "Favourite program"

#, fuzzy
msgid "favourite_program_invalid"
msgstr "Your chosen favourite program is invalid."

#, fuzzy
msgid "favourite_success"
msgstr "Your program is set as favourite."

#, fuzzy
msgid "female"
msgstr "Female"

#, fuzzy
msgid "float"
msgstr "a number"

#, fuzzy
msgid "for_teachers"
msgstr "For teachers"

#, fuzzy
msgid "forgot_password"
msgstr "Forgot your password?"

#, fuzzy
msgid "from_another_teacher"
msgstr "From another teacher"

#, fuzzy
msgid "from_magazine_website"
msgstr "From a magazine or website"

#, fuzzy
msgid "from_video"
msgstr "From a video"

#, fuzzy
msgid "fun_statistics_msg"
msgstr "Here are some fun statistics!"

#, fuzzy
msgid "gender"
msgstr "Gender"

#, fuzzy
msgid "gender_invalid"
msgstr "Please select a valid gender, choose (Female, Male, Other)."

#, fuzzy
msgid "general"
msgstr "Gender"

#, fuzzy
msgid "general_settings"
msgstr "General settings"

#, fuzzy
msgid "generate_passwords"
msgstr "Generate passwords"

#, fuzzy
msgid "get_certificate"
msgstr "Get your certificate!"

#, fuzzy
msgid "give_link_to_teacher"
msgstr "Give the following link to your teacher:"

#, fuzzy
msgid "go_back_to_main"
msgstr "Go back to main page"

#, fuzzy
msgid "go_to_question"
msgstr "Go to question"

#, fuzzy
msgid "go_to_quiz_result"
msgstr "Go to quiz result"

#, fuzzy
msgid "goto_profile"
msgstr "Go to my profile"

#, fuzzy
msgid "grid_overview"
msgstr "Overview of programs per adventure"

#, fuzzy
msgid "hand_in"
msgstr "Hand in"

#, fuzzy
msgid "hand_in_exercise"
msgstr "Hand in exercise"

#, fuzzy
msgid "heard_about_hedy"
msgstr "How have you heard about Hedy?"

#, fuzzy
msgid "heard_about_invalid"
msgstr "Please select a valid way you heard about us."

#, fuzzy
msgid "hedy_achievements"
msgstr "My achievements"

#, fuzzy
msgid "hedy_choice_title"
msgstr "Hedy's Choice"

#, fuzzy
msgid "hedy_logo_alt"
msgstr "Hedy logo"

#, fuzzy
msgid "hedy_on_github"
msgstr "Hedy on Github"

#, fuzzy
msgid "hedy_tutorial_logo_alt"
msgstr "Start hedy tutorial"

#, fuzzy
msgid "hello_logo"
msgstr "hello"

#, fuzzy
msgid "hello_world"
msgstr "Hello world!"

#, fuzzy
msgid "hidden"
msgstr "Hint?"

#, fuzzy
msgid "hide_cheatsheet"
msgstr "Hide cheatsheet"

#, fuzzy
msgid "hide_keyword_switcher"
msgstr "Hide keyword switcher"

#, fuzzy
msgid "hide_parsons"
msgstr "Hide parsons"

#, fuzzy
msgid "hide_quiz"
msgstr "Hide quiz"

#, fuzzy
msgid "highest_level_reached"
msgstr "Highest level reached"

#, fuzzy
msgid "highest_quiz_score"
msgstr "Highest quiz score"

#, fuzzy
msgid "highscore_explanation"
msgstr "On this page you can look through programs created by other Hedy users. You can filter on both a Hedy level and adventure. Click on \"View program\" to open a program and run it. Programs with a red header contain a mistake. You can still open the program, but running it will result in an error. You can of course try to fix it! If the creator has a public profile you can click their username to visit their profile. There you will find all their shared programs and much more!"

#, fuzzy
msgid "highscore_no_public_profile"
msgstr "You don't have a public profile and are therefore not listed on the highscores. Do you wish to create one?"

#, fuzzy
msgid "highscores"
msgstr "Score"

#, fuzzy
msgid "hint"
msgstr "Hint?"

#, fuzzy
msgid "ill_work_some_more"
msgstr "I'll work on it a little longer"

#, fuzzy
msgid "image_invalid"
msgstr "Your chosen image is invalid."

#, fuzzy
msgid "incomplete_command_exception"
msgstr "Incomplete Command"

#, fuzzy
msgid "incorrect_handling_of_quotes_exception"
msgstr "Incorrect handling of quotes"

#, fuzzy
msgid "incorrect_use_of_types_exception"
msgstr "Incorrect use of types"

#, fuzzy
msgid "incorrect_use_of_variable_exception"
msgstr "Incorrect use of variable"

#, fuzzy
msgid "indentation_exception"
msgstr "Incorrect Indentation"

#, fuzzy
msgid "input"
msgstr "input from ask"

#, fuzzy
msgid "integer"
msgstr "a number"

#, fuzzy
msgid "invalid_class_link"
msgstr "Invalid link for joining the class."

#, fuzzy
msgid "invalid_command_exception"
msgstr "Invalid command"

#, fuzzy
msgid "invalid_keyword_language_comment"
<<<<<<< HEAD
msgstr "# The provided keyword language is invalid, keyword language is set to English"
=======
msgstr ""
"# The provided keyword language is invalid, keyword language is set to "
"English"
>>>>>>> 307a3f32

#, fuzzy
msgid "invalid_language_comment"
msgstr "# The provided language is invalid, language set to English"

#, fuzzy
msgid "invalid_level_comment"
msgstr "# The provided level is invalid, level is set to level 1"

#, fuzzy
msgid "invalid_program_comment"
msgstr "# The provided program is invalid, please try again"

#, fuzzy
msgid "invalid_teacher_invitation_code"
msgstr "The teacher invitation code is invalid. To become a teacher, reach out to hello@hedy.org."

#, fuzzy
msgid "invalid_tutorial_step"
msgstr "Invalid tutorial step"

#, fuzzy
msgid "invalid_username_password"
msgstr "Invalid username/password."

#, fuzzy
msgid "invite_by_username"
msgstr "All usernames need to be unique."

#, fuzzy
msgid "invite_date"
msgstr "Invite date"

#, fuzzy
msgid "invite_message"
msgstr "You have received an invitation to join class"

#, fuzzy
msgid "invite_prompt"
msgstr "Enter a username"

#, fuzzy
msgid "invite_teacher"
msgstr "Invite a teacher"

#, fuzzy
msgid "join_class"
msgstr "Join class"

#, fuzzy
msgid "join_prompt"
msgstr "You need to have an account to join a class. Would you like to login now?"

#, fuzzy
msgid "keyword_language_invalid"
msgstr "Please select a valid keyword language (select English or your own language)."

#, fuzzy
msgid "language"
msgstr "Language"

#, fuzzy
msgid "language_invalid"
msgstr "Please select a valid language."

#, fuzzy
msgid "languages"
msgstr "Which of these programming languages have you used before?"

#, fuzzy
msgid "last_achievement"
msgstr "Last earned achievement"

#, fuzzy
msgid "last_edited"
msgstr "Last edited"

#, fuzzy
msgid "last_error"
msgstr "Last error"

#, fuzzy
msgid "last_login"
msgstr "Last login"

#, fuzzy
msgid "last_program"
msgstr "Last program"

#, fuzzy
msgid "last_update"
msgstr "Last update"

#, fuzzy
msgid "lastname"
msgstr "Name"

#, fuzzy
msgid "leave_class"
msgstr "Leave class"

#, fuzzy
msgid "level"
msgstr "Level"

#, fuzzy
msgid "level_accessible"
msgstr "Level is open to students"

#, fuzzy
msgid "level_disabled"
msgstr "Level disabled"

#, fuzzy
msgid "level_future"
msgstr "This level will open automatically after the opening date"

#, fuzzy
msgid "level_invalid"
msgstr "This Hedy level in invalid."

#, fuzzy
msgid "level_not_class"
msgstr "You're in a class where this level has not been made available yet"

#, fuzzy
msgid "level_title"
msgstr "Level"

#, fuzzy
msgid "link"
msgstr "Log in"

#, fuzzy
msgid "list"
msgstr "a list"

#, fuzzy
msgid "live_dashboard"
msgstr "Live Dashboard"

#, fuzzy
msgid "logged_in_to_share"
msgstr "You must be logged in to save and share a program."

#, fuzzy
msgid "login"
msgstr "Log in"

#, fuzzy
msgid "login_long"
msgstr "Log in to your account"

#, fuzzy
msgid "login_to_save_your_work"
msgstr "Log in to save your work"

#, fuzzy
msgid "logout"
msgstr "Log out"

#, fuzzy
msgid "longest_program"
msgstr "Longest program"

#, fuzzy
msgid "mail_change_password_body"
msgstr "Change password"

#, fuzzy
msgid "mail_change_password_subject"
msgstr "Change password"

#, fuzzy
msgid "mail_error_change_processed"
msgstr "Something went wrong when sending a validation mail, the changes are still correctly processed."

#, fuzzy
msgid "mail_goodbye"
msgstr ""
"Thank you!\n"
"The Hedy team"

#, fuzzy
msgid "mail_hello"
msgstr "Hi {username}!"

#, fuzzy
msgid "mail_recover_password_body"
msgstr ""
<<<<<<< HEAD
"By clicking on this link, you can set a new Hedy password. This link is valid for <b>4</b> hours.\n"
=======
"By clicking on this link, you can set a new Hedy password. This link is "
"valid for <b>4</b> hours.\n"
>>>>>>> 307a3f32
"If you haven't required a password reset, please ignore this email: {link}"

msgid "mail_recover_password_subject"
msgstr "একটি পাসওয়ার্ড রিসেট অনুরোধ।"

#, fuzzy
msgid "mail_reset_password_body"
msgstr "Reset password"

#, fuzzy
msgid "mail_reset_password_subject"
msgstr "Reset password"

#, fuzzy
msgid "mail_welcome_teacher_body"
msgstr ""
"<strong>Welcome!</strong>\n"
"Congratulations on your brand new Hedy teachers account. Welcome to the world wide community of Hedy teachers!\n"
"<strong>What teachers accounts can do</strong>\n"
"With your teacher account, you have the option to create classes. Your students can than join your classes and you can see their progress. Classes are made and managed though the for <a href=\"https://hedycode.com/for-teachers\">teachers page</a>.\n"
"<strong>How to share ideas</strong>\n"
"If you are using Hedy in class, you probably have ideas for improvements! You can share those ideas with us on the <a href=\"https://github.com/hedyorg/hedy/discussions/categories/ideas\">Ideas Discussion</a>.\n"
"<strong>How to ask for help</strong>\n"
"If anything is unclear, you can post in the <a href=\"https://github.com/hedyorg/hedy/discussions/categories/q-a\">Q&A discussion</a>, or <a href=\"mailto: hello@hedy.org\">send us an email</a>.\n"
"Keep programming!"

#, fuzzy
msgid "mail_welcome_teacher_subject"
msgstr "Your Hedy teacher account is ready"

#, fuzzy
msgid "mail_welcome_verify_body"
msgstr ""
"Your Hedy account has been created successfully. Welcome!\n"
"Please click on this link to verify your email address: {link}"

#, fuzzy
msgid "mail_welcome_verify_subject"
msgstr "Welcome to Hedy"

#, fuzzy
msgid "mailing_title"
msgstr "Title"

#, fuzzy
msgid "main_subtitle"
msgstr "programs submitted"

#, fuzzy
msgid "main_title"
msgstr "Title"

#, fuzzy
msgid "make_sure_you_are_done"
msgstr "Make sure you are done! You will not be able to change your program anymore after you click \"Hand in\"."

#, fuzzy
msgid "male"
msgstr "Male"

#, fuzzy
msgid "mandatory_mode"
msgstr "Mandatory developer's mode"

#, fuzzy
msgid "my_account"
msgstr "My account"

#, fuzzy
msgid "my_achievements"
msgstr "My achievements"

#, fuzzy
msgid "my_adventures"
msgstr "My adventures"

#, fuzzy
msgid "my_classes"
msgstr "My classes"

#, fuzzy
msgid "my_messages"
msgstr "My messages"

#, fuzzy
msgid "my_public_profile"
msgstr "My public profile"

#, fuzzy
msgid "name"
msgstr "Name"

#, fuzzy
msgid "nav_explore"
msgstr "Explore"

#, fuzzy
msgid "nav_hedy"
msgstr "Hedy"

#, fuzzy
msgid "nav_learn_more"
msgstr "Learn more"

#, fuzzy
msgid "nav_start"
msgstr "Home"

#, fuzzy
msgid "nested blocks"
msgstr "a block in a block"

#, fuzzy
msgid "new_password"
msgstr "New password"

#, fuzzy
msgid "new_password_repeat"
msgstr "Repeat new password"

#, fuzzy
msgid "newline"
msgstr "a new line"

#, fuzzy
msgid "next_exercise"
msgstr "Next exercise"

#, fuzzy
msgid "next_page"
msgstr "Next page"

#, fuzzy
msgid "next_step_tutorial"
msgstr "Next step >>>"

#, fuzzy
msgid "no"
msgstr "No"

#, fuzzy
msgid "no_account"
msgstr "No account?"

#, fuzzy
msgid "no_accounts"
msgstr "There are no accounts to create."

#, fuzzy
msgid "no_certificate"
msgstr "This user hasn't earned the Hedy Certificate of Completion"

#, fuzzy
msgid "no_more_flat_if"
msgstr "Starting in level 8, the code after {if} needs to be placed on the next line and start with 4 spaces."

#, fuzzy
msgid "no_programs"
msgstr "You have no programs yet."

#, fuzzy
msgid "no_public_profile"
msgstr "Public profile"

#, fuzzy
msgid "no_shared_programs"
msgstr "has no shared programs..."

#, fuzzy
msgid "no_such_adventure"
msgstr "This adventure doesn't exist!"

#, fuzzy
msgid "no_such_class"
msgstr "No such Hedy class"

#, fuzzy
msgid "no_such_highscore"
msgstr "No such Hedy level!"

#, fuzzy
msgid "no_such_level"
msgstr "No such Hedy level!"

#, fuzzy
msgid "no_such_program"
msgstr "No such Hedy program!"

#, fuzzy
msgid "no_tag"
msgstr "No tag provided!"

#, fuzzy
msgid "no_tags"
msgstr "No tags yet।"

#, fuzzy
msgid "not_enrolled"
msgstr "Looks like you are not in this class!"

#, fuzzy
msgid "not_in_class_no_handin"
msgstr "You are not in a class, so there's no need for you to hand in anything."

#, fuzzy
msgid "not_logged_in_cantsave"
msgstr "Your program will not be saved।"

#, fuzzy
msgid "not_logged_in_handin"
msgstr "You must be logged in to hand in an assignment."

#, fuzzy
msgid "not_teacher"
msgstr "Looks like you are not a teacher!"

#, fuzzy
msgid "number"
msgstr "a number"

#, fuzzy
msgid "number_achievements"
msgstr "Number of achievements"

#, fuzzy
msgid "number_lines"
msgstr "Number of lines"

#, fuzzy
msgid "number_programs"
msgstr "Number of programs"

#, fuzzy
msgid "ok"
msgstr "OK"

#, fuzzy
msgid "only_you_can_see"
msgstr "Only you can see this program."

#, fuzzy
msgid "open"
msgstr "Open"

#, fuzzy
msgid "opening_date"
msgstr "Opening date"

#, fuzzy
msgid "opening_dates"
msgstr "Opening dates"

#, fuzzy
msgid "option"
msgstr "Option"

#, fuzzy
msgid "or"
msgstr "or"

#, fuzzy
msgid "other"
msgstr "Other"

#, fuzzy
msgid "other_block"
msgstr "Another block language"

#, fuzzy
msgid "other_settings"
msgstr "Other settings"

#, fuzzy
msgid "other_source"
msgstr "Other"

#, fuzzy
msgid "other_text"
msgstr "Another text language"

#, fuzzy
msgid "overwrite_warning"
msgstr "You already have a program with this name, saving this program will overwrite the old one. Are you sure?"

#, fuzzy
msgid "page"
msgstr "page"

#, fuzzy
msgid "page_not_found"
msgstr "We could not find that page!"

#, fuzzy
msgid "parsons_title"
msgstr "Title"

#, fuzzy
msgid "password"
msgstr "Password"

#, fuzzy
msgid "password_change_not_allowed"
msgstr "You're not allowed to change the password of this user."

#, fuzzy
msgid "password_change_prompt"
msgstr "Are you sure you want to change this password?"

#, fuzzy
msgid "password_change_success"
msgstr "Password of your student is successfully changed."

#, fuzzy
msgid "password_invalid"
msgstr "Your password is invalid."

#, fuzzy
msgid "password_repeat"
msgstr "Repeat password"

#, fuzzy
msgid "password_resetted"
msgstr "Your password has been successfully reset. You are being redirected to the login page."

#, fuzzy
msgid "password_six"
msgstr "Your password must contain at least six characters."

#, fuzzy
msgid "password_updated"
msgstr "Password updated."

#, fuzzy
msgid "passwords_six"
msgstr "All passwords need to be six characters or longer."

#, fuzzy
msgid "pending_invites"
msgstr "Pending invites"

#, fuzzy
msgid "people_with_a_link"
msgstr "Other people with a link can see this program. It also can be found on the \"Explore\" page."

#, fuzzy
msgid "percentage"
msgstr "percentage"

#, fuzzy
msgid "percentage_achieved"
msgstr "Achieved by {percentage}% of the users"

#, fuzzy
msgid "period"
msgstr "a period"

#, fuzzy
msgid "personal_text"
msgstr "Personal text"

#, fuzzy
msgid "personal_text_invalid"
msgstr "Your personal text is invalid."

#, fuzzy
msgid "postfix_classname"
msgstr "Postfix classname"

#, fuzzy
msgid "preferred_keyword_language"
msgstr "Preferred keyword language"

#, fuzzy
msgid "preferred_language"
msgstr "Preferred language"

#, fuzzy
msgid "preview"
msgstr "Preview"

#, fuzzy
msgid "previous_campaigns"
msgstr "View previous campaigns"

#, fuzzy
msgid "print_logo"
msgstr "print"

#, fuzzy
msgid "privacy_terms"
msgstr "privacy terms"

#, fuzzy
msgid "private"
msgstr "Private"

#, fuzzy
msgid "profile_logo_alt"
msgstr "Profile updated."

#, fuzzy
msgid "profile_picture"
msgstr "Profile picture"

#, fuzzy
msgid "profile_updated"
msgstr "Profile updated."

#, fuzzy
msgid "profile_updated_reload"
msgstr "Profile updated, page will be re-loaded."

#, fuzzy
msgid "program_contains_error"
msgstr "This program contains an error, are you sure you want to share it?"

#, fuzzy
msgid "program_header"
msgstr "My programs"

#, fuzzy
msgid "program_too_large_exception"
msgstr "Programs too large"

#, fuzzy
msgid "programming_experience"
msgstr "Do you have programming experience?"

#, fuzzy
msgid "programming_invalid"
msgstr "Please select a valid programming language."

#, fuzzy
msgid "programs"
msgstr "Programs"

#, fuzzy
msgid "programs_created"
msgstr "My programs"

#, fuzzy
msgid "programs_saved"
msgstr "Programs"

#, fuzzy
msgid "programs_submitted"
msgstr "programs submitted"

#, fuzzy
msgid "prompt_join_class"
msgstr "Do you want to join this class?"

#, fuzzy
msgid "public"
msgstr "Public"

#, fuzzy
msgid "public_invalid"
msgstr "This agreement selection is invalid"

#, fuzzy
msgid "public_profile"
msgstr "Public profile"

#, fuzzy
msgid "public_profile_info"
msgstr "By selecting this box I make my profile visible for everyone. Be careful not to share personal information like your name or home address, because everyone will be able to see it!"

#, fuzzy
msgid "public_profile_updated"
msgstr "Public profile updated."

#, fuzzy
msgid "pygame_waiting_for_input"
msgstr "Waiting for a button press..."

#, fuzzy
msgid "question mark"
msgstr "a question mark"

#, fuzzy
msgid "quiz_logo_alt"
msgstr "Quiz logo"

#, fuzzy
msgid "quiz_score"
msgstr "Quiz score"

#, fuzzy
msgid "quiz_tab"
msgstr "Quiz"

#, fuzzy
msgid "quiz_threshold_not_reached"
msgstr "Quiz threshold not reached to unlock this level"

#, fuzzy
msgid "read_code_label"
msgstr "Read aloud"

#, fuzzy
msgid "recent"
msgstr "My recent programs"

msgid "recover_password"
msgstr "একটি পাসওয়ার্ড রিসেট অনুরোধ"

#, fuzzy
msgid "regress_button"
msgstr "Go back to level {level}"

#, fuzzy
msgid "remove"
msgstr "Remove"

#, fuzzy
msgid "remove_customization"
msgstr "Remove customization"

#, fuzzy
msgid "remove_customizations_prompt"
msgstr "Are you sure you want to remove this class their customizations?"

#, fuzzy
msgid "remove_student_prompt"
msgstr "Are you sure you want to remove the student from the class?"

#, fuzzy
msgid "remove_user_prompt"
msgstr "Confirm removing this user from the class।"

#, fuzzy
msgid "repair_program_logo_alt"
msgstr "Repair program icon"

#, fuzzy
msgid "repeat_match_password"
msgstr "The repeated password does not match."

#, fuzzy
msgid "repeat_new_password"
msgstr "Repeat new password"

#, fuzzy
msgid "report_failure"
msgstr "This program does not exist or is not public"

#, fuzzy
msgid "report_program"
msgstr "Are you sure you want to report this program?"

#, fuzzy
msgid "report_success"
msgstr "This program has been reported"

#, fuzzy
msgid "request_teacher"
msgstr "Would you like to apply for a teacher's account?"

#, fuzzy
msgid "request_teacher_account"
msgstr "Request teacher account"

#, fuzzy
msgid "required_field"
msgstr "Fields marked with an * are required"

#, fuzzy
msgid "reset_adventure_prompt"
msgstr "Are you sure you want to reset all selected adventures?"

#, fuzzy
msgid "reset_adventures"
msgstr "Reset selected adventures"

#, fuzzy
msgid "reset_button"
msgstr "Reset"

#, fuzzy
msgid "reset_password"
msgstr "Reset password"

#, fuzzy
msgid "reset_view"
msgstr "Reset"

#, fuzzy
msgid "retrieve_adventure_error"
msgstr "You're not allowed to view this adventure!"

#, fuzzy
msgid "retrieve_class_error"
msgstr "Only teachers can retrieve classes"

#, fuzzy
msgid "role"
msgstr "Role"

#, fuzzy
msgid "run_code_button"
msgstr "Run code"

#, fuzzy
msgid "runs_over_time"
msgstr "Runs over time"

#, fuzzy
msgid "save"
msgstr "Save"

#, fuzzy
msgid "save_parse_warning"
msgstr "This program contains an error, are you sure you want to save it?"

#, fuzzy
msgid "save_prompt"
msgstr "You need to have an account to save your program. Would you like to login now?"

#, fuzzy
msgid "save_success_detail"
msgstr "Program saved successfully."

#, fuzzy
msgid "score"
msgstr "Score"

#, fuzzy
msgid "search"
msgstr "Search..."

#, fuzzy
msgid "search_button"
msgstr "Save & share code"

#, fuzzy
msgid "second_teacher"
msgstr "Second teacher"

#, fuzzy
msgid "second_teacher_prompt"
msgstr "Enter a teacher username to invite them।"

#, fuzzy
msgid "second_teacher_warning"
msgstr "All teachers in this class can customize it।"

#, fuzzy
msgid "see_certificate"
msgstr "See {username} certificate!"

#, fuzzy
msgid "select"
msgstr "Select"

#, fuzzy
msgid "select_adventures"
msgstr "Select adventures"

#, fuzzy
msgid "self_removal_prompt"
msgstr "Are you sure you want to leave this class?"

#, fuzzy
msgid "send_password_recovery"
msgstr "Send me a password recovery link"

#, fuzzy
msgid "sent_by"
msgstr "This invitation is sent by"

#, fuzzy
msgid "sent_password_recovery"
msgstr "You should soon receive an email with instructions on how to reset your password."

#, fuzzy
msgid "settings"
msgstr "My personal settings"

#, fuzzy
msgid "share"
msgstr "Share"

#, fuzzy
msgid "share_by_giving_link"
msgstr "Show your program to other people by giving them the link below:"

#, fuzzy
msgid "share_confirm"
msgstr "Are you sure you want to make the program public?"

#, fuzzy
msgid "share_success_detail"
msgstr "Program shared successfully."

#, fuzzy
msgid "share_your_program"
msgstr "Share your program"

#, fuzzy
msgid "signup_student_or_teacher"
msgstr "Are you a student or a teacher?"

#, fuzzy
msgid "single quotes"
msgstr "a single quote"

#, fuzzy
msgid "slash"
msgstr "a slash"

#, fuzzy
msgid "social_media"
msgstr "Social media"

#, fuzzy
msgid "something_went_wrong_keyword_parsing"
msgstr "There is a mistake in your adventure, are all keywords correctly surrounded with { }?"

#, fuzzy
msgid "space"
msgstr "a space"

#, fuzzy
msgid "star"
msgstr "a star"

#, fuzzy
msgid "start_hedy_tutorial"
msgstr "Start hedy tutorial"

#, fuzzy
msgid "start_programming"
msgstr "Directly start programming"

#, fuzzy
msgid "start_programming_logo_alt"
msgstr "Directly start programming"

#, fuzzy
msgid "start_quiz"
msgstr "Start quiz"

#, fuzzy
msgid "start_teacher_tutorial"
msgstr "Start teacher tutorial"

#, fuzzy
msgid "step_title"
msgstr "Assignment"

#, fuzzy
msgid "stop_code_button"
msgstr "Save code"

#, fuzzy
msgid "string"
msgstr "text"

#, fuzzy
msgid "student"
msgstr "Student"

#, fuzzy
msgid "student_already_in_class"
msgstr "This student is already in your class."

#, fuzzy
msgid "student_already_invite"
msgstr "This student already has a pending invitation."

msgid "student_details"
msgstr ""

#, fuzzy
msgid "student_list"
msgstr "Student list"

#, fuzzy
msgid "student_not_existing"
msgstr "This username doesn't exist."

#, fuzzy
msgid "student_signup_header"
msgstr "Student"

#, fuzzy
msgid "students"
msgstr "students"

#, fuzzy
msgid "submission_time"
msgstr "Handed in at"

#, fuzzy
msgid "submit_answer"
msgstr "Answer question"

#, fuzzy
msgid "submit_program"
msgstr "Submit"

#, fuzzy
msgid "submit_warning"
msgstr "Are you sure you want to submit this program?"

#, fuzzy
msgid "submitted"
msgstr "Submitted"

#, fuzzy
msgid "submitted_header"
msgstr "This is a submitted program and can't be altered."

#, fuzzy
msgid "subscribe"
msgstr "Subscribe to the newsletter"

#, fuzzy
msgid "subscribe_newsletter"
msgstr "Subscribe to the newsletter"

#, fuzzy
msgid "surname"
msgstr "Username"

#, fuzzy
msgid "tag_deleted"
msgstr "This tag was successfully deleted।"

#, fuzzy
msgid "tag_input_placeholder"
msgstr "Enter a new tag"

#, fuzzy
msgid "tags"
msgstr "Tags"

#, fuzzy
msgid "teacher"
msgstr "Looks like you are not a teacher!"

#, fuzzy
msgid "teacher_account_request"
msgstr "You have a pending teacher account request"

#, fuzzy
msgid "teacher_account_success"
msgstr "You successfully requested a teacher account."

#, fuzzy
msgid "teacher_invalid"
msgstr "Your teacher value is invalid."

#, fuzzy
msgid "teacher_invitation_require_login"
msgstr "To set up your profile as a teacher we will need you to log in. If you don't have an account, please create one."

#, fuzzy
msgid "teacher_manual"
msgstr "Teacher manual"

#, fuzzy
msgid "teacher_signup_header"
msgstr "Teacher"

#, fuzzy
msgid "teacher_tutorial_logo_alt"
msgstr "You have received an invitation to join class"

#, fuzzy
msgid "teacher_welcome"
msgstr "Welcome to Hedy! Your are now the proud owner of a teachers account which allows you to create classes and invite students."

#, fuzzy
msgid "teachers"
msgstr "Teachers"

#, fuzzy
msgid "template_code"
msgstr ""
"This is the explanation of my adventure!\n"
"\n"
"This way I can show a command: <code>print</code>\n"
"\n"
"But sometimes I might want to show a piece of code, like this:\n"
"<pre>\n"
"ask What's your name?\n"
"echo so your name is \n"
"</pre>"

#, fuzzy
msgid "this_turns_in_assignment"
msgstr "This turns in your assignment to your teacher."

#, fuzzy
msgid "title"
msgstr "Title"

#, fuzzy
msgid "title_achievements"
msgstr "Hedy - My achievements"

#, fuzzy
msgid "title_admin"
msgstr "Hedy - Administrator page"

#, fuzzy
msgid "title_class grid_overview"
msgstr "Hedy - Grid overview"

#, fuzzy
msgid "title_class live_statistics"
msgstr "Hedy - Live Statistics"

#, fuzzy
msgid "title_class-overview"
msgstr "Hedy - Class overview"

#, fuzzy
msgid "title_customize-adventure"
msgstr "Hedy - Customize adventure"

#, fuzzy
msgid "title_customize-class"
msgstr "Hedy - Customize class"

#, fuzzy
msgid "title_explore"
msgstr "Hedy - Explore"

#, fuzzy
msgid "title_for-teacher"
msgstr "Hedy - For teachers"

#, fuzzy
msgid "title_join-class"
msgstr "Hedy - Join class"

#, fuzzy
msgid "title_landing-page"
msgstr "Welcome to Hedy!"

#, fuzzy
msgid "title_learn-more"
msgstr "Hedy - Learn more"

#, fuzzy
msgid "title_login"
msgstr "Hedy - Login"

#, fuzzy
msgid "title_my-profile"
msgstr "Hedy - My account"

#, fuzzy
msgid "title_privacy"
msgstr "Hedy - Privacy terms"

#, fuzzy
msgid "title_programs"
msgstr "Hedy - My programs"

#, fuzzy
msgid "title_recover"
msgstr "Hedy - Recover account"

#, fuzzy
msgid "title_reset"
msgstr "Hedy - Reset password"

#, fuzzy
msgid "title_signup"
msgstr "Hedy - Create an account"

#, fuzzy
msgid "title_start"
msgstr "Hedy - A gradual programming language"

#, fuzzy
msgid "title_view-adventure"
msgstr "Hedy - View adventure"

#, fuzzy
msgid "token_invalid"
msgstr "Your token is invalid."

#, fuzzy
msgid "translate_error"
msgstr "Something went wrong while translating the code. Try running the code to see if it has an error. Code with errors can not be translated."

#, fuzzy
msgid "translating_hedy"
msgstr "Translating Hedy"

#, fuzzy
msgid "translator"
msgstr "Translator"

#, fuzzy
msgid "try_it"
msgstr "Try"

#, fuzzy
msgid "tutorial"
msgstr "Tutorial"

#, fuzzy
msgid "tutorial_code_snippet"
msgstr "Hide cheatsheet"

#, fuzzy
msgid "tutorial_message_not_found"
msgstr "You have received an invitation to join class"

#, fuzzy
msgid "tutorial_title_not_found"
msgstr "We could not find that page!"

#, fuzzy
msgid "unauthorized"
msgstr "You don't have access rights for this page"

#, fuzzy
msgid "unique_usernames"
msgstr "All usernames need to be unique."

#, fuzzy
msgid "unlock_thresholds"
msgstr "Unlock level thresholds"

#, fuzzy
msgid "unsaved_class_changes"
msgstr "There are unsaved changes, are you sure you want to leave this page?"

#, fuzzy
msgid "unshare"
msgstr "Unshare"

#, fuzzy
msgid "unshare_confirm"
msgstr "Are you sure you want to make the program private?"

#, fuzzy
msgid "unshare_success_detail"
msgstr "Program unshared successfully."

#, fuzzy
msgid "update_adventure_prompt"
msgstr "Are you sure you want to update this adventure?"

#, fuzzy
msgid "update_profile"
msgstr "Update profile"

#, fuzzy
msgid "update_public"
msgstr "Update public profile"

#, fuzzy
msgid "updating_indicator"
msgstr "Updating"

#, fuzzy
msgid "use_of_blanks_exception"
msgstr "Use of blanks in programs"

#, fuzzy
msgid "use_of_nested_functions_exception"
msgstr "Use of nested functions"

#, fuzzy
msgid "user"
msgstr "Username"

#, fuzzy
msgid "user_inexistent"
msgstr "This user doesn't exist"

#, fuzzy
msgid "user_not_private"
msgstr "This user doesn't exist or doesn't have a public profile"

#, fuzzy
msgid "username"
msgstr "Username"

#, fuzzy
msgid "username_empty"
msgstr "You didn't enter an username!"

#, fuzzy
msgid "username_invalid"
msgstr "Your username is invalid."

#, fuzzy
msgid "username_special"
msgstr "Username cannot contain `:` or `@`."

#, fuzzy
msgid "username_three"
msgstr "Username must contain at least three characters."

#, fuzzy
msgid "usernames_exist"
msgstr "One or more usernames is already in use."

#, fuzzy
msgid "value"
msgstr "Value"

#, fuzzy
msgid "variables"
msgstr "Variables"

#, fuzzy
msgid "view_program"
msgstr "View program"

#, fuzzy
msgid "welcome"
msgstr "Welcome to Hedy! Your are now the proud owner of a teachers account which allows you to create classes and invite students."

#, fuzzy
msgid "welcome_back"
msgstr "Welcome to Hedy! Your are now the proud owner of a teachers account which allows you to create classes and invite students."

#, fuzzy
msgid "what_is_your_role"
msgstr "What is your role?"

#, fuzzy
msgid "what_should_my_code_do"
msgstr "What should my code do?"

#, fuzzy
msgid "whole_world"
msgstr "The world"

#, fuzzy
msgid "write_first_program"
msgstr "Write your first program!"

#, fuzzy
msgid "year_invalid"
msgstr "Please enter a year between 1900 and {current_year}."

#, fuzzy
msgid "yes"
msgstr "Yes"

#, fuzzy
msgid "your_account"
msgstr "No account?"

#, fuzzy
msgid "your_class"
msgstr "My classes"

#, fuzzy
msgid "your_last_program"
msgstr "Favourite program"

#, fuzzy
msgid "your_personal_text"
msgstr "Your personal text..."

#, fuzzy
msgid "your_program"
msgstr "Your program"

#~ msgid "create_account_explanation"
#~ msgstr "Having your own account allows you to save your programs."

#~ msgid "only_teacher_create_class"
#~ msgstr "Only teachers are allowed to create classes!"

#~ msgid "keyword_support"
#~ msgstr "Translated keywords"

#~ msgid "non_keyword_support"
#~ msgstr "Translated content"

#~ msgid "try_button"
#~ msgstr "Try"

#~ msgid "select_own_adventures"
#~ msgstr "Select own adventures"

#~ msgid "edit"
#~ msgstr "Edit"

#~ msgid "view"
#~ msgstr "View"

#~ msgid "class"
#~ msgstr "Class"

#~ msgid "save_code_button"
#~ msgstr "Save code"

#~ msgid "share_code_button"
#~ msgstr "Save & share code"

#~ msgid "classes_invalid"
#~ msgstr "The list of selected classes is invalid"

#~ msgid "directly_add_adventure_to_classes"
#~ msgstr "Do you want to add this adventure directly to one of your classes?"

#~ msgid "hand_in_assignment"
#~ msgstr "Hand in assignment"

#~ msgid "select_a_level"
#~ msgstr "Select a level"

#~ msgid "answer_invalid"
#~ msgstr "Your password is invalid."

#~ msgid "available_adventures_level"
#~ msgstr "Available adventures level"

#~ msgid "customize_class_exp_1"
#~ msgstr "Customize class"

#~ msgid "customize_class_exp_2"
#~ msgstr "Customize class"

#~ msgid "customize_class_step_1"
#~ msgstr "Customize class"

#~ msgid "customize_class_step_2"
#~ msgstr "Customize class"

#~ msgid "customize_class_step_3"
#~ msgstr "Customize class"

#~ msgid "customize_class_step_4"
#~ msgstr "Customize class"

#~ msgid "customize_class_step_5"
#~ msgstr "Customize class"

#~ msgid "customize_class_step_6"
#~ msgstr "Customize class"

#~ msgid "customize_class_step_7"
#~ msgstr "Customize class"

#~ msgid "customize_class_step_8"
#~ msgstr "Customize class"

#~ msgid "example_code_header"
#~ msgstr "Example Hedy Code"

#~ msgid "feedback_failure"
#~ msgstr "Wrong!"

#~ msgid "feedback_success"
#~ msgstr "Good!"

#~ msgid "go_to_first_question"
#~ msgstr "Go to question 1"

#~ msgid "question"
#~ msgstr "Question"

#~ msgid "question_doesnt_exist"
#~ msgstr "This question does not exist"

#~ msgid "question_invalid"
#~ msgstr "Your token is invalid."

#~ msgid "select_levels"
#~ msgstr "Select levels"

#~ msgid "too_many_attempts"
#~ msgstr "Too many attempts"

#~ msgid "class_logs"
#~ msgstr "Last login"

#~ msgid "class_stats"
#~ msgstr "Show class statistics"

#~ msgid "visit_own_public_profile"
#~ msgstr "Public profile"

#~ msgid "title_class logs"
#~ msgstr "Hedy - Join class"

#~ msgid "title_class statistics"
<<<<<<< HEAD
#~ msgstr "My statistics"
=======
#~ msgstr "My statistics"
>>>>>>> 307a3f32
<|MERGE_RESOLUTION|>--- conflicted
+++ resolved
@@ -1,64 +1,93 @@
-<<<<<<< HEAD
-=======
 msgid ""
 msgstr "Project-Id-Version: PACKAGE VERSION\nReport-Msgid-Bugs-To: \nPOT-Creation-Date: 2023-11-02 08:48+0200\nPO-Revision-Date: 2023-11-14 20:05+0000\nLast-Translator: Prefill add-on <noreply-addon-prefill@weblate.org>\nLanguage-Team: LANGUAGE <LL@li.org>\nLanguage: bn\nMIME-Version: 1.0\nContent-Type: text/plain; charset=UTF-8\nContent-Transfer-Encoding: 8bit\nPlural-Forms: nplurals=2; plural=n > 1;\nX-Generator: Weblate 5.2-dev\n"
 
->>>>>>> 307a3f32
 #, fuzzy
 msgid "Access Before Assign"
-msgstr "You tried to use the variable {name} on line {access_line_number}, but you set it on line {definition_line_number}. Set a variable before using it."
+msgstr ""
+"You tried to use the variable {name} on line {access_line_number}, but "
+"you set it on line {definition_line_number}. Set a variable before using "
+"it."
 
 #, fuzzy
 msgid "Cyclic Var Definition"
-msgstr "The name {variable} needs to be set before you can use it on the right-hand side of the is command"
+msgstr ""
+"The name {variable} needs to be set before you can use it on the right-"
+"hand side of the is command"
 
 #, fuzzy
 msgid "Has Blanks"
-msgstr "Your code is incomplete. It contains blanks that you have to replace with code."
+msgstr ""
+"Your code is incomplete. It contains blanks that you have to replace with"
+" code."
 
 #, fuzzy
 msgid "Incomplete"
-msgstr "Oops! You forgot a bit of code! On line {line_number}, you need to enter text behind {incomplete_command}."
+msgstr ""
+"Oops! You forgot a bit of code! On line {line_number}, you need to enter "
+"text behind {incomplete_command}."
 
 #, fuzzy
 msgid "Incomplete Repeat"
-msgstr "It looks like you forgot to use {command} with the repeat command you used on line {line_number}."
+msgstr ""
+"It looks like you forgot to use {command} with the repeat command you "
+"used on line {line_number}."
 
 #, fuzzy
 msgid "Invalid"
-msgstr "{invalid_command} is not a Hedy level {level} command. Did you mean {guessed_command}?"
+msgstr ""
+"{invalid_command} is not a Hedy level {level} command. Did you mean "
+"{guessed_command}?"
 
 #, fuzzy
 msgid "Invalid Argument"
-msgstr "You cannot use the command {command} with {invalid_argument} . Try changing {invalid_argument} to {allowed_types}."
+msgstr ""
+"You cannot use the command {command} with {invalid_argument} . Try "
+"changing {invalid_argument} to {allowed_types}."
 
 #, fuzzy
 msgid "Invalid Argument Type"
-msgstr "You cannot use {command} with {invalid_argument} because it is {invalid_type}. Try changing {invalid_argument} to {allowed_types}."
+msgstr ""
+"You cannot use {command} with {invalid_argument} because it is "
+"{invalid_type}. Try changing {invalid_argument} to {allowed_types}."
 
 #, fuzzy
 msgid "Invalid At Command"
-msgstr "The {at} command may not be used from level 16 onward. You can use square brackets to use an element from a list, for example `friends[i]`, `lucky_numbers[{random}]`."
+msgstr ""
+"The {at} command may not be used from level 16 onward. You can use square"
+" brackets to use an element from a list, for example `friends[i]`, "
+"`lucky_numbers[{random}]`."
 
 #, fuzzy
 msgid "Invalid Space"
-msgstr "Oops! You started a line with a space on line {line_number}. Spaces confuse computers, can you remove it?"
+msgstr ""
+"Oops! You started a line with a space on line {line_number}. Spaces "
+"confuse computers, can you remove it?"
 
 #, fuzzy
 msgid "Invalid Type Combination"
-msgstr "You cannot use {invalid_argument} and {invalid_argument_2} with {command} because one is {invalid_type} and the other is {invalid_type_2}. Try changing {invalid_argument} to {invalid_type_2} or {invalid_argument_2} to {invalid_type}."
+msgstr ""
+"You cannot use {invalid_argument} and {invalid_argument_2} with {command}"
+" because one is {invalid_type} and the other is {invalid_type_2}. Try "
+"changing {invalid_argument} to {invalid_type_2} or {invalid_argument_2} "
+"to {invalid_type}."
 
 #, fuzzy
 msgid "Locked Language Feature"
-msgstr "You are using {concept}! That is awesome, but {concept} is not unlocked yet! It will be unlocked in a later level."
+msgstr ""
+"You are using {concept}! That is awesome, but {concept} is not unlocked "
+"yet! It will be unlocked in a later level."
 
 #, fuzzy
 msgid "Lonely Echo"
-msgstr "You used an echo before an ask, or an echo without an ask. First ask for input, then echo."
+msgstr ""
+"You used an echo before an ask, or an echo without an ask. First ask for "
+"input, then echo."
 
 #, fuzzy
 msgid "Lonely Text"
-msgstr "It looks like you forgot to use a command with the text you put in line {line_number}"
+msgstr ""
+"It looks like you forgot to use a command with the text you put in line "
+"{line_number}"
 
 #, fuzzy
 msgid "Missing Command"
@@ -66,46 +95,67 @@
 
 #, fuzzy
 msgid "Missing Inner Command"
-msgstr "It looks like you forgot to use a command with the {command} statement you used on line {line_number}."
-
-msgid "Misspelled At Command"
-msgstr ""
+msgstr ""
+"It looks like you forgot to use a command with the {command} statement "
+"you used on line {line_number}."
 
 #, fuzzy
 msgid "No Indentation"
-msgstr "You used too few spaces in line {line_number}. You used {leading_spaces} spaces, which is not enough. Start every new block with {indent_size} spaces more than the line before."
+msgstr ""
+"You used too few spaces in line {line_number}. You used {leading_spaces} "
+"spaces, which is not enough. Start every new block with {indent_size} "
+"spaces more than the line before."
 
 #, fuzzy
 msgid "Parse"
-msgstr "The code you entered is not valid Hedy code. There is a mistake on line {location[0]}, at position {location[1]}. You typed {character_found}, but that is not allowed."
+msgstr ""
+"The code you entered is not valid Hedy code. There is a mistake on line "
+"{location[0]}, at position {location[1]}. You typed {character_found}, "
+"but that is not allowed."
 
 #, fuzzy
 msgid "Pressit Missing Else"
-msgstr "You forgot to add what happens when you press a different key, add an {else} to your code"
+msgstr ""
+"You forgot to add what happens when you press a different key, add an "
+"{else} to your code"
 
 #, fuzzy
 msgid "Too Big"
-msgstr "Wow! Your program has an impressive {lines_of_code} lines of code! But we can only process {max_lines} lines in this level. Make your program smaller and try again."
+msgstr ""
+"Wow! Your program has an impressive {lines_of_code} lines of code! But we"
+" can only process {max_lines} lines in this level. Make your program "
+"smaller and try again."
 
 #, fuzzy
 msgid "Unexpected Indentation"
-msgstr "You used too many spaces in line {line_number}. You used {leading_spaces} spaces, which is too much. Start every new block with {indent_size} spaces more than the line before."
+msgstr ""
+"You used too many spaces in line {line_number}. You used {leading_spaces}"
+" spaces, which is too much. Start every new block with {indent_size} "
+"spaces more than the line before."
 
 #, fuzzy
 msgid "Unquoted Assignment"
-msgstr "From this level, you need to place texts to the right of the `is` between quotes. You forgot that for the text {text}."
+msgstr ""
+"From this level, you need to place texts to the right of the `is` between"
+" quotes. You forgot that for the text {text}."
 
 #, fuzzy
 msgid "Unquoted Equality Check"
-msgstr "If you want to check if a variable is equal to multiple words, the words should be surrounded by quotation marks!"
+msgstr ""
+"If you want to check if a variable is equal to multiple words, the words "
+"should be surrounded by quotation marks!"
 
 #, fuzzy
 msgid "Unquoted Text"
-msgstr "Be careful. If you ask or print something the text should start and finish with a quotation mark. You forgot one somewhere."
+msgstr ""
+"Be careful. If you ask or print something the text should start and "
+"finish with a quotation mark. You forgot one somewhere."
 
 #, fuzzy
 msgid "Unsupported Float"
-msgstr "Non-integer numbers are not supported yet but they will be in a few levels. For now change {value} to an integer."
+msgstr ""
+"Non-integer numbers are not supported yet but they will be in a few "
+"levels. For now change {value} to an integer."
 
 #, fuzzy
 msgid "Unsupported String Value"
@@ -113,11 +163,16 @@
 
 #, fuzzy
 msgid "Var Undefined"
-msgstr "You tried to use the variable {name}, but you did not set it. It is also possible that you were trying to use the word {name} but forgot quotation marks."
+msgstr ""
+"You tried to use the variable {name}, but you did not set it. It is also "
+"possible that you were trying to use the word {name} but forgot quotation"
+" marks."
 
 #, fuzzy
 msgid "Wrong Level"
-msgstr "That was correct Hedy code, but not at the right level. You wrote {offending_keyword} for level {working_level}. Tip: {tip}"
+msgstr ""
+"That was correct Hedy code, but not at the right level. You wrote "
+"{offending_keyword} for level {working_level}. Tip: {tip}"
 
 #, fuzzy
 msgid "account_overview"
@@ -129,7 +184,14 @@
 
 #, fuzzy
 msgid "accounts_intro"
-msgstr "On this page you can create accounts for multiple students at the same time. It is also possible to directly add them to one of your classes. By pressing the green + on the bottom right of the page you can add extra rows. You can delete a row by pressing the corresponding red cross. Make sure no rows are empty when you press \"Create accounts\". Please keep in mind that every username and mail address needs to be unique and the password needs to be <b>at least</b> 6 characters."
+msgstr ""
+"On this page you can create accounts for multiple students at the same "
+"time. It is also possible to directly add them to one of your classes. By"
+" pressing the green + on the bottom right of the page you can add extra "
+"rows. You can delete a row by pressing the corresponding red cross. Make "
+"sure no rows are empty when you press \"Create accounts\". Please keep in"
+" mind that every username and mail address needs to be unique and the "
+"password needs to be <b>at least</b> 6 characters."
 
 #, fuzzy
 msgid "achievement_earned"
@@ -181,15 +243,24 @@
 
 #, fuzzy
 msgid "adventure_exp_1"
-msgstr "Type your adventure of choice on the right-hand side. After creating your adventure you can include it in one of your classes under \"customizations\". If you want to include a command in your adventure please use code anchors like this:"
+msgstr ""
+"Type your adventure of choice on the right-hand side. After creating your"
+" adventure you can include it in one of your classes under "
+"\"customizations\". If you want to include a command in your adventure "
+"please use code anchors like this:"
 
 #, fuzzy
 msgid "adventure_exp_2"
-msgstr "If you want to show actual code snippets, for example to give student a template or example of the code. Please use pre anchors like this:"
+msgstr ""
+"If you want to show actual code snippets, for example to give student a "
+"template or example of the code. Please use pre anchors like this:"
 
 #, fuzzy
 msgid "adventure_exp_3"
-msgstr "You can use the \"preview\" button to view a styled version of your adventure. To view the adventure on a dedicated page, select \"view\" from the teachers page."
+msgstr ""
+"You can use the \"preview\" button to view a styled version of your "
+"adventure. To view the adventure on a dedicated page, select \"view\" "
+"from the teachers page."
 
 #, fuzzy
 msgid "adventure_id_invalid"
@@ -281,7 +352,9 @@
 
 #, fuzzy
 msgid "ask_needs_var"
-msgstr "Starting in level 2, ask needs to be used with a variable. Example: name is ask What are you called?"
+msgstr ""
+"Starting in level 2, ask needs to be used with a variable. Example: name "
+"is ask What are you called?"
 
 #, fuzzy
 msgid "back_to_class"
@@ -313,7 +386,9 @@
 
 #, fuzzy
 msgid "catch_index_exception"
-msgstr "You tried to access the list {list_name} but it is either empty or the index is not there."
+msgstr ""
+"You tried to access the list {list_name} but it is either empty or the "
+"index is not there."
 
 #, fuzzy
 msgid "certificate"
@@ -481,7 +556,9 @@
 
 #, fuzzy
 msgid "create_teacher_account_explanation"
-msgstr "With a teacher account, you can save your programs and see the results of your students."
+msgstr ""
+"With a teacher account, you can save your programs and see the results of"
+" your students."
 
 #, fuzzy
 msgid "creator"
@@ -613,7 +690,10 @@
 
 #, fuzzy
 msgid "echo_out"
-msgstr "Starting in level 2 echo is no longer needed. You can repeat an answer with ask and print now. Example: name is ask What are you called? print hello name"
+msgstr ""
+"Starting in level 2 echo is no longer needed. You can repeat an answer "
+"with ask and print now. Example: name is ask What are you called? print "
+"hello name"
 
 #, fuzzy
 msgid "edit_code_button"
@@ -681,7 +761,14 @@
 
 #, fuzzy
 msgid "explore_explanation"
-msgstr "On this page you can look through programs created by other Hedy users. You can filter on both a Hedy level and adventure. Click on \"View program\" to open a program and run it. Programs with a red header contain a mistake. You can still open the program, but running it will result in an error. You can of course try to fix it! If the creator has a public profile you can click their username to visit their profile. There you will find all their shared programs and much more!"
+msgstr ""
+"On this page you can look through programs created by other Hedy users. "
+"You can filter on both a Hedy level and adventure. Click on \"View "
+"program\" to open a program and run it. Programs with a red header "
+"contain a mistake. You can still open the program, but running it will "
+"result in an error. You can of course try to fix it! If the creator has a"
+" public profile you can click their username to visit their profile. "
+"There you will find all their shared programs and much more!"
 
 #, fuzzy
 msgid "explore_programs"
@@ -865,11 +952,20 @@
 
 #, fuzzy
 msgid "highscore_explanation"
-msgstr "On this page you can look through programs created by other Hedy users. You can filter on both a Hedy level and adventure. Click on \"View program\" to open a program and run it. Programs with a red header contain a mistake. You can still open the program, but running it will result in an error. You can of course try to fix it! If the creator has a public profile you can click their username to visit their profile. There you will find all their shared programs and much more!"
+msgstr ""
+"On this page you can look through programs created by other Hedy users. "
+"You can filter on both a Hedy level and adventure. Click on \"View "
+"program\" to open a program and run it. Programs with a red header "
+"contain a mistake. You can still open the program, but running it will "
+"result in an error. You can of course try to fix it! If the creator has a"
+" public profile you can click their username to visit their profile. "
+"There you will find all their shared programs and much more!"
 
 #, fuzzy
 msgid "highscore_no_public_profile"
-msgstr "You don't have a public profile and are therefore not listed on the highscores. Do you wish to create one?"
+msgstr ""
+"You don't have a public profile and are therefore not listed on the "
+"highscores. Do you wish to create one?"
 
 #, fuzzy
 msgid "highscores"
@@ -925,13 +1021,9 @@
 
 #, fuzzy
 msgid "invalid_keyword_language_comment"
-<<<<<<< HEAD
-msgstr "# The provided keyword language is invalid, keyword language is set to English"
-=======
 msgstr ""
 "# The provided keyword language is invalid, keyword language is set to "
 "English"
->>>>>>> 307a3f32
 
 #, fuzzy
 msgid "invalid_language_comment"
@@ -947,7 +1039,9 @@
 
 #, fuzzy
 msgid "invalid_teacher_invitation_code"
-msgstr "The teacher invitation code is invalid. To become a teacher, reach out to hello@hedy.org."
+msgstr ""
+"The teacher invitation code is invalid. To become a teacher, reach out to"
+" hello@hedy.org."
 
 #, fuzzy
 msgid "invalid_tutorial_step"
@@ -987,7 +1081,9 @@
 
 #, fuzzy
 msgid "keyword_language_invalid"
-msgstr "Please select a valid keyword language (select English or your own language)."
+msgstr ""
+"Please select a valid keyword language (select English or your own "
+"language)."
 
 #, fuzzy
 msgid "language"
@@ -1107,7 +1203,9 @@
 
 #, fuzzy
 msgid "mail_error_change_processed"
-msgstr "Something went wrong when sending a validation mail, the changes are still correctly processed."
+msgstr ""
+"Something went wrong when sending a validation mail, the changes are "
+"still correctly processed."
 
 #, fuzzy
 msgid "mail_goodbye"
@@ -1122,12 +1220,8 @@
 #, fuzzy
 msgid "mail_recover_password_body"
 msgstr ""
-<<<<<<< HEAD
-"By clicking on this link, you can set a new Hedy password. This link is valid for <b>4</b> hours.\n"
-=======
 "By clicking on this link, you can set a new Hedy password. This link is "
 "valid for <b>4</b> hours.\n"
->>>>>>> 307a3f32
 "If you haven't required a password reset, please ignore this email: {link}"
 
 msgid "mail_recover_password_subject"
@@ -1145,13 +1239,23 @@
 msgid "mail_welcome_teacher_body"
 msgstr ""
 "<strong>Welcome!</strong>\n"
-"Congratulations on your brand new Hedy teachers account. Welcome to the world wide community of Hedy teachers!\n"
+"Congratulations on your brand new Hedy teachers account. Welcome to the "
+"world wide community of Hedy teachers!\n"
 "<strong>What teachers accounts can do</strong>\n"
-"With your teacher account, you have the option to create classes. Your students can than join your classes and you can see their progress. Classes are made and managed though the for <a href=\"https://hedycode.com/for-teachers\">teachers page</a>.\n"
+"With your teacher account, you have the option to create classes. Your "
+"students can than join your classes and you can see their progress. "
+"Classes are made and managed though the for <a "
+"href=\"https://hedycode.com/for-teachers\">teachers page</a>.\n"
 "<strong>How to share ideas</strong>\n"
-"If you are using Hedy in class, you probably have ideas for improvements! You can share those ideas with us on the <a href=\"https://github.com/hedyorg/hedy/discussions/categories/ideas\">Ideas Discussion</a>.\n"
+"If you are using Hedy in class, you probably have ideas for improvements!"
+" You can share those ideas with us on the <a "
+"href=\"https://github.com/hedyorg/hedy/discussions/categories/ideas\">Ideas"
+" Discussion</a>.\n"
 "<strong>How to ask for help</strong>\n"
-"If anything is unclear, you can post in the <a href=\"https://github.com/hedyorg/hedy/discussions/categories/q-a\">Q&A discussion</a>, or <a href=\"mailto: hello@hedy.org\">send us an email</a>.\n"
+"If anything is unclear, you can post in the <a "
+"href=\"https://github.com/hedyorg/hedy/discussions/categories/q-a\">Q&A "
+"discussion</a>, or <a href=\"mailto: hello@hedy.org\">send us an "
+"email</a>.\n"
 "Keep programming!"
 
 #, fuzzy
@@ -1182,7 +1286,9 @@
 
 #, fuzzy
 msgid "make_sure_you_are_done"
-msgstr "Make sure you are done! You will not be able to change your program anymore after you click \"Hand in\"."
+msgstr ""
+"Make sure you are done! You will not be able to change your program "
+"anymore after you click \"Hand in\"."
 
 #, fuzzy
 msgid "male"
@@ -1282,7 +1388,9 @@
 
 #, fuzzy
 msgid "no_more_flat_if"
-msgstr "Starting in level 8, the code after {if} needs to be placed on the next line and start with 4 spaces."
+msgstr ""
+"Starting in level 8, the code after {if} needs to be placed on the next "
+"line and start with 4 spaces."
 
 #, fuzzy
 msgid "no_programs"
@@ -1410,7 +1518,9 @@
 
 #, fuzzy
 msgid "overwrite_warning"
-msgstr "You already have a program with this name, saving this program will overwrite the old one. Are you sure?"
+msgstr ""
+"You already have a program with this name, saving this program will "
+"overwrite the old one. Are you sure?"
 
 #, fuzzy
 msgid "page"
@@ -1450,7 +1560,9 @@
 
 #, fuzzy
 msgid "password_resetted"
-msgstr "Your password has been successfully reset. You are being redirected to the login page."
+msgstr ""
+"Your password has been successfully reset. You are being redirected to "
+"the login page."
 
 #, fuzzy
 msgid "password_six"
@@ -1470,7 +1582,9 @@
 
 #, fuzzy
 msgid "people_with_a_link"
-msgstr "Other people with a link can see this program. It also can be found on the \"Explore\" page."
+msgstr ""
+"Other people with a link can see this program. It also can be found on "
+"the \"Explore\" page."
 
 #, fuzzy
 msgid "percentage"
@@ -1594,7 +1708,10 @@
 
 #, fuzzy
 msgid "public_profile_info"
-msgstr "By selecting this box I make my profile visible for everyone. Be careful not to share personal information like your name or home address, because everyone will be able to see it!"
+msgstr ""
+"By selecting this box I make my profile visible for everyone. Be careful "
+"not to share personal information like your name or home address, because"
+" everyone will be able to see it!"
 
 #, fuzzy
 msgid "public_profile_updated"
@@ -1745,7 +1862,9 @@
 
 #, fuzzy
 msgid "save_prompt"
-msgstr "You need to have an account to save your program. Would you like to login now?"
+msgstr ""
+"You need to have an account to save your program. Would you like to login"
+" now?"
 
 #, fuzzy
 msgid "save_success_detail"
@@ -1801,7 +1920,9 @@
 
 #, fuzzy
 msgid "sent_password_recovery"
-msgstr "You should soon receive an email with instructions on how to reset your password."
+msgstr ""
+"You should soon receive an email with instructions on how to reset your "
+"password."
 
 #, fuzzy
 msgid "settings"
@@ -1845,7 +1966,9 @@
 
 #, fuzzy
 msgid "something_went_wrong_keyword_parsing"
-msgstr "There is a mistake in your adventure, are all keywords correctly surrounded with { }?"
+msgstr ""
+"There is a mistake in your adventure, are all keywords correctly "
+"surrounded with { }?"
 
 #, fuzzy
 msgid "space"
@@ -1984,7 +2107,9 @@
 
 #, fuzzy
 msgid "teacher_invitation_require_login"
-msgstr "To set up your profile as a teacher we will need you to log in. If you don't have an account, please create one."
+msgstr ""
+"To set up your profile as a teacher we will need you to log in. If you "
+"don't have an account, please create one."
 
 #, fuzzy
 msgid "teacher_manual"
@@ -2000,7 +2125,9 @@
 
 #, fuzzy
 msgid "teacher_welcome"
-msgstr "Welcome to Hedy! Your are now the proud owner of a teachers account which allows you to create classes and invite students."
+msgstr ""
+"Welcome to Hedy! Your are now the proud owner of a teachers account which"
+" allows you to create classes and invite students."
 
 #, fuzzy
 msgid "teachers"
@@ -2117,7 +2244,9 @@
 
 #, fuzzy
 msgid "translate_error"
-msgstr "Something went wrong while translating the code. Try running the code to see if it has an error. Code with errors can not be translated."
+msgstr ""
+"Something went wrong while translating the code. Try running the code to "
+"see if it has an error. Code with errors can not be translated."
 
 #, fuzzy
 msgid "translating_hedy"
@@ -2249,11 +2378,15 @@
 
 #, fuzzy
 msgid "welcome"
-msgstr "Welcome to Hedy! Your are now the proud owner of a teachers account which allows you to create classes and invite students."
+msgstr ""
+"Welcome to Hedy! Your are now the proud owner of a teachers account which"
+" allows you to create classes and invite students."
 
 #, fuzzy
 msgid "welcome_back"
-msgstr "Welcome to Hedy! Your are now the proud owner of a teachers account which allows you to create classes and invite students."
+msgstr ""
+"Welcome to Hedy! Your are now the proud owner of a teachers account which"
+" allows you to create classes and invite students."
 
 #, fuzzy
 msgid "what_is_your_role"
@@ -2420,8 +2553,4 @@
 #~ msgstr "Hedy - Join class"
 
 #~ msgid "title_class statistics"
-<<<<<<< HEAD
-#~ msgstr "My statistics"
-=======
-#~ msgstr "My statistics"
->>>>>>> 307a3f32
+#~ msgstr "My statistics"