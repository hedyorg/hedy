# Indonesian translations for PROJECT.
# Copyright (C) 2023 ORGANIZATION
# This file is distributed under the same license as the PROJECT project.
# FIRST AUTHOR <EMAIL@ADDRESS>, 2023.
#
msgid ""
msgstr ""
"Project-Id-Version: PROJECT VERSION\n"
"Report-Msgid-Bugs-To: EMAIL@ADDRESS\n"
"POT-Creation-Date: 2000-01-01 00:00+0000\n"
"PO-Revision-Date: 2000-01-01 00:00+0000\n"
"Last-Translator: Someone <someone@example.com>\n"
"Language: id\n"
"Language-Team: id <LL@li.org>\n"
"Plural-Forms: nplurals=2; plural=n != 1;\n"
"MIME-Version: 1.0\n"
"Content-Type: text/plain; charset=utf-8\n"
"Content-Transfer-Encoding: 8bit\n"
"Generated-By: Babel 2.14.0\n"

msgid "Access Before Assign"
msgstr ""
"Project-Id-Version: PACKAGE VERSION\n"
"Report-Msgid-Bugs-To: \n"
"POT-Creation-Date: 2000-01-01 00:00+0000\n"
"PO-Revision-Date: 2000-01-01 00:00+0000\n"
"Last-Translator: Someone <someone@example.com>\n"
"Language: id\n"
"Language-Team: id <LL@li.org>\n"
"Plural-Forms: nplurals=1; plural=0;\n"
"MIME-Version: 1.0\n"
"Content-Type: text/plain; charset=utf-8\n"
"Content-Transfer-Encoding: 8bit\n"
"Generated-By: Babel 2.11.0\n"

msgid "Cyclic Var Definition"
msgstr "Nama `{variable}` perlu disetel sebelum Anda dapat menggunakannya di sisi kanan perintah `{is}`."

#, fuzzy
msgid "Function Undefined"
msgstr "You tried to use the function {name}, but you didn't define it."

msgid "Has Blanks"
msgstr "Kode Anda tidak lengkap. Ini berisi bagian kosong yang harus Anda ganti dengan kode."

msgid "Incomplete"
msgstr "Ups! Anda sedikit lupa kodenya! Pada baris {line_number}, Anda perlu memasukkan teks di belakang `{incomplete_command}`."

msgid "Incomplete Repeat"
msgstr "Sepertinya Anda lupa menggunakan perintah dengan perintah `{repeat}` yang Anda gunakan pada baris {line_number}."

msgid "Invalid"
msgstr "`{invalid_command}` bukan perintah {level} level Hedy. Apakah maksud Anda `{guessed_command}`?"

msgid "Invalid Argument"
msgstr "Anda tidak dapat menggunakan perintah `{command}` dengan `{invalid_argument}`. Coba ubah `{invalid_argument}` menjadi {allowed_types}."

msgid "Invalid Argument Type"
msgstr "Anda tidak dapat menggunakan `{command}` dengan `{invalid_argument}` karena {invalid_type}. Coba ubah `{invalid_argument}` menjadi {allowed_types}."

msgid "Invalid At Command"
msgstr "Perintah `{command}` tidak boleh digunakan mulai level 16 dan seterusnya. Anda dapat menggunakan tanda kurung siku untuk menggunakan elemen dari daftar, misalnya `teman[i]`, `angka_keberuntungan[{random}]`."

msgid "Invalid Space"
msgstr "Ups! kamu memulai baris dengan sebuah spasi pada baris {line_number}. Spasi membingungkan komputer, dapatkah kamu membuangnya?"

msgid "Invalid Type Combination"
msgstr "Anda tidak dapat menggunakan `{invalid_argument}` dan `{invalid_argument_2}` dengan `{command}` karena yang satu adalah {invalid_type} dan yang lainnya adalah {invalid_type_2}. Coba ubah `{invalid_argument}` menjadi {invalid_type_2} atau `{invalid_argument_2}` menjadi {invalid_type}."

msgid "Lonely Echo"
msgstr "Anda menggunakan `{echo}` sebelum `{ask}`, atau `{echo}` tanpa `{ask}`. Tempatkan `{ask}` sebelum `{echo}`."

msgid "Lonely Text"
msgstr "Sepertinya Anda lupa menggunakan perintah dengan teks yang Anda gunakan di baris {line_number}"

#, fuzzy
msgid "Missing Additional Command"
msgstr "It looks like you forgot to complete writing `{command}` on line {line_number}."

msgid "Missing Command"
msgstr "Sepertinya Anda lupa menggunakan perintah pada baris {line_number}."

msgid "Missing Inner Command"
msgstr "Sepertinya Anda lupa menggunakan perintah dengan pernyataan `{command}` yang Anda gunakan pada baris {line_number}."

msgid "Missing Square Brackets"
msgstr "It looks like you forgot to use square brackets `[]` around the list you were creating on line {line_number}."

#, fuzzy
msgid "Missing Variable"
msgstr "It looks like your `{command}` is missing a variable at the start of the line."

#, fuzzy
msgid "Misspelled At Command"
msgstr "It looks like you might have misspelled the `{command}` command, instead you wrote `{invalid_argument}` in line {line_number}."

msgid "No Indentation"
msgstr "Anda menggunakan terlalu sedikit spasi pada baris {line_number}. Anda menggunakan {leading_spaces} spasi, dan itu tidak cukup. Mulailah setiap blok baru dengan spasi {indent_size} lebih banyak dari baris sebelumnya."

#, fuzzy
msgid "Non Decimal Variable"
msgstr "At line {line_number}, you might have tried using a number which Hedy does not like very much! Try changing it to a decimal number like 2."

msgid "Parse"
msgstr "Kode yang kamu masukan bukan kode Hedy yang valid. Ada kesalahan pada baris {location[0]}, pada posisi {location[1]}. Kamu menuliskan `{character_found}`, tapi itu tidak diperbolehkan."

msgid "Pressit Missing Else"
msgstr "Anda lupa menambahkan apa yang terjadi bila Anda menekan tombol lain, tambahkan `{else}` ke kode Anda"

msgid "Runtime Index Error"
msgstr "Anda mencoba mengakses daftar {name} tetapi daftar itu kosong atau indeksnya tidak ada."

#, fuzzy
msgid "Runtime Value Error"
msgstr "While running your program the command `{command}` received the value `{value}` which is not allowed. {tip}."

msgid "Runtime Values Error"
msgstr "While running your program the command `{command}` received the values `{value}` and `{value}` which are not allowed. {tip}."

#, fuzzy
msgid "Save Microbit code "
msgstr "Save Microbit code"

msgid "Too Big"
msgstr "Wow! Program Anda memiliki {lines_of_code} baris kode yang mengesankan! Namun kami hanya dapat memproses {max_lines} baris di level ini. Buat program Anda lebih kecil dan coba lagi."

msgid "Too Few Indents"
msgstr ""

msgid "Too Many Indents"
msgstr ""

msgid "Unexpected Indentation"
msgstr "Anda menggunakan terlalu banyak spasi pada baris {line_number}. Anda menggunakan spasi {leading_spaces}, dan itu terlalu banyak. Mulailah setiap blok baru dengan spasi {indent_size} lebih banyak dari baris sebelumnya."

msgid "Unquoted Assignment"
msgstr "Dari level ini, Anda perlu menempatkan teks di sebelah kanan `{is}` di antara tanda kutip. Anda lupa itu untuk teks {text}."

msgid "Unquoted Equality Check"
msgstr "Jika Anda ingin memeriksa apakah suatu variabel sama dengan beberapa kata, kata-kata tersebut harus diapit oleh tanda kutip!"

msgid "Unquoted Text"
msgstr "Hati-hati. Jika Anda `{ask}` atau `{print}` sesuatu, teks harus diawali dan diakhiri dengan tanda kutip. Anda lupa untuk teks {unquotedtext}."

msgid "Unsupported Float"
msgstr "Angka non-integer belum didukung namun akan ada dalam beberapa level. Untuk saat ini ubah `{value}` menjadi bilangan bulat."

msgid "Unsupported String Value"
msgstr "Nilai teks tidak boleh berisi `{invalid_value}`."

#, fuzzy
msgid "Unused Variable"
msgstr "You defined the variable {variable_name} on line {line_number}, but you did not use it."

msgid "Var Undefined"
msgstr "Kamu mencoba untuk menampilkan variabel `{name}`, tapi kamu belum mengisinya dengan nilai. Ada kemungkinan bahwa kamu sedang mencoba untuk menampilkan kata `{name}` tapi melupakan tanda kutip."

msgid "Wrong Level"
msgstr "Itu adalah kode Hedy yang benar, namun tidak pada level yang tepat. Kamu menulis kode `{offending_keyword}` untuk level {working_level}. Tip: {tip}"

#, fuzzy
msgid "Wrong Number of Arguments"
msgstr "Your function used the wrong number of arguments. You provided {used_number} but the function {name} needs {defined_number}"

msgid "account_overview"
msgstr "Ikhtisar akun"

#, fuzzy
msgid "accounts_created"
msgstr "Akun yang berhasil dibuat."

msgid "accounts_intro"
msgstr "Di halaman ini Anda dapat membuat akun untuk beberapa siswa sekaligus. Ini secara otomatis ditambahkan ke kelas saat ini, jadi pastikan kelas yang ditampilkan di atas adalah kelas yang benar! Setiap nama pengguna harus unik di seluruh sistem Hedy. Anda dapat menggunakan 'Nama kelas Postfix' untuk menambahkan nama kelas Anda ke semua akun. Jika Anda memasukkan sandi secara manual, sandi tersebut harus <b>setidaknya</b> 6 karakter."

msgid "achievement_earned"
msgstr "Anda telah memperoleh prestasi!"

msgid "achievements"
msgstr "prestasi"

msgid "achievements_check_icon_alt"
msgstr "Ikon pemeriksaan pencapaian"

msgid "achievements_logo_alt"
msgstr "Logo prestasi"

msgid "actions"
msgstr ""

msgid "add"
msgstr "Menambahkan"

msgid "add_students"
msgstr "Tambahkan siswa-siswa"

msgid "add_students_options"
msgstr "Tambahkan opsi siswa"

msgid "admin"
msgstr "Admin"

msgid "advance_button"
msgstr "Lanjut ke level {level}"

msgid "adventure"
msgstr "Petualangan"

#, fuzzy
msgid "adventure_cloned"
msgstr "Adventure is cloned"

#, fuzzy
msgid "adventure_code_button"
msgstr "Adventure Code"

#, fuzzy
msgid "adventure_codeblock_button"
msgstr "Use this button when you want to create a block of code that students can run in your adventure. Tip: put the selection at the end of the last line of the code block and <kbd>Enter</kbd> 3 times to type after a code block."

msgid "adventure_duplicate"
msgstr "Anda sudah bertualang dengan nama ini."

msgid "adventure_empty"
msgstr "Anda tidak memasukkan nama petualangan!"

#, fuzzy
msgid "adventure_exp_3"
msgstr "Pastikan Anda selalu mengapit kata kunci dengan { }, agar kata kunci tersebut dikenali dengan benar. Anda dapat menggunakan tombol \"pratinjau\" untuk melihat versi gaya petualangan Anda. Untuk melihat petualangan di halaman khusus, pilih \"lihat\" dari halaman guru."

#, fuzzy
msgid "adventure_exp_classes"
msgstr "Your adventure is used within the following classes"

msgid "adventure_id_invalid"
msgstr "ID petualangan ini tidak valid."

msgid "adventure_length"
msgstr "Petualangan Anda setidaknya harus terdiri dari 20 karakter."

msgid "adventure_name_invalid"
msgstr "Petualangan Anda setidaknya harus terdiri dari 20 karakter."

msgid "adventure_prompt"
msgstr "Silakan masukkan nama petualangannya"

msgid "adventure_terms"
msgstr "Saya setuju bahwa petualangan saya dapat dipublikasikan di Hedy."

msgid "adventure_updated"
msgstr "Petualangan telah diperbarui!"

msgid "adventures"
msgstr ""

#, fuzzy
msgid "adventures_info"
msgstr "Each Hedy level has built-in exercises for students, which we call adventures. You can create your own adventures and add them to your classes. With your own adventures you can create adventures that are relevant and interesting for your students. You can find more information about creating your own adventures <a href=\"https://hedy.org/for-teachers/manual/features\">here</a>."

msgid "adventures_restored"
msgstr "Petualangan default telah dipulihkan."

msgid "ago"
msgstr "{timestamp} yang lalu"

msgid "agree_invalid"
msgstr "Anda harus menyetujui persyaratan privasi."

msgid "agree_with"
msgstr "Saya setuju dengan"

msgid "ajax_error"
msgstr "Ditemukan sebuah error. Silakan coba lagi."

msgid "all"
msgstr "Semua"

msgid "all_class_highscores"
msgstr "Semua siswa terlihat di nilai tertinggi kelas"

msgid "already_account"
msgstr "Sudah memiliki akun?"

msgid "already_program_running"
msgstr "Sudah ada program yang sedang berjalan, selesaikan dulu program tersebut."

msgid "already_teacher"
msgstr "Anda sudah memiliki akun guru."

msgid "already_teacher_request"
msgstr "Anda sudah memiliki permintaan guru yang tertunda."

msgid "amount_created"
msgstr "program yang dibuat"

msgid "amount_saved"
msgstr "program disimpan"

msgid "amount_submitted"
msgstr "program yang diajukan"

msgid "are_you_sure"
msgstr "Apakah kamu yakin? Kamu tidak dapat membatalkan aksi ini."

msgid "ask_needs_var"
msgstr "Mulai level 2, `{ask}` perlu digunakan dengan variabel. Contoh: nama `{is}` `{ask}` Siapa namamu?"

#, fuzzy
msgid "available_in"
msgstr "Available in:"

msgid "become_a_sponsor"
msgstr "Menjadi sponsor"

msgid "birth_year"
msgstr "Tahun lahir"

#, fuzzy
msgid "bug"
msgstr "Bug"

msgid "by"
msgstr "dengan"

msgid "cancel"
msgstr "Batal"

msgid "cant_parse_exception"
msgstr "Tidak dapat menguraikan program"

msgid "certificate"
msgstr "Sertifikat Penyelesaian"

msgid "certified_teacher"
msgstr "Guru bersertifikat"

msgid "change_password"
msgstr "Ubah password"

msgid "cheatsheet_title"
msgstr "Contekan"

msgid "class_already_joined"
msgstr "Kamu sudah terdaftar sebelumnya di kelas ini"

msgid "class_customize_success"
msgstr "Kelas berhasil disesuaikan."

msgid "class_live"
msgstr "Statistik langsung"

msgid "class_name_duplicate"
msgstr "Anda sudah memiliki kelas dengan nama ini."

msgid "class_name_empty"
msgstr "Anda tidak memasukkan nama kelas!"

msgid "class_name_invalid"
msgstr "Nama kelas ini tidak valid."

msgid "class_name_prompt"
msgstr "Silakan masukan nama dari kelas"

msgid "class_overview"
msgstr "Ikhtisar kelas"

#, fuzzy
msgid "class_survey_description"
msgstr "We would like to get a better overview of our Hedy users. By providing these answers, you would help improve Hedy. Thank you!"

#, fuzzy
msgid "class_survey_later"
msgstr "Remind me tomorrow"

#, fuzzy
msgid "class_survey_question1"
msgstr "What is the age range in your class?"

#, fuzzy
msgid "class_survey_question2"
msgstr "What is the spoken language in your class?"

#, fuzzy
msgid "class_survey_question3"
msgstr "What is the gender balance in your class?"

#, fuzzy
msgid "class_survey_question4"
msgstr "What distinguishes your students from others?"

msgid "classes"
msgstr ""

#, fuzzy
msgid "classes_info"
msgstr "Create a class to follow the progress of each student in dashboard, and to customize the adventures your students see, and even adding your own! You can create as many classes as you like, and each class can have multiple teachers each one with different roles. You can also add as many students as you want, but mind that each student can only be in one class at a time. You can find more information about classes in the <a href=\"https://hedy.org/for-teachers/manual/preparations#for-teachers\">teacher manual</a>."

#, fuzzy
msgid "clone"
msgstr "Clone"

#, fuzzy
msgid "cloned_times"
msgstr "Clones"

msgid "close"
msgstr "Menutup"

msgid "comma"
msgstr "koma"

msgid "command_not_available_yet_exception"
msgstr "Perintah belum tersedia"

msgid "command_unavailable_exception"
msgstr "Perintah tidak benar lagi"

msgid "commands"
msgstr "Perintah"

msgid "common_errors"
msgstr "Kesalahan Umum"

msgid "congrats_message"
msgstr "Selamat, {username}, Anda telah mencapai hasil berikut dengan Hedy!"

msgid "content_invalid"
msgstr "Petualangan ini tidak valid."

msgid "contributor"
msgstr "Penyumbang"

msgid "copy_clipboard"
msgstr "Berhasil disalin ke clipboard"

#, fuzzy
msgid "copy_code"
msgstr "Copy code"

msgid "copy_join_link"
msgstr "Salin tautan bergabung"

msgid "copy_link_success"
msgstr "Tautan bergabung berhasil disalin ke papan klip"

msgid "copy_link_to_share"
msgstr "Salin tautan untuk berbagi"

msgid "copy_mail_link"
msgstr "Silakan salin dan tempel tautan ini ke tab baru:"

msgid "correct_answer"
msgstr "Jawaban yang benar adalah"

msgid "country"
msgstr "Negara"

msgid "country_invalid"
msgstr "Silakan pilih negara yang valid."

msgid "country_title"
msgstr "Negara"

msgid "create_account"
msgstr "Membuat akun"

msgid "create_accounts"
msgstr "Buat akun"

msgid "create_accounts_prompt"
msgstr "Apakah Anda yakin ingin membuat akun-akun ini?"

msgid "create_adventure"
msgstr "Ciptakan petualangan"

msgid "create_class"
msgstr "Buat kelas baru"

msgid "create_multiple_accounts"
msgstr "Buat banyak akun"

msgid "create_public_profile"
msgstr "Buat profil publik"

msgid "create_question"
msgstr "Apakah Anda ingin membuatnya?"

msgid "create_student_account"
msgstr "Buat sebuah akun"

msgid "create_student_account_explanation"
msgstr "Anda dapat menyimpan program Anda sendiri dengan akun."

msgid "create_teacher_account"
msgstr "Buat akun guru"

msgid "create_teacher_account_explanation"
msgstr "Dengan akun guru, Anda dapat menyimpan program Anda dan melihat hasil siswa Anda."

msgid "creator"
msgstr "Pencipta"

msgid "current_password"
msgstr "Kata sandi saat ini"

msgid "customization_deleted"
msgstr "Penyesuaian berhasil dihapus."

msgid "customize"
msgstr ""

msgid "customize_adventure"
msgstr "Sesuaikan petualangan"

msgid "customize_class"
msgstr "Sesuaikan kelas"

msgid "dash"
msgstr "tanda pisah"

msgid "default_403"
msgstr "Sepertinya Anda tidak berwenang..."

msgid "default_404"
msgstr "Kami tidak dapat menemukan halaman itu..."

msgid "default_500"
msgstr "Ada yang salah..."

msgid "delete"
msgstr "Hapus"

msgid "delete_adventure_prompt"
msgstr "Apakah Anda yakin ingin menghapus petualangan ini?"

msgid "delete_class_prompt"
msgstr "Apa kamu yakin mau menghapus kelas?"

msgid "delete_confirm"
msgstr "Apakah kamu yakin ingin menghapus program?"

msgid "delete_invite"
msgstr "Hapus undangan"

msgid "delete_invite_prompt"
msgstr "Apakah Anda yakin ingin menghapus undangan kelas ini?"

msgid "delete_public"
msgstr "Hapus profil publik"

msgid "delete_success"
msgstr "Program berhasil dihapus."

msgid "destroy_profile"
msgstr "Hapus akun secara permanen"

msgid "developers_mode"
msgstr "Mode pemrogram"

msgid "directly_available"
msgstr "Terbuka langsung"

msgid "disable"
msgstr "Nonaktif"

#, fuzzy
msgid "disable_parsons"
msgstr "Disable all puzzles"

#, fuzzy
msgid "disable_quizes"
msgstr "Disable all quizes"

msgid "disabled"
msgstr "Dinonaktifkan"

msgid "disabled_button_quiz"
msgstr "Skor kuis Anda di bawah ambang batas, coba lagi!"

msgid "discord_server"
msgstr "Server perselisihan"

msgid "distinguished_user"
msgstr "Pengguna yang terhormat"

msgid "double quotes"
msgstr "kutip dua"

msgid "download"
msgstr "Unduh"

msgid "download_login_credentials"
msgstr "Apakah Anda ingin mengunduh kredensial login setelah pembuatan akun?"

msgid "duplicate"
msgstr "Duplikat"

msgid "echo_and_ask_mismatch_exception"
msgstr "Echo dan tanyakan ketidakcocokan"

msgid "echo_out"
msgstr "Memulai di level 2 `{echo}` tidak diperlukan lagi. Anda dapat mengulang jawaban dengan `{ask}` dan `{print}` sekarang. Contoh: `nama {is} {ask} Kamu dipanggil apa? {print} halo nama`"

#, fuzzy
msgid "edit_adventure"
msgstr "Edit adventure"

msgid "edit_code_button"
msgstr "Ubah kode"

msgid "email"
msgstr "Email"

msgid "email_invalid"
msgstr "Silakan masukkan email yang valid."

msgid "end_quiz"
msgstr "Kuis berakhir"

msgid "english"
msgstr "Bahasa inggris"

msgid "enter"
msgstr "Tuliskan"

msgid "enter_password"
msgstr "Masukkan kata sandi baru untuk"

msgid "enter_text"
msgstr "Tuliskan jawaban kamu disini..."

msgid "error_logo_alt"
msgstr "Logo kesalahan"

msgid "exclamation mark"
msgstr "tanda seru"

msgid "exercise"
msgstr "Latihan"

msgid "exercise_doesnt_exist"
msgstr "Latihan ini tidak ada"

msgid "exists_email"
msgstr "Email ini sudah terpakai untuk akun lain."

msgid "exists_username"
msgstr "Username ini sudah terpakai untuk akun lain."

#, fuzzy
msgid "exit_preview_mode"
msgstr "Exit preview mode"

msgid "experience_invalid"
msgstr "Silakan pilih pengalaman yang valid, pilih (Ya, Tidak)."

msgid "expiration_date"
msgstr "Tanggal habis tempo"

msgid "explore_explanation"
msgstr "Di halaman ini Anda dapat melihat program yang dibuat oleh pengguna Hedy lainnya. Anda dapat memfilter level Hedy dan petualangan. Klik \"Lihat program\" untuk membuka program dan menjalankannya. Program dengan header berwarna merah mengandung kesalahan. Anda masih dapat membuka program tersebut, tetapi menjalankannya akan menghasilkan kesalahan. Anda tentu saja dapat mencoba memperbaikinya! Jika pembuatnya memiliki profil publik, Anda dapat mengeklik nama penggunanya untuk mengunjungi profilnya. Di sana Anda akan menemukan semua program bersama mereka dan banyak lagi!"

msgid "explore_programs"
msgstr "Jelajahi program"

msgid "explore_programs_logo_alt"
msgstr "Jelajahi ikon program"

msgid "favorite_program"
msgstr "Program favorit"

msgid "favourite_confirm"
msgstr "Apakah Anda yakin ingin menjadikan program ini sebagai favorit Anda?"

msgid "favourite_program"
msgstr "Program favorit"

msgid "favourite_program_invalid"
msgstr "Program favorit yang Anda pilih tidak valid."

msgid "favourite_success"
msgstr "Program Anda ditetapkan sebagai favorit."

#, fuzzy
msgid "feature"
msgstr "Feature"

#, fuzzy
msgid "feedback"
msgstr "Feedback"

#, fuzzy
msgid "feedback_message_error"
msgstr "Something went wrong, please try again later."

#, fuzzy
msgid "feedback_message_success"
msgstr "Thank you, we recieved your feedback and will contact you if needed."

#, fuzzy
msgid "feedback_modal_message"
msgstr "Please send us a message with a category. We appreciate your help to improve Hedy!"

msgid "female"
msgstr "Perempuan"

msgid "float"
msgstr "sebuah angka"

msgid "for_teachers"
msgstr "Untuk guru"

msgid "forgot_password"
msgstr "Lupa passowrd kamu?"

msgid "from_another_teacher"
msgstr "Dari guru lain"

msgid "from_magazine_website"
msgstr "Dari majalah atau situs web"

msgid "from_video"
msgstr "Dari sebuah video"

msgid "fun_statistics_msg"
msgstr "Berikut beberapa statistik menyenangkan!"

msgid "gender"
msgstr "Jenis kelamin"

msgid "gender_invalid"
msgstr "Silakan pilih jenis kelamin yang valid, pilih (Wanita, Pria, Lainnya)."

msgid "general"
msgstr "Umum"

msgid "general_settings"
msgstr "Pengaturan Umum"

msgid "generate_passwords"
msgstr "Hasilkan kata sandi"

msgid "get_certificate"
msgstr "Dapatkan sertifikat Anda!"

msgid "give_link_to_teacher"
msgstr "Berikan tautan berikut kepada guru Anda:"

#, fuzzy
msgid "go_back"
msgstr "Go back"

msgid "go_back_to_main"
msgstr "Kembali ke halaman utama"

msgid "go_to_question"
msgstr "Pergi ke pertanyaan"

msgid "go_to_quiz_result"
msgstr "Pergi ke hasil kuis"

msgid "goto_profile"
msgstr "Ke profil saya"

msgid "grid_overview"
msgstr "Ikhtisar program per petualangan"

msgid "hand_in"
msgstr "Menyerahkan"

msgid "hand_in_exercise"
msgstr "Latihan tangan"

msgid "heard_about_hedy"
msgstr "Bagaimana Anda pernah mendengar tentang Hedy?"

msgid "heard_about_invalid"
msgstr "Silakan pilih cara valid Anda mendengar tentang kami."

msgid "hedy_achievements"
msgstr "Prestasi Hedy"

msgid "hedy_choice_title"
msgstr "Pilihan Hedy"

msgid "hedy_introduction_slides"
msgstr ""

msgid "hedy_logo_alt"
msgstr "Logo Hedy"

msgid "hedy_on_github"
msgstr "Hedy di Github"

msgid "hedy_tutorial_logo_alt"
msgstr "Ikon tutorial Hedy"

msgid "hello_logo"
msgstr "Halo"

msgid "hidden"
msgstr "Tersembunyi"

msgid "hide_cheatsheet"
msgstr "Sembunyikan contekan"

msgid "hide_keyword_switcher"
msgstr "Sembunyikan pengalih kata kunci"

msgid "highest_level_reached"
msgstr "Level tertinggi yang berhasil dicapai"

msgid "highest_quiz_score"
msgstr "Skor kuis tertinggi"

msgid "highscore_explanation"
msgstr "Di halaman ini Anda dapat melihat Skor Tertinggi saat ini, berdasarkan jumlah pencapaian yang dikumpulkan. Lihat peringkat untuk semua pengguna, negara atau kelas Anda. Klik pada nama pengguna untuk melihat profil publiknya."

msgid "highscore_no_public_profile"
msgstr "Anda tidak memiliki profil publik dan oleh karena itu tidak terdaftar di skor tertinggi. Apakah Anda ingin membuatnya?"

msgid "highscores"
msgstr "Nilai tinggi"

msgid "hint"
msgstr "Petunjuk?"

msgid "ill_work_some_more"
msgstr "Saya akan mengerjakannya sedikit lebih lama"

#, fuzzy
msgid "image_invalid"
msgstr "Gambar yang Anda pilih tidak valid."

msgid "incomplete_command_exception"
msgstr "Perintah Tidak Lengkap"

msgid "incorrect_handling_of_quotes_exception"
msgstr "Penanganan kutipan yang salah"

msgid "incorrect_use_of_types_exception"
msgstr "Penggunaan tipe yang salah"

msgid "incorrect_use_of_variable_exception"
msgstr "Penggunaan variabel yang salah"

msgid "indentation_exception"
msgstr "Indentasi Salah"

msgid "input"
msgstr "masukan dari `{ask}`"

msgid "integer"
msgstr "sebuah angka"

msgid "invalid_class_link"
msgstr "Tautan untuk bergabung ke kelas tidak valid."

msgid "invalid_command_exception"
msgstr "Perintah tidak valid"

msgid "invalid_keyword_language_comment"
msgstr "# Bahasa kata kunci yang diberikan tidak valid, bahasa kata kunci disetel ke bahasa Inggris"

msgid "invalid_language_comment"
msgstr "# Bahasa yang diberikan tidak valid, bahasa disetel ke bahasa Inggris"

msgid "invalid_level_comment"
msgstr "# Level yang diberikan tidak valid, level disetel ke level 1"

msgid "invalid_program_comment"
msgstr "# Program yang disediakan tidak valid, silakan coba lagi"

msgid "invalid_teacher_invitation_code"
msgstr "Kode undangan guru tidak valid. Untuk menjadi guru, hubungi hello@hedy.org."

msgid "invalid_tutorial_step"
msgstr "Langkah tutorial tidak valid"

msgid "invalid_username_password"
msgstr "Username/password tidak valid."

msgid "invite_by_username"
msgstr "Undang berdasarkan nama pengguna"

msgid "invite_date"
msgstr "Tanggal undangan"

msgid "invite_message"
msgstr "Anda telah menerima undangan untuk bergabung dengan kelas"

msgid "invite_prompt"
msgstr "Masukkan nama pengguna"

msgid "invite_teacher"
msgstr "Undang seorang guru"

msgid "join_class"
msgstr "Gabung kelas"

msgid "join_prompt"
msgstr "Kamu memerlukan akun untuk bergabung ke kelas. Apakah kamu ingin masuk dengan akun kamu sekarang?"

msgid "keyword_language_invalid"
msgstr "Silakan pilih bahasa kata kunci yang valid (pilih bahasa Inggris atau bahasa Anda sendiri)."

msgid "language"
msgstr "Bahasa"

msgid "language_invalid"
msgstr "Silakan pilih bahasa yang valid."

msgid "languages"
msgstr "Bahasa pemrograman mana yang sudah pernah kamu kuasai sebelumnya?"

msgid "last_achievement"
msgstr "Prestasi yang terakhir diperoleh"

msgid "last_edited"
msgstr "Terakhir diedit"

msgid "last_error"
msgstr "Kesalahan terakhir"

msgid "last_login"
msgstr "Waktu masuk terakhir"

msgid "last_program"
msgstr "Program terakhir"

msgid "last_update"
msgstr "Pembaharuan Terakhir"

msgid "lastname"
msgstr "Nama Belakang"

msgid "leave_class"
msgstr "Tinggalkan kelas"

msgid "level"
msgstr "Level"

msgid "level_accessible"
msgstr "Level terbuka untuk siswa"

msgid "level_disabled"
msgstr "Tingkat dinonaktifkan"

msgid "level_future"
msgstr "Level ini otomatis terbuka "

#, fuzzy
msgid "level_invalid"
msgstr "Level Hedy ini tidak valid."

msgid "level_not_class"
msgstr "Level ini belum tersedia di kelas Anda"

msgid "level_title"
msgstr "Level"

#, fuzzy
msgid "levels"
msgstr "levels"

msgid "link"
msgstr "Tautan"

msgid "list"
msgstr "daftar"

msgid "live_dashboard"
msgstr "Dasbor Langsung"

msgid "logged_in_to_share"
msgstr "Anda harus masuk untuk menyimpan dan berbagi program."

msgid "login"
msgstr "Masuk"

msgid "login_long"
msgstr "Masuk dengan akun kamu"

msgid "login_to_save_your_work"
msgstr "Masuk untuk menyimpan pekerjaan Anda"

msgid "logout"
msgstr "Keluar"

msgid "longest_program"
msgstr "Program terpanjang"

msgid "mail_change_password_body"
msgstr ""
"Password Hedy kamu sudah berhasil diubah. Jika kamu melakukan ini, tidak ada masalah.\n"
"Jika kamu tidak melakukan ini, mohon segera kontak kami dengan cara membalas email ini."

msgid "mail_change_password_subject"
msgstr "Password Hedy kamu sudah berhasil diubah"

msgid "mail_error_change_processed"
msgstr "Ada yang salah saat mengirim email validasi, perubahan masih diproses dengan benar."

msgid "mail_goodbye"
msgstr ""
"Terima kasih!\n"
"Tim Hedy"

msgid "mail_hello"
msgstr "Hai {username}!"

msgid "mail_recover_password_body"
msgstr ""
"Dengan mengklik tautan ini, kamu dapat men-set password Hedy baru. Tautan ini berlaku selama <b>4</b> jam.\n"
"Jika kamu tidak membutuhkan set ulang password, mohon abaikan email ini: {link}"

msgid "mail_recover_password_subject"
msgstr "Set ulang password Hedy kamu."

msgid "mail_reset_password_body"
msgstr ""
"Password Hedy kamu sudah di-set ke yang baru. Jika kamu melakukan ini, tidak masalah.\n"
"Jika kamu tidak mengganti password, segera kontak kami dengan membalas email ini."

msgid "mail_reset_password_subject"
msgstr "Password Hedy kamu sudah berhasil di-set ulang"

msgid "mail_welcome_teacher_body"
msgstr ""
"<strong>Selamat datang!</strong>\n"
"Selamat atas akun guru Hedy yang baru. Selamat datang di komunitas guru Hedy di seluruh dunia!\n"
"\n"
"<strong>Apa yang dapat dilakukan akun guru</strong>\n"
"Ada sejumlah opsi tambahan yang terbuka untuk Anda sekarang.\n"
"\n"
"1. Penjelasan tambahan tersedia di <a href=\"https://hedy.org/for-teachers/manual\">teacher's manual</a>.\n"
"2. Dengan akun guru Anda, Anda dapat membuat kelas. Siswa Anda dapat bergabung dengan kelas Anda dan Anda dapat melihat kemajuan mereka. Kelas dibuat dan dikelola melalui <a href=\"https://hedycode.com/for-teachers\">teacher's page</a>.\n"
"3. Anda dapat sepenuhnya menyesuaikan kelas Anda, misalnya Anda dapat membuka dan menutup level, mengaktifkan atau menonaktifkan petualangan, dan menulis petualangan Anda sendiri!\n"
"\n"
"<strong>Bergabunglah dengan komunitas online kami!</strong>\n"
"Semua guru Hedy, pemrogram, dan penggemar lainnya dipersilakan untuk bergabung dengan <a href=\"https://discord.gg/8yY7dEme9r\">Discord server</a> kami. Ini adalah tempat yang ideal untuk mengobrol tentang Hedy: kami memiliki saluran tempat Anda dapat menunjukkan proyek dan pelajaran keren Anda, saluran untuk melaporkan bug, dan saluran untuk mengobrol dengan guru lain dan tim Hedy.\n"
"\n"
"<strong>Cara meminta bantuan </strong>\n"
"Jika ada yang kurang jelas, Anda dapat memberi tahu kami di Discord, atau <a href=\"mailto: hello@hedy.org\">kirim email kepada kami</a>.\n"
"\n"
"<strong>Cara melaporkan bug</strong>\n"
"Di Discord, kami memiliki saluran untuk melaporkan bug, yang disebut #bugs. Itu adalah tempat yang tepat untuk memberi tahu kami tentang masalah yang Anda hadapi. Jika Anda tahu cara menggunakan GitHub, Anda dapat membuat <a href=\"https://github.com/hedyorg/hedy/issues/new?assignees=&labels=&template=bug_report.md&title=%5BBUG%5D\">issue</a> di sana.\n"

msgid "mail_welcome_teacher_subject"
msgstr "Akun guru Hedy Anda sudah siap"

msgid "mail_welcome_verify_body"
msgstr ""
"Akun Hedy kamu sudah berhasil dibuat. Selamat datang!\n"
"Silakan klik tautan berikut untuk verifikasi email kamu. {link}"

msgid "mail_welcome_verify_subject"
msgstr "Selamat datang di Hedy"

msgid "mailing_title"
msgstr "Berlangganan ke buletin Hedy"

msgid "main_subtitle"
msgstr "Sebuah bahasa pemrograman bertahap"

msgid "main_title"
msgstr "Hedy"

msgid "make_sure_you_are_done"
msgstr "Pastikan Anda sudah selesai! Anda tidak akan dapat mengubah program Anda lagi setelah Anda mengklik \"Serahkan\"."

msgid "male"
msgstr "Laki-laki"

msgid "mandatory_mode"
msgstr "Mode pengembang wajib"

#, fuzzy
msgid "more_options"
msgstr "More options"

#, fuzzy
msgid "multiple_levels_warning"
msgstr "We've noticed you have both selected several levels and included code snippets in your adventure, this might cause issues with the syntax highlighter and the automatic translation of keywords"

msgid "my_account"
msgstr "Profil saya"

msgid "my_achievements"
msgstr "Pencapaianku"

msgid "my_adventures"
msgstr "Petualanganku"

msgid "my_classes"
msgstr "Kelas-kelas saya"

msgid "my_messages"
msgstr "Pesan saya"

msgid "my_public_profile"
msgstr "Profil publik saya"

msgid "name"
msgstr "Nama"

msgid "nav_explore"
msgstr "Menjelajah"

msgid "nav_hedy"
msgstr "Hedy"

msgid "nav_learn_more"
msgstr "Pelajari lebih jauh"

msgid "nav_start"
msgstr "Rumah"

msgid "new_password"
msgstr "Password baru"

msgid "new_password_repeat"
msgstr "Ulangi kata sandi baru"

msgid "newline"
msgstr "baris baru"

msgid "next_exercise"
msgstr "Latihan selanjutnya"

msgid "next_page"
msgstr "Halaman selanjutnya"

msgid "next_step_tutorial"
msgstr "Langkah selanjutnya >>>"

msgid "no"
msgstr "Tidak"

msgid "no_account"
msgstr "Belum punya akun?"

msgid "no_accounts"
msgstr "Tidak ada akun untuk dibuat."

#, fuzzy
msgid "no_adventures_yet"
msgstr "There are no public adventures yet..."

msgid "no_certificate"
msgstr "Pengguna ini belum mendapatkan Sertifikat Penyelesaian Hedy"

msgid "no_more_flat_if"
msgstr "Mulai dari level 8, kode setelah `{if}` perlu ditempatkan pada baris berikutnya dan dimulai dengan 4 spasi."

#, fuzzy
msgid "no_programs"
msgstr "Kamu belum memiliki program."

msgid "no_public_profile"
msgstr "Anda belum memiliki teks profil publik..."

msgid "no_shared_programs"
msgstr "tidak memiliki program bersama..."

msgid "no_such_adventure"
msgstr "Petualangan ini tidak ada!"

msgid "no_such_class"
msgstr "Tidak ada kelas Hedy seperti itu."

msgid "no_such_highscore"
msgstr "Nilai tinggi"

msgid "no_such_level"
msgstr "Tidak ada level Hedy seperti itu!"

msgid "no_such_program"
msgstr "Tidak ada program Hedy seperti itu!"

msgid "no_tag"
msgstr "Tidak ada tag yang disediakan!"

msgid "not_enrolled"
msgstr "Sepertinya anda tidak ada di kelas ini!"

msgid "not_in_class_no_handin"
msgstr "Anda tidak berada di kelas, jadi Anda tidak perlu menyerahkan apa pun."

msgid "not_logged_in_cantsave"
msgstr "Program Anda tidak akan disimpan."

msgid "not_logged_in_handin"
msgstr "Anda harus login untuk menyerahkan tugas."

msgid "not_teacher"
msgstr "Sepertinya Anda bukan seorang guru!"

msgid "number"
msgstr "sebuah angka"

msgid "number_achievements"
msgstr "Jumlah pencapaian"

msgid "number_lines"
msgstr "Jumlah baris"

msgid "number_programs"
msgstr "Jumlah program"

msgid "ok"
msgstr "Ok"

msgid "only_you_can_see"
msgstr "Hanya Anda yang dapat melihat program ini."

msgid "open"
msgstr "Buka"

msgid "opening_date"
msgstr "Tanggal pembukaan"

msgid "opening_dates"
msgstr "Tanggal pembukaan"

msgid "option"
msgstr "Pilihan"

msgid "or"
msgstr "atau"

msgid "other"
msgstr "Lainnya"

msgid "other_block"
msgstr "Bahasa blok lainnya"

msgid "other_settings"
msgstr "Pengaturan lainnya"

msgid "other_source"
msgstr "Lainnya"

msgid "other_text"
msgstr "Bahasa teks lainnya"

msgid "overwrite_warning"
msgstr "Anda sudah mempunyai program dengan nama ini, menyimpan program ini akan menggantikan program lama. Apa kamu yakin?"

#, fuzzy
msgid "owner"
msgstr "Owner"

msgid "page"
msgstr "halaman"

msgid "page_not_found"
msgstr "Kami tidak dapat menemukan halaman itu!"

#, fuzzy
msgid "pair_with_teacher"
msgstr "I would like to be paired with another teacher for help"

msgid "parsons_title"
msgstr "Teka-teki"

msgid "password"
msgstr "Password"

msgid "password_change_not_allowed"
msgstr "Anda tidak diperbolehkan mengubah kata sandi pengguna ini."

msgid "password_change_prompt"
msgstr "Apakah Anda yakin ingin mengubah kata sandi ini?"

msgid "password_change_success"
msgstr "Kata sandi siswa Anda berhasil diubah."

msgid "password_invalid"
msgstr "Kata sandi Anda tidak valid."

msgid "password_repeat"
msgstr "Ulangi password"

msgid "password_resetted"
msgstr "Password kamu sudah berhasil di-set ulang. Silakan login."

msgid "password_six"
msgstr "Kata sandi Anda harus mengandung setidaknya enam karakter."

msgid "password_updated"
msgstr "Password berhasil diubah."

msgid "passwords_six"
msgstr "Semua kata sandi harus terdiri dari enam karakter atau lebih."

msgid "pending_invites"
msgstr "Undangan yang tertunda"

msgid "people_with_a_link"
msgstr "Orang lain yang memiliki tautan dapat melihat program ini. Itu juga dapat ditemukan di halaman \"Jelajahi\"."

msgid "percentage"
msgstr "persentase"

msgid "percentage_achieved"
msgstr "Dicapai oleh {percentage}% pengguna"

msgid "period"
msgstr "titik"

msgid "personal_text"
msgstr "Teks pribadi"

msgid "personal_text_invalid"
msgstr "Teks pribadi Anda tidak valid."

msgid "postfix_classname"
msgstr "Nama kelas postfix"

msgid "preferred_keyword_language"
msgstr "Bahasa kata kunci pilihan"

msgid "preferred_language"
msgstr "Bahasa pilihan"

msgid "preview"
msgstr "Pratinjau"

#, fuzzy
msgid "previewing_adventure"
msgstr "Previewing adventure"

#, fuzzy
msgid "previewing_class"
msgstr "You are previewing class <em>{class_name}</em> as a teacher."

msgid "previous_campaigns"
msgstr "Lihat kampanye-kampanye sebelumnya"

msgid "print_logo"
msgstr "cetak"

msgid "privacy_terms"
msgstr "Ketentuan privasi"

msgid "private"
msgstr "Pribadi"

msgid "profile_logo_alt"
msgstr "Ikon profil."

msgid "profile_picture"
msgstr "Foto profil"

msgid "profile_updated"
msgstr "Profil berhasil diubah."

msgid "profile_updated_reload"
msgstr "Profil diperbarui, halaman akan dimuat ulang."

msgid "program_contains_error"
msgstr "Program ini berisi error, anda yakin ingin membagikannya?"

msgid "program_header"
msgstr "Program-program saya"

msgid "program_too_large_exception"
msgstr "Program terlalu besar"

msgid "programming_experience"
msgstr "Apakah kamu punya pengalaman menulis program?"

msgid "programming_invalid"
msgstr "Silakan pilih bahasa pemrograman yang valid."

msgid "programs"
msgstr "Program terakhir yang dibagikan"

msgid "programs_created"
msgstr "Program dibuat"

msgid "programs_saved"
msgstr "Program disimpan"

msgid "programs_submitted"
msgstr "Program dikirimkan"

msgid "prompt_join_class"
msgstr "Apakah kamu ingin bergabung dengan kelas ini?"

msgid "public"
msgstr "Publik"

msgid "public_adventures"
msgstr "Browse public adventures"

msgid "public_content"
msgstr ""

msgid "public_content_info"
msgstr ""

msgid "public_invalid"
msgstr "Pilihan perjanjian ini tidak valid"

msgid "public_profile"
msgstr "Profil publik"

msgid "public_profile_info"
msgstr "Dengan memilih kotak ini saya membuat profil saya terlihat oleh semua orang. Berhati-hatilah untuk tidak membagikan informasi pribadi seperti nama atau alamat rumah Anda, karena semua orang dapat melihatnya!"

msgid "public_profile_updated"
msgstr "Profil publik diperbarui, halaman akan dimuat ulang."

msgid "pygame_waiting_for_input"
msgstr "Menunggu tombol ditekan..."

msgid "question mark"
msgstr "tanda tanya"

msgid "quiz_logo_alt"
msgstr "Logo kuis"

msgid "quiz_score"
msgstr "Skor kuis"

msgid "quiz_tab"
msgstr "Kuis"

msgid "quiz_threshold_not_reached"
msgstr "Ambang batas kuis tidak tercapai untuk membuka level ini"

msgid "read_code_label"
msgstr "Bacakan dengan nyaring"

msgid "recent"
msgstr "Program-program terbaru saya"

msgid "recover_password"
msgstr "Minta set ulang password"

msgid "regress_button"
msgstr "Kembali ke level {level}"

msgid "remove"
msgstr "Hapus"

msgid "remove_customization"
msgstr "Hapus penyesuaian"

msgid "remove_customizations_prompt"
msgstr "Apakah Anda yakin ingin menghapus penyesuaian kelas ini?"

msgid "remove_student_prompt"
msgstr "Apa kamu yakin mau mengeluarkan murid tersebut dari kelas?"

msgid "remove_user_prompt"
msgstr "Konfirmasikan penghapusan pengguna ini dari kelas."

msgid "repair_program_logo_alt"
msgstr "Ikon program perbaikan"

#, fuzzy
msgid "repeat_dep"
msgstr "Starting in level 8, `{repeat}` needs to be used with indentation. You can see examples on the `{repeat}` tab in level 8."

msgid "repeat_match_password"
msgstr "Password yang dimasukkan ulang tidak sesuai."

msgid "repeat_new_password"
msgstr "Ulangi password baru"

msgid "report_failure"
msgstr "Program ini tidak ada atau tidak bersifat publik"

msgid "report_program"
msgstr "Apakah Anda yakin ingin melaporkan program ini?"

msgid "report_success"
msgstr "Program ini telah dilaporkan"

msgid "request_teacher"
msgstr "Apakah Anda ingin mengajukan akun guru?"

msgid "request_teacher_account"
msgstr "Mengajukan akun guru"

msgid "required_field"
msgstr "Bidang yang ditandai dengan * wajib diisi"

msgid "reset_adventure_prompt"
msgstr "Apakah Anda yakin ingin mengatur ulang semua petualangan yang dipilih?"

msgid "reset_adventures"
msgstr "Atur ulang petualangan yang dipilih"

msgid "reset_button"
msgstr "Atur ulang"

msgid "reset_password"
msgstr "Set ulang password"

msgid "reset_view"
msgstr "Atur ulang"

msgid "retrieve_adventure_error"
msgstr "Anda tidak diperbolehkan melihat petualangan ini!"

msgid "retrieve_class_error"
msgstr "Hanya guru yang dapat mengambil kelas"

#, fuzzy
msgid "retrieve_tag_error"
msgstr "Error retrieving tags"

msgid "role"
msgstr "Peran"

msgid "run_code_button"
msgstr "Jalankan kode"

msgid "runs_over_time"
msgstr "Berjalan seiring waktu"

msgid "save"
msgstr "Menyimpan"

msgid "save_parse_warning"
msgstr "Program ini mengandung kesalahan, apakah Anda yakin ingin menyimpannya?"

msgid "save_prompt"
msgstr "Kamu harus memiliki akun untuk menyimpan program. Apakah kamu mau masuk dengan akunmu sekarang?"

msgid "save_success_detail"
msgstr "Program tersimpan dengan sukses."

msgid "score"
msgstr "Skor"

msgid "search"
msgstr "Mencari..."

msgid "search_button"
msgstr "Mencari"

msgid "second_teacher"
msgstr "Guru kedua"

#, fuzzy
msgid "second_teacher_copy_prompt"
msgstr "Are you sure you want to copy this teacher?"

msgid "second_teacher_prompt"
msgstr "Masukkan nama pengguna guru untuk mengundang mereka."

msgid "second_teacher_warning"
msgstr "Semua guru di kelas ini dapat menyesuaikannya."

msgid "see_certificate"
msgstr "Lihat sertifikat {username}!"

msgid "select"
msgstr "Pilih"

msgid "select_adventures"
msgstr "Pilih dan pesan petualangan"

#, fuzzy
msgid "select_all"
msgstr "Select all"

#, fuzzy
msgid "select_lang"
msgstr "Select language"

msgid "select_levels"
msgstr "Select levels"

#, fuzzy
msgid "select_tag"
msgstr "Select tag"

#, fuzzy
msgid "selected"
msgstr "Selected"

msgid "self_removal_prompt"
msgstr "Apakah Anda yakin ingin keluar dari kelas ini?"

msgid "send_password_recovery"
msgstr "Kirimkan saya tautan untuk pemulihan password"

msgid "sent_by"
msgstr "Undangan ini dikirim oleh"

msgid "sent_password_recovery"
msgstr "Kamu harusnya akan segera menerima email dengan instruksi terkait bagaimana memulihkan password kamu."

msgid "settings"
msgstr "Pengaturan pribadi saya"

msgid "share_by_giving_link"
msgstr "Tunjukkan program Anda kepada orang lain dengan memberi mereka tautan di bawah ini:"

msgid "share_your_program"
msgstr "Bagikan program Anda"

msgid "signup_student_or_teacher"
msgstr "Apakah Anda seorang pelajar atau guru?"

msgid "single quotes"
msgstr "kutip satu"

msgid "slash"
msgstr "garis miring"

#, fuzzy
msgid "sleeping"
msgstr "Sleeping..."

#, fuzzy
msgid "slides"
msgstr "Slides"

msgid "slides_for_level"
msgstr ""

#, fuzzy
msgid "slides_info"
msgstr "For each level of Hedy, we have created slides to help you teach. The slides contain explanations of each level, and Hedy examples that you can run inside the slides. Just click the link and get started! the Introduction slides are a general explanation of Hedy before level 1 The slides were created using <a href=\"https://slides.com\">slides.com</a>. If you want to adapt them yourself, you can download them, and then upload the resulting zip file to <a href=\"https://slides.com\">slides.com</a>. You can find more information about the slides in the <a href=\"https://hedy.org/for-teachers/manual/features\">teacher's manual</a>."

msgid "social_media"
msgstr "Media sosial"

msgid "something_went_wrong_keyword_parsing"
msgstr "Ada kesalahan dalam petualangan Anda, apakah semua kata kunci diapit oleh { } dengan benar?"

msgid "space"
msgstr "spasi"

msgid "star"
msgstr "bintang"

msgid "start_hedy_tutorial"
msgstr "Mulai tutorial hedy"

#, fuzzy
msgid "start_learning"
msgstr "Start learning"

msgid "start_programming"
msgstr "Mulai pemrograman"

msgid "start_programming_logo_alt"
msgstr "Mulai ikon pemrograman"

msgid "start_quiz"
msgstr "Mulai kuis"

msgid "start_teacher_tutorial"
msgstr "Mulai tutorial guru"

#, fuzzy
msgid "start_teaching"
msgstr "Start teaching"

msgid "step_title"
msgstr "Tugas"

msgid "stop_code_button"
msgstr "Hentikan program"

msgid "string"
msgstr "teks"

msgid "student"
msgstr "Siswa"

msgid "student_already_in_class"
msgstr "Siswa ini sudah ada di kelas Anda."

msgid "student_already_invite"
msgstr "Siswa ini sudah memiliki undangan yang menunggu keputusan."

#, fuzzy
msgid "student_details"
msgstr "Student details"

msgid "student_list"
msgstr "Daftar siswa"

#, fuzzy
msgid "student_not_allowed_in_class"
msgstr "Student not allowed in class"

msgid "student_not_existing"
msgstr "Nama pengguna ini tidak ada."

msgid "student_signup_header"
msgstr "Siswa"

msgid "students"
msgstr "murid-murid"

msgid "submission_time"
msgstr "Diserahkan pada"

msgid "submit_answer"
msgstr "Jawab pertanyaan"

msgid "submit_program"
msgstr "Kirim"

msgid "submit_warning"
msgstr "Apakah Anda yakin ingin mengirimkan program ini?"

msgid "submitted"
msgstr "Dikirim"

msgid "submitted_header"
msgstr "Ini adalah program yang telah dikirimkan dan tidak dapat diubah."

msgid "subscribe"
msgstr "Langganan"

msgid "subscribe_newsletter"
msgstr "Berlangganan ke buletin"

#, fuzzy
msgid "suggestion_color"
msgstr "Try using another color"

#, fuzzy
msgid "suggestion_note"
msgstr "Use a note between C0 and B9 or a number between 1 and 70"

#, fuzzy
msgid "suggestion_number"
msgstr "Try changing the value to a number"

msgid "suggestion_numbers_or_strings"
msgstr "Try changing the values to be all text or all numbers"

msgid "surname"
msgstr "Nama Depan"

#, fuzzy
msgid "survey"
msgstr "Survey"

#, fuzzy
msgid "survey_completed"
msgstr "Survey completed"

#, fuzzy
msgid "survey_skip"
msgstr "Don't show this again"

#, fuzzy
msgid "survey_submit"
msgstr "Submit"

#, fuzzy
msgid "tag_in_adventure"
msgstr "Tag in adventure"

msgid "tag_input_placeholder"
msgstr "Masukkan tag baru"

msgid "tags"
msgstr "Tag"

msgid "teacher"
msgstr "Guru"

msgid "teacher_account_request"
msgstr "Anda memiliki permintaan akun guru yang tertunda"

msgid "teacher_account_success"
msgstr "Anda berhasil meminta akun guru."

msgid "teacher_invalid"
msgstr "Nilai guru Anda tidak valid."

msgid "teacher_invitation_require_login"
msgstr "Untuk mengatur profil Anda sebagai guru, kami mengharuskan Anda masuk. Jika Anda belum memiliki akun, silakan buat akun."

msgid "teacher_manual"
msgstr "Panduan guru"

msgid "teacher_signup_header"
msgstr "Guru"

msgid "teacher_tutorial_logo_alt"
msgstr "Ikon tutorial guru"

msgid "teacher_welcome"
msgstr "Selamat datang di Hedy! Anda sekarang bangga menjadi pemilik akun guru yang memungkinkan Anda membuat kelas dan mengundang siswa."

msgid "teachers"
msgstr "Guru-guru"

msgid "template_code"
msgstr ""
"Ini merupakan penjelasan petualangan saya!\n"
"\n"
"Dengan cara ini saya bisa menampilkan perintah: <code>{print}</code>\n"
"\n"
"Namun terkadang saya mungkin ingin menampilkan sepotong kode, seperti ini:\n"
"<pre>\n"
"ask Siapa namamu?\n"
"echo jadi namamu\n"
"</pre>"

msgid "this_turns_in_assignment"
msgstr "Ini menyerahkan tugas Anda kepada guru Anda."

msgid "title"
msgstr "Judul"

msgid "title_achievements"
msgstr "Hedy - Prestasi saya"

msgid "title_admin"
msgstr "Hedy - Halaman Pengelola"

msgid "title_class grid_overview"
msgstr "Hedy - Ikhtisar jaringan"

msgid "title_class live_statistics"
msgstr "Hedy - Statistik Langsung"

msgid "title_class-overview"
msgstr "Hedy - Ikhtisar kelas"

msgid "title_customize-adventure"
msgstr "Hedy - Sesuaikan petualangan"

msgid "title_customize-class"
msgstr "Hedy - Sesuaikan kelas"

msgid "title_explore"
msgstr "Hedy - Jelajahi"

msgid "title_for-teacher"
msgstr "Hedy - Untuk pengajar"

msgid "title_join-class"
msgstr "Hedy - Bergabung kelas"

msgid "title_landing-page"
msgstr "Selamat datang di Hedy!"

msgid "title_learn-more"
msgstr "Hedy - Pelajari lebih lanjut"

msgid "title_login"
msgstr "Hedy - Masuk"

msgid "title_my-profile"
msgstr "Hedy - Akun saya"

msgid "title_privacy"
msgstr "Hedy - Persyaratan privasi"

msgid "title_programs"
msgstr "Hedy - Program saya"

#, fuzzy
msgid "title_public-adventures"
msgstr "Hedy - Public adventures"

msgid "title_recover"
msgstr "Hedy - Pulihkan akun"

msgid "title_reset"
msgstr "Hedy - Setel ulang kata sandi"

msgid "title_signup"
msgstr "Hedy - Buat akun"

msgid "title_start"
msgstr "Hedy - Pemrograman teks menjadi mudah"

msgid "title_view-adventure"
msgstr "Hedy - Lihat petualangan"

msgid "token_invalid"
msgstr "Token Anda tidak valid."

#, fuzzy
msgid "tooltip_level_locked"
msgstr "Your teacher disabled this level"

msgid "translate_error"
msgstr "Ada yang tidak beres saat menerjemahkan kode. Coba jalankan kode untuk melihat apakah ada kesalahan. Kode dengan kesalahan tidak dapat diterjemahkan."

msgid "translating_hedy"
msgstr "Menerjemahkan Hedy"

msgid "translator"
msgstr "Penerjemah"

msgid "tutorial"
msgstr "Tutorial"

msgid "tutorial_code_snippet"
msgstr ""
"{print} Halo dunia!\n"
"{print} Saya sedang mempelajari Hedy dengan tutorialnya!"

msgid "tutorial_message_not_found"
msgstr "Kami tidak dapat menemukan langkah tutorial yang diminta..."

msgid "tutorial_title_not_found"
msgstr "Langkah tutorial tidak ditemukan"

msgid "unauthorized"
msgstr "Anda tidak memiliki hak akses untuk halaman ini"

msgid "unique_usernames"
msgstr "Semua nama pengguna harus unik."

msgid "unlock_thresholds"
msgstr "Buka kunci ambang batas level"

msgid "unsaved_class_changes"
msgstr "Ada perubahan yang belum disimpan, yakin ingin meninggalkan halaman ini?"

msgid "update_adventure_prompt"
msgstr "Apakah Anda yakin ingin memperbarui petualangan ini?"

msgid "update_profile"
msgstr "Ubah profil"

msgid "update_public"
msgstr "Perbarui profil publik"

msgid "updating_indicator"
msgstr "Memperbarui"

msgid "use_of_blanks_exception"
msgstr "Penggunaan spasi dalam program"

msgid "use_of_nested_functions_exception"
msgstr "Penggunaan fungsi bersarang"

#, fuzzy
msgid "used_in"
msgstr "Used in:"

msgid "user"
msgstr "pengguna"

msgid "user_inexistent"
msgstr "Pengguna ini tidak ada"

msgid "user_not_private"
msgstr "Pengguna ini tidak ada atau tidak memiliki profil publik"

msgid "username"
msgstr "Nama Pengguna"

msgid "username_empty"
msgstr "Anda tidak memasukkan nama pengguna!"

msgid "username_invalid"
msgstr "Nama pengguna Anda tidak valid."

msgid "username_special"
msgstr "Username tidak boleh berisi ':' atau '@'."

msgid "username_three"
msgstr "Nama pengguna harus mengandung setidaknya tiga karakter."

msgid "usernames_exist"
msgstr "Satu atau lebih nama pengguna sudah digunakan."

msgid "value"
msgstr "Nilai"

msgid "variables"
msgstr "Variabel"

msgid "view_adventures"
msgstr ""

msgid "view_classes"
msgstr ""

msgid "view_program"
msgstr "Lihat program"

msgid "view_slides"
msgstr ""

msgid "welcome"
msgstr "Selamat datang"

msgid "welcome_back"
msgstr "Selamat datang kembali"

msgid "what_is_your_role"
msgstr "Apa peran Anda?"

msgid "what_should_my_code_do"
msgstr "Apa yang seharusnya dilakukan oleh kode saya?"

msgid "whole_world"
msgstr "Dunia"

msgid "year_invalid"
msgstr "Silakan masukkan tahun antara 1900 dan {current_year}."

msgid "yes"
msgstr "Ya"

msgid "your_account"
msgstr "Profil Anda"

msgid "your_class"
msgstr "Kelas Anda"

msgid "your_last_program"
msgstr "Program terakhir Anda yang disimpan"

msgid "your_personal_text"
msgstr "Teks pribadi Anda..."

msgid "your_program"
msgstr "Program Anda"

#~ msgid "create_account_explanation"
#~ msgstr "Memungkinkan akun kamu untuk menyimpan program kamu."

#~ msgid "only_teacher_create_class"
#~ msgstr "Only teachers are allowed to create classes!"

#~ msgid "keyword_support"
#~ msgstr "Translated keywords"

#~ msgid "non_keyword_support"
#~ msgstr "Translated content"

#~ msgid "try_button"
#~ msgstr "Coba"

#~ msgid "select_own_adventures"
#~ msgstr "Select own adventures"

#~ msgid "edit"
#~ msgstr ""

#~ msgid "view"
#~ msgstr "View"

#~ msgid "class"
#~ msgstr "Class"

#~ msgid "save_code_button"
#~ msgstr "Simpan kode"

#~ msgid "share_code_button"
#~ msgstr "Simpan dan bagikan kode"

#~ msgid "classes_invalid"
#~ msgstr "The list of selected classes is invalid"

#~ msgid "directly_add_adventure_to_classes"
#~ msgstr "Do you want to add this adventure directly to one of your classes?"

#~ msgid "hand_in_assignment"
#~ msgstr "Hand in assignment"

#~ msgid "select_a_level"
#~ msgstr "Select a level"

#~ msgid "answer_invalid"
#~ msgstr "Your password is invalid."

#~ msgid "available_adventures_level"
#~ msgstr "Available adventures level"

#~ msgid "customize_class_exp_1"
#~ msgstr "Customize class"

#~ msgid "customize_class_exp_2"
#~ msgstr "Customize class"

#~ msgid "customize_class_step_1"
#~ msgstr "Customize class"

#~ msgid "customize_class_step_2"
#~ msgstr "Customize class"

#~ msgid "customize_class_step_3"
#~ msgstr "Customize class"

#~ msgid "customize_class_step_4"
#~ msgstr "Customize class"

#~ msgid "customize_class_step_5"
#~ msgstr "Customize class"

#~ msgid "customize_class_step_6"
#~ msgstr "Customize class"

#~ msgid "customize_class_step_7"
#~ msgstr "Customize class"

#~ msgid "customize_class_step_8"
#~ msgstr "Customize class"

#~ msgid "example_code_header"
#~ msgstr "Contoh kode Hedy"

#~ msgid "feedback_failure"
#~ msgstr "Wrong!"

#~ msgid "feedback_success"
#~ msgstr "Good!"

#~ msgid "go_to_first_question"
#~ msgstr "Go to question 1"

#~ msgid "question"
#~ msgstr "Question"

#~ msgid "question_doesnt_exist"
#~ msgstr "This question does not exist"

#~ msgid "question_invalid"
#~ msgstr "Your token is invalid."

#~ msgid "too_many_attempts"
#~ msgstr "Too many attempts"

#~ msgid "class_logs"
#~ msgstr "Waktu masuk terakhir"

#~ msgid "class_stats"
#~ msgstr "Show class statistics"

#~ msgid "visit_own_public_profile"
#~ msgstr "Public profile"

#~ msgid "title_class logs"
#~ msgstr "Hedy - Join class"

#~ msgid "title_class statistics"
#~ msgstr "My statistics"

#~ msgid "disabled_button_locked"
#~ msgstr "Your teacher hasn't unlocked this level yet"

#~ msgid "duplicate_tag"
#~ msgstr "You already have a tag with this name."

#~ msgid "tag_deleted"
#~ msgstr "This tag was successfully deleted."

#~ msgid "no_tags"
#~ msgstr "Belum ada tag."

#~ msgid "apply_filters"
#~ msgstr "Apply filters"

#~ msgid "write_first_program"
#~ msgstr "Tulis program pertamamu!"

#~ msgid "adventure_exp_1"
#~ msgstr "Ketik petualangan pilihan Anda di sisi kanan. Setelah membuat petualangan Anda, Anda dapat memasukkannya ke dalam salah satu kelas Anda di bawah \"penyesuaian\". Jika Anda ingin memasukkan perintah dalam petualangan Anda, silakan gunakan kode jangkar seperti ini:"

#~ msgid "adventure_exp_2"
#~ msgstr "Jika Anda ingin menampilkan cuplikan kode sebenarnya, misalnya untuk memberikan template atau contoh kode kepada siswa. Silakan gunakan pra jangkar seperti ini:"

#~ msgid "hello_world"
#~ msgstr "Halo dunia!"

#~ msgid "share_confirm"
#~ msgstr "Apakah kamu yakin ingin membuat program kamu publik?"

#~ msgid "share_success_detail"
#~ msgstr "Program berhasil dibagikan."

#~ msgid "unshare_confirm"
#~ msgstr "Apakah kamu yakin ingin membuat program kamu privat?"

#~ msgid "unshare_success_detail"
#~ msgstr "Program berhasil dibatalkan pembagiannya."

#~ msgid "hide_parsons"
#~ msgstr "Sembunyikan teka-teki"

#~ msgid "hide_quiz"
#~ msgstr "Sembunyikan kuis"

#~ msgid "back_to_class"
#~ msgstr "Kembali ke kelas"
<<<<<<< HEAD
=======

#~ msgid "classes"
#~ msgstr ""

#~ msgid "Locked Language Feature"
#~ msgstr "Anda menggunakan {concept}! Itu luar biasa, tapi {concept} belum dibuka! Ini akan dibuka di level selanjutnya."

#~ msgid "nested blocks"
#~ msgstr "satu blok dalam satu blok"
>>>>>>> 675af909
<|MERGE_RESOLUTION|>--- conflicted
+++ resolved
@@ -2197,15 +2197,9 @@
 
 #~ msgid "back_to_class"
 #~ msgstr "Kembali ke kelas"
-<<<<<<< HEAD
-=======
-
-#~ msgid "classes"
-#~ msgstr ""
 
 #~ msgid "Locked Language Feature"
 #~ msgstr "Anda menggunakan {concept}! Itu luar biasa, tapi {concept} belum dibuka! Ini akan dibuka di level selanjutnya."
 
 #~ msgid "nested blocks"
 #~ msgstr "satu blok dalam satu blok"
->>>>>>> 675af909
