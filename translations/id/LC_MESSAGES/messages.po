# Indonesian translations for PROJECT.
# Copyright (C) 2023 ORGANIZATION
# This file is distributed under the same license as the PROJECT project.
# FIRST AUTHOR <EMAIL@ADDRESS>, 2023.
#
msgid ""
msgstr ""
"Project-Id-Version: PROJECT VERSION\n"
"Report-Msgid-Bugs-To: EMAIL@ADDRESS\n"
"POT-Creation-Date: 2000-01-01 00:00+0000\n"
"PO-Revision-Date: 2024-04-09 14:41+0000\n"
"Last-Translator: Prefill add-on <noreply-addon-prefill@weblate.org>\n"
"Language-Team: id <LL@li.org>\n"
"Language: id\n"
"MIME-Version: 1.0\n"
"Content-Type: text/plain; charset=utf-8\n"
"Content-Transfer-Encoding: 8bit\n"
"Plural-Forms: nplurals=2; plural=n != 1;\n"
"X-Generator: Weblate 5.5-dev\n"
"Generated-By: Babel 2.14.0\n"

msgid "Access Before Assign"
msgstr ""
"Project-Id-Version: PACKAGE VERSION\n"
"Report-Msgid-Bugs-To: \n"
"POT-Creation-Date: 2000-01-01 00:00+0000\n"
"PO-Revision-Date: 2000-01-01 00:00+0000\n"
"Last-Translator: Someone <someone@example.com>\n"
"Language: id\n"
"Language-Team: id <LL@li.org>\n"
"Plural-Forms: nplurals=1; plural=0;\n"
"MIME-Version: 1.0\n"
"Content-Type: text/plain; charset=utf-8\n"
"Content-Transfer-Encoding: 8bit\n"
"Generated-By: Babel 2.11.0\n"

msgid "Cyclic Var Definition"
msgstr "Nama `{variable}` perlu disetel sebelum Anda dapat menggunakannya di sisi kanan perintah `{is}`."

#, fuzzy
msgid "Function Undefined"
msgstr "You tried to use the function {name}, but you didn't define it."

msgid "Has Blanks"
msgstr "Kode Anda tidak lengkap. Ini berisi bagian kosong yang harus Anda ganti dengan kode."

msgid "Incomplete"
msgstr "Ups! Anda sedikit lupa kodenya! Pada baris {line_number}, Anda perlu memasukkan teks di belakang `{incomplete_command}`."

msgid "Incomplete Repeat"
msgstr "Sepertinya Anda lupa menggunakan perintah dengan perintah `{repeat}` yang Anda gunakan pada baris {line_number}."

msgid "Invalid"
msgstr "`{invalid_command}` bukan perintah {level} level Hedy. Apakah maksud Anda `{guessed_command}`?"

msgid "Invalid Argument"
msgstr "Anda tidak dapat menggunakan perintah `{command}` dengan `{invalid_argument}`. Coba ubah `{invalid_argument}` menjadi {allowed_types}."

msgid "Invalid Argument Type"
msgstr "Anda tidak dapat menggunakan `{command}` dengan `{invalid_argument}` karena {invalid_type}. Coba ubah `{invalid_argument}` menjadi {allowed_types}."

msgid "Invalid At Command"
msgstr "Perintah `{command}` tidak boleh digunakan mulai level 16 dan seterusnya. Anda dapat menggunakan tanda kurung siku untuk menggunakan elemen dari daftar, misalnya `teman[i]`, `angka_keberuntungan[{random}]`."

msgid "Invalid Space"
msgstr "Ups! kamu memulai baris dengan sebuah spasi pada baris {line_number}. Spasi membingungkan komputer, dapatkah kamu membuangnya?"

msgid "Invalid Type Combination"
msgstr "Anda tidak dapat menggunakan `{invalid_argument}` dan `{invalid_argument_2}` dengan `{command}` karena yang satu adalah {invalid_type} dan yang lainnya adalah {invalid_type_2}. Coba ubah `{invalid_argument}` menjadi {invalid_type_2} atau `{invalid_argument_2}` menjadi {invalid_type}."

msgid "Lonely Echo"
msgstr "Anda menggunakan `{echo}` sebelum `{ask}`, atau `{echo}` tanpa `{ask}`. Tempatkan `{ask}` sebelum `{echo}`."

msgid "Lonely Text"
msgstr "Sepertinya Anda lupa menggunakan perintah dengan teks yang Anda gunakan di baris {line_number}"

#, fuzzy
msgid "Missing Additional Command"
msgstr "It looks like you forgot to complete writing `{command}` on line {line_number}."

msgid "Missing Command"
msgstr "Sepertinya Anda lupa menggunakan perintah pada baris {line_number}."

msgid "Missing Inner Command"
msgstr "Sepertinya Anda lupa menggunakan perintah dengan pernyataan `{command}` yang Anda gunakan pada baris {line_number}."

msgid "Missing Square Brackets"
msgstr "It looks like you forgot to use square brackets `[]` around the list you were creating on line {line_number}."

#, fuzzy
msgid "Missing Variable"
msgstr "It looks like your `{command}` is missing a variable at the start of the line."

#, fuzzy
msgid "Misspelled At Command"
msgstr "It looks like you might have misspelled the `{command}` command, instead you wrote `{invalid_argument}` in line {line_number}."

msgid "No Indentation"
msgstr "Anda menggunakan terlalu sedikit spasi pada baris {line_number}. Anda menggunakan {leading_spaces} spasi, dan itu tidak cukup. Mulailah setiap blok baru dengan spasi {indent_size} lebih banyak dari baris sebelumnya."

#, fuzzy
msgid "Non Decimal Variable"
msgstr "At line {line_number}, you might have tried using a number which Hedy does not like very much! Try changing it to a decimal number like 2."

msgid "Parse"
msgstr "Kode yang kamu masukan bukan kode Hedy yang valid. Ada kesalahan pada baris {location[0]}, pada posisi {location[1]}. Kamu menuliskan `{character_found}`, tapi itu tidak diperbolehkan."

msgid "Pressit Missing Else"
msgstr "Anda lupa menambahkan apa yang terjadi bila Anda menekan tombol lain, tambahkan `{else}` ke kode Anda"

msgid "Runtime Index Error"
msgstr "Anda mencoba mengakses daftar {name} tetapi daftar itu kosong atau indeksnya tidak ada."

#, fuzzy
msgid "Runtime Value Error"
msgstr "While running your program the command `{command}` received the value `{value}` which is not allowed. {tip}."

msgid "Runtime Values Error"
msgstr "While running your program the command `{command}` received the values `{value}` and `{value}` which are not allowed. {tip}."

#, fuzzy
msgid "Save Microbit code "
msgstr "Save Microbit code"

msgid "Too Big"
msgstr "Wow! Program Anda memiliki {lines_of_code} baris kode yang mengesankan! Namun kami hanya dapat memproses {max_lines} baris di level ini. Buat program Anda lebih kecil dan coba lagi."

#, fuzzy
msgid "Too Few Indents"
msgstr "You used too few leading spaces in line {line_number}. You used {leading_spaces} spaces, which is too few."

#, fuzzy
msgid "Too Many Indents"
msgstr "You used too many leading spaces in line {line_number}. You used {leading_spaces} spaces, which is too many."

msgid "Unexpected Indentation"
msgstr "Anda menggunakan terlalu banyak spasi pada baris {line_number}. Anda menggunakan spasi {leading_spaces}, dan itu terlalu banyak. Mulailah setiap blok baru dengan spasi {indent_size} lebih banyak dari baris sebelumnya."

msgid "Unquoted Assignment"
msgstr "Dari level ini, Anda perlu menempatkan teks di sebelah kanan `{is}` di antara tanda kutip. Anda lupa itu untuk teks {text}."

msgid "Unquoted Equality Check"
msgstr "Jika Anda ingin memeriksa apakah suatu variabel sama dengan beberapa kata, kata-kata tersebut harus diapit oleh tanda kutip!"

msgid "Unquoted Text"
msgstr "Hati-hati. Jika Anda `{ask}` atau `{print}` sesuatu, teks harus diawali dan diakhiri dengan tanda kutip. Anda lupa untuk teks {unquotedtext}."

msgid "Unsupported Float"
msgstr "Angka non-integer belum didukung namun akan ada dalam beberapa level. Untuk saat ini ubah `{value}` menjadi bilangan bulat."

msgid "Unsupported String Value"
msgstr "Nilai teks tidak boleh berisi `{invalid_value}`."

#, fuzzy
msgid "Unused Variable"
msgstr "You defined the variable {variable_name} on line {line_number}, but you did not use it."

msgid "Var Undefined"
msgstr "Kamu mencoba untuk menampilkan variabel `{name}`, tapi kamu belum mengisinya dengan nilai. Ada kemungkinan bahwa kamu sedang mencoba untuk menampilkan kata `{name}` tapi melupakan tanda kutip."

msgid "Wrong Level"
msgstr "Itu adalah kode Hedy yang benar, namun tidak pada level yang tepat. Kamu menulis kode `{offending_keyword}` untuk level {working_level}. Tip: {tip}"

#, fuzzy
msgid "Wrong Number of Arguments"
msgstr "Your function used the wrong number of arguments. You provided {used_number} but the function {name} needs {defined_number}"

msgid "account_overview"
msgstr "Ikhtisar akun"

#, fuzzy
msgid "accounts_created"
msgstr "Akun yang berhasil dibuat."

msgid "accounts_intro"
msgstr "Di halaman ini Anda dapat membuat akun untuk beberapa siswa sekaligus. Ini secara otomatis ditambahkan ke kelas saat ini, jadi pastikan kelas yang ditampilkan di atas adalah kelas yang benar! Setiap nama pengguna harus unik di seluruh sistem Hedy. Anda dapat menggunakan 'Nama kelas Postfix' untuk menambahkan nama kelas Anda ke semua akun. Jika Anda memasukkan sandi secara manual, sandi tersebut harus <b>setidaknya</b> 6 karakter."

msgid "achievement_earned"
msgstr "Anda telah memperoleh prestasi!"

msgid "achievements"
msgstr "prestasi"

msgid "achievements_check_icon_alt"
msgstr "Ikon pemeriksaan pencapaian"

msgid "achievements_logo_alt"
msgstr "Logo prestasi"

#, fuzzy
msgid "actions"
msgstr "Actions"

msgid "add"
msgstr "Menambahkan"

msgid "add_students"
msgstr "Tambahkan siswa-siswa"

msgid "add_students_options"
msgstr "Tambahkan opsi siswa"

msgid "admin"
msgstr "Admin"

msgid "advance_button"
msgstr "Lanjut ke level {level}"

msgid "adventure"
msgstr "Petualangan"

#, fuzzy
msgid "adventure_cloned"
msgstr "Adventure is cloned"

#, fuzzy
msgid "adventure_code_button"
msgstr "Adventure Code"

#, fuzzy
msgid "adventure_codeblock_button"
msgstr "Use this button when you want to create a block of code that students can run in your adventure. Tip: put the selection at the end of the last line of the code block and <kbd>Enter</kbd> 3 times to type after a code block."

msgid "adventure_duplicate"
msgstr "Anda sudah bertualang dengan nama ini."

msgid "adventure_empty"
msgstr "Anda tidak memasukkan nama petualangan!"

#, fuzzy
msgid "adventure_exp_3"
msgstr "Pastikan Anda selalu mengapit kata kunci dengan { }, agar kata kunci tersebut dikenali dengan benar. Anda dapat menggunakan tombol \"pratinjau\" untuk melihat versi gaya petualangan Anda. Untuk melihat petualangan di halaman khusus, pilih \"lihat\" dari halaman guru."

#, fuzzy
msgid "adventure_exp_classes"
msgstr "Your adventure is used within the following classes"

msgid "adventure_id_invalid"
msgstr "ID petualangan ini tidak valid."

msgid "adventure_length"
msgstr "Petualangan Anda setidaknya harus terdiri dari 20 karakter."

msgid "adventure_name_invalid"
msgstr "Petualangan Anda setidaknya harus terdiri dari 20 karakter."

msgid "adventure_prompt"
msgstr "Silakan masukkan nama petualangannya"

msgid "adventure_terms"
msgstr "Saya setuju bahwa petualangan saya dapat dipublikasikan di Hedy."

msgid "adventure_updated"
msgstr "Petualangan telah diperbarui!"

#, fuzzy
msgid "adventures"
msgstr "Adventures"

#, fuzzy
msgid "adventures_info"
msgstr "Each Hedy level has built-in exercises for students, which we call adventures. You can create your own adventures and add them to your classes. With your own adventures you can create adventures that are relevant and interesting for your students. You can find more information about creating your own adventures <a href=\"https://hedy.org/for-teachers/manual/features\">here</a>."

msgid "adventures_restored"
msgstr "Petualangan default telah dipulihkan."

msgid "ago"
msgstr "{timestamp} yang lalu"

msgid "agree_invalid"
msgstr "Anda harus menyetujui persyaratan privasi."

msgid "agree_with"
msgstr "Saya setuju dengan"

msgid "ajax_error"
msgstr "Ditemukan sebuah error. Silakan coba lagi."

msgid "all"
msgstr "Semua"

msgid "all_class_highscores"
msgstr "Semua siswa terlihat di nilai tertinggi kelas"

msgid "already_account"
msgstr "Sudah memiliki akun?"

msgid "already_program_running"
msgstr "Sudah ada program yang sedang berjalan, selesaikan dulu program tersebut."

msgid "already_teacher"
msgstr "Anda sudah memiliki akun guru."

msgid "already_teacher_request"
msgstr "Anda sudah memiliki permintaan guru yang tertunda."

msgid "amount_created"
msgstr "program yang dibuat"

msgid "amount_saved"
msgstr "program disimpan"

msgid "amount_submitted"
msgstr "program yang diajukan"

msgid "are_you_sure"
msgstr "Apakah kamu yakin? Kamu tidak dapat membatalkan aksi ini."

msgid "ask_needs_var"
msgstr "Mulai level 2, `{ask}` perlu digunakan dengan variabel. Contoh: nama `{is}` `{ask}` Siapa namamu?"

#, fuzzy
msgid "available_in"
msgstr "Available in:"

msgid "become_a_sponsor"
msgstr "Menjadi sponsor"

msgid "birth_year"
msgstr "Tahun lahir"

#, fuzzy
msgid "bug"
msgstr "Bug"

msgid "by"
msgstr "dengan"

msgid "cancel"
msgstr "Batal"

msgid "cant_parse_exception"
msgstr "Tidak dapat menguraikan program"

msgid "certificate"
msgstr "Sertifikat Penyelesaian"

msgid "certified_teacher"
msgstr "Guru bersertifikat"

msgid "change_password"
msgstr "Ubah password"

msgid "cheatsheet_title"
msgstr "Contekan"

msgid "class_already_joined"
msgstr "Kamu sudah terdaftar sebelumnya di kelas ini"

msgid "class_customize_success"
msgstr "Kelas berhasil disesuaikan."

msgid "class_live"
msgstr "Statistik langsung"

msgid "class_name_duplicate"
msgstr "Anda sudah memiliki kelas dengan nama ini."

msgid "class_name_empty"
msgstr "Anda tidak memasukkan nama kelas!"

msgid "class_name_invalid"
msgstr "Nama kelas ini tidak valid."

msgid "class_name_prompt"
msgstr "Silakan masukan nama dari kelas"

msgid "class_overview"
msgstr "Ikhtisar kelas"

#, fuzzy
msgid "class_survey_description"
msgstr "We would like to get a better overview of our Hedy users. By providing these answers, you would help improve Hedy. Thank you!"

#, fuzzy
msgid "class_survey_later"
msgstr "Remind me tomorrow"

#, fuzzy
msgid "class_survey_question1"
msgstr "What is the age range in your class?"

#, fuzzy
msgid "class_survey_question2"
msgstr "What is the spoken language in your class?"

#, fuzzy
msgid "class_survey_question3"
msgstr "What is the gender balance in your class?"

#, fuzzy
msgid "class_survey_question4"
msgstr "What distinguishes your students from others?"

#, fuzzy
msgid "classes"
msgstr "Classes"

#, fuzzy
msgid "classes_info"
msgstr "Create a class to follow the progress of each student in dashboard, and to customize the adventures your students see, and even adding your own! You can create as many classes as you like, and each class can have multiple teachers each one with different roles. You can also add as many students as you want, but mind that each student can only be in one class at a time. You can find more information about classes in the <a href=\"https://hedy.org/for-teachers/manual/preparations#for-teachers\">teacher manual</a>."

#, fuzzy
msgid "clone"
msgstr "Clone"

#, fuzzy
msgid "cloned_times"
msgstr "Clones"

msgid "close"
msgstr "Menutup"

msgid "comma"
msgstr "koma"

msgid "command_not_available_yet_exception"
msgstr "Perintah belum tersedia"

msgid "command_unavailable_exception"
msgstr "Perintah tidak benar lagi"

msgid "commands"
msgstr "Perintah"

msgid "common_errors"
msgstr "Kesalahan Umum"

msgid "congrats_message"
msgstr "Selamat, {username}, Anda telah mencapai hasil berikut dengan Hedy!"

msgid "content_invalid"
msgstr "Petualangan ini tidak valid."

msgid "contributor"
msgstr "Penyumbang"

msgid "copy_clipboard"
msgstr "Berhasil disalin ke clipboard"

#, fuzzy
msgid "copy_code"
msgstr "Copy code"

msgid "copy_join_link"
msgstr "Salin tautan bergabung"

msgid "copy_link_success"
msgstr "Tautan bergabung berhasil disalin ke papan klip"

msgid "copy_link_to_share"
msgstr "Salin tautan untuk berbagi"

msgid "copy_mail_link"
msgstr "Silakan salin dan tempel tautan ini ke tab baru:"

msgid "correct_answer"
msgstr "Jawaban yang benar adalah"

msgid "country"
msgstr "Negara"

msgid "country_invalid"
msgstr "Silakan pilih negara yang valid."

msgid "country_title"
msgstr "Negara"

msgid "create_account"
msgstr "Membuat akun"

msgid "create_accounts"
msgstr "Buat akun"

msgid "create_accounts_prompt"
msgstr "Apakah Anda yakin ingin membuat akun-akun ini?"

msgid "create_adventure"
msgstr "Ciptakan petualangan"

msgid "create_class"
msgstr "Buat kelas baru"

msgid "create_multiple_accounts"
msgstr "Buat banyak akun"

msgid "create_public_profile"
msgstr "Buat profil publik"

msgid "create_question"
msgstr "Apakah Anda ingin membuatnya?"

msgid "create_student_account"
msgstr "Buat sebuah akun"

msgid "create_student_account_explanation"
msgstr "Anda dapat menyimpan program Anda sendiri dengan akun."

msgid "create_teacher_account"
msgstr "Buat akun guru"

msgid "create_teacher_account_explanation"
msgstr "Dengan akun guru, Anda dapat menyimpan program Anda dan melihat hasil siswa Anda."

msgid "creator"
msgstr "Pencipta"

msgid "current_password"
msgstr "Kata sandi saat ini"

msgid "customization_deleted"
msgstr "Penyesuaian berhasil dihapus."

#, fuzzy
msgid "customize"
msgstr "Customize"

msgid "customize_adventure"
msgstr "Sesuaikan petualangan"

msgid "customize_class"
msgstr "Sesuaikan kelas"

msgid "dash"
msgstr "tanda pisah"

msgid "default_403"
msgstr "Sepertinya Anda tidak berwenang..."

msgid "default_404"
msgstr "Kami tidak dapat menemukan halaman itu..."

msgid "default_500"
msgstr "Ada yang salah..."

msgid "delete"
msgstr "Hapus"

msgid "delete_adventure_prompt"
msgstr "Apakah Anda yakin ingin menghapus petualangan ini?"

msgid "delete_class_prompt"
msgstr "Apa kamu yakin mau menghapus kelas?"

msgid "delete_confirm"
msgstr "Apakah kamu yakin ingin menghapus program?"

msgid "delete_invite"
msgstr "Hapus undangan"

msgid "delete_invite_prompt"
msgstr "Apakah Anda yakin ingin menghapus undangan kelas ini?"

msgid "delete_public"
msgstr "Hapus profil publik"

msgid "delete_success"
msgstr "Program berhasil dihapus."

msgid "destroy_profile"
msgstr "Hapus akun secara permanen"

msgid "developers_mode"
msgstr "Mode pemrogram"

msgid "directly_available"
msgstr "Terbuka langsung"

msgid "disable"
msgstr "Nonaktif"

#, fuzzy
msgid "disable_parsons"
msgstr "Disable all puzzles"

#, fuzzy
msgid "disable_quizes"
msgstr "Disable all quizes"

msgid "disabled"
msgstr "Dinonaktifkan"

msgid "disabled_button_quiz"
msgstr "Skor kuis Anda di bawah ambang batas, coba lagi!"

msgid "discord_server"
msgstr "Server perselisihan"

msgid "distinguished_user"
msgstr "Pengguna yang terhormat"

msgid "double quotes"
msgstr "kutip dua"

msgid "download"
msgstr "Unduh"

msgid "download_login_credentials"
msgstr "Apakah Anda ingin mengunduh kredensial login setelah pembuatan akun?"

msgid "duplicate"
msgstr "Duplikat"

msgid "echo_and_ask_mismatch_exception"
msgstr "Echo dan tanyakan ketidakcocokan"

msgid "echo_out"
msgstr "Memulai di level 2 `{echo}` tidak diperlukan lagi. Anda dapat mengulang jawaban dengan `{ask}` dan `{print}` sekarang. Contoh: `nama {is} {ask} Kamu dipanggil apa? {print} halo nama`"

#, fuzzy
msgid "edit_adventure"
msgstr "Edit adventure"

msgid "edit_code_button"
msgstr "Ubah kode"

msgid "email"
msgstr "Email"

msgid "email_invalid"
msgstr "Silakan masukkan email yang valid."

msgid "end_quiz"
msgstr "Kuis berakhir"

msgid "english"
msgstr "Bahasa inggris"

msgid "enter"
msgstr "Tuliskan"

msgid "enter_password"
msgstr "Masukkan kata sandi baru untuk"

msgid "enter_text"
msgstr "Tuliskan jawaban kamu disini..."

msgid "error_logo_alt"
msgstr "Logo kesalahan"

msgid "exclamation mark"
msgstr "tanda seru"

msgid "exercise"
msgstr "Latihan"

msgid "exercise_doesnt_exist"
msgstr "Latihan ini tidak ada"

msgid "exists_email"
msgstr "Email ini sudah terpakai untuk akun lain."

msgid "exists_username"
msgstr "Username ini sudah terpakai untuk akun lain."

#, fuzzy
msgid "exit_preview_mode"
msgstr "Exit preview mode"

msgid "experience_invalid"
msgstr "Silakan pilih pengalaman yang valid, pilih (Ya, Tidak)."

msgid "expiration_date"
msgstr "Tanggal habis tempo"

msgid "explore_explanation"
msgstr "Di halaman ini Anda dapat melihat program yang dibuat oleh pengguna Hedy lainnya. Anda dapat memfilter level Hedy dan petualangan. Klik \"Lihat program\" untuk membuka program dan menjalankannya. Program dengan header berwarna merah mengandung kesalahan. Anda masih dapat membuka program tersebut, tetapi menjalankannya akan menghasilkan kesalahan. Anda tentu saja dapat mencoba memperbaikinya! Jika pembuatnya memiliki profil publik, Anda dapat mengeklik nama penggunanya untuk mengunjungi profilnya. Di sana Anda akan menemukan semua program bersama mereka dan banyak lagi!"

msgid "explore_programs"
msgstr "Jelajahi program"

msgid "explore_programs_logo_alt"
msgstr "Jelajahi ikon program"

msgid "favorite_program"
msgstr "Program favorit"

msgid "favourite_confirm"
msgstr "Apakah Anda yakin ingin menjadikan program ini sebagai favorit Anda?"

msgid "favourite_program"
msgstr "Program favorit"

msgid "favourite_program_invalid"
msgstr "Program favorit yang Anda pilih tidak valid."

msgid "favourite_success"
msgstr "Program Anda ditetapkan sebagai favorit."

#, fuzzy
msgid "feature"
msgstr "Feature"

#, fuzzy
msgid "feedback"
msgstr "Feedback"

#, fuzzy
msgid "feedback_message_error"
msgstr "Something went wrong, please try again later."

#, fuzzy
msgid "feedback_message_success"
msgstr "Thank you, we recieved your feedback and will contact you if needed."

#, fuzzy
msgid "feedback_modal_message"
msgstr "Please send us a message with a category. We appreciate your help to improve Hedy!"

msgid "female"
msgstr "Perempuan"

msgid "float"
msgstr "sebuah angka"

msgid "for_teachers"
msgstr "Untuk guru"

msgid "forgot_password"
msgstr "Lupa passowrd kamu?"

msgid "from_another_teacher"
msgstr "Dari guru lain"

msgid "from_magazine_website"
msgstr "Dari majalah atau situs web"

msgid "from_video"
msgstr "Dari sebuah video"

msgid "fun_statistics_msg"
msgstr "Berikut beberapa statistik menyenangkan!"

msgid "gender"
msgstr "Jenis kelamin"

msgid "gender_invalid"
msgstr "Silakan pilih jenis kelamin yang valid, pilih (Wanita, Pria, Lainnya)."

msgid "general"
msgstr "Umum"

msgid "general_settings"
msgstr "Pengaturan Umum"

msgid "generate_passwords"
msgstr "Hasilkan kata sandi"

msgid "get_certificate"
msgstr "Dapatkan sertifikat Anda!"

msgid "give_link_to_teacher"
msgstr "Berikan tautan berikut kepada guru Anda:"

#, fuzzy
msgid "go_back"
msgstr "Go back"

msgid "go_back_to_main"
msgstr "Kembali ke halaman utama"

msgid "go_to_question"
msgstr "Pergi ke pertanyaan"

msgid "go_to_quiz_result"
msgstr "Pergi ke hasil kuis"

msgid "goto_profile"
msgstr "Ke profil saya"

msgid "grid_overview"
msgstr "Ikhtisar program per petualangan"

msgid "hand_in"
msgstr "Menyerahkan"

msgid "hand_in_exercise"
msgstr "Latihan tangan"

msgid "heard_about_hedy"
msgstr "Bagaimana Anda pernah mendengar tentang Hedy?"

msgid "heard_about_invalid"
msgstr "Silakan pilih cara valid Anda mendengar tentang kami."

msgid "hedy_achievements"
msgstr "Prestasi Hedy"

msgid "hedy_choice_title"
msgstr "Pilihan Hedy"

#, fuzzy
msgid "hedy_introduction_slides"
msgstr "Hedy Introduction Slides"

msgid "hedy_logo_alt"
msgstr "Logo Hedy"

msgid "hedy_on_github"
msgstr "Hedy di Github"

msgid "hedy_tutorial_logo_alt"
msgstr "Ikon tutorial Hedy"

msgid "hello_logo"
msgstr "Halo"

msgid "hidden"
msgstr "Tersembunyi"

msgid "hide_cheatsheet"
msgstr "Sembunyikan contekan"

msgid "hide_keyword_switcher"
msgstr "Sembunyikan pengalih kata kunci"

msgid "highest_level_reached"
msgstr "Level tertinggi yang berhasil dicapai"

msgid "highest_quiz_score"
msgstr "Skor kuis tertinggi"

msgid "highscore_explanation"
msgstr "Di halaman ini Anda dapat melihat Skor Tertinggi saat ini, berdasarkan jumlah pencapaian yang dikumpulkan. Lihat peringkat untuk semua pengguna, negara atau kelas Anda. Klik pada nama pengguna untuk melihat profil publiknya."

msgid "highscore_no_public_profile"
msgstr "Anda tidak memiliki profil publik dan oleh karena itu tidak terdaftar di skor tertinggi. Apakah Anda ingin membuatnya?"

msgid "highscores"
msgstr "Nilai tinggi"

msgid "hint"
msgstr "Petunjuk?"

msgid "ill_work_some_more"
msgstr "Saya akan mengerjakannya sedikit lebih lama"

#, fuzzy
msgid "image_invalid"
msgstr "Gambar yang Anda pilih tidak valid."

msgid "incomplete_command_exception"
msgstr "Perintah Tidak Lengkap"

msgid "incorrect_handling_of_quotes_exception"
msgstr "Penanganan kutipan yang salah"

msgid "incorrect_use_of_types_exception"
msgstr "Penggunaan tipe yang salah"

msgid "incorrect_use_of_variable_exception"
msgstr "Penggunaan variabel yang salah"

msgid "indentation_exception"
msgstr "Indentasi Salah"

msgid "input"
msgstr "masukan dari `{ask}`"

msgid "integer"
msgstr "sebuah angka"

msgid "invalid_class_link"
msgstr "Tautan untuk bergabung ke kelas tidak valid."

msgid "invalid_command_exception"
msgstr "Perintah tidak valid"

msgid "invalid_keyword_language_comment"
msgstr "# Bahasa kata kunci yang diberikan tidak valid, bahasa kata kunci disetel ke bahasa Inggris"

msgid "invalid_language_comment"
msgstr "# Bahasa yang diberikan tidak valid, bahasa disetel ke bahasa Inggris"

msgid "invalid_level_comment"
msgstr "# Level yang diberikan tidak valid, level disetel ke level 1"

msgid "invalid_program_comment"
msgstr "# Program yang disediakan tidak valid, silakan coba lagi"

msgid "invalid_teacher_invitation_code"
msgstr "Kode undangan guru tidak valid. Untuk menjadi guru, hubungi hello@hedy.org."

msgid "invalid_tutorial_step"
msgstr "Langkah tutorial tidak valid"

msgid "invalid_username_password"
msgstr "Username/password tidak valid."

msgid "invite_by_username"
msgstr "Undang berdasarkan nama pengguna"

msgid "invite_date"
msgstr "Tanggal undangan"

msgid "invite_message"
msgstr "Anda telah menerima undangan untuk bergabung dengan kelas"

msgid "invite_prompt"
msgstr "Masukkan nama pengguna"

msgid "invite_teacher"
msgstr "Undang seorang guru"

msgid "join_class"
msgstr "Gabung kelas"

msgid "join_prompt"
msgstr "Kamu memerlukan akun untuk bergabung ke kelas. Apakah kamu ingin masuk dengan akun kamu sekarang?"

msgid "keybinding_waiting_for_keypress"
msgstr "Menunggu tombol ditekan..."

msgid "keyword_language_invalid"
msgstr "Silakan pilih bahasa kata kunci yang valid (pilih bahasa Inggris atau bahasa Anda sendiri)."

msgid "language"
msgstr "Bahasa"

msgid "language_invalid"
msgstr "Silakan pilih bahasa yang valid."

msgid "languages"
msgstr "Bahasa pemrograman mana yang sudah pernah kamu kuasai sebelumnya?"

msgid "last_achievement"
msgstr "Prestasi yang terakhir diperoleh"

msgid "last_edited"
msgstr "Terakhir diedit"

msgid "last_error"
msgstr "Kesalahan terakhir"

msgid "last_login"
msgstr "Waktu masuk terakhir"

msgid "last_program"
msgstr "Program terakhir"

msgid "last_update"
msgstr "Pembaharuan Terakhir"

msgid "lastname"
msgstr "Nama Belakang"

msgid "leave_class"
msgstr "Tinggalkan kelas"

msgid "level"
msgstr "Level"

msgid "level_accessible"
msgstr "Level terbuka untuk siswa"

msgid "level_disabled"
msgstr "Tingkat dinonaktifkan"

msgid "level_future"
msgstr "Level ini otomatis terbuka "

#, fuzzy
msgid "level_invalid"
msgstr "Level Hedy ini tidak valid."

msgid "level_not_class"
msgstr "Level ini belum tersedia di kelas Anda"

msgid "level_title"
msgstr "Level"

#, fuzzy
msgid "levels"
msgstr "levels"

msgid "link"
msgstr "Tautan"

msgid "list"
msgstr "daftar"

msgid "live_dashboard"
msgstr "Dasbor Langsung"

msgid "logged_in_to_share"
msgstr "Anda harus masuk untuk menyimpan dan berbagi program."

msgid "login"
msgstr "Masuk"

msgid "login_long"
msgstr "Masuk dengan akun kamu"

msgid "login_to_save_your_work"
msgstr "Masuk untuk menyimpan pekerjaan Anda"

msgid "logout"
msgstr "Keluar"

msgid "longest_program"
msgstr "Program terpanjang"

msgid "mail_change_password_body"
msgstr ""
"Password Hedy kamu sudah berhasil diubah. Jika kamu melakukan ini, tidak ada masalah.\n"
"Jika kamu tidak melakukan ini, mohon segera kontak kami dengan cara membalas email ini."

msgid "mail_change_password_subject"
msgstr "Password Hedy kamu sudah berhasil diubah"

msgid "mail_error_change_processed"
msgstr "Ada yang salah saat mengirim email validasi, perubahan masih diproses dengan benar."

msgid "mail_goodbye"
msgstr ""
"Terima kasih!\n"
"Tim Hedy"

msgid "mail_hello"
msgstr "Hai {username}!"

msgid "mail_recover_password_body"
msgstr ""
"Dengan mengklik tautan ini, kamu dapat men-set password Hedy baru. Tautan ini berlaku selama <b>4</b> jam.\n"
"Jika kamu tidak membutuhkan set ulang password, mohon abaikan email ini: {link}"

msgid "mail_recover_password_subject"
msgstr "Set ulang password Hedy kamu."

msgid "mail_reset_password_body"
msgstr ""
"Password Hedy kamu sudah di-set ke yang baru. Jika kamu melakukan ini, tidak masalah.\n"
"Jika kamu tidak mengganti password, segera kontak kami dengan membalas email ini."

msgid "mail_reset_password_subject"
msgstr "Password Hedy kamu sudah berhasil di-set ulang"

msgid "mail_welcome_teacher_body"
msgstr ""
"<strong>Selamat datang!</strong>\n"
"Selamat atas akun guru Hedy yang baru. Selamat datang di komunitas guru Hedy di seluruh dunia!\n"
"\n"
"<strong>Apa yang dapat dilakukan akun guru</strong>\n"
"Ada sejumlah opsi tambahan yang terbuka untuk Anda sekarang.\n"
"\n"
"1. Penjelasan tambahan tersedia di <a href=\"https://hedy.org/for-teachers/manual\">teacher's manual</a>.\n"
"2. Dengan akun guru Anda, Anda dapat membuat kelas. Siswa Anda dapat bergabung dengan kelas Anda dan Anda dapat melihat kemajuan mereka. Kelas dibuat dan dikelola melalui <a href=\"https://hedycode.com/for-teachers\">teacher's page</a>.\n"
"3. Anda dapat sepenuhnya menyesuaikan kelas Anda, misalnya Anda dapat membuka dan menutup level, mengaktifkan atau menonaktifkan petualangan, dan menulis petualangan Anda sendiri!\n"
"\n"
"<strong>Bergabunglah dengan komunitas online kami!</strong>\n"
"Semua guru Hedy, pemrogram, dan penggemar lainnya dipersilakan untuk bergabung dengan <a href=\"https://discord.gg/8yY7dEme9r\">Discord server</a> kami. Ini adalah tempat yang ideal untuk mengobrol tentang Hedy: kami memiliki saluran tempat Anda dapat menunjukkan proyek dan pelajaran keren Anda, saluran untuk melaporkan bug, dan saluran untuk mengobrol dengan guru lain dan tim Hedy.\n"
"\n"
"<strong>Cara meminta bantuan </strong>\n"
"Jika ada yang kurang jelas, Anda dapat memberi tahu kami di Discord, atau <a href=\"mailto: hello@hedy.org\">kirim email kepada kami</a>.\n"
"\n"
"<strong>Cara melaporkan bug</strong>\n"
"Di Discord, kami memiliki saluran untuk melaporkan bug, yang disebut #bugs. Itu adalah tempat yang tepat untuk memberi tahu kami tentang masalah yang Anda hadapi. Jika Anda tahu cara menggunakan GitHub, Anda dapat membuat <a href=\"https://github.com/hedyorg/hedy/issues/new?assignees=&labels=&template=bug_report.md&title=%5BBUG%5D\">issue</a> di sana.\n"

msgid "mail_welcome_teacher_subject"
msgstr "Akun guru Hedy Anda sudah siap"

msgid "mail_welcome_verify_body"
msgstr ""
"Akun Hedy kamu sudah berhasil dibuat. Selamat datang!\n"
"Silakan klik tautan berikut untuk verifikasi email kamu. {link}"

msgid "mail_welcome_verify_subject"
msgstr "Selamat datang di Hedy"

msgid "mailing_title"
msgstr "Berlangganan ke buletin Hedy"

msgid "main_subtitle"
msgstr "Sebuah bahasa pemrograman bertahap"

msgid "main_title"
msgstr "Hedy"

msgid "make_sure_you_are_done"
msgstr "Pastikan Anda sudah selesai! Anda tidak akan dapat mengubah program Anda lagi setelah Anda mengklik \"Serahkan\"."

msgid "male"
msgstr "Laki-laki"

msgid "mandatory_mode"
msgstr "Mode pengembang wajib"

#, fuzzy
msgid "more_options"
msgstr "More options"

msgid "multiple_keywords_warning"
msgstr ""

msgid "my_account"
msgstr "Profil saya"

msgid "my_achievements"
msgstr "Pencapaianku"

msgid "my_adventures"
msgstr "Petualanganku"

msgid "my_classes"
msgstr "Kelas-kelas saya"

msgid "my_messages"
msgstr "Pesan saya"

msgid "my_public_profile"
msgstr "Profil publik saya"

msgid "name"
msgstr "Nama"

msgid "nav_explore"
msgstr "Menjelajah"

msgid "nav_hedy"
msgstr "Hedy"

msgid "nav_learn_more"
msgstr "Pelajari lebih jauh"

msgid "nav_start"
msgstr "Rumah"

msgid "new_password"
msgstr "Password baru"

msgid "new_password_repeat"
msgstr "Ulangi kata sandi baru"

msgid "newline"
msgstr "baris baru"

msgid "next_exercise"
msgstr "Latihan selanjutnya"

msgid "next_page"
msgstr "Halaman selanjutnya"

msgid "next_step_tutorial"
msgstr "Langkah selanjutnya >>>"

msgid "no"
msgstr "Tidak"

msgid "no_account"
msgstr "Belum punya akun?"

msgid "no_accounts"
msgstr "Tidak ada akun untuk dibuat."

#, fuzzy
msgid "no_adventures_yet"
msgstr "There are no public adventures yet..."

msgid "no_certificate"
msgstr "Pengguna ini belum mendapatkan Sertifikat Penyelesaian Hedy"

msgid "no_more_flat_if"
msgstr "Mulai dari level 8, kode setelah `{if}` perlu ditempatkan pada baris berikutnya dan dimulai dengan 4 spasi."

#, fuzzy
msgid "no_programs"
msgstr "Kamu belum memiliki program."

msgid "no_public_profile"
msgstr "Anda belum memiliki teks profil publik..."

msgid "no_shared_programs"
msgstr "tidak memiliki program bersama..."

msgid "no_such_adventure"
msgstr "Petualangan ini tidak ada!"

msgid "no_such_class"
msgstr "Tidak ada kelas Hedy seperti itu."

msgid "no_such_highscore"
msgstr "Nilai tinggi"

msgid "no_such_level"
msgstr "Tidak ada level Hedy seperti itu!"

msgid "no_such_program"
msgstr "Tidak ada program Hedy seperti itu!"

msgid "no_tag"
msgstr "Tidak ada tag yang disediakan!"

msgid "not_enrolled"
msgstr "Sepertinya anda tidak ada di kelas ini!"

msgid "not_in_class_no_handin"
msgstr "Anda tidak berada di kelas, jadi Anda tidak perlu menyerahkan apa pun."

msgid "not_logged_in_cantsave"
msgstr "Program Anda tidak akan disimpan."

msgid "not_logged_in_handin"
msgstr "Anda harus login untuk menyerahkan tugas."

msgid "not_teacher"
msgstr "Sepertinya Anda bukan seorang guru!"

msgid "number"
msgstr "sebuah angka"

msgid "number_achievements"
msgstr "Jumlah pencapaian"

msgid "number_lines"
msgstr "Jumlah baris"

msgid "number_programs"
msgstr "Jumlah program"

msgid "ok"
msgstr "Ok"

msgid "only_you_can_see"
msgstr "Hanya Anda yang dapat melihat program ini."

msgid "open"
msgstr "Buka"

msgid "opening_date"
msgstr "Tanggal pembukaan"

msgid "opening_dates"
msgstr "Tanggal pembukaan"

msgid "option"
msgstr "Pilihan"

msgid "or"
msgstr "atau"

msgid "other"
msgstr "Lainnya"

msgid "other_block"
msgstr "Bahasa blok lainnya"

msgid "other_settings"
msgstr "Pengaturan lainnya"

msgid "other_source"
msgstr "Lainnya"

msgid "other_text"
msgstr "Bahasa teks lainnya"

msgid "overwrite_warning"
msgstr "Anda sudah mempunyai program dengan nama ini, menyimpan program ini akan menggantikan program lama. Apa kamu yakin?"

#, fuzzy
msgid "owner"
msgstr "Owner"

msgid "page"
msgstr "halaman"

msgid "page_not_found"
msgstr "Kami tidak dapat menemukan halaman itu!"

#, fuzzy
msgid "pair_with_teacher"
msgstr "I would like to be paired with another teacher for help"

msgid "parsons_title"
msgstr "Teka-teki"

msgid "password"
msgstr "Password"

msgid "password_change_not_allowed"
msgstr "Anda tidak diperbolehkan mengubah kata sandi pengguna ini."

msgid "password_change_prompt"
msgstr "Apakah Anda yakin ingin mengubah kata sandi ini?"

msgid "password_change_success"
msgstr "Kata sandi siswa Anda berhasil diubah."

msgid "password_invalid"
msgstr "Kata sandi Anda tidak valid."

msgid "password_repeat"
msgstr "Ulangi password"

msgid "password_resetted"
msgstr "Password kamu sudah berhasil di-set ulang. Silakan login."

msgid "password_six"
msgstr "Kata sandi Anda harus mengandung setidaknya enam karakter."

msgid "password_updated"
msgstr "Password berhasil diubah."

msgid "passwords_six"
msgstr "Semua kata sandi harus terdiri dari enam karakter atau lebih."

msgid "pending_invites"
msgstr "Undangan yang tertunda"

msgid "people_with_a_link"
msgstr "Orang lain yang memiliki tautan dapat melihat program ini. Itu juga dapat ditemukan di halaman \"Jelajahi\"."

msgid "percentage"
msgstr "persentase"

msgid "percentage_achieved"
msgstr "Dicapai oleh {percentage}% pengguna"

msgid "period"
msgstr "titik"

msgid "personal_text"
msgstr "Teks pribadi"

msgid "personal_text_invalid"
msgstr "Teks pribadi Anda tidak valid."

msgid "postfix_classname"
msgstr "Nama kelas postfix"

msgid "preferred_keyword_language"
msgstr "Bahasa kata kunci pilihan"

msgid "preferred_language"
msgstr "Bahasa pilihan"

msgid "preview"
msgstr "Pratinjau"

#, fuzzy
msgid "previewing_adventure"
msgstr "Previewing adventure"

#, fuzzy
msgid "previewing_class"
msgstr "You are previewing class <em>{class_name}</em> as a teacher."

msgid "previous_campaigns"
msgstr "Lihat kampanye-kampanye sebelumnya"

msgid "print_logo"
msgstr "cetak"

msgid "privacy_terms"
msgstr "Ketentuan privasi"

msgid "private"
msgstr "Pribadi"

msgid "profile_logo_alt"
msgstr "Ikon profil."

msgid "profile_picture"
msgstr "Foto profil"

msgid "profile_updated"
msgstr "Profil berhasil diubah."

msgid "profile_updated_reload"
msgstr "Profil diperbarui, halaman akan dimuat ulang."

msgid "program_contains_error"
msgstr "Program ini berisi error, anda yakin ingin membagikannya?"

msgid "program_header"
msgstr "Program-program saya"

msgid "program_too_large_exception"
msgstr "Program terlalu besar"

msgid "programming_experience"
msgstr "Apakah kamu punya pengalaman menulis program?"

msgid "programming_invalid"
msgstr "Silakan pilih bahasa pemrograman yang valid."

msgid "programs"
msgstr "Program terakhir yang dibagikan"

msgid "programs_created"
msgstr "Program dibuat"

msgid "programs_saved"
msgstr "Program disimpan"

msgid "programs_submitted"
msgstr "Program dikirimkan"

msgid "prompt_join_class"
msgstr "Apakah kamu ingin bergabung dengan kelas ini?"

msgid "public"
msgstr "Publik"

msgid "public_adventures"
msgstr "Browse public adventures"

#, fuzzy
msgid "public_content"
msgstr "Public content"

#, fuzzy
msgid "public_content_info"
msgstr "You can also look for public adventures and use them as an example."

msgid "public_invalid"
msgstr "Pilihan perjanjian ini tidak valid"

msgid "public_profile"
msgstr "Profil publik"

msgid "public_profile_info"
msgstr "Dengan memilih kotak ini saya membuat profil saya terlihat oleh semua orang. Berhati-hatilah untuk tidak membagikan informasi pribadi seperti nama atau alamat rumah Anda, karena semua orang dapat melihatnya!"

msgid "public_profile_updated"
msgstr "Profil publik diperbarui, halaman akan dimuat ulang."

msgid "question mark"
msgstr "tanda tanya"

msgid "quiz_logo_alt"
msgstr "Logo kuis"

msgid "quiz_score"
msgstr "Skor kuis"

msgid "quiz_tab"
msgstr "Kuis"

msgid "quiz_threshold_not_reached"
msgstr "Ambang batas kuis tidak tercapai untuk membuka level ini"

msgid "read_code_label"
msgstr "Bacakan dengan nyaring"

msgid "recent"
msgstr "Program-program terbaru saya"

msgid "recover_password"
msgstr "Minta set ulang password"

msgid "regress_button"
msgstr "Kembali ke level {level}"

msgid "remove"
msgstr "Hapus"

msgid "remove_customization"
msgstr "Hapus penyesuaian"

msgid "remove_customizations_prompt"
msgstr "Apakah Anda yakin ingin menghapus penyesuaian kelas ini?"

msgid "remove_student_prompt"
msgstr "Apa kamu yakin mau mengeluarkan murid tersebut dari kelas?"

msgid "remove_user_prompt"
msgstr "Konfirmasikan penghapusan pengguna ini dari kelas."

msgid "repair_program_logo_alt"
msgstr "Ikon program perbaikan"

#, fuzzy
msgid "repeat_dep"
msgstr "Starting in level 8, `{repeat}` needs to be used with indentation. You can see examples on the `{repeat}` tab in level 8."

msgid "repeat_match_password"
msgstr "Password yang dimasukkan ulang tidak sesuai."

msgid "repeat_new_password"
msgstr "Ulangi password baru"

msgid "report_failure"
msgstr "Program ini tidak ada atau tidak bersifat publik"

msgid "report_program"
msgstr "Apakah Anda yakin ingin melaporkan program ini?"

msgid "report_success"
msgstr "Program ini telah dilaporkan"

msgid "request_teacher"
msgstr "Apakah Anda ingin mengajukan akun guru?"

msgid "request_teacher_account"
msgstr "Mengajukan akun guru"

msgid "required_field"
msgstr "Bidang yang ditandai dengan * wajib diisi"

msgid "reset_adventure_prompt"
msgstr "Apakah Anda yakin ingin mengatur ulang semua petualangan yang dipilih?"

msgid "reset_adventures"
msgstr "Atur ulang petualangan yang dipilih"

msgid "reset_button"
msgstr "Atur ulang"

msgid "reset_password"
msgstr "Set ulang password"

msgid "reset_view"
msgstr "Atur ulang"

msgid "retrieve_adventure_error"
msgstr "Anda tidak diperbolehkan melihat petualangan ini!"

msgid "retrieve_class_error"
msgstr "Hanya guru yang dapat mengambil kelas"

#, fuzzy
msgid "retrieve_tag_error"
msgstr "Error retrieving tags"

msgid "role"
msgstr "Peran"

msgid "run_code_button"
msgstr "Jalankan kode"

msgid "runs_over_time"
msgstr "Berjalan seiring waktu"

msgid "save_parse_warning"
msgstr "Program ini mengandung kesalahan, apakah Anda yakin ingin menyimpannya?"

msgid "save_prompt"
msgstr "Kamu harus memiliki akun untuk menyimpan program. Apakah kamu mau masuk dengan akunmu sekarang?"

msgid "save_success_detail"
msgstr "Program tersimpan dengan sukses."

msgid "score"
msgstr "Skor"

msgid "search"
msgstr "Mencari..."

msgid "search_button"
msgstr "Mencari"

msgid "second_teacher"
msgstr "Guru kedua"

#, fuzzy
msgid "second_teacher_copy_prompt"
msgstr "Are you sure you want to copy this teacher?"

msgid "second_teacher_prompt"
msgstr "Masukkan nama pengguna guru untuk mengundang mereka."

msgid "second_teacher_warning"
msgstr "Semua guru di kelas ini dapat menyesuaikannya."

msgid "see_certificate"
msgstr "Lihat sertifikat {username}!"

msgid "select"
msgstr "Pilih"

msgid "select_adventures"
msgstr "Pilih dan pesan petualangan"

#, fuzzy
msgid "select_all"
msgstr "Select all"

#, fuzzy
msgid "select_lang"
msgstr "Select language"

msgid "select_levels"
msgstr "Select levels"

#, fuzzy
msgid "select_tag"
msgstr "Select tag"

#, fuzzy
msgid "selected"
msgstr "Selected"

msgid "self_removal_prompt"
msgstr "Apakah Anda yakin ingin keluar dari kelas ini?"

msgid "send_password_recovery"
msgstr "Kirimkan saya tautan untuk pemulihan password"

msgid "sent_by"
msgstr "Undangan ini dikirim oleh"

msgid "sent_password_recovery"
msgstr "Kamu harusnya akan segera menerima email dengan instruksi terkait bagaimana memulihkan password kamu."

msgid "settings"
msgstr "Pengaturan pribadi saya"

msgid "share_by_giving_link"
msgstr "Tunjukkan program Anda kepada orang lain dengan memberi mereka tautan di bawah ini:"

msgid "share_your_program"
msgstr "Bagikan program Anda"

msgid "signup_student_or_teacher"
msgstr "Apakah Anda seorang pelajar atau guru?"

msgid "single quotes"
msgstr "kutip satu"

msgid "slash"
msgstr "garis miring"

#, fuzzy
msgid "sleeping"
msgstr "Sleeping..."

#, fuzzy
msgid "slides"
msgstr "Slides"

#, fuzzy
msgid "slides_for_level"
msgstr "Slides for level"

#, fuzzy
msgid "slides_info"
msgstr "For each level of Hedy, we have created slides to help you teach. The slides contain explanations of each level, and Hedy examples that you can run inside the slides. Just click the link and get started! the Introduction slides are a general explanation of Hedy before level 1 The slides were created using <a href=\"https://slides.com\">slides.com</a>. If you want to adapt them yourself, you can download them, and then upload the resulting zip file to <a href=\"https://slides.com\">slides.com</a>. You can find more information about the slides in the <a href=\"https://hedy.org/for-teachers/manual/features\">teacher's manual</a>."

msgid "social_media"
msgstr "Media sosial"

msgid "something_went_wrong_keyword_parsing"
msgstr "Ada kesalahan dalam petualangan Anda, apakah semua kata kunci diapit oleh { } dengan benar?"

msgid "space"
msgstr "spasi"

msgid "star"
msgstr "bintang"

msgid "start_hedy_tutorial"
msgstr "Mulai tutorial hedy"

#, fuzzy
msgid "start_learning"
msgstr "Start learning"

msgid "start_programming"
msgstr "Mulai pemrograman"

msgid "start_programming_logo_alt"
msgstr "Mulai ikon pemrograman"

msgid "start_quiz"
msgstr "Mulai kuis"

msgid "start_teacher_tutorial"
msgstr "Mulai tutorial guru"

#, fuzzy
msgid "start_teaching"
msgstr "Start teaching"

msgid "step_title"
msgstr "Tugas"

msgid "stop_code_button"
msgstr "Hentikan program"

msgid "string"
msgstr "teks"

msgid "student"
msgstr "Siswa"

msgid "student_already_in_class"
msgstr "Siswa ini sudah ada di kelas Anda."

msgid "student_already_invite"
msgstr "Siswa ini sudah memiliki undangan yang menunggu keputusan."

#, fuzzy
msgid "student_details"
msgstr "Student details"

msgid "student_list"
msgstr "Daftar siswa"

#, fuzzy
msgid "student_not_allowed_in_class"
msgstr "Student not allowed in class"

msgid "student_not_existing"
msgstr "Nama pengguna ini tidak ada."

msgid "student_signup_header"
msgstr "Siswa"

msgid "students"
msgstr "murid-murid"

msgid "submission_time"
msgstr "Diserahkan pada"

msgid "submit_answer"
msgstr "Jawab pertanyaan"

msgid "submit_program"
msgstr "Kirim"

msgid "submit_warning"
msgstr "Apakah Anda yakin ingin mengirimkan program ini?"

msgid "submitted"
msgstr "Dikirim"

msgid "submitted_header"
msgstr "Ini adalah program yang telah dikirimkan dan tidak dapat diubah."

msgid "subscribe"
msgstr "Langganan"

msgid "subscribe_newsletter"
msgstr "Berlangganan ke buletin"

#, fuzzy
msgid "suggestion_color"
msgstr "Try using another color"

#, fuzzy
msgid "suggestion_note"
msgstr "Use a note between C0 and B9 or a number between 1 and 70"

#, fuzzy
msgid "suggestion_number"
msgstr "Try changing the value to a number"

msgid "suggestion_numbers_or_strings"
msgstr "Try changing the values to be all text or all numbers"

msgid "surname"
msgstr "Nama Depan"

#, fuzzy
msgid "survey"
msgstr "Survey"

#, fuzzy
msgid "survey_completed"
msgstr "Survey completed"

#, fuzzy
msgid "survey_skip"
msgstr "Don't show this again"

#, fuzzy
msgid "survey_submit"
msgstr "Submit"

#, fuzzy
msgid "tag_in_adventure"
msgstr "Tag in adventure"

msgid "tag_input_placeholder"
msgstr "Masukkan tag baru"

msgid "tags"
msgstr "Tag"

msgid "teacher"
msgstr "Guru"

msgid "teacher_account_request"
msgstr "Anda memiliki permintaan akun guru yang tertunda"

msgid "teacher_account_success"
msgstr "Anda berhasil meminta akun guru."

msgid "teacher_invalid"
msgstr "Nilai guru Anda tidak valid."

msgid "teacher_invitation_require_login"
msgstr "Untuk mengatur profil Anda sebagai guru, kami mengharuskan Anda masuk. Jika Anda belum memiliki akun, silakan buat akun."

msgid "teacher_manual"
msgstr "Panduan guru"

msgid "teacher_signup_header"
msgstr "Guru"

msgid "teacher_tutorial_logo_alt"
msgstr "Ikon tutorial guru"

msgid "teacher_welcome"
msgstr "Selamat datang di Hedy! Anda sekarang bangga menjadi pemilik akun guru yang memungkinkan Anda membuat kelas dan mengundang siswa."

msgid "teachers"
msgstr "Guru-guru"

msgid "template_code"
msgstr ""
"Ini merupakan penjelasan petualangan saya!\n"
"\n"
"Dengan cara ini saya bisa menampilkan perintah: <code>{print}</code>\n"
"\n"
"Namun terkadang saya mungkin ingin menampilkan sepotong kode, seperti ini:\n"
"<pre>\n"
"ask Siapa namamu?\n"
"echo jadi namamu\n"
"</pre>"

msgid "this_turns_in_assignment"
msgstr "Ini menyerahkan tugas Anda kepada guru Anda."

msgid "title"
msgstr "Judul"

msgid "title_achievements"
msgstr "Hedy - Prestasi saya"

msgid "title_admin"
msgstr "Hedy - Halaman Pengelola"

msgid "title_class grid_overview"
msgstr "Hedy - Ikhtisar jaringan"

msgid "title_class live_statistics"
msgstr "Hedy - Statistik Langsung"

msgid "title_class-overview"
msgstr "Hedy - Ikhtisar kelas"

msgid "title_customize-adventure"
msgstr "Hedy - Sesuaikan petualangan"

msgid "title_customize-class"
msgstr "Hedy - Sesuaikan kelas"

msgid "title_explore"
msgstr "Hedy - Jelajahi"

msgid "title_for-teacher"
msgstr "Hedy - Untuk pengajar"

msgid "title_join-class"
msgstr "Hedy - Bergabung kelas"

msgid "title_landing-page"
msgstr "Selamat datang di Hedy!"

msgid "title_learn-more"
msgstr "Hedy - Pelajari lebih lanjut"

msgid "title_login"
msgstr "Hedy - Masuk"

msgid "title_my-profile"
msgstr "Hedy - Akun saya"

msgid "title_privacy"
msgstr "Hedy - Persyaratan privasi"

msgid "title_programs"
msgstr "Hedy - Program saya"

#, fuzzy
msgid "title_public-adventures"
msgstr "Hedy - Public adventures"

msgid "title_recover"
msgstr "Hedy - Pulihkan akun"

msgid "title_reset"
msgstr "Hedy - Setel ulang kata sandi"

msgid "title_signup"
msgstr "Hedy - Buat akun"

msgid "title_start"
msgstr "Hedy - Pemrograman teks menjadi mudah"

msgid "title_view-adventure"
msgstr "Hedy - Lihat petualangan"

msgid "token_invalid"
msgstr "Token Anda tidak valid."

#, fuzzy
msgid "tooltip_level_locked"
msgstr "Your teacher disabled this level"

msgid "translate_error"
msgstr "Ada yang tidak beres saat menerjemahkan kode. Coba jalankan kode untuk melihat apakah ada kesalahan. Kode dengan kesalahan tidak dapat diterjemahkan."

msgid "translating_hedy"
msgstr "Menerjemahkan Hedy"

msgid "translator"
msgstr "Penerjemah"

msgid "tutorial"
msgstr "Tutorial"

msgid "tutorial_code_snippet"
msgstr ""
"{print} Halo dunia!\n"
"{print} Saya sedang mempelajari Hedy dengan tutorialnya!"

msgid "tutorial_message_not_found"
msgstr "Kami tidak dapat menemukan langkah tutorial yang diminta..."

msgid "tutorial_title_not_found"
msgstr "Langkah tutorial tidak ditemukan"

msgid "unauthorized"
msgstr "Anda tidak memiliki hak akses untuk halaman ini"

#, fuzzy
msgid "unfavourite_confirm"
msgstr "Are you sure you want to unfavourite this program?"

#, fuzzy
msgid "unfavourite_success"
msgstr "Your program is unfavourited."

msgid "unique_usernames"
msgstr "Semua nama pengguna harus unik."

msgid "unlock_thresholds"
msgstr "Buka kunci ambang batas level"

msgid "unsaved_class_changes"
msgstr "Ada perubahan yang belum disimpan, yakin ingin meninggalkan halaman ini?"

#, fuzzy
msgid "unsubmit_program"
msgstr "Unsubmit program"

#, fuzzy
msgid "unsubmit_warning"
msgstr "Are you sure you want to unsubmit this program?"

#, fuzzy
msgid "unsubmitted"
msgstr "Unsubmitted"

msgid "update_adventure_prompt"
msgstr "Apakah Anda yakin ingin memperbarui petualangan ini?"

msgid "update_public"
msgstr "Perbarui profil publik"

msgid "updating_indicator"
msgstr "Memperbarui"

msgid "use_of_blanks_exception"
msgstr "Penggunaan spasi dalam program"

msgid "use_of_nested_functions_exception"
msgstr "Penggunaan fungsi bersarang"

#, fuzzy
msgid "used_in"
msgstr "Used in:"

msgid "user"
msgstr "pengguna"

msgid "user_inexistent"
msgstr "Pengguna ini tidak ada"

msgid "user_not_private"
msgstr "Pengguna ini tidak ada atau tidak memiliki profil publik"

msgid "username"
msgstr "Nama Pengguna"

msgid "username_empty"
msgstr "Anda tidak memasukkan nama pengguna!"

msgid "username_invalid"
msgstr "Nama pengguna Anda tidak valid."

msgid "username_special"
msgstr "Username tidak boleh berisi ':' atau '@'."

msgid "username_three"
msgstr "Nama pengguna harus mengandung setidaknya tiga karakter."

msgid "usernames_exist"
msgstr "Satu atau lebih nama pengguna sudah digunakan."

msgid "value"
msgstr "Nilai"

msgid "variables"
msgstr "Variabel"

#, fuzzy
msgid "view_adventures"
msgstr "View adventures"

#, fuzzy
msgid "view_classes"
msgstr "View classes"

msgid "view_program"
msgstr "Lihat program"

#, fuzzy
msgid "view_slides"
msgstr "View slides"

msgid "welcome"
msgstr "Selamat datang"

msgid "welcome_back"
msgstr "Selamat datang kembali"

msgid "what_is_your_role"
msgstr "Apa peran Anda?"

msgid "what_should_my_code_do"
msgstr "Apa yang seharusnya dilakukan oleh kode saya?"

msgid "whole_world"
msgstr "Dunia"

msgid "year_invalid"
msgstr "Silakan masukkan tahun antara 1900 dan {current_year}."

msgid "yes"
msgstr "Ya"

msgid "your_account"
msgstr "Profil Anda"

msgid "your_class"
msgstr "Kelas Anda"

msgid "your_last_program"
msgstr "Program terakhir Anda yang disimpan"

msgid "your_personal_text"
msgstr "Teks pribadi Anda..."

msgid "your_program"
msgstr "Program Anda"

#~ msgid "create_account_explanation"
#~ msgstr "Memungkinkan akun kamu untuk menyimpan program kamu."

#~ msgid "only_teacher_create_class"
#~ msgstr "Only teachers are allowed to create classes!"

#~ msgid "keyword_support"
#~ msgstr "Translated keywords"

#~ msgid "non_keyword_support"
#~ msgstr "Translated content"

#~ msgid "try_button"
#~ msgstr "Coba"

#~ msgid "select_own_adventures"
#~ msgstr "Select own adventures"

#~ msgid "view"
#~ msgstr "View"

#~ msgid "class"
#~ msgstr "Class"

#~ msgid "save_code_button"
#~ msgstr "Simpan kode"

#~ msgid "share_code_button"
#~ msgstr "Simpan dan bagikan kode"

#~ msgid "classes_invalid"
#~ msgstr "The list of selected classes is invalid"

#~ msgid "directly_add_adventure_to_classes"
#~ msgstr "Do you want to add this adventure directly to one of your classes?"

#~ msgid "hand_in_assignment"
#~ msgstr "Hand in assignment"

#~ msgid "select_a_level"
#~ msgstr "Select a level"

#~ msgid "answer_invalid"
#~ msgstr "Your password is invalid."

#~ msgid "available_adventures_level"
#~ msgstr "Available adventures level"

#~ msgid "customize_class_exp_1"
#~ msgstr "Customize class"

#~ msgid "customize_class_exp_2"
#~ msgstr "Customize class"

#~ msgid "customize_class_step_1"
#~ msgstr "Customize class"

#~ msgid "customize_class_step_2"
#~ msgstr "Customize class"

#~ msgid "customize_class_step_3"
#~ msgstr "Customize class"

#~ msgid "customize_class_step_4"
#~ msgstr "Customize class"

#~ msgid "customize_class_step_5"
#~ msgstr "Customize class"

#~ msgid "customize_class_step_6"
#~ msgstr "Customize class"

#~ msgid "customize_class_step_7"
#~ msgstr "Customize class"

#~ msgid "customize_class_step_8"
#~ msgstr "Customize class"

#~ msgid "example_code_header"
#~ msgstr "Contoh kode Hedy"

#~ msgid "feedback_failure"
#~ msgstr "Wrong!"

#~ msgid "feedback_success"
#~ msgstr "Good!"

#~ msgid "go_to_first_question"
#~ msgstr "Go to question 1"

#~ msgid "question"
#~ msgstr "Question"

#~ msgid "question_doesnt_exist"
#~ msgstr "This question does not exist"

#~ msgid "question_invalid"
#~ msgstr "Your token is invalid."

#~ msgid "too_many_attempts"
#~ msgstr "Too many attempts"

#~ msgid "class_logs"
#~ msgstr "Waktu masuk terakhir"

#~ msgid "class_stats"
#~ msgstr "Show class statistics"

#~ msgid "visit_own_public_profile"
#~ msgstr "Public profile"

#~ msgid "title_class logs"
#~ msgstr "Hedy - Join class"

#~ msgid "title_class statistics"
#~ msgstr "My statistics"

#~ msgid "disabled_button_locked"
#~ msgstr "Your teacher hasn't unlocked this level yet"

#~ msgid "duplicate_tag"
#~ msgstr "You already have a tag with this name."

#~ msgid "tag_deleted"
#~ msgstr "This tag was successfully deleted."

#~ msgid "no_tags"
#~ msgstr "Belum ada tag."

#~ msgid "apply_filters"
#~ msgstr "Apply filters"

#~ msgid "write_first_program"
#~ msgstr "Tulis program pertamamu!"

#~ msgid "adventure_exp_1"
#~ msgstr "Ketik petualangan pilihan Anda di sisi kanan. Setelah membuat petualangan Anda, Anda dapat memasukkannya ke dalam salah satu kelas Anda di bawah \"penyesuaian\". Jika Anda ingin memasukkan perintah dalam petualangan Anda, silakan gunakan kode jangkar seperti ini:"

#~ msgid "adventure_exp_2"
#~ msgstr "Jika Anda ingin menampilkan cuplikan kode sebenarnya, misalnya untuk memberikan template atau contoh kode kepada siswa. Silakan gunakan pra jangkar seperti ini:"

#~ msgid "hello_world"
#~ msgstr "Halo dunia!"

#~ msgid "share_confirm"
#~ msgstr "Apakah kamu yakin ingin membuat program kamu publik?"

#~ msgid "share_success_detail"
#~ msgstr "Program berhasil dibagikan."

#~ msgid "unshare_confirm"
#~ msgstr "Apakah kamu yakin ingin membuat program kamu privat?"

#~ msgid "unshare_success_detail"
#~ msgstr "Program berhasil dibatalkan pembagiannya."

#~ msgid "hide_parsons"
#~ msgstr "Sembunyikan teka-teki"

#~ msgid "hide_quiz"
#~ msgstr "Sembunyikan kuis"

#~ msgid "back_to_class"
#~ msgstr "Kembali ke kelas"

#~ msgid "Locked Language Feature"
#~ msgstr "Anda menggunakan {concept}! Itu luar biasa, tapi {concept} belum dibuka! Ini akan dibuka di level selanjutnya."

#~ msgid "nested blocks"
#~ msgstr "satu blok dalam satu blok"

<<<<<<< HEAD
#~ msgid "multiple_levels_warning"
#~ msgstr "We've noticed you have both selected several levels and included code snippets in your adventure, this might cause issues with the syntax highlighter and the automatic translation of keywords"
=======
#~ msgid "save"
#~ msgstr "Menyimpan"

#~ msgid "update_profile"
#~ msgstr "Ubah profil"
>>>>>>> 749801a4
<|MERGE_RESOLUTION|>--- conflicted
+++ resolved
@@ -1089,8 +1089,9 @@
 msgid "more_options"
 msgstr "More options"
 
-msgid "multiple_keywords_warning"
-msgstr ""
+#, fuzzy
+msgid "multiple_levels_warning"
+msgstr "We've noticed you have both selected several levels and included code snippets in your adventure, this might cause issues with the syntax highlighter and the automatic translation of keywords"
 
 msgid "my_account"
 msgstr "Profil saya"
@@ -2228,13 +2229,8 @@
 #~ msgid "nested blocks"
 #~ msgstr "satu blok dalam satu blok"
 
-<<<<<<< HEAD
-#~ msgid "multiple_levels_warning"
-#~ msgstr "We've noticed you have both selected several levels and included code snippets in your adventure, this might cause issues with the syntax highlighter and the automatic translation of keywords"
-=======
 #~ msgid "save"
 #~ msgstr "Menyimpan"
 
 #~ msgid "update_profile"
 #~ msgstr "Ubah profil"
->>>>>>> 749801a4
