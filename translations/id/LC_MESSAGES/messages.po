# Indonesian translations for PROJECT.
# Copyright (C) 2023 ORGANIZATION
# This file is distributed under the same license as the PROJECT project.
# FIRST AUTHOR <EMAIL@ADDRESS>, 2023.
#
msgid ""
msgstr ""
"Project-Id-Version: PROJECT VERSION\n"
"Report-Msgid-Bugs-To: EMAIL@ADDRESS\n"
"POT-Creation-Date: 2000-01-01 00:00+0000\n"
"PO-Revision-Date: 2000-01-01 00:00+0000\n"
"Last-Translator: Someone <someone@example.com>\n"
"Language: id\n"
"Language-Team: id <LL@li.org>\n"
"Plural-Forms: nplurals=2; plural=n != 1;\n"
"MIME-Version: 1.0\n"
"Content-Type: text/plain; charset=utf-8\n"
"Content-Transfer-Encoding: 8bit\n"
"Generated-By: Babel 2.14.0\n"

msgid "Access Before Assign"
msgstr ""
"Project-Id-Version: PACKAGE VERSION\n"
"Report-Msgid-Bugs-To: \n"
"POT-Creation-Date: 2000-01-01 00:00+0000\n"
"PO-Revision-Date: 2000-01-01 00:00+0000\n"
"Last-Translator: Someone <someone@example.com>\n"
"Language: id\n"
"Language-Team: id <LL@li.org>\n"
"Plural-Forms: nplurals=1; plural=0;\n"
"MIME-Version: 1.0\n"
"Content-Type: text/plain; charset=utf-8\n"
"Content-Transfer-Encoding: 8bit\n"
"Generated-By: Babel 2.11.0\n"

msgid "Cyclic Var Definition"
msgstr "Nama {variable} perlu disetel sebelum Anda dapat menggunakannya di sisi kanan perintah {is}."

#, fuzzy
msgid "Function Undefined"
msgstr "You tried to use the function {name}, but you didn't define it."

msgid "Has Blanks"
msgstr "Kode Anda tidak lengkap. Ini berisi bagian kosong yang harus Anda ganti dengan kode."

msgid "Incomplete"
msgstr "Ups! Anda sedikit lupa kodenya! Pada baris {line_number}, Anda perlu memasukkan teks di belakang {incomplete_command}."

msgid "Incomplete Repeat"
msgstr "Sepertinya Anda lupa menggunakan perintah dengan perintah {repeat} yang Anda gunakan pada baris {line_number}."

msgid "Invalid"
msgstr "{invalid_command} bukan perintah {level} level Hedy. Apakah maksud Anda {guessed_command}?"

msgid "Invalid Argument"
msgstr "Anda tidak dapat menggunakan perintah {command} dengan {invalid_argument}. Coba ubah {invalid_argument} menjadi {allowed_types}."

msgid "Invalid Argument Type"
msgstr "Anda tidak dapat menggunakan {command} dengan {invalid_argument} karena {invalid_type}. Coba ubah {invalid_argument} menjadi {allowed_types}."

msgid "Invalid At Command"
msgstr "Perintah {at} tidak boleh digunakan mulai level 16 dan seterusnya. Anda dapat menggunakan tanda kurung siku untuk menggunakan elemen dari daftar, misalnya `teman[i]`, `angka_keberuntungan[{random}]`."

msgid "Invalid Space"
msgstr "Ups! kamu memulai baris dengan sebuah spasi pada baris {line_number}. Spasi membingungkan komputer, dapatkah kamu membuangnya?"

msgid "Invalid Type Combination"
msgstr "Anda tidak dapat menggunakan {invalid_argument} dan {invalid_argument_2} dengan {command} karena yang satu adalah {invalid_type} dan yang lainnya adalah {invalid_type_2}. Coba ubah {invalid_argument} menjadi {invalid_type_2} atau {invalid_argument_2} menjadi {invalid_type}."

msgid "Locked Language Feature"
msgstr "Anda menggunakan {concept}! Itu luar biasa, tapi {concept} belum dibuka! Ini akan dibuka di level selanjutnya."

msgid "Lonely Echo"
msgstr "Anda menggunakan {echo} sebelum {ask}, atau {echo} tanpa {ask}. Tempatkan {ask} sebelum {echo}."

msgid "Lonely Text"
msgstr "Sepertinya Anda lupa menggunakan perintah dengan teks yang Anda gunakan di baris {line_number}"

#, fuzzy
msgid "Missing Additional Command"
msgstr "It looks like you forgot to complete writing {command} on line {line_number}."

msgid "Missing Command"
msgstr "Sepertinya Anda lupa menggunakan perintah pada baris {line_number}."

msgid "Missing Inner Command"
msgstr "Sepertinya Anda lupa menggunakan perintah dengan pernyataan {command} yang Anda gunakan pada baris {line_number}."

msgid "Missing Square Brackets"
msgstr "It looks like you forgot to use square brackets [] around the list you were creating on line {line_number}."

#, fuzzy
msgid "Missing Variable"
msgstr "It looks like your {command} is missing a variable at the start of the line."

#, fuzzy
msgid "Misspelled At Command"
msgstr "It looks like you might have misspelled the {command} command, instead you wrote {invalid_argument} in line {line_number}."

msgid "No Indentation"
msgstr "Anda menggunakan terlalu sedikit spasi pada baris {line_number}. Anda menggunakan {leading_spaces} spasi, dan itu tidak cukup. Mulailah setiap blok baru dengan spasi {indent_size} lebih banyak dari baris sebelumnya."

#, fuzzy
msgid "Non Decimal Variable"
msgstr "At line {line_number}, you might have tried using a number which Hedy does not like very much! Try changing it to a decimal number like 2."

msgid "Parse"
msgstr "Kode yang kamu masukan bukan kode Hedy yang valid. Ada kesalahan pada baris {location[0]}, pada posisi {location[1]}. Kamu menuliskan {character_found}, tapi itu tidak diperbolehkan."

msgid "Pressit Missing Else"
msgstr "Anda lupa menambahkan apa yang terjadi bila Anda menekan tombol lain, tambahkan {else} ke kode Anda"

#, fuzzy
msgid "Save Microbit code "
msgstr "Save Microbit code"

msgid "Too Big"
msgstr "Wow! Program Anda memiliki {lines_of_code} baris kode yang mengesankan! Namun kami hanya dapat memproses {max_lines} baris di level ini. Buat program Anda lebih kecil dan coba lagi."

msgid "Unexpected Indentation"
msgstr "Anda menggunakan terlalu banyak spasi pada baris {line_number}. Anda menggunakan spasi {leading_spaces}, dan itu terlalu banyak. Mulailah setiap blok baru dengan spasi {indent_size} lebih banyak dari baris sebelumnya."

msgid "Unquoted Assignment"
msgstr "Dari level ini, Anda perlu menempatkan teks di sebelah kanan {is} di antara tanda kutip. Anda lupa itu untuk teks {text}."

msgid "Unquoted Equality Check"
msgstr "Jika Anda ingin memeriksa apakah suatu variabel sama dengan beberapa kata, kata-kata tersebut harus diapit oleh tanda kutip!"

msgid "Unquoted Text"
msgstr "Hati-hati. Jika Anda {ask} atau {print} sesuatu, teks harus diawali dan diakhiri dengan tanda kutip. Anda lupa untuk teks {unquotedtext}."

msgid "Unsupported Float"
msgstr "Angka non-integer belum didukung namun akan ada dalam beberapa level. Untuk saat ini ubah {value} menjadi bilangan bulat."

msgid "Unsupported String Value"
msgstr "Nilai teks tidak boleh berisi {invalid_value}."

#, fuzzy
msgid "Unused Variable"
msgstr "You defined the variable {variable_name} on line {line_number}, but you did not use it."

msgid "Var Undefined"
msgstr "Kamu mencoba untuk menampilkan variabel {name}, tapi kamu belum mengisinya dengan nilai. Ada kemungkinan bahwa kamu sedang mencoba untuk menampilkan kata {name} tapi melupakan tanda kutip."

msgid "Wrong Level"
msgstr "Itu adalah kode Hedy yang benar, namun tidak pada level yang tepat. Kamu menulis kode {offending_keyword} untuk level {working_level}. Tip: {tip}"

#, fuzzy
msgid "Wrong Number of Arguments"
msgstr "Your function used the wrong number of arguments. You provided {used_number} but the function {name} needs {defined_number}"

msgid "account_overview"
msgstr "Ikhtisar akun"

#, fuzzy
msgid "accounts_created"
msgstr "Akun yang berhasil dibuat."

msgid "accounts_intro"
msgstr "Di halaman ini Anda dapat membuat akun untuk beberapa siswa sekaligus. Ini secara otomatis ditambahkan ke kelas saat ini, jadi pastikan kelas yang ditampilkan di atas adalah kelas yang benar! Setiap nama pengguna harus unik di seluruh sistem Hedy. Anda dapat menggunakan 'Nama kelas Postfix' untuk menambahkan nama kelas Anda ke semua akun. Jika Anda memasukkan sandi secara manual, sandi tersebut harus <b>setidaknya</b> 6 karakter."

msgid "achievement_earned"
msgstr "Anda telah memperoleh prestasi!"

msgid "achievements"
msgstr "prestasi"

msgid "achievements_check_icon_alt"
msgstr "Ikon pemeriksaan pencapaian"

msgid "achievements_logo_alt"
msgstr "Logo prestasi"

msgid "actions"
msgstr ""

msgid "add"
msgstr "Menambahkan"

msgid "add_students"
msgstr "Tambahkan siswa-siswa"

msgid "add_students_options"
msgstr "Tambahkan opsi siswa"

msgid "admin"
msgstr "Admin"

msgid "advance_button"
msgstr "Lanjut ke level {level}"

msgid "adventure"
msgstr "Petualangan"

#, fuzzy
msgid "adventure_cloned"
msgstr "Adventure is cloned"

#, fuzzy
msgid "adventure_code_button"
msgstr "Adventure Code"

#, fuzzy
msgid "adventure_codeblock_button"
msgstr "Use this button when you want to create a block of code that students can run in your adventure. Tip: put the selection at the end of the last line of the code block and <kbd>Enter</kbd> 3 times to type after a code block."

msgid "adventure_duplicate"
msgstr "Anda sudah bertualang dengan nama ini."

msgid "adventure_empty"
msgstr "Anda tidak memasukkan nama petualangan!"

#, fuzzy
msgid "adventure_exp_3"
msgstr "Pastikan Anda selalu mengapit kata kunci dengan { }, agar kata kunci tersebut dikenali dengan benar. Anda dapat menggunakan tombol \"pratinjau\" untuk melihat versi gaya petualangan Anda. Untuk melihat petualangan di halaman khusus, pilih \"lihat\" dari halaman guru."

#, fuzzy
msgid "adventure_exp_classes"
msgstr "Your adventure is used within the following classes"

msgid "adventure_id_invalid"
msgstr "ID petualangan ini tidak valid."

msgid "adventure_length"
msgstr "Petualangan Anda setidaknya harus terdiri dari 20 karakter."

msgid "adventure_name_invalid"
msgstr "Petualangan Anda setidaknya harus terdiri dari 20 karakter."

msgid "adventure_prompt"
msgstr "Silakan masukkan nama petualangannya"

msgid "adventure_terms"
msgstr "Saya setuju bahwa petualangan saya dapat dipublikasikan di Hedy."

msgid "adventure_updated"
msgstr "Petualangan telah diperbarui!"

msgid "adventures"
msgstr ""

#, fuzzy
msgid "adventures_info"
msgstr "Each Hedy level has built-in exercises for students, which we call adventures. You can create your own adventures and add them to your classes. With your own adventures you can create adventures that are relevant and interesting for your students. You can find more information about creating your own adventures <a href=\"https://hedy.org/for-teachers/manual/features\">here</a>."

msgid "adventures_restored"
msgstr "Petualangan default telah dipulihkan."

msgid "ago"
msgstr "{timestamp} yang lalu"

msgid "agree_invalid"
msgstr "Anda harus menyetujui persyaratan privasi."

msgid "agree_with"
msgstr "Saya setuju dengan"

msgid "ajax_error"
msgstr "Ditemukan sebuah error. Silakan coba lagi."

msgid "all"
msgstr "Semua"

msgid "all_class_highscores"
msgstr "Semua siswa terlihat di nilai tertinggi kelas"

msgid "already_account"
msgstr "Sudah memiliki akun?"

msgid "already_program_running"
msgstr "Sudah ada program yang sedang berjalan, selesaikan dulu program tersebut."

msgid "already_teacher"
msgstr "Anda sudah memiliki akun guru."

msgid "already_teacher_request"
msgstr "Anda sudah memiliki permintaan guru yang tertunda."

msgid "amount_created"
msgstr "program yang dibuat"

msgid "amount_saved"
msgstr "program disimpan"

msgid "amount_submitted"
msgstr "program yang diajukan"

msgid "are_you_sure"
msgstr "Apakah kamu yakin? Kamu tidak dapat membatalkan aksi ini."

msgid "ask_needs_var"
msgstr "Mulai level 2, {ask} perlu digunakan dengan variabel. Contoh: nama {is} {ask} Siapa namamu?"

#, fuzzy
msgid "available_in"
msgstr "Available in:"

msgid "become_a_sponsor"
msgstr "Menjadi sponsor"

msgid "birth_year"
msgstr "Tahun lahir"

#, fuzzy
msgid "bug"
msgstr "Bug"

msgid "by"
msgstr "dengan"

msgid "cancel"
msgstr "Batal"

msgid "cant_parse_exception"
msgstr "Tidak dapat menguraikan program"

msgid "catch_index_exception"
msgstr "Anda mencoba mengakses daftar {list_name} tetapi daftar itu kosong atau indeksnya tidak ada."

msgid "catch_multiple_values_exception"
msgstr "While running your program the command {command} received the values {value} and {value} which are not allowed. {suggestion}."

#, fuzzy
msgid "catch_value_exception"
msgstr "While running your program the command {command} received the value {value} which is not allowed. {suggestion}."

msgid "certificate"
msgstr "Sertifikat Penyelesaian"

msgid "certified_teacher"
msgstr "Guru bersertifikat"

msgid "change_password"
msgstr "Ubah password"

msgid "cheatsheet_title"
msgstr "Contekan"

msgid "class_already_joined"
msgstr "Kamu sudah terdaftar sebelumnya di kelas ini"

msgid "class_customize_success"
msgstr "Kelas berhasil disesuaikan."

msgid "class_live"
msgstr "Statistik langsung"

msgid "class_name_duplicate"
msgstr "Anda sudah memiliki kelas dengan nama ini."

msgid "class_name_empty"
msgstr "Anda tidak memasukkan nama kelas!"

msgid "class_name_invalid"
msgstr "Nama kelas ini tidak valid."

msgid "class_name_prompt"
msgstr "Silakan masukan nama dari kelas"

msgid "class_overview"
msgstr "Ikhtisar kelas"

#, fuzzy
msgid "class_survey_description"
msgstr "We would like to get a better overview of our Hedy users. By providing these answers, you would help improve Hedy. Thank you!"

#, fuzzy
msgid "class_survey_later"
msgstr "Remind me tomorrow"

#, fuzzy
msgid "class_survey_question1"
msgstr "What is the age range in your class?"

#, fuzzy
msgid "class_survey_question2"
msgstr "What is the spoken language in your class?"

#, fuzzy
msgid "class_survey_question3"
msgstr "What is the gender balance in your class?"

#, fuzzy
msgid "class_survey_question4"
msgstr "What distinguishes your students from others?"

msgid "classes"
msgstr ""

#, fuzzy
msgid "classes_info"
msgstr "Create a class to follow the progress of each student in dashboard, and to customize the adventures your students see, and even adding your own! You can create as many classes as you like, and each class can have multiple teachers each one with different roles. You can also add as many students as you want, but mind that each student can only be in one class at a time. You can find more information about classes in the <a href=\"https://hedy.org/for-teachers/manual/preparations#for-teachers\">teacher manual</a>."

#, fuzzy
msgid "clone"
msgstr "Clone"

#, fuzzy
msgid "cloned_times"
msgstr "Clones"

msgid "close"
msgstr "Menutup"

msgid "comma"
msgstr "koma"

msgid "command_not_available_yet_exception"
msgstr "Perintah belum tersedia"

msgid "command_unavailable_exception"
msgstr "Perintah tidak benar lagi"

msgid "commands"
msgstr "Perintah"

msgid "common_errors"
msgstr "Kesalahan Umum"

msgid "congrats_message"
msgstr "Selamat, {username}, Anda telah mencapai hasil berikut dengan Hedy!"

msgid "content_invalid"
msgstr "Petualangan ini tidak valid."

msgid "contributor"
msgstr "Penyumbang"

msgid "copy_clipboard"
msgstr "Berhasil disalin ke clipboard"

#, fuzzy
msgid "copy_code"
msgstr "Copy code"

msgid "copy_join_link"
msgstr "Salin tautan bergabung"

msgid "copy_link_success"
msgstr "Tautan bergabung berhasil disalin ke papan klip"

msgid "copy_link_to_share"
msgstr "Salin tautan untuk berbagi"

msgid "copy_mail_link"
msgstr "Silakan salin dan tempel tautan ini ke tab baru:"

msgid "correct_answer"
msgstr "Jawaban yang benar adalah"

msgid "country"
msgstr "Negara"

msgid "country_invalid"
msgstr "Silakan pilih negara yang valid."

msgid "country_title"
msgstr "Negara"

msgid "create_account"
msgstr "Membuat akun"

msgid "create_accounts"
msgstr "Buat akun"

msgid "create_accounts_prompt"
msgstr "Apakah Anda yakin ingin membuat akun-akun ini?"

msgid "create_adventure"
msgstr "Ciptakan petualangan"

msgid "create_class"
msgstr "Buat kelas baru"

msgid "create_multiple_accounts"
msgstr "Buat banyak akun"

msgid "create_public_profile"
msgstr "Buat profil publik"

msgid "create_question"
msgstr "Apakah Anda ingin membuatnya?"

msgid "create_student_account"
msgstr "Buat sebuah akun"

msgid "create_student_account_explanation"
msgstr "Anda dapat menyimpan program Anda sendiri dengan akun."

msgid "create_teacher_account"
msgstr "Buat akun guru"

msgid "create_teacher_account_explanation"
msgstr "Dengan akun guru, Anda dapat menyimpan program Anda dan melihat hasil siswa Anda."

msgid "creator"
msgstr "Pencipta"

msgid "current_password"
msgstr "Kata sandi saat ini"

msgid "customization_deleted"
msgstr "Penyesuaian berhasil dihapus."

msgid "customize"
msgstr ""

msgid "customize_adventure"
msgstr "Sesuaikan petualangan"

msgid "customize_class"
msgstr "Sesuaikan kelas"

msgid "dash"
msgstr "tanda pisah"

msgid "default_403"
msgstr "Sepertinya Anda tidak berwenang..."

msgid "default_404"
msgstr "Kami tidak dapat menemukan halaman itu..."

msgid "default_500"
msgstr "Ada yang salah..."

msgid "delete"
msgstr "Hapus"

msgid "delete_adventure_prompt"
msgstr "Apakah Anda yakin ingin menghapus petualangan ini?"

msgid "delete_class_prompt"
msgstr "Apa kamu yakin mau menghapus kelas?"

msgid "delete_confirm"
msgstr "Apakah kamu yakin ingin menghapus program?"

msgid "delete_invite"
msgstr "Hapus undangan"

msgid "delete_invite_prompt"
msgstr "Apakah Anda yakin ingin menghapus undangan kelas ini?"

msgid "delete_public"
msgstr "Hapus profil publik"

msgid "delete_success"
msgstr "Program berhasil dihapus."

msgid "destroy_profile"
msgstr "Hapus akun secara permanen"

msgid "developers_mode"
msgstr "Mode pemrogram"

msgid "directly_available"
msgstr "Terbuka langsung"

msgid "disable"
msgstr "Nonaktif"

#, fuzzy
msgid "disable_parsons"
msgstr "Disable all puzzles"

#, fuzzy
msgid "disable_quizes"
msgstr "Disable all quizes"

msgid "disabled"
msgstr "Dinonaktifkan"

msgid "disabled_button_quiz"
msgstr "Skor kuis Anda di bawah ambang batas, coba lagi!"

msgid "discord_server"
msgstr "Server perselisihan"

msgid "distinguished_user"
msgstr "Pengguna yang terhormat"

msgid "double quotes"
msgstr "kutip dua"

msgid "download"
msgstr "Unduh"

msgid "download_login_credentials"
msgstr "Apakah Anda ingin mengunduh kredensial login setelah pembuatan akun?"

msgid "duplicate"
msgstr "Duplikat"

msgid "echo_and_ask_mismatch_exception"
msgstr "Echo dan tanyakan ketidakcocokan"

msgid "echo_out"
msgstr "Memulai di level 2 `{echo}` tidak diperlukan lagi. Anda dapat mengulang jawaban dengan `{ask}` dan `{print}` sekarang. Contoh: `nama {is} {ask} Kamu dipanggil apa? {print} halo nama`"

#, fuzzy
msgid "edit_adventure"
msgstr "Edit adventure"

msgid "edit_code_button"
msgstr "Ubah kode"

msgid "email"
msgstr "Email"

msgid "email_invalid"
msgstr "Silakan masukkan email yang valid."

msgid "end_quiz"
msgstr "Kuis berakhir"

msgid "english"
msgstr "Bahasa inggris"

msgid "enter"
msgstr "Tuliskan"

msgid "enter_password"
msgstr "Masukkan kata sandi baru untuk"

msgid "enter_text"
msgstr "Tuliskan jawaban kamu disini..."

msgid "error_logo_alt"
msgstr "Logo kesalahan"

msgid "exclamation mark"
msgstr "tanda seru"

msgid "exercise"
msgstr "Latihan"

msgid "exercise_doesnt_exist"
msgstr "Latihan ini tidak ada"

msgid "exists_email"
msgstr "Email ini sudah terpakai untuk akun lain."

msgid "exists_username"
msgstr "Username ini sudah terpakai untuk akun lain."

#, fuzzy
msgid "exit_preview_mode"
msgstr "Exit preview mode"

msgid "experience_invalid"
msgstr "Silakan pilih pengalaman yang valid, pilih (Ya, Tidak)."

msgid "expiration_date"
msgstr "Tanggal habis tempo"

msgid "explore_explanation"
msgstr "Di halaman ini Anda dapat melihat program yang dibuat oleh pengguna Hedy lainnya. Anda dapat memfilter level Hedy dan petualangan. Klik \"Lihat program\" untuk membuka program dan menjalankannya. Program dengan header berwarna merah mengandung kesalahan. Anda masih dapat membuka program tersebut, tetapi menjalankannya akan menghasilkan kesalahan. Anda tentu saja dapat mencoba memperbaikinya! Jika pembuatnya memiliki profil publik, Anda dapat mengeklik nama penggunanya untuk mengunjungi profilnya. Di sana Anda akan menemukan semua program bersama mereka dan banyak lagi!"

msgid "explore_programs"
msgstr "Jelajahi program"

msgid "explore_programs_logo_alt"
msgstr "Jelajahi ikon program"

msgid "favorite_program"
msgstr "Program favorit"

msgid "favourite_confirm"
msgstr "Apakah Anda yakin ingin menjadikan program ini sebagai favorit Anda?"

msgid "favourite_program"
msgstr "Program favorit"

msgid "favourite_program_invalid"
msgstr "Program favorit yang Anda pilih tidak valid."

msgid "favourite_success"
msgstr "Program Anda ditetapkan sebagai favorit."

#, fuzzy
msgid "feature"
msgstr "Feature"

#, fuzzy
msgid "feedback"
msgstr "Feedback"

#, fuzzy
msgid "feedback_message_error"
msgstr "Something went wrong, please try again later."

#, fuzzy
msgid "feedback_message_success"
msgstr "Thank you, we recieved your feedback and will contact you if needed."

#, fuzzy
msgid "feedback_modal_message"
msgstr "Please send us a message with a category. We appreciate your help to improve Hedy!"

msgid "female"
msgstr "Perempuan"

msgid "float"
msgstr "sebuah angka"

msgid "for_teachers"
msgstr "Untuk guru"

msgid "forgot_password"
msgstr "Lupa passowrd kamu?"

msgid "from_another_teacher"
msgstr "Dari guru lain"

msgid "from_magazine_website"
msgstr "Dari majalah atau situs web"

msgid "from_video"
msgstr "Dari sebuah video"

msgid "fun_statistics_msg"
msgstr "Berikut beberapa statistik menyenangkan!"

msgid "gender"
msgstr "Jenis kelamin"

msgid "gender_invalid"
msgstr "Silakan pilih jenis kelamin yang valid, pilih (Wanita, Pria, Lainnya)."

msgid "general"
msgstr "Umum"

msgid "general_settings"
msgstr "Pengaturan Umum"

msgid "generate_passwords"
msgstr "Hasilkan kata sandi"

msgid "get_certificate"
msgstr "Dapatkan sertifikat Anda!"

msgid "give_link_to_teacher"
msgstr "Berikan tautan berikut kepada guru Anda:"

#, fuzzy
msgid "go_back"
msgstr "Go back"

msgid "go_back_to_main"
msgstr "Kembali ke halaman utama"

msgid "go_to_question"
msgstr "Pergi ke pertanyaan"

msgid "go_to_quiz_result"
msgstr "Pergi ke hasil kuis"

msgid "goto_profile"
msgstr "Ke profil saya"

msgid "grid_overview"
msgstr "Ikhtisar program per petualangan"

msgid "hand_in"
msgstr "Menyerahkan"

msgid "hand_in_exercise"
msgstr "Latihan tangan"

msgid "heard_about_hedy"
msgstr "Bagaimana Anda pernah mendengar tentang Hedy?"

msgid "heard_about_invalid"
msgstr "Silakan pilih cara valid Anda mendengar tentang kami."

msgid "hedy_achievements"
msgstr "Prestasi Hedy"

msgid "hedy_choice_title"
msgstr "Pilihan Hedy"

msgid "hedy_introduction_slides"
msgstr ""

msgid "hedy_logo_alt"
msgstr "Logo Hedy"

msgid "hedy_on_github"
msgstr "Hedy di Github"

msgid "hedy_tutorial_logo_alt"
msgstr "Ikon tutorial Hedy"

msgid "hello_logo"
msgstr "Halo"

msgid "hidden"
msgstr "Tersembunyi"

msgid "hide_cheatsheet"
msgstr "Sembunyikan contekan"

msgid "hide_keyword_switcher"
msgstr "Sembunyikan pengalih kata kunci"

msgid "highest_level_reached"
msgstr "Level tertinggi yang berhasil dicapai"

msgid "highest_quiz_score"
msgstr "Skor kuis tertinggi"

msgid "highscore_explanation"
msgstr "Di halaman ini Anda dapat melihat Skor Tertinggi saat ini, berdasarkan jumlah pencapaian yang dikumpulkan. Lihat peringkat untuk semua pengguna, negara atau kelas Anda. Klik pada nama pengguna untuk melihat profil publiknya."

msgid "highscore_no_public_profile"
msgstr "Anda tidak memiliki profil publik dan oleh karena itu tidak terdaftar di skor tertinggi. Apakah Anda ingin membuatnya?"

msgid "highscores"
msgstr "Nilai tinggi"

msgid "hint"
msgstr "Petunjuk?"

msgid "ill_work_some_more"
msgstr "Saya akan mengerjakannya sedikit lebih lama"

#, fuzzy
msgid "image_invalid"
msgstr "Gambar yang Anda pilih tidak valid."

msgid "incomplete_command_exception"
msgstr "Perintah Tidak Lengkap"

msgid "incorrect_handling_of_quotes_exception"
msgstr "Penanganan kutipan yang salah"

msgid "incorrect_use_of_types_exception"
msgstr "Penggunaan tipe yang salah"

msgid "incorrect_use_of_variable_exception"
msgstr "Penggunaan variabel yang salah"

msgid "indentation_exception"
msgstr "Indentasi Salah"

msgid "input"
msgstr "masukan dari {ask}"

msgid "integer"
msgstr "sebuah angka"

msgid "invalid_class_link"
msgstr "Tautan untuk bergabung ke kelas tidak valid."

msgid "invalid_command_exception"
msgstr "Perintah tidak valid"

msgid "invalid_keyword_language_comment"
msgstr "# Bahasa kata kunci yang diberikan tidak valid, bahasa kata kunci disetel ke bahasa Inggris"

msgid "invalid_language_comment"
msgstr "# Bahasa yang diberikan tidak valid, bahasa disetel ke bahasa Inggris"

msgid "invalid_level_comment"
msgstr "# Level yang diberikan tidak valid, level disetel ke level 1"

msgid "invalid_program_comment"
msgstr "# Program yang disediakan tidak valid, silakan coba lagi"

msgid "invalid_teacher_invitation_code"
msgstr "Kode undangan guru tidak valid. Untuk menjadi guru, hubungi hello@hedy.org."

msgid "invalid_tutorial_step"
msgstr "Langkah tutorial tidak valid"

msgid "invalid_username_password"
msgstr "Username/password tidak valid."

msgid "invite_by_username"
msgstr "Undang berdasarkan nama pengguna"

msgid "invite_date"
msgstr "Tanggal undangan"

msgid "invite_message"
msgstr "Anda telah menerima undangan untuk bergabung dengan kelas"

msgid "invite_prompt"
msgstr "Masukkan nama pengguna"

msgid "invite_teacher"
msgstr "Undang seorang guru"

msgid "join_class"
msgstr "Gabung kelas"

msgid "join_prompt"
msgstr "Kamu memerlukan akun untuk bergabung ke kelas. Apakah kamu ingin masuk dengan akun kamu sekarang?"

msgid "keyword_language_invalid"
msgstr "Silakan pilih bahasa kata kunci yang valid (pilih bahasa Inggris atau bahasa Anda sendiri)."

msgid "language"
msgstr "Bahasa"

msgid "language_invalid"
msgstr "Silakan pilih bahasa yang valid."

msgid "languages"
msgstr "Bahasa pemrograman mana yang sudah pernah kamu kuasai sebelumnya?"

msgid "last_achievement"
msgstr "Prestasi yang terakhir diperoleh"

msgid "last_edited"
msgstr "Terakhir diedit"

msgid "last_error"
msgstr "Kesalahan terakhir"

msgid "last_login"
msgstr "Waktu masuk terakhir"

msgid "last_program"
msgstr "Program terakhir"

msgid "last_update"
msgstr "Pembaharuan Terakhir"

msgid "lastname"
msgstr "Nama Belakang"

msgid "leave_class"
msgstr "Tinggalkan kelas"

msgid "level"
msgstr "Level"

msgid "level_accessible"
msgstr "Level terbuka untuk siswa"

msgid "level_disabled"
msgstr "Tingkat dinonaktifkan"

msgid "level_future"
msgstr "Level ini otomatis terbuka "

#, fuzzy
msgid "level_invalid"
msgstr "Level Hedy ini tidak valid."

msgid "level_not_class"
msgstr "Level ini belum tersedia di kelas Anda"

msgid "level_title"
msgstr "Level"

#, fuzzy
msgid "levels"
msgstr "levels"

msgid "link"
msgstr "Tautan"

msgid "list"
msgstr "daftar"

msgid "live_dashboard"
msgstr "Dasbor Langsung"

msgid "logged_in_to_share"
msgstr "Anda harus masuk untuk menyimpan dan berbagi program."

msgid "login"
msgstr "Masuk"

msgid "login_long"
msgstr "Masuk dengan akun kamu"

msgid "login_to_save_your_work"
msgstr "Masuk untuk menyimpan pekerjaan Anda"

msgid "logout"
msgstr "Keluar"

msgid "longest_program"
msgstr "Program terpanjang"

msgid "mail_change_password_body"
msgstr ""
"Password Hedy kamu sudah berhasil diubah. Jika kamu melakukan ini, tidak ada masalah.\n"
"Jika kamu tidak melakukan ini, mohon segera kontak kami dengan cara membalas email ini."

msgid "mail_change_password_subject"
msgstr "Password Hedy kamu sudah berhasil diubah"

msgid "mail_error_change_processed"
msgstr "Ada yang salah saat mengirim email validasi, perubahan masih diproses dengan benar."

msgid "mail_goodbye"
msgstr ""
"Terima kasih!\n"
"Tim Hedy"

msgid "mail_hello"
msgstr "Hai {username}!"

msgid "mail_recover_password_body"
msgstr ""
"Dengan mengklik tautan ini, kamu dapat men-set password Hedy baru. Tautan ini berlaku selama <b>4</b> jam.\n"
"Jika kamu tidak membutuhkan set ulang password, mohon abaikan email ini: {link}"

msgid "mail_recover_password_subject"
msgstr "Set ulang password Hedy kamu."

msgid "mail_reset_password_body"
msgstr ""
"Password Hedy kamu sudah di-set ke yang baru. Jika kamu melakukan ini, tidak masalah.\n"
"Jika kamu tidak mengganti password, segera kontak kami dengan membalas email ini."

msgid "mail_reset_password_subject"
msgstr "Password Hedy kamu sudah berhasil di-set ulang"

msgid "mail_welcome_teacher_body"
msgstr ""
"<strong>Selamat datang!</strong>\n"
"Selamat atas akun guru Hedy yang baru. Selamat datang di komunitas guru Hedy di seluruh dunia!\n"
"\n"
"<strong>Apa yang dapat dilakukan akun guru</strong>\n"
"Ada sejumlah opsi tambahan yang terbuka untuk Anda sekarang.\n"
"\n"
"1. Penjelasan tambahan tersedia di <a href=\"https://hedy.org/for-teachers/manual\">teacher's manual</a>.\n"
"2. Dengan akun guru Anda, Anda dapat membuat kelas. Siswa Anda dapat bergabung dengan kelas Anda dan Anda dapat melihat kemajuan mereka. Kelas dibuat dan dikelola melalui <a href=\"https://hedycode.com/for-teachers\">teacher's page</a>.\n"
"3. Anda dapat sepenuhnya menyesuaikan kelas Anda, misalnya Anda dapat membuka dan menutup level, mengaktifkan atau menonaktifkan petualangan, dan menulis petualangan Anda sendiri!\n"
"\n"
"<strong>Bergabunglah dengan komunitas online kami!</strong>\n"
"Semua guru Hedy, pemrogram, dan penggemar lainnya dipersilakan untuk bergabung dengan <a href=\"https://discord.gg/8yY7dEme9r\">Discord server</a> kami. Ini adalah tempat yang ideal untuk mengobrol tentang Hedy: kami memiliki saluran tempat Anda dapat menunjukkan proyek dan pelajaran keren Anda, saluran untuk melaporkan bug, dan saluran untuk mengobrol dengan guru lain dan tim Hedy.\n"
"\n"
"<strong>Cara meminta bantuan </strong>\n"
"Jika ada yang kurang jelas, Anda dapat memberi tahu kami di Discord, atau <a href=\"mailto: hello@hedy.org\">kirim email kepada kami</a>.\n"
"\n"
"<strong>Cara melaporkan bug</strong>\n"
"Di Discord, kami memiliki saluran untuk melaporkan bug, yang disebut #bugs. Itu adalah tempat yang tepat untuk memberi tahu kami tentang masalah yang Anda hadapi. Jika Anda tahu cara menggunakan GitHub, Anda dapat membuat <a href=\"https://github.com/hedyorg/hedy/issues/new?assignees=&labels=&template=bug_report.md&title=%5BBUG%5D\">issue</a> di sana.\n"

msgid "mail_welcome_teacher_subject"
msgstr "Akun guru Hedy Anda sudah siap"

msgid "mail_welcome_verify_body"
msgstr ""
"Akun Hedy kamu sudah berhasil dibuat. Selamat datang!\n"
"Silakan klik tautan berikut untuk verifikasi email kamu. {link}"

msgid "mail_welcome_verify_subject"
msgstr "Selamat datang di Hedy"

msgid "mailing_title"
msgstr "Berlangganan ke buletin Hedy"

msgid "main_subtitle"
msgstr "Sebuah bahasa pemrograman bertahap"

msgid "main_title"
msgstr "Hedy"

msgid "make_sure_you_are_done"
msgstr "Pastikan Anda sudah selesai! Anda tidak akan dapat mengubah program Anda lagi setelah Anda mengklik \"Serahkan\"."

msgid "male"
msgstr "Laki-laki"

msgid "mandatory_mode"
msgstr "Mode pengembang wajib"

#, fuzzy
msgid "more_options"
msgstr "More options"

#, fuzzy
msgid "multiple_levels_warning"
msgstr "We've noticed you have both selected several levels and included code snippets in your adventure, this might cause issues with the syntax highlighter and the automatic translation of keywords"

msgid "my_account"
msgstr "Profil saya"

msgid "my_achievements"
msgstr "Pencapaianku"

msgid "my_adventures"
msgstr "Petualanganku"

msgid "my_classes"
msgstr "Kelas-kelas saya"

msgid "my_messages"
msgstr "Pesan saya"

msgid "my_public_profile"
msgstr "Profil publik saya"

msgid "name"
msgstr "Nama"

msgid "nav_explore"
msgstr "Menjelajah"

msgid "nav_hedy"
msgstr "Hedy"

msgid "nav_learn_more"
msgstr "Pelajari lebih jauh"

msgid "nav_start"
msgstr "Rumah"

msgid "nested blocks"
msgstr "satu blok dalam satu blok"

msgid "new_password"
msgstr "Password baru"

msgid "new_password_repeat"
msgstr "Ulangi kata sandi baru"

msgid "newline"
msgstr "baris baru"

msgid "next_exercise"
msgstr "Latihan selanjutnya"

msgid "next_page"
msgstr "Halaman selanjutnya"

msgid "next_step_tutorial"
msgstr "Langkah selanjutnya >>>"

msgid "no"
msgstr "Tidak"

msgid "no_account"
msgstr "Belum punya akun?"

msgid "no_accounts"
msgstr "Tidak ada akun untuk dibuat."

#, fuzzy
msgid "no_adventures_yet"
msgstr "There are no public adventures yet..."

msgid "no_certificate"
msgstr "Pengguna ini belum mendapatkan Sertifikat Penyelesaian Hedy"

msgid "no_more_flat_if"
msgstr "Mulai dari level 8, kode setelah {if} perlu ditempatkan pada baris berikutnya dan dimulai dengan 4 spasi."

#, fuzzy
msgid "no_programs"
msgstr "Kamu belum memiliki program."

msgid "no_public_profile"
msgstr "Anda belum memiliki teks profil publik..."

msgid "no_shared_programs"
msgstr "tidak memiliki program bersama..."

msgid "no_such_adventure"
msgstr "Petualangan ini tidak ada!"

msgid "no_such_class"
msgstr "Tidak ada kelas Hedy seperti itu."

msgid "no_such_highscore"
msgstr "Nilai tinggi"

msgid "no_such_level"
msgstr "Tidak ada level Hedy seperti itu!"

msgid "no_such_program"
msgstr "Tidak ada program Hedy seperti itu!"

msgid "no_tag"
msgstr "Tidak ada tag yang disediakan!"

msgid "not_enrolled"
msgstr "Sepertinya anda tidak ada di kelas ini!"

msgid "not_in_class_no_handin"
msgstr "Anda tidak berada di kelas, jadi Anda tidak perlu menyerahkan apa pun."

msgid "not_logged_in_cantsave"
msgstr "Program Anda tidak akan disimpan."

msgid "not_logged_in_handin"
msgstr "Anda harus login untuk menyerahkan tugas."

msgid "not_teacher"
msgstr "Sepertinya Anda bukan seorang guru!"

msgid "number"
msgstr "sebuah angka"

msgid "number_achievements"
msgstr "Jumlah pencapaian"

msgid "number_lines"
msgstr "Jumlah baris"

msgid "number_programs"
msgstr "Jumlah program"

msgid "ok"
msgstr "Ok"

msgid "only_you_can_see"
msgstr "Hanya Anda yang dapat melihat program ini."

msgid "open"
msgstr "Buka"

msgid "opening_date"
msgstr "Tanggal pembukaan"

msgid "opening_dates"
msgstr "Tanggal pembukaan"

msgid "option"
msgstr "Pilihan"

msgid "or"
msgstr "atau"

msgid "other"
msgstr "Lainnya"

msgid "other_block"
msgstr "Bahasa blok lainnya"

msgid "other_settings"
msgstr "Pengaturan lainnya"

msgid "other_source"
msgstr "Lainnya"

msgid "other_text"
msgstr "Bahasa teks lainnya"

msgid "overwrite_warning"
msgstr "Anda sudah mempunyai program dengan nama ini, menyimpan program ini akan menggantikan program lama. Apa kamu yakin?"

#, fuzzy
msgid "owner"
msgstr "Owner"

msgid "page"
msgstr "halaman"

msgid "page_not_found"
msgstr "Kami tidak dapat menemukan halaman itu!"

#, fuzzy
msgid "pair_with_teacher"
msgstr "I would like to be paired with another teacher for help"

msgid "parsons_title"
msgstr "Teka-teki"

msgid "password"
msgstr "Password"

msgid "password_change_not_allowed"
msgstr "Anda tidak diperbolehkan mengubah kata sandi pengguna ini."

msgid "password_change_prompt"
msgstr "Apakah Anda yakin ingin mengubah kata sandi ini?"

msgid "password_change_success"
msgstr "Kata sandi siswa Anda berhasil diubah."

msgid "password_invalid"
msgstr "Kata sandi Anda tidak valid."

msgid "password_repeat"
msgstr "Ulangi password"

msgid "password_resetted"
msgstr "Password kamu sudah berhasil di-set ulang. Silakan login."

msgid "password_six"
msgstr "Kata sandi Anda harus mengandung setidaknya enam karakter."

msgid "password_updated"
msgstr "Password berhasil diubah."

msgid "passwords_six"
msgstr "Semua kata sandi harus terdiri dari enam karakter atau lebih."

msgid "pending_invites"
msgstr "Undangan yang tertunda"

msgid "people_with_a_link"
msgstr "Orang lain yang memiliki tautan dapat melihat program ini. Itu juga dapat ditemukan di halaman \"Jelajahi\"."

msgid "percentage"
msgstr "persentase"

msgid "percentage_achieved"
msgstr "Dicapai oleh {percentage}% pengguna"

msgid "period"
msgstr "titik"

msgid "personal_text"
msgstr "Teks pribadi"

msgid "personal_text_invalid"
msgstr "Teks pribadi Anda tidak valid."

msgid "postfix_classname"
msgstr "Nama kelas postfix"

msgid "preferred_keyword_language"
msgstr "Bahasa kata kunci pilihan"

msgid "preferred_language"
msgstr "Bahasa pilihan"

msgid "preview"
msgstr "Pratinjau"

#, fuzzy
msgid "previewing_adventure"
msgstr "Previewing adventure"

#, fuzzy
msgid "previewing_class"
msgstr "You are previewing class <em>{class_name}</em> as a teacher."

msgid "previous_campaigns"
msgstr "Lihat kampanye-kampanye sebelumnya"

msgid "print_logo"
msgstr "cetak"

msgid "privacy_terms"
msgstr "Ketentuan privasi"

msgid "private"
msgstr "Pribadi"

msgid "profile_logo_alt"
msgstr "Ikon profil."

msgid "profile_picture"
msgstr "Foto profil"

msgid "profile_updated"
msgstr "Profil berhasil diubah."

msgid "profile_updated_reload"
msgstr "Profil diperbarui, halaman akan dimuat ulang."

msgid "program_contains_error"
msgstr "Program ini berisi error, anda yakin ingin membagikannya?"

msgid "program_header"
msgstr "Program-program saya"

msgid "program_too_large_exception"
msgstr "Program terlalu besar"

msgid "programming_experience"
msgstr "Apakah kamu punya pengalaman menulis program?"

msgid "programming_invalid"
msgstr "Silakan pilih bahasa pemrograman yang valid."

msgid "programs"
msgstr "Program terakhir yang dibagikan"

msgid "programs_created"
msgstr "Program dibuat"

msgid "programs_saved"
msgstr "Program disimpan"

msgid "programs_submitted"
msgstr "Program dikirimkan"

msgid "prompt_join_class"
msgstr "Apakah kamu ingin bergabung dengan kelas ini?"

msgid "public"
msgstr "Publik"

msgid "public_adventures"
msgstr "Browse public adventures"

msgid "public_content"
msgstr ""

msgid "public_content_info"
msgstr ""

msgid "public_invalid"
msgstr "Pilihan perjanjian ini tidak valid"

msgid "public_profile"
msgstr "Profil publik"

msgid "public_profile_info"
msgstr "Dengan memilih kotak ini saya membuat profil saya terlihat oleh semua orang. Berhati-hatilah untuk tidak membagikan informasi pribadi seperti nama atau alamat rumah Anda, karena semua orang dapat melihatnya!"

msgid "public_profile_updated"
msgstr "Profil publik diperbarui, halaman akan dimuat ulang."

msgid "pygame_waiting_for_input"
msgstr "Menunggu tombol ditekan..."

msgid "question mark"
msgstr "tanda tanya"

msgid "quiz_logo_alt"
msgstr "Logo kuis"

msgid "quiz_score"
msgstr "Skor kuis"

msgid "quiz_tab"
msgstr "Kuis"

msgid "quiz_threshold_not_reached"
msgstr "Ambang batas kuis tidak tercapai untuk membuka level ini"

msgid "read_code_label"
msgstr "Bacakan dengan nyaring"

msgid "recent"
msgstr "Program-program terbaru saya"

msgid "recover_password"
msgstr "Minta set ulang password"

msgid "regress_button"
msgstr "Kembali ke level {level}"

msgid "remove"
msgstr "Hapus"

msgid "remove_customization"
msgstr "Hapus penyesuaian"

msgid "remove_customizations_prompt"
msgstr "Apakah Anda yakin ingin menghapus penyesuaian kelas ini?"

msgid "remove_student_prompt"
msgstr "Apa kamu yakin mau mengeluarkan murid tersebut dari kelas?"

msgid "remove_user_prompt"
msgstr "Konfirmasikan penghapusan pengguna ini dari kelas."

msgid "repair_program_logo_alt"
msgstr "Ikon program perbaikan"

#, fuzzy
msgid "repeat_dep"
msgstr "Starting in level 8, {repeat} needs to be used with indentation. You can see examples on the {repeat} tab in level 8."

msgid "repeat_match_password"
msgstr "Password yang dimasukkan ulang tidak sesuai."

msgid "repeat_new_password"
msgstr "Ulangi password baru"

msgid "report_failure"
msgstr "Program ini tidak ada atau tidak bersifat publik"

msgid "report_program"
msgstr "Apakah Anda yakin ingin melaporkan program ini?"

msgid "report_success"
msgstr "Program ini telah dilaporkan"

msgid "request_teacher"
msgstr "Apakah Anda ingin mengajukan akun guru?"

msgid "request_teacher_account"
msgstr "Mengajukan akun guru"

msgid "required_field"
msgstr "Bidang yang ditandai dengan * wajib diisi"

msgid "reset_adventure_prompt"
msgstr "Apakah Anda yakin ingin mengatur ulang semua petualangan yang dipilih?"

msgid "reset_adventures"
msgstr "Atur ulang petualangan yang dipilih"

msgid "reset_button"
msgstr "Atur ulang"

msgid "reset_password"
msgstr "Set ulang password"

msgid "reset_view"
msgstr "Atur ulang"

msgid "retrieve_adventure_error"
msgstr "Anda tidak diperbolehkan melihat petualangan ini!"

msgid "retrieve_class_error"
msgstr "Hanya guru yang dapat mengambil kelas"

#, fuzzy
msgid "retrieve_tag_error"
msgstr "Error retrieving tags"

msgid "role"
msgstr "Peran"

msgid "run_code_button"
msgstr "Jalankan kode"

msgid "runs_over_time"
msgstr "Berjalan seiring waktu"

msgid "save"
msgstr "Menyimpan"

msgid "save_parse_warning"
msgstr "Program ini mengandung kesalahan, apakah Anda yakin ingin menyimpannya?"

msgid "save_prompt"
msgstr "Kamu harus memiliki akun untuk menyimpan program. Apakah kamu mau masuk dengan akunmu sekarang?"

msgid "save_success_detail"
msgstr "Program tersimpan dengan sukses."

msgid "score"
msgstr "Skor"

msgid "search"
msgstr "Mencari..."

msgid "search_button"
msgstr "Mencari"

msgid "second_teacher"
msgstr "Guru kedua"

#, fuzzy
msgid "second_teacher_copy_prompt"
msgstr "Are you sure you want to copy this teacher?"

msgid "second_teacher_prompt"
msgstr "Masukkan nama pengguna guru untuk mengundang mereka."

msgid "second_teacher_warning"
msgstr "Semua guru di kelas ini dapat menyesuaikannya."

msgid "see_certificate"
msgstr "Lihat sertifikat {username}!"

msgid "select"
msgstr "Pilih"

msgid "select_adventures"
msgstr "Pilih dan pesan petualangan"

#, fuzzy
msgid "select_all"
msgstr "Select all"

#, fuzzy
msgid "select_lang"
msgstr "Select language"

msgid "select_levels"
msgstr "Select levels"

#, fuzzy
msgid "select_tag"
msgstr "Select tag"

#, fuzzy
msgid "selected"
msgstr "Selected"

msgid "self_removal_prompt"
msgstr "Apakah Anda yakin ingin keluar dari kelas ini?"

msgid "send_password_recovery"
msgstr "Kirimkan saya tautan untuk pemulihan password"

msgid "sent_by"
msgstr "Undangan ini dikirim oleh"

msgid "sent_password_recovery"
msgstr "Kamu harusnya akan segera menerima email dengan instruksi terkait bagaimana memulihkan password kamu."

msgid "settings"
msgstr "Pengaturan pribadi saya"

msgid "share_by_giving_link"
msgstr "Tunjukkan program Anda kepada orang lain dengan memberi mereka tautan di bawah ini:"

msgid "share_your_program"
msgstr "Bagikan program Anda"

msgid "signup_student_or_teacher"
msgstr "Apakah Anda seorang pelajar atau guru?"

msgid "single quotes"
msgstr "kutip satu"

msgid "slash"
msgstr "garis miring"

#, fuzzy
msgid "sleeping"
msgstr "Sleeping..."

#, fuzzy
msgid "slides"
msgstr "Slides"

msgid "slides_for_level"
msgstr ""

#, fuzzy
msgid "slides_info"
msgstr "For each level of Hedy, we have created slides to help you teach. The slides contain explanations of each level, and Hedy examples that you can run inside the slides. Just click the link and get started! the Introduction slides are a general explanation of Hedy before level 1 The slides were created using <a href=\"https://slides.com\">slides.com</a>. If you want to adapt them yourself, you can download them, and then upload the resulting zip file to <a href=\"https://slides.com\">slides.com</a>. You can find more information about the slides in the <a href=\"https://hedy.org/for-teachers/manual/features\">teacher's manual</a>."

msgid "social_media"
msgstr "Media sosial"

msgid "something_went_wrong_keyword_parsing"
msgstr "Ada kesalahan dalam petualangan Anda, apakah semua kata kunci diapit oleh { } dengan benar?"

msgid "space"
msgstr "spasi"

msgid "star"
msgstr "bintang"

msgid "start_hedy_tutorial"
msgstr "Mulai tutorial hedy"

#, fuzzy
msgid "start_learning"
msgstr "Start learning"

msgid "start_programming"
msgstr "Mulai pemrograman"

msgid "start_programming_logo_alt"
msgstr "Mulai ikon pemrograman"

msgid "start_quiz"
msgstr "Mulai kuis"

msgid "start_teacher_tutorial"
msgstr "Mulai tutorial guru"

#, fuzzy
msgid "start_teaching"
msgstr "Start teaching"

msgid "step_title"
msgstr "Tugas"

msgid "stop_code_button"
msgstr "Hentikan program"

msgid "string"
msgstr "teks"

msgid "student"
msgstr "Siswa"

msgid "student_already_in_class"
msgstr "Siswa ini sudah ada di kelas Anda."

msgid "student_already_invite"
msgstr "Siswa ini sudah memiliki undangan yang menunggu keputusan."

#, fuzzy
msgid "student_details"
msgstr "Student details"

msgid "student_list"
msgstr "Daftar siswa"

#, fuzzy
msgid "student_not_allowed_in_class"
msgstr "Student not allowed in class"

msgid "student_not_existing"
msgstr "Nama pengguna ini tidak ada."

msgid "student_signup_header"
msgstr "Siswa"

msgid "students"
msgstr "murid-murid"

msgid "submission_time"
msgstr "Diserahkan pada"

msgid "submit_answer"
msgstr "Jawab pertanyaan"

msgid "submit_program"
msgstr "Kirim"

msgid "submit_warning"
msgstr "Apakah Anda yakin ingin mengirimkan program ini?"

msgid "submitted"
msgstr "Dikirim"

msgid "submitted_header"
msgstr "Ini adalah program yang telah dikirimkan dan tidak dapat diubah."

msgid "subscribe"
msgstr "Langganan"

msgid "subscribe_newsletter"
msgstr "Berlangganan ke buletin"

#, fuzzy
msgid "suggestion_color"
msgstr "Try using another color"

#, fuzzy
msgid "suggestion_note"
msgstr "Use a note between C0 and B9 or a number between 1 and 70"

#, fuzzy
msgid "suggestion_number"
msgstr "Try changing the value to a number"

msgid "suggestion_numbers_or_strings"
msgstr "Try changing the values to be all text or all numbers"

msgid "surname"
msgstr "Nama Depan"

#, fuzzy
msgid "survey"
msgstr "Survey"

#, fuzzy
msgid "survey_completed"
msgstr "Survey completed"

#, fuzzy
msgid "survey_skip"
msgstr "Don't show this again"

#, fuzzy
msgid "survey_submit"
msgstr "Submit"

#, fuzzy
msgid "tag_in_adventure"
msgstr "Tag in adventure"

msgid "tag_input_placeholder"
msgstr "Masukkan tag baru"

msgid "tags"
msgstr "Tag"

msgid "teacher"
msgstr "Guru"

msgid "teacher_account_request"
msgstr "Anda memiliki permintaan akun guru yang tertunda"

msgid "teacher_account_success"
msgstr "Anda berhasil meminta akun guru."

msgid "teacher_invalid"
msgstr "Nilai guru Anda tidak valid."

msgid "teacher_invitation_require_login"
msgstr "Untuk mengatur profil Anda sebagai guru, kami mengharuskan Anda masuk. Jika Anda belum memiliki akun, silakan buat akun."

msgid "teacher_manual"
msgstr "Panduan guru"

msgid "teacher_signup_header"
msgstr "Guru"

msgid "teacher_tutorial_logo_alt"
msgstr "Ikon tutorial guru"

msgid "teacher_welcome"
msgstr "Selamat datang di Hedy! Anda sekarang bangga menjadi pemilik akun guru yang memungkinkan Anda membuat kelas dan mengundang siswa."

msgid "teachers"
msgstr "Guru-guru"

msgid "template_code"
msgstr ""
"Ini merupakan penjelasan petualangan saya!\n"
"\n"
"Dengan cara ini saya bisa menampilkan perintah: <code>{print}</code>\n"
"\n"
"Namun terkadang saya mungkin ingin menampilkan sepotong kode, seperti ini:\n"
"<pre>\n"
"ask Siapa namamu?\n"
"echo jadi namamu\n"
"</pre>"

msgid "this_turns_in_assignment"
msgstr "Ini menyerahkan tugas Anda kepada guru Anda."

msgid "title"
msgstr "Judul"

msgid "title_achievements"
msgstr "Hedy - Prestasi saya"

msgid "title_admin"
msgstr "Hedy - Halaman Pengelola"

msgid "title_class grid_overview"
msgstr "Hedy - Ikhtisar jaringan"

msgid "title_class live_statistics"
msgstr "Hedy - Statistik Langsung"

msgid "title_class-overview"
msgstr "Hedy - Ikhtisar kelas"

msgid "title_customize-adventure"
msgstr "Hedy - Sesuaikan petualangan"

msgid "title_customize-class"
msgstr "Hedy - Sesuaikan kelas"

msgid "title_explore"
msgstr "Hedy - Jelajahi"

msgid "title_for-teacher"
msgstr "Hedy - Untuk pengajar"

msgid "title_join-class"
msgstr "Hedy - Bergabung kelas"

msgid "title_landing-page"
msgstr "Selamat datang di Hedy!"

msgid "title_learn-more"
msgstr "Hedy - Pelajari lebih lanjut"

msgid "title_login"
msgstr "Hedy - Masuk"

msgid "title_my-profile"
msgstr "Hedy - Akun saya"

msgid "title_privacy"
msgstr "Hedy - Persyaratan privasi"

msgid "title_programs"
msgstr "Hedy - Program saya"

#, fuzzy
msgid "title_public-adventures"
msgstr "Hedy - Public adventures"

msgid "title_recover"
msgstr "Hedy - Pulihkan akun"

msgid "title_reset"
msgstr "Hedy - Setel ulang kata sandi"

msgid "title_signup"
msgstr "Hedy - Buat akun"

msgid "title_start"
msgstr "Hedy - Pemrograman teks menjadi mudah"

msgid "title_view-adventure"
msgstr "Hedy - Lihat petualangan"

msgid "token_invalid"
msgstr "Token Anda tidak valid."

#, fuzzy
msgid "tooltip_level_locked"
msgstr "Your teacher disabled this level"

msgid "translate_error"
msgstr "Ada yang tidak beres saat menerjemahkan kode. Coba jalankan kode untuk melihat apakah ada kesalahan. Kode dengan kesalahan tidak dapat diterjemahkan."

msgid "translating_hedy"
msgstr "Menerjemahkan Hedy"

msgid "translator"
msgstr "Penerjemah"

msgid "tutorial"
msgstr "Tutorial"

msgid "tutorial_code_snippet"
msgstr ""
"{print} Halo dunia!\n"
"{print} Saya sedang mempelajari Hedy dengan tutorialnya!"

msgid "tutorial_message_not_found"
msgstr "Kami tidak dapat menemukan langkah tutorial yang diminta..."

msgid "tutorial_title_not_found"
msgstr "Langkah tutorial tidak ditemukan"

msgid "unauthorized"
msgstr "Anda tidak memiliki hak akses untuk halaman ini"

msgid "unique_usernames"
msgstr "Semua nama pengguna harus unik."

msgid "unlock_thresholds"
msgstr "Buka kunci ambang batas level"

msgid "unsaved_class_changes"
msgstr "Ada perubahan yang belum disimpan, yakin ingin meninggalkan halaman ini?"

msgid "update_adventure_prompt"
msgstr "Apakah Anda yakin ingin memperbarui petualangan ini?"

msgid "update_profile"
msgstr "Ubah profil"

msgid "update_public"
msgstr "Perbarui profil publik"

msgid "updating_indicator"
msgstr "Memperbarui"

msgid "use_of_blanks_exception"
msgstr "Penggunaan spasi dalam program"

msgid "use_of_nested_functions_exception"
msgstr "Penggunaan fungsi bersarang"

#, fuzzy
msgid "used_in"
msgstr "Used in:"

msgid "user"
msgstr "pengguna"

msgid "user_inexistent"
msgstr "Pengguna ini tidak ada"

msgid "user_not_private"
msgstr "Pengguna ini tidak ada atau tidak memiliki profil publik"

msgid "username"
msgstr "Nama Pengguna"

msgid "username_empty"
msgstr "Anda tidak memasukkan nama pengguna!"

msgid "username_invalid"
msgstr "Nama pengguna Anda tidak valid."

msgid "username_special"
msgstr "Username tidak boleh berisi ':' atau '@'."

msgid "username_three"
msgstr "Nama pengguna harus mengandung setidaknya tiga karakter."

msgid "usernames_exist"
msgstr "Satu atau lebih nama pengguna sudah digunakan."

msgid "value"
msgstr "Nilai"

msgid "variables"
msgstr "Variabel"

msgid "view_adventures"
msgstr ""

msgid "view_classes"
msgstr ""

msgid "view_program"
msgstr "Lihat program"

msgid "view_slides"
msgstr ""

msgid "welcome"
msgstr "Selamat datang"

msgid "welcome_back"
msgstr "Selamat datang kembali"

msgid "what_is_your_role"
msgstr "Apa peran Anda?"

msgid "what_should_my_code_do"
msgstr "Apa yang seharusnya dilakukan oleh kode saya?"

msgid "whole_world"
msgstr "Dunia"

msgid "year_invalid"
msgstr "Silakan masukkan tahun antara 1900 dan {current_year}."

msgid "yes"
msgstr "Ya"

msgid "your_account"
msgstr "Profil Anda"

msgid "your_class"
msgstr "Kelas Anda"

msgid "your_last_program"
msgstr "Program terakhir Anda yang disimpan"

msgid "your_personal_text"
msgstr "Teks pribadi Anda..."

msgid "your_program"
msgstr "Program Anda"

#~ msgid "create_account_explanation"
#~ msgstr "Memungkinkan akun kamu untuk menyimpan program kamu."

#~ msgid "only_teacher_create_class"
#~ msgstr "Only teachers are allowed to create classes!"

#~ msgid "keyword_support"
#~ msgstr "Translated keywords"

#~ msgid "non_keyword_support"
#~ msgstr "Translated content"

#~ msgid "try_button"
#~ msgstr "Coba"

#~ msgid "select_own_adventures"
#~ msgstr "Select own adventures"

#~ msgid "edit"
#~ msgstr ""

#~ msgid "view"
#~ msgstr "View"

#~ msgid "class"
#~ msgstr "Class"

#~ msgid "save_code_button"
#~ msgstr "Simpan kode"

#~ msgid "share_code_button"
#~ msgstr "Simpan dan bagikan kode"

#~ msgid "classes_invalid"
#~ msgstr "The list of selected classes is invalid"

#~ msgid "directly_add_adventure_to_classes"
#~ msgstr "Do you want to add this adventure directly to one of your classes?"

#~ msgid "hand_in_assignment"
#~ msgstr "Hand in assignment"

#~ msgid "select_a_level"
#~ msgstr "Select a level"

#~ msgid "answer_invalid"
#~ msgstr "Your password is invalid."

#~ msgid "available_adventures_level"
#~ msgstr "Available adventures level"

#~ msgid "customize_class_exp_1"
#~ msgstr "Customize class"

#~ msgid "customize_class_exp_2"
#~ msgstr "Customize class"

#~ msgid "customize_class_step_1"
#~ msgstr "Customize class"

#~ msgid "customize_class_step_2"
#~ msgstr "Customize class"

#~ msgid "customize_class_step_3"
#~ msgstr "Customize class"

#~ msgid "customize_class_step_4"
#~ msgstr "Customize class"

#~ msgid "customize_class_step_5"
#~ msgstr "Customize class"

#~ msgid "customize_class_step_6"
#~ msgstr "Customize class"

#~ msgid "customize_class_step_7"
#~ msgstr "Customize class"

#~ msgid "customize_class_step_8"
#~ msgstr "Customize class"

#~ msgid "example_code_header"
#~ msgstr "Contoh kode Hedy"

#~ msgid "feedback_failure"
#~ msgstr "Wrong!"

#~ msgid "feedback_success"
#~ msgstr "Good!"

#~ msgid "go_to_first_question"
#~ msgstr "Go to question 1"

#~ msgid "question"
#~ msgstr "Question"

#~ msgid "question_doesnt_exist"
#~ msgstr "This question does not exist"

#~ msgid "question_invalid"
#~ msgstr "Your token is invalid."

#~ msgid "too_many_attempts"
#~ msgstr "Too many attempts"

#~ msgid "class_logs"
#~ msgstr "Waktu masuk terakhir"

#~ msgid "class_stats"
#~ msgstr "Show class statistics"

#~ msgid "visit_own_public_profile"
#~ msgstr "Public profile"

#~ msgid "title_class logs"
#~ msgstr "Hedy - Join class"

#~ msgid "title_class statistics"
#~ msgstr "My statistics"

#~ msgid "disabled_button_locked"
#~ msgstr "Your teacher hasn't unlocked this level yet"

#~ msgid "duplicate_tag"
#~ msgstr "You already have a tag with this name."

#~ msgid "tag_deleted"
#~ msgstr "This tag was successfully deleted."

#~ msgid "no_tags"
#~ msgstr "Belum ada tag."

#~ msgid "apply_filters"
#~ msgstr "Apply filters"

#~ msgid "write_first_program"
#~ msgstr "Tulis program pertamamu!"

#~ msgid "adventure_exp_1"
#~ msgstr "Ketik petualangan pilihan Anda di sisi kanan. Setelah membuat petualangan Anda, Anda dapat memasukkannya ke dalam salah satu kelas Anda di bawah \"penyesuaian\". Jika Anda ingin memasukkan perintah dalam petualangan Anda, silakan gunakan kode jangkar seperti ini:"

#~ msgid "adventure_exp_2"
#~ msgstr "Jika Anda ingin menampilkan cuplikan kode sebenarnya, misalnya untuk memberikan template atau contoh kode kepada siswa. Silakan gunakan pra jangkar seperti ini:"

#~ msgid "hello_world"
#~ msgstr "Halo dunia!"

#~ msgid "share_confirm"
#~ msgstr "Apakah kamu yakin ingin membuat program kamu publik?"

#~ msgid "share_success_detail"
#~ msgstr "Program berhasil dibagikan."

#~ msgid "unshare_confirm"
#~ msgstr "Apakah kamu yakin ingin membuat program kamu privat?"

#~ msgid "unshare_success_detail"
#~ msgstr "Program berhasil dibatalkan pembagiannya."

#~ msgid "hide_parsons"
#~ msgstr "Sembunyikan teka-teki"

#~ msgid "hide_quiz"
#~ msgstr "Sembunyikan kuis"

#~ msgid "back_to_class"
#~ msgstr "Kembali ke kelas"

<<<<<<< HEAD
#~ msgid "open_adventures"
#~ msgstr ""

#~ msgid "open_classes"
#~ msgstr ""

#~ msgid "open_slides"
=======
#~ msgid "classes"
>>>>>>> fa009d5b
#~ msgstr ""
<|MERGE_RESOLUTION|>--- conflicted
+++ resolved
@@ -2198,15 +2198,5 @@
 #~ msgid "back_to_class"
 #~ msgstr "Kembali ke kelas"
 
-<<<<<<< HEAD
-#~ msgid "open_adventures"
+#~ msgid "classes"
 #~ msgstr ""
-
-#~ msgid "open_classes"
-#~ msgstr ""
-
-#~ msgid "open_slides"
-=======
-#~ msgid "classes"
->>>>>>> fa009d5b
-#~ msgstr ""
