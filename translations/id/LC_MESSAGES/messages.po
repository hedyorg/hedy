
msgid ""
msgstr ""
"Project-Id-Version: PACKAGE VERSION\n"
"Report-Msgid-Bugs-To: \n"
<<<<<<< HEAD
"POT-Creation-Date: 2023-02-28 21:34+0100\n"
=======
"POT-Creation-Date: 2023-03-03 20:12+0100\n"
>>>>>>> 72cba453
"PO-Revision-Date: 2023-02-16 15:59+0000\n"
"Last-Translator: Anonymous <noreply@weblate.org>\n"
"Language: id\n"
"Language-Team: id <LL@li.org>\n"
"Plural-Forms: nplurals=1; plural=0;\n"
"MIME-Version: 1.0\n"
"Content-Type: text/plain; charset=utf-8\n"
"Content-Transfer-Encoding: 8bit\n"
<<<<<<< HEAD
"Generated-By: Babel 2.11.0\n"

msgid "program_contains_error"
msgstr "Program ini berisi error, anda yakin ingin membagikannya?"
=======
"Generated-By: Babel 2.10.3\n"
>>>>>>> 72cba453

msgid "Access Before Assign"
msgstr "You tried to use the variable {name} on line {access_line_number}, but you set it on line {definition_line_number}. Set a variable before using it."

#, fuzzy
msgid "Cyclic Var Definition"
msgstr "The name {variable} needs to be set before you can use it on the right-hand side of the is command"

msgid "Has Blanks"
msgstr "Kode kamu tidak lengkap. Itu memiliki beberapa bagian kosong yang harus kamu isi dengan kode."

msgid "Incomplete"
msgstr "Ups! Kamu melupakan sedikit bagian kode! Pada baris {line_number}, kamu perlu memberikan teks sebelum {incomplete_command}."

#, fuzzy
msgid "Incomplete Repeat"
msgstr "It looks like you forgot to use {command} with the repeat command you used on line {line_number}."

msgid "Invalid"
msgstr "{invalid_command} bukan perintah Hedy level {level}. Apa maksud kamu {guessed_command}?"

#, fuzzy
msgid "Invalid Argument"
msgstr "You cannot use the command {command} with {invalid_argument} . Try changing {invalid_argument} to {allowed_types}."

#, fuzzy
msgid "Invalid Argument Type"
msgstr "You cannot use {command} with {invalid_argument} because it is {invalid_type}. Try changing {invalid_argument} to {allowed_types}."

msgid "Invalid At Command"
msgstr ""

msgid "Invalid Space"
msgstr "Ups! kamu memulai baris dengan sebuah spasi pada baris {line_number}. Spasi membingungkan komputer, dapatkah kamu membuangnya?"

#, fuzzy
msgid "Invalid Type Combination"
msgstr "You cannot use {invalid_argument} and {invalid_argument_2} with {command} because one is {invalid_type} and the other is {invalid_type_2}. Try changing {invalid_argument} to {invalid_type_2} or {invalid_argument_2} to {invalid_type}."

#, fuzzy
msgid "Locked Language Feature"
msgstr "You are using {concept}! That is awesome, but {concept} is not unlocked yet! It will be unlocked in a later level."

msgid "Lonely Echo"
msgstr "Kamu menggunakan perintah echo sebelum perintah ask, atau perintah echo tanpa perintah ask. Pertama tanyakan dengan ask baru lakukan echo."

#, fuzzy
msgid "Lonely Text"
msgstr "It looks like you forgot to use a command with the text you put in line {line_number}"

msgid "your_program"
msgstr ""

#, fuzzy
msgid "Missing Command"
msgstr "It looks like you forgot to use a command on line {line_number}."

#, fuzzy
msgid "Missing Inner Command"
msgstr "It looks like you forgot to use a command with the {command} statement you used on line {line_number}."

#, fuzzy
msgid "No Indentation"
msgstr "You used too few spaces in line {line_number}. You used {leading_spaces} spaces, which is not enough. Start every new block with {indent_size} spaces more than the line before."

msgid "Parse"
msgstr "Kode yang kamu masukan bukan kode Hedy yang valid. Ada kesalahan pada baris {location[0]}, pada posisi {location[1]}. Kamu menuliskan {character_found}, tapi itu tidak diperbolehkan."

#, fuzzy
msgid "Too Big"
msgstr "Wow! Your program has an impressive {lines_of_code} lines of code! But we can only process {max_lines} lines in this level. Make your program smaller and try again."

#, fuzzy
msgid "Unexpected Indentation"
msgstr "You used too many spaces in line {line_number}. You used {leading_spaces} spaces, which is too much. Start every new block with {indent_size} spaces more than the line before."

#, fuzzy
msgid "Unquoted Assignment"
msgstr "From this level, you need to place texts to the right of the `is` between quotes. You forgot that for the text {text}."

#, fuzzy
msgid "Unquoted Equality Check"
msgstr "If you want to check if a variable is equal to multiple words, the words should be surrounded by quotation marks!"

msgid "Unquoted Text"
msgstr "Berhati-hatilah. Jika kamu meminta masukan atau menampilkan sesuatu, teksnya harus diawali dan diakhiri dengan kutip satu. Kamu melupakan salah satu tanda kutip."

#, fuzzy
msgid "Unsupported Float"
msgstr "Non-integer numbers are not supported yet but they will be in a few levels. For now change {value} to an integer."

#, fuzzy
msgid "Unsupported String Value"
msgstr "Text values cannot contain {invalid_value}."

msgid "Var Undefined"
msgstr "Kamu mencoba untuk menampilkan variabel {name}, tapi kamu belum mengisinya dengan nilai. Ada kemungkinan bahwa kamu sedang mencoba untuk menampilkan kata {name} tapi melupakan tanda kutip."

msgid "Wrong Level"
msgstr "Itu adalah kode Hedy yang benar, namun tidak pada level yang tepat. Kamu menulis kode {offending_keyword} untuk level {working_level}. Tip: {tip}"

#, fuzzy
msgid "account_overview"
msgstr "Account overview"

#, fuzzy
msgid "accounts_created"
msgstr "Accounts where successfully created."

#, fuzzy
msgid "accounts_intro"
msgstr "On this page you can create accounts for multiple students at the same time. It is also possible to directly add them to one of your classes. By pressing the green + on the bottom right of the page you can add extra rows. You can delete a row by pressing the corresponding red cross. Make sure no rows are empty when you press \"Create accounts\". Please keep in mind that every username and mail address needs to be unique and the password needs to be <b>at least</b> 6 characters."

#, fuzzy
msgid "achievement_earned"
msgstr "You've earned an achievement!"

#, fuzzy
msgid "achievements"
msgstr "achievements"

#, fuzzy
msgid "achievements_check_icon_alt"
msgstr "You've earned an achievement!"

#, fuzzy
msgid "achievements_logo_alt"
msgstr "achievements"

#, fuzzy
msgid "add_students"
msgstr "murid-murid"

#, fuzzy
msgid "add_students_options"
msgstr "Create student accounts"

#, fuzzy
msgid "admin"
msgstr "Admin"

msgid "advance_button"
msgstr "Lanjut ke level {level}"

msgid "adventure"
msgstr "Petualangan"

#, fuzzy
msgid "adventure_duplicate"
msgstr "You already have an adventure with this name."

#, fuzzy
msgid "adventure_empty"
msgstr "You didn't enter an adventure name!"

#, fuzzy
msgid "adventure_exp_1"
msgstr "Type your adventure of choice on the right-hand side. After creating your adventure you can include it in one of your classes under \"customizations\". If you want to include a command in your adventure please use code anchors like this:"

#, fuzzy
msgid "adventure_exp_2"
msgstr "If you want to show actual code snippets, for example to give student a template or example of the code. Please use pre anchors like this:"

#, fuzzy
msgid "adventure_exp_3"
msgstr "You can use the \"preview\" button to view a styled version of your adventure. To view the adventure on a dedicated page, select \"view\" from the teachers page."

#, fuzzy
msgid "adventure_id_invalid"
msgstr "This adventure id is invalid."

#, fuzzy
msgid "adventure_length"
msgstr "Your adventure has to be at least 20 characters."

#, fuzzy
msgid "adventure_name_invalid"
msgstr "This adventure name is invalid."

#, fuzzy
msgid "adventure_prompt"
msgstr "Please enter the name of the adventure"

#, fuzzy
msgid "adventure_terms"
msgstr "I agree that my adventure might be made publicly available on Hedy."

#, fuzzy
msgid "adventure_updated"
msgstr "The adventure has been updated!"

#, fuzzy
msgid "ago"
msgstr "{timestamp} ago"

#, fuzzy
msgid "agree_invalid"
msgstr "You have to agree with the privacy terms."

#, fuzzy
msgid "agree_third_party"
msgstr "I consent to being contacted by partners of Leiden University with sales opportunities (optional)"

<<<<<<< HEAD
msgid "level_title"
msgstr "Level"

#, fuzzy
msgid "unsaved_class_changes"
msgstr "There are unsaved changes, are you sure you want to leave this page?"

#, fuzzy
msgid "teacher_welcome"
msgstr "Welcome to Hedy! Your are now the proud owner of a teachers account which allows you to create classes and invite students."

msgid "Wrong Level"
msgstr "Itu adalah kode Hedy yang benar, namun tidak pada level yang tepat. Kamu menulis kode {offending_keyword} untuk level {working_level}. Tip: {tip}"
=======
#, fuzzy
msgid "agree_with"
msgstr "I agree to the"
>>>>>>> 72cba453

msgid "ajax_error"
msgstr "Ditemukan sebuah error. Silakan coba lagi."

#, fuzzy
msgid "all"
msgstr ""

#, fuzzy
msgid "all_class_highscores"
msgstr "All students visible in class highscores"

msgid "already_account"
msgstr "Sudah memiliki akun?"

#, fuzzy
msgid "already_program_running"
msgstr "Start programming"

#, fuzzy
msgid "already_teacher"
msgstr "You already have a teacher account."

#, fuzzy
msgid "already_teacher_request"
msgstr "You already have a pending teacher request."

#, fuzzy
msgid "amount_created"
msgstr "programs created"

#, fuzzy
msgid "amount_saved"
msgstr "programs saved"

#, fuzzy
msgid "amount_submitted"
msgstr "programs submitted"

#, fuzzy
msgid "answer_invalid"
msgstr "Your password is invalid."

msgid "are_you_sure"
msgstr "Apakah kamu yakin? Kamu tidak dapat membatalkan aksi ini."

#, fuzzy
msgid "ask_needs_var"
msgstr "Starting in level 2, ask needs to be used with a variable. Example: name is ask What are you called?"

#, fuzzy
msgid "available_adventures_level"
msgstr ""

#, fuzzy
msgid "back_to_class"
msgstr "Go back to class"

#, fuzzy
msgid "back_to_teachers_page"
msgstr "Go back to teachers page"

#, fuzzy
msgid "become_a_sponsor"
msgstr "Become a sponsor"

msgid "birth_year"
msgstr "Tahun lahir"

msgid "by"
msgstr "dengan"

msgid "cancel"
msgstr "Batal"

#, fuzzy
msgid "catch_index_exception"
msgstr "You tried to access the list {list_name} but it is either empty or the index is not there."

#, fuzzy
msgid "certificate"
msgstr "Certificate of Completion"

#, fuzzy
msgid "certified_teacher"
msgstr "Certified teacher"

msgid "change_password"
msgstr "Ubah password"

#, fuzzy
msgid "cheatsheet_title"
msgstr "Hide cheatsheet"

msgid "class_already_joined"
msgstr "Kamu sudah terdaftar sebelumnya di kelas ini"

#, fuzzy
msgid "class_customize_success"
msgstr "Class successfully customized."

#, fuzzy
msgid "class_logs"
msgstr "Waktu masuk terakhir"

#, fuzzy
msgid "class_name_duplicate"
msgstr "You already have a class with this name."

#, fuzzy
msgid "class_name_empty"
msgstr "You didn't enter a class name!"

#, fuzzy
msgid "class_name_invalid"
msgstr "This class name is invalid."

msgid "class_name_prompt"
msgstr "Silakan masukan nama dari kelas"

#, fuzzy
msgid "class_stats"
msgstr "Show class statistics"

#, fuzzy
msgid "classes_invalid"
msgstr "The list of selected classes is invalid"

msgid "comma"
msgstr "koma"

#, fuzzy
msgid "commands"
msgstr "Commands"

#, fuzzy
msgid "congrats_message"
msgstr "Congratulations, {username}, you have completed Hedy!"

#, fuzzy
msgid "content_invalid"
msgstr "This adventure is invalid."

#, fuzzy
msgid "contributor"
msgstr "Contributor"

msgid "copy_clipboard"
msgstr "Berhasil disalin ke clipboard"

#, fuzzy
msgid "copy_join_link"
msgstr "Please copy and paste this link into a new tab:"

#, fuzzy
msgid "copy_link_success"
msgstr "Salin tautan untuk berbagi"

msgid "copy_link_to_share"
msgstr "Salin tautan untuk berbagi"

#, fuzzy
msgid "copy_mail_link"
msgstr "Please copy and paste this link into a new tab:"

#, fuzzy
msgid "correct_answer"
msgstr "The correct answer is"

msgid "country"
msgstr "Negara"

#, fuzzy
msgid "country_invalid"
msgstr "Please select a valid country."

#, fuzzy
msgid "country_title"
msgstr "Please select a valid country."

msgid "create_account"
msgstr "Membuat akun"

#, fuzzy
msgid "create_accounts"
msgstr "Create multiple accounts"

#, fuzzy
msgid "create_accounts_prompt"
msgstr "Are you sure you want to create these accounts?"

msgid "Invalid At Command"
msgstr ""

#, fuzzy
msgid "create_adventure"
msgstr "Create adventure"

msgid "create_class"
msgstr "Buat kelas baru"

#, fuzzy
msgid "create_multiple_accounts"
msgstr "Create multiple accounts"

#, fuzzy
msgid "create_public_profile"
msgstr "Public profile"

#, fuzzy
msgid "create_question"
msgstr "Do you want to create one?"

#, fuzzy
msgid "create_student_account"
msgstr "Create an account"

#, fuzzy
msgid "create_student_account_explanation"
msgstr "You can save your own programs with an account."

#, fuzzy
msgid "create_teacher_account"
msgstr "Create a teacher account"

#, fuzzy
msgid "create_teacher_account_explanation"
msgstr "With a teacher account, you can save your programs and see the results of your students."

#, fuzzy
<<<<<<< HEAD
msgid "back_to_class"
msgstr "Go back to class"
=======
msgid "creator"
msgstr "Creator"

#, fuzzy
msgid "current_password"
msgstr "Current password"

#, fuzzy
msgid "customization_deleted"
msgstr "Customizations successfully deleted."

#, fuzzy
msgid "customize_adventure"
msgstr "Customize adventure"

#, fuzzy
msgid "customize_class"
msgstr "Customize class"

#, fuzzy
msgid "customize_class_exp_1"
msgstr "Customize class"

#, fuzzy
msgid "customize_class_exp_2"
msgstr "Customize class"

#, fuzzy
msgid "customize_class_step_1"
msgstr "Customize class"

#, fuzzy
msgid "customize_class_step_2"
msgstr "Customize class"

#, fuzzy
msgid "customize_class_step_3"
msgstr "Customize class"
>>>>>>> 72cba453

#, fuzzy
msgid "customize_class_step_4"
msgstr "Customize class"

#, fuzzy
msgid "customize_class_step_5"
msgstr "Customize class"

<<<<<<< HEAD
msgid "highest_level_reached"
msgstr "Level tertinggi yang berhasil dicapai"

msgid "number_programs"
msgstr "Jumlah program"

msgid "programs"
msgstr "Program terakhir yang dibagikan"
=======
#, fuzzy
msgid "customize_class_step_6"
msgstr "Customize class"
>>>>>>> 72cba453

#, fuzzy
msgid "customize_class_step_7"
msgstr "Customize class"

#, fuzzy
msgid "customize_class_step_8"
msgstr "Customize class"

msgid "dash"
msgstr "tanda pisah"

#, fuzzy
msgid "default_403"
msgstr "Looks like you aren't authorized..."

#, fuzzy
msgid "default_404"
msgstr "We could not find that page..."

#, fuzzy
msgid "default_500"
msgstr "Something went wrong..."

msgid "delete"
msgstr "Hapus"

#, fuzzy
msgid "delete_adventure_prompt"
msgstr "Are you sure you want to remove this adventure?"

msgid "delete_class_prompt"
msgstr "Apa kamu yakin mau menghapus kelas?"

msgid "delete_confirm"
msgstr "Apakah kamu yakin ingin menghapus program?"

#, fuzzy
msgid "delete_invite"
msgstr "Delete invitation"

#, fuzzy
msgid "delete_invite_prompt"
msgstr "Are you sure you want to remove this class invitation?"

#, fuzzy
msgid "delete_public"
msgstr "Delete public profile"

#, fuzzy
msgid "delete_success"
msgstr "Program deleted successfully."

msgid "destroy_profile"
msgstr "Hapus akun secara permanen"

#, fuzzy
msgid "developers_mode"
msgstr "Programmer's mode"

#, fuzzy
msgid "directly_add_adventure_to_classes"
msgstr "Do you want to add this adventure directly to one of your classes?"

#, fuzzy
msgid "directly_available"
msgstr "Directly open"

#, fuzzy
msgid "disabled_button_locked"
msgstr "Your teacher hasn't unlocked this level yet"

#, fuzzy
msgid "disabled_button_quiz"
msgstr "Your quiz score is below the threshold, try again!"

#, fuzzy
msgid "discord_server"
msgstr "Discord server"

#, fuzzy
msgid "distinguished_user"
msgstr "Distinguished user"

msgid "double quotes"
msgstr "kutip dua"

#, fuzzy
msgid "download"
msgstr "Download"

#, fuzzy
msgid "download_login_credentials"
msgstr ""

#, fuzzy
msgid "duplicate"
msgstr "Duplicate"

#, fuzzy
msgid "echo_out"
msgstr "Starting in level 2 echo is no longer needed. You can repeat an answer with ask and print now. Example: name is ask What are you called? print hello name"

msgid "edit_code_button"
msgstr "Ubah kode"

msgid "email"
msgstr "Email"

msgid "email_invalid"
msgstr "Silakan masukkan email yang valid."

#, fuzzy
msgid "end_quiz"
msgstr "Quiz end"

#, fuzzy
msgid "english"
msgstr "English"

<<<<<<< HEAD
=======
msgid "enter"
msgstr "Tuliskan"

>>>>>>> 72cba453
#, fuzzy
msgid "enter_password"
msgstr "Enter a new password for"

msgid "enter_text"
msgstr "Tuliskan jawaban kamu disini..."

#, fuzzy
msgid "error_logo_alt"
msgstr "Error logo"

msgid "example_code_header"
msgstr "Contoh kode Hedy"

msgid "exclamation mark"
msgstr "tanda seru"

#, fuzzy
<<<<<<< HEAD
msgid "download_login_credentials"
msgstr ""
=======
msgid "exercise"
msgstr "Exercise"

#, fuzzy
msgid "exercise_doesnt_exist"
msgstr "This exercise doesn't exist"
>>>>>>> 72cba453

msgid "exists_email"
msgstr "Email ini sudah terpakai untuk akun lain."

msgid "exists_username"
msgstr "Username ini sudah terpakai untuk akun lain."

#, fuzzy
msgid "experience_invalid"
msgstr "Please select a valid experience, choose (Yes, No)."

#, fuzzy
msgid "expiration_date"
msgstr "Expiration date"

#, fuzzy
msgid "explore_explanation"
msgstr "On this page you can look through programs created by other Hedy users. You can filter on both a Hedy level and adventure. Click on \"View program\" to open a program and run it. Programs with a red header contain a mistake. You can still open the program, but running it will result in an error. You can of course try to fix it! If the creator has a public profile you can click their username to visit their profile. There you will find all their shared programs and much more!"

#, fuzzy
msgid "explore_programs"
msgstr "Explore programs"

#, fuzzy
msgid "explore_programs_logo_alt"
msgstr "Explore programs"

#, fuzzy
msgid "favourite_confirm"
msgstr "Are you sure you want to set this program as your favourite?"

#, fuzzy
msgid "favourite_program"
msgstr "Favourite program"

#, fuzzy
msgid "favourite_program_invalid"
msgstr "Your chosen favourite program is invalid."

#, fuzzy
msgid "favourite_success"
msgstr "Your program is set as favourite."

#, fuzzy
msgid "feedback_failure"
msgstr "Wrong!"

#, fuzzy
msgid "feedback_success"
msgstr "Good!"

msgid "female"
msgstr "Perempuan"

#, fuzzy
msgid "float"
msgstr "a number"

#, fuzzy
msgid "for_teachers"
msgstr "For teachers"

msgid "forgot_password"
msgstr "Lupa passowrd kamu?"

#, fuzzy
msgid "from_another_teacher"
msgstr "From another teacher"

#, fuzzy
msgid "from_magazine_website"
msgstr "From a magazine or website"

#, fuzzy
msgid "from_video"
msgstr "From a video"

#, fuzzy
msgid "fun_statistics_msg"
msgstr "Here are some fun statistics!"

msgid "gender"
msgstr "Jenis kelamin"

#, fuzzy
msgid "gender_invalid"
msgstr "Please select a valid gender, choose (Female, Male, Other)."

#, fuzzy
msgid "general"
msgstr "Jenis kelamin"

#, fuzzy
msgid "general_settings"
msgstr "General settings"

#, fuzzy
msgid "generate_passwords"
msgstr "Generate passwords"

#, fuzzy
msgid "get_certificate"
msgstr "Get your certificate!"

#, fuzzy
msgid "go_back_to_main"
msgstr "Go back to main page"

#, fuzzy
msgid "go_to_first_question"
msgstr "Go to question 1"

#, fuzzy
msgid "go_to_question"
msgstr "Go to question"

#, fuzzy
msgid "go_to_quiz_result"
msgstr "Go to quiz result"

msgid "goto_profile"
msgstr "Ke profil saya"

#, fuzzy
msgid "heard_about_hedy"
msgstr "How have you heard about Hedy?"

#, fuzzy
msgid "heard_about_invalid"
msgstr ""

#, fuzzy
msgid "hedy_achievements"
msgstr "My achievements"

#, fuzzy
msgid "hedy_choice_title"
msgstr "Hedy's Choice"

#, fuzzy
msgid "hedy_logo_alt"
msgstr "Hedy logo"

#, fuzzy
msgid "hedy_on_github"
msgstr "Hedy on Github"

#, fuzzy
msgid "hedy_tutorial_logo_alt"
msgstr "Start hedy tutorial"

#, fuzzy
msgid "hello_world"
msgstr "Hello world!"

#, fuzzy
msgid "hidden"
msgstr "Hint?"

#, fuzzy
msgid "hide_cheatsheet"
msgstr "Hide cheatsheet"

#, fuzzy
msgid "hide_keyword_switcher"
msgstr "Hide keyword switcher"

#, fuzzy
msgid "hide_parsons"
msgstr "Hide parsons"

#, fuzzy
msgid "hide_quiz"
msgstr "Hide quiz"

msgid "highest_level_reached"
msgstr "Level tertinggi yang berhasil dicapai"

#, fuzzy
msgid "highest_quiz_score"
msgstr "Highest quiz score"

#, fuzzy
msgid "highscore_explanation"
msgstr "On this page you can look through programs created by other Hedy users. You can filter on both a Hedy level and adventure. Click on \"View program\" to open a program and run it. Programs with a red header contain a mistake. You can still open the program, but running it will result in an error. You can of course try to fix it! If the creator has a public profile you can click their username to visit their profile. There you will find all their shared programs and much more!"

#, fuzzy
msgid "highscore_no_public_profile"
msgstr "You don't have a public profile and are therefore not listed on the highscores. Do you wish to create one?"

#, fuzzy
<<<<<<< HEAD
msgid "go_back_to_main"
msgstr "Go back to main page"
=======
msgid "highscores"
msgstr "Score"

#, fuzzy
msgid "hint"
msgstr "Hint?"
>>>>>>> 72cba453

#, fuzzy
msgid "image_invalid"
msgstr "Your chosen image is invalid."

#, fuzzy
msgid "input"
msgstr "input from ask"

#, fuzzy
msgid "integer"
msgstr "a number"

#, fuzzy
msgid "invalid_class_link"
msgstr "Invalid link for joining the class."

#, fuzzy
msgid "invalid_teacher_invitation_code"
msgstr "The teacher invitation code is invalid. To become a teacher, reach out to hello@hedy.org."

#, fuzzy
msgid "invalid_tutorial_step"
msgstr "Invalid tutorial step"

msgid "invalid_username_password"
msgstr "Username/password tidak valid."

#, fuzzy
msgid "invite_by_username"
msgstr "All usernames need to be unique."

#, fuzzy
msgid "invite_date"
msgstr "Invite date"

#, fuzzy
msgid "invite_message"
msgstr "You have received an invitation to join class"

#, fuzzy
msgid "invite_prompt"
msgstr "Enter a username"

msgid "join_class"
msgstr "Gabung kelas"

msgid "join_prompt"
msgstr "Kamu memerlukan akun untuk bergabung ke kelas. Apakah kamu ingin masuk dengan akun kamu sekarang?"

#, fuzzy
msgid "keyword_language_invalid"
msgstr "Please select a valid keyword language (select English or your own language)."

#, fuzzy
msgid "language_invalid"
msgstr "Please select a valid language."

msgid "languages"
msgstr "Bahasa pemrograman mana yang sudah pernah kamu kuasai sebelumnya?"

#, fuzzy
msgid "last_achievement"
msgstr "Last earned achievement"

#, fuzzy
msgid "last_edited"
msgstr "Last edited"

<<<<<<< HEAD
#, fuzzy
msgid "highscores"
msgstr "Score"
=======
msgid "last_login"
msgstr "Waktu masuk terakhir"

#, fuzzy
msgid "last_update"
msgstr "Last update"
>>>>>>> 72cba453

msgid "lastname"
msgstr "Nama Belakang"

#, fuzzy
msgid "leave_class"
msgstr "Leave class"

msgid "level"
msgstr "Level"

#, fuzzy
msgid "level_invalid"
msgstr "This Hedy level in invalid."

#, fuzzy
msgid "level_not_class"
msgstr "You're in a class where this level has not been made available yet"

msgid "level_title"
msgstr "Level"

#, fuzzy
msgid "link"
msgstr "Masuk"

#, fuzzy
msgid "list"
msgstr "a list"

msgid "login"
msgstr "Masuk"

<<<<<<< HEAD
#, fuzzy
msgid "welcome"
msgstr "Welcome to Hedy! Your are now the proud owner of a teachers account which allows you to create classes and invite students."
=======
msgid "login_long"
msgstr "Masuk dengan akun kamu"

msgid "logout"
msgstr "Keluar"

#, fuzzy
msgid "longest_program"
msgstr "Longest program"

msgid "mail_change_password_body"
msgstr ""
"Password Hedy kamu sudah berhasil diubah. Jika kamu melakukan ini, tidak ada masalah.\n"
"Jika kamu tidak melakukan ini, mohon segera kontak kami dengan cara membalas email ini."

msgid "mail_change_password_subject"
msgstr "Password Hedy kamu sudah berhasil diubah"

#, fuzzy
msgid "mail_error_change_processed"
msgstr "Something went wrong when sending a validation mail, the changes are still correctly processed."

msgid "mail_goodbye"
msgstr ""
"Terima kasih!\n"
"Tim Hedy"

msgid "mail_hello"
msgstr "Hai {username}!"

msgid "mail_recover_password_body"
msgstr ""
"Dengan mengklik tautan ini, kamu dapat men-set password Hedy baru.\n"
"Jika kamu tidak membutuhkan set ulang password, mohon abaikan email ini."

msgid "mail_recover_password_subject"
msgstr "Set ulang password Hedy kamu"

msgid "mail_reset_password_body"
msgstr ""
"Password Hedy kamu sudah di-set ke yang baru. Jika kamu melakukan ini, tidak masalah.\n"
"Jika kamu tidak mengganti password, segera kontak kami dengan membalas email ini."

msgid "mail_reset_password_subject"
msgstr "Password Hedy kamu sudah berhasil di-set ulang"

msgid "mail_welcome_teacher_body"
msgstr ""
"<strong>Welcome!</strong>\n"
"Congratulations on your brand new Hedy teachers account. Welcome to the world wide community of Hedy teachers!\n"
"<strong>What teachers accounts can do</strong>\n"
"With your teacher account, you have the option to create classes. Your students can than join your classes and you can see their progress. Classes are made and managed though the for <a href=\"https://hedycode.com/for-teachers\">teachers page</a>.\n"
"<strong>How to share ideas</strong>\n"
"If you are using Hedy in class, you probably have ideas for improvements! You can share those ideas with us on the <a href=\"https://github.com/Felienne/hedy/discussions/categories/ideas\">Ideas Discussion</a>.\n"
"<strong>How to ask for help</strong>\n"
"If anything is unclear, you can post in the <a href=\"https://github.com/Felienne/hedy/discussions/categories/q-a\">Q&A discussion</a>, or <a href=\"mailto: hello@hedy.org\">send us an email</a>.\n"
"Keep programming!"

#, fuzzy
msgid "mail_welcome_teacher_subject"
msgstr "Your Hedy teacher account is ready"

msgid "mail_welcome_verify_body"
msgstr ""
"Akun Hedy kamu sudah berhasil dibuat. Selamat datang!\n"
"Silakan klik tautan berikut untuk verifikasi email kamu."

msgid "mail_welcome_verify_subject"
msgstr "Selamat datang di Hedy"

msgid "mailing_title"
msgstr "Berlangganan ke buletin Hedy"

msgid "main_subtitle"
msgstr "Sebuah bahasa pemrograman bertahap"

msgid "main_title"
msgstr "Hedy"

msgid "male"
msgstr "Laki-laki"

#, fuzzy
msgid "mandatory_mode"
msgstr "Mandatory developer's mode"

msgid "my_account"
msgstr "Profil saya"

#, fuzzy
msgid "my_achievements"
msgstr "My achievements"

#, fuzzy
msgid "my_adventures"
msgstr "My adventures"

msgid "my_classes"
msgstr "Kelas-kelas saya"

#, fuzzy
msgid "my_messages"
msgstr "My messages"

msgid "name"
msgstr "Nama"

#, fuzzy
msgid "nav_explore"
msgstr "Explore"

#, fuzzy
msgid "nav_hedy"
msgstr "Hedy"

msgid "nav_learn_more"
msgstr "Pelajari lebih jauh"

#, fuzzy
msgid "nav_start"
msgstr "Home"

#, fuzzy
msgid "nested blocks"
msgstr "a block in a block"

msgid "new_password"
msgstr "Password baru"

msgid "newline"
msgstr "baris baru"

#, fuzzy
msgid "next_exercise"
msgstr "Next exercise"
>>>>>>> 72cba453

#, fuzzy
msgid "next_step_tutorial"
msgstr "Next step >>>"

msgid "no"
msgstr "Tidak"

msgid "no_account"
msgstr "Belum punya akun?"

#, fuzzy
msgid "no_accounts"
msgstr "There are no accounts to create."

#, fuzzy
msgid "no_certificate"
msgstr "This user hasn't earned the Hedy Certificate of Completion"

msgid "no_more_flat_if"
msgstr ""

msgid "no_programs"
msgstr "Kamu belum memiliki program"

#, fuzzy
msgid "no_public_profile"
msgstr "Public profile"

#, fuzzy
msgid "no_shared_programs"
msgstr "has no shared programs..."

#, fuzzy
msgid "no_such_adventure"
msgstr "This adventure doesn't exist!"

#, fuzzy
msgid "no_such_class"
msgstr "No such Hedy class"

#, fuzzy
msgid "no_such_highscore"
msgstr "No such Hedy level!"

#, fuzzy
msgid "no_such_level"
msgstr "No such Hedy level!"

#, fuzzy
msgid "no_such_program"
msgstr "No such Hedy program!"

msgid "not_enrolled"
msgstr "Sepertinya anda tidak ada di kelas ini!"

msgid "not_teacher"
msgstr "Sepertinya Anda bukan seorang guru!"

#, fuzzy
msgid "number"
msgstr "a number"

#, fuzzy
msgid "number_achievements"
msgstr "Number of achievements"

#, fuzzy
msgid "number_lines"
msgstr "Number of lines"

msgid "number_programs"
msgstr "Jumlah program"

msgid "ok"
msgstr "Ok"

msgid "open"
msgstr "Buka"

#, fuzzy
msgid "opening_date"
msgstr "Opening date"

#, fuzzy
msgid "opening_dates"
msgstr "Opening dates"

#, fuzzy
msgid "option"
msgstr "Option"

msgid "or"
msgstr "atau"

msgid "other"
msgstr "Lainnya"

msgid "other_block"
msgstr "Bahasa blok lainnya"

#, fuzzy
msgid "other_settings"
msgstr "Other settings"

#, fuzzy
<<<<<<< HEAD
msgid "required_field"
msgstr "Fields marked with an * are required"

msgid "previous_campaigns"
msgstr "Lihat kampanye-kampanye sebelumnya"

msgid "step_title"
msgstr "Tugas"
=======
msgid "other_source"
msgstr "Other"

msgid "other_text"
msgstr "Bahasa teks lainnya"
>>>>>>> 72cba453

#, fuzzy
msgid "overwrite_warning"
msgstr "You already have a program with this name, saving this program will overwrite the old one. Are you sure?"

#, fuzzy
<<<<<<< HEAD
msgid "cheatsheet_title"
msgstr "Hide cheatsheet"

#, fuzzy
msgid "commands"
msgstr "Commands"
=======
msgid "page"
msgstr "page"
>>>>>>> 72cba453

#, fuzzy
msgid "page_not_found"
msgstr "We could not find that page!"

<<<<<<< HEAD
msgid "login"
msgstr "Masuk"

msgid "no_account"
msgstr "Belum punya akun?"
=======
#, fuzzy
msgid "parsons_title"
msgstr "Hedy"
>>>>>>> 72cba453

msgid "password"
msgstr "Password"

#, fuzzy
msgid "password_change_not_allowed"
msgstr "You're not allowed to change the password of this user."

#, fuzzy
msgid "password_change_prompt"
msgstr "Are you sure you want to change this password?"

#, fuzzy
msgid "password_change_success"
msgstr "Password of your student is successfully changed."

#, fuzzy
msgid "password_invalid"
msgstr "Your password is invalid."

msgid "password_repeat"
msgstr "Ulangi password"

msgid "password_resetted"
msgstr "Password kamu sudah berhasil di-set ulang. Silakan login."

#, fuzzy
<<<<<<< HEAD
msgid "teacher_manual"
msgstr "Teacher manual"

#, fuzzy
msgid "privacy_terms"
msgstr "privacy terms"
=======
msgid "password_six"
msgstr "Your password must contain at least six characters."
>>>>>>> 72cba453

msgid "password_updated"
msgstr "Password berhasil diubah."

#, fuzzy
msgid "passwords_six"
msgstr "All passwords need to be six characters or longer."

#, fuzzy
msgid "pending_invites"
msgstr "Pending invites"

#, fuzzy
msgid "percentage"
msgstr "percentage"

#, fuzzy
<<<<<<< HEAD
msgid "teacher_account_request"
msgstr "You have a pending teacher account request"
=======
msgid "percentage_achieved"
msgstr "Achieved by {percentage}% of the users"

msgid "period"
msgstr "titik"

#, fuzzy
msgid "personal_text"
msgstr "Personal text"
>>>>>>> 72cba453

#, fuzzy
msgid "personal_text_invalid"
msgstr "Your personal text is invalid."

#, fuzzy
msgid "postfix_classname"
msgstr "Postfix classname"

#, fuzzy
msgid "preferred_keyword_language"
msgstr "Preferred keyword language"

#, fuzzy
msgid "preferred_language"
msgstr "Preferred language"

#, fuzzy
msgid "preview"
msgstr "Preview"

msgid "previous_campaigns"
msgstr "Lihat kampanye-kampanye sebelumnya"

#, fuzzy
msgid "privacy_terms"
msgstr "privacy terms"

#, fuzzy
msgid "profile_logo_alt"
msgstr "Profil berhasil diubah."

#, fuzzy
msgid "profile_picture"
msgstr "Profile picture"

msgid "profile_updated"
msgstr "Profil berhasil diubah."

#, fuzzy
msgid "profile_updated_reload"
msgstr "Profile updated, page will be re-loaded."

msgid "program_contains_error"
msgstr "Program ini berisi error, anda yakin ingin membagikannya?"

msgid "program_header"
msgstr "Program-program saya"

msgid "programming_experience"
msgstr "Apakah kamu punya pengalaman menulis program?"

#, fuzzy
msgid "programming_invalid"
msgstr "Please select a valid programming language."

msgid "programs"
msgstr "Program terakhir yang dibagikan"

#, fuzzy
msgid "programs_created"
msgstr "Program-program saya"

#, fuzzy
msgid "programs_saved"
msgstr "Program terakhir yang dibagikan"

#, fuzzy
msgid "programs_submitted"
msgstr "programs submitted"

msgid "prompt_join_class"
msgstr "Apakah kamu ingin bergabung dengan kelas ini?"

#, fuzzy
msgid "public_invalid"
msgstr "This agreement selection is invalid"

#, fuzzy
msgid "public_profile"
msgstr "Public profile"

#, fuzzy
msgid "public_profile_info"
msgstr "By selecting this box I make my profile visible for everyone. Be careful not to share personal information like your name or home address, because everyone will be able to see it!"

#, fuzzy
msgid "public_profile_updated"
msgstr "Public profile updated."

#, fuzzy
msgid "pygame_waiting_for_input"
msgstr "Waiting for a button press..."

#, fuzzy
msgid "question"
msgstr "Question"

msgid "question mark"
msgstr "tanda tanya"

#, fuzzy
msgid "question_doesnt_exist"
msgstr "This question does not exist"

#, fuzzy
msgid "question_invalid"
msgstr "Your token is invalid."

#, fuzzy
msgid "quiz_logo_alt"
msgstr "Quiz logo"

#, fuzzy
msgid "quiz_score"
msgstr ""

#, fuzzy
msgid "quiz_tab"
msgstr "Quiz"

#, fuzzy
msgid "quiz_threshold_not_reached"
msgstr "Quiz threshold not reached to unlock this level"

msgid "read_code_label"
msgstr "Bacakan dengan nyaring"

msgid "recent"
msgstr "Program-program terbaru saya"

msgid "recover_password"
msgstr "Minta set ulang password"

msgid "regress_button"
msgstr "Kembali ke level {level}"

#, fuzzy
msgid "remove"
msgstr "Remove"

#, fuzzy
msgid "remove_customization"
msgstr "Remove customization"

#, fuzzy
msgid "remove_customizations_prompt"
msgstr "Are you sure you want to remove this class their customizations?"

msgid "remove_student_prompt"
msgstr "Apa kamu yakin mau mengeluarkan murid tersebut dari kelas?"

#, fuzzy
<<<<<<< HEAD
msgid "favourite_confirm"
msgstr "Are you sure you want to set this program as your favourite?"

msgid "open"
msgstr "Buka"

msgid "copy_clipboard"
msgstr "Berhasil disalin ke clipboard"

msgid "delete_confirm"
msgstr "Apakah kamu yakin ingin menghapus program?"

msgid "delete"
msgstr "Hapus"

msgid "unshare_confirm"
msgstr "Apakah kamu yakin ingin membuat program kamu privat?"
=======
msgid "repair_program_logo_alt"
msgstr "Repair program icon"
>>>>>>> 72cba453

msgid "repeat_match_password"
msgstr "Password yang dimasukkan ulang tidak sesuai."

msgid "repeat_new_password"
msgstr "Ulangi password baru"

#, fuzzy
msgid "report_failure"
msgstr "This program does not exist or is not public"

#, fuzzy
msgid "report_program"
msgstr "Are you sure you want to report this program?"

#, fuzzy
msgid "report_success"
msgstr "This program has been reported"

#, fuzzy
msgid "request_teacher"
msgstr "Would you like to apply for a teacher's account?"

#, fuzzy
msgid "request_teacher_account"
msgstr "Request teacher account"

msgid "program_header"
msgstr "Program-program saya"

#, fuzzy
msgid "required_field"
msgstr "Fields marked with an * are required"

<<<<<<< HEAD
msgid "recover_password"
msgstr "Minta set ulang password"

msgid "send_password_recovery"
msgstr "Kirimkan saya tautan untuk pemulihan password"
=======
#, fuzzy
msgid "reset_adventure_prompt"
msgstr "Are you sure you want to reset all selected adventures?"

#, fuzzy
msgid "reset_adventures"
msgstr "Reset selected adventures"
>>>>>>> 72cba453

msgid "reset_password"
msgstr "Set ulang password"

<<<<<<< HEAD
msgid "password_repeat"
msgstr "Ulangi password"

#, fuzzy
msgid "signup_student_or_teacher"
msgstr "Are you a student or a teacher?"

#, fuzzy
msgid "student_signup_header"
msgstr "Student"
=======
#, fuzzy
msgid "reset_view"
msgstr "Reset"

#, fuzzy
msgid "retrieve_adventure_error"
msgstr "You're not allowed to view this adventure!"

#, fuzzy
msgid "retrieve_class_error"
msgstr "Only teachers can retrieve classes"

msgid "run_code_button"
msgstr "Jalankan kode"

#, fuzzy
msgid "save"
msgstr "Save"

msgid "save_code_button"
msgstr "Simpan kode"

#, fuzzy
msgid "save_parse_warning"
msgstr "This program contains an error, are you sure you want to save it?"

msgid "save_prompt"
msgstr "Kamu harus memiliki akun untuk menyimpan program. Apakah kamu mau masuk dengan akunmu sekarang?"

msgid "save_success_detail"
msgstr "Program tersimpan dengan sukses"

#, fuzzy
msgid "score"
msgstr "Score"

#, fuzzy
msgid "search"
msgstr "Search..."
>>>>>>> 72cba453

#, fuzzy
msgid "search_button"
msgstr "Simpan dan bagikan kode"

#, fuzzy
msgid "see_certificate"
msgstr "See {username} certificate!"

msgid "select"
msgstr "Pilih"

#, fuzzy
msgid "select_a_level"
msgstr ""

#, fuzzy
msgid "select_adventures"
msgstr "Select adventures"

#, fuzzy
msgid "select_levels"
msgstr ""

#, fuzzy
msgid "self_removal_prompt"
msgstr "Are you sure you want to leave this class?"

msgid "send_password_recovery"
msgstr "Kirimkan saya tautan untuk pemulihan password"

#, fuzzy
msgid "sent_by"
msgstr "This invitation is sent by"

msgid "sent_password_recovery"
msgstr "Kamu harusnya akan segera menerima email dengan instruksi terkait bagaimana memulihkan password kamu."

#, fuzzy
msgid "settings"
msgstr "My personal settings"

msgid "share"
msgstr "Bagikan"

msgid "share_code_button"
msgstr "Simpan dan bagikan kode"

msgid "share_confirm"
msgstr "Apakah kamu yakin ingin membuat program kamu publik?"

msgid "share_success_detail"
msgstr "Program dibagikan dengan sukses"

#, fuzzy
msgid "signup_student_or_teacher"
msgstr "Are you a student or a teacher?"

msgid "single quotes"
msgstr "kutip satu"

msgid "slash"
msgstr "garis miring"

#, fuzzy
msgid "social_media"
msgstr "Social media"

#, fuzzy
msgid "something_went_wrong_keyword_parsing"
msgstr ""

msgid "space"
msgstr "spasi"

<<<<<<< HEAD
#, fuzzy
msgid "parsons_title"
msgstr "Hedy"

#, fuzzy
msgid "quiz_tab"
msgstr "Quiz"

msgid "example_code_header"
msgstr "Contoh kode Hedy"

#, fuzzy
msgid "search"
msgstr "Search..."

#, fuzzy
msgid "variables"
msgstr "Variables"

msgid "enter_text"
msgstr "Tuliskan jawaban kamu disini..."

msgid "enter"
msgstr "Tuliskan"

#, fuzzy
msgid "pygame_waiting_for_input"
msgstr "Waiting for a button press..."

#, fuzzy
msgid "already_program_running"
msgstr "Start programming"

msgid "run_code_button"
msgstr "Jalankan kode"

#, fuzzy
msgid "stop_code_button"
msgstr "Simpan kode"

#, fuzzy
msgid "next_exercise"
msgstr "Next exercise"

msgid "edit_code_button"
msgstr "Ubah kode"

#, fuzzy
msgid "repair_program_logo_alt"
msgstr "Repair program icon"

msgid "read_code_label"
msgstr "Bacakan dengan nyaring"

msgid "regress_button"
msgstr "Kembali ke level {level}"

#, fuzzy
msgid "disabled_button_locked"
msgstr "Your teacher hasn't unlocked this level yet"

msgid "advance_button"
msgstr "Lanjut ke level {level}"

#, fuzzy
msgid "disabled_button_quiz"
msgstr "Your quiz score is below the threshold, try again!"

#, fuzzy
msgid "developers_mode"
msgstr "Programmer's mode"

#, fuzzy
msgid "hedy_logo_alt"
msgstr "Hedy logo"

#, fuzzy
msgid "nav_start"
msgstr "Home"

#, fuzzy
msgid "nav_hedy"
msgstr "Hedy"

#, fuzzy
msgid "nav_explore"
msgstr "Explore"

#, fuzzy
msgid "for_teachers"
msgstr "For teachers"

#, fuzzy
msgid "my_achievements"
msgstr "My achievements"

msgid "my_account"
msgstr "Profil saya"

msgid "logout"
msgstr "Keluar"

#, fuzzy
msgid "exercise"
msgstr "Exercise"

#, fuzzy
msgid "what_should_my_code_do"
msgstr "What should my code do?"

#, fuzzy
msgid "quiz_logo_alt"
msgstr "Quiz logo"

#, fuzzy
msgid "start_quiz"
msgstr "Start quiz"

#, fuzzy
msgid "go_to_first_question"
msgstr "Go to question 1"

#, fuzzy
msgid "question"
msgstr "Question"

#, fuzzy
msgid "hint"
msgstr "Hint?"

#, fuzzy
msgid "submit_answer"
msgstr "Answer question"

#, fuzzy
msgid "feedback_success"
msgstr "Good!"

#, fuzzy
msgid "feedback_failure"
msgstr "Wrong!"

#, fuzzy
msgid "correct_answer"
msgstr "The correct answer is"

#, fuzzy
msgid "go_to_question"
msgstr "Go to question"

#, fuzzy
msgid "go_to_quiz_result"
msgstr "Go to quiz result"

#, fuzzy
msgid "end_quiz"
msgstr "Quiz end"

#, fuzzy
msgid "score"
msgstr "Score"

#, fuzzy
msgid "get_certificate"
msgstr "Get your certificate!"

#, fuzzy
msgid "certificate"
msgstr "Certificate of Completion"

#, fuzzy
msgid "fun_statistics_msg"
msgstr "Here are some fun statistics!"

#, fuzzy
msgid "highest_quiz_score"
msgstr "Highest quiz score"

#, fuzzy
msgid "longest_program"
msgstr "Longest program"

#, fuzzy
msgid "number_achievements"
msgstr "Number of achievements"

#, fuzzy
msgid "percentage_achieved"
msgstr "Achieved by {percentage}% of the users"
=======
msgid "star"
msgstr "bintang"
>>>>>>> 72cba453

#, fuzzy
msgid "start_hedy_tutorial"
msgstr "Start hedy tutorial"

#, fuzzy
msgid "start_programming"
msgstr "Directly start programming"

#, fuzzy
msgid "start_programming_logo_alt"
msgstr "Directly start programming"

#, fuzzy
msgid "start_quiz"
msgstr "Start quiz"

#, fuzzy
msgid "start_teacher_tutorial"
msgstr "Start teacher tutorial"

msgid "step_title"
msgstr "Tugas"

#, fuzzy
msgid "stop_code_button"
msgstr "Simpan kode"

#, fuzzy
msgid "string"
msgstr "text"

#, fuzzy
msgid "student_already_in_class"
msgstr "This student is already in your class."

#, fuzzy
msgid "student_already_invite"
msgstr "This student already has a pending invitation."

#, fuzzy
msgid "student_not_existing"
msgstr "This username doesn't exist."

#, fuzzy
msgid "student_signup_header"
msgstr "Student"

msgid "students"
msgstr "murid-murid"

#, fuzzy
msgid "submission_time"
msgstr "Handed in at"

#, fuzzy
msgid "submit_answer"
msgstr "Answer question"

#, fuzzy
msgid "submit_program"
msgstr "Submit"

#, fuzzy
msgid "submit_warning"
msgstr "Are you sure you want to submit this program?"

#, fuzzy
msgid "submitted"
msgstr ""

#, fuzzy
msgid "submitted_header"
msgstr "This is a submitted program and can't be altered."

#, fuzzy
msgid "subscribe"
msgstr "Berlangganan"

msgid "subscribe_newsletter"
msgstr "Berlangganan ke buletin"

msgid "surname"
msgstr "Nama Depan"

#, fuzzy
msgid "teacher"
msgstr "Looks like you are not a teacher!"

#, fuzzy
msgid "teacher_account_request"
msgstr "You have a pending teacher account request"

#, fuzzy
msgid "teacher_account_success"
msgstr "You successfully requested a teacher account."

#, fuzzy
msgid "teacher_invalid"
msgstr "Your teacher value is invalid."

#, fuzzy
msgid "teacher_invitation_require_login"
msgstr "To set up your profile as a teacher we will need you to log in. If you don't have an account, please create one."

#, fuzzy
msgid "teacher_manual"
msgstr "Teacher manual"

#, fuzzy
msgid "teacher_signup_header"
msgstr "Teacher"

#, fuzzy
msgid "teacher_tutorial_logo_alt"
msgstr "You have received an invitation to join class"

#, fuzzy
msgid "teacher_welcome"
msgstr "Welcome to Hedy! Your are now the proud owner of a teachers account which allows you to create classes and invite students."

#, fuzzy
msgid "template_code"
msgstr ""
"This is the explanation of my adventure!\n"
"\n"
"This way I can show a command: <code>print</code>\n"
"\n"
"But sometimes I might want to show a piece of code, like this:\n"
"<pre>\n"
"ask What's your name?\n"
"echo so your name is \n"
"</pre>"

#, fuzzy
msgid "title"
msgstr "Title"

msgid "title_achievements"
msgstr "Hedy - Prestasi saya"

#, fuzzy
msgid "title_admin"
msgstr "Hedy - Administrator page"

#, fuzzy
msgid "title_class logs"
msgstr "Hedy - Join class"

#, fuzzy
msgid "title_class statistics"
msgstr "My statistics"

#, fuzzy
msgid "title_class-overview"
msgstr "Hedy - Class overview"

#, fuzzy
msgid "title_customize-adventure"
msgstr "Hedy - Customize adventure"

#, fuzzy
msgid "title_customize-class"
msgstr "Hedy - Customize class"

#, fuzzy
msgid "title_explore"
msgstr "Hedy - Explore"

#, fuzzy
msgid "title_for-teacher"
msgstr "Hedy - For teachers"

#, fuzzy
msgid "title_join-class"
msgstr "Hedy - Join class"

#, fuzzy
msgid "title_landing-page"
msgstr "Welcome to Hedy!"

#, fuzzy
msgid "title_learn-more"
msgstr "Hedy - Learn more"

#, fuzzy
msgid "title_login"
msgstr "Hedy - Login"

#, fuzzy
msgid "title_my-profile"
msgstr "Hedy - My account"

#, fuzzy
msgid "title_privacy"
msgstr "Hedy - Privacy terms"

msgid "title_programs"
msgstr "Hedy - Program saya"

#, fuzzy
msgid "title_recover"
msgstr "Hedy - Recover account"

#, fuzzy
msgid "title_reset"
msgstr "Hedy - Reset password"

#, fuzzy
msgid "title_signup"
msgstr "Hedy - Create an account"

#, fuzzy
msgid "title_start"
msgstr "Hedy - A gradual programming language"

#, fuzzy
msgid "title_view-adventure"
msgstr "Hedy - View adventure"

#, fuzzy
msgid "token_invalid"
msgstr "Your token is invalid."

#, fuzzy
msgid "too_many_attempts"
msgstr "Too many attempts"

#, fuzzy
msgid "translate_error"
msgstr "Something went wrong while translating the code. Try running the code to see if it has an error. Code with errors can not be translated."

#, fuzzy
msgid "translating_hedy"
msgstr "Translating Hedy"

msgid "try_it"
msgstr "Coba"

#, fuzzy
msgid "tutorial"
msgstr "Tutorial"

#, fuzzy
msgid "tutorial_code_snippet"
msgstr "Hide cheatsheet"

#, fuzzy
msgid "tutorial_message_not_found"
msgstr "You have received an invitation to join class"

#, fuzzy
msgid "tutorial_title_not_found"
msgstr "We could not find that page!"

#, fuzzy
msgid "unauthorized"
msgstr "You don't have access rights for this page"

#, fuzzy
msgid "unique_usernames"
msgstr "All usernames need to be unique."

#, fuzzy
msgid "unlock_thresholds"
msgstr "Unlock level thresholds"

#, fuzzy
msgid "unsaved_class_changes"
msgstr "There are unsaved changes, are you sure you want to leave this page?"

msgid "unshare"
msgstr "Berhenti berbagi"

msgid "unshare_confirm"
msgstr "Apakah kamu yakin ingin membuat program kamu privat?"

msgid "unshare_success_detail"
msgstr "Program berhasil untuk berhenti dibagikan"

#, fuzzy
msgid "update_adventure_prompt"
msgstr "Are you sure you want to update this adventure?"

msgid "update_profile"
msgstr "Ubah profil"

#, fuzzy
msgid "update_public"
msgstr "Update public profile"

#, fuzzy
msgid "user"
msgstr "user"

#, fuzzy
msgid "user_inexistent"
msgstr "This user doesn't exist"

#, fuzzy
msgid "user_not_private"
msgstr "This user doesn't exist or doesn't have a public profile"

#, fuzzy
msgid "username"
msgstr "Username"

#, fuzzy
msgid "username_empty"
msgstr "You didn't enter an username!"

#, fuzzy
msgid "username_invalid"
msgstr "Your username is invalid."

msgid "username_special"
msgstr "Username tidak boleh berisi ':' atau '@'."

msgid "username_three"
msgstr "Username harus berisi paling tidak tiga karakter"

#, fuzzy
msgid "usernames_exist"
msgstr "One or more usernames is already in use."

#, fuzzy
msgid "value"
msgstr "Value"

#, fuzzy
msgid "variables"
msgstr "Variables"

#, fuzzy
msgid "view_program"
msgstr "View program"

#, fuzzy
msgid "visit_own_public_profile"
msgstr "Public profile"

#, fuzzy
msgid "welcome"
msgstr "Welcome to Hedy! Your are now the proud owner of a teachers account which allows you to create classes and invite students."

#, fuzzy
msgid "welcome_back"
msgstr "Welcome to Hedy! Your are now the proud owner of a teachers account which allows you to create classes and invite students."

#, fuzzy
msgid "what_should_my_code_do"
msgstr "What should my code do?"

#, fuzzy
msgid "whole_world"
msgstr "The world"

msgid "write_first_program"
msgstr "Tulis program pertamamu!"

msgid "year_invalid"
msgstr "Silakan masukkan tahun diantara 1900 dan {current_year}"

msgid "yes"
msgstr "Ya"

#, fuzzy
msgid "your_account"
msgstr "Belum punya akun?"

#, fuzzy
msgid "your_class"
msgstr "Kelas-kelas saya"

#, fuzzy
msgid "your_last_program"
msgstr "Favourite program"

#, fuzzy
msgid "your_personal_text"
msgstr "Your personal text..."

#~ msgid "create_account_explanation"
#~ msgstr "Memungkinkan akun kamu untuk menyimpan program kamu."

#~ msgid "only_teacher_create_class"
#~ msgstr "Only teachers are allowed to create classes!"

#~ msgid "language"
#~ msgstr "Bahasa pemrograman mana yang sudah pernah kamu kuasai sebelumnya?"

#~ msgid "keyword_support"
#~ msgstr "Translated keywords"

#~ msgid "non_keyword_support"
#~ msgstr "Translated content"

#~ msgid "try_button"
#~ msgstr "Coba"

#~ msgid "select_own_adventures"
#~ msgstr "Select own adventures"

#~ msgid "edit"
#~ msgstr "Edit"

#~ msgid "view"
#~ msgstr "View"

#~ msgid "class"
#~ msgstr "Class"
<<<<<<< HEAD

#~ msgid "save_code_button"
#~ msgstr "Simpan kode"

#~ msgid "share_code_button"
#~ msgstr "Simpan dan bagikan kode"
=======
>>>>>>> 72cba453
<|MERGE_RESOLUTION|>--- conflicted
+++ resolved
@@ -3,11 +3,7 @@
 msgstr ""
 "Project-Id-Version: PACKAGE VERSION\n"
 "Report-Msgid-Bugs-To: \n"
-<<<<<<< HEAD
-"POT-Creation-Date: 2023-02-28 21:34+0100\n"
-=======
-"POT-Creation-Date: 2023-03-03 20:12+0100\n"
->>>>>>> 72cba453
+"POT-Creation-Date: 2023-03-04 12:45+0100\n"
 "PO-Revision-Date: 2023-02-16 15:59+0000\n"
 "Last-Translator: Anonymous <noreply@weblate.org>\n"
 "Language: id\n"
@@ -16,14 +12,7 @@
 "MIME-Version: 1.0\n"
 "Content-Type: text/plain; charset=utf-8\n"
 "Content-Transfer-Encoding: 8bit\n"
-<<<<<<< HEAD
 "Generated-By: Babel 2.11.0\n"
-
-msgid "program_contains_error"
-msgstr "Program ini berisi error, anda yakin ingin membagikannya?"
-=======
-"Generated-By: Babel 2.10.3\n"
->>>>>>> 72cba453
 
 msgid "Access Before Assign"
 msgstr "You tried to use the variable {name} on line {access_line_number}, but you set it on line {definition_line_number}. Set a variable before using it."
@@ -74,9 +63,6 @@
 msgid "Lonely Text"
 msgstr "It looks like you forgot to use a command with the text you put in line {line_number}"
 
-msgid "your_program"
-msgstr ""
-
 #, fuzzy
 msgid "Missing Command"
 msgstr "It looks like you forgot to use a command on line {line_number}."
@@ -227,782 +213,720 @@
 msgid "agree_third_party"
 msgstr "I consent to being contacted by partners of Leiden University with sales opportunities (optional)"
 
-<<<<<<< HEAD
+#, fuzzy
+msgid "agree_with"
+msgstr "I agree to the"
+
+msgid "ajax_error"
+msgstr "Ditemukan sebuah error. Silakan coba lagi."
+
+#, fuzzy
+msgid "all"
+msgstr ""
+
+#, fuzzy
+msgid "all_class_highscores"
+msgstr "All students visible in class highscores"
+
+msgid "already_account"
+msgstr "Sudah memiliki akun?"
+
+#, fuzzy
+msgid "already_program_running"
+msgstr "Start programming"
+
+#, fuzzy
+msgid "already_teacher"
+msgstr "You already have a teacher account."
+
+#, fuzzy
+msgid "already_teacher_request"
+msgstr "You already have a pending teacher request."
+
+#, fuzzy
+msgid "amount_created"
+msgstr "programs created"
+
+#, fuzzy
+msgid "amount_saved"
+msgstr "programs saved"
+
+#, fuzzy
+msgid "amount_submitted"
+msgstr "programs submitted"
+
+#, fuzzy
+msgid "answer_invalid"
+msgstr "Your password is invalid."
+
+msgid "are_you_sure"
+msgstr "Apakah kamu yakin? Kamu tidak dapat membatalkan aksi ini."
+
+#, fuzzy
+msgid "ask_needs_var"
+msgstr "Starting in level 2, ask needs to be used with a variable. Example: name is ask What are you called?"
+
+#, fuzzy
+msgid "available_adventures_level"
+msgstr ""
+
+#, fuzzy
+msgid "back_to_class"
+msgstr "Go back to class"
+
+#, fuzzy
+msgid "back_to_teachers_page"
+msgstr "Go back to teachers page"
+
+#, fuzzy
+msgid "become_a_sponsor"
+msgstr "Become a sponsor"
+
+msgid "birth_year"
+msgstr "Tahun lahir"
+
+msgid "by"
+msgstr "dengan"
+
+msgid "cancel"
+msgstr "Batal"
+
+#, fuzzy
+msgid "catch_index_exception"
+msgstr "You tried to access the list {list_name} but it is either empty or the index is not there."
+
+#, fuzzy
+msgid "certificate"
+msgstr "Certificate of Completion"
+
+#, fuzzy
+msgid "certified_teacher"
+msgstr "Certified teacher"
+
+msgid "change_password"
+msgstr "Ubah password"
+
+#, fuzzy
+msgid "cheatsheet_title"
+msgstr "Hide cheatsheet"
+
+msgid "class_already_joined"
+msgstr "Kamu sudah terdaftar sebelumnya di kelas ini"
+
+#, fuzzy
+msgid "class_customize_success"
+msgstr "Class successfully customized."
+
+#, fuzzy
+msgid "class_logs"
+msgstr "Waktu masuk terakhir"
+
+#, fuzzy
+msgid "class_name_duplicate"
+msgstr "You already have a class with this name."
+
+#, fuzzy
+msgid "class_name_empty"
+msgstr "You didn't enter a class name!"
+
+#, fuzzy
+msgid "class_name_invalid"
+msgstr "This class name is invalid."
+
+msgid "class_name_prompt"
+msgstr "Silakan masukan nama dari kelas"
+
+#, fuzzy
+msgid "class_stats"
+msgstr "Show class statistics"
+
+#, fuzzy
+msgid "classes_invalid"
+msgstr "The list of selected classes is invalid"
+
+msgid "comma"
+msgstr "koma"
+
+#, fuzzy
+msgid "congrats_message"
+msgstr "Congratulations, {username}, you have completed Hedy!"
+
+#, fuzzy
+msgid "content_invalid"
+msgstr "This adventure is invalid."
+
+#, fuzzy
+msgid "contributor"
+msgstr "Contributor"
+
+msgid "copy_clipboard"
+msgstr "Berhasil disalin ke clipboard"
+
+#, fuzzy
+msgid "copy_join_link"
+msgstr "Please copy and paste this link into a new tab:"
+
+#, fuzzy
+msgid "copy_link_success"
+msgstr "Salin tautan untuk berbagi"
+
+msgid "copy_link_to_share"
+msgstr "Salin tautan untuk berbagi"
+
+#, fuzzy
+msgid "copy_mail_link"
+msgstr "Please copy and paste this link into a new tab:"
+
+#, fuzzy
+msgid "correct_answer"
+msgstr "The correct answer is"
+
+msgid "country"
+msgstr "Negara"
+
+#, fuzzy
+msgid "country_invalid"
+msgstr "Please select a valid country."
+
+#, fuzzy
+msgid "country_title"
+msgstr "Please select a valid country."
+
+msgid "create_account"
+msgstr "Membuat akun"
+
+#, fuzzy
+msgid "create_accounts"
+msgstr "Create multiple accounts"
+
+#, fuzzy
+msgid "create_accounts_prompt"
+msgstr "Are you sure you want to create these accounts?"
+
+#, fuzzy
+msgid "create_adventure"
+msgstr "Create adventure"
+
+msgid "create_class"
+msgstr "Buat kelas baru"
+
+#, fuzzy
+msgid "create_multiple_accounts"
+msgstr "Create multiple accounts"
+
+#, fuzzy
+msgid "create_public_profile"
+msgstr "Public profile"
+
+#, fuzzy
+msgid "create_question"
+msgstr "Do you want to create one?"
+
+#, fuzzy
+msgid "create_student_account"
+msgstr "Create an account"
+
+#, fuzzy
+msgid "create_student_account_explanation"
+msgstr "You can save your own programs with an account."
+
+#, fuzzy
+msgid "create_teacher_account"
+msgstr "Create a teacher account"
+
+#, fuzzy
+msgid "create_teacher_account_explanation"
+msgstr "With a teacher account, you can save your programs and see the results of your students."
+
+#, fuzzy
+msgid "creator"
+msgstr "Creator"
+
+#, fuzzy
+msgid "current_password"
+msgstr "Current password"
+
+#, fuzzy
+msgid "customization_deleted"
+msgstr "Customizations successfully deleted."
+
+#, fuzzy
+msgid "customize_adventure"
+msgstr "Customize adventure"
+
+#, fuzzy
+msgid "customize_class"
+msgstr "Customize class"
+
+#, fuzzy
+msgid "customize_class_exp_1"
+msgstr "Customize class"
+
+#, fuzzy
+msgid "customize_class_exp_2"
+msgstr "Customize class"
+
+#, fuzzy
+msgid "customize_class_step_1"
+msgstr "Customize class"
+
+#, fuzzy
+msgid "customize_class_step_2"
+msgstr "Customize class"
+
+#, fuzzy
+msgid "customize_class_step_3"
+msgstr "Customize class"
+
+#, fuzzy
+msgid "customize_class_step_4"
+msgstr "Customize class"
+
+#, fuzzy
+msgid "customize_class_step_5"
+msgstr "Customize class"
+
+#, fuzzy
+msgid "customize_class_step_6"
+msgstr "Customize class"
+
+#, fuzzy
+msgid "customize_class_step_7"
+msgstr "Customize class"
+
+#, fuzzy
+msgid "customize_class_step_8"
+msgstr "Customize class"
+
+msgid "dash"
+msgstr "tanda pisah"
+
+#, fuzzy
+msgid "default_403"
+msgstr "Looks like you aren't authorized..."
+
+#, fuzzy
+msgid "default_404"
+msgstr "We could not find that page..."
+
+#, fuzzy
+msgid "default_500"
+msgstr "Something went wrong..."
+
+msgid "delete"
+msgstr "Hapus"
+
+#, fuzzy
+msgid "delete_adventure_prompt"
+msgstr "Are you sure you want to remove this adventure?"
+
+msgid "delete_class_prompt"
+msgstr "Apa kamu yakin mau menghapus kelas?"
+
+msgid "delete_confirm"
+msgstr "Apakah kamu yakin ingin menghapus program?"
+
+#, fuzzy
+msgid "delete_invite"
+msgstr "Delete invitation"
+
+#, fuzzy
+msgid "delete_invite_prompt"
+msgstr "Are you sure you want to remove this class invitation?"
+
+#, fuzzy
+msgid "delete_public"
+msgstr "Delete public profile"
+
+#, fuzzy
+msgid "delete_success"
+msgstr "Program deleted successfully."
+
+msgid "destroy_profile"
+msgstr "Hapus akun secara permanen"
+
+#, fuzzy
+msgid "developers_mode"
+msgstr "Programmer's mode"
+
+#, fuzzy
+msgid "directly_add_adventure_to_classes"
+msgstr "Do you want to add this adventure directly to one of your classes?"
+
+#, fuzzy
+msgid "directly_available"
+msgstr "Directly open"
+
+#, fuzzy
+msgid "disabled_button_locked"
+msgstr "Your teacher hasn't unlocked this level yet"
+
+#, fuzzy
+msgid "disabled_button_quiz"
+msgstr "Your quiz score is below the threshold, try again!"
+
+#, fuzzy
+msgid "discord_server"
+msgstr "Discord server"
+
+#, fuzzy
+msgid "distinguished_user"
+msgstr "Distinguished user"
+
+msgid "double quotes"
+msgstr "kutip dua"
+
+#, fuzzy
+msgid "download"
+msgstr "Download"
+
+#, fuzzy
+msgid "download_login_credentials"
+msgstr ""
+
+#, fuzzy
+msgid "duplicate"
+msgstr "Duplicate"
+
+#, fuzzy
+msgid "echo_out"
+msgstr "Starting in level 2 echo is no longer needed. You can repeat an answer with ask and print now. Example: name is ask What are you called? print hello name"
+
+msgid "edit_code_button"
+msgstr "Ubah kode"
+
+msgid "email"
+msgstr "Email"
+
+msgid "email_invalid"
+msgstr "Silakan masukkan email yang valid."
+
+#, fuzzy
+msgid "end_quiz"
+msgstr "Quiz end"
+
+msgid "enter"
+msgstr "Tuliskan"
+
+#, fuzzy
+msgid "enter_password"
+msgstr "Enter a new password for"
+
+msgid "enter_text"
+msgstr "Tuliskan jawaban kamu disini..."
+
+#, fuzzy
+msgid "error_logo_alt"
+msgstr "Error logo"
+
+msgid "example_code_header"
+msgstr "Contoh kode Hedy"
+
+msgid "exclamation mark"
+msgstr "tanda seru"
+
+#, fuzzy
+msgid "exercise"
+msgstr "Exercise"
+
+#, fuzzy
+msgid "exercise_doesnt_exist"
+msgstr "This exercise doesn't exist"
+
+msgid "exists_email"
+msgstr "Email ini sudah terpakai untuk akun lain."
+
+msgid "exists_username"
+msgstr "Username ini sudah terpakai untuk akun lain."
+
+#, fuzzy
+msgid "experience_invalid"
+msgstr "Please select a valid experience, choose (Yes, No)."
+
+#, fuzzy
+msgid "expiration_date"
+msgstr "Expiration date"
+
+#, fuzzy
+msgid "explore_explanation"
+msgstr "On this page you can look through programs created by other Hedy users. You can filter on both a Hedy level and adventure. Click on \"View program\" to open a program and run it. Programs with a red header contain a mistake. You can still open the program, but running it will result in an error. You can of course try to fix it! If the creator has a public profile you can click their username to visit their profile. There you will find all their shared programs and much more!"
+
+#, fuzzy
+msgid "explore_programs"
+msgstr "Explore programs"
+
+#, fuzzy
+msgid "explore_programs_logo_alt"
+msgstr "Explore programs"
+
+#, fuzzy
+msgid "favourite_confirm"
+msgstr "Are you sure you want to set this program as your favourite?"
+
+#, fuzzy
+msgid "favourite_program"
+msgstr "Favourite program"
+
+#, fuzzy
+msgid "favourite_program_invalid"
+msgstr "Your chosen favourite program is invalid."
+
+#, fuzzy
+msgid "favourite_success"
+msgstr "Your program is set as favourite."
+
+#, fuzzy
+msgid "feedback_failure"
+msgstr "Wrong!"
+
+#, fuzzy
+msgid "feedback_success"
+msgstr "Good!"
+
+msgid "female"
+msgstr "Perempuan"
+
+#, fuzzy
+msgid "float"
+msgstr "a number"
+
+#, fuzzy
+msgid "for_teachers"
+msgstr "For teachers"
+
+msgid "forgot_password"
+msgstr "Lupa passowrd kamu?"
+
+#, fuzzy
+msgid "from_another_teacher"
+msgstr "From another teacher"
+
+#, fuzzy
+msgid "from_magazine_website"
+msgstr "From a magazine or website"
+
+#, fuzzy
+msgid "from_video"
+msgstr "From a video"
+
+#, fuzzy
+msgid "fun_statistics_msg"
+msgstr "Here are some fun statistics!"
+
+msgid "gender"
+msgstr "Jenis kelamin"
+
+#, fuzzy
+msgid "gender_invalid"
+msgstr "Please select a valid gender, choose (Female, Male, Other)."
+
+#, fuzzy
+msgid "general"
+msgstr "Jenis kelamin"
+
+#, fuzzy
+msgid "general_settings"
+msgstr "General settings"
+
+#, fuzzy
+msgid "generate_passwords"
+msgstr "Generate passwords"
+
+#, fuzzy
+msgid "get_certificate"
+msgstr "Get your certificate!"
+
+#, fuzzy
+msgid "go_back_to_main"
+msgstr "Go back to main page"
+
+#, fuzzy
+msgid "go_to_first_question"
+msgstr "Go to question 1"
+
+#, fuzzy
+msgid "go_to_question"
+msgstr "Go to question"
+
+#, fuzzy
+msgid "go_to_quiz_result"
+msgstr "Go to quiz result"
+
+msgid "goto_profile"
+msgstr "Ke profil saya"
+
+#, fuzzy
+msgid "heard_about_hedy"
+msgstr "How have you heard about Hedy?"
+
+#, fuzzy
+msgid "heard_about_invalid"
+msgstr ""
+
+#, fuzzy
+msgid "hedy_achievements"
+msgstr "My achievements"
+
+#, fuzzy
+msgid "hedy_choice_title"
+msgstr "Hedy's Choice"
+
+#, fuzzy
+msgid "hedy_logo_alt"
+msgstr "Hedy logo"
+
+#, fuzzy
+msgid "hedy_on_github"
+msgstr "Hedy on Github"
+
+#, fuzzy
+msgid "hedy_tutorial_logo_alt"
+msgstr "Start hedy tutorial"
+
+#, fuzzy
+msgid "hello_world"
+msgstr "Hello world!"
+
+#, fuzzy
+msgid "hidden"
+msgstr "Hint?"
+
+#, fuzzy
+msgid "hide_cheatsheet"
+msgstr "Hide cheatsheet"
+
+#, fuzzy
+msgid "hide_keyword_switcher"
+msgstr "Hide keyword switcher"
+
+#, fuzzy
+msgid "hide_parsons"
+msgstr "Hide parsons"
+
+#, fuzzy
+msgid "hide_quiz"
+msgstr "Hide quiz"
+
+msgid "highest_level_reached"
+msgstr "Level tertinggi yang berhasil dicapai"
+
+#, fuzzy
+msgid "highest_quiz_score"
+msgstr "Highest quiz score"
+
+#, fuzzy
+msgid "highscore_explanation"
+msgstr "On this page you can look through programs created by other Hedy users. You can filter on both a Hedy level and adventure. Click on \"View program\" to open a program and run it. Programs with a red header contain a mistake. You can still open the program, but running it will result in an error. You can of course try to fix it! If the creator has a public profile you can click their username to visit their profile. There you will find all their shared programs and much more!"
+
+#, fuzzy
+msgid "highscore_no_public_profile"
+msgstr "You don't have a public profile and are therefore not listed on the highscores. Do you wish to create one?"
+
+#, fuzzy
+msgid "highscores"
+msgstr "Score"
+
+#, fuzzy
+msgid "hint"
+msgstr "Hint?"
+
+#, fuzzy
+msgid "image_invalid"
+msgstr "Your chosen image is invalid."
+
+#, fuzzy
+msgid "input"
+msgstr "input from ask"
+
+#, fuzzy
+msgid "integer"
+msgstr "a number"
+
+#, fuzzy
+msgid "invalid_class_link"
+msgstr "Invalid link for joining the class."
+
+#, fuzzy
+msgid "invalid_teacher_invitation_code"
+msgstr "The teacher invitation code is invalid. To become a teacher, reach out to hello@hedy.org."
+
+#, fuzzy
+msgid "invalid_tutorial_step"
+msgstr "Invalid tutorial step"
+
+msgid "invalid_username_password"
+msgstr "Username/password tidak valid."
+
+#, fuzzy
+msgid "invite_by_username"
+msgstr "All usernames need to be unique."
+
+#, fuzzy
+msgid "invite_date"
+msgstr "Invite date"
+
+#, fuzzy
+msgid "invite_message"
+msgstr "You have received an invitation to join class"
+
+#, fuzzy
+msgid "invite_prompt"
+msgstr "Enter a username"
+
+msgid "join_class"
+msgstr "Gabung kelas"
+
+msgid "join_prompt"
+msgstr "Kamu memerlukan akun untuk bergabung ke kelas. Apakah kamu ingin masuk dengan akun kamu sekarang?"
+
+#, fuzzy
+msgid "keyword_language_invalid"
+msgstr "Please select a valid keyword language (select English or your own language)."
+
+#, fuzzy
+msgid "language_invalid"
+msgstr "Please select a valid language."
+
+msgid "languages"
+msgstr "Bahasa pemrograman mana yang sudah pernah kamu kuasai sebelumnya?"
+
+#, fuzzy
+msgid "last_achievement"
+msgstr "Last earned achievement"
+
+#, fuzzy
+msgid "last_edited"
+msgstr "Last edited"
+
+msgid "last_login"
+msgstr "Waktu masuk terakhir"
+
+#, fuzzy
+msgid "last_update"
+msgstr "Last update"
+
+msgid "lastname"
+msgstr "Nama Belakang"
+
+#, fuzzy
+msgid "leave_class"
+msgstr "Leave class"
+
+msgid "level"
+msgstr "Level"
+
+#, fuzzy
+msgid "level_invalid"
+msgstr "This Hedy level in invalid."
+
+#, fuzzy
+msgid "level_not_class"
+msgstr "You're in a class where this level has not been made available yet"
+
 msgid "level_title"
 msgstr "Level"
 
 #, fuzzy
-msgid "unsaved_class_changes"
-msgstr "There are unsaved changes, are you sure you want to leave this page?"
-
-#, fuzzy
-msgid "teacher_welcome"
-msgstr "Welcome to Hedy! Your are now the proud owner of a teachers account which allows you to create classes and invite students."
-
-msgid "Wrong Level"
-msgstr "Itu adalah kode Hedy yang benar, namun tidak pada level yang tepat. Kamu menulis kode {offending_keyword} untuk level {working_level}. Tip: {tip}"
-=======
-#, fuzzy
-msgid "agree_with"
-msgstr "I agree to the"
->>>>>>> 72cba453
-
-msgid "ajax_error"
-msgstr "Ditemukan sebuah error. Silakan coba lagi."
-
-#, fuzzy
-msgid "all"
-msgstr ""
-
-#, fuzzy
-msgid "all_class_highscores"
-msgstr "All students visible in class highscores"
-
-msgid "already_account"
-msgstr "Sudah memiliki akun?"
-
-#, fuzzy
-msgid "already_program_running"
-msgstr "Start programming"
-
-#, fuzzy
-msgid "already_teacher"
-msgstr "You already have a teacher account."
-
-#, fuzzy
-msgid "already_teacher_request"
-msgstr "You already have a pending teacher request."
-
-#, fuzzy
-msgid "amount_created"
-msgstr "programs created"
-
-#, fuzzy
-msgid "amount_saved"
-msgstr "programs saved"
-
-#, fuzzy
-msgid "amount_submitted"
-msgstr "programs submitted"
-
-#, fuzzy
-msgid "answer_invalid"
-msgstr "Your password is invalid."
-
-msgid "are_you_sure"
-msgstr "Apakah kamu yakin? Kamu tidak dapat membatalkan aksi ini."
-
-#, fuzzy
-msgid "ask_needs_var"
-msgstr "Starting in level 2, ask needs to be used with a variable. Example: name is ask What are you called?"
-
-#, fuzzy
-msgid "available_adventures_level"
-msgstr ""
-
-#, fuzzy
-msgid "back_to_class"
-msgstr "Go back to class"
-
-#, fuzzy
-msgid "back_to_teachers_page"
-msgstr "Go back to teachers page"
-
-#, fuzzy
-msgid "become_a_sponsor"
-msgstr "Become a sponsor"
-
-msgid "birth_year"
-msgstr "Tahun lahir"
-
-msgid "by"
-msgstr "dengan"
-
-msgid "cancel"
-msgstr "Batal"
-
-#, fuzzy
-msgid "catch_index_exception"
-msgstr "You tried to access the list {list_name} but it is either empty or the index is not there."
-
-#, fuzzy
-msgid "certificate"
-msgstr "Certificate of Completion"
-
-#, fuzzy
-msgid "certified_teacher"
-msgstr "Certified teacher"
-
-msgid "change_password"
-msgstr "Ubah password"
-
-#, fuzzy
-msgid "cheatsheet_title"
-msgstr "Hide cheatsheet"
-
-msgid "class_already_joined"
-msgstr "Kamu sudah terdaftar sebelumnya di kelas ini"
-
-#, fuzzy
-msgid "class_customize_success"
-msgstr "Class successfully customized."
-
-#, fuzzy
-msgid "class_logs"
-msgstr "Waktu masuk terakhir"
-
-#, fuzzy
-msgid "class_name_duplicate"
-msgstr "You already have a class with this name."
-
-#, fuzzy
-msgid "class_name_empty"
-msgstr "You didn't enter a class name!"
-
-#, fuzzy
-msgid "class_name_invalid"
-msgstr "This class name is invalid."
-
-msgid "class_name_prompt"
-msgstr "Silakan masukan nama dari kelas"
-
-#, fuzzy
-msgid "class_stats"
-msgstr "Show class statistics"
-
-#, fuzzy
-msgid "classes_invalid"
-msgstr "The list of selected classes is invalid"
-
-msgid "comma"
-msgstr "koma"
-
-#, fuzzy
-msgid "commands"
-msgstr "Commands"
-
-#, fuzzy
-msgid "congrats_message"
-msgstr "Congratulations, {username}, you have completed Hedy!"
-
-#, fuzzy
-msgid "content_invalid"
-msgstr "This adventure is invalid."
-
-#, fuzzy
-msgid "contributor"
-msgstr "Contributor"
-
-msgid "copy_clipboard"
-msgstr "Berhasil disalin ke clipboard"
-
-#, fuzzy
-msgid "copy_join_link"
-msgstr "Please copy and paste this link into a new tab:"
-
-#, fuzzy
-msgid "copy_link_success"
-msgstr "Salin tautan untuk berbagi"
-
-msgid "copy_link_to_share"
-msgstr "Salin tautan untuk berbagi"
-
-#, fuzzy
-msgid "copy_mail_link"
-msgstr "Please copy and paste this link into a new tab:"
-
-#, fuzzy
-msgid "correct_answer"
-msgstr "The correct answer is"
-
-msgid "country"
-msgstr "Negara"
-
-#, fuzzy
-msgid "country_invalid"
-msgstr "Please select a valid country."
-
-#, fuzzy
-msgid "country_title"
-msgstr "Please select a valid country."
-
-msgid "create_account"
-msgstr "Membuat akun"
-
-#, fuzzy
-msgid "create_accounts"
-msgstr "Create multiple accounts"
-
-#, fuzzy
-msgid "create_accounts_prompt"
-msgstr "Are you sure you want to create these accounts?"
-
-msgid "Invalid At Command"
-msgstr ""
-
-#, fuzzy
-msgid "create_adventure"
-msgstr "Create adventure"
-
-msgid "create_class"
-msgstr "Buat kelas baru"
-
-#, fuzzy
-msgid "create_multiple_accounts"
-msgstr "Create multiple accounts"
-
-#, fuzzy
-msgid "create_public_profile"
-msgstr "Public profile"
-
-#, fuzzy
-msgid "create_question"
-msgstr "Do you want to create one?"
-
-#, fuzzy
-msgid "create_student_account"
-msgstr "Create an account"
-
-#, fuzzy
-msgid "create_student_account_explanation"
-msgstr "You can save your own programs with an account."
-
-#, fuzzy
-msgid "create_teacher_account"
-msgstr "Create a teacher account"
-
-#, fuzzy
-msgid "create_teacher_account_explanation"
-msgstr "With a teacher account, you can save your programs and see the results of your students."
-
-#, fuzzy
-<<<<<<< HEAD
-msgid "back_to_class"
-msgstr "Go back to class"
-=======
-msgid "creator"
-msgstr "Creator"
-
-#, fuzzy
-msgid "current_password"
-msgstr "Current password"
-
-#, fuzzy
-msgid "customization_deleted"
-msgstr "Customizations successfully deleted."
-
-#, fuzzy
-msgid "customize_adventure"
-msgstr "Customize adventure"
-
-#, fuzzy
-msgid "customize_class"
-msgstr "Customize class"
-
-#, fuzzy
-msgid "customize_class_exp_1"
-msgstr "Customize class"
-
-#, fuzzy
-msgid "customize_class_exp_2"
-msgstr "Customize class"
-
-#, fuzzy
-msgid "customize_class_step_1"
-msgstr "Customize class"
-
-#, fuzzy
-msgid "customize_class_step_2"
-msgstr "Customize class"
-
-#, fuzzy
-msgid "customize_class_step_3"
-msgstr "Customize class"
->>>>>>> 72cba453
-
-#, fuzzy
-msgid "customize_class_step_4"
-msgstr "Customize class"
-
-#, fuzzy
-msgid "customize_class_step_5"
-msgstr "Customize class"
-
-<<<<<<< HEAD
-msgid "highest_level_reached"
-msgstr "Level tertinggi yang berhasil dicapai"
-
-msgid "number_programs"
-msgstr "Jumlah program"
-
-msgid "programs"
-msgstr "Program terakhir yang dibagikan"
-=======
-#, fuzzy
-msgid "customize_class_step_6"
-msgstr "Customize class"
->>>>>>> 72cba453
-
-#, fuzzy
-msgid "customize_class_step_7"
-msgstr "Customize class"
-
-#, fuzzy
-msgid "customize_class_step_8"
-msgstr "Customize class"
-
-msgid "dash"
-msgstr "tanda pisah"
-
-#, fuzzy
-msgid "default_403"
-msgstr "Looks like you aren't authorized..."
-
-#, fuzzy
-msgid "default_404"
-msgstr "We could not find that page..."
-
-#, fuzzy
-msgid "default_500"
-msgstr "Something went wrong..."
-
-msgid "delete"
-msgstr "Hapus"
-
-#, fuzzy
-msgid "delete_adventure_prompt"
-msgstr "Are you sure you want to remove this adventure?"
-
-msgid "delete_class_prompt"
-msgstr "Apa kamu yakin mau menghapus kelas?"
-
-msgid "delete_confirm"
-msgstr "Apakah kamu yakin ingin menghapus program?"
-
-#, fuzzy
-msgid "delete_invite"
-msgstr "Delete invitation"
-
-#, fuzzy
-msgid "delete_invite_prompt"
-msgstr "Are you sure you want to remove this class invitation?"
-
-#, fuzzy
-msgid "delete_public"
-msgstr "Delete public profile"
-
-#, fuzzy
-msgid "delete_success"
-msgstr "Program deleted successfully."
-
-msgid "destroy_profile"
-msgstr "Hapus akun secara permanen"
-
-#, fuzzy
-msgid "developers_mode"
-msgstr "Programmer's mode"
-
-#, fuzzy
-msgid "directly_add_adventure_to_classes"
-msgstr "Do you want to add this adventure directly to one of your classes?"
-
-#, fuzzy
-msgid "directly_available"
-msgstr "Directly open"
-
-#, fuzzy
-msgid "disabled_button_locked"
-msgstr "Your teacher hasn't unlocked this level yet"
-
-#, fuzzy
-msgid "disabled_button_quiz"
-msgstr "Your quiz score is below the threshold, try again!"
-
-#, fuzzy
-msgid "discord_server"
-msgstr "Discord server"
-
-#, fuzzy
-msgid "distinguished_user"
-msgstr "Distinguished user"
-
-msgid "double quotes"
-msgstr "kutip dua"
-
-#, fuzzy
-msgid "download"
-msgstr "Download"
-
-#, fuzzy
-msgid "download_login_credentials"
-msgstr ""
-
-#, fuzzy
-msgid "duplicate"
-msgstr "Duplicate"
-
-#, fuzzy
-msgid "echo_out"
-msgstr "Starting in level 2 echo is no longer needed. You can repeat an answer with ask and print now. Example: name is ask What are you called? print hello name"
-
-msgid "edit_code_button"
-msgstr "Ubah kode"
-
-msgid "email"
-msgstr "Email"
-
-msgid "email_invalid"
-msgstr "Silakan masukkan email yang valid."
-
-#, fuzzy
-msgid "end_quiz"
-msgstr "Quiz end"
-
-#, fuzzy
-msgid "english"
-msgstr "English"
-
-<<<<<<< HEAD
-=======
-msgid "enter"
-msgstr "Tuliskan"
-
->>>>>>> 72cba453
-#, fuzzy
-msgid "enter_password"
-msgstr "Enter a new password for"
-
-msgid "enter_text"
-msgstr "Tuliskan jawaban kamu disini..."
-
-#, fuzzy
-msgid "error_logo_alt"
-msgstr "Error logo"
-
-msgid "example_code_header"
-msgstr "Contoh kode Hedy"
-
-msgid "exclamation mark"
-msgstr "tanda seru"
-
-#, fuzzy
-<<<<<<< HEAD
-msgid "download_login_credentials"
-msgstr ""
-=======
-msgid "exercise"
-msgstr "Exercise"
-
-#, fuzzy
-msgid "exercise_doesnt_exist"
-msgstr "This exercise doesn't exist"
->>>>>>> 72cba453
-
-msgid "exists_email"
-msgstr "Email ini sudah terpakai untuk akun lain."
-
-msgid "exists_username"
-msgstr "Username ini sudah terpakai untuk akun lain."
-
-#, fuzzy
-msgid "experience_invalid"
-msgstr "Please select a valid experience, choose (Yes, No)."
-
-#, fuzzy
-msgid "expiration_date"
-msgstr "Expiration date"
-
-#, fuzzy
-msgid "explore_explanation"
-msgstr "On this page you can look through programs created by other Hedy users. You can filter on both a Hedy level and adventure. Click on \"View program\" to open a program and run it. Programs with a red header contain a mistake. You can still open the program, but running it will result in an error. You can of course try to fix it! If the creator has a public profile you can click their username to visit their profile. There you will find all their shared programs and much more!"
-
-#, fuzzy
-msgid "explore_programs"
-msgstr "Explore programs"
-
-#, fuzzy
-msgid "explore_programs_logo_alt"
-msgstr "Explore programs"
-
-#, fuzzy
-msgid "favourite_confirm"
-msgstr "Are you sure you want to set this program as your favourite?"
-
-#, fuzzy
-msgid "favourite_program"
-msgstr "Favourite program"
-
-#, fuzzy
-msgid "favourite_program_invalid"
-msgstr "Your chosen favourite program is invalid."
-
-#, fuzzy
-msgid "favourite_success"
-msgstr "Your program is set as favourite."
-
-#, fuzzy
-msgid "feedback_failure"
-msgstr "Wrong!"
-
-#, fuzzy
-msgid "feedback_success"
-msgstr "Good!"
-
-msgid "female"
-msgstr "Perempuan"
-
-#, fuzzy
-msgid "float"
-msgstr "a number"
-
-#, fuzzy
-msgid "for_teachers"
-msgstr "For teachers"
-
-msgid "forgot_password"
-msgstr "Lupa passowrd kamu?"
-
-#, fuzzy
-msgid "from_another_teacher"
-msgstr "From another teacher"
-
-#, fuzzy
-msgid "from_magazine_website"
-msgstr "From a magazine or website"
-
-#, fuzzy
-msgid "from_video"
-msgstr "From a video"
-
-#, fuzzy
-msgid "fun_statistics_msg"
-msgstr "Here are some fun statistics!"
-
-msgid "gender"
-msgstr "Jenis kelamin"
-
-#, fuzzy
-msgid "gender_invalid"
-msgstr "Please select a valid gender, choose (Female, Male, Other)."
-
-#, fuzzy
-msgid "general"
-msgstr "Jenis kelamin"
-
-#, fuzzy
-msgid "general_settings"
-msgstr "General settings"
-
-#, fuzzy
-msgid "generate_passwords"
-msgstr "Generate passwords"
-
-#, fuzzy
-msgid "get_certificate"
-msgstr "Get your certificate!"
-
-#, fuzzy
-msgid "go_back_to_main"
-msgstr "Go back to main page"
-
-#, fuzzy
-msgid "go_to_first_question"
-msgstr "Go to question 1"
-
-#, fuzzy
-msgid "go_to_question"
-msgstr "Go to question"
-
-#, fuzzy
-msgid "go_to_quiz_result"
-msgstr "Go to quiz result"
-
-msgid "goto_profile"
-msgstr "Ke profil saya"
-
-#, fuzzy
-msgid "heard_about_hedy"
-msgstr "How have you heard about Hedy?"
-
-#, fuzzy
-msgid "heard_about_invalid"
-msgstr ""
-
-#, fuzzy
-msgid "hedy_achievements"
-msgstr "My achievements"
-
-#, fuzzy
-msgid "hedy_choice_title"
-msgstr "Hedy's Choice"
-
-#, fuzzy
-msgid "hedy_logo_alt"
-msgstr "Hedy logo"
-
-#, fuzzy
-msgid "hedy_on_github"
-msgstr "Hedy on Github"
-
-#, fuzzy
-msgid "hedy_tutorial_logo_alt"
-msgstr "Start hedy tutorial"
-
-#, fuzzy
-msgid "hello_world"
-msgstr "Hello world!"
-
-#, fuzzy
-msgid "hidden"
-msgstr "Hint?"
-
-#, fuzzy
-msgid "hide_cheatsheet"
-msgstr "Hide cheatsheet"
-
-#, fuzzy
-msgid "hide_keyword_switcher"
-msgstr "Hide keyword switcher"
-
-#, fuzzy
-msgid "hide_parsons"
-msgstr "Hide parsons"
-
-#, fuzzy
-msgid "hide_quiz"
-msgstr "Hide quiz"
-
-msgid "highest_level_reached"
-msgstr "Level tertinggi yang berhasil dicapai"
-
-#, fuzzy
-msgid "highest_quiz_score"
-msgstr "Highest quiz score"
-
-#, fuzzy
-msgid "highscore_explanation"
-msgstr "On this page you can look through programs created by other Hedy users. You can filter on both a Hedy level and adventure. Click on \"View program\" to open a program and run it. Programs with a red header contain a mistake. You can still open the program, but running it will result in an error. You can of course try to fix it! If the creator has a public profile you can click their username to visit their profile. There you will find all their shared programs and much more!"
-
-#, fuzzy
-msgid "highscore_no_public_profile"
-msgstr "You don't have a public profile and are therefore not listed on the highscores. Do you wish to create one?"
-
-#, fuzzy
-<<<<<<< HEAD
-msgid "go_back_to_main"
-msgstr "Go back to main page"
-=======
-msgid "highscores"
-msgstr "Score"
-
-#, fuzzy
-msgid "hint"
-msgstr "Hint?"
->>>>>>> 72cba453
-
-#, fuzzy
-msgid "image_invalid"
-msgstr "Your chosen image is invalid."
-
-#, fuzzy
-msgid "input"
-msgstr "input from ask"
-
-#, fuzzy
-msgid "integer"
-msgstr "a number"
-
-#, fuzzy
-msgid "invalid_class_link"
-msgstr "Invalid link for joining the class."
-
-#, fuzzy
-msgid "invalid_teacher_invitation_code"
-msgstr "The teacher invitation code is invalid. To become a teacher, reach out to hello@hedy.org."
-
-#, fuzzy
-msgid "invalid_tutorial_step"
-msgstr "Invalid tutorial step"
-
-msgid "invalid_username_password"
-msgstr "Username/password tidak valid."
-
-#, fuzzy
-msgid "invite_by_username"
-msgstr "All usernames need to be unique."
-
-#, fuzzy
-msgid "invite_date"
-msgstr "Invite date"
-
-#, fuzzy
-msgid "invite_message"
-msgstr "You have received an invitation to join class"
-
-#, fuzzy
-msgid "invite_prompt"
-msgstr "Enter a username"
-
-msgid "join_class"
-msgstr "Gabung kelas"
-
-msgid "join_prompt"
-msgstr "Kamu memerlukan akun untuk bergabung ke kelas. Apakah kamu ingin masuk dengan akun kamu sekarang?"
-
-#, fuzzy
-msgid "keyword_language_invalid"
-msgstr "Please select a valid keyword language (select English or your own language)."
-
-#, fuzzy
-msgid "language_invalid"
-msgstr "Please select a valid language."
-
-msgid "languages"
-msgstr "Bahasa pemrograman mana yang sudah pernah kamu kuasai sebelumnya?"
-
-#, fuzzy
-msgid "last_achievement"
-msgstr "Last earned achievement"
-
-#, fuzzy
-msgid "last_edited"
-msgstr "Last edited"
-
-<<<<<<< HEAD
-#, fuzzy
-msgid "highscores"
-msgstr "Score"
-=======
-msgid "last_login"
-msgstr "Waktu masuk terakhir"
-
-#, fuzzy
-msgid "last_update"
-msgstr "Last update"
->>>>>>> 72cba453
-
-msgid "lastname"
-msgstr "Nama Belakang"
-
-#, fuzzy
-msgid "leave_class"
-msgstr "Leave class"
-
-msgid "level"
-msgstr "Level"
-
-#, fuzzy
-msgid "level_invalid"
-msgstr "This Hedy level in invalid."
-
-#, fuzzy
-msgid "level_not_class"
-msgstr "You're in a class where this level has not been made available yet"
-
-msgid "level_title"
-msgstr "Level"
-
-#, fuzzy
 msgid "link"
 msgstr "Masuk"
 
@@ -1013,11 +937,6 @@
 msgid "login"
 msgstr "Masuk"
 
-<<<<<<< HEAD
-#, fuzzy
-msgid "welcome"
-msgstr "Welcome to Hedy! Your are now the proud owner of a teachers account which allows you to create classes and invite students."
-=======
 msgid "login_long"
 msgstr "Masuk dengan akun kamu"
 
@@ -1153,7 +1072,6 @@
 #, fuzzy
 msgid "next_exercise"
 msgstr "Next exercise"
->>>>>>> 72cba453
 
 #, fuzzy
 msgid "next_step_tutorial"
@@ -1260,462 +1178,370 @@
 msgstr "Other settings"
 
 #, fuzzy
-<<<<<<< HEAD
+msgid "other_source"
+msgstr "Other"
+
+msgid "other_text"
+msgstr "Bahasa teks lainnya"
+
+#, fuzzy
+msgid "overwrite_warning"
+msgstr "You already have a program with this name, saving this program will overwrite the old one. Are you sure?"
+
+#, fuzzy
+msgid "page"
+msgstr "page"
+
+#, fuzzy
+msgid "page_not_found"
+msgstr "We could not find that page!"
+
+#, fuzzy
+msgid "parsons_title"
+msgstr "Hedy"
+
+msgid "password"
+msgstr "Password"
+
+#, fuzzy
+msgid "password_change_not_allowed"
+msgstr "You're not allowed to change the password of this user."
+
+#, fuzzy
+msgid "password_change_prompt"
+msgstr "Are you sure you want to change this password?"
+
+#, fuzzy
+msgid "password_change_success"
+msgstr "Password of your student is successfully changed."
+
+#, fuzzy
+msgid "password_invalid"
+msgstr "Your password is invalid."
+
+msgid "password_repeat"
+msgstr "Ulangi password"
+
+msgid "password_resetted"
+msgstr "Password kamu sudah berhasil di-set ulang. Silakan login."
+
+#, fuzzy
+msgid "password_six"
+msgstr "Your password must contain at least six characters."
+
+msgid "password_updated"
+msgstr "Password berhasil diubah."
+
+#, fuzzy
+msgid "passwords_six"
+msgstr "All passwords need to be six characters or longer."
+
+#, fuzzy
+msgid "pending_invites"
+msgstr "Pending invites"
+
+#, fuzzy
+msgid "percentage"
+msgstr "percentage"
+
+#, fuzzy
+msgid "percentage_achieved"
+msgstr "Achieved by {percentage}% of the users"
+
+msgid "period"
+msgstr "titik"
+
+#, fuzzy
+msgid "personal_text"
+msgstr "Personal text"
+
+#, fuzzy
+msgid "personal_text_invalid"
+msgstr "Your personal text is invalid."
+
+#, fuzzy
+msgid "postfix_classname"
+msgstr "Postfix classname"
+
+#, fuzzy
+msgid "preferred_keyword_language"
+msgstr "Preferred keyword language"
+
+#, fuzzy
+msgid "preferred_language"
+msgstr "Preferred language"
+
+#, fuzzy
+msgid "preview"
+msgstr "Preview"
+
+msgid "previous_campaigns"
+msgstr "Lihat kampanye-kampanye sebelumnya"
+
+#, fuzzy
+msgid "privacy_terms"
+msgstr "privacy terms"
+
+#, fuzzy
+msgid "profile_logo_alt"
+msgstr "Profil berhasil diubah."
+
+#, fuzzy
+msgid "profile_picture"
+msgstr "Profile picture"
+
+msgid "profile_updated"
+msgstr "Profil berhasil diubah."
+
+#, fuzzy
+msgid "profile_updated_reload"
+msgstr "Profile updated, page will be re-loaded."
+
+msgid "program_contains_error"
+msgstr "Program ini berisi error, anda yakin ingin membagikannya?"
+
+msgid "program_header"
+msgstr "Program-program saya"
+
+msgid "programming_experience"
+msgstr "Apakah kamu punya pengalaman menulis program?"
+
+#, fuzzy
+msgid "programming_invalid"
+msgstr "Please select a valid programming language."
+
+msgid "programs"
+msgstr "Program terakhir yang dibagikan"
+
+#, fuzzy
+msgid "programs_created"
+msgstr "Program-program saya"
+
+#, fuzzy
+msgid "programs_saved"
+msgstr "Program terakhir yang dibagikan"
+
+#, fuzzy
+msgid "programs_submitted"
+msgstr "programs submitted"
+
+msgid "prompt_join_class"
+msgstr "Apakah kamu ingin bergabung dengan kelas ini?"
+
+#, fuzzy
+msgid "public_invalid"
+msgstr "This agreement selection is invalid"
+
+#, fuzzy
+msgid "public_profile"
+msgstr "Public profile"
+
+#, fuzzy
+msgid "public_profile_info"
+msgstr "By selecting this box I make my profile visible for everyone. Be careful not to share personal information like your name or home address, because everyone will be able to see it!"
+
+#, fuzzy
+msgid "public_profile_updated"
+msgstr "Public profile updated."
+
+#, fuzzy
+msgid "pygame_waiting_for_input"
+msgstr "Waiting for a button press..."
+
+#, fuzzy
+msgid "question"
+msgstr "Question"
+
+msgid "question mark"
+msgstr "tanda tanya"
+
+#, fuzzy
+msgid "question_doesnt_exist"
+msgstr "This question does not exist"
+
+#, fuzzy
+msgid "question_invalid"
+msgstr "Your token is invalid."
+
+#, fuzzy
+msgid "quiz_logo_alt"
+msgstr "Quiz logo"
+
+#, fuzzy
+msgid "quiz_score"
+msgstr ""
+
+#, fuzzy
+msgid "quiz_tab"
+msgstr "Quiz"
+
+#, fuzzy
+msgid "quiz_threshold_not_reached"
+msgstr "Quiz threshold not reached to unlock this level"
+
+msgid "read_code_label"
+msgstr "Bacakan dengan nyaring"
+
+msgid "recent"
+msgstr "Program-program terbaru saya"
+
+msgid "recover_password"
+msgstr "Minta set ulang password"
+
+msgid "regress_button"
+msgstr "Kembali ke level {level}"
+
+#, fuzzy
+msgid "remove"
+msgstr "Remove"
+
+#, fuzzy
+msgid "remove_customization"
+msgstr "Remove customization"
+
+#, fuzzy
+msgid "remove_customizations_prompt"
+msgstr "Are you sure you want to remove this class their customizations?"
+
+msgid "remove_student_prompt"
+msgstr "Apa kamu yakin mau mengeluarkan murid tersebut dari kelas?"
+
+#, fuzzy
+msgid "repair_program_logo_alt"
+msgstr "Repair program icon"
+
+msgid "repeat_match_password"
+msgstr "Password yang dimasukkan ulang tidak sesuai."
+
+msgid "repeat_new_password"
+msgstr "Ulangi password baru"
+
+#, fuzzy
+msgid "report_failure"
+msgstr "This program does not exist or is not public"
+
+#, fuzzy
+msgid "report_program"
+msgstr "Are you sure you want to report this program?"
+
+#, fuzzy
+msgid "report_success"
+msgstr "This program has been reported"
+
+#, fuzzy
+msgid "request_teacher"
+msgstr "Would you like to apply for a teacher's account?"
+
+#, fuzzy
+msgid "request_teacher_account"
+msgstr "Request teacher account"
+
+#, fuzzy
 msgid "required_field"
 msgstr "Fields marked with an * are required"
 
-msgid "previous_campaigns"
-msgstr "Lihat kampanye-kampanye sebelumnya"
-
-msgid "step_title"
-msgstr "Tugas"
-=======
-msgid "other_source"
-msgstr "Other"
-
-msgid "other_text"
-msgstr "Bahasa teks lainnya"
->>>>>>> 72cba453
-
-#, fuzzy
-msgid "overwrite_warning"
-msgstr "You already have a program with this name, saving this program will overwrite the old one. Are you sure?"
-
-#, fuzzy
-<<<<<<< HEAD
-msgid "cheatsheet_title"
-msgstr "Hide cheatsheet"
-
-#, fuzzy
-msgid "commands"
-msgstr "Commands"
-=======
-msgid "page"
-msgstr "page"
->>>>>>> 72cba453
-
-#, fuzzy
-msgid "page_not_found"
-msgstr "We could not find that page!"
-
-<<<<<<< HEAD
-msgid "login"
-msgstr "Masuk"
-
-msgid "no_account"
-msgstr "Belum punya akun?"
-=======
-#, fuzzy
-msgid "parsons_title"
-msgstr "Hedy"
->>>>>>> 72cba453
-
-msgid "password"
-msgstr "Password"
-
-#, fuzzy
-msgid "password_change_not_allowed"
-msgstr "You're not allowed to change the password of this user."
-
-#, fuzzy
-msgid "password_change_prompt"
-msgstr "Are you sure you want to change this password?"
-
-#, fuzzy
-msgid "password_change_success"
-msgstr "Password of your student is successfully changed."
-
-#, fuzzy
-msgid "password_invalid"
-msgstr "Your password is invalid."
-
-msgid "password_repeat"
-msgstr "Ulangi password"
-
-msgid "password_resetted"
-msgstr "Password kamu sudah berhasil di-set ulang. Silakan login."
-
-#, fuzzy
-<<<<<<< HEAD
-msgid "teacher_manual"
-msgstr "Teacher manual"
-
-#, fuzzy
-msgid "privacy_terms"
-msgstr "privacy terms"
-=======
-msgid "password_six"
-msgstr "Your password must contain at least six characters."
->>>>>>> 72cba453
-
-msgid "password_updated"
-msgstr "Password berhasil diubah."
-
-#, fuzzy
-msgid "passwords_six"
-msgstr "All passwords need to be six characters or longer."
-
-#, fuzzy
-msgid "pending_invites"
-msgstr "Pending invites"
-
-#, fuzzy
-msgid "percentage"
-msgstr "percentage"
-
-#, fuzzy
-<<<<<<< HEAD
-msgid "teacher_account_request"
-msgstr "You have a pending teacher account request"
-=======
-msgid "percentage_achieved"
-msgstr "Achieved by {percentage}% of the users"
-
-msgid "period"
-msgstr "titik"
-
-#, fuzzy
-msgid "personal_text"
-msgstr "Personal text"
->>>>>>> 72cba453
-
-#, fuzzy
-msgid "personal_text_invalid"
-msgstr "Your personal text is invalid."
-
-#, fuzzy
-msgid "postfix_classname"
-msgstr "Postfix classname"
-
-#, fuzzy
-msgid "preferred_keyword_language"
-msgstr "Preferred keyword language"
-
-#, fuzzy
-msgid "preferred_language"
-msgstr "Preferred language"
-
-#, fuzzy
-msgid "preview"
-msgstr "Preview"
-
-msgid "previous_campaigns"
-msgstr "Lihat kampanye-kampanye sebelumnya"
-
-#, fuzzy
-msgid "privacy_terms"
-msgstr "privacy terms"
-
-#, fuzzy
-msgid "profile_logo_alt"
-msgstr "Profil berhasil diubah."
-
-#, fuzzy
-msgid "profile_picture"
-msgstr "Profile picture"
-
-msgid "profile_updated"
-msgstr "Profil berhasil diubah."
-
-#, fuzzy
-msgid "profile_updated_reload"
-msgstr "Profile updated, page will be re-loaded."
-
-msgid "program_contains_error"
-msgstr "Program ini berisi error, anda yakin ingin membagikannya?"
-
-msgid "program_header"
-msgstr "Program-program saya"
-
-msgid "programming_experience"
-msgstr "Apakah kamu punya pengalaman menulis program?"
-
-#, fuzzy
-msgid "programming_invalid"
-msgstr "Please select a valid programming language."
-
-msgid "programs"
-msgstr "Program terakhir yang dibagikan"
-
-#, fuzzy
-msgid "programs_created"
-msgstr "Program-program saya"
-
-#, fuzzy
-msgid "programs_saved"
-msgstr "Program terakhir yang dibagikan"
-
-#, fuzzy
-msgid "programs_submitted"
-msgstr "programs submitted"
-
-msgid "prompt_join_class"
-msgstr "Apakah kamu ingin bergabung dengan kelas ini?"
-
-#, fuzzy
-msgid "public_invalid"
-msgstr "This agreement selection is invalid"
-
-#, fuzzy
-msgid "public_profile"
-msgstr "Public profile"
-
-#, fuzzy
-msgid "public_profile_info"
-msgstr "By selecting this box I make my profile visible for everyone. Be careful not to share personal information like your name or home address, because everyone will be able to see it!"
-
-#, fuzzy
-msgid "public_profile_updated"
-msgstr "Public profile updated."
-
-#, fuzzy
-msgid "pygame_waiting_for_input"
-msgstr "Waiting for a button press..."
-
-#, fuzzy
-msgid "question"
-msgstr "Question"
-
-msgid "question mark"
-msgstr "tanda tanya"
-
-#, fuzzy
-msgid "question_doesnt_exist"
-msgstr "This question does not exist"
-
-#, fuzzy
-msgid "question_invalid"
-msgstr "Your token is invalid."
-
-#, fuzzy
-msgid "quiz_logo_alt"
-msgstr "Quiz logo"
-
-#, fuzzy
-msgid "quiz_score"
+#, fuzzy
+msgid "reset_adventure_prompt"
+msgstr "Are you sure you want to reset all selected adventures?"
+
+#, fuzzy
+msgid "reset_adventures"
+msgstr "Reset selected adventures"
+
+msgid "reset_password"
+msgstr "Set ulang password"
+
+#, fuzzy
+msgid "reset_view"
+msgstr "Reset"
+
+#, fuzzy
+msgid "retrieve_adventure_error"
+msgstr "You're not allowed to view this adventure!"
+
+#, fuzzy
+msgid "retrieve_class_error"
+msgstr "Only teachers can retrieve classes"
+
+msgid "run_code_button"
+msgstr "Jalankan kode"
+
+#, fuzzy
+msgid "save"
+msgstr "Save"
+
+#, fuzzy
+msgid "save_parse_warning"
+msgstr "This program contains an error, are you sure you want to save it?"
+
+msgid "save_prompt"
+msgstr "Kamu harus memiliki akun untuk menyimpan program. Apakah kamu mau masuk dengan akunmu sekarang?"
+
+msgid "save_success_detail"
+msgstr "Program tersimpan dengan sukses"
+
+#, fuzzy
+msgid "score"
+msgstr "Score"
+
+#, fuzzy
+msgid "search"
+msgstr "Search..."
+
+#, fuzzy
+msgid "search_button"
+msgstr "Simpan dan bagikan kode"
+
+#, fuzzy
+msgid "see_certificate"
+msgstr "See {username} certificate!"
+
+msgid "select"
+msgstr "Pilih"
+
+#, fuzzy
+msgid "select_a_level"
 msgstr ""
 
 #, fuzzy
-msgid "quiz_tab"
-msgstr "Quiz"
-
-#, fuzzy
-msgid "quiz_threshold_not_reached"
-msgstr "Quiz threshold not reached to unlock this level"
-
-msgid "read_code_label"
-msgstr "Bacakan dengan nyaring"
-
-msgid "recent"
-msgstr "Program-program terbaru saya"
-
-msgid "recover_password"
-msgstr "Minta set ulang password"
-
-msgid "regress_button"
-msgstr "Kembali ke level {level}"
-
-#, fuzzy
-msgid "remove"
-msgstr "Remove"
-
-#, fuzzy
-msgid "remove_customization"
-msgstr "Remove customization"
-
-#, fuzzy
-msgid "remove_customizations_prompt"
-msgstr "Are you sure you want to remove this class their customizations?"
-
-msgid "remove_student_prompt"
-msgstr "Apa kamu yakin mau mengeluarkan murid tersebut dari kelas?"
-
-#, fuzzy
-<<<<<<< HEAD
-msgid "favourite_confirm"
-msgstr "Are you sure you want to set this program as your favourite?"
-
-msgid "open"
-msgstr "Buka"
-
-msgid "copy_clipboard"
-msgstr "Berhasil disalin ke clipboard"
-
-msgid "delete_confirm"
-msgstr "Apakah kamu yakin ingin menghapus program?"
-
-msgid "delete"
-msgstr "Hapus"
-
-msgid "unshare_confirm"
-msgstr "Apakah kamu yakin ingin membuat program kamu privat?"
-=======
-msgid "repair_program_logo_alt"
-msgstr "Repair program icon"
->>>>>>> 72cba453
-
-msgid "repeat_match_password"
-msgstr "Password yang dimasukkan ulang tidak sesuai."
-
-msgid "repeat_new_password"
-msgstr "Ulangi password baru"
-
-#, fuzzy
-msgid "report_failure"
-msgstr "This program does not exist or is not public"
-
-#, fuzzy
-msgid "report_program"
-msgstr "Are you sure you want to report this program?"
-
-#, fuzzy
-msgid "report_success"
-msgstr "This program has been reported"
-
-#, fuzzy
-msgid "request_teacher"
-msgstr "Would you like to apply for a teacher's account?"
-
-#, fuzzy
-msgid "request_teacher_account"
-msgstr "Request teacher account"
-
-msgid "program_header"
-msgstr "Program-program saya"
-
-#, fuzzy
-msgid "required_field"
-msgstr "Fields marked with an * are required"
-
-<<<<<<< HEAD
-msgid "recover_password"
-msgstr "Minta set ulang password"
+msgid "select_adventures"
+msgstr "Select adventures"
+
+#, fuzzy
+msgid "select_levels"
+msgstr ""
+
+#, fuzzy
+msgid "self_removal_prompt"
+msgstr "Are you sure you want to leave this class?"
 
 msgid "send_password_recovery"
 msgstr "Kirimkan saya tautan untuk pemulihan password"
-=======
-#, fuzzy
-msgid "reset_adventure_prompt"
-msgstr "Are you sure you want to reset all selected adventures?"
-
-#, fuzzy
-msgid "reset_adventures"
-msgstr "Reset selected adventures"
->>>>>>> 72cba453
-
-msgid "reset_password"
-msgstr "Set ulang password"
-
-<<<<<<< HEAD
-msgid "password_repeat"
-msgstr "Ulangi password"
+
+#, fuzzy
+msgid "sent_by"
+msgstr "This invitation is sent by"
+
+msgid "sent_password_recovery"
+msgstr "Kamu harusnya akan segera menerima email dengan instruksi terkait bagaimana memulihkan password kamu."
+
+#, fuzzy
+msgid "settings"
+msgstr "My personal settings"
+
+msgid "share"
+msgstr "Bagikan"
+
+msgid "share_confirm"
+msgstr "Apakah kamu yakin ingin membuat program kamu publik?"
+
+msgid "share_success_detail"
+msgstr "Program dibagikan dengan sukses"
 
 #, fuzzy
 msgid "signup_student_or_teacher"
 msgstr "Are you a student or a teacher?"
 
-#, fuzzy
-msgid "student_signup_header"
-msgstr "Student"
-=======
-#, fuzzy
-msgid "reset_view"
-msgstr "Reset"
-
-#, fuzzy
-msgid "retrieve_adventure_error"
-msgstr "You're not allowed to view this adventure!"
-
-#, fuzzy
-msgid "retrieve_class_error"
-msgstr "Only teachers can retrieve classes"
-
-msgid "run_code_button"
-msgstr "Jalankan kode"
-
-#, fuzzy
-msgid "save"
-msgstr "Save"
-
-msgid "save_code_button"
-msgstr "Simpan kode"
-
-#, fuzzy
-msgid "save_parse_warning"
-msgstr "This program contains an error, are you sure you want to save it?"
-
-msgid "save_prompt"
-msgstr "Kamu harus memiliki akun untuk menyimpan program. Apakah kamu mau masuk dengan akunmu sekarang?"
-
-msgid "save_success_detail"
-msgstr "Program tersimpan dengan sukses"
-
-#, fuzzy
-msgid "score"
-msgstr "Score"
-
-#, fuzzy
-msgid "search"
-msgstr "Search..."
->>>>>>> 72cba453
-
-#, fuzzy
-msgid "search_button"
-msgstr "Simpan dan bagikan kode"
-
-#, fuzzy
-msgid "see_certificate"
-msgstr "See {username} certificate!"
-
-msgid "select"
-msgstr "Pilih"
-
-#, fuzzy
-msgid "select_a_level"
-msgstr ""
-
-#, fuzzy
-msgid "select_adventures"
-msgstr "Select adventures"
-
-#, fuzzy
-msgid "select_levels"
-msgstr ""
-
-#, fuzzy
-msgid "self_removal_prompt"
-msgstr "Are you sure you want to leave this class?"
-
-msgid "send_password_recovery"
-msgstr "Kirimkan saya tautan untuk pemulihan password"
-
-#, fuzzy
-msgid "sent_by"
-msgstr "This invitation is sent by"
-
-msgid "sent_password_recovery"
-msgstr "Kamu harusnya akan segera menerima email dengan instruksi terkait bagaimana memulihkan password kamu."
-
-#, fuzzy
-msgid "settings"
-msgstr "My personal settings"
-
-msgid "share"
-msgstr "Bagikan"
-
-msgid "share_code_button"
-msgstr "Simpan dan bagikan kode"
-
-msgid "share_confirm"
-msgstr "Apakah kamu yakin ingin membuat program kamu publik?"
-
-msgid "share_success_detail"
-msgstr "Program dibagikan dengan sukses"
-
-#, fuzzy
-msgid "signup_student_or_teacher"
-msgstr "Are you a student or a teacher?"
-
 msgid "single quotes"
 msgstr "kutip satu"
 
@@ -1733,223 +1559,28 @@
 msgid "space"
 msgstr "spasi"
 
-<<<<<<< HEAD
-#, fuzzy
-msgid "parsons_title"
-msgstr "Hedy"
-
-#, fuzzy
-msgid "quiz_tab"
-msgstr "Quiz"
-
-msgid "example_code_header"
-msgstr "Contoh kode Hedy"
-
-#, fuzzy
-msgid "search"
-msgstr "Search..."
-
-#, fuzzy
-msgid "variables"
-msgstr "Variables"
-
-msgid "enter_text"
-msgstr "Tuliskan jawaban kamu disini..."
-
-msgid "enter"
-msgstr "Tuliskan"
-
-#, fuzzy
-msgid "pygame_waiting_for_input"
-msgstr "Waiting for a button press..."
-
-#, fuzzy
-msgid "already_program_running"
-msgstr "Start programming"
-
-msgid "run_code_button"
-msgstr "Jalankan kode"
-
-#, fuzzy
-msgid "stop_code_button"
-msgstr "Simpan kode"
-
-#, fuzzy
-msgid "next_exercise"
-msgstr "Next exercise"
-
-msgid "edit_code_button"
-msgstr "Ubah kode"
-
-#, fuzzy
-msgid "repair_program_logo_alt"
-msgstr "Repair program icon"
-
-msgid "read_code_label"
-msgstr "Bacakan dengan nyaring"
-
-msgid "regress_button"
-msgstr "Kembali ke level {level}"
-
-#, fuzzy
-msgid "disabled_button_locked"
-msgstr "Your teacher hasn't unlocked this level yet"
-
-msgid "advance_button"
-msgstr "Lanjut ke level {level}"
-
-#, fuzzy
-msgid "disabled_button_quiz"
-msgstr "Your quiz score is below the threshold, try again!"
-
-#, fuzzy
-msgid "developers_mode"
-msgstr "Programmer's mode"
-
-#, fuzzy
-msgid "hedy_logo_alt"
-msgstr "Hedy logo"
-
-#, fuzzy
-msgid "nav_start"
-msgstr "Home"
-
-#, fuzzy
-msgid "nav_hedy"
-msgstr "Hedy"
-
-#, fuzzy
-msgid "nav_explore"
-msgstr "Explore"
-
-#, fuzzy
-msgid "for_teachers"
-msgstr "For teachers"
-
-#, fuzzy
-msgid "my_achievements"
-msgstr "My achievements"
-
-msgid "my_account"
-msgstr "Profil saya"
-
-msgid "logout"
-msgstr "Keluar"
-
-#, fuzzy
-msgid "exercise"
-msgstr "Exercise"
-
-#, fuzzy
-msgid "what_should_my_code_do"
-msgstr "What should my code do?"
-
-#, fuzzy
-msgid "quiz_logo_alt"
-msgstr "Quiz logo"
+msgid "star"
+msgstr "bintang"
+
+#, fuzzy
+msgid "start_hedy_tutorial"
+msgstr "Start hedy tutorial"
+
+#, fuzzy
+msgid "start_programming"
+msgstr "Directly start programming"
+
+#, fuzzy
+msgid "start_programming_logo_alt"
+msgstr "Directly start programming"
 
 #, fuzzy
 msgid "start_quiz"
 msgstr "Start quiz"
 
 #, fuzzy
-msgid "go_to_first_question"
-msgstr "Go to question 1"
-
-#, fuzzy
-msgid "question"
-msgstr "Question"
-
-#, fuzzy
-msgid "hint"
-msgstr "Hint?"
-
-#, fuzzy
-msgid "submit_answer"
-msgstr "Answer question"
-
-#, fuzzy
-msgid "feedback_success"
-msgstr "Good!"
-
-#, fuzzy
-msgid "feedback_failure"
-msgstr "Wrong!"
-
-#, fuzzy
-msgid "correct_answer"
-msgstr "The correct answer is"
-
-#, fuzzy
-msgid "go_to_question"
-msgstr "Go to question"
-
-#, fuzzy
-msgid "go_to_quiz_result"
-msgstr "Go to quiz result"
-
-#, fuzzy
-msgid "end_quiz"
-msgstr "Quiz end"
-
-#, fuzzy
-msgid "score"
-msgstr "Score"
-
-#, fuzzy
-msgid "get_certificate"
-msgstr "Get your certificate!"
-
-#, fuzzy
-msgid "certificate"
-msgstr "Certificate of Completion"
-
-#, fuzzy
-msgid "fun_statistics_msg"
-msgstr "Here are some fun statistics!"
-
-#, fuzzy
-msgid "highest_quiz_score"
-msgstr "Highest quiz score"
-
-#, fuzzy
-msgid "longest_program"
-msgstr "Longest program"
-
-#, fuzzy
-msgid "number_achievements"
-msgstr "Number of achievements"
-
-#, fuzzy
-msgid "percentage_achieved"
-msgstr "Achieved by {percentage}% of the users"
-=======
-msgid "star"
-msgstr "bintang"
->>>>>>> 72cba453
-
-#, fuzzy
-msgid "start_hedy_tutorial"
-msgstr "Start hedy tutorial"
-
-#, fuzzy
-msgid "start_programming"
-msgstr "Directly start programming"
-
-#, fuzzy
-msgid "start_programming_logo_alt"
-msgstr "Directly start programming"
-
-#, fuzzy
-msgid "start_quiz"
-msgstr "Start quiz"
-
-#, fuzzy
 msgid "start_teacher_tutorial"
 msgstr "Start teacher tutorial"
-
-msgid "step_title"
-msgstr "Tugas"
 
 #, fuzzy
 msgid "stop_code_button"
@@ -2167,10 +1798,6 @@
 msgstr "Coba"
 
 #, fuzzy
-msgid "tutorial"
-msgstr "Tutorial"
-
-#, fuzzy
 msgid "tutorial_code_snippet"
 msgstr "Hide cheatsheet"
 
@@ -2309,6 +1936,9 @@
 msgid "your_personal_text"
 msgstr "Your personal text..."
 
+msgid "your_program"
+msgstr ""
+
 #~ msgid "create_account_explanation"
 #~ msgstr "Memungkinkan akun kamu untuk menyimpan program kamu."
 
@@ -2338,12 +1968,21 @@
 
 #~ msgid "class"
 #~ msgstr "Class"
-<<<<<<< HEAD
+
+#~ msgid "commands"
+#~ msgstr "Commands"
+
+#~ msgid "english"
+#~ msgstr "English"
 
 #~ msgid "save_code_button"
 #~ msgstr "Simpan kode"
 
 #~ msgid "share_code_button"
 #~ msgstr "Simpan dan bagikan kode"
-=======
->>>>>>> 72cba453
+
+#~ msgid "step_title"
+#~ msgstr "Tugas"
+
+#~ msgid "tutorial"
+#~ msgstr "Tutorial"
