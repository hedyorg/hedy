--- conflicted
+++ resolved
@@ -345,6 +345,9 @@
 msgid "already_teacher_request"
 msgstr "Anda sudah memiliki permintaan guru yang tertunda."
 
+msgid "amount_created"
+msgstr "program yang dibuat"
+
 msgid "amount_saved"
 msgstr "program disimpan"
 
@@ -2357,10 +2360,5 @@
 #~ msgid "variables"
 #~ msgstr "Variabel"
 
-<<<<<<< HEAD
-#~ msgid "amount_created"
-#~ msgstr "program yang dibuat"
-=======
 #~ msgid "available_in"
 #~ msgstr "Available in:"
->>>>>>> a993b7f1
