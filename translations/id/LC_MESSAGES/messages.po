--- conflicted
+++ resolved
@@ -2369,10 +2369,8 @@
 #~ msgid "variables"
 #~ msgstr "Variabel"
 
-<<<<<<< HEAD
+#~ msgid "available_in"
+#~ msgstr "Available in:"
+
 #~ msgid "regress_button"
 #~ msgstr "Kembali ke level {level}"
-=======
-#~ msgid "available_in"
-#~ msgstr "Available in:"
->>>>>>> ae3ca4d3
