--- conflicted
+++ resolved
@@ -210,8 +210,6 @@
 msgid "add_students"
 msgstr "Tambahkan siswa-siswa"
 
-<<<<<<< HEAD
-=======
 msgid "add_students_options"
 msgstr "Tambahkan opsi siswa"
 
@@ -219,7 +217,6 @@
 msgid "add_your_language"
 msgstr "Add your language!"
 
->>>>>>> c9fc7a70
 msgid "admin"
 msgstr "Admin"
 
@@ -2232,9 +2229,8 @@
 #~ msgid "update_profile"
 #~ msgstr "Ubah profil"
 
-<<<<<<< HEAD
-#~ msgid "multiple_levels_warning"
-#~ msgstr "We've noticed you have both selected several levels and included code snippets in your adventure, this might cause issues with the syntax highlighter and the automatic translation of keywords"
+#~ msgid "variables"
+#~ msgstr "Variabel"
 
 #~ msgid "add_students_options"
 #~ msgstr "Tambahkan opsi siswa"
@@ -2289,7 +2285,3 @@
 
 #~ msgid "enter_password"
 #~ msgstr "Masukkan kata sandi baru untuk"
-=======
-#~ msgid "variables"
-#~ msgstr "Variabel"
->>>>>>> c9fc7a70
