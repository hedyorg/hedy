--- conflicted
+++ resolved
@@ -1,29 +1,18 @@
-
 msgid ""
 msgstr ""
 "Project-Id-Version: PACKAGE VERSION\n"
 "Report-Msgid-Bugs-To: \n"
-<<<<<<< HEAD
-"POT-Creation-Date: 2023-03-01 17:52+0100\n"
-"PO-Revision-Date: 2023-02-16 15:59+0000\n"
-=======
 "POT-Creation-Date: 2023-03-03 19:20+0100\n"
 "PO-Revision-Date: 2023-03-12 03:54+0000\n"
->>>>>>> 0d245425
 "Last-Translator: Anonymous <noreply@weblate.org>\n"
+"Language-Team: id <LL@li.org>\n"
 "Language: id\n"
-"Language-Team: id <LL@li.org>\n"
-"Plural-Forms: nplurals=1; plural=0;\n"
 "MIME-Version: 1.0\n"
 "Content-Type: text/plain; charset=utf-8\n"
 "Content-Transfer-Encoding: 8bit\n"
-<<<<<<< HEAD
-"Generated-By: Babel 2.10.1\n"
-=======
 "Plural-Forms: nplurals=1; plural=0;\n"
 "X-Generator: Weblate 4.16.2-dev\n"
 "Generated-By: Babel 2.10.3\n"
->>>>>>> 0d245425
 
 msgid "Access Before Assign"
 msgstr ""
@@ -418,9 +407,6 @@
 msgid "class_name_duplicate"
 msgstr "You already have a class with this name."
 
-msgid "Invalid At Command"
-msgstr ""
-
 #, fuzzy
 msgid "class_name_empty"
 msgstr "You didn't enter a class name!"
@@ -456,10 +442,6 @@
 msgstr "This adventure is invalid."
 
 #, fuzzy
-<<<<<<< HEAD
-msgid "back_to_class"
-msgstr "Go back to class"
-=======
 msgid "contributor"
 msgstr "Contributor"
 
@@ -495,7 +477,6 @@
 #, fuzzy
 msgid "country_title"
 msgstr "Please select a valid country."
->>>>>>> 0d245425
 
 msgid "create_account"
 msgstr "Membuat akun"
@@ -508,20 +489,9 @@
 msgid "create_accounts_prompt"
 msgstr "Are you sure you want to create these accounts?"
 
-<<<<<<< HEAD
-msgid "highest_level_reached"
-msgstr "Level tertinggi yang berhasil dicapai"
-
-msgid "number_programs"
-msgstr "Jumlah program"
-
-msgid "programs"
-msgstr "Program terakhir yang dibagikan"
-=======
 #, fuzzy
 msgid "create_adventure"
 msgstr "Create adventure"
->>>>>>> 0d245425
 
 msgid "create_class"
 msgstr "Buat kelas baru"
@@ -631,12 +601,9 @@
 msgid "default_500"
 msgstr "Something went wrong..."
 
-<<<<<<< HEAD
-=======
 msgid "delete"
 msgstr "Hapus"
 
->>>>>>> 0d245425
 #, fuzzy
 msgid "delete_adventure_prompt"
 msgstr "Are you sure you want to remove this adventure?"
@@ -652,17 +619,12 @@
 msgstr "Delete invitation"
 
 #, fuzzy
-<<<<<<< HEAD
-msgid "download_login_credentials"
-msgstr ""
-=======
 msgid "delete_invite_prompt"
 msgstr "Are you sure you want to remove this class invitation?"
 
 #, fuzzy
 msgid "delete_public"
 msgstr "Delete public profile"
->>>>>>> 0d245425
 
 #, fuzzy
 msgid "delete_success"
@@ -799,9 +761,6 @@
 msgid "explore_programs_logo_alt"
 msgstr "Explore programs"
 
-msgid "level_title"
-msgstr "Level"
-
 #, fuzzy
 msgid "favourite_confirm"
 msgstr "Are you sure you want to set this program as your favourite?"
@@ -1005,10 +964,6 @@
 "hello@hedy.org."
 
 #, fuzzy
-<<<<<<< HEAD
-msgid "welcome"
-msgstr "Welcome to Hedy! Your are now the proud owner of a teachers account which allows you to create classes and invite students."
-=======
 msgid "invalid_tutorial_step"
 msgstr "Invalid tutorial step"
 
@@ -1139,7 +1094,6 @@
 
 msgid "mail_recover_password_subject"
 msgstr "Set ulang password Hedy kamu"
->>>>>>> 0d245425
 
 msgid "mail_reset_password_body"
 msgstr ""
@@ -1246,17 +1200,8 @@
 msgstr "baris baru"
 
 #, fuzzy
-<<<<<<< HEAD
-msgid "cheatsheet_title"
-msgstr "Hide cheatsheet"
-
-#, fuzzy
-msgid "commands"
-msgstr "Commands"
-=======
 msgid "next_exercise"
 msgstr "Next exercise"
->>>>>>> 0d245425
 
 #, fuzzy
 msgid "next_step_tutorial"
@@ -1265,9 +1210,6 @@
 msgid "no"
 msgstr "Tidak"
 
-msgid "login"
-msgstr "Masuk"
-
 msgid "no_account"
 msgstr "Belum punya akun?"
 
@@ -1279,224 +1221,199 @@
 msgid "no_certificate"
 msgstr "This user hasn't earned the Hedy Certificate of Completion"
 
-<<<<<<< HEAD
-msgid "print"
-msgstr ""
-
-msgid "hello!"
-msgstr ""
-
-msgid "subscribe_newsletter"
-msgstr "Berlangganan ke buletin"
-=======
 #, fuzzy
 msgid "no_more_flat_if"
 msgstr "Starting in level 8, the line after {if} needs to start with 4 spaces."
->>>>>>> 0d245425
 
 msgid "no_programs"
 msgstr "Kamu belum memiliki program"
 
 #, fuzzy
-<<<<<<< HEAD
-msgid "teacher_manual"
-msgstr "Teacher manual"
+msgid "no_public_profile"
+msgstr "Public profile"
+
+#, fuzzy
+msgid "no_shared_programs"
+msgstr "has no shared programs..."
+
+#, fuzzy
+msgid "no_such_adventure"
+msgstr "This adventure doesn't exist!"
+
+#, fuzzy
+msgid "no_such_class"
+msgstr "No such Hedy class"
+
+#, fuzzy
+msgid "no_such_highscore"
+msgstr "No such Hedy level!"
+
+#, fuzzy
+msgid "no_such_level"
+msgstr "No such Hedy level!"
+
+#, fuzzy
+msgid "no_such_program"
+msgstr "No such Hedy program!"
+
+msgid "not_enrolled"
+msgstr "Sepertinya anda tidak ada di kelas ini!"
+
+msgid "not_teacher"
+msgstr "Sepertinya Anda bukan seorang guru!"
+
+#, fuzzy
+msgid "number"
+msgstr "a number"
+
+#, fuzzy
+msgid "number_achievements"
+msgstr "Number of achievements"
+
+#, fuzzy
+msgid "number_lines"
+msgstr "Number of lines"
+
+msgid "number_programs"
+msgstr "Jumlah program"
+
+msgid "ok"
+msgstr "Ok"
+
+msgid "open"
+msgstr "Buka"
+
+#, fuzzy
+msgid "opening_date"
+msgstr "Opening date"
+
+#, fuzzy
+msgid "opening_dates"
+msgstr "Opening dates"
+
+#, fuzzy
+msgid "option"
+msgstr "Option"
+
+msgid "or"
+msgstr "atau"
+
+msgid "other"
+msgstr "Lainnya"
+
+msgid "other_block"
+msgstr "Bahasa blok lainnya"
+
+#, fuzzy
+msgid "other_settings"
+msgstr "Other settings"
+
+#, fuzzy
+msgid "other_source"
+msgstr "Other"
+
+msgid "other_text"
+msgstr "Bahasa teks lainnya"
+
+#, fuzzy
+msgid "overwrite_warning"
+msgstr ""
+"You already have a program with this name, saving this program will "
+"overwrite the old one. Are you sure?"
+
+#, fuzzy
+msgid "page"
+msgstr "page"
+
+#, fuzzy
+msgid "page_not_found"
+msgstr "We could not find that page!"
+
+#, fuzzy
+msgid "parsons_title"
+msgstr "Hedy"
+
+msgid "password"
+msgstr "Password"
+
+#, fuzzy
+msgid "password_change_not_allowed"
+msgstr "You're not allowed to change the password of this user."
+
+#, fuzzy
+msgid "password_change_prompt"
+msgstr "Are you sure you want to change this password?"
+
+#, fuzzy
+msgid "password_change_success"
+msgstr "Password of your student is successfully changed."
+
+#, fuzzy
+msgid "password_invalid"
+msgstr "Your password is invalid."
+
+msgid "password_repeat"
+msgstr "Ulangi password"
+
+msgid "password_resetted"
+msgstr "Password kamu sudah berhasil di-set ulang. Silakan login."
+
+#, fuzzy
+msgid "password_six"
+msgstr "Your password must contain at least six characters."
+
+msgid "password_updated"
+msgstr "Password berhasil diubah."
+
+#, fuzzy
+msgid "passwords_six"
+msgstr "All passwords need to be six characters or longer."
+
+#, fuzzy
+msgid "pending_invites"
+msgstr "Pending invites"
+
+#, fuzzy
+msgid "percentage"
+msgstr "percentage"
+
+#, fuzzy
+msgid "percentage_achieved"
+msgstr "Achieved by {percentage}% of the users"
+
+msgid "period"
+msgstr "titik"
+
+#, fuzzy
+msgid "personal_text"
+msgstr "Personal text"
+
+#, fuzzy
+msgid "personal_text_invalid"
+msgstr "Your personal text is invalid."
+
+#, fuzzy
+msgid "postfix_classname"
+msgstr "Postfix classname"
+
+#, fuzzy
+msgid "preferred_keyword_language"
+msgstr "Preferred keyword language"
+
+#, fuzzy
+msgid "preferred_language"
+msgstr "Preferred language"
+
+#, fuzzy
+msgid "preview"
+msgstr "Preview"
+
+msgid "previous_campaigns"
+msgstr "Lihat kampanye-kampanye sebelumnya"
 
 #, fuzzy
 msgid "privacy_terms"
 msgstr "privacy terms"
-=======
-msgid "no_public_profile"
-msgstr "Public profile"
->>>>>>> 0d245425
-
-#, fuzzy
-msgid "no_shared_programs"
-msgstr "has no shared programs..."
-
-#, fuzzy
-msgid "no_such_adventure"
-msgstr "This adventure doesn't exist!"
-
-#, fuzzy
-msgid "no_such_class"
-msgstr "No such Hedy class"
-
-#, fuzzy
-msgid "no_such_highscore"
-msgstr "No such Hedy level!"
-
-#, fuzzy
-<<<<<<< HEAD
-msgid "teacher_account_request"
-msgstr "You have a pending teacher account request"
-=======
-msgid "no_such_level"
-msgstr "No such Hedy level!"
-
-#, fuzzy
-msgid "no_such_program"
-msgstr "No such Hedy program!"
-
-msgid "not_enrolled"
-msgstr "Sepertinya anda tidak ada di kelas ini!"
->>>>>>> 0d245425
-
-msgid "not_teacher"
-msgstr "Sepertinya Anda bukan seorang guru!"
-
-#, fuzzy
-msgid "number"
-msgstr "a number"
-
-#, fuzzy
-msgid "number_achievements"
-msgstr "Number of achievements"
-
-#, fuzzy
-msgid "number_lines"
-msgstr "Number of lines"
-
-msgid "number_programs"
-msgstr "Jumlah program"
-
-msgid "ok"
-msgstr "Ok"
-
-msgid "open"
-msgstr "Buka"
-
-#, fuzzy
-msgid "opening_date"
-msgstr "Opening date"
-
-#, fuzzy
-msgid "opening_dates"
-msgstr "Opening dates"
-
-#, fuzzy
-msgid "option"
-msgstr "Option"
-
-msgid "or"
-msgstr "atau"
-
-msgid "other"
-msgstr "Lainnya"
-
-msgid "other_block"
-msgstr "Bahasa blok lainnya"
-
-#, fuzzy
-msgid "other_settings"
-msgstr "Other settings"
-
-#, fuzzy
-msgid "other_source"
-msgstr "Other"
-
-msgid "other_text"
-msgstr "Bahasa teks lainnya"
-
-#, fuzzy
-msgid "overwrite_warning"
-msgstr ""
-"You already have a program with this name, saving this program will "
-"overwrite the old one. Are you sure?"
-
-#, fuzzy
-msgid "page"
-msgstr "page"
-
-#, fuzzy
-msgid "page_not_found"
-msgstr "We could not find that page!"
-
-#, fuzzy
-msgid "parsons_title"
-msgstr "Hedy"
-
-msgid "password"
-msgstr "Password"
-
-#, fuzzy
-msgid "password_change_not_allowed"
-msgstr "You're not allowed to change the password of this user."
-
-#, fuzzy
-msgid "password_change_prompt"
-msgstr "Are you sure you want to change this password?"
-
-#, fuzzy
-msgid "password_change_success"
-msgstr "Password of your student is successfully changed."
-
-#, fuzzy
-msgid "password_invalid"
-msgstr "Your password is invalid."
-
-msgid "password_repeat"
-msgstr "Ulangi password"
-
-msgid "password_resetted"
-msgstr "Password kamu sudah berhasil di-set ulang. Silakan login."
-
-#, fuzzy
-msgid "password_six"
-msgstr "Your password must contain at least six characters."
-
-msgid "password_updated"
-msgstr "Password berhasil diubah."
-
-#, fuzzy
-msgid "passwords_six"
-msgstr "All passwords need to be six characters or longer."
-
-#, fuzzy
-msgid "pending_invites"
-msgstr "Pending invites"
-
-#, fuzzy
-msgid "percentage"
-msgstr "percentage"
-
-#, fuzzy
-msgid "percentage_achieved"
-msgstr "Achieved by {percentage}% of the users"
-
-msgid "period"
-msgstr "titik"
-
-#, fuzzy
-msgid "personal_text"
-msgstr "Personal text"
-
-#, fuzzy
-msgid "personal_text_invalid"
-msgstr "Your personal text is invalid."
-
-#, fuzzy
-msgid "postfix_classname"
-msgstr "Postfix classname"
-
-#, fuzzy
-msgid "preferred_keyword_language"
-msgstr "Preferred keyword language"
-
-#, fuzzy
-msgid "preferred_language"
-msgstr "Preferred language"
-
-#, fuzzy
-msgid "preview"
-msgstr "Preview"
-
-msgid "previous_campaigns"
-msgstr "Lihat kampanye-kampanye sebelumnya"
-
-#, fuzzy
-msgid "privacy_terms"
-msgstr "privacy terms"
 
 #, fuzzy
 msgid "profile_logo_alt"
@@ -1519,19 +1436,8 @@
 msgid "program_header"
 msgstr "Program-program saya"
 
-<<<<<<< HEAD
-msgid "delete_confirm"
-msgstr "Apakah kamu yakin ingin menghapus program?"
-
-msgid "delete"
-msgstr "Hapus"
-
-msgid "unshare_confirm"
-msgstr "Apakah kamu yakin ingin membuat program kamu privat?"
-=======
 msgid "programming_experience"
 msgstr "Apakah kamu punya pengalaman menulis program?"
->>>>>>> 0d245425
 
 #, fuzzy
 msgid "programming_invalid"
@@ -1585,9 +1491,6 @@
 msgid "question mark"
 msgstr "tanda tanya"
 
-msgid "program_header"
-msgstr "Program-program saya"
-
 #, fuzzy
 msgid "question_doesnt_exist"
 msgstr "This question does not exist"
@@ -1596,34 +1499,30 @@
 msgid "question_invalid"
 msgstr "Your token is invalid."
 
-<<<<<<< HEAD
+#, fuzzy
+msgid "quiz_logo_alt"
+msgstr "Quiz logo"
+
+#, fuzzy
+msgid "quiz_score"
+msgstr "Quiz score"
+
+#, fuzzy
+msgid "quiz_tab"
+msgstr "Quiz"
+
+#, fuzzy
+msgid "quiz_threshold_not_reached"
+msgstr "Quiz threshold not reached to unlock this level"
+
+msgid "read_code_label"
+msgstr "Bacakan dengan nyaring"
+
+msgid "recent"
+msgstr "Program-program terbaru saya"
+
 msgid "recover_password"
 msgstr "Minta set ulang password"
-=======
-#, fuzzy
-msgid "quiz_logo_alt"
-msgstr "Quiz logo"
-
-#, fuzzy
-msgid "quiz_score"
-msgstr "Quiz score"
-
-#, fuzzy
-msgid "quiz_tab"
-msgstr "Quiz"
-
-#, fuzzy
-msgid "quiz_threshold_not_reached"
-msgstr "Quiz threshold not reached to unlock this level"
-
-msgid "read_code_label"
-msgstr "Bacakan dengan nyaring"
-
-msgid "recent"
-msgstr "Program-program terbaru saya"
-
-msgid "recover_password"
-msgstr "Minta set ulang password"
 
 msgid "regress_button"
 msgstr "Kembali ke level {level}"
@@ -1680,7 +1579,6 @@
 #, fuzzy
 msgid "reset_adventure_prompt"
 msgstr "Are you sure you want to reset all selected adventures?"
->>>>>>> 0d245425
 
 #, fuzzy
 msgid "reset_adventures"
@@ -1762,199 +1660,8 @@
 msgstr "Kirimkan saya tautan untuk pemulihan password"
 
 #, fuzzy
-<<<<<<< HEAD
-msgid "parsons_title"
-msgstr "Hedy"
-
-#, fuzzy
-msgid "quiz_tab"
-msgstr "Quiz"
-
-msgid "example_code_header"
-msgstr "Contoh kode Hedy"
-
-#, fuzzy
-msgid "search"
-msgstr "Search..."
-
-#, fuzzy
-msgid "variables"
-msgstr "Variables"
-
-msgid "enter_text"
-msgstr "Tuliskan jawaban kamu disini..."
-
-msgid "enter"
-msgstr "Tuliskan"
-
-#, fuzzy
-msgid "pygame_waiting_for_input"
-msgstr "Waiting for a button press..."
-
-#, fuzzy
-msgid "already_program_running"
-msgstr "Start programming"
-
-msgid "run_code_button"
-msgstr "Jalankan kode"
-
-#, fuzzy
-msgid "stop_code_button"
-msgstr "Simpan kode"
-
-#, fuzzy
-msgid "next_exercise"
-msgstr "Next exercise"
-
-msgid "edit_code_button"
-msgstr "Ubah kode"
-
-#, fuzzy
-msgid "repair_program_logo_alt"
-msgstr "Repair program icon"
-
-msgid "read_code_label"
-msgstr "Bacakan dengan nyaring"
-
-msgid "regress_button"
-msgstr "Kembali ke level {level}"
-
-#, fuzzy
-msgid "disabled_button_locked"
-msgstr "Your teacher hasn't unlocked this level yet"
-
-msgid "advance_button"
-msgstr "Lanjut ke level {level}"
-
-#, fuzzy
-msgid "disabled_button_quiz"
-msgstr "Your quiz score is below the threshold, try again!"
-
-#, fuzzy
-msgid "developers_mode"
-msgstr "Programmer's mode"
-
-#, fuzzy
-msgid "hedy_logo_alt"
-msgstr "Hedy logo"
-
-#, fuzzy
-msgid "nav_start"
-msgstr "Home"
-
-#, fuzzy
-msgid "nav_hedy"
-msgstr "Hedy"
-
-#, fuzzy
-msgid "nav_explore"
-msgstr "Explore"
-
-#, fuzzy
-msgid "for_teachers"
-msgstr "For teachers"
-
-#, fuzzy
-msgid "my_achievements"
-msgstr "My achievements"
-
-msgid "my_account"
-msgstr "Profil saya"
-
-msgid "logout"
-msgstr "Keluar"
-
-#, fuzzy
-msgid "exercise"
-msgstr "Exercise"
-
-#, fuzzy
-msgid "what_should_my_code_do"
-msgstr "What should my code do?"
-
-#, fuzzy
-msgid "quiz_logo_alt"
-msgstr "Quiz logo"
-
-#, fuzzy
-msgid "start_quiz"
-msgstr "Start quiz"
-
-#, fuzzy
-msgid "go_to_first_question"
-msgstr "Go to question 1"
-
-#, fuzzy
-msgid "question"
-msgstr "Question"
-
-#, fuzzy
-msgid "hint"
-msgstr "Hint?"
-
-#, fuzzy
-msgid "submit_answer"
-msgstr "Answer question"
-
-#, fuzzy
-msgid "feedback_success"
-msgstr "Good!"
-
-#, fuzzy
-msgid "feedback_failure"
-msgstr "Wrong!"
-
-#, fuzzy
-msgid "correct_answer"
-msgstr "The correct answer is"
-
-#, fuzzy
-msgid "go_to_question"
-msgstr "Go to question"
-
-#, fuzzy
-msgid "go_to_quiz_result"
-msgstr "Go to quiz result"
-
-#, fuzzy
-msgid "end_quiz"
-msgstr "Quiz end"
-
-#, fuzzy
-msgid "score"
-msgstr "Score"
-
-#, fuzzy
-msgid "get_certificate"
-msgstr "Get your certificate!"
-
-#, fuzzy
-msgid "certificate"
-msgstr "Certificate of Completion"
-
-#, fuzzy
-msgid "fun_statistics_msg"
-msgstr "Here are some fun statistics!"
-
-#, fuzzy
-msgid "highest_quiz_score"
-msgstr "Highest quiz score"
-
-#, fuzzy
-msgid "longest_program"
-msgstr "Longest program"
-
-#, fuzzy
-msgid "number_achievements"
-msgstr "Number of achievements"
-
-#, fuzzy
-msgid "percentage_achieved"
-msgstr "Achieved by {percentage}% of the users"
-=======
 msgid "sent_by"
 msgstr "This invitation is sent by"
->>>>>>> 0d245425
 
 msgid "sent_password_recovery"
 msgstr ""
@@ -2422,8 +2129,4 @@
 #~ msgstr "View"
 
 #~ msgid "class"
-<<<<<<< HEAD
-#~ msgstr "Class"
-=======
-#~ msgstr "Class"
->>>>>>> 0d245425
+#~ msgstr "Class"