--- conflicted
+++ resolved
@@ -2617,10 +2617,9 @@
 #~ msgid "tutorial_title_not_found"
 #~ msgstr "Langkah tutorial tidak ditemukan"
 
-<<<<<<< HEAD
 #~ msgid "put"
 #~ msgstr ""
-=======
+
 #~ msgid "disable_explore_page"
 #~ msgstr ""
 
@@ -2632,4 +2631,3 @@
 
 #~ msgid "title_explore"
 #~ msgstr "Hedy - Jelajahi"
->>>>>>> 8dee6c69
