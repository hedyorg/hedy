--- conflicted
+++ resolved
@@ -7,13 +7,8 @@
 msgstr ""
 "Project-Id-Version: PROJECT VERSION\n"
 "Report-Msgid-Bugs-To: EMAIL@ADDRESS\n"
-<<<<<<< HEAD
-"POT-Creation-Date: 2024-01-09 13:43+0100\n"
-"PO-Revision-Date: 2024-01-03 19:58+0000\n"
-=======
 "POT-Creation-Date: 2024-01-08 14:01+0100\n"
 "PO-Revision-Date: 2024-01-09 09:25+0000\n"
->>>>>>> 2e4426b8
 "Last-Translator: Prefill add-on <noreply-addon-prefill@weblate.org>\n"
 "Language-Team: id <LL@li.org>\n"
 "Language: id\n"
@@ -52,13 +47,10 @@
 msgid "Incomplete"
 msgstr "Ups! Anda sedikit lupa kodenya! Pada baris {line_number}, Anda perlu memasukkan teks di belakang {incomplete_command}."
 
-<<<<<<< HEAD
-=======
 #, fuzzy
 msgid "Incomplete For Command"
 msgstr "It looks like you forgot to add a bit of code! On line {line_number} you need to add {command} to your code."
 
->>>>>>> 2e4426b8
 msgid "Incomplete Repeat"
 msgstr "Sepertinya Anda lupa menggunakan perintah dengan perintah {repeat} yang Anda gunakan pada baris {line_number}."
 
@@ -89,21 +81,15 @@
 msgid "Lonely Text"
 msgstr "Sepertinya Anda lupa menggunakan perintah dengan teks yang Anda gunakan di baris {line_number}"
 
-<<<<<<< HEAD
-=======
 #, fuzzy
 msgid "Missing Additional Command"
 msgstr "It looks like you forgot to complete writing {command} on line {line_number}."
 
->>>>>>> 2e4426b8
 msgid "Missing Command"
 msgstr "Sepertinya Anda lupa menggunakan perintah pada baris {line_number}."
 
 msgid "Missing Inner Command"
 msgstr "Sepertinya Anda lupa menggunakan perintah dengan pernyataan {command} yang Anda gunakan pada baris {line_number}."
-
-msgid "Missing Variable"
-msgstr ""
 
 #, fuzzy
 msgid "Misspelled At Command"
@@ -1387,13 +1373,10 @@
 msgid "repair_program_logo_alt"
 msgstr "Ikon program perbaikan"
 
-<<<<<<< HEAD
-=======
 #, fuzzy
 msgid "repeat_dep"
 msgstr "Starting in level 8, {repeat} needs to be used with indentation. You can see examples on the {repeat} tab in level 8."
 
->>>>>>> 2e4426b8
 msgid "repeat_match_password"
 msgstr "Password yang dimasukkan ulang tidak sesuai."
 
