--- conflicted
+++ resolved
@@ -2578,7 +2578,12 @@
 #~ msgid "select_class"
 #~ msgstr ""
 
-<<<<<<< HEAD
+#~ msgid "survey"
+#~ msgstr ""
+
+#~ msgid "survey_completed"
+#~ msgstr ""
+
 #~ msgid "invalid_tutorial_step"
 #~ msgstr "Langkah tutorial tidak valid"
 
@@ -2598,10 +2603,3 @@
 
 #~ msgid "tutorial_title_not_found"
 #~ msgstr "Langkah tutorial tidak ditemukan"
-=======
-#~ msgid "survey"
-#~ msgstr ""
-
-#~ msgid "survey_completed"
-#~ msgstr ""
->>>>>>> ed49bfa5
