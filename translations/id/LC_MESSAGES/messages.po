
msgid ""
msgstr ""
"Project-Id-Version: PACKAGE VERSION\n"
"Report-Msgid-Bugs-To: \n"
<<<<<<< HEAD
"POT-Creation-Date: 2023-03-03 19:42+0100\n"
=======
"POT-Creation-Date: 2023-03-03 19:20+0100\n"
>>>>>>> 6639afe0
"PO-Revision-Date: 2023-02-16 15:59+0000\n"
"Last-Translator: Anonymous <noreply@weblate.org>\n"
"Language: id\n"
"Language-Team: id <LL@li.org>\n"
"Plural-Forms: nplurals=1; plural=0;\n"
"MIME-Version: 1.0\n"
"Content-Type: text/plain; charset=utf-8\n"
"Content-Transfer-Encoding: 8bit\n"
"Generated-By: Babel 2.10.3\n"

msgid "Access Before Assign"
msgstr "You tried to use the variable {name} on line {access_line_number}, but you set it on line {definition_line_number}. Set a variable before using it."

#, fuzzy
msgid "Cyclic Var Definition"
msgstr "The name {variable} needs to be set before you can use it on the right-hand side of the is command"

msgid "Has Blanks"
msgstr "Kode kamu tidak lengkap. Itu memiliki beberapa bagian kosong yang harus kamu isi dengan kode."

msgid "Incomplete"
msgstr "Ups! Kamu melupakan sedikit bagian kode! Pada baris {line_number}, kamu perlu memberikan teks sebelum {incomplete_command}."

#, fuzzy
msgid "Incomplete Repeat"
msgstr "It looks like you forgot to use {command} with the repeat command you used on line {line_number}."

msgid "Invalid"
msgstr "{invalid_command} bukan perintah Hedy level {level}. Apa maksud kamu {guessed_command}?"

#, fuzzy
msgid "Invalid Argument"
msgstr "You cannot use the command {command} with {invalid_argument} . Try changing {invalid_argument} to {allowed_types}."

#, fuzzy
msgid "Invalid Argument Type"
msgstr "You cannot use {command} with {invalid_argument} because it is {invalid_type}. Try changing {invalid_argument} to {allowed_types}."

msgid "Invalid At Command"
msgstr ""

msgid "Invalid Space"
msgstr "Ups! kamu memulai baris dengan sebuah spasi pada baris {line_number}. Spasi membingungkan komputer, dapatkah kamu membuangnya?"

#, fuzzy
msgid "Invalid Type Combination"
msgstr "You cannot use {invalid_argument} and {invalid_argument_2} with {command} because one is {invalid_type} and the other is {invalid_type_2}. Try changing {invalid_argument} to {invalid_type_2} or {invalid_argument_2} to {invalid_type}."

#, fuzzy
msgid "Locked Language Feature"
msgstr "You are using {concept}! That is awesome, but {concept} is not unlocked yet! It will be unlocked in a later level."

msgid "Lonely Echo"
msgstr "Kamu menggunakan perintah echo sebelum perintah ask, atau perintah echo tanpa perintah ask. Pertama tanyakan dengan ask baru lakukan echo."

#, fuzzy
msgid "Lonely Text"
msgstr "It looks like you forgot to use a command with the text you put in line {line_number}"

#, fuzzy
msgid "Missing Command"
msgstr "It looks like you forgot to use a command on line {line_number}."

#, fuzzy
msgid "Missing Inner Command"
msgstr "It looks like you forgot to use a command with the {command} statement you used on line {line_number}."

#, fuzzy
msgid "No Indentation"
msgstr "You used too few spaces in line {line_number}. You used {leading_spaces} spaces, which is not enough. Start every new block with {indent_size} spaces more than the line before."

msgid "Parse"
msgstr "Kode yang kamu masukan bukan kode Hedy yang valid. Ada kesalahan pada baris {location[0]}, pada posisi {location[1]}. Kamu menuliskan {character_found}, tapi itu tidak diperbolehkan."

#, fuzzy
msgid "Too Big"
msgstr "Wow! Your program has an impressive {lines_of_code} lines of code! But we can only process {max_lines} lines in this level. Make your program smaller and try again."

#, fuzzy
msgid "Unexpected Indentation"
msgstr "You used too many spaces in line {line_number}. You used {leading_spaces} spaces, which is too much. Start every new block with {indent_size} spaces more than the line before."

#, fuzzy
msgid "Unquoted Assignment"
msgstr "From this level, you need to place texts to the right of the `is` between quotes. You forgot that for the text {text}."

#, fuzzy
msgid "Unquoted Equality Check"
msgstr "If you want to check if a variable is equal to multiple words, the words should be surrounded by quotation marks!"

msgid "Unquoted Text"
msgstr "Berhati-hatilah. Jika kamu meminta masukan atau menampilkan sesuatu, teksnya harus diawali dan diakhiri dengan kutip satu. Kamu melupakan salah satu tanda kutip."

#, fuzzy
msgid "Unsupported Float"
msgstr "Non-integer numbers are not supported yet but they will be in a few levels. For now change {value} to an integer."

#, fuzzy
msgid "Unsupported String Value"
msgstr "Text values cannot contain {invalid_value}."

msgid "Var Undefined"
msgstr "Kamu mencoba untuk menampilkan variabel {name}, tapi kamu belum mengisinya dengan nilai. Ada kemungkinan bahwa kamu sedang mencoba untuk menampilkan kata {name} tapi melupakan tanda kutip."

msgid "Wrong Level"
msgstr "Itu adalah kode Hedy yang benar, namun tidak pada level yang tepat. Kamu menulis kode {offending_keyword} untuk level {working_level}. Tip: {tip}"

#, fuzzy
msgid "account_overview"
msgstr "Account overview"

#, fuzzy
msgid "accounts_created"
msgstr "Accounts where successfully created."

#, fuzzy
msgid "accounts_intro"
msgstr "On this page you can create accounts for multiple students at the same time. It is also possible to directly add them to one of your classes. By pressing the green + on the bottom right of the page you can add extra rows. You can delete a row by pressing the corresponding red cross. Make sure no rows are empty when you press \"Create accounts\". Please keep in mind that every username and mail address needs to be unique and the password needs to be <b>at least</b> 6 characters."

#, fuzzy
msgid "achievement_earned"
msgstr "You've earned an achievement!"

#, fuzzy
msgid "achievements"
msgstr "achievements"

#, fuzzy
msgid "achievements_check_icon_alt"
msgstr "You've earned an achievement!"

#, fuzzy
msgid "achievements_logo_alt"
msgstr "achievements"

#, fuzzy
msgid "add_students"
msgstr "murid-murid"

#, fuzzy
msgid "add_students_options"
msgstr "Create student accounts"

#, fuzzy
msgid "admin"
msgstr "Admin"

msgid "advance_button"
msgstr "Lanjut ke level {level}"

msgid "adventure"
msgstr "Petualangan"

#, fuzzy
msgid "adventure_duplicate"
msgstr "You already have an adventure with this name."

#, fuzzy
msgid "adventure_empty"
msgstr "You didn't enter an adventure name!"

#, fuzzy
msgid "adventure_exp_1"
msgstr "Type your adventure of choice on the right-hand side. After creating your adventure you can include it in one of your classes under \"customizations\". If you want to include a command in your adventure please use code anchors like this:"

#, fuzzy
msgid "adventure_exp_2"
msgstr "If you want to show actual code snippets, for example to give student a template or example of the code. Please use pre anchors like this:"

#, fuzzy
msgid "adventure_exp_3"
msgstr "You can use the \"preview\" button to view a styled version of your adventure. To view the adventure on a dedicated page, select \"view\" from the teachers page."

#, fuzzy
msgid "adventure_id_invalid"
msgstr "This adventure id is invalid."

#, fuzzy
msgid "adventure_length"
msgstr "Your adventure has to be at least 20 characters."

#, fuzzy
msgid "adventure_name_invalid"
msgstr "This adventure name is invalid."

#, fuzzy
msgid "adventure_prompt"
msgstr "Please enter the name of the adventure"

#, fuzzy
msgid "adventure_terms"
msgstr "I agree that my adventure might be made publicly available on Hedy."

#, fuzzy
msgid "adventure_updated"
msgstr "The adventure has been updated!"

#, fuzzy
msgid "ago"
msgstr "{timestamp} ago"

#, fuzzy
msgid "agree_invalid"
msgstr "You have to agree with the privacy terms."

#, fuzzy
msgid "agree_third_party"
msgstr "I consent to being contacted by partners of Leiden University with sales opportunities (optional)"

#, fuzzy
msgid "agree_with"
msgstr "I agree to the"

msgid "ajax_error"
msgstr "Ditemukan sebuah error. Silakan coba lagi."

#, fuzzy
msgid "all"
msgstr ""

#, fuzzy
msgid "all_class_highscores"
msgstr "All students visible in class highscores"

msgid "already_account"
msgstr "Sudah memiliki akun?"

#, fuzzy
msgid "already_program_running"
msgstr "Start programming"

#, fuzzy
msgid "already_teacher"
msgstr "You already have a teacher account."

#, fuzzy
msgid "already_teacher_request"
msgstr "You already have a pending teacher request."

#, fuzzy
msgid "amount_created"
msgstr "programs created"

#, fuzzy
msgid "amount_saved"
msgstr "programs saved"

#, fuzzy
msgid "amount_submitted"
msgstr "programs submitted"

#, fuzzy
msgid "answer_invalid"
msgstr "Your password is invalid."

msgid "are_you_sure"
msgstr "Apakah kamu yakin? Kamu tidak dapat membatalkan aksi ini."

#, fuzzy
msgid "ask_needs_var"
msgstr "Starting in level 2, ask needs to be used with a variable. Example: name is ask What are you called?"

#, fuzzy
msgid "available_adventures_level"
msgstr ""

#, fuzzy
msgid "back_to_class"
msgstr "Go back to class"

#, fuzzy
msgid "back_to_teachers_page"
msgstr "Go back to teachers page"

#, fuzzy
msgid "become_a_sponsor"
msgstr "Become a sponsor"

msgid "birth_year"
msgstr "Tahun lahir"

msgid "by"
msgstr "dengan"

msgid "cancel"
msgstr "Batal"

#, fuzzy
msgid "catch_index_exception"
msgstr "You tried to access the list {list_name} but it is either empty or the index is not there."

#, fuzzy
msgid "certificate"
msgstr "Certificate of Completion"

#, fuzzy
msgid "certified_teacher"
msgstr "Certified teacher"

msgid "change_password"
msgstr "Ubah password"

#, fuzzy
msgid "cheatsheet_title"
msgstr "Hide cheatsheet"

msgid "class_already_joined"
msgstr "Kamu sudah terdaftar sebelumnya di kelas ini"

#, fuzzy
msgid "class_customize_success"
msgstr "Class successfully customized."

#, fuzzy
msgid "class_logs"
msgstr "Waktu masuk terakhir"

#, fuzzy
msgid "class_name_duplicate"
msgstr "You already have a class with this name."

#, fuzzy
msgid "class_name_empty"
msgstr "You didn't enter a class name!"

#, fuzzy
msgid "class_name_invalid"
msgstr "This class name is invalid."

msgid "class_name_prompt"
msgstr "Silakan masukan nama dari kelas"

#, fuzzy
msgid "class_stats"
msgstr "Show class statistics"

#, fuzzy
msgid "classes_invalid"
msgstr "The list of selected classes is invalid"

msgid "comma"
msgstr "koma"

#, fuzzy
msgid "commands"
msgstr "Commands"

#, fuzzy
msgid "congrats_message"
msgstr "Congratulations, {username}, you have completed Hedy!"

#, fuzzy
msgid "content_invalid"
msgstr "This adventure is invalid."

#, fuzzy
msgid "contributor"
msgstr "Contributor"

msgid "copy_clipboard"
msgstr "Berhasil disalin ke clipboard"

#, fuzzy
msgid "copy_join_link"
msgstr "Please copy and paste this link into a new tab:"

#, fuzzy
msgid "copy_link_success"
msgstr "Salin tautan untuk berbagi"

msgid "copy_link_to_share"
msgstr "Salin tautan untuk berbagi"

#, fuzzy
msgid "copy_mail_link"
msgstr "Please copy and paste this link into a new tab:"

#, fuzzy
msgid "correct_answer"
msgstr "The correct answer is"

msgid "country"
msgstr "Negara"

#, fuzzy
msgid "country_invalid"
msgstr "Please select a valid country."

#, fuzzy
msgid "country_title"
msgstr "Please select a valid country."

msgid "create_account"
msgstr "Membuat akun"

#, fuzzy
msgid "create_accounts"
msgstr "Create multiple accounts"

#, fuzzy
msgid "create_accounts_prompt"
msgstr "Are you sure you want to create these accounts?"

#, fuzzy
msgid "create_adventure"
msgstr "Create adventure"

msgid "create_class"
msgstr "Buat kelas baru"

#, fuzzy
msgid "create_multiple_accounts"
msgstr "Create multiple accounts"

#, fuzzy
msgid "create_public_profile"
msgstr "Public profile"

#, fuzzy
msgid "create_question"
msgstr "Do you want to create one?"

#, fuzzy
msgid "create_student_account"
msgstr "Create an account"

#, fuzzy
msgid "create_student_account_explanation"
msgstr "You can save your own programs with an account."

#, fuzzy
msgid "create_teacher_account"
msgstr "Create a teacher account"

#, fuzzy
msgid "create_teacher_account_explanation"
msgstr "With a teacher account, you can save your programs and see the results of your students."

#, fuzzy
msgid "creator"
msgstr "Creator"

#, fuzzy
msgid "current_password"
msgstr "Current password"

#, fuzzy
msgid "customization_deleted"
msgstr "Customizations successfully deleted."

#, fuzzy
msgid "customize_adventure"
msgstr "Customize adventure"

#, fuzzy
msgid "customize_class"
msgstr "Customize class"

#, fuzzy
msgid "customize_class_exp_1"
msgstr "Customize class"

#, fuzzy
msgid "customize_class_exp_2"
msgstr "Customize class"

#, fuzzy
msgid "customize_class_step_1"
msgstr "Customize class"

#, fuzzy
msgid "customize_class_step_2"
msgstr "Customize class"

#, fuzzy
msgid "customize_class_step_3"
msgstr "Customize class"

#, fuzzy
msgid "customize_class_step_4"
msgstr "Customize class"

#, fuzzy
msgid "customize_class_step_5"
msgstr "Customize class"

#, fuzzy
msgid "customize_class_step_6"
msgstr "Customize class"

#, fuzzy
msgid "customize_class_step_7"
msgstr "Customize class"

#, fuzzy
msgid "customize_class_step_8"
msgstr "Customize class"

msgid "dash"
msgstr "tanda pisah"

#, fuzzy
msgid "default_403"
msgstr "Looks like you aren't authorized..."

#, fuzzy
msgid "default_404"
msgstr "We could not find that page..."

#, fuzzy
msgid "default_500"
msgstr "Something went wrong..."

msgid "delete"
msgstr "Hapus"

#, fuzzy
msgid "delete_adventure_prompt"
msgstr "Are you sure you want to remove this adventure?"

msgid "delete_class_prompt"
msgstr "Apa kamu yakin mau menghapus kelas?"

msgid "delete_confirm"
msgstr "Apakah kamu yakin ingin menghapus program?"

#, fuzzy
msgid "delete_invite"
msgstr "Delete invitation"

#, fuzzy
msgid "delete_invite_prompt"
msgstr "Are you sure you want to remove this class invitation?"

#, fuzzy
msgid "delete_public"
msgstr "Delete public profile"

#, fuzzy
msgid "delete_success"
msgstr "Program deleted successfully."

msgid "destroy_profile"
msgstr "Hapus akun secara permanen"

#, fuzzy
msgid "developers_mode"
msgstr "Programmer's mode"

#, fuzzy
msgid "directly_add_adventure_to_classes"
msgstr "Do you want to add this adventure directly to one of your classes?"

#, fuzzy
msgid "directly_available"
msgstr "Directly open"

#, fuzzy
msgid "disabled_button_locked"
msgstr "Your teacher hasn't unlocked this level yet"

#, fuzzy
msgid "disabled_button_quiz"
msgstr "Your quiz score is below the threshold, try again!"

#, fuzzy
msgid "discord_server"
msgstr "Discord server"

#, fuzzy
msgid "distinguished_user"
msgstr "Distinguished user"

msgid "double quotes"
msgstr "kutip dua"

#, fuzzy
msgid "download"
msgstr "Download"

#, fuzzy
msgid "download_login_credentials"
msgstr ""

#, fuzzy
msgid "duplicate"
msgstr "Duplicate"

#, fuzzy
msgid "echo_out"
msgstr "Starting in level 2 echo is no longer needed. You can repeat an answer with ask and print now. Example: name is ask What are you called? print hello name"

msgid "edit_code_button"
msgstr "Ubah kode"

msgid "email"
msgstr "Email"

msgid "email_invalid"
msgstr "Silakan masukkan email yang valid."

#, fuzzy
msgid "end_quiz"
msgstr "Quiz end"

#, fuzzy
msgid "english"
msgstr "English"

msgid "enter"
msgstr "Tuliskan"

#, fuzzy
msgid "enter_password"
msgstr "Enter a new password for"

msgid "enter_text"
msgstr "Tuliskan jawaban kamu disini..."

#, fuzzy
msgid "error_logo_alt"
msgstr "Error logo"

msgid "example_code_header"
msgstr "Contoh kode Hedy"

msgid "exclamation mark"
msgstr "tanda seru"

#, fuzzy
msgid "exercise"
msgstr "Exercise"

#, fuzzy
msgid "exercise_doesnt_exist"
msgstr "This exercise doesn't exist"

msgid "exists_email"
msgstr "Email ini sudah terpakai untuk akun lain."

msgid "exists_username"
msgstr "Username ini sudah terpakai untuk akun lain."

#, fuzzy
msgid "experience_invalid"
msgstr "Please select a valid experience, choose (Yes, No)."

#, fuzzy
msgid "expiration_date"
msgstr "Expiration date"

#, fuzzy
msgid "explore_explanation"
msgstr "On this page you can look through programs created by other Hedy users. You can filter on both a Hedy level and adventure. Click on \"View program\" to open a program and run it. Programs with a red header contain a mistake. You can still open the program, but running it will result in an error. You can of course try to fix it! If the creator has a public profile you can click their username to visit their profile. There you will find all their shared programs and much more!"

#, fuzzy
msgid "explore_programs"
msgstr "Explore programs"

#, fuzzy
msgid "explore_programs_logo_alt"
msgstr "Explore programs"

#, fuzzy
msgid "favourite_confirm"
msgstr "Are you sure you want to set this program as your favourite?"

#, fuzzy
msgid "favourite_program"
msgstr "Favourite program"

#, fuzzy
msgid "favourite_program_invalid"
msgstr "Your chosen favourite program is invalid."

#, fuzzy
msgid "favourite_success"
msgstr "Your program is set as favourite."

#, fuzzy
msgid "feedback_failure"
msgstr "Wrong!"

#, fuzzy
msgid "feedback_success"
msgstr "Good!"

msgid "female"
msgstr "Perempuan"

#, fuzzy
msgid "float"
msgstr "a number"

#, fuzzy
msgid "for_teachers"
msgstr "For teachers"

msgid "forgot_password"
msgstr "Lupa passowrd kamu?"

#, fuzzy
msgid "from_another_teacher"
msgstr "From another teacher"

#, fuzzy
msgid "from_magazine_website"
msgstr "From a magazine or website"

#, fuzzy
msgid "from_video"
msgstr "From a video"

#, fuzzy
msgid "fun_statistics_msg"
msgstr "Here are some fun statistics!"

msgid "gender"
msgstr "Jenis kelamin"

#, fuzzy
msgid "gender_invalid"
msgstr "Please select a valid gender, choose (Female, Male, Other)."

#, fuzzy
msgid "general"
msgstr "Jenis kelamin"

#, fuzzy
msgid "general_settings"
msgstr "General settings"

#, fuzzy
msgid "generate_passwords"
msgstr "Generate passwords"

#, fuzzy
msgid "get_certificate"
msgstr "Get your certificate!"

#, fuzzy
msgid "go_back_to_main"
msgstr "Go back to main page"

#, fuzzy
msgid "go_to_first_question"
msgstr "Go to question 1"

#, fuzzy
msgid "go_to_question"
msgstr "Go to question"

#, fuzzy
msgid "go_to_quiz_result"
msgstr "Go to quiz result"

msgid "goto_profile"
msgstr "Ke profil saya"

#, fuzzy
msgid "heard_about_hedy"
msgstr "How have you heard about Hedy?"

#, fuzzy
msgid "heard_about_invalid"
msgstr ""

#, fuzzy
msgid "hedy_achievements"
msgstr "My achievements"

#, fuzzy
msgid "hedy_choice_title"
msgstr "Hedy's Choice"

#, fuzzy
msgid "hedy_logo_alt"
msgstr "Hedy logo"

#, fuzzy
msgid "hedy_on_github"
msgstr "Hedy on Github"

#, fuzzy
msgid "hedy_tutorial_logo_alt"
msgstr "Start hedy tutorial"

#, fuzzy
msgid "hello_world"
msgstr "Hello world!"

#, fuzzy
msgid "hidden"
msgstr "Hint?"

#, fuzzy
msgid "hide_cheatsheet"
msgstr "Hide cheatsheet"

#, fuzzy
msgid "hide_keyword_switcher"
msgstr "Hide keyword switcher"

#, fuzzy
msgid "hide_parsons"
msgstr "Hide parsons"

#, fuzzy
msgid "hide_quiz"
msgstr "Hide quiz"

msgid "highest_level_reached"
msgstr "Level tertinggi yang berhasil dicapai"

#, fuzzy
msgid "highest_quiz_score"
msgstr "Highest quiz score"

#, fuzzy
msgid "highscore_explanation"
msgstr "On this page you can look through programs created by other Hedy users. You can filter on both a Hedy level and adventure. Click on \"View program\" to open a program and run it. Programs with a red header contain a mistake. You can still open the program, but running it will result in an error. You can of course try to fix it! If the creator has a public profile you can click their username to visit their profile. There you will find all their shared programs and much more!"

#, fuzzy
msgid "highscore_no_public_profile"
msgstr "You don't have a public profile and are therefore not listed on the highscores. Do you wish to create one?"

#, fuzzy
msgid "highscores"
msgstr "Score"

#, fuzzy
msgid "hint"
msgstr "Hint?"

#, fuzzy
msgid "image_invalid"
msgstr "Your chosen image is invalid."

#, fuzzy
msgid "input"
msgstr "input from ask"

#, fuzzy
msgid "integer"
msgstr "a number"

#, fuzzy
msgid "invalid_class_link"
msgstr "Invalid link for joining the class."

#, fuzzy
msgid "invalid_teacher_invitation_code"
msgstr "The teacher invitation code is invalid. To become a teacher, reach out to hello@hedy.org."

#, fuzzy
msgid "invalid_tutorial_step"
msgstr "Invalid tutorial step"

msgid "invalid_username_password"
msgstr "Username/password tidak valid."

#, fuzzy
msgid "invite_by_username"
msgstr "All usernames need to be unique."

#, fuzzy
msgid "invite_date"
msgstr "Invite date"

#, fuzzy
msgid "invite_message"
msgstr "You have received an invitation to join class"

#, fuzzy
msgid "invite_prompt"
msgstr "Enter a username"

msgid "join_class"
msgstr "Gabung kelas"

msgid "join_prompt"
msgstr "Kamu memerlukan akun untuk bergabung ke kelas. Apakah kamu ingin masuk dengan akun kamu sekarang?"

#, fuzzy
msgid "keyword_language_invalid"
msgstr "Please select a valid keyword language (select English or your own language)."

#, fuzzy
msgid "language_invalid"
msgstr "Please select a valid language."

msgid "languages"
msgstr "Bahasa pemrograman mana yang sudah pernah kamu kuasai sebelumnya?"

#, fuzzy
msgid "last_achievement"
msgstr "Last earned achievement"

#, fuzzy
msgid "last_edited"
msgstr "Last edited"

msgid "last_login"
msgstr "Waktu masuk terakhir"

#, fuzzy
msgid "last_update"
msgstr "Last update"

msgid "lastname"
msgstr "Nama Belakang"

#, fuzzy
msgid "leave_class"
msgstr "Leave class"

msgid "level"
msgstr "Level"

#, fuzzy
msgid "level_invalid"
msgstr "This Hedy level in invalid."

#, fuzzy
msgid "level_not_class"
msgstr "You're in a class where this level has not been made available yet"

msgid "level_title"
msgstr "Level"

#, fuzzy
msgid "link"
msgstr "Masuk"

#, fuzzy
msgid "list"
msgstr "a list"

msgid "login"
msgstr "Masuk"

msgid "login_long"
msgstr "Masuk dengan akun kamu"

msgid "logout"
msgstr "Keluar"

#, fuzzy
msgid "longest_program"
msgstr "Longest program"

msgid "mail_change_password_body"
msgstr ""
"Password Hedy kamu sudah berhasil diubah. Jika kamu melakukan ini, tidak ada masalah.\n"
"Jika kamu tidak melakukan ini, mohon segera kontak kami dengan cara membalas email ini."

msgid "mail_change_password_subject"
msgstr "Password Hedy kamu sudah berhasil diubah"

#, fuzzy
msgid "mail_error_change_processed"
msgstr "Something went wrong when sending a validation mail, the changes are still correctly processed."

msgid "mail_goodbye"
msgstr ""
"Terima kasih!\n"
"Tim Hedy"

msgid "mail_hello"
msgstr "Hai {username}!"

msgid "mail_recover_password_body"
msgstr ""
"Dengan mengklik tautan ini, kamu dapat men-set password Hedy baru.\n"
"Jika kamu tidak membutuhkan set ulang password, mohon abaikan email ini."

msgid "mail_recover_password_subject"
msgstr "Set ulang password Hedy kamu"

msgid "mail_reset_password_body"
msgstr ""
"Password Hedy kamu sudah di-set ke yang baru. Jika kamu melakukan ini, tidak masalah.\n"
"Jika kamu tidak mengganti password, segera kontak kami dengan membalas email ini."

msgid "mail_reset_password_subject"
msgstr "Password Hedy kamu sudah berhasil di-set ulang"

msgid "mail_welcome_teacher_body"
msgstr ""
"<strong>Welcome!</strong>\n"
"Congratulations on your brand new Hedy teachers account. Welcome to the world wide community of Hedy teachers!\n"
"<strong>What teachers accounts can do</strong>\n"
"With your teacher account, you have the option to create classes. Your students can than join your classes and you can see their progress. Classes are made and managed though the for <a href=\"https://hedycode.com/for-teachers\">teachers page</a>.\n"
"<strong>How to share ideas</strong>\n"
"If you are using Hedy in class, you probably have ideas for improvements! You can share those ideas with us on the <a href=\"https://github.com/Felienne/hedy/discussions/categories/ideas\">Ideas Discussion</a>.\n"
"<strong>How to ask for help</strong>\n"
"If anything is unclear, you can post in the <a href=\"https://github.com/Felienne/hedy/discussions/categories/q-a\">Q&A discussion</a>, or <a href=\"mailto: hello@hedy.org\">send us an email</a>.\n"
"Keep programming!"

#, fuzzy
msgid "mail_welcome_teacher_subject"
msgstr "Your Hedy teacher account is ready"

msgid "mail_welcome_verify_body"
msgstr ""
"Akun Hedy kamu sudah berhasil dibuat. Selamat datang!\n"
"Silakan klik tautan berikut untuk verifikasi email kamu."

msgid "mail_welcome_verify_subject"
msgstr "Selamat datang di Hedy"

msgid "mailing_title"
msgstr "Berlangganan ke buletin Hedy"

msgid "main_subtitle"
msgstr "Sebuah bahasa pemrograman bertahap"

msgid "main_title"
msgstr "Hedy"

msgid "male"
msgstr "Laki-laki"

#, fuzzy
msgid "mandatory_mode"
msgstr "Mandatory developer's mode"

msgid "my_account"
msgstr "Profil saya"

#, fuzzy
msgid "my_achievements"
msgstr "My achievements"

#, fuzzy
msgid "my_adventures"
msgstr "My adventures"

msgid "my_classes"
msgstr "Kelas-kelas saya"

#, fuzzy
msgid "my_messages"
msgstr "My messages"

msgid "name"
msgstr "Nama"

#, fuzzy
msgid "nav_explore"
msgstr "Explore"

#, fuzzy
msgid "nav_hedy"
msgstr "Hedy"

msgid "nav_learn_more"
msgstr "Pelajari lebih jauh"

#, fuzzy
msgid "nav_start"
msgstr "Home"

#, fuzzy
msgid "nested blocks"
msgstr "a block in a block"

msgid "new_password"
msgstr "Password baru"

msgid "newline"
msgstr "baris baru"

#, fuzzy
msgid "next_exercise"
msgstr "Next exercise"

#, fuzzy
msgid "next_step_tutorial"
msgstr "Next step >>>"

msgid "no"
msgstr "Tidak"

msgid "no_account"
msgstr "Belum punya akun?"

#, fuzzy
msgid "no_accounts"
msgstr "There are no accounts to create."

#, fuzzy
msgid "no_certificate"
msgstr "This user hasn't earned the Hedy Certificate of Completion"

<<<<<<< HEAD
=======
msgid "no_more_flat_if"
msgstr ""

>>>>>>> 6639afe0
msgid "no_programs"
msgstr "Kamu belum memiliki program"

#, fuzzy
msgid "no_public_profile"
msgstr "Public profile"

#, fuzzy
msgid "no_shared_programs"
msgstr "has no shared programs..."

#, fuzzy
msgid "no_such_adventure"
msgstr "This adventure doesn't exist!"

#, fuzzy
msgid "no_such_class"
msgstr "No such Hedy class"

#, fuzzy
msgid "no_such_highscore"
msgstr "No such Hedy level!"

#, fuzzy
msgid "no_such_level"
msgstr "No such Hedy level!"

#, fuzzy
msgid "no_such_program"
msgstr "No such Hedy program!"

msgid "not_enrolled"
msgstr "Sepertinya anda tidak ada di kelas ini!"

msgid "not_teacher"
msgstr "Sepertinya Anda bukan seorang guru!"

#, fuzzy
msgid "number"
msgstr "a number"

#, fuzzy
msgid "number_achievements"
msgstr "Number of achievements"

#, fuzzy
msgid "number_lines"
msgstr "Number of lines"

msgid "number_programs"
msgstr "Jumlah program"

msgid "ok"
msgstr "Ok"

msgid "open"
msgstr "Buka"

#, fuzzy
msgid "opening_date"
msgstr "Opening date"

#, fuzzy
msgid "opening_dates"
msgstr "Opening dates"

#, fuzzy
msgid "option"
msgstr "Option"

msgid "or"
msgstr "atau"

msgid "other"
msgstr "Lainnya"

msgid "other_block"
msgstr "Bahasa blok lainnya"

#, fuzzy
msgid "other_settings"
msgstr "Other settings"

#, fuzzy
msgid "other_source"
msgstr "Other"
<<<<<<< HEAD

msgid "other_text"
msgstr "Bahasa teks lainnya"

#, fuzzy
msgid "overwrite_warning"
msgstr "You already have a program with this name, saving this program will overwrite the old one. Are you sure?"

#, fuzzy
msgid "page"
msgstr "page"

#, fuzzy
msgid "page_not_found"
msgstr "We could not find that page!"

#, fuzzy
msgid "parsons_title"
msgstr "Hedy"

msgid "password"
msgstr "Password"

#, fuzzy
msgid "password_change_not_allowed"
msgstr "You're not allowed to change the password of this user."

#, fuzzy
msgid "password_change_prompt"
msgstr "Are you sure you want to change this password?"

#, fuzzy
msgid "password_change_success"
msgstr "Password of your student is successfully changed."

#, fuzzy
msgid "password_invalid"
msgstr "Your password is invalid."

msgid "password_repeat"
msgstr "Ulangi password"

msgid "password_resetted"
msgstr "Password kamu sudah berhasil di-set ulang. Silakan login."

#, fuzzy
msgid "password_six"
msgstr "Your password must contain at least six characters."

msgid "password_updated"
msgstr "Password berhasil diubah."

#, fuzzy
msgid "passwords_six"
msgstr "All passwords need to be six characters or longer."

#, fuzzy
msgid "pending_invites"
msgstr "Pending invites"

#, fuzzy
msgid "percentage"
msgstr "percentage"

#, fuzzy
msgid "percentage_achieved"
msgstr "Achieved by {percentage}% of the users"

msgid "period"
msgstr "titik"

#, fuzzy
msgid "personal_text"
msgstr "Personal text"

#, fuzzy
msgid "personal_text_invalid"
msgstr "Your personal text is invalid."

#, fuzzy
msgid "postfix_classname"
msgstr "Postfix classname"

#, fuzzy
msgid "preferred_keyword_language"
msgstr "Preferred keyword language"

#, fuzzy
msgid "preferred_language"
msgstr "Preferred language"

#, fuzzy
msgid "preview"
msgstr "Preview"

msgid "previous_campaigns"
msgstr "Lihat kampanye-kampanye sebelumnya"

#, fuzzy
msgid "privacy_terms"
msgstr "privacy terms"

#, fuzzy
msgid "profile_logo_alt"
msgstr "Profil berhasil diubah."

#, fuzzy
msgid "profile_picture"
msgstr "Profile picture"

msgid "profile_updated"
msgstr "Profil berhasil diubah."

#, fuzzy
msgid "profile_updated_reload"
msgstr "Profile updated, page will be re-loaded."

msgid "program_contains_error"
msgstr "Program ini berisi error, anda yakin ingin membagikannya?"

msgid "program_header"
msgstr "Program-program saya"

msgid "programming_experience"
msgstr "Apakah kamu punya pengalaman menulis program?"

#, fuzzy
msgid "programming_invalid"
msgstr "Please select a valid programming language."

msgid "programs"
msgstr "Program terakhir yang dibagikan"
=======

msgid "other_text"
msgstr "Bahasa teks lainnya"

#, fuzzy
msgid "overwrite_warning"
msgstr "You already have a program with this name, saving this program will overwrite the old one. Are you sure?"

#, fuzzy
msgid "page"
msgstr "page"

#, fuzzy
msgid "page_not_found"
msgstr "We could not find that page!"

#, fuzzy
msgid "parsons_title"
msgstr "Hedy"

msgid "password"
msgstr "Password"

#, fuzzy
msgid "password_change_not_allowed"
msgstr "You're not allowed to change the password of this user."

#, fuzzy
msgid "password_change_prompt"
msgstr "Are you sure you want to change this password?"

#, fuzzy
msgid "password_change_success"
msgstr "Password of your student is successfully changed."

#, fuzzy
msgid "password_invalid"
msgstr "Your password is invalid."

msgid "password_repeat"
msgstr "Ulangi password"

msgid "password_resetted"
msgstr "Password kamu sudah berhasil di-set ulang. Silakan login."

#, fuzzy
msgid "password_six"
msgstr "Your password must contain at least six characters."

msgid "password_updated"
msgstr "Password berhasil diubah."

#, fuzzy
msgid "passwords_six"
msgstr "All passwords need to be six characters or longer."

#, fuzzy
msgid "pending_invites"
msgstr "Pending invites"

#, fuzzy
msgid "percentage"
msgstr "percentage"

#, fuzzy
msgid "percentage_achieved"
msgstr "Achieved by {percentage}% of the users"

msgid "period"
msgstr "titik"

#, fuzzy
msgid "personal_text"
msgstr "Personal text"

#, fuzzy
msgid "personal_text_invalid"
msgstr "Your personal text is invalid."

#, fuzzy
msgid "postfix_classname"
msgstr "Postfix classname"

#, fuzzy
msgid "preferred_keyword_language"
msgstr "Preferred keyword language"

#, fuzzy
msgid "preferred_language"
msgstr "Preferred language"

#, fuzzy
msgid "preview"
msgstr "Preview"

msgid "previous_campaigns"
msgstr "Lihat kampanye-kampanye sebelumnya"

#, fuzzy
msgid "privacy_terms"
msgstr "privacy terms"

#, fuzzy
msgid "profile_logo_alt"
msgstr "Profil berhasil diubah."
>>>>>>> 6639afe0

#, fuzzy
msgid "programs_created"
msgstr "Program-program saya"

msgid "profile_updated"
msgstr "Profil berhasil diubah."

#, fuzzy
<<<<<<< HEAD
msgid "programs_saved"
msgstr "Program terakhir yang dibagikan"

#, fuzzy
msgid "programs_submitted"
msgstr "programs submitted"

msgid "prompt_join_class"
msgstr "Apakah kamu ingin bergabung dengan kelas ini?"

#, fuzzy
msgid "public_invalid"
msgstr "This agreement selection is invalid"

#, fuzzy
msgid "public_profile"
msgstr "Public profile"
=======
msgid "profile_updated_reload"
msgstr "Profile updated, page will be re-loaded."

msgid "program_contains_error"
msgstr "Program ini berisi error, anda yakin ingin membagikannya?"

msgid "program_header"
msgstr "Program-program saya"

msgid "programming_experience"
msgstr "Apakah kamu punya pengalaman menulis program?"

#, fuzzy
msgid "programming_invalid"
msgstr "Please select a valid programming language."

msgid "programs"
msgstr "Program terakhir yang dibagikan"

#, fuzzy
msgid "programs_created"
msgstr "Program-program saya"
>>>>>>> 6639afe0

#, fuzzy
msgid "programs_saved"
msgstr "Program terakhir yang dibagikan"

#, fuzzy
<<<<<<< HEAD
msgid "public_profile_updated"
msgstr "Public profile updated."

#, fuzzy
msgid "pygame_waiting_for_input"
msgstr "Waiting for a button press..."

#, fuzzy
msgid "question"
msgstr "Question"

msgid "question mark"
msgstr "tanda tanya"

#, fuzzy
msgid "question_doesnt_exist"
msgstr "This question does not exist"

#, fuzzy
msgid "question_invalid"
msgstr "Your token is invalid."

#, fuzzy
msgid "quiz_logo_alt"
msgstr "Quiz logo"

#, fuzzy
msgid "quiz_score"
msgstr ""

#, fuzzy
msgid "quiz_tab"
msgstr "Quiz"

#, fuzzy
msgid "quiz_threshold_not_reached"
msgstr "Quiz threshold not reached to unlock this level"

msgid "read_code_label"
msgstr "Bacakan dengan nyaring"

msgid "recent"
msgstr "Program-program terbaru saya"

msgid "recover_password"
msgstr "Minta set ulang password"

msgid "regress_button"
msgstr "Kembali ke level {level}"

#, fuzzy
msgid "remove"
msgstr "Remove"

#, fuzzy
msgid "remove_customization"
msgstr "Remove customization"

#, fuzzy
msgid "remove_customizations_prompt"
msgstr "Are you sure you want to remove this class their customizations?"

msgid "remove_student_prompt"
msgstr "Apa kamu yakin mau mengeluarkan murid tersebut dari kelas?"

#, fuzzy
msgid "repair_program_logo_alt"
msgstr "Repair program icon"

msgid "repeat_match_password"
msgstr "Password yang dimasukkan ulang tidak sesuai."

msgid "repeat_new_password"
msgstr "Ulangi password baru"

#, fuzzy
msgid "report_failure"
msgstr "This program does not exist or is not public"

#, fuzzy
msgid "report_program"
msgstr "Are you sure you want to report this program?"

#, fuzzy
msgid "report_success"
msgstr "This program has been reported"

#, fuzzy
msgid "request_teacher"
msgstr "Would you like to apply for a teacher's account?"

#, fuzzy
msgid "request_teacher_account"
msgstr "Request teacher account"

#, fuzzy
msgid "required_field"
msgstr "Fields marked with an * are required"

#, fuzzy
msgid "reset_adventure_prompt"
msgstr "Are you sure you want to reset all selected adventures?"

#, fuzzy
msgid "reset_adventures"
msgstr "Reset selected adventures"

msgid "reset_password"
msgstr "Set ulang password"

#, fuzzy
msgid "reset_view"
msgstr "Reset"

#, fuzzy
msgid "retrieve_adventure_error"
msgstr "You're not allowed to view this adventure!"

#, fuzzy
msgid "retrieve_class_error"
msgstr "Only teachers can retrieve classes"

msgid "run_code_button"
msgstr "Jalankan kode"

#, fuzzy
msgid "save"
msgstr "Save"

msgid "save_code_button"
msgstr "Simpan kode"

#, fuzzy
msgid "save_parse_warning"
msgstr "This program contains an error, are you sure you want to save it?"

msgid "save_prompt"
msgstr "Kamu harus memiliki akun untuk menyimpan program. Apakah kamu mau masuk dengan akunmu sekarang?"

msgid "save_success_detail"
msgstr "Program tersimpan dengan sukses"

#, fuzzy
msgid "score"
msgstr "Score"

#, fuzzy
msgid "search"
msgstr "Search..."

#, fuzzy
msgid "search_button"
msgstr "Simpan dan bagikan kode"

#, fuzzy
msgid "see_certificate"
msgstr "See {username} certificate!"

msgid "select"
msgstr "Pilih"

#, fuzzy
msgid "select_a_level"
msgstr ""

#, fuzzy
msgid "select_adventures"
msgstr "Select adventures"

#, fuzzy
msgid "select_levels"
msgstr ""

#, fuzzy
msgid "self_removal_prompt"
msgstr "Are you sure you want to leave this class?"

msgid "send_password_recovery"
msgstr "Kirimkan saya tautan untuk pemulihan password"
=======
msgid "programs_submitted"
msgstr "programs submitted"

msgid "prompt_join_class"
msgstr "Apakah kamu ingin bergabung dengan kelas ini?"

#, fuzzy
msgid "public_invalid"
msgstr "This agreement selection is invalid"

#, fuzzy
msgid "public_profile"
msgstr "Public profile"

#, fuzzy
msgid "public_profile_info"
msgstr "By selecting this box I make my profile visible for everyone. Be careful not to share personal information like your name or home address, because everyone will be able to see it!"

#, fuzzy
msgid "public_profile_updated"
msgstr "Public profile updated."

#, fuzzy
msgid "pygame_waiting_for_input"
msgstr "Waiting for a button press..."

#, fuzzy
msgid "question"
msgstr "Question"

msgid "question mark"
msgstr "tanda tanya"

#, fuzzy
msgid "question_doesnt_exist"
msgstr "This question does not exist"

#, fuzzy
msgid "question_invalid"
msgstr "Your token is invalid."

#, fuzzy
msgid "quiz_logo_alt"
msgstr "Quiz logo"

#, fuzzy
msgid "quiz_score"
msgstr ""

#, fuzzy
msgid "quiz_tab"
msgstr "Quiz"

#, fuzzy
msgid "quiz_threshold_not_reached"
msgstr "Quiz threshold not reached to unlock this level"

msgid "read_code_label"
msgstr "Bacakan dengan nyaring"

msgid "recent"
msgstr "Program-program terbaru saya"

msgid "recover_password"
msgstr "Minta set ulang password"

msgid "regress_button"
msgstr "Kembali ke level {level}"

#, fuzzy
msgid "remove"
msgstr "Remove"

#, fuzzy
msgid "remove_customization"
msgstr "Remove customization"

#, fuzzy
msgid "remove_customizations_prompt"
msgstr "Are you sure you want to remove this class their customizations?"

msgid "remove_student_prompt"
msgstr "Apa kamu yakin mau mengeluarkan murid tersebut dari kelas?"

#, fuzzy
msgid "repair_program_logo_alt"
msgstr "Repair program icon"

msgid "repeat_match_password"
msgstr "Password yang dimasukkan ulang tidak sesuai."

msgid "repeat_new_password"
msgstr "Ulangi password baru"

#, fuzzy
msgid "report_failure"
msgstr "This program does not exist or is not public"

#, fuzzy
msgid "report_program"
msgstr "Are you sure you want to report this program?"

#, fuzzy
msgid "report_success"
msgstr "This program has been reported"

#, fuzzy
msgid "request_teacher"
msgstr "Would you like to apply for a teacher's account?"

#, fuzzy
msgid "request_teacher_account"
msgstr "Request teacher account"

#, fuzzy
msgid "required_field"
msgstr "Fields marked with an * are required"

#, fuzzy
msgid "reset_adventure_prompt"
msgstr "Are you sure you want to reset all selected adventures?"

#, fuzzy
msgid "reset_adventures"
msgstr "Reset selected adventures"

msgid "reset_password"
msgstr "Set ulang password"

#, fuzzy
msgid "reset_view"
msgstr "Reset"

#, fuzzy
msgid "retrieve_adventure_error"
msgstr "You're not allowed to view this adventure!"

#, fuzzy
msgid "retrieve_class_error"
msgstr "Only teachers can retrieve classes"

msgid "run_code_button"
msgstr "Jalankan kode"

#, fuzzy
msgid "save"
msgstr "Save"

msgid "save_code_button"
msgstr "Simpan kode"

#, fuzzy
msgid "save_parse_warning"
msgstr "This program contains an error, are you sure you want to save it?"

msgid "save_prompt"
msgstr "Kamu harus memiliki akun untuk menyimpan program. Apakah kamu mau masuk dengan akunmu sekarang?"

msgid "save_success_detail"
msgstr "Program tersimpan dengan sukses"
>>>>>>> 6639afe0

#, fuzzy
msgid "sent_by"
msgstr "This invitation is sent by"

msgid "sent_password_recovery"
msgstr "Kamu harusnya akan segera menerima email dengan instruksi terkait bagaimana memulihkan password kamu."

#, fuzzy
<<<<<<< HEAD
msgid "settings"
msgstr "My personal settings"

msgid "share"
msgstr "Bagikan"

msgid "share_code_button"
msgstr "Simpan dan bagikan kode"

msgid "share_confirm"
msgstr "Apakah kamu yakin ingin membuat program kamu publik?"

msgid "share_success_detail"
msgstr "Program dibagikan dengan sukses"

#, fuzzy
msgid "signup_student_or_teacher"
msgstr "Are you a student or a teacher?"

msgid "single quotes"
msgstr "kutip satu"

msgid "slash"
msgstr "garis miring"

#, fuzzy
msgid "social_media"
msgstr "Social media"

#, fuzzy
msgid "something_went_wrong_keyword_parsing"
msgstr ""

msgid "space"
msgstr "spasi"

msgid "star"
msgstr "bintang"

#, fuzzy
msgid "start_hedy_tutorial"
msgstr "Start hedy tutorial"

#, fuzzy
msgid "start_programming"
msgstr "Directly start programming"

#, fuzzy
msgid "start_programming_logo_alt"
msgstr "Directly start programming"

#, fuzzy
msgid "start_quiz"
msgstr "Start quiz"

#, fuzzy
msgid "start_teacher_tutorial"
msgstr "Start teacher tutorial"

msgid "step_title"
msgstr "Tugas"

#, fuzzy
msgid "stop_code_button"
msgstr "Simpan kode"

#, fuzzy
msgid "string"
msgstr "text"

#, fuzzy
msgid "student_already_in_class"
msgstr "This student is already in your class."

#, fuzzy
msgid "student_already_invite"
msgstr "This student already has a pending invitation."

#, fuzzy
msgid "student_not_existing"
msgstr "This username doesn't exist."

#, fuzzy
msgid "student_signup_header"
msgstr "Student"

msgid "students"
msgstr "murid-murid"

#, fuzzy
msgid "submission_time"
msgstr "Handed in at"

#, fuzzy
msgid "submit_answer"
msgstr "Answer question"

#, fuzzy
msgid "submit_program"
msgstr "Submit"

#, fuzzy
msgid "submit_warning"
msgstr "Are you sure you want to submit this program?"

#, fuzzy
msgid "submitted"
msgstr ""

#, fuzzy
msgid "submitted_header"
msgstr "This is a submitted program and can't be altered."

#, fuzzy
msgid "subscribe"
msgstr "Berlangganan"

msgid "subscribe_newsletter"
msgstr "Berlangganan ke buletin"

msgid "surname"
msgstr "Nama Depan"

#, fuzzy
msgid "teacher"
msgstr "Looks like you are not a teacher!"

#, fuzzy
msgid "teacher_account_request"
msgstr "You have a pending teacher account request"

#, fuzzy
msgid "teacher_account_success"
msgstr "You successfully requested a teacher account."

#, fuzzy
msgid "teacher_invalid"
msgstr "Your teacher value is invalid."

#, fuzzy
msgid "teacher_invitation_require_login"
msgstr "To set up your profile as a teacher we will need you to log in. If you don't have an account, please create one."

#, fuzzy
msgid "teacher_manual"
msgstr "Teacher manual"

#, fuzzy
msgid "teacher_signup_header"
msgstr "Teacher"

#, fuzzy
msgid "teacher_tutorial_logo_alt"
msgstr "You have received an invitation to join class"

#, fuzzy
msgid "teacher_welcome"
msgstr "Welcome to Hedy! Your are now the proud owner of a teachers account which allows you to create classes and invite students."

#, fuzzy
=======
msgid "search"
msgstr "Search..."

#, fuzzy
msgid "search_button"
msgstr "Simpan dan bagikan kode"

#, fuzzy
msgid "see_certificate"
msgstr "See {username} certificate!"

msgid "select"
msgstr "Pilih"

#, fuzzy
msgid "select_a_level"
msgstr ""

#, fuzzy
msgid "select_adventures"
msgstr "Select adventures"

#, fuzzy
msgid "select_levels"
msgstr ""

#, fuzzy
msgid "self_removal_prompt"
msgstr "Are you sure you want to leave this class?"

msgid "send_password_recovery"
msgstr "Kirimkan saya tautan untuk pemulihan password"

#, fuzzy
msgid "sent_by"
msgstr "This invitation is sent by"

msgid "sent_password_recovery"
msgstr "Kamu harusnya akan segera menerima email dengan instruksi terkait bagaimana memulihkan password kamu."

#, fuzzy
msgid "settings"
msgstr "My personal settings"

msgid "share"
msgstr "Bagikan"

msgid "share_code_button"
msgstr "Simpan dan bagikan kode"

msgid "share_confirm"
msgstr "Apakah kamu yakin ingin membuat program kamu publik?"

msgid "share_success_detail"
msgstr "Program dibagikan dengan sukses"

#, fuzzy
msgid "signup_student_or_teacher"
msgstr "Are you a student or a teacher?"

msgid "single quotes"
msgstr "kutip satu"

msgid "slash"
msgstr "garis miring"

#, fuzzy
msgid "social_media"
msgstr "Social media"

#, fuzzy
msgid "something_went_wrong_keyword_parsing"
msgstr ""

msgid "space"
msgstr "spasi"

msgid "star"
msgstr "bintang"

#, fuzzy
msgid "start_hedy_tutorial"
msgstr "Start hedy tutorial"

#, fuzzy
msgid "start_programming"
msgstr "Directly start programming"

#, fuzzy
msgid "start_programming_logo_alt"
msgstr "Directly start programming"

#, fuzzy
msgid "start_quiz"
msgstr "Start quiz"

#, fuzzy
msgid "start_teacher_tutorial"
msgstr "Start teacher tutorial"

msgid "step_title"
msgstr "Tugas"

#, fuzzy
msgid "stop_code_button"
msgstr "Simpan kode"

#, fuzzy
msgid "string"
msgstr "text"

#, fuzzy
msgid "student_already_in_class"
msgstr "This student is already in your class."

#, fuzzy
msgid "student_already_invite"
msgstr "This student already has a pending invitation."

#, fuzzy
msgid "student_not_existing"
msgstr "This username doesn't exist."

#, fuzzy
msgid "student_signup_header"
msgstr "Student"

msgid "students"
msgstr "murid-murid"

#, fuzzy
msgid "submission_time"
msgstr "Handed in at"

#, fuzzy
msgid "submit_answer"
msgstr "Answer question"

#, fuzzy
msgid "submit_program"
msgstr "Submit"

#, fuzzy
msgid "submit_warning"
msgstr "Are you sure you want to submit this program?"

#, fuzzy
msgid "submitted"
msgstr ""

#, fuzzy
msgid "submitted_header"
msgstr "This is a submitted program and can't be altered."

#, fuzzy
msgid "subscribe"
msgstr "Berlangganan"

msgid "subscribe_newsletter"
msgstr "Berlangganan ke buletin"

msgid "surname"
msgstr "Nama Depan"

#, fuzzy
msgid "teacher"
msgstr "Looks like you are not a teacher!"

#, fuzzy
msgid "teacher_account_request"
msgstr "You have a pending teacher account request"

#, fuzzy
msgid "teacher_account_success"
msgstr "You successfully requested a teacher account."

#, fuzzy
msgid "teacher_invalid"
msgstr "Your teacher value is invalid."

#, fuzzy
msgid "teacher_invitation_require_login"
msgstr "To set up your profile as a teacher we will need you to log in. If you don't have an account, please create one."

#, fuzzy
msgid "teacher_manual"
msgstr "Teacher manual"

#, fuzzy
msgid "teacher_signup_header"
msgstr "Teacher"

#, fuzzy
msgid "teacher_tutorial_logo_alt"
msgstr "You have received an invitation to join class"

#, fuzzy
msgid "teacher_welcome"
msgstr "Welcome to Hedy! Your are now the proud owner of a teachers account which allows you to create classes and invite students."

#, fuzzy
>>>>>>> 6639afe0
msgid "template_code"
msgstr ""
"This is the explanation of my adventure!\n"
"\n"
"This way I can show a command: <code>print</code>\n"
"\n"
"But sometimes I might want to show a piece of code, like this:\n"
"<pre>\n"
"ask What's your name?\n"
"echo so your name is \n"
"</pre>"

#, fuzzy
msgid "title"
msgstr "Title"

msgid "title_achievements"
msgstr "Hedy - Prestasi saya"

#, fuzzy
msgid "title_admin"
msgstr "Hedy - Administrator page"

#, fuzzy
msgid "title_class logs"
msgstr "Hedy - Join class"

#, fuzzy
msgid "title_class statistics"
msgstr "My statistics"

#, fuzzy
msgid "title_class-overview"
msgstr "Hedy - Class overview"

#, fuzzy
msgid "title_customize-adventure"
msgstr "Hedy - Customize adventure"

#, fuzzy
msgid "title_customize-class"
msgstr "Hedy - Customize class"

#, fuzzy
msgid "title_explore"
msgstr "Hedy - Explore"

#, fuzzy
msgid "title_for-teacher"
msgstr "Hedy - For teachers"

#, fuzzy
msgid "title_join-class"
msgstr "Hedy - Join class"

#, fuzzy
msgid "title_landing-page"
msgstr "Welcome to Hedy!"

#, fuzzy
msgid "title_learn-more"
msgstr "Hedy - Learn more"

#, fuzzy
msgid "title_login"
msgstr "Hedy - Login"

#, fuzzy
msgid "title_my-profile"
msgstr "Hedy - My account"

#, fuzzy
msgid "title_privacy"
msgstr "Hedy - Privacy terms"

msgid "title_programs"
msgstr "Hedy - Program saya"

#, fuzzy
msgid "title_recover"
msgstr "Hedy - Recover account"

#, fuzzy
msgid "title_reset"
msgstr "Hedy - Reset password"

#, fuzzy
msgid "title_signup"
msgstr "Hedy - Create an account"

#, fuzzy
msgid "title_start"
msgstr "Hedy - A gradual programming language"

#, fuzzy
msgid "title_view-adventure"
msgstr "Hedy - View adventure"

#, fuzzy
msgid "token_invalid"
msgstr "Your token is invalid."

#, fuzzy
msgid "too_many_attempts"
msgstr "Too many attempts"

#, fuzzy
msgid "translate_error"
msgstr "Something went wrong while translating the code. Try running the code to see if it has an error. Code with errors can not be translated."

#, fuzzy
msgid "translating_hedy"
msgstr "Translating Hedy"

msgid "try_it"
msgstr "Coba"

#, fuzzy
msgid "tutorial"
msgstr "Tutorial"

#, fuzzy
msgid "tutorial_code_snippet"
msgstr "Hide cheatsheet"

#, fuzzy
msgid "tutorial_message_not_found"
msgstr "You have received an invitation to join class"

#, fuzzy
msgid "tutorial_title_not_found"
msgstr "We could not find that page!"

#, fuzzy
msgid "unauthorized"
msgstr "You don't have access rights for this page"

#, fuzzy
msgid "unique_usernames"
msgstr "All usernames need to be unique."

#, fuzzy
msgid "unlock_thresholds"
msgstr "Unlock level thresholds"

#, fuzzy
msgid "unsaved_class_changes"
msgstr "There are unsaved changes, are you sure you want to leave this page?"

msgid "unshare"
msgstr "Berhenti berbagi"

msgid "unshare_confirm"
msgstr "Apakah kamu yakin ingin membuat program kamu privat?"

msgid "unshare_success_detail"
msgstr "Program berhasil untuk berhenti dibagikan"

#, fuzzy
msgid "update_adventure_prompt"
msgstr "Are you sure you want to update this adventure?"

msgid "update_profile"
msgstr "Ubah profil"

#, fuzzy
msgid "update_public"
msgstr "Update public profile"

#, fuzzy
msgid "user"
msgstr "user"

#, fuzzy
msgid "user_inexistent"
msgstr "This user doesn't exist"

#, fuzzy
msgid "user_not_private"
msgstr "This user doesn't exist or doesn't have a public profile"

#, fuzzy
msgid "username"
msgstr "Username"

#, fuzzy
msgid "username_empty"
msgstr "You didn't enter an username!"

#, fuzzy
msgid "username_invalid"
msgstr "Your username is invalid."

msgid "username_special"
msgstr "Username tidak boleh berisi ':' atau '@'."

msgid "username_three"
msgstr "Username harus berisi paling tidak tiga karakter"

#, fuzzy
msgid "usernames_exist"
msgstr "One or more usernames is already in use."

#, fuzzy
msgid "value"
msgstr "Value"

#, fuzzy
msgid "variables"
msgstr "Variables"

#, fuzzy
msgid "view_program"
msgstr "View program"

#, fuzzy
msgid "visit_own_public_profile"
msgstr "Public profile"

#, fuzzy
msgid "welcome"
msgstr "Welcome to Hedy! Your are now the proud owner of a teachers account which allows you to create classes and invite students."

#, fuzzy
msgid "welcome_back"
msgstr "Welcome to Hedy! Your are now the proud owner of a teachers account which allows you to create classes and invite students."

#, fuzzy
msgid "what_should_my_code_do"
msgstr "What should my code do?"

#, fuzzy
msgid "whole_world"
msgstr "The world"

msgid "write_first_program"
msgstr "Tulis program pertamamu!"

msgid "year_invalid"
msgstr "Silakan masukkan tahun diantara 1900 dan {current_year}"

msgid "yes"
msgstr "Ya"

#, fuzzy
msgid "your_account"
msgstr "Belum punya akun?"

#, fuzzy
msgid "your_class"
msgstr "Kelas-kelas saya"

#, fuzzy
msgid "your_last_program"
msgstr "Favourite program"

#, fuzzy
msgid "your_personal_text"
msgstr "Your personal text..."

#~ msgid "create_account_explanation"
#~ msgstr "Memungkinkan akun kamu untuk menyimpan program kamu."

#~ msgid "only_teacher_create_class"
#~ msgstr "Only teachers are allowed to create classes!"

#~ msgid "language"
#~ msgstr "Bahasa pemrograman mana yang sudah pernah kamu kuasai sebelumnya?"

#~ msgid "keyword_support"
#~ msgstr "Translated keywords"

#~ msgid "non_keyword_support"
#~ msgstr "Translated content"

#~ msgid "try_button"
#~ msgstr "Coba"

#~ msgid "select_own_adventures"
#~ msgstr "Select own adventures"

#~ msgid "edit"
#~ msgstr "Edit"

#~ msgid "view"
#~ msgstr "View"

#~ msgid "class"
#~ msgstr "Class"
<|MERGE_RESOLUTION|>--- conflicted
+++ resolved
@@ -3,11 +3,7 @@
 msgstr ""
 "Project-Id-Version: PACKAGE VERSION\n"
 "Report-Msgid-Bugs-To: \n"
-<<<<<<< HEAD
-"POT-Creation-Date: 2023-03-03 19:42+0100\n"
-=======
 "POT-Creation-Date: 2023-03-03 19:20+0100\n"
->>>>>>> 6639afe0
 "PO-Revision-Date: 2023-02-16 15:59+0000\n"
 "Last-Translator: Anonymous <noreply@weblate.org>\n"
 "Language: id\n"
@@ -1103,12 +1099,9 @@
 msgid "no_certificate"
 msgstr "This user hasn't earned the Hedy Certificate of Completion"
 
-<<<<<<< HEAD
-=======
 msgid "no_more_flat_if"
 msgstr ""
 
->>>>>>> 6639afe0
 msgid "no_programs"
 msgstr "Kamu belum memiliki program"
 
@@ -1195,7 +1188,6 @@
 #, fuzzy
 msgid "other_source"
 msgstr "Other"
-<<<<<<< HEAD
 
 msgid "other_text"
 msgstr "Bahasa teks lainnya"
@@ -1328,123 +1320,12 @@
 
 msgid "programs"
 msgstr "Program terakhir yang dibagikan"
-=======
-
-msgid "other_text"
-msgstr "Bahasa teks lainnya"
-
-#, fuzzy
-msgid "overwrite_warning"
-msgstr "You already have a program with this name, saving this program will overwrite the old one. Are you sure?"
-
-#, fuzzy
-msgid "page"
-msgstr "page"
-
-#, fuzzy
-msgid "page_not_found"
-msgstr "We could not find that page!"
-
-#, fuzzy
-msgid "parsons_title"
-msgstr "Hedy"
-
-msgid "password"
-msgstr "Password"
-
-#, fuzzy
-msgid "password_change_not_allowed"
-msgstr "You're not allowed to change the password of this user."
-
-#, fuzzy
-msgid "password_change_prompt"
-msgstr "Are you sure you want to change this password?"
-
-#, fuzzy
-msgid "password_change_success"
-msgstr "Password of your student is successfully changed."
-
-#, fuzzy
-msgid "password_invalid"
-msgstr "Your password is invalid."
-
-msgid "password_repeat"
-msgstr "Ulangi password"
-
-msgid "password_resetted"
-msgstr "Password kamu sudah berhasil di-set ulang. Silakan login."
-
-#, fuzzy
-msgid "password_six"
-msgstr "Your password must contain at least six characters."
-
-msgid "password_updated"
-msgstr "Password berhasil diubah."
-
-#, fuzzy
-msgid "passwords_six"
-msgstr "All passwords need to be six characters or longer."
-
-#, fuzzy
-msgid "pending_invites"
-msgstr "Pending invites"
-
-#, fuzzy
-msgid "percentage"
-msgstr "percentage"
-
-#, fuzzy
-msgid "percentage_achieved"
-msgstr "Achieved by {percentage}% of the users"
-
-msgid "period"
-msgstr "titik"
-
-#, fuzzy
-msgid "personal_text"
-msgstr "Personal text"
-
-#, fuzzy
-msgid "personal_text_invalid"
-msgstr "Your personal text is invalid."
-
-#, fuzzy
-msgid "postfix_classname"
-msgstr "Postfix classname"
-
-#, fuzzy
-msgid "preferred_keyword_language"
-msgstr "Preferred keyword language"
-
-#, fuzzy
-msgid "preferred_language"
-msgstr "Preferred language"
-
-#, fuzzy
-msgid "preview"
-msgstr "Preview"
-
-msgid "previous_campaigns"
-msgstr "Lihat kampanye-kampanye sebelumnya"
-
-#, fuzzy
-msgid "privacy_terms"
-msgstr "privacy terms"
-
-#, fuzzy
-msgid "profile_logo_alt"
-msgstr "Profil berhasil diubah."
->>>>>>> 6639afe0
 
 #, fuzzy
 msgid "programs_created"
 msgstr "Program-program saya"
 
-msgid "profile_updated"
-msgstr "Profil berhasil diubah."
-
-#, fuzzy
-<<<<<<< HEAD
+#, fuzzy
 msgid "programs_saved"
 msgstr "Program terakhir yang dibagikan"
 
@@ -1462,37 +1343,12 @@
 #, fuzzy
 msgid "public_profile"
 msgstr "Public profile"
-=======
-msgid "profile_updated_reload"
-msgstr "Profile updated, page will be re-loaded."
-
-msgid "program_contains_error"
-msgstr "Program ini berisi error, anda yakin ingin membagikannya?"
-
-msgid "program_header"
-msgstr "Program-program saya"
-
-msgid "programming_experience"
-msgstr "Apakah kamu punya pengalaman menulis program?"
-
-#, fuzzy
-msgid "programming_invalid"
-msgstr "Please select a valid programming language."
-
-msgid "programs"
-msgstr "Program terakhir yang dibagikan"
-
-#, fuzzy
-msgid "programs_created"
-msgstr "Program-program saya"
->>>>>>> 6639afe0
-
-#, fuzzy
-msgid "programs_saved"
-msgstr "Program terakhir yang dibagikan"
-
-#, fuzzy
-<<<<<<< HEAD
+
+#, fuzzy
+msgid "public_profile_info"
+msgstr "By selecting this box I make my profile visible for everyone. Be careful not to share personal information like your name or home address, because everyone will be able to see it!"
+
+#, fuzzy
 msgid "public_profile_updated"
 msgstr "Public profile updated."
 
@@ -1672,168 +1528,6 @@
 
 msgid "send_password_recovery"
 msgstr "Kirimkan saya tautan untuk pemulihan password"
-=======
-msgid "programs_submitted"
-msgstr "programs submitted"
-
-msgid "prompt_join_class"
-msgstr "Apakah kamu ingin bergabung dengan kelas ini?"
-
-#, fuzzy
-msgid "public_invalid"
-msgstr "This agreement selection is invalid"
-
-#, fuzzy
-msgid "public_profile"
-msgstr "Public profile"
-
-#, fuzzy
-msgid "public_profile_info"
-msgstr "By selecting this box I make my profile visible for everyone. Be careful not to share personal information like your name or home address, because everyone will be able to see it!"
-
-#, fuzzy
-msgid "public_profile_updated"
-msgstr "Public profile updated."
-
-#, fuzzy
-msgid "pygame_waiting_for_input"
-msgstr "Waiting for a button press..."
-
-#, fuzzy
-msgid "question"
-msgstr "Question"
-
-msgid "question mark"
-msgstr "tanda tanya"
-
-#, fuzzy
-msgid "question_doesnt_exist"
-msgstr "This question does not exist"
-
-#, fuzzy
-msgid "question_invalid"
-msgstr "Your token is invalid."
-
-#, fuzzy
-msgid "quiz_logo_alt"
-msgstr "Quiz logo"
-
-#, fuzzy
-msgid "quiz_score"
-msgstr ""
-
-#, fuzzy
-msgid "quiz_tab"
-msgstr "Quiz"
-
-#, fuzzy
-msgid "quiz_threshold_not_reached"
-msgstr "Quiz threshold not reached to unlock this level"
-
-msgid "read_code_label"
-msgstr "Bacakan dengan nyaring"
-
-msgid "recent"
-msgstr "Program-program terbaru saya"
-
-msgid "recover_password"
-msgstr "Minta set ulang password"
-
-msgid "regress_button"
-msgstr "Kembali ke level {level}"
-
-#, fuzzy
-msgid "remove"
-msgstr "Remove"
-
-#, fuzzy
-msgid "remove_customization"
-msgstr "Remove customization"
-
-#, fuzzy
-msgid "remove_customizations_prompt"
-msgstr "Are you sure you want to remove this class their customizations?"
-
-msgid "remove_student_prompt"
-msgstr "Apa kamu yakin mau mengeluarkan murid tersebut dari kelas?"
-
-#, fuzzy
-msgid "repair_program_logo_alt"
-msgstr "Repair program icon"
-
-msgid "repeat_match_password"
-msgstr "Password yang dimasukkan ulang tidak sesuai."
-
-msgid "repeat_new_password"
-msgstr "Ulangi password baru"
-
-#, fuzzy
-msgid "report_failure"
-msgstr "This program does not exist or is not public"
-
-#, fuzzy
-msgid "report_program"
-msgstr "Are you sure you want to report this program?"
-
-#, fuzzy
-msgid "report_success"
-msgstr "This program has been reported"
-
-#, fuzzy
-msgid "request_teacher"
-msgstr "Would you like to apply for a teacher's account?"
-
-#, fuzzy
-msgid "request_teacher_account"
-msgstr "Request teacher account"
-
-#, fuzzy
-msgid "required_field"
-msgstr "Fields marked with an * are required"
-
-#, fuzzy
-msgid "reset_adventure_prompt"
-msgstr "Are you sure you want to reset all selected adventures?"
-
-#, fuzzy
-msgid "reset_adventures"
-msgstr "Reset selected adventures"
-
-msgid "reset_password"
-msgstr "Set ulang password"
-
-#, fuzzy
-msgid "reset_view"
-msgstr "Reset"
-
-#, fuzzy
-msgid "retrieve_adventure_error"
-msgstr "You're not allowed to view this adventure!"
-
-#, fuzzy
-msgid "retrieve_class_error"
-msgstr "Only teachers can retrieve classes"
-
-msgid "run_code_button"
-msgstr "Jalankan kode"
-
-#, fuzzy
-msgid "save"
-msgstr "Save"
-
-msgid "save_code_button"
-msgstr "Simpan kode"
-
-#, fuzzy
-msgid "save_parse_warning"
-msgstr "This program contains an error, are you sure you want to save it?"
-
-msgid "save_prompt"
-msgstr "Kamu harus memiliki akun untuk menyimpan program. Apakah kamu mau masuk dengan akunmu sekarang?"
-
-msgid "save_success_detail"
-msgstr "Program tersimpan dengan sukses"
->>>>>>> 6639afe0
 
 #, fuzzy
 msgid "sent_by"
@@ -1843,7 +1537,6 @@
 msgstr "Kamu harusnya akan segera menerima email dengan instruksi terkait bagaimana memulihkan password kamu."
 
 #, fuzzy
-<<<<<<< HEAD
 msgid "settings"
 msgstr "My personal settings"
 
@@ -2004,209 +1697,6 @@
 msgstr "Welcome to Hedy! Your are now the proud owner of a teachers account which allows you to create classes and invite students."
 
 #, fuzzy
-=======
-msgid "search"
-msgstr "Search..."
-
-#, fuzzy
-msgid "search_button"
-msgstr "Simpan dan bagikan kode"
-
-#, fuzzy
-msgid "see_certificate"
-msgstr "See {username} certificate!"
-
-msgid "select"
-msgstr "Pilih"
-
-#, fuzzy
-msgid "select_a_level"
-msgstr ""
-
-#, fuzzy
-msgid "select_adventures"
-msgstr "Select adventures"
-
-#, fuzzy
-msgid "select_levels"
-msgstr ""
-
-#, fuzzy
-msgid "self_removal_prompt"
-msgstr "Are you sure you want to leave this class?"
-
-msgid "send_password_recovery"
-msgstr "Kirimkan saya tautan untuk pemulihan password"
-
-#, fuzzy
-msgid "sent_by"
-msgstr "This invitation is sent by"
-
-msgid "sent_password_recovery"
-msgstr "Kamu harusnya akan segera menerima email dengan instruksi terkait bagaimana memulihkan password kamu."
-
-#, fuzzy
-msgid "settings"
-msgstr "My personal settings"
-
-msgid "share"
-msgstr "Bagikan"
-
-msgid "share_code_button"
-msgstr "Simpan dan bagikan kode"
-
-msgid "share_confirm"
-msgstr "Apakah kamu yakin ingin membuat program kamu publik?"
-
-msgid "share_success_detail"
-msgstr "Program dibagikan dengan sukses"
-
-#, fuzzy
-msgid "signup_student_or_teacher"
-msgstr "Are you a student or a teacher?"
-
-msgid "single quotes"
-msgstr "kutip satu"
-
-msgid "slash"
-msgstr "garis miring"
-
-#, fuzzy
-msgid "social_media"
-msgstr "Social media"
-
-#, fuzzy
-msgid "something_went_wrong_keyword_parsing"
-msgstr ""
-
-msgid "space"
-msgstr "spasi"
-
-msgid "star"
-msgstr "bintang"
-
-#, fuzzy
-msgid "start_hedy_tutorial"
-msgstr "Start hedy tutorial"
-
-#, fuzzy
-msgid "start_programming"
-msgstr "Directly start programming"
-
-#, fuzzy
-msgid "start_programming_logo_alt"
-msgstr "Directly start programming"
-
-#, fuzzy
-msgid "start_quiz"
-msgstr "Start quiz"
-
-#, fuzzy
-msgid "start_teacher_tutorial"
-msgstr "Start teacher tutorial"
-
-msgid "step_title"
-msgstr "Tugas"
-
-#, fuzzy
-msgid "stop_code_button"
-msgstr "Simpan kode"
-
-#, fuzzy
-msgid "string"
-msgstr "text"
-
-#, fuzzy
-msgid "student_already_in_class"
-msgstr "This student is already in your class."
-
-#, fuzzy
-msgid "student_already_invite"
-msgstr "This student already has a pending invitation."
-
-#, fuzzy
-msgid "student_not_existing"
-msgstr "This username doesn't exist."
-
-#, fuzzy
-msgid "student_signup_header"
-msgstr "Student"
-
-msgid "students"
-msgstr "murid-murid"
-
-#, fuzzy
-msgid "submission_time"
-msgstr "Handed in at"
-
-#, fuzzy
-msgid "submit_answer"
-msgstr "Answer question"
-
-#, fuzzy
-msgid "submit_program"
-msgstr "Submit"
-
-#, fuzzy
-msgid "submit_warning"
-msgstr "Are you sure you want to submit this program?"
-
-#, fuzzy
-msgid "submitted"
-msgstr ""
-
-#, fuzzy
-msgid "submitted_header"
-msgstr "This is a submitted program and can't be altered."
-
-#, fuzzy
-msgid "subscribe"
-msgstr "Berlangganan"
-
-msgid "subscribe_newsletter"
-msgstr "Berlangganan ke buletin"
-
-msgid "surname"
-msgstr "Nama Depan"
-
-#, fuzzy
-msgid "teacher"
-msgstr "Looks like you are not a teacher!"
-
-#, fuzzy
-msgid "teacher_account_request"
-msgstr "You have a pending teacher account request"
-
-#, fuzzy
-msgid "teacher_account_success"
-msgstr "You successfully requested a teacher account."
-
-#, fuzzy
-msgid "teacher_invalid"
-msgstr "Your teacher value is invalid."
-
-#, fuzzy
-msgid "teacher_invitation_require_login"
-msgstr "To set up your profile as a teacher we will need you to log in. If you don't have an account, please create one."
-
-#, fuzzy
-msgid "teacher_manual"
-msgstr "Teacher manual"
-
-#, fuzzy
-msgid "teacher_signup_header"
-msgstr "Teacher"
-
-#, fuzzy
-msgid "teacher_tutorial_logo_alt"
-msgstr "You have received an invitation to join class"
-
-#, fuzzy
-msgid "teacher_welcome"
-msgstr "Welcome to Hedy! Your are now the proud owner of a teachers account which allows you to create classes and invite students."
-
-#, fuzzy
->>>>>>> 6639afe0
 msgid "template_code"
 msgstr ""
 "This is the explanation of my adventure!\n"
