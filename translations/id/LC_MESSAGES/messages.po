msgid ""
msgstr ""
"Project-Id-Version: PACKAGE VERSION\n"
"Report-Msgid-Bugs-To: \n"
<<<<<<< HEAD
"POT-Creation-Date: 2022-06-15 11:11+0200\n"
"PO-Revision-Date: 2022-06-09 15:18+0000\n"
=======
"POT-Creation-Date: 2022-06-10 11:39+0200\n"
"PO-Revision-Date: 2022-06-14 10:01+0000\n"
>>>>>>> 28eebdb0
"Last-Translator: Anonymous <noreply@weblate.org>\n"
"Language-Team: id <LL@li.org>\n"
"Language: id\n"
"MIME-Version: 1.0\n"
"Content-Type: text/plain; charset=utf-8\n"
"Content-Transfer-Encoding: 8bit\n"
"Plural-Forms: nplurals=1; plural=0;\n"
"X-Generator: Weblate 4.13-dev\n"
"Generated-By: Babel 2.10.1\n"

#: app.py:412
msgid "program_contains_error"
msgstr "Program ini berisi error, anda yakin ingin membagikannya?"

#: app.py:622
msgid "title_achievements"
msgstr "Hedy - Prestasi saya"

#: app.py:639 app.py:743 app.py:1085 website/teacher.py:361
#: website/teacher.py:370
msgid "not_teacher"
msgstr "Sepertinya Anda bukan seorang guru!"

#: app.py:642
msgid "not_enrolled"
msgstr "Sepertinya anda tidak ada di kelas ini!"

#: app.py:681
msgid "title_programs"
msgstr "Hedy - Program saya"

#: app.py:691 app.py:701 app.py:705 app.py:720 app.py:1000 app.py:1492
#: website/admin.py:17 website/admin.py:24 website/admin.py:92
#: website/admin.py:110 website/admin.py:128 website/admin.py:135
#: website/auth.py:712 website/auth.py:739 website/programs.py:210
#: website/statistics.py:86
#, fuzzy
msgid "unauthorized"
msgstr "You don't have access rights for this page"

#: app.py:757 app.py:1102
#, fuzzy
msgid "title_for-teacher"
msgstr "Hedy - For teachers"

#: app.py:774 app.py:776 app.py:918 app.py:940 app.py:942
#, fuzzy
msgid "no_such_level"
msgstr "No such Hedy level!"

#: app.py:784 app.py:791 app.py:872 app.py:878
#, fuzzy
msgid "no_such_program"
msgstr "No such Hedy program!"

#: app.py:814
#, fuzzy
msgid "level_not_class"
msgstr "You're in a class where this level has not been made available yet"

#: app.py:923 website/teacher.py:419 website/teacher.py:435
#: website/teacher.py:464 website/teacher.py:490
#, fuzzy
msgid "no_such_adventure"
msgstr "This adventure doesn't exist!"

#: app.py:951
#, fuzzy
msgid "page_not_found"
msgstr "We could not find that page!"

<<<<<<< HEAD
#: app.py:971
=======
#: app.py:600
msgid "example_code_header"
msgstr "Contoh kode Hedy"

#: app.py:947
>>>>>>> 28eebdb0
#, fuzzy
msgid "title_signup"
msgstr "Hedy - Create an account"

#: app.py:978
#, fuzzy
msgid "title_login"
msgstr "Hedy - Login"

#: app.py:985
#, fuzzy
msgid "title_recover"
msgstr "Hedy - Recover account"

#: app.py:1001
#, fuzzy
msgid "title_reset"
msgstr "Hedy - Reset password"

#: app.py:1027
#, fuzzy
msgid "title_my-profile"
msgstr "Hedy - My account"

#: app.py:1043
#, fuzzy
msgid "title_learn-more"
msgstr "Hedy - Learn more"

#: app.py:1049
#, fuzzy
msgid "title_privacy"
msgstr "Hedy - Privacy terms"

#: app.py:1059
#, fuzzy
msgid "title_start"
msgstr "Hedy - A gradual programming language"

#: app.py:1077
#, fuzzy
msgid "title_landing-page"
msgstr "Welcome to Hedy!"

#: app.py:1184
#, fuzzy
msgid "title_explore"
msgstr "Hedy - Explore"

#: app.py:1204 app.py:1206
#, fuzzy
msgid "translate_error"
msgstr ""
"Something went wrong while translating the code. Try running the code to "
"see if it has an error. Code with errors can not be translated."

#: app.py:1211 app.py:1245
#, fuzzy
msgid "tutorial_start_title"
msgstr "Welcome to Hedy!"

#: app.py:1211
#, fuzzy
msgid "tutorial_start_message"
msgstr "In this tutorial we will explain all the Hedy features step-by-step."

#: app.py:1213
#, fuzzy
msgid "tutorial_editor_title"
msgstr "The code editor"

#: app.py:1213
#, fuzzy
msgid "tutorial_editor_message"
msgstr "In this window you write all the code, try typing something!"

#: app.py:1215
#, fuzzy
msgid "tutorial_output_title"
msgstr "The output window"

#: app.py:1215
#, fuzzy
msgid "tutorial_output_message"
msgstr "The result of the code you execute will be shown here"

#: app.py:1217
#, fuzzy
msgid "tutorial_run_title"
msgstr "The run button"

#: app.py:1217
#, fuzzy
msgid "tutorial_run_message"
msgstr "With this button you can run your program! Shall we give it a try?"

#: app.py:1219
#, fuzzy
msgid "tutorial_tryit_title"
msgstr "Try it out!"

#: app.py:1219
#, fuzzy
msgid "tutorial_tryit_message"
msgstr "You have received an invitation to join class"

#: app.py:1221
#, fuzzy
msgid "tutorial_speakaloud_title"
msgstr "The end!"

#: app.py:1221
#, fuzzy
msgid "tutorial_speakaloud_message"
msgstr "Click on 'next step' to really start coding with Hedy!"

#: app.py:1223
#, fuzzy
msgid "tutorial_speakaloud_run_title"
msgstr "The end!"

#: app.py:1223
#, fuzzy
msgid "tutorial_speakaloud_run_message"
msgstr "Click on 'next step' to really start coding with Hedy!"

#: app.py:1225
#, fuzzy
msgid "tutorial_nextlevel_title"
msgstr "Hide cheatsheet"

#: app.py:1225
#, fuzzy
msgid "tutorial_nextlevel_message"
msgstr "You have received an invitation to join class"

#: app.py:1227
#, fuzzy
msgid "tutorial_leveldefault_title"
msgstr "Level explanation"

#: app.py:1227
#, fuzzy
msgid "tutorial_leveldefault_message"
msgstr ""
"The first tab always contains the level explanation. In each level new "
"commands will be explained here."

#: app.py:1229
#, fuzzy
msgid "tutorial_adventures_title"
msgstr "Customize adventure"

#: app.py:1229
#, fuzzy
msgid "tutorial_adventures_message"
msgstr "Customize adventure"

#: app.py:1231
#, fuzzy
msgid "tutorial_quiz_title"
msgstr "Quiz"

#: app.py:1231
#, fuzzy
msgid "tutorial_quiz_message"
msgstr ""
"At the end of each level you can make the quiz. This way you can verify "
"if you understand everything."

#: app.py:1233
#, fuzzy
msgid "tutorial_saveshare_title"
msgstr "Saving & sharing"

#: app.py:1233
#, fuzzy
msgid "tutorial_saveshare_message"
msgstr "You can save and share all your created programs with other Hedy users."

#: app.py:1235
#, fuzzy
msgid "tutorial_cheatsheet_title"
msgstr "Hide cheatsheet"

#: app.py:1235
#, fuzzy
msgid "tutorial_cheatsheet_message"
msgstr ""
"If you forgot a command you can always use the cheatsheet. It shows a "
"list of all commands you can use in the current level."

#: app.py:1237 app.py:1257
#, fuzzy
msgid "tutorial_end_title"
msgstr "The end!"

#: app.py:1237
#, fuzzy
msgid "tutorial_end_message"
msgstr "Click on 'next step' to really start coding with Hedy!"

#: app.py:1239 app.py:1259
#, fuzzy
msgid "tutorial_title_not_found"
msgstr "We could not find that page!"

#: app.py:1239 app.py:1259
#, fuzzy
msgid "tutorial_message_not_found"
msgstr "You have received an invitation to join class"

#: app.py:1245
#, fuzzy
msgid "teacher_tutorial_start_message"
msgstr "You have received an invitation to join class"

#: app.py:1247
#, fuzzy
msgid "tutorial_class_title"
msgstr "Hide cheatsheet"

#: app.py:1247
#, fuzzy
msgid "tutorial_class_message"
msgstr "Customize adventure"

#: app.py:1249
#, fuzzy
msgid "tutorial_customize_class_title"
msgstr "Hide cheatsheet"

#: app.py:1249
#, fuzzy
msgid "tutorial_customize_class_message"
msgstr "Customize adventure"

#: app.py:1251
#, fuzzy
msgid "tutorial_own_adventures_title"
msgstr "Customize adventure"

#: app.py:1251
#, fuzzy
msgid "tutorial_own_adventures_message"
msgstr "Customize adventure"

#: app.py:1253
#, fuzzy
msgid "tutorial_accounts_title"
msgstr "Customize adventure"

#: app.py:1253
#, fuzzy
msgid "tutorial_accounts_message"
msgstr "Customize adventure"

#: app.py:1255
#, fuzzy
msgid "tutorial_documentation_title"
msgstr "Hide cheatsheet"

#: app.py:1255
#, fuzzy
msgid "tutorial_documentation_message"
msgstr "Customize adventure"

#: app.py:1257
#, fuzzy
msgid "teacher_tutorial_end_message"
msgstr "You have received an invitation to join class"

#: app.py:1267
#, fuzzy
msgid "tutorial_code_snippet"
msgstr "Hide cheatsheet"

#: app.py:1271 app.py:1281
msgid "invalid_tutorial_step"
msgstr ""

#: app.py:1431 website/auth.py:278 website/auth.py:333 website/auth.py:469
#: website/auth.py:494 website/auth.py:524 website/auth.py:633
#: website/auth.py:671 website/auth.py:718 website/auth.py:745
#: website/quiz.py:43 website/quiz.py:69 website/teacher.py:88
#: website/teacher.py:123 website/teacher.py:195 website/teacher.py:251
#: website/teacher.py:298 website/teacher.py:339 website/teacher.py:375
#: website/teacher.py:446 website/teacher.py:504
msgid "ajax_error"
msgstr "Ditemukan sebuah error. Silakan coba lagi."

#: app.py:1434
#, fuzzy
msgid "image_invalid"
msgstr "Your chosen image is invalid."

#: app.py:1436
#, fuzzy
msgid "personal_text_invalid"
msgstr "Your personal text is invalid."

#: app.py:1438 app.py:1444
#, fuzzy
msgid "favourite_program_invalid"
msgstr "Your chosen favourite program is invalid."

#: app.py:1458 app.py:1459
#, fuzzy
msgid "public_profile_updated"
msgstr "Public profile updated."

#: app.py:1496 app.py:1521
#, fuzzy
msgid "user_not_private"
msgstr "This user doesn't exist or doesn't have a public profile"

#: app.py:1529
#, fuzzy
msgid "invalid_teacher_invitation_code"
msgstr ""
"The teacher invitation code is invalid. To become a teacher, reach out to"
" hedy@felienne.com."

#: utils.py:299
#, fuzzy
msgid "default_404"
msgstr "We could not find that page..."

#: utils.py:301
#, fuzzy
msgid "default_403"
msgstr "Looks like you aren't authorized..."

#: utils.py:303
#, fuzzy
msgid "default_500"
msgstr "Something went wrong..."

#: content/error-messages.txt:1
msgid "Wrong Level"
msgstr ""
"Itu adalah kode Hedy yang benar, namun tidak pada level yang tepat. Kamu "
"menulis kode untuk level {original_level} pada level {working_level}."

#: content/error-messages.txt:2
msgid "Incomplete"
msgstr ""
"Ups! Kamu melupakan sedikit bagian kode! Pada baris {line_number}, kamu "
"perlu memberikan teks sebelum {incomplete_command}."

#: content/error-messages.txt:3
msgid "Invalid"
msgstr ""
"{invalid_command} bukan perintah Hedy level {level}. Apa maksud kamu "
"{guessed_command}?"

#: content/error-messages.txt:4
msgid "Invalid Space"
msgstr ""
"Ups! kamu memulai baris dengan sebuah spasi pada baris {line_number}. "
"Spasi membingungkan komputer, dapatkah kamu membuangnya?"

#: content/error-messages.txt:5
msgid "Has Blanks"
msgstr ""
"Kode kamu tidak lengkap. Itu memiliki beberapa bagian kosong yang harus "
"kamu isi dengan kode."

#: content/error-messages.txt:6
#, fuzzy
msgid "No Indentation"
msgstr ""
"You used too few spaces in line {line_number}. You used {leading_spaces} "
"spaces, which is not enough. Start every new block with {indent_size} "
"spaces more than the line before."

#: content/error-messages.txt:7
#, fuzzy
msgid "Unexpected Indentation"
msgstr ""
"You used too many spaces in line {line_number}. You used {leading_spaces}"
" spaces, which is too much. Start every new block with {indent_size} "
"spaces more than the line before."

#: content/error-messages.txt:8
msgid "Parse"
msgstr ""
"Kode yang kamu masukan bukan kode Hedy yang valid. Ada kesalahan pada "
"baris {location[0]}, pada posisi {location[1]}. Kamu menuliskan "
"{character_found}, tapi itu tidak diperbolehkan."

#: content/error-messages.txt:9
msgid "Unquoted Text"
msgstr ""
"Berhati-hatilah. Jika kamu meminta masukan atau menampilkan sesuatu, "
"teksnya harus diawali dan diakhiri dengan kutip satu. Kamu melupakan "
"salah satu tanda kutip."

#: content/error-messages.txt:10
#, fuzzy
msgid "Unquoted Assignment"
msgstr ""
"From this level, you need to place texts to the right of the `is` between"
" quotes. You forgot that for the text {text}."

#: content/error-messages.txt:11
#, fuzzy
msgid "Unquoted Equality Check"
msgstr ""
"If you want to check if a variable is equal to multiple words, the words "
"should be surrounded by quotation marks!"

#: content/error-messages.txt:12
msgid "Var Undefined"
msgstr ""
"Kamu mencoba untuk menampilkan variabel {name}, tapi kamu belum "
"mengisinya dengan nilai. Ada kemungkinan bahwa kamu sedang mencoba untuk "
"menampilkan kata {name} tapi melupakan tanda kutip."

#: content/error-messages.txt:13
#, fuzzy
msgid "Cyclic Var Definition"
msgstr ""
"The name {variable} needs to be set before you can use it on the right-"
"hand side of the is command"

#: content/error-messages.txt:14
msgid "Lonely Echo"
msgstr ""
"Kamu menggunakan perintah echo sebelum perintah ask, atau perintah echo "
"tanpa perintah ask. Pertama tanyakan dengan ask baru lakukan echo."

#: content/error-messages.txt:15
#, fuzzy
msgid "Too Big"
msgstr ""
"Wow! Your program has an impressive {lines_of_code} lines of code! But we"
" can only process {max_lines} lines in this level. Make your program "
"smaller and try again."

#: content/error-messages.txt:16
#, fuzzy
msgid "Invalid Argument Type"
msgstr ""
"You cannot use {command} with {invalid_argument} because it is "
"{invalid_type}. Try changing {invalid_argument} to {allowed_types}."

#: content/error-messages.txt:17
#, fuzzy
msgid "Invalid Argument"
msgstr ""
"You cannot use the command {command} with {invalid_argument} . Try "
"changing {invalid_argument} to {allowed_types}."

#: content/error-messages.txt:18
#, fuzzy
msgid "Invalid Type Combination"
msgstr ""
"You cannot use {invalid_argument} and {invalid_argument_2} with {command}"
" because one is {invalid_type} and the other is {invalid_type_2}. Try "
"changing {invalid_argument} to {invalid_type_2} or {invalid_argument_2} "
"to {invalid_type}."

#: content/error-messages.txt:19
#, fuzzy
msgid "Unsupported Float"
msgstr ""
"Non-integer numbers are not supported yet but they will be in a few "
"levels. For now change {value} to an integer."

#: content/error-messages.txt:20
#, fuzzy
msgid "Locked Language Feature"
msgstr ""
"You are using {concept}! That is awesome, but {concept} is not unlocked "
"yet! It will be unlocked in a later level."

#: content/error-messages.txt:21
#, fuzzy
msgid "Missing Command"
msgstr "It looks like you forgot to use a command on line {line_number}."

#: content/error-messages.txt:22
#, fuzzy
msgid "Missing Inner Command"
msgstr ""
"It looks like you forgot to use a command with the {command} statement "
"you used on line {line_number}."

#: content/error-messages.txt:23
#, fuzzy
msgid "Unsupported String Value"
msgstr "Text values cannot contain {invalid_value}."

#: content/error-messages.txt:24
#, fuzzy
msgid "ask_needs_var"
msgstr ""
"Starting in level 2, ask needs to be used with a variable. Example: name "
"is ask What are you called?"

#: content/error-messages.txt:25
#, fuzzy
msgid "echo_out"
msgstr ""
"Starting in level 2 echo is no longer needed. You can repeat an answer "
"with ask and print now. Example: name is ask What are you called? print "
"hello name"

#: content/error-messages.txt:26
msgid "space"
msgstr "spasi"

#: content/error-messages.txt:27
msgid "comma"
msgstr "koma"

#: content/error-messages.txt:28
msgid "question mark"
msgstr "tanda tanya"

#: content/error-messages.txt:29
msgid "newline"
msgstr "baris baru"

#: content/error-messages.txt:30
msgid "period"
msgstr "titik"

#: content/error-messages.txt:31
msgid "exclamation mark"
msgstr "tanda seru"

#: content/error-messages.txt:32
msgid "dash"
msgstr "tanda pisah"

#: content/error-messages.txt:33
msgid "star"
msgstr "bintang"

#: content/error-messages.txt:34
msgid "single quotes"
msgstr "kutip satu"

#: content/error-messages.txt:35
msgid "double quotes"
msgstr "kutip dua"

#: content/error-messages.txt:36
msgid "slash"
msgstr "garis miring"

#: content/error-messages.txt:37
#, fuzzy
msgid "string"
msgstr "text"

#: content/error-messages.txt:38
#, fuzzy
msgid "nested blocks"
msgstr "a block in a block"

#: content/error-messages.txt:39
msgid "or"
msgstr "atau"

#: content/error-messages.txt:40
#, fuzzy
msgid "number"
msgstr "a number"

#: content/error-messages.txt:41
#, fuzzy
msgid "integer"
msgstr "a number"

#: content/error-messages.txt:42
#, fuzzy
msgid "float"
msgstr "a number"

#: content/error-messages.txt:43
#, fuzzy
msgid "list"
msgstr "a list"

#: content/error-messages.txt:44
#, fuzzy
msgid "input"
msgstr "input from ask"

#: templates/achievements.html:5
#, fuzzy
msgid "general"
msgstr "Jenis kelamin"

#: templates/achievements.html:9
#, fuzzy
msgid "programs_created"
msgstr "Program-program saya"

#: templates/achievements.html:10
#, fuzzy
msgid "programs_saved"
msgstr "Program terakhir yang dibagikan"

#: templates/achievements.html:11
#, fuzzy
msgid "programs_submitted"
msgstr "programs submitted"

#: templates/achievements.html:13 templates/achievements.html:25
#, fuzzy
msgid "teacher"
msgstr "Looks like you are not a teacher!"

#: templates/achievements.html:16 templates/achievements.html:53
#, fuzzy
msgid "hidden"
msgstr "Hint?"

#: templates/achievements.html:23
#, fuzzy
msgid "hedy_achievements"
msgstr "My achievements"

#: templates/cheatsheet.html:14
#, fuzzy
msgid "cheatsheet_title"
msgstr "Hide cheatsheet"

#: templates/class-overview.html:13 templates/for-teachers.html:32
msgid "class_name_prompt"
msgstr "Silakan masukan nama dari kelas"

#: templates/class-overview.html:19 templates/class-overview.html:58
#: templates/create-accounts.html:16 templates/login.html:12
#: templates/profile.html:87 templates/recover.html:8 templates/signup.html:10
#, fuzzy
msgid "username"
msgstr "Username"

#: templates/class-overview.html:20
msgid "last_login"
msgstr "Waktu masuk terakhir"

#: templates/class-overview.html:21
msgid "highest_level_reached"
msgstr "Level tertinggi yang berhasil dicapai"

#: templates/class-overview.html:22
msgid "number_programs"
msgstr "Jumlah program"

#: templates/class-overview.html:23
msgid "programs"
msgstr "Program terakhir yang dibagikan"

#: templates/class-overview.html:24 templates/create-accounts.html:17
#: templates/login.html:15 templates/reset.html:8 templates/signup.html:19
msgid "password"
msgstr "Password"

#: templates/class-overview.html:25 templates/class-overview.html:61
#: templates/customize-adventure.html:52 templates/for-teachers.html:43
#: templates/for-teachers.html:53
#, fuzzy
msgid "remove"
msgstr "Remove"

#: templates/class-overview.html:35
#, fuzzy
msgid "page"
msgstr "page"

#: templates/class-overview.html:36
#, fuzzy
msgid "enter_password"
msgstr "Enter a new password for"

#: templates/class-overview.html:36
#, fuzzy
msgid "password_change_prompt"
msgstr "Are you sure you want to change this password?"

#: templates/class-overview.html:37
msgid "remove_student_prompt"
msgstr "Apa kamu yakin mau mengeluarkan murid tersebut dari kelas?"

#: templates/class-overview.html:43
msgid "class_link"
msgstr "Tautan untuk bergabung dalam kelas"

#: templates/class-overview.html:45 templates/customize-class.html:5
#, fuzzy
msgid "customize_class"
msgstr "Customize class"

#: templates/class-overview.html:46
#, fuzzy
msgid "invite_prompt"
msgstr "Enter a username"

#: templates/class-overview.html:46
#, fuzzy
msgid "invite_student"
msgstr "Invite student"

#: templates/class-overview.html:47
#, fuzzy
msgid "class_stats"
msgstr "Show class statistics"

#: templates/class-overview.html:48 templates/customize-adventure.html:59
#, fuzzy
msgid "back_to_teachers_page"
msgstr "Go back to teachers page"

#: templates/class-overview.html:49
msgid "delete_class_prompt"
msgstr "Apa kamu yakin mau menghapus kelas?"

#: templates/class-overview.html:49
msgid "delete_class"
msgstr "Hapus kelas secara permanen"

#: templates/class-overview.html:53
#, fuzzy
msgid "pending_invites"
msgstr "Pending invites"

#: templates/class-overview.html:59
#, fuzzy
msgid "invite_date"
msgstr "Invite date"

#: templates/class-overview.html:60
#, fuzzy
msgid "expiration_date"
msgstr "Expiration date"

#: templates/class-overview.html:70 templates/profile.html:15
#, fuzzy
msgid "delete_invite_prompt"
msgstr "Are you sure you want to remove this class invitation?"

#: templates/class-prejoin.html:7
msgid "class_already_joined"
msgstr "Kamu sudah terdaftar sebelumnya di kelas ini"

#: templates/class-prejoin.html:11
msgid "goto_profile"
msgstr "Ke profil saya"

#: templates/class-prejoin.html:15 templates/profile.html:12
msgid "prompt_join_class"
msgstr "Apakah kamu ingin bergabung dengan kelas ini?"

#: templates/class-prejoin.html:17 website/teacher.py:181
msgid "join_prompt"
msgstr ""
"Kamu memerlukan akun untuk bergabung ke kelas. Apakah kamu ingin masuk "
"dengan akun kamu sekarang?"

#: templates/class-prejoin.html:17 templates/profile.html:14
msgid "join_class"
msgstr "Gabung kelas"

#: templates/class-stats.html:22 templates/customize-class.html:166
#, fuzzy
msgid "back_to_class"
msgstr "Go back to class"

#: templates/code-page.html:8 templates/for-teachers.html:9
#, fuzzy
msgid "next_step_tutorial"
msgstr "Next step >>>"

#: templates/code-page.html:34 templates/code-page.html:44
#: templates/customize-class.html:28 templates/customize-class.html:64
#: templates/customize-class.html:71 templates/customize-class.html:95
#: templates/level-page.html:6 templates/level-page.html:11
#: templates/parsons.html:8 templates/quiz.html:8
#: templates/view-program-page.html:12 templates/view-program-page.html:28
msgid "level_title"
msgstr "Level"

#: templates/create-accounts.html:5
#, fuzzy
msgid "create_multiple_accounts"
msgstr "Create multiple accounts"

#: templates/create-accounts.html:7
#, fuzzy
msgid "accounts_intro"
msgstr ""
"On this page you can create accounts for multiple students at the same "
"time. It is also possible to directly add them to one of your classes. By"
" pressing the green + on the bottom right of the page you can add extra "
"rows. You can delete a row by pressing the corresponding red cross. Make "
"sure no rows are empty when you press \"Create accounts\". Please keep in"
" mind that every username and mail address needs to be unique and the "
"password needs to be <b>at least</b> 6 characters."

#: templates/create-accounts.html:10
#, fuzzy
msgid "create_accounts_prompt"
msgstr "Are you sure you want to create these accounts?"

#: templates/create-accounts.html:19
#, fuzzy
msgid "select_class"
msgstr "Select class"

#: templates/create-accounts.html:30
msgid "download_login_credentials"
msgstr ""

#: templates/create-accounts.html:34 templates/layout.html:22
#: templates/signup.html:64
msgid "yes"
msgstr "Ya"

#: templates/create-accounts.html:38 templates/layout.html:23
#: templates/signup.html:68
msgid "no"
msgstr "Tidak"

#: templates/create-accounts.html:48 templates/programs.html:24
#, fuzzy
msgid "reset_view"
msgstr "Reset"

#: templates/create-accounts.html:49 templates/for-teachers.html:64
#, fuzzy
msgid "create_accounts"
msgstr "Create multiple accounts"

#: templates/customize-adventure.html:5
#, fuzzy
msgid "customize_adventure"
msgstr "Customize adventure"

#: templates/customize-adventure.html:7
#, fuzzy
msgid "update_adventure_prompt"
msgstr "Are you sure you want to update this adventure?"

#: templates/customize-adventure.html:10
#, fuzzy
msgid "general_settings"
msgstr "General settings"

#: templates/customize-adventure.html:12 templates/for-teachers.html:18
#: templates/for-teachers.html:39
msgid "name"
msgstr "Nama"

#: templates/customize-adventure.html:16 templates/customize-adventure.html:18
#: templates/explore.html:28 templates/explore.html:59
#: templates/explore.html:87 templates/for-teachers.html:40
#: templates/programs.html:12 templates/programs.html:39
#: templates/programs.html:47
msgid "level"
msgstr "Level"

#: templates/customize-adventure.html:25
#, fuzzy
msgid "adventure_exp_1"
msgstr ""
"Type your adventure of choice on the right-hand side. After creating your"
" adventure you can include it in one of your classes under "
"\"customizations\". If you want to include a command in your adventure "
"please use code anchors like this:"

#: templates/customize-adventure.html:31
#, fuzzy
msgid "adventure_exp_2"
msgstr ""
"If you want to show actual code snippets, for example to give student a "
"template or example of the code. Please use pre anchors like this:"

#: templates/customize-adventure.html:36
#, fuzzy
msgid "hello_world_snippet"
msgstr "Hide cheatsheet"

#: templates/customize-adventure.html:39
#, fuzzy
msgid "adventure_exp_3"
msgstr ""
"You can use the \"preview\" button to view a styled version of your "
"adventure. To view the adventure on a dedicated page, select \"view\" "
"from the teachers page."

#: templates/customize-adventure.html:43 templates/customize-class.html:28
#: templates/customize-class.html:94 templates/explore.html:22
#: templates/programs.html:18 templates/programs.html:40
#: templates/view-adventure.html:6
msgid "adventure"
msgstr "Petualangan"

#: templates/customize-adventure.html:44
#, fuzzy
msgid "template_code"
msgstr ""
"This is the explanation of my adventure!\n"
"\n"
"This way I can show a command: <code>print</code>\n"
"\n"
"But sometimes I might want to show a piece of code, like this:\n"
"<pre>\n"
"ask What's your name?\n"
"echo so your name is \n"
"</pre>"

#: templates/customize-adventure.html:47
#, fuzzy
msgid "adventure_terms"
msgstr "I agree that my adventure might be made publicly available on Hedy."

#: templates/customize-adventure.html:50
#, fuzzy
msgid "preview"
msgstr "Preview"

#: templates/customize-adventure.html:51 templates/customize-class.html:161
#, fuzzy
msgid "save"
msgstr "Save"

#: templates/customize-adventure.html:52 templates/for-teachers.html:53
#, fuzzy
msgid "delete_adventure_prompt"
msgstr "Are you sure you want to remove this adventure?"

#: templates/customize-class.html:7
#, fuzzy
msgid "customize_class_exp_1"
msgstr "Customize class"

#: templates/customize-class.html:10
#, fuzzy
msgid "customize_class_step_1"
msgstr "Customize class"

#: templates/customize-class.html:11
#, fuzzy
msgid "customize_class_step_2"
msgstr "Customize class"

#: templates/customize-class.html:12
#, fuzzy
msgid "customize_class_step_3"
msgstr "Customize class"

#: templates/customize-class.html:13
#, fuzzy
msgid "customize_class_step_4"
msgstr "Customize class"

#: templates/customize-class.html:14
#, fuzzy
msgid "customize_class_step_5"
msgstr "Customize class"

#: templates/customize-class.html:15
#, fuzzy
msgid "customize_class_step_6"
msgstr "Customize class"

#: templates/customize-class.html:16
#, fuzzy
msgid "customize_class_step_7"
msgstr "Customize class"

#: templates/customize-class.html:17
#, fuzzy
msgid "customize_class_step_8"
msgstr "Customize class"

#: templates/customize-class.html:20
#, fuzzy
msgid "customize_class_exp_2"
msgstr "Customize class"

#: templates/customize-class.html:23
#, fuzzy
msgid "select_adventures"
msgstr "Select adventures"

#: templates/customize-class.html:59
#, fuzzy
msgid "opening_dates"
msgstr "Opening dates"

#: templates/customize-class.html:65
#, fuzzy
msgid "opening_date"
msgstr "Opening date"

#: templates/customize-class.html:75 templates/customize-class.html:77
#, fuzzy
msgid "directly_available"
msgstr "Directly open"

#: templates/customize-class.html:89
#, fuzzy
msgid "select_own_adventures"
msgstr "Select own adventures"

#: templates/customize-class.html:96 templates/customize-class.html:120
#: templates/profile.html:47 templates/profile.html:122
#: templates/profile.html:131 templates/signup.html:26 templates/signup.html:45
#: templates/signup.html:53
msgid "select"
msgstr "Pilih"

#: templates/customize-class.html:114
#, fuzzy
msgid "other_settings"
msgstr "Other settings"

#: templates/customize-class.html:119
#, fuzzy
msgid "option"
msgstr "Option"

#: templates/customize-class.html:125
#, fuzzy
msgid "mandatory_mode"
msgstr "Mandatory developer's mode"

#: templates/customize-class.html:131
#, fuzzy
msgid "hide_cheatsheet"
msgstr "Hide cheatsheet"

#: templates/customize-class.html:137
#, fuzzy
msgid "hide_keyword_switcher"
msgstr "Hide keyword switcher"

#: templates/customize-class.html:143
#, fuzzy
msgid "hide_quiz"
msgstr "Quiz end"

#: templates/customize-class.html:149
#, fuzzy
msgid "hide_parsons"
msgstr "Hide parsons"

#: templates/customize-class.html:160
#, fuzzy
msgid "reset_adventure_prompt"
msgstr "Are you sure you want to reset all selected adventures?"

#: templates/customize-class.html:160
#, fuzzy
msgid "reset_adventures"
msgstr "Reset selected adventures"

#: templates/customize-class.html:164
#, fuzzy
msgid "remove_customizations_prompt"
msgstr "Are you sure you want to remove this class their customizations?"

#: templates/customize-class.html:165
#, fuzzy
msgid "remove_customization"
msgstr "Remove customization"

#: templates/customize-class.html:182
#, fuzzy
msgid "unsaved_class_changes"
msgstr "There are unsaved changes, are you sure you want to leave this page?"

#: templates/error-page.html:12
#, fuzzy
msgid "go_back_to_main"
msgstr "Go back to main page"

#: templates/explore.html:12 templates/landing-page.html:33
#, fuzzy
msgid "explore_programs"
msgstr "Explore programs"

#: templates/explore.html:15
#, fuzzy
msgid "explore_explanation"
msgstr ""
"On this page you can look through programs created by other Hedy users. "
"You can filter on both a Hedy level and adventure. Click on \"View "
"program\" to open a program and run it. Programs with a red header "
"contain a mistake. You can still open the program, but running it will "
"result in an error. You can of course try to fix it! If the creator has a"
" public profile you can click their username to visit their profile. "
"There you will find all their shared programs and much more!"

#: templates/explore.html:34
#, fuzzy
msgid "language"
msgstr "Bahasa pemrograman mana yang sudah pernah kamu kuasai sebelumnya?"

#: templates/explore.html:42 templates/programs.html:25
#, fuzzy
msgid "search_button"
msgstr "Simpan dan bagikan kode"

#: templates/explore.html:50
#, fuzzy
msgid "hedy_choice_title"
msgstr "Hedy's Choice"

#: templates/explore.html:62 templates/explore.html:90
#, fuzzy
msgid "creator"
msgstr "Creator"

#: templates/explore.html:68 templates/explore.html:96
#, fuzzy
msgid "view_program"
msgstr "View program"

#: templates/for-teachers.html:14 templates/profile.html:72
#: templates/profile.html:74
msgid "my_classes"
msgstr "Kelas-kelas saya"

#: templates/for-teachers.html:19
msgid "students"
msgstr "murid-murid"

#: templates/for-teachers.html:32
msgid "create_class"
msgstr "Buat kelas baru"

#: templates/for-teachers.html:35
#, fuzzy
msgid "my_adventures"
msgstr "My adventures"

#: templates/for-teachers.html:41
#, fuzzy
msgid "last_update"
msgstr "Last update"

#: templates/for-teachers.html:42 templates/for-teachers.html:52
#, fuzzy
msgid "view"
msgstr "View"

#: templates/for-teachers.html:59
#, fuzzy
msgid "adventure_prompt"
msgstr "Please enter the name of the adventure"

#: templates/for-teachers.html:59 website/teacher.py:499
#, fuzzy
msgid "create_adventure"
msgstr "Create adventure"

#: templates/for-teachers.html:62
#, fuzzy
msgid "create_student_accounts"
msgstr "Create student accounts"

#: templates/for-teachers.html:122
#, fuzzy
msgid "teacher_welcome"
msgstr ""
"Welcome to Hedy! Your are now the proud owner of a teachers account which"
" allows you to create classes and invite students."

#: templates/incl-adventure-tabs.html:14
#, fuzzy
msgid "parsons_title"
msgstr "Hedy"

#: templates/incl-adventure-tabs.html:25
#, fuzzy
msgid "quiz_tab"
msgstr "End quiz"

#: templates/incl-adventure-tabs.html:29
#, fuzzy
msgid "specific_adventure_mode"
msgstr ""
"You're currently in adventure '{adventure}', click on 'Hedy' to view all "
"adventures."

#: templates/incl-editor-and-output.html:95 templates/parsons.html:145
#, fuzzy
msgid "variables"
msgstr "Variables"

#: templates/incl-editor-and-output.html:111 templates/parsons.html:160
msgid "enter_text"
msgstr "Tuliskan jawaban kamu disini..."

#: templates/incl-editor-and-output.html:112 templates/parsons.html:161
msgid "enter"
msgstr "Tuliskan"

#: templates/incl-editor-and-output.html:122 templates/parsons.html:130
#, fuzzy
msgid "already_program_running"
msgstr "Start programming"

#: templates/incl-editor-and-output.html:122 templates/parsons.html:130
msgid "run_code_button"
msgstr "Jalankan kode"

#: templates/incl-editor-and-output.html:123 templates/parsons.html:131
#, fuzzy
msgid "stop_code_button"
msgstr "Simpan kode"

#: templates/incl-editor-and-output.html:135
msgid "edit_code_button"
msgstr "Ubah kode"

#: templates/incl-editor-and-output.html:141
msgid "read_code_label"
msgstr "Bacakan dengan nyaring"

#: templates/incl-editor-and-output.html:151
#: templates/incl-editor-and-output.html:160
msgid "regress_button"
msgstr "Kembali ke level {level}"

#: templates/incl-editor-and-output.html:154
#: templates/incl-editor-and-output.html:163 templates/quiz.html:152
msgid "advance_button"
msgstr "Lanjut ke level {level}"

#: templates/incl-editor-and-output.html:177
#, fuzzy
msgid "developers_mode"
msgstr "Programmer's mode"

#: templates/incl-menubar.html:8
#, fuzzy
msgid "nav_start"
msgstr "Home"

#: templates/incl-menubar.html:9
#, fuzzy
msgid "nav_hedy"
msgstr "Hedy"

#: templates/incl-menubar.html:10
#, fuzzy
msgid "nav_explore"
msgstr "Explore"

#: templates/incl-menubar.html:11
msgid "nav_learn_more"
msgstr "Pelajari lebih jauh"

#: templates/incl-menubar.html:13 templates/public-page.html:56
msgid "program_header"
msgstr "Program-program saya"

#: templates/incl-menubar.html:20
#, fuzzy
msgid "my_achievements"
msgstr "My achievements"

#: templates/incl-menubar.html:23
msgid "my_account"
msgstr "Profil saya"

#: templates/incl-menubar.html:27
#, fuzzy
msgid "for_teachers"
msgstr "For teachers"

#: templates/incl-menubar.html:31
msgid "logout"
msgstr "Keluar"

#: templates/incl-menubar.html:36 templates/login.html:19
#: templates/signup.html:109
msgid "login"
msgstr "Masuk"

#: templates/incl-menubar.html:45
#, fuzzy
msgid "search"
msgstr "Search..."

#: templates/incl-menubar.html:50
#, fuzzy
msgid "keyword_support"
msgstr "Translated keywords"

#: templates/incl-menubar.html:58
#, fuzzy
msgid "non_keyword_support"
msgstr "Translated content"

#: templates/landing-page.html:6
#, fuzzy
msgid "welcome"
msgstr ""
"Welcome to Hedy! Your are now the proud owner of a teachers account which"
" allows you to create classes and invite students."

#: templates/landing-page.html:6
#, fuzzy
msgid "welcome_back"
msgstr ""
"Welcome to Hedy! Your are now the proud owner of a teachers account which"
" allows you to create classes and invite students."

#: templates/landing-page.html:13
#, fuzzy
msgid "start_teacher_tutorial"
msgstr "Start teacher tutorial"

#: templates/landing-page.html:20
#, fuzzy
msgid "start_hedy_tutorial"
msgstr "Start hedy tutorial"

#: templates/landing-page.html:27
#, fuzzy
msgid "start_programming"
msgstr "Directly start programming"

#: templates/landing-page.html:39
#, fuzzy
msgid "your_account"
msgstr "Belum punya akun?"

#: templates/landing-page.html:52 templates/public-page.html:16
#, fuzzy
msgid "achievements"
msgstr "achievements"

#: templates/landing-page.html:59
#, fuzzy
msgid "no_public_profile"
msgstr "Public profile"

#: templates/landing-page.html:66 templates/landing-page.html:68
#: templates/public-page.html:28 templates/public-page.html:30
#, fuzzy
msgid "amount_created"
msgstr "programs created"

#: templates/landing-page.html:72 templates/landing-page.html:74
#: templates/public-page.html:34 templates/public-page.html:36
#, fuzzy
msgid "amount_saved"
msgstr "programs saved"

#: templates/landing-page.html:78 templates/landing-page.html:80
#: templates/public-page.html:40 templates/public-page.html:42
#, fuzzy
msgid "amount_submitted"
msgstr "programs submitted"

#: templates/landing-page.html:88 templates/public-page.html:50
#, fuzzy
msgid "last_achievement"
msgstr "Last earned achievement"

#: templates/landing-page.html:95
#, fuzzy
msgid "your_last_program"
msgstr "Favourite program"

#: templates/layout.html:31
msgid "ok"
msgstr "Ok"

#: templates/layout.html:32
msgid "cancel"
msgstr "Batal"

#: templates/layout.html:45 templates/programs.html:68
#: templates/programs.html:76
msgid "copy_link_to_share"
msgstr "Salin tautan untuk berbagi"

#: templates/layout.html:91
#, fuzzy
msgid "achievement_earned"
msgstr "You've earned an achievement!"

#: templates/learn-more.html:7
msgid "mailing_title"
msgstr "Berlangganan ke buletin Hedy"

#: templates/learn-more.html:10 templates/profile.html:90
#: templates/recover.html:8 templates/signup.html:13
msgid "email"
msgstr "Email"

#: templates/learn-more.html:14
msgid "surname"
msgstr "Nama Depan"

#: templates/learn-more.html:18
msgid "lastname"
msgstr "Nama Belakang"

#: templates/learn-more.html:22 templates/profile.html:129
#: templates/signup.html:52
msgid "country"
msgstr "Negara"

#: templates/learn-more.html:31
#, fuzzy
msgid "subscribe"
msgstr "Berlangganan"

#: templates/learn-more.html:32
#, fuzzy
msgid "required_field"
msgstr "Fields marked with an * are required"

#: templates/learn-more.html:35
msgid "previous_campaigns"
msgstr "Lihat kampanye-kampanye sebelumnya"

#: templates/level-page.html:8
msgid "step_title"
msgstr "Tugas"

#: templates/level-page.html:12
msgid "save_code_button"
msgstr "Simpan kode"

#: templates/level-page.html:13
msgid "share_code_button"
msgstr "Simpan dan bagikan kode"

#: templates/level-page.html:31
msgid "try_button"
msgstr "Coba"

#: templates/login.html:10
msgid "login_long"
msgstr "Masuk dengan akun kamu"

#: templates/login.html:26 website/auth.py:291
msgid "no_account"
msgstr "Belum punya akun?"

#: templates/login.html:28 templates/signup.html:6 templates/signup.html:105
msgid "create_account"
msgstr "Membuat akun"

#: templates/login.html:33
msgid "forgot_password"
msgstr "Lupa passowrd kamu?"

#: templates/main-page.html:10
msgid "main_title"
msgstr "Hedy"

#: templates/main-page.html:11
msgid "main_subtitle"
msgstr "Sebuah bahasa pemrograman bertahap"

#: templates/main-page.html:14
msgid "try_it"
msgstr "Coba"

#: templates/parsons.html:7
#, fuzzy
msgid "start_parsons"
msgstr "Directly start programming"

#: templates/parsons.html:13
#, fuzzy
msgid "go_to_first_exercise"
msgstr "Go to question 1"

#: templates/parsons.html:22 templates/parsons.html:24
msgid "exercise"
msgstr ""

#: templates/parsons.html:78
msgid "what_should_my_code_do"
msgstr ""

#: templates/parsons.html:133
msgid "next_exercise"
msgstr ""

#: templates/profile.html:4
#, fuzzy
msgid "account_overview"
msgstr "Account overview"

#: templates/profile.html:6 templates/profile.html:8
#, fuzzy
msgid "my_messages"
msgstr "My messages"

#: templates/profile.html:11
#, fuzzy
msgid "invite_message"
msgstr "You have received an invitation to join class"

#: templates/profile.html:12
#, fuzzy
msgid "sent_by"
msgstr "This invitation is sent by"

#: templates/profile.html:15
#, fuzzy
msgid "delete_invite"
msgstr "Delete invitation"

#: templates/profile.html:21 templates/profile.html:23
#, fuzzy
msgid "public_profile"
msgstr "Public profile"

#: templates/profile.html:24
#, fuzzy
msgid "public_profile_visit"
msgstr "You can visit your public profile! Click"

#: templates/profile.html:24
#, fuzzy
msgid "public_profile_link"
msgstr "here"

#: templates/profile.html:27
#, fuzzy
msgid "profile_picture"
msgstr "Profile picture"

#: templates/profile.html:40
#, fuzzy
msgid "personal_text"
msgstr "Personal text"

#: templates/profile.html:41
#, fuzzy
msgid "your_personal_text"
msgstr "Your personal text..."

#: templates/profile.html:45
#, fuzzy
msgid "favourite_program"
msgstr "Favourite program"

#: templates/profile.html:56
#, fuzzy
msgid "public_profile_info"
msgstr ""
"By selecting this box I make my profile visible for everyone. Be careful "
"not to share personal information like your name or home address, because"
" everyone will be able to see it!"

#: templates/profile.html:59
#, fuzzy
msgid "update_public"
msgstr "Update public profile"

#: templates/profile.html:61 templates/profile.html:142
msgid "are_you_sure"
msgstr "Apakah kamu yakin? Kamu tidak dapat membatalkan aksi ini."

#: templates/profile.html:61
#, fuzzy
msgid "delete_public"
msgstr "Delete public profile"

#: templates/profile.html:77
#, fuzzy
msgid "self_removal_prompt"
msgstr "Are you sure you want to leave this class?"

#: templates/profile.html:77
#, fuzzy
msgid "leave_class"
msgstr "Leave class"

#: templates/profile.html:82 templates/profile.html:85
#, fuzzy
msgid "settings"
msgstr "My personal settings"

#: templates/profile.html:93 templates/signup.html:41
msgid "birth_year"
msgstr "Tahun lahir"

#: templates/profile.html:96 templates/signup.html:25
#, fuzzy
msgid "preferred_language"
msgstr "Preferred language"

#: templates/profile.html:106 templates/signup.html:34
#, fuzzy
msgid "preferred_keyword_language"
msgstr "Preferred keyword language"

#: templates/profile.html:120 templates/signup.html:44
msgid "gender"
msgstr "Jenis kelamin"

#: templates/profile.html:123 templates/signup.html:46
msgid "female"
msgstr "Perempuan"

#: templates/profile.html:124 templates/signup.html:47
msgid "male"
msgstr "Laki-laki"

#: templates/profile.html:125 templates/signup.html:48
msgid "other"
msgstr "Lainnya"

#: templates/profile.html:138
msgid "update_profile"
msgstr "Ubah profil"

#: templates/profile.html:142
msgid "destroy_profile"
msgstr "Hapus akun secara permanen"

#: templates/profile.html:145 templates/profile.html:147
#: templates/profile.html:160
msgid "change_password"
msgstr "Ubah password"

#: templates/profile.html:149
msgid "current_password"
msgstr "Password sekarang"

#: templates/profile.html:153
msgid "new_password"
msgstr "Password baru"

#: templates/profile.html:157
msgid "repeat_new_password"
msgstr "Ulangi password baru"

#: templates/programs.html:7
msgid "recent"
msgstr "Program-program terbaru saya"

#: templates/programs.html:33 templates/view-program-page.html:7
#, fuzzy
msgid "submitted_header"
msgstr "This is a submitted program and can't be altered."

#: templates/programs.html:38
#, fuzzy
msgid "title"
msgstr "Title"

#: templates/programs.html:41 templates/view-program-page.html:8
#, fuzzy
msgid "last_edited"
msgstr "Last edited"

#: templates/programs.html:59
#, fuzzy
msgid "favourite_confirm"
msgstr "Are you sure you want to set this program as your favourite?"

#: templates/programs.html:67 templates/programs.html:72
msgid "open"
msgstr "Buka"

#: templates/programs.html:68 templates/programs.html:76
msgid "copy_clipboard"
msgstr "Berhasil disalin ke clipboard"

#: templates/programs.html:69 templates/programs.html:73
msgid "delete_confirm"
msgstr "Apakah kamu yakin ingin menghapus program?"

#: templates/programs.html:69 templates/programs.html:73
msgid "delete"
msgstr "Hapus"

#: templates/programs.html:75
msgid "unshare_confirm"
msgstr "Apakah kamu yakin ingin membuat program kamu privat?"

#: templates/programs.html:75
msgid "unshare"
msgstr "Berhenti berbagi"

#: templates/programs.html:77
#, fuzzy
msgid "submit_warning"
msgstr "Are you sure you want to submit this program?"

#: templates/programs.html:77
#, fuzzy
msgid "submit_program"
msgstr "Submit"

#: templates/programs.html:80
msgid "share_confirm"
msgstr "Apakah kamu yakin ingin membuat program kamu publik?"

#: templates/programs.html:80
msgid "share"
msgstr "Bagikan"

#: templates/programs.html:86
msgid "no_programs"
msgstr "Kamu belum memiliki program"

#: templates/programs.html:88
msgid "write_first_program"
msgstr "Tulis program pertamamu!"

#: templates/public-page.html:85
#, fuzzy
msgid "no_shared_programs"
msgstr "has no shared programs..."

#: templates/quiz.html:7
#, fuzzy
msgid "start_quiz"
msgstr "Start quiz"

#: templates/quiz.html:13
#, fuzzy
msgid "go_to_first_question"
msgstr "Go to question 1"

#: templates/quiz.html:22 templates/quiz.html:24 templates/quiz.html:104
#, fuzzy
msgid "question"
msgstr "Question"

#: templates/quiz.html:38
#, fuzzy
msgid "hint"
msgstr "Hint?"

#: templates/quiz.html:50 templates/quiz.html:58 templates/quiz.html:68
#: templates/quiz.html:76 templates/quiz.html:86 templates/quiz.html:94
#, fuzzy
msgid "submit_answer"
msgstr "Answer question"

#: templates/quiz.html:111
#, fuzzy
msgid "feedback_success"
msgstr "Good!"

#: templates/quiz.html:116
#, fuzzy
msgid "feedback_failure"
msgstr "Wrong!"

#: templates/quiz.html:124
#, fuzzy
msgid "correct_answer"
msgstr "The correct answer is"

#: templates/quiz.html:133
#, fuzzy
msgid "go_to_question"
msgstr "Go to question"

#: templates/quiz.html:136
#, fuzzy
msgid "go_to_quiz_result"
msgstr "Go to quiz result"

#: templates/quiz.html:143
#, fuzzy
msgid "end_quiz"
msgstr "Quiz end"

#: templates/quiz.html:144
#, fuzzy
msgid "score"
msgstr "Score"

#: templates/recover.html:6
msgid "recover_password"
msgstr "Minta set ulang password"

#: templates/recover.html:11
msgid "send_password_recovery"
msgstr "Kirimkan saya tautan untuk pemulihan password"

#: templates/reset.html:6 templates/reset.html:19
msgid "reset_password"
msgstr "Set ulang password"

#: templates/reset.html:12 templates/signup.html:22
msgid "password_repeat"
msgstr "Ulangi password"

#: templates/signup.html:7
msgid "create_account_explanation"
msgstr "Memungkinkan akun kamu untuk menyimpan program kamu."

#: templates/signup.html:16
msgid "email_repeat"
msgstr "Ulangi email"

#: templates/signup.html:60
msgid "programming_experience"
msgstr "Apakah kamu punya pengalaman menulis program?"

#: templates/signup.html:74
msgid "languages"
msgstr "Bahasa pemrograman mana yang sudah pernah kamu kuasai sebelumnya?"

#: templates/signup.html:79
msgid "other_block"
msgstr "Bahasa blok lainnya"

#: templates/signup.html:85
msgid "other_text"
msgstr "Bahasa teks lainnya"

#: templates/signup.html:91
#, fuzzy
msgid "request_teacher"
msgstr "Would you like to apply for a teacher's account?"

#: templates/signup.html:94
msgid "subscribe_newsletter"
msgstr "Berlangganan ke buletin"

#: templates/signup.html:99
#, fuzzy
msgid "agree_with"
msgstr "I agree to the"

#: templates/signup.html:99
#, fuzzy
msgid "privacy_terms"
msgstr "privacy terms"

#: templates/signup.html:102
#, fuzzy
msgid "agree_third_party"
msgstr ""
"I consent to being contacted by partners of Leiden University with sales "
"opportunities (optional)"

#: templates/signup.html:109
msgid "already_account"
msgstr "Sudah memiliki akun?"

#: templates/teacher-invitation.html:5
#, fuzzy
msgid "teacher_invitation_require_login"
msgstr ""
"To set up your profile as a teacher we will need you to log in. If you "
"don't have an account, please create one."

#: templates/view-program-page.html:13
msgid "by"
msgstr "dengan"

#: website/achievements.py:170
#, fuzzy
msgid "percentage_achieved"
msgstr "Achieved by {percentage}% of the users"

#: website/admin.py:18 website/admin.py:84 website/admin.py:104
#: website/admin.py:122 website/admin.py:129 website/admin.py:152
#, fuzzy
msgid "title_admin"
msgstr "Hedy - Administrator page"

#: website/auth.py:182 website/auth.py:195 website/auth.py:280
#: website/auth.py:418 website/auth.py:423 website/auth.py:471
#: website/auth.py:635 website/auth.py:644 website/auth.py:673
#: website/auth.py:720 website/auth.py:727 website/auth.py:747
#: website/teacher.py:300 website/teacher.py:341
#, fuzzy
msgid "username_invalid"
msgstr "Your username is invalid."

#: website/auth.py:184 website/auth.py:197
msgid "username_special"
msgstr "Username tidak boleh berisi ':' atau '@'."

#: website/auth.py:186 website/auth.py:199
msgid "username_three"
msgstr "Username harus berisi paling tidak tiga karakter"

#: website/auth.py:188 website/auth.py:203 website/auth.py:282
#: website/auth.py:473 website/auth.py:496 website/auth.py:508
#: website/auth.py:677
#, fuzzy
msgid "password_invalid"
msgstr "Your password is invalid."

#: website/auth.py:190 website/auth.py:205
#, fuzzy
msgid "passwords_six"
msgstr "All passwords need to be six characters or longer."

#: website/auth.py:201 website/auth.py:535 website/auth.py:749
#: website/auth.py:754
msgid "email_invalid"
msgstr "Silakan masukkan email yang valid."

#: website/auth.py:291
msgid "invalid_username_password"
msgstr "Username/password tidak valid."

#: website/auth.py:342 website/auth.py:344
msgid "repeat_match_email"
msgstr "Email yang dimasukkan ulang tidak sesuai."

#: website/auth.py:346 website/auth.py:498 website/auth.py:502
#: website/auth.py:681
msgid "repeat_match_password"
msgstr "Password yang dimasukkan ulang tidak sesuai."

#: website/auth.py:348 website/auth.py:526
#, fuzzy
msgid "language_invalid"
msgstr "Please select a valid language."

#: website/auth.py:350
#, fuzzy
msgid "agree_invalid"
msgstr "You have to agree with the privacy terms."

#: website/auth.py:352 website/auth.py:529
#, fuzzy
msgid "keyword_language_invalid"
msgstr ""
"Please select a valid keyword language (select English or your own "
"language)."

#: website/auth.py:357 website/auth.py:540
msgid "year_invalid"
msgstr "Silakan masukkan tahun diantara 1900 dan "

#: website/auth.py:360 website/auth.py:543
#, fuzzy
msgid "gender_invalid"
msgstr "Please select a valid gender, choose (Female, Male, Other)."

#: website/auth.py:363 website/auth.py:546
#, fuzzy
msgid "country_invalid"
msgstr "Please select a valid country."

#: website/auth.py:365 website/auth.py:368 website/auth.py:548
#: website/auth.py:551
#, fuzzy
msgid "experience_invalid"
msgstr "Please select a valid experience, choose (Yes, No)."

#: website/auth.py:371 website/auth.py:554
#, fuzzy
msgid "programming_invalid"
msgstr "Please select a valid programming language."

#: website/auth.py:374
msgid "exists_username"
msgstr "Username ini sudah terpakai untuk akun lain."

#: website/auth.py:376 website/auth.py:562
msgid "exists_email"
msgstr "Email ini sudah terpakai untuk akun lain."

#: website/auth.py:416 website/auth.py:431 website/auth.py:675
#: website/auth.py:685
#, fuzzy
msgid "token_invalid"
msgstr "Your token is invalid."

#: website/auth.py:475 website/auth.py:500 website/auth.py:679
#, fuzzy
msgid "password_six"
msgstr "Your password must contain at least six characters."

#: website/auth.py:478 website/auth.py:481
#, fuzzy
msgid "password_change_not_allowed"
msgstr "You're not allowed to change the password of this user."

#: website/auth.py:486
#, fuzzy
msgid "password_change_success"
msgstr "Password of your student is successfully changed."

#: website/auth.py:517
msgid "password_updated"
msgstr "Password berhasil diubah."

#: website/auth.py:601
msgid "profile_updated"
msgstr "Profil berhasil diubah."

#: website/auth.py:604
#, fuzzy
msgid "profile_updated_reload"
msgstr "Profile updated, page will be re-loaded."

#: website/auth.py:664
msgid "sent_password_recovery"
msgstr ""
"Kamu harusnya akan segera menerima email dengan instruksi terkait "
"bagaimana memulihkan password kamu."

#: website/auth.py:704
msgid "password_resetted"
msgstr "Password kamu sudah berhasil di-set ulang. Silakan login."

#: website/auth.py:722
#, fuzzy
msgid "teacher_invalid"
msgstr "Your teacher value is invalid."

#: website/auth.py:810
msgid "mail_welcome_verify_body"
msgstr ""
"Akun Hedy kamu sudah berhasil dibuat. Selamat datang!\n"
"Silakan klik tautan berikut untuk verifikasi email kamu."

#: website/auth.py:812
msgid "mail_change_password_body"
msgstr ""
"Password Hedy kamu sudah berhasil diubah. Jika kamu melakukan ini, tidak "
"ada masalah.\n"
"Jika kamu tidak melakukan ini, mohon segera kontak kami dengan cara "
"membalas email ini."

#: website/auth.py:814
msgid "mail_recover_password_body"
msgstr ""
"Dengan mengklik tautan ini, kamu dapat men-set password Hedy baru.\n"
"Jika kamu tidak membutuhkan set ulang password, mohon abaikan email ini."

#: website/auth.py:816
msgid "mail_reset_password_body"
msgstr ""
"Password Hedy kamu sudah di-set ke yang baru. Jika kamu melakukan ini, "
"tidak masalah.\n"
"Jika kamu tidak mengganti password, segera kontak kami dengan membalas "
"email ini."

#: website/auth.py:818
msgid "mail_welcome_teacher_body"
msgstr ""
"<strong>Welcome!</strong>\n"
"Congratulations on your brand new Hedy teachers account. Welcome to the "
"world wide community of Hedy teachers!\n"
"<strong>What teachers accounts can do</strong>\n"
"With your teacher account, you have the option to create classes. Your "
"students can than join your classes and you can see their progress. "
"Classes are made and managed though the for <a "
"href=\"https://hedycode.com/for-teachers\">teachers page</a>.\n"
"<strong>How to share ideas</strong>\n"
"If you are using Hedy in class, you probably have ideas for improvements!"
" You can share those ideas with us on the <a "
"href=\"https://github.com/Felienne/hedy/discussions/categories/ideas\">Ideas"
" Discussion</a>.\n"
"<strong>How to ask for help</strong>\n"
"If anything is unclear, you can post in the <a "
"href=\"https://github.com/Felienne/hedy/discussions/categories/q-a\">Q&A "
"discussion</a>, or <a href=\"mailto: hedy@felienne.com\">send us an "
"email</a>.\n"
"Keep programming!"

#: website/auth.py:824
msgid "mail_welcome_verify_subject"
msgstr "Selamat datang di Hedy"

#: website/auth.py:826
msgid "mail_change_password_subject"
msgstr "Password Hedy kamu sudah berhasil diubah"

#: website/auth.py:828
msgid "mail_recover_password_subject"
msgstr "Set ulang password Hedy kamu"

#: website/auth.py:830
msgid "mail_reset_password_subject"
msgstr "Password Hedy kamu sudah berhasil di-set ulang"

#: website/auth.py:832
#, fuzzy
msgid "mail_welcome_teacher_subject"
msgstr "Your Hedy teacher account is ready"

#: website/auth.py:836
#, fuzzy
msgid "user"
msgstr "user"

#: website/auth.py:841
msgid "mail_hello"
msgstr "Hai {username}!"

#: website/auth.py:843
msgid "mail_goodbye"
msgstr ""
"Terima kasih!\n"
"Tim Hedy"

#: website/auth.py:851
#, fuzzy
msgid "copy_mail_link"
msgstr "Please copy and paste this link into a new tab:"

#: website/auth.py:852
#, fuzzy
msgid "link"
msgstr "Masuk"

#: website/parsons.py:20
msgid "exercise_doesnt_exist"
msgstr ""

#: website/programs.py:41
#, fuzzy
msgid "delete_success"
msgstr "Program deleted successfully."

#: website/programs.py:55
msgid "save_prompt"
msgstr ""
"Kamu harus memiliki akun untuk menyimpan program. Apakah kamu mau masuk "
"dengan akunmu sekarang?"

#: website/programs.py:60
#, fuzzy
msgid "overwrite_warning"
msgstr ""
"You already have a program with this name, saving this program will "
"overwrite the old one. Are you sure?"

#: website/programs.py:87
#, fuzzy
msgid "save_parse_warning"
msgstr "This program contains an error, are you sure you want to save it?"

#: website/programs.py:131 website/programs.py:132
msgid "save_success_detail"
msgstr "Program tersimpan dengan sukses"

#: website/programs.py:160
msgid "share_success_detail"
msgstr "Program dibagikan dengan sukses"

#: website/programs.py:162
msgid "unshare_success_detail"
msgstr "Program berhasil untuk berhenti dibagikan"

#: website/programs.py:202
#, fuzzy
msgid "favourite_success"
msgstr "Your program is set as favourite."

#: website/quiz.py:45 website/quiz.py:71 website/teacher.py:452
#, fuzzy
msgid "level_invalid"
msgstr "This Hedy level in invalid."

#: website/quiz.py:60 website/quiz.py:86
msgid "question_doesnt_exist"
msgstr ""

#: website/quiz.py:73
#, fuzzy
msgid "question_invalid"
msgstr "Your token is invalid."

#: website/quiz.py:75
#, fuzzy
msgid "answer_invalid"
msgstr "Your password is invalid."

#: website/quiz.py:83
msgid "too_many_attempts"
msgstr ""

#: website/statistics.py:37 website/teacher.py:27 website/teacher.py:35
#: website/teacher.py:209 website/teacher.py:231 website/teacher.py:243
#: website/teacher.py:310 website/teacher.py:349
#, fuzzy
msgid "retrieve_class_error"
msgstr "Only teachers can retrieve classes"

#: website/statistics.py:41 website/teacher.py:38 website/teacher.py:131
#: website/teacher.py:150 website/teacher.py:212 website/teacher.py:234
#: website/teacher.py:246 website/teacher.py:313 website/teacher.py:352
#, fuzzy
msgid "no_such_class"
msgstr "No such Hedy class"

#: website/statistics.py:45
#, fuzzy
msgid "title_class statistics"
msgstr "My statistics"

#: website/teacher.py:74
#, fuzzy
msgid "title_class-overview"
msgstr "Hedy - Class overview"

#: website/teacher.py:83
#, fuzzy
msgid "only_teacher_create_class"
msgstr "Only teachers are allowed to create classes!"

#: website/teacher.py:90 website/teacher.py:125
#, fuzzy
msgid "class_name_invalid"
msgstr "This class name is invalid."

#: website/teacher.py:92 website/teacher.py:127
#, fuzzy
msgid "class_name_empty"
msgstr "You didn't enter a class name!"

#: website/teacher.py:98
#, fuzzy
msgid "class_name_duplicate"
msgstr "You already have a class with this name."

#: website/teacher.py:162 website/teacher.py:178 website/teacher.py:531
#, fuzzy
msgid "invalid_class_link"
msgstr "Invalid link for joining the class."

#: website/teacher.py:166 website/teacher.py:168
#, fuzzy
msgid "title_join-class"
msgstr "Hedy - Join class"

#: website/teacher.py:222
#, fuzzy
msgid "title_customize-class"
msgstr "Hedy - Customize class"

#: website/teacher.py:237
#, fuzzy
msgid "customization_deleted"
msgstr "Customizations successfully deleted."

#: website/teacher.py:290
#, fuzzy
msgid "class_customize_success"
msgstr "Class successfully customized."

#: website/teacher.py:304
#, fuzzy
msgid "username_empty"
msgstr "You didn't enter an username!"

#: website/teacher.py:317
#, fuzzy
msgid "student_not_existing"
msgstr "This username doesn't exist."

#: website/teacher.py:319
#, fuzzy
msgid "student_already_in_class"
msgstr "This student is already in your class."

#: website/teacher.py:321
#, fuzzy
msgid "student_already_invite"
msgstr "This student already has a pending invitation."

#: website/teacher.py:380
#, fuzzy
msgid "no_accounts"
msgstr "There are no accounts to create."

#: website/teacher.py:390
#, fuzzy
msgid "unique_usernames"
msgstr "All usernames need to be unique."

#: website/teacher.py:399
#, fuzzy
msgid "usernames_exist"
msgstr "One or more usernames is already in use."

#: website/teacher.py:410
#, fuzzy
msgid "accounts_created"
msgstr "Accounts where successfully created."

#: website/teacher.py:416 website/teacher.py:421 website/teacher.py:432
#: website/teacher.py:461 website/teacher.py:487
#, fuzzy
msgid "retrieve_adventure_error"
msgstr "You're not allowed to view this adventure!"

#: website/teacher.py:426
#, fuzzy
msgid "title_view-adventure"
msgstr "Hedy - View adventure"

#: website/teacher.py:437
#, fuzzy
msgid "title_customize-adventure"
msgstr "Hedy - Customize adventure"

#: website/teacher.py:448
#, fuzzy
msgid "adventure_id_invalid"
msgstr "This adventure id is invalid."

#: website/teacher.py:450 website/teacher.py:506
#, fuzzy
msgid "adventure_name_invalid"
msgstr "This adventure name is invalid."

#: website/teacher.py:454
#, fuzzy
msgid "content_invalid"
msgstr "This adventure is invalid."

#: website/teacher.py:456
#, fuzzy
msgid "adventure_length"
msgstr "Your adventure has to be at least 20 characters."

#: website/teacher.py:458
#, fuzzy
msgid "public_invalid"
msgstr "This agreement selection is invalid"

#: website/teacher.py:469 website/teacher.py:513
#, fuzzy
msgid "adventure_duplicate"
msgstr "You already have an adventure with this name."

#: website/teacher.py:481
#, fuzzy
msgid "adventure_updated"
msgstr "The adventure has been updated!"

#: website/teacher.py:508
#, fuzzy
msgid "adventure_empty"
msgstr "You didn't enter an adventure name!"

#~ msgid "ago-1"
#~ msgstr " "

#~ msgid "ago-2"
#~ msgstr "lalu"

#~ msgid "set_preferred_lang"
#~ msgstr ""
#~ "Hedy now supports preferred user "
#~ "languages. You can set one for "
#~ "your profile in \"My profile\""

#~ msgid "statistics"
#~ msgstr "My statistics"

#~ msgid "Empty Program"
#~ msgstr ""
#~ "You created an empty program. Type "
#~ "Hedy code in the left field and"
#~ " try again"

#~ msgid "level_not_translated"
#~ msgstr "This level is not translated in your language (yet)"

#~ msgid "unique_emails"
#~ msgstr "All mail addresses need to be unique."

#~ msgid "emails_exist"
#~ msgstr "One or more mail addresses is already in use."

#~ msgid "intro_text_landing_page"
#~ msgstr ""
#~ "Welcome to the wonderful world of "
#~ "Hedy! Here you can learn to "
#~ "program in small steps, without "
#~ "unnecessary complicated stuff. We start "
#~ "easy at level 1, and slowly build"
#~ " towards bigger and more complex "
#~ "programs! Choose one of the options "
#~ "below to get started"

#~ msgid "general_text_landing_page"
#~ msgstr "Start with level 1 explanations"

#~ msgid "start_programming"
#~ msgstr "Start programming"

#~ msgid "create_class_text"
#~ msgstr "Group your students into classes and change the content for each class."

#~ msgid "read_docs_text"
#~ msgstr ""
#~ "Visit our teacher's manual for lesson"
#~ " plans and common mistakes by "
#~ "students."

#~ msgid "read_docs"
#~ msgstr "Learn more about Hedy"

#~ msgid "story_text"
#~ msgstr "Make your own story"

#~ msgid "turtle_text"
#~ msgstr "Make a drawing with code"

#~ msgid "welcome"
#~ msgstr "Welcome"

#~ msgid "landing_page_intro"
#~ msgstr "Welcome to Hedy!"

#~ msgid "landing_page_teacher"
#~ msgstr ""
#~ "If you haven't used Hedy before, "
#~ "we advise you to start with the"
#~ " teacher tutorial."

#~ msgid "landing_page_student"
#~ msgstr "Invite student"

#~ msgid "teacher_tutorial_start_title"
#~ msgstr "Hide cheatsheet"

#~ msgid "not_user"
#~ msgstr "Looks like you are not logged in!"

#~ msgid "welcome_landing_page"
#~ msgstr "Welcome to Hedy!"

#~ msgid "welcome_back_landing_page"
#~ msgstr "Welcome to Hedy!"

#~ msgid "tutorial_code_output"
#~ msgstr "Hide cheatsheet"

#~ msgid "end"
#~ msgstr "Jenis kelamin"

#~ msgid "quiz_description"
#~ msgstr "Question"

#~ msgid "go_to_quiz"
#~ msgstr "Go to quiz"

#~ msgid "go_to_level"
#~ msgstr "Go to level"

#~ msgid "results_quiz"
#~ msgstr "Quiz results"

#~ msgid "correct"
#~ msgstr "Program-program terbaru saya"

#~ msgid "incorrect"
#~ msgstr "Incorrect!"

#~ msgid "attempt"
#~ msgstr "Attempt"

#~ msgid "go_to_answer"
#~ msgstr "Go to answer"

#~ msgid "minutes"
#~ msgstr "menit"

#~ msgid "hours"
#~ msgstr "jam"

#~ msgid "days"
#~ msgstr "hari"

#~ msgid "ago"
#~ msgstr "{time} ago"

#~ msgid "visible_columns"
#~ msgstr "Visible columns"

#~ msgid "latest_shared_program"
#~ msgstr "Latest shared program"

#~ msgid "remove_student"
#~ msgstr "Keluarkan murid"

#~ msgid "rename_class"
#~ msgstr "Beri nama baru untuk kelas"

#~ msgid "remove_invite"
#~ msgstr "Remove invite"

#: templates/create-accounts.html:30
#, fuzzy
msgid "download_login_credentials"
msgstr ""
"Do you want to download the login credentials after the accounts creation?"<|MERGE_RESOLUTION|>--- conflicted
+++ resolved
@@ -2,13 +2,8 @@
 msgstr ""
 "Project-Id-Version: PACKAGE VERSION\n"
 "Report-Msgid-Bugs-To: \n"
-<<<<<<< HEAD
 "POT-Creation-Date: 2022-06-15 11:11+0200\n"
 "PO-Revision-Date: 2022-06-09 15:18+0000\n"
-=======
-"POT-Creation-Date: 2022-06-10 11:39+0200\n"
-"PO-Revision-Date: 2022-06-14 10:01+0000\n"
->>>>>>> 28eebdb0
 "Last-Translator: Anonymous <noreply@weblate.org>\n"
 "Language-Team: id <LL@li.org>\n"
 "Language: id\n"
@@ -80,15 +75,11 @@
 msgid "page_not_found"
 msgstr "We could not find that page!"
 
-<<<<<<< HEAD
 #: app.py:971
-=======
-#: app.py:600
 msgid "example_code_header"
 msgstr "Contoh kode Hedy"
 
 #: app.py:947
->>>>>>> 28eebdb0
 #, fuzzy
 msgid "title_signup"
 msgstr "Hedy - Create an account"
