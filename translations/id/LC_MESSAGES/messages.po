--- conflicted
+++ resolved
@@ -2739,11 +2739,4 @@
 #~ msgstr "Customize adventure"
 
 #~ msgid "teacher_tutorial_end_message"
-<<<<<<< HEAD
 #~ msgstr "You have received an invitation to join class"
-
-#~ msgid "request_teacher_header"
-#~ msgstr ""
-=======
-#~ msgstr "You have received an invitation to join class"
->>>>>>> 29ef6886
