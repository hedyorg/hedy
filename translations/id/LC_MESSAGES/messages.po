<<<<<<< HEAD
#, fuzzy
=======
msgstr ""
"Project-Id-Version: PACKAGE VERSION\n"
"Report-Msgid-Bugs-To: \n"
"POT-Creation-Date: 2023-11-21 09:17+0100\n"
"PO-Revision-Date: 2023-11-14 20:05+0000\n"
"Last-Translator: Prefill add-on <noreply-addon-prefill@weblate.org>\n"
"Language: id\n"
"Language-Team: id <LL@li.org>\n"
"Plural-Forms: nplurals=1; plural=0;\n"
"MIME-Version: 1.0\n"
"Content-Type: text/plain; charset=utf-8\n"
"Content-Transfer-Encoding: 8bit\n"
"Generated-By: Babel 2.11.0\n"

>>>>>>> c01b572f
msgid "Access Before Assign"
msgstr "Anda mencoba menggunakan variabel {name} pada baris {access_line_number}, namun Anda menyetelnya pada baris {definition_line_number}. Tetapkan variabel sebelum menggunakannya."

msgid "Cyclic Var Definition"
msgstr "Nama {variable} perlu disetel sebelum Anda dapat menggunakannya di sisi kanan perintah {is}."

msgid "Has Blanks"
msgstr "Kode Anda tidak lengkap. Ini berisi bagian kosong yang harus Anda ganti dengan kode."

msgid "Incomplete"
msgstr "Ups! Anda sedikit lupa kodenya! Pada baris {line_number}, Anda perlu memasukkan teks di belakang {incomplete_command}."

msgid "Incomplete Repeat"
msgstr "Sepertinya Anda lupa menggunakan perintah dengan perintah {repeat} yang Anda gunakan pada baris {line_number}."

msgid "Invalid"
msgstr "{invalid_command} bukan perintah {level} level Hedy. Apakah maksud Anda {guessed_command}?"

msgid "Invalid Argument"
msgstr "Anda tidak dapat menggunakan perintah {command} dengan {invalid_argument}. Coba ubah {invalid_argument} menjadi {allowed_types}."

msgid "Invalid Argument Type"
msgstr "Anda tidak dapat menggunakan {command} dengan {invalid_argument} karena {invalid_type}. Coba ubah {invalid_argument} menjadi {allowed_types}."

msgid "Invalid At Command"
msgstr "Perintah {at} tidak boleh digunakan mulai level 16 dan seterusnya. Anda dapat menggunakan tanda kurung siku untuk menggunakan elemen dari daftar, misalnya `teman[i]`, `angka_keberuntungan[{random}]`."

msgid "Invalid Space"
msgstr ""
"Ups! kamu memulai baris dengan sebuah spasi pada baris {line_number}. "
"Spasi membingungkan komputer, dapatkah kamu membuangnya?"

msgid "Invalid Type Combination"
msgstr "Anda tidak dapat menggunakan {invalid_argument} dan {invalid_argument_2} dengan {command} karena yang satu adalah {invalid_type} dan yang lainnya adalah {invalid_type_2}. Coba ubah {invalid_argument} menjadi {invalid_type_2} atau {invalid_argument_2} menjadi {invalid_type}."

msgid "Locked Language Feature"
msgstr "Anda menggunakan {concept}! Itu luar biasa, tapi {concept} belum dibuka! Ini akan dibuka di level selanjutnya."

msgid "Lonely Echo"
msgstr "Anda menggunakan {echo} sebelum {ask}, atau {echo} tanpa {ask}. Tempatkan {ask} sebelum {echo}."

msgid "Lonely Text"
msgstr "Sepertinya Anda lupa menggunakan perintah dengan teks yang Anda gunakan di baris {line_number}"

msgid "Missing Command"
msgstr "Sepertinya Anda lupa menggunakan perintah pada baris {line_number}."

msgid "Missing Inner Command"
msgstr "Sepertinya Anda lupa menggunakan perintah dengan pernyataan {command} yang Anda gunakan pada baris {line_number}."

msgid "Misspelled At Command"
msgstr ""

msgid "No Indentation"
msgstr "Anda menggunakan terlalu sedikit spasi pada baris {line_number}. Anda menggunakan {leading_spaces} spasi, dan itu tidak cukup. Mulailah setiap blok baru dengan spasi {indent_size} lebih banyak dari baris sebelumnya."

msgid "Parse"
msgstr ""
"Kode yang kamu masukan bukan kode Hedy yang valid. Ada kesalahan pada "
"baris {location[0]}, pada posisi {location[1]}. Kamu menuliskan "
"{character_found}, tapi itu tidak diperbolehkan."

msgid "Pressit Missing Else"
msgstr "Anda lupa menambahkan apa yang terjadi bila Anda menekan tombol lain, tambahkan {else} ke kode Anda"

msgid "Too Big"
msgstr "Wow! Program Anda memiliki {lines_of_code} baris kode yang mengesankan! Namun kami hanya dapat memproses {max_lines} baris di level ini. Buat program Anda lebih kecil dan coba lagi."

msgid "Unexpected Indentation"
msgstr "Anda menggunakan terlalu banyak spasi pada baris {line_number}. Anda menggunakan spasi {leading_spaces}, dan itu terlalu banyak. Mulailah setiap blok baru dengan spasi {indent_size} lebih banyak dari baris sebelumnya."

msgid "Unquoted Assignment"
msgstr "Dari level ini, Anda perlu menempatkan teks di sebelah kanan {is} di antara tanda kutip. Anda lupa itu untuk teks {text}."

msgid "Unquoted Equality Check"
msgstr "Jika Anda ingin memeriksa apakah suatu variabel sama dengan beberapa kata, kata-kata tersebut harus diapit oleh tanda kutip!"

msgid "Unquoted Text"
msgstr "Hati-hati. Jika Anda {ask} atau {print} sesuatu, teks harus diawali dan diakhiri dengan tanda kutip. Anda lupa untuk teks {unquotedtext}."

msgid "Unsupported Float"
msgstr "Angka non-integer belum didukung namun akan ada dalam beberapa level. Untuk saat ini ubah {value} menjadi bilangan bulat."

msgid "Unsupported String Value"
msgstr "Nilai teks tidak boleh berisi {invalid_value}."

msgid "Var Undefined"
msgstr ""
"Kamu mencoba untuk menampilkan variabel {name}, tapi kamu belum "
"mengisinya dengan nilai. Ada kemungkinan bahwa kamu sedang mencoba untuk "
"menampilkan kata {name} tapi melupakan tanda kutip."

msgid "Wrong Level"
msgstr ""
"Itu adalah kode Hedy yang benar, namun tidak pada level yang tepat. Kamu "
"menulis kode {offending_keyword} untuk level {working_level}. Tip: {tip}"

msgid "account_overview"
msgstr "Ikhtisar akun"

msgid "accounts_created"
msgstr "Akun yang berhasil dibuat."

msgid "accounts_intro"
msgstr "Di halaman ini Anda dapat membuat akun untuk beberapa siswa sekaligus. Ini secara otomatis ditambahkan ke kelas saat ini, jadi pastikan kelas yang ditampilkan di atas adalah kelas yang benar! Setiap nama pengguna harus unik di seluruh sistem Hedy. Anda dapat menggunakan 'Nama kelas Postfix' untuk menambahkan nama kelas Anda ke semua akun. Jika Anda memasukkan sandi secara manual, sandi tersebut harus <b>setidaknya</b> 6 karakter."

msgid "achievement_earned"
msgstr "Anda telah memperoleh prestasi!"

msgid "achievements"
msgstr "prestasi"

msgid "achievements_check_icon_alt"
msgstr "Ikon pemeriksaan pencapaian"

msgid "achievements_logo_alt"
msgstr "Logo prestasi"

msgid "add"
msgstr "Menambahkan"

msgid "add_students"
msgstr "Tambahkan siswa-siswa"

msgid "add_students_options"
msgstr "Tambahkan opsi siswa"

msgid "admin"
msgstr "Admin"

msgid "advance_button"
msgstr "Lanjut ke level {level}"

msgid "adventure"
msgstr "Petualangan"

msgid "adventure_duplicate"
msgstr "Anda sudah bertualang dengan nama ini."

msgid "adventure_empty"
msgstr "Anda tidak memasukkan nama petualangan!"

msgid "adventure_exp_1"
msgstr "Ketik petualangan pilihan Anda di sisi kanan. Setelah membuat petualangan Anda, Anda dapat memasukkannya ke dalam salah satu kelas Anda di bawah \"penyesuaian\". Jika Anda ingin memasukkan perintah dalam petualangan Anda, silakan gunakan kode jangkar seperti ini:"

msgid "adventure_exp_2"
msgstr "Jika Anda ingin menampilkan cuplikan kode sebenarnya, misalnya untuk memberikan template atau contoh kode kepada siswa. Silakan gunakan pra jangkar seperti ini:"

msgid "adventure_exp_3"
msgstr "Pastikan Anda selalu mengapit kata kunci dengan { }, agar kata kunci tersebut dikenali dengan benar. Anda dapat menggunakan tombol \"pratinjau\" untuk melihat versi gaya petualangan Anda. Untuk melihat petualangan di halaman khusus, pilih \"lihat\" dari halaman guru."

msgid "adventure_id_invalid"
msgstr "ID petualangan ini tidak valid."

msgid "adventure_length"
msgstr "Petualangan Anda setidaknya harus terdiri dari 20 karakter."

msgid "adventure_name_invalid"
msgstr "Petualangan Anda setidaknya harus terdiri dari 20 karakter."

msgid "adventure_prompt"
msgstr "Silakan masukkan nama petualangannya"

msgid "adventure_terms"
msgstr "Saya setuju bahwa petualangan saya dapat dipublikasikan di Hedy."

msgid "adventure_updated"
msgstr "Petualangan telah diperbarui!"

msgid "adventures"
msgstr "Petualangan yang Tersedia"

msgid "adventures_restored"
msgstr "Petualangan default telah dipulihkan."

msgid "ago"
msgstr "{timestamp} yang lalu"

msgid "agree_invalid"
msgstr "Anda harus menyetujui persyaratan privasi."

msgid "agree_with"
msgstr "Saya setuju dengan"

msgid "ajax_error"
msgstr "Ditemukan sebuah error. Silakan coba lagi."

msgid "all"
msgstr "Semua"

msgid "all_class_highscores"
msgstr "Semua siswa terlihat di nilai tertinggi kelas"

msgid "already_account"
msgstr "Sudah memiliki akun?"

msgid "already_program_running"
msgstr "Sudah ada program yang sedang berjalan, selesaikan dulu program tersebut."

msgid "already_teacher"
msgstr "Anda sudah memiliki akun guru."

msgid "already_teacher_request"
msgstr "Anda sudah memiliki permintaan guru yang tertunda."

msgid "amount_created"
msgstr "program yang dibuat"

msgid "amount_saved"
msgstr "program disimpan"

msgid "amount_submitted"
msgstr "program yang diajukan"

msgid "are_you_sure"
msgstr "Apakah kamu yakin? Kamu tidak dapat membatalkan aksi ini."

msgid "ask_needs_var"
msgstr "Mulai level 2, {ask} perlu digunakan dengan variabel. Contoh: nama {is} {ask} Siapa namamu?"

msgid "back_to_class"
msgstr "Kembali ke kelas"

msgid "back_to_teachers_page"
msgstr "Kembali ke halaman guru"

msgid "become_a_sponsor"
msgstr "Menjadi sponsor"

msgid "birth_year"
msgstr "Tahun lahir"

msgid "by"
msgstr "dengan"

msgid "cancel"
msgstr "Batal"

msgid "cant_parse_exception"
msgstr "Tidak dapat menguraikan program"

msgid "catch_index_exception"
msgstr "Anda mencoba mengakses daftar {list_name} tetapi daftar itu kosong atau indeksnya tidak ada."

msgid "certificate"
msgstr "Sertifikat Penyelesaian"

msgid "certified_teacher"
msgstr "Guru bersertifikat"

msgid "change_password"
msgstr "Ubah password"

msgid "cheatsheet_title"
msgstr "Contekan"

msgid "class_already_joined"
msgstr "Kamu sudah terdaftar sebelumnya di kelas ini"

msgid "class_customize_success"
msgstr "Kelas berhasil disesuaikan."

msgid "class_live"
msgstr "Statistik langsung"

msgid "class_name_duplicate"
msgstr "Anda sudah memiliki kelas dengan nama ini."

msgid "class_name_empty"
msgstr "Anda tidak memasukkan nama kelas!"

msgid "class_name_invalid"
msgstr "Nama kelas ini tidak valid."

msgid "class_name_prompt"
msgstr "Silakan masukan nama dari kelas"

msgid "class_overview"
msgstr "Ikhtisar kelas"

<<<<<<< HEAD
msgid "class_survey_description"
msgstr ""

msgid "class_survey_later"
msgstr ""

msgid "class_survey_question1"
msgstr ""

msgid "class_survey_question2"
msgstr ""

msgid "class_survey_question3"
msgstr ""

msgid "class_survey_question4"
msgstr ""

#, fuzzy
=======
>>>>>>> c01b572f
msgid "close"
msgstr "Menutup"

msgid "comma"
msgstr "koma"

msgid "command_not_available_yet_exception"
msgstr "Perintah belum tersedia"

msgid "command_unavailable_exception"
msgstr "Perintah tidak benar lagi"

msgid "commands"
msgstr "Perintah"

msgid "common_errors"
msgstr "Kesalahan Umum"

msgid "congrats_message"
msgstr "Selamat, {username}, Anda telah mencapai hasil berikut dengan Hedy!"

msgid "content_invalid"
msgstr "Petualangan ini tidak valid."

msgid "contributor"
msgstr "Penyumbang"

msgid "copy_clipboard"
msgstr "Berhasil disalin ke clipboard"

msgid "copy_join_link"
msgstr "Salin tautan bergabung"

msgid "copy_link_success"
msgstr "Tautan bergabung berhasil disalin ke papan klip"

msgid "copy_link_to_share"
msgstr "Salin tautan untuk berbagi"

msgid "copy_mail_link"
msgstr "Silakan salin dan tempel tautan ini ke tab baru:"

msgid "correct_answer"
msgstr "Jawaban yang benar adalah"

msgid "country"
msgstr "Negara"

msgid "country_invalid"
msgstr "Silakan pilih negara yang valid."

msgid "country_title"
msgstr "Negara"

msgid "create_account"
msgstr "Membuat akun"

msgid "create_accounts"
msgstr "Buat akun"

msgid "create_accounts_prompt"
msgstr "Apakah Anda yakin ingin membuat akun-akun ini?"

msgid "create_adventure"
msgstr "Ciptakan petualangan"

msgid "create_class"
msgstr "Buat kelas baru"

msgid "create_multiple_accounts"
msgstr "Buat banyak akun"

msgid "create_public_profile"
msgstr "Buat profil publik"

msgid "create_question"
msgstr "Apakah Anda ingin membuatnya?"

msgid "create_student_account"
msgstr "Buat sebuah akun"

msgid "create_student_account_explanation"
msgstr "Anda dapat menyimpan program Anda sendiri dengan akun."

msgid "create_teacher_account"
msgstr "Buat akun guru"

msgid "create_teacher_account_explanation"
msgstr "Dengan akun guru, Anda dapat menyimpan program Anda dan melihat hasil siswa Anda."

msgid "creator"
msgstr "Pencipta"

msgid "current_password"
msgstr "Kata sandi saat ini"

msgid "customization_deleted"
msgstr "Penyesuaian berhasil dihapus."

msgid "customize_adventure"
msgstr "Sesuaikan petualangan"

msgid "customize_class"
msgstr "Sesuaikan kelas"

msgid "dash"
msgstr "tanda pisah"

msgid "default_403"
msgstr "Sepertinya Anda tidak berwenang..."

msgid "default_404"
msgstr "Kami tidak dapat menemukan halaman itu..."

msgid "default_500"
msgstr "Ada yang salah..."

msgid "delete"
msgstr "Hapus"

msgid "delete_adventure_prompt"
msgstr "Apakah Anda yakin ingin menghapus petualangan ini?"

msgid "delete_class_prompt"
msgstr "Apa kamu yakin mau menghapus kelas?"

msgid "delete_confirm"
msgstr "Apakah kamu yakin ingin menghapus program?"

msgid "delete_invite"
msgstr "Hapus undangan"

msgid "delete_invite_prompt"
msgstr "Apakah Anda yakin ingin menghapus undangan kelas ini?"

msgid "delete_public"
msgstr "Hapus profil publik"

msgid "delete_success"
msgstr "Program berhasil dihapus."

msgid "destroy_profile"
msgstr "Hapus akun secara permanen"

msgid "developers_mode"
msgstr "Mode pemrogram"

msgid "directly_available"
msgstr "Terbuka langsung"

msgid "disable"
msgstr "Nonaktif"

msgid "disabled"
msgstr "Dinonaktifkan"

<<<<<<< HEAD
#, fuzzy
=======
>>>>>>> c01b572f
msgid "disabled_button_quiz"
msgstr "Skor kuis Anda di bawah ambang batas, coba lagi!"

msgid "discord_server"
msgstr "Server perselisihan"

msgid "distinguished_user"
msgstr "Pengguna yang terhormat"

msgid "double quotes"
msgstr "kutip dua"

msgid "download"
msgstr "Unduh"

msgid "download_login_credentials"
msgstr "Apakah Anda ingin mengunduh kredensial login setelah pembuatan akun?"

msgid "duplicate"
<<<<<<< HEAD
msgstr "Duplicate"

#, fuzzy
=======
msgstr "Duplikat"

>>>>>>> c01b572f
msgid "echo_and_ask_mismatch_exception"
msgstr "Echo dan tanyakan ketidakcocokan"

msgid "echo_out"
msgstr "Memulai di level 2 `{echo}` tidak diperlukan lagi. Anda dapat mengulang jawaban dengan `{ask}` dan `{print}` sekarang. Contoh: `nama {is} {ask} Kamu dipanggil apa? {print} halo nama`"

msgid "edit_code_button"
msgstr "Ubah kode"

msgid "email"
msgstr "Email"

msgid "email_invalid"
msgstr "Silakan masukkan email yang valid."

msgid "end_quiz"
msgstr "Kuis berakhir"

msgid "english"
msgstr "Bahasa inggris"

msgid "enter"
msgstr "Tuliskan"

msgid "enter_password"
msgstr "Masukkan kata sandi baru untuk"

msgid "enter_text"
msgstr "Tuliskan jawaban kamu disini..."

msgid "error_logo_alt"
msgstr "Logo kesalahan"

msgid "exclamation mark"
msgstr "tanda seru"

msgid "exercise"
msgstr "Latihan"

msgid "exercise_doesnt_exist"
msgstr "Latihan ini tidak ada"

msgid "exists_email"
msgstr "Email ini sudah terpakai untuk akun lain."

msgid "exists_username"
msgstr "Username ini sudah terpakai untuk akun lain."

msgid "experience_invalid"
msgstr "Silakan pilih pengalaman yang valid, pilih (Ya, Tidak)."

msgid "expiration_date"
msgstr "Tanggal habis tempo"

msgid "explore_explanation"
msgstr "Di halaman ini Anda dapat melihat program yang dibuat oleh pengguna Hedy lainnya. Anda dapat memfilter level Hedy dan petualangan. Klik \"Lihat program\" untuk membuka program dan menjalankannya. Program dengan header berwarna merah mengandung kesalahan. Anda masih dapat membuka program tersebut, tetapi menjalankannya akan menghasilkan kesalahan. Anda tentu saja dapat mencoba memperbaikinya! Jika pembuatnya memiliki profil publik, Anda dapat mengeklik nama penggunanya untuk mengunjungi profilnya. Di sana Anda akan menemukan semua program bersama mereka dan banyak lagi!"

msgid "explore_programs"
msgstr "Jelajahi program"

msgid "explore_programs_logo_alt"
msgstr "Jelajahi ikon program"

msgid "favorite_program"
msgstr "Program favorit"

msgid "favourite_confirm"
msgstr "Apakah Anda yakin ingin menjadikan program ini sebagai favorit Anda?"

msgid "favourite_program"
msgstr "Program favorit"

msgid "favourite_program_invalid"
msgstr "Program favorit yang Anda pilih tidak valid."

msgid "favourite_success"
msgstr "Program Anda ditetapkan sebagai favorit."

msgid "female"
msgstr "Perempuan"

msgid "float"
msgstr "sebuah angka"

msgid "for_teachers"
msgstr "Untuk guru"

msgid "forgot_password"
msgstr "Lupa passowrd kamu?"

msgid "from_another_teacher"
msgstr "Dari guru lain"

msgid "from_magazine_website"
msgstr "Dari majalah atau situs web"

msgid "from_video"
msgstr "Dari sebuah video"

msgid "fun_statistics_msg"
msgstr "Berikut beberapa statistik menyenangkan!"

msgid "gender"
msgstr "Jenis kelamin"

msgid "gender_invalid"
msgstr "Silakan pilih jenis kelamin yang valid, pilih (Wanita, Pria, Lainnya)."

msgid "general"
msgstr "Umum"

msgid "general_settings"
msgstr "Pengaturan Umum"

msgid "generate_passwords"
msgstr "Hasilkan kata sandi"

msgid "get_certificate"
msgstr "Dapatkan sertifikat Anda!"

msgid "give_link_to_teacher"
msgstr "Berikan tautan berikut kepada guru Anda:"

msgid "go_back_to_main"
msgstr "Kembali ke halaman utama"

msgid "go_to_question"
msgstr "Pergi ke pertanyaan"

msgid "go_to_quiz_result"
msgstr "Pergi ke hasil kuis"

msgid "goto_profile"
msgstr "Ke profil saya"

msgid "grid_overview"
msgstr "Ikhtisar program per petualangan"

msgid "hand_in"
msgstr "Menyerahkan"

msgid "hand_in_exercise"
msgstr "Latihan tangan"

msgid "heard_about_hedy"
msgstr "Bagaimana Anda pernah mendengar tentang Hedy?"

msgid "heard_about_invalid"
msgstr "Silakan pilih cara valid Anda mendengar tentang kami."

msgid "hedy_achievements"
msgstr "Prestasi Hedy"

msgid "hedy_choice_title"
msgstr "Pilihan Hedy"

msgid "hedy_logo_alt"
msgstr "Logo Hedy"

msgid "hedy_on_github"
msgstr "Hedy di Github"

msgid "hedy_tutorial_logo_alt"
msgstr "Ikon tutorial Hedy"

msgid "hello_logo"
msgstr "Halo"

msgid "hello_world"
msgstr "Halo dunia!"

msgid "hidden"
msgstr "Tersembunyi"

msgid "hide_cheatsheet"
msgstr "Sembunyikan contekan"

msgid "hide_keyword_switcher"
msgstr "Sembunyikan pengalih kata kunci"

msgid "hide_parsons"
msgstr "Sembunyikan teka-teki"

msgid "hide_quiz"
msgstr "Sembunyikan kuis"

msgid "highest_level_reached"
msgstr "Level tertinggi yang berhasil dicapai"

msgid "highest_quiz_score"
msgstr "Skor kuis tertinggi"

msgid "highscore_explanation"
msgstr "Di halaman ini Anda dapat melihat Skor Tertinggi saat ini, berdasarkan jumlah pencapaian yang dikumpulkan. Lihat peringkat untuk semua pengguna, negara atau kelas Anda. Klik pada nama pengguna untuk melihat profil publiknya."

msgid "highscore_no_public_profile"
msgstr "Anda tidak memiliki profil publik dan oleh karena itu tidak terdaftar di skor tertinggi. Apakah Anda ingin membuatnya?"

msgid "highscores"
msgstr "Nilai tinggi"

msgid "hint"
msgstr "Petunjuk?"

msgid "ill_work_some_more"
msgstr "Saya akan mengerjakannya sedikit lebih lama"

msgid "image_invalid"
msgstr "Gambar yang Anda pilih tidak valid."

msgid "incomplete_command_exception"
msgstr "Perintah Tidak Lengkap"

msgid "incorrect_handling_of_quotes_exception"
msgstr "Penanganan kutipan yang salah"

msgid "incorrect_use_of_types_exception"
msgstr "Penggunaan tipe yang salah"

msgid "incorrect_use_of_variable_exception"
msgstr "Penggunaan variabel yang salah"

msgid "indentation_exception"
msgstr "Indentasi Salah"

msgid "input"
msgstr "masukan dari {ask}"

msgid "integer"
msgstr "sebuah angka"

msgid "invalid_class_link"
msgstr "Tautan untuk bergabung ke kelas tidak valid."

msgid "invalid_command_exception"
msgstr "Perintah tidak valid"

msgid "invalid_keyword_language_comment"
msgstr "# Bahasa kata kunci yang diberikan tidak valid, bahasa kata kunci disetel ke bahasa Inggris"

msgid "invalid_language_comment"
msgstr "# Bahasa yang diberikan tidak valid, bahasa disetel ke bahasa Inggris"

msgid "invalid_level_comment"
msgstr "# Level yang diberikan tidak valid, level disetel ke level 1"

msgid "invalid_program_comment"
msgstr "# Program yang disediakan tidak valid, silakan coba lagi"

msgid "invalid_teacher_invitation_code"
msgstr "Kode undangan guru tidak valid. Untuk menjadi guru, hubungi hello@hedy.org."

msgid "invalid_tutorial_step"
msgstr "Langkah tutorial tidak valid"

msgid "invalid_username_password"
msgstr "Username/password tidak valid."

msgid "invite_by_username"
msgstr "Undang berdasarkan nama pengguna"

msgid "invite_date"
msgstr "Tanggal undangan"

msgid "invite_message"
msgstr "Anda telah menerima undangan untuk bergabung dengan kelas"

msgid "invite_prompt"
msgstr "Masukkan nama pengguna"

msgid "invite_teacher"
msgstr "Undang seorang guru"

msgid "join_class"
msgstr "Gabung kelas"

msgid "join_prompt"
msgstr ""
"Kamu memerlukan akun untuk bergabung ke kelas. Apakah kamu ingin masuk "
"dengan akun kamu sekarang?"

msgid "keyword_language_invalid"
msgstr "Silakan pilih bahasa kata kunci yang valid (pilih bahasa Inggris atau bahasa Anda sendiri)."

msgid "language"
msgstr "Bahasa"

msgid "language_invalid"
msgstr "Silakan pilih bahasa yang valid."

msgid "languages"
msgstr "Bahasa pemrograman mana yang sudah pernah kamu kuasai sebelumnya?"

msgid "last_achievement"
msgstr "Prestasi yang terakhir diperoleh"

msgid "last_edited"
msgstr "Terakhir diedit"

msgid "last_error"
msgstr "Kesalahan terakhir"

msgid "last_login"
msgstr "Waktu masuk terakhir"

msgid "last_program"
msgstr "Program terakhir"

msgid "last_update"
msgstr "Pembaharuan Terakhir"

msgid "lastname"
msgstr "Nama Belakang"

msgid "leave_class"
msgstr "Tinggalkan kelas"

msgid "level"
msgstr "Level"

msgid "level_accessible"
msgstr "Level terbuka untuk siswa"

msgid "level_disabled"
msgstr "Tingkat dinonaktifkan"

msgid "level_future"
msgstr "Level ini otomatis terbuka "

msgid "level_invalid"
msgstr "Level Hedy ini tidak valid."

msgid "level_not_class"
msgstr "Level ini belum tersedia di kelas Anda"

msgid "level_title"
msgstr "Level"

msgid "link"
msgstr "Tautan"

msgid "list"
msgstr "daftar"

msgid "live_dashboard"
msgstr "Dasbor Langsung"

msgid "logged_in_to_share"
msgstr "Anda harus masuk untuk menyimpan dan berbagi program."

msgid "login"
msgstr "Masuk"

msgid "login_long"
msgstr "Masuk dengan akun kamu"

msgid "login_to_save_your_work"
msgstr "Masuk untuk menyimpan pekerjaan Anda"

msgid "logout"
msgstr "Keluar"

msgid "longest_program"
msgstr "Program terpanjang"

msgid "mail_change_password_body"
msgstr ""
"Password Hedy kamu sudah berhasil diubah. Jika kamu melakukan ini, tidak "
"ada masalah.\n"
"Jika kamu tidak melakukan ini, mohon segera kontak kami dengan cara "
"membalas email ini."

msgid "mail_change_password_subject"
msgstr "Password Hedy kamu sudah berhasil diubah"

msgid "mail_error_change_processed"
msgstr "Ada yang salah saat mengirim email validasi, perubahan masih diproses dengan benar."

msgid "mail_goodbye"
msgstr ""
"Terima kasih!\n"
"Tim Hedy"

msgid "mail_hello"
msgstr "Hai {username}!"

msgid "mail_recover_password_body"
msgstr ""
"Dengan mengklik tautan ini, kamu dapat men-set password Hedy baru. Tautan"
" ini berlaku selama <b>4</b> jam.\n"
"Jika kamu tidak membutuhkan set ulang password, mohon abaikan email ini: "
"{link}"

msgid "mail_recover_password_subject"
msgstr "Set ulang password Hedy kamu."

msgid "mail_reset_password_body"
msgstr ""
"Password Hedy kamu sudah di-set ke yang baru. Jika kamu melakukan ini, "
"tidak masalah.\n"
"Jika kamu tidak mengganti password, segera kontak kami dengan membalas "
"email ini."

msgid "mail_reset_password_subject"
msgstr "Password Hedy kamu sudah berhasil di-set ulang"

msgid "mail_welcome_teacher_body"
msgstr "<strong>Selamat datang!</strong>\nSelamat atas akun guru Hedy yang baru. Selamat datang di komunitas guru Hedy di seluruh dunia!\n\n<strong>Apa yang dapat dilakukan akun guru</strong>\nAda sejumlah opsi tambahan yang terbuka untuk Anda sekarang.\n\n1. Penjelasan tambahan tersedia di <a href=\"https://hedy.org/for-teachers/manual\">teacher's manual</a>.\n2. Dengan akun guru Anda, Anda dapat membuat kelas. Siswa Anda dapat bergabung dengan kelas Anda dan Anda dapat melihat kemajuan mereka. Kelas dibuat dan dikelola melalui <a href=\"https://hedycode.com/for-teachers\">teacher's page</a>.\n3. Anda dapat sepenuhnya menyesuaikan kelas Anda, misalnya Anda dapat membuka dan menutup level, mengaktifkan atau menonaktifkan petualangan, dan menulis petualangan Anda sendiri!\n\n<strong>Bergabunglah dengan komunitas online kami!</strong>\nSemua guru Hedy, pemrogram, dan penggemar lainnya dipersilakan untuk bergabung dengan <a href=\"https://discord.gg/8yY7dEme9r\">Discord server</a> kami. Ini adalah tempat yang ideal untuk mengobrol tentang Hedy: kami memiliki saluran tempat Anda dapat menunjukkan proyek dan pelajaran keren Anda, saluran untuk melaporkan bug, dan saluran untuk mengobrol dengan guru lain dan tim Hedy.\n\n<strong>Cara meminta bantuan </strong>\nJika ada yang kurang jelas, Anda dapat memberi tahu kami di Discord, atau <a href=\"mailto: hello@hedy.org\">kirim email kepada kami</a>.\n\n<strong>Cara melaporkan bug</strong>\nDi Discord, kami memiliki saluran untuk melaporkan bug, yang disebut #bugs. Itu adalah tempat yang tepat untuk memberi tahu kami tentang masalah yang Anda hadapi. Jika Anda tahu cara menggunakan GitHub, Anda dapat membuat <a href=\"https://github.com/hedyorg/hedy/issues/new?assignees=&labels=&template=bug_report.md&title=%5BBUG%5D\">issue</a> di sana.\n"

msgid "mail_welcome_teacher_subject"
msgstr "Akun guru Hedy Anda sudah siap"

msgid "mail_welcome_verify_body"
msgstr ""
"Akun Hedy kamu sudah berhasil dibuat. Selamat datang!\n"
"Silakan klik tautan berikut untuk verifikasi email kamu. {link}"

msgid "mail_welcome_verify_subject"
msgstr "Selamat datang di Hedy"

msgid "mailing_title"
msgstr "Berlangganan ke buletin Hedy"

msgid "main_subtitle"
msgstr "Sebuah bahasa pemrograman bertahap"

msgid "main_title"
msgstr "Hedy"

msgid "make_sure_you_are_done"
msgstr "Pastikan Anda sudah selesai! Anda tidak akan dapat mengubah program Anda lagi setelah Anda mengklik \"Serahkan\"."

msgid "male"
msgstr "Laki-laki"

msgid "mandatory_mode"
msgstr "Mode pengembang wajib"

msgid "my_account"
msgstr "Profil saya"

msgid "my_achievements"
msgstr "Pencapaianku"

msgid "my_adventures"
msgstr "Petualanganku"

msgid "my_classes"
msgstr "Kelas-kelas saya"

msgid "my_messages"
msgstr "Pesan saya"

msgid "my_public_profile"
msgstr "Profil publik saya"

msgid "name"
msgstr "Nama"

msgid "nav_explore"
msgstr "Menjelajah"

msgid "nav_hedy"
msgstr "Hedy"

msgid "nav_learn_more"
msgstr "Pelajari lebih jauh"

msgid "nav_start"
msgstr "Rumah"

msgid "nested blocks"
msgstr "satu blok dalam satu blok"

msgid "new_password"
msgstr "Password baru"

msgid "new_password_repeat"
msgstr "Ulangi kata sandi baru"

msgid "newline"
msgstr "baris baru"

msgid "next_exercise"
msgstr "Latihan selanjutnya"

msgid "next_page"
msgstr "Halaman selanjutnya"

msgid "next_step_tutorial"
msgstr "Langkah selanjutnya >>>"

msgid "no"
msgstr "Tidak"

msgid "no_account"
msgstr "Belum punya akun?"

msgid "no_accounts"
msgstr "Tidak ada akun untuk dibuat."

msgid "no_certificate"
msgstr "Pengguna ini belum mendapatkan Sertifikat Penyelesaian Hedy"

msgid "no_more_flat_if"
msgstr "Mulai dari level 8, kode setelah {if} perlu ditempatkan pada baris berikutnya dan dimulai dengan 4 spasi."

msgid "no_programs"
msgstr "Kamu belum memiliki program."

msgid "no_public_profile"
msgstr "Anda belum memiliki teks profil publik..."

msgid "no_shared_programs"
msgstr "tidak memiliki program bersama..."

msgid "no_such_adventure"
msgstr "Petualangan ini tidak ada!"

msgid "no_such_class"
msgstr "Tidak ada kelas Hedy seperti itu."

msgid "no_such_highscore"
msgstr "Nilai tinggi"

msgid "no_such_level"
msgstr "Tidak ada level Hedy seperti itu!"

msgid "no_such_program"
msgstr "Tidak ada program Hedy seperti itu!"

msgid "no_tag"
msgstr "Tidak ada tag yang disediakan!"

msgid "no_tags"
msgstr "Belum ada tag."

msgid "not_enrolled"
msgstr "Sepertinya anda tidak ada di kelas ini!"

msgid "not_in_class_no_handin"
msgstr "Anda tidak berada di kelas, jadi Anda tidak perlu menyerahkan apa pun."

msgid "not_logged_in_cantsave"
msgstr "Program Anda tidak akan disimpan."

msgid "not_logged_in_handin"
msgstr "Anda harus login untuk menyerahkan tugas."

msgid "not_teacher"
msgstr "Sepertinya Anda bukan seorang guru!"

msgid "number"
msgstr "sebuah angka"

msgid "number_achievements"
msgstr "Jumlah pencapaian"

msgid "number_lines"
msgstr "Jumlah baris"

msgid "number_programs"
msgstr "Jumlah program"

msgid "ok"
msgstr "Ok"

msgid "only_you_can_see"
msgstr "Hanya Anda yang dapat melihat program ini."

msgid "open"
msgstr "Buka"

msgid "opening_date"
msgstr "Tanggal pembukaan"

msgid "opening_dates"
msgstr "Tanggal pembukaan"

msgid "option"
msgstr "Pilihan"

msgid "or"
msgstr "atau"

msgid "other"
msgstr "Lainnya"

msgid "other_block"
msgstr "Bahasa blok lainnya"

msgid "other_settings"
msgstr "Pengaturan lainnya"

msgid "other_source"
msgstr "Lainnya"

msgid "other_text"
msgstr "Bahasa teks lainnya"

msgid "overwrite_warning"
msgstr "Anda sudah mempunyai program dengan nama ini, menyimpan program ini akan menggantikan program lama. Apa kamu yakin?"

msgid "page"
msgstr "halaman"

msgid "page_not_found"
msgstr "Kami tidak dapat menemukan halaman itu!"

msgid "parsons_title"
msgstr "Teka-teki"

msgid "password"
msgstr "Password"

msgid "password_change_not_allowed"
msgstr "Anda tidak diperbolehkan mengubah kata sandi pengguna ini."

msgid "password_change_prompt"
msgstr "Apakah Anda yakin ingin mengubah kata sandi ini?"

msgid "password_change_success"
msgstr "Kata sandi siswa Anda berhasil diubah."

msgid "password_invalid"
msgstr "Kata sandi Anda tidak valid."

msgid "password_repeat"
msgstr "Ulangi password"

msgid "password_resetted"
msgstr "Password kamu sudah berhasil di-set ulang. Silakan login."

msgid "password_six"
msgstr "Kata sandi Anda harus mengandung setidaknya enam karakter."

msgid "password_updated"
msgstr "Password berhasil diubah."

msgid "passwords_six"
msgstr "Semua kata sandi harus terdiri dari enam karakter atau lebih."

msgid "pending_invites"
msgstr "Undangan yang tertunda"

msgid "people_with_a_link"
msgstr "Orang lain yang memiliki tautan dapat melihat program ini. Itu juga dapat ditemukan di halaman \"Jelajahi\"."

msgid "percentage"
msgstr "persentase"

msgid "percentage_achieved"
msgstr "Dicapai oleh {percentage}% pengguna"

msgid "period"
msgstr "titik"

msgid "personal_text"
msgstr "Teks pribadi"

msgid "personal_text_invalid"
msgstr "Teks pribadi Anda tidak valid."

msgid "postfix_classname"
msgstr "Nama kelas postfix"

msgid "preferred_keyword_language"
msgstr "Bahasa kata kunci pilihan"

msgid "preferred_language"
msgstr "Bahasa pilihan"

msgid "preview"
msgstr "Pratinjau"

msgid "previous_campaigns"
msgstr "Lihat kampanye-kampanye sebelumnya"

msgid "print_logo"
msgstr "cetak"

msgid "privacy_terms"
msgstr "Ketentuan privasi"

msgid "private"
msgstr "Pribadi"

msgid "profile_logo_alt"
msgstr "Ikon profil."

msgid "profile_picture"
msgstr "Foto profil"

msgid "profile_updated"
msgstr "Profil berhasil diubah."

msgid "profile_updated_reload"
msgstr "Profil diperbarui, halaman akan dimuat ulang."

msgid "program_contains_error"
msgstr "Program ini berisi error, anda yakin ingin membagikannya?"

msgid "program_header"
msgstr "Program-program saya"

msgid "program_too_large_exception"
msgstr "Program terlalu besar"

msgid "programming_experience"
msgstr "Apakah kamu punya pengalaman menulis program?"

msgid "programming_invalid"
msgstr "Silakan pilih bahasa pemrograman yang valid."

msgid "programs"
msgstr "Program terakhir yang dibagikan"

msgid "programs_created"
msgstr "Program dibuat"

msgid "programs_saved"
msgstr "Program disimpan"

msgid "programs_submitted"
msgstr "Program dikirimkan"

msgid "prompt_join_class"
msgstr "Apakah kamu ingin bergabung dengan kelas ini?"

msgid "public"
msgstr "Publik"

msgid "public_invalid"
msgstr "Pilihan perjanjian ini tidak valid"

msgid "public_profile"
msgstr "Profil publik"

msgid "public_profile_info"
msgstr "Dengan memilih kotak ini saya membuat profil saya terlihat oleh semua orang. Berhati-hatilah untuk tidak membagikan informasi pribadi seperti nama atau alamat rumah Anda, karena semua orang dapat melihatnya!"

msgid "public_profile_updated"
msgstr "Profil publik diperbarui, halaman akan dimuat ulang."

msgid "pygame_waiting_for_input"
msgstr "Menunggu tombol ditekan..."

msgid "question mark"
msgstr "tanda tanya"

msgid "quiz_logo_alt"
msgstr "Logo kuis"

msgid "quiz_score"
msgstr "Skor kuis"

msgid "quiz_tab"
msgstr "Kuis"

msgid "quiz_threshold_not_reached"
msgstr "Ambang batas kuis tidak tercapai untuk membuka level ini"

msgid "read_code_label"
msgstr "Bacakan dengan nyaring"

msgid "recent"
msgstr "Program-program terbaru saya"

msgid "recover_password"
msgstr "Minta set ulang password"

msgid "regress_button"
msgstr "Kembali ke level {level}"

msgid "remove"
msgstr "Hapus"

msgid "remove_customization"
msgstr "Hapus penyesuaian"

msgid "remove_customizations_prompt"
msgstr "Apakah Anda yakin ingin menghapus penyesuaian kelas ini?"

msgid "remove_student_prompt"
msgstr "Apa kamu yakin mau mengeluarkan murid tersebut dari kelas?"

msgid "remove_user_prompt"
msgstr "Konfirmasikan penghapusan pengguna ini dari kelas."

msgid "repair_program_logo_alt"
msgstr "Ikon program perbaikan"

msgid "repeat_match_password"
msgstr "Password yang dimasukkan ulang tidak sesuai."

msgid "repeat_new_password"
msgstr "Ulangi password baru"

msgid "report_failure"
msgstr "Program ini tidak ada atau tidak bersifat publik"

msgid "report_program"
msgstr "Apakah Anda yakin ingin melaporkan program ini?"

msgid "report_success"
msgstr "Program ini telah dilaporkan"

msgid "request_teacher"
msgstr "Apakah Anda ingin mengajukan akun guru?"

msgid "request_teacher_account"
msgstr "Mengajukan akun guru"

msgid "required_field"
msgstr "Bidang yang ditandai dengan * wajib diisi"

msgid "reset_adventure_prompt"
msgstr "Apakah Anda yakin ingin mengatur ulang semua petualangan yang dipilih?"

msgid "reset_adventures"
msgstr "Atur ulang petualangan yang dipilih"

msgid "reset_button"
msgstr "Atur ulang"

msgid "reset_password"
msgstr "Set ulang password"

msgid "reset_view"
msgstr "Atur ulang"

msgid "retrieve_adventure_error"
msgstr "Anda tidak diperbolehkan melihat petualangan ini!"

msgid "retrieve_class_error"
msgstr "Hanya guru yang dapat mengambil kelas"

<<<<<<< HEAD
msgid "retrieve_tag_error"
msgstr ""

#, fuzzy
=======
>>>>>>> c01b572f
msgid "role"
msgstr "Peran"

msgid "run_code_button"
msgstr "Jalankan kode"

msgid "runs_over_time"
msgstr "Berjalan seiring waktu"

msgid "save"
msgstr "Menyimpan"

msgid "save_parse_warning"
msgstr "Program ini mengandung kesalahan, apakah Anda yakin ingin menyimpannya?"

msgid "save_prompt"
msgstr ""
"Kamu harus memiliki akun untuk menyimpan program. Apakah kamu mau masuk "
"dengan akunmu sekarang?"

msgid "save_success_detail"
msgstr "Program tersimpan dengan sukses."

msgid "score"
msgstr "Skor"

msgid "search"
msgstr "Mencari..."

msgid "search_button"
msgstr "Mencari"

msgid "second_teacher"
msgstr "Guru kedua"

msgid "second_teacher_prompt"
msgstr "Masukkan nama pengguna guru untuk mengundang mereka."

msgid "second_teacher_warning"
msgstr "Semua guru di kelas ini dapat menyesuaikannya."

msgid "see_certificate"
msgstr "Lihat sertifikat {username}!"

msgid "select"
msgstr "Pilih"

msgid "select_adventures"
msgstr "Pilih dan pesan petualangan"

msgid "self_removal_prompt"
msgstr "Apakah Anda yakin ingin keluar dari kelas ini?"

msgid "send_password_recovery"
msgstr "Kirimkan saya tautan untuk pemulihan password"

msgid "sent_by"
msgstr "Undangan ini dikirim oleh"

msgid "sent_password_recovery"
msgstr ""
"Kamu harusnya akan segera menerima email dengan instruksi terkait "
"bagaimana memulihkan password kamu."

msgid "settings"
msgstr "Pengaturan pribadi saya"

msgid "share"
msgstr "Bagikan"

msgid "share_by_giving_link"
msgstr "Tunjukkan program Anda kepada orang lain dengan memberi mereka tautan di bawah ini:"

msgid "share_confirm"
msgstr "Apakah kamu yakin ingin membuat program kamu publik?"

msgid "share_success_detail"
msgstr "Program berhasil dibagikan."

msgid "share_your_program"
msgstr "Bagikan program Anda"

msgid "signup_student_or_teacher"
msgstr "Apakah Anda seorang pelajar atau guru?"

msgid "single quotes"
msgstr "kutip satu"

msgid "slash"
msgstr "garis miring"

msgid "social_media"
msgstr "Media sosial"

msgid "something_went_wrong_keyword_parsing"
msgstr "Ada kesalahan dalam petualangan Anda, apakah semua kata kunci diapit oleh { } dengan benar?"

msgid "space"
msgstr "spasi"

msgid "star"
msgstr "bintang"

msgid "start_hedy_tutorial"
msgstr "Mulai tutorial hedy"

msgid "start_programming"
msgstr "Mulai pemrograman"

msgid "start_programming_logo_alt"
msgstr "Mulai ikon pemrograman"

msgid "start_quiz"
msgstr "Mulai kuis"

msgid "start_teacher_tutorial"
msgstr "Mulai tutorial guru"

msgid "step_title"
msgstr "Tugas"

msgid "stop_code_button"
msgstr "Hentikan program"

msgid "string"
msgstr "teks"

msgid "student"
msgstr "Siswa"

msgid "student_already_in_class"
msgstr "Siswa ini sudah ada di kelas Anda."

msgid "student_already_invite"
msgstr "Siswa ini sudah memiliki undangan yang menunggu keputusan."

msgid "student_details"
msgstr ""

msgid "student_list"
msgstr "Daftar siswa"

msgid "student_not_existing"
msgstr "Nama pengguna ini tidak ada."

msgid "student_signup_header"
msgstr "Siswa"

msgid "students"
msgstr "murid-murid"

msgid "submission_time"
msgstr "Diserahkan pada"

msgid "submit_answer"
msgstr "Jawab pertanyaan"

msgid "submit_program"
msgstr "Kirim"

msgid "submit_warning"
msgstr "Apakah Anda yakin ingin mengirimkan program ini?"

msgid "submitted"
msgstr "Dikirim"

msgid "submitted_header"
msgstr "Ini adalah program yang telah dikirimkan dan tidak dapat diubah."

msgid "subscribe"
msgstr "Langganan"

msgid "subscribe_newsletter"
msgstr "Berlangganan ke buletin"

msgid "surname"
msgstr "Nama Depan"

<<<<<<< HEAD
msgid "survey_skip"
msgstr ""

msgid "survey_submit"
msgstr ""

=======
>>>>>>> c01b572f
msgid "tag_in_adventure"
msgstr ""

msgid "tag_input_placeholder"
msgstr "Masukkan tag baru"

msgid "tags"
msgstr "Tag"

msgid "teacher"
msgstr "Guru"

msgid "teacher_account_request"
msgstr "Anda memiliki permintaan akun guru yang tertunda"

msgid "teacher_account_success"
msgstr "Anda berhasil meminta akun guru."

msgid "teacher_invalid"
msgstr "Nilai guru Anda tidak valid."

msgid "teacher_invitation_require_login"
msgstr "Untuk mengatur profil Anda sebagai guru, kami mengharuskan Anda masuk. Jika Anda belum memiliki akun, silakan buat akun."

msgid "teacher_manual"
msgstr "Panduan guru"

msgid "teacher_signup_header"
msgstr "Guru"

msgid "teacher_tutorial_logo_alt"
msgstr "Ikon tutorial guru"

msgid "teacher_welcome"
msgstr "Selamat datang di Hedy! Anda sekarang bangga menjadi pemilik akun guru yang memungkinkan Anda membuat kelas dan mengundang siswa."

msgid "teachers"
msgstr "Guru-guru"

msgid "template_code"
msgstr "Ini merupakan penjelasan petualangan saya!\n\nDengan cara ini saya bisa menampilkan perintah: <code>{print}</code>\n\nNamun terkadang saya mungkin ingin menampilkan sepotong kode, seperti ini:\n<pre>\n{ask} Siapa namamu?\n{echo} jadi namamu\n</pre>"

msgid "this_turns_in_assignment"
msgstr "Ini menyerahkan tugas Anda kepada guru Anda."

msgid "title"
msgstr "Judul"

msgid "title_achievements"
msgstr "Hedy - Prestasi saya"

msgid "title_admin"
msgstr "Hedy - Halaman Pengelola"

msgid "title_class grid_overview"
msgstr "Hedy - Ikhtisar jaringan"

msgid "title_class live_statistics"
msgstr "Hedy - Statistik Langsung"

msgid "title_class-overview"
msgstr "Hedy - Ikhtisar kelas"

msgid "title_customize-adventure"
msgstr "Hedy - Sesuaikan petualangan"

msgid "title_customize-class"
msgstr "Hedy - Sesuaikan kelas"

msgid "title_explore"
msgstr "Hedy - Jelajahi"

msgid "title_for-teacher"
msgstr "Hedy - Untuk pengajar"

msgid "title_join-class"
msgstr "Hedy - Bergabung kelas"

msgid "title_landing-page"
msgstr "Selamat datang di Hedy!"

msgid "title_learn-more"
msgstr "Hedy - Pelajari lebih lanjut"

msgid "title_login"
msgstr "Hedy - Masuk"

msgid "title_my-profile"
msgstr "Hedy - Akun saya"

msgid "title_privacy"
msgstr "Hedy - Persyaratan privasi"

msgid "title_programs"
msgstr "Hedy - Program saya"

msgid "title_recover"
msgstr "Hedy - Pulihkan akun"

msgid "title_reset"
msgstr "Hedy - Setel ulang kata sandi"

msgid "title_signup"
msgstr "Hedy - Buat akun"

msgid "title_start"
msgstr "Hedy - Pemrograman teks menjadi mudah"

msgid "title_view-adventure"
msgstr "Hedy - Lihat petualangan"

msgid "token_invalid"
msgstr "Token Anda tidak valid."

msgid "translate_error"
msgstr "Ada yang tidak beres saat menerjemahkan kode. Coba jalankan kode untuk melihat apakah ada kesalahan. Kode dengan kesalahan tidak dapat diterjemahkan."

msgid "translating_hedy"
msgstr "Menerjemahkan Hedy"

msgid "translator"
msgstr "Penerjemah"

msgid "try_it"
msgstr "Coba"

msgid "tutorial"
msgstr "Tutorial"

msgid "tutorial_code_snippet"
msgstr "{print} Halo dunia!\n{print} Saya sedang mempelajari Hedy dengan tutorialnya!"

msgid "tutorial_message_not_found"
msgstr "Kami tidak dapat menemukan langkah tutorial yang diminta..."

msgid "tutorial_title_not_found"
msgstr "Langkah tutorial tidak ditemukan"

msgid "unauthorized"
msgstr "Anda tidak memiliki hak akses untuk halaman ini"

msgid "unique_usernames"
msgstr "Semua nama pengguna harus unik."

msgid "unlock_thresholds"
msgstr "Buka kunci ambang batas level"

msgid "unsaved_class_changes"
msgstr "Ada perubahan yang belum disimpan, yakin ingin meninggalkan halaman ini?"

msgid "unshare"
msgstr "Berhenti berbagi"

msgid "unshare_confirm"
msgstr "Apakah kamu yakin ingin membuat program kamu privat?"

msgid "unshare_success_detail"
msgstr "Program berhasil dibatalkan pembagiannya."

msgid "update_adventure_prompt"
msgstr "Apakah Anda yakin ingin memperbarui petualangan ini?"

msgid "update_profile"
msgstr "Ubah profil"

msgid "update_public"
msgstr "Perbarui profil publik"

msgid "updating_indicator"
msgstr "Memperbarui"

msgid "use_of_blanks_exception"
msgstr "Penggunaan spasi dalam program"

msgid "use_of_nested_functions_exception"
msgstr "Penggunaan fungsi bersarang"

msgid "user"
msgstr "pengguna"

msgid "user_inexistent"
msgstr "Pengguna ini tidak ada"

msgid "user_not_private"
msgstr "Pengguna ini tidak ada atau tidak memiliki profil publik"

msgid "username"
msgstr "Nama Pengguna"

msgid "username_empty"
msgstr "Anda tidak memasukkan nama pengguna!"

msgid "username_invalid"
msgstr "Nama pengguna Anda tidak valid."

msgid "username_special"
msgstr "Username tidak boleh berisi ':' atau '@'."

msgid "username_three"
msgstr "Nama pengguna harus mengandung setidaknya tiga karakter."

msgid "usernames_exist"
msgstr "Satu atau lebih nama pengguna sudah digunakan."

msgid "value"
msgstr "Nilai"

msgid "variables"
msgstr "Variabel"

msgid "view_program"
msgstr "Lihat program"

msgid "welcome"
msgstr "Selamat datang"

msgid "welcome_back"
msgstr "Selamat datang kembali"

msgid "what_is_your_role"
msgstr "Apa peran Anda?"

msgid "what_should_my_code_do"
msgstr "Apa yang seharusnya dilakukan oleh kode saya?"

msgid "whole_world"
msgstr "Dunia"

msgid "write_first_program"
msgstr "Tulis program pertamamu!"

msgid "year_invalid"
msgstr "Silakan masukkan tahun antara 1900 dan {current_year}."

msgid "yes"
msgstr "Ya"

msgid "your_account"
msgstr "Profil Anda"

msgid "your_class"
msgstr "Kelas Anda"

msgid "your_last_program"
msgstr "Program terakhir Anda yang disimpan"

msgid "your_personal_text"
msgstr "Teks pribadi Anda..."

msgid "your_program"
msgstr "Program Anda"

#~ msgid "create_account_explanation"
#~ msgstr "Memungkinkan akun kamu untuk menyimpan program kamu."

#~ msgid "only_teacher_create_class"
#~ msgstr "Only teachers are allowed to create classes!"

#~ msgid "keyword_support"
#~ msgstr "Translated keywords"

#~ msgid "non_keyword_support"
#~ msgstr "Translated content"

#~ msgid "try_button"
#~ msgstr "Coba"

#~ msgid "select_own_adventures"
#~ msgstr "Select own adventures"

#~ msgid "edit"
#~ msgstr "Edit"

#~ msgid "view"
#~ msgstr "View"

#~ msgid "class"
#~ msgstr "Class"

#~ msgid "save_code_button"
#~ msgstr "Simpan kode"

#~ msgid "share_code_button"
#~ msgstr "Simpan dan bagikan kode"

#~ msgid "classes_invalid"
#~ msgstr "The list of selected classes is invalid"

#~ msgid "directly_add_adventure_to_classes"
#~ msgstr "Do you want to add this adventure directly to one of your classes?"

#~ msgid "hand_in_assignment"
#~ msgstr "Hand in assignment"

#~ msgid "select_a_level"
#~ msgstr "Select a level"

#~ msgid "answer_invalid"
#~ msgstr "Your password is invalid."

#~ msgid "available_adventures_level"
#~ msgstr "Available adventures level"

#~ msgid "customize_class_exp_1"
#~ msgstr "Customize class"

#~ msgid "customize_class_exp_2"
#~ msgstr "Customize class"

#~ msgid "customize_class_step_1"
#~ msgstr "Customize class"

#~ msgid "customize_class_step_2"
#~ msgstr "Customize class"

#~ msgid "customize_class_step_3"
#~ msgstr "Customize class"

#~ msgid "customize_class_step_4"
#~ msgstr "Customize class"

#~ msgid "customize_class_step_5"
#~ msgstr "Customize class"

#~ msgid "customize_class_step_6"
#~ msgstr "Customize class"

#~ msgid "customize_class_step_7"
#~ msgstr "Customize class"

#~ msgid "customize_class_step_8"
#~ msgstr "Customize class"

#~ msgid "example_code_header"
#~ msgstr "Contoh kode Hedy"

#~ msgid "feedback_failure"
#~ msgstr "Wrong!"

#~ msgid "feedback_success"
#~ msgstr "Good!"

#~ msgid "go_to_first_question"
#~ msgstr "Go to question 1"

#~ msgid "question"
#~ msgstr "Question"

#~ msgid "question_doesnt_exist"
#~ msgstr "This question does not exist"

#~ msgid "question_invalid"
#~ msgstr "Your token is invalid."

#~ msgid "select_levels"
#~ msgstr "Select levels"

#~ msgid "too_many_attempts"
#~ msgstr "Too many attempts"

#~ msgid "class_logs"
#~ msgstr "Waktu masuk terakhir"

#~ msgid "class_stats"
#~ msgstr "Show class statistics"

#~ msgid "visit_own_public_profile"
#~ msgstr "Public profile"

#~ msgid "title_class logs"
#~ msgstr "Hedy - Join class"

#~ msgid "title_class statistics"
#~ msgstr "My statistics"

#~ msgid "disabled_button_locked"
#~ msgstr "Your teacher hasn't unlocked this level yet"

#~ msgid "duplicate_tag"
#~ msgstr "You already have a tag with this name."

#~ msgid "tag_deleted"
#~ msgstr "This tag was successfully deleted."
<<<<<<< HEAD

#~ msgid "survey_later"
#~ msgstr ""

#~ msgid "class_survey_questions"
#~ msgstr ""
=======
>>>>>>> c01b572f
<|MERGE_RESOLUTION|>--- conflicted
+++ resolved
@@ -1,21 +1,4 @@
-<<<<<<< HEAD
 #, fuzzy
-=======
-msgstr ""
-"Project-Id-Version: PACKAGE VERSION\n"
-"Report-Msgid-Bugs-To: \n"
-"POT-Creation-Date: 2023-11-21 09:17+0100\n"
-"PO-Revision-Date: 2023-11-14 20:05+0000\n"
-"Last-Translator: Prefill add-on <noreply-addon-prefill@weblate.org>\n"
-"Language: id\n"
-"Language-Team: id <LL@li.org>\n"
-"Plural-Forms: nplurals=1; plural=0;\n"
-"MIME-Version: 1.0\n"
-"Content-Type: text/plain; charset=utf-8\n"
-"Content-Transfer-Encoding: 8bit\n"
-"Generated-By: Babel 2.11.0\n"
-
->>>>>>> c01b572f
 msgid "Access Before Assign"
 msgstr "Anda mencoba menggunakan variabel {name} pada baris {access_line_number}, namun Anda menyetelnya pada baris {definition_line_number}. Tetapkan variabel sebelum menggunakannya."
 
@@ -294,9 +277,8 @@
 msgstr "Silakan masukan nama dari kelas"
 
 msgid "class_overview"
-msgstr "Ikhtisar kelas"
-
-<<<<<<< HEAD
+msgstr "Class overview"
+
 msgid "class_survey_description"
 msgstr ""
 
@@ -315,9 +297,6 @@
 msgid "class_survey_question4"
 msgstr ""
 
-#, fuzzy
-=======
->>>>>>> c01b572f
 msgid "close"
 msgstr "Menutup"
 
@@ -472,12 +451,9 @@
 msgstr "Nonaktif"
 
 msgid "disabled"
-msgstr "Dinonaktifkan"
-
-<<<<<<< HEAD
+msgstr "Disabled"
+
 #, fuzzy
-=======
->>>>>>> c01b572f
 msgid "disabled_button_quiz"
 msgstr "Skor kuis Anda di bawah ambang batas, coba lagi!"
 
@@ -497,14 +473,9 @@
 msgstr "Apakah Anda ingin mengunduh kredensial login setelah pembuatan akun?"
 
 msgid "duplicate"
-<<<<<<< HEAD
 msgstr "Duplicate"
 
 #, fuzzy
-=======
-msgstr "Duplikat"
-
->>>>>>> c01b572f
 msgid "echo_and_ask_mismatch_exception"
 msgstr "Echo dan tanyakan ketidakcocokan"
 
@@ -1340,15 +1311,11 @@
 msgstr "Anda tidak diperbolehkan melihat petualangan ini!"
 
 msgid "retrieve_class_error"
-msgstr "Hanya guru yang dapat mengambil kelas"
-
-<<<<<<< HEAD
+msgstr "Only teachers can retrieve classes"
+
 msgid "retrieve_tag_error"
 msgstr ""
 
-#, fuzzy
-=======
->>>>>>> c01b572f
 msgid "role"
 msgstr "Peran"
 
@@ -1527,15 +1494,12 @@
 msgid "surname"
 msgstr "Nama Depan"
 
-<<<<<<< HEAD
 msgid "survey_skip"
 msgstr ""
 
 msgid "survey_submit"
 msgstr ""
 
-=======
->>>>>>> c01b572f
 msgid "tag_in_adventure"
 msgstr ""
 
@@ -1919,12 +1883,9 @@
 
 #~ msgid "tag_deleted"
 #~ msgstr "This tag was successfully deleted."
-<<<<<<< HEAD
 
 #~ msgid "survey_later"
 #~ msgstr ""
 
 #~ msgid "class_survey_questions"
 #~ msgstr ""
-=======
->>>>>>> c01b572f
