--- conflicted
+++ resolved
@@ -7,25 +7,21 @@
 msgstr ""
 "Project-Id-Version: PROJECT VERSION\n"
 "Report-Msgid-Bugs-To: EMAIL@ADDRESS\n"
-<<<<<<< HEAD
-"POT-Creation-Date: 2024-10-01 10:50+0300\n"
-"PO-Revision-Date: 2024-09-06 14:38+0000\n"
-=======
 "POT-Creation-Date: 2000-01-01 00:00+0000\n"
 "PO-Revision-Date: 2024-10-04 04:49+0000\n"
->>>>>>> 281e4723
 "Last-Translator: Prefill add-on <noreply-addon-prefill@weblate.org>\n"
+"Language-Team: id <LL@li.org>\n"
 "Language: id\n"
-"Language-Team: id <LL@li.org>\n"
-"Plural-Forms: nplurals=2; plural=n != 1;\n"
 "MIME-Version: 1.0\n"
 "Content-Type: text/plain; charset=utf-8\n"
 "Content-Transfer-Encoding: 8bit\n"
+"Plural-Forms: nplurals=2; plural=n != 1;\n"
+"X-Generator: Weblate 5.8-dev\n"
 "Generated-By: Babel 2.14.0\n"
 
 #, fuzzy
 msgid "Access Before Assign"
-msgstr "We detected that a variable `{name}` is being used on line {access_line_number} before being set. Can you set the variable before it is used?"
+msgstr ""
 "Project-Id-Version: PACKAGE VERSION\n"
 "Report-Msgid-Bugs-To: \n"
 "POT-Creation-Date: 2000-01-01 00:00+0000\n"
@@ -2457,9 +2453,6 @@
 #~ msgid "student_not_allowed_in_class"
 #~ msgstr "Student not allowed in class"
 
-<<<<<<< HEAD
-#~ msgid "Boryana"
-=======
 #~ msgid "previous_adventure"
 #~ msgstr ""
 
@@ -2467,5 +2460,4 @@
 #~ msgstr ""
 
 #~ msgid "go_to_next_student"
->>>>>>> 281e4723
 #~ msgstr ""
