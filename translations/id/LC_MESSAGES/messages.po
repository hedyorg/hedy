
msgid ""
<<<<<<< HEAD
msgstr "Project-Id-Version: PACKAGE VERSION\nReport-Msgid-Bugs-To: \nPOT-Creation-Date: 2023-11-02 08:48+0200\nPO-Revision-Date: 2023-11-20 19:34+0000\nLast-Translator: EngageIndo <engageindo@gmail.com>\nLanguage-Team: LANGUAGE <LL@li.org>\nLanguage: id\nMIME-Version: 1.0\nContent-Type: text/plain; charset=UTF-8\nContent-Transfer-Encoding: 8bit\nPlural-Forms: nplurals=1; plural=0;\nX-Generator: Weblate 5.2\n"
=======
msgstr ""
"Project-Id-Version: PACKAGE VERSION\n"
"Report-Msgid-Bugs-To: \n"
"POT-Creation-Date: 2023-11-21 09:17+0100\n"
"PO-Revision-Date: 2023-11-14 20:05+0000\n"
"Last-Translator: Prefill add-on <noreply-addon-prefill@weblate.org>\n"
"Language: id\n"
"Language-Team: id <LL@li.org>\n"
"Plural-Forms: nplurals=1; plural=0;\n"
"MIME-Version: 1.0\n"
"Content-Type: text/plain; charset=utf-8\n"
"Content-Transfer-Encoding: 8bit\n"
"Generated-By: Babel 2.11.0\n"
>>>>>>> e8585a8b

msgid "Access Before Assign"
msgstr "Anda mencoba menggunakan variabel {name} pada baris {access_line_number}, namun Anda menyetelnya pada baris {definition_line_number}. Tetapkan variabel sebelum menggunakannya."

msgid "Cyclic Var Definition"
msgstr "Nama {variable} perlu disetel sebelum Anda dapat menggunakannya di sisi kanan perintah {is}."

msgid "Has Blanks"
msgstr "Kode Anda tidak lengkap. Ini berisi bagian kosong yang harus Anda ganti dengan kode."

msgid "Incomplete"
msgstr "Ups! Anda sedikit lupa kodenya! Pada baris {line_number}, Anda perlu memasukkan teks di belakang {incomplete_command}."

msgid "Incomplete Repeat"
msgstr "Sepertinya Anda lupa menggunakan perintah dengan perintah {repeat} yang Anda gunakan pada baris {line_number}."

msgid "Invalid"
msgstr "{invalid_command} bukan perintah {level} level Hedy. Apakah maksud Anda {guessed_command}?"

msgid "Invalid Argument"
msgstr "Anda tidak dapat menggunakan perintah {command} dengan {invalid_argument}. Coba ubah {invalid_argument} menjadi {allowed_types}."

msgid "Invalid Argument Type"
msgstr "Anda tidak dapat menggunakan {command} dengan {invalid_argument} karena {invalid_type}. Coba ubah {invalid_argument} menjadi {allowed_types}."

msgid "Invalid At Command"
msgstr "Perintah {at} tidak boleh digunakan mulai level 16 dan seterusnya. Anda dapat menggunakan tanda kurung siku untuk menggunakan elemen dari daftar, misalnya `teman[i]`, `angka_keberuntungan[{random}]`."

msgid "Invalid Space"
msgstr ""
"Ups! kamu memulai baris dengan sebuah spasi pada baris {line_number}. "
"Spasi membingungkan komputer, dapatkah kamu membuangnya?"

msgid "Invalid Type Combination"
msgstr "Anda tidak dapat menggunakan {invalid_argument} dan {invalid_argument_2} dengan {command} karena yang satu adalah {invalid_type} dan yang lainnya adalah {invalid_type_2}. Coba ubah {invalid_argument} menjadi {invalid_type_2} atau {invalid_argument_2} menjadi {invalid_type}."

msgid "Locked Language Feature"
msgstr "Anda menggunakan {concept}! Itu luar biasa, tapi {concept} belum dibuka! Ini akan dibuka di level selanjutnya."

msgid "Lonely Echo"
msgstr "Anda menggunakan {echo} sebelum {ask}, atau {echo} tanpa {ask}. Tempatkan {ask} sebelum {echo}."

msgid "Lonely Text"
msgstr "Sepertinya Anda lupa menggunakan perintah dengan teks yang Anda gunakan di baris {line_number}"

msgid "Missing Command"
msgstr "Sepertinya Anda lupa menggunakan perintah pada baris {line_number}."

msgid "Missing Inner Command"
msgstr "Sepertinya Anda lupa menggunakan perintah dengan pernyataan {command} yang Anda gunakan pada baris {line_number}."

<<<<<<< HEAD
=======
msgid "Misspelled At Command"
msgstr ""

#, fuzzy
>>>>>>> e8585a8b
msgid "No Indentation"
msgstr "Anda menggunakan terlalu sedikit spasi pada baris {line_number}. Anda menggunakan {leading_spaces} spasi, dan itu tidak cukup. Mulailah setiap blok baru dengan spasi {indent_size} lebih banyak dari baris sebelumnya."

msgid "Parse"
msgstr ""
"Kode yang kamu masukan bukan kode Hedy yang valid. Ada kesalahan pada "
"baris {location[0]}, pada posisi {location[1]}. Kamu menuliskan "
"{character_found}, tapi itu tidak diperbolehkan."

msgid "Pressit Missing Else"
msgstr "Anda lupa menambahkan apa yang terjadi bila Anda menekan tombol lain, tambahkan {else} ke kode Anda"

msgid "Too Big"
msgstr "Wow! Program Anda memiliki {lines_of_code} baris kode yang mengesankan! Namun kami hanya dapat memproses {max_lines} baris di level ini. Buat program Anda lebih kecil dan coba lagi."

msgid "Unexpected Indentation"
msgstr "Anda menggunakan terlalu banyak spasi pada baris {line_number}. Anda menggunakan spasi {leading_spaces}, dan itu terlalu banyak. Mulailah setiap blok baru dengan spasi {indent_size} lebih banyak dari baris sebelumnya."

msgid "Unquoted Assignment"
msgstr "Dari level ini, Anda perlu menempatkan teks di sebelah kanan {is} di antara tanda kutip. Anda lupa itu untuk teks {text}."

msgid "Unquoted Equality Check"
msgstr "Jika Anda ingin memeriksa apakah suatu variabel sama dengan beberapa kata, kata-kata tersebut harus diapit oleh tanda kutip!"

msgid "Unquoted Text"
msgstr "Hati-hati. Jika Anda {ask} atau {print} sesuatu, teks harus diawali dan diakhiri dengan tanda kutip. Anda lupa untuk teks {unquotedtext}."

msgid "Unsupported Float"
msgstr "Angka non-integer belum didukung namun akan ada dalam beberapa level. Untuk saat ini ubah {value} menjadi bilangan bulat."

msgid "Unsupported String Value"
msgstr "Nilai teks tidak boleh berisi {invalid_value}."

msgid "Var Undefined"
msgstr ""
"Kamu mencoba untuk menampilkan variabel {name}, tapi kamu belum "
"mengisinya dengan nilai. Ada kemungkinan bahwa kamu sedang mencoba untuk "
"menampilkan kata {name} tapi melupakan tanda kutip."

msgid "Wrong Level"
msgstr ""
"Itu adalah kode Hedy yang benar, namun tidak pada level yang tepat. Kamu "
"menulis kode {offending_keyword} untuk level {working_level}. Tip: {tip}"

msgid "account_overview"
msgstr "Ikhtisar akun"

msgid "accounts_created"
msgstr "Akun yang berhasil dibuat."

msgid "accounts_intro"
msgstr "Di halaman ini Anda dapat membuat akun untuk beberapa siswa sekaligus. Ini secara otomatis ditambahkan ke kelas saat ini, jadi pastikan kelas yang ditampilkan di atas adalah kelas yang benar! Setiap nama pengguna harus unik di seluruh sistem Hedy. Anda dapat menggunakan 'Nama kelas Postfix' untuk menambahkan nama kelas Anda ke semua akun. Jika Anda memasukkan sandi secara manual, sandi tersebut harus <b>setidaknya</b> 6 karakter."

msgid "achievement_earned"
msgstr "Anda telah memperoleh prestasi!"

msgid "achievements"
msgstr "prestasi"

msgid "achievements_check_icon_alt"
msgstr "Ikon pemeriksaan pencapaian"

msgid "achievements_logo_alt"
msgstr "Logo prestasi"

msgid "add"
msgstr "Menambahkan"

msgid "add_students"
msgstr "Tambahkan siswa-siswa"

msgid "add_students_options"
msgstr "Tambahkan opsi siswa"

msgid "admin"
msgstr "Admin"

msgid "advance_button"
msgstr "Lanjut ke level {level}"

msgid "adventure"
msgstr "Petualangan"

msgid "adventure_duplicate"
msgstr "Anda sudah bertualang dengan nama ini."

msgid "adventure_empty"
msgstr "Anda tidak memasukkan nama petualangan!"

msgid "adventure_exp_1"
msgstr "Ketik petualangan pilihan Anda di sisi kanan. Setelah membuat petualangan Anda, Anda dapat memasukkannya ke dalam salah satu kelas Anda di bawah \"penyesuaian\". Jika Anda ingin memasukkan perintah dalam petualangan Anda, silakan gunakan kode jangkar seperti ini:"

msgid "adventure_exp_2"
msgstr "Jika Anda ingin menampilkan cuplikan kode sebenarnya, misalnya untuk memberikan template atau contoh kode kepada siswa. Silakan gunakan pra jangkar seperti ini:"

msgid "adventure_exp_3"
msgstr "Pastikan Anda selalu mengapit kata kunci dengan { }, agar kata kunci tersebut dikenali dengan benar. Anda dapat menggunakan tombol \"pratinjau\" untuk melihat versi gaya petualangan Anda. Untuk melihat petualangan di halaman khusus, pilih \"lihat\" dari halaman guru."

msgid "adventure_id_invalid"
msgstr "ID petualangan ini tidak valid."

msgid "adventure_length"
msgstr "Petualangan Anda setidaknya harus terdiri dari 20 karakter."

msgid "adventure_name_invalid"
msgstr "Petualangan Anda setidaknya harus terdiri dari 20 karakter."

msgid "adventure_prompt"
msgstr "Silakan masukkan nama petualangannya"

msgid "adventure_terms"
msgstr "Saya setuju bahwa petualangan saya dapat dipublikasikan di Hedy."

msgid "adventure_updated"
msgstr "Petualangan telah diperbarui!"

msgid "adventures"
msgstr "Petualangan yang Tersedia"

msgid "adventures_restored"
msgstr "Petualangan default telah dipulihkan."

msgid "ago"
msgstr "{timestamp} yang lalu"

msgid "agree_invalid"
msgstr "Anda harus menyetujui persyaratan privasi."

msgid "agree_with"
msgstr "Saya setuju dengan"

msgid "ajax_error"
msgstr "Ditemukan sebuah error. Silakan coba lagi."

msgid "all"
msgstr "Semua"

msgid "all_class_highscores"
msgstr "Semua siswa terlihat di nilai tertinggi kelas"

msgid "already_account"
msgstr "Sudah memiliki akun?"

msgid "already_program_running"
msgstr "Sudah ada program yang sedang berjalan, selesaikan dulu program tersebut."

msgid "already_teacher"
msgstr "Anda sudah memiliki akun guru."

msgid "already_teacher_request"
msgstr "Anda sudah memiliki permintaan guru yang tertunda."

msgid "amount_created"
msgstr "program yang dibuat"

msgid "amount_saved"
msgstr "program disimpan"

msgid "amount_submitted"
msgstr "program yang diajukan"

msgid "are_you_sure"
msgstr "Apakah kamu yakin? Kamu tidak dapat membatalkan aksi ini."

msgid "ask_needs_var"
msgstr "Mulai level 2, {ask} perlu digunakan dengan variabel. Contoh: nama {is} {ask} Siapa namamu?"

msgid "back_to_class"
msgstr "Kembali ke kelas"

msgid "back_to_teachers_page"
msgstr "Kembali ke halaman guru"

msgid "become_a_sponsor"
msgstr "Menjadi sponsor"

msgid "birth_year"
msgstr "Tahun lahir"

msgid "by"
msgstr "dengan"

msgid "cancel"
msgstr "Batal"

msgid "cant_parse_exception"
msgstr "Tidak dapat menguraikan program"

msgid "catch_index_exception"
msgstr "Anda mencoba mengakses daftar {list_name} tetapi daftar itu kosong atau indeksnya tidak ada."

msgid "certificate"
msgstr "Sertifikat Penyelesaian"

msgid "certified_teacher"
msgstr "Guru bersertifikat"

msgid "change_password"
msgstr "Ubah password"

msgid "cheatsheet_title"
msgstr "Contekan"

msgid "class_already_joined"
msgstr "Kamu sudah terdaftar sebelumnya di kelas ini"

msgid "class_customize_success"
msgstr "Kelas berhasil disesuaikan."

msgid "class_live"
msgstr "Statistik langsung"

msgid "class_name_duplicate"
msgstr "Anda sudah memiliki kelas dengan nama ini."

msgid "class_name_empty"
msgstr "Anda tidak memasukkan nama kelas!"

msgid "class_name_invalid"
msgstr "Nama kelas ini tidak valid."

msgid "class_name_prompt"
msgstr "Silakan masukan nama dari kelas"

msgid "class_overview"
msgstr "Ikhtisar kelas"

msgid "close"
msgstr "Menutup"

msgid "comma"
msgstr "koma"

msgid "command_not_available_yet_exception"
msgstr "Perintah belum tersedia"

msgid "command_unavailable_exception"
msgstr "Perintah tidak benar lagi"

msgid "commands"
msgstr "Perintah"

msgid "common_errors"
msgstr "Kesalahan Umum"

msgid "congrats_message"
msgstr "Selamat, {username}, Anda telah mencapai hasil berikut dengan Hedy!"

msgid "content_invalid"
msgstr "Petualangan ini tidak valid."

msgid "contributor"
msgstr "Penyumbang"

msgid "copy_clipboard"
msgstr "Berhasil disalin ke clipboard"

msgid "copy_join_link"
msgstr "Salin tautan bergabung"

msgid "copy_link_success"
msgstr "Tautan bergabung berhasil disalin ke papan klip"

msgid "copy_link_to_share"
msgstr "Salin tautan untuk berbagi"

msgid "copy_mail_link"
msgstr "Silakan salin dan tempel tautan ini ke tab baru:"

msgid "correct_answer"
msgstr "Jawaban yang benar adalah"

msgid "country"
msgstr "Negara"

msgid "country_invalid"
msgstr "Silakan pilih negara yang valid."

msgid "country_title"
msgstr "Negara"

msgid "create_account"
msgstr "Membuat akun"

msgid "create_accounts"
msgstr "Buat akun"

msgid "create_accounts_prompt"
msgstr "Apakah Anda yakin ingin membuat akun-akun ini?"

msgid "create_adventure"
msgstr "Ciptakan petualangan"

msgid "create_class"
msgstr "Buat kelas baru"

msgid "create_multiple_accounts"
msgstr "Buat banyak akun"

msgid "create_public_profile"
msgstr "Buat profil publik"

msgid "create_question"
msgstr "Apakah Anda ingin membuatnya?"

msgid "create_student_account"
msgstr "Buat sebuah akun"

msgid "create_student_account_explanation"
msgstr "Anda dapat menyimpan program Anda sendiri dengan akun."

msgid "create_teacher_account"
msgstr "Buat akun guru"

msgid "create_teacher_account_explanation"
msgstr "Dengan akun guru, Anda dapat menyimpan program Anda dan melihat hasil siswa Anda."

msgid "creator"
msgstr "Pencipta"

msgid "current_password"
msgstr "Kata sandi saat ini"

msgid "customization_deleted"
msgstr "Penyesuaian berhasil dihapus."

msgid "customize_adventure"
msgstr "Sesuaikan petualangan"

msgid "customize_class"
msgstr "Sesuaikan kelas"

msgid "dash"
msgstr "tanda pisah"

msgid "default_403"
msgstr "Sepertinya Anda tidak berwenang..."

msgid "default_404"
msgstr "Kami tidak dapat menemukan halaman itu..."

msgid "default_500"
msgstr "Ada yang salah..."

msgid "delete"
msgstr "Hapus"

msgid "delete_adventure_prompt"
msgstr "Apakah Anda yakin ingin menghapus petualangan ini?"

msgid "delete_class_prompt"
msgstr "Apa kamu yakin mau menghapus kelas?"

msgid "delete_confirm"
msgstr "Apakah kamu yakin ingin menghapus program?"

msgid "delete_invite"
msgstr "Hapus undangan"

msgid "delete_invite_prompt"
msgstr "Apakah Anda yakin ingin menghapus undangan kelas ini?"

msgid "delete_public"
msgstr "Hapus profil publik"

msgid "delete_success"
msgstr "Program berhasil dihapus."

msgid "destroy_profile"
msgstr "Hapus akun secara permanen"

msgid "developers_mode"
msgstr "Mode pemrogram"

msgid "directly_available"
msgstr "Terbuka langsung"

msgid "disable"
msgstr "Nonaktif"

msgid "disabled"
msgstr "Dinonaktifkan"

<<<<<<< HEAD
msgid "disabled_button_locked"
msgstr "Guru Anda belum membuka level ini"

=======
#, fuzzy
>>>>>>> e8585a8b
msgid "disabled_button_quiz"
msgstr "Skor kuis Anda di bawah ambang batas, coba lagi!"

msgid "discord_server"
msgstr "Server perselisihan"

msgid "distinguished_user"
msgstr "Pengguna yang terhormat"

msgid "double quotes"
msgstr "kutip dua"

msgid "download"
msgstr "Unduh"

msgid "download_login_credentials"
msgstr "Apakah Anda ingin mengunduh kredensial login setelah pembuatan akun?"

msgid "duplicate"
msgstr "Duplikat"

<<<<<<< HEAD
msgid "duplicate_tag"
msgstr "Anda sudah memiliki tag dengan nama ini."

=======
#, fuzzy
>>>>>>> e8585a8b
msgid "echo_and_ask_mismatch_exception"
msgstr "Echo dan tanyakan ketidakcocokan"

msgid "echo_out"
msgstr "Memulai di level 2 `{echo}` tidak diperlukan lagi. Anda dapat mengulang jawaban dengan `{ask}` dan `{print}` sekarang. Contoh: `nama {is} {ask} Kamu dipanggil apa? {print} halo nama`"

msgid "edit_code_button"
msgstr "Ubah kode"

msgid "email"
msgstr "Email"

msgid "email_invalid"
msgstr "Silakan masukkan email yang valid."

msgid "end_quiz"
msgstr "Kuis berakhir"

msgid "english"
msgstr "Bahasa inggris"

msgid "enter"
msgstr "Tuliskan"

msgid "enter_password"
msgstr "Masukkan kata sandi baru untuk"

msgid "enter_text"
msgstr "Tuliskan jawaban kamu disini..."

msgid "error_logo_alt"
msgstr "Logo kesalahan"

msgid "exclamation mark"
msgstr "tanda seru"

msgid "exercise"
msgstr "Latihan"

msgid "exercise_doesnt_exist"
msgstr "Latihan ini tidak ada"

msgid "exists_email"
msgstr "Email ini sudah terpakai untuk akun lain."

msgid "exists_username"
msgstr "Username ini sudah terpakai untuk akun lain."

msgid "experience_invalid"
msgstr "Silakan pilih pengalaman yang valid, pilih (Ya, Tidak)."

msgid "expiration_date"
msgstr "Tanggal habis tempo"

msgid "explore_explanation"
msgstr "Di halaman ini Anda dapat melihat program yang dibuat oleh pengguna Hedy lainnya. Anda dapat memfilter level Hedy dan petualangan. Klik \"Lihat program\" untuk membuka program dan menjalankannya. Program dengan header berwarna merah mengandung kesalahan. Anda masih dapat membuka program tersebut, tetapi menjalankannya akan menghasilkan kesalahan. Anda tentu saja dapat mencoba memperbaikinya! Jika pembuatnya memiliki profil publik, Anda dapat mengeklik nama penggunanya untuk mengunjungi profilnya. Di sana Anda akan menemukan semua program bersama mereka dan banyak lagi!"

msgid "explore_programs"
msgstr "Jelajahi program"

msgid "explore_programs_logo_alt"
msgstr "Jelajahi ikon program"

msgid "favorite_program"
msgstr "Program favorit"

msgid "favourite_confirm"
msgstr "Apakah Anda yakin ingin menjadikan program ini sebagai favorit Anda?"

msgid "favourite_program"
msgstr "Program favorit"

msgid "favourite_program_invalid"
msgstr "Program favorit yang Anda pilih tidak valid."

msgid "favourite_success"
msgstr "Program Anda ditetapkan sebagai favorit."

msgid "female"
msgstr "Perempuan"

msgid "float"
msgstr "sebuah angka"

msgid "for_teachers"
msgstr "Untuk guru"

msgid "forgot_password"
msgstr "Lupa passowrd kamu?"

msgid "from_another_teacher"
msgstr "Dari guru lain"

msgid "from_magazine_website"
msgstr "Dari majalah atau situs web"

msgid "from_video"
msgstr "Dari sebuah video"

msgid "fun_statistics_msg"
msgstr "Berikut beberapa statistik menyenangkan!"

msgid "gender"
msgstr "Jenis kelamin"

msgid "gender_invalid"
msgstr "Silakan pilih jenis kelamin yang valid, pilih (Wanita, Pria, Lainnya)."

msgid "general"
msgstr "Umum"

msgid "general_settings"
msgstr "Pengaturan Umum"

msgid "generate_passwords"
msgstr "Hasilkan kata sandi"

msgid "get_certificate"
msgstr "Dapatkan sertifikat Anda!"

msgid "give_link_to_teacher"
msgstr "Berikan tautan berikut kepada guru Anda:"

msgid "go_back_to_main"
msgstr "Kembali ke halaman utama"

msgid "go_to_question"
msgstr "Pergi ke pertanyaan"

msgid "go_to_quiz_result"
msgstr "Pergi ke hasil kuis"

msgid "goto_profile"
msgstr "Ke profil saya"

msgid "grid_overview"
msgstr "Ikhtisar program per petualangan"

msgid "hand_in"
msgstr "Menyerahkan"

msgid "hand_in_exercise"
msgstr "Latihan tangan"

msgid "heard_about_hedy"
msgstr "Bagaimana Anda pernah mendengar tentang Hedy?"

msgid "heard_about_invalid"
msgstr "Silakan pilih cara valid Anda mendengar tentang kami."

msgid "hedy_achievements"
msgstr "Prestasi Hedy"

msgid "hedy_choice_title"
msgstr "Pilihan Hedy"

msgid "hedy_logo_alt"
msgstr "Logo Hedy"

msgid "hedy_on_github"
msgstr "Hedy di Github"

msgid "hedy_tutorial_logo_alt"
msgstr "Ikon tutorial Hedy"

msgid "hello_logo"
msgstr "Halo"

msgid "hello_world"
msgstr "Halo dunia!"

msgid "hidden"
msgstr "Tersembunyi"

msgid "hide_cheatsheet"
msgstr "Sembunyikan contekan"

msgid "hide_keyword_switcher"
msgstr "Sembunyikan pengalih kata kunci"

msgid "hide_parsons"
msgstr "Sembunyikan teka-teki"

msgid "hide_quiz"
msgstr "Sembunyikan kuis"

msgid "highest_level_reached"
msgstr "Level tertinggi yang berhasil dicapai"

msgid "highest_quiz_score"
msgstr "Skor kuis tertinggi"

msgid "highscore_explanation"
msgstr "Di halaman ini Anda dapat melihat Skor Tertinggi saat ini, berdasarkan jumlah pencapaian yang dikumpulkan. Lihat peringkat untuk semua pengguna, negara atau kelas Anda. Klik pada nama pengguna untuk melihat profil publiknya."

msgid "highscore_no_public_profile"
msgstr "Anda tidak memiliki profil publik dan oleh karena itu tidak terdaftar di skor tertinggi. Apakah Anda ingin membuatnya?"

msgid "highscores"
msgstr "Nilai tinggi"

msgid "hint"
msgstr "Petunjuk?"

msgid "ill_work_some_more"
msgstr "Saya akan mengerjakannya sedikit lebih lama"

msgid "image_invalid"
msgstr "Gambar yang Anda pilih tidak valid."

msgid "incomplete_command_exception"
msgstr "Perintah Tidak Lengkap"

msgid "incorrect_handling_of_quotes_exception"
msgstr "Penanganan kutipan yang salah"

msgid "incorrect_use_of_types_exception"
msgstr "Penggunaan tipe yang salah"

msgid "incorrect_use_of_variable_exception"
msgstr "Penggunaan variabel yang salah"

msgid "indentation_exception"
msgstr "Indentasi Salah"

msgid "input"
msgstr "masukan dari {ask}"

msgid "integer"
msgstr "sebuah angka"

msgid "invalid_class_link"
msgstr "Tautan untuk bergabung ke kelas tidak valid."

msgid "invalid_command_exception"
msgstr "Perintah tidak valid"

msgid "invalid_keyword_language_comment"
msgstr "# Bahasa kata kunci yang diberikan tidak valid, bahasa kata kunci disetel ke bahasa Inggris"

msgid "invalid_language_comment"
msgstr "# Bahasa yang diberikan tidak valid, bahasa disetel ke bahasa Inggris"

msgid "invalid_level_comment"
msgstr "# Level yang diberikan tidak valid, level disetel ke level 1"

msgid "invalid_program_comment"
msgstr "# Program yang disediakan tidak valid, silakan coba lagi"

msgid "invalid_teacher_invitation_code"
msgstr "Kode undangan guru tidak valid. Untuk menjadi guru, hubungi hello@hedy.org."

msgid "invalid_tutorial_step"
msgstr "Langkah tutorial tidak valid"

msgid "invalid_username_password"
msgstr "Username/password tidak valid."

msgid "invite_by_username"
msgstr "Undang berdasarkan nama pengguna"

msgid "invite_date"
msgstr "Tanggal undangan"

msgid "invite_message"
msgstr "Anda telah menerima undangan untuk bergabung dengan kelas"

msgid "invite_prompt"
msgstr "Masukkan nama pengguna"

msgid "invite_teacher"
msgstr "Undang seorang guru"

msgid "join_class"
msgstr "Gabung kelas"

msgid "join_prompt"
msgstr ""
"Kamu memerlukan akun untuk bergabung ke kelas. Apakah kamu ingin masuk "
"dengan akun kamu sekarang?"

msgid "keyword_language_invalid"
msgstr "Silakan pilih bahasa kata kunci yang valid (pilih bahasa Inggris atau bahasa Anda sendiri)."

msgid "language"
msgstr "Bahasa"

msgid "language_invalid"
msgstr "Silakan pilih bahasa yang valid."

msgid "languages"
msgstr "Bahasa pemrograman mana yang sudah pernah kamu kuasai sebelumnya?"

msgid "last_achievement"
msgstr "Prestasi yang terakhir diperoleh"

msgid "last_edited"
msgstr "Terakhir diedit"

msgid "last_error"
msgstr "Kesalahan terakhir"

msgid "last_login"
msgstr "Waktu masuk terakhir"

msgid "last_program"
msgstr "Program terakhir"

msgid "last_update"
msgstr "Pembaharuan Terakhir"

msgid "lastname"
msgstr "Nama Belakang"

msgid "leave_class"
msgstr "Tinggalkan kelas"

msgid "level"
msgstr "Level"

msgid "level_accessible"
msgstr "Level terbuka untuk siswa"

msgid "level_disabled"
msgstr "Tingkat dinonaktifkan"

msgid "level_future"
msgstr "Level ini otomatis terbuka "

msgid "level_invalid"
msgstr "Level Hedy ini tidak valid."

msgid "level_not_class"
msgstr "Level ini belum tersedia di kelas Anda"

msgid "level_title"
msgstr "Level"

msgid "link"
msgstr "Tautan"

msgid "list"
msgstr "daftar"

msgid "live_dashboard"
msgstr "Dasbor Langsung"

msgid "logged_in_to_share"
msgstr "Anda harus masuk untuk menyimpan dan berbagi program."

msgid "login"
msgstr "Masuk"

msgid "login_long"
msgstr "Masuk dengan akun kamu"

msgid "login_to_save_your_work"
msgstr "Masuk untuk menyimpan pekerjaan Anda"

msgid "logout"
msgstr "Keluar"

msgid "longest_program"
msgstr "Program terpanjang"

msgid "mail_change_password_body"
msgstr ""
"Password Hedy kamu sudah berhasil diubah. Jika kamu melakukan ini, tidak "
"ada masalah.\n"
"Jika kamu tidak melakukan ini, mohon segera kontak kami dengan cara "
"membalas email ini."

msgid "mail_change_password_subject"
msgstr "Password Hedy kamu sudah berhasil diubah"

msgid "mail_error_change_processed"
msgstr "Ada yang salah saat mengirim email validasi, perubahan masih diproses dengan benar."

msgid "mail_goodbye"
msgstr ""
"Terima kasih!\n"
"Tim Hedy"

msgid "mail_hello"
msgstr "Hai {username}!"

msgid "mail_recover_password_body"
msgstr ""
"Dengan mengklik tautan ini, kamu dapat men-set password Hedy baru. Tautan"
" ini berlaku selama <b>4</b> jam.\n"
"Jika kamu tidak membutuhkan set ulang password, mohon abaikan email ini: "
"{link}"

msgid "mail_recover_password_subject"
msgstr "Set ulang password Hedy kamu."

msgid "mail_reset_password_body"
msgstr ""
"Password Hedy kamu sudah di-set ke yang baru. Jika kamu melakukan ini, "
"tidak masalah.\n"
"Jika kamu tidak mengganti password, segera kontak kami dengan membalas "
"email ini."

msgid "mail_reset_password_subject"
msgstr "Password Hedy kamu sudah berhasil di-set ulang"

msgid "mail_welcome_teacher_body"
msgstr "<strong>Selamat datang!</strong>\nSelamat atas akun guru Hedy yang baru. Selamat datang di komunitas guru Hedy di seluruh dunia!\n\n<strong>Apa yang dapat dilakukan akun guru</strong>\nAda sejumlah opsi tambahan yang terbuka untuk Anda sekarang.\n\n1. Penjelasan tambahan tersedia di <a href=\"https://hedy.org/for-teachers/manual\">teacher's manual</a>.\n2. Dengan akun guru Anda, Anda dapat membuat kelas. Siswa Anda dapat bergabung dengan kelas Anda dan Anda dapat melihat kemajuan mereka. Kelas dibuat dan dikelola melalui <a href=\"https://hedycode.com/for-teachers\">teacher's page</a>.\n3. Anda dapat sepenuhnya menyesuaikan kelas Anda, misalnya Anda dapat membuka dan menutup level, mengaktifkan atau menonaktifkan petualangan, dan menulis petualangan Anda sendiri!\n\n<strong>Bergabunglah dengan komunitas online kami!</strong>\nSemua guru Hedy, pemrogram, dan penggemar lainnya dipersilakan untuk bergabung dengan <a href=\"https://discord.gg/8yY7dEme9r\">Discord server</a> kami. Ini adalah tempat yang ideal untuk mengobrol tentang Hedy: kami memiliki saluran tempat Anda dapat menunjukkan proyek dan pelajaran keren Anda, saluran untuk melaporkan bug, dan saluran untuk mengobrol dengan guru lain dan tim Hedy.\n\n<strong>Cara meminta bantuan </strong>\nJika ada yang kurang jelas, Anda dapat memberi tahu kami di Discord, atau <a href=\"mailto: hello@hedy.org\">kirim email kepada kami</a>.\n\n<strong>Cara melaporkan bug</strong>\nDi Discord, kami memiliki saluran untuk melaporkan bug, yang disebut #bugs. Itu adalah tempat yang tepat untuk memberi tahu kami tentang masalah yang Anda hadapi. Jika Anda tahu cara menggunakan GitHub, Anda dapat membuat <a href=\"https://github.com/hedyorg/hedy/issues/new?assignees=&labels=&template=bug_report.md&title=%5BBUG%5D\">issue</a> di sana.\n"

msgid "mail_welcome_teacher_subject"
msgstr "Akun guru Hedy Anda sudah siap"

msgid "mail_welcome_verify_body"
msgstr ""
"Akun Hedy kamu sudah berhasil dibuat. Selamat datang!\n"
"Silakan klik tautan berikut untuk verifikasi email kamu. {link}"

msgid "mail_welcome_verify_subject"
msgstr "Selamat datang di Hedy"

msgid "mailing_title"
msgstr "Berlangganan ke buletin Hedy"

msgid "main_subtitle"
msgstr "Sebuah bahasa pemrograman bertahap"

msgid "main_title"
msgstr "Hedy"

msgid "make_sure_you_are_done"
msgstr "Pastikan Anda sudah selesai! Anda tidak akan dapat mengubah program Anda lagi setelah Anda mengklik \"Serahkan\"."

msgid "male"
msgstr "Laki-laki"

msgid "mandatory_mode"
msgstr "Mode pengembang wajib"

msgid "my_account"
msgstr "Profil saya"

msgid "my_achievements"
msgstr "Pencapaianku"

msgid "my_adventures"
msgstr "Petualanganku"

msgid "my_classes"
msgstr "Kelas-kelas saya"

msgid "my_messages"
msgstr "Pesan saya"

msgid "my_public_profile"
msgstr "Profil publik saya"

msgid "name"
msgstr "Nama"

msgid "nav_explore"
msgstr "Menjelajah"

msgid "nav_hedy"
msgstr "Hedy"

msgid "nav_learn_more"
msgstr "Pelajari lebih jauh"

msgid "nav_start"
msgstr "Rumah"

msgid "nested blocks"
msgstr "satu blok dalam satu blok"

msgid "new_password"
msgstr "Password baru"

msgid "new_password_repeat"
msgstr "Ulangi kata sandi baru"

msgid "newline"
msgstr "baris baru"

msgid "next_exercise"
msgstr "Latihan selanjutnya"

msgid "next_page"
msgstr "Halaman selanjutnya"

msgid "next_step_tutorial"
msgstr "Langkah selanjutnya >>>"

msgid "no"
msgstr "Tidak"

msgid "no_account"
msgstr "Belum punya akun?"

msgid "no_accounts"
msgstr "Tidak ada akun untuk dibuat."

msgid "no_certificate"
msgstr "Pengguna ini belum mendapatkan Sertifikat Penyelesaian Hedy"

msgid "no_more_flat_if"
msgstr "Mulai dari level 8, kode setelah {if} perlu ditempatkan pada baris berikutnya dan dimulai dengan 4 spasi."

msgid "no_programs"
msgstr "Kamu belum memiliki program."

msgid "no_public_profile"
msgstr "Anda belum memiliki teks profil publik..."

msgid "no_shared_programs"
msgstr "tidak memiliki program bersama..."

msgid "no_such_adventure"
msgstr "Petualangan ini tidak ada!"

msgid "no_such_class"
msgstr "Tidak ada kelas Hedy seperti itu."

msgid "no_such_highscore"
msgstr "Nilai tinggi"

msgid "no_such_level"
msgstr "Tidak ada level Hedy seperti itu!"

msgid "no_such_program"
msgstr "Tidak ada program Hedy seperti itu!"

msgid "no_tag"
msgstr "Tidak ada tag yang disediakan!"

msgid "no_tags"
msgstr "Belum ada tag."

msgid "not_enrolled"
msgstr "Sepertinya anda tidak ada di kelas ini!"

msgid "not_in_class_no_handin"
msgstr "Anda tidak berada di kelas, jadi Anda tidak perlu menyerahkan apa pun."

msgid "not_logged_in_cantsave"
msgstr "Program Anda tidak akan disimpan."

msgid "not_logged_in_handin"
msgstr "Anda harus login untuk menyerahkan tugas."

msgid "not_teacher"
msgstr "Sepertinya Anda bukan seorang guru!"

msgid "number"
msgstr "sebuah angka"

msgid "number_achievements"
msgstr "Jumlah pencapaian"

msgid "number_lines"
msgstr "Jumlah baris"

msgid "number_programs"
msgstr "Jumlah program"

msgid "ok"
msgstr "Ok"

msgid "only_you_can_see"
msgstr "Hanya Anda yang dapat melihat program ini."

msgid "open"
msgstr "Buka"

msgid "opening_date"
msgstr "Tanggal pembukaan"

msgid "opening_dates"
msgstr "Tanggal pembukaan"

msgid "option"
msgstr "Pilihan"

msgid "or"
msgstr "atau"

msgid "other"
msgstr "Lainnya"

msgid "other_block"
msgstr "Bahasa blok lainnya"

msgid "other_settings"
msgstr "Pengaturan lainnya"

msgid "other_source"
msgstr "Lainnya"

msgid "other_text"
msgstr "Bahasa teks lainnya"

msgid "overwrite_warning"
msgstr "Anda sudah mempunyai program dengan nama ini, menyimpan program ini akan menggantikan program lama. Apa kamu yakin?"

msgid "page"
msgstr "halaman"

msgid "page_not_found"
msgstr "Kami tidak dapat menemukan halaman itu!"

msgid "parsons_title"
msgstr "Teka-teki"

msgid "password"
msgstr "Password"

msgid "password_change_not_allowed"
msgstr "Anda tidak diperbolehkan mengubah kata sandi pengguna ini."

msgid "password_change_prompt"
msgstr "Apakah Anda yakin ingin mengubah kata sandi ini?"

msgid "password_change_success"
msgstr "Kata sandi siswa Anda berhasil diubah."

msgid "password_invalid"
msgstr "Kata sandi Anda tidak valid."

msgid "password_repeat"
msgstr "Ulangi password"

msgid "password_resetted"
msgstr "Password kamu sudah berhasil di-set ulang. Silakan login."

msgid "password_six"
msgstr "Kata sandi Anda harus mengandung setidaknya enam karakter."

msgid "password_updated"
msgstr "Password berhasil diubah."

msgid "passwords_six"
msgstr "Semua kata sandi harus terdiri dari enam karakter atau lebih."

msgid "pending_invites"
msgstr "Undangan yang tertunda"

msgid "people_with_a_link"
msgstr "Orang lain yang memiliki tautan dapat melihat program ini. Itu juga dapat ditemukan di halaman \"Jelajahi\"."

msgid "percentage"
msgstr "persentase"

msgid "percentage_achieved"
msgstr "Dicapai oleh {percentage}% pengguna"

msgid "period"
msgstr "titik"

msgid "personal_text"
msgstr "Teks pribadi"

msgid "personal_text_invalid"
msgstr "Teks pribadi Anda tidak valid."

msgid "postfix_classname"
msgstr "Nama kelas postfix"

msgid "preferred_keyword_language"
msgstr "Bahasa kata kunci pilihan"

msgid "preferred_language"
msgstr "Bahasa pilihan"

msgid "preview"
msgstr "Pratinjau"

msgid "previous_campaigns"
msgstr "Lihat kampanye-kampanye sebelumnya"

msgid "print_logo"
msgstr "cetak"

msgid "privacy_terms"
msgstr "Ketentuan privasi"

msgid "private"
msgstr "Pribadi"

msgid "profile_logo_alt"
msgstr "Ikon profil."

msgid "profile_picture"
msgstr "Foto profil"

msgid "profile_updated"
msgstr "Profil berhasil diubah."

msgid "profile_updated_reload"
msgstr "Profil diperbarui, halaman akan dimuat ulang."

msgid "program_contains_error"
msgstr "Program ini berisi error, anda yakin ingin membagikannya?"

msgid "program_header"
msgstr "Program-program saya"

msgid "program_too_large_exception"
msgstr "Program terlalu besar"

msgid "programming_experience"
msgstr "Apakah kamu punya pengalaman menulis program?"

msgid "programming_invalid"
msgstr "Silakan pilih bahasa pemrograman yang valid."

msgid "programs"
msgstr "Program terakhir yang dibagikan"

msgid "programs_created"
msgstr "Program dibuat"

msgid "programs_saved"
msgstr "Program disimpan"

msgid "programs_submitted"
msgstr "Program dikirimkan"

msgid "prompt_join_class"
msgstr "Apakah kamu ingin bergabung dengan kelas ini?"

msgid "public"
msgstr "Publik"

msgid "public_invalid"
msgstr "Pilihan perjanjian ini tidak valid"

msgid "public_profile"
msgstr "Profil publik"

msgid "public_profile_info"
msgstr "Dengan memilih kotak ini saya membuat profil saya terlihat oleh semua orang. Berhati-hatilah untuk tidak membagikan informasi pribadi seperti nama atau alamat rumah Anda, karena semua orang dapat melihatnya!"

msgid "public_profile_updated"
msgstr "Profil publik diperbarui, halaman akan dimuat ulang."

msgid "pygame_waiting_for_input"
msgstr "Menunggu tombol ditekan..."

msgid "question mark"
msgstr "tanda tanya"

msgid "quiz_logo_alt"
msgstr "Logo kuis"

msgid "quiz_score"
msgstr "Skor kuis"

msgid "quiz_tab"
msgstr "Kuis"

msgid "quiz_threshold_not_reached"
msgstr "Ambang batas kuis tidak tercapai untuk membuka level ini"

msgid "read_code_label"
msgstr "Bacakan dengan nyaring"

msgid "recent"
msgstr "Program-program terbaru saya"

msgid "recover_password"
msgstr "Minta set ulang password"

msgid "regress_button"
msgstr "Kembali ke level {level}"

msgid "remove"
msgstr "Hapus"

msgid "remove_customization"
msgstr "Hapus penyesuaian"

msgid "remove_customizations_prompt"
msgstr "Apakah Anda yakin ingin menghapus penyesuaian kelas ini?"

msgid "remove_student_prompt"
msgstr "Apa kamu yakin mau mengeluarkan murid tersebut dari kelas?"

msgid "remove_user_prompt"
msgstr "Konfirmasikan penghapusan pengguna ini dari kelas."

msgid "repair_program_logo_alt"
msgstr "Ikon program perbaikan"

msgid "repeat_match_password"
msgstr "Password yang dimasukkan ulang tidak sesuai."

msgid "repeat_new_password"
msgstr "Ulangi password baru"

msgid "report_failure"
msgstr "Program ini tidak ada atau tidak bersifat publik"

msgid "report_program"
msgstr "Apakah Anda yakin ingin melaporkan program ini?"

msgid "report_success"
msgstr "Program ini telah dilaporkan"

msgid "request_teacher"
msgstr "Apakah Anda ingin mengajukan akun guru?"

msgid "request_teacher_account"
msgstr "Mengajukan akun guru"

msgid "required_field"
msgstr "Bidang yang ditandai dengan * wajib diisi"

msgid "reset_adventure_prompt"
msgstr "Apakah Anda yakin ingin mengatur ulang semua petualangan yang dipilih?"

msgid "reset_adventures"
msgstr "Atur ulang petualangan yang dipilih"

msgid "reset_button"
msgstr "Atur ulang"

msgid "reset_password"
msgstr "Set ulang password"

msgid "reset_view"
msgstr "Atur ulang"

msgid "retrieve_adventure_error"
msgstr "Anda tidak diperbolehkan melihat petualangan ini!"

msgid "retrieve_class_error"
msgstr "Hanya guru yang dapat mengambil kelas"

<<<<<<< HEAD
=======
msgid "retrieve_tag_error"
msgstr ""

#, fuzzy
>>>>>>> e8585a8b
msgid "role"
msgstr "Peran"

msgid "run_code_button"
msgstr "Jalankan kode"

msgid "runs_over_time"
msgstr "Berjalan seiring waktu"

msgid "save"
msgstr "Menyimpan"

msgid "save_parse_warning"
msgstr "Program ini mengandung kesalahan, apakah Anda yakin ingin menyimpannya?"

msgid "save_prompt"
msgstr ""
"Kamu harus memiliki akun untuk menyimpan program. Apakah kamu mau masuk "
"dengan akunmu sekarang?"

msgid "save_success_detail"
msgstr "Program tersimpan dengan sukses."

msgid "score"
msgstr "Skor"

msgid "search"
msgstr "Mencari..."

msgid "search_button"
msgstr "Mencari"

msgid "second_teacher"
msgstr "Guru kedua"

msgid "second_teacher_prompt"
msgstr "Masukkan nama pengguna guru untuk mengundang mereka."

msgid "second_teacher_warning"
msgstr "Semua guru di kelas ini dapat menyesuaikannya."

msgid "see_certificate"
msgstr "Lihat sertifikat {username}!"

msgid "select"
msgstr "Pilih"

msgid "select_adventures"
msgstr "Pilih dan pesan petualangan"

msgid "self_removal_prompt"
msgstr "Apakah Anda yakin ingin keluar dari kelas ini?"

msgid "send_password_recovery"
msgstr "Kirimkan saya tautan untuk pemulihan password"

msgid "sent_by"
msgstr "Undangan ini dikirim oleh"

msgid "sent_password_recovery"
msgstr ""
"Kamu harusnya akan segera menerima email dengan instruksi terkait "
"bagaimana memulihkan password kamu."

msgid "settings"
msgstr "Pengaturan pribadi saya"

msgid "share"
msgstr "Bagikan"

msgid "share_by_giving_link"
msgstr "Tunjukkan program Anda kepada orang lain dengan memberi mereka tautan di bawah ini:"

msgid "share_confirm"
msgstr "Apakah kamu yakin ingin membuat program kamu publik?"

msgid "share_success_detail"
msgstr "Program berhasil dibagikan."

msgid "share_your_program"
msgstr "Bagikan program Anda"

msgid "signup_student_or_teacher"
msgstr "Apakah Anda seorang pelajar atau guru?"

msgid "single quotes"
msgstr "kutip satu"

msgid "slash"
msgstr "garis miring"

msgid "social_media"
msgstr "Media sosial"

msgid "something_went_wrong_keyword_parsing"
msgstr "Ada kesalahan dalam petualangan Anda, apakah semua kata kunci diapit oleh { } dengan benar?"

msgid "space"
msgstr "spasi"

msgid "star"
msgstr "bintang"

msgid "start_hedy_tutorial"
msgstr "Mulai tutorial hedy"

msgid "start_programming"
msgstr "Mulai pemrograman"

msgid "start_programming_logo_alt"
msgstr "Mulai ikon pemrograman"

msgid "start_quiz"
msgstr "Mulai kuis"

msgid "start_teacher_tutorial"
msgstr "Mulai tutorial guru"

msgid "step_title"
msgstr "Tugas"

msgid "stop_code_button"
msgstr "Hentikan program"

msgid "string"
msgstr "teks"

msgid "student"
msgstr "Siswa"

msgid "student_already_in_class"
msgstr "Siswa ini sudah ada di kelas Anda."

msgid "student_already_invite"
msgstr "Siswa ini sudah memiliki undangan yang menunggu keputusan."

msgid "student_details"
msgstr ""

msgid "student_list"
msgstr "Daftar siswa"

msgid "student_not_existing"
msgstr "Nama pengguna ini tidak ada."

msgid "student_signup_header"
msgstr "Siswa"

msgid "students"
msgstr "murid-murid"

msgid "submission_time"
msgstr "Diserahkan pada"

msgid "submit_answer"
msgstr "Jawab pertanyaan"

msgid "submit_program"
msgstr "Kirim"

msgid "submit_warning"
msgstr "Apakah Anda yakin ingin mengirimkan program ini?"

msgid "submitted"
msgstr "Dikirim"

msgid "submitted_header"
msgstr "Ini adalah program yang telah dikirimkan dan tidak dapat diubah."

msgid "subscribe"
msgstr "Langganan"

msgid "subscribe_newsletter"
msgstr "Berlangganan ke buletin"

msgid "surname"
msgstr "Nama Depan"

<<<<<<< HEAD
msgid "tag_deleted"
msgstr "Tag ini berhasil dihapus."
=======
msgid "tag_in_adventure"
msgstr ""
>>>>>>> e8585a8b

msgid "tag_input_placeholder"
msgstr "Masukkan tag baru"

msgid "tags"
msgstr "Tag"

msgid "teacher"
msgstr "Guru"

msgid "teacher_account_request"
msgstr "Anda memiliki permintaan akun guru yang tertunda"

msgid "teacher_account_success"
msgstr "Anda berhasil meminta akun guru."

msgid "teacher_invalid"
msgstr "Nilai guru Anda tidak valid."

msgid "teacher_invitation_require_login"
msgstr "Untuk mengatur profil Anda sebagai guru, kami mengharuskan Anda masuk. Jika Anda belum memiliki akun, silakan buat akun."

msgid "teacher_manual"
msgstr "Panduan guru"

msgid "teacher_signup_header"
msgstr "Guru"

msgid "teacher_tutorial_logo_alt"
msgstr "Ikon tutorial guru"

msgid "teacher_welcome"
msgstr "Selamat datang di Hedy! Anda sekarang bangga menjadi pemilik akun guru yang memungkinkan Anda membuat kelas dan mengundang siswa."

msgid "teachers"
msgstr "Guru-guru"

msgid "template_code"
msgstr "Ini merupakan penjelasan petualangan saya!\n\nDengan cara ini saya bisa menampilkan perintah: <code>{print}</code>\n\nNamun terkadang saya mungkin ingin menampilkan sepotong kode, seperti ini:\n<pre>\n{ask} Siapa namamu?\n{echo} jadi namamu\n</pre>"

msgid "this_turns_in_assignment"
msgstr "Ini menyerahkan tugas Anda kepada guru Anda."

msgid "title"
msgstr "Judul"

msgid "title_achievements"
msgstr "Hedy - Prestasi saya"

msgid "title_admin"
msgstr "Hedy - Halaman Pengelola"

msgid "title_class grid_overview"
msgstr "Hedy - Ikhtisar jaringan"

msgid "title_class live_statistics"
msgstr "Hedy - Statistik Langsung"

msgid "title_class-overview"
msgstr "Hedy - Ikhtisar kelas"

msgid "title_customize-adventure"
msgstr "Hedy - Sesuaikan petualangan"

msgid "title_customize-class"
msgstr "Hedy - Sesuaikan kelas"

msgid "title_explore"
msgstr "Hedy - Jelajahi"

msgid "title_for-teacher"
msgstr "Hedy - Untuk pengajar"

msgid "title_join-class"
msgstr "Hedy - Bergabung kelas"

msgid "title_landing-page"
msgstr "Selamat datang di Hedy!"

msgid "title_learn-more"
msgstr "Hedy - Pelajari lebih lanjut"

msgid "title_login"
msgstr "Hedy - Masuk"

msgid "title_my-profile"
msgstr "Hedy - Akun saya"

msgid "title_privacy"
msgstr "Hedy - Persyaratan privasi"

msgid "title_programs"
msgstr "Hedy - Program saya"

msgid "title_recover"
msgstr "Hedy - Pulihkan akun"

msgid "title_reset"
msgstr "Hedy - Setel ulang kata sandi"

msgid "title_signup"
msgstr "Hedy - Buat akun"

msgid "title_start"
msgstr "Hedy - Pemrograman teks menjadi mudah"

msgid "title_view-adventure"
msgstr "Hedy - Lihat petualangan"

msgid "token_invalid"
msgstr "Token Anda tidak valid."

msgid "translate_error"
msgstr "Ada yang tidak beres saat menerjemahkan kode. Coba jalankan kode untuk melihat apakah ada kesalahan. Kode dengan kesalahan tidak dapat diterjemahkan."

msgid "translating_hedy"
msgstr "Menerjemahkan Hedy"

msgid "translator"
msgstr "Penerjemah"

msgid "try_it"
msgstr "Coba"

msgid "tutorial"
msgstr "Tutorial"

msgid "tutorial_code_snippet"
msgstr "{print} Halo dunia!\n{print} Saya sedang mempelajari Hedy dengan tutorialnya!"

msgid "tutorial_message_not_found"
msgstr "Kami tidak dapat menemukan langkah tutorial yang diminta..."

msgid "tutorial_title_not_found"
msgstr "Langkah tutorial tidak ditemukan"

msgid "unauthorized"
msgstr "Anda tidak memiliki hak akses untuk halaman ini"

msgid "unique_usernames"
msgstr "Semua nama pengguna harus unik."

msgid "unlock_thresholds"
msgstr "Buka kunci ambang batas level"

msgid "unsaved_class_changes"
msgstr "Ada perubahan yang belum disimpan, yakin ingin meninggalkan halaman ini?"

msgid "unshare"
msgstr "Berhenti berbagi"

msgid "unshare_confirm"
msgstr "Apakah kamu yakin ingin membuat program kamu privat?"

msgid "unshare_success_detail"
msgstr "Program berhasil dibatalkan pembagiannya."

msgid "update_adventure_prompt"
msgstr "Apakah Anda yakin ingin memperbarui petualangan ini?"

msgid "update_profile"
msgstr "Ubah profil"

msgid "update_public"
msgstr "Perbarui profil publik"

msgid "updating_indicator"
msgstr "Memperbarui"

msgid "use_of_blanks_exception"
msgstr "Penggunaan spasi dalam program"

msgid "use_of_nested_functions_exception"
msgstr "Penggunaan fungsi bersarang"

msgid "user"
msgstr "pengguna"

msgid "user_inexistent"
msgstr "Pengguna ini tidak ada"

msgid "user_not_private"
msgstr "Pengguna ini tidak ada atau tidak memiliki profil publik"

msgid "username"
msgstr "Nama Pengguna"

msgid "username_empty"
msgstr "Anda tidak memasukkan nama pengguna!"

msgid "username_invalid"
msgstr "Nama pengguna Anda tidak valid."

msgid "username_special"
msgstr "Username tidak boleh berisi ':' atau '@'."

msgid "username_three"
msgstr "Nama pengguna harus mengandung setidaknya tiga karakter."

msgid "usernames_exist"
msgstr "Satu atau lebih nama pengguna sudah digunakan."

msgid "value"
msgstr "Nilai"

msgid "variables"
msgstr "Variabel"

msgid "view_program"
msgstr "Lihat program"

msgid "welcome"
msgstr "Selamat datang"

msgid "welcome_back"
msgstr "Selamat datang kembali"

msgid "what_is_your_role"
msgstr "Apa peran Anda?"

msgid "what_should_my_code_do"
msgstr "Apa yang seharusnya dilakukan oleh kode saya?"

msgid "whole_world"
msgstr "Dunia"

msgid "write_first_program"
msgstr "Tulis program pertamamu!"

msgid "year_invalid"
msgstr "Silakan masukkan tahun antara 1900 dan {current_year}."

msgid "yes"
msgstr "Ya"

msgid "your_account"
msgstr "Profil Anda"

msgid "your_class"
msgstr "Kelas Anda"

msgid "your_last_program"
msgstr "Program terakhir Anda yang disimpan"

msgid "your_personal_text"
msgstr "Teks pribadi Anda..."

msgid "your_program"
msgstr "Program Anda"

#~ msgid "create_account_explanation"
#~ msgstr "Memungkinkan akun kamu untuk menyimpan program kamu."

#~ msgid "only_teacher_create_class"
#~ msgstr "Only teachers are allowed to create classes!"

#~ msgid "keyword_support"
#~ msgstr "Translated keywords"

#~ msgid "non_keyword_support"
#~ msgstr "Translated content"

#~ msgid "try_button"
#~ msgstr "Coba"

#~ msgid "select_own_adventures"
#~ msgstr "Select own adventures"

#~ msgid "edit"
#~ msgstr "Edit"

#~ msgid "view"
#~ msgstr "View"

#~ msgid "class"
#~ msgstr "Class"

#~ msgid "save_code_button"
#~ msgstr "Simpan kode"

#~ msgid "share_code_button"
#~ msgstr "Simpan dan bagikan kode"

#~ msgid "classes_invalid"
#~ msgstr "The list of selected classes is invalid"

#~ msgid "directly_add_adventure_to_classes"
#~ msgstr "Do you want to add this adventure directly to one of your classes?"

#~ msgid "hand_in_assignment"
#~ msgstr "Hand in assignment"

#~ msgid "select_a_level"
#~ msgstr "Select a level"

#~ msgid "answer_invalid"
#~ msgstr "Your password is invalid."

#~ msgid "available_adventures_level"
#~ msgstr "Available adventures level"

#~ msgid "customize_class_exp_1"
#~ msgstr "Customize class"

#~ msgid "customize_class_exp_2"
#~ msgstr "Customize class"

#~ msgid "customize_class_step_1"
#~ msgstr "Customize class"

#~ msgid "customize_class_step_2"
#~ msgstr "Customize class"

#~ msgid "customize_class_step_3"
#~ msgstr "Customize class"

#~ msgid "customize_class_step_4"
#~ msgstr "Customize class"

#~ msgid "customize_class_step_5"
#~ msgstr "Customize class"

#~ msgid "customize_class_step_6"
#~ msgstr "Customize class"

#~ msgid "customize_class_step_7"
#~ msgstr "Customize class"

#~ msgid "customize_class_step_8"
#~ msgstr "Customize class"

#~ msgid "example_code_header"
#~ msgstr "Contoh kode Hedy"

#~ msgid "feedback_failure"
#~ msgstr "Wrong!"

#~ msgid "feedback_success"
#~ msgstr "Good!"

#~ msgid "go_to_first_question"
#~ msgstr "Go to question 1"

#~ msgid "question"
#~ msgstr "Question"

#~ msgid "question_doesnt_exist"
#~ msgstr "This question does not exist"

#~ msgid "question_invalid"
#~ msgstr "Your token is invalid."

#~ msgid "select_levels"
#~ msgstr "Select levels"

#~ msgid "too_many_attempts"
#~ msgstr "Too many attempts"

#~ msgid "class_logs"
#~ msgstr "Waktu masuk terakhir"

#~ msgid "class_stats"
#~ msgstr "Show class statistics"

#~ msgid "visit_own_public_profile"
#~ msgstr "Public profile"

#~ msgid "title_class logs"
#~ msgstr "Hedy - Join class"

#~ msgid "title_class statistics"
#~ msgstr "My statistics"

#~ msgid "disabled_button_locked"
#~ msgstr "Your teacher hasn't unlocked this level yet"

#~ msgid "duplicate_tag"
#~ msgstr "You already have a tag with this name."

#~ msgid "tag_deleted"
#~ msgstr "This tag was successfully deleted."
<|MERGE_RESOLUTION|>--- conflicted
+++ resolved
@@ -1,8 +1,3 @@
-
-msgid ""
-<<<<<<< HEAD
-msgstr "Project-Id-Version: PACKAGE VERSION\nReport-Msgid-Bugs-To: \nPOT-Creation-Date: 2023-11-02 08:48+0200\nPO-Revision-Date: 2023-11-20 19:34+0000\nLast-Translator: EngageIndo <engageindo@gmail.com>\nLanguage-Team: LANGUAGE <LL@li.org>\nLanguage: id\nMIME-Version: 1.0\nContent-Type: text/plain; charset=UTF-8\nContent-Transfer-Encoding: 8bit\nPlural-Forms: nplurals=1; plural=0;\nX-Generator: Weblate 5.2\n"
-=======
 msgstr ""
 "Project-Id-Version: PACKAGE VERSION\n"
 "Report-Msgid-Bugs-To: \n"
@@ -16,7 +11,6 @@
 "Content-Type: text/plain; charset=utf-8\n"
 "Content-Transfer-Encoding: 8bit\n"
 "Generated-By: Babel 2.11.0\n"
->>>>>>> e8585a8b
 
 msgid "Access Before Assign"
 msgstr "Anda mencoba menggunakan variabel {name} pada baris {access_line_number}, namun Anda menyetelnya pada baris {definition_line_number}. Tetapkan variabel sebelum menggunakannya."
@@ -68,13 +62,9 @@
 msgid "Missing Inner Command"
 msgstr "Sepertinya Anda lupa menggunakan perintah dengan pernyataan {command} yang Anda gunakan pada baris {line_number}."
 
-<<<<<<< HEAD
-=======
 msgid "Misspelled At Command"
 msgstr ""
 
-#, fuzzy
->>>>>>> e8585a8b
 msgid "No Indentation"
 msgstr "Anda menggunakan terlalu sedikit spasi pada baris {line_number}. Anda menggunakan {leading_spaces} spasi, dan itu tidak cukup. Mulailah setiap blok baru dengan spasi {indent_size} lebih banyak dari baris sebelumnya."
 
@@ -458,13 +448,9 @@
 msgid "disabled"
 msgstr "Dinonaktifkan"
 
-<<<<<<< HEAD
 msgid "disabled_button_locked"
 msgstr "Guru Anda belum membuka level ini"
 
-=======
-#, fuzzy
->>>>>>> e8585a8b
 msgid "disabled_button_quiz"
 msgstr "Skor kuis Anda di bawah ambang batas, coba lagi!"
 
@@ -486,13 +472,6 @@
 msgid "duplicate"
 msgstr "Duplikat"
 
-<<<<<<< HEAD
-msgid "duplicate_tag"
-msgstr "Anda sudah memiliki tag dengan nama ini."
-
-=======
-#, fuzzy
->>>>>>> e8585a8b
 msgid "echo_and_ask_mismatch_exception"
 msgstr "Echo dan tanyakan ketidakcocokan"
 
@@ -1330,13 +1309,6 @@
 msgid "retrieve_class_error"
 msgstr "Hanya guru yang dapat mengambil kelas"
 
-<<<<<<< HEAD
-=======
-msgid "retrieve_tag_error"
-msgstr ""
-
-#, fuzzy
->>>>>>> e8585a8b
 msgid "role"
 msgstr "Peran"
 
@@ -1515,13 +1487,8 @@
 msgid "surname"
 msgstr "Nama Depan"
 
-<<<<<<< HEAD
-msgid "tag_deleted"
-msgstr "Tag ini berhasil dihapus."
-=======
 msgid "tag_in_adventure"
 msgstr ""
->>>>>>> e8585a8b
 
 msgid "tag_input_placeholder"
 msgstr "Masukkan tag baru"
