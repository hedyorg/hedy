<<<<<<< HEAD
=======
# Indonesian translations for PROJECT.
# Copyright (C) 2023 ORGANIZATION
# This file is distributed under the same license as the PROJECT project.
# FIRST AUTHOR <EMAIL@ADDRESS>, 2023.
#
msgid ""
msgstr ""
"Project-Id-Version: PROJECT VERSION\n"
"Report-Msgid-Bugs-To: EMAIL@ADDRESS\n"
"POT-Creation-Date: 2024-03-09 16:05+0100\n"
"PO-Revision-Date: 2024-02-19 01:12+0000\n"
"Last-Translator: Snoring Parrot <snoring_parrot@users.noreply.hosted.weblate.org>\n"
"Language: id\n"
"Language-Team: id <LL@li.org>\n"
"Plural-Forms: nplurals=2; plural=n != 1;\n"
"MIME-Version: 1.0\n"
"Content-Type: text/plain; charset=utf-8\n"
"Content-Transfer-Encoding: 8bit\n"
"Generated-By: Babel 2.14.0\n"

>>>>>>> 4b3ad481
msgid "Access Before Assign"
msgstr ""
"Project-Id-Version: PACKAGE VERSION\n"
"Report-Msgid-Bugs-To: \n"
"POT-Creation-Date: 2023-11-21 19:33+0100\n"
"PO-Revision-Date: 2023-11-14 20:05+0000\n"
"Last-Translator: Prefill add-on <noreply-addon-prefill@weblate.org>\n"
"Language: id\n"
"Language-Team: id <LL@li.org>\n"
"Plural-Forms: nplurals=1; plural=0;\n"
"MIME-Version: 1.0\n"
"Content-Type: text/plain; charset=utf-8\n"
"Content-Transfer-Encoding: 8bit\n"
"Generated-By: Babel 2.11.0\n"

msgid "Cyclic Var Definition"
msgstr "Nama {variable} perlu disetel sebelum Anda dapat menggunakannya di sisi kanan perintah {is}."

#, fuzzy
msgid "Function Undefined"
msgstr "You tried to use the function {name}, but you didn't define it."

msgid "Has Blanks"
msgstr "Kode Anda tidak lengkap. Ini berisi bagian kosong yang harus Anda ganti dengan kode."

msgid "Incomplete"
msgstr "Ups! Anda sedikit lupa kodenya! Pada baris {line_number}, Anda perlu memasukkan teks di belakang {incomplete_command}."

msgid "Incomplete Repeat"
msgstr "Sepertinya Anda lupa menggunakan perintah dengan perintah {repeat} yang Anda gunakan pada baris {line_number}."

msgid "Invalid"
msgstr "{invalid_command} bukan perintah {level} level Hedy. Apakah maksud Anda {guessed_command}?"

msgid "Invalid Argument"
msgstr "Anda tidak dapat menggunakan perintah {command} dengan {invalid_argument}. Coba ubah {invalid_argument} menjadi {allowed_types}."

msgid "Invalid Argument Type"
msgstr "Anda tidak dapat menggunakan {command} dengan {invalid_argument} karena {invalid_type}. Coba ubah {invalid_argument} menjadi {allowed_types}."

msgid "Invalid At Command"
msgstr "Perintah {at} tidak boleh digunakan mulai level 16 dan seterusnya. Anda dapat menggunakan tanda kurung siku untuk menggunakan elemen dari daftar, misalnya `teman[i]`, `angka_keberuntungan[{random}]`."

msgid "Invalid Space"
msgstr "Ups! kamu memulai baris dengan sebuah spasi pada baris {line_number}. Spasi membingungkan komputer, dapatkah kamu membuangnya?"

msgid "Invalid Type Combination"
msgstr "Anda tidak dapat menggunakan {invalid_argument} dan {invalid_argument_2} dengan {command} karena yang satu adalah {invalid_type} dan yang lainnya adalah {invalid_type_2}. Coba ubah {invalid_argument} menjadi {invalid_type_2} atau {invalid_argument_2} menjadi {invalid_type}."

msgid "Locked Language Feature"
msgstr "Anda menggunakan {concept}! Itu luar biasa, tapi {concept} belum dibuka! Ini akan dibuka di level selanjutnya."

msgid "Lonely Echo"
msgstr "Anda menggunakan {echo} sebelum {ask}, atau {echo} tanpa {ask}. Tempatkan {ask} sebelum {echo}."

msgid "Lonely Text"
msgstr "Sepertinya Anda lupa menggunakan perintah dengan teks yang Anda gunakan di baris {line_number}"

#, fuzzy
msgid "Missing Additional Command"
msgstr "It looks like you forgot to complete writing {command} on line {line_number}."

msgid "Missing Command"
msgstr "Sepertinya Anda lupa menggunakan perintah pada baris {line_number}."

msgid "Missing Inner Command"
msgstr "Sepertinya Anda lupa menggunakan perintah dengan pernyataan {command} yang Anda gunakan pada baris {line_number}."

msgid "Missing Square Brackets"
msgstr "It looks like you forgot to use square brackets [] around the list you were creating on line {line_number}."

#, fuzzy
msgid "Missing Variable"
msgstr "It looks like your {command} is missing a variable at the start of the line."

#, fuzzy
msgid "Misspelled At Command"
msgstr "It looks like you might have misspelled the {command} command, instead you wrote {invalid_argument} in line {line_number}."

msgid "No Indentation"
msgstr "Anda menggunakan terlalu sedikit spasi pada baris {line_number}. Anda menggunakan {leading_spaces} spasi, dan itu tidak cukup. Mulailah setiap blok baru dengan spasi {indent_size} lebih banyak dari baris sebelumnya."

#, fuzzy
msgid "Non Decimal Variable"
msgstr "At line {line_number}, you might have tried using a number which Hedy does not like very much! Try changing it to a decimal number like 2."

msgid "Parse"
msgstr "Kode yang kamu masukan bukan kode Hedy yang valid. Ada kesalahan pada baris {location[0]}, pada posisi {location[1]}. Kamu menuliskan {character_found}, tapi itu tidak diperbolehkan."

msgid "Pressit Missing Else"
msgstr "Anda lupa menambahkan apa yang terjadi bila Anda menekan tombol lain, tambahkan {else} ke kode Anda"

msgid "Too Big"
msgstr "Wow! Program Anda memiliki {lines_of_code} baris kode yang mengesankan! Namun kami hanya dapat memproses {max_lines} baris di level ini. Buat program Anda lebih kecil dan coba lagi."

msgid "Unexpected Indentation"
msgstr "Anda menggunakan terlalu banyak spasi pada baris {line_number}. Anda menggunakan spasi {leading_spaces}, dan itu terlalu banyak. Mulailah setiap blok baru dengan spasi {indent_size} lebih banyak dari baris sebelumnya."

msgid "Unquoted Assignment"
msgstr "Dari level ini, Anda perlu menempatkan teks di sebelah kanan {is} di antara tanda kutip. Anda lupa itu untuk teks {text}."

msgid "Unquoted Equality Check"
msgstr "Jika Anda ingin memeriksa apakah suatu variabel sama dengan beberapa kata, kata-kata tersebut harus diapit oleh tanda kutip!"

msgid "Unquoted Text"
msgstr "Hati-hati. Jika Anda {ask} atau {print} sesuatu, teks harus diawali dan diakhiri dengan tanda kutip. Anda lupa untuk teks {unquotedtext}."

msgid "Unsupported Float"
msgstr "Angka non-integer belum didukung namun akan ada dalam beberapa level. Untuk saat ini ubah {value} menjadi bilangan bulat."

msgid "Unsupported String Value"
msgstr "Nilai teks tidak boleh berisi {invalid_value}."

#, fuzzy
msgid "Unused Variable"
msgstr "You defined the variable {variable_name} on line {line_number}, but you did not use it."

msgid "Var Undefined"
msgstr "Kamu mencoba untuk menampilkan variabel {name}, tapi kamu belum mengisinya dengan nilai. Ada kemungkinan bahwa kamu sedang mencoba untuk menampilkan kata {name} tapi melupakan tanda kutip."

msgid "Wrong Level"
msgstr "Itu adalah kode Hedy yang benar, namun tidak pada level yang tepat. Kamu menulis kode {offending_keyword} untuk level {working_level}. Tip: {tip}"

#, fuzzy
msgid "Wrong Number of Arguments"
msgstr "Your function used the wrong number of arguments. You provided {used_number} but the function {name} needs {defined_number}"

msgid "account_overview"
msgstr "Ikhtisar akun"

#, fuzzy
msgid "accounts_created"
msgstr "Akun yang berhasil dibuat."

msgid "accounts_intro"
msgstr "Di halaman ini Anda dapat membuat akun untuk beberapa siswa sekaligus. Ini secara otomatis ditambahkan ke kelas saat ini, jadi pastikan kelas yang ditampilkan di atas adalah kelas yang benar! Setiap nama pengguna harus unik di seluruh sistem Hedy. Anda dapat menggunakan 'Nama kelas Postfix' untuk menambahkan nama kelas Anda ke semua akun. Jika Anda memasukkan sandi secara manual, sandi tersebut harus <b>setidaknya</b> 6 karakter."

msgid "achievement_earned"
msgstr "Anda telah memperoleh prestasi!"

msgid "achievements"
msgstr "prestasi"

msgid "achievements_check_icon_alt"
msgstr "Ikon pemeriksaan pencapaian"

msgid "achievements_logo_alt"
msgstr "Logo prestasi"

msgid "add"
msgstr "Menambahkan"

msgid "add_students"
msgstr "Tambahkan siswa-siswa"

msgid "add_students_options"
msgstr "Tambahkan opsi siswa"

msgid "admin"
msgstr "Admin"

msgid "advance_button"
msgstr "Lanjut ke level {level}"

msgid "adventure"
msgstr "Petualangan"

#, fuzzy
msgid "adventure_cloned"
msgstr "Adventure is cloned"

msgid "adventure_code_button"
msgstr ""

#, fuzzy
msgid "adventure_codeblock_button"
msgstr "Use this button when you want to create a block of code that students can run in your adventure. Tip: put the selection at the end of the last line of the code block and <kbd>Enter</kbd> 3 times to type after a code block."

msgid "adventure_duplicate"
msgstr "Anda sudah bertualang dengan nama ini."

msgid "adventure_empty"
msgstr "Anda tidak memasukkan nama petualangan!"

msgid "adventure_exp_3"
msgstr "Pastikan Anda selalu mengapit kata kunci dengan { }, agar kata kunci tersebut dikenali dengan benar. Anda dapat menggunakan tombol \"pratinjau\" untuk melihat versi gaya petualangan Anda. Untuk melihat petualangan di halaman khusus, pilih \"lihat\" dari halaman guru."

#, fuzzy
msgid "adventure_exp_classes"
msgstr "Your adventure is used within the following classes"

msgid "adventure_id_invalid"
msgstr "ID petualangan ini tidak valid."

msgid "adventure_length"
msgstr "Petualangan Anda setidaknya harus terdiri dari 20 karakter."

msgid "adventure_name_invalid"
msgstr "Petualangan Anda setidaknya harus terdiri dari 20 karakter."

msgid "adventure_prompt"
msgstr "Silakan masukkan nama petualangannya"

msgid "adventure_terms"
msgstr "Saya setuju bahwa petualangan saya dapat dipublikasikan di Hedy."

msgid "adventure_updated"
msgstr "Petualangan telah diperbarui!"

#, fuzzy
msgid "adventures_info"
msgstr "Each Hedy level has built-in exercises for students, which we call adventures. You can create your own adventures and add them to your classes. With your own adventures you can create adventures that are relevant and interesting for your students. You can find more information about creating your own adventures <a href=\"https://hedy.org/for-teachers/manual/features\">here</a>."

msgid "adventures_restored"
msgstr "Petualangan default telah dipulihkan."

msgid "ago"
msgstr "{timestamp} yang lalu"

msgid "agree_invalid"
msgstr "Anda harus menyetujui persyaratan privasi."

msgid "agree_with"
msgstr "Saya setuju dengan"

msgid "ajax_error"
msgstr "Ditemukan sebuah error. Silakan coba lagi."

msgid "all"
msgstr "Semua"

msgid "all_class_highscores"
msgstr "Semua siswa terlihat di nilai tertinggi kelas"

msgid "already_account"
msgstr "Sudah memiliki akun?"

msgid "already_program_running"
msgstr "Sudah ada program yang sedang berjalan, selesaikan dulu program tersebut."

msgid "already_teacher"
msgstr "Anda sudah memiliki akun guru."

msgid "already_teacher_request"
msgstr "Anda sudah memiliki permintaan guru yang tertunda."

msgid "amount_created"
msgstr "program yang dibuat"

msgid "amount_saved"
msgstr "program disimpan"

msgid "amount_submitted"
msgstr "program yang diajukan"

msgid "are_you_sure"
msgstr "Apakah kamu yakin? Kamu tidak dapat membatalkan aksi ini."

msgid "ask_needs_var"
msgstr "Mulai level 2, {ask} perlu digunakan dengan variabel. Contoh: nama {is} {ask} Siapa namamu?"

msgid "back_to_class"
msgstr "Kembali ke kelas"

msgid "back_to_teachers_page"
msgstr "Kembali ke halaman guru"

msgid "become_a_sponsor"
msgstr "Menjadi sponsor"

msgid "birth_year"
msgstr "Tahun lahir"

msgid "by"
msgstr "dengan"

msgid "cancel"
msgstr "Batal"

msgid "cant_parse_exception"
msgstr "Tidak dapat menguraikan program"

msgid "catch_index_exception"
msgstr "Anda mencoba mengakses daftar {list_name} tetapi daftar itu kosong atau indeksnya tidak ada."

#, fuzzy
msgid "catch_value_exception"
msgstr "While running your program the command {command} received the value {value} which is not allowed. {suggestion}."

msgid "certificate"
msgstr "Sertifikat Penyelesaian"

msgid "certified_teacher"
msgstr "Guru bersertifikat"

msgid "change_password"
msgstr "Ubah password"

msgid "cheatsheet_title"
msgstr "Contekan"

msgid "class_already_joined"
msgstr "Kamu sudah terdaftar sebelumnya di kelas ini"

msgid "class_customize_success"
msgstr "Kelas berhasil disesuaikan."

msgid "class_live"
msgstr "Statistik langsung"

msgid "class_name_duplicate"
msgstr "Anda sudah memiliki kelas dengan nama ini."

msgid "class_name_empty"
msgstr "Anda tidak memasukkan nama kelas!"

msgid "class_name_invalid"
msgstr "Nama kelas ini tidak valid."

msgid "class_name_prompt"
msgstr "Silakan masukan nama dari kelas"

msgid "class_overview"
msgstr "Ikhtisar kelas"

#, fuzzy
msgid "class_survey_description"
msgstr "We would like to get a better overview of our Hedy users. By providing these answers, you would help improve Hedy. Thank you!"

#, fuzzy
msgid "class_survey_later"
msgstr "Remind me tomorrow"

#, fuzzy
msgid "class_survey_question1"
msgstr "What is the age range in your class?"

#, fuzzy
msgid "class_survey_question2"
msgstr "What is the spoken language in your class?"

#, fuzzy
msgid "class_survey_question3"
msgstr "What is the gender balance in your class?"

#, fuzzy
msgid "class_survey_question4"
msgstr "What distinguishes your students from others?"

#, fuzzy
msgid "classes_info"
msgstr "Create a class to follow the progress of each student in dashboard, and to customize the adventures your students see, and even adding your own! You can create as many classes as you like, and each class can have multiple teachers each one with different roles. You can also add as many students as you want, but mind that each student can only be in one class at a time. You can find more information about classes in the <a href=\"https://hedy.org/for-teachers/manual/preparations#for-teachers\">teacher manual</a>."

#, fuzzy
msgid "clone"
msgstr "Clone"

#, fuzzy
msgid "cloned_times"
msgstr "Clones"

msgid "close"
msgstr "Menutup"

msgid "comma"
msgstr "koma"

msgid "command_not_available_yet_exception"
msgstr "Perintah belum tersedia"

msgid "command_unavailable_exception"
msgstr "Perintah tidak benar lagi"

msgid "commands"
msgstr "Perintah"

msgid "common_errors"
msgstr "Kesalahan Umum"

msgid "congrats_message"
msgstr "Selamat, {username}, Anda telah mencapai hasil berikut dengan Hedy!"

msgid "content_invalid"
msgstr "Petualangan ini tidak valid."

msgid "contributor"
msgstr "Penyumbang"

msgid "copy_clipboard"
msgstr "Berhasil disalin ke clipboard"

#, fuzzy
msgid "copy_code"
msgstr "Copy code"

msgid "copy_join_link"
msgstr "Salin tautan bergabung"

msgid "copy_link_success"
msgstr "Tautan bergabung berhasil disalin ke papan klip"

msgid "copy_link_to_share"
msgstr "Salin tautan untuk berbagi"

msgid "copy_mail_link"
msgstr "Silakan salin dan tempel tautan ini ke tab baru:"

msgid "correct_answer"
msgstr "Jawaban yang benar adalah"

msgid "country"
msgstr "Negara"

msgid "country_invalid"
msgstr "Silakan pilih negara yang valid."

msgid "country_title"
msgstr "Negara"

msgid "create_account"
msgstr "Membuat akun"

msgid "create_accounts"
msgstr "Buat akun"

msgid "create_accounts_prompt"
msgstr "Apakah Anda yakin ingin membuat akun-akun ini?"

msgid "create_adventure"
msgstr "Ciptakan petualangan"

msgid "create_class"
msgstr "Buat kelas baru"

msgid "create_multiple_accounts"
msgstr "Buat banyak akun"

msgid "create_public_profile"
msgstr "Buat profil publik"

msgid "create_question"
msgstr "Apakah Anda ingin membuatnya?"

msgid "create_student_account"
msgstr "Buat sebuah akun"

msgid "create_student_account_explanation"
msgstr "Anda dapat menyimpan program Anda sendiri dengan akun."

msgid "create_teacher_account"
msgstr "Buat akun guru"

msgid "create_teacher_account_explanation"
msgstr "Dengan akun guru, Anda dapat menyimpan program Anda dan melihat hasil siswa Anda."

msgid "creator"
msgstr "Pencipta"

msgid "current_password"
msgstr "Kata sandi saat ini"

msgid "customization_deleted"
msgstr "Penyesuaian berhasil dihapus."

msgid "customize_adventure"
msgstr "Sesuaikan petualangan"

msgid "customize_class"
msgstr "Sesuaikan kelas"

msgid "dash"
msgstr "tanda pisah"

msgid "default_403"
msgstr "Sepertinya Anda tidak berwenang..."

msgid "default_404"
msgstr "Kami tidak dapat menemukan halaman itu..."

msgid "default_500"
msgstr "Ada yang salah..."

msgid "delete"
msgstr "Hapus"

msgid "delete_adventure_prompt"
msgstr "Apakah Anda yakin ingin menghapus petualangan ini?"

msgid "delete_class_prompt"
msgstr "Apa kamu yakin mau menghapus kelas?"

msgid "delete_confirm"
msgstr "Apakah kamu yakin ingin menghapus program?"

msgid "delete_invite"
msgstr "Hapus undangan"

msgid "delete_invite_prompt"
msgstr "Apakah Anda yakin ingin menghapus undangan kelas ini?"

msgid "delete_public"
msgstr "Hapus profil publik"

msgid "delete_success"
msgstr "Program berhasil dihapus."

msgid "destroy_profile"
msgstr "Hapus akun secara permanen"

msgid "developers_mode"
msgstr "Mode pemrogram"

msgid "directly_available"
msgstr "Terbuka langsung"

msgid "disable"
msgstr "Nonaktif"

#, fuzzy
msgid "disable_parsons"
msgstr "Disable all puzzles"

#, fuzzy
msgid "disable_quizes"
msgstr "Disable all quizes"

msgid "disabled"
msgstr "Dinonaktifkan"

msgid "disabled_button_quiz"
msgstr "Skor kuis Anda di bawah ambang batas, coba lagi!"

msgid "discord_server"
msgstr "Server perselisihan"

msgid "distinguished_user"
msgstr "Pengguna yang terhormat"

msgid "double quotes"
msgstr "kutip dua"

msgid "download"
msgstr "Unduh"

msgid "download_login_credentials"
msgstr "Apakah Anda ingin mengunduh kredensial login setelah pembuatan akun?"

msgid "duplicate"
msgstr "Duplikat"

msgid "echo_and_ask_mismatch_exception"
msgstr "Echo dan tanyakan ketidakcocokan"

msgid "echo_out"
msgstr "Memulai di level 2 `{echo}` tidak diperlukan lagi. Anda dapat mengulang jawaban dengan `{ask}` dan `{print}` sekarang. Contoh: `nama {is} {ask} Kamu dipanggil apa? {print} halo nama`"

#, fuzzy
msgid "edit_adventure"
msgstr "Edit adventure"

msgid "edit_code_button"
msgstr "Ubah kode"

msgid "email"
msgstr "Email"

msgid "email_invalid"
msgstr "Silakan masukkan email yang valid."

msgid "end_quiz"
msgstr "Kuis berakhir"

msgid "english"
msgstr "Bahasa inggris"

msgid "enter"
msgstr "Tuliskan"

msgid "enter_password"
msgstr "Masukkan kata sandi baru untuk"

msgid "enter_text"
msgstr "Tuliskan jawaban kamu disini..."

msgid "error_logo_alt"
msgstr "Logo kesalahan"

msgid "exclamation mark"
msgstr "tanda seru"

msgid "exercise"
msgstr "Latihan"

msgid "exercise_doesnt_exist"
msgstr "Latihan ini tidak ada"

msgid "exists_email"
msgstr "Email ini sudah terpakai untuk akun lain."

msgid "exists_username"
msgstr "Username ini sudah terpakai untuk akun lain."

#, fuzzy
msgid "exit_preview_mode"
msgstr "Exit preview mode"

msgid "experience_invalid"
msgstr "Silakan pilih pengalaman yang valid, pilih (Ya, Tidak)."

msgid "expiration_date"
msgstr "Tanggal habis tempo"

msgid "explore_explanation"
msgstr "Di halaman ini Anda dapat melihat program yang dibuat oleh pengguna Hedy lainnya. Anda dapat memfilter level Hedy dan petualangan. Klik \"Lihat program\" untuk membuka program dan menjalankannya. Program dengan header berwarna merah mengandung kesalahan. Anda masih dapat membuka program tersebut, tetapi menjalankannya akan menghasilkan kesalahan. Anda tentu saja dapat mencoba memperbaikinya! Jika pembuatnya memiliki profil publik, Anda dapat mengeklik nama penggunanya untuk mengunjungi profilnya. Di sana Anda akan menemukan semua program bersama mereka dan banyak lagi!"

msgid "explore_programs"
msgstr "Jelajahi program"

msgid "explore_programs_logo_alt"
msgstr "Jelajahi ikon program"

msgid "favorite_program"
msgstr "Program favorit"

msgid "favourite_confirm"
msgstr "Apakah Anda yakin ingin menjadikan program ini sebagai favorit Anda?"

msgid "favourite_program"
msgstr "Program favorit"

msgid "favourite_program_invalid"
msgstr "Program favorit yang Anda pilih tidak valid."

msgid "favourite_success"
msgstr "Program Anda ditetapkan sebagai favorit."

msgid "female"
msgstr "Perempuan"

msgid "float"
msgstr "sebuah angka"

msgid "for_teachers"
msgstr "Untuk guru"

msgid "forgot_password"
msgstr "Lupa passowrd kamu?"

msgid "from_another_teacher"
msgstr "Dari guru lain"

msgid "from_magazine_website"
msgstr "Dari majalah atau situs web"

msgid "from_video"
msgstr "Dari sebuah video"

msgid "fun_statistics_msg"
msgstr "Berikut beberapa statistik menyenangkan!"

msgid "gender"
msgstr "Jenis kelamin"

msgid "gender_invalid"
msgstr "Silakan pilih jenis kelamin yang valid, pilih (Wanita, Pria, Lainnya)."

msgid "general"
msgstr "Umum"

msgid "general_settings"
msgstr "Pengaturan Umum"

msgid "generate_passwords"
msgstr "Hasilkan kata sandi"

msgid "get_certificate"
msgstr "Dapatkan sertifikat Anda!"

msgid "give_link_to_teacher"
msgstr "Berikan tautan berikut kepada guru Anda:"

msgid "go_back_to_main"
msgstr "Kembali ke halaman utama"

msgid "go_to_question"
msgstr "Pergi ke pertanyaan"

msgid "go_to_quiz_result"
msgstr "Pergi ke hasil kuis"

msgid "goto_profile"
msgstr "Ke profil saya"

msgid "grid_overview"
msgstr "Ikhtisar program per petualangan"

msgid "hand_in"
msgstr "Menyerahkan"

msgid "hand_in_exercise"
msgstr "Latihan tangan"

msgid "heard_about_hedy"
msgstr "Bagaimana Anda pernah mendengar tentang Hedy?"

msgid "heard_about_invalid"
msgstr "Silakan pilih cara valid Anda mendengar tentang kami."

msgid "hedy_achievements"
msgstr "Prestasi Hedy"

msgid "hedy_choice_title"
msgstr "Pilihan Hedy"

msgid "hedy_logo_alt"
msgstr "Logo Hedy"

msgid "hedy_on_github"
msgstr "Hedy di Github"

msgid "hedy_tutorial_logo_alt"
msgstr "Ikon tutorial Hedy"

msgid "hello_logo"
msgstr "Halo"

msgid "hidden"
msgstr "Tersembunyi"

msgid "hide_cheatsheet"
msgstr "Sembunyikan contekan"

msgid "hide_keyword_switcher"
msgstr "Sembunyikan pengalih kata kunci"

msgid "highest_level_reached"
msgstr "Level tertinggi yang berhasil dicapai"

msgid "highest_quiz_score"
msgstr "Skor kuis tertinggi"

msgid "highscore_explanation"
msgstr "Di halaman ini Anda dapat melihat Skor Tertinggi saat ini, berdasarkan jumlah pencapaian yang dikumpulkan. Lihat peringkat untuk semua pengguna, negara atau kelas Anda. Klik pada nama pengguna untuk melihat profil publiknya."

msgid "highscore_no_public_profile"
msgstr "Anda tidak memiliki profil publik dan oleh karena itu tidak terdaftar di skor tertinggi. Apakah Anda ingin membuatnya?"

msgid "highscores"
msgstr "Nilai tinggi"

msgid "hint"
msgstr "Petunjuk?"

msgid "ill_work_some_more"
msgstr "Saya akan mengerjakannya sedikit lebih lama"

#, fuzzy
msgid "image_invalid"
msgstr "Gambar yang Anda pilih tidak valid."

msgid "incomplete_command_exception"
msgstr "Perintah Tidak Lengkap"

msgid "incorrect_handling_of_quotes_exception"
msgstr "Penanganan kutipan yang salah"

msgid "incorrect_use_of_types_exception"
msgstr "Penggunaan tipe yang salah"

msgid "incorrect_use_of_variable_exception"
msgstr "Penggunaan variabel yang salah"

msgid "indentation_exception"
msgstr "Indentasi Salah"

msgid "input"
msgstr "masukan dari {ask}"

msgid "integer"
msgstr "sebuah angka"

msgid "invalid_class_link"
msgstr "Tautan untuk bergabung ke kelas tidak valid."

msgid "invalid_command_exception"
msgstr "Perintah tidak valid"

msgid "invalid_keyword_language_comment"
msgstr "# Bahasa kata kunci yang diberikan tidak valid, bahasa kata kunci disetel ke bahasa Inggris"

msgid "invalid_language_comment"
msgstr "# Bahasa yang diberikan tidak valid, bahasa disetel ke bahasa Inggris"

msgid "invalid_level_comment"
msgstr "# Level yang diberikan tidak valid, level disetel ke level 1"

msgid "invalid_program_comment"
msgstr "# Program yang disediakan tidak valid, silakan coba lagi"

msgid "invalid_teacher_invitation_code"
msgstr "Kode undangan guru tidak valid. Untuk menjadi guru, hubungi hello@hedy.org."

msgid "invalid_tutorial_step"
msgstr "Langkah tutorial tidak valid"

msgid "invalid_username_password"
msgstr "Username/password tidak valid."

msgid "invite_by_username"
msgstr "Undang berdasarkan nama pengguna"

msgid "invite_date"
msgstr "Tanggal undangan"

msgid "invite_message"
msgstr "Anda telah menerima undangan untuk bergabung dengan kelas"

msgid "invite_prompt"
msgstr "Masukkan nama pengguna"

msgid "invite_teacher"
msgstr "Undang seorang guru"

msgid "join_class"
msgstr "Gabung kelas"

msgid "join_prompt"
msgstr "Kamu memerlukan akun untuk bergabung ke kelas. Apakah kamu ingin masuk dengan akun kamu sekarang?"

msgid "keyword_language_invalid"
msgstr "Silakan pilih bahasa kata kunci yang valid (pilih bahasa Inggris atau bahasa Anda sendiri)."

msgid "language"
msgstr "Bahasa"

msgid "language_invalid"
msgstr "Silakan pilih bahasa yang valid."

msgid "languages"
msgstr "Bahasa pemrograman mana yang sudah pernah kamu kuasai sebelumnya?"

msgid "last_achievement"
msgstr "Prestasi yang terakhir diperoleh"

msgid "last_edited"
msgstr "Terakhir diedit"

msgid "last_error"
msgstr "Kesalahan terakhir"

msgid "last_login"
msgstr "Waktu masuk terakhir"

msgid "last_program"
msgstr "Program terakhir"

msgid "last_update"
msgstr "Pembaharuan Terakhir"

msgid "lastname"
msgstr "Nama Belakang"

msgid "leave_class"
msgstr "Tinggalkan kelas"

msgid "level"
msgstr "Level"

msgid "level_accessible"
msgstr "Level terbuka untuk siswa"

msgid "level_disabled"
msgstr "Tingkat dinonaktifkan"

msgid "level_future"
msgstr "Level ini otomatis terbuka "

#, fuzzy
msgid "level_invalid"
msgstr "Level Hedy ini tidak valid."

msgid "level_not_class"
msgstr "Level ini belum tersedia di kelas Anda"

msgid "level_title"
msgstr "Level"

#, fuzzy
msgid "levels"
msgstr "levels"

msgid "link"
msgstr "Tautan"

msgid "list"
msgstr "daftar"

msgid "live_dashboard"
msgstr "Dasbor Langsung"

msgid "logged_in_to_share"
msgstr "Anda harus masuk untuk menyimpan dan berbagi program."

msgid "login"
msgstr "Masuk"

msgid "login_long"
msgstr "Masuk dengan akun kamu"

msgid "login_to_save_your_work"
msgstr "Masuk untuk menyimpan pekerjaan Anda"

msgid "logout"
msgstr "Keluar"

msgid "longest_program"
msgstr "Program terpanjang"

msgid "mail_change_password_body"
msgstr ""
"Password Hedy kamu sudah berhasil diubah. Jika kamu melakukan ini, tidak ada masalah.\n"
"Jika kamu tidak melakukan ini, mohon segera kontak kami dengan cara membalas email ini."

msgid "mail_change_password_subject"
msgstr "Password Hedy kamu sudah berhasil diubah"

msgid "mail_error_change_processed"
msgstr "Ada yang salah saat mengirim email validasi, perubahan masih diproses dengan benar."

msgid "mail_goodbye"
msgstr ""
"Terima kasih!\n"
"Tim Hedy"

msgid "mail_hello"
msgstr "Hai {username}!"

msgid "mail_recover_password_body"
msgstr ""
"Dengan mengklik tautan ini, kamu dapat men-set password Hedy baru. Tautan ini berlaku selama <b>4</b> jam.\n"
"Jika kamu tidak membutuhkan set ulang password, mohon abaikan email ini: {link}"

msgid "mail_recover_password_subject"
msgstr "Set ulang password Hedy kamu."

msgid "mail_reset_password_body"
msgstr ""
"Password Hedy kamu sudah di-set ke yang baru. Jika kamu melakukan ini, tidak masalah.\n"
"Jika kamu tidak mengganti password, segera kontak kami dengan membalas email ini."

msgid "mail_reset_password_subject"
msgstr "Password Hedy kamu sudah berhasil di-set ulang"

msgid "mail_welcome_teacher_body"
msgstr ""
"<strong>Selamat datang!</strong>\n"
"Selamat atas akun guru Hedy yang baru. Selamat datang di komunitas guru Hedy di seluruh dunia!\n"
"\n"
"<strong>Apa yang dapat dilakukan akun guru</strong>\n"
"Ada sejumlah opsi tambahan yang terbuka untuk Anda sekarang.\n"
"\n"
"1. Penjelasan tambahan tersedia di <a href=\"https://hedy.org/for-teachers/manual\">teacher's manual</a>.\n"
"2. Dengan akun guru Anda, Anda dapat membuat kelas. Siswa Anda dapat bergabung dengan kelas Anda dan Anda dapat melihat kemajuan mereka. Kelas dibuat dan dikelola melalui <a href=\"https://hedycode.com/for-teachers\">teacher's page</a>.\n"
"3. Anda dapat sepenuhnya menyesuaikan kelas Anda, misalnya Anda dapat membuka dan menutup level, mengaktifkan atau menonaktifkan petualangan, dan menulis petualangan Anda sendiri!\n"
"\n"
"<strong>Bergabunglah dengan komunitas online kami!</strong>\n"
"Semua guru Hedy, pemrogram, dan penggemar lainnya dipersilakan untuk bergabung dengan <a href=\"https://discord.gg/8yY7dEme9r\">Discord server</a> kami. Ini adalah tempat yang ideal untuk mengobrol tentang Hedy: kami memiliki saluran tempat Anda dapat menunjukkan proyek dan pelajaran keren Anda, saluran untuk melaporkan bug, dan saluran untuk mengobrol dengan guru lain dan tim Hedy.\n"
"\n"
"<strong>Cara meminta bantuan </strong>\n"
"Jika ada yang kurang jelas, Anda dapat memberi tahu kami di Discord, atau <a href=\"mailto: hello@hedy.org\">kirim email kepada kami</a>.\n"
"\n"
"<strong>Cara melaporkan bug</strong>\n"
"Di Discord, kami memiliki saluran untuk melaporkan bug, yang disebut #bugs. Itu adalah tempat yang tepat untuk memberi tahu kami tentang masalah yang Anda hadapi. Jika Anda tahu cara menggunakan GitHub, Anda dapat membuat <a href=\"https://github.com/hedyorg/hedy/issues/new?assignees=&labels=&template=bug_report.md&title=%5BBUG%5D\">issue</a> di sana.\n"

msgid "mail_welcome_teacher_subject"
msgstr "Akun guru Hedy Anda sudah siap"

msgid "mail_welcome_verify_body"
msgstr ""
"Akun Hedy kamu sudah berhasil dibuat. Selamat datang!\n"
"Silakan klik tautan berikut untuk verifikasi email kamu. {link}"

msgid "mail_welcome_verify_subject"
msgstr "Selamat datang di Hedy"

msgid "mailing_title"
msgstr "Berlangganan ke buletin Hedy"

msgid "main_subtitle"
msgstr "Sebuah bahasa pemrograman bertahap"

msgid "main_title"
msgstr "Hedy"

msgid "make_sure_you_are_done"
msgstr "Pastikan Anda sudah selesai! Anda tidak akan dapat mengubah program Anda lagi setelah Anda mengklik \"Serahkan\"."

msgid "male"
msgstr "Laki-laki"

msgid "mandatory_mode"
msgstr "Mode pengembang wajib"

#, fuzzy
msgid "more_options"
msgstr "More options"

msgid "my_account"
msgstr "Profil saya"

msgid "my_achievements"
msgstr "Pencapaianku"

msgid "my_adventures"
msgstr "Petualanganku"

msgid "my_classes"
msgstr "Kelas-kelas saya"

msgid "my_messages"
msgstr "Pesan saya"

msgid "my_public_profile"
msgstr "Profil publik saya"

msgid "name"
msgstr "Nama"

msgid "nav_explore"
msgstr "Menjelajah"

msgid "nav_hedy"
msgstr "Hedy"

msgid "nav_learn_more"
msgstr "Pelajari lebih jauh"

msgid "nav_start"
msgstr "Rumah"

msgid "nested blocks"
msgstr "satu blok dalam satu blok"

msgid "new_password"
msgstr "Password baru"

msgid "new_password_repeat"
msgstr "Ulangi kata sandi baru"

msgid "newline"
msgstr "baris baru"

msgid "next_exercise"
msgstr "Latihan selanjutnya"

msgid "next_page"
msgstr "Halaman selanjutnya"

msgid "next_step_tutorial"
msgstr "Langkah selanjutnya >>>"

msgid "no"
msgstr "Tidak"

msgid "no_account"
msgstr "Belum punya akun?"

msgid "no_accounts"
msgstr "Tidak ada akun untuk dibuat."

#, fuzzy
msgid "no_adventures_yet"
msgstr "There are no public adventures yet..."

msgid "no_certificate"
msgstr "Pengguna ini belum mendapatkan Sertifikat Penyelesaian Hedy"

msgid "no_more_flat_if"
msgstr "Mulai dari level 8, kode setelah {if} perlu ditempatkan pada baris berikutnya dan dimulai dengan 4 spasi."

#, fuzzy
msgid "no_programs"
msgstr "Kamu belum memiliki program."

msgid "no_public_profile"
msgstr "Anda belum memiliki teks profil publik..."

msgid "no_shared_programs"
msgstr "tidak memiliki program bersama..."

msgid "no_such_adventure"
msgstr "Petualangan ini tidak ada!"

msgid "no_such_class"
msgstr "Tidak ada kelas Hedy seperti itu."

msgid "no_such_highscore"
msgstr "Nilai tinggi"

msgid "no_such_level"
msgstr "Tidak ada level Hedy seperti itu!"

msgid "no_such_program"
msgstr "Tidak ada program Hedy seperti itu!"

msgid "no_tag"
msgstr "Tidak ada tag yang disediakan!"

msgid "not_enrolled"
msgstr "Sepertinya anda tidak ada di kelas ini!"

msgid "not_in_class_no_handin"
msgstr "Anda tidak berada di kelas, jadi Anda tidak perlu menyerahkan apa pun."

msgid "not_logged_in_cantsave"
msgstr "Program Anda tidak akan disimpan."

msgid "not_logged_in_handin"
msgstr "Anda harus login untuk menyerahkan tugas."

msgid "not_teacher"
msgstr "Sepertinya Anda bukan seorang guru!"

msgid "number"
msgstr "sebuah angka"

msgid "number_achievements"
msgstr "Jumlah pencapaian"

msgid "number_lines"
msgstr "Jumlah baris"

msgid "number_programs"
msgstr "Jumlah program"

msgid "ok"
msgstr "Ok"

msgid "only_you_can_see"
msgstr "Hanya Anda yang dapat melihat program ini."

msgid "open"
msgstr "Buka"

msgid "opening_date"
msgstr "Tanggal pembukaan"

msgid "opening_dates"
msgstr "Tanggal pembukaan"

msgid "option"
msgstr "Pilihan"

msgid "or"
msgstr "atau"

msgid "other"
msgstr "Lainnya"

msgid "other_block"
msgstr "Bahasa blok lainnya"

msgid "other_settings"
msgstr "Pengaturan lainnya"

msgid "other_source"
msgstr "Lainnya"

msgid "other_text"
msgstr "Bahasa teks lainnya"

msgid "overwrite_warning"
msgstr "Anda sudah mempunyai program dengan nama ini, menyimpan program ini akan menggantikan program lama. Apa kamu yakin?"

#, fuzzy
msgid "owner"
msgstr "Owner"

msgid "page"
msgstr "halaman"

msgid "page_not_found"
msgstr "Kami tidak dapat menemukan halaman itu!"

#, fuzzy
msgid "pair_with_teacher"
msgstr "I would like to be paired with another teacher for help"

msgid "parsons_title"
msgstr "Teka-teki"

msgid "password"
msgstr "Password"

msgid "password_change_not_allowed"
msgstr "Anda tidak diperbolehkan mengubah kata sandi pengguna ini."

msgid "password_change_prompt"
msgstr "Apakah Anda yakin ingin mengubah kata sandi ini?"

msgid "password_change_success"
msgstr "Kata sandi siswa Anda berhasil diubah."

msgid "password_invalid"
msgstr "Kata sandi Anda tidak valid."

msgid "password_repeat"
msgstr "Ulangi password"

msgid "password_resetted"
msgstr "Password kamu sudah berhasil di-set ulang. Silakan login."

msgid "password_six"
msgstr "Kata sandi Anda harus mengandung setidaknya enam karakter."

msgid "password_updated"
msgstr "Password berhasil diubah."

msgid "passwords_six"
msgstr "Semua kata sandi harus terdiri dari enam karakter atau lebih."

msgid "pending_invites"
msgstr "Undangan yang tertunda"

msgid "people_with_a_link"
msgstr "Orang lain yang memiliki tautan dapat melihat program ini. Itu juga dapat ditemukan di halaman \"Jelajahi\"."

msgid "percentage"
msgstr "persentase"

msgid "percentage_achieved"
msgstr "Dicapai oleh {percentage}% pengguna"

msgid "period"
msgstr "titik"

msgid "personal_text"
msgstr "Teks pribadi"

msgid "personal_text_invalid"
msgstr "Teks pribadi Anda tidak valid."

msgid "postfix_classname"
msgstr "Nama kelas postfix"

msgid "preferred_keyword_language"
msgstr "Bahasa kata kunci pilihan"

msgid "preferred_language"
msgstr "Bahasa pilihan"

msgid "preview"
msgstr "Pratinjau"

#, fuzzy
msgid "previewing_adventure"
msgstr "Previewing adventure"

#, fuzzy
msgid "previewing_class"
msgstr "You are previewing class <em>{class_name}</em> as a teacher."

msgid "previous_campaigns"
msgstr "Lihat kampanye-kampanye sebelumnya"

msgid "print_logo"
msgstr "cetak"

msgid "privacy_terms"
msgstr "Ketentuan privasi"

msgid "private"
msgstr "Pribadi"

msgid "profile_logo_alt"
msgstr "Ikon profil."

msgid "profile_picture"
msgstr "Foto profil"

msgid "profile_updated"
msgstr "Profil berhasil diubah."

msgid "profile_updated_reload"
msgstr "Profil diperbarui, halaman akan dimuat ulang."

msgid "program_contains_error"
msgstr "Program ini berisi error, anda yakin ingin membagikannya?"

msgid "program_header"
msgstr "Program-program saya"

msgid "program_too_large_exception"
msgstr "Program terlalu besar"

msgid "programming_experience"
msgstr "Apakah kamu punya pengalaman menulis program?"

msgid "programming_invalid"
msgstr "Silakan pilih bahasa pemrograman yang valid."

msgid "programs"
msgstr "Program terakhir yang dibagikan"

msgid "programs_created"
msgstr "Program dibuat"

msgid "programs_saved"
msgstr "Program disimpan"

msgid "programs_submitted"
msgstr "Program dikirimkan"

msgid "prompt_join_class"
msgstr "Apakah kamu ingin bergabung dengan kelas ini?"

msgid "public"
msgstr "Publik"

msgid "public_adventures"
msgstr "Browse public adventures"

msgid "public_invalid"
msgstr "Pilihan perjanjian ini tidak valid"

msgid "public_profile"
msgstr "Profil publik"

msgid "public_profile_info"
msgstr "Dengan memilih kotak ini saya membuat profil saya terlihat oleh semua orang. Berhati-hatilah untuk tidak membagikan informasi pribadi seperti nama atau alamat rumah Anda, karena semua orang dapat melihatnya!"

msgid "public_profile_updated"
msgstr "Profil publik diperbarui, halaman akan dimuat ulang."

msgid "pygame_waiting_for_input"
msgstr "Menunggu tombol ditekan..."

msgid "question mark"
msgstr "tanda tanya"

msgid "quiz_logo_alt"
msgstr "Logo kuis"

msgid "quiz_score"
msgstr "Skor kuis"

msgid "quiz_tab"
msgstr "Kuis"

msgid "quiz_threshold_not_reached"
msgstr "Ambang batas kuis tidak tercapai untuk membuka level ini"

msgid "read_code_label"
msgstr "Bacakan dengan nyaring"

msgid "recent"
msgstr "Program-program terbaru saya"

msgid "recover_password"
msgstr "Minta set ulang password"

msgid "regress_button"
msgstr "Kembali ke level {level}"

msgid "remove"
msgstr "Hapus"

msgid "remove_customization"
msgstr "Hapus penyesuaian"

msgid "remove_customizations_prompt"
msgstr "Apakah Anda yakin ingin menghapus penyesuaian kelas ini?"

msgid "remove_student_prompt"
msgstr "Apa kamu yakin mau mengeluarkan murid tersebut dari kelas?"

msgid "remove_user_prompt"
msgstr "Konfirmasikan penghapusan pengguna ini dari kelas."

msgid "repair_program_logo_alt"
msgstr "Ikon program perbaikan"

#, fuzzy
msgid "repeat_dep"
msgstr "Starting in level 8, {repeat} needs to be used with indentation. You can see examples on the {repeat} tab in level 8."

msgid "repeat_match_password"
msgstr "Password yang dimasukkan ulang tidak sesuai."

msgid "repeat_new_password"
msgstr "Ulangi password baru"

msgid "report_failure"
msgstr "Program ini tidak ada atau tidak bersifat publik"

msgid "report_program"
msgstr "Apakah Anda yakin ingin melaporkan program ini?"

msgid "report_success"
msgstr "Program ini telah dilaporkan"

msgid "request_teacher"
msgstr "Apakah Anda ingin mengajukan akun guru?"

msgid "request_teacher_account"
msgstr "Mengajukan akun guru"

msgid "required_field"
msgstr "Bidang yang ditandai dengan * wajib diisi"

msgid "reset_adventure_prompt"
msgstr "Apakah Anda yakin ingin mengatur ulang semua petualangan yang dipilih?"

msgid "reset_adventures"
msgstr "Atur ulang petualangan yang dipilih"

msgid "reset_button"
msgstr "Atur ulang"

msgid "reset_password"
msgstr "Set ulang password"

msgid "reset_view"
msgstr "Atur ulang"

msgid "retrieve_adventure_error"
msgstr "Anda tidak diperbolehkan melihat petualangan ini!"

msgid "retrieve_class_error"
msgstr "Hanya guru yang dapat mengambil kelas"

#, fuzzy
msgid "retrieve_tag_error"
msgstr "Error retrieving tags"

msgid "role"
msgstr "Peran"

msgid "run_code_button"
msgstr "Jalankan kode"

msgid "runs_over_time"
msgstr "Berjalan seiring waktu"

msgid "save"
msgstr "Menyimpan"

msgid "save_parse_warning"
msgstr "Program ini mengandung kesalahan, apakah Anda yakin ingin menyimpannya?"

msgid "save_prompt"
msgstr "Kamu harus memiliki akun untuk menyimpan program. Apakah kamu mau masuk dengan akunmu sekarang?"

msgid "save_success_detail"
msgstr "Program tersimpan dengan sukses."

msgid "score"
msgstr "Skor"

msgid "search"
msgstr "Mencari..."

msgid "search_button"
msgstr "Mencari"

msgid "second_teacher"
msgstr "Guru kedua"

#, fuzzy
msgid "second_teacher_copy_prompt"
msgstr "Are you sure you want to copy this teacher?"

msgid "second_teacher_prompt"
msgstr "Masukkan nama pengguna guru untuk mengundang mereka."

msgid "second_teacher_warning"
msgstr "Semua guru di kelas ini dapat menyesuaikannya."

msgid "see_certificate"
msgstr "Lihat sertifikat {username}!"

msgid "select"
msgstr "Pilih"

msgid "select_adventures"
msgstr "Pilih dan pesan petualangan"

#, fuzzy
msgid "select_all"
msgstr "Select all"

#, fuzzy
msgid "select_lang"
msgstr "Select language"

msgid "select_levels"
msgstr "Select levels"

#, fuzzy
msgid "select_tag"
msgstr "Select tag"

#, fuzzy
msgid "selected"
msgstr "Selected"

msgid "self_removal_prompt"
msgstr "Apakah Anda yakin ingin keluar dari kelas ini?"

msgid "send_password_recovery"
msgstr "Kirimkan saya tautan untuk pemulihan password"

msgid "sent_by"
msgstr "Undangan ini dikirim oleh"

msgid "sent_password_recovery"
msgstr "Kamu harusnya akan segera menerima email dengan instruksi terkait bagaimana memulihkan password kamu."

msgid "settings"
msgstr "Pengaturan pribadi saya"

msgid "share_by_giving_link"
msgstr "Tunjukkan program Anda kepada orang lain dengan memberi mereka tautan di bawah ini:"

msgid "share_your_program"
msgstr "Bagikan program Anda"

msgid "signup_student_or_teacher"
msgstr "Apakah Anda seorang pelajar atau guru?"

msgid "single quotes"
msgstr "kutip satu"

msgid "slash"
msgstr "garis miring"

#, fuzzy
msgid "slides"
msgstr "Slides"

#, fuzzy
msgid "slides_info"
msgstr "For each level of Hedy, we have created slides to help you teach. The slides contain explanations of each level, and Hedy examples that you can run inside the slides. Just click the link and get started! the Introduction slides are a general explanation of Hedy before level 1 The slides were created using <a href=\"https://slides.com\">slides.com</a>. If you want to adapt them yourself, you can download them, and then upload the resulting zip file to <a href=\"https://slides.com\">slides.com</a>. You can find more information about the slides in the <a href=\"https://hedy.org/for-teachers/manual/features\">teacher's manual</a>."

msgid "social_media"
msgstr "Media sosial"

msgid "something_went_wrong_keyword_parsing"
msgstr "Ada kesalahan dalam petualangan Anda, apakah semua kata kunci diapit oleh { } dengan benar?"

msgid "space"
msgstr "spasi"

msgid "star"
msgstr "bintang"

msgid "start_hedy_tutorial"
msgstr "Mulai tutorial hedy"

#, fuzzy
msgid "start_learning"
msgstr "Start learning"

msgid "start_programming"
msgstr "Mulai pemrograman"

msgid "start_programming_logo_alt"
msgstr "Mulai ikon pemrograman"

msgid "start_quiz"
msgstr "Mulai kuis"

msgid "start_teacher_tutorial"
msgstr "Mulai tutorial guru"

#, fuzzy
msgid "start_teaching"
msgstr "Start teaching"

msgid "step_title"
msgstr "Tugas"

msgid "stop_code_button"
msgstr "Hentikan program"

msgid "string"
msgstr "teks"

msgid "student"
msgstr "Siswa"

msgid "student_already_in_class"
msgstr "Siswa ini sudah ada di kelas Anda."

msgid "student_already_invite"
msgstr "Siswa ini sudah memiliki undangan yang menunggu keputusan."

#, fuzzy
msgid "student_details"
msgstr "Student details"

msgid "student_list"
msgstr "Daftar siswa"

#, fuzzy
msgid "student_not_allowed_in_class"
msgstr "Student not allowed in class"

msgid "student_not_existing"
msgstr "Nama pengguna ini tidak ada."

msgid "student_signup_header"
msgstr "Siswa"

msgid "students"
msgstr "murid-murid"

msgid "submission_time"
msgstr "Diserahkan pada"

msgid "submit_answer"
msgstr "Jawab pertanyaan"

msgid "submit_program"
msgstr "Kirim"

msgid "submit_warning"
msgstr "Apakah Anda yakin ingin mengirimkan program ini?"

msgid "submitted"
msgstr "Dikirim"

msgid "submitted_header"
msgstr "Ini adalah program yang telah dikirimkan dan tidak dapat diubah."

msgid "subscribe"
msgstr "Langganan"

msgid "subscribe_newsletter"
msgstr "Berlangganan ke buletin"

#, fuzzy
msgid "suggestion_color"
msgstr "Try using another color"

#, fuzzy
msgid "suggestion_note"
msgstr "Use a note between C0 and B9 or a number between 1 and 70"

#, fuzzy
msgid "suggestion_number"
msgstr "Try changing the value to a number"

msgid "surname"
msgstr "Nama Depan"

#, fuzzy
msgid "survey"
msgstr "Survey"

#, fuzzy
msgid "survey_completed"
msgstr "Survey completed"

#, fuzzy
msgid "survey_skip"
msgstr "Don't show this again"

#, fuzzy
msgid "survey_submit"
msgstr "Submit"

#, fuzzy
msgid "tag_in_adventure"
msgstr "Tag in adventure"

msgid "tag_input_placeholder"
msgstr "Masukkan tag baru"

msgid "tags"
msgstr "Tag"

msgid "teacher"
msgstr "Guru"

msgid "teacher_account_request"
msgstr "Anda memiliki permintaan akun guru yang tertunda"

msgid "teacher_account_success"
msgstr "Anda berhasil meminta akun guru."

msgid "teacher_invalid"
msgstr "Nilai guru Anda tidak valid."

msgid "teacher_invitation_require_login"
msgstr "Untuk mengatur profil Anda sebagai guru, kami mengharuskan Anda masuk. Jika Anda belum memiliki akun, silakan buat akun."

msgid "teacher_manual"
msgstr "Panduan guru"

msgid "teacher_signup_header"
msgstr "Guru"

msgid "teacher_tutorial_logo_alt"
msgstr "Ikon tutorial guru"

msgid "teacher_welcome"
msgstr "Selamat datang di Hedy! Anda sekarang bangga menjadi pemilik akun guru yang memungkinkan Anda membuat kelas dan mengundang siswa."

msgid "teachers"
msgstr "Guru-guru"

msgid "template_code"
msgstr ""
"Ini merupakan penjelasan petualangan saya!\n"
"\n"
"Dengan cara ini saya bisa menampilkan perintah: <code>{print}</code>\n"
"\n"
"Namun terkadang saya mungkin ingin menampilkan sepotong kode, seperti ini:\n"
"<pre>\n"
"{ask} Siapa namamu?\n"
"{echo} jadi namamu\n"
"</pre>"

msgid "this_turns_in_assignment"
msgstr "Ini menyerahkan tugas Anda kepada guru Anda."

msgid "title"
msgstr "Judul"

msgid "title_achievements"
msgstr "Hedy - Prestasi saya"

msgid "title_admin"
msgstr "Hedy - Halaman Pengelola"

msgid "title_class grid_overview"
msgstr "Hedy - Ikhtisar jaringan"

msgid "title_class live_statistics"
msgstr "Hedy - Statistik Langsung"

msgid "title_class-overview"
msgstr "Hedy - Ikhtisar kelas"

msgid "title_customize-adventure"
msgstr "Hedy - Sesuaikan petualangan"

msgid "title_customize-class"
msgstr "Hedy - Sesuaikan kelas"

msgid "title_explore"
msgstr "Hedy - Jelajahi"

msgid "title_for-teacher"
msgstr "Hedy - Untuk pengajar"

msgid "title_join-class"
msgstr "Hedy - Bergabung kelas"

msgid "title_landing-page"
msgstr "Selamat datang di Hedy!"

msgid "title_learn-more"
msgstr "Hedy - Pelajari lebih lanjut"

msgid "title_login"
msgstr "Hedy - Masuk"

msgid "title_my-profile"
msgstr "Hedy - Akun saya"

msgid "title_privacy"
msgstr "Hedy - Persyaratan privasi"

msgid "title_programs"
msgstr "Hedy - Program saya"

#, fuzzy
msgid "title_public-adventures"
msgstr "Hedy - Public adventures"

msgid "title_recover"
msgstr "Hedy - Pulihkan akun"

msgid "title_reset"
msgstr "Hedy - Setel ulang kata sandi"

msgid "title_signup"
msgstr "Hedy - Buat akun"

msgid "title_start"
msgstr "Hedy - Pemrograman teks menjadi mudah"

msgid "title_view-adventure"
msgstr "Hedy - Lihat petualangan"

msgid "token_invalid"
msgstr "Token Anda tidak valid."

#, fuzzy
msgid "tooltip_level_locked"
msgstr "Your teacher disabled this level"

msgid "translate_error"
msgstr "Ada yang tidak beres saat menerjemahkan kode. Coba jalankan kode untuk melihat apakah ada kesalahan. Kode dengan kesalahan tidak dapat diterjemahkan."

msgid "translating_hedy"
msgstr "Menerjemahkan Hedy"

msgid "translator"
msgstr "Penerjemah"

msgid "tutorial"
msgstr "Tutorial"

msgid "tutorial_code_snippet"
msgstr ""
"{print} Halo dunia!\n"
"{print} Saya sedang mempelajari Hedy dengan tutorialnya!"

msgid "tutorial_message_not_found"
msgstr "Kami tidak dapat menemukan langkah tutorial yang diminta..."

msgid "tutorial_title_not_found"
msgstr "Langkah tutorial tidak ditemukan"

msgid "unauthorized"
msgstr "Anda tidak memiliki hak akses untuk halaman ini"

msgid "unique_usernames"
msgstr "Semua nama pengguna harus unik."

msgid "unlock_thresholds"
msgstr "Buka kunci ambang batas level"

msgid "unsaved_class_changes"
msgstr "Ada perubahan yang belum disimpan, yakin ingin meninggalkan halaman ini?"

msgid "update_adventure_prompt"
msgstr "Apakah Anda yakin ingin memperbarui petualangan ini?"

msgid "update_profile"
msgstr "Ubah profil"

msgid "update_public"
msgstr "Perbarui profil publik"

msgid "updating_indicator"
msgstr "Memperbarui"

msgid "use_of_blanks_exception"
msgstr "Penggunaan spasi dalam program"

msgid "use_of_nested_functions_exception"
msgstr "Penggunaan fungsi bersarang"

msgid "user"
msgstr "pengguna"

msgid "user_inexistent"
msgstr "Pengguna ini tidak ada"

msgid "user_not_private"
msgstr "Pengguna ini tidak ada atau tidak memiliki profil publik"

msgid "username"
msgstr "Nama Pengguna"

msgid "username_empty"
msgstr "Anda tidak memasukkan nama pengguna!"

msgid "username_invalid"
msgstr "Nama pengguna Anda tidak valid."

msgid "username_special"
msgstr "Username tidak boleh berisi ':' atau '@'."

msgid "username_three"
msgstr "Nama pengguna harus mengandung setidaknya tiga karakter."

msgid "usernames_exist"
msgstr "Satu atau lebih nama pengguna sudah digunakan."

msgid "value"
msgstr "Nilai"

msgid "variables"
msgstr "Variabel"

msgid "view_program"
msgstr "Lihat program"

msgid "welcome"
msgstr "Selamat datang"

msgid "welcome_back"
msgstr "Selamat datang kembali"

msgid "what_is_your_role"
msgstr "Apa peran Anda?"

msgid "what_should_my_code_do"
msgstr "Apa yang seharusnya dilakukan oleh kode saya?"

msgid "whole_world"
msgstr "Dunia"

msgid "year_invalid"
msgstr "Silakan masukkan tahun antara 1900 dan {current_year}."

msgid "yes"
msgstr "Ya"

msgid "your_account"
msgstr "Profil Anda"

msgid "your_class"
msgstr "Kelas Anda"

msgid "your_last_program"
msgstr "Program terakhir Anda yang disimpan"

msgid "your_personal_text"
msgstr "Teks pribadi Anda..."

msgid "your_program"
msgstr "Program Anda"

#~ msgid "create_account_explanation"
#~ msgstr "Memungkinkan akun kamu untuk menyimpan program kamu."

#~ msgid "only_teacher_create_class"
#~ msgstr "Only teachers are allowed to create classes!"

#~ msgid "keyword_support"
#~ msgstr "Translated keywords"

#~ msgid "non_keyword_support"
#~ msgstr "Translated content"

#~ msgid "try_button"
#~ msgstr "Coba"

#~ msgid "select_own_adventures"
#~ msgstr "Select own adventures"

#~ msgid "edit"
#~ msgstr "Edit"

#~ msgid "view"
#~ msgstr "View"

#~ msgid "class"
#~ msgstr "Class"

#~ msgid "save_code_button"
#~ msgstr "Simpan kode"

#~ msgid "share_code_button"
#~ msgstr "Simpan dan bagikan kode"

#~ msgid "classes_invalid"
#~ msgstr "The list of selected classes is invalid"

#~ msgid "directly_add_adventure_to_classes"
#~ msgstr "Do you want to add this adventure directly to one of your classes?"

#~ msgid "hand_in_assignment"
#~ msgstr "Hand in assignment"

#~ msgid "select_a_level"
#~ msgstr "Select a level"

#~ msgid "answer_invalid"
#~ msgstr "Your password is invalid."

#~ msgid "available_adventures_level"
#~ msgstr "Available adventures level"

#~ msgid "customize_class_exp_1"
#~ msgstr "Customize class"

#~ msgid "customize_class_exp_2"
#~ msgstr "Customize class"

#~ msgid "customize_class_step_1"
#~ msgstr "Customize class"

#~ msgid "customize_class_step_2"
#~ msgstr "Customize class"

#~ msgid "customize_class_step_3"
#~ msgstr "Customize class"

#~ msgid "customize_class_step_4"
#~ msgstr "Customize class"

#~ msgid "customize_class_step_5"
#~ msgstr "Customize class"

#~ msgid "customize_class_step_6"
#~ msgstr "Customize class"

#~ msgid "customize_class_step_7"
#~ msgstr "Customize class"

#~ msgid "customize_class_step_8"
#~ msgstr "Customize class"

#~ msgid "example_code_header"
#~ msgstr "Contoh kode Hedy"

#~ msgid "feedback_failure"
#~ msgstr "Wrong!"

#~ msgid "feedback_success"
#~ msgstr "Good!"

#~ msgid "go_to_first_question"
#~ msgstr "Go to question 1"

#~ msgid "question"
#~ msgstr "Question"

#~ msgid "question_doesnt_exist"
#~ msgstr "This question does not exist"

#~ msgid "question_invalid"
#~ msgstr "Your token is invalid."

#~ msgid "too_many_attempts"
#~ msgstr "Too many attempts"

#~ msgid "class_logs"
#~ msgstr "Waktu masuk terakhir"

#~ msgid "class_stats"
#~ msgstr "Show class statistics"

#~ msgid "visit_own_public_profile"
#~ msgstr "Public profile"

#~ msgid "title_class logs"
#~ msgstr "Hedy - Join class"

#~ msgid "title_class statistics"
#~ msgstr "My statistics"

#~ msgid "disabled_button_locked"
#~ msgstr "Your teacher hasn't unlocked this level yet"

#~ msgid "duplicate_tag"
#~ msgstr "You already have a tag with this name."

#~ msgid "tag_deleted"
#~ msgstr "This tag was successfully deleted."

#~ msgid "no_tags"
#~ msgstr "Belum ada tag."

#~ msgid "apply_filters"
#~ msgstr "Apply filters"

#~ msgid "write_first_program"
#~ msgstr "Tulis program pertamamu!"

#~ msgid "adventure_exp_1"
#~ msgstr "Ketik petualangan pilihan Anda di sisi kanan. Setelah membuat petualangan Anda, Anda dapat memasukkannya ke dalam salah satu kelas Anda di bawah \"penyesuaian\". Jika Anda ingin memasukkan perintah dalam petualangan Anda, silakan gunakan kode jangkar seperti ini:"

#~ msgid "adventure_exp_2"
#~ msgstr "Jika Anda ingin menampilkan cuplikan kode sebenarnya, misalnya untuk memberikan template atau contoh kode kepada siswa. Silakan gunakan pra jangkar seperti ini:"

#~ msgid "adventures"
#~ msgstr "Petualangan yang Tersedia"

#~ msgid "hello_world"
#~ msgstr "Halo dunia!"

#~ msgid "share_confirm"
#~ msgstr "Apakah kamu yakin ingin membuat program kamu publik?"

#~ msgid "share_success_detail"
#~ msgstr "Program berhasil dibagikan."

#~ msgid "unshare_confirm"
#~ msgstr "Apakah kamu yakin ingin membuat program kamu privat?"

#~ msgid "unshare_success_detail"
#~ msgstr "Program berhasil dibatalkan pembagiannya."

#~ msgid "hide_parsons"
#~ msgstr "Sembunyikan teka-teki"

#~ msgid "hide_quiz"
#~ msgstr "Sembunyikan kuis"
<|MERGE_RESOLUTION|>--- conflicted
+++ resolved
@@ -1,40 +1,5 @@
-<<<<<<< HEAD
-=======
-# Indonesian translations for PROJECT.
-# Copyright (C) 2023 ORGANIZATION
-# This file is distributed under the same license as the PROJECT project.
-# FIRST AUTHOR <EMAIL@ADDRESS>, 2023.
-#
-msgid ""
-msgstr ""
-"Project-Id-Version: PROJECT VERSION\n"
-"Report-Msgid-Bugs-To: EMAIL@ADDRESS\n"
-"POT-Creation-Date: 2024-03-09 16:05+0100\n"
-"PO-Revision-Date: 2024-02-19 01:12+0000\n"
-"Last-Translator: Snoring Parrot <snoring_parrot@users.noreply.hosted.weblate.org>\n"
-"Language: id\n"
-"Language-Team: id <LL@li.org>\n"
-"Plural-Forms: nplurals=2; plural=n != 1;\n"
-"MIME-Version: 1.0\n"
-"Content-Type: text/plain; charset=utf-8\n"
-"Content-Transfer-Encoding: 8bit\n"
-"Generated-By: Babel 2.14.0\n"
-
->>>>>>> 4b3ad481
 msgid "Access Before Assign"
 msgstr ""
-"Project-Id-Version: PACKAGE VERSION\n"
-"Report-Msgid-Bugs-To: \n"
-"POT-Creation-Date: 2023-11-21 19:33+0100\n"
-"PO-Revision-Date: 2023-11-14 20:05+0000\n"
-"Last-Translator: Prefill add-on <noreply-addon-prefill@weblate.org>\n"
-"Language: id\n"
-"Language-Team: id <LL@li.org>\n"
-"Plural-Forms: nplurals=1; plural=0;\n"
-"MIME-Version: 1.0\n"
-"Content-Type: text/plain; charset=utf-8\n"
-"Content-Transfer-Encoding: 8bit\n"
-"Generated-By: Babel 2.11.0\n"
 
 msgid "Cyclic Var Definition"
 msgstr "Nama {variable} perlu disetel sebelum Anda dapat menggunakannya di sisi kanan perintah {is}."
@@ -193,6 +158,9 @@
 msgstr "Adventure is cloned"
 
 msgid "adventure_code_button"
+msgstr ""
+
+msgid "adventure_codeblock_button"
 msgstr ""
 
 #, fuzzy
