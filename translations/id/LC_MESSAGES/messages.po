<<<<<<< HEAD
#, fuzzy
=======
# Indonesian translations for PROJECT.
# Copyright (C) 2023 ORGANIZATION
# This file is distributed under the same license as the PROJECT project.
# FIRST AUTHOR <EMAIL@ADDRESS>, 2023.
#
#, fuzzy
msgid ""
msgstr ""
"Project-Id-Version: PROJECT VERSION\n"
"Report-Msgid-Bugs-To: EMAIL@ADDRESS\n"
"POT-Creation-Date: 2023-11-27 20:54+0100\n"
"PO-Revision-Date: YEAR-MO-DA HO:MI+ZONE\n"
"Last-Translator: FULL NAME <EMAIL@ADDRESS>\n"
"Language: id\n"
"Language-Team: id <LL@li.org>\n"
"Plural-Forms: nplurals=2; plural=(n != 1);\n"
"MIME-Version: 1.0\n"
"Content-Type: text/plain; charset=utf-8\n"
"Content-Transfer-Encoding: 8bit\n"
"Generated-By: Babel 2.11.0\n"

>>>>>>> f7e3be19
msgid "Access Before Assign"
msgstr ""
"Project-Id-Version: PACKAGE VERSION\n"
"Report-Msgid-Bugs-To: \n"
"POT-Creation-Date: 2023-11-21 19:33+0100\n"
"PO-Revision-Date: 2023-11-14 20:05+0000\n"
"Last-Translator: Prefill add-on <noreply-addon-prefill@weblate.org>\n"
"Language: id\n"
"Language-Team: id <LL@li.org>\n"
"Plural-Forms: nplurals=1; plural=0;\n"
"MIME-Version: 1.0\n"
"Content-Type: text/plain; charset=utf-8\n"
"Content-Transfer-Encoding: 8bit\n"
"Generated-By: Babel 2.11.0\n"

msgid "Cyclic Var Definition"
msgstr "Nama {variable} perlu disetel sebelum Anda dapat menggunakannya di sisi kanan perintah {is}."

msgid "Has Blanks"
msgstr "Kode Anda tidak lengkap. Ini berisi bagian kosong yang harus Anda ganti dengan kode."

msgid "Incomplete"
msgstr "Ups! Anda sedikit lupa kodenya! Pada baris {line_number}, Anda perlu memasukkan teks di belakang {incomplete_command}."

msgid "Incomplete Repeat"
msgstr "Sepertinya Anda lupa menggunakan perintah dengan perintah {repeat} yang Anda gunakan pada baris {line_number}."

msgid "Invalid"
msgstr "{invalid_command} bukan perintah {level} level Hedy. Apakah maksud Anda {guessed_command}?"

msgid "Invalid Argument"
msgstr "Anda tidak dapat menggunakan perintah {command} dengan {invalid_argument}. Coba ubah {invalid_argument} menjadi {allowed_types}."

msgid "Invalid Argument Type"
msgstr "Anda tidak dapat menggunakan {command} dengan {invalid_argument} karena {invalid_type}. Coba ubah {invalid_argument} menjadi {allowed_types}."

msgid "Invalid At Command"
msgstr "Perintah {at} tidak boleh digunakan mulai level 16 dan seterusnya. Anda dapat menggunakan tanda kurung siku untuk menggunakan elemen dari daftar, misalnya `teman[i]`, `angka_keberuntungan[{random}]`."

msgid "Invalid Space"
msgstr "Ups! kamu memulai baris dengan sebuah spasi pada baris {line_number}. Spasi membingungkan komputer, dapatkah kamu membuangnya?"

msgid "Invalid Type Combination"
msgstr "Anda tidak dapat menggunakan {invalid_argument} dan {invalid_argument_2} dengan {command} karena yang satu adalah {invalid_type} dan yang lainnya adalah {invalid_type_2}. Coba ubah {invalid_argument} menjadi {invalid_type_2} atau {invalid_argument_2} menjadi {invalid_type}."

msgid "Locked Language Feature"
msgstr "Anda menggunakan {concept}! Itu luar biasa, tapi {concept} belum dibuka! Ini akan dibuka di level selanjutnya."

msgid "Lonely Echo"
msgstr "Anda menggunakan {echo} sebelum {ask}, atau {echo} tanpa {ask}. Tempatkan {ask} sebelum {echo}."

msgid "Lonely Text"
msgstr "Sepertinya Anda lupa menggunakan perintah dengan teks yang Anda gunakan di baris {line_number}"

msgid "Missing Command"
msgstr "Sepertinya Anda lupa menggunakan perintah pada baris {line_number}."

msgid "Missing Inner Command"
msgstr "Sepertinya Anda lupa menggunakan perintah dengan pernyataan {command} yang Anda gunakan pada baris {line_number}."

#, fuzzy
msgid "Misspelled At Command"
msgstr "It looks like you might have misspelled the {command} command, instead you wrote {invalid_argument} in line {line_number}."

msgid "No Indentation"
msgstr "Anda menggunakan terlalu sedikit spasi pada baris {line_number}. Anda menggunakan {leading_spaces} spasi, dan itu tidak cukup. Mulailah setiap blok baru dengan spasi {indent_size} lebih banyak dari baris sebelumnya."

msgid "Parse"
msgstr "Kode yang kamu masukan bukan kode Hedy yang valid. Ada kesalahan pada baris {location[0]}, pada posisi {location[1]}. Kamu menuliskan {character_found}, tapi itu tidak diperbolehkan."

msgid "Pressit Missing Else"
msgstr "Anda lupa menambahkan apa yang terjadi bila Anda menekan tombol lain, tambahkan {else} ke kode Anda"

msgid "Too Big"
msgstr "Wow! Program Anda memiliki {lines_of_code} baris kode yang mengesankan! Namun kami hanya dapat memproses {max_lines} baris di level ini. Buat program Anda lebih kecil dan coba lagi."

msgid "Unexpected Indentation"
msgstr "Anda menggunakan terlalu banyak spasi pada baris {line_number}. Anda menggunakan spasi {leading_spaces}, dan itu terlalu banyak. Mulailah setiap blok baru dengan spasi {indent_size} lebih banyak dari baris sebelumnya."

msgid "Unquoted Assignment"
msgstr "Dari level ini, Anda perlu menempatkan teks di sebelah kanan {is} di antara tanda kutip. Anda lupa itu untuk teks {text}."

msgid "Unquoted Equality Check"
msgstr "Jika Anda ingin memeriksa apakah suatu variabel sama dengan beberapa kata, kata-kata tersebut harus diapit oleh tanda kutip!"

msgid "Unquoted Text"
msgstr "Hati-hati. Jika Anda {ask} atau {print} sesuatu, teks harus diawali dan diakhiri dengan tanda kutip. Anda lupa untuk teks {unquotedtext}."

msgid "Unsupported Float"
msgstr "Angka non-integer belum didukung namun akan ada dalam beberapa level. Untuk saat ini ubah {value} menjadi bilangan bulat."

msgid "Unsupported String Value"
msgstr "Nilai teks tidak boleh berisi {invalid_value}."

msgid "Var Undefined"
msgstr "Kamu mencoba untuk menampilkan variabel {name}, tapi kamu belum mengisinya dengan nilai. Ada kemungkinan bahwa kamu sedang mencoba untuk menampilkan kata {name} tapi melupakan tanda kutip."

msgid "Wrong Level"
msgstr "Itu adalah kode Hedy yang benar, namun tidak pada level yang tepat. Kamu menulis kode {offending_keyword} untuk level {working_level}. Tip: {tip}"

msgid "account_overview"
msgstr "Ikhtisar akun"

msgid "accounts_created"
msgstr "Akun yang berhasil dibuat."

msgid "accounts_intro"
msgstr "Di halaman ini Anda dapat membuat akun untuk beberapa siswa sekaligus. Ini secara otomatis ditambahkan ke kelas saat ini, jadi pastikan kelas yang ditampilkan di atas adalah kelas yang benar! Setiap nama pengguna harus unik di seluruh sistem Hedy. Anda dapat menggunakan 'Nama kelas Postfix' untuk menambahkan nama kelas Anda ke semua akun. Jika Anda memasukkan sandi secara manual, sandi tersebut harus <b>setidaknya</b> 6 karakter."

msgid "achievement_earned"
msgstr "Anda telah memperoleh prestasi!"

msgid "achievements"
msgstr "prestasi"

msgid "achievements_check_icon_alt"
msgstr "Ikon pemeriksaan pencapaian"

msgid "achievements_logo_alt"
msgstr "Logo prestasi"

msgid "add"
msgstr "Menambahkan"

msgid "add_students"
msgstr "Tambahkan siswa-siswa"

msgid "add_students_options"
msgstr "Tambahkan opsi siswa"

msgid "admin"
msgstr "Admin"

msgid "advance_button"
msgstr "Lanjut ke level {level}"

msgid "adventure"
msgstr "Petualangan"

<<<<<<< HEAD
msgid "adventure_cloned"
msgstr ""

#, fuzzy
=======
>>>>>>> f7e3be19
msgid "adventure_duplicate"
msgstr "Anda sudah bertualang dengan nama ini."

msgid "adventure_empty"
msgstr "Anda tidak memasukkan nama petualangan!"

msgid "adventure_exp_1"
msgstr "Ketik petualangan pilihan Anda di sisi kanan. Setelah membuat petualangan Anda, Anda dapat memasukkannya ke dalam salah satu kelas Anda di bawah \"penyesuaian\". Jika Anda ingin memasukkan perintah dalam petualangan Anda, silakan gunakan kode jangkar seperti ini:"

msgid "adventure_exp_2"
msgstr "Jika Anda ingin menampilkan cuplikan kode sebenarnya, misalnya untuk memberikan template atau contoh kode kepada siswa. Silakan gunakan pra jangkar seperti ini:"

msgid "adventure_exp_3"
msgstr "Pastikan Anda selalu mengapit kata kunci dengan { }, agar kata kunci tersebut dikenali dengan benar. Anda dapat menggunakan tombol \"pratinjau\" untuk melihat versi gaya petualangan Anda. Untuk melihat petualangan di halaman khusus, pilih \"lihat\" dari halaman guru."

msgid "adventure_id_invalid"
msgstr "ID petualangan ini tidak valid."

msgid "adventure_length"
msgstr "Petualangan Anda setidaknya harus terdiri dari 20 karakter."

msgid "adventure_name_invalid"
msgstr "Petualangan Anda setidaknya harus terdiri dari 20 karakter."

msgid "adventure_prompt"
msgstr "Silakan masukkan nama petualangannya"

msgid "adventure_terms"
msgstr "Saya setuju bahwa petualangan saya dapat dipublikasikan di Hedy."

msgid "adventure_updated"
msgstr "Petualangan telah diperbarui!"

msgid "adventures"
msgstr "Petualangan yang Tersedia"

msgid "adventures_restored"
msgstr "Petualangan default telah dipulihkan."

msgid "ago"
msgstr "{timestamp} yang lalu"

msgid "agree_invalid"
msgstr "Anda harus menyetujui persyaratan privasi."

msgid "agree_with"
msgstr "Saya setuju dengan"

msgid "ajax_error"
msgstr "Ditemukan sebuah error. Silakan coba lagi."

msgid "all"
msgstr "Semua"

msgid "all_class_highscores"
msgstr "Semua siswa terlihat di nilai tertinggi kelas"

msgid "already_account"
msgstr "Sudah memiliki akun?"

msgid "already_program_running"
msgstr "Sudah ada program yang sedang berjalan, selesaikan dulu program tersebut."

msgid "already_teacher"
msgstr "Anda sudah memiliki akun guru."

msgid "already_teacher_request"
msgstr "Anda sudah memiliki permintaan guru yang tertunda."

msgid "amount_created"
msgstr "program yang dibuat"

msgid "amount_saved"
msgstr "program disimpan"

msgid "amount_submitted"
msgstr "program yang diajukan"

msgid "apply_filters"
msgstr ""

msgid "are_you_sure"
msgstr "Apakah kamu yakin? Kamu tidak dapat membatalkan aksi ini."

msgid "ask_needs_var"
msgstr "Mulai level 2, {ask} perlu digunakan dengan variabel. Contoh: nama {is} {ask} Siapa namamu?"

msgid "back_to_class"
msgstr "Kembali ke kelas"

msgid "back_to_teachers_page"
msgstr "Kembali ke halaman guru"

msgid "become_a_sponsor"
msgstr "Menjadi sponsor"

msgid "birth_year"
msgstr "Tahun lahir"

msgid "by"
msgstr "dengan"

msgid "cancel"
msgstr "Batal"

msgid "cant_parse_exception"
msgstr "Tidak dapat menguraikan program"

msgid "catch_index_exception"
msgstr "Anda mencoba mengakses daftar {list_name} tetapi daftar itu kosong atau indeksnya tidak ada."

#, fuzzy
msgid "catch_value_exception"
msgstr "While running your program the command {command} received the value {value} which is not allowed. {suggestion}."

msgid "certificate"
msgstr "Sertifikat Penyelesaian"

msgid "certified_teacher"
msgstr "Guru bersertifikat"

msgid "change_password"
msgstr "Ubah password"

msgid "cheatsheet_title"
msgstr "Contekan"

msgid "class_already_joined"
msgstr "Kamu sudah terdaftar sebelumnya di kelas ini"

msgid "class_customize_success"
msgstr "Kelas berhasil disesuaikan."

msgid "class_live"
msgstr "Statistik langsung"

msgid "class_name_duplicate"
msgstr "Anda sudah memiliki kelas dengan nama ini."

msgid "class_name_empty"
msgstr "Anda tidak memasukkan nama kelas!"

msgid "class_name_invalid"
msgstr "Nama kelas ini tidak valid."

msgid "class_name_prompt"
msgstr "Silakan masukan nama dari kelas"

msgid "class_overview"
msgstr "Ikhtisar kelas"

#, fuzzy
msgid "class_survey_description"
msgstr "We would like to get a better overview of our Hedy users. By providing these answers, you would help improve Hedy. Thank you!"

#, fuzzy
msgid "class_survey_later"
msgstr "Remind me tomorrow"

#, fuzzy
msgid "class_survey_question1"
msgstr "What is the age range in your class?"

#, fuzzy
msgid "class_survey_question2"
msgstr "What is the spoken language in your class?"

msgid "clone"
msgstr ""

msgid "cloned_times"
msgstr ""

#, fuzzy
msgid "class_survey_question3"
msgstr "What is the gender balance in your class?"

#, fuzzy
msgid "class_survey_question4"
msgstr "What distinguishes your students from others?"

msgid "close"
msgstr "Menutup"

msgid "comma"
msgstr "koma"

msgid "command_not_available_yet_exception"
msgstr "Perintah belum tersedia"

msgid "command_unavailable_exception"
msgstr "Perintah tidak benar lagi"

msgid "commands"
msgstr "Perintah"

msgid "common_errors"
msgstr "Kesalahan Umum"

msgid "congrats_message"
msgstr "Selamat, {username}, Anda telah mencapai hasil berikut dengan Hedy!"

msgid "content_invalid"
msgstr "Petualangan ini tidak valid."

msgid "contributor"
msgstr "Penyumbang"

msgid "copy_clipboard"
msgstr "Berhasil disalin ke clipboard"

msgid "copy_join_link"
msgstr "Salin tautan bergabung"

msgid "copy_link_success"
msgstr "Tautan bergabung berhasil disalin ke papan klip"

msgid "copy_link_to_share"
msgstr "Salin tautan untuk berbagi"

msgid "copy_mail_link"
msgstr "Silakan salin dan tempel tautan ini ke tab baru:"

msgid "correct_answer"
msgstr "Jawaban yang benar adalah"

msgid "country"
msgstr "Negara"

msgid "country_invalid"
msgstr "Silakan pilih negara yang valid."

msgid "country_title"
msgstr "Negara"

msgid "create_account"
msgstr "Membuat akun"

msgid "create_accounts"
msgstr "Buat akun"

msgid "create_accounts_prompt"
msgstr "Apakah Anda yakin ingin membuat akun-akun ini?"

msgid "create_adventure"
msgstr "Ciptakan petualangan"

msgid "create_class"
msgstr "Buat kelas baru"

msgid "create_multiple_accounts"
msgstr "Buat banyak akun"

msgid "create_public_profile"
msgstr "Buat profil publik"

msgid "create_question"
msgstr "Apakah Anda ingin membuatnya?"

msgid "create_student_account"
msgstr "Buat sebuah akun"

msgid "create_student_account_explanation"
msgstr "Anda dapat menyimpan program Anda sendiri dengan akun."

msgid "create_teacher_account"
msgstr "Buat akun guru"

msgid "create_teacher_account_explanation"
msgstr "Dengan akun guru, Anda dapat menyimpan program Anda dan melihat hasil siswa Anda."

msgid "creator"
msgstr "Pencipta"

msgid "current_password"
msgstr "Kata sandi saat ini"

msgid "customization_deleted"
msgstr "Penyesuaian berhasil dihapus."

msgid "customize_adventure"
msgstr "Sesuaikan petualangan"

msgid "customize_class"
msgstr "Sesuaikan kelas"

msgid "dash"
msgstr "tanda pisah"

msgid "default_403"
msgstr "Sepertinya Anda tidak berwenang..."

msgid "default_404"
msgstr "Kami tidak dapat menemukan halaman itu..."

msgid "default_500"
msgstr "Ada yang salah..."

msgid "delete"
msgstr "Hapus"

msgid "delete_adventure_prompt"
msgstr "Apakah Anda yakin ingin menghapus petualangan ini?"

msgid "delete_class_prompt"
msgstr "Apa kamu yakin mau menghapus kelas?"

msgid "delete_confirm"
msgstr "Apakah kamu yakin ingin menghapus program?"

msgid "delete_invite"
msgstr "Hapus undangan"

msgid "delete_invite_prompt"
msgstr "Apakah Anda yakin ingin menghapus undangan kelas ini?"

msgid "delete_public"
msgstr "Hapus profil publik"

msgid "delete_success"
msgstr "Program berhasil dihapus."

msgid "destroy_profile"
msgstr "Hapus akun secara permanen"

msgid "developers_mode"
msgstr "Mode pemrogram"

msgid "directly_available"
msgstr "Terbuka langsung"

msgid "disable"
msgstr "Nonaktif"

msgid "disabled"
msgstr "Dinonaktifkan"

<<<<<<< HEAD
#, fuzzy
=======
>>>>>>> f7e3be19
msgid "disabled_button_quiz"
msgstr "Skor kuis Anda di bawah ambang batas, coba lagi!"

msgid "discord_server"
msgstr "Server perselisihan"

msgid "distinguished_user"
msgstr "Pengguna yang terhormat"

msgid "double quotes"
msgstr "kutip dua"

msgid "download"
msgstr "Unduh"

msgid "download_login_credentials"
msgstr "Apakah Anda ingin mengunduh kredensial login setelah pembuatan akun?"

msgid "duplicate"
msgstr "Duplikat"

<<<<<<< HEAD
#, fuzzy
=======
>>>>>>> f7e3be19
msgid "echo_and_ask_mismatch_exception"
msgstr "Echo dan tanyakan ketidakcocokan"

msgid "echo_out"
msgstr "Memulai di level 2 `{echo}` tidak diperlukan lagi. Anda dapat mengulang jawaban dengan `{ask}` dan `{print}` sekarang. Contoh: `nama {is} {ask} Kamu dipanggil apa? {print} halo nama`"

msgid "edit_adventure"
msgstr ""

msgid "edit_code_button"
msgstr "Ubah kode"

msgid "email"
msgstr "Email"

msgid "email_invalid"
msgstr "Silakan masukkan email yang valid."

msgid "end_quiz"
msgstr "Kuis berakhir"

msgid "english"
msgstr "Bahasa inggris"

msgid "enter"
msgstr "Tuliskan"

msgid "enter_password"
msgstr "Masukkan kata sandi baru untuk"

msgid "enter_text"
msgstr "Tuliskan jawaban kamu disini..."

msgid "error_logo_alt"
msgstr "Logo kesalahan"

msgid "exclamation mark"
msgstr "tanda seru"

msgid "exercise"
msgstr "Latihan"

msgid "exercise_doesnt_exist"
msgstr "Latihan ini tidak ada"

msgid "exists_email"
msgstr "Email ini sudah terpakai untuk akun lain."

msgid "exists_username"
msgstr "Username ini sudah terpakai untuk akun lain."

msgid "experience_invalid"
msgstr "Silakan pilih pengalaman yang valid, pilih (Ya, Tidak)."

msgid "expiration_date"
msgstr "Tanggal habis tempo"

msgid "explore_explanation"
msgstr "Di halaman ini Anda dapat melihat program yang dibuat oleh pengguna Hedy lainnya. Anda dapat memfilter level Hedy dan petualangan. Klik \"Lihat program\" untuk membuka program dan menjalankannya. Program dengan header berwarna merah mengandung kesalahan. Anda masih dapat membuka program tersebut, tetapi menjalankannya akan menghasilkan kesalahan. Anda tentu saja dapat mencoba memperbaikinya! Jika pembuatnya memiliki profil publik, Anda dapat mengeklik nama penggunanya untuk mengunjungi profilnya. Di sana Anda akan menemukan semua program bersama mereka dan banyak lagi!"

msgid "explore_programs"
msgstr "Jelajahi program"

msgid "explore_programs_logo_alt"
msgstr "Jelajahi ikon program"

msgid "favorite_program"
msgstr "Program favorit"

msgid "favourite_confirm"
msgstr "Apakah Anda yakin ingin menjadikan program ini sebagai favorit Anda?"

msgid "favourite_program"
msgstr "Program favorit"

msgid "favourite_program_invalid"
msgstr "Program favorit yang Anda pilih tidak valid."

msgid "favourite_success"
msgstr "Program Anda ditetapkan sebagai favorit."

msgid "female"
msgstr "Perempuan"

msgid "float"
msgstr "sebuah angka"

msgid "for_teachers"
msgstr "Untuk guru"

msgid "forgot_password"
msgstr "Lupa passowrd kamu?"

msgid "from_another_teacher"
msgstr "Dari guru lain"

msgid "from_magazine_website"
msgstr "Dari majalah atau situs web"

msgid "from_video"
msgstr "Dari sebuah video"

msgid "fun_statistics_msg"
msgstr "Berikut beberapa statistik menyenangkan!"

msgid "gender"
msgstr "Jenis kelamin"

msgid "gender_invalid"
msgstr "Silakan pilih jenis kelamin yang valid, pilih (Wanita, Pria, Lainnya)."

msgid "general"
msgstr "Umum"

msgid "general_settings"
msgstr "Pengaturan Umum"

msgid "generate_passwords"
msgstr "Hasilkan kata sandi"

msgid "get_certificate"
msgstr "Dapatkan sertifikat Anda!"

msgid "give_link_to_teacher"
msgstr "Berikan tautan berikut kepada guru Anda:"

msgid "go_back_to_main"
msgstr "Kembali ke halaman utama"

msgid "go_to_question"
msgstr "Pergi ke pertanyaan"

msgid "go_to_quiz_result"
msgstr "Pergi ke hasil kuis"

msgid "goto_profile"
msgstr "Ke profil saya"

msgid "grid_overview"
msgstr "Ikhtisar program per petualangan"

msgid "hand_in"
msgstr "Menyerahkan"

msgid "hand_in_exercise"
msgstr "Latihan tangan"

msgid "heard_about_hedy"
msgstr "Bagaimana Anda pernah mendengar tentang Hedy?"

msgid "heard_about_invalid"
msgstr "Silakan pilih cara valid Anda mendengar tentang kami."

msgid "hedy_achievements"
msgstr "Prestasi Hedy"

msgid "hedy_choice_title"
msgstr "Pilihan Hedy"

msgid "hedy_logo_alt"
msgstr "Logo Hedy"

msgid "hedy_on_github"
msgstr "Hedy di Github"

msgid "hedy_tutorial_logo_alt"
msgstr "Ikon tutorial Hedy"

msgid "hello_logo"
msgstr "Halo"

msgid "hello_world"
msgstr "Halo dunia!"

msgid "hidden"
msgstr "Tersembunyi"

msgid "hide_cheatsheet"
msgstr "Sembunyikan contekan"

msgid "hide_keyword_switcher"
msgstr "Sembunyikan pengalih kata kunci"

msgid "hide_parsons"
msgstr "Sembunyikan teka-teki"

msgid "hide_quiz"
msgstr "Sembunyikan kuis"

msgid "highest_level_reached"
msgstr "Level tertinggi yang berhasil dicapai"

msgid "highest_quiz_score"
msgstr "Skor kuis tertinggi"

msgid "highscore_explanation"
msgstr "Di halaman ini Anda dapat melihat Skor Tertinggi saat ini, berdasarkan jumlah pencapaian yang dikumpulkan. Lihat peringkat untuk semua pengguna, negara atau kelas Anda. Klik pada nama pengguna untuk melihat profil publiknya."

msgid "highscore_no_public_profile"
msgstr "Anda tidak memiliki profil publik dan oleh karena itu tidak terdaftar di skor tertinggi. Apakah Anda ingin membuatnya?"

msgid "highscores"
msgstr "Nilai tinggi"

msgid "hint"
msgstr "Petunjuk?"

msgid "ill_work_some_more"
msgstr "Saya akan mengerjakannya sedikit lebih lama"

msgid "image_invalid"
msgstr "Gambar yang Anda pilih tidak valid."

msgid "incomplete_command_exception"
msgstr "Perintah Tidak Lengkap"

msgid "incorrect_handling_of_quotes_exception"
msgstr "Penanganan kutipan yang salah"

msgid "incorrect_use_of_types_exception"
msgstr "Penggunaan tipe yang salah"

msgid "incorrect_use_of_variable_exception"
msgstr "Penggunaan variabel yang salah"

msgid "indentation_exception"
msgstr "Indentasi Salah"

msgid "input"
msgstr "masukan dari {ask}"

msgid "integer"
msgstr "sebuah angka"

msgid "invalid_class_link"
msgstr "Tautan untuk bergabung ke kelas tidak valid."

msgid "invalid_command_exception"
msgstr "Perintah tidak valid"

msgid "invalid_keyword_language_comment"
msgstr "# Bahasa kata kunci yang diberikan tidak valid, bahasa kata kunci disetel ke bahasa Inggris"

msgid "invalid_language_comment"
msgstr "# Bahasa yang diberikan tidak valid, bahasa disetel ke bahasa Inggris"

msgid "invalid_level_comment"
msgstr "# Level yang diberikan tidak valid, level disetel ke level 1"

msgid "invalid_program_comment"
msgstr "# Program yang disediakan tidak valid, silakan coba lagi"

msgid "invalid_teacher_invitation_code"
msgstr "Kode undangan guru tidak valid. Untuk menjadi guru, hubungi hello@hedy.org."

msgid "invalid_tutorial_step"
msgstr "Langkah tutorial tidak valid"

msgid "invalid_username_password"
msgstr "Username/password tidak valid."

msgid "invite_by_username"
msgstr "Undang berdasarkan nama pengguna"

msgid "invite_date"
msgstr "Tanggal undangan"

msgid "invite_message"
msgstr "Anda telah menerima undangan untuk bergabung dengan kelas"

msgid "invite_prompt"
msgstr "Masukkan nama pengguna"

msgid "invite_teacher"
msgstr "Undang seorang guru"

msgid "join_class"
msgstr "Gabung kelas"

msgid "join_prompt"
msgstr "Kamu memerlukan akun untuk bergabung ke kelas. Apakah kamu ingin masuk dengan akun kamu sekarang?"

msgid "keyword_language_invalid"
msgstr "Silakan pilih bahasa kata kunci yang valid (pilih bahasa Inggris atau bahasa Anda sendiri)."

msgid "language"
msgstr "Bahasa"

msgid "language_invalid"
msgstr "Silakan pilih bahasa yang valid."

msgid "languages"
msgstr "Bahasa pemrograman mana yang sudah pernah kamu kuasai sebelumnya?"

msgid "last_achievement"
msgstr "Prestasi yang terakhir diperoleh"

msgid "last_edited"
msgstr "Terakhir diedit"

msgid "last_error"
msgstr "Kesalahan terakhir"

msgid "last_login"
msgstr "Waktu masuk terakhir"

msgid "last_program"
msgstr "Program terakhir"

msgid "last_update"
msgstr "Pembaharuan Terakhir"

msgid "lastname"
msgstr "Nama Belakang"

msgid "leave_class"
msgstr "Tinggalkan kelas"

msgid "level"
msgstr "Level"

msgid "level_accessible"
msgstr "Level terbuka untuk siswa"

msgid "level_disabled"
msgstr "Tingkat dinonaktifkan"

msgid "level_future"
msgstr "Level ini otomatis terbuka "

msgid "level_invalid"
msgstr "Level Hedy ini tidak valid."

msgid "level_not_class"
msgstr "Level ini belum tersedia di kelas Anda"

msgid "level_title"
msgstr "Level"

msgid "link"
msgstr "Tautan"

msgid "list"
msgstr "daftar"

msgid "live_dashboard"
msgstr "Dasbor Langsung"

msgid "logged_in_to_share"
msgstr "Anda harus masuk untuk menyimpan dan berbagi program."

msgid "login"
msgstr "Masuk"

msgid "login_long"
msgstr "Masuk dengan akun kamu"

msgid "login_to_save_your_work"
msgstr "Masuk untuk menyimpan pekerjaan Anda"

msgid "logout"
msgstr "Keluar"

msgid "longest_program"
msgstr "Program terpanjang"

msgid "mail_change_password_body"
msgstr ""
"Password Hedy kamu sudah berhasil diubah. Jika kamu melakukan ini, tidak ada masalah.\n"
"Jika kamu tidak melakukan ini, mohon segera kontak kami dengan cara membalas email ini."

msgid "mail_change_password_subject"
msgstr "Password Hedy kamu sudah berhasil diubah"

msgid "mail_error_change_processed"
msgstr "Ada yang salah saat mengirim email validasi, perubahan masih diproses dengan benar."

msgid "mail_goodbye"
msgstr ""
"Terima kasih!\n"
"Tim Hedy"

msgid "mail_hello"
msgstr "Hai {username}!"

msgid "mail_recover_password_body"
msgstr ""
"Dengan mengklik tautan ini, kamu dapat men-set password Hedy baru. Tautan ini berlaku selama <b>4</b> jam.\n"
"Jika kamu tidak membutuhkan set ulang password, mohon abaikan email ini: {link}"

msgid "mail_recover_password_subject"
msgstr "Set ulang password Hedy kamu."

msgid "mail_reset_password_body"
msgstr ""
"Password Hedy kamu sudah di-set ke yang baru. Jika kamu melakukan ini, tidak masalah.\n"
"Jika kamu tidak mengganti password, segera kontak kami dengan membalas email ini."

msgid "mail_reset_password_subject"
msgstr "Password Hedy kamu sudah berhasil di-set ulang"

msgid "mail_welcome_teacher_body"
msgstr ""
"<strong>Selamat datang!</strong>\n"
"Selamat atas akun guru Hedy yang baru. Selamat datang di komunitas guru Hedy di seluruh dunia!\n"
"\n"
"<strong>Apa yang dapat dilakukan akun guru</strong>\n"
"Ada sejumlah opsi tambahan yang terbuka untuk Anda sekarang.\n"
"\n"
"1. Penjelasan tambahan tersedia di <a href=\"https://hedy.org/for-teachers/manual\">teacher's manual</a>.\n"
"2. Dengan akun guru Anda, Anda dapat membuat kelas. Siswa Anda dapat bergabung dengan kelas Anda dan Anda dapat melihat kemajuan mereka. Kelas dibuat dan dikelola melalui <a href=\"https://hedycode.com/for-teachers\">teacher's page</a>.\n"
"3. Anda dapat sepenuhnya menyesuaikan kelas Anda, misalnya Anda dapat membuka dan menutup level, mengaktifkan atau menonaktifkan petualangan, dan menulis petualangan Anda sendiri!\n"
"\n"
"<strong>Bergabunglah dengan komunitas online kami!</strong>\n"
"Semua guru Hedy, pemrogram, dan penggemar lainnya dipersilakan untuk bergabung dengan <a href=\"https://discord.gg/8yY7dEme9r\">Discord server</a> kami. Ini adalah tempat yang ideal untuk mengobrol tentang Hedy: kami memiliki saluran tempat Anda dapat menunjukkan proyek dan pelajaran keren Anda, saluran untuk melaporkan bug, dan saluran untuk mengobrol dengan guru lain dan tim Hedy.\n"
"\n"
"<strong>Cara meminta bantuan </strong>\n"
"Jika ada yang kurang jelas, Anda dapat memberi tahu kami di Discord, atau <a href=\"mailto: hello@hedy.org\">kirim email kepada kami</a>.\n"
"\n"
"<strong>Cara melaporkan bug</strong>\n"
"Di Discord, kami memiliki saluran untuk melaporkan bug, yang disebut #bugs. Itu adalah tempat yang tepat untuk memberi tahu kami tentang masalah yang Anda hadapi. Jika Anda tahu cara menggunakan GitHub, Anda dapat membuat <a href=\"https://github.com/hedyorg/hedy/issues/new?assignees=&labels=&template=bug_report.md&title=%5BBUG%5D\">issue</a> di sana.\n"

msgid "mail_welcome_teacher_subject"
msgstr "Akun guru Hedy Anda sudah siap"

msgid "mail_welcome_verify_body"
msgstr ""
"Akun Hedy kamu sudah berhasil dibuat. Selamat datang!\n"
"Silakan klik tautan berikut untuk verifikasi email kamu. {link}"

msgid "mail_welcome_verify_subject"
msgstr "Selamat datang di Hedy"

msgid "mailing_title"
msgstr "Berlangganan ke buletin Hedy"

msgid "main_subtitle"
msgstr "Sebuah bahasa pemrograman bertahap"

msgid "main_title"
msgstr "Hedy"

msgid "make_sure_you_are_done"
msgstr "Pastikan Anda sudah selesai! Anda tidak akan dapat mengubah program Anda lagi setelah Anda mengklik \"Serahkan\"."

msgid "male"
msgstr "Laki-laki"

msgid "mandatory_mode"
msgstr "Mode pengembang wajib"

msgid "my_account"
msgstr "Profil saya"

msgid "my_achievements"
msgstr "Pencapaianku"

msgid "my_adventures"
msgstr "Petualanganku"

msgid "my_classes"
msgstr "Kelas-kelas saya"

msgid "my_messages"
msgstr "Pesan saya"

msgid "my_public_profile"
msgstr "Profil publik saya"

msgid "name"
msgstr "Nama"

msgid "nav_explore"
msgstr "Menjelajah"

msgid "nav_hedy"
msgstr "Hedy"

msgid "nav_learn_more"
msgstr "Pelajari lebih jauh"

msgid "nav_start"
msgstr "Rumah"

msgid "nested blocks"
msgstr "satu blok dalam satu blok"

msgid "new_password"
msgstr "Password baru"

msgid "new_password_repeat"
msgstr "Ulangi kata sandi baru"

msgid "newline"
msgstr "baris baru"

msgid "next_exercise"
msgstr "Latihan selanjutnya"

msgid "next_page"
msgstr "Halaman selanjutnya"

msgid "next_step_tutorial"
msgstr "Langkah selanjutnya >>>"

msgid "no"
msgstr "Tidak"

msgid "no_account"
msgstr "Belum punya akun?"

msgid "no_accounts"
msgstr "Tidak ada akun untuk dibuat."

<<<<<<< HEAD
msgid "no_adventures_yet"
msgstr ""

#, fuzzy
=======
>>>>>>> f7e3be19
msgid "no_certificate"
msgstr "Pengguna ini belum mendapatkan Sertifikat Penyelesaian Hedy"

msgid "no_more_flat_if"
msgstr "Mulai dari level 8, kode setelah {if} perlu ditempatkan pada baris berikutnya dan dimulai dengan 4 spasi."

msgid "no_programs"
msgstr "Kamu belum memiliki program."

msgid "no_public_profile"
msgstr "Anda belum memiliki teks profil publik..."

msgid "no_shared_programs"
msgstr "tidak memiliki program bersama..."

msgid "no_such_adventure"
msgstr "Petualangan ini tidak ada!"

msgid "no_such_class"
msgstr "Tidak ada kelas Hedy seperti itu."

msgid "no_such_highscore"
msgstr "Nilai tinggi"

msgid "no_such_level"
msgstr "Tidak ada level Hedy seperti itu!"

msgid "no_such_program"
msgstr "Tidak ada program Hedy seperti itu!"

msgid "no_tag"
msgstr "Tidak ada tag yang disediakan!"

msgid "not_enrolled"
msgstr "Sepertinya anda tidak ada di kelas ini!"

msgid "not_in_class_no_handin"
msgstr "Anda tidak berada di kelas, jadi Anda tidak perlu menyerahkan apa pun."

msgid "not_logged_in_cantsave"
msgstr "Program Anda tidak akan disimpan."

msgid "not_logged_in_handin"
msgstr "Anda harus login untuk menyerahkan tugas."

msgid "not_teacher"
msgstr "Sepertinya Anda bukan seorang guru!"

msgid "number"
msgstr "sebuah angka"

msgid "number_achievements"
msgstr "Jumlah pencapaian"

msgid "number_lines"
msgstr "Jumlah baris"

msgid "number_programs"
msgstr "Jumlah program"

msgid "ok"
msgstr "Ok"

msgid "only_you_can_see"
msgstr "Hanya Anda yang dapat melihat program ini."

msgid "open"
msgstr "Buka"

msgid "opening_date"
msgstr "Tanggal pembukaan"

msgid "opening_dates"
msgstr "Tanggal pembukaan"

msgid "option"
msgstr "Pilihan"

msgid "or"
msgstr "atau"

msgid "other"
msgstr "Lainnya"

msgid "other_block"
msgstr "Bahasa blok lainnya"

msgid "other_settings"
msgstr "Pengaturan lainnya"

msgid "other_source"
msgstr "Lainnya"

msgid "other_text"
msgstr "Bahasa teks lainnya"

msgid "overwrite_warning"
msgstr "Anda sudah mempunyai program dengan nama ini, menyimpan program ini akan menggantikan program lama. Apa kamu yakin?"

msgid "page"
msgstr "halaman"

msgid "page_not_found"
msgstr "Kami tidak dapat menemukan halaman itu!"

msgid "parsons_title"
msgstr "Teka-teki"

msgid "password"
msgstr "Password"

msgid "password_change_not_allowed"
msgstr "Anda tidak diperbolehkan mengubah kata sandi pengguna ini."

msgid "password_change_prompt"
msgstr "Apakah Anda yakin ingin mengubah kata sandi ini?"

msgid "password_change_success"
msgstr "Kata sandi siswa Anda berhasil diubah."

msgid "password_invalid"
msgstr "Kata sandi Anda tidak valid."

msgid "password_repeat"
msgstr "Ulangi password"

msgid "password_resetted"
msgstr "Password kamu sudah berhasil di-set ulang. Silakan login."

msgid "password_six"
msgstr "Kata sandi Anda harus mengandung setidaknya enam karakter."

msgid "password_updated"
msgstr "Password berhasil diubah."

msgid "passwords_six"
msgstr "Semua kata sandi harus terdiri dari enam karakter atau lebih."

msgid "pending_invites"
msgstr "Undangan yang tertunda"

msgid "people_with_a_link"
msgstr "Orang lain yang memiliki tautan dapat melihat program ini. Itu juga dapat ditemukan di halaman \"Jelajahi\"."

msgid "percentage"
msgstr "persentase"

msgid "percentage_achieved"
msgstr "Dicapai oleh {percentage}% pengguna"

msgid "period"
msgstr "titik"

msgid "personal_text"
msgstr "Teks pribadi"

msgid "personal_text_invalid"
msgstr "Teks pribadi Anda tidak valid."

msgid "postfix_classname"
msgstr "Nama kelas postfix"

msgid "preferred_keyword_language"
msgstr "Bahasa kata kunci pilihan"

msgid "preferred_language"
msgstr "Bahasa pilihan"

msgid "preview"
msgstr "Pratinjau"

msgid "previous_campaigns"
msgstr "Lihat kampanye-kampanye sebelumnya"

msgid "print_logo"
msgstr "cetak"

msgid "privacy_terms"
msgstr "Ketentuan privasi"

msgid "private"
msgstr "Pribadi"

msgid "profile_logo_alt"
msgstr "Ikon profil."

msgid "profile_picture"
msgstr "Foto profil"

msgid "profile_updated"
msgstr "Profil berhasil diubah."

msgid "profile_updated_reload"
msgstr "Profil diperbarui, halaman akan dimuat ulang."

msgid "program_contains_error"
msgstr "Program ini berisi error, anda yakin ingin membagikannya?"

msgid "program_header"
msgstr "Program-program saya"

msgid "program_too_large_exception"
msgstr "Program terlalu besar"

msgid "programming_experience"
msgstr "Apakah kamu punya pengalaman menulis program?"

msgid "programming_invalid"
msgstr "Silakan pilih bahasa pemrograman yang valid."

msgid "programs"
msgstr "Program terakhir yang dibagikan"

msgid "programs_created"
msgstr "Program dibuat"

msgid "programs_saved"
msgstr "Program disimpan"

msgid "programs_submitted"
msgstr "Program dikirimkan"

msgid "prompt_join_class"
msgstr "Apakah kamu ingin bergabung dengan kelas ini?"

msgid "public"
msgstr "Publik"

<<<<<<< HEAD
msgid "public_adventures"
msgstr ""

#, fuzzy
=======
>>>>>>> f7e3be19
msgid "public_invalid"
msgstr "Pilihan perjanjian ini tidak valid"

msgid "public_profile"
msgstr "Profil publik"

msgid "public_profile_info"
msgstr "Dengan memilih kotak ini saya membuat profil saya terlihat oleh semua orang. Berhati-hatilah untuk tidak membagikan informasi pribadi seperti nama atau alamat rumah Anda, karena semua orang dapat melihatnya!"

msgid "public_profile_updated"
msgstr "Profil publik diperbarui, halaman akan dimuat ulang."

msgid "pygame_waiting_for_input"
msgstr "Menunggu tombol ditekan..."

msgid "question mark"
msgstr "tanda tanya"

msgid "quiz_logo_alt"
msgstr "Logo kuis"

msgid "quiz_score"
msgstr "Skor kuis"

msgid "quiz_tab"
msgstr "Kuis"

msgid "quiz_threshold_not_reached"
msgstr "Ambang batas kuis tidak tercapai untuk membuka level ini"

msgid "read_code_label"
msgstr "Bacakan dengan nyaring"

msgid "recent"
msgstr "Program-program terbaru saya"

msgid "recover_password"
msgstr "Minta set ulang password"

msgid "regress_button"
msgstr "Kembali ke level {level}"

msgid "remove"
msgstr "Hapus"

msgid "remove_customization"
msgstr "Hapus penyesuaian"

msgid "remove_customizations_prompt"
msgstr "Apakah Anda yakin ingin menghapus penyesuaian kelas ini?"

msgid "remove_student_prompt"
msgstr "Apa kamu yakin mau mengeluarkan murid tersebut dari kelas?"

msgid "remove_user_prompt"
msgstr "Konfirmasikan penghapusan pengguna ini dari kelas."

msgid "repair_program_logo_alt"
msgstr "Ikon program perbaikan"

msgid "repeat_match_password"
msgstr "Password yang dimasukkan ulang tidak sesuai."

msgid "repeat_new_password"
msgstr "Ulangi password baru"

msgid "report_failure"
msgstr "Program ini tidak ada atau tidak bersifat publik"

msgid "report_program"
msgstr "Apakah Anda yakin ingin melaporkan program ini?"

msgid "report_success"
msgstr "Program ini telah dilaporkan"

msgid "request_teacher"
msgstr "Apakah Anda ingin mengajukan akun guru?"

msgid "request_teacher_account"
msgstr "Mengajukan akun guru"

msgid "required_field"
msgstr "Bidang yang ditandai dengan * wajib diisi"

msgid "reset_adventure_prompt"
msgstr "Apakah Anda yakin ingin mengatur ulang semua petualangan yang dipilih?"

msgid "reset_adventures"
msgstr "Atur ulang petualangan yang dipilih"

msgid "reset_button"
msgstr "Atur ulang"

msgid "reset_password"
msgstr "Set ulang password"

msgid "reset_view"
msgstr "Atur ulang"

msgid "retrieve_adventure_error"
msgstr "Anda tidak diperbolehkan melihat petualangan ini!"

msgid "retrieve_class_error"
msgstr "Hanya guru yang dapat mengambil kelas"

msgid "retrieve_tag_error"
msgstr ""

<<<<<<< HEAD
msgid "retrieve_tag_error"
msgstr ""

#, fuzzy
=======
>>>>>>> f7e3be19
msgid "role"
msgstr "Peran"

msgid "run_code_button"
msgstr "Jalankan kode"

msgid "runs_over_time"
msgstr "Berjalan seiring waktu"

msgid "save"
msgstr "Menyimpan"

msgid "save_parse_warning"
msgstr "Program ini mengandung kesalahan, apakah Anda yakin ingin menyimpannya?"

msgid "save_prompt"
msgstr "Kamu harus memiliki akun untuk menyimpan program. Apakah kamu mau masuk dengan akunmu sekarang?"

msgid "save_success_detail"
msgstr "Program tersimpan dengan sukses."

msgid "score"
msgstr "Skor"

msgid "search"
msgstr "Mencari..."

msgid "search_button"
msgstr "Mencari"

msgid "second_teacher"
msgstr "Guru kedua"

msgid "second_teacher_prompt"
msgstr "Masukkan nama pengguna guru untuk mengundang mereka."

msgid "second_teacher_warning"
msgstr "Semua guru di kelas ini dapat menyesuaikannya."

msgid "see_certificate"
msgstr "Lihat sertifikat {username}!"

msgid "select"
msgstr "Pilih"

msgid "select_adventures"
msgstr "Pilih dan pesan petualangan"

<<<<<<< HEAD
msgid "select_lang"
msgstr ""

msgid "select_tag"
msgstr ""

#, fuzzy
=======
>>>>>>> f7e3be19
msgid "self_removal_prompt"
msgstr "Apakah Anda yakin ingin keluar dari kelas ini?"

msgid "send_password_recovery"
msgstr "Kirimkan saya tautan untuk pemulihan password"

msgid "sent_by"
msgstr "Undangan ini dikirim oleh"

msgid "sent_password_recovery"
msgstr "Kamu harusnya akan segera menerima email dengan instruksi terkait bagaimana memulihkan password kamu."

msgid "settings"
msgstr "Pengaturan pribadi saya"

msgid "share"
msgstr "Bagikan"

msgid "share_by_giving_link"
msgstr "Tunjukkan program Anda kepada orang lain dengan memberi mereka tautan di bawah ini:"

msgid "share_confirm"
msgstr "Apakah kamu yakin ingin membuat program kamu publik?"

msgid "share_success_detail"
msgstr "Program berhasil dibagikan."

msgid "share_your_program"
msgstr "Bagikan program Anda"

msgid "signup_student_or_teacher"
msgstr "Apakah Anda seorang pelajar atau guru?"

msgid "single quotes"
msgstr "kutip satu"

msgid "slash"
msgstr "garis miring"

msgid "social_media"
msgstr "Media sosial"

msgid "something_went_wrong_keyword_parsing"
msgstr "Ada kesalahan dalam petualangan Anda, apakah semua kata kunci diapit oleh { } dengan benar?"

msgid "space"
msgstr "spasi"

msgid "star"
msgstr "bintang"

msgid "start_hedy_tutorial"
msgstr "Mulai tutorial hedy"

msgid "start_programming"
msgstr "Mulai pemrograman"

msgid "start_programming_logo_alt"
msgstr "Mulai ikon pemrograman"

msgid "start_quiz"
msgstr "Mulai kuis"

msgid "start_teacher_tutorial"
msgstr "Mulai tutorial guru"

msgid "step_title"
msgstr "Tugas"

msgid "stop_code_button"
msgstr "Hentikan program"

msgid "string"
msgstr "teks"

msgid "student"
msgstr "Siswa"

msgid "student_already_in_class"
msgstr "Siswa ini sudah ada di kelas Anda."

msgid "student_already_invite"
msgstr "Siswa ini sudah memiliki undangan yang menunggu keputusan."

msgid "student_details"
msgstr ""

msgid "student_list"
msgstr "Daftar siswa"

msgid "student_not_existing"
msgstr "Nama pengguna ini tidak ada."

msgid "student_signup_header"
msgstr "Siswa"

msgid "students"
msgstr "murid-murid"

msgid "submission_time"
msgstr "Diserahkan pada"

msgid "submit_answer"
msgstr "Jawab pertanyaan"

msgid "submit_program"
msgstr "Kirim"

msgid "submit_warning"
msgstr "Apakah Anda yakin ingin mengirimkan program ini?"

msgid "submitted"
msgstr "Dikirim"

msgid "submitted_header"
msgstr "Ini adalah program yang telah dikirimkan dan tidak dapat diubah."

msgid "subscribe"
msgstr "Langganan"

msgid "subscribe_newsletter"
msgstr "Berlangganan ke buletin"

#, fuzzy
msgid "suggestion_color"
msgstr "Try using another color"

#, fuzzy
msgid "suggestion_number"
msgstr "Try changing the value to a number"

msgid "surname"
msgstr "Nama Depan"

<<<<<<< HEAD
msgid "tag_in_adventure"
msgstr ""
=======
#, fuzzy
msgid "survey_skip"
msgstr "Don't show this again"
>>>>>>> f7e3be19

#, fuzzy
msgid "survey_submit"
msgstr "Submit"

msgid "tag_in_adventure"
msgstr ""

msgid "tag_input_placeholder"
msgstr "Masukkan tag baru"

msgid "tags"
msgstr "Tag"

msgid "teacher"
msgstr "Guru"

msgid "teacher_account_request"
msgstr "Anda memiliki permintaan akun guru yang tertunda"

msgid "teacher_account_success"
msgstr "Anda berhasil meminta akun guru."

msgid "teacher_invalid"
msgstr "Nilai guru Anda tidak valid."

msgid "teacher_invitation_require_login"
msgstr "Untuk mengatur profil Anda sebagai guru, kami mengharuskan Anda masuk. Jika Anda belum memiliki akun, silakan buat akun."

msgid "teacher_manual"
msgstr "Panduan guru"

msgid "teacher_signup_header"
msgstr "Guru"

msgid "teacher_tutorial_logo_alt"
msgstr "Ikon tutorial guru"

msgid "teacher_welcome"
msgstr "Selamat datang di Hedy! Anda sekarang bangga menjadi pemilik akun guru yang memungkinkan Anda membuat kelas dan mengundang siswa."

msgid "teachers"
msgstr "Guru-guru"

msgid "template_code"
msgstr ""
"Ini merupakan penjelasan petualangan saya!\n"
"\n"
"Dengan cara ini saya bisa menampilkan perintah: <code>{print}</code>\n"
"\n"
"Namun terkadang saya mungkin ingin menampilkan sepotong kode, seperti ini:\n"
"<pre>\n"
"{ask} Siapa namamu?\n"
"{echo} jadi namamu\n"
"</pre>"

msgid "this_turns_in_assignment"
msgstr "Ini menyerahkan tugas Anda kepada guru Anda."

msgid "title"
msgstr "Judul"

msgid "title_achievements"
msgstr "Hedy - Prestasi saya"

msgid "title_admin"
msgstr "Hedy - Halaman Pengelola"

msgid "title_class grid_overview"
msgstr "Hedy - Ikhtisar jaringan"

msgid "title_class live_statistics"
msgstr "Hedy - Statistik Langsung"

msgid "title_class-overview"
msgstr "Hedy - Ikhtisar kelas"

msgid "title_customize-adventure"
msgstr "Hedy - Sesuaikan petualangan"

msgid "title_customize-class"
msgstr "Hedy - Sesuaikan kelas"

msgid "title_explore"
msgstr "Hedy - Jelajahi"

msgid "title_for-teacher"
msgstr "Hedy - Untuk pengajar"

msgid "title_join-class"
msgstr "Hedy - Bergabung kelas"

msgid "title_landing-page"
msgstr "Selamat datang di Hedy!"

msgid "title_learn-more"
msgstr "Hedy - Pelajari lebih lanjut"

msgid "title_login"
msgstr "Hedy - Masuk"

msgid "title_my-profile"
msgstr "Hedy - Akun saya"

msgid "title_privacy"
msgstr "Hedy - Persyaratan privasi"

msgid "title_programs"
msgstr "Hedy - Program saya"

<<<<<<< HEAD
msgid "title_public-adventures"
msgstr ""

#, fuzzy
=======
>>>>>>> f7e3be19
msgid "title_recover"
msgstr "Hedy - Pulihkan akun"

msgid "title_reset"
msgstr "Hedy - Setel ulang kata sandi"

msgid "title_signup"
msgstr "Hedy - Buat akun"

msgid "title_start"
msgstr "Hedy - Pemrograman teks menjadi mudah"

msgid "title_view-adventure"
msgstr "Hedy - Lihat petualangan"

msgid "token_invalid"
msgstr "Token Anda tidak valid."

msgid "tooltip_level_locked"
msgstr ""

msgid "translate_error"
msgstr "Ada yang tidak beres saat menerjemahkan kode. Coba jalankan kode untuk melihat apakah ada kesalahan. Kode dengan kesalahan tidak dapat diterjemahkan."

msgid "translating_hedy"
msgstr "Menerjemahkan Hedy"

msgid "translator"
msgstr "Penerjemah"

msgid "try_it"
msgstr "Coba"

msgid "tutorial"
msgstr "Tutorial"

msgid "tutorial_code_snippet"
msgstr ""
"{print} Halo dunia!\n"
"{print} Saya sedang mempelajari Hedy dengan tutorialnya!"

msgid "tutorial_message_not_found"
msgstr "Kami tidak dapat menemukan langkah tutorial yang diminta..."

msgid "tutorial_title_not_found"
msgstr "Langkah tutorial tidak ditemukan"

msgid "unauthorized"
msgstr "Anda tidak memiliki hak akses untuk halaman ini"

msgid "unique_usernames"
msgstr "Semua nama pengguna harus unik."

msgid "unlock_thresholds"
msgstr "Buka kunci ambang batas level"

msgid "unsaved_class_changes"
msgstr "Ada perubahan yang belum disimpan, yakin ingin meninggalkan halaman ini?"

msgid "unshare"
msgstr "Berhenti berbagi"

msgid "unshare_confirm"
msgstr "Apakah kamu yakin ingin membuat program kamu privat?"

msgid "unshare_success_detail"
msgstr "Program berhasil dibatalkan pembagiannya."

msgid "update_adventure_prompt"
msgstr "Apakah Anda yakin ingin memperbarui petualangan ini?"

msgid "update_profile"
msgstr "Ubah profil"

msgid "update_public"
msgstr "Perbarui profil publik"

msgid "updating_indicator"
msgstr "Memperbarui"

msgid "use_of_blanks_exception"
msgstr "Penggunaan spasi dalam program"

msgid "use_of_nested_functions_exception"
msgstr "Penggunaan fungsi bersarang"

msgid "user"
msgstr "pengguna"

msgid "user_inexistent"
msgstr "Pengguna ini tidak ada"

msgid "user_not_private"
msgstr "Pengguna ini tidak ada atau tidak memiliki profil publik"

msgid "username"
msgstr "Nama Pengguna"

msgid "username_empty"
msgstr "Anda tidak memasukkan nama pengguna!"

msgid "username_invalid"
msgstr "Nama pengguna Anda tidak valid."

msgid "username_special"
msgstr "Username tidak boleh berisi ':' atau '@'."

msgid "username_three"
msgstr "Nama pengguna harus mengandung setidaknya tiga karakter."

msgid "usernames_exist"
msgstr "Satu atau lebih nama pengguna sudah digunakan."

msgid "value"
msgstr "Nilai"

msgid "variables"
msgstr "Variabel"

msgid "view_program"
msgstr "Lihat program"

msgid "welcome"
msgstr "Selamat datang"

msgid "welcome_back"
msgstr "Selamat datang kembali"

msgid "what_is_your_role"
msgstr "Apa peran Anda?"

msgid "what_should_my_code_do"
msgstr "Apa yang seharusnya dilakukan oleh kode saya?"

msgid "whole_world"
msgstr "Dunia"

msgid "write_first_program"
msgstr "Tulis program pertamamu!"

msgid "year_invalid"
msgstr "Silakan masukkan tahun antara 1900 dan {current_year}."

msgid "yes"
msgstr "Ya"

msgid "your_account"
msgstr "Profil Anda"

msgid "your_class"
msgstr "Kelas Anda"

msgid "your_last_program"
msgstr "Program terakhir Anda yang disimpan"

msgid "your_personal_text"
msgstr "Teks pribadi Anda..."

msgid "your_program"
msgstr "Program Anda"

#~ msgid "create_account_explanation"
#~ msgstr "Memungkinkan akun kamu untuk menyimpan program kamu."

#~ msgid "only_teacher_create_class"
#~ msgstr "Only teachers are allowed to create classes!"

#~ msgid "keyword_support"
#~ msgstr "Translated keywords"

#~ msgid "non_keyword_support"
#~ msgstr "Translated content"

#~ msgid "try_button"
#~ msgstr "Coba"

#~ msgid "select_own_adventures"
#~ msgstr "Select own adventures"

#~ msgid "edit"
#~ msgstr "Edit"

#~ msgid "view"
#~ msgstr "View"

#~ msgid "class"
#~ msgstr "Class"

#~ msgid "save_code_button"
#~ msgstr "Simpan kode"

#~ msgid "share_code_button"
#~ msgstr "Simpan dan bagikan kode"

#~ msgid "classes_invalid"
#~ msgstr "The list of selected classes is invalid"

#~ msgid "directly_add_adventure_to_classes"
#~ msgstr "Do you want to add this adventure directly to one of your classes?"

#~ msgid "hand_in_assignment"
#~ msgstr "Hand in assignment"

#~ msgid "select_a_level"
#~ msgstr "Select a level"

#~ msgid "answer_invalid"
#~ msgstr "Your password is invalid."

#~ msgid "available_adventures_level"
#~ msgstr "Available adventures level"

#~ msgid "customize_class_exp_1"
#~ msgstr "Customize class"

#~ msgid "customize_class_exp_2"
#~ msgstr "Customize class"

#~ msgid "customize_class_step_1"
#~ msgstr "Customize class"

#~ msgid "customize_class_step_2"
#~ msgstr "Customize class"

#~ msgid "customize_class_step_3"
#~ msgstr "Customize class"

#~ msgid "customize_class_step_4"
#~ msgstr "Customize class"

#~ msgid "customize_class_step_5"
#~ msgstr "Customize class"

#~ msgid "customize_class_step_6"
#~ msgstr "Customize class"

#~ msgid "customize_class_step_7"
#~ msgstr "Customize class"

#~ msgid "customize_class_step_8"
#~ msgstr "Customize class"

#~ msgid "example_code_header"
#~ msgstr "Contoh kode Hedy"

#~ msgid "feedback_failure"
#~ msgstr "Wrong!"

#~ msgid "feedback_success"
#~ msgstr "Good!"

#~ msgid "go_to_first_question"
#~ msgstr "Go to question 1"

#~ msgid "question"
#~ msgstr "Question"

#~ msgid "question_doesnt_exist"
#~ msgstr "This question does not exist"

#~ msgid "question_invalid"
#~ msgstr "Your token is invalid."

#~ msgid "select_levels"
#~ msgstr "Select levels"

#~ msgid "too_many_attempts"
#~ msgstr "Too many attempts"

#~ msgid "class_logs"
#~ msgstr "Waktu masuk terakhir"

#~ msgid "class_stats"
#~ msgstr "Show class statistics"

#~ msgid "visit_own_public_profile"
#~ msgstr "Public profile"

#~ msgid "title_class logs"
#~ msgstr "Hedy - Join class"

#~ msgid "title_class statistics"
#~ msgstr "My statistics"

#~ msgid "disabled_button_locked"
#~ msgstr "Your teacher hasn't unlocked this level yet"

#~ msgid "duplicate_tag"
#~ msgstr "You already have a tag with this name."

#~ msgid "tag_deleted"
#~ msgstr "This tag was successfully deleted."
<<<<<<< HEAD
=======

#~ msgid "no_tags"
#~ msgstr "Belum ada tag."
>>>>>>> f7e3be19
<|MERGE_RESOLUTION|>--- conflicted
+++ resolved
@@ -1,6 +1,3 @@
-<<<<<<< HEAD
-#, fuzzy
-=======
 # Indonesian translations for PROJECT.
 # Copyright (C) 2023 ORGANIZATION
 # This file is distributed under the same license as the PROJECT project.
@@ -22,7 +19,6 @@
 "Content-Transfer-Encoding: 8bit\n"
 "Generated-By: Babel 2.11.0\n"
 
->>>>>>> f7e3be19
 msgid "Access Before Assign"
 msgstr ""
 "Project-Id-Version: PACKAGE VERSION\n"
@@ -162,13 +158,10 @@
 msgid "adventure"
 msgstr "Petualangan"
 
-<<<<<<< HEAD
 msgid "adventure_cloned"
 msgstr ""
 
 #, fuzzy
-=======
->>>>>>> f7e3be19
 msgid "adventure_duplicate"
 msgstr "Anda sudah bertualang dengan nama ini."
 
@@ -320,6 +313,12 @@
 msgid "class_overview"
 msgstr "Ikhtisar kelas"
 
+msgid "clone"
+msgstr ""
+
+msgid "cloned_times"
+msgstr ""
+
 #, fuzzy
 msgid "class_survey_description"
 msgstr "We would like to get a better overview of our Hedy users. By providing these answers, you would help improve Hedy. Thank you!"
@@ -336,12 +335,6 @@
 msgid "class_survey_question2"
 msgstr "What is the spoken language in your class?"
 
-msgid "clone"
-msgstr ""
-
-msgid "cloned_times"
-msgstr ""
-
 #, fuzzy
 msgid "class_survey_question3"
 msgstr "What is the gender balance in your class?"
@@ -506,10 +499,7 @@
 msgid "disabled"
 msgstr "Dinonaktifkan"
 
-<<<<<<< HEAD
-#, fuzzy
-=======
->>>>>>> f7e3be19
+#, fuzzy
 msgid "disabled_button_quiz"
 msgstr "Skor kuis Anda di bawah ambang batas, coba lagi!"
 
@@ -531,10 +521,7 @@
 msgid "duplicate"
 msgstr "Duplikat"
 
-<<<<<<< HEAD
-#, fuzzy
-=======
->>>>>>> f7e3be19
+#, fuzzy
 msgid "echo_and_ask_mismatch_exception"
 msgstr "Echo dan tanyakan ketidakcocokan"
 
@@ -1049,13 +1036,10 @@
 msgid "no_accounts"
 msgstr "Tidak ada akun untuk dibuat."
 
-<<<<<<< HEAD
 msgid "no_adventures_yet"
 msgstr ""
 
 #, fuzzy
-=======
->>>>>>> f7e3be19
 msgid "no_certificate"
 msgstr "Pengguna ini belum mendapatkan Sertifikat Penyelesaian Hedy"
 
@@ -1284,13 +1268,10 @@
 msgid "public"
 msgstr "Publik"
 
-<<<<<<< HEAD
 msgid "public_adventures"
 msgstr ""
 
 #, fuzzy
-=======
->>>>>>> f7e3be19
 msgid "public_invalid"
 msgstr "Pilihan perjanjian ini tidak valid"
 
@@ -1399,13 +1380,10 @@
 msgid "retrieve_tag_error"
 msgstr ""
 
-<<<<<<< HEAD
 msgid "retrieve_tag_error"
 msgstr ""
 
 #, fuzzy
-=======
->>>>>>> f7e3be19
 msgid "role"
 msgstr "Peran"
 
@@ -1454,7 +1432,6 @@
 msgid "select_adventures"
 msgstr "Pilih dan pesan petualangan"
 
-<<<<<<< HEAD
 msgid "select_lang"
 msgstr ""
 
@@ -1462,8 +1439,6 @@
 msgstr ""
 
 #, fuzzy
-=======
->>>>>>> f7e3be19
 msgid "self_removal_prompt"
 msgstr "Apakah Anda yakin ingin keluar dari kelas ini?"
 
@@ -1598,14 +1573,11 @@
 msgid "surname"
 msgstr "Nama Depan"
 
-<<<<<<< HEAD
 msgid "tag_in_adventure"
 msgstr ""
-=======
 #, fuzzy
 msgid "survey_skip"
 msgstr "Don't show this again"
->>>>>>> f7e3be19
 
 #, fuzzy
 msgid "survey_submit"
@@ -1716,13 +1688,10 @@
 msgid "title_programs"
 msgstr "Hedy - Program saya"
 
-<<<<<<< HEAD
 msgid "title_public-adventures"
 msgstr ""
 
 #, fuzzy
-=======
->>>>>>> f7e3be19
 msgid "title_recover"
 msgstr "Hedy - Pulihkan akun"
 
@@ -2015,9 +1984,6 @@
 
 #~ msgid "tag_deleted"
 #~ msgstr "This tag was successfully deleted."
-<<<<<<< HEAD
-=======
 
 #~ msgid "no_tags"
 #~ msgstr "Belum ada tag."
->>>>>>> f7e3be19
