msgstr ""
"Project-Id-Version: PACKAGE VERSION\n"
"Report-Msgid-Bugs-To: \n"
"POT-Creation-Date: 2023-11-21 19:33+0100\n"
"PO-Revision-Date: 2023-11-14 20:05+0000\n"
"Last-Translator: Prefill add-on <noreply-addon-prefill@weblate.org>\n"
"Language: id\n"
"Language-Team: id <LL@li.org>\n"
"Plural-Forms: nplurals=1; plural=0;\n"
"MIME-Version: 1.0\n"
"Content-Type: text/plain; charset=utf-8\n"
"Content-Transfer-Encoding: 8bit\n"
"Generated-By: Babel 2.11.0\n"

msgid "Access Before Assign"
msgstr "Anda mencoba menggunakan variabel {name} pada baris {access_line_number}, namun Anda menyetelnya pada baris {definition_line_number}. Tetapkan variabel sebelum menggunakannya."

msgid "Cyclic Var Definition"
msgstr "Nama {variable} perlu disetel sebelum Anda dapat menggunakannya di sisi kanan perintah {is}."

msgid "Has Blanks"
msgstr "Kode Anda tidak lengkap. Ini berisi bagian kosong yang harus Anda ganti dengan kode."

msgid "Incomplete"
msgstr "Ups! Anda sedikit lupa kodenya! Pada baris {line_number}, Anda perlu memasukkan teks di belakang {incomplete_command}."

msgid "Incomplete Repeat"
msgstr "Sepertinya Anda lupa menggunakan perintah dengan perintah {repeat} yang Anda gunakan pada baris {line_number}."

msgid "Invalid"
msgstr "{invalid_command} bukan perintah {level} level Hedy. Apakah maksud Anda {guessed_command}?"

msgid "Invalid Argument"
msgstr "Anda tidak dapat menggunakan perintah {command} dengan {invalid_argument}. Coba ubah {invalid_argument} menjadi {allowed_types}."

msgid "Invalid Argument Type"
msgstr "Anda tidak dapat menggunakan {command} dengan {invalid_argument} karena {invalid_type}. Coba ubah {invalid_argument} menjadi {allowed_types}."

msgid "Invalid At Command"
msgstr "Perintah {at} tidak boleh digunakan mulai level 16 dan seterusnya. Anda dapat menggunakan tanda kurung siku untuk menggunakan elemen dari daftar, misalnya `teman[i]`, `angka_keberuntungan[{random}]`."

msgid "Invalid Space"
msgstr ""
"Ups! kamu memulai baris dengan sebuah spasi pada baris {line_number}. "
"Spasi membingungkan komputer, dapatkah kamu membuangnya?"

msgid "Invalid Type Combination"
msgstr "Anda tidak dapat menggunakan {invalid_argument} dan {invalid_argument_2} dengan {command} karena yang satu adalah {invalid_type} dan yang lainnya adalah {invalid_type_2}. Coba ubah {invalid_argument} menjadi {invalid_type_2} atau {invalid_argument_2} menjadi {invalid_type}."

msgid "Locked Language Feature"
msgstr "Anda menggunakan {concept}! Itu luar biasa, tapi {concept} belum dibuka! Ini akan dibuka di level selanjutnya."

msgid "Lonely Echo"
msgstr "Anda menggunakan {echo} sebelum {ask}, atau {echo} tanpa {ask}. Tempatkan {ask} sebelum {echo}."

msgid "Lonely Text"
msgstr "Sepertinya Anda lupa menggunakan perintah dengan teks yang Anda gunakan di baris {line_number}"

msgid "Missing Command"
msgstr "Sepertinya Anda lupa menggunakan perintah pada baris {line_number}."

msgid "Missing Inner Command"
msgstr "Sepertinya Anda lupa menggunakan perintah dengan pernyataan {command} yang Anda gunakan pada baris {line_number}."

msgid "Misspelled At Command"
msgstr ""

msgid "No Indentation"
msgstr "Anda menggunakan terlalu sedikit spasi pada baris {line_number}. Anda menggunakan {leading_spaces} spasi, dan itu tidak cukup. Mulailah setiap blok baru dengan spasi {indent_size} lebih banyak dari baris sebelumnya."

msgid "Parse"
msgstr ""
"Kode yang kamu masukan bukan kode Hedy yang valid. Ada kesalahan pada "
"baris {location[0]}, pada posisi {location[1]}. Kamu menuliskan "
"{character_found}, tapi itu tidak diperbolehkan."

msgid "Pressit Missing Else"
msgstr "Anda lupa menambahkan apa yang terjadi bila Anda menekan tombol lain, tambahkan {else} ke kode Anda"

msgid "Too Big"
msgstr "Wow! Program Anda memiliki {lines_of_code} baris kode yang mengesankan! Namun kami hanya dapat memproses {max_lines} baris di level ini. Buat program Anda lebih kecil dan coba lagi."

msgid "Unexpected Indentation"
msgstr "Anda menggunakan terlalu banyak spasi pada baris {line_number}. Anda menggunakan spasi {leading_spaces}, dan itu terlalu banyak. Mulailah setiap blok baru dengan spasi {indent_size} lebih banyak dari baris sebelumnya."

msgid "Unquoted Assignment"
msgstr "Dari level ini, Anda perlu menempatkan teks di sebelah kanan {is} di antara tanda kutip. Anda lupa itu untuk teks {text}."

msgid "Unquoted Equality Check"
msgstr "Jika Anda ingin memeriksa apakah suatu variabel sama dengan beberapa kata, kata-kata tersebut harus diapit oleh tanda kutip!"

msgid "Unquoted Text"
msgstr "Hati-hati. Jika Anda {ask} atau {print} sesuatu, teks harus diawali dan diakhiri dengan tanda kutip. Anda lupa untuk teks {unquotedtext}."

msgid "Unsupported Float"
msgstr "Angka non-integer belum didukung namun akan ada dalam beberapa level. Untuk saat ini ubah {value} menjadi bilangan bulat."

msgid "Unsupported String Value"
msgstr "Nilai teks tidak boleh berisi {invalid_value}."

msgid "Var Undefined"
msgstr ""
"Kamu mencoba untuk menampilkan variabel {name}, tapi kamu belum "
"mengisinya dengan nilai. Ada kemungkinan bahwa kamu sedang mencoba untuk "
"menampilkan kata {name} tapi melupakan tanda kutip."

msgid "Wrong Level"
msgstr ""
"Itu adalah kode Hedy yang benar, namun tidak pada level yang tepat. Kamu "
"menulis kode {offending_keyword} untuk level {working_level}. Tip: {tip}"

msgid "account_overview"
msgstr "Ikhtisar akun"

msgid "accounts_created"
msgstr "Akun yang berhasil dibuat."

msgid "accounts_intro"
msgstr "Di halaman ini Anda dapat membuat akun untuk beberapa siswa sekaligus. Ini secara otomatis ditambahkan ke kelas saat ini, jadi pastikan kelas yang ditampilkan di atas adalah kelas yang benar! Setiap nama pengguna harus unik di seluruh sistem Hedy. Anda dapat menggunakan 'Nama kelas Postfix' untuk menambahkan nama kelas Anda ke semua akun. Jika Anda memasukkan sandi secara manual, sandi tersebut harus <b>setidaknya</b> 6 karakter."

msgid "achievement_earned"
msgstr "Anda telah memperoleh prestasi!"

msgid "achievements"
msgstr "prestasi"

msgid "achievements_check_icon_alt"
msgstr "Ikon pemeriksaan pencapaian"

msgid "achievements_logo_alt"
msgstr "Logo prestasi"

msgid "add"
msgstr "Menambahkan"

msgid "add_students"
msgstr "Tambahkan siswa-siswa"

msgid "add_students_options"
msgstr "Tambahkan opsi siswa"

msgid "admin"
msgstr "Admin"

msgid "advance_button"
msgstr "Lanjut ke level {level}"

msgid "adventure"
msgstr "Petualangan"

msgid "adventure_duplicate"
msgstr "Anda sudah bertualang dengan nama ini."

msgid "adventure_empty"
msgstr "Anda tidak memasukkan nama petualangan!"

msgid "adventure_exp_1"
msgstr "Ketik petualangan pilihan Anda di sisi kanan. Setelah membuat petualangan Anda, Anda dapat memasukkannya ke dalam salah satu kelas Anda di bawah \"penyesuaian\". Jika Anda ingin memasukkan perintah dalam petualangan Anda, silakan gunakan kode jangkar seperti ini:"

msgid "adventure_exp_2"
msgstr "Jika Anda ingin menampilkan cuplikan kode sebenarnya, misalnya untuk memberikan template atau contoh kode kepada siswa. Silakan gunakan pra jangkar seperti ini:"

msgid "adventure_exp_3"
msgstr "Pastikan Anda selalu mengapit kata kunci dengan { }, agar kata kunci tersebut dikenali dengan benar. Anda dapat menggunakan tombol \"pratinjau\" untuk melihat versi gaya petualangan Anda. Untuk melihat petualangan di halaman khusus, pilih \"lihat\" dari halaman guru."

msgid "adventure_id_invalid"
msgstr "ID petualangan ini tidak valid."

msgid "adventure_length"
msgstr "Petualangan Anda setidaknya harus terdiri dari 20 karakter."

msgid "adventure_name_invalid"
msgstr "Petualangan Anda setidaknya harus terdiri dari 20 karakter."

msgid "adventure_prompt"
msgstr "Silakan masukkan nama petualangannya"

msgid "adventure_terms"
msgstr "Saya setuju bahwa petualangan saya dapat dipublikasikan di Hedy."

msgid "adventure_updated"
msgstr "Petualangan telah diperbarui!"

msgid "adventures"
msgstr "Petualangan yang Tersedia"

msgid "adventures_restored"
msgstr "Petualangan default telah dipulihkan."

msgid "ago"
msgstr "{timestamp} yang lalu"

msgid "agree_invalid"
msgstr "Anda harus menyetujui persyaratan privasi."

msgid "agree_with"
msgstr "Saya setuju dengan"

msgid "ajax_error"
msgstr "Ditemukan sebuah error. Silakan coba lagi."

msgid "all"
msgstr "Semua"

msgid "all_class_highscores"
msgstr "Semua siswa terlihat di nilai tertinggi kelas"

msgid "already_account"
msgstr "Sudah memiliki akun?"

msgid "already_program_running"
msgstr "Sudah ada program yang sedang berjalan, selesaikan dulu program tersebut."

msgid "already_teacher"
msgstr "Anda sudah memiliki akun guru."

msgid "already_teacher_request"
msgstr "Anda sudah memiliki permintaan guru yang tertunda."

msgid "amount_created"
msgstr "program yang dibuat"

msgid "amount_saved"
msgstr "program disimpan"

msgid "amount_submitted"
msgstr "program yang diajukan"

msgid "are_you_sure"
msgstr "Apakah kamu yakin? Kamu tidak dapat membatalkan aksi ini."

msgid "ask_needs_var"
msgstr "Mulai level 2, {ask} perlu digunakan dengan variabel. Contoh: nama {is} {ask} Siapa namamu?"

msgid "back_to_class"
msgstr "Kembali ke kelas"

msgid "back_to_teachers_page"
msgstr "Kembali ke halaman guru"

msgid "become_a_sponsor"
msgstr "Menjadi sponsor"

msgid "birth_year"
msgstr "Tahun lahir"

msgid "by"
msgstr "dengan"

msgid "cancel"
msgstr "Batal"

msgid "cant_parse_exception"
msgstr "Tidak dapat menguraikan program"

msgid "catch_index_exception"
msgstr "Anda mencoba mengakses daftar {list_name} tetapi daftar itu kosong atau indeksnya tidak ada."

<<<<<<< HEAD
msgid "catch_value_exception"
msgstr ""

#, fuzzy
=======
>>>>>>> 05fe4c79
msgid "certificate"
msgstr "Sertifikat Penyelesaian"

msgid "certified_teacher"
msgstr "Guru bersertifikat"

msgid "change_password"
msgstr "Ubah password"

msgid "cheatsheet_title"
msgstr "Contekan"

msgid "class_already_joined"
msgstr "Kamu sudah terdaftar sebelumnya di kelas ini"

msgid "class_customize_success"
msgstr "Kelas berhasil disesuaikan."

msgid "class_live"
msgstr "Statistik langsung"

msgid "class_name_duplicate"
msgstr "Anda sudah memiliki kelas dengan nama ini."

msgid "class_name_empty"
msgstr "Anda tidak memasukkan nama kelas!"

msgid "class_name_invalid"
msgstr "Nama kelas ini tidak valid."

msgid "class_name_prompt"
msgstr "Silakan masukan nama dari kelas"

msgid "class_overview"
msgstr "Ikhtisar kelas"

msgid "close"
msgstr "Menutup"

msgid "comma"
msgstr "koma"

msgid "command_not_available_yet_exception"
msgstr "Perintah belum tersedia"

msgid "command_unavailable_exception"
msgstr "Perintah tidak benar lagi"

msgid "commands"
msgstr "Perintah"

msgid "common_errors"
msgstr "Kesalahan Umum"

msgid "congrats_message"
msgstr "Selamat, {username}, Anda telah mencapai hasil berikut dengan Hedy!"

msgid "content_invalid"
msgstr "Petualangan ini tidak valid."

msgid "contributor"
msgstr "Penyumbang"

msgid "copy_clipboard"
msgstr "Berhasil disalin ke clipboard"

msgid "copy_join_link"
msgstr "Salin tautan bergabung"

msgid "copy_link_success"
msgstr "Tautan bergabung berhasil disalin ke papan klip"

msgid "copy_link_to_share"
msgstr "Salin tautan untuk berbagi"

msgid "copy_mail_link"
msgstr "Silakan salin dan tempel tautan ini ke tab baru:"

msgid "correct_answer"
msgstr "Jawaban yang benar adalah"

msgid "country"
msgstr "Negara"

msgid "country_invalid"
msgstr "Silakan pilih negara yang valid."

msgid "country_title"
msgstr "Negara"

msgid "create_account"
msgstr "Membuat akun"

msgid "create_accounts"
msgstr "Buat akun"

msgid "create_accounts_prompt"
msgstr "Apakah Anda yakin ingin membuat akun-akun ini?"

msgid "create_adventure"
msgstr "Ciptakan petualangan"

msgid "create_class"
msgstr "Buat kelas baru"

msgid "create_multiple_accounts"
msgstr "Buat banyak akun"

msgid "create_public_profile"
msgstr "Buat profil publik"

msgid "create_question"
msgstr "Apakah Anda ingin membuatnya?"

msgid "create_student_account"
msgstr "Buat sebuah akun"

msgid "create_student_account_explanation"
msgstr "Anda dapat menyimpan program Anda sendiri dengan akun."

msgid "create_teacher_account"
msgstr "Buat akun guru"

msgid "create_teacher_account_explanation"
msgstr "Dengan akun guru, Anda dapat menyimpan program Anda dan melihat hasil siswa Anda."

msgid "creator"
msgstr "Pencipta"

msgid "current_password"
msgstr "Kata sandi saat ini"

msgid "customization_deleted"
msgstr "Penyesuaian berhasil dihapus."

msgid "customize_adventure"
msgstr "Sesuaikan petualangan"

msgid "customize_class"
msgstr "Sesuaikan kelas"

msgid "dash"
msgstr "tanda pisah"

msgid "default_403"
msgstr "Sepertinya Anda tidak berwenang..."

msgid "default_404"
msgstr "Kami tidak dapat menemukan halaman itu..."

msgid "default_500"
msgstr "Ada yang salah..."

msgid "delete"
msgstr "Hapus"

msgid "delete_adventure_prompt"
msgstr "Apakah Anda yakin ingin menghapus petualangan ini?"

msgid "delete_class_prompt"
msgstr "Apa kamu yakin mau menghapus kelas?"

msgid "delete_confirm"
msgstr "Apakah kamu yakin ingin menghapus program?"

msgid "delete_invite"
msgstr "Hapus undangan"

msgid "delete_invite_prompt"
msgstr "Apakah Anda yakin ingin menghapus undangan kelas ini?"

msgid "delete_public"
msgstr "Hapus profil publik"

msgid "delete_success"
msgstr "Program berhasil dihapus."

msgid "destroy_profile"
msgstr "Hapus akun secara permanen"

msgid "developers_mode"
msgstr "Mode pemrogram"

msgid "directly_available"
msgstr "Terbuka langsung"

msgid "disable"
msgstr "Nonaktif"

msgid "disabled"
msgstr "Dinonaktifkan"

msgid "disabled_button_quiz"
msgstr "Skor kuis Anda di bawah ambang batas, coba lagi!"

msgid "discord_server"
msgstr "Server perselisihan"

msgid "distinguished_user"
msgstr "Pengguna yang terhormat"

msgid "double quotes"
msgstr "kutip dua"

msgid "download"
msgstr "Unduh"

msgid "download_login_credentials"
msgstr "Apakah Anda ingin mengunduh kredensial login setelah pembuatan akun?"

msgid "duplicate"
msgstr "Duplikat"

msgid "echo_and_ask_mismatch_exception"
msgstr "Echo dan tanyakan ketidakcocokan"

msgid "echo_out"
msgstr "Memulai di level 2 `{echo}` tidak diperlukan lagi. Anda dapat mengulang jawaban dengan `{ask}` dan `{print}` sekarang. Contoh: `nama {is} {ask} Kamu dipanggil apa? {print} halo nama`"

msgid "edit_code_button"
msgstr "Ubah kode"

msgid "email"
msgstr "Email"

msgid "email_invalid"
msgstr "Silakan masukkan email yang valid."

msgid "end_quiz"
msgstr "Kuis berakhir"

msgid "english"
msgstr "Bahasa inggris"

msgid "enter"
msgstr "Tuliskan"

msgid "enter_password"
msgstr "Masukkan kata sandi baru untuk"

msgid "enter_text"
msgstr "Tuliskan jawaban kamu disini..."

msgid "error_logo_alt"
msgstr "Logo kesalahan"

msgid "exclamation mark"
msgstr "tanda seru"

msgid "exercise"
msgstr "Latihan"

msgid "exercise_doesnt_exist"
msgstr "Latihan ini tidak ada"

msgid "exists_email"
msgstr "Email ini sudah terpakai untuk akun lain."

msgid "exists_username"
msgstr "Username ini sudah terpakai untuk akun lain."

msgid "experience_invalid"
msgstr "Silakan pilih pengalaman yang valid, pilih (Ya, Tidak)."

msgid "expiration_date"
msgstr "Tanggal habis tempo"

msgid "explore_explanation"
msgstr "Di halaman ini Anda dapat melihat program yang dibuat oleh pengguna Hedy lainnya. Anda dapat memfilter level Hedy dan petualangan. Klik \"Lihat program\" untuk membuka program dan menjalankannya. Program dengan header berwarna merah mengandung kesalahan. Anda masih dapat membuka program tersebut, tetapi menjalankannya akan menghasilkan kesalahan. Anda tentu saja dapat mencoba memperbaikinya! Jika pembuatnya memiliki profil publik, Anda dapat mengeklik nama penggunanya untuk mengunjungi profilnya. Di sana Anda akan menemukan semua program bersama mereka dan banyak lagi!"

msgid "explore_programs"
msgstr "Jelajahi program"

msgid "explore_programs_logo_alt"
msgstr "Jelajahi ikon program"

msgid "favorite_program"
msgstr "Program favorit"

msgid "favourite_confirm"
msgstr "Apakah Anda yakin ingin menjadikan program ini sebagai favorit Anda?"

msgid "favourite_program"
msgstr "Program favorit"

msgid "favourite_program_invalid"
msgstr "Program favorit yang Anda pilih tidak valid."

msgid "favourite_success"
msgstr "Program Anda ditetapkan sebagai favorit."

msgid "female"
msgstr "Perempuan"

msgid "float"
msgstr "sebuah angka"

msgid "for_teachers"
msgstr "Untuk guru"

msgid "forgot_password"
msgstr "Lupa passowrd kamu?"

msgid "from_another_teacher"
msgstr "Dari guru lain"

msgid "from_magazine_website"
msgstr "Dari majalah atau situs web"

msgid "from_video"
msgstr "Dari sebuah video"

msgid "fun_statistics_msg"
msgstr "Berikut beberapa statistik menyenangkan!"

msgid "gender"
msgstr "Jenis kelamin"

msgid "gender_invalid"
msgstr "Silakan pilih jenis kelamin yang valid, pilih (Wanita, Pria, Lainnya)."

msgid "general"
msgstr "Umum"

msgid "general_settings"
msgstr "Pengaturan Umum"

msgid "generate_passwords"
msgstr "Hasilkan kata sandi"

msgid "get_certificate"
msgstr "Dapatkan sertifikat Anda!"

msgid "give_link_to_teacher"
msgstr "Berikan tautan berikut kepada guru Anda:"

msgid "go_back_to_main"
msgstr "Kembali ke halaman utama"

msgid "go_to_question"
msgstr "Pergi ke pertanyaan"

msgid "go_to_quiz_result"
msgstr "Pergi ke hasil kuis"

msgid "goto_profile"
msgstr "Ke profil saya"

msgid "grid_overview"
msgstr "Ikhtisar program per petualangan"

msgid "hand_in"
msgstr "Menyerahkan"

msgid "hand_in_exercise"
msgstr "Latihan tangan"

msgid "heard_about_hedy"
msgstr "Bagaimana Anda pernah mendengar tentang Hedy?"

msgid "heard_about_invalid"
msgstr "Silakan pilih cara valid Anda mendengar tentang kami."

msgid "hedy_achievements"
msgstr "Prestasi Hedy"

msgid "hedy_choice_title"
msgstr "Pilihan Hedy"

msgid "hedy_logo_alt"
msgstr "Logo Hedy"

msgid "hedy_on_github"
msgstr "Hedy di Github"

msgid "hedy_tutorial_logo_alt"
msgstr "Ikon tutorial Hedy"

msgid "hello_logo"
msgstr "Halo"

msgid "hello_world"
msgstr "Halo dunia!"

msgid "hidden"
msgstr "Tersembunyi"

msgid "hide_cheatsheet"
msgstr "Sembunyikan contekan"

msgid "hide_keyword_switcher"
msgstr "Sembunyikan pengalih kata kunci"

msgid "hide_parsons"
msgstr "Sembunyikan teka-teki"

msgid "hide_quiz"
msgstr "Sembunyikan kuis"

msgid "highest_level_reached"
msgstr "Level tertinggi yang berhasil dicapai"

msgid "highest_quiz_score"
msgstr "Skor kuis tertinggi"

msgid "highscore_explanation"
msgstr "Di halaman ini Anda dapat melihat Skor Tertinggi saat ini, berdasarkan jumlah pencapaian yang dikumpulkan. Lihat peringkat untuk semua pengguna, negara atau kelas Anda. Klik pada nama pengguna untuk melihat profil publiknya."

msgid "highscore_no_public_profile"
msgstr "Anda tidak memiliki profil publik dan oleh karena itu tidak terdaftar di skor tertinggi. Apakah Anda ingin membuatnya?"

msgid "highscores"
msgstr "Nilai tinggi"

msgid "hint"
msgstr "Petunjuk?"

msgid "ill_work_some_more"
msgstr "Saya akan mengerjakannya sedikit lebih lama"

msgid "image_invalid"
msgstr "Gambar yang Anda pilih tidak valid."

msgid "incomplete_command_exception"
msgstr "Perintah Tidak Lengkap"

msgid "incorrect_handling_of_quotes_exception"
msgstr "Penanganan kutipan yang salah"

msgid "incorrect_use_of_types_exception"
msgstr "Penggunaan tipe yang salah"

msgid "incorrect_use_of_variable_exception"
msgstr "Penggunaan variabel yang salah"

msgid "indentation_exception"
msgstr "Indentasi Salah"

msgid "input"
msgstr "masukan dari {ask}"

msgid "integer"
msgstr "sebuah angka"

msgid "invalid_class_link"
msgstr "Tautan untuk bergabung ke kelas tidak valid."

msgid "invalid_command_exception"
msgstr "Perintah tidak valid"

msgid "invalid_keyword_language_comment"
msgstr "# Bahasa kata kunci yang diberikan tidak valid, bahasa kata kunci disetel ke bahasa Inggris"

msgid "invalid_language_comment"
msgstr "# Bahasa yang diberikan tidak valid, bahasa disetel ke bahasa Inggris"

msgid "invalid_level_comment"
msgstr "# Level yang diberikan tidak valid, level disetel ke level 1"

msgid "invalid_program_comment"
msgstr "# Program yang disediakan tidak valid, silakan coba lagi"

msgid "invalid_teacher_invitation_code"
msgstr "Kode undangan guru tidak valid. Untuk menjadi guru, hubungi hello@hedy.org."

msgid "invalid_tutorial_step"
msgstr "Langkah tutorial tidak valid"

msgid "invalid_username_password"
msgstr "Username/password tidak valid."

msgid "invite_by_username"
msgstr "Undang berdasarkan nama pengguna"

msgid "invite_date"
msgstr "Tanggal undangan"

msgid "invite_message"
msgstr "Anda telah menerima undangan untuk bergabung dengan kelas"

msgid "invite_prompt"
msgstr "Masukkan nama pengguna"

msgid "invite_teacher"
msgstr "Undang seorang guru"

msgid "join_class"
msgstr "Gabung kelas"

msgid "join_prompt"
msgstr ""
"Kamu memerlukan akun untuk bergabung ke kelas. Apakah kamu ingin masuk "
"dengan akun kamu sekarang?"

msgid "keyword_language_invalid"
msgstr "Silakan pilih bahasa kata kunci yang valid (pilih bahasa Inggris atau bahasa Anda sendiri)."

msgid "language"
msgstr "Bahasa"

msgid "language_invalid"
msgstr "Silakan pilih bahasa yang valid."

msgid "languages"
msgstr "Bahasa pemrograman mana yang sudah pernah kamu kuasai sebelumnya?"

msgid "last_achievement"
msgstr "Prestasi yang terakhir diperoleh"

msgid "last_edited"
msgstr "Terakhir diedit"

msgid "last_error"
msgstr "Kesalahan terakhir"

msgid "last_login"
msgstr "Waktu masuk terakhir"

msgid "last_program"
msgstr "Program terakhir"

msgid "last_update"
msgstr "Pembaharuan Terakhir"

msgid "lastname"
msgstr "Nama Belakang"

msgid "leave_class"
msgstr "Tinggalkan kelas"

msgid "level"
msgstr "Level"

msgid "level_accessible"
msgstr "Level terbuka untuk siswa"

msgid "level_disabled"
msgstr "Tingkat dinonaktifkan"

msgid "level_future"
msgstr "Level ini otomatis terbuka "

msgid "level_invalid"
msgstr "Level Hedy ini tidak valid."

msgid "level_not_class"
msgstr "Level ini belum tersedia di kelas Anda"

msgid "level_title"
msgstr "Level"

msgid "link"
msgstr "Tautan"

msgid "list"
msgstr "daftar"

msgid "live_dashboard"
msgstr "Dasbor Langsung"

msgid "logged_in_to_share"
msgstr "Anda harus masuk untuk menyimpan dan berbagi program."

msgid "login"
msgstr "Masuk"

msgid "login_long"
msgstr "Masuk dengan akun kamu"

msgid "login_to_save_your_work"
msgstr "Masuk untuk menyimpan pekerjaan Anda"

msgid "logout"
msgstr "Keluar"

msgid "longest_program"
msgstr "Program terpanjang"

msgid "mail_change_password_body"
msgstr ""
"Password Hedy kamu sudah berhasil diubah. Jika kamu melakukan ini, tidak "
"ada masalah.\n"
"Jika kamu tidak melakukan ini, mohon segera kontak kami dengan cara "
"membalas email ini."

msgid "mail_change_password_subject"
msgstr "Password Hedy kamu sudah berhasil diubah"

msgid "mail_error_change_processed"
msgstr "Ada yang salah saat mengirim email validasi, perubahan masih diproses dengan benar."

msgid "mail_goodbye"
msgstr ""
"Terima kasih!\n"
"Tim Hedy"

msgid "mail_hello"
msgstr "Hai {username}!"

msgid "mail_recover_password_body"
msgstr ""
"Dengan mengklik tautan ini, kamu dapat men-set password Hedy baru. Tautan"
" ini berlaku selama <b>4</b> jam.\n"
"Jika kamu tidak membutuhkan set ulang password, mohon abaikan email ini: "
"{link}"

msgid "mail_recover_password_subject"
msgstr "Set ulang password Hedy kamu."

msgid "mail_reset_password_body"
msgstr ""
"Password Hedy kamu sudah di-set ke yang baru. Jika kamu melakukan ini, "
"tidak masalah.\n"
"Jika kamu tidak mengganti password, segera kontak kami dengan membalas "
"email ini."

msgid "mail_reset_password_subject"
msgstr "Password Hedy kamu sudah berhasil di-set ulang"

msgid "mail_welcome_teacher_body"
msgstr "<strong>Selamat datang!</strong>\nSelamat atas akun guru Hedy yang baru. Selamat datang di komunitas guru Hedy di seluruh dunia!\n\n<strong>Apa yang dapat dilakukan akun guru</strong>\nAda sejumlah opsi tambahan yang terbuka untuk Anda sekarang.\n\n1. Penjelasan tambahan tersedia di <a href=\"https://hedy.org/for-teachers/manual\">teacher's manual</a>.\n2. Dengan akun guru Anda, Anda dapat membuat kelas. Siswa Anda dapat bergabung dengan kelas Anda dan Anda dapat melihat kemajuan mereka. Kelas dibuat dan dikelola melalui <a href=\"https://hedycode.com/for-teachers\">teacher's page</a>.\n3. Anda dapat sepenuhnya menyesuaikan kelas Anda, misalnya Anda dapat membuka dan menutup level, mengaktifkan atau menonaktifkan petualangan, dan menulis petualangan Anda sendiri!\n\n<strong>Bergabunglah dengan komunitas online kami!</strong>\nSemua guru Hedy, pemrogram, dan penggemar lainnya dipersilakan untuk bergabung dengan <a href=\"https://discord.gg/8yY7dEme9r\">Discord server</a> kami. Ini adalah tempat yang ideal untuk mengobrol tentang Hedy: kami memiliki saluran tempat Anda dapat menunjukkan proyek dan pelajaran keren Anda, saluran untuk melaporkan bug, dan saluran untuk mengobrol dengan guru lain dan tim Hedy.\n\n<strong>Cara meminta bantuan </strong>\nJika ada yang kurang jelas, Anda dapat memberi tahu kami di Discord, atau <a href=\"mailto: hello@hedy.org\">kirim email kepada kami</a>.\n\n<strong>Cara melaporkan bug</strong>\nDi Discord, kami memiliki saluran untuk melaporkan bug, yang disebut #bugs. Itu adalah tempat yang tepat untuk memberi tahu kami tentang masalah yang Anda hadapi. Jika Anda tahu cara menggunakan GitHub, Anda dapat membuat <a href=\"https://github.com/hedyorg/hedy/issues/new?assignees=&labels=&template=bug_report.md&title=%5BBUG%5D\">issue</a> di sana.\n"

msgid "mail_welcome_teacher_subject"
msgstr "Akun guru Hedy Anda sudah siap"

msgid "mail_welcome_verify_body"
msgstr ""
"Akun Hedy kamu sudah berhasil dibuat. Selamat datang!\n"
"Silakan klik tautan berikut untuk verifikasi email kamu. {link}"

msgid "mail_welcome_verify_subject"
msgstr "Selamat datang di Hedy"

msgid "mailing_title"
msgstr "Berlangganan ke buletin Hedy"

msgid "main_subtitle"
msgstr "Sebuah bahasa pemrograman bertahap"

msgid "main_title"
msgstr "Hedy"

msgid "make_sure_you_are_done"
msgstr "Pastikan Anda sudah selesai! Anda tidak akan dapat mengubah program Anda lagi setelah Anda mengklik \"Serahkan\"."

msgid "male"
msgstr "Laki-laki"

msgid "mandatory_mode"
msgstr "Mode pengembang wajib"

msgid "my_account"
msgstr "Profil saya"

msgid "my_achievements"
msgstr "Pencapaianku"

msgid "my_adventures"
msgstr "Petualanganku"

msgid "my_classes"
msgstr "Kelas-kelas saya"

msgid "my_messages"
msgstr "Pesan saya"

msgid "my_public_profile"
msgstr "Profil publik saya"

msgid "name"
msgstr "Nama"

msgid "nav_explore"
msgstr "Menjelajah"

msgid "nav_hedy"
msgstr "Hedy"

msgid "nav_learn_more"
msgstr "Pelajari lebih jauh"

msgid "nav_start"
msgstr "Rumah"

msgid "nested blocks"
msgstr "satu blok dalam satu blok"

msgid "new_password"
msgstr "Password baru"

msgid "new_password_repeat"
msgstr "Ulangi kata sandi baru"

msgid "newline"
msgstr "baris baru"

msgid "next_exercise"
msgstr "Latihan selanjutnya"

msgid "next_page"
msgstr "Halaman selanjutnya"

msgid "next_step_tutorial"
msgstr "Langkah selanjutnya >>>"

msgid "no"
msgstr "Tidak"

msgid "no_account"
msgstr "Belum punya akun?"

msgid "no_accounts"
msgstr "Tidak ada akun untuk dibuat."

msgid "no_certificate"
msgstr "Pengguna ini belum mendapatkan Sertifikat Penyelesaian Hedy"

msgid "no_more_flat_if"
msgstr "Mulai dari level 8, kode setelah {if} perlu ditempatkan pada baris berikutnya dan dimulai dengan 4 spasi."

msgid "no_programs"
msgstr "Kamu belum memiliki program."

msgid "no_public_profile"
msgstr "Anda belum memiliki teks profil publik..."

msgid "no_shared_programs"
msgstr "tidak memiliki program bersama..."

msgid "no_such_adventure"
msgstr "Petualangan ini tidak ada!"

msgid "no_such_class"
msgstr "Tidak ada kelas Hedy seperti itu."

msgid "no_such_highscore"
msgstr "Nilai tinggi"

msgid "no_such_level"
msgstr "Tidak ada level Hedy seperti itu!"

msgid "no_such_program"
msgstr "Tidak ada program Hedy seperti itu!"

msgid "no_tag"
msgstr "Tidak ada tag yang disediakan!"

msgid "no_tags"
msgstr "Belum ada tag."

msgid "not_enrolled"
msgstr "Sepertinya anda tidak ada di kelas ini!"

msgid "not_in_class_no_handin"
msgstr "Anda tidak berada di kelas, jadi Anda tidak perlu menyerahkan apa pun."

msgid "not_logged_in_cantsave"
msgstr "Program Anda tidak akan disimpan."

msgid "not_logged_in_handin"
msgstr "Anda harus login untuk menyerahkan tugas."

msgid "not_teacher"
msgstr "Sepertinya Anda bukan seorang guru!"

msgid "number"
msgstr "sebuah angka"

msgid "number_achievements"
msgstr "Jumlah pencapaian"

msgid "number_lines"
msgstr "Jumlah baris"

msgid "number_programs"
msgstr "Jumlah program"

msgid "ok"
msgstr "Ok"

msgid "only_you_can_see"
msgstr "Hanya Anda yang dapat melihat program ini."

msgid "open"
msgstr "Buka"

msgid "opening_date"
msgstr "Tanggal pembukaan"

msgid "opening_dates"
msgstr "Tanggal pembukaan"

msgid "option"
msgstr "Pilihan"

msgid "or"
msgstr "atau"

msgid "other"
msgstr "Lainnya"

msgid "other_block"
msgstr "Bahasa blok lainnya"

msgid "other_settings"
msgstr "Pengaturan lainnya"

msgid "other_source"
msgstr "Lainnya"

msgid "other_text"
msgstr "Bahasa teks lainnya"

msgid "overwrite_warning"
msgstr "Anda sudah mempunyai program dengan nama ini, menyimpan program ini akan menggantikan program lama. Apa kamu yakin?"

msgid "page"
msgstr "halaman"

msgid "page_not_found"
msgstr "Kami tidak dapat menemukan halaman itu!"

msgid "parsons_title"
msgstr "Teka-teki"

msgid "password"
msgstr "Password"

msgid "password_change_not_allowed"
msgstr "Anda tidak diperbolehkan mengubah kata sandi pengguna ini."

msgid "password_change_prompt"
msgstr "Apakah Anda yakin ingin mengubah kata sandi ini?"

msgid "password_change_success"
msgstr "Kata sandi siswa Anda berhasil diubah."

msgid "password_invalid"
msgstr "Kata sandi Anda tidak valid."

msgid "password_repeat"
msgstr "Ulangi password"

msgid "password_resetted"
msgstr "Password kamu sudah berhasil di-set ulang. Silakan login."

msgid "password_six"
msgstr "Kata sandi Anda harus mengandung setidaknya enam karakter."

msgid "password_updated"
msgstr "Password berhasil diubah."

msgid "passwords_six"
msgstr "Semua kata sandi harus terdiri dari enam karakter atau lebih."

msgid "pending_invites"
msgstr "Undangan yang tertunda"

msgid "people_with_a_link"
msgstr "Orang lain yang memiliki tautan dapat melihat program ini. Itu juga dapat ditemukan di halaman \"Jelajahi\"."

msgid "percentage"
msgstr "persentase"

msgid "percentage_achieved"
msgstr "Dicapai oleh {percentage}% pengguna"

msgid "period"
msgstr "titik"

msgid "personal_text"
msgstr "Teks pribadi"

msgid "personal_text_invalid"
msgstr "Teks pribadi Anda tidak valid."

msgid "postfix_classname"
msgstr "Nama kelas postfix"

msgid "preferred_keyword_language"
msgstr "Bahasa kata kunci pilihan"

msgid "preferred_language"
msgstr "Bahasa pilihan"

msgid "preview"
msgstr "Pratinjau"

msgid "previous_campaigns"
msgstr "Lihat kampanye-kampanye sebelumnya"

msgid "print_logo"
msgstr "cetak"

msgid "privacy_terms"
msgstr "Ketentuan privasi"

msgid "private"
msgstr "Pribadi"

msgid "profile_logo_alt"
msgstr "Ikon profil."

msgid "profile_picture"
msgstr "Foto profil"

msgid "profile_updated"
msgstr "Profil berhasil diubah."

msgid "profile_updated_reload"
msgstr "Profil diperbarui, halaman akan dimuat ulang."

msgid "program_contains_error"
msgstr "Program ini berisi error, anda yakin ingin membagikannya?"

msgid "program_header"
msgstr "Program-program saya"

msgid "program_too_large_exception"
msgstr "Program terlalu besar"

msgid "programming_experience"
msgstr "Apakah kamu punya pengalaman menulis program?"

msgid "programming_invalid"
msgstr "Silakan pilih bahasa pemrograman yang valid."

msgid "programs"
msgstr "Program terakhir yang dibagikan"

msgid "programs_created"
msgstr "Program dibuat"

msgid "programs_saved"
msgstr "Program disimpan"

msgid "programs_submitted"
msgstr "Program dikirimkan"

msgid "prompt_join_class"
msgstr "Apakah kamu ingin bergabung dengan kelas ini?"

msgid "public"
msgstr "Publik"

msgid "public_invalid"
msgstr "Pilihan perjanjian ini tidak valid"

msgid "public_profile"
msgstr "Profil publik"

msgid "public_profile_info"
msgstr "Dengan memilih kotak ini saya membuat profil saya terlihat oleh semua orang. Berhati-hatilah untuk tidak membagikan informasi pribadi seperti nama atau alamat rumah Anda, karena semua orang dapat melihatnya!"

msgid "public_profile_updated"
msgstr "Profil publik diperbarui, halaman akan dimuat ulang."

msgid "pygame_waiting_for_input"
msgstr "Menunggu tombol ditekan..."

msgid "question mark"
msgstr "tanda tanya"

msgid "quiz_logo_alt"
msgstr "Logo kuis"

msgid "quiz_score"
msgstr "Skor kuis"

msgid "quiz_tab"
msgstr "Kuis"

msgid "quiz_threshold_not_reached"
msgstr "Ambang batas kuis tidak tercapai untuk membuka level ini"

msgid "read_code_label"
msgstr "Bacakan dengan nyaring"

msgid "recent"
msgstr "Program-program terbaru saya"

msgid "recover_password"
msgstr "Minta set ulang password"

msgid "regress_button"
msgstr "Kembali ke level {level}"

msgid "remove"
msgstr "Hapus"

msgid "remove_customization"
msgstr "Hapus penyesuaian"

msgid "remove_customizations_prompt"
msgstr "Apakah Anda yakin ingin menghapus penyesuaian kelas ini?"

msgid "remove_student_prompt"
msgstr "Apa kamu yakin mau mengeluarkan murid tersebut dari kelas?"

msgid "remove_user_prompt"
msgstr "Konfirmasikan penghapusan pengguna ini dari kelas."

msgid "repair_program_logo_alt"
msgstr "Ikon program perbaikan"

msgid "repeat_match_password"
msgstr "Password yang dimasukkan ulang tidak sesuai."

msgid "repeat_new_password"
msgstr "Ulangi password baru"

msgid "report_failure"
msgstr "Program ini tidak ada atau tidak bersifat publik"

msgid "report_program"
msgstr "Apakah Anda yakin ingin melaporkan program ini?"

msgid "report_success"
msgstr "Program ini telah dilaporkan"

msgid "request_teacher"
msgstr "Apakah Anda ingin mengajukan akun guru?"

msgid "request_teacher_account"
msgstr "Mengajukan akun guru"

msgid "required_field"
msgstr "Bidang yang ditandai dengan * wajib diisi"

msgid "reset_adventure_prompt"
msgstr "Apakah Anda yakin ingin mengatur ulang semua petualangan yang dipilih?"

msgid "reset_adventures"
msgstr "Atur ulang petualangan yang dipilih"

msgid "reset_button"
msgstr "Atur ulang"

msgid "reset_password"
msgstr "Set ulang password"

msgid "reset_view"
msgstr "Atur ulang"

msgid "retrieve_adventure_error"
msgstr "Anda tidak diperbolehkan melihat petualangan ini!"

msgid "retrieve_class_error"
msgstr "Hanya guru yang dapat mengambil kelas"

msgid "role"
msgstr "Peran"

msgid "run_code_button"
msgstr "Jalankan kode"

msgid "runs_over_time"
msgstr "Berjalan seiring waktu"

msgid "save"
msgstr "Menyimpan"

msgid "save_parse_warning"
msgstr "Program ini mengandung kesalahan, apakah Anda yakin ingin menyimpannya?"

msgid "save_prompt"
msgstr ""
"Kamu harus memiliki akun untuk menyimpan program. Apakah kamu mau masuk "
"dengan akunmu sekarang?"

msgid "save_success_detail"
msgstr "Program tersimpan dengan sukses."

msgid "score"
msgstr "Skor"

msgid "search"
msgstr "Mencari..."

msgid "search_button"
msgstr "Mencari"

msgid "second_teacher"
msgstr "Guru kedua"

msgid "second_teacher_prompt"
msgstr "Masukkan nama pengguna guru untuk mengundang mereka."

msgid "second_teacher_warning"
msgstr "Semua guru di kelas ini dapat menyesuaikannya."

msgid "see_certificate"
msgstr "Lihat sertifikat {username}!"

msgid "select"
msgstr "Pilih"

msgid "select_adventures"
msgstr "Pilih dan pesan petualangan"

msgid "self_removal_prompt"
msgstr "Apakah Anda yakin ingin keluar dari kelas ini?"

msgid "send_password_recovery"
msgstr "Kirimkan saya tautan untuk pemulihan password"

msgid "sent_by"
msgstr "Undangan ini dikirim oleh"

msgid "sent_password_recovery"
msgstr ""
"Kamu harusnya akan segera menerima email dengan instruksi terkait "
"bagaimana memulihkan password kamu."

msgid "settings"
msgstr "Pengaturan pribadi saya"

msgid "share"
msgstr "Bagikan"

msgid "share_by_giving_link"
msgstr "Tunjukkan program Anda kepada orang lain dengan memberi mereka tautan di bawah ini:"

msgid "share_confirm"
msgstr "Apakah kamu yakin ingin membuat program kamu publik?"

msgid "share_success_detail"
msgstr "Program berhasil dibagikan."

msgid "share_your_program"
msgstr "Bagikan program Anda"

msgid "signup_student_or_teacher"
msgstr "Apakah Anda seorang pelajar atau guru?"

msgid "single quotes"
msgstr "kutip satu"

msgid "slash"
msgstr "garis miring"

msgid "social_media"
msgstr "Media sosial"

msgid "something_went_wrong_keyword_parsing"
msgstr "Ada kesalahan dalam petualangan Anda, apakah semua kata kunci diapit oleh { } dengan benar?"

msgid "space"
msgstr "spasi"

msgid "star"
msgstr "bintang"

msgid "start_hedy_tutorial"
msgstr "Mulai tutorial hedy"

msgid "start_programming"
msgstr "Mulai pemrograman"

msgid "start_programming_logo_alt"
msgstr "Mulai ikon pemrograman"

msgid "start_quiz"
msgstr "Mulai kuis"

msgid "start_teacher_tutorial"
msgstr "Mulai tutorial guru"

msgid "step_title"
msgstr "Tugas"

msgid "stop_code_button"
msgstr "Hentikan program"

msgid "string"
msgstr "teks"

msgid "student"
msgstr "Siswa"

msgid "student_already_in_class"
msgstr "Siswa ini sudah ada di kelas Anda."

msgid "student_already_invite"
msgstr "Siswa ini sudah memiliki undangan yang menunggu keputusan."

msgid "student_details"
msgstr ""

msgid "student_list"
msgstr "Daftar siswa"

msgid "student_not_existing"
msgstr "Nama pengguna ini tidak ada."

msgid "student_signup_header"
msgstr "Siswa"

msgid "students"
msgstr "murid-murid"

msgid "submission_time"
msgstr "Diserahkan pada"

msgid "submit_answer"
msgstr "Jawab pertanyaan"

msgid "submit_program"
msgstr "Kirim"

msgid "submit_warning"
msgstr "Apakah Anda yakin ingin mengirimkan program ini?"

msgid "submitted"
msgstr "Dikirim"

msgid "submitted_header"
msgstr "Ini adalah program yang telah dikirimkan dan tidak dapat diubah."

msgid "subscribe"
msgstr "Langganan"

msgid "subscribe_newsletter"
msgstr "Berlangganan ke buletin"

msgid "suggestion_color"
msgstr ""

msgid "suggestion_number"
msgstr ""

msgid "surname"
msgstr "Nama Depan"

msgid "tag_in_adventure"
msgstr ""

msgid "tag_input_placeholder"
msgstr "Masukkan tag baru"

msgid "tags"
msgstr "Tag"

msgid "teacher"
msgstr "Guru"

msgid "teacher_account_request"
msgstr "Anda memiliki permintaan akun guru yang tertunda"

msgid "teacher_account_success"
msgstr "Anda berhasil meminta akun guru."

msgid "teacher_invalid"
msgstr "Nilai guru Anda tidak valid."

msgid "teacher_invitation_require_login"
msgstr "Untuk mengatur profil Anda sebagai guru, kami mengharuskan Anda masuk. Jika Anda belum memiliki akun, silakan buat akun."

msgid "teacher_manual"
msgstr "Panduan guru"

msgid "teacher_signup_header"
msgstr "Guru"

msgid "teacher_tutorial_logo_alt"
msgstr "Ikon tutorial guru"

msgid "teacher_welcome"
msgstr "Selamat datang di Hedy! Anda sekarang bangga menjadi pemilik akun guru yang memungkinkan Anda membuat kelas dan mengundang siswa."

msgid "teachers"
msgstr "Guru-guru"

msgid "template_code"
msgstr "Ini merupakan penjelasan petualangan saya!\n\nDengan cara ini saya bisa menampilkan perintah: <code>{print}</code>\n\nNamun terkadang saya mungkin ingin menampilkan sepotong kode, seperti ini:\n<pre>\n{ask} Siapa namamu?\n{echo} jadi namamu\n</pre>"

msgid "this_turns_in_assignment"
msgstr "Ini menyerahkan tugas Anda kepada guru Anda."

msgid "title"
msgstr "Judul"

msgid "title_achievements"
msgstr "Hedy - Prestasi saya"

msgid "title_admin"
msgstr "Hedy - Halaman Pengelola"

msgid "title_class grid_overview"
msgstr "Hedy - Ikhtisar jaringan"

msgid "title_class live_statistics"
msgstr "Hedy - Statistik Langsung"

msgid "title_class-overview"
msgstr "Hedy - Ikhtisar kelas"

msgid "title_customize-adventure"
msgstr "Hedy - Sesuaikan petualangan"

msgid "title_customize-class"
msgstr "Hedy - Sesuaikan kelas"

msgid "title_explore"
msgstr "Hedy - Jelajahi"

msgid "title_for-teacher"
msgstr "Hedy - Untuk pengajar"

msgid "title_join-class"
msgstr "Hedy - Bergabung kelas"

msgid "title_landing-page"
msgstr "Selamat datang di Hedy!"

msgid "title_learn-more"
msgstr "Hedy - Pelajari lebih lanjut"

msgid "title_login"
msgstr "Hedy - Masuk"

msgid "title_my-profile"
msgstr "Hedy - Akun saya"

msgid "title_privacy"
msgstr "Hedy - Persyaratan privasi"

msgid "title_programs"
msgstr "Hedy - Program saya"

msgid "title_recover"
msgstr "Hedy - Pulihkan akun"

msgid "title_reset"
msgstr "Hedy - Setel ulang kata sandi"

msgid "title_signup"
msgstr "Hedy - Buat akun"

msgid "title_start"
msgstr "Hedy - Pemrograman teks menjadi mudah"

msgid "title_view-adventure"
msgstr "Hedy - Lihat petualangan"

msgid "token_invalid"
msgstr "Token Anda tidak valid."

msgid "translate_error"
msgstr "Ada yang tidak beres saat menerjemahkan kode. Coba jalankan kode untuk melihat apakah ada kesalahan. Kode dengan kesalahan tidak dapat diterjemahkan."

msgid "translating_hedy"
msgstr "Menerjemahkan Hedy"

msgid "translator"
msgstr "Penerjemah"

msgid "try_it"
msgstr "Coba"

msgid "tutorial"
msgstr "Tutorial"

msgid "tutorial_code_snippet"
msgstr "{print} Halo dunia!\n{print} Saya sedang mempelajari Hedy dengan tutorialnya!"

msgid "tutorial_message_not_found"
msgstr "Kami tidak dapat menemukan langkah tutorial yang diminta..."

msgid "tutorial_title_not_found"
msgstr "Langkah tutorial tidak ditemukan"

msgid "unauthorized"
msgstr "Anda tidak memiliki hak akses untuk halaman ini"

msgid "unique_usernames"
msgstr "Semua nama pengguna harus unik."

msgid "unlock_thresholds"
msgstr "Buka kunci ambang batas level"

msgid "unsaved_class_changes"
msgstr "Ada perubahan yang belum disimpan, yakin ingin meninggalkan halaman ini?"

msgid "unshare"
msgstr "Berhenti berbagi"

msgid "unshare_confirm"
msgstr "Apakah kamu yakin ingin membuat program kamu privat?"

msgid "unshare_success_detail"
msgstr "Program berhasil dibatalkan pembagiannya."

msgid "update_adventure_prompt"
msgstr "Apakah Anda yakin ingin memperbarui petualangan ini?"

msgid "update_profile"
msgstr "Ubah profil"

msgid "update_public"
msgstr "Perbarui profil publik"

msgid "updating_indicator"
msgstr "Memperbarui"

msgid "use_of_blanks_exception"
msgstr "Penggunaan spasi dalam program"

msgid "use_of_nested_functions_exception"
msgstr "Penggunaan fungsi bersarang"

msgid "user"
msgstr "pengguna"

msgid "user_inexistent"
msgstr "Pengguna ini tidak ada"

msgid "user_not_private"
msgstr "Pengguna ini tidak ada atau tidak memiliki profil publik"

msgid "username"
msgstr "Nama Pengguna"

msgid "username_empty"
msgstr "Anda tidak memasukkan nama pengguna!"

msgid "username_invalid"
msgstr "Nama pengguna Anda tidak valid."

msgid "username_special"
msgstr "Username tidak boleh berisi ':' atau '@'."

msgid "username_three"
msgstr "Nama pengguna harus mengandung setidaknya tiga karakter."

msgid "usernames_exist"
msgstr "Satu atau lebih nama pengguna sudah digunakan."

msgid "value"
msgstr "Nilai"

msgid "variables"
msgstr "Variabel"

msgid "view_program"
msgstr "Lihat program"

msgid "welcome"
msgstr "Selamat datang"

msgid "welcome_back"
msgstr "Selamat datang kembali"

msgid "what_is_your_role"
msgstr "Apa peran Anda?"

msgid "what_should_my_code_do"
msgstr "Apa yang seharusnya dilakukan oleh kode saya?"

msgid "whole_world"
msgstr "Dunia"

msgid "write_first_program"
msgstr "Tulis program pertamamu!"

msgid "year_invalid"
msgstr "Silakan masukkan tahun antara 1900 dan {current_year}."

msgid "yes"
msgstr "Ya"

msgid "your_account"
msgstr "Profil Anda"

msgid "your_class"
msgstr "Kelas Anda"

msgid "your_last_program"
msgstr "Program terakhir Anda yang disimpan"

msgid "your_personal_text"
msgstr "Teks pribadi Anda..."

msgid "your_program"
msgstr "Program Anda"

#~ msgid "create_account_explanation"
#~ msgstr "Memungkinkan akun kamu untuk menyimpan program kamu."

#~ msgid "only_teacher_create_class"
#~ msgstr "Only teachers are allowed to create classes!"

#~ msgid "keyword_support"
#~ msgstr "Translated keywords"

#~ msgid "non_keyword_support"
#~ msgstr "Translated content"

#~ msgid "try_button"
#~ msgstr "Coba"

#~ msgid "select_own_adventures"
#~ msgstr "Select own adventures"

#~ msgid "edit"
#~ msgstr "Edit"

#~ msgid "view"
#~ msgstr "View"

#~ msgid "class"
#~ msgstr "Class"

#~ msgid "save_code_button"
#~ msgstr "Simpan kode"

#~ msgid "share_code_button"
#~ msgstr "Simpan dan bagikan kode"

#~ msgid "classes_invalid"
#~ msgstr "The list of selected classes is invalid"

#~ msgid "directly_add_adventure_to_classes"
#~ msgstr "Do you want to add this adventure directly to one of your classes?"

#~ msgid "hand_in_assignment"
#~ msgstr "Hand in assignment"

#~ msgid "select_a_level"
#~ msgstr "Select a level"

#~ msgid "answer_invalid"
#~ msgstr "Your password is invalid."

#~ msgid "available_adventures_level"
#~ msgstr "Available adventures level"

#~ msgid "customize_class_exp_1"
#~ msgstr "Customize class"

#~ msgid "customize_class_exp_2"
#~ msgstr "Customize class"

#~ msgid "customize_class_step_1"
#~ msgstr "Customize class"

#~ msgid "customize_class_step_2"
#~ msgstr "Customize class"

#~ msgid "customize_class_step_3"
#~ msgstr "Customize class"

#~ msgid "customize_class_step_4"
#~ msgstr "Customize class"

#~ msgid "customize_class_step_5"
#~ msgstr "Customize class"

#~ msgid "customize_class_step_6"
#~ msgstr "Customize class"

#~ msgid "customize_class_step_7"
#~ msgstr "Customize class"

#~ msgid "customize_class_step_8"
#~ msgstr "Customize class"

#~ msgid "example_code_header"
#~ msgstr "Contoh kode Hedy"

#~ msgid "feedback_failure"
#~ msgstr "Wrong!"

#~ msgid "feedback_success"
#~ msgstr "Good!"

#~ msgid "go_to_first_question"
#~ msgstr "Go to question 1"

#~ msgid "question"
#~ msgstr "Question"

#~ msgid "question_doesnt_exist"
#~ msgstr "This question does not exist"

#~ msgid "question_invalid"
#~ msgstr "Your token is invalid."

#~ msgid "select_levels"
#~ msgstr "Select levels"

#~ msgid "too_many_attempts"
#~ msgstr "Too many attempts"

#~ msgid "class_logs"
#~ msgstr "Waktu masuk terakhir"

#~ msgid "class_stats"
#~ msgstr "Show class statistics"

#~ msgid "visit_own_public_profile"
#~ msgstr "Public profile"

#~ msgid "title_class logs"
#~ msgstr "Hedy - Join class"

#~ msgid "title_class statistics"
#~ msgstr "My statistics"

#~ msgid "disabled_button_locked"
#~ msgstr "Your teacher hasn't unlocked this level yet"

#~ msgid "duplicate_tag"
#~ msgstr "You already have a tag with this name."

#~ msgid "tag_deleted"
#~ msgstr "This tag was successfully deleted."
<|MERGE_RESOLUTION|>--- conflicted
+++ resolved
@@ -256,13 +256,9 @@
 msgid "catch_index_exception"
 msgstr "Anda mencoba mengakses daftar {list_name} tetapi daftar itu kosong atau indeksnya tidak ada."
 
-<<<<<<< HEAD
 msgid "catch_value_exception"
 msgstr ""
 
-#, fuzzy
-=======
->>>>>>> 05fe4c79
 msgid "certificate"
 msgstr "Sertifikat Penyelesaian"
 
