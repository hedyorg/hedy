# Indonesian translations for PROJECT.
# Copyright (C) 2023 ORGANIZATION
# This file is distributed under the same license as the PROJECT project.
# FIRST AUTHOR <EMAIL@ADDRESS>, 2023.
#
msgid ""
msgstr ""
"Project-Id-Version: PROJECT VERSION\n"
"Report-Msgid-Bugs-To: EMAIL@ADDRESS\n"
"POT-Creation-Date: 2000-01-01 00:00+0000\n"
"PO-Revision-Date: 2025-01-31 06:48+0000\n"
"Last-Translator: Anonymous <noreply@weblate.org>\n"
"Language-Team: id <LL@li.org>\n"
"Language: id\n"
"MIME-Version: 1.0\n"
"Content-Type: text/plain; charset=utf-8\n"
"Content-Transfer-Encoding: 8bit\n"
"Plural-Forms: nplurals=2; plural=n != 1;\n"
"X-Generator: Weblate 5.10-dev\n"
"Generated-By: Babel 2.14.0\n"

#, fuzzy
msgid "Access Before Assign"
msgstr ""
"Project-Id-Version: PACKAGE VERSION\n"
"Report-Msgid-Bugs-To: \n"
"POT-Creation-Date: 2000-01-01 00:00+0000\n"
"PO-Revision-Date: 2000-01-01 00:00+0000\n"
"Last-Translator: Someone <someone@example.com>\n"
"Language: id\n"
"Language-Team: id <LL@li.org>\n"
"Plural-Forms: nplurals=1; plural=0;\n"
"MIME-Version: 1.0\n"
"Content-Type: text/plain; charset=utf-8\n"
"Content-Transfer-Encoding: 8bit\n"
"Generated-By: Babel 2.11.0\n"

#, fuzzy
msgid "Cyclic Var Definition"
msgstr "Nama `{variable}` perlu disetel sebelum Anda dapat menggunakannya di sisi kanan perintah `{is}`."

#, fuzzy
msgid "Else Without If Error"
msgstr ""

#, fuzzy
msgid "Function Undefined"
msgstr ""

#, fuzzy
msgid "Has Blanks"
msgstr "Kode Anda tidak lengkap. Ini berisi bagian kosong yang harus Anda ganti dengan kode."

#, fuzzy
msgid "Incomplete"
msgstr ""

#, fuzzy
msgid "Incomplete Repeat"
msgstr "Sepertinya Anda lupa menggunakan perintah dengan perintah `{repeat}` yang Anda gunakan pada baris {line_number}."

#, fuzzy
msgid "Invalid"
msgstr "`{invalid_command}` bukan perintah {level} level Hedy. Apakah maksud Anda `{guessed_command}`?"

#, fuzzy
msgid "Invalid Argument"
msgstr "Anda tidak dapat menggunakan perintah `{command}` dengan `{invalid_argument}`. Coba ubah `{invalid_argument}` menjadi {allowed_types}."

#, fuzzy
msgid "Invalid Argument Type"
msgstr "Anda tidak dapat menggunakan `{command}` dengan `{invalid_argument}` karena {invalid_type}. Coba ubah `{invalid_argument}` menjadi {allowed_types}."

#, fuzzy
msgid "Invalid At Command"
msgstr "Perintah `{command}` tidak boleh digunakan mulai level 16 dan seterusnya. Anda dapat menggunakan tanda kurung siku untuk menggunakan elemen dari daftar, misalnya `teman[i]`, `angka_keberuntungan[{random}]`."

#, fuzzy
msgid "Invalid Space"
msgstr "Ups! kamu memulai baris dengan sebuah spasi pada baris {line_number}. Spasi membingungkan komputer, dapatkah kamu membuangnya?"

#, fuzzy
msgid "Invalid Type Combination"
msgstr "Anda tidak dapat menggunakan `{invalid_argument}` dan `{invalid_argument_2}` dengan `{command}` karena yang satu adalah {invalid_type} dan yang lainnya adalah {invalid_type_2}. Coba ubah `{invalid_argument}` menjadi {invalid_type_2} atau `{invalid_argument_2}` menjadi {invalid_type}."

#, fuzzy
msgid "Lonely Echo"
msgstr "Anda menggunakan `{echo}` sebelum `{ask}`, atau `{echo}` tanpa `{ask}`. Tempatkan `{ask}` sebelum `{echo}`."

#, fuzzy
msgid "Lonely Text"
msgstr "Sepertinya Anda lupa menggunakan perintah dengan teks yang Anda gunakan di baris {line_number}"

#, fuzzy
msgid "Missing Additional Command"
msgstr ""

#, fuzzy
msgid "Missing Colon Error"
msgstr ""

#, fuzzy
msgid "Missing Command"
msgstr "Sepertinya Anda lupa menggunakan perintah pada baris {line_number}."

#, fuzzy
msgid "Missing Inner Command"
msgstr "Sepertinya Anda lupa menggunakan perintah dengan pernyataan `{command}` yang Anda gunakan pada baris {line_number}."

#, fuzzy
msgid "Missing Square Brackets"
msgstr ""

#, fuzzy
msgid "Missing Variable"
msgstr ""

#, fuzzy
msgid "Misspelled At Command"
msgstr ""

#, fuzzy
msgid "No Indentation"
msgstr "Anda menggunakan terlalu sedikit spasi pada baris {line_number}. Anda menggunakan {leading_spaces} spasi, dan itu tidak cukup. Mulailah setiap blok baru dengan spasi {indent_size} lebih banyak dari baris sebelumnya."

#, fuzzy
msgid "Non Decimal Variable"
msgstr ""

#, fuzzy
msgid "Parse"
msgstr "Kode yang kamu masukan bukan kode Hedy yang valid. Ada kesalahan pada baris {location[0]}, pada posisi {location[1]}. Kamu menuliskan `{character_found}`, tapi itu tidak diperbolehkan."

#, fuzzy
msgid "Pressit Missing Else"
msgstr "Anda lupa menambahkan apa yang terjadi bila Anda menekan tombol lain, tambahkan `{else}` ke kode Anda"

#, fuzzy
msgid "Runtime Index Error"
msgstr "Anda mencoba mengakses daftar {name} tetapi daftar itu kosong atau indeksnya tidak ada."

#, fuzzy
msgid "Runtime Value Error"
msgstr ""

#, fuzzy
msgid "Runtime Values Error"
msgstr ""

#, fuzzy
msgid "Save Microbit code "
msgstr ""

#, fuzzy
msgid "Too Big"
msgstr "Wow! Program Anda memiliki {lines_of_code} baris kode yang mengesankan! Namun kami hanya dapat memproses {max_lines} baris di level ini. Buat program Anda lebih kecil dan coba lagi."

#, fuzzy
msgid "Too Few Indents"
msgstr ""

#, fuzzy
msgid "Too Many Indents"
msgstr ""

#, fuzzy
msgid "Unexpected Indentation"
msgstr "Anda menggunakan terlalu banyak spasi pada baris {line_number}. Anda menggunakan spasi {leading_spaces}, dan itu terlalu banyak. Mulailah setiap blok baru dengan spasi {indent_size} lebih banyak dari baris sebelumnya."

#, fuzzy
msgid "Unquoted Assignment"
msgstr "Dari level ini, Anda perlu menempatkan teks di sebelah kanan `{is}` di antara tanda kutip. Anda lupa itu untuk teks {text}."

#, fuzzy
msgid "Unquoted Equality Check"
msgstr "Jika Anda ingin memeriksa apakah suatu variabel sama dengan beberapa kata, kata-kata tersebut harus diapit oleh tanda kutip!"

#, fuzzy
msgid "Unquoted Text"
msgstr "Hati-hati. Jika Anda `{ask}` atau `{print}` sesuatu, teks harus diawali dan diakhiri dengan tanda kutip. Anda lupa untuk teks {unquotedtext}."

#, fuzzy
msgid "Unsupported Float"
msgstr "Angka non-integer belum didukung namun akan ada dalam beberapa level. Untuk saat ini ubah `{value}` menjadi bilangan bulat."

#, fuzzy
msgid "Unsupported String Value"
msgstr "Nilai teks tidak boleh berisi `{invalid_value}`."

#, fuzzy
msgid "Unused Variable"
msgstr ""

#, fuzzy
msgid "Var Undefined"
msgstr "Kamu mencoba untuk menampilkan variabel `{name}`, tapi kamu belum mengisinya dengan nilai. Ada kemungkinan bahwa kamu sedang mencoba untuk menampilkan kata `{name}` tapi melupakan tanda kutip."

#, fuzzy
msgid "Wrong Level"
msgstr "Itu adalah kode Hedy yang benar, namun tidak pada level yang tepat. Kamu menulis kode `{offending_keyword}` untuk level {working_level}. Tip: {tip}"

#, fuzzy
msgid "Wrong Number of Arguments"
msgstr ""

msgid "about_this_adventure"
msgstr ""

msgid "account_overview"
msgstr "Ikhtisar akun"

#, fuzzy
msgid "actions"
msgstr ""

msgid "add"
msgstr "Menambahkan"

msgid "add_students"
msgstr "Tambahkan siswa-siswa"

#, fuzzy
msgid "add_your_language"
msgstr ""

msgid "admin"
msgstr ""

msgid "advance_button"
msgstr "Lanjut ke level {level}"

msgid "adventure"
msgstr "Petualangan"

#, fuzzy
msgid "adventure_cloned"
msgstr ""

#, fuzzy
msgid "adventure_code_button"
msgstr ""

#, fuzzy
msgid "adventure_codeblock_button"
msgstr ""

msgid "adventure_duplicate"
msgstr "Anda sudah bertualang dengan nama ini."

msgid "adventure_empty"
msgstr "Anda tidak memasukkan nama petualangan!"

#, fuzzy
msgid "adventure_exp_3"
msgstr "Pastikan Anda selalu mengapit kata kunci dengan { }, agar kata kunci tersebut dikenali dengan benar. Anda dapat menggunakan tombol \"pratinjau\" untuk melihat versi gaya petualangan Anda. Untuk melihat petualangan di halaman khusus, pilih \"lihat\" dari halaman guru."

#, fuzzy
msgid "adventure_exp_classes"
msgstr ""

#, fuzzy
msgid "adventure_flagged"
msgstr ""

msgid "adventure_id_invalid"
msgstr "ID petualangan ini tidak valid."

msgid "adventure_length"
msgstr "Petualangan Anda setidaknya harus terdiri dari 20 karakter."

msgid "adventure_name_invalid"
msgstr "Petualangan Anda setidaknya harus terdiri dari 20 karakter."

msgid "adventure_terms"
msgstr "Saya setuju bahwa petualangan saya dapat dipublikasikan di Hedy."

msgid "adventure_updated"
msgstr "Petualangan telah diperbarui!"

#, fuzzy
msgid "adventures_completed"
msgstr ""

#, fuzzy
msgid "adventures_info"
msgstr ""

msgid "adventures_restored"
msgstr "Petualangan default telah dipulihkan."

#, fuzzy
msgid "adventures_ticked"
msgstr ""

#, fuzzy
msgid "adventures_tried"
msgstr ""

msgid "ago"
msgstr "{timestamp} yang lalu"

msgid "agree_invalid"
msgstr "Anda harus menyetujui persyaratan privasi."

msgid "agree_with"
msgstr "Saya setuju dengan"

msgid "ajax_error"
msgstr "Ditemukan sebuah error. Silakan coba lagi."

msgid "all"
msgstr "Semua"

msgid "all_class_highscores"
msgstr "Semua siswa terlihat di nilai tertinggi kelas"

#, fuzzy
msgid "all_rows_missing_separator"
msgstr ""

msgid "already_account"
msgstr "Sudah memiliki akun?"

msgid "already_program_running"
msgstr "Sudah ada program yang sedang berjalan, selesaikan dulu program tersebut."

msgid "are_you_sure"
msgstr "Apakah kamu yakin? Kamu tidak dapat membatalkan aksi ini."

msgid "ask_needs_var"
msgstr "Mulai level 2, `{ask}` perlu digunakan dengan variabel. Contoh: nama `{is}` `{ask}` Siapa namamu?"

msgid "available_in"
msgstr ""

msgid "back_to_class"
msgstr "Kembali ke kelas"

msgid "become_a_sponsor"
msgstr "Menjadi sponsor"

msgid "birth_year"
msgstr "Tahun lahir"

msgid "by"
msgstr "dengan"

msgid "cancel"
msgstr "Batal"

msgid "cant_parse_exception"
msgstr "Tidak dapat menguraikan program"

msgid "certificate"
msgstr "Sertifikat Penyelesaian"

msgid "certified_teacher"
msgstr "Guru bersertifikat"

msgid "change_password"
msgstr "Ubah password"

msgid "cheatsheet_title"
msgstr "Contekan"

msgid "class_already_joined"
msgstr "Kamu sudah terdaftar sebelumnya di kelas ini"

msgid "class_customize_success"
msgstr "Kelas berhasil disesuaikan."

#, fuzzy
msgid "class_graph_explanation"
msgstr ""

msgid "class_logs"
msgstr "Waktu masuk terakhir"

msgid "class_name_duplicate"
msgstr "Anda sudah memiliki kelas dengan nama ini."

msgid "class_name_empty"
msgstr "Anda tidak memasukkan nama kelas!"

msgid "class_name_invalid"
msgstr "Nama kelas ini tidak valid."

msgid "class_name_prompt"
msgstr "Silakan masukan nama dari kelas"

#, fuzzy
msgid "class_performance_graph"
msgstr ""

#, fuzzy
msgid "class_survey_description"
msgstr ""

#, fuzzy
msgid "class_survey_later"
msgstr ""

#, fuzzy
msgid "class_survey_question1"
msgstr ""

#, fuzzy
msgid "class_survey_question2"
msgstr ""

#, fuzzy
msgid "class_survey_question3"
msgstr ""

#, fuzzy
msgid "class_survey_question4"
msgstr ""

#, fuzzy
msgid "classes_info"
msgstr ""

#, fuzzy
msgid "clone"
msgstr ""

#, fuzzy
msgid "cloned_times"
msgstr ""

msgid "close"
msgstr "Menutup"

msgid "comma"
msgstr "koma"

msgid "command_not_available_yet_exception"
msgstr "Perintah belum tersedia"

msgid "command_unavailable_exception"
msgstr "Perintah tidak benar lagi"

msgid "commands"
msgstr "Perintah"

msgid "congrats_message"
msgstr "Selamat, {username}, Anda telah mencapai hasil berikut dengan Hedy!"

#, fuzzy
msgid "connect_guest_teacher"
msgstr ""

#, fuzzy
msgid "constant_variable_role"
msgstr ""

msgid "containing"
msgstr ""

msgid "content_invalid"
msgstr "Petualangan ini tidak valid."

#, fuzzy
msgid "continue"
msgstr ""

msgid "contributor"
msgstr "Penyumbang"

#, fuzzy
msgid "copy_accounts_to_clipboard"
msgstr ""

msgid "copy_clipboard"
msgstr "Berhasil disalin ke clipboard"

#, fuzzy
msgid "copy_code"
msgstr ""

msgid "copy_join_link"
msgstr "Salin tautan bergabung"

msgid "copy_link_success"
msgstr "Tautan bergabung berhasil disalin ke papan klip"

msgid "copy_link_to_share"
msgstr "Salin tautan untuk berbagi"

msgid "copy_mail_link"
msgstr "Silakan salin dan tempel tautan ini ke tab baru:"

msgid "correct_answer"
msgstr "Jawaban yang benar adalah"

msgid "country"
msgstr "Negara"

msgid "country_invalid"
msgstr "Silakan pilih negara yang valid."

msgid "create_account"
msgstr "Membuat akun"

msgid "create_accounts"
msgstr "Buat akun"

#, fuzzy
msgid "create_accounts_placeholder"
msgstr ""

msgid "create_accounts_prompt"
msgstr ""

msgid "create_adventure"
msgstr "Ciptakan petualangan"

msgid "create_class"
msgstr "Buat kelas baru"

msgid "create_student_account"
msgstr "Buat sebuah akun"

msgid "create_student_account_explanation"
msgstr "Anda dapat menyimpan program Anda sendiri dengan akun."

#, fuzzy
msgid "create_student_accounts"
msgstr ""

msgid "create_teacher_account"
msgstr "Buat akun guru"

msgid "create_teacher_account_explanation"
msgstr "Dengan akun guru, Anda dapat menyimpan program Anda dan melihat hasil siswa Anda."

#, fuzzy
msgid "create_usernames_and_passwords_desc"
msgstr ""

#, fuzzy
msgid "create_usernames_and_passwords_title"
msgstr ""

#, fuzzy
msgid "create_usernames_desc"
msgstr ""

#, fuzzy
msgid "create_usernames_title"
msgstr ""

msgid "creator"
msgstr "Pencipta"

msgid "current_password"
msgstr "Kata sandi saat ini"

msgid "customization_deleted"
msgstr "Penyesuaian berhasil dihapus."

#, fuzzy
msgid "customize"
msgstr ""

msgid "customize_adventure"
msgstr "Sesuaikan petualangan"

msgid "customize_class"
msgstr "Sesuaikan kelas"

msgid "danger_zone"
msgstr ""

msgid "dash"
msgstr "tanda pisah"

#, fuzzy
msgid "debug"
msgstr ""

msgid "default_401"
msgstr "Sepertinya Anda tidak berwenang..."

#, fuzzy
msgid "default_403"
msgstr ""

msgid "default_404"
msgstr "Kami tidak dapat menemukan halaman itu..."

msgid "default_500"
msgstr "Ada yang salah..."

msgid "delete"
msgstr "Hapus"

msgid "delete_adventure_prompt"
msgstr "Apakah Anda yakin ingin menghapus petualangan ini?"

msgid "delete_class_prompt"
msgstr "Apa kamu yakin mau menghapus kelas?"

msgid "delete_confirm"
msgstr "Apakah kamu yakin ingin menghapus program?"

msgid "delete_invite"
msgstr "Hapus undangan"

msgid "delete_invite_prompt"
msgstr "Apakah Anda yakin ingin menghapus undangan kelas ini?"

msgid "delete_public"
msgstr "Hapus profil publik"

msgid "delete_success"
msgstr "Program berhasil dihapus."

#, fuzzy
msgid "delete_tag_prompt"
msgstr ""

msgid "destroy_account"
msgstr "Hapus akun secara permanen"

msgid "destroy_account_message"
msgstr ""

msgid "developers_mode"
msgstr "Mode pemrogram"

msgid "directly_available"
msgstr "Terbuka langsung"

msgid "disable"
msgstr "Nonaktif"

#, fuzzy
msgid "disable_parsons"
msgstr ""

#, fuzzy
msgid "disable_quizes"
msgstr ""

msgid "disabled"
msgstr "Dinonaktifkan"

msgid "disabled_button_quiz"
msgstr "Skor kuis Anda di bawah ambang batas, coba lagi!"

msgid "discord_server"
msgstr "Server perselisihan"

msgid "distinguished_user"
msgstr "Pengguna yang terhormat"

msgid "double quotes"
msgstr "kutip dua"

msgid "download"
msgstr "Unduh"

msgid "duplicate"
msgstr "Duplikat"

msgid "echo_and_ask_mismatch_exception"
msgstr "Echo dan tanyakan ketidakcocokan"

msgid "echo_out"
msgstr "Memulai di level 2 `{echo}` tidak diperlukan lagi. Anda dapat mengulang jawaban dengan `{ask}` dan `{print}` sekarang. Contoh: `nama {is} {ask} Kamu dipanggil apa? {print} halo nama`"

#, fuzzy
msgid "edit_adventure"
msgstr ""

msgid "edit_code_button"
msgstr "Ubah kode"

msgid "email"
msgstr ""

msgid "email_invalid"
msgstr "Silakan masukkan email yang valid."

msgid "end_quiz"
msgstr "Kuis berakhir"

msgid "english"
msgstr "Bahasa inggris"

msgid "enter"
msgstr "Tuliskan"

msgid "enter_password"
msgstr "Masukkan kata sandi baru untuk"

msgid "enter_text"
msgstr "Tuliskan jawaban kamu disini..."

msgid "error_logo_alt"
msgstr "Logo kesalahan"

#, fuzzy
msgid "errors"
msgstr ""

msgid "exclamation mark"
msgstr "tanda seru"

msgid "exercise"
msgstr "Latihan"

msgid "exercise_doesnt_exist"
msgstr "Latihan ini tidak ada"

msgid "exists_email"
msgstr "Email ini sudah terpakai untuk akun lain."

msgid "exists_username"
msgstr "Username ini sudah terpakai untuk akun lain."

#, fuzzy
msgid "exit_preview_mode"
msgstr ""

msgid "experience_invalid"
msgstr "Silakan pilih pengalaman yang valid, pilih (Ya, Tidak)."

msgid "expiration_date"
msgstr "Tanggal habis tempo"

msgid "favorite_program"
msgstr "Program favorit"

msgid "favourite_confirm"
msgstr "Apakah Anda yakin ingin menjadikan program ini sebagai favorit Anda?"

msgid "favourite_program"
msgstr "Program favorit"

msgid "favourite_program_invalid"
msgstr "Program favorit yang Anda pilih tidak valid."

msgid "favourite_success"
msgstr "Program Anda ditetapkan sebagai favorit."

#, fuzzy
msgid "feedback_message_error"
msgstr ""

msgid "female"
msgstr "Perempuan"

#, fuzzy
msgid "flag_adventure_prompt"
msgstr ""

msgid "float"
msgstr "sebuah angka"

msgid "for_teachers"
msgstr "Untuk guru"

msgid "forgot_password"
msgstr "Lupa passowrd kamu?"

msgid "from_another_teacher"
msgstr "Dari guru lain"

msgid "from_magazine_website"
msgstr "Dari majalah atau situs web"

msgid "from_video"
msgstr "Dari sebuah video"

msgid "fun_statistics_msg"
msgstr "Berikut beberapa statistik menyenangkan!"

msgid "gender"
msgstr "Jenis kelamin"

msgid "gender_invalid"
msgstr "Silakan pilih jenis kelamin yang valid, pilih (Wanita, Pria, Lainnya)."

msgid "general_settings"
msgstr "Pengaturan Umum"

msgid "get_certificate"
msgstr "Dapatkan sertifikat Anda!"

msgid "give_link_to_teacher"
msgstr "Berikan tautan berikut kepada guru Anda:"

#, fuzzy
msgid "go_back"
msgstr ""

msgid "go_back_to_main"
msgstr "Kembali ke halaman utama"

msgid "go_to_question"
msgstr "Pergi ke pertanyaan"

msgid "go_to_quiz_result"
msgstr "Pergi ke hasil kuis"

msgid "go_to_your_clone"
msgstr ""

msgid "goto_profile"
msgstr "Ke profil saya"

#, fuzzy
msgid "graph_title"
msgstr ""

msgid "hand_in"
msgstr "Menyerahkan"

msgid "hand_in_exercise"
msgstr "Latihan tangan"

msgid "heard_about_hedy"
msgstr "Bagaimana Anda pernah mendengar tentang Hedy?"

msgid "heard_about_invalid"
msgstr "Silakan pilih cara valid Anda mendengar tentang kami."

#, fuzzy
msgid "hedy_introduction_slides"
msgstr ""

msgid "hedy_logo_alt"
msgstr "Logo Hedy"

msgid "hedy_on_github"
msgstr "Hedy di Github"

msgid "hello_logo"
msgstr "Halo"

#, fuzzy
msgid "hide_adventures"
msgstr ""

msgid "hide_cheatsheet"
msgstr "Sembunyikan contekan"

#, fuzzy
msgid "hide_classes"
msgstr ""

msgid "hide_keyword_switcher"
msgstr "Sembunyikan pengalih kata kunci"

#, fuzzy
msgid "hide_slides"
msgstr ""

msgid "highest_level_reached"
msgstr "Level tertinggi yang berhasil dicapai"

msgid "highest_quiz_score"
msgstr "Skor kuis tertinggi"

msgid "hint"
msgstr "Petunjuk?"

msgid "ill_work_some_more"
msgstr "Saya akan mengerjakannya sedikit lebih lama"

#, fuzzy
msgid "image_invalid"
msgstr "Gambar yang Anda pilih tidak valid."

msgid "incomplete_command_exception"
msgstr "Perintah Tidak Lengkap"

msgid "incorrect_handling_of_quotes_exception"
msgstr "Penanganan kutipan yang salah"

msgid "incorrect_use_of_types_exception"
msgstr "Penggunaan tipe yang salah"

msgid "incorrect_use_of_variable_exception"
msgstr "Penggunaan variabel yang salah"

msgid "indentation_exception"
msgstr "Indentasi Salah"

msgid "input"
msgstr "masukan dari `{ask}`"

#, fuzzy
msgid "input_variable_role"
msgstr ""

msgid "integer"
msgstr "sebuah angka"

msgid "invalid_class_link"
msgstr "Tautan untuk bergabung ke kelas tidak valid."

msgid "invalid_command_exception"
msgstr "Perintah tidak valid"

msgid "invalid_keyword_language_comment"
msgstr "# Bahasa kata kunci yang diberikan tidak valid, bahasa kata kunci disetel ke bahasa Inggris"

msgid "invalid_language_comment"
msgstr "# Bahasa yang diberikan tidak valid, bahasa disetel ke bahasa Inggris"

msgid "invalid_level_comment"
msgstr "# Level yang diberikan tidak valid, level disetel ke level 1"

msgid "invalid_program_comment"
msgstr "# Program yang disediakan tidak valid, silakan coba lagi"

msgid "invalid_teacher_invitation_code"
msgstr "Kode undangan guru tidak valid. Untuk menjadi guru, hubungi hello@hedy.org."

msgid "invalid_username_password"
msgstr "Username/password tidak valid."

msgid "invitations_sent"
msgstr ""

msgid "invite"
msgstr ""

msgid "invite_by_username"
msgstr "Undang berdasarkan nama pengguna"

msgid "invite_date"
msgstr "Tanggal undangan"

msgid "invite_message"
msgstr "Anda telah menerima undangan untuk bergabung dengan kelas"

msgid "invite_prompt"
msgstr "Masukkan nama pengguna"

msgid "invite_teacher"
msgstr "Undang seorang guru"

msgid "join_class"
msgstr "Gabung kelas"

msgid "join_prompt"
msgstr "Kamu memerlukan akun untuk bergabung ke kelas. Apakah kamu ingin masuk dengan akun kamu sekarang?"

#, fuzzy
msgid "keybinding_waiting_for_keypress"
msgstr "Menunggu tombol ditekan..."

msgid "keyword_language_invalid"
msgstr "Silakan pilih bahasa kata kunci yang valid (pilih bahasa Inggris atau bahasa Anda sendiri)."

#, fuzzy
msgid "landcode_phone_number"
msgstr ""

msgid "language"
msgstr "Bahasa"

msgid "language_invalid"
msgstr "Silakan pilih bahasa yang valid."

msgid "languages"
msgstr "Bahasa pemrograman mana yang sudah pernah kamu kuasai sebelumnya?"

msgid "last_edited"
msgstr "Terakhir diedit"

msgid "last_update"
msgstr "Pembaharuan Terakhir"

msgid "lastname"
msgstr "Nama Belakang"

msgid "leave_class"
msgstr "Tinggalkan kelas"

msgid "level"
msgstr ""

msgid "level_accessible"
msgstr "Level terbuka untuk siswa"

msgid "level_disabled"
msgstr "Tingkat dinonaktifkan"

msgid "level_future"
msgstr "Level ini otomatis terbuka "

#, fuzzy
msgid "level_invalid"
msgstr "Level Hedy ini tidak valid."

msgid "level_not_class"
msgstr "Level ini belum tersedia di kelas Anda"

msgid "level_title"
msgstr ""

#, fuzzy
msgid "levels"
msgstr ""

msgid "link"
msgstr "Tautan"

msgid "list"
msgstr "daftar"

#, fuzzy
msgid "list_variable_role"
msgstr ""

msgid "logged_in_to_share"
msgstr "Anda harus masuk untuk menyimpan dan berbagi program."

msgid "login"
msgstr "Masuk"

msgid "login_long"
msgstr "Masuk dengan akun kamu"

msgid "login_to_save_your_work"
msgstr "Masuk untuk menyimpan pekerjaan Anda"

msgid "logout"
msgstr "Keluar"

msgid "longest_program"
msgstr "Program terpanjang"

msgid "mail_change_password_body"
msgstr ""
"Password Hedy kamu sudah berhasil diubah. Jika kamu melakukan ini, tidak ada masalah.\n"
"Jika kamu tidak melakukan ini, mohon segera kontak kami dengan cara membalas email ini."

msgid "mail_change_password_subject"
msgstr "Password Hedy kamu sudah berhasil diubah"

msgid "mail_error_change_processed"
msgstr "Ada yang salah saat mengirim email validasi, perubahan masih diproses dengan benar."

msgid "mail_goodbye"
msgstr ""
"Terima kasih!\n"
"Tim Hedy"

msgid "mail_hello"
msgstr "Hai {username}!"

msgid "mail_recover_password_body"
msgstr ""
"Dengan mengklik tautan ini, kamu dapat men-set password Hedy baru. Tautan ini berlaku selama <b>4</b> jam.\n"
"Jika kamu tidak membutuhkan set ulang password, mohon abaikan email ini: {link}"

msgid "mail_recover_password_subject"
msgstr "Set ulang password Hedy kamu."

msgid "mail_reset_password_body"
msgstr ""
"Password Hedy kamu sudah di-set ke yang baru. Jika kamu melakukan ini, tidak masalah.\n"
"Jika kamu tidak mengganti password, segera kontak kami dengan membalas email ini."

msgid "mail_reset_password_subject"
msgstr "Password Hedy kamu sudah berhasil di-set ulang"

msgid "mail_welcome_teacher_body"
msgstr ""
"<strong>Selamat datang!</strong>\n"
"Selamat atas akun guru Hedy yang baru. Selamat datang di komunitas guru Hedy di seluruh dunia!\n"
"\n"
"<strong>Apa yang dapat dilakukan akun guru</strong>\n"
"Ada sejumlah opsi tambahan yang terbuka untuk Anda sekarang.\n"
"\n"
"1. Penjelasan tambahan tersedia di <a href=\"https://hedy.org/for-teachers/manual\">teacher's manual</a>.\n"
"2. Dengan akun guru Anda, Anda dapat membuat kelas. Siswa Anda dapat bergabung dengan kelas Anda dan Anda dapat melihat kemajuan mereka. Kelas dibuat dan dikelola melalui <a href=\"https://hedycode.com/for-teachers\">teacher's page</a>.\n"
"3. Anda dapat sepenuhnya menyesuaikan kelas Anda, misalnya Anda dapat membuka dan menutup level, mengaktifkan atau menonaktifkan petualangan, dan menulis petualangan Anda sendiri!\n"
"\n"
"<strong>Bergabunglah dengan komunitas online kami!</strong>\n"
"Semua guru Hedy, pemrogram, dan penggemar lainnya dipersilakan untuk bergabung dengan <a href=\"https://discord.gg/8yY7dEme9r\">Discord server</a> kami. Ini adalah tempat yang ideal untuk mengobrol tentang Hedy: kami memiliki saluran tempat Anda dapat menunjukkan proyek dan pelajaran keren Anda, saluran untuk melaporkan bug, dan saluran untuk mengobrol dengan guru lain dan tim Hedy.\n"
"\n"
"<strong>Cara meminta bantuan </strong>\n"
"Jika ada yang kurang jelas, Anda dapat memberi tahu kami di Discord, atau <a href=\"mailto: hello@hedy.org\">kirim email kepada kami</a>.\n"
"\n"
"<strong>Cara melaporkan bug</strong>\n"
"Di Discord, kami memiliki saluran untuk melaporkan bug, yang disebut #bugs. Itu adalah tempat yang tepat untuk memberi tahu kami tentang masalah yang Anda hadapi. Jika Anda tahu cara menggunakan GitHub, Anda dapat membuat <a href=\"https://github.com/hedyorg/hedy/issues/new?assignees=&labels=&template=bug_report.md&title=%5BBUG%5D\">issue</a> di sana.\n"

msgid "mail_welcome_teacher_subject"
msgstr "Akun guru Hedy Anda sudah siap"

msgid "mail_welcome_verify_body"
msgstr ""
"Akun Hedy kamu sudah berhasil dibuat. Selamat datang!\n"
"Silakan klik tautan berikut untuk verifikasi email kamu. {link}"

msgid "mail_welcome_verify_subject"
msgstr "Selamat datang di Hedy"

msgid "mailing_title"
msgstr "Berlangganan ke buletin Hedy"

msgid "main_subtitle"
msgstr "Sebuah bahasa pemrograman bertahap"

msgid "main_title"
msgstr ""

msgid "make_sure_you_are_done"
msgstr "Pastikan Anda sudah selesai! Anda tidak akan dapat mengubah program Anda lagi setelah Anda mengklik \"Serahkan\"."

msgid "male"
msgstr "Laki-laki"

msgid "mandatory_mode"
msgstr "Mode pengembang wajib"

#, fuzzy
msgid "more_info"
msgstr ""

#, fuzzy
msgid "more_options"
msgstr ""

#, fuzzy
msgid "multiple_keywords_warning"
msgstr ""

msgid "multiple_levels_warning"
msgstr ""

msgid "my_account"
msgstr "Profil saya"

msgid "my_adventures"
msgstr "Petualanganku"

msgid "my_classes"
msgstr "Kelas-kelas saya"

msgid "my_messages"
msgstr "Pesan saya"

msgid "my_public_profile"
msgstr "Profil publik saya"

msgid "name"
msgstr "Nama"

msgid "nav_hedy"
msgstr ""

msgid "nav_learn_more"
msgstr "Pelajari lebih jauh"

msgid "nav_start"
msgstr "Rumah"

msgid "new_password"
msgstr "Password baru"

msgid "new_password_repeat"
msgstr "Ulangi kata sandi baru"

msgid "newline"
msgstr "baris baru"

msgid "newsletter"
msgstr ""

#, fuzzy
msgid "next_adventure"
msgstr ""

msgid "next_exercise"
msgstr "Latihan selanjutnya"

msgid "next_page"
msgstr "Halaman selanjutnya"

#, fuzzy
msgid "next_student"
msgstr ""

msgid "no"
msgstr "Tidak"

msgid "no_account"
msgstr "Belum punya akun?"

msgid "no_accounts"
msgstr "Tidak ada akun untuk dibuat."

#, fuzzy
msgid "no_adventures_yet"
msgstr ""

msgid "no_more_flat_if"
msgstr "Mulai dari level 8, kode setelah `{if}` perlu ditempatkan pada baris berikutnya dan dimulai dengan 4 spasi."

#, fuzzy
msgid "no_programs"
msgstr "Kamu belum memiliki program."

msgid "no_shared_programs"
msgstr "tidak memiliki program bersama..."

#, fuzzy
msgid "no_students"
msgstr ""

msgid "no_such_adventure"
msgstr "Petualangan ini tidak ada!"

msgid "no_such_class"
msgstr "Tidak ada kelas Hedy seperti itu."

msgid "no_such_level"
msgstr "Tidak ada level Hedy seperti itu!"

msgid "no_such_program"
msgstr "Tidak ada program Hedy seperti itu!"

msgid "no_tag"
msgstr "Tidak ada tag yang disediakan!"

msgid "no_usernames_found"
msgstr ""

#, fuzzy
msgid "not_adventure_yet"
msgstr ""

msgid "not_enrolled"
msgstr "Sepertinya anda tidak ada di kelas ini!"

msgid "not_in_class_no_handin"
msgstr "Anda tidak berada di kelas, jadi Anda tidak perlu menyerahkan apa pun."

msgid "not_logged_in_cantsave"
msgstr "Program Anda tidak akan disimpan."

msgid "not_logged_in_handin"
msgstr "Anda harus login untuk menyerahkan tugas."

msgid "not_teacher"
msgstr "Sepertinya Anda bukan seorang guru!"

msgid "number"
msgstr "sebuah angka"

msgid "number_lines"
msgstr "Jumlah baris"

#, fuzzy
msgid "number_of_errors"
msgstr ""

msgid "number_programs"
msgstr "Jumlah program"

msgid "ok"
msgstr "Ok"

#, fuzzy
msgid "one_level_error"
msgstr ""

msgid "only_you_can_see"
msgstr "Hanya Anda yang dapat melihat program ini."

msgid "open"
msgstr "Buka"

msgid "opening_date"
msgstr "Tanggal pembukaan"

msgid "opening_dates"
msgstr "Tanggal pembukaan"

msgid "option"
msgstr "Pilihan"

msgid "or"
msgstr "atau"

msgid "other"
msgstr "Lainnya"

msgid "other_block"
msgstr "Bahasa blok lainnya"

msgid "other_settings"
msgstr "Pengaturan lainnya"

msgid "other_source"
msgstr "Lainnya"

msgid "other_text"
msgstr "Bahasa teks lainnya"

msgid "overwrite_warning"
msgstr "Anda sudah mempunyai program dengan nama ini, menyimpan program ini akan menggantikan program lama. Apa kamu yakin?"

#, fuzzy
msgid "owner"
msgstr ""

msgid "page_not_found"
msgstr "Kami tidak dapat menemukan halaman itu!"

#, fuzzy
msgid "pair_with_teacher"
msgstr ""

msgid "parsons_title"
msgstr "Teka-teki"

msgid "password"
msgstr ""

msgid "password_change_not_allowed"
msgstr "Anda tidak diperbolehkan mengubah kata sandi pengguna ini."

msgid "password_change_prompt"
msgstr "Apakah Anda yakin ingin mengubah kata sandi ini?"

msgid "password_change_success"
msgstr "Kata sandi siswa Anda berhasil diubah."

msgid "password_invalid"
msgstr "Kata sandi Anda tidak valid."

msgid "password_repeat"
msgstr "Ulangi password"

msgid "password_resetted"
msgstr "Password kamu sudah berhasil di-set ulang. Silakan login."

msgid "password_six"
msgstr "Kata sandi Anda harus mengandung setidaknya enam karakter."

msgid "password_updated"
msgstr "Password berhasil diubah."

msgid "passwords_six"
msgstr "Semua kata sandi harus terdiri dari enam karakter atau lebih."

#, fuzzy
msgid "passwords_too_short"
msgstr ""

msgid "pending_invites"
msgstr "Undangan yang tertunda"

msgid "people_with_a_link"
msgstr "Orang lain yang memiliki tautan dapat melihat program ini. Itu juga dapat ditemukan di halaman \"Jelajahi\"."

msgid "percentage"
msgstr "persentase"

msgid "period"
msgstr "titik"

msgid "personal_text"
msgstr "Teks pribadi"

msgid "personal_text_invalid"
msgstr "Teks pribadi Anda tidak valid."

#, fuzzy
msgid "phone_number"
msgstr ""

msgid "preferred_keyword_language"
msgstr "Bahasa kata kunci pilihan"

msgid "preferred_language"
msgstr "Bahasa pilihan"

msgid "preview"
msgstr "Pratinjau"

#, fuzzy
msgid "preview_teacher_mode"
msgstr ""

#, fuzzy
msgid "previewing_adventure"
msgstr ""

#, fuzzy
msgid "previewing_class"
msgstr ""

msgid "previous_campaigns"
msgstr "Lihat kampanye-kampanye sebelumnya"

#, fuzzy
msgid "previous_page"
msgstr ""

#, fuzzy
msgid "print_accounts"
msgstr ""

msgid "print_accounts_title"
msgstr ""

msgid "print_logo"
msgstr "cetak"

msgid "privacy_terms"
msgstr "Ketentuan privasi"

msgid "private"
msgstr "Pribadi"

msgid "profile_logo_alt"
msgstr "Ikon profil."

msgid "profile_picture"
msgstr "Foto profil"

msgid "profile_updated"
msgstr "Profil berhasil diubah."

msgid "profile_updated_reload"
msgstr "Profil diperbarui, halaman akan dimuat ulang."

msgid "program_contains_error"
msgstr "Program ini berisi error, anda yakin ingin membagikannya?"

msgid "program_header"
msgstr "Program-program saya"

msgid "program_too_large_exception"
msgstr "Program terlalu besar"

msgid "programming_experience"
msgstr "Apakah kamu punya pengalaman menulis program?"

msgid "programming_invalid"
msgstr "Silakan pilih bahasa pemrograman yang valid."

msgid "programs"
msgstr "Program terakhir yang dibagikan"

msgid "prompt_join_class"
msgstr "Apakah kamu ingin bergabung dengan kelas ini?"

#, fuzzy
msgid "provided_username_duplicates"
msgstr ""

msgid "public"
msgstr "Publik"

msgid "public_adventures"
msgstr ""

#, fuzzy
msgid "public_content"
msgstr ""

#, fuzzy
msgid "public_content_info"
msgstr ""

msgid "public_invalid"
msgstr "Pilihan perjanjian ini tidak valid"

msgid "public_profile"
msgstr "Profil publik"

msgid "public_profile_info"
msgstr "Dengan memilih kotak ini saya membuat profil saya terlihat oleh semua orang. Berhati-hatilah untuk tidak membagikan informasi pribadi seperti nama atau alamat rumah Anda, karena semua orang dapat melihatnya!"

msgid "public_profile_updated"
msgstr "Profil publik diperbarui, halaman akan dimuat ulang."

#, fuzzy
msgid "put"
msgstr ""

msgid "question mark"
msgstr "tanda tanya"

msgid "quiz_logo_alt"
msgstr "Logo kuis"

msgid "quiz_score"
msgstr "Skor kuis"

msgid "quiz_tab"
msgstr "Kuis"

msgid "quiz_threshold_not_reached"
msgstr "Ambang batas kuis tidak tercapai untuk membuka level ini"

msgid "read_code_label"
msgstr "Bacakan dengan nyaring"

msgid "recent"
msgstr "Program-program terbaru saya"

msgid "recover_password"
msgstr "Minta set ulang password"

msgid "regress_button"
msgstr "Kembali ke level {level}"

msgid "remove"
msgstr "Hapus"

msgid "remove_customization"
msgstr "Hapus penyesuaian"

msgid "remove_customizations_prompt"
msgstr "Apakah Anda yakin ingin menghapus penyesuaian kelas ini?"

msgid "remove_student_prompt"
msgstr "Apa kamu yakin mau mengeluarkan murid tersebut dari kelas?"

msgid "remove_user_prompt"
msgstr "Konfirmasikan penghapusan pengguna ini dari kelas."

msgid "rename_class"
msgstr ""

msgid "rename_class_prompt"
msgstr ""

msgid "repair_program_logo_alt"
msgstr "Ikon program perbaikan"

#, fuzzy
msgid "repeat_dep"
msgstr ""

msgid "repeat_match_password"
msgstr "Password yang dimasukkan ulang tidak sesuai."

msgid "repeat_new_password"
msgstr "Ulangi password baru"

msgid "report_failure"
msgstr "Program ini tidak ada atau tidak bersifat publik"

msgid "report_program"
msgstr "Apakah Anda yakin ingin melaporkan program ini?"

msgid "report_success"
msgstr "Program ini telah dilaporkan"

#, fuzzy
msgid "request_invalid"
msgstr ""

msgid "request_teacher"
msgstr "Apakah Anda ingin mengajukan akun guru?"

msgid "request_teacher_account"
msgstr "Mengajukan akun guru"

msgid "required_field"
msgstr "Bidang yang ditandai dengan * wajib diisi"

msgid "reset_adventure_prompt"
msgstr "Apakah Anda yakin ingin mengatur ulang semua petualangan yang dipilih?"

msgid "reset_adventures"
msgstr "Atur ulang petualangan yang dipilih"

msgid "reset_button"
msgstr "Atur ulang"

msgid "reset_password"
msgstr "Set ulang password"

#, fuzzy
msgid "restart"
msgstr ""

msgid "retrieve_adventure_error"
msgstr "Anda tidak diperbolehkan melihat petualangan ini!"

msgid "retrieve_class_error"
msgstr "Hanya guru yang dapat mengambil kelas"

#, fuzzy
msgid "retrieve_tag_error"
msgstr ""

msgid "role"
msgstr "Peran"

msgid "run_code_button"
msgstr "Jalankan kode"

msgid "save_parse_warning"
msgstr "Program ini mengandung kesalahan, apakah Anda yakin ingin menyimpannya?"

msgid "save_prompt"
msgstr "Kamu harus memiliki akun untuk menyimpan program. Apakah kamu mau masuk dengan akunmu sekarang?"

msgid "save_success_detail"
msgstr "Program tersimpan dengan sukses."

msgid "score"
msgstr "Skor"

msgid "search"
msgstr "Mencari..."

msgid "search_button"
msgstr "Mencari"

msgid "second_teacher"
msgstr "Guru kedua"

#, fuzzy
msgid "second_teacher_copy_prompt"
msgstr ""

msgid "second_teacher_prompt"
msgstr "Masukkan nama pengguna guru untuk mengundang mereka."

msgid "second_teacher_warning"
msgstr "Semua guru di kelas ini dapat menyesuaikannya."

msgid "see_adventure_shared_class"
msgstr ""

msgid "see_certificate"
msgstr "Lihat sertifikat {username}!"

msgid "select"
msgstr "Pilih"

msgid "select_adventures"
msgstr "Pilih dan pesan petualangan"

msgid "select_all"
msgstr ""

msgid "select_classes"
msgstr ""

#, fuzzy
msgid "select_lang"
msgstr ""

msgid "select_levels"
msgstr ""

msgid "selected"
msgstr ""

msgid "self_removal_prompt"
msgstr "Apakah Anda yakin ingin keluar dari kelas ini?"

msgid "send_password_recovery"
msgstr "Kirimkan saya tautan untuk pemulihan password"

msgid "sent_by"
msgstr "Undangan ini dikirim oleh"

msgid "sent_password_recovery"
msgstr "Kamu harusnya akan segera menerima email dengan instruksi terkait bagaimana memulihkan password kamu."

msgid "settings"
msgstr "Pengaturan pribadi saya"

msgid "share_by_giving_link"
msgstr "Tunjukkan program Anda kepada orang lain dengan memberi mereka tautan di bawah ini:"

msgid "share_your_program"
msgstr "Bagikan program Anda"

msgid "signup_student_or_teacher"
msgstr "Apakah Anda seorang pelajar atau guru?"

msgid "single quotes"
msgstr "kutip satu"

msgid "slash"
msgstr "garis miring"

#, fuzzy
msgid "sleeping"
msgstr ""

#, fuzzy
msgid "slides"
msgstr ""

#, fuzzy
msgid "slides_for_level"
msgstr ""

#, fuzzy
msgid "slides_info"
msgstr ""

msgid "social_media"
msgstr "Media sosial"

#, fuzzy
msgid "solution_example"
msgstr ""

#, fuzzy
msgid "solution_example_explanation"
msgstr ""

#, fuzzy
msgid "some_rows_missing_separator"
msgstr ""

#, fuzzy
msgid "something_went_wrong_keyword_parsing"
msgstr "Ada kesalahan dalam petualangan Anda, apakah semua kata kunci diapit oleh { } dengan benar?"

msgid "space"
msgstr "spasi"

msgid "star"
msgstr "bintang"

#, fuzzy
msgid "start_learning"
msgstr ""

msgid "start_quiz"
msgstr "Mulai kuis"

#, fuzzy
msgid "start_teaching"
msgstr ""

msgid "step_title"
msgstr "Tugas"

#, fuzzy
msgid "stepper_variable_role"
msgstr ""

#, fuzzy
msgid "stop"
msgstr ""

msgid "stop_code_button"
msgstr "Hentikan program"

msgid "string"
msgstr "teks"

#, fuzzy
msgid "student_accounts_created"
msgstr ""

#, fuzzy
msgid "student_adventures_table"
msgstr ""

#, fuzzy
msgid "student_adventures_table_explanation"
msgstr ""

msgid "student_already_invite"
msgstr "Siswa ini sudah memiliki undangan yang menunggu keputusan."

#, fuzzy
msgid "student_in_another_class"
msgstr ""

#, fuzzy
msgid "student_information"
msgstr ""

#, fuzzy
msgid "student_information_explanation"
msgstr ""

msgid "student_signup_header"
msgstr "Siswa"

msgid "students"
msgstr "murid-murid"

msgid "submission_time"
msgstr "Diserahkan pada"

msgid "submit_answer"
msgstr "Jawab pertanyaan"

msgid "submit_program"
msgstr "Kirim"

msgid "submit_warning"
msgstr "Apakah Anda yakin ingin mengirimkan program ini?"

msgid "submitted"
msgstr "Dikirim"

msgid "submitted_header"
msgstr "Ini adalah program yang telah dikirimkan dan tidak dapat diubah."

msgid "subscribe"
msgstr "Langganan"

msgid "subscribe_message"
msgstr ""

msgid "subscribe_newsletter"
msgstr "Berlangganan ke buletin"

msgid "subscribed_header"
msgstr ""

msgid "subscribed_message"
msgstr ""

#, fuzzy
msgid "successful_runs"
msgstr ""

msgid "successfully_subscribed"
msgstr ""

#, fuzzy
msgid "suggestion_color"
msgstr ""

#, fuzzy
msgid "suggestion_note"
msgstr ""

#, fuzzy
msgid "suggestion_number"
msgstr ""

msgid "suggestion_numbers_or_strings"
msgstr ""

msgid "surname"
msgstr "Nama Depan"

#, fuzzy
msgid "survey_skip"
msgstr ""

#, fuzzy
msgid "survey_submit"
msgstr ""

#, fuzzy
msgid "tag_in_adventure"
msgstr ""

msgid "tag_input_placeholder"
msgstr "Masukkan tag baru"

msgid "tags"
msgstr "Tag"

msgid "teacher"
msgstr "Guru"

msgid "teacher_invalid"
msgstr "Nilai guru Anda tidak valid."

msgid "teacher_invitation_require_login"
msgstr "Untuk mengatur profil Anda sebagai guru, kami mengharuskan Anda masuk. Jika Anda belum memiliki akun, silakan buat akun."

msgid "teacher_manual"
msgstr "Panduan guru"

msgid "teacher_signup_header"
msgstr "Guru"

msgid "teacher_welcome"
msgstr "Selamat datang di Hedy! Anda sekarang bangga menjadi pemilik akun guru yang memungkinkan Anda membuat kelas dan mengundang siswa."

msgid "teachers"
msgstr "Guru-guru"

#, fuzzy
msgid "template_code"
msgstr ""
"Ini merupakan penjelasan petualangan saya!\n"
"\n"
"Dengan cara ini saya bisa menampilkan perintah: <code>{print}</code>\n"
"\n"
"Namun terkadang saya mungkin ingin menampilkan sepotong kode, seperti ini:\n"
"<pre>\n"
"ask Siapa namamu?\n"
"echo jadi namamu\n"
"</pre>"

msgid "this_adventure_has_an_example_solution"
msgstr ""

msgid "this_turns_in_assignment"
msgstr "Ini menyerahkan tugas Anda kepada guru Anda."

msgid "title"
msgstr "Judul"

msgid "title_admin"
msgstr "Hedy - Halaman Pengelola"

msgid "title_class-overview"
msgstr "Hedy - Ikhtisar kelas"

msgid "title_customize-adventure"
msgstr "Hedy - Sesuaikan petualangan"

msgid "title_customize-class"
msgstr "Hedy - Sesuaikan kelas"

msgid "title_for-teacher"
msgstr "Hedy - Untuk pengajar"

msgid "title_join-class"
msgstr "Hedy - Bergabung kelas"

msgid "title_learn-more"
msgstr "Hedy - Pelajari lebih lanjut"

msgid "title_login"
msgstr "Hedy - Masuk"

msgid "title_my-profile"
msgstr "Hedy - Akun saya"

msgid "title_privacy"
msgstr "Hedy - Persyaratan privasi"

msgid "title_programs"
msgstr "Hedy - Program saya"

#, fuzzy
msgid "title_public-adventures"
msgstr ""

msgid "title_recover"
msgstr "Hedy - Pulihkan akun"

msgid "title_reset"
msgstr "Hedy - Setel ulang kata sandi"

msgid "title_signup"
msgstr "Hedy - Buat akun"

msgid "title_start"
msgstr "Hedy - Pemrograman teks menjadi mudah"

msgid "title_view-adventure"
msgstr "Hedy - Lihat petualangan"

msgid "token_invalid"
msgstr "Token Anda tidak valid."

#, fuzzy
msgid "too_many_accounts"
msgstr ""

msgid "tooltip_level_locked"
msgstr ""

msgid "translate_error"
msgstr "Ada yang tidak beres saat menerjemahkan kode. Coba jalankan kode untuk melihat apakah ada kesalahan. Kode dengan kesalahan tidak dapat diterjemahkan."

msgid "translating_hedy"
msgstr "Menerjemahkan Hedy"

msgid "translator"
msgstr "Penerjemah"

#, fuzzy
msgid "turned_into_teacher"
msgstr ""

msgid "unauthorized"
msgstr "Anda tidak memiliki hak akses untuk halaman ini"

#, fuzzy
msgid "unfavourite_confirm"
msgstr ""

#, fuzzy
msgid "unfavourite_success"
msgstr ""

#, fuzzy
msgid "unknown_variable_role"
msgstr ""

msgid "unlock_thresholds"
msgstr "Buka kunci ambang batas level"

msgid "unsaved_class_changes"
msgstr "Ada perubahan yang belum disimpan, yakin ingin meninggalkan halaman ini?"

#, fuzzy
msgid "unsubmit_program"
msgstr ""

#, fuzzy
msgid "unsubmit_warning"
msgstr ""

#, fuzzy
msgid "unsubmitted"
msgstr ""

msgid "unsubscribed_header"
msgstr ""

msgid "unsubscribed_message"
msgstr ""

msgid "update_adventure_prompt"
msgstr "Apakah Anda yakin ingin memperbarui petualangan ini?"

msgid "update_public"
msgstr "Perbarui profil publik"

msgid "updating_indicator"
msgstr "Memperbarui"

#, fuzzy
msgid "use_custom_passwords"
msgstr ""

#, fuzzy
msgid "use_generated_passwords"
msgstr ""

msgid "use_of_blanks_exception"
msgstr "Penggunaan spasi dalam program"

msgid "use_of_nested_functions_exception"
msgstr "Penggunaan fungsi bersarang"

#, fuzzy
msgid "used_in"
msgstr ""

msgid "user"
msgstr "pengguna"

msgid "user_inexistent"
msgstr "Pengguna ini tidak ada"

msgid "user_not_private"
msgstr "Pengguna ini tidak ada atau tidak memiliki profil publik"

msgid "username"
msgstr "Nama Pengguna"

#, fuzzy
msgid "username_contains_invalid_symbol"
msgstr ""

#, fuzzy
msgid "username_contains_separator"
msgstr ""

msgid "username_empty"
msgstr "Anda tidak memasukkan nama pengguna!"

msgid "username_invalid"
msgstr "Nama pengguna Anda tidak valid."

msgid "username_special"
msgstr "Username tidak boleh berisi ':' atau '@'."

msgid "username_three"
msgstr "Nama pengguna harus mengandung setidaknya tiga karakter."

#, fuzzy
msgid "usernames_too_short"
msgstr ""

#, fuzzy
msgid "usernames_unavailable"
msgstr ""

msgid "value"
msgstr "Nilai"

#, fuzzy
msgid "view_adventures"
msgstr ""

#, fuzzy
msgid "view_classes"
msgstr ""

msgid "view_program"
msgstr "Lihat program"

#, fuzzy
msgid "view_slides"
msgstr ""

#, fuzzy
msgid "waiting_for_submit"
msgstr ""

#, fuzzy
msgid "walker_variable_role"
msgstr ""

msgid "website"
msgstr ""

msgid "what_is_your_role"
msgstr "Apa peran Anda?"

msgid "what_should_my_code_do"
msgstr "Apa yang seharusnya dilakukan oleh kode saya?"

msgid "workbook_circle_question_text"
msgstr ""

msgid "workbook_circle_question_title"
msgstr ""

msgid "workbook_define_question_text"
msgstr ""

msgid "workbook_define_question_title"
msgstr ""

msgid "workbook_input_question_text"
msgstr ""

msgid "workbook_input_question_title"
msgstr ""

msgid "workbook_multiple_choice_question_text"
msgstr ""

msgid "workbook_multiple_choice_question_title"
msgstr ""

msgid "workbook_open_question_title"
msgstr ""

msgid "workbook_output_question_text"
msgstr ""

msgid "workbook_output_question_title"
msgstr ""

msgid "year_invalid"
msgstr "Silakan masukkan tahun antara 1900 dan {current_year}."

msgid "yes"
msgstr "Ya"

msgid "your_personal_text"
msgstr "Teks pribadi Anda..."

msgid "your_program"
msgstr "Program Anda"

#~ msgid "create_account_explanation"
#~ msgstr "Memungkinkan akun kamu untuk menyimpan program kamu."

#~ msgid "only_teacher_create_class"
#~ msgstr "Only teachers are allowed to create classes!"

#~ msgid "keyword_support"
#~ msgstr "Translated keywords"

#~ msgid "non_keyword_support"
#~ msgstr "Translated content"

#~ msgid "try_button"
#~ msgstr "Coba"

#~ msgid "select_own_adventures"
#~ msgstr "Select own adventures"

#~ msgid "view"
#~ msgstr "View"

#~ msgid "class"
#~ msgstr "Class"

#~ msgid "save_code_button"
#~ msgstr "Simpan kode"

#~ msgid "share_code_button"
#~ msgstr "Simpan dan bagikan kode"

#~ msgid "classes_invalid"
#~ msgstr "The list of selected classes is invalid"

#~ msgid "directly_add_adventure_to_classes"
#~ msgstr "Do you want to add this adventure directly to one of your classes?"

#~ msgid "hand_in_assignment"
#~ msgstr "Hand in assignment"

#~ msgid "select_a_level"
#~ msgstr "Select a level"

#~ msgid "answer_invalid"
#~ msgstr "Your password is invalid."

#~ msgid "available_adventures_level"
#~ msgstr "Available adventures level"

#~ msgid "customize_class_exp_1"
#~ msgstr "Customize class"

#~ msgid "customize_class_exp_2"
#~ msgstr "Customize class"

#~ msgid "customize_class_step_1"
#~ msgstr "Customize class"

#~ msgid "customize_class_step_2"
#~ msgstr "Customize class"

#~ msgid "customize_class_step_3"
#~ msgstr "Customize class"

#~ msgid "customize_class_step_4"
#~ msgstr "Customize class"

#~ msgid "customize_class_step_5"
#~ msgstr "Customize class"

#~ msgid "customize_class_step_6"
#~ msgstr "Customize class"

#~ msgid "customize_class_step_7"
#~ msgstr "Customize class"

#~ msgid "customize_class_step_8"
#~ msgstr "Customize class"

#~ msgid "example_code_header"
#~ msgstr "Contoh kode Hedy"

#~ msgid "feedback_failure"
#~ msgstr "Wrong!"

#~ msgid "feedback_success"
#~ msgstr "Good!"

#~ msgid "go_to_first_question"
#~ msgstr "Go to question 1"

#~ msgid "question"
#~ msgstr "Question"

#~ msgid "question_doesnt_exist"
#~ msgstr "This question does not exist"

#~ msgid "question_invalid"
#~ msgstr "Your token is invalid."

#~ msgid "too_many_attempts"
#~ msgstr "Too many attempts"

#~ msgid "class_stats"
#~ msgstr "Show class statistics"

#~ msgid "visit_own_public_profile"
#~ msgstr "Public profile"

#~ msgid "title_class logs"
#~ msgstr "Hedy - Join class"

#~ msgid "title_class statistics"
#~ msgstr "My statistics"

#~ msgid "disabled_button_locked"
#~ msgstr "Your teacher hasn't unlocked this level yet"

#~ msgid "duplicate_tag"
#~ msgstr "You already have a tag with this name."

#~ msgid "tag_deleted"
#~ msgstr "This tag was successfully deleted."

#~ msgid "no_tags"
#~ msgstr "Belum ada tag."

#~ msgid "apply_filters"
#~ msgstr "Apply filters"

#~ msgid "write_first_program"
#~ msgstr "Tulis program pertamamu!"

#~ msgid "adventure_exp_1"
#~ msgstr "Ketik petualangan pilihan Anda di sisi kanan. Setelah membuat petualangan Anda, Anda dapat memasukkannya ke dalam salah satu kelas Anda di bawah \"penyesuaian\". Jika Anda ingin memasukkan perintah dalam petualangan Anda, silakan gunakan kode jangkar seperti ini:"

#~ msgid "adventure_exp_2"
#~ msgstr "Jika Anda ingin menampilkan cuplikan kode sebenarnya, misalnya untuk memberikan template atau contoh kode kepada siswa. Silakan gunakan pra jangkar seperti ini:"

#~ msgid "hello_world"
#~ msgstr "Halo dunia!"

#~ msgid "share_confirm"
#~ msgstr "Apakah kamu yakin ingin membuat program kamu publik?"

#~ msgid "share_success_detail"
#~ msgstr "Program berhasil dibagikan."

#~ msgid "unshare_confirm"
#~ msgstr "Apakah kamu yakin ingin membuat program kamu privat?"

#~ msgid "unshare_success_detail"
#~ msgstr "Program berhasil dibatalkan pembagiannya."

#~ msgid "hide_parsons"
#~ msgstr "Sembunyikan teka-teki"

#~ msgid "hide_quiz"
#~ msgstr "Sembunyikan kuis"

#~ msgid "Locked Language Feature"
#~ msgstr "Anda menggunakan {concept}! Itu luar biasa, tapi {concept} belum dibuka! Ini akan dibuka di level selanjutnya."

#~ msgid "nested blocks"
#~ msgstr "satu blok dalam satu blok"

#~ msgid "save"
#~ msgstr "Menyimpan"

#~ msgid "update_profile"
#~ msgstr "Ubah profil"

#~ msgid "variables"
#~ msgstr "Variabel"

#~ msgid "explore_explanation"
#~ msgstr "Di halaman ini Anda dapat melihat program yang dibuat oleh pengguna Hedy lainnya. Anda dapat memfilter level Hedy dan petualangan. Klik \"Lihat program\" untuk membuka program dan menjalankannya. Program dengan header berwarna merah mengandung kesalahan. Anda masih dapat membuka program tersebut, tetapi menjalankannya akan menghasilkan kesalahan. Anda tentu saja dapat mencoba memperbaikinya! Jika pembuatnya memiliki profil publik, Anda dapat mengeklik nama penggunanya untuk mengunjungi profilnya. Di sana Anda akan menemukan semua program bersama mereka dan banyak lagi!"

#~ msgid "common_errors"
#~ msgstr "Kesalahan Umum"

#~ msgid "grid_overview"
#~ msgstr "Ikhtisar program per petualangan"

#~ msgid "last_error"
#~ msgstr "Kesalahan terakhir"

#~ msgid "last_program"
#~ msgstr "Program terakhir"

#~ msgid "live_dashboard"
#~ msgstr "Dasbor Langsung"

#~ msgid "runs_over_time"
#~ msgstr "Berjalan seiring waktu"

#~ msgid "student_details"
#~ msgstr "Student details"

#~ msgid "achievements_check_icon_alt"
#~ msgstr "Ikon pemeriksaan pencapaian"

#~ msgid "country_title"
#~ msgstr "Negara"

#~ msgid "create_public_profile"
#~ msgstr "Buat profil publik"

#~ msgid "general"
#~ msgstr "Umum"

#~ msgid "hedy_achievements"
#~ msgstr "Prestasi Hedy"

#~ msgid "hidden"
#~ msgstr "Tersembunyi"

#~ msgid "highscore_explanation"
#~ msgstr "Di halaman ini Anda dapat melihat Skor Tertinggi saat ini, berdasarkan jumlah pencapaian yang dikumpulkan. Lihat peringkat untuk semua pengguna, negara atau kelas Anda. Klik pada nama pengguna untuk melihat profil publiknya."

#~ msgid "highscore_no_public_profile"
#~ msgstr "Anda tidak memiliki profil publik dan oleh karena itu tidak terdaftar di skor tertinggi. Apakah Anda ingin membuatnya?"

#~ msgid "highscores"
#~ msgstr "Nilai tinggi"

#~ msgid "my_achievements"
#~ msgstr "Pencapaianku"

#~ msgid "no_such_highscore"
#~ msgstr "Nilai tinggi"

#~ msgid "programs_created"
#~ msgstr "Program dibuat"

#~ msgid "programs_saved"
#~ msgstr "Program disimpan"

#~ msgid "programs_submitted"
#~ msgstr "Program dikirimkan"

#~ msgid "title_achievements"
#~ msgstr "Hedy - Prestasi saya"

#~ msgid "whole_world"
#~ msgstr "Dunia"

#~ msgid "your_class"
#~ msgstr "Kelas Anda"

#~ msgid "achievement_earned"
#~ msgstr "Anda telah memperoleh prestasi!"

#~ msgid "percentage_achieved"
#~ msgstr "Dicapai oleh {percentage}% pengguna"

#~ msgid "achievements"
#~ msgstr "prestasi"

#~ msgid "achievements_logo_alt"
#~ msgstr "Logo prestasi"

#~ msgid "amount_submitted"
#~ msgstr "program yang diajukan"

#~ msgid "last_achievement"
#~ msgstr "Prestasi yang terakhir diperoleh"

#~ msgid "no_certificate"
#~ msgstr "Pengguna ini belum mendapatkan Sertifikat Penyelesaian Hedy"

#~ msgid "number_achievements"
#~ msgstr "Jumlah pencapaian"

#~ msgid "create_question"
#~ msgstr "Apakah Anda ingin membuatnya?"

#~ msgid "explore_programs"
#~ msgstr "Jelajahi program"

#~ msgid "explore_programs_logo_alt"
#~ msgstr "Jelajahi ikon program"

#~ msgid "hedy_tutorial_logo_alt"
#~ msgstr "Ikon tutorial Hedy"

#~ msgid "no_public_profile"
#~ msgstr "Anda belum memiliki teks profil publik..."

#~ msgid "start_hedy_tutorial"
#~ msgstr "Mulai tutorial hedy"

#~ msgid "start_programming"
#~ msgstr "Mulai pemrograman"

#~ msgid "start_programming_logo_alt"
#~ msgstr "Mulai ikon pemrograman"

#~ msgid "start_teacher_tutorial"
#~ msgstr "Mulai tutorial guru"

#~ msgid "teacher_tutorial_logo_alt"
#~ msgstr "Ikon tutorial guru"

#~ msgid "title_landing-page"
#~ msgstr "Selamat datang di Hedy!"

#~ msgid "welcome"
#~ msgstr "Selamat datang"

#~ msgid "welcome_back"
#~ msgstr "Selamat datang kembali"

#~ msgid "your_account"
#~ msgstr "Profil Anda"

#~ msgid "your_last_program"
#~ msgstr "Program terakhir Anda yang disimpan"

#~ msgid "already_teacher"
#~ msgstr "Anda sudah memiliki akun guru."

#~ msgid "already_teacher_request"
#~ msgstr "Anda sudah memiliki permintaan guru yang tertunda."

#~ msgid "teacher_account_request"
#~ msgstr "Anda memiliki permintaan akun guru yang tertunda"

#~ msgid "teacher_account_success"
#~ msgstr "Anda berhasil meminta akun guru."

#~ msgid "student_not_allowed_in_class"
#~ msgstr "Student not allowed in class"

#~ msgid "accounts_created"
#~ msgstr "Akun yang berhasil dibuat."

#~ msgid "accounts_intro"
#~ msgstr "Di halaman ini Anda dapat membuat akun untuk beberapa siswa sekaligus. Ini secara otomatis ditambahkan ke kelas saat ini, jadi pastikan kelas yang ditampilkan di atas adalah kelas yang benar! Setiap nama pengguna harus unik di seluruh sistem Hedy. Anda dapat menggunakan 'Nama kelas Postfix' untuk menambahkan nama kelas Anda ke semua akun. Jika Anda memasukkan sandi secara manual, sandi tersebut harus <b>setidaknya</b> 6 karakter."

#~ msgid "create_multiple_accounts"
#~ msgstr "Buat banyak akun"

#~ msgid "download_login_credentials"
#~ msgstr "Apakah Anda ingin mengunduh kredensial login setelah pembuatan akun?"

#~ msgid "generate_passwords"
#~ msgstr "Hasilkan kata sandi"

#~ msgid "postfix_classname"
#~ msgstr "Nama kelas postfix"

#~ msgid "reset_view"
#~ msgstr "Atur ulang"

#~ msgid "unique_usernames"
#~ msgstr "Semua nama pengguna harus unik."

#~ msgid "usernames_exist"
#~ msgstr "Satu atau lebih nama pengguna sudah digunakan."

#~ msgid "**Question**: What is the output of this code?"
#~ msgstr ""

#~ msgid "Output"
#~ msgstr ""

#~ msgid "clear"
#~ msgstr ""

#~ msgid "bug"
#~ msgstr ""

#~ msgid "feature"
#~ msgstr ""

#~ msgid "feedback"
#~ msgstr ""

#~ msgid "feedback_message_success"
#~ msgstr ""

#~ msgid "feedback_modal_message"
#~ msgstr ""

#~ msgid "adventures"
#~ msgstr ""

#~ msgid "classes"
#~ msgstr ""

#~ msgid "Adventure"
#~ msgstr ""

#~ msgid "Answer"
#~ msgstr ""

#~ msgid "adventure_prompt"
#~ msgstr "Silakan masukkan nama petualangannya"

#~ msgid "select_tag"
#~ msgstr ""

#~ msgid "Delete"
#~ msgstr ""

#~ msgid "select_class"
#~ msgstr ""

#~ msgid "survey"
#~ msgstr ""

#~ msgid "survey_completed"
#~ msgstr ""

#~ msgid "invalid_tutorial_step"
#~ msgstr "Langkah tutorial tidak valid"

#~ msgid "next_step_tutorial"
#~ msgstr "Langkah selanjutnya >>>"

#~ msgid "tutorial"
#~ msgstr ""

#~ msgid "tutorial_code_snippet"
#~ msgstr ""
#~ "{print} Halo dunia!\n"
#~ "{print} Saya sedang mempelajari Hedy dengan tutorialnya!"

#~ msgid "tutorial_message_not_found"
#~ msgstr "Kami tidak dapat menemukan langkah tutorial yang diminta..."

#~ msgid "tutorial_title_not_found"
#~ msgstr "Langkah tutorial tidak ditemukan"

<<<<<<< HEAD
#~ msgid "complete"
#~ msgstr ""

#~ msgid "share"
#~ msgstr ""
=======
#~ msgid "disable_explore_page"
#~ msgstr ""

#~ msgid "hedy_choice_title"
#~ msgstr "Pilihan Hedy"

#~ msgid "nav_explore"
#~ msgstr "Menjelajah"

#~ msgid "title_explore"
#~ msgstr "Hedy - Jelajahi"
>>>>>>> 8dee6c69
<|MERGE_RESOLUTION|>--- conflicted
+++ resolved
@@ -2610,13 +2610,6 @@
 #~ msgid "tutorial_title_not_found"
 #~ msgstr "Langkah tutorial tidak ditemukan"
 
-<<<<<<< HEAD
-#~ msgid "complete"
-#~ msgstr ""
-
-#~ msgid "share"
-#~ msgstr ""
-=======
 #~ msgid "disable_explore_page"
 #~ msgstr ""
 
@@ -2628,4 +2621,3 @@
 
 #~ msgid "title_explore"
 #~ msgstr "Hedy - Jelajahi"
->>>>>>> 8dee6c69
