# Indonesian translations for PROJECT.
# Copyright (C) 2023 ORGANIZATION
# This file is distributed under the same license as the PROJECT project.
# FIRST AUTHOR <EMAIL@ADDRESS>, 2023.
#
msgid ""
msgstr ""
"Project-Id-Version: PROJECT VERSION\n"
"Report-Msgid-Bugs-To: EMAIL@ADDRESS\n"
"POT-Creation-Date: 2000-01-01 00:00+0000\n"
"PO-Revision-Date: 2024-09-06 14:38+0000\n"
"Last-Translator: Prefill add-on <noreply-addon-prefill@weblate.org>\n"
"Language-Team: id <LL@li.org>\n"
"Language: id\n"
"MIME-Version: 1.0\n"
"Content-Type: text/plain; charset=utf-8\n"
"Content-Transfer-Encoding: 8bit\n"
"Plural-Forms: nplurals=2; plural=n != 1;\n"
"X-Generator: Weblate 5.8-dev\n"
"Generated-By: Babel 2.14.0\n"

#, fuzzy
msgid "Access Before Assign"
msgstr ""
"Project-Id-Version: PACKAGE VERSION\n"
"Report-Msgid-Bugs-To: \n"
"POT-Creation-Date: 2000-01-01 00:00+0000\n"
"PO-Revision-Date: 2000-01-01 00:00+0000\n"
"Last-Translator: Someone <someone@example.com>\n"
"Language: id\n"
"Language-Team: id <LL@li.org>\n"
"Plural-Forms: nplurals=1; plural=0;\n"
"MIME-Version: 1.0\n"
"Content-Type: text/plain; charset=utf-8\n"
"Content-Transfer-Encoding: 8bit\n"
"Generated-By: Babel 2.11.0\n"

#, fuzzy
msgid "Cyclic Var Definition"
msgstr "Nama `{variable}` perlu disetel sebelum Anda dapat menggunakannya di sisi kanan perintah `{is}`."

#, fuzzy
msgid "Else Without If Error"
msgstr "On line {line_number} you used an `{else}` but there is no `{if}` on the line before it."

#, fuzzy
msgid "Function Undefined"
msgstr "You tried to use the function {name}, but you didn't define it."

#, fuzzy
msgid "Has Blanks"
msgstr "Kode Anda tidak lengkap. Ini berisi bagian kosong yang harus Anda ganti dengan kode."

#, fuzzy
msgid "Incomplete"
msgstr "Ups! Anda sedikit lupa kodenya! Pada baris {line_number}, Anda perlu memasukkan teks di belakang `{incomplete_command}`."

#, fuzzy
msgid "Incomplete Repeat"
msgstr "Sepertinya Anda lupa menggunakan perintah dengan perintah `{repeat}` yang Anda gunakan pada baris {line_number}."

#, fuzzy
msgid "Invalid"
msgstr "`{invalid_command}` bukan perintah {level} level Hedy. Apakah maksud Anda `{guessed_command}`?"

#, fuzzy
msgid "Invalid Argument"
msgstr "Anda tidak dapat menggunakan perintah `{command}` dengan `{invalid_argument}`. Coba ubah `{invalid_argument}` menjadi {allowed_types}."

#, fuzzy
msgid "Invalid Argument Type"
msgstr "Anda tidak dapat menggunakan `{command}` dengan `{invalid_argument}` karena {invalid_type}. Coba ubah `{invalid_argument}` menjadi {allowed_types}."

#, fuzzy
msgid "Invalid At Command"
msgstr "Perintah `{command}` tidak boleh digunakan mulai level 16 dan seterusnya. Anda dapat menggunakan tanda kurung siku untuk menggunakan elemen dari daftar, misalnya `teman[i]`, `angka_keberuntungan[{random}]`."

#, fuzzy
msgid "Invalid Space"
msgstr "Ups! kamu memulai baris dengan sebuah spasi pada baris {line_number}. Spasi membingungkan komputer, dapatkah kamu membuangnya?"

#, fuzzy
msgid "Invalid Type Combination"
msgstr "Anda tidak dapat menggunakan `{invalid_argument}` dan `{invalid_argument_2}` dengan `{command}` karena yang satu adalah {invalid_type} dan yang lainnya adalah {invalid_type_2}. Coba ubah `{invalid_argument}` menjadi {invalid_type_2} atau `{invalid_argument_2}` menjadi {invalid_type}."

#, fuzzy
msgid "Lonely Echo"
msgstr "Anda menggunakan `{echo}` sebelum `{ask}`, atau `{echo}` tanpa `{ask}`. Tempatkan `{ask}` sebelum `{echo}`."

#, fuzzy
msgid "Lonely Text"
msgstr "Sepertinya Anda lupa menggunakan perintah dengan teks yang Anda gunakan di baris {line_number}"

#, fuzzy
msgid "Missing Additional Command"
msgstr "It looks like you forgot to complete writing `{command}` on line {line_number}."

#, fuzzy
msgid "Missing Colon Error"
msgstr "Starting at level 17, `{command}` needs a `:`. It looks like you forgot to use one at the end of line {line_number}."

#, fuzzy
msgid "Missing Command"
msgstr "Sepertinya Anda lupa menggunakan perintah pada baris {line_number}."

#, fuzzy
msgid "Missing Inner Command"
msgstr "Sepertinya Anda lupa menggunakan perintah dengan pernyataan `{command}` yang Anda gunakan pada baris {line_number}."

#, fuzzy
msgid "Missing Square Brackets"
msgstr "It looks like you forgot to use square brackets `[]` around the list you were creating on line {line_number}."

#, fuzzy
msgid "Missing Variable"
msgstr "It looks like your `{command}` is missing a variable at the start of the line."

#, fuzzy
msgid "Misspelled At Command"
msgstr "It looks like you might have misspelled the `{command}` command, instead you wrote `{invalid_argument}` in line {line_number}."

#, fuzzy
msgid "No Indentation"
msgstr "Anda menggunakan terlalu sedikit spasi pada baris {line_number}. Anda menggunakan {leading_spaces} spasi, dan itu tidak cukup. Mulailah setiap blok baru dengan spasi {indent_size} lebih banyak dari baris sebelumnya."

#, fuzzy
msgid "Non Decimal Variable"
msgstr "At line {line_number}, you might have tried using a number which Hedy does not like very much! Try changing it to a decimal number like 2."

#, fuzzy
msgid "Parse"
msgstr "Kode yang kamu masukan bukan kode Hedy yang valid. Ada kesalahan pada baris {location[0]}, pada posisi {location[1]}. Kamu menuliskan `{character_found}`, tapi itu tidak diperbolehkan."

#, fuzzy
msgid "Pressit Missing Else"
msgstr "Anda lupa menambahkan apa yang terjadi bila Anda menekan tombol lain, tambahkan `{else}` ke kode Anda"

#, fuzzy
msgid "Runtime Index Error"
msgstr "Anda mencoba mengakses daftar {name} tetapi daftar itu kosong atau indeksnya tidak ada."

#, fuzzy
msgid "Runtime Value Error"
msgstr "While running your program the command `{command}` received the value `{value}` which is not allowed. {tip}."

#, fuzzy
msgid "Runtime Values Error"
msgstr "While running your program the command `{command}` received the values `{value}` and `{value}` which are not allowed. {tip}."

#, fuzzy
msgid "Save Microbit code "
msgstr "Save Microbit code"

#, fuzzy
msgid "Too Big"
msgstr "Wow! Program Anda memiliki {lines_of_code} baris kode yang mengesankan! Namun kami hanya dapat memproses {max_lines} baris di level ini. Buat program Anda lebih kecil dan coba lagi."

#, fuzzy
msgid "Too Few Indents"
msgstr "You used too few leading spaces in line {line_number}. You used {leading_spaces} spaces, which is too few."

#, fuzzy
msgid "Too Many Indents"
msgstr "You used too many leading spaces in line {line_number}. You used {leading_spaces} spaces, which is too many."

#, fuzzy
msgid "Unexpected Indentation"
msgstr "Anda menggunakan terlalu banyak spasi pada baris {line_number}. Anda menggunakan spasi {leading_spaces}, dan itu terlalu banyak. Mulailah setiap blok baru dengan spasi {indent_size} lebih banyak dari baris sebelumnya."

#, fuzzy
msgid "Unquoted Assignment"
msgstr "Dari level ini, Anda perlu menempatkan teks di sebelah kanan `{is}` di antara tanda kutip. Anda lupa itu untuk teks {text}."

#, fuzzy
msgid "Unquoted Equality Check"
msgstr "Jika Anda ingin memeriksa apakah suatu variabel sama dengan beberapa kata, kata-kata tersebut harus diapit oleh tanda kutip!"

#, fuzzy
msgid "Unquoted Text"
msgstr "Hati-hati. Jika Anda `{ask}` atau `{print}` sesuatu, teks harus diawali dan diakhiri dengan tanda kutip. Anda lupa untuk teks {unquotedtext}."

#, fuzzy
msgid "Unsupported Float"
msgstr "Angka non-integer belum didukung namun akan ada dalam beberapa level. Untuk saat ini ubah `{value}` menjadi bilangan bulat."

#, fuzzy
msgid "Unsupported String Value"
msgstr "Nilai teks tidak boleh berisi `{invalid_value}`."

#, fuzzy
msgid "Unused Variable"
msgstr "You defined the variable {variable_name} on line {line_number}, but you did not use it."

#, fuzzy
msgid "Var Undefined"
msgstr "Kamu mencoba untuk menampilkan variabel `{name}`, tapi kamu belum mengisinya dengan nilai. Ada kemungkinan bahwa kamu sedang mencoba untuk menampilkan kata `{name}` tapi melupakan tanda kutip."

#, fuzzy
msgid "Wrong Level"
msgstr "Itu adalah kode Hedy yang benar, namun tidak pada level yang tepat. Kamu menulis kode `{offending_keyword}` untuk level {working_level}. Tip: {tip}"

#, fuzzy
msgid "Wrong Number of Arguments"
msgstr "Your function used the wrong number of arguments. You provided {used_number} but the function {name} needs {defined_number}"

msgid "account_overview"
msgstr "Ikhtisar akun"

#, fuzzy
msgid "accounts_created"
msgstr "Akun yang berhasil dibuat."

msgid "accounts_intro"
msgstr "Di halaman ini Anda dapat membuat akun untuk beberapa siswa sekaligus. Ini secara otomatis ditambahkan ke kelas saat ini, jadi pastikan kelas yang ditampilkan di atas adalah kelas yang benar! Setiap nama pengguna harus unik di seluruh sistem Hedy. Anda dapat menggunakan 'Nama kelas Postfix' untuk menambahkan nama kelas Anda ke semua akun. Jika Anda memasukkan sandi secara manual, sandi tersebut harus <b>setidaknya</b> 6 karakter."

#, fuzzy
msgid "actions"
msgstr "Actions"

msgid "add"
msgstr "Menambahkan"

msgid "add_students"
msgstr "Tambahkan siswa-siswa"

#, fuzzy
msgid "add_your_language"
msgstr "Add your language!"

msgid "admin"
msgstr "Admin"

msgid "advance_button"
msgstr "Lanjut ke level {level}"

msgid "adventure"
msgstr "Petualangan"

#, fuzzy
msgid "adventure_cloned"
msgstr "Adventure is cloned"

#, fuzzy
msgid "adventure_code_button"
msgstr "Adventure Code"

#, fuzzy
msgid "adventure_codeblock_button"
msgstr "Use this button when you want to create a block of code that students can run in your adventure. Tip: put the selection at the end of the last line of the code block and <kbd>Enter</kbd> 3 times to type after a code block."

msgid "adventure_duplicate"
msgstr "Anda sudah bertualang dengan nama ini."

msgid "adventure_empty"
msgstr "Anda tidak memasukkan nama petualangan!"

#, fuzzy
msgid "adventure_exp_3"
msgstr "Pastikan Anda selalu mengapit kata kunci dengan { }, agar kata kunci tersebut dikenali dengan benar. Anda dapat menggunakan tombol \"pratinjau\" untuk melihat versi gaya petualangan Anda. Untuk melihat petualangan di halaman khusus, pilih \"lihat\" dari halaman guru."

#, fuzzy
msgid "adventure_exp_classes"
msgstr "Your adventure is used within the following classes"

#, fuzzy
msgid "adventure_flagged"
msgstr "The adventure was flagged successfully."

msgid "adventure_id_invalid"
msgstr "ID petualangan ini tidak valid."

msgid "adventure_length"
msgstr "Petualangan Anda setidaknya harus terdiri dari 20 karakter."

msgid "adventure_name_invalid"
msgstr "Petualangan Anda setidaknya harus terdiri dari 20 karakter."

msgid "adventure_prompt"
msgstr "Silakan masukkan nama petualangannya"

msgid "adventure_terms"
msgstr "Saya setuju bahwa petualangan saya dapat dipublikasikan di Hedy."

msgid "adventure_updated"
msgstr "Petualangan telah diperbarui!"

#, fuzzy
msgid "adventures"
msgstr "Adventures"

#, fuzzy
msgid "adventures_completed"
msgstr "Adventures completed: {number_of_adventures}"

#, fuzzy
msgid "adventures_info"
msgstr "Each Hedy level has built-in exercises for students, which we call adventures. You can create your own adventures and add them to your classes. With your own adventures you can create adventures that are relevant and interesting for your students. You can find more information about creating your own adventures <a href=\"https://hedy.org/for-teachers/manual/features\">here</a>."

msgid "adventures_restored"
msgstr "Petualangan default telah dipulihkan."

#, fuzzy
msgid "adventures_ticked"
msgstr "Adventures ticked"

#, fuzzy
msgid "adventures_tried"
msgstr "Adventures tried"

msgid "ago"
msgstr "{timestamp} yang lalu"

msgid "agree_invalid"
msgstr "Anda harus menyetujui persyaratan privasi."

msgid "agree_with"
msgstr "Saya setuju dengan"

msgid "ajax_error"
msgstr "Ditemukan sebuah error. Silakan coba lagi."

msgid "all"
msgstr "Semua"

msgid "all_class_highscores"
msgstr "Semua siswa terlihat di nilai tertinggi kelas"

msgid "already_account"
msgstr "Sudah memiliki akun?"

msgid "already_program_running"
msgstr "Sudah ada program yang sedang berjalan, selesaikan dulu program tersebut."

msgid "are_you_sure"
msgstr "Apakah kamu yakin? Kamu tidak dapat membatalkan aksi ini."

msgid "ask_needs_var"
msgstr "Mulai level 2, `{ask}` perlu digunakan dengan variabel. Contoh: nama `{is}` `{ask}` Siapa namamu?"

msgid "available_in"
msgstr "Available in:"

msgid "become_a_sponsor"
msgstr "Menjadi sponsor"

msgid "birth_year"
msgstr "Tahun lahir"

#, fuzzy
msgid "bug"
msgstr "Bug"

msgid "by"
msgstr "dengan"

msgid "cancel"
msgstr "Batal"

msgid "cant_parse_exception"
msgstr "Tidak dapat menguraikan program"

msgid "certificate"
msgstr "Sertifikat Penyelesaian"

msgid "certified_teacher"
msgstr "Guru bersertifikat"

msgid "change_password"
msgstr "Ubah password"

msgid "cheatsheet_title"
msgstr "Contekan"

msgid "class_already_joined"
msgstr "Kamu sudah terdaftar sebelumnya di kelas ini"

msgid "class_customize_success"
msgstr "Kelas berhasil disesuaikan."

#, fuzzy
msgid "class_graph_explanation"
msgstr "In this graph you can see represented the numbers of adventures your students have attempted (meaning they have done meaninful work in that adventure), with respect to the number of errors and successful runs."

msgid "class_logs"
msgstr "Waktu masuk terakhir"

msgid "class_name_duplicate"
msgstr "Anda sudah memiliki kelas dengan nama ini."

msgid "class_name_empty"
msgstr "Anda tidak memasukkan nama kelas!"

msgid "class_name_invalid"
msgstr "Nama kelas ini tidak valid."

msgid "class_name_prompt"
msgstr "Silakan masukan nama dari kelas"

#, fuzzy
msgid "class_performance_graph"
msgstr "Class performance graph"

#, fuzzy
msgid "class_survey_description"
msgstr "We would like to get a better overview of our Hedy users. By providing these answers, you would help improve Hedy. Thank you!"

#, fuzzy
msgid "class_survey_later"
msgstr "Remind me tomorrow"

#, fuzzy
msgid "class_survey_question1"
msgstr "What is the age range in your class?"

#, fuzzy
msgid "class_survey_question2"
msgstr "What is the spoken language in your class?"

#, fuzzy
msgid "class_survey_question3"
msgstr "What is the gender balance in your class?"

#, fuzzy
msgid "class_survey_question4"
msgstr "What distinguishes your students from others?"

#, fuzzy
msgid "classes"
msgstr "Classes"

#, fuzzy
msgid "classes_info"
msgstr "Create a class to follow the progress of each student in dashboard, and to customize the adventures your students see, and even adding your own! You can create as many classes as you like, and each class can have multiple teachers each one with different roles. You can also add as many students as you want, but mind that each student can only be in one class at a time. You can find more information about classes in the <a href=\"https://hedy.org/for-teachers/manual/preparations#for-teachers\">teacher manual</a>."

msgid "clear"
msgstr ""

#, fuzzy
msgid "clone"
msgstr "Clone"

#, fuzzy
msgid "cloned_times"
msgstr "Clones"

msgid "close"
msgstr "Menutup"

msgid "comma"
msgstr "koma"

msgid "command_not_available_yet_exception"
msgstr "Perintah belum tersedia"

msgid "command_unavailable_exception"
msgstr "Perintah tidak benar lagi"

msgid "commands"
msgstr "Perintah"

msgid "complete"
msgstr ""

msgid "congrats_message"
msgstr "Selamat, {username}, Anda telah mencapai hasil berikut dengan Hedy!"

#, fuzzy
msgid "connect_guest_teacher"
msgstr "I would like to be connected with a guest teacher who can give a few lessons"

#, fuzzy
msgid "constant_variable_role"
msgstr "constant"

msgid "content_invalid"
msgstr "Petualangan ini tidak valid."

msgid "continue"
msgstr ""

msgid "contributor"
msgstr "Penyumbang"

msgid "copy_clipboard"
msgstr "Berhasil disalin ke clipboard"

#, fuzzy
msgid "copy_code"
msgstr "Copy code"

msgid "copy_join_link"
msgstr "Salin tautan bergabung"

msgid "copy_link_success"
msgstr "Tautan bergabung berhasil disalin ke papan klip"

msgid "copy_link_to_share"
msgstr "Salin tautan untuk berbagi"

msgid "copy_mail_link"
msgstr "Silakan salin dan tempel tautan ini ke tab baru:"

msgid "correct_answer"
msgstr "Jawaban yang benar adalah"

msgid "country"
msgstr "Negara"

msgid "country_invalid"
msgstr "Silakan pilih negara yang valid."

msgid "create_account"
msgstr "Membuat akun"

msgid "create_accounts"
msgstr "Buat akun"

msgid "create_accounts_prompt"
msgstr "Apakah Anda yakin ingin membuat akun-akun ini?"

msgid "create_adventure"
msgstr "Ciptakan petualangan"

msgid "create_class"
msgstr "Buat kelas baru"

msgid "create_multiple_accounts"
msgstr "Buat banyak akun"

msgid "create_student_account"
msgstr "Buat sebuah akun"

msgid "create_student_account_explanation"
msgstr "Anda dapat menyimpan program Anda sendiri dengan akun."

msgid "create_teacher_account"
msgstr "Buat akun guru"

msgid "create_teacher_account_explanation"
msgstr "Dengan akun guru, Anda dapat menyimpan program Anda dan melihat hasil siswa Anda."

msgid "creator"
msgstr "Pencipta"

msgid "current_password"
msgstr "Kata sandi saat ini"

msgid "customization_deleted"
msgstr "Penyesuaian berhasil dihapus."

#, fuzzy
msgid "customize"
msgstr "Customize"

msgid "customize_adventure"
msgstr "Sesuaikan petualangan"

msgid "customize_class"
msgstr "Sesuaikan kelas"

msgid "dash"
msgstr "tanda pisah"

msgid "debug"
msgstr ""

msgid "default_401"
msgstr "Sepertinya Anda tidak berwenang..."

#, fuzzy
msgid "default_403"
msgstr "Looks like this action is forbidden..."

msgid "default_404"
msgstr "Kami tidak dapat menemukan halaman itu..."

msgid "default_500"
msgstr "Ada yang salah..."

msgid "delete"
msgstr "Hapus"

msgid "delete_adventure_prompt"
msgstr "Apakah Anda yakin ingin menghapus petualangan ini?"

msgid "delete_class_prompt"
msgstr "Apa kamu yakin mau menghapus kelas?"

msgid "delete_confirm"
msgstr "Apakah kamu yakin ingin menghapus program?"

msgid "delete_invite"
msgstr "Hapus undangan"

msgid "delete_invite_prompt"
msgstr "Apakah Anda yakin ingin menghapus undangan kelas ini?"

msgid "delete_public"
msgstr "Hapus profil publik"

msgid "delete_success"
msgstr "Program berhasil dihapus."

#, fuzzy
msgid "delete_tag_prompt"
msgstr "Are you sure you want to delete this tag?"

msgid "destroy_profile"
msgstr "Hapus akun secara permanen"

msgid "developers_mode"
msgstr ""

msgid "directly_available"
msgstr "Terbuka langsung"

msgid "disable"
msgstr "Nonaktif"

#, fuzzy
msgid "disable_explore_page"
msgstr "Disable explore page"

#, fuzzy
msgid "disable_parsons"
msgstr "Disable all puzzles"

#, fuzzy
msgid "disable_quizes"
msgstr "Disable all quizes"

msgid "disabled"
msgstr "Dinonaktifkan"

msgid "disabled_button_quiz"
msgstr "Skor kuis Anda di bawah ambang batas, coba lagi!"

msgid "discord_server"
msgstr "Server perselisihan"

msgid "distinguished_user"
msgstr "Pengguna yang terhormat"

msgid "double quotes"
msgstr "kutip dua"

msgid "download"
msgstr "Unduh"

msgid "download_login_credentials"
msgstr "Apakah Anda ingin mengunduh kredensial login setelah pembuatan akun?"

msgid "duplicate"
msgstr "Duplikat"

msgid "echo_and_ask_mismatch_exception"
msgstr "Echo dan tanyakan ketidakcocokan"

msgid "echo_out"
msgstr "Memulai di level 2 `{echo}` tidak diperlukan lagi. Anda dapat mengulang jawaban dengan `{ask}` dan `{print}` sekarang. Contoh: `nama {is} {ask} Kamu dipanggil apa? {print} halo nama`"

#, fuzzy
msgid "edit_adventure"
msgstr "Edit adventure"

msgid "edit_code_button"
msgstr "Ubah kode"

msgid "email"
msgstr "Email"

msgid "email_invalid"
msgstr "Silakan masukkan email yang valid."

msgid "end_quiz"
msgstr "Kuis berakhir"

msgid "english"
msgstr "Bahasa inggris"

msgid "enter"
msgstr "Tuliskan"

msgid "enter_password"
msgstr "Masukkan kata sandi baru untuk"

msgid "enter_text"
msgstr "Tuliskan jawaban kamu disini..."

msgid "error_logo_alt"
msgstr "Logo kesalahan"

#, fuzzy
msgid "errors"
msgstr "Errors"

msgid "exclamation mark"
msgstr "tanda seru"

msgid "exercise"
msgstr "Latihan"

msgid "exercise_doesnt_exist"
msgstr "Latihan ini tidak ada"

msgid "exists_email"
msgstr "Email ini sudah terpakai untuk akun lain."

msgid "exists_username"
msgstr "Username ini sudah terpakai untuk akun lain."

#, fuzzy
msgid "exit_preview_mode"
msgstr "Exit preview mode"

msgid "experience_invalid"
msgstr "Silakan pilih pengalaman yang valid, pilih (Ya, Tidak)."

msgid "expiration_date"
msgstr "Tanggal habis tempo"

msgid "favorite_program"
msgstr "Program favorit"

msgid "favourite_confirm"
msgstr "Apakah Anda yakin ingin menjadikan program ini sebagai favorit Anda?"

msgid "favourite_program"
msgstr "Program favorit"

msgid "favourite_program_invalid"
msgstr "Program favorit yang Anda pilih tidak valid."

msgid "favourite_success"
msgstr "Program Anda ditetapkan sebagai favorit."

#, fuzzy
msgid "feature"
msgstr "Feature"

#, fuzzy
msgid "feedback"
msgstr "Feedback"

#, fuzzy
msgid "feedback_message_error"
msgstr "Something went wrong, please try again later."

#, fuzzy
msgid "feedback_message_success"
msgstr "Thank you, we recieved your feedback and will contact you if needed."

#, fuzzy
msgid "feedback_modal_message"
msgstr "Please send us a message with a category. We appreciate your help to improve Hedy!"

msgid "female"
msgstr "Perempuan"

#, fuzzy
msgid "flag_adventure_prompt"
msgstr "Do you want to flag this adventure so that we check its appropriateness?"

msgid "float"
msgstr "sebuah angka"

msgid "for_teachers"
msgstr "Untuk guru"

msgid "forgot_password"
msgstr "Lupa passowrd kamu?"

msgid "from_another_teacher"
msgstr "Dari guru lain"

msgid "from_magazine_website"
msgstr "Dari majalah atau situs web"

msgid "from_video"
msgstr "Dari sebuah video"

msgid "fun_statistics_msg"
msgstr "Berikut beberapa statistik menyenangkan!"

msgid "gender"
msgstr "Jenis kelamin"

msgid "gender_invalid"
msgstr "Silakan pilih jenis kelamin yang valid, pilih (Wanita, Pria, Lainnya)."

msgid "general_settings"
msgstr "Pengaturan Umum"

msgid "generate_passwords"
msgstr "Hasilkan kata sandi"

msgid "get_certificate"
msgstr "Dapatkan sertifikat Anda!"

msgid "give_link_to_teacher"
msgstr "Berikan tautan berikut kepada guru Anda:"

#, fuzzy
msgid "go_back"
msgstr "Go back"

msgid "go_back_to_main"
msgstr "Kembali ke halaman utama"

msgid "go_to_question"
msgstr "Pergi ke pertanyaan"

msgid "go_to_quiz_result"
msgstr "Pergi ke hasil kuis"

msgid "goto_profile"
msgstr "Ke profil saya"

#, fuzzy
msgid "graph_title"
msgstr "Errors per adventure completed on level {level}"

msgid "hand_in"
msgstr "Menyerahkan"

msgid "hand_in_exercise"
msgstr "Latihan tangan"

msgid "heard_about_hedy"
msgstr "Bagaimana Anda pernah mendengar tentang Hedy?"

msgid "heard_about_invalid"
msgstr "Silakan pilih cara valid Anda mendengar tentang kami."

msgid "hedy_choice_title"
msgstr "Pilihan Hedy"

#, fuzzy
msgid "hedy_introduction_slides"
msgstr "Hedy Introduction Slides"

msgid "hedy_logo_alt"
msgstr "Logo Hedy"

msgid "hedy_on_github"
msgstr "Hedy di Github"

msgid "hello_logo"
msgstr "Halo"

#, fuzzy
msgid "hide_adventures"
msgstr "Hide adventures"

msgid "hide_cheatsheet"
msgstr "Sembunyikan contekan"

#, fuzzy
msgid "hide_classes"
msgstr "Hide classes"

msgid "hide_keyword_switcher"
msgstr "Sembunyikan pengalih kata kunci"

#, fuzzy
msgid "hide_slides"
msgstr "Hide slides"

msgid "highest_level_reached"
msgstr "Level tertinggi yang berhasil dicapai"

msgid "highest_quiz_score"
msgstr "Skor kuis tertinggi"

msgid "hint"
msgstr "Petunjuk?"

msgid "ill_work_some_more"
msgstr "Saya akan mengerjakannya sedikit lebih lama"

#, fuzzy
msgid "image_invalid"
msgstr "Gambar yang Anda pilih tidak valid."

msgid "incomplete_command_exception"
msgstr "Perintah Tidak Lengkap"

msgid "incorrect_handling_of_quotes_exception"
msgstr "Penanganan kutipan yang salah"

msgid "incorrect_use_of_types_exception"
msgstr "Penggunaan tipe yang salah"

msgid "incorrect_use_of_variable_exception"
msgstr "Penggunaan variabel yang salah"

msgid "indentation_exception"
msgstr "Indentasi Salah"

msgid "input"
msgstr "masukan dari `{ask}`"

#, fuzzy
msgid "input_variable_role"
msgstr "input"

msgid "integer"
msgstr "sebuah angka"

msgid "invalid_class_link"
msgstr "Tautan untuk bergabung ke kelas tidak valid."

msgid "invalid_command_exception"
msgstr "Perintah tidak valid"

msgid "invalid_keyword_language_comment"
msgstr "# Bahasa kata kunci yang diberikan tidak valid, bahasa kata kunci disetel ke bahasa Inggris"

msgid "invalid_language_comment"
msgstr "# Bahasa yang diberikan tidak valid, bahasa disetel ke bahasa Inggris"

msgid "invalid_level_comment"
msgstr "# Level yang diberikan tidak valid, level disetel ke level 1"

msgid "invalid_program_comment"
msgstr "# Program yang disediakan tidak valid, silakan coba lagi"

msgid "invalid_teacher_invitation_code"
msgstr "Kode undangan guru tidak valid. Untuk menjadi guru, hubungi hello@hedy.org."

msgid "invalid_tutorial_step"
msgstr "Langkah tutorial tidak valid"

msgid "invalid_username_password"
msgstr "Username/password tidak valid."

msgid "invite_by_username"
msgstr "Undang berdasarkan nama pengguna"

msgid "invite_date"
msgstr "Tanggal undangan"

msgid "invite_message"
msgstr "Anda telah menerima undangan untuk bergabung dengan kelas"

msgid "invite_prompt"
msgstr "Masukkan nama pengguna"

msgid "invite_teacher"
msgstr "Undang seorang guru"

msgid "join_class"
msgstr "Gabung kelas"

msgid "join_prompt"
msgstr "Kamu memerlukan akun untuk bergabung ke kelas. Apakah kamu ingin masuk dengan akun kamu sekarang?"

msgid "keybinding_waiting_for_keypress"
msgstr "Menunggu tombol ditekan..."

msgid "keyword_language_invalid"
msgstr "Silakan pilih bahasa kata kunci yang valid (pilih bahasa Inggris atau bahasa Anda sendiri)."

#, fuzzy
msgid "landcode_phone_number"
msgstr "Please also add your country's landcode"

msgid "language"
msgstr "Bahasa"

msgid "language_invalid"
msgstr "Silakan pilih bahasa yang valid."

msgid "languages"
msgstr "Bahasa pemrograman mana yang sudah pernah kamu kuasai sebelumnya?"

msgid "last_edited"
msgstr "Terakhir diedit"

msgid "last_update"
msgstr "Pembaharuan Terakhir"

msgid "lastname"
msgstr "Nama Belakang"

msgid "leave_class"
msgstr "Tinggalkan kelas"

msgid "level"
msgstr "Level"

msgid "level_accessible"
msgstr "Level terbuka untuk siswa"

msgid "level_disabled"
msgstr "Tingkat dinonaktifkan"

msgid "level_future"
msgstr "Level ini otomatis terbuka "

#, fuzzy
msgid "level_invalid"
msgstr "Level Hedy ini tidak valid."

msgid "level_not_class"
msgstr "Level ini belum tersedia di kelas Anda"

msgid "level_title"
msgstr "Level"

#, fuzzy
msgid "levels"
msgstr "levels"

msgid "link"
msgstr "Tautan"

msgid "list"
msgstr "daftar"

#, fuzzy
msgid "list_variable_role"
msgstr "list"

msgid "logged_in_to_share"
msgstr "Anda harus masuk untuk menyimpan dan berbagi program."

msgid "login"
msgstr "Masuk"

msgid "login_long"
msgstr "Masuk dengan akun kamu"

msgid "login_to_save_your_work"
msgstr "Masuk untuk menyimpan pekerjaan Anda"

msgid "logout"
msgstr "Keluar"

msgid "longest_program"
msgstr "Program terpanjang"

msgid "mail_change_password_body"
msgstr ""
"Password Hedy kamu sudah berhasil diubah. Jika kamu melakukan ini, tidak ada masalah.\n"
"Jika kamu tidak melakukan ini, mohon segera kontak kami dengan cara membalas email ini."

msgid "mail_change_password_subject"
msgstr "Password Hedy kamu sudah berhasil diubah"

msgid "mail_error_change_processed"
msgstr "Ada yang salah saat mengirim email validasi, perubahan masih diproses dengan benar."

msgid "mail_goodbye"
msgstr ""
"Terima kasih!\n"
"Tim Hedy"

msgid "mail_hello"
msgstr "Hai {username}!"

msgid "mail_recover_password_body"
msgstr ""
"Dengan mengklik tautan ini, kamu dapat men-set password Hedy baru. Tautan ini berlaku selama <b>4</b> jam.\n"
"Jika kamu tidak membutuhkan set ulang password, mohon abaikan email ini: {link}"

msgid "mail_recover_password_subject"
msgstr "Set ulang password Hedy kamu."

msgid "mail_reset_password_body"
msgstr ""
"Password Hedy kamu sudah di-set ke yang baru. Jika kamu melakukan ini, tidak masalah.\n"
"Jika kamu tidak mengganti password, segera kontak kami dengan membalas email ini."

msgid "mail_reset_password_subject"
msgstr "Password Hedy kamu sudah berhasil di-set ulang"

msgid "mail_welcome_teacher_body"
msgstr ""
"<strong>Selamat datang!</strong>\n"
"Selamat atas akun guru Hedy yang baru. Selamat datang di komunitas guru Hedy di seluruh dunia!\n"
"\n"
"<strong>Apa yang dapat dilakukan akun guru</strong>\n"
"Ada sejumlah opsi tambahan yang terbuka untuk Anda sekarang.\n"
"\n"
"1. Penjelasan tambahan tersedia di <a href=\"https://hedy.org/for-teachers/manual\">teacher's manual</a>.\n"
"2. Dengan akun guru Anda, Anda dapat membuat kelas. Siswa Anda dapat bergabung dengan kelas Anda dan Anda dapat melihat kemajuan mereka. Kelas dibuat dan dikelola melalui <a href=\"https://hedycode.com/for-teachers\">teacher's page</a>.\n"
"3. Anda dapat sepenuhnya menyesuaikan kelas Anda, misalnya Anda dapat membuka dan menutup level, mengaktifkan atau menonaktifkan petualangan, dan menulis petualangan Anda sendiri!\n"
"\n"
"<strong>Bergabunglah dengan komunitas online kami!</strong>\n"
"Semua guru Hedy, pemrogram, dan penggemar lainnya dipersilakan untuk bergabung dengan <a href=\"https://discord.gg/8yY7dEme9r\">Discord server</a> kami. Ini adalah tempat yang ideal untuk mengobrol tentang Hedy: kami memiliki saluran tempat Anda dapat menunjukkan proyek dan pelajaran keren Anda, saluran untuk melaporkan bug, dan saluran untuk mengobrol dengan guru lain dan tim Hedy.\n"
"\n"
"<strong>Cara meminta bantuan </strong>\n"
"Jika ada yang kurang jelas, Anda dapat memberi tahu kami di Discord, atau <a href=\"mailto: hello@hedy.org\">kirim email kepada kami</a>.\n"
"\n"
"<strong>Cara melaporkan bug</strong>\n"
"Di Discord, kami memiliki saluran untuk melaporkan bug, yang disebut #bugs. Itu adalah tempat yang tepat untuk memberi tahu kami tentang masalah yang Anda hadapi. Jika Anda tahu cara menggunakan GitHub, Anda dapat membuat <a href=\"https://github.com/hedyorg/hedy/issues/new?assignees=&labels=&template=bug_report.md&title=%5BBUG%5D\">issue</a> di sana.\n"

msgid "mail_welcome_teacher_subject"
msgstr "Akun guru Hedy Anda sudah siap"

msgid "mail_welcome_verify_body"
msgstr ""
"Akun Hedy kamu sudah berhasil dibuat. Selamat datang!\n"
"Silakan klik tautan berikut untuk verifikasi email kamu. {link}"

msgid "mail_welcome_verify_subject"
msgstr "Selamat datang di Hedy"

msgid "mailing_title"
msgstr "Berlangganan ke buletin Hedy"

msgid "main_subtitle"
msgstr "Sebuah bahasa pemrograman bertahap"

msgid "main_title"
msgstr "Hedy"

msgid "make_sure_you_are_done"
msgstr "Pastikan Anda sudah selesai! Anda tidak akan dapat mengubah program Anda lagi setelah Anda mengklik \"Serahkan\"."

msgid "male"
msgstr "Laki-laki"

msgid "mandatory_mode"
msgstr "Mode pengembang wajib"

#, fuzzy
msgid "more_info"
msgstr "More information"

#, fuzzy
msgid "more_options"
msgstr "More options"

#, fuzzy
msgid "multiple_keywords_warning"
msgstr "You are trying to use the keyword {orig_keyword}, but this keyword might have several meanings. Please choose the one you're trying to use from this list and copy paste it in your code, curly braces included: {keyword_list}"

msgid "multiple_levels_warning"
msgstr "We've noticed you have both selected several levels and included code snippets in your adventure, this might cause issues with the syntax highlighter and the automatic translation of keywords"

msgid "my_account"
msgstr "Profil saya"

msgid "my_adventures"
msgstr "Petualanganku"

msgid "my_classes"
msgstr "Kelas-kelas saya"

msgid "my_messages"
msgstr "Pesan saya"

msgid "my_public_profile"
msgstr "Profil publik saya"

msgid "name"
msgstr "Nama"

msgid "nav_explore"
msgstr "Menjelajah"

msgid "nav_hedy"
msgstr "Hedy"

msgid "nav_learn_more"
msgstr "Pelajari lebih jauh"

msgid "nav_start"
msgstr "Rumah"

msgid "new_password"
msgstr "Password baru"

msgid "new_password_repeat"
msgstr "Ulangi kata sandi baru"

msgid "newline"
msgstr "baris baru"

msgid "next_adventure"
msgstr ""

msgid "next_exercise"
msgstr "Latihan selanjutnya"

msgid "next_page"
msgstr "Halaman selanjutnya"

msgid "next_step_tutorial"
msgstr "Langkah selanjutnya >>>"

msgid "no"
msgstr "Tidak"

msgid "no_account"
msgstr "Belum punya akun?"

msgid "no_accounts"
msgstr "Tidak ada akun untuk dibuat."

#, fuzzy
msgid "no_adventures_yet"
msgstr "There are no public adventures yet..."

msgid "no_more_flat_if"
msgstr "Mulai dari level 8, kode setelah `{if}` perlu ditempatkan pada baris berikutnya dan dimulai dengan 4 spasi."

#, fuzzy
msgid "no_programs"
msgstr "Kamu belum memiliki program."

msgid "no_shared_programs"
msgstr "tidak memiliki program bersama..."

#, fuzzy
msgid "no_students"
msgstr "There are no students in this class"

msgid "no_such_adventure"
msgstr "Petualangan ini tidak ada!"

msgid "no_such_class"
msgstr "Tidak ada kelas Hedy seperti itu."

msgid "no_such_level"
msgstr "Tidak ada level Hedy seperti itu!"

msgid "no_such_program"
msgstr "Tidak ada program Hedy seperti itu!"

msgid "no_tag"
msgstr "Tidak ada tag yang disediakan!"

#, fuzzy
msgid "not_adventure_yet"
msgstr "You must fill in an adventure name first"

msgid "not_enrolled"
msgstr "Sepertinya anda tidak ada di kelas ini!"

msgid "not_in_class_no_handin"
msgstr "Anda tidak berada di kelas, jadi Anda tidak perlu menyerahkan apa pun."

msgid "not_logged_in_cantsave"
msgstr "Program Anda tidak akan disimpan."

msgid "not_logged_in_handin"
msgstr "Anda harus login untuk menyerahkan tugas."

msgid "not_teacher"
msgstr "Sepertinya Anda bukan seorang guru!"

msgid "number"
msgstr "sebuah angka"

msgid "number_lines"
msgstr "Jumlah baris"

#, fuzzy
msgid "number_of_errors"
msgstr "Number of errors: {number_of_errors}"

msgid "number_programs"
msgstr "Jumlah program"

msgid "ok"
msgstr "Ok"

#, fuzzy
msgid "one_level_error"
msgstr "You need to select at least one level."

msgid "only_you_can_see"
msgstr "Hanya Anda yang dapat melihat program ini."

msgid "open"
msgstr "Buka"

msgid "opening_date"
msgstr "Tanggal pembukaan"

msgid "opening_dates"
msgstr "Tanggal pembukaan"

msgid "option"
msgstr "Pilihan"

msgid "or"
msgstr "atau"

msgid "other"
msgstr "Lainnya"

msgid "other_block"
msgstr "Bahasa blok lainnya"

msgid "other_settings"
msgstr "Pengaturan lainnya"

msgid "other_source"
msgstr "Lainnya"

msgid "other_text"
msgstr "Bahasa teks lainnya"

msgid "overwrite_warning"
msgstr "Anda sudah mempunyai program dengan nama ini, menyimpan program ini akan menggantikan program lama. Apa kamu yakin?"

#, fuzzy
msgid "owner"
msgstr "Owner"

msgid "page_not_found"
msgstr "Kami tidak dapat menemukan halaman itu!"

#, fuzzy
msgid "pair_with_teacher"
msgstr "I would like to be paired with another teacher for help"

msgid "parsons_title"
msgstr "Teka-teki"

msgid "password"
msgstr "Password"

msgid "password_change_not_allowed"
msgstr "Anda tidak diperbolehkan mengubah kata sandi pengguna ini."

msgid "password_change_prompt"
msgstr "Apakah Anda yakin ingin mengubah kata sandi ini?"

msgid "password_change_success"
msgstr "Kata sandi siswa Anda berhasil diubah."

msgid "password_invalid"
msgstr "Kata sandi Anda tidak valid."

msgid "password_repeat"
msgstr "Ulangi password"

msgid "password_resetted"
msgstr "Password kamu sudah berhasil di-set ulang. Silakan login."

msgid "password_six"
msgstr "Kata sandi Anda harus mengandung setidaknya enam karakter."

msgid "password_updated"
msgstr "Password berhasil diubah."

msgid "passwords_six"
msgstr "Semua kata sandi harus terdiri dari enam karakter atau lebih."

msgid "pending_invites"
msgstr "Undangan yang tertunda"

msgid "people_with_a_link"
msgstr "Orang lain yang memiliki tautan dapat melihat program ini. Itu juga dapat ditemukan di halaman \"Jelajahi\"."

msgid "percentage"
msgstr "persentase"

msgid "period"
msgstr "titik"

msgid "personal_text"
msgstr "Teks pribadi"

msgid "personal_text_invalid"
msgstr "Teks pribadi Anda tidak valid."

#, fuzzy
msgid "phone_number"
msgstr "Phone number"

msgid "postfix_classname"
msgstr "Nama kelas postfix"

msgid "preferred_keyword_language"
msgstr "Bahasa kata kunci pilihan"

msgid "preferred_language"
msgstr "Bahasa pilihan"

msgid "preview"
msgstr "Pratinjau"

#, fuzzy
msgid "preview_teacher_mode"
msgstr "This account is for you to try out Hedy, note that you need to sign out and create an actual account to save your progress."

#, fuzzy
msgid "previewing_adventure"
msgstr "Previewing adventure"

#, fuzzy
msgid "previewing_class"
msgstr "You are previewing class <em>{class_name}</em> as a teacher."

msgid "previous_adventure"
msgstr ""

msgid "previous_campaigns"
msgstr "Lihat kampanye-kampanye sebelumnya"

#, fuzzy
msgid "previous_page"
msgstr "Previous page"

msgid "print_logo"
msgstr "cetak"

msgid "privacy_terms"
msgstr "Ketentuan privasi"

msgid "private"
msgstr "Pribadi"

msgid "profile_logo_alt"
msgstr "Ikon profil."

msgid "profile_picture"
msgstr "Foto profil"

msgid "profile_updated"
msgstr "Profil berhasil diubah."

msgid "profile_updated_reload"
msgstr "Profil diperbarui, halaman akan dimuat ulang."

msgid "program_contains_error"
msgstr "Program ini berisi error, anda yakin ingin membagikannya?"

msgid "program_header"
msgstr "Program-program saya"

msgid "program_too_large_exception"
msgstr "Program terlalu besar"

msgid "programming_experience"
msgstr "Apakah kamu punya pengalaman menulis program?"

msgid "programming_invalid"
msgstr "Silakan pilih bahasa pemrograman yang valid."

msgid "programs"
msgstr "Program terakhir yang dibagikan"

msgid "prompt_join_class"
msgstr "Apakah kamu ingin bergabung dengan kelas ini?"

msgid "public"
msgstr "Publik"

msgid "public_adventures"
msgstr "Browse public adventures"

#, fuzzy
msgid "public_content"
msgstr "Public content"

#, fuzzy
msgid "public_content_info"
msgstr "You can also look for public adventures and use them as an example."

msgid "public_invalid"
msgstr "Pilihan perjanjian ini tidak valid"

msgid "public_profile"
msgstr "Profil publik"

msgid "public_profile_info"
msgstr "Dengan memilih kotak ini saya membuat profil saya terlihat oleh semua orang. Berhati-hatilah untuk tidak membagikan informasi pribadi seperti nama atau alamat rumah Anda, karena semua orang dapat melihatnya!"

msgid "public_profile_updated"
msgstr "Profil publik diperbarui, halaman akan dimuat ulang."

msgid "put"
msgstr ""

msgid "question mark"
msgstr "tanda tanya"

msgid "quiz_logo_alt"
msgstr "Logo kuis"

msgid "quiz_score"
msgstr "Skor kuis"

msgid "quiz_tab"
msgstr "Kuis"

msgid "quiz_threshold_not_reached"
msgstr "Ambang batas kuis tidak tercapai untuk membuka level ini"

msgid "read_outloud"
msgstr ""

msgid "recent"
msgstr "Program-program terbaru saya"

msgid "recover_password"
msgstr "Minta set ulang password"

msgid "remove"
msgstr "Hapus"

msgid "remove_customization"
msgstr "Hapus penyesuaian"

msgid "remove_customizations_prompt"
msgstr "Apakah Anda yakin ingin menghapus penyesuaian kelas ini?"

msgid "remove_student_prompt"
msgstr "Apa kamu yakin mau mengeluarkan murid tersebut dari kelas?"

msgid "remove_user_prompt"
msgstr "Konfirmasikan penghapusan pengguna ini dari kelas."

msgid "repair_program_logo_alt"
msgstr "Ikon program perbaikan"

#, fuzzy
msgid "repeat_dep"
msgstr "Starting in level 8, `{repeat}` needs to be used with indentation. You can see examples on the `{repeat}` tab in level 8."

msgid "repeat_match_password"
msgstr "Password yang dimasukkan ulang tidak sesuai."

msgid "repeat_new_password"
msgstr "Ulangi password baru"

msgid "report_failure"
msgstr "Program ini tidak ada atau tidak bersifat publik"

msgid "report_program"
msgstr "Apakah Anda yakin ingin melaporkan program ini?"

msgid "report_success"
msgstr "Program ini telah dilaporkan"

#, fuzzy
msgid "request_invalid"
msgstr "Request invalid"

msgid "request_teacher"
msgstr "Apakah Anda ingin mengajukan akun guru?"

msgid "request_teacher_account"
msgstr "Mengajukan akun guru"

msgid "required_field"
msgstr "Bidang yang ditandai dengan * wajib diisi"

msgid "reset_adventure_prompt"
msgstr "Apakah Anda yakin ingin mengatur ulang semua petualangan yang dipilih?"

msgid "reset_adventures"
msgstr "Atur ulang petualangan yang dipilih"

msgid "reset_button"
msgstr "Atur ulang"

msgid "reset_password"
msgstr "Set ulang password"

msgid "reset_view"
msgstr "Atur ulang"

msgid "restart"
msgstr ""

msgid "retrieve_adventure_error"
msgstr "Anda tidak diperbolehkan melihat petualangan ini!"

msgid "retrieve_class_error"
msgstr "Hanya guru yang dapat mengambil kelas"

#, fuzzy
msgid "retrieve_tag_error"
msgstr "Error retrieving tags"

msgid "role"
msgstr "Peran"

msgid "run_code_button"
msgstr "Jalankan kode"

msgid "save_parse_warning"
msgstr "Program ini mengandung kesalahan, apakah Anda yakin ingin menyimpannya?"

msgid "save_prompt"
msgstr "Kamu harus memiliki akun untuk menyimpan program. Apakah kamu mau masuk dengan akunmu sekarang?"

msgid "save_success_detail"
msgstr "Program tersimpan dengan sukses."

msgid "score"
msgstr "Skor"

msgid "search"
msgstr "Mencari..."

msgid "search_button"
msgstr "Mencari"

msgid "second_teacher"
msgstr "Guru kedua"

#, fuzzy
msgid "second_teacher_copy_prompt"
msgstr "Are you sure you want to copy this teacher?"

msgid "second_teacher_prompt"
msgstr "Masukkan nama pengguna guru untuk mengundang mereka."

msgid "second_teacher_warning"
msgstr "Semua guru di kelas ini dapat menyesuaikannya."

msgid "see_certificate"
msgstr "Lihat sertifikat {username}!"

msgid "select"
msgstr "Pilih"

msgid "select_adventures"
msgstr "Pilih dan pesan petualangan"

msgid "select_all"
msgstr "Select all"

#, fuzzy
msgid "select_lang"
msgstr "Select language"

msgid "select_levels"
msgstr "Select levels"

#, fuzzy
msgid "select_tag"
msgstr "Select tag"

msgid "selected"
msgstr "Selected"

msgid "self_removal_prompt"
msgstr "Apakah Anda yakin ingin keluar dari kelas ini?"

msgid "send_password_recovery"
msgstr "Kirimkan saya tautan untuk pemulihan password"

msgid "sent_by"
msgstr "Undangan ini dikirim oleh"

msgid "sent_password_recovery"
msgstr "Kamu harusnya akan segera menerima email dengan instruksi terkait bagaimana memulihkan password kamu."

msgid "settings"
msgstr "Pengaturan pribadi saya"

msgid "share"
msgstr ""

msgid "share_by_giving_link"
msgstr "Tunjukkan program Anda kepada orang lain dengan memberi mereka tautan di bawah ini:"

msgid "share_your_program"
msgstr "Bagikan program Anda"

msgid "signup_student_or_teacher"
msgstr "Apakah Anda seorang pelajar atau guru?"

msgid "single quotes"
msgstr "kutip satu"

msgid "slash"
msgstr "garis miring"

#, fuzzy
msgid "sleeping"
msgstr "Sleeping..."

#, fuzzy
msgid "slides"
msgstr "Slides"

#, fuzzy
msgid "slides_for_level"
msgstr "Slides for level"

#, fuzzy
msgid "slides_info"
msgstr "For each level of Hedy, we have created slides to help you teach. The slides contain explanations of each level, and Hedy examples that you can run inside the slides. Just click the link and get started! the Introduction slides are a general explanation of Hedy before level 1 The slides were created using <a href=\"https://slides.com\">slides.com</a>. If you want to adapt them yourself, you can download them, and then upload the resulting zip file to <a href=\"https://slides.com\">slides.com</a>. You can find more information about the slides in the <a href=\"https://hedy.org/for-teachers/manual/features\">teacher's manual</a>."

msgid "social_media"
msgstr "Media sosial"

#, fuzzy
msgid "solution_example"
msgstr "Solution Example"

#, fuzzy
msgid "solution_example_explanation"
msgstr "This is where the solution of your adventure goes. This can be used if you want to share this adventure with other teacher's, so they can know what your suggested solution is."

msgid "something_went_wrong_keyword_parsing"
msgstr "Ada kesalahan dalam petualangan Anda, apakah semua kata kunci diapit oleh { } dengan benar?"

msgid "space"
msgstr "spasi"

msgid "star"
msgstr "bintang"

#, fuzzy
msgid "start_learning"
msgstr "Start learning"

msgid "start_quiz"
msgstr "Mulai kuis"

#, fuzzy
msgid "start_teaching"
msgstr "Start teaching"

msgid "step_title"
msgstr "Tugas"

#, fuzzy
msgid "stepper_variable_role"
msgstr "stepper"

msgid "stop"
msgstr ""

msgid "stop_code_button"
msgstr "Hentikan program"

msgid "string"
msgstr "teks"

msgid "student"
msgstr "Siswa"

#, fuzzy
msgid "student_adventures_table"
msgstr "Student's Adventures"

#, fuzzy
msgid "student_adventures_table_explanation"
msgstr "This table displays the programs created by students for each adventure in a level. By clicking the eye icon, you can view the program's page; after reviewing the program, you can tick the checkmark to indicate completion."

msgid "student_already_in_class"
msgstr "Siswa ini sudah ada di kelas Anda."

msgid "student_already_invite"
msgstr "Siswa ini sudah memiliki undangan yang menunggu keputusan."

msgid "student_in_another_class"
msgstr ""

#, fuzzy
msgid "student_information"
msgstr "Student's Information"

#, fuzzy
msgid "student_information_explanation"
msgstr "This table displays basic information about the students in your class. There are also several actions you can do in this table: change the password of a student by clicking the pencil icon, view the program's page of a student by clicking the code icon, and delete a student from the class by clicking the red bin icon."

msgid "student_not_existing"
msgstr "Nama pengguna ini tidak ada."

msgid "student_signup_header"
msgstr "Siswa"

msgid "students"
msgstr "murid-murid"

msgid "submission_time"
msgstr "Diserahkan pada"

msgid "submit_answer"
msgstr "Jawab pertanyaan"

msgid "submit_program"
msgstr "Kirim"

msgid "submit_warning"
msgstr "Apakah Anda yakin ingin mengirimkan program ini?"

msgid "submitted"
msgstr "Dikirim"

msgid "submitted_header"
msgstr "Ini adalah program yang telah dikirimkan dan tidak dapat diubah."

msgid "subscribe"
msgstr "Langganan"

msgid "subscribe_newsletter"
msgstr "Berlangganan ke buletin"

#, fuzzy
msgid "successful_runs"
msgstr "Successful runs: {successful_runs}"

#, fuzzy
msgid "suggestion_color"
msgstr "Try using another color"

#, fuzzy
msgid "suggestion_note"
msgstr "Use a note between C0 and B9 or a number between 1 and 70"

#, fuzzy
msgid "suggestion_number"
msgstr "Try changing the value to a number"

msgid "suggestion_numbers_or_strings"
msgstr "Try changing the values to be all text or all numbers"

msgid "surname"
msgstr "Nama Depan"

#, fuzzy
msgid "survey"
msgstr "Survey"

#, fuzzy
msgid "survey_completed"
msgstr "Survey completed"

#, fuzzy
msgid "survey_skip"
msgstr "Don't show this again"

#, fuzzy
msgid "survey_submit"
msgstr "Submit"

#, fuzzy
msgid "tag_in_adventure"
msgstr "Tag in adventure"

msgid "tag_input_placeholder"
msgstr "Masukkan tag baru"

msgid "tags"
msgstr "Tag"

msgid "teacher"
msgstr "Guru"

msgid "teacher_invalid"
msgstr "Nilai guru Anda tidak valid."

msgid "teacher_invitation_require_login"
msgstr "Untuk mengatur profil Anda sebagai guru, kami mengharuskan Anda masuk. Jika Anda belum memiliki akun, silakan buat akun."

msgid "teacher_manual"
msgstr "Panduan guru"

msgid "teacher_signup_header"
msgstr "Guru"

msgid "teacher_welcome"
msgstr "Selamat datang di Hedy! Anda sekarang bangga menjadi pemilik akun guru yang memungkinkan Anda membuat kelas dan mengundang siswa."

msgid "teachers"
msgstr "Guru-guru"

msgid "template_code"
msgstr ""
"Ini merupakan penjelasan petualangan saya!\n"
"\n"
"Dengan cara ini saya bisa menampilkan perintah: <code>{print}</code>\n"
"\n"
"Namun terkadang saya mungkin ingin menampilkan sepotong kode, seperti ini:\n"
"<pre>\n"
"ask Siapa namamu?\n"
"echo jadi namamu\n"
"</pre>"

msgid "this_turns_in_assignment"
msgstr "Ini menyerahkan tugas Anda kepada guru Anda."

msgid "title"
msgstr "Judul"

msgid "title_admin"
msgstr "Hedy - Halaman Pengelola"

msgid "title_class-overview"
msgstr "Hedy - Ikhtisar kelas"

msgid "title_customize-adventure"
msgstr "Hedy - Sesuaikan petualangan"

msgid "title_customize-class"
msgstr "Hedy - Sesuaikan kelas"

msgid "title_explore"
msgstr "Hedy - Jelajahi"

msgid "title_for-teacher"
msgstr "Hedy - Untuk pengajar"

msgid "title_join-class"
msgstr "Hedy - Bergabung kelas"

msgid "title_learn-more"
msgstr "Hedy - Pelajari lebih lanjut"

msgid "title_login"
msgstr "Hedy - Masuk"

msgid "title_my-profile"
msgstr "Hedy - Akun saya"

msgid "title_privacy"
msgstr "Hedy - Persyaratan privasi"

msgid "title_programs"
msgstr "Hedy - Program saya"

#, fuzzy
msgid "title_public-adventures"
msgstr "Hedy - Public adventures"

msgid "title_recover"
msgstr "Hedy - Pulihkan akun"

msgid "title_reset"
msgstr "Hedy - Setel ulang kata sandi"

msgid "title_signup"
msgstr "Hedy - Buat akun"

msgid "title_start"
msgstr "Hedy - Pemrograman teks menjadi mudah"

msgid "title_view-adventure"
msgstr "Hedy - Lihat petualangan"

msgid "token_invalid"
msgstr "Token Anda tidak valid."

msgid "translate_error"
msgstr "Ada yang tidak beres saat menerjemahkan kode. Coba jalankan kode untuk melihat apakah ada kesalahan. Kode dengan kesalahan tidak dapat diterjemahkan."

msgid "translating_hedy"
msgstr "Menerjemahkan Hedy"

msgid "translator"
msgstr "Penerjemah"

<<<<<<< HEAD
=======
#, fuzzy
msgid "turned_into_teacher"
msgstr "Congratulations! You successfully turned into a teacher."

msgid "tutorial"
msgstr "Tutorial"

>>>>>>> bb42ff4c
msgid "tutorial_code_snippet"
msgstr ""
"{print} Halo dunia!\n"
"{print} Saya sedang mempelajari Hedy dengan tutorialnya!"

msgid "tutorial_message_not_found"
msgstr "Kami tidak dapat menemukan langkah tutorial yang diminta..."

msgid "tutorial_title_not_found"
msgstr "Langkah tutorial tidak ditemukan"

msgid "unauthorized"
msgstr "Anda tidak memiliki hak akses untuk halaman ini"

#, fuzzy
msgid "unfavourite_confirm"
msgstr "Are you sure you want to unfavourite this program?"

#, fuzzy
msgid "unfavourite_success"
msgstr "Your program is unfavourited."

msgid "unique_usernames"
msgstr "Semua nama pengguna harus unik."

#, fuzzy
msgid "unknown_variable_role"
msgstr "unknown"

msgid "unlock_thresholds"
msgstr "Buka kunci ambang batas level"

msgid "unsaved_class_changes"
msgstr "Ada perubahan yang belum disimpan, yakin ingin meninggalkan halaman ini?"

#, fuzzy
msgid "unsubmit_program"
msgstr "Unsubmit program"

#, fuzzy
msgid "unsubmit_warning"
msgstr "Are you sure you want to unsubmit this program?"

#, fuzzy
msgid "unsubmitted"
msgstr "Unsubmitted"

msgid "update_adventure_prompt"
msgstr "Apakah Anda yakin ingin memperbarui petualangan ini?"

msgid "update_public"
msgstr "Perbarui profil publik"

msgid "updating_indicator"
msgstr "Memperbarui"

msgid "use_of_blanks_exception"
msgstr "Penggunaan spasi dalam program"

msgid "use_of_nested_functions_exception"
msgstr "Penggunaan fungsi bersarang"

#, fuzzy
msgid "used_in"
msgstr "Used in:"

msgid "user"
msgstr "pengguna"

msgid "user_inexistent"
msgstr "Pengguna ini tidak ada"

msgid "user_not_private"
msgstr "Pengguna ini tidak ada atau tidak memiliki profil publik"

msgid "username"
msgstr "Nama Pengguna"

msgid "username_empty"
msgstr "Anda tidak memasukkan nama pengguna!"

msgid "username_invalid"
msgstr "Nama pengguna Anda tidak valid."

msgid "username_special"
msgstr "Username tidak boleh berisi ':' atau '@'."

msgid "username_three"
msgstr "Nama pengguna harus mengandung setidaknya tiga karakter."

msgid "usernames_exist"
msgstr "Satu atau lebih nama pengguna sudah digunakan."

msgid "value"
msgstr "Nilai"

#, fuzzy
msgid "view_adventures"
msgstr "View adventures"

#, fuzzy
msgid "view_classes"
msgstr "View classes"

msgid "view_program"
msgstr "Lihat program"

#, fuzzy
msgid "view_slides"
msgstr "View slides"

#, fuzzy
msgid "waiting_for_submit"
msgstr "Waiting for submit"

#, fuzzy
msgid "walker_variable_role"
msgstr "walker"

msgid "what_is_your_role"
msgstr "Apa peran Anda?"

msgid "what_should_my_code_do"
msgstr "Apa yang seharusnya dilakukan oleh kode saya?"

msgid "year_invalid"
msgstr "Silakan masukkan tahun antara 1900 dan {current_year}."

msgid "yes"
msgstr "Ya"

msgid "your_personal_text"
msgstr "Teks pribadi Anda..."

msgid "your_program"
msgstr "Program Anda"

#~ msgid "create_account_explanation"
#~ msgstr "Memungkinkan akun kamu untuk menyimpan program kamu."

#~ msgid "only_teacher_create_class"
#~ msgstr "Only teachers are allowed to create classes!"

#~ msgid "keyword_support"
#~ msgstr "Translated keywords"

#~ msgid "non_keyword_support"
#~ msgstr "Translated content"

#~ msgid "try_button"
#~ msgstr "Coba"

#~ msgid "select_own_adventures"
#~ msgstr "Select own adventures"

#~ msgid "view"
#~ msgstr "View"

#~ msgid "class"
#~ msgstr "Class"

#~ msgid "save_code_button"
#~ msgstr "Simpan kode"

#~ msgid "share_code_button"
#~ msgstr "Simpan dan bagikan kode"

#~ msgid "classes_invalid"
#~ msgstr "The list of selected classes is invalid"

#~ msgid "directly_add_adventure_to_classes"
#~ msgstr "Do you want to add this adventure directly to one of your classes?"

#~ msgid "hand_in_assignment"
#~ msgstr "Hand in assignment"

#~ msgid "select_a_level"
#~ msgstr "Select a level"

#~ msgid "answer_invalid"
#~ msgstr "Your password is invalid."

#~ msgid "available_adventures_level"
#~ msgstr "Available adventures level"

#~ msgid "customize_class_exp_1"
#~ msgstr "Customize class"

#~ msgid "customize_class_exp_2"
#~ msgstr "Customize class"

#~ msgid "customize_class_step_1"
#~ msgstr "Customize class"

#~ msgid "customize_class_step_2"
#~ msgstr "Customize class"

#~ msgid "customize_class_step_3"
#~ msgstr "Customize class"

#~ msgid "customize_class_step_4"
#~ msgstr "Customize class"

#~ msgid "customize_class_step_5"
#~ msgstr "Customize class"

#~ msgid "customize_class_step_6"
#~ msgstr "Customize class"

#~ msgid "customize_class_step_7"
#~ msgstr "Customize class"

#~ msgid "customize_class_step_8"
#~ msgstr "Customize class"

#~ msgid "example_code_header"
#~ msgstr "Contoh kode Hedy"

#~ msgid "feedback_failure"
#~ msgstr "Wrong!"

#~ msgid "feedback_success"
#~ msgstr "Good!"

#~ msgid "go_to_first_question"
#~ msgstr "Go to question 1"

#~ msgid "question"
#~ msgstr "Question"

#~ msgid "question_doesnt_exist"
#~ msgstr "This question does not exist"

#~ msgid "question_invalid"
#~ msgstr "Your token is invalid."

#~ msgid "too_many_attempts"
#~ msgstr "Too many attempts"

#~ msgid "class_stats"
#~ msgstr "Show class statistics"

#~ msgid "visit_own_public_profile"
#~ msgstr "Public profile"

#~ msgid "title_class logs"
#~ msgstr "Hedy - Join class"

#~ msgid "title_class statistics"
#~ msgstr "My statistics"

#~ msgid "disabled_button_locked"
#~ msgstr "Your teacher hasn't unlocked this level yet"

#~ msgid "duplicate_tag"
#~ msgstr "You already have a tag with this name."

#~ msgid "tag_deleted"
#~ msgstr "This tag was successfully deleted."

#~ msgid "no_tags"
#~ msgstr "Belum ada tag."

#~ msgid "apply_filters"
#~ msgstr "Apply filters"

#~ msgid "write_first_program"
#~ msgstr "Tulis program pertamamu!"

#~ msgid "adventure_exp_1"
#~ msgstr "Ketik petualangan pilihan Anda di sisi kanan. Setelah membuat petualangan Anda, Anda dapat memasukkannya ke dalam salah satu kelas Anda di bawah \"penyesuaian\". Jika Anda ingin memasukkan perintah dalam petualangan Anda, silakan gunakan kode jangkar seperti ini:"

#~ msgid "adventure_exp_2"
#~ msgstr "Jika Anda ingin menampilkan cuplikan kode sebenarnya, misalnya untuk memberikan template atau contoh kode kepada siswa. Silakan gunakan pra jangkar seperti ini:"

#~ msgid "hello_world"
#~ msgstr "Halo dunia!"

#~ msgid "share_confirm"
#~ msgstr "Apakah kamu yakin ingin membuat program kamu publik?"

#~ msgid "share_success_detail"
#~ msgstr "Program berhasil dibagikan."

#~ msgid "unshare_confirm"
#~ msgstr "Apakah kamu yakin ingin membuat program kamu privat?"

#~ msgid "unshare_success_detail"
#~ msgstr "Program berhasil dibatalkan pembagiannya."

#~ msgid "hide_parsons"
#~ msgstr "Sembunyikan teka-teki"

#~ msgid "hide_quiz"
#~ msgstr "Sembunyikan kuis"

#~ msgid "back_to_class"
#~ msgstr "Kembali ke kelas"

#~ msgid "Locked Language Feature"
#~ msgstr "Anda menggunakan {concept}! Itu luar biasa, tapi {concept} belum dibuka! Ini akan dibuka di level selanjutnya."

#~ msgid "nested blocks"
#~ msgstr "satu blok dalam satu blok"

#~ msgid "save"
#~ msgstr "Menyimpan"

#~ msgid "update_profile"
#~ msgstr "Ubah profil"

#~ msgid "variables"
#~ msgstr "Variabel"

#~ msgid "explore_explanation"
#~ msgstr "Di halaman ini Anda dapat melihat program yang dibuat oleh pengguna Hedy lainnya. Anda dapat memfilter level Hedy dan petualangan. Klik \"Lihat program\" untuk membuka program dan menjalankannya. Program dengan header berwarna merah mengandung kesalahan. Anda masih dapat membuka program tersebut, tetapi menjalankannya akan menghasilkan kesalahan. Anda tentu saja dapat mencoba memperbaikinya! Jika pembuatnya memiliki profil publik, Anda dapat mengeklik nama penggunanya untuk mengunjungi profilnya. Di sana Anda akan menemukan semua program bersama mereka dan banyak lagi!"

#~ msgid "common_errors"
#~ msgstr "Kesalahan Umum"

#~ msgid "grid_overview"
#~ msgstr "Ikhtisar program per petualangan"

#~ msgid "last_error"
#~ msgstr "Kesalahan terakhir"

#~ msgid "last_program"
#~ msgstr "Program terakhir"

#~ msgid "live_dashboard"
#~ msgstr "Dasbor Langsung"

#~ msgid "runs_over_time"
#~ msgstr "Berjalan seiring waktu"

#~ msgid "student_details"
#~ msgstr "Student details"

#~ msgid "achievements_check_icon_alt"
#~ msgstr "Ikon pemeriksaan pencapaian"

#~ msgid "country_title"
#~ msgstr "Negara"

#~ msgid "create_public_profile"
#~ msgstr "Buat profil publik"

#~ msgid "general"
#~ msgstr "Umum"

#~ msgid "hedy_achievements"
#~ msgstr "Prestasi Hedy"

#~ msgid "hidden"
#~ msgstr "Tersembunyi"

#~ msgid "highscore_explanation"
#~ msgstr "Di halaman ini Anda dapat melihat Skor Tertinggi saat ini, berdasarkan jumlah pencapaian yang dikumpulkan. Lihat peringkat untuk semua pengguna, negara atau kelas Anda. Klik pada nama pengguna untuk melihat profil publiknya."

#~ msgid "highscore_no_public_profile"
#~ msgstr "Anda tidak memiliki profil publik dan oleh karena itu tidak terdaftar di skor tertinggi. Apakah Anda ingin membuatnya?"

#~ msgid "highscores"
#~ msgstr "Nilai tinggi"

#~ msgid "my_achievements"
#~ msgstr "Pencapaianku"

#~ msgid "no_such_highscore"
#~ msgstr "Nilai tinggi"

#~ msgid "programs_created"
#~ msgstr "Program dibuat"

#~ msgid "programs_saved"
#~ msgstr "Program disimpan"

#~ msgid "programs_submitted"
#~ msgstr "Program dikirimkan"

#~ msgid "title_achievements"
#~ msgstr "Hedy - Prestasi saya"

#~ msgid "whole_world"
#~ msgstr "Dunia"

#~ msgid "your_class"
#~ msgstr "Kelas Anda"

#~ msgid "achievement_earned"
#~ msgstr "Anda telah memperoleh prestasi!"

#~ msgid "percentage_achieved"
#~ msgstr "Dicapai oleh {percentage}% pengguna"

#~ msgid "achievements"
#~ msgstr "prestasi"

#~ msgid "achievements_logo_alt"
#~ msgstr "Logo prestasi"

#~ msgid "amount_submitted"
#~ msgstr "program yang diajukan"

#~ msgid "last_achievement"
#~ msgstr "Prestasi yang terakhir diperoleh"

#~ msgid "no_certificate"
#~ msgstr "Pengguna ini belum mendapatkan Sertifikat Penyelesaian Hedy"

#~ msgid "number_achievements"
#~ msgstr "Jumlah pencapaian"

<<<<<<< HEAD
#~ msgid "developers_mode"
#~ msgstr "Mode pemrogram"

#~ msgid "read_code_label"
#~ msgstr "Bacakan dengan nyaring"

#~ msgid "regress_button"
#~ msgstr ""

#~ msgid "tutorial"
#~ msgstr "Tutorial"

#~ msgid "index_button"
#~ msgstr ""

#~ msgid "tooltip_level_locked"
#~ msgstr "Your teacher disabled this level"
=======
#~ msgid "create_question"
#~ msgstr "Apakah Anda ingin membuatnya?"

#~ msgid "explore_programs"
#~ msgstr "Jelajahi program"

#~ msgid "explore_programs_logo_alt"
#~ msgstr "Jelajahi ikon program"

#~ msgid "hedy_tutorial_logo_alt"
#~ msgstr "Ikon tutorial Hedy"

#~ msgid "no_public_profile"
#~ msgstr "Anda belum memiliki teks profil publik..."

#~ msgid "start_hedy_tutorial"
#~ msgstr "Mulai tutorial hedy"

#~ msgid "start_programming"
#~ msgstr "Mulai pemrograman"

#~ msgid "start_programming_logo_alt"
#~ msgstr "Mulai ikon pemrograman"

#~ msgid "start_teacher_tutorial"
#~ msgstr "Mulai tutorial guru"

#~ msgid "teacher_tutorial_logo_alt"
#~ msgstr "Ikon tutorial guru"

#~ msgid "title_landing-page"
#~ msgstr "Selamat datang di Hedy!"

#~ msgid "welcome"
#~ msgstr "Selamat datang"

#~ msgid "welcome_back"
#~ msgstr "Selamat datang kembali"

#~ msgid "your_account"
#~ msgstr "Profil Anda"

#~ msgid "your_last_program"
#~ msgstr "Program terakhir Anda yang disimpan"

#~ msgid "already_teacher"
#~ msgstr "Anda sudah memiliki akun guru."

#~ msgid "already_teacher_request"
#~ msgstr "Anda sudah memiliki permintaan guru yang tertunda."

#~ msgid "teacher_account_request"
#~ msgstr "Anda memiliki permintaan akun guru yang tertunda"

#~ msgid "teacher_account_success"
#~ msgstr "Anda berhasil meminta akun guru."

#~ msgid "student_not_allowed_in_class"
#~ msgstr "Student not allowed in class"
>>>>>>> bb42ff4c
<|MERGE_RESOLUTION|>--- conflicted
+++ resolved
@@ -1955,8 +1955,6 @@
 msgid "translator"
 msgstr "Penerjemah"
 
-<<<<<<< HEAD
-=======
 #, fuzzy
 msgid "turned_into_teacher"
 msgstr "Congratulations! You successfully turned into a teacher."
@@ -1964,7 +1962,6 @@
 msgid "tutorial"
 msgstr "Tutorial"
 
->>>>>>> bb42ff4c
 msgid "tutorial_code_snippet"
 msgstr ""
 "{print} Halo dunia!\n"
@@ -2378,25 +2375,6 @@
 #~ msgid "number_achievements"
 #~ msgstr "Jumlah pencapaian"
 
-<<<<<<< HEAD
-#~ msgid "developers_mode"
-#~ msgstr "Mode pemrogram"
-
-#~ msgid "read_code_label"
-#~ msgstr "Bacakan dengan nyaring"
-
-#~ msgid "regress_button"
-#~ msgstr ""
-
-#~ msgid "tutorial"
-#~ msgstr "Tutorial"
-
-#~ msgid "index_button"
-#~ msgstr ""
-
-#~ msgid "tooltip_level_locked"
-#~ msgstr "Your teacher disabled this level"
-=======
 #~ msgid "create_question"
 #~ msgstr "Apakah Anda ingin membuatnya?"
 
@@ -2456,4 +2434,3 @@
 
 #~ msgid "student_not_allowed_in_class"
 #~ msgstr "Student not allowed in class"
->>>>>>> bb42ff4c
