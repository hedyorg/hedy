# Indonesian translations for PROJECT.
# Copyright (C) 2023 ORGANIZATION
# This file is distributed under the same license as the PROJECT project.
# FIRST AUTHOR <EMAIL@ADDRESS>, 2023.
#
msgid ""
msgstr ""
"Project-Id-Version: PROJECT VERSION\n"
"Report-Msgid-Bugs-To: EMAIL@ADDRESS\n"
"POT-Creation-Date: 2000-01-01 00:00+0000\n"
"PO-Revision-Date: 2000-01-01 00:00+0000\n"
"Last-Translator: Someone <someone@example.com>\n"
"Language: id\n"
"Language-Team: id <LL@li.org>\n"
"Plural-Forms: nplurals=2; plural=n != 1;\n"
"MIME-Version: 1.0\n"
"Content-Type: text/plain; charset=utf-8\n"
"Content-Transfer-Encoding: 8bit\n"
"Generated-By: Babel 2.14.0\n"

msgid "Access Before Assign"
msgstr ""
"Project-Id-Version: PACKAGE VERSION\n"
"Report-Msgid-Bugs-To: \n"
"POT-Creation-Date: 2000-01-01 00:00+0000\n"
"PO-Revision-Date: 2000-01-01 00:00+0000\n"
"Last-Translator: Someone <someone@example.com>\n"
"Language: id\n"
"Language-Team: id <LL@li.org>\n"
"Plural-Forms: nplurals=1; plural=0;\n"
"MIME-Version: 1.0\n"
"Content-Type: text/plain; charset=utf-8\n"
"Content-Transfer-Encoding: 8bit\n"
"Generated-By: Babel 2.11.0\n"

msgid "Cyclic Var Definition"
msgstr "Nama {variable} perlu disetel sebelum Anda dapat menggunakannya di sisi kanan perintah {is}."

#, fuzzy
msgid "Function Undefined"
msgstr "You tried to use the function {name}, but you didn't define it."

msgid "Has Blanks"
msgstr "Kode Anda tidak lengkap. Ini berisi bagian kosong yang harus Anda ganti dengan kode."

msgid "Incomplete"
msgstr "Ups! Anda sedikit lupa kodenya! Pada baris {line_number}, Anda perlu memasukkan teks di belakang {incomplete_command}."

msgid "Incomplete Repeat"
msgstr "Sepertinya Anda lupa menggunakan perintah dengan perintah {repeat} yang Anda gunakan pada baris {line_number}."

msgid "Invalid"
msgstr "{invalid_command} bukan perintah {level} level Hedy. Apakah maksud Anda {guessed_command}?"

msgid "Invalid Argument"
msgstr "Anda tidak dapat menggunakan perintah {command} dengan {invalid_argument}. Coba ubah {invalid_argument} menjadi {allowed_types}."

msgid "Invalid Argument Type"
msgstr "Anda tidak dapat menggunakan {command} dengan {invalid_argument} karena {invalid_type}. Coba ubah {invalid_argument} menjadi {allowed_types}."

msgid "Invalid At Command"
msgstr "Perintah {at} tidak boleh digunakan mulai level 16 dan seterusnya. Anda dapat menggunakan tanda kurung siku untuk menggunakan elemen dari daftar, misalnya `teman[i]`, `angka_keberuntungan[{random}]`."

msgid "Invalid Space"
msgstr "Ups! kamu memulai baris dengan sebuah spasi pada baris {line_number}. Spasi membingungkan komputer, dapatkah kamu membuangnya?"

msgid "Invalid Type Combination"
msgstr "Anda tidak dapat menggunakan {invalid_argument} dan {invalid_argument_2} dengan {command} karena yang satu adalah {invalid_type} dan yang lainnya adalah {invalid_type_2}. Coba ubah {invalid_argument} menjadi {invalid_type_2} atau {invalid_argument_2} menjadi {invalid_type}."

msgid "Locked Language Feature"
msgstr "Anda menggunakan {concept}! Itu luar biasa, tapi {concept} belum dibuka! Ini akan dibuka di level selanjutnya."

msgid "Lonely Echo"
msgstr "Anda menggunakan {echo} sebelum {ask}, atau {echo} tanpa {ask}. Tempatkan {ask} sebelum {echo}."

msgid "Lonely Text"
msgstr "Sepertinya Anda lupa menggunakan perintah dengan teks yang Anda gunakan di baris {line_number}"

#, fuzzy
msgid "Missing Additional Command"
msgstr "It looks like you forgot to complete writing {command} on line {line_number}."

msgid "Missing Command"
msgstr "Sepertinya Anda lupa menggunakan perintah pada baris {line_number}."

msgid "Missing Inner Command"
msgstr "Sepertinya Anda lupa menggunakan perintah dengan pernyataan {command} yang Anda gunakan pada baris {line_number}."

msgid "Missing Square Brackets"
msgstr "It looks like you forgot to use square brackets [] around the list you were creating on line {line_number}."

#, fuzzy
msgid "Missing Variable"
msgstr "It looks like your {command} is missing a variable at the start of the line."

#, fuzzy
msgid "Misspelled At Command"
msgstr "It looks like you might have misspelled the {command} command, instead you wrote {invalid_argument} in line {line_number}."

msgid "No Indentation"
msgstr "Anda menggunakan terlalu sedikit spasi pada baris {line_number}. Anda menggunakan {leading_spaces} spasi, dan itu tidak cukup. Mulailah setiap blok baru dengan spasi {indent_size} lebih banyak dari baris sebelumnya."

#, fuzzy
msgid "Non Decimal Variable"
msgstr "At line {line_number}, you might have tried using a number which Hedy does not like very much! Try changing it to a decimal number like 2."

msgid "Parse"
msgstr "Kode yang kamu masukan bukan kode Hedy yang valid. Ada kesalahan pada baris {location[0]}, pada posisi {location[1]}. Kamu menuliskan {character_found}, tapi itu tidak diperbolehkan."

msgid "Pressit Missing Else"
msgstr "Anda lupa menambahkan apa yang terjadi bila Anda menekan tombol lain, tambahkan {else} ke kode Anda"

msgid "Too Big"
msgstr "Wow! Program Anda memiliki {lines_of_code} baris kode yang mengesankan! Namun kami hanya dapat memproses {max_lines} baris di level ini. Buat program Anda lebih kecil dan coba lagi."

msgid "Unexpected Indentation"
msgstr "Anda menggunakan terlalu banyak spasi pada baris {line_number}. Anda menggunakan spasi {leading_spaces}, dan itu terlalu banyak. Mulailah setiap blok baru dengan spasi {indent_size} lebih banyak dari baris sebelumnya."

msgid "Unquoted Assignment"
msgstr "Dari level ini, Anda perlu menempatkan teks di sebelah kanan {is} di antara tanda kutip. Anda lupa itu untuk teks {text}."

msgid "Unquoted Equality Check"
msgstr "Jika Anda ingin memeriksa apakah suatu variabel sama dengan beberapa kata, kata-kata tersebut harus diapit oleh tanda kutip!"

msgid "Unquoted Text"
msgstr "Hati-hati. Jika Anda {ask} atau {print} sesuatu, teks harus diawali dan diakhiri dengan tanda kutip. Anda lupa untuk teks {unquotedtext}."

msgid "Unsupported Float"
msgstr "Angka non-integer belum didukung namun akan ada dalam beberapa level. Untuk saat ini ubah {value} menjadi bilangan bulat."

msgid "Unsupported String Value"
msgstr "Nilai teks tidak boleh berisi {invalid_value}."

#, fuzzy
msgid "Unused Variable"
msgstr "You defined the variable {variable_name} on line {line_number}, but you did not use it."

msgid "Var Undefined"
msgstr "Kamu mencoba untuk menampilkan variabel {name}, tapi kamu belum mengisinya dengan nilai. Ada kemungkinan bahwa kamu sedang mencoba untuk menampilkan kata {name} tapi melupakan tanda kutip."

msgid "Wrong Level"
msgstr "Itu adalah kode Hedy yang benar, namun tidak pada level yang tepat. Kamu menulis kode {offending_keyword} untuk level {working_level}. Tip: {tip}"

#, fuzzy
msgid "Wrong Number of Arguments"
msgstr "Your function used the wrong number of arguments. You provided {used_number} but the function {name} needs {defined_number}"

msgid "account_overview"
msgstr "Ikhtisar akun"

#, fuzzy
msgid "accounts_created"
msgstr "Akun yang berhasil dibuat."

msgid "accounts_intro"
msgstr "Di halaman ini Anda dapat membuat akun untuk beberapa siswa sekaligus. Ini secara otomatis ditambahkan ke kelas saat ini, jadi pastikan kelas yang ditampilkan di atas adalah kelas yang benar! Setiap nama pengguna harus unik di seluruh sistem Hedy. Anda dapat menggunakan 'Nama kelas Postfix' untuk menambahkan nama kelas Anda ke semua akun. Jika Anda memasukkan sandi secara manual, sandi tersebut harus <b>setidaknya</b> 6 karakter."

msgid "achievement_earned"
msgstr "Anda telah memperoleh prestasi!"

msgid "achievements"
msgstr "prestasi"

msgid "achievements_check_icon_alt"
msgstr "Ikon pemeriksaan pencapaian"

msgid "achievements_logo_alt"
msgstr "Logo prestasi"

msgid "add"
msgstr "Menambahkan"

msgid "add_students"
msgstr "Tambahkan siswa-siswa"

msgid "add_students_options"
msgstr "Tambahkan opsi siswa"

msgid "admin"
msgstr "Admin"

msgid "advance_button"
msgstr "Lanjut ke level {level}"

msgid "adventure"
msgstr "Petualangan"

#, fuzzy
msgid "adventure_cloned"
msgstr "Adventure is cloned"

#, fuzzy
msgid "adventure_code_button"
msgstr "Adventure Code"

#, fuzzy
msgid "adventure_codeblock_button"
msgstr "Use this button when you want to create a block of code that students can run in your adventure. Tip: put the selection at the end of the last line of the code block and <kbd>Enter</kbd> 3 times to type after a code block."

msgid "adventure_duplicate"
msgstr "Anda sudah bertualang dengan nama ini."

msgid "adventure_empty"
msgstr "Anda tidak memasukkan nama petualangan!"

msgid "adventure_exp_3"
msgstr "Pastikan Anda selalu mengapit kata kunci dengan { }, agar kata kunci tersebut dikenali dengan benar. Anda dapat menggunakan tombol \"pratinjau\" untuk melihat versi gaya petualangan Anda. Untuk melihat petualangan di halaman khusus, pilih \"lihat\" dari halaman guru."

#, fuzzy
msgid "adventure_exp_classes"
msgstr "Your adventure is used within the following classes"

msgid "adventure_id_invalid"
msgstr "ID petualangan ini tidak valid."

msgid "adventure_length"
msgstr "Petualangan Anda setidaknya harus terdiri dari 20 karakter."

msgid "adventure_name_invalid"
msgstr "Petualangan Anda setidaknya harus terdiri dari 20 karakter."

msgid "adventure_prompt"
msgstr "Silakan masukkan nama petualangannya"

msgid "adventure_terms"
msgstr "Saya setuju bahwa petualangan saya dapat dipublikasikan di Hedy."

msgid "adventure_updated"
msgstr "Petualangan telah diperbarui!"

#, fuzzy
msgid "adventures_info"
msgstr "Each Hedy level has built-in exercises for students, which we call adventures. You can create your own adventures and add them to your classes. With your own adventures you can create adventures that are relevant and interesting for your students. You can find more information about creating your own adventures <a href=\"https://hedy.org/for-teachers/manual/features\">here</a>."

msgid "adventures_restored"
msgstr "Petualangan default telah dipulihkan."

msgid "ago"
msgstr "{timestamp} yang lalu"

msgid "agree_invalid"
msgstr "Anda harus menyetujui persyaratan privasi."

msgid "agree_with"
msgstr "Saya setuju dengan"

msgid "ajax_error"
msgstr "Ditemukan sebuah error. Silakan coba lagi."

msgid "all"
msgstr "Semua"

msgid "all_class_highscores"
msgstr "Semua siswa terlihat di nilai tertinggi kelas"

msgid "already_account"
msgstr "Sudah memiliki akun?"

msgid "already_program_running"
msgstr "Sudah ada program yang sedang berjalan, selesaikan dulu program tersebut."

msgid "already_teacher"
msgstr "Anda sudah memiliki akun guru."

msgid "already_teacher_request"
msgstr "Anda sudah memiliki permintaan guru yang tertunda."

msgid "amount_created"
msgstr "program yang dibuat"

msgid "amount_saved"
msgstr "program disimpan"

msgid "amount_submitted"
msgstr "program yang diajukan"

msgid "are_you_sure"
msgstr "Apakah kamu yakin? Kamu tidak dapat membatalkan aksi ini."

msgid "ask_needs_var"
msgstr "Mulai level 2, {ask} perlu digunakan dengan variabel. Contoh: nama {is} {ask} Siapa namamu?"

<<<<<<< HEAD
msgid "available_in"
msgstr ""

msgid "back_to_class"
msgstr "Kembali ke kelas"

msgid "back_to_teachers_page"
msgstr "Kembali ke halaman guru"

=======
>>>>>>> 73f1f172
msgid "become_a_sponsor"
msgstr "Menjadi sponsor"

msgid "birth_year"
msgstr "Tahun lahir"

msgid "by"
msgstr "dengan"

msgid "cancel"
msgstr "Batal"

msgid "cant_parse_exception"
msgstr "Tidak dapat menguraikan program"

msgid "catch_index_exception"
msgstr "Anda mencoba mengakses daftar {list_name} tetapi daftar itu kosong atau indeksnya tidak ada."

#, fuzzy
msgid "catch_value_exception"
msgstr "While running your program the command {command} received the value {value} which is not allowed. {suggestion}."

msgid "certificate"
msgstr "Sertifikat Penyelesaian"

msgid "certified_teacher"
msgstr "Guru bersertifikat"

msgid "change_password"
msgstr "Ubah password"

msgid "cheatsheet_title"
msgstr "Contekan"

msgid "class_already_joined"
msgstr "Kamu sudah terdaftar sebelumnya di kelas ini"

msgid "class_customize_success"
msgstr "Kelas berhasil disesuaikan."

msgid "class_live"
msgstr "Statistik langsung"

msgid "class_name_duplicate"
msgstr "Anda sudah memiliki kelas dengan nama ini."

msgid "class_name_empty"
msgstr "Anda tidak memasukkan nama kelas!"

msgid "class_name_invalid"
msgstr "Nama kelas ini tidak valid."

msgid "class_name_prompt"
msgstr "Silakan masukan nama dari kelas"

msgid "class_overview"
msgstr "Ikhtisar kelas"

#, fuzzy
msgid "class_survey_description"
msgstr "We would like to get a better overview of our Hedy users. By providing these answers, you would help improve Hedy. Thank you!"

#, fuzzy
msgid "class_survey_later"
msgstr "Remind me tomorrow"

#, fuzzy
msgid "class_survey_question1"
msgstr "What is the age range in your class?"

#, fuzzy
msgid "class_survey_question2"
msgstr "What is the spoken language in your class?"

#, fuzzy
msgid "class_survey_question3"
msgstr "What is the gender balance in your class?"

#, fuzzy
msgid "class_survey_question4"
msgstr "What distinguishes your students from others?"

#, fuzzy
msgid "classes_info"
msgstr "Create a class to follow the progress of each student in dashboard, and to customize the adventures your students see, and even adding your own! You can create as many classes as you like, and each class can have multiple teachers each one with different roles. You can also add as many students as you want, but mind that each student can only be in one class at a time. You can find more information about classes in the <a href=\"https://hedy.org/for-teachers/manual/preparations#for-teachers\">teacher manual</a>."

#, fuzzy
msgid "clone"
msgstr "Clone"

#, fuzzy
msgid "cloned_times"
msgstr "Clones"

msgid "close"
msgstr "Menutup"

msgid "comma"
msgstr "koma"

msgid "command_not_available_yet_exception"
msgstr "Perintah belum tersedia"

msgid "command_unavailable_exception"
msgstr "Perintah tidak benar lagi"

msgid "commands"
msgstr "Perintah"

msgid "common_errors"
msgstr "Kesalahan Umum"

msgid "congrats_message"
msgstr "Selamat, {username}, Anda telah mencapai hasil berikut dengan Hedy!"

msgid "content_invalid"
msgstr "Petualangan ini tidak valid."

msgid "contributor"
msgstr "Penyumbang"

msgid "copy_clipboard"
msgstr "Berhasil disalin ke clipboard"

#, fuzzy
msgid "copy_code"
msgstr "Copy code"

msgid "copy_join_link"
msgstr "Salin tautan bergabung"

msgid "copy_link_success"
msgstr "Tautan bergabung berhasil disalin ke papan klip"

msgid "copy_link_to_share"
msgstr "Salin tautan untuk berbagi"

msgid "copy_mail_link"
msgstr "Silakan salin dan tempel tautan ini ke tab baru:"

msgid "correct_answer"
msgstr "Jawaban yang benar adalah"

msgid "country"
msgstr "Negara"

msgid "country_invalid"
msgstr "Silakan pilih negara yang valid."

msgid "country_title"
msgstr "Negara"

msgid "create_account"
msgstr "Membuat akun"

msgid "create_accounts"
msgstr "Buat akun"

msgid "create_accounts_prompt"
msgstr "Apakah Anda yakin ingin membuat akun-akun ini?"

msgid "create_adventure"
msgstr "Ciptakan petualangan"

msgid "create_class"
msgstr "Buat kelas baru"

msgid "create_multiple_accounts"
msgstr "Buat banyak akun"

msgid "create_public_profile"
msgstr "Buat profil publik"

msgid "create_question"
msgstr "Apakah Anda ingin membuatnya?"

msgid "create_student_account"
msgstr "Buat sebuah akun"

msgid "create_student_account_explanation"
msgstr "Anda dapat menyimpan program Anda sendiri dengan akun."

msgid "create_teacher_account"
msgstr "Buat akun guru"

msgid "create_teacher_account_explanation"
msgstr "Dengan akun guru, Anda dapat menyimpan program Anda dan melihat hasil siswa Anda."

msgid "creator"
msgstr "Pencipta"

msgid "current_password"
msgstr "Kata sandi saat ini"

msgid "customization_deleted"
msgstr "Penyesuaian berhasil dihapus."

msgid "customize_adventure"
msgstr "Sesuaikan petualangan"

msgid "customize_class"
msgstr "Sesuaikan kelas"

msgid "dash"
msgstr "tanda pisah"

msgid "default_403"
msgstr "Sepertinya Anda tidak berwenang..."

msgid "default_404"
msgstr "Kami tidak dapat menemukan halaman itu..."

msgid "default_500"
msgstr "Ada yang salah..."

msgid "delete"
msgstr "Hapus"

msgid "delete_adventure_prompt"
msgstr "Apakah Anda yakin ingin menghapus petualangan ini?"

msgid "delete_class_prompt"
msgstr "Apa kamu yakin mau menghapus kelas?"

msgid "delete_confirm"
msgstr "Apakah kamu yakin ingin menghapus program?"

msgid "delete_invite"
msgstr "Hapus undangan"

msgid "delete_invite_prompt"
msgstr "Apakah Anda yakin ingin menghapus undangan kelas ini?"

msgid "delete_public"
msgstr "Hapus profil publik"

msgid "delete_success"
msgstr "Program berhasil dihapus."

msgid "destroy_profile"
msgstr "Hapus akun secara permanen"

msgid "developers_mode"
msgstr "Mode pemrogram"

msgid "directly_available"
msgstr "Terbuka langsung"

msgid "disable"
msgstr "Nonaktif"

#, fuzzy
msgid "disable_parsons"
msgstr "Disable all puzzles"

#, fuzzy
msgid "disable_quizes"
msgstr "Disable all quizes"

msgid "disabled"
msgstr "Dinonaktifkan"

msgid "disabled_button_quiz"
msgstr "Skor kuis Anda di bawah ambang batas, coba lagi!"

msgid "discord_server"
msgstr "Server perselisihan"

msgid "distinguished_user"
msgstr "Pengguna yang terhormat"

msgid "double quotes"
msgstr "kutip dua"

msgid "download"
msgstr "Unduh"

msgid "download_login_credentials"
msgstr "Apakah Anda ingin mengunduh kredensial login setelah pembuatan akun?"

msgid "duplicate"
msgstr "Duplikat"

msgid "echo_and_ask_mismatch_exception"
msgstr "Echo dan tanyakan ketidakcocokan"

msgid "echo_out"
msgstr "Memulai di level 2 `{echo}` tidak diperlukan lagi. Anda dapat mengulang jawaban dengan `{ask}` dan `{print}` sekarang. Contoh: `nama {is} {ask} Kamu dipanggil apa? {print} halo nama`"

#, fuzzy
msgid "edit_adventure"
msgstr "Edit adventure"

msgid "edit_code_button"
msgstr "Ubah kode"

msgid "email"
msgstr "Email"

msgid "email_invalid"
msgstr "Silakan masukkan email yang valid."

msgid "end_quiz"
msgstr "Kuis berakhir"

msgid "english"
msgstr "Bahasa inggris"

msgid "enter"
msgstr "Tuliskan"

msgid "enter_password"
msgstr "Masukkan kata sandi baru untuk"

msgid "enter_text"
msgstr "Tuliskan jawaban kamu disini..."

msgid "error_logo_alt"
msgstr "Logo kesalahan"

msgid "exclamation mark"
msgstr "tanda seru"

msgid "exercise"
msgstr "Latihan"

msgid "exercise_doesnt_exist"
msgstr "Latihan ini tidak ada"

msgid "exists_email"
msgstr "Email ini sudah terpakai untuk akun lain."

msgid "exists_username"
msgstr "Username ini sudah terpakai untuk akun lain."

#, fuzzy
msgid "exit_preview_mode"
msgstr "Exit preview mode"

msgid "experience_invalid"
msgstr "Silakan pilih pengalaman yang valid, pilih (Ya, Tidak)."

msgid "expiration_date"
msgstr "Tanggal habis tempo"

msgid "explore_explanation"
msgstr "Di halaman ini Anda dapat melihat program yang dibuat oleh pengguna Hedy lainnya. Anda dapat memfilter level Hedy dan petualangan. Klik \"Lihat program\" untuk membuka program dan menjalankannya. Program dengan header berwarna merah mengandung kesalahan. Anda masih dapat membuka program tersebut, tetapi menjalankannya akan menghasilkan kesalahan. Anda tentu saja dapat mencoba memperbaikinya! Jika pembuatnya memiliki profil publik, Anda dapat mengeklik nama penggunanya untuk mengunjungi profilnya. Di sana Anda akan menemukan semua program bersama mereka dan banyak lagi!"

msgid "explore_programs"
msgstr "Jelajahi program"

msgid "explore_programs_logo_alt"
msgstr "Jelajahi ikon program"

msgid "favorite_program"
msgstr "Program favorit"

msgid "favourite_confirm"
msgstr "Apakah Anda yakin ingin menjadikan program ini sebagai favorit Anda?"

msgid "favourite_program"
msgstr "Program favorit"

msgid "favourite_program_invalid"
msgstr "Program favorit yang Anda pilih tidak valid."

msgid "favourite_success"
msgstr "Program Anda ditetapkan sebagai favorit."

msgid "female"
msgstr "Perempuan"

msgid "float"
msgstr "sebuah angka"

msgid "for_teachers"
msgstr "Untuk guru"

msgid "forgot_password"
msgstr "Lupa passowrd kamu?"

msgid "from_another_teacher"
msgstr "Dari guru lain"

msgid "from_magazine_website"
msgstr "Dari majalah atau situs web"

msgid "from_video"
msgstr "Dari sebuah video"

msgid "fun_statistics_msg"
msgstr "Berikut beberapa statistik menyenangkan!"

msgid "gender"
msgstr "Jenis kelamin"

msgid "gender_invalid"
msgstr "Silakan pilih jenis kelamin yang valid, pilih (Wanita, Pria, Lainnya)."

msgid "general"
msgstr "Umum"

msgid "general_settings"
msgstr "Pengaturan Umum"

msgid "generate_passwords"
msgstr "Hasilkan kata sandi"

msgid "get_certificate"
msgstr "Dapatkan sertifikat Anda!"

msgid "give_link_to_teacher"
msgstr "Berikan tautan berikut kepada guru Anda:"

msgid "go_back"
msgstr ""

msgid "go_back_to_main"
msgstr "Kembali ke halaman utama"

msgid "go_to_question"
msgstr "Pergi ke pertanyaan"

msgid "go_to_quiz_result"
msgstr "Pergi ke hasil kuis"

msgid "goto_profile"
msgstr "Ke profil saya"

msgid "grid_overview"
msgstr "Ikhtisar program per petualangan"

msgid "hand_in"
msgstr "Menyerahkan"

msgid "hand_in_exercise"
msgstr "Latihan tangan"

msgid "heard_about_hedy"
msgstr "Bagaimana Anda pernah mendengar tentang Hedy?"

msgid "heard_about_invalid"
msgstr "Silakan pilih cara valid Anda mendengar tentang kami."

msgid "hedy_achievements"
msgstr "Prestasi Hedy"

msgid "hedy_choice_title"
msgstr "Pilihan Hedy"

msgid "hedy_logo_alt"
msgstr "Logo Hedy"

msgid "hedy_on_github"
msgstr "Hedy di Github"

msgid "hedy_tutorial_logo_alt"
msgstr "Ikon tutorial Hedy"

msgid "hello_logo"
msgstr "Halo"

msgid "hidden"
msgstr "Tersembunyi"

msgid "hide_cheatsheet"
msgstr "Sembunyikan contekan"

msgid "hide_keyword_switcher"
msgstr "Sembunyikan pengalih kata kunci"

msgid "highest_level_reached"
msgstr "Level tertinggi yang berhasil dicapai"

msgid "highest_quiz_score"
msgstr "Skor kuis tertinggi"

msgid "highscore_explanation"
msgstr "Di halaman ini Anda dapat melihat Skor Tertinggi saat ini, berdasarkan jumlah pencapaian yang dikumpulkan. Lihat peringkat untuk semua pengguna, negara atau kelas Anda. Klik pada nama pengguna untuk melihat profil publiknya."

msgid "highscore_no_public_profile"
msgstr "Anda tidak memiliki profil publik dan oleh karena itu tidak terdaftar di skor tertinggi. Apakah Anda ingin membuatnya?"

msgid "highscores"
msgstr "Nilai tinggi"

msgid "hint"
msgstr "Petunjuk?"

msgid "ill_work_some_more"
msgstr "Saya akan mengerjakannya sedikit lebih lama"

#, fuzzy
msgid "image_invalid"
msgstr "Gambar yang Anda pilih tidak valid."

msgid "incomplete_command_exception"
msgstr "Perintah Tidak Lengkap"

msgid "incorrect_handling_of_quotes_exception"
msgstr "Penanganan kutipan yang salah"

msgid "incorrect_use_of_types_exception"
msgstr "Penggunaan tipe yang salah"

msgid "incorrect_use_of_variable_exception"
msgstr "Penggunaan variabel yang salah"

msgid "indentation_exception"
msgstr "Indentasi Salah"

msgid "input"
msgstr "masukan dari {ask}"

msgid "integer"
msgstr "sebuah angka"

msgid "invalid_class_link"
msgstr "Tautan untuk bergabung ke kelas tidak valid."

msgid "invalid_command_exception"
msgstr "Perintah tidak valid"

msgid "invalid_keyword_language_comment"
msgstr "# Bahasa kata kunci yang diberikan tidak valid, bahasa kata kunci disetel ke bahasa Inggris"

msgid "invalid_language_comment"
msgstr "# Bahasa yang diberikan tidak valid, bahasa disetel ke bahasa Inggris"

msgid "invalid_level_comment"
msgstr "# Level yang diberikan tidak valid, level disetel ke level 1"

msgid "invalid_program_comment"
msgstr "# Program yang disediakan tidak valid, silakan coba lagi"

msgid "invalid_teacher_invitation_code"
msgstr "Kode undangan guru tidak valid. Untuk menjadi guru, hubungi hello@hedy.org."

msgid "invalid_tutorial_step"
msgstr "Langkah tutorial tidak valid"

msgid "invalid_username_password"
msgstr "Username/password tidak valid."

msgid "invite_by_username"
msgstr "Undang berdasarkan nama pengguna"

msgid "invite_date"
msgstr "Tanggal undangan"

msgid "invite_message"
msgstr "Anda telah menerima undangan untuk bergabung dengan kelas"

msgid "invite_prompt"
msgstr "Masukkan nama pengguna"

msgid "invite_teacher"
msgstr "Undang seorang guru"

msgid "join_class"
msgstr "Gabung kelas"

msgid "join_prompt"
msgstr "Kamu memerlukan akun untuk bergabung ke kelas. Apakah kamu ingin masuk dengan akun kamu sekarang?"

msgid "keyword_language_invalid"
msgstr "Silakan pilih bahasa kata kunci yang valid (pilih bahasa Inggris atau bahasa Anda sendiri)."

msgid "language"
msgstr "Bahasa"

msgid "language_invalid"
msgstr "Silakan pilih bahasa yang valid."

msgid "languages"
msgstr "Bahasa pemrograman mana yang sudah pernah kamu kuasai sebelumnya?"

msgid "last_achievement"
msgstr "Prestasi yang terakhir diperoleh"

msgid "last_edited"
msgstr "Terakhir diedit"

msgid "last_error"
msgstr "Kesalahan terakhir"

msgid "last_login"
msgstr "Waktu masuk terakhir"

msgid "last_program"
msgstr "Program terakhir"

msgid "last_update"
msgstr "Pembaharuan Terakhir"

msgid "lastname"
msgstr "Nama Belakang"

msgid "leave_class"
msgstr "Tinggalkan kelas"

msgid "level"
msgstr "Level"

msgid "level_accessible"
msgstr "Level terbuka untuk siswa"

msgid "level_disabled"
msgstr "Tingkat dinonaktifkan"

msgid "level_future"
msgstr "Level ini otomatis terbuka "

#, fuzzy
msgid "level_invalid"
msgstr "Level Hedy ini tidak valid."

msgid "level_not_class"
msgstr "Level ini belum tersedia di kelas Anda"

msgid "level_title"
msgstr "Level"

#, fuzzy
msgid "levels"
msgstr "levels"

msgid "link"
msgstr "Tautan"

msgid "list"
msgstr "daftar"

msgid "live_dashboard"
msgstr "Dasbor Langsung"

msgid "logged_in_to_share"
msgstr "Anda harus masuk untuk menyimpan dan berbagi program."

msgid "login"
msgstr "Masuk"

msgid "login_long"
msgstr "Masuk dengan akun kamu"

msgid "login_to_save_your_work"
msgstr "Masuk untuk menyimpan pekerjaan Anda"

msgid "logout"
msgstr "Keluar"

msgid "longest_program"
msgstr "Program terpanjang"

msgid "mail_change_password_body"
msgstr ""
"Password Hedy kamu sudah berhasil diubah. Jika kamu melakukan ini, tidak ada masalah.\n"
"Jika kamu tidak melakukan ini, mohon segera kontak kami dengan cara membalas email ini."

msgid "mail_change_password_subject"
msgstr "Password Hedy kamu sudah berhasil diubah"

msgid "mail_error_change_processed"
msgstr "Ada yang salah saat mengirim email validasi, perubahan masih diproses dengan benar."

msgid "mail_goodbye"
msgstr ""
"Terima kasih!\n"
"Tim Hedy"

msgid "mail_hello"
msgstr "Hai {username}!"

msgid "mail_recover_password_body"
msgstr ""
"Dengan mengklik tautan ini, kamu dapat men-set password Hedy baru. Tautan ini berlaku selama <b>4</b> jam.\n"
"Jika kamu tidak membutuhkan set ulang password, mohon abaikan email ini: {link}"

msgid "mail_recover_password_subject"
msgstr "Set ulang password Hedy kamu."

msgid "mail_reset_password_body"
msgstr ""
"Password Hedy kamu sudah di-set ke yang baru. Jika kamu melakukan ini, tidak masalah.\n"
"Jika kamu tidak mengganti password, segera kontak kami dengan membalas email ini."

msgid "mail_reset_password_subject"
msgstr "Password Hedy kamu sudah berhasil di-set ulang"

msgid "mail_welcome_teacher_body"
msgstr ""
"<strong>Selamat datang!</strong>\n"
"Selamat atas akun guru Hedy yang baru. Selamat datang di komunitas guru Hedy di seluruh dunia!\n"
"\n"
"<strong>Apa yang dapat dilakukan akun guru</strong>\n"
"Ada sejumlah opsi tambahan yang terbuka untuk Anda sekarang.\n"
"\n"
"1. Penjelasan tambahan tersedia di <a href=\"https://hedy.org/for-teachers/manual\">teacher's manual</a>.\n"
"2. Dengan akun guru Anda, Anda dapat membuat kelas. Siswa Anda dapat bergabung dengan kelas Anda dan Anda dapat melihat kemajuan mereka. Kelas dibuat dan dikelola melalui <a href=\"https://hedycode.com/for-teachers\">teacher's page</a>.\n"
"3. Anda dapat sepenuhnya menyesuaikan kelas Anda, misalnya Anda dapat membuka dan menutup level, mengaktifkan atau menonaktifkan petualangan, dan menulis petualangan Anda sendiri!\n"
"\n"
"<strong>Bergabunglah dengan komunitas online kami!</strong>\n"
"Semua guru Hedy, pemrogram, dan penggemar lainnya dipersilakan untuk bergabung dengan <a href=\"https://discord.gg/8yY7dEme9r\">Discord server</a> kami. Ini adalah tempat yang ideal untuk mengobrol tentang Hedy: kami memiliki saluran tempat Anda dapat menunjukkan proyek dan pelajaran keren Anda, saluran untuk melaporkan bug, dan saluran untuk mengobrol dengan guru lain dan tim Hedy.\n"
"\n"
"<strong>Cara meminta bantuan </strong>\n"
"Jika ada yang kurang jelas, Anda dapat memberi tahu kami di Discord, atau <a href=\"mailto: hello@hedy.org\">kirim email kepada kami</a>.\n"
"\n"
"<strong>Cara melaporkan bug</strong>\n"
"Di Discord, kami memiliki saluran untuk melaporkan bug, yang disebut #bugs. Itu adalah tempat yang tepat untuk memberi tahu kami tentang masalah yang Anda hadapi. Jika Anda tahu cara menggunakan GitHub, Anda dapat membuat <a href=\"https://github.com/hedyorg/hedy/issues/new?assignees=&labels=&template=bug_report.md&title=%5BBUG%5D\">issue</a> di sana.\n"

msgid "mail_welcome_teacher_subject"
msgstr "Akun guru Hedy Anda sudah siap"

msgid "mail_welcome_verify_body"
msgstr ""
"Akun Hedy kamu sudah berhasil dibuat. Selamat datang!\n"
"Silakan klik tautan berikut untuk verifikasi email kamu. {link}"

msgid "mail_welcome_verify_subject"
msgstr "Selamat datang di Hedy"

msgid "mailing_title"
msgstr "Berlangganan ke buletin Hedy"

msgid "main_subtitle"
msgstr "Sebuah bahasa pemrograman bertahap"

msgid "main_title"
msgstr "Hedy"

msgid "make_sure_you_are_done"
msgstr "Pastikan Anda sudah selesai! Anda tidak akan dapat mengubah program Anda lagi setelah Anda mengklik \"Serahkan\"."

msgid "male"
msgstr "Laki-laki"

msgid "mandatory_mode"
msgstr "Mode pengembang wajib"

#, fuzzy
msgid "more_options"
msgstr "More options"

msgid "my_account"
msgstr "Profil saya"

msgid "my_achievements"
msgstr "Pencapaianku"

msgid "my_adventures"
msgstr "Petualanganku"

msgid "my_classes"
msgstr "Kelas-kelas saya"

msgid "my_messages"
msgstr "Pesan saya"

msgid "my_public_profile"
msgstr "Profil publik saya"

msgid "name"
msgstr "Nama"

msgid "nav_explore"
msgstr "Menjelajah"

msgid "nav_hedy"
msgstr "Hedy"

msgid "nav_learn_more"
msgstr "Pelajari lebih jauh"

msgid "nav_start"
msgstr "Rumah"

msgid "nested blocks"
msgstr "satu blok dalam satu blok"

msgid "new_password"
msgstr "Password baru"

msgid "new_password_repeat"
msgstr "Ulangi kata sandi baru"

msgid "newline"
msgstr "baris baru"

msgid "next_exercise"
msgstr "Latihan selanjutnya"

msgid "next_page"
msgstr "Halaman selanjutnya"

msgid "next_step_tutorial"
msgstr "Langkah selanjutnya >>>"

msgid "no"
msgstr "Tidak"

msgid "no_account"
msgstr "Belum punya akun?"

msgid "no_accounts"
msgstr "Tidak ada akun untuk dibuat."

#, fuzzy
msgid "no_adventures_yet"
msgstr "There are no public adventures yet..."

msgid "no_certificate"
msgstr "Pengguna ini belum mendapatkan Sertifikat Penyelesaian Hedy"

msgid "no_more_flat_if"
msgstr "Mulai dari level 8, kode setelah {if} perlu ditempatkan pada baris berikutnya dan dimulai dengan 4 spasi."

#, fuzzy
msgid "no_programs"
msgstr "Kamu belum memiliki program."

msgid "no_public_profile"
msgstr "Anda belum memiliki teks profil publik..."

msgid "no_shared_programs"
msgstr "tidak memiliki program bersama..."

msgid "no_such_adventure"
msgstr "Petualangan ini tidak ada!"

msgid "no_such_class"
msgstr "Tidak ada kelas Hedy seperti itu."

msgid "no_such_highscore"
msgstr "Nilai tinggi"

msgid "no_such_level"
msgstr "Tidak ada level Hedy seperti itu!"

msgid "no_such_program"
msgstr "Tidak ada program Hedy seperti itu!"

msgid "no_tag"
msgstr "Tidak ada tag yang disediakan!"

msgid "not_enrolled"
msgstr "Sepertinya anda tidak ada di kelas ini!"

msgid "not_in_class_no_handin"
msgstr "Anda tidak berada di kelas, jadi Anda tidak perlu menyerahkan apa pun."

msgid "not_logged_in_cantsave"
msgstr "Program Anda tidak akan disimpan."

msgid "not_logged_in_handin"
msgstr "Anda harus login untuk menyerahkan tugas."

msgid "not_teacher"
msgstr "Sepertinya Anda bukan seorang guru!"

msgid "number"
msgstr "sebuah angka"

msgid "number_achievements"
msgstr "Jumlah pencapaian"

msgid "number_lines"
msgstr "Jumlah baris"

msgid "number_programs"
msgstr "Jumlah program"

msgid "ok"
msgstr "Ok"

msgid "only_you_can_see"
msgstr "Hanya Anda yang dapat melihat program ini."

msgid "open"
msgstr "Buka"

msgid "opening_date"
msgstr "Tanggal pembukaan"

msgid "opening_dates"
msgstr "Tanggal pembukaan"

msgid "option"
msgstr "Pilihan"

msgid "or"
msgstr "atau"

msgid "other"
msgstr "Lainnya"

msgid "other_block"
msgstr "Bahasa blok lainnya"

msgid "other_settings"
msgstr "Pengaturan lainnya"

msgid "other_source"
msgstr "Lainnya"

msgid "other_text"
msgstr "Bahasa teks lainnya"

msgid "overwrite_warning"
msgstr "Anda sudah mempunyai program dengan nama ini, menyimpan program ini akan menggantikan program lama. Apa kamu yakin?"

#, fuzzy
msgid "owner"
msgstr "Owner"

msgid "page"
msgstr "halaman"

msgid "page_not_found"
msgstr "Kami tidak dapat menemukan halaman itu!"

#, fuzzy
msgid "pair_with_teacher"
msgstr "I would like to be paired with another teacher for help"

msgid "parsons_title"
msgstr "Teka-teki"

msgid "password"
msgstr "Password"

msgid "password_change_not_allowed"
msgstr "Anda tidak diperbolehkan mengubah kata sandi pengguna ini."

msgid "password_change_prompt"
msgstr "Apakah Anda yakin ingin mengubah kata sandi ini?"

msgid "password_change_success"
msgstr "Kata sandi siswa Anda berhasil diubah."

msgid "password_invalid"
msgstr "Kata sandi Anda tidak valid."

msgid "password_repeat"
msgstr "Ulangi password"

msgid "password_resetted"
msgstr "Password kamu sudah berhasil di-set ulang. Silakan login."

msgid "password_six"
msgstr "Kata sandi Anda harus mengandung setidaknya enam karakter."

msgid "password_updated"
msgstr "Password berhasil diubah."

msgid "passwords_six"
msgstr "Semua kata sandi harus terdiri dari enam karakter atau lebih."

msgid "pending_invites"
msgstr "Undangan yang tertunda"

msgid "people_with_a_link"
msgstr "Orang lain yang memiliki tautan dapat melihat program ini. Itu juga dapat ditemukan di halaman \"Jelajahi\"."

msgid "percentage"
msgstr "persentase"

msgid "percentage_achieved"
msgstr "Dicapai oleh {percentage}% pengguna"

msgid "period"
msgstr "titik"

msgid "personal_text"
msgstr "Teks pribadi"

msgid "personal_text_invalid"
msgstr "Teks pribadi Anda tidak valid."

msgid "postfix_classname"
msgstr "Nama kelas postfix"

msgid "preferred_keyword_language"
msgstr "Bahasa kata kunci pilihan"

msgid "preferred_language"
msgstr "Bahasa pilihan"

msgid "preview"
msgstr "Pratinjau"

#, fuzzy
msgid "previewing_adventure"
msgstr "Previewing adventure"

#, fuzzy
msgid "previewing_class"
msgstr "You are previewing class <em>{class_name}</em> as a teacher."

msgid "previous_campaigns"
msgstr "Lihat kampanye-kampanye sebelumnya"

msgid "print_logo"
msgstr "cetak"

msgid "privacy_terms"
msgstr "Ketentuan privasi"

msgid "private"
msgstr "Pribadi"

msgid "profile_logo_alt"
msgstr "Ikon profil."

msgid "profile_picture"
msgstr "Foto profil"

msgid "profile_updated"
msgstr "Profil berhasil diubah."

msgid "profile_updated_reload"
msgstr "Profil diperbarui, halaman akan dimuat ulang."

msgid "program_contains_error"
msgstr "Program ini berisi error, anda yakin ingin membagikannya?"

msgid "program_header"
msgstr "Program-program saya"

msgid "program_too_large_exception"
msgstr "Program terlalu besar"

msgid "programming_experience"
msgstr "Apakah kamu punya pengalaman menulis program?"

msgid "programming_invalid"
msgstr "Silakan pilih bahasa pemrograman yang valid."

msgid "programs"
msgstr "Program terakhir yang dibagikan"

msgid "programs_created"
msgstr "Program dibuat"

msgid "programs_saved"
msgstr "Program disimpan"

msgid "programs_submitted"
msgstr "Program dikirimkan"

msgid "prompt_join_class"
msgstr "Apakah kamu ingin bergabung dengan kelas ini?"

msgid "public"
msgstr "Publik"

msgid "public_adventures"
msgstr "Browse public adventures"

msgid "public_invalid"
msgstr "Pilihan perjanjian ini tidak valid"

msgid "public_profile"
msgstr "Profil publik"

msgid "public_profile_info"
msgstr "Dengan memilih kotak ini saya membuat profil saya terlihat oleh semua orang. Berhati-hatilah untuk tidak membagikan informasi pribadi seperti nama atau alamat rumah Anda, karena semua orang dapat melihatnya!"

msgid "public_profile_updated"
msgstr "Profil publik diperbarui, halaman akan dimuat ulang."

msgid "pygame_waiting_for_input"
msgstr "Menunggu tombol ditekan..."

msgid "question mark"
msgstr "tanda tanya"

msgid "quiz_logo_alt"
msgstr "Logo kuis"

msgid "quiz_score"
msgstr "Skor kuis"

msgid "quiz_tab"
msgstr "Kuis"

msgid "quiz_threshold_not_reached"
msgstr "Ambang batas kuis tidak tercapai untuk membuka level ini"

msgid "read_code_label"
msgstr "Bacakan dengan nyaring"

msgid "recent"
msgstr "Program-program terbaru saya"

msgid "recover_password"
msgstr "Minta set ulang password"

msgid "regress_button"
msgstr "Kembali ke level {level}"

msgid "remove"
msgstr "Hapus"

msgid "remove_customization"
msgstr "Hapus penyesuaian"

msgid "remove_customizations_prompt"
msgstr "Apakah Anda yakin ingin menghapus penyesuaian kelas ini?"

msgid "remove_student_prompt"
msgstr "Apa kamu yakin mau mengeluarkan murid tersebut dari kelas?"

msgid "remove_user_prompt"
msgstr "Konfirmasikan penghapusan pengguna ini dari kelas."

msgid "repair_program_logo_alt"
msgstr "Ikon program perbaikan"

#, fuzzy
msgid "repeat_dep"
msgstr "Starting in level 8, {repeat} needs to be used with indentation. You can see examples on the {repeat} tab in level 8."

msgid "repeat_match_password"
msgstr "Password yang dimasukkan ulang tidak sesuai."

msgid "repeat_new_password"
msgstr "Ulangi password baru"

msgid "report_failure"
msgstr "Program ini tidak ada atau tidak bersifat publik"

msgid "report_program"
msgstr "Apakah Anda yakin ingin melaporkan program ini?"

msgid "report_success"
msgstr "Program ini telah dilaporkan"

msgid "request_teacher"
msgstr "Apakah Anda ingin mengajukan akun guru?"

msgid "request_teacher_account"
msgstr "Mengajukan akun guru"

msgid "required_field"
msgstr "Bidang yang ditandai dengan * wajib diisi"

msgid "reset_adventure_prompt"
msgstr "Apakah Anda yakin ingin mengatur ulang semua petualangan yang dipilih?"

msgid "reset_adventures"
msgstr "Atur ulang petualangan yang dipilih"

msgid "reset_button"
msgstr "Atur ulang"

msgid "reset_password"
msgstr "Set ulang password"

msgid "reset_view"
msgstr "Atur ulang"

msgid "retrieve_adventure_error"
msgstr "Anda tidak diperbolehkan melihat petualangan ini!"

msgid "retrieve_class_error"
msgstr "Hanya guru yang dapat mengambil kelas"

#, fuzzy
msgid "retrieve_tag_error"
msgstr "Error retrieving tags"

msgid "role"
msgstr "Peran"

msgid "run_code_button"
msgstr "Jalankan kode"

msgid "runs_over_time"
msgstr "Berjalan seiring waktu"

msgid "save"
msgstr "Menyimpan"

msgid "save_parse_warning"
msgstr "Program ini mengandung kesalahan, apakah Anda yakin ingin menyimpannya?"

msgid "save_prompt"
msgstr "Kamu harus memiliki akun untuk menyimpan program. Apakah kamu mau masuk dengan akunmu sekarang?"

msgid "save_success_detail"
msgstr "Program tersimpan dengan sukses."

msgid "score"
msgstr "Skor"

msgid "search"
msgstr "Mencari..."

msgid "search_button"
msgstr "Mencari"

msgid "second_teacher"
msgstr "Guru kedua"

#, fuzzy
msgid "second_teacher_copy_prompt"
msgstr "Are you sure you want to copy this teacher?"

msgid "second_teacher_prompt"
msgstr "Masukkan nama pengguna guru untuk mengundang mereka."

msgid "second_teacher_warning"
msgstr "Semua guru di kelas ini dapat menyesuaikannya."

msgid "see_certificate"
msgstr "Lihat sertifikat {username}!"

msgid "select"
msgstr "Pilih"

msgid "select_adventures"
msgstr "Pilih dan pesan petualangan"

#, fuzzy
msgid "select_all"
msgstr "Select all"

#, fuzzy
msgid "select_lang"
msgstr "Select language"

msgid "select_levels"
msgstr "Select levels"

#, fuzzy
msgid "select_tag"
msgstr "Select tag"

#, fuzzy
msgid "selected"
msgstr "Selected"

msgid "self_removal_prompt"
msgstr "Apakah Anda yakin ingin keluar dari kelas ini?"

msgid "send_password_recovery"
msgstr "Kirimkan saya tautan untuk pemulihan password"

msgid "sent_by"
msgstr "Undangan ini dikirim oleh"

msgid "sent_password_recovery"
msgstr "Kamu harusnya akan segera menerima email dengan instruksi terkait bagaimana memulihkan password kamu."

msgid "settings"
msgstr "Pengaturan pribadi saya"

msgid "share_by_giving_link"
msgstr "Tunjukkan program Anda kepada orang lain dengan memberi mereka tautan di bawah ini:"

msgid "share_your_program"
msgstr "Bagikan program Anda"

msgid "signup_student_or_teacher"
msgstr "Apakah Anda seorang pelajar atau guru?"

msgid "single quotes"
msgstr "kutip satu"

msgid "slash"
msgstr "garis miring"

#, fuzzy
msgid "slides"
msgstr "Slides"

#, fuzzy
msgid "slides_info"
msgstr "For each level of Hedy, we have created slides to help you teach. The slides contain explanations of each level, and Hedy examples that you can run inside the slides. Just click the link and get started! the Introduction slides are a general explanation of Hedy before level 1 The slides were created using <a href=\"https://slides.com\">slides.com</a>. If you want to adapt them yourself, you can download them, and then upload the resulting zip file to <a href=\"https://slides.com\">slides.com</a>. You can find more information about the slides in the <a href=\"https://hedy.org/for-teachers/manual/features\">teacher's manual</a>."

msgid "social_media"
msgstr "Media sosial"

msgid "something_went_wrong_keyword_parsing"
msgstr "Ada kesalahan dalam petualangan Anda, apakah semua kata kunci diapit oleh { } dengan benar?"

msgid "space"
msgstr "spasi"

msgid "star"
msgstr "bintang"

msgid "start_hedy_tutorial"
msgstr "Mulai tutorial hedy"

#, fuzzy
msgid "start_learning"
msgstr "Start learning"

msgid "start_programming"
msgstr "Mulai pemrograman"

msgid "start_programming_logo_alt"
msgstr "Mulai ikon pemrograman"

msgid "start_quiz"
msgstr "Mulai kuis"

msgid "start_teacher_tutorial"
msgstr "Mulai tutorial guru"

#, fuzzy
msgid "start_teaching"
msgstr "Start teaching"

msgid "step_title"
msgstr "Tugas"

msgid "stop_code_button"
msgstr "Hentikan program"

msgid "string"
msgstr "teks"

msgid "student"
msgstr "Siswa"

msgid "student_already_in_class"
msgstr "Siswa ini sudah ada di kelas Anda."

msgid "student_already_invite"
msgstr "Siswa ini sudah memiliki undangan yang menunggu keputusan."

#, fuzzy
msgid "student_details"
msgstr "Student details"

msgid "student_list"
msgstr "Daftar siswa"

#, fuzzy
msgid "student_not_allowed_in_class"
msgstr "Student not allowed in class"

msgid "student_not_existing"
msgstr "Nama pengguna ini tidak ada."

msgid "student_signup_header"
msgstr "Siswa"

msgid "students"
msgstr "murid-murid"

msgid "submission_time"
msgstr "Diserahkan pada"

msgid "submit_answer"
msgstr "Jawab pertanyaan"

msgid "submit_program"
msgstr "Kirim"

msgid "submit_warning"
msgstr "Apakah Anda yakin ingin mengirimkan program ini?"

msgid "submitted"
msgstr "Dikirim"

msgid "submitted_header"
msgstr "Ini adalah program yang telah dikirimkan dan tidak dapat diubah."

msgid "subscribe"
msgstr "Langganan"

msgid "subscribe_newsletter"
msgstr "Berlangganan ke buletin"

#, fuzzy
msgid "suggestion_color"
msgstr "Try using another color"

#, fuzzy
msgid "suggestion_note"
msgstr "Use a note between C0 and B9 or a number between 1 and 70"

#, fuzzy
msgid "suggestion_number"
msgstr "Try changing the value to a number"

msgid "surname"
msgstr "Nama Depan"

#, fuzzy
msgid "survey"
msgstr "Survey"

#, fuzzy
msgid "survey_completed"
msgstr "Survey completed"

#, fuzzy
msgid "survey_skip"
msgstr "Don't show this again"

#, fuzzy
msgid "survey_submit"
msgstr "Submit"

#, fuzzy
msgid "tag_in_adventure"
msgstr "Tag in adventure"

msgid "tag_input_placeholder"
msgstr "Masukkan tag baru"

msgid "tags"
msgstr "Tag"

msgid "teacher"
msgstr "Guru"

msgid "teacher_account_request"
msgstr "Anda memiliki permintaan akun guru yang tertunda"

msgid "teacher_account_success"
msgstr "Anda berhasil meminta akun guru."

msgid "teacher_invalid"
msgstr "Nilai guru Anda tidak valid."

msgid "teacher_invitation_require_login"
msgstr "Untuk mengatur profil Anda sebagai guru, kami mengharuskan Anda masuk. Jika Anda belum memiliki akun, silakan buat akun."

msgid "teacher_manual"
msgstr "Panduan guru"

msgid "teacher_signup_header"
msgstr "Guru"

msgid "teacher_tutorial_logo_alt"
msgstr "Ikon tutorial guru"

msgid "teacher_welcome"
msgstr "Selamat datang di Hedy! Anda sekarang bangga menjadi pemilik akun guru yang memungkinkan Anda membuat kelas dan mengundang siswa."

msgid "teachers"
msgstr "Guru-guru"

msgid "template_code"
msgstr ""
"Ini merupakan penjelasan petualangan saya!\n"
"\n"
"Dengan cara ini saya bisa menampilkan perintah: <code>{print}</code>\n"
"\n"
"Namun terkadang saya mungkin ingin menampilkan sepotong kode, seperti ini:\n"
"<pre>\n"
"{ask} Siapa namamu?\n"
"{echo} jadi namamu\n"
"</pre>"

msgid "this_turns_in_assignment"
msgstr "Ini menyerahkan tugas Anda kepada guru Anda."

msgid "title"
msgstr "Judul"

msgid "title_achievements"
msgstr "Hedy - Prestasi saya"

msgid "title_admin"
msgstr "Hedy - Halaman Pengelola"

msgid "title_class grid_overview"
msgstr "Hedy - Ikhtisar jaringan"

msgid "title_class live_statistics"
msgstr "Hedy - Statistik Langsung"

msgid "title_class-overview"
msgstr "Hedy - Ikhtisar kelas"

msgid "title_customize-adventure"
msgstr "Hedy - Sesuaikan petualangan"

msgid "title_customize-class"
msgstr "Hedy - Sesuaikan kelas"

msgid "title_explore"
msgstr "Hedy - Jelajahi"

msgid "title_for-teacher"
msgstr "Hedy - Untuk pengajar"

msgid "title_join-class"
msgstr "Hedy - Bergabung kelas"

msgid "title_landing-page"
msgstr "Selamat datang di Hedy!"

msgid "title_learn-more"
msgstr "Hedy - Pelajari lebih lanjut"

msgid "title_login"
msgstr "Hedy - Masuk"

msgid "title_my-profile"
msgstr "Hedy - Akun saya"

msgid "title_privacy"
msgstr "Hedy - Persyaratan privasi"

msgid "title_programs"
msgstr "Hedy - Program saya"

#, fuzzy
msgid "title_public-adventures"
msgstr "Hedy - Public adventures"

msgid "title_recover"
msgstr "Hedy - Pulihkan akun"

msgid "title_reset"
msgstr "Hedy - Setel ulang kata sandi"

msgid "title_signup"
msgstr "Hedy - Buat akun"

msgid "title_start"
msgstr "Hedy - Pemrograman teks menjadi mudah"

msgid "title_view-adventure"
msgstr "Hedy - Lihat petualangan"

msgid "token_invalid"
msgstr "Token Anda tidak valid."

#, fuzzy
msgid "tooltip_level_locked"
msgstr "Your teacher disabled this level"

msgid "translate_error"
msgstr "Ada yang tidak beres saat menerjemahkan kode. Coba jalankan kode untuk melihat apakah ada kesalahan. Kode dengan kesalahan tidak dapat diterjemahkan."

msgid "translating_hedy"
msgstr "Menerjemahkan Hedy"

msgid "translator"
msgstr "Penerjemah"

msgid "tutorial"
msgstr "Tutorial"

msgid "tutorial_code_snippet"
msgstr ""
"{print} Halo dunia!\n"
"{print} Saya sedang mempelajari Hedy dengan tutorialnya!"

msgid "tutorial_message_not_found"
msgstr "Kami tidak dapat menemukan langkah tutorial yang diminta..."

msgid "tutorial_title_not_found"
msgstr "Langkah tutorial tidak ditemukan"

msgid "unauthorized"
msgstr "Anda tidak memiliki hak akses untuk halaman ini"

msgid "unique_usernames"
msgstr "Semua nama pengguna harus unik."

msgid "unlock_thresholds"
msgstr "Buka kunci ambang batas level"

msgid "unsaved_class_changes"
msgstr "Ada perubahan yang belum disimpan, yakin ingin meninggalkan halaman ini?"

msgid "update_adventure_prompt"
msgstr "Apakah Anda yakin ingin memperbarui petualangan ini?"

msgid "update_profile"
msgstr "Ubah profil"

msgid "update_public"
msgstr "Perbarui profil publik"

msgid "updating_indicator"
msgstr "Memperbarui"

msgid "use_of_blanks_exception"
msgstr "Penggunaan spasi dalam program"

msgid "use_of_nested_functions_exception"
msgstr "Penggunaan fungsi bersarang"

msgid "used_in"
msgstr ""

msgid "user"
msgstr "pengguna"

msgid "user_inexistent"
msgstr "Pengguna ini tidak ada"

msgid "user_not_private"
msgstr "Pengguna ini tidak ada atau tidak memiliki profil publik"

msgid "username"
msgstr "Nama Pengguna"

msgid "username_empty"
msgstr "Anda tidak memasukkan nama pengguna!"

msgid "username_invalid"
msgstr "Nama pengguna Anda tidak valid."

msgid "username_special"
msgstr "Username tidak boleh berisi ':' atau '@'."

msgid "username_three"
msgstr "Nama pengguna harus mengandung setidaknya tiga karakter."

msgid "usernames_exist"
msgstr "Satu atau lebih nama pengguna sudah digunakan."

msgid "value"
msgstr "Nilai"

msgid "variables"
msgstr "Variabel"

msgid "view_program"
msgstr "Lihat program"

msgid "welcome"
msgstr "Selamat datang"

msgid "welcome_back"
msgstr "Selamat datang kembali"

msgid "what_is_your_role"
msgstr "Apa peran Anda?"

msgid "what_should_my_code_do"
msgstr "Apa yang seharusnya dilakukan oleh kode saya?"

msgid "whole_world"
msgstr "Dunia"

msgid "year_invalid"
msgstr "Silakan masukkan tahun antara 1900 dan {current_year}."

msgid "yes"
msgstr "Ya"

msgid "your_account"
msgstr "Profil Anda"

msgid "your_class"
msgstr "Kelas Anda"

msgid "your_last_program"
msgstr "Program terakhir Anda yang disimpan"

msgid "your_personal_text"
msgstr "Teks pribadi Anda..."

msgid "your_program"
msgstr "Program Anda"

#~ msgid "create_account_explanation"
#~ msgstr "Memungkinkan akun kamu untuk menyimpan program kamu."

#~ msgid "only_teacher_create_class"
#~ msgstr "Only teachers are allowed to create classes!"

#~ msgid "keyword_support"
#~ msgstr "Translated keywords"

#~ msgid "non_keyword_support"
#~ msgstr "Translated content"

#~ msgid "try_button"
#~ msgstr "Coba"

#~ msgid "select_own_adventures"
#~ msgstr "Select own adventures"

#~ msgid "edit"
#~ msgstr "Edit"

#~ msgid "view"
#~ msgstr "View"

#~ msgid "class"
#~ msgstr "Class"

#~ msgid "save_code_button"
#~ msgstr "Simpan kode"

#~ msgid "share_code_button"
#~ msgstr "Simpan dan bagikan kode"

#~ msgid "classes_invalid"
#~ msgstr "The list of selected classes is invalid"

#~ msgid "directly_add_adventure_to_classes"
#~ msgstr "Do you want to add this adventure directly to one of your classes?"

#~ msgid "hand_in_assignment"
#~ msgstr "Hand in assignment"

#~ msgid "select_a_level"
#~ msgstr "Select a level"

#~ msgid "answer_invalid"
#~ msgstr "Your password is invalid."

#~ msgid "available_adventures_level"
#~ msgstr "Available adventures level"

#~ msgid "customize_class_exp_1"
#~ msgstr "Customize class"

#~ msgid "customize_class_exp_2"
#~ msgstr "Customize class"

#~ msgid "customize_class_step_1"
#~ msgstr "Customize class"

#~ msgid "customize_class_step_2"
#~ msgstr "Customize class"

#~ msgid "customize_class_step_3"
#~ msgstr "Customize class"

#~ msgid "customize_class_step_4"
#~ msgstr "Customize class"

#~ msgid "customize_class_step_5"
#~ msgstr "Customize class"

#~ msgid "customize_class_step_6"
#~ msgstr "Customize class"

#~ msgid "customize_class_step_7"
#~ msgstr "Customize class"

#~ msgid "customize_class_step_8"
#~ msgstr "Customize class"

#~ msgid "example_code_header"
#~ msgstr "Contoh kode Hedy"

#~ msgid "feedback_failure"
#~ msgstr "Wrong!"

#~ msgid "feedback_success"
#~ msgstr "Good!"

#~ msgid "go_to_first_question"
#~ msgstr "Go to question 1"

#~ msgid "question"
#~ msgstr "Question"

#~ msgid "question_doesnt_exist"
#~ msgstr "This question does not exist"

#~ msgid "question_invalid"
#~ msgstr "Your token is invalid."

#~ msgid "too_many_attempts"
#~ msgstr "Too many attempts"

#~ msgid "class_logs"
#~ msgstr "Waktu masuk terakhir"

#~ msgid "class_stats"
#~ msgstr "Show class statistics"

#~ msgid "visit_own_public_profile"
#~ msgstr "Public profile"

#~ msgid "title_class logs"
#~ msgstr "Hedy - Join class"

#~ msgid "title_class statistics"
#~ msgstr "My statistics"

#~ msgid "disabled_button_locked"
#~ msgstr "Your teacher hasn't unlocked this level yet"

#~ msgid "duplicate_tag"
#~ msgstr "You already have a tag with this name."

#~ msgid "tag_deleted"
#~ msgstr "This tag was successfully deleted."

#~ msgid "no_tags"
#~ msgstr "Belum ada tag."

#~ msgid "apply_filters"
#~ msgstr "Apply filters"

#~ msgid "write_first_program"
#~ msgstr "Tulis program pertamamu!"

#~ msgid "adventure_exp_1"
#~ msgstr "Ketik petualangan pilihan Anda di sisi kanan. Setelah membuat petualangan Anda, Anda dapat memasukkannya ke dalam salah satu kelas Anda di bawah \"penyesuaian\". Jika Anda ingin memasukkan perintah dalam petualangan Anda, silakan gunakan kode jangkar seperti ini:"

#~ msgid "adventure_exp_2"
#~ msgstr "Jika Anda ingin menampilkan cuplikan kode sebenarnya, misalnya untuk memberikan template atau contoh kode kepada siswa. Silakan gunakan pra jangkar seperti ini:"

#~ msgid "adventures"
#~ msgstr "Petualangan yang Tersedia"

#~ msgid "hello_world"
#~ msgstr "Halo dunia!"

#~ msgid "share_confirm"
#~ msgstr "Apakah kamu yakin ingin membuat program kamu publik?"

#~ msgid "share_success_detail"
#~ msgstr "Program berhasil dibagikan."

#~ msgid "unshare_confirm"
#~ msgstr "Apakah kamu yakin ingin membuat program kamu privat?"

#~ msgid "unshare_success_detail"
#~ msgstr "Program berhasil dibatalkan pembagiannya."

#~ msgid "hide_parsons"
#~ msgstr "Sembunyikan teka-teki"

#~ msgid "hide_quiz"
#~ msgstr "Sembunyikan kuis"

<<<<<<< HEAD
#~ msgid "classes"
#~ msgstr ""
=======
#~ msgid "back_to_class"
#~ msgstr "Kembali ke kelas"
>>>>>>> 73f1f172
<|MERGE_RESOLUTION|>--- conflicted
+++ resolved
@@ -280,18 +280,9 @@
 msgid "ask_needs_var"
 msgstr "Mulai level 2, {ask} perlu digunakan dengan variabel. Contoh: nama {is} {ask} Siapa namamu?"
 
-<<<<<<< HEAD
 msgid "available_in"
 msgstr ""
 
-msgid "back_to_class"
-msgstr "Kembali ke kelas"
-
-msgid "back_to_teachers_page"
-msgstr "Kembali ke halaman guru"
-
-=======
->>>>>>> 73f1f172
 msgid "become_a_sponsor"
 msgstr "Menjadi sponsor"
 
@@ -2128,10 +2119,8 @@
 #~ msgid "hide_quiz"
 #~ msgstr "Sembunyikan kuis"
 
-<<<<<<< HEAD
+#~ msgid "back_to_class"
+#~ msgstr "Kembali ke kelas"
+
 #~ msgid "classes"
 #~ msgstr ""
-=======
-#~ msgid "back_to_class"
-#~ msgstr "Kembali ke kelas"
->>>>>>> 73f1f172
