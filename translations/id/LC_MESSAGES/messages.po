--- conflicted
+++ resolved
@@ -2341,12 +2341,8 @@
 #~ msgid "variables"
 #~ msgstr "Variabel"
 
-<<<<<<< HEAD
 #~ msgid "explore_explanation"
 #~ msgstr "Di halaman ini Anda dapat melihat program yang dibuat oleh pengguna Hedy lainnya. Anda dapat memfilter level Hedy dan petualangan. Klik \"Lihat program\" untuk membuka program dan menjalankannya. Program dengan header berwarna merah mengandung kesalahan. Anda masih dapat membuka program tersebut, tetapi menjalankannya akan menghasilkan kesalahan. Anda tentu saja dapat mencoba memperbaikinya! Jika pembuatnya memiliki profil publik, Anda dapat mengeklik nama penggunanya untuk mengunjungi profilnya. Di sana Anda akan menemukan semua program bersama mereka dan banyak lagi!"
-=======
-#~ msgid "available_in"
-#~ msgstr "Available in:"
 
 #~ msgid "common_errors"
 #~ msgstr "Kesalahan Umum"
@@ -2368,4 +2364,3 @@
 
 #~ msgid "student_details"
 #~ msgstr "Student details"
->>>>>>> ee1b94aa
