--- conflicted
+++ resolved
@@ -7,11 +7,7 @@
 msgstr ""
 "Project-Id-Version: PROJECT VERSION\n"
 "Report-Msgid-Bugs-To: EMAIL@ADDRESS\n"
-<<<<<<< HEAD
-"POT-Creation-Date: 2024-03-08 17:12+0100\n"
-=======
 "POT-Creation-Date: 2024-03-08 13:01+0200\n"
->>>>>>> f7f5826f
 "PO-Revision-Date: 2024-03-07 13:40+0000\n"
 "Last-Translator: Prefill add-on <noreply-addon-prefill@weblate.org>\n"
 "Language: id\n"
@@ -1208,9 +1204,6 @@
 msgid "page_not_found"
 msgstr "Kami tidak dapat menemukan halaman itu!"
 
-msgid "pair_with_teacher"
-msgstr ""
-
 msgid "parsons_title"
 msgstr "Teka-teki"
 
@@ -1519,11 +1512,7 @@
 msgstr "Select language"
 
 msgid "select_levels"
-<<<<<<< HEAD
-msgstr ""
-=======
 msgstr "Select levels"
->>>>>>> f7f5826f
 
 #, fuzzy
 msgid "select_tag"
