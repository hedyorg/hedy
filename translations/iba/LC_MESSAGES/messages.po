# iba translations for PROJECT.
# Copyright (C) 2024 ORGANIZATION
# This file is distributed under the same license as the PROJECT project.
# FIRST AUTHOR <EMAIL@ADDRESS>, 2024.
#
msgid ""
msgstr ""
"Project-Id-Version: PROJECT VERSION\n"
"Report-Msgid-Bugs-To: EMAIL@ADDRESS\n"
"POT-Creation-Date: 2024-06-26 16:04+0200\n"
"PO-Revision-Date: 2024-10-25 06:21+0000\n"
"Last-Translator: Prefill add-on <noreply-addon-prefill@weblate.org>\n"
"Language-Team: none\n"
"Language: iba\n"
"MIME-Version: 1.0\n"
"Content-Type: text/plain; charset=utf-8\n"
"Content-Transfer-Encoding: 8bit\n"
"Plural-Forms: nplurals=2; plural=n != 1;\n"
"X-Generator: Weblate 5.8.2-dev\n"
"Generated-By: Babel 2.14.0\n"

#, fuzzy
msgid "Access Before Assign"
msgstr ""

#, fuzzy
msgid "Cyclic Var Definition"
msgstr "The name `{variable}` needs to be set before you can use it on the right-hand side of the `{is}` command."

#, fuzzy
msgid "Else Without If Error"
msgstr ""

#, fuzzy
msgid "Function Undefined"
msgstr ""

#, fuzzy
msgid "Has Blanks"
msgstr ""

#, fuzzy
msgid "Incomplete"
msgstr ""

#, fuzzy
msgid "Incomplete Repeat"
msgstr ""

#, fuzzy
msgid "Invalid"
msgstr ""

#, fuzzy
msgid "Invalid Argument"
msgstr ""

#, fuzzy
msgid "Invalid Argument Type"
msgstr ""

#, fuzzy
msgid "Invalid At Command"
msgstr ""

#, fuzzy
msgid "Invalid Space"
msgstr ""

#, fuzzy
msgid "Invalid Type Combination"
msgstr ""

#, fuzzy
msgid "Lonely Echo"
msgstr ""

#, fuzzy
msgid "Lonely Text"
msgstr ""

#, fuzzy
msgid "Missing Additional Command"
msgstr ""

#, fuzzy
msgid "Missing Colon Error"
msgstr ""

#, fuzzy
msgid "Missing Command"
msgstr ""

#, fuzzy
msgid "Missing Inner Command"
msgstr ""

#, fuzzy
msgid "Missing Square Brackets"
msgstr ""

#, fuzzy
msgid "Missing Variable"
msgstr ""

#, fuzzy
msgid "Misspelled At Command"
msgstr ""

#, fuzzy
msgid "No Indentation"
msgstr ""

#, fuzzy
msgid "Non Decimal Variable"
msgstr ""

#, fuzzy
msgid "Parse"
msgstr ""

#, fuzzy
msgid "Pressit Missing Else"
msgstr ""

#, fuzzy
msgid "Runtime Index Error"
msgstr ""

#, fuzzy
msgid "Runtime Value Error"
msgstr ""

#, fuzzy
msgid "Runtime Values Error"
msgstr ""

#, fuzzy
msgid "Save Microbit code "
msgstr ""

#, fuzzy
msgid "Too Big"
msgstr ""

#, fuzzy
msgid "Too Few Indents"
msgstr ""

#, fuzzy
msgid "Too Many Indents"
msgstr ""

#, fuzzy
msgid "Unexpected Indentation"
msgstr ""

#, fuzzy
msgid "Unquoted Assignment"
msgstr ""

#, fuzzy
msgid "Unquoted Equality Check"
msgstr ""

#, fuzzy
msgid "Unquoted Text"
msgstr "Be careful. If you `{ask}` or `{print}` something, the text should start and finish with a quotation mark. You forgot that for the text {unquotedtext}."

#, fuzzy
msgid "Unsupported Float"
msgstr ""

#, fuzzy
msgid "Unsupported String Value"
msgstr ""

#, fuzzy
msgid "Unused Variable"
msgstr ""

#, fuzzy
msgid "Var Undefined"
msgstr ""

#, fuzzy
msgid "Wrong Level"
msgstr ""

#, fuzzy
msgid "Wrong Number of Arguments"
msgstr ""

msgid "about_this_adventure"
msgstr ""

#, fuzzy
msgid "account_overview"
msgstr ""

#, fuzzy
msgid "actions"
msgstr ""

#, fuzzy
msgid "add"
msgstr ""

#, fuzzy
msgid "add_students"
msgstr ""

#, fuzzy
msgid "add_your_language"
msgstr ""

#, fuzzy
msgid "admin"
msgstr ""

#, fuzzy
msgid "advance_button"
msgstr ""

#, fuzzy
msgid "adventure"
msgstr ""

#, fuzzy
msgid "adventure_cloned"
msgstr ""

#, fuzzy
msgid "adventure_code_button"
msgstr ""

#, fuzzy
msgid "adventure_codeblock_button"
msgstr ""

#, fuzzy
msgid "adventure_duplicate"
msgstr ""

#, fuzzy
msgid "adventure_empty"
msgstr ""

#, fuzzy
msgid "adventure_exp_3"
msgstr ""

#, fuzzy
msgid "adventure_exp_classes"
msgstr ""

#, fuzzy
msgid "adventure_flagged"
msgstr ""

#, fuzzy
msgid "adventure_id_invalid"
msgstr ""

#, fuzzy
msgid "adventure_length"
msgstr ""

#, fuzzy
msgid "adventure_name_invalid"
msgstr ""

#, fuzzy
msgid "adventure_terms"
msgstr ""

#, fuzzy
msgid "adventure_updated"
msgstr ""

#, fuzzy
msgid "adventures_completed"
msgstr ""

#, fuzzy
msgid "adventures_info"
msgstr ""

#, fuzzy
msgid "adventures_restored"
msgstr ""

#, fuzzy
msgid "adventures_ticked"
msgstr ""

#, fuzzy
msgid "adventures_tried"
msgstr ""

#, fuzzy
msgid "ago"
msgstr ""

#, fuzzy
msgid "agree_invalid"
msgstr ""

#, fuzzy
msgid "agree_with"
msgstr ""

#, fuzzy
msgid "ajax_error"
msgstr ""

#, fuzzy
msgid "all"
msgstr ""

#, fuzzy
msgid "all_class_highscores"
msgstr ""

#, fuzzy
msgid "all_rows_missing_separator"
msgstr ""

#, fuzzy
msgid "already_account"
msgstr ""

#, fuzzy
msgid "already_program_running"
msgstr ""

#, fuzzy
msgid "are_you_sure"
msgstr ""

#, fuzzy
msgid "ask_needs_var"
msgstr ""

msgid "available_in"
msgstr ""

#, fuzzy
msgid "back_to_class"
msgstr ""

#, fuzzy
msgid "become_a_sponsor"
msgstr ""

#, fuzzy
msgid "birth_year"
msgstr ""

#, fuzzy
msgid "by"
msgstr ""

#, fuzzy
msgid "cancel"
msgstr ""

#, fuzzy
msgid "cant_parse_exception"
msgstr ""

#, fuzzy
msgid "certificate"
msgstr ""

#, fuzzy
msgid "certified_teacher"
msgstr ""

#, fuzzy
msgid "change_password"
msgstr ""

#, fuzzy
msgid "cheatsheet_title"
msgstr ""

#, fuzzy
msgid "class_already_joined"
msgstr ""

#, fuzzy
msgid "class_customize_success"
msgstr ""

#, fuzzy
msgid "class_graph_explanation"
msgstr ""

#, fuzzy
msgid "class_logs"
msgstr ""

#, fuzzy
msgid "class_name_duplicate"
msgstr ""

#, fuzzy
msgid "class_name_empty"
msgstr ""

#, fuzzy
msgid "class_name_invalid"
msgstr ""

#, fuzzy
msgid "class_name_prompt"
msgstr ""

#, fuzzy
msgid "class_performance_graph"
msgstr ""

#, fuzzy
msgid "class_survey_description"
msgstr ""

#, fuzzy
msgid "class_survey_later"
msgstr ""

#, fuzzy
msgid "class_survey_question1"
msgstr ""

#, fuzzy
msgid "class_survey_question2"
msgstr ""

#, fuzzy
msgid "class_survey_question3"
msgstr ""

#, fuzzy
msgid "class_survey_question4"
msgstr ""

#, fuzzy
msgid "classes_info"
msgstr ""

#, fuzzy
msgid "clone"
msgstr ""

#, fuzzy
msgid "cloned_times"
msgstr ""

#, fuzzy
msgid "close"
msgstr ""

#, fuzzy
msgid "comma"
msgstr ""

#, fuzzy
msgid "command_not_available_yet_exception"
msgstr ""

#, fuzzy
msgid "command_unavailable_exception"
msgstr ""

#, fuzzy
msgid "commands"
msgstr ""

#, fuzzy
msgid "complete"
msgstr ""

#, fuzzy
msgid "congrats_message"
msgstr ""

#, fuzzy
msgid "connect_guest_teacher"
msgstr ""

#, fuzzy
msgid "constant_variable_role"
msgstr ""

msgid "containing"
msgstr ""

#, fuzzy
msgid "content_invalid"
msgstr ""

#, fuzzy
msgid "continue"
msgstr ""

#, fuzzy
msgid "contributor"
msgstr ""

#, fuzzy
msgid "copy_accounts_to_clipboard"
msgstr ""

#, fuzzy
msgid "copy_clipboard"
msgstr ""

#, fuzzy
msgid "copy_code"
msgstr ""

#, fuzzy
msgid "copy_join_link"
msgstr ""

#, fuzzy
msgid "copy_link_success"
msgstr ""

#, fuzzy
msgid "copy_link_to_share"
msgstr ""

#, fuzzy
msgid "copy_mail_link"
msgstr ""

#, fuzzy
msgid "correct_answer"
msgstr ""

#, fuzzy
msgid "country"
msgstr ""

#, fuzzy
msgid "country_invalid"
msgstr ""

#, fuzzy
msgid "create_account"
msgstr ""

#, fuzzy
msgid "create_accounts"
msgstr ""

#, fuzzy
msgid "create_accounts_placeholder"
msgstr ""

#, fuzzy
msgid "create_accounts_prompt"
msgstr ""

#, fuzzy
msgid "create_adventure"
msgstr ""

#, fuzzy
msgid "create_class"
msgstr ""

#, fuzzy
msgid "create_student_account"
msgstr ""

#, fuzzy
msgid "create_student_account_explanation"
msgstr ""

#, fuzzy
msgid "create_student_accounts"
msgstr ""

#, fuzzy
msgid "create_teacher_account"
msgstr ""

#, fuzzy
msgid "create_teacher_account_explanation"
msgstr ""

#, fuzzy
msgid "create_usernames_and_passwords_desc"
msgstr ""

#, fuzzy
msgid "create_usernames_and_passwords_title"
msgstr ""

#, fuzzy
msgid "create_usernames_desc"
msgstr ""

#, fuzzy
msgid "create_usernames_title"
msgstr ""

#, fuzzy
msgid "creator"
msgstr ""

#, fuzzy
msgid "current_password"
msgstr ""

#, fuzzy
msgid "customization_deleted"
msgstr ""

#, fuzzy
msgid "customize"
msgstr ""

#, fuzzy
msgid "customize_adventure"
msgstr ""

#, fuzzy
msgid "customize_class"
msgstr ""

#, fuzzy
msgid "dash"
msgstr ""

#, fuzzy
msgid "debug"
msgstr ""

#, fuzzy
msgid "default_401"
msgstr ""

#, fuzzy
msgid "default_403"
msgstr ""

#, fuzzy
msgid "default_404"
msgstr ""

#, fuzzy
msgid "default_500"
msgstr ""

#, fuzzy
msgid "delete"
msgstr ""

#, fuzzy
msgid "delete_adventure_prompt"
msgstr ""

#, fuzzy
msgid "delete_class_prompt"
msgstr ""

#, fuzzy
msgid "delete_confirm"
msgstr ""

#, fuzzy
msgid "delete_invite"
msgstr ""

#, fuzzy
msgid "delete_invite_prompt"
msgstr ""

#, fuzzy
msgid "delete_public"
msgstr ""

#, fuzzy
msgid "delete_success"
msgstr ""

#, fuzzy
msgid "delete_tag_prompt"
msgstr ""

#, fuzzy
msgid "destroy_profile"
msgstr ""

#, fuzzy
msgid "developers_mode"
msgstr ""

#, fuzzy
msgid "directly_available"
msgstr ""

#, fuzzy
msgid "disable"
msgstr ""

#, fuzzy
msgid "disable_explore_page"
msgstr ""

#, fuzzy
msgid "disable_parsons"
msgstr ""

#, fuzzy
msgid "disable_quizes"
msgstr ""

#, fuzzy
msgid "disabled"
msgstr ""

#, fuzzy
msgid "disabled_button_quiz"
msgstr ""

#, fuzzy
msgid "discord_server"
msgstr ""

#, fuzzy
msgid "distinguished_user"
msgstr ""

#, fuzzy
msgid "double quotes"
msgstr ""

#, fuzzy
msgid "download"
msgstr ""

#, fuzzy
msgid "duplicate"
msgstr ""

#, fuzzy
msgid "echo_and_ask_mismatch_exception"
msgstr ""

#, fuzzy
msgid "echo_out"
msgstr ""

#, fuzzy
msgid "edit_adventure"
msgstr ""

#, fuzzy
msgid "edit_code_button"
msgstr ""

#, fuzzy
msgid "email"
msgstr ""

#, fuzzy
msgid "email_invalid"
msgstr ""

#, fuzzy
msgid "end_quiz"
msgstr ""

#, fuzzy
msgid "english"
msgstr ""

#, fuzzy
msgid "enter"
msgstr ""

#, fuzzy
msgid "enter_password"
msgstr ""

#, fuzzy
msgid "enter_text"
msgstr ""

#, fuzzy
msgid "error_logo_alt"
msgstr ""

#, fuzzy
msgid "errors"
msgstr ""

#, fuzzy
msgid "exclamation mark"
msgstr ""

#, fuzzy
msgid "exercise"
msgstr ""

#, fuzzy
msgid "exercise_doesnt_exist"
msgstr ""

#, fuzzy
msgid "exists_email"
msgstr ""

#, fuzzy
msgid "exists_username"
msgstr ""

#, fuzzy
msgid "exit_preview_mode"
msgstr ""

#, fuzzy
msgid "experience_invalid"
msgstr ""

#, fuzzy
msgid "expiration_date"
msgstr ""

#, fuzzy
msgid "favorite_program"
msgstr ""

#, fuzzy
msgid "favourite_confirm"
msgstr ""

#, fuzzy
msgid "favourite_program"
msgstr ""

#, fuzzy
msgid "favourite_program_invalid"
msgstr ""

#, fuzzy
msgid "favourite_success"
msgstr ""

#, fuzzy
msgid "feedback_message_error"
msgstr ""

#, fuzzy
msgid "female"
msgstr ""

#, fuzzy
msgid "flag_adventure_prompt"
msgstr ""

#, fuzzy
msgid "float"
msgstr ""

#, fuzzy
msgid "for_teachers"
msgstr ""

#, fuzzy
msgid "forgot_password"
msgstr ""

#, fuzzy
msgid "from_another_teacher"
msgstr ""

#, fuzzy
msgid "from_magazine_website"
msgstr ""

#, fuzzy
msgid "from_video"
msgstr ""

#, fuzzy
msgid "fun_statistics_msg"
msgstr ""

#, fuzzy
msgid "gender"
msgstr ""

#, fuzzy
msgid "gender_invalid"
msgstr ""

#, fuzzy
msgid "general_settings"
msgstr ""

#, fuzzy
msgid "get_certificate"
msgstr ""

#, fuzzy
msgid "give_link_to_teacher"
msgstr ""

#, fuzzy
msgid "go_back"
msgstr ""

#, fuzzy
msgid "go_back_to_main"
msgstr ""

#, fuzzy
msgid "go_to_question"
msgstr ""

#, fuzzy
msgid "go_to_quiz_result"
msgstr ""

msgid "go_to_your_clone"
msgstr ""

#, fuzzy
msgid "goto_profile"
msgstr ""

#, fuzzy
msgid "graph_title"
msgstr ""

#, fuzzy
msgid "hand_in"
msgstr ""

#, fuzzy
msgid "hand_in_exercise"
msgstr ""

#, fuzzy
msgid "heard_about_hedy"
msgstr ""

#, fuzzy
msgid "heard_about_invalid"
msgstr ""

#, fuzzy
msgid "hedy_choice_title"
msgstr ""

#, fuzzy
msgid "hedy_introduction_slides"
msgstr ""

#, fuzzy
msgid "hedy_logo_alt"
msgstr ""

#, fuzzy
msgid "hedy_on_github"
msgstr ""

#, fuzzy
msgid "hello_logo"
msgstr ""

#, fuzzy
msgid "hide_adventures"
msgstr ""

#, fuzzy
msgid "hide_cheatsheet"
msgstr ""

#, fuzzy
msgid "hide_classes"
msgstr ""

#, fuzzy
msgid "hide_keyword_switcher"
msgstr ""

#, fuzzy
msgid "hide_slides"
msgstr ""

#, fuzzy
msgid "highest_level_reached"
msgstr ""

#, fuzzy
msgid "highest_quiz_score"
msgstr ""

#, fuzzy
msgid "hint"
msgstr ""

#, fuzzy
msgid "ill_work_some_more"
msgstr ""

#, fuzzy
msgid "image_invalid"
msgstr ""

#, fuzzy
msgid "incomplete_command_exception"
msgstr ""

#, fuzzy
msgid "incorrect_handling_of_quotes_exception"
msgstr ""

#, fuzzy
msgid "incorrect_use_of_types_exception"
msgstr ""

#, fuzzy
msgid "incorrect_use_of_variable_exception"
msgstr ""

#, fuzzy
msgid "indentation_exception"
msgstr ""

#, fuzzy
msgid "input"
msgstr ""

#, fuzzy
msgid "input_variable_role"
msgstr ""

#, fuzzy
msgid "integer"
msgstr ""

#, fuzzy
msgid "invalid_class_link"
msgstr ""

#, fuzzy
msgid "invalid_command_exception"
msgstr ""

#, fuzzy
msgid "invalid_keyword_language_comment"
msgstr ""

#, fuzzy
msgid "invalid_language_comment"
msgstr ""

#, fuzzy
msgid "invalid_level_comment"
msgstr ""

#, fuzzy
msgid "invalid_program_comment"
msgstr ""

#, fuzzy
msgid "invalid_teacher_invitation_code"
msgstr ""

#, fuzzy
msgid "invalid_tutorial_step"
msgstr ""

#, fuzzy
msgid "invalid_username_password"
msgstr ""

#, fuzzy
msgid "invite_by_username"
msgstr ""

#, fuzzy
msgid "invite_date"
msgstr ""

#, fuzzy
msgid "invite_message"
msgstr ""

#, fuzzy
msgid "invite_prompt"
msgstr ""

#, fuzzy
msgid "invite_teacher"
msgstr ""

#, fuzzy
msgid "join_class"
msgstr ""

#, fuzzy
msgid "join_prompt"
msgstr ""

#, fuzzy
msgid "keybinding_waiting_for_keypress"
msgstr ""

#, fuzzy
msgid "keyword_language_invalid"
msgstr ""

#, fuzzy
msgid "landcode_phone_number"
msgstr ""

#, fuzzy
msgid "language"
msgstr ""

#, fuzzy
msgid "language_invalid"
msgstr ""

#, fuzzy
msgid "languages"
msgstr ""

#, fuzzy
msgid "last_edited"
msgstr ""

#, fuzzy
msgid "last_update"
msgstr ""

#, fuzzy
msgid "lastname"
msgstr ""

#, fuzzy
msgid "leave_class"
msgstr ""

#, fuzzy
msgid "level"
msgstr ""

#, fuzzy
msgid "level_accessible"
msgstr ""

#, fuzzy
msgid "level_disabled"
msgstr ""

#, fuzzy
msgid "level_future"
msgstr ""

#, fuzzy
msgid "level_invalid"
msgstr ""

#, fuzzy
msgid "level_not_class"
msgstr ""

#, fuzzy
msgid "level_title"
msgstr ""

#, fuzzy
msgid "levels"
msgstr ""

#, fuzzy
msgid "link"
msgstr ""

#, fuzzy
msgid "list"
msgstr ""

#, fuzzy
msgid "list_variable_role"
msgstr ""

#, fuzzy
msgid "logged_in_to_share"
msgstr ""

#, fuzzy
msgid "login"
msgstr ""

#, fuzzy
msgid "login_long"
msgstr ""

#, fuzzy
msgid "login_to_save_your_work"
msgstr ""

#, fuzzy
msgid "logout"
msgstr ""

#, fuzzy
msgid "longest_program"
msgstr ""

#, fuzzy
msgid "mail_change_password_body"
msgstr ""

#, fuzzy
msgid "mail_change_password_subject"
msgstr ""

#, fuzzy
msgid "mail_error_change_processed"
msgstr ""

#, fuzzy
msgid "mail_goodbye"
msgstr ""

#, fuzzy
msgid "mail_hello"
msgstr ""

#, fuzzy
msgid "mail_recover_password_body"
msgstr ""

#, fuzzy
msgid "mail_recover_password_subject"
msgstr ""

#, fuzzy
msgid "mail_reset_password_body"
msgstr ""

#, fuzzy
msgid "mail_reset_password_subject"
msgstr ""

#, fuzzy
msgid "mail_welcome_teacher_body"
msgstr ""

#, fuzzy
msgid "mail_welcome_teacher_subject"
msgstr ""

#, fuzzy
msgid "mail_welcome_verify_body"
msgstr ""

#, fuzzy
msgid "mail_welcome_verify_subject"
msgstr ""

#, fuzzy
msgid "mailing_title"
msgstr ""

#, fuzzy
msgid "main_subtitle"
msgstr ""

#, fuzzy
msgid "main_title"
msgstr ""

#, fuzzy
msgid "make_sure_you_are_done"
msgstr ""

#, fuzzy
msgid "male"
msgstr ""

#, fuzzy
msgid "mandatory_mode"
msgstr ""

#, fuzzy
msgid "more_info"
msgstr ""

#, fuzzy
msgid "more_options"
msgstr ""

#, fuzzy
msgid "multiple_keywords_warning"
msgstr ""

#, fuzzy
msgid "multiple_levels_warning"
msgstr ""

#, fuzzy
msgid "my_account"
msgstr ""

#, fuzzy
msgid "my_adventures"
msgstr ""

#, fuzzy
msgid "my_classes"
msgstr ""

#, fuzzy
msgid "my_messages"
msgstr ""

#, fuzzy
msgid "my_public_profile"
msgstr ""

#, fuzzy
msgid "name"
msgstr ""

#, fuzzy
msgid "nav_explore"
msgstr ""

#, fuzzy
msgid "nav_hedy"
msgstr ""

#, fuzzy
msgid "nav_learn_more"
msgstr ""

#, fuzzy
msgid "nav_start"
msgstr ""

#, fuzzy
msgid "new_password"
msgstr ""

#, fuzzy
msgid "new_password_repeat"
msgstr ""

#, fuzzy
msgid "newline"
msgstr ""

#, fuzzy
msgid "next_adventure"
msgstr ""

#, fuzzy
msgid "next_exercise"
msgstr ""

#, fuzzy
msgid "next_page"
msgstr ""

#, fuzzy
msgid "next_step_tutorial"
msgstr ""

#, fuzzy
msgid "next_student"
msgstr ""

#, fuzzy
msgid "no"
msgstr ""

#, fuzzy
msgid "no_account"
msgstr ""

#, fuzzy
msgid "no_accounts"
msgstr ""

#, fuzzy
msgid "no_adventures_yet"
msgstr ""

#, fuzzy
msgid "no_more_flat_if"
msgstr ""

#, fuzzy
msgid "no_programs"
msgstr ""

#, fuzzy
msgid "no_shared_programs"
msgstr ""

#, fuzzy
msgid "no_students"
msgstr ""

#, fuzzy
msgid "no_such_adventure"
msgstr ""

#, fuzzy
msgid "no_such_class"
msgstr ""

#, fuzzy
msgid "no_such_level"
msgstr ""

#, fuzzy
msgid "no_such_program"
msgstr ""

#, fuzzy
msgid "no_tag"
msgstr ""

#, fuzzy
msgid "not_adventure_yet"
msgstr ""

#, fuzzy
msgid "not_enrolled"
msgstr ""

#, fuzzy
msgid "not_in_class_no_handin"
msgstr ""

#, fuzzy
msgid "not_logged_in_cantsave"
msgstr ""

#, fuzzy
msgid "not_logged_in_handin"
msgstr ""

#, fuzzy
msgid "not_teacher"
msgstr ""

#, fuzzy
msgid "number"
msgstr ""

#, fuzzy
msgid "number_lines"
msgstr ""

#, fuzzy
msgid "number_of_errors"
msgstr ""

#, fuzzy
msgid "number_programs"
msgstr ""

#, fuzzy
msgid "ok"
msgstr ""

#, fuzzy
msgid "one_level_error"
msgstr ""

#, fuzzy
msgid "only_you_can_see"
msgstr ""

#, fuzzy
msgid "open"
msgstr ""

#, fuzzy
msgid "opening_date"
msgstr ""

#, fuzzy
msgid "opening_dates"
msgstr ""

#, fuzzy
msgid "option"
msgstr ""

#, fuzzy
msgid "or"
msgstr ""

#, fuzzy
msgid "other"
msgstr ""

#, fuzzy
msgid "other_block"
msgstr ""

#, fuzzy
msgid "other_settings"
msgstr ""

#, fuzzy
msgid "other_source"
msgstr ""

#, fuzzy
msgid "other_text"
msgstr ""

#, fuzzy
msgid "overwrite_warning"
msgstr ""

#, fuzzy
msgid "owner"
msgstr ""

#, fuzzy
msgid "page_not_found"
msgstr ""

#, fuzzy
msgid "pair_with_teacher"
msgstr ""

#, fuzzy
msgid "parsons_title"
msgstr ""

#, fuzzy
msgid "password"
msgstr ""

#, fuzzy
msgid "password_change_not_allowed"
msgstr ""

#, fuzzy
msgid "password_change_prompt"
msgstr ""

#, fuzzy
msgid "password_change_success"
msgstr ""

#, fuzzy
msgid "password_invalid"
msgstr ""

#, fuzzy
msgid "password_repeat"
msgstr ""

#, fuzzy
msgid "password_resetted"
msgstr ""

#, fuzzy
msgid "password_six"
msgstr ""

#, fuzzy
msgid "password_updated"
msgstr ""

#, fuzzy
msgid "passwords_six"
msgstr ""

#, fuzzy
msgid "passwords_too_short"
msgstr ""

#, fuzzy
msgid "pending_invites"
msgstr ""

#, fuzzy
msgid "people_with_a_link"
msgstr ""

#, fuzzy
msgid "percentage"
msgstr ""

#, fuzzy
msgid "period"
msgstr ""

#, fuzzy
msgid "personal_text"
msgstr ""

#, fuzzy
msgid "personal_text_invalid"
msgstr ""

#, fuzzy
msgid "phone_number"
msgstr ""

#, fuzzy
msgid "preferred_keyword_language"
msgstr ""

#, fuzzy
msgid "preferred_language"
msgstr ""

#, fuzzy
msgid "preview"
msgstr ""

#, fuzzy
msgid "preview_teacher_mode"
msgstr ""

#, fuzzy
msgid "previewing_adventure"
msgstr ""

#, fuzzy
msgid "previewing_class"
msgstr ""

#, fuzzy
msgid "previous_campaigns"
msgstr ""

#, fuzzy
msgid "previous_page"
msgstr ""

#, fuzzy
msgid "print_accounts"
msgstr ""

msgid "print_accounts_title"
msgstr ""

#, fuzzy
msgid "print_logo"
msgstr ""

#, fuzzy
msgid "privacy_terms"
msgstr ""

#, fuzzy
msgid "private"
msgstr ""

#, fuzzy
msgid "profile_logo_alt"
msgstr ""

#, fuzzy
msgid "profile_picture"
msgstr ""

#, fuzzy
msgid "profile_updated"
msgstr ""

#, fuzzy
msgid "profile_updated_reload"
msgstr ""

#, fuzzy
msgid "program_contains_error"
msgstr ""

#, fuzzy
msgid "program_header"
msgstr ""

#, fuzzy
msgid "program_too_large_exception"
msgstr ""

#, fuzzy
msgid "programming_experience"
msgstr ""

#, fuzzy
msgid "programming_invalid"
msgstr ""

#, fuzzy
msgid "programs"
msgstr ""

#, fuzzy
msgid "prompt_join_class"
msgstr ""

#, fuzzy
msgid "provided_username_duplicates"
msgstr ""

#, fuzzy
msgid "public"
msgstr ""

#, fuzzy
msgid "public_adventures"
msgstr ""

#, fuzzy
msgid "public_content"
msgstr ""

#, fuzzy
msgid "public_content_info"
msgstr ""

#, fuzzy
msgid "public_invalid"
msgstr ""

#, fuzzy
msgid "public_profile"
msgstr ""

#, fuzzy
msgid "public_profile_info"
msgstr ""

#, fuzzy
msgid "public_profile_updated"
msgstr ""

#, fuzzy
msgid "put"
msgstr ""

#, fuzzy
msgid "question mark"
msgstr ""

#, fuzzy
msgid "quiz_logo_alt"
msgstr ""

#, fuzzy
msgid "quiz_score"
msgstr ""

#, fuzzy
msgid "quiz_tab"
msgstr ""

#, fuzzy
msgid "quiz_threshold_not_reached"
msgstr ""

#, fuzzy
msgid "read_code_label"
msgstr ""

#, fuzzy
msgid "recent"
msgstr ""

#, fuzzy
msgid "recover_password"
msgstr ""

#, fuzzy
msgid "regress_button"
msgstr ""

#, fuzzy
msgid "remove"
msgstr ""

#, fuzzy
msgid "remove_customization"
msgstr ""

#, fuzzy
msgid "remove_customizations_prompt"
msgstr ""

#, fuzzy
msgid "remove_student_prompt"
msgstr ""

#, fuzzy
msgid "remove_user_prompt"
msgstr ""

msgid "rename_class"
msgstr ""

msgid "rename_class_prompt"
msgstr ""

#, fuzzy
msgid "repair_program_logo_alt"
msgstr ""

#, fuzzy
msgid "repeat_dep"
msgstr ""

#, fuzzy
msgid "repeat_match_password"
msgstr ""

#, fuzzy
msgid "repeat_new_password"
msgstr ""

#, fuzzy
msgid "report_failure"
msgstr ""

#, fuzzy
msgid "report_program"
msgstr ""

#, fuzzy
msgid "report_success"
msgstr ""

#, fuzzy
msgid "request_invalid"
msgstr ""

#, fuzzy
msgid "request_teacher"
msgstr ""

#, fuzzy
msgid "request_teacher_account"
msgstr ""

#, fuzzy
msgid "required_field"
msgstr ""

#, fuzzy
msgid "reset_adventure_prompt"
msgstr ""

#, fuzzy
msgid "reset_adventures"
msgstr ""

#, fuzzy
msgid "reset_button"
msgstr ""

#, fuzzy
msgid "reset_password"
msgstr ""

#, fuzzy
msgid "restart"
msgstr ""

#, fuzzy
msgid "retrieve_adventure_error"
msgstr ""

#, fuzzy
msgid "retrieve_class_error"
msgstr ""

#, fuzzy
msgid "retrieve_tag_error"
msgstr ""

#, fuzzy
msgid "role"
msgstr ""

#, fuzzy
msgid "run_code_button"
msgstr ""

#, fuzzy
msgid "save_parse_warning"
msgstr ""

#, fuzzy
msgid "save_prompt"
msgstr ""

#, fuzzy
msgid "save_success_detail"
msgstr ""

#, fuzzy
msgid "score"
msgstr ""

#, fuzzy
msgid "search"
msgstr ""

#, fuzzy
msgid "search_button"
msgstr ""

#, fuzzy
msgid "second_teacher"
msgstr ""

#, fuzzy
msgid "second_teacher_copy_prompt"
msgstr ""

#, fuzzy
msgid "second_teacher_prompt"
msgstr ""

#, fuzzy
msgid "second_teacher_warning"
msgstr ""

#, fuzzy
msgid "see_certificate"
msgstr ""

#, fuzzy
msgid "select"
msgstr ""

#, fuzzy
msgid "select_adventures"
msgstr ""

#, fuzzy
msgid "select_all"
msgstr ""

msgid "select_classes"
msgstr ""

#, fuzzy
msgid "select_lang"
msgstr ""

#, fuzzy
msgid "select_levels"
msgstr ""

#, fuzzy
msgid "selected"
msgstr ""

#, fuzzy
msgid "self_removal_prompt"
msgstr ""

#, fuzzy
msgid "send_password_recovery"
msgstr ""

#, fuzzy
msgid "sent_by"
msgstr ""

#, fuzzy
msgid "sent_password_recovery"
msgstr ""

#, fuzzy
msgid "settings"
msgstr ""

#, fuzzy
msgid "share"
msgstr ""

#, fuzzy
msgid "share_by_giving_link"
msgstr ""

#, fuzzy
msgid "share_your_program"
msgstr ""

#, fuzzy
msgid "signup_student_or_teacher"
msgstr ""

#, fuzzy
msgid "single quotes"
msgstr ""

#, fuzzy
msgid "slash"
msgstr ""

#, fuzzy
msgid "sleeping"
msgstr ""

#, fuzzy
msgid "slides"
msgstr ""

#, fuzzy
msgid "slides_for_level"
msgstr ""

#, fuzzy
msgid "slides_info"
msgstr ""

#, fuzzy
msgid "social_media"
msgstr ""

#, fuzzy
msgid "solution_example"
msgstr ""

#, fuzzy
msgid "solution_example_explanation"
msgstr ""

#, fuzzy
msgid "some_rows_missing_separator"
msgstr ""

#, fuzzy
msgid "something_went_wrong_keyword_parsing"
msgstr ""

#, fuzzy
msgid "space"
msgstr ""

#, fuzzy
msgid "star"
msgstr ""

#, fuzzy
msgid "start_learning"
msgstr ""

#, fuzzy
msgid "start_quiz"
msgstr ""

#, fuzzy
msgid "start_teaching"
msgstr ""

#, fuzzy
msgid "step_title"
msgstr ""

#, fuzzy
msgid "stepper_variable_role"
msgstr ""

#, fuzzy
msgid "stop"
msgstr ""

#, fuzzy
msgid "stop_code_button"
msgstr ""

#, fuzzy
msgid "string"
msgstr ""

#, fuzzy
msgid "student"
msgstr ""

#, fuzzy
msgid "student_accounts_created"
msgstr ""

#, fuzzy
msgid "student_adventures_table"
msgstr ""

#, fuzzy
msgid "student_adventures_table_explanation"
msgstr ""

#, fuzzy
msgid "student_already_in_class"
msgstr ""

#, fuzzy
msgid "student_already_invite"
msgstr ""

#, fuzzy
msgid "student_in_another_class"
msgstr ""

#, fuzzy
msgid "student_information"
msgstr ""

#, fuzzy
msgid "student_information_explanation"
msgstr ""

#, fuzzy
msgid "student_not_existing"
msgstr ""

#, fuzzy
msgid "student_signup_header"
msgstr ""

#, fuzzy
msgid "students"
msgstr ""

#, fuzzy
msgid "submission_time"
msgstr ""

#, fuzzy
msgid "submit_answer"
msgstr ""

#, fuzzy
msgid "submit_program"
msgstr ""

#, fuzzy
msgid "submit_warning"
msgstr ""

#, fuzzy
msgid "submitted"
msgstr ""

#, fuzzy
msgid "submitted_header"
msgstr ""

#, fuzzy
msgid "subscribe"
msgstr ""

#, fuzzy
msgid "subscribe_newsletter"
msgstr ""

#, fuzzy
msgid "successful_runs"
msgstr ""

#, fuzzy
msgid "suggestion_color"
msgstr ""

#, fuzzy
msgid "suggestion_note"
msgstr ""

#, fuzzy
msgid "suggestion_number"
msgstr ""

#, fuzzy
msgid "suggestion_numbers_or_strings"
msgstr ""

#, fuzzy
msgid "surname"
msgstr ""

#, fuzzy
msgid "survey"
msgstr ""

#, fuzzy
msgid "survey_completed"
msgstr ""

#, fuzzy
msgid "survey_skip"
msgstr ""

#, fuzzy
msgid "survey_submit"
msgstr ""

#, fuzzy
msgid "tag_in_adventure"
msgstr ""

#, fuzzy
msgid "tag_input_placeholder"
msgstr ""

#, fuzzy
msgid "tags"
msgstr ""

#, fuzzy
msgid "teacher"
msgstr ""

#, fuzzy
msgid "teacher_invalid"
msgstr ""

#, fuzzy
msgid "teacher_invitation_require_login"
msgstr ""

#, fuzzy
msgid "teacher_manual"
msgstr ""

#, fuzzy
msgid "teacher_signup_header"
msgstr ""

#, fuzzy
msgid "teacher_welcome"
msgstr ""

#, fuzzy
msgid "teachers"
msgstr ""

#, fuzzy
msgid "template_code"
msgstr ""

msgid "this_adventure_has_an_example_solution"
msgstr ""

#, fuzzy
msgid "this_turns_in_assignment"
msgstr ""

#, fuzzy
msgid "title"
msgstr ""

#, fuzzy
msgid "title_admin"
msgstr ""

#, fuzzy
msgid "title_class-overview"
msgstr ""

#, fuzzy
msgid "title_customize-adventure"
msgstr ""

#, fuzzy
msgid "title_customize-class"
msgstr ""

#, fuzzy
msgid "title_explore"
msgstr ""

#, fuzzy
msgid "title_for-teacher"
msgstr ""

#, fuzzy
msgid "title_join-class"
msgstr ""

#, fuzzy
msgid "title_learn-more"
msgstr ""

#, fuzzy
msgid "title_login"
msgstr ""

#, fuzzy
msgid "title_my-profile"
msgstr ""

#, fuzzy
msgid "title_privacy"
msgstr ""

#, fuzzy
msgid "title_programs"
msgstr ""

#, fuzzy
msgid "title_public-adventures"
msgstr ""

#, fuzzy
msgid "title_recover"
msgstr ""

#, fuzzy
msgid "title_reset"
msgstr ""

#, fuzzy
msgid "title_signup"
msgstr ""

#, fuzzy
msgid "title_start"
msgstr ""

#, fuzzy
msgid "title_view-adventure"
msgstr ""

#, fuzzy
msgid "token_invalid"
msgstr ""

#, fuzzy
msgid "too_many_accounts"
msgstr ""

#, fuzzy
msgid "tooltip_level_locked"
msgstr ""

#, fuzzy
msgid "translate_error"
msgstr ""

#, fuzzy
msgid "translating_hedy"
msgstr ""

#, fuzzy
msgid "translator"
msgstr ""

#, fuzzy
msgid "turned_into_teacher"
msgstr ""

#, fuzzy
msgid "tutorial"
msgstr ""

#, fuzzy
msgid "tutorial_code_snippet"
msgstr ""

#, fuzzy
msgid "tutorial_message_not_found"
msgstr ""

#, fuzzy
msgid "tutorial_title_not_found"
msgstr ""

#, fuzzy
msgid "unauthorized"
msgstr ""

#, fuzzy
msgid "unfavourite_confirm"
msgstr ""

#, fuzzy
msgid "unfavourite_success"
msgstr ""

#, fuzzy
msgid "unknown_variable_role"
msgstr ""

#, fuzzy
msgid "unlock_thresholds"
msgstr ""

#, fuzzy
msgid "unsaved_class_changes"
msgstr ""

#, fuzzy
msgid "unsubmit_program"
msgstr ""

#, fuzzy
msgid "unsubmit_warning"
msgstr ""

#, fuzzy
msgid "unsubmitted"
msgstr ""

#, fuzzy
msgid "update_adventure_prompt"
msgstr ""

#, fuzzy
msgid "update_public"
msgstr ""

#, fuzzy
msgid "updating_indicator"
msgstr ""

#, fuzzy
msgid "use_custom_passwords"
msgstr ""

#, fuzzy
msgid "use_generated_passwords"
msgstr ""

#, fuzzy
msgid "use_of_blanks_exception"
msgstr ""

#, fuzzy
msgid "use_of_nested_functions_exception"
msgstr ""

#, fuzzy
msgid "used_in"
msgstr ""

#, fuzzy
msgid "user"
msgstr ""

#, fuzzy
msgid "user_inexistent"
msgstr ""

#, fuzzy
msgid "user_not_private"
msgstr ""

#, fuzzy
msgid "username"
msgstr ""

#, fuzzy
msgid "username_contains_invalid_symbol"
msgstr ""

#, fuzzy
msgid "username_contains_separator"
msgstr ""

#, fuzzy
msgid "username_empty"
msgstr ""

#, fuzzy
msgid "username_invalid"
msgstr ""

#, fuzzy
msgid "username_special"
msgstr ""

#, fuzzy
msgid "username_three"
msgstr ""

#, fuzzy
msgid "usernames_too_short"
msgstr ""

#, fuzzy
msgid "usernames_unavailable"
msgstr ""

#, fuzzy
msgid "value"
msgstr ""

#, fuzzy
msgid "view_adventures"
msgstr ""

#, fuzzy
msgid "view_classes"
msgstr ""

#, fuzzy
msgid "view_program"
msgstr ""

#, fuzzy
msgid "view_slides"
msgstr ""

#, fuzzy
msgid "waiting_for_submit"
msgstr ""

#, fuzzy
msgid "walker_variable_role"
msgstr ""

msgid "website"
msgstr ""

#, fuzzy
msgid "what_is_your_role"
msgstr ""

#, fuzzy
msgid "what_should_my_code_do"
msgstr ""

msgid "workbook_circle_question_text"
msgstr ""

msgid "workbook_circle_question_title"
msgstr ""

msgid "workbook_define_question_text"
msgstr ""

msgid "workbook_define_question_title"
msgstr ""

msgid "workbook_input_question_text"
msgstr ""

msgid "workbook_input_question_title"
msgstr ""

msgid "workbook_multiple_choice_question_text"
msgstr ""

msgid "workbook_multiple_choice_question_title"
msgstr ""

msgid "workbook_open_question_title"
msgstr ""

msgid "workbook_output_question_text"
msgstr ""

msgid "workbook_output_question_title"
msgstr ""

#, fuzzy
msgid "year_invalid"
msgstr ""

#, fuzzy
msgid "yes"
msgstr ""

#, fuzzy
msgid "your_personal_text"
msgstr ""

#, fuzzy
msgid "your_program"
msgstr ""

#~ msgid "variables"
#~ msgstr "Variables"

#~ msgid "add_students_options"
#~ msgstr "Add students options"

#~ msgid "class_live"
#~ msgstr "Live statistics"

#~ msgid "class_overview"
#~ msgstr "Class overview"

#~ msgid "last_login"
#~ msgstr "Last login"

#~ msgid "page"
#~ msgstr "page"

#~ msgid "student_list"
#~ msgstr "Student list"

#~ msgid "title_class grid_overview"
#~ msgstr "Hedy - Grid overview"

#~ msgid "title_class live_statistics"
#~ msgstr "Hedy - Live Statistics"

#~ msgid "amount_created"
#~ msgstr "programs created"

#~ msgid "amount_saved"
#~ msgstr "programs saved"

#~ msgid "common_errors"
#~ msgstr "Common errors"

#~ msgid "grid_overview"
#~ msgstr "Overview of programs per adventure"

#~ msgid "last_error"
#~ msgstr "Last error"

#~ msgid "last_program"
#~ msgstr "Last program"

#~ msgid "live_dashboard"
#~ msgstr "Live Dashboard"

#~ msgid "runs_over_time"
#~ msgstr "Runs over time"

#~ msgid "student_details"
#~ msgstr "Student details"

#~ msgid "explore_explanation"
#~ msgstr "On this page you can look through programs created by other Hedy users. You can filter on both a Hedy level and adventure. Click on \"View program\" to open a program and run it. Programs with a red header contain a mistake. You can still open the program, but running it will result in an error. You can of course try to fix it! If the creator has a public profile you can click their username to visit their profile. There you will find all their shared programs and much more!"

#~ msgid "achievement_earned"
#~ msgstr "You've earned an achievement!"

#~ msgid "achievements"
#~ msgstr "achievements"

#~ msgid "achievements_check_icon_alt"
#~ msgstr "Achievement check icon"

#~ msgid "achievements_logo_alt"
#~ msgstr "Achievement logo"

#~ msgid "amount_submitted"
#~ msgstr "programs submitted"

#~ msgid "country_title"
#~ msgstr "Country"

#~ msgid "create_public_profile"
#~ msgstr "Create public profile"

#~ msgid "general"
#~ msgstr "General"

#~ msgid "hedy_achievements"
#~ msgstr "Hedy achievements"

#~ msgid "hidden"
#~ msgstr "Hidden"

#~ msgid "highscore_explanation"
#~ msgstr "On this page you can view the current Highscores, based on the amount of achievements gathered. View the ranking for either all users, your country or your class. Click on a username to view their public profile."

#~ msgid "highscore_no_public_profile"
#~ msgstr "You don't have a public profile and are therefore not listed on the highscores. Do you wish to create one?"

#~ msgid "highscores"
#~ msgstr "Highscores"

#~ msgid "last_achievement"
#~ msgstr "Last earned achievement"

#~ msgid "my_achievements"
#~ msgstr "My achievements"

#~ msgid "no_certificate"
#~ msgstr "This user hasn't earned the Hedy Certificate of Completion"

#~ msgid "no_such_highscore"
#~ msgstr "Highscores"

#~ msgid "number_achievements"
#~ msgstr "Number of achievements"

#~ msgid "percentage_achieved"
#~ msgstr "Achieved by {percentage}% of the users"

#~ msgid "programs_created"
#~ msgstr "Programs created"

#~ msgid "programs_saved"
#~ msgstr "Programs saved"

#~ msgid "programs_submitted"
#~ msgstr "Programs submitted"

#~ msgid "title_achievements"
#~ msgstr "Hedy - My achievements"

#~ msgid "whole_world"
#~ msgstr "The world"

#~ msgid "your_class"
#~ msgstr "Your class"

#~ msgid "create_question"
#~ msgstr "Do you want to create one?"

#~ msgid "explore_programs"
#~ msgstr "Explore programs"

#~ msgid "explore_programs_logo_alt"
#~ msgstr "Explore programs icon"

#~ msgid "hedy_tutorial_logo_alt"
#~ msgstr "Hedy tutorial icon"

#~ msgid "no_public_profile"
#~ msgstr "You don't have a public profile text yet..."

#~ msgid "start_hedy_tutorial"
#~ msgstr "Start hedy tutorial"

#~ msgid "start_programming"
#~ msgstr "Start programming"

#~ msgid "start_programming_logo_alt"
#~ msgstr "Start programming icon"

#~ msgid "start_teacher_tutorial"
#~ msgstr "Start teacher tutorial"

#~ msgid "teacher_tutorial_logo_alt"
#~ msgstr "Teacher tutorial icon"

#~ msgid "title_landing-page"
#~ msgstr "Welcome to Hedy!"

#~ msgid "welcome"
#~ msgstr "Welcome"

#~ msgid "welcome_back"
#~ msgstr "Welcome back"

#~ msgid "your_account"
#~ msgstr "Your profile"

#~ msgid "your_last_program"
#~ msgstr "Your last saved program"

#~ msgid "already_teacher"
#~ msgstr "You already have a teacher account."

#~ msgid "already_teacher_request"
#~ msgstr "You already have a pending teacher request."

#~ msgid "teacher_account_request"
#~ msgstr "You have a pending teacher account request"

#~ msgid "teacher_account_success"
#~ msgstr "You successfully requested a teacher account."

#~ msgid "student_not_allowed_in_class"
#~ msgstr "Student not allowed in class"

#~ msgid "accounts_created"
#~ msgstr "Accounts were successfully created."

#~ msgid "accounts_intro"
#~ msgstr "On this page you can create accounts for multiple students at once. These are automatically added to the current class, so make sure the class shown above is the right one! Every username needs to be unique in the entire Hedy system. You can use 'Postfix classname' to add your class name to all accounts. If you manually enter passwords, these need to be <b>at least</b> 6 characters."

#~ msgid "create_multiple_accounts"
#~ msgstr "Create multiple accounts"

#~ msgid "download_login_credentials"
#~ msgstr "Do you want to download the login credentials after the accounts creation?"

#~ msgid "generate_passwords"
#~ msgstr "Generate passwords"

#~ msgid "postfix_classname"
#~ msgstr "Postfix classname"

#~ msgid "reset_view"
#~ msgstr "Reset"

#~ msgid "unique_usernames"
#~ msgstr "All usernames need to be unique."

#~ msgid "usernames_exist"
#~ msgstr "One or more usernames is already in use."

#~ msgid "**Question**: What is the output of this code?"
#~ msgstr ""

#~ msgid "Output"
#~ msgstr ""

#~ msgid "clear"
#~ msgstr ""

#~ msgid "bug"
#~ msgstr ""

#~ msgid "feature"
#~ msgstr ""

#~ msgid "feedback"
#~ msgstr ""

#~ msgid "feedback_message_success"
#~ msgstr ""

#~ msgid "feedback_modal_message"
#~ msgstr ""

#~ msgid "adventures"
#~ msgstr ""

#~ msgid "classes"
#~ msgstr ""

<<<<<<< HEAD
#~ msgid "Adventure"
#~ msgstr ""

#~ msgid "Answer"
#~ msgstr ""

#~ msgid "adventure_prompt"
#~ msgstr ""

#~ msgid "select_tag"
#~ msgstr ""

#~ msgid "Delete"
=======
#~ msgid "select_class"
>>>>>>> 8eb9a26c
#~ msgstr ""
<|MERGE_RESOLUTION|>--- conflicted
+++ resolved
@@ -2835,7 +2835,6 @@
 #~ msgid "classes"
 #~ msgstr ""
 
-<<<<<<< HEAD
 #~ msgid "Adventure"
 #~ msgstr ""
 
@@ -2849,7 +2848,7 @@
 #~ msgstr ""
 
 #~ msgid "Delete"
-=======
+#~ msgstr ""
+
 #~ msgid "select_class"
->>>>>>> 8eb9a26c
 #~ msgstr ""
