--- conflicted
+++ resolved
@@ -1,23 +1,18 @@
-
 msgid ""
 msgstr ""
 "Project-Id-Version: PACKAGE VERSION\n"
 "Report-Msgid-Bugs-To: \n"
-<<<<<<< HEAD
-"POT-Creation-Date: 2022-12-05 12:34+0100\n"
-"PO-Revision-Date: 2022-12-01 07:33+0000\n"
-=======
 "POT-Creation-Date: 2022-11-17 13:12+0000\n"
 "PO-Revision-Date: 2022-12-05 15:10+0000\n"
->>>>>>> 6eda3a59
 "Last-Translator: Anonymous <noreply@weblate.org>\n"
+"Language-Team: zh_Hans <LL@li.org>\n"
 "Language: zh_Hans\n"
-"Language-Team: zh_Hans <LL@li.org>\n"
-"Plural-Forms: nplurals=1; plural=0;\n"
 "MIME-Version: 1.0\n"
 "Content-Type: text/plain; charset=utf-8\n"
 "Content-Transfer-Encoding: 8bit\n"
-"Generated-By: Babel 2.10.1\n"
+"Plural-Forms: nplurals=1; plural=0;\n"
+"X-Generator: Weblate 4.15-dev\n"
+"Generated-By: Babel 2.11.0\n"
 
 msgid "program_contains_error"
 msgstr "这个程序包含一个错误，你确定要分享它吗？"
@@ -496,9 +491,6 @@
 #, fuzzy
 msgid "generate_passwords"
 msgstr "Generate passwords"
-
-msgid "prefix_classname"
-msgstr ""
 
 msgid "reset_view"
 msgstr "重置"
@@ -1709,8 +1701,6 @@
 
 #~ msgid "only_teacher_create_class"
 #~ msgstr "只有老师才可以创建班级!"
-<<<<<<< HEAD
-=======
 
 #, fuzzy
 msgid "disabled_button_locked"
@@ -1718,5 +1708,4 @@
 
 #, fuzzy
 msgid "disabled_button_quiz"
-msgstr "Your quiz score is below the threshold, try again!"
->>>>>>> 6eda3a59
+msgstr "Your quiz score is below the threshold, try again!"