# Chinese (Simplified) translations for PROJECT.
# Copyright (C) 2023 ORGANIZATION
# This file is distributed under the same license as the PROJECT project.
# FIRST AUTHOR <EMAIL@ADDRESS>, 2023.
#
msgid ""
msgstr ""
"Project-Id-Version: PROJECT VERSION\n"
"Report-Msgid-Bugs-To: EMAIL@ADDRESS\n"
"POT-Creation-Date: 2000-01-01 00:00+0000\n"
"PO-Revision-Date: 2024-05-24 06:13+0000\n"
"Last-Translator: \"Zoom.Quiet\" <zoomquiet+gh@gmail.com>\n"
"Language-Team: zh_Hans <LL@li.org>\n"
"Language: zh_Hans\n"
"MIME-Version: 1.0\n"
"Content-Type: text/plain; charset=utf-8\n"
"Content-Transfer-Encoding: 8bit\n"
"Plural-Forms: nplurals=1; plural=0;\n"
"X-Generator: Weblate 5.6-dev\n"
"Generated-By: Babel 2.14.0\n"

msgid ""
"\n"
"                enter_password"
msgstr ""

msgid "Access Before Assign"
msgstr "您尝试在第 {access_line_number} 行使用变量 {name}，但在第 {definition_line_number} 行设置了它。要在使用变量之前设置它。"

msgid "Cyclic Var Definition"
msgstr "需要先设置名称 `{variable}`，然后才能在 `{is}` 命令的右侧使用它。"

msgid "Else Without If Error"
msgstr "在第 {line_number} 行中，您使用了`{else}`，但其之前的行中没有`{if}`。"

msgid "Function Undefined"
msgstr "您尝试使用函数 {name}，但没有定义它。"

msgid "Has Blanks"
msgstr "你的代码还不完整。你需要在空白的地方填上代码。"

msgid "Incomplete"
msgstr "呀！你漏写了一些代码！在第{line_number}行，你需要在`{incomplete_command}`后面输 入文字。"

msgid "Incomplete Repeat"
msgstr "您似乎忘记使用在{command}第 {line_number} 行使用的 `{repeat}` 命令。"

msgid "Invalid"
msgstr "`{invalid_command}` 不是海蒂第{level}关里的命令。你是不是想写 `{guessed_command}`？"

msgid "Invalid Argument"
msgstr "你不能在命令`{command}`中使用`{invalid_argument}`。试着把`{invalid_argument}`改成 {allowed_types}。"

msgid "Invalid Argument Type"
msgstr "你不能在`{command}`中使用`{invalid_argument}`，因为它是个{invalid_type}。试着把 `{invalid_argument}`改成{allowed_types}。"

msgid "Invalid At Command"
msgstr "从 16 级开始，不能使用 `{command}` 命令。 您可以使用方括号来使用列表中的元素，例如“friends[i]”、“lucky_numbers[{random}]”。"

msgid "Invalid Space"
msgstr "呀！你在第{line_number}开头加了一个空格。空格会让电脑产生困惑，你不能能删除这 个空格？"

msgid "Invalid Type Combination"
msgstr "你不能在`{command}`中使用`{invalid_argument}`和`{invalid_argument_2}`，因为它们一个是{invalid_type}，一个是{invalid_type_2}。试着把`{invalid_argument}`改成{invalid_type_2}，或者把`{invalid_argument_2}`改成{invalid_type}。"

msgid "Lonely Echo"
msgstr "您在 `{ask}` 之前使用了 `{echo}`，或者在没有 `{ask}` 的情况下使用了 `{echo}`。 在 `{echo}` 之前要放置一个 `{ask}`。"

msgid "Lonely Text"
msgstr "看来你忘记在第{line_number}行的文字里使用指令"

msgid "Missing Additional Command"
msgstr "似乎忘记在第 {line_number} 行上完成写入 `{command}`。 尝试将 `{missing_command}` 添加到你的代码中。"

msgid "Missing Colon Error"
msgstr "从第 17 级开始，`{command}` 需要一个 `:`。 您似乎忘记在第 {line_number} 行末尾使用 1。"

msgid "Missing Command"
msgstr "看上去你忘记在第{line_number}行写命令了。"

msgid "Missing Inner Command"
msgstr "看上去你忘了在第{line_number}行的`{command}`这一句里加上一个命令。"

msgid "Missing Square Brackets"
msgstr "看起来您忘记在{line_number}行上创建的列表两端使用方括号`[]`。"

msgid "Missing Variable"
msgstr "看起来你的 `{command}` 在行开头缺少变量。"

msgid "Misspelled At Command"
msgstr "看来您可能拼错了 `{command}` 命令，而是在第 {line_number} 行中写了 `{invalid_argument}`。"

msgid "No Indentation"
msgstr "第{line_number}行的空格太少了。你空了{leading_spaces}格，这样不够。每个新的代码块都要比前一行多{indent_size}个空格。"

msgid "Non Decimal Variable"
msgstr "在第 {line_number} 行，您可能尝试使用 海蒂 不太喜欢的号码！ 尝试将其更改为十进制数，例如 2。"

msgid "Parse"
msgstr "你输入的代码不是正确的海蒂代码。错误点在第{location[0]}行，第{location[1]}个字。你输入了一个禁止使用的字符：`{character_found}`。"

msgid "Pressit Missing Else"
msgstr "您忘记添加按不同键时会发生的情况，请在代码中添加 `{else}`"

msgid "Runtime Index Error"
msgstr "你尝试访问列表 {name}，但它要么是空的，要么索引不存在。"

msgid "Runtime Value Error"
msgstr "在运行程序时，命令`{command}`收到了不允许的值{value}。{tip}。"

msgid "Runtime Values Error"
msgstr "While running your program the command `{command}` received the values `{value}` and `{value}` which are not allowed. {tip}."

msgid "Save Microbit code "
msgstr "保存 Microbit 代码"

msgid "Too Big"
msgstr "哇！你的程序有足足{lines_of_code}行代码！但是这一关只能用{max_lines}行代码。把你的程序改得短一点，然后再试一次。"

msgid "Too Few Indents"
msgstr "您在第 {line_number} 行中使用的前导空格太少。 您使用了 {leading_spaces} 个空格，这太少了。"

msgid "Too Many Indents"
msgstr "您在第 {line_number} 行中使用了太多前导空格。 您使用了 {leading_spaces} 个空格，这太多了。"

msgid "Unexpected Indentation"
msgstr "第{line_number}行的空格太多了。你空了{leading_spaces}格，这样太多。每个新的代码块都要比前一行多{indent_size}个空格。"

msgid "Unquoted Assignment"
msgstr "从这个级别开始，您需要将文本放置在引号之间的 `{is}` 右侧。 您忘记了文本 {text} 的内容。"

msgid "Unquoted Equality Check"
msgstr "如果你想检查一个变量的内容是否是一些词，那就需要用引号将这些词括起来！"

msgid "Unquoted Text"
msgstr "当心。 如果您`{ask}`或`{print}`某些内容，则文本应以引号开头和结尾。 您忘记了文本 {unquotedtext} 的内容。"

msgid "Unsupported Float"
msgstr "尚不支持非整数，但它们将在几个级别上支持。 现在将`{value}`更改为整数。"

msgid "Unsupported String Value"
msgstr "文本值不能包含`{invalid_value}`。"

msgid "Unused Variable"
msgstr "您在第{line_number}行定义了变量{variable_name}，但没有使用它。"

msgid "Var Undefined"
msgstr "您尝试使用变量`{name}`, 但没有设置它。 也有可能您尝试使用单词`{name}`但忘记了引号。"

msgid "Wrong Level"
msgstr "这是正确的海蒂代码，但不是在正确的关卡。你在第{working_level}关用了`{offending_keyword}`。提示：{tip}"

msgid "Wrong Number of Arguments"
msgstr "您的函数使用了错误数量的参数。 您提供了 {used_number} 但函数 {name} 需要 {defined_number}"

msgid "account_overview"
msgstr "账户概览"

msgid "accounts_created"
msgstr "账户已成功创建。"

msgid "accounts_intro"
msgstr "在此页面上，您可以同时为多个学生创建帐户。也可以直接将它们添加到您的某个班级中。通过按页面右下角的绿色 +，您可以添加额外的行。您可以通过按相应的红叉来删除一行。确保按“创建帐户”时没有行为空。请记住，每个用户名和邮件地址必须是唯一的，密码必须<b>至少</b>为 6 个字符。"

msgid "achievement_earned"
msgstr "你已经赢得了一项成就!"

msgid "achievements"
msgstr "成就"

msgid "achievements_check_icon_alt"
msgstr "成就打勾图标"

msgid "achievements_logo_alt"
msgstr "成就图标"

msgid "actions"
msgstr "行动"

msgid "add"
msgstr "以及"

msgid "add_students"
msgstr "添加学生"

<<<<<<< HEAD
=======
msgid "add_students_options"
msgstr "加入学生选项"

msgid "add_your_language"
msgstr "添加您的语言！"

>>>>>>> c9fc7a70
msgid "admin"
msgstr "管理员"

msgid "advance_button"
msgstr "去到等级 {level}"

msgid "adventure"
msgstr "探险活动"

msgid "adventure_cloned"
msgstr "冒险被克隆"

msgid "adventure_code_button"
msgstr "代码冒险"

msgid "adventure_codeblock_button"
msgstr "当您想要创建学生可以在冒险中运行的代码块时，请使用此按钮。提示：将所选内容放在代码块最后一行的末尾，<kbd>按3次</kbd>即可在代码块后键入内容。"

msgid "adventure_duplicate"
msgstr "您已经使用此名称进行了一次探险活动。"

msgid "adventure_empty"
msgstr "你没有输入一个探险活动的名字！"

msgid "adventure_exp_3"
msgstr "当您在代码块之外编写关键字时，请确保始终用 { } 将关键字括起来，然后才能正确识别它们。 您可以使用“预览”按钮查看冒险的风格版本。 要在专用页面上查看冒险，请从教师页面中选择“查看”。"

msgid "adventure_exp_classes"
msgstr "您的冒险将在以下类中使用"

msgid "adventure_id_invalid"
msgstr "这个探险活动的账号是无效的。"

msgid "adventure_length"
msgstr "你的探险活动必须至少有20个字符。"

msgid "adventure_name_invalid"
msgstr "这个探险活动的用户名是无效的。"

msgid "adventure_prompt"
msgstr "请输入探险的名字"

msgid "adventure_terms"
msgstr "我同意我的冒险可以在海蒂上公开。"

msgid "adventure_updated"
msgstr "这个探险活动已被更新！"

msgid "adventures"
msgstr "探险"

msgid "adventures_info"
msgstr "每个 海蒂 级别都为学生提供内置练习，我们称之为冒险。 您可以创建自己的冒险并将其添加到您的课程中。 通过您自己的冒险，您可以创造与您的学生相关且有趣的冒险。 您可以在<a href=\"https://hedy.org/for-teachers/manual/features\">此处</a>找到有关创建自己的冒险的更多信息。"

msgid "adventures_restored"
msgstr "默认的冒险已经恢复。"

msgid "ago"
msgstr "{timestamp} 前"

msgid "agree_invalid"
msgstr "你必须同意隐私条款。"

msgid "agree_with"
msgstr "我同意"

msgid "ajax_error"
msgstr "出现了一个错误，请重试。"

msgid "all"
msgstr "全部"

msgid "all_class_highscores"
msgstr "所有学生在班级中都可见高分"

msgid "already_account"
msgstr "是否已经有账户?"

msgid "already_program_running"
msgstr "已经正在运行着一个程序，请先完成那个程序。"

msgid "already_teacher"
msgstr "你已经有了一个教师账户。"

msgid "already_teacher_request"
msgstr "你已经有一个待处理的教师请求。"

msgid "amount_created"
msgstr "程序已创建"

msgid "amount_saved"
msgstr "程序已保存"

msgid "amount_submitted"
msgstr "程序已提交"

msgid "are_you_sure"
msgstr "你确定吗？ 你无法撤销此操作。"

msgid "ask_needs_var"
msgstr "从第2关开始，`{ask}`需要和变量共同使用。例子：名字`{is}` `{ask}`你叫什么？"

msgid "available_in"
msgstr "适用于："

msgid "back_to_class"
msgstr ""

msgid "become_a_sponsor"
msgstr "成为赞助商"

msgid "birth_year"
msgstr "出生年份"

msgid "bug"
msgstr "Bug"

msgid "by"
msgstr "经由"

msgid "cancel"
msgstr "取消"

msgid "cant_parse_exception"
msgstr "无法解析程序"

msgid "certificate"
msgstr "竣工证书"

msgid "certified_teacher"
msgstr "认证教师"

msgid "change_password"
msgstr "更改密码"

msgid "cheatsheet_title"
msgstr "小抄"

msgid "class_already_joined"
msgstr "你已经是班级的学生了"

msgid "class_customize_success"
msgstr "成功自定义课程。"

msgid "class_name_duplicate"
msgstr "您已经有一个同名的班级了。"

msgid "class_name_empty"
msgstr "你没有输入班级名称!"

msgid "class_name_invalid"
msgstr "此班级名称无效。"

msgid "class_name_prompt"
msgstr "请输入新班级的名称"

msgid "class_survey_description"
msgstr "我们希望更好地了解 海蒂 用户。 通过提供这些答案，将有助于改进 Hedy。 谢谢你！"

msgid "class_survey_later"
msgstr "明天提醒我"

msgid "class_survey_question1"
msgstr "你们班学生年龄范围是多少？"

msgid "class_survey_question2"
msgstr "你们班上说什么语言?"

msgid "class_survey_question3"
msgstr "你们班级性别平衡嘛？"

msgid "class_survey_question4"
msgstr "你的学生与其他学生有何不同？"

msgid "classes"
msgstr "课程"

msgid "classes_info"
msgstr "创建一个班级，在仪表板中跟踪每个学生的进度，并自定义学生看到的冒险，甚至添加你自己的冒险！ 可以根据需要创建任意数量的班级，每个班级可以有多名教师，每个教师具有不同的角色。 还可以根据需要添加任意数量的学生，但请注意每个学生一次只能在一个班级中。 您可以在<a href=\"https://hedy.org/for-teachers/manual/preparations#for-teachers\">教师手册</a>中找到有关课程的更多信息。"

msgid "clone"
msgstr "克隆"

msgid "cloned_times"
msgstr "克隆"

msgid "close"
msgstr "关闭"

msgid "comma"
msgstr "逗号"

msgid "command_not_available_yet_exception"
msgstr "命令尚不可用"

msgid "command_unavailable_exception"
msgstr "命令不再正确"

msgid "commands"
msgstr "命令"

msgid "common_errors"
msgstr "常见错误"

msgid "congrats_message"
msgstr "恭喜你，{username}，你已经完成了Hedy!"

msgid "connect_guest_teacher"
msgstr "我想与一位可以教授一些课程的客座老师联系"

msgid "content_invalid"
msgstr "这个探险活动无效。"

msgid "contributor"
msgstr "贡献者"

msgid "copy_clipboard"
msgstr "已成功复制到剪贴板"

msgid "copy_code"
msgstr "复制代码"

msgid "copy_link_to_share"
msgstr "复制链接以分享"

msgid "copy_mail_link"
msgstr "请复制并粘贴此链接到一个新的标签页："

msgid "correct_answer"
msgstr "正确答案是"

msgid "country"
msgstr "国家"

msgid "country_invalid"
msgstr "请选择有效的国家。"

msgid "country_title"
msgstr "国家"

msgid "create_account"
msgstr "创建账户"

msgid "create_accounts"
msgstr "创建多个账户"

msgid "create_accounts_prompt"
msgstr "你确定要创建这些帐户吗？"

msgid "create_adventure"
msgstr "创建探险"

msgid "create_class"
msgstr "创建一个新的教室"

msgid "create_multiple_accounts"
msgstr "创建多个帐户"

msgid "create_public_profile"
msgstr "公开个人资料"

msgid "create_question"
msgstr "你想创建一个吗？"

msgid "create_student_account"
msgstr "创建一个账户"

msgid "create_student_account_explanation"
msgstr "你可以使用帐户保存自己的程序。"

msgid "create_teacher_account"
msgstr "创建一个教师账户"

msgid "create_teacher_account_explanation"
msgstr "使用教师帐户，你可以保存自己的程序并查看学生的学习结果。"

msgid "creator"
msgstr "创建者"

msgid "current_password"
msgstr "当前密码"

msgid "customization_deleted"
msgstr "已成功删除自定义项。"

msgid "customize"
msgstr "定制"

msgid "customize_adventure"
msgstr "自定义探险活动"

msgid "customize_class"
msgstr "定制课室"

msgid "dash"
msgstr "横杠"

msgid "default_401"
msgstr "看起来您未获得授权..."

msgid "default_403"
msgstr "看来这个动作是被禁止的……"

msgid "default_404"
msgstr "我们无法找到该页面..."

msgid "default_500"
msgstr "出问题了..."

msgid "delete"
msgstr "删除"

msgid "delete_adventure_prompt"
msgstr "你确定要删除此冒险吗？"

msgid "delete_class_prompt"
msgstr "你确定要删除这个教室吗？"

msgid "delete_confirm"
msgstr "你确定要删除这个程序吗？"

msgid "delete_invite"
msgstr "删除邀请"

msgid "delete_invite_prompt"
msgstr "你确定要删除此课程邀请吗？"

msgid "delete_public"
msgstr "删除公开的个人资料"

msgid "delete_success"
msgstr "已成功删除程序。"

msgid "destroy_profile"
msgstr "删除个人资料"

msgid "developers_mode"
msgstr "程序员模式"

msgid "directly_available"
msgstr "直接打开"

msgid "disable"
msgstr "禁用"

msgid "disable_explore_page"
msgstr "禁用探索页面"

msgid "disable_parsons"
msgstr "禁用所有拼图"

msgid "disable_quizes"
msgstr "禁用所有测验"

msgid "disabled"
msgstr "禁用的"

msgid "disabled_button_quiz"
msgstr "你的测验分数低于阈值，请再试一次！"

msgid "discord_server"
msgstr "不和谐服务器"

msgid "distinguished_user"
msgstr "尊敬的用户"

msgid "double quotes"
msgstr "双引号"

msgid "download"
msgstr "下载"

msgid "download_login_credentials"
msgstr "是否要在创建帐户后下载登录凭据？"

msgid "duplicate"
msgstr "重复"

msgid "echo_and_ask_mismatch_exception"
msgstr "回声和询问不匹配"

msgid "echo_out"
msgstr "从第二级起，你不再需要`{echo}`。你可以用`{ask}`和`{print}`来复述答案。比如：名字 `{is}` `{ask}` 你叫什么？`{print}` 你好，名字"

msgid "edit_adventure"
msgstr "编辑冒险"

msgid "edit_code_button"
msgstr "编辑代码"

msgid "email"
msgstr "电子邮件"

msgid "email_invalid"
msgstr "请输入一个有效的电子邮件。"

msgid "end_quiz"
msgstr "测验结束"

msgid "english"
msgstr "英语"

msgid "enter"
msgstr "输入"

msgid "enter_text"
msgstr "在这儿输入你的答案。。。"

msgid "error_logo_alt"
msgstr "错误徽标"

msgid "exclamation mark"
msgstr "感叹号"

msgid "exercise"
msgstr "练习"

msgid "exercise_doesnt_exist"
msgstr "此练习不存在"

msgid "exists_email"
msgstr "此电子邮件已被使用。"

msgid "exists_username"
msgstr "此用户名已被使用。"

msgid "exit_preview_mode"
msgstr "退出预览模式"

msgid "experience_invalid"
msgstr "请选择有效的经验，选择（是，否）。"

msgid "explore_explanation"
msgstr "在此页面上，你可以浏览其他Hedy用户创建的程序。你可以根据海蒂关卡和冒险进行过滤。单击“查看程序”以打开程序并运行它。带有红色标题的程序包含错误。你仍然可以打开该程序，但运行它会导致错误。你当然可以尝试修复它！如果创建者有公开个人资料，你可以点击其用户名以访问其个人资料。在那里，你可以找到他们所有的共享程序等等！"

msgid "explore_programs"
msgstr "探索程序"

msgid "explore_programs_logo_alt"
msgstr "浏览程序图标"

msgid "favorite_program"
msgstr "最喜欢的项目"

msgid "favourite_confirm"
msgstr "你确定要将此程序设置为你最喜爱的程序吗？"

msgid "favourite_program"
msgstr "最喜欢的程序"

msgid "favourite_program_invalid"
msgstr "你选择的最喜欢的程序是无效的。"

msgid "favourite_success"
msgstr "你的程序被设定为最喜欢的程序。"

msgid "feature"
msgstr "特性"

msgid "feedback"
msgstr "反馈"

msgid "feedback_message_error"
msgstr "发生错误。请稍后再试。"

msgid "feedback_message_success"
msgstr "谢谢，我们已到你的反馈，如有需要，会与你联系。"

msgid "feedback_modal_message"
msgstr "请给我们发送带有类别的消息。 我们感谢你为改进 Hedy 提供的帮助！"

msgid "female"
msgstr "女"

msgid "float"
msgstr "数字"

msgid "for_teachers"
msgstr "教师专用"

msgid "forgot_password"
msgstr "忘记密码了吗？"

msgid "from_another_teacher"
msgstr "来自另一位老师"

msgid "from_magazine_website"
msgstr "来自杂志或网站"

msgid "from_video"
msgstr "来自于视频"

msgid "fun_statistics_msg"
msgstr "这儿有一些有趣的统计数据!"

msgid "gender"
msgstr "性别"

msgid "gender_invalid"
msgstr "请选择有效的性别，选择（女性、男性、其他）。"

msgid "general"
msgstr "概况"

msgid "general_settings"
msgstr "常规设置"

msgid "generate_passwords"
msgstr "生成密码"

msgid "get_certificate"
msgstr "获取你的证书!"

msgid "give_link_to_teacher"
msgstr "将以下链接提供给你的老师："

msgid "go_back"
msgstr "返回"

msgid "go_back_to_main"
msgstr "返回主页"

msgid "go_to_question"
msgstr "转到问题"

msgid "go_to_quiz_result"
msgstr "转到测验结果"

msgid "goto_profile"
msgstr "转到我的个人资料"

msgid "grid_overview"
msgstr "每次冒险的计划概览"

msgid "hand_in"
msgstr "上交"

msgid "hand_in_exercise"
msgstr "上交练习册"

msgid "heard_about_hedy"
msgstr "你是怎么知道海蒂的？"

msgid "heard_about_invalid"
msgstr "请选择你了解我们的有效方式。"

msgid "hedy_achievements"
msgstr "海蒂成绩"

msgid "hedy_choice_title"
msgstr "海蒂选项"

msgid "hedy_introduction_slides"
msgstr "海蒂介绍幻灯"

msgid "hedy_logo_alt"
msgstr "海蒂标志"

msgid "hedy_on_github"
msgstr "海蒂在 Github 上"

msgid "hedy_tutorial_logo_alt"
msgstr "Hedy 教程的图标"

msgid "hello_logo"
msgstr "你好"

msgid "hidden"
msgstr "隐藏"

msgid "hide_cheatsheet"
msgstr "隐藏备忘单"

msgid "hide_keyword_switcher"
msgstr "隐藏关键字切换器"

msgid "highest_level_reached"
msgstr "达到的最高等级"

msgid "highest_quiz_score"
msgstr "最高测验分"

msgid "highscore_explanation"
msgstr "你能在这个页面看见以目前所有所收集到的成就数量而获得的最高分。你也能看见每个使用者，你的国家或者你的课室的排名。点击用户名以观看他们的公开资料。"

msgid "highscore_no_public_profile"
msgstr "你没有公开个人资料，因此未列在高分榜上。你想创建一个吗？"

msgid "highscores"
msgstr "最高分"

msgid "hint"
msgstr "提示？"

msgid "ill_work_some_more"
msgstr "我会再努力一会儿"

msgid "image_invalid"
msgstr "你选择的图像是无效的。"

msgid "incomplete_command_exception"
msgstr "命令不完整"

msgid "incorrect_handling_of_quotes_exception"
msgstr "引号处理不正确"

msgid "incorrect_use_of_types_exception"
msgstr "类型使用不当"

msgid "incorrect_use_of_variable_exception"
msgstr "变量使用不当"

msgid "indentation_exception"
msgstr "缩进不正确"

msgid "input"
msgstr "`{ask}`中的输入"

msgid "integer"
msgstr "数字"

msgid "invalid_class_link"
msgstr "用于加入班级的链接无效。"

msgid "invalid_command_exception"
msgstr "无效命令"

msgid "invalid_keyword_language_comment"
msgstr "# 提供的关键字语言无效，关键字语言设置为英语"

msgid "invalid_language_comment"
msgstr "# 提供的语言无效，语言设置为英语"

msgid "invalid_level_comment"
msgstr "# 提供的级别无效，级别设置为级别1"

msgid "invalid_program_comment"
msgstr "# 提供的程序无效，请重试"

msgid "invalid_teacher_invitation_code"
msgstr "教师邀请码无效。想要成为一名教师，请联系 hello@hedy.org。"

msgid "invalid_tutorial_step"
msgstr "无效的教学环节"

msgid "invalid_username_password"
msgstr "无效的用户名/密码。"

msgid "invite_message"
msgstr "你已经收到了加入班级的邀请"

msgid "invite_teacher"
msgstr "邀请老师"

msgid "join_class"
msgstr "加入课堂"

msgid "join_prompt"
msgstr "你需要有一个帐户才能加入课程。你想立即登录吗？"

msgid "keybinding_waiting_for_keypress"
msgstr "等待按下按钮..."

msgid "keyword_language_invalid"
msgstr "请选择有效的关键词语言（选择英语或你自己的语言）。"

msgid "landcode_phone_number"
msgstr "另请添加您所在国家/地区的地号"

msgid "language"
msgstr "语言"

msgid "language_invalid"
msgstr "请选择有效的语言。"

msgid "languages"
msgstr "您以前使用过以下哪种编程语言？"

msgid "last_achievement"
msgstr "上次获得的成就"

msgid "last_edited"
msgstr "最后编辑"

msgid "last_error"
msgstr "上一次的错误"

msgid "last_program"
msgstr "上一次的项目"

msgid "last_update"
msgstr "上次的更新"

msgid "lastname"
msgstr "姓"

msgid "leave_class"
msgstr "退出班级"

msgid "level"
msgstr "级别"

msgid "level_accessible"
msgstr "级别对学生开放"

msgid "level_disabled"
msgstr "级别已禁用"

msgid "level_future"
msgstr "此级别将在开放日期后自动打开 "

msgid "level_invalid"
msgstr "此海蒂级别无效。"

msgid "level_not_class"
msgstr "此级别还没有对你的班级开放"

msgid "level_title"
msgstr "级别"

msgid "levels"
msgstr "关卡"

msgid "link"
msgstr "链接"

msgid "list"
msgstr "列表"

msgid "live_dashboard"
msgstr "实时仪表板"

msgid "logged_in_to_share"
msgstr "你必须登录才能保存和共享程序。"

msgid "login"
msgstr "登录"

msgid "login_long"
msgstr "登录到您的账户"

msgid "login_to_save_your_work"
msgstr "登录以保存你的工作"

msgid "logout"
msgstr "退出"

msgid "longest_program"
msgstr "最长的程序"

msgid "mail_change_password_body"
msgstr ""
"您的Hedy密码已被更改。如果是你改的那就没事。\n"
"如果你并没有修改密码，请立即回复本邮件与我们联系。"

msgid "mail_change_password_subject"
msgstr "您的Hedy密码已被更改"

msgid "mail_error_change_processed"
msgstr "发送验证邮件时出现问题，正在处理中。"

msgid "mail_goodbye"
msgstr ""
"继续编程!\n"
"Hedy团队"

msgid "mail_hello"
msgstr "你好 {username}！"

msgid "mail_recover_password_body"
msgstr ""
"通过单击此链接，您可以设置新的Hedy密码。此链接的有效期为 <b>4</b> 小时。\n"
"如果您不需要重置密码，请忽略此电子邮件：{link}"

msgid "mail_recover_password_subject"
msgstr "请求重置密码。"

msgid "mail_reset_password_body"
msgstr ""
"您的Hedy密码已被重置为新密码。如果是你改的那就没事。\n"
"如果你并没有修改密码，请立即回复本邮件与我们联系。"

msgid "mail_reset_password_subject"
msgstr "你的Hedy密码已被重置"

msgid "mail_welcome_teacher_body"
msgstr ""
"<strong>欢迎！</strong>。 \n"
"恭喜您拥有全新的Hedy教师账户。欢迎来到世界范围内的Hedy教师社区! \n"
"\n"
"<strong>教师账户可以做什么？ \n"
"现在为你解锁许多额外的选项。 \n"
"\n"
"1.额外的解释可在<a href=\"https://hedy.org/for-teachers/manual\">teacher's manual</a>中找到。 \n"
"2.您可以通过您的教师帐户创建您的班级。您的学生将能加入您的班级，您也可以看到他们的进度。班级是通过<a href=\"https://hedycode.com/for-teachers\">teachers page</a>创建和管理的。 \n"
"3.您可以完全自定义您的班级，例如，您可以打开和关闭不同级别，启用或禁用冒险活动，以及编写您自己的冒险活动！ \n"
"\n"
"<strong>加入我们的在线社区！</strong> \n"
"欢迎所有Hedy老师、程序员和其他爱好者加入我们的社区<a href=\"https://discord.gg/8yY7dEme9r\">Discord server</a>。这是谈论Hedy的理想场所：我们有一些频道，你可以展示你很酷的项目和课程，有一些频道可以报告错误，还有一些频道可以与其他教师和Hedy团队聊天。 \n"
"\n"
"<strong>如何求助</strong>？ \n"
"如果有什么不清楚的地方，你可以在Discord上告诉我们，或者在这里给我们发邮件<a href=\"mailto: hello@hedy.org\">send us an email</a>。 \n"
"\n"
"<strong>如何报告错误</strong>\n"
"在 Discord 中，我们有一个报告错误的频道，叫做 #bugs。这是让我们了解您所遇到的问题的最佳场所。如果您知道如何使用GitHub，您可以在那里创建一个<a href=\"https://github.com/hedyorg/hedy/issues/new?assignees=&labels=&template=bug_report.md&title=%5BBUG%5D\">issue</a>。\n"

msgid "mail_welcome_teacher_subject"
msgstr "您的 Hedy 教师帐户已准备就绪"

msgid "mail_welcome_verify_body"
msgstr ""
"您的Hedy账户已成功创建。欢迎你！\n"
"请点击此链接以验证您的电子邮件地址：{link}"

msgid "mail_welcome_verify_subject"
msgstr "欢迎来到Hedy"

msgid "mailing_title"
msgstr "订阅Hedy新闻通讯"

msgid "main_subtitle"
msgstr "一种渐进式的编程语言"

msgid "main_title"
msgstr "Hedy"

msgid "make_sure_you_are_done"
msgstr "确保你完成了！单击“上交”后，你无法再更改程序。"

msgid "male"
msgstr "男"

msgid "mandatory_mode"
msgstr "强制开发者模式"

msgid "more_options"
msgstr "更多选项"

msgid "multiple_keywords_warning"
msgstr "您正在尝试使用关键字 {orig_keyword}，但该关键字可能有多种含义。 请从此列表中选择您要使用的一个，然后将其复制粘贴到您的代码中，包括大括号：{keyword_list}"

msgid "multiple_levels_warning"
msgstr "我们注意到您在冒险中选择了多个级别并包含代码片段，这可能会导致语法突出显示和关键字自动翻译出现问题"

msgid "my_account"
msgstr "我的账户"

msgid "my_achievements"
msgstr "我的成就"

msgid "my_adventures"
msgstr "我的探险"

msgid "my_classes"
msgstr "我的课室"

msgid "my_messages"
msgstr "我的信息"

msgid "my_public_profile"
msgstr "我的公开个人资料"

msgid "name"
msgstr "名字"

msgid "nav_explore"
msgstr "探索"

msgid "nav_hedy"
msgstr "海蒂"

msgid "nav_learn_more"
msgstr "学习更多"

msgid "nav_start"
msgstr "首页"

msgid "new_password"
msgstr "新密码"

msgid "new_password_repeat"
msgstr "重复新密码"

msgid "newline"
msgstr "另起一行"

msgid "next_exercise"
msgstr "下一个练习"

msgid "next_page"
msgstr "下一页"

msgid "next_step_tutorial"
msgstr "下一步>>>"

msgid "no"
msgstr "不"

msgid "no_account"
msgstr "还没有账户？"

msgid "no_accounts"
msgstr "没有账户需要创建。"

msgid "no_adventures_yet"
msgstr "目前还没有公开的冒险活动..."

msgid "no_certificate"
msgstr "此用户尚未获得 Hedy 结业证书"

msgid "no_more_flat_if"
msgstr "从第 8 级开始，`{if}` 之后的代码需要放在下一行，并以 4 个空格开头。"

msgid "no_programs"
msgstr "还没有程序."

msgid "no_public_profile"
msgstr "你还没有公开的个人档案……"

msgid "no_shared_programs"
msgstr "没有共享程序..."

msgid "no_such_adventure"
msgstr "这个探险不存在！"

msgid "no_such_class"
msgstr "这个班级不存在。"

msgid "no_such_highscore"
msgstr "高分"

msgid "no_such_level"
msgstr "这个海蒂关卡不存在！"

msgid "no_such_program"
msgstr "这个海蒂程序不存在！"

msgid "no_tag"
msgstr "没有提供标签！"

msgid "not_enrolled"
msgstr "看来你不在这个班上！"

msgid "not_in_class_no_handin"
msgstr "你不在一个班级，所以不需要交任何东西。"

msgid "not_logged_in_cantsave"
msgstr "您的程序将不会被保存。"

msgid "not_logged_in_handin"
msgstr "必须登录才能提交作业。"

msgid "not_teacher"
msgstr "看来你不是一个老师!"

msgid "number"
msgstr "数字"

msgid "number_achievements"
msgstr "成就数"

msgid "number_lines"
msgstr "行数"

msgid "number_programs"
msgstr "运行了的程序数量"

msgid "ok"
msgstr "好的"

msgid "only_you_can_see"
msgstr "只有你可以看到该程序。"

msgid "open"
msgstr "打开"

msgid "opening_date"
msgstr "开放日期"

msgid "opening_dates"
msgstr "开放日期"

msgid "option"
msgstr "选项"

msgid "or"
msgstr "或"

msgid "other"
msgstr "其他"

msgid "other_block"
msgstr "另一种模块语言"

msgid "other_settings"
msgstr "其他设置"

msgid "other_source"
msgstr "其它"

msgid "other_text"
msgstr "另一种文本语言"

msgid "overwrite_warning"
msgstr "您已经有一个同名的程序，保存此程序将替换旧程序。你确定吗？"

msgid "owner"
msgstr "所有者"

msgid "page_not_found"
msgstr "无法找到该页面！"

msgid "pair_with_teacher"
msgstr "我想和另一位老师结对帮手"

msgid "parsons_title"
msgstr "谜"

msgid "password"
msgstr "密码"

msgid "password_change_not_allowed"
msgstr "您无权更改此用户的密码。"

msgid "password_change_prompt"
msgstr "你确定要更改此密码吗？"

msgid "password_change_success"
msgstr "学生的密码已成功更改。"

msgid "password_invalid"
msgstr "你的密码无效。"

msgid "password_repeat"
msgstr "重复输入密码"

msgid "password_resetted"
msgstr "你的密码已成功重置。你将被重定向到登录页面。"

msgid "password_six"
msgstr "你的密码必须至少包含六个字符。"

msgid "password_updated"
msgstr "密码已更新。"

msgid "passwords_six"
msgstr "所有的密码都至少需要六个字符或更长。"

msgid "people_with_a_link"
msgstr "Other people with a link can see this program. It also can be found on the \"Explore\" page."

msgid "percentage"
msgstr "百分比"

msgid "percentage_achieved"
msgstr "由{percentage}% 用户实现"

msgid "period"
msgstr "句号"

msgid "personal_text"
msgstr "个人文本"

msgid "personal_text_invalid"
msgstr "你的个人信息是无效的。"

msgid "phone_number"
msgstr "电话号码"

msgid "postfix_classname"
msgstr "后缀类名"

msgid "preferred_keyword_language"
msgstr "首选关键字语言"

msgid "preferred_language"
msgstr "首选语言"

msgid "preview"
msgstr "预览"

msgid "previewing_adventure"
msgstr "预览挑战"

msgid "previewing_class"
msgstr "您正在以教师身份预习<em>{class_name}</em>课程。"

msgid "previous_campaigns"
msgstr "查看之前的活动"

#, fuzzy
msgid "previous_page"
msgstr "Previous page"

msgid "print_logo"
msgstr "打印"

msgid "privacy_terms"
msgstr "隐私条款"

msgid "private"
msgstr "私人的"

msgid "profile_logo_alt"
msgstr "个人档案图标。"

msgid "profile_picture"
msgstr "个人资料图片"

msgid "profile_updated"
msgstr "个人资料已更新。"

msgid "profile_updated_reload"
msgstr "个人资料已更新，页面将重新加载。"

msgid "program_contains_error"
msgstr "这个程序包含一个错误，你确定要分享它吗？"

msgid "program_header"
msgstr "我的程序"

msgid "program_too_large_exception"
msgstr "程序太大"

msgid "programming_experience"
msgstr "你有编程经验吗？"

msgid "programming_invalid"
msgstr "请选择有效的编程语言。"

msgid "programs"
msgstr "程序"

msgid "programs_created"
msgstr "已创建的程序"

msgid "programs_saved"
msgstr "已保存的程序"

msgid "programs_submitted"
msgstr "已提交的程序"

msgid "prompt_join_class"
msgstr "你想参加这个课程吗？"

msgid "public"
msgstr "公开"

msgid "public_adventures"
msgstr "浏览公开冒险"

msgid "public_content"
msgstr "发布内容"

msgid "public_content_info"
msgstr "您还可以寻找公共探险活动并以它们为例。"

msgid "public_invalid"
msgstr "此协议选择无效"

msgid "public_profile"
msgstr "公开个人资料"

msgid "public_profile_info"
msgstr "通过选择此框，我使我的个人资料对所有人可见。请注意不要分享你的姓名或家庭住址等个人信息，因为每个人都能看到这些信息！"

msgid "public_profile_updated"
msgstr "公开资料已更新。"

msgid "question mark"
msgstr "问号"

msgid "quiz_logo_alt"
msgstr "测验标志"

msgid "quiz_score"
msgstr "测验分数"

msgid "quiz_tab"
msgstr "测试"

msgid "quiz_threshold_not_reached"
msgstr "没有达到解锁该关卡所需的问答数量要求"

msgid "read_code_label"
msgstr "大声读出来"

msgid "recent"
msgstr "我最近的程序"

msgid "recover_password"
msgstr "要求重置密码"

msgid "regress_button"
msgstr "回到等级 {level}"

msgid "remove"
msgstr "移除"

msgid "remove_customization"
msgstr "删除自定义"

msgid "remove_customizations_prompt"
msgstr "您确定要删除该类的自定义吗？"

msgid "repair_program_logo_alt"
msgstr "修复程序图标"

msgid "repeat_dep"
msgstr "从第 8 级开始，`{repeat}` 需要与缩进一起使用。 可以在第 8 级的 `{repeat}` 选项卡上查看示例。"

msgid "repeat_match_password"
msgstr "再次输入的密码和第一次输入的密码不一致。"

msgid "repeat_new_password"
msgstr "重复新密码"

msgid "report_failure"
msgstr "该程序不存在或未公开"

msgid "report_program"
msgstr "你确定要上报这个程序吗？"

msgid "report_success"
msgstr "该程序已被上报"

msgid "request_teacher"
msgstr "你想申请教师账户吗？"

msgid "request_teacher_account"
msgstr "申请教师账户"

msgid "required_field"
msgstr "标有 星号* 的为必填项"

msgid "reset_adventure_prompt"
msgstr "您确定要重置所有选定的冒险吗？"

msgid "reset_adventures"
msgstr "重置选定的冒险"

msgid "reset_button"
msgstr "重置"

msgid "reset_password"
msgstr "重置密码"

msgid "reset_view"
msgstr "重置"

msgid "retrieve_adventure_error"
msgstr "您无权查看这个探险活动！"

msgid "retrieve_class_error"
msgstr "只有教师可以获得有关班级的信息"

msgid "retrieve_tag_error"
msgstr "检索标签错误"

msgid "role"
msgstr "角色"

msgid "run_code_button"
msgstr "运行程序"

msgid "runs_over_time"
msgstr "运行超时"

msgid "save_parse_warning"
msgstr "此程序包含错误，你确定要保存它吗？"

msgid "save_prompt"
msgstr "你需要有一个帐户才能保存你的程序。你想立即登录吗？"

msgid "save_success_detail"
msgstr "程序保存成功。"

msgid "score"
msgstr "得分"

msgid "search"
msgstr "搜寻..."

msgid "search_button"
msgstr "搜索"

msgid "second_teacher"
msgstr "助教"

msgid "second_teacher_copy_prompt"
msgstr "你确定要模仿这位老师吗？"

msgid "second_teacher_prompt"
msgstr "输入教师用户名以邀请他们。"

msgid "see_certificate"
msgstr "查看 {username} 的证书！"

msgid "select"
msgstr "选择"

msgid "select_adventures"
msgstr "选择并订购探险"

msgid "select_all"
msgstr "全选"

msgid "select_lang"
msgstr "选择语言"

msgid "select_levels"
msgstr "Select levels"

msgid "select_tag"
msgstr "选择标签"

msgid "selected"
msgstr "选中的"

msgid "self_removal_prompt"
msgstr "你确定你要退出这个班级吗？"

msgid "send_password_recovery"
msgstr "向我发送密码恢复链接"

msgid "sent_by"
msgstr "本邀请函由以下单位发出"

msgid "sent_password_recovery"
msgstr "你很快就会收到一封电子邮件，说明如何重置你的密码。"

msgid "settings"
msgstr "我的个人设置"

msgid "share_by_giving_link"
msgstr "通过向其他人提供以下链接向他们展示你的程序："

msgid "share_your_program"
msgstr "分享你的程序"

msgid "signup_student_or_teacher"
msgstr "你是学生还是老师？"

msgid "single quotes"
msgstr "单引号"

msgid "slash"
msgstr "斜杠"

msgid "sleeping"
msgstr "休眠..."

msgid "slides"
msgstr "幻灯"

msgid "slides_for_level"
msgstr "级别幻灯"

msgid "slides_info"
msgstr "对于 海蒂 的每个级别，我们都创建了幻灯片来帮助您教学。 这些幻灯片包含每个级别的说明以及您可以在幻灯片中运行的 海蒂 示例。 只需点击链接即可开始！ 简介幻灯片是对 1 级之前的 海蒂 的一般说明。幻灯片是使用 <a href=\"https://slides.com\">slides.com</a> 创建的。 如果您想自行调整它们，可以下载它们，然后将生成的 zip 文件上传到 <a href=\"https://slides.com\">slides.com</a>。 您可以在<a href=\"https://hedy.org/for-teachers/manual/features\">教师手册</a>中找到有关幻灯片的更多信息。"

msgid "social_media"
msgstr "社交媒体"

msgid "something_went_wrong_keyword_parsing"
msgstr "您的冒险中有一个错误，所有关键字都正确地用 { } 括起来吗？"

msgid "space"
msgstr "空格"

msgid "star"
msgstr "星号"

msgid "start_hedy_tutorial"
msgstr "开始 Hedy 教程"

msgid "start_learning"
msgstr "开始学习"

msgid "start_programming"
msgstr "开始编程"

msgid "start_programming_logo_alt"
msgstr "开始编程图标"

msgid "start_quiz"
msgstr "开始测验"

msgid "start_teacher_tutorial"
msgstr "开始教师教程"

msgid "start_teaching"
msgstr "开始教学"

msgid "step_title"
msgstr "任务"

msgid "stop_code_button"
msgstr "停止程序"

msgid "string"
msgstr "文本"

msgid "student"
msgstr "学生"

msgid "student_already_in_class"
msgstr "该学生已在你的班级中。"

msgid "student_already_invite"
msgstr "该学生有待处理的邀请。"

msgid "student_details"
msgstr "学生详情"

msgid "student_not_allowed_in_class"
msgstr "学生不允许进入课堂"

msgid "student_not_existing"
msgstr "此用户名不存在。"

msgid "student_signup_header"
msgstr "学生"

msgid "students"
msgstr "学生"

msgid "submission_time"
msgstr "交于"

msgid "submit_answer"
msgstr "回答问题"

msgid "submit_program"
msgstr "提交"

msgid "submit_warning"
msgstr "是否确实要提交此程序？"

msgid "submitted"
msgstr "已提交"

msgid "submitted_header"
msgstr "这是一个已提交的程序，无法更改。"

msgid "subscribe"
msgstr "订阅"

msgid "subscribe_newsletter"
msgstr "订阅通讯"

msgid "suggestion_color"
msgstr "尝试使用另一种颜色"

msgid "suggestion_note"
msgstr "使用 C0 和 B9 之间的注释或 1 到 70 之间的数字"

msgid "suggestion_number"
msgstr "尝试将值更改为数字"

msgid "suggestion_numbers_or_strings"
msgstr "尝试将值更改为全部文本或全部数字"

msgid "surname"
msgstr "名"

msgid "survey"
msgstr "调研"

msgid "survey_completed"
msgstr "调研完成"

msgid "survey_skip"
msgstr "不要再显示这个"

msgid "survey_submit"
msgstr "提交"

msgid "tag_in_adventure"
msgstr "标记挑战"

msgid "tag_input_placeholder"
msgstr "输入一个新标签"

msgid "tags"
msgstr "标签"

msgid "teacher"
msgstr "教师"

msgid "teacher_account_request"
msgstr "您有一个待处理的教师账户申请"

msgid "teacher_account_success"
msgstr "你成功地申请了一个教师账户。"

msgid "teacher_invalid"
msgstr "你的教师值无效。"

msgid "teacher_invitation_require_login"
msgstr "要将您的个人资料设置为教师，我们需要您登录。如果您没有帐户，请创建一个。"

msgid "teacher_manual"
msgstr "教师手册"

msgid "teacher_signup_header"
msgstr "教师"

msgid "teacher_tutorial_logo_alt"
msgstr "教师教程图标"

msgid "teacher_welcome"
msgstr "欢迎来到海蒂！ 您现在是教师帐户的自豪拥有者，该帐户允许您创建课程并邀请学生。"

<<<<<<< HEAD
=======
msgid "teachers"
msgstr "教师"

>>>>>>> c9fc7a70
msgid "template_code"
msgstr ""
"这就是我的冒险说明！\n"
"\n"
"这样我就可以显示命令：<code>{print}</code>\n"
"\n"
"但有时我可能想展示一段代码，如下所示：\n"
"<pre>\n"
" 你叫什么名字？\n"
"所以你的名字是\n"
"</pre>"

msgid "this_turns_in_assignment"
msgstr "这会将您的作业交给老师。"

msgid "title"
msgstr "标题"

msgid "title_achievements"
msgstr "海蒂 - 我的成绩"

msgid "title_admin"
msgstr "Hedy - 管理员页面"

msgid "title_class grid_overview"
msgstr "海蒂 - 网格概述"

msgid "title_class live_statistics"
msgstr "海蒂 - 实时统计"

msgid "title_class-overview"
msgstr "海蒂 - 班级概况"

msgid "title_customize-adventure"
msgstr "海蒂-定制自己的探险活动"

msgid "title_customize-class"
msgstr "海蒂 - 自定义课程"

msgid "title_explore"
msgstr "海蒂 - 探索"

msgid "title_for-teacher"
msgstr "海蒂 - 教师专用"

msgid "title_join-class"
msgstr "海蒂 - 加入班级"

msgid "title_landing-page"
msgstr "欢迎来到海蒂！"

msgid "title_learn-more"
msgstr "海蒂 - 了解更多"

msgid "title_login"
msgstr "海蒂 - 登录"

msgid "title_my-profile"
msgstr "海蒂 - 我的账户"

msgid "title_privacy"
msgstr "海蒂 - 隐私条款"

msgid "title_programs"
msgstr "海蒂 - 我的程序"

msgid "title_public-adventures"
msgstr "海蒂 - 公共冒险"

msgid "title_recover"
msgstr "海蒂 - 恢复帐户"

msgid "title_reset"
msgstr "海蒂 - 重置密码"

msgid "title_signup"
msgstr "海蒂 - 创建一个帐户"

msgid "title_start"
msgstr "海蒂 - 一门循序渐进的编程语言"

msgid "title_view-adventure"
msgstr "海蒂-查看探险活动"

msgid "token_invalid"
msgstr "你的令牌无效。"

msgid "tooltip_level_locked"
msgstr "你的老师禁用了这个级别"

msgid "translate_error"
msgstr "翻译代码时出了点问题。尝试运行代码以查看它是否有错误。有错误的代码无法翻译。"

msgid "translating_hedy"
msgstr "翻译 海蒂"

msgid "translator"
msgstr "翻译"

msgid "tutorial"
msgstr "教程"

msgid "tutorial_code_snippet"
msgstr ""
"{print} 你好世界！\n"
"{print} 我正在通过教程学习海蒂！"

msgid "tutorial_message_not_found"
msgstr "我们找不到请求的教程步骤……"

msgid "tutorial_title_not_found"
msgstr "未找到此教程步骤"

msgid "unauthorized"
msgstr "你没有此页面的访问权限"

msgid "unfavourite_confirm"
msgstr "您确定要取消收藏该程序吗？"

msgid "unfavourite_success"
msgstr "您的节目已经取消收藏."

msgid "unique_usernames"
msgstr "所有用户名都必须是唯一的。"

msgid "unlock_thresholds"
msgstr "解锁级别阈值"

msgid "unsaved_class_changes"
msgstr "有未保存的更改，您确定要离开此页面吗？"

msgid "unsubmit_program"
msgstr "不提交程序"

msgid "unsubmit_warning"
msgstr "您确定要取消提交此计划吗？"

msgid "unsubmitted"
msgstr "取消提交"

msgid "update_adventure_prompt"
msgstr "你确定要更新这个探险活动吗？"

msgid "update_public"
msgstr "更新公开的个人资料"

msgid "updating_indicator"
msgstr "更新"

msgid "use_of_blanks_exception"
msgstr "程序中空格的使用"

msgid "use_of_nested_functions_exception"
msgstr "嵌套函数的使用"

msgid "used_in"
msgstr "用于："

msgid "user"
msgstr "用户"

msgid "user_inexistent"
msgstr "此用户不存在"

msgid "user_not_private"
msgstr "此用户不存在或没有公开个人资料"

msgid "username"
msgstr "用户名"

msgid "username_empty"
msgstr "你没有输入用户名！"

msgid "username_invalid"
msgstr "你的用户名无效。"

msgid "username_special"
msgstr "用户名不能包含`:`或`@`。"

msgid "username_three"
msgstr "用户名必须至少包含三个字符。"

msgid "usernames_exist"
msgstr "一个或多个用户名已在使用中。"

msgid "value"
msgstr "值"

msgid "view_adventures"
msgstr "查阅探险"

msgid "view_classes"
msgstr "查阅课程"

msgid "view_program"
msgstr "观看程序"

msgid "view_slides"
msgstr "查阅幻灯"

msgid "waiting_for_submit"
msgstr ""

msgid "welcome"
msgstr "欢迎"

msgid "welcome_back"
msgstr "欢迎回来"

msgid "what_is_your_role"
msgstr "你的角色是什么？"

msgid "what_should_my_code_do"
msgstr "我的代码能做什么？"

msgid "whole_world"
msgstr "世界"

msgid "year_invalid"
msgstr "请输入介于 1900 和 {current_year} 之间的年份。"

msgid "yes"
msgstr "是的"

msgid "your_account"
msgstr "你的个人档案"

msgid "your_class"
msgstr "你的课程"

msgid "your_last_program"
msgstr "您上次保存的程序"

msgid "your_personal_text"
msgstr "你的个人文本..."

msgid "your_program"
msgstr "你的程序"

#~ msgid "create_account_explanation"
#~ msgstr "Having your own account allows you to save your programs."

#~ msgid "only_teacher_create_class"
#~ msgstr "只有老师才可以创建班级!"

#~ msgid "keyword_support"
#~ msgstr "翻译关键词"

#~ msgid "non_keyword_support"
#~ msgstr "翻译的内容"

#~ msgid "try_button"
#~ msgstr "尝试"

#~ msgid "select_own_adventures"
#~ msgstr "Select own adventures"

#~ msgid "view"
#~ msgstr "观看"

#~ msgid "class"
#~ msgstr "Class"

#~ msgid "save_code_button"
#~ msgstr "保存代码"

#~ msgid "share_code_button"
#~ msgstr "保存和分享代码"

#~ msgid "classes_invalid"
#~ msgstr "The list of selected classes is invalid"

#~ msgid "directly_add_adventure_to_classes"
#~ msgstr "Do you want to add this adventure directly to one of your classes?"

#~ msgid "hand_in_assignment"
#~ msgstr "Hand in assignment"

#~ msgid "select_a_level"
#~ msgstr "Select a level"

#~ msgid "answer_invalid"
#~ msgstr "Your password is invalid."

#~ msgid "available_adventures_level"
#~ msgstr "Available adventures level"

#~ msgid "customize_class_exp_1"
#~ msgstr "Hi! On this page you can customize your class. By selecting levels and adventures you can choose what your student can see. You can also add your own created adventures to levels. All levels and default adventures will be selected by default. <b>Notice:</b> Not every adventure is available for every level! Settings up your customizations goes as follows:"

#~ msgid "customize_class_exp_2"
#~ msgstr "You can always change these settings later on. For example, you can make specific adventures or levels available while teaching a class. This way it's easy for you to determine which level and adventures your students will be working on. If you want to make everything available for your class it is easiest to remove the customization all together."

#~ msgid "customize_class_step_1"
#~ msgstr "Select levels for your class by pressing the \"level buttons\""

#~ msgid "customize_class_step_2"
#~ msgstr "\"Checkboxes\" will appear for the adventures available for the chosen levels"

#~ msgid "customize_class_step_3"
#~ msgstr "Select the adventures you want to make available"

#~ msgid "customize_class_step_4"
#~ msgstr "Click the name of an adventure to (de)select for all levels"

#~ msgid "customize_class_step_5"
#~ msgstr "Add personal adventures"

#~ msgid "customize_class_step_6"
#~ msgstr "Selecting an opening date for each level (you can also leave it empty)"

#~ msgid "customize_class_step_7"
#~ msgstr "Selection other settings"

#~ msgid "customize_class_step_8"
#~ msgstr "Choose \"Save\" -> You're done!"

#~ msgid "example_code_header"
#~ msgstr "海蒂代码范例"

#~ msgid "feedback_failure"
#~ msgstr "错了!"

#~ msgid "feedback_success"
#~ msgstr "赞！"

#~ msgid "go_to_first_question"
#~ msgstr "转到问题 1"

#~ msgid "question"
#~ msgstr "问题"

#~ msgid "question_doesnt_exist"
#~ msgstr "This question does not exist"

#~ msgid "question_invalid"
#~ msgstr "Your token is invalid."

#~ msgid "too_many_attempts"
#~ msgstr "Too many attempts"

#~ msgid "class_logs"
#~ msgstr "日志"

#~ msgid "class_stats"
#~ msgstr "班级统计数据"

#~ msgid "visit_own_public_profile"
#~ msgstr "访问你自己的个人资料"

#~ msgid "title_class logs"
#~ msgstr "海蒂 - 加入班级"

#~ msgid "title_class statistics"
#~ msgstr "我的统计数据"

#~ msgid "disabled_button_locked"
#~ msgstr "你的老师尚未解锁此级别"

#~ msgid "tag_deleted"
#~ msgstr "This tag was successfully deleted."

#~ msgid "duplicate_tag"
#~ msgstr "You already have a tag with this name."

#~ msgid "no_tags"
#~ msgstr "No tags yet."

#~ msgid "apply_filters"
#~ msgstr "应用筛选器"

#~ msgid "write_first_program"
#~ msgstr "编写你的第一个程序!"

#~ msgid "adventure_exp_1"
#~ msgstr "在右侧输入您选择的冒险经历。创建冒险后，您可以将其包含在“自定义”下的其中一个类中。如果您想在冒险中包含命令，请使用如下代码锚点："

#~ msgid "adventure_exp_2"
#~ msgstr "如果你想要展示实际的代码片段，，例如给学生一个模板或代码的例子。请像这样使用预锚:"

#~ msgid "hello_world"
#~ msgstr "世界你好！"

#~ msgid "share_confirm"
#~ msgstr "你是否确实要公开该程序？"

#~ msgid "share_success_detail"
#~ msgstr "程序已成功分享。"

#~ msgid "unshare_confirm"
#~ msgstr "是否确实要将此程序设为私享？"

#~ msgid "unshare_success_detail"
#~ msgstr "程序已成功取消分享。"

#~ msgid "hide_parsons"
#~ msgstr "隐藏帕森斯"

#~ msgid "hide_quiz"
#~ msgstr "隐藏测验"

#~ msgid "back_to_class"
#~ msgstr "回到课室"

#~ msgid "Locked Language Feature"
#~ msgstr "你正在使用{concept}！这很棒，但是{concept}还没有解锁！它会在后续关卡中解锁。"

#~ msgid "nested blocks"
#~ msgstr "代码块里的代码块"

#~ msgid "save"
#~ msgstr "保存"

#~ msgid "update_profile"
#~ msgstr "更新个人资料"

<<<<<<< HEAD
#~ msgid "multiple_levels_warning"
#~ msgstr "我们注意到您在冒险中选择了多个级别并包含代码片段，这可能会导致语法突出显示和关键字自动翻译出现问题"

#~ msgid "add_students_options"
#~ msgstr "加入学生选项"

#~ msgid "class_live"
#~ msgstr "实时统计"

#~ msgid "class_overview"
#~ msgstr "课程概述"

#~ msgid "copy_join_link"
#~ msgstr "复制链接"

#~ msgid "copy_link_success"
#~ msgstr "成功把邀请链接复制到剪贴板"

#~ msgid "expiration_date"
#~ msgstr "过期日期"

#~ msgid "invite_by_username"
#~ msgstr "按用户名邀请"

#~ msgid "invite_date"
#~ msgstr "邀请日期"

#~ msgid "invite_prompt"
#~ msgstr "输入一个用户名"

#~ msgid "last_login"
#~ msgstr "上次登录"

#~ msgid "page"
#~ msgstr "页面"

#~ msgid "pending_invites"
#~ msgstr "等待邀请"

#~ msgid "remove_student_prompt"
#~ msgstr "你确定要将这名学生移出班级吗？"

#~ msgid "remove_user_prompt"
#~ msgstr "确认从班级中删除该用户。"

#~ msgid "second_teacher_warning"
#~ msgstr "本班所有老师都可以定制。"

#~ msgid "student_list"
#~ msgstr "学生列表"

#~ msgid "teachers"
#~ msgstr "孝顺"

#~ msgid "enter_password"
#~ msgstr "输入新的密码"
=======
#~ msgid "variables"
#~ msgstr "变量"
>>>>>>> c9fc7a70
<|MERGE_RESOLUTION|>--- conflicted
+++ resolved
@@ -183,15 +183,12 @@
 msgid "add_students"
 msgstr "添加学生"
 
-<<<<<<< HEAD
-=======
 msgid "add_students_options"
 msgstr "加入学生选项"
 
 msgid "add_your_language"
 msgstr "添加您的语言！"
 
->>>>>>> c9fc7a70
 msgid "admin"
 msgstr "管理员"
 
@@ -1706,12 +1703,9 @@
 msgid "teacher_welcome"
 msgstr "欢迎来到海蒂！ 您现在是教师帐户的自豪拥有者，该帐户允许您创建课程并邀请学生。"
 
-<<<<<<< HEAD
-=======
 msgid "teachers"
 msgstr "教师"
 
->>>>>>> c9fc7a70
 msgid "template_code"
 msgstr ""
 "这就是我的冒险说明！\n"
@@ -2128,9 +2122,8 @@
 #~ msgid "update_profile"
 #~ msgstr "更新个人资料"
 
-<<<<<<< HEAD
-#~ msgid "multiple_levels_warning"
-#~ msgstr "我们注意到您在冒险中选择了多个级别并包含代码片段，这可能会导致语法突出显示和关键字自动翻译出现问题"
+#~ msgid "variables"
+#~ msgstr "变量"
 
 #~ msgid "add_students_options"
 #~ msgstr "加入学生选项"
@@ -2185,7 +2178,3 @@
 
 #~ msgid "enter_password"
 #~ msgstr "输入新的密码"
-=======
-#~ msgid "variables"
-#~ msgstr "变量"
->>>>>>> c9fc7a70
