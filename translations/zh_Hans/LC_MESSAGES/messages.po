# Chinese (Simplified) translations for PROJECT.
# Copyright (C) 2023 ORGANIZATION
# This file is distributed under the same license as the PROJECT project.
# FIRST AUTHOR <EMAIL@ADDRESS>, 2023.
#
msgid ""
msgstr ""
"Project-Id-Version: PROJECT VERSION\n"
"Report-Msgid-Bugs-To: EMAIL@ADDRESS\n"
"POT-Creation-Date: 2024-02-26 13:05+0100\n"
"PO-Revision-Date: 2024-02-19 14:16+0000\n"
"Last-Translator: fangyang <maroee@yeah.net>\n"
"Language: zh_Hans\n"
"Language-Team: zh_Hans <LL@li.org>\n"
"Plural-Forms: nplurals=1; plural=0;\n"
"MIME-Version: 1.0\n"
"Content-Type: text/plain; charset=utf-8\n"
"Content-Transfer-Encoding: 8bit\n"
"Generated-By: Babel 2.14.0\n"

msgid "Access Before Assign"
msgstr "您尝试在第 {access_line_number} 行使用变量 {name}，但在第 {definition_line_number} 行设置了它。要在使用变量之前设置它。"

msgid "Cyclic Var Definition"
msgstr "需要先设置名称 {variable}，然后才能在 {is} 命令的右侧使用它。"

msgid "Function Undefined"
msgstr "您尝试使用函数 {name}，但没有定义它。"

msgid "Has Blanks"
msgstr "你的代码还不完整。你需要在空白的地方填上代码。"

msgid "Incomplete"
msgstr "呀！你漏写了一些代码！在第{line_number}行，你需要在{incomplete_command}后面输 入文字。"

msgid "Incomplete Repeat"
msgstr "您似乎忘记使用在第 {line_number} 行使用的 {repeat} 命令。"

msgid "Invalid"
msgstr "{invalid_command} 不是海蒂第{level}关里的命令。你是不是想写 {guessed_command}？"

msgid "Invalid Argument"
msgstr "你不能在命令{command}中使用{invalid_argument}。试着把{invalid_argument}改成 {allowed_types}。"

msgid "Invalid Argument Type"
msgstr "你不能在{command}中使用{invalid_argument}，因为它是个{invalid_type}。试着把 {invalid_argument}改成{allowed_types}。"

msgid "Invalid At Command"
msgstr "从 16 级开始，不能使用 {command} 命令。 您可以使用方括号来使用列表中的元素，例如“friends[i]”、“lucky_numbers[{random}]”。"

msgid "Invalid Space"
msgstr "呀！你在第{line_number}开头加了一个空格。空格会让电脑产生困惑，你不能能删除这 个空格？"

msgid "Invalid Type Combination"
msgstr "你不能在{command}中使用{invalid_argument}和{invalid_argument_2}，因为它们一个是{invalid_type}，一个是{invalid_type_2}。试着把{invalid_argument}改成{invalid_type_2}，或者把{invalid_argument_2}改成{invalid_type}。"

msgid "Locked Language Feature"
msgstr "你正在使用{concept}！这很棒，但是{concept}还没有解锁！它会在后续关卡中解锁。"

msgid "Lonely Echo"
msgstr "您在 {ask} 之前使用了 {echo}，或者在没有 {ask} 的情况下使用了 {echo}。 在 {echo} 之前要放置一个 {ask}。"

msgid "Lonely Text"
msgstr "看来你忘记在第{line_number}行的文字里使用指令"

msgid "Missing Additional Command"
msgstr "似乎忘记在第 {line_number} 行上完成写入 {command}。 尝试将 {missing_command} 添加到你的代码中。"

msgid "Missing Square Brackets"
msgstr ""

msgid "Missing Command"
msgstr "看上去你忘记在第{line_number}行写命令了。"

msgid "Missing Inner Command"
msgstr "看上去你忘了在第{line_number}行的{command}这一句里加上一个命令。"

msgid "Missing Variable"
msgstr "看起来你的 {command} 在行开头缺少变量。"

msgid "Misspelled At Command"
msgstr "看来您可能拼错了 {command} 命令，而是在第 {line_number} 行中写了 {invalid_argument}。"

msgid "No Indentation"
msgstr "第{line_number}行的空格太少了。你空了{leading_spaces}格，这样不够。每个新的代码块都要比前一行多{indent_size}个空格。"

msgid "Non Decimal Variable"
msgstr "在第 {line_number} 行，您可能尝试使用 海蒂 不太喜欢的号码！ 尝试将其更改为十进制数，例如 2。"

msgid "Parse"
msgstr "你输入的代码不是正确的海蒂代码。错误点在第{location[0]}行，第{location[1]}个字。你输入了一个禁止使用的字符：{character_found}。"

msgid "Pressit Missing Else"
msgstr "您忘记添加按不同键时会发生的情况，请在代码中添加 {else}"

msgid "Too Big"
msgstr "哇！你的程序有足足{lines_of_code}行代码！但是这一关只能用{max_lines}行代码。把你的程序改得短一点，然后再试一次。"

msgid "Unexpected Indentation"
msgstr "第{line_number}行的空格太多了。你空了{leading_spaces}格，这样太多。每个新的代码块都要比前一行多{indent_size}个空格。"

msgid "Unquoted Assignment"
msgstr "从这个级别开始，您需要将文本放置在引号之间的 {is} 右侧。 您忘记了文本 {text} 的内容。"

msgid "Unquoted Equality Check"
msgstr "如果你想检查一个变量的内容是否是一些词，那就需要用引号将这些词括起来！"

msgid "Unquoted Text"
msgstr "当心。 如果您{ask}或{print}某些内容，则文本应以引号开头和结尾。 您忘记了文本 {unquotedtext} 的内容。"

msgid "Unsupported Float"
msgstr "现在暂不支持非整数，但是再过几关就会支持了。当下先把{value}改成整数。"

msgid "Unsupported String Value"
msgstr "文本值不能包含{invalid_value}。"

msgid "Unused Variable"
msgstr "您在第{line_number}行定义了变量{variable_name}，但没有使用它。"

msgid "Var Undefined"
msgstr "你试图使用变量 {name}，但你没设置过这个变量。也有可能是你想输入 {name} 这个词，但是忘记加引号了。"

msgid "Wrong Level"
msgstr "这是正确的海蒂代码，但不是在正确的关卡。你在第{working_level}关用了{offending_keyword}。提示：{tip}"

msgid "Wrong Number of Arguments"
msgstr "您的函数使用了错误数量的参数。 您提供了 {used_number} 但函数 {name} 需要 {defined_number}"

msgid "account_overview"
msgstr "账户概览"

msgid "accounts_created"
msgstr "账户已成功创建。"

msgid "accounts_intro"
msgstr "在此页面上，您可以同时为多个学生创建帐户。也可以直接将它们添加到您的某个班级中。通过按页面右下角的绿色 +，您可以添加额外的行。您可以通过按相应的红叉来删除一行。确保按“创建帐户”时没有行为空。请记住，每个用户名和邮件地址必须是唯一的，密码必须<b>至少</b>为 6 个字符。"

msgid "achievement_earned"
msgstr "你已经赢得了一项成就!"

msgid "achievements"
msgstr "成就"

msgid "achievements_check_icon_alt"
msgstr "成就打勾图标"

msgid "achievements_logo_alt"
msgstr "成就图标"

msgid "add"
msgstr "以及"

msgid "add_students"
msgstr "添加学生"

msgid "add_students_options"
msgstr "加入学生选项"

msgid "admin"
msgstr "管理员"

msgid "advance_button"
msgstr "去到等级 {level}"

msgid "adventure"
msgstr "探险活动"

msgid "adventure_cloned"
msgstr "冒险被克隆"

msgid "adventure_duplicate"
msgstr "您已经使用此名称进行了一次探险活动。"

msgid "adventure_empty"
msgstr "你没有输入一个探险活动的名字！"

msgid "adventure_exp_1"
msgstr "在右侧输入您选择的冒险经历。创建冒险后，您可以将其包含在“自定义”下的其中一个类中。如果您想在冒险中包含命令，请使用如下代码锚点："

msgid "adventure_exp_2"
msgstr "如果你想要展示实际的代码片段，，例如给学生一个模板或代码的例子。请像这样使用预锚:"

msgid "adventure_exp_3"
msgstr "确保始终用 { } 括住关键字，然后才能正确识别它们。 您可以使用“预览”按钮查看冒险的风格版本。 要在专用页面上查看冒险，请从教师页面中选择“查看”。"

msgid "adventure_id_invalid"
msgstr "这个探险活动的账号是无效的。"

msgid "adventure_length"
msgstr "你的探险活动必须至少有20个字符。"

msgid "adventure_name_invalid"
msgstr "这个探险活动的用户名是无效的。"

msgid "adventure_prompt"
msgstr "请输入探险的名字"

msgid "adventure_terms"
msgstr "我同意我的冒险可以在海蒂上公开。"

msgid "adventure_updated"
msgstr "这个探险活动已被更新！"

msgid "adventures"
msgstr "可用的冒险"

msgid "adventures_info"
msgstr "每个 海蒂 级别都为学生提供内置练习，我们称之为冒险。 您可以创建自己的冒险并将其添加到您的课程中。 通过您自己的冒险，您可以创造与您的学生相关且有趣的冒险。 您可以在<a href=\"https://hedy.org/for-teachers/manual/features\">此处</a>找到有关创建自己的冒险的更多信息。"

msgid "adventures_restored"
msgstr "默认的冒险已经恢复。"

msgid "ago"
msgstr "{timestamp} 前"

msgid "agree_invalid"
msgstr "你必须同意隐私条款。"

msgid "agree_with"
msgstr "我同意"

msgid "ajax_error"
msgstr "出现了一个错误，请重试。"

msgid "all"
msgstr "全部"

msgid "all_class_highscores"
msgstr "所有学生在班级中都可见高分"

msgid "already_account"
msgstr "是否已经有账户?"

msgid "already_program_running"
msgstr "已经正在运行着一个程序，请先完成那个程序。"

msgid "already_teacher"
msgstr "你已经有了一个教师账户。"

msgid "already_teacher_request"
msgstr "你已经有一个待处理的教师请求。"

msgid "amount_created"
msgstr "程序已创建"

msgid "amount_saved"
msgstr "程序已保存"

msgid "amount_submitted"
msgstr "程序已提交"

msgid "are_you_sure"
msgstr "你确定吗？ 你无法撤销此操作。"

msgid "ask_needs_var"
msgstr "从第2关开始，{ask}需要和变量共同使用。例子：名字{is} {ask}你叫什么？"

msgid "back_to_class"
msgstr "回到课室"

msgid "back_to_teachers_page"
msgstr "返回教师页面"

msgid "become_a_sponsor"
msgstr "成为赞助商"

msgid "birth_year"
msgstr "出生年份"

msgid "by"
msgstr "经由"

msgid "cancel"
msgstr "取消"

msgid "cant_parse_exception"
msgstr "无法解析程序"

msgid "catch_index_exception"
msgstr "你尝试访问列表 {list_name}，但它要么是空的，要么索引不存在。"

msgid "catch_value_exception"
msgstr "在运行程序时，命令{command}收到了不允许的值{value}。{suggestion}。"

msgid "certificate"
msgstr "竣工证书"

msgid "certified_teacher"
msgstr "认证教师"

msgid "change_password"
msgstr "更改密码"

msgid "cheatsheet_title"
msgstr "小抄"

msgid "class_already_joined"
msgstr "你已经是班级的学生了"

msgid "class_customize_success"
msgstr "成功自定义课程。"

msgid "class_live"
msgstr "实时统计"

msgid "class_name_duplicate"
msgstr "您已经有一个同名的班级了。"

msgid "class_name_empty"
msgstr "你没有输入班级名称!"

msgid "class_name_invalid"
msgstr "此班级名称无效。"

msgid "class_name_prompt"
msgstr "请输入新班级的名称"

msgid "class_overview"
msgstr "课程概述"

msgid "class_survey_description"
msgstr "我们希望更好地了解 海蒂 用户。 通过提供这些答案，将有助于改进 Hedy。 谢谢你！"

msgid "class_survey_later"
msgstr "明天提醒我"

msgid "class_survey_question1"
msgstr "你们班学生年龄范围是多少？"

msgid "class_survey_question2"
msgstr "你们班上说什么语言?"

msgid "class_survey_question3"
msgstr "你们班级性别平衡嘛？"

msgid "class_survey_question4"
msgstr "你的学生与其他学生有何不同？"

msgid "classes_info"
msgstr "创建一个班级，在仪表板中跟踪每个学生的进度，并自定义学生看到的冒险，甚至添加你自己的冒险！ 可以根据需要创建任意数量的班级，每个班级可以有多名教师，每个教师具有不同的角色。 还可以根据需要添加任意数量的学生，但请注意每个学生一次只能在一个班级中。 您可以在<a href=\"https://hedy.org/for-teachers/manual/preparations#for-teachers\">教师手册</a>中找到有关课程的更多信息。"

msgid "clone"
msgstr "克隆"

msgid "cloned_times"
msgstr "克隆"

msgid "close"
msgstr "关闭"

msgid "comma"
msgstr "逗号"

msgid "command_not_available_yet_exception"
msgstr "命令尚不可用"

msgid "command_unavailable_exception"
msgstr "命令不再正确"

msgid "commands"
msgstr "命令"

msgid "common_errors"
msgstr "常见错误"

msgid "congrats_message"
msgstr "恭喜你，{username}，你已经完成了Hedy!"

msgid "content_invalid"
msgstr "这个探险活动无效。"

msgid "contributor"
msgstr "贡献者"

msgid "copy_clipboard"
msgstr "已成功复制到剪贴板"

msgid "copy_code"
msgstr "复制代码"

msgid "copy_join_link"
msgstr "复制链接"

msgid "copy_link_success"
msgstr "成功把邀请链接复制到剪贴板"

msgid "copy_link_to_share"
msgstr "复制链接以分享"

msgid "copy_mail_link"
msgstr "请复制并粘贴此链接到一个新的标签页："

msgid "correct_answer"
msgstr "正确答案是"

msgid "country"
msgstr "国家"

msgid "country_invalid"
msgstr "请选择有效的国家。"

msgid "country_title"
msgstr "国家"

msgid "create_account"
msgstr "创建账户"

msgid "create_accounts"
msgstr "创建多个账户"

msgid "create_accounts_prompt"
msgstr "你确定要创建这些帐户吗？"

msgid "create_adventure"
msgstr "创建探险"

msgid "create_class"
msgstr "创建一个新的教室"

msgid "create_multiple_accounts"
msgstr "创建多个帐户"

msgid "create_public_profile"
msgstr "公开个人资料"

msgid "create_question"
msgstr "你想创建一个吗？"

msgid "create_student_account"
msgstr "创建一个账户"

msgid "create_student_account_explanation"
msgstr "你可以使用帐户保存自己的程序。"

msgid "create_teacher_account"
msgstr "创建一个教师账户"

msgid "create_teacher_account_explanation"
msgstr "使用教师帐户，你可以保存自己的程序并查看学生的学习结果。"

msgid "creator"
msgstr "创建者"

msgid "current_password"
msgstr "当前密码"

msgid "customization_deleted"
msgstr "已成功删除自定义项。"

msgid "customize_adventure"
msgstr "自定义探险活动"

msgid "customize_class"
msgstr "定制课室"

msgid "dash"
msgstr "横杠"

msgid "default_403"
msgstr "看起来您未获得授权..."

msgid "default_404"
msgstr "我们无法找到该页面..."

msgid "default_500"
msgstr "出问题了..."

msgid "delete"
msgstr "删除"

msgid "delete_adventure_prompt"
msgstr "你确定要删除此冒险吗？"

msgid "delete_class_prompt"
msgstr "你确定要删除这个教室吗？"

msgid "delete_confirm"
msgstr "你确定要删除这个程序吗？"

msgid "delete_invite"
msgstr "删除邀请"

msgid "delete_invite_prompt"
msgstr "你确定要删除此课程邀请吗？"

msgid "delete_public"
msgstr "删除公开的个人资料"

msgid "delete_success"
msgstr "已成功删除程序。"

msgid "destroy_profile"
msgstr "删除个人资料"

msgid "developers_mode"
msgstr "程序员模式"

msgid "directly_available"
msgstr "直接打开"

msgid "disable"
msgstr "禁用"

msgid "disabled"
msgstr "禁用的"

msgid "disabled_button_quiz"
msgstr "你的测验分数低于阈值，请再试一次！"

msgid "discord_server"
msgstr "不和谐服务器"

msgid "distinguished_user"
msgstr "尊敬的用户"

msgid "double quotes"
msgstr "双引号"

msgid "download"
msgstr "下载"

msgid "download_login_credentials"
msgstr "是否要在创建帐户后下载登录凭据？"

msgid "duplicate"
msgstr "重复"

msgid "echo_and_ask_mismatch_exception"
msgstr "回声和询问不匹配"

msgid "echo_out"
msgstr "从第二级起，你不再需要{echo}。你可以用{ask}和{print}来复述答案。比如：名字 {is} {ask} 你叫什么？{print} 你好，名字"

msgid "edit_adventure"
msgstr "编辑冒险"

msgid "edit_code_button"
msgstr "编辑代码"

msgid "email"
msgstr "电子邮件"

msgid "email_invalid"
msgstr "请输入一个有效的电子邮件。"

msgid "end_quiz"
msgstr "测验结束"

msgid "english"
msgstr "英语"

msgid "enter"
msgstr "输入"

msgid "enter_password"
msgstr "输入新的密码"

msgid "enter_text"
msgstr "在这儿输入你的答案。。。"

msgid "error_logo_alt"
msgstr "错误徽标"

msgid "exclamation mark"
msgstr "感叹号"

msgid "exercise"
msgstr "练习"

msgid "exercise_doesnt_exist"
msgstr "此练习不存在"

msgid "exists_email"
msgstr "此电子邮件已被使用。"

msgid "exists_username"
msgstr "此用户名已被使用。"

msgid "exit_preview_mode"
msgstr "退出预览模式"

msgid "experience_invalid"
msgstr "请选择有效的经验，选择（是，否）。"

msgid "expiration_date"
msgstr "过期日期"

msgid "explore_explanation"
msgstr "在此页面上，你可以浏览其他Hedy用户创建的程序。你可以根据海蒂关卡和冒险进行过滤。单击“查看程序”以打开程序并运行它。带有红色标题的程序包含错误。你仍然可以打开该程序，但运行它会导致错误。你当然可以尝试修复它！如果创建者有公开个人资料，你可以点击其用户名以访问其个人资料。在那里，你可以找到他们所有的共享程序等等！"

msgid "explore_programs"
msgstr "探索程序"

msgid "explore_programs_logo_alt"
msgstr "浏览程序图标"

msgid "favorite_program"
msgstr "最喜欢的项目"

msgid "favourite_confirm"
msgstr "你确定要将此程序设置为你最喜爱的程序吗？"

msgid "favourite_program"
msgstr "最喜欢的程序"

msgid "favourite_program_invalid"
msgstr "你选择的最喜欢的程序是无效的。"

msgid "favourite_success"
msgstr "你的程序被设定为最喜欢的程序。"

msgid "female"
msgstr "女"

msgid "float"
msgstr "数字"

msgid "for_teachers"
msgstr "教师专用"

msgid "forgot_password"
msgstr "忘记密码了吗？"

msgid "from_another_teacher"
msgstr "来自另一位老师"

msgid "from_magazine_website"
msgstr "来自杂志或网站"

msgid "from_video"
msgstr "来自于视频"

msgid "fun_statistics_msg"
msgstr "这儿有一些有趣的统计数据!"

msgid "gender"
msgstr "性别"

msgid "gender_invalid"
msgstr "请选择有效的性别，选择（女性、男性、其他）。"

msgid "general"
msgstr "概况"

msgid "general_settings"
msgstr "常规设置"

msgid "generate_passwords"
msgstr "生成密码"

msgid "get_certificate"
msgstr "获取你的证书!"

msgid "give_link_to_teacher"
msgstr "将以下链接提供给你的老师："

msgid "go_back_to_main"
msgstr "返回主页"

msgid "go_to_question"
msgstr "转到问题"

msgid "go_to_quiz_result"
msgstr "转到测验结果"

msgid "goto_profile"
msgstr "转到我的个人资料"

msgid "grid_overview"
msgstr "每次冒险的计划概览"

msgid "hand_in"
msgstr "上交"

msgid "hand_in_exercise"
msgstr "上交练习册"

msgid "heard_about_hedy"
msgstr "你是怎么知道海蒂的？"

msgid "heard_about_invalid"
msgstr "请选择你了解我们的有效方式。"

msgid "hedy_achievements"
msgstr "海蒂成绩"

msgid "hedy_choice_title"
msgstr "海蒂选项"

msgid "hedy_logo_alt"
msgstr "海蒂标志"

msgid "hedy_on_github"
msgstr "海蒂在 Github 上"

msgid "hedy_tutorial_logo_alt"
msgstr "Hedy 教程的图标"

msgid "hello_logo"
msgstr "你好"

msgid "hello_world"
msgstr "世界你好！"

msgid "hidden"
msgstr "隐藏"

msgid "hide_cheatsheet"
msgstr "隐藏备忘单"

msgid "hide_keyword_switcher"
msgstr "隐藏关键字切换器"

msgid "hide_parsons"
msgstr "隐藏帕森斯"

msgid "hide_quiz"
msgstr "隐藏测验"

msgid "highest_level_reached"
msgstr "达到的最高等级"

msgid "highest_quiz_score"
msgstr "最高测验分"

msgid "highscore_explanation"
msgstr "你能在这个页面看见以目前所有所收集到的成就数量而获得的最高分。你也能看见每个使用者，你的国家或者你的课室的排名。点击用户名以观看他们的公开资料。"

msgid "highscore_no_public_profile"
msgstr "你没有公开个人资料，因此未列在高分榜上。你想创建一个吗？"

msgid "highscores"
msgstr "最高分"

msgid "hint"
msgstr "提示？"

msgid "ill_work_some_more"
msgstr "我会再努力一会儿"

msgid "image_invalid"
msgstr "你选择的图像是无效的。"

msgid "incomplete_command_exception"
msgstr "命令不完整"

msgid "incorrect_handling_of_quotes_exception"
msgstr "引号处理不正确"

msgid "incorrect_use_of_types_exception"
msgstr "类型使用不当"

msgid "incorrect_use_of_variable_exception"
msgstr "变量使用不当"

msgid "indentation_exception"
msgstr "缩进不正确"

msgid "input"
msgstr "{ask}中的输入"

msgid "integer"
msgstr "数字"

msgid "invalid_class_link"
msgstr "用于加入班级的链接无效。"

msgid "invalid_command_exception"
msgstr "无效命令"

msgid "invalid_keyword_language_comment"
msgstr "# 提供的关键字语言无效，关键字语言设置为英语"

msgid "invalid_language_comment"
msgstr "# 提供的语言无效，语言设置为英语"

msgid "invalid_level_comment"
msgstr "# 提供的级别无效，级别设置为级别1"

msgid "invalid_program_comment"
msgstr "# 提供的程序无效，请重试"

msgid "invalid_teacher_invitation_code"
msgstr "教师邀请码无效。想要成为一名教师，请联系 hello@hedy.org。"

msgid "invalid_tutorial_step"
msgstr "无效的教学环节"

msgid "invalid_username_password"
msgstr "无效的用户名/密码。"

msgid "invite_by_username"
msgstr "按用户名邀请"

msgid "invite_date"
msgstr "邀请日期"

msgid "invite_message"
msgstr "你已经收到了加入班级的邀请"

msgid "invite_prompt"
msgstr "输入一个用户名"

msgid "invite_teacher"
msgstr "邀请老师"

msgid "join_class"
msgstr "加入课堂"

msgid "join_prompt"
msgstr "你需要有一个帐户才能加入课程。你想立即登录吗？"

msgid "keyword_language_invalid"
msgstr "请选择有效的关键词语言（选择英语或你自己的语言）。"

msgid "language"
msgstr "语言"

msgid "language_invalid"
msgstr "请选择有效的语言。"

msgid "languages"
msgstr "您以前使用过以下哪种编程语言？"

msgid "last_achievement"
msgstr "上次获得的成就"

msgid "last_edited"
msgstr "最后编辑"

msgid "last_error"
msgstr "上一次的错误"

msgid "last_login"
msgstr "上次登录"

msgid "last_program"
msgstr "上一次的项目"

msgid "last_update"
msgstr "上次的更新"

msgid "lastname"
msgstr "姓"

msgid "leave_class"
msgstr "退出班级"

msgid "level"
msgstr "级别"

msgid "level_accessible"
msgstr "级别对学生开放"

msgid "level_disabled"
msgstr "级别已禁用"

msgid "level_future"
msgstr "此级别将在开放日期后自动打开 "

msgid "level_invalid"
msgstr "此海蒂级别无效。"

msgid "level_not_class"
msgstr "此级别还没有对你的班级开放"

msgid "level_title"
msgstr "级别"

msgid "levels"
msgstr "关卡"

msgid "link"
msgstr "链接"

msgid "list"
msgstr "列表"

msgid "live_dashboard"
msgstr "实时仪表板"

msgid "logged_in_to_share"
msgstr "你必须登录才能保存和共享程序。"

msgid "login"
msgstr "登录"

msgid "login_long"
msgstr "登录到您的账户"

msgid "login_to_save_your_work"
msgstr "登录以保存你的工作"

msgid "logout"
msgstr "退出"

msgid "longest_program"
msgstr "最长的程序"

msgid "mail_change_password_body"
msgstr ""
"您的Hedy密码已被更改。如果是你改的那就没事。\n"
"如果你并没有修改密码，请立即回复本邮件与我们联系。"

msgid "mail_change_password_subject"
msgstr "您的Hedy密码已被更改"

msgid "mail_error_change_processed"
msgstr "发送验证邮件时出现问题，正在处理中。"

msgid "mail_goodbye"
msgstr ""
"继续编程!\n"
"Hedy团队"

msgid "mail_hello"
msgstr "你好 {username}！"

msgid "mail_recover_password_body"
msgstr ""
"通过单击此链接，您可以设置新的Hedy密码。此链接的有效期为 <b>4</b> 小时。\n"
"如果您不需要重置密码，请忽略此电子邮件：{link}"

msgid "mail_recover_password_subject"
msgstr "请求重置密码。"

msgid "mail_reset_password_body"
msgstr ""
"您的Hedy密码已被重置为新密码。如果是你改的那就没事。\n"
"如果你并没有修改密码，请立即回复本邮件与我们联系。"

msgid "mail_reset_password_subject"
msgstr "你的Hedy密码已被重置"

msgid "mail_welcome_teacher_body"
msgstr ""
"<strong>欢迎！</strong>。 \n"
"恭喜您拥有全新的Hedy教师账户。欢迎来到世界范围内的Hedy教师社区! \n"
"\n"
"<strong>教师账户可以做什么？ \n"
"现在为你解锁许多额外的选项。 \n"
"\n"
"1.额外的解释可在<a href=\"https://hedy.org/for-teachers/manual\">teacher's manual</a>中找到。 \n"
"2.您可以通过您的教师帐户创建您的班级。您的学生将能加入您的班级，您也可以看到他们的进度。班级是通过<a href=\"https://hedycode.com/for-teachers\">teachers page</a>创建和管理的。 \n"
"3.您可以完全自定义您的班级，例如，您可以打开和关闭不同级别，启用或禁用冒险活动，以及编写您自己的冒险活动！ \n"
"\n"
"<strong>加入我们的在线社区！</strong> \n"
"欢迎所有Hedy老师、程序员和其他爱好者加入我们的社区<a href=\"https://discord.gg/8yY7dEme9r\">Discord server</a>。这是谈论Hedy的理想场所：我们有一些频道，你可以展示你很酷的项目和课程，有一些频道可以报告错误，还有一些频道可以与其他教师和Hedy团队聊天。 \n"
"\n"
"<strong>如何求助</strong>？ \n"
"如果有什么不清楚的地方，你可以在Discord上告诉我们，或者在这里给我们发邮件<a href=\"mailto: hello@hedy.org\">send us an email</a>。 \n"
"\n"
"<strong>如何报告错误</strong>\n"
"在 Discord 中，我们有一个报告错误的频道，叫做 #bugs。这是让我们了解您所遇到的问题的最佳场所。如果您知道如何使用GitHub，您可以在那里创建一个<a href=\"https://github.com/hedyorg/hedy/issues/new?assignees=&labels=&template=bug_report.md&title=%5BBUG%5D\">issue</a>。\n"

msgid "mail_welcome_teacher_subject"
msgstr "您的 Hedy 教师帐户已准备就绪"

msgid "mail_welcome_verify_body"
msgstr ""
"您的Hedy账户已成功创建。欢迎你！\n"
"请点击此链接以验证您的电子邮件地址：{link}"

msgid "mail_welcome_verify_subject"
msgstr "欢迎来到Hedy"

msgid "mailing_title"
msgstr "订阅Hedy新闻通讯"

msgid "main_subtitle"
msgstr "一种渐进式的编程语言"

msgid "main_title"
msgstr "Hedy"

msgid "make_sure_you_are_done"
msgstr "确保你完成了！单击“上交”后，你无法再更改程序。"

msgid "male"
msgstr "男"

msgid "mandatory_mode"
msgstr "强制开发者模式"

msgid "more_options"
msgstr ""

msgid "my_account"
msgstr "我的账户"

msgid "my_achievements"
msgstr "我的成就"

msgid "my_adventures"
msgstr "我的探险"

msgid "my_classes"
msgstr "我的课室"

msgid "my_messages"
msgstr "我的信息"

msgid "my_public_profile"
msgstr "我的公开个人资料"

msgid "name"
msgstr "名字"

msgid "nav_explore"
msgstr "探索"

msgid "nav_hedy"
msgstr "海蒂"

msgid "nav_learn_more"
msgstr "学习更多"

msgid "nav_start"
msgstr "首页"

msgid "nested blocks"
msgstr "代码块里的代码块"

msgid "new_password"
msgstr "新密码"

msgid "new_password_repeat"
msgstr "重复新密码"

msgid "newline"
msgstr "另起一行"

msgid "next_exercise"
msgstr "下一个练习"

msgid "next_page"
msgstr "下一页"

msgid "next_step_tutorial"
msgstr "下一步>>>"

msgid "no"
msgstr "不"

msgid "no_account"
msgstr "还没有账户？"

msgid "no_accounts"
msgstr "没有账户需要创建。"

msgid "no_adventures_yet"
msgstr "目前还没有公开的冒险活动..."

msgid "no_certificate"
msgstr "此用户尚未获得 Hedy 结业证书"

msgid "no_more_flat_if"
msgstr "从第 8 级开始，{if} 之后的代码需要放在下一行，并以 4 个空格开头。"

msgid "no_programs"
msgstr "还没有程序."

msgid "no_public_profile"
msgstr "你还没有公开的个人档案……"

msgid "no_shared_programs"
msgstr "没有共享程序..."

msgid "no_such_adventure"
msgstr "这个探险不存在！"

msgid "no_such_class"
msgstr "这个班级不存在。"

msgid "no_such_highscore"
msgstr "高分"

msgid "no_such_level"
msgstr "这个海蒂关卡不存在！"

msgid "no_such_program"
msgstr "这个海蒂程序不存在！"

msgid "no_tag"
msgstr "没有提供标签！"

msgid "not_enrolled"
msgstr "看来你不在这个班上！"

msgid "not_in_class_no_handin"
msgstr "你不在一个班级，所以不需要交任何东西。"

msgid "not_logged_in_cantsave"
msgstr "您的程序将不会被保存。"

msgid "not_logged_in_handin"
msgstr "必须登录才能提交作业。"

msgid "not_teacher"
msgstr "看来你不是一个老师!"

msgid "number"
msgstr "数字"

msgid "number_achievements"
msgstr "成就数"

msgid "number_lines"
msgstr "行数"

msgid "number_programs"
msgstr "运行了的程序数量"

msgid "ok"
msgstr "好的"

msgid "only_you_can_see"
msgstr "只有你可以看到该程序。"

msgid "open"
msgstr "打开"

msgid "opening_date"
msgstr "开放日期"

msgid "opening_dates"
msgstr "开放日期"

msgid "option"
msgstr "选项"

msgid "or"
msgstr "或"

msgid "other"
msgstr "其他"

msgid "other_block"
msgstr "另一种模块语言"

msgid "other_settings"
msgstr "其他设置"

msgid "other_source"
msgstr "其它"

msgid "other_text"
msgstr "另一种文本语言"

msgid "overwrite_warning"
msgstr "您已经有一个同名的程序，保存此程序将替换旧程序。你确定吗？"

msgid "owner"
msgstr "所有者"

msgid "page"
msgstr "页面"

msgid "page_not_found"
msgstr "无法找到该页面！"

msgid "parsons_title"
msgstr "谜"

msgid "password"
msgstr "密码"

msgid "password_change_not_allowed"
msgstr "您无权更改此用户的密码。"

msgid "password_change_prompt"
msgstr "你确定要更改此密码吗？"

msgid "password_change_success"
msgstr "学生的密码已成功更改。"

msgid "password_invalid"
msgstr "你的密码无效。"

msgid "password_repeat"
msgstr "重复输入密码"

msgid "password_resetted"
msgstr "你的密码已成功重置。你将被重定向到登录页面。"

msgid "password_six"
msgstr "你的密码必须至少包含六个字符。"

msgid "password_updated"
msgstr "密码已更新。"

msgid "passwords_six"
msgstr "所有的密码都至少需要六个字符或更长。"

msgid "pending_invites"
msgstr "等待邀请"

msgid "people_with_a_link"
msgstr "Other people with a link can see this program. It also can be found on the \"Explore\" page."

msgid "percentage"
msgstr "百分比"

msgid "percentage_achieved"
msgstr "由{percentage}% 用户实现"

msgid "period"
msgstr "句号"

msgid "personal_text"
msgstr "个人文本"

msgid "personal_text_invalid"
msgstr "你的个人信息是无效的。"

msgid "postfix_classname"
msgstr "后缀类名"

msgid "preferred_keyword_language"
msgstr "首选关键字语言"

msgid "preferred_language"
msgstr "首选语言"

msgid "preview"
msgstr "预览"

msgid "previewing_adventure"
msgstr "预览挑战"

msgid "previewing_class"
msgstr "您正在以教师身份预习<em>{class_name}</em>课程。"

msgid "previous_campaigns"
msgstr "查看之前的活动"

msgid "print_logo"
msgstr "打印"

msgid "privacy_terms"
msgstr "隐私条款"

msgid "private"
msgstr "私人的"

msgid "profile_logo_alt"
msgstr "个人档案图标。"

msgid "profile_picture"
msgstr "个人资料图片"

msgid "profile_updated"
msgstr "个人资料已更新。"

msgid "profile_updated_reload"
msgstr "个人资料已更新，页面将重新加载。"

msgid "program_contains_error"
msgstr "这个程序包含一个错误，你确定要分享它吗？"

msgid "program_header"
msgstr "我的程序"

msgid "program_too_large_exception"
msgstr "程序太大"

msgid "programming_experience"
msgstr "你有编程经验吗？"

msgid "programming_invalid"
msgstr "请选择有效的编程语言。"

msgid "programs"
msgstr "程序"

msgid "programs_created"
msgstr "已创建的程序"

msgid "programs_saved"
msgstr "已保存的程序"

msgid "programs_submitted"
msgstr "已提交的程序"

msgid "prompt_join_class"
msgstr "你想参加这个课程吗？"

msgid "public"
msgstr "公开"

msgid "public_adventures"
msgstr "浏览公开冒险"

msgid "public_invalid"
msgstr "此协议选择无效"

msgid "public_profile"
msgstr "公开个人资料"

msgid "public_profile_info"
msgstr "通过选择此框，我使我的个人资料对所有人可见。请注意不要分享你的姓名或家庭住址等个人信息，因为每个人都能看到这些信息！"

msgid "public_profile_updated"
msgstr "公开资料已更新。"

msgid "pygame_waiting_for_input"
msgstr "等待按下按钮..."

msgid "question mark"
msgstr "问号"

msgid "quiz_logo_alt"
msgstr "测验标志"

msgid "quiz_score"
msgstr "测验分数"

msgid "quiz_tab"
msgstr "测试"

msgid "quiz_threshold_not_reached"
msgstr "没有达到解锁该关卡所需的问答数量要求"

msgid "read_code_label"
msgstr "大声读出来"

msgid "recent"
msgstr "我最近的程序"

msgid "recover_password"
msgstr "要求重置密码"

msgid "regress_button"
msgstr "回到等级 {level}"

msgid "remove"
msgstr "移除"

msgid "remove_customization"
msgstr "删除自定义"

msgid "remove_customizations_prompt"
msgstr "您确定要删除该类的自定义吗？"

msgid "remove_student_prompt"
msgstr "你确定要将这名学生移出班级吗？"

msgid "remove_user_prompt"
msgstr "确认从班级中删除该用户。"

msgid "repair_program_logo_alt"
msgstr "修复程序图标"

msgid "repeat_dep"
msgstr "从第 8 级开始，{repeat} 需要与缩进一起使用。 可以在第 8 级的 {repeat} 选项卡上查看示例。"

msgid "repeat_match_password"
msgstr "再次输入的密码和第一次输入的密码不一致。"

msgid "repeat_new_password"
msgstr "重复新密码"

msgid "report_failure"
msgstr "该程序不存在或未公开"

msgid "report_program"
msgstr "你确定要上报这个程序吗？"

msgid "report_success"
msgstr "该程序已被上报"

msgid "request_teacher"
msgstr "你想申请教师账户吗？"

msgid "request_teacher_account"
msgstr "申请教师账户"

msgid "required_field"
msgstr "标有 星号* 的为必填项"

msgid "reset_adventure_prompt"
msgstr "您确定要重置所有选定的冒险吗？"

msgid "reset_adventures"
msgstr "重置选定的冒险"

msgid "reset_button"
msgstr "重置"

msgid "reset_password"
msgstr "重置密码"

msgid "reset_view"
msgstr "重置"

msgid "retrieve_adventure_error"
msgstr "您无权查看这个探险活动！"

msgid "retrieve_class_error"
msgstr "只有教师可以获得有关班级的信息"

msgid "retrieve_tag_error"
msgstr "检索标签错误"

msgid "role"
msgstr "角色"

msgid "run_code_button"
msgstr "运行程序"

msgid "runs_over_time"
msgstr "运行超时"

msgid "save"
msgstr "保存"

msgid "save_parse_warning"
msgstr "此程序包含错误，你确定要保存它吗？"

msgid "save_prompt"
msgstr "你需要有一个帐户才能保存你的程序。你想立即登录吗？"

msgid "save_success_detail"
msgstr "程序保存成功。"

msgid "score"
msgstr "得分"

msgid "search"
msgstr "搜寻..."

msgid "search_button"
msgstr "搜索"

msgid "second_teacher"
msgstr "助教"

msgid "second_teacher_copy_prompt"
msgstr "你确定要模仿这位老师吗？"

msgid "second_teacher_prompt"
msgstr "输入教师用户名以邀请他们。"

msgid "second_teacher_warning"
msgstr "本班所有老师都可以定制。"

msgid "see_certificate"
msgstr "查看 {username} 的证书！"

msgid "select"
msgstr "选择"

msgid "select_adventures"
msgstr "选择并订购探险"

msgid "select_all"
msgstr "全选"

msgid "select_lang"
msgstr "选择语言"

msgid "select_tag"
msgstr "选择标签"

msgid "selected"
msgstr "选中的"

msgid "self_removal_prompt"
msgstr "你确定你要退出这个班级吗？"

msgid "send_password_recovery"
msgstr "向我发送密码恢复链接"

msgid "sent_by"
msgstr "本邀请函由以下单位发出"

msgid "sent_password_recovery"
msgstr "你很快就会收到一封电子邮件，说明如何重置你的密码。"

msgid "settings"
msgstr "我的个人设置"

msgid "share_by_giving_link"
msgstr "通过向其他人提供以下链接向他们展示你的程序："

msgid "share_confirm"
msgstr "你是否确实要公开该程序？"

msgid "share_success_detail"
msgstr "程序已成功分享。"

msgid "share_your_program"
msgstr "分享你的程序"

msgid "signup_student_or_teacher"
msgstr "你是学生还是老师？"

msgid "single quotes"
msgstr "单引号"

msgid "slash"
msgstr "斜杠"

msgid "slides"
msgstr "幻灯"

msgid "slides_info"
msgstr "对于 海蒂 的每个级别，我们都创建了幻灯片来帮助您教学。 这些幻灯片包含每个级别的说明以及您可以在幻灯片中运行的 海蒂 示例。 只需点击链接即可开始！ 简介幻灯片是对 1 级之前的 海蒂 的一般说明。幻灯片是使用 <a href=\"https://slides.com\">slides.com</a> 创建的。 如果您想自行调整它们，可以下载它们，然后将生成的 zip 文件上传到 <a href=\"https://slides.com\">slides.com</a>。 您可以在<a href=\"https://hedy.org/for-teachers/manual/features\">教师手册</a>中找到有关幻灯片的更多信息。"

msgid "social_media"
msgstr "社交媒体"

msgid "something_went_wrong_keyword_parsing"
msgstr "您的冒险中有一个错误，所有关键字都正确地用 { } 括起来吗？"

msgid "space"
msgstr "空格"

msgid "star"
msgstr "星号"

msgid "start_hedy_tutorial"
msgstr "开始 Hedy 教程"

msgid "start_programming"
msgstr "开始编程"

msgid "start_programming_logo_alt"
msgstr "开始编程图标"

msgid "start_quiz"
msgstr "开始测验"

msgid "start_teacher_tutorial"
msgstr "开始教师教程"

msgid "step_title"
msgstr "任务"

msgid "stop_code_button"
msgstr "停止程序"

msgid "string"
msgstr "文本"

msgid "student"
msgstr "学生"

msgid "student_already_in_class"
msgstr "该学生已在你的班级中。"

msgid "student_already_invite"
msgstr "该学生有待处理的邀请。"

msgid "student_details"
msgstr "学生详情"

msgid "student_list"
msgstr "学生列表"

msgid "student_not_allowed_in_class"
msgstr "学生不允许进入课堂"

msgid "student_not_existing"
msgstr "此用户名不存在。"

msgid "student_signup_header"
msgstr "学生"

msgid "students"
msgstr "学生"

msgid "submission_time"
msgstr "交于"

msgid "submit_answer"
msgstr "回答问题"

msgid "submit_program"
msgstr "提交"

msgid "submit_warning"
msgstr "是否确实要提交此程序？"

msgid "submitted"
msgstr "已提交"

msgid "submitted_header"
msgstr "这是一个已提交的程序，无法更改。"

msgid "subscribe"
msgstr "订阅"

msgid "subscribe_newsletter"
msgstr "订阅通讯"

msgid "suggestion_color"
msgstr "尝试使用另一种颜色"

msgid "suggestion_note"
msgstr "使用 C0 和 B9 之间的注释或 1 到 70 之间的数字"

msgid "suggestion_number"
msgstr "尝试将值更改为数字"

msgid "surname"
msgstr "名"

msgid "survey"
msgstr "调研"

msgid "survey_completed"
msgstr "调研完成"

msgid "survey_skip"
msgstr "不要再显示这个"

msgid "survey_submit"
msgstr "撔"

msgid "tag_in_adventure"
msgstr "标记挑战"

msgid "tag_input_placeholder"
msgstr "输入一个新标签"

msgid "tags"
msgstr "标签"

msgid "teacher"
msgstr "教师"

msgid "teacher_account_request"
msgstr "您有一个待处理的教师账户申请"

msgid "teacher_account_success"
msgstr "你成功地申请了一个教师账户。"

msgid "teacher_invalid"
msgstr "你的教师值无效。"

msgid "teacher_invitation_require_login"
msgstr "要将您的个人资料设置为教师，我们需要您登录。如果您没有帐户，请创建一个。"

msgid "teacher_manual"
msgstr "教师手册"

msgid "teacher_signup_header"
msgstr "教师"

msgid "teacher_tutorial_logo_alt"
msgstr "教师教程图标"

msgid "teacher_welcome"
msgstr "欢迎来到海蒂！ 您现在是教师帐户的自豪拥有者，该帐户允许您创建课程并邀请学生。"

msgid "teachers"
msgstr "孝顺"

msgid "template_code"
msgstr ""
"这就是我的冒险说明！\n"
"\n"
"这样我就可以显示命令：<code>{print}</code>\n"
"\n"
"但有时我可能想展示一段代码，如下所示：\n"
"<pre>\n"
"{ask}你叫什么名字？\n"
"{echo} 所以你的名字是\n"
"</pre>"

msgid "this_turns_in_assignment"
msgstr "这会将您的作业交给老师。"

msgid "title"
msgstr "标题"

msgid "title_achievements"
msgstr "海蒂 - 我的成绩"

msgid "title_admin"
msgstr "Hedy - 管理员页面"

msgid "title_class grid_overview"
msgstr "海蒂 - 网格概述"

msgid "title_class live_statistics"
msgstr "海蒂 - 实时统计"

msgid "title_class-overview"
msgstr "海蒂 - 班级概况"

msgid "title_customize-adventure"
msgstr "海蒂-定制自己的探险活动"

msgid "title_customize-class"
msgstr "海蒂 - 自定义课程"

msgid "title_explore"
msgstr "海蒂 - 探索"

msgid "title_for-teacher"
msgstr "海蒂 - 教师专用"

msgid "title_join-class"
msgstr "海蒂 - 加入班级"

msgid "title_landing-page"
msgstr "欢迎来到海蒂！"

msgid "title_learn-more"
msgstr "海蒂 - 了解更多"

msgid "title_login"
msgstr "海蒂 - 登录"

msgid "title_my-profile"
msgstr "海蒂 - 我的账户"

msgid "title_privacy"
msgstr "海蒂 - 隐私条款"

msgid "title_programs"
msgstr "海蒂 - 我的程序"

msgid "title_public-adventures"
msgstr "海蒂 - 公共冒险"

msgid "title_recover"
msgstr "海蒂 - 恢复帐户"

msgid "title_reset"
msgstr "海蒂 - 重置密码"

msgid "title_signup"
msgstr "海蒂 - 创建一个帐户"

msgid "title_start"
msgstr "海蒂 - 一门循序渐进的编程语言"

msgid "title_view-adventure"
msgstr "海蒂-查看探险活动"

msgid "token_invalid"
msgstr "你的令牌无效。"

msgid "tooltip_level_locked"
msgstr "你的老师禁用了这个级别"

msgid "translate_error"
msgstr "翻译代码时出了点问题。尝试运行代码以查看它是否有错误。有错误的代码无法翻译。"

msgid "translating_hedy"
msgstr "翻译 海蒂"

msgid "translator"
msgstr "翻译"

msgid "try_it"
msgstr "试试看"

msgid "tutorial"
msgstr "教程"

msgid "tutorial_code_snippet"
msgstr ""
"{print} 你好世界！\n"
"{print} 我正在通过教程学习海蒂！"

msgid "tutorial_message_not_found"
msgstr "我们找不到请求的教程步骤……"

msgid "tutorial_title_not_found"
msgstr "未找到此教程步骤"

msgid "unauthorized"
msgstr "你没有此页面的访问权限"

msgid "unique_usernames"
msgstr "所有用户名都必须是唯一的。"

msgid "unlock_thresholds"
msgstr "解锁级别阈值"

msgid "unsaved_class_changes"
msgstr "有未保存的更改，您确定要离开此页面吗？"

msgid "unshare_confirm"
msgstr "是否确实要将此程序设为私享？"

msgid "unshare_success_detail"
msgstr "程序已成功取消分享。"

msgid "update_adventure_prompt"
msgstr "你确定要更新这个探险活动吗？"

msgid "update_profile"
msgstr "更新个人资料"

msgid "update_public"
msgstr "更新公开的个人资料"

msgid "updating_indicator"
msgstr "更新"

msgid "use_of_blanks_exception"
msgstr "程序中空格的使用"

msgid "use_of_nested_functions_exception"
msgstr "嵌套函数的使用"

msgid "user"
msgstr "用户"

msgid "user_inexistent"
msgstr "此用户不存在"

msgid "user_not_private"
msgstr "此用户不存在或没有公开个人资料"

msgid "username"
msgstr "用户名"

msgid "username_empty"
msgstr "你没有输入用户名！"

msgid "username_invalid"
msgstr "你的用户名无效。"

msgid "username_special"
msgstr "用户名不能包含`:`或`@`。"

msgid "username_three"
msgstr "用户名必须至少包含三个字符。"

msgid "usernames_exist"
msgstr "一个或多个用户名已在使用中。"

msgid "value"
msgstr "值"

msgid "variables"
msgstr "变量"

msgid "view_program"
msgstr "观看程序"

msgid "welcome"
msgstr "欢迎"

msgid "welcome_back"
msgstr "欢迎回来"

msgid "what_is_your_role"
msgstr "你的角色是什么？"

msgid "what_should_my_code_do"
msgstr "我的代码能做什么？"

msgid "whole_world"
msgstr "世界"

msgid "year_invalid"
msgstr "请输入介于 1900 和 {current_year} 之间的年份。"

msgid "yes"
msgstr "是的"

msgid "your_account"
msgstr "你的个人档案"

msgid "your_class"
msgstr "你的课程"

msgid "your_last_program"
msgstr "您上次保存的程序"

msgid "your_personal_text"
msgstr "你的个人文本..."

msgid "your_program"
msgstr "你的程序"

#~ msgid "create_account_explanation"
#~ msgstr "Having your own account allows you to save your programs."

#~ msgid "only_teacher_create_class"
#~ msgstr "只有老师才可以创建班级!"

#~ msgid "keyword_support"
#~ msgstr "翻译关键词"

#~ msgid "non_keyword_support"
#~ msgstr "翻译的内容"

#~ msgid "try_button"
#~ msgstr "尝试"

#~ msgid "select_own_adventures"
#~ msgstr "Select own adventures"

#~ msgid "edit"
#~ msgstr "编辑"

#~ msgid "view"
#~ msgstr "观看"

#~ msgid "class"
#~ msgstr "Class"

#~ msgid "save_code_button"
#~ msgstr "保存代码"

#~ msgid "share_code_button"
#~ msgstr "保存和分享代码"

#~ msgid "classes_invalid"
#~ msgstr "The list of selected classes is invalid"

#~ msgid "directly_add_adventure_to_classes"
#~ msgstr "Do you want to add this adventure directly to one of your classes?"

#~ msgid "hand_in_assignment"
#~ msgstr "Hand in assignment"

#~ msgid "select_a_level"
#~ msgstr "Select a level"

#~ msgid "answer_invalid"
#~ msgstr "Your password is invalid."

#~ msgid "available_adventures_level"
#~ msgstr "Available adventures level"

#~ msgid "customize_class_exp_1"
#~ msgstr "Hi! On this page you can customize your class. By selecting levels and adventures you can choose what your student can see. You can also add your own created adventures to levels. All levels and default adventures will be selected by default. <b>Notice:</b> Not every adventure is available for every level! Settings up your customizations goes as follows:"

#~ msgid "customize_class_exp_2"
#~ msgstr "You can always change these settings later on. For example, you can make specific adventures or levels available while teaching a class. This way it's easy for you to determine which level and adventures your students will be working on. If you want to make everything available for your class it is easiest to remove the customization all together."

#~ msgid "customize_class_step_1"
#~ msgstr "Select levels for your class by pressing the \"level buttons\""

#~ msgid "customize_class_step_2"
#~ msgstr "\"Checkboxes\" will appear for the adventures available for the chosen levels"

#~ msgid "customize_class_step_3"
#~ msgstr "Select the adventures you want to make available"

#~ msgid "customize_class_step_4"
#~ msgstr "Click the name of an adventure to (de)select for all levels"

#~ msgid "customize_class_step_5"
#~ msgstr "Add personal adventures"

#~ msgid "customize_class_step_6"
#~ msgstr "Selecting an opening date for each level (you can also leave it empty)"

#~ msgid "customize_class_step_7"
#~ msgstr "Selection other settings"

#~ msgid "customize_class_step_8"
#~ msgstr "Choose \"Save\" -> You're done!"

#~ msgid "example_code_header"
#~ msgstr "海蒂代码范例"

#~ msgid "feedback_failure"
#~ msgstr "错了!"

#~ msgid "feedback_success"
#~ msgstr "赞！"

#~ msgid "go_to_first_question"
#~ msgstr "转到问题 1"

#~ msgid "question"
#~ msgstr "问题"

#~ msgid "question_doesnt_exist"
#~ msgstr "This question does not exist"

#~ msgid "question_invalid"
#~ msgstr "Your token is invalid."

#~ msgid "select_levels"
#~ msgstr "Select levels"

#~ msgid "too_many_attempts"
#~ msgstr "Too many attempts"

#~ msgid "class_logs"
#~ msgstr "日志"

#~ msgid "class_stats"
#~ msgstr "班级统计数据"

#~ msgid "visit_own_public_profile"
#~ msgstr "访问你自己的个人资料"

#~ msgid "title_class logs"
#~ msgstr "海蒂 - 加入班级"

#~ msgid "title_class statistics"
#~ msgstr "我的统计数据"

#~ msgid "disabled_button_locked"
#~ msgstr "你的老师尚未解锁此级别"

#~ msgid "tag_deleted"
#~ msgstr "This tag was successfully deleted."

#~ msgid "duplicate_tag"
#~ msgstr "You already have a tag with this name."

#~ msgid "no_tags"
#~ msgstr "No tags yet."

#~ msgid "apply_filters"
#~ msgstr "应用筛选器"

#~ msgid "write_first_program"
#~ msgstr "编写你的第一个程序!"
<<<<<<< HEAD

#~ msgid "share"
#~ msgstr "分享"

#~ msgid "unshare"
#~ msgstr "不分享"
=======
>>>>>>> 43313793
<|MERGE_RESOLUTION|>--- conflicted
+++ resolved
@@ -2020,13 +2020,4 @@
 #~ msgstr "应用筛选器"
 
 #~ msgid "write_first_program"
-#~ msgstr "编写你的第一个程序!"
-<<<<<<< HEAD
-
-#~ msgid "share"
-#~ msgstr "分享"
-
-#~ msgid "unshare"
-#~ msgstr "不分享"
-=======
->>>>>>> 43313793
+#~ msgstr "编写你的第一个程序!"