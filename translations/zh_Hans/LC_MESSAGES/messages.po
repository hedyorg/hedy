msgid ""
msgstr ""
"Project-Id-Version: PACKAGE VERSION\n"
"Report-Msgid-Bugs-To: \n"
"POT-Creation-Date: 2022-04-25 15:08+0200\n"
"PO-Revision-Date: 2022-04-25 13:10+0000\n"
"Last-Translator: Anonymous <noreply@weblate.org>\n"
"Language-Team: LANGUAGE <LL@li.org>\n"
"Language: zh_Hans\n"
"MIME-Version: 1.0\n"
"Content-Type: text/plain; charset=UTF-8\n"
"Content-Transfer-Encoding: 8bit\n"
"Plural-Forms: nplurals=1; plural=0;\n"
"X-Generator: Weblate 4.12.1-dev\n"

#: app.py:990
#, fuzzy
msgid "title_privacy"
msgstr "Hedy - Privacy terms"

<<<<<<< HEAD
#: app.py:597
=======
#: app.py:997
>>>>>>> 31e56a25
#, fuzzy
msgid "title_landing-page"
msgstr "Welcome to Hedy!"

<<<<<<< HEAD
#: app.py:615 app.py:1022 website/teacher.py:363 website/teacher.py:372
=======
#: app.py:1235
>>>>>>> 31e56a25
#, fuzzy
msgid "image_invalid"
msgstr "The image you chose image is invalid."

<<<<<<< HEAD
#: app.py:618
=======
#: templates/programs.html:66 templates/programs.html:74
>>>>>>> 31e56a25
#, fuzzy
msgid "copy_clipboard"
msgstr "Successfully copied to clipboard"

<<<<<<< HEAD
#: app.py:657
=======
#: templates/programs.html:67 templates/programs.html:71
>>>>>>> 31e56a25
#, fuzzy
msgid "delete_confirm"
msgstr "Are you sure you want to delete the program?"

<<<<<<< HEAD
#: app.py:667 app.py:677 app.py:681 app.py:696 app.py:939 app.py:1291
#: website/admin.py:17 website/admin.py:25 website/admin.py:95
#: website/admin.py:112 website/admin.py:130 website/auth.py:654
#: website/auth.py:681 website/statistics.py:86
=======
#: templates/programs.html:67 templates/programs.html:71
>>>>>>> 31e56a25
#, fuzzy
msgid "delete"
msgstr "Delete"

<<<<<<< HEAD
#: app.py:707
msgid "minutes"
msgstr "分钟"

#: app.py:710
msgid "hours"
msgstr "小时"

#: app.py:713
msgid "days"
msgstr "天"

#: app.py:716
=======
#: templates/programs.html:73
#, fuzzy
msgid "unshare_confirm"
msgstr "Are you sure you want to make the program private?"

#: app.py:1031
#, fuzzy
msgid "title_start"
msgstr "Hedy - A gradual programming language"

#: templates/class-overview.html:81
#, fuzzy
msgid "page"
msgstr "page"

#: templates/incl-adventure-tabs.html:71
>>>>>>> 31e56a25
#, fuzzy
msgid "go_to_quiz"
msgstr "Go to quiz"

<<<<<<< HEAD
#: app.py:731 app.py:733 app.py:857 app.py:879 app.py:881
=======
#: templates/profile.html:45
>>>>>>> 31e56a25
#, fuzzy
msgid "favourite_program"
msgstr "Favourite program"

<<<<<<< HEAD
#: app.py:741 app.py:748 app.py:811 app.py:817
=======
#: templates/profile.html:41
>>>>>>> 31e56a25
#, fuzzy
msgid "your_personal_text"
msgstr "Your personal text..."

<<<<<<< HEAD
#: app.py:772
=======
#: templates/profile.html:59
>>>>>>> 31e56a25
#, fuzzy
msgid "update_public"
msgstr "Update public profile"

<<<<<<< HEAD
#: app.py:862 website/teacher.py:430 website/teacher.py:446
#: website/teacher.py:475 website/teacher.py:501
=======
#: templates/profile.html:61
>>>>>>> 31e56a25
#, fuzzy
msgid "delete_public"
msgstr "Delete public profile"

#: website/auth.py:314 website/auth.py:494
#, fuzzy
msgid "language_invalid"
msgstr "Please select a valid language."

#: website/auth.py:772
#, fuzzy
msgid "mail_welcome_verify_subject"
msgstr "Welcome to Hedy"

#: app.py:912
#, fuzzy
msgid "title_signup"
msgstr "Hedy - Create an account"

#: app.py:919
#, fuzzy
msgid "title_login"
msgstr "Hedy - Login"

#: app.py:926
#, fuzzy
msgid "title_recover"
msgstr "Hedy - Recover account"

<<<<<<< HEAD
#: app.py:940
#, fuzzy
msgid "title_reset"
msgstr "Hedy - Reset password"

#: app.py:966
#, fuzzy
msgid "title_my-profile"
msgstr "Hedy - My account"

#: app.py:982
#, fuzzy
msgid "title_learn-more"
msgstr "Hedy - Learn more"

#: app.py:988
#, fuzzy
msgid "title_privacy"
msgstr "Hedy - Privacy terms"

#: app.py:995
#, fuzzy
msgid "title_landing-page"
msgstr "Welcome to Hedy!"

#: app.py:997
#, fuzzy
msgid "not_user"
msgstr "Looks like you are not logged in!"

#: app.py:1018
=======
#: app.py:438
>>>>>>> 31e56a25
#, fuzzy
msgid "program_contains_error"
msgstr "This program contains an error, are you sure you want to share it?"

<<<<<<< HEAD
#: app.py:1029
=======
#: app.py:597
>>>>>>> 31e56a25
#, fuzzy
msgid "title_achievements"
msgstr "Hedy - My achievements"

<<<<<<< HEAD
#: app.py:1090
=======
#: app.py:615 app.py:1024 website/teacher.py:363 website/teacher.py:372
>>>>>>> 31e56a25
#, fuzzy
msgid "not_teacher"
msgstr "Looks like you are not a teacher!"

<<<<<<< HEAD
#: app.py:1110 app.py:1112
#, fuzzy
msgid "translate_error"
msgstr ""
"Something went wrong while translating the code. Try running the code to "
"see if it has an error. Code with errors can not be translated."

#: app.py:1230 website/auth.py:244 website/auth.py:293 website/auth.py:429
#: website/auth.py:454 website/auth.py:484 website/auth.py:589
#: website/auth.py:620 website/auth.py:660 website/auth.py:687
#: website/teacher.py:90 website/teacher.py:125 website/teacher.py:197
#: website/teacher.py:253 website/teacher.py:300 website/teacher.py:341
#: website/teacher.py:377 website/teacher.py:457 website/teacher.py:515
msgid "ajax_error"
msgstr "出现错误，请再试一次."

#: app.py:1233
=======
#: app.py:618
#, fuzzy
msgid "not_enrolled"
msgstr "Looks like you are not in this class!"

#: app.py:892
>>>>>>> 31e56a25
#, fuzzy
msgid "page_not_found"
msgstr "We couldn't find that page!"

<<<<<<< HEAD
#: app.py:1235
=======
#: app.py:942
>>>>>>> 31e56a25
#, fuzzy
msgid "title_reset"
msgstr "Hedy - Reset password"

<<<<<<< HEAD
#: app.py:1237 app.py:1243
=======
#: app.py:1239 app.py:1245
>>>>>>> 31e56a25
#, fuzzy
msgid "favourite_program_invalid"
msgstr "Your chosen favourite program is invalid."

<<<<<<< HEAD
#: app.py:1257 app.py:1258
=======
#: app.py:1259 app.py:1260
>>>>>>> 31e56a25
#, fuzzy
msgid "public_profile_updated"
msgstr "Public profile updated."

<<<<<<< HEAD
#: app.py:1295 app.py:1321
#, fuzzy
msgid "user_not_private"
msgstr "This user doesn't exist or doesn't have a public profile"

#: app.py:1329
#, fuzzy
msgid "invalid_teacher_invitation_code"
msgstr ""
"The teacher invitation code is invalid. To become a teacher, reach out to"
" hedy@felienne.com."

#: utils.py:203
#, fuzzy
msgid "default_404"
msgstr "We could not find that page..."

#: utils.py:205
#, fuzzy
msgid "default_403"
msgstr "Looks like you aren't authorized..."

#: utils.py:207
#, fuzzy
msgid "default_500"
msgstr "Something went wrong..."

#: content/error-messages.txt:1
msgid "Wrong Level"
msgstr "这个 Hedy代码是正确的，但级别不对.你在第{original_level}级使用的是第{working_level}级的代码."

#: content/error-messages.txt:2
msgid "Incomplete"
msgstr "糟糕! 你好像在第 {line_number}行忘写了一段代码!, 你需要在{incomplete_command}后面输入文字."

#: content/error-messages.txt:3
msgid "Invalid"
msgstr "{invalid_command} 不是一个第{level}级的 Hedy命令. 你编写的是{guessed_command}吗?"

#: content/error-messages.txt:4
msgid "Invalid Space"
msgstr "糟糕!你在第{line_number}行句首空了一格. 这个空格让计算机产生了困惑，你能不能删除这个空格?"

#: content/error-messages.txt:5
#, fuzzy
msgid "Has Blanks"
msgstr ""
"Your code is incomplete. It contains blanks that you have to replace with"
" code."

#: content/error-messages.txt:6
#, fuzzy
msgid "No Indentation"
msgstr ""
"You used too few spaces in line {line_number}. You used {leading_spaces} "
"spaces, which is not enough. Start every new block with {indent_size} "
"spaces more than the line before."

#: content/error-messages.txt:7
#, fuzzy
msgid "Unexpected Indentation"
msgstr ""
"You used too many spaces in line {line_number}. You used {leading_spaces}"
" spaces, which is too much. Start every new block with {indent_size} "
"spaces more than the line before."

#: content/error-messages.txt:8
msgid "Parse"
msgstr "您输入的代码是无效的Hedy代码.错误是: {parse_error}."

#: content/error-messages.txt:9
msgid "Unquoted Text"
msgstr "请注意. 如果你有内容需要打印，那么这部分内容前后两端都必须用引号标示清楚。现在有一个引号被你忘记输入啦."

#: content/error-messages.txt:10
#, fuzzy
msgid "Unquoted Assignment"
msgstr ""
"From this level, you need to place texts to the right of the `is` between"
" quotes. You forgot that for the text {text}."

#: content/error-messages.txt:11
#, fuzzy
msgid "Unquoted Equality Check"
msgstr ""
"If you want to check if a variable is equal to multiple words, the words "
"should be surrounded by quotation marks!"

#: content/error-messages.txt:12
msgid "Var Undefined"
msgstr "您试图打印{name},但您没有实例化它."

#: content/error-messages.txt:13
#, fuzzy
msgid "Cyclic Var Definition"
msgstr ""
"The name {variable} needs to be set before you can use it on the right-"
"hand side of the is command"

#: content/error-messages.txt:14
#, fuzzy
msgid "Lonely Echo"
msgstr ""
"You used an echo before an ask, or an echo without an ask. First ask for "
"input, then echo."

#: content/error-messages.txt:15
#, fuzzy
msgid "Too Big"
msgstr ""
"Wow! Your program has an impressive {lines_of_code} lines of code! But we"
" can only process {max_lines} lines in this level. Make your program "
"smaller and try again."

#: content/error-messages.txt:16
#, fuzzy
msgid "Invalid Argument Type"
msgstr ""
"You cannot use {command} with {invalid_argument} because it is "
"{invalid_type}. Try changing {invalid_argument} to {allowed_types}."

#: content/error-messages.txt:17
#, fuzzy
msgid "Invalid Argument"
msgstr ""
"You cannot use the command {command} with {invalid_argument} . Try "
"changing {invalid_argument} to {allowed_types}."
=======
#: app.py:1297 app.py:1323
#, fuzzy
msgid "user_not_private"
msgstr "This user either doesn't exist or doesn't have a public profile"
>>>>>>> 31e56a25

#: content/error-messages.txt:18
#, fuzzy
msgid "Invalid Type Combination"
msgstr ""
"You cannot use {invalid_argument} and {invalid_argument_2} with {command} "
"because one is {invalid_type} and the other is {invalid_type_2}. Try "
"changing {invalid_argument} to {invalid_type_2} or {invalid_argument_2} to "
"{invalid_type}."

#: content/error-messages.txt:19
#, fuzzy
msgid "Unsupported Float"
msgstr ""
"Non-integer numbers are not supported yet but they will be in a few levels. "
"For now change {value} to an integer."

#: content/error-messages.txt:21
#, fuzzy
msgid "Missing Command"
msgstr "It looks like you forgot to use a command on line {line_number}."

#: content/error-messages.txt:22
#, fuzzy
msgid "Unsupported String Value"
msgstr "Text values cannot contain {invalid_value}."

#: content/error-messages.txt:23
#, fuzzy
msgid "ask_needs_var"
msgstr ""
"Starting in level 2, ask needs to be used with a variable. Example: name is "
"ask What are you called?"

#: content/error-messages.txt:25
#, fuzzy
msgid "space"
msgstr "a space"

#: content/error-messages.txt:33
#, fuzzy
msgid "single quotes"
msgstr "a single quote"

#: content/error-messages.txt:34
#, fuzzy
msgid "double quotes"
msgstr "double quotes"

#: content/error-messages.txt:35
#, fuzzy
msgid "slash"
msgstr "a slash"

#: content/error-messages.txt:36
#, fuzzy
msgid "string"
msgstr "text"

#: content/error-messages.txt:37
#, fuzzy
msgid "nested blocks"
msgstr "a block in a block"

#: content/error-messages.txt:38
#, fuzzy
msgid "or"
msgstr "or"

#: content/error-messages.txt:43
#, fuzzy
msgid "input"
msgstr "input from ask"

#: templates/class-overview.html:21 templates/class-overview.html:64
#: templates/class-overview.html:108 templates/create-accounts.html:16
#: templates/login.html:12 templates/profile.html:86 templates/recover.html:8
#: templates/signup.html:10
#, fuzzy
msgid "username"
msgstr "Username"

#: templates/class-overview.html:43 templates/class-overview.html:69
#, fuzzy
msgid "latest_shared_program"
msgstr "Latest shared program"

#: templates/class-overview.html:83
#, fuzzy
msgid "password_change_prompt"
msgstr "Are you sure you want to change this password?"

#: templates/class-overview.html:93 templates/for-teachers.html:23
#, fuzzy
msgid "class_name_prompt"
msgstr "Please enter the name of the class"

<<<<<<< HEAD
#: templates/class-overview.html:93
#, fuzzy
msgid "rename_class"
msgstr "Rename class"

#: templates/class-overview.html:94
#, fuzzy
msgid "invite_prompt"
msgstr "Enter a username"

#: templates/class-overview.html:94
#, fuzzy
msgid "invite_student"
msgstr "Invite student"

#: templates/class-overview.html:95
#, fuzzy
msgid "class_stats"
msgstr "Show class statistics"

#: templates/class-overview.html:98 templates/customize-adventure.html:59
#, fuzzy
msgid "back_to_teachers_page"
msgstr "Go back to teachers page"

#: templates/class-overview.html:99
#, fuzzy
msgid "delete_class_prompt"
msgstr "Are you sure you want to delete the class?"

#: templates/class-overview.html:99
#, fuzzy
msgid "delete_class"
msgstr "Delete class permanently"

#: templates/class-overview.html:103
#, fuzzy
msgid "pending_invites"
msgstr "Pending invites"

#: templates/class-overview.html:109
#, fuzzy
msgid "invite_date"
msgstr "Invite date"

#: templates/class-overview.html:110
#, fuzzy
msgid "expiration_date"
msgstr "Expiration date"

#: templates/class-overview.html:111
#, fuzzy
msgid "remove_invite"
msgstr "Remove invite"

#: templates/class-overview.html:120 templates/profile.html:15
#, fuzzy
msgid "delete_invite_prompt"
msgstr "Are you sure you want to remove this class invitation?"

#: templates/class-prejoin.html:7
#, fuzzy
msgid "class_already_joined"
msgstr "You are already a student of class"

#: templates/class-prejoin.html:11
#, fuzzy
msgid "goto_profile"
msgstr "Go to my profile"

#: templates/class-prejoin.html:15 templates/profile.html:12
#, fuzzy
msgid "prompt_join_class"
msgstr "Do you want to join this class?"

#: templates/class-prejoin.html:17 website/teacher.py:183
#, fuzzy
msgid "join_prompt"
msgstr "You need to have an account to join a class. Would you like to login now?"

#: templates/class-prejoin.html:17 templates/profile.html:14
#, fuzzy
msgid "join_class"
msgstr "Join class"

#: templates/class-stats.html:22 templates/customize-class.html:160
#, fuzzy
msgid "back_to_class"
msgstr "Go back to class"

#: templates/code-page.html:25 templates/code-page.html:35
#: templates/customize-class.html:28 templates/customize-class.html:64
#: templates/customize-class.html:71 templates/customize-class.html:95
#: templates/level-page.html:6 templates/level-page.html:11
#: templates/quiz/startquiz.html:10 templates/view-program-page.html:12
#: templates/view-program-page.html:28
msgid "level_title"
msgstr "级别"

#: templates/create-accounts.html:5
#, fuzzy
msgid "create_multiple_accounts"
msgstr "Create multiple accounts"

#: templates/create-accounts.html:7
#, fuzzy
msgid "accounts_intro"
msgstr ""
"On this page you can create accounts for multiple students at the same "
"time. It is also possible to directly add them to one of your classes. By"
" pressing the green + on the bottom right of the page you can add extra "
"rows. You can delete a row by pressing the corresponding red cross. Make "
"sure no rows are empty when you press \"Create accounts\". Please keep in"
" mind that every username and mail address needs to be unique and the "
"password needs to be <b>at least</b> 6 characters."

#: templates/create-accounts.html:10
#, fuzzy
msgid "create_accounts_prompt"
msgstr "Are you sure you want to create these accounts?"

#: templates/create-accounts.html:17 templates/learn-more.html:10
#: templates/profile.html:89 templates/recover.html:8 templates/signup.html:13
msgid "email"
msgstr "电子邮箱"

=======
>>>>>>> 31e56a25
#: templates/create-accounts.html:18 templates/login.html:15
#: templates/reset.html:8 templates/signup.html:19
#, fuzzy
msgid "password"
msgstr "Password"

#: templates/create-accounts.html:20
#, fuzzy
msgid "select_class"
msgstr "Select class"

#: templates/create-accounts.html:36 templates/programs.html:24
#, fuzzy
msgid "reset_view"
msgstr "Reset"

#: templates/create-accounts.html:37 templates/for-teachers.html:55
#, fuzzy
msgid "create_accounts"
msgstr "Create multiple accounts"

#: templates/customize-adventure.html:5
#, fuzzy
msgid "customize_adventure"
msgstr "Customize adventure"

#: templates/customize-adventure.html:10
#, fuzzy
msgid "general_settings"
msgstr "General settings"

#: templates/customize-adventure.html:12 templates/for-teachers.html:9
#: templates/for-teachers.html:30
#, fuzzy
msgid "name"
msgstr "Name"

<<<<<<< HEAD
#: templates/customize-adventure.html:16 templates/customize-adventure.html:18
#: templates/explore.html:20 templates/explore.html:46
#: templates/for-teachers.html:31 templates/programs.html:12
#: templates/programs.html:39 templates/programs.html:50
msgid "level"
msgstr "级别"
=======
#: templates/customize-adventure.html:7
#, fuzzy
msgid "update_adventure_prompt"
msgstr "Are you sure you want to update this adventure?"
>>>>>>> 31e56a25

#: templates/customize-adventure.html:25
#, fuzzy
msgid "adventure_exp_1"
msgstr ""
"Type your adventure of choice on the right-hand side. After creating your "
"adventure you can include it in one of your classes under \"customizations\""
". If you want to include a command in your adventure please use code anchors "
"like this:"

#: templates/customize-adventure.html:31
#, fuzzy
msgid "adventure_exp_2"
msgstr ""
"If you want to show actual code snippets, for example to give student a "
"template or example of the code. Please use pre anchors like this:"

<<<<<<< HEAD
#: templates/customize-adventure.html:39
#, fuzzy
msgid "adventure_exp_3"
msgstr ""
"You can use the \"preview\" button to view a styled version of your "
"adventure. To view the adventure on a dedicated page, select \"view\" "
"from the teachers page."

#: templates/customize-adventure.html:43 templates/customize-class.html:28
#: templates/customize-class.html:94 templates/explore.html:26
#: templates/programs.html:18 templates/programs.html:46
#: templates/view-adventure.html:6
#, fuzzy
msgid "adventure"
msgstr "Adventure"

#: templates/customize-adventure.html:44
#, fuzzy
msgid "template_code"
msgstr ""
"This is the explanation of my adventure!\n"
"\n"
"This way I can show a command: <code>print</code>\n"
"\n"
"But sometimes I might want to show a piece of code, like this:\n"
"<pre>\n"
"ask What's your name?\n"
"echo so your name is \n"
"</pre>"

=======
>>>>>>> 31e56a25
#: templates/customize-adventure.html:47
#, fuzzy
msgid "adventure_terms"
msgstr "I agree that my adventure might be made publicly available on Hedy."

<<<<<<< HEAD
#: templates/customize-adventure.html:50
#, fuzzy
msgid "preview"
msgstr "Preview"

#: templates/customize-adventure.html:51 templates/customize-class.html:155
#, fuzzy
msgid "save"
msgstr "Save"

=======
>>>>>>> 31e56a25
#: templates/customize-adventure.html:52 templates/for-teachers.html:44
#, fuzzy
msgid "delete_adventure_prompt"
msgstr "Are you sure you want to remove this adventure?"

#: templates/customize-class.html:7
#, fuzzy
msgid "customize_class_exp_1"
msgstr ""
"Hi! On this page you can customize your class. By selecting levels and "
"adventures you can choose what your student can see. You can also add your "
"own created adventures to levels. All levels and default adventures will be "
"selected by default. <b>Notice:</b> Not every adventure is available for "
"every level! Settings up your customizations goes as follows:"

#: templates/for-teachers.html:50
#, fuzzy
msgid "adventure_prompt"
msgstr "Please enter the name of the adventure"

#: templates/landing-page.html:14 templates/landing-page.html:36
#, fuzzy
msgid "general_text_landing_page"
msgstr "Start with level 1 explanations."

#: templates/landing-page.html:16 templates/landing-page.html:38
#: templates/landing-page.html:45 templates/landing-page.html:52
#, fuzzy
msgid "start_programming"
msgstr "Start programming"

#: templates/layout.html:30
#, fuzzy
msgid "cancel"
msgstr "Cancel"

#: templates/layout.html:43 templates/programs.html:66
#: templates/programs.html:74
#, fuzzy
msgid "copy_link_to_share"
msgstr "Copy link to share"

#: templates/learn-more.html:14
#, fuzzy
msgid "surname"
msgstr "First Name"

#: templates/learn-more.html:18
#, fuzzy
msgid "lastname"
msgstr "Last Name"

#: templates/learn-more.html:22 templates/profile.html:128
#: templates/signup.html:52
#, fuzzy
msgid "country"
msgstr "Country"

#: templates/learn-more.html:31
#, fuzzy
msgid "subscribe"
msgstr "Subscribe"

#: templates/learn-more.html:35
#, fuzzy
msgid "previous_campaigns"
msgstr "View previous campaigns"

#: templates/level-page.html:8
#, fuzzy
msgid "step_title"
msgstr "Assignment"

#: templates/level-page.html:12
#, fuzzy
msgid "save_code_button"
msgstr "Save code"

#: templates/level-page.html:13
#, fuzzy
msgid "share_code_button"
msgstr "Save & share code"

<<<<<<< HEAD
#: templates/customize-class.html:89
=======
#: templates/login.html:28 templates/signup.html:6 templates/signup.html:105
>>>>>>> 31e56a25
#, fuzzy
msgid "create_account"
msgstr "Create account"

<<<<<<< HEAD
#: templates/customize-class.html:96 templates/customize-class.html:120
#: templates/profile.html:47 templates/profile.html:121
#: templates/profile.html:130 templates/signup.html:26 templates/signup.html:45
#: templates/signup.html:53
msgid "select"
msgstr "选择"

#: templates/customize-class.html:114
=======
#: templates/login.html:33
#, fuzzy
msgid "forgot_password"
msgstr "Forgot your password?"

#: templates/main-page.html:10
>>>>>>> 31e56a25
#, fuzzy
msgid "main_title"
msgstr "Hedy"

<<<<<<< HEAD
#: templates/customize-class.html:119
=======
#: templates/profile.html:4
>>>>>>> 31e56a25
#, fuzzy
msgid "account_overview"
msgstr "Account overview"

<<<<<<< HEAD
#: templates/customize-class.html:125
=======
#: templates/profile.html:6 templates/profile.html:8
>>>>>>> 31e56a25
#, fuzzy
msgid "my_messages"
msgstr "My messages"

<<<<<<< HEAD
#: templates/customize-class.html:131
=======
#: templates/profile.html:11
>>>>>>> 31e56a25
#, fuzzy
msgid "invite_message"
msgstr "You have received an invitation to join class"

<<<<<<< HEAD
#: templates/customize-class.html:137
=======
#: templates/profile.html:12
>>>>>>> 31e56a25
#, fuzzy
msgid "sent_by"
msgstr "This invitation is sent by"

<<<<<<< HEAD
#: templates/customize-class.html:143
#, fuzzy
msgid "hide_quiz"
msgstr "Quiz end"

#: templates/customize-class.html:154
=======
#: templates/profile.html:15
>>>>>>> 31e56a25
#, fuzzy
msgid "delete_invite"
msgstr "Delete invitation"

<<<<<<< HEAD
#: templates/customize-class.html:154
=======
#: templates/profile.html:27
>>>>>>> 31e56a25
#, fuzzy
msgid "profile_picture"
msgstr "Profile picture"

<<<<<<< HEAD
#: templates/customize-class.html:158
=======
#: templates/profile.html:40
>>>>>>> 31e56a25
#, fuzzy
msgid "personal_text"
msgstr "Personal text"

<<<<<<< HEAD
#: templates/customize-class.html:159
=======
#: templates/profile.html:92 templates/signup.html:41
>>>>>>> 31e56a25
#, fuzzy
msgid "birth_year"
msgstr "Birth year"

#: templates/profile.html:95 templates/signup.html:25
#, fuzzy
msgid "preferred_language"
msgstr "Preferred language"

#: templates/profile.html:105 templates/signup.html:34
#, fuzzy
msgid "preferred_keyword_language"
msgstr "Preferred keyword language"

#: templates/profile.html:119 templates/signup.html:44
#, fuzzy
msgid "gender"
msgstr "Gender"

<<<<<<< HEAD
#: templates/explore.html:33 templates/programs.html:25
=======
#: templates/profile.html:123 templates/signup.html:47
>>>>>>> 31e56a25
#, fuzzy
msgid "male"
msgstr "Male"

<<<<<<< HEAD
#: templates/explore.html:49
=======
#: templates/profile.html:124 templates/signup.html:48
>>>>>>> 31e56a25
#, fuzzy
msgid "other"
msgstr "Other"

<<<<<<< HEAD
#: templates/explore.html:55
=======
#: templates/profile.html:137
>>>>>>> 31e56a25
#, fuzzy
msgid "update_profile"
msgstr "Update profile"

#: templates/profile.html:141
#, fuzzy
msgid "destroy_profile"
msgstr "Delete profile"

#: templates/profile.html:148
#, fuzzy
msgid "current_password"
msgstr "Current password"

#: templates/profile.html:152
#, fuzzy
msgid "new_password"
msgstr "New password"

#: templates/programs.html:7
#, fuzzy
msgid "recent"
msgstr "My recent programs"

#: templates/programs.html:33 templates/view-program-page.html:7
#, fuzzy
msgid "submitted_header"
msgstr "This is a submitted program and can't be altered."

#: templates/programs.html:38
#, fuzzy
msgid "title"
msgstr "Title"

#: templates/programs.html:75
#, fuzzy
msgid "submit_program"
msgstr "Submit"

#: templates/programs.html:86
#, fuzzy
msgid "write_first_program"
msgstr "Write your first program!"

#: templates/public-page.html:16
#, fuzzy
msgid "achievements"
msgstr "achievements"

#: templates/public-page.html:28 templates/public-page.html:30
#, fuzzy
msgid "amount_created"
msgstr "programs created"

<<<<<<< HEAD
#: templates/incl-adventure-tabs.html:18
=======
#: templates/signup.html:79
>>>>>>> 31e56a25
#, fuzzy
msgid "other_block"
msgstr "Another block language"

<<<<<<< HEAD
#: templates/incl-adventure-tabs.html:21
=======
#: templates/signup.html:99
>>>>>>> 31e56a25
#, fuzzy
msgid "privacy_terms"
msgstr "privacy terms"

#: templates/signup.html:102
#, fuzzy
msgid "agree_third_party"
msgstr ""
"I consent to being contacted by partners of Leiden University with sales "
"opportunities (optional)"

<<<<<<< HEAD
#: templates/incl-adventure-tabs.html:66
=======
#: templates/signup.html:109
>>>>>>> 31e56a25
#, fuzzy
msgid "already_account"
msgstr "Already have an account?"

<<<<<<< HEAD
#: templates/incl-adventure-tabs.html:67
=======
#: templates/teacher-invitation.html:5
>>>>>>> 31e56a25
#, fuzzy
msgid "teacher_invitation_require_login"
msgstr ""
"To set up your profile as a teacher, we will need you to log in. If you "
"don't have an account, please create one."

<<<<<<< HEAD
#: templates/incl-adventure-tabs.html:68
=======
#: templates/view-program-page.html:13
>>>>>>> 31e56a25
#, fuzzy
msgid "by"
msgstr "by"

#: templates/quiz/endquiz.html:28 templates/quiz/quiz-result-overview.html:23
#, fuzzy
msgid "score"
msgstr "Score"

#: templates/quiz/endquiz.html:37 templates/quiz/quiz-result-overview.html:108
#, fuzzy
msgid "go_to_level"
msgstr "Go to level"

#: templates/quiz/quiz-result-overview.html:62
#, fuzzy
msgid "incorrect"
msgstr "Incorrect!"

#: templates/quiz/quiz.html:49 templates/quiz/quiz.html:55
#: templates/quiz/quiz_question.html:15
#, fuzzy
msgid "hint"
msgstr "Hint?"

#: templates/quiz/quiz_question.html:55
#, fuzzy
msgid "submit_answer"
msgstr "Answer question"

#: website/auth.py:185
#, fuzzy
msgid "username_special"
msgstr "Username cannot contain `:` or `@`."

#: website/auth.py:187
#, fuzzy
msgid "username_three"
msgstr "Username must contain at least three characters."

#: website/auth.py:189 website/auth.py:492 website/auth.py:697
#: website/auth.py:702
#, fuzzy
msgid "email_invalid"
msgstr "Please enter a valid email."

#: website/auth.py:308 website/auth.py:310
#, fuzzy
msgid "repeat_match_email"
msgstr "The repeated email does not match."

#: website/auth.py:312 website/auth.py:464 website/auth.py:468
#: website/auth.py:636
#, fuzzy
msgid "repeat_match_password"
msgstr "The repeated password does not match."

#: website/auth.py:329 website/auth.py:508
#, fuzzy
msgid "country_invalid"
msgstr "Please select a valid country."

#: website/auth.py:331 website/auth.py:334 website/auth.py:510
#: website/auth.py:513
#, fuzzy
msgid "experience_invalid"
msgstr "Please select a valid experience, choose (Yes, No)."

#: website/auth.py:337 website/auth.py:516
#, fuzzy
msgid "programming_invalid"
msgstr "Please select a valid programming language."

#: website/auth.py:340
#, fuzzy
msgid "exists_username"
msgstr "That username is already in use."

#: website/auth.py:441 website/auth.py:466 website/auth.py:634
#, fuzzy
msgid "password_six"
msgstr "Your password must contain at least six characters."

#: website/auth.py:444 website/auth.py:447
#, fuzzy
msgid "password_change_not_allowed"
msgstr "You're not allowed to change the password of this user."

#: website/auth.py:452
#, fuzzy
msgid "password_change_success"
msgstr "Password of your student is successfully changed."

#: website/auth.py:483
#, fuzzy
msgid "password_updated"
msgstr "Password updated."

#: website/auth.py:566
#, fuzzy
msgid "profile_updated_reload"
msgstr "Profile updated, page will be re-loaded."

#: website/auth.py:619
#, fuzzy
msgid "sent_password_recovery"
msgstr ""
"You should soon receive an email with instructions on how to reset your "
"password."

#: website/auth.py:758
#, fuzzy
msgid "mail_welcome_verify_body"
msgstr ""
"Your Hedy account has been created successfully. Welcome!\n"
"Please click on this link to verify your email address: {link}"

#: website/auth.py:774
#, fuzzy
msgid "mail_change_password_subject"
msgstr "Your Hedy password has been changed"

#: website/auth.py:776
#, fuzzy
msgid "mail_recover_password_subject"
msgstr "Request a password reset."

#: website/auth.py:778
#, fuzzy
msgid "mail_reset_password_subject"
msgstr "Your Hedy password has been reset"

#: website/auth.py:780
#, fuzzy
msgid "mail_welcome_teacher_subject"
msgstr "Your Hedy teacher account is ready"

#: website/auth.py:784
#, fuzzy
msgid "user"
msgstr "user"

#: website/programs.py:55
#, fuzzy
msgid "save_prompt"
msgstr ""
"You need to have an account to save your program. Would you like to login "
"now?"

#: website/programs.py:60
#, fuzzy
msgid "overwrite_warning"
msgstr ""
"You already have a program with this name, saving this program will replace "
"the old one. Are you sure?"

#: website/programs.py:87
#, fuzzy
msgid "save_parse_warning"
msgstr "This program contains an error, are you sure you want to save it?"

#: website/programs.py:162
#, fuzzy
msgid "unshare_success_detail"
msgstr "Program unshared successfully."

#: website/programs.py:202
#, fuzzy
msgid "favourite_success"
msgstr "Your program is set as favourite."

#: website/statistics.py:37 website/teacher.py:28 website/teacher.py:36
#: website/teacher.py:211 website/teacher.py:233 website/teacher.py:245
#: website/teacher.py:312 website/teacher.py:351
#, fuzzy
msgid "retrieve_class_error"
msgstr "Only teachers can retrieve classes"

<<<<<<< HEAD
#: templates/layout.html:43 templates/programs.html:66
#: templates/programs.html:74
=======
#: website/statistics.py:41 website/teacher.py:39 website/teacher.py:133
#: website/teacher.py:152 website/teacher.py:214 website/teacher.py:236
#: website/teacher.py:248 website/teacher.py:315 website/teacher.py:354
>>>>>>> 31e56a25
#, fuzzy
msgid "no_such_class"
msgstr "No such Hedy class."

#: website/teacher.py:168 website/teacher.py:170
#, fuzzy
msgid "title_join-class"
msgstr "Hedy - Join class"

#: website/teacher.py:239
#, fuzzy
msgid "customization_deleted"
msgstr "Customizations successfully deleted."

#: website/auth.py:760
#, fuzzy
msgid "mail_change_password_body"
msgstr ""
"Your Hedy password has been changed. If you did this, all is good.\n"
"If you didn't change your password, please contact us immediately by "
"replying to this email."

#: templates/landing-page.html:7
#, fuzzy
msgid "intro_text_landing_page"
msgstr ""
"Welcome to the wonderful world of Hedy! Here you can learn to program in "
"small steps, without unnecessary complicated stuff. We start easy at level "
"1, and slowly build towards bigger and more complex programs! Choose one of "
"the options below to get started."

#: templates/customize-adventure.html:50
#, fuzzy
msgid "preview"
msgstr "Preview"

#: templates/customize-class.html:16
#, fuzzy
msgid "customize_class_step_7"
msgstr "Selection other settings"

#: templates/customize-class.html:23
#, fuzzy
msgid "select_adventures"
msgstr "Select adventures"

#: templates/customize-class.html:59
#, fuzzy
msgid "opening_dates"
msgstr "Opening dates"

#: templates/customize-class.html:65
#, fuzzy
msgid "opening_date"
msgstr "Opening date"

#: templates/customize-class.html:77
#, fuzzy
msgid "directly_available"
msgstr "Directly open"

#: templates/customize-class.html:115
#, fuzzy
msgid "other_settings"
msgstr "Other settings"

#: templates/incl-menubar.html:11
#, fuzzy
msgid "nav_learn_more"
msgstr "Learn more"

#: templates/incl-menubar.html:13 templates/public-page.html:56
#, fuzzy
msgid "program_header"
msgstr "My programs"

#: templates/profile.html:21 templates/profile.html:23
#, fuzzy
msgid "public_profile"
msgstr "Public profile"

#: templates/profile.html:24
#, fuzzy
msgid "public_profile_visit"
msgstr "You can visit your public profile! Click"

#: templates/profile.html:24
#, fuzzy
msgid "public_profile_link"
msgstr "here"

#: templates/profile.html:61 templates/profile.html:141
#, fuzzy
msgid "are_you_sure"
msgstr "Are you sure? You cannot revert this action."

#: templates/profile.html:76
#, fuzzy
msgid "self_removal_prompt"
msgstr "Are you sure you want to leave this class?"

#: templates/profile.html:76
#, fuzzy
msgid "leave_class"
msgstr "Leave class"

#: templates/profile.html:81 templates/profile.html:84
#, fuzzy
msgid "settings"
msgstr "My personal settings"

#: templates/profile.html:122 templates/signup.html:46
#, fuzzy
msgid "female"
msgstr "Female"

#: templates/profile.html:156
#, fuzzy
msgid "repeat_new_password"
msgstr "Repeat new password"

#: templates/programs.html:65 templates/programs.html:70
#, fuzzy
msgid "open"
msgstr "Open"

#: templates/signup.html:16
#, fuzzy
msgid "email_repeat"
msgstr "Repeat email"

#: app.py:999
#, fuzzy
msgid "not_user"
msgstr "Looks like you are not logged in!"

#: app.py:1020
#, fuzzy
msgid "title_for-teacher"
msgstr "Hedy - For teachers"

#: app.py:1232 website/auth.py:250 website/auth.py:299 website/auth.py:435
#: website/auth.py:460 website/auth.py:490 website/auth.py:595
#: website/auth.py:626 website/auth.py:666 website/auth.py:693
#: website/teacher.py:90 website/teacher.py:125 website/teacher.py:197
#: website/teacher.py:253 website/teacher.py:300 website/teacher.py:341
#: website/teacher.py:377 website/teacher.py:457 website/teacher.py:515
#, fuzzy
msgid "ajax_error"
msgstr "There was an error, please try again."

#: templates/explore.html:33 templates/programs.html:25
#, fuzzy
msgid "search_button"
msgstr "Search"

#: templates/programs.html:73
#, fuzzy
msgid "unshare"
msgstr "Unshare"

#: templates/programs.html:75
#, fuzzy
msgid "submit_warning"
msgstr "Are you sure you want to submit this program?"

#: templates/incl-editor-and-output.html:122
#, fuzzy
msgid "already_program_running"
msgstr "There is already a program running, finish that one first."

#: templates/programs.html:78
#, fuzzy
msgid "share_confirm"
msgstr "Are you sure you want to make the program public?"

#: app.py:707
#, fuzzy
msgid "minutes"
msgstr "minutes"

#: app.py:710
#, fuzzy
msgid "hours"
msgstr "hours"

#: app.py:731 app.py:733 app.py:859 app.py:881 app.py:883
#, fuzzy
msgid "no_such_level"
msgstr "No such Hedy level!"

#: app.py:741 app.py:748 app.py:813 app.py:819
#, fuzzy
msgid "no_such_program"
msgstr "No such Hedy program!"

#: app.py:1092
#, fuzzy
msgid "title_explore"
msgstr "Hedy - Explore"

#: app.py:1331
#, fuzzy
msgid "invalid_teacher_invitation_code"
msgstr ""
"The teacher invitation code is invalid. To become a teacher, reach out to "
"hedy@felienne.com."

#: utils.py:203
#, fuzzy
msgid "default_404"
msgstr "We could not find that page..."

#: templates/cheatsheet.html:14
#, fuzzy
msgid "cheatsheet_title"
msgstr "Cheatsheet"

#: templates/class-overview.html:16
#, fuzzy
msgid "visible_columns"
msgstr "Visible columns"

#: templates/class-overview.html:25 templates/class-overview.html:65
#, fuzzy
msgid "last_login"
msgstr "Last login"

#: templates/class-prejoin.html:17 templates/profile.html:14
#, fuzzy
msgid "join_class"
msgstr "Join class"

#: templates/create-accounts.html:5
#, fuzzy
msgid "create_multiple_accounts"
msgstr "Create multiple accounts"

#: templates/create-accounts.html:10
#, fuzzy
msgid "create_accounts_prompt"
msgstr "Are you sure you want to create these accounts?"

#: templates/customize-class.html:12
#, fuzzy
msgid "customize_class_step_3"
msgstr "Select the adventures you want to make available"

#: templates/customize-class.html:13
#, fuzzy
msgid "customize_class_step_4"
msgstr "Click the name of an adventure to (de)select for all levels"

#: templates/customize-class.html:14
#, fuzzy
msgid "customize_class_step_5"
msgstr "Add personal adventures"

#: templates/customize-class.html:15
#, fuzzy
msgid "customize_class_step_6"
msgstr "Selecting an opening date for each level (you can also leave it empty)"

#: templates/customize-class.html:17
#, fuzzy
msgid "customize_class_step_8"
msgstr "Choose \"Save\" -> You're done!"

#: templates/customize-class.html:20
#, fuzzy
msgid "customize_class_exp_2"
msgstr ""
"You can always change these settings later on. For example, you can make "
"specific adventures or levels available while teaching a class. This way "
"it's easy for you to determine which level and adventures your students will "
"be working on. If you want to make everything available for your class it is "
"easiest to remove the customization all together."

#: templates/customize-class.html:149
#, fuzzy
msgid "reset_adventures"
msgstr "Reset selected adventures"

#: templates/landing-page.html:21
#, fuzzy
msgid "create_class_text"
msgstr "Group your students into classes and change the content for each class."

#: templates/landing-page.html:28
#, fuzzy
msgid "read_docs_text"
msgstr ""
"Visit our teacher's manual for lesson plans and common mistakes by students."

#: templates/quiz/feedback.html:36
#, fuzzy
msgid "correct_answer"
msgstr "The correct answer is"

#: templates/quiz/feedback.html:52
#, fuzzy
msgid "go_to_question"
msgstr "Go to question"

#: templates/quiz/feedback.html:56
#, fuzzy
msgid "go_to_quiz_result"
msgstr "Go to quiz result"

#: website/auth.py:323 website/auth.py:502
#, fuzzy
msgid "year_invalid"
msgstr "Please enter a year between 1900 and {year}."

#: app.py:1237
#, fuzzy
msgid "personal_text_invalid"
msgstr "Your personal text is invalid."

#: utils.py:207
#, fuzzy
msgid "default_500"
msgstr "Something went wrong..."

#: templates/landing-page.html:30
#, fuzzy
msgid "read_docs"
msgstr "Learn more about Hedy"

#: templates/landing-page.html:43
#, fuzzy
msgid "story_text"
msgstr "Make your own story"

#: templates/profile.html:56
#, fuzzy
msgid "public_profile_info"
msgstr ""
"By selecting this box I make my profile visible for everyone. Be careful not "
"to share personal information like your name or home address, because "
"everyone will be able to see it!"

#: templates/public-page.html:34 templates/public-page.html:36
#, fuzzy
msgid "amount_saved"
msgstr "programs saved"

#: templates/public-page.html:40 templates/public-page.html:42
#, fuzzy
msgid "amount_submitted"
msgstr "programs submitted"

#: templates/quiz/feedback.html:23
#, fuzzy
msgid "feedback_failure"
msgstr "Wrong!"

#: content/error-messages.txt:1
#, fuzzy
msgid "Wrong Level"
msgstr ""
"That was correct Hedy code, but not at the right level. You wrote "
"{offending_keyword} for level {working_level}. Tip: {tip}"

#: content/error-messages.txt:2
#, fuzzy
msgid "Incomplete"
msgstr ""
"Oops! You forgot a bit of code! On line {line_number}, you need to enter "
"text behind {incomplete_command}."

#: app.py:657
#, fuzzy
msgid "title_programs"
msgstr "Hedy - My programs"

#: app.py:667 app.py:677 app.py:681 app.py:696 app.py:941 app.py:1293
#: website/admin.py:17 website/admin.py:25 website/admin.py:95
#: website/admin.py:112 website/admin.py:130 website/auth.py:660
#: website/auth.py:687 website/statistics.py:86
#, fuzzy
msgid "unauthorized"
msgstr "You don't have access rights for this page"

#: app.py:713
#, fuzzy
msgid "days"
msgstr "days"

#: app.py:716
#, fuzzy
msgid "ago"
msgstr "{time} ago"

#: app.py:772
#, fuzzy
msgid "level_not_class"
msgstr "This level has not been made available in your class yet"

#: app.py:864 website/teacher.py:430 website/teacher.py:446
#: website/teacher.py:475 website/teacher.py:501
#, fuzzy
msgid "no_such_adventure"
msgstr "This adventure doesn't exist!"

#: app.py:968
#, fuzzy
msgid "title_my-profile"
msgstr "Hedy - My account"

#: app.py:984
#, fuzzy
msgid "title_learn-more"
msgstr "Hedy - Learn more"

#: app.py:1112 app.py:1114
#, fuzzy
msgid "translate_error"
msgstr ""
"Something went wrong while translating the code. Try running the code to see "
"if it has an error. Code with errors can not be translated."

#: utils.py:205
#, fuzzy
msgid "default_403"
msgstr "Looks like you aren't authorized..."

#: content/error-messages.txt:3
#, fuzzy
msgid "Invalid"
msgstr ""
"{invalid_command} is not a Hedy level {level} command. Did you mean "
"{guessed_command}?"

#: content/error-messages.txt:4
#, fuzzy
msgid "Invalid Space"
msgstr ""
"Oops! You started a line with a space on line {line_number}. Spaces confuse "
"computers, can you remove it?"

#: content/error-messages.txt:5
#, fuzzy
msgid "Has Blanks"
msgstr ""
"Your code is incomplete. It contains blanks that you have to replace with "
"code."

#: content/error-messages.txt:6
#, fuzzy
msgid "No Indentation"
msgstr ""
"You used too few spaces in line {line_number}. You used {leading_spaces} "
"spaces, which is not enough. Start every new block with {indent_size} spaces "
"more than the line before."

#: content/error-messages.txt:7
#, fuzzy
msgid "Unexpected Indentation"
msgstr ""
"You used too many spaces in line {line_number}. You used {leading_spaces} "
"spaces, which is too much. Start every new block with {indent_size} spaces "
"more than the line before."

#: content/error-messages.txt:8
#, fuzzy
msgid "Parse"
msgstr ""
"The code you entered is not valid Hedy code. There is a mistake on line "
"{location[0]}, at position {location[1]}. You typed {character_found}, but "
"that is not allowed."

#: content/error-messages.txt:9
#, fuzzy
msgid "Unquoted Text"
msgstr ""
"Be careful. If you ask or print something, the text should start and finish "
"with a quotation mark. You forgot one somewhere."

#: content/error-messages.txt:10
#, fuzzy
msgid "Unquoted Assignment"
msgstr ""
"From this level, you need to place texts to the right of the `is` between "
"quotes. You forgot that for the text {text}."

#: content/error-messages.txt:11
#, fuzzy
msgid "Unquoted Equality Check"
msgstr ""
"If you want to check if a variable is equal to multiple words, the words "
"should be surrounded by quotation marks!"

#: content/error-messages.txt:12
#, fuzzy
msgid "Var Undefined"
msgstr ""
"You tried to use the variable {name}, but you didn't set it. It is also "
"possible that you were trying to use the word {name} but forgot quotation "
"marks."

#: content/error-messages.txt:13
#, fuzzy
msgid "Cyclic Var Definition"
msgstr ""
"The name {variable} needs to be set before you can use it on the right-hand "
"side of the is command."

#: content/error-messages.txt:14
#, fuzzy
msgid "Lonely Echo"
msgstr ""
"You used an echo before an ask, or an echo without an ask. First ask for "
"input, then echo."

#: content/error-messages.txt:15
#, fuzzy
msgid "Too Big"
msgstr ""
"Wow! Your program has an impressive {lines_of_code} lines of code! But we "
"can only process {max_lines} lines in this level. Make your program smaller "
"and try again."

#: content/error-messages.txt:16
#, fuzzy
msgid "Invalid Argument Type"
msgstr ""
"You cannot use {command} with {invalid_argument} because it is {invalid_type}"
". Try changing {invalid_argument} to {allowed_types}."

#: content/error-messages.txt:17
#, fuzzy
msgid "Invalid Argument"
msgstr ""
"You cannot use the command {command} with {invalid_argument}. Try changing "
"{invalid_argument} to {allowed_types}."

#: content/error-messages.txt:20
#, fuzzy
msgid "Locked Language Feature"
msgstr ""
"You are using {concept}! That is awesome, but {concept} is not unlocked yet! "
"It will be unlocked in a later level."

#: content/error-messages.txt:24
#, fuzzy
msgid "echo_out"
msgstr ""
"Starting in level 2 echo is no longer needed. You can repeat an answer with "
"ask and print now. Example: name is ask What are you called? printhello name"

#: content/error-messages.txt:26
#, fuzzy
msgid "comma"
msgstr "a comma"

#: content/error-messages.txt:27
#, fuzzy
msgid "question mark"
msgstr "a question mark"

#: content/error-messages.txt:28
#, fuzzy
msgid "newline"
msgstr "a new line"

#: content/error-messages.txt:29
#, fuzzy
msgid "period"
msgstr "a period"

#: content/error-messages.txt:30
#, fuzzy
msgid "exclamation mark"
msgstr "an exclamation mark"

#: content/error-messages.txt:31
#, fuzzy
msgid "dash"
msgstr "a dash"

#: content/error-messages.txt:32
#, fuzzy
msgid "star"
msgstr "a star"

#: content/error-messages.txt:39
#, fuzzy
msgid "number"
msgstr "a number"

#: content/error-messages.txt:40
#, fuzzy
msgid "integer"
msgstr "a number"

#: content/error-messages.txt:41
#, fuzzy
msgid "float"
msgstr "a number"

#: content/error-messages.txt:42
#, fuzzy
msgid "list"
msgstr "a list"

#: templates/class-overview.html:29 templates/class-overview.html:66
#, fuzzy
msgid "highest_level_reached"
msgstr "Highest level reached"

#: templates/class-overview.html:35 templates/class-overview.html:67
#, fuzzy
msgid "number_programs"
msgstr "Number of programs"

#: templates/class-overview.html:39 templates/class-overview.html:68
#, fuzzy
msgid "programs"
msgstr "Programs"

#: templates/class-overview.html:49 templates/class-overview.html:70
#: templates/class-overview.html:83 templates/profile.html:144
#: templates/profile.html:146 templates/profile.html:159
#, fuzzy
msgid "change_password"
msgstr "Change password"

#: templates/class-overview.html:53 templates/class-overview.html:71
#, fuzzy
msgid "remove_student"
msgstr "Remove student"

#: templates/class-overview.html:83
#, fuzzy
msgid "enter_password"
msgstr "Enter a new password for"

#: templates/class-overview.html:84
#, fuzzy
msgid "remove_student_prompt"
msgstr "Are you sure you want to remove the student from the class?"

#: templates/class-overview.html:84 templates/class-overview.html:120
#: templates/customize-adventure.html:52 templates/for-teachers.html:34
#: templates/for-teachers.html:44
#, fuzzy
msgid "remove"
msgstr "Remove"

#: templates/class-overview.html:90
#, fuzzy
msgid "class_link"
msgstr "Link to join class"

#: templates/class-overview.html:92 templates/customize-class.html:5
#, fuzzy
msgid "customize_class"
msgstr "Customize class"

#: templates/class-overview.html:93
#, fuzzy
msgid "rename_class"
msgstr "Rename class"

#: templates/class-overview.html:94
#, fuzzy
msgid "invite_prompt"
msgstr "Enter a username"

#: templates/class-overview.html:94
#, fuzzy
msgid "invite_student"
msgstr "Invite student"

#: templates/class-overview.html:95
#, fuzzy
msgid "class_stats"
msgstr "Class statistics"

#: templates/class-overview.html:98 templates/customize-adventure.html:59
#, fuzzy
msgid "back_to_teachers_page"
msgstr "Go back to teachers page"

#: templates/class-overview.html:99
#, fuzzy
msgid "delete_class_prompt"
msgstr "Are you sure you want to delete the class?"

#: templates/class-overview.html:99
#, fuzzy
msgid "delete_class"
msgstr "Delete class permanently"

#: templates/class-overview.html:103
#, fuzzy
msgid "pending_invites"
msgstr "Pending invites"

#: templates/class-overview.html:109
#, fuzzy
msgid "invite_date"
msgstr "Invite date"

#: templates/class-overview.html:110
#, fuzzy
msgid "expiration_date"
msgstr "Expiration date"

#: templates/class-overview.html:111
#, fuzzy
msgid "remove_invite"
msgstr "Remove invite"

#: templates/class-overview.html:120 templates/profile.html:15
#, fuzzy
msgid "delete_invite_prompt"
msgstr "Are you sure you want to remove this class invitation?"

#: templates/class-prejoin.html:7
#, fuzzy
msgid "class_already_joined"
msgstr "You are already a student of class"

#: templates/class-prejoin.html:11
#, fuzzy
msgid "goto_profile"
msgstr "Go to my profile"

#: templates/class-prejoin.html:15 templates/profile.html:12
#, fuzzy
msgid "prompt_join_class"
msgstr "Do you want to join this class?"

#: templates/class-prejoin.html:17 website/teacher.py:183
#, fuzzy
msgid "join_prompt"
msgstr ""
"You need to have an account to join a class. Would you like to login now?"

#: templates/class-stats.html:22 templates/customize-class.html:155
#, fuzzy
msgid "back_to_class"
msgstr "Go back to class"

#: templates/code-page.html:25 templates/code-page.html:35
#: templates/customize-class.html:28 templates/customize-class.html:64
#: templates/customize-class.html:71 templates/customize-class.html:94
#: templates/level-page.html:6 templates/level-page.html:11
#: templates/quiz/startquiz.html:10 templates/view-program-page.html:12
#: templates/view-program-page.html:28
#, fuzzy
msgid "level_title"
msgstr "Level"

#: templates/create-accounts.html:17 templates/learn-more.html:10
#: templates/profile.html:89 templates/recover.html:8 templates/signup.html:13
#, fuzzy
msgid "email"
msgstr "Email"

#: templates/customize-adventure.html:16 templates/customize-adventure.html:18
#: templates/explore.html:20 templates/explore.html:46
#: templates/for-teachers.html:31 templates/programs.html:12
#: templates/programs.html:39 templates/programs.html:50
#, fuzzy
msgid "level"
msgstr "Level"

#: templates/customize-adventure.html:39
#, fuzzy
msgid "adventure_exp_3"
msgstr ""
"You can use the \"preview\" button to view a styled version of your "
"adventure. To view the adventure on a dedicated page, select \"view\" from "
"the teachers page."

#: templates/customize-adventure.html:43 templates/customize-class.html:28
#: templates/customize-class.html:93 templates/explore.html:26
#: templates/programs.html:18 templates/programs.html:46
#: templates/view-adventure.html:6
#, fuzzy
msgid "adventure"
msgstr "Adventure"

#: templates/create-accounts.html:7
#, fuzzy
msgid "accounts_intro"
msgstr ""
"On this page you can create accounts for multiple students at the same time. "
"It's also possible to directly add them to one of your classes. By pressing "
"the green + on the bottom right of the page you can add extra rows. You can "
"delete a row by pressing the corresponding red cross. Make sure no rows are "
"empty when you press \"Create accounts\". Please keep in mind that every "
"username and mail address needs to be unique and the password needs to be "
"<b>at least</b> 6 characters."

#: templates/customize-adventure.html:44
#, fuzzy
msgid "template_code"
msgstr ""
"This is the explanation of my adventure!\n"
"\n"
"This way I can show a command: <code>print</code>\n"
"\n"
"But sometimes I might want to show a piece of code, like this:\n"
"<pre>\n"
"ask What's your name?\n"
"echo so your name is \n"
"</pre>"

#: templates/customize-adventure.html:51 templates/customize-class.html:150
#, fuzzy
msgid "save"
msgstr "Save"

#: templates/customize-class.html:10
#, fuzzy
msgid "customize_class_step_1"
msgstr "Select levels for your class by pressing the \"level buttons\""

#: templates/customize-class.html:11
#, fuzzy
msgid "customize_class_step_2"
msgstr ""
"\"Checkboxes\" will appear for the adventures available for the chosen levels"

#: templates/customize-class.html:88
#, fuzzy
msgid "select_own_adventures"
msgstr "Select own adventures"

#: templates/customize-class.html:95 templates/customize-class.html:121
#: templates/profile.html:47 templates/profile.html:121
#: templates/profile.html:130 templates/signup.html:26 templates/signup.html:45
#: templates/signup.html:53
#, fuzzy
msgid "select"
msgstr "Select"

#: templates/customize-class.html:120
#, fuzzy
msgid "option"
msgstr "Option"

#: templates/customize-class.html:126
#, fuzzy
msgid "mandatory_mode"
msgstr "Mandatory developer's mode"

#: templates/customize-class.html:132
#, fuzzy
msgid "hide_cheatsheet"
msgstr "Hide cheatsheet"

#: templates/customize-class.html:138
#, fuzzy
msgid "hide_keyword_switcher"
msgstr "Hide keyword switcher"

#: templates/customize-class.html:149
#, fuzzy
msgid "reset_adventure_prompt"
msgstr "Are you sure you want to reset all selected adventures?"

#: templates/customize-class.html:153
#, fuzzy
msgid "remove_customizations_prompt"
msgstr "Are you sure you want to remove this class's customizations?"

#: templates/customize-class.html:154
#, fuzzy
msgid "remove_customization"
msgstr "Remove customization"

#: templates/error-page.html:12
#, fuzzy
msgid "go_back_to_main"
msgstr "Go back to main page"

#: templates/explore.html:12
#, fuzzy
msgid "explore_programs"
msgstr "Explore programs"

#: templates/explore.html:55
#, fuzzy
msgid "view_program"
msgstr "View program"

#: templates/for-teachers.html:5 templates/profile.html:71
#: templates/profile.html:73
#, fuzzy
msgid "my_classes"
msgstr "My classes"

#: templates/explore.html:14
#, fuzzy
msgid "explore_explanation"
msgstr ""
"On this page you can look through programs created by other Hedy users. You "
"can filter on both a Hedy level and adventure. Click on \"View program\" to "
"open a program and run it. Programs with a red header contain a mistake. You "
"can still open the program, but running it will result in an error. You can "
"of course try to fix it! If the creator has a public profile you can click "
"their username to visit their profile. There you will find all their shared "
"programs and much more!"

#: templates/explore.html:49
#, fuzzy
msgid "creator"
msgstr "Creator"

#: templates/for-teachers.html:10
#, fuzzy
msgid "students"
msgstr "students"

#: templates/for-teachers.html:23 templates/landing-page.html:23
#, fuzzy
msgid "create_class"
msgstr "Create a new class"

#: templates/for-teachers.html:26
#, fuzzy
msgid "my_adventures"
msgstr "My adventures"

#: templates/for-teachers.html:32
#, fuzzy
msgid "last_update"
msgstr "Last update"

#: templates/for-teachers.html:33 templates/for-teachers.html:43
#, fuzzy
msgid "view"
msgstr "View"

#: templates/for-teachers.html:50 website/teacher.py:510
#, fuzzy
msgid "create_adventure"
msgstr "Create adventure"

#: templates/for-teachers.html:53
#, fuzzy
msgid "create_student_accounts"
msgstr "Create student accounts"

#: templates/for-teachers.html:113
#, fuzzy
msgid "teacher_welcome"
msgstr ""
"Welcome to Hedy! Your are now the proud owner of a teachers account which "
"allows you to create classes and invite students."

#: templates/incl-adventure-tabs.html:19
#, fuzzy
msgid "quiz_tab"
msgstr "End quiz"

#: templates/incl-adventure-tabs.html:23
#, fuzzy
msgid "specific_adventure_mode"
msgstr ""
"You're currently in adventure '{adventure}', click on 'Hedy' to view all "
"adventures."

#: templates/incl-adventure-tabs.html:69
#, fuzzy
msgid "end"
msgstr "End"

#: templates/incl-menubar.html:10
#, fuzzy
msgid "nav_explore"
msgstr "Explore"

#: templates/incl-adventure-tabs.html:70
#, fuzzy
msgid "quiz_description"
msgstr "This is the end of the level! Take the quiz now to test your knowledge."

#: templates/incl-editor-and-output.html:95
#, fuzzy
msgid "variables"
msgstr "Variables"

#: templates/incl-editor-and-output.html:111
#, fuzzy
msgid "enter_text"
msgstr "Enter your answer here..."

#: templates/incl-editor-and-output.html:112
#, fuzzy
msgid "enter"
msgstr "Enter"

#: templates/incl-editor-and-output.html:122
#, fuzzy
msgid "run_code_button"
msgstr "Run code"

#: templates/incl-editor-and-output.html:123
#, fuzzy
msgid "stop_code_button"
msgstr "Stop program"

#: templates/incl-editor-and-output.html:126
#, fuzzy
msgid "edit_code_button"
msgstr "Edit code"

#: templates/incl-editor-and-output.html:132
#, fuzzy
msgid "read_code_label"
msgstr "Read aloud"

#: templates/incl-editor-and-output.html:142
#: templates/incl-editor-and-output.html:151
#, fuzzy
msgid "regress_button"
msgstr "Go back to level {level}"

#: templates/incl-editor-and-output.html:145
#: templates/incl-editor-and-output.html:154
#, fuzzy
msgid "advance_button"
msgstr "Go to level {level}"

#: templates/incl-editor-and-output.html:168
#, fuzzy
msgid "developers_mode"
msgstr "Programmer's mode"

#: templates/incl-menubar.html:8
#, fuzzy
msgid "nav_start"
msgstr "Home"

#: templates/incl-menubar.html:9
#, fuzzy
msgid "nav_hedy"
msgstr "Hedy"

#: templates/incl-menubar.html:20
#, fuzzy
msgid "my_achievements"
msgstr "My achievements"

#: templates/incl-menubar.html:23
#, fuzzy
msgid "my_account"
msgstr "My account"

#: templates/incl-menubar.html:27
#, fuzzy
msgid "for_teachers"
msgstr "For teachers"

#: templates/incl-menubar.html:31
#, fuzzy
msgid "logout"
msgstr "Log out"

<<<<<<< HEAD
#: templates/programs.html:33 templates/view-program-page.html:7
=======
#: templates/incl-menubar.html:36 templates/login.html:19
#: templates/signup.html:109
>>>>>>> 31e56a25
#, fuzzy
msgid "login"
msgstr "Log in"

<<<<<<< HEAD
#: templates/programs.html:38
=======
#: templates/incl-menubar.html:45
>>>>>>> 31e56a25
#, fuzzy
msgid "search"
msgstr "Search..."

<<<<<<< HEAD
#: templates/programs.html:40 templates/view-program-page.html:8
=======
#: templates/landing-page.html:6
>>>>>>> 31e56a25
#, fuzzy
msgid "welcome"
msgstr "Welcome"

<<<<<<< HEAD
#: templates/programs.html:57
=======
#: templates/landing-page.html:50
>>>>>>> 31e56a25
#, fuzzy
msgid "turtle_text"
msgstr "Make a drawing with code"

<<<<<<< HEAD
#: templates/programs.html:65 templates/programs.html:70
msgid "open"
msgstr "打开"

#: templates/programs.html:66 templates/programs.html:74
=======
#: templates/layout.html:20 templates/signup.html:64
#, fuzzy
msgid "yes"
msgstr "Yes"

#: templates/layout.html:21 templates/signup.html:68
>>>>>>> 31e56a25
#, fuzzy
msgid "no"
msgstr "No"

<<<<<<< HEAD
#: templates/programs.html:67 templates/programs.html:71
msgid "delete_confirm"
msgstr "你确定要删除这个程序吗?"

#: templates/programs.html:67 templates/programs.html:71
msgid "delete"
msgstr "删除"

#: templates/programs.html:73
=======
#: templates/layout.html:29
#, fuzzy
msgid "ok"
msgstr "OK"

#: templates/layout.html:83 templates/quiz/endquiz.html:18
#: templates/quiz/quiz.html:29
#, fuzzy
msgid "achievement_earned"
msgstr "You've earned an achievement!"

#: templates/learn-more.html:7
>>>>>>> 31e56a25
#, fuzzy
msgid "mailing_title"
msgstr "Subscribe to the Hedy newsletter"

<<<<<<< HEAD
#: templates/programs.html:73
=======
#: templates/reset.html:6 templates/reset.html:19
>>>>>>> 31e56a25
#, fuzzy
msgid "reset_password"
msgstr "Reset password"

<<<<<<< HEAD
#: templates/programs.html:75
=======
#: templates/learn-more.html:32
>>>>>>> 31e56a25
#, fuzzy
msgid "required_field"
msgstr "Fields marked with an * are required"

<<<<<<< HEAD
#: templates/programs.html:75
=======
#: templates/level-page.html:31
>>>>>>> 31e56a25
#, fuzzy
msgid "try_button"
msgstr "Try"

<<<<<<< HEAD
#: templates/programs.html:78
=======
#: templates/login.html:10
>>>>>>> 31e56a25
#, fuzzy
msgid "login_long"
msgstr "Log in to your account"

<<<<<<< HEAD
#: templates/programs.html:78
=======
#: templates/login.html:26 website/auth.py:263
>>>>>>> 31e56a25
#, fuzzy
msgid "no_account"
msgstr "No account?"

<<<<<<< HEAD
#: templates/programs.html:84
msgid "no_programs"
msgstr "你还没有程序."

#: templates/programs.html:86
msgid "write_first_program"
msgstr "编写你的第一个程序!"
=======
#: templates/main-page.html:11
#, fuzzy
msgid "main_subtitle"
msgstr "A gradual programming language"

#: templates/main-page.html:14
#, fuzzy
msgid "try_it"
msgstr "Try it"
>>>>>>> 31e56a25

#: templates/programs.html:40 templates/view-program-page.html:8
#, fuzzy
msgid "last_edited"
msgstr "Last edited"

#: templates/programs.html:57
#, fuzzy
msgid "favourite_confirm"
msgstr "Are you sure you want to set this program as your favourite?"

#: templates/programs.html:78
#, fuzzy
msgid "share"
msgstr "Share"

#: templates/programs.html:84
#, fuzzy
msgid "no_programs"
msgstr "You have no programs yet."

#: templates/public-page.html:50
#, fuzzy
msgid "last_achievement"
msgstr "Last earned achievement"

#: templates/public-page.html:85
#, fuzzy
msgid "no_shared_programs"
msgstr "has no shared programs..."

#: templates/recover.html:6
#, fuzzy
msgid "recover_password"
msgstr "Request a password reset"

#: templates/recover.html:11
#, fuzzy
msgid "send_password_recovery"
msgstr "Send me a password recovery link"

#: templates/reset.html:12 templates/signup.html:22
#, fuzzy
msgid "password_repeat"
msgstr "Repeat password"

#: templates/signup.html:7
#, fuzzy
msgid "create_account_explanation"
msgstr "Having your own account allows you to save your programs."

#: templates/signup.html:60
#, fuzzy
msgid "programming_experience"
msgstr "Do you have programming experience?"

#: templates/signup.html:74
#, fuzzy
msgid "languages"
msgstr "Which of these programming languages have you used before?"

#: templates/signup.html:85
#, fuzzy
msgid "other_text"
msgstr "Another text language"

#: templates/signup.html:91
#, fuzzy
msgid "request_teacher"
msgstr "Would you like to apply for a teacher's account?"

#: templates/signup.html:94
#, fuzzy
msgid "subscribe_newsletter"
msgstr "Subscribe to the newsletter"

#: templates/signup.html:99
#, fuzzy
msgid "agree_with"
msgstr "I agree to the"

#: templates/quiz/endquiz.html:27
#, fuzzy
msgid "end_quiz"
msgstr "Quiz end"

#: templates/quiz/feedback.html:8 templates/quiz/quiz.html:16
#, fuzzy
msgid "question"
msgstr "Question"

#: templates/quiz/feedback.html:17
#, fuzzy
msgid "feedback_success"
msgstr "Good!"

#: templates/quiz/quiz-result-overview.html:22
#, fuzzy
msgid "results_quiz"
msgstr "Quiz results"

#: templates/quiz/quiz-result-overview.html:45
#, fuzzy
msgid "correct"
msgstr "Correct"

#: templates/quiz/quiz-result-overview.html:91
#: templates/quiz/quiz-result-overview.html:95
#: templates/quiz/quiz-result-overview.html:99 templates/quiz/quiz.html:16
#, fuzzy
msgid "attempt"
msgstr "Attempt"

#: templates/quiz/quiz_question.html:53
#, fuzzy
msgid "go_to_answer"
msgstr "Go to answer"

#: templates/quiz/startquiz.html:9
#, fuzzy
msgid "start_quiz"
msgstr "Start quiz"

#: templates/quiz/startquiz.html:15
#, fuzzy
msgid "go_to_first_question"
msgstr "Go to question 1"

#: website/admin.py:18 website/admin.py:85 website/admin.py:106
#: website/admin.py:124 website/admin.py:131
#, fuzzy
msgid "title_admin"
msgstr "Hedy - Administrator page"

#: website/auth.py:183 website/auth.py:252 website/auth.py:384
#: website/auth.py:389 website/auth.py:437 website/auth.py:597
#: website/auth.py:606 website/auth.py:628 website/auth.py:668
#: website/auth.py:675 website/auth.py:695 website/teacher.py:302
#: website/teacher.py:343
#, fuzzy
msgid "username_invalid"
msgstr "Your username is invalid."

#: website/auth.py:191 website/auth.py:254 website/auth.py:439
#: website/auth.py:462 website/auth.py:474 website/auth.py:632
#, fuzzy
msgid "password_invalid"
msgstr "Your password is invalid."

#: website/auth.py:193
#, fuzzy
msgid "passwords_six"
msgstr "All passwords need to be six characters or longer."

#: website/auth.py:263
#, fuzzy
msgid "invalid_username_password"
msgstr "Invalid username/password."

#: website/auth.py:316
#, fuzzy
msgid "agree_invalid"
msgstr "You have to agree with the privacy terms."

#: website/auth.py:318 website/auth.py:497
#, fuzzy
msgid "keyword_language_invalid"
msgstr ""
"Please select a valid keyword language (select English or your own language)."

#: website/auth.py:326 website/auth.py:505
#, fuzzy
msgid "gender_invalid"
msgstr "Please select a valid gender, choose (Female, Male, Other)."

#: website/auth.py:342 website/auth.py:524
#, fuzzy
msgid "exists_email"
msgstr "That email is already in use."

#: website/auth.py:382 website/auth.py:397 website/auth.py:630
#: website/auth.py:640
#, fuzzy
msgid "token_invalid"
msgstr "Your token is invalid."

#: website/auth.py:563
#, fuzzy
msgid "profile_updated"
msgstr "Profile updated."

#: website/auth.py:652
#, fuzzy
msgid "password_resetted"
msgstr ""
"Your password has been successfully reset. You are being redirected to the "
"login page."

#: website/auth.py:670
#, fuzzy
msgid "teacher_invalid"
msgstr "Your teacher value is invalid."

#: website/auth.py:762
#, fuzzy
msgid "mail_recover_password_body"
msgstr ""
"By clicking on this link, you can set a new Hedy password. This link is "
"valid for <b>4</b> hours.\n"
"If you haven't required a password reset, please ignore this email: {link}"

#: website/auth.py:764
#, fuzzy
msgid "mail_reset_password_body"
msgstr ""
"Your Hedy password has been reset to a new one. If you did this, all is good."
"\n"
"If you didn't change your password, please contact us immediately by "
"replying to this email."

#: website/auth.py:766
#, fuzzy
msgid "mail_welcome_teacher_body"
msgstr ""
"<strong>Welcome!</strong>\n"
"Congratulations on your brand new Hedy teachers account. Welcome to the "
"world wide community of Hedy teachers!\n"
"\n"
"<strong>What teachers accounts can do</strong>\n"
"With your teacher account, you have the option to create classes. Your "
<<<<<<< HEAD
"students can than join your classes and you can see their progress. "
"Classes are made and managed though the for <a "
"href=\"https://hedycode.com/for-teachers\">teachers page</a>.\n"
"<strong>How to share ideas</strong>\n"
"If you are using Hedy in class, you probably have ideas for improvements!"
" You can share those ideas with us on the <a "
"href=\"https://github.com/Felienne/hedy/discussions/categories/ideas\">Ideas"
" Discussion</a>.\n"
"<strong>How to ask for help</strong>\n"
"If anything is unclear, you can post in the <a "
"href=\"https://github.com/Felienne/hedy/discussions/categories/q-a\">Q&A "
"discussion</a>, or <a href=\"mailto: hedy@felienne.com\">send us an "
"email</a>.\n"
=======
"students can than join your classes and you can see their progress. Classes "
"are made and managed though the for <a href=\"https://hedycode.com/for-"
"teachers\">teachers page</a>.\n"
"\n"
"<strong>How to share ideas</strong>\n"
"If you are using Hedy in class, you probably have ideas for improvements! "
"You can share those ideas with us on the <a href=\"https://github.com/"
"Felienne/hedy/discussions/categories/ideas\">Ideas Discussion</a>.\n"
"\n"
"<strong>How to ask for help</strong>\n"
"If anything is unclear, you can post in the <a href=\"https://github.com/"
"Felienne/hedy/discussions/categories/q-a\">Q&A discussion</a>, or <a href="
"\"mailto: hedy@felienne.com\">send us an email</a>.\n"
"\n"
>>>>>>> 31e56a25
"Keep programming!"

#: website/auth.py:789
#, fuzzy
msgid "mail_hello"
msgstr "Hi {username}!"

#: website/auth.py:791
#, fuzzy
msgid "mail_goodbye"
msgstr ""
"Thank you!\n"
"The Hedy team"

#: website/auth.py:799
#, fuzzy
msgid "copy_mail_link"
msgstr "Please copy and paste this link into a new tab:"

#: website/auth.py:800
#, fuzzy
msgid "link"
msgstr "Link"

#: website/programs.py:41
#, fuzzy
msgid "delete_success"
msgstr "Program deleted successfully."

#: website/programs.py:131 website/programs.py:132
#, fuzzy
msgid "save_success_detail"
msgstr "Program saved successfully."

#: website/programs.py:160
#, fuzzy
msgid "share_success_detail"
msgstr "Program shared successfully."

#: website/statistics.py:45
#, fuzzy
msgid "title_class statistics"
msgstr "My statistics"

#: website/teacher.py:76
#, fuzzy
msgid "title_class-overview"
msgstr "Hedy - Class overview"

#: website/teacher.py:85
#, fuzzy
msgid "only_teacher_create_class"
msgstr "Only teachers are allowed to create classes!"

#: website/teacher.py:224
#, fuzzy
msgid "title_customize-class"
msgstr "Hedy - Customize class"

#: website/teacher.py:292
#, fuzzy
msgid "class_customize_success"
msgstr "Class successfully customized."

#: website/teacher.py:306
#, fuzzy
msgid "username_empty"
msgstr "You didn't enter an username!"

#: website/teacher.py:319
#, fuzzy
msgid "student_not_existing"
msgstr "This username doesn't exist."

#: website/teacher.py:92 website/teacher.py:127
#, fuzzy
msgid "class_name_invalid"
msgstr "This class name is invalid."

#: website/teacher.py:94 website/teacher.py:129
#, fuzzy
msgid "class_name_empty"
msgstr "You didn't enter a class name!"

#: website/teacher.py:100
#, fuzzy
msgid "class_name_duplicate"
msgstr "You already have a class with this name."

#: website/teacher.py:164 website/teacher.py:180 website/teacher.py:542
#, fuzzy
msgid "invalid_class_link"
msgstr "Invalid link for joining the class."

#: website/teacher.py:321
#, fuzzy
msgid "student_already_in_class"
msgstr "This student is already in your class."

#: website/teacher.py:323
#, fuzzy
msgid "student_already_invite"
msgstr "This student already has a pending invitation."

#: website/teacher.py:382
#, fuzzy
msgid "no_accounts"
msgstr "There are no accounts to create."

#: website/teacher.py:393
#, fuzzy
msgid "unique_usernames"
msgstr "All usernames need to be unique."

#: website/teacher.py:396
#, fuzzy
msgid "unique_emails"
msgstr "All mail addresses need to be unique."

#: website/teacher.py:407
#, fuzzy
msgid "usernames_exist"
msgstr "One or more usernames is already in use."

#: website/teacher.py:410
#, fuzzy
msgid "emails_exist"
msgstr "One or more mail addresses is already in use."

#: website/teacher.py:421
#, fuzzy
msgid "accounts_created"
msgstr "Accounts where successfully created."

#: website/teacher.py:427 website/teacher.py:432 website/teacher.py:443
#: website/teacher.py:472 website/teacher.py:498
#, fuzzy
msgid "retrieve_adventure_error"
msgstr "You're not allowed to view this adventure!"

#: website/teacher.py:437
#, fuzzy
msgid "title_view-adventure"
msgstr "Hedy - View adventure"

#: website/teacher.py:448
#, fuzzy
msgid "title_customize-adventure"
msgstr "Hedy - Customize adventure"

#: website/teacher.py:459
#, fuzzy
msgid "adventure_id_invalid"
msgstr "This adventure id is invalid."

#: website/teacher.py:461 website/teacher.py:517
#, fuzzy
msgid "adventure_name_invalid"
msgstr "This adventure name is invalid."

#: website/teacher.py:463
#, fuzzy
msgid "level_invalid"
msgstr "This Hedy level in invalid."

#: website/teacher.py:465
#, fuzzy
msgid "content_invalid"
msgstr "This adventure is invalid."

#: website/teacher.py:467
#, fuzzy
msgid "adventure_length"
msgstr "Your adventure has to be at least 20 characters."

#: website/teacher.py:469
#, fuzzy
msgid "public_invalid"
msgstr "This agreement selection is invalid"

#: website/teacher.py:480 website/teacher.py:524
#, fuzzy
msgid "adventure_duplicate"
msgstr "You already have an adventure with this name."

#: website/teacher.py:492
#, fuzzy
msgid "adventure_updated"
msgstr "The adventure has been updated!"

#: website/teacher.py:519
#, fuzzy
msgid "adventure_empty"
<<<<<<< HEAD
msgstr "You didn't enter an adventure name!"

#~ msgid "set_preferred_lang"
#~ msgstr ""
#~ "Hedy now supports preferred user "
#~ "languages. You can set one for "
#~ "your profile in \"My profile\""

#~ msgid "statistics"
#~ msgstr "My statistics"

#~ msgid "Empty Program"
#~ msgstr ""
#~ "You created an empty program. Type "
#~ "Hedy code in the left field and"
#~ " try again"

#~ msgid "level_not_translated"
#~ msgstr "This level is not translated in your language (yet)"
=======
msgstr "You didn't enter an adventure name!"
>>>>>>> 31e56a25
<|MERGE_RESOLUTION|>--- conflicted
+++ resolved
@@ -18,69 +18,31 @@
 msgid "title_privacy"
 msgstr "Hedy - Privacy terms"
 
-<<<<<<< HEAD
-#: app.py:597
-=======
 #: app.py:997
->>>>>>> 31e56a25
 #, fuzzy
 msgid "title_landing-page"
 msgstr "Welcome to Hedy!"
 
-<<<<<<< HEAD
-#: app.py:615 app.py:1022 website/teacher.py:363 website/teacher.py:372
-=======
 #: app.py:1235
->>>>>>> 31e56a25
 #, fuzzy
 msgid "image_invalid"
 msgstr "The image you chose image is invalid."
 
-<<<<<<< HEAD
-#: app.py:618
-=======
 #: templates/programs.html:66 templates/programs.html:74
->>>>>>> 31e56a25
 #, fuzzy
 msgid "copy_clipboard"
 msgstr "Successfully copied to clipboard"
 
-<<<<<<< HEAD
-#: app.py:657
-=======
 #: templates/programs.html:67 templates/programs.html:71
->>>>>>> 31e56a25
 #, fuzzy
 msgid "delete_confirm"
 msgstr "Are you sure you want to delete the program?"
 
-<<<<<<< HEAD
-#: app.py:667 app.py:677 app.py:681 app.py:696 app.py:939 app.py:1291
-#: website/admin.py:17 website/admin.py:25 website/admin.py:95
-#: website/admin.py:112 website/admin.py:130 website/auth.py:654
-#: website/auth.py:681 website/statistics.py:86
-=======
 #: templates/programs.html:67 templates/programs.html:71
->>>>>>> 31e56a25
 #, fuzzy
 msgid "delete"
 msgstr "Delete"
 
-<<<<<<< HEAD
-#: app.py:707
-msgid "minutes"
-msgstr "分钟"
-
-#: app.py:710
-msgid "hours"
-msgstr "小时"
-
-#: app.py:713
-msgid "days"
-msgstr "天"
-
-#: app.py:716
-=======
 #: templates/programs.html:73
 #, fuzzy
 msgid "unshare_confirm"
@@ -97,44 +59,26 @@
 msgstr "page"
 
 #: templates/incl-adventure-tabs.html:71
->>>>>>> 31e56a25
 #, fuzzy
 msgid "go_to_quiz"
 msgstr "Go to quiz"
 
-<<<<<<< HEAD
-#: app.py:731 app.py:733 app.py:857 app.py:879 app.py:881
-=======
 #: templates/profile.html:45
->>>>>>> 31e56a25
 #, fuzzy
 msgid "favourite_program"
 msgstr "Favourite program"
 
-<<<<<<< HEAD
-#: app.py:741 app.py:748 app.py:811 app.py:817
-=======
 #: templates/profile.html:41
->>>>>>> 31e56a25
 #, fuzzy
 msgid "your_personal_text"
 msgstr "Your personal text..."
 
-<<<<<<< HEAD
-#: app.py:772
-=======
 #: templates/profile.html:59
->>>>>>> 31e56a25
 #, fuzzy
 msgid "update_public"
 msgstr "Update public profile"
 
-<<<<<<< HEAD
-#: app.py:862 website/teacher.py:430 website/teacher.py:446
-#: website/teacher.py:475 website/teacher.py:501
-=======
 #: templates/profile.html:61
->>>>>>> 31e56a25
 #, fuzzy
 msgid "delete_public"
 msgstr "Delete public profile"
@@ -164,254 +108,50 @@
 msgid "title_recover"
 msgstr "Hedy - Recover account"
 
-<<<<<<< HEAD
-#: app.py:940
+#: app.py:438
+#, fuzzy
+msgid "program_contains_error"
+msgstr "This program contains an error, are you sure you want to share it?"
+
+#: app.py:597
+#, fuzzy
+msgid "title_achievements"
+msgstr "Hedy - My achievements"
+
+#: app.py:615 app.py:1024 website/teacher.py:363 website/teacher.py:372
+#, fuzzy
+msgid "not_teacher"
+msgstr "Looks like you are not a teacher!"
+
+#: app.py:618
+#, fuzzy
+msgid "not_enrolled"
+msgstr "Looks like you are not in this class!"
+
+#: app.py:892
+#, fuzzy
+msgid "page_not_found"
+msgstr "We couldn't find that page!"
+
+#: app.py:942
 #, fuzzy
 msgid "title_reset"
 msgstr "Hedy - Reset password"
 
-#: app.py:966
-#, fuzzy
-msgid "title_my-profile"
-msgstr "Hedy - My account"
-
-#: app.py:982
-#, fuzzy
-msgid "title_learn-more"
-msgstr "Hedy - Learn more"
-
-#: app.py:988
-#, fuzzy
-msgid "title_privacy"
-msgstr "Hedy - Privacy terms"
-
-#: app.py:995
-#, fuzzy
-msgid "title_landing-page"
-msgstr "Welcome to Hedy!"
-
-#: app.py:997
-#, fuzzy
-msgid "not_user"
-msgstr "Looks like you are not logged in!"
-
-#: app.py:1018
-=======
-#: app.py:438
->>>>>>> 31e56a25
-#, fuzzy
-msgid "program_contains_error"
-msgstr "This program contains an error, are you sure you want to share it?"
-
-<<<<<<< HEAD
-#: app.py:1029
-=======
-#: app.py:597
->>>>>>> 31e56a25
-#, fuzzy
-msgid "title_achievements"
-msgstr "Hedy - My achievements"
-
-<<<<<<< HEAD
-#: app.py:1090
-=======
-#: app.py:615 app.py:1024 website/teacher.py:363 website/teacher.py:372
->>>>>>> 31e56a25
-#, fuzzy
-msgid "not_teacher"
-msgstr "Looks like you are not a teacher!"
-
-<<<<<<< HEAD
-#: app.py:1110 app.py:1112
-#, fuzzy
-msgid "translate_error"
-msgstr ""
-"Something went wrong while translating the code. Try running the code to "
-"see if it has an error. Code with errors can not be translated."
-
-#: app.py:1230 website/auth.py:244 website/auth.py:293 website/auth.py:429
-#: website/auth.py:454 website/auth.py:484 website/auth.py:589
-#: website/auth.py:620 website/auth.py:660 website/auth.py:687
-#: website/teacher.py:90 website/teacher.py:125 website/teacher.py:197
-#: website/teacher.py:253 website/teacher.py:300 website/teacher.py:341
-#: website/teacher.py:377 website/teacher.py:457 website/teacher.py:515
-msgid "ajax_error"
-msgstr "出现错误，请再试一次."
-
-#: app.py:1233
-=======
-#: app.py:618
-#, fuzzy
-msgid "not_enrolled"
-msgstr "Looks like you are not in this class!"
-
-#: app.py:892
->>>>>>> 31e56a25
-#, fuzzy
-msgid "page_not_found"
-msgstr "We couldn't find that page!"
-
-<<<<<<< HEAD
-#: app.py:1235
-=======
-#: app.py:942
->>>>>>> 31e56a25
-#, fuzzy
-msgid "title_reset"
-msgstr "Hedy - Reset password"
-
-<<<<<<< HEAD
-#: app.py:1237 app.py:1243
-=======
 #: app.py:1239 app.py:1245
->>>>>>> 31e56a25
 #, fuzzy
 msgid "favourite_program_invalid"
 msgstr "Your chosen favourite program is invalid."
 
-<<<<<<< HEAD
-#: app.py:1257 app.py:1258
-=======
 #: app.py:1259 app.py:1260
->>>>>>> 31e56a25
 #, fuzzy
 msgid "public_profile_updated"
 msgstr "Public profile updated."
 
-<<<<<<< HEAD
-#: app.py:1295 app.py:1321
-#, fuzzy
-msgid "user_not_private"
-msgstr "This user doesn't exist or doesn't have a public profile"
-
-#: app.py:1329
-#, fuzzy
-msgid "invalid_teacher_invitation_code"
-msgstr ""
-"The teacher invitation code is invalid. To become a teacher, reach out to"
-" hedy@felienne.com."
-
-#: utils.py:203
-#, fuzzy
-msgid "default_404"
-msgstr "We could not find that page..."
-
-#: utils.py:205
-#, fuzzy
-msgid "default_403"
-msgstr "Looks like you aren't authorized..."
-
-#: utils.py:207
-#, fuzzy
-msgid "default_500"
-msgstr "Something went wrong..."
-
-#: content/error-messages.txt:1
-msgid "Wrong Level"
-msgstr "这个 Hedy代码是正确的，但级别不对.你在第{original_level}级使用的是第{working_level}级的代码."
-
-#: content/error-messages.txt:2
-msgid "Incomplete"
-msgstr "糟糕! 你好像在第 {line_number}行忘写了一段代码!, 你需要在{incomplete_command}后面输入文字."
-
-#: content/error-messages.txt:3
-msgid "Invalid"
-msgstr "{invalid_command} 不是一个第{level}级的 Hedy命令. 你编写的是{guessed_command}吗?"
-
-#: content/error-messages.txt:4
-msgid "Invalid Space"
-msgstr "糟糕!你在第{line_number}行句首空了一格. 这个空格让计算机产生了困惑，你能不能删除这个空格?"
-
-#: content/error-messages.txt:5
-#, fuzzy
-msgid "Has Blanks"
-msgstr ""
-"Your code is incomplete. It contains blanks that you have to replace with"
-" code."
-
-#: content/error-messages.txt:6
-#, fuzzy
-msgid "No Indentation"
-msgstr ""
-"You used too few spaces in line {line_number}. You used {leading_spaces} "
-"spaces, which is not enough. Start every new block with {indent_size} "
-"spaces more than the line before."
-
-#: content/error-messages.txt:7
-#, fuzzy
-msgid "Unexpected Indentation"
-msgstr ""
-"You used too many spaces in line {line_number}. You used {leading_spaces}"
-" spaces, which is too much. Start every new block with {indent_size} "
-"spaces more than the line before."
-
-#: content/error-messages.txt:8
-msgid "Parse"
-msgstr "您输入的代码是无效的Hedy代码.错误是: {parse_error}."
-
-#: content/error-messages.txt:9
-msgid "Unquoted Text"
-msgstr "请注意. 如果你有内容需要打印，那么这部分内容前后两端都必须用引号标示清楚。现在有一个引号被你忘记输入啦."
-
-#: content/error-messages.txt:10
-#, fuzzy
-msgid "Unquoted Assignment"
-msgstr ""
-"From this level, you need to place texts to the right of the `is` between"
-" quotes. You forgot that for the text {text}."
-
-#: content/error-messages.txt:11
-#, fuzzy
-msgid "Unquoted Equality Check"
-msgstr ""
-"If you want to check if a variable is equal to multiple words, the words "
-"should be surrounded by quotation marks!"
-
-#: content/error-messages.txt:12
-msgid "Var Undefined"
-msgstr "您试图打印{name},但您没有实例化它."
-
-#: content/error-messages.txt:13
-#, fuzzy
-msgid "Cyclic Var Definition"
-msgstr ""
-"The name {variable} needs to be set before you can use it on the right-"
-"hand side of the is command"
-
-#: content/error-messages.txt:14
-#, fuzzy
-msgid "Lonely Echo"
-msgstr ""
-"You used an echo before an ask, or an echo without an ask. First ask for "
-"input, then echo."
-
-#: content/error-messages.txt:15
-#, fuzzy
-msgid "Too Big"
-msgstr ""
-"Wow! Your program has an impressive {lines_of_code} lines of code! But we"
-" can only process {max_lines} lines in this level. Make your program "
-"smaller and try again."
-
-#: content/error-messages.txt:16
-#, fuzzy
-msgid "Invalid Argument Type"
-msgstr ""
-"You cannot use {command} with {invalid_argument} because it is "
-"{invalid_type}. Try changing {invalid_argument} to {allowed_types}."
-
-#: content/error-messages.txt:17
-#, fuzzy
-msgid "Invalid Argument"
-msgstr ""
-"You cannot use the command {command} with {invalid_argument} . Try "
-"changing {invalid_argument} to {allowed_types}."
-=======
 #: app.py:1297 app.py:1323
 #, fuzzy
 msgid "user_not_private"
 msgstr "This user either doesn't exist or doesn't have a public profile"
->>>>>>> 31e56a25
 
 #: content/error-messages.txt:18
 #, fuzzy
@@ -509,7 +249,1158 @@
 msgid "class_name_prompt"
 msgstr "Please enter the name of the class"
 
-<<<<<<< HEAD
+#: templates/create-accounts.html:18 templates/login.html:15
+#: templates/reset.html:8 templates/signup.html:19
+#, fuzzy
+msgid "password"
+msgstr "Password"
+
+#: templates/create-accounts.html:20
+#, fuzzy
+msgid "select_class"
+msgstr "Select class"
+
+#: templates/create-accounts.html:36 templates/programs.html:24
+#, fuzzy
+msgid "reset_view"
+msgstr "Reset"
+
+#: templates/create-accounts.html:37 templates/for-teachers.html:55
+#, fuzzy
+msgid "create_accounts"
+msgstr "Create multiple accounts"
+
+#: templates/customize-adventure.html:5
+#, fuzzy
+msgid "customize_adventure"
+msgstr "Customize adventure"
+
+#: templates/customize-adventure.html:10
+#, fuzzy
+msgid "general_settings"
+msgstr "General settings"
+
+#: templates/customize-adventure.html:12 templates/for-teachers.html:9
+#: templates/for-teachers.html:30
+#, fuzzy
+msgid "name"
+msgstr "Name"
+
+#: templates/customize-adventure.html:7
+#, fuzzy
+msgid "update_adventure_prompt"
+msgstr "Are you sure you want to update this adventure?"
+
+#: templates/customize-adventure.html:25
+#, fuzzy
+msgid "adventure_exp_1"
+msgstr ""
+"Type your adventure of choice on the right-hand side. After creating your "
+"adventure you can include it in one of your classes under \"customizations\""
+". If you want to include a command in your adventure please use code anchors "
+"like this:"
+
+#: templates/customize-adventure.html:31
+#, fuzzy
+msgid "adventure_exp_2"
+msgstr ""
+"If you want to show actual code snippets, for example to give student a "
+"template or example of the code. Please use pre anchors like this:"
+
+#: templates/customize-adventure.html:47
+#, fuzzy
+msgid "adventure_terms"
+msgstr "I agree that my adventure might be made publicly available on Hedy."
+
+#: templates/customize-adventure.html:52 templates/for-teachers.html:44
+#, fuzzy
+msgid "delete_adventure_prompt"
+msgstr "Are you sure you want to remove this adventure?"
+
+#: templates/customize-class.html:7
+#, fuzzy
+msgid "customize_class_exp_1"
+msgstr ""
+"Hi! On this page you can customize your class. By selecting levels and "
+"adventures you can choose what your student can see. You can also add your "
+"own created adventures to levels. All levels and default adventures will be "
+"selected by default. <b>Notice:</b> Not every adventure is available for "
+"every level! Settings up your customizations goes as follows:"
+
+#: templates/for-teachers.html:50
+#, fuzzy
+msgid "adventure_prompt"
+msgstr "Please enter the name of the adventure"
+
+#: templates/landing-page.html:14 templates/landing-page.html:36
+#, fuzzy
+msgid "general_text_landing_page"
+msgstr "Start with level 1 explanations."
+
+#: templates/landing-page.html:16 templates/landing-page.html:38
+#: templates/landing-page.html:45 templates/landing-page.html:52
+#, fuzzy
+msgid "start_programming"
+msgstr "Start programming"
+
+#: templates/layout.html:30
+#, fuzzy
+msgid "cancel"
+msgstr "Cancel"
+
+#: templates/layout.html:43 templates/programs.html:66
+#: templates/programs.html:74
+#, fuzzy
+msgid "copy_link_to_share"
+msgstr "Copy link to share"
+
+#: templates/learn-more.html:14
+#, fuzzy
+msgid "surname"
+msgstr "First Name"
+
+#: templates/learn-more.html:18
+#, fuzzy
+msgid "lastname"
+msgstr "Last Name"
+
+#: templates/learn-more.html:22 templates/profile.html:128
+#: templates/signup.html:52
+#, fuzzy
+msgid "country"
+msgstr "Country"
+
+#: templates/learn-more.html:31
+#, fuzzy
+msgid "subscribe"
+msgstr "Subscribe"
+
+#: templates/learn-more.html:35
+#, fuzzy
+msgid "previous_campaigns"
+msgstr "View previous campaigns"
+
+#: templates/level-page.html:8
+#, fuzzy
+msgid "step_title"
+msgstr "Assignment"
+
+#: templates/level-page.html:12
+#, fuzzy
+msgid "save_code_button"
+msgstr "Save code"
+
+#: templates/level-page.html:13
+#, fuzzy
+msgid "share_code_button"
+msgstr "Save & share code"
+
+#: templates/login.html:28 templates/signup.html:6 templates/signup.html:105
+#, fuzzy
+msgid "create_account"
+msgstr "Create account"
+
+#: templates/login.html:33
+#, fuzzy
+msgid "forgot_password"
+msgstr "Forgot your password?"
+
+#: templates/main-page.html:10
+#, fuzzy
+msgid "main_title"
+msgstr "Hedy"
+
+#: templates/profile.html:4
+#, fuzzy
+msgid "account_overview"
+msgstr "Account overview"
+
+#: templates/profile.html:6 templates/profile.html:8
+#, fuzzy
+msgid "my_messages"
+msgstr "My messages"
+
+#: templates/profile.html:11
+#, fuzzy
+msgid "invite_message"
+msgstr "You have received an invitation to join class"
+
+#: templates/profile.html:12
+#, fuzzy
+msgid "sent_by"
+msgstr "This invitation is sent by"
+
+#: templates/profile.html:15
+#, fuzzy
+msgid "delete_invite"
+msgstr "Delete invitation"
+
+#: templates/profile.html:27
+#, fuzzy
+msgid "profile_picture"
+msgstr "Profile picture"
+
+#: templates/profile.html:40
+#, fuzzy
+msgid "personal_text"
+msgstr "Personal text"
+
+#: templates/profile.html:92 templates/signup.html:41
+#, fuzzy
+msgid "birth_year"
+msgstr "Birth year"
+
+#: templates/profile.html:95 templates/signup.html:25
+#, fuzzy
+msgid "preferred_language"
+msgstr "Preferred language"
+
+#: templates/profile.html:105 templates/signup.html:34
+#, fuzzy
+msgid "preferred_keyword_language"
+msgstr "Preferred keyword language"
+
+#: templates/profile.html:119 templates/signup.html:44
+#, fuzzy
+msgid "gender"
+msgstr "Gender"
+
+#: templates/profile.html:123 templates/signup.html:47
+#, fuzzy
+msgid "male"
+msgstr "Male"
+
+#: templates/profile.html:124 templates/signup.html:48
+#, fuzzy
+msgid "other"
+msgstr "Other"
+
+#: templates/profile.html:137
+#, fuzzy
+msgid "update_profile"
+msgstr "Update profile"
+
+#: templates/profile.html:141
+#, fuzzy
+msgid "destroy_profile"
+msgstr "Delete profile"
+
+#: templates/profile.html:148
+#, fuzzy
+msgid "current_password"
+msgstr "Current password"
+
+#: templates/profile.html:152
+#, fuzzy
+msgid "new_password"
+msgstr "New password"
+
+#: templates/programs.html:7
+#, fuzzy
+msgid "recent"
+msgstr "My recent programs"
+
+#: templates/programs.html:33 templates/view-program-page.html:7
+#, fuzzy
+msgid "submitted_header"
+msgstr "This is a submitted program and can't be altered."
+
+#: templates/programs.html:38
+#, fuzzy
+msgid "title"
+msgstr "Title"
+
+#: templates/programs.html:75
+#, fuzzy
+msgid "submit_program"
+msgstr "Submit"
+
+#: templates/programs.html:86
+#, fuzzy
+msgid "write_first_program"
+msgstr "Write your first program!"
+
+#: templates/public-page.html:16
+#, fuzzy
+msgid "achievements"
+msgstr "achievements"
+
+#: templates/public-page.html:28 templates/public-page.html:30
+#, fuzzy
+msgid "amount_created"
+msgstr "programs created"
+
+#: templates/signup.html:79
+#, fuzzy
+msgid "other_block"
+msgstr "Another block language"
+
+#: templates/signup.html:99
+#, fuzzy
+msgid "privacy_terms"
+msgstr "privacy terms"
+
+#: templates/signup.html:102
+#, fuzzy
+msgid "agree_third_party"
+msgstr ""
+"I consent to being contacted by partners of Leiden University with sales "
+"opportunities (optional)"
+
+#: templates/signup.html:109
+#, fuzzy
+msgid "already_account"
+msgstr "Already have an account?"
+
+#: templates/teacher-invitation.html:5
+#, fuzzy
+msgid "teacher_invitation_require_login"
+msgstr ""
+"To set up your profile as a teacher, we will need you to log in. If you "
+"don't have an account, please create one."
+
+#: templates/view-program-page.html:13
+#, fuzzy
+msgid "by"
+msgstr "by"
+
+#: templates/quiz/endquiz.html:28 templates/quiz/quiz-result-overview.html:23
+#, fuzzy
+msgid "score"
+msgstr "Score"
+
+#: templates/quiz/endquiz.html:37 templates/quiz/quiz-result-overview.html:108
+#, fuzzy
+msgid "go_to_level"
+msgstr "Go to level"
+
+#: templates/quiz/quiz-result-overview.html:62
+#, fuzzy
+msgid "incorrect"
+msgstr "Incorrect!"
+
+#: templates/quiz/quiz.html:49 templates/quiz/quiz.html:55
+#: templates/quiz/quiz_question.html:15
+#, fuzzy
+msgid "hint"
+msgstr "Hint?"
+
+#: templates/quiz/quiz_question.html:55
+#, fuzzy
+msgid "submit_answer"
+msgstr "Answer question"
+
+#: website/auth.py:185
+#, fuzzy
+msgid "username_special"
+msgstr "Username cannot contain `:` or `@`."
+
+#: website/auth.py:187
+#, fuzzy
+msgid "username_three"
+msgstr "Username must contain at least three characters."
+
+#: website/auth.py:189 website/auth.py:492 website/auth.py:697
+#: website/auth.py:702
+#, fuzzy
+msgid "email_invalid"
+msgstr "Please enter a valid email."
+
+#: website/auth.py:308 website/auth.py:310
+#, fuzzy
+msgid "repeat_match_email"
+msgstr "The repeated email does not match."
+
+#: website/auth.py:312 website/auth.py:464 website/auth.py:468
+#: website/auth.py:636
+#, fuzzy
+msgid "repeat_match_password"
+msgstr "The repeated password does not match."
+
+#: website/auth.py:329 website/auth.py:508
+#, fuzzy
+msgid "country_invalid"
+msgstr "Please select a valid country."
+
+#: website/auth.py:331 website/auth.py:334 website/auth.py:510
+#: website/auth.py:513
+#, fuzzy
+msgid "experience_invalid"
+msgstr "Please select a valid experience, choose (Yes, No)."
+
+#: website/auth.py:337 website/auth.py:516
+#, fuzzy
+msgid "programming_invalid"
+msgstr "Please select a valid programming language."
+
+#: website/auth.py:340
+#, fuzzy
+msgid "exists_username"
+msgstr "That username is already in use."
+
+#: website/auth.py:441 website/auth.py:466 website/auth.py:634
+#, fuzzy
+msgid "password_six"
+msgstr "Your password must contain at least six characters."
+
+#: website/auth.py:444 website/auth.py:447
+#, fuzzy
+msgid "password_change_not_allowed"
+msgstr "You're not allowed to change the password of this user."
+
+#: website/auth.py:452
+#, fuzzy
+msgid "password_change_success"
+msgstr "Password of your student is successfully changed."
+
+#: website/auth.py:483
+#, fuzzy
+msgid "password_updated"
+msgstr "Password updated."
+
+#: website/auth.py:566
+#, fuzzy
+msgid "profile_updated_reload"
+msgstr "Profile updated, page will be re-loaded."
+
+#: website/auth.py:619
+#, fuzzy
+msgid "sent_password_recovery"
+msgstr ""
+"You should soon receive an email with instructions on how to reset your "
+"password."
+
+#: website/auth.py:758
+#, fuzzy
+msgid "mail_welcome_verify_body"
+msgstr ""
+"Your Hedy account has been created successfully. Welcome!\n"
+"Please click on this link to verify your email address: {link}"
+
+#: website/auth.py:774
+#, fuzzy
+msgid "mail_change_password_subject"
+msgstr "Your Hedy password has been changed"
+
+#: website/auth.py:776
+#, fuzzy
+msgid "mail_recover_password_subject"
+msgstr "Request a password reset."
+
+#: website/auth.py:778
+#, fuzzy
+msgid "mail_reset_password_subject"
+msgstr "Your Hedy password has been reset"
+
+#: website/auth.py:780
+#, fuzzy
+msgid "mail_welcome_teacher_subject"
+msgstr "Your Hedy teacher account is ready"
+
+#: website/auth.py:784
+#, fuzzy
+msgid "user"
+msgstr "user"
+
+#: website/programs.py:55
+#, fuzzy
+msgid "save_prompt"
+msgstr ""
+"You need to have an account to save your program. Would you like to login "
+"now?"
+
+#: website/programs.py:60
+#, fuzzy
+msgid "overwrite_warning"
+msgstr ""
+"You already have a program with this name, saving this program will replace "
+"the old one. Are you sure?"
+
+#: website/programs.py:87
+#, fuzzy
+msgid "save_parse_warning"
+msgstr "This program contains an error, are you sure you want to save it?"
+
+#: website/programs.py:162
+#, fuzzy
+msgid "unshare_success_detail"
+msgstr "Program unshared successfully."
+
+#: website/programs.py:202
+#, fuzzy
+msgid "favourite_success"
+msgstr "Your program is set as favourite."
+
+#: website/statistics.py:37 website/teacher.py:28 website/teacher.py:36
+#: website/teacher.py:211 website/teacher.py:233 website/teacher.py:245
+#: website/teacher.py:312 website/teacher.py:351
+#, fuzzy
+msgid "retrieve_class_error"
+msgstr "Only teachers can retrieve classes"
+
+#: website/statistics.py:41 website/teacher.py:39 website/teacher.py:133
+#: website/teacher.py:152 website/teacher.py:214 website/teacher.py:236
+#: website/teacher.py:248 website/teacher.py:315 website/teacher.py:354
+#, fuzzy
+msgid "no_such_class"
+msgstr "No such Hedy class."
+
+#: website/teacher.py:168 website/teacher.py:170
+#, fuzzy
+msgid "title_join-class"
+msgstr "Hedy - Join class"
+
+#: website/teacher.py:239
+#, fuzzy
+msgid "customization_deleted"
+msgstr "Customizations successfully deleted."
+
+#: website/auth.py:760
+#, fuzzy
+msgid "mail_change_password_body"
+msgstr ""
+"Your Hedy password has been changed. If you did this, all is good.\n"
+"If you didn't change your password, please contact us immediately by "
+"replying to this email."
+
+#: templates/landing-page.html:7
+#, fuzzy
+msgid "intro_text_landing_page"
+msgstr ""
+"Welcome to the wonderful world of Hedy! Here you can learn to program in "
+"small steps, without unnecessary complicated stuff. We start easy at level "
+"1, and slowly build towards bigger and more complex programs! Choose one of "
+"the options below to get started."
+
+#: templates/customize-adventure.html:50
+#, fuzzy
+msgid "preview"
+msgstr "Preview"
+
+#: templates/customize-class.html:16
+#, fuzzy
+msgid "customize_class_step_7"
+msgstr "Selection other settings"
+
+#: templates/customize-class.html:23
+#, fuzzy
+msgid "select_adventures"
+msgstr "Select adventures"
+
+#: templates/customize-class.html:59
+#, fuzzy
+msgid "opening_dates"
+msgstr "Opening dates"
+
+#: templates/customize-class.html:65
+#, fuzzy
+msgid "opening_date"
+msgstr "Opening date"
+
+#: templates/customize-class.html:77
+#, fuzzy
+msgid "directly_available"
+msgstr "Directly open"
+
+#: templates/customize-class.html:115
+#, fuzzy
+msgid "other_settings"
+msgstr "Other settings"
+
+#: templates/incl-menubar.html:11
+#, fuzzy
+msgid "nav_learn_more"
+msgstr "Learn more"
+
+#: templates/incl-menubar.html:13 templates/public-page.html:56
+#, fuzzy
+msgid "program_header"
+msgstr "My programs"
+
+#: templates/profile.html:21 templates/profile.html:23
+#, fuzzy
+msgid "public_profile"
+msgstr "Public profile"
+
+#: templates/profile.html:24
+#, fuzzy
+msgid "public_profile_visit"
+msgstr "You can visit your public profile! Click"
+
+#: templates/profile.html:24
+#, fuzzy
+msgid "public_profile_link"
+msgstr "here"
+
+#: templates/profile.html:61 templates/profile.html:141
+#, fuzzy
+msgid "are_you_sure"
+msgstr "Are you sure? You cannot revert this action."
+
+#: templates/profile.html:76
+#, fuzzy
+msgid "self_removal_prompt"
+msgstr "Are you sure you want to leave this class?"
+
+#: templates/profile.html:76
+#, fuzzy
+msgid "leave_class"
+msgstr "Leave class"
+
+#: templates/profile.html:81 templates/profile.html:84
+#, fuzzy
+msgid "settings"
+msgstr "My personal settings"
+
+#: templates/profile.html:122 templates/signup.html:46
+#, fuzzy
+msgid "female"
+msgstr "Female"
+
+#: templates/profile.html:156
+#, fuzzy
+msgid "repeat_new_password"
+msgstr "Repeat new password"
+
+#: templates/programs.html:65 templates/programs.html:70
+#, fuzzy
+msgid "open"
+msgstr "Open"
+
+#: templates/signup.html:16
+#, fuzzy
+msgid "email_repeat"
+msgstr "Repeat email"
+
+#: app.py:999
+#, fuzzy
+msgid "not_user"
+msgstr "Looks like you are not logged in!"
+
+#: app.py:1020
+#, fuzzy
+msgid "title_for-teacher"
+msgstr "Hedy - For teachers"
+
+#: app.py:1232 website/auth.py:250 website/auth.py:299 website/auth.py:435
+#: website/auth.py:460 website/auth.py:490 website/auth.py:595
+#: website/auth.py:626 website/auth.py:666 website/auth.py:693
+#: website/teacher.py:90 website/teacher.py:125 website/teacher.py:197
+#: website/teacher.py:253 website/teacher.py:300 website/teacher.py:341
+#: website/teacher.py:377 website/teacher.py:457 website/teacher.py:515
+#, fuzzy
+msgid "ajax_error"
+msgstr "There was an error, please try again."
+
+#: templates/explore.html:33 templates/programs.html:25
+#, fuzzy
+msgid "search_button"
+msgstr "Search"
+
+#: templates/programs.html:73
+#, fuzzy
+msgid "unshare"
+msgstr "Unshare"
+
+#: templates/programs.html:75
+#, fuzzy
+msgid "submit_warning"
+msgstr "Are you sure you want to submit this program?"
+
+#: templates/incl-editor-and-output.html:122
+#, fuzzy
+msgid "already_program_running"
+msgstr "There is already a program running, finish that one first."
+
+#: templates/programs.html:78
+#, fuzzy
+msgid "share_confirm"
+msgstr "Are you sure you want to make the program public?"
+
+#: app.py:707
+#, fuzzy
+msgid "minutes"
+msgstr "minutes"
+
+#: app.py:710
+#, fuzzy
+msgid "hours"
+msgstr "hours"
+
+#: app.py:731 app.py:733 app.py:859 app.py:881 app.py:883
+#, fuzzy
+msgid "no_such_level"
+msgstr "No such Hedy level!"
+
+#: app.py:741 app.py:748 app.py:813 app.py:819
+#, fuzzy
+msgid "no_such_program"
+msgstr "No such Hedy program!"
+
+#: app.py:1092
+#, fuzzy
+msgid "title_explore"
+msgstr "Hedy - Explore"
+
+#: app.py:1331
+#, fuzzy
+msgid "invalid_teacher_invitation_code"
+msgstr ""
+"The teacher invitation code is invalid. To become a teacher, reach out to "
+"hedy@felienne.com."
+
+#: utils.py:203
+#, fuzzy
+msgid "default_404"
+msgstr "We could not find that page..."
+
+#: templates/cheatsheet.html:14
+#, fuzzy
+msgid "cheatsheet_title"
+msgstr "Cheatsheet"
+
+#: templates/class-overview.html:16
+#, fuzzy
+msgid "visible_columns"
+msgstr "Visible columns"
+
+#: templates/class-overview.html:25 templates/class-overview.html:65
+#, fuzzy
+msgid "last_login"
+msgstr "Last login"
+
+#: templates/class-prejoin.html:17 templates/profile.html:14
+#, fuzzy
+msgid "join_class"
+msgstr "Join class"
+
+#: templates/create-accounts.html:5
+#, fuzzy
+msgid "create_multiple_accounts"
+msgstr "Create multiple accounts"
+
+#: templates/create-accounts.html:10
+#, fuzzy
+msgid "create_accounts_prompt"
+msgstr "Are you sure you want to create these accounts?"
+
+#: templates/customize-class.html:12
+#, fuzzy
+msgid "customize_class_step_3"
+msgstr "Select the adventures you want to make available"
+
+#: templates/customize-class.html:13
+#, fuzzy
+msgid "customize_class_step_4"
+msgstr "Click the name of an adventure to (de)select for all levels"
+
+#: templates/customize-class.html:14
+#, fuzzy
+msgid "customize_class_step_5"
+msgstr "Add personal adventures"
+
+#: templates/customize-class.html:15
+#, fuzzy
+msgid "customize_class_step_6"
+msgstr "Selecting an opening date for each level (you can also leave it empty)"
+
+#: templates/customize-class.html:17
+#, fuzzy
+msgid "customize_class_step_8"
+msgstr "Choose \"Save\" -> You're done!"
+
+#: templates/customize-class.html:20
+#, fuzzy
+msgid "customize_class_exp_2"
+msgstr ""
+"You can always change these settings later on. For example, you can make "
+"specific adventures or levels available while teaching a class. This way "
+"it's easy for you to determine which level and adventures your students will "
+"be working on. If you want to make everything available for your class it is "
+"easiest to remove the customization all together."
+
+#: templates/customize-class.html:149
+#, fuzzy
+msgid "reset_adventures"
+msgstr "Reset selected adventures"
+
+#: templates/landing-page.html:21
+#, fuzzy
+msgid "create_class_text"
+msgstr "Group your students into classes and change the content for each class."
+
+#: templates/landing-page.html:28
+#, fuzzy
+msgid "read_docs_text"
+msgstr ""
+"Visit our teacher's manual for lesson plans and common mistakes by students."
+
+#: templates/quiz/feedback.html:36
+#, fuzzy
+msgid "correct_answer"
+msgstr "The correct answer is"
+
+#: templates/quiz/feedback.html:52
+#, fuzzy
+msgid "go_to_question"
+msgstr "Go to question"
+
+#: templates/quiz/feedback.html:56
+#, fuzzy
+msgid "go_to_quiz_result"
+msgstr "Go to quiz result"
+
+#: website/auth.py:323 website/auth.py:502
+#, fuzzy
+msgid "year_invalid"
+msgstr "Please enter a year between 1900 and {year}."
+
+#: app.py:1237
+#, fuzzy
+msgid "personal_text_invalid"
+msgstr "Your personal text is invalid."
+
+#: utils.py:207
+#, fuzzy
+msgid "default_500"
+msgstr "Something went wrong..."
+
+#: templates/landing-page.html:30
+#, fuzzy
+msgid "read_docs"
+msgstr "Learn more about Hedy"
+
+#: templates/landing-page.html:43
+#, fuzzy
+msgid "story_text"
+msgstr "Make your own story"
+
+#: templates/profile.html:56
+#, fuzzy
+msgid "public_profile_info"
+msgstr ""
+"By selecting this box I make my profile visible for everyone. Be careful not "
+"to share personal information like your name or home address, because "
+"everyone will be able to see it!"
+
+#: templates/public-page.html:34 templates/public-page.html:36
+#, fuzzy
+msgid "amount_saved"
+msgstr "programs saved"
+
+#: templates/public-page.html:40 templates/public-page.html:42
+#, fuzzy
+msgid "amount_submitted"
+msgstr "programs submitted"
+
+#: templates/quiz/feedback.html:23
+#, fuzzy
+msgid "feedback_failure"
+msgstr "Wrong!"
+
+#: content/error-messages.txt:1
+#, fuzzy
+msgid "Wrong Level"
+msgstr ""
+"That was correct Hedy code, but not at the right level. You wrote "
+"{offending_keyword} for level {working_level}. Tip: {tip}"
+
+#: content/error-messages.txt:2
+#, fuzzy
+msgid "Incomplete"
+msgstr ""
+"Oops! You forgot a bit of code! On line {line_number}, you need to enter "
+"text behind {incomplete_command}."
+
+#: app.py:657
+#, fuzzy
+msgid "title_programs"
+msgstr "Hedy - My programs"
+
+#: app.py:667 app.py:677 app.py:681 app.py:696 app.py:941 app.py:1293
+#: website/admin.py:17 website/admin.py:25 website/admin.py:95
+#: website/admin.py:112 website/admin.py:130 website/auth.py:660
+#: website/auth.py:687 website/statistics.py:86
+#, fuzzy
+msgid "unauthorized"
+msgstr "You don't have access rights for this page"
+
+#: app.py:713
+#, fuzzy
+msgid "days"
+msgstr "days"
+
+#: app.py:716
+#, fuzzy
+msgid "ago"
+msgstr "{time} ago"
+
+#: app.py:772
+#, fuzzy
+msgid "level_not_class"
+msgstr "This level has not been made available in your class yet"
+
+#: app.py:864 website/teacher.py:430 website/teacher.py:446
+#: website/teacher.py:475 website/teacher.py:501
+#, fuzzy
+msgid "no_such_adventure"
+msgstr "This adventure doesn't exist!"
+
+#: app.py:968
+#, fuzzy
+msgid "title_my-profile"
+msgstr "Hedy - My account"
+
+#: app.py:984
+#, fuzzy
+msgid "title_learn-more"
+msgstr "Hedy - Learn more"
+
+#: app.py:1112 app.py:1114
+#, fuzzy
+msgid "translate_error"
+msgstr ""
+"Something went wrong while translating the code. Try running the code to see "
+"if it has an error. Code with errors can not be translated."
+
+#: utils.py:205
+#, fuzzy
+msgid "default_403"
+msgstr "Looks like you aren't authorized..."
+
+#: content/error-messages.txt:3
+#, fuzzy
+msgid "Invalid"
+msgstr ""
+"{invalid_command} is not a Hedy level {level} command. Did you mean "
+"{guessed_command}?"
+
+#: content/error-messages.txt:4
+#, fuzzy
+msgid "Invalid Space"
+msgstr ""
+"Oops! You started a line with a space on line {line_number}. Spaces confuse "
+"computers, can you remove it?"
+
+#: content/error-messages.txt:5
+#, fuzzy
+msgid "Has Blanks"
+msgstr ""
+"Your code is incomplete. It contains blanks that you have to replace with "
+"code."
+
+#: content/error-messages.txt:6
+#, fuzzy
+msgid "No Indentation"
+msgstr ""
+"You used too few spaces in line {line_number}. You used {leading_spaces} "
+"spaces, which is not enough. Start every new block with {indent_size} spaces "
+"more than the line before."
+
+#: content/error-messages.txt:7
+#, fuzzy
+msgid "Unexpected Indentation"
+msgstr ""
+"You used too many spaces in line {line_number}. You used {leading_spaces} "
+"spaces, which is too much. Start every new block with {indent_size} spaces "
+"more than the line before."
+
+#: content/error-messages.txt:8
+#, fuzzy
+msgid "Parse"
+msgstr ""
+"The code you entered is not valid Hedy code. There is a mistake on line "
+"{location[0]}, at position {location[1]}. You typed {character_found}, but "
+"that is not allowed."
+
+#: content/error-messages.txt:9
+#, fuzzy
+msgid "Unquoted Text"
+msgstr ""
+"Be careful. If you ask or print something, the text should start and finish "
+"with a quotation mark. You forgot one somewhere."
+
+#: content/error-messages.txt:10
+#, fuzzy
+msgid "Unquoted Assignment"
+msgstr ""
+"From this level, you need to place texts to the right of the `is` between "
+"quotes. You forgot that for the text {text}."
+
+#: content/error-messages.txt:11
+#, fuzzy
+msgid "Unquoted Equality Check"
+msgstr ""
+"If you want to check if a variable is equal to multiple words, the words "
+"should be surrounded by quotation marks!"
+
+#: content/error-messages.txt:12
+#, fuzzy
+msgid "Var Undefined"
+msgstr ""
+"You tried to use the variable {name}, but you didn't set it. It is also "
+"possible that you were trying to use the word {name} but forgot quotation "
+"marks."
+
+#: content/error-messages.txt:13
+#, fuzzy
+msgid "Cyclic Var Definition"
+msgstr ""
+"The name {variable} needs to be set before you can use it on the right-hand "
+"side of the is command."
+
+#: content/error-messages.txt:14
+#, fuzzy
+msgid "Lonely Echo"
+msgstr ""
+"You used an echo before an ask, or an echo without an ask. First ask for "
+"input, then echo."
+
+#: content/error-messages.txt:15
+#, fuzzy
+msgid "Too Big"
+msgstr ""
+"Wow! Your program has an impressive {lines_of_code} lines of code! But we "
+"can only process {max_lines} lines in this level. Make your program smaller "
+"and try again."
+
+#: content/error-messages.txt:16
+#, fuzzy
+msgid "Invalid Argument Type"
+msgstr ""
+"You cannot use {command} with {invalid_argument} because it is {invalid_type}"
+". Try changing {invalid_argument} to {allowed_types}."
+
+#: content/error-messages.txt:17
+#, fuzzy
+msgid "Invalid Argument"
+msgstr ""
+"You cannot use the command {command} with {invalid_argument}. Try changing "
+"{invalid_argument} to {allowed_types}."
+
+#: content/error-messages.txt:20
+#, fuzzy
+msgid "Locked Language Feature"
+msgstr ""
+"You are using {concept}! That is awesome, but {concept} is not unlocked yet! "
+"It will be unlocked in a later level."
+
+#: content/error-messages.txt:24
+#, fuzzy
+msgid "echo_out"
+msgstr ""
+"Starting in level 2 echo is no longer needed. You can repeat an answer with "
+"ask and print now. Example: name is ask What are you called? printhello name"
+
+#: content/error-messages.txt:26
+#, fuzzy
+msgid "comma"
+msgstr "a comma"
+
+#: content/error-messages.txt:27
+#, fuzzy
+msgid "question mark"
+msgstr "a question mark"
+
+#: content/error-messages.txt:28
+#, fuzzy
+msgid "newline"
+msgstr "a new line"
+
+#: content/error-messages.txt:29
+#, fuzzy
+msgid "period"
+msgstr "a period"
+
+#: content/error-messages.txt:30
+#, fuzzy
+msgid "exclamation mark"
+msgstr "an exclamation mark"
+
+#: content/error-messages.txt:31
+#, fuzzy
+msgid "dash"
+msgstr "a dash"
+
+#: content/error-messages.txt:32
+#, fuzzy
+msgid "star"
+msgstr "a star"
+
+#: content/error-messages.txt:39
+#, fuzzy
+msgid "number"
+msgstr "a number"
+
+#: content/error-messages.txt:40
+#, fuzzy
+msgid "integer"
+msgstr "a number"
+
+#: content/error-messages.txt:41
+#, fuzzy
+msgid "float"
+msgstr "a number"
+
+#: content/error-messages.txt:42
+#, fuzzy
+msgid "list"
+msgstr "a list"
+
+#: templates/class-overview.html:29 templates/class-overview.html:66
+#, fuzzy
+msgid "highest_level_reached"
+msgstr "Highest level reached"
+
+#: templates/class-overview.html:35 templates/class-overview.html:67
+#, fuzzy
+msgid "number_programs"
+msgstr "Number of programs"
+
+#: templates/class-overview.html:39 templates/class-overview.html:68
+#, fuzzy
+msgid "programs"
+msgstr "Programs"
+
+#: templates/class-overview.html:49 templates/class-overview.html:70
+#: templates/class-overview.html:83 templates/profile.html:144
+#: templates/profile.html:146 templates/profile.html:159
+#, fuzzy
+msgid "change_password"
+msgstr "Change password"
+
+#: templates/class-overview.html:53 templates/class-overview.html:71
+#, fuzzy
+msgid "remove_student"
+msgstr "Remove student"
+
+#: templates/class-overview.html:83
+#, fuzzy
+msgid "enter_password"
+msgstr "Enter a new password for"
+
+#: templates/class-overview.html:84
+#, fuzzy
+msgid "remove_student_prompt"
+msgstr "Are you sure you want to remove the student from the class?"
+
+#: templates/class-overview.html:84 templates/class-overview.html:120
+#: templates/customize-adventure.html:52 templates/for-teachers.html:34
+#: templates/for-teachers.html:44
+#, fuzzy
+msgid "remove"
+msgstr "Remove"
+
+#: templates/class-overview.html:90
+#, fuzzy
+msgid "class_link"
+msgstr "Link to join class"
+
+#: templates/class-overview.html:92 templates/customize-class.html:5
+#, fuzzy
+msgid "customize_class"
+msgstr "Customize class"
+
 #: templates/class-overview.html:93
 #, fuzzy
 msgid "rename_class"
@@ -528,7 +1419,7 @@
 #: templates/class-overview.html:95
 #, fuzzy
 msgid "class_stats"
-msgstr "Show class statistics"
+msgstr "Class statistics"
 
 #: templates/class-overview.html:98 templates/customize-adventure.html:59
 #, fuzzy
@@ -588,139 +1479,65 @@
 #: templates/class-prejoin.html:17 website/teacher.py:183
 #, fuzzy
 msgid "join_prompt"
-msgstr "You need to have an account to join a class. Would you like to login now?"
-
-#: templates/class-prejoin.html:17 templates/profile.html:14
-#, fuzzy
-msgid "join_class"
-msgstr "Join class"
-
-#: templates/class-stats.html:22 templates/customize-class.html:160
+msgstr ""
+"You need to have an account to join a class. Would you like to login now?"
+
+#: templates/class-stats.html:22 templates/customize-class.html:155
 #, fuzzy
 msgid "back_to_class"
 msgstr "Go back to class"
 
 #: templates/code-page.html:25 templates/code-page.html:35
 #: templates/customize-class.html:28 templates/customize-class.html:64
-#: templates/customize-class.html:71 templates/customize-class.html:95
+#: templates/customize-class.html:71 templates/customize-class.html:94
 #: templates/level-page.html:6 templates/level-page.html:11
 #: templates/quiz/startquiz.html:10 templates/view-program-page.html:12
 #: templates/view-program-page.html:28
+#, fuzzy
 msgid "level_title"
-msgstr "级别"
-
-#: templates/create-accounts.html:5
-#, fuzzy
-msgid "create_multiple_accounts"
-msgstr "Create multiple accounts"
-
-#: templates/create-accounts.html:7
-#, fuzzy
-msgid "accounts_intro"
-msgstr ""
-"On this page you can create accounts for multiple students at the same "
-"time. It is also possible to directly add them to one of your classes. By"
-" pressing the green + on the bottom right of the page you can add extra "
-"rows. You can delete a row by pressing the corresponding red cross. Make "
-"sure no rows are empty when you press \"Create accounts\". Please keep in"
-" mind that every username and mail address needs to be unique and the "
-"password needs to be <b>at least</b> 6 characters."
-
-#: templates/create-accounts.html:10
-#, fuzzy
-msgid "create_accounts_prompt"
-msgstr "Are you sure you want to create these accounts?"
+msgstr "Level"
 
 #: templates/create-accounts.html:17 templates/learn-more.html:10
 #: templates/profile.html:89 templates/recover.html:8 templates/signup.html:13
+#, fuzzy
 msgid "email"
-msgstr "电子邮箱"
-
-=======
->>>>>>> 31e56a25
-#: templates/create-accounts.html:18 templates/login.html:15
-#: templates/reset.html:8 templates/signup.html:19
-#, fuzzy
-msgid "password"
-msgstr "Password"
-
-#: templates/create-accounts.html:20
-#, fuzzy
-msgid "select_class"
-msgstr "Select class"
-
-#: templates/create-accounts.html:36 templates/programs.html:24
-#, fuzzy
-msgid "reset_view"
-msgstr "Reset"
-
-#: templates/create-accounts.html:37 templates/for-teachers.html:55
-#, fuzzy
-msgid "create_accounts"
-msgstr "Create multiple accounts"
-
-#: templates/customize-adventure.html:5
-#, fuzzy
-msgid "customize_adventure"
-msgstr "Customize adventure"
-
-#: templates/customize-adventure.html:10
-#, fuzzy
-msgid "general_settings"
-msgstr "General settings"
-
-#: templates/customize-adventure.html:12 templates/for-teachers.html:9
-#: templates/for-teachers.html:30
-#, fuzzy
-msgid "name"
-msgstr "Name"
-
-<<<<<<< HEAD
+msgstr "Email"
+
 #: templates/customize-adventure.html:16 templates/customize-adventure.html:18
 #: templates/explore.html:20 templates/explore.html:46
 #: templates/for-teachers.html:31 templates/programs.html:12
 #: templates/programs.html:39 templates/programs.html:50
+#, fuzzy
 msgid "level"
-msgstr "级别"
-=======
-#: templates/customize-adventure.html:7
-#, fuzzy
-msgid "update_adventure_prompt"
-msgstr "Are you sure you want to update this adventure?"
->>>>>>> 31e56a25
-
-#: templates/customize-adventure.html:25
-#, fuzzy
-msgid "adventure_exp_1"
-msgstr ""
-"Type your adventure of choice on the right-hand side. After creating your "
-"adventure you can include it in one of your classes under \"customizations\""
-". If you want to include a command in your adventure please use code anchors "
-"like this:"
-
-#: templates/customize-adventure.html:31
-#, fuzzy
-msgid "adventure_exp_2"
-msgstr ""
-"If you want to show actual code snippets, for example to give student a "
-"template or example of the code. Please use pre anchors like this:"
-
-<<<<<<< HEAD
+msgstr "Level"
+
 #: templates/customize-adventure.html:39
 #, fuzzy
 msgid "adventure_exp_3"
 msgstr ""
 "You can use the \"preview\" button to view a styled version of your "
-"adventure. To view the adventure on a dedicated page, select \"view\" "
-"from the teachers page."
+"adventure. To view the adventure on a dedicated page, select \"view\" from "
+"the teachers page."
 
 #: templates/customize-adventure.html:43 templates/customize-class.html:28
-#: templates/customize-class.html:94 templates/explore.html:26
+#: templates/customize-class.html:93 templates/explore.html:26
 #: templates/programs.html:18 templates/programs.html:46
 #: templates/view-adventure.html:6
 #, fuzzy
 msgid "adventure"
 msgstr "Adventure"
+
+#: templates/create-accounts.html:7
+#, fuzzy
+msgid "accounts_intro"
+msgstr ""
+"On this page you can create accounts for multiple students at the same time. "
+"It's also possible to directly add them to one of your classes. By pressing "
+"the green + on the bottom right of the page you can add extra rows. You can "
+"delete a row by pressing the corresponding red cross. Make sure no rows are "
+"empty when you press \"Create accounts\". Please keep in mind that every "
+"username and mail address needs to be unique and the password needs to be "
+"<b>at least</b> 6 characters."
 
 #: templates/customize-adventure.html:44
 #, fuzzy
@@ -736,1356 +1553,6 @@
 "echo so your name is \n"
 "</pre>"
 
-=======
->>>>>>> 31e56a25
-#: templates/customize-adventure.html:47
-#, fuzzy
-msgid "adventure_terms"
-msgstr "I agree that my adventure might be made publicly available on Hedy."
-
-<<<<<<< HEAD
-#: templates/customize-adventure.html:50
-#, fuzzy
-msgid "preview"
-msgstr "Preview"
-
-#: templates/customize-adventure.html:51 templates/customize-class.html:155
-#, fuzzy
-msgid "save"
-msgstr "Save"
-
-=======
->>>>>>> 31e56a25
-#: templates/customize-adventure.html:52 templates/for-teachers.html:44
-#, fuzzy
-msgid "delete_adventure_prompt"
-msgstr "Are you sure you want to remove this adventure?"
-
-#: templates/customize-class.html:7
-#, fuzzy
-msgid "customize_class_exp_1"
-msgstr ""
-"Hi! On this page you can customize your class. By selecting levels and "
-"adventures you can choose what your student can see. You can also add your "
-"own created adventures to levels. All levels and default adventures will be "
-"selected by default. <b>Notice:</b> Not every adventure is available for "
-"every level! Settings up your customizations goes as follows:"
-
-#: templates/for-teachers.html:50
-#, fuzzy
-msgid "adventure_prompt"
-msgstr "Please enter the name of the adventure"
-
-#: templates/landing-page.html:14 templates/landing-page.html:36
-#, fuzzy
-msgid "general_text_landing_page"
-msgstr "Start with level 1 explanations."
-
-#: templates/landing-page.html:16 templates/landing-page.html:38
-#: templates/landing-page.html:45 templates/landing-page.html:52
-#, fuzzy
-msgid "start_programming"
-msgstr "Start programming"
-
-#: templates/layout.html:30
-#, fuzzy
-msgid "cancel"
-msgstr "Cancel"
-
-#: templates/layout.html:43 templates/programs.html:66
-#: templates/programs.html:74
-#, fuzzy
-msgid "copy_link_to_share"
-msgstr "Copy link to share"
-
-#: templates/learn-more.html:14
-#, fuzzy
-msgid "surname"
-msgstr "First Name"
-
-#: templates/learn-more.html:18
-#, fuzzy
-msgid "lastname"
-msgstr "Last Name"
-
-#: templates/learn-more.html:22 templates/profile.html:128
-#: templates/signup.html:52
-#, fuzzy
-msgid "country"
-msgstr "Country"
-
-#: templates/learn-more.html:31
-#, fuzzy
-msgid "subscribe"
-msgstr "Subscribe"
-
-#: templates/learn-more.html:35
-#, fuzzy
-msgid "previous_campaigns"
-msgstr "View previous campaigns"
-
-#: templates/level-page.html:8
-#, fuzzy
-msgid "step_title"
-msgstr "Assignment"
-
-#: templates/level-page.html:12
-#, fuzzy
-msgid "save_code_button"
-msgstr "Save code"
-
-#: templates/level-page.html:13
-#, fuzzy
-msgid "share_code_button"
-msgstr "Save & share code"
-
-<<<<<<< HEAD
-#: templates/customize-class.html:89
-=======
-#: templates/login.html:28 templates/signup.html:6 templates/signup.html:105
->>>>>>> 31e56a25
-#, fuzzy
-msgid "create_account"
-msgstr "Create account"
-
-<<<<<<< HEAD
-#: templates/customize-class.html:96 templates/customize-class.html:120
-#: templates/profile.html:47 templates/profile.html:121
-#: templates/profile.html:130 templates/signup.html:26 templates/signup.html:45
-#: templates/signup.html:53
-msgid "select"
-msgstr "选择"
-
-#: templates/customize-class.html:114
-=======
-#: templates/login.html:33
-#, fuzzy
-msgid "forgot_password"
-msgstr "Forgot your password?"
-
-#: templates/main-page.html:10
->>>>>>> 31e56a25
-#, fuzzy
-msgid "main_title"
-msgstr "Hedy"
-
-<<<<<<< HEAD
-#: templates/customize-class.html:119
-=======
-#: templates/profile.html:4
->>>>>>> 31e56a25
-#, fuzzy
-msgid "account_overview"
-msgstr "Account overview"
-
-<<<<<<< HEAD
-#: templates/customize-class.html:125
-=======
-#: templates/profile.html:6 templates/profile.html:8
->>>>>>> 31e56a25
-#, fuzzy
-msgid "my_messages"
-msgstr "My messages"
-
-<<<<<<< HEAD
-#: templates/customize-class.html:131
-=======
-#: templates/profile.html:11
->>>>>>> 31e56a25
-#, fuzzy
-msgid "invite_message"
-msgstr "You have received an invitation to join class"
-
-<<<<<<< HEAD
-#: templates/customize-class.html:137
-=======
-#: templates/profile.html:12
->>>>>>> 31e56a25
-#, fuzzy
-msgid "sent_by"
-msgstr "This invitation is sent by"
-
-<<<<<<< HEAD
-#: templates/customize-class.html:143
-#, fuzzy
-msgid "hide_quiz"
-msgstr "Quiz end"
-
-#: templates/customize-class.html:154
-=======
-#: templates/profile.html:15
->>>>>>> 31e56a25
-#, fuzzy
-msgid "delete_invite"
-msgstr "Delete invitation"
-
-<<<<<<< HEAD
-#: templates/customize-class.html:154
-=======
-#: templates/profile.html:27
->>>>>>> 31e56a25
-#, fuzzy
-msgid "profile_picture"
-msgstr "Profile picture"
-
-<<<<<<< HEAD
-#: templates/customize-class.html:158
-=======
-#: templates/profile.html:40
->>>>>>> 31e56a25
-#, fuzzy
-msgid "personal_text"
-msgstr "Personal text"
-
-<<<<<<< HEAD
-#: templates/customize-class.html:159
-=======
-#: templates/profile.html:92 templates/signup.html:41
->>>>>>> 31e56a25
-#, fuzzy
-msgid "birth_year"
-msgstr "Birth year"
-
-#: templates/profile.html:95 templates/signup.html:25
-#, fuzzy
-msgid "preferred_language"
-msgstr "Preferred language"
-
-#: templates/profile.html:105 templates/signup.html:34
-#, fuzzy
-msgid "preferred_keyword_language"
-msgstr "Preferred keyword language"
-
-#: templates/profile.html:119 templates/signup.html:44
-#, fuzzy
-msgid "gender"
-msgstr "Gender"
-
-<<<<<<< HEAD
-#: templates/explore.html:33 templates/programs.html:25
-=======
-#: templates/profile.html:123 templates/signup.html:47
->>>>>>> 31e56a25
-#, fuzzy
-msgid "male"
-msgstr "Male"
-
-<<<<<<< HEAD
-#: templates/explore.html:49
-=======
-#: templates/profile.html:124 templates/signup.html:48
->>>>>>> 31e56a25
-#, fuzzy
-msgid "other"
-msgstr "Other"
-
-<<<<<<< HEAD
-#: templates/explore.html:55
-=======
-#: templates/profile.html:137
->>>>>>> 31e56a25
-#, fuzzy
-msgid "update_profile"
-msgstr "Update profile"
-
-#: templates/profile.html:141
-#, fuzzy
-msgid "destroy_profile"
-msgstr "Delete profile"
-
-#: templates/profile.html:148
-#, fuzzy
-msgid "current_password"
-msgstr "Current password"
-
-#: templates/profile.html:152
-#, fuzzy
-msgid "new_password"
-msgstr "New password"
-
-#: templates/programs.html:7
-#, fuzzy
-msgid "recent"
-msgstr "My recent programs"
-
-#: templates/programs.html:33 templates/view-program-page.html:7
-#, fuzzy
-msgid "submitted_header"
-msgstr "This is a submitted program and can't be altered."
-
-#: templates/programs.html:38
-#, fuzzy
-msgid "title"
-msgstr "Title"
-
-#: templates/programs.html:75
-#, fuzzy
-msgid "submit_program"
-msgstr "Submit"
-
-#: templates/programs.html:86
-#, fuzzy
-msgid "write_first_program"
-msgstr "Write your first program!"
-
-#: templates/public-page.html:16
-#, fuzzy
-msgid "achievements"
-msgstr "achievements"
-
-#: templates/public-page.html:28 templates/public-page.html:30
-#, fuzzy
-msgid "amount_created"
-msgstr "programs created"
-
-<<<<<<< HEAD
-#: templates/incl-adventure-tabs.html:18
-=======
-#: templates/signup.html:79
->>>>>>> 31e56a25
-#, fuzzy
-msgid "other_block"
-msgstr "Another block language"
-
-<<<<<<< HEAD
-#: templates/incl-adventure-tabs.html:21
-=======
-#: templates/signup.html:99
->>>>>>> 31e56a25
-#, fuzzy
-msgid "privacy_terms"
-msgstr "privacy terms"
-
-#: templates/signup.html:102
-#, fuzzy
-msgid "agree_third_party"
-msgstr ""
-"I consent to being contacted by partners of Leiden University with sales "
-"opportunities (optional)"
-
-<<<<<<< HEAD
-#: templates/incl-adventure-tabs.html:66
-=======
-#: templates/signup.html:109
->>>>>>> 31e56a25
-#, fuzzy
-msgid "already_account"
-msgstr "Already have an account?"
-
-<<<<<<< HEAD
-#: templates/incl-adventure-tabs.html:67
-=======
-#: templates/teacher-invitation.html:5
->>>>>>> 31e56a25
-#, fuzzy
-msgid "teacher_invitation_require_login"
-msgstr ""
-"To set up your profile as a teacher, we will need you to log in. If you "
-"don't have an account, please create one."
-
-<<<<<<< HEAD
-#: templates/incl-adventure-tabs.html:68
-=======
-#: templates/view-program-page.html:13
->>>>>>> 31e56a25
-#, fuzzy
-msgid "by"
-msgstr "by"
-
-#: templates/quiz/endquiz.html:28 templates/quiz/quiz-result-overview.html:23
-#, fuzzy
-msgid "score"
-msgstr "Score"
-
-#: templates/quiz/endquiz.html:37 templates/quiz/quiz-result-overview.html:108
-#, fuzzy
-msgid "go_to_level"
-msgstr "Go to level"
-
-#: templates/quiz/quiz-result-overview.html:62
-#, fuzzy
-msgid "incorrect"
-msgstr "Incorrect!"
-
-#: templates/quiz/quiz.html:49 templates/quiz/quiz.html:55
-#: templates/quiz/quiz_question.html:15
-#, fuzzy
-msgid "hint"
-msgstr "Hint?"
-
-#: templates/quiz/quiz_question.html:55
-#, fuzzy
-msgid "submit_answer"
-msgstr "Answer question"
-
-#: website/auth.py:185
-#, fuzzy
-msgid "username_special"
-msgstr "Username cannot contain `:` or `@`."
-
-#: website/auth.py:187
-#, fuzzy
-msgid "username_three"
-msgstr "Username must contain at least three characters."
-
-#: website/auth.py:189 website/auth.py:492 website/auth.py:697
-#: website/auth.py:702
-#, fuzzy
-msgid "email_invalid"
-msgstr "Please enter a valid email."
-
-#: website/auth.py:308 website/auth.py:310
-#, fuzzy
-msgid "repeat_match_email"
-msgstr "The repeated email does not match."
-
-#: website/auth.py:312 website/auth.py:464 website/auth.py:468
-#: website/auth.py:636
-#, fuzzy
-msgid "repeat_match_password"
-msgstr "The repeated password does not match."
-
-#: website/auth.py:329 website/auth.py:508
-#, fuzzy
-msgid "country_invalid"
-msgstr "Please select a valid country."
-
-#: website/auth.py:331 website/auth.py:334 website/auth.py:510
-#: website/auth.py:513
-#, fuzzy
-msgid "experience_invalid"
-msgstr "Please select a valid experience, choose (Yes, No)."
-
-#: website/auth.py:337 website/auth.py:516
-#, fuzzy
-msgid "programming_invalid"
-msgstr "Please select a valid programming language."
-
-#: website/auth.py:340
-#, fuzzy
-msgid "exists_username"
-msgstr "That username is already in use."
-
-#: website/auth.py:441 website/auth.py:466 website/auth.py:634
-#, fuzzy
-msgid "password_six"
-msgstr "Your password must contain at least six characters."
-
-#: website/auth.py:444 website/auth.py:447
-#, fuzzy
-msgid "password_change_not_allowed"
-msgstr "You're not allowed to change the password of this user."
-
-#: website/auth.py:452
-#, fuzzy
-msgid "password_change_success"
-msgstr "Password of your student is successfully changed."
-
-#: website/auth.py:483
-#, fuzzy
-msgid "password_updated"
-msgstr "Password updated."
-
-#: website/auth.py:566
-#, fuzzy
-msgid "profile_updated_reload"
-msgstr "Profile updated, page will be re-loaded."
-
-#: website/auth.py:619
-#, fuzzy
-msgid "sent_password_recovery"
-msgstr ""
-"You should soon receive an email with instructions on how to reset your "
-"password."
-
-#: website/auth.py:758
-#, fuzzy
-msgid "mail_welcome_verify_body"
-msgstr ""
-"Your Hedy account has been created successfully. Welcome!\n"
-"Please click on this link to verify your email address: {link}"
-
-#: website/auth.py:774
-#, fuzzy
-msgid "mail_change_password_subject"
-msgstr "Your Hedy password has been changed"
-
-#: website/auth.py:776
-#, fuzzy
-msgid "mail_recover_password_subject"
-msgstr "Request a password reset."
-
-#: website/auth.py:778
-#, fuzzy
-msgid "mail_reset_password_subject"
-msgstr "Your Hedy password has been reset"
-
-#: website/auth.py:780
-#, fuzzy
-msgid "mail_welcome_teacher_subject"
-msgstr "Your Hedy teacher account is ready"
-
-#: website/auth.py:784
-#, fuzzy
-msgid "user"
-msgstr "user"
-
-#: website/programs.py:55
-#, fuzzy
-msgid "save_prompt"
-msgstr ""
-"You need to have an account to save your program. Would you like to login "
-"now?"
-
-#: website/programs.py:60
-#, fuzzy
-msgid "overwrite_warning"
-msgstr ""
-"You already have a program with this name, saving this program will replace "
-"the old one. Are you sure?"
-
-#: website/programs.py:87
-#, fuzzy
-msgid "save_parse_warning"
-msgstr "This program contains an error, are you sure you want to save it?"
-
-#: website/programs.py:162
-#, fuzzy
-msgid "unshare_success_detail"
-msgstr "Program unshared successfully."
-
-#: website/programs.py:202
-#, fuzzy
-msgid "favourite_success"
-msgstr "Your program is set as favourite."
-
-#: website/statistics.py:37 website/teacher.py:28 website/teacher.py:36
-#: website/teacher.py:211 website/teacher.py:233 website/teacher.py:245
-#: website/teacher.py:312 website/teacher.py:351
-#, fuzzy
-msgid "retrieve_class_error"
-msgstr "Only teachers can retrieve classes"
-
-<<<<<<< HEAD
-#: templates/layout.html:43 templates/programs.html:66
-#: templates/programs.html:74
-=======
-#: website/statistics.py:41 website/teacher.py:39 website/teacher.py:133
-#: website/teacher.py:152 website/teacher.py:214 website/teacher.py:236
-#: website/teacher.py:248 website/teacher.py:315 website/teacher.py:354
->>>>>>> 31e56a25
-#, fuzzy
-msgid "no_such_class"
-msgstr "No such Hedy class."
-
-#: website/teacher.py:168 website/teacher.py:170
-#, fuzzy
-msgid "title_join-class"
-msgstr "Hedy - Join class"
-
-#: website/teacher.py:239
-#, fuzzy
-msgid "customization_deleted"
-msgstr "Customizations successfully deleted."
-
-#: website/auth.py:760
-#, fuzzy
-msgid "mail_change_password_body"
-msgstr ""
-"Your Hedy password has been changed. If you did this, all is good.\n"
-"If you didn't change your password, please contact us immediately by "
-"replying to this email."
-
-#: templates/landing-page.html:7
-#, fuzzy
-msgid "intro_text_landing_page"
-msgstr ""
-"Welcome to the wonderful world of Hedy! Here you can learn to program in "
-"small steps, without unnecessary complicated stuff. We start easy at level "
-"1, and slowly build towards bigger and more complex programs! Choose one of "
-"the options below to get started."
-
-#: templates/customize-adventure.html:50
-#, fuzzy
-msgid "preview"
-msgstr "Preview"
-
-#: templates/customize-class.html:16
-#, fuzzy
-msgid "customize_class_step_7"
-msgstr "Selection other settings"
-
-#: templates/customize-class.html:23
-#, fuzzy
-msgid "select_adventures"
-msgstr "Select adventures"
-
-#: templates/customize-class.html:59
-#, fuzzy
-msgid "opening_dates"
-msgstr "Opening dates"
-
-#: templates/customize-class.html:65
-#, fuzzy
-msgid "opening_date"
-msgstr "Opening date"
-
-#: templates/customize-class.html:77
-#, fuzzy
-msgid "directly_available"
-msgstr "Directly open"
-
-#: templates/customize-class.html:115
-#, fuzzy
-msgid "other_settings"
-msgstr "Other settings"
-
-#: templates/incl-menubar.html:11
-#, fuzzy
-msgid "nav_learn_more"
-msgstr "Learn more"
-
-#: templates/incl-menubar.html:13 templates/public-page.html:56
-#, fuzzy
-msgid "program_header"
-msgstr "My programs"
-
-#: templates/profile.html:21 templates/profile.html:23
-#, fuzzy
-msgid "public_profile"
-msgstr "Public profile"
-
-#: templates/profile.html:24
-#, fuzzy
-msgid "public_profile_visit"
-msgstr "You can visit your public profile! Click"
-
-#: templates/profile.html:24
-#, fuzzy
-msgid "public_profile_link"
-msgstr "here"
-
-#: templates/profile.html:61 templates/profile.html:141
-#, fuzzy
-msgid "are_you_sure"
-msgstr "Are you sure? You cannot revert this action."
-
-#: templates/profile.html:76
-#, fuzzy
-msgid "self_removal_prompt"
-msgstr "Are you sure you want to leave this class?"
-
-#: templates/profile.html:76
-#, fuzzy
-msgid "leave_class"
-msgstr "Leave class"
-
-#: templates/profile.html:81 templates/profile.html:84
-#, fuzzy
-msgid "settings"
-msgstr "My personal settings"
-
-#: templates/profile.html:122 templates/signup.html:46
-#, fuzzy
-msgid "female"
-msgstr "Female"
-
-#: templates/profile.html:156
-#, fuzzy
-msgid "repeat_new_password"
-msgstr "Repeat new password"
-
-#: templates/programs.html:65 templates/programs.html:70
-#, fuzzy
-msgid "open"
-msgstr "Open"
-
-#: templates/signup.html:16
-#, fuzzy
-msgid "email_repeat"
-msgstr "Repeat email"
-
-#: app.py:999
-#, fuzzy
-msgid "not_user"
-msgstr "Looks like you are not logged in!"
-
-#: app.py:1020
-#, fuzzy
-msgid "title_for-teacher"
-msgstr "Hedy - For teachers"
-
-#: app.py:1232 website/auth.py:250 website/auth.py:299 website/auth.py:435
-#: website/auth.py:460 website/auth.py:490 website/auth.py:595
-#: website/auth.py:626 website/auth.py:666 website/auth.py:693
-#: website/teacher.py:90 website/teacher.py:125 website/teacher.py:197
-#: website/teacher.py:253 website/teacher.py:300 website/teacher.py:341
-#: website/teacher.py:377 website/teacher.py:457 website/teacher.py:515
-#, fuzzy
-msgid "ajax_error"
-msgstr "There was an error, please try again."
-
-#: templates/explore.html:33 templates/programs.html:25
-#, fuzzy
-msgid "search_button"
-msgstr "Search"
-
-#: templates/programs.html:73
-#, fuzzy
-msgid "unshare"
-msgstr "Unshare"
-
-#: templates/programs.html:75
-#, fuzzy
-msgid "submit_warning"
-msgstr "Are you sure you want to submit this program?"
-
-#: templates/incl-editor-and-output.html:122
-#, fuzzy
-msgid "already_program_running"
-msgstr "There is already a program running, finish that one first."
-
-#: templates/programs.html:78
-#, fuzzy
-msgid "share_confirm"
-msgstr "Are you sure you want to make the program public?"
-
-#: app.py:707
-#, fuzzy
-msgid "minutes"
-msgstr "minutes"
-
-#: app.py:710
-#, fuzzy
-msgid "hours"
-msgstr "hours"
-
-#: app.py:731 app.py:733 app.py:859 app.py:881 app.py:883
-#, fuzzy
-msgid "no_such_level"
-msgstr "No such Hedy level!"
-
-#: app.py:741 app.py:748 app.py:813 app.py:819
-#, fuzzy
-msgid "no_such_program"
-msgstr "No such Hedy program!"
-
-#: app.py:1092
-#, fuzzy
-msgid "title_explore"
-msgstr "Hedy - Explore"
-
-#: app.py:1331
-#, fuzzy
-msgid "invalid_teacher_invitation_code"
-msgstr ""
-"The teacher invitation code is invalid. To become a teacher, reach out to "
-"hedy@felienne.com."
-
-#: utils.py:203
-#, fuzzy
-msgid "default_404"
-msgstr "We could not find that page..."
-
-#: templates/cheatsheet.html:14
-#, fuzzy
-msgid "cheatsheet_title"
-msgstr "Cheatsheet"
-
-#: templates/class-overview.html:16
-#, fuzzy
-msgid "visible_columns"
-msgstr "Visible columns"
-
-#: templates/class-overview.html:25 templates/class-overview.html:65
-#, fuzzy
-msgid "last_login"
-msgstr "Last login"
-
-#: templates/class-prejoin.html:17 templates/profile.html:14
-#, fuzzy
-msgid "join_class"
-msgstr "Join class"
-
-#: templates/create-accounts.html:5
-#, fuzzy
-msgid "create_multiple_accounts"
-msgstr "Create multiple accounts"
-
-#: templates/create-accounts.html:10
-#, fuzzy
-msgid "create_accounts_prompt"
-msgstr "Are you sure you want to create these accounts?"
-
-#: templates/customize-class.html:12
-#, fuzzy
-msgid "customize_class_step_3"
-msgstr "Select the adventures you want to make available"
-
-#: templates/customize-class.html:13
-#, fuzzy
-msgid "customize_class_step_4"
-msgstr "Click the name of an adventure to (de)select for all levels"
-
-#: templates/customize-class.html:14
-#, fuzzy
-msgid "customize_class_step_5"
-msgstr "Add personal adventures"
-
-#: templates/customize-class.html:15
-#, fuzzy
-msgid "customize_class_step_6"
-msgstr "Selecting an opening date for each level (you can also leave it empty)"
-
-#: templates/customize-class.html:17
-#, fuzzy
-msgid "customize_class_step_8"
-msgstr "Choose \"Save\" -> You're done!"
-
-#: templates/customize-class.html:20
-#, fuzzy
-msgid "customize_class_exp_2"
-msgstr ""
-"You can always change these settings later on. For example, you can make "
-"specific adventures or levels available while teaching a class. This way "
-"it's easy for you to determine which level and adventures your students will "
-"be working on. If you want to make everything available for your class it is "
-"easiest to remove the customization all together."
-
-#: templates/customize-class.html:149
-#, fuzzy
-msgid "reset_adventures"
-msgstr "Reset selected adventures"
-
-#: templates/landing-page.html:21
-#, fuzzy
-msgid "create_class_text"
-msgstr "Group your students into classes and change the content for each class."
-
-#: templates/landing-page.html:28
-#, fuzzy
-msgid "read_docs_text"
-msgstr ""
-"Visit our teacher's manual for lesson plans and common mistakes by students."
-
-#: templates/quiz/feedback.html:36
-#, fuzzy
-msgid "correct_answer"
-msgstr "The correct answer is"
-
-#: templates/quiz/feedback.html:52
-#, fuzzy
-msgid "go_to_question"
-msgstr "Go to question"
-
-#: templates/quiz/feedback.html:56
-#, fuzzy
-msgid "go_to_quiz_result"
-msgstr "Go to quiz result"
-
-#: website/auth.py:323 website/auth.py:502
-#, fuzzy
-msgid "year_invalid"
-msgstr "Please enter a year between 1900 and {year}."
-
-#: app.py:1237
-#, fuzzy
-msgid "personal_text_invalid"
-msgstr "Your personal text is invalid."
-
-#: utils.py:207
-#, fuzzy
-msgid "default_500"
-msgstr "Something went wrong..."
-
-#: templates/landing-page.html:30
-#, fuzzy
-msgid "read_docs"
-msgstr "Learn more about Hedy"
-
-#: templates/landing-page.html:43
-#, fuzzy
-msgid "story_text"
-msgstr "Make your own story"
-
-#: templates/profile.html:56
-#, fuzzy
-msgid "public_profile_info"
-msgstr ""
-"By selecting this box I make my profile visible for everyone. Be careful not "
-"to share personal information like your name or home address, because "
-"everyone will be able to see it!"
-
-#: templates/public-page.html:34 templates/public-page.html:36
-#, fuzzy
-msgid "amount_saved"
-msgstr "programs saved"
-
-#: templates/public-page.html:40 templates/public-page.html:42
-#, fuzzy
-msgid "amount_submitted"
-msgstr "programs submitted"
-
-#: templates/quiz/feedback.html:23
-#, fuzzy
-msgid "feedback_failure"
-msgstr "Wrong!"
-
-#: content/error-messages.txt:1
-#, fuzzy
-msgid "Wrong Level"
-msgstr ""
-"That was correct Hedy code, but not at the right level. You wrote "
-"{offending_keyword} for level {working_level}. Tip: {tip}"
-
-#: content/error-messages.txt:2
-#, fuzzy
-msgid "Incomplete"
-msgstr ""
-"Oops! You forgot a bit of code! On line {line_number}, you need to enter "
-"text behind {incomplete_command}."
-
-#: app.py:657
-#, fuzzy
-msgid "title_programs"
-msgstr "Hedy - My programs"
-
-#: app.py:667 app.py:677 app.py:681 app.py:696 app.py:941 app.py:1293
-#: website/admin.py:17 website/admin.py:25 website/admin.py:95
-#: website/admin.py:112 website/admin.py:130 website/auth.py:660
-#: website/auth.py:687 website/statistics.py:86
-#, fuzzy
-msgid "unauthorized"
-msgstr "You don't have access rights for this page"
-
-#: app.py:713
-#, fuzzy
-msgid "days"
-msgstr "days"
-
-#: app.py:716
-#, fuzzy
-msgid "ago"
-msgstr "{time} ago"
-
-#: app.py:772
-#, fuzzy
-msgid "level_not_class"
-msgstr "This level has not been made available in your class yet"
-
-#: app.py:864 website/teacher.py:430 website/teacher.py:446
-#: website/teacher.py:475 website/teacher.py:501
-#, fuzzy
-msgid "no_such_adventure"
-msgstr "This adventure doesn't exist!"
-
-#: app.py:968
-#, fuzzy
-msgid "title_my-profile"
-msgstr "Hedy - My account"
-
-#: app.py:984
-#, fuzzy
-msgid "title_learn-more"
-msgstr "Hedy - Learn more"
-
-#: app.py:1112 app.py:1114
-#, fuzzy
-msgid "translate_error"
-msgstr ""
-"Something went wrong while translating the code. Try running the code to see "
-"if it has an error. Code with errors can not be translated."
-
-#: utils.py:205
-#, fuzzy
-msgid "default_403"
-msgstr "Looks like you aren't authorized..."
-
-#: content/error-messages.txt:3
-#, fuzzy
-msgid "Invalid"
-msgstr ""
-"{invalid_command} is not a Hedy level {level} command. Did you mean "
-"{guessed_command}?"
-
-#: content/error-messages.txt:4
-#, fuzzy
-msgid "Invalid Space"
-msgstr ""
-"Oops! You started a line with a space on line {line_number}. Spaces confuse "
-"computers, can you remove it?"
-
-#: content/error-messages.txt:5
-#, fuzzy
-msgid "Has Blanks"
-msgstr ""
-"Your code is incomplete. It contains blanks that you have to replace with "
-"code."
-
-#: content/error-messages.txt:6
-#, fuzzy
-msgid "No Indentation"
-msgstr ""
-"You used too few spaces in line {line_number}. You used {leading_spaces} "
-"spaces, which is not enough. Start every new block with {indent_size} spaces "
-"more than the line before."
-
-#: content/error-messages.txt:7
-#, fuzzy
-msgid "Unexpected Indentation"
-msgstr ""
-"You used too many spaces in line {line_number}. You used {leading_spaces} "
-"spaces, which is too much. Start every new block with {indent_size} spaces "
-"more than the line before."
-
-#: content/error-messages.txt:8
-#, fuzzy
-msgid "Parse"
-msgstr ""
-"The code you entered is not valid Hedy code. There is a mistake on line "
-"{location[0]}, at position {location[1]}. You typed {character_found}, but "
-"that is not allowed."
-
-#: content/error-messages.txt:9
-#, fuzzy
-msgid "Unquoted Text"
-msgstr ""
-"Be careful. If you ask or print something, the text should start and finish "
-"with a quotation mark. You forgot one somewhere."
-
-#: content/error-messages.txt:10
-#, fuzzy
-msgid "Unquoted Assignment"
-msgstr ""
-"From this level, you need to place texts to the right of the `is` between "
-"quotes. You forgot that for the text {text}."
-
-#: content/error-messages.txt:11
-#, fuzzy
-msgid "Unquoted Equality Check"
-msgstr ""
-"If you want to check if a variable is equal to multiple words, the words "
-"should be surrounded by quotation marks!"
-
-#: content/error-messages.txt:12
-#, fuzzy
-msgid "Var Undefined"
-msgstr ""
-"You tried to use the variable {name}, but you didn't set it. It is also "
-"possible that you were trying to use the word {name} but forgot quotation "
-"marks."
-
-#: content/error-messages.txt:13
-#, fuzzy
-msgid "Cyclic Var Definition"
-msgstr ""
-"The name {variable} needs to be set before you can use it on the right-hand "
-"side of the is command."
-
-#: content/error-messages.txt:14
-#, fuzzy
-msgid "Lonely Echo"
-msgstr ""
-"You used an echo before an ask, or an echo without an ask. First ask for "
-"input, then echo."
-
-#: content/error-messages.txt:15
-#, fuzzy
-msgid "Too Big"
-msgstr ""
-"Wow! Your program has an impressive {lines_of_code} lines of code! But we "
-"can only process {max_lines} lines in this level. Make your program smaller "
-"and try again."
-
-#: content/error-messages.txt:16
-#, fuzzy
-msgid "Invalid Argument Type"
-msgstr ""
-"You cannot use {command} with {invalid_argument} because it is {invalid_type}"
-". Try changing {invalid_argument} to {allowed_types}."
-
-#: content/error-messages.txt:17
-#, fuzzy
-msgid "Invalid Argument"
-msgstr ""
-"You cannot use the command {command} with {invalid_argument}. Try changing "
-"{invalid_argument} to {allowed_types}."
-
-#: content/error-messages.txt:20
-#, fuzzy
-msgid "Locked Language Feature"
-msgstr ""
-"You are using {concept}! That is awesome, but {concept} is not unlocked yet! "
-"It will be unlocked in a later level."
-
-#: content/error-messages.txt:24
-#, fuzzy
-msgid "echo_out"
-msgstr ""
-"Starting in level 2 echo is no longer needed. You can repeat an answer with "
-"ask and print now. Example: name is ask What are you called? printhello name"
-
-#: content/error-messages.txt:26
-#, fuzzy
-msgid "comma"
-msgstr "a comma"
-
-#: content/error-messages.txt:27
-#, fuzzy
-msgid "question mark"
-msgstr "a question mark"
-
-#: content/error-messages.txt:28
-#, fuzzy
-msgid "newline"
-msgstr "a new line"
-
-#: content/error-messages.txt:29
-#, fuzzy
-msgid "period"
-msgstr "a period"
-
-#: content/error-messages.txt:30
-#, fuzzy
-msgid "exclamation mark"
-msgstr "an exclamation mark"
-
-#: content/error-messages.txt:31
-#, fuzzy
-msgid "dash"
-msgstr "a dash"
-
-#: content/error-messages.txt:32
-#, fuzzy
-msgid "star"
-msgstr "a star"
-
-#: content/error-messages.txt:39
-#, fuzzy
-msgid "number"
-msgstr "a number"
-
-#: content/error-messages.txt:40
-#, fuzzy
-msgid "integer"
-msgstr "a number"
-
-#: content/error-messages.txt:41
-#, fuzzy
-msgid "float"
-msgstr "a number"
-
-#: content/error-messages.txt:42
-#, fuzzy
-msgid "list"
-msgstr "a list"
-
-#: templates/class-overview.html:29 templates/class-overview.html:66
-#, fuzzy
-msgid "highest_level_reached"
-msgstr "Highest level reached"
-
-#: templates/class-overview.html:35 templates/class-overview.html:67
-#, fuzzy
-msgid "number_programs"
-msgstr "Number of programs"
-
-#: templates/class-overview.html:39 templates/class-overview.html:68
-#, fuzzy
-msgid "programs"
-msgstr "Programs"
-
-#: templates/class-overview.html:49 templates/class-overview.html:70
-#: templates/class-overview.html:83 templates/profile.html:144
-#: templates/profile.html:146 templates/profile.html:159
-#, fuzzy
-msgid "change_password"
-msgstr "Change password"
-
-#: templates/class-overview.html:53 templates/class-overview.html:71
-#, fuzzy
-msgid "remove_student"
-msgstr "Remove student"
-
-#: templates/class-overview.html:83
-#, fuzzy
-msgid "enter_password"
-msgstr "Enter a new password for"
-
-#: templates/class-overview.html:84
-#, fuzzy
-msgid "remove_student_prompt"
-msgstr "Are you sure you want to remove the student from the class?"
-
-#: templates/class-overview.html:84 templates/class-overview.html:120
-#: templates/customize-adventure.html:52 templates/for-teachers.html:34
-#: templates/for-teachers.html:44
-#, fuzzy
-msgid "remove"
-msgstr "Remove"
-
-#: templates/class-overview.html:90
-#, fuzzy
-msgid "class_link"
-msgstr "Link to join class"
-
-#: templates/class-overview.html:92 templates/customize-class.html:5
-#, fuzzy
-msgid "customize_class"
-msgstr "Customize class"
-
-#: templates/class-overview.html:93
-#, fuzzy
-msgid "rename_class"
-msgstr "Rename class"
-
-#: templates/class-overview.html:94
-#, fuzzy
-msgid "invite_prompt"
-msgstr "Enter a username"
-
-#: templates/class-overview.html:94
-#, fuzzy
-msgid "invite_student"
-msgstr "Invite student"
-
-#: templates/class-overview.html:95
-#, fuzzy
-msgid "class_stats"
-msgstr "Class statistics"
-
-#: templates/class-overview.html:98 templates/customize-adventure.html:59
-#, fuzzy
-msgid "back_to_teachers_page"
-msgstr "Go back to teachers page"
-
-#: templates/class-overview.html:99
-#, fuzzy
-msgid "delete_class_prompt"
-msgstr "Are you sure you want to delete the class?"
-
-#: templates/class-overview.html:99
-#, fuzzy
-msgid "delete_class"
-msgstr "Delete class permanently"
-
-#: templates/class-overview.html:103
-#, fuzzy
-msgid "pending_invites"
-msgstr "Pending invites"
-
-#: templates/class-overview.html:109
-#, fuzzy
-msgid "invite_date"
-msgstr "Invite date"
-
-#: templates/class-overview.html:110
-#, fuzzy
-msgid "expiration_date"
-msgstr "Expiration date"
-
-#: templates/class-overview.html:111
-#, fuzzy
-msgid "remove_invite"
-msgstr "Remove invite"
-
-#: templates/class-overview.html:120 templates/profile.html:15
-#, fuzzy
-msgid "delete_invite_prompt"
-msgstr "Are you sure you want to remove this class invitation?"
-
-#: templates/class-prejoin.html:7
-#, fuzzy
-msgid "class_already_joined"
-msgstr "You are already a student of class"
-
-#: templates/class-prejoin.html:11
-#, fuzzy
-msgid "goto_profile"
-msgstr "Go to my profile"
-
-#: templates/class-prejoin.html:15 templates/profile.html:12
-#, fuzzy
-msgid "prompt_join_class"
-msgstr "Do you want to join this class?"
-
-#: templates/class-prejoin.html:17 website/teacher.py:183
-#, fuzzy
-msgid "join_prompt"
-msgstr ""
-"You need to have an account to join a class. Would you like to login now?"
-
-#: templates/class-stats.html:22 templates/customize-class.html:155
-#, fuzzy
-msgid "back_to_class"
-msgstr "Go back to class"
-
-#: templates/code-page.html:25 templates/code-page.html:35
-#: templates/customize-class.html:28 templates/customize-class.html:64
-#: templates/customize-class.html:71 templates/customize-class.html:94
-#: templates/level-page.html:6 templates/level-page.html:11
-#: templates/quiz/startquiz.html:10 templates/view-program-page.html:12
-#: templates/view-program-page.html:28
-#, fuzzy
-msgid "level_title"
-msgstr "Level"
-
-#: templates/create-accounts.html:17 templates/learn-more.html:10
-#: templates/profile.html:89 templates/recover.html:8 templates/signup.html:13
-#, fuzzy
-msgid "email"
-msgstr "Email"
-
-#: templates/customize-adventure.html:16 templates/customize-adventure.html:18
-#: templates/explore.html:20 templates/explore.html:46
-#: templates/for-teachers.html:31 templates/programs.html:12
-#: templates/programs.html:39 templates/programs.html:50
-#, fuzzy
-msgid "level"
-msgstr "Level"
-
-#: templates/customize-adventure.html:39
-#, fuzzy
-msgid "adventure_exp_3"
-msgstr ""
-"You can use the \"preview\" button to view a styled version of your "
-"adventure. To view the adventure on a dedicated page, select \"view\" from "
-"the teachers page."
-
-#: templates/customize-adventure.html:43 templates/customize-class.html:28
-#: templates/customize-class.html:93 templates/explore.html:26
-#: templates/programs.html:18 templates/programs.html:46
-#: templates/view-adventure.html:6
-#, fuzzy
-msgid "adventure"
-msgstr "Adventure"
-
-#: templates/create-accounts.html:7
-#, fuzzy
-msgid "accounts_intro"
-msgstr ""
-"On this page you can create accounts for multiple students at the same time. "
-"It's also possible to directly add them to one of your classes. By pressing "
-"the green + on the bottom right of the page you can add extra rows. You can "
-"delete a row by pressing the corresponding red cross. Make sure no rows are "
-"empty when you press \"Create accounts\". Please keep in mind that every "
-"username and mail address needs to be unique and the password needs to be "
-"<b>at least</b> 6 characters."
-
-#: templates/customize-adventure.html:44
-#, fuzzy
-msgid "template_code"
-msgstr ""
-"This is the explanation of my adventure!\n"
-"\n"
-"This way I can show a command: <code>print</code>\n"
-"\n"
-"But sometimes I might want to show a piece of code, like this:\n"
-"<pre>\n"
-"ask What's your name?\n"
-"echo so your name is \n"
-"</pre>"
-
 #: templates/customize-adventure.html:51 templates/customize-class.html:150
 #, fuzzy
 msgid "save"
@@ -2339,72 +1806,37 @@
 msgid "logout"
 msgstr "Log out"
 
-<<<<<<< HEAD
-#: templates/programs.html:33 templates/view-program-page.html:7
-=======
 #: templates/incl-menubar.html:36 templates/login.html:19
 #: templates/signup.html:109
->>>>>>> 31e56a25
 #, fuzzy
 msgid "login"
 msgstr "Log in"
 
-<<<<<<< HEAD
-#: templates/programs.html:38
-=======
 #: templates/incl-menubar.html:45
->>>>>>> 31e56a25
 #, fuzzy
 msgid "search"
 msgstr "Search..."
 
-<<<<<<< HEAD
-#: templates/programs.html:40 templates/view-program-page.html:8
-=======
 #: templates/landing-page.html:6
->>>>>>> 31e56a25
 #, fuzzy
 msgid "welcome"
 msgstr "Welcome"
 
-<<<<<<< HEAD
-#: templates/programs.html:57
-=======
 #: templates/landing-page.html:50
->>>>>>> 31e56a25
 #, fuzzy
 msgid "turtle_text"
 msgstr "Make a drawing with code"
 
-<<<<<<< HEAD
-#: templates/programs.html:65 templates/programs.html:70
-msgid "open"
-msgstr "打开"
-
-#: templates/programs.html:66 templates/programs.html:74
-=======
 #: templates/layout.html:20 templates/signup.html:64
 #, fuzzy
 msgid "yes"
 msgstr "Yes"
 
 #: templates/layout.html:21 templates/signup.html:68
->>>>>>> 31e56a25
 #, fuzzy
 msgid "no"
 msgstr "No"
 
-<<<<<<< HEAD
-#: templates/programs.html:67 templates/programs.html:71
-msgid "delete_confirm"
-msgstr "你确定要删除这个程序吗?"
-
-#: templates/programs.html:67 templates/programs.html:71
-msgid "delete"
-msgstr "删除"
-
-#: templates/programs.html:73
-=======
 #: templates/layout.html:29
 #, fuzzy
 msgid "ok"
@@ -2417,65 +1849,35 @@
 msgstr "You've earned an achievement!"
 
 #: templates/learn-more.html:7
->>>>>>> 31e56a25
 #, fuzzy
 msgid "mailing_title"
 msgstr "Subscribe to the Hedy newsletter"
 
-<<<<<<< HEAD
-#: templates/programs.html:73
-=======
 #: templates/reset.html:6 templates/reset.html:19
->>>>>>> 31e56a25
 #, fuzzy
 msgid "reset_password"
 msgstr "Reset password"
 
-<<<<<<< HEAD
-#: templates/programs.html:75
-=======
 #: templates/learn-more.html:32
->>>>>>> 31e56a25
 #, fuzzy
 msgid "required_field"
 msgstr "Fields marked with an * are required"
 
-<<<<<<< HEAD
-#: templates/programs.html:75
-=======
 #: templates/level-page.html:31
->>>>>>> 31e56a25
 #, fuzzy
 msgid "try_button"
 msgstr "Try"
 
-<<<<<<< HEAD
-#: templates/programs.html:78
-=======
 #: templates/login.html:10
->>>>>>> 31e56a25
 #, fuzzy
 msgid "login_long"
 msgstr "Log in to your account"
 
-<<<<<<< HEAD
-#: templates/programs.html:78
-=======
 #: templates/login.html:26 website/auth.py:263
->>>>>>> 31e56a25
 #, fuzzy
 msgid "no_account"
 msgstr "No account?"
 
-<<<<<<< HEAD
-#: templates/programs.html:84
-msgid "no_programs"
-msgstr "你还没有程序."
-
-#: templates/programs.html:86
-msgid "write_first_program"
-msgstr "编写你的第一个程序!"
-=======
 #: templates/main-page.html:11
 #, fuzzy
 msgid "main_subtitle"
@@ -2485,7 +1887,6 @@
 #, fuzzy
 msgid "try_it"
 msgstr "Try it"
->>>>>>> 31e56a25
 
 #: templates/programs.html:40 templates/view-program-page.html:8
 #, fuzzy
@@ -2716,21 +2117,6 @@
 "\n"
 "<strong>What teachers accounts can do</strong>\n"
 "With your teacher account, you have the option to create classes. Your "
-<<<<<<< HEAD
-"students can than join your classes and you can see their progress. "
-"Classes are made and managed though the for <a "
-"href=\"https://hedycode.com/for-teachers\">teachers page</a>.\n"
-"<strong>How to share ideas</strong>\n"
-"If you are using Hedy in class, you probably have ideas for improvements!"
-" You can share those ideas with us on the <a "
-"href=\"https://github.com/Felienne/hedy/discussions/categories/ideas\">Ideas"
-" Discussion</a>.\n"
-"<strong>How to ask for help</strong>\n"
-"If anything is unclear, you can post in the <a "
-"href=\"https://github.com/Felienne/hedy/discussions/categories/q-a\">Q&A "
-"discussion</a>, or <a href=\"mailto: hedy@felienne.com\">send us an "
-"email</a>.\n"
-=======
 "students can than join your classes and you can see their progress. Classes "
 "are made and managed though the for <a href=\"https://hedycode.com/for-"
 "teachers\">teachers page</a>.\n"
@@ -2745,7 +2131,6 @@
 "Felienne/hedy/discussions/categories/q-a\">Q&A discussion</a>, or <a href="
 "\"mailto: hedy@felienne.com\">send us an email</a>.\n"
 "\n"
->>>>>>> 31e56a25
 "Keep programming!"
 
 #: website/auth.py:789
@@ -2939,26 +2324,4 @@
 #: website/teacher.py:519
 #, fuzzy
 msgid "adventure_empty"
-<<<<<<< HEAD
-msgstr "You didn't enter an adventure name!"
-
-#~ msgid "set_preferred_lang"
-#~ msgstr ""
-#~ "Hedy now supports preferred user "
-#~ "languages. You can set one for "
-#~ "your profile in \"My profile\""
-
-#~ msgid "statistics"
-#~ msgstr "My statistics"
-
-#~ msgid "Empty Program"
-#~ msgstr ""
-#~ "You created an empty program. Type "
-#~ "Hedy code in the left field and"
-#~ " try again"
-
-#~ msgid "level_not_translated"
-#~ msgstr "This level is not translated in your language (yet)"
-=======
-msgstr "You didn't enter an adventure name!"
->>>>>>> 31e56a25
+msgstr "You didn't enter an adventure name!"