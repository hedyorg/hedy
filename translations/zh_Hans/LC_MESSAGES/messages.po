--- conflicted
+++ resolved
@@ -1123,12 +1123,6 @@
 msgid "pair_with_teacher"
 msgstr "我想和另一位老师结对帮手"
 
-<<<<<<< HEAD
-msgid "parsons_title"
-msgstr ""
-
-=======
->>>>>>> 58ead06e
 msgid "password"
 msgstr "密码"
 
@@ -1283,12 +1277,6 @@
 msgid "question mark"
 msgstr "问号"
 
-<<<<<<< HEAD
-msgid "quiz_tab"
-msgstr ""
-
-=======
->>>>>>> 58ead06e
 msgid "read_code_label"
 msgstr "大声读出来"
 
@@ -2454,12 +2442,9 @@
 
 #~ msgid "mandatory_mode"
 #~ msgstr "强制开发者模式"
-<<<<<<< HEAD
-=======
 
 #~ msgid "parsons_title"
 #~ msgstr ""
 
 #~ msgid "quiz_tab"
 #~ msgstr ""
->>>>>>> 58ead06e
