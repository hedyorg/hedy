--- conflicted
+++ resolved
@@ -2,22 +2,10 @@
 msgstr ""
 "Project-Id-Version: PACKAGE VERSION\n"
 "Report-Msgid-Bugs-To: \n"
-<<<<<<< HEAD
-"POT-Creation-Date: 2022-07-01 12:04-0400\n"
-"PO-Revision-Date: 2022-06-28 13:25+0000\n"
-=======
 "POT-Creation-Date: 2022-07-04 11:29+0200\n"
 "PO-Revision-Date: 2022-07-04 10:35+0000\n"
->>>>>>> c9096f62
 "Last-Translator: Anonymous <noreply@weblate.org>\n"
 "Language-Team: zh_Hans <LL@li.org>\n"
-<<<<<<< HEAD
-"Plural-Forms: nplurals=1; plural=0\n"
-"MIME-Version: 1.0\n"
-"Content-Type: text/plain; charset=utf-8\n"
-"Content-Transfer-Encoding: 8bit\n"
-"Generated-By: Babel 2.9.1\n"
-=======
 "Language: zh_Hans\n"
 "MIME-Version: 1.0\n"
 "Content-Type: text/plain; charset=utf-8\n"
@@ -25,7 +13,6 @@
 "Plural-Forms: nplurals=1; plural=0;\n"
 "X-Generator: Weblate 4.13.1-dev\n"
 "Generated-By: Babel 2.10.1\n"
->>>>>>> c9096f62
 
 #: app.py:417
 msgid "program_contains_error"
@@ -569,22 +556,18 @@
 "you used on line {line_number}."
 
 #: content/error-messages.txt:23
-msgid "Incomplete Repeat"
-msgstr ""
-
-#: content/error-messages.txt:24
 #, fuzzy
 msgid "Unsupported String Value"
 msgstr "Text values cannot contain {invalid_value}."
 
-#: content/error-messages.txt:25
+#: content/error-messages.txt:24
 #, fuzzy
 msgid "ask_needs_var"
 msgstr ""
 "Starting in level 2, ask needs to be used with a variable. Example: name "
 "is ask What are you called?"
 
-#: content/error-messages.txt:26
+#: content/error-messages.txt:25
 #, fuzzy
 msgid "echo_out"
 msgstr ""
@@ -592,96 +575,96 @@
 "with ask and print now. Example: name is ask What are you called? "
 "printhello name"
 
-#: content/error-messages.txt:27
+#: content/error-messages.txt:26
 #, fuzzy
 msgid "space"
 msgstr "a space"
 
-#: content/error-messages.txt:28
+#: content/error-messages.txt:27
 #, fuzzy
 msgid "comma"
 msgstr "a comma"
 
-#: content/error-messages.txt:29
+#: content/error-messages.txt:28
 #, fuzzy
 msgid "question mark"
 msgstr "a question mark"
 
-#: content/error-messages.txt:30
+#: content/error-messages.txt:29
 #, fuzzy
 msgid "newline"
 msgstr "a new line"
 
-#: content/error-messages.txt:31
+#: content/error-messages.txt:30
 #, fuzzy
 msgid "period"
 msgstr "a period"
 
-#: content/error-messages.txt:32
+#: content/error-messages.txt:31
 #, fuzzy
 msgid "exclamation mark"
 msgstr "an exclamation mark"
 
-#: content/error-messages.txt:33
+#: content/error-messages.txt:32
 #, fuzzy
 msgid "dash"
 msgstr "a dash"
 
-#: content/error-messages.txt:34
+#: content/error-messages.txt:33
 #, fuzzy
 msgid "star"
 msgstr "a star"
 
-#: content/error-messages.txt:35
+#: content/error-messages.txt:34
 #, fuzzy
 msgid "single quotes"
 msgstr "a single quote"
 
-#: content/error-messages.txt:36
+#: content/error-messages.txt:35
 #, fuzzy
 msgid "double quotes"
 msgstr "double quotes"
 
-#: content/error-messages.txt:37
+#: content/error-messages.txt:36
 #, fuzzy
 msgid "slash"
 msgstr "a slash"
 
-#: content/error-messages.txt:38
+#: content/error-messages.txt:37
 #, fuzzy
 msgid "string"
 msgstr "text"
 
-#: content/error-messages.txt:39
+#: content/error-messages.txt:38
 #, fuzzy
 msgid "nested blocks"
 msgstr "a block in a block"
 
-#: content/error-messages.txt:40
+#: content/error-messages.txt:39
 msgid "or"
 msgstr "或"
 
-#: content/error-messages.txt:41
+#: content/error-messages.txt:40
 #, fuzzy
 msgid "number"
 msgstr "a number"
 
-#: content/error-messages.txt:42
+#: content/error-messages.txt:41
 #, fuzzy
 msgid "integer"
 msgstr "a number"
 
-#: content/error-messages.txt:43
+#: content/error-messages.txt:42
 #, fuzzy
 msgid "float"
 msgstr "a number"
 
-#: content/error-messages.txt:44
+#: content/error-messages.txt:43
 #, fuzzy
 msgid "list"
 msgstr "a list"
 
-#: content/error-messages.txt:45
+#: content/error-messages.txt:44
 #, fuzzy
 msgid "input"
 msgstr "input from ask"
