--- conflicted
+++ resolved
@@ -1,7 +1,3 @@
-<<<<<<< HEAD
-msgid "Access Before Assign"
-msgstr "你试图在第 {access_line_number} 行使用变量 {name} ，但在第 {definition_line_number} 行才设置了它。使用的变量要事先设置。"
-=======
 msgid ""
 msgstr "Project-Id-Version: PACKAGE VERSION\nReport-Msgid-Bugs-To: \nPOT-Creation-Date: 2023-11-21 19:33+0100\nPO-Revision-Date: 2023-11-22 16:26+0000\nLast-Translator: Prefill add-on <noreply-addon-prefill@weblate.org>\nLanguage-Team: zh_Hans <LL@li.org>\nLanguage: zh_Hans\nMIME-Version: 1.0\nContent-Type: text/plain; charset=utf-8\nContent-Transfer-Encoding: 8bit\nPlural-Forms: nplurals=1; plural=0;\nX-Generator: Weblate 5.2.1-rc\nGenerated-By: Babel 2.11.0\n"
 
@@ -9,7 +5,6 @@
 msgstr ""
 "你试图在第 {access_line_number} 行使用变量 {name} ，但在第 "
 "{definition_line_number} 行才设置了它。使用的变量要事先设置。"
->>>>>>> acf88d7c
 
 msgid "Cyclic Var Definition"
 msgstr ""
@@ -42,7 +37,9 @@
 "{invalid_argument}改成{allowed_types}。"
 
 msgid "Invalid At Command"
-msgstr "从 16 级开始，不能使用 {at} 命令。 您可以使用方括号来使用列表中的元素，例如 `friends[i]`、`lucky_numbers[{random}]`。"
+msgstr ""
+"从 16 级开始，不能使用 {at} 命令。 您可以使用方括号来使用列表中的元素，例如 "
+"`friends[i]`、`lucky_numbers[{random}]`。"
 
 msgid "Invalid Space"
 msgstr ""
@@ -519,13 +516,9 @@
 msgstr "回声和询问不匹配"
 
 msgid "echo_out"
-<<<<<<< HEAD
-msgstr "从第二级起，你不再需要{echo}。你可以用{ask}和{print}来复述答案。比如：名字 {is} {ask} 你叫什么？{print} 你好，名字"
-=======
 msgstr ""
 "从第二级起，你不再需要{echo}。你可以用{ask}和{print}来复述答案。比如：名字 "
 "{is} {ask} 你叫什么？{print} 你好，名字"
->>>>>>> acf88d7c
 
 msgid "edit_code_button"
 msgstr "编辑代码"
@@ -774,7 +767,9 @@
 
 #, fuzzy
 msgid "invalid_keyword_language_comment"
-msgstr "# The provided keyword language is invalid, keyword language is set to English"
+msgstr ""
+"# The provided keyword language is invalid, keyword language is set to "
+"English"
 
 #, fuzzy
 msgid "invalid_language_comment"
@@ -949,20 +944,6 @@
 "<strong>教师账户可以做什么？ \n"
 "现在为你解锁许多额外的选项。 \n"
 "\n"
-<<<<<<< HEAD
-"1.额外的解释可在<a href=\"https://hedy.org/for-teachers/manual\">teacher's manual</a>中找到。 \n"
-"2.您可以通过您的教师帐户创建您的班级。您的学生将能加入您的班级，您也可以看到他们的进度。班级是通过<a href=\"https://hedycode.com/for-teachers\">teachers page</a>创建和管理的。 \n"
-"3.您可以完全自定义您的班级，例如，您可以打开和关闭不同级别，启用或禁用冒险活动，以及编写您自己的冒险活动！ \n"
-"\n"
-"<strong>加入我们的在线社区！</strong> \n"
-"欢迎所有Hedy老师、程序员和其他爱好者加入我们的社区<a href=\"https://discord.gg/8yY7dEme9r\">Discord server</a>。这是谈论Hedy的理想场所：我们有一些频道，你可以展示你很酷的项目和课程，有一些频道可以报告错误，还有一些频道可以与其他教师和Hedy团队聊天。 \n"
-"\n"
-"<strong>如何求助</strong>？ \n"
-"如果有什么不清楚的地方，你可以在Discord上告诉我们，或者在这里给我们发邮件<a href=\"mailto: hello@hedy.org\">send us an email</a>。 \n"
-"\n"
-"<strong>如何报告错误</strong>\n"
-"在 Discord 中，我们有一个报告错误的频道，叫做 #bugs。这是让我们了解您所遇到的问题的最佳场所。如果您知道如何使用GitHub，您可以在那里创建一个<a href=\"https://github.com/hedyorg/hedy/issues/new?assignees=&labels=&template=bug_report.md&title=%5BBUG%5D\">issue</a>。\n"
-=======
 "1.额外的解释可在<a href=\"https://hedy.org/for-teachers/manual\">teacher's "
 "manual</a>中找到。 \n"
 "2.您可以通过您的教师帐户创建您的班级。您的学生将能加入您的班级，您也可以看到"
@@ -986,7 +967,6 @@
 "问题的最佳场所。如果您知道如何使用GitHub，您可以在那里创建一个<a "
 "href=\"https://github.com/hedyorg/hedy/issues/new?"
 "assignees=&labels=&template=bug_report.md&title=%5BBUG%5D\">issue</a>。\n"
->>>>>>> acf88d7c
 
 msgid "mail_welcome_teacher_subject"
 msgstr "您的 Hedy 教师帐户已准备就绪"
@@ -1248,13 +1228,9 @@
 
 #, fuzzy
 msgid "people_with_a_link"
-<<<<<<< HEAD
-msgstr "Other people with a link can see this program. It also can be found on the \"Explore\" page."
-=======
 msgstr ""
 "Other people with a link can see this program. It also can be found on the "
 "\"Explore\" page."
->>>>>>> acf88d7c
 
 #, fuzzy
 msgid "percentage"
@@ -1586,13 +1562,9 @@
 
 #, fuzzy
 msgid "something_went_wrong_keyword_parsing"
-<<<<<<< HEAD
-msgstr "There is a mistake in your adventure, are all keywords correctly surrounded with { }?"
-=======
 msgstr ""
 "There is a mistake in your adventure, are all keywords correctly surrounded "
 "with { }?"
->>>>>>> acf88d7c
 
 msgid "space"
 msgstr "空格"
@@ -1727,13 +1699,9 @@
 
 #, fuzzy
 msgid "teacher_welcome"
-<<<<<<< HEAD
-msgstr "Welcome to Hedy! Your are now the proud owner of a teachers account which allows you to create classes and invite students."
-=======
 msgstr ""
 "Welcome to Hedy! Your are now the proud owner of a teachers account which "
 "allows you to create classes and invite students."
->>>>>>> acf88d7c
 
 #, fuzzy
 msgid "teachers"
@@ -2039,12 +2007,6 @@
 #~ msgstr "Available adventures level"
 
 #~ msgid "customize_class_exp_1"
-<<<<<<< HEAD
-#~ msgstr "Hi! On this page you can customize your class. By selecting levels and adventures you can choose what your student can see. You can also add your own created adventures to levels. All levels and default adventures will be selected by default. <b>Notice:</b> Not every adventure is available for every level! Settings up your customizations goes as follows:"
-
-#~ msgid "customize_class_exp_2"
-#~ msgstr "You can always change these settings later on. For example, you can make specific adventures or levels available while teaching a class. This way it's easy for you to determine which level and adventures your students will be working on. If you want to make everything available for your class it is easiest to remove the customization all together."
-=======
 #~ msgstr ""
 #~ "Hi! On this page you can customize your class. By selecting levels and "
 #~ "adventures you can choose what your student can see. You can also add "
@@ -2060,19 +2022,14 @@
 #~ "it's easy for you to determine which level and adventures your students "
 #~ "will be working on. If you want to make everything available for your "
 #~ "class it is easiest to remove the customization all together."
->>>>>>> acf88d7c
 
 #~ msgid "customize_class_step_1"
 #~ msgstr "Select levels for your class by pressing the \"level buttons\""
 
 #~ msgid "customize_class_step_2"
-<<<<<<< HEAD
-#~ msgstr "\"Checkboxes\" will appear for the adventures available for the chosen levels"
-=======
 #~ msgstr ""
 #~ "\"Checkboxes\" will appear for the adventures available for the chosen "
 #~ "levels"
->>>>>>> acf88d7c
 
 #~ msgid "customize_class_step_3"
 #~ msgstr "Select the adventures you want to make available"
@@ -2143,8 +2100,6 @@
 
 #~ msgid "duplicate_tag"
 #~ msgstr "You already have a tag with this name."
-<<<<<<< HEAD
-=======
 
 #, fuzzy
 msgid "class_survey_question4"
@@ -2176,5 +2131,4 @@
 
 #, fuzzy
 msgid "class_survey_description"
-msgstr "We would like to get a better overview of our Hedy users. By providing these answers, you would help improve Hedy. Thank you!"
->>>>>>> acf88d7c
+msgstr "We would like to get a better overview of our Hedy users. By providing these answers, you would help improve Hedy. Thank you!"