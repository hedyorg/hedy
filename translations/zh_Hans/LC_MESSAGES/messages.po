# Chinese (Simplified) translations for PROJECT.
# Copyright (C) 2023 ORGANIZATION
# This file is distributed under the same license as the PROJECT project.
# FIRST AUTHOR <EMAIL@ADDRESS>, 2023.
#
msgid ""
msgstr ""
"Project-Id-Version: PROJECT VERSION\n"
"Report-Msgid-Bugs-To: EMAIL@ADDRESS\n"
"POT-Creation-Date: 2000-01-01 00:00+0000\n"
"PO-Revision-Date: 2000-01-01 00:00+0000\n"
"Last-Translator: Someone <someone@example.com>\n"
"Language: zh_Hans\n"
"Language-Team: zh_Hans <LL@li.org>\n"
"Plural-Forms: nplurals=1; plural=0;\n"
"MIME-Version: 1.0\n"
"Content-Type: text/plain; charset=utf-8\n"
"Content-Transfer-Encoding: 8bit\n"
"Generated-By: Babel 2.14.0\n"

msgid "Access Before Assign"
msgstr "您尝试在第 {access_line_number} 行使用变量 {name}，但在第 {definition_line_number} 行设置了它。要在使用变量之前设置它。"

msgid "Cyclic Var Definition"
msgstr "需要先设置名称 `{variable}`，然后才能在 `{is}` 命令的右侧使用它。"

msgid "Function Undefined"
msgstr "您尝试使用函数 {name}，但没有定义它。"

msgid "Has Blanks"
msgstr "你的代码还不完整。你需要在空白的地方填上代码。"

msgid "Incomplete"
msgstr "呀！你漏写了一些代码！在第{line_number}行，你需要在`{incomplete_command}`后面输 入文字。"

msgid "Incomplete Repeat"
msgstr "您似乎忘记使用在第 {line_number} 行使用的 `{repeat}` 命令。"

msgid "Invalid"
msgstr "`{invalid_command}` 不是海蒂第{level}关里的命令。你是不是想写 `{guessed_command}`？"

msgid "Invalid Argument"
msgstr "你不能在命令`{command}`中使用`{invalid_argument}`。试着把`{invalid_argument}`改成 {allowed_types}。"

msgid "Invalid Argument Type"
msgstr "你不能在`{command}`中使用`{invalid_argument}`，因为它是个{invalid_type}。试着把 `{invalid_argument}`改成{allowed_types}。"

msgid "Invalid At Command"
msgstr "从 16 级开始，不能使用 `{command}` 命令。 您可以使用方括号来使用列表中的元素，例如“friends[i]”、“lucky_numbers[{random}]”。"

msgid "Invalid Space"
msgstr "呀！你在第{line_number}开头加了一个空格。空格会让电脑产生困惑，你不能能删除这 个空格？"

msgid "Invalid Type Combination"
msgstr "你不能在`{command}`中使用`{invalid_argument}`和`{invalid_argument_2}`，因为它们一个是{invalid_type}，一个是{invalid_type_2}。试着把`{invalid_argument}`改成{invalid_type_2}，或者把`{invalid_argument_2}`改成{invalid_type}。"

msgid "Lonely Echo"
msgstr "您在 `{ask}` 之前使用了 `{echo}`，或者在没有 `{ask}` 的情况下使用了 `{echo}`。 在 `{echo}` 之前要放置一个 `{ask}`。"

msgid "Lonely Text"
msgstr "看来你忘记在第{line_number}行的文字里使用指令"

msgid "Missing Additional Command"
msgstr "似乎忘记在第 {line_number} 行上完成写入 `{command}`。 尝试将 `{missing_command}` 添加到你的代码中。"

msgid "Missing Command"
msgstr "看上去你忘记在第{line_number}行写命令了。"

msgid "Missing Inner Command"
msgstr "看上去你忘了在第{line_number}行的`{command}`这一句里加上一个命令。"

msgid "Missing Square Brackets"
msgstr "看起来您忘记在{line_number}行上创建的列表两端使用方括号`[]`。"

msgid "Missing Variable"
msgstr "看起来你的 `{command}` 在行开头缺少变量。"

msgid "Misspelled At Command"
msgstr "看来您可能拼错了 `{command}` 命令，而是在第 {line_number} 行中写了 `{invalid_argument}`。"

msgid "No Indentation"
msgstr "第{line_number}行的空格太少了。你空了{leading_spaces}格，这样不够。每个新的代码块都要比前一行多{indent_size}个空格。"

msgid "Non Decimal Variable"
msgstr "在第 {line_number} 行，您可能尝试使用 海蒂 不太喜欢的号码！ 尝试将其更改为十进制数，例如 2。"

msgid "Parse"
msgstr "你输入的代码不是正确的海蒂代码。错误点在第{location[0]}行，第{location[1]}个字。你输入了一个禁止使用的字符：`{character_found}`。"

msgid "Pressit Missing Else"
msgstr "您忘记添加按不同键时会发生的情况，请在代码中添加 `{else}`"

msgid "Runtime Index Error"
msgstr "你尝试访问列表 {name}，但它要么是空的，要么索引不存在。"

msgid "Runtime Value Error"
msgstr "在运行程序时，命令`{command}`收到了不允许的值{value}。{tip}。"

msgid "Runtime Values Error"
msgstr "While running your program the command `{command}` received the values `{value}` and `{value}` which are not allowed. {tip}."

msgid "Save Microbit code "
msgstr "保存 Microbit 代码"

msgid "Too Big"
msgstr "哇！你的程序有足足{lines_of_code}行代码！但是这一关只能用{max_lines}行代码。把你的程序改得短一点，然后再试一次。"

msgid "Too Few Indents"
msgstr ""

msgid "Too Many Indents"
msgstr ""

msgid "Unexpected Indentation"
msgstr "第{line_number}行的空格太多了。你空了{leading_spaces}格，这样太多。每个新的代码块都要比前一行多{indent_size}个空格。"

msgid "Unquoted Assignment"
msgstr "从这个级别开始，您需要将文本放置在引号之间的 `{is}` 右侧。 您忘记了文本 {text} 的内容。"

msgid "Unquoted Equality Check"
msgstr "如果你想检查一个变量的内容是否是一些词，那就需要用引号将这些词括起来！"

msgid "Unquoted Text"
msgstr "当心。 如果您`{ask}`或`{print}`某些内容，则文本应以引号开头和结尾。 您忘记了文本 {unquotedtext} 的内容。"

#, fuzzy
msgid "Unsupported Float"
msgstr "现在暂不支持非整数，但是再过几关就会支持了。当下先把{value}改成整数。"

msgid "Unsupported String Value"
msgstr "文本值不能包含`{invalid_value}`。"

msgid "Unused Variable"
msgstr "您在第{line_number}行定义了变量{variable_name}，但没有使用它。"

#, fuzzy
msgid "Var Undefined"
msgstr "你试图使用变量 {name}，但你没设置过这个变量。也有可能是你想输入 {name} 这个词，但是忘记加引号了。"

msgid "Wrong Level"
msgstr "这是正确的海蒂代码，但不是在正确的关卡。你在第{working_level}关用了`{offending_keyword}`。提示：{tip}"

msgid "Wrong Number of Arguments"
msgstr "您的函数使用了错误数量的参数。 您提供了 {used_number} 但函数 {name} 需要 {defined_number}"

msgid "account_overview"
msgstr "账户概览"

msgid "accounts_created"
msgstr "账户已成功创建。"

msgid "accounts_intro"
msgstr "在此页面上，您可以同时为多个学生创建帐户。也可以直接将它们添加到您的某个班级中。通过按页面右下角的绿色 +，您可以添加额外的行。您可以通过按相应的红叉来删除一行。确保按“创建帐户”时没有行为空。请记住，每个用户名和邮件地址必须是唯一的，密码必须<b>至少</b>为 6 个字符。"

msgid "achievement_earned"
msgstr "你已经赢得了一项成就!"

msgid "achievements"
msgstr "成就"

msgid "achievements_check_icon_alt"
msgstr "成就打勾图标"

msgid "achievements_logo_alt"
msgstr "成就图标"

msgid "actions"
msgstr ""

msgid "add"
msgstr "以及"

msgid "add_students"
msgstr "添加学生"

msgid "add_students_options"
msgstr "加入学生选项"

msgid "admin"
msgstr "管理员"

msgid "advance_button"
msgstr "去到等级 {level}"

msgid "adventure"
msgstr "探险活动"

msgid "adventure_cloned"
msgstr "冒险被克隆"

msgid "adventure_code_button"
msgstr "代码冒险"

msgid "adventure_codeblock_button"
msgstr "当您想要创建学生可以在冒险中运行的代码块时，请使用此按钮。提示：将所选内容放在代码块最后一行的末尾，<kbd>按3次</kbd>即可在代码块后键入内容。"

msgid "adventure_duplicate"
msgstr "您已经使用此名称进行了一次探险活动。"

msgid "adventure_empty"
msgstr "你没有输入一个探险活动的名字！"

#, fuzzy
msgid "adventure_exp_3"
msgstr "确保始终用 { } 括住关键字，然后才能正确识别它们。 您可以使用“预览”按钮查看冒险的风格版本。 要在专用页面上查看冒险，请从教师页面中选择“查看”。"

msgid "adventure_exp_classes"
msgstr "您的冒险将在以下类中使用"

msgid "adventure_id_invalid"
msgstr "这个探险活动的账号是无效的。"

msgid "adventure_length"
msgstr "你的探险活动必须至少有20个字符。"

msgid "adventure_name_invalid"
msgstr "这个探险活动的用户名是无效的。"

msgid "adventure_prompt"
msgstr "请输入探险的名字"

msgid "adventure_terms"
msgstr "我同意我的冒险可以在海蒂上公开。"

msgid "adventure_updated"
msgstr "这个探险活动已被更新！"

msgid "adventures"
msgstr ""

msgid "adventures_info"
msgstr "每个 海蒂 级别都为学生提供内置练习，我们称之为冒险。 您可以创建自己的冒险并将其添加到您的课程中。 通过您自己的冒险，您可以创造与您的学生相关且有趣的冒险。 您可以在<a href=\"https://hedy.org/for-teachers/manual/features\">此处</a>找到有关创建自己的冒险的更多信息。"

msgid "adventures_restored"
msgstr "默认的冒险已经恢复。"

msgid "ago"
msgstr "{timestamp} 前"

msgid "agree_invalid"
msgstr "你必须同意隐私条款。"

msgid "agree_with"
msgstr "我同意"

msgid "ajax_error"
msgstr "出现了一个错误，请重试。"

msgid "all"
msgstr "全部"

msgid "all_class_highscores"
msgstr "所有学生在班级中都可见高分"

msgid "already_account"
msgstr "是否已经有账户?"

msgid "already_program_running"
msgstr "已经正在运行着一个程序，请先完成那个程序。"

msgid "already_teacher"
msgstr "你已经有了一个教师账户。"

msgid "already_teacher_request"
msgstr "你已经有一个待处理的教师请求。"

msgid "amount_created"
msgstr "程序已创建"

msgid "amount_saved"
msgstr "程序已保存"

msgid "amount_submitted"
msgstr "程序已提交"

msgid "are_you_sure"
msgstr "你确定吗？ 你无法撤销此操作。"

msgid "ask_needs_var"
msgstr "从第2关开始，`{ask}`需要和变量共同使用。例子：名字`{is}` `{ask}`你叫什么？"

#, fuzzy
msgid "available_in"
msgstr "Available in:"

msgid "become_a_sponsor"
msgstr "成为赞助商"

msgid "birth_year"
msgstr "出生年份"

msgid "bug"
msgstr "Bug"

msgid "by"
msgstr "经由"

msgid "cancel"
msgstr "取消"

msgid "cant_parse_exception"
msgstr "无法解析程序"

msgid "certificate"
msgstr "竣工证书"

msgid "certified_teacher"
msgstr "认证教师"

msgid "change_password"
msgstr "更改密码"

msgid "cheatsheet_title"
msgstr "小抄"

msgid "class_already_joined"
msgstr "你已经是班级的学生了"

msgid "class_customize_success"
msgstr "成功自定义课程。"

msgid "class_live"
msgstr "实时统计"

msgid "class_name_duplicate"
msgstr "您已经有一个同名的班级了。"

msgid "class_name_empty"
msgstr "你没有输入班级名称!"

msgid "class_name_invalid"
msgstr "此班级名称无效。"

msgid "class_name_prompt"
msgstr "请输入新班级的名称"

msgid "class_overview"
msgstr "课程概述"

msgid "class_survey_description"
msgstr "我们希望更好地了解 海蒂 用户。 通过提供这些答案，将有助于改进 Hedy。 谢谢你！"

msgid "class_survey_later"
msgstr "明天提醒我"

msgid "class_survey_question1"
msgstr "你们班学生年龄范围是多少？"

msgid "class_survey_question2"
msgstr "你们班上说什么语言?"

msgid "class_survey_question3"
msgstr "你们班级性别平衡嘛？"

msgid "class_survey_question4"
msgstr "你的学生与其他学生有何不同？"

msgid "classes"
msgstr ""

msgid "classes_info"
msgstr "创建一个班级，在仪表板中跟踪每个学生的进度，并自定义学生看到的冒险，甚至添加你自己的冒险！ 可以根据需要创建任意数量的班级，每个班级可以有多名教师，每个教师具有不同的角色。 还可以根据需要添加任意数量的学生，但请注意每个学生一次只能在一个班级中。 您可以在<a href=\"https://hedy.org/for-teachers/manual/preparations#for-teachers\">教师手册</a>中找到有关课程的更多信息。"

msgid "clone"
msgstr "克隆"

msgid "cloned_times"
msgstr "克隆"

msgid "close"
msgstr "关闭"

msgid "comma"
msgstr "逗号"

msgid "command_not_available_yet_exception"
msgstr "命令尚不可用"

msgid "command_unavailable_exception"
msgstr "命令不再正确"

msgid "commands"
msgstr "命令"

msgid "common_errors"
msgstr "常见错误"

msgid "congrats_message"
msgstr "恭喜你，{username}，你已经完成了Hedy!"

msgid "content_invalid"
msgstr "这个探险活动无效。"

msgid "contributor"
msgstr "贡献者"

msgid "copy_clipboard"
msgstr "已成功复制到剪贴板"

msgid "copy_code"
msgstr "复制代码"

msgid "copy_join_link"
msgstr "复制链接"

msgid "copy_link_success"
msgstr "成功把邀请链接复制到剪贴板"

msgid "copy_link_to_share"
msgstr "复制链接以分享"

msgid "copy_mail_link"
msgstr "请复制并粘贴此链接到一个新的标签页："

msgid "correct_answer"
msgstr "正确答案是"

msgid "country"
msgstr "国家"

msgid "country_invalid"
msgstr "请选择有效的国家。"

msgid "country_title"
msgstr "国家"

msgid "create_account"
msgstr "创建账户"

msgid "create_accounts"
msgstr "创建多个账户"

msgid "create_accounts_prompt"
msgstr "你确定要创建这些帐户吗？"

msgid "create_adventure"
msgstr "创建探险"

msgid "create_class"
msgstr "创建一个新的教室"

msgid "create_multiple_accounts"
msgstr "创建多个帐户"

msgid "create_public_profile"
msgstr "公开个人资料"

msgid "create_question"
msgstr "你想创建一个吗？"

msgid "create_student_account"
msgstr "创建一个账户"

msgid "create_student_account_explanation"
msgstr "你可以使用帐户保存自己的程序。"

msgid "create_teacher_account"
msgstr "创建一个教师账户"

msgid "create_teacher_account_explanation"
msgstr "使用教师帐户，你可以保存自己的程序并查看学生的学习结果。"

msgid "creator"
msgstr "创建者"

msgid "current_password"
msgstr "当前密码"

msgid "customization_deleted"
msgstr "已成功删除自定义项。"

msgid "customize"
msgstr ""

msgid "customize_adventure"
msgstr "自定义探险活动"

msgid "customize_class"
msgstr "定制课室"

msgid "dash"
msgstr "横杠"

msgid "default_403"
msgstr "看起来您未获得授权..."

msgid "default_404"
msgstr "我们无法找到该页面..."

msgid "default_500"
msgstr "出问题了..."

msgid "delete"
msgstr "删除"

msgid "delete_adventure_prompt"
msgstr "你确定要删除此冒险吗？"

msgid "delete_class_prompt"
msgstr "你确定要删除这个教室吗？"

msgid "delete_confirm"
msgstr "你确定要删除这个程序吗？"

msgid "delete_invite"
msgstr "删除邀请"

msgid "delete_invite_prompt"
msgstr "你确定要删除此课程邀请吗？"

msgid "delete_public"
msgstr "删除公开的个人资料"

msgid "delete_success"
msgstr "已成功删除程序。"

msgid "destroy_profile"
msgstr "删除个人资料"

msgid "developers_mode"
msgstr "程序员模式"

msgid "directly_available"
msgstr "直接打开"

msgid "disable"
msgstr "禁用"

msgid "disable_parsons"
msgstr "禁用所有拼图"

msgid "disable_quizes"
msgstr "禁用所有测验"

msgid "disabled"
msgstr "禁用的"

msgid "disabled_button_quiz"
msgstr "你的测验分数低于阈值，请再试一次！"

msgid "discord_server"
msgstr "不和谐服务器"

msgid "distinguished_user"
msgstr "尊敬的用户"

msgid "double quotes"
msgstr "双引号"

msgid "download"
msgstr "下载"

msgid "download_login_credentials"
msgstr "是否要在创建帐户后下载登录凭据？"

msgid "duplicate"
msgstr "重复"

msgid "echo_and_ask_mismatch_exception"
msgstr "回声和询问不匹配"

msgid "echo_out"
msgstr "从第二级起，你不再需要`{echo}`。你可以用`{ask}`和`{print}`来复述答案。比如：名字 `{is}` `{ask}` 你叫什么？`{print}` 你好，名字"

msgid "edit_adventure"
msgstr "编辑冒险"

msgid "edit_code_button"
msgstr "编辑代码"

msgid "email"
msgstr "电子邮件"

msgid "email_invalid"
msgstr "请输入一个有效的电子邮件。"

msgid "end_quiz"
msgstr "测验结束"

msgid "english"
msgstr "英语"

msgid "enter"
msgstr "输入"

msgid "enter_password"
msgstr "输入新的密码"

msgid "enter_text"
msgstr "在这儿输入你的答案。。。"

msgid "error_logo_alt"
msgstr "错误徽标"

msgid "exclamation mark"
msgstr "感叹号"

msgid "exercise"
msgstr "练习"

msgid "exercise_doesnt_exist"
msgstr "此练习不存在"

msgid "exists_email"
msgstr "此电子邮件已被使用。"

msgid "exists_username"
msgstr "此用户名已被使用。"

msgid "exit_preview_mode"
msgstr "退出预览模式"

msgid "experience_invalid"
msgstr "请选择有效的经验，选择（是，否）。"

msgid "expiration_date"
msgstr "过期日期"

msgid "explore_explanation"
msgstr "在此页面上，你可以浏览其他Hedy用户创建的程序。你可以根据海蒂关卡和冒险进行过滤。单击“查看程序”以打开程序并运行它。带有红色标题的程序包含错误。你仍然可以打开该程序，但运行它会导致错误。你当然可以尝试修复它！如果创建者有公开个人资料，你可以点击其用户名以访问其个人资料。在那里，你可以找到他们所有的共享程序等等！"

msgid "explore_programs"
msgstr "探索程序"

msgid "explore_programs_logo_alt"
msgstr "浏览程序图标"

msgid "favorite_program"
msgstr "最喜欢的项目"

msgid "favourite_confirm"
msgstr "你确定要将此程序设置为你最喜爱的程序吗？"

msgid "favourite_program"
msgstr "最喜欢的程序"

msgid "favourite_program_invalid"
msgstr "你选择的最喜欢的程序是无效的。"

msgid "favourite_success"
msgstr "你的程序被设定为最喜欢的程序。"

msgid "feature"
msgstr "特性"

msgid "feedback"
msgstr "反馈"

msgid "feedback_message_error"
msgstr "发生错误。请稍后再试。"

msgid "feedback_message_success"
msgstr "谢谢，我们已到你的反馈，如有需要，会与你联系。"

msgid "feedback_modal_message"
msgstr "请给我们发送带有类别的消息。 我们感谢你为改进 Hedy 提供的帮助！"

msgid "female"
msgstr "女"

msgid "float"
msgstr "数字"

msgid "for_teachers"
msgstr "教师专用"

msgid "forgot_password"
msgstr "忘记密码了吗？"

msgid "from_another_teacher"
msgstr "来自另一位老师"

msgid "from_magazine_website"
msgstr "来自杂志或网站"

msgid "from_video"
msgstr "来自于视频"

msgid "fun_statistics_msg"
msgstr "这儿有一些有趣的统计数据!"

msgid "gender"
msgstr "性别"

msgid "gender_invalid"
msgstr "请选择有效的性别，选择（女性、男性、其他）。"

msgid "general"
msgstr "概况"

msgid "general_settings"
msgstr "常规设置"

msgid "generate_passwords"
msgstr "生成密码"

msgid "get_certificate"
msgstr "获取你的证书!"

msgid "give_link_to_teacher"
msgstr "将以下链接提供给你的老师："

msgid "go_back"
msgstr "返回"

msgid "go_back_to_main"
msgstr "返回主页"

msgid "go_to_question"
msgstr "转到问题"

msgid "go_to_quiz_result"
msgstr "转到测验结果"

msgid "goto_profile"
msgstr "转到我的个人资料"

msgid "grid_overview"
msgstr "每次冒险的计划概览"

msgid "hand_in"
msgstr "上交"

msgid "hand_in_exercise"
msgstr "上交练习册"

msgid "heard_about_hedy"
msgstr "你是怎么知道海蒂的？"

msgid "heard_about_invalid"
msgstr "请选择你了解我们的有效方式。"

msgid "hedy_achievements"
msgstr "海蒂成绩"

msgid "hedy_choice_title"
msgstr "海蒂选项"

msgid "hedy_introduction_slides"
msgstr ""

msgid "hedy_logo_alt"
msgstr "海蒂标志"

msgid "hedy_on_github"
msgstr "海蒂在 Github 上"

msgid "hedy_tutorial_logo_alt"
msgstr "Hedy 教程的图标"

msgid "hello_logo"
msgstr "你好"

msgid "hidden"
msgstr "隐藏"

msgid "hide_cheatsheet"
msgstr "隐藏备忘单"

msgid "hide_keyword_switcher"
msgstr "隐藏关键字切换器"

msgid "highest_level_reached"
msgstr "达到的最高等级"

msgid "highest_quiz_score"
msgstr "最高测验分"

msgid "highscore_explanation"
msgstr "你能在这个页面看见以目前所有所收集到的成就数量而获得的最高分。你也能看见每个使用者，你的国家或者你的课室的排名。点击用户名以观看他们的公开资料。"

msgid "highscore_no_public_profile"
msgstr "你没有公开个人资料，因此未列在高分榜上。你想创建一个吗？"

msgid "highscores"
msgstr "最高分"

msgid "hint"
msgstr "提示？"

msgid "ill_work_some_more"
msgstr "我会再努力一会儿"

msgid "image_invalid"
msgstr "你选择的图像是无效的。"

msgid "incomplete_command_exception"
msgstr "命令不完整"

msgid "incorrect_handling_of_quotes_exception"
msgstr "引号处理不正确"

msgid "incorrect_use_of_types_exception"
msgstr "类型使用不当"

msgid "incorrect_use_of_variable_exception"
msgstr "变量使用不当"

msgid "indentation_exception"
msgstr "缩进不正确"

msgid "input"
msgstr "`{ask}`中的输入"

msgid "integer"
msgstr "数字"

msgid "invalid_class_link"
msgstr "用于加入班级的链接无效。"

msgid "invalid_command_exception"
msgstr "无效命令"

msgid "invalid_keyword_language_comment"
msgstr "# 提供的关键字语言无效，关键字语言设置为英语"

msgid "invalid_language_comment"
msgstr "# 提供的语言无效，语言设置为英语"

msgid "invalid_level_comment"
msgstr "# 提供的级别无效，级别设置为级别1"

msgid "invalid_program_comment"
msgstr "# 提供的程序无效，请重试"

msgid "invalid_teacher_invitation_code"
msgstr "教师邀请码无效。想要成为一名教师，请联系 hello@hedy.org。"

msgid "invalid_tutorial_step"
msgstr "无效的教学环节"

msgid "invalid_username_password"
msgstr "无效的用户名/密码。"

msgid "invite_by_username"
msgstr "按用户名邀请"

msgid "invite_date"
msgstr "邀请日期"

msgid "invite_message"
msgstr "你已经收到了加入班级的邀请"

msgid "invite_prompt"
msgstr "输入一个用户名"

msgid "invite_teacher"
msgstr "邀请老师"

msgid "join_class"
msgstr "加入课堂"

msgid "join_prompt"
msgstr "你需要有一个帐户才能加入课程。你想立即登录吗？"

msgid "keyword_language_invalid"
msgstr "请选择有效的关键词语言（选择英语或你自己的语言）。"

msgid "language"
msgstr "语言"

msgid "language_invalid"
msgstr "请选择有效的语言。"

msgid "languages"
msgstr "您以前使用过以下哪种编程语言？"

msgid "last_achievement"
msgstr "上次获得的成就"

msgid "last_edited"
msgstr "最后编辑"

msgid "last_error"
msgstr "上一次的错误"

msgid "last_login"
msgstr "上次登录"

msgid "last_program"
msgstr "上一次的项目"

msgid "last_update"
msgstr "上次的更新"

msgid "lastname"
msgstr "姓"

msgid "leave_class"
msgstr "退出班级"

msgid "level"
msgstr "级别"

msgid "level_accessible"
msgstr "级别对学生开放"

msgid "level_disabled"
msgstr "级别已禁用"

msgid "level_future"
msgstr "此级别将在开放日期后自动打开 "

msgid "level_invalid"
msgstr "此海蒂级别无效。"

msgid "level_not_class"
msgstr "此级别还没有对你的班级开放"

msgid "level_title"
msgstr "级别"

msgid "levels"
msgstr "关卡"

msgid "link"
msgstr "链接"

msgid "list"
msgstr "列表"

msgid "live_dashboard"
msgstr "实时仪表板"

msgid "logged_in_to_share"
msgstr "你必须登录才能保存和共享程序。"

msgid "login"
msgstr "登录"

msgid "login_long"
msgstr "登录到您的账户"

msgid "login_to_save_your_work"
msgstr "登录以保存你的工作"

msgid "logout"
msgstr "退出"

msgid "longest_program"
msgstr "最长的程序"

msgid "mail_change_password_body"
msgstr ""
"您的Hedy密码已被更改。如果是你改的那就没事。\n"
"如果你并没有修改密码，请立即回复本邮件与我们联系。"

msgid "mail_change_password_subject"
msgstr "您的Hedy密码已被更改"

msgid "mail_error_change_processed"
msgstr "发送验证邮件时出现问题，正在处理中。"

msgid "mail_goodbye"
msgstr ""
"继续编程!\n"
"Hedy团队"

msgid "mail_hello"
msgstr "你好 {username}！"

msgid "mail_recover_password_body"
msgstr ""
"通过单击此链接，您可以设置新的Hedy密码。此链接的有效期为 <b>4</b> 小时。\n"
"如果您不需要重置密码，请忽略此电子邮件：{link}"

msgid "mail_recover_password_subject"
msgstr "请求重置密码。"

msgid "mail_reset_password_body"
msgstr ""
"您的Hedy密码已被重置为新密码。如果是你改的那就没事。\n"
"如果你并没有修改密码，请立即回复本邮件与我们联系。"

msgid "mail_reset_password_subject"
msgstr "你的Hedy密码已被重置"

msgid "mail_welcome_teacher_body"
msgstr ""
"<strong>欢迎！</strong>。 \n"
"恭喜您拥有全新的Hedy教师账户。欢迎来到世界范围内的Hedy教师社区! \n"
"\n"
"<strong>教师账户可以做什么？ \n"
"现在为你解锁许多额外的选项。 \n"
"\n"
"1.额外的解释可在<a href=\"https://hedy.org/for-teachers/manual\">teacher's manual</a>中找到。 \n"
"2.您可以通过您的教师帐户创建您的班级。您的学生将能加入您的班级，您也可以看到他们的进度。班级是通过<a href=\"https://hedycode.com/for-teachers\">teachers page</a>创建和管理的。 \n"
"3.您可以完全自定义您的班级，例如，您可以打开和关闭不同级别，启用或禁用冒险活动，以及编写您自己的冒险活动！ \n"
"\n"
"<strong>加入我们的在线社区！</strong> \n"
"欢迎所有Hedy老师、程序员和其他爱好者加入我们的社区<a href=\"https://discord.gg/8yY7dEme9r\">Discord server</a>。这是谈论Hedy的理想场所：我们有一些频道，你可以展示你很酷的项目和课程，有一些频道可以报告错误，还有一些频道可以与其他教师和Hedy团队聊天。 \n"
"\n"
"<strong>如何求助</strong>？ \n"
"如果有什么不清楚的地方，你可以在Discord上告诉我们，或者在这里给我们发邮件<a href=\"mailto: hello@hedy.org\">send us an email</a>。 \n"
"\n"
"<strong>如何报告错误</strong>\n"
"在 Discord 中，我们有一个报告错误的频道，叫做 #bugs。这是让我们了解您所遇到的问题的最佳场所。如果您知道如何使用GitHub，您可以在那里创建一个<a href=\"https://github.com/hedyorg/hedy/issues/new?assignees=&labels=&template=bug_report.md&title=%5BBUG%5D\">issue</a>。\n"

msgid "mail_welcome_teacher_subject"
msgstr "您的 Hedy 教师帐户已准备就绪"

msgid "mail_welcome_verify_body"
msgstr ""
"您的Hedy账户已成功创建。欢迎你！\n"
"请点击此链接以验证您的电子邮件地址：{link}"

msgid "mail_welcome_verify_subject"
msgstr "欢迎来到Hedy"

msgid "mailing_title"
msgstr "订阅Hedy新闻通讯"

msgid "main_subtitle"
msgstr "一种渐进式的编程语言"

msgid "main_title"
msgstr "Hedy"

msgid "make_sure_you_are_done"
msgstr "确保你完成了！单击“上交”后，你无法再更改程序。"

msgid "male"
msgstr "男"

msgid "mandatory_mode"
msgstr "强制开发者模式"

msgid "more_options"
msgstr "更多选项"

#, fuzzy
msgid "multiple_levels_warning"
msgstr "We've noticed you have both selected several levels and included code snippets in your adventure, this might cause issues with the syntax highlighter and the automatic translation of keywords"

msgid "my_account"
msgstr "我的账户"

msgid "my_achievements"
msgstr "我的成就"

msgid "my_adventures"
msgstr "我的探险"

msgid "my_classes"
msgstr "我的课室"

msgid "my_messages"
msgstr "我的信息"

msgid "my_public_profile"
msgstr "我的公开个人资料"

msgid "name"
msgstr "名字"

msgid "nav_explore"
msgstr "探索"

msgid "nav_hedy"
msgstr "海蒂"

msgid "nav_learn_more"
msgstr "学习更多"

msgid "nav_start"
msgstr "首页"

msgid "new_password"
msgstr "新密码"

msgid "new_password_repeat"
msgstr "重复新密码"

msgid "newline"
msgstr "另起一行"

msgid "next_exercise"
msgstr "下一个练习"

msgid "next_page"
msgstr "下一页"

msgid "next_step_tutorial"
msgstr "下一步>>>"

msgid "no"
msgstr "不"

msgid "no_account"
msgstr "还没有账户？"

msgid "no_accounts"
msgstr "没有账户需要创建。"

msgid "no_adventures_yet"
msgstr "目前还没有公开的冒险活动..."

msgid "no_certificate"
msgstr "此用户尚未获得 Hedy 结业证书"

msgid "no_more_flat_if"
msgstr "从第 8 级开始，`{if}` 之后的代码需要放在下一行，并以 4 个空格开头。"

msgid "no_programs"
msgstr "还没有程序."

msgid "no_public_profile"
msgstr "你还没有公开的个人档案……"

msgid "no_shared_programs"
msgstr "没有共享程序..."

msgid "no_such_adventure"
msgstr "这个探险不存在！"

msgid "no_such_class"
msgstr "这个班级不存在。"

msgid "no_such_highscore"
msgstr "高分"

msgid "no_such_level"
msgstr "这个海蒂关卡不存在！"

msgid "no_such_program"
msgstr "这个海蒂程序不存在！"

msgid "no_tag"
msgstr "没有提供标签！"

msgid "not_enrolled"
msgstr "看来你不在这个班上！"

msgid "not_in_class_no_handin"
msgstr "你不在一个班级，所以不需要交任何东西。"

msgid "not_logged_in_cantsave"
msgstr "您的程序将不会被保存。"

msgid "not_logged_in_handin"
msgstr "必须登录才能提交作业。"

msgid "not_teacher"
msgstr "看来你不是一个老师!"

msgid "number"
msgstr "数字"

msgid "number_achievements"
msgstr "成就数"

msgid "number_lines"
msgstr "行数"

msgid "number_programs"
msgstr "运行了的程序数量"

msgid "ok"
msgstr "好的"

msgid "only_you_can_see"
msgstr "只有你可以看到该程序。"

msgid "open"
msgstr "打开"

msgid "opening_date"
msgstr "开放日期"

msgid "opening_dates"
msgstr "开放日期"

msgid "option"
msgstr "选项"

msgid "or"
msgstr "或"

msgid "other"
msgstr "其他"

msgid "other_block"
msgstr "另一种模块语言"

msgid "other_settings"
msgstr "其他设置"

msgid "other_source"
msgstr "其它"

msgid "other_text"
msgstr "另一种文本语言"

msgid "overwrite_warning"
msgstr "您已经有一个同名的程序，保存此程序将替换旧程序。你确定吗？"

msgid "owner"
msgstr "所有者"

msgid "page"
msgstr "页面"

msgid "page_not_found"
msgstr "无法找到该页面！"

msgid "pair_with_teacher"
msgstr "我想和另一位老师结对帮手"

msgid "parsons_title"
msgstr "谜"

msgid "password"
msgstr "密码"

msgid "password_change_not_allowed"
msgstr "您无权更改此用户的密码。"

msgid "password_change_prompt"
msgstr "你确定要更改此密码吗？"

msgid "password_change_success"
msgstr "学生的密码已成功更改。"

msgid "password_invalid"
msgstr "你的密码无效。"

msgid "password_repeat"
msgstr "重复输入密码"

msgid "password_resetted"
msgstr "你的密码已成功重置。你将被重定向到登录页面。"

msgid "password_six"
msgstr "你的密码必须至少包含六个字符。"

msgid "password_updated"
msgstr "密码已更新。"

msgid "passwords_six"
msgstr "所有的密码都至少需要六个字符或更长。"

msgid "pending_invites"
msgstr "等待邀请"

msgid "people_with_a_link"
msgstr "Other people with a link can see this program. It also can be found on the \"Explore\" page."

msgid "percentage"
msgstr "百分比"

msgid "percentage_achieved"
msgstr "由{percentage}% 用户实现"

msgid "period"
msgstr "句号"

msgid "personal_text"
msgstr "个人文本"

msgid "personal_text_invalid"
msgstr "你的个人信息是无效的。"

msgid "postfix_classname"
msgstr "后缀类名"

msgid "preferred_keyword_language"
msgstr "首选关键字语言"

msgid "preferred_language"
msgstr "首选语言"

msgid "preview"
msgstr "预览"

msgid "previewing_adventure"
msgstr "预览挑战"

msgid "previewing_class"
msgstr "您正在以教师身份预习<em>{class_name}</em>课程。"

msgid "previous_campaigns"
msgstr "查看之前的活动"

msgid "print_logo"
msgstr "打印"

msgid "privacy_terms"
msgstr "隐私条款"

msgid "private"
msgstr "私人的"

msgid "profile_logo_alt"
msgstr "个人档案图标。"

msgid "profile_picture"
msgstr "个人资料图片"

msgid "profile_updated"
msgstr "个人资料已更新。"

msgid "profile_updated_reload"
msgstr "个人资料已更新，页面将重新加载。"

msgid "program_contains_error"
msgstr "这个程序包含一个错误，你确定要分享它吗？"

msgid "program_header"
msgstr "我的程序"

msgid "program_too_large_exception"
msgstr "程序太大"

msgid "programming_experience"
msgstr "你有编程经验吗？"

msgid "programming_invalid"
msgstr "请选择有效的编程语言。"

msgid "programs"
msgstr "程序"

msgid "programs_created"
msgstr "已创建的程序"

msgid "programs_saved"
msgstr "已保存的程序"

msgid "programs_submitted"
msgstr "已提交的程序"

msgid "prompt_join_class"
msgstr "你想参加这个课程吗？"

msgid "public"
msgstr "公开"

msgid "public_adventures"
msgstr "浏览公开冒险"

msgid "public_content"
msgstr ""

msgid "public_content_info"
msgstr ""

msgid "public_invalid"
msgstr "此协议选择无效"

msgid "public_profile"
msgstr "公开个人资料"

msgid "public_profile_info"
msgstr "通过选择此框，我使我的个人资料对所有人可见。请注意不要分享你的姓名或家庭住址等个人信息，因为每个人都能看到这些信息！"

msgid "public_profile_updated"
msgstr "公开资料已更新。"

msgid "pygame_waiting_for_input"
msgstr "等待按下按钮..."

msgid "question mark"
msgstr "问号"

msgid "quiz_logo_alt"
msgstr "测验标志"

msgid "quiz_score"
msgstr "测验分数"

msgid "quiz_tab"
msgstr "测试"

msgid "quiz_threshold_not_reached"
msgstr "没有达到解锁该关卡所需的问答数量要求"

msgid "read_code_label"
msgstr "大声读出来"

msgid "recent"
msgstr "我最近的程序"

msgid "recover_password"
msgstr "要求重置密码"

msgid "regress_button"
msgstr "回到等级 {level}"

msgid "remove"
msgstr "移除"

msgid "remove_customization"
msgstr "删除自定义"

msgid "remove_customizations_prompt"
msgstr "您确定要删除该类的自定义吗？"

msgid "remove_student_prompt"
msgstr "你确定要将这名学生移出班级吗？"

msgid "remove_user_prompt"
msgstr "确认从班级中删除该用户。"

msgid "repair_program_logo_alt"
msgstr "修复程序图标"

msgid "repeat_dep"
msgstr "从第 8 级开始，`{repeat}` 需要与缩进一起使用。 可以在第 8 级的 `{repeat}` 选项卡上查看示例。"

msgid "repeat_match_password"
msgstr "再次输入的密码和第一次输入的密码不一致。"

msgid "repeat_new_password"
msgstr "重复新密码"

msgid "report_failure"
msgstr "该程序不存在或未公开"

msgid "report_program"
msgstr "你确定要上报这个程序吗？"

msgid "report_success"
msgstr "该程序已被上报"

msgid "request_teacher"
msgstr "你想申请教师账户吗？"

msgid "request_teacher_account"
msgstr "申请教师账户"

msgid "required_field"
msgstr "标有 星号* 的为必填项"

msgid "reset_adventure_prompt"
msgstr "您确定要重置所有选定的冒险吗？"

msgid "reset_adventures"
msgstr "重置选定的冒险"

msgid "reset_button"
msgstr "重置"

msgid "reset_password"
msgstr "重置密码"

msgid "reset_view"
msgstr "重置"

msgid "retrieve_adventure_error"
msgstr "您无权查看这个探险活动！"

msgid "retrieve_class_error"
msgstr "只有教师可以获得有关班级的信息"

msgid "retrieve_tag_error"
msgstr "检索标签错误"

msgid "role"
msgstr "角色"

msgid "run_code_button"
msgstr "运行程序"

msgid "runs_over_time"
msgstr "运行超时"

msgid "save"
msgstr "保存"

msgid "save_parse_warning"
msgstr "此程序包含错误，你确定要保存它吗？"

msgid "save_prompt"
msgstr "你需要有一个帐户才能保存你的程序。你想立即登录吗？"

msgid "save_success_detail"
msgstr "程序保存成功。"

msgid "score"
msgstr "得分"

msgid "search"
msgstr "搜寻..."

msgid "search_button"
msgstr "搜索"

msgid "second_teacher"
msgstr "助教"

msgid "second_teacher_copy_prompt"
msgstr "你确定要模仿这位老师吗？"

msgid "second_teacher_prompt"
msgstr "输入教师用户名以邀请他们。"

msgid "second_teacher_warning"
msgstr "本班所有老师都可以定制。"

msgid "see_certificate"
msgstr "查看 {username} 的证书！"

msgid "select"
msgstr "选择"

msgid "select_adventures"
msgstr "选择并订购探险"

msgid "select_all"
msgstr "全选"

msgid "select_lang"
msgstr "选择语言"

msgid "select_levels"
msgstr "Select levels"

msgid "select_tag"
msgstr "选择标签"

msgid "selected"
msgstr "选中的"

msgid "self_removal_prompt"
msgstr "你确定你要退出这个班级吗？"

msgid "send_password_recovery"
msgstr "向我发送密码恢复链接"

msgid "sent_by"
msgstr "本邀请函由以下单位发出"

msgid "sent_password_recovery"
msgstr "你很快就会收到一封电子邮件，说明如何重置你的密码。"

msgid "settings"
msgstr "我的个人设置"

msgid "share_by_giving_link"
msgstr "通过向其他人提供以下链接向他们展示你的程序："

msgid "share_your_program"
msgstr "分享你的程序"

msgid "signup_student_or_teacher"
msgstr "你是学生还是老师？"

msgid "single quotes"
msgstr "单引号"

msgid "slash"
msgstr "斜杠"

#, fuzzy
msgid "sleeping"
msgstr "Sleeping..."

msgid "slides"
msgstr "幻灯"

msgid "slides_for_level"
msgstr ""

msgid "slides_info"
msgstr "对于 海蒂 的每个级别，我们都创建了幻灯片来帮助您教学。 这些幻灯片包含每个级别的说明以及您可以在幻灯片中运行的 海蒂 示例。 只需点击链接即可开始！ 简介幻灯片是对 1 级之前的 海蒂 的一般说明。幻灯片是使用 <a href=\"https://slides.com\">slides.com</a> 创建的。 如果您想自行调整它们，可以下载它们，然后将生成的 zip 文件上传到 <a href=\"https://slides.com\">slides.com</a>。 您可以在<a href=\"https://hedy.org/for-teachers/manual/features\">教师手册</a>中找到有关幻灯片的更多信息。"

msgid "social_media"
msgstr "社交媒体"

msgid "something_went_wrong_keyword_parsing"
msgstr "您的冒险中有一个错误，所有关键字都正确地用 { } 括起来吗？"

msgid "space"
msgstr "空格"

msgid "star"
msgstr "星号"

msgid "start_hedy_tutorial"
msgstr "开始 Hedy 教程"

msgid "start_learning"
msgstr "开始学习"

msgid "start_programming"
msgstr "开始编程"

msgid "start_programming_logo_alt"
msgstr "开始编程图标"

msgid "start_quiz"
msgstr "开始测验"

msgid "start_teacher_tutorial"
msgstr "开始教师教程"

msgid "start_teaching"
msgstr "开始教学"

msgid "step_title"
msgstr "任务"

msgid "stop_code_button"
msgstr "停止程序"

msgid "string"
msgstr "文本"

msgid "student"
msgstr "学生"

msgid "student_already_in_class"
msgstr "该学生已在你的班级中。"

msgid "student_already_invite"
msgstr "该学生有待处理的邀请。"

msgid "student_details"
msgstr "学生详情"

msgid "student_list"
msgstr "学生列表"

msgid "student_not_allowed_in_class"
msgstr "学生不允许进入课堂"

msgid "student_not_existing"
msgstr "此用户名不存在。"

msgid "student_signup_header"
msgstr "学生"

msgid "students"
msgstr "学生"

msgid "submission_time"
msgstr "交于"

msgid "submit_answer"
msgstr "回答问题"

msgid "submit_program"
msgstr "提交"

msgid "submit_warning"
msgstr "是否确实要提交此程序？"

msgid "submitted"
msgstr "已提交"

msgid "submitted_header"
msgstr "这是一个已提交的程序，无法更改。"

msgid "subscribe"
msgstr "订阅"

msgid "subscribe_newsletter"
msgstr "订阅通讯"

msgid "suggestion_color"
msgstr "尝试使用另一种颜色"

msgid "suggestion_note"
msgstr "使用 C0 和 B9 之间的注释或 1 到 70 之间的数字"

msgid "suggestion_number"
msgstr "尝试将值更改为数字"

msgid "suggestion_numbers_or_strings"
msgstr "Try changing the values to be all text or all numbers"

msgid "surname"
msgstr "名"

msgid "survey"
msgstr "调研"

msgid "survey_completed"
msgstr "调研完成"

msgid "survey_skip"
msgstr "不要再显示这个"

msgid "survey_submit"
msgstr "撔"

msgid "tag_in_adventure"
msgstr "标记挑战"

msgid "tag_input_placeholder"
msgstr "输入一个新标签"

msgid "tags"
msgstr "标签"

msgid "teacher"
msgstr "教师"

msgid "teacher_account_request"
msgstr "您有一个待处理的教师账户申请"

msgid "teacher_account_success"
msgstr "你成功地申请了一个教师账户。"

msgid "teacher_invalid"
msgstr "你的教师值无效。"

msgid "teacher_invitation_require_login"
msgstr "要将您的个人资料设置为教师，我们需要您登录。如果您没有帐户，请创建一个。"

msgid "teacher_manual"
msgstr "教师手册"

msgid "teacher_signup_header"
msgstr "教师"

msgid "teacher_tutorial_logo_alt"
msgstr "教师教程图标"

msgid "teacher_welcome"
msgstr "欢迎来到海蒂！ 您现在是教师帐户的自豪拥有者，该帐户允许您创建课程并邀请学生。"

msgid "teachers"
msgstr "孝顺"

msgid "template_code"
msgstr ""
"这就是我的冒险说明！\n"
"\n"
"这样我就可以显示命令：<code>{print}</code>\n"
"\n"
"但有时我可能想展示一段代码，如下所示：\n"
"<pre>\n"
"{ask} 你叫什么名字？\n"
"{echo} 所以你的名字是\n"
"</pre>"

msgid "this_turns_in_assignment"
msgstr "这会将您的作业交给老师。"

msgid "title"
msgstr "标题"

msgid "title_achievements"
msgstr "海蒂 - 我的成绩"

msgid "title_admin"
msgstr "Hedy - 管理员页面"

msgid "title_class grid_overview"
msgstr "海蒂 - 网格概述"

msgid "title_class live_statistics"
msgstr "海蒂 - 实时统计"

msgid "title_class-overview"
msgstr "海蒂 - 班级概况"

msgid "title_customize-adventure"
msgstr "海蒂-定制自己的探险活动"

msgid "title_customize-class"
msgstr "海蒂 - 自定义课程"

msgid "title_explore"
msgstr "海蒂 - 探索"

msgid "title_for-teacher"
msgstr "海蒂 - 教师专用"

msgid "title_join-class"
msgstr "海蒂 - 加入班级"

msgid "title_landing-page"
msgstr "欢迎来到海蒂！"

msgid "title_learn-more"
msgstr "海蒂 - 了解更多"

msgid "title_login"
msgstr "海蒂 - 登录"

msgid "title_my-profile"
msgstr "海蒂 - 我的账户"

msgid "title_privacy"
msgstr "海蒂 - 隐私条款"

msgid "title_programs"
msgstr "海蒂 - 我的程序"

msgid "title_public-adventures"
msgstr "海蒂 - 公共冒险"

msgid "title_recover"
msgstr "海蒂 - 恢复帐户"

msgid "title_reset"
msgstr "海蒂 - 重置密码"

msgid "title_signup"
msgstr "海蒂 - 创建一个帐户"

msgid "title_start"
msgstr "海蒂 - 一门循序渐进的编程语言"

msgid "title_view-adventure"
msgstr "海蒂-查看探险活动"

msgid "token_invalid"
msgstr "你的令牌无效。"

msgid "tooltip_level_locked"
msgstr "你的老师禁用了这个级别"

msgid "translate_error"
msgstr "翻译代码时出了点问题。尝试运行代码以查看它是否有错误。有错误的代码无法翻译。"

msgid "translating_hedy"
msgstr "翻译 海蒂"

msgid "translator"
msgstr "翻译"

msgid "tutorial"
msgstr "教程"

msgid "tutorial_code_snippet"
msgstr ""
"{print} 你好世界！\n"
"{print} 我正在通过教程学习海蒂！"

msgid "tutorial_message_not_found"
msgstr "我们找不到请求的教程步骤……"

msgid "tutorial_title_not_found"
msgstr "未找到此教程步骤"

msgid "unauthorized"
msgstr "你没有此页面的访问权限"

msgid "unique_usernames"
msgstr "所有用户名都必须是唯一的。"

msgid "unlock_thresholds"
msgstr "解锁级别阈值"

msgid "unsaved_class_changes"
msgstr "有未保存的更改，您确定要离开此页面吗？"

msgid "update_adventure_prompt"
msgstr "你确定要更新这个探险活动吗？"

msgid "update_profile"
msgstr "更新个人资料"

msgid "update_public"
msgstr "更新公开的个人资料"

msgid "updating_indicator"
msgstr "更新"

msgid "use_of_blanks_exception"
msgstr "程序中空格的使用"

msgid "use_of_nested_functions_exception"
msgstr "嵌套函数的使用"

#, fuzzy
msgid "used_in"
msgstr "Used in:"

msgid "user"
msgstr "用户"

msgid "user_inexistent"
msgstr "此用户不存在"

msgid "user_not_private"
msgstr "此用户不存在或没有公开个人资料"

msgid "username"
msgstr "用户名"

msgid "username_empty"
msgstr "你没有输入用户名！"

msgid "username_invalid"
msgstr "你的用户名无效。"

msgid "username_special"
msgstr "用户名不能包含`:`或`@`。"

msgid "username_three"
msgstr "用户名必须至少包含三个字符。"

msgid "usernames_exist"
msgstr "一个或多个用户名已在使用中。"

msgid "value"
msgstr "值"

msgid "variables"
msgstr "变量"

msgid "view_adventures"
msgstr ""

msgid "view_classes"
msgstr ""

msgid "view_program"
msgstr "观看程序"

msgid "view_slides"
msgstr ""

msgid "welcome"
msgstr "欢迎"

msgid "welcome_back"
msgstr "欢迎回来"

msgid "what_is_your_role"
msgstr "你的角色是什么？"

msgid "what_should_my_code_do"
msgstr "我的代码能做什么？"

msgid "whole_world"
msgstr "世界"

msgid "year_invalid"
msgstr "请输入介于 1900 和 {current_year} 之间的年份。"

msgid "yes"
msgstr "是的"

msgid "your_account"
msgstr "你的个人档案"

msgid "your_class"
msgstr "你的课程"

msgid "your_last_program"
msgstr "您上次保存的程序"

msgid "your_personal_text"
msgstr "你的个人文本..."

msgid "your_program"
msgstr "你的程序"

#~ msgid "create_account_explanation"
#~ msgstr "Having your own account allows you to save your programs."

#~ msgid "only_teacher_create_class"
#~ msgstr "只有老师才可以创建班级!"

#~ msgid "keyword_support"
#~ msgstr "翻译关键词"

#~ msgid "non_keyword_support"
#~ msgstr "翻译的内容"

#~ msgid "try_button"
#~ msgstr "尝试"

#~ msgid "select_own_adventures"
#~ msgstr "Select own adventures"

#~ msgid "edit"
#~ msgstr ""

#~ msgid "view"
#~ msgstr "观看"

#~ msgid "class"
#~ msgstr "Class"

#~ msgid "save_code_button"
#~ msgstr "保存代码"

#~ msgid "share_code_button"
#~ msgstr "保存和分享代码"

#~ msgid "classes_invalid"
#~ msgstr "The list of selected classes is invalid"

#~ msgid "directly_add_adventure_to_classes"
#~ msgstr "Do you want to add this adventure directly to one of your classes?"

#~ msgid "hand_in_assignment"
#~ msgstr "Hand in assignment"

#~ msgid "select_a_level"
#~ msgstr "Select a level"

#~ msgid "answer_invalid"
#~ msgstr "Your password is invalid."

#~ msgid "available_adventures_level"
#~ msgstr "Available adventures level"

#~ msgid "customize_class_exp_1"
#~ msgstr "Hi! On this page you can customize your class. By selecting levels and adventures you can choose what your student can see. You can also add your own created adventures to levels. All levels and default adventures will be selected by default. <b>Notice:</b> Not every adventure is available for every level! Settings up your customizations goes as follows:"

#~ msgid "customize_class_exp_2"
#~ msgstr "You can always change these settings later on. For example, you can make specific adventures or levels available while teaching a class. This way it's easy for you to determine which level and adventures your students will be working on. If you want to make everything available for your class it is easiest to remove the customization all together."

#~ msgid "customize_class_step_1"
#~ msgstr "Select levels for your class by pressing the \"level buttons\""

#~ msgid "customize_class_step_2"
#~ msgstr "\"Checkboxes\" will appear for the adventures available for the chosen levels"

#~ msgid "customize_class_step_3"
#~ msgstr "Select the adventures you want to make available"

#~ msgid "customize_class_step_4"
#~ msgstr "Click the name of an adventure to (de)select for all levels"

#~ msgid "customize_class_step_5"
#~ msgstr "Add personal adventures"

#~ msgid "customize_class_step_6"
#~ msgstr "Selecting an opening date for each level (you can also leave it empty)"

#~ msgid "customize_class_step_7"
#~ msgstr "Selection other settings"

#~ msgid "customize_class_step_8"
#~ msgstr "Choose \"Save\" -> You're done!"

#~ msgid "example_code_header"
#~ msgstr "海蒂代码范例"

#~ msgid "feedback_failure"
#~ msgstr "错了!"

#~ msgid "feedback_success"
#~ msgstr "赞！"

#~ msgid "go_to_first_question"
#~ msgstr "转到问题 1"

#~ msgid "question"
#~ msgstr "问题"

#~ msgid "question_doesnt_exist"
#~ msgstr "This question does not exist"

#~ msgid "question_invalid"
#~ msgstr "Your token is invalid."

#~ msgid "too_many_attempts"
#~ msgstr "Too many attempts"

#~ msgid "class_logs"
#~ msgstr "日志"

#~ msgid "class_stats"
#~ msgstr "班级统计数据"

#~ msgid "visit_own_public_profile"
#~ msgstr "访问你自己的个人资料"

#~ msgid "title_class logs"
#~ msgstr "海蒂 - 加入班级"

#~ msgid "title_class statistics"
#~ msgstr "我的统计数据"

#~ msgid "disabled_button_locked"
#~ msgstr "你的老师尚未解锁此级别"

#~ msgid "tag_deleted"
#~ msgstr "This tag was successfully deleted."

#~ msgid "duplicate_tag"
#~ msgstr "You already have a tag with this name."

#~ msgid "no_tags"
#~ msgstr "No tags yet."

#~ msgid "apply_filters"
#~ msgstr "应用筛选器"

#~ msgid "write_first_program"
#~ msgstr "编写你的第一个程序!"

#~ msgid "adventure_exp_1"
#~ msgstr "在右侧输入您选择的冒险经历。创建冒险后，您可以将其包含在“自定义”下的其中一个类中。如果您想在冒险中包含命令，请使用如下代码锚点："

#~ msgid "adventure_exp_2"
#~ msgstr "如果你想要展示实际的代码片段，，例如给学生一个模板或代码的例子。请像这样使用预锚:"

#~ msgid "hello_world"
#~ msgstr "世界你好！"

#~ msgid "share_confirm"
#~ msgstr "你是否确实要公开该程序？"

#~ msgid "share_success_detail"
#~ msgstr "程序已成功分享。"

#~ msgid "unshare_confirm"
#~ msgstr "是否确实要将此程序设为私享？"

#~ msgid "unshare_success_detail"
#~ msgstr "程序已成功取消分享。"

#~ msgid "hide_parsons"
#~ msgstr "隐藏帕森斯"

#~ msgid "hide_quiz"
#~ msgstr "隐藏测验"

#~ msgid "back_to_class"
#~ msgstr "回到课室"
<<<<<<< HEAD
=======

#~ msgid "classes"
#~ msgstr ""

#~ msgid "Locked Language Feature"
#~ msgstr "你正在使用{concept}！这很棒，但是{concept}还没有解锁！它会在后续关卡中解锁。"

#~ msgid "nested blocks"
#~ msgstr "代码块里的代码块"
>>>>>>> 675af909
<|MERGE_RESOLUTION|>--- conflicted
+++ resolved
@@ -2118,15 +2118,9 @@
 
 #~ msgid "back_to_class"
 #~ msgstr "回到课室"
-<<<<<<< HEAD
-=======
-
-#~ msgid "classes"
-#~ msgstr ""
 
 #~ msgid "Locked Language Feature"
 #~ msgstr "你正在使用{concept}！这很棒，但是{concept}还没有解锁！它会在后续关卡中解锁。"
 
 #~ msgid "nested blocks"
 #~ msgstr "代码块里的代码块"
->>>>>>> 675af909
