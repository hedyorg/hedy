--- conflicted
+++ resolved
@@ -256,18 +256,9 @@
 msgid "ask_needs_var"
 msgstr "从第2关开始，{ask}需要和变量共同使用。例子：名字{is} {ask}你叫什么？"
 
-<<<<<<< HEAD
 msgid "available_in"
 msgstr ""
 
-msgid "back_to_class"
-msgstr "回到课室"
-
-msgid "back_to_teachers_page"
-msgstr "返回教师页面"
-
-=======
->>>>>>> 73f1f172
 msgid "become_a_sponsor"
 msgstr "成为赞助商"
 
@@ -2056,10 +2047,8 @@
 #~ msgid "hide_quiz"
 #~ msgstr "隐藏测验"
 
-<<<<<<< HEAD
+#~ msgid "back_to_class"
+#~ msgstr "回到课室"
+
 #~ msgid "classes"
 #~ msgstr ""
-=======
-#~ msgid "back_to_class"
-#~ msgstr "回到课室"
->>>>>>> 73f1f172
