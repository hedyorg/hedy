--- conflicted
+++ resolved
@@ -1,9 +1,6 @@
-<<<<<<< HEAD
-=======
 msgid ""
 msgstr "Project-Id-Version: PACKAGE VERSION\nReport-Msgid-Bugs-To: \nPOT-Creation-Date: 2023-10-02 19:31+0530\nPO-Revision-Date: 2023-11-14 20:05+0000\nLast-Translator: Prefill add-on <noreply-addon-prefill@weblate.org>\nLanguage-Team: zh_Hans <LL@li.org>\nLanguage: zh_Hans\nMIME-Version: 1.0\nContent-Type: text/plain; charset=utf-8\nContent-Transfer-Encoding: 8bit\nPlural-Forms: nplurals=1; plural=0;\nX-Generator: Weblate 5.2-dev\nGenerated-By: Babel 2.12.1\n"
 
->>>>>>> 307a3f32
 msgid "Access Before Assign"
 msgstr ""
 "你试图在第 {access_line_number} 行使用变量 {name} ，但在第 {definition_line_number} "
@@ -1622,14 +1619,9 @@
 msgid "surname"
 msgstr "名"
 
-<<<<<<< HEAD
-msgid "tag_in_adventure"
-msgstr ""
-=======
 #, fuzzy
 msgid "tag_deleted"
 msgstr "This tag was successfully deleted."
->>>>>>> 307a3f32
 
 #, fuzzy
 msgid "tag_input_placeholder"
@@ -2070,14 +2062,12 @@
 #~ msgid "title_class statistics"
 #~ msgstr "我的统计数据"
 
-<<<<<<< HEAD
 #~ msgid "disabled_button_locked"
 #~ msgstr "你的老师尚未解锁此级别"
 
 #~ msgid "tag_deleted"
 #~ msgstr ""
-=======
+
 #, fuzzy
 msgid "duplicate_tag"
-msgstr "You already have a tag with this name."
->>>>>>> 307a3f32
+msgstr "You already have a tag with this name."