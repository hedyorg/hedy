--- conflicted
+++ resolved
@@ -2388,7 +2388,6 @@
 #~ msgid "select_class"
 #~ msgstr ""
 
-<<<<<<< HEAD
 #~ msgid "invalid_tutorial_step"
 #~ msgstr "无效的教学环节"
 
@@ -2408,10 +2407,9 @@
 
 #~ msgid "tutorial_title_not_found"
 #~ msgstr "未找到此教程步骤"
-=======
+
 #~ msgid "survey"
 #~ msgstr "调研"
 
 #~ msgid "survey_completed"
 #~ msgstr "调研完成"
->>>>>>> ed49bfa5
