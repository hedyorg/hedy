
msgid ""
msgstr ""
"Project-Id-Version: PACKAGE VERSION\n"
"Report-Msgid-Bugs-To: \n"
<<<<<<< HEAD
"POT-Creation-Date: 2022-08-30 14:06+0200\n"
"PO-Revision-Date: 2022-08-29 07:56+0000\n"
=======
"POT-Creation-Date: 2022-08-26 19:12+0200\n"
"PO-Revision-Date: 2022-09-25 22:28+0000\n"
>>>>>>> 1459f0d7
"Last-Translator: Anonymous <noreply@weblate.org>\n"
"Language: zh_Hans\n"
"Language-Team: zh_Hans <LL@li.org>\n"
"Plural-Forms: nplurals=1; plural=0;\n"
"MIME-Version: 1.0\n"
"Content-Type: text/plain; charset=utf-8\n"
"Content-Transfer-Encoding: 8bit\n"
<<<<<<< HEAD
"Generated-By: Babel 2.10.1\n"
=======
"Plural-Forms: nplurals=1; plural=0;\n"
"X-Generator: Weblate 4.14.1\n"
>>>>>>> 1459f0d7

msgid "program_contains_error"
msgstr "这个程序包含一个错误，你确定要分享它吗？"

msgid "title_achievements"
msgstr "海迪 - 我的成绩"

msgid "not_teacher"
msgstr "看来你不是一个老师!"

msgid "not_enrolled"
msgstr "看来你不在这个班上！"

msgid "title_programs"
msgstr "海迪 - 我的程序"

msgid "unauthorized"
msgstr "你没有此页面的访问权限"

#, fuzzy
msgid "title_for-teacher"
msgstr "海迪 - 给教师"

#, fuzzy
msgid "no_such_level"
msgstr "没有这样的海迪级别！"

#, fuzzy
msgid "no_such_program"
msgstr "没有这样的海迪程序！"

#, fuzzy
msgid "level_not_class"
msgstr "此级别还没有提供给你所在的班级"

#, fuzzy
msgid "no_such_adventure"
msgstr "这个探险活动不存在！"

msgid "page_not_found"
msgstr "无法找到该页面！"

msgid "title_signup"
msgstr "海迪 - 创建一个帐户"

msgid "title_login"
msgstr "海迪 - 登录"

#, fuzzy
msgid "title_recover"
msgstr "海迪 - 恢复帐户"

msgid "title_reset"
msgstr "海迪 - 重置密码"

msgid "title_my-profile"
msgstr "海迪 - 我的账户"

msgid "title_learn-more"
msgstr "海迪 - 了解更多"

msgid "title_privacy"
msgstr "海迪 - 隐私条款"

msgid "title_start"
msgstr "海迪 - 一门循序渐进的编程语言"

msgid "title_landing-page"
msgstr "欢迎来到海迪！"

msgid "title_explore"
msgstr "海迪 - 探索"

#, fuzzy
msgid "no_such_highscore"
msgstr "没有这样的海迪级别！"

msgid "translate_error"
msgstr "翻译代码时出了点问题。尝试运行代码以查看它是否有错误。有错误的代码无法翻译。"

#, fuzzy
msgid "tutorial_code_snippet"
msgstr "Cheatsheet"

#, fuzzy
msgid "invalid_tutorial_step"
msgstr "Invalid tutorial step"

#, fuzzy
msgid "tutorial_title_not_found"
msgstr "无法找到该页面！"

#, fuzzy
msgid "tutorial_message_not_found"
msgstr "You have received an invitation to join class"

#, fuzzy
msgid "ajax_error"
msgstr "出现了一个错误，请再试一次。"

msgid "image_invalid"
msgstr "你选择的图像是无效的。"

#, fuzzy
msgid "personal_text_invalid"
msgstr "你的个人文档是无效的。"

msgid "favourite_program_invalid"
msgstr "你选择的最喜欢的程序是无效的。"

msgid "public_profile_updated"
msgstr "公开资料已更新。"

msgid "user_not_private"
msgstr "此用户不存在或没有公开个人资料"

msgid "invalid_teacher_invitation_code"
msgstr "教师邀请码无效。想要成为一名教师，请联系 hello@hedy.org。"

msgid "default_404"
msgstr "我们无法找到该页面..."

msgid "default_403"
msgstr "看起来您未获得授权..."

msgid "default_500"
msgstr "出问题了..."

#, fuzzy
msgid "Wrong Level"
msgstr "That was correct Hedy code, but not at the right level. You wrote {offending_keyword} for level {working_level}. Tip: {tip}"

#, fuzzy
msgid "Incomplete"
msgstr "Oops! You forgot a bit of code! On line {line_number}, you need to enter text behind {incomplete_command}."

#, fuzzy
msgid "Invalid"
msgstr "{invalid_command} is not a Hedy level {level} command. Did you mean {guessed_command}?"

#, fuzzy
msgid "Invalid Space"
msgstr "Oops! You started a line with a space on line {line_number}. Spaces confuse computers, can you remove it?"

#, fuzzy
msgid "Has Blanks"
msgstr "Your code is incomplete. It contains blanks that you have to replace with code."

#, fuzzy
msgid "No Indentation"
msgstr "You used too few spaces in line {line_number}. You used {leading_spaces} spaces, which is not enough. Start every new block with {indent_size} spaces more than the line before."

#, fuzzy
msgid "Unexpected Indentation"
msgstr "You used too many spaces in line {line_number}. You used {leading_spaces} spaces, which is too much. Start every new block with {indent_size} spaces more than the line before."

#, fuzzy
msgid "Parse"
msgstr "The code you entered is not valid Hedy code. There is a mistake on line {location[0]}, at position {location[1]}. You typed {character_found}, but that is not allowed."

#, fuzzy
msgid "Unquoted Text"
msgstr "Be careful. If you ask or print something, the text should start and finish with a quotation mark. You forgot one somewhere."

#, fuzzy
msgid "Unquoted Assignment"
msgstr "From this level, you need to place texts to the right of the `is` between quotes. You forgot that for the text {text}."

#, fuzzy
msgid "Unquoted Equality Check"
msgstr "If you want to check if a variable is equal to multiple words, the words should be surrounded by quotation marks!"

#, fuzzy
msgid "Var Undefined"
msgstr "You tried to use the variable {name}, but you didn't set it. It is also possible that you were trying to use the word {name} but forgot quotation marks."

msgid "Access Before Assign"
msgstr "You tried to use the variable {name} on line {access_line_number}, but you set it on line {definition_line_number}. Set a variable before using it."

#, fuzzy
msgid "Cyclic Var Definition"
msgstr "The name {variable} needs to be set before you can use it on the right-hand side of the is command."

#, fuzzy
msgid "Lonely Echo"
msgstr "You used an echo before an ask, or an echo without an ask. First ask for input, then echo."

#, fuzzy
msgid "Too Big"
msgstr "Wow! Your program has an impressive {lines_of_code} lines of code! But we can only process {max_lines} lines in this level. Make your program smaller and try again."

#, fuzzy
msgid "Invalid Argument Type"
msgstr "You cannot use {command} with {invalid_argument} because it is {invalid_type}. Try changing {invalid_argument} to {allowed_types}."

#, fuzzy
msgid "Invalid Argument"
msgstr "You cannot use the command {command} with {invalid_argument}. Try changing {invalid_argument} to {allowed_types}."

#, fuzzy
msgid "Invalid Type Combination"
msgstr "You cannot use {invalid_argument} and {invalid_argument_2} with {command} because one is {invalid_type} and the other is {invalid_type_2}. Try changing {invalid_argument} to {invalid_type_2} or {invalid_argument_2} to {invalid_type}."

#, fuzzy
msgid "Unsupported Float"
msgstr "Non-integer numbers are not supported yet but they will be in a few levels. For now change {value} to an integer."

#, fuzzy
msgid "Locked Language Feature"
msgstr "You are using {concept}! That is awesome, but {concept} is not unlocked yet! It will be unlocked in a later level."

#, fuzzy
msgid "Missing Command"
msgstr "It looks like you forgot to use a command on line {line_number}."

#, fuzzy
msgid "Missing Inner Command"
msgstr "It looks like you forgot to use a command with the {command} statement you used on line {line_number}."

#, fuzzy
msgid "Incomplete Repeat"
msgstr "It looks like you forgot to use {command} with the repeat command you used on line {line_number}."

#, fuzzy
msgid "Unsupported String Value"
msgstr "Text values cannot contain {invalid_value}."

#, fuzzy
msgid "ask_needs_var"
msgstr "Starting in level 2, ask needs to be used with a variable. Example: name is ask What are you called?"

#, fuzzy
msgid "echo_out"
msgstr "Starting in level 2 echo is no longer needed. You can repeat an answer with ask and print now. Example: name is ask What are you called? printhello name"

#, fuzzy
msgid "space"
msgstr "a space"

#, fuzzy
msgid "comma"
msgstr "a comma"

#, fuzzy
msgid "question mark"
msgstr "a question mark"

#, fuzzy
msgid "newline"
msgstr "a new line"

#, fuzzy
msgid "period"
msgstr "a period"

#, fuzzy
msgid "exclamation mark"
msgstr "an exclamation mark"

#, fuzzy
msgid "dash"
msgstr "a dash"

#, fuzzy
msgid "star"
msgstr "a star"

#, fuzzy
msgid "single quotes"
msgstr "a single quote"

#, fuzzy
msgid "double quotes"
msgstr "double quotes"

#, fuzzy
msgid "slash"
msgstr "a slash"

#, fuzzy
msgid "string"
msgstr "text"

#, fuzzy
msgid "nested blocks"
msgstr "a block in a block"

msgid "or"
msgstr "或"

#, fuzzy
msgid "number"
msgstr "a number"

#, fuzzy
msgid "integer"
msgstr "a number"

#, fuzzy
msgid "float"
msgstr "a number"

#, fuzzy
msgid "list"
msgstr "a list"

#, fuzzy
msgid "input"
msgstr "input from ask"

msgid "general"
msgstr "概况"

msgid "programs_created"
msgstr "已创建的程序"

msgid "programs_saved"
msgstr "保存程序"

msgid "programs_submitted"
msgstr "提交程序"

msgid "teacher"
msgstr "教师"

msgid "hidden"
msgstr "隐藏"

msgid "hedy_achievements"
msgstr "海迪成绩"

#, fuzzy
msgid "achievements_logo_alt"
msgstr "achievements"

#, fuzzy
msgid "achievements_check_icon_alt"
msgstr "You've earned an achievement!"

#, fuzzy
msgid "cheatsheet_title"
msgstr "Cheatsheet"

#, fuzzy
msgid "hedy_logo_alt"
msgstr "Hedy logo"

#, fuzzy
msgid "back_to_class"
msgstr "Go back to class"

#, fuzzy
msgid "class_name_prompt"
msgstr "Please enter the name of the class"

#, fuzzy
msgid "username"
msgstr "Username"

#, fuzzy
msgid "last_login"
msgstr "Last login"

#, fuzzy
msgid "highest_level_reached"
msgstr "Highest level reached"

#, fuzzy
msgid "number_programs"
msgstr "Number of programs"

#, fuzzy
msgid "programs"
msgstr "Programs"

msgid "password"
msgstr "密码"

#, fuzzy
msgid "remove"
msgstr "Remove"

#, fuzzy
msgid "page"
msgstr "page"

#, fuzzy
msgid "enter_password"
msgstr "Enter a new password for"

#, fuzzy
msgid "password_change_prompt"
msgstr "Are you sure you want to change this password?"

#, fuzzy
msgid "remove_student_prompt"
msgstr "Are you sure you want to remove the student from the class?"

#, fuzzy
msgid "add_students"
msgstr "students"

#, fuzzy
msgid "customize_class"
msgstr "Customize class"

#, fuzzy
msgid "class_stats"
msgstr "Class statistics"

#, fuzzy
msgid "class_logs"
msgstr "Last login"

#, fuzzy
msgid "back_to_teachers_page"
msgstr "Go back to teachers page"

#, fuzzy
msgid "add_students_options"
msgstr "Create student accounts"

#, fuzzy
msgid "copy_link_success"
msgstr "Copy link to share"

#, fuzzy
msgid "copy_join_link"
msgstr "请复制并粘贴此链接到一个新的标签页："

#, fuzzy
msgid "invite_prompt"
msgstr "Enter a username"

#, fuzzy
msgid "invite_by_username"
msgstr "所有用户名都必须是唯一的。"

msgid "create_accounts"
msgstr "创建多个账户"

#, fuzzy
msgid "pending_invites"
msgstr "Pending invites"

#, fuzzy
msgid "invite_date"
msgstr "Invite date"

#, fuzzy
msgid "expiration_date"
msgstr "Expiration date"

#, fuzzy
msgid "delete_invite_prompt"
msgstr "Are you sure you want to remove this class invitation?"

#, fuzzy
msgid "class_already_joined"
msgstr "You are already a student of class"

#, fuzzy
msgid "error_logo_alt"
msgstr "Error logo"

#, fuzzy
msgid "goto_profile"
msgstr "Go to my profile"

#, fuzzy
msgid "prompt_join_class"
msgstr "Do you want to join this class?"

#, fuzzy
msgid "join_prompt"
msgstr "You need to have an account to join a class. Would you like to login now?"

#, fuzzy
msgid "join_class"
msgstr "Join class"

#, fuzzy
msgid "next_step_tutorial"
msgstr "Next step >>>"

#, fuzzy
msgid "level_title"
msgstr "Level"

#, fuzzy
msgid "create_multiple_accounts"
msgstr "Create multiple accounts"

#, fuzzy
msgid "accounts_intro"
msgstr "On this page you can create accounts for multiple students at the same time. It's also possible to directly add them to one of your classes. By pressing the green + on the bottom right of the page you can add extra rows. You can delete a row by pressing the corresponding red cross. Make sure no rows are empty when you press \"Create accounts\". Please keep in mind that every username and mail address needs to be unique and the password needs to be <b>at least</b> 6 characters."

#, fuzzy
msgid "create_accounts_prompt"
msgstr "Are you sure you want to create these accounts?"

#, fuzzy
msgid "class"
msgstr "Class"

#, fuzzy
msgid "download_login_credentials"
msgstr ""

#, fuzzy
msgid "yes"
msgstr "Yes"

#, fuzzy
msgid "no"
msgstr "No"

#, fuzzy
msgid "generate_passwords"
msgstr "Generate passwords"

msgid "reset_view"
msgstr "重置"

msgid "customize_adventure"
msgstr "自定义探险活动"

msgid "update_adventure_prompt"
msgstr "你确定要更新这个探险活动吗？"

msgid "general_settings"
msgstr "常规设置"

msgid "name"
msgstr "名字"

msgid "level"
msgstr "级别"

#, fuzzy
msgid "adventure_exp_1"
msgstr "Type your adventure of choice on the right-hand side. After creating your adventure you can include it in one of your classes under \"customizations\". If you want to include a command in your adventure please use code anchors like this:"

#, fuzzy
msgid "adventure_exp_2"
msgstr "If you want to show actual code snippets, for example to give student a template or example of the code. Please use pre anchors like this:"

#, fuzzy
msgid "hello_world"
msgstr "Hello world!"

#, fuzzy
msgid "adventure_exp_3"
msgstr "You can use the \"preview\" button to view a styled version of your adventure. To view the adventure on a dedicated page, select \"view\" from the teachers page."

#, fuzzy
msgid "adventure"
msgstr "Adventure"

#, fuzzy
msgid "template_code"
msgstr ""
"This is the explanation of my adventure!\n"
"\n"
"This way I can show a command: <code>print</code>\n"
"\n"
"But sometimes I might want to show a piece of code, like this:\n"
"<pre>\n"
"ask What's your name?\n"
"echo so your name is \n"
"</pre>"

#, fuzzy
msgid "adventure_terms"
msgstr "I agree that my adventure might be made publicly available on Hedy."

#, fuzzy
msgid "directly_add_adventure_to_classes"
msgstr "Do you want to add this adventure directly to one of your classes?"

#, fuzzy
msgid "preview"
msgstr "Preview"

#, fuzzy
msgid "save"
msgstr "Save"

#, fuzzy
msgid "delete_adventure_prompt"
msgstr "Are you sure you want to remove this adventure?"

#, fuzzy
msgid "customize_class_exp_1"
msgstr "Hi! On this page you can customize your class. By selecting levels and adventures you can choose what your student can see. You can also add your own created adventures to levels. All levels and default adventures will be selected by default. <b>Notice:</b> Not every adventure is available for every level! Settings up your customizations goes as follows:"

#, fuzzy
msgid "customize_class_step_1"
msgstr "Select levels for your class by pressing the \"level buttons\""

#, fuzzy
msgid "customize_class_step_2"
msgstr "\"Checkboxes\" will appear for the adventures available for the chosen levels"

#, fuzzy
msgid "customize_class_step_3"
msgstr "Select the adventures you want to make available"

#, fuzzy
msgid "customize_class_step_4"
msgstr "Click the name of an adventure to (de)select for all levels"

#, fuzzy
msgid "customize_class_step_5"
msgstr "Add personal adventures"

#, fuzzy
msgid "customize_class_step_6"
msgstr "Selecting an opening date for each level (you can also leave it empty)"

#, fuzzy
msgid "customize_class_step_7"
msgstr "Selection other settings"

#, fuzzy
msgid "customize_class_step_8"
msgstr "Choose \"Save\" -> You're done!"

#, fuzzy
msgid "customize_class_exp_2"
msgstr "You can always change these settings later on. For example, you can make specific adventures or levels available while teaching a class. This way it's easy for you to determine which level and adventures your students will be working on. If you want to make everything available for your class it is easiest to remove the customization all together."

#, fuzzy
msgid "select_adventures"
msgstr "Select adventures"

#, fuzzy
msgid "opening_dates"
msgstr "Opening dates"

#, fuzzy
msgid "opening_date"
msgstr "Opening date"

#, fuzzy
msgid "directly_available"
msgstr "Directly open"

#, fuzzy
msgid "select_own_adventures"
msgstr "Select own adventures"

#, fuzzy
msgid "select"
msgstr "Select"

#, fuzzy
msgid "other_settings"
msgstr "Other settings"

#, fuzzy
msgid "option"
msgstr "Option"

#, fuzzy
msgid "mandatory_mode"
msgstr "Mandatory developer's mode"

#, fuzzy
msgid "hide_cheatsheet"
msgstr "Hide cheatsheet"

#, fuzzy
msgid "hide_keyword_switcher"
msgstr "Hide keyword switcher"

#, fuzzy
msgid "quiz_tab"
msgstr "Quiz"

#, fuzzy
msgid "hide_parsons"
msgstr "Hide parsons"

#, fuzzy
msgid "reset_adventure_prompt"
msgstr "Are you sure you want to reset all selected adventures?"

#, fuzzy
msgid "reset_adventures"
msgstr "Reset selected adventures"

#, fuzzy
msgid "remove_customizations_prompt"
msgstr "Are you sure you want to remove this class's customizations?"

#, fuzzy
msgid "remove_customization"
msgstr "Remove customization"

#, fuzzy
msgid "unsaved_class_changes"
msgstr "There are unsaved changes, are you sure you want to leave this page?"

#, fuzzy
msgid "go_back_to_main"
msgstr "Go back to main page"

#, fuzzy
msgid "explore_programs"
msgstr "Explore programs"

#, fuzzy
msgid "explore_explanation"
msgstr "On this page you can look through programs created by other Hedy users. You can filter on both a Hedy level and adventure. Click on \"View program\" to open a program and run it. Programs with a red header contain a mistake. You can still open the program, but running it will result in an error. You can of course try to fix it! If the creator has a public profile you can click their username to visit their profile. There you will find all their shared programs and much more!"

#, fuzzy
msgid "language"
msgstr "Which of these programming languages have you used before?"

#, fuzzy
msgid "search_button"
msgstr "Search"

#, fuzzy
msgid "hedy_choice_title"
msgstr "Hedy's Choice"

#, fuzzy
msgid "creator"
msgstr "Creator"

#, fuzzy
msgid "view_program"
msgstr "View program"

#, fuzzy
msgid "report_program"
msgstr "Are you sure you want to report this program?"

#, fuzzy
msgid "my_classes"
msgstr "My classes"

#, fuzzy
msgid "students"
msgstr "students"

#, fuzzy
msgid "view"
msgstr "View"

#, fuzzy
msgid "duplicate"
msgstr "Duplicate"

#, fuzzy
msgid "delete_class_prompt"
msgstr "Are you sure you want to delete the class?"

#, fuzzy
msgid "create_class"
msgstr "Create a new class"

#, fuzzy
msgid "my_adventures"
msgstr "My adventures"

#, fuzzy
msgid "last_update"
msgstr "Last update"

#, fuzzy
msgid "edit"
msgstr "Edit"

#, fuzzy
msgid "adventure_prompt"
msgstr "Please enter the name of the adventure"

#, fuzzy
msgid "create_adventure"
msgstr "Create adventure"

#, fuzzy
msgid "teacher_welcome"
msgstr "Welcome to Hedy! Your are now the proud owner of a teachers account which allows you to create classes and invite students."

#, fuzzy
msgid "highscores"
msgstr "Score"

#, fuzzy
msgid "highscore_explanation"
msgstr "On this page you can look through programs created by other Hedy users. You can filter on both a Hedy level and adventure. Click on \"View program\" to open a program and run it. Programs with a red header contain a mistake. You can still open the program, but running it will result in an error. You can of course try to fix it! If the creator has a public profile you can click their username to visit their profile. There you will find all their shared programs and much more!"

#, fuzzy
msgid "highscore_no_public_profile"
msgstr "You don't have a public profile and are therefore not listed on the highscores. Do you wish to create one?"

#, fuzzy
msgid "create_public_profile"
msgstr "Public profile"

#, fuzzy
msgid "whole_world"
msgstr "The world"

#, fuzzy
msgid "your_class"
msgstr "My classes"

#, fuzzy
msgid "achievements"
msgstr "achievements"

#, fuzzy
msgid "country_title"
msgstr "Please select a valid country."

#, fuzzy
msgid "last_achievement"
msgstr "Last earned achievement"

#, fuzzy
msgid "ago"
msgstr "{timestamp} ago"

#, fuzzy
msgid "parsons_title"
msgstr "Hedy"

#, fuzzy
msgid "specific_adventure_mode"
msgstr "You're currently in adventure '{adventure}', click on 'Hedy' to view all adventures."

msgid "example_code_header"
msgstr "海迪代码范例"

#, fuzzy
msgid "variables"
msgstr "Variables"

#, fuzzy
msgid "enter_text"
msgstr "Enter your answer here..."

#, fuzzy
msgid "enter"
msgstr "Enter"

#, fuzzy
msgid "already_program_running"
msgstr "There is already a program running, finish that one first."

#, fuzzy
msgid "run_code_button"
msgstr "Run code"

#, fuzzy
msgid "stop_code_button"
msgstr "Stop program"

#, fuzzy
msgid "next_exercise"
msgstr "Next exercise"

#, fuzzy
msgid "edit_code_button"
msgstr "Edit code"

#, fuzzy
msgid "repair_program_logo_alt"
msgstr "Repair program icon"

#, fuzzy
msgid "delete_confirm"
msgstr "Are you sure you want to delete the program?"

#, fuzzy
msgid "delete"
msgstr "Delete"

#, fuzzy
msgid "read_code_label"
msgstr "Read aloud"

#, fuzzy
msgid "regress_button"
msgstr "Go back to level {level}"

#, fuzzy
msgid "advance_button"
msgstr "Go to level {level}"

#, fuzzy
msgid "developers_mode"
msgstr "Programmer's mode"

#, fuzzy
msgid "nav_start"
msgstr "Home"

#, fuzzy
msgid "nav_hedy"
msgstr "Hedy"

#, fuzzy
msgid "nav_explore"
msgstr "Explore"

#, fuzzy
msgid "nav_learn_more"
msgstr "Learn more"

#, fuzzy
msgid "program_header"
msgstr "My programs"

#, fuzzy
msgid "my_achievements"
msgstr "My achievements"

#, fuzzy
msgid "my_account"
msgstr "My account"

#, fuzzy
msgid "for_teachers"
msgstr "For teachers"

#, fuzzy
msgid "teacher_manual"
msgstr "Teacher manual"

#, fuzzy
msgid "logout"
msgstr "Log out"

#, fuzzy
msgid "login"
msgstr "Log in"

#, fuzzy
msgid "search"
msgstr "Search..."

#, fuzzy
msgid "keyword_support"
msgstr "Translated keywords"

#, fuzzy
msgid "non_keyword_support"
msgstr "Translated content"

#, fuzzy
msgid "welcome"
msgstr "Welcome to Hedy! Your are now the proud owner of a teachers account which allows you to create classes and invite students."

#, fuzzy
msgid "welcome_back"
msgstr "Welcome to Hedy! Your are now the proud owner of a teachers account which allows you to create classes and invite students."

#, fuzzy
msgid "teacher_tutorial_logo_alt"
msgstr "You have received an invitation to join class"

#, fuzzy
msgid "start_teacher_tutorial"
msgstr "Start teacher tutorial"

#, fuzzy
msgid "hedy_tutorial_logo_alt"
msgstr "Start hedy tutorial"

#, fuzzy
msgid "start_hedy_tutorial"
msgstr "Start hedy tutorial"

#, fuzzy
msgid "start_programming_logo_alt"
msgstr "Directly start programming"

#, fuzzy
msgid "start_programming"
msgstr "Directly start programming"

#, fuzzy
msgid "explore_programs_logo_alt"
msgstr "Explore programs"

#, fuzzy
msgid "your_account"
msgstr "No account?"

#, fuzzy
msgid "profile_logo_alt"
msgstr "Profile updated."

#, fuzzy
msgid "no_public_profile"
msgstr "Public profile"

#, fuzzy
msgid "create_question"
msgstr "Do you want to create one?"

#, fuzzy
msgid "amount_created"
msgstr "programs created"

#, fuzzy
msgid "amount_saved"
msgstr "programs saved"

#, fuzzy
msgid "amount_submitted"
msgstr "programs submitted"

#, fuzzy
msgid "your_last_program"
msgstr "Favourite program"

#, fuzzy
msgid "ok"
msgstr "OK"

#, fuzzy
msgid "cancel"
msgstr "Cancel"

#, fuzzy
msgid "copy_link_to_share"
msgstr "Copy link to share"

#, fuzzy
msgid "achievement_earned"
msgstr "You've earned an achievement!"

#, fuzzy
msgid "mailing_title"
msgstr "Subscribe to the Hedy newsletter"

#, fuzzy
msgid "email"
msgstr "Email"

#, fuzzy
msgid "surname"
msgstr "First Name"

#, fuzzy
msgid "lastname"
msgstr "Last Name"

#, fuzzy
msgid "country"
msgstr "Country"

#, fuzzy
msgid "subscribe"
msgstr "Subscribe"

#, fuzzy
msgid "required_field"
msgstr "Fields marked with an * are required"

#, fuzzy
msgid "previous_campaigns"
msgstr "View previous campaigns"

#, fuzzy
msgid "step_title"
msgstr "Assignment"

#, fuzzy
msgid "save_code_button"
msgstr "Save code"

#, fuzzy
msgid "share_code_button"
msgstr "Save & share code"

msgid "tutorial"
msgstr ""

#, fuzzy
msgid "try_button"
msgstr "Try"

#, fuzzy
msgid "commands"
msgstr "Commands"

#, fuzzy
msgid "english"
msgstr "English"

#, fuzzy
msgid "login_long"
msgstr "Log in to your account"

#, fuzzy
msgid "no_account"
msgstr "No account?"

#, fuzzy
msgid "create_account"
msgstr "Create account"

#, fuzzy
msgid "forgot_password"
msgstr "Forgot your password?"

#, fuzzy
msgid "main_title"
msgstr "Hedy"

#, fuzzy
msgid "main_subtitle"
msgstr "A gradual programming language"

#, fuzzy
msgid "try_it"
msgstr "Try it"

#, fuzzy
msgid "exercise"
msgstr "Exercise"

#, fuzzy
msgid "what_should_my_code_do"
msgstr "What should my code do?"

#, fuzzy
msgid "teacher_account_request"
msgstr "You have a pending teacher account request"

#, fuzzy
msgid "account_overview"
msgstr "Account overview"

#, fuzzy
msgid "my_messages"
msgstr "My messages"

#, fuzzy
msgid "invite_message"
msgstr "You have received an invitation to join class"

#, fuzzy
msgid "sent_by"
msgstr "This invitation is sent by"

#, fuzzy
msgid "delete_invite"
msgstr "Delete invitation"

#, fuzzy
msgid "public_profile"
msgstr "Public profile"

#, fuzzy
msgid "visit_own_public_profile"
msgstr "Public profile"

#, fuzzy
msgid "profile_picture"
msgstr "Profile picture"

#, fuzzy
msgid "personal_text"
msgstr "Personal text"

#, fuzzy
msgid "your_personal_text"
msgstr "Your personal text..."

#, fuzzy
msgid "favourite_program"
msgstr "Favourite program"

#, fuzzy
msgid "public_profile_info"
msgstr "By selecting this box I make my profile visible for everyone. Be careful not to share personal information like your name or home address, because everyone will be able to see it!"

#, fuzzy
msgid "update_public"
msgstr "Update public profile"

#, fuzzy
msgid "are_you_sure"
msgstr "Are you sure? You cannot revert this action."

#, fuzzy
msgid "delete_public"
msgstr "Delete public profile"

#, fuzzy
msgid "self_removal_prompt"
msgstr "Are you sure you want to leave this class?"

#, fuzzy
msgid "leave_class"
msgstr "Leave class"

#, fuzzy
msgid "settings"
msgstr "My personal settings"

#, fuzzy
msgid "birth_year"
msgstr "Birth year"

#, fuzzy
msgid "preferred_language"
msgstr "Preferred language"

#, fuzzy
msgid "preferred_keyword_language"
msgstr "Preferred keyword language"

#, fuzzy
msgid "gender"
msgstr "Gender"

#, fuzzy
msgid "female"
msgstr "Female"

#, fuzzy
msgid "male"
msgstr "Male"

#, fuzzy
msgid "other"
msgstr "Other"

#, fuzzy
msgid "update_profile"
msgstr "Update profile"

#, fuzzy
msgid "destroy_profile"
msgstr "Delete profile"

#, fuzzy
msgid "change_password"
msgstr "Change password"

#, fuzzy
msgid "current_password"
msgstr "Current password"

#, fuzzy
msgid "new_password"
msgstr "New password"

#, fuzzy
msgid "repeat_new_password"
msgstr "Repeat new password"

#, fuzzy
msgid "request_teacher"
msgstr "Would you like to apply for a teacher's account?"

#, fuzzy
msgid "request_teacher_account"
msgstr "Request teacher account"

#, fuzzy
msgid "recent"
msgstr "My recent programs"

msgid "all"
msgstr ""

#, fuzzy
msgid "submitted"
msgstr ""

#, fuzzy
msgid "submitted_header"
msgstr "This is a submitted program and can't be altered."

#, fuzzy
msgid "title"
msgstr "Title"

#, fuzzy
msgid "last_edited"
msgstr "Last edited"

#, fuzzy
msgid "favourite_confirm"
msgstr "Are you sure you want to set this program as your favourite?"

#, fuzzy
msgid "open"
msgstr "Open"

#, fuzzy
msgid "copy_clipboard"
msgstr "Successfully copied to clipboard"

#, fuzzy
msgid "unshare_confirm"
msgstr "Are you sure you want to make the program private?"

#, fuzzy
msgid "unshare"
msgstr "Unshare"

#, fuzzy
msgid "submit_warning"
msgstr "Are you sure you want to submit this program?"

#, fuzzy
msgid "submit_program"
msgstr "Submit"

#, fuzzy
msgid "share_confirm"
msgstr "Are you sure you want to make the program public?"

#, fuzzy
msgid "share"
msgstr "Share"

#, fuzzy
msgid "no_programs"
msgstr "You have no programs yet."

#, fuzzy
msgid "write_first_program"
msgstr "Write your first program!"

#, fuzzy
msgid "certified_teacher"
msgstr "Certified teacher"

#, fuzzy
msgid "admin"
msgstr "Admin"

#, fuzzy
msgid "distinguished_user"
msgstr "Distinguished user"

#, fuzzy
msgid "contributor"
msgstr "Contributor"

#, fuzzy
msgid "no_shared_programs"
msgstr "has no shared programs..."

#, fuzzy
msgid "quiz_logo_alt"
msgstr "Quiz logo"

#, fuzzy
msgid "start_quiz"
msgstr "Start quiz"

#, fuzzy
msgid "go_to_first_question"
msgstr "Go to question 1"

#, fuzzy
msgid "question"
msgstr "Question"

#, fuzzy
msgid "hint"
msgstr "Hint?"

#, fuzzy
msgid "submit_answer"
msgstr "Answer question"

#, fuzzy
msgid "feedback_success"
msgstr "Good!"

#, fuzzy
msgid "feedback_failure"
msgstr "Wrong!"

#, fuzzy
msgid "correct_answer"
msgstr "The correct answer is"

#, fuzzy
msgid "go_to_question"
msgstr "Go to question"

#, fuzzy
msgid "go_to_quiz_result"
msgstr "Go to quiz result"

#, fuzzy
msgid "end_quiz"
msgstr "Quiz end"

#, fuzzy
msgid "score"
msgstr "Score"

#, fuzzy
msgid "recover_password"
msgstr "Request a password reset"

#, fuzzy
msgid "send_password_recovery"
msgstr "Send me a password recovery link"

#, fuzzy
msgid "reset_password"
msgstr "Reset password"

#, fuzzy
msgid "password_repeat"
msgstr "Repeat password"

#, fuzzy
msgid "create_account_explanation"
msgstr "Having your own account allows you to save your programs."

#, fuzzy
msgid "programming_experience"
msgstr "Do you have programming experience?"

#, fuzzy
msgid "languages"
msgstr "Which of these programming languages have you used before?"

#, fuzzy
msgid "other_block"
msgstr "Another block language"

#, fuzzy
msgid "other_text"
msgstr "Another text language"

#, fuzzy
msgid "subscribe_newsletter"
msgstr "Subscribe to the newsletter"

#, fuzzy
msgid "agree_with"
msgstr "I agree to the"

#, fuzzy
msgid "privacy_terms"
msgstr "privacy terms"

#, fuzzy
msgid "agree_third_party"
msgstr "I consent to being contacted by partners of Leiden University with sales opportunities (optional)"

#, fuzzy
msgid "already_account"
msgstr "Already have an account?"

#, fuzzy
msgid "teacher_invitation_require_login"
msgstr "To set up your profile as a teacher, we will need you to log in. If you don't have an account, please create one."

#, fuzzy
msgid "by"
msgstr "by"

#, fuzzy
msgid "percentage_achieved"
msgstr "Achieved by {percentage}% of the users"

#, fuzzy
msgid "title_admin"
msgstr "Hedy - Administrator page"

#, fuzzy
msgid "username_invalid"
msgstr "Your username is invalid."

#, fuzzy
msgid "username_special"
msgstr "Username cannot contain `:` or `@`."

#, fuzzy
msgid "username_three"
msgstr "Username must contain at least three characters."

#, fuzzy
msgid "password_invalid"
msgstr "Your password is invalid."

#, fuzzy
msgid "passwords_six"
msgstr "All passwords need to be six characters or longer."

#, fuzzy
msgid "email_invalid"
msgstr "Please enter a valid email."

#, fuzzy
msgid "mail_error_change_processed"
msgstr "Something went wrong when sending a validation mail, the changes are still correctly processed."

#, fuzzy
msgid "invalid_username_password"
msgstr "Invalid username/password."

#, fuzzy
msgid "repeat_match_password"
msgstr "The repeated password does not match."

#, fuzzy
msgid "language_invalid"
msgstr "Please select a valid language."

#, fuzzy
msgid "agree_invalid"
msgstr "You have to agree with the privacy terms."

#, fuzzy
msgid "keyword_language_invalid"
msgstr "Please select a valid keyword language (select English or your own language)."

#, fuzzy
msgid "year_invalid"
msgstr "Please enter a year between 1900 and {current_year}."

#, fuzzy
msgid "gender_invalid"
msgstr "Please select a valid gender, choose (Female, Male, Other)."

#, fuzzy
msgid "country_invalid"
msgstr "Please select a valid country."

#, fuzzy
msgid "experience_invalid"
msgstr "Please select a valid experience, choose (Yes, No)."

#, fuzzy
msgid "programming_invalid"
msgstr "Please select a valid programming language."

#, fuzzy
msgid "exists_username"
msgstr "That username is already in use."

#, fuzzy
msgid "exists_email"
msgstr "That email is already in use."

#, fuzzy
msgid "token_invalid"
msgstr "Your token is invalid."

#, fuzzy
msgid "password_six"
msgstr "Your password must contain at least six characters."

#, fuzzy
msgid "password_change_not_allowed"
msgstr "You're not allowed to change the password of this user."

#, fuzzy
msgid "password_change_success"
msgstr "Password of your student is successfully changed."

#, fuzzy
msgid "password_updated"
msgstr "Password updated."

#, fuzzy
msgid "profile_updated_reload"
msgstr "Profile updated, page will be re-loaded."

#, fuzzy
msgid "profile_updated"
msgstr "Profile updated."

#, fuzzy
msgid "sent_password_recovery"
msgstr "You should soon receive an email with instructions on how to reset your password."

#, fuzzy
msgid "password_resetted"
msgstr "Your password has been successfully reset. You are being redirected to the login page."

#, fuzzy
msgid "already_teacher"
msgstr "You already have a teacher account."

#, fuzzy
msgid "already_teacher_request"
msgstr "You already have a pending teacher request."

#, fuzzy
msgid "teacher_account_success"
msgstr "You successfully requested a teacher account."

#, fuzzy
msgid "teacher_invalid"
msgstr "Your teacher value is invalid."

#, fuzzy
msgid "mail_welcome_verify_body"
msgstr ""
"Your Hedy account has been created successfully. Welcome!\n"
"Please click on this link to verify your email address: {link}"

#, fuzzy
msgid "mail_change_password_body"
msgstr ""
"Your Hedy password has been changed. If you did this, all is good.\n"
"If you didn't change your password, please contact us immediately by replying to this email."

#, fuzzy
msgid "mail_recover_password_body"
msgstr ""
"By clicking on this link, you can set a new Hedy password. This link is valid for <b>4</b> hours.\n"
"If you haven't required a password reset, please ignore this email: {link}"

#, fuzzy
msgid "mail_reset_password_body"
msgstr ""
"Your Hedy password has been reset to a new one. If you did this, all is good.\n"
"If you didn't change your password, please contact us immediately by replying to this email."

#, fuzzy
msgid "mail_welcome_teacher_body"
msgstr ""
"<strong>Welcome!</strong>\n"
"Congratulations on your brand new Hedy teachers account. Welcome to the world wide community of Hedy teachers!\n"
"\n"
"<strong>What teachers accounts can do</strong>\n"
"With your teacher account, you have the option to create classes. Your students can than join your classes and you can see their progress. Classes are made and managed though the for <a href=\"https://hedycode.com/for-teachers\">teachers page</a>.\n"
"\n"
"<strong>How to share ideas</strong>\n"
"If you are using Hedy in class, you probably have ideas for improvements! You can share those ideas with us on the <a href=\"https://github.com/Felienne/hedy/discussions/categories/ideas\">Ideas Discussion</a>.\n"
"\n"
"<strong>How to ask for help</strong>\n"
"If anything is unclear, you can post in the <a href=\"https://github.com/Felienne/hedy/discussions/categories/q-a\">Q&A discussion</a>, or <a href=\"mailto: hello@hedy.org\">send us an email</a>.\n"
"\n"
"Keep programming!"

#, fuzzy
msgid "mail_welcome_verify_subject"
msgstr "Welcome to Hedy"

#, fuzzy
msgid "mail_change_password_subject"
msgstr "Your Hedy password has been changed"

#, fuzzy
msgid "mail_recover_password_subject"
msgstr "Request a password reset."

#, fuzzy
msgid "mail_reset_password_subject"
msgstr "Your Hedy password has been reset"

#, fuzzy
msgid "mail_welcome_teacher_subject"
msgstr "Your Hedy teacher account is ready"

msgid "user"
msgstr "用户"

msgid "mail_hello"
msgstr "你好 {username}！"

msgid "mail_goodbye"
msgstr ""
"谢谢！\n"
"海迪团队"

msgid "copy_mail_link"
msgstr "请复制并粘贴此链接到一个新的标签页："

msgid "link"
msgstr "链接"

#, fuzzy
msgid "exercise_doesnt_exist"
msgstr "This exercise doesn't exist"

msgid "delete_success"
msgstr "已成功删除程序。"

msgid "save_prompt"
msgstr "你需要有一个帐户才能保存你的程序。你想立即登录吗？"

msgid "overwrite_warning"
msgstr "您已经有一个同名的程序，保存此程序将替换旧程序。你确定吗？"

msgid "save_parse_warning"
msgstr "此程序包含错误，你确定要保存它吗？"

#, fuzzy
msgid "save_success_detail"
msgstr "程序保存成功。"

msgid "share_success_detail"
msgstr "程序已成功分享。"

msgid "unshare_success_detail"
msgstr "程序已成功取消分享。"

msgid "favourite_success"
msgstr "你的程序被设定为最喜欢的程序。"

#, fuzzy
msgid "report_failure"
msgstr "This program does not exist or is not public"

#, fuzzy
msgid "report_success"
msgstr "This program has been reported"

msgid "level_invalid"
msgstr "此海迪级别无效。"

#, fuzzy
msgid "question_doesnt_exist"
msgstr "This question does not exist"

#, fuzzy
msgid "question_invalid"
msgstr "Your token is invalid."

#, fuzzy
msgid "answer_invalid"
msgstr "Your password is invalid."

#, fuzzy
msgid "too_many_attempts"
msgstr "Too many attempts"

msgid "retrieve_class_error"
msgstr "只有教师可以获得有关班级的信息"

msgid "no_such_class"
msgstr "这个班级不存在。"

msgid "title_class statistics"
msgstr "我的统计数据"

#, fuzzy
msgid "title_class logs"
msgstr "海迪 - 加入班级"

msgid "title_class-overview"
msgstr "海迪 - 班级概况"

msgid "only_teacher_create_class"
msgstr "只有教师才能开班！"

msgid "class_name_invalid"
msgstr "此班级名称无效。"

msgid "class_name_empty"
msgstr "你没有输入班级名称!"

msgid "class_name_duplicate"
msgstr "您已经有一个同名的班级了。"

msgid "invalid_class_link"
msgstr "用于加入班级的链接无效。"

msgid "title_join-class"
msgstr "海迪 - 加入班级"

msgid "title_customize-class"
msgstr "海迪 - 自定义课程"

msgid "customization_deleted"
msgstr "已成功删除自定义项。"

msgid "class_customize_success"
msgstr "成功自定义课程。"

msgid "username_empty"
msgstr "你没有输入用户名！"

msgid "student_not_existing"
msgstr "此用户名不存在。"

msgid "student_already_in_class"
msgstr "该学生已在你的班级中。"

#, fuzzy
msgid "student_already_invite"
msgstr "该学生已有待处理的邀请。"

#, fuzzy
msgid "no_accounts"
msgstr "没有账户需要创建。"

msgid "unique_usernames"
msgstr "所有用户名都必须是唯一的。"

msgid "usernames_exist"
msgstr "一个或多个用户名已在使用中。"

msgid "accounts_created"
msgstr "账户已成功创建。"

msgid "retrieve_adventure_error"
msgstr "您无权查看这个探险活动！"

#, fuzzy
msgid "title_view-adventure"
msgstr "海迪-查看探险活动"

#, fuzzy
msgid "title_customize-adventure"
msgstr "海迪-定制自己的探险活动"

#, fuzzy
msgid "adventure_id_invalid"
msgstr "这个探险活动的账号是无效的。"

#, fuzzy
msgid "adventure_name_invalid"
msgstr "这个探险活动的用户名是无效的。"

msgid "content_invalid"
msgstr "这个探险活动无效。"

msgid "adventure_length"
msgstr "你的探险活动必须至少有20个字符。"

#, fuzzy
msgid "public_invalid"
msgstr "此协议选择无效"

#, fuzzy
msgid "classes_invalid"
msgstr "The list of selected classes is invalid"

msgid "adventure_duplicate"
msgstr "您已经使用此名称进行了一次探险活动。"

#, fuzzy
msgid "something_went_wrong_keyword_parsing"
msgstr ""

msgid "adventure_updated"
msgstr "这个探险活动已被更新！"

#, fuzzy
msgid "adventure_empty"
msgstr "你没有输入一个探险活动的名字！"
<<<<<<< HEAD
=======

msgid "all"
msgstr "All"

#, fuzzy
msgid "submitted"
msgstr "Submitted"

#, fuzzy
msgid "class"
msgstr "Class"

#, fuzzy
msgid "generate_passwords"
msgstr "Generate passwords"

#, fuzzy
msgid "hide_quiz"
msgstr "Hide quiz"
>>>>>>> 1459f0d7
<|MERGE_RESOLUTION|>--- conflicted
+++ resolved
@@ -1,28 +1,17 @@
-
 msgid ""
 msgstr ""
 "Project-Id-Version: PACKAGE VERSION\n"
 "Report-Msgid-Bugs-To: \n"
-<<<<<<< HEAD
-"POT-Creation-Date: 2022-08-30 14:06+0200\n"
-"PO-Revision-Date: 2022-08-29 07:56+0000\n"
-=======
 "POT-Creation-Date: 2022-08-26 19:12+0200\n"
 "PO-Revision-Date: 2022-09-25 22:28+0000\n"
->>>>>>> 1459f0d7
 "Last-Translator: Anonymous <noreply@weblate.org>\n"
+"Language-Team: zh_Hans <LL@li.org>\n"
 "Language: zh_Hans\n"
-"Language-Team: zh_Hans <LL@li.org>\n"
-"Plural-Forms: nplurals=1; plural=0;\n"
 "MIME-Version: 1.0\n"
 "Content-Type: text/plain; charset=utf-8\n"
 "Content-Transfer-Encoding: 8bit\n"
-<<<<<<< HEAD
-"Generated-By: Babel 2.10.1\n"
-=======
 "Plural-Forms: nplurals=1; plural=0;\n"
 "X-Generator: Weblate 4.14.1\n"
->>>>>>> 1459f0d7
 
 msgid "program_contains_error"
 msgstr "这个程序包含一个错误，你确定要分享它吗？"
@@ -525,10 +514,6 @@
 msgstr "Are you sure you want to create these accounts?"
 
 #, fuzzy
-msgid "class"
-msgstr "Class"
-
-#, fuzzy
 msgid "download_login_credentials"
 msgstr ""
 
@@ -539,10 +524,6 @@
 #, fuzzy
 msgid "no"
 msgstr "No"
-
-#, fuzzy
-msgid "generate_passwords"
-msgstr "Generate passwords"
 
 msgid "reset_view"
 msgstr "重置"
@@ -1106,9 +1087,6 @@
 msgid "share_code_button"
 msgstr "Save & share code"
 
-msgid "tutorial"
-msgstr ""
-
 #, fuzzy
 msgid "try_button"
 msgstr "Try"
@@ -1300,7 +1278,6 @@
 msgid "all"
 msgstr ""
 
-#, fuzzy
 msgid "submitted"
 msgstr ""
 
@@ -1881,8 +1858,6 @@
 #, fuzzy
 msgid "adventure_empty"
 msgstr "你没有输入一个探险活动的名字！"
-<<<<<<< HEAD
-=======
 
 msgid "all"
 msgstr "All"
@@ -1901,5 +1876,4 @@
 
 #, fuzzy
 msgid "hide_quiz"
-msgstr "Hide quiz"
->>>>>>> 1459f0d7
+msgstr "Hide quiz"