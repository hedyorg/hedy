# Chinese (Simplified) translations for PROJECT.
# Copyright (C) 2023 ORGANIZATION
# This file is distributed under the same license as the PROJECT project.
# FIRST AUTHOR <EMAIL@ADDRESS>, 2023.
#
msgid ""
msgstr ""
"Project-Id-Version: PROJECT VERSION\n"
"Report-Msgid-Bugs-To: EMAIL@ADDRESS\n"
<<<<<<< HEAD
"POT-Creation-Date: 2024-01-09 13:43+0100\n"
"PO-Revision-Date: 2024-01-03 19:58+0000\n"
=======
"POT-Creation-Date: 2024-01-08 14:01+0100\n"
"PO-Revision-Date: 2024-01-09 09:26+0000\n"
>>>>>>> 2e4426b8
"Last-Translator: Prefill add-on <noreply-addon-prefill@weblate.org>\n"
"Language-Team: zh_Hans <LL@li.org>\n"
"Language: zh_Hans\n"
"MIME-Version: 1.0\n"
"Content-Type: text/plain; charset=utf-8\n"
"Content-Transfer-Encoding: 8bit\n"
"Plural-Forms: nplurals=1; plural=0;\n"
"X-Generator: Weblate 5.4-dev\n"
"Generated-By: Babel 2.14.0\n"

msgid "Access Before Assign"
msgstr "您尝试在第 {access_line_number} 行使用变量 {name}，但在第 {definition_line_number} 行设置了它。要在使用变量之前设置它。"

msgid "Cyclic Var Definition"
msgstr "需要先设置名称 {variable}，然后才能在 {is} 命令的右侧使用它。"

#, fuzzy
msgid "Function Undefined"
msgstr "You tried to use the function {name}, but you didn't define it."

msgid "Has Blanks"
msgstr "你的代码还不完整。你需要在空白的地方填上代码。"

msgid "Incomplete"
msgstr "呀！你漏写了一些代码！在第{line_number}行，你需要在{incomplete_command}后面输入文字。"

<<<<<<< HEAD
=======
#, fuzzy
msgid "Incomplete For Command"
msgstr "It looks like you forgot to add a bit of code! On line {line_number} you need to add {command} to your code."

>>>>>>> 2e4426b8
msgid "Incomplete Repeat"
msgstr "您似乎忘记使用在第 {line_number} 行使用的 {repeat} 命令。"

msgid "Invalid"
msgstr "{invalid_command} 不是海蒂第{level}关里的命令。你是不是想写 {guessed_command}？"

msgid "Invalid Argument"
msgstr "你不能在命令{command}中使用{invalid_argument}。试着把{invalid_argument}改成{allowed_types}。"

msgid "Invalid Argument Type"
msgstr "你不能在{command}中使用{invalid_argument}，因为它是个{invalid_type}。试着把{invalid_argument}改成{allowed_types}。"

msgid "Invalid At Command"
msgstr "从 16 级开始，不能使用 {command} 命令。 您可以使用方括号来使用列表中的元素，例如“friends[i]”、“lucky_numbers[{random}]”。"

msgid "Invalid Space"
msgstr "呀！你在第{line_number}开头加了一个空格。空格会让电脑产生困惑，你不能能删除这个空格？"

msgid "Invalid Type Combination"
msgstr "你不能在{command}中使用{invalid_argument}和{invalid_argument_2}，因为它们一个是{invalid_type}，一个是{invalid_type_2}。试着把{invalid_argument}改成{invalid_type_2}，或者把{invalid_argument_2}改成{invalid_type}。"

msgid "Locked Language Feature"
msgstr "你正在使用{concept}！这很棒，但是{concept}还没有解锁！它会在后续关卡中解锁。"

msgid "Lonely Echo"
msgstr "您在 {ask} 之前使用了 {echo}，或者在没有 {ask} 的情况下使用了 {echo}。 在 {echo} 之前要放置一个 {ask}。"

msgid "Lonely Text"
msgstr "看来你忘记在第{line_number}行的文字里使用指令"

<<<<<<< HEAD
=======
#, fuzzy
msgid "Missing Additional Command"
msgstr "It looks like you forgot to complete writing {command} on line {line_number}."

>>>>>>> 2e4426b8
msgid "Missing Command"
msgstr "看上去你忘记在第{line_number}行写命令了。"

msgid "Missing Inner Command"
msgstr "看上去你忘了在第{line_number}行的{command}这一句里加上一个命令。"

msgid "Missing Variable"
msgstr ""

msgid "Misspelled At Command"
msgstr "看来您可能拼错了 {command} 命令，而是在第 {line_number} 行中写了 {invalid_argument}。"

msgid "No Indentation"
msgstr "第{line_number}行的空格太少了。你空了{leading_spaces}格，这样不够。每个新的代码块都要比前一行多{indent_size}个空格。"

msgid "Non Decimal Variable"
msgstr "在第 {line_number} 行，您可能尝试使用 海蒂 不太喜欢的号码！ 尝试将其更改为十进制数，例如 2。"

msgid "Parse"
msgstr "你输入的代码不是正确的海蒂代码。错误点在第{location[0]}行，第{location[1]}个字。你输入了一个禁止使用的字符：{character_found}。"

msgid "Pressit Missing Else"
msgstr "您忘记添加按不同键时会发生的情况，请在代码中添加 {else}"

msgid "Too Big"
msgstr "哇！你的程序有足足{lines_of_code}行代码！但是这一关只能用{max_lines}行代码。把你的程序改得短一点，然后再试一次。"

msgid "Unexpected Indentation"
msgstr "第{line_number}行的空格太多了。你空了{leading_spaces}格，这样太多。每个新的代码块都要比前一行多{indent_size}个空格。"

msgid "Unquoted Assignment"
msgstr "从这个级别开始，您需要将文本放置在引号之间的 {is} 右侧。 您忘记了文本 {text} 的内容。"

msgid "Unquoted Equality Check"
msgstr "如果你想检查一个变量的内容是否是一些词，那就需要用引号将这些词括起来！"

msgid "Unquoted Text"
msgstr "当心。 如果您{ask}或{print}某些内容，则文本应以引号开头和结尾。 您忘记了文本 {unquotedtext} 的内容。"

msgid "Unsupported Float"
msgstr "现在暂不支持非整数，但是再过几关就会支持了。当下先把{value}改成整数。"

msgid "Unsupported String Value"
msgstr "文本值不能包含{invalid_value}。"

msgid "Unused Variable"
msgstr "您在第{line_number}行定义了变量{variable_name}，但没有使用它。"

msgid "Var Undefined"
msgstr "你试图使用变量 {name}，但你没设置过这个变量。也有可能是你想输入 {name} 这个词，但是忘记加引号了。"

msgid "Wrong Level"
msgstr "这是正确的海蒂代码，但不是在正确的关卡。你在第{working_level}关用了{offending_keyword}。提示：{tip}"

#, fuzzy
msgid "Wrong Number of Arguments"
msgstr "Your function used the wrong number of arguments. You provided {used_number} but the function {name} needs {defined_number}"

msgid "account_overview"
msgstr "账户概览"

msgid "accounts_created"
msgstr "账户已成功创建。"

msgid "accounts_intro"
msgstr "在此页面上，您可以同时为多个学生创建帐户。也可以直接将它们添加到您的某个班级中。通过按页面右下角的绿色 +，您可以添加额外的行。您可以通过按相应的红叉来删除一行。确保按“创建帐户”时没有行为空。请记住，每个用户名和邮件地址必须是唯一的，密码必须<b>至少</b>为 6 个字符。"

msgid "achievement_earned"
msgstr "你已经赢得了一项成就!"

msgid "achievements"
msgstr "成就"

msgid "achievements_check_icon_alt"
msgstr "成就打勾图标"

msgid "achievements_logo_alt"
msgstr "成就图标"

msgid "add"
msgstr "以及"

msgid "add_students"
msgstr "添加学生"

msgid "add_students_options"
msgstr "加入学生选项"

msgid "admin"
msgstr "管理员"

msgid "advance_button"
msgstr "去到等级 {level}"

msgid "adventure"
msgstr "探险活动"

msgid "adventure_cloned"
msgstr "冒险被克隆"

msgid "adventure_duplicate"
msgstr "您已经使用此名称进行了一次探险活动。"

msgid "adventure_empty"
msgstr "你没有输入一个探险活动的名字！"

msgid "adventure_exp_1"
msgstr "在右侧输入您选择的冒险经历。创建冒险后，您可以将其包含在“自定义”下的其中一个类中。如果您想在冒险中包含命令，请使用如下代码锚点："

msgid "adventure_exp_2"
msgstr "如果你想要展示实际的代码片段，，例如给学生一个模板或代码的例子。请像这样使用预锚:"

msgid "adventure_exp_3"
msgstr "确保始终用 { } 括住关键字，然后才能正确识别它们。 您可以使用“预览”按钮查看冒险的风格版本。 要在专用页面上查看冒险，请从教师页面中选择“查看”。"

msgid "adventure_id_invalid"
msgstr "这个探险活动的账号是无效的。"

msgid "adventure_length"
msgstr "你的探险活动必须至少有20个字符。"

msgid "adventure_name_invalid"
msgstr "这个探险活动的用户名是无效的。"

msgid "adventure_prompt"
msgstr "请输入探险的名字"

msgid "adventure_terms"
msgstr "我同意我的冒险可以在海蒂上公开。"

msgid "adventure_updated"
msgstr "这个探险活动已被更新！"

msgid "adventures"
msgstr "可用的冒险"

msgid "adventures_info"
msgstr "每个 海蒂 级别都为学生提供内置练习，我们称之为冒险。 您可以创建自己的冒险并将其添加到您的课程中。 通过您自己的冒险，您可以创造与您的学生相关且有趣的冒险。 您可以在<a href=\"https://hedy.org/for-teachers/manual/features\">此处</a>找到有关创建自己的冒险的更多信息。"

msgid "adventures_restored"
msgstr "默认的冒险已经恢复！"

msgid "ago"
msgstr "{timestamp} 前"

msgid "agree_invalid"
msgstr "你必须同意隐私条款。"

msgid "agree_with"
msgstr "我同意"

msgid "ajax_error"
msgstr "出现了一个错误，请重试。"

msgid "all"
msgstr "全部"

msgid "all_class_highscores"
msgstr "所有学生在班级中都可见高分"

msgid "already_account"
msgstr "是否已经有账户?"

msgid "already_program_running"
msgstr "已经正在运行着一个程序，请先完成那个程序。"

msgid "already_teacher"
msgstr "你已经有了一个教师账户。"

msgid "already_teacher_request"
msgstr "你已经有一个待处理的教师请求。"

msgid "amount_created"
msgstr "程序已创建"

msgid "amount_saved"
msgstr "程序已保存"

msgid "amount_submitted"
msgstr "程序已提交"

msgid "apply_filters"
msgstr "应用筛选器"

msgid "are_you_sure"
msgstr "你确定吗？ 你无法撤销此操作。"

msgid "ask_needs_var"
msgstr "从第2关开始，{ask}需要和变量共同使用。例子：名字{is} {ask}你叫什么？"

msgid "back_to_class"
msgstr "回到课室"

msgid "back_to_teachers_page"
msgstr "返回教师页面"

msgid "become_a_sponsor"
msgstr "成为赞助商"

msgid "birth_year"
msgstr "出生年份"

msgid "by"
msgstr "经由"

msgid "cancel"
msgstr "取消"

msgid "cant_parse_exception"
msgstr "无法解析程序"

msgid "catch_index_exception"
msgstr "你尝试访问列表 {list_name}，但它要么是空的，要么索引不存在。"

msgid "catch_value_exception"
msgstr "在运行程序时，命令{command}收到了不允许的值{value}。{suggestion}。"

msgid "certificate"
msgstr "竣工证书"

#, fuzzy
msgid "certified_teacher"
msgstr "认证的教师"

msgid "change_password"
msgstr "更改密码"

msgid "cheatsheet_title"
msgstr "小抄"

msgid "class_already_joined"
msgstr "你已经是班级的学生了"

msgid "class_customize_success"
msgstr "成功自定义课程。"

msgid "class_live"
msgstr "实时统计"

msgid "class_name_duplicate"
msgstr "您已经有一个同名的班级了。"

msgid "class_name_empty"
msgstr "你没有输入班级名称!"

msgid "class_name_invalid"
msgstr "此班级名称无效。"

msgid "class_name_prompt"
msgstr "请输入新班级的名称"

msgid "class_overview"
msgstr "课程概述"

#, fuzzy
msgid "class_survey_description"
msgstr "We would like to get a better overview of our Hedy users. By providing these answers, you would help improve Hedy. Thank you!"

#, fuzzy
msgid "class_survey_later"
msgstr "Remind me tomorrow"

#, fuzzy
msgid "class_survey_question1"
msgstr "What is the age range in your class?"

#, fuzzy
msgid "class_survey_question2"
msgstr "What is the spoken language in your class?"

#, fuzzy
msgid "class_survey_question3"
msgstr "What is the gender balance in your class?"

#, fuzzy
msgid "class_survey_question4"
msgstr "What distinguishes your students from others?"

#, fuzzy
msgid "classes_info"
msgstr "Create a class to follow the progress of each student in dashboard, and to customize the adventures your students see, and even adding your own! You can create as many classes as you like, and each class can have multiple teachers each one with different roles. You can also add as many students as you want, but mind that each student can only be in one class at a time. You can find more information about classes in the <a href=\"https://hedy.org/for-teachers/manual/preparations#for-teachers\">teacher manual</a>."

msgid "clone"
msgstr "克隆"

msgid "cloned_times"
msgstr "克隆"

#, fuzzy
msgid "close"
msgstr "Sluiten"

msgid "comma"
msgstr "逗号"

msgid "command_not_available_yet_exception"
msgstr "命令尚不可用"

msgid "command_unavailable_exception"
msgstr "命令不再正确"

msgid "commands"
msgstr "命令"

msgid "common_errors"
msgstr "常见错误"

msgid "congrats_message"
msgstr "恭喜你，{username}，你已经完成了Hedy!"

msgid "content_invalid"
msgstr "这个探险活动无效。"

#, fuzzy
msgid "contributor"
msgstr "贡献者"

msgid "copy_clipboard"
msgstr "已成功复制到剪贴板"

msgid "copy_join_link"
msgstr "复制链接"

#, fuzzy
msgid "copy_link_success"
msgstr "成功把邀请链接复制到剪贴板"

msgid "copy_link_to_share"
msgstr "复制链接以分享"

msgid "copy_mail_link"
msgstr "请复制并粘贴此链接到一个新的标签页："

msgid "correct_answer"
msgstr "正确答案是"

msgid "country"
msgstr "国家"

#, fuzzy
msgid "country_invalid"
msgstr "请选择有效的国家。"

msgid "country_title"
msgstr "国家"

msgid "create_account"
msgstr "创建账户"

msgid "create_accounts"
msgstr "创建多个账户"

msgid "create_accounts_prompt"
msgstr "你确定要创建这些帐户吗？"

msgid "create_adventure"
msgstr "创建探险"

msgid "create_class"
msgstr "创建一个新的教室"

msgid "create_multiple_accounts"
msgstr "创建多个帐户"

msgid "create_public_profile"
msgstr "公开个人资料"

msgid "create_question"
msgstr "你想创建一个吗？"

msgid "create_student_account"
msgstr "创建一个账户"

msgid "create_student_account_explanation"
msgstr "你可以使用帐户保存自己的程序。"

msgid "create_teacher_account"
msgstr "创建一个教师账户"

msgid "create_teacher_account_explanation"
msgstr "使用教师帐户，你可以保存自己的程序并查看学生的学习结果。"

msgid "creator"
msgstr "创建者"

msgid "current_password"
msgstr "当前密码"

msgid "customization_deleted"
msgstr "已成功删除自定义项。"

msgid "customize_adventure"
msgstr "自定义探险活动"

msgid "customize_class"
msgstr "定制课室"

msgid "dash"
msgstr "横杠"

msgid "default_403"
msgstr "看起来您未获得授权..."

msgid "default_404"
msgstr "我们无法找到该页面..."

msgid "default_500"
msgstr "出问题了..."

msgid "delete"
msgstr "删除"

msgid "delete_adventure_prompt"
msgstr "你确定要删除此冒险吗？"

msgid "delete_class_prompt"
msgstr "你确定要删除这个教室吗？"

msgid "delete_confirm"
msgstr "你确定要删除这个程序吗？"

msgid "delete_invite"
msgstr "删除邀请"

msgid "delete_invite_prompt"
msgstr "你确定要删除此课程邀请吗？"

msgid "delete_public"
msgstr "删除公开的个人资料"

msgid "delete_success"
msgstr "已成功删除程序。"

msgid "destroy_profile"
msgstr "删除个人资料"

msgid "developers_mode"
msgstr "程序员模式"

msgid "directly_available"
msgstr "直接打开"

msgid "disable"
msgstr "禁用"

msgid "disabled"
msgstr "禁用的"

msgid "disabled_button_quiz"
msgstr "你的测验分数低于阈值，请再试一次！"

msgid "discord_server"
msgstr "不和谐服务器"

#, fuzzy
msgid "distinguished_user"
msgstr "杰出的用户"

msgid "double quotes"
msgstr "双引号"

msgid "download"
msgstr "下载"

msgid "download_login_credentials"
msgstr "是否要在创建帐户后下载登录凭据？"

#, fuzzy
msgid "duplicate"
msgstr "重复"

msgid "echo_and_ask_mismatch_exception"
msgstr "回声和询问不匹配"

msgid "echo_out"
msgstr "从第二级起，你不再需要{echo}。你可以用{ask}和{print}来复述答案。比如：名字 {is} {ask} 你叫什么？{print} 你好，名字"

#, fuzzy
msgid "edit_adventure"
msgstr "Edit adventure"

msgid "edit_code_button"
msgstr "编辑代码"

msgid "email"
msgstr "电子邮件"

#, fuzzy
msgid "email_invalid"
msgstr "请输入一个有效的电子邮件。"

msgid "end_quiz"
msgstr "测验结束"

msgid "english"
msgstr "英语"

msgid "enter"
msgstr "输入"

#, fuzzy
msgid "enter_password"
msgstr "输入新的密码"

msgid "enter_text"
msgstr "在这儿输入你的答案。。。"

msgid "error_logo_alt"
msgstr "错误徽标"

msgid "exclamation mark"
msgstr "感叹号"

msgid "exercise"
msgstr "练习"

msgid "exercise_doesnt_exist"
msgstr "此练习不存在"

msgid "exists_email"
msgstr "此电子邮件已被使用。"

msgid "exists_username"
msgstr "此用户名已被使用。"

#, fuzzy
msgid "exit_preview_mode"
msgstr "Exit preview mode"

#, fuzzy
msgid "experience_invalid"
msgstr "请选择有效的经验，选择（是，否）。"

msgid "expiration_date"
msgstr "过期日期"

msgid "explore_explanation"
msgstr "在此页面上，你可以浏览其他Hedy用户创建的程序。你可以根据海蒂关卡和冒险进行过滤。单击“查看程序”以打开程序并运行它。带有红色标题的程序包含错误。你仍然可以打开该程序，但运行它会导致错误。你当然可以尝试修复它！如果创建者有公开个人资料，你可以点击其用户名以访问其个人资料。在那里，你可以找到他们所有的共享程序等等！"

msgid "explore_programs"
msgstr "探索程序"

msgid "explore_programs_logo_alt"
msgstr "浏览程序图标"

msgid "favorite_program"
msgstr "最喜欢的项目"

msgid "favourite_confirm"
msgstr "你确定要将此程序设置为你最喜爱的程序吗？"

msgid "favourite_program"
msgstr "最喜欢的程序"

msgid "favourite_program_invalid"
msgstr "你选择的最喜欢的程序是无效的。"

msgid "favourite_success"
msgstr "你的程序被设定为最喜欢的程序。"

msgid "female"
msgstr "女"

msgid "float"
msgstr "数字"

msgid "for_teachers"
msgstr "教师专用"

msgid "forgot_password"
msgstr "忘记密码了吗？"

msgid "from_another_teacher"
msgstr "来自另一位老师"

msgid "from_magazine_website"
msgstr "来自杂志或网站"

msgid "from_video"
msgstr "来自于视频"

#, fuzzy
msgid "fun_statistics_msg"
msgstr "这儿有一些有趣的统计数据!"

msgid "gender"
msgstr "性别"

msgid "gender_invalid"
msgstr "请选择有效的性别，选择（女性、男性、其他）。"

msgid "general"
msgstr "概况"

msgid "general_settings"
msgstr "常规设置"

msgid "generate_passwords"
msgstr "生成密码"

msgid "get_certificate"
msgstr "获取你的证书!"

msgid "give_link_to_teacher"
msgstr "将以下链接提供给你的老师："

msgid "go_back_to_main"
msgstr "返回主页"

msgid "go_to_question"
msgstr "转到问题"

#, fuzzy
msgid "go_to_quiz_result"
msgstr "转到测验结果"

msgid "goto_profile"
msgstr "转到我的个人资料"

msgid "grid_overview"
msgstr "每次冒险的计划概览"

msgid "hand_in"
msgstr "上交"

msgid "hand_in_exercise"
msgstr "上交练习册"

msgid "heard_about_hedy"
msgstr "你是怎么知道海蒂的？"

msgid "heard_about_invalid"
msgstr "请选择你了解我们的有效方式。"

msgid "hedy_achievements"
msgstr "海蒂成绩"

#, fuzzy
msgid "hedy_choice_title"
msgstr "海蒂选项"

msgid "hedy_logo_alt"
msgstr "海蒂标志"

msgid "hedy_on_github"
msgstr "海蒂在 Github 上"

msgid "hedy_tutorial_logo_alt"
msgstr "Hedy 教程的图标"

msgid "hello_logo"
msgstr "你好！"

msgid "hello_world"
msgstr "世界你好！"

msgid "hidden"
msgstr "隐藏"

msgid "hide_cheatsheet"
msgstr "隐藏备忘单"

msgid "hide_keyword_switcher"
msgstr "隐藏关键字切换器"

msgid "hide_parsons"
msgstr "隐藏帕森斯"

msgid "hide_quiz"
msgstr "隐藏测验"

msgid "highest_level_reached"
msgstr "达到的最高等级"

msgid "highest_quiz_score"
msgstr "最高测验分"

#, fuzzy
msgid "highscore_explanation"
msgstr "你能在这个页面看见以目前所有所收集到的成就数量而获得的最高分。你也能看见每个使用者，你的国家或者你的课室的排名。点击用户名以观看他们的公开资料。"

msgid "highscore_no_public_profile"
msgstr "你没有公开个人资料，因此未列在高分榜上。你想创建一个吗？"

msgid "highscores"
msgstr "最高分"

msgid "hint"
msgstr "提示？"

msgid "ill_work_some_more"
msgstr "我会再努力一会儿"

msgid "image_invalid"
msgstr "你选择的图像是无效的。"

msgid "incomplete_command_exception"
msgstr "命令不完整"

msgid "incorrect_handling_of_quotes_exception"
msgstr "引号处理不正确"

msgid "incorrect_use_of_types_exception"
msgstr "类型使用不当"

msgid "incorrect_use_of_variable_exception"
msgstr "变量使用不当"

msgid "indentation_exception"
msgstr "缩进不正确"

msgid "input"
msgstr "提问中的输入"

msgid "integer"
msgstr "数字"

msgid "invalid_class_link"
msgstr "用于加入班级的链接无效。"

msgid "invalid_command_exception"
msgstr "无效命令"

#, fuzzy
msgid "invalid_keyword_language_comment"
msgstr "# The provided keyword language is invalid, keyword language is set to English"

#, fuzzy
msgid "invalid_language_comment"
msgstr "# The provided language is invalid, language set to English"

#, fuzzy
msgid "invalid_level_comment"
msgstr "# The provided level is invalid, level is set to level 1"

#, fuzzy
msgid "invalid_program_comment"
msgstr "# The provided program is invalid, please try again"

msgid "invalid_teacher_invitation_code"
msgstr "教师邀请码无效。想要成为一名教师，请联系 hello@hedy.org。"

#, fuzzy
msgid "invalid_tutorial_step"
msgstr "无效的教学环节"

msgid "invalid_username_password"
msgstr "无效的用户名/密码。"

msgid "invite_by_username"
msgstr "按用户名邀请"

msgid "invite_date"
msgstr "邀请日期"

msgid "invite_message"
msgstr "你已经收到了加入班级的邀请"

msgid "invite_prompt"
msgstr "输入一个用户名"

#, fuzzy
msgid "invite_teacher"
msgstr "Invite a teacher"

msgid "join_class"
msgstr "加入课堂"

msgid "join_prompt"
msgstr "你需要有一个帐户才能加入课程。你想立即登录吗？"

msgid "keyword_language_invalid"
msgstr "请选择有效的关键词语言（选择英语或你自己的语言）。"

msgid "language"
msgstr "语言"

msgid "language_invalid"
msgstr "请选择有效的语言。"

msgid "languages"
msgstr "您以前使用过以下哪种编程语言？"

msgid "last_achievement"
msgstr "上次获得的成就"

#, fuzzy
msgid "last_edited"
msgstr "最后编辑"

msgid "last_error"
msgstr "上一次的错误"

msgid "last_login"
msgstr "上次登录"

msgid "last_program"
msgstr "上一次的项目"

#, fuzzy
msgid "last_update"
msgstr "上次的更新"

msgid "lastname"
msgstr "姓"

msgid "leave_class"
msgstr "退出班级"

msgid "level"
msgstr "级别"

msgid "level_accessible"
msgstr "级别对学生开放"

msgid "level_disabled"
msgstr "级别已禁用"

msgid "level_future"
msgstr "此级别将在开放日期后自动打开 "

msgid "level_invalid"
msgstr "此海蒂级别无效。"

msgid "level_not_class"
msgstr "此级别还没有对你的班级开放"

msgid "level_title"
msgstr "级别"

msgid "levels"
msgstr ""

msgid "link"
msgstr "链接"

msgid "list"
msgstr "列表"

msgid "live_dashboard"
msgstr "实时仪表板"

msgid "logged_in_to_share"
msgstr "你必须登录才能保存和共享程序。"

msgid "login"
msgstr "登录"

msgid "login_long"
msgstr "登录到您的账户"

msgid "login_to_save_your_work"
msgstr "登录以保存你的工作"

msgid "logout"
msgstr "退出"

msgid "longest_program"
msgstr "最长的程序"

msgid "mail_change_password_body"
msgstr ""
"您的Hedy密码已被更改。如果是你改的那就没事。\n"
"如果你并没有修改密码，请立即回复本邮件与我们联系。"

msgid "mail_change_password_subject"
msgstr "您的Hedy密码已被更改"

msgid "mail_error_change_processed"
msgstr "发送验证邮件时出现问题，正在处理中。"

msgid "mail_goodbye"
msgstr ""
"继续编程!\n"
"Hedy团队"

msgid "mail_hello"
msgstr "你好 {username}！"

msgid "mail_recover_password_body"
msgstr ""
"通过单击此链接，您可以设置新的Hedy密码。此链接的有效期为 <b>4</b> 小时。\n"
"如果您不需要重置密码，请忽略此电子邮件：{link}"

msgid "mail_recover_password_subject"
msgstr "请求重置密码。"

msgid "mail_reset_password_body"
msgstr ""
"您的Hedy密码已被重置为新密码。如果是你改的那就没事。\n"
"如果你并没有修改密码，请立即回复本邮件与我们联系。"

msgid "mail_reset_password_subject"
msgstr "你的Hedy密码已被重置"

msgid "mail_welcome_teacher_body"
msgstr ""
"<strong>欢迎！</strong>。 \n"
"恭喜您拥有全新的Hedy教师账户。欢迎来到世界范围内的Hedy教师社区! \n"
"\n"
"<strong>教师账户可以做什么？ \n"
"现在为你解锁许多额外的选项。 \n"
"\n"
"1.额外的解释可在<a href=\"https://hedy.org/for-teachers/manual\">teacher's manual</a>中找到。 \n"
"2.您可以通过您的教师帐户创建您的班级。您的学生将能加入您的班级，您也可以看到他们的进度。班级是通过<a href=\"https://hedycode.com/for-teachers\">teachers page</a>创建和管理的。 \n"
"3.您可以完全自定义您的班级，例如，您可以打开和关闭不同级别，启用或禁用冒险活动，以及编写您自己的冒险活动！ \n"
"\n"
"<strong>加入我们的在线社区！</strong> \n"
"欢迎所有Hedy老师、程序员和其他爱好者加入我们的社区<a href=\"https://discord.gg/8yY7dEme9r\">Discord server</a>。这是谈论Hedy的理想场所：我们有一些频道，你可以展示你很酷的项目和课程，有一些频道可以报告错误，还有一些频道可以与其他教师和Hedy团队聊天。 \n"
"\n"
"<strong>如何求助</strong>？ \n"
"如果有什么不清楚的地方，你可以在Discord上告诉我们，或者在这里给我们发邮件<a href=\"mailto: hello@hedy.org\">send us an email</a>。 \n"
"\n"
"<strong>如何报告错误</strong>\n"
"在 Discord 中，我们有一个报告错误的频道，叫做 #bugs。这是让我们了解您所遇到的问题的最佳场所。如果您知道如何使用GitHub，您可以在那里创建一个<a href=\"https://github.com/hedyorg/hedy/issues/new?assignees=&labels=&template=bug_report.md&title=%5BBUG%5D\">issue</a>。\n"

msgid "mail_welcome_teacher_subject"
msgstr "您的 Hedy 教师帐户已准备就绪"

msgid "mail_welcome_verify_body"
msgstr ""
"您的Hedy账户已成功创建。欢迎你！\n"
"请点击此链接以验证您的电子邮件地址：{link}"

msgid "mail_welcome_verify_subject"
msgstr "欢迎来到Hedy"

msgid "mailing_title"
msgstr "订阅Hedy新闻通讯"

msgid "main_subtitle"
msgstr "一种渐进式的编程语言"

msgid "main_title"
msgstr "Hedy"

msgid "make_sure_you_are_done"
msgstr "确保你完成了！单击“上交”后，你无法再更改程序。"

msgid "male"
msgstr "男"

msgid "mandatory_mode"
msgstr "强制开发者模式"

msgid "my_account"
msgstr "我的账户"

msgid "my_achievements"
msgstr "我的成就"

msgid "my_adventures"
msgstr "我的探险"

msgid "my_classes"
msgstr "我的课室"

msgid "my_messages"
msgstr "我的信息"

msgid "my_public_profile"
msgstr "我的公开个人资料"

msgid "name"
msgstr "名字"

msgid "nav_explore"
msgstr "探索"

msgid "nav_hedy"
msgstr "海蒂"

#, fuzzy
msgid "nav_learn_more"
msgstr "学习更多"

msgid "nav_start"
msgstr "首页"

msgid "nested blocks"
msgstr "代码块里的代码块"

msgid "new_password"
msgstr "新密码"

#, fuzzy
msgid "new_password_repeat"
msgstr "Repeat new password"

msgid "newline"
msgstr "另起一行"

msgid "next_exercise"
msgstr "下一个练习"

#, fuzzy
msgid "next_page"
msgstr "Next page"

#, fuzzy
msgid "next_step_tutorial"
msgstr "Next step >>>"

#, fuzzy
msgid "no"
msgstr "No"

msgid "no_account"
msgstr "还没有账户？"

#, fuzzy
msgid "no_accounts"
msgstr "没有账户需要创建。"

#, fuzzy
msgid "no_adventures_yet"
msgstr "There are no public adventures yet..."

msgid "no_certificate"
msgstr "此用户尚未获得 Hedy 结业证书"

#, fuzzy
msgid "no_more_flat_if"
msgstr "Starting in level 8, the line after {if} needs to start with 4 spaces."

msgid "no_programs"
msgstr "您还没有程序。"

msgid "no_public_profile"
msgstr "你还没有公开的个人档案……"

msgid "no_shared_programs"
msgstr "没有共享程序..."

msgid "no_such_adventure"
msgstr "这个探险不存在！"

msgid "no_such_class"
msgstr "这个班级不存在。"

msgid "no_such_highscore"
msgstr "没有这样的高级别！"

msgid "no_such_level"
msgstr "这个海蒂关卡不存在！"

msgid "no_such_program"
msgstr "这个海蒂程序不存在！"

#, fuzzy
msgid "no_tag"
msgstr "No tag provided!"

msgid "not_enrolled"
msgstr "看来你不在这个班上！"

#, fuzzy
msgid "not_in_class_no_handin"
msgstr "You are not in a class, so there's no need for you to hand in anything."

#, fuzzy
msgid "not_logged_in_cantsave"
msgstr "Your program will not be saved."

#, fuzzy
msgid "not_logged_in_handin"
msgstr "You must be logged in to hand in an assignment."

msgid "not_teacher"
msgstr "看来你不是一个老师!"

msgid "number"
msgstr "数字"

msgid "number_achievements"
msgstr "成就数"

#, fuzzy
msgid "number_lines"
msgstr "Number of lines"

msgid "number_programs"
msgstr "运行了的程序数量"

msgid "ok"
msgstr "好的"

#, fuzzy
msgid "only_you_can_see"
msgstr "Only you can see this program."

msgid "open"
msgstr "打开"

#, fuzzy
msgid "opening_date"
msgstr "Opening date"

#, fuzzy
msgid "opening_dates"
msgstr "Opening dates"

#, fuzzy
msgid "option"
msgstr "Option"

msgid "or"
msgstr "或"

msgid "other"
msgstr "其他"

msgid "other_block"
msgstr "另一种模块语言"

#, fuzzy
msgid "other_settings"
msgstr "Other settings"

#, fuzzy
msgid "other_source"
msgstr "Other"

msgid "other_text"
msgstr "另一种文本语言"

msgid "overwrite_warning"
msgstr "您已经有一个同名的程序，保存此程序将替换旧程序。你确定吗？"

msgid "page"
msgstr "页面"

msgid "page_not_found"
msgstr "无法找到该页面！"

#, fuzzy
msgid "parsons_title"
msgstr "Hedy"

msgid "password"
msgstr "密码"

msgid "password_change_not_allowed"
msgstr "您无权更改此用户的密码。"

msgid "password_change_prompt"
msgstr "你确定要更改此密码吗？"

msgid "password_change_success"
msgstr "学生的密码已成功更改。"

msgid "password_invalid"
msgstr "你的密码无效。"

msgid "password_repeat"
msgstr "重复输入密码"

msgid "password_resetted"
msgstr "你的密码已成功重置。你将被重定向到登录页面。"

msgid "password_six"
msgstr "你的密码必须至少包含六个字符。"

msgid "password_updated"
msgstr "密码已更新。"

msgid "passwords_six"
msgstr "所有的密码都至少需要六个字符或更长。"

#, fuzzy
msgid "pending_invites"
msgstr "等待邀请"

#, fuzzy
msgid "people_with_a_link"
msgstr "Other people with a link can see this program. It also can be found on the \"Explore\" page."

#, fuzzy
msgid "percentage"
msgstr "percentage"

#, fuzzy
msgid "percentage_achieved"
msgstr "由{percentage}%的用户实现的"

msgid "period"
msgstr "句号"

#, fuzzy
msgid "personal_text"
msgstr "个人文本"

msgid "personal_text_invalid"
msgstr "你的个人信息是无效的。"

#, fuzzy
msgid "postfix_classname"
msgstr "Postfix classname"

msgid "preferred_keyword_language"
msgstr "首选关键字语言"

msgid "preferred_language"
msgstr "首选语言"

#, fuzzy
msgid "preview"
msgstr "Preview"

#, fuzzy
msgid "previewing_class"
msgstr "You are previewing class <em>{class_name}</em> as a teacher."

#, fuzzy
msgid "previous_campaigns"
msgstr "View previous campaigns"

msgid "print_logo"
msgstr "打印"

msgid "privacy_terms"
msgstr "隐私条款"

#, fuzzy
msgid "private"
msgstr "Private"

msgid "profile_logo_alt"
msgstr "个人档案图标。"

msgid "profile_picture"
msgstr "个人资料图片"

#, fuzzy
msgid "profile_updated"
msgstr "Profile updated."

#, fuzzy
msgid "profile_updated_reload"
msgstr "Profile updated, page will be re-loaded."

msgid "program_contains_error"
msgstr "这个程序包含一个错误，你确定要分享它吗？"

msgid "program_header"
msgstr "我的程序"

#, fuzzy
msgid "program_too_large_exception"
msgstr "Programs too large"

msgid "programming_experience"
msgstr "你有编程经验吗？"

msgid "programming_invalid"
msgstr "请选择有效的编程语言。"

msgid "programs"
msgstr "程序"

msgid "programs_created"
msgstr "已创建的程序"

msgid "programs_saved"
msgstr "已保存的程序"

msgid "programs_submitted"
msgstr "已提交的程序"

#, fuzzy
msgid "prompt_join_class"
msgstr "Do you want to join this class?"

#, fuzzy
msgid "public"
msgstr "Public"

#, fuzzy
msgid "public_invalid"
msgstr "此协议选择无效"

msgid "public_profile"
msgstr "公开个人资料"

msgid "public_profile_info"
msgstr "通过选择此框，我使我的个人资料对所有人可见。请注意不要分享你的姓名或家庭住址等个人信息，因为每个人都能看到这些信息！"

msgid "public_profile_updated"
msgstr "公开资料已更新。"

#, fuzzy
msgid "pygame_waiting_for_input"
msgstr "Waiting for a button press..."

msgid "question mark"
msgstr "问号"

#, fuzzy
msgid "quiz_logo_alt"
msgstr "测验标志"

#, fuzzy
msgid "quiz_score"
msgstr "Quiz score"

#, fuzzy
msgid "quiz_tab"
msgstr "Quiz"

msgid "quiz_threshold_not_reached"
msgstr "没有达到解锁该关卡所需的问答数量要求"

#, fuzzy
msgid "read_code_label"
msgstr "大声地读出来"

#, fuzzy
msgid "recent"
msgstr "我最近的程序"

msgid "recover_password"
msgstr "要求重置密码"

msgid "regress_button"
msgstr "回到等级 {level}"

msgid "remove"
msgstr "移除"

#, fuzzy
msgid "remove_customization"
msgstr "Remove customization"

#, fuzzy
msgid "remove_customizations_prompt"
msgstr "Are you sure you want to remove this class's customizations?"

msgid "remove_student_prompt"
msgstr "你确定要将这名学生移出班级吗？"

#, fuzzy
msgid "remove_user_prompt"
msgstr "Confirm removing this user from the class."

msgid "repair_program_logo_alt"
msgstr "修复程序图标"

<<<<<<< HEAD
=======
#, fuzzy
msgid "repeat_dep"
msgstr "Starting in level 8, {repeat} needs to be used with indentation. You can see examples on the {repeat} tab in level 8."

>>>>>>> 2e4426b8
msgid "repeat_match_password"
msgstr "再次输入的密码和第一次输入的密码不一致。"

msgid "repeat_new_password"
msgstr "重复新密码"

#, fuzzy
msgid "report_failure"
msgstr "This program does not exist or is not public"

#, fuzzy
msgid "report_program"
msgstr "你确定要举报这个程序吗？"

#, fuzzy
msgid "report_success"
msgstr "This program has been reported"

msgid "request_teacher"
msgstr "你想申请教师账户吗？"

msgid "request_teacher_account"
msgstr "申请教师账户"

msgid "required_field"
msgstr "标有 星号* 的为必填项"

#, fuzzy
msgid "reset_adventure_prompt"
msgstr "Are you sure you want to reset all selected adventures?"

#, fuzzy
msgid "reset_adventures"
msgstr "Reset selected adventures"

#, fuzzy
msgid "reset_button"
msgstr "Reset"

msgid "reset_password"
msgstr "重置密码"

msgid "reset_view"
msgstr "重置"

msgid "retrieve_adventure_error"
msgstr "您无权查看这个探险活动！"

msgid "retrieve_class_error"
msgstr "只有教师可以获得有关班级的信息"

msgid "retrieve_tag_error"
msgstr ""

#, fuzzy
msgid "role"
msgstr "Role"

msgid "run_code_button"
msgstr "运行程序"

#, fuzzy
msgid "runs_over_time"
msgstr "Runs over time"

#, fuzzy
msgid "save"
msgstr "Save"

msgid "save_parse_warning"
msgstr "此程序包含错误，你确定要保存它吗？"

msgid "save_prompt"
msgstr "你需要有一个帐户才能保存你的程序。你想立即登录吗？"

#, fuzzy
msgid "save_success_detail"
msgstr "程序保存成功。"

#, fuzzy
msgid "score"
msgstr "得分"

msgid "search"
msgstr "搜寻..."

#, fuzzy
msgid "search_button"
msgstr "Search"

#, fuzzy
msgid "second_teacher"
msgstr "Second teacher"

msgid "second_teacher_copy_prompt"
msgstr ""

#, fuzzy
msgid "second_teacher_prompt"
msgstr "Enter a teacher username to invite them."

#, fuzzy
msgid "second_teacher_warning"
msgstr "All teachers in this class can customize it."

msgid "see_certificate"
msgstr "查看 {username} 的证书！"

#, fuzzy
msgid "select"
msgstr "Select"

#, fuzzy
msgid "select_adventures"
msgstr "Select adventures"

msgid "select_all"
msgstr ""

#, fuzzy
msgid "select_lang"
msgstr "Select language"

#, fuzzy
msgid "select_tag"
msgstr "Select tag"

msgid "selected"
msgstr ""

msgid "self_removal_prompt"
msgstr "你确定你要退出这个班级吗？"

msgid "send_password_recovery"
msgstr "向我发送密码恢复链接"

msgid "sent_by"
msgstr "本邀请函由以下单位发出"

msgid "sent_password_recovery"
msgstr "你很快就会收到一封电子邮件，说明如何重置你的密码。"

msgid "settings"
msgstr "我的个人设置"

#, fuzzy
msgid "share"
msgstr "分享"

#, fuzzy
msgid "share_by_giving_link"
msgstr "Show your program to other people by giving them the link below:"

#, fuzzy
msgid "share_confirm"
msgstr "是否确实要公开该程序？"

msgid "share_success_detail"
msgstr "程序已成功分享。"

#, fuzzy
msgid "share_your_program"
msgstr "Share your program"

msgid "signup_student_or_teacher"
msgstr "你是学生还是老师？"

msgid "single quotes"
msgstr "单引号"

msgid "slash"
msgstr "斜杠"

#, fuzzy
msgid "slides"
msgstr "Slides"

#, fuzzy
msgid "slides_info"
msgstr "For each level of Hedy, we have created slides to help you teach. The slides contain explanations of each level, and Hedy examples that you can run inside the slides. Just click the link and get started! the Introduction slides are a general explanation of Hedy before level 1 The slides were created using <a href=\"https://slides.com\">slides.com</a>. If you want to adapt them yourself, you can download them, and then upload the resulting zip file to <a href=\"https://slides.com\">slides.com</a>. You can find more information about the slides in the <a href=\"https://hedy.org/for-teachers/manual/features\">teacher's manual</a>."

#, fuzzy
msgid "social_media"
msgstr "Social media"

#, fuzzy
msgid "something_went_wrong_keyword_parsing"
msgstr "There is a mistake in your adventure, are all keywords correctly surrounded with { }?"

msgid "space"
msgstr "空格"

msgid "star"
msgstr "星号"

msgid "start_hedy_tutorial"
msgstr "开始 Hedy 教程"

msgid "start_programming"
msgstr "开始编程"

msgid "start_programming_logo_alt"
msgstr "开始编程图标"

msgid "start_quiz"
msgstr "开始测验"

#, fuzzy
msgid "start_teacher_tutorial"
msgstr "开始教师教程"

#, fuzzy
msgid "step_title"
msgstr "任务"

msgid "stop_code_button"
msgstr "停止程序"

msgid "string"
msgstr "文本"

#, fuzzy
msgid "student"
msgstr "Student"

msgid "student_already_in_class"
msgstr "该学生已在你的班级中。"

#, fuzzy
msgid "student_already_invite"
msgstr "该学生已有待处理的邀请。"

msgid "student_details"
msgstr ""

#, fuzzy
msgid "student_list"
msgstr "Student list"

msgid "student_not_allowed_in_class"
msgstr ""

msgid "student_not_existing"
msgstr "此用户名不存在。"

msgid "student_signup_header"
msgstr "学生"

msgid "students"
msgstr "学生"

#, fuzzy
msgid "submission_time"
msgstr "Handed in at"

msgid "submit_answer"
msgstr "回答问题"

msgid "submit_program"
msgstr "提交"

msgid "submit_warning"
msgstr "是否确实要提交此程序？"

msgid "submitted"
msgstr "已提交"

msgid "submitted_header"
msgstr "这是一个已提交的程序，无法更改。"

msgid "subscribe"
msgstr "订阅"

msgid "subscribe_newsletter"
msgstr "订阅通讯"

#, fuzzy
msgid "suggestion_color"
msgstr "Try using another color"

#, fuzzy
msgid "suggestion_number"
msgstr "Try changing the value to a number"

msgid "surname"
msgstr "名"

msgid "survey"
msgstr ""

msgid "survey_completed"
msgstr ""

#, fuzzy
msgid "survey_skip"
msgstr "Don't show this again"

#, fuzzy
msgid "survey_submit"
msgstr "Submit"

msgid "tag_in_adventure"
msgstr ""

#, fuzzy
msgid "tag_input_placeholder"
msgstr "Enter a new tag"

#, fuzzy
msgid "tags"
msgstr "Tags"

msgid "teacher"
msgstr "教师"

msgid "teacher_account_request"
msgstr "您有一个待处理的教师账户申请"

msgid "teacher_account_success"
msgstr "你成功地申请了一个教师账户。"

msgid "teacher_invalid"
msgstr "你的教师值无效。"

msgid "teacher_invitation_require_login"
msgstr "要将您的个人资料设置为教师，我们需要您登录。如果您没有帐户，请创建一个。"

msgid "teacher_manual"
msgstr "教师手册"

msgid "teacher_signup_header"
msgstr "教师"

msgid "teacher_tutorial_logo_alt"
msgstr "教师教程图标"

#, fuzzy
msgid "teacher_welcome"
msgstr "Welcome to Hedy! Your are now the proud owner of a teachers account which allows you to create classes and invite students."

#, fuzzy
msgid "teachers"
msgstr "Teachers"

#, fuzzy
msgid "template_code"
msgstr ""
"This is the explanation of my adventure!\n"
"\n"
"This way I can show a command: <code>print</code>\n"
"\n"
"But sometimes I might want to show a piece of code, like this:\n"
"<pre>\n"
"ask What's your name?\n"
"echo so your name is \n"
"</pre>"

#, fuzzy
msgid "this_turns_in_assignment"
msgstr "This turns in your assignment to your teacher."

msgid "title"
msgstr "标题"

msgid "title_achievements"
msgstr "海蒂 - 我的成绩"

msgid "title_admin"
msgstr "Hedy - 管理员页面"

#, fuzzy
msgid "title_class grid_overview"
msgstr "Hedy - Grid overview"

#, fuzzy
msgid "title_class live_statistics"
msgstr "Hedy - Live Statistics"

msgid "title_class-overview"
msgstr "海蒂 - 班级概况"

#, fuzzy
msgid "title_customize-adventure"
msgstr "海蒂-定制自己的探险活动"

msgid "title_customize-class"
msgstr "海蒂 - 自定义课程"

msgid "title_explore"
msgstr "海蒂 - 探索"

msgid "title_for-teacher"
msgstr "海蒂 - 教师专用"

msgid "title_join-class"
msgstr "海蒂 - 加入班级"

msgid "title_landing-page"
msgstr "欢迎来到海蒂！"

msgid "title_learn-more"
msgstr "海蒂 - 了解更多"

msgid "title_login"
msgstr "海蒂 - 登录"

msgid "title_my-profile"
msgstr "海蒂 - 我的账户"

msgid "title_privacy"
msgstr "海蒂 - 隐私条款"

msgid "title_programs"
msgstr "海蒂 - 我的程序"

msgid "title_public-adventures"
msgstr ""

msgid "title_recover"
msgstr "海蒂 - 恢复帐户"

msgid "title_reset"
msgstr "海蒂 - 重置密码"

msgid "title_signup"
msgstr "海蒂 - 创建一个帐户"

msgid "title_start"
msgstr "海蒂 - 一门循序渐进的编程语言"

#, fuzzy
msgid "title_view-adventure"
msgstr "海蒂-查看探险活动"

#, fuzzy
msgid "token_invalid"
msgstr "你的令牌无效。"

#, fuzzy
msgid "tooltip_level_locked"
msgstr "Your teacher disabled this level"

msgid "translate_error"
msgstr "翻译代码时出了点问题。尝试运行代码以查看它是否有错误。有错误的代码无法翻译。"

#, fuzzy
msgid "translating_hedy"
msgstr "Translating Hedy"

#, fuzzy
msgid "translator"
msgstr "Translator"

msgid "try_it"
msgstr "试试看"

msgid "tutorial"
msgstr "教程"

msgid "tutorial_code_snippet"
msgstr ""
"打印 你好世界！\n"
"打印 我正在通过教程学习海蒂！"

msgid "tutorial_message_not_found"
msgstr "我们找不到请求的教程步骤……"

msgid "tutorial_title_not_found"
msgstr "未找到此教程步骤"

msgid "unauthorized"
msgstr "你没有此页面的访问权限"

msgid "unique_usernames"
msgstr "所有用户名都必须是唯一的。"

#, fuzzy
msgid "unlock_thresholds"
msgstr "Unlock level thresholds"

#, fuzzy
msgid "unsaved_class_changes"
msgstr "There are unsaved changes, are you sure you want to leave this page?"

#, fuzzy
msgid "unshare"
msgstr "不分享"

#, fuzzy
msgid "unshare_confirm"
msgstr "是否确实要将此程序设为私享？"

msgid "unshare_success_detail"
msgstr "程序已成功取消分享。"

msgid "update_adventure_prompt"
msgstr "你确定要更新这个探险活动吗？"

msgid "update_profile"
msgstr "更新个人资料"

msgid "update_public"
msgstr "更新公开的个人资料"

#, fuzzy
msgid "updating_indicator"
msgstr "Updating"

#, fuzzy
msgid "use_of_blanks_exception"
msgstr "Use of blanks in programs"

#, fuzzy
msgid "use_of_nested_functions_exception"
msgstr "Use of nested functions"

msgid "user"
msgstr "用户"

msgid "user_inexistent"
msgstr "此用户不存在"

msgid "user_not_private"
msgstr "此用户不存在或没有公开个人资料"

msgid "username"
msgstr "用户名"

msgid "username_empty"
msgstr "你没有输入用户名！"

msgid "username_invalid"
msgstr "你的用户名无效。"

msgid "username_special"
msgstr "用户名不能包含`:`或`@`。"

msgid "username_three"
msgstr "用户名必须至少包含三个字符。"

msgid "usernames_exist"
msgstr "一个或多个用户名已在使用中。"

#, fuzzy
msgid "value"
msgstr "Value"

msgid "variables"
msgstr "变量"

#, fuzzy
msgid "view_program"
msgstr "观看程序"

msgid "welcome"
msgstr "欢迎"

msgid "welcome_back"
msgstr "欢迎回来"

#, fuzzy
msgid "what_is_your_role"
msgstr "What is your role?"

msgid "what_should_my_code_do"
msgstr "我的代码能做什么？"

#, fuzzy
msgid "whole_world"
msgstr "The world"

msgid "write_first_program"
msgstr "编写你的第一个程序!"

msgid "year_invalid"
msgstr "请输入介于 1900 和 {current_year} 之间的年份。"

#, fuzzy
msgid "yes"
msgstr "Yes"

msgid "your_account"
msgstr "你的个人档案"

#, fuzzy
msgid "your_class"
msgstr "My classes"

msgid "your_last_program"
msgstr "您上次保存的程序"

#, fuzzy
msgid "your_personal_text"
msgstr "你的个人文本..."

msgid "your_program"
msgstr "你的程序"

#~ msgid "create_account_explanation"
#~ msgstr "Having your own account allows you to save your programs."

#~ msgid "only_teacher_create_class"
#~ msgstr "只有老师才可以创建班级!"

#~ msgid "keyword_support"
#~ msgstr "翻译关键词"

#~ msgid "non_keyword_support"
#~ msgstr "翻译的内容"

#~ msgid "try_button"
#~ msgstr "尝试"

#~ msgid "select_own_adventures"
#~ msgstr "Select own adventures"

#~ msgid "edit"
#~ msgstr "编辑"

#~ msgid "view"
#~ msgstr "观看"

#~ msgid "class"
#~ msgstr "Class"

#~ msgid "save_code_button"
#~ msgstr "保存代码"

#~ msgid "share_code_button"
#~ msgstr "保存和分享代码"

#~ msgid "classes_invalid"
#~ msgstr "The list of selected classes is invalid"

#~ msgid "directly_add_adventure_to_classes"
#~ msgstr "Do you want to add this adventure directly to one of your classes?"

#~ msgid "hand_in_assignment"
#~ msgstr "Hand in assignment"

#~ msgid "select_a_level"
#~ msgstr "Select a level"

#~ msgid "answer_invalid"
#~ msgstr "Your password is invalid."

#~ msgid "available_adventures_level"
#~ msgstr "Available adventures level"

#~ msgid "customize_class_exp_1"
#~ msgstr "Hi! On this page you can customize your class. By selecting levels and adventures you can choose what your student can see. You can also add your own created adventures to levels. All levels and default adventures will be selected by default. <b>Notice:</b> Not every adventure is available for every level! Settings up your customizations goes as follows:"

#~ msgid "customize_class_exp_2"
#~ msgstr "You can always change these settings later on. For example, you can make specific adventures or levels available while teaching a class. This way it's easy for you to determine which level and adventures your students will be working on. If you want to make everything available for your class it is easiest to remove the customization all together."

#~ msgid "customize_class_step_1"
#~ msgstr "Select levels for your class by pressing the \"level buttons\""

#~ msgid "customize_class_step_2"
#~ msgstr "\"Checkboxes\" will appear for the adventures available for the chosen levels"

#~ msgid "customize_class_step_3"
#~ msgstr "Select the adventures you want to make available"

#~ msgid "customize_class_step_4"
#~ msgstr "Click the name of an adventure to (de)select for all levels"

#~ msgid "customize_class_step_5"
#~ msgstr "Add personal adventures"

#~ msgid "customize_class_step_6"
#~ msgstr "Selecting an opening date for each level (you can also leave it empty)"

#~ msgid "customize_class_step_7"
#~ msgstr "Selection other settings"

#~ msgid "customize_class_step_8"
#~ msgstr "Choose \"Save\" -> You're done!"

#~ msgid "example_code_header"
#~ msgstr "海蒂代码范例"

#~ msgid "feedback_failure"
#~ msgstr "错了!"

#~ msgid "feedback_success"
#~ msgstr "赞！"

#~ msgid "go_to_first_question"
#~ msgstr "转到问题 1"

#~ msgid "question"
#~ msgstr "问题"

#~ msgid "question_doesnt_exist"
#~ msgstr "This question does not exist"

#~ msgid "question_invalid"
#~ msgstr "Your token is invalid."

#~ msgid "select_levels"
#~ msgstr "Select levels"

#~ msgid "too_many_attempts"
#~ msgstr "Too many attempts"

#~ msgid "class_logs"
#~ msgstr "日志"

#~ msgid "class_stats"
#~ msgstr "班级统计数据"

#~ msgid "visit_own_public_profile"
#~ msgstr "访问你自己的个人资料"

#~ msgid "title_class logs"
#~ msgstr "海蒂 - 加入班级"

#~ msgid "title_class statistics"
#~ msgstr "我的统计数据"

#~ msgid "disabled_button_locked"
#~ msgstr "你的老师尚未解锁此级别"

#~ msgid "tag_deleted"
#~ msgstr "This tag was successfully deleted."

#~ msgid "duplicate_tag"
#~ msgstr "You already have a tag with this name."

#~ msgid "no_tags"
#~ msgstr "No tags yet."

#~ msgid "public_adventures"
#~ msgstr "Public adventures"<|MERGE_RESOLUTION|>--- conflicted
+++ resolved
@@ -7,13 +7,8 @@
 msgstr ""
 "Project-Id-Version: PROJECT VERSION\n"
 "Report-Msgid-Bugs-To: EMAIL@ADDRESS\n"
-<<<<<<< HEAD
-"POT-Creation-Date: 2024-01-09 13:43+0100\n"
-"PO-Revision-Date: 2024-01-03 19:58+0000\n"
-=======
 "POT-Creation-Date: 2024-01-08 14:01+0100\n"
 "PO-Revision-Date: 2024-01-09 09:26+0000\n"
->>>>>>> 2e4426b8
 "Last-Translator: Prefill add-on <noreply-addon-prefill@weblate.org>\n"
 "Language-Team: zh_Hans <LL@li.org>\n"
 "Language: zh_Hans\n"
@@ -40,13 +35,10 @@
 msgid "Incomplete"
 msgstr "呀！你漏写了一些代码！在第{line_number}行，你需要在{incomplete_command}后面输入文字。"
 
-<<<<<<< HEAD
-=======
 #, fuzzy
 msgid "Incomplete For Command"
 msgstr "It looks like you forgot to add a bit of code! On line {line_number} you need to add {command} to your code."
 
->>>>>>> 2e4426b8
 msgid "Incomplete Repeat"
 msgstr "您似乎忘记使用在第 {line_number} 行使用的 {repeat} 命令。"
 
@@ -77,21 +69,15 @@
 msgid "Lonely Text"
 msgstr "看来你忘记在第{line_number}行的文字里使用指令"
 
-<<<<<<< HEAD
-=======
 #, fuzzy
 msgid "Missing Additional Command"
 msgstr "It looks like you forgot to complete writing {command} on line {line_number}."
 
->>>>>>> 2e4426b8
 msgid "Missing Command"
 msgstr "看上去你忘记在第{line_number}行写命令了。"
 
 msgid "Missing Inner Command"
 msgstr "看上去你忘了在第{line_number}行的{command}这一句里加上一个命令。"
-
-msgid "Missing Variable"
-msgstr ""
 
 msgid "Misspelled At Command"
 msgstr "看来您可能拼错了 {command} 命令，而是在第 {line_number} 行中写了 {invalid_argument}。"
@@ -1431,13 +1417,10 @@
 msgid "repair_program_logo_alt"
 msgstr "修复程序图标"
 
-<<<<<<< HEAD
-=======
 #, fuzzy
 msgid "repeat_dep"
 msgstr "Starting in level 8, {repeat} needs to be used with indentation. You can see examples on the {repeat} tab in level 8."
 
->>>>>>> 2e4426b8
 msgid "repeat_match_password"
 msgstr "再次输入的密码和第一次输入的密码不一致。"
 
