--- conflicted
+++ resolved
@@ -1028,8 +1028,8 @@
 msgid "more_options"
 msgstr "更多选项"
 
-msgid "multiple_keywords_warning"
-msgstr ""
+msgid "multiple_levels_warning"
+msgstr "我们注意到您在冒险中选择了多个级别并包含代码片段，这可能会导致语法突出显示和关键字自动翻译出现问题"
 
 msgid "my_account"
 msgstr "我的账户"
@@ -2127,13 +2127,8 @@
 #~ msgid "nested blocks"
 #~ msgstr "代码块里的代码块"
 
-<<<<<<< HEAD
-#~ msgid "multiple_levels_warning"
-#~ msgstr "我们注意到您在冒险中选择了多个级别并包含代码片段，这可能会导致语法突出显示和关键字自动翻译出现问题"
-=======
 #~ msgid "save"
 #~ msgstr "保存"
 
 #~ msgid "update_profile"
 #~ msgstr "更新个人资料"
->>>>>>> 749801a4
