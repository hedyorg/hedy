# Chinese (Simplified) translations for PROJECT.
# Copyright (C) 2023 ORGANIZATION
# This file is distributed under the same license as the PROJECT project.
# FIRST AUTHOR <EMAIL@ADDRESS>, 2023.
#
msgid ""
msgstr ""
"Project-Id-Version: PROJECT VERSION\n"
"Report-Msgid-Bugs-To: EMAIL@ADDRESS\n"
"POT-Creation-Date: 2000-01-01 00:00+0000\n"
"PO-Revision-Date: 2024-07-01 15:43+0000\n"
"Last-Translator: \"Zoom.Quiet\" <zoomquiet+gh@gmail.com>\n"
"Language-Team: zh_Hans <LL@li.org>\n"
"Language: zh_Hans\n"
"MIME-Version: 1.0\n"
"Content-Type: text/plain; charset=utf-8\n"
"Content-Transfer-Encoding: 8bit\n"
"Plural-Forms: nplurals=1; plural=0;\n"
"X-Generator: Weblate 5.7-dev\n"
"Generated-By: Babel 2.14.0\n"

msgid "Access Before Assign"
msgstr "我们检测到变量 `{name}` 在设置之前已在第 {access_line_number} 行被使用。您可以在使用之前设置该变量吗？"

msgid "Cyclic Var Definition"
msgstr "我们检测到变量 `{variable}` 在“{is}”命令的右侧被使用，但尚未设置。你应该在使用之前设置该变量？"

msgid "Else Without If Error"
msgstr "我们检测到在第 {line_number} 行的 `{if}` 之前使用了 `{else}`。你应该尝试在 `{else}` 之前写入 `{if}` ？"

msgid "Function Undefined"
msgstr "我们检测到函数 {name} 未被定义，但已被使用。你应该使用该函数之前定义它？"

msgid "Has Blanks"
msgstr "我们发现代码似乎不完整。能能用代码填补空白吗？"

msgid "Incomplete"
msgstr "我们发现第 {line_number} 行的 `{incomplete_command}` 部分代码似乎缺失。你可以尝试添加缺失的内容吗？"

msgid "Incomplete Repeat"
msgstr "我们检测到第 {line_number} 行的 `{repeat}` 缺少 `{command}` 命令。你可以尝试添加它吗？"

msgid "Invalid"
msgstr "`{invalid_command}` 不是海蒂第{level}关里的命令。你是不是想写 `{guessed_command}`？"

msgid "Invalid Argument"
msgstr "我们检测到 `{command}` 不能与`{invalid_argument}`一起使用。你可以尝试将`{invalid_argument}`更改为`{allowed_types}`？"

msgid "Invalid Argument Type"
msgstr "我们检测到 `{command}` 无法与 `{invalid_argument}` 配合使用，因为它是 {invalid_type}。你可以尝试将 `{invalid_argument}` 更改为 {allowed_types} ？"

msgid "Invalid At Command"
msgstr "我们检测到从 16 级开始可能无法使用 `{command}`。你可以尝试使用方括号 `[]` 来列出列表？"

msgid "Invalid Space"
msgstr "我们检测到第 {line_number} 行以空格开头。你可以尝试删除该空格？"

msgid "Invalid Type Combination"
msgstr "我们检测到 `{invalid_argument}`和`{invalid_argument_2}`不能与 `{command}` 一起使用，因为一个是{invalid_type}，另一个是{invalid_type_2}。你可以尝试将`{invalid_argument}`更改为{invalid_type_2}或将`{invalid_argument_2}`更改为{invalid_type} ？"

msgid "Lonely Echo"
msgstr "我们检测到在 `{echo}` 之前或未使用 `{ask}` 的情况下使用了它。您可以尝试在 `{echo}` 之前写入 `{ask}` 吗？"

msgid "Lonely Text"
msgstr "我们检测到代码中似乎缺少一个包含第 {line_number} 行所用文本的命令。你能否尝试使用文本编写所需的命令"

msgid "Missing Additional Command"
msgstr "我们发现代码第 {line_number} 行似乎缺少 `{command}`。您能否尝试在代码中使用 `{missing_command}`。"

msgid "Missing Colon Error"
msgstr "我们检测到 `{command}` 在第 {line_number} 行末尾需要一个 `:`。从第 17 级开始，你可以在命令行末尾添加 `:` ？"

msgid "Missing Command"
msgstr "我们发现代码第 {line_number} 行似乎缺少一个命令。你可以尝试查看练习部分以找出要使用的命令？"

msgid "Missing Inner Command"
msgstr "我们发现代码中第 {line_number} 行的 `{command}` 语句似乎缺少一个命令。你可以尝试查看练习部分以找出要使用的命令？"

msgid "Missing Square Brackets"
msgstr "我们检测到您在第 {line_number} 行创建的列表缺少方括号 `[]`。你可以尝试在列表的 `[]` 两边添加方括号吗？"

msgid "Missing Variable"
msgstr "我们检测到 `{command}` 在行首缺少一个变量。可以尝试在 `{command}` 之前写入该变量吗?"

msgid "Misspelled At Command"
msgstr "看来您可能拼错了 `{command}` 命令，而是在第 {line_number} 行中写了 `{invalid_argument}`。"

msgid "No Indentation"
msgstr "我们发现第 {line_number} 行使用的 {leading_spaces} 空格似乎太少。能否尝试将每个新块的缩进量增加 {indent_size}."

msgid "Non Decimal Variable"
msgstr "我们检测到您在第 {line_number} 行使用了 Hedy 不支持的数字！可以尝试使用十进制数，例如 2 吗？"

msgid "Parse"
msgstr "我们检测到`{character_found}`在行 {location[0]} 上使用，这是不允许的。可以尝试在代码中查找缺失或多余的字符吗？"

msgid "Pressit Missing Else"
msgstr "我们发现代码缺少 `{else}` 来处理其他按键。可以尝试在代码中添加 `{else}` 吗？"

msgid "Runtime Index Error"
msgstr "我们检测到列表 {name} 为空或其索引缺失。能确保列表不为空吗？或者尝试在 `[]` 中写入一个数字作为缺失的索引？"

msgid "Runtime Value Error"
msgstr "在运行程序时，命令`{command}`收到了不允许的值{value}。{tip}。"

msgid "Runtime Values Error"
msgstr "我们检测到 `{command}` 收到了不允许的值 `{value}` 和 `{value}`。{tip}。"

msgid "Save Microbit code "
msgstr "保存 Microbit 代码"

msgid "Too Big"
msgstr "我们检测到程序有 {lines_of_code} 行，但我们只能处理 {max_lines} 行。可以尝试缩短您的程序吗？"

msgid "Too Few Indents"
msgstr "我们发现第 {line_number} 行空格太少只有（{leading_spaces}）。可以尝试添加一个额外的空格吗？"

msgid "Too Many Indents"
msgstr "我们检测到第 {line_number} 行有太多有 ({leading_spaces}) 个空格。可以尝试删除多余的空格吗？"

msgid "Unexpected Indentation"
msgstr "我们检测到第 {line_number} 行有太多 ({leading_spaces}) 个空格。可以尝试在每个新块中添加 {indent_size} 个空格吗？"

msgid "Unquoted Assignment"
msgstr "我们检测到`{is}`右侧的文本未写在引号之间。此级别要求您开始在引号之间写文本。尝试对文本 {text} 执行此操作"

msgid "Unquoted Equality Check"
msgstr "我们检测到代码正在尝试检查一个变量是否等于多个单词。可以尝试对要检查的单词使用引号吗？"

msgid "Unquoted Text"
msgstr "我们发现`{ask}`或`{print}`的文本似乎缺少引号。可以尝试为{unquotedtext}添加引号吗？"

msgid "Unsupported Float"
msgstr "我们检测到代码使用了尚不支持的非整数。可以尝试将`{value}`更改为整数吗？"

msgid "Unsupported String Value"
msgstr "我们检测到文本使用的值不能包含`{invalid_value}`。可以尝试删除写入的值或更改其类型吗？"

msgid "Unused Variable"
msgstr "我们检测到变量 {variable_name} 已在第 {line_number} 行定义，但未被使用。可以尝试使用已定义的变量或将其删除吗？"

msgid "Var Undefined"
msgstr "我们检测到变量`{name}`在设置之前被使用。可以在使用之前设置变量，或者为“{name}”使用引号吗？"

msgid "Wrong Level"
msgstr "这是正确的海蒂代码，但不是在正确的关卡。你在第{working_level}关用了`{offending_keyword}`。提示：{tip}"

msgid "Wrong Number of Arguments"
msgstr "我们发现函数 {name} 的参数数量有误，为 {used_number}。可以尝试改写为 {defined_number} 吗？"

msgid "account_overview"
msgstr "账户概览"

msgid "accounts_created"
msgstr "账户已成功创建。"

msgid "accounts_intro"
msgstr "在此页面上，您可以同时为多个学生创建帐户。也可以直接将它们添加到您的某个班级中。通过按页面右下角的绿色 +，您可以添加额外的行。您可以通过按相应的红叉来删除一行。确保按“创建帐户”时没有行为空。请记住，每个用户名和邮件地址必须是唯一的，密码必须<b>至少</b>为 6 个字符。"

msgid "achievement_earned"
msgstr "你已经赢得了一项成就!"

msgid "achievements"
msgstr "成就"

msgid "achievements_check_icon_alt"
msgstr "成就打勾图标"

msgid "achievements_logo_alt"
msgstr "成就图标"

msgid "actions"
msgstr "行动"

msgid "add"
msgstr "以及"

msgid "add_students"
msgstr "添加学生"

msgid "add_your_language"
msgstr "添加您的语言！"

msgid "admin"
msgstr "管理员"

msgid "advance_button"
msgstr "去到等级 {level}"

msgid "adventure"
msgstr "探险活动"

msgid "adventure_cloned"
msgstr "冒险被克隆"

msgid "adventure_code_button"
msgstr "代码冒险"

msgid "adventure_codeblock_button"
msgstr "当您想要创建学生可以在冒险中运行的代码块时，请使用此按钮。提示：将所选内容放在代码块最后一行的末尾，<kbd>按3次</kbd>即可在代码块后键入内容。"

msgid "adventure_duplicate"
msgstr "您已经使用此名称进行了一次探险活动。"

msgid "adventure_empty"
msgstr "你没有输入一个探险活动的名字！"

msgid "adventure_exp_3"
msgstr "当您在代码块之外编写关键字时，请确保始终用 { } 将关键字括起来，然后才能正确识别它们。 您可以使用“预览”按钮查看冒险的风格版本。 要在专用页面上查看冒险，请从教师页面中选择“查看”。"

msgid "adventure_exp_classes"
msgstr "您的冒险将在以下类中使用"

msgid "adventure_flagged"
msgstr "此次冒险已被成功标记。"

msgid "adventure_id_invalid"
msgstr "这个探险活动的账号是无效的。"

msgid "adventure_length"
msgstr "你的探险活动必须至少有20个字符。"

msgid "adventure_name_invalid"
msgstr "这个探险活动的用户名是无效的。"

msgid "adventure_prompt"
msgstr "请输入探险的名字"

msgid "adventure_terms"
msgstr "我同意我的冒险可以在海蒂上公开。"

msgid "adventure_updated"
msgstr "这个探险活动已被更新！"

msgid "adventures"
msgstr "探险"

msgid "adventures_completed"
msgstr "已完成的冒险：{number_of_adventures}"

msgid "adventures_info"
msgstr "每个 海蒂 级别都为学生提供内置练习，我们称之为冒险。 您可以创建自己的冒险并将其添加到您的课程中。 通过您自己的冒险，您可以创造与您的学生相关且有趣的冒险。 您可以在<a href=\"https://hedy.org/for-teachers/manual/features\">此处</a>找到有关创建自己的冒险的更多信息。"

msgid "adventures_restored"
msgstr "默认的冒险已经恢复。"

msgid "adventures_tried"
msgstr "尝试冒险"

msgid "ago"
msgstr "{timestamp} 前"

msgid "agree_invalid"
msgstr "你必须同意隐私条款。"

msgid "agree_with"
msgstr "我同意"

msgid "ajax_error"
msgstr "出现了一个错误，请重试。"

msgid "all"
msgstr "全部"

msgid "all_class_highscores"
msgstr "所有学生在班级中都可见高分"

msgid "already_account"
msgstr "是否已经有账户?"

msgid "already_program_running"
msgstr "已经正在运行着一个程序，请先完成那个程序。"

msgid "already_teacher"
msgstr "你已经有了一个教师账户。"

msgid "already_teacher_request"
msgstr "你已经有一个待处理的教师请求。"

msgid "amount_saved"
msgstr "程序已保存"

msgid "amount_submitted"
msgstr "程序已提交"

msgid "are_you_sure"
msgstr "你确定吗？ 你无法撤销此操作。"

msgid "ask_needs_var"
msgstr "从第2关开始，`{ask}`需要和变量共同使用。例子：名字`{is}` `{ask}`你叫什么？"

msgid "become_a_sponsor"
msgstr "成为赞助商"

msgid "birth_year"
msgstr "出生年份"

msgid "bug"
msgstr "Bug"

msgid "by"
msgstr "经由"

msgid "cancel"
msgstr "取消"

msgid "cant_parse_exception"
msgstr "无法解析程序"

msgid "certificate"
msgstr "竣工证书"

msgid "certified_teacher"
msgstr "认证教师"

msgid "change_password"
msgstr "更改密码"

msgid "cheatsheet_title"
msgstr "小抄"

msgid "class_already_joined"
msgstr "你已经是班级的学生了"

msgid "class_customize_success"
msgstr "成功自定义课程。"

msgid "class_graph_explanation"
msgstr "在这张图表中，你可以看到学生尝试过的冒险次数（意味着他们在该次冒险中做了有意义的工作）以及错误次数和成功次数。"

msgid "class_name_duplicate"
msgstr "您已经有一个同名的班级了。"

msgid "class_name_empty"
msgstr "你没有输入班级名称!"

msgid "class_name_invalid"
msgstr "此班级名称无效。"

msgid "class_name_prompt"
msgstr "请输入新班级的名称"

msgid "class_performance_graph"
msgstr "班级表现图"

msgid "class_survey_description"
msgstr "我们希望更好地了解 海蒂 用户。 通过提供这些答案，将有助于改进 Hedy。 谢谢你！"

msgid "class_survey_later"
msgstr "明天提醒我"

msgid "class_survey_question1"
msgstr "你们班学生年龄范围是多少？"

msgid "class_survey_question2"
msgstr "你们班上说什么语言?"

msgid "class_survey_question3"
msgstr "你们班级性别平衡嘛？"

msgid "class_survey_question4"
msgstr "你的学生与其他学生有何不同？"

msgid "classes"
msgstr "课程"

msgid "classes_info"
msgstr "创建一个班级，在仪表板中跟踪每个学生的进度，并自定义学生看到的冒险，甚至添加你自己的冒险！ 可以根据需要创建任意数量的班级，每个班级可以有多名教师，每个教师具有不同的角色。 还可以根据需要添加任意数量的学生，但请注意每个学生一次只能在一个班级中。 您可以在<a href=\"https://hedy.org/for-teachers/manual/preparations#for-teachers\">教师手册</a>中找到有关课程的更多信息。"

msgid "clone"
msgstr "克隆"

msgid "cloned_times"
msgstr "克隆"

msgid "close"
msgstr "关闭"

msgid "comma"
msgstr "逗号"

msgid "command_not_available_yet_exception"
msgstr "命令尚不可用"

msgid "command_unavailable_exception"
msgstr "命令不再正确"

msgid "commands"
msgstr "命令"

msgid "common_errors"
msgstr "常见错误"

msgid "congrats_message"
msgstr "恭喜你，{username}，你已经完成了Hedy!"

msgid "connect_guest_teacher"
msgstr "我想与一位可以教授一些课程的客座老师联系"

msgid "constant_variable_role"
msgstr "持续的"

msgid "content_invalid"
msgstr "这个探险活动无效。"

msgid "contributor"
msgstr "贡献者"

msgid "copy_clipboard"
msgstr "已成功复制到剪贴板"

msgid "copy_code"
msgstr "复制代码"

msgid "copy_join_link"
msgstr "复制链接"

msgid "copy_link_success"
msgstr "成功把邀请链接复制到剪贴板"

msgid "copy_link_to_share"
msgstr "复制链接以分享"

msgid "copy_mail_link"
msgstr "请复制并粘贴此链接到一个新的标签页："

msgid "correct_answer"
msgstr "正确答案是"

msgid "country"
msgstr "国家"

msgid "country_invalid"
msgstr "请选择有效的国家。"

msgid "country_title"
msgstr "国家"

msgid "create_account"
msgstr "创建账户"

msgid "create_accounts"
msgstr "创建多个账户"

msgid "create_accounts_prompt"
msgstr "你确定要创建这些帐户吗？"

msgid "create_adventure"
msgstr "创建探险"

msgid "create_class"
msgstr "创建一个新的教室"

msgid "create_multiple_accounts"
msgstr "创建多个帐户"

msgid "create_public_profile"
msgstr "公开个人资料"

msgid "create_question"
msgstr "你想创建一个吗？"

msgid "create_student_account"
msgstr "创建一个账户"

msgid "create_student_account_explanation"
msgstr "你可以使用帐户保存自己的程序。"

msgid "create_teacher_account"
msgstr "创建一个教师账户"

msgid "create_teacher_account_explanation"
msgstr "使用教师帐户，你可以保存自己的程序并查看学生的学习结果。"

msgid "creator"
msgstr "创建者"

msgid "current_password"
msgstr "当前密码"

msgid "customization_deleted"
msgstr "已成功删除自定义项。"

msgid "customize"
msgstr "定制"

msgid "customize_adventure"
msgstr "自定义探险活动"

msgid "customize_class"
msgstr "定制课室"

msgid "dash"
msgstr "横杠"

msgid "default_401"
msgstr "看起来您未获得授权..."

msgid "default_403"
msgstr "看来这个动作是被禁止的……"

msgid "default_404"
msgstr "我们无法找到该页面..."

msgid "default_500"
msgstr "出问题了..."

msgid "delete"
msgstr "删除"

msgid "delete_adventure_prompt"
msgstr "你确定要删除此冒险吗？"

msgid "delete_class_prompt"
msgstr "你确定要删除这个教室吗？"

msgid "delete_confirm"
msgstr "你确定要删除这个程序吗？"

msgid "delete_invite"
msgstr "删除邀请"

msgid "delete_invite_prompt"
msgstr "你确定要删除此课程邀请吗？"

msgid "delete_public"
msgstr "删除公开的个人资料"

msgid "delete_success"
msgstr "已成功删除程序。"

msgid "delete_tag_prompt"
msgstr "您确定要删除该标签吗？"

msgid "destroy_profile"
msgstr "删除个人资料"

msgid "developers_mode"
msgstr "程序员模式"

msgid "directly_available"
msgstr "直接打开"

msgid "disable"
msgstr "禁用"

msgid "disable_explore_page"
msgstr "禁用探索页面"

msgid "disable_parsons"
msgstr "禁用所有拼图"

msgid "disable_quizes"
msgstr "禁用所有测验"

msgid "disabled"
msgstr "禁用的"

msgid "disabled_button_quiz"
msgstr "你的测验分数低于阈值，请再试一次！"

msgid "discord_server"
msgstr "不和谐服务器"

msgid "distinguished_user"
msgstr "尊敬的用户"

msgid "double quotes"
msgstr "双引号"

msgid "download"
msgstr "下载"

msgid "download_login_credentials"
msgstr "是否要在创建帐户后下载登录凭据？"

msgid "duplicate"
msgstr "重复"

msgid "echo_and_ask_mismatch_exception"
msgstr "回声和询问不匹配"

msgid "echo_out"
msgstr "从第二级起，你不再需要`{echo}`。你可以用`{ask}`和`{print}`来复述答案。比如：名字 `{is}` `{ask}` 你叫什么？`{print}` 你好，名字"

msgid "edit_adventure"
msgstr "编辑冒险"

msgid "edit_code_button"
msgstr "编辑代码"

msgid "email"
msgstr "电子邮件"

msgid "email_invalid"
msgstr "请输入一个有效的电子邮件。"

msgid "end_quiz"
msgstr "测验结束"

msgid "english"
msgstr "英语"

msgid "enter"
msgstr "输入"

msgid "enter_password"
msgstr "输入新的密码"

msgid "enter_text"
msgstr "在这儿输入你的答案。。。"

msgid "error_logo_alt"
msgstr "错误徽标"

msgid "errors"
msgstr "错误"

msgid "exclamation mark"
msgstr "感叹号"

msgid "exercise"
msgstr "练习"

msgid "exercise_doesnt_exist"
msgstr "此练习不存在"

msgid "exists_email"
msgstr "此电子邮件已被使用。"

msgid "exists_username"
msgstr "此用户名已被使用。"

msgid "exit_preview_mode"
msgstr "退出预览模式"

msgid "experience_invalid"
msgstr "请选择有效的经验，选择（是，否）。"

msgid "expiration_date"
msgstr "过期日期"

msgid "explore_explanation"
msgstr "在此页面上，你可以浏览其他Hedy用户创建的程序。你可以根据海蒂关卡和冒险进行过滤。单击“查看程序”以打开程序并运行它。带有红色标题的程序包含错误。你仍然可以打开该程序，但运行它会导致错误。你当然可以尝试修复它！如果创建者有公开个人资料，你可以点击其用户名以访问其个人资料。在那里，你可以找到他们所有的共享程序等等！"

msgid "explore_programs"
msgstr "探索程序"

msgid "explore_programs_logo_alt"
msgstr "浏览程序图标"

msgid "favorite_program"
msgstr "最喜欢的项目"

msgid "favourite_confirm"
msgstr "你确定要将此程序设置为你最喜爱的程序吗？"

msgid "favourite_program"
msgstr "最喜欢的程序"

msgid "favourite_program_invalid"
msgstr "你选择的最喜欢的程序是无效的。"

msgid "favourite_success"
msgstr "你的程序被设定为最喜欢的程序。"

msgid "feature"
msgstr "特性"

msgid "feedback"
msgstr "反馈"

msgid "feedback_message_error"
msgstr "发生错误。请稍后再试。"

msgid "feedback_message_success"
msgstr "谢谢，我们已到你的反馈，如有需要，会与你联系。"

msgid "feedback_modal_message"
msgstr "请给我们发送带有类别的消息。 我们感谢你为改进 Hedy 提供的帮助！"

msgid "female"
msgstr "女"

msgid "flag_adventure_prompt"
msgstr "您是否想标记此冒险以便我们检查其是否合适？"

msgid "float"
msgstr "数字"

msgid "for_teachers"
msgstr "教师专用"

msgid "forgot_password"
msgstr "忘记密码了吗？"

msgid "from_another_teacher"
msgstr "来自另一位老师"

msgid "from_magazine_website"
msgstr "来自杂志或网站"

msgid "from_video"
msgstr "来自于视频"

msgid "fun_statistics_msg"
msgstr "这儿有一些有趣的统计数据!"

msgid "gender"
msgstr "性别"

msgid "gender_invalid"
msgstr "请选择有效的性别，选择（女性、男性、其他）。"

msgid "general"
msgstr "概况"

msgid "general_settings"
msgstr "常规设置"

msgid "generate_passwords"
msgstr "生成密码"

msgid "get_certificate"
msgstr "获取你的证书!"

msgid "give_link_to_teacher"
msgstr "将以下链接提供给你的老师："

msgid "go_back"
msgstr "返回"

msgid "go_back_to_main"
msgstr "返回主页"

msgid "go_to_question"
msgstr "转到问题"

msgid "go_to_quiz_result"
msgstr "转到测验结果"

msgid "goto_profile"
msgstr "转到我的个人资料"

msgid "graph_title"
msgstr "在 {level} 级别完成的每次冒险的错误数"

msgid "grid_overview"
msgstr "每次冒险的计划概览"

msgid "hand_in"
msgstr "上交"

msgid "hand_in_exercise"
msgstr "上交练习册"

msgid "heard_about_hedy"
msgstr "你是怎么知道海蒂的？"

msgid "heard_about_invalid"
msgstr "请选择你了解我们的有效方式。"

msgid "hedy_achievements"
msgstr "海蒂成绩"

msgid "hedy_choice_title"
msgstr "海蒂选项"

msgid "hedy_introduction_slides"
msgstr "海蒂介绍幻灯"

msgid "hedy_logo_alt"
msgstr "海蒂标志"

msgid "hedy_on_github"
msgstr "海蒂在 Github 上"

msgid "hedy_tutorial_logo_alt"
msgstr "Hedy 教程的图标"

msgid "hello_logo"
msgstr "你好"

msgid "hidden"
msgstr "隐藏"

msgid "hide_cheatsheet"
msgstr "隐藏备忘单"

msgid "hide_keyword_switcher"
msgstr "隐藏关键字切换器"

msgid "highest_level_reached"
msgstr "达到的最高等级"

msgid "highest_quiz_score"
msgstr "最高测验分"

msgid "highscore_explanation"
msgstr "你能在这个页面看见以目前所有所收集到的成就数量而获得的最高分。你也能看见每个使用者，你的国家或者你的课室的排名。点击用户名以观看他们的公开资料。"

msgid "highscore_no_public_profile"
msgstr "你没有公开个人资料，因此未列在高分榜上。你想创建一个吗？"

msgid "highscores"
msgstr "最高分"

msgid "hint"
msgstr "提示？"

msgid "ill_work_some_more"
msgstr "我会再努力一会儿"

msgid "image_invalid"
msgstr "你选择的图像是无效的。"

msgid "incomplete_command_exception"
msgstr "命令不完整"

msgid "incorrect_handling_of_quotes_exception"
msgstr "引号处理不正确"

msgid "incorrect_use_of_types_exception"
msgstr "类型使用不当"

msgid "incorrect_use_of_variable_exception"
msgstr "变量使用不当"

msgid "indentation_exception"
msgstr "缩进不正确"

msgid "input"
msgstr "`{ask}`中的输入"

msgid "input_variable_role"
msgstr "输入"

msgid "integer"
msgstr "数字"

msgid "invalid_class_link"
msgstr "用于加入班级的链接无效。"

msgid "invalid_command_exception"
msgstr "无效命令"

msgid "invalid_keyword_language_comment"
msgstr "# 提供的关键字语言无效，关键字语言设置为英语"

msgid "invalid_language_comment"
msgstr "# 提供的语言无效，语言设置为英语"

msgid "invalid_level_comment"
msgstr "# 提供的级别无效，级别设置为级别1"

msgid "invalid_program_comment"
msgstr "# 提供的程序无效，请重试"

msgid "invalid_teacher_invitation_code"
msgstr "教师邀请码无效。想要成为一名教师，请联系 hello@hedy.org。"

msgid "invalid_tutorial_step"
msgstr "无效的教学环节"

msgid "invalid_username_password"
msgstr "无效的用户名/密码。"

msgid "invite_by_username"
msgstr "按用户名邀请"

msgid "invite_date"
msgstr "邀请日期"

msgid "invite_message"
msgstr "你已经收到了加入班级的邀请"

msgid "invite_prompt"
msgstr "输入一个用户名"

msgid "invite_teacher"
msgstr "邀请老师"

msgid "join_class"
msgstr "加入课堂"

msgid "join_prompt"
msgstr "你需要有一个帐户才能加入课程。你想立即登录吗？"

msgid "keybinding_waiting_for_keypress"
msgstr "等待按下按钮..."

msgid "keyword_language_invalid"
msgstr "请选择有效的关键词语言（选择英语或你自己的语言）。"

msgid "landcode_phone_number"
msgstr "另请添加您所在国家/地区的地号"

msgid "language"
msgstr "语言"

msgid "language_invalid"
msgstr "请选择有效的语言。"

msgid "languages"
msgstr "您以前使用过以下哪种编程语言？"

msgid "last_achievement"
msgstr "上次获得的成就"

msgid "last_edited"
msgstr "最后编辑"

msgid "last_error"
msgstr "上一次的错误"

msgid "last_program"
msgstr "上一次的项目"

msgid "last_update"
msgstr "上次的更新"

msgid "lastname"
msgstr "姓"

msgid "leave_class"
msgstr "退出班级"

msgid "level"
msgstr "级别"

msgid "level_accessible"
msgstr "级别对学生开放"

msgid "level_disabled"
msgstr "级别已禁用"

msgid "level_future"
msgstr "此级别将在开放日期后自动打开 "

msgid "level_invalid"
msgstr "此海蒂级别无效。"

msgid "level_not_class"
msgstr "此级别还没有对你的班级开放"

msgid "level_title"
msgstr "级别"

msgid "levels"
msgstr "关卡"

msgid "link"
msgstr "链接"

msgid "list"
msgstr "列表"

msgid "list_variable_role"
msgstr "列表"

msgid "live_dashboard"
msgstr "实时仪表板"

msgid "logged_in_to_share"
msgstr "你必须登录才能保存和共享程序。"

msgid "login"
msgstr "登录"

msgid "login_long"
msgstr "登录到您的账户"

msgid "login_to_save_your_work"
msgstr "登录以保存你的工作"

msgid "logout"
msgstr "退出"

msgid "longest_program"
msgstr "最长的程序"

msgid "mail_change_password_body"
msgstr ""
"您的Hedy密码已被更改。如果是你改的那就没事。\n"
"如果你并没有修改密码，请立即回复本邮件与我们联系。"

msgid "mail_change_password_subject"
msgstr "您的Hedy密码已被更改"

msgid "mail_error_change_processed"
msgstr "发送验证邮件时出现问题，正在处理中。"

msgid "mail_goodbye"
msgstr ""
"继续编程!\n"
"Hedy团队"

msgid "mail_hello"
msgstr "你好 {username}！"

msgid "mail_recover_password_body"
msgstr ""
"通过单击此链接，您可以设置新的Hedy密码。此链接的有效期为 <b>4</b> 小时。\n"
"如果您不需要重置密码，请忽略此电子邮件：{link}"

msgid "mail_recover_password_subject"
msgstr "请求重置密码。"

msgid "mail_reset_password_body"
msgstr ""
"您的Hedy密码已被重置为新密码。如果是你改的那就没事。\n"
"如果你并没有修改密码，请立即回复本邮件与我们联系。"

msgid "mail_reset_password_subject"
msgstr "你的Hedy密码已被重置"

msgid "mail_welcome_teacher_body"
msgstr ""
"<strong>欢迎！</strong>。 \n"
"恭喜您拥有全新的Hedy教师账户。欢迎来到世界范围内的Hedy教师社区! \n"
"\n"
"<strong>教师账户可以做什么？ \n"
"现在为你解锁许多额外的选项。 \n"
"\n"
"1.额外的解释可在<a href=\"https://hedy.org/for-teachers/manual\">teacher's manual</a>中找到。 \n"
"2.您可以通过您的教师帐户创建您的班级。您的学生将能加入您的班级，您也可以看到他们的进度。班级是通过<a href=\"https://hedycode.com/for-teachers\">teachers page</a>创建和管理的。 \n"
"3.您可以完全自定义您的班级，例如，您可以打开和关闭不同级别，启用或禁用冒险活动，以及编写您自己的冒险活动！ \n"
"\n"
"<strong>加入我们的在线社区！</strong> \n"
"欢迎所有Hedy老师、程序员和其他爱好者加入我们的社区<a href=\"https://discord.gg/8yY7dEme9r\">Discord server</a>。这是谈论Hedy的理想场所：我们有一些频道，你可以展示你很酷的项目和课程，有一些频道可以报告错误，还有一些频道可以与其他教师和Hedy团队聊天。 \n"
"\n"
"<strong>如何求助</strong>？ \n"
"如果有什么不清楚的地方，你可以在Discord上告诉我们，或者在这里给我们发邮件<a href=\"mailto: hello@hedy.org\">send us an email</a>。 \n"
"\n"
"<strong>如何报告错误</strong>\n"
"在 Discord 中，我们有一个报告错误的频道，叫做 #bugs。这是让我们了解您所遇到的问题的最佳场所。如果您知道如何使用GitHub，您可以在那里创建一个<a href=\"https://github.com/hedyorg/hedy/issues/new?assignees=&labels=&template=bug_report.md&title=%5BBUG%5D\">issue</a>。\n"

msgid "mail_welcome_teacher_subject"
msgstr "您的 Hedy 教师帐户已准备就绪"

msgid "mail_welcome_verify_body"
msgstr ""
"您的Hedy账户已成功创建。欢迎你！\n"
"请点击此链接以验证您的电子邮件地址：{link}"

msgid "mail_welcome_verify_subject"
msgstr "欢迎来到Hedy"

msgid "mailing_title"
msgstr "订阅Hedy新闻通讯"

msgid "main_subtitle"
msgstr "一种渐进式的编程语言"

msgid "main_title"
msgstr "Hedy"

msgid "make_sure_you_are_done"
msgstr "确保你完成了！单击“上交”后，你无法再更改程序。"

msgid "male"
msgstr "男"

msgid "mandatory_mode"
msgstr "强制开发者模式"

msgid "more_options"
msgstr "更多选项"

msgid "multiple_keywords_warning"
msgstr "您正在尝试使用关键字 {orig_keyword}，但该关键字可能有多种含义。 请从此列表中选择您要使用的一个，然后将其复制粘贴到您的代码中，包括大括号：{keyword_list}"

msgid "multiple_levels_warning"
msgstr "我们注意到您在冒险中选择了多个级别并包含代码片段，这可能会导致语法突出显示和关键字自动翻译出现问题"

msgid "my_account"
msgstr "我的账户"

msgid "my_achievements"
msgstr "我的成就"

msgid "my_adventures"
msgstr "我的探险"

msgid "my_classes"
msgstr "我的课室"

msgid "my_messages"
msgstr "我的信息"

msgid "my_public_profile"
msgstr "我的公开个人资料"

msgid "name"
msgstr "名字"

msgid "nav_explore"
msgstr "探索"

msgid "nav_hedy"
msgstr "海蒂"

msgid "nav_learn_more"
msgstr "学习更多"

msgid "nav_start"
msgstr "首页"

msgid "new_password"
msgstr "新密码"

msgid "new_password_repeat"
msgstr "重复新密码"

msgid "newline"
msgstr "另起一行"

msgid "next_exercise"
msgstr "下一个练习"

msgid "next_page"
msgstr "下一页"

msgid "next_step_tutorial"
msgstr "下一步>>>"

msgid "no"
msgstr "不"

msgid "no_account"
msgstr "还没有账户？"

msgid "no_accounts"
msgstr "没有账户需要创建。"

msgid "no_adventures_yet"
msgstr "目前还没有公开的冒险活动..."

msgid "no_certificate"
msgstr "此用户尚未获得 Hedy 结业证书"

msgid "no_more_flat_if"
msgstr "从第 8 级开始，`{if}` 之后的代码需要放在下一行，并以 4 个空格开头。"

msgid "no_programs"
msgstr "还没有程序."

msgid "no_public_profile"
msgstr "你还没有公开的个人档案……"

msgid "no_shared_programs"
msgstr "没有共享程序..."

msgid "no_such_adventure"
msgstr "这个探险不存在！"

msgid "no_such_class"
msgstr "这个班级不存在。"

msgid "no_such_highscore"
msgstr "高分"

msgid "no_such_level"
msgstr "这个海蒂关卡不存在！"

msgid "no_such_program"
msgstr "这个海蒂程序不存在！"

msgid "no_tag"
msgstr "没有提供标签！"

msgid "not_adventure_yet"
msgstr "您必须先填写冒险名称"

msgid "not_enrolled"
msgstr "看来你不在这个班上！"

msgid "not_in_class_no_handin"
msgstr "你不在一个班级，所以不需要交任何东西。"

msgid "not_logged_in_cantsave"
msgstr "您的程序将不会被保存。"

msgid "not_logged_in_handin"
msgstr "必须登录才能提交作业。"

msgid "not_teacher"
msgstr "看来你不是一个老师!"

msgid "number"
msgstr "数字"

msgid "number_achievements"
msgstr "成就数"

msgid "number_lines"
msgstr "行数"

msgid "number_of_errors"
msgstr "错误数量：{number_of_errors}"

msgid "number_programs"
msgstr "运行了的程序数量"

msgid "ok"
msgstr "好的"

msgid "only_you_can_see"
msgstr "只有你可以看到该程序。"

msgid "open"
msgstr "打开"

msgid "opening_date"
msgstr "开放日期"

msgid "opening_dates"
msgstr "开放日期"

msgid "option"
msgstr "选项"

msgid "or"
msgstr "或"

msgid "other"
msgstr "其他"

msgid "other_block"
msgstr "另一种模块语言"

msgid "other_settings"
msgstr "其他设置"

msgid "other_source"
msgstr "其它"

msgid "other_text"
msgstr "另一种文本语言"

msgid "overwrite_warning"
msgstr "您已经有一个同名的程序，保存此程序将替换旧程序。你确定吗？"

msgid "owner"
msgstr "所有者"

msgid "page_not_found"
msgstr "无法找到该页面！"

msgid "pair_with_teacher"
msgstr "我想和另一位老师结对帮手"

msgid "parsons_title"
msgstr "谜"

msgid "password"
msgstr "密码"

msgid "password_change_not_allowed"
msgstr "您无权更改此用户的密码。"

msgid "password_change_prompt"
msgstr "你确定要更改此密码吗？"

msgid "password_change_success"
msgstr "学生的密码已成功更改。"

msgid "password_invalid"
msgstr "你的密码无效。"

msgid "password_repeat"
msgstr "重复输入密码"

msgid "password_resetted"
msgstr "你的密码已成功重置。你将被重定向到登录页面。"

msgid "password_six"
msgstr "你的密码必须至少包含六个字符。"

msgid "password_updated"
msgstr "密码已更新。"

msgid "passwords_six"
msgstr "所有的密码都至少需要六个字符或更长。"

msgid "pending_invites"
msgstr "等待邀请"

msgid "people_with_a_link"
msgstr "Other people with a link can see this program. It also can be found on the \"Explore\" page."

msgid "percentage"
msgstr "百分比"

msgid "percentage_achieved"
msgstr "由{percentage}% 用户实现"

msgid "period"
msgstr "句号"

msgid "personal_text"
msgstr "个人文本"

msgid "personal_text_invalid"
msgstr "你的个人信息是无效的。"

msgid "phone_number"
msgstr "电话号码"

msgid "postfix_classname"
msgstr "后缀类名"

msgid "preferred_keyword_language"
msgstr "首选关键字语言"

msgid "preferred_language"
msgstr "首选语言"

msgid "preview"
msgstr "预览"

msgid "previewing_adventure"
msgstr "预览挑战"

msgid "previewing_class"
msgstr "您正在以教师身份预习<em>{class_name}</em>课程。"

msgid "previous_campaigns"
msgstr "查看之前的活动"

msgid "previous_page"
msgstr "上一页"

msgid "print_logo"
msgstr "打印"

msgid "privacy_terms"
msgstr "隐私条款"

msgid "private"
msgstr "私人的"

msgid "profile_logo_alt"
msgstr "个人档案图标。"

msgid "profile_picture"
msgstr "个人资料图片"

msgid "profile_updated"
msgstr "个人资料已更新。"

msgid "profile_updated_reload"
msgstr "个人资料已更新，页面将重新加载。"

msgid "program_contains_error"
msgstr "这个程序包含一个错误，你确定要分享它吗？"

msgid "program_header"
msgstr "我的程序"

msgid "program_too_large_exception"
msgstr "程序太大"

msgid "programming_experience"
msgstr "你有编程经验吗？"

msgid "programming_invalid"
msgstr "请选择有效的编程语言。"

msgid "programs"
msgstr "程序"

msgid "programs_created"
msgstr "已创建的程序"

msgid "programs_saved"
msgstr "已保存的程序"

msgid "programs_submitted"
msgstr "已提交的程序"

msgid "prompt_join_class"
msgstr "你想参加这个课程吗？"

msgid "public"
msgstr "公开"

msgid "public_adventures"
msgstr "浏览公开冒险"

msgid "public_content"
msgstr "发布内容"

msgid "public_content_info"
msgstr "您还可以寻找公共探险活动并以它们为例。"

msgid "public_invalid"
msgstr "此协议选择无效"

msgid "public_profile"
msgstr "公开个人资料"

msgid "public_profile_info"
msgstr "通过选择此框，我使我的个人资料对所有人可见。请注意不要分享你的姓名或家庭住址等个人信息，因为每个人都能看到这些信息！"

msgid "public_profile_updated"
msgstr "公开资料已更新。"

msgid "question mark"
msgstr "问号"

msgid "quiz_logo_alt"
msgstr "测验标志"

msgid "quiz_score"
msgstr "测验分数"

msgid "quiz_tab"
msgstr "测试"

msgid "quiz_threshold_not_reached"
msgstr "没有达到解锁该关卡所需的问答数量要求"

msgid "read_code_label"
msgstr "大声读出来"

msgid "recent"
msgstr "我最近的程序"

msgid "recover_password"
msgstr "要求重置密码"

msgid "regress_button"
msgstr "回到等级 {level}"

msgid "remove"
msgstr "移除"

msgid "remove_customization"
msgstr "删除自定义"

msgid "remove_customizations_prompt"
msgstr "您确定要删除该类的自定义吗？"

msgid "remove_student_prompt"
msgstr "你确定要将这名学生移出班级吗？"

msgid "remove_user_prompt"
msgstr "确认从班级中删除该用户。"

msgid "repair_program_logo_alt"
msgstr "修复程序图标"

msgid "repeat_dep"
msgstr "从第 8 级开始，`{repeat}` 需要与缩进一起使用。 可以在第 8 级的 `{repeat}` 选项卡上查看示例。"

msgid "repeat_match_password"
msgstr "再次输入的密码和第一次输入的密码不一致。"

msgid "repeat_new_password"
msgstr "重复新密码"

msgid "report_failure"
msgstr "该程序不存在或未公开"

msgid "report_program"
msgstr "你确定要上报这个程序吗？"

msgid "report_success"
msgstr "该程序已被上报"

msgid "request_invalid"
msgstr "请求无效"

msgid "request_teacher"
msgstr "你想申请教师账户吗？"

msgid "request_teacher_account"
msgstr "申请教师账户"

msgid "required_field"
msgstr "标有 星号* 的为必填项"

msgid "reset_adventure_prompt"
msgstr "您确定要重置所有选定的冒险吗？"

msgid "reset_adventures"
msgstr "重置选定的冒险"

msgid "reset_button"
msgstr "重置"

msgid "reset_password"
msgstr "重置密码"

msgid "reset_view"
msgstr "重置"

msgid "retrieve_adventure_error"
msgstr "您无权查看这个探险活动！"

msgid "retrieve_class_error"
msgstr "只有教师可以获得有关班级的信息"

msgid "retrieve_tag_error"
msgstr "检索标签错误"

msgid "role"
msgstr "角色"

msgid "run_code_button"
msgstr "运行程序"

msgid "runs_over_time"
msgstr "运行超时"

msgid "save_parse_warning"
msgstr "此程序包含错误，你确定要保存它吗？"

msgid "save_prompt"
msgstr "你需要有一个帐户才能保存你的程序。你想立即登录吗？"

msgid "save_success_detail"
msgstr "程序保存成功。"

msgid "score"
msgstr "得分"

msgid "search"
msgstr "搜寻..."

msgid "search_button"
msgstr "搜索"

msgid "second_teacher"
msgstr "助教"

msgid "second_teacher_copy_prompt"
msgstr "你确定要模仿这位老师吗？"

msgid "second_teacher_prompt"
msgstr "输入教师用户名以邀请他们。"

msgid "second_teacher_warning"
msgstr "本班所有老师都可以定制。"

msgid "see_certificate"
msgstr "查看 {username} 的证书！"

msgid "select"
msgstr "选择"

msgid "select_adventures"
msgstr "选择并订购探险"

msgid "select_all"
msgstr "全选"

msgid "select_lang"
msgstr "选择语言"

msgid "select_levels"
msgstr "Select levels"

msgid "select_tag"
msgstr "选择标签"

msgid "selected"
msgstr "选中的"

msgid "self_removal_prompt"
msgstr "你确定你要退出这个班级吗？"

msgid "send_password_recovery"
msgstr "向我发送密码恢复链接"

msgid "sent_by"
msgstr "本邀请函由以下单位发出"

msgid "sent_password_recovery"
msgstr "你很快就会收到一封电子邮件，说明如何重置你的密码。"

msgid "settings"
msgstr "我的个人设置"

msgid "share_by_giving_link"
msgstr "通过向其他人提供以下链接向他们展示你的程序："

msgid "share_your_program"
msgstr "分享你的程序"

msgid "signup_student_or_teacher"
msgstr "你是学生还是老师？"

msgid "single quotes"
msgstr "单引号"

msgid "slash"
msgstr "斜杠"

msgid "sleeping"
msgstr "休眠..."

msgid "slides"
msgstr "幻灯"

msgid "slides_for_level"
msgstr "级别幻灯"

msgid "slides_info"
msgstr "对于 海蒂 的每个级别，我们都创建了幻灯片来帮助您教学。 这些幻灯片包含每个级别的说明以及您可以在幻灯片中运行的 海蒂 示例。 只需点击链接即可开始！ 简介幻灯片是对 1 级之前的 海蒂 的一般说明。幻灯片是使用 <a href=\"https://slides.com\">slides.com</a> 创建的。 如果您想自行调整它们，可以下载它们，然后将生成的 zip 文件上传到 <a href=\"https://slides.com\">slides.com</a>。 您可以在<a href=\"https://hedy.org/for-teachers/manual/features\">教师手册</a>中找到有关幻灯片的更多信息。"

msgid "social_media"
msgstr "社交媒体"

msgid "solution_example"
msgstr ""

msgid "solution_example_explanation"
msgstr ""

msgid "something_went_wrong_keyword_parsing"
msgstr "您的冒险中有一个错误，所有关键字都正确地用 { } 括起来吗？"

msgid "space"
msgstr "空格"

msgid "star"
msgstr "星号"

msgid "start_hedy_tutorial"
msgstr "开始 Hedy 教程"

msgid "start_learning"
msgstr "开始学习"

msgid "start_programming"
msgstr "开始编程"

msgid "start_programming_logo_alt"
msgstr "开始编程图标"

msgid "start_quiz"
msgstr "开始测验"

msgid "start_teacher_tutorial"
msgstr "开始教师教程"

msgid "start_teaching"
msgstr "开始教学"

msgid "step_title"
msgstr "任务"

msgid "stepper_variable_role"
msgstr "步进机"

msgid "stop_code_button"
msgstr "停止程序"

msgid "string"
msgstr "文本"

msgid "student"
msgstr "学生"

msgid "student_already_in_class"
msgstr "该学生已在你的班级中。"

msgid "student_already_invite"
msgstr "该学生有待处理的邀请。"

msgid "student_details"
msgstr "学生详情"

msgid "student_not_allowed_in_class"
msgstr "学生不允许进入课堂"

msgid "student_not_existing"
msgstr "此用户名不存在。"

msgid "student_signup_header"
msgstr "学生"

msgid "students"
msgstr "学生"

msgid "submission_time"
msgstr "交于"

msgid "submit_answer"
msgstr "回答问题"

msgid "submit_program"
msgstr "提交"

msgid "submit_warning"
msgstr "是否确实要提交此程序？"

msgid "submitted"
msgstr "已提交"

msgid "submitted_header"
msgstr "这是一个已提交的程序，无法更改。"

msgid "subscribe"
msgstr "订阅"

msgid "subscribe_newsletter"
msgstr "订阅通讯"

msgid "successful_runs"
msgstr "成功运行：{successful_runs}"

msgid "suggestion_color"
msgstr "尝试使用另一种颜色"

msgid "suggestion_note"
msgstr "尝试使用 C0 至 B9 之间的音符或 1 至 70 之间的数字"

msgid "suggestion_number"
msgstr "尝试将值更改为数字"

msgid "suggestion_numbers_or_strings"
msgstr "尝试将值更改为全部文本或全部数字"

msgid "surname"
msgstr "名"

msgid "survey"
msgstr "调研"

msgid "survey_completed"
msgstr "调研完成"

msgid "survey_skip"
msgstr "不要再显示这个"

msgid "survey_submit"
msgstr "提交"

msgid "tag_in_adventure"
msgstr "标记挑战"

msgid "tag_input_placeholder"
msgstr "输入一个新标签"

msgid "tags"
msgstr "标签"

msgid "teacher"
msgstr "教师"

msgid "teacher_account_request"
msgstr "您有一个待处理的教师账户申请"

msgid "teacher_account_success"
msgstr "你成功地申请了一个教师账户。"

msgid "teacher_invalid"
msgstr "你的教师值无效。"

msgid "teacher_invitation_require_login"
msgstr "要将您的个人资料设置为教师，我们需要您登录。如果您没有帐户，请创建一个。"

msgid "teacher_manual"
msgstr "教师手册"

msgid "teacher_signup_header"
msgstr "教师"

msgid "teacher_tutorial_logo_alt"
msgstr "教师教程图标"

msgid "teacher_welcome"
msgstr "欢迎来到海蒂！ 您现在是教师帐户的自豪拥有者，该帐户允许您创建课程并邀请学生。"

msgid "teachers"
msgstr "教师"

msgid "template_code"
msgstr ""
"这就是我的冒险说明！\n"
"\n"
"这样我就可以显示命令：<code>{print}</code>\n"
"\n"
"但有时我可能想展示一段代码，如下所示：\n"
"<pre>\n"
" 你叫什么名字？\n"
"所以你的名字是\n"
"</pre>"

msgid "this_turns_in_assignment"
msgstr "这会将您的作业交给老师。"

msgid "title"
msgstr "标题"

msgid "title_achievements"
msgstr "海蒂 - 我的成绩"

msgid "title_admin"
msgstr "Hedy - 管理员页面"

msgid "title_class-overview"
msgstr "海蒂 - 班级概况"

msgid "title_customize-adventure"
msgstr "海蒂-定制自己的探险活动"

msgid "title_customize-class"
msgstr "海蒂 - 自定义课程"

msgid "title_explore"
msgstr "海蒂 - 探索"

msgid "title_for-teacher"
msgstr "海蒂 - 教师专用"

msgid "title_join-class"
msgstr "海蒂 - 加入班级"

msgid "title_landing-page"
msgstr "欢迎来到海蒂！"

msgid "title_learn-more"
msgstr "海蒂 - 了解更多"

msgid "title_login"
msgstr "海蒂 - 登录"

msgid "title_my-profile"
msgstr "海蒂 - 我的账户"

msgid "title_privacy"
msgstr "海蒂 - 隐私条款"

msgid "title_programs"
msgstr "海蒂 - 我的程序"

msgid "title_public-adventures"
msgstr "海蒂 - 公共冒险"

msgid "title_recover"
msgstr "海蒂 - 恢复帐户"

msgid "title_reset"
msgstr "海蒂 - 重置密码"

msgid "title_signup"
msgstr "海蒂 - 创建一个帐户"

msgid "title_start"
msgstr "海蒂 - 一门循序渐进的编程语言"

msgid "title_view-adventure"
msgstr "海蒂-查看探险活动"

msgid "token_invalid"
msgstr "你的令牌无效。"

msgid "tooltip_level_locked"
msgstr "你的老师禁用了这个级别"

msgid "translate_error"
msgstr "翻译代码时出了点问题。尝试运行代码以查看它是否有错误。有错误的代码无法翻译。"

msgid "translating_hedy"
msgstr "翻译 海蒂"

msgid "translator"
msgstr "翻译"

msgid "tutorial"
msgstr "教程"

msgid "tutorial_code_snippet"
msgstr ""
"{print} 你好世界！\n"
"{print} 我正在通过教程学习海蒂！"

msgid "tutorial_message_not_found"
msgstr "我们找不到请求的教程步骤……"

msgid "tutorial_title_not_found"
msgstr "未找到此教程步骤"

msgid "unauthorized"
msgstr "你没有此页面的访问权限"

msgid "unfavourite_confirm"
msgstr "您确定要取消收藏该程序吗？"

msgid "unfavourite_success"
msgstr "您的节目已经取消收藏."

msgid "unique_usernames"
msgstr "所有用户名都必须是唯一的。"

msgid "unknown_variable_role"
msgstr "未知"

msgid "unlock_thresholds"
msgstr "解锁级别阈值"

msgid "unsaved_class_changes"
msgstr "有未保存的更改，您确定要离开此页面吗？"

msgid "unsubmit_program"
msgstr "不提交程序"

msgid "unsubmit_warning"
msgstr "您确定要取消提交此计划吗？"

msgid "unsubmitted"
msgstr "取消提交"

msgid "update_adventure_prompt"
msgstr "你确定要更新这个探险活动吗？"

msgid "update_public"
msgstr "更新公开的个人资料"

msgid "updating_indicator"
msgstr "更新"

msgid "use_of_blanks_exception"
msgstr "程序中空格的使用"

msgid "use_of_nested_functions_exception"
msgstr "嵌套函数的使用"

msgid "used_in"
msgstr "用于："

msgid "user"
msgstr "用户"

msgid "user_inexistent"
msgstr "此用户不存在"

msgid "user_not_private"
msgstr "此用户不存在或没有公开个人资料"

msgid "username"
msgstr "用户名"

msgid "username_empty"
msgstr "你没有输入用户名！"

msgid "username_invalid"
msgstr "你的用户名无效。"

msgid "username_special"
msgstr "用户名不能包含`:`或`@`。"

msgid "username_three"
msgstr "用户名必须至少包含三个字符。"

msgid "usernames_exist"
msgstr "一个或多个用户名已在使用中。"

msgid "value"
msgstr "值"

msgid "view_adventures"
msgstr "查阅探险"

msgid "view_classes"
msgstr "查阅课程"

msgid "view_program"
msgstr "观看程序"

msgid "view_slides"
msgstr "查阅幻灯"

msgid "waiting_for_submit"
msgstr "等待提交"

msgid "walker_variable_role"
msgstr "漫游者"

msgid "welcome"
msgstr "欢迎"

msgid "welcome_back"
msgstr "欢迎回来"

msgid "what_is_your_role"
msgstr "你的角色是什么？"

msgid "what_should_my_code_do"
msgstr "我的代码能做什么？"

msgid "whole_world"
msgstr "世界"

msgid "year_invalid"
msgstr "请输入介于 1900 和 {current_year} 之间的年份。"

msgid "yes"
msgstr "是的"

msgid "your_account"
msgstr "你的个人档案"

msgid "your_class"
msgstr "你的课程"

msgid "your_last_program"
msgstr "您上次保存的程序"

msgid "your_personal_text"
msgstr "你的个人文本..."

msgid "your_program"
msgstr "你的程序"

#~ msgid "create_account_explanation"
#~ msgstr "Having your own account allows you to save your programs."

#~ msgid "only_teacher_create_class"
#~ msgstr "只有老师才可以创建班级!"

#~ msgid "keyword_support"
#~ msgstr "翻译关键词"

#~ msgid "non_keyword_support"
#~ msgstr "翻译的内容"

#~ msgid "try_button"
#~ msgstr "尝试"

#~ msgid "select_own_adventures"
#~ msgstr "Select own adventures"

#~ msgid "view"
#~ msgstr "观看"

#~ msgid "class"
#~ msgstr "Class"

#~ msgid "save_code_button"
#~ msgstr "保存代码"

#~ msgid "share_code_button"
#~ msgstr "保存和分享代码"

#~ msgid "classes_invalid"
#~ msgstr "The list of selected classes is invalid"

#~ msgid "directly_add_adventure_to_classes"
#~ msgstr "Do you want to add this adventure directly to one of your classes?"

#~ msgid "hand_in_assignment"
#~ msgstr "Hand in assignment"

#~ msgid "select_a_level"
#~ msgstr "Select a level"

#~ msgid "answer_invalid"
#~ msgstr "Your password is invalid."

#~ msgid "available_adventures_level"
#~ msgstr "Available adventures level"

#~ msgid "customize_class_exp_1"
#~ msgstr "Hi! On this page you can customize your class. By selecting levels and adventures you can choose what your student can see. You can also add your own created adventures to levels. All levels and default adventures will be selected by default. <b>Notice:</b> Not every adventure is available for every level! Settings up your customizations goes as follows:"

#~ msgid "customize_class_exp_2"
#~ msgstr "You can always change these settings later on. For example, you can make specific adventures or levels available while teaching a class. This way it's easy for you to determine which level and adventures your students will be working on. If you want to make everything available for your class it is easiest to remove the customization all together."

#~ msgid "customize_class_step_1"
#~ msgstr "Select levels for your class by pressing the \"level buttons\""

#~ msgid "customize_class_step_2"
#~ msgstr "\"Checkboxes\" will appear for the adventures available for the chosen levels"

#~ msgid "customize_class_step_3"
#~ msgstr "Select the adventures you want to make available"

#~ msgid "customize_class_step_4"
#~ msgstr "Click the name of an adventure to (de)select for all levels"

#~ msgid "customize_class_step_5"
#~ msgstr "Add personal adventures"

#~ msgid "customize_class_step_6"
#~ msgstr "Selecting an opening date for each level (you can also leave it empty)"

#~ msgid "customize_class_step_7"
#~ msgstr "Selection other settings"

#~ msgid "customize_class_step_8"
#~ msgstr "Choose \"Save\" -> You're done!"

#~ msgid "example_code_header"
#~ msgstr "海蒂代码范例"

#~ msgid "feedback_failure"
#~ msgstr "错了!"

#~ msgid "feedback_success"
#~ msgstr "赞！"

#~ msgid "go_to_first_question"
#~ msgstr "转到问题 1"

#~ msgid "question"
#~ msgstr "问题"

#~ msgid "question_doesnt_exist"
#~ msgstr "This question does not exist"

#~ msgid "question_invalid"
#~ msgstr "Your token is invalid."

#~ msgid "too_many_attempts"
#~ msgstr "Too many attempts"

#~ msgid "class_logs"
#~ msgstr "日志"

#~ msgid "class_stats"
#~ msgstr "班级统计数据"

#~ msgid "visit_own_public_profile"
#~ msgstr "访问你自己的个人资料"

#~ msgid "title_class logs"
#~ msgstr "海蒂 - 加入班级"

#~ msgid "title_class statistics"
#~ msgstr "我的统计数据"

#~ msgid "disabled_button_locked"
#~ msgstr "你的老师尚未解锁此级别"

#~ msgid "tag_deleted"
#~ msgstr "This tag was successfully deleted."

#~ msgid "duplicate_tag"
#~ msgstr "You already have a tag with this name."

#~ msgid "no_tags"
#~ msgstr "No tags yet."

#~ msgid "apply_filters"
#~ msgstr "应用筛选器"

#~ msgid "write_first_program"
#~ msgstr "编写你的第一个程序!"

#~ msgid "adventure_exp_1"
#~ msgstr "在右侧输入您选择的冒险经历。创建冒险后，您可以将其包含在“自定义”下的其中一个类中。如果您想在冒险中包含命令，请使用如下代码锚点："

#~ msgid "adventure_exp_2"
#~ msgstr "如果你想要展示实际的代码片段，，例如给学生一个模板或代码的例子。请像这样使用预锚:"

#~ msgid "hello_world"
#~ msgstr "世界你好！"

#~ msgid "share_confirm"
#~ msgstr "你是否确实要公开该程序？"

#~ msgid "share_success_detail"
#~ msgstr "程序已成功分享。"

#~ msgid "unshare_confirm"
#~ msgstr "是否确实要将此程序设为私享？"

#~ msgid "unshare_success_detail"
#~ msgstr "程序已成功取消分享。"

#~ msgid "hide_parsons"
#~ msgstr "隐藏帕森斯"

#~ msgid "hide_quiz"
#~ msgstr "隐藏测验"

#~ msgid "back_to_class"
#~ msgstr "回到课室"

#~ msgid "Locked Language Feature"
#~ msgstr "你正在使用{concept}！这很棒，但是{concept}还没有解锁！它会在后续关卡中解锁。"

#~ msgid "nested blocks"
#~ msgstr "代码块里的代码块"

#~ msgid "save"
#~ msgstr "保存"

#~ msgid "update_profile"
#~ msgstr "更新个人资料"

#~ msgid "variables"
#~ msgstr "变量"

<<<<<<< HEAD
#~ msgid "amount_created"
#~ msgstr "程序已创建"
=======
#~ msgid "available_in"
#~ msgstr "适用于："
>>>>>>> a993b7f1
<|MERGE_RESOLUTION|>--- conflicted
+++ resolved
@@ -277,6 +277,9 @@
 msgid "already_teacher_request"
 msgstr "你已经有一个待处理的教师请求。"
 
+msgid "amount_created"
+msgstr "程序已创建"
+
 msgid "amount_saved"
 msgstr "程序已保存"
 
@@ -2197,10 +2200,5 @@
 #~ msgid "variables"
 #~ msgstr "变量"
 
-<<<<<<< HEAD
-#~ msgid "amount_created"
-#~ msgstr "程序已创建"
-=======
 #~ msgid "available_in"
 #~ msgstr "适用于："
->>>>>>> a993b7f1
