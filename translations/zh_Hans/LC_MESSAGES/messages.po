--- conflicted
+++ resolved
@@ -3,15 +3,9 @@
 msgstr ""
 "Project-Id-Version: PROJECT VERSION\n"
 "Report-Msgid-Bugs-To: EMAIL@ADDRESS\n"
-<<<<<<< HEAD
-"POT-Creation-Date: 2022-03-23 20:07-0400\n"
-"PO-Revision-Date: YEAR-MO-DA HO:MI+ZONE\n"
-"Last-Translator: FULL NAME <EMAIL@ADDRESS>\n"
-=======
 "POT-Creation-Date: 2022-03-24 15:04+0100\n"
 "PO-Revision-Date: 2022-03-23 11:48+0000\n"
 "Last-Translator: Anonymous <noreply@weblate.org>\n"
->>>>>>> bff7ab53
 "Language: zh_Hans\n"
 "Language-Team: Chinese (Simplified) "
 "<https://hosted.weblate.org/projects/hedy/web-texts/zh_Hans/>\n"
@@ -32,10 +26,7 @@
 msgstr "Hedy - My achievements"
 
 #: app.py:740 app.py:1107 website/teacher.py:365 website/teacher.py:374
-<<<<<<< HEAD
-=======
-#, fuzzy
->>>>>>> bff7ab53
+#, fuzzy
 msgid "not_teacher"
 msgstr "Looks like you are not a teacher!"
 
@@ -96,10 +87,7 @@
 
 #: app.py:982 website/teacher.py:432 website/teacher.py:448
 #: website/teacher.py:477 website/teacher.py:503
-<<<<<<< HEAD
-=======
-#, fuzzy
->>>>>>> bff7ab53
+#, fuzzy
 msgid "no_such_adventure"
 msgstr "This adventure doesn't exist!"
 
@@ -555,11 +543,7 @@
 #: templates/class-overview.html:93 templates/for-teachers.html:23
 #, fuzzy
 msgid "class_name_prompt"
-<<<<<<< HEAD
-msgstr ""
-=======
 msgstr "Please enter the name of the class"
->>>>>>> bff7ab53
 
 #: templates/class-overview.html:93
 #, fuzzy
@@ -569,16 +553,10 @@
 #: templates/class-overview.html:94
 #, fuzzy
 msgid "invite_prompt"
-<<<<<<< HEAD
-msgstr ""
+msgstr "Enter a username"
 
 #: templates/class-overview.html:94
-=======
-msgstr "Enter a username"
-
-#: templates/class-overview.html:94
-#, fuzzy
->>>>>>> bff7ab53
+#, fuzzy
 msgid "invite_student"
 msgstr "Invite student"
 
@@ -643,10 +621,7 @@
 msgstr "Do you want to join this class?"
 
 #: templates/class-prejoin.html:17 website/teacher.py:183
-<<<<<<< HEAD
-=======
-#, fuzzy
->>>>>>> bff7ab53
+#, fuzzy
 msgid "join_prompt"
 msgstr "You need to have an account to join a class. Would you like to login now?"
 
@@ -958,16 +933,10 @@
 #: templates/for-teachers.html:50
 #, fuzzy
 msgid "adventure_prompt"
-<<<<<<< HEAD
-msgstr ""
+msgstr "Please enter the name of the adventure"
 
 #: templates/for-teachers.html:50 website/teacher.py:512
-=======
-msgstr "Please enter the name of the adventure"
-
-#: templates/for-teachers.html:50 website/teacher.py:512
-#, fuzzy
->>>>>>> bff7ab53
+#, fuzzy
 msgid "create_adventure"
 msgstr "Create adventure"
 
@@ -1829,20 +1798,14 @@
 #: website/statistics.py:37 website/teacher.py:28 website/teacher.py:36
 #: website/teacher.py:211 website/teacher.py:235 website/teacher.py:247
 #: website/teacher.py:314 website/teacher.py:353
-<<<<<<< HEAD
-=======
-#, fuzzy
->>>>>>> bff7ab53
+#, fuzzy
 msgid "retrieve_class_error"
 msgstr "Only teachers can retrieve classes"
 
 #: website/statistics.py:41 website/teacher.py:39 website/teacher.py:133
 #: website/teacher.py:152 website/teacher.py:214 website/teacher.py:238
 #: website/teacher.py:250 website/teacher.py:317 website/teacher.py:356
-<<<<<<< HEAD
-=======
-#, fuzzy
->>>>>>> bff7ab53
+#, fuzzy
 msgid "no_such_class"
 msgstr "No such Hedy class"
 
@@ -1851,10 +1814,6 @@
 msgid "title_class statistics"
 msgstr "My statistics"
 
-#: website/statistics.py:45
-msgid "title_class statistics"
-msgstr ""
-
 #: website/teacher.py:76
 #, fuzzy
 msgid "title_class-overview"
@@ -1866,241 +1825,147 @@
 msgstr "Only teachers are allowed to create classes!"
 
 #: website/teacher.py:92 website/teacher.py:127
-<<<<<<< HEAD
-=======
-#, fuzzy
->>>>>>> bff7ab53
+#, fuzzy
 msgid "class_name_invalid"
 msgstr "This class name is invalid."
 
 #: website/teacher.py:94 website/teacher.py:129
-<<<<<<< HEAD
-msgid "class_name_empty"
-msgstr ""
-
-#: website/teacher.py:100
-=======
 #, fuzzy
 msgid "class_name_empty"
 msgstr "You didn't enter a class name!"
 
 #: website/teacher.py:100
 #, fuzzy
->>>>>>> bff7ab53
 msgid "class_name_duplicate"
 msgstr "You already have a class with this name."
 
 #: website/teacher.py:164 website/teacher.py:180 website/teacher.py:544
-<<<<<<< HEAD
-=======
-#, fuzzy
->>>>>>> bff7ab53
+#, fuzzy
 msgid "invalid_class_link"
 msgstr "Invalid link for joining the class."
 
 #: website/teacher.py:168 website/teacher.py:170
-<<<<<<< HEAD
-=======
-#, fuzzy
->>>>>>> bff7ab53
+#, fuzzy
 msgid "title_join-class"
 msgstr "Hedy - Join class"
 
 #: website/teacher.py:225
-<<<<<<< HEAD
-=======
-#, fuzzy
->>>>>>> bff7ab53
+#, fuzzy
 msgid "title_customize-class"
 msgstr "Hedy - Customize class"
 
 #: website/teacher.py:241
-<<<<<<< HEAD
-=======
-#, fuzzy
->>>>>>> bff7ab53
+#, fuzzy
 msgid "customization_deleted"
 msgstr "Customizations successfully deleted."
 
 #: website/teacher.py:294
-<<<<<<< HEAD
-=======
-#, fuzzy
->>>>>>> bff7ab53
+#, fuzzy
 msgid "class_customize_success"
 msgstr "Class successfully customized."
 
 #: website/teacher.py:308
-<<<<<<< HEAD
-msgid "username_empty"
-msgstr ""
-
-#: website/teacher.py:321
-=======
 #, fuzzy
 msgid "username_empty"
 msgstr "You didn't enter an username!"
 
 #: website/teacher.py:321
 #, fuzzy
->>>>>>> bff7ab53
 msgid "student_not_existing"
 msgstr "This username doesn't exist."
 
 #: website/teacher.py:323
-<<<<<<< HEAD
-=======
-#, fuzzy
->>>>>>> bff7ab53
+#, fuzzy
 msgid "student_already_in_class"
 msgstr "This student is already in your class."
 
 #: website/teacher.py:325
-<<<<<<< HEAD
-=======
-#, fuzzy
->>>>>>> bff7ab53
+#, fuzzy
 msgid "student_already_invite"
 msgstr "This student already has a pending invitation."
 
 #: website/teacher.py:384
-<<<<<<< HEAD
-=======
-#, fuzzy
->>>>>>> bff7ab53
+#, fuzzy
 msgid "no_accounts"
 msgstr "There are no accounts to create."
 
 #: website/teacher.py:395
-<<<<<<< HEAD
-=======
-#, fuzzy
->>>>>>> bff7ab53
+#, fuzzy
 msgid "unique_usernames"
 msgstr "All usernames need to be unique."
 
 #: website/teacher.py:398
-<<<<<<< HEAD
-=======
-#, fuzzy
->>>>>>> bff7ab53
+#, fuzzy
 msgid "unique_emails"
 msgstr "All mail addresses need to be unique."
 
 #: website/teacher.py:409
-<<<<<<< HEAD
-=======
-#, fuzzy
->>>>>>> bff7ab53
+#, fuzzy
 msgid "usernames_exist"
 msgstr "One or more usernames is already in use."
 
 #: website/teacher.py:412
-<<<<<<< HEAD
-=======
-#, fuzzy
->>>>>>> bff7ab53
+#, fuzzy
 msgid "emails_exist"
 msgstr "One or more mail addresses is already in use."
 
 #: website/teacher.py:423
-<<<<<<< HEAD
-=======
-#, fuzzy
->>>>>>> bff7ab53
+#, fuzzy
 msgid "accounts_created"
 msgstr "Accounts where successfully created."
 
 #: website/teacher.py:429 website/teacher.py:434 website/teacher.py:445
 #: website/teacher.py:474 website/teacher.py:500
-<<<<<<< HEAD
-=======
-#, fuzzy
->>>>>>> bff7ab53
+#, fuzzy
 msgid "retrieve_adventure_error"
 msgstr "You're not allowed to view this adventure!"
 
 #: website/teacher.py:439
-<<<<<<< HEAD
-=======
-#, fuzzy
->>>>>>> bff7ab53
+#, fuzzy
 msgid "title_view-adventure"
 msgstr "Hedy - View adventure"
 
 #: website/teacher.py:450
-<<<<<<< HEAD
-=======
-#, fuzzy
->>>>>>> bff7ab53
+#, fuzzy
 msgid "title_customize-adventure"
 msgstr "Hedy - Customize adventure"
 
 #: website/teacher.py:461
-<<<<<<< HEAD
-=======
-#, fuzzy
->>>>>>> bff7ab53
+#, fuzzy
 msgid "adventure_id_invalid"
 msgstr "This adventure id is invalid."
 
 #: website/teacher.py:463 website/teacher.py:519
-<<<<<<< HEAD
-=======
-#, fuzzy
->>>>>>> bff7ab53
+#, fuzzy
 msgid "adventure_name_invalid"
 msgstr "This adventure name is invalid."
 
 #: website/teacher.py:465
-<<<<<<< HEAD
-=======
-#, fuzzy
->>>>>>> bff7ab53
+#, fuzzy
 msgid "level_invalid"
 msgstr "This Hedy level in invalid."
 
 #: website/teacher.py:467
-<<<<<<< HEAD
-=======
-#, fuzzy
->>>>>>> bff7ab53
+#, fuzzy
 msgid "content_invalid"
 msgstr "This adventure is invalid."
 
 #: website/teacher.py:469
-<<<<<<< HEAD
-=======
-#, fuzzy
->>>>>>> bff7ab53
+#, fuzzy
 msgid "adventure_length"
 msgstr "Your adventure has to be at least 20 characters."
 
 #: website/teacher.py:471
-<<<<<<< HEAD
-=======
-#, fuzzy
->>>>>>> bff7ab53
+#, fuzzy
 msgid "public_invalid"
 msgstr "This agreement selection is invalid"
 
 #: website/teacher.py:482 website/teacher.py:526
-<<<<<<< HEAD
-=======
-#, fuzzy
->>>>>>> bff7ab53
+#, fuzzy
 msgid "adventure_duplicate"
 msgstr "You already have an adventure with this name."
 
 #: website/teacher.py:494
-<<<<<<< HEAD
-msgid "adventure_updated"
-msgstr ""
-
-#: website/teacher.py:521
-msgid "adventure_empty"
-msgstr ""
-=======
 #, fuzzy
 msgid "adventure_updated"
 msgstr "The adventure has been updated!"
@@ -2108,5 +1973,4 @@
 #: website/teacher.py:521
 #, fuzzy
 msgid "adventure_empty"
-msgstr "You didn't enter an adventure name!"
->>>>>>> bff7ab53
+msgstr "You didn't enter an adventure name!"