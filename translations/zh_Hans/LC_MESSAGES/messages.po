<<<<<<< HEAD
msgid ""
msgstr ""
"Project-Id-Version: PACKAGE VERSION\n"
"Report-Msgid-Bugs-To: \n"
"POT-Creation-Date: 2022-04-25 15:08+0200\n"
"PO-Revision-Date: 2022-04-28 09:34+0000\n"
"Last-Translator: Grace666-code <jiaxh2005@163.com>\n"
"Language-Team: LANGUAGE <LL@li.org>\n"
"Language: zh_Hans\n"
"MIME-Version: 1.0\n"
"Content-Type: text/plain; charset=UTF-8\n"
"Content-Transfer-Encoding: 8bit\n"
"Plural-Forms: nplurals=1; plural=0;\n"
"X-Generator: Weblate 4.12.1-dev\n"

#: app.py:990
#, fuzzy
msgid "title_privacy"
msgstr "Hedy - Privacy terms"

#: app.py:997
=======
#: app.py:442
>>>>>>> 0999cf21
#, fuzzy
msgid "program_contains_error"
msgstr "This program contains an error, are you sure you want to share it?"

#: app.py:601
#, fuzzy
msgid "title_achievements"
msgstr "Hedy - My achievements"

#: app.py:619 app.py:1032 website/teacher.py:363 website/teacher.py:372
#, fuzzy
msgid "not_teacher"
msgstr "Looks like you are not a teacher!"

#: app.py:622
#, fuzzy
msgid "not_enrolled"
msgstr "Looks like you are not in this class!"

#: app.py:661
#, fuzzy
msgid "title_programs"
msgstr "Hedy - My programs"

#: app.py:671 app.py:681 app.py:685 app.py:700 app.py:949 app.py:1302
#: website/admin.py:17 website/admin.py:25 website/admin.py:95
#: website/admin.py:112 website/admin.py:130 website/auth.py:660
#: website/auth.py:687 website/statistics.py:86
#, fuzzy
msgid "unauthorized"
msgstr "You don't have access rights for this page"

#: app.py:711
#, fuzzy
msgid "minutes"
msgstr "minutes"

#: app.py:714
#, fuzzy
msgid "hours"
msgstr "hours"

#: app.py:717
#, fuzzy
msgid "days"
msgstr "days"

#: app.py:720
#, fuzzy
msgid "ago"
msgstr "{time} ago"

#: app.py:735 app.py:737 app.py:867 app.py:889 app.py:891
#, fuzzy
msgid "no_such_level"
msgstr "No such Hedy level!"

#: app.py:745 app.py:752 app.py:821 app.py:827
#, fuzzy
msgid "no_such_program"
msgstr "No such Hedy program!"

#: app.py:776
#, fuzzy
msgid "level_not_class"
msgstr "This level has not been made available in your class yet"

#: app.py:872 website/teacher.py:430 website/teacher.py:446
#: website/teacher.py:475 website/teacher.py:501
#, fuzzy
msgid "no_such_adventure"
msgstr "This adventure doesn't exist!"

#: app.py:900
#, fuzzy
msgid "page_not_found"
msgstr "We couldn't find that page!"

#: app.py:920
#, fuzzy
msgid "title_signup"
msgstr "Hedy - Create an account"

#: app.py:927
#, fuzzy
msgid "title_login"
msgstr "Hedy - Login"

#: app.py:934
#, fuzzy
msgid "title_recover"
msgstr "Hedy - Recover account"

#: app.py:950
#, fuzzy
msgid "title_reset"
msgstr "Hedy - Reset password"

#: app.py:976
#, fuzzy
msgid "title_my-profile"
msgstr "Hedy - My account"

#: app.py:992
#, fuzzy
msgid "title_learn-more"
msgstr "Hedy - Learn more"

#: app.py:998
#, fuzzy
msgid "title_privacy"
msgstr "Hedy - Privacy terms"

#: app.py:1005
#, fuzzy
msgid "title_landing-page"
msgstr "Welcome to Hedy!"

#: app.py:1007
#, fuzzy
msgid "not_user"
msgstr "Looks like you are not logged in!"

#: app.py:1028
#, fuzzy
msgid "title_for-teacher"
msgstr "Hedy - For teachers"

#: app.py:1039
#, fuzzy
msgid "title_start"
msgstr "Hedy - A gradual programming language"

#: app.py:1100
#, fuzzy
msgid "title_explore"
msgstr "Hedy - Explore"

#: app.py:1120 app.py:1122
#, fuzzy
msgid "translate_error"
msgstr ""
"Something went wrong while translating the code. Try running the code to "
"see if it has an error. Code with errors can not be translated."

#: app.py:1241 website/auth.py:250 website/auth.py:299 website/auth.py:435
#: website/auth.py:460 website/auth.py:490 website/auth.py:595
#: website/auth.py:626 website/auth.py:666 website/auth.py:693
#: website/teacher.py:90 website/teacher.py:125 website/teacher.py:197
#: website/teacher.py:253 website/teacher.py:300 website/teacher.py:341
#: website/teacher.py:377 website/teacher.py:457 website/teacher.py:515
#, fuzzy
msgid "ajax_error"
msgstr "There was an error, please try again."

#: app.py:1244
#, fuzzy
msgid "image_invalid"
msgstr "The image you chose image is invalid."

#: app.py:1246
#, fuzzy
msgid "personal_text_invalid"
msgstr "Your personal text is invalid."

#: app.py:1248 app.py:1254
#, fuzzy
msgid "favourite_program_invalid"
msgstr "Your chosen favourite program is invalid."

#: app.py:1268 app.py:1269
#, fuzzy
msgid "public_profile_updated"
msgstr "Public profile updated."

#: app.py:1306 app.py:1332
#, fuzzy
msgid "user_not_private"
msgstr "This user either doesn't exist or doesn't have a public profile"

#: app.py:1340
#, fuzzy
msgid "invalid_teacher_invitation_code"
msgstr ""
"The teacher invitation code is invalid. To become a teacher, reach out to"
" hedy@felienne.com."

#: utils.py:203
#, fuzzy
msgid "default_404"
msgstr "We could not find that page..."

#: utils.py:205
#, fuzzy
msgid "default_403"
msgstr "Looks like you aren't authorized..."

#: utils.py:207
#, fuzzy
msgid "default_500"
msgstr "Something went wrong..."

<<<<<<< HEAD
#: content/error-messages.txt:38
msgid "or"
msgstr "或"
=======
#: content/error-messages.txt:1
#, fuzzy
msgid "Wrong Level"
msgstr ""
"That was correct Hedy code, but not at the right level. You wrote "
"{offending_keyword} for level {working_level}. Tip: {tip}"
>>>>>>> 0999cf21

#: content/error-messages.txt:2
#, fuzzy
msgid "Incomplete"
msgstr ""
"Oops! You forgot a bit of code! On line {line_number}, you need to enter "
"text behind {incomplete_command}."

#: content/error-messages.txt:3
#, fuzzy
msgid "Invalid"
msgstr ""
"{invalid_command} is not a Hedy level {level} command. Did you mean "
"{guessed_command}?"

#: content/error-messages.txt:4
#, fuzzy
msgid "Invalid Space"
msgstr ""
"Oops! You started a line with a space on line {line_number}. Spaces "
"confuse computers, can you remove it?"

#: content/error-messages.txt:5
#, fuzzy
msgid "Has Blanks"
msgstr ""
"Your code is incomplete. It contains blanks that you have to replace with"
" code."

#: content/error-messages.txt:6
#, fuzzy
msgid "No Indentation"
msgstr ""
"You used too few spaces in line {line_number}. You used {leading_spaces} "
"spaces, which is not enough. Start every new block with {indent_size} "
"spaces more than the line before."

#: content/error-messages.txt:7
#, fuzzy
msgid "Unexpected Indentation"
msgstr ""
"You used too many spaces in line {line_number}. You used {leading_spaces}"
" spaces, which is too much. Start every new block with {indent_size} "
"spaces more than the line before."

#: content/error-messages.txt:8
#, fuzzy
msgid "Parse"
msgstr ""
"The code you entered is not valid Hedy code. There is a mistake on line "
"{location[0]}, at position {location[1]}. You typed {character_found}, "
"but that is not allowed."

#: content/error-messages.txt:9
#, fuzzy
msgid "Unquoted Text"
msgstr ""
"Be careful. If you ask or print something, the text should start and "
"finish with a quotation mark. You forgot one somewhere."

#: content/error-messages.txt:10
#, fuzzy
msgid "Unquoted Assignment"
msgstr ""
"From this level, you need to place texts to the right of the `is` between"
" quotes. You forgot that for the text {text}."

#: content/error-messages.txt:11
#, fuzzy
msgid "Unquoted Equality Check"
msgstr ""
"If you want to check if a variable is equal to multiple words, the words "
"should be surrounded by quotation marks!"

#: content/error-messages.txt:12
#, fuzzy
msgid "Var Undefined"
msgstr ""
"You tried to use the variable {name}, but you didn't set it. It is also "
"possible that you were trying to use the word {name} but forgot quotation"
" marks."

#: content/error-messages.txt:13
#, fuzzy
msgid "Cyclic Var Definition"
msgstr ""
"The name {variable} needs to be set before you can use it on the right-"
"hand side of the is command."

#: content/error-messages.txt:14
#, fuzzy
msgid "Lonely Echo"
msgstr ""
"You used an echo before an ask, or an echo without an ask. First ask for "
"input, then echo."

#: content/error-messages.txt:15
#, fuzzy
msgid "Too Big"
msgstr ""
"Wow! Your program has an impressive {lines_of_code} lines of code! But we"
" can only process {max_lines} lines in this level. Make your program "
"smaller and try again."

#: content/error-messages.txt:16
#, fuzzy
msgid "Invalid Argument Type"
msgstr ""
"You cannot use {command} with {invalid_argument} because it is "
"{invalid_type}. Try changing {invalid_argument} to {allowed_types}."

#: content/error-messages.txt:17
#, fuzzy
msgid "Invalid Argument"
msgstr ""
"You cannot use the command {command} with {invalid_argument}. Try "
"changing {invalid_argument} to {allowed_types}."

#: content/error-messages.txt:18
#, fuzzy
msgid "Invalid Type Combination"
msgstr ""
"You cannot use {invalid_argument} and {invalid_argument_2} with {command}"
" because one is {invalid_type} and the other is {invalid_type_2}. Try "
"changing {invalid_argument} to {invalid_type_2} or {invalid_argument_2} "
"to {invalid_type}."

#: content/error-messages.txt:19
#, fuzzy
msgid "Unsupported Float"
msgstr ""
"Non-integer numbers are not supported yet but they will be in a few "
"levels. For now change {value} to an integer."

#: content/error-messages.txt:20
#, fuzzy
msgid "Locked Language Feature"
msgstr ""
"You are using {concept}! That is awesome, but {concept} is not unlocked "
"yet! It will be unlocked in a later level."

#: content/error-messages.txt:21
#, fuzzy
msgid "Missing Command"
msgstr "It looks like you forgot to use a command on line {line_number}."

#: content/error-messages.txt:22
#, fuzzy
msgid "Unsupported String Value"
msgstr "Text values cannot contain {invalid_value}."

#: content/error-messages.txt:23
#, fuzzy
msgid "ask_needs_var"
msgstr ""
"Starting in level 2, ask needs to be used with a variable. Example: name "
"is ask What are you called?"

#: content/error-messages.txt:24
#, fuzzy
msgid "echo_out"
msgstr ""
"Starting in level 2 echo is no longer needed. You can repeat an answer "
"with ask and print now. Example: name is ask What are you called? "
"printhello name"

#: content/error-messages.txt:25
#, fuzzy
msgid "space"
msgstr "a space"

#: content/error-messages.txt:26
#, fuzzy
msgid "comma"
msgstr "a comma"

#: content/error-messages.txt:27
#, fuzzy
msgid "question mark"
msgstr "a question mark"

#: content/error-messages.txt:28
#, fuzzy
msgid "newline"
msgstr "a new line"

#: content/error-messages.txt:29
#, fuzzy
msgid "period"
msgstr "a period"

#: content/error-messages.txt:30
#, fuzzy
msgid "exclamation mark"
msgstr "an exclamation mark"

#: content/error-messages.txt:31
#, fuzzy
msgid "dash"
msgstr "a dash"

#: content/error-messages.txt:32
#, fuzzy
msgid "star"
msgstr "a star"

#: content/error-messages.txt:33
#, fuzzy
msgid "single quotes"
msgstr "a single quote"

#: content/error-messages.txt:34
#, fuzzy
msgid "double quotes"
msgstr "double quotes"

#: content/error-messages.txt:35
#, fuzzy
msgid "slash"
msgstr "a slash"

#: content/error-messages.txt:36
#, fuzzy
msgid "string"
msgstr "text"

#: content/error-messages.txt:37
#, fuzzy
msgid "nested blocks"
msgstr "a block in a block"

#: content/error-messages.txt:38
#, fuzzy
msgid "or"
msgstr "or"

#: content/error-messages.txt:39
#, fuzzy
msgid "number"
msgstr "a number"

#: content/error-messages.txt:40
#, fuzzy
msgid "integer"
msgstr "a number"

#: content/error-messages.txt:41
#, fuzzy
msgid "float"
msgstr "a number"

#: content/error-messages.txt:42
#, fuzzy
msgid "list"
msgstr "a list"

#: content/error-messages.txt:43
#, fuzzy
msgid "input"
msgstr "input from ask"

#: templates/cheatsheet.html:14
#, fuzzy
msgid "cheatsheet_title"
msgstr "Cheatsheet"

#: templates/class-overview.html:16
#, fuzzy
msgid "visible_columns"
msgstr "Visible columns"

#: templates/class-overview.html:21 templates/class-overview.html:64
#: templates/class-overview.html:108 templates/create-accounts.html:16
#: templates/login.html:12 templates/profile.html:86 templates/recover.html:8
#: templates/signup.html:10
#, fuzzy
msgid "username"
msgstr "Username"

#: templates/class-overview.html:25 templates/class-overview.html:65
#, fuzzy
msgid "last_login"
msgstr "Last login"

#: templates/class-overview.html:29 templates/class-overview.html:66
#, fuzzy
msgid "highest_level_reached"
msgstr "Highest level reached"

#: templates/class-overview.html:35 templates/class-overview.html:67
#, fuzzy
msgid "number_programs"
msgstr "Number of programs"

#: templates/class-overview.html:39 templates/class-overview.html:68
#, fuzzy
msgid "programs"
msgstr "Programs"

#: templates/class-overview.html:43 templates/class-overview.html:69
#, fuzzy
msgid "latest_shared_program"
msgstr "Latest shared program"

#: templates/class-overview.html:49 templates/class-overview.html:70
#: templates/class-overview.html:83 templates/profile.html:144
#: templates/profile.html:146 templates/profile.html:159
#, fuzzy
msgid "change_password"
msgstr "Change password"

#: templates/class-overview.html:53 templates/class-overview.html:71
#, fuzzy
msgid "remove_student"
msgstr "Remove student"

#: templates/class-overview.html:81
#, fuzzy
msgid "page"
msgstr "page"

#: templates/class-overview.html:83
#, fuzzy
msgid "enter_password"
msgstr "Enter a new password for"

#: templates/class-overview.html:83
#, fuzzy
msgid "password_change_prompt"
msgstr "Are you sure you want to change this password?"

#: templates/class-overview.html:84
#, fuzzy
msgid "remove_student_prompt"
msgstr "Are you sure you want to remove the student from the class?"

#: templates/class-overview.html:84 templates/class-overview.html:120
#: templates/customize-adventure.html:52 templates/for-teachers.html:34
#: templates/for-teachers.html:44
#, fuzzy
msgid "remove"
msgstr "Remove"

#: templates/class-overview.html:90
#, fuzzy
msgid "class_link"
msgstr "Link to join class"

#: templates/class-overview.html:92 templates/customize-class.html:5
#, fuzzy
msgid "customize_class"
msgstr "Customize class"

#: templates/class-overview.html:93 templates/for-teachers.html:23
#, fuzzy
msgid "class_name_prompt"
msgstr "Please enter the name of the class"

#: templates/class-overview.html:93
#, fuzzy
msgid "rename_class"
msgstr "Rename class"

#: templates/class-overview.html:94
#, fuzzy
msgid "invite_prompt"
msgstr "Enter a username"

#: templates/class-overview.html:94
#, fuzzy
msgid "invite_student"
msgstr "Invite student"

#: templates/class-overview.html:95
#, fuzzy
msgid "class_stats"
msgstr "Class statistics"

#: templates/class-overview.html:98 templates/customize-adventure.html:59
#, fuzzy
msgid "back_to_teachers_page"
msgstr "Go back to teachers page"

#: templates/class-overview.html:99
#, fuzzy
msgid "delete_class_prompt"
msgstr "Are you sure you want to delete the class?"

#: templates/class-overview.html:99
#, fuzzy
msgid "delete_class"
msgstr "Delete class permanently"

#: templates/class-overview.html:103
#, fuzzy
msgid "pending_invites"
msgstr "Pending invites"

#: templates/class-overview.html:109
#, fuzzy
msgid "invite_date"
msgstr "Invite date"

#: templates/class-overview.html:110
#, fuzzy
msgid "expiration_date"
msgstr "Expiration date"

#: templates/class-overview.html:111
#, fuzzy
msgid "remove_invite"
msgstr "Remove invite"

#: templates/class-overview.html:120 templates/profile.html:15
#, fuzzy
msgid "delete_invite_prompt"
msgstr "Are you sure you want to remove this class invitation?"

#: templates/class-prejoin.html:7
#, fuzzy
msgid "class_already_joined"
msgstr "You are already a student of class"

#: templates/class-prejoin.html:11
#, fuzzy
msgid "goto_profile"
msgstr "Go to my profile"

#: templates/class-prejoin.html:15 templates/profile.html:12
#, fuzzy
msgid "prompt_join_class"
msgstr "Do you want to join this class?"

#: templates/class-prejoin.html:17 website/teacher.py:183
#, fuzzy
msgid "join_prompt"
msgstr "You need to have an account to join a class. Would you like to login now?"

#: templates/class-prejoin.html:17 templates/profile.html:14
#, fuzzy
msgid "join_class"
msgstr "Join class"

#: templates/class-stats.html:22 templates/customize-class.html:160
#, fuzzy
msgid "back_to_class"
msgstr "Go back to class"

#: templates/code-page.html:25 templates/code-page.html:35
#: templates/customize-class.html:28 templates/customize-class.html:64
#: templates/customize-class.html:71 templates/customize-class.html:95
#: templates/level-page.html:6 templates/level-page.html:11
#: templates/quiz/startquiz.html:10 templates/view-program-page.html:12
#: templates/view-program-page.html:28
#, fuzzy
msgid "level_title"
msgstr "Level"

#: templates/create-accounts.html:5
#, fuzzy
msgid "create_multiple_accounts"
msgstr "Create multiple accounts"

#: templates/create-accounts.html:7
#, fuzzy
msgid "accounts_intro"
msgstr ""
"On this page you can create accounts for multiple students at the same "
"time. It's also possible to directly add them to one of your classes. By "
"pressing the green + on the bottom right of the page you can add extra "
"rows. You can delete a row by pressing the corresponding red cross. Make "
"sure no rows are empty when you press \"Create accounts\". Please keep in"
" mind that every username and mail address needs to be unique and the "
"password needs to be <b>at least</b> 6 characters."

#: templates/create-accounts.html:10
#, fuzzy
msgid "create_accounts_prompt"
msgstr "Are you sure you want to create these accounts?"

#: templates/create-accounts.html:17 templates/learn-more.html:10
#: templates/profile.html:89 templates/recover.html:8 templates/signup.html:13
#, fuzzy
msgid "email"
msgstr "Email"

#: templates/create-accounts.html:18 templates/login.html:15
#: templates/reset.html:8 templates/signup.html:19
#, fuzzy
msgid "password"
msgstr "Password"

#: templates/create-accounts.html:20
#, fuzzy
msgid "select_class"
msgstr "Select class"

#: templates/create-accounts.html:36 templates/programs.html:24
#, fuzzy
msgid "reset_view"
msgstr "Reset"

#: templates/create-accounts.html:37 templates/for-teachers.html:55
#, fuzzy
msgid "create_accounts"
msgstr "Create multiple accounts"

#: templates/customize-adventure.html:5
#, fuzzy
msgid "customize_adventure"
msgstr "Customize adventure"

#: templates/customize-adventure.html:7
#, fuzzy
msgid "update_adventure_prompt"
msgstr "Are you sure you want to update this adventure?"

#: templates/customize-adventure.html:10
#, fuzzy
msgid "general_settings"
msgstr "General settings"

#: templates/customize-adventure.html:12 templates/for-teachers.html:9
#: templates/for-teachers.html:30
#, fuzzy
msgid "name"
msgstr "Name"

#: templates/customize-adventure.html:16 templates/customize-adventure.html:18
#: templates/explore.html:20 templates/explore.html:46
#: templates/for-teachers.html:31 templates/programs.html:12
#: templates/programs.html:39 templates/programs.html:50
#, fuzzy
msgid "level"
msgstr "Level"

#: templates/customize-adventure.html:25
#, fuzzy
msgid "adventure_exp_1"
msgstr ""
"Type your adventure of choice on the right-hand side. After creating your"
" adventure you can include it in one of your classes under "
"\"customizations\". If you want to include a command in your adventure "
"please use code anchors like this:"

#: templates/customize-adventure.html:31
#, fuzzy
msgid "adventure_exp_2"
msgstr ""
"If you want to show actual code snippets, for example to give student a "
"template or example of the code. Please use pre anchors like this:"

#: templates/customize-adventure.html:39
#, fuzzy
msgid "adventure_exp_3"
msgstr ""
"You can use the \"preview\" button to view a styled version of your "
"adventure. To view the adventure on a dedicated page, select \"view\" "
"from the teachers page."

#: templates/customize-adventure.html:43 templates/customize-class.html:28
#: templates/customize-class.html:94 templates/explore.html:26
#: templates/programs.html:18 templates/programs.html:46
#: templates/view-adventure.html:6
#, fuzzy
msgid "adventure"
msgstr "Adventure"

#: templates/customize-adventure.html:44
#, fuzzy
msgid "template_code"
msgstr ""
"This is the explanation of my adventure!\n"
"\n"
"This way I can show a command: <code>print</code>\n"
"\n"
"But sometimes I might want to show a piece of code, like this:\n"
"<pre>\n"
"ask What's your name?\n"
"echo so your name is \n"
"</pre>"

#: templates/customize-adventure.html:47
#, fuzzy
msgid "adventure_terms"
msgstr "I agree that my adventure might be made publicly available on Hedy."

#: templates/customize-adventure.html:50
#, fuzzy
msgid "preview"
msgstr "Preview"

#: templates/customize-adventure.html:51 templates/customize-class.html:155
#, fuzzy
msgid "save"
msgstr "Save"

#: templates/customize-adventure.html:52 templates/for-teachers.html:44
#, fuzzy
msgid "delete_adventure_prompt"
msgstr "Are you sure you want to remove this adventure?"

#: templates/customize-class.html:7
#, fuzzy
msgid "customize_class_exp_1"
msgstr ""
"Hi! On this page you can customize your class. By selecting levels and "
"adventures you can choose what your student can see. You can also add "
"your own created adventures to levels. All levels and default adventures "
"will be selected by default. <b>Notice:</b> Not every adventure is "
"available for every level! Settings up your customizations goes as "
"follows:"

#: templates/customize-class.html:10
#, fuzzy
msgid "customize_class_step_1"
msgstr "Select levels for your class by pressing the \"level buttons\""

#: templates/customize-class.html:11
#, fuzzy
msgid "customize_class_step_2"
msgstr ""
"\"Checkboxes\" will appear for the adventures available for the chosen "
"levels"

#: templates/customize-class.html:12
#, fuzzy
msgid "customize_class_step_3"
msgstr "Select the adventures you want to make available"

#: templates/customize-class.html:13
#, fuzzy
msgid "customize_class_step_4"
msgstr "Click the name of an adventure to (de)select for all levels"

#: templates/customize-class.html:14
#, fuzzy
msgid "customize_class_step_5"
msgstr "Add personal adventures"

#: templates/customize-class.html:15
#, fuzzy
msgid "customize_class_step_6"
msgstr "Selecting an opening date for each level (you can also leave it empty)"

#: templates/customize-class.html:16
#, fuzzy
msgid "customize_class_step_7"
msgstr "Selection other settings"

#: templates/customize-class.html:17
#, fuzzy
msgid "customize_class_step_8"
msgstr "Choose \"Save\" -> You're done!"

#: templates/customize-class.html:20
#, fuzzy
msgid "customize_class_exp_2"
msgstr ""
"You can always change these settings later on. For example, you can make "
"specific adventures or levels available while teaching a class. This way "
"it's easy for you to determine which level and adventures your students "
"will be working on. If you want to make everything available for your "
"class it is easiest to remove the customization all together."

#: templates/customize-class.html:23
#, fuzzy
msgid "select_adventures"
msgstr "Select adventures"

#: templates/customize-class.html:59
#, fuzzy
msgid "opening_dates"
msgstr "Opening dates"

#: templates/customize-class.html:65
#, fuzzy
msgid "opening_date"
msgstr "Opening date"

#: templates/customize-class.html:77
#, fuzzy
msgid "directly_available"
msgstr "Directly open"

#: templates/customize-class.html:89
#, fuzzy
msgid "select_own_adventures"
msgstr "Select own adventures"

#: templates/customize-class.html:96 templates/customize-class.html:120
#: templates/profile.html:47 templates/profile.html:121
#: templates/profile.html:130 templates/signup.html:26 templates/signup.html:45
#: templates/signup.html:53
#, fuzzy
msgid "select"
msgstr "Select"

#: templates/customize-class.html:114
#, fuzzy
msgid "other_settings"
msgstr "Other settings"

#: templates/customize-class.html:119
#, fuzzy
msgid "option"
msgstr "Option"

#: templates/customize-class.html:125
#, fuzzy
msgid "mandatory_mode"
msgstr "Mandatory developer's mode"

#: templates/customize-class.html:131
#, fuzzy
msgid "hide_cheatsheet"
msgstr "Hide cheatsheet"

#: templates/customize-class.html:137
#, fuzzy
msgid "hide_keyword_switcher"
msgstr "Hide keyword switcher"

#: templates/customize-class.html:143
#, fuzzy
msgid "hide_quiz"
msgstr "Quiz end"

#: templates/customize-class.html:154
#, fuzzy
msgid "reset_adventure_prompt"
msgstr "Are you sure you want to reset all selected adventures?"

#: templates/customize-class.html:154
#, fuzzy
msgid "reset_adventures"
msgstr "Reset selected adventures"

#: templates/customize-class.html:158
#, fuzzy
msgid "remove_customizations_prompt"
msgstr "Are you sure you want to remove this class's customizations?"

#: templates/customize-class.html:159
#, fuzzy
msgid "remove_customization"
msgstr "Remove customization"

#: templates/error-page.html:12
#, fuzzy
msgid "go_back_to_main"
msgstr "Go back to main page"

#: templates/explore.html:12
#, fuzzy
msgid "explore_programs"
msgstr "Explore programs"

#: templates/explore.html:14
#, fuzzy
msgid "explore_explanation"
msgstr ""
"On this page you can look through programs created by other Hedy users. "
"You can filter on both a Hedy level and adventure. Click on \"View "
"program\" to open a program and run it. Programs with a red header "
"contain a mistake. You can still open the program, but running it will "
"result in an error. You can of course try to fix it! If the creator has a"
" public profile you can click their username to visit their profile. "
"There you will find all their shared programs and much more!"

#: templates/explore.html:33 templates/programs.html:25
#, fuzzy
msgid "search_button"
msgstr "Search"

#: templates/explore.html:49
#, fuzzy
msgid "creator"
msgstr "Creator"

#: templates/explore.html:55
#, fuzzy
msgid "view_program"
msgstr "View program"

#: templates/for-teachers.html:5 templates/profile.html:71
#: templates/profile.html:73
#, fuzzy
msgid "my_classes"
msgstr "My classes"

#: templates/for-teachers.html:10
#, fuzzy
msgid "students"
msgstr "students"

#: templates/for-teachers.html:23 templates/landing-page.html:23
#, fuzzy
msgid "create_class"
msgstr "Create a new class"

#: templates/for-teachers.html:26
#, fuzzy
msgid "my_adventures"
msgstr "My adventures"

#: templates/for-teachers.html:32
#, fuzzy
msgid "last_update"
msgstr "Last update"

#: templates/for-teachers.html:33 templates/for-teachers.html:43
#, fuzzy
msgid "view"
msgstr "View"

#: templates/for-teachers.html:50
#, fuzzy
msgid "adventure_prompt"
msgstr "Please enter the name of the adventure"

#: templates/for-teachers.html:50 website/teacher.py:510
#, fuzzy
msgid "create_adventure"
msgstr "Create adventure"

#: templates/for-teachers.html:53
#, fuzzy
msgid "create_student_accounts"
msgstr "Create student accounts"

#: templates/for-teachers.html:113
#, fuzzy
msgid "teacher_welcome"
msgstr ""
"Welcome to Hedy! Your are now the proud owner of a teachers account which"
" allows you to create classes and invite students."

#: templates/incl-adventure-tabs.html:19
#, fuzzy
msgid "quiz_tab"
msgstr "End quiz"

#: templates/incl-adventure-tabs.html:23
#, fuzzy
msgid "specific_adventure_mode"
msgstr ""
"You're currently in adventure '{adventure}', click on 'Hedy' to view all "
"adventures."

#: templates/incl-adventure-tabs.html:69
#, fuzzy
msgid "end"
msgstr "End"

#: templates/incl-adventure-tabs.html:70
#, fuzzy
msgid "quiz_description"
msgstr "This is the end of the level! Take the quiz now to test your knowledge."

#: templates/incl-adventure-tabs.html:71
#, fuzzy
msgid "go_to_quiz"
msgstr "Go to quiz"

#: templates/incl-editor-and-output.html:95
#, fuzzy
msgid "variables"
msgstr "Variables"

#: templates/incl-editor-and-output.html:111
#, fuzzy
msgid "enter_text"
msgstr "Enter your answer here..."

#: templates/incl-editor-and-output.html:112
#, fuzzy
msgid "enter"
msgstr "Enter"

#: templates/incl-editor-and-output.html:122
#, fuzzy
msgid "already_program_running"
msgstr "There is already a program running, finish that one first."

#: templates/incl-editor-and-output.html:122
#, fuzzy
msgid "run_code_button"
msgstr "Run code"

#: templates/incl-editor-and-output.html:123
#, fuzzy
msgid "stop_code_button"
msgstr "Stop program"

#: templates/incl-editor-and-output.html:126
#, fuzzy
msgid "edit_code_button"
msgstr "Edit code"

#: templates/incl-editor-and-output.html:132
#, fuzzy
msgid "read_code_label"
msgstr "Read aloud"

#: templates/incl-editor-and-output.html:142
#: templates/incl-editor-and-output.html:151
#, fuzzy
msgid "regress_button"
msgstr "Go back to level {level}"

#: templates/incl-editor-and-output.html:145
#: templates/incl-editor-and-output.html:154
#, fuzzy
msgid "advance_button"
msgstr "Go to level {level}"

#: templates/incl-editor-and-output.html:168
#, fuzzy
msgid "developers_mode"
msgstr "Programmer's mode"

#: templates/incl-menubar.html:8
#, fuzzy
msgid "nav_start"
msgstr "Home"

#: templates/incl-menubar.html:9
#, fuzzy
msgid "nav_hedy"
msgstr "Hedy"

#: templates/incl-menubar.html:10
#, fuzzy
msgid "nav_explore"
msgstr "Explore"

#: templates/incl-menubar.html:11
#, fuzzy
msgid "nav_learn_more"
msgstr "Learn more"

#: templates/incl-menubar.html:13 templates/public-page.html:56
#, fuzzy
msgid "program_header"
msgstr "My programs"

#: templates/incl-menubar.html:20
#, fuzzy
msgid "my_achievements"
msgstr "My achievements"

#: templates/incl-menubar.html:23
#, fuzzy
msgid "my_account"
msgstr "My account"

#: templates/incl-menubar.html:27
#, fuzzy
msgid "for_teachers"
msgstr "For teachers"

#: templates/incl-menubar.html:31
#, fuzzy
msgid "logout"
msgstr "Log out"

#: templates/incl-menubar.html:36 templates/login.html:19
#: templates/signup.html:109
#, fuzzy
msgid "login"
msgstr "Log in"

#: templates/incl-menubar.html:45
#, fuzzy
msgid "search"
msgstr "Search..."

#: templates/landing-page.html:6
#, fuzzy
msgid "welcome"
msgstr "Welcome"

#: templates/landing-page.html:7
#, fuzzy
msgid "intro_text_landing_page"
msgstr ""
"Welcome to the wonderful world of Hedy! Here you can learn to program in "
"small steps, without unnecessary complicated stuff. We start easy at "
"level 1, and slowly build towards bigger and more complex programs! "
"Choose one of the options below to get started."

#: templates/landing-page.html:14 templates/landing-page.html:36
#, fuzzy
msgid "general_text_landing_page"
msgstr "Start with level 1 explanations."

#: templates/landing-page.html:16 templates/landing-page.html:38
#: templates/landing-page.html:45 templates/landing-page.html:52
#, fuzzy
msgid "start_programming"
msgstr "Start programming"

#: templates/landing-page.html:21
#, fuzzy
msgid "create_class_text"
msgstr "Group your students into classes and change the content for each class."

#: templates/landing-page.html:28
#, fuzzy
msgid "read_docs_text"
msgstr ""
"Visit our teacher's manual for lesson plans and common mistakes by "
"students."

#: templates/landing-page.html:30
#, fuzzy
msgid "read_docs"
msgstr "Learn more about Hedy"

#: templates/landing-page.html:43
#, fuzzy
msgid "story_text"
msgstr "Make your own story"

#: templates/landing-page.html:50
#, fuzzy
msgid "turtle_text"
msgstr "Make a drawing with code"

#: templates/layout.html:20 templates/signup.html:64
#, fuzzy
msgid "yes"
msgstr "Yes"

#: templates/layout.html:21 templates/signup.html:68
#, fuzzy
msgid "no"
msgstr "No"

#: templates/layout.html:29
#, fuzzy
msgid "ok"
msgstr "OK"

#: templates/layout.html:30
#, fuzzy
msgid "cancel"
msgstr "Cancel"

#: templates/layout.html:43 templates/programs.html:66
#: templates/programs.html:74
#, fuzzy
msgid "copy_link_to_share"
msgstr "Copy link to share"

#: templates/layout.html:83 templates/quiz/endquiz.html:18
#: templates/quiz/quiz.html:29
#, fuzzy
msgid "achievement_earned"
msgstr "You've earned an achievement!"

#: templates/learn-more.html:7
#, fuzzy
msgid "mailing_title"
msgstr "Subscribe to the Hedy newsletter"

#: templates/learn-more.html:14
#, fuzzy
msgid "surname"
msgstr "First Name"

#: templates/learn-more.html:18
#, fuzzy
msgid "lastname"
msgstr "Last Name"

#: templates/learn-more.html:22 templates/profile.html:128
#: templates/signup.html:52
#, fuzzy
msgid "country"
msgstr "Country"

#: templates/learn-more.html:31
#, fuzzy
msgid "subscribe"
msgstr "Subscribe"

#: templates/learn-more.html:32
#, fuzzy
msgid "required_field"
msgstr "Fields marked with an * are required"

#: templates/learn-more.html:35
#, fuzzy
msgid "previous_campaigns"
msgstr "View previous campaigns"

#: templates/level-page.html:8
#, fuzzy
msgid "step_title"
msgstr "Assignment"

#: templates/level-page.html:12
#, fuzzy
msgid "save_code_button"
msgstr "Save code"

#: templates/level-page.html:13
#, fuzzy
msgid "share_code_button"
msgstr "Save & share code"

#: templates/level-page.html:31
#, fuzzy
msgid "try_button"
msgstr "Try"

#: templates/login.html:10
#, fuzzy
msgid "login_long"
msgstr "Log in to your account"

#: templates/login.html:26 website/auth.py:263
#, fuzzy
msgid "no_account"
msgstr "No account?"

#: templates/login.html:28 templates/signup.html:6 templates/signup.html:105
#, fuzzy
msgid "create_account"
msgstr "Create account"

#: templates/login.html:33
#, fuzzy
msgid "forgot_password"
msgstr "Forgot your password?"

#: templates/main-page.html:10
#, fuzzy
msgid "main_title"
msgstr "Hedy"

#: templates/main-page.html:11
#, fuzzy
msgid "main_subtitle"
msgstr "A gradual programming language"

#: templates/main-page.html:14
#, fuzzy
msgid "try_it"
msgstr "Try it"

#: templates/profile.html:4
#, fuzzy
msgid "account_overview"
msgstr "Account overview"

#: templates/profile.html:6 templates/profile.html:8
#, fuzzy
msgid "my_messages"
msgstr "My messages"

#: templates/profile.html:11
#, fuzzy
msgid "invite_message"
msgstr "You have received an invitation to join class"

#: templates/profile.html:12
#, fuzzy
msgid "sent_by"
msgstr "This invitation is sent by"

#: templates/profile.html:15
#, fuzzy
msgid "delete_invite"
msgstr "Delete invitation"

#: templates/profile.html:21 templates/profile.html:23
#, fuzzy
msgid "public_profile"
msgstr "Public profile"

#: templates/profile.html:24
#, fuzzy
msgid "public_profile_visit"
msgstr "You can visit your public profile! Click"

#: templates/profile.html:24
#, fuzzy
msgid "public_profile_link"
msgstr "here"

#: templates/profile.html:27
#, fuzzy
msgid "profile_picture"
msgstr "Profile picture"

#: templates/profile.html:40
#, fuzzy
msgid "personal_text"
msgstr "Personal text"

#: templates/profile.html:41
#, fuzzy
msgid "your_personal_text"
msgstr "Your personal text..."

#: templates/profile.html:45
#, fuzzy
msgid "favourite_program"
msgstr "Favourite program"

#: templates/profile.html:56
#, fuzzy
msgid "public_profile_info"
msgstr ""
"By selecting this box I make my profile visible for everyone. Be careful "
"not to share personal information like your name or home address, because"
" everyone will be able to see it!"

#: templates/profile.html:59
#, fuzzy
msgid "update_public"
msgstr "Update public profile"

#: templates/profile.html:61 templates/profile.html:141
#, fuzzy
msgid "are_you_sure"
msgstr "Are you sure? You cannot revert this action."

#: templates/profile.html:61
#, fuzzy
msgid "delete_public"
msgstr "Delete public profile"

#: templates/profile.html:76
#, fuzzy
msgid "self_removal_prompt"
msgstr "Are you sure you want to leave this class?"

#: templates/profile.html:76
#, fuzzy
msgid "leave_class"
msgstr "Leave class"

#: templates/profile.html:81 templates/profile.html:84
#, fuzzy
msgid "settings"
msgstr "My personal settings"

#: templates/profile.html:92 templates/signup.html:41
#, fuzzy
msgid "birth_year"
msgstr "Birth year"

#: templates/profile.html:95 templates/signup.html:25
#, fuzzy
msgid "preferred_language"
msgstr "Preferred language"

#: templates/profile.html:105 templates/signup.html:34
#, fuzzy
msgid "preferred_keyword_language"
msgstr "Preferred keyword language"

#: templates/profile.html:119 templates/signup.html:44
#, fuzzy
msgid "gender"
msgstr "Gender"

#: templates/profile.html:122 templates/signup.html:46
#, fuzzy
msgid "female"
msgstr "Female"

#: templates/profile.html:123 templates/signup.html:47
#, fuzzy
msgid "male"
msgstr "Male"

#: templates/profile.html:124 templates/signup.html:48
#, fuzzy
msgid "other"
msgstr "Other"

#: templates/profile.html:137
#, fuzzy
msgid "update_profile"
msgstr "Update profile"

#: templates/profile.html:141
#, fuzzy
msgid "destroy_profile"
msgstr "Delete profile"

#: templates/profile.html:148
#, fuzzy
msgid "current_password"
msgstr "Current password"

#: templates/profile.html:152
#, fuzzy
msgid "new_password"
msgstr "New password"

#: templates/profile.html:156
#, fuzzy
msgid "repeat_new_password"
msgstr "Repeat new password"

#: templates/programs.html:7
#, fuzzy
msgid "recent"
msgstr "My recent programs"

#: templates/programs.html:33 templates/view-program-page.html:7
#, fuzzy
msgid "submitted_header"
msgstr "This is a submitted program and can't be altered."

#: templates/programs.html:38
#, fuzzy
msgid "title"
msgstr "Title"

#: templates/programs.html:40 templates/view-program-page.html:8
#, fuzzy
msgid "last_edited"
msgstr "Last edited"

#: templates/programs.html:57
#, fuzzy
msgid "favourite_confirm"
msgstr "Are you sure you want to set this program as your favourite?"

#: templates/programs.html:65 templates/programs.html:70
#, fuzzy
msgid "open"
msgstr "Open"

#: templates/programs.html:66 templates/programs.html:74
#, fuzzy
msgid "copy_clipboard"
msgstr "Successfully copied to clipboard"

#: templates/programs.html:67 templates/programs.html:71
#, fuzzy
msgid "delete_confirm"
msgstr "Are you sure you want to delete the program?"

#: templates/programs.html:67 templates/programs.html:71
#, fuzzy
msgid "delete"
msgstr "Delete"

#: templates/programs.html:73
#, fuzzy
msgid "unshare_confirm"
msgstr "Are you sure you want to make the program private?"

#: templates/programs.html:73
#, fuzzy
msgid "unshare"
msgstr "Unshare"

#: templates/programs.html:75
#, fuzzy
msgid "submit_warning"
msgstr "Are you sure you want to submit this program?"

#: templates/programs.html:75
#, fuzzy
msgid "submit_program"
msgstr "Submit"

#: templates/programs.html:78
#, fuzzy
msgid "share_confirm"
msgstr "Are you sure you want to make the program public?"

#: templates/programs.html:78
#, fuzzy
msgid "share"
msgstr "Share"

#: templates/programs.html:84
#, fuzzy
msgid "no_programs"
msgstr "You have no programs yet."

#: templates/programs.html:86
#, fuzzy
msgid "write_first_program"
msgstr "Write your first program!"

#: templates/public-page.html:16
#, fuzzy
msgid "achievements"
msgstr "achievements"

#: templates/public-page.html:28 templates/public-page.html:30
#, fuzzy
msgid "amount_created"
msgstr "programs created"

#: templates/public-page.html:34 templates/public-page.html:36
#, fuzzy
msgid "amount_saved"
msgstr "programs saved"

#: templates/public-page.html:40 templates/public-page.html:42
#, fuzzy
msgid "amount_submitted"
msgstr "programs submitted"

#: templates/public-page.html:50
#, fuzzy
msgid "last_achievement"
msgstr "Last earned achievement"

#: templates/public-page.html:85
#, fuzzy
msgid "no_shared_programs"
msgstr "has no shared programs..."

#: templates/recover.html:6
#, fuzzy
msgid "recover_password"
msgstr "Request a password reset"

#: templates/recover.html:11
#, fuzzy
msgid "send_password_recovery"
msgstr "Send me a password recovery link"

#: templates/reset.html:6 templates/reset.html:19
#, fuzzy
msgid "reset_password"
msgstr "Reset password"

#: templates/reset.html:12 templates/signup.html:22
#, fuzzy
msgid "password_repeat"
msgstr "Repeat password"

#: templates/signup.html:7
#, fuzzy
msgid "create_account_explanation"
msgstr "Having your own account allows you to save your programs."

#: templates/signup.html:16
#, fuzzy
msgid "email_repeat"
msgstr "Repeat email"

#: templates/signup.html:60
#, fuzzy
msgid "programming_experience"
msgstr "Do you have programming experience?"

#: templates/signup.html:74
#, fuzzy
msgid "languages"
msgstr "Which of these programming languages have you used before?"

#: templates/signup.html:79
#, fuzzy
msgid "other_block"
msgstr "Another block language"

#: templates/signup.html:85
#, fuzzy
msgid "other_text"
msgstr "Another text language"

#: templates/signup.html:91
#, fuzzy
msgid "request_teacher"
msgstr "Would you like to apply for a teacher's account?"

#: templates/signup.html:94
#, fuzzy
msgid "subscribe_newsletter"
msgstr "Subscribe to the newsletter"

#: templates/signup.html:99
#, fuzzy
msgid "agree_with"
msgstr "I agree to the"

#: templates/signup.html:99
#, fuzzy
msgid "privacy_terms"
msgstr "privacy terms"

#: templates/signup.html:102
#, fuzzy
msgid "agree_third_party"
msgstr ""
"I consent to being contacted by partners of Leiden University with sales "
"opportunities (optional)"

#: templates/signup.html:109
#, fuzzy
msgid "already_account"
msgstr "Already have an account?"

#: templates/teacher-invitation.html:5
#, fuzzy
msgid "teacher_invitation_require_login"
msgstr ""
"To set up your profile as a teacher, we will need you to log in. If you "
"don't have an account, please create one."

#: templates/view-program-page.html:13
#, fuzzy
msgid "by"
msgstr "by"

#: templates/quiz/endquiz.html:27
#, fuzzy
msgid "end_quiz"
msgstr "Quiz end"

#: templates/quiz/endquiz.html:28 templates/quiz/quiz-result-overview.html:23
#, fuzzy
msgid "score"
msgstr "Score"

#: templates/quiz/endquiz.html:37 templates/quiz/quiz-result-overview.html:108
#, fuzzy
msgid "go_to_level"
msgstr "Go to level"

#: templates/quiz/feedback.html:8 templates/quiz/quiz.html:16
#, fuzzy
msgid "question"
msgstr "Question"

#: templates/quiz/feedback.html:17
#, fuzzy
msgid "feedback_success"
msgstr "Good!"

#: templates/quiz/feedback.html:23
#, fuzzy
msgid "feedback_failure"
msgstr "Wrong!"

#: templates/quiz/feedback.html:36
#, fuzzy
msgid "correct_answer"
msgstr "The correct answer is"

#: templates/quiz/feedback.html:52
#, fuzzy
msgid "go_to_question"
msgstr "Go to question"

#: templates/quiz/feedback.html:56
#, fuzzy
msgid "go_to_quiz_result"
msgstr "Go to quiz result"

#: templates/quiz/quiz-result-overview.html:22
#, fuzzy
msgid "results_quiz"
msgstr "Quiz results"

#: templates/quiz/quiz-result-overview.html:45
#, fuzzy
msgid "correct"
msgstr "Correct"

#: templates/quiz/quiz-result-overview.html:62
#, fuzzy
msgid "incorrect"
msgstr "Incorrect!"

#: templates/quiz/quiz-result-overview.html:91
#: templates/quiz/quiz-result-overview.html:95
#: templates/quiz/quiz-result-overview.html:99 templates/quiz/quiz.html:16
#, fuzzy
msgid "attempt"
msgstr "Attempt"

#: templates/quiz/quiz.html:49 templates/quiz/quiz.html:55
#: templates/quiz/quiz_question.html:15
#, fuzzy
msgid "hint"
msgstr "Hint?"

#: templates/quiz/quiz_question.html:53
#, fuzzy
msgid "go_to_answer"
msgstr "Go to answer"

#: templates/quiz/quiz_question.html:55
#, fuzzy
msgid "submit_answer"
msgstr "Answer question"

#: templates/quiz/startquiz.html:9
#, fuzzy
msgid "start_quiz"
msgstr "Start quiz"

#: templates/quiz/startquiz.html:15
#, fuzzy
msgid "go_to_first_question"
msgstr "Go to question 1"

#: website/admin.py:18 website/admin.py:85 website/admin.py:106
#: website/admin.py:124 website/admin.py:131
#, fuzzy
msgid "title_admin"
msgstr "Hedy - Administrator page"

#: website/auth.py:183 website/auth.py:252 website/auth.py:384
#: website/auth.py:389 website/auth.py:437 website/auth.py:597
#: website/auth.py:606 website/auth.py:628 website/auth.py:668
#: website/auth.py:675 website/auth.py:695 website/teacher.py:302
#: website/teacher.py:343
#, fuzzy
msgid "username_invalid"
msgstr "Your username is invalid."

#: website/auth.py:185
#, fuzzy
msgid "username_special"
msgstr "Username cannot contain `:` or `@`."

#: website/auth.py:187
#, fuzzy
msgid "username_three"
msgstr "Username must contain at least three characters."

#: website/auth.py:189 website/auth.py:492 website/auth.py:697
#: website/auth.py:702
#, fuzzy
msgid "email_invalid"
msgstr "Please enter a valid email."

#: website/auth.py:191 website/auth.py:254 website/auth.py:439
#: website/auth.py:462 website/auth.py:474 website/auth.py:632
#, fuzzy
msgid "password_invalid"
msgstr "Your password is invalid."

#: website/auth.py:193
#, fuzzy
msgid "passwords_six"
msgstr "All passwords need to be six characters or longer."

#: website/auth.py:263
#, fuzzy
msgid "invalid_username_password"
msgstr "Invalid username/password."

#: website/auth.py:308 website/auth.py:310
#, fuzzy
msgid "repeat_match_email"
msgstr "The repeated email does not match."

#: website/auth.py:312 website/auth.py:464 website/auth.py:468
#: website/auth.py:636
#, fuzzy
msgid "repeat_match_password"
msgstr "The repeated password does not match."

#: website/auth.py:314 website/auth.py:494
#, fuzzy
msgid "language_invalid"
msgstr "Please select a valid language."

#: website/auth.py:316
#, fuzzy
msgid "agree_invalid"
msgstr "You have to agree with the privacy terms."

#: website/auth.py:318 website/auth.py:497
#, fuzzy
msgid "keyword_language_invalid"
msgstr ""
"Please select a valid keyword language (select English or your own "
"language)."

#: website/auth.py:323 website/auth.py:502
#, fuzzy
msgid "year_invalid"
msgstr "Please enter a year between 1900 and {year}."

#: website/auth.py:326 website/auth.py:505
#, fuzzy
msgid "gender_invalid"
msgstr "Please select a valid gender, choose (Female, Male, Other)."

#: website/auth.py:329 website/auth.py:508
#, fuzzy
msgid "country_invalid"
msgstr "Please select a valid country."

#: website/auth.py:331 website/auth.py:334 website/auth.py:510
#: website/auth.py:513
#, fuzzy
msgid "experience_invalid"
msgstr "Please select a valid experience, choose (Yes, No)."

#: website/auth.py:337 website/auth.py:516
#, fuzzy
msgid "programming_invalid"
msgstr "Please select a valid programming language."

#: website/auth.py:340
#, fuzzy
msgid "exists_username"
msgstr "That username is already in use."

#: website/auth.py:342 website/auth.py:524
#, fuzzy
msgid "exists_email"
msgstr "That email is already in use."

#: website/auth.py:382 website/auth.py:397 website/auth.py:630
#: website/auth.py:640
#, fuzzy
msgid "token_invalid"
msgstr "Your token is invalid."

#: website/auth.py:441 website/auth.py:466 website/auth.py:634
#, fuzzy
msgid "password_six"
msgstr "Your password must contain at least six characters."

#: website/auth.py:444 website/auth.py:447
#, fuzzy
msgid "password_change_not_allowed"
msgstr "You're not allowed to change the password of this user."

#: website/auth.py:452
#, fuzzy
msgid "password_change_success"
msgstr "Password of your student is successfully changed."

#: website/auth.py:483
#, fuzzy
msgid "password_updated"
msgstr "Password updated."

#: website/auth.py:563
#, fuzzy
msgid "profile_updated"
msgstr "Profile updated."

#: website/auth.py:566
#, fuzzy
msgid "profile_updated_reload"
msgstr "Profile updated, page will be re-loaded."

#: website/auth.py:619
#, fuzzy
msgid "sent_password_recovery"
msgstr ""
"You should soon receive an email with instructions on how to reset your "
"password."

#: website/auth.py:652
#, fuzzy
msgid "password_resetted"
msgstr ""
"Your password has been successfully reset. You are being redirected to "
"the login page."

#: website/auth.py:670
#, fuzzy
msgid "teacher_invalid"
msgstr "Your teacher value is invalid."

#: website/auth.py:758
#, fuzzy
msgid "mail_welcome_verify_body"
msgstr ""
"Your Hedy account has been created successfully. Welcome!\n"
"Please click on this link to verify your email address: {link}"

#: website/auth.py:760
#, fuzzy
msgid "mail_change_password_body"
msgstr ""
"Your Hedy password has been changed. If you did this, all is good.\n"
"If you didn't change your password, please contact us immediately by "
"replying to this email."

#: website/auth.py:762
#, fuzzy
msgid "mail_recover_password_body"
msgstr ""
"By clicking on this link, you can set a new Hedy password. This link is "
"valid for <b>4</b> hours.\n"
"If you haven't required a password reset, please ignore this email: {link}"

#: website/auth.py:764
#, fuzzy
msgid "mail_reset_password_body"
msgstr ""
"Your Hedy password has been reset to a new one. If you did this, all is "
"good.\n"
"If you didn't change your password, please contact us immediately by "
"replying to this email."

#: website/auth.py:766
#, fuzzy
msgid "mail_welcome_teacher_body"
msgstr ""
"<strong>Welcome!</strong>\n"
"Congratulations on your brand new Hedy teachers account. Welcome to the "
"world wide community of Hedy teachers!\n"
"\n"
"<strong>What teachers accounts can do</strong>\n"
"With your teacher account, you have the option to create classes. Your "
"students can than join your classes and you can see their progress. "
"Classes are made and managed though the for <a "
"href=\"https://hedycode.com/for-teachers\">teachers page</a>.\n"
"\n"
"<strong>How to share ideas</strong>\n"
"If you are using Hedy in class, you probably have ideas for improvements!"
" You can share those ideas with us on the <a "
"href=\"https://github.com/Felienne/hedy/discussions/categories/ideas\">Ideas"
" Discussion</a>.\n"
"\n"
"<strong>How to ask for help</strong>\n"
"If anything is unclear, you can post in the <a "
"href=\"https://github.com/Felienne/hedy/discussions/categories/q-a\">Q&A "
"discussion</a>, or <a href=\"mailto: hedy@felienne.com\">send us an "
"email</a>.\n"
"\n"
"Keep programming!"

#: website/auth.py:772
#, fuzzy
msgid "mail_welcome_verify_subject"
msgstr "Welcome to Hedy"

#: website/auth.py:774
#, fuzzy
msgid "mail_change_password_subject"
msgstr "Your Hedy password has been changed"

#: website/auth.py:776
#, fuzzy
msgid "mail_recover_password_subject"
msgstr "Request a password reset."

#: website/auth.py:778
#, fuzzy
msgid "mail_reset_password_subject"
msgstr "Your Hedy password has been reset"

#: website/auth.py:780
#, fuzzy
msgid "mail_welcome_teacher_subject"
msgstr "Your Hedy teacher account is ready"

#: website/auth.py:784
#, fuzzy
msgid "user"
msgstr "user"

#: website/auth.py:789
#, fuzzy
msgid "mail_hello"
msgstr "Hi {username}!"

#: website/auth.py:791
#, fuzzy
msgid "mail_goodbye"
msgstr ""
"Thank you!\n"
"The Hedy team"

#: website/auth.py:799
#, fuzzy
msgid "copy_mail_link"
msgstr "Please copy and paste this link into a new tab:"

#: website/auth.py:800
#, fuzzy
msgid "link"
msgstr "Link"

#: website/programs.py:41
#, fuzzy
msgid "delete_success"
msgstr "Program deleted successfully."

#: website/programs.py:55
#, fuzzy
msgid "save_prompt"
msgstr ""
"You need to have an account to save your program. Would you like to login"
" now?"

#: website/programs.py:60
#, fuzzy
msgid "overwrite_warning"
msgstr ""
"You already have a program with this name, saving this program will "
"replace the old one. Are you sure?"

#: website/programs.py:87
#, fuzzy
msgid "save_parse_warning"
msgstr "This program contains an error, are you sure you want to save it?"

#: website/programs.py:131 website/programs.py:132
#, fuzzy
msgid "save_success_detail"
msgstr "Program saved successfully."

#: website/programs.py:160
#, fuzzy
msgid "share_success_detail"
msgstr "Program shared successfully."

#: website/programs.py:162
#, fuzzy
msgid "unshare_success_detail"
msgstr "Program unshared successfully."

#: website/programs.py:202
#, fuzzy
msgid "favourite_success"
msgstr "Your program is set as favourite."

#: website/statistics.py:37 website/teacher.py:28 website/teacher.py:36
#: website/teacher.py:211 website/teacher.py:233 website/teacher.py:245
#: website/teacher.py:312 website/teacher.py:351
#, fuzzy
msgid "retrieve_class_error"
msgstr "Only teachers can retrieve classes"

#: website/statistics.py:41 website/teacher.py:39 website/teacher.py:133
#: website/teacher.py:152 website/teacher.py:214 website/teacher.py:236
#: website/teacher.py:248 website/teacher.py:315 website/teacher.py:354
#, fuzzy
msgid "no_such_class"
msgstr "No such Hedy class."

#: website/statistics.py:45
#, fuzzy
msgid "title_class statistics"
msgstr "My statistics"

#: website/teacher.py:76
#, fuzzy
msgid "title_class-overview"
msgstr "Hedy - Class overview"

#: website/teacher.py:85
#, fuzzy
msgid "only_teacher_create_class"
msgstr "Only teachers are allowed to create classes!"

#: website/teacher.py:92 website/teacher.py:127
#, fuzzy
msgid "class_name_invalid"
msgstr "This class name is invalid."

#: website/teacher.py:94 website/teacher.py:129
#, fuzzy
msgid "class_name_empty"
msgstr "You didn't enter a class name!"

#: website/teacher.py:100
#, fuzzy
msgid "class_name_duplicate"
msgstr "You already have a class with this name."

#: website/teacher.py:164 website/teacher.py:180 website/teacher.py:542
#, fuzzy
msgid "invalid_class_link"
msgstr "Invalid link for joining the class."

#: website/teacher.py:168 website/teacher.py:170
#, fuzzy
msgid "title_join-class"
msgstr "Hedy - Join class"

#: website/teacher.py:224
#, fuzzy
msgid "title_customize-class"
msgstr "Hedy - Customize class"

#: website/teacher.py:239
#, fuzzy
msgid "customization_deleted"
msgstr "Customizations successfully deleted."

#: website/teacher.py:292
#, fuzzy
msgid "class_customize_success"
msgstr "Class successfully customized."

#: website/teacher.py:306
#, fuzzy
msgid "username_empty"
msgstr "You didn't enter an username!"

#: website/teacher.py:319
#, fuzzy
msgid "student_not_existing"
msgstr "This username doesn't exist."

#: website/teacher.py:321
#, fuzzy
msgid "student_already_in_class"
msgstr "This student is already in your class."

#: website/teacher.py:323
#, fuzzy
msgid "student_already_invite"
msgstr "This student already has a pending invitation."

#: website/teacher.py:382
#, fuzzy
msgid "no_accounts"
msgstr "There are no accounts to create."

#: website/teacher.py:393
#, fuzzy
msgid "unique_usernames"
msgstr "All usernames need to be unique."

#: website/teacher.py:396
#, fuzzy
msgid "unique_emails"
msgstr "All mail addresses need to be unique."

#: website/teacher.py:407
#, fuzzy
msgid "usernames_exist"
msgstr "One or more usernames is already in use."

#: website/teacher.py:410
msgid "emails_exist"
msgstr "一个或多个邮件地址已被使用。"

#: website/teacher.py:421
msgid "accounts_created"
msgstr "账户已成功创建。"

#: website/teacher.py:427 website/teacher.py:432 website/teacher.py:443
#: website/teacher.py:472 website/teacher.py:498
#, fuzzy
msgid "retrieve_adventure_error"
msgstr "你不允许查看这个冒险!"

#: website/teacher.py:437
#, fuzzy
msgid "title_view-adventure"
msgstr "海迪-查看探险活动"

#: website/teacher.py:448
#, fuzzy
msgid "title_customize-adventure"
msgstr "海迪-定制自己的探险活动"

#: website/teacher.py:459
#, fuzzy
msgid "adventure_id_invalid"
msgstr "这个探险活动的账号是无效的。"

#: website/teacher.py:461 website/teacher.py:517
#, fuzzy
msgid "adventure_name_invalid"
msgstr "这个探险活动的用户名是无效的。"

#: website/teacher.py:463
#, fuzzy
msgid "level_invalid"
msgstr "This Hedy level in invalid."

#: website/teacher.py:465
#, fuzzy
msgid "content_invalid"
msgstr "This adventure is invalid."

#: website/teacher.py:467
#, fuzzy
msgid "adventure_length"
msgstr "Your adventure has to be at least 20 characters."

#: website/teacher.py:469
#, fuzzy
msgid "public_invalid"
msgstr "This agreement selection is invalid"

#: website/teacher.py:480 website/teacher.py:524
#, fuzzy
msgid "adventure_duplicate"
msgstr "You already have an adventure with this name."

#: website/teacher.py:492
#, fuzzy
msgid "adventure_updated"
msgstr "The adventure has been updated!"

#: website/teacher.py:519
#, fuzzy
msgid "adventure_empty"
msgstr "You didn't enter an adventure name!"
<|MERGE_RESOLUTION|>--- conflicted
+++ resolved
@@ -1,4 +1,3 @@
-<<<<<<< HEAD
 msgid ""
 msgstr ""
 "Project-Id-Version: PACKAGE VERSION\n"
@@ -14,237 +13,1166 @@
 "Plural-Forms: nplurals=1; plural=0;\n"
 "X-Generator: Weblate 4.12.1-dev\n"
 
-#: app.py:990
+#: app.py:990 app.py:998
 #, fuzzy
 msgid "title_privacy"
 msgstr "Hedy - Privacy terms"
 
-#: app.py:997
-=======
-#: app.py:442
->>>>>>> 0999cf21
+#: app.py:997 app.py:1005
+#, fuzzy
+msgid "title_landing-page"
+msgstr "Welcome to Hedy!"
+
+#: app.py:1235 app.py:1244
+#, fuzzy
+msgid "image_invalid"
+msgstr "The image you chose image is invalid."
+
+#: templates/programs.html:66 templates/programs.html:74
+#, fuzzy
+msgid "copy_clipboard"
+msgstr "Successfully copied to clipboard"
+
+#: templates/programs.html:67 templates/programs.html:71
+#, fuzzy
+msgid "delete_confirm"
+msgstr "Are you sure you want to delete the program?"
+
+#: templates/programs.html:67 templates/programs.html:71
+#, fuzzy
+msgid "delete"
+msgstr "Delete"
+
+#: templates/programs.html:73
+#, fuzzy
+msgid "unshare_confirm"
+msgstr "Are you sure you want to make the program private?"
+
+#: app.py:1031 app.py:1039
+#, fuzzy
+msgid "title_start"
+msgstr "Hedy - A gradual programming language"
+
+#: templates/class-overview.html:81
+#, fuzzy
+msgid "page"
+msgstr "page"
+
+#: templates/incl-adventure-tabs.html:71
+#, fuzzy
+msgid "go_to_quiz"
+msgstr "Go to quiz"
+
+#: templates/profile.html:45
+#, fuzzy
+msgid "favourite_program"
+msgstr "Favourite program"
+
+#: templates/profile.html:41
+#, fuzzy
+msgid "your_personal_text"
+msgstr "Your personal text..."
+
+#: templates/profile.html:59
+#, fuzzy
+msgid "update_public"
+msgstr "Update public profile"
+
+#: templates/profile.html:61
+#, fuzzy
+msgid "delete_public"
+msgstr "Delete public profile"
+
+#: website/auth.py:314 website/auth.py:494
+#, fuzzy
+msgid "language_invalid"
+msgstr "Please select a valid language."
+
+#: website/auth.py:772
+#, fuzzy
+msgid "mail_welcome_verify_subject"
+msgstr "Welcome to Hedy"
+
+#: app.py:912 app.py:920
+#, fuzzy
+msgid "title_signup"
+msgstr "Hedy - Create an account"
+
+#: app.py:919 app.py:927
+#, fuzzy
+msgid "title_login"
+msgstr "Hedy - Login"
+
+#: app.py:926 app.py:934
+#, fuzzy
+msgid "title_recover"
+msgstr "Hedy - Recover account"
+
+#: app.py:438 app.py:442
 #, fuzzy
 msgid "program_contains_error"
 msgstr "This program contains an error, are you sure you want to share it?"
 
-#: app.py:601
+#: app.py:597 app.py:601
 #, fuzzy
 msgid "title_achievements"
 msgstr "Hedy - My achievements"
 
-#: app.py:619 app.py:1032 website/teacher.py:363 website/teacher.py:372
+#: app.py:615 app.py:1024 website/teacher.py:363 website/teacher.py:372
+#: app.py:619 app.py:1032
 #, fuzzy
 msgid "not_teacher"
 msgstr "Looks like you are not a teacher!"
 
-#: app.py:622
+#: app.py:618 app.py:622
 #, fuzzy
 msgid "not_enrolled"
 msgstr "Looks like you are not in this class!"
 
-#: app.py:661
-#, fuzzy
-msgid "title_programs"
-msgstr "Hedy - My programs"
-
-#: app.py:671 app.py:681 app.py:685 app.py:700 app.py:949 app.py:1302
-#: website/admin.py:17 website/admin.py:25 website/admin.py:95
-#: website/admin.py:112 website/admin.py:130 website/auth.py:660
-#: website/auth.py:687 website/statistics.py:86
-#, fuzzy
-msgid "unauthorized"
-msgstr "You don't have access rights for this page"
-
-#: app.py:711
-#, fuzzy
-msgid "minutes"
-msgstr "minutes"
-
-#: app.py:714
-#, fuzzy
-msgid "hours"
-msgstr "hours"
-
-#: app.py:717
-#, fuzzy
-msgid "days"
-msgstr "days"
-
-#: app.py:720
-#, fuzzy
-msgid "ago"
-msgstr "{time} ago"
-
-#: app.py:735 app.py:737 app.py:867 app.py:889 app.py:891
-#, fuzzy
-msgid "no_such_level"
-msgstr "No such Hedy level!"
-
-#: app.py:745 app.py:752 app.py:821 app.py:827
-#, fuzzy
-msgid "no_such_program"
-msgstr "No such Hedy program!"
-
-#: app.py:776
-#, fuzzy
-msgid "level_not_class"
-msgstr "This level has not been made available in your class yet"
-
-#: app.py:872 website/teacher.py:430 website/teacher.py:446
-#: website/teacher.py:475 website/teacher.py:501
-#, fuzzy
-msgid "no_such_adventure"
-msgstr "This adventure doesn't exist!"
-
-#: app.py:900
+#: app.py:892 app.py:900
 #, fuzzy
 msgid "page_not_found"
 msgstr "We couldn't find that page!"
 
-#: app.py:920
-#, fuzzy
-msgid "title_signup"
-msgstr "Hedy - Create an account"
-
-#: app.py:927
-#, fuzzy
-msgid "title_login"
-msgstr "Hedy - Login"
-
-#: app.py:934
-#, fuzzy
-msgid "title_recover"
-msgstr "Hedy - Recover account"
-
-#: app.py:950
+#: app.py:942 app.py:950
 #, fuzzy
 msgid "title_reset"
 msgstr "Hedy - Reset password"
 
-#: app.py:976
-#, fuzzy
-msgid "title_my-profile"
-msgstr "Hedy - My account"
-
-#: app.py:992
-#, fuzzy
-msgid "title_learn-more"
-msgstr "Hedy - Learn more"
-
-#: app.py:998
-#, fuzzy
-msgid "title_privacy"
-msgstr "Hedy - Privacy terms"
-
-#: app.py:1005
-#, fuzzy
-msgid "title_landing-page"
-msgstr "Welcome to Hedy!"
-
-#: app.py:1007
+#: app.py:1239 app.py:1245 app.py:1248 app.py:1254
+#, fuzzy
+msgid "favourite_program_invalid"
+msgstr "Your chosen favourite program is invalid."
+
+#: app.py:1259 app.py:1260 app.py:1268 app.py:1269
+#, fuzzy
+msgid "public_profile_updated"
+msgstr "Public profile updated."
+
+#: app.py:1297 app.py:1323 app.py:1306 app.py:1332
+#, fuzzy
+msgid "user_not_private"
+msgstr "This user either doesn't exist or doesn't have a public profile"
+
+#: content/error-messages.txt:18
+#, fuzzy
+msgid "Invalid Type Combination"
+msgstr ""
+"You cannot use {invalid_argument} and {invalid_argument_2} with {command} "
+"because one is {invalid_type} and the other is {invalid_type_2}. Try "
+"changing {invalid_argument} to {invalid_type_2} or {invalid_argument_2} to "
+"{invalid_type}."
+
+#: content/error-messages.txt:19
+#, fuzzy
+msgid "Unsupported Float"
+msgstr ""
+"Non-integer numbers are not supported yet but they will be in a few levels. "
+"For now change {value} to an integer."
+
+#: content/error-messages.txt:21
+#, fuzzy
+msgid "Missing Command"
+msgstr "It looks like you forgot to use a command on line {line_number}."
+
+#: content/error-messages.txt:22
+#, fuzzy
+msgid "Unsupported String Value"
+msgstr "Text values cannot contain {invalid_value}."
+
+#: content/error-messages.txt:23
+#, fuzzy
+msgid "ask_needs_var"
+msgstr ""
+"Starting in level 2, ask needs to be used with a variable. Example: name is "
+"ask What are you called?"
+
+#: content/error-messages.txt:25
+#, fuzzy
+msgid "space"
+msgstr "a space"
+
+#: content/error-messages.txt:33
+#, fuzzy
+msgid "single quotes"
+msgstr "a single quote"
+
+#: content/error-messages.txt:34
+#, fuzzy
+msgid "double quotes"
+msgstr "double quotes"
+
+#: content/error-messages.txt:35
+#, fuzzy
+msgid "slash"
+msgstr "a slash"
+
+#: content/error-messages.txt:36
+#, fuzzy
+msgid "string"
+msgstr "text"
+
+#: content/error-messages.txt:37
+#, fuzzy
+msgid "nested blocks"
+msgstr "a block in a block"
+
+#: content/error-messages.txt:38
+msgid "or"
+msgstr "或"
+
+#: content/error-messages.txt:43
+#, fuzzy
+msgid "input"
+msgstr "input from ask"
+
+#: templates/class-overview.html:21 templates/class-overview.html:64
+#: templates/class-overview.html:108 templates/create-accounts.html:16
+#: templates/login.html:12 templates/profile.html:86 templates/recover.html:8
+#: templates/signup.html:10
+#, fuzzy
+msgid "username"
+msgstr "Username"
+
+#: templates/class-overview.html:43 templates/class-overview.html:69
+#, fuzzy
+msgid "latest_shared_program"
+msgstr "Latest shared program"
+
+#: templates/class-overview.html:83
+#, fuzzy
+msgid "password_change_prompt"
+msgstr "Are you sure you want to change this password?"
+
+#: templates/class-overview.html:93 templates/for-teachers.html:23
+#, fuzzy
+msgid "class_name_prompt"
+msgstr "Please enter the name of the class"
+
+#: templates/create-accounts.html:18 templates/login.html:15
+#: templates/reset.html:8 templates/signup.html:19
+#, fuzzy
+msgid "password"
+msgstr "Password"
+
+#: templates/create-accounts.html:20
+#, fuzzy
+msgid "select_class"
+msgstr "Select class"
+
+#: templates/create-accounts.html:36 templates/programs.html:24
+#, fuzzy
+msgid "reset_view"
+msgstr "Reset"
+
+#: templates/create-accounts.html:37 templates/for-teachers.html:55
+#, fuzzy
+msgid "create_accounts"
+msgstr "Create multiple accounts"
+
+#: templates/customize-adventure.html:5
+#, fuzzy
+msgid "customize_adventure"
+msgstr "Customize adventure"
+
+#: templates/customize-adventure.html:10
+#, fuzzy
+msgid "general_settings"
+msgstr "General settings"
+
+#: templates/customize-adventure.html:12 templates/for-teachers.html:9
+#: templates/for-teachers.html:30
+#, fuzzy
+msgid "name"
+msgstr "Name"
+
+#: templates/customize-adventure.html:7
+#, fuzzy
+msgid "update_adventure_prompt"
+msgstr "Are you sure you want to update this adventure?"
+
+#: templates/customize-adventure.html:25
+#, fuzzy
+msgid "adventure_exp_1"
+msgstr ""
+"Type your adventure of choice on the right-hand side. After creating your "
+"adventure you can include it in one of your classes under \"customizations"
+"\". If you want to include a command in your adventure please use code "
+"anchors like this:"
+
+#: templates/customize-adventure.html:31
+#, fuzzy
+msgid "adventure_exp_2"
+msgstr ""
+"If you want to show actual code snippets, for example to give student a "
+"template or example of the code. Please use pre anchors like this:"
+
+#: templates/customize-adventure.html:47
+#, fuzzy
+msgid "adventure_terms"
+msgstr "I agree that my adventure might be made publicly available on Hedy."
+
+#: templates/customize-adventure.html:52 templates/for-teachers.html:44
+#, fuzzy
+msgid "delete_adventure_prompt"
+msgstr "Are you sure you want to remove this adventure?"
+
+#: templates/customize-class.html:7
+#, fuzzy
+msgid "customize_class_exp_1"
+msgstr ""
+"Hi! On this page you can customize your class. By selecting levels and "
+"adventures you can choose what your student can see. You can also add your "
+"own created adventures to levels. All levels and default adventures will be "
+"selected by default. <b>Notice:</b> Not every adventure is available for "
+"every level! Settings up your customizations goes as follows:"
+
+#: templates/for-teachers.html:50
+#, fuzzy
+msgid "adventure_prompt"
+msgstr "Please enter the name of the adventure"
+
+#: templates/landing-page.html:14 templates/landing-page.html:36
+#, fuzzy
+msgid "general_text_landing_page"
+msgstr "Start with level 1 explanations."
+
+#: templates/landing-page.html:16 templates/landing-page.html:38
+#: templates/landing-page.html:45 templates/landing-page.html:52
+#, fuzzy
+msgid "start_programming"
+msgstr "Start programming"
+
+#: templates/layout.html:30
+#, fuzzy
+msgid "cancel"
+msgstr "Cancel"
+
+#: templates/layout.html:43 templates/programs.html:66
+#: templates/programs.html:74
+#, fuzzy
+msgid "copy_link_to_share"
+msgstr "Copy link to share"
+
+#: templates/learn-more.html:14
+#, fuzzy
+msgid "surname"
+msgstr "First Name"
+
+#: templates/learn-more.html:18
+#, fuzzy
+msgid "lastname"
+msgstr "Last Name"
+
+#: templates/learn-more.html:22 templates/profile.html:128
+#: templates/signup.html:52
+#, fuzzy
+msgid "country"
+msgstr "Country"
+
+#: templates/learn-more.html:31
+#, fuzzy
+msgid "subscribe"
+msgstr "Subscribe"
+
+#: templates/learn-more.html:35
+#, fuzzy
+msgid "previous_campaigns"
+msgstr "View previous campaigns"
+
+#: templates/level-page.html:8
+#, fuzzy
+msgid "step_title"
+msgstr "Assignment"
+
+#: templates/level-page.html:12
+#, fuzzy
+msgid "save_code_button"
+msgstr "Save code"
+
+#: templates/level-page.html:13
+#, fuzzy
+msgid "share_code_button"
+msgstr "Save & share code"
+
+#: templates/login.html:28 templates/signup.html:6 templates/signup.html:105
+#, fuzzy
+msgid "create_account"
+msgstr "Create account"
+
+#: templates/login.html:33
+#, fuzzy
+msgid "forgot_password"
+msgstr "Forgot your password?"
+
+#: templates/main-page.html:10
+#, fuzzy
+msgid "main_title"
+msgstr "Hedy"
+
+#: templates/profile.html:4
+#, fuzzy
+msgid "account_overview"
+msgstr "Account overview"
+
+#: templates/profile.html:6 templates/profile.html:8
+#, fuzzy
+msgid "my_messages"
+msgstr "My messages"
+
+#: templates/profile.html:11
+#, fuzzy
+msgid "invite_message"
+msgstr "You have received an invitation to join class"
+
+#: templates/profile.html:12
+#, fuzzy
+msgid "sent_by"
+msgstr "This invitation is sent by"
+
+#: templates/profile.html:15
+#, fuzzy
+msgid "delete_invite"
+msgstr "Delete invitation"
+
+#: templates/profile.html:27
+#, fuzzy
+msgid "profile_picture"
+msgstr "Profile picture"
+
+#: templates/profile.html:40
+#, fuzzy
+msgid "personal_text"
+msgstr "Personal text"
+
+#: templates/profile.html:92 templates/signup.html:41
+#, fuzzy
+msgid "birth_year"
+msgstr "Birth year"
+
+#: templates/profile.html:95 templates/signup.html:25
+#, fuzzy
+msgid "preferred_language"
+msgstr "Preferred language"
+
+#: templates/profile.html:105 templates/signup.html:34
+#, fuzzy
+msgid "preferred_keyword_language"
+msgstr "Preferred keyword language"
+
+#: templates/profile.html:119 templates/signup.html:44
+#, fuzzy
+msgid "gender"
+msgstr "Gender"
+
+#: templates/profile.html:123 templates/signup.html:47
+#, fuzzy
+msgid "male"
+msgstr "Male"
+
+#: templates/profile.html:124 templates/signup.html:48
+#, fuzzy
+msgid "other"
+msgstr "Other"
+
+#: templates/profile.html:137
+#, fuzzy
+msgid "update_profile"
+msgstr "Update profile"
+
+#: templates/profile.html:141
+#, fuzzy
+msgid "destroy_profile"
+msgstr "Delete profile"
+
+#: templates/profile.html:148
+#, fuzzy
+msgid "current_password"
+msgstr "Current password"
+
+#: templates/profile.html:152
+#, fuzzy
+msgid "new_password"
+msgstr "New password"
+
+#: templates/programs.html:7
+#, fuzzy
+msgid "recent"
+msgstr "My recent programs"
+
+#: templates/programs.html:33 templates/view-program-page.html:7
+#, fuzzy
+msgid "submitted_header"
+msgstr "This is a submitted program and can't be altered."
+
+#: templates/programs.html:38
+#, fuzzy
+msgid "title"
+msgstr "Title"
+
+#: templates/programs.html:75
+#, fuzzy
+msgid "submit_program"
+msgstr "Submit"
+
+#: templates/programs.html:86
+#, fuzzy
+msgid "write_first_program"
+msgstr "Write your first program!"
+
+#: templates/public-page.html:16
+#, fuzzy
+msgid "achievements"
+msgstr "achievements"
+
+#: templates/public-page.html:28 templates/public-page.html:30
+#, fuzzy
+msgid "amount_created"
+msgstr "programs created"
+
+#: templates/signup.html:79
+#, fuzzy
+msgid "other_block"
+msgstr "Another block language"
+
+#: templates/signup.html:99
+#, fuzzy
+msgid "privacy_terms"
+msgstr "privacy terms"
+
+#: templates/signup.html:102
+#, fuzzy
+msgid "agree_third_party"
+msgstr ""
+"I consent to being contacted by partners of Leiden University with sales "
+"opportunities (optional)"
+
+#: templates/signup.html:109
+#, fuzzy
+msgid "already_account"
+msgstr "Already have an account?"
+
+#: templates/teacher-invitation.html:5
+#, fuzzy
+msgid "teacher_invitation_require_login"
+msgstr ""
+"To set up your profile as a teacher, we will need you to log in. If you "
+"don't have an account, please create one."
+
+#: templates/view-program-page.html:13
+#, fuzzy
+msgid "by"
+msgstr "by"
+
+#: templates/quiz/endquiz.html:28 templates/quiz/quiz-result-overview.html:23
+#, fuzzy
+msgid "score"
+msgstr "Score"
+
+#: templates/quiz/endquiz.html:37 templates/quiz/quiz-result-overview.html:108
+#, fuzzy
+msgid "go_to_level"
+msgstr "Go to level"
+
+#: templates/quiz/quiz-result-overview.html:62
+#, fuzzy
+msgid "incorrect"
+msgstr "Incorrect!"
+
+#: templates/quiz/quiz.html:49 templates/quiz/quiz.html:55
+#: templates/quiz/quiz_question.html:15
+#, fuzzy
+msgid "hint"
+msgstr "Hint?"
+
+#: templates/quiz/quiz_question.html:55
+#, fuzzy
+msgid "submit_answer"
+msgstr "Answer question"
+
+#: website/auth.py:185
+#, fuzzy
+msgid "username_special"
+msgstr "Username cannot contain `:` or `@`."
+
+#: website/auth.py:187
+#, fuzzy
+msgid "username_three"
+msgstr "Username must contain at least three characters."
+
+#: website/auth.py:189 website/auth.py:492 website/auth.py:697
+#: website/auth.py:702
+#, fuzzy
+msgid "email_invalid"
+msgstr "Please enter a valid email."
+
+#: website/auth.py:308 website/auth.py:310
+#, fuzzy
+msgid "repeat_match_email"
+msgstr "The repeated email does not match."
+
+#: website/auth.py:312 website/auth.py:464 website/auth.py:468
+#: website/auth.py:636
+#, fuzzy
+msgid "repeat_match_password"
+msgstr "The repeated password does not match."
+
+#: website/auth.py:329 website/auth.py:508
+#, fuzzy
+msgid "country_invalid"
+msgstr "Please select a valid country."
+
+#: website/auth.py:331 website/auth.py:334 website/auth.py:510
+#: website/auth.py:513
+#, fuzzy
+msgid "experience_invalid"
+msgstr "Please select a valid experience, choose (Yes, No)."
+
+#: website/auth.py:337 website/auth.py:516
+#, fuzzy
+msgid "programming_invalid"
+msgstr "Please select a valid programming language."
+
+#: website/auth.py:340
+#, fuzzy
+msgid "exists_username"
+msgstr "That username is already in use."
+
+#: website/auth.py:441 website/auth.py:466 website/auth.py:634
+#, fuzzy
+msgid "password_six"
+msgstr "Your password must contain at least six characters."
+
+#: website/auth.py:444 website/auth.py:447
+#, fuzzy
+msgid "password_change_not_allowed"
+msgstr "You're not allowed to change the password of this user."
+
+#: website/auth.py:452
+#, fuzzy
+msgid "password_change_success"
+msgstr "Password of your student is successfully changed."
+
+#: website/auth.py:483
+#, fuzzy
+msgid "password_updated"
+msgstr "Password updated."
+
+#: website/auth.py:566
+#, fuzzy
+msgid "profile_updated_reload"
+msgstr "Profile updated, page will be re-loaded."
+
+#: website/auth.py:619
+#, fuzzy
+msgid "sent_password_recovery"
+msgstr ""
+"You should soon receive an email with instructions on how to reset your "
+"password."
+
+#: website/auth.py:758
+#, fuzzy
+msgid "mail_welcome_verify_body"
+msgstr ""
+"Your Hedy account has been created successfully. Welcome!\n"
+"Please click on this link to verify your email address: {link}"
+
+#: website/auth.py:774
+#, fuzzy
+msgid "mail_change_password_subject"
+msgstr "Your Hedy password has been changed"
+
+#: website/auth.py:776
+#, fuzzy
+msgid "mail_recover_password_subject"
+msgstr "Request a password reset."
+
+#: website/auth.py:778
+#, fuzzy
+msgid "mail_reset_password_subject"
+msgstr "Your Hedy password has been reset"
+
+#: website/auth.py:780
+#, fuzzy
+msgid "mail_welcome_teacher_subject"
+msgstr "Your Hedy teacher account is ready"
+
+#: website/auth.py:784
+#, fuzzy
+msgid "user"
+msgstr "user"
+
+#: website/programs.py:55
+#, fuzzy
+msgid "save_prompt"
+msgstr ""
+"You need to have an account to save your program. Would you like to login "
+"now?"
+
+#: website/programs.py:60
+#, fuzzy
+msgid "overwrite_warning"
+msgstr ""
+"You already have a program with this name, saving this program will replace "
+"the old one. Are you sure?"
+
+#: website/programs.py:87
+#, fuzzy
+msgid "save_parse_warning"
+msgstr "This program contains an error, are you sure you want to save it?"
+
+#: website/programs.py:162
+#, fuzzy
+msgid "unshare_success_detail"
+msgstr "Program unshared successfully."
+
+#: website/programs.py:202
+#, fuzzy
+msgid "favourite_success"
+msgstr "Your program is set as favourite."
+
+#: website/statistics.py:37 website/teacher.py:28 website/teacher.py:36
+#: website/teacher.py:211 website/teacher.py:233 website/teacher.py:245
+#: website/teacher.py:312 website/teacher.py:351
+#, fuzzy
+msgid "retrieve_class_error"
+msgstr "Only teachers can retrieve classes"
+
+#: website/statistics.py:41 website/teacher.py:39 website/teacher.py:133
+#: website/teacher.py:152 website/teacher.py:214 website/teacher.py:236
+#: website/teacher.py:248 website/teacher.py:315 website/teacher.py:354
+#, fuzzy
+msgid "no_such_class"
+msgstr "No such Hedy class."
+
+#: website/teacher.py:168 website/teacher.py:170
+#, fuzzy
+msgid "title_join-class"
+msgstr "Hedy - Join class"
+
+#: website/teacher.py:239
+#, fuzzy
+msgid "customization_deleted"
+msgstr "Customizations successfully deleted."
+
+#: website/auth.py:760
+#, fuzzy
+msgid "mail_change_password_body"
+msgstr ""
+"Your Hedy password has been changed. If you did this, all is good.\n"
+"If you didn't change your password, please contact us immediately by "
+"replying to this email."
+
+#: templates/landing-page.html:7
+#, fuzzy
+msgid "intro_text_landing_page"
+msgstr ""
+"Welcome to the wonderful world of Hedy! Here you can learn to program in "
+"small steps, without unnecessary complicated stuff. We start easy at level "
+"1, and slowly build towards bigger and more complex programs! Choose one of "
+"the options below to get started."
+
+#: templates/customize-adventure.html:50
+#, fuzzy
+msgid "preview"
+msgstr "Preview"
+
+#: templates/customize-class.html:16
+#, fuzzy
+msgid "customize_class_step_7"
+msgstr "Selection other settings"
+
+#: templates/customize-class.html:23
+#, fuzzy
+msgid "select_adventures"
+msgstr "Select adventures"
+
+#: templates/customize-class.html:59
+#, fuzzy
+msgid "opening_dates"
+msgstr "Opening dates"
+
+#: templates/customize-class.html:65
+#, fuzzy
+msgid "opening_date"
+msgstr "Opening date"
+
+#: templates/customize-class.html:77
+#, fuzzy
+msgid "directly_available"
+msgstr "Directly open"
+
+#: templates/customize-class.html:115 templates/customize-class.html:114
+#, fuzzy
+msgid "other_settings"
+msgstr "Other settings"
+
+#: templates/incl-menubar.html:11
+#, fuzzy
+msgid "nav_learn_more"
+msgstr "Learn more"
+
+#: templates/incl-menubar.html:13 templates/public-page.html:56
+#, fuzzy
+msgid "program_header"
+msgstr "My programs"
+
+#: templates/profile.html:21 templates/profile.html:23
+#, fuzzy
+msgid "public_profile"
+msgstr "Public profile"
+
+#: templates/profile.html:24
+#, fuzzy
+msgid "public_profile_visit"
+msgstr "You can visit your public profile! Click"
+
+#: templates/profile.html:24
+#, fuzzy
+msgid "public_profile_link"
+msgstr "here"
+
+#: templates/profile.html:61 templates/profile.html:141
+#, fuzzy
+msgid "are_you_sure"
+msgstr "Are you sure? You cannot revert this action."
+
+#: templates/profile.html:76
+#, fuzzy
+msgid "self_removal_prompt"
+msgstr "Are you sure you want to leave this class?"
+
+#: templates/profile.html:76
+#, fuzzy
+msgid "leave_class"
+msgstr "Leave class"
+
+#: templates/profile.html:81 templates/profile.html:84
+#, fuzzy
+msgid "settings"
+msgstr "My personal settings"
+
+#: templates/profile.html:122 templates/signup.html:46
+#, fuzzy
+msgid "female"
+msgstr "Female"
+
+#: templates/profile.html:156
+#, fuzzy
+msgid "repeat_new_password"
+msgstr "Repeat new password"
+
+#: templates/programs.html:65 templates/programs.html:70
+#, fuzzy
+msgid "open"
+msgstr "Open"
+
+#: templates/signup.html:16
+#, fuzzy
+msgid "email_repeat"
+msgstr "Repeat email"
+
+#: app.py:999 app.py:1007
 #, fuzzy
 msgid "not_user"
 msgstr "Looks like you are not logged in!"
 
-#: app.py:1028
+#: app.py:1020 app.py:1028
 #, fuzzy
 msgid "title_for-teacher"
 msgstr "Hedy - For teachers"
 
-#: app.py:1039
-#, fuzzy
-msgid "title_start"
-msgstr "Hedy - A gradual programming language"
-
-#: app.py:1100
-#, fuzzy
-msgid "title_explore"
-msgstr "Hedy - Explore"
-
-#: app.py:1120 app.py:1122
-#, fuzzy
-msgid "translate_error"
-msgstr ""
-"Something went wrong while translating the code. Try running the code to "
-"see if it has an error. Code with errors can not be translated."
-
-#: app.py:1241 website/auth.py:250 website/auth.py:299 website/auth.py:435
+#: app.py:1232 website/auth.py:250 website/auth.py:299 website/auth.py:435
 #: website/auth.py:460 website/auth.py:490 website/auth.py:595
 #: website/auth.py:626 website/auth.py:666 website/auth.py:693
 #: website/teacher.py:90 website/teacher.py:125 website/teacher.py:197
 #: website/teacher.py:253 website/teacher.py:300 website/teacher.py:341
 #: website/teacher.py:377 website/teacher.py:457 website/teacher.py:515
+#: app.py:1241
 #, fuzzy
 msgid "ajax_error"
 msgstr "There was an error, please try again."
 
-#: app.py:1244
-#, fuzzy
-msgid "image_invalid"
-msgstr "The image you chose image is invalid."
-
-#: app.py:1246
+#: templates/explore.html:33 templates/programs.html:25
+#, fuzzy
+msgid "search_button"
+msgstr "Search"
+
+#: templates/programs.html:73
+#, fuzzy
+msgid "unshare"
+msgstr "Unshare"
+
+#: templates/programs.html:75
+#, fuzzy
+msgid "submit_warning"
+msgstr "Are you sure you want to submit this program?"
+
+#: templates/incl-editor-and-output.html:122
+#, fuzzy
+msgid "already_program_running"
+msgstr "There is already a program running, finish that one first."
+
+#: templates/programs.html:78
+#, fuzzy
+msgid "share_confirm"
+msgstr "Are you sure you want to make the program public?"
+
+#: app.py:707 app.py:711
+#, fuzzy
+msgid "minutes"
+msgstr "minutes"
+
+#: app.py:710 app.py:714
+#, fuzzy
+msgid "hours"
+msgstr "hours"
+
+#: app.py:731 app.py:733 app.py:859 app.py:881 app.py:883 app.py:735 app.py:737
+#: app.py:867 app.py:889 app.py:891
+#, fuzzy
+msgid "no_such_level"
+msgstr "No such Hedy level!"
+
+#: app.py:741 app.py:748 app.py:813 app.py:819 app.py:745 app.py:752 app.py:821
+#: app.py:827
+#, fuzzy
+msgid "no_such_program"
+msgstr "No such Hedy program!"
+
+#: app.py:1092 app.py:1100
+#, fuzzy
+msgid "title_explore"
+msgstr "Hedy - Explore"
+
+#: app.py:1331 app.py:1340
+#, fuzzy
+msgid "invalid_teacher_invitation_code"
+msgstr ""
+"The teacher invitation code is invalid. To become a teacher, reach out to "
+"hedy@felienne.com."
+
+#: utils.py:203
+#, fuzzy
+msgid "default_404"
+msgstr "We could not find that page..."
+
+#: templates/cheatsheet.html:14
+#, fuzzy
+msgid "cheatsheet_title"
+msgstr "Cheatsheet"
+
+#: templates/class-overview.html:16
+#, fuzzy
+msgid "visible_columns"
+msgstr "Visible columns"
+
+#: templates/class-overview.html:25 templates/class-overview.html:65
+#, fuzzy
+msgid "last_login"
+msgstr "Last login"
+
+#: templates/class-prejoin.html:17 templates/profile.html:14
+#, fuzzy
+msgid "join_class"
+msgstr "Join class"
+
+#: templates/create-accounts.html:5
+#, fuzzy
+msgid "create_multiple_accounts"
+msgstr "Create multiple accounts"
+
+#: templates/create-accounts.html:10
+#, fuzzy
+msgid "create_accounts_prompt"
+msgstr "Are you sure you want to create these accounts?"
+
+#: templates/customize-class.html:12
+#, fuzzy
+msgid "customize_class_step_3"
+msgstr "Select the adventures you want to make available"
+
+#: templates/customize-class.html:13
+#, fuzzy
+msgid "customize_class_step_4"
+msgstr "Click the name of an adventure to (de)select for all levels"
+
+#: templates/customize-class.html:14
+#, fuzzy
+msgid "customize_class_step_5"
+msgstr "Add personal adventures"
+
+#: templates/customize-class.html:15
+#, fuzzy
+msgid "customize_class_step_6"
+msgstr "Selecting an opening date for each level (you can also leave it empty)"
+
+#: templates/customize-class.html:17
+#, fuzzy
+msgid "customize_class_step_8"
+msgstr "Choose \"Save\" -> You're done!"
+
+#: templates/customize-class.html:20
+#, fuzzy
+msgid "customize_class_exp_2"
+msgstr ""
+"You can always change these settings later on. For example, you can make "
+"specific adventures or levels available while teaching a class. This way "
+"it's easy for you to determine which level and adventures your students will "
+"be working on. If you want to make everything available for your class it is "
+"easiest to remove the customization all together."
+
+#: templates/customize-class.html:149 templates/customize-class.html:154
+#, fuzzy
+msgid "reset_adventures"
+msgstr "Reset selected adventures"
+
+#: templates/landing-page.html:21
+#, fuzzy
+msgid "create_class_text"
+msgstr ""
+"Group your students into classes and change the content for each class."
+
+#: templates/landing-page.html:28
+#, fuzzy
+msgid "read_docs_text"
+msgstr ""
+"Visit our teacher's manual for lesson plans and common mistakes by students."
+
+#: templates/quiz/feedback.html:36
+#, fuzzy
+msgid "correct_answer"
+msgstr "The correct answer is"
+
+#: templates/quiz/feedback.html:52
+#, fuzzy
+msgid "go_to_question"
+msgstr "Go to question"
+
+#: templates/quiz/feedback.html:56
+#, fuzzy
+msgid "go_to_quiz_result"
+msgstr "Go to quiz result"
+
+#: website/auth.py:323 website/auth.py:502
+#, fuzzy
+msgid "year_invalid"
+msgstr "Please enter a year between 1900 and {year}."
+
+#: app.py:1237 app.py:1246
 #, fuzzy
 msgid "personal_text_invalid"
 msgstr "Your personal text is invalid."
 
-#: app.py:1248 app.py:1254
-#, fuzzy
-msgid "favourite_program_invalid"
-msgstr "Your chosen favourite program is invalid."
-
-#: app.py:1268 app.py:1269
-#, fuzzy
-msgid "public_profile_updated"
-msgstr "Public profile updated."
-
-#: app.py:1306 app.py:1332
-#, fuzzy
-msgid "user_not_private"
-msgstr "This user either doesn't exist or doesn't have a public profile"
-
-#: app.py:1340
-#, fuzzy
-msgid "invalid_teacher_invitation_code"
-msgstr ""
-"The teacher invitation code is invalid. To become a teacher, reach out to"
-" hedy@felienne.com."
-
-#: utils.py:203
-#, fuzzy
-msgid "default_404"
-msgstr "We could not find that page..."
+#: utils.py:207
+#, fuzzy
+msgid "default_500"
+msgstr "Something went wrong..."
+
+#: templates/landing-page.html:30
+#, fuzzy
+msgid "read_docs"
+msgstr "Learn more about Hedy"
+
+#: templates/landing-page.html:43
+#, fuzzy
+msgid "story_text"
+msgstr "Make your own story"
+
+#: templates/profile.html:56
+#, fuzzy
+msgid "public_profile_info"
+msgstr ""
+"By selecting this box I make my profile visible for everyone. Be careful not "
+"to share personal information like your name or home address, because "
+"everyone will be able to see it!"
+
+#: templates/public-page.html:34 templates/public-page.html:36
+#, fuzzy
+msgid "amount_saved"
+msgstr "programs saved"
+
+#: templates/public-page.html:40 templates/public-page.html:42
+#, fuzzy
+msgid "amount_submitted"
+msgstr "programs submitted"
+
+#: templates/quiz/feedback.html:23
+#, fuzzy
+msgid "feedback_failure"
+msgstr "Wrong!"
+
+#: content/error-messages.txt:1
+#, fuzzy
+msgid "Wrong Level"
+msgstr ""
+"That was correct Hedy code, but not at the right level. You wrote "
+"{offending_keyword} for level {working_level}. Tip: {tip}"
+
+#: content/error-messages.txt:2
+#, fuzzy
+msgid "Incomplete"
+msgstr ""
+"Oops! You forgot a bit of code! On line {line_number}, you need to enter "
+"text behind {incomplete_command}."
+
+#: app.py:657 app.py:661
+#, fuzzy
+msgid "title_programs"
+msgstr "Hedy - My programs"
+
+#: app.py:667 app.py:677 app.py:681 app.py:696 app.py:941 app.py:1293
+#: website/admin.py:17 website/admin.py:25 website/admin.py:95
+#: website/admin.py:112 website/admin.py:130 website/auth.py:660
+#: website/auth.py:687 website/statistics.py:86 app.py:671 app.py:685
+#: app.py:700 app.py:949 app.py:1302
+#, fuzzy
+msgid "unauthorized"
+msgstr "You don't have access rights for this page"
+
+#: app.py:713 app.py:717
+#, fuzzy
+msgid "days"
+msgstr "days"
+
+#: app.py:716 app.py:720
+#, fuzzy
+msgid "ago"
+msgstr "{time} ago"
+
+#: app.py:772 app.py:776
+#, fuzzy
+msgid "level_not_class"
+msgstr "This level has not been made available in your class yet"
+
+#: app.py:864 website/teacher.py:430 website/teacher.py:446
+#: website/teacher.py:475 website/teacher.py:501 app.py:872
+#, fuzzy
+msgid "no_such_adventure"
+msgstr "This adventure doesn't exist!"
+
+#: app.py:968 app.py:976
+#, fuzzy
+msgid "title_my-profile"
+msgstr "Hedy - My account"
+
+#: app.py:984 app.py:992
+#, fuzzy
+msgid "title_learn-more"
+msgstr "Hedy - Learn more"
+
+#: app.py:1112 app.py:1114 app.py:1120 app.py:1122
+#, fuzzy
+msgid "translate_error"
+msgstr ""
+"Something went wrong while translating the code. Try running the code to see "
+"if it has an error. Code with errors can not be translated."
 
 #: utils.py:205
 #, fuzzy
 msgid "default_403"
 msgstr "Looks like you aren't authorized..."
 
-#: utils.py:207
-#, fuzzy
-msgid "default_500"
-msgstr "Something went wrong..."
-
-<<<<<<< HEAD
-#: content/error-messages.txt:38
-msgid "or"
-msgstr "或"
-=======
-#: content/error-messages.txt:1
-#, fuzzy
-msgid "Wrong Level"
-msgstr ""
-"That was correct Hedy code, but not at the right level. You wrote "
-"{offending_keyword} for level {working_level}. Tip: {tip}"
->>>>>>> 0999cf21
-
-#: content/error-messages.txt:2
-#, fuzzy
-msgid "Incomplete"
-msgstr ""
-"Oops! You forgot a bit of code! On line {line_number}, you need to enter "
-"text behind {incomplete_command}."
-
 #: content/error-messages.txt:3
 #, fuzzy
 msgid "Invalid"
@@ -256,53 +1184,53 @@
 #, fuzzy
 msgid "Invalid Space"
 msgstr ""
-"Oops! You started a line with a space on line {line_number}. Spaces "
-"confuse computers, can you remove it?"
+"Oops! You started a line with a space on line {line_number}. Spaces confuse "
+"computers, can you remove it?"
 
 #: content/error-messages.txt:5
 #, fuzzy
 msgid "Has Blanks"
 msgstr ""
-"Your code is incomplete. It contains blanks that you have to replace with"
-" code."
+"Your code is incomplete. It contains blanks that you have to replace with "
+"code."
 
 #: content/error-messages.txt:6
 #, fuzzy
 msgid "No Indentation"
 msgstr ""
 "You used too few spaces in line {line_number}. You used {leading_spaces} "
-"spaces, which is not enough. Start every new block with {indent_size} "
-"spaces more than the line before."
+"spaces, which is not enough. Start every new block with {indent_size} spaces "
+"more than the line before."
 
 #: content/error-messages.txt:7
 #, fuzzy
 msgid "Unexpected Indentation"
 msgstr ""
-"You used too many spaces in line {line_number}. You used {leading_spaces}"
-" spaces, which is too much. Start every new block with {indent_size} "
-"spaces more than the line before."
+"You used too many spaces in line {line_number}. You used {leading_spaces} "
+"spaces, which is too much. Start every new block with {indent_size} spaces "
+"more than the line before."
 
 #: content/error-messages.txt:8
 #, fuzzy
 msgid "Parse"
 msgstr ""
 "The code you entered is not valid Hedy code. There is a mistake on line "
-"{location[0]}, at position {location[1]}. You typed {character_found}, "
-"but that is not allowed."
+"{location[0]}, at position {location[1]}. You typed {character_found}, but "
+"that is not allowed."
 
 #: content/error-messages.txt:9
 #, fuzzy
 msgid "Unquoted Text"
 msgstr ""
-"Be careful. If you ask or print something, the text should start and "
-"finish with a quotation mark. You forgot one somewhere."
+"Be careful. If you ask or print something, the text should start and finish "
+"with a quotation mark. You forgot one somewhere."
 
 #: content/error-messages.txt:10
 #, fuzzy
 msgid "Unquoted Assignment"
 msgstr ""
-"From this level, you need to place texts to the right of the `is` between"
-" quotes. You forgot that for the text {text}."
+"From this level, you need to place texts to the right of the `is` between "
+"quotes. You forgot that for the text {text}."
 
 #: content/error-messages.txt:11
 #, fuzzy
@@ -316,15 +1244,15 @@
 msgid "Var Undefined"
 msgstr ""
 "You tried to use the variable {name}, but you didn't set it. It is also "
-"possible that you were trying to use the word {name} but forgot quotation"
-" marks."
+"possible that you were trying to use the word {name} but forgot quotation "
+"marks."
 
 #: content/error-messages.txt:13
 #, fuzzy
 msgid "Cyclic Var Definition"
 msgstr ""
-"The name {variable} needs to be set before you can use it on the right-"
-"hand side of the is command."
+"The name {variable} needs to be set before you can use it on the right-hand "
+"side of the is command."
 
 #: content/error-messages.txt:14
 #, fuzzy
@@ -337,9 +1265,9 @@
 #, fuzzy
 msgid "Too Big"
 msgstr ""
-"Wow! Your program has an impressive {lines_of_code} lines of code! But we"
-" can only process {max_lines} lines in this level. Make your program "
-"smaller and try again."
+"Wow! Your program has an impressive {lines_of_code} lines of code! But we "
+"can only process {max_lines} lines in this level. Make your program smaller "
+"and try again."
 
 #: content/error-messages.txt:16
 #, fuzzy
@@ -352,61 +1280,22 @@
 #, fuzzy
 msgid "Invalid Argument"
 msgstr ""
-"You cannot use the command {command} with {invalid_argument}. Try "
-"changing {invalid_argument} to {allowed_types}."
-
-#: content/error-messages.txt:18
-#, fuzzy
-msgid "Invalid Type Combination"
-msgstr ""
-"You cannot use {invalid_argument} and {invalid_argument_2} with {command}"
-" because one is {invalid_type} and the other is {invalid_type_2}. Try "
-"changing {invalid_argument} to {invalid_type_2} or {invalid_argument_2} "
-"to {invalid_type}."
-
-#: content/error-messages.txt:19
-#, fuzzy
-msgid "Unsupported Float"
-msgstr ""
-"Non-integer numbers are not supported yet but they will be in a few "
-"levels. For now change {value} to an integer."
+"You cannot use the command {command} with {invalid_argument}. Try changing "
+"{invalid_argument} to {allowed_types}."
 
 #: content/error-messages.txt:20
 #, fuzzy
 msgid "Locked Language Feature"
 msgstr ""
-"You are using {concept}! That is awesome, but {concept} is not unlocked "
-"yet! It will be unlocked in a later level."
-
-#: content/error-messages.txt:21
-#, fuzzy
-msgid "Missing Command"
-msgstr "It looks like you forgot to use a command on line {line_number}."
-
-#: content/error-messages.txt:22
-#, fuzzy
-msgid "Unsupported String Value"
-msgstr "Text values cannot contain {invalid_value}."
-
-#: content/error-messages.txt:23
-#, fuzzy
-msgid "ask_needs_var"
-msgstr ""
-"Starting in level 2, ask needs to be used with a variable. Example: name "
-"is ask What are you called?"
+"You are using {concept}! That is awesome, but {concept} is not unlocked yet! "
+"It will be unlocked in a later level."
 
 #: content/error-messages.txt:24
 #, fuzzy
 msgid "echo_out"
 msgstr ""
-"Starting in level 2 echo is no longer needed. You can repeat an answer "
-"with ask and print now. Example: name is ask What are you called? "
-"printhello name"
-
-#: content/error-messages.txt:25
-#, fuzzy
-msgid "space"
-msgstr "a space"
+"Starting in level 2 echo is no longer needed. You can repeat an answer with "
+"ask and print now. Example: name is ask What are you called? printhello name"
 
 #: content/error-messages.txt:26
 #, fuzzy
@@ -443,36 +1332,6 @@
 msgid "star"
 msgstr "a star"
 
-#: content/error-messages.txt:33
-#, fuzzy
-msgid "single quotes"
-msgstr "a single quote"
-
-#: content/error-messages.txt:34
-#, fuzzy
-msgid "double quotes"
-msgstr "double quotes"
-
-#: content/error-messages.txt:35
-#, fuzzy
-msgid "slash"
-msgstr "a slash"
-
-#: content/error-messages.txt:36
-#, fuzzy
-msgid "string"
-msgstr "text"
-
-#: content/error-messages.txt:37
-#, fuzzy
-msgid "nested blocks"
-msgstr "a block in a block"
-
-#: content/error-messages.txt:38
-#, fuzzy
-msgid "or"
-msgstr "or"
-
 #: content/error-messages.txt:39
 #, fuzzy
 msgid "number"
@@ -493,34 +1352,6 @@
 msgid "list"
 msgstr "a list"
 
-#: content/error-messages.txt:43
-#, fuzzy
-msgid "input"
-msgstr "input from ask"
-
-#: templates/cheatsheet.html:14
-#, fuzzy
-msgid "cheatsheet_title"
-msgstr "Cheatsheet"
-
-#: templates/class-overview.html:16
-#, fuzzy
-msgid "visible_columns"
-msgstr "Visible columns"
-
-#: templates/class-overview.html:21 templates/class-overview.html:64
-#: templates/class-overview.html:108 templates/create-accounts.html:16
-#: templates/login.html:12 templates/profile.html:86 templates/recover.html:8
-#: templates/signup.html:10
-#, fuzzy
-msgid "username"
-msgstr "Username"
-
-#: templates/class-overview.html:25 templates/class-overview.html:65
-#, fuzzy
-msgid "last_login"
-msgstr "Last login"
-
 #: templates/class-overview.html:29 templates/class-overview.html:66
 #, fuzzy
 msgid "highest_level_reached"
@@ -535,11 +1366,6 @@
 #, fuzzy
 msgid "programs"
 msgstr "Programs"
-
-#: templates/class-overview.html:43 templates/class-overview.html:69
-#, fuzzy
-msgid "latest_shared_program"
-msgstr "Latest shared program"
 
 #: templates/class-overview.html:49 templates/class-overview.html:70
 #: templates/class-overview.html:83 templates/profile.html:144
@@ -553,20 +1379,10 @@
 msgid "remove_student"
 msgstr "Remove student"
 
-#: templates/class-overview.html:81
-#, fuzzy
-msgid "page"
-msgstr "page"
-
 #: templates/class-overview.html:83
 #, fuzzy
 msgid "enter_password"
 msgstr "Enter a new password for"
-
-#: templates/class-overview.html:83
-#, fuzzy
-msgid "password_change_prompt"
-msgstr "Are you sure you want to change this password?"
 
 #: templates/class-overview.html:84
 #, fuzzy
@@ -590,11 +1406,6 @@
 msgid "customize_class"
 msgstr "Customize class"
 
-#: templates/class-overview.html:93 templates/for-teachers.html:23
-#, fuzzy
-msgid "class_name_prompt"
-msgstr "Please enter the name of the class"
-
 #: templates/class-overview.html:93
 #, fuzzy
 msgid "rename_class"
@@ -673,97 +1484,30 @@
 #: templates/class-prejoin.html:17 website/teacher.py:183
 #, fuzzy
 msgid "join_prompt"
-msgstr "You need to have an account to join a class. Would you like to login now?"
-
-#: templates/class-prejoin.html:17 templates/profile.html:14
-#, fuzzy
-msgid "join_class"
-msgstr "Join class"
-
-#: templates/class-stats.html:22 templates/customize-class.html:160
+msgstr ""
+"You need to have an account to join a class. Would you like to login now?"
+
+#: templates/class-stats.html:22 templates/customize-class.html:155
+#: templates/customize-class.html:160
 #, fuzzy
 msgid "back_to_class"
 msgstr "Go back to class"
 
 #: templates/code-page.html:25 templates/code-page.html:35
 #: templates/customize-class.html:28 templates/customize-class.html:64
-#: templates/customize-class.html:71 templates/customize-class.html:95
+#: templates/customize-class.html:71 templates/customize-class.html:94
 #: templates/level-page.html:6 templates/level-page.html:11
 #: templates/quiz/startquiz.html:10 templates/view-program-page.html:12
-#: templates/view-program-page.html:28
+#: templates/view-program-page.html:28 templates/customize-class.html:95
 #, fuzzy
 msgid "level_title"
 msgstr "Level"
 
-#: templates/create-accounts.html:5
-#, fuzzy
-msgid "create_multiple_accounts"
-msgstr "Create multiple accounts"
-
-#: templates/create-accounts.html:7
-#, fuzzy
-msgid "accounts_intro"
-msgstr ""
-"On this page you can create accounts for multiple students at the same "
-"time. It's also possible to directly add them to one of your classes. By "
-"pressing the green + on the bottom right of the page you can add extra "
-"rows. You can delete a row by pressing the corresponding red cross. Make "
-"sure no rows are empty when you press \"Create accounts\". Please keep in"
-" mind that every username and mail address needs to be unique and the "
-"password needs to be <b>at least</b> 6 characters."
-
-#: templates/create-accounts.html:10
-#, fuzzy
-msgid "create_accounts_prompt"
-msgstr "Are you sure you want to create these accounts?"
-
 #: templates/create-accounts.html:17 templates/learn-more.html:10
 #: templates/profile.html:89 templates/recover.html:8 templates/signup.html:13
 #, fuzzy
 msgid "email"
 msgstr "Email"
-
-#: templates/create-accounts.html:18 templates/login.html:15
-#: templates/reset.html:8 templates/signup.html:19
-#, fuzzy
-msgid "password"
-msgstr "Password"
-
-#: templates/create-accounts.html:20
-#, fuzzy
-msgid "select_class"
-msgstr "Select class"
-
-#: templates/create-accounts.html:36 templates/programs.html:24
-#, fuzzy
-msgid "reset_view"
-msgstr "Reset"
-
-#: templates/create-accounts.html:37 templates/for-teachers.html:55
-#, fuzzy
-msgid "create_accounts"
-msgstr "Create multiple accounts"
-
-#: templates/customize-adventure.html:5
-#, fuzzy
-msgid "customize_adventure"
-msgstr "Customize adventure"
-
-#: templates/customize-adventure.html:7
-#, fuzzy
-msgid "update_adventure_prompt"
-msgstr "Are you sure you want to update this adventure?"
-
-#: templates/customize-adventure.html:10
-#, fuzzy
-msgid "general_settings"
-msgstr "General settings"
-
-#: templates/customize-adventure.html:12 templates/for-teachers.html:9
-#: templates/for-teachers.html:30
-#, fuzzy
-msgid "name"
-msgstr "Name"
 
 #: templates/customize-adventure.html:16 templates/customize-adventure.html:18
 #: templates/explore.html:20 templates/explore.html:46
@@ -773,37 +1517,33 @@
 msgid "level"
 msgstr "Level"
 
-#: templates/customize-adventure.html:25
-#, fuzzy
-msgid "adventure_exp_1"
-msgstr ""
-"Type your adventure of choice on the right-hand side. After creating your"
-" adventure you can include it in one of your classes under "
-"\"customizations\". If you want to include a command in your adventure "
-"please use code anchors like this:"
-
-#: templates/customize-adventure.html:31
-#, fuzzy
-msgid "adventure_exp_2"
-msgstr ""
-"If you want to show actual code snippets, for example to give student a "
-"template or example of the code. Please use pre anchors like this:"
-
 #: templates/customize-adventure.html:39
 #, fuzzy
 msgid "adventure_exp_3"
 msgstr ""
 "You can use the \"preview\" button to view a styled version of your "
-"adventure. To view the adventure on a dedicated page, select \"view\" "
-"from the teachers page."
+"adventure. To view the adventure on a dedicated page, select \"view\" from "
+"the teachers page."
 
 #: templates/customize-adventure.html:43 templates/customize-class.html:28
-#: templates/customize-class.html:94 templates/explore.html:26
+#: templates/customize-class.html:93 templates/explore.html:26
 #: templates/programs.html:18 templates/programs.html:46
-#: templates/view-adventure.html:6
+#: templates/view-adventure.html:6 templates/customize-class.html:94
 #, fuzzy
 msgid "adventure"
 msgstr "Adventure"
+
+#: templates/create-accounts.html:7
+#, fuzzy
+msgid "accounts_intro"
+msgstr ""
+"On this page you can create accounts for multiple students at the same time. "
+"It's also possible to directly add them to one of your classes. By pressing "
+"the green + on the bottom right of the page you can add extra rows. You can "
+"delete a row by pressing the corresponding red cross. Make sure no rows are "
+"empty when you press \"Create accounts\". Please keep in mind that every "
+"username and mail address needs to be unique and the password needs to be "
+"<b>at least</b> 6 characters."
 
 #: templates/customize-adventure.html:44
 #, fuzzy
@@ -819,37 +1559,12 @@
 "echo so your name is \n"
 "</pre>"
 
-#: templates/customize-adventure.html:47
-#, fuzzy
-msgid "adventure_terms"
-msgstr "I agree that my adventure might be made publicly available on Hedy."
-
-#: templates/customize-adventure.html:50
-#, fuzzy
-msgid "preview"
-msgstr "Preview"
-
-#: templates/customize-adventure.html:51 templates/customize-class.html:155
+#: templates/customize-adventure.html:51 templates/customize-class.html:150
+#: templates/customize-class.html:155
 #, fuzzy
 msgid "save"
 msgstr "Save"
 
-#: templates/customize-adventure.html:52 templates/for-teachers.html:44
-#, fuzzy
-msgid "delete_adventure_prompt"
-msgstr "Are you sure you want to remove this adventure?"
-
-#: templates/customize-class.html:7
-#, fuzzy
-msgid "customize_class_exp_1"
-msgstr ""
-"Hi! On this page you can customize your class. By selecting levels and "
-"adventures you can choose what your student can see. You can also add "
-"your own created adventures to levels. All levels and default adventures "
-"will be selected by default. <b>Notice:</b> Not every adventure is "
-"available for every level! Settings up your customizations goes as "
-"follows:"
-
 #: templates/customize-class.html:10
 #, fuzzy
 msgid "customize_class_step_1"
@@ -859,128 +1574,53 @@
 #, fuzzy
 msgid "customize_class_step_2"
 msgstr ""
-"\"Checkboxes\" will appear for the adventures available for the chosen "
-"levels"
-
-#: templates/customize-class.html:12
-#, fuzzy
-msgid "customize_class_step_3"
-msgstr "Select the adventures you want to make available"
-
-#: templates/customize-class.html:13
-#, fuzzy
-msgid "customize_class_step_4"
-msgstr "Click the name of an adventure to (de)select for all levels"
-
-#: templates/customize-class.html:14
-#, fuzzy
-msgid "customize_class_step_5"
-msgstr "Add personal adventures"
-
-#: templates/customize-class.html:15
-#, fuzzy
-msgid "customize_class_step_6"
-msgstr "Selecting an opening date for each level (you can also leave it empty)"
-
-#: templates/customize-class.html:16
-#, fuzzy
-msgid "customize_class_step_7"
-msgstr "Selection other settings"
-
-#: templates/customize-class.html:17
-#, fuzzy
-msgid "customize_class_step_8"
-msgstr "Choose \"Save\" -> You're done!"
-
-#: templates/customize-class.html:20
-#, fuzzy
-msgid "customize_class_exp_2"
-msgstr ""
-"You can always change these settings later on. For example, you can make "
-"specific adventures or levels available while teaching a class. This way "
-"it's easy for you to determine which level and adventures your students "
-"will be working on. If you want to make everything available for your "
-"class it is easiest to remove the customization all together."
-
-#: templates/customize-class.html:23
-#, fuzzy
-msgid "select_adventures"
-msgstr "Select adventures"
-
-#: templates/customize-class.html:59
-#, fuzzy
-msgid "opening_dates"
-msgstr "Opening dates"
-
-#: templates/customize-class.html:65
-#, fuzzy
-msgid "opening_date"
-msgstr "Opening date"
-
-#: templates/customize-class.html:77
-#, fuzzy
-msgid "directly_available"
-msgstr "Directly open"
-
-#: templates/customize-class.html:89
+"\"Checkboxes\" will appear for the adventures available for the chosen levels"
+
+#: templates/customize-class.html:88 templates/customize-class.html:89
 #, fuzzy
 msgid "select_own_adventures"
 msgstr "Select own adventures"
 
-#: templates/customize-class.html:96 templates/customize-class.html:120
+#: templates/customize-class.html:95 templates/customize-class.html:121
 #: templates/profile.html:47 templates/profile.html:121
 #: templates/profile.html:130 templates/signup.html:26 templates/signup.html:45
-#: templates/signup.html:53
+#: templates/signup.html:53 templates/customize-class.html:96
+#: templates/customize-class.html:120
 #, fuzzy
 msgid "select"
 msgstr "Select"
 
-#: templates/customize-class.html:114
-#, fuzzy
-msgid "other_settings"
-msgstr "Other settings"
-
-#: templates/customize-class.html:119
+#: templates/customize-class.html:120 templates/customize-class.html:119
 #, fuzzy
 msgid "option"
 msgstr "Option"
 
-#: templates/customize-class.html:125
+#: templates/customize-class.html:126 templates/customize-class.html:125
 #, fuzzy
 msgid "mandatory_mode"
 msgstr "Mandatory developer's mode"
 
-#: templates/customize-class.html:131
+#: templates/customize-class.html:132 templates/customize-class.html:131
 #, fuzzy
 msgid "hide_cheatsheet"
 msgstr "Hide cheatsheet"
 
-#: templates/customize-class.html:137
+#: templates/customize-class.html:138 templates/customize-class.html:137
 #, fuzzy
 msgid "hide_keyword_switcher"
 msgstr "Hide keyword switcher"
 
-#: templates/customize-class.html:143
-#, fuzzy
-msgid "hide_quiz"
-msgstr "Quiz end"
-
-#: templates/customize-class.html:154
+#: templates/customize-class.html:149 templates/customize-class.html:154
 #, fuzzy
 msgid "reset_adventure_prompt"
 msgstr "Are you sure you want to reset all selected adventures?"
 
-#: templates/customize-class.html:154
-#, fuzzy
-msgid "reset_adventures"
-msgstr "Reset selected adventures"
-
-#: templates/customize-class.html:158
+#: templates/customize-class.html:153 templates/customize-class.html:158
 #, fuzzy
 msgid "remove_customizations_prompt"
 msgstr "Are you sure you want to remove this class's customizations?"
 
-#: templates/customize-class.html:159
+#: templates/customize-class.html:154 templates/customize-class.html:159
 #, fuzzy
 msgid "remove_customization"
 msgstr "Remove customization"
@@ -995,39 +1635,34 @@
 msgid "explore_programs"
 msgstr "Explore programs"
 
+#: templates/explore.html:55
+#, fuzzy
+msgid "view_program"
+msgstr "View program"
+
+#: templates/for-teachers.html:5 templates/profile.html:71
+#: templates/profile.html:73
+#, fuzzy
+msgid "my_classes"
+msgstr "My classes"
+
 #: templates/explore.html:14
 #, fuzzy
 msgid "explore_explanation"
 msgstr ""
-"On this page you can look through programs created by other Hedy users. "
-"You can filter on both a Hedy level and adventure. Click on \"View "
-"program\" to open a program and run it. Programs with a red header "
-"contain a mistake. You can still open the program, but running it will "
-"result in an error. You can of course try to fix it! If the creator has a"
-" public profile you can click their username to visit their profile. "
-"There you will find all their shared programs and much more!"
-
-#: templates/explore.html:33 templates/programs.html:25
-#, fuzzy
-msgid "search_button"
-msgstr "Search"
+"On this page you can look through programs created by other Hedy users. You "
+"can filter on both a Hedy level and adventure. Click on \"View program\" to "
+"open a program and run it. Programs with a red header contain a mistake. You "
+"can still open the program, but running it will result in an error. You can "
+"of course try to fix it! If the creator has a public profile you can click "
+"their username to visit their profile. There you will find all their shared "
+"programs and much more!"
 
 #: templates/explore.html:49
 #, fuzzy
 msgid "creator"
 msgstr "Creator"
 
-#: templates/explore.html:55
-#, fuzzy
-msgid "view_program"
-msgstr "View program"
-
-#: templates/for-teachers.html:5 templates/profile.html:71
-#: templates/profile.html:73
-#, fuzzy
-msgid "my_classes"
-msgstr "My classes"
-
 #: templates/for-teachers.html:10
 #, fuzzy
 msgid "students"
@@ -1053,11 +1688,6 @@
 msgid "view"
 msgstr "View"
 
-#: templates/for-teachers.html:50
-#, fuzzy
-msgid "adventure_prompt"
-msgstr "Please enter the name of the adventure"
-
 #: templates/for-teachers.html:50 website/teacher.py:510
 #, fuzzy
 msgid "create_adventure"
@@ -1072,8 +1702,8 @@
 #, fuzzy
 msgid "teacher_welcome"
 msgstr ""
-"Welcome to Hedy! Your are now the proud owner of a teachers account which"
-" allows you to create classes and invite students."
+"Welcome to Hedy! Your are now the proud owner of a teachers account which "
+"allows you to create classes and invite students."
 
 #: templates/incl-adventure-tabs.html:19
 #, fuzzy
@@ -1092,15 +1722,16 @@
 msgid "end"
 msgstr "End"
 
+#: templates/incl-menubar.html:10
+#, fuzzy
+msgid "nav_explore"
+msgstr "Explore"
+
 #: templates/incl-adventure-tabs.html:70
 #, fuzzy
 msgid "quiz_description"
-msgstr "This is the end of the level! Take the quiz now to test your knowledge."
-
-#: templates/incl-adventure-tabs.html:71
-#, fuzzy
-msgid "go_to_quiz"
-msgstr "Go to quiz"
+msgstr ""
+"This is the end of the level! Take the quiz now to test your knowledge."
 
 #: templates/incl-editor-and-output.html:95
 #, fuzzy
@@ -1119,11 +1750,6 @@
 
 #: templates/incl-editor-and-output.html:122
 #, fuzzy
-msgid "already_program_running"
-msgstr "There is already a program running, finish that one first."
-
-#: templates/incl-editor-and-output.html:122
-#, fuzzy
 msgid "run_code_button"
 msgstr "Run code"
 
@@ -1169,21 +1795,6 @@
 msgid "nav_hedy"
 msgstr "Hedy"
 
-#: templates/incl-menubar.html:10
-#, fuzzy
-msgid "nav_explore"
-msgstr "Explore"
-
-#: templates/incl-menubar.html:11
-#, fuzzy
-msgid "nav_learn_more"
-msgstr "Learn more"
-
-#: templates/incl-menubar.html:13 templates/public-page.html:56
-#, fuzzy
-msgid "program_header"
-msgstr "My programs"
-
 #: templates/incl-menubar.html:20
 #, fuzzy
 msgid "my_achievements"
@@ -1220,48 +1831,6 @@
 msgid "welcome"
 msgstr "Welcome"
 
-#: templates/landing-page.html:7
-#, fuzzy
-msgid "intro_text_landing_page"
-msgstr ""
-"Welcome to the wonderful world of Hedy! Here you can learn to program in "
-"small steps, without unnecessary complicated stuff. We start easy at "
-"level 1, and slowly build towards bigger and more complex programs! "
-"Choose one of the options below to get started."
-
-#: templates/landing-page.html:14 templates/landing-page.html:36
-#, fuzzy
-msgid "general_text_landing_page"
-msgstr "Start with level 1 explanations."
-
-#: templates/landing-page.html:16 templates/landing-page.html:38
-#: templates/landing-page.html:45 templates/landing-page.html:52
-#, fuzzy
-msgid "start_programming"
-msgstr "Start programming"
-
-#: templates/landing-page.html:21
-#, fuzzy
-msgid "create_class_text"
-msgstr "Group your students into classes and change the content for each class."
-
-#: templates/landing-page.html:28
-#, fuzzy
-msgid "read_docs_text"
-msgstr ""
-"Visit our teacher's manual for lesson plans and common mistakes by "
-"students."
-
-#: templates/landing-page.html:30
-#, fuzzy
-msgid "read_docs"
-msgstr "Learn more about Hedy"
-
-#: templates/landing-page.html:43
-#, fuzzy
-msgid "story_text"
-msgstr "Make your own story"
-
 #: templates/landing-page.html:50
 #, fuzzy
 msgid "turtle_text"
@@ -1282,17 +1851,6 @@
 msgid "ok"
 msgstr "OK"
 
-#: templates/layout.html:30
-#, fuzzy
-msgid "cancel"
-msgstr "Cancel"
-
-#: templates/layout.html:43 templates/programs.html:66
-#: templates/programs.html:74
-#, fuzzy
-msgid "copy_link_to_share"
-msgstr "Copy link to share"
-
 #: templates/layout.html:83 templates/quiz/endquiz.html:18
 #: templates/quiz/quiz.html:29
 #, fuzzy
@@ -1304,52 +1862,16 @@
 msgid "mailing_title"
 msgstr "Subscribe to the Hedy newsletter"
 
-#: templates/learn-more.html:14
-#, fuzzy
-msgid "surname"
-msgstr "First Name"
-
-#: templates/learn-more.html:18
-#, fuzzy
-msgid "lastname"
-msgstr "Last Name"
-
-#: templates/learn-more.html:22 templates/profile.html:128
-#: templates/signup.html:52
-#, fuzzy
-msgid "country"
-msgstr "Country"
-
-#: templates/learn-more.html:31
-#, fuzzy
-msgid "subscribe"
-msgstr "Subscribe"
+#: templates/reset.html:6 templates/reset.html:19
+#, fuzzy
+msgid "reset_password"
+msgstr "Reset password"
 
 #: templates/learn-more.html:32
 #, fuzzy
 msgid "required_field"
 msgstr "Fields marked with an * are required"
 
-#: templates/learn-more.html:35
-#, fuzzy
-msgid "previous_campaigns"
-msgstr "View previous campaigns"
-
-#: templates/level-page.html:8
-#, fuzzy
-msgid "step_title"
-msgstr "Assignment"
-
-#: templates/level-page.html:12
-#, fuzzy
-msgid "save_code_button"
-msgstr "Save code"
-
-#: templates/level-page.html:13
-#, fuzzy
-msgid "share_code_button"
-msgstr "Save & share code"
-
 #: templates/level-page.html:31
 #, fuzzy
 msgid "try_button"
@@ -1365,21 +1887,6 @@
 msgid "no_account"
 msgstr "No account?"
 
-#: templates/login.html:28 templates/signup.html:6 templates/signup.html:105
-#, fuzzy
-msgid "create_account"
-msgstr "Create account"
-
-#: templates/login.html:33
-#, fuzzy
-msgid "forgot_password"
-msgstr "Forgot your password?"
-
-#: templates/main-page.html:10
-#, fuzzy
-msgid "main_title"
-msgstr "Hedy"
-
 #: templates/main-page.html:11
 #, fuzzy
 msgid "main_subtitle"
@@ -1390,179 +1897,6 @@
 msgid "try_it"
 msgstr "Try it"
 
-#: templates/profile.html:4
-#, fuzzy
-msgid "account_overview"
-msgstr "Account overview"
-
-#: templates/profile.html:6 templates/profile.html:8
-#, fuzzy
-msgid "my_messages"
-msgstr "My messages"
-
-#: templates/profile.html:11
-#, fuzzy
-msgid "invite_message"
-msgstr "You have received an invitation to join class"
-
-#: templates/profile.html:12
-#, fuzzy
-msgid "sent_by"
-msgstr "This invitation is sent by"
-
-#: templates/profile.html:15
-#, fuzzy
-msgid "delete_invite"
-msgstr "Delete invitation"
-
-#: templates/profile.html:21 templates/profile.html:23
-#, fuzzy
-msgid "public_profile"
-msgstr "Public profile"
-
-#: templates/profile.html:24
-#, fuzzy
-msgid "public_profile_visit"
-msgstr "You can visit your public profile! Click"
-
-#: templates/profile.html:24
-#, fuzzy
-msgid "public_profile_link"
-msgstr "here"
-
-#: templates/profile.html:27
-#, fuzzy
-msgid "profile_picture"
-msgstr "Profile picture"
-
-#: templates/profile.html:40
-#, fuzzy
-msgid "personal_text"
-msgstr "Personal text"
-
-#: templates/profile.html:41
-#, fuzzy
-msgid "your_personal_text"
-msgstr "Your personal text..."
-
-#: templates/profile.html:45
-#, fuzzy
-msgid "favourite_program"
-msgstr "Favourite program"
-
-#: templates/profile.html:56
-#, fuzzy
-msgid "public_profile_info"
-msgstr ""
-"By selecting this box I make my profile visible for everyone. Be careful "
-"not to share personal information like your name or home address, because"
-" everyone will be able to see it!"
-
-#: templates/profile.html:59
-#, fuzzy
-msgid "update_public"
-msgstr "Update public profile"
-
-#: templates/profile.html:61 templates/profile.html:141
-#, fuzzy
-msgid "are_you_sure"
-msgstr "Are you sure? You cannot revert this action."
-
-#: templates/profile.html:61
-#, fuzzy
-msgid "delete_public"
-msgstr "Delete public profile"
-
-#: templates/profile.html:76
-#, fuzzy
-msgid "self_removal_prompt"
-msgstr "Are you sure you want to leave this class?"
-
-#: templates/profile.html:76
-#, fuzzy
-msgid "leave_class"
-msgstr "Leave class"
-
-#: templates/profile.html:81 templates/profile.html:84
-#, fuzzy
-msgid "settings"
-msgstr "My personal settings"
-
-#: templates/profile.html:92 templates/signup.html:41
-#, fuzzy
-msgid "birth_year"
-msgstr "Birth year"
-
-#: templates/profile.html:95 templates/signup.html:25
-#, fuzzy
-msgid "preferred_language"
-msgstr "Preferred language"
-
-#: templates/profile.html:105 templates/signup.html:34
-#, fuzzy
-msgid "preferred_keyword_language"
-msgstr "Preferred keyword language"
-
-#: templates/profile.html:119 templates/signup.html:44
-#, fuzzy
-msgid "gender"
-msgstr "Gender"
-
-#: templates/profile.html:122 templates/signup.html:46
-#, fuzzy
-msgid "female"
-msgstr "Female"
-
-#: templates/profile.html:123 templates/signup.html:47
-#, fuzzy
-msgid "male"
-msgstr "Male"
-
-#: templates/profile.html:124 templates/signup.html:48
-#, fuzzy
-msgid "other"
-msgstr "Other"
-
-#: templates/profile.html:137
-#, fuzzy
-msgid "update_profile"
-msgstr "Update profile"
-
-#: templates/profile.html:141
-#, fuzzy
-msgid "destroy_profile"
-msgstr "Delete profile"
-
-#: templates/profile.html:148
-#, fuzzy
-msgid "current_password"
-msgstr "Current password"
-
-#: templates/profile.html:152
-#, fuzzy
-msgid "new_password"
-msgstr "New password"
-
-#: templates/profile.html:156
-#, fuzzy
-msgid "repeat_new_password"
-msgstr "Repeat new password"
-
-#: templates/programs.html:7
-#, fuzzy
-msgid "recent"
-msgstr "My recent programs"
-
-#: templates/programs.html:33 templates/view-program-page.html:7
-#, fuzzy
-msgid "submitted_header"
-msgstr "This is a submitted program and can't be altered."
-
-#: templates/programs.html:38
-#, fuzzy
-msgid "title"
-msgstr "Title"
-
 #: templates/programs.html:40 templates/view-program-page.html:8
 #, fuzzy
 msgid "last_edited"
@@ -1573,51 +1907,6 @@
 msgid "favourite_confirm"
 msgstr "Are you sure you want to set this program as your favourite?"
 
-#: templates/programs.html:65 templates/programs.html:70
-#, fuzzy
-msgid "open"
-msgstr "Open"
-
-#: templates/programs.html:66 templates/programs.html:74
-#, fuzzy
-msgid "copy_clipboard"
-msgstr "Successfully copied to clipboard"
-
-#: templates/programs.html:67 templates/programs.html:71
-#, fuzzy
-msgid "delete_confirm"
-msgstr "Are you sure you want to delete the program?"
-
-#: templates/programs.html:67 templates/programs.html:71
-#, fuzzy
-msgid "delete"
-msgstr "Delete"
-
-#: templates/programs.html:73
-#, fuzzy
-msgid "unshare_confirm"
-msgstr "Are you sure you want to make the program private?"
-
-#: templates/programs.html:73
-#, fuzzy
-msgid "unshare"
-msgstr "Unshare"
-
-#: templates/programs.html:75
-#, fuzzy
-msgid "submit_warning"
-msgstr "Are you sure you want to submit this program?"
-
-#: templates/programs.html:75
-#, fuzzy
-msgid "submit_program"
-msgstr "Submit"
-
-#: templates/programs.html:78
-#, fuzzy
-msgid "share_confirm"
-msgstr "Are you sure you want to make the program public?"
-
 #: templates/programs.html:78
 #, fuzzy
 msgid "share"
@@ -1628,31 +1917,6 @@
 msgid "no_programs"
 msgstr "You have no programs yet."
 
-#: templates/programs.html:86
-#, fuzzy
-msgid "write_first_program"
-msgstr "Write your first program!"
-
-#: templates/public-page.html:16
-#, fuzzy
-msgid "achievements"
-msgstr "achievements"
-
-#: templates/public-page.html:28 templates/public-page.html:30
-#, fuzzy
-msgid "amount_created"
-msgstr "programs created"
-
-#: templates/public-page.html:34 templates/public-page.html:36
-#, fuzzy
-msgid "amount_saved"
-msgstr "programs saved"
-
-#: templates/public-page.html:40 templates/public-page.html:42
-#, fuzzy
-msgid "amount_submitted"
-msgstr "programs submitted"
-
 #: templates/public-page.html:50
 #, fuzzy
 msgid "last_achievement"
@@ -1673,11 +1937,6 @@
 msgid "send_password_recovery"
 msgstr "Send me a password recovery link"
 
-#: templates/reset.html:6 templates/reset.html:19
-#, fuzzy
-msgid "reset_password"
-msgstr "Reset password"
-
 #: templates/reset.html:12 templates/signup.html:22
 #, fuzzy
 msgid "password_repeat"
@@ -1688,11 +1947,6 @@
 msgid "create_account_explanation"
 msgstr "Having your own account allows you to save your programs."
 
-#: templates/signup.html:16
-#, fuzzy
-msgid "email_repeat"
-msgstr "Repeat email"
-
 #: templates/signup.html:60
 #, fuzzy
 msgid "programming_experience"
@@ -1703,11 +1957,6 @@
 msgid "languages"
 msgstr "Which of these programming languages have you used before?"
 
-#: templates/signup.html:79
-#, fuzzy
-msgid "other_block"
-msgstr "Another block language"
-
 #: templates/signup.html:85
 #, fuzzy
 msgid "other_text"
@@ -1728,50 +1977,11 @@
 msgid "agree_with"
 msgstr "I agree to the"
 
-#: templates/signup.html:99
-#, fuzzy
-msgid "privacy_terms"
-msgstr "privacy terms"
-
-#: templates/signup.html:102
-#, fuzzy
-msgid "agree_third_party"
-msgstr ""
-"I consent to being contacted by partners of Leiden University with sales "
-"opportunities (optional)"
-
-#: templates/signup.html:109
-#, fuzzy
-msgid "already_account"
-msgstr "Already have an account?"
-
-#: templates/teacher-invitation.html:5
-#, fuzzy
-msgid "teacher_invitation_require_login"
-msgstr ""
-"To set up your profile as a teacher, we will need you to log in. If you "
-"don't have an account, please create one."
-
-#: templates/view-program-page.html:13
-#, fuzzy
-msgid "by"
-msgstr "by"
-
 #: templates/quiz/endquiz.html:27
 #, fuzzy
 msgid "end_quiz"
 msgstr "Quiz end"
 
-#: templates/quiz/endquiz.html:28 templates/quiz/quiz-result-overview.html:23
-#, fuzzy
-msgid "score"
-msgstr "Score"
-
-#: templates/quiz/endquiz.html:37 templates/quiz/quiz-result-overview.html:108
-#, fuzzy
-msgid "go_to_level"
-msgstr "Go to level"
-
 #: templates/quiz/feedback.html:8 templates/quiz/quiz.html:16
 #, fuzzy
 msgid "question"
@@ -1782,26 +1992,6 @@
 msgid "feedback_success"
 msgstr "Good!"
 
-#: templates/quiz/feedback.html:23
-#, fuzzy
-msgid "feedback_failure"
-msgstr "Wrong!"
-
-#: templates/quiz/feedback.html:36
-#, fuzzy
-msgid "correct_answer"
-msgstr "The correct answer is"
-
-#: templates/quiz/feedback.html:52
-#, fuzzy
-msgid "go_to_question"
-msgstr "Go to question"
-
-#: templates/quiz/feedback.html:56
-#, fuzzy
-msgid "go_to_quiz_result"
-msgstr "Go to quiz result"
-
 #: templates/quiz/quiz-result-overview.html:22
 #, fuzzy
 msgid "results_quiz"
@@ -1811,11 +2001,6 @@
 #, fuzzy
 msgid "correct"
 msgstr "Correct"
-
-#: templates/quiz/quiz-result-overview.html:62
-#, fuzzy
-msgid "incorrect"
-msgstr "Incorrect!"
 
 #: templates/quiz/quiz-result-overview.html:91
 #: templates/quiz/quiz-result-overview.html:95
@@ -1824,21 +2009,10 @@
 msgid "attempt"
 msgstr "Attempt"
 
-#: templates/quiz/quiz.html:49 templates/quiz/quiz.html:55
-#: templates/quiz/quiz_question.html:15
-#, fuzzy
-msgid "hint"
-msgstr "Hint?"
-
 #: templates/quiz/quiz_question.html:53
 #, fuzzy
 msgid "go_to_answer"
 msgstr "Go to answer"
-
-#: templates/quiz/quiz_question.html:55
-#, fuzzy
-msgid "submit_answer"
-msgstr "Answer question"
 
 #: templates/quiz/startquiz.html:9
 #, fuzzy
@@ -1865,22 +2039,6 @@
 msgid "username_invalid"
 msgstr "Your username is invalid."
 
-#: website/auth.py:185
-#, fuzzy
-msgid "username_special"
-msgstr "Username cannot contain `:` or `@`."
-
-#: website/auth.py:187
-#, fuzzy
-msgid "username_three"
-msgstr "Username must contain at least three characters."
-
-#: website/auth.py:189 website/auth.py:492 website/auth.py:697
-#: website/auth.py:702
-#, fuzzy
-msgid "email_invalid"
-msgstr "Please enter a valid email."
-
 #: website/auth.py:191 website/auth.py:254 website/auth.py:439
 #: website/auth.py:462 website/auth.py:474 website/auth.py:632
 #, fuzzy
@@ -1897,22 +2055,6 @@
 msgid "invalid_username_password"
 msgstr "Invalid username/password."
 
-#: website/auth.py:308 website/auth.py:310
-#, fuzzy
-msgid "repeat_match_email"
-msgstr "The repeated email does not match."
-
-#: website/auth.py:312 website/auth.py:464 website/auth.py:468
-#: website/auth.py:636
-#, fuzzy
-msgid "repeat_match_password"
-msgstr "The repeated password does not match."
-
-#: website/auth.py:314 website/auth.py:494
-#, fuzzy
-msgid "language_invalid"
-msgstr "Please select a valid language."
-
 #: website/auth.py:316
 #, fuzzy
 msgid "agree_invalid"
@@ -1922,40 +2064,13 @@
 #, fuzzy
 msgid "keyword_language_invalid"
 msgstr ""
-"Please select a valid keyword language (select English or your own "
-"language)."
-
-#: website/auth.py:323 website/auth.py:502
-#, fuzzy
-msgid "year_invalid"
-msgstr "Please enter a year between 1900 and {year}."
+"Please select a valid keyword language (select English or your own language)."
 
 #: website/auth.py:326 website/auth.py:505
 #, fuzzy
 msgid "gender_invalid"
 msgstr "Please select a valid gender, choose (Female, Male, Other)."
 
-#: website/auth.py:329 website/auth.py:508
-#, fuzzy
-msgid "country_invalid"
-msgstr "Please select a valid country."
-
-#: website/auth.py:331 website/auth.py:334 website/auth.py:510
-#: website/auth.py:513
-#, fuzzy
-msgid "experience_invalid"
-msgstr "Please select a valid experience, choose (Yes, No)."
-
-#: website/auth.py:337 website/auth.py:516
-#, fuzzy
-msgid "programming_invalid"
-msgstr "Please select a valid programming language."
-
-#: website/auth.py:340
-#, fuzzy
-msgid "exists_username"
-msgstr "That username is already in use."
-
 #: website/auth.py:342 website/auth.py:524
 #, fuzzy
 msgid "exists_email"
@@ -1967,69 +2082,22 @@
 msgid "token_invalid"
 msgstr "Your token is invalid."
 
-#: website/auth.py:441 website/auth.py:466 website/auth.py:634
-#, fuzzy
-msgid "password_six"
-msgstr "Your password must contain at least six characters."
-
-#: website/auth.py:444 website/auth.py:447
-#, fuzzy
-msgid "password_change_not_allowed"
-msgstr "You're not allowed to change the password of this user."
-
-#: website/auth.py:452
-#, fuzzy
-msgid "password_change_success"
-msgstr "Password of your student is successfully changed."
-
-#: website/auth.py:483
-#, fuzzy
-msgid "password_updated"
-msgstr "Password updated."
-
 #: website/auth.py:563
 #, fuzzy
 msgid "profile_updated"
 msgstr "Profile updated."
 
-#: website/auth.py:566
-#, fuzzy
-msgid "profile_updated_reload"
-msgstr "Profile updated, page will be re-loaded."
-
-#: website/auth.py:619
-#, fuzzy
-msgid "sent_password_recovery"
-msgstr ""
-"You should soon receive an email with instructions on how to reset your "
-"password."
-
 #: website/auth.py:652
 #, fuzzy
 msgid "password_resetted"
 msgstr ""
-"Your password has been successfully reset. You are being redirected to "
-"the login page."
+"Your password has been successfully reset. You are being redirected to the "
+"login page."
 
 #: website/auth.py:670
 #, fuzzy
 msgid "teacher_invalid"
 msgstr "Your teacher value is invalid."
-
-#: website/auth.py:758
-#, fuzzy
-msgid "mail_welcome_verify_body"
-msgstr ""
-"Your Hedy account has been created successfully. Welcome!\n"
-"Please click on this link to verify your email address: {link}"
-
-#: website/auth.py:760
-#, fuzzy
-msgid "mail_change_password_body"
-msgstr ""
-"Your Hedy password has been changed. If you did this, all is good.\n"
-"If you didn't change your password, please contact us immediately by "
-"replying to this email."
 
 #: website/auth.py:762
 #, fuzzy
@@ -2058,54 +2126,22 @@
 "\n"
 "<strong>What teachers accounts can do</strong>\n"
 "With your teacher account, you have the option to create classes. Your "
-"students can than join your classes and you can see their progress. "
-"Classes are made and managed though the for <a "
-"href=\"https://hedycode.com/for-teachers\">teachers page</a>.\n"
+"students can than join your classes and you can see their progress. Classes "
+"are made and managed though the for <a href=\"https://hedycode.com/for-"
+"teachers\">teachers page</a>.\n"
 "\n"
 "<strong>How to share ideas</strong>\n"
-"If you are using Hedy in class, you probably have ideas for improvements!"
-" You can share those ideas with us on the <a "
-"href=\"https://github.com/Felienne/hedy/discussions/categories/ideas\">Ideas"
-" Discussion</a>.\n"
+"If you are using Hedy in class, you probably have ideas for improvements! "
+"You can share those ideas with us on the <a href=\"https://github.com/"
+"Felienne/hedy/discussions/categories/ideas\">Ideas Discussion</a>.\n"
 "\n"
 "<strong>How to ask for help</strong>\n"
-"If anything is unclear, you can post in the <a "
-"href=\"https://github.com/Felienne/hedy/discussions/categories/q-a\">Q&A "
-"discussion</a>, or <a href=\"mailto: hedy@felienne.com\">send us an "
-"email</a>.\n"
+"If anything is unclear, you can post in the <a href=\"https://github.com/"
+"Felienne/hedy/discussions/categories/q-a\">Q&A discussion</a>, or <a href="
+"\"mailto: hedy@felienne.com\">send us an email</a>.\n"
 "\n"
 "Keep programming!"
 
-#: website/auth.py:772
-#, fuzzy
-msgid "mail_welcome_verify_subject"
-msgstr "Welcome to Hedy"
-
-#: website/auth.py:774
-#, fuzzy
-msgid "mail_change_password_subject"
-msgstr "Your Hedy password has been changed"
-
-#: website/auth.py:776
-#, fuzzy
-msgid "mail_recover_password_subject"
-msgstr "Request a password reset."
-
-#: website/auth.py:778
-#, fuzzy
-msgid "mail_reset_password_subject"
-msgstr "Your Hedy password has been reset"
-
-#: website/auth.py:780
-#, fuzzy
-msgid "mail_welcome_teacher_subject"
-msgstr "Your Hedy teacher account is ready"
-
-#: website/auth.py:784
-#, fuzzy
-msgid "user"
-msgstr "user"
-
 #: website/auth.py:789
 #, fuzzy
 msgid "mail_hello"
@@ -2133,25 +2169,6 @@
 msgid "delete_success"
 msgstr "Program deleted successfully."
 
-#: website/programs.py:55
-#, fuzzy
-msgid "save_prompt"
-msgstr ""
-"You need to have an account to save your program. Would you like to login"
-" now?"
-
-#: website/programs.py:60
-#, fuzzy
-msgid "overwrite_warning"
-msgstr ""
-"You already have a program with this name, saving this program will "
-"replace the old one. Are you sure?"
-
-#: website/programs.py:87
-#, fuzzy
-msgid "save_parse_warning"
-msgstr "This program contains an error, are you sure you want to save it?"
-
 #: website/programs.py:131 website/programs.py:132
 #, fuzzy
 msgid "save_success_detail"
@@ -2162,30 +2179,6 @@
 msgid "share_success_detail"
 msgstr "Program shared successfully."
 
-#: website/programs.py:162
-#, fuzzy
-msgid "unshare_success_detail"
-msgstr "Program unshared successfully."
-
-#: website/programs.py:202
-#, fuzzy
-msgid "favourite_success"
-msgstr "Your program is set as favourite."
-
-#: website/statistics.py:37 website/teacher.py:28 website/teacher.py:36
-#: website/teacher.py:211 website/teacher.py:233 website/teacher.py:245
-#: website/teacher.py:312 website/teacher.py:351
-#, fuzzy
-msgid "retrieve_class_error"
-msgstr "Only teachers can retrieve classes"
-
-#: website/statistics.py:41 website/teacher.py:39 website/teacher.py:133
-#: website/teacher.py:152 website/teacher.py:214 website/teacher.py:236
-#: website/teacher.py:248 website/teacher.py:315 website/teacher.py:354
-#, fuzzy
-msgid "no_such_class"
-msgstr "No such Hedy class."
-
 #: website/statistics.py:45
 #, fuzzy
 msgid "title_class statistics"
@@ -2201,6 +2194,26 @@
 msgid "only_teacher_create_class"
 msgstr "Only teachers are allowed to create classes!"
 
+#: website/teacher.py:224
+#, fuzzy
+msgid "title_customize-class"
+msgstr "Hedy - Customize class"
+
+#: website/teacher.py:292
+#, fuzzy
+msgid "class_customize_success"
+msgstr "Class successfully customized."
+
+#: website/teacher.py:306
+#, fuzzy
+msgid "username_empty"
+msgstr "You didn't enter an username!"
+
+#: website/teacher.py:319
+#, fuzzy
+msgid "student_not_existing"
+msgstr "This username doesn't exist."
+
 #: website/teacher.py:92 website/teacher.py:127
 #, fuzzy
 msgid "class_name_invalid"
@@ -2220,36 +2233,6 @@
 #, fuzzy
 msgid "invalid_class_link"
 msgstr "Invalid link for joining the class."
-
-#: website/teacher.py:168 website/teacher.py:170
-#, fuzzy
-msgid "title_join-class"
-msgstr "Hedy - Join class"
-
-#: website/teacher.py:224
-#, fuzzy
-msgid "title_customize-class"
-msgstr "Hedy - Customize class"
-
-#: website/teacher.py:239
-#, fuzzy
-msgid "customization_deleted"
-msgstr "Customizations successfully deleted."
-
-#: website/teacher.py:292
-#, fuzzy
-msgid "class_customize_success"
-msgstr "Class successfully customized."
-
-#: website/teacher.py:306
-#, fuzzy
-msgid "username_empty"
-msgstr "You didn't enter an username!"
-
-#: website/teacher.py:319
-#, fuzzy
-msgid "student_not_existing"
-msgstr "This username doesn't exist."
 
 #: website/teacher.py:321
 #, fuzzy
@@ -2349,3 +2332,8 @@
 #, fuzzy
 msgid "adventure_empty"
 msgstr "You didn't enter an adventure name!"
+
+#: templates/customize-class.html:143
+#, fuzzy
+msgid "hide_quiz"
+msgstr "Quiz end"