--- conflicted
+++ resolved
@@ -1,5 +1,3 @@
-<<<<<<< HEAD
-=======
 # Chinese (Simplified) translations for PROJECT.
 # Copyright (C) 2023 ORGANIZATION
 # This file is distributed under the same license as the PROJECT project.
@@ -21,7 +19,6 @@
 "X-Generator: Weblate 5.3\n"
 "Generated-By: Babel 2.11.0\n"
 
->>>>>>> 7bad3f65
 msgid "Access Before Assign"
 msgstr ""
 "您尝试在第 {access_line_number} 行使用变量 {name}，但在第 "
@@ -159,15 +156,11 @@
 msgstr "账户已成功创建。"
 
 msgid "accounts_intro"
-<<<<<<< HEAD
-msgstr "在此页面上，您可以同时为多个学生创建帐户。也可以直接将它们添加到您的某个班级中。通过按页面右下角的绿色 +，您可以添加额外的行。您可以通过按相应的红叉来删除一行。确保按“创建帐户”时没有行为空。请记住，每个用户名和邮件地址必须是唯一的，密码必须<b>至少</b>为 6 个字符。"
-=======
 msgstr ""
 "在此页面上，您可以同时为多个学生创建帐户。也可以直接将它们添加到您的某个班级"
 "中。通过按页面右下角的绿色 +，您可以添加额外的行。您可以通过按相应的红叉来删"
 "除一行。确保按“创建帐户”时没有行为空。请记住，每个用户名和邮件地址必须是唯一"
 "的，密码必须<b>至少</b>为 6 个字符。"
->>>>>>> 7bad3f65
 
 msgid "achievement_earned"
 msgstr "你已经赢得了一项成就!"
@@ -396,12 +389,6 @@
 "you want, but mind that each student can only be in one class at a time. You "
 "can find more information about classes in the <a href=\"https://hedy.org/"
 "for-teachers/manual/preparations#for-teachers\">teacher manual</a>."
-
-msgid "clone"
-msgstr ""
-
-msgid "cloned_times"
-msgstr ""
 
 #, fuzzy
 msgid "close"
@@ -1703,9 +1690,6 @@
 msgid "student_list"
 msgstr "Student list"
 
-msgid "student_not_allowed_in_class"
-msgstr ""
-
 msgid "student_not_existing"
 msgstr "此用户名不存在。"
 
