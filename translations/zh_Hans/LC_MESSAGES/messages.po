--- conflicted
+++ resolved
@@ -1,22 +1,17 @@
-
 msgid ""
 msgstr ""
 "Project-Id-Version: PACKAGE VERSION\n"
 "Report-Msgid-Bugs-To: \n"
-<<<<<<< HEAD
-"POT-Creation-Date: 2022-06-13 10:18+0200\n"
-"PO-Revision-Date: 2022-06-09 15:18+0000\n"
-=======
 "POT-Creation-Date: 2022-06-10 11:39+0200\n"
 "PO-Revision-Date: 2022-06-14 10:01+0000\n"
->>>>>>> 654008b7
 "Last-Translator: Anonymous <noreply@weblate.org>\n"
+"Language-Team: zh_Hans <LL@li.org>\n"
 "Language: zh_Hans\n"
-"Language-Team: zh_Hans <LL@li.org>\n"
-"Plural-Forms: nplurals=1; plural=0;\n"
 "MIME-Version: 1.0\n"
 "Content-Type: text/plain; charset=utf-8\n"
 "Content-Transfer-Encoding: 8bit\n"
+"Plural-Forms: nplurals=1; plural=0;\n"
+"X-Generator: Weblate 4.13-dev\n"
 "Generated-By: Babel 2.10.1\n"
 
 #: app.py:430
@@ -27,11 +22,7 @@
 msgid "title_achievements"
 msgstr "海迪 - 我的成绩"
 
-<<<<<<< HEAD
-#: app.py:617 app.py:721 app.py:1055 website/teacher.py:361
-=======
 #: app.py:617 app.py:721 app.py:1061 website/teacher.py:361
->>>>>>> 654008b7
 #: website/teacher.py:370
 msgid "not_teacher"
 msgstr "看来你不是一个老师!"
@@ -44,11 +35,7 @@
 msgid "title_programs"
 msgstr "海迪 - 我的程序"
 
-<<<<<<< HEAD
-#: app.py:669 app.py:679 app.py:683 app.py:698 app.py:970 app.py:1462
-=======
 #: app.py:669 app.py:679 app.py:683 app.py:698 app.py:976 app.py:1468
->>>>>>> 654008b7
 #: website/admin.py:18 website/admin.py:25 website/admin.py:90
 #: website/admin.py:108 website/admin.py:126 website/admin.py:133
 #: website/auth.py:712 website/auth.py:739 website/programs.py:210
@@ -56,29 +43,17 @@
 msgid "unauthorized"
 msgstr "你没有此页面的访问权限"
 
-<<<<<<< HEAD
-#: app.py:735 app.py:1072
-=======
 #: app.py:735 app.py:1078
->>>>>>> 654008b7
 #, fuzzy
 msgid "title_for-teacher"
 msgstr "海迪 - 给教师"
 
-<<<<<<< HEAD
-#: app.py:752 app.py:754 app.py:888 app.py:910 app.py:912
-=======
 #: app.py:752 app.py:754 app.py:894 app.py:916 app.py:918
->>>>>>> 654008b7
 #, fuzzy
 msgid "no_such_level"
 msgstr "没有这样的海迪级别！"
 
-<<<<<<< HEAD
-#: app.py:762 app.py:769 app.py:842 app.py:848
-=======
 #: app.py:762 app.py:769 app.py:848 app.py:854
->>>>>>> 654008b7
 #, fuzzy
 msgid "no_such_program"
 msgstr "没有这样的海迪程序！"
@@ -88,31 +63,12 @@
 msgid "level_not_class"
 msgstr "此级别还没有提供给你所在的班级"
 
-<<<<<<< HEAD
-#: app.py:893 website/teacher.py:419 website/teacher.py:435
-=======
 #: app.py:899 website/teacher.py:419 website/teacher.py:435
->>>>>>> 654008b7
 #: website/teacher.py:464 website/teacher.py:490
 #, fuzzy
 msgid "no_such_adventure"
 msgstr "这个探险活动不存在！"
 
-<<<<<<< HEAD
-#: app.py:921
-msgid "page_not_found"
-msgstr "无法找到该页面！"
-
-#: app.py:941
-msgid "title_signup"
-msgstr "海迪 - 创建一个帐户"
-
-#: app.py:948
-msgid "title_login"
-msgstr "海迪 - 登录"
-
-#: app.py:955
-=======
 #: app.py:927
 msgid "page_not_found"
 msgstr "无法找到该页面！"
@@ -126,46 +82,10 @@
 msgstr "海迪 - 登录"
 
 #: app.py:961
->>>>>>> 654008b7
 #, fuzzy
 msgid "title_recover"
 msgstr "海迪 - 恢复帐户"
 
-<<<<<<< HEAD
-#: app.py:971
-msgid "title_reset"
-msgstr "海迪 - 重置密码"
-
-#: app.py:997
-msgid "title_my-profile"
-msgstr "海迪 - 我的账户"
-
-#: app.py:1013
-msgid "title_learn-more"
-msgstr "海迪 - 了解更多"
-
-#: app.py:1019
-msgid "title_privacy"
-msgstr "海迪 - 隐私条款"
-
-#: app.py:1029
-msgid "title_start"
-msgstr "海迪 - 一门循序渐进的编程语言"
-
-#: app.py:1047
-msgid "title_landing-page"
-msgstr "欢迎来到海迪！"
-
-#: app.py:1154
-msgid "title_explore"
-msgstr "海迪 - 探索"
-
-#: app.py:1174 app.py:1176
-msgid "translate_error"
-msgstr "翻译代码时出了点问题。尝试运行代码以查看它是否有错误。有错误的代码无法翻译。"
-
-#: app.py:1181 app.py:1215
-=======
 #: app.py:977
 msgid "title_reset"
 msgstr "海迪 - 重置密码"
@@ -199,408 +119,231 @@
 msgstr "翻译代码时出了点问题。尝试运行代码以查看它是否有错误。有错误的代码无法翻译。"
 
 #: app.py:1187 app.py:1221
->>>>>>> 654008b7
 #, fuzzy
 msgid "tutorial_start_title"
 msgstr "Welcome to Hedy!"
 
-<<<<<<< HEAD
-#: app.py:1181
-=======
 #: app.py:1187
->>>>>>> 654008b7
 #, fuzzy
 msgid "tutorial_start_message"
 msgstr "In this tutorial we will explain all the Hedy features step-by-step."
 
-<<<<<<< HEAD
-#: app.py:1183
-=======
 #: app.py:1189
->>>>>>> 654008b7
 #, fuzzy
 msgid "tutorial_editor_title"
 msgstr "The code editor"
 
-<<<<<<< HEAD
-#: app.py:1183
-=======
 #: app.py:1189
->>>>>>> 654008b7
 #, fuzzy
 msgid "tutorial_editor_message"
 msgstr "In this window you write all the code, try typing something!"
 
-<<<<<<< HEAD
-#: app.py:1185
-=======
 #: app.py:1191
->>>>>>> 654008b7
 #, fuzzy
 msgid "tutorial_output_title"
 msgstr "The output window"
 
-<<<<<<< HEAD
-#: app.py:1185
-=======
 #: app.py:1191
->>>>>>> 654008b7
 #, fuzzy
 msgid "tutorial_output_message"
 msgstr "The result of the code you execute will be shown here"
 
-<<<<<<< HEAD
-#: app.py:1187
-=======
 #: app.py:1193
->>>>>>> 654008b7
 #, fuzzy
 msgid "tutorial_run_title"
 msgstr "The run button"
 
-<<<<<<< HEAD
-#: app.py:1187
-=======
 #: app.py:1193
->>>>>>> 654008b7
 #, fuzzy
 msgid "tutorial_run_message"
 msgstr "With this button you can run your program! Shall we give it a try?"
 
-<<<<<<< HEAD
-#: app.py:1189
-=======
 #: app.py:1195
->>>>>>> 654008b7
 #, fuzzy
 msgid "tutorial_tryit_title"
 msgstr "Try it out!"
 
-<<<<<<< HEAD
-#: app.py:1189
-=======
 #: app.py:1195
->>>>>>> 654008b7
 #, fuzzy
 msgid "tutorial_tryit_message"
 msgstr "You have received an invitation to join class"
 
-<<<<<<< HEAD
-#: app.py:1191
-=======
 #: app.py:1197
->>>>>>> 654008b7
 #, fuzzy
 msgid "tutorial_speakaloud_title"
 msgstr "The end!"
 
-<<<<<<< HEAD
-#: app.py:1191
-=======
 #: app.py:1197
->>>>>>> 654008b7
 #, fuzzy
 msgid "tutorial_speakaloud_message"
 msgstr "Click on 'next step' to really start coding with Hedy!"
 
-<<<<<<< HEAD
-#: app.py:1193
-=======
 #: app.py:1199
->>>>>>> 654008b7
 #, fuzzy
 msgid "tutorial_speakaloud_run_title"
 msgstr "The end!"
 
-<<<<<<< HEAD
-#: app.py:1193
-=======
 #: app.py:1199
->>>>>>> 654008b7
 #, fuzzy
 msgid "tutorial_speakaloud_run_message"
 msgstr "Click on 'next step' to really start coding with Hedy!"
 
-<<<<<<< HEAD
-#: app.py:1195
-=======
 #: app.py:1201
->>>>>>> 654008b7
 #, fuzzy
 msgid "tutorial_nextlevel_title"
 msgstr "Cheatsheet"
 
-<<<<<<< HEAD
-#: app.py:1195
-=======
 #: app.py:1201
->>>>>>> 654008b7
 #, fuzzy
 msgid "tutorial_nextlevel_message"
 msgstr "You have received an invitation to join class"
 
-<<<<<<< HEAD
-#: app.py:1197
-=======
 #: app.py:1203
->>>>>>> 654008b7
 #, fuzzy
 msgid "tutorial_leveldefault_title"
 msgstr "Level explanation"
 
-<<<<<<< HEAD
-#: app.py:1197
-=======
 #: app.py:1203
->>>>>>> 654008b7
 #, fuzzy
 msgid "tutorial_leveldefault_message"
 msgstr ""
 "The first tab always contains the level explanation. In each level new "
 "commands will be explained here."
 
-<<<<<<< HEAD
-#: app.py:1199
-=======
 #: app.py:1205
->>>>>>> 654008b7
 #, fuzzy
 msgid "tutorial_adventures_title"
 msgstr "自定义探险活动"
 
-<<<<<<< HEAD
-#: app.py:1199
-=======
 #: app.py:1205
->>>>>>> 654008b7
 #, fuzzy
 msgid "tutorial_adventures_message"
 msgstr "自定义探险活动"
 
-<<<<<<< HEAD
-#: app.py:1201
-=======
 #: app.py:1207
->>>>>>> 654008b7
 #, fuzzy
 msgid "tutorial_quiz_title"
 msgstr "Quiz"
 
-<<<<<<< HEAD
-#: app.py:1201
-=======
 #: app.py:1207
->>>>>>> 654008b7
 #, fuzzy
 msgid "tutorial_quiz_message"
 msgstr ""
 "At the end of each level you can make the quiz. This way you can verify "
 "if you understand everything."
 
-<<<<<<< HEAD
-#: app.py:1203
-=======
 #: app.py:1209
->>>>>>> 654008b7
 #, fuzzy
 msgid "tutorial_saveshare_title"
 msgstr "Saving & sharing"
 
-<<<<<<< HEAD
-#: app.py:1203
-=======
 #: app.py:1209
->>>>>>> 654008b7
 #, fuzzy
 msgid "tutorial_saveshare_message"
 msgstr "You can save and share all your created programs with other Hedy users."
 
-<<<<<<< HEAD
-#: app.py:1205
-=======
 #: app.py:1211
->>>>>>> 654008b7
 #, fuzzy
 msgid "tutorial_cheatsheet_title"
 msgstr "Cheatsheet"
 
-<<<<<<< HEAD
-#: app.py:1205
-=======
 #: app.py:1211
->>>>>>> 654008b7
 #, fuzzy
 msgid "tutorial_cheatsheet_message"
 msgstr ""
 "If you forgot a command you can always use the cheatsheet. It shows a "
 "list of all commands you can use in the current level."
 
-<<<<<<< HEAD
-#: app.py:1207 app.py:1227
-=======
 #: app.py:1213 app.py:1233
->>>>>>> 654008b7
 #, fuzzy
 msgid "tutorial_end_title"
 msgstr "The end!"
 
-<<<<<<< HEAD
-#: app.py:1207
-=======
 #: app.py:1213
->>>>>>> 654008b7
 #, fuzzy
 msgid "tutorial_end_message"
 msgstr "Click on 'next step' to really start coding with Hedy!"
 
-<<<<<<< HEAD
-#: app.py:1209 app.py:1229
-=======
 #: app.py:1215 app.py:1235
->>>>>>> 654008b7
 #, fuzzy
 msgid "tutorial_title_not_found"
 msgstr "无法找到该页面！"
 
-<<<<<<< HEAD
-#: app.py:1209 app.py:1229
-=======
 #: app.py:1215 app.py:1235
->>>>>>> 654008b7
 #, fuzzy
 msgid "tutorial_message_not_found"
 msgstr "You have received an invitation to join class"
 
-<<<<<<< HEAD
-#: app.py:1215
-=======
 #: app.py:1221
->>>>>>> 654008b7
 #, fuzzy
 msgid "teacher_tutorial_start_message"
 msgstr "You have received an invitation to join class"
 
-<<<<<<< HEAD
-#: app.py:1217
-=======
 #: app.py:1223
->>>>>>> 654008b7
 #, fuzzy
 msgid "tutorial_class_title"
 msgstr "Cheatsheet"
 
-<<<<<<< HEAD
-#: app.py:1217
-=======
 #: app.py:1223
->>>>>>> 654008b7
 #, fuzzy
 msgid "tutorial_class_message"
 msgstr "自定义探险活动"
 
-<<<<<<< HEAD
-#: app.py:1219
-=======
 #: app.py:1225
->>>>>>> 654008b7
 #, fuzzy
 msgid "tutorial_customize_class_title"
 msgstr "Cheatsheet"
 
-<<<<<<< HEAD
-#: app.py:1219
-=======
 #: app.py:1225
->>>>>>> 654008b7
 #, fuzzy
 msgid "tutorial_customize_class_message"
 msgstr "自定义探险活动"
 
-<<<<<<< HEAD
-#: app.py:1221
-=======
 #: app.py:1227
->>>>>>> 654008b7
 #, fuzzy
 msgid "tutorial_own_adventures_title"
 msgstr "自定义探险活动"
 
-<<<<<<< HEAD
-#: app.py:1221
-=======
 #: app.py:1227
->>>>>>> 654008b7
 #, fuzzy
 msgid "tutorial_own_adventures_message"
 msgstr "自定义探险活动"
 
-<<<<<<< HEAD
-#: app.py:1223
-=======
 #: app.py:1229
->>>>>>> 654008b7
 #, fuzzy
 msgid "tutorial_accounts_title"
 msgstr "自定义探险活动"
 
-<<<<<<< HEAD
-#: app.py:1223
-=======
 #: app.py:1229
->>>>>>> 654008b7
 #, fuzzy
 msgid "tutorial_accounts_message"
 msgstr "自定义探险活动"
 
-<<<<<<< HEAD
-#: app.py:1225
-=======
 #: app.py:1231
->>>>>>> 654008b7
 #, fuzzy
 msgid "tutorial_documentation_title"
 msgstr "Cheatsheet"
 
-<<<<<<< HEAD
-#: app.py:1225
-=======
 #: app.py:1231
->>>>>>> 654008b7
 #, fuzzy
 msgid "tutorial_documentation_message"
 msgstr "自定义探险活动"
 
-<<<<<<< HEAD
-#: app.py:1227
-=======
 #: app.py:1233
->>>>>>> 654008b7
 #, fuzzy
 msgid "teacher_tutorial_end_message"
 msgstr "You have received an invitation to join class"
 
-<<<<<<< HEAD
-#: app.py:1237
-=======
 #: app.py:1243
->>>>>>> 654008b7
 #, fuzzy
 msgid "tutorial_code_snippet"
 msgstr "Cheatsheet"
 
-<<<<<<< HEAD
-#: app.py:1241 app.py:1251
-msgid "invalid_tutorial_step"
-msgstr ""
-
-#: app.py:1401 website/auth.py:278 website/auth.py:333 website/auth.py:469
-=======
 #: app.py:1247 app.py:1257
 msgid "invalid_tutorial_step"
 msgstr ""
 
 #: app.py:1407 website/auth.py:278 website/auth.py:333 website/auth.py:469
->>>>>>> 654008b7
 #: website/auth.py:494 website/auth.py:524 website/auth.py:633
 #: website/auth.py:671 website/auth.py:718 website/auth.py:745
 #: website/quiz.py:43 website/quiz.py:69 website/teacher.py:88
@@ -611,38 +354,15 @@
 msgid "ajax_error"
 msgstr "出现了一个错误，请再试一次。"
 
-<<<<<<< HEAD
-#: app.py:1404
-msgid "image_invalid"
-msgstr "你选择的图像是无效的。"
-
-#: app.py:1406
-=======
 #: app.py:1410
 msgid "image_invalid"
 msgstr "你选择的图像是无效的。"
 
 #: app.py:1412
->>>>>>> 654008b7
 #, fuzzy
 msgid "personal_text_invalid"
 msgstr "你的个人文档是无效的。"
 
-<<<<<<< HEAD
-#: app.py:1408 app.py:1414
-msgid "favourite_program_invalid"
-msgstr "你选择的最喜欢的程序是无效的。"
-
-#: app.py:1428 app.py:1429
-msgid "public_profile_updated"
-msgstr "公开资料已更新。"
-
-#: app.py:1466 app.py:1491
-msgid "user_not_private"
-msgstr "此用户不存在或没有公开个人资料"
-
-#: app.py:1499
-=======
 #: app.py:1414 app.py:1420
 msgid "favourite_program_invalid"
 msgstr "你选择的最喜欢的程序是无效的。"
@@ -656,7 +376,6 @@
 msgstr "此用户不存在或没有公开个人资料"
 
 #: app.py:1505
->>>>>>> 654008b7
 msgid "invalid_teacher_invitation_code"
 msgstr "教师邀请码无效。想要成为一名教师，请联系 hedy@felienne.com。"
 
@@ -1428,11 +1147,7 @@
 msgid "remove_customization"
 msgstr "Remove customization"
 
-<<<<<<< HEAD
-#: templates/customize-class.html:176
-=======
 #: templates/customize-class.html:182
->>>>>>> 654008b7
 #, fuzzy
 msgid "unsaved_class_changes"
 msgstr "There are unsaved changes, are you sure you want to leave this page?"
@@ -1548,20 +1263,6 @@
 msgstr ""
 "You're currently in adventure '{adventure}', click on 'Hedy' to view all "
 "adventures."
-
-#: templates/incl-adventure-tabs.html:46
-#, fuzzy
-msgid "example_code_header"
-msgstr ""
-"This is the explanation of my adventure!\n"
-"\n"
-"This way I can show a command: <code>print</code>\n"
-"\n"
-"But sometimes I might want to show a piece of code, like this:\n"
-"<pre>\n"
-"ask What's your name?\n"
-"echo so your name is \n"
-"</pre>"
 
 #: templates/incl-editor-and-output.html:107
 #, fuzzy
@@ -2894,12 +2595,9 @@
 
 #~ msgid "remove_invite"
 #~ msgstr "Remove invite"
-<<<<<<< HEAD
-=======
 
 #: templates/create-accounts.html:30
 #, fuzzy
 msgid "download_login_credentials"
 msgstr ""
-"Do you want to download the login credentials after the accounts creation?"
->>>>>>> 654008b7
+"Do you want to download the login credentials after the accounts creation?"