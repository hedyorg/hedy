--- conflicted
+++ resolved
@@ -2117,15 +2117,5 @@
 #~ msgid "back_to_class"
 #~ msgstr "回到课室"
 
-<<<<<<< HEAD
-#~ msgid "open_adventures"
+#~ msgid "classes"
 #~ msgstr ""
-
-#~ msgid "open_classes"
-#~ msgstr ""
-
-#~ msgid "open_slides"
-=======
-#~ msgid "classes"
->>>>>>> fa009d5b
-#~ msgstr ""
