msgid ""
msgstr ""
"Project-Id-Version: PACKAGE VERSION\n"
"Report-Msgid-Bugs-To: \n"
"POT-Creation-Date: 2022-10-13 13:47+0200\n"
"PO-Revision-Date: 2022-10-20 06:50+0000\n"
"Last-Translator: ls1955 <xxlsxx1955@gmail.com>\n"
"Language-Team: zh_Hans <LL@li.org>\n"
"Language: zh_Hans\n"
"MIME-Version: 1.0\n"
"Content-Type: text/plain; charset=utf-8\n"
"Content-Transfer-Encoding: 8bit\n"
"Plural-Forms: nplurals=1; plural=0;\n"
"X-Generator: Weblate 4.14.2-dev\n"
"Generated-By: Babel 2.9.1\n"

msgid "program_contains_error"
msgstr "这个程序包含一个错误，你确定要分享它吗？"

msgid "title_achievements"
msgstr "海迪 - 我的成绩"

msgid "not_teacher"
msgstr "看来你不是一个老师!"

msgid "not_enrolled"
msgstr "看来你不在这个班上！"

msgid "title_programs"
msgstr "海迪 - 我的程序"

msgid "unauthorized"
msgstr "你没有此页面的访问权限"

msgid "title_for-teacher"
msgstr "海迪 - 教师专用"

msgid "no_such_level"
msgstr "这个海迪关卡不存在！"

msgid "no_such_program"
msgstr "这个海迪程序不存在！"

msgid "level_not_class"
msgstr "此级别还没有对你的班级开放"

msgid "quiz_threshold_not_reached"
msgstr "没有达到解锁该关卡所需的问答数量要求"

msgid "no_such_adventure"
msgstr "这个探险不存在！"

msgid "user_inexistent"
msgstr ""

msgid "no_certificate"
msgstr ""

msgid "congrats_message"
msgstr ""

msgid "page_not_found"
msgstr "无法找到该页面！"

msgid "title_signup"
msgstr "海迪 - 创建一个帐户"

msgid "title_login"
msgstr "海迪 - 登录"

msgid "title_recover"
msgstr "海迪 - 恢复帐户"

msgid "title_reset"
msgstr "海迪 - 重置密码"

msgid "title_my-profile"
msgstr "海迪 - 我的账户"

msgid "title_learn-more"
msgstr "海迪 - 了解更多"

msgid "title_privacy"
msgstr "海迪 - 隐私条款"

msgid "title_start"
msgstr "海迪 - 一门循序渐进的编程语言"

msgid "title_landing-page"
msgstr "欢迎来到海迪！"

msgid "title_explore"
msgstr "海迪 - 探索"

#, fuzzy
msgid "no_such_highscore"
msgstr "没有这样的海迪级别！"

msgid "translate_error"
msgstr ""
"翻译代码时出了点问题。尝试运行代码以查看它是否有错误。有错误的代码无法翻译。"

msgid "tutorial_code_snippet"
msgstr ""
"打印 你好世界！\n"
"打印 我正在通过教程学习海迪！"

#, fuzzy
msgid "invalid_tutorial_step"
msgstr "无效的教程步骤"

msgid "tutorial_title_not_found"
msgstr "未找到此教程步骤"

msgid "tutorial_message_not_found"
msgstr "我们找不到请求的教程步骤……"

msgid "ajax_error"
msgstr "出现了一个错误，请重试。"

msgid "image_invalid"
msgstr "你选择的图像是无效的。"

#, fuzzy
msgid "personal_text_invalid"
msgstr "你的个人文档是无效的。"

msgid "favourite_program_invalid"
msgstr "你选择的最喜欢的程序是无效的。"

msgid "public_profile_updated"
msgstr "公开资料已更新。"

msgid "user_not_private"
msgstr "此用户不存在或没有公开个人资料"

msgid "invalid_teacher_invitation_code"
msgstr "教师邀请码无效。想要成为一名教师，请联系 hello@hedy.org。"

msgid "default_404"
msgstr "我们无法找到该页面..."

msgid "default_403"
msgstr "看起来您未获得授权..."

msgid "default_500"
msgstr "出问题了..."

msgid "Wrong Level"
msgstr ""
"这是正确的海迪代码，但不是在正确的关卡。你在第{working_level}关用了"
"{offending_keyword}。提示：{tip}"

msgid "Incomplete"
msgstr ""
"呀！你漏写了一些代码！在第{line_number}行，你需要在{incomplete_command}后面输"
"入文字。"

msgid "Invalid"
msgstr ""
"{invalid_command} 不是海迪第{level}关里的命令。你是不是想写 "
"{guessed_command}？"

msgid "Invalid Space"
msgstr ""
"呀！你在第{line_number}开头加了一个空格。空格会让电脑产生困惑，你不能能删除这"
"个空格？"

msgid "Has Blanks"
msgstr "你的代码还不完整。你需要在空白的地方填上代码。"

msgid "No Indentation"
msgstr ""
"第{line_number}行的空格太少了。你空了{leading_spaces}格，这样不够。每个新的代"
"码块都要比前一行多{indent_size}个空格。"

msgid "Unexpected Indentation"
msgstr ""
"第{line_number}行的空格太多了。你空了{leading_spaces}格，这样太多。每个新的代"
"码块都要比前一行多{indent_size}个空格。"

msgid "Parse"
msgstr ""
"你输入的代码不是正确的海迪代码。错误点在第{location[0]}行，第{location[1]}个"
"字。你输入了一个禁止使用的字符：{character_found}。"

msgid "Unquoted Text"
msgstr ""
"小心，如果你要提问或者打印了什么东西，必须在打印的内容的开头和结尾加上引号。"
"你在 {unquotedtext} 中忘了加了。"

msgid "Unquoted Assignment"
msgstr "从这一关开始，你需要在 `is`右边的文本两边加上引号。你忘了给 text 加。"

#, fuzzy
msgid "Unquoted Equality Check"
msgstr "如果你想检查一个变量的内容是否是一些词，那就需要用引号包裹这些词！"

msgid "Var Undefined"
msgstr ""
"你试图使用变量 {name}，但你没设置过这个变量。也有可能是你想输入 {name} 这个"
"词，但是忘记加引号了。"

msgid "Access Before Assign"
msgstr ""
"你试图在第{access_line_number}行使用变量{name}，但你在第"
"{definition_line_number}行才设置了它。使用变量前要先设置。"

#, fuzzy
msgid "Cyclic Var Definition"
msgstr "如果你想在命令的右侧使用变量 {variable}，你需要先设置这个变量。"

msgid "Lonely Echo"
msgstr ""
"你在`ask`之前使用了`echo`，或者根本没有使用`ask`。必须先`ask`，再`echo`。"

msgid "Too Big"
msgstr ""
"哇！你的程序有足足{lines_of_code}行代码！但是这一关只能用{max_lines}行代码。"
"把你的程序改得短一点，然后再试一次。"

msgid "Invalid Argument Type"
msgstr ""
"你不能在{command}中使用{invalid_argument}，因为它是个{invalid_type}。试着把"
"{invalid_argument}改成{allowed_types}。"

msgid "Invalid Argument"
msgstr ""
"你不能在命令{command}中使用{invalid_argument}。试着把{invalid_argument}改成"
"{allowed_types}。"

msgid "Invalid Type Combination"
msgstr ""
"你不能在{command}中使用{invalid_argument}和{invalid_argument_2}，因为它们一个"
"是{invalid_type}，一个是{invalid_type_2}。试着把{invalid_argument}改成"
"{invalid_type_2}，或者把{invalid_argument_2}改成{invalid_type}。"

msgid "Unsupported Float"
msgstr "现在暂不支持非整数，但是再过几关就会支持了。当下先把{value}改成整数。"

msgid "Locked Language Feature"
msgstr ""
"你正在使用{concept}！这很棒，但是{concept}还没有解锁！它会在后续关卡中解锁。"

msgid "Missing Command"
msgstr "看上去你忘记在第{line_number}行写命令了。"

msgid "Missing Inner Command"
msgstr "看上去你忘了在第{line_number}行的{command}这一句里加上一个命令。"

msgid "Incomplete Repeat"
msgstr "看上去你忘了在第{line_number}行给{command}用重复命令了。"

msgid "Unsupported String Value"
msgstr "文本值不能包含{invalid_value}。"

msgid "ask_needs_var"
msgstr "从第2关起，`{ask}`需要和变量共同使用。比如：名字`{is} {ask}`你叫什么？"

msgid "echo_out"
msgstr ""
"从第二关起，你不再需要`{echo}`。你可以用`{ask}`和`{print}`来复述答案。比如："
"名字 `{is} {ask}` 你叫什么？`{print}` 你好，名字"

msgid "space"
msgstr "空格"

msgid "comma"
msgstr "逗号"

msgid "question mark"
msgstr "问号"

msgid "newline"
msgstr "另起一行"

msgid "period"
msgstr "句号"

msgid "exclamation mark"
msgstr "感叹号"

msgid "dash"
msgstr "横杠"

msgid "star"
msgstr "星号"

msgid "single quotes"
msgstr "单引号"

msgid "double quotes"
msgstr "双引号"

msgid "slash"
msgstr "斜杠"

msgid "string"
msgstr "文本"

msgid "nested blocks"
msgstr "代码块里的代码块"

msgid "or"
msgstr "或"

msgid "number"
msgstr "数字"

msgid "integer"
msgstr "数字"

msgid "float"
msgstr "数字"

msgid "list"
msgstr "列表"

msgid "input"
msgstr "提问中的输入"

msgid "general"
msgstr "概况"

msgid "programs_created"
msgstr "已创建的程序"

msgid "programs_saved"
msgstr "已保存的程序"

msgid "programs_submitted"
msgstr "已提交的程序"

msgid "teacher"
msgstr "教师"

msgid "hidden"
msgstr "隐藏"

msgid "hedy_achievements"
msgstr "海迪成绩"

msgid "achievements_logo_alt"
msgstr "成就图标"

msgid "achievements_check_icon_alt"
msgstr "成就打勾图标"

msgid "certificate"
msgstr ""

msgid "hedy_logo_alt"
msgstr "海迪标志"

<<<<<<< HEAD
msgid "fun_statistics_msg"
msgstr ""

#, fuzzy
msgid "number_programs"
msgstr "Number of programs"

msgid "quiz_score"
msgstr ""

msgid "longest_program"
msgstr ""

msgid "number_achievements"
msgstr ""

#, fuzzy
msgid "cheatsheet_title"
msgstr "Cheatsheet"

#, fuzzy
=======
>>>>>>> 2d21c496
msgid "back_to_class"
msgstr "返回班级"

msgid "class_name_prompt"
msgstr "请输入新班级的名称"

msgid "username"
msgstr "用户名"

msgid "last_login"
msgstr "上次登录"

msgid "highest_level_reached"
msgstr "达到的最高等级"

<<<<<<< HEAD
#, fuzzy
=======
msgid "number_programs"
msgstr "程序数量"

>>>>>>> 2d21c496
msgid "programs"
msgstr "程序"

msgid "password"
msgstr "密码"

#, fuzzy
msgid "remove"
msgstr "Remove"

#, fuzzy
msgid "page"
msgstr "page"

#, fuzzy
msgid "enter_password"
msgstr "Enter a new password for"

msgid "password_change_prompt"
msgstr "你确定要更改此密码吗？"

msgid "remove_student_prompt"
msgstr "你确定要将这名学生移出班级吗？"

msgid "add_students"
msgstr "添加学生"

#, fuzzy
msgid "customize_class"
msgstr "Customize class"

#, fuzzy
msgid "class_stats"
msgstr "Class statistics"

msgid "class_logs"
msgstr "日志"

msgid "back_to_teachers_page"
msgstr "返回教师页面"

#, fuzzy
msgid "add_students_options"
msgstr "Create student accounts"

#, fuzzy
msgid "copy_link_success"
msgstr "Copy link to share"

msgid "copy_join_link"
msgstr "复制链接"

#, fuzzy
msgid "invite_prompt"
msgstr "Enter a username"

msgid "invite_by_username"
msgstr "按用户名邀请"

msgid "create_accounts"
msgstr "创建多个账户"

#, fuzzy
msgid "pending_invites"
msgstr "Pending invites"

#, fuzzy
msgid "invite_date"
msgstr "Invite date"

#, fuzzy
msgid "expiration_date"
msgstr "Expiration date"

#, fuzzy
msgid "delete_invite_prompt"
msgstr "Are you sure you want to remove this class invitation?"

#, fuzzy
msgid "class_already_joined"
msgstr "You are already a student of class"

#, fuzzy
msgid "error_logo_alt"
msgstr "Error logo"

#, fuzzy
msgid "goto_profile"
msgstr "Go to my profile"

#, fuzzy
msgid "prompt_join_class"
msgstr "Do you want to join this class?"

#, fuzzy
msgid "join_prompt"
msgstr ""
"You need to have an account to join a class. Would you like to login now?"

#, fuzzy
msgid "join_class"
msgstr "Join class"

#, fuzzy
msgid "next_step_tutorial"
msgstr "Next step >>>"

#, fuzzy
msgid "level_title"
msgstr "Level"

#, fuzzy
msgid "create_multiple_accounts"
msgstr "Create multiple accounts"

#, fuzzy
msgid "accounts_intro"
msgstr ""
"On this page you can create accounts for multiple students at the same time. "
"It's also possible to directly add them to one of your classes. By pressing "
"the green + on the bottom right of the page you can add extra rows. You can "
"delete a row by pressing the corresponding red cross. Make sure no rows are "
"empty when you press \"Create accounts\". Please keep in mind that every "
"username and mail address needs to be unique and the password needs to be "
"<b>at least</b> 6 characters."

#, fuzzy
msgid "create_accounts_prompt"
msgstr "Are you sure you want to create these accounts?"

#, fuzzy
msgid "class"
msgstr "Class"

#, fuzzy
msgid "download_login_credentials"
msgstr ""
"Do you want to download the login credentials after the accounts creation?"

#, fuzzy
msgid "yes"
msgstr "Yes"

#, fuzzy
msgid "no"
msgstr "No"

#, fuzzy
msgid "generate_passwords"
msgstr "Generate passwords"

msgid "reset_view"
msgstr "重置"

msgid "customize_adventure"
msgstr "自定义探险活动"

msgid "update_adventure_prompt"
msgstr "你确定要更新这个探险活动吗？"

msgid "general_settings"
msgstr "常规设置"

msgid "name"
msgstr "名字"

msgid "level"
msgstr "级别"

#, fuzzy
msgid "adventure_exp_1"
msgstr ""
"Type your adventure of choice on the right-hand side. After creating your "
"adventure you can include it in one of your classes under \"customizations"
"\". If you want to include a command in your adventure please use code "
"anchors like this:"

#, fuzzy
msgid "adventure_exp_2"
msgstr ""
"If you want to show actual code snippets, for example to give student a "
"template or example of the code. Please use pre anchors like this:"

#, fuzzy
msgid "hello_world"
msgstr "Hello world!"

#, fuzzy
msgid "adventure_exp_3"
msgstr ""
"You can use the \"preview\" button to view a styled version of your "
"adventure. To view the adventure on a dedicated page, select \"view\" from "
"the teachers page."

#, fuzzy
msgid "adventure"
msgstr "Adventure"

#, fuzzy
msgid "template_code"
msgstr ""
"This is the explanation of my adventure!\n"
"\n"
"This way I can show a command: <code>print</code>\n"
"\n"
"But sometimes I might want to show a piece of code, like this:\n"
"<pre>\n"
"ask What's your name?\n"
"echo so your name is \n"
"</pre>"

#, fuzzy
msgid "adventure_terms"
msgstr "I agree that my adventure might be made publicly available on Hedy."

#, fuzzy
msgid "directly_add_adventure_to_classes"
msgstr "Do you want to add this adventure directly to one of your classes?"

#, fuzzy
msgid "preview"
msgstr "Preview"

#, fuzzy
msgid "save"
msgstr "Save"

#, fuzzy
msgid "delete_adventure_prompt"
msgstr "Are you sure you want to remove this adventure?"

#, fuzzy
msgid "customize_class_exp_1"
msgstr ""
"Hi! On this page you can customize your class. By selecting levels and "
"adventures you can choose what your student can see. You can also add your "
"own created adventures to levels. All levels and default adventures will be "
"selected by default. <b>Notice:</b> Not every adventure is available for "
"every level! Settings up your customizations goes as follows:"

#, fuzzy
msgid "customize_class_step_1"
msgstr "Select levels for your class by pressing the \"level buttons\""

#, fuzzy
msgid "customize_class_step_2"
msgstr ""
"\"Checkboxes\" will appear for the adventures available for the chosen levels"

#, fuzzy
msgid "customize_class_step_3"
msgstr "Select the adventures you want to make available"

#, fuzzy
msgid "customize_class_step_4"
msgstr "Click the name of an adventure to (de)select for all levels"

#, fuzzy
msgid "customize_class_step_5"
msgstr "Add personal adventures"

#, fuzzy
msgid "customize_class_step_6"
msgstr "Selecting an opening date for each level (you can also leave it empty)"

#, fuzzy
msgid "customize_class_step_7"
msgstr "Selection other settings"

#, fuzzy
msgid "customize_class_step_8"
msgstr "Choose \"Save\" -> You're done!"

#, fuzzy
msgid "customize_class_exp_2"
msgstr ""
"You can always change these settings later on. For example, you can make "
"specific adventures or levels available while teaching a class. This way "
"it's easy for you to determine which level and adventures your students will "
"be working on. If you want to make everything available for your class it is "
"easiest to remove the customization all together."

#, fuzzy
msgid "select_adventures"
msgstr "Select adventures"

#, fuzzy
msgid "opening_dates"
msgstr "Opening dates"

#, fuzzy
msgid "opening_date"
msgstr "Opening date"

#, fuzzy
msgid "directly_available"
msgstr "Directly open"

#, fuzzy
msgid "select_own_adventures"
msgstr "Select own adventures"

#, fuzzy
msgid "select"
msgstr "Select"

#, fuzzy
msgid "unlock_thresholds"
msgstr "Unlock level thresholds"

#, fuzzy
msgid "option"
msgstr "Option"

#, fuzzy
msgid "value"
msgstr "Value"

#, fuzzy
msgid "quiz_score"
msgstr "Quiz score"

#, fuzzy
msgid "percentage"
msgstr "percentage"

#, fuzzy
msgid "other_settings"
msgstr "Other settings"

#, fuzzy
msgid "mandatory_mode"
msgstr "Mandatory developer's mode"

#, fuzzy
msgid "hide_cheatsheet"
msgstr "Hide cheatsheet"

#, fuzzy
msgid "hide_keyword_switcher"
msgstr "Hide keyword switcher"

#, fuzzy
msgid "hide_quiz"
msgstr "Hide quiz"

#, fuzzy
msgid "hide_parsons"
msgstr "Hide parsons"

#, fuzzy
msgid "reset_adventure_prompt"
msgstr "Are you sure you want to reset all selected adventures?"

#, fuzzy
msgid "reset_adventures"
msgstr "Reset selected adventures"

#, fuzzy
msgid "remove_customizations_prompt"
msgstr "Are you sure you want to remove this class's customizations?"

#, fuzzy
msgid "remove_customization"
msgstr "Remove customization"

#, fuzzy
msgid "unsaved_class_changes"
msgstr "There are unsaved changes, are you sure you want to leave this page?"

#, fuzzy
msgid "go_back_to_main"
msgstr "Go back to main page"

#, fuzzy
msgid "explore_programs"
msgstr "Explore programs"

#, fuzzy
msgid "explore_explanation"
msgstr ""
"On this page you can look through programs created by other Hedy users. You "
"can filter on both a Hedy level and adventure. Click on \"View program\" to "
"open a program and run it. Programs with a red header contain a mistake. You "
"can still open the program, but running it will result in an error. You can "
"of course try to fix it! If the creator has a public profile you can click "
"their username to visit their profile. There you will find all their shared "
"programs and much more!"

msgid "language"
msgstr "语言"

#, fuzzy
msgid "search_button"
msgstr "Search"

#, fuzzy
msgid "hedy_choice_title"
msgstr "海迪选项"

msgid "creator"
msgstr "创建者"

#, fuzzy
msgid "view_program"
msgstr "观看程序"

#, fuzzy
msgid "report_program"
msgstr "你确定要举报这个程序吗？"

msgid "my_classes"
msgstr "我的课室"

msgid "students"
msgstr "学生"

msgid "view"
msgstr "观看"

#, fuzzy
msgid "duplicate"
msgstr "重复"

msgid "delete_class_prompt"
msgstr "你确定要删除这个教室吗？"

msgid "create_class"
msgstr "创建一个新的教室"

msgid "my_adventures"
msgstr "我的探险"

#, fuzzy
msgid "last_update"
msgstr "上次的更新"

msgid "edit"
msgstr "编辑"

#, fuzzy
msgid "adventure_prompt"
msgstr "请输入探险的名字"

msgid "create_adventure"
msgstr "创建探险"

#, fuzzy
msgid "teacher_welcome"
msgstr ""
"Welcome to Hedy! Your are now the proud owner of a teachers account which "
"allows you to create classes and invite students."

msgid "highscores"
msgstr "最高分"

#, fuzzy
msgid "highscore_explanation"
msgstr ""
"你能在这个页面看见以目前所有所收集到的成就数量而获得的最高分。你也能看见每个"
"使用者，你的国家或者你的课室的排名。点击用户名以观看他们的公开资料。"

#, fuzzy
msgid "highscore_no_public_profile"
msgstr ""
"You don't have a public profile and are therefore not listed on the "
"highscores. Do you wish to create one?"

#, fuzzy
msgid "create_public_profile"
msgstr "Public profile"

#, fuzzy
msgid "whole_world"
msgstr "The world"

#, fuzzy
msgid "your_class"
msgstr "My classes"

msgid "achievements"
msgstr "成就"

msgid "country_title"
msgstr "国家"

#, fuzzy
msgid "last_achievement"
msgstr "Last earned achievement"

#, fuzzy
msgid "ago"
msgstr "{timestamp} ago"

#, fuzzy
msgid "parsons_title"
msgstr "Hedy"

#, fuzzy
msgid "quiz_tab"
msgstr "Quiz"

msgid "example_code_header"
msgstr "海迪代码范例"

msgid "variables"
msgstr "变量"

msgid "enter_text"
msgstr "在这儿输入你的答案。。。"

msgid "enter"
msgstr "输入"

msgid "already_program_running"
msgstr "已经正在运行着一个程序，请先完成那个程序。"

msgid "run_code_button"
msgstr "运行程序"

msgid "stop_code_button"
msgstr "停止程序"

msgid "next_exercise"
msgstr "下一个练习"

msgid "edit_code_button"
msgstr "编辑代码"

msgid "repair_program_logo_alt"
msgstr "修复程序图标"

msgid "delete_confirm"
msgstr "你确定要删除这个程序吗？"

msgid "delete"
msgstr "删除"

#, fuzzy
msgid "read_code_label"
msgstr "大声地读出来"

msgid "regress_button"
msgstr "回到等级 {level}"

msgid "advance_button"
msgstr "去到等级 {level}"

msgid "developers_mode"
msgstr "程序员模式"

msgid "nav_start"
msgstr "首页"

msgid "nav_hedy"
msgstr "海迪"

msgid "nav_explore"
msgstr "探索"

#, fuzzy
msgid "nav_learn_more"
msgstr "学习更多"

msgid "program_header"
msgstr "我的程序"

msgid "my_achievements"
msgstr "我的成就"

msgid "my_account"
msgstr "我的账户"

msgid "for_teachers"
msgstr "教师专用"

msgid "teacher_manual"
msgstr "教师手册"

msgid "logout"
msgstr "退出"

msgid "login"
msgstr "登录"

msgid "search"
msgstr "搜寻..."

msgid "keyword_support"
msgstr "翻译关键字"

#, fuzzy
msgid "non_keyword_support"
msgstr "Translated content"

msgid "welcome"
msgstr "欢迎"

msgid "welcome_back"
msgstr "欢迎回来"

#, fuzzy
msgid "teacher_tutorial_logo_alt"
msgstr "You have received an invitation to join class"

msgid "start_teacher_tutorial"
msgstr "开始教师教程"

#, fuzzy
msgid "hedy_tutorial_logo_alt"
msgstr "Start hedy tutorial"

#, fuzzy
msgid "start_hedy_tutorial"
msgstr "Start hedy tutorial"

#, fuzzy
msgid "start_programming_logo_alt"
msgstr "Directly start programming"

#, fuzzy
msgid "start_programming"
msgstr "Directly start programming"

#, fuzzy
msgid "explore_programs_logo_alt"
msgstr "Explore programs"

msgid "your_account"
msgstr "你的个人档案"

#, fuzzy
msgid "profile_logo_alt"
msgstr "Profile updated."

msgid "no_public_profile"
msgstr "你还没有公开的档案内容……"

#, fuzzy
msgid "create_question"
msgstr "Do you want to create one?"

#, fuzzy
msgid "amount_created"
msgstr "programs created"

#, fuzzy
msgid "amount_saved"
msgstr "programs saved"

#, fuzzy
msgid "amount_submitted"
msgstr "programs submitted"

#, fuzzy
msgid "your_last_program"
msgstr "Favourite program"

#, fuzzy
msgid "ok"
msgstr "OK"

#, fuzzy
msgid "cancel"
msgstr "Cancel"

#, fuzzy
msgid "copy_link_to_share"
msgstr "Copy link to share"

#, fuzzy
msgid "achievement_earned"
msgstr "You've earned an achievement!"

#, fuzzy
msgid "mailing_title"
msgstr "Subscribe to the Hedy newsletter"

#, fuzzy
msgid "email"
msgstr "Email"

#, fuzzy
msgid "surname"
msgstr "First Name"

#, fuzzy
msgid "lastname"
msgstr "Last Name"

#, fuzzy
msgid "country"
msgstr "Country"

#, fuzzy
msgid "subscribe"
msgstr "Subscribe"

#, fuzzy
msgid "required_field"
msgstr "Fields marked with an * are required"

#, fuzzy
msgid "previous_campaigns"
msgstr "View previous campaigns"

#, fuzzy
msgid "step_title"
msgstr "Assignment"

#, fuzzy
msgid "save_code_button"
msgstr "Save code"

#, fuzzy
msgid "share_code_button"
msgstr "Save & share code"

#, fuzzy
msgid "tutorial"
msgstr "Tutorial"

#, fuzzy
msgid "try_button"
msgstr "Try"

#, fuzzy
msgid "commands"
msgstr "Commands"

#, fuzzy
msgid "english"
msgstr "English"

#, fuzzy
msgid "login_long"
msgstr "Log in to your account"

#, fuzzy
msgid "no_account"
msgstr "No account?"

#, fuzzy
msgid "create_account"
msgstr "Create account"

#, fuzzy
msgid "forgot_password"
msgstr "Forgot your password?"

#, fuzzy
msgid "main_title"
msgstr "Hedy"

#, fuzzy
msgid "main_subtitle"
msgstr "A gradual programming language"

#, fuzzy
msgid "try_it"
msgstr "Try it"

#, fuzzy
msgid "exercise"
msgstr "Exercise"

#, fuzzy
msgid "what_should_my_code_do"
msgstr "What should my code do?"

#, fuzzy
msgid "teacher_account_request"
msgstr "You have a pending teacher account request"

#, fuzzy
msgid "account_overview"
msgstr "Account overview"

#, fuzzy
msgid "my_messages"
msgstr "My messages"

#, fuzzy
msgid "invite_message"
msgstr "You have received an invitation to join class"

#, fuzzy
msgid "sent_by"
msgstr "This invitation is sent by"

#, fuzzy
msgid "delete_invite"
msgstr "Delete invitation"

#, fuzzy
msgid "public_profile"
msgstr "Public profile"

#, fuzzy
msgid "visit_own_public_profile"
msgstr "Public profile"

#, fuzzy
msgid "profile_picture"
msgstr "Profile picture"

#, fuzzy
msgid "personal_text"
msgstr "Personal text"

#, fuzzy
msgid "your_personal_text"
msgstr "Your personal text..."

#, fuzzy
msgid "favourite_program"
msgstr "Favourite program"

#, fuzzy
msgid "public_profile_info"
msgstr ""
"By selecting this box I make my profile visible for everyone. Be careful not "
"to share personal information like your name or home address, because "
"everyone will be able to see it!"

#, fuzzy
msgid "update_public"
msgstr "Update public profile"

#, fuzzy
msgid "are_you_sure"
msgstr "Are you sure? You cannot revert this action."

#, fuzzy
msgid "delete_public"
msgstr "Delete public profile"

#, fuzzy
msgid "self_removal_prompt"
msgstr "Are you sure you want to leave this class?"

#, fuzzy
msgid "leave_class"
msgstr "Leave class"

#, fuzzy
msgid "settings"
msgstr "My personal settings"

#, fuzzy
msgid "birth_year"
msgstr "Birth year"

#, fuzzy
msgid "preferred_language"
msgstr "Preferred language"

#, fuzzy
msgid "preferred_keyword_language"
msgstr "Preferred keyword language"

#, fuzzy
msgid "gender"
msgstr "Gender"

#, fuzzy
msgid "female"
msgstr "Female"

#, fuzzy
msgid "male"
msgstr "Male"

#, fuzzy
msgid "other"
msgstr "Other"

#, fuzzy
msgid "agree_third_party"
msgstr ""
"I consent to being contacted by partners of Leiden University with sales "
"opportunities (optional)"

#, fuzzy
msgid "update_profile"
msgstr "Update profile"

#, fuzzy
msgid "destroy_profile"
msgstr "Delete profile"

msgid "change_password"
msgstr "修改密码"

#, fuzzy
msgid "current_password"
msgstr "Current password"

#, fuzzy
msgid "new_password"
msgstr "New password"

#, fuzzy
msgid "repeat_new_password"
msgstr "Repeat new password"

#, fuzzy
msgid "request_teacher"
msgstr "Would you like to apply for a teacher's account?"

#, fuzzy
msgid "request_teacher_account"
msgstr "Request teacher account"

#, fuzzy
msgid "recent"
msgstr "My recent programs"

#, fuzzy
msgid "all"
msgstr "All"

#, fuzzy
msgid "submitted"
msgstr "Submitted"

#, fuzzy
msgid "submitted_header"
msgstr "This is a submitted program and can't be altered."

#, fuzzy
msgid "title"
msgstr "Title"

#, fuzzy
msgid "last_edited"
msgstr "Last edited"

#, fuzzy
msgid "favourite_confirm"
msgstr "Are you sure you want to set this program as your favourite?"

#, fuzzy
msgid "open"
msgstr "Open"

#, fuzzy
msgid "copy_clipboard"
msgstr "Successfully copied to clipboard"

#, fuzzy
msgid "unshare_confirm"
msgstr "Are you sure you want to make the program private?"

#, fuzzy
msgid "unshare"
msgstr "Unshare"

#, fuzzy
msgid "submit_warning"
msgstr "Are you sure you want to submit this program?"

#, fuzzy
msgid "submit_program"
msgstr "Submit"

#, fuzzy
msgid "share_confirm"
msgstr "Are you sure you want to make the program public?"

#, fuzzy
msgid "share"
msgstr "Share"

#, fuzzy
msgid "no_programs"
msgstr "You have no programs yet."

#, fuzzy
msgid "write_first_program"
msgstr "Write your first program!"

msgid "see_certificate"
msgstr ""

#, fuzzy
msgid "certified_teacher"
msgstr "Certified teacher"

#, fuzzy
msgid "admin"
msgstr "Admin"

#, fuzzy
msgid "distinguished_user"
msgstr "Distinguished user"

#, fuzzy
msgid "contributor"
msgstr "Contributor"

#, fuzzy
msgid "no_shared_programs"
msgstr "has no shared programs..."

#, fuzzy
msgid "quiz_logo_alt"
msgstr "Quiz logo"

#, fuzzy
msgid "start_quiz"
msgstr "Start quiz"

#, fuzzy
msgid "go_to_first_question"
msgstr "Go to question 1"

#, fuzzy
msgid "question"
msgstr "Question"

#, fuzzy
msgid "hint"
msgstr "Hint?"

#, fuzzy
msgid "submit_answer"
msgstr "Answer question"

#, fuzzy
msgid "feedback_success"
msgstr "Good!"

#, fuzzy
msgid "feedback_failure"
msgstr "Wrong!"

#, fuzzy
msgid "correct_answer"
msgstr "The correct answer is"

#, fuzzy
msgid "go_to_question"
msgstr "Go to question"

#, fuzzy
msgid "go_to_quiz_result"
msgstr "Go to quiz result"

#, fuzzy
msgid "end_quiz"
msgstr "Quiz end"

#, fuzzy
msgid "score"
msgstr "Score"

msgid "get_certificate"
msgstr ""

#, fuzzy
msgid "recover_password"
msgstr "Request a password reset"

#, fuzzy
msgid "send_password_recovery"
msgstr "Send me a password recovery link"

#, fuzzy
msgid "reset_password"
msgstr "Reset password"

#, fuzzy
msgid "password_repeat"
msgstr "Repeat password"

#, fuzzy
msgid "signup_student_or_teacher"
msgstr "Are you a student or a teacher?"

#, fuzzy
msgid "student_signup_header"
msgstr "Student"

#, fuzzy
msgid "teacher_signup_header"
msgstr "Teacher"

#, fuzzy
msgid "create_teacher_account"
msgstr "Create a teacher account"

#, fuzzy
msgid "create_student_account"
msgstr "Create an account"

#, fuzzy
msgid "create_teacher_account_explanation"
msgstr ""
"With a teacher account, you can save your programs and see the results of "
"your students."

#, fuzzy
msgid "create_student_account_explanation"
msgstr "You can save your own programs with an account."

#, fuzzy
msgid "programming_experience"
msgstr "Do you have programming experience?"

#, fuzzy
msgid "languages"
msgstr "Which of these programming languages have you used before?"

#, fuzzy
msgid "other_block"
msgstr "Another block language"

#, fuzzy
msgid "other_text"
msgstr "Another text language"

#, fuzzy
msgid "subscribe_newsletter"
msgstr "Subscribe to the newsletter"

#, fuzzy
msgid "agree_with"
msgstr "I agree to the"

#, fuzzy
msgid "privacy_terms"
msgstr "privacy terms"

#, fuzzy
msgid "already_account"
msgstr "Already have an account?"

#, fuzzy
msgid "teacher_invitation_require_login"
msgstr ""
"To set up your profile as a teacher, we will need you to log in. If you "
"don't have an account, please create one."

#, fuzzy
msgid "by"
msgstr "by"

#, fuzzy
msgid "percentage_achieved"
msgstr "Achieved by {percentage}% of the users"

#, fuzzy
msgid "title_admin"
msgstr "Hedy - Administrator page"

#, fuzzy
msgid "username_invalid"
msgstr "Your username is invalid."

#, fuzzy
msgid "teacher_invalid"
msgstr "Your teacher value is invalid."

#, fuzzy
msgid "email_invalid"
msgstr "Please enter a valid email."

#, fuzzy
msgid "mail_error_change_processed"
msgstr ""
"Something went wrong when sending a validation mail, the changes are still "
"correctly processed."

#, fuzzy
msgid "username_special"
msgstr "Username cannot contain `:` or `@`."

#, fuzzy
msgid "username_three"
msgstr "Username must contain at least three characters."

#, fuzzy
msgid "password_invalid"
msgstr "Your password is invalid."

#, fuzzy
msgid "passwords_six"
msgstr "All passwords need to be six characters or longer."

#, fuzzy
msgid "mail_welcome_verify_body"
msgstr ""
"Your Hedy account has been created successfully. Welcome!\n"
"Please click on this link to verify your email address: {link}"

#, fuzzy
msgid "mail_change_password_body"
msgstr ""
"Your Hedy password has been changed. If you did this, all is good.\n"
"If you didn't change your password, please contact us immediately by "
"replying to this email."

#, fuzzy
msgid "mail_recover_password_body"
msgstr ""
"By clicking on this link, you can set a new Hedy password. This link is "
"valid for <b>4</b> hours.\n"
"If you haven't required a password reset, please ignore this email: {link}"

#, fuzzy
msgid "mail_reset_password_body"
msgstr ""
"Your Hedy password has been reset to a new one. If you did this, all is "
"good.\n"
"If you didn't change your password, please contact us immediately by "
"replying to this email."

#, fuzzy
msgid "mail_welcome_teacher_body"
msgstr ""
"<strong>欢迎!</strong>\n"
"恭喜你全新的海迪老师帐号。 欢迎来到遍布全世界的海迪教师社区！\n"
"\n"
"<strong>老师帐号能做什么</strong>\n"
"你能使用老师帐号以创建课室。 "
"你的学生将能加入你的课室，而你也能观看他们的进度。 使用 <a href=\"https"
"://hedycode.com/for-teachers\">老师专页</a>以创建， 管理教室。\n"
"\n"
"<strong>如何分享想法</strong>\n"
"如果你在课堂使用海迪，你或许有能改进海迪的意见！你能在<a href=\"https"
"://github.com/Felienne/hedy/discussions/categories/ideas\">想法 "
"论坛</a>与我们分享那些想法。\n"
"\n"
"<strong>如何寻求帮助</strong>\n"
"如果有任何不明白的事项， 你能发布在 <a href=\"https://github.com/Felienne/"
"hedy/discussions/categories/q-a\">Q&A 论坛</a>, 或者 <a href=\"mailto: "
"hello@hedy.org\">向我们发送一份邮件</a>。\n"
"\n"
"请继续编程！\n"

#, fuzzy
msgid "mail_welcome_verify_subject"
msgstr "Welcome to Hedy"

#, fuzzy
msgid "mail_change_password_subject"
msgstr "Your Hedy password has been changed"

#, fuzzy
msgid "mail_recover_password_subject"
msgstr "Request a password reset."

#, fuzzy
msgid "mail_reset_password_subject"
msgstr "Your Hedy password has been reset"

#, fuzzy
msgid "mail_welcome_teacher_subject"
msgstr "Your Hedy teacher account is ready"

msgid "user"
msgstr "用户"

msgid "mail_hello"
msgstr "你好 {username}！"

msgid "mail_goodbye"
msgstr ""
"谢谢！\n"
"海迪团队"

msgid "copy_mail_link"
msgstr "请复制并粘贴此链接到一个新的标签页："

msgid "link"
msgstr "链接"

#, fuzzy
msgid "invalid_username_password"
msgstr "Invalid username/password."

#, fuzzy
msgid "repeat_match_password"
msgstr "The repeated password does not match."

#, fuzzy
msgid "language_invalid"
msgstr "Please select a valid language."

#, fuzzy
msgid "agree_invalid"
msgstr "You have to agree with the privacy terms."

#, fuzzy
msgid "keyword_language_invalid"
msgstr ""
"Please select a valid keyword language (select English or your own language)."

#, fuzzy
msgid "year_invalid"
msgstr "Please enter a year between 1900 and {current_year}."

#, fuzzy
msgid "gender_invalid"
msgstr "Please select a valid gender, choose (Female, Male, Other)."

#, fuzzy
msgid "country_invalid"
msgstr "Please select a valid country."

#, fuzzy
msgid "experience_invalid"
msgstr "Please select a valid experience, choose (Yes, No)."

#, fuzzy
msgid "programming_invalid"
msgstr "Please select a valid programming language."

#, fuzzy
msgid "exists_username"
msgstr "That username is already in use."

#, fuzzy
msgid "exists_email"
msgstr "That email is already in use."

#, fuzzy
msgid "token_invalid"
msgstr "Your token is invalid."

#, fuzzy
msgid "password_six"
msgstr "Your password must contain at least six characters."

#, fuzzy
msgid "password_change_not_allowed"
msgstr "You're not allowed to change the password of this user."

#, fuzzy
msgid "password_change_success"
msgstr "Password of your student is successfully changed."

#, fuzzy
msgid "password_updated"
msgstr "Password updated."

#, fuzzy
msgid "sent_password_recovery"
msgstr ""
"You should soon receive an email with instructions on how to reset your "
"password."

#, fuzzy
msgid "password_resetted"
msgstr ""
"Your password has been successfully reset. You are being redirected to the "
"login page."

#, fuzzy
msgid "already_teacher"
msgstr "You already have a teacher account."

#, fuzzy
msgid "already_teacher_request"
msgstr "You already have a pending teacher request."

#, fuzzy
msgid "teacher_account_success"
msgstr "You successfully requested a teacher account."

msgid "only_teacher_create_class"
msgstr "只有教师才能开班！"

msgid "class_name_invalid"
msgstr "此班级名称无效。"

msgid "class_name_empty"
msgstr "你没有输入班级名称!"

msgid "class_name_duplicate"
msgstr "您已经有一个同名的班级了。"

msgid "no_such_class"
msgstr "这个班级不存在。"

msgid "invalid_class_link"
msgstr "用于加入班级的链接无效。"

msgid "title_join-class"
msgstr "海迪 - 加入班级"

msgid "retrieve_class_error"
msgstr "只有教师可以获得有关班级的信息"

msgid "username_empty"
msgstr "你没有输入用户名！"

msgid "student_not_existing"
msgstr "此用户名不存在。"

msgid "student_already_in_class"
msgstr "该学生已在你的班级中。"

#, fuzzy
msgid "student_already_invite"
msgstr "该学生已有待处理的邀请。"

msgid "title_class-overview"
msgstr "海迪 - 班级概况"

msgid "title_customize-class"
msgstr "海迪 - 自定义课程"

msgid "customization_deleted"
msgstr "已成功删除自定义项。"

msgid "class_customize_success"
msgstr "成功自定义课程。"

#, fuzzy
msgid "no_accounts"
msgstr "没有账户需要创建。"

msgid "unique_usernames"
msgstr "所有用户名都必须是唯一的。"

msgid "usernames_exist"
msgstr "一个或多个用户名已在使用中。"

msgid "accounts_created"
msgstr "账户已成功创建。"

msgid "retrieve_adventure_error"
msgstr "您无权查看这个探险活动！"

#, fuzzy
msgid "title_view-adventure"
msgstr "海迪-查看探险活动"

#, fuzzy
msgid "title_customize-adventure"
msgstr "海迪-定制自己的探险活动"

#, fuzzy
msgid "adventure_id_invalid"
msgstr "这个探险活动的账号是无效的。"

#, fuzzy
msgid "adventure_name_invalid"
msgstr "这个探险活动的用户名是无效的。"

msgid "level_invalid"
msgstr "此海迪级别无效。"

msgid "content_invalid"
msgstr "这个探险活动无效。"

msgid "adventure_length"
msgstr "你的探险活动必须至少有20个字符。"

#, fuzzy
msgid "public_invalid"
msgstr "此协议选择无效"

#, fuzzy
msgid "classes_invalid"
msgstr "The list of selected classes is invalid"

msgid "adventure_duplicate"
msgstr "您已经使用此名称进行了一次探险活动。"

#, fuzzy
msgid "something_went_wrong_keyword_parsing"
msgstr ""
"There is a mistake in your adventure, are all keywords correctly surrounded "
"with { }?"

msgid "adventure_updated"
msgstr "这个探险活动已被更新！"

#, fuzzy
msgid "adventure_empty"
msgstr "你没有输入一个探险活动的名字！"

#, fuzzy
msgid "exercise_doesnt_exist"
msgstr "This exercise doesn't exist"

#, fuzzy
msgid "profile_updated_reload"
msgstr "Profile updated, page will be re-loaded."

#, fuzzy
msgid "profile_updated"
msgstr "Profile updated."

msgid "delete_success"
msgstr "已成功删除程序。"

msgid "save_prompt"
msgstr "你需要有一个帐户才能保存你的程序。你想立即登录吗？"

msgid "overwrite_warning"
msgstr "您已经有一个同名的程序，保存此程序将替换旧程序。你确定吗？"

msgid "save_parse_warning"
msgstr "此程序包含错误，你确定要保存它吗？"

#, fuzzy
msgid "save_success_detail"
msgstr "程序保存成功。"

msgid "share_success_detail"
msgstr "程序已成功分享。"

msgid "unshare_success_detail"
msgstr "程序已成功取消分享。"

msgid "favourite_success"
msgstr "你的程序被设定为最喜欢的程序。"

#, fuzzy
msgid "report_failure"
msgstr "This program does not exist or is not public"

#, fuzzy
msgid "report_success"
msgstr "This program has been reported"

#, fuzzy
msgid "question_doesnt_exist"
msgstr "This question does not exist"

#, fuzzy
msgid "question_invalid"
msgstr "Your token is invalid."

#, fuzzy
msgid "answer_invalid"
msgstr "Your password is invalid."

#, fuzzy
msgid "too_many_attempts"
msgstr "Too many attempts"

msgid "title_class statistics"
msgstr "我的统计数据"

#, fuzzy
msgid "title_class logs"
msgstr "海迪 - 加入班级"

#~ msgid "create_account_explanation"
#~ msgstr "Having your own account allows you to save your programs."<|MERGE_RESOLUTION|>--- conflicted
+++ resolved
@@ -352,7 +352,6 @@
 msgid "hedy_logo_alt"
 msgstr "海迪标志"
 
-<<<<<<< HEAD
 msgid "fun_statistics_msg"
 msgstr ""
 
@@ -374,8 +373,6 @@
 msgstr "Cheatsheet"
 
 #, fuzzy
-=======
->>>>>>> 2d21c496
 msgid "back_to_class"
 msgstr "返回班级"
 
@@ -391,13 +388,10 @@
 msgid "highest_level_reached"
 msgstr "达到的最高等级"
 
-<<<<<<< HEAD
-#, fuzzy
-=======
+#, fuzzy
 msgid "number_programs"
 msgstr "程序数量"
 
->>>>>>> 2d21c496
 msgid "programs"
 msgstr "程序"
 
