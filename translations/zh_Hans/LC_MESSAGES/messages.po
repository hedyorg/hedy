# Chinese (Simplified) translations for PROJECT.
# Copyright (C) 2023 ORGANIZATION
# This file is distributed under the same license as the PROJECT project.
# FIRST AUTHOR <EMAIL@ADDRESS>, 2023.
#
msgid ""
msgstr ""
"Project-Id-Version: PROJECT VERSION\n"
"Report-Msgid-Bugs-To: EMAIL@ADDRESS\n"
"POT-Creation-Date: 2000-01-01 00:00+0000\n"
"PO-Revision-Date: 2024-09-10 09:24+0000\n"
"Last-Translator: \"zoom.quiet\" <zoomquiet+hedy@gmail.com>\n"
"Language-Team: zh_Hans <LL@li.org>\n"
"Language: zh_Hans\n"
"MIME-Version: 1.0\n"
"Content-Type: text/plain; charset=utf-8\n"
"Content-Transfer-Encoding: 8bit\n"
"Plural-Forms: nplurals=1; plural=0;\n"
"X-Generator: Weblate 5.8-dev\n"
"Generated-By: Babel 2.14.0\n"

msgid "Access Before Assign"
msgstr "我们检测到变量 `{name}` 在设置之前已在第 {access_line_number} 行被使用。您可以在使用之前设置该变量吗？"

msgid "Cyclic Var Definition"
msgstr "我们检测到变量 `{variable}` 在“{is}”命令的右侧被使用，但尚未设置。你应该在使用之前设置该变量？"

msgid "Else Without If Error"
msgstr "我们检测到在第 {line_number} 行的 `{if}` 之前使用了 `{else}`。你应该尝试在 `{else}` 之前写入 `{if}` ？"

msgid "Function Undefined"
msgstr "我们检测到函数 {name} 未被定义，但已被使用。你应该使用该函数之前定义它？"

msgid "Has Blanks"
msgstr "我们发现代码似乎不完整。能能用代码填补空白吗？"

msgid "Incomplete"
msgstr "我们发现第 {line_number} 行的 `{incomplete_command}` 部分代码似乎缺失。你可以尝试添加缺失的内容吗？"

msgid "Incomplete Repeat"
msgstr "我们检测到第 {line_number} 行的 `{repeat}` 缺少 `{command}` 命令。你可以尝试添加它吗？"

msgid "Invalid"
msgstr "`{invalid_command}` 不是海蒂第{level}关里的命令。你是不是想写 `{guessed_command}`？"

msgid "Invalid Argument"
msgstr "我们检测到 `{command}` 不能与`{invalid_argument}`一起使用。你可以尝试将`{invalid_argument}`更改为`{allowed_types}`？"

msgid "Invalid Argument Type"
msgstr "我们检测到 `{command}` 无法与 `{invalid_argument}` 配合使用，因为它是 {invalid_type}。你可以尝试将 `{invalid_argument}` 更改为 {allowed_types} ？"

msgid "Invalid At Command"
msgstr "我们检测到从 16 级开始可能无法使用 `{command}`。你可以尝试使用方括号 `[]` 来列出列表？"

msgid "Invalid Space"
msgstr "我们检测到第 {line_number} 行以空格开头。你可以尝试删除该空格？"

msgid "Invalid Type Combination"
msgstr "我们检测到 `{invalid_argument}`和`{invalid_argument_2}`不能与 `{command}` 一起使用，因为一个是{invalid_type}，另一个是{invalid_type_2}。你可以尝试将`{invalid_argument}`更改为{invalid_type_2}或将`{invalid_argument_2}`更改为{invalid_type} ？"

msgid "Lonely Echo"
msgstr "我们检测到在 `{echo}` 之前或未使用 `{ask}` 的情况下使用了它。您可以尝试在 `{echo}` 之前写入 `{ask}` 吗？"

msgid "Lonely Text"
msgstr "我们检测到代码中似乎缺少一个包含第 {line_number} 行所用文本的命令。你能否尝试使用文本编写所需的命令"

msgid "Missing Additional Command"
msgstr "我们发现代码第 {line_number} 行似乎缺少 `{command}`。您能否尝试在代码中使用 `{missing_command}`。"

msgid "Missing Colon Error"
msgstr "我们检测到 `{command}` 在第 {line_number} 行末尾需要一个 `:`。从第 17 级开始，你可以在命令行末尾添加 `:` ？"

msgid "Missing Command"
msgstr "我们发现代码第 {line_number} 行似乎缺少一个命令。你可以尝试查看练习部分以找出要使用的命令？"

msgid "Missing Inner Command"
msgstr "我们发现代码中第 {line_number} 行的 `{command}` 语句似乎缺少一个命令。你可以尝试查看练习部分以找出要使用的命令？"

msgid "Missing Square Brackets"
msgstr "我们检测到您在第 {line_number} 行创建的列表缺少方括号 `[]`。你可以尝试在列表的 `[]` 两边添加方括号吗？"

msgid "Missing Variable"
msgstr "我们检测到 `{command}` 在行首缺少一个变量。可以尝试在 `{command}` 之前写入该变量吗?"

msgid "Misspelled At Command"
msgstr "看来您可能拼错了 `{command}` 命令，而是在第 {line_number} 行中写了 `{invalid_argument}`。"

msgid "No Indentation"
msgstr "我们发现第 {line_number} 行使用的 {leading_spaces} 空格似乎太少。能否尝试将每个新块的缩进量增加 {indent_size}."

msgid "Non Decimal Variable"
msgstr "我们检测到您在第 {line_number} 行使用了 Hedy 不支持的数字！可以尝试使用十进制数，例如 2 吗？"

msgid "Parse"
msgstr "我们检测到`{character_found}`在行 {location[0]} 上使用，这是不允许的。可以尝试在代码中查找缺失或多余的字符吗？"

msgid "Pressit Missing Else"
msgstr "我们发现代码缺少 `{else}` 来处理其他按键。可以尝试在代码中添加 `{else}` 吗？"

msgid "Runtime Index Error"
msgstr "我们检测到列表 {name} 为空或其索引缺失。能确保列表不为空吗？或者尝试在 `[]` 中写入一个数字作为缺失的索引？"

msgid "Runtime Value Error"
msgstr "在运行程序时，命令`{command}`收到了不允许的值{value}。{tip}。"

msgid "Runtime Values Error"
msgstr "我们检测到 `{command}` 收到了不允许的值 `{value}` 和 `{value}`。{tip}。"

msgid "Save Microbit code "
msgstr "保存 Microbit 代码"

msgid "Too Big"
msgstr "我们检测到程序有 {lines_of_code} 行，但我们只能处理 {max_lines} 行。可以尝试缩短您的程序吗？"

msgid "Too Few Indents"
msgstr "我们发现第 {line_number} 行空格太少只有（{leading_spaces}）。可以尝试添加一个额外的空格吗？"

msgid "Too Many Indents"
msgstr "我们检测到第 {line_number} 行有太多有 ({leading_spaces}) 个空格。可以尝试删除多余的空格吗？"

msgid "Unexpected Indentation"
msgstr "我们检测到第 {line_number} 行有太多 ({leading_spaces}) 个空格。可以尝试在每个新块中添加 {indent_size} 个空格吗？"

msgid "Unquoted Assignment"
msgstr "我们检测到`{is}`右侧的文本未写在引号之间。此级别要求您开始在引号之间写文本。尝试对文本 {text} 执行此操作"

msgid "Unquoted Equality Check"
msgstr "我们检测到代码正在尝试检查一个变量是否等于多个单词。可以尝试对要检查的单词使用引号吗？"

msgid "Unquoted Text"
msgstr "我们发现`{ask}`或`{print}`的文本似乎缺少引号。可以尝试为{unquotedtext}添加引号吗？"

msgid "Unsupported Float"
msgstr "我们检测到代码使用了尚不支持的非整数。可以尝试将`{value}`更改为整数吗？"

msgid "Unsupported String Value"
msgstr "我们检测到文本使用的值不能包含`{invalid_value}`。可以尝试删除写入的值或更改其类型吗？"

msgid "Unused Variable"
msgstr "我们检测到变量 {variable_name} 已在第 {line_number} 行定义，但未被使用。可以尝试使用已定义的变量或将其删除吗？"

msgid "Var Undefined"
msgstr "我们检测到变量`{name}`在设置之前被使用。可以在使用之前设置变量，或者为“{name}”使用引号吗？"

msgid "Wrong Level"
msgstr "这是正确的海蒂代码，但不是在正确的关卡。你在第{working_level}关用了`{offending_keyword}`。提示：{tip}"

msgid "Wrong Number of Arguments"
msgstr "我们发现函数 {name} 的参数数量有误，为 {used_number}。可以尝试改写为 {defined_number} 吗？"

msgid "account_overview"
msgstr "账户概览"

msgid "accounts_created"
msgstr "账户已成功创建。"

msgid "accounts_intro"
msgstr "在此页面上，您可以同时为多个学生创建帐户。也可以直接将它们添加到您的某个班级中。通过按页面右下角的绿色 +，您可以添加额外的行。您可以通过按相应的红叉来删除一行。确保按“创建帐户”时没有行为空。请记住，每个用户名和邮件地址必须是唯一的，密码必须<b>至少</b>为 6 个字符。"

msgid "actions"
msgstr "行动"

msgid "add"
msgstr "以及"

msgid "add_students"
msgstr "添加学生"

msgid "add_your_language"
msgstr "添加您的语言！"

msgid "admin"
msgstr "管理员"

msgid "advance_button"
msgstr "去到等级 {level}"

msgid "adventure"
msgstr "探险活动"

msgid "adventure_cloned"
msgstr "冒险被克隆"

msgid "adventure_code_button"
msgstr "代码冒险"

msgid "adventure_codeblock_button"
msgstr "当您想要创建学生可以在冒险中运行的代码块时，请使用此按钮。提示：将所选内容放在代码块最后一行的末尾，<kbd>按3次</kbd>即可在代码块后键入内容。"

msgid "adventure_duplicate"
msgstr "您已经使用此名称进行了一次探险活动。"

msgid "adventure_empty"
msgstr "你没有输入一个探险活动的名字！"

msgid "adventure_exp_3"
msgstr "当您在代码块之外编写关键字时，请确保始终用 { } 将关键字括起来，然后才能正确识别它们。 您可以使用“预览”按钮查看冒险的风格版本。 要在专用页面上查看冒险，请从教师页面中选择“查看”。"

msgid "adventure_exp_classes"
msgstr "您的冒险将在以下类中使用"

msgid "adventure_flagged"
msgstr "此次冒险已被成功标记。"

msgid "adventure_id_invalid"
msgstr "这个探险活动的账号是无效的。"

msgid "adventure_length"
msgstr "你的探险活动必须至少有20个字符。"

msgid "adventure_name_invalid"
msgstr "这个探险活动的用户名是无效的。"

msgid "adventure_prompt"
msgstr "请输入探险的名字"

msgid "adventure_terms"
msgstr "我同意我的冒险可以在海蒂上公开。"

msgid "adventure_updated"
msgstr "这个探险活动已被更新！"

msgid "adventures"
msgstr "探险"

msgid "adventures_completed"
msgstr "已完成的冒险：{number_of_adventures}"

msgid "adventures_info"
msgstr "每个 海蒂 级别都为学生提供内置练习，我们称之为冒险。 您可以创建自己的冒险并将其添加到您的课程中。 通过您自己的冒险，您可以创造与您的学生相关且有趣的冒险。 您可以在<a href=\"https://hedy.org/for-teachers/manual/features\">此处</a>找到有关创建自己的冒险的更多信息。"

msgid "adventures_restored"
msgstr "默认的冒险已经恢复。"

msgid "adventures_ticked"
msgstr "冒险已完成"

msgid "adventures_tried"
msgstr "尝试冒险"

msgid "ago"
msgstr "{timestamp} 前"

msgid "agree_invalid"
msgstr "你必须同意隐私条款。"

msgid "agree_with"
msgstr "我同意"

msgid "ajax_error"
msgstr "出现了一个错误，请重试。"

msgid "all"
msgstr "全部"

msgid "all_class_highscores"
msgstr "所有学生在班级中都可见高分"

msgid "already_account"
msgstr "是否已经有账户?"

msgid "already_program_running"
msgstr "已经正在运行着一个程序，请先完成那个程序。"

msgid "are_you_sure"
msgstr "你确定吗？ 你无法撤销此操作。"

msgid "ask_needs_var"
msgstr "从第2关开始，`{ask}`需要和变量共同使用。例子：名字`{is}` `{ask}`你叫什么？"

msgid "available_in"
msgstr "适用于："

msgid "become_a_sponsor"
msgstr "成为赞助商"

msgid "birth_year"
msgstr "出生年份"

msgid "bug"
msgstr "Bug"

msgid "by"
msgstr "经由"

msgid "cancel"
msgstr "取消"

msgid "cant_parse_exception"
msgstr "无法解析程序"

msgid "certificate"
msgstr "竣工证书"

msgid "certified_teacher"
msgstr "认证教师"

msgid "change_password"
msgstr "更改密码"

msgid "cheatsheet_title"
msgstr "小抄"

msgid "class_already_joined"
msgstr "你已经是班级的学生了"

msgid "class_customize_success"
msgstr "成功自定义课程。"

msgid "class_graph_explanation"
msgstr "在这张图表中，你可以看到学生尝试过的冒险次数（意味着他们在该次冒险中做了有意义的工作）以及错误次数和成功次数。"

msgid "class_logs"
msgstr "日志"

msgid "class_name_duplicate"
msgstr "您已经有一个同名的班级了。"

msgid "class_name_empty"
msgstr "你没有输入班级名称!"

msgid "class_name_invalid"
msgstr "此班级名称无效。"

msgid "class_name_prompt"
msgstr "请输入新班级的名称"

msgid "class_performance_graph"
msgstr "班级表现图"

msgid "class_survey_description"
msgstr "我们希望更好地了解 海蒂 用户。 通过提供这些答案，将有助于改进 Hedy。 谢谢你！"

msgid "class_survey_later"
msgstr "明天提醒我"

msgid "class_survey_question1"
msgstr "你们班学生年龄范围是多少？"

msgid "class_survey_question2"
msgstr "你们班上说什么语言?"

msgid "class_survey_question3"
msgstr "你们班级性别平衡嘛？"

msgid "class_survey_question4"
msgstr "你的学生与其他学生有何不同？"

msgid "classes"
msgstr "课程"

msgid "classes_info"
msgstr "创建一个班级，在仪表板中跟踪每个学生的进度，并自定义学生看到的冒险，甚至添加你自己的冒险！ 可以根据需要创建任意数量的班级，每个班级可以有多名教师，每个教师具有不同的角色。 还可以根据需要添加任意数量的学生，但请注意每个学生一次只能在一个班级中。 您可以在<a href=\"https://hedy.org/for-teachers/manual/preparations#for-teachers\">教师手册</a>中找到有关课程的更多信息。"

msgid "clear"
msgstr ""

msgid "clone"
msgstr "克隆"

msgid "cloned_times"
msgstr "克隆"

msgid "close"
msgstr "关闭"

msgid "comma"
msgstr "逗号"

msgid "command_not_available_yet_exception"
msgstr "命令尚不可用"

msgid "command_unavailable_exception"
msgstr "命令不再正确"

msgid "commands"
msgstr "命令"

msgid "complete"
msgstr ""

msgid "congrats_message"
msgstr "恭喜你，{username}，你已经完成了Hedy!"

msgid "connect_guest_teacher"
msgstr "我想与一位可以教授一些课程的客座老师联系"

msgid "constant_variable_role"
msgstr "持续的"

msgid "content_invalid"
msgstr "这个探险活动无效。"

msgid "continue"
msgstr ""

msgid "contributor"
msgstr "贡献者"

msgid "copy_clipboard"
msgstr "已成功复制到剪贴板"

msgid "copy_code"
msgstr "复制代码"

msgid "copy_join_link"
msgstr "复制链接"

msgid "copy_link_success"
msgstr "成功把邀请链接复制到剪贴板"

msgid "copy_link_to_share"
msgstr "复制链接以分享"

msgid "copy_mail_link"
msgstr "请复制并粘贴此链接到一个新的标签页："

msgid "correct_answer"
msgstr "正确答案是"

msgid "country"
msgstr "国家"

msgid "country_invalid"
msgstr "请选择有效的国家。"

msgid "create_account"
msgstr "创建账户"

msgid "create_accounts"
msgstr "创建多个账户"

msgid "create_accounts_prompt"
msgstr "你确定要创建这些帐户吗？"

msgid "create_adventure"
msgstr "创建探险"

msgid "create_class"
msgstr "创建一个新的教室"

msgid "create_multiple_accounts"
msgstr "创建多个帐户"

msgid "create_student_account"
msgstr "创建一个账户"

msgid "create_student_account_explanation"
msgstr "你可以使用帐户保存自己的程序。"

msgid "create_teacher_account"
msgstr "创建一个教师账户"

msgid "create_teacher_account_explanation"
msgstr "使用教师帐户，你可以保存自己的程序并查看学生的学习结果。"

msgid "creator"
msgstr "创建者"

msgid "current_password"
msgstr "当前密码"

msgid "customization_deleted"
msgstr "已成功删除自定义项。"

msgid "customize"
msgstr "定制"

msgid "customize_adventure"
msgstr "自定义探险活动"

msgid "customize_class"
msgstr "定制课室"

msgid "dash"
msgstr "横杠"

msgid "debug"
msgstr ""

msgid "default_401"
msgstr "看起来您未获得授权..."

msgid "default_403"
msgstr "看来这个动作是被禁止的……"

msgid "default_404"
msgstr "我们无法找到该页面..."

msgid "default_500"
msgstr "出问题了..."

msgid "delete"
msgstr "删除"

msgid "delete_adventure_prompt"
msgstr "你确定要删除此冒险吗？"

msgid "delete_class_prompt"
msgstr "你确定要删除这个教室吗？"

msgid "delete_confirm"
msgstr "你确定要删除这个程序吗？"

msgid "delete_invite"
msgstr "删除邀请"

msgid "delete_invite_prompt"
msgstr "你确定要删除此课程邀请吗？"

msgid "delete_public"
msgstr "删除公开的个人资料"

msgid "delete_success"
msgstr "已成功删除程序。"

msgid "delete_tag_prompt"
msgstr "您确定要删除该标签吗？"

msgid "destroy_profile"
msgstr "删除个人资料"

msgid "developers_mode"
msgstr ""

msgid "directly_available"
msgstr "直接打开"

msgid "disable"
msgstr "禁用"

msgid "disable_explore_page"
msgstr "禁用探索页面"

msgid "disable_parsons"
msgstr "禁用所有拼图"

msgid "disable_quizes"
msgstr "禁用所有测验"

msgid "disabled"
msgstr "禁用的"

msgid "disabled_button_quiz"
msgstr "你的测验分数低于阈值，请再试一次！"

msgid "discord_server"
msgstr "不和谐服务器"

msgid "distinguished_user"
msgstr "尊敬的用户"

msgid "double quotes"
msgstr "双引号"

msgid "download"
msgstr "下载"

msgid "download_login_credentials"
msgstr "是否要在创建帐户后下载登录凭据？"

msgid "duplicate"
msgstr "重复"

msgid "echo_and_ask_mismatch_exception"
msgstr "回声和询问不匹配"

msgid "echo_out"
msgstr "从第二级起，你不再需要`{echo}`。你可以用`{ask}`和`{print}`来复述答案。比如：名字 `{is}` `{ask}` 你叫什么？`{print}` 你好，名字"

msgid "edit_adventure"
msgstr "编辑冒险"

msgid "edit_code_button"
msgstr "编辑代码"

msgid "email"
msgstr "电子邮件"

msgid "email_invalid"
msgstr "请输入一个有效的电子邮件。"

msgid "end_quiz"
msgstr "测验结束"

msgid "english"
msgstr "英语"

msgid "enter"
msgstr "输入"

msgid "enter_password"
msgstr "输入新的密码"

msgid "enter_text"
msgstr "在这儿输入你的答案。。。"

msgid "error_logo_alt"
msgstr "错误徽标"

msgid "errors"
msgstr "错误"

msgid "exclamation mark"
msgstr "感叹号"

msgid "exercise"
msgstr "练习"

msgid "exercise_doesnt_exist"
msgstr "此练习不存在"

msgid "exists_email"
msgstr "此电子邮件已被使用。"

msgid "exists_username"
msgstr "此用户名已被使用。"

msgid "exit_preview_mode"
msgstr "退出预览模式"

msgid "experience_invalid"
msgstr "请选择有效的经验，选择（是，否）。"

msgid "expiration_date"
msgstr "过期日期"

msgid "favorite_program"
msgstr "最喜欢的项目"

msgid "favourite_confirm"
msgstr "你确定要将此程序设置为你最喜爱的程序吗？"

msgid "favourite_program"
msgstr "最喜欢的程序"

msgid "favourite_program_invalid"
msgstr "你选择的最喜欢的程序是无效的。"

msgid "favourite_success"
msgstr "你的程序被设定为最喜欢的程序。"

msgid "feature"
msgstr "特性"

msgid "feedback"
msgstr "反馈"

msgid "feedback_message_error"
msgstr "发生错误。请稍后再试。"

msgid "feedback_message_success"
msgstr "谢谢，我们已到你的反馈，如有需要，会与你联系。"

msgid "feedback_modal_message"
msgstr "请给我们发送带有类别的消息。 我们感谢你为改进 Hedy 提供的帮助！"

msgid "female"
msgstr "女"

msgid "flag_adventure_prompt"
msgstr "您是否想标记此冒险以便我们检查其是否合适？"

msgid "float"
msgstr "数字"

msgid "for_teachers"
msgstr "教师专用"

msgid "forgot_password"
msgstr "忘记密码了吗？"

msgid "from_another_teacher"
msgstr "来自另一位老师"

msgid "from_magazine_website"
msgstr "来自杂志或网站"

msgid "from_video"
msgstr "来自于视频"

msgid "fun_statistics_msg"
msgstr "这儿有一些有趣的统计数据!"

msgid "gender"
msgstr "性别"

msgid "gender_invalid"
msgstr "请选择有效的性别，选择（女性、男性、其他）。"

msgid "general_settings"
msgstr "常规设置"

msgid "generate_passwords"
msgstr "生成密码"

msgid "get_certificate"
msgstr "获取你的证书!"

msgid "give_link_to_teacher"
msgstr "将以下链接提供给你的老师："

msgid "go_back"
msgstr "返回"

msgid "go_back_to_main"
msgstr "返回主页"

msgid "go_to_question"
msgstr "转到问题"

msgid "go_to_quiz_result"
msgstr "转到测验结果"

msgid "goto_profile"
msgstr "转到我的个人资料"

msgid "graph_title"
msgstr "在 {level} 级别完成的每次冒险的错误数"

msgid "hand_in"
msgstr "上交"

msgid "hand_in_exercise"
msgstr "上交练习册"

msgid "heard_about_hedy"
msgstr "你是怎么知道海蒂的？"

msgid "heard_about_invalid"
msgstr "请选择你了解我们的有效方式。"

msgid "hedy_choice_title"
msgstr "海蒂选项"

msgid "hedy_introduction_slides"
msgstr "海蒂介绍幻灯"

msgid "hedy_logo_alt"
msgstr "海蒂标志"

msgid "hedy_on_github"
msgstr "海蒂在 Github 上"

msgid "hello_logo"
msgstr "你好"

msgid "hide_adventures"
msgstr "隐藏探险"

msgid "hide_cheatsheet"
msgstr "隐藏备忘单"

msgid "hide_classes"
msgstr "隐藏课程"

msgid "hide_keyword_switcher"
msgstr "隐藏关键字切换器"

msgid "hide_slides"
msgstr "隐藏幻灯"

msgid "highest_level_reached"
msgstr "达到的最高等级"

msgid "highest_quiz_score"
msgstr "最高测验分"

msgid "hint"
msgstr "提示？"

msgid "ill_work_some_more"
msgstr "我会再努力一会儿"

msgid "image_invalid"
msgstr "你选择的图像是无效的。"

msgid "incomplete_command_exception"
msgstr "命令不完整"

msgid "incorrect_handling_of_quotes_exception"
msgstr "引号处理不正确"

msgid "incorrect_use_of_types_exception"
msgstr "类型使用不当"

msgid "incorrect_use_of_variable_exception"
msgstr "变量使用不当"

msgid "indentation_exception"
msgstr "缩进不正确"

msgid "input"
msgstr "`{ask}`中的输入"

msgid "input_variable_role"
msgstr "输入"

msgid "integer"
msgstr "数字"

msgid "invalid_class_link"
msgstr "用于加入班级的链接无效。"

msgid "invalid_command_exception"
msgstr "无效命令"

msgid "invalid_keyword_language_comment"
msgstr "# 提供的关键字语言无效，关键字语言设置为英语"

msgid "invalid_language_comment"
msgstr "# 提供的语言无效，语言设置为英语"

msgid "invalid_level_comment"
msgstr "# 提供的级别无效，级别设置为级别1"

msgid "invalid_program_comment"
msgstr "# 提供的程序无效，请重试"

msgid "invalid_teacher_invitation_code"
msgstr "教师邀请码无效。想要成为一名教师，请联系 hello@hedy.org。"

msgid "invalid_tutorial_step"
msgstr "无效的教学环节"

msgid "invalid_username_password"
msgstr "无效的用户名/密码。"

msgid "invite_by_username"
msgstr "按用户名邀请"

msgid "invite_date"
msgstr "邀请日期"

msgid "invite_message"
msgstr "你已经收到了加入班级的邀请"

msgid "invite_prompt"
msgstr "输入一个用户名"

msgid "invite_teacher"
msgstr "邀请老师"

msgid "join_class"
msgstr "加入课堂"

msgid "join_prompt"
msgstr "你需要有一个帐户才能加入课程。你想立即登录吗？"

msgid "keybinding_waiting_for_keypress"
msgstr "等待按下按钮..."

msgid "keyword_language_invalid"
msgstr "请选择有效的关键词语言（选择英语或你自己的语言）。"

msgid "landcode_phone_number"
msgstr "另请添加您所在国家/地区的地号"

msgid "language"
msgstr "语言"

msgid "language_invalid"
msgstr "请选择有效的语言。"

msgid "languages"
msgstr "您以前使用过以下哪种编程语言？"

msgid "last_edited"
msgstr "最后编辑"

msgid "last_update"
msgstr "上次的更新"

msgid "lastname"
msgstr "姓"

msgid "leave_class"
msgstr "退出班级"

msgid "level"
msgstr "级别"

msgid "level_accessible"
msgstr "级别对学生开放"

msgid "level_disabled"
msgstr "级别已禁用"

msgid "level_future"
msgstr "此级别将在开放日期后自动打开 "

msgid "level_invalid"
msgstr "此海蒂级别无效。"

msgid "level_not_class"
msgstr "此级别还没有对你的班级开放"

msgid "level_title"
msgstr "级别"

msgid "levels"
msgstr "关卡"

msgid "link"
msgstr "链接"

msgid "list"
msgstr "列表"

msgid "list_variable_role"
msgstr "列表"

msgid "logged_in_to_share"
msgstr "你必须登录才能保存和共享程序。"

msgid "login"
msgstr "登录"

msgid "login_long"
msgstr "登录到您的账户"

msgid "login_to_save_your_work"
msgstr "登录以保存你的工作"

msgid "logout"
msgstr "退出"

msgid "longest_program"
msgstr "最长的程序"

msgid "mail_change_password_body"
msgstr ""
"您的Hedy密码已被更改。如果是你改的那就没事。\n"
"如果你并没有修改密码，请立即回复本邮件与我们联系。"

msgid "mail_change_password_subject"
msgstr "您的Hedy密码已被更改"

msgid "mail_error_change_processed"
msgstr "发送验证邮件时出现问题，正在处理中。"

msgid "mail_goodbye"
msgstr ""
"继续编程!\n"
"Hedy团队"

msgid "mail_hello"
msgstr "你好 {username}！"

msgid "mail_recover_password_body"
msgstr ""
"通过单击此链接，您可以设置新的Hedy密码。此链接的有效期为 <b>4</b> 小时。\n"
"如果您不需要重置密码，请忽略此电子邮件：{link}"

msgid "mail_recover_password_subject"
msgstr "请求重置密码。"

msgid "mail_reset_password_body"
msgstr ""
"您的Hedy密码已被重置为新密码。如果是你改的那就没事。\n"
"如果你并没有修改密码，请立即回复本邮件与我们联系。"

msgid "mail_reset_password_subject"
msgstr "你的Hedy密码已被重置"

msgid "mail_welcome_teacher_body"
msgstr ""
"<strong>欢迎！</strong>。 \n"
"恭喜您拥有全新的Hedy教师账户。欢迎来到世界范围内的Hedy教师社区! \n"
"\n"
"<strong>教师账户可以做什么？ \n"
"现在为你解锁许多额外的选项。 \n"
"\n"
"1.额外的解释可在<a href=\"https://hedy.org/for-teachers/manual\">teacher's manual</a>中找到。 \n"
"2.您可以通过您的教师帐户创建您的班级。您的学生将能加入您的班级，您也可以看到他们的进度。班级是通过<a href=\"https://hedycode.com/for-teachers\">teachers page</a>创建和管理的。 \n"
"3.您可以完全自定义您的班级，例如，您可以打开和关闭不同级别，启用或禁用冒险活动，以及编写您自己的冒险活动！ \n"
"\n"
"<strong>加入我们的在线社区！</strong> \n"
"欢迎所有Hedy老师、程序员和其他爱好者加入我们的社区<a href=\"https://discord.gg/8yY7dEme9r\">Discord server</a>。这是谈论Hedy的理想场所：我们有一些频道，你可以展示你很酷的项目和课程，有一些频道可以报告错误，还有一些频道可以与其他教师和Hedy团队聊天。 \n"
"\n"
"<strong>如何求助</strong>？ \n"
"如果有什么不清楚的地方，你可以在Discord上告诉我们，或者在这里给我们发邮件<a href=\"mailto: hello@hedy.org\">send us an email</a>。 \n"
"\n"
"<strong>如何报告错误</strong>\n"
"在 Discord 中，我们有一个报告错误的频道，叫做 #bugs。这是让我们了解您所遇到的问题的最佳场所。如果您知道如何使用GitHub，您可以在那里创建一个<a href=\"https://github.com/hedyorg/hedy/issues/new?assignees=&labels=&template=bug_report.md&title=%5BBUG%5D\">issue</a>。\n"

msgid "mail_welcome_teacher_subject"
msgstr "您的 Hedy 教师帐户已准备就绪"

msgid "mail_welcome_verify_body"
msgstr ""
"您的Hedy账户已成功创建。欢迎你！\n"
"请点击此链接以验证您的电子邮件地址：{link}"

msgid "mail_welcome_verify_subject"
msgstr "欢迎来到Hedy"

msgid "mailing_title"
msgstr "订阅Hedy新闻通讯"

msgid "main_subtitle"
msgstr "一种渐进式的编程语言"

msgid "main_title"
msgstr "Hedy"

msgid "make_sure_you_are_done"
msgstr "确保你完成了！单击“上交”后，你无法再更改程序。"

msgid "male"
msgstr "男"

msgid "mandatory_mode"
msgstr "强制开发者模式"

msgid "more_info"
msgstr "更多信息"

msgid "more_options"
msgstr "更多选项"

msgid "multiple_keywords_warning"
msgstr "您正在尝试使用关键字 {orig_keyword}，但该关键字可能有多种含义。 请从此列表中选择您要使用的一个，然后将其复制粘贴到您的代码中，包括大括号：{keyword_list}"

msgid "multiple_levels_warning"
msgstr "我们注意到您在冒险中选择了多个级别并包含代码片段，这可能会导致语法突出显示和关键字自动翻译出现问题"

msgid "my_account"
msgstr "我的账户"

msgid "my_adventures"
msgstr "我的探险"

msgid "my_classes"
msgstr "我的课室"

msgid "my_messages"
msgstr "我的信息"

msgid "my_public_profile"
msgstr "我的公开个人资料"

msgid "name"
msgstr "名字"

msgid "nav_explore"
msgstr "探索"

msgid "nav_hedy"
msgstr "海蒂"

msgid "nav_learn_more"
msgstr "学习更多"

msgid "nav_start"
msgstr "首页"

msgid "new_password"
msgstr "新密码"

msgid "new_password_repeat"
msgstr "重复新密码"

msgid "newline"
msgstr "另起一行"

msgid "next_adventure"
msgstr ""

msgid "next_exercise"
msgstr "下一个练习"

msgid "next_page"
msgstr "下一页"

msgid "next_step_tutorial"
msgstr "下一步>>>"

msgid "no"
msgstr "不"

msgid "no_account"
msgstr "还没有账户？"

msgid "no_accounts"
msgstr "没有账户需要创建。"

msgid "no_adventures_yet"
msgstr "目前还没有公开的冒险活动..."

msgid "no_more_flat_if"
msgstr "从第 8 级开始，`{if}` 之后的代码需要放在下一行，并以 4 个空格开头。"

msgid "no_programs"
msgstr "还没有程序."

msgid "no_shared_programs"
msgstr "没有共享程序..."

msgid "no_students"
msgstr "此班级还没有学生"

msgid "no_such_adventure"
msgstr "这个探险不存在！"

msgid "no_such_class"
msgstr "这个班级不存在。"

msgid "no_such_level"
msgstr "这个海蒂关卡不存在！"

msgid "no_such_program"
msgstr "这个海蒂程序不存在！"

msgid "no_tag"
msgstr "没有提供标签！"

msgid "not_adventure_yet"
msgstr "您必须先填写冒险名称"

msgid "not_enrolled"
msgstr "看来你不在这个班上！"

msgid "not_in_class_no_handin"
msgstr "你不在一个班级，所以不需要交任何东西。"

msgid "not_logged_in_cantsave"
msgstr "您的程序将不会被保存。"

msgid "not_logged_in_handin"
msgstr "必须登录才能提交作业。"

msgid "not_teacher"
msgstr "看来你不是一个老师!"

msgid "number"
msgstr "数字"

msgid "number_lines"
msgstr "行数"

msgid "number_of_errors"
msgstr "错误数量：{number_of_errors}"

msgid "number_programs"
msgstr "运行了的程序数量"

msgid "ok"
msgstr "好的"

msgid "one_level_error"
msgstr "你需要至少选择一个级别。"

msgid "only_you_can_see"
msgstr "只有你可以看到该程序。"

msgid "open"
msgstr "打开"

msgid "opening_date"
msgstr "开放日期"

msgid "opening_dates"
msgstr "开放日期"

msgid "option"
msgstr "选项"

msgid "or"
msgstr "或"

msgid "other"
msgstr "其他"

msgid "other_block"
msgstr "另一种模块语言"

msgid "other_settings"
msgstr "其他设置"

msgid "other_source"
msgstr "其它"

msgid "other_text"
msgstr "另一种文本语言"

msgid "overwrite_warning"
msgstr "您已经有一个同名的程序，保存此程序将替换旧程序。你确定吗？"

msgid "owner"
msgstr "所有者"

msgid "page_not_found"
msgstr "无法找到该页面！"

msgid "pair_with_teacher"
msgstr "我想和另一位老师结对帮手"

msgid "parsons_title"
msgstr "谜"

msgid "password"
msgstr "密码"

msgid "password_change_not_allowed"
msgstr "您无权更改此用户的密码。"

msgid "password_change_prompt"
msgstr "你确定要更改此密码吗？"

msgid "password_change_success"
msgstr "学生的密码已成功更改。"

msgid "password_invalid"
msgstr "你的密码无效。"

msgid "password_repeat"
msgstr "重复输入密码"

msgid "password_resetted"
msgstr "你的密码已成功重置。你将被重定向到登录页面。"

msgid "password_six"
msgstr "你的密码必须至少包含六个字符。"

msgid "password_updated"
msgstr "密码已更新。"

msgid "passwords_six"
msgstr "所有的密码都至少需要六个字符或更长。"

msgid "pending_invites"
msgstr "等待邀请"

msgid "people_with_a_link"
msgstr "Other people with a link can see this program. It also can be found on the \"Explore\" page."

msgid "percentage"
msgstr "百分比"

msgid "period"
msgstr "句号"

msgid "personal_text"
msgstr "个人文本"

msgid "personal_text_invalid"
msgstr "你的个人信息是无效的。"

msgid "phone_number"
msgstr "电话号码"

msgid "postfix_classname"
msgstr "后缀类名"

msgid "preferred_keyword_language"
msgstr "首选关键字语言"

msgid "preferred_language"
msgstr "首选语言"

msgid "preview"
msgstr "预览"

msgid "preview_teacher_mode"
msgstr "此帐户供您试用 Hedy，请注意，您需要退出并创建一个真实帐户来保存您的进度。"

msgid "previewing_adventure"
msgstr "预览挑战"

msgid "previewing_class"
msgstr "您正在以教师身份预习<em>{class_name}</em>课程。"

msgid "previous_adventure"
msgstr ""

msgid "previous_campaigns"
msgstr "查看之前的活动"

msgid "previous_page"
msgstr "上一页"

msgid "print_logo"
msgstr "打印"

msgid "privacy_terms"
msgstr "隐私条款"

msgid "private"
msgstr "私人的"

msgid "profile_logo_alt"
msgstr "个人档案图标。"

msgid "profile_picture"
msgstr "个人资料图片"

msgid "profile_updated"
msgstr "个人资料已更新。"

msgid "profile_updated_reload"
msgstr "个人资料已更新，页面将重新加载。"

msgid "program_contains_error"
msgstr "这个程序包含一个错误，你确定要分享它吗？"

msgid "program_header"
msgstr "我的程序"

msgid "program_too_large_exception"
msgstr "程序太大"

msgid "programming_experience"
msgstr "你有编程经验吗？"

msgid "programming_invalid"
msgstr "请选择有效的编程语言。"

msgid "programs"
msgstr "程序"

msgid "prompt_join_class"
msgstr "你想参加这个课程吗？"

msgid "public"
msgstr "公开"

msgid "public_adventures"
msgstr "浏览公开冒险"

msgid "public_content"
msgstr "发布内容"

msgid "public_content_info"
msgstr "您还可以寻找公共探险活动并以它们为例。"

msgid "public_invalid"
msgstr "此协议选择无效"

msgid "public_profile"
msgstr "公开个人资料"

msgid "public_profile_info"
msgstr "通过选择此框，我使我的个人资料对所有人可见。请注意不要分享你的姓名或家庭住址等个人信息，因为每个人都能看到这些信息！"

msgid "public_profile_updated"
msgstr "公开资料已更新。"

msgid "put"
msgstr ""

msgid "question mark"
msgstr "问号"

msgid "quiz_logo_alt"
msgstr "测验标志"

msgid "quiz_score"
msgstr "测验分数"

msgid "quiz_tab"
msgstr "测试"

msgid "quiz_threshold_not_reached"
msgstr "没有达到解锁该关卡所需的问答数量要求"

msgid "read_outloud"
msgstr ""

msgid "recent"
msgstr "我最近的程序"

msgid "recover_password"
msgstr "要求重置密码"

msgid "remove"
msgstr "移除"

msgid "remove_customization"
msgstr "删除自定义"

msgid "remove_customizations_prompt"
msgstr "您确定要删除该类的自定义吗？"

msgid "remove_student_prompt"
msgstr "你确定要将这名学生移出班级吗？"

msgid "remove_user_prompt"
msgstr "确认从班级中删除该用户。"

msgid "repair_program_logo_alt"
msgstr "修复程序图标"

msgid "repeat_dep"
msgstr "从第 8 级开始，`{repeat}` 需要与缩进一起使用。 可以在第 8 级的 `{repeat}` 选项卡上查看示例。"

msgid "repeat_match_password"
msgstr "再次输入的密码和第一次输入的密码不一致。"

msgid "repeat_new_password"
msgstr "重复新密码"

msgid "report_failure"
msgstr "该程序不存在或未公开"

msgid "report_program"
msgstr "你确定要上报这个程序吗？"

msgid "report_success"
msgstr "该程序已被上报"

msgid "request_invalid"
msgstr "请求无效"

msgid "request_teacher"
msgstr "你想申请教师账户吗？"

msgid "request_teacher_account"
msgstr "申请教师账户"

msgid "required_field"
msgstr "标有 星号* 的为必填项"

msgid "reset_adventure_prompt"
msgstr "您确定要重置所有选定的冒险吗？"

msgid "reset_adventures"
msgstr "重置选定的冒险"

msgid "reset_button"
msgstr "重置"

msgid "reset_password"
msgstr "重置密码"

msgid "reset_view"
msgstr "重置"

msgid "restart"
msgstr ""

msgid "retrieve_adventure_error"
msgstr "您无权查看这个探险活动！"

msgid "retrieve_class_error"
msgstr "只有教师可以获得有关班级的信息"

msgid "retrieve_tag_error"
msgstr "检索标签错误"

msgid "role"
msgstr "角色"

msgid "run_code_button"
msgstr "运行程序"

msgid "save_parse_warning"
msgstr "此程序包含错误，你确定要保存它吗？"

msgid "save_prompt"
msgstr "你需要有一个帐户才能保存你的程序。你想立即登录吗？"

msgid "save_success_detail"
msgstr "程序保存成功。"

msgid "score"
msgstr "得分"

msgid "search"
msgstr "搜寻..."

msgid "search_button"
msgstr "搜索"

msgid "second_teacher"
msgstr "助教"

msgid "second_teacher_copy_prompt"
msgstr "你确定要模仿这位老师吗？"

msgid "second_teacher_prompt"
msgstr "输入教师用户名以邀请他们。"

msgid "second_teacher_warning"
msgstr "本班所有老师都可以定制。"

msgid "see_certificate"
msgstr "查看 {username} 的证书！"

msgid "select"
msgstr "选择"

msgid "select_adventures"
msgstr "选择并订购探险"

msgid "select_all"
msgstr "全选"

msgid "select_lang"
msgstr "选择语言"

msgid "select_levels"
msgstr "Select levels"

msgid "select_tag"
msgstr "选择标签"

msgid "selected"
msgstr "选中的"

msgid "self_removal_prompt"
msgstr "你确定你要退出这个班级吗？"

msgid "send_password_recovery"
msgstr "向我发送密码恢复链接"

msgid "sent_by"
msgstr "本邀请函由以下单位发出"

msgid "sent_password_recovery"
msgstr "你很快就会收到一封电子邮件，说明如何重置你的密码。"

msgid "settings"
msgstr "我的个人设置"

msgid "share"
msgstr ""

msgid "share_by_giving_link"
msgstr "通过向其他人提供以下链接向他们展示你的程序："

msgid "share_your_program"
msgstr "分享你的程序"

msgid "signup_student_or_teacher"
msgstr "你是学生还是老师？"

msgid "single quotes"
msgstr "单引号"

msgid "slash"
msgstr "斜杠"

msgid "sleeping"
msgstr "休眠..."

msgid "slides"
msgstr "幻灯"

msgid "slides_for_level"
msgstr "级别幻灯"

msgid "slides_info"
msgstr "对于 海蒂 的每个级别，我们都创建了幻灯片来帮助您教学。 这些幻灯片包含每个级别的说明以及您可以在幻灯片中运行的 海蒂 示例。 只需点击链接即可开始！ 简介幻灯片是对 1 级之前的 海蒂 的一般说明。幻灯片是使用 <a href=\"https://slides.com\">slides.com</a> 创建的。 如果您想自行调整它们，可以下载它们，然后将生成的 zip 文件上传到 <a href=\"https://slides.com\">slides.com</a>。 您可以在<a href=\"https://hedy.org/for-teachers/manual/features\">教师手册</a>中找到有关幻灯片的更多信息。"

msgid "social_media"
msgstr "社交媒体"

msgid "solution_example"
msgstr "解决方案示例"

msgid "solution_example_explanation"
msgstr "这是您冒险的解决方案。如果您想与其他老师分享这次冒险，可以使用它，这样他们就可以知道您建议的解决方案是什么。"

msgid "something_went_wrong_keyword_parsing"
msgstr "您的冒险中有一个错误，所有关键字都正确地用 { } 括起来吗？"

msgid "space"
msgstr "空格"

msgid "star"
msgstr "星号"

msgid "start_learning"
msgstr "开始学习"

msgid "start_quiz"
msgstr "开始测验"

msgid "start_teaching"
msgstr "开始教学"

msgid "step_title"
msgstr "任务"

msgid "stepper_variable_role"
msgstr "步进机"

msgid "stop"
msgstr ""

msgid "stop_code_button"
msgstr "停止程序"

msgid "string"
msgstr "文本"

msgid "student"
msgstr "学生"

msgid "student_adventures_table"
msgstr "学生的探险"

msgid "student_adventures_table_explanation"
msgstr "此表显示学生为某一级别的每个冒险创建的程序。单击眼睛图标可查看程序页面；查看程序后，可勾选对勾以表示完成。"

msgid "student_already_in_class"
msgstr "该学生已在你的班级中。"

msgid "student_already_invite"
msgstr "该学生有待处理的邀请。"

msgid "student_in_another_class"
msgstr ""

msgid "student_information"
msgstr "学生信息"

msgid "student_information_explanation"
msgstr "此表显示你班级学生的基本信息。你还可以在此表中执行多项操作：单击铅笔图标可更改学生的密码，单击代码图标可查看学生的课程页面，单击红色垃圾箱图标可从班级中删除学生。"

msgid "student_not_existing"
msgstr "此用户名不存在。"

msgid "student_signup_header"
msgstr "学生"

msgid "students"
msgstr "学生"

msgid "submission_time"
msgstr "交于"

msgid "submit_answer"
msgstr "回答问题"

msgid "submit_program"
msgstr "提交"

msgid "submit_warning"
msgstr "是否确实要提交此程序？"

msgid "submitted"
msgstr "已提交"

msgid "submitted_header"
msgstr "这是一个已提交的程序，无法更改。"

msgid "subscribe"
msgstr "订阅"

msgid "subscribe_newsletter"
msgstr "订阅通讯"

msgid "successful_runs"
msgstr "成功运行：{successful_runs}"

msgid "suggestion_color"
msgstr "尝试使用另一种颜色"

msgid "suggestion_note"
msgstr "尝试使用 C0 至 B9 之间的音符或 1 至 70 之间的数字"

msgid "suggestion_number"
msgstr "尝试将值更改为数字"

msgid "suggestion_numbers_or_strings"
msgstr "尝试将值更改为全部文本或全部数字"

msgid "surname"
msgstr "名"

msgid "survey"
msgstr "调研"

msgid "survey_completed"
msgstr "调研完成"

msgid "survey_skip"
msgstr "不要再显示这个"

msgid "survey_submit"
msgstr "提交"

msgid "tag_in_adventure"
msgstr "标记挑战"

msgid "tag_input_placeholder"
msgstr "输入一个新标签"

msgid "tags"
msgstr "标签"

msgid "teacher"
msgstr "教师"

msgid "teacher_invalid"
msgstr "你的教师值无效。"

msgid "teacher_invitation_require_login"
msgstr "要将您的个人资料设置为教师，我们需要您登录。如果您没有帐户，请创建一个。"

msgid "teacher_manual"
msgstr "教师手册"

msgid "teacher_signup_header"
msgstr "教师"

msgid "teacher_welcome"
msgstr "欢迎来到海蒂！ 您现在是教师帐户的自豪拥有者，该帐户允许您创建课程并邀请学生。"

msgid "teachers"
msgstr "教师"

msgid "template_code"
msgstr ""
"这就是我的冒险说明！\n"
"\n"
"这样我就可以显示命令：<code>{print}</code>\n"
"\n"
"但有时我可能想展示一段代码，如下所示：\n"
"<pre>\n"
" 你叫什么名字？\n"
"所以你的名字是\n"
"</pre>"

msgid "this_turns_in_assignment"
msgstr "这会将您的作业交给老师。"

msgid "title"
msgstr "标题"

msgid "title_admin"
msgstr "Hedy - 管理员页面"

msgid "title_class-overview"
msgstr "海蒂 - 班级概况"

msgid "title_customize-adventure"
msgstr "海蒂-定制自己的探险活动"

msgid "title_customize-class"
msgstr "海蒂 - 自定义课程"

msgid "title_explore"
msgstr "海蒂 - 探索"

msgid "title_for-teacher"
msgstr "海蒂 - 教师专用"

msgid "title_join-class"
msgstr "海蒂 - 加入班级"

msgid "title_learn-more"
msgstr "海蒂 - 了解更多"

msgid "title_login"
msgstr "海蒂 - 登录"

msgid "title_my-profile"
msgstr "海蒂 - 我的账户"

msgid "title_privacy"
msgstr "海蒂 - 隐私条款"

msgid "title_programs"
msgstr "海蒂 - 我的程序"

msgid "title_public-adventures"
msgstr "海蒂 - 公共冒险"

msgid "title_recover"
msgstr "海蒂 - 恢复帐户"

msgid "title_reset"
msgstr "海蒂 - 重置密码"

msgid "title_signup"
msgstr "海蒂 - 创建一个帐户"

msgid "title_start"
msgstr "海蒂 - 一门循序渐进的编程语言"

msgid "title_view-adventure"
msgstr "海蒂-查看探险活动"

msgid "token_invalid"
msgstr "你的令牌无效。"

msgid "translate_error"
msgstr "翻译代码时出了点问题。尝试运行代码以查看它是否有错误。有错误的代码无法翻译。"

msgid "translating_hedy"
msgstr "翻译 海蒂"

msgid "translator"
msgstr "翻译"

<<<<<<< HEAD
=======
msgid "turned_into_teacher"
msgstr "恭喜！你已成功晋升为教师。"

msgid "tutorial"
msgstr "教程"

>>>>>>> bb42ff4c
msgid "tutorial_code_snippet"
msgstr ""
"{print} 你好世界！\n"
"{print} 我正在通过教程学习海蒂！"

msgid "tutorial_message_not_found"
msgstr "我们找不到请求的教程步骤……"

msgid "tutorial_title_not_found"
msgstr "未找到此教程步骤"

msgid "unauthorized"
msgstr "你没有此页面的访问权限"

msgid "unfavourite_confirm"
msgstr "您确定要取消收藏该程序吗？"

msgid "unfavourite_success"
msgstr "您的节目已经取消收藏."

msgid "unique_usernames"
msgstr "所有用户名都必须是唯一的。"

msgid "unknown_variable_role"
msgstr "未知"

msgid "unlock_thresholds"
msgstr "解锁级别阈值"

msgid "unsaved_class_changes"
msgstr "有未保存的更改，您确定要离开此页面吗？"

msgid "unsubmit_program"
msgstr "不提交程序"

msgid "unsubmit_warning"
msgstr "您确定要取消提交此计划吗？"

msgid "unsubmitted"
msgstr "取消提交"

msgid "update_adventure_prompt"
msgstr "你确定要更新这个探险活动吗？"

msgid "update_public"
msgstr "更新公开的个人资料"

msgid "updating_indicator"
msgstr "更新"

msgid "use_of_blanks_exception"
msgstr "程序中空格的使用"

msgid "use_of_nested_functions_exception"
msgstr "嵌套函数的使用"

msgid "used_in"
msgstr "用于："

msgid "user"
msgstr "用户"

msgid "user_inexistent"
msgstr "此用户不存在"

msgid "user_not_private"
msgstr "此用户不存在或没有公开个人资料"

msgid "username"
msgstr "用户名"

msgid "username_empty"
msgstr "你没有输入用户名！"

msgid "username_invalid"
msgstr "你的用户名无效。"

msgid "username_special"
msgstr "用户名不能包含`:`或`@`。"

msgid "username_three"
msgstr "用户名必须至少包含三个字符。"

msgid "usernames_exist"
msgstr "一个或多个用户名已在使用中。"

msgid "value"
msgstr "值"

msgid "view_adventures"
msgstr "查阅探险"

msgid "view_classes"
msgstr "查阅课程"

msgid "view_program"
msgstr "观看程序"

msgid "view_slides"
msgstr "查阅幻灯"

msgid "waiting_for_submit"
msgstr "等待提交"

msgid "walker_variable_role"
msgstr "漫游者"

msgid "what_is_your_role"
msgstr "你的角色是什么？"

msgid "what_should_my_code_do"
msgstr "我的代码能做什么？"

msgid "year_invalid"
msgstr "请输入介于 1900 和 {current_year} 之间的年份。"

msgid "yes"
msgstr "是的"

msgid "your_personal_text"
msgstr "你的个人文本..."

msgid "your_program"
msgstr "你的程序"

#~ msgid "create_account_explanation"
#~ msgstr "Having your own account allows you to save your programs."

#~ msgid "only_teacher_create_class"
#~ msgstr "只有老师才可以创建班级!"

#~ msgid "keyword_support"
#~ msgstr "翻译关键词"

#~ msgid "non_keyword_support"
#~ msgstr "翻译的内容"

#~ msgid "try_button"
#~ msgstr "尝试"

#~ msgid "select_own_adventures"
#~ msgstr "Select own adventures"

#~ msgid "view"
#~ msgstr "观看"

#~ msgid "class"
#~ msgstr "Class"

#~ msgid "save_code_button"
#~ msgstr "保存代码"

#~ msgid "share_code_button"
#~ msgstr "保存和分享代码"

#~ msgid "classes_invalid"
#~ msgstr "The list of selected classes is invalid"

#~ msgid "directly_add_adventure_to_classes"
#~ msgstr "Do you want to add this adventure directly to one of your classes?"

#~ msgid "hand_in_assignment"
#~ msgstr "Hand in assignment"

#~ msgid "select_a_level"
#~ msgstr "Select a level"

#~ msgid "answer_invalid"
#~ msgstr "Your password is invalid."

#~ msgid "available_adventures_level"
#~ msgstr "Available adventures level"

#~ msgid "customize_class_exp_1"
#~ msgstr "Hi! On this page you can customize your class. By selecting levels and adventures you can choose what your student can see. You can also add your own created adventures to levels. All levels and default adventures will be selected by default. <b>Notice:</b> Not every adventure is available for every level! Settings up your customizations goes as follows:"

#~ msgid "customize_class_exp_2"
#~ msgstr "You can always change these settings later on. For example, you can make specific adventures or levels available while teaching a class. This way it's easy for you to determine which level and adventures your students will be working on. If you want to make everything available for your class it is easiest to remove the customization all together."

#~ msgid "customize_class_step_1"
#~ msgstr "Select levels for your class by pressing the \"level buttons\""

#~ msgid "customize_class_step_2"
#~ msgstr "\"Checkboxes\" will appear for the adventures available for the chosen levels"

#~ msgid "customize_class_step_3"
#~ msgstr "Select the adventures you want to make available"

#~ msgid "customize_class_step_4"
#~ msgstr "Click the name of an adventure to (de)select for all levels"

#~ msgid "customize_class_step_5"
#~ msgstr "Add personal adventures"

#~ msgid "customize_class_step_6"
#~ msgstr "Selecting an opening date for each level (you can also leave it empty)"

#~ msgid "customize_class_step_7"
#~ msgstr "Selection other settings"

#~ msgid "customize_class_step_8"
#~ msgstr "Choose \"Save\" -> You're done!"

#~ msgid "example_code_header"
#~ msgstr "海蒂代码范例"

#~ msgid "feedback_failure"
#~ msgstr "错了!"

#~ msgid "feedback_success"
#~ msgstr "赞！"

#~ msgid "go_to_first_question"
#~ msgstr "转到问题 1"

#~ msgid "question"
#~ msgstr "问题"

#~ msgid "question_doesnt_exist"
#~ msgstr "This question does not exist"

#~ msgid "question_invalid"
#~ msgstr "Your token is invalid."

#~ msgid "too_many_attempts"
#~ msgstr "Too many attempts"

#~ msgid "class_stats"
#~ msgstr "班级统计数据"

#~ msgid "visit_own_public_profile"
#~ msgstr "访问你自己的个人资料"

#~ msgid "title_class logs"
#~ msgstr "海蒂 - 加入班级"

#~ msgid "title_class statistics"
#~ msgstr "我的统计数据"

#~ msgid "disabled_button_locked"
#~ msgstr "你的老师尚未解锁此级别"

#~ msgid "tag_deleted"
#~ msgstr "This tag was successfully deleted."

#~ msgid "duplicate_tag"
#~ msgstr "You already have a tag with this name."

#~ msgid "no_tags"
#~ msgstr "No tags yet."

#~ msgid "apply_filters"
#~ msgstr "应用筛选器"

#~ msgid "write_first_program"
#~ msgstr "编写你的第一个程序!"

#~ msgid "adventure_exp_1"
#~ msgstr "在右侧输入您选择的冒险经历。创建冒险后，您可以将其包含在“自定义”下的其中一个类中。如果您想在冒险中包含命令，请使用如下代码锚点："

#~ msgid "adventure_exp_2"
#~ msgstr "如果你想要展示实际的代码片段，，例如给学生一个模板或代码的例子。请像这样使用预锚:"

#~ msgid "hello_world"
#~ msgstr "世界你好！"

#~ msgid "share_confirm"
#~ msgstr "你是否确实要公开该程序？"

#~ msgid "share_success_detail"
#~ msgstr "程序已成功分享。"

#~ msgid "unshare_confirm"
#~ msgstr "是否确实要将此程序设为私享？"

#~ msgid "unshare_success_detail"
#~ msgstr "程序已成功取消分享。"

#~ msgid "hide_parsons"
#~ msgstr "隐藏帕森斯"

#~ msgid "hide_quiz"
#~ msgstr "隐藏测验"

#~ msgid "back_to_class"
#~ msgstr "回到课室"

#~ msgid "Locked Language Feature"
#~ msgstr "你正在使用{concept}！这很棒，但是{concept}还没有解锁！它会在后续关卡中解锁。"

#~ msgid "nested blocks"
#~ msgstr "代码块里的代码块"

#~ msgid "save"
#~ msgstr "保存"

#~ msgid "update_profile"
#~ msgstr "更新个人资料"

#~ msgid "variables"
#~ msgstr "变量"

#~ msgid "explore_explanation"
#~ msgstr "在此页面上，你可以浏览其他Hedy用户创建的程序。你可以根据海蒂关卡和冒险进行过滤。单击“查看程序”以打开程序并运行它。带有红色标题的程序包含错误。你仍然可以打开该程序，但运行它会导致错误。你当然可以尝试修复它！如果创建者有公开个人资料，你可以点击其用户名以访问其个人资料。在那里，你可以找到他们所有的共享程序等等！"

#~ msgid "common_errors"
#~ msgstr "常见错误"

#~ msgid "grid_overview"
#~ msgstr "每次冒险的计划概览"

#~ msgid "last_error"
#~ msgstr "上一次的错误"

#~ msgid "last_program"
#~ msgstr "上一次的项目"

#~ msgid "live_dashboard"
#~ msgstr "实时仪表板"

#~ msgid "runs_over_time"
#~ msgstr "运行超时"

#~ msgid "student_details"
#~ msgstr "学生详情"

#~ msgid "achievements_check_icon_alt"
#~ msgstr "成就打勾图标"

#~ msgid "country_title"
#~ msgstr "国家"

#~ msgid "create_public_profile"
#~ msgstr "公开个人资料"

#~ msgid "general"
#~ msgstr "概况"

#~ msgid "hedy_achievements"
#~ msgstr "海蒂成绩"

#~ msgid "hidden"
#~ msgstr "隐藏"

#~ msgid "highscore_explanation"
#~ msgstr "你能在这个页面看见以目前所有所收集到的成就数量而获得的最高分。你也能看见每个使用者，你的国家或者你的课室的排名。点击用户名以观看他们的公开资料。"

#~ msgid "highscore_no_public_profile"
#~ msgstr "你没有公开个人资料，因此未列在高分榜上。你想创建一个吗？"

#~ msgid "highscores"
#~ msgstr "最高分"

#~ msgid "my_achievements"
#~ msgstr "我的成就"

#~ msgid "no_such_highscore"
#~ msgstr "高分"

#~ msgid "programs_created"
#~ msgstr "已创建的程序"

#~ msgid "programs_saved"
#~ msgstr "已保存的程序"

#~ msgid "programs_submitted"
#~ msgstr "已提交的程序"

#~ msgid "title_achievements"
#~ msgstr "海蒂 - 我的成绩"

#~ msgid "whole_world"
#~ msgstr "世界"

#~ msgid "your_class"
#~ msgstr "你的课程"

#~ msgid "achievement_earned"
#~ msgstr "你已经赢得了一项成就!"

#~ msgid "percentage_achieved"
#~ msgstr "由{percentage}% 用户实现"

#~ msgid "achievements"
#~ msgstr "成就"

#~ msgid "achievements_logo_alt"
#~ msgstr "成就图标"

#~ msgid "amount_submitted"
#~ msgstr "程序已提交"

#~ msgid "last_achievement"
#~ msgstr "上次获得的成就"

#~ msgid "no_certificate"
#~ msgstr "此用户尚未获得 Hedy 结业证书"

#~ msgid "number_achievements"
#~ msgstr "成就数"

<<<<<<< HEAD
#~ msgid "developers_mode"
#~ msgstr "程序员模式"

#~ msgid "read_code_label"
#~ msgstr "大声读出来"

#~ msgid "regress_button"
#~ msgstr ""

#~ msgid "tutorial"
#~ msgstr "教程"

#~ msgid "index_button"
#~ msgstr ""

#~ msgid "tooltip_level_locked"
#~ msgstr "你的老师禁用了这个级别"
=======
#~ msgid "create_question"
#~ msgstr "你想创建一个吗？"

#~ msgid "explore_programs"
#~ msgstr "探索程序"

#~ msgid "explore_programs_logo_alt"
#~ msgstr "浏览程序图标"

#~ msgid "hedy_tutorial_logo_alt"
#~ msgstr "Hedy 教程的图标"

#~ msgid "no_public_profile"
#~ msgstr "你还没有公开的个人档案……"

#~ msgid "start_hedy_tutorial"
#~ msgstr "开始 Hedy 教程"

#~ msgid "start_programming"
#~ msgstr "开始编程"

#~ msgid "start_programming_logo_alt"
#~ msgstr "开始编程图标"

#~ msgid "start_teacher_tutorial"
#~ msgstr "开始教师教程"

#~ msgid "teacher_tutorial_logo_alt"
#~ msgstr "教师教程图标"

#~ msgid "title_landing-page"
#~ msgstr "欢迎来到海蒂！"

#~ msgid "welcome"
#~ msgstr "欢迎"

#~ msgid "welcome_back"
#~ msgstr "欢迎回来"

#~ msgid "your_account"
#~ msgstr "你的个人档案"

#~ msgid "your_last_program"
#~ msgstr "您上次保存的程序"

#~ msgid "already_teacher"
#~ msgstr "你已经有了一个教师账户。"

#~ msgid "already_teacher_request"
#~ msgstr "你已经有一个待处理的教师请求。"

#~ msgid "teacher_account_request"
#~ msgstr "您有一个待处理的教师账户申请"

#~ msgid "teacher_account_success"
#~ msgstr "你成功地申请了一个教师账户。"

#~ msgid "student_not_allowed_in_class"
#~ msgstr "学生不允许进入课堂"
>>>>>>> bb42ff4c
<|MERGE_RESOLUTION|>--- conflicted
+++ resolved
@@ -1796,15 +1796,12 @@
 msgid "translator"
 msgstr "翻译"
 
-<<<<<<< HEAD
-=======
 msgid "turned_into_teacher"
 msgstr "恭喜！你已成功晋升为教师。"
 
 msgid "tutorial"
 msgstr "教程"
 
->>>>>>> bb42ff4c
 msgid "tutorial_code_snippet"
 msgstr ""
 "{print} 你好世界！\n"
@@ -2206,25 +2203,6 @@
 #~ msgid "number_achievements"
 #~ msgstr "成就数"
 
-<<<<<<< HEAD
-#~ msgid "developers_mode"
-#~ msgstr "程序员模式"
-
-#~ msgid "read_code_label"
-#~ msgstr "大声读出来"
-
-#~ msgid "regress_button"
-#~ msgstr ""
-
-#~ msgid "tutorial"
-#~ msgstr "教程"
-
-#~ msgid "index_button"
-#~ msgstr ""
-
-#~ msgid "tooltip_level_locked"
-#~ msgstr "你的老师禁用了这个级别"
-=======
 #~ msgid "create_question"
 #~ msgstr "你想创建一个吗？"
 
@@ -2284,4 +2262,3 @@
 
 #~ msgid "student_not_allowed_in_class"
 #~ msgstr "学生不允许进入课堂"
->>>>>>> bb42ff4c
