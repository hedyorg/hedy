# Chinese (Simplified) translations for PROJECT.
# Copyright (C) 2023 ORGANIZATION
# This file is distributed under the same license as the PROJECT project.
# FIRST AUTHOR <EMAIL@ADDRESS>, 2023.
#
msgid ""
msgstr ""
"Project-Id-Version: PROJECT VERSION\n"
"Report-Msgid-Bugs-To: EMAIL@ADDRESS\n"
"POT-Creation-Date: 2000-01-01 00:00+0000\n"
"PO-Revision-Date: 2024-10-14 17:54+0000\n"
"Last-Translator: \"zoom.quiet\" <zoomquiet+hedy@gmail.com>\n"
"Language-Team: zh_Hans <LL@li.org>\n"
"Language: zh_Hans\n"
"MIME-Version: 1.0\n"
"Content-Type: text/plain; charset=utf-8\n"
"Content-Transfer-Encoding: 8bit\n"
"Plural-Forms: nplurals=1; plural=0;\n"
"X-Generator: Weblate 5.8-rc\n"
"Generated-By: Babel 2.14.0\n"

msgid "Access Before Assign"
msgstr "我们检测到变量 `{name}` 在设置之前已在第 {access_line_number} 行被使用。您可以在使用之前设置该变量吗？"

msgid "Cyclic Var Definition"
msgstr "我们检测到变量 `{variable}` 在“{is}”命令的右侧被使用，但尚未设置。你应该在使用之前设置该变量？"

msgid "Else Without If Error"
msgstr "我们检测到在第 {line_number} 行的 `{if}` 之前使用了 `{else}`。你应该尝试在 `{else}` 之前写入 `{if}` ？"

msgid "Function Undefined"
msgstr "我们检测到函数 {name} 未被定义，但已被使用。你应该使用该函数之前定义它？"

msgid "Has Blanks"
msgstr "我们发现代码似乎不完整。能能用代码填补空白吗？"

msgid "Incomplete"
msgstr "我们发现第 {line_number} 行的 `{incomplete_command}` 部分代码似乎缺失。你可以尝试添加缺失的内容吗？"

msgid "Incomplete Repeat"
msgstr "我们检测到第 {line_number} 行的 `{repeat}` 缺少 `{command}` 命令。你可以尝试添加它吗？"

msgid "Invalid"
msgstr "`{invalid_command}` 不是海蒂第{level}关里的命令。你是不是想写 `{guessed_command}`？"

msgid "Invalid Argument"
msgstr "我们检测到 `{command}` 不能与`{invalid_argument}`一起使用。你可以尝试将`{invalid_argument}`更改为`{allowed_types}`？"

msgid "Invalid Argument Type"
msgstr "我们检测到 `{command}` 无法与 `{invalid_argument}` 配合使用，因为它是 {invalid_type}。你可以尝试将 `{invalid_argument}` 更改为 {allowed_types} ？"

msgid "Invalid At Command"
msgstr "我们检测到从 16 级开始可能无法使用 `{command}`。你可以尝试使用方括号 `[]` 来列出列表？"

msgid "Invalid Space"
msgstr "我们检测到第 {line_number} 行以空格开头。你可以尝试删除该空格？"

msgid "Invalid Type Combination"
msgstr "我们检测到 `{invalid_argument}`和`{invalid_argument_2}`不能与 `{command}` 一起使用，因为一个是{invalid_type}，另一个是{invalid_type_2}。你可以尝试将`{invalid_argument}`更改为{invalid_type_2}或将`{invalid_argument_2}`更改为{invalid_type} ？"

msgid "Lonely Echo"
msgstr "我们检测到在 `{echo}` 之前或未使用 `{ask}` 的情况下使用了它。您可以尝试在 `{echo}` 之前写入 `{ask}` 吗？"

msgid "Lonely Text"
msgstr "我们检测到代码中似乎缺少一个包含第 {line_number} 行所用文本的命令。你能否尝试使用文本编写所需的命令"

msgid "Missing Additional Command"
msgstr "我们发现代码第 {line_number} 行似乎缺少 `{command}`。您能否尝试在代码中使用 `{missing_command}`。"

msgid "Missing Colon Error"
msgstr "我们检测到 `{command}` 在第 {line_number} 行末尾需要一个 `:`。从第 17 级开始，你可以在命令行末尾添加 `:` ？"

msgid "Missing Command"
msgstr "我们发现代码第 {line_number} 行似乎缺少一个命令。你可以尝试查看练习部分以找出要使用的命令？"

msgid "Missing Inner Command"
msgstr "我们发现代码中第 {line_number} 行的 `{command}` 语句似乎缺少一个命令。你可以尝试查看练习部分以找出要使用的命令？"

msgid "Missing Square Brackets"
msgstr "我们检测到您在第 {line_number} 行创建的列表缺少方括号 `[]`。你可以尝试在列表的 `[]` 两边添加方括号吗？"

msgid "Missing Variable"
msgstr "我们检测到 `{command}` 在行首缺少一个变量。可以尝试在 `{command}` 之前写入该变量吗?"

msgid "Misspelled At Command"
msgstr "看来您可能拼错了 `{command}` 命令，而是在第 {line_number} 行中写了 `{invalid_argument}`。"

msgid "No Indentation"
msgstr "我们发现第 {line_number} 行使用的 {leading_spaces} 空格似乎太少。能否尝试将每个新块的缩进量增加 {indent_size}."

msgid "Non Decimal Variable"
msgstr "我们检测到您在第 {line_number} 行使用了 Hedy 不支持的数字！可以尝试使用十进制数，例如 2 吗？"

msgid "Parse"
msgstr "我们检测到`{character_found}`在行 {location[0]} 上使用，这是不允许的。可以尝试在代码中查找缺失或多余的字符吗？"

msgid "Pressit Missing Else"
msgstr "我们发现代码缺少 `{else}` 来处理其他按键。可以尝试在代码中添加 `{else}` 吗？"

msgid "Runtime Index Error"
msgstr "我们检测到列表 {name} 为空或其索引缺失。能确保列表不为空吗？或者尝试在 `[]` 中写入一个数字作为缺失的索引？"

msgid "Runtime Value Error"
msgstr "在运行程序时，命令`{command}`收到了不允许的值{value}。{tip}。"

msgid "Runtime Values Error"
msgstr "我们检测到 `{command}` 收到了不允许的值 `{value}` 和 `{value}`。{tip}。"

msgid "Save Microbit code "
msgstr "保存 Microbit 代码"

msgid "Too Big"
msgstr "我们检测到程序有 {lines_of_code} 行，但我们只能处理 {max_lines} 行。可以尝试缩短您的程序吗？"

msgid "Too Few Indents"
msgstr "我们发现第 {line_number} 行空格太少只有（{leading_spaces}）。可以尝试添加一个额外的空格吗？"

msgid "Too Many Indents"
msgstr "我们检测到第 {line_number} 行有太多有 ({leading_spaces}) 个空格。可以尝试删除多余的空格吗？"

msgid "Unexpected Indentation"
msgstr "我们检测到第 {line_number} 行有太多 ({leading_spaces}) 个空格。可以尝试在每个新块中添加 {indent_size} 个空格吗？"

msgid "Unquoted Assignment"
msgstr "我们检测到`{is}`右侧的文本未写在引号之间。此级别要求您开始在引号之间写文本。尝试对文本 {text} 执行此操作"

msgid "Unquoted Equality Check"
msgstr "我们检测到代码正在尝试检查一个变量是否等于多个单词。可以尝试对要检查的单词使用引号吗？"

msgid "Unquoted Text"
msgstr "我们发现`{ask}`或`{print}`的文本似乎缺少引号。可以尝试为{unquotedtext}添加引号吗？"

msgid "Unsupported Float"
msgstr "我们检测到代码使用了尚不支持的非整数。可以尝试将`{value}`更改为整数吗？"

msgid "Unsupported String Value"
msgstr "我们检测到文本使用的值不能包含`{invalid_value}`。可以尝试删除写入的值或更改其类型吗？"

msgid "Unused Variable"
msgstr "我们检测到变量 {variable_name} 已在第 {line_number} 行定义，但未被使用。可以尝试使用已定义的变量或将其删除吗？"

msgid "Var Undefined"
msgstr "我们检测到变量`{name}`在设置之前被使用。可以在使用之前设置变量，或者为“{name}”使用引号吗？"

msgid "Wrong Level"
msgstr "这是正确的海蒂代码，但不是在正确的关卡。你在第{working_level}关用了`{offending_keyword}`。提示：{tip}"

msgid "Wrong Number of Arguments"
msgstr "我们发现函数 {name} 的参数数量有误，为 {used_number}。可以尝试改写为 {defined_number} 吗？"

msgid "account_overview"
msgstr "账户概览"

msgid "actions"
msgstr "行动"

msgid "add"
msgstr "以及"

msgid "add_students"
msgstr "添加学生"

msgid "add_your_language"
msgstr "添加您的语言！"

msgid "admin"
msgstr "管理员"

msgid "advance_button"
msgstr "去到等级 {level}"

msgid "adventure"
msgstr "探险活动"

msgid "adventure_cloned"
msgstr "冒险被克隆"

msgid "adventure_code_button"
msgstr "代码冒险"

msgid "adventure_codeblock_button"
msgstr "当您想要创建学生可以在冒险中运行的代码块时，请使用此按钮。提示：将所选内容放在代码块最后一行的末尾，<kbd>按3次</kbd>即可在代码块后键入内容。"

msgid "adventure_duplicate"
msgstr "您已经使用此名称进行了一次探险活动。"

msgid "adventure_empty"
msgstr "你没有输入一个探险活动的名字！"

msgid "adventure_exp_3"
msgstr "当您在代码块之外编写关键字时，请确保始终用 { } 将关键字括起来，然后才能正确识别它们。 您可以使用“预览”按钮查看冒险的风格版本。 要在专用页面上查看冒险，请从教师页面中选择“查看”。"

msgid "adventure_exp_classes"
msgstr "您的冒险将在以下类中使用"

msgid "adventure_flagged"
msgstr "此次冒险已被成功标记。"

msgid "adventure_id_invalid"
msgstr "这个探险活动的账号是无效的。"

msgid "adventure_length"
msgstr "你的探险活动必须至少有20个字符。"

msgid "adventure_name_invalid"
msgstr "这个探险活动的用户名是无效的。"

msgid "adventure_prompt"
msgstr "请输入探险的名字"

msgid "adventure_terms"
msgstr "我同意我的冒险可以在海蒂上公开。"

msgid "adventure_updated"
msgstr "这个探险活动已被更新！"

msgid "adventures"
msgstr "探险"

msgid "adventures_completed"
msgstr "已完成的冒险：{number_of_adventures}"

msgid "adventures_info"
msgstr "每个 海蒂 级别都为学生提供内置练习，我们称之为冒险。 您可以创建自己的冒险并将其添加到您的课程中。 通过您自己的冒险，您可以创造与您的学生相关且有趣的冒险。 您可以在<a href=\"https://hedy.org/for-teachers/manual/features\">此处</a>找到有关创建自己的冒险的更多信息。"

msgid "adventures_restored"
msgstr "默认的冒险已经恢复。"

msgid "adventures_ticked"
msgstr "冒险已完成"

msgid "adventures_tried"
msgstr "尝试冒险"

msgid "ago"
msgstr "{timestamp} 前"

msgid "agree_invalid"
msgstr "你必须同意隐私条款。"

msgid "agree_with"
msgstr "我同意"

msgid "ajax_error"
msgstr "出现了一个错误，请重试。"

msgid "all"
msgstr "全部"

msgid "all_class_highscores"
msgstr "所有学生在班级中都可见高分"

msgid "all_rows_missing_separator"
msgstr ""

msgid "already_account"
msgstr "是否已经有账户?"

msgid "already_program_running"
msgstr "已经正在运行着一个程序，请先完成那个程序。"

msgid "are_you_sure"
msgstr "你确定吗？ 你无法撤销此操作。"

msgid "ask_needs_var"
msgstr "从第2关开始，`{ask}`需要和变量共同使用。例子：名字`{is}` `{ask}`你叫什么？"

msgid "available_in"
msgstr "适用于："

msgid "back_to_class"
msgstr "回到课室"

msgid "become_a_sponsor"
msgstr "成为赞助商"

msgid "birth_year"
msgstr "出生年份"

msgid "bug"
msgstr "Bug"

msgid "by"
msgstr "经由"

msgid "cancel"
msgstr "取消"

msgid "cant_parse_exception"
msgstr "无法解析程序"

msgid "certificate"
msgstr "竣工证书"

msgid "certified_teacher"
msgstr "认证教师"

msgid "change_password"
msgstr "更改密码"

msgid "cheatsheet_title"
msgstr "小抄"

msgid "class_already_joined"
msgstr "你已经是班级的学生了"

msgid "class_customize_success"
msgstr "成功自定义课程。"

msgid "class_graph_explanation"
msgstr "在这张图表中，你可以看到学生尝试过的冒险次数（意味着他们在那次冒险中做了有意义的工作），以及错误次数和成功次数。"

msgid "class_logs"
msgstr "日志"

msgid "class_name_duplicate"
msgstr "您已经有一个同名的班级了。"

msgid "class_name_empty"
msgstr "你没有输入班级名称!"

msgid "class_name_invalid"
msgstr "此班级名称无效。"

msgid "class_name_prompt"
msgstr "请输入新班级的名称"

msgid "class_performance_graph"
msgstr "班级表现图"

msgid "class_survey_description"
msgstr "我们希望更好地了解 海蒂 用户。 通过提供这些答案，将有助于改进 Hedy。 谢谢你！"

msgid "class_survey_later"
msgstr "明天提醒我"

msgid "class_survey_question1"
msgstr "你们班学生年龄范围是多少？"

msgid "class_survey_question2"
msgstr "你们班上说什么语言?"

msgid "class_survey_question3"
msgstr "你们班级性别平衡嘛？"

msgid "class_survey_question4"
msgstr "你的学生与其他学生有何不同？"

msgid "classes"
msgstr "课程"

msgid "classes_info"
msgstr "创建一个班级，在仪表板中跟踪每个学生的进度，并自定义学生看到的冒险，甚至添加你自己的冒险！ 可以根据需要创建任意数量的班级，每个班级可以有多名教师，每个教师具有不同的角色。 还可以根据需要添加任意数量的学生，但请注意每个学生一次只能在一个班级中。 您可以在<a href=\"https://hedy.org/for-teachers/manual/preparations#for-teachers\">教师手册</a>中找到有关课程的更多信息。"

msgid "clear"
msgstr "清除"

msgid "clone"
msgstr "克隆"

msgid "cloned_times"
msgstr "克隆"

msgid "close"
msgstr "关闭"

msgid "comma"
msgstr "逗号"

msgid "command_not_available_yet_exception"
msgstr "命令尚不可用"

msgid "command_unavailable_exception"
msgstr "命令不再正确"

msgid "commands"
msgstr "命令"

msgid "complete"
msgstr "完成"

msgid "congrats_message"
msgstr "恭喜你，{username}，你已经完成了Hedy!"

msgid "connect_guest_teacher"
msgstr "我想与一位可以教授一些课程的客座老师联系"

msgid "constant_variable_role"
msgstr "持续的"

msgid "content_invalid"
msgstr "这个探险活动无效。"

msgid "continue"
msgstr "继续"

msgid "contributor"
msgstr "贡献者"

msgid "copy_accounts_to_clipboard"
msgstr ""

msgid "copy_clipboard"
msgstr "已成功复制到剪贴板"

msgid "copy_code"
msgstr "复制代码"

msgid "copy_join_link"
msgstr "复制链接"

msgid "copy_link_success"
msgstr "成功把邀请链接复制到剪贴板"

msgid "copy_link_to_share"
msgstr "复制链接以分享"

msgid "copy_mail_link"
msgstr "请复制并粘贴此链接到一个新的标签页："

msgid "correct_answer"
msgstr "正确答案是"

msgid "country"
msgstr "国家"

msgid "country_invalid"
msgstr "请选择有效的国家。"

msgid "create_account"
msgstr "创建账户"

msgid "create_accounts"
msgstr "创建多个账户"

msgid "create_accounts_placeholder"
msgstr ""

msgid "create_accounts_prompt"
msgstr "你确定要创建这些帐户吗？"

msgid "create_adventure"
msgstr "创建探险"

msgid "create_class"
msgstr "创建一个新的教室"

msgid "create_student_account"
msgstr "创建一个账户"

msgid "create_student_account_explanation"
msgstr "你可以使用帐户保存自己的程序。"

msgid "create_student_accounts"
msgstr ""

msgid "create_teacher_account"
msgstr "创建一个教师账户"

msgid "create_teacher_account_explanation"
msgstr "使用教师帐户，你可以保存自己的程序并查看学生的学习结果。"

msgid "create_usernames_and_passwords_desc"
msgstr ""

msgid "create_usernames_and_passwords_title"
msgstr ""

msgid "create_usernames_desc"
msgstr ""

msgid "create_usernames_title"
msgstr ""

msgid "creator"
msgstr "创建者"

msgid "current_password"
msgstr "当前密码"

msgid "customization_deleted"
msgstr "已成功删除自定义项。"

msgid "customize"
msgstr "定制"

msgid "customize_adventure"
msgstr "自定义探险活动"

msgid "customize_class"
msgstr "定制课室"

msgid "dash"
msgstr "横杠"

msgid "debug"
msgstr "调试"

msgid "default_401"
msgstr "看起来您未获得授权..."

msgid "default_403"
msgstr "看来这个动作是被禁止的……"

msgid "default_404"
msgstr "我们无法找到该页面..."

msgid "default_500"
msgstr "出问题了..."

msgid "delete"
msgstr "删除"

msgid "delete_adventure_prompt"
msgstr "你确定要删除此冒险吗？"

msgid "delete_class_prompt"
msgstr "你确定要删除这个教室吗？"

msgid "delete_confirm"
msgstr "你确定要删除这个程序吗？"

msgid "delete_invite"
msgstr "删除邀请"

msgid "delete_invite_prompt"
msgstr "你确定要删除此课程邀请吗？"

msgid "delete_public"
msgstr "删除公开的个人资料"

msgid "delete_success"
msgstr "已成功删除程序。"

msgid "delete_tag_prompt"
msgstr "您确定要删除该标签吗？"

msgid "destroy_profile"
msgstr "删除个人资料"

msgid "developers_mode"
msgstr "程序员模式"

msgid "directly_available"
msgstr "直接打开"

msgid "disable"
msgstr "禁用"

msgid "disable_explore_page"
msgstr "禁用探索页面"

msgid "disable_parsons"
msgstr "禁用所有拼图"

msgid "disable_quizes"
msgstr "禁用所有测验"

msgid "disabled"
msgstr "禁用的"

msgid "disabled_button_quiz"
msgstr "你的测验分数低于阈值，请再试一次！"

msgid "discord_server"
msgstr "不和谐服务器"

msgid "distinguished_user"
msgstr "尊敬的用户"

msgid "double quotes"
msgstr "双引号"

msgid "download"
msgstr "下载"

msgid "duplicate"
msgstr "重复"

msgid "echo_and_ask_mismatch_exception"
msgstr "回声和询问不匹配"

msgid "echo_out"
msgstr "从第二级起，你不再需要`{echo}`。你可以用`{ask}`和`{print}`来复述答案。比如：名字 `{is}` `{ask}` 你叫什么？`{print}` 你好，名字"

msgid "edit_adventure"
msgstr "编辑冒险"

msgid "edit_code_button"
msgstr "编辑代码"

msgid "email"
msgstr "电子邮件"

msgid "email_invalid"
msgstr "请输入一个有效的电子邮件。"

msgid "end_quiz"
msgstr "测验结束"

msgid "english"
msgstr "英语"

msgid "enter"
msgstr "输入"

msgid "enter_password"
msgstr "输入新的密码"

msgid "enter_text"
msgstr "在这儿输入你的答案。。。"

msgid "error_logo_alt"
msgstr "错误徽标"

msgid "errors"
msgstr "错误"

msgid "exclamation mark"
msgstr "感叹号"

msgid "exercise"
msgstr "练习"

msgid "exercise_doesnt_exist"
msgstr "此练习不存在"

msgid "exists_email"
msgstr "此电子邮件已被使用。"

msgid "exists_username"
msgstr "此用户名已被使用。"

msgid "exit_preview_mode"
msgstr "退出预览模式"

msgid "experience_invalid"
msgstr "请选择有效的经验，选择（是，否）。"

msgid "expiration_date"
msgstr "过期日期"

msgid "favorite_program"
msgstr "最喜欢的项目"

msgid "favourite_confirm"
msgstr "你确定要将此程序设置为你最喜爱的程序吗？"

msgid "favourite_program"
msgstr "最喜欢的程序"

msgid "favourite_program_invalid"
msgstr "你选择的最喜欢的程序是无效的。"

msgid "favourite_success"
msgstr "你的程序被设定为最喜欢的程序。"

msgid "feature"
msgstr "特性"

msgid "feedback"
msgstr "反馈"

msgid "feedback_message_error"
msgstr "发生错误。请稍后再试。"

msgid "feedback_message_success"
msgstr "谢谢你，收到反馈，如有需要会与你联系。"

msgid "feedback_modal_message"
msgstr "请给我们发送带有类别的消息。 我们感谢你为改进 Hedy 提供的帮助！"

msgid "female"
msgstr "女"

msgid "flag_adventure_prompt"
msgstr "您是否想标记此冒险以便我们检查其是否合适？"

msgid "float"
msgstr "数字"

msgid "for_teachers"
msgstr "教师专用"

msgid "forgot_password"
msgstr "忘记密码了吗？"

msgid "from_another_teacher"
msgstr "来自另一位老师"

msgid "from_magazine_website"
msgstr "来自杂志或网站"

msgid "from_video"
msgstr "来自于视频"

msgid "fun_statistics_msg"
msgstr "这儿有一些有趣的统计数据!"

msgid "gender"
msgstr "性别"

msgid "gender_invalid"
msgstr "请选择有效的性别，选择（女性、男性、其他）。"

msgid "general_settings"
msgstr "常规设置"

msgid "get_certificate"
msgstr "获取你的证书!"

msgid "give_link_to_teacher"
msgstr "将以下链接提供给你的老师："

msgid "go_back"
msgstr "返回"

msgid "go_back_to_main"
msgstr "返回主页"

msgid "go_to_question"
msgstr "转到问题"

msgid "go_to_quiz_result"
msgstr "转到测验结果"

msgid "goto_profile"
msgstr "转到我的个人资料"

msgid "graph_title"
msgstr "在 {level} 级别完成的每次冒险的错误数"

msgid "hand_in"
msgstr "上交"

msgid "hand_in_exercise"
msgstr "上交练习册"

msgid "heard_about_hedy"
msgstr "你是怎么知道海蒂的？"

msgid "heard_about_invalid"
msgstr "请选择你了解我们的有效方式。"

msgid "hedy_choice_title"
msgstr "海蒂选项"

msgid "hedy_introduction_slides"
msgstr "海蒂介绍幻灯"

msgid "hedy_logo_alt"
msgstr "海蒂标志"

msgid "hedy_on_github"
msgstr "海蒂在 Github 上"

msgid "hello_logo"
msgstr "你好"

msgid "hide_adventures"
msgstr "隐藏探险"

msgid "hide_cheatsheet"
msgstr "隐藏备忘单"

msgid "hide_classes"
msgstr "隐藏课程"

msgid "hide_keyword_switcher"
msgstr "隐藏关键字切换器"

msgid "hide_slides"
msgstr "隐藏幻灯"

msgid "highest_level_reached"
msgstr "达到的最高等级"

msgid "highest_quiz_score"
msgstr "最高测验分"

msgid "hint"
msgstr "提示？"

msgid "ill_work_some_more"
msgstr "我会再努力一会儿"

msgid "image_invalid"
msgstr "你选择的图像是无效的。"

msgid "incomplete_command_exception"
msgstr "命令不完整"

msgid "incorrect_handling_of_quotes_exception"
msgstr "引号处理不正确"

msgid "incorrect_use_of_types_exception"
msgstr "类型使用不当"

msgid "incorrect_use_of_variable_exception"
msgstr "变量使用不当"

msgid "indentation_exception"
msgstr "缩进不正确"

msgid "input"
msgstr "`{ask}`中的输入"

msgid "input_variable_role"
msgstr "输入"

msgid "integer"
msgstr "数字"

msgid "invalid_class_link"
msgstr "用于加入班级的链接无效。"

msgid "invalid_command_exception"
msgstr "无效命令"

msgid "invalid_keyword_language_comment"
msgstr "# 提供的关键字语言无效，关键字语言设置为英语"

msgid "invalid_language_comment"
msgstr "# 提供的语言无效，语言设置为英语"

msgid "invalid_level_comment"
msgstr "# 提供的级别无效，级别设置为级别1"

msgid "invalid_program_comment"
msgstr "# 提供的程序无效，请重试"

msgid "invalid_teacher_invitation_code"
msgstr "教师邀请码无效。想要成为一名教师，请联系 hello@hedy.org。"

msgid "invalid_tutorial_step"
msgstr "无效的教学环节"

msgid "invalid_username_password"
msgstr "无效的用户名/密码。"

msgid "invite_by_username"
msgstr "按用户名邀请"

msgid "invite_date"
msgstr "邀请日期"

msgid "invite_message"
msgstr "你已经收到了加入班级的邀请"

msgid "invite_prompt"
msgstr "输入一个用户名"

msgid "invite_teacher"
msgstr "邀请老师"

msgid "join_class"
msgstr "加入课堂"

msgid "join_prompt"
msgstr "你需要有一个帐户才能加入课程。你想立即登录吗？"

msgid "keybinding_waiting_for_keypress"
msgstr "等待按下按钮..."

msgid "keyword_language_invalid"
msgstr "请选择有效的关键词语言（选择英语或你自己的语言）。"

msgid "landcode_phone_number"
msgstr "另请添加您所在国家/地区的地号"

msgid "language"
msgstr "语言"

msgid "language_invalid"
msgstr "请选择有效的语言。"

msgid "languages"
msgstr "您以前使用过以下哪种编程语言？"

msgid "last_edited"
msgstr "最后编辑"

msgid "last_update"
msgstr "上次的更新"

msgid "lastname"
msgstr "姓"

msgid "leave_class"
msgstr "退出班级"

msgid "level"
msgstr "级别"

msgid "level_accessible"
msgstr "级别对学生开放"

msgid "level_disabled"
msgstr "级别已禁用"

msgid "level_future"
msgstr "此级别将在开放日期后自动打开 "

msgid "level_invalid"
msgstr "此海蒂级别无效。"

msgid "level_not_class"
msgstr "此级别还没有对你的班级开放"

msgid "level_title"
msgstr "级别"

msgid "levels"
msgstr "关卡"

msgid "link"
msgstr "链接"

msgid "list"
msgstr "列表"

msgid "list_variable_role"
msgstr "列表"

msgid "logged_in_to_share"
msgstr "你必须登录才能保存和共享程序。"

msgid "login"
msgstr "登录"

msgid "login_long"
msgstr "登录到您的账户"

msgid "login_to_save_your_work"
msgstr "登录以保存你的工作"

msgid "logout"
msgstr "退出"

msgid "longest_program"
msgstr "最长的程序"

msgid "mail_change_password_body"
msgstr ""
"您的Hedy密码已被更改。如果是你改的那就没事。\n"
"如果你并没有修改密码，请立即回复本邮件与我们联系。"

msgid "mail_change_password_subject"
msgstr "您的Hedy密码已被更改"

msgid "mail_error_change_processed"
msgstr "发送验证邮件时出现问题，正在处理中。"

msgid "mail_goodbye"
msgstr ""
"继续编程!\n"
"Hedy团队"

msgid "mail_hello"
msgstr "你好 {username}！"

msgid "mail_recover_password_body"
msgstr ""
"通过单击此链接，您可以设置新的Hedy密码。此链接的有效期为 <b>4</b> 小时。\n"
"如果您不需要重置密码，请忽略此电子邮件：{link}"

msgid "mail_recover_password_subject"
msgstr "请求重置密码。"

msgid "mail_reset_password_body"
msgstr ""
"您的Hedy密码已被重置为新密码。如果是你改的那就没事。\n"
"如果你并没有修改密码，请立即回复本邮件与我们联系。"

msgid "mail_reset_password_subject"
msgstr "你的Hedy密码已被重置"

msgid "mail_welcome_teacher_body"
msgstr ""
"<strong>欢迎！</strong>。 \n"
"恭喜您拥有全新的Hedy教师账户。欢迎来到世界范围内的Hedy教师社区! \n"
"\n"
"<strong>教师账户可以做什么？ \n"
"现在为你解锁许多额外的选项。 \n"
"\n"
"1.额外的解释可在<a href=\"https://hedy.org/for-teachers/manual\">teacher's manual</a>中找到。 \n"
"2.您可以通过您的教师帐户创建您的班级。您的学生将能加入您的班级，您也可以看到他们的进度。班级是通过<a href=\"https://hedycode.com/for-teachers\">teachers page</a>创建和管理的。 \n"
"3.您可以完全自定义您的班级，例如，您可以打开和关闭不同级别，启用或禁用冒险活动，以及编写您自己的冒险活动！ \n"
"\n"
"<strong>加入我们的在线社区！</strong> \n"
"欢迎所有Hedy老师、程序员和其他爱好者加入我们的社区<a href=\"https://discord.gg/8yY7dEme9r\">Discord server</a>。这是谈论Hedy的理想场所：我们有一些频道，你可以展示你很酷的项目和课程，有一些频道可以报告错误，还有一些频道可以与其他教师和Hedy团队聊天。 \n"
"\n"
"<strong>如何求助</strong>？ \n"
"如果有什么不清楚的地方，你可以在Discord上告诉我们，或者在这里给我们发邮件<a href=\"mailto: hello@hedy.org\">send us an email</a>。 \n"
"\n"
"<strong>如何报告错误</strong>\n"
"在 Discord 中，我们有一个报告错误的频道，叫做 #bugs。这是让我们了解您所遇到的问题的最佳场所。如果您知道如何使用GitHub，您可以在那里创建一个<a href=\"https://github.com/hedyorg/hedy/issues/new?assignees=&labels=&template=bug_report.md&title=%5BBUG%5D\">issue</a>。\n"

msgid "mail_welcome_teacher_subject"
msgstr "您的 Hedy 教师帐户已准备就绪"

msgid "mail_welcome_verify_body"
msgstr ""
"您的Hedy账户已成功创建。欢迎你！\n"
"请点击此链接以验证您的电子邮件地址：{link}"

msgid "mail_welcome_verify_subject"
msgstr "欢迎来到Hedy"

msgid "mailing_title"
msgstr "订阅Hedy新闻通讯"

msgid "main_subtitle"
msgstr "一种渐进式的编程语言"

msgid "main_title"
msgstr "Hedy"

msgid "make_sure_you_are_done"
msgstr "确保你完成了！单击“上交”后，你无法再更改程序。"

msgid "male"
msgstr "男"

msgid "mandatory_mode"
msgstr "强制开发者模式"

msgid "more_info"
msgstr "更多信息"

msgid "more_options"
msgstr "更多选项"

msgid "multiple_keywords_warning"
msgstr "您正在尝试使用关键字 {orig_keyword}，但该关键字可能有多种含义。 请从此列表中选择您要使用的一个，然后将其复制粘贴到您的代码中，包括大括号：{keyword_list}"

msgid "multiple_levels_warning"
msgstr "我们注意到您在冒险中选择了多个级别并包含代码片段，这可能会导致语法突出显示和关键字自动翻译出现问题"

msgid "my_account"
msgstr "我的账户"

msgid "my_adventures"
msgstr "我的探险"

msgid "my_classes"
msgstr "我的课室"

msgid "my_messages"
msgstr "我的信息"

msgid "my_public_profile"
msgstr "我的公开个人资料"

msgid "name"
msgstr "名字"

msgid "nav_explore"
msgstr "探索"

msgid "nav_hedy"
msgstr "海蒂"

msgid "nav_learn_more"
msgstr "学习更多"

msgid "nav_start"
msgstr "首页"

msgid "new_password"
msgstr "新密码"

msgid "new_password_repeat"
msgstr "重复新密码"

msgid "newline"
msgstr "另起一行"

msgid "next_adventure"
msgstr "下一个冒险"

msgid "next_exercise"
msgstr "下一个练习"

msgid "next_page"
msgstr "下一页"

msgid "next_step_tutorial"
msgstr "下一步>>>"

msgid "next_student"
msgstr "下一个学生"

msgid "no"
msgstr "不"

msgid "no_account"
msgstr "还没有账户？"

msgid "no_accounts"
msgstr "没有账户需要创建。"

msgid "no_adventures_yet"
msgstr "目前还没有公开的冒险活动..."

msgid "no_more_flat_if"
msgstr "从第 8 级开始，`{if}` 之后的代码需要放在下一行，并以 4 个空格开头。"

msgid "no_programs"
msgstr "还没有程序."

msgid "no_shared_programs"
msgstr "没有共享程序..."

msgid "no_students"
msgstr "此班级还没有学生"

msgid "no_such_adventure"
msgstr "这个探险不存在！"

msgid "no_such_class"
msgstr "这个班级不存在。"

msgid "no_such_level"
msgstr "这个海蒂关卡不存在！"

msgid "no_such_program"
msgstr "这个海蒂程序不存在！"

msgid "no_tag"
msgstr "没有提供标签！"

msgid "not_adventure_yet"
msgstr "您必须先填写冒险名称"

msgid "not_enrolled"
msgstr "看来你不在这个班上！"

msgid "not_in_class_no_handin"
msgstr "你不在一个班级，所以不需要交任何东西。"

msgid "not_logged_in_cantsave"
msgstr "您的程序将不会被保存。"

msgid "not_logged_in_handin"
msgstr "必须登录才能提交作业。"

msgid "not_teacher"
msgstr "看来你不是一个老师!"

msgid "number"
msgstr "数字"

msgid "number_lines"
msgstr "行数"

msgid "number_of_errors"
msgstr "错误数量：{number_of_errors}"

msgid "number_programs"
msgstr "运行了的程序数量"

msgid "ok"
msgstr "好的"

msgid "one_level_error"
msgstr "你需要至少选择一个级别。"

msgid "only_you_can_see"
msgstr "只有你可以看到该程序。"

msgid "open"
msgstr "打开"

msgid "opening_date"
msgstr "开放日期"

msgid "opening_dates"
msgstr "开放日期"

msgid "option"
msgstr "选项"

msgid "or"
msgstr "或"

msgid "other"
msgstr "其他"

msgid "other_block"
msgstr "另一种模块语言"

msgid "other_settings"
msgstr "其他设置"

msgid "other_source"
msgstr "其它"

msgid "other_text"
msgstr "另一种文本语言"

msgid "overwrite_warning"
msgstr "您已经有一个同名的程序，保存此程序将替换旧程序。你确定吗？"

msgid "owner"
msgstr "所有者"

msgid "page_not_found"
msgstr "无法找到该页面！"

msgid "pair_with_teacher"
msgstr "我想和另一位老师结对帮手"

msgid "parsons_title"
msgstr "谜"

msgid "password"
msgstr "密码"

msgid "password_change_not_allowed"
msgstr "您无权更改此用户的密码。"

msgid "password_change_prompt"
msgstr "你确定要更改此密码吗？"

msgid "password_change_success"
msgstr "学生的密码已成功更改。"

msgid "password_invalid"
msgstr "你的密码无效。"

msgid "password_repeat"
msgstr "重复输入密码"

msgid "password_resetted"
msgstr "你的密码已成功重置。你将被重定向到登录页面。"

msgid "password_six"
msgstr "你的密码必须至少包含六个字符。"

msgid "password_updated"
msgstr "密码已更新。"

msgid "passwords_six"
msgstr "所有的密码都至少需要六个字符或更长。"

msgid "passwords_too_short"
msgstr ""

msgid "pending_invites"
msgstr "等待邀请"

msgid "people_with_a_link"
msgstr "Other people with a link can see this program. It also can be found on the \"Explore\" page."

msgid "percentage"
msgstr "百分比"

msgid "period"
msgstr "句号"

msgid "personal_text"
msgstr "个人文本"

msgid "personal_text_invalid"
msgstr "你的个人信息是无效的。"

msgid "phone_number"
msgstr "电话号码"

msgid "preferred_keyword_language"
msgstr "首选关键字语言"

msgid "preferred_language"
msgstr "首选语言"

msgid "preview"
msgstr "预览"

msgid "preview_teacher_mode"
msgstr "此帐户供您试用 Hedy，请注意，您需要退出并创建一个真实帐户来保存您的进度。"

msgid "previewing_adventure"
msgstr "预览挑战"

msgid "previewing_class"
msgstr "您正在以教师身份预习<em>{class_name}</em>课程。"

msgid "previous_campaigns"
msgstr "查看之前的活动"

msgid "previous_page"
msgstr "上一页"

msgid "print_accounts"
msgstr ""

msgid "print_logo"
msgstr "打印"

msgid "privacy_terms"
msgstr "隐私条款"

msgid "private"
msgstr "私人的"

msgid "profile_logo_alt"
msgstr "个人档案图标。"

msgid "profile_picture"
msgstr "个人资料图片"

msgid "profile_updated"
msgstr "个人资料已更新。"

msgid "profile_updated_reload"
msgstr "个人资料已更新，页面将重新加载。"

msgid "program_contains_error"
msgstr "这个程序包含一个错误，你确定要分享它吗？"

msgid "program_header"
msgstr "我的程序"

msgid "program_too_large_exception"
msgstr "程序太大"

msgid "programming_experience"
msgstr "你有编程经验吗？"

msgid "programming_invalid"
msgstr "请选择有效的编程语言。"

msgid "programs"
msgstr "程序"

msgid "prompt_join_class"
msgstr "你想参加这个课程吗？"

msgid "provided_username_duplicates"
msgstr ""

msgid "public"
msgstr "公开"

msgid "public_adventures"
msgstr "浏览公开冒险"

msgid "public_content"
msgstr "发布内容"

msgid "public_content_info"
msgstr "您还可以寻找公共探险活动并以它们为例。"

msgid "public_invalid"
msgstr "此协议选择无效"

msgid "public_profile"
msgstr "公开个人资料"

msgid "public_profile_info"
msgstr "通过选择此框，我使我的个人资料对所有人可见。请注意不要分享你的姓名或家庭住址等个人信息，因为每个人都能看到这些信息！"

msgid "public_profile_updated"
msgstr "公开资料已更新。"

msgid "put"
msgstr "推送"

msgid "question mark"
msgstr "问号"

msgid "quiz_logo_alt"
msgstr "测验标志"

msgid "quiz_score"
msgstr "测验分数"

msgid "quiz_tab"
msgstr "测试"

msgid "quiz_threshold_not_reached"
msgstr "没有达到解锁该关卡所需的问答数量要求"

msgid "read_code_label"
msgstr "大声读出来"

msgid "recent"
msgstr "我最近的程序"

msgid "recover_password"
msgstr "要求重置密码"

msgid "regress_button"
msgstr "回到等级 {level}"

msgid "remove"
msgstr "移除"

msgid "remove_customization"
msgstr "删除自定义"

msgid "remove_customizations_prompt"
msgstr "您确定要删除该类的自定义吗？"

msgid "remove_student_prompt"
msgstr "你确定要将这名学生移出班级吗？"

msgid "remove_user_prompt"
msgstr "确认从班级中删除该用户。"

msgid "repair_program_logo_alt"
msgstr "修复程序图标"

msgid "repeat_dep"
msgstr "从第 8 级开始，`{repeat}` 需要与缩进一起使用。 可以在第 8 级的 `{repeat}` 选项卡上查看示例。"

msgid "repeat_match_password"
msgstr "再次输入的密码和第一次输入的密码不一致。"

msgid "repeat_new_password"
msgstr "重复新密码"

msgid "report_failure"
msgstr "该程序不存在或未公开"

msgid "report_program"
msgstr "你确定要上报这个程序吗？"

msgid "report_success"
msgstr "该程序已被上报"

msgid "request_invalid"
msgstr "请求无效"

msgid "request_teacher"
msgstr "你想申请教师账户吗？"

msgid "request_teacher_account"
msgstr "申请教师账户"

msgid "required_field"
msgstr "标有 星号* 的为必填项"

msgid "reset_adventure_prompt"
msgstr "您确定要重置所有选定的冒险吗？"

msgid "reset_adventures"
msgstr "重置选定的冒险"

msgid "reset_button"
msgstr "重置"

msgid "reset_password"
msgstr "重置密码"

<<<<<<< HEAD
#, fuzzy
=======
msgid "reset_view"
msgstr "重置"

>>>>>>> 595628fc
msgid "restart"
msgstr "重来"

msgid "retrieve_adventure_error"
msgstr "您无权查看这个探险活动！"

msgid "retrieve_class_error"
msgstr "只有教师可以获得有关班级的信息"

msgid "retrieve_tag_error"
msgstr "检索标签错误"

msgid "role"
msgstr "角色"

msgid "run_code_button"
msgstr "运行程序"

msgid "save_parse_warning"
msgstr "此程序包含错误，你确定要保存它吗？"

msgid "save_prompt"
msgstr "你需要有一个帐户才能保存你的程序。你想立即登录吗？"

msgid "save_success_detail"
msgstr "程序保存成功。"

msgid "score"
msgstr "得分"

msgid "search"
msgstr "搜寻..."

msgid "search_button"
msgstr "搜索"

msgid "second_teacher"
msgstr "助教"

msgid "second_teacher_copy_prompt"
msgstr "你确定要模仿这位老师吗？"

msgid "second_teacher_prompt"
msgstr "输入教师用户名以邀请他们。"

msgid "second_teacher_warning"
msgstr "本班所有老师都可以定制。"

msgid "see_certificate"
msgstr "查看 {username} 的证书！"

msgid "select"
msgstr "选择"

msgid "select_adventures"
msgstr "选择并订购探险"

msgid "select_all"
msgstr "全选"

msgid "select_lang"
msgstr "选择语言"

msgid "select_levels"
msgstr "Select levels"

msgid "select_tag"
msgstr "选择标签"

msgid "selected"
msgstr "选中的"

msgid "self_removal_prompt"
msgstr "你确定你要退出这个班级吗？"

msgid "send_password_recovery"
msgstr "向我发送密码恢复链接"

msgid "sent_by"
msgstr "本邀请函由以下单位发出"

msgid "sent_password_recovery"
msgstr "你很快就会收到一封电子邮件，说明如何重置你的密码。"

msgid "settings"
msgstr "我的个人设置"

msgid "share"
msgstr "分享"

msgid "share_by_giving_link"
msgstr "通过向其他人提供以下链接向他们展示你的程序："

msgid "share_your_program"
msgstr "分享你的程序"

msgid "signup_student_or_teacher"
msgstr "你是学生还是老师？"

msgid "single quotes"
msgstr "单引号"

msgid "slash"
msgstr "斜杠"

msgid "sleeping"
msgstr "休眠..."

msgid "slides"
msgstr "幻灯"

msgid "slides_for_level"
msgstr "级别幻灯"

msgid "slides_info"
msgstr "对于 海蒂 的每个级别，我们都创建了幻灯片来帮助您教学。 这些幻灯片包含每个级别的说明以及您可以在幻灯片中运行的 海蒂 示例。 只需点击链接即可开始！ 简介幻灯片是对 1 级之前的 海蒂 的一般说明。幻灯片是使用 <a href=\"https://slides.com\">slides.com</a> 创建的。 如果您想自行调整它们，可以下载它们，然后将生成的 zip 文件上传到 <a href=\"https://slides.com\">slides.com</a>。 您可以在<a href=\"https://hedy.org/for-teachers/manual/features\">教师手册</a>中找到有关幻灯片的更多信息。"

msgid "social_media"
msgstr "社交媒体"

msgid "solution_example"
msgstr "解决方案示例"

msgid "solution_example_explanation"
msgstr "这是您冒险的解决方案。如果您想与其他老师分享这次冒险，可以使用它，这样他们就可以知道您建议的解决方案是什么。"

msgid "some_rows_missing_separator"
msgstr ""

msgid "something_went_wrong_keyword_parsing"
msgstr "您的冒险中有一个错误，所有关键字都正确地用 { } 括起来吗？"

msgid "space"
msgstr "空格"

msgid "star"
msgstr "星号"

msgid "start_learning"
msgstr "开始学习"

msgid "start_quiz"
msgstr "开始测验"

msgid "start_teaching"
msgstr "开始教学"

msgid "step_title"
msgstr "任务"

msgid "stepper_variable_role"
msgstr "步进机"

msgid "stop"
msgstr "停止"

msgid "stop_code_button"
msgstr "停止程序"

msgid "string"
msgstr "文本"

msgid "student"
msgstr "学生"

msgid "student_accounts_created"
msgstr ""

msgid "student_adventures_table"
msgstr "学生的探险"

msgid "student_adventures_table_explanation"
msgstr "此表显示学生为某一级别的每个冒险创建的程序。单击眼睛图标可查看程序页面；查看程序后，可勾选对勾以表示完成。"

msgid "student_already_in_class"
msgstr "该学生已在你的班级中。"

msgid "student_already_invite"
msgstr "该学生有待处理的邀请。"

msgid "student_in_another_class"
msgstr "该学生正在上其他课程。请该学生退出所有课程并重试。"

msgid "student_information"
msgstr "学生信息"

msgid "student_information_explanation"
msgstr "此表显示你班级学生的基本信息。你还可以在此表中执行多项操作：单击铅笔图标可更改学生的密码，单击代码图标可查看学生的课程页面，单击红色垃圾箱图标可从班级中删除学生。"

msgid "student_not_existing"
msgstr "此用户名不存在。"

msgid "student_signup_header"
msgstr "学生"

msgid "students"
msgstr "学生"

msgid "submission_time"
msgstr "交于"

msgid "submit_answer"
msgstr "回答问题"

msgid "submit_program"
msgstr "提交"

msgid "submit_warning"
msgstr "是否确实要提交此程序？"

msgid "submitted"
msgstr "已提交"

msgid "submitted_header"
msgstr "这是一个已提交的程序，无法更改。"

msgid "subscribe"
msgstr "订阅"

msgid "subscribe_newsletter"
msgstr "订阅通讯"

msgid "successful_runs"
msgstr "成功运行：{successful_runs}"

msgid "suggestion_color"
msgstr "尝试使用另一种颜色"

msgid "suggestion_note"
msgstr "尝试使用 C0 至 B9 之间的音符或 1 至 70 之间的数字"

msgid "suggestion_number"
msgstr "尝试将值更改为数字"

msgid "suggestion_numbers_or_strings"
msgstr "尝试将值更改为全部文本或全部数字"

msgid "surname"
msgstr "名"

msgid "survey"
msgstr "调研"

msgid "survey_completed"
msgstr "调研完成"

msgid "survey_skip"
msgstr "不要再显示这个"

msgid "survey_submit"
msgstr "提交"

msgid "tag_in_adventure"
msgstr "标记挑战"

msgid "tag_input_placeholder"
msgstr "输入一个新标签"

msgid "tags"
msgstr "标签"

msgid "teacher"
msgstr "教师"

msgid "teacher_invalid"
msgstr "你的教师值无效。"

msgid "teacher_invitation_require_login"
msgstr "要将您的个人资料设置为教师，我们需要您登录。如果您没有帐户，请创建一个。"

msgid "teacher_manual"
msgstr "教师手册"

msgid "teacher_signup_header"
msgstr "教师"

msgid "teacher_welcome"
msgstr "欢迎来到海蒂！ 您现在是教师帐户的自豪拥有者，该帐户允许您创建课程并邀请学生。"

msgid "teachers"
msgstr "教师"

msgid "template_code"
msgstr ""
"这就是我的冒险说明！\n"
"\n"
"这样我就可以显示命令：<code>{print}</code>\n"
"\n"
"但有时我可能想展示一段代码，如下所示：\n"
"<pre>\n"
" 你叫什么名字？\n"
"所以你的名字是\n"
"</pre>"

msgid "this_turns_in_assignment"
msgstr "这会将您的作业交给老师。"

msgid "title"
msgstr "标题"

msgid "title_admin"
msgstr "Hedy - 管理员页面"

msgid "title_class-overview"
msgstr "海蒂 - 班级概况"

msgid "title_customize-adventure"
msgstr "海蒂-定制自己的探险活动"

msgid "title_customize-class"
msgstr "海蒂 - 自定义课程"

msgid "title_explore"
msgstr "海蒂 - 探索"

msgid "title_for-teacher"
msgstr "海蒂 - 教师专用"

msgid "title_join-class"
msgstr "海蒂 - 加入班级"

msgid "title_learn-more"
msgstr "海蒂 - 了解更多"

msgid "title_login"
msgstr "海蒂 - 登录"

msgid "title_my-profile"
msgstr "海蒂 - 我的账户"

msgid "title_privacy"
msgstr "海蒂 - 隐私条款"

msgid "title_programs"
msgstr "海蒂 - 我的程序"

msgid "title_public-adventures"
msgstr "海蒂 - 公共冒险"

msgid "title_recover"
msgstr "海蒂 - 恢复帐户"

msgid "title_reset"
msgstr "海蒂 - 重置密码"

msgid "title_signup"
msgstr "海蒂 - 创建一个帐户"

msgid "title_start"
msgstr "海蒂 - 一门循序渐进的编程语言"

msgid "title_view-adventure"
msgstr "海蒂-查看探险活动"

msgid "token_invalid"
msgstr "你的令牌无效。"

msgid "too_many_accounts"
msgstr ""

msgid "tooltip_level_locked"
msgstr "你的老师禁用了这个级别"

msgid "translate_error"
msgstr "翻译代码时出了点问题。尝试运行代码以查看它是否有错误。有错误的代码无法翻译。"

msgid "translating_hedy"
msgstr "翻译 海蒂"

msgid "translator"
msgstr "翻译"

msgid "turned_into_teacher"
msgstr "恭喜！你已成功晋升为教师。"

msgid "tutorial"
msgstr "教程"

msgid "tutorial_code_snippet"
msgstr ""
"{print} 你好世界！\n"
"{print} 我正在通过教程学习海蒂！"

msgid "tutorial_message_not_found"
msgstr "我们找不到请求的教程步骤……"

msgid "tutorial_title_not_found"
msgstr "未找到此教程步骤"

msgid "unauthorized"
msgstr "你没有此页面的访问权限"

msgid "unfavourite_confirm"
msgstr "您确定要取消收藏该程序吗？"

msgid "unfavourite_success"
msgstr "您的节目已经取消收藏."

msgid "unknown_variable_role"
msgstr "未知"

msgid "unlock_thresholds"
msgstr "解锁级别阈值"

msgid "unsaved_class_changes"
msgstr "有未保存的更改，您确定要离开此页面吗？"

msgid "unsubmit_program"
msgstr "不提交程序"

msgid "unsubmit_warning"
msgstr "您确定要取消提交此计划吗？"

msgid "unsubmitted"
msgstr "取消提交"

msgid "update_adventure_prompt"
msgstr "你确定要更新这个探险活动吗？"

msgid "update_public"
msgstr "更新公开的个人资料"

msgid "updating_indicator"
msgstr "更新"

msgid "use_custom_passwords"
msgstr ""

msgid "use_generated_passwords"
msgstr ""

msgid "use_of_blanks_exception"
msgstr "程序中空格的使用"

msgid "use_of_nested_functions_exception"
msgstr "嵌套函数的使用"

msgid "used_in"
msgstr "用于："

msgid "user"
msgstr "用户"

msgid "user_inexistent"
msgstr "此用户不存在"

msgid "user_not_private"
msgstr "此用户不存在或没有公开个人资料"

msgid "username"
msgstr "用户名"

msgid "username_contains_invalid_symbol"
msgstr ""

msgid "username_contains_separator"
msgstr ""

msgid "username_empty"
msgstr "你没有输入用户名！"

msgid "username_invalid"
msgstr "你的用户名无效。"

msgid "username_special"
msgstr "用户名不能包含`:`或`@`。"

msgid "username_three"
msgstr "用户名必须至少包含三个字符。"

msgid "usernames_too_short"
msgstr ""

msgid "usernames_unavailable"
msgstr ""

msgid "value"
msgstr "值"

msgid "view_adventures"
msgstr "查阅探险"

msgid "view_classes"
msgstr "查阅课程"

msgid "view_program"
msgstr "观看程序"

msgid "view_slides"
msgstr "查阅幻灯"

msgid "waiting_for_submit"
msgstr "等待提交"

msgid "walker_variable_role"
msgstr "漫游者"

msgid "what_is_your_role"
msgstr "你的角色是什么？"

msgid "what_should_my_code_do"
msgstr "我的代码能做什么？"

msgid "year_invalid"
msgstr "请输入介于 1900 和 {current_year} 之间的年份。"

msgid "yes"
msgstr "是的"

msgid "your_personal_text"
msgstr "你的个人文本..."

msgid "your_program"
msgstr "你的程序"

#~ msgid "create_account_explanation"
#~ msgstr "Having your own account allows you to save your programs."

#~ msgid "only_teacher_create_class"
#~ msgstr "只有老师才可以创建班级!"

#~ msgid "keyword_support"
#~ msgstr "翻译关键词"

#~ msgid "non_keyword_support"
#~ msgstr "翻译的内容"

#~ msgid "try_button"
#~ msgstr "尝试"

#~ msgid "select_own_adventures"
#~ msgstr "Select own adventures"

#~ msgid "view"
#~ msgstr "观看"

#~ msgid "class"
#~ msgstr "Class"

#~ msgid "save_code_button"
#~ msgstr "保存代码"

#~ msgid "share_code_button"
#~ msgstr "保存和分享代码"

#~ msgid "classes_invalid"
#~ msgstr "The list of selected classes is invalid"

#~ msgid "directly_add_adventure_to_classes"
#~ msgstr "Do you want to add this adventure directly to one of your classes?"

#~ msgid "hand_in_assignment"
#~ msgstr "Hand in assignment"

#~ msgid "select_a_level"
#~ msgstr "Select a level"

#~ msgid "answer_invalid"
#~ msgstr "Your password is invalid."

#~ msgid "available_adventures_level"
#~ msgstr "Available adventures level"

#~ msgid "customize_class_exp_1"
#~ msgstr "Hi! On this page you can customize your class. By selecting levels and adventures you can choose what your student can see. You can also add your own created adventures to levels. All levels and default adventures will be selected by default. <b>Notice:</b> Not every adventure is available for every level! Settings up your customizations goes as follows:"

#~ msgid "customize_class_exp_2"
#~ msgstr "You can always change these settings later on. For example, you can make specific adventures or levels available while teaching a class. This way it's easy for you to determine which level and adventures your students will be working on. If you want to make everything available for your class it is easiest to remove the customization all together."

#~ msgid "customize_class_step_1"
#~ msgstr "Select levels for your class by pressing the \"level buttons\""

#~ msgid "customize_class_step_2"
#~ msgstr "\"Checkboxes\" will appear for the adventures available for the chosen levels"

#~ msgid "customize_class_step_3"
#~ msgstr "Select the adventures you want to make available"

#~ msgid "customize_class_step_4"
#~ msgstr "Click the name of an adventure to (de)select for all levels"

#~ msgid "customize_class_step_5"
#~ msgstr "Add personal adventures"

#~ msgid "customize_class_step_6"
#~ msgstr "Selecting an opening date for each level (you can also leave it empty)"

#~ msgid "customize_class_step_7"
#~ msgstr "Selection other settings"

#~ msgid "customize_class_step_8"
#~ msgstr "Choose \"Save\" -> You're done!"

#~ msgid "example_code_header"
#~ msgstr "海蒂代码范例"

#~ msgid "feedback_failure"
#~ msgstr "错了!"

#~ msgid "feedback_success"
#~ msgstr "赞！"

#~ msgid "go_to_first_question"
#~ msgstr "转到问题 1"

#~ msgid "question"
#~ msgstr "问题"

#~ msgid "question_doesnt_exist"
#~ msgstr "This question does not exist"

#~ msgid "question_invalid"
#~ msgstr "Your token is invalid."

#~ msgid "too_many_attempts"
#~ msgstr "Too many attempts"

#~ msgid "class_stats"
#~ msgstr "班级统计数据"

#~ msgid "visit_own_public_profile"
#~ msgstr "访问你自己的个人资料"

#~ msgid "title_class logs"
#~ msgstr "海蒂 - 加入班级"

#~ msgid "title_class statistics"
#~ msgstr "我的统计数据"

#~ msgid "disabled_button_locked"
#~ msgstr "你的老师尚未解锁此级别"

#~ msgid "tag_deleted"
#~ msgstr "This tag was successfully deleted."

#~ msgid "duplicate_tag"
#~ msgstr "You already have a tag with this name."

#~ msgid "no_tags"
#~ msgstr "No tags yet."

#~ msgid "apply_filters"
#~ msgstr "应用筛选器"

#~ msgid "write_first_program"
#~ msgstr "编写你的第一个程序!"

#~ msgid "adventure_exp_1"
#~ msgstr "在右侧输入您选择的冒险经历。创建冒险后，您可以将其包含在“自定义”下的其中一个类中。如果您想在冒险中包含命令，请使用如下代码锚点："

#~ msgid "adventure_exp_2"
#~ msgstr "如果你想要展示实际的代码片段，，例如给学生一个模板或代码的例子。请像这样使用预锚:"

#~ msgid "hello_world"
#~ msgstr "世界你好！"

#~ msgid "share_confirm"
#~ msgstr "你是否确实要公开该程序？"

#~ msgid "share_success_detail"
#~ msgstr "程序已成功分享。"

#~ msgid "unshare_confirm"
#~ msgstr "是否确实要将此程序设为私享？"

#~ msgid "unshare_success_detail"
#~ msgstr "程序已成功取消分享。"

#~ msgid "hide_parsons"
#~ msgstr "隐藏帕森斯"

#~ msgid "hide_quiz"
#~ msgstr "隐藏测验"

#~ msgid "Locked Language Feature"
#~ msgstr "你正在使用{concept}！这很棒，但是{concept}还没有解锁！它会在后续关卡中解锁。"

#~ msgid "nested blocks"
#~ msgstr "代码块里的代码块"

#~ msgid "save"
#~ msgstr "保存"

#~ msgid "update_profile"
#~ msgstr "更新个人资料"

#~ msgid "variables"
#~ msgstr "变量"

#~ msgid "explore_explanation"
#~ msgstr "在此页面上，你可以浏览其他Hedy用户创建的程序。你可以根据海蒂关卡和冒险进行过滤。单击“查看程序”以打开程序并运行它。带有红色标题的程序包含错误。你仍然可以打开该程序，但运行它会导致错误。你当然可以尝试修复它！如果创建者有公开个人资料，你可以点击其用户名以访问其个人资料。在那里，你可以找到他们所有的共享程序等等！"

#~ msgid "common_errors"
#~ msgstr "常见错误"

#~ msgid "grid_overview"
#~ msgstr "每次冒险的计划概览"

#~ msgid "last_error"
#~ msgstr "上一次的错误"

#~ msgid "last_program"
#~ msgstr "上一次的项目"

#~ msgid "live_dashboard"
#~ msgstr "实时仪表板"

#~ msgid "runs_over_time"
#~ msgstr "运行超时"

#~ msgid "student_details"
#~ msgstr "学生详情"

#~ msgid "achievements_check_icon_alt"
#~ msgstr "成就打勾图标"

#~ msgid "country_title"
#~ msgstr "国家"

#~ msgid "create_public_profile"
#~ msgstr "公开个人资料"

#~ msgid "general"
#~ msgstr "概况"

#~ msgid "hedy_achievements"
#~ msgstr "海蒂成绩"

#~ msgid "hidden"
#~ msgstr "隐藏"

#~ msgid "highscore_explanation"
#~ msgstr "你能在这个页面看见以目前所有所收集到的成就数量而获得的最高分。你也能看见每个使用者，你的国家或者你的课室的排名。点击用户名以观看他们的公开资料。"

#~ msgid "highscore_no_public_profile"
#~ msgstr "你没有公开个人资料，因此未列在高分榜上。你想创建一个吗？"

#~ msgid "highscores"
#~ msgstr "最高分"

#~ msgid "my_achievements"
#~ msgstr "我的成就"

#~ msgid "no_such_highscore"
#~ msgstr "高分"

#~ msgid "programs_created"
#~ msgstr "已创建的程序"

#~ msgid "programs_saved"
#~ msgstr "已保存的程序"

#~ msgid "programs_submitted"
#~ msgstr "已提交的程序"

#~ msgid "title_achievements"
#~ msgstr "海蒂 - 我的成绩"

#~ msgid "whole_world"
#~ msgstr "世界"

#~ msgid "your_class"
#~ msgstr "你的课程"

#~ msgid "achievement_earned"
#~ msgstr "你已经赢得了一项成就!"

#~ msgid "percentage_achieved"
#~ msgstr "由{percentage}% 用户实现"

#~ msgid "achievements"
#~ msgstr "成就"

#~ msgid "achievements_logo_alt"
#~ msgstr "成就图标"

#~ msgid "amount_submitted"
#~ msgstr "程序已提交"

#~ msgid "last_achievement"
#~ msgstr "上次获得的成就"

#~ msgid "no_certificate"
#~ msgstr "此用户尚未获得 Hedy 结业证书"

#~ msgid "number_achievements"
#~ msgstr "成就数"

#~ msgid "create_question"
#~ msgstr "你想创建一个吗？"

#~ msgid "explore_programs"
#~ msgstr "探索程序"

#~ msgid "explore_programs_logo_alt"
#~ msgstr "浏览程序图标"

#~ msgid "hedy_tutorial_logo_alt"
#~ msgstr "Hedy 教程的图标"

#~ msgid "no_public_profile"
#~ msgstr "你还没有公开的个人档案……"

#~ msgid "start_hedy_tutorial"
#~ msgstr "开始 Hedy 教程"

#~ msgid "start_programming"
#~ msgstr "开始编程"

#~ msgid "start_programming_logo_alt"
#~ msgstr "开始编程图标"

#~ msgid "start_teacher_tutorial"
#~ msgstr "开始教师教程"

#~ msgid "teacher_tutorial_logo_alt"
#~ msgstr "教师教程图标"

#~ msgid "title_landing-page"
#~ msgstr "欢迎来到海蒂！"

#~ msgid "welcome"
#~ msgstr "欢迎"

#~ msgid "welcome_back"
#~ msgstr "欢迎回来"

#~ msgid "your_account"
#~ msgstr "你的个人档案"

#~ msgid "your_last_program"
#~ msgstr "您上次保存的程序"

#~ msgid "already_teacher"
#~ msgstr "你已经有了一个教师账户。"

#~ msgid "already_teacher_request"
#~ msgstr "你已经有一个待处理的教师请求。"

#~ msgid "teacher_account_request"
#~ msgstr "您有一个待处理的教师账户申请"

#~ msgid "teacher_account_success"
#~ msgstr "你成功地申请了一个教师账户。"

#~ msgid "student_not_allowed_in_class"
#~ msgstr "学生不允许进入课堂"

#~ msgid "accounts_created"
#~ msgstr "账户已成功创建。"

#~ msgid "accounts_intro"
#~ msgstr "在此页面上，您可以同时为多个学生创建帐户。也可以直接将它们添加到您的某个班级中。通过按页面右下角的绿色 +，您可以添加额外的行。您可以通过按相应的红叉来删除一行。确保按“创建帐户”时没有行为空。请记住，每个用户名和邮件地址必须是唯一的，密码必须<b>至少</b>为 6 个字符。"

#~ msgid "create_multiple_accounts"
#~ msgstr "创建多个帐户"

#~ msgid "download_login_credentials"
#~ msgstr "是否要在创建帐户后下载登录凭据？"

#~ msgid "generate_passwords"
#~ msgstr "生成密码"

#~ msgid "postfix_classname"
#~ msgstr "后缀类名"

#~ msgid "reset_view"
#~ msgstr "重置"

#~ msgid "unique_usernames"
#~ msgstr "所有用户名都必须是唯一的。"

#~ msgid "usernames_exist"
#~ msgstr "一个或多个用户名已在使用中。"
<|MERGE_RESOLUTION|>--- conflicted
+++ resolved
@@ -1454,13 +1454,7 @@
 msgid "reset_password"
 msgstr "重置密码"
 
-<<<<<<< HEAD
 #, fuzzy
-=======
-msgid "reset_view"
-msgstr "重置"
-
->>>>>>> 595628fc
 msgid "restart"
 msgstr "重来"
 
