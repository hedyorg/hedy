--- conflicted
+++ resolved
@@ -1,67 +1,4 @@
 #: app.py:442
-<<<<<<< HEAD
-#, fuzzy
-msgid "program_contains_error"
-msgstr "This program contains an error, are you sure you want to share it?"
-
-#: app.py:601
-#, fuzzy
-msgid "title_achievements"
-msgstr "Hedy - My achievements"
-
-#: app.py:619 app.py:1028 website/teacher.py:363 website/teacher.py:372
-#, fuzzy
-msgid "not_teacher"
-msgstr "Looks like you are not a teacher!"
-
-#: app.py:622
-#, fuzzy
-msgid "not_enrolled"
-msgstr "Looks like you are not in this class!"
-
-#: app.py:661
-#, fuzzy
-msgid "title_programs"
-msgstr "Hedy - My programs"
-
-#: app.py:671 app.py:681 app.py:685 app.py:700 app.py:945 app.py:1304
-#: website/admin.py:17 website/admin.py:25 website/admin.py:95
-#: website/admin.py:112 website/admin.py:130 website/auth.py:660
-#: website/auth.py:687 website/statistics.py:86
-#, fuzzy
-msgid "unauthorized"
-msgstr "You don't have access rights for this page"
-
-#: app.py:711
-#, fuzzy
-msgid "minutes"
-msgstr "minutes"
-
-#: app.py:714
-#, fuzzy
-msgid "hours"
-msgstr "hours"
-
-#: app.py:717
-#, fuzzy
-msgid "days"
-msgstr "days"
-
-#: app.py:720
-#, fuzzy
-msgid "ago"
-msgstr "{time} ago"
-
-#: app.py:735 app.py:737 app.py:863 app.py:885 app.py:887
-#, fuzzy
-msgid "no_such_level"
-msgstr "No such Hedy level!"
-
-#: app.py:745 app.py:752 app.py:817 app.py:823
-#, fuzzy
-msgid "no_such_program"
-msgstr "No such Hedy program!"
-=======
 msgid "program_contains_error"
 msgstr "这个程序包含一个错误，你确定要分享它吗？"
 
@@ -113,28 +50,10 @@
 #, fuzzy
 msgid "no_such_program"
 msgstr "没有这样的海迪程序！"
->>>>>>> 7090373b
 
 #: app.py:776
 #, fuzzy
 msgid "level_not_class"
-<<<<<<< HEAD
-msgstr "This level has not been made available in your class yet"
-
-#: app.py:868 website/teacher.py:430 website/teacher.py:446
-#: website/teacher.py:475 website/teacher.py:501
-#, fuzzy
-msgid "no_such_adventure"
-msgstr "This adventure doesn't exist!"
-
-#: app.py:896
-#, fuzzy
-msgid "page_not_found"
-msgstr "We couldn't find that page!"
-
-#: app.py:916
-#, fuzzy
-=======
 msgstr "此级别还没有提供给你所在的班级"
 
 #: app.py:872 website/teacher.py:420 website/teacher.py:436
@@ -148,137 +67,105 @@
 msgstr "无法找到该页面！"
 
 #: app.py:920
->>>>>>> 7090373b
 msgid "title_signup"
-msgstr "Hedy - Create an account"
-
-<<<<<<< HEAD
-#: app.py:923
-#, fuzzy
-=======
+msgstr "海迪 - 创建一个帐户"
+
 #: app.py:927
->>>>>>> 7090373b
 msgid "title_login"
-msgstr "Hedy - Login"
-
-<<<<<<< HEAD
-#: app.py:930
-=======
+msgstr "海迪 - 登录"
+
 #: app.py:934
->>>>>>> 7090373b
 #, fuzzy
 msgid "title_recover"
-msgstr "Hedy - Recover account"
-
-<<<<<<< HEAD
-#: app.py:946
-#, fuzzy
+msgstr "海迪 - 恢复帐户"
+
+#: app.py:950
 msgid "title_reset"
-msgstr "Hedy - Reset password"
-
-#: app.py:972
-#, fuzzy
+msgstr "海迪 - 重置密码"
+
+#: app.py:976
 msgid "title_my-profile"
-msgstr "Hedy - My account"
-
-#: app.py:988
-#, fuzzy
+msgstr "海迪 - 我的账户"
+
+#: app.py:992
 msgid "title_learn-more"
-msgstr "Hedy - Learn more"
-
-#: app.py:994
-#, fuzzy
+msgstr "海迪 - 了解更多"
+
+#: app.py:998
 msgid "title_privacy"
-msgstr "Hedy - Privacy terms"
-
-#: app.py:1001
-#, fuzzy
+msgstr "海迪 - 隐私条款"
+
+#: app.py:1005
 msgid "title_landing-page"
-msgstr "Welcome to Hedy!"
-
-#: app.py:1003
-#, fuzzy
+msgstr "欢迎来到海迪！"
+
+#: app.py:1007
 msgid "not_user"
-msgstr "Looks like you are not logged in!"
-
-#: app.py:1024
+msgstr "看起来你还没有登录！"
+
+#: app.py:1028
 #, fuzzy
 msgid "title_for-teacher"
-msgstr "Hedy - For teachers"
-
-#: app.py:1035
-#, fuzzy
+msgstr "海迪 - 给教师"
+
+#: app.py:1039
 msgid "title_start"
-msgstr "Hedy - A gradual programming language"
-
-#: app.py:1096
-#, fuzzy
+msgstr "海迪 - 一门循序渐进的编程语言"
+
+#: app.py:1100
 msgid "title_explore"
-msgstr "Hedy - Explore"
-
-#: app.py:1116 app.py:1118
-#, fuzzy
+msgstr "海迪 - 探索"
+
+#: app.py:1120 app.py:1122
 msgid "translate_error"
-msgstr ""
-"Something went wrong while translating the code. Try running the code to "
-"see if it has an error. Code with errors can not be translated."
-
-#: app.py:1243 website/auth.py:250 website/auth.py:299 website/auth.py:435
-#: website/auth.py:460 website/auth.py:490 website/auth.py:595
-#: website/auth.py:626 website/auth.py:666 website/auth.py:693
-#: website/teacher.py:90 website/teacher.py:125 website/teacher.py:197
-#: website/teacher.py:253 website/teacher.py:300 website/teacher.py:341
-#: website/teacher.py:377 website/teacher.py:457 website/teacher.py:515
+msgstr "翻译代码时出了点问题。尝试运行代码以查看它是否有错误。有错误的代码无法翻译。"
+
+#: app.py:1241 website/auth.py:278 website/auth.py:333 website/auth.py:469
+#: website/auth.py:494 website/auth.py:524 website/auth.py:633
+#: website/auth.py:671 website/auth.py:718 website/auth.py:745
+#: website/teacher.py:89 website/teacher.py:124 website/teacher.py:196
+#: website/teacher.py:252 website/teacher.py:299 website/teacher.py:340
+#: website/teacher.py:376 website/teacher.py:447 website/teacher.py:505
 #, fuzzy
 msgid "ajax_error"
-msgstr "There was an error, please try again."
+msgstr "出现了一个错误，请再试一次。"
+
+#: app.py:1244
+msgid "image_invalid"
+msgstr "你选择的图像是无效的。"
 
 #: app.py:1246
 #, fuzzy
-msgid "image_invalid"
-msgstr "The image you chose image is invalid."
-
-#: app.py:1248
-#, fuzzy
 msgid "personal_text_invalid"
-msgstr "Your personal text is invalid."
-
-#: app.py:1250 app.py:1256
-#, fuzzy
+msgstr "你的个人文档是无效的。"
+
+#: app.py:1248 app.py:1254
 msgid "favourite_program_invalid"
-msgstr "Your chosen favourite program is invalid."
-
-#: app.py:1270 app.py:1271
-#, fuzzy
+msgstr "你选择的最喜欢的程序是无效的。"
+
+#: app.py:1268 app.py:1269
 msgid "public_profile_updated"
-msgstr "Public profile updated."
-
-#: app.py:1308 app.py:1334
-#, fuzzy
+msgstr "公开资料已更新。"
+
+#: app.py:1306 app.py:1332
 msgid "user_not_private"
-msgstr "This user either doesn't exist or doesn't have a public profile"
-
-#: app.py:1342
-#, fuzzy
+msgstr "此用户不存在或没有公开个人资料"
+
+#: app.py:1340
 msgid "invalid_teacher_invitation_code"
-msgstr ""
-"The teacher invitation code is invalid. To become a teacher, reach out to"
-" hedy@felienne.com."
+msgstr "教师邀请码无效。想要成为一名教师，请联系 hedy@felienne.com。"
 
 #: utils.py:203
-#, fuzzy
 msgid "default_404"
-msgstr "We could not find that page..."
+msgstr "我们无法找到该页面..."
 
 #: utils.py:205
-#, fuzzy
 msgid "default_403"
-msgstr "Looks like you aren't authorized..."
+msgstr "看起来您未获得授权..."
 
 #: utils.py:207
-#, fuzzy
 msgid "default_500"
-msgstr "Something went wrong..."
+msgstr "出问题了..."
 
 #: content/error-messages.txt:1
 #, fuzzy
@@ -434,17 +321,22 @@
 
 #: content/error-messages.txt:22
 #, fuzzy
+msgid "Missing Inner Command"
+msgstr "It looks like you forgot to use a command with the {command} statement you used on line {line_number}."
+
+#: content/error-messages.txt:23
+#, fuzzy
 msgid "Unsupported String Value"
 msgstr "Text values cannot contain {invalid_value}."
 
-#: content/error-messages.txt:23
+#: content/error-messages.txt:24
 #, fuzzy
 msgid "ask_needs_var"
 msgstr ""
 "Starting in level 2, ask needs to be used with a variable. Example: name "
 "is ask What are you called?"
 
-#: content/error-messages.txt:24
+#: content/error-messages.txt:25
 #, fuzzy
 msgid "echo_out"
 msgstr ""
@@ -452,97 +344,96 @@
 "with ask and print now. Example: name is ask What are you called? "
 "printhello name"
 
-#: content/error-messages.txt:25
+#: content/error-messages.txt:26
 #, fuzzy
 msgid "space"
 msgstr "a space"
 
-#: content/error-messages.txt:26
+#: content/error-messages.txt:27
 #, fuzzy
 msgid "comma"
 msgstr "a comma"
 
-#: content/error-messages.txt:27
+#: content/error-messages.txt:28
 #, fuzzy
 msgid "question mark"
 msgstr "a question mark"
 
-#: content/error-messages.txt:28
+#: content/error-messages.txt:29
 #, fuzzy
 msgid "newline"
 msgstr "a new line"
 
-#: content/error-messages.txt:29
+#: content/error-messages.txt:30
 #, fuzzy
 msgid "period"
 msgstr "a period"
 
-#: content/error-messages.txt:30
+#: content/error-messages.txt:31
 #, fuzzy
 msgid "exclamation mark"
 msgstr "an exclamation mark"
 
-#: content/error-messages.txt:31
+#: content/error-messages.txt:32
 #, fuzzy
 msgid "dash"
 msgstr "a dash"
 
-#: content/error-messages.txt:32
+#: content/error-messages.txt:33
 #, fuzzy
 msgid "star"
 msgstr "a star"
 
-#: content/error-messages.txt:33
+#: content/error-messages.txt:34
 #, fuzzy
 msgid "single quotes"
 msgstr "a single quote"
 
-#: content/error-messages.txt:34
+#: content/error-messages.txt:35
 #, fuzzy
 msgid "double quotes"
 msgstr "double quotes"
 
-#: content/error-messages.txt:35
+#: content/error-messages.txt:36
 #, fuzzy
 msgid "slash"
 msgstr "a slash"
 
-#: content/error-messages.txt:36
+#: content/error-messages.txt:37
 #, fuzzy
 msgid "string"
 msgstr "text"
 
-#: content/error-messages.txt:37
+#: content/error-messages.txt:38
 #, fuzzy
 msgid "nested blocks"
 msgstr "a block in a block"
 
-#: content/error-messages.txt:38
-#, fuzzy
+#: content/error-messages.txt:39
 msgid "or"
-msgstr "or"
-
-#: content/error-messages.txt:39
+msgstr "或"
+
+#: content/error-messages.txt:40
 #, fuzzy
 msgid "number"
 msgstr "a number"
 
-#: content/error-messages.txt:40
+#: content/error-messages.txt:41
 #, fuzzy
 msgid "integer"
 msgstr "a number"
 
-#: content/error-messages.txt:41
+#: content/error-messages.txt:42
 #, fuzzy
 msgid "float"
 msgstr "a number"
 
-#: content/error-messages.txt:42
+#: content/error-messages.txt:43
 #, fuzzy
 msgid "list"
 msgstr "a list"
 
-#: content/error-messages.txt:43
+#: content/error-messages.txt:44
 #, fuzzy
 msgid "input"
 msgstr "input from ask"
@@ -559,7 +450,7 @@
 
 #: templates/class-overview.html:21 templates/class-overview.html:64
 #: templates/class-overview.html:108 templates/create-accounts.html:16
-#: templates/login.html:12 templates/profile.html:86 templates/recover.html:8
+#: templates/login.html:12 templates/profile.html:87 templates/recover.html:8
 #: templates/signup.html:10
 #, fuzzy
 msgid "username"
@@ -591,8 +482,8 @@
 msgstr "Latest shared program"
 
 #: templates/class-overview.html:49 templates/class-overview.html:70
-#: templates/class-overview.html:83 templates/profile.html:144
-#: templates/profile.html:146 templates/profile.html:159
+#: templates/class-overview.html:83 templates/profile.html:145
+#: templates/profile.html:147 templates/profile.html:160
 #, fuzzy
 msgid "change_password"
 msgstr "Change password"
@@ -719,7 +610,7 @@
 msgid "prompt_join_class"
 msgstr "Do you want to join this class?"
 
-#: templates/class-prejoin.html:17 website/teacher.py:183
+#: templates/class-prejoin.html:17 website/teacher.py:182
 #, fuzzy
 msgid "join_prompt"
 msgstr "You need to have an account to join a class. Would you like to login now?"
@@ -729,14 +620,14 @@
 msgid "join_class"
 msgstr "Join class"
 
-#: templates/class-stats.html:22 templates/customize-class.html:155
+#: templates/class-stats.html:22 templates/customize-class.html:160
 #, fuzzy
 msgid "back_to_class"
 msgstr "Go back to class"
 
 #: templates/code-page.html:25 templates/code-page.html:35
 #: templates/customize-class.html:28 templates/customize-class.html:64
-#: templates/customize-class.html:71 templates/customize-class.html:94
+#: templates/customize-class.html:71 templates/customize-class.html:95
 #: templates/level-page.html:6 templates/level-page.html:11
 #: templates/quiz/startquiz.html:10 templates/view-program-page.html:12
 #: templates/view-program-page.html:28
@@ -766,61 +657,46 @@
 msgid "create_accounts_prompt"
 msgstr "Are you sure you want to create these accounts?"
 
-#: templates/create-accounts.html:17 templates/learn-more.html:10
-#: templates/profile.html:89 templates/recover.html:8 templates/signup.html:13
-#, fuzzy
-msgid "email"
-msgstr "Email"
-
-#: templates/create-accounts.html:18 templates/login.html:15
+#: templates/create-accounts.html:17 templates/login.html:15
 #: templates/reset.html:8 templates/signup.html:19
-#, fuzzy
 msgid "password"
-msgstr "Password"
-
-#: templates/create-accounts.html:20
-#, fuzzy
+msgstr "密码"
+
+#: templates/create-accounts.html:19
 msgid "select_class"
-msgstr "Select class"
-
-#: templates/create-accounts.html:36 templates/programs.html:24
-#, fuzzy
+msgstr "选择班级"
+
+#: templates/create-accounts.html:35 templates/programs.html:24
 msgid "reset_view"
-msgstr "Reset"
-
-#: templates/create-accounts.html:37 templates/for-teachers.html:55
-#, fuzzy
+msgstr "重置"
+
+#: templates/create-accounts.html:36 templates/for-teachers.html:55
 msgid "create_accounts"
-msgstr "Create multiple accounts"
+msgstr "创建多个账户"
 
 #: templates/customize-adventure.html:5
-#, fuzzy
 msgid "customize_adventure"
-msgstr "Customize adventure"
+msgstr "自定义探险活动"
 
 #: templates/customize-adventure.html:7
-#, fuzzy
 msgid "update_adventure_prompt"
-msgstr "Are you sure you want to update this adventure?"
+msgstr "你确定要更新这个探险活动吗？"
 
 #: templates/customize-adventure.html:10
-#, fuzzy
 msgid "general_settings"
-msgstr "General settings"
+msgstr "常规设置"
 
 #: templates/customize-adventure.html:12 templates/for-teachers.html:9
 #: templates/for-teachers.html:30
-#, fuzzy
 msgid "name"
-msgstr "Name"
+msgstr "名字"
 
 #: templates/customize-adventure.html:16 templates/customize-adventure.html:18
 #: templates/explore.html:20 templates/explore.html:46
 #: templates/for-teachers.html:31 templates/programs.html:12
 #: templates/programs.html:39 templates/programs.html:50
-#, fuzzy
 msgid "level"
-msgstr "Level"
+msgstr "级别"
 
 #: templates/customize-adventure.html:25
 #, fuzzy
@@ -847,7 +723,7 @@
 "from the teachers page."
 
 #: templates/customize-adventure.html:43 templates/customize-class.html:28
-#: templates/customize-class.html:93 templates/explore.html:26
+#: templates/customize-class.html:94 templates/explore.html:26
 #: templates/programs.html:18 templates/programs.html:46
 #: templates/view-adventure.html:6
 #, fuzzy
@@ -870,675 +746,6 @@
 
 #: templates/customize-adventure.html:47
 #, fuzzy
-=======
-#: app.py:950
-msgid "title_reset"
-msgstr "海迪 - 重置密码"
-
-#: app.py:976
-msgid "title_my-profile"
-msgstr "海迪 - 我的账户"
-
-#: app.py:992
-msgid "title_learn-more"
-msgstr "海迪 - 了解更多"
-
-#: app.py:998
-msgid "title_privacy"
-msgstr "海迪 - 隐私条款"
-
-#: app.py:1005
-msgid "title_landing-page"
-msgstr "欢迎来到海迪！"
-
-#: app.py:1007
-msgid "not_user"
-msgstr "看起来你还没有登录！"
-
-#: app.py:1028
-#, fuzzy
-msgid "title_for-teacher"
-msgstr "海迪 - 给教师"
-
-#: app.py:1039
-msgid "title_start"
-msgstr "海迪 - 一门循序渐进的编程语言"
-
-#: app.py:1100
-msgid "title_explore"
-msgstr "海迪 - 探索"
-
-#: app.py:1120 app.py:1122
-msgid "translate_error"
-msgstr "翻译代码时出了点问题。尝试运行代码以查看它是否有错误。有错误的代码无法翻译。"
-
-#: app.py:1241 website/auth.py:278 website/auth.py:333 website/auth.py:469
-#: website/auth.py:494 website/auth.py:524 website/auth.py:633
-#: website/auth.py:671 website/auth.py:718 website/auth.py:745
-#: website/teacher.py:89 website/teacher.py:124 website/teacher.py:196
-#: website/teacher.py:252 website/teacher.py:299 website/teacher.py:340
-#: website/teacher.py:376 website/teacher.py:447 website/teacher.py:505
-#, fuzzy
-msgid "ajax_error"
-msgstr "出现了一个错误，请再试一次。"
-
-#: app.py:1244
-msgid "image_invalid"
-msgstr "你选择的图像是无效的。"
-
-#: app.py:1246
-#, fuzzy
-msgid "personal_text_invalid"
-msgstr "你的个人文档是无效的。"
-
-#: app.py:1248 app.py:1254
-msgid "favourite_program_invalid"
-msgstr "你选择的最喜欢的程序是无效的。"
-
-#: app.py:1268 app.py:1269
-msgid "public_profile_updated"
-msgstr "公开资料已更新。"
-
-#: app.py:1306 app.py:1332
-msgid "user_not_private"
-msgstr "此用户不存在或没有公开个人资料"
-
-#: app.py:1340
-msgid "invalid_teacher_invitation_code"
-msgstr "教师邀请码无效。想要成为一名教师，请联系 hedy@felienne.com。"
-
-#: utils.py:203
-msgid "default_404"
-msgstr "我们无法找到该页面..."
-
-#: utils.py:205
-msgid "default_403"
-msgstr "看起来您未获得授权..."
-
-#: utils.py:207
-msgid "default_500"
-msgstr "出问题了..."
-
-#: content/error-messages.txt:1
-#, fuzzy
-msgid "Wrong Level"
-msgstr ""
-"That was correct Hedy code, but not at the right level. You wrote "
-"{offending_keyword} for level {working_level}. Tip: {tip}"
-
-#: content/error-messages.txt:2
-#, fuzzy
-msgid "Incomplete"
-msgstr ""
-"Oops! You forgot a bit of code! On line {line_number}, you need to enter "
-"text behind {incomplete_command}."
-
-#: content/error-messages.txt:3
-#, fuzzy
-msgid "Invalid"
-msgstr ""
-"{invalid_command} is not a Hedy level {level} command. Did you mean "
-"{guessed_command}?"
-
-#: content/error-messages.txt:4
-#, fuzzy
-msgid "Invalid Space"
-msgstr ""
-"Oops! You started a line with a space on line {line_number}. Spaces "
-"confuse computers, can you remove it?"
-
-#: content/error-messages.txt:5
-#, fuzzy
-msgid "Has Blanks"
-msgstr ""
-"Your code is incomplete. It contains blanks that you have to replace with"
-" code."
-
-#: content/error-messages.txt:6
-#, fuzzy
-msgid "No Indentation"
-msgstr ""
-"You used too few spaces in line {line_number}. You used {leading_spaces} "
-"spaces, which is not enough. Start every new block with {indent_size} "
-"spaces more than the line before."
-
-#: content/error-messages.txt:7
-#, fuzzy
-msgid "Unexpected Indentation"
-msgstr ""
-"You used too many spaces in line {line_number}. You used {leading_spaces}"
-" spaces, which is too much. Start every new block with {indent_size} "
-"spaces more than the line before."
-
-#: content/error-messages.txt:8
-#, fuzzy
-msgid "Parse"
-msgstr ""
-"The code you entered is not valid Hedy code. There is a mistake on line "
-"{location[0]}, at position {location[1]}. You typed {character_found}, "
-"but that is not allowed."
-
-#: content/error-messages.txt:9
-#, fuzzy
-msgid "Unquoted Text"
-msgstr ""
-"Be careful. If you ask or print something, the text should start and "
-"finish with a quotation mark. You forgot one somewhere."
-
-#: content/error-messages.txt:10
-#, fuzzy
-msgid "Unquoted Assignment"
-msgstr ""
-"From this level, you need to place texts to the right of the `is` between"
-" quotes. You forgot that for the text {text}."
-
-#: content/error-messages.txt:11
-#, fuzzy
-msgid "Unquoted Equality Check"
-msgstr ""
-"If you want to check if a variable is equal to multiple words, the words "
-"should be surrounded by quotation marks!"
-
-#: content/error-messages.txt:12
-#, fuzzy
-msgid "Var Undefined"
-msgstr ""
-"You tried to use the variable {name}, but you didn't set it. It is also "
-"possible that you were trying to use the word {name} but forgot quotation"
-" marks."
-
-#: content/error-messages.txt:13
-#, fuzzy
-msgid "Cyclic Var Definition"
-msgstr ""
-"The name {variable} needs to be set before you can use it on the right-"
-"hand side of the is command."
-
-#: content/error-messages.txt:14
-#, fuzzy
-msgid "Lonely Echo"
-msgstr ""
-"You used an echo before an ask, or an echo without an ask. First ask for "
-"input, then echo."
-
-#: content/error-messages.txt:15
-#, fuzzy
-msgid "Too Big"
-msgstr ""
-"Wow! Your program has an impressive {lines_of_code} lines of code! But we"
-" can only process {max_lines} lines in this level. Make your program "
-"smaller and try again."
-
-#: content/error-messages.txt:16
-#, fuzzy
-msgid "Invalid Argument Type"
-msgstr ""
-"You cannot use {command} with {invalid_argument} because it is "
-"{invalid_type}. Try changing {invalid_argument} to {allowed_types}."
-
-#: content/error-messages.txt:17
-#, fuzzy
-msgid "Invalid Argument"
-msgstr ""
-"You cannot use the command {command} with {invalid_argument}. Try "
-"changing {invalid_argument} to {allowed_types}."
-
-#: content/error-messages.txt:18
-#, fuzzy
-msgid "Invalid Type Combination"
-msgstr ""
-"You cannot use {invalid_argument} and {invalid_argument_2} with {command}"
-" because one is {invalid_type} and the other is {invalid_type_2}. Try "
-"changing {invalid_argument} to {invalid_type_2} or {invalid_argument_2} "
-"to {invalid_type}."
-
-#: content/error-messages.txt:19
-#, fuzzy
-msgid "Unsupported Float"
-msgstr ""
-"Non-integer numbers are not supported yet but they will be in a few "
-"levels. For now change {value} to an integer."
-
-#: content/error-messages.txt:20
-#, fuzzy
-msgid "Locked Language Feature"
-msgstr ""
-"You are using {concept}! That is awesome, but {concept} is not unlocked "
-"yet! It will be unlocked in a later level."
-
-#: content/error-messages.txt:21
-#, fuzzy
-msgid "Missing Command"
-msgstr "It looks like you forgot to use a command on line {line_number}."
-
-#: content/error-messages.txt:22
-#, fuzzy
-msgid "Missing Inner Command"
-msgstr "It looks like you forgot to use a command with the {command} statement you used on line {line_number}."
-
-#: content/error-messages.txt:23
-#, fuzzy
-msgid "Unsupported String Value"
-msgstr "Text values cannot contain {invalid_value}."
-
-#: content/error-messages.txt:24
-#, fuzzy
-msgid "ask_needs_var"
-msgstr ""
-"Starting in level 2, ask needs to be used with a variable. Example: name "
-"is ask What are you called?"
-
-#: content/error-messages.txt:25
-#, fuzzy
-msgid "echo_out"
-msgstr ""
-"Starting in level 2 echo is no longer needed. You can repeat an answer "
-"with ask and print now. Example: name is ask What are you called? "
-"printhello name"
-
-#: content/error-messages.txt:26
-#, fuzzy
-msgid "space"
-msgstr "a space"
-
-#: content/error-messages.txt:27
-#, fuzzy
-msgid "comma"
-msgstr "a comma"
-
-#: content/error-messages.txt:28
-#, fuzzy
-msgid "question mark"
-msgstr "a question mark"
-
-#: content/error-messages.txt:29
-#, fuzzy
-msgid "newline"
-msgstr "a new line"
-
-#: content/error-messages.txt:30
-#, fuzzy
-msgid "period"
-msgstr "a period"
-
-#: content/error-messages.txt:31
-#, fuzzy
-msgid "exclamation mark"
-msgstr "an exclamation mark"
-
-#: content/error-messages.txt:32
-#, fuzzy
-msgid "dash"
-msgstr "a dash"
-
-#: content/error-messages.txt:33
-#, fuzzy
-msgid "star"
-msgstr "a star"
-
-#: content/error-messages.txt:34
-#, fuzzy
-msgid "single quotes"
-msgstr "a single quote"
-
-#: content/error-messages.txt:35
-#, fuzzy
-msgid "double quotes"
-msgstr "double quotes"
-
-#: content/error-messages.txt:36
-#, fuzzy
-msgid "slash"
-msgstr "a slash"
-
-#: content/error-messages.txt:37
-#, fuzzy
-msgid "string"
-msgstr "text"
-
-#: content/error-messages.txt:38
-#, fuzzy
-msgid "nested blocks"
-msgstr "a block in a block"
-
-#: content/error-messages.txt:39
-msgid "or"
-msgstr "或"
-
-#: content/error-messages.txt:40
-#, fuzzy
-msgid "number"
-msgstr "a number"
-
-#: content/error-messages.txt:41
-#, fuzzy
-msgid "integer"
-msgstr "a number"
-
-#: content/error-messages.txt:42
-#, fuzzy
-msgid "float"
-msgstr "a number"
-
-#: content/error-messages.txt:43
-#, fuzzy
-msgid "list"
-msgstr "a list"
-
-#: content/error-messages.txt:44
-#, fuzzy
-msgid "input"
-msgstr "input from ask"
-
-#: templates/cheatsheet.html:14
-#, fuzzy
-msgid "cheatsheet_title"
-msgstr "Cheatsheet"
-
-#: templates/class-overview.html:16
-#, fuzzy
-msgid "visible_columns"
-msgstr "Visible columns"
-
-#: templates/class-overview.html:21 templates/class-overview.html:64
-#: templates/class-overview.html:108 templates/create-accounts.html:16
-#: templates/login.html:12 templates/profile.html:87 templates/recover.html:8
-#: templates/signup.html:10
-#, fuzzy
-msgid "username"
-msgstr "Username"
-
-#: templates/class-overview.html:25 templates/class-overview.html:65
-#, fuzzy
-msgid "last_login"
-msgstr "Last login"
-
-#: templates/class-overview.html:29 templates/class-overview.html:66
-#, fuzzy
-msgid "highest_level_reached"
-msgstr "Highest level reached"
-
-#: templates/class-overview.html:35 templates/class-overview.html:67
-#, fuzzy
-msgid "number_programs"
-msgstr "Number of programs"
-
-#: templates/class-overview.html:39 templates/class-overview.html:68
-#, fuzzy
-msgid "programs"
-msgstr "Programs"
-
-#: templates/class-overview.html:43 templates/class-overview.html:69
-#, fuzzy
-msgid "latest_shared_program"
-msgstr "Latest shared program"
-
-#: templates/class-overview.html:49 templates/class-overview.html:70
-#: templates/class-overview.html:83 templates/profile.html:145
-#: templates/profile.html:147 templates/profile.html:160
-#, fuzzy
-msgid "change_password"
-msgstr "Change password"
-
-#: templates/class-overview.html:53 templates/class-overview.html:71
-#, fuzzy
-msgid "remove_student"
-msgstr "Remove student"
-
-#: templates/class-overview.html:81
-#, fuzzy
-msgid "page"
-msgstr "page"
-
-#: templates/class-overview.html:83
-#, fuzzy
-msgid "enter_password"
-msgstr "Enter a new password for"
-
-#: templates/class-overview.html:83
-#, fuzzy
-msgid "password_change_prompt"
-msgstr "Are you sure you want to change this password?"
-
-#: templates/class-overview.html:84
-#, fuzzy
-msgid "remove_student_prompt"
-msgstr "Are you sure you want to remove the student from the class?"
-
-#: templates/class-overview.html:84 templates/class-overview.html:120
-#: templates/customize-adventure.html:52 templates/for-teachers.html:34
-#: templates/for-teachers.html:44
-#, fuzzy
-msgid "remove"
-msgstr "Remove"
-
-#: templates/class-overview.html:90
-#, fuzzy
-msgid "class_link"
-msgstr "Link to join class"
-
-#: templates/class-overview.html:92 templates/customize-class.html:5
-#, fuzzy
-msgid "customize_class"
-msgstr "Customize class"
-
-#: templates/class-overview.html:93 templates/for-teachers.html:23
-#, fuzzy
-msgid "class_name_prompt"
-msgstr "Please enter the name of the class"
-
-#: templates/class-overview.html:93
-#, fuzzy
-msgid "rename_class"
-msgstr "Rename class"
-
-#: templates/class-overview.html:94
-#, fuzzy
-msgid "invite_prompt"
-msgstr "Enter a username"
-
-#: templates/class-overview.html:94
-#, fuzzy
-msgid "invite_student"
-msgstr "Invite student"
-
-#: templates/class-overview.html:95
-#, fuzzy
-msgid "class_stats"
-msgstr "Class statistics"
-
-#: templates/class-overview.html:98 templates/customize-adventure.html:59
-#, fuzzy
-msgid "back_to_teachers_page"
-msgstr "Go back to teachers page"
-
-#: templates/class-overview.html:99
-#, fuzzy
-msgid "delete_class_prompt"
-msgstr "Are you sure you want to delete the class?"
-
-#: templates/class-overview.html:99
-#, fuzzy
-msgid "delete_class"
-msgstr "Delete class permanently"
-
-#: templates/class-overview.html:103
-#, fuzzy
-msgid "pending_invites"
-msgstr "Pending invites"
-
-#: templates/class-overview.html:109
-#, fuzzy
-msgid "invite_date"
-msgstr "Invite date"
-
-#: templates/class-overview.html:110
-#, fuzzy
-msgid "expiration_date"
-msgstr "Expiration date"
-
-#: templates/class-overview.html:111
-#, fuzzy
-msgid "remove_invite"
-msgstr "Remove invite"
-
-#: templates/class-overview.html:120 templates/profile.html:15
-#, fuzzy
-msgid "delete_invite_prompt"
-msgstr "Are you sure you want to remove this class invitation?"
-
-#: templates/class-prejoin.html:7
-#, fuzzy
-msgid "class_already_joined"
-msgstr "You are already a student of class"
-
-#: templates/class-prejoin.html:11
-#, fuzzy
-msgid "goto_profile"
-msgstr "Go to my profile"
-
-#: templates/class-prejoin.html:15 templates/profile.html:12
-#, fuzzy
-msgid "prompt_join_class"
-msgstr "Do you want to join this class?"
-
-#: templates/class-prejoin.html:17 website/teacher.py:182
-#, fuzzy
-msgid "join_prompt"
-msgstr "You need to have an account to join a class. Would you like to login now?"
-
-#: templates/class-prejoin.html:17 templates/profile.html:14
-#, fuzzy
-msgid "join_class"
-msgstr "Join class"
-
-#: templates/class-stats.html:22 templates/customize-class.html:160
-#, fuzzy
-msgid "back_to_class"
-msgstr "Go back to class"
-
-#: templates/code-page.html:25 templates/code-page.html:35
-#: templates/customize-class.html:28 templates/customize-class.html:64
-#: templates/customize-class.html:71 templates/customize-class.html:95
-#: templates/level-page.html:6 templates/level-page.html:11
-#: templates/quiz/startquiz.html:10 templates/view-program-page.html:12
-#: templates/view-program-page.html:28
-#, fuzzy
-msgid "level_title"
-msgstr "Level"
-
-#: templates/create-accounts.html:5
-#, fuzzy
-msgid "create_multiple_accounts"
-msgstr "Create multiple accounts"
-
-#: templates/create-accounts.html:7
-#, fuzzy
-msgid "accounts_intro"
-msgstr ""
-"On this page you can create accounts for multiple students at the same "
-"time. It's also possible to directly add them to one of your classes. By "
-"pressing the green + on the bottom right of the page you can add extra "
-"rows. You can delete a row by pressing the corresponding red cross. Make "
-"sure no rows are empty when you press \"Create accounts\". Please keep in"
-" mind that every username and mail address needs to be unique and the "
-"password needs to be <b>at least</b> 6 characters."
-
-#: templates/create-accounts.html:10
-#, fuzzy
-msgid "create_accounts_prompt"
-msgstr "Are you sure you want to create these accounts?"
-
-#: templates/create-accounts.html:17 templates/login.html:15
-#: templates/reset.html:8 templates/signup.html:19
-msgid "password"
-msgstr "密码"
-
-#: templates/create-accounts.html:19
-msgid "select_class"
-msgstr "选择班级"
-
-#: templates/create-accounts.html:35 templates/programs.html:24
-msgid "reset_view"
-msgstr "重置"
-
-#: templates/create-accounts.html:36 templates/for-teachers.html:55
-msgid "create_accounts"
-msgstr "创建多个账户"
-
-#: templates/customize-adventure.html:5
-msgid "customize_adventure"
-msgstr "自定义探险活动"
-
-#: templates/customize-adventure.html:7
-msgid "update_adventure_prompt"
-msgstr "你确定要更新这个探险活动吗？"
-
-#: templates/customize-adventure.html:10
-msgid "general_settings"
-msgstr "常规设置"
-
-#: templates/customize-adventure.html:12 templates/for-teachers.html:9
-#: templates/for-teachers.html:30
-msgid "name"
-msgstr "名字"
-
-#: templates/customize-adventure.html:16 templates/customize-adventure.html:18
-#: templates/explore.html:20 templates/explore.html:46
-#: templates/for-teachers.html:31 templates/programs.html:12
-#: templates/programs.html:39 templates/programs.html:50
-msgid "level"
-msgstr "级别"
-
-#: templates/customize-adventure.html:25
-#, fuzzy
-msgid "adventure_exp_1"
-msgstr ""
-"Type your adventure of choice on the right-hand side. After creating your"
-" adventure you can include it in one of your classes under "
-"\"customizations\". If you want to include a command in your adventure "
-"please use code anchors like this:"
-
-#: templates/customize-adventure.html:31
-#, fuzzy
-msgid "adventure_exp_2"
-msgstr ""
-"If you want to show actual code snippets, for example to give student a "
-"template or example of the code. Please use pre anchors like this:"
-
-#: templates/customize-adventure.html:39
-#, fuzzy
-msgid "adventure_exp_3"
-msgstr ""
-"You can use the \"preview\" button to view a styled version of your "
-"adventure. To view the adventure on a dedicated page, select \"view\" "
-"from the teachers page."
-
-#: templates/customize-adventure.html:43 templates/customize-class.html:28
-#: templates/customize-class.html:94 templates/explore.html:26
-#: templates/programs.html:18 templates/programs.html:46
-#: templates/view-adventure.html:6
-#, fuzzy
-msgid "adventure"
-msgstr "Adventure"
-
-#: templates/customize-adventure.html:44
-#, fuzzy
-msgid "template_code"
-msgstr ""
-"This is the explanation of my adventure!\n"
-"\n"
-"This way I can show a command: <code>print</code>\n"
-"\n"
-"But sometimes I might want to show a piece of code, like this:\n"
-"<pre>\n"
-"ask What's your name?\n"
-"echo so your name is \n"
-"</pre>"
-
-#: templates/customize-adventure.html:47
-#, fuzzy
->>>>>>> 7090373b
 msgid "adventure_terms"
 msgstr "I agree that my adventure might be made publicly available on Hedy."
 
@@ -1547,11 +754,7 @@
 msgid "preview"
 msgstr "Preview"
 
-<<<<<<< HEAD
-#: templates/customize-adventure.html:51 templates/customize-class.html:150
-=======
 #: templates/customize-adventure.html:51 templates/customize-class.html:155
->>>>>>> 7090373b
 #, fuzzy
 msgid "save"
 msgstr "Save"
@@ -1623,7 +826,6 @@
 "it's easy for you to determine which level and adventures your students "
 "will be working on. If you want to make everything available for your "
 "class it is easiest to remove the customization all together."
-<<<<<<< HEAD
 
 #: templates/customize-class.html:23
 #, fuzzy
@@ -1640,65 +842,70 @@
 msgid "opening_date"
 msgstr "Opening date"
 
-#: templates/customize-class.html:77
+#: templates/customize-class.html:75 templates/customize-class.html:77
 #, fuzzy
 msgid "directly_available"
 msgstr "Directly open"
 
-#: templates/customize-class.html:88
+#: templates/customize-class.html:89
 #, fuzzy
 msgid "select_own_adventures"
 msgstr "Select own adventures"
 
-#: templates/customize-class.html:95 templates/customize-class.html:121
-#: templates/profile.html:47 templates/profile.html:121
-#: templates/profile.html:130 templates/signup.html:26 templates/signup.html:45
+#: templates/customize-class.html:96 templates/customize-class.html:120
+#: templates/profile.html:47 templates/profile.html:122
+#: templates/profile.html:131 templates/signup.html:26 templates/signup.html:45
 #: templates/signup.html:53
 #, fuzzy
 msgid "select"
 msgstr "Select"
 
-#: templates/customize-class.html:115
+#: templates/customize-class.html:114
 #, fuzzy
 msgid "other_settings"
 msgstr "Other settings"
 
-#: templates/customize-class.html:120
+#: templates/customize-class.html:119
 #, fuzzy
 msgid "option"
 msgstr "Option"
 
-#: templates/customize-class.html:126
+#: templates/customize-class.html:125
 #, fuzzy
 msgid "mandatory_mode"
 msgstr "Mandatory developer's mode"
 
-#: templates/customize-class.html:132
+#: templates/customize-class.html:131
 #, fuzzy
 msgid "hide_cheatsheet"
 msgstr "Hide cheatsheet"
 
-#: templates/customize-class.html:138
+#: templates/customize-class.html:137
 #, fuzzy
 msgid "hide_keyword_switcher"
 msgstr "Hide keyword switcher"
 
-#: templates/customize-class.html:149
+#: templates/customize-class.html:143
+#, fuzzy
+msgid "hide_quiz"
+msgstr "Quiz end"
+
+#: templates/customize-class.html:154
 #, fuzzy
 msgid "reset_adventure_prompt"
 msgstr "Are you sure you want to reset all selected adventures?"
 
-#: templates/customize-class.html:149
+#: templates/customize-class.html:154
 #, fuzzy
 msgid "reset_adventures"
 msgstr "Reset selected adventures"
 
-#: templates/customize-class.html:153
+#: templates/customize-class.html:158
 #, fuzzy
 msgid "remove_customizations_prompt"
 msgstr "Are you sure you want to remove this class's customizations?"
 
-#: templates/customize-class.html:154
+#: templates/customize-class.html:159
 #, fuzzy
 msgid "remove_customization"
 msgstr "Remove customization"
@@ -1740,8 +947,8 @@
 msgid "view_program"
 msgstr "View program"
 
-#: templates/for-teachers.html:5 templates/profile.html:71
-#: templates/profile.html:73
+#: templates/for-teachers.html:5 templates/profile.html:72
+#: templates/profile.html:74
 #, fuzzy
 msgid "my_classes"
 msgstr "My classes"
@@ -1776,7 +983,7 @@
 msgid "adventure_prompt"
 msgstr "Please enter the name of the adventure"
 
-#: templates/for-teachers.html:50 website/teacher.py:510
+#: templates/for-teachers.html:50 website/teacher.py:500
 #, fuzzy
 msgid "create_adventure"
 msgstr "Create adventure"
@@ -1933,330 +1140,6 @@
 msgid "search"
 msgstr "Search..."
 
-#: templates/incl-menubar.html:50
-msgid "keyword_support"
-msgstr ""
-
-#: templates/incl-menubar.html:58
-msgid "non_keyword_support"
-msgstr ""
-
-=======
-
-#: templates/customize-class.html:23
-#, fuzzy
-msgid "select_adventures"
-msgstr "Select adventures"
-
-#: templates/customize-class.html:59
-#, fuzzy
-msgid "opening_dates"
-msgstr "Opening dates"
-
-#: templates/customize-class.html:65
-#, fuzzy
-msgid "opening_date"
-msgstr "Opening date"
-
-#: templates/customize-class.html:75 templates/customize-class.html:77
-#, fuzzy
-msgid "directly_available"
-msgstr "Directly open"
-
-#: templates/customize-class.html:89
-#, fuzzy
-msgid "select_own_adventures"
-msgstr "Select own adventures"
-
-#: templates/customize-class.html:96 templates/customize-class.html:120
-#: templates/profile.html:47 templates/profile.html:122
-#: templates/profile.html:131 templates/signup.html:26 templates/signup.html:45
-#: templates/signup.html:53
-#, fuzzy
-msgid "select"
-msgstr "Select"
-
-#: templates/customize-class.html:114
-#, fuzzy
-msgid "other_settings"
-msgstr "Other settings"
-
-#: templates/customize-class.html:119
-#, fuzzy
-msgid "option"
-msgstr "Option"
-
-#: templates/customize-class.html:125
-#, fuzzy
-msgid "mandatory_mode"
-msgstr "Mandatory developer's mode"
-
-#: templates/customize-class.html:131
-#, fuzzy
-msgid "hide_cheatsheet"
-msgstr "Hide cheatsheet"
-
-#: templates/customize-class.html:137
-#, fuzzy
-msgid "hide_keyword_switcher"
-msgstr "Hide keyword switcher"
-
-#: templates/customize-class.html:143
-#, fuzzy
-msgid "hide_quiz"
-msgstr "Quiz end"
-
-#: templates/customize-class.html:154
-#, fuzzy
-msgid "reset_adventure_prompt"
-msgstr "Are you sure you want to reset all selected adventures?"
-
-#: templates/customize-class.html:154
-#, fuzzy
-msgid "reset_adventures"
-msgstr "Reset selected adventures"
-
-#: templates/customize-class.html:158
-#, fuzzy
-msgid "remove_customizations_prompt"
-msgstr "Are you sure you want to remove this class's customizations?"
-
-#: templates/customize-class.html:159
-#, fuzzy
-msgid "remove_customization"
-msgstr "Remove customization"
-
-#: templates/error-page.html:12
-#, fuzzy
-msgid "go_back_to_main"
-msgstr "Go back to main page"
-
-#: templates/explore.html:12
-#, fuzzy
-msgid "explore_programs"
-msgstr "Explore programs"
-
-#: templates/explore.html:14
-#, fuzzy
-msgid "explore_explanation"
-msgstr ""
-"On this page you can look through programs created by other Hedy users. "
-"You can filter on both a Hedy level and adventure. Click on \"View "
-"program\" to open a program and run it. Programs with a red header "
-"contain a mistake. You can still open the program, but running it will "
-"result in an error. You can of course try to fix it! If the creator has a"
-" public profile you can click their username to visit their profile. "
-"There you will find all their shared programs and much more!"
-
-#: templates/explore.html:33 templates/programs.html:25
-#, fuzzy
-msgid "search_button"
-msgstr "Search"
-
-#: templates/explore.html:49
-#, fuzzy
-msgid "creator"
-msgstr "Creator"
-
-#: templates/explore.html:55
-#, fuzzy
-msgid "view_program"
-msgstr "View program"
-
-#: templates/for-teachers.html:5 templates/profile.html:72
-#: templates/profile.html:74
-#, fuzzy
-msgid "my_classes"
-msgstr "My classes"
-
-#: templates/for-teachers.html:10
-#, fuzzy
-msgid "students"
-msgstr "students"
-
-#: templates/for-teachers.html:23 templates/landing-page.html:23
-#, fuzzy
-msgid "create_class"
-msgstr "Create a new class"
-
-#: templates/for-teachers.html:26
-#, fuzzy
-msgid "my_adventures"
-msgstr "My adventures"
-
-#: templates/for-teachers.html:32
-#, fuzzy
-msgid "last_update"
-msgstr "Last update"
-
-#: templates/for-teachers.html:33 templates/for-teachers.html:43
-#, fuzzy
-msgid "view"
-msgstr "View"
-
-#: templates/for-teachers.html:50
-#, fuzzy
-msgid "adventure_prompt"
-msgstr "Please enter the name of the adventure"
-
-#: templates/for-teachers.html:50 website/teacher.py:500
-#, fuzzy
-msgid "create_adventure"
-msgstr "Create adventure"
-
-#: templates/for-teachers.html:53
-#, fuzzy
-msgid "create_student_accounts"
-msgstr "Create student accounts"
-
-#: templates/for-teachers.html:113
-#, fuzzy
-msgid "teacher_welcome"
-msgstr ""
-"Welcome to Hedy! Your are now the proud owner of a teachers account which"
-" allows you to create classes and invite students."
-
-#: templates/incl-adventure-tabs.html:19
-#, fuzzy
-msgid "quiz_tab"
-msgstr "End quiz"
-
-#: templates/incl-adventure-tabs.html:23
-#, fuzzy
-msgid "specific_adventure_mode"
-msgstr ""
-"You're currently in adventure '{adventure}', click on 'Hedy' to view all "
-"adventures."
-
-#: templates/incl-adventure-tabs.html:69
-#, fuzzy
-msgid "end"
-msgstr "End"
-
-#: templates/incl-adventure-tabs.html:70
-#, fuzzy
-msgid "quiz_description"
-msgstr "This is the end of the level! Take the quiz now to test your knowledge."
-
-#: templates/incl-adventure-tabs.html:71
-#, fuzzy
-msgid "go_to_quiz"
-msgstr "Go to quiz"
-
-#: templates/incl-editor-and-output.html:95
-#, fuzzy
-msgid "variables"
-msgstr "Variables"
-
-#: templates/incl-editor-and-output.html:111
-#, fuzzy
-msgid "enter_text"
-msgstr "Enter your answer here..."
-
-#: templates/incl-editor-and-output.html:112
-#, fuzzy
-msgid "enter"
-msgstr "Enter"
-
-#: templates/incl-editor-and-output.html:122
-#, fuzzy
-msgid "already_program_running"
-msgstr "There is already a program running, finish that one first."
-
-#: templates/incl-editor-and-output.html:122
-#, fuzzy
-msgid "run_code_button"
-msgstr "Run code"
-
-#: templates/incl-editor-and-output.html:123
-#, fuzzy
-msgid "stop_code_button"
-msgstr "Stop program"
-
-#: templates/incl-editor-and-output.html:126
-#, fuzzy
-msgid "edit_code_button"
-msgstr "Edit code"
-
-#: templates/incl-editor-and-output.html:132
-#, fuzzy
-msgid "read_code_label"
-msgstr "Read aloud"
-
-#: templates/incl-editor-and-output.html:142
-#: templates/incl-editor-and-output.html:151
-#, fuzzy
-msgid "regress_button"
-msgstr "Go back to level {level}"
-
-#: templates/incl-editor-and-output.html:145
-#: templates/incl-editor-and-output.html:154
-#, fuzzy
-msgid "advance_button"
-msgstr "Go to level {level}"
-
-#: templates/incl-editor-and-output.html:168
-#, fuzzy
-msgid "developers_mode"
-msgstr "Programmer's mode"
-
-#: templates/incl-menubar.html:8
-#, fuzzy
-msgid "nav_start"
-msgstr "Home"
-
-#: templates/incl-menubar.html:9
-#, fuzzy
-msgid "nav_hedy"
-msgstr "Hedy"
-
-#: templates/incl-menubar.html:10
-#, fuzzy
-msgid "nav_explore"
-msgstr "Explore"
-
-#: templates/incl-menubar.html:11
-#, fuzzy
-msgid "nav_learn_more"
-msgstr "Learn more"
-
-#: templates/incl-menubar.html:13 templates/public-page.html:56
-#, fuzzy
-msgid "program_header"
-msgstr "My programs"
-
-#: templates/incl-menubar.html:20
-#, fuzzy
-msgid "my_achievements"
-msgstr "My achievements"
-
-#: templates/incl-menubar.html:23
-#, fuzzy
-msgid "my_account"
-msgstr "My account"
-
-#: templates/incl-menubar.html:27
-#, fuzzy
-msgid "for_teachers"
-msgstr "For teachers"
-
-#: templates/incl-menubar.html:31
-#, fuzzy
-msgid "logout"
-msgstr "Log out"
-
-#: templates/incl-menubar.html:36 templates/login.html:19
-#: templates/signup.html:109
-#, fuzzy
-msgid "login"
-msgstr "Log in"
-
-#: templates/incl-menubar.html:45
-#, fuzzy
-msgid "search"
-msgstr "Search..."
-
->>>>>>> 7090373b
 #: templates/landing-page.html:6
 #, fuzzy
 msgid "welcome"
@@ -2308,7 +1191,6 @@
 #, fuzzy
 msgid "turtle_text"
 msgstr "Make a drawing with code"
-<<<<<<< HEAD
 
 #: templates/layout.html:20 templates/signup.html:64
 #, fuzzy
@@ -2346,51 +1228,12 @@
 #, fuzzy
 msgid "mailing_title"
 msgstr "Subscribe to the Hedy newsletter"
-=======
-
-#: templates/layout.html:20 templates/signup.html:64
-#, fuzzy
-msgid "yes"
-msgstr "Yes"
-
-#: templates/layout.html:21 templates/signup.html:68
-#, fuzzy
-msgid "no"
-msgstr "No"
-
-#: templates/layout.html:29
-#, fuzzy
-msgid "ok"
-msgstr "OK"
-
-#: templates/layout.html:30
-#, fuzzy
-msgid "cancel"
-msgstr "Cancel"
-
-#: templates/layout.html:43 templates/programs.html:66
-#: templates/programs.html:74
-#, fuzzy
-msgid "copy_link_to_share"
-msgstr "Copy link to share"
-
-#: templates/layout.html:83 templates/quiz/endquiz.html:18
-#: templates/quiz/quiz.html:29
-#, fuzzy
-msgid "achievement_earned"
-msgstr "You've earned an achievement!"
-
-#: templates/learn-more.html:7
-#, fuzzy
-msgid "mailing_title"
-msgstr "Subscribe to the Hedy newsletter"
 
 #: templates/learn-more.html:10 templates/profile.html:90
 #: templates/recover.html:8 templates/signup.html:13
 #, fuzzy
 msgid "email"
 msgstr "Email"
->>>>>>> 7090373b
 
 #: templates/learn-more.html:14
 #, fuzzy
@@ -2402,11 +1245,7 @@
 msgid "lastname"
 msgstr "Last Name"
 
-<<<<<<< HEAD
-#: templates/learn-more.html:22 templates/profile.html:128
-=======
 #: templates/learn-more.html:22 templates/profile.html:129
->>>>>>> 7090373b
 #: templates/signup.html:52
 #, fuzzy
 msgid "country"
@@ -2452,11 +1291,7 @@
 msgid "login_long"
 msgstr "Log in to your account"
 
-<<<<<<< HEAD
-#: templates/login.html:26 website/auth.py:263
-=======
 #: templates/login.html:26 website/auth.py:291
->>>>>>> 7090373b
 #, fuzzy
 msgid "no_account"
 msgstr "No account?"
@@ -2559,11 +1394,7 @@
 msgid "update_public"
 msgstr "Update public profile"
 
-<<<<<<< HEAD
-#: templates/profile.html:61 templates/profile.html:141
-=======
 #: templates/profile.html:61 templates/profile.html:142
->>>>>>> 7090373b
 #, fuzzy
 msgid "are_you_sure"
 msgstr "Are you sure? You cannot revert this action."
@@ -2573,137 +1404,77 @@
 msgid "delete_public"
 msgstr "Delete public profile"
 
-<<<<<<< HEAD
-#: templates/profile.html:76
-=======
 #: templates/profile.html:77
->>>>>>> 7090373b
 #, fuzzy
 msgid "self_removal_prompt"
 msgstr "Are you sure you want to leave this class?"
 
-<<<<<<< HEAD
-#: templates/profile.html:76
-=======
 #: templates/profile.html:77
->>>>>>> 7090373b
 #, fuzzy
 msgid "leave_class"
 msgstr "Leave class"
 
-<<<<<<< HEAD
-#: templates/profile.html:81 templates/profile.html:84
-=======
 #: templates/profile.html:82 templates/profile.html:85
->>>>>>> 7090373b
 #, fuzzy
 msgid "settings"
 msgstr "My personal settings"
 
-<<<<<<< HEAD
-#: templates/profile.html:92 templates/signup.html:41
-=======
 #: templates/profile.html:93 templates/signup.html:41
->>>>>>> 7090373b
 #, fuzzy
 msgid "birth_year"
 msgstr "Birth year"
 
-<<<<<<< HEAD
-#: templates/profile.html:95 templates/signup.html:25
-=======
 #: templates/profile.html:96 templates/signup.html:25
->>>>>>> 7090373b
 #, fuzzy
 msgid "preferred_language"
 msgstr "Preferred language"
 
-<<<<<<< HEAD
-#: templates/profile.html:105 templates/signup.html:34
-=======
 #: templates/profile.html:106 templates/signup.html:34
->>>>>>> 7090373b
 #, fuzzy
 msgid "preferred_keyword_language"
 msgstr "Preferred keyword language"
 
-<<<<<<< HEAD
-#: templates/profile.html:119 templates/signup.html:44
-=======
 #: templates/profile.html:120 templates/signup.html:44
->>>>>>> 7090373b
 #, fuzzy
 msgid "gender"
 msgstr "Gender"
 
-<<<<<<< HEAD
-#: templates/profile.html:122 templates/signup.html:46
-=======
 #: templates/profile.html:123 templates/signup.html:46
->>>>>>> 7090373b
 #, fuzzy
 msgid "female"
 msgstr "Female"
 
-<<<<<<< HEAD
-#: templates/profile.html:123 templates/signup.html:47
-=======
 #: templates/profile.html:124 templates/signup.html:47
->>>>>>> 7090373b
 #, fuzzy
 msgid "male"
 msgstr "Male"
 
-<<<<<<< HEAD
-#: templates/profile.html:124 templates/signup.html:48
-=======
 #: templates/profile.html:125 templates/signup.html:48
->>>>>>> 7090373b
 #, fuzzy
 msgid "other"
 msgstr "Other"
 
-<<<<<<< HEAD
-#: templates/profile.html:137
-=======
 #: templates/profile.html:138
->>>>>>> 7090373b
 #, fuzzy
 msgid "update_profile"
 msgstr "Update profile"
 
-<<<<<<< HEAD
-#: templates/profile.html:141
-=======
 #: templates/profile.html:142
->>>>>>> 7090373b
 #, fuzzy
 msgid "destroy_profile"
 msgstr "Delete profile"
 
-<<<<<<< HEAD
-#: templates/profile.html:148
-=======
 #: templates/profile.html:149
->>>>>>> 7090373b
 #, fuzzy
 msgid "current_password"
 msgstr "Current password"
 
-<<<<<<< HEAD
-#: templates/profile.html:152
-=======
 #: templates/profile.html:153
->>>>>>> 7090373b
 #, fuzzy
 msgid "new_password"
 msgstr "New password"
 
-<<<<<<< HEAD
-#: templates/profile.html:156
-=======
 #: templates/profile.html:157
->>>>>>> 7090373b
 #, fuzzy
 msgid "repeat_new_password"
 msgstr "Repeat new password"
@@ -2941,26 +1712,6 @@
 #, fuzzy
 msgid "feedback_success"
 msgstr "Good!"
-
-#: templates/quiz/feedback.html:23
-#, fuzzy
-msgid "feedback_failure"
-msgstr "Wrong!"
-
-#: templates/quiz/feedback.html:36
-#, fuzzy
-msgid "correct_answer"
-msgstr "The correct answer is"
-
-#: templates/quiz/feedback.html:52
-#, fuzzy
-msgid "go_to_question"
-msgstr "Go to question"
-
-#: templates/quiz/feedback.html:56
-#, fuzzy
-msgid "go_to_quiz_result"
-msgstr "Go to quiz result"
 
 #: templates/quiz/feedback.html:23
 #, fuzzy
@@ -3045,38 +1796,19 @@
 msgid "username_invalid"
 msgstr "Your username is invalid."
 
-<<<<<<< HEAD
-#: website/auth.py:185
-=======
 #: website/auth.py:184 website/auth.py:197
->>>>>>> 7090373b
 #, fuzzy
 msgid "username_special"
 msgstr "Username cannot contain `:` or `@`."
 
-<<<<<<< HEAD
-#: website/auth.py:187
-=======
 #: website/auth.py:186 website/auth.py:199
->>>>>>> 7090373b
 #, fuzzy
 msgid "username_three"
 msgstr "Username must contain at least three characters."
 
-<<<<<<< HEAD
-#: website/auth.py:189 website/auth.py:492 website/auth.py:697
-#: website/auth.py:702
-#, fuzzy
-msgid "email_invalid"
-msgstr "Please enter a valid email."
-
-#: website/auth.py:191 website/auth.py:254 website/auth.py:439
-#: website/auth.py:462 website/auth.py:474 website/auth.py:632
-=======
 #: website/auth.py:188 website/auth.py:203 website/auth.py:282
 #: website/auth.py:473 website/auth.py:496 website/auth.py:508
 #: website/auth.py:677
->>>>>>> 7090373b
 #, fuzzy
 msgid "password_invalid"
 msgstr "Your password is invalid."
@@ -3097,40 +1829,23 @@
 msgid "invalid_username_password"
 msgstr "Invalid username/password."
 
-<<<<<<< HEAD
-#: website/auth.py:308 website/auth.py:310
-=======
 #: website/auth.py:342 website/auth.py:344
->>>>>>> 7090373b
 #, fuzzy
 msgid "repeat_match_email"
 msgstr "The repeated email does not match."
 
-<<<<<<< HEAD
-#: website/auth.py:312 website/auth.py:464 website/auth.py:468
-#: website/auth.py:636
-=======
 #: website/auth.py:346 website/auth.py:498 website/auth.py:502
 #: website/auth.py:681
->>>>>>> 7090373b
 #, fuzzy
 msgid "repeat_match_password"
 msgstr "The repeated password does not match."
 
-<<<<<<< HEAD
-#: website/auth.py:314 website/auth.py:494
-=======
 #: website/auth.py:348 website/auth.py:526
->>>>>>> 7090373b
 #, fuzzy
 msgid "language_invalid"
 msgstr "Please select a valid language."
 
-<<<<<<< HEAD
-#: website/auth.py:316
-=======
 #: website/auth.py:350
->>>>>>> 7090373b
 #, fuzzy
 msgid "agree_invalid"
 msgstr "You have to agree with the privacy terms."
@@ -3142,11 +1857,7 @@
 "Please select a valid keyword language (select English or your own "
 "language)."
 
-<<<<<<< HEAD
-#: website/auth.py:323 website/auth.py:502
-=======
 #: website/auth.py:357 website/auth.py:540
->>>>>>> 7090373b
 #, fuzzy
 msgid "year_invalid"
 msgstr "Please enter a year between 1900 and {year}."
@@ -3156,49 +1867,28 @@
 msgid "gender_invalid"
 msgstr "Please select a valid gender, choose (Female, Male, Other)."
 
-<<<<<<< HEAD
-#: website/auth.py:329 website/auth.py:508
-=======
 #: website/auth.py:363 website/auth.py:546
->>>>>>> 7090373b
 #, fuzzy
 msgid "country_invalid"
 msgstr "Please select a valid country."
 
-<<<<<<< HEAD
-#: website/auth.py:331 website/auth.py:334 website/auth.py:510
-#: website/auth.py:513
-=======
 #: website/auth.py:365 website/auth.py:368 website/auth.py:548
 #: website/auth.py:551
->>>>>>> 7090373b
 #, fuzzy
 msgid "experience_invalid"
 msgstr "Please select a valid experience, choose (Yes, No)."
 
-<<<<<<< HEAD
-#: website/auth.py:337 website/auth.py:516
-=======
 #: website/auth.py:371 website/auth.py:554
->>>>>>> 7090373b
 #, fuzzy
 msgid "programming_invalid"
 msgstr "Please select a valid programming language."
 
-<<<<<<< HEAD
-#: website/auth.py:340
-=======
 #: website/auth.py:374
->>>>>>> 7090373b
 #, fuzzy
 msgid "exists_username"
 msgstr "That username is already in use."
 
-<<<<<<< HEAD
-#: website/auth.py:342 website/auth.py:524
-=======
 #: website/auth.py:376 website/auth.py:562
->>>>>>> 7090373b
 #, fuzzy
 msgid "exists_email"
 msgstr "That email is already in use."
@@ -3209,76 +1899,44 @@
 msgid "token_invalid"
 msgstr "Your token is invalid."
 
-<<<<<<< HEAD
-#: website/auth.py:441 website/auth.py:466 website/auth.py:634
-=======
 #: website/auth.py:475 website/auth.py:500 website/auth.py:679
->>>>>>> 7090373b
 #, fuzzy
 msgid "password_six"
 msgstr "Your password must contain at least six characters."
 
-<<<<<<< HEAD
-#: website/auth.py:444 website/auth.py:447
-=======
 #: website/auth.py:478 website/auth.py:481
->>>>>>> 7090373b
 #, fuzzy
 msgid "password_change_not_allowed"
 msgstr "You're not allowed to change the password of this user."
 
-<<<<<<< HEAD
-#: website/auth.py:452
-=======
 #: website/auth.py:486
->>>>>>> 7090373b
 #, fuzzy
 msgid "password_change_success"
 msgstr "Password of your student is successfully changed."
 
-<<<<<<< HEAD
-#: website/auth.py:483
-=======
 #: website/auth.py:517
->>>>>>> 7090373b
 #, fuzzy
 msgid "password_updated"
 msgstr "Password updated."
 
-<<<<<<< HEAD
-#: website/auth.py:563
-=======
 #: website/auth.py:601
->>>>>>> 7090373b
 #, fuzzy
 msgid "profile_updated"
 msgstr "Profile updated."
 
-<<<<<<< HEAD
-#: website/auth.py:566
-=======
 #: website/auth.py:604
->>>>>>> 7090373b
 #, fuzzy
 msgid "profile_updated_reload"
 msgstr "Profile updated, page will be re-loaded."
 
-<<<<<<< HEAD
-#: website/auth.py:619
-=======
 #: website/auth.py:664
->>>>>>> 7090373b
 #, fuzzy
 msgid "sent_password_recovery"
 msgstr ""
 "You should soon receive an email with instructions on how to reset your "
 "password."
 
-<<<<<<< HEAD
-#: website/auth.py:652
-=======
 #: website/auth.py:704
->>>>>>> 7090373b
 #, fuzzy
 msgid "password_resetted"
 msgstr ""
@@ -3290,22 +1948,14 @@
 msgid "teacher_invalid"
 msgstr "Your teacher value is invalid."
 
-<<<<<<< HEAD
-#: website/auth.py:758
-=======
 #: website/auth.py:810
->>>>>>> 7090373b
 #, fuzzy
 msgid "mail_welcome_verify_body"
 msgstr ""
 "Your Hedy account has been created successfully. Welcome!\n"
 "Please click on this link to verify your email address: {link}"
 
-<<<<<<< HEAD
-#: website/auth.py:760
-=======
 #: website/auth.py:812
->>>>>>> 7090373b
 #, fuzzy
 msgid "mail_change_password_body"
 msgstr ""
@@ -3313,11 +1963,7 @@
 "If you didn't change your password, please contact us immediately by "
 "replying to this email."
 
-<<<<<<< HEAD
-#: website/auth.py:762
-=======
 #: website/auth.py:814
->>>>>>> 7090373b
 #, fuzzy
 msgid "mail_recover_password_body"
 msgstr ""
@@ -3362,121 +2008,56 @@
 "\n"
 "Keep programming!"
 
-<<<<<<< HEAD
-#: website/auth.py:772
-=======
 #: website/auth.py:824
->>>>>>> 7090373b
 #, fuzzy
 msgid "mail_welcome_verify_subject"
 msgstr "Welcome to Hedy"
 
-<<<<<<< HEAD
-#: website/auth.py:774
-=======
 #: website/auth.py:826
->>>>>>> 7090373b
 #, fuzzy
 msgid "mail_change_password_subject"
 msgstr "Your Hedy password has been changed"
 
-<<<<<<< HEAD
-#: website/auth.py:776
-=======
 #: website/auth.py:828
->>>>>>> 7090373b
 #, fuzzy
 msgid "mail_recover_password_subject"
 msgstr "Request a password reset."
 
-<<<<<<< HEAD
-#: website/auth.py:778
-=======
 #: website/auth.py:830
->>>>>>> 7090373b
 #, fuzzy
 msgid "mail_reset_password_subject"
 msgstr "Your Hedy password has been reset"
 
-<<<<<<< HEAD
-#: website/auth.py:780
-=======
 #: website/auth.py:832
->>>>>>> 7090373b
 #, fuzzy
 msgid "mail_welcome_teacher_subject"
 msgstr "Your Hedy teacher account is ready"
 
-<<<<<<< HEAD
-#: website/auth.py:784
-#, fuzzy
-msgid "user"
-msgstr "user"
-
-#: website/auth.py:789
-#, fuzzy
-=======
 #: website/auth.py:836
 msgid "user"
 msgstr "用户"
 
 #: website/auth.py:841
->>>>>>> 7090373b
 msgid "mail_hello"
-msgstr "Hi {username}!"
-
-<<<<<<< HEAD
-#: website/auth.py:791
-#, fuzzy
-=======
+msgstr "你好 {username}！"
+
 #: website/auth.py:843
->>>>>>> 7090373b
 msgid "mail_goodbye"
 msgstr ""
-"Thank you!\n"
-"The Hedy team"
-
-<<<<<<< HEAD
-#: website/auth.py:799
-#, fuzzy
-=======
+"谢谢！\n"
+"海迪团队"
+
 #: website/auth.py:851
->>>>>>> 7090373b
 msgid "copy_mail_link"
-msgstr "Please copy and paste this link into a new tab:"
-
-<<<<<<< HEAD
-#: website/auth.py:800
-#, fuzzy
-=======
+msgstr "请复制并粘贴此链接到一个新的标签页："
+
 #: website/auth.py:852
->>>>>>> 7090373b
 msgid "link"
-msgstr "Link"
+msgstr "链接"
 
 #: website/programs.py:41
-#, fuzzy
 msgid "delete_success"
-msgstr "Program deleted successfully."
-
-#: website/programs.py:55
-#, fuzzy
-msgid "save_prompt"
-msgstr ""
-"You need to have an account to save your program. Would you like to login"
-" now?"
-
-#: website/programs.py:60
-#, fuzzy
-msgid "overwrite_warning"
-msgstr ""
-"You already have a program with this name, saving this program will "
-"replace the old one. Are you sure?"
-
-#: website/programs.py:87
-#, fuzzy
-msgid "save_parse_warning"
-msgstr "This program contains an error, are you sure you want to save it?"
+msgstr "已成功删除程序。"
 
 #: website/programs.py:55
 msgid "save_prompt"
@@ -3493,36 +2074,11 @@
 #: website/programs.py:131 website/programs.py:132
 #, fuzzy
 msgid "save_success_detail"
-msgstr "Program saved successfully."
+msgstr "程序保存成功。"
 
 #: website/programs.py:160
-#, fuzzy
 msgid "share_success_detail"
-msgstr "Program shared successfully."
-
-#: website/programs.py:162
-#, fuzzy
-msgid "unshare_success_detail"
-msgstr "Program unshared successfully."
-
-#: website/programs.py:202
-#, fuzzy
-msgid "favourite_success"
-msgstr "Your program is set as favourite."
-
-#: website/statistics.py:37 website/teacher.py:28 website/teacher.py:36
-#: website/teacher.py:211 website/teacher.py:233 website/teacher.py:245
-#: website/teacher.py:312 website/teacher.py:351
-#, fuzzy
-msgid "retrieve_class_error"
-msgstr "Only teachers can retrieve classes"
-
-#: website/statistics.py:41 website/teacher.py:39 website/teacher.py:133
-#: website/teacher.py:152 website/teacher.py:214 website/teacher.py:236
-#: website/teacher.py:248 website/teacher.py:315 website/teacher.py:354
-#, fuzzy
-msgid "no_such_class"
-msgstr "No such Hedy class."
+msgstr "程序已成功分享。"
 
 #: website/programs.py:162
 msgid "unshare_success_detail"
@@ -3545,98 +2101,33 @@
 msgstr "这个班级不存在。"
 
 #: website/statistics.py:45
-#, fuzzy
 msgid "title_class statistics"
-msgstr "My statistics"
-
-<<<<<<< HEAD
-#: website/teacher.py:76
-#, fuzzy
-=======
+msgstr "我的统计数据"
+
 #: website/teacher.py:75
->>>>>>> 7090373b
 msgid "title_class-overview"
-msgstr "Hedy - Class overview"
-
-<<<<<<< HEAD
-#: website/teacher.py:85
-#, fuzzy
-msgid "only_teacher_create_class"
-msgstr "Only teachers are allowed to create classes!"
-
-#: website/teacher.py:92 website/teacher.py:127
-#, fuzzy
-=======
+msgstr "海迪 - 班级概况"
+
 #: website/teacher.py:84
 msgid "only_teacher_create_class"
 msgstr "只有教师才能开班！"
 
 #: website/teacher.py:91 website/teacher.py:126
->>>>>>> 7090373b
 msgid "class_name_invalid"
-msgstr "This class name is invalid."
-
-<<<<<<< HEAD
-#: website/teacher.py:94 website/teacher.py:129
-#, fuzzy
-=======
+msgstr "此班级名称无效。"
+
 #: website/teacher.py:93 website/teacher.py:128
->>>>>>> 7090373b
 msgid "class_name_empty"
-msgstr "You didn't enter a class name!"
-
-<<<<<<< HEAD
-#: website/teacher.py:100
-#, fuzzy
-=======
+msgstr "你没有输入班级名称!"
+
 #: website/teacher.py:99
->>>>>>> 7090373b
 msgid "class_name_duplicate"
-msgstr "You already have a class with this name."
-
-<<<<<<< HEAD
-#: website/teacher.py:164 website/teacher.py:180 website/teacher.py:542
-#, fuzzy
-=======
+msgstr "您已经有一个同名的班级了。"
+
 #: website/teacher.py:163 website/teacher.py:179 website/teacher.py:532
->>>>>>> 7090373b
 msgid "invalid_class_link"
-msgstr "Invalid link for joining the class."
-
-#: website/teacher.py:168 website/teacher.py:170
-#, fuzzy
-msgid "title_join-class"
-msgstr "Hedy - Join class"
-
-#: website/teacher.py:224
-#, fuzzy
-msgid "title_customize-class"
-msgstr "Hedy - Customize class"
-
-#: website/teacher.py:239
-#, fuzzy
-msgid "customization_deleted"
-msgstr "Customizations successfully deleted."
-
-#: website/teacher.py:292
-#, fuzzy
-msgid "class_customize_success"
-msgstr "Class successfully customized."
-
-#: website/teacher.py:306
-#, fuzzy
-msgid "username_empty"
-msgstr "You didn't enter an username!"
-
-#: website/teacher.py:319
-#, fuzzy
-msgid "student_not_existing"
-msgstr "This username doesn't exist."
-
-<<<<<<< HEAD
-#: website/teacher.py:321
-#, fuzzy
-=======
+msgstr "用于加入班级的链接无效。"
+
 #: website/teacher.py:167 website/teacher.py:169
 msgid "title_join-class"
 msgstr "海迪 - 加入班级"
@@ -3662,144 +2153,84 @@
 msgstr "此用户名不存在。"
 
 #: website/teacher.py:320
->>>>>>> 7090373b
 msgid "student_already_in_class"
-msgstr "This student is already in your class."
+msgstr "该学生已在你的班级中。"
 
 #: website/teacher.py:322
 #, fuzzy
 msgid "student_already_invite"
-msgstr "This student already has a pending invitation."
+msgstr "该学生已有待处理的邀请。"
 
 #: website/teacher.py:381
 #, fuzzy
 msgid "no_accounts"
-msgstr "There are no accounts to create."
-
-<<<<<<< HEAD
-#: website/teacher.py:393
-#, fuzzy
-=======
+msgstr "没有账户需要创建。"
+
 #: website/teacher.py:391
->>>>>>> 7090373b
 msgid "unique_usernames"
-msgstr "All usernames need to be unique."
-
-<<<<<<< HEAD
-#: website/teacher.py:396
-#, fuzzy
-msgid "unique_emails"
-msgstr "All mail addresses need to be unique."
-
-#: website/teacher.py:407
-#, fuzzy
-=======
+msgstr "所有用户名都必须是唯一的。"
+
 #: website/teacher.py:400
->>>>>>> 7090373b
 msgid "usernames_exist"
-msgstr "One or more usernames is already in use."
-
-<<<<<<< HEAD
-#: website/teacher.py:410
-#, fuzzy
-msgid "emails_exist"
-msgstr "One or more mail addresses is already in use."
-
-#: website/teacher.py:421
-#, fuzzy
-=======
+msgstr "一个或多个用户名已在使用中。"
+
 #: website/teacher.py:411
->>>>>>> 7090373b
 msgid "accounts_created"
-msgstr "Accounts where successfully created."
-
-<<<<<<< HEAD
-#: website/teacher.py:427 website/teacher.py:432 website/teacher.py:443
-#: website/teacher.py:472 website/teacher.py:498
-#, fuzzy
-=======
+msgstr "账户已成功创建。"
+
 #: website/teacher.py:417 website/teacher.py:422 website/teacher.py:433
 #: website/teacher.py:462 website/teacher.py:488
->>>>>>> 7090373b
 msgid "retrieve_adventure_error"
-msgstr "You're not allowed to view this adventure!"
+msgstr "您无权查看这个探险活动！"
 
 #: website/teacher.py:427
 #, fuzzy
 msgid "title_view-adventure"
-msgstr "Hedy - View adventure"
+msgstr "海迪-查看探险活动"
 
 #: website/teacher.py:438
 #, fuzzy
 msgid "title_customize-adventure"
-msgstr "Hedy - Customize adventure"
+msgstr "海迪-定制自己的探险活动"
 
 #: website/teacher.py:449
 #, fuzzy
 msgid "adventure_id_invalid"
-msgstr "This adventure id is invalid."
+msgstr "这个探险活动的账号是无效的。"
 
 #: website/teacher.py:451 website/teacher.py:507
 #, fuzzy
 msgid "adventure_name_invalid"
-msgstr "This adventure name is invalid."
-
-<<<<<<< HEAD
-#: website/teacher.py:463
-#, fuzzy
-=======
+msgstr "这个探险活动的用户名是无效的。"
+
 #: website/teacher.py:453
->>>>>>> 7090373b
 msgid "level_invalid"
-msgstr "This Hedy level in invalid."
-
-<<<<<<< HEAD
-#: website/teacher.py:465
-#, fuzzy
-=======
+msgstr "此海迪级别无效。"
+
 #: website/teacher.py:455
->>>>>>> 7090373b
 msgid "content_invalid"
-msgstr "This adventure is invalid."
-
-<<<<<<< HEAD
-#: website/teacher.py:467
-#, fuzzy
-=======
+msgstr "这个探险活动无效。"
+
 #: website/teacher.py:457
->>>>>>> 7090373b
 msgid "adventure_length"
-msgstr "Your adventure has to be at least 20 characters."
+msgstr "你的探险活动必须至少有20个字符。"
 
 #: website/teacher.py:459
 #, fuzzy
 msgid "public_invalid"
-msgstr "This agreement selection is invalid"
-
-<<<<<<< HEAD
-#: website/teacher.py:480 website/teacher.py:524
-#, fuzzy
-=======
+msgstr "此协议选择无效"
+
 #: website/teacher.py:470 website/teacher.py:514
->>>>>>> 7090373b
 msgid "adventure_duplicate"
-msgstr "You already have an adventure with this name."
-
-<<<<<<< HEAD
-#: website/teacher.py:492
-#, fuzzy
-=======
+msgstr "您已经使用此名称进行了一次探险活动。"
+
 #: website/teacher.py:482
->>>>>>> 7090373b
 msgid "adventure_updated"
-msgstr "The adventure has been updated!"
+msgstr "这个探险活动已被更新！"
 
 #: website/teacher.py:509
 #, fuzzy
 msgid "adventure_empty"
-<<<<<<< HEAD
-msgstr "You didn't enter an adventure name!"
-=======
 msgstr "你没有输入一个探险活动的名字！"
 
 #~ msgid "unique_emails"
@@ -3807,4 +2238,3 @@
 
 #~ msgid "emails_exist"
 #~ msgstr "一个或多个邮件地址已在使用。"
->>>>>>> 7090373b
