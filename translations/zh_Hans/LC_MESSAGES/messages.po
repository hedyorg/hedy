# Chinese (Simplified) translations for PROJECT.
# Copyright (C) 2023 ORGANIZATION
# This file is distributed under the same license as the PROJECT project.
# FIRST AUTHOR <EMAIL@ADDRESS>, 2023.
#
msgid ""
msgstr ""
"Project-Id-Version: PROJECT VERSION\n"
"Report-Msgid-Bugs-To: EMAIL@ADDRESS\n"
"POT-Creation-Date: 2000-01-01 00:00+0000\n"
"PO-Revision-Date: 2025-01-31 06:48+0000\n"
"Last-Translator: Anonymous <noreply@weblate.org>\n"
"Language-Team: zh_Hans <LL@li.org>\n"
"Language: zh_Hans\n"
"MIME-Version: 1.0\n"
"Content-Type: text/plain; charset=utf-8\n"
"Content-Transfer-Encoding: 8bit\n"
"Plural-Forms: nplurals=1; plural=0;\n"
"X-Generator: Weblate 5.10-dev\n"
"Generated-By: Babel 2.14.0\n"

msgid "Access Before Assign"
msgstr "我们检测到变量“{name}”在设置之前已在第 {access_line_number} 行被使用。您能在使用该变量之前设置它吗？"

msgid "Cyclic Var Definition"
msgstr "我们检测到变量“{variable}”在“{is}”命令的右侧被使用，但尚未设置。您可以在使用之前设置该变量吗?"

msgid "Else Without If Error"
msgstr "我们检测到在第 {line_number} 行的 `{if}` 之前使用了 `{else}`。你应该尝试在 `{else}` 之前写入 `{if}` ？"

msgid "Function Undefined"
msgstr "我们检测到函数 {name} 未被定义，但已被使用。你应该使用该函数之前定义它？"

msgid "Has Blanks"
msgstr "我们发现代码似乎不完整。能能用代码填补空白吗？"

msgid "Incomplete"
msgstr "我们发现第 {line_number} 行的 `{incomplete_command}` 部分代码似乎缺失。您可以尝试添加缺失的内容吗？"

msgid "Incomplete Repeat"
msgstr "我们检测到第 {line_number} 行的 `{repeat}` 缺少 `{command}` 命令。你可以尝试添加它吗？"

msgid "Invalid"
msgstr "`{invalid_command}` 不是海蒂第{level}关里的命令。你是不是想写 `{guessed_command}`？"

msgid "Invalid Argument"
msgstr "我们检测到 `{command}` 不能与`{invalid_argument}`一起使用。你可以尝试将`{invalid_argument}`更改为`{allowed_types}`？"

msgid "Invalid Argument Type"
msgstr "我们检测到 `{command}` 无法与 `{invalid_argument}` 配合使用，因为它是 {invalid_type}。你可以尝试将 `{invalid_argument}` 更改为 {allowed_types} ？"

msgid "Invalid At Command"
msgstr "我们检测到从 16 级开始可能无法使用 `{command}`。你可以尝试使用方括号 `[]` 来列出列表？"

msgid "Invalid Space"
msgstr "我们检测到第 {line_number} 行以空格开头。你可以尝试删除该空格？"

msgid "Invalid Type Combination"
msgstr "我们检测到 `{invalid_argument}`和`{invalid_argument_2}`不能与 `{command}` 一起使用，因为一个是{invalid_type}，另一个是{invalid_type_2}。你可以尝试将`{invalid_argument}`更改为{invalid_type_2}或将`{invalid_argument_2}`更改为{invalid_type} ？"

msgid "Lonely Echo"
msgstr "我们检测到在 `{echo}` 之前或未使用 `{ask}` 的情况下使用了它。您可以尝试在 `{echo}` 之前写入 `{ask}` 吗？"

msgid "Lonely Text"
msgstr "我们检测到代码中似乎缺少一个包含第 {line_number} 行所用文本的命令。你能否尝试使用文本编写所需的命令"

msgid "Missing Additional Command"
msgstr "我们检测到第 {line_number} 行上的命令 `{command}` 缺少某些内容。您可以尝试在代码中使用 `{missing_command}` 吗？"

msgid "Missing Colon Error"
msgstr "我们检测到 `{command}` 在第 {line_number} 行末尾需要一个 `:`。从第 17 级开始，你可以在命令行末尾添加 `:` ？"

msgid "Missing Command"
msgstr "我们发现代码第 {line_number} 行似乎缺少一个命令。你可以尝试查看练习部分以找出要使用的命令？"

msgid "Missing Inner Command"
msgstr "我们发现代码中第 {line_number} 行的 `{command}` 语句似乎缺少一个命令。你可以尝试查看练习部分以找出要使用的命令？"

msgid "Missing Square Brackets"
msgstr "我们检测到您在第 {line_number} 行创建的列表缺少方括号 `[]`。你可以尝试在列表的 `[]` 两边添加方括号吗？"

msgid "Missing Variable"
msgstr "我们检测到 `{command}` 在行首缺少一个变量。您可以尝试在 `{command}` 之前写入该变量吗?"

msgid "Misspelled At Command"
msgstr "看来您可能拼错了 `{command}` 命令，而是在第 {line_number} 行中写了 `{invalid_argument}`。"

msgid "No Indentation"
msgstr "我们发现第 {line_number} 行使用的 {leading_spaces} 空格似乎太少。能否尝试将每个新块的缩进量增加 {indent_size}."

msgid "Non Decimal Variable"
msgstr "我们检测到您在第 {line_number} 行使用了 Hedy 不支持的数字！可以尝试使用十进制数，例如 2 吗？"

msgid "Parse"
msgstr "我们检测到`{character_found}`在行 {location[0]} 上使用，这是不允许的。可以尝试在代码中查找缺失或多余的字符吗？"

msgid "Pressit Missing Else"
msgstr "我们发现代码缺少 `{else}` 来处理其他按键。可以尝试在代码中添加 `{else}` 吗？"

msgid "Runtime Index Error"
msgstr "我们检测到列表 {name} 为空或其索引缺失。能确保列表不为空吗？或者尝试在 `[]` 中写入一个数字作为缺失的索引？"

msgid "Runtime Value Error"
msgstr "在运行程序时，命令`{command}`收到了不允许的值{value}。{tip}。"

msgid "Runtime Values Error"
msgstr "我们检测到 `{command}` 收到了不允许的值 `{value}` 和 `{value}`。{tip}。"

msgid "Save Microbit code "
msgstr "保存 Microbit 代码"

msgid "Too Big"
msgstr "我们检测到程序有 {lines_of_code} 行，但我们只能处理 {max_lines} 行。可以尝试缩短您的程序吗？"

msgid "Too Few Indents"
msgstr "我们发现第 {line_number} 行空格太少只有（{leading_spaces}）。可以尝试添加一个额外的空格吗？"

msgid "Too Many Indents"
msgstr "我们检测到第 {line_number} 行有太多有 ({leading_spaces}) 个空格。可以尝试删除多余的空格吗？"

msgid "Unexpected Indentation"
msgstr "我们检测到第 {line_number} 行有太多 ({leading_spaces}) 个空格。可以尝试在每个新块中添加 {indent_size} 个空格吗？"

msgid "Unquoted Assignment"
msgstr "我们检测到`{is}`右侧的文本未写在引号之间。此级别要求您开始在引号之间写文本。尝试对文本 {text} 执行此操作"

msgid "Unquoted Equality Check"
msgstr "我们检测到代码正在尝试检查一个变量是否等于多个单词。可以尝试对要检查的单词使用引号吗？"

msgid "Unquoted Text"
msgstr "我们发现`{ask}`或`{print}`的文本似乎缺少引号。可以尝试为{unquotedtext}添加引号吗？"

msgid "Unsupported Float"
msgstr "我们检测到代码使用了尚不支持的非整数。可以尝试将`{value}`更改为整数吗？"

msgid "Unsupported String Value"
msgstr "我们检测到文本使用的值不能包含`{invalid_value}`。可以尝试删除写入的值或更改其类型吗？"

msgid "Unused Variable"
msgstr "我们检测到变量 {variable_name} 已在第 {line_number} 行定义，但未被使用。可以尝试使用已定义的变量或将其删除吗？"

msgid "Var Undefined"
msgstr "我们检测到变量`{name}`在设置之前被使用。可以在使用之前设置变量，或者为“{name}”使用引号吗？"

msgid "Wrong Level"
msgstr "这是正确的海蒂代码，但不是在正确的关卡。你在第{working_level}关用了`{offending_keyword}`。提示：{tip}"

msgid "Wrong Number of Arguments"
msgstr "我们发现函数 {name} 的参数数量有误，为 {used_number}。可以尝试改写为 {defined_number} 吗？"

msgid "about_this_adventure"
msgstr ""

msgid "account_overview"
msgstr "账户概览"

msgid "actions"
msgstr "行动"

msgid "add"
msgstr "以及"

msgid "add_students"
msgstr "添加学生"

msgid "add_your_language"
msgstr "添加您的语言！"

msgid "admin"
msgstr "管理员"

msgid "advance_button"
msgstr "去到等级 {level}"

msgid "adventure"
msgstr "探险活动"

msgid "adventure_cloned"
msgstr "冒险被克隆"

msgid "adventure_code_button"
msgstr "代码冒险"

msgid "adventure_codeblock_button"
msgstr "当您想要创建学生可以在冒险中运行的代码块时，请使用此按钮。提示：将所选内容放在代码块最后一行的末尾，<kbd>按3次</kbd>即可在代码块后键入内容。"

msgid "adventure_duplicate"
msgstr "您已经使用此名称进行了一次探险活动。"

msgid "adventure_empty"
msgstr "你没有输入一个探险活动的名字！"

#, fuzzy
msgid "adventure_exp_3"
msgstr "确保在代码块外编写关键字时始终用 { } 括住关键字, 这样它们才能被正确识别. 可以使用“预览”按钮查看冒险的样式版本.要在专用页面上查看冒险，请从教师页面中选择“查看”."

msgid "adventure_exp_classes"
msgstr "您的冒险将在以下类中使用"

msgid "adventure_flagged"
msgstr "此次冒险已被成功标记。"

msgid "adventure_id_invalid"
msgstr "这个探险活动的账号是无效的。"

msgid "adventure_length"
msgstr "你的探险活动必须至少有20个字符。"

msgid "adventure_name_invalid"
msgstr "这个探险活动的用户名是无效的。"

msgid "adventure_terms"
msgstr "我同意我的冒险可以在海蒂上公开。"

msgid "adventure_updated"
msgstr "这个探险活动已被更新！"

msgid "adventures_completed"
msgstr "已完成的冒险：{number_of_adventures}"

msgid "adventures_info"
msgstr "每个 海蒂 级别都为学生提供内置练习，我们称之为冒险。 您可以创建自己的冒险并将其添加到您的课程中。 通过您自己的冒险，您可以创造与您的学生相关且有趣的冒险。 您可以在<a href=\"https://hedy.org/for-teachers/manual/features\">此处</a>找到有关创建自己的冒险的更多信息。"

msgid "adventures_restored"
msgstr "默认的冒险已经恢复。"

msgid "adventures_ticked"
msgstr "冒险已完成"

msgid "adventures_tried"
msgstr "尝试冒险"

msgid "ago"
msgstr "{timestamp} 前"

msgid "agree_invalid"
msgstr "你必须同意隐私条款。"

msgid "agree_with"
msgstr "我同意"

msgid "ajax_error"
msgstr "出现了一个错误，请重试。"

msgid "all"
msgstr "全部"

msgid "all_class_highscores"
msgstr "所有学生在班级中都可见高分"

msgid "all_rows_missing_separator"
msgstr "所有行均不包含分号。也许您想让我们自动生成密码？如果是这样，请单击密码切换按钮并重新创建帐户。如果不是这种情况，请在以下行中使用分号分隔用户名和密码：{rows}"

msgid "already_account"
msgstr "是否已经有账户?"

msgid "already_program_running"
msgstr "已经正在运行着一个程序，请先完成那个程序。"

msgid "are_you_sure"
msgstr "你确定吗？ 你无法撤销此操作。"

msgid "ask_needs_var"
msgstr "从第2关开始，`{ask}`需要和变量共同使用。例子：名字`{is}` `{ask}`你叫什么？"

msgid "available_in"
msgstr "适用于："

msgid "back_to_class"
msgstr "回到课室"

msgid "become_a_sponsor"
msgstr "成为赞助商"

msgid "birth_year"
msgstr "出生年份"

msgid "by"
msgstr "经由"

msgid "cancel"
msgstr "取消"

msgid "cant_parse_exception"
msgstr "无法解析程序"

msgid "certificate"
msgstr "竣工证书"

msgid "certified_teacher"
msgstr "认证教师"

msgid "change_password"
msgstr "更改密码"

msgid "cheatsheet_title"
msgstr "小抄"

msgid "class_already_joined"
msgstr "你已经是班级的学生了"

msgid "class_customize_success"
msgstr "成功自定义课程。"

msgid "class_graph_explanation"
msgstr "在这张图表中，你可以看到学生尝试过的冒险次数（意味着他们在那次冒险中做了有意义的工作），以及错误次数和成功次数。"

msgid "class_logs"
msgstr "日志"

msgid "class_name_duplicate"
msgstr "您已经有一个同名的班级了。"

msgid "class_name_empty"
msgstr "你没有输入班级名称!"

msgid "class_name_invalid"
msgstr "此班级名称无效。"

msgid "class_name_prompt"
msgstr "请输入新班级的名称"

msgid "class_performance_graph"
msgstr "班级表现图"

msgid "class_survey_description"
msgstr "我们希望更好地了解 海蒂 用户。 通过提供这些答案，将有助于改进 Hedy。 谢谢你！"

msgid "class_survey_later"
msgstr "明天提醒我"

msgid "class_survey_question1"
msgstr "你们班学生年龄范围是多少？"

msgid "class_survey_question2"
msgstr "你们班上说什么语言?"

msgid "class_survey_question3"
msgstr "你们班级性别平衡嘛？"

msgid "class_survey_question4"
msgstr "你的学生与其他学生有何不同？"

msgid "classes_info"
msgstr "创建一个班级，在仪表板中跟踪每个学生的进度，并自定义学生看到的冒险，甚至添加你自己的冒险！ 可以根据需要创建任意数量的班级，每个班级可以有多名教师，每个教师具有不同的角色。 还可以根据需要添加任意数量的学生，但请注意每个学生一次只能在一个班级中。 您可以在<a href=\"https://hedy.org/for-teachers/manual/preparations#for-teachers\">教师手册</a>中找到有关课程的更多信息。"

msgid "clone"
msgstr "克隆"

msgid "cloned_times"
msgstr "克隆"

msgid "close"
msgstr "关闭"

msgid "comma"
msgstr "逗号"

msgid "command_not_available_yet_exception"
msgstr "命令尚不可用"

msgid "command_unavailable_exception"
msgstr "命令不再正确"

msgid "commands"
msgstr "命令"

msgid "complete"
msgstr "完成"

msgid "congrats_message"
msgstr "恭喜你，{username}，你已经完成了Hedy!"

msgid "connect_guest_teacher"
msgstr "我想与一位可以教授一些课程的客座老师联系"

msgid "constant_variable_role"
msgstr "持续的"

msgid "containing"
msgstr ""

msgid "content_invalid"
msgstr "这个探险活动无效。"

msgid "continue"
msgstr "继续"

msgid "contributor"
msgstr "贡献者"

msgid "copy_accounts_to_clipboard"
msgstr "复制到剪贴板"

msgid "copy_clipboard"
msgstr "已成功复制到剪贴板"

msgid "copy_code"
msgstr "复制代码"

msgid "copy_join_link"
msgstr "复制链接"

msgid "copy_link_success"
msgstr "成功把邀请链接复制到剪贴板"

msgid "copy_link_to_share"
msgstr "复制链接以分享"

msgid "copy_mail_link"
msgstr "请复制并粘贴此链接到一个新的标签页："

msgid "correct_answer"
msgstr "正确答案是"

msgid "country"
msgstr "国家"

msgid "country_invalid"
msgstr "请选择有效的国家。"

msgid "create_account"
msgstr "创建账户"

msgid "create_accounts"
msgstr "创建多个账户"

msgid "create_accounts_placeholder"
msgstr "键入帐户或从电子表格中粘贴"

msgid "create_accounts_prompt"
msgstr "将创建 {number_of_accounts} 个学生帐户。确定吗？"

msgid "create_adventure"
msgstr "创建探险"

msgid "create_class"
msgstr "创建一个新的教室"

msgid "create_student_account"
msgstr "创建一个账户"

msgid "create_student_account_explanation"
msgstr "你可以使用帐户保存自己的程序。"

msgid "create_student_accounts"
msgstr "创建学生帐户"

msgid "create_teacher_account"
msgstr "创建一个教师账户"

msgid "create_teacher_account_explanation"
msgstr "使用教师帐户，你可以保存自己的程序并查看学生的学习结果。"

msgid "create_usernames_and_passwords_desc"
msgstr "每行输入一个用户名和密码，以分号分隔。或者，如果您的数据在双列电子表格中，请复制文件内容并粘贴在此处。"

msgid "create_usernames_and_passwords_title"
msgstr "用户名和密码"

msgid "create_usernames_desc"
msgstr "每行输入一个用户名或从电子表格中粘贴。"

msgid "create_usernames_title"
msgstr "用户名"

msgid "creator"
msgstr "创建者"

msgid "current_password"
msgstr "当前密码"

msgid "customization_deleted"
msgstr "已成功删除自定义项。"

msgid "customize"
msgstr "定制"

msgid "customize_adventure"
msgstr "自定义探险活动"

msgid "customize_class"
msgstr "定制课室"

msgid "danger_zone"
msgstr ""

msgid "dash"
msgstr "横杠"

msgid "debug"
msgstr "调试"

msgid "default_401"
msgstr "看起来您未获得授权..."

msgid "default_403"
msgstr "看来这个动作是被禁止的……"

msgid "default_404"
msgstr "我们无法找到该页面..."

msgid "default_500"
msgstr "出问题了..."

msgid "delete"
msgstr "删除"

msgid "delete_adventure_prompt"
msgstr "你确定要删除此冒险吗？"

msgid "delete_class_prompt"
msgstr "你确定要删除这个教室吗？"

msgid "delete_confirm"
msgstr "你确定要删除这个程序吗？"

msgid "delete_invite"
msgstr "删除邀请"

msgid "delete_invite_prompt"
msgstr "你确定要删除此课程邀请吗？"

msgid "delete_public"
msgstr "删除公开的个人资料"

msgid "delete_success"
msgstr "已成功删除程序。"

msgid "delete_tag_prompt"
msgstr "您确定要删除该标签吗？"

msgid "destroy_account"
msgstr "删除个人资料"

msgid "destroy_account_message"
msgstr ""

msgid "developers_mode"
msgstr "程序员模式"

msgid "directly_available"
msgstr "直接打开"

msgid "disable"
msgstr "禁用"

msgid "disable_parsons"
msgstr "禁用所有拼图"

msgid "disable_quizes"
msgstr "禁用所有测验"

msgid "disabled"
msgstr "禁用的"

msgid "disabled_button_quiz"
msgstr "你的测验分数低于阈值，请再试一次！"

msgid "discord_server"
msgstr "不和谐服务器"

msgid "distinguished_user"
msgstr "尊敬的用户"

msgid "double quotes"
msgstr "双引号"

msgid "download"
msgstr "下载"

msgid "duplicate"
msgstr "重复"

msgid "echo_and_ask_mismatch_exception"
msgstr "回声和询问不匹配"

msgid "echo_out"
msgstr "从第二级起，你不再需要`{echo}`。你可以用`{ask}`和`{print}`来复述答案。比如：名字 `{is}` `{ask}` 你叫什么？`{print}` 你好，名字"

msgid "edit_adventure"
msgstr "编辑冒险"

msgid "edit_code_button"
msgstr "编辑代码"

msgid "email"
msgstr "电子邮件"

msgid "email_invalid"
msgstr "请输入一个有效的电子邮件。"

msgid "end_quiz"
msgstr "测验结束"

msgid "english"
msgstr "英语"

msgid "enter"
msgstr "输入"

msgid "enter_password"
msgstr "输入新的密码"

msgid "enter_text"
msgstr "在这儿输入你的答案。。。"

msgid "error_logo_alt"
msgstr "错误徽标"

msgid "errors"
msgstr "错误"

msgid "exclamation mark"
msgstr "感叹号"

msgid "exercise"
msgstr "练习"

msgid "exercise_doesnt_exist"
msgstr "此练习不存在"

msgid "exists_email"
msgstr "此电子邮件已被使用。"

msgid "exists_username"
msgstr "此用户名已被使用。"

msgid "exit_preview_mode"
msgstr "退出预览模式"

msgid "experience_invalid"
msgstr "请选择有效的经验，选择（是，否）。"

msgid "expiration_date"
msgstr "过期日期"

msgid "favorite_program"
msgstr "最喜欢的项目"

msgid "favourite_confirm"
msgstr "你确定要将此程序设置为你最喜爱的程序吗？"

msgid "favourite_program"
msgstr "最喜欢的程序"

msgid "favourite_program_invalid"
msgstr "你选择的最喜欢的程序是无效的。"

msgid "favourite_success"
msgstr "你的程序被设定为最喜欢的程序。"

msgid "feedback_message_error"
msgstr "发生错误。请稍后再试。"

msgid "female"
msgstr "女"

msgid "flag_adventure_prompt"
msgstr "您是否想标记此冒险以便我们检查其是否合适？"

msgid "float"
msgstr "数字"

msgid "for_teachers"
msgstr "教师专用"

msgid "forgot_password"
msgstr "忘记密码了吗？"

msgid "from_another_teacher"
msgstr "来自另一位老师"

msgid "from_magazine_website"
msgstr "来自杂志或网站"

msgid "from_video"
msgstr "来自于视频"

msgid "fun_statistics_msg"
msgstr "这儿有一些有趣的统计数据!"

msgid "gender"
msgstr "性别"

msgid "gender_invalid"
msgstr "请选择有效的性别，选择（女性、男性、其他）。"

msgid "general_settings"
msgstr "常规设置"

msgid "get_certificate"
msgstr "获取你的证书!"

msgid "give_link_to_teacher"
msgstr "将以下链接提供给你的老师："

msgid "go_back"
msgstr "返回"

msgid "go_back_to_main"
msgstr "返回主页"

msgid "go_to_question"
msgstr "转到问题"

msgid "go_to_quiz_result"
msgstr "转到测验结果"

msgid "go_to_your_clone"
msgstr ""

msgid "goto_profile"
msgstr "转到我的个人资料"

msgid "graph_title"
msgstr "在 {level} 级别完成的每次冒险的错误数"

msgid "hand_in"
msgstr "上交"

msgid "hand_in_exercise"
msgstr "上交练习册"

msgid "heard_about_hedy"
msgstr "你是怎么知道海蒂的？"

msgid "heard_about_invalid"
msgstr "请选择你了解我们的有效方式。"

msgid "hedy_introduction_slides"
msgstr "海蒂介绍幻灯"

msgid "hedy_logo_alt"
msgstr "海蒂标志"

msgid "hedy_on_github"
msgstr "海蒂在 Github 上"

msgid "hello_logo"
msgstr "你好"

msgid "hide_adventures"
msgstr "隐藏探险"

msgid "hide_cheatsheet"
msgstr "隐藏备忘单"

msgid "hide_classes"
msgstr "隐藏课程"

msgid "hide_keyword_switcher"
msgstr "隐藏关键字切换器"

msgid "hide_slides"
msgstr "隐藏幻灯"

msgid "highest_level_reached"
msgstr "达到的最高等级"

msgid "highest_quiz_score"
msgstr "最高测验分"

msgid "hint"
msgstr "提示？"

msgid "ill_work_some_more"
msgstr "我会再努力一会儿"

msgid "image_invalid"
msgstr "你选择的图像是无效的。"

msgid "incomplete_command_exception"
msgstr "命令不完整"

msgid "incorrect_handling_of_quotes_exception"
msgstr "引号处理不正确"

msgid "incorrect_use_of_types_exception"
msgstr "类型使用不当"

msgid "incorrect_use_of_variable_exception"
msgstr "变量使用不当"

msgid "indentation_exception"
msgstr "缩进不正确"

msgid "input"
msgstr "`{ask}`中的输入"

msgid "input_variable_role"
msgstr "输入"

msgid "integer"
msgstr "数字"

msgid "invalid_class_link"
msgstr "用于加入班级的链接无效。"

msgid "invalid_command_exception"
msgstr "无效命令"

msgid "invalid_keyword_language_comment"
msgstr "# 提供的关键字语言无效，关键字语言设置为英语"

msgid "invalid_language_comment"
msgstr "# 提供的语言无效，语言设置为英语"

msgid "invalid_level_comment"
msgstr "# 提供的级别无效，级别设置为级别1"

msgid "invalid_program_comment"
msgstr "# 提供的程序无效，请重试"

msgid "invalid_teacher_invitation_code"
msgstr "教师邀请码无效。想要成为一名教师，请联系 hello@hedy.org。"

msgid "invalid_username_password"
msgstr "无效的用户名/密码。"

msgid "invitations_sent"
msgstr ""

msgid "invite"
msgstr ""

msgid "invite_by_username"
msgstr "按用户名邀请"

msgid "invite_date"
msgstr "邀请日期"

msgid "invite_message"
msgstr "你已经收到了加入班级的邀请"

msgid "invite_prompt"
msgstr "输入一个用户名"

msgid "invite_teacher"
msgstr "邀请老师"

msgid "join_class"
msgstr "加入课堂"

msgid "join_prompt"
msgstr "你需要有一个帐户才能加入课程。你想立即登录吗？"

msgid "keybinding_waiting_for_keypress"
msgstr "等待按键..."

msgid "keyword_language_invalid"
msgstr "请选择有效的关键词语言（选择英语或你自己的语言）。"

msgid "landcode_phone_number"
msgstr "另请添加您所在国家/地区的地号"

msgid "language"
msgstr "语言"

msgid "language_invalid"
msgstr "请选择有效的语言。"

msgid "languages"
msgstr "您以前使用过以下哪种编程语言？"

msgid "last_edited"
msgstr "最后编辑"

msgid "last_update"
msgstr "上次的更新"

msgid "lastname"
msgstr "姓"

msgid "leave_class"
msgstr "退出班级"

msgid "level"
msgstr "级别"

msgid "level_accessible"
msgstr "级别对学生开放"

msgid "level_disabled"
msgstr "级别已禁用"

msgid "level_future"
msgstr "此级别将在开放日期后自动打开 "

msgid "level_invalid"
msgstr "此海蒂级别无效。"

msgid "level_not_class"
msgstr "此级别还没有对你的班级开放"

msgid "level_title"
msgstr "级别"

msgid "levels"
msgstr "关卡"

msgid "link"
msgstr "链接"

msgid "list"
msgstr "列表"

msgid "list_variable_role"
msgstr "列表"

msgid "logged_in_to_share"
msgstr "你必须登录才能保存和共享程序。"

msgid "login"
msgstr "登录"

msgid "login_long"
msgstr "登录到您的账户"

msgid "login_to_save_your_work"
msgstr "登录以保存你的工作"

msgid "logout"
msgstr "退出"

msgid "longest_program"
msgstr "最长的程序"

msgid "mail_change_password_body"
msgstr ""
"您的Hedy密码已被更改。如果是你改的那就没事。\n"
"如果你并没有修改密码，请立即回复本邮件与我们联系。"

msgid "mail_change_password_subject"
msgstr "您的Hedy密码已被更改"

msgid "mail_error_change_processed"
msgstr "发送验证邮件时出现问题，正在处理中。"

msgid "mail_goodbye"
msgstr ""
"继续编程!\n"
"Hedy团队"

msgid "mail_hello"
msgstr "你好 {username}！"

msgid "mail_recover_password_body"
msgstr ""
"通过单击此链接，您可以设置新的Hedy密码。此链接的有效期为 <b>4</b> 小时。\n"
"如果您不需要重置密码，请忽略此电子邮件：{link}"

msgid "mail_recover_password_subject"
msgstr "请求重置密码。"

msgid "mail_reset_password_body"
msgstr ""
"您的Hedy密码已被重置为新密码。如果是你改的那就没事。\n"
"如果你并没有修改密码，请立即回复本邮件与我们联系。"

msgid "mail_reset_password_subject"
msgstr "你的Hedy密码已被重置"

msgid "mail_welcome_teacher_body"
msgstr ""
"<strong>欢迎！</strong>。 \n"
"恭喜您拥有全新的Hedy教师账户。欢迎来到世界范围内的Hedy教师社区! \n"
"\n"
"<strong>教师账户可以做什么？ \n"
"现在为你解锁许多额外的选项。 \n"
"\n"
"1.额外的解释可在<a href=\"https://hedy.org/for-teachers/manual\">teacher's manual</a>中找到。 \n"
"2.您可以通过您的教师帐户创建您的班级。您的学生将能加入您的班级，您也可以看到他们的进度。班级是通过<a href=\"https://hedycode.com/for-teachers\">teachers page</a>创建和管理的。 \n"
"3.您可以完全自定义您的班级，例如，您可以打开和关闭不同级别，启用或禁用冒险活动，以及编写您自己的冒险活动！ \n"
"\n"
"<strong>加入我们的在线社区！</strong> \n"
"欢迎所有Hedy老师、程序员和其他爱好者加入我们的社区<a href=\"https://discord.gg/8yY7dEme9r\">Discord server</a>。这是谈论Hedy的理想场所：我们有一些频道，你可以展示你很酷的项目和课程，有一些频道可以报告错误，还有一些频道可以与其他教师和Hedy团队聊天。 \n"
"\n"
"<strong>如何求助</strong>？ \n"
"如果有什么不清楚的地方，你可以在Discord上告诉我们，或者在这里给我们发邮件<a href=\"mailto: hello@hedy.org\">send us an email</a>。 \n"
"\n"
"<strong>如何报告错误</strong>\n"
"在 Discord 中，我们有一个报告错误的频道，叫做 #bugs。这是让我们了解您所遇到的问题的最佳场所。如果您知道如何使用GitHub，您可以在那里创建一个<a href=\"https://github.com/hedyorg/hedy/issues/new?assignees=&labels=&template=bug_report.md&title=%5BBUG%5D\">issue</a>。\n"

msgid "mail_welcome_teacher_subject"
msgstr "您的 Hedy 教师帐户已准备就绪"

msgid "mail_welcome_verify_body"
msgstr ""
"您的Hedy账户已成功创建。欢迎你！\n"
"请点击此链接以验证您的电子邮件地址：{link}"

msgid "mail_welcome_verify_subject"
msgstr "欢迎来到Hedy"

msgid "mailing_title"
msgstr "订阅Hedy新闻通讯"

msgid "main_subtitle"
msgstr "一种渐进式的编程语言"

msgid "main_title"
msgstr "海蒂"

msgid "make_sure_you_are_done"
msgstr "确保你完成了！单击“上交”后，你无法再更改程序。"

msgid "male"
msgstr "男"

msgid "mandatory_mode"
msgstr "强制开发者模式"

msgid "more_info"
msgstr "更多信息"

msgid "more_options"
msgstr "更多选项"

msgid "multiple_keywords_warning"
msgstr "您正在尝试使用关键字 {orig_keyword}，但该关键字可能有多种含义。 请从此列表中选择您要使用的一个，然后将其复制粘贴到您的代码中，包括大括号：{keyword_list}"

msgid "multiple_levels_warning"
msgstr "我们注意到您在冒险中选择了多个级别并包含代码片段，这可能会导致语法突出显示和关键字自动翻译出现问题"

msgid "my_account"
msgstr "我的账户"

msgid "my_adventures"
msgstr "我的探险"

msgid "my_classes"
msgstr "我的课室"

msgid "my_messages"
msgstr "我的信息"

msgid "my_public_profile"
msgstr "我的公开个人资料"

msgid "name"
msgstr "名字"

msgid "nav_hedy"
msgstr "海蒂"

msgid "nav_learn_more"
msgstr "学习更多"

msgid "nav_start"
msgstr "首页"

msgid "new_password"
msgstr "新密码"

msgid "new_password_repeat"
msgstr "重复新密码"

msgid "newline"
msgstr "另起一行"

msgid "newsletter"
msgstr ""

msgid "next_adventure"
msgstr "下一个冒险"

msgid "next_exercise"
msgstr "下一个练习"

msgid "next_page"
msgstr "下一页"

msgid "next_student"
msgstr "下一个学生"

msgid "no"
msgstr "不"

msgid "no_account"
msgstr "还没有账户？"

msgid "no_accounts"
msgstr "没有账户需要创建。"

#, fuzzy
msgid "no_adventures_yet"
msgstr "目前还没有公开的冒险活动..."

msgid "no_more_flat_if"
msgstr "从第 8 级开始，`{if}` 之后的代码需要放在下一行，并以 4 个空格开头。"

msgid "no_programs"
msgstr "还没有程序."

msgid "no_shared_programs"
msgstr "没有共享程序..."

msgid "no_students"
msgstr "此班级还没有学生"

msgid "no_such_adventure"
msgstr "这个探险不存在！"

msgid "no_such_class"
msgstr "这个班级不存在。"

msgid "no_such_level"
msgstr "这个海蒂关卡不存在！"

msgid "no_such_program"
msgstr "这个海蒂程序不存在！"

msgid "no_tag"
msgstr "没有提供标签！"

msgid "no_usernames_found"
msgstr ""

msgid "not_adventure_yet"
msgstr "您必须先填写冒险名称"

msgid "not_enrolled"
msgstr "看来你不在这个班上！"

msgid "not_in_class_no_handin"
msgstr "你不在一个班级，所以不需要交任何东西。"

msgid "not_logged_in_cantsave"
msgstr "您的程序将不会被保存。"

msgid "not_logged_in_handin"
msgstr "必须登录才能提交作业。"

msgid "not_teacher"
msgstr "看来你不是一个老师!"

msgid "number"
msgstr "数字"

msgid "number_lines"
msgstr "行数"

msgid "number_of_errors"
msgstr "错误数量：{number_of_errors}"

msgid "number_programs"
msgstr "运行了的程序数量"

msgid "ok"
msgstr "好的"

msgid "one_level_error"
msgstr "你需要至少选择一个级别。"

msgid "only_you_can_see"
msgstr "只有你可以看到该程序。"

msgid "open"
msgstr "打开"

msgid "opening_date"
msgstr "开放日期"

msgid "opening_dates"
msgstr "开放日期"

msgid "option"
msgstr "选项"

msgid "or"
msgstr "或"

msgid "other"
msgstr "其他"

msgid "other_block"
msgstr "另一种模块语言"

msgid "other_settings"
msgstr "其他设置"

msgid "other_source"
msgstr "其它"

msgid "other_text"
msgstr "另一种文本语言"

msgid "overwrite_warning"
msgstr "您已经有一个同名的程序，保存此程序将替换旧程序。你确定吗？"

msgid "owner"
msgstr "所有者"

msgid "page_not_found"
msgstr "无法找到该页面！"

msgid "pair_with_teacher"
msgstr "我想和另一位老师结对帮手"

msgid "parsons_title"
msgstr "谜"

msgid "password"
msgstr "密码"

msgid "password_change_not_allowed"
msgstr "您无权更改此用户的密码。"

msgid "password_change_prompt"
msgstr "你确定要更改此密码吗？"

msgid "password_change_success"
msgstr "学生的密码已成功更改。"

msgid "password_invalid"
msgstr "你的密码无效。"

msgid "password_repeat"
msgstr "重复输入密码"

msgid "password_resetted"
msgstr "你的密码已成功重置。你将被重定向到登录页面。"

msgid "password_six"
msgstr "你的密码必须至少包含六个字符。"

msgid "password_updated"
msgstr "密码已更新。"

msgid "passwords_six"
msgstr "所有的密码都至少需要六个字符或更长。"

msgid "passwords_too_short"
msgstr "密码长度必须至少为 6 个字符。请更正以下密码，使其至少包含 6 个符号：{passwords}"

msgid "pending_invites"
msgstr "等待邀请"

msgid "people_with_a_link"
msgstr "有链接的其他人可以看到这个程序。也可以在“探索”页面上找到它。"

msgid "percentage"
msgstr "百分比"

msgid "period"
msgstr "句号"

msgid "personal_text"
msgstr "个人文本"

msgid "personal_text_invalid"
msgstr "你的个人信息是无效的。"

msgid "phone_number"
msgstr "电话号码"

msgid "preferred_keyword_language"
msgstr "首选关键字语言"

msgid "preferred_language"
msgstr "首选语言"

msgid "preview"
msgstr "预览"

msgid "preview_teacher_mode"
msgstr "此帐户供您试用 Hedy，请注意，您需要退出并创建一个真实帐户来保存您的进度。"

msgid "previewing_adventure"
msgstr "预览挑战"

msgid "previewing_class"
msgstr "您正在以教师身份预习<em>{class_name}</em>课程。"

msgid "previous_campaigns"
msgstr "查看之前的活动"

msgid "previous_page"
msgstr "上一页"

msgid "print_accounts"
msgstr "打印"

msgid "print_accounts_title"
msgstr "hedy.org 的学生账户"

msgid "print_logo"
msgstr "打印"

msgid "privacy_terms"
msgstr "隐私条款"

msgid "private"
msgstr "私人的"

msgid "profile_logo_alt"
msgstr "个人档案图标。"

msgid "profile_picture"
msgstr "个人资料图片"

msgid "profile_updated"
msgstr "个人资料已更新。"

msgid "profile_updated_reload"
msgstr "个人资料已更新，页面将重新加载。"

msgid "program_contains_error"
msgstr "这个程序包含一个错误，你确定要分享它吗？"

msgid "program_header"
msgstr "我的程序"

msgid "program_too_large_exception"
msgstr "程序太大"

msgid "programming_experience"
msgstr "你有编程经验吗？"

msgid "programming_invalid"
msgstr "请选择有效的编程语言。"

msgid "programs"
msgstr "程序"

msgid "prompt_join_class"
msgstr "你想参加这个课程吗？"

msgid "provided_username_duplicates"
msgstr "您多次提供了以下用户名：{usernames}"

msgid "public"
msgstr "公开"

msgid "public_adventures"
msgstr "浏览公开冒险"

msgid "public_content"
msgstr "发布内容"

msgid "public_content_info"
msgstr "您可以在这里找到我们的公开冒险故事。这些是来自世界各地的其他教师制作的冒险故事。请浏览并随意在自己的课程中使用冒险故事。"

msgid "public_invalid"
msgstr "此协议选择无效"

msgid "public_profile"
msgstr "公开个人资料"

msgid "public_profile_info"
msgstr "通过选择此框，我使我的个人资料对所有人可见。请注意不要分享你的姓名或家庭住址等个人信息，因为每个人都能看到这些信息！"

msgid "public_profile_updated"
msgstr "公开资料已更新。"

msgid "question mark"
msgstr "问号"

msgid "quiz_logo_alt"
msgstr "测验标志"

msgid "quiz_score"
msgstr "测验分数"

msgid "quiz_tab"
msgstr "测试"

msgid "quiz_threshold_not_reached"
msgstr "没有达到解锁该关卡所需的问答数量要求"

msgid "read_code_label"
msgstr "大声读出来"

msgid "recent"
msgstr "我最近的程序"

msgid "recover_password"
msgstr "要求重置密码"

msgid "regress_button"
msgstr "回到等级 {level}"

msgid "remove"
msgstr "移除"

msgid "remove_customization"
msgstr "删除自定义"

msgid "remove_customizations_prompt"
msgstr "您确定要删除该类的自定义吗？"

msgid "remove_student_prompt"
msgstr "你确定要将这名学生移出班级吗？"

msgid "remove_user_prompt"
msgstr "确认从班级中删除该用户。"

msgid "rename_class"
msgstr "重命名类"

msgid "rename_class_prompt"
msgstr "你想给这个班级起什么名字?"

msgid "repair_program_logo_alt"
msgstr "修复程序图标"

msgid "repeat_dep"
msgstr "从第 8 级开始，`{repeat}` 需要与缩进一起使用。 可以在第 8 级的 `{repeat}` 选项卡上查看示例。"

msgid "repeat_match_password"
msgstr "再次输入的密码和第一次输入的密码不一致。"

msgid "repeat_new_password"
msgstr "重复新密码"

msgid "report_failure"
msgstr "该程序不存在或未公开"

msgid "report_program"
msgstr "你确定要上报这个程序吗？"

msgid "report_success"
msgstr "该程序已被上报"

msgid "request_invalid"
msgstr "请求无效"

msgid "request_teacher"
msgstr "你想申请教师账户吗？"

msgid "request_teacher_account"
msgstr "申请教师账户"

msgid "required_field"
msgstr "标有 星号* 的为必填项"

msgid "reset_adventure_prompt"
msgstr "您确定要重置所有选定的冒险吗？"

msgid "reset_adventures"
msgstr "重置选定的冒险"

msgid "reset_button"
msgstr "重置"

msgid "reset_password"
msgstr "重置密码"

msgid "restart"
msgstr "重来"

msgid "retrieve_adventure_error"
msgstr "您无权查看这个探险活动！"

msgid "retrieve_class_error"
msgstr "只有教师可以获得有关班级的信息"

msgid "retrieve_tag_error"
msgstr "检索标签错误"

msgid "role"
msgstr "角色"

msgid "run_code_button"
msgstr "运行程序"

msgid "save_parse_warning"
msgstr "此程序包含错误，你确定要保存它吗？"

msgid "save_prompt"
msgstr "你需要有一个帐户才能保存你的程序。你想立即登录吗？"

msgid "save_success_detail"
msgstr "程序保存成功。"

msgid "score"
msgstr "得分"

msgid "search"
msgstr "搜寻..."

msgid "search_button"
msgstr "搜索"

msgid "second_teacher"
msgstr "助教"

msgid "second_teacher_copy_prompt"
msgstr "你确定要模仿这位老师吗？"

msgid "second_teacher_prompt"
msgstr "输入教师用户名以邀请他们。"

msgid "second_teacher_warning"
msgstr "本班所有老师都可以定制。"

msgid "see_adventure_shared_class"
msgstr ""

msgid "see_certificate"
msgstr "查看 {username} 的证书！"

msgid "select"
msgstr "选择"

msgid "select_adventures"
msgstr "选择并订购探险"

msgid "select_all"
msgstr "全选"

msgid "select_classes"
msgstr ""

msgid "select_lang"
msgstr "选择语言"

msgid "select_levels"
msgstr "选择级别"

msgid "selected"
msgstr "选中的"

msgid "self_removal_prompt"
msgstr "你确定你要退出这个班级吗？"

msgid "send_password_recovery"
msgstr "向我发送密码恢复链接"

msgid "sent_by"
msgstr "本邀请函由以下单位发出"

msgid "sent_password_recovery"
msgstr "你很快就会收到一封电子邮件，说明如何重置你的密码。"

msgid "settings"
msgstr "我的个人设置"

msgid "share"
msgstr "分享"

msgid "share_by_giving_link"
msgstr "通过向其他人提供以下链接向他们展示你的程序："

msgid "share_your_program"
msgstr "分享你的程序"

msgid "signup_student_or_teacher"
msgstr "你是学生还是老师？"

msgid "single quotes"
msgstr "单引号"

msgid "slash"
msgstr "斜杠"

msgid "sleeping"
msgstr "休眠..."

msgid "slides"
msgstr "幻灯"

msgid "slides_for_level"
msgstr "级别幻灯"

msgid "slides_info"
msgstr "对于 海蒂 的每个级别，我们都创建了幻灯片来帮助您教学。 这些幻灯片包含每个级别的说明以及您可以在幻灯片中运行的 海蒂 示例。 只需点击链接即可开始！ 简介幻灯片是对 1 级之前的 海蒂 的一般说明。幻灯片是使用 <a href=\"https://slides.com\">slides.com</a> 创建的。 如果您想自行调整它们，可以下载它们，然后将生成的 zip 文件上传到 <a href=\"https://slides.com\">slides.com</a>。 您可以在<a href=\"https://hedy.org/for-teachers/manual/features\">教师手册</a>中找到有关幻灯片的更多信息。"

msgid "social_media"
msgstr "社交媒体"

msgid "solution"
msgstr ""

msgid "solution_example"
msgstr "解决方案示例"

msgid "solution_example_explanation"
msgstr "这是您冒险的解决方案。如果您想与其他老师分享这次冒险，可以使用它，这样他们就可以知道您建议的解决方案是什么。"

msgid "some_rows_missing_separator"
msgstr "以下行缺少分号，因此缺少用户名或密码：{rows}"

#, fuzzy
msgid "something_went_wrong_keyword_parsing"
msgstr "您的冒险中有一个错误，所有关键字都正确地用 { } 括起来吗？"

msgid "space"
msgstr "空格"

msgid "star"
msgstr "星号"

msgid "start_learning"
msgstr "开始学习"

msgid "start_quiz"
msgstr "开始测验"

msgid "start_teaching"
msgstr "开始教学"

msgid "step_title"
msgstr "任务"

msgid "stepper_variable_role"
msgstr "步进机"

msgid "stop"
msgstr "停止"

msgid "stop_code_button"
msgstr "停止程序"

msgid "string"
msgstr "文本"

msgid "student_accounts_created"
msgstr "成功创建学生账户"

msgid "student_adventures_table"
msgstr "学生的探险"

msgid "student_adventures_table_explanation"
msgstr "此表显示学生为某一级别的每个冒险创建的程序。单击眼睛图标可查看程序页面；查看程序后，可勾选对勾以表示完成。"

msgid "student_already_invite"
msgstr "该学生有待处理的邀请。"

msgid "student_in_another_class"
msgstr "该学生正在上其他课程。请该学生退出所有课程并重试。"

msgid "student_information"
msgstr "学生信息"

msgid "student_information_explanation"
msgstr "此表显示你班级学生的基本信息。你还可以在此表中执行多项操作：单击铅笔图标可更改学生的密码，单击代码图标可查看学生的课程页面，单击红色垃圾箱图标可从班级中删除学生。"

msgid "student_signup_header"
msgstr "学生"

msgid "students"
msgstr "学生"

msgid "submission_time"
msgstr "交于"

msgid "submit_answer"
msgstr "回答问题"

msgid "submit_program"
msgstr "提交"

msgid "submit_warning"
msgstr "是否确实要提交此程序？"

msgid "submitted"
msgstr "已提交"

msgid "submitted_header"
msgstr "这是一个已提交的程序，无法更改。"

msgid "subscribe"
msgstr "订阅"

msgid "subscribe_message"
msgstr ""

msgid "subscribe_newsletter"
msgstr "订阅通讯"

msgid "subscribed_header"
msgstr ""

msgid "subscribed_message"
msgstr ""

msgid "successful_runs"
msgstr "成功运行：{successful_runs}"

msgid "successfully_subscribed"
msgstr ""

msgid "suggestion_color"
msgstr "尝试使用另一种颜色"

msgid "suggestion_note"
msgstr "尝试使用 C0 至 B9 之间的音符或 1 至 70 之间的数字"

msgid "suggestion_number"
msgstr "尝试将值更改为数字"

msgid "suggestion_numbers_or_strings"
msgstr "尝试将值更改为全部文本或全部数字"

msgid "surname"
msgstr "名"

msgid "survey_skip"
msgstr "不要再显示这个"

msgid "survey_submit"
msgstr "提交"

msgid "tag_in_adventure"
msgstr "标记挑战"

msgid "tag_input_placeholder"
msgstr "输入一个新标签"

msgid "tags"
msgstr "标签"

msgid "teacher"
msgstr "教师"

msgid "teacher_invalid"
msgstr "你的教师值无效。"

msgid "teacher_invitation_require_login"
msgstr "要将您的个人资料设置为教师，我们需要您登录。如果您没有帐户，请创建一个。"

msgid "teacher_manual"
msgstr "教师手册"

msgid "teacher_signup_header"
msgstr "教师"

msgid "teacher_welcome"
msgstr "欢迎来到海蒂！ 您现在是教师帐户的自豪拥有者，该帐户允许您创建课程并邀请学生。"

msgid "teachers"
msgstr "教师"

#, fuzzy
msgid "template_code"
msgstr ""
"这就是我的冒险说明！\n"
"\n"
"这样我就可以显示命令：<code>{print}</code>\n"
"\n"
"但有时我可能想展示一段代码，如下所示：\n"
"<pre>\n"
" 你叫什么名字？\n"
"所以你的名字是\n"
"</pre>"

msgid "this_adventure_has_an_example_solution"
msgstr ""

msgid "this_turns_in_assignment"
msgstr "这会将您的作业交给老师。"

msgid "title"
msgstr "标题"

msgid "title_admin"
msgstr "Hedy - 管理员页面"

msgid "title_class-overview"
msgstr "海蒂 - 班级概况"

msgid "title_customize-adventure"
msgstr "海蒂-定制自己的探险活动"

msgid "title_customize-class"
msgstr "海蒂 - 自定义课程"

msgid "title_for-teacher"
msgstr "海蒂 - 教师专用"

msgid "title_join-class"
msgstr "海蒂 - 加入班级"

msgid "title_learn-more"
msgstr "海蒂 - 了解更多"

msgid "title_login"
msgstr "海蒂 - 登录"

msgid "title_my-profile"
msgstr "海蒂 - 我的账户"

msgid "title_privacy"
msgstr "海蒂 - 隐私条款"

msgid "title_programs"
msgstr "海蒂 - 我的程序"

msgid "title_public-adventures"
msgstr "海蒂 - 公共冒险"

msgid "title_recover"
msgstr "海蒂 - 恢复帐户"

msgid "title_reset"
msgstr "海蒂 - 重置密码"

msgid "title_signup"
msgstr "海蒂 - 创建一个帐户"

msgid "title_start"
msgstr "海蒂 - 一门循序渐进的编程语言"

msgid "title_view-adventure"
msgstr "海蒂-查看探险活动"

msgid "token_invalid"
msgstr "你的令牌无效。"

msgid "too_many_accounts"
msgstr "您不能创建超过 100 个学生帐户。"

msgid "tooltip_level_locked"
msgstr "你的老师禁用了这个级别"

msgid "translate_error"
msgstr "翻译代码时出了点问题。尝试运行代码以查看它是否有错误。有错误的代码无法翻译。"

msgid "translating_hedy"
msgstr "翻译 海蒂"

msgid "translator"
msgstr "翻译"

msgid "turned_into_teacher"
msgstr "恭喜！你已成功晋升为教师。"

msgid "unauthorized"
msgstr "你没有此页面的访问权限"

msgid "unfavourite_confirm"
msgstr "您确定要取消收藏该程序吗？"

msgid "unfavourite_success"
msgstr "您的节目已经取消收藏."

msgid "unknown_variable_role"
msgstr "未知"

msgid "unlock_thresholds"
msgstr "解锁级别阈值"

msgid "unsaved_class_changes"
msgstr "有未保存的更改，您确定要离开此页面吗？"

msgid "unsubmit_program"
msgstr "不提交程序"

msgid "unsubmit_warning"
msgstr "您确定要取消提交此计划吗？"

msgid "unsubmitted"
msgstr "取消提交"

msgid "unsubscribed_header"
msgstr ""

msgid "unsubscribed_message"
msgstr ""

msgid "update_adventure_prompt"
msgstr "你确定要更新这个探险活动吗？"

msgid "update_public"
msgstr "更新公开的个人资料"

msgid "updating_indicator"
msgstr "更新"

msgid "use_custom_passwords"
msgstr "提供您自己的密码"

msgid "use_generated_passwords"
msgstr "自动生成密码"

msgid "use_of_blanks_exception"
msgstr "程序中空格的使用"

msgid "use_of_nested_functions_exception"
msgstr "嵌套函数的使用"

msgid "used_in"
msgstr "用于："

msgid "user"
msgstr "用户"

msgid "user_inexistent"
msgstr "此用户不存在"

msgid "user_not_private"
msgstr "此用户不存在或没有公开个人资料"

msgid "username"
msgstr "用户名"

msgid "username_contains_invalid_symbol"
msgstr "用户名不能包含符号“:”或“@”。从以下用户名中删除这些符号：{usernames}"

msgid "username_contains_separator"
msgstr "用户名不能包含分号。也许您想提供自己的密码？如果是这样，请单击密码切换并重新创建帐户。如果不是这种情况，请从以下用户名中删除分号：{usernames}"

msgid "username_empty"
msgstr "你没有输入用户名！"

msgid "username_invalid"
msgstr "你的用户名无效。"

msgid "username_special"
msgstr "用户名不能包含`:`或`@`。"

msgid "username_three"
msgstr "用户名必须至少包含三个字符。"

msgid "usernames_too_short"
msgstr "用户名必须至少包含 3 个字符。请更正以下用户名，使其包含 3 个或更多字符：{usernames}"

msgid "usernames_unavailable"
msgstr "以下用户名不可用：{usernames}。您可以创建类似的帐户，例如，通过附加下划线或您的班级名称。"

msgid "value"
msgstr "值"

msgid "view_adventures"
msgstr "查阅探险"

msgid "view_classes"
msgstr "查阅课程"

msgid "view_program"
msgstr "观看程序"

msgid "view_slides"
msgstr "查阅幻灯"

msgid "waiting_for_submit"
msgstr "等待提交"

msgid "walker_variable_role"
msgstr "漫游者"

msgid "website"
msgstr "网站"

msgid "what_is_your_role"
msgstr "你的角色是什么？"

msgid "what_should_my_code_do"
msgstr "我的代码能做什么？"

msgid "workbook_circle_question_text"
msgstr "**问题**: 在此代码中圈出{goal}:"

msgid "workbook_circle_question_title"
msgstr "分配"

msgid "workbook_define_question_text"
msgstr "**问题**：{word} 是什么意思?"

msgid "workbook_define_question_title"
msgstr "Define"

msgid "workbook_input_question_text"
msgstr "**问题**：哪个代码片段产生了这个输出？"

msgid "workbook_input_question_title"
msgstr "输入"

msgid "workbook_multiple_choice_question_text"
msgstr "**问题**：此代码正确吗？或者有错误？"

msgid "workbook_multiple_choice_question_title"
msgstr "选择"

msgid "workbook_open_question_title"
msgstr "开放式问题"

msgid "workbook_output_question_text"
msgstr "**问题**：这段代码的输出是什么？"

msgid "workbook_output_question_title"
msgstr "输出"

msgid "year_invalid"
msgstr "请输入介于 1900 和 {current_year} 之间的年份。"

msgid "yes"
msgstr "是的"

msgid "your_personal_text"
msgstr "你的个人文本..."

msgid "your_program"
msgstr "你的程序"

#~ msgid "create_account_explanation"
#~ msgstr "Having your own account allows you to save your programs."

#~ msgid "only_teacher_create_class"
#~ msgstr "只有老师才可以创建班级!"

#~ msgid "keyword_support"
#~ msgstr "翻译关键词"

#~ msgid "non_keyword_support"
#~ msgstr "翻译的内容"

#~ msgid "try_button"
#~ msgstr "尝试"

#~ msgid "select_own_adventures"
#~ msgstr "Select own adventures"

#~ msgid "view"
#~ msgstr "观看"

#~ msgid "class"
#~ msgstr "Class"

#~ msgid "save_code_button"
#~ msgstr "保存代码"

#~ msgid "share_code_button"
#~ msgstr "保存和分享代码"

#~ msgid "classes_invalid"
#~ msgstr "The list of selected classes is invalid"

#~ msgid "directly_add_adventure_to_classes"
#~ msgstr "Do you want to add this adventure directly to one of your classes?"

#~ msgid "hand_in_assignment"
#~ msgstr "Hand in assignment"

#~ msgid "select_a_level"
#~ msgstr "Select a level"

#~ msgid "answer_invalid"
#~ msgstr "Your password is invalid."

#~ msgid "available_adventures_level"
#~ msgstr "Available adventures level"

#~ msgid "customize_class_exp_1"
#~ msgstr "Hi! On this page you can customize your class. By selecting levels and adventures you can choose what your student can see. You can also add your own created adventures to levels. All levels and default adventures will be selected by default. <b>Notice:</b> Not every adventure is available for every level! Settings up your customizations goes as follows:"

#~ msgid "customize_class_exp_2"
#~ msgstr "You can always change these settings later on. For example, you can make specific adventures or levels available while teaching a class. This way it's easy for you to determine which level and adventures your students will be working on. If you want to make everything available for your class it is easiest to remove the customization all together."

#~ msgid "customize_class_step_1"
#~ msgstr "Select levels for your class by pressing the \"level buttons\""

#~ msgid "customize_class_step_2"
#~ msgstr "\"Checkboxes\" will appear for the adventures available for the chosen levels"

#~ msgid "customize_class_step_3"
#~ msgstr "Select the adventures you want to make available"

#~ msgid "customize_class_step_4"
#~ msgstr "Click the name of an adventure to (de)select for all levels"

#~ msgid "customize_class_step_5"
#~ msgstr "Add personal adventures"

#~ msgid "customize_class_step_6"
#~ msgstr "Selecting an opening date for each level (you can also leave it empty)"

#~ msgid "customize_class_step_7"
#~ msgstr "Selection other settings"

#~ msgid "customize_class_step_8"
#~ msgstr "Choose \"Save\" -> You're done!"

#~ msgid "example_code_header"
#~ msgstr "海蒂代码范例"

#~ msgid "feedback_failure"
#~ msgstr "错了!"

#~ msgid "feedback_success"
#~ msgstr "赞！"

#~ msgid "go_to_first_question"
#~ msgstr "转到问题 1"

#~ msgid "question"
#~ msgstr "问题"

#~ msgid "question_doesnt_exist"
#~ msgstr "This question does not exist"

#~ msgid "question_invalid"
#~ msgstr "Your token is invalid."

#~ msgid "too_many_attempts"
#~ msgstr "Too many attempts"

#~ msgid "class_stats"
#~ msgstr "班级统计数据"

#~ msgid "visit_own_public_profile"
#~ msgstr "访问你自己的个人资料"

#~ msgid "title_class logs"
#~ msgstr "海蒂 - 加入班级"

#~ msgid "title_class statistics"
#~ msgstr "我的统计数据"

#~ msgid "disabled_button_locked"
#~ msgstr "你的老师尚未解锁此级别"

#~ msgid "tag_deleted"
#~ msgstr "This tag was successfully deleted."

#~ msgid "duplicate_tag"
#~ msgstr "You already have a tag with this name."

#~ msgid "no_tags"
#~ msgstr "No tags yet."

#~ msgid "apply_filters"
#~ msgstr "应用筛选器"

#~ msgid "write_first_program"
#~ msgstr "编写你的第一个程序!"

#~ msgid "adventure_exp_1"
#~ msgstr "在右侧输入您选择的冒险经历。创建冒险后，您可以将其包含在“自定义”下的其中一个类中。如果您想在冒险中包含命令，请使用如下代码锚点："

#~ msgid "adventure_exp_2"
#~ msgstr "如果你想要展示实际的代码片段，，例如给学生一个模板或代码的例子。请像这样使用预锚:"

#~ msgid "hello_world"
#~ msgstr "世界你好！"

#~ msgid "share_confirm"
#~ msgstr "你是否确实要公开该程序？"

#~ msgid "share_success_detail"
#~ msgstr "程序已成功分享。"

#~ msgid "unshare_confirm"
#~ msgstr "是否确实要将此程序设为私享？"

#~ msgid "unshare_success_detail"
#~ msgstr "程序已成功取消分享。"

#~ msgid "hide_parsons"
#~ msgstr "隐藏帕森斯"

#~ msgid "hide_quiz"
#~ msgstr "隐藏测验"

#~ msgid "Locked Language Feature"
#~ msgstr "你正在使用{concept}！这很棒，但是{concept}还没有解锁！它会在后续关卡中解锁。"

#~ msgid "nested blocks"
#~ msgstr "代码块里的代码块"

#~ msgid "save"
#~ msgstr "保存"

#~ msgid "update_profile"
#~ msgstr "更新个人资料"

#~ msgid "variables"
#~ msgstr "变量"

#~ msgid "explore_explanation"
#~ msgstr "在此页面上，你可以浏览其他Hedy用户创建的程序。你可以根据海蒂关卡和冒险进行过滤。单击“查看程序”以打开程序并运行它。带有红色标题的程序包含错误。你仍然可以打开该程序，但运行它会导致错误。你当然可以尝试修复它！如果创建者有公开个人资料，你可以点击其用户名以访问其个人资料。在那里，你可以找到他们所有的共享程序等等！"

#~ msgid "common_errors"
#~ msgstr "常见错误"

#~ msgid "grid_overview"
#~ msgstr "每次冒险的计划概览"

#~ msgid "last_error"
#~ msgstr "上一次的错误"

#~ msgid "last_program"
#~ msgstr "上一次的项目"

#~ msgid "live_dashboard"
#~ msgstr "实时仪表板"

#~ msgid "runs_over_time"
#~ msgstr "运行超时"

#~ msgid "student_details"
#~ msgstr "学生详情"

#~ msgid "achievements_check_icon_alt"
#~ msgstr "成就打勾图标"

#~ msgid "country_title"
#~ msgstr "国家"

#~ msgid "create_public_profile"
#~ msgstr "公开个人资料"

#~ msgid "general"
#~ msgstr "概况"

#~ msgid "hedy_achievements"
#~ msgstr "海蒂成绩"

#~ msgid "hidden"
#~ msgstr "隐藏"

#~ msgid "highscore_explanation"
#~ msgstr "你能在这个页面看见以目前所有所收集到的成就数量而获得的最高分。你也能看见每个使用者，你的国家或者你的课室的排名。点击用户名以观看他们的公开资料。"

#~ msgid "highscore_no_public_profile"
#~ msgstr "你没有公开个人资料，因此未列在高分榜上。你想创建一个吗？"

#~ msgid "highscores"
#~ msgstr "最高分"

#~ msgid "my_achievements"
#~ msgstr "我的成就"

#~ msgid "no_such_highscore"
#~ msgstr "高分"

#~ msgid "programs_created"
#~ msgstr "已创建的程序"

#~ msgid "programs_saved"
#~ msgstr "已保存的程序"

#~ msgid "programs_submitted"
#~ msgstr "已提交的程序"

#~ msgid "title_achievements"
#~ msgstr "海蒂 - 我的成绩"

#~ msgid "whole_world"
#~ msgstr "世界"

#~ msgid "your_class"
#~ msgstr "你的课程"

#~ msgid "achievement_earned"
#~ msgstr "你已经赢得了一项成就!"

#~ msgid "percentage_achieved"
#~ msgstr "由{percentage}% 用户实现"

#~ msgid "achievements"
#~ msgstr "成就"

#~ msgid "achievements_logo_alt"
#~ msgstr "成就图标"

#~ msgid "amount_submitted"
#~ msgstr "程序已提交"

#~ msgid "last_achievement"
#~ msgstr "上次获得的成就"

#~ msgid "no_certificate"
#~ msgstr "此用户尚未获得 Hedy 结业证书"

#~ msgid "number_achievements"
#~ msgstr "成就数"

#~ msgid "create_question"
#~ msgstr "你想创建一个吗？"

#~ msgid "explore_programs"
#~ msgstr "探索程序"

#~ msgid "explore_programs_logo_alt"
#~ msgstr "浏览程序图标"

#~ msgid "hedy_tutorial_logo_alt"
#~ msgstr "Hedy 教程的图标"

#~ msgid "no_public_profile"
#~ msgstr "你还没有公开的个人档案……"

#~ msgid "start_hedy_tutorial"
#~ msgstr "开始 Hedy 教程"

#~ msgid "start_programming"
#~ msgstr "开始编程"

#~ msgid "start_programming_logo_alt"
#~ msgstr "开始编程图标"

#~ msgid "start_teacher_tutorial"
#~ msgstr "开始教师教程"

#~ msgid "teacher_tutorial_logo_alt"
#~ msgstr "教师教程图标"

#~ msgid "title_landing-page"
#~ msgstr "欢迎来到海蒂！"

#~ msgid "welcome"
#~ msgstr "欢迎"

#~ msgid "welcome_back"
#~ msgstr "欢迎回来"

#~ msgid "your_account"
#~ msgstr "你的个人档案"

#~ msgid "your_last_program"
#~ msgstr "您上次保存的程序"

#~ msgid "already_teacher"
#~ msgstr "你已经有了一个教师账户。"

#~ msgid "already_teacher_request"
#~ msgstr "你已经有一个待处理的教师请求。"

#~ msgid "teacher_account_request"
#~ msgstr "您有一个待处理的教师账户申请"

#~ msgid "teacher_account_success"
#~ msgstr "你成功地申请了一个教师账户。"

#~ msgid "student_not_allowed_in_class"
#~ msgstr "学生不允许进入课堂"

#~ msgid "accounts_created"
#~ msgstr "账户已成功创建。"

#~ msgid "accounts_intro"
#~ msgstr "在此页面上，您可以同时为多个学生创建帐户。也可以直接将它们添加到您的某个班级中。通过按页面右下角的绿色 +，您可以添加额外的行。您可以通过按相应的红叉来删除一行。确保按“创建帐户”时没有行为空。请记住，每个用户名和邮件地址必须是唯一的，密码必须<b>至少</b>为 6 个字符。"

#~ msgid "create_multiple_accounts"
#~ msgstr "创建多个帐户"

#~ msgid "download_login_credentials"
#~ msgstr "是否要在创建帐户后下载登录凭据？"

#~ msgid "generate_passwords"
#~ msgstr "生成密码"

#~ msgid "postfix_classname"
#~ msgstr "后缀类名"

#~ msgid "reset_view"
#~ msgstr "重置"

#~ msgid "unique_usernames"
#~ msgstr "所有用户名都必须是唯一的。"

#~ msgid "usernames_exist"
#~ msgstr "一个或多个用户名已在使用中。"

#~ msgid "**Question**: What is the output of this code?"
#~ msgstr ""

#~ msgid "Output"
#~ msgstr ""

#~ msgid "clear"
#~ msgstr "清除"

#~ msgid "bug"
#~ msgstr "问题"

#~ msgid "feature"
#~ msgstr "特性"

#~ msgid "feedback"
#~ msgstr "反馈"

#~ msgid "feedback_message_success"
#~ msgstr "谢谢你，收到反馈，如有需要会与你联系。"

#~ msgid "feedback_modal_message"
#~ msgstr "请给我们发送带有类别的消息。 我们感谢你为改进 Hedy 提供的帮助！"

#~ msgid "adventures"
#~ msgstr "探险"

#~ msgid "classes"
#~ msgstr "课程"

#~ msgid "Adventure"
#~ msgstr ""

#~ msgid "Answer"
#~ msgstr ""

#~ msgid "adventure_prompt"
#~ msgstr "请输入探险的名字"

#~ msgid "select_tag"
#~ msgstr "选择标签"

#~ msgid "Delete"
#~ msgstr ""

#~ msgid "select_class"
#~ msgstr ""

#~ msgid "invalid_tutorial_step"
#~ msgstr "无效的教学环节"

#~ msgid "next_step_tutorial"
#~ msgstr "下一步>>>"

#~ msgid "tutorial"
#~ msgstr "教程"

#~ msgid "tutorial_code_snippet"
#~ msgstr ""
#~ "{print} 你好世界！\n"
#~ "{print} 我正在通过教程学习海蒂！"

#~ msgid "tutorial_message_not_found"
#~ msgstr "我们找不到请求的教程步骤……"

#~ msgid "tutorial_title_not_found"
#~ msgstr "未找到此教程步骤"

#~ msgid "survey"
#~ msgstr "调研"

#~ msgid "survey_completed"
#~ msgstr "调研完成"

<<<<<<< HEAD
#~ msgid "put"
#~ msgstr "推送"
=======
#~ msgid "disable_explore_page"
#~ msgstr "禁用探索页面"

#~ msgid "hedy_choice_title"
#~ msgstr "海蒂选项"

#~ msgid "nav_explore"
#~ msgstr "探索"

#~ msgid "title_explore"
#~ msgstr "海蒂 - 探索"
>>>>>>> 8dee6c69
<|MERGE_RESOLUTION|>--- conflicted
+++ resolved
@@ -2429,10 +2429,9 @@
 #~ msgid "survey_completed"
 #~ msgstr "调研完成"
 
-<<<<<<< HEAD
 #~ msgid "put"
 #~ msgstr "推送"
-=======
+
 #~ msgid "disable_explore_page"
 #~ msgstr "禁用探索页面"
 
@@ -2444,4 +2443,3 @@
 
 #~ msgid "title_explore"
 #~ msgstr "海蒂 - 探索"
->>>>>>> 8dee6c69
