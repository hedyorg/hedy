--- conflicted
+++ resolved
@@ -2159,13 +2159,8 @@
 #~ msgid "update_profile"
 #~ msgstr "更新个人资料"
 
-<<<<<<< HEAD
-#~ msgid "multiple_levels_warning"
-#~ msgstr "我们注意到您在冒险中选择了多个级别并包含代码片段，这可能会导致语法突出显示和关键字自动翻译出现问题"
+#~ msgid "variables"
+#~ msgstr "变量"
 
 #~ msgid "adventure_prompt"
 #~ msgstr "请输入探险的名字"
-=======
-#~ msgid "variables"
-#~ msgstr "变量"
->>>>>>> df9b34a7
