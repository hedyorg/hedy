--- conflicted
+++ resolved
@@ -6,12 +6,8 @@
 msgid "title_achievements"
 msgstr "海迪 - 我的成绩"
 
-<<<<<<< HEAD
-#: app.py:615 app.py:1028 website/teacher.py:362 website/teacher.py:371
-=======
 #: app.py:615 app.py:733 app.py:1060 website/teacher.py:362
 #: website/teacher.py:371
->>>>>>> c1ccef69
 msgid "not_teacher"
 msgstr "看来你不是一个老师!"
 
@@ -23,11 +19,7 @@
 msgid "title_programs"
 msgstr "海迪 - 我的程序"
 
-<<<<<<< HEAD
-#: app.py:667 app.py:677 app.py:681 app.py:696 app.py:945 app.py:1304
-=======
 #: app.py:667 app.py:677 app.py:681 app.py:696 app.py:977 app.py:1409
->>>>>>> c1ccef69
 #: website/admin.py:17 website/admin.py:25 website/admin.py:95
 #: website/admin.py:112 website/admin.py:130 website/auth.py:712
 #: website/auth.py:739 website/statistics.py:86
@@ -50,63 +42,32 @@
 msgid "ago"
 msgstr "{time} 之前"
 
-<<<<<<< HEAD
-#: app.py:731 app.py:733 app.py:863 app.py:885 app.py:887
-=======
 #: app.py:747 app.py:1056
 #, fuzzy
 msgid "title_for-teacher"
 msgstr "海迪 - 给教师"
 
 #: app.py:764 app.py:766 app.py:895 app.py:917 app.py:919
->>>>>>> c1ccef69
 #, fuzzy
 msgid "no_such_level"
 msgstr "没有这样的海迪级别！"
 
-<<<<<<< HEAD
-#: app.py:741 app.py:748 app.py:817 app.py:823
-=======
 #: app.py:774 app.py:781 app.py:849 app.py:855
->>>>>>> c1ccef69
 #, fuzzy
 msgid "no_such_program"
 msgstr "没有这样的海迪程序！"
 
-<<<<<<< HEAD
-#: app.py:772
-=======
 #: app.py:805
->>>>>>> c1ccef69
 #, fuzzy
 msgid "level_not_class"
 msgstr "此级别还没有提供给你所在的班级"
 
-<<<<<<< HEAD
-#: app.py:868 website/teacher.py:420 website/teacher.py:436
-=======
 #: app.py:900 website/teacher.py:420 website/teacher.py:436
->>>>>>> c1ccef69
 #: website/teacher.py:465 website/teacher.py:491
 #, fuzzy
 msgid "no_such_adventure"
 msgstr "这个探险活动不存在！"
 
-<<<<<<< HEAD
-#: app.py:896
-msgid "page_not_found"
-msgstr "无法找到该页面！"
-
-#: app.py:916
-msgid "title_signup"
-msgstr "海迪 - 创建一个帐户"
-
-#: app.py:923
-msgid "title_login"
-msgstr "海迪 - 登录"
-
-#: app.py:930
-=======
 #: app.py:928
 msgid "page_not_found"
 msgstr "无法找到该页面！"
@@ -120,55 +81,10 @@
 msgstr "海迪 - 登录"
 
 #: app.py:962
->>>>>>> c1ccef69
 #, fuzzy
 msgid "title_recover"
 msgstr "海迪 - 恢复帐户"
 
-<<<<<<< HEAD
-#: app.py:946
-msgid "title_reset"
-msgstr "海迪 - 重置密码"
-
-#: app.py:972
-msgid "title_my-profile"
-msgstr "海迪 - 我的账户"
-
-#: app.py:988
-msgid "title_learn-more"
-msgstr "海迪 - 了解更多"
-
-#: app.py:994
-msgid "title_privacy"
-msgstr "海迪 - 隐私条款"
-
-#: app.py:1001
-msgid "title_landing-page"
-msgstr "欢迎来到海迪！"
-
-#: app.py:1003
-msgid "not_user"
-msgstr "看起来你还没有登录！"
-
-#: app.py:1024
-#, fuzzy
-msgid "title_for-teacher"
-msgstr "海迪 - 给教师"
-
-#: app.py:1035
-msgid "title_start"
-msgstr "海迪 - 一门循序渐进的编程语言"
-
-#: app.py:1096
-msgid "title_explore"
-msgstr "海迪 - 探索"
-
-#: app.py:1116 app.py:1118
-msgid "translate_error"
-msgstr "翻译代码时出了点问题。尝试运行代码以查看它是否有错误。有错误的代码无法翻译。"
-
-#: app.py:1243 website/auth.py:278 website/auth.py:333 website/auth.py:469
-=======
 #: app.py:978
 msgid "title_reset"
 msgstr "海迪 - 重置密码"
@@ -411,7 +327,6 @@
 msgstr ""
 
 #: app.py:1348 website/auth.py:278 website/auth.py:333 website/auth.py:469
->>>>>>> c1ccef69
 #: website/auth.py:494 website/auth.py:524 website/auth.py:633
 #: website/auth.py:671 website/auth.py:718 website/auth.py:745
 #: website/teacher.py:89 website/teacher.py:124 website/teacher.py:196
@@ -421,38 +336,15 @@
 msgid "ajax_error"
 msgstr "出现了一个错误，请再试一次。"
 
-<<<<<<< HEAD
-#: app.py:1246
-msgid "image_invalid"
-msgstr "你选择的图像是无效的。"
-
-#: app.py:1248
-=======
 #: app.py:1351
 msgid "image_invalid"
 msgstr "你选择的图像是无效的。"
 
 #: app.py:1353
->>>>>>> c1ccef69
 #, fuzzy
 msgid "personal_text_invalid"
 msgstr "你的个人文档是无效的。"
 
-<<<<<<< HEAD
-#: app.py:1250 app.py:1256
-msgid "favourite_program_invalid"
-msgstr "你选择的最喜欢的程序是无效的。"
-
-#: app.py:1270 app.py:1271
-msgid "public_profile_updated"
-msgstr "公开资料已更新。"
-
-#: app.py:1308 app.py:1333
-msgid "user_not_private"
-msgstr "此用户不存在或没有公开个人资料"
-
-#: app.py:1341
-=======
 #: app.py:1355 app.py:1361
 msgid "favourite_program_invalid"
 msgstr "你选择的最喜欢的程序是无效的。"
@@ -466,7 +358,6 @@
 msgstr "此用户不存在或没有公开个人资料"
 
 #: app.py:1446
->>>>>>> c1ccef69
 msgid "invalid_teacher_invitation_code"
 msgstr "教师邀请码无效。想要成为一名教师，请联系 hedy@felienne.com。"
 
@@ -1063,10 +954,6 @@
 msgstr ""
 "If you want to show actual code snippets, for example to give student a "
 "template or example of the code. Please use pre anchors like this:"
-
-#: templates/customize-adventure.html:36
-msgid "hello_world_snippet"
-msgstr ""
 
 #: templates/customize-adventure.html:39
 #, fuzzy
@@ -2593,8 +2480,6 @@
 
 #~ msgid "emails_exist"
 #~ msgstr "一个或多个邮件地址已在使用。"
-<<<<<<< HEAD
-=======
 
 #~ msgid "intro_text_landing_page"
 #~ msgstr ""
@@ -2645,4 +2530,3 @@
 
 #~ msgid "teacher_tutorial_start_title"
 #~ msgstr "Cheatsheet"
->>>>>>> c1ccef69
