# Spanish translations for PROJECT.
# Copyright (C) 2023 ORGANIZATION
# This file is distributed under the same license as the PROJECT project.
# FIRST AUTHOR <EMAIL@ADDRESS>, 2023.
#
msgid ""
msgstr ""
"Project-Id-Version: PROJECT VERSION\n"
"Report-Msgid-Bugs-To: EMAIL@ADDRESS\n"
<<<<<<< HEAD
"POT-Creation-Date: 2024-01-04 14:49+0100\n"
"PO-Revision-Date: 2023-12-18 20:12+0000\n"
=======
"POT-Creation-Date: 2024-01-03 13:11+0100\n"
"PO-Revision-Date: 2024-01-03 19:58+0000\n"
>>>>>>> ae30582e
"Last-Translator: Prefill add-on <noreply-addon-prefill@weblate.org>\n"
"Language-Team: es <LL@li.org>\n"
"Language: es\n"
"MIME-Version: 1.0\n"
"Content-Type: text/plain; charset=utf-8\n"
"Content-Transfer-Encoding: 8bit\n"
<<<<<<< HEAD
"Generated-By: Babel 2.11.0\n"
=======
"Plural-Forms: nplurals=2; plural=n != 1;\n"
"X-Generator: Weblate 5.4-dev\n"
"Generated-By: Babel 2.14.0\n"
>>>>>>> ae30582e

msgid "Access Before Assign"
msgstr "Has intentado usar la variable {name} en la línea {access_line_number}, pero ya la has definido en la línea {definition_line_number}. Define una variable antes de usarla."

msgid "Cyclic Var Definition"
msgstr "Debes declarar la variable {variable} antes de poder usarla en el lado derecho del comando {is}."

msgid "Function Undefined"
msgstr "Has intentado utilizar la función {name}, pero no la has definido."

msgid "Has Blanks"
msgstr "Tu código es incompleto. Contiene huecos que debes reemplazar con código."

msgid "Incomplete"
msgstr "¡Oops! ¡Has olvidado una parte de código! En la línea {line_number}, debes agregar texto después de {incomplete_command}."

msgid "Incomplete Repeat"
msgstr "Parece que has olvidado usar un comando con el comando {repeat} que usaste en la línea {line_number}."

msgid "Invalid"
msgstr "{invalid_command} no es un comando de Hedy en nivel {level}. ¿Querías decir {guessed_command}?"

msgid "Invalid Argument"
msgstr "No puedes usar el comando {command} con {invalid_argument}. Intenta cambiar {invalid_argument} a {allowed_types}."

msgid "Invalid Argument Type"
msgstr "No puedes usar {command} con {invalid_argument} porque es {invalid_type}. Intenta cambiar {invalid_argument} a {allowed_types}."

msgid "Invalid At Command"
msgstr "El comando {command} no puede utilizarse a partir del nivel 16. Puedes usar corchetes para usar un elemento de una lista, por ejemplo `friends[i]`, `lucky_numbers[{random}]`."

msgid "Invalid Space"
msgstr "¡Oops! Has comenzado una línea con un espacio en la línea {line_number}. Los espacios confunden a los ordenadores, ¿podrías quitarlos?"

msgid "Invalid Type Combination"
msgstr "No puedes usar {invalid_argument} y {invalid_argument_2} con {command} porque uno es {invalid_type} y el otro es {invalid_type_2}. Intenta cambiar {invalid_argument} a {invalid_type_2} o {invalid_argument_2} a {invalid_type}."

msgid "Locked Language Feature"
msgstr "¡Estás usando {concept}! Es genial, pero ¡{concept} todavía no está desbloqueado! Se desbloqueará en un nivel posterior."

msgid "Lonely Echo"
msgstr "Has utilizado un {echo} antes de un {ask}, o un {echo} sin un {ask}. Coloca un {ask} antes del {echo}."

msgid "Lonely Text"
msgstr "Parece que olvidaste usar un comando con el texto que pusiste en la línea {line_number}"

msgid "Missing Command"
msgstr "Parece que has olvidado de usar un comando en la línea {line_number}."

msgid "Missing Inner Command"
msgstr "Parece que has olvidad usar un comando en el {command} que has usado en la línea {line_number}."

msgid "Misspelled At Command"
msgstr "Parece que haz escrito incorrectamente el comando {command}, en su lugar escribiste {invalid_argument} en la línea {line_number}."

msgid "No Indentation"
msgstr "Has utilizado demasiado pocos espacios en la línea {line_number}. Has usado {leading_spaces} espacios, lo que es insuficiente. Empieza cada nuevo bloque con {indent_size} espacios más que la línea anterior."

msgid "Non Decimal Variable"
msgstr "En la línea {line_number}, ¡podrías haber intentado usar un número que a Hedy no le gusta mucho! Intente cambiarlo a un número decimal como 2."

msgid "Parse"
msgstr "El servidor no puede traducir este programa de Hedy. Hay un error en la línea {location[0]}, carácter {location[1]}. Tu has ingresado {character_found}, pero eso no está permitido."

msgid "Pressit Missing Else"
msgstr "Olvidaste añadir qué pasa cuando pulsas una tecla diferente, añade un {else} a tu código"

msgid "Too Big"
msgstr "¡Guau! ¡Tu programa tiene un impresionante número de {lines_of_code} líneas de código! Pero solo podemos procesar {max_lines} líneas en este nivel. Haz tu programa más pequeño e inténtalo de nuevo."

msgid "Unexpected Indentation"
msgstr "Has utilizado demasiados espacios en la línea {line_number}. Has usado {leading_spaces} espacios, lo que es insuficiente. Empieza cada nuevo bloque con {indent_size} espacios más que la línea anterior."

msgid "Unquoted Assignment"
msgstr "A partir de este nivel, debes colocar el texto a la derecha de {is} entre comillas. Olvidaste eso para el texto {text}."

msgid "Unquoted Equality Check"
msgstr "¡Si quieres comprobar si una variable es igual a varias palabras, las palabras deben estar rodeadas por comillas!"

msgid "Unquoted Text"
msgstr "¡Ten cuidado! Si {ask} o {print} algo, el texto debe estar rodeado de comillas. Has olvidado eso para el texto {unquotedtext}."

msgid "Unsupported Float"
msgstr "Números no enteros no se soportan pero estarán disponibles en unos niveles. De momento, cambia {value} a un entero."

msgid "Unsupported String Value"
msgstr "El texto no puede contener {invalid_value}."

msgid "Unused Variable"
msgstr "Ha definido la variable {variable_name} en la línea {line_number}, pero no la ha utilizado."

msgid "Var Undefined"
msgstr "Intentaste usar la variable {name}, pero no la estableciste. También es posible que estés intentando usar la palabra {name} pero olvidaste las comillas."

msgid "Wrong Level"
msgstr "Ese código es correcto, pero no pertenece al nivel correcto. Has escrito código {offending_keyword} para el nivel {working_level}.Tip: {tip}"

msgid "account_overview"
msgstr "Resumen de cuenta"

msgid "accounts_created"
msgstr "Las cuentas han sido creadas con éxito."

msgid "accounts_intro"
msgstr "En esta página puede crear cuentas para varios estudiantes a la vez. Estos se agregan automáticamente a la clase actual, ¡así que asegúrese de que la clase que se muestra arriba sea la correcta! Cada nombre de usuario debe ser único en todo el sistema Hedy. Puede usar 'Postfix classname' para agregar su nombre de clase a todas las cuentas. Si ingresa manualmente las contraseñas, estas deben tener <b>al menos</b> 6 caracteres."

msgid "achievement_earned"
msgstr "¡Has conseguido un logro!"

msgid "achievements"
msgstr "logros"

msgid "achievements_check_icon_alt"
msgstr "Icono de comprobación de logro"

msgid "achievements_logo_alt"
msgstr "Logo de logros"

msgid "add"
msgstr "Añadir"

msgid "add_students"
msgstr "Añadir estudiantes"

msgid "add_students_options"
msgstr "Añadir opciones de estudiantes"

msgid "admin"
msgstr "Admin"

msgid "advance_button"
msgstr "Ir al nivel {level}"

msgid "adventure"
msgstr "Aventura"

msgid "adventure_cloned"
msgstr "La aventura es clonada"

msgid "adventure_duplicate"
msgstr "Ya tienes una aventura con este nombre."

msgid "adventure_empty"
msgstr "¡No has introducido un nombre de aventura!"

msgid "adventure_exp_1"
msgstr "Escoge tu aventura a la derecha. Tras crear tu aventura, puedes incluirla en una de tus clases bajo \"Configuración\". Si quieres incluir un comando en tu aventura, usa anclas de código tal que así:"

msgid "adventure_exp_2"
msgstr "Si deseas mostrar fragmentos de código reales, por ejemplo, para darle al alumno una plantilla o un ejemplo del código. Utiliza anclas previas como esta:"

msgid "adventure_exp_3"
msgstr "Asegúrate de rodear siempre las palabras clave con { } para que se reconozcan correctamente. Puedes usar el botón de \"vista previa\" para ver una versión con estilo de tu aventura. Para ver la aventura en una página dedicada, selecciona \"ver\" en la página de profesores."

msgid "adventure_id_invalid"
msgstr "Esta aventura no es válida."

msgid "adventure_length"
msgstr "Tu aventura debe tener al menos 20 carácteres."

msgid "adventure_name_invalid"
msgstr "El nombre de esta aventura no es válido."

msgid "adventure_prompt"
msgstr "Por favor, introduce el nombre de la aventura"

msgid "adventure_terms"
msgstr "Confirmo que mi aventura puede hacerse pública en Hedy."

msgid "adventure_updated"
msgstr "¡La aventura ha sido actualizada!"

msgid "adventures"
msgstr "Aventuras Disponibles"

msgid "adventures_info"
msgstr "Puedes crear tus propiar aventuras y agregarlas a tus clases. Estas aventuras tienen el objetivo de servir como ejercicio que tus estudiantes pueden completar y subir para que lo revises en la sección Vista general de los programas por aventura en la página de la clase. Puedes ver más información acerca de crear tus propias aventuras <a href=\"https://hedy.org/for-teachers/manual/features\">aquí</a>."

msgid "adventures_restored"
msgstr "Se han restaurado las aventuras por defecto."

msgid "ago"
msgstr "Hace {timestamp}"

msgid "agree_invalid"
msgstr "Debes aceptar los términos de privacidad."

msgid "agree_with"
msgstr "Acepto las"

msgid "ajax_error"
msgstr "Hubo un error, por favor intenta nuevamente."

msgid "all"
msgstr "Todo/as"

msgid "all_class_highscores"
msgstr "Todos los estudiantes visibles en las puntuaciones más altas de la clase"

msgid "already_account"
msgstr "¿Ya tienes una cuenta?"

msgid "already_program_running"
msgstr "Ya hay un programa en ejecución. Finalízalo antes."

msgid "already_teacher"
msgstr "Ya tienes una cuenta de profesor."

msgid "already_teacher_request"
msgstr "Ya tienes una solicitud de profesor pendiente."

msgid "amount_created"
msgstr "programas creados"

msgid "amount_saved"
msgstr "programas guardados"

msgid "amount_submitted"
msgstr "programas enviados"

msgid "apply_filters"
msgstr "Aplicar los filtros"

msgid "are_you_sure"
msgstr "¿Estás segura/o? No puedes revertir esta acción."

msgid "ask_needs_var"
msgstr "A partir del nivel 2, {ask} debe utilizarse con una variable. Ejemplo: nombre {is} {ask} ¿Cómo te llamas?"

msgid "back_to_class"
msgstr "Volver a la clase"

msgid "back_to_teachers_page"
msgstr "Volver a la página de profesores"

msgid "become_a_sponsor"
msgstr "Conviértete en patrocinador"

msgid "birth_year"
msgstr "Año de nacimiento"

msgid "by"
msgstr "por"

msgid "cancel"
msgstr "Cancelar"

msgid "cant_parse_exception"
msgstr "No se ha podido analizar el programa"

msgid "catch_index_exception"
msgstr "Intentaste acceder a la lista {list_name} pero está vacía o el índice no está allí."

msgid "catch_value_exception"
msgstr "Mientras ejecutábamos tu programa, el comando {command} recibió el valor {value}, pero eso no está permitido. {suggestion}."

msgid "certificate"
msgstr "Certificado de Finalización"

msgid "certified_teacher"
msgstr "Profesor certificado"

msgid "change_password"
msgstr "Cambiar contraseña"

msgid "cheatsheet_title"
msgstr "Ocultar chuleta"

msgid "class_already_joined"
msgstr "Ya eres parte de la clase"

msgid "class_customize_success"
msgstr "Clase configurada correctamente."

msgid "class_live"
msgstr "Estadísticas en tiempo real"

msgid "class_name_duplicate"
msgstr "Ya tienes una clase con este nombre."

msgid "class_name_empty"
msgstr "¡No has introducido un nombre de clase!"

msgid "class_name_invalid"
msgstr "El nombre de clase no es correcto."

msgid "class_name_prompt"
msgstr "Por favor, introduce le nombre de la nueva clase"

msgid "class_overview"
msgstr "Resumen de la clase"

msgid "class_survey_description"
msgstr "Nos gustaría obtener una mejor visión general de nuestros usarios de Hedy. Respondiendo estas preguntas nos ayudarías a mejorar. ¡Gracias!"

msgid "class_survey_later"
msgstr "Recuérdame mañana"

msgid "class_survey_question1"
msgstr "¿Cuál es el rango de edad en su clase?"

msgid "class_survey_question2"
msgstr "¿Cuál es el idioma que se habla en su clase?"

msgid "class_survey_question3"
msgstr "¿Cuántos niños y niñas hay en tu clase?"

msgid "class_survey_question4"
msgstr "¿Qué distingue a sus alumnos de los demás?"

msgid "classes_info"
msgstr "En Hedy, puedes crear tantas clases como quieras. Cada clase también puede tener varios profesores, cada uno con un rol específico. También puedes personalizar tus clases ordenando las aventuras ¡o incluso agregando las tuyas! Puedes ver más información acerca de las clases en el <a href=\"https://hedy.org/for-teachers/manual/preparations#for-teachers\">manual de profesores</a>."

msgid "clone"
msgstr "Clonar"

msgid "cloned_times"
msgstr "Clones"

msgid "close"
msgstr "Cerrar"

msgid "comma"
msgstr "una coma"

msgid "command_not_available_yet_exception"
msgstr "Comando aún no disponible"

msgid "command_unavailable_exception"
msgstr "El comando ya no es correcto"

msgid "commands"
msgstr "Comandos"

msgid "common_errors"
msgstr "Errores comunes"

msgid "congrats_message"
msgstr "¡Felicitaciones, {username}, has alcanzado los siguientes resultados con Hedy!"

msgid "content_invalid"
msgstr "Esta aventura no es válida."

msgid "contributor"
msgstr "Contribuidor"

msgid "copy_clipboard"
msgstr "Copiado al portapapeles"

msgid "copy_join_link"
msgstr "Copiar enlace de acceso"

msgid "copy_link_success"
msgstr "Enlace para unirse copiado a tu portapapeles"

msgid "copy_link_to_share"
msgstr "Copiar enlace para compartir"

msgid "copy_mail_link"
msgstr "Por favor, copia y pega este enlace en una nueva pestaña:"

msgid "correct_answer"
msgstr "La respuesta correcta es"

msgid "country"
msgstr "País"

msgid "country_invalid"
msgstr "Por favor, selecciona un país válido."

msgid "country_title"
msgstr "País"

msgid "create_account"
msgstr "Crear cuenta"

msgid "create_accounts"
msgstr "Crear cuentas"

msgid "create_accounts_prompt"
msgstr "¿Estás seguro de que quieres crear estas cuentas?"

msgid "create_adventure"
msgstr "Crear aventura"

msgid "create_class"
msgstr "Crear nueva clase"

msgid "create_multiple_accounts"
msgstr "Crear múltiples cuentas"

msgid "create_public_profile"
msgstr "Crear perfil público"

msgid "create_question"
msgstr "¿Quieres crear uno?"

msgid "create_student_account"
msgstr "Crear una cuenta"

msgid "create_student_account_explanation"
msgstr "Puedes guardar tus propios programas con una cuenta."

msgid "create_teacher_account"
msgstr "Crear cuenta de profesor"

msgid "create_teacher_account_explanation"
msgstr "Con una cuenta de profesor, puedes guardar tus programas y ver los resultados de tus estudiantes."

msgid "creator"
msgstr "Creador"

msgid "current_password"
msgstr "Contraseña actual"

msgid "customization_deleted"
msgstr "Personalización eliminada."

msgid "customize_adventure"
msgstr "Personalizar aventura"

msgid "customize_class"
msgstr "Personalizar clase"

msgid "dash"
msgstr "un guión"

msgid "default_403"
msgstr "Parece que no tienes autorización..."

msgid "default_404"
msgstr "No pudimos encontrar esa página..."

msgid "default_500"
msgstr "Algo salió mal..."

msgid "delete"
msgstr "Borrar"

msgid "delete_adventure_prompt"
msgstr "¿Estás seguro/a de querer eliminar esta aventura?"

msgid "delete_class_prompt"
msgstr "¿Estás seguro/a de que quieres eliminar la clase?"

msgid "delete_confirm"
msgstr "Estás seguro de querer borrar este programa?"

msgid "delete_invite"
msgstr "Eliminar invitaciones"

msgid "delete_invite_prompt"
msgstr "¿Estás seguro de que quieres eliminar esta invitación de clase?"

msgid "delete_public"
msgstr "Eliminar perfil público"

msgid "delete_success"
msgstr "Programa eliminado correctamente."

msgid "destroy_profile"
msgstr "Borrar mi cuenta permanentemente"

msgid "developers_mode"
msgstr "Modo desarollador"

msgid "directly_available"
msgstr "Directamente abierto"

msgid "disable"
msgstr "Deshabilitado"

msgid "disabled"
msgstr "Deshabilitado"

msgid "disabled_button_quiz"
msgstr "Tu puntuación en el cuestionario está por debajo del umbral, ¡inténtalo de nuevo!"

msgid "discord_server"
msgstr "Servidor Discord"

msgid "distinguished_user"
msgstr "Usuario distinguido"

msgid "double quotes"
msgstr "una comilla doble"

msgid "download"
msgstr "Descargar"

msgid "download_login_credentials"
msgstr "¿Quieres descargar las credenciales de login tras la creación de cuentas?"

msgid "duplicate"
msgstr "Duplicar"

msgid "echo_and_ask_mismatch_exception"
msgstr "Desajuste entre eco y pregunta"

msgid "echo_out"
msgstr "A partir del nivel 2, `{echo}` ya no es necesario. Ahora puedes repetir una respuesta con `{ask}` y `{print}`. Ejemplo: `nombre {is} {ask} ¿Cómo te llamas? {print} hola nombre`"

msgid "edit_adventure"
msgstr "Editar la aventura"

msgid "edit_code_button"
msgstr "Editar código"

msgid "email"
msgstr "Correo electrónico"

msgid "email_invalid"
msgstr "Por favor ingresa una dirección de correo electrónico válida."

msgid "end_quiz"
msgstr "Terminar cuestionario"

msgid "english"
msgstr "Inglés"

msgid "enter"
msgstr "Ingresar"

msgid "enter_password"
msgstr "Introduce una nueva contraseña para"

msgid "enter_text"
msgstr "Ingresar tu respuesta aquí..."

msgid "error_logo_alt"
msgstr "Logo de error"

msgid "exclamation mark"
msgstr "un signo de exclamación"

msgid "exercise"
msgstr "Ejercicio"

msgid "exercise_doesnt_exist"
msgstr "Este ejercicio no existe"

msgid "exists_email"
msgstr "Esa dirección de correo electrónico ya está en uso."

msgid "exists_username"
msgstr "Ese nombre de usuario ya está en uso."

msgid "exit_preview_mode"
msgstr "Salir del modo vista previa"

msgid "experience_invalid"
msgstr "Por favor, selecciona una experiencia válida. Escoge (sí, no)."

msgid "expiration_date"
msgstr "Fecha de expiración"

msgid "explore_explanation"
msgstr "En esta página puedes consultar los programas creados por otros usuarios de Hedy. Puedes filtrar tanto por nivel de Hedy como por aventura. Haz clic en \"Ver programa\" para abrir un programa y ejecutarlo. Los programas con un encabezado rojo contienen un error. Todavía puedes abrir el programa, pero ejecutarlo resultará en un error. ¡Por supuesto que puedes intentar arreglarlo! Si el creador tiene un perfil público, puedes hacer clic en su nombre de usuario para visitar su perfil. ¡Allí encontrarás todos sus programas compartidos y mucho más!"

msgid "explore_programs"
msgstr "Explorar programas"

msgid "explore_programs_logo_alt"
msgstr "Icono de explorar programas"

msgid "favorite_program"
msgstr "Programa favorito"

msgid "favourite_confirm"
msgstr "¿Estás seguro de que quieres marcar este programa como favorito?"

msgid "favourite_program"
msgstr "Programa favorito"

msgid "favourite_program_invalid"
msgstr "Tu programa favorito es inválido."

msgid "favourite_success"
msgstr "Tu programa se ha marcado como favorito."

msgid "female"
msgstr "Femenino"

msgid "float"
msgstr "un número"

msgid "for_teachers"
msgstr "Para profesores"

msgid "forgot_password"
msgstr "¿Olvidaste tu contraseña?"

msgid "from_another_teacher"
msgstr "De otro profesor"

msgid "from_magazine_website"
msgstr "De una revista o página web"

msgid "from_video"
msgstr "De un vídeo"

msgid "fun_statistics_msg"
msgstr "¡He aquí unas estadísticas divertidas!"

msgid "gender"
msgstr "Género"

msgid "gender_invalid"
msgstr "Por favor, selecciona un género válido. Escoge (mujer, hombre, otro)."

msgid "general"
msgstr "General"

msgid "general_settings"
msgstr "Configuración general"

msgid "generate_passwords"
msgstr "Generar contraseñas"

msgid "get_certificate"
msgstr "¡Obtén tu certificado!"

msgid "give_link_to_teacher"
msgstr "Dale a tu profesor el siguiente enlace:"

msgid "go_back_to_main"
msgstr "Volver a la página principal"

msgid "go_to_question"
msgstr "Ir a la pregunta"

msgid "go_to_quiz_result"
msgstr "Ir al resultado del cuestionario"

msgid "goto_profile"
msgstr "Ir a mi perfil"

msgid "grid_overview"
msgstr "Vista general de los programas por aventura"

msgid "hand_in"
msgstr "Entregar"

msgid "hand_in_exercise"
msgstr "Ejercicio manual"

msgid "heard_about_hedy"
msgstr "¿Cómo has conocido Hedy?"

msgid "heard_about_invalid"
msgstr "Por favor, selecciona una forma válida de cómo nos conociste."

msgid "hedy_achievements"
msgstr "Logros de Hedy"

msgid "hedy_choice_title"
msgstr "La opción de Hedy"

msgid "hedy_logo_alt"
msgstr "Logo de Hedy"

msgid "hedy_on_github"
msgstr "Hedy en Github"

msgid "hedy_tutorial_logo_alt"
msgstr "Icono de tutorial de Hedy"

msgid "hello_logo"
msgstr "hola"

msgid "hello_world"
msgstr "¡Hola mundo!"

msgid "hidden"
msgstr "Oculto"

msgid "hide_cheatsheet"
msgstr "Ocultar chuleta"

msgid "hide_keyword_switcher"
msgstr "Ocultar selector de palabras clave"

msgid "hide_parsons"
msgstr "Ocultar puzle"

msgid "hide_quiz"
msgstr "Ocultar cuestionario"

msgid "highest_level_reached"
msgstr "Nivel más alto alcanzado"

msgid "highest_quiz_score"
msgstr "Puntuación más alta en el cuestionario"

msgid "highscore_explanation"
msgstr "En esta página puedes ver las puntuaciones más altas actuales, según la cantidad de logros obtenidos. Clasifica para todos los usuarios, por país o por clase. Haga clic en un nombre de usuario para ver su perfil público."

msgid "highscore_no_public_profile"
msgstr "No tienes un perfil público, por lo que no estás en la lista de puntuaciones más altas. ¿Deseas crear uno?"

msgid "highscores"
msgstr "Puntuaciones"

msgid "hint"
msgstr "¿Consejo?"

msgid "ill_work_some_more"
msgstr "Voy a trabajar en él un poco más"

msgid "image_invalid"
msgstr "La imagen que has escogido es inválida."

msgid "incomplete_command_exception"
msgstr "Comando incompleto"

msgid "incorrect_handling_of_quotes_exception"
msgstr "Uso incorrecto de las comillas"

msgid "incorrect_use_of_types_exception"
msgstr "Uso incorrecto de los tipos"

msgid "incorrect_use_of_variable_exception"
msgstr "Uso incorrecto de la variable"

msgid "indentation_exception"
msgstr "Sangría incorrecta"

msgid "input"
msgstr "input de {ask}"

msgid "integer"
msgstr "un número"

msgid "invalid_class_link"
msgstr "Enlace incorrecto para unirse a la clase."

msgid "invalid_command_exception"
msgstr "Comando no válido"

msgid "invalid_keyword_language_comment"
msgstr "# La palabra clave para el idioma proporcionada no es válida, la palabra clave idioma se establece en Inglés"

msgid "invalid_language_comment"
msgstr "# El idioma proporcionado no es válido, el idioma está configurado en inglés"

msgid "invalid_level_comment"
msgstr "# El nivel proporcionado no es válido, el nivel se establece en el nivel 1"

msgid "invalid_program_comment"
msgstr "# El programa proporcionado no es válido, por favor inténtelo de nuevo"

msgid "invalid_teacher_invitation_code"
msgstr "El código de instructor es inválido. Para ser instructor, por favor mande un mensaje a hello@hedy.org."

msgid "invalid_tutorial_step"
msgstr "Paso de tutorial inválido"

msgid "invalid_username_password"
msgstr "Combinación de usuario/contraseña inválida."

msgid "invite_by_username"
msgstr "Invitar por nombre de usuario"

msgid "invite_date"
msgstr "Fecha de invitación"

msgid "invite_message"
msgstr "Has recibido una invitación para unirse a una clase"

msgid "invite_prompt"
msgstr "Introduce un nombre de usuario"

msgid "invite_teacher"
msgstr "Invitar a un profesor"

msgid "join_class"
msgstr "Unirse a la clase"

msgid "join_prompt"
msgstr "Debes estar registrado para unirte a una clase. ¿Deseas entrar a tu cuenta?"

msgid "keyword_language_invalid"
msgstr "Por favor, selecciona un idioma para palabras clave (selecciona Inglés o tu propio idioma)."

msgid "language"
msgstr "Idioma"

msgid "language_invalid"
msgstr "Por favor, selecciona un lenguaje válido."

msgid "languages"
msgstr "Cuáles de estos lenguages de programación has usado?"

msgid "last_achievement"
msgstr "Último logro"

msgid "last_edited"
msgstr "Última edición"

msgid "last_error"
msgstr "Último error"

msgid "last_login"
msgstr "Último ingreso"

msgid "last_program"
msgstr "Último programa"

msgid "last_update"
msgstr "Última actualización"

msgid "lastname"
msgstr "Apellido(s)"

msgid "leave_class"
msgstr "Abandonar clase"

msgid "level"
msgstr "Nivel"

msgid "level_accessible"
msgstr "Nivel abierto a los estudiantes"

msgid "level_disabled"
msgstr "Nivel deshabilitado"

msgid "level_future"
msgstr "Este nivel se abrirá automáticamente en "

msgid "level_invalid"
msgstr "Este nivel de Hedy no es válido."

msgid "level_not_class"
msgstr "Este nivel todavía no está disponible en tu clase"

msgid "level_title"
msgstr "Nivel"

msgid "levels"
msgstr ""

msgid "link"
msgstr "Enlace"

msgid "list"
msgstr "una lista"

msgid "live_dashboard"
msgstr "Panel de control en directo"

msgid "logged_in_to_share"
msgstr "Debe iniciar sesión para guardar y compartir un programa."

msgid "login"
msgstr "Ingresar"

msgid "login_long"
msgstr "Ingresar a mi cuenta"

msgid "login_to_save_your_work"
msgstr "Inicia sesión para guardar tu progreso"

msgid "logout"
msgstr "Salir"

msgid "longest_program"
msgstr "Programa más largo"

msgid "mail_change_password_body"
msgstr ""
"Tu contraseña de Hedy ha cambiado. Si lo has hecho tú, no te preocupes.\n"
"Si no has cambiado tu contraseña, por favor contáctanos inmediatamente contestando a este email."

msgid "mail_change_password_subject"
msgstr "Tu contraseña de Hedy ha sido cambiada"

msgid "mail_error_change_processed"
msgstr "Algo salió mal al enviar un correo de validación, los cambios aún se procesan correctamente."

msgid "mail_goodbye"
msgstr ""
"¡Sigue programando!\n"
"El equipo de Hedy"

msgid "mail_hello"
msgstr "¡Hola, {username}!"

msgid "mail_recover_password_body"
msgstr ""
"Al hacer click en este enlace, puedes cambiar tu contraseña. Este enlace es válido durante <b>4</b> horas.\n"
"Si no has pedido restablecer tu contraseña, por favor ignora este email. {link}"

msgid "mail_recover_password_subject"
msgstr "Restablecer contraseña."

msgid "mail_reset_password_body"
msgstr ""
"Tu contraseña de Hedy ha cambiado a una nueva. Si lo has hecho tú, no te preocupes.\n"
"Si no has cambiado tu contraseña, por favor contáctanos inmediatamente contestando a este email."

msgid "mail_reset_password_subject"
msgstr "Tu contraseña de Hedy ha sido reseteada"

msgid "mail_welcome_teacher_body"
msgstr ""
"<strong>¡Bienvenido/a!</strong>\n"
"Felicidades por tu nueva cuenta de profesor Hedy. ¡Bienvenido a la comunidad mundial de profesores de Hedy!\n"
"\n"
"<strong>Qué pueden hacer las cuentas de profesor</strong>\n"
"Ahora tienes disponibles una serie de opciones adicionales.\n"
"\n"
"1. En el <a href=\"https://hedy.org/for-teachers/manual\">manual del profesor</a> encontrarás explicaciones adicionales.\n"
"2. Con tu cuenta de profesor, puedes crear clases. Tus estudiantes pueden unirse a tus clases y puedes ver su progreso. Las clases se crean y se gestionan a través de la página <a href=\"https://hedycode.com/for-teachers\">para profesores</a>.\n"
"3. ¡Puedes personalizar completamente tus clases, por ejemplo, puedes abrir y cerrar niveles, habilitar o deshabilitar aventuras y crear tus propias aventuras!\n"
"\n"
"<strong>¡Únete a nuestra comunidad en línea!</strong>\n"
"Todos los profesores de Hedy, programadores y demás fans están invitados a unirse a nuestro <a href=\"https://discord.gg/8yY7dEme9r\">servidor de Discord</a>. Este es el lugar perfecto para charlar sobre Hedy: tenemos canales donde puedes mostrar tus proyectos y lecciones interesantes, canales para reportar errores y canales para chatear con otros profesores y con el equipo de Hedy.\n"
"\n"
"<strong>Cómo solicitar ayuda</strong>\n"
"Si tienes dudas, puedes hacérnoslas saber en Discord o <a href=\"mailto: hello@hedy.org\">enviarnos un correo electrónico</a>.\n"
"\n"
"<strong>Cómo reportar errores</strong>\n"
"En Discord, tenemos un canal para reportar errores, llamado #bugs. Ese es el lugar perfecto para hacernos saber sobre problemas con los que te encuentres. Si sabes cómo usar GitHub, también puedes crear un <a href=\"https://github.com/hedyorg/hedy/issues/new?assignees=&labels=&template=bug_report.md&title=%5BBUG%5D\">problema</a> allí.\n"

msgid "mail_welcome_teacher_subject"
msgstr "Tu cuenta de Hedy está lista"

msgid "mail_welcome_verify_body"
msgstr ""
"Tu cuenta de Hedy ha sido creada con éxito. ¡Bienvenido/a!\n"
"Haz clic en este enlace para verificar su dirección de correo electrónico: {link}"

msgid "mail_welcome_verify_subject"
msgstr "Bienvenido/a a Hedy"

msgid "mailing_title"
msgstr "Suscríbete a la newsletter de Hedy"

msgid "main_subtitle"
msgstr "Programación textual para las aulas"

msgid "main_title"
msgstr "Hedy"

msgid "make_sure_you_are_done"
msgstr "¡Asegúrate de que has terminado! Ya no podrás cambiar tu programa después de hacer clic en \"Entregar\"."

msgid "male"
msgstr "Masculino"

msgid "mandatory_mode"
msgstr "Modo de desarrollador obligatorio"

msgid "my_account"
msgstr "Mi cuenta"

msgid "my_achievements"
msgstr "Mis logros"

msgid "my_adventures"
msgstr "Mis aventuras"

msgid "my_classes"
msgstr "Mis clases"

msgid "my_messages"
msgstr "Mis mensajes"

msgid "my_public_profile"
msgstr "Mi perfil público"

msgid "name"
msgstr "Nombre"

msgid "nav_explore"
msgstr "Explore"

msgid "nav_hedy"
msgstr "Hedy"

msgid "nav_learn_more"
msgstr "Aprende más"

msgid "nav_start"
msgstr "Inicio"

msgid "nested blocks"
msgstr "un bloque en un bloque"

msgid "new_password"
msgstr "Nueva contraseña"

msgid "new_password_repeat"
msgstr "Repite la nueva contraseña"

msgid "newline"
msgstr "un salto de línea"

msgid "next_exercise"
msgstr "Siguiente ejercicio"

msgid "next_page"
msgstr "Siguiente página"

msgid "next_step_tutorial"
msgstr "Siguiente paso >>>"

msgid "no"
msgstr "No"

msgid "no_account"
msgstr "¿Todavía no tienes una cuenta?"

msgid "no_accounts"
msgstr "No hay cuentas por crear."

msgid "no_adventures_yet"
msgstr "Aún no hay aventuras públicas..."

msgid "no_certificate"
msgstr "Este usuario no ha conseguido el Certificado Hedy de Finalización"

msgid "no_more_flat_if"
msgstr "A partir del nivel 8, el código tras {if} tiene que ponerse en la siguiente línea y debe empezar con 4 espacios."

msgid "no_programs"
msgstr "Todavía no tienes programas guardados."

msgid "no_public_profile"
msgstr "No tienes un texto de perfil público todavía..."

msgid "no_shared_programs"
msgstr "no tiene programas compartidos..."

msgid "no_such_adventure"
msgstr "¡Esta aventura no existe!"

msgid "no_such_class"
msgstr "No se encontró esa clase de Hedy."

msgid "no_such_highscore"
msgstr "Puntuaciones"

msgid "no_such_level"
msgstr "¡No se encontró este nivel de Hedy!"

msgid "no_such_program"
msgstr "¡No se encontró el programa de Hedy!"

msgid "no_tag"
msgstr "¡Sin etiqueta!"

msgid "not_enrolled"
msgstr "¡Parece que no perteneces a esta clase!"

msgid "not_in_class_no_handin"
msgstr "No estás en clase, así que no es necesario que entregues nada."

msgid "not_logged_in_cantsave"
msgstr "Tu programa no se guardará."

msgid "not_logged_in_handin"
msgstr "Debe iniciar sesión para entregar un trabajo."

msgid "not_teacher"
msgstr "¡Parece que no eres profesor!"

msgid "number"
msgstr "un número"

msgid "number_achievements"
msgstr "Número de logros"

msgid "number_lines"
msgstr "Número de líneas"

msgid "number_programs"
msgstr "Número de programas"

msgid "ok"
msgstr "OK"

msgid "only_you_can_see"
msgstr "Sólo tú puedes ver este programa."

msgid "open"
msgstr "Abrir"

msgid "opening_date"
msgstr "Fecha de apertura"

msgid "opening_dates"
msgstr "Fechas de apertura"

msgid "option"
msgstr "Opción"

msgid "or"
msgstr "o"

msgid "other"
msgstr "Otro"

msgid "other_block"
msgstr "Otro lenguaje basado en bloques"

msgid "other_settings"
msgstr "Otras configuraciones"

msgid "other_source"
msgstr "Otro"

msgid "other_text"
msgstr "Otro lenguaje basado en texto"

msgid "overwrite_warning"
msgstr "Ya tienes un programa con este nombre, guardar este programa reemplazará al anterior. ¿Estás seguro/a?"

msgid "owner"
msgstr ""

msgid "page"
msgstr "página"

msgid "page_not_found"
msgstr "¡No pudimos encontrar esta página!"

msgid "parsons_title"
msgstr "Puzle"

msgid "password"
msgstr "Contraseña"

msgid "password_change_not_allowed"
msgstr "No puedes cambiar la contraseña a este usuario."

msgid "password_change_prompt"
msgstr "¿Estás seguro de que quieres cambiar la contraseña?"

msgid "password_change_success"
msgstr "La contraseña de tu estudiante ha cambiado correctamente."

msgid "password_invalid"
msgstr "Tu contraseña no es válida."

msgid "password_repeat"
msgstr "Repetir contraseña"

msgid "password_resetted"
msgstr "Tu contraseña ha sido cambiada exitosamente. Ya puedes entrar nuevamente a tu cuenta usando la nueva contraseña."

msgid "password_six"
msgstr "La contraseña debe contener al menos seis caracteres."

msgid "password_updated"
msgstr "Contraseña actualizada."

msgid "passwords_six"
msgstr "Todas las contraseñas deben tener 6 carácteres o más."

msgid "pending_invites"
msgstr "Invitaciones pendientes"

msgid "people_with_a_link"
msgstr "Otras personas con un enlace pueden ver este programa. También se puede encontrar en la página \"Explorar\"."

msgid "percentage"
msgstr "porcentaje"

msgid "percentage_achieved"
msgstr "Logrado por el {percentage}% de los usuarios"

msgid "period"
msgstr "un punto"

msgid "personal_text"
msgstr "Texto personal"

msgid "personal_text_invalid"
msgstr "Tu texto personal es inválido."

msgid "postfix_classname"
msgstr "Sufijo de nombre de clase"

msgid "preferred_keyword_language"
msgstr "Idioma preferido para las palabras clave"

msgid "preferred_language"
msgstr "Lenguaje favorito"

msgid "preview"
msgstr "Previsualizar"

<<<<<<< HEAD
msgid "previewing_adventure"
msgstr ""

#, fuzzy
=======
>>>>>>> ae30582e
msgid "previewing_class"
msgstr "Está previsualizando la clase <em>{class_name}</em> como profesor."

msgid "previous_campaigns"
msgstr "Ver campañas anteriores"

msgid "print_logo"
msgstr "imprimir"

msgid "privacy_terms"
msgstr "Protección de datos"

msgid "private"
msgstr "Privado"

msgid "profile_logo_alt"
msgstr "Icono de perfil."

msgid "profile_picture"
msgstr "Imagen de perfil"

msgid "profile_updated"
msgstr "Perfil actualizado."

msgid "profile_updated_reload"
msgstr "Perfil actualizado, la página se recargará."

msgid "program_contains_error"
msgstr "Este programa contiene un error, ¿está seguro de querer compartirlo?"

msgid "program_header"
msgstr "Mis programas"

msgid "program_too_large_exception"
msgstr "Programas demasiado extensos"

msgid "programming_experience"
msgstr "Tienes experiencia con programación?"

msgid "programming_invalid"
msgstr "Por favor, selecciona un lenguaje de programación válido."

msgid "programs"
msgstr "Programas"

msgid "programs_created"
msgstr "Programas creados"

msgid "programs_saved"
msgstr "Programas guardados"

msgid "programs_submitted"
msgstr "Programas enviados"

msgid "prompt_join_class"
msgstr "Deseas unirte a la clase?"

msgid "public"
msgstr "Público"

msgid "public_invalid"
msgstr "La selección de conformidad no es correcta"

msgid "public_profile"
msgstr "Perfil público"

msgid "public_profile_info"
msgstr "Al seleccionar esta casilla, hago que mi perfil sea visible para todos. Tenga cuidado de no compartir información personal como su nombre o dirección de su casa, ¡porque todos podrán verla!"

msgid "public_profile_updated"
msgstr "Perfil público actualizado, la página se recargará."

msgid "pygame_waiting_for_input"
msgstr "Esperando a que se presione un botón..."

msgid "question mark"
msgstr "un signo de interrogación"

msgid "quiz_logo_alt"
msgstr "Logo de quiz"

msgid "quiz_score"
msgstr "Puntuación de cuestionario"

msgid "quiz_tab"
msgstr "Cuestionario"

msgid "quiz_threshold_not_reached"
msgstr "No has alcanzado el umbral de cuestionario para desbloquear este nivel"

msgid "read_code_label"
msgstr "Leer en voz alta"

msgid "recent"
msgstr "Mis programas recientes"

msgid "recover_password"
msgstr "Restablecer contraseña"

msgid "regress_button"
msgstr "Regresar al nivel {level}"

msgid "remove"
msgstr "Eliminar"

msgid "remove_customization"
msgstr "Eliminar configuración"

msgid "remove_customizations_prompt"
msgstr "¿Estás seguro de que quieres eliminar esta clase de sus personalizaciones?"

msgid "remove_student_prompt"
msgstr "¿Estás seguro de que quieres eliminar al estudiante de la clase?"

msgid "remove_user_prompt"
msgstr "Confirmar la eliminación de este usuario de la clase."

msgid "repair_program_logo_alt"
msgstr "Icono de reparación de programa"

msgid "repeat_match_password"
msgstr "La contraseña repetida es distinta."

msgid "repeat_new_password"
msgstr "Repetir nueva contraseña"

msgid "report_failure"
msgstr "Este programa no existe o no es público"

msgid "report_program"
msgstr "¿Estás seguro de que quieres reportar este programa?"

msgid "report_success"
msgstr "Este programa ha sido reportado"

msgid "request_teacher"
msgstr "¿Te gustaría aplicar a una cuenta de profesor?"

msgid "request_teacher_account"
msgstr "Solicita cuenta de profesor/a"

msgid "required_field"
msgstr "Los campos marcados con * son obligatorios"

msgid "reset_adventure_prompt"
msgstr "¿Seguro que quieres restablecer todas las aventuras seleccionadas?"

msgid "reset_adventures"
msgstr "Restablecer aventuras seleccionadas"

msgid "reset_button"
msgstr "Restablecer"

msgid "reset_password"
msgstr "Establecer nueva contraseña"

msgid "reset_view"
msgstr "Resetear"

msgid "retrieve_adventure_error"
msgstr "¡No puedes ver esta aventura!"

msgid "retrieve_class_error"
msgstr "Solo los profesores pueden ver clases"

msgid "retrieve_tag_error"
msgstr ""

msgid "role"
msgstr "Papel"

msgid "run_code_button"
msgstr "Ejecutar código"

msgid "runs_over_time"
msgstr "Se ejecuta en el tiempo"

msgid "save"
msgstr "Guardar"

msgid "save_parse_warning"
msgstr "Tu programa contiene un error. ¿Estás seguro/a de que quieres guardarlo?"

msgid "save_prompt"
msgstr "Debes estar registrado para guardar tu programa. ¿Deseas entrar ahora a tu cuenta?"

msgid "save_success_detail"
msgstr "Tu programa se ha guardado correctamente."

msgid "score"
msgstr "Puntos"

msgid "search"
msgstr "Busca..."

msgid "search_button"
msgstr "Buscar"

msgid "second_teacher"
msgstr "Segundo profesor"

msgid "second_teacher_copy_prompt"
msgstr ""

msgid "second_teacher_prompt"
msgstr "Introduce el nombre del usuario de un profesor para invitarle."

msgid "second_teacher_warning"
msgstr "Todos los profesores de esta clase pueden personalizarlo."

msgid "see_certificate"
msgstr "¡Ve el certificado de {username}!"

msgid "select"
msgstr "Seleccionar"

msgid "select_adventures"
msgstr "Seleccionar y encargar aventuras"

msgid "select_all"
msgstr ""

msgid "select_lang"
msgstr "Selecciona el idioma"

msgid "select_tag"
msgstr "Seleccionar etiqueta"

msgid "selected"
msgstr ""

msgid "self_removal_prompt"
msgstr "¿Estás seguro de que quieres abandonar esta clase?"

msgid "send_password_recovery"
msgstr "Envíame un link para restablecer mi contraseña"

msgid "sent_by"
msgstr "Esta invitación ha sido mandada por"

msgid "sent_password_recovery"
msgstr "Pronto recibirás un correo electrónico con instrucciones sobre cómo restablecer tu contraseña."

msgid "settings"
msgstr "Mi configuración personal"

msgid "share"
msgstr "Compartir públicamente"

msgid "share_by_giving_link"
msgstr "Muestra tu programa a otras personas dándoles el siguiente enlace:"

msgid "share_confirm"
msgstr "Estás seguro/a de querer volver público tu programa?"

msgid "share_success_detail"
msgstr "Programa hecho público correctamente."

msgid "share_your_program"
msgstr "Compartir el programa"

msgid "signup_student_or_teacher"
msgstr "¿Eres un estudiante o un profesor?"

msgid "single quotes"
msgstr "una comilla simple"

msgid "slash"
msgstr "una barra"

msgid "slides"
msgstr "Diapositivas"

msgid "slides_info"
msgstr "¡Estas son diapositivas que hemos creado para ayudarte a enseñar con Hedy! Cada diapositiva contiene una explicación de cada nivel, junto con algunos ejemplos.Las diapositivas fueron creadas mediante el servicio <a href=\"https://slides.com\">slides.com</a>; si crear tus propias diapositivas usando estas como partida, puedes descargarlas, y luego subir el archivo zip resultante a <a href=\"https://slides.com\">slides.com</a>. Puedes ver más información acerca de las diapositivas en el <a href=\"https://hedy.org/for-teachers/manual/features\">manual de profesores</a>."

msgid "social_media"
msgstr "Redes sociales"

msgid "something_went_wrong_keyword_parsing"
msgstr "Hay un problema en tu aventura, ¿están todas las palabras clave correctamente rodeadas por { }?"

msgid "space"
msgstr "un espacio"

msgid "star"
msgstr "un asterisco"

msgid "start_hedy_tutorial"
msgstr "Comenzar tutorial de Hedy"

msgid "start_programming"
msgstr "Empezar a programar"

msgid "start_programming_logo_alt"
msgstr "Icono de empezar a programar"

msgid "start_quiz"
msgstr "Empezar cuestionario"

msgid "start_teacher_tutorial"
msgstr "Comenzar tutorial de profesor"

msgid "step_title"
msgstr "Tarea"

msgid "stop_code_button"
msgstr "Detener programa"

msgid "string"
msgstr "texto"

msgid "student"
msgstr "Estudiante"

msgid "student_already_in_class"
msgstr "Este estudiante ya está en tu clase."

msgid "student_already_invite"
msgstr "Este estudiante ya tiene una invitación pendiente."

msgid "student_details"
msgstr ""

msgid "student_list"
msgstr "Lista de alumnos"

msgid "student_not_allowed_in_class"
msgstr ""

msgid "student_not_existing"
msgstr "Este nombre de usuario no existe."

msgid "student_signup_header"
msgstr "Estudiante"

msgid "students"
msgstr "estudiantes"

msgid "submission_time"
msgstr "Entregado en"

msgid "submit_answer"
msgstr "Entregar respuesta"

msgid "submit_program"
msgstr "Enviar"

msgid "submit_warning"
msgstr "¿Estás seguro de que quieres enviar este programa?"

msgid "submitted"
msgstr "Enviado"

msgid "submitted_header"
msgstr "Este programa ha sido enviado y no puede ser alterado."

msgid "subscribe"
msgstr "Suscribirse"

msgid "subscribe_newsletter"
msgstr "Subscribirse al newsletter"

msgid "suggestion_color"
msgstr "Intenta usar otro color"

msgid "suggestion_number"
msgstr "Intenta cambiar el valor a un número"

msgid "surname"
msgstr "Nombre"

msgid "survey"
msgstr ""

msgid "survey_completed"
msgstr ""

msgid "survey_skip"
msgstr "No vuelvas a mostrar esto"

msgid "survey_submit"
msgstr "Enviar"

msgid "tag_in_adventure"
msgstr ""

msgid "tag_input_placeholder"
msgstr "Introduzca una nueva etiqueta"

msgid "tags"
msgstr "Etiquetas"

msgid "teacher"
msgstr "Profesor"

msgid "teacher_account_request"
msgstr "Tienes una solicitud de cuenta de profesor pendiente"

msgid "teacher_account_success"
msgstr "Has solicitado con éxito una cuenta de profesor."

msgid "teacher_invalid"
msgstr "Tu valor de profesor no es válido."

msgid "teacher_invitation_require_login"
msgstr "Para configurar tu perfil como profesor, necesitamos que te autentifiques. Si no tienes una cuenta, crea una."

msgid "teacher_manual"
msgstr "Manual de profesor"

msgid "teacher_signup_header"
msgstr "Profesor"

msgid "teacher_tutorial_logo_alt"
msgstr "Icono de tutorial de profesor"

msgid "teacher_welcome"
msgstr "¡Bienvenido/a a Hedy! Tu cuenta es de tipo profesor, por lo que puedes crear clases e invitar estudiantes."

msgid "teachers"
msgstr "Profesores"

msgid "template_code"
msgstr ""
"¡Esta es la explicación de mi aventura!\n"
"\n"
"De esta manera puedo mostrar un comando: <code>{print}</code>\n"
"\n"
"Pero a veces podría querer mostrar un fragmento de código, como este:\n"
"<pre>\n"
"{ask} ¿Cómo te llamas?\n"
"{echo} entonces tu nombre es\n"
"</pre>"

msgid "this_turns_in_assignment"
msgstr "Esto entrega tu tarea a tu profesor."

msgid "title"
msgstr "Título"

msgid "title_achievements"
msgstr "Hedy - Mis logros"

msgid "title_admin"
msgstr "Hedy - Página de administración"

msgid "title_class grid_overview"
msgstr "Hedy - Vista general de cuadrícula"

msgid "title_class live_statistics"
msgstr "Hedy - Estadísticas en directo"

msgid "title_class-overview"
msgstr "Hedy - Panel de clase"

msgid "title_customize-adventure"
msgstr "Hedy - Configurar aventura"

msgid "title_customize-class"
msgstr "Hedy - Personalizar clase"

msgid "title_explore"
msgstr "Hedy - Explorar"

msgid "title_for-teacher"
msgstr "Hedy - Para profesores"

msgid "title_join-class"
msgstr "Hedy - Unirse a la clase"

msgid "title_landing-page"
msgstr "¡Bienvenido/a a Hedy!"

msgid "title_learn-more"
msgstr "Hedy - Aprender más"

msgid "title_login"
msgstr "Hedy - Iniciar sesión"

msgid "title_my-profile"
msgstr "Hedy - Mi Cuenta"

msgid "title_privacy"
msgstr "Hedy - Términos de privacidad"

msgid "title_programs"
msgstr "Hedy - Mis programas"

msgid "title_public-adventures"
msgstr ""

msgid "title_recover"
msgstr "Hedy - Recuperar cuenta"

msgid "title_reset"
msgstr "Hedy - Restablecer la contraseña"

msgid "title_signup"
msgstr "Hedi - Crea una cuenta"

msgid "title_start"
msgstr "Hedy - Programación textual fácil"

msgid "title_view-adventure"
msgstr "Hedy - Ver aventura"

msgid "token_invalid"
msgstr "Tu token no es válido."

msgid "tooltip_level_locked"
msgstr "Su profesor desactivó este nivel"

msgid "translate_error"
msgstr "Algo salió mal al traducir el código. Intenta ejecutar el código para ver si tiene un error. El código con errores no se puede traducir."

msgid "translating_hedy"
msgstr "Traducción de Hedy"

msgid "translator"
msgstr "Traductor"

msgid "try_it"
msgstr "Pruébalo"

msgid "tutorial"
msgstr "Tutorial"

msgid "tutorial_code_snippet"
msgstr ""
"{print} ¡Hola mundo!\n"
"{print} ¡Estoy aprendiendo Hedy con el tutorial!"

msgid "tutorial_message_not_found"
msgstr "No hemos podido encontrar el paso de tutorial pedido..."

msgid "tutorial_title_not_found"
msgstr "Paso de tutorial no encontrado"

msgid "unauthorized"
msgstr "Usted tiene acceso a esta página"

msgid "unique_usernames"
msgstr "Los nombres de usuario deben ser únicos."

msgid "unlock_thresholds"
msgstr "Desbloquear umbrales de nivel"

msgid "unsaved_class_changes"
msgstr "Hay cambios sin guardar, ¿estás seguro de que quieres abandonar esta página?"

msgid "unshare"
msgstr "Dejar de compartir"

msgid "unshare_confirm"
msgstr "Estás seguro/a de querer volver privado tu programa?"

msgid "unshare_success_detail"
msgstr "Programa hecho privado correctamente."

msgid "update_adventure_prompt"
msgstr "¿Estás seguro de que quieres actualizar esta aventura?"

msgid "update_profile"
msgstr "Actualizar perfil"

msgid "update_public"
msgstr "Actualizar perfil público"

msgid "updating_indicator"
msgstr "Actualizando"

msgid "use_of_blanks_exception"
msgstr "Uso de espacios en blanco en los programas"

msgid "use_of_nested_functions_exception"
msgstr "Uso de funciones anidadas"

msgid "user"
msgstr "usuario"

msgid "user_inexistent"
msgstr "Este usuario no existe"

msgid "user_not_private"
msgstr "Este usuario o bien no existe o no tiene un perfil público"

msgid "username"
msgstr "Usuario"

msgid "username_empty"
msgstr "¡No has introducido un nombre de usuario!"

msgid "username_invalid"
msgstr "Tu nombre de usuario no es válido."

msgid "username_special"
msgstr "El nombre de usuario no puede contener los caracteres `:` o `@`."

msgid "username_three"
msgstr "El nombre de usuario debe contener al menos tres caracteres."

msgid "usernames_exist"
msgstr "Uno o más nombres de usuario ya están en uso."

msgid "value"
msgstr "Valor"

msgid "variables"
msgstr "Variables"

msgid "view_program"
msgstr "Ver programa"

msgid "welcome"
msgstr "Bienvenido/a"

msgid "welcome_back"
msgstr "Bienvenido de vuelta"

msgid "what_is_your_role"
msgstr "¿Cuál es tu papel?"

msgid "what_should_my_code_do"
msgstr "¿Qué debería hacer mi código?"

msgid "whole_world"
msgstr "El mundo"

msgid "write_first_program"
msgstr "¡Escribe tu primer programa!"

msgid "year_invalid"
msgstr "Por favor ingresa un año entre 1900 y {current_year}."

msgid "yes"
msgstr "Sí"

msgid "your_account"
msgstr "Tu perfil"

msgid "your_class"
msgstr "Tu clase"

msgid "your_last_program"
msgstr "Tu último programa guardado"

msgid "your_personal_text"
msgstr "Tu texto personal..."

msgid "your_program"
msgstr "Tu programa"

#~ msgid "create_account_explanation"
#~ msgstr "Con tu cuenta puedes salvar tus programas."

#~ msgid "only_teacher_create_class"
#~ msgstr "Only teachers are allowed to create classes!"

#~ msgid "keyword_support"
#~ msgstr "Palabras clave traducidas"

#~ msgid "non_keyword_support"
#~ msgstr "Contenido traducido"

#~ msgid "try_button"
#~ msgstr "Probar"

#~ msgid "select_own_adventures"
#~ msgstr "Selección de tus propias aventuras"

#~ msgid "edit"
#~ msgstr "Editar"

#~ msgid "view"
#~ msgstr "Ver"

#~ msgid "class"
#~ msgstr "Clase"

#~ msgid "save_code_button"
#~ msgstr "Guardar código"

#~ msgid "share_code_button"
#~ msgstr "Guardar y compartir código"

#~ msgid "classes_invalid"
#~ msgstr "La lista de clases seleccionadas es inválida"

#~ msgid "directly_add_adventure_to_classes"
#~ msgstr "¿Quieres añadir esta aventura directamente a una de tus clases?"

#~ msgid "hand_in_assignment"
#~ msgstr "Entregar la tarea"

#~ msgid "select_a_level"
#~ msgstr "Elija un nivel"

#~ msgid "answer_invalid"
#~ msgstr "Tu contraseña no es válida."

#~ msgid "available_adventures_level"
#~ msgstr "Nivel de aventuras disponibles"

#~ msgid "customize_class_exp_1"
#~ msgstr "¡Hola! En esta página puedes configurar tu clase. Puedes seleccionar qué niveles y aventuras pueden ver tus estudiantes. También puedes añadir tus propias aventuras a niveles. Todos los niveles y aventuras por defecto serán seleccionadas por defecto. <b>Nota</b> ¡No todas las aventuras están disponibles para cada nivel! La configuración es como sigue:"

#~ msgid "customize_class_exp_2"
#~ msgstr "Siempre puede cambiar esta configuración más adelante. Por ejemplo, puedes hacer que estén disponibles aventuras o niveles específicos mientras impartes una clase. De esta manera, es fácil determinar en qué nivel y aventuras trabajarán sus alumnos. Si quieres que todo esté disponible para tu clase, es más fácil eliminar la personalización por completo."

#~ msgid "customize_class_step_1"
#~ msgstr "Selecciona niveles para su clase presionando los \"botones de nivel\""

#~ msgid "customize_class_step_2"
#~ msgstr "Puede seleccionar el nivel que desea editar en el menú desplegable \"Seleccionar un nivel\""

#~ msgid "customize_class_step_3"
#~ msgstr "Ordena las aventuras como quieras que aparezcan en el nivel. El menú desplegable \"Aventuras disponibles\" contiene las aventuras que no se han incluido en este nivel."

#~ msgid "customize_class_step_4"
#~ msgstr "El menú desplegable \"Aventuras disponibles\" también tiene tus propias aventuras. Una vez que las añadas, podrás moverlas junto a las demás aventuras."

#~ msgid "customize_class_step_5"
#~ msgstr "Puedes eliminar una aventura haciendo clic en el botón x y aparecerá en el menú desplegable \"Aventuras disponibles\""

#~ msgid "customize_class_step_6"
#~ msgstr "Seleccionando una fecha de apertura para cada nivel (también puedes dejarlo vacío)"

#~ msgid "customize_class_step_7"
#~ msgstr "Selección de otros ajustes"

#~ msgid "customize_class_step_8"
#~ msgstr "Clica \"Guardar\" -> ¡Hecho!"

#~ msgid "example_code_header"
#~ msgstr "Código de ejemplo"

#~ msgid "feedback_failure"
#~ msgstr "¡Incorrecto!"

#~ msgid "feedback_success"
#~ msgstr "¡Bien hecho!"

#~ msgid "go_to_first_question"
#~ msgstr "Ir a la pregunta primera"

#~ msgid "question"
#~ msgstr "Pregunta"

#~ msgid "question_doesnt_exist"
#~ msgstr "Esta pregunta no existe"

#~ msgid "question_invalid"
#~ msgstr "Tu token no es válido."

#~ msgid "select_levels"
#~ msgstr "Seleccione los niveles"

#~ msgid "too_many_attempts"
#~ msgstr "Demasiados intentos"

#~ msgid "class_logs"
#~ msgstr "Logs"

#~ msgid "class_stats"
#~ msgstr "Estadísticas de clase"

#~ msgid "visit_own_public_profile"
#~ msgstr "Visita tu perfil"

#~ msgid "disabled_button_locked"
#~ msgstr "Tu profesor no ha desbloqueado todavía este nivel"

#~ msgid "duplicate_tag"
#~ msgstr "You already have a tag with this name."

#~ msgid "tag_deleted"
#~ msgstr "This tag was successfully deleted."

#~ msgid "no_tags"
#~ msgstr "Aún no hay etiquetas."

#~ msgid "public_adventures"
#~ msgstr "Public adventures"

#, fuzzy
msgid "Wrong Number of Arguments"
msgstr "Your function used the wrong number of arguments. You provided {used_number} but the function {name} needs {defined_number}"<|MERGE_RESOLUTION|>--- conflicted
+++ resolved
@@ -7,26 +7,17 @@
 msgstr ""
 "Project-Id-Version: PROJECT VERSION\n"
 "Report-Msgid-Bugs-To: EMAIL@ADDRESS\n"
-<<<<<<< HEAD
-"POT-Creation-Date: 2024-01-04 14:49+0100\n"
-"PO-Revision-Date: 2023-12-18 20:12+0000\n"
-=======
 "POT-Creation-Date: 2024-01-03 13:11+0100\n"
 "PO-Revision-Date: 2024-01-03 19:58+0000\n"
->>>>>>> ae30582e
 "Last-Translator: Prefill add-on <noreply-addon-prefill@weblate.org>\n"
 "Language-Team: es <LL@li.org>\n"
 "Language: es\n"
 "MIME-Version: 1.0\n"
 "Content-Type: text/plain; charset=utf-8\n"
 "Content-Transfer-Encoding: 8bit\n"
-<<<<<<< HEAD
-"Generated-By: Babel 2.11.0\n"
-=======
 "Plural-Forms: nplurals=2; plural=n != 1;\n"
 "X-Generator: Weblate 5.4-dev\n"
 "Generated-By: Babel 2.14.0\n"
->>>>>>> ae30582e
 
 msgid "Access Before Assign"
 msgstr "Has intentado usar la variable {name} en la línea {access_line_number}, pero ya la has definido en la línea {definition_line_number}. Define una variable antes de usarla."
@@ -1145,9 +1136,6 @@
 msgid "overwrite_warning"
 msgstr "Ya tienes un programa con este nombre, guardar este programa reemplazará al anterior. ¿Estás seguro/a?"
 
-msgid "owner"
-msgstr ""
-
 msgid "page"
 msgstr "página"
 
@@ -1220,13 +1208,6 @@
 msgid "preview"
 msgstr "Previsualizar"
 
-<<<<<<< HEAD
-msgid "previewing_adventure"
-msgstr ""
-
-#, fuzzy
-=======
->>>>>>> ae30582e
 msgid "previewing_class"
 msgstr "Está previsualizando la clase <em>{class_name}</em> como profesor."
 
