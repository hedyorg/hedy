# Spanish translations for PROJECT.
# Copyright (C) 2023 ORGANIZATION
# This file is distributed under the same license as the PROJECT project.
# FIRST AUTHOR <EMAIL@ADDRESS>, 2023.
#
msgid ""
msgstr ""
"Project-Id-Version: PROJECT VERSION\n"
"Report-Msgid-Bugs-To: EMAIL@ADDRESS\n"
"POT-Creation-Date: 2000-01-01 00:00+0000\n"
"PO-Revision-Date: 2025-04-09 18:38+0000\n"
"Last-Translator: Kamborio <Kamborio15@users.noreply.hosted.weblate.org>\n"
"Language-Team: es <LL@li.org>\n"
"Language: es\n"
"MIME-Version: 1.0\n"
"Content-Type: text/plain; charset=utf-8\n"
"Content-Transfer-Encoding: 8bit\n"
"Plural-Forms: nplurals=2; plural=n != 1;\n"
"X-Generator: Weblate 5.11-dev\n"
"Generated-By: Babel 2.14.0\n"

msgid "Access Before Assign"
msgstr "Hemos detectado que la variable `{name}` está siendo usada en la línea {access_line_number} antes de ser inicializada. ¿Puedes darle un valor a la variable antes de usarla?"

msgid "Cyclic Var Definition"
msgstr "Hemos detectado que la variable `{variable}` está siendo usada en el lado derecho del comando `{is}` antes de ser inicializada. ¿Puedes darle un valor antes de usarla?"

msgid "Else Without If Error"
msgstr "Detectamos que hay un `{else}`se utiliza antes de un `{if}`en línea {line_number}. ¿Puede intentar escribir un `{if}`antes del `{else}`?"

msgid "Function Undefined"
msgstr "Detectamos que una función {name} está siendo utilizada sin ser definida. ¿Puede definir la función antes de que sea usada?"

msgid "Has Blanks"
msgstr "Detectamos que el código parece estar incompleto. ¿Puede rellenar los espacios en blanco con código?"

msgid "Incomplete"
msgstr "Detectamos que parte del código parece estar faltando en el `{incomplete_command}` en la línea {line_number}. ¿Puede intentar agregar lo que falta?"

msgid "Incomplete Repeat"
msgstr "Detectamos que el `{repeat}` en la línea {line_number} está faltando un `{command}`comando. ¿Puede intentar agregarlo?"

msgid "Invalid"
msgstr "Detectamos que el comando `{invalid_command}' no es un comando de nivel Hedy {level}. ¿Puede intentar usar el comando `{guessed_command}'?"

msgid "Invalid Argument"
msgstr "Hemos detectado que `{command}` no es utilizable con `{invalid_argument}`. ¿Puede intentar cambiar `{invalid_argument}`a {allowed_types}?"

msgid "Invalid Argument Type"
msgstr "Hemos detectado que el `{command}` no funciona con el `{invalid_argument}`, porque es {invalid_type}. ¿Puede intentar cambiar el `{invalid_argument}` a {allowed_types}?"

msgid "Invalid At Command"
msgstr "Hemos detectado que `{command}`no puede ser utilizado a partir del nivel 16. ¿Se puede intentar usar corchetes para listas `[]`?"

msgid "Invalid Space"
msgstr "Detectamos que la línea {line_number} comenzó con un espacio. ¿Puedes intentar eliminar el espacio?"

msgid "Invalid Type Combination"
msgstr "Hemos detectado que el `{invalid_argument}`y el `{invalid_argument_2}`no se pueden utilizar con el `{command}`, porque uno es {invalid_type} y el otro es {invalid_type_2}. ¿Puede intentar cambiar el `{invalid_argument}` a {invalid_type_2} o el ’{invalid_argument_2}`a {invalid_type}?"

msgid "Lonely Echo"
msgstr "Detectamos que se está utilizando un `{echo}`antes o sin utilizar un `{ask}`. ¿Puede intentar escribir un `{ask}`antes del `{echo}`?"

msgid "Lonely Text"
msgstr "Detectamos que el código parece estar faltando un comando con el texto que se utilizó en la línea {line_number}. Puedes intentar escribir el comando necesario con el texto"

msgid "Missing Additional Command"
msgstr "Detectamos que el comando `{command}` en la línea {line_number} le falta algo. ¿Puede intentar usar `{missing_command}`en su código?"

msgid "Missing Colon Error"
msgstr "Detectamos que `{command}`necesita un `:`al final de la línea {line_number}. A partir del nivel 17, ¿puedes empezar a añadir un «:» al final de la línea con comandos?"

msgid "Missing Command"
msgstr "Detectamos que el código parece estar faltando un comando en la línea {line_number}. ¿Puedes intentar mirar la sección de ejercicios para encontrar qué comando usar?"

msgid "Missing Inner Command"
msgstr "Detectamos que el código parece estar faltando un comando para la sentencia `{command}' en la línea {line_number}. ¿Puedes intentar mirar la sección de ejercicios para encontrar qué comando usar?"

msgid "Missing Square Brackets"
msgstr "Hemos detectado que a la lista que ha creado en la línea {line_number} le faltan los corchetes `[]`. ¿Puede intentar añadir corchetes alrededor de `[]` a la lista?"

msgid "Missing Variable"
msgstr "Detectamos que a `{command}` falta una variable al principio de la línea. ¿Puede intentar escribir la variable antes del `{command}`?"

msgid "Misspelled At Command"
msgstr "Detectamos que `{invalid_argument}` parece tener un error ortográfico en la línea {line_number}. Puedes intentar escribir `{command}`en su lugar."

msgid "No Indentation"
msgstr "Detectamos que parece haber demasiados espacios {leading_spaces} utilizados en la línea {line_number}. Puedes intentar aumentar el sangrado por {indent_size} para cada nuevo bloque."

msgid "Non Decimal Variable"
msgstr "¡Detectamos que en la línea {line_number} que utilizó un número Hedy no soporta! ¿Puede intentar un número decimal, como 2?"

msgid "Parse"
msgstr "Detectamos que `{character_found}`se está utilizando en la línea {location[0]} que no está permitida. ¿Puedes intentar buscar un carácter extra o que falta en tu código?"

msgid "Pressit Missing Else"
msgstr "Detectamos que el código carece de un {else}`para manejar otras pulsaciones de teclas. ¿Puede intentar agregar un ‘{else}`a su código?"

msgid "Runtime Index Error"
msgstr "Detectamos que la lista {name} está vacía o su índice está ausente. ¿Puede asegurarse de que la lista no esté vacía o intentar escribir un número dentro del `[]' para el índice que falta?"

msgid "Runtime Value Error"
msgstr "Detectamos que `{command}` recibió valor no permitido `{value}`. {tip}."

msgid "Runtime Values Error"
msgstr "Detectamos que el `{command}` recibió valores no permitidos `{value}`y `{value}`. {tip}."

msgid "Save Microbit code "
msgstr "Guardar código Microbit"

msgid "Too Big"
msgstr "Detectamos que el programa tiene {lines_of_code} líneas, pero solo podemos procesar {max_lines} líneas. ¿Puede intentar acortar su programa?"

msgid "Too Few Indents"
msgstr "Detectamos que la línea {line_number} tiene demasiados espacios ({leading_spaces}). ¿Puedes intentar agregar un espacio extra?"

msgid "Too Many Indents"
msgstr "Detectamos que la línea {line_number} tiene demasiados espacios ({leading_spaces}). ¿Puede intentar eliminar el espacio extra?"

msgid "Unexpected Indentation"
msgstr "Detectamos que la línea {line_number} tiene demasiados espacios ({leading_spaces}). ¿Puedes intentar agregar {indent_size} más espacios por nuevo bloque?"

msgid "Unquoted Assignment"
msgstr "Detectamos que el texto a la derecha del `{is}`no está escrito entre comillas. Este nivel requiere que usted comience a escribir el texto entre comillas. Intenta hacer eso para el texto {text}"

msgid "Unquoted Equality Check"
msgstr "Detectamos que el código está tratando de comprobar si una variable equivale a varias palabras. ¿Puede intentar usar comillas para las palabras que desea comprobar?"

msgid "Unquoted Text"
msgstr "Detectamos que el texto de `{ask}`' o `{print}`' parece estar faltando sus comillas. ¿Puede intentar agregar comillas para {unquotedtext}?"

msgid "Unsupported Float"
msgstr "Detectamos que el código usa números no enteros que aún no son compatibles. ¿Puede intentar cambiar `{value}`a un entero?"

msgid "Unsupported String Value"
msgstr "Hemos detectado que el texto utiliza valores que no puede contener `{invalid_value}`. ¿Puede intentar eliminar el valor escrito o cambiar su tipo?"

msgid "Unused Variable"
msgstr "Detectamos que la variable {variable_name} definida en la línea {line_number}, pero no se utiliza. ¿Puede intentar usar la variable definida o eliminarla?"

msgid "Var Undefined"
msgstr "Detectamos que la variable `{name}' se está utilizando antes de ser establecida. ¿Puede usted establecer la variable antes de que sea utilizada o usar comillas para `{name}`?"

msgid "Wrong Level"
msgstr "Detectamos que el código escrito es correcto Hedy code, pero `{offending_keyword}` se utiliza en nivel {working_level}. {tip}"

msgid "Wrong Number of Arguments"
msgstr "Detectamos que la función {name} tiene un número incorrecto de argumentos, que es {used_number}. ¿Puedes intentar escribir {defined_number} en su lugar?"

msgid "about_this_adventure"
msgstr "Sobre esta aventura"

msgid "account_overview"
msgstr "Resumen de cuenta"

msgid "actions"
msgstr "Acciones"

msgid "add"
msgstr "Añadir"

msgid "add_students"
msgstr "Añadir alumnos"

msgid "add_your_language"
msgstr "¡Agrega tu idioma!"

msgid "admin"
msgstr "Administrador"

msgid "advance_button"
msgstr "Ir al nivel {level}"

msgid "adventure"
msgstr "Aventura"

msgid "adventure_cloned"
msgstr "La aventura es clonada"

msgid "adventure_code_button"
msgstr "Código de la aventura"

msgid "adventure_codeblock_button"
msgstr "Utilice este botón cuando desee crear un bloque de código que los alumnos puedan ejecutar en su aventura. Consejo: coloque la selección al final de la última línea del bloque de código e <kbd>introduzca</kbd> 3 veces para escribir después de un bloque de código."

msgid "adventure_duplicate"
msgstr "Ya tienes una aventura con este nombre."

msgid "adventure_empty"
msgstr "¡No has introducido un nombre de aventura!"

#, fuzzy
msgid "adventure_exp_3"
msgstr "Asegúrese de que siempre rodee las palabras clave con { } cuando las escriba fuera de los bloques de código, entonces se reconocen correctamente. Puedes usar el botón \"vista previa\" para ver una versión estilizada de tu aventura. Para ver la aventura en una página dedicada, seleccione \"ver\" desde la página de los profesores."

msgid "adventure_exp_classes"
msgstr "Tu aventura se utiliza dentro de las siguientes clases"

msgid "adventure_flagged"
msgstr "La aventura se ha marcado correctamente."

msgid "adventure_id_invalid"
msgstr "Esta aventura no es válida."

msgid "adventure_length"
msgstr "Tu aventura debe tener al menos 20 carácteres."

msgid "adventure_name_invalid"
msgstr "El nombre de esta aventura no es válido."

msgid "adventure_terms"
msgstr "Confirmo que mi aventura puede hacerse pública en Hedy."

msgid "adventure_updated"
msgstr "¡La aventura ha sido actualizada!"

msgid "adventures_completed"
msgstr "Aventuras completadas: {number_of_adventures}"

msgid "adventures_info"
msgstr "Cada nivel de Hedy tiene ejercicios incorporados para los alumnos, los cuales llamamos aventuras. Puedes crear tus propias aventuras y añadirlas a tus clases. Con tus propias aventuras puedes crear aventuras que sean importantes e interesantes para tus alumnos. Puedes encontrar más información sobre cómo crear tus propias aventuras <a href=\"https://hedy.org/for-teachers/manual/features\">aquí</a>."

msgid "adventures_restored"
msgstr "Se han restaurado las aventuras por defecto."

msgid "adventures_ticked"
msgstr "Aventuras marcadas"

msgid "adventures_tried"
msgstr "Aventuras intentadas"

msgid "ago"
msgstr "Hace {timestamp}"

msgid "agree_invalid"
msgstr "Debes aceptar los términos de privacidad."

msgid "agree_with"
msgstr "Acepto las"

msgid "ajax_error"
msgstr "Hubo un error, por favor intenta nuevamente."

msgid "all"
msgstr "Todo/as"

msgid "all_class_highscores"
msgstr "Todos los alumnos visibles en las puntuaciones más altas de la clase"

msgid "all_rows_missing_separator"
msgstr "Ninguna de las filas contiene un punto y coma. ¿Tal vez usted quiere que nosotros auto generar contraseñas? Si es así, haga clic en las contraseñas de conmutación y crear las cuentas de nuevo. Si no es así, use un punto y coma para separar los nombres de usuario y las contraseñas en las siguientes líneas: {rows}"

msgid "already_account"
msgstr "¿Ya tienes una cuenta?"

msgid "already_program_running"
msgstr "Ya hay un programa en ejecución. Finalízalo antes."

msgid "are_you_sure"
msgstr "¿Estás segura/o? No puedes revertir esta acción."

msgid "ask_needs_var"
msgstr "A partir del nivel 2, `{ask}` debe utilizarse con una variable. Ejemplo: nombre `{is}` `{ask}` ¿Cómo te llamas?"

msgid "available_in"
msgstr "Disponible en:"

msgid "back_to_class"
msgstr "Volver a la clase"

msgid "become_a_sponsor"
msgstr "Conviértete en patrocinador"

msgid "birth_year"
msgstr "Año de nacimiento"

msgid "by"
msgstr "por"

msgid "cancel"
msgstr "Cancelar"

msgid "cant_parse_exception"
msgstr "No se ha podido analizar el programa"

msgid "certificate"
msgstr "Certificado de Finalización"

msgid "certified_teacher"
msgstr "Profesor certificado"

msgid "change_password"
msgstr "Cambiar contraseña"

msgid "cheatsheet_title"
msgstr "Hoja de instrucciones"

msgid "class_already_joined"
msgstr "Ya eres parte de la clase"

msgid "class_customize_success"
msgstr "Clase configurada correctamente."

msgid "class_graph_explanation"
msgstr "En este gráfico puede ver representado el número de aventuras que sus alumnos han intentado (lo que significa que han realizado un trabajo significativo en esa aventura), con respecto al número de errores y de ejecuciones con éxito."

msgid "class_logs"
msgstr "Última conexión"

msgid "class_name_duplicate"
msgstr "Ya tienes una clase con este nombre."

msgid "class_name_empty"
msgstr "¡No has introducido un nombre de clase!"

msgid "class_name_invalid"
msgstr "El nombre de clase no es correcto."

msgid "class_name_prompt"
msgstr "Por favor, introduce le nombre de la nueva clase"

msgid "class_performance_graph"
msgstr "Gráfico del rendimiento de la clase"

msgid "class_survey_description"
msgstr "Nos gustaría obtener una mejor visión general de nuestros usarios de Hedy. Respondiendo estas preguntas nos ayudarías a mejorar. ¡Gracias!"

msgid "class_survey_later"
msgstr "Recuérdame mañana"

msgid "class_survey_question1"
msgstr "¿Cuál es el rango de edad en su clase?"

msgid "class_survey_question2"
msgstr "¿Cuál es el idioma que se habla en su clase?"

msgid "class_survey_question3"
msgstr "¿Cuántos niños y niñas hay en tu clase?"

msgid "class_survey_question4"
msgstr "¿Qué distingue a sus alumnos de los demás?"

msgid "classes_info"
msgstr "En Hedy, puedes crear tantas clases como quieras. Cada clase también puede tener varios profesores, cada uno con un rol específico. También puedes personalizar tus clases ordenando las aventuras ¡o incluso agregando las tuyas! Puedes ver más información acerca de las clases en el <a href=\"https://hedy.org/for-teachers/manual/preparations#for-teachers\">manual de profesores</a>."

msgid "clone"
msgstr "Clonar"

msgid "cloned_times"
msgstr "Clones"

msgid "close"
msgstr "Cerrar"

msgid "comma"
msgstr "una coma"

msgid "command_not_available_yet_exception"
msgstr "Comando aún no disponible"

msgid "command_unavailable_exception"
msgstr "El comando ya no es correcto"

msgid "commands"
msgstr "Comandos"

msgid "complete"
msgstr "Completado"

msgid "congrats_message"
msgstr "¡Felicitaciones, {username}, has alcanzado los siguientes resultados con Hedy!"

msgid "connect_guest_teacher"
msgstr "Me gustaría que me pusieran en contacto con un profesor invitado que pueda dar algunas clases"

msgid "constant_variable_role"
msgstr "constante"

msgid "containing"
msgstr ""

msgid "content_invalid"
msgstr "Esta aventura no es válida."

msgid "continue"
msgstr "Continuar"

msgid "contributor"
msgstr "Contribuidor"

msgid "copy_accounts_to_clipboard"
msgstr "Copiar al portapapeles"

msgid "copy_clipboard"
msgstr "Copiado al portapapeles"

msgid "copy_code"
msgstr "Copiar el código"

msgid "copy_join_link"
msgstr "Copiar enlace de acceso"

msgid "copy_link_success"
msgstr "Enlace para unirse copiado a tu portapapeles"

msgid "copy_link_to_share"
msgstr "Copiar enlace para compartir"

msgid "copy_mail_link"
msgstr "Por favor, copia y pega este enlace en una nueva pestaña:"

msgid "correct_answer"
msgstr "La respuesta correcta es"

msgid "country"
msgstr "País"

msgid "country_invalid"
msgstr "Por favor, selecciona un país válido."

msgid "create_account"
msgstr "Crear cuenta"

msgid "create_accounts"
msgstr "Crear cuentas"

msgid "create_accounts_placeholder"
msgstr "Escribe las cuentas o pégalas desde una hoja de cálculo"

msgid "create_accounts_prompt"
msgstr "Crearás {number_of_accounts} cuentas de alumno. ¿Estás seguro?"

msgid "create_adventure"
msgstr "Crear aventura"

msgid "create_class"
msgstr "Crear nueva clase"

msgid "create_student_account"
msgstr "Crear una cuenta"

msgid "create_student_account_explanation"
msgstr "Puedes guardar tus propios programas con una cuenta."

msgid "create_student_accounts"
msgstr "Crear cuenta de alumno para"

msgid "create_teacher_account"
msgstr "Crear cuenta de profesor"

msgid "create_teacher_account_explanation"
msgstr "Con una cuenta de profesor, puedes guardar tus programas y ver los resultados de tus alumnos."

msgid "create_usernames_and_passwords_desc"
msgstr "Introduce un nombre de usuario y contraseña por línea, separados por un punto y coma. O, si tienes los datos en una hoja de cálculo de dos columnas, copia el contenido del archivo y pégalo aquí."

msgid "create_usernames_and_passwords_title"
msgstr "Nombres de usuarios y contraseñas"

msgid "create_usernames_desc"
msgstr "Introduce un nombre de usuario por línea o pegalos desde una hoja de cálculo."

msgid "create_usernames_title"
msgstr "Nombres de usuario"

msgid "creator"
msgstr "Creador"

msgid "current_password"
msgstr "Contraseña actual"

msgid "customization_deleted"
msgstr "Personalización eliminada."

msgid "customize"
msgstr "Personalizar"

msgid "customize_adventure"
msgstr "Personalizar aventura"

msgid "customize_class"
msgstr "Personalizar clase"

msgid "danger_zone"
msgstr "Zona de peligro"

msgid "dash"
msgstr "un guión"

msgid "debug"
msgstr "Depurar"

msgid "default_401"
msgstr "Parece que no tienes autorización..."

msgid "default_403"
msgstr "Parece que esta acción está prohibida..."

msgid "default_404"
msgstr "No pudimos encontrar esa página..."

msgid "default_500"
msgstr "Algo salió mal..."

msgid "delete"
msgstr "Borrar"

msgid "delete_adventure_prompt"
msgstr "¿Estás seguro/a de querer eliminar esta aventura?"

msgid "delete_class_prompt"
msgstr "¿Estás seguro/a de que quieres eliminar la clase?"

msgid "delete_confirm"
msgstr "Estás seguro de querer borrar este programa?"

msgid "delete_invite"
msgstr "Eliminar invitaciones"

msgid "delete_invite_prompt"
msgstr "¿Estás seguro de que quieres eliminar esta invitación de clase?"

msgid "delete_public"
msgstr "Eliminar perfil público"

msgid "delete_success"
msgstr "Programa eliminado correctamente."

msgid "delete_tag_prompt"
msgstr "¿Estás seguro de que deseas eliminar esta etiqueta?"

msgid "destroy_account"
msgstr "Borrar mi cuenta permanentemente"

msgid "destroy_account_message"
msgstr "No se puede deshacer el borrado de la cuenta. Esto eliminará tu cuenta y todos los datos asociados, tales como tu perfil público, programas, aventuras y clases. Por favor, asegúrate de que deseas continuar, esta acción es irreversible."

msgid "developers_mode"
msgstr "Modo desarollador"

msgid "directly_available"
msgstr "Directamente abierto"

msgid "disable"
msgstr "Deshabilitado"

msgid "disable_parsons"
msgstr "Desactivar todos los rompecabezas"

msgid "disable_quizes"
msgstr "Desactivar todos los cuestionarios"

msgid "disabled"
msgstr "Deshabilitado"

msgid "disabled_button_quiz"
msgstr "Tu puntuación en el cuestionario está por debajo del umbral, ¡inténtalo de nuevo!"

msgid "discord_server"
msgstr "Servidor Discord"

msgid "distinguished_user"
msgstr "Usuario distinguido"

msgid "double quotes"
msgstr "una comilla doble"

msgid "download"
msgstr "Descargar"

msgid "duplicate"
msgstr "Duplicar"

msgid "echo_and_ask_mismatch_exception"
msgstr "Desajuste entre eco y pregunta"

msgid "echo_out"
msgstr "A partir del nivel 2, `{echo}` ya no es necesario. Ahora puedes repetir una respuesta con `{ask}` y `{print}`. Ejemplo: `nombre {is} {ask} ¿Cómo te llamas? {print} hola nombre`"

msgid "edit_adventure"
msgstr "Editar la aventura"

msgid "edit_code_button"
msgstr "Editar código"

msgid "email"
msgstr "Correo electrónico"

msgid "email_invalid"
msgstr "Por favor ingresa una dirección de correo electrónico válida."

msgid "end_quiz"
msgstr "Terminar cuestionario"

msgid "english"
msgstr "Inglés"

msgid "enter"
msgstr "Ingresar"

msgid "enter_password"
msgstr "Introduce una nueva contraseña para"

msgid "enter_text"
msgstr "Ingresar tu respuesta aquí..."

msgid "error_logo_alt"
msgstr "Logo de error"

msgid "errors"
msgstr "Errores"

msgid "exclamation mark"
msgstr "un signo de exclamación"

msgid "exercise"
msgstr "Ejercicio"

msgid "exercise_doesnt_exist"
msgstr "Este ejercicio no existe"

msgid "exists_email"
msgstr "Esa dirección de correo electrónico ya está en uso."

msgid "exists_username"
msgstr "Ese nombre de usuario ya está en uso."

msgid "exit_preview_mode"
msgstr "Salir del modo vista previa"

msgid "experience_invalid"
msgstr "Por favor, selecciona una experiencia válida. Escoge (sí, no)."

msgid "expiration_date"
msgstr "Fecha de expiración"

msgid "favorite_program"
msgstr "Programa favorito"

msgid "favourite_confirm"
msgstr "¿Estás seguro de que quieres marcar este programa como favorito?"

msgid "favourite_program"
msgstr "Programa favorito"

msgid "favourite_program_invalid"
msgstr "Tu programa favorito es inválido."

msgid "favourite_success"
msgstr "Tu programa se ha marcado como favorito."

msgid "feedback_message_error"
msgstr "Algo salió mal, inténtalo de nuevo más tarde."

msgid "female"
msgstr "Femenino"

msgid "flag_adventure_prompt"
msgstr "¿Quieres marcar esta aventura para que podamos comprobar su idoneidad?"

msgid "float"
msgstr "un número"

msgid "for_teachers"
msgstr "Para profesores"

msgid "forgot_password"
msgstr "¿Olvidaste tu contraseña?"

msgid "from_another_teacher"
msgstr "De otro profesor"

msgid "from_magazine_website"
msgstr "De una revista o página web"

msgid "from_video"
msgstr "De un vídeo"

msgid "fun_statistics_msg"
msgstr "¡He aquí unas estadísticas divertidas!"

msgid "gender"
msgstr "Género"

msgid "gender_invalid"
msgstr "Por favor, selecciona un género válido. Escoge (mujer, hombre, otro)."

msgid "general_settings"
msgstr "Configuración general"

msgid "get_certificate"
msgstr "¡Obtén tu certificado!"

msgid "give_link_to_teacher"
msgstr "Dale a tu profesor el siguiente enlace:"

msgid "go_back"
msgstr "Regresar"

msgid "go_back_to_main"
msgstr "Volver a la página principal"

msgid "go_to_question"
msgstr "Ir a la pregunta"

msgid "go_to_quiz_result"
msgstr "Ir al resultado del cuestionario"

msgid "go_to_your_clone"
msgstr "Ir a tu clon"

msgid "goto_profile"
msgstr "Ir a mi perfil"

msgid "graph_title"
msgstr "Errores por aventura completada en el nivel {level}"

msgid "hand_in"
msgstr "Entregar"

msgid "hand_in_exercise"
msgstr "Ejercicio manual"

msgid "heard_about_hedy"
msgstr "¿Cómo has conocido Hedy?"

msgid "heard_about_invalid"
msgstr "Por favor, selecciona una forma válida de cómo nos conociste."

msgid "hedy_introduction_slides"
msgstr "Diapositivas de introducción de Hedy"

msgid "hedy_logo_alt"
msgstr "Logo de Hedy"

msgid "hedy_on_github"
msgstr "Hedy en Github"

msgid "hello_logo"
msgstr "hola"

msgid "hide_adventures"
msgstr "Esconder aventuras"

msgid "hide_cheatsheet"
msgstr "Ocultar chuleta"

msgid "hide_classes"
msgstr "Esconder clases"

msgid "hide_keyword_switcher"
msgstr "Ocultar selector de palabras clave"

msgid "hide_slides"
msgstr "Esconder diapositivas"

msgid "highest_level_reached"
msgstr "Nivel más alto alcanzado"

msgid "highest_quiz_score"
msgstr "Puntuación más alta en el cuestionario"

msgid "hint"
msgstr "¿Consejo?"

msgid "ill_work_some_more"
msgstr "Voy a trabajar en él un poco más"

msgid "image_invalid"
msgstr "La imagen que has escogido no es válida."

msgid "incomplete_command_exception"
msgstr "Comando incompleto"

msgid "incorrect_handling_of_quotes_exception"
msgstr "Uso incorrecto de las comillas"

msgid "incorrect_use_of_types_exception"
msgstr "Uso incorrecto de los tipos"

msgid "incorrect_use_of_variable_exception"
msgstr "Uso incorrecto de la variable"

msgid "indentation_exception"
msgstr "Sangría incorrecta"

msgid "input"
msgstr "input de `{ask}`"

msgid "input_variable_role"
msgstr "entrada"

msgid "integer"
msgstr "un número"

msgid "invalid_class_link"
msgstr "Enlace incorrecto para unirse a la clase."

msgid "invalid_command_exception"
msgstr "Comando no válido"

msgid "invalid_keyword_language_comment"
msgstr "# La palabra clave para el idioma proporcionada no es válida, la palabra clave idioma se establece en Inglés"

msgid "invalid_language_comment"
msgstr "# El idioma proporcionado no es válido, el idioma está configurado en inglés"

msgid "invalid_level_comment"
msgstr "# El nivel proporcionado no es válido, el nivel se establece en el nivel 1"

msgid "invalid_program_comment"
msgstr "# El programa proporcionado no es válido, por favor inténtelo de nuevo"

msgid "invalid_teacher_invitation_code"
msgstr "El código de instructor es inválido. Para ser instructor, por favor mande un mensaje a hello@hedy.org."

msgid "invalid_username_password"
msgstr "Combinación de usuario/contraseña inválida."

msgid "invitations_sent"
msgstr ""

msgid "invite"
msgstr ""

msgid "invite_by_username"
msgstr "Invitar por nombre de usuario"

msgid "invite_date"
msgstr "Fecha de invitación"

msgid "invite_message"
msgstr "Has recibido una invitación para unirse a una clase"

msgid "invite_prompt"
msgstr "Introduce un nombre de usuario"

msgid "invite_teacher"
msgstr "Invitar a un profesor"

msgid "join_class"
msgstr "Unirse a la clase"

msgid "join_prompt"
msgstr "Debes estar registrado para unirte a una clase. ¿Deseas entrar a tu cuenta?"

msgid "keybinding_waiting_for_keypress"
msgstr "Esperando a que se pulse una tecla..."

msgid "keyword_language_invalid"
msgstr "Por favor, selecciona un idioma para palabras clave (selecciona Inglés o tu propio idioma)."

msgid "landcode_phone_number"
msgstr "Por favor, añadir también el prefijo internacional de su país"

msgid "language"
msgstr "Idioma"

msgid "language_invalid"
msgstr "Por favor, selecciona un lenguaje válido."

msgid "languages"
msgstr "¿Cuáles de estos lenguajes de programación has utilizado antes?"

msgid "last_edited"
msgstr "Última edición"

msgid "last_update"
msgstr "Última actualización"

msgid "lastname"
msgstr "Apellido(s)"

msgid "leave_class"
msgstr "Abandonar clase"

msgid "level"
msgstr "Nivel"

msgid "level_accessible"
msgstr "Nivel abierto a los alumnos"

msgid "level_disabled"
msgstr "Nivel deshabilitado"

msgid "level_future"
msgstr "Este nivel se abrirá automáticamente en "

msgid "level_invalid"
msgstr "Este nivel de Heidi no es válido."

msgid "level_not_class"
msgstr "Este nivel todavía no está disponible en tu clase"

msgid "level_title"
msgstr "Nivel"

msgid "levels"
msgstr "niveles"

msgid "link"
msgstr "Enlace"

msgid "list"
msgstr "una lista"

msgid "list_variable_role"
msgstr "lista"

msgid "logged_in_to_share"
msgstr "Debe iniciar sesión para guardar y compartir un programa."

msgid "login"
msgstr "Ingresar"

msgid "login_long"
msgstr "Ingresar a mi cuenta"

msgid "login_to_save_your_work"
msgstr "Inicia sesión para guardar tu progreso"

msgid "logout"
msgstr "Salir"

msgid "longest_program"
msgstr "Programa más largo"

msgid "mail_change_password_body"
msgstr ""
"Tu contraseña de Hedy ha cambiado. Si lo has hecho tú, no te preocupes.\n"
"Si no has cambiado tu contraseña, por favor contáctanos inmediatamente contestando a este email."

msgid "mail_change_password_subject"
msgstr "Tu contraseña de Hedy ha sido cambiada"

msgid "mail_error_change_processed"
msgstr "Algo salió mal al enviar un correo de validación, los cambios aún se procesan correctamente."

msgid "mail_goodbye"
msgstr ""
"¡Sigue programando!\n"
"El equipo de Hedy"

msgid "mail_hello"
msgstr "¡Hola, {username}!"

msgid "mail_recover_password_body"
msgstr ""
"Al hacer click en este enlace, puedes cambiar tu contraseña. Este enlace es válido durante <b>4</b> horas.\n"
"Si no has pedido restablecer tu contraseña, por favor ignora este email. {link}"

msgid "mail_recover_password_subject"
msgstr "Restablecer contraseña."

msgid "mail_reset_password_body"
msgstr ""
"Tu contraseña de Hedy ha cambiado a una nueva. Si lo has hecho tú, no te preocupes.\n"
"Si no has cambiado tu contraseña, por favor contáctanos inmediatamente contestando a este email."

msgid "mail_reset_password_subject"
msgstr "Tu contraseña de Hedy ha sido reseteada"

msgid "mail_welcome_teacher_body"
msgstr ""
"<strong>¡Bienvenido/a!</strong>\n"
"Felicidades por tu nueva cuenta de profesor Hedy. ¡Bienvenido a la comunidad mundial de profesores de Hedy!\n"
"\n"
"<strong>Qué pueden hacer las cuentas de profesor</strong>\n"
"Ahora tienes disponibles una serie de opciones adicionales.\n"
"\n"
"1. En el <a href=\"https://hedy.org/for-teachers/manual\">manual del profesor</a> encontrarás explicaciones adicionales.\n"
"2. Con tu cuenta de profesor, puedes crear clases. Tus alumnos pueden unirse a tus clases y puedes ver su progreso. Las clases se crean y se gestionan a través de la página <a href=\"https://hedycode.com/for-teachers\">para profesores</a>.\n"
"3. ¡Puedes personalizar completamente tus clases, por ejemplo, puedes abrir y cerrar niveles, habilitar o deshabilitar aventuras y crear tus propias aventuras!\n"
"\n"
"<strong>¡Únete a nuestra comunidad en línea!</strong>\n"
"Todos los profesores de Hedy, programadores y demás fans están invitados a unirse a nuestro <a href=\"https://discord.gg/8yY7dEme9r\">servidor de Discord</a>. Este es el lugar perfecto para charlar sobre Hedy: tenemos canales donde puedes mostrar tus proyectos y lecciones interesantes, canales para reportar errores y canales para chatear con otros profesores y con el equipo de Hedy.\n"
"\n"
"<strong>Cómo solicitar ayuda</strong>\n"
"Si tienes dudas, puedes hacérnoslas saber en Discord o <a href=\"mailto: hello@hedy.org\">enviarnos un correo electrónico</a>.\n"
"\n"
"<strong>Cómo reportar errores</strong>\n"
"En Discord, tenemos un canal para reportar errores, llamado #bugs. Ese es el lugar perfecto para hacernos saber sobre problemas con los que te encuentres. Si sabes cómo usar GitHub, también puedes crear un <a href=\"https://github.com/hedyorg/hedy/issues/new?assignees=&labels=&template=bug_report.md&title=%5BBUG%5D\">problema</a> allí.\n"

msgid "mail_welcome_teacher_subject"
msgstr "Tu cuenta de Hedy está lista"

msgid "mail_welcome_verify_body"
msgstr ""
"Tu cuenta de Hedy ha sido creada con éxito. ¡Bienvenido/a!\n"
"Haz clic en este enlace para verificar su dirección de correo electrónico: {link}"

msgid "mail_welcome_verify_subject"
msgstr "Bienvenido/a a Hedy"

msgid "mailing_title"
msgstr "Suscríbete a la newsletter de Hedy"

msgid "main_subtitle"
msgstr "Programación textual para las aulas"

msgid "main_title"
msgstr "Hedy"

msgid "make_sure_you_are_done"
msgstr "¡Asegúrate de que has terminado! Ya no podrás cambiar tu programa después de hacer clic en \"Entregar\"."

msgid "male"
msgstr "Masculino"

msgid "mandatory_mode"
msgstr "Modo de desarrollador obligatorio"

msgid "more_info"
msgstr "Más información"

msgid "more_options"
msgstr "Más opciones"

msgid "multiple_keywords_warning"
msgstr "Está intentando utilizar la palabra clave {orig_keyword}, pero esta palabra clave puede tener varios significados. Por favor, elija la que está intentando utilizar de esta lista y cópiela y péguela en su código, llaves incluidas: {keyword_list}"

msgid "multiple_levels_warning"
msgstr "Hemos observado que ha seleccionado varios niveles y ha incluido fragmentos de código en su aventura, lo que podría causar problemas con el resaltador de sintaxis y la traducción automática de palabras clave"

msgid "my_account"
msgstr "Mi cuenta"

msgid "my_adventures"
msgstr "Mis aventuras"

msgid "my_classes"
msgstr "Mis clases"

msgid "my_messages"
msgstr "Mis mensajes"

msgid "my_public_profile"
msgstr "Mi perfil público"

msgid "name"
msgstr "Nombre"

msgid "nav_hedy"
msgstr "Hedy"

msgid "nav_learn_more"
msgstr "Aprende más"

msgid "nav_start"
msgstr "Inicio"

msgid "new_password"
msgstr "Nueva contraseña"

msgid "new_password_repeat"
msgstr "Repite la nueva contraseña"

msgid "newline"
msgstr "un salto de línea"

msgid "newsletter"
msgstr "Boletín"

msgid "next_adventure"
msgstr "Próxima aventura"

msgid "next_exercise"
msgstr "Siguiente ejercicio"

msgid "next_page"
msgstr "Siguiente página"

msgid "next_student"
msgstr "Siguiente alumno"

msgid "no"
msgstr "No"

msgid "no_account"
msgstr "¿Todavía no tienes una cuenta?"

msgid "no_accounts"
msgstr "No hay cuentas por crear."

msgid "no_adventures_yet"
msgstr "No hay aventuras públicas que coincidan con tu búsqueda. Intenta buscar otra cosa."

msgid "no_more_flat_if"
msgstr "A partir del nivel 8, el código tras `{if}` tiene que ponerse en la siguiente línea y debe empezar con 4 espacios."

msgid "no_programs"
msgstr "No hay programas."

msgid "no_shared_programs"
msgstr "no tiene programas compartidos..."

msgid "no_students"
msgstr "No hay alumnos en esta clase"

msgid "no_such_adventure"
msgstr "¡Esta aventura no existe!"

msgid "no_such_class"
msgstr "No se encontró esa clase de Hedy."

msgid "no_such_level"
msgstr "¡No se encontró este nivel de Hedy!"

msgid "no_such_program"
msgstr "¡No se encontró el programa de Hedy!"

msgid "no_tag"
msgstr "¡Sin etiqueta!"

msgid "no_usernames_found"
msgstr ""

msgid "not_adventure_yet"
msgstr "Primero debes rellenar un nombre para la aventura"

msgid "not_enrolled"
msgstr "¡Parece que no perteneces a esta clase!"

msgid "not_in_class_no_handin"
msgstr "No estás en clase, así que no es necesario que entregues nada."

msgid "not_logged_in_cantsave"
msgstr "Tu programa no se guardará."

msgid "not_logged_in_handin"
msgstr "Debe iniciar sesión para entregar un trabajo."

msgid "not_teacher"
msgstr "¡Parece que no eres profesor!"

msgid "number"
msgstr "un número"

msgid "number_lines"
msgstr "Número de líneas"

msgid "number_of_errors"
msgstr "Número de errores: {number_of_errors}"

msgid "number_programs"
msgstr "Número de programas"

msgid "ok"
msgstr "De acuerdo"

msgid "one_level_error"
msgstr "Debes seleccionar al menos un nivel."

msgid "only_you_can_see"
msgstr "Sólo tú puedes ver este programa."

msgid "open"
msgstr "Abrir"

msgid "opening_date"
msgstr "Fecha de apertura"

msgid "opening_dates"
msgstr "Fechas de apertura"

msgid "option"
msgstr "Opción"

msgid "or"
msgstr "o"

msgid "other"
msgstr "Otro"

msgid "other_block"
msgstr "Otro lenguaje basado en bloques"

msgid "other_settings"
msgstr "Otras configuraciones"

msgid "other_source"
msgstr "Otro"

msgid "other_text"
msgstr "Otro lenguaje basado en texto"

msgid "overwrite_warning"
msgstr "Ya tienes un programa con este nombre, guardar este programa reemplazará al anterior. ¿Estás seguro/a?"

msgid "owner"
msgstr "Dueño"

msgid "page_not_found"
msgstr "¡No pudimos encontrar esta página!"

msgid "pair_with_teacher"
msgstr "Me gustaría que me emparejaran con otro maestro para que me ayude"

msgid "parsons_title"
msgstr "Rompecabezas"

msgid "password"
msgstr "Contraseña"

msgid "password_change_not_allowed"
msgstr "No puedes cambiar la contraseña a este usuario."

msgid "password_change_prompt"
msgstr "¿Estás seguro de que quieres cambiar la contraseña?"

msgid "password_change_success"
msgstr "Se ha cambiado la contraseña de tu alumno con éxito."

msgid "password_invalid"
msgstr "Tu contraseña no es válida."

msgid "password_repeat"
msgstr "Repetir contraseña"

msgid "password_resetted"
msgstr "Tu contraseña ha sido cambiada exitosamente. Ya puedes entrar nuevamente a tu cuenta usando la nueva contraseña."

msgid "password_six"
msgstr "La contraseña debe contener al menos seis caracteres."

msgid "password_updated"
msgstr "Contraseña actualizada."

msgid "passwords_six"
msgstr "Todas las contraseñas deben tener 6 carácteres o más."

msgid "passwords_too_short"
msgstr "Las contraseñas deben tener al menos 6 caracteres. Corrige las siguientes contraseñas, de modo que sean al menos 6 símbolos: {passwords}"

msgid "pending_invites"
msgstr "Invitaciones pendientes"

msgid "people_with_a_link"
msgstr "Otras personas con un enlace pueden ver este programa. También se puede encontrar en la página \"Explorar\"."

msgid "percentage"
msgstr "porcentaje"

msgid "period"
msgstr "un punto"

msgid "personal_text"
msgstr "Texto personal"

msgid "personal_text_invalid"
msgstr "Tu texto personal es inválido."

msgid "phone_number"
msgstr "Número de teléfono"

msgid "preferred_keyword_language"
msgstr "Idioma preferido para las palabras clave"

msgid "preferred_language"
msgstr "Lenguaje favorito"

msgid "preview"
msgstr "Previsualizar"

msgid "preview_teacher_mode"
msgstr "Esta cuenta es para que pruebes Hedy, ten en cuenta que necesitas cerrar sesión y crear una cuenta real para guardar tu progreso."

msgid "previewing_adventure"
msgstr "Previsualizar la aventura"

msgid "previewing_class"
msgstr "Está previsualizando la clase <em>{class_name}</em> como profesor."

msgid "previous_campaigns"
msgstr "Ver campañas anteriores"

msgid "previous_page"
msgstr "Página anterior"

msgid "print_accounts"
msgstr "Imprimir"

msgid "print_accounts_title"
msgstr "Cuentas de alumno para hedy.org"

msgid "print_logo"
msgstr "imprimir"

msgid "privacy_terms"
msgstr "Protección de datos"

msgid "private"
msgstr "Privado"

msgid "profile_logo_alt"
msgstr "Icono de perfil."

msgid "profile_picture"
msgstr "Imagen de perfil"

msgid "profile_updated"
msgstr "Perfil actualizado."

msgid "profile_updated_reload"
msgstr "Perfil actualizado, la página se recargará."

msgid "program_contains_error"
msgstr "Este programa contiene un error, ¿está seguro de querer compartirlo?"

msgid "program_header"
msgstr "Mis programas"

msgid "program_too_large_exception"
msgstr "Programas demasiado extensos"

msgid "programming_experience"
msgstr "Tienes experiencia con programación?"

msgid "programming_invalid"
msgstr "Por favor, selecciona un lenguaje de programación válido."

msgid "programs"
msgstr "Programas"

msgid "prompt_join_class"
msgstr "Deseas unirte a la clase?"

msgid "provided_username_duplicates"
msgstr "Ha proporcionado los siguientes nombres de usuario más de una vez: {usernames}"

msgid "public"
msgstr "Público"

msgid "public_adventures"
msgstr "Explorar las aventuras públicas"

msgid "public_content"
msgstr "Contenidos de dominio público"

msgid "public_content_info"
msgstr "Aquí puedes encontrar nuestras aventuras públicas. Estas son aventuras hechas por otros profesores de todo el mundo. Eche un vistazo y siéntase libre de usar las aventuras en sus propias lecciones."

msgid "public_invalid"
msgstr "La selección de conformidad no es correcta"

msgid "public_profile"
msgstr "Perfil público"

msgid "public_profile_info"
msgstr "Al seleccionar esta casilla, hago que mi perfil sea visible para todos. Tenga cuidado de no compartir información personal como su nombre o dirección de su casa, ¡porque todos podrán verla!"

msgid "public_profile_updated"
msgstr "Perfil público actualizado, la página se recargará."

msgid "question mark"
msgstr "un signo de interrogación"

msgid "quiz_logo_alt"
msgstr "Logo de cuestionario"

msgid "quiz_score"
msgstr "Puntuación de cuestionario"

msgid "quiz_tab"
msgstr "Cuestionario"

msgid "quiz_threshold_not_reached"
msgstr "No has alcanzado el umbral de cuestionario para desbloquear este nivel"

msgid "read_code_label"
msgstr "Leer en voz alta"

msgid "recent"
msgstr "Mis programas recientes"

msgid "recover_password"
msgstr "Restablecer contraseña"

msgid "regress_button"
msgstr "Regresar al nivel {level}"

msgid "remove"
msgstr "Eliminar"

msgid "remove_customization"
msgstr "Eliminar configuración"

msgid "remove_customizations_prompt"
msgstr "¿Estás seguro de que quieres eliminar esta clase de sus personalizaciones?"

msgid "remove_student_prompt"
msgstr "¿Estás seguro de que quieres eliminar al alumno de la clase?"

msgid "remove_user_prompt"
msgstr "Confirmar la eliminación de este usuario de la clase."

msgid "rename_class"
msgstr "Renombrar clase"

msgid "rename_class_prompt"
msgstr "¿Cuál es el nombre que le quieres dar a esta clase?"

msgid "repair_program_logo_alt"
msgstr "Icono de reparación de programa"

msgid "repeat_dep"
msgstr "Empezando en el nivel 8, `{repeat}` necesita ser usado con sangría. Puedes ver ejemplos en la pestaña `{repeat}` en el nivel 8."

msgid "repeat_match_password"
msgstr "La contraseña repetida es distinta."

msgid "repeat_new_password"
msgstr "Repetir nueva contraseña"

msgid "report_failure"
msgstr "Este programa no existe o no es público"

msgid "report_program"
msgstr "¿Estás seguro de que quieres reportar este programa?"

msgid "report_success"
msgstr "Este programa ha sido reportado"

msgid "request_invalid"
msgstr "Solicitud no válida"

msgid "request_teacher"
msgstr "¿Te gustaría aplicar a una cuenta de profesor?"

msgid "request_teacher_account"
msgstr "Solicita cuenta de profesor/a"

msgid "required_field"
msgstr "Los campos marcados con * son obligatorios"

msgid "reset_adventure_prompt"
msgstr "¿Seguro que quieres restablecer todas las aventuras seleccionadas?"

msgid "reset_adventures"
msgstr "Restablecer aventuras seleccionadas"

msgid "reset_button"
msgstr "Restablecer"

msgid "reset_password"
msgstr "Establecer nueva contraseña"

msgid "restart"
msgstr "Restablecer"

msgid "retrieve_adventure_error"
msgstr "¡No puedes ver esta aventura!"

msgid "retrieve_class_error"
msgstr "Solo los profesores pueden ver clases"

msgid "retrieve_tag_error"
msgstr "Error al recuperar las etiquetas"

msgid "role"
msgstr "Papel"

msgid "run_code_button"
msgstr "Ejecutar código"

msgid "save_parse_warning"
msgstr "Tu programa contiene un error. ¿Estás seguro/a de que quieres guardarlo?"

msgid "save_prompt"
msgstr "Debes estar registrado para guardar tu programa. ¿Deseas entrar ahora a tu cuenta?"

msgid "save_success_detail"
msgstr "Tu programa se ha guardado correctamente."

msgid "score"
msgstr "Puntos"

msgid "search"
msgstr "Busca..."

msgid "search_button"
msgstr "Buscar"

msgid "second_teacher"
msgstr "Segundo profesor"

msgid "second_teacher_copy_prompt"
msgstr "¿Estás seguro de que quieres copiar a este profesor?"

msgid "second_teacher_prompt"
msgstr "Introduce el nombre del usuario de un profesor para invitarle."

msgid "second_teacher_warning"
msgstr "Todos los profesores de esta clase pueden personalizarlo."

msgid "see_adventure_shared_class"
msgstr "Puedes ver esta aventura porque compartes la clase {class_name} con {creator}"

msgid "see_certificate"
msgstr "¡Ve el certificado de {username}!"

msgid "select"
msgstr "Seleccionar"

msgid "select_adventures"
msgstr "Seleccionar y encargar aventuras"

msgid "select_all"
msgstr "Seleccionar todo"

msgid "select_classes"
msgstr "Seleccionar clases"

msgid "select_lang"
msgstr "Selecciona el idioma"

msgid "select_levels"
msgstr "Seleccione los niveles"

msgid "selected"
msgstr "Seleccionado"

msgid "self_removal_prompt"
msgstr "¿Estás seguro de que quieres abandonar esta clase?"

msgid "send_password_recovery"
msgstr "Envíame un link para restablecer mi contraseña"

msgid "sent_by"
msgstr "Esta invitación ha sido mandada por"

msgid "sent_password_recovery"
msgstr "Pronto recibirás un correo electrónico con instrucciones sobre cómo restablecer tu contraseña."

msgid "settings"
msgstr "Mi configuración personal"

msgid "share"
msgstr "Compartir"

msgid "share_by_giving_link"
msgstr "Muestra tu programa a otras personas dándoles el siguiente enlace:"

msgid "share_your_program"
msgstr "Compartir el programa"

msgid "signup_student_or_teacher"
msgstr "¿Eres un alumno o un profesor?"

msgid "single quotes"
msgstr "una comilla simple"

msgid "slash"
msgstr "una barra"

msgid "sleeping"
msgstr "Hibernando..."

msgid "slides"
msgstr "Diapositivas"

msgid "slides_for_level"
msgstr "Diapositivas para el nivel"

msgid "slides_info"
msgstr "¡Estas son diapositivas que hemos creado para ayudarte a enseñar con Hedy! Cada diapositiva contiene una explicación de cada nivel, junto con algunos ejemplos.Las diapositivas fueron creadas mediante el servicio <a href=\"https://slides.com\">slides.com</a>; si crear tus propias diapositivas usando estas como partida, puedes descargarlas, y luego subir el archivo zip resultante a <a href=\"https://slides.com\">slides.com</a>. Puedes ver más información acerca de las diapositivas en el <a href=\"https://hedy.org/for-teachers/manual/features\">manual de profesores</a>."

msgid "social_media"
msgstr "Redes sociales"

msgid "solution"
msgstr ""

msgid "solution_example"
msgstr "Solución al ejemplo"

msgid "solution_example_explanation"
msgstr "Aquí es donde va la solución de tu aventura. Puedes utilizarlo si quieres compartir esta aventura con otros profesores, para que sepan cuál es la solución que propones."

msgid "some_rows_missing_separator"
msgstr "Las siguientes filas están faltando un punto y coma, por lo que falta el nombre de usuario o la contraseña: {rows}"

#, fuzzy
msgid "something_went_wrong_keyword_parsing"
msgstr "Hay un error en su aventura, ¿todas las palabras clave están correctamente rodeadas de { }?"

msgid "space"
msgstr "un espacio"

msgid "star"
msgstr "un asterisco"

msgid "start_learning"
msgstr "Comienza a aprender"

msgid "start_quiz"
msgstr "Empezar cuestionario"

msgid "start_teaching"
msgstr "Empezar a enseñar"

msgid "step_title"
msgstr "Tarea"

msgid "stepper_variable_role"
msgstr "paso a paso"

msgid "stop"
msgstr "Parar"

msgid "stop_code_button"
msgstr "Detener programa"

msgid "string"
msgstr "texto"

msgid "student_accounts_created"
msgstr "Cuentas de alumno creadas con éxito"

msgid "student_adventures_table"
msgstr "Las aventuras de los alumnos"

msgid "student_adventures_table_explanation"
msgstr "Esta tabla muestra los programas creados por los alumnos para cada aventura de un nivel. Haciendo clic en el icono del ojo, puede ver la página del programa; después de revisar el programa, puede marcar la marca de verificación para indicar que lo ha completado."

msgid "student_already_invite"
msgstr "Este alumno ya tiene una invitación pendiente."

msgid "student_in_another_class"
msgstr "Este alumno está en otra clase. Pídale al alumno que abandone todas las clases y vuelva a intentarlo."

msgid "student_information"
msgstr "Información del alumno"

msgid "student_information_explanation"
msgstr "Esta tabla muestra información básica sobre los alumnos de su clase. También hay varias acciones que puede realizar en esta tabla: cambiar la contraseña de un alumno haciendo clic en el icono del lápiz, ver la página del programa de un alumno haciendo clic en el icono del código y eliminar a un alumno de la clase haciendo clic en el icono rojo de la papelera."

msgid "student_signup_header"
msgstr "Alumno"

msgid "students"
msgstr "alumnos"

msgid "submission_time"
msgstr "Entregado en"

msgid "submit_answer"
msgstr "Entregar respuesta"

msgid "submit_program"
msgstr "Enviar"

msgid "submit_warning"
msgstr "¿Estás seguro de que quieres enviar este programa?"

msgid "submitted"
msgstr "Enviado"

msgid "submitted_header"
msgstr "Este programa ha sido enviado y no puede ser alterado."

msgid "subscribe"
msgstr "Suscribirse"

msgid "subscribe_message"
msgstr "Mantente informado con las últimas noticias y eventos suscribiéndote a nuestro boletín. Puedes darte de alta haciendo clic en el botón de abajo. Si cambias de opinión más tarde, utiliza el enlace para darte de baja en cualquiera de nuestros correos electrónicos."

msgid "subscribe_newsletter"
msgstr "Subscribirse al newsletter"

msgid "subscribed_header"
msgstr "Te has suscrito"

msgid "subscribed_message"
msgstr "¡Gracias por suscribirte a nuestro boletín! Esperamos que lo disfrutes y nos encantaría saber cualquier opinión que puedas tener en nuestro <a target=\"_blank\" href=\"https://discord.gg/8yY7dEme9r\">servidor de Discord</a>. Si cambias de opinión más adelante, emplea el enlace para darte de baja en cualquiera de nuestros correos electrónicos."

msgid "successful_runs"
msgstr "Ejecuciones exitosas: {successful_runs}"

msgid "successfully_subscribed"
msgstr "Te has suscrito correctamente a nuestro boletín"

msgid "suggestion_color"
msgstr "Intenta usar otro color"

msgid "suggestion_note"
msgstr "Intente utilizar una nota entre C0 y B9 o un número entre 1 y 70"

msgid "suggestion_number"
msgstr "Intenta cambiar el valor a un número"

msgid "suggestion_numbers_or_strings"
msgstr "Prueba a cambiar los valores para que sean todo texto o todo números"

msgid "surname"
msgstr "Nombre"

msgid "survey_skip"
msgstr "No vuelvas a mostrar esto"

msgid "survey_submit"
msgstr "Enviar"

msgid "tag_in_adventure"
msgstr "Etiqueta en la aventura"

msgid "tag_input_placeholder"
msgstr "Introduzca una nueva etiqueta"

msgid "tags"
msgstr "Etiquetas"

msgid "teacher"
msgstr "Profesor"

msgid "teacher_invalid"
msgstr "Tu valor de profesor no es válido."

msgid "teacher_invitation_require_login"
msgstr "Para configurar tu perfil como profesor, necesitamos que te autentifiques. Si no tienes una cuenta, crea una."

msgid "teacher_manual"
msgstr "Manual de profesor"

msgid "teacher_signup_header"
msgstr "Profesor"

msgid "teacher_welcome"
msgstr "¡Bienvenido/a a Hedy! Ahora eres el orgulloso dueño de una cuenta de profesor, lo que te permite crear clases e invitar a alumnos."

msgid "teachers"
msgstr "Profesores"

msgid "template_code"
msgstr ""
"¡Esta es la explicación de mi aventura!\n"
"\n"
"De esta manera puedo mostrar un comando: <code>print</code>\n"
"\n"
"Pero a veces es posible que quiera mostrar un fragmento de código, como este:\n"
"<pre>\n"
"pregunta ¿Cuál es tu nombre?\n"
"echo así que tu nombre es \n"
"</pre>"

msgid "this_adventure_has_an_example_solution"
msgstr "Esta aventura tiene una solución de ejemplo"

msgid "this_turns_in_assignment"
msgstr "Esto entrega tu tarea a tu profesor."

msgid "title"
msgstr "Título"

msgid "title_admin"
msgstr "Hedy - Página de administración"

msgid "title_class-overview"
msgstr "Hedy - Visión general de la clase"

msgid "title_customize-adventure"
msgstr "Hedy - Configurar aventura"

msgid "title_customize-class"
msgstr "Hedy - Personalizar clase"

msgid "title_for-teacher"
msgstr "Hedy - Para profesores"

msgid "title_join-class"
msgstr "Hedy - Unirse a la clase"

msgid "title_learn-more"
msgstr "Hedy - Aprender más"

msgid "title_login"
msgstr "Hedy - Iniciar sesión"

msgid "title_my-profile"
msgstr "Hedy - Mi Cuenta"

msgid "title_privacy"
msgstr "Hedy - Términos de privacidad"

msgid "title_programs"
msgstr "Hedy - Mis programas"

msgid "title_public-adventures"
msgstr "Hedy - Aventuras en público"

msgid "title_recover"
msgstr "Hedy - Recuperar cuenta"

msgid "title_reset"
msgstr "Hedy - Restablecer la contraseña"

msgid "title_signup"
msgstr "Hedi - Crea una cuenta"

msgid "title_start"
msgstr "Hedy - Programación textual fácil"

msgid "title_view-adventure"
msgstr "Hedy - Ver aventura"

msgid "token_invalid"
msgstr "Tu token no es válido."

msgid "too_many_accounts"
msgstr "No se pueden crear más de 100 cuentas de alumno."

msgid "tooltip_level_locked"
msgstr "Su profesor desactivó este nivel"

msgid "translate_error"
msgstr "Algo salió mal al traducir el código. Intenta ejecutar el código para ver si tiene un error. El código con errores no se puede traducir."

msgid "translating_hedy"
msgstr "Traducción de Hedy"

msgid "translator"
msgstr "Traductor"

msgid "turned_into_teacher"
msgstr "¡Enhorabuena! Te has convertido en profesor con éxito."

msgid "unauthorized"
msgstr "Usted tiene acceso a esta página"

msgid "unfavourite_confirm"
msgstr "¿Estás seguro de que quieres eliminar este programa como favorito?"

msgid "unfavourite_success"
msgstr "Su programa no es favorito."

msgid "unknown_variable_role"
msgstr "desconocido"

msgid "unlock_thresholds"
msgstr "Desbloquear umbrales de nivel"

msgid "unsaved_class_changes"
msgstr "Hay cambios sin guardar, ¿estás seguro de que quieres abandonar esta página?"

msgid "unsubmit_program"
msgstr "Dar de baja el programa"

msgid "unsubmit_warning"
msgstr "¿Está seguro de que desea cancelar el envío de este programa?"

msgid "unsubmitted"
msgstr "No enviado"

msgid "unsubscribed_header"
msgstr "Te has dado de baja"

msgid "unsubscribed_message"
msgstr "Nos entristece verte marchar. Si te has dado de baja por accidente, puedes volver a suscribirte rellenando <a href=\"http://eepurl.com/hk77Mv\"> el siguiente formulario </a>."

msgid "update_adventure_prompt"
msgstr "¿Estás seguro de que quieres actualizar esta aventura?"

msgid "update_public"
msgstr "Actualizar perfil público"

msgid "updating_indicator"
msgstr "Actualizando"

msgid "use_custom_passwords"
msgstr "Proporcione sus propias contraseñas"

msgid "use_generated_passwords"
msgstr "Generar automáticamente contraseñas"

msgid "use_of_blanks_exception"
msgstr "Uso de espacios en blanco en los programas"

msgid "use_of_nested_functions_exception"
msgstr "Uso de funciones anidadas"

msgid "used_in"
msgstr "Utilizado en:"

msgid "user"
msgstr "usuario"

msgid "user_inexistent"
msgstr "Este usuario no existe"

msgid "user_not_private"
msgstr "Este usuario o bien no existe o no tiene un perfil público"

msgid "username"
msgstr "Usuario"

msgid "username_contains_invalid_symbol"
msgstr "Los nombres de usuario no pueden contener los símbolos ':' o '@'. Elimine estos símbolos de los siguientes nombres de usuario: {usernames}"

msgid "username_contains_separator"
msgstr "Los nombres de usuario no pueden contener un punto y coma. ¿Quizás quiera proporcionar sus propias contraseñas? Si es así, haga clic en el interruptor de contraseñas y cree las cuentas de nuevo. Si este no es el caso, elimine el punto y coma de los siguientes nombres de usuario: {usernames}"

msgid "username_empty"
msgstr "¡No has introducido un nombre de usuario!"

msgid "username_invalid"
msgstr "Tu nombre de usuario no es válido."

msgid "username_special"
msgstr "El nombre de usuario no puede contener los caracteres `:` o `@`."

msgid "username_three"
msgstr "El nombre de usuario debe contener al menos tres caracteres."

msgid "usernames_too_short"
msgstr "Los nombres de usuario deben tener al menos 3 caracteres. Corrige los siguientes nombres de usuario, para que sean 3 o más símbolos: {usernames}"

msgid "usernames_unavailable"
msgstr "Los siguientes nombres de usuario no están disponibles: {usernames}. Puede crear cuentas similares, por ejemplo, añadiendo un subrayado o el nombre de su clase."

msgid "value"
msgstr "Valor"

msgid "view_adventures"
msgstr "Ver aventuras"

msgid "view_classes"
msgstr "Ver clases"

msgid "view_program"
msgstr "Ver programa"

msgid "view_slides"
msgstr "Ver diapositivas"

msgid "waiting_for_submit"
msgstr "Esperando para enviar"

msgid "walker_variable_role"
msgstr "caminante"

msgid "website"
msgstr "Página web"

msgid "what_is_your_role"
msgstr "¿Cuál es tu papel?"

msgid "what_should_my_code_do"
msgstr "¿Qué debería hacer mi código?"

msgid "workbook_circle_question_text"
msgstr "**Pregunta**: Encierra {goal} en este código:"

msgid "workbook_circle_question_title"
msgstr "Asignar"

msgid "workbook_define_question_text"
msgstr "**Pregunta**: ¿Qué significa {word}?"

msgid "workbook_define_question_title"
msgstr "Definir"

msgid "workbook_input_question_text"
msgstr "**Pregunta**: ¿Qué fragmento de código produjo este resultado?"

msgid "workbook_input_question_title"
msgstr "Entrada"

msgid "workbook_multiple_choice_question_text"
msgstr "**Pregunta**: ¿Este código es correcto o tiene un error?"

msgid "workbook_multiple_choice_question_title"
msgstr "Elegir"

msgid "workbook_open_question_title"
msgstr "Pregunta de respuesta libre"

msgid "workbook_output_question_text"
msgstr "**Pregunta**: ¿Cuál es el resultado de este código?"

msgid "workbook_output_question_title"
msgstr "Resultado"

msgid "year_invalid"
msgstr "Por favor ingresa un año entre 1900 y {current_year}."

msgid "yes"
msgstr "Sí"

msgid "your_personal_text"
msgstr "Tu texto personal..."

msgid "your_program"
msgstr "Tu programa"

#~ msgid "create_account_explanation"
#~ msgstr "Con tu cuenta puedes salvar tus programas."

#~ msgid "only_teacher_create_class"
#~ msgstr "Only teachers are allowed to create classes!"

#~ msgid "keyword_support"
#~ msgstr "Palabras clave traducidas"

#~ msgid "non_keyword_support"
#~ msgstr "Contenido traducido"

#~ msgid "try_button"
#~ msgstr "Probar"

#~ msgid "select_own_adventures"
#~ msgstr "Selección de tus propias aventuras"

#~ msgid "view"
#~ msgstr "Ver"

#~ msgid "class"
#~ msgstr "Clase"

#~ msgid "save_code_button"
#~ msgstr "Guardar código"

#~ msgid "share_code_button"
#~ msgstr "Guardar y compartir código"

#~ msgid "classes_invalid"
#~ msgstr "La lista de clases seleccionadas es inválida"

#~ msgid "directly_add_adventure_to_classes"
#~ msgstr "¿Quieres añadir esta aventura directamente a una de tus clases?"

#~ msgid "hand_in_assignment"
#~ msgstr "Entregar la tarea"

#~ msgid "select_a_level"
#~ msgstr "Elija un nivel"

#~ msgid "answer_invalid"
#~ msgstr "Tu contraseña no es válida."

#~ msgid "available_adventures_level"
#~ msgstr "Nivel de aventuras disponibles"

#~ msgid "customize_class_exp_1"
#~ msgstr "¡Hola! En esta página puedes configurar tu clase. Puedes seleccionar qué niveles y aventuras pueden ver tus estudiantes. También puedes añadir tus propias aventuras a niveles. Todos los niveles y aventuras por defecto serán seleccionadas por defecto. <b>Nota</b> ¡No todas las aventuras están disponibles para cada nivel! La configuración es como sigue:"

#~ msgid "customize_class_exp_2"
#~ msgstr "Siempre puede cambiar esta configuración más adelante. Por ejemplo, puedes hacer que estén disponibles aventuras o niveles específicos mientras impartes una clase. De esta manera, es fácil determinar en qué nivel y aventuras trabajarán sus alumnos. Si quieres que todo esté disponible para tu clase, es más fácil eliminar la personalización por completo."

#~ msgid "customize_class_step_1"
#~ msgstr "Selecciona niveles para su clase presionando los \"botones de nivel\""

#~ msgid "customize_class_step_2"
#~ msgstr "Puede seleccionar el nivel que desea editar en el menú desplegable \"Seleccionar un nivel\""

#~ msgid "customize_class_step_3"
#~ msgstr "Ordena las aventuras como quieras que aparezcan en el nivel. El menú desplegable \"Aventuras disponibles\" contiene las aventuras que no se han incluido en este nivel."

#~ msgid "customize_class_step_4"
#~ msgstr "El menú desplegable \"Aventuras disponibles\" también tiene tus propias aventuras. Una vez que las añadas, podrás moverlas junto a las demás aventuras."

#~ msgid "customize_class_step_5"
#~ msgstr "Puedes eliminar una aventura haciendo clic en el botón x y aparecerá en el menú desplegable \"Aventuras disponibles\""

#~ msgid "customize_class_step_6"
#~ msgstr "Seleccionando una fecha de apertura para cada nivel (también puedes dejarlo vacío)"

#~ msgid "customize_class_step_7"
#~ msgstr "Selección de otros ajustes"

#~ msgid "customize_class_step_8"
#~ msgstr "Clica \"Guardar\" -> ¡Hecho!"

#~ msgid "example_code_header"
#~ msgstr "Código de ejemplo"

#~ msgid "feedback_failure"
#~ msgstr "¡Incorrecto!"

#~ msgid "feedback_success"
#~ msgstr "¡Bien hecho!"

#~ msgid "go_to_first_question"
#~ msgstr "Ir a la pregunta primera"

#~ msgid "question"
#~ msgstr "Pregunta"

#~ msgid "question_doesnt_exist"
#~ msgstr "Esta pregunta no existe"

#~ msgid "question_invalid"
#~ msgstr "Tu token no es válido."

#~ msgid "too_many_attempts"
#~ msgstr "Demasiados intentos"

#~ msgid "class_stats"
#~ msgstr "Estadísticas de clase"

#~ msgid "visit_own_public_profile"
#~ msgstr "Visita tu perfil"

#~ msgid "disabled_button_locked"
#~ msgstr "Tu profesor no ha desbloqueado todavía este nivel"

#~ msgid "duplicate_tag"
#~ msgstr "You already have a tag with this name."

#~ msgid "tag_deleted"
#~ msgstr "This tag was successfully deleted."

#~ msgid "no_tags"
#~ msgstr "Aún no hay etiquetas."

#~ msgid "apply_filters"
#~ msgstr "Aplicar los filtros"

#~ msgid "write_first_program"
#~ msgstr "¡Escribe tu primer programa!"

#~ msgid "adventure_exp_1"
#~ msgstr "Escoge tu aventura a la derecha. Tras crear tu aventura, puedes incluirla en una de tus clases bajo \"Configuración\". Si quieres incluir un comando en tu aventura, usa anclas de código tal que así:"

#~ msgid "adventure_exp_2"
#~ msgstr "Si deseas mostrar fragmentos de código reales, por ejemplo, para darle al alumno una plantilla o un ejemplo del código. Utiliza anclas previas como esta:"

#~ msgid "hello_world"
#~ msgstr "¡Hola mundo!"

#~ msgid "share_confirm"
#~ msgstr "Estás seguro/a de querer volver público tu programa?"

#~ msgid "share_success_detail"
#~ msgstr "Programa hecho público correctamente."

#~ msgid "unshare_confirm"
#~ msgstr "Estás seguro/a de querer volver privado tu programa?"

#~ msgid "unshare_success_detail"
#~ msgstr "Programa hecho privado correctamente."

#~ msgid "hide_parsons"
#~ msgstr "Ocultar puzle"

#~ msgid "hide_quiz"
#~ msgstr "Ocultar cuestionario"

#~ msgid "Locked Language Feature"
#~ msgstr "¡Estás usando {concept}! Es genial, pero ¡{concept} todavía no está desbloqueado! Se desbloqueará en un nivel posterior."

#~ msgid "nested blocks"
#~ msgstr "un bloque en un bloque"

#~ msgid "save"
#~ msgstr "Guardar"

#~ msgid "update_profile"
#~ msgstr "Actualizar perfil"

#~ msgid "variables"
#~ msgstr "Variables"

#~ msgid "explore_explanation"
#~ msgstr "En esta página puedes consultar los programas creados por otros usuarios de Hedy. Puedes filtrar tanto por nivel de Hedy como por aventura. Haz clic en \"Ver programa\" para abrir un programa y ejecutarlo. Los programas con un encabezado rojo contienen un error. Todavía puedes abrir el programa, pero ejecutarlo resultará en un error. ¡Por supuesto que puedes intentar arreglarlo! Si el creador tiene un perfil público, puedes hacer clic en su nombre de usuario para visitar su perfil. ¡Allí encontrarás todos sus programas compartidos y mucho más!"

#~ msgid "common_errors"
#~ msgstr "Errores comunes"

#~ msgid "grid_overview"
#~ msgstr "Vista general de los programas por aventura"

#~ msgid "last_error"
#~ msgstr "Último error"

#~ msgid "last_program"
#~ msgstr "Último programa"

#~ msgid "live_dashboard"
#~ msgstr "Panel de control en directo"

#~ msgid "runs_over_time"
#~ msgstr "Se ejecuta en el tiempo"

#~ msgid "student_details"
#~ msgstr "Datos de los alumnos"

#~ msgid "achievements_check_icon_alt"
#~ msgstr "Icono de comprobación de logro"

#~ msgid "country_title"
#~ msgstr "País"

#~ msgid "create_public_profile"
#~ msgstr "Crear perfil público"

#~ msgid "general"
#~ msgstr "General"

#~ msgid "hedy_achievements"
#~ msgstr "Logros de Hedy"

#~ msgid "hidden"
#~ msgstr "Oculto"

#~ msgid "highscore_explanation"
#~ msgstr "En esta página puedes ver las puntuaciones más altas actuales, según la cantidad de logros obtenidos. Clasifica para todos los usuarios, por país o por clase. Haga clic en un nombre de usuario para ver su perfil público."

#~ msgid "highscore_no_public_profile"
#~ msgstr "No tienes un perfil público, por lo que no estás en la lista de puntuaciones más altas. ¿Deseas crear uno?"

#~ msgid "highscores"
#~ msgstr "Puntuaciones"

#~ msgid "my_achievements"
#~ msgstr "Mis logros"

#~ msgid "no_such_highscore"
#~ msgstr "Puntuaciones"

#~ msgid "programs_created"
#~ msgstr "Programas creados"

#~ msgid "programs_saved"
#~ msgstr "Programas guardados"

#~ msgid "programs_submitted"
#~ msgstr "Programas enviados"

#~ msgid "title_achievements"
#~ msgstr "Hedy - Mis logros"

#~ msgid "whole_world"
#~ msgstr "El mundo"

#~ msgid "your_class"
#~ msgstr "Tu clase"

#~ msgid "achievement_earned"
#~ msgstr "¡Has conseguido un logro!"

#~ msgid "percentage_achieved"
#~ msgstr "Logrado por el {percentage}% de los usuarios"

#~ msgid "achievements"
#~ msgstr "logros"

#~ msgid "achievements_logo_alt"
#~ msgstr "Logo de logros"

#~ msgid "amount_submitted"
#~ msgstr "programas enviados"

#~ msgid "last_achievement"
#~ msgstr "Último logro"

#~ msgid "no_certificate"
#~ msgstr "Este usuario no ha conseguido el Certificado Hedy de Finalización"

#~ msgid "number_achievements"
#~ msgstr "Número de logros"

#~ msgid "create_question"
#~ msgstr "¿Quieres crear uno?"

#~ msgid "explore_programs"
#~ msgstr "Explorar programas"

#~ msgid "explore_programs_logo_alt"
#~ msgstr "Icono de explorar programas"

#~ msgid "hedy_tutorial_logo_alt"
#~ msgstr "Icono de tutorial de Hedy"

#~ msgid "no_public_profile"
#~ msgstr "No tienes un texto de perfil público todavía..."

#~ msgid "start_hedy_tutorial"
#~ msgstr "Comenzar tutorial de Hedy"

#~ msgid "start_programming"
#~ msgstr "Empezar a programar"

#~ msgid "start_programming_logo_alt"
#~ msgstr "Icono de empezar a programar"

#~ msgid "start_teacher_tutorial"
#~ msgstr "Comenzar tutorial de profesor"

#~ msgid "teacher_tutorial_logo_alt"
#~ msgstr "Icono de tutorial de profesor"

#~ msgid "title_landing-page"
#~ msgstr "¡Bienvenido/a a Hedy!"

#~ msgid "welcome"
#~ msgstr "Bienvenido/a"

#~ msgid "welcome_back"
#~ msgstr "Bienvenido de vuelta"

#~ msgid "your_account"
#~ msgstr "Tu perfil"

#~ msgid "your_last_program"
#~ msgstr "Tu último programa guardado"

#~ msgid "already_teacher"
#~ msgstr "Ya tienes una cuenta de profesor."

#~ msgid "already_teacher_request"
#~ msgstr "Ya tienes una solicitud de profesor pendiente."

#~ msgid "teacher_account_request"
#~ msgstr "Tienes una solicitud de cuenta de profesor pendiente"

#~ msgid "teacher_account_success"
#~ msgstr "Has solicitado con éxito una cuenta de profesor."

#~ msgid "student_not_allowed_in_class"
#~ msgstr "El alumno no autorizado en la clase"

#~ msgid "accounts_created"
#~ msgstr "Las cuentas han sido creadas con éxito."

#~ msgid "accounts_intro"
#~ msgstr "En esta página puede crear cuentas para varios estudiantes a la vez. Estos se agregan automáticamente a la clase actual, ¡así que asegúrese de que la clase que se muestra arriba sea la correcta! Cada nombre de usuario debe ser único en todo el sistema Hedy. Puede usar 'Postfix classname' para agregar su nombre de clase a todas las cuentas. Si ingresa manualmente las contraseñas, estas deben tener <b>al menos</b> 6 caracteres."

#~ msgid "create_multiple_accounts"
#~ msgstr "Crear múltiples cuentas"

#~ msgid "download_login_credentials"
#~ msgstr "¿Quieres descargar las credenciales de login tras la creación de cuentas?"

#~ msgid "generate_passwords"
#~ msgstr "Generar contraseñas"

#~ msgid "postfix_classname"
#~ msgstr "Sufijo de nombre de clase"

#~ msgid "reset_view"
#~ msgstr "Resetear"

#~ msgid "unique_usernames"
#~ msgstr "Los nombres de usuario deben ser únicos."

#~ msgid "usernames_exist"
#~ msgstr "Uno o más nombres de usuario ya están en uso."

#~ msgid "**Question**: What is the output of this code?"
#~ msgstr ""

#~ msgid "Output"
#~ msgstr ""

#~ msgid "clear"
#~ msgstr "Limpiar"

#~ msgid "bug"
#~ msgstr "Fallo"

#~ msgid "feature"
#~ msgstr "Características"

#~ msgid "feedback"
#~ msgstr "Comentario"

#~ msgid "feedback_message_success"
#~ msgstr "Gracias, hemos recibido sus comentarios y nos pondremos en contacto con usted si es necesario."

#~ msgid "feedback_modal_message"
#~ msgstr "Por favor envíanos un mensaje con una categoría. ¡Agradecemos su ayuda para mejorar Hedy!"

#~ msgid "adventures"
#~ msgstr "Aventuras"

#~ msgid "classes"
#~ msgstr "Clases"

#~ msgid "Adventure"
#~ msgstr ""

#~ msgid "Answer"
#~ msgstr ""

#~ msgid "adventure_prompt"
#~ msgstr "Por favor, introduce el nombre de la aventura"

#~ msgid "select_tag"
#~ msgstr "Seleccionar etiqueta"

#~ msgid "Delete"
#~ msgstr ""

#~ msgid "select_class"
#~ msgstr ""

#~ msgid "invalid_tutorial_step"
#~ msgstr "Paso de tutorial inválido"

#~ msgid "next_step_tutorial"
#~ msgstr "Siguiente paso >>>"

#~ msgid "tutorial"
#~ msgstr "Tutorial"

#~ msgid "tutorial_code_snippet"
#~ msgstr ""
#~ "{print} ¡Hola mundo!\n"
#~ "{print} ¡Estoy aprendiendo Hedy con el tutorial!"

#~ msgid "tutorial_message_not_found"
#~ msgstr "No hemos podido encontrar el paso de tutorial pedido..."

#~ msgid "tutorial_title_not_found"
#~ msgstr "Paso de tutorial no encontrado"

#~ msgid "survey"
#~ msgstr "Encuesta"

#~ msgid "survey_completed"
#~ msgstr "Encuesta finalizada"

<<<<<<< HEAD
#~ msgid "put"
#~ msgstr "Poner"
=======
#~ msgid "disable_explore_page"
#~ msgstr "Desactivar la página de exploración"

#~ msgid "hedy_choice_title"
#~ msgstr "La opción de Hedy"

#~ msgid "nav_explore"
#~ msgstr "Explorar"

#~ msgid "title_explore"
#~ msgstr "Hedy - Explorar"
>>>>>>> 8dee6c69
<|MERGE_RESOLUTION|>--- conflicted
+++ resolved
@@ -2421,10 +2421,9 @@
 #~ msgid "survey_completed"
 #~ msgstr "Encuesta finalizada"
 
-<<<<<<< HEAD
 #~ msgid "put"
 #~ msgstr "Poner"
-=======
+
 #~ msgid "disable_explore_page"
 #~ msgstr "Desactivar la página de exploración"
 
@@ -2436,4 +2435,3 @@
 
 #~ msgid "title_explore"
 #~ msgstr "Hedy - Explorar"
->>>>>>> 8dee6c69
