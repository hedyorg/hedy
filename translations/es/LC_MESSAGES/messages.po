# Spanish translations for PROJECT.
# Copyright (C) 2023 ORGANIZATION
# This file is distributed under the same license as the PROJECT project.
# FIRST AUTHOR <EMAIL@ADDRESS>, 2023.
#
msgid ""
msgstr ""
"Project-Id-Version: PROJECT VERSION\n"
"Report-Msgid-Bugs-To: EMAIL@ADDRESS\n"
"POT-Creation-Date: 2000-01-01 00:00+0000\n"
"PO-Revision-Date: 2025-01-15 06:15+0000\n"
"Last-Translator: Anonymous <noreply@weblate.org>\n"
"Language-Team: es <LL@li.org>\n"
"Language: es\n"
"MIME-Version: 1.0\n"
"Content-Type: text/plain; charset=utf-8\n"
"Content-Transfer-Encoding: 8bit\n"
"Plural-Forms: nplurals=2; plural=n != 1;\n"
"X-Generator: Weblate 5.10-dev\n"
"Generated-By: Babel 2.14.0\n"

msgid "Access Before Assign"
msgstr "Hemos detectado que la variable `{name}` está siendo usada en la línea {access_line_number} antes de ser inicializada. ¿Puedes darle un valor a la variable antes de usarla?"

msgid "Cyclic Var Definition"
msgstr "Hemos detectado que la variable `{variable}` está siendo usada en el lado derecho del comando `{is}` antes de ser inicializada. ¿Puedes darle un valor antes de usarla?"

msgid "Else Without If Error"
msgstr "Detectamos que hay un `{else}`se utiliza antes de un `{if}`en línea {line_number}. ¿Puede intentar escribir un `{if}`antes del `{else}`?"

msgid "Function Undefined"
msgstr "Detectamos que una función {name} está siendo utilizada sin ser definida. ¿Puede definir la función antes de que sea usada?"

msgid "Has Blanks"
msgstr "Detectamos que el código parece estar incompleto. ¿Puede rellenar los espacios en blanco con código?"

msgid "Incomplete"
msgstr "Detectamos que parte del código parece estar faltando en el `{incomplete_command}` en la línea {line_number}. ¿Puede intentar agregar lo que falta?"

msgid "Incomplete Repeat"
msgstr "Detectamos que el `{repeat}` en la línea {line_number} está faltando un `{command}`comando. ¿Puede intentar agregarlo?"

msgid "Invalid"
msgstr "Detectamos que el comando `{invalid_command}' no es un comando de nivel Hedy {level}. ¿Puede intentar usar el comando `{guessed_command}'?"

msgid "Invalid Argument"
msgstr "Hemos detectado que `{command}` no es utilizable con `{invalid_argument}`. ¿Puede intentar cambiar `{invalid_argument}`a {allowed_types}?"

msgid "Invalid Argument Type"
msgstr "Hemos detectado que el `{command}` no funciona con el `{invalid_argument}`, porque es {invalid_type}. ¿Puede intentar cambiar el `{invalid_argument}` a {allowed_types}?"

msgid "Invalid At Command"
msgstr "Hemos detectado que `{command}`no puede ser utilizado a partir del nivel 16. ¿Se puede intentar usar corchetes para listas `[]`?"

msgid "Invalid Space"
msgstr "Detectamos que la línea {line_number} comenzó con un espacio. ¿Puedes intentar eliminar el espacio?"

msgid "Invalid Type Combination"
msgstr "Hemos detectado que el `{invalid_argument}`y el `{invalid_argument_2}`no se pueden utilizar con el `{command}`, porque uno es {invalid_type} y el otro es {invalid_type_2}. ¿Puede intentar cambiar el `{invalid_argument}` a {invalid_type_2} o el ’{invalid_argument_2}`a {invalid_type}?"

msgid "Lonely Echo"
msgstr "Detectamos que se está utilizando un `{echo}`antes o sin utilizar un `{ask}`. ¿Puede intentar escribir un `{ask}`antes del `{echo}`?"

msgid "Lonely Text"
msgstr "Detectamos que el código parece estar faltando un comando con el texto que se utilizó en la línea {line_number}. Puedes intentar escribir el comando necesario con el texto"

msgid "Missing Additional Command"
msgstr "Detectamos que el comando `{command}` en la línea {line_number} le falta algo. ¿Puede intentar usar `{missing_command}`en su código?"

msgid "Missing Colon Error"
msgstr "Detectamos que `{command}`necesita un `:`al final de la línea {line_number}. A partir del nivel 17, ¿puedes empezar a añadir un «:» al final de la línea con comandos?"

msgid "Missing Command"
msgstr "Detectamos que el código parece estar faltando un comando en la línea {line_number}. ¿Puedes intentar mirar la sección de ejercicios para encontrar qué comando usar?"

msgid "Missing Inner Command"
msgstr "Detectamos que el código parece estar faltando un comando para la sentencia `{command}' en la línea {line_number}. ¿Puedes intentar mirar la sección de ejercicios para encontrar qué comando usar?"

msgid "Missing Square Brackets"
msgstr "Hemos detectado que a la lista que ha creado en la línea {line_number} le faltan los corchetes `[]`. ¿Puede intentar añadir corchetes alrededor de `[]` a la lista?"

msgid "Missing Variable"
msgstr "Detectamos que a `{command}` falta una variable al principio de la línea. ¿Puede intentar escribir la variable antes del `{command}`?"

msgid "Misspelled At Command"
msgstr "Detectamos que `{invalid_argument}` parece tener un error ortográfico en la línea {line_number}. Puedes intentar escribir `{command}`en su lugar."

msgid "No Indentation"
msgstr "Detectamos que parece haber demasiados espacios {leading_spaces} utilizados en la línea {line_number}. Puedes intentar aumentar el sangrado por {indent_size} para cada nuevo bloque."

msgid "Non Decimal Variable"
msgstr "¡Detectamos que en la línea {line_number} que utilizó un número Hedy no soporta! ¿Puede intentar un número decimal, como 2?"

msgid "Parse"
msgstr "Detectamos que `{character_found}`se está utilizando en la línea {location[0]} que no está permitida. ¿Puedes intentar buscar un carácter extra o que falta en tu código?"

msgid "Pressit Missing Else"
msgstr "Detectamos que el código carece de un {else}`para manejar otras pulsaciones de teclas. ¿Puede intentar agregar un ‘{else}`a su código?"

msgid "Runtime Index Error"
msgstr "Detectamos que la lista {name} está vacía o su índice está ausente. ¿Puede asegurarse de que la lista no esté vacía o intentar escribir un número dentro del `[]' para el índice que falta?"

msgid "Runtime Value Error"
msgstr "Detectamos que `{command}` recibió valor no permitido `{value}`. {tip}."

msgid "Runtime Values Error"
msgstr "Detectamos que el `{command}` recibió valores no permitidos `{value}`y `{value}`. {tip}."

msgid "Save Microbit code "
msgstr "Guardar código Microbit"

msgid "Too Big"
msgstr "Detectamos que el programa tiene {lines_of_code} líneas, pero solo podemos procesar {max_lines} líneas. ¿Puede intentar acortar su programa?"

msgid "Too Few Indents"
msgstr "Detectamos que la línea {line_number} tiene demasiados espacios ({leading_spaces}). ¿Puedes intentar agregar un espacio extra?"

msgid "Too Many Indents"
msgstr "Detectamos que la línea {line_number} tiene demasiados espacios ({leading_spaces}). ¿Puede intentar eliminar el espacio extra?"

msgid "Unexpected Indentation"
msgstr "Detectamos que la línea {line_number} tiene demasiados espacios ({leading_spaces}). ¿Puedes intentar agregar {indent_size} más espacios por nuevo bloque?"

msgid "Unquoted Assignment"
msgstr "Detectamos que el texto a la derecha del `{is}`no está escrito entre comillas. Este nivel requiere que usted comience a escribir el texto entre comillas. Intenta hacer eso para el texto {text}"

msgid "Unquoted Equality Check"
msgstr "Detectamos que el código está tratando de comprobar si una variable equivale a varias palabras. ¿Puede intentar usar comillas para las palabras que desea comprobar?"

msgid "Unquoted Text"
msgstr "Detectamos que el texto de `{ask}`' o `{print}`' parece estar faltando sus comillas. ¿Puede intentar agregar comillas para {unquotedtext}?"

msgid "Unsupported Float"
msgstr "Detectamos que el código usa números no enteros que aún no son compatibles. ¿Puede intentar cambiar `{value}`a un entero?"

msgid "Unsupported String Value"
msgstr "Hemos detectado que el texto utiliza valores que no puede contener `{invalid_value}`. ¿Puede intentar eliminar el valor escrito o cambiar su tipo?"

msgid "Unused Variable"
msgstr "Detectamos que la variable {variable_name} definida en la línea {line_number}, pero no se utiliza. ¿Puede intentar usar la variable definida o eliminarla?"

msgid "Var Undefined"
msgstr "Detectamos que la variable `{name}' se está utilizando antes de ser establecida. ¿Puede usted establecer la variable antes de que sea utilizada o usar comillas para `{name}`?"

msgid "Wrong Level"
msgstr "Detectamos que el código escrito es correcto Hedy code, pero `{offending_keyword}` se utiliza en nivel {working_level}. {tip}"

msgid "Wrong Number of Arguments"
msgstr "Detectamos que la función {name} tiene un número incorrecto de argumentos, que es {used_number}. ¿Puedes intentar escribir {defined_number} en su lugar?"

msgid "about_this_adventure"
msgstr ""

msgid "account_overview"
msgstr "Resumen de cuenta"

msgid "actions"
msgstr "Acciones"

msgid "add"
msgstr "Añadir"

msgid "add_students"
msgstr "Añadir alumnos"

msgid "add_your_language"
msgstr "¡Agrega tu idioma!"

msgid "admin"
msgstr "Administrador"

msgid "advance_button"
msgstr "Ir al nivel {level}"

msgid "adventure"
msgstr "Aventura"

msgid "adventure_cloned"
msgstr "La aventura es clonada"

msgid "adventure_code_button"
msgstr "Código de la aventura"

msgid "adventure_codeblock_button"
msgstr "Utilice este botón cuando desee crear un bloque de código que los alumnos puedan ejecutar en su aventura. Consejo: coloque la selección al final de la última línea del bloque de código e <kbd>introduzca</kbd> 3 veces para escribir después de un bloque de código."

msgid "adventure_duplicate"
msgstr "Ya tienes una aventura con este nombre."

msgid "adventure_empty"
msgstr "¡No has introducido un nombre de aventura!"

#, fuzzy
msgid "adventure_exp_3"
msgstr "Asegúrese de que siempre rodee las palabras clave con { } cuando las escriba fuera de los bloques de código, entonces se reconocen correctamente. Puedes usar el botón \"vista previa\" para ver una versión estilizada de tu aventura. Para ver la aventura en una página dedicada, seleccione \"ver\" desde la página de los profesores."

msgid "adventure_exp_classes"
msgstr "Tu aventura se utiliza dentro de las siguientes clases"

msgid "adventure_flagged"
msgstr "La aventura se ha marcado correctamente."

msgid "adventure_id_invalid"
msgstr "Esta aventura no es válida."

msgid "adventure_length"
msgstr "Tu aventura debe tener al menos 20 carácteres."

msgid "adventure_name_invalid"
msgstr "El nombre de esta aventura no es válido."

msgid "adventure_terms"
msgstr "Confirmo que mi aventura puede hacerse pública en Hedy."

msgid "adventure_updated"
msgstr "¡La aventura ha sido actualizada!"

msgid "adventures_completed"
msgstr "Aventuras completadas: {number_of_adventures}"

msgid "adventures_info"
msgstr "Cada nivel de Hedy tiene ejercicios incorporados para los alumnos, los cuales llamamos aventuras. Puedes crear tus propias aventuras y añadirlas a tus clases. Con tus propias aventuras puedes crear aventuras que sean importantes e interesantes para tus alumnos. Puedes encontrar más información sobre cómo crear tus propias aventuras <a href=\"https://hedy.org/for-teachers/manual/features\">aquí</a>."

msgid "adventures_restored"
msgstr "Se han restaurado las aventuras por defecto."

msgid "adventures_ticked"
msgstr "Aventuras marcadas"

msgid "adventures_tried"
msgstr "Aventuras intentadas"

msgid "ago"
msgstr "Hace {timestamp}"

msgid "agree_invalid"
msgstr "Debes aceptar los términos de privacidad."

msgid "agree_with"
msgstr "Acepto las"

msgid "ajax_error"
msgstr "Hubo un error, por favor intenta nuevamente."

msgid "all"
msgstr "Todo/as"

msgid "all_class_highscores"
msgstr "Todos los alumnos visibles en las puntuaciones más altas de la clase"

msgid "all_rows_missing_separator"
msgstr "Ninguna de las filas contiene un punto y coma. ¿Tal vez usted quiere que nosotros auto generar contraseñas? Si es así, haga clic en las contraseñas de conmutación y crear las cuentas de nuevo. Si no es así, use un punto y coma para separar los nombres de usuario y las contraseñas en las siguientes líneas: {rows}"

msgid "already_account"
msgstr "¿Ya tienes una cuenta?"

msgid "already_program_running"
msgstr "Ya hay un programa en ejecución. Finalízalo antes."

msgid "are_you_sure"
msgstr "¿Estás segura/o? No puedes revertir esta acción."

msgid "ask_needs_var"
msgstr "A partir del nivel 2, `{ask}` debe utilizarse con una variable. Ejemplo: nombre `{is}` `{ask}` ¿Cómo te llamas?"

msgid "available_in"
msgstr "Disponible en:"

msgid "back_to_class"
msgstr "Volver a la clase"

msgid "become_a_sponsor"
msgstr "Conviértete en patrocinador"

msgid "birth_year"
msgstr "Año de nacimiento"

msgid "by"
msgstr "por"

msgid "cancel"
msgstr "Cancelar"

msgid "cant_parse_exception"
msgstr "No se ha podido analizar el programa"

msgid "certificate"
msgstr "Certificado de Finalización"

msgid "certified_teacher"
msgstr "Profesor certificado"

msgid "change_password"
msgstr "Cambiar contraseña"

msgid "cheatsheet_title"
msgstr "Hoja de instrucciones"

msgid "class_already_joined"
msgstr "Ya eres parte de la clase"

msgid "class_customize_success"
msgstr "Clase configurada correctamente."

msgid "class_graph_explanation"
msgstr "En este gráfico puede ver representado el número de aventuras que sus alumnos han intentado (lo que significa que han realizado un trabajo significativo en esa aventura), con respecto al número de errores y de ejecuciones con éxito."

msgid "class_logs"
msgstr "Última conexión"

msgid "class_name_duplicate"
msgstr "Ya tienes una clase con este nombre."

msgid "class_name_empty"
msgstr "¡No has introducido un nombre de clase!"

msgid "class_name_invalid"
msgstr "El nombre de clase no es correcto."

msgid "class_name_prompt"
msgstr "Por favor, introduce le nombre de la nueva clase"

msgid "class_performance_graph"
msgstr "Gráfico del rendimiento de la clase"

msgid "class_survey_description"
msgstr "Nos gustaría obtener una mejor visión general de nuestros usarios de Hedy. Respondiendo estas preguntas nos ayudarías a mejorar. ¡Gracias!"

msgid "class_survey_later"
msgstr "Recuérdame mañana"

msgid "class_survey_question1"
msgstr "¿Cuál es el rango de edad en su clase?"

msgid "class_survey_question2"
msgstr "¿Cuál es el idioma que se habla en su clase?"

msgid "class_survey_question3"
msgstr "¿Cuántos niños y niñas hay en tu clase?"

msgid "class_survey_question4"
msgstr "¿Qué distingue a sus alumnos de los demás?"

msgid "classes_info"
msgstr "En Hedy, puedes crear tantas clases como quieras. Cada clase también puede tener varios profesores, cada uno con un rol específico. También puedes personalizar tus clases ordenando las aventuras ¡o incluso agregando las tuyas! Puedes ver más información acerca de las clases en el <a href=\"https://hedy.org/for-teachers/manual/preparations#for-teachers\">manual de profesores</a>."

msgid "clone"
msgstr "Clonar"

msgid "cloned_times"
msgstr "Clones"

msgid "close"
msgstr "Cerrar"

msgid "comma"
msgstr "una coma"

msgid "command_not_available_yet_exception"
msgstr "Comando aún no disponible"

msgid "command_unavailable_exception"
msgstr "El comando ya no es correcto"

msgid "commands"
msgstr "Comandos"

msgid "complete"
msgstr "Completado"

msgid "congrats_message"
msgstr "¡Felicitaciones, {username}, has alcanzado los siguientes resultados con Hedy!"

msgid "connect_guest_teacher"
msgstr "Me gustaría que me pusieran en contacto con un profesor invitado que pueda dar algunas clases"

msgid "constant_variable_role"
msgstr "constante"

msgid "containing"
msgstr ""

msgid "content_invalid"
msgstr "Esta aventura no es válida."

msgid "continue"
msgstr "Continuar"

msgid "contributor"
msgstr "Contribuidor"

msgid "copy_accounts_to_clipboard"
msgstr "Copiar al portapapeles"

msgid "copy_clipboard"
msgstr "Copiado al portapapeles"

msgid "copy_code"
msgstr "Copiar el código"

msgid "copy_join_link"
msgstr "Copiar enlace de acceso"

msgid "copy_link_success"
msgstr "Enlace para unirse copiado a tu portapapeles"

msgid "copy_link_to_share"
msgstr "Copiar enlace para compartir"

msgid "copy_mail_link"
msgstr "Por favor, copia y pega este enlace en una nueva pestaña:"

msgid "correct_answer"
msgstr "La respuesta correcta es"

msgid "country"
msgstr "País"

msgid "country_invalid"
msgstr "Por favor, selecciona un país válido."

msgid "create_account"
msgstr "Crear cuenta"

msgid "create_accounts"
msgstr "Crear cuentas"

msgid "create_accounts_placeholder"
msgstr "Escribe las cuentas o pégalas desde una hoja de cálculo"

msgid "create_accounts_prompt"
msgstr "Crearás {number_of_accounts} cuentas de alumno. ¿Estás seguro?"

msgid "create_adventure"
msgstr "Crear aventura"

msgid "create_class"
msgstr "Crear nueva clase"

msgid "create_student_account"
msgstr "Crear una cuenta"

msgid "create_student_account_explanation"
msgstr "Puedes guardar tus propios programas con una cuenta."

msgid "create_student_accounts"
msgstr "Crear cuenta de alumno para"

msgid "create_teacher_account"
msgstr "Crear cuenta de profesor"

msgid "create_teacher_account_explanation"
msgstr "Con una cuenta de profesor, puedes guardar tus programas y ver los resultados de tus alumnos."

msgid "create_usernames_and_passwords_desc"
msgstr "Introduce un nombre de usuario y contraseña por línea, separados por un punto y coma. O, si tienes los datos en una hoja de cálculo de dos columnas, copia el contenido del archivo y pégalo aquí."

msgid "create_usernames_and_passwords_title"
msgstr "Nombres de usuarios y contraseñas"

msgid "create_usernames_desc"
msgstr "Introduce un nombre de usuario por línea o pegalos desde una hoja de cálculo."

msgid "create_usernames_title"
msgstr "Nombres de usuario"

msgid "creator"
msgstr "Creador"

msgid "current_password"
msgstr "Contraseña actual"

msgid "customization_deleted"
msgstr "Personalización eliminada."

msgid "customize"
msgstr "Personalizar"

msgid "customize_adventure"
msgstr "Personalizar aventura"

msgid "customize_class"
msgstr "Personalizar clase"

msgid "dash"
msgstr "un guión"

msgid "debug"
msgstr "Depurar"

msgid "default_401"
msgstr "Parece que no tienes autorización..."

msgid "default_403"
msgstr "Parece que esta acción está prohibida..."

msgid "default_404"
msgstr "No pudimos encontrar esa página..."

msgid "default_500"
msgstr "Algo salió mal..."

msgid "delete"
msgstr "Borrar"

msgid "delete_adventure_prompt"
msgstr "¿Estás seguro/a de querer eliminar esta aventura?"

msgid "delete_class_prompt"
msgstr "¿Estás seguro/a de que quieres eliminar la clase?"

msgid "delete_confirm"
msgstr "Estás seguro de querer borrar este programa?"

msgid "delete_invite"
msgstr "Eliminar invitaciones"

msgid "delete_invite_prompt"
msgstr "¿Estás seguro de que quieres eliminar esta invitación de clase?"

msgid "delete_public"
msgstr "Eliminar perfil público"

msgid "delete_success"
msgstr "Programa eliminado correctamente."

msgid "delete_tag_prompt"
msgstr "¿Estás seguro de que deseas eliminar esta etiqueta?"

msgid "destroy_profile"
msgstr "Borrar mi cuenta permanentemente"

msgid "developers_mode"
msgstr "Modo desarollador"

msgid "directly_available"
msgstr "Directamente abierto"

msgid "disable"
msgstr "Deshabilitado"

msgid "disable_explore_page"
msgstr "Desactivar la página de exploración"

msgid "disable_parsons"
msgstr "Desactivar todos los rompecabezas"

msgid "disable_quizes"
msgstr "Desactivar todos los cuestionarios"

msgid "disabled"
msgstr "Deshabilitado"

msgid "disabled_button_quiz"
msgstr "Tu puntuación en el cuestionario está por debajo del umbral, ¡inténtalo de nuevo!"

msgid "discord_server"
msgstr "Servidor Discord"

msgid "distinguished_user"
msgstr "Usuario distinguido"

msgid "double quotes"
msgstr "una comilla doble"

msgid "download"
msgstr "Descargar"

msgid "duplicate"
msgstr "Duplicar"

msgid "echo_and_ask_mismatch_exception"
msgstr "Desajuste entre eco y pregunta"

msgid "echo_out"
msgstr "A partir del nivel 2, `{echo}` ya no es necesario. Ahora puedes repetir una respuesta con `{ask}` y `{print}`. Ejemplo: `nombre {is} {ask} ¿Cómo te llamas? {print} hola nombre`"

msgid "edit_adventure"
msgstr "Editar la aventura"

msgid "edit_code_button"
msgstr "Editar código"

msgid "email"
msgstr "Correo electrónico"

msgid "email_invalid"
msgstr "Por favor ingresa una dirección de correo electrónico válida."

msgid "end_quiz"
msgstr "Terminar cuestionario"

msgid "english"
msgstr "Inglés"

msgid "enter"
msgstr "Ingresar"

msgid "enter_password"
msgstr "Introduce una nueva contraseña para"

msgid "enter_text"
msgstr "Ingresar tu respuesta aquí..."

msgid "error_logo_alt"
msgstr "Logo de error"

msgid "errors"
msgstr "Errores"

msgid "exclamation mark"
msgstr "un signo de exclamación"

msgid "exercise"
msgstr "Ejercicio"

msgid "exercise_doesnt_exist"
msgstr "Este ejercicio no existe"

msgid "exists_email"
msgstr "Esa dirección de correo electrónico ya está en uso."

msgid "exists_username"
msgstr "Ese nombre de usuario ya está en uso."

msgid "exit_preview_mode"
msgstr "Salir del modo vista previa"

msgid "experience_invalid"
msgstr "Por favor, selecciona una experiencia válida. Escoge (sí, no)."

msgid "expiration_date"
msgstr "Fecha de expiración"

msgid "favorite_program"
msgstr "Programa favorito"

msgid "favourite_confirm"
msgstr "¿Estás seguro de que quieres marcar este programa como favorito?"

msgid "favourite_program"
msgstr "Programa favorito"

msgid "favourite_program_invalid"
msgstr "Tu programa favorito es inválido."

msgid "favourite_success"
msgstr "Tu programa se ha marcado como favorito."

msgid "feedback_message_error"
msgstr "Algo salió mal, inténtalo de nuevo más tarde."

msgid "female"
msgstr "Femenino"

msgid "flag_adventure_prompt"
msgstr "¿Quieres marcar esta aventura para que podamos comprobar su idoneidad?"

msgid "float"
msgstr "un número"

msgid "for_teachers"
msgstr "Para profesores"

msgid "forgot_password"
msgstr "¿Olvidaste tu contraseña?"

msgid "from_another_teacher"
msgstr "De otro profesor"

msgid "from_magazine_website"
msgstr "De una revista o página web"

msgid "from_video"
msgstr "De un vídeo"

msgid "fun_statistics_msg"
msgstr "¡He aquí unas estadísticas divertidas!"

msgid "gender"
msgstr "Género"

msgid "gender_invalid"
msgstr "Por favor, selecciona un género válido. Escoge (mujer, hombre, otro)."

msgid "general_settings"
msgstr "Configuración general"

msgid "get_certificate"
msgstr "¡Obtén tu certificado!"

msgid "give_link_to_teacher"
msgstr "Dale a tu profesor el siguiente enlace:"

msgid "go_back"
msgstr "Regresar"

msgid "go_back_to_main"
msgstr "Volver a la página principal"

msgid "go_to_question"
msgstr "Ir a la pregunta"

msgid "go_to_quiz_result"
msgstr "Ir al resultado del cuestionario"

msgid "go_to_your_clone"
msgstr ""

msgid "goto_profile"
msgstr "Ir a mi perfil"

msgid "graph_title"
msgstr "Errores por aventura completada en el nivel {level}"

msgid "hand_in"
msgstr "Entregar"

msgid "hand_in_exercise"
msgstr "Ejercicio manual"

msgid "heard_about_hedy"
msgstr "¿Cómo has conocido Hedy?"

msgid "heard_about_invalid"
msgstr "Por favor, selecciona una forma válida de cómo nos conociste."

msgid "hedy_choice_title"
msgstr "La opción de Hedy"

msgid "hedy_introduction_slides"
msgstr "Diapositivas de introducción de Hedy"

msgid "hedy_logo_alt"
msgstr "Logo de Hedy"

msgid "hedy_on_github"
msgstr "Hedy en Github"

msgid "hello_logo"
msgstr "hola"

msgid "hide_adventures"
msgstr "Esconder aventuras"

msgid "hide_cheatsheet"
msgstr "Ocultar chuleta"

msgid "hide_classes"
msgstr "Esconder clases"

msgid "hide_keyword_switcher"
msgstr "Ocultar selector de palabras clave"

msgid "hide_slides"
msgstr "Esconder diapositivas"

msgid "highest_level_reached"
msgstr "Nivel más alto alcanzado"

msgid "highest_quiz_score"
msgstr "Puntuación más alta en el cuestionario"

msgid "hint"
msgstr "¿Consejo?"

msgid "ill_work_some_more"
msgstr "Voy a trabajar en él un poco más"

msgid "image_invalid"
msgstr "La imagen que has escogido no es válida."

msgid "incomplete_command_exception"
msgstr "Comando incompleto"

msgid "incorrect_handling_of_quotes_exception"
msgstr "Uso incorrecto de las comillas"

msgid "incorrect_use_of_types_exception"
msgstr "Uso incorrecto de los tipos"

msgid "incorrect_use_of_variable_exception"
msgstr "Uso incorrecto de la variable"

msgid "indentation_exception"
msgstr "Sangría incorrecta"

msgid "input"
msgstr "input de `{ask}`"

msgid "input_variable_role"
msgstr "entrada"

msgid "integer"
msgstr "un número"

msgid "invalid_class_link"
msgstr "Enlace incorrecto para unirse a la clase."

msgid "invalid_command_exception"
msgstr "Comando no válido"

msgid "invalid_keyword_language_comment"
msgstr "# La palabra clave para el idioma proporcionada no es válida, la palabra clave idioma se establece en Inglés"

msgid "invalid_language_comment"
msgstr "# El idioma proporcionado no es válido, el idioma está configurado en inglés"

msgid "invalid_level_comment"
msgstr "# El nivel proporcionado no es válido, el nivel se establece en el nivel 1"

msgid "invalid_program_comment"
msgstr "# El programa proporcionado no es válido, por favor inténtelo de nuevo"

msgid "invalid_teacher_invitation_code"
msgstr "El código de instructor es inválido. Para ser instructor, por favor mande un mensaje a hello@hedy.org."

msgid "invalid_username_password"
msgstr "Combinación de usuario/contraseña inválida."

msgid "invite_by_username"
msgstr "Invitar por nombre de usuario"

msgid "invite_date"
msgstr "Fecha de invitación"

msgid "invite_message"
msgstr "Has recibido una invitación para unirse a una clase"

msgid "invite_prompt"
msgstr "Introduce un nombre de usuario"

msgid "invite_teacher"
msgstr "Invitar a un profesor"

msgid "join_class"
msgstr "Unirse a la clase"

msgid "join_prompt"
msgstr "Debes estar registrado para unirte a una clase. ¿Deseas entrar a tu cuenta?"

msgid "keybinding_waiting_for_keypress"
msgstr "Esperando a que se pulse una tecla..."

msgid "keyword_language_invalid"
msgstr "Por favor, selecciona un idioma para palabras clave (selecciona Inglés o tu propio idioma)."

msgid "landcode_phone_number"
msgstr "Por favor, añadir también el prefijo internacional de su país"

msgid "language"
msgstr "Idioma"

msgid "language_invalid"
msgstr "Por favor, selecciona un lenguaje válido."

msgid "languages"
msgstr "¿Cuáles de estos lenguajes de programación has utilizado antes?"

msgid "last_edited"
msgstr "Última edición"

msgid "last_update"
msgstr "Última actualización"

msgid "lastname"
msgstr "Apellido(s)"

msgid "leave_class"
msgstr "Abandonar clase"

msgid "level"
msgstr "Nivel"

msgid "level_accessible"
msgstr "Nivel abierto a los alumnos"

msgid "level_disabled"
msgstr "Nivel deshabilitado"

msgid "level_future"
msgstr "Este nivel se abrirá automáticamente en "

msgid "level_invalid"
msgstr "Este nivel de Heidi no es válido."

msgid "level_not_class"
msgstr "Este nivel todavía no está disponible en tu clase"

msgid "level_title"
msgstr "Nivel"

msgid "levels"
msgstr "niveles"

msgid "link"
msgstr "Enlace"

msgid "list"
msgstr "una lista"

msgid "list_variable_role"
msgstr "lista"

msgid "logged_in_to_share"
msgstr "Debe iniciar sesión para guardar y compartir un programa."

msgid "login"
msgstr "Ingresar"

msgid "login_long"
msgstr "Ingresar a mi cuenta"

msgid "login_to_save_your_work"
msgstr "Inicia sesión para guardar tu progreso"

msgid "logout"
msgstr "Salir"

msgid "longest_program"
msgstr "Programa más largo"

msgid "mail_change_password_body"
msgstr ""
"Tu contraseña de Hedy ha cambiado. Si lo has hecho tú, no te preocupes.\n"
"Si no has cambiado tu contraseña, por favor contáctanos inmediatamente contestando a este email."

msgid "mail_change_password_subject"
msgstr "Tu contraseña de Hedy ha sido cambiada"

msgid "mail_error_change_processed"
msgstr "Algo salió mal al enviar un correo de validación, los cambios aún se procesan correctamente."

msgid "mail_goodbye"
msgstr ""
"¡Sigue programando!\n"
"El equipo de Hedy"

msgid "mail_hello"
msgstr "¡Hola, {username}!"

msgid "mail_recover_password_body"
msgstr ""
"Al hacer click en este enlace, puedes cambiar tu contraseña. Este enlace es válido durante <b>4</b> horas.\n"
"Si no has pedido restablecer tu contraseña, por favor ignora este email. {link}"

msgid "mail_recover_password_subject"
msgstr "Restablecer contraseña."

msgid "mail_reset_password_body"
msgstr ""
"Tu contraseña de Hedy ha cambiado a una nueva. Si lo has hecho tú, no te preocupes.\n"
"Si no has cambiado tu contraseña, por favor contáctanos inmediatamente contestando a este email."

msgid "mail_reset_password_subject"
msgstr "Tu contraseña de Hedy ha sido reseteada"

msgid "mail_welcome_teacher_body"
msgstr ""
"<strong>¡Bienvenido/a!</strong>\n"
"Felicidades por tu nueva cuenta de profesor Hedy. ¡Bienvenido a la comunidad mundial de profesores de Hedy!\n"
"\n"
"<strong>Qué pueden hacer las cuentas de profesor</strong>\n"
"Ahora tienes disponibles una serie de opciones adicionales.\n"
"\n"
"1. En el <a href=\"https://hedy.org/for-teachers/manual\">manual del profesor</a> encontrarás explicaciones adicionales.\n"
"2. Con tu cuenta de profesor, puedes crear clases. Tus alumnos pueden unirse a tus clases y puedes ver su progreso. Las clases se crean y se gestionan a través de la página <a href=\"https://hedycode.com/for-teachers\">para profesores</a>.\n"
"3. ¡Puedes personalizar completamente tus clases, por ejemplo, puedes abrir y cerrar niveles, habilitar o deshabilitar aventuras y crear tus propias aventuras!\n"
"\n"
"<strong>¡Únete a nuestra comunidad en línea!</strong>\n"
"Todos los profesores de Hedy, programadores y demás fans están invitados a unirse a nuestro <a href=\"https://discord.gg/8yY7dEme9r\">servidor de Discord</a>. Este es el lugar perfecto para charlar sobre Hedy: tenemos canales donde puedes mostrar tus proyectos y lecciones interesantes, canales para reportar errores y canales para chatear con otros profesores y con el equipo de Hedy.\n"
"\n"
"<strong>Cómo solicitar ayuda</strong>\n"
"Si tienes dudas, puedes hacérnoslas saber en Discord o <a href=\"mailto: hello@hedy.org\">enviarnos un correo electrónico</a>.\n"
"\n"
"<strong>Cómo reportar errores</strong>\n"
"En Discord, tenemos un canal para reportar errores, llamado #bugs. Ese es el lugar perfecto para hacernos saber sobre problemas con los que te encuentres. Si sabes cómo usar GitHub, también puedes crear un <a href=\"https://github.com/hedyorg/hedy/issues/new?assignees=&labels=&template=bug_report.md&title=%5BBUG%5D\">problema</a> allí.\n"

msgid "mail_welcome_teacher_subject"
msgstr "Tu cuenta de Hedy está lista"

msgid "mail_welcome_verify_body"
msgstr ""
"Tu cuenta de Hedy ha sido creada con éxito. ¡Bienvenido/a!\n"
"Haz clic en este enlace para verificar su dirección de correo electrónico: {link}"

msgid "mail_welcome_verify_subject"
msgstr "Bienvenido/a a Hedy"

msgid "mailing_title"
msgstr "Suscríbete a la newsletter de Hedy"

msgid "main_subtitle"
msgstr "Programación textual para las aulas"

msgid "main_title"
msgstr "Hedy"

msgid "make_sure_you_are_done"
msgstr "¡Asegúrate de que has terminado! Ya no podrás cambiar tu programa después de hacer clic en \"Entregar\"."

msgid "male"
msgstr "Masculino"

msgid "mandatory_mode"
msgstr "Modo de desarrollador obligatorio"

msgid "more_info"
msgstr "Más información"

msgid "more_options"
msgstr "Más opciones"

msgid "multiple_keywords_warning"
msgstr "Está intentando utilizar la palabra clave {orig_keyword}, pero esta palabra clave puede tener varios significados. Por favor, elija la que está intentando utilizar de esta lista y cópiela y péguela en su código, llaves incluidas: {keyword_list}"

msgid "multiple_levels_warning"
msgstr "Hemos observado que ha seleccionado varios niveles y ha incluido fragmentos de código en su aventura, lo que podría causar problemas con el resaltador de sintaxis y la traducción automática de palabras clave"

msgid "my_account"
msgstr "Mi cuenta"

msgid "my_adventures"
msgstr "Mis aventuras"

msgid "my_classes"
msgstr "Mis clases"

msgid "my_messages"
msgstr "Mis mensajes"

msgid "my_public_profile"
msgstr "Mi perfil público"

msgid "name"
msgstr "Nombre"

msgid "nav_explore"
msgstr "Explorar"

msgid "nav_hedy"
msgstr "Hedy"

msgid "nav_learn_more"
msgstr "Aprende más"

msgid "nav_start"
msgstr "Inicio"

msgid "new_password"
msgstr "Nueva contraseña"

msgid "new_password_repeat"
msgstr "Repite la nueva contraseña"

msgid "newline"
msgstr "un salto de línea"

msgid "next_adventure"
msgstr "Próxima aventura"

msgid "next_exercise"
msgstr "Siguiente ejercicio"

msgid "next_page"
msgstr "Siguiente página"

msgid "next_student"
msgstr "Siguiente alumno"

msgid "no"
msgstr "No"

msgid "no_account"
msgstr "¿Todavía no tienes una cuenta?"

msgid "no_accounts"
msgstr "No hay cuentas por crear."

#, fuzzy
msgid "no_adventures_yet"
msgstr "Aún no hay aventuras públicas..."

msgid "no_more_flat_if"
msgstr "A partir del nivel 8, el código tras `{if}` tiene que ponerse en la siguiente línea y debe empezar con 4 espacios."

msgid "no_programs"
msgstr "No hay programas."

msgid "no_shared_programs"
msgstr "no tiene programas compartidos..."

msgid "no_students"
msgstr "No hay alumnos en esta clase"

msgid "no_such_adventure"
msgstr "¡Esta aventura no existe!"

msgid "no_such_class"
msgstr "No se encontró esa clase de Hedy."

msgid "no_such_level"
msgstr "¡No se encontró este nivel de Hedy!"

msgid "no_such_program"
msgstr "¡No se encontró el programa de Hedy!"

msgid "no_tag"
msgstr "¡Sin etiqueta!"

msgid "not_adventure_yet"
msgstr "Primero debes rellenar un nombre para la aventura"

msgid "not_enrolled"
msgstr "¡Parece que no perteneces a esta clase!"

msgid "not_in_class_no_handin"
msgstr "No estás en clase, así que no es necesario que entregues nada."

msgid "not_logged_in_cantsave"
msgstr "Tu programa no se guardará."

msgid "not_logged_in_handin"
msgstr "Debe iniciar sesión para entregar un trabajo."

msgid "not_teacher"
msgstr "¡Parece que no eres profesor!"

msgid "number"
msgstr "un número"

msgid "number_lines"
msgstr "Número de líneas"

msgid "number_of_errors"
msgstr "Número de errores: {number_of_errors}"

msgid "number_programs"
msgstr "Número de programas"

msgid "ok"
msgstr "De acuerdo"

msgid "one_level_error"
msgstr "Debes seleccionar al menos un nivel."

msgid "only_you_can_see"
msgstr "Sólo tú puedes ver este programa."

msgid "open"
msgstr "Abrir"

msgid "opening_date"
msgstr "Fecha de apertura"

msgid "opening_dates"
msgstr "Fechas de apertura"

msgid "option"
msgstr "Opción"

msgid "or"
msgstr "o"

msgid "other"
msgstr "Otro"

msgid "other_block"
msgstr "Otro lenguaje basado en bloques"

msgid "other_settings"
msgstr "Otras configuraciones"

msgid "other_source"
msgstr "Otro"

msgid "other_text"
msgstr "Otro lenguaje basado en texto"

msgid "overwrite_warning"
msgstr "Ya tienes un programa con este nombre, guardar este programa reemplazará al anterior. ¿Estás seguro/a?"

msgid "owner"
msgstr "Dueño"

msgid "page_not_found"
msgstr "¡No pudimos encontrar esta página!"

msgid "pair_with_teacher"
msgstr "Me gustaría que me emparejaran con otro maestro para que me ayude"

msgid "parsons_title"
msgstr "Rompecabezas"

msgid "password"
msgstr "Contraseña"

msgid "password_change_not_allowed"
msgstr "No puedes cambiar la contraseña a este usuario."

msgid "password_change_prompt"
msgstr "¿Estás seguro de que quieres cambiar la contraseña?"

msgid "password_change_success"
msgstr "Se ha cambiado la contraseña de tu alumno con éxito."

msgid "password_invalid"
msgstr "Tu contraseña no es válida."

msgid "password_repeat"
msgstr "Repetir contraseña"

msgid "password_resetted"
msgstr "Tu contraseña ha sido cambiada exitosamente. Ya puedes entrar nuevamente a tu cuenta usando la nueva contraseña."

msgid "password_six"
msgstr "La contraseña debe contener al menos seis caracteres."

msgid "password_updated"
msgstr "Contraseña actualizada."

msgid "passwords_six"
msgstr "Todas las contraseñas deben tener 6 carácteres o más."

msgid "passwords_too_short"
msgstr "Las contraseñas deben tener al menos 6 caracteres. Corrige las siguientes contraseñas, de modo que sean al menos 6 símbolos: {passwords}"

msgid "pending_invites"
msgstr "Invitaciones pendientes"

msgid "people_with_a_link"
msgstr "Otras personas con un enlace pueden ver este programa. También se puede encontrar en la página \"Explorar\"."

msgid "percentage"
msgstr "porcentaje"

msgid "period"
msgstr "un punto"

msgid "personal_text"
msgstr "Texto personal"

msgid "personal_text_invalid"
msgstr "Tu texto personal es inválido."

msgid "phone_number"
msgstr "Número de teléfono"

msgid "preferred_keyword_language"
msgstr "Idioma preferido para las palabras clave"

msgid "preferred_language"
msgstr "Lenguaje favorito"

msgid "preview"
msgstr "Previsualizar"

msgid "preview_teacher_mode"
msgstr "Esta cuenta es para que pruebes Hedy, ten en cuenta que necesitas cerrar sesión y crear una cuenta real para guardar tu progreso."

msgid "previewing_adventure"
msgstr "Previsualizar la aventura"

msgid "previewing_class"
msgstr "Está previsualizando la clase <em>{class_name}</em> como profesor."

msgid "previous_campaigns"
msgstr "Ver campañas anteriores"

msgid "previous_page"
msgstr "Página anterior"

msgid "print_accounts"
msgstr "Imprimir"

msgid "print_accounts_title"
msgstr "Cuentas de alumno para hedy.org"

msgid "print_logo"
msgstr "imprimir"

msgid "privacy_terms"
msgstr "Protección de datos"

msgid "private"
msgstr "Privado"

msgid "profile_logo_alt"
msgstr "Icono de perfil."

msgid "profile_picture"
msgstr "Imagen de perfil"

msgid "profile_updated"
msgstr "Perfil actualizado."

msgid "profile_updated_reload"
msgstr "Perfil actualizado, la página se recargará."

msgid "program_contains_error"
msgstr "Este programa contiene un error, ¿está seguro de querer compartirlo?"

msgid "program_header"
msgstr "Mis programas"

msgid "program_too_large_exception"
msgstr "Programas demasiado extensos"

msgid "programming_experience"
msgstr "Tienes experiencia con programación?"

msgid "programming_invalid"
msgstr "Por favor, selecciona un lenguaje de programación válido."

msgid "programs"
msgstr "Programas"

msgid "prompt_join_class"
msgstr "Deseas unirte a la clase?"

msgid "provided_username_duplicates"
msgstr "Ha proporcionado los siguientes nombres de usuario más de una vez: {usernames}"

msgid "public"
msgstr "Público"

msgid "public_adventures"
msgstr "Explorar las aventuras públicas"

msgid "public_content"
msgstr "Contenidos de dominio público"

msgid "public_content_info"
msgstr "Aquí puedes encontrar nuestras aventuras públicas. Estas son aventuras hechas por otros profesores de todo el mundo. Eche un vistazo y siéntase libre de usar las aventuras en sus propias lecciones."

msgid "public_invalid"
msgstr "La selección de conformidad no es correcta"

msgid "public_profile"
msgstr "Perfil público"

msgid "public_profile_info"
msgstr "Al seleccionar esta casilla, hago que mi perfil sea visible para todos. Tenga cuidado de no compartir información personal como su nombre o dirección de su casa, ¡porque todos podrán verla!"

msgid "public_profile_updated"
msgstr "Perfil público actualizado, la página se recargará."

msgid "put"
msgstr "Poner"

msgid "question mark"
msgstr "un signo de interrogación"

msgid "quiz_logo_alt"
msgstr "Logo de cuestionario"

msgid "quiz_score"
msgstr "Puntuación de cuestionario"

msgid "quiz_tab"
msgstr "Cuestionario"

msgid "quiz_threshold_not_reached"
msgstr "No has alcanzado el umbral de cuestionario para desbloquear este nivel"

msgid "read_code_label"
msgstr "Leer en voz alta"

msgid "recent"
msgstr "Mis programas recientes"

msgid "recover_password"
msgstr "Restablecer contraseña"

msgid "regress_button"
msgstr "Regresar al nivel {level}"

msgid "remove"
msgstr "Eliminar"

msgid "remove_customization"
msgstr "Eliminar configuración"

msgid "remove_customizations_prompt"
msgstr "¿Estás seguro de que quieres eliminar esta clase de sus personalizaciones?"

msgid "remove_student_prompt"
msgstr "¿Estás seguro de que quieres eliminar al alumno de la clase?"

msgid "remove_user_prompt"
msgstr "Confirmar la eliminación de este usuario de la clase."

msgid "rename_class"
msgstr "Renombrar clase"

msgid "rename_class_prompt"
msgstr "¿Cuál es el nombre que le quieres dar a esta clase?"

msgid "repair_program_logo_alt"
msgstr "Icono de reparación de programa"

msgid "repeat_dep"
msgstr "Empezando en el nivel 8, `{repeat}` necesita ser usado con sangría. Puedes ver ejemplos en la pestaña `{repeat}` en el nivel 8."

msgid "repeat_match_password"
msgstr "La contraseña repetida es distinta."

msgid "repeat_new_password"
msgstr "Repetir nueva contraseña"

msgid "report_failure"
msgstr "Este programa no existe o no es público"

msgid "report_program"
msgstr "¿Estás seguro de que quieres reportar este programa?"

msgid "report_success"
msgstr "Este programa ha sido reportado"

msgid "request_invalid"
msgstr "Solicitud no válida"

msgid "request_teacher"
msgstr "¿Te gustaría aplicar a una cuenta de profesor?"

msgid "request_teacher_account"
msgstr "Solicita cuenta de profesor/a"

msgid "required_field"
msgstr "Los campos marcados con * son obligatorios"

msgid "reset_adventure_prompt"
msgstr "¿Seguro que quieres restablecer todas las aventuras seleccionadas?"

msgid "reset_adventures"
msgstr "Restablecer aventuras seleccionadas"

msgid "reset_button"
msgstr "Restablecer"

msgid "reset_password"
msgstr "Establecer nueva contraseña"

msgid "restart"
msgstr "Restablecer"

msgid "retrieve_adventure_error"
msgstr "¡No puedes ver esta aventura!"

msgid "retrieve_class_error"
msgstr "Solo los profesores pueden ver clases"

msgid "retrieve_tag_error"
msgstr "Error al recuperar las etiquetas"

msgid "role"
msgstr "Papel"

msgid "run_code_button"
msgstr "Ejecutar código"

msgid "save_parse_warning"
msgstr "Tu programa contiene un error. ¿Estás seguro/a de que quieres guardarlo?"

msgid "save_prompt"
msgstr "Debes estar registrado para guardar tu programa. ¿Deseas entrar ahora a tu cuenta?"

msgid "save_success_detail"
msgstr "Tu programa se ha guardado correctamente."

msgid "score"
msgstr "Puntos"

msgid "search"
msgstr "Busca..."

msgid "search_button"
msgstr "Buscar"

msgid "second_teacher"
msgstr "Segundo profesor"

msgid "second_teacher_copy_prompt"
msgstr "¿Estás seguro de que quieres copiar a este profesor?"

msgid "second_teacher_prompt"
msgstr "Introduce el nombre del usuario de un profesor para invitarle."

msgid "second_teacher_warning"
msgstr "Todos los profesores de esta clase pueden personalizarlo."

msgid "see_adventure_shared_class"
msgstr ""

msgid "see_certificate"
msgstr "¡Ve el certificado de {username}!"

msgid "select"
msgstr "Seleccionar"

msgid "select_adventures"
msgstr "Seleccionar y encargar aventuras"

msgid "select_all"
msgstr "Seleccionar todo"

msgid "select_classes"
msgstr ""

msgid "select_lang"
msgstr "Selecciona el idioma"

msgid "select_levels"
msgstr "Seleccione los niveles"

msgid "selected"
msgstr "Seleccionado"

msgid "self_removal_prompt"
msgstr "¿Estás seguro de que quieres abandonar esta clase?"

msgid "send_password_recovery"
msgstr "Envíame un link para restablecer mi contraseña"

msgid "sent_by"
msgstr "Esta invitación ha sido mandada por"

msgid "sent_password_recovery"
msgstr "Pronto recibirás un correo electrónico con instrucciones sobre cómo restablecer tu contraseña."

msgid "settings"
msgstr "Mi configuración personal"

msgid "share"
msgstr "Compartir"

msgid "share_by_giving_link"
msgstr "Muestra tu programa a otras personas dándoles el siguiente enlace:"

msgid "share_your_program"
msgstr "Compartir el programa"

msgid "signup_student_or_teacher"
msgstr "¿Eres un alumno o un profesor?"

msgid "single quotes"
msgstr "una comilla simple"

msgid "slash"
msgstr "una barra"

msgid "sleeping"
msgstr "Hibernando..."

msgid "slides"
msgstr "Diapositivas"

msgid "slides_for_level"
msgstr "Diapositivas para el nivel"

msgid "slides_info"
msgstr "¡Estas son diapositivas que hemos creado para ayudarte a enseñar con Hedy! Cada diapositiva contiene una explicación de cada nivel, junto con algunos ejemplos.Las diapositivas fueron creadas mediante el servicio <a href=\"https://slides.com\">slides.com</a>; si crear tus propias diapositivas usando estas como partida, puedes descargarlas, y luego subir el archivo zip resultante a <a href=\"https://slides.com\">slides.com</a>. Puedes ver más información acerca de las diapositivas en el <a href=\"https://hedy.org/for-teachers/manual/features\">manual de profesores</a>."

msgid "social_media"
msgstr "Redes sociales"

msgid "solution_example"
msgstr "Solución al ejemplo"

msgid "solution_example_explanation"
msgstr "Aquí es donde va la solución de tu aventura. Puedes utilizarlo si quieres compartir esta aventura con otros profesores, para que sepan cuál es la solución que propones."

msgid "some_rows_missing_separator"
msgstr "Las siguientes filas están faltando un punto y coma, por lo que falta el nombre de usuario o la contraseña: {rows}"

#, fuzzy
msgid "something_went_wrong_keyword_parsing"
msgstr "Hay un error en su aventura, ¿todas las palabras clave están correctamente rodeadas de { }?"

msgid "space"
msgstr "un espacio"

msgid "star"
msgstr "un asterisco"

msgid "start_learning"
msgstr "Comienza a aprender"

msgid "start_quiz"
msgstr "Empezar cuestionario"

msgid "start_teaching"
msgstr "Empezar a enseñar"

msgid "step_title"
msgstr "Tarea"

msgid "stepper_variable_role"
msgstr "paso a paso"

msgid "stop"
msgstr "Parar"

msgid "stop_code_button"
msgstr "Detener programa"

msgid "string"
msgstr "texto"

msgid "student"
msgstr "Alumno"

msgid "student_accounts_created"
msgstr "Cuentas de alumno creadas con éxito"

msgid "student_adventures_table"
msgstr "Las aventuras de los alumnos"

msgid "student_adventures_table_explanation"
msgstr "Esta tabla muestra los programas creados por los alumnos para cada aventura de un nivel. Haciendo clic en el icono del ojo, puede ver la página del programa; después de revisar el programa, puede marcar la marca de verificación para indicar que lo ha completado."

msgid "student_already_in_class"
msgstr "Este alumno ya está en tu clase."

msgid "student_already_invite"
msgstr "Este alumno ya tiene una invitación pendiente."

msgid "student_in_another_class"
msgstr "Este alumno está en otra clase. Pídale al alumno que abandone todas las clases y vuelva a intentarlo."

msgid "student_information"
msgstr "Información del alumno"

msgid "student_information_explanation"
msgstr "Esta tabla muestra información básica sobre los alumnos de su clase. También hay varias acciones que puede realizar en esta tabla: cambiar la contraseña de un alumno haciendo clic en el icono del lápiz, ver la página del programa de un alumno haciendo clic en el icono del código y eliminar a un alumno de la clase haciendo clic en el icono rojo de la papelera."

msgid "student_not_existing"
msgstr "Este nombre de usuario no existe."

msgid "student_signup_header"
msgstr "Alumno"

msgid "students"
msgstr "alumnos"

msgid "submission_time"
msgstr "Entregado en"

msgid "submit_answer"
msgstr "Entregar respuesta"

msgid "submit_program"
msgstr "Enviar"

msgid "submit_warning"
msgstr "¿Estás seguro de que quieres enviar este programa?"

msgid "submitted"
msgstr "Enviado"

msgid "submitted_header"
msgstr "Este programa ha sido enviado y no puede ser alterado."

msgid "subscribe"
msgstr "Suscribirse"

msgid "subscribe_newsletter"
msgstr "Subscribirse al newsletter"

msgid "successful_runs"
msgstr "Ejecuciones exitosas: {successful_runs}"

msgid "suggestion_color"
msgstr "Intenta usar otro color"

msgid "suggestion_note"
msgstr "Intente utilizar una nota entre C0 y B9 o un número entre 1 y 70"

msgid "suggestion_number"
msgstr "Intenta cambiar el valor a un número"

msgid "suggestion_numbers_or_strings"
msgstr "Prueba a cambiar los valores para que sean todo texto o todo números"

msgid "surname"
msgstr "Nombre"

msgid "survey_skip"
msgstr "No vuelvas a mostrar esto"

msgid "survey_submit"
msgstr "Enviar"

msgid "tag_in_adventure"
msgstr "Etiqueta en la aventura"

msgid "tag_input_placeholder"
msgstr "Introduzca una nueva etiqueta"

msgid "tags"
msgstr "Etiquetas"

msgid "teacher"
msgstr "Profesor"

msgid "teacher_invalid"
msgstr "Tu valor de profesor no es válido."

msgid "teacher_invitation_require_login"
msgstr "Para configurar tu perfil como profesor, necesitamos que te autentifiques. Si no tienes una cuenta, crea una."

msgid "teacher_manual"
msgstr "Manual de profesor"

msgid "teacher_signup_header"
msgstr "Profesor"

msgid "teacher_welcome"
msgstr "¡Bienvenido/a a Hedy! Ahora eres el orgulloso dueño de una cuenta de profesor, lo que te permite crear clases e invitar a alumnos."

msgid "teachers"
msgstr "Profesores"

msgid "template_code"
msgstr ""
"¡Esta es la explicación de mi aventura!\n"
"\n"
"De esta manera puedo mostrar un comando: <code>print</code>\n"
"\n"
"Pero a veces es posible que quiera mostrar un fragmento de código, como este:\n"
"<pre>\n"
"pregunta ¿Cuál es tu nombre?\n"
"echo así que tu nombre es \n"
"</pre>"

msgid "this_adventure_has_an_example_solution"
msgstr ""

msgid "this_turns_in_assignment"
msgstr "Esto entrega tu tarea a tu profesor."

msgid "title"
msgstr "Título"

msgid "title_admin"
msgstr "Hedy - Página de administración"

msgid "title_class-overview"
msgstr "Hedy - Visión general de la clase"

msgid "title_customize-adventure"
msgstr "Hedy - Configurar aventura"

msgid "title_customize-class"
msgstr "Hedy - Personalizar clase"

msgid "title_explore"
msgstr "Hedy - Explorar"

msgid "title_for-teacher"
msgstr "Hedy - Para profesores"

msgid "title_join-class"
msgstr "Hedy - Unirse a la clase"

msgid "title_learn-more"
msgstr "Hedy - Aprender más"

msgid "title_login"
msgstr "Hedy - Iniciar sesión"

msgid "title_my-profile"
msgstr "Hedy - Mi Cuenta"

msgid "title_privacy"
msgstr "Hedy - Términos de privacidad"

msgid "title_programs"
msgstr "Hedy - Mis programas"

msgid "title_public-adventures"
msgstr "Hedy - Aventuras en público"

msgid "title_recover"
msgstr "Hedy - Recuperar cuenta"

msgid "title_reset"
msgstr "Hedy - Restablecer la contraseña"

msgid "title_signup"
msgstr "Hedi - Crea una cuenta"

msgid "title_start"
msgstr "Hedy - Programación textual fácil"

msgid "title_view-adventure"
msgstr "Hedy - Ver aventura"

msgid "token_invalid"
msgstr "Tu token no es válido."

msgid "too_many_accounts"
msgstr "No se pueden crear más de 100 cuentas de alumno."

msgid "tooltip_level_locked"
msgstr "Su profesor desactivó este nivel"

msgid "translate_error"
msgstr "Algo salió mal al traducir el código. Intenta ejecutar el código para ver si tiene un error. El código con errores no se puede traducir."

msgid "translating_hedy"
msgstr "Traducción de Hedy"

msgid "translator"
msgstr "Traductor"

msgid "turned_into_teacher"
msgstr "¡Enhorabuena! Te has convertido en profesor con éxito."

msgid "unauthorized"
msgstr "Usted tiene acceso a esta página"

msgid "unfavourite_confirm"
msgstr "¿Estás seguro de que quieres eliminar este programa como favorito?"

msgid "unfavourite_success"
msgstr "Su programa no es favorito."

msgid "unknown_variable_role"
msgstr "desconocido"

msgid "unlock_thresholds"
msgstr "Desbloquear umbrales de nivel"

msgid "unsaved_class_changes"
msgstr "Hay cambios sin guardar, ¿estás seguro de que quieres abandonar esta página?"

msgid "unsubmit_program"
msgstr "Dar de baja el programa"

msgid "unsubmit_warning"
msgstr "¿Está seguro de que desea cancelar el envío de este programa?"

msgid "unsubmitted"
msgstr "No enviado"

msgid "update_adventure_prompt"
msgstr "¿Estás seguro de que quieres actualizar esta aventura?"

msgid "update_public"
msgstr "Actualizar perfil público"

msgid "updating_indicator"
msgstr "Actualizando"

msgid "use_custom_passwords"
msgstr "Proporcione sus propias contraseñas"

msgid "use_generated_passwords"
msgstr "Generar automáticamente contraseñas"

msgid "use_of_blanks_exception"
msgstr "Uso de espacios en blanco en los programas"

msgid "use_of_nested_functions_exception"
msgstr "Uso de funciones anidadas"

msgid "used_in"
msgstr "Utilizado en:"

msgid "user"
msgstr "usuario"

msgid "user_inexistent"
msgstr "Este usuario no existe"

msgid "user_not_private"
msgstr "Este usuario o bien no existe o no tiene un perfil público"

msgid "username"
msgstr "Usuario"

msgid "username_contains_invalid_symbol"
msgstr "Los nombres de usuario no pueden contener los símbolos ':' o '@'. Elimine estos símbolos de los siguientes nombres de usuario: {usernames}"

msgid "username_contains_separator"
msgstr "Los nombres de usuario no pueden contener un punto y coma. ¿Quizás quiera proporcionar sus propias contraseñas? Si es así, haga clic en el interruptor de contraseñas y cree las cuentas de nuevo. Si este no es el caso, elimine el punto y coma de los siguientes nombres de usuario: {usernames}"

msgid "username_empty"
msgstr "¡No has introducido un nombre de usuario!"

msgid "username_invalid"
msgstr "Tu nombre de usuario no es válido."

msgid "username_special"
msgstr "El nombre de usuario no puede contener los caracteres `:` o `@`."

msgid "username_three"
msgstr "El nombre de usuario debe contener al menos tres caracteres."

msgid "usernames_too_short"
msgstr "Los nombres de usuario deben tener al menos 3 caracteres. Corrige los siguientes nombres de usuario, para que sean 3 o más símbolos: {usernames}"

msgid "usernames_unavailable"
msgstr "Los siguientes nombres de usuario no están disponibles: {usernames}. Puede crear cuentas similares, por ejemplo, añadiendo un subrayado o el nombre de su clase."

msgid "value"
msgstr "Valor"

msgid "view_adventures"
msgstr "Ver aventuras"

msgid "view_classes"
msgstr "Ver clases"

msgid "view_program"
msgstr "Ver programa"

msgid "view_slides"
msgstr "Ver diapositivas"

msgid "waiting_for_submit"
msgstr "Esperando para enviar"

msgid "walker_variable_role"
msgstr "caminante"

msgid "website"
msgstr "Página web"

msgid "what_is_your_role"
msgstr "¿Cuál es tu papel?"

msgid "what_should_my_code_do"
msgstr "¿Qué debería hacer mi código?"

msgid "workbook_circle_question_text"
msgstr "**Pregunta**: Encierra {goal} en este código:"

msgid "workbook_circle_question_title"
msgstr "Asignar"

msgid "workbook_define_question_text"
msgstr "**Pregunta**: ¿Qué significa {word}?"

msgid "workbook_define_question_title"
msgstr "Definir"

msgid "workbook_input_question_text"
msgstr "**Pregunta**: ¿Qué fragmento de código produjo este resultado?"

msgid "workbook_input_question_title"
msgstr "Entrada"

msgid "workbook_multiple_choice_question_text"
msgstr "**Pregunta**: ¿Este código es correcto o tiene un error?"

msgid "workbook_multiple_choice_question_title"
msgstr "Elegir"

msgid "workbook_open_question_title"
msgstr "Pregunta de respuesta libre"

msgid "workbook_output_question_text"
msgstr "**Pregunta**: ¿Cuál es el resultado de este código?"

msgid "workbook_output_question_title"
msgstr "Resultado"

msgid "year_invalid"
msgstr "Por favor ingresa un año entre 1900 y {current_year}."

msgid "yes"
msgstr "Sí"

msgid "your_personal_text"
msgstr "Tu texto personal..."

msgid "your_program"
msgstr "Tu programa"

#~ msgid "create_account_explanation"
#~ msgstr "Con tu cuenta puedes salvar tus programas."

#~ msgid "only_teacher_create_class"
#~ msgstr "Only teachers are allowed to create classes!"

#~ msgid "keyword_support"
#~ msgstr "Palabras clave traducidas"

#~ msgid "non_keyword_support"
#~ msgstr "Contenido traducido"

#~ msgid "try_button"
#~ msgstr "Probar"

#~ msgid "select_own_adventures"
#~ msgstr "Selección de tus propias aventuras"

#~ msgid "view"
#~ msgstr "Ver"

#~ msgid "class"
#~ msgstr "Clase"

#~ msgid "save_code_button"
#~ msgstr "Guardar código"

#~ msgid "share_code_button"
#~ msgstr "Guardar y compartir código"

#~ msgid "classes_invalid"
#~ msgstr "La lista de clases seleccionadas es inválida"

#~ msgid "directly_add_adventure_to_classes"
#~ msgstr "¿Quieres añadir esta aventura directamente a una de tus clases?"

#~ msgid "hand_in_assignment"
#~ msgstr "Entregar la tarea"

#~ msgid "select_a_level"
#~ msgstr "Elija un nivel"

#~ msgid "answer_invalid"
#~ msgstr "Tu contraseña no es válida."

#~ msgid "available_adventures_level"
#~ msgstr "Nivel de aventuras disponibles"

#~ msgid "customize_class_exp_1"
#~ msgstr "¡Hola! En esta página puedes configurar tu clase. Puedes seleccionar qué niveles y aventuras pueden ver tus estudiantes. También puedes añadir tus propias aventuras a niveles. Todos los niveles y aventuras por defecto serán seleccionadas por defecto. <b>Nota</b> ¡No todas las aventuras están disponibles para cada nivel! La configuración es como sigue:"

#~ msgid "customize_class_exp_2"
#~ msgstr "Siempre puede cambiar esta configuración más adelante. Por ejemplo, puedes hacer que estén disponibles aventuras o niveles específicos mientras impartes una clase. De esta manera, es fácil determinar en qué nivel y aventuras trabajarán sus alumnos. Si quieres que todo esté disponible para tu clase, es más fácil eliminar la personalización por completo."

#~ msgid "customize_class_step_1"
#~ msgstr "Selecciona niveles para su clase presionando los \"botones de nivel\""

#~ msgid "customize_class_step_2"
#~ msgstr "Puede seleccionar el nivel que desea editar en el menú desplegable \"Seleccionar un nivel\""

#~ msgid "customize_class_step_3"
#~ msgstr "Ordena las aventuras como quieras que aparezcan en el nivel. El menú desplegable \"Aventuras disponibles\" contiene las aventuras que no se han incluido en este nivel."

#~ msgid "customize_class_step_4"
#~ msgstr "El menú desplegable \"Aventuras disponibles\" también tiene tus propias aventuras. Una vez que las añadas, podrás moverlas junto a las demás aventuras."

#~ msgid "customize_class_step_5"
#~ msgstr "Puedes eliminar una aventura haciendo clic en el botón x y aparecerá en el menú desplegable \"Aventuras disponibles\""

#~ msgid "customize_class_step_6"
#~ msgstr "Seleccionando una fecha de apertura para cada nivel (también puedes dejarlo vacío)"

#~ msgid "customize_class_step_7"
#~ msgstr "Selección de otros ajustes"

#~ msgid "customize_class_step_8"
#~ msgstr "Clica \"Guardar\" -> ¡Hecho!"

#~ msgid "example_code_header"
#~ msgstr "Código de ejemplo"

#~ msgid "feedback_failure"
#~ msgstr "¡Incorrecto!"

#~ msgid "feedback_success"
#~ msgstr "¡Bien hecho!"

#~ msgid "go_to_first_question"
#~ msgstr "Ir a la pregunta primera"

#~ msgid "question"
#~ msgstr "Pregunta"

#~ msgid "question_doesnt_exist"
#~ msgstr "Esta pregunta no existe"

#~ msgid "question_invalid"
#~ msgstr "Tu token no es válido."

#~ msgid "too_many_attempts"
#~ msgstr "Demasiados intentos"

#~ msgid "class_stats"
#~ msgstr "Estadísticas de clase"

#~ msgid "visit_own_public_profile"
#~ msgstr "Visita tu perfil"

#~ msgid "disabled_button_locked"
#~ msgstr "Tu profesor no ha desbloqueado todavía este nivel"

#~ msgid "duplicate_tag"
#~ msgstr "You already have a tag with this name."

#~ msgid "tag_deleted"
#~ msgstr "This tag was successfully deleted."

#~ msgid "no_tags"
#~ msgstr "Aún no hay etiquetas."

#~ msgid "apply_filters"
#~ msgstr "Aplicar los filtros"

#~ msgid "write_first_program"
#~ msgstr "¡Escribe tu primer programa!"

#~ msgid "adventure_exp_1"
#~ msgstr "Escoge tu aventura a la derecha. Tras crear tu aventura, puedes incluirla en una de tus clases bajo \"Configuración\". Si quieres incluir un comando en tu aventura, usa anclas de código tal que así:"

#~ msgid "adventure_exp_2"
#~ msgstr "Si deseas mostrar fragmentos de código reales, por ejemplo, para darle al alumno una plantilla o un ejemplo del código. Utiliza anclas previas como esta:"

#~ msgid "hello_world"
#~ msgstr "¡Hola mundo!"

#~ msgid "share_confirm"
#~ msgstr "Estás seguro/a de querer volver público tu programa?"

#~ msgid "share_success_detail"
#~ msgstr "Programa hecho público correctamente."

#~ msgid "unshare_confirm"
#~ msgstr "Estás seguro/a de querer volver privado tu programa?"

#~ msgid "unshare_success_detail"
#~ msgstr "Programa hecho privado correctamente."

#~ msgid "hide_parsons"
#~ msgstr "Ocultar puzle"

#~ msgid "hide_quiz"
#~ msgstr "Ocultar cuestionario"

#~ msgid "Locked Language Feature"
#~ msgstr "¡Estás usando {concept}! Es genial, pero ¡{concept} todavía no está desbloqueado! Se desbloqueará en un nivel posterior."

#~ msgid "nested blocks"
#~ msgstr "un bloque en un bloque"

#~ msgid "save"
#~ msgstr "Guardar"

#~ msgid "update_profile"
#~ msgstr "Actualizar perfil"

#~ msgid "variables"
#~ msgstr "Variables"

#~ msgid "explore_explanation"
#~ msgstr "En esta página puedes consultar los programas creados por otros usuarios de Hedy. Puedes filtrar tanto por nivel de Hedy como por aventura. Haz clic en \"Ver programa\" para abrir un programa y ejecutarlo. Los programas con un encabezado rojo contienen un error. Todavía puedes abrir el programa, pero ejecutarlo resultará en un error. ¡Por supuesto que puedes intentar arreglarlo! Si el creador tiene un perfil público, puedes hacer clic en su nombre de usuario para visitar su perfil. ¡Allí encontrarás todos sus programas compartidos y mucho más!"

#~ msgid "common_errors"
#~ msgstr "Errores comunes"

#~ msgid "grid_overview"
#~ msgstr "Vista general de los programas por aventura"

#~ msgid "last_error"
#~ msgstr "Último error"

#~ msgid "last_program"
#~ msgstr "Último programa"

#~ msgid "live_dashboard"
#~ msgstr "Panel de control en directo"

#~ msgid "runs_over_time"
#~ msgstr "Se ejecuta en el tiempo"

#~ msgid "student_details"
#~ msgstr "Datos de los alumnos"

#~ msgid "achievements_check_icon_alt"
#~ msgstr "Icono de comprobación de logro"

#~ msgid "country_title"
#~ msgstr "País"

#~ msgid "create_public_profile"
#~ msgstr "Crear perfil público"

#~ msgid "general"
#~ msgstr "General"

#~ msgid "hedy_achievements"
#~ msgstr "Logros de Hedy"

#~ msgid "hidden"
#~ msgstr "Oculto"

#~ msgid "highscore_explanation"
#~ msgstr "En esta página puedes ver las puntuaciones más altas actuales, según la cantidad de logros obtenidos. Clasifica para todos los usuarios, por país o por clase. Haga clic en un nombre de usuario para ver su perfil público."

#~ msgid "highscore_no_public_profile"
#~ msgstr "No tienes un perfil público, por lo que no estás en la lista de puntuaciones más altas. ¿Deseas crear uno?"

#~ msgid "highscores"
#~ msgstr "Puntuaciones"

#~ msgid "my_achievements"
#~ msgstr "Mis logros"

#~ msgid "no_such_highscore"
#~ msgstr "Puntuaciones"

#~ msgid "programs_created"
#~ msgstr "Programas creados"

#~ msgid "programs_saved"
#~ msgstr "Programas guardados"

#~ msgid "programs_submitted"
#~ msgstr "Programas enviados"

#~ msgid "title_achievements"
#~ msgstr "Hedy - Mis logros"

#~ msgid "whole_world"
#~ msgstr "El mundo"

#~ msgid "your_class"
#~ msgstr "Tu clase"

#~ msgid "achievement_earned"
#~ msgstr "¡Has conseguido un logro!"

#~ msgid "percentage_achieved"
#~ msgstr "Logrado por el {percentage}% de los usuarios"

#~ msgid "achievements"
#~ msgstr "logros"

#~ msgid "achievements_logo_alt"
#~ msgstr "Logo de logros"

#~ msgid "amount_submitted"
#~ msgstr "programas enviados"

#~ msgid "last_achievement"
#~ msgstr "Último logro"

#~ msgid "no_certificate"
#~ msgstr "Este usuario no ha conseguido el Certificado Hedy de Finalización"

#~ msgid "number_achievements"
#~ msgstr "Número de logros"

#~ msgid "create_question"
#~ msgstr "¿Quieres crear uno?"

#~ msgid "explore_programs"
#~ msgstr "Explorar programas"

#~ msgid "explore_programs_logo_alt"
#~ msgstr "Icono de explorar programas"

#~ msgid "hedy_tutorial_logo_alt"
#~ msgstr "Icono de tutorial de Hedy"

#~ msgid "no_public_profile"
#~ msgstr "No tienes un texto de perfil público todavía..."

#~ msgid "start_hedy_tutorial"
#~ msgstr "Comenzar tutorial de Hedy"

#~ msgid "start_programming"
#~ msgstr "Empezar a programar"

#~ msgid "start_programming_logo_alt"
#~ msgstr "Icono de empezar a programar"

#~ msgid "start_teacher_tutorial"
#~ msgstr "Comenzar tutorial de profesor"

#~ msgid "teacher_tutorial_logo_alt"
#~ msgstr "Icono de tutorial de profesor"

#~ msgid "title_landing-page"
#~ msgstr "¡Bienvenido/a a Hedy!"

#~ msgid "welcome"
#~ msgstr "Bienvenido/a"

#~ msgid "welcome_back"
#~ msgstr "Bienvenido de vuelta"

#~ msgid "your_account"
#~ msgstr "Tu perfil"

#~ msgid "your_last_program"
#~ msgstr "Tu último programa guardado"

#~ msgid "already_teacher"
#~ msgstr "Ya tienes una cuenta de profesor."

#~ msgid "already_teacher_request"
#~ msgstr "Ya tienes una solicitud de profesor pendiente."

#~ msgid "teacher_account_request"
#~ msgstr "Tienes una solicitud de cuenta de profesor pendiente"

#~ msgid "teacher_account_success"
#~ msgstr "Has solicitado con éxito una cuenta de profesor."

#~ msgid "student_not_allowed_in_class"
#~ msgstr "El alumno no autorizado en la clase"

#~ msgid "accounts_created"
#~ msgstr "Las cuentas han sido creadas con éxito."

#~ msgid "accounts_intro"
#~ msgstr "En esta página puede crear cuentas para varios estudiantes a la vez. Estos se agregan automáticamente a la clase actual, ¡así que asegúrese de que la clase que se muestra arriba sea la correcta! Cada nombre de usuario debe ser único en todo el sistema Hedy. Puede usar 'Postfix classname' para agregar su nombre de clase a todas las cuentas. Si ingresa manualmente las contraseñas, estas deben tener <b>al menos</b> 6 caracteres."

#~ msgid "create_multiple_accounts"
#~ msgstr "Crear múltiples cuentas"

#~ msgid "download_login_credentials"
#~ msgstr "¿Quieres descargar las credenciales de login tras la creación de cuentas?"

#~ msgid "generate_passwords"
#~ msgstr "Generar contraseñas"

#~ msgid "postfix_classname"
#~ msgstr "Sufijo de nombre de clase"

#~ msgid "reset_view"
#~ msgstr "Resetear"

#~ msgid "unique_usernames"
#~ msgstr "Los nombres de usuario deben ser únicos."

#~ msgid "usernames_exist"
#~ msgstr "Uno o más nombres de usuario ya están en uso."

#~ msgid "**Question**: What is the output of this code?"
#~ msgstr ""

#~ msgid "Output"
#~ msgstr ""

#~ msgid "clear"
#~ msgstr "Limpiar"

#~ msgid "bug"
#~ msgstr "Fallo"

#~ msgid "feature"
#~ msgstr "Características"

#~ msgid "feedback"
#~ msgstr "Comentario"

#~ msgid "feedback_message_success"
#~ msgstr "Gracias, hemos recibido sus comentarios y nos pondremos en contacto con usted si es necesario."

#~ msgid "feedback_modal_message"
#~ msgstr "Por favor envíanos un mensaje con una categoría. ¡Agradecemos su ayuda para mejorar Hedy!"

#~ msgid "adventures"
#~ msgstr "Aventuras"

#~ msgid "classes"
#~ msgstr "Clases"

#~ msgid "Adventure"
#~ msgstr ""

#~ msgid "Answer"
#~ msgstr ""

#~ msgid "adventure_prompt"
#~ msgstr "Por favor, introduce el nombre de la aventura"

#~ msgid "select_tag"
#~ msgstr "Seleccionar etiqueta"

#~ msgid "Delete"
#~ msgstr ""

#~ msgid "select_class"
#~ msgstr ""

<<<<<<< HEAD
#~ msgid "invalid_tutorial_step"
#~ msgstr "Paso de tutorial inválido"

#~ msgid "next_step_tutorial"
#~ msgstr "Siguiente paso >>>"

#~ msgid "tutorial"
#~ msgstr "Tutorial"

#~ msgid "tutorial_code_snippet"
#~ msgstr ""
#~ "{print} ¡Hola mundo!\n"
#~ "{print} ¡Estoy aprendiendo Hedy con el tutorial!"

#~ msgid "tutorial_message_not_found"
#~ msgstr "No hemos podido encontrar el paso de tutorial pedido..."

#~ msgid "tutorial_title_not_found"
#~ msgstr "Paso de tutorial no encontrado"
=======
#~ msgid "survey"
#~ msgstr "Encuesta"

#~ msgid "survey_completed"
#~ msgstr "Encuesta finalizada"
>>>>>>> ed49bfa5
<|MERGE_RESOLUTION|>--- conflicted
+++ resolved
@@ -2381,7 +2381,6 @@
 #~ msgid "select_class"
 #~ msgstr ""
 
-<<<<<<< HEAD
 #~ msgid "invalid_tutorial_step"
 #~ msgstr "Paso de tutorial inválido"
 
@@ -2401,10 +2400,9 @@
 
 #~ msgid "tutorial_title_not_found"
 #~ msgstr "Paso de tutorial no encontrado"
-=======
+
 #~ msgid "survey"
 #~ msgstr "Encuesta"
 
 #~ msgid "survey_completed"
 #~ msgstr "Encuesta finalizada"
->>>>>>> ed49bfa5
