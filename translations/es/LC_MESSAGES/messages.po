
msgid ""
msgstr ""
"Project-Id-Version: PACKAGE VERSION\n"
"Report-Msgid-Bugs-To: \n"
<<<<<<< HEAD
"POT-Creation-Date: 2022-08-26 19:12+0200\n"
"PO-Revision-Date: 2022-08-25 09:56+0000\n"
=======
"POT-Creation-Date: 2022-08-25 10:29+0200\n"
"PO-Revision-Date: 2022-08-28 13:15+0000\n"
>>>>>>> 530cd31f
"Last-Translator: Anonymous <noreply@weblate.org>\n"
"Language: es\n"
"Language-Team: es <LL@li.org>\n"
"Plural-Forms: nplurals=2; plural=n != 1;\n"
"MIME-Version: 1.0\n"
"Content-Type: text/plain; charset=utf-8\n"
"Content-Transfer-Encoding: 8bit\n"
<<<<<<< HEAD
=======
"Plural-Forms: nplurals=2; plural=n != 1;\n"
"X-Generator: Weblate 4.14.1-dev\n"
>>>>>>> 530cd31f
"Generated-By: Babel 2.10.1\n"

msgid "program_contains_error"
msgstr "Este programa contiene un error, ¿está seguro de querer compartirlo?"

msgid "title_achievements"
msgstr "Hedy - Mis logros"

msgid "not_teacher"
msgstr "Parece que no eres un instructor."

msgid "not_enrolled"
msgstr "No se encontró tu registro para esta clase"

msgid "title_programs"
msgstr "Hedy - Mis programas"

msgid "unauthorized"
msgstr "Usted tiene acceso a esta página"

msgid "title_for-teacher"
msgstr "Hedy - Para profesores"

msgid "no_such_level"
msgstr "No se encontró ese nivel de Hedy"

msgid "no_such_program"
msgstr "No se encontró el programa de Hedy"

#, fuzzy
msgid "level_not_class"
msgstr "Usted está en una clase donde este nivel aún no está disponible"

#, fuzzy
msgid "no_such_adventure"
msgstr "¡Esta aventura no existe!"

msgid "page_not_found"
msgstr "¡No pudimos encontrar esta página!"

msgid "title_signup"
msgstr "Hedi - Crea una cuenta"

msgid "title_login"
msgstr "Hedy - Iniciar sesión"

msgid "title_recover"
msgstr "Hedy - Recuperar cuenta"

msgid "title_reset"
msgstr "Hedy - Restablecer la contraseña"

#, fuzzy
msgid "title_my-profile"
msgstr "Hedy - Mi Cuenta"

#, fuzzy
msgid "title_learn-more"
msgstr "Hedy - Learn more"

#, fuzzy
msgid "title_privacy"
msgstr "Hedy - Privacy terms"

#, fuzzy
msgid "title_start"
msgstr "Hedy - A gradual programming language"

#, fuzzy
msgid "title_landing-page"
msgstr "Welcome to Hedy!"

#, fuzzy
msgid "title_explore"
msgstr "Hedy - Explore"

#, fuzzy
msgid "no_such_highscore"
msgstr "No se encontró ese nivel de Hedy"

#, fuzzy
msgid "translate_error"
msgstr "Something went wrong while translating the code. Try running the code to see if it has an error. Code with errors can not be translated."

#, fuzzy
msgid "tutorial_code_snippet"
msgstr "Hide cheatsheet"

#, fuzzy
msgid "invalid_tutorial_step"
msgstr "Invalid tutorial step"

#, fuzzy
msgid "tutorial_title_not_found"
msgstr "¡No pudimos encontrar esta página!"

#, fuzzy
msgid "tutorial_message_not_found"
msgstr "You have received an invitation to join class"

msgid "ajax_error"
msgstr "Hubo un error, por favor intenta nuevamente."

#, fuzzy
msgid "image_invalid"
msgstr "Your chosen image is invalid."

#, fuzzy
msgid "personal_text_invalid"
msgstr "Your personal text is invalid."

#, fuzzy
msgid "favourite_program_invalid"
msgstr "Your chosen favourite program is invalid."

#, fuzzy
msgid "public_profile_updated"
msgstr "Public profile updated."

#, fuzzy
msgid "user_not_private"
msgstr "This user doesn't exist or doesn't have a public profile"

msgid "invalid_teacher_invitation_code"
msgstr "El código de instructor es inválido. Para ser instructor, por favor mande un mensaje a hello@hedy.org."

msgid "default_404"
msgstr "No pudimos encontrar esa página..."

msgid "default_403"
msgstr "Parece que no tienes autorización..."

msgid "default_500"
msgstr "Algo salió mal..."

msgid "Wrong Level"
msgstr "Ese código es correcto, pero no pertenece al nivel correcto. Has escrito código {offending_keyword} para el nivel {working_level}.Tip: {tip}"

msgid "Incomplete"
msgstr "Oops! Has olvidado algo de código! En la línea {line_number}, debes agregar texto después de {incomplete_command}."

msgid "Invalid"
msgstr "{invalid_command} no es un comando de Hedy en nivel {level}. {guessed_command}?"

msgid "Invalid Space"
msgstr "Oops! Has comenzado una línea con un espacio en la línea {line_number}. Los espacios confunden a las computadoras, ¿podrías quitarlos?"

#, fuzzy
msgid "Has Blanks"
msgstr "Your code is incomplete. It contains blanks that you have to replace with code."

#, fuzzy
msgid "No Indentation"
msgstr "You used too few spaces in line {line_number}. You used {leading_spaces} spaces, which is not enough. Start every new block with {indent_size} spaces more than the line before."

#, fuzzy
msgid "Unexpected Indentation"
msgstr "You used too many spaces in line {line_number}. You used {leading_spaces} spaces, which is too much. Start every new block with {indent_size} spaces more than the line before."

msgid "Parse"
msgstr "El servidor no puede traducir este programa de Hedy. Hay un error en la línea {location[0]}, carácter {location[1]}. Tu has ingresado {character_found}, pero eso no está permitido."

msgid "Unquoted Text"
msgstr "Ten cuidado! Si imprimes algo, el texto debe estar rodeado de comillas. Has olvidado agregar una comilla en alguna parte."

#, fuzzy
msgid "Unquoted Assignment"
msgstr "From this level, you need to place texts to the right of the `is` between quotes. You forgot that for the text {text}."

#, fuzzy
msgid "Unquoted Equality Check"
msgstr "If you want to check if a variable is equal to multiple words, the words should be surrounded by quotation marks!"

msgid "Var Undefined"
msgstr "Intentaste imprimir {name}, pero no lo instanciaste."

<<<<<<< HEAD
msgid "Access Before Assign"
msgstr "You tried to use the variable {name} on line {access_line_number}, but you set it on line {definition_line_number}. Set a variable before using it."

=======
>>>>>>> 530cd31f
#, fuzzy
msgid "Cyclic Var Definition"
msgstr "The name {variable} needs to be set before you can use it on the right-hand side of the is command"

<<<<<<< HEAD
=======
msgid "Access Before Assign"
msgstr "You tried to use the variable "
"{name} on line {access_line_number}, but "
"you set it on line "
"{definition_line_number}. Set a variable "
"before using it."

>>>>>>> 530cd31f
#, fuzzy
msgid "Lonely Echo"
msgstr "You used an echo before an ask, or an echo without an ask. First ask for input, then echo."

#, fuzzy
msgid "Too Big"
msgstr "Wow! Your program has an impressive {lines_of_code} lines of code! But we can only process {max_lines} lines in this level. Make your program smaller and try again."

#, fuzzy
msgid "Invalid Argument Type"
msgstr "You cannot use {command} with {invalid_argument} because it is {invalid_type}. Try changing {invalid_argument} to {allowed_types}."

#, fuzzy
msgid "Invalid Argument"
msgstr "You cannot use the command {command} with {invalid_argument} . Try changing {invalid_argument} to {allowed_types}."

#, fuzzy
msgid "Invalid Type Combination"
msgstr "You cannot use {invalid_argument} and {invalid_argument_2} with {command} because one is {invalid_type} and the other is {invalid_type_2}. Try changing {invalid_argument} to {invalid_type_2} or {invalid_argument_2} to {invalid_type}."

#, fuzzy
msgid "Unsupported Float"
msgstr "Non-integer numbers are not supported yet but they will be in a few levels. For now change {value} to an integer."

#, fuzzy
msgid "Locked Language Feature"
msgstr "You are using {concept}! That is awesome, but {concept} is not unlocked yet! It will be unlocked in a later level."

#, fuzzy
msgid "Missing Command"
msgstr "It looks like you forgot to use a command on line {line_number}."

#, fuzzy
msgid "Missing Inner Command"
msgstr "It looks like you forgot to use a command with the {command} statement you used on line {line_number}."

#, fuzzy
msgid "Incomplete Repeat"
msgstr "It looks like you forgot to use {command} with the repeat command you used on line {line_number}."

#, fuzzy
msgid "Unsupported String Value"
msgstr "Text values cannot contain {invalid_value}."

#, fuzzy
msgid "ask_needs_var"
msgstr "Starting in level 2, ask needs to be used with a variable. Example: name is ask What are you called?"

#, fuzzy
msgid "echo_out"
msgstr "Starting in level 2 echo is no longer needed. You can repeat an answer with ask and print now. Example: name is ask What are you called? print hello name"

msgid "space"
msgstr "un espacio"

msgid "comma"
msgstr "una coma"

msgid "question mark"
msgstr "un signo de interrogación"

msgid "newline"
msgstr "un salto de línea"

msgid "period"
msgstr "un punto"

msgid "exclamation mark"
msgstr "un signo de exclamación"

msgid "dash"
msgstr "un guión"

msgid "star"
msgstr "un asterisco"

msgid "single quotes"
msgstr "una comilla simple"

msgid "double quotes"
msgstr "una comilla doble"

msgid "slash"
msgstr "una barra"

#, fuzzy
msgid "string"
msgstr "text"

#, fuzzy
msgid "nested blocks"
msgstr "a block in a block"

msgid "or"
msgstr "o"

#, fuzzy
msgid "number"
msgstr "a number"

#, fuzzy
msgid "integer"
msgstr "a number"

#, fuzzy
msgid "float"
msgstr "a number"

#, fuzzy
msgid "list"
msgstr "a list"

#, fuzzy
msgid "input"
msgstr "input from ask"

#, fuzzy
msgid "general"
msgstr "Género"

msgid "programs_created"
msgstr "Programas creados"

#, fuzzy
msgid "programs_saved"
msgstr "Programs"

#, fuzzy
msgid "programs_submitted"
msgstr "programs submitted"

#, fuzzy
msgid "teacher"
msgstr "Parece que no eres un instructor."

msgid "hidden"
msgstr "Oculto"

#, fuzzy
msgid "hedy_achievements"
msgstr "My achievements"

#, fuzzy
msgid "achievements_logo_alt"
msgstr "achievements"

#, fuzzy
msgid "achievements_check_icon_alt"
msgstr "You've earned an achievement!"

#, fuzzy
msgid "cheatsheet_title"
msgstr "Hide cheatsheet"

#, fuzzy
msgid "hedy_logo_alt"
msgstr "Hedy logo"

#, fuzzy
msgid "back_to_class"
msgstr "Go back to class"

#, fuzzy
msgid "class_name_prompt"
msgstr "Please enter the name of the class"

msgid "username"
msgstr "Usuario"

msgid "last_login"
msgstr "Último ingreso"

msgid "highest_level_reached"
msgstr "Nivel más alto alcanzado"

msgid "number_programs"
msgstr "Número de programas"

#, fuzzy
msgid "programs"
msgstr "Programs"

msgid "password"
msgstr "Contraseña"

#, fuzzy
msgid "remove"
msgstr "Remove"

#, fuzzy
msgid "page"
msgstr "page"

#, fuzzy
msgid "enter_password"
msgstr "Enter a new password for"

#, fuzzy
msgid "password_change_prompt"
msgstr "Are you sure you want to change this password?"

#, fuzzy
msgid "remove_student_prompt"
msgstr "Are you sure you want to remove the student from the class?"

#, fuzzy
msgid "add_students"
msgstr "estudiantes"

#, fuzzy
msgid "customize_class"
msgstr "Customize class"

#, fuzzy
msgid "class_stats"
msgstr "Show class statistics"

#, fuzzy
msgid "class_logs"
msgstr "Último ingreso"

#, fuzzy
msgid "back_to_teachers_page"
msgstr "Go back to teachers page"

#, fuzzy
msgid "add_students_options"
msgstr "Create student accounts"

#, fuzzy
msgid "copy_link_success"
msgstr "Copiar vínculo para compartir"

#, fuzzy
msgid "copy_join_link"
msgstr "Please copy and paste this link into a new tab:"

#, fuzzy
msgid "invite_prompt"
msgstr "Enter a username"

#, fuzzy
msgid "invite_by_username"
msgstr "All usernames need to be unique."

#, fuzzy
msgid "create_accounts"
msgstr "Create multiple accounts"

#, fuzzy
msgid "pending_invites"
msgstr "Pending invites"

#, fuzzy
msgid "invite_date"
msgstr "Invite date"

#, fuzzy
msgid "expiration_date"
msgstr "Expiration date"

#, fuzzy
msgid "delete_invite_prompt"
msgstr "Are you sure you want to remove this class invitation?"

msgid "class_already_joined"
msgstr "Ya eres parte de la clase"

#, fuzzy
msgid "error_logo_alt"
msgstr "Error logo"

msgid "goto_profile"
msgstr "Ir a mi perfil"

msgid "prompt_join_class"
msgstr "Deseas unirte a la clase?"

msgid "join_prompt"
msgstr "Debes estar registrado para unirte a una clase. ¿Deseas entrar a tu cuenta?"

msgid "join_class"
msgstr "Unirse a la clase"

#, fuzzy
msgid "next_step_tutorial"
msgstr "Next step >>>"

msgid "level_title"
msgstr "Nivel"

#, fuzzy
msgid "create_multiple_accounts"
msgstr "Create multiple accounts"

#, fuzzy
msgid "accounts_intro"
msgstr "On this page you can create accounts for multiple students at the same time. It is also possible to directly add them to one of your classes. By pressing the green + on the bottom right of the page you can add extra rows. You can delete a row by pressing the corresponding red cross. Make sure no rows are empty when you press \"Create accounts\". Please keep in mind that every username and mail address needs to be unique and the password needs to be <b>at least</b> 6 characters."

#, fuzzy
msgid "create_accounts_prompt"
msgstr "Are you sure you want to create these accounts?"

#, fuzzy
msgid "download_login_credentials"
msgstr ""

msgid "yes"
msgstr "Sí"

msgid "no"
msgstr "No"

#, fuzzy
msgid "reset_view"
msgstr "Reset"

#, fuzzy
msgid "customize_adventure"
msgstr "Customize adventure"

#, fuzzy
msgid "update_adventure_prompt"
msgstr "Are you sure you want to update this adventure?"

#, fuzzy
msgid "general_settings"
msgstr "General settings"

msgid "name"
msgstr "Nombre"

msgid "level"
msgstr "Nivel"

#, fuzzy
msgid "adventure_exp_1"
msgstr "Type your adventure of choice on the right-hand side. After creating your adventure you can include it in one of your classes under \"customizations\". If you want to include a command in your adventure please use code anchors like this:"

#, fuzzy
msgid "adventure_exp_2"
msgstr "If you want to show actual code snippets, for example to give student a template or example of the code. Please use pre anchors like this:"

#, fuzzy
msgid "hello_world"
msgstr "Hello world!"

#, fuzzy
msgid "adventure_exp_3"
msgstr "You can use the \"preview\" button to view a styled version of your adventure. To view the adventure on a dedicated page, select \"view\" from the teachers page."

msgid "adventure"
msgstr "Aventura"

#, fuzzy
msgid "template_code"
msgstr ""
"This is the explanation of my adventure!\n"
"\n"
"This way I can show a command: <code>print</code>\n"
"\n"
"But sometimes I might want to show a piece of code, like this:\n"
"<pre>\n"
"ask What's your name?\n"
"echo so your name is \n"
"</pre>"

#, fuzzy
msgid "adventure_terms"
msgstr "I agree that my adventure might be made publicly available on Hedy."

#, fuzzy
msgid "directly_add_adventure_to_classes"
msgstr "Do you want to add this adventure directly to one of your classes?"

#, fuzzy
msgid "preview"
msgstr "Preview"

#, fuzzy
msgid "save"
msgstr "Save"

#, fuzzy
msgid "delete_adventure_prompt"
msgstr "Are you sure you want to remove this adventure?"

#, fuzzy
msgid "customize_class_exp_1"
msgstr "Customize class"

#, fuzzy
msgid "customize_class_step_1"
msgstr "Customize class"

#, fuzzy
msgid "customize_class_step_2"
msgstr "Customize class"

#, fuzzy
msgid "customize_class_step_3"
msgstr "Customize class"

#, fuzzy
msgid "customize_class_step_4"
msgstr "Customize class"

#, fuzzy
msgid "customize_class_step_5"
msgstr "Customize class"

#, fuzzy
msgid "customize_class_step_6"
msgstr "Customize class"

#, fuzzy
msgid "customize_class_step_7"
msgstr "Customize class"

#, fuzzy
msgid "customize_class_step_8"
msgstr "Customize class"

#, fuzzy
msgid "customize_class_exp_2"
msgstr "Customize class"

#, fuzzy
msgid "select_adventures"
msgstr "Select adventures"

#, fuzzy
msgid "opening_dates"
msgstr "Opening dates"

#, fuzzy
msgid "opening_date"
msgstr "Opening date"

#, fuzzy
msgid "directly_available"
msgstr "Directly open"

#, fuzzy
msgid "select_own_adventures"
msgstr "Select own adventures"

msgid "select"
msgstr "Seleccionar"

#, fuzzy
msgid "other_settings"
msgstr "Other settings"

#, fuzzy
msgid "option"
msgstr "Option"

#, fuzzy
msgid "mandatory_mode"
msgstr "Mandatory developer's mode"

#, fuzzy
msgid "hide_cheatsheet"
msgstr "Hide cheatsheet"

#, fuzzy
msgid "hide_keyword_switcher"
msgstr "Hide keyword switcher"

#, fuzzy
msgid "hide_quiz"
msgstr "Terminar cuestionario"

#, fuzzy
msgid "hide_parsons"
msgstr "Hide parsons"

#, fuzzy
msgid "reset_adventure_prompt"
msgstr "Are you sure you want to reset all selected adventures?"

#, fuzzy
msgid "reset_adventures"
msgstr "Reset selected adventures"

#, fuzzy
msgid "remove_customizations_prompt"
msgstr "Are you sure you want to remove this class their customizations?"

#, fuzzy
msgid "remove_customization"
msgstr "Remove customization"

#, fuzzy
msgid "unsaved_class_changes"
msgstr "There are unsaved changes, are you sure you want to leave this page?"

msgid "go_back_to_main"
msgstr "Volver a la página principal"

#, fuzzy
msgid "explore_programs"
msgstr "Explore programs"

#, fuzzy
msgid "explore_explanation"
msgstr "On this page you can look through programs created by other Hedy users. You can filter on both a Hedy level and adventure. Click on \"View program\" to open a program and run it. Programs with a red header contain a mistake. You can still open the program, but running it will result in an error. You can of course try to fix it! If the creator has a public profile you can click their username to visit their profile. There you will find all their shared programs and much more!"

#, fuzzy
msgid "language"
msgstr "Cuáles de estos lenguages de programación has usado?"

#, fuzzy
msgid "search_button"
msgstr "Guardar y compartir código"

#, fuzzy
msgid "hedy_choice_title"
msgstr "Hedy's Choice"

#, fuzzy
msgid "creator"
msgstr "Creator"

#, fuzzy
msgid "view_program"
msgstr "View program"

#, fuzzy
msgid "report_program"
msgstr "Are you sure you want to report this program?"

msgid "my_classes"
msgstr "Mis clases"

msgid "students"
msgstr "estudiantes"

#, fuzzy
msgid "view"
msgstr "View"

#, fuzzy
msgid "duplicate"
msgstr "Duplicate"

#, fuzzy
msgid "delete_class_prompt"
msgstr "Are you sure you want to delete the class?"

msgid "create_class"
msgstr "Crear nueva clase"

#, fuzzy
msgid "my_adventures"
msgstr "My adventures"

#, fuzzy
msgid "last_update"
msgstr "Last update"

#, fuzzy
msgid "edit"
msgstr "Edit"

#, fuzzy
msgid "adventure_prompt"
msgstr "Please enter the name of the adventure"

#, fuzzy
msgid "create_adventure"
msgstr "Create adventure"

#, fuzzy
msgid "teacher_welcome"
msgstr "Welcome to Hedy! Your are now the proud owner of a teachers account which allows you to create classes and invite students."

#, fuzzy
msgid "highscores"
msgstr "Puntos"

#, fuzzy
msgid "highscore_explanation"
msgstr "On this page you can look through programs created by other Hedy users. You can filter on both a Hedy level and adventure. Click on \"View program\" to open a program and run it. Programs with a red header contain a mistake. You can still open the program, but running it will result in an error. You can of course try to fix it! If the creator has a public profile you can click their username to visit their profile. There you will find all their shared programs and much more!"

#, fuzzy
msgid "highscore_no_public_profile"
msgstr "You don't have a public profile and are therefore not listed on the highscores. Do you wish to create one?"

#, fuzzy
msgid "create_public_profile"
msgstr "Public profile"

#, fuzzy
msgid "whole_world"
msgstr "The world"

#, fuzzy
msgid "your_class"
msgstr "Mis clases"

#, fuzzy
msgid "achievements"
msgstr "achievements"

#, fuzzy
msgid "country_title"
msgstr "Please select a valid country."

#, fuzzy
msgid "last_achievement"
msgstr "Last earned achievement"

#, fuzzy
msgid "ago"
msgstr "{timestamp} ago"

#, fuzzy
msgid "parsons_title"
msgstr "Hedy"

#, fuzzy
msgid "quiz_tab"
msgstr "End quiz"

#, fuzzy
msgid "specific_adventure_mode"
msgstr "You're currently in adventure '{adventure}', click on 'Hedy' to view all adventures."

msgid "example_code_header"
msgstr "Código de ejemplo"

#, fuzzy
msgid "variables"
msgstr "Variables"

msgid "enter_text"
msgstr "Ingresar tu respuesta aquí..."

msgid "enter"
msgstr "Ingresar"

#, fuzzy
msgid "already_program_running"
msgstr "Start programming"

msgid "run_code_button"
msgstr "Ejecutar código"

#, fuzzy
msgid "stop_code_button"
msgstr "Guardar código"

#, fuzzy
msgid "next_exercise"
msgstr "Next exercise"

msgid "edit_code_button"
msgstr "Editar código"

#, fuzzy
msgid "repair_program_logo_alt"
msgstr "Repair program icon"

msgid "delete_confirm"
msgstr "Estás seguro de querer borrar este programa?"

msgid "delete"
msgstr "Borrar"

msgid "read_code_label"
msgstr "¡Leer en voz alta!"

msgid "regress_button"
msgstr "Regresar al nivel {level}"

msgid "advance_button"
msgstr "Ir al nivel {level}"

msgid "developers_mode"
msgstr "Modo desarollador"

msgid "nav_start"
msgstr "Inicio"

msgid "nav_hedy"
msgstr "Hedy"

msgid "nav_explore"
msgstr "Explore"

msgid "nav_learn_more"
msgstr "Aprende más"

msgid "program_header"
msgstr "Mis programas"

#, fuzzy
msgid "my_achievements"
msgstr "My achievements"

#, fuzzy
msgid "my_account"
msgstr "My account"

#, fuzzy
msgid "for_teachers"
msgstr "For teachers"

#, fuzzy
msgid "teacher_manual"
msgstr "Teacher manual"

msgid "logout"
msgstr "Salir"

msgid "login"
msgstr "Ingresar"

msgid "search"
msgstr "Busca..."

#, fuzzy
msgid "keyword_support"
msgstr "Translated keywords"

#, fuzzy
msgid "non_keyword_support"
msgstr "Translated content"

#, fuzzy
msgid "welcome"
msgstr "Welcome to Hedy! Your are now the proud owner of a teachers account which allows you to create classes and invite students."

#, fuzzy
msgid "welcome_back"
msgstr "Welcome to Hedy! Your are now the proud owner of a teachers account which allows you to create classes and invite students."

#, fuzzy
msgid "teacher_tutorial_logo_alt"
msgstr "You have received an invitation to join class"

#, fuzzy
msgid "start_teacher_tutorial"
msgstr "Start teacher tutorial"

#, fuzzy
msgid "hedy_tutorial_logo_alt"
msgstr "Start hedy tutorial"

#, fuzzy
msgid "start_hedy_tutorial"
msgstr "Start hedy tutorial"

#, fuzzy
msgid "start_programming_logo_alt"
msgstr "Directly start programming"

#, fuzzy
msgid "start_programming"
msgstr "Directly start programming"

#, fuzzy
msgid "explore_programs_logo_alt"
msgstr "Explore programs"

#, fuzzy
msgid "your_account"
msgstr "¿Todavía no tienes una cuenta?"

#, fuzzy
msgid "profile_logo_alt"
msgstr "Perfil actualizado."

#, fuzzy
msgid "no_public_profile"
msgstr "Public profile"

msgid "create_question"
msgstr ""

#, fuzzy
msgid "amount_created"
msgstr "programs created"

#, fuzzy
msgid "amount_saved"
msgstr "programs saved"

#, fuzzy
msgid "amount_submitted"
msgstr "programs submitted"

#, fuzzy
msgid "your_last_program"
msgstr "Favourite program"

msgid "ok"
msgstr "OK"

msgid "cancel"
msgstr "Cancelar"

msgid "copy_link_to_share"
msgstr "Copiar vínculo para compartir"

#, fuzzy
msgid "achievement_earned"
msgstr "You've earned an achievement!"

#, fuzzy
msgid "mailing_title"
msgstr "Hedy"

msgid "email"
msgstr "Correo electrónico"

#, fuzzy
msgid "surname"
msgstr "Usuario"

#, fuzzy
msgid "lastname"
msgstr "Nombre"

msgid "country"
msgstr "País"

#, fuzzy
msgid "subscribe"
msgstr "Subscribirse al newsletter"

#, fuzzy
msgid "required_field"
msgstr "Fields marked with an * are required"

#, fuzzy
msgid "previous_campaigns"
msgstr "View previous campaigns"

msgid "step_title"
msgstr "Tarea"

msgid "save_code_button"
msgstr "Guardar código"

msgid "share_code_button"
msgstr "Guardar y compartir código"

msgid "try_button"
msgstr "Probar"

#, fuzzy
msgid "commands"
msgstr "Commands"

#, fuzzy
msgid "english"
msgstr "English"

msgid "login_long"
msgstr "Ingresar a mi cuenta"

msgid "no_account"
msgstr "¿Todavía no tienes una cuenta?"

msgid "create_account"
msgstr "Crear cuenta"

msgid "forgot_password"
msgstr "¿Olvidaste tu contraseña?"

msgid "main_title"
msgstr "Hedy"

msgid "main_subtitle"
msgstr "Un lenguaje de programación gradual"

msgid "try_it"
msgstr "Pruébalo"

#, fuzzy
msgid "exercise"
msgstr "Exercise"

#, fuzzy
msgid "what_should_my_code_do"
msgstr "What should my code do?"

#, fuzzy
msgid "teacher_account_request"
msgstr "You have a pending teacher account request"

msgid "account_overview"
msgstr "Mi perfil"

#, fuzzy
msgid "my_messages"
msgstr "My messages"

#, fuzzy
msgid "invite_message"
msgstr "You have received an invitation to join class"

#, fuzzy
msgid "sent_by"
msgstr "This invitation is sent by"

#, fuzzy
msgid "delete_invite"
msgstr "Delete invitation"

#, fuzzy
msgid "public_profile"
msgstr "Public profile"

#, fuzzy
msgid "visit_own_public_profile"
msgstr "Public profile"

#, fuzzy
msgid "profile_picture"
msgstr "Profile picture"

#, fuzzy
msgid "personal_text"
msgstr "Personal text"

#, fuzzy
msgid "your_personal_text"
msgstr "Your personal text..."

#, fuzzy
msgid "favourite_program"
msgstr "Favourite program"

#, fuzzy
msgid "public_profile_info"
msgstr "By selecting this box I make my profile visible for everyone. Be careful not to share personal information like your name or home address, because everyone will be able to see it!"

#, fuzzy
msgid "update_public"
msgstr "Update public profile"

msgid "are_you_sure"
msgstr "¿Estás segura/o? No puedes revertir esta acción."

#, fuzzy
msgid "delete_public"
msgstr "Delete public profile"

#, fuzzy
msgid "self_removal_prompt"
msgstr "Are you sure you want to leave this class?"

#, fuzzy
msgid "leave_class"
msgstr "Leave class"

#, fuzzy
msgid "settings"
msgstr "My personal settings"

msgid "birth_year"
msgstr "Año de nacimiento"

#, fuzzy
msgid "preferred_language"
msgstr "Preferred language"

#, fuzzy
msgid "preferred_keyword_language"
msgstr "Preferred keyword language"

msgid "gender"
msgstr "Género"

msgid "female"
msgstr "Femenino"

msgid "male"
msgstr "Masculino"

msgid "other"
msgstr "Otro"

msgid "update_profile"
msgstr "Actualizar perfil"

msgid "destroy_profile"
msgstr "Borrar mi cuenta permanentemente"

msgid "change_password"
msgstr "Cambiar contraseña"

#, fuzzy
msgid "current_password"
msgstr "Current password"

msgid "new_password"
msgstr "Nueva contraseña"

msgid "repeat_new_password"
msgstr "Repetir nueva contraseña"

#, fuzzy
msgid "request_teacher"
msgstr "Would you like to apply for a teacher's account?"

#, fuzzy
msgid "request_teacher_account"
msgstr "Request teacher account"

msgid "recent"
msgstr "Mis programas recientes"

msgid "all"
msgstr ""

msgid "submitted"
msgstr ""

#, fuzzy
msgid "submitted_header"
msgstr "This is a submitted program and can't be altered."

#, fuzzy
msgid "title"
msgstr "Title"

#, fuzzy
msgid "last_edited"
msgstr "Last edited"

#, fuzzy
msgid "favourite_confirm"
msgstr "Are you sure you want to set this program as your favourite?"

msgid "open"
msgstr "Abrir"

msgid "copy_clipboard"
msgstr "Copiado al portapapeles"

msgid "unshare_confirm"
msgstr "Estás seguro/a de querer volver privado tu programa?"

msgid "unshare"
msgstr "Dejar de compartir"

#, fuzzy
msgid "submit_warning"
msgstr "Are you sure you want to submit this program?"

#, fuzzy
msgid "submit_program"
msgstr "Submit"

msgid "share_confirm"
msgstr "Estás seguro/a de querer volver público tu programa?"

msgid "share"
msgstr "Compartir públicamente"

msgid "no_programs"
msgstr "Todavía no tienes programas guardados."

msgid "write_first_program"
msgstr "¡Escribe tu primer programa!"

#, fuzzy
msgid "certified_teacher"
msgstr "Certified teacher"

#, fuzzy
msgid "admin"
msgstr "Admin"

#, fuzzy
msgid "distinguished_user"
msgstr "Distinguished user"

#, fuzzy
msgid "contributor"
msgstr "Contributor"

#, fuzzy
msgid "no_shared_programs"
msgstr "has no shared programs..."

#, fuzzy
msgid "quiz_logo_alt"
msgstr "Quiz logo"

msgid "start_quiz"
msgstr "Empezar cuestionario"

msgid "go_to_first_question"
msgstr "Ir a la pregunta primera"

msgid "question"
msgstr "Pregunta"

msgid "hint"
msgstr "¿Consejo?"

msgid "submit_answer"
msgstr "Entregar respuesta"

msgid "feedback_success"
msgstr "¡Bien hecho!"

msgid "feedback_failure"
msgstr "¡Incorrecto!"

msgid "correct_answer"
msgstr "La respuesta correcta es:"

msgid "go_to_question"
msgstr "Ir a la pregunta"

msgid "go_to_quiz_result"
msgstr "Ir al resultado del cuestionario"

msgid "end_quiz"
msgstr "Terminar cuestionario"

msgid "score"
msgstr "Puntos"

msgid "recover_password"
msgstr "Reestablecer contraseña"

msgid "send_password_recovery"
msgstr "Envíame un link para reestablecer mi contraseña"

msgid "reset_password"
msgstr "Establecer nueva contraseña"

msgid "password_repeat"
msgstr "Repetir contraseña"

msgid "create_account_explanation"
msgstr "Con tu cuenta puedes salvar tus programas."

msgid "programming_experience"
msgstr "Tienes experiencia con programación?"

msgid "languages"
msgstr "Cuáles de estos lenguages de programación has usado?"

msgid "other_block"
msgstr "Otro lenguaje basado en bloques"

msgid "other_text"
msgstr "Otro lenguaje basado en texto"

msgid "subscribe_newsletter"
msgstr "Subscribirse al newsletter"

#, fuzzy
msgid "agree_with"
msgstr "I agree to the"

#, fuzzy
msgid "privacy_terms"
msgstr "privacy terms"

#, fuzzy
msgid "agree_third_party"
msgstr "I consent to being contacted by partners of Leiden University with sales opportunities (optional)"

msgid "already_account"
msgstr "¿Ya tienes una cuenta?"

#, fuzzy
msgid "teacher_invitation_require_login"
msgstr "To set up your profile as a teacher we will need you to log in. If you don't have an account, please create one."

msgid "by"
msgstr "por"

#, fuzzy
msgid "percentage_achieved"
msgstr "Achieved by {percentage}% of the users"

#, fuzzy
msgid "title_admin"
msgstr "Hedy - Administrator page"

#, fuzzy
msgid "username_invalid"
msgstr "Your username is invalid."

msgid "username_special"
msgstr "El nombre de usuario no puede contener los caracteres `:` o `@`."

msgid "username_three"
msgstr "El nombre de usuario debe contener al menos tres caracteres."

#, fuzzy
msgid "password_invalid"
msgstr "Your password is invalid."

#, fuzzy
msgid "passwords_six"
msgstr "All passwords need to be six characters or longer."

msgid "email_invalid"
msgstr "Por favor ingresa una dirección de correo electrónico válida."

#, fuzzy
msgid "mail_error_change_processed"
msgstr "Something went wrong when sending a validation mail, the changes are still correctly processed."

msgid "invalid_username_password"
msgstr "Combinación de usuario/contraseña inválida."

msgid "repeat_match_password"
msgstr "La contraseña repetida es distinta."

#, fuzzy
msgid "language_invalid"
msgstr "Please select a valid language."

#, fuzzy
msgid "agree_invalid"
msgstr "You have to agree with the privacy terms."

#, fuzzy
msgid "keyword_language_invalid"
msgstr "Please select a valid keyword language (select English or your own language)."

msgid "year_invalid"
msgstr "Por favor ingresa un año entre 1900 y {current_year}"

#, fuzzy
msgid "gender_invalid"
msgstr "Please select a valid gender, choose (Female, Male, Other)."

#, fuzzy
msgid "country_invalid"
msgstr "Please select a valid country."

#, fuzzy
msgid "experience_invalid"
msgstr "Please select a valid experience, choose (Yes, No)."

#, fuzzy
msgid "programming_invalid"
msgstr "Please select a valid programming language."

msgid "exists_username"
msgstr "Ese nombre de usuario ya está en uso."

msgid "exists_email"
msgstr "Esa dirección de correo electrónico ya está en uso."

#, fuzzy
msgid "token_invalid"
msgstr "Your token is invalid."

msgid "password_six"
msgstr "La contraseña debe contener al menos seis caracteres."

#, fuzzy
msgid "password_change_not_allowed"
msgstr "You're not allowed to change the password of this user."

#, fuzzy
msgid "password_change_success"
msgstr "Password of your student is successfully changed."

msgid "password_updated"
msgstr "Contraseña actualizada."

#, fuzzy
msgid "profile_updated_reload"
msgstr "Profile updated, page will be re-loaded."

msgid "profile_updated"
msgstr "Perfil actualizado."

msgid "sent_password_recovery"
msgstr "Pronto recibirás un correo electrónico con instrucciones sobre cómo reestablecer tu contraseña."

msgid "password_resetted"
msgstr "Tu contraseña ha sido cambiada exitosamente. Ya puedes entrar nuevamente a tu cuenta usando la nueva contraseña."

#, fuzzy
msgid "already_teacher"
msgstr "You already have a teacher account."

#, fuzzy
msgid "already_teacher_request"
msgstr "You already have a pending teacher request."

#, fuzzy
msgid "teacher_account_success"
msgstr "You successfully requested a teacher account."

#, fuzzy
msgid "teacher_invalid"
msgstr "Your teacher value is invalid."

#, fuzzy
msgid "mail_welcome_verify_body"
msgstr ""
"Your Hedy account has been created successfully. Welcome!\n"
"Please click on this link to verify your email address: {link}"

#, fuzzy
msgid "mail_change_password_body"
msgstr "Cambiar contraseña"

#, fuzzy
msgid "mail_recover_password_body"
msgstr "Reestablecer contraseña"

#, fuzzy
msgid "mail_reset_password_body"
msgstr "Establecer nueva contraseña"

#, fuzzy
msgid "mail_welcome_teacher_body"
msgstr ""
"<strong>Welcome!</strong>\n"
"Congratulations on your brand new Hedy teachers account. Welcome to the world wide community of Hedy teachers!\n"
"<strong>What teachers accounts can do</strong>\n"
"With your teacher account, you have the option to create classes. Your students can than join your classes and you can see their progress. Classes are made and managed though the for <a href=\"https://hedycode.com/for-teachers\">teachers page</a>.\n"
"<strong>How to share ideas</strong>\n"
"If you are using Hedy in class, you probably have ideas for improvements! You can share those ideas with us on the <a href=\"https://github.com/Felienne/hedy/discussions/categories/ideas\">Ideas Discussion</a>.\n"
"<strong>How to ask for help</strong>\n"
"If anything is unclear, you can post in the <a href=\"https://github.com/Felienne/hedy/discussions/categories/q-a\">Q&A discussion</a>, or <a href=\"mailto: hello@hedy.org\">send us an email</a>.\n"
"Keep programming!"

#, fuzzy
msgid "mail_welcome_verify_subject"
msgstr "Welcome to Hedy"

#, fuzzy
msgid "mail_change_password_subject"
msgstr "Cambiar contraseña"

#, fuzzy
msgid "mail_recover_password_subject"
msgstr "Reestablecer contraseña"

#, fuzzy
msgid "mail_reset_password_subject"
msgstr "Establecer nueva contraseña"

#, fuzzy
msgid "mail_welcome_teacher_subject"
msgstr "Your Hedy teacher account is ready"

#, fuzzy
msgid "user"
msgstr "Usuario"

#, fuzzy
msgid "mail_hello"
msgstr "Hi {username}!"

#, fuzzy
msgid "mail_goodbye"
msgstr ""
"Thank you!\n"
"The Hedy team"

#, fuzzy
msgid "copy_mail_link"
msgstr "Please copy and paste this link into a new tab:"

#, fuzzy
msgid "link"
msgstr "Ingresar"

#, fuzzy
msgid "exercise_doesnt_exist"
msgstr "This exercise doesn't exist"

#, fuzzy
msgid "delete_success"
msgstr "Program deleted successfully."

msgid "save_prompt"
msgstr "Debes estar registrado para guardar tu programa. ¿Deseas entrar a tu cuenta?"

#, fuzzy
msgid "overwrite_warning"
msgstr "You already have a program with this name, saving this program will overwrite the old one. Are you sure?"

#, fuzzy
msgid "save_parse_warning"
msgstr "This program contains an error, are you sure you want to save it?"

msgid "save_success_detail"
msgstr "Tu programa se ha salvado exitosamente"

msgid "share_success_detail"
msgstr "Tu programa es ahora público!"

msgid "unshare_success_detail"
msgstr "Tu programa es ahora privado"

#, fuzzy
msgid "favourite_success"
msgstr "Your program is set as favourite."

#, fuzzy
msgid "report_failure"
msgstr "This program does not exist or is not public"

#, fuzzy
msgid "report_success"
msgstr "This program has been reported"

#, fuzzy
msgid "level_invalid"
msgstr "This Hedy level in invalid."

#, fuzzy
msgid "question_doesnt_exist"
msgstr "This question does not exist"

#, fuzzy
msgid "question_invalid"
msgstr "Your token is invalid."

#, fuzzy
msgid "answer_invalid"
msgstr "Your password is invalid."

#, fuzzy
msgid "too_many_attempts"
msgstr "Too many attempts"

msgid "retrieve_class_error"
msgstr "Solo los instructores pueden ver clases"

msgid "no_such_class"
msgstr "No se encontró esa clase de Hedy"

#, fuzzy
msgid "title_class statistics"
msgstr "My statistics"

#, fuzzy
msgid "title_class logs"
msgstr "Hedy - Join class"

#, fuzzy
msgid "title_class-overview"
msgstr "Hedy - Class overview"

#, fuzzy
msgid "only_teacher_create_class"
msgstr "Only teachers are allowed to create classes!"

#, fuzzy
msgid "class_name_invalid"
msgstr "This class name is invalid."

#, fuzzy
msgid "class_name_empty"
msgstr "You didn't enter a class name!"

#, fuzzy
msgid "class_name_duplicate"
msgstr "You already have a class with this name."

msgid "invalid_class_link"
msgstr "Enlace incorrecto para unirse a la clase"

#, fuzzy
msgid "title_join-class"
msgstr "Hedy - Join class"

#, fuzzy
msgid "title_customize-class"
msgstr "Hedy - Customize class"

#, fuzzy
msgid "customization_deleted"
msgstr "Customizations successfully deleted."

#, fuzzy
msgid "class_customize_success"
msgstr "Class successfully customized."

#, fuzzy
msgid "username_empty"
msgstr "You didn't enter an username!"

#, fuzzy
msgid "student_not_existing"
msgstr "This username doesn't exist."

#, fuzzy
msgid "student_already_in_class"
msgstr "This student is already in your class."

#, fuzzy
msgid "student_already_invite"
msgstr "This student already has a pending invitation."

#, fuzzy
msgid "no_accounts"
msgstr "There are no accounts to create."

#, fuzzy
msgid "unique_usernames"
msgstr "All usernames need to be unique."

#, fuzzy
msgid "usernames_exist"
msgstr "One or more usernames is already in use."

#, fuzzy
msgid "accounts_created"
msgstr "Accounts where successfully created."

#, fuzzy
msgid "retrieve_adventure_error"
msgstr "You're not allowed to view this adventure!"

#, fuzzy
msgid "title_view-adventure"
msgstr "Hedy - View adventure"

#, fuzzy
msgid "title_customize-adventure"
msgstr "Hedy - Customize adventure"

#, fuzzy
msgid "adventure_id_invalid"
msgstr "This adventure id is invalid."

#, fuzzy
msgid "adventure_name_invalid"
msgstr "This adventure name is invalid."

#, fuzzy
msgid "content_invalid"
msgstr "This adventure is invalid."

#, fuzzy
msgid "adventure_length"
msgstr "Your adventure has to be at least 20 characters."

#, fuzzy
msgid "public_invalid"
msgstr "This agreement selection is invalid"

#, fuzzy
msgid "classes_invalid"
msgstr "The list of selected classes is invalid"

#, fuzzy
msgid "adventure_duplicate"
msgstr "You already have an adventure with this name."

#, fuzzy
msgid "something_went_wrong_keyword_parsing"
msgstr ""

#, fuzzy
msgid "adventure_updated"
msgstr "The adventure has been updated!"

#, fuzzy
msgid "adventure_empty"
msgstr "You didn't enter an adventure name!"

#~ msgid "set_preferred_lang"
#~ msgstr "Hedy now supports preferred user languages. You can set one for your profile in \"My profile\""

#~ msgid "statistics"
#~ msgstr "My statistics"

#~ msgid "Empty Program"
#~ msgstr "You created an empty program. Type Hedy code in the left field and try again"

#~ msgid "level_not_translated"
#~ msgstr "This level is not translated in your language (yet)"

#~ msgid "unique_emails"
#~ msgstr "All mail addresses need to be unique."

#~ msgid "emails_exist"
#~ msgstr "One or more mail addresses is already in use."

#~ msgid "intro_text_landing_page"
#~ msgstr "Welcome to the wonderful world of Hedy! Here you can learn to program in small steps, without unnecessary complicated stuff. We start easy at level 1, and slowly build towards bigger and more complex programs! Choose one of the options below to get started"

#~ msgid "general_text_landing_page"
#~ msgstr "Start with level 1 explanations"

#~ msgid "start_programming"
#~ msgstr "Start programming"

#~ msgid "create_class_text"
#~ msgstr "Group your students into classes and change the content for each class."

#~ msgid "read_docs_text"
#~ msgstr "Visit our teacher's manual for lesson plans and common mistakes by students."

#~ msgid "read_docs"
#~ msgstr "Learn more about Hedy"

#~ msgid "story_text"
#~ msgstr "Make your own story"

#~ msgid "turtle_text"
#~ msgstr "Make a drawing with code"

#~ msgid "welcome"
#~ msgstr "Welcome"

#~ msgid "landing_page_intro"
#~ msgstr "Welcome to Hedy!"

#~ msgid "landing_page_teacher"
#~ msgstr "If you haven't used Hedy before, we advise you to start with the teacher tutorial."

#~ msgid "landing_page_student"
#~ msgstr "Invite student"

#~ msgid "teacher_tutorial_start_title"
#~ msgstr "Hide cheatsheet"

#~ msgid "not_user"
#~ msgstr "Parece que hay que registrarse o ingresar a tu cuenta"

#~ msgid "welcome_landing_page"
#~ msgstr "Welcome to Hedy!"

#~ msgid "welcome_back_landing_page"
#~ msgstr "Welcome to Hedy!"

#~ msgid "tutorial_code_output"
#~ msgstr "Hide cheatsheet"

#~ msgid "end"
#~ msgstr "Género"

#~ msgid "quiz_description"
#~ msgstr "Pregunta"

#~ msgid "go_to_quiz"
#~ msgstr "Seleccionar cuestionario"

#~ msgid "go_to_level"
#~ msgstr "Ir al nivel"

#~ msgid "results_quiz"
#~ msgstr "Empezar cuestionario"

#~ msgid "correct"
#~ msgstr "Puntos"

#~ msgid "incorrect"
#~ msgstr "La respuesta correcta es:"

#~ msgid "attempt"
#~ msgstr "Intento"

#~ msgid "go_to_answer"
#~ msgstr "Ir a la respuesta"

#~ msgid "minutes"
#~ msgstr "minutos"

#~ msgid "hours"
#~ msgstr "horas"

#~ msgid "days"
#~ msgstr "días"

#~ msgid "ago"
#~ msgstr "{time} ago"

#~ msgid "visible_columns"
#~ msgstr "Visible columns"

#~ msgid "latest_shared_program"
#~ msgstr "Último programa compartido"

#~ msgid "remove_student"
#~ msgstr "Quitar estudiante"

#~ msgid "rename_class"
#~ msgstr "Renombrar clase"

#~ msgid "remove_invite"
#~ msgstr "Remove invite"

#~ msgid "class_link"
#~ msgstr "Enlace para unirse a la clase"

#~ msgid "invite_student"
#~ msgstr "Invite student"

#~ msgid "start_parsons"
#~ msgstr "Directly start programming"

#~ msgid "go_to_first_exercise"
#~ msgstr "Ir a la pregunta primera"

#~ msgid "select_class"
#~ msgstr "Select class"

#~ msgid "your_country"
#~ msgstr "¿Todavía no tienes una cuenta?"

#~ msgid "public_profile_visit"
#~ msgstr "You can visit your public profile! Click"

#~ msgid "public_profile_link"
#~ msgstr "here"

#~ msgid "email_repeat"
#~ msgstr "Repetir correo electrónico"

#~ msgid "repeat_match_email"
#~ msgstr "El email repetido es distinto."

#~ msgid "hello_world_snippet"
#~ msgstr "Hide cheatsheet"

#~ msgid "current_password"
#~ msgstr "Contraseña actual"

#~ msgid "tutorial_start_title"
#~ msgstr "Bienvenido a Hedy!"

#~ msgid "tutorial_start_message"
#~ msgstr "En este tutorial explicaremos paso a paso todas las funciones de Hedy."

#~ msgid "tutorial_editor_title"
#~ msgstr "The code editor"

#~ msgid "tutorial_editor_message"
#~ msgstr "In this window you write all the code, try typing something!"

#~ msgid "tutorial_output_title"
#~ msgstr "The output window"

#~ msgid "tutorial_output_message"
#~ msgstr "The result of the code you execute will be shown here"

#~ msgid "tutorial_run_title"
#~ msgstr "The run button"

#~ msgid "tutorial_run_message"
#~ msgstr "With this button you can run your program! Shall we give it a try?"

#~ msgid "tutorial_tryit_title"
#~ msgstr "Try it out!"

#~ msgid "tutorial_tryit_message"
#~ msgstr "You have received an invitation to join class"

#~ msgid "tutorial_speakaloud_title"
#~ msgstr "The end!"

#~ msgid "tutorial_speakaloud_message"
#~ msgstr "Click on 'next step' to really start coding with Hedy!"

#~ msgid "tutorial_speakaloud_run_title"
#~ msgstr "The end!"

#~ msgid "tutorial_speakaloud_run_message"
#~ msgstr "Click on 'next step' to really start coding with Hedy!"

#~ msgid "tutorial_nextlevel_title"
#~ msgstr "Hide cheatsheet"

#~ msgid "tutorial_nextlevel_message"
#~ msgstr "You have received an invitation to join class"

#~ msgid "tutorial_leveldefault_title"
#~ msgstr "Level explanation"

#~ msgid "tutorial_leveldefault_message"
#~ msgstr "The first tab always contains the level explanation. In each level new commands will be explained here."

#~ msgid "tutorial_adventures_title"
#~ msgstr "Customize adventure"

#~ msgid "tutorial_adventures_message"
#~ msgstr "Customize adventure"

#~ msgid "tutorial_quiz_title"
#~ msgstr "Quiz"

#~ msgid "tutorial_quiz_message"
#~ msgstr "At the end of each level you can make the quiz. This way you can verify if you understand everything."

#~ msgid "tutorial_saveshare_title"
#~ msgstr "Saving & sharing"

#~ msgid "tutorial_saveshare_message"
#~ msgstr "You can save and share all your created programs with other Hedy users."

#~ msgid "tutorial_cheatsheet_title"
#~ msgstr "Hide cheatsheet"

#~ msgid "tutorial_cheatsheet_message"
#~ msgstr "If you forgot a command you can always use the cheatsheet. It shows a list of all commands you can use in the current level."

#~ msgid "tutorial_end_title"
#~ msgstr "The end!"

#~ msgid "tutorial_end_message"
#~ msgstr "Click on 'next step' to really start coding with Hedy!"

#~ msgid "teacher_tutorial_start_message"
#~ msgstr "You have received an invitation to join class"

#~ msgid "tutorial_class_title"
#~ msgstr "Hide cheatsheet"

#~ msgid "tutorial_class_message"
#~ msgstr "Customize adventure"

#~ msgid "tutorial_customize_class_title"
#~ msgstr "Hide cheatsheet"

#~ msgid "tutorial_customize_class_message"
#~ msgstr "Customize adventure"

#~ msgid "tutorial_own_adventures_title"
#~ msgstr "Customize adventure"

#~ msgid "tutorial_own_adventures_message"
#~ msgstr "Customize adventure"

#~ msgid "tutorial_accounts_title"
#~ msgstr "Customize adventure"

#~ msgid "tutorial_accounts_message"
#~ msgstr "Customize adventure"

#~ msgid "tutorial_documentation_title"
#~ msgstr "Hide cheatsheet"

#~ msgid "tutorial_documentation_message"
#~ msgstr "Customize adventure"

#~ msgid "teacher_tutorial_end_message"
#~ msgstr "You have received an invitation to join class"
<<<<<<< HEAD
=======

#, fuzzy
msgid "all"
msgstr "All"

#, fuzzy
msgid "submitted"
msgstr "Submitted"
>>>>>>> 530cd31f
<|MERGE_RESOLUTION|>--- conflicted
+++ resolved
@@ -3,13 +3,8 @@
 msgstr ""
 "Project-Id-Version: PACKAGE VERSION\n"
 "Report-Msgid-Bugs-To: \n"
-<<<<<<< HEAD
-"POT-Creation-Date: 2022-08-26 19:12+0200\n"
-"PO-Revision-Date: 2022-08-25 09:56+0000\n"
-=======
 "POT-Creation-Date: 2022-08-25 10:29+0200\n"
 "PO-Revision-Date: 2022-08-28 13:15+0000\n"
->>>>>>> 530cd31f
 "Last-Translator: Anonymous <noreply@weblate.org>\n"
 "Language: es\n"
 "Language-Team: es <LL@li.org>\n"
@@ -17,12 +12,8 @@
 "MIME-Version: 1.0\n"
 "Content-Type: text/plain; charset=utf-8\n"
 "Content-Transfer-Encoding: 8bit\n"
-<<<<<<< HEAD
-=======
 "Plural-Forms: nplurals=2; plural=n != 1;\n"
 "X-Generator: Weblate 4.14.1-dev\n"
->>>>>>> 530cd31f
-"Generated-By: Babel 2.10.1\n"
 
 msgid "program_contains_error"
 msgstr "Este programa contiene un error, ¿está seguro de querer compartirlo?"
@@ -198,26 +189,17 @@
 msgid "Var Undefined"
 msgstr "Intentaste imprimir {name}, pero no lo instanciaste."
 
-<<<<<<< HEAD
 msgid "Access Before Assign"
 msgstr "You tried to use the variable {name} on line {access_line_number}, but you set it on line {definition_line_number}. Set a variable before using it."
 
-=======
->>>>>>> 530cd31f
 #, fuzzy
 msgid "Cyclic Var Definition"
 msgstr "The name {variable} needs to be set before you can use it on the right-hand side of the is command"
 
-<<<<<<< HEAD
-=======
+
 msgid "Access Before Assign"
-msgstr "You tried to use the variable "
-"{name} on line {access_line_number}, but "
-"you set it on line "
-"{definition_line_number}. Set a variable "
-"before using it."
-
->>>>>>> 530cd31f
+msgstr "You tried to use the variable {name} on line {access_line_number}, but you set it on line {definition_line_number}. Set a variable before using it."
+
 #, fuzzy
 msgid "Lonely Echo"
 msgstr "You used an echo before an ask, or an echo without an ask. First ask for input, then echo."
@@ -2072,8 +2054,6 @@
 
 #~ msgid "teacher_tutorial_end_message"
 #~ msgstr "You have received an invitation to join class"
-<<<<<<< HEAD
-=======
 
 #, fuzzy
 msgid "all"
@@ -2081,5 +2061,4 @@
 
 #, fuzzy
 msgid "submitted"
-msgstr "Submitted"
->>>>>>> 530cd31f
+msgstr "Submitted"