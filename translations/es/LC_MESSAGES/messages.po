# Spanish translations for PROJECT.
# Copyright (C) 2023 ORGANIZATION
# This file is distributed under the same license as the PROJECT project.
# FIRST AUTHOR <EMAIL@ADDRESS>, 2023.
#
msgid ""
msgstr ""
"Project-Id-Version: PROJECT VERSION\n"
"Report-Msgid-Bugs-To: EMAIL@ADDRESS\n"
<<<<<<< HEAD
"POT-Creation-Date: 2024-03-08 17:12+0100\n"
=======
"POT-Creation-Date: 2024-03-08 13:01+0200\n"
>>>>>>> f7f5826f
"PO-Revision-Date: 2024-03-07 13:40+0000\n"
"Last-Translator: Prefill add-on <noreply-addon-prefill@weblate.org>\n"
"Language: es\n"
"Language-Team: es <LL@li.org>\n"
"Plural-Forms: nplurals=2; plural=n != 1;\n"
"MIME-Version: 1.0\n"
"Content-Type: text/plain; charset=utf-8\n"
"Content-Transfer-Encoding: 8bit\n"
"Generated-By: Babel 2.14.0\n"

msgid "Access Before Assign"
msgstr "Has intentado usar la variable {name} en la línea {access_line_number}, pero ya la has definido en la línea {definition_line_number}. Define una variable antes de usarla."

msgid "Cyclic Var Definition"
msgstr "Debes declarar la variable {variable} antes de poder usarla en el lado derecho del comando {is}."

msgid "Function Undefined"
msgstr "Has intentado utilizar la función {name}, pero no la has definido."

msgid "Has Blanks"
msgstr "Tu código es incompleto. Contiene huecos que debes reemplazar con código."

msgid "Incomplete"
msgstr "¡Oops! ¡Has olvidado una parte de código! En la línea {line_number}, debes agregar texto después de {incomplete_command}."

msgid "Incomplete Repeat"
msgstr "Parece que has olvidado usar un comando con el comando {repeat} que usaste en la línea {line_number}."

msgid "Invalid"
msgstr "{invalid_command} no es un comando de Hedy en nivel {level}. ¿Querías decir {guessed_command}?"

msgid "Invalid Argument"
msgstr "No puedes usar el comando {command} con {invalid_argument}. Intenta cambiar {invalid_argument} a {allowed_types}."

msgid "Invalid Argument Type"
msgstr "No puedes usar {command} con {invalid_argument} porque es {invalid_type}. Intenta cambiar {invalid_argument} a {allowed_types}."

msgid "Invalid At Command"
msgstr "El comando {command} no puede utilizarse a partir del nivel 16. Puedes usar corchetes para usar un elemento de una lista, por ejemplo `friends[i]`, `lucky_numbers[{random}]`."

msgid "Invalid Space"
msgstr "¡Oops! Has comenzado una línea con un espacio en la línea {line_number}. Los espacios confunden a los ordenadores, ¿podrías quitarlos?"

msgid "Invalid Type Combination"
msgstr "No puedes usar {invalid_argument} y {invalid_argument_2} con {command} porque uno es {invalid_type} y el otro es {invalid_type_2}. Intenta cambiar {invalid_argument} a {invalid_type_2} o {invalid_argument_2} a {invalid_type}."

msgid "Locked Language Feature"
msgstr "¡Estás usando {concept}! Es genial, pero ¡{concept} todavía no está desbloqueado! Se desbloqueará en un nivel posterior."

msgid "Lonely Echo"
msgstr "Has utilizado un {echo} antes de un {ask}, o un {echo} sin un {ask}. Coloca un {ask} antes del {echo}."

msgid "Lonely Text"
msgstr "Parece que olvidaste usar un comando con el texto que pusiste en la línea {line_number}"

msgid "Missing Additional Command"
msgstr "Parece que olvidaste terminar de escribir {command} en la línea {line_number}. Intenta añadir {missing_command} a tu código."

msgid "Missing Command"
msgstr "Parece que has olvidado de usar un comando en la línea {line_number}."

msgid "Missing Inner Command"
msgstr "Parece que has olvidad usar un comando en el {command} que has usado en la línea {line_number}."

#, fuzzy
msgid "Missing Square Brackets"
msgstr "It looks like you forgot to use square brackets [] around the list you were creating on line {line_number}."

msgid "Missing Variable"
msgstr "Parece que a tu {command} le falta una variable al principio de la línea."

msgid "Misspelled At Command"
msgstr "Parece que haz escrito incorrectamente el comando {command}, en su lugar escribiste {invalid_argument} en la línea {line_number}."

msgid "No Indentation"
msgstr "Has utilizado demasiado pocos espacios en la línea {line_number}. Has usado {leading_spaces} espacios, lo que es insuficiente. Empieza cada nuevo bloque con {indent_size} espacios más que la línea anterior."

msgid "Non Decimal Variable"
msgstr "En la línea {line_number}, ¡podrías haber intentado usar un número que a Hedy no le gusta mucho! Intente cambiarlo a un número decimal como 2."

msgid "Parse"
msgstr "El servidor no puede traducir este programa de Hedy. Hay un error en la línea {location[0]}, carácter {location[1]}. Tu has ingresado {character_found}, pero eso no está permitido."

msgid "Pressit Missing Else"
msgstr "Olvidaste añadir qué pasa cuando pulsas una tecla diferente, añade un {else} a tu código"

msgid "Too Big"
msgstr "¡Guau! ¡Tu programa tiene un impresionante número de {lines_of_code} líneas de código! Pero solo podemos procesar {max_lines} líneas en este nivel. Haz tu programa más pequeño e inténtalo de nuevo."

msgid "Unexpected Indentation"
msgstr "Has utilizado demasiados espacios en la línea {line_number}. Has usado {leading_spaces} espacios, lo que es insuficiente. Empieza cada nuevo bloque con {indent_size} espacios más que la línea anterior."

msgid "Unquoted Assignment"
msgstr "A partir de este nivel, debes colocar el texto a la derecha de {is} entre comillas. Olvidaste eso para el texto {text}."

msgid "Unquoted Equality Check"
msgstr "¡Si quieres comprobar si una variable es igual a varias palabras, las palabras deben estar rodeadas por comillas!"

msgid "Unquoted Text"
msgstr "¡Ten cuidado! Si {ask} o {print} algo, el texto debe estar rodeado de comillas. Has olvidado eso para el texto {unquotedtext}."

msgid "Unsupported Float"
msgstr "Números no enteros no se soportan pero estarán disponibles en unos niveles. De momento, cambia {value} a un entero."

msgid "Unsupported String Value"
msgstr "El texto no puede contener {invalid_value}."

msgid "Unused Variable"
msgstr "Ha definido la variable {variable_name} en la línea {line_number}, pero no la ha utilizado."

msgid "Var Undefined"
msgstr "Intentaste usar la variable {name}, pero no la estableciste. También es posible que estés intentando usar la palabra {name} pero olvidaste las comillas."

msgid "Wrong Level"
msgstr "Ese código es correcto, pero no pertenece al nivel correcto. Has escrito código {offending_keyword} para el nivel {working_level}.Tip: {tip}"

msgid "Wrong Number of Arguments"
msgstr "Tu función usó el número incorrecto de argumentos. Pasaste {used_number} pero la función {name} necesita {defined_number}"

msgid "account_overview"
msgstr "Resumen de cuenta"

msgid "accounts_created"
msgstr "Las cuentas han sido creadas con éxito."

msgid "accounts_intro"
msgstr "En esta página puede crear cuentas para varios estudiantes a la vez. Estos se agregan automáticamente a la clase actual, ¡así que asegúrese de que la clase que se muestra arriba sea la correcta! Cada nombre de usuario debe ser único en todo el sistema Hedy. Puede usar 'Postfix classname' para agregar su nombre de clase a todas las cuentas. Si ingresa manualmente las contraseñas, estas deben tener <b>al menos</b> 6 caracteres."

msgid "achievement_earned"
msgstr "¡Has conseguido un logro!"

msgid "achievements"
msgstr "logros"

msgid "achievements_check_icon_alt"
msgstr "Icono de comprobación de logro"

msgid "achievements_logo_alt"
msgstr "Logo de logros"

msgid "add"
msgstr "Añadir"

msgid "add_students"
msgstr "Añadir estudiantes"

msgid "add_students_options"
msgstr "Añadir opciones de estudiantes"

msgid "admin"
msgstr "Admin"

msgid "advance_button"
msgstr "Ir al nivel {level}"

msgid "adventure"
msgstr "Aventura"

msgid "adventure_cloned"
msgstr "La aventura es clonada"

#, fuzzy
msgid "adventure_code_button"
msgstr "This button allows you to add a keyword within any text you write."

#, fuzzy
msgid "adventure_codeblock_button"
msgstr "Use this button when you want to create a block of code that students can run in your adventure. Tip: put the selection at the end of the last line of the code block and <kbd>Enter</kbd> 3 times to type after a code block."

msgid "adventure_duplicate"
msgstr "Ya tienes una aventura con este nombre."

msgid "adventure_empty"
msgstr "¡No has introducido un nombre de aventura!"

msgid "adventure_exp_3"
msgstr "Asegúrate de rodear siempre las palabras clave con { } para que se reconozcan correctamente. Puedes usar el botón de \"vista previa\" para ver una versión con estilo de tu aventura. Para ver la aventura en una página dedicada, selecciona \"ver\" en la página de profesores."

#, fuzzy
msgid "adventure_exp_classes"
msgstr "Your adventure is used within the following classes"

msgid "adventure_id_invalid"
msgstr "Esta aventura no es válida."

msgid "adventure_length"
msgstr "Tu aventura debe tener al menos 20 carácteres."

msgid "adventure_name_invalid"
msgstr "El nombre de esta aventura no es válido."

msgid "adventure_prompt"
msgstr "Por favor, introduce el nombre de la aventura"

msgid "adventure_terms"
msgstr "Confirmo que mi aventura puede hacerse pública en Hedy."

msgid "adventure_updated"
msgstr "¡La aventura ha sido actualizada!"

msgid "adventures_info"
msgstr "Puedes crear tus propiar aventuras y agregarlas a tus clases. Estas aventuras tienen el objetivo de servir como ejercicio que tus estudiantes pueden completar y subir para que lo revises en la sección Vista general de los programas por aventura en la página de la clase. Puedes ver más información acerca de crear tus propias aventuras <a href=\"https://hedy.org/for-teachers/manual/features\">aquí</a>."

msgid "adventures_restored"
msgstr "Se han restaurado las aventuras por defecto."

msgid "ago"
msgstr "Hace {timestamp}"

msgid "agree_invalid"
msgstr "Debes aceptar los términos de privacidad."

msgid "agree_with"
msgstr "Acepto las"

msgid "ajax_error"
msgstr "Hubo un error, por favor intenta nuevamente."

msgid "all"
msgstr "Todo/as"

msgid "all_class_highscores"
msgstr "Todos los estudiantes visibles en las puntuaciones más altas de la clase"

msgid "already_account"
msgstr "¿Ya tienes una cuenta?"

msgid "already_program_running"
msgstr "Ya hay un programa en ejecución. Finalízalo antes."

msgid "already_teacher"
msgstr "Ya tienes una cuenta de profesor."

msgid "already_teacher_request"
msgstr "Ya tienes una solicitud de profesor pendiente."

msgid "amount_created"
msgstr "programas creados"

msgid "amount_saved"
msgstr "programas guardados"

msgid "amount_submitted"
msgstr "programas enviados"

msgid "are_you_sure"
msgstr "¿Estás segura/o? No puedes revertir esta acción."

msgid "ask_needs_var"
msgstr "A partir del nivel 2, {ask} debe utilizarse con una variable. Ejemplo: nombre {is} {ask} ¿Cómo te llamas?"

msgid "back_to_class"
msgstr "Volver a la clase"

msgid "back_to_teachers_page"
msgstr "Volver a la página de profesores"

msgid "become_a_sponsor"
msgstr "Conviértete en patrocinador"

msgid "birth_year"
msgstr "Año de nacimiento"

msgid "by"
msgstr "por"

msgid "cancel"
msgstr "Cancelar"

msgid "cant_parse_exception"
msgstr "No se ha podido analizar el programa"

msgid "catch_index_exception"
msgstr "Intentaste acceder a la lista {list_name} pero está vacía o el índice no está allí."

msgid "catch_value_exception"
msgstr "Mientras ejecutábamos tu programa, el comando {command} recibió el valor {value}, pero eso no está permitido. {suggestion}."

msgid "certificate"
msgstr "Certificado de Finalización"

msgid "certified_teacher"
msgstr "Profesor certificado"

msgid "change_password"
msgstr "Cambiar contraseña"

msgid "cheatsheet_title"
msgstr "Ocultar chuleta"

msgid "class_already_joined"
msgstr "Ya eres parte de la clase"

msgid "class_customize_success"
msgstr "Clase configurada correctamente."

msgid "class_live"
msgstr "Estadísticas en tiempo real"

msgid "class_name_duplicate"
msgstr "Ya tienes una clase con este nombre."

msgid "class_name_empty"
msgstr "¡No has introducido un nombre de clase!"

msgid "class_name_invalid"
msgstr "El nombre de clase no es correcto."

msgid "class_name_prompt"
msgstr "Por favor, introduce le nombre de la nueva clase"

msgid "class_overview"
msgstr "Resumen de la clase"

msgid "class_survey_description"
msgstr "Nos gustaría obtener una mejor visión general de nuestros usarios de Hedy. Respondiendo estas preguntas nos ayudarías a mejorar. ¡Gracias!"

msgid "class_survey_later"
msgstr "Recuérdame mañana"

msgid "class_survey_question1"
msgstr "¿Cuál es el rango de edad en su clase?"

msgid "class_survey_question2"
msgstr "¿Cuál es el idioma que se habla en su clase?"

msgid "class_survey_question3"
msgstr "¿Cuántos niños y niñas hay en tu clase?"

msgid "class_survey_question4"
msgstr "¿Qué distingue a sus alumnos de los demás?"

msgid "classes_info"
msgstr "En Hedy, puedes crear tantas clases como quieras. Cada clase también puede tener varios profesores, cada uno con un rol específico. También puedes personalizar tus clases ordenando las aventuras ¡o incluso agregando las tuyas! Puedes ver más información acerca de las clases en el <a href=\"https://hedy.org/for-teachers/manual/preparations#for-teachers\">manual de profesores</a>."

msgid "clone"
msgstr "Clonar"

msgid "cloned_times"
msgstr "Clones"

msgid "close"
msgstr "Cerrar"

msgid "comma"
msgstr "una coma"

msgid "command_not_available_yet_exception"
msgstr "Comando aún no disponible"

msgid "command_unavailable_exception"
msgstr "El comando ya no es correcto"

msgid "commands"
msgstr "Comandos"

msgid "common_errors"
msgstr "Errores comunes"

msgid "congrats_message"
msgstr "¡Felicitaciones, {username}, has alcanzado los siguientes resultados con Hedy!"

msgid "content_invalid"
msgstr "Esta aventura no es válida."

msgid "contributor"
msgstr "Contribuidor"

msgid "copy_clipboard"
msgstr "Copiado al portapapeles"

msgid "copy_code"
msgstr "Copiar el código"

msgid "copy_join_link"
msgstr "Copiar enlace de acceso"

msgid "copy_link_success"
msgstr "Enlace para unirse copiado a tu portapapeles"

msgid "copy_link_to_share"
msgstr "Copiar enlace para compartir"

msgid "copy_mail_link"
msgstr "Por favor, copia y pega este enlace en una nueva pestaña:"

msgid "correct_answer"
msgstr "La respuesta correcta es"

msgid "country"
msgstr "País"

msgid "country_invalid"
msgstr "Por favor, selecciona un país válido."

msgid "country_title"
msgstr "País"

msgid "create_account"
msgstr "Crear cuenta"

msgid "create_accounts"
msgstr "Crear cuentas"

msgid "create_accounts_prompt"
msgstr "¿Estás seguro de que quieres crear estas cuentas?"

msgid "create_adventure"
msgstr "Crear aventura"

msgid "create_class"
msgstr "Crear nueva clase"

msgid "create_multiple_accounts"
msgstr "Crear múltiples cuentas"

msgid "create_public_profile"
msgstr "Crear perfil público"

msgid "create_question"
msgstr "¿Quieres crear uno?"

msgid "create_student_account"
msgstr "Crear una cuenta"

msgid "create_student_account_explanation"
msgstr "Puedes guardar tus propios programas con una cuenta."

msgid "create_teacher_account"
msgstr "Crear cuenta de profesor"

msgid "create_teacher_account_explanation"
msgstr "Con una cuenta de profesor, puedes guardar tus programas y ver los resultados de tus estudiantes."

msgid "creator"
msgstr "Creador"

msgid "current_password"
msgstr "Contraseña actual"

msgid "customization_deleted"
msgstr "Personalización eliminada."

msgid "customize_adventure"
msgstr "Personalizar aventura"

msgid "customize_class"
msgstr "Personalizar clase"

msgid "dash"
msgstr "un guión"

msgid "default_403"
msgstr "Parece que no tienes autorización..."

msgid "default_404"
msgstr "No pudimos encontrar esa página..."

msgid "default_500"
msgstr "Algo salió mal..."

msgid "delete"
msgstr "Borrar"

msgid "delete_adventure_prompt"
msgstr "¿Estás seguro/a de querer eliminar esta aventura?"

msgid "delete_class_prompt"
msgstr "¿Estás seguro/a de que quieres eliminar la clase?"

msgid "delete_confirm"
msgstr "Estás seguro de querer borrar este programa?"

msgid "delete_invite"
msgstr "Eliminar invitaciones"

msgid "delete_invite_prompt"
msgstr "¿Estás seguro de que quieres eliminar esta invitación de clase?"

msgid "delete_public"
msgstr "Eliminar perfil público"

msgid "delete_success"
msgstr "Programa eliminado correctamente."

msgid "destroy_profile"
msgstr "Borrar mi cuenta permanentemente"

msgid "developers_mode"
msgstr "Modo desarollador"

msgid "directly_available"
msgstr "Directamente abierto"

msgid "disable"
msgstr "Deshabilitado"

#, fuzzy
msgid "disable_parsons"
msgstr "Disable all puzzles"

#, fuzzy
msgid "disable_quizes"
msgstr "Disable all quizes"

msgid "disabled"
msgstr "Deshabilitado"

msgid "disabled_button_quiz"
msgstr "Tu puntuación en el cuestionario está por debajo del umbral, ¡inténtalo de nuevo!"

msgid "discord_server"
msgstr "Servidor Discord"

msgid "distinguished_user"
msgstr "Usuario distinguido"

msgid "double quotes"
msgstr "una comilla doble"

msgid "download"
msgstr "Descargar"

msgid "download_login_credentials"
msgstr "¿Quieres descargar las credenciales de login tras la creación de cuentas?"

msgid "duplicate"
msgstr "Duplicar"

msgid "echo_and_ask_mismatch_exception"
msgstr "Desajuste entre eco y pregunta"

msgid "echo_out"
msgstr "A partir del nivel 2, `{echo}` ya no es necesario. Ahora puedes repetir una respuesta con `{ask}` y `{print}`. Ejemplo: `nombre {is} {ask} ¿Cómo te llamas? {print} hola nombre`"

msgid "edit_adventure"
msgstr "Editar la aventura"

msgid "edit_code_button"
msgstr "Editar código"

msgid "email"
msgstr "Correo electrónico"

msgid "email_invalid"
msgstr "Por favor ingresa una dirección de correo electrónico válida."

msgid "end_quiz"
msgstr "Terminar cuestionario"

msgid "english"
msgstr "Inglés"

msgid "enter"
msgstr "Ingresar"

msgid "enter_password"
msgstr "Introduce una nueva contraseña para"

msgid "enter_text"
msgstr "Ingresar tu respuesta aquí..."

msgid "error_logo_alt"
msgstr "Logo de error"

msgid "exclamation mark"
msgstr "un signo de exclamación"

msgid "exercise"
msgstr "Ejercicio"

msgid "exercise_doesnt_exist"
msgstr "Este ejercicio no existe"

msgid "exists_email"
msgstr "Esa dirección de correo electrónico ya está en uso."

msgid "exists_username"
msgstr "Ese nombre de usuario ya está en uso."

msgid "exit_preview_mode"
msgstr "Salir del modo vista previa"

msgid "experience_invalid"
msgstr "Por favor, selecciona una experiencia válida. Escoge (sí, no)."

msgid "expiration_date"
msgstr "Fecha de expiración"

msgid "explore_explanation"
msgstr "En esta página puedes consultar los programas creados por otros usuarios de Hedy. Puedes filtrar tanto por nivel de Hedy como por aventura. Haz clic en \"Ver programa\" para abrir un programa y ejecutarlo. Los programas con un encabezado rojo contienen un error. Todavía puedes abrir el programa, pero ejecutarlo resultará en un error. ¡Por supuesto que puedes intentar arreglarlo! Si el creador tiene un perfil público, puedes hacer clic en su nombre de usuario para visitar su perfil. ¡Allí encontrarás todos sus programas compartidos y mucho más!"

msgid "explore_programs"
msgstr "Explorar programas"

msgid "explore_programs_logo_alt"
msgstr "Icono de explorar programas"

msgid "favorite_program"
msgstr "Programa favorito"

msgid "favourite_confirm"
msgstr "¿Estás seguro de que quieres marcar este programa como favorito?"

msgid "favourite_program"
msgstr "Programa favorito"

msgid "favourite_program_invalid"
msgstr "Tu programa favorito es inválido."

msgid "favourite_success"
msgstr "Tu programa se ha marcado como favorito."

msgid "female"
msgstr "Femenino"

msgid "float"
msgstr "un número"

msgid "for_teachers"
msgstr "Para profesores"

msgid "forgot_password"
msgstr "¿Olvidaste tu contraseña?"

msgid "from_another_teacher"
msgstr "De otro profesor"

msgid "from_magazine_website"
msgstr "De una revista o página web"

msgid "from_video"
msgstr "De un vídeo"

msgid "fun_statistics_msg"
msgstr "¡He aquí unas estadísticas divertidas!"

msgid "gender"
msgstr "Género"

msgid "gender_invalid"
msgstr "Por favor, selecciona un género válido. Escoge (mujer, hombre, otro)."

msgid "general"
msgstr "General"

msgid "general_settings"
msgstr "Configuración general"

msgid "generate_passwords"
msgstr "Generar contraseñas"

msgid "get_certificate"
msgstr "¡Obtén tu certificado!"

msgid "give_link_to_teacher"
msgstr "Dale a tu profesor el siguiente enlace:"

msgid "go_back_to_main"
msgstr "Volver a la página principal"

msgid "go_to_question"
msgstr "Ir a la pregunta"

msgid "go_to_quiz_result"
msgstr "Ir al resultado del cuestionario"

msgid "goto_profile"
msgstr "Ir a mi perfil"

msgid "grid_overview"
msgstr "Vista general de los programas por aventura"

msgid "hand_in"
msgstr "Entregar"

msgid "hand_in_exercise"
msgstr "Ejercicio manual"

msgid "heard_about_hedy"
msgstr "¿Cómo has conocido Hedy?"

msgid "heard_about_invalid"
msgstr "Por favor, selecciona una forma válida de cómo nos conociste."

msgid "hedy_achievements"
msgstr "Logros de Hedy"

msgid "hedy_choice_title"
msgstr "La opción de Hedy"

msgid "hedy_logo_alt"
msgstr "Logo de Hedy"

msgid "hedy_on_github"
msgstr "Hedy en Github"

msgid "hedy_tutorial_logo_alt"
msgstr "Icono de tutorial de Hedy"

msgid "hello_logo"
msgstr "hola"

msgid "hidden"
msgstr "Oculto"

msgid "hide_cheatsheet"
msgstr "Ocultar chuleta"

msgid "hide_keyword_switcher"
msgstr "Ocultar selector de palabras clave"

msgid "highest_level_reached"
msgstr "Nivel más alto alcanzado"

msgid "highest_quiz_score"
msgstr "Puntuación más alta en el cuestionario"

msgid "highscore_explanation"
msgstr "En esta página puedes ver las puntuaciones más altas actuales, según la cantidad de logros obtenidos. Clasifica para todos los usuarios, por país o por clase. Haga clic en un nombre de usuario para ver su perfil público."

msgid "highscore_no_public_profile"
msgstr "No tienes un perfil público, por lo que no estás en la lista de puntuaciones más altas. ¿Deseas crear uno?"

msgid "highscores"
msgstr "Puntuaciones"

msgid "hint"
msgstr "¿Consejo?"

msgid "ill_work_some_more"
msgstr "Voy a trabajar en él un poco más"

msgid "image_invalid"
msgstr "La imagen que has escogido no es válida."

msgid "incomplete_command_exception"
msgstr "Comando incompleto"

msgid "incorrect_handling_of_quotes_exception"
msgstr "Uso incorrecto de las comillas"

msgid "incorrect_use_of_types_exception"
msgstr "Uso incorrecto de los tipos"

msgid "incorrect_use_of_variable_exception"
msgstr "Uso incorrecto de la variable"

msgid "indentation_exception"
msgstr "Sangría incorrecta"

msgid "input"
msgstr "input de {ask}"

msgid "integer"
msgstr "un número"

msgid "invalid_class_link"
msgstr "Enlace incorrecto para unirse a la clase."

msgid "invalid_command_exception"
msgstr "Comando no válido"

msgid "invalid_keyword_language_comment"
msgstr "# La palabra clave para el idioma proporcionada no es válida, la palabra clave idioma se establece en Inglés"

msgid "invalid_language_comment"
msgstr "# El idioma proporcionado no es válido, el idioma está configurado en inglés"

msgid "invalid_level_comment"
msgstr "# El nivel proporcionado no es válido, el nivel se establece en el nivel 1"

msgid "invalid_program_comment"
msgstr "# El programa proporcionado no es válido, por favor inténtelo de nuevo"

msgid "invalid_teacher_invitation_code"
msgstr "El código de instructor es inválido. Para ser instructor, por favor mande un mensaje a hello@hedy.org."

msgid "invalid_tutorial_step"
msgstr "Paso de tutorial inválido"

msgid "invalid_username_password"
msgstr "Combinación de usuario/contraseña inválida."

msgid "invite_by_username"
msgstr "Invitar por nombre de usuario"

msgid "invite_date"
msgstr "Fecha de invitación"

msgid "invite_message"
msgstr "Has recibido una invitación para unirse a una clase"

msgid "invite_prompt"
msgstr "Introduce un nombre de usuario"

msgid "invite_teacher"
msgstr "Invitar a un profesor"

msgid "join_class"
msgstr "Unirse a la clase"

msgid "join_prompt"
msgstr "Debes estar registrado para unirte a una clase. ¿Deseas entrar a tu cuenta?"

msgid "keyword_language_invalid"
msgstr "Por favor, selecciona un idioma para palabras clave (selecciona Inglés o tu propio idioma)."

msgid "language"
msgstr "Idioma"

msgid "language_invalid"
msgstr "Por favor, selecciona un lenguaje válido."

msgid "languages"
msgstr "Cuáles de estos lenguages de programación has usado?"

msgid "last_achievement"
msgstr "Último logro"

msgid "last_edited"
msgstr "Última edición"

msgid "last_error"
msgstr "Último error"

msgid "last_login"
msgstr "Último ingreso"

msgid "last_program"
msgstr "Último programa"

msgid "last_update"
msgstr "Última actualización"

msgid "lastname"
msgstr "Apellido(s)"

msgid "leave_class"
msgstr "Abandonar clase"

msgid "level"
msgstr "Nivel"

msgid "level_accessible"
msgstr "Nivel abierto a los estudiantes"

msgid "level_disabled"
msgstr "Nivel deshabilitado"

msgid "level_future"
msgstr "Este nivel se abrirá automáticamente en "

#, fuzzy
msgid "level_invalid"
msgstr "Este nivel de Hedy no es válido."

msgid "level_not_class"
msgstr "Este nivel todavía no está disponible en tu clase"

msgid "level_title"
msgstr "Nivel"

msgid "levels"
msgstr "niveles"

msgid "link"
msgstr "Enlace"

msgid "list"
msgstr "una lista"

msgid "live_dashboard"
msgstr "Panel de control en directo"

msgid "logged_in_to_share"
msgstr "Debe iniciar sesión para guardar y compartir un programa."

msgid "login"
msgstr "Ingresar"

msgid "login_long"
msgstr "Ingresar a mi cuenta"

msgid "login_to_save_your_work"
msgstr "Inicia sesión para guardar tu progreso"

msgid "logout"
msgstr "Salir"

msgid "longest_program"
msgstr "Programa más largo"

msgid "mail_change_password_body"
msgstr ""
"Tu contraseña de Hedy ha cambiado. Si lo has hecho tú, no te preocupes.\n"
"Si no has cambiado tu contraseña, por favor contáctanos inmediatamente contestando a este email."

msgid "mail_change_password_subject"
msgstr "Tu contraseña de Hedy ha sido cambiada"

msgid "mail_error_change_processed"
msgstr "Algo salió mal al enviar un correo de validación, los cambios aún se procesan correctamente."

msgid "mail_goodbye"
msgstr ""
"¡Sigue programando!\n"
"El equipo de Hedy"

msgid "mail_hello"
msgstr "¡Hola, {username}!"

msgid "mail_recover_password_body"
msgstr ""
"Al hacer click en este enlace, puedes cambiar tu contraseña. Este enlace es válido durante <b>4</b> horas.\n"
"Si no has pedido restablecer tu contraseña, por favor ignora este email. {link}"

msgid "mail_recover_password_subject"
msgstr "Restablecer contraseña."

msgid "mail_reset_password_body"
msgstr ""
"Tu contraseña de Hedy ha cambiado a una nueva. Si lo has hecho tú, no te preocupes.\n"
"Si no has cambiado tu contraseña, por favor contáctanos inmediatamente contestando a este email."

msgid "mail_reset_password_subject"
msgstr "Tu contraseña de Hedy ha sido reseteada"

msgid "mail_welcome_teacher_body"
msgstr ""
"<strong>¡Bienvenido/a!</strong>\n"
"Felicidades por tu nueva cuenta de profesor Hedy. ¡Bienvenido a la comunidad mundial de profesores de Hedy!\n"
"\n"
"<strong>Qué pueden hacer las cuentas de profesor</strong>\n"
"Ahora tienes disponibles una serie de opciones adicionales.\n"
"\n"
"1. En el <a href=\"https://hedy.org/for-teachers/manual\">manual del profesor</a> encontrarás explicaciones adicionales.\n"
"2. Con tu cuenta de profesor, puedes crear clases. Tus estudiantes pueden unirse a tus clases y puedes ver su progreso. Las clases se crean y se gestionan a través de la página <a href=\"https://hedycode.com/for-teachers\">para profesores</a>.\n"
"3. ¡Puedes personalizar completamente tus clases, por ejemplo, puedes abrir y cerrar niveles, habilitar o deshabilitar aventuras y crear tus propias aventuras!\n"
"\n"
"<strong>¡Únete a nuestra comunidad en línea!</strong>\n"
"Todos los profesores de Hedy, programadores y demás fans están invitados a unirse a nuestro <a href=\"https://discord.gg/8yY7dEme9r\">servidor de Discord</a>. Este es el lugar perfecto para charlar sobre Hedy: tenemos canales donde puedes mostrar tus proyectos y lecciones interesantes, canales para reportar errores y canales para chatear con otros profesores y con el equipo de Hedy.\n"
"\n"
"<strong>Cómo solicitar ayuda</strong>\n"
"Si tienes dudas, puedes hacérnoslas saber en Discord o <a href=\"mailto: hello@hedy.org\">enviarnos un correo electrónico</a>.\n"
"\n"
"<strong>Cómo reportar errores</strong>\n"
"En Discord, tenemos un canal para reportar errores, llamado #bugs. Ese es el lugar perfecto para hacernos saber sobre problemas con los que te encuentres. Si sabes cómo usar GitHub, también puedes crear un <a href=\"https://github.com/hedyorg/hedy/issues/new?assignees=&labels=&template=bug_report.md&title=%5BBUG%5D\">problema</a> allí.\n"

msgid "mail_welcome_teacher_subject"
msgstr "Tu cuenta de Hedy está lista"

msgid "mail_welcome_verify_body"
msgstr ""
"Tu cuenta de Hedy ha sido creada con éxito. ¡Bienvenido/a!\n"
"Haz clic en este enlace para verificar su dirección de correo electrónico: {link}"

msgid "mail_welcome_verify_subject"
msgstr "Bienvenido/a a Hedy"

msgid "mailing_title"
msgstr "Suscríbete a la newsletter de Hedy"

msgid "main_subtitle"
msgstr "Programación textual para las aulas"

msgid "main_title"
msgstr "Hedy"

msgid "make_sure_you_are_done"
msgstr "¡Asegúrate de que has terminado! Ya no podrás cambiar tu programa después de hacer clic en \"Entregar\"."

msgid "male"
msgstr "Masculino"

msgid "mandatory_mode"
msgstr "Modo de desarrollador obligatorio"

#, fuzzy
msgid "more_options"
msgstr "More options"

msgid "my_account"
msgstr "Mi cuenta"

msgid "my_achievements"
msgstr "Mis logros"

msgid "my_adventures"
msgstr "Mis aventuras"

msgid "my_classes"
msgstr "Mis clases"

msgid "my_messages"
msgstr "Mis mensajes"

msgid "my_public_profile"
msgstr "Mi perfil público"

msgid "name"
msgstr "Nombre"

msgid "nav_explore"
msgstr "Explore"

msgid "nav_hedy"
msgstr "Hedy"

msgid "nav_learn_more"
msgstr "Aprende más"

msgid "nav_start"
msgstr "Inicio"

msgid "nested blocks"
msgstr "un bloque en un bloque"

msgid "new_password"
msgstr "Nueva contraseña"

msgid "new_password_repeat"
msgstr "Repite la nueva contraseña"

msgid "newline"
msgstr "un salto de línea"

msgid "next_exercise"
msgstr "Siguiente ejercicio"

msgid "next_page"
msgstr "Siguiente página"

msgid "next_step_tutorial"
msgstr "Siguiente paso >>>"

msgid "no"
msgstr "No"

msgid "no_account"
msgstr "¿Todavía no tienes una cuenta?"

msgid "no_accounts"
msgstr "No hay cuentas por crear."

msgid "no_adventures_yet"
msgstr "Aún no hay aventuras públicas..."

msgid "no_certificate"
msgstr "Este usuario no ha conseguido el Certificado Hedy de Finalización"

msgid "no_more_flat_if"
msgstr "A partir del nivel 8, el código tras {if} tiene que ponerse en la siguiente línea y debe empezar con 4 espacios."

msgid "no_programs"
msgstr "No hay programas."

msgid "no_public_profile"
msgstr "No tienes un texto de perfil público todavía..."

msgid "no_shared_programs"
msgstr "no tiene programas compartidos..."

msgid "no_such_adventure"
msgstr "¡Esta aventura no existe!"

msgid "no_such_class"
msgstr "No se encontró esa clase de Hedy."

msgid "no_such_highscore"
msgstr "Puntuaciones"

msgid "no_such_level"
msgstr "¡No se encontró este nivel de Hedy!"

msgid "no_such_program"
msgstr "¡No se encontró el programa de Hedy!"

msgid "no_tag"
msgstr "¡Sin etiqueta!"

msgid "not_enrolled"
msgstr "¡Parece que no perteneces a esta clase!"

msgid "not_in_class_no_handin"
msgstr "No estás en clase, así que no es necesario que entregues nada."

msgid "not_logged_in_cantsave"
msgstr "Tu programa no se guardará."

msgid "not_logged_in_handin"
msgstr "Debe iniciar sesión para entregar un trabajo."

msgid "not_teacher"
msgstr "¡Parece que no eres profesor!"

msgid "number"
msgstr "un número"

msgid "number_achievements"
msgstr "Número de logros"

msgid "number_lines"
msgstr "Número de líneas"

msgid "number_programs"
msgstr "Número de programas"

msgid "ok"
msgstr "OK"

msgid "only_you_can_see"
msgstr "Sólo tú puedes ver este programa."

msgid "open"
msgstr "Abrir"

msgid "opening_date"
msgstr "Fecha de apertura"

msgid "opening_dates"
msgstr "Fechas de apertura"

msgid "option"
msgstr "Opción"

msgid "or"
msgstr "o"

msgid "other"
msgstr "Otro"

msgid "other_block"
msgstr "Otro lenguaje basado en bloques"

msgid "other_settings"
msgstr "Otras configuraciones"

msgid "other_source"
msgstr "Otro"

msgid "other_text"
msgstr "Otro lenguaje basado en texto"

msgid "overwrite_warning"
msgstr "Ya tienes un programa con este nombre, guardar este programa reemplazará al anterior. ¿Estás seguro/a?"

msgid "owner"
msgstr "Dueño"

msgid "page"
msgstr "página"

msgid "page_not_found"
msgstr "¡No pudimos encontrar esta página!"

msgid "pair_with_teacher"
msgstr ""

msgid "parsons_title"
msgstr "Puzle"

msgid "password"
msgstr "Contraseña"

msgid "password_change_not_allowed"
msgstr "No puedes cambiar la contraseña a este usuario."

msgid "password_change_prompt"
msgstr "¿Estás seguro de que quieres cambiar la contraseña?"

msgid "password_change_success"
msgstr "La contraseña de tu estudiante ha cambiado correctamente."

msgid "password_invalid"
msgstr "Tu contraseña no es válida."

msgid "password_repeat"
msgstr "Repetir contraseña"

msgid "password_resetted"
msgstr "Tu contraseña ha sido cambiada exitosamente. Ya puedes entrar nuevamente a tu cuenta usando la nueva contraseña."

msgid "password_six"
msgstr "La contraseña debe contener al menos seis caracteres."

msgid "password_updated"
msgstr "Contraseña actualizada."

msgid "passwords_six"
msgstr "Todas las contraseñas deben tener 6 carácteres o más."

msgid "pending_invites"
msgstr "Invitaciones pendientes"

msgid "people_with_a_link"
msgstr "Otras personas con un enlace pueden ver este programa. También se puede encontrar en la página \"Explorar\"."

msgid "percentage"
msgstr "porcentaje"

msgid "percentage_achieved"
msgstr "Logrado por el {percentage}% de los usuarios"

msgid "period"
msgstr "un punto"

msgid "personal_text"
msgstr "Texto personal"

msgid "personal_text_invalid"
msgstr "Tu texto personal es inválido."

msgid "postfix_classname"
msgstr "Sufijo de nombre de clase"

msgid "preferred_keyword_language"
msgstr "Idioma preferido para las palabras clave"

msgid "preferred_language"
msgstr "Lenguaje favorito"

msgid "preview"
msgstr "Previsualizar"

msgid "previewing_adventure"
msgstr "Previsualizar la aventura"

msgid "previewing_class"
msgstr "Está previsualizando la clase <em>{class_name}</em> como profesor."

msgid "previous_campaigns"
msgstr "Ver campañas anteriores"

msgid "print_logo"
msgstr "imprimir"

msgid "privacy_terms"
msgstr "Protección de datos"

msgid "private"
msgstr "Privado"

msgid "profile_logo_alt"
msgstr "Icono de perfil."

msgid "profile_picture"
msgstr "Imagen de perfil"

msgid "profile_updated"
msgstr "Perfil actualizado."

msgid "profile_updated_reload"
msgstr "Perfil actualizado, la página se recargará."

msgid "program_contains_error"
msgstr "Este programa contiene un error, ¿está seguro de querer compartirlo?"

msgid "program_header"
msgstr "Mis programas"

msgid "program_too_large_exception"
msgstr "Programas demasiado extensos"

msgid "programming_experience"
msgstr "Tienes experiencia con programación?"

msgid "programming_invalid"
msgstr "Por favor, selecciona un lenguaje de programación válido."

msgid "programs"
msgstr "Programas"

msgid "programs_created"
msgstr "Programas creados"

msgid "programs_saved"
msgstr "Programas guardados"

msgid "programs_submitted"
msgstr "Programas enviados"

msgid "prompt_join_class"
msgstr "Deseas unirte a la clase?"

msgid "public"
msgstr "Público"

msgid "public_adventures"
msgstr "Explorar las aventuras públicas"

msgid "public_invalid"
msgstr "La selección de conformidad no es correcta"

msgid "public_profile"
msgstr "Perfil público"

msgid "public_profile_info"
msgstr "Al seleccionar esta casilla, hago que mi perfil sea visible para todos. Tenga cuidado de no compartir información personal como su nombre o dirección de su casa, ¡porque todos podrán verla!"

msgid "public_profile_updated"
msgstr "Perfil público actualizado, la página se recargará."

msgid "pygame_waiting_for_input"
msgstr "Esperando a que se presione un botón..."

msgid "question mark"
msgstr "un signo de interrogación"

msgid "quiz_logo_alt"
msgstr "Logo de quiz"

msgid "quiz_score"
msgstr "Puntuación de cuestionario"

msgid "quiz_tab"
msgstr "Cuestionario"

msgid "quiz_threshold_not_reached"
msgstr "No has alcanzado el umbral de cuestionario para desbloquear este nivel"

msgid "read_code_label"
msgstr "Leer en voz alta"

msgid "recent"
msgstr "Mis programas recientes"

msgid "recover_password"
msgstr "Restablecer contraseña"

msgid "regress_button"
msgstr "Regresar al nivel {level}"

msgid "remove"
msgstr "Eliminar"

msgid "remove_customization"
msgstr "Eliminar configuración"

msgid "remove_customizations_prompt"
msgstr "¿Estás seguro de que quieres eliminar esta clase de sus personalizaciones?"

msgid "remove_student_prompt"
msgstr "¿Estás seguro de que quieres eliminar al estudiante de la clase?"

msgid "remove_user_prompt"
msgstr "Confirmar la eliminación de este usuario de la clase."

msgid "repair_program_logo_alt"
msgstr "Icono de reparación de programa"

msgid "repeat_dep"
msgstr "Empezando en el nivel 8, {repeat} necesita ser usado con sangría. Puedes ver ejemplos en la pestaña {repeat} en el nivel 8."

msgid "repeat_match_password"
msgstr "La contraseña repetida es distinta."

msgid "repeat_new_password"
msgstr "Repetir nueva contraseña"

msgid "report_failure"
msgstr "Este programa no existe o no es público"

msgid "report_program"
msgstr "¿Estás seguro de que quieres reportar este programa?"

msgid "report_success"
msgstr "Este programa ha sido reportado"

msgid "request_teacher"
msgstr "¿Te gustaría aplicar a una cuenta de profesor?"

msgid "request_teacher_account"
msgstr "Solicita cuenta de profesor/a"

msgid "required_field"
msgstr "Los campos marcados con * son obligatorios"

msgid "reset_adventure_prompt"
msgstr "¿Seguro que quieres restablecer todas las aventuras seleccionadas?"

msgid "reset_adventures"
msgstr "Restablecer aventuras seleccionadas"

msgid "reset_button"
msgstr "Restablecer"

msgid "reset_password"
msgstr "Establecer nueva contraseña"

msgid "reset_view"
msgstr "Resetear"

msgid "retrieve_adventure_error"
msgstr "¡No puedes ver esta aventura!"

msgid "retrieve_class_error"
msgstr "Solo los profesores pueden ver clases"

msgid "retrieve_tag_error"
msgstr "Error al recuperar las etiquetas"

msgid "role"
msgstr "Papel"

msgid "run_code_button"
msgstr "Ejecutar código"

msgid "runs_over_time"
msgstr "Se ejecuta en el tiempo"

msgid "save"
msgstr "Guardar"

msgid "save_parse_warning"
msgstr "Tu programa contiene un error. ¿Estás seguro/a de que quieres guardarlo?"

msgid "save_prompt"
msgstr "Debes estar registrado para guardar tu programa. ¿Deseas entrar ahora a tu cuenta?"

msgid "save_success_detail"
msgstr "Tu programa se ha guardado correctamente."

msgid "score"
msgstr "Puntos"

msgid "search"
msgstr "Busca..."

msgid "search_button"
msgstr "Buscar"

msgid "second_teacher"
msgstr "Segundo profesor"

msgid "second_teacher_copy_prompt"
msgstr "¿Estás seguro de que quieres copiar a este profesor?"

msgid "second_teacher_prompt"
msgstr "Introduce el nombre del usuario de un profesor para invitarle."

msgid "second_teacher_warning"
msgstr "Todos los profesores de esta clase pueden personalizarlo."

msgid "see_certificate"
msgstr "¡Ve el certificado de {username}!"

msgid "select"
msgstr "Seleccionar"

msgid "select_adventures"
msgstr "Seleccionar y encargar aventuras"

msgid "select_all"
msgstr "Seleccionar todo"

msgid "select_lang"
msgstr "Selecciona el idioma"

msgid "select_levels"
<<<<<<< HEAD
msgstr ""
=======
msgstr "Seleccione los niveles"
>>>>>>> f7f5826f

msgid "select_tag"
msgstr "Seleccionar etiqueta"

msgid "selected"
msgstr "Seleccionado"

msgid "self_removal_prompt"
msgstr "¿Estás seguro de que quieres abandonar esta clase?"

msgid "send_password_recovery"
msgstr "Envíame un link para restablecer mi contraseña"

msgid "sent_by"
msgstr "Esta invitación ha sido mandada por"

msgid "sent_password_recovery"
msgstr "Pronto recibirás un correo electrónico con instrucciones sobre cómo restablecer tu contraseña."

msgid "settings"
msgstr "Mi configuración personal"

msgid "share_by_giving_link"
msgstr "Muestra tu programa a otras personas dándoles el siguiente enlace:"

msgid "share_your_program"
msgstr "Compartir el programa"

msgid "signup_student_or_teacher"
msgstr "¿Eres un estudiante o un profesor?"

msgid "single quotes"
msgstr "una comilla simple"

msgid "slash"
msgstr "una barra"

msgid "slides"
msgstr "Diapositivas"

msgid "slides_info"
msgstr "¡Estas son diapositivas que hemos creado para ayudarte a enseñar con Hedy! Cada diapositiva contiene una explicación de cada nivel, junto con algunos ejemplos.Las diapositivas fueron creadas mediante el servicio <a href=\"https://slides.com\">slides.com</a>; si crear tus propias diapositivas usando estas como partida, puedes descargarlas, y luego subir el archivo zip resultante a <a href=\"https://slides.com\">slides.com</a>. Puedes ver más información acerca de las diapositivas en el <a href=\"https://hedy.org/for-teachers/manual/features\">manual de profesores</a>."

msgid "social_media"
msgstr "Redes sociales"

msgid "something_went_wrong_keyword_parsing"
msgstr "Hay un problema en tu aventura, ¿están todas las palabras clave correctamente rodeadas por { }?"

msgid "space"
msgstr "un espacio"

msgid "star"
msgstr "un asterisco"

msgid "start_hedy_tutorial"
msgstr "Comenzar tutorial de Hedy"

msgid "start_programming"
msgstr "Empezar a programar"

msgid "start_programming_logo_alt"
msgstr "Icono de empezar a programar"

msgid "start_quiz"
msgstr "Empezar cuestionario"

msgid "start_teacher_tutorial"
msgstr "Comenzar tutorial de profesor"

msgid "step_title"
msgstr "Tarea"

msgid "stop_code_button"
msgstr "Detener programa"

msgid "string"
msgstr "texto"

msgid "student"
msgstr "Estudiante"

msgid "student_already_in_class"
msgstr "Este estudiante ya está en tu clase."

msgid "student_already_invite"
msgstr "Este estudiante ya tiene una invitación pendiente."

msgid "student_details"
msgstr "Datos de los alumnos"

msgid "student_list"
msgstr "Lista de alumnos"

msgid "student_not_allowed_in_class"
msgstr "El alumno no autorizado en la clase"

msgid "student_not_existing"
msgstr "Este nombre de usuario no existe."

msgid "student_signup_header"
msgstr "Estudiante"

msgid "students"
msgstr "estudiantes"

msgid "submission_time"
msgstr "Entregado en"

msgid "submit_answer"
msgstr "Entregar respuesta"

msgid "submit_program"
msgstr "Enviar"

msgid "submit_warning"
msgstr "¿Estás seguro de que quieres enviar este programa?"

msgid "submitted"
msgstr "Enviado"

msgid "submitted_header"
msgstr "Este programa ha sido enviado y no puede ser alterado."

msgid "subscribe"
msgstr "Suscribirse"

msgid "subscribe_newsletter"
msgstr "Subscribirse al newsletter"

msgid "suggestion_color"
msgstr "Intenta usar otro color"

msgid "suggestion_note"
msgstr "Utilice una nota entre C0 y B9 o un número entre 1 y 70"

msgid "suggestion_number"
msgstr "Intenta cambiar el valor a un número"

msgid "surname"
msgstr "Nombre"

msgid "survey"
msgstr "Encuesta"

msgid "survey_completed"
msgstr "Encuesta finalizada"

msgid "survey_skip"
msgstr "No vuelvas a mostrar esto"

msgid "survey_submit"
msgstr "Enviar"

msgid "tag_in_adventure"
msgstr "Etiqueta en la aventura"

msgid "tag_input_placeholder"
msgstr "Introduzca una nueva etiqueta"

msgid "tags"
msgstr "Etiquetas"

msgid "teacher"
msgstr "Profesor"

msgid "teacher_account_request"
msgstr "Tienes una solicitud de cuenta de profesor pendiente"

msgid "teacher_account_success"
msgstr "Has solicitado con éxito una cuenta de profesor."

msgid "teacher_invalid"
msgstr "Tu valor de profesor no es válido."

msgid "teacher_invitation_require_login"
msgstr "Para configurar tu perfil como profesor, necesitamos que te autentifiques. Si no tienes una cuenta, crea una."

msgid "teacher_manual"
msgstr "Manual de profesor"

msgid "teacher_signup_header"
msgstr "Profesor"

msgid "teacher_tutorial_logo_alt"
msgstr "Icono de tutorial de profesor"

msgid "teacher_welcome"
msgstr "¡Bienvenido/a a Hedy! Tu cuenta es de tipo profesor, por lo que puedes crear clases e invitar estudiantes."

msgid "teachers"
msgstr "Profesores"

msgid "template_code"
msgstr ""
"¡Esta es la explicación de mi aventura!\n"
"\n"
"De esta manera puedo mostrar un comando: <code>{print}</code>\n"
"\n"
"Pero a veces podría querer mostrar un fragmento de código, como este:\n"
"<pre>\n"
"{ask} ¿Cómo te llamas?\n"
"{echo} entonces tu nombre es\n"
"</pre>"

msgid "this_turns_in_assignment"
msgstr "Esto entrega tu tarea a tu profesor."

msgid "title"
msgstr "Título"

msgid "title_achievements"
msgstr "Hedy - Mis logros"

msgid "title_admin"
msgstr "Hedy - Página de administración"

msgid "title_class grid_overview"
msgstr "Hedy - Vista general de cuadrícula"

msgid "title_class live_statistics"
msgstr "Hedy - Estadísticas en directo"

msgid "title_class-overview"
msgstr "Hedy - Panel de clase"

msgid "title_customize-adventure"
msgstr "Hedy - Configurar aventura"

msgid "title_customize-class"
msgstr "Hedy - Personalizar clase"

msgid "title_explore"
msgstr "Hedy - Explorar"

msgid "title_for-teacher"
msgstr "Hedy - Para profesores"

msgid "title_join-class"
msgstr "Hedy - Unirse a la clase"

msgid "title_landing-page"
msgstr "¡Bienvenido/a a Hedy!"

msgid "title_learn-more"
msgstr "Hedy - Aprender más"

msgid "title_login"
msgstr "Hedy - Iniciar sesión"

msgid "title_my-profile"
msgstr "Hedy - Mi Cuenta"

msgid "title_privacy"
msgstr "Hedy - Términos de privacidad"

msgid "title_programs"
msgstr "Hedy - Mis programas"

msgid "title_public-adventures"
msgstr "Hedy - Aventuras en público"

msgid "title_recover"
msgstr "Hedy - Recuperar cuenta"

msgid "title_reset"
msgstr "Hedy - Restablecer la contraseña"

msgid "title_signup"
msgstr "Hedi - Crea una cuenta"

msgid "title_start"
msgstr "Hedy - Programación textual fácil"

msgid "title_view-adventure"
msgstr "Hedy - Ver aventura"

msgid "token_invalid"
msgstr "Tu token no es válido."

msgid "tooltip_level_locked"
msgstr "Su profesor desactivó este nivel"

msgid "translate_error"
msgstr "Algo salió mal al traducir el código. Intenta ejecutar el código para ver si tiene un error. El código con errores no se puede traducir."

msgid "translating_hedy"
msgstr "Traducción de Hedy"

msgid "translator"
msgstr "Traductor"

msgid "try_it"
msgstr "Pruébalo"

msgid "tutorial"
msgstr "Tutorial"

msgid "tutorial_code_snippet"
msgstr ""
"{print} ¡Hola mundo!\n"
"{print} ¡Estoy aprendiendo Hedy con el tutorial!"

msgid "tutorial_message_not_found"
msgstr "No hemos podido encontrar el paso de tutorial pedido..."

msgid "tutorial_title_not_found"
msgstr "Paso de tutorial no encontrado"

msgid "unauthorized"
msgstr "Usted tiene acceso a esta página"

msgid "unique_usernames"
msgstr "Los nombres de usuario deben ser únicos."

msgid "unlock_thresholds"
msgstr "Desbloquear umbrales de nivel"

msgid "unsaved_class_changes"
msgstr "Hay cambios sin guardar, ¿estás seguro de que quieres abandonar esta página?"

msgid "update_adventure_prompt"
msgstr "¿Estás seguro de que quieres actualizar esta aventura?"

msgid "update_profile"
msgstr "Actualizar perfil"

msgid "update_public"
msgstr "Actualizar perfil público"

msgid "updating_indicator"
msgstr "Actualizando"

msgid "use_of_blanks_exception"
msgstr "Uso de espacios en blanco en los programas"

msgid "use_of_nested_functions_exception"
msgstr "Uso de funciones anidadas"

msgid "user"
msgstr "usuario"

msgid "user_inexistent"
msgstr "Este usuario no existe"

msgid "user_not_private"
msgstr "Este usuario o bien no existe o no tiene un perfil público"

msgid "username"
msgstr "Usuario"

msgid "username_empty"
msgstr "¡No has introducido un nombre de usuario!"

msgid "username_invalid"
msgstr "Tu nombre de usuario no es válido."

msgid "username_special"
msgstr "El nombre de usuario no puede contener los caracteres `:` o `@`."

msgid "username_three"
msgstr "El nombre de usuario debe contener al menos tres caracteres."

msgid "usernames_exist"
msgstr "Uno o más nombres de usuario ya están en uso."

msgid "value"
msgstr "Valor"

msgid "variables"
msgstr "Variables"

msgid "view_program"
msgstr "Ver programa"

msgid "welcome"
msgstr "Bienvenido/a"

msgid "welcome_back"
msgstr "Bienvenido de vuelta"

msgid "what_is_your_role"
msgstr "¿Cuál es tu papel?"

msgid "what_should_my_code_do"
msgstr "¿Qué debería hacer mi código?"

msgid "whole_world"
msgstr "El mundo"

msgid "year_invalid"
msgstr "Por favor ingresa un año entre 1900 y {current_year}."

msgid "yes"
msgstr "Sí"

msgid "your_account"
msgstr "Tu perfil"

msgid "your_class"
msgstr "Tu clase"

msgid "your_last_program"
msgstr "Tu último programa guardado"

msgid "your_personal_text"
msgstr "Tu texto personal..."

msgid "your_program"
msgstr "Tu programa"

#~ msgid "create_account_explanation"
#~ msgstr "Con tu cuenta puedes salvar tus programas."

#~ msgid "only_teacher_create_class"
#~ msgstr "Only teachers are allowed to create classes!"

#~ msgid "keyword_support"
#~ msgstr "Palabras clave traducidas"

#~ msgid "non_keyword_support"
#~ msgstr "Contenido traducido"

#~ msgid "try_button"
#~ msgstr "Probar"

#~ msgid "select_own_adventures"
#~ msgstr "Selección de tus propias aventuras"

#~ msgid "edit"
#~ msgstr "Editar"

#~ msgid "view"
#~ msgstr "Ver"

#~ msgid "class"
#~ msgstr "Clase"

#~ msgid "save_code_button"
#~ msgstr "Guardar código"

#~ msgid "share_code_button"
#~ msgstr "Guardar y compartir código"

#~ msgid "classes_invalid"
#~ msgstr "La lista de clases seleccionadas es inválida"

#~ msgid "directly_add_adventure_to_classes"
#~ msgstr "¿Quieres añadir esta aventura directamente a una de tus clases?"

#~ msgid "hand_in_assignment"
#~ msgstr "Entregar la tarea"

#~ msgid "select_a_level"
#~ msgstr "Elija un nivel"

#~ msgid "answer_invalid"
#~ msgstr "Tu contraseña no es válida."

#~ msgid "available_adventures_level"
#~ msgstr "Nivel de aventuras disponibles"

#~ msgid "customize_class_exp_1"
#~ msgstr "¡Hola! En esta página puedes configurar tu clase. Puedes seleccionar qué niveles y aventuras pueden ver tus estudiantes. También puedes añadir tus propias aventuras a niveles. Todos los niveles y aventuras por defecto serán seleccionadas por defecto. <b>Nota</b> ¡No todas las aventuras están disponibles para cada nivel! La configuración es como sigue:"

#~ msgid "customize_class_exp_2"
#~ msgstr "Siempre puede cambiar esta configuración más adelante. Por ejemplo, puedes hacer que estén disponibles aventuras o niveles específicos mientras impartes una clase. De esta manera, es fácil determinar en qué nivel y aventuras trabajarán sus alumnos. Si quieres que todo esté disponible para tu clase, es más fácil eliminar la personalización por completo."

#~ msgid "customize_class_step_1"
#~ msgstr "Selecciona niveles para su clase presionando los \"botones de nivel\""

#~ msgid "customize_class_step_2"
#~ msgstr "Puede seleccionar el nivel que desea editar en el menú desplegable \"Seleccionar un nivel\""

#~ msgid "customize_class_step_3"
#~ msgstr "Ordena las aventuras como quieras que aparezcan en el nivel. El menú desplegable \"Aventuras disponibles\" contiene las aventuras que no se han incluido en este nivel."

#~ msgid "customize_class_step_4"
#~ msgstr "El menú desplegable \"Aventuras disponibles\" también tiene tus propias aventuras. Una vez que las añadas, podrás moverlas junto a las demás aventuras."

#~ msgid "customize_class_step_5"
#~ msgstr "Puedes eliminar una aventura haciendo clic en el botón x y aparecerá en el menú desplegable \"Aventuras disponibles\""

#~ msgid "customize_class_step_6"
#~ msgstr "Seleccionando una fecha de apertura para cada nivel (también puedes dejarlo vacío)"

#~ msgid "customize_class_step_7"
#~ msgstr "Selección de otros ajustes"

#~ msgid "customize_class_step_8"
#~ msgstr "Clica \"Guardar\" -> ¡Hecho!"

#~ msgid "example_code_header"
#~ msgstr "Código de ejemplo"

#~ msgid "feedback_failure"
#~ msgstr "¡Incorrecto!"

#~ msgid "feedback_success"
#~ msgstr "¡Bien hecho!"

#~ msgid "go_to_first_question"
#~ msgstr "Ir a la pregunta primera"

#~ msgid "question"
#~ msgstr "Pregunta"

#~ msgid "question_doesnt_exist"
#~ msgstr "Esta pregunta no existe"

#~ msgid "question_invalid"
#~ msgstr "Tu token no es válido."

#~ msgid "too_many_attempts"
#~ msgstr "Demasiados intentos"

#~ msgid "class_logs"
#~ msgstr "Logs"

#~ msgid "class_stats"
#~ msgstr "Estadísticas de clase"

#~ msgid "visit_own_public_profile"
#~ msgstr "Visita tu perfil"

#~ msgid "disabled_button_locked"
#~ msgstr "Tu profesor no ha desbloqueado todavía este nivel"

#~ msgid "duplicate_tag"
#~ msgstr "You already have a tag with this name."

#~ msgid "tag_deleted"
#~ msgstr "This tag was successfully deleted."

#~ msgid "no_tags"
#~ msgstr "Aún no hay etiquetas."

#~ msgid "apply_filters"
#~ msgstr "Aplicar los filtros"

#~ msgid "write_first_program"
#~ msgstr "¡Escribe tu primer programa!"

#~ msgid "adventure_exp_1"
#~ msgstr "Escoge tu aventura a la derecha. Tras crear tu aventura, puedes incluirla en una de tus clases bajo \"Configuración\". Si quieres incluir un comando en tu aventura, usa anclas de código tal que así:"

#~ msgid "adventure_exp_2"
#~ msgstr "Si deseas mostrar fragmentos de código reales, por ejemplo, para darle al alumno una plantilla o un ejemplo del código. Utiliza anclas previas como esta:"

#~ msgid "adventures"
#~ msgstr "Aventuras Disponibles"

#~ msgid "hello_world"
#~ msgstr "¡Hola mundo!"

#~ msgid "hide_parsons"
#~ msgstr "Ocultar puzle"

#~ msgid "hide_quiz"
#~ msgstr "Ocultar cuestionario"

#~ msgid "share_confirm"
#~ msgstr "Estás seguro/a de querer volver público tu programa?"

#~ msgid "share_success_detail"
#~ msgstr "Programa hecho público correctamente."

#~ msgid "unshare_confirm"
#~ msgstr "Estás seguro/a de querer volver privado tu programa?"

#~ msgid "unshare_success_detail"
#~ msgstr "Programa hecho privado correctamente."
<|MERGE_RESOLUTION|>--- conflicted
+++ resolved
@@ -7,11 +7,7 @@
 msgstr ""
 "Project-Id-Version: PROJECT VERSION\n"
 "Report-Msgid-Bugs-To: EMAIL@ADDRESS\n"
-<<<<<<< HEAD
-"POT-Creation-Date: 2024-03-08 17:12+0100\n"
-=======
 "POT-Creation-Date: 2024-03-08 13:01+0200\n"
->>>>>>> f7f5826f
 "PO-Revision-Date: 2024-03-07 13:40+0000\n"
 "Last-Translator: Prefill add-on <noreply-addon-prefill@weblate.org>\n"
 "Language: es\n"
@@ -1168,9 +1164,6 @@
 msgid "page_not_found"
 msgstr "¡No pudimos encontrar esta página!"
 
-msgid "pair_with_teacher"
-msgstr ""
-
 msgid "parsons_title"
 msgstr "Puzle"
 
@@ -1472,11 +1465,7 @@
 msgstr "Selecciona el idioma"
 
 msgid "select_levels"
-<<<<<<< HEAD
-msgstr ""
-=======
 msgstr "Seleccione los niveles"
->>>>>>> f7f5826f
 
 msgid "select_tag"
 msgstr "Seleccionar etiqueta"
