--- conflicted
+++ resolved
@@ -1028,13 +1028,8 @@
 msgid "more_options"
 msgstr "Más opciones"
 
-<<<<<<< HEAD
-msgid "multiple_keywords_warning"
-msgstr ""
-=======
 msgid "multiple_levels_warning"
 msgstr "Hemos observado que ha seleccionado varios niveles y ha incluido fragmentos de código en su aventura, lo que podría causar problemas con el resaltador de sintaxis y la traducción automática de palabras clave"
->>>>>>> 749801a4
 
 msgid "my_account"
 msgstr "Mi cuenta"
@@ -2124,13 +2119,8 @@
 #~ msgid "nested blocks"
 #~ msgstr "un bloque en un bloque"
 
-<<<<<<< HEAD
-#~ msgid "multiple_levels_warning"
-#~ msgstr "Hemos notado que has seleccionado varios niveles, a la vez que haz incluido código en tu aventura; esto puede ocasionar problemas con el coloreado de sintaxis así como la traducción automática de palabras clave."
-=======
 #~ msgid "save"
 #~ msgstr "Guardar"
 
 #~ msgid "update_profile"
 #~ msgstr "Actualizar perfil"
->>>>>>> 749801a4
