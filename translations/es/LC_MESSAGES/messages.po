# Spanish translations for PROJECT.
# Copyright (C) 2023 ORGANIZATION
# This file is distributed under the same license as the PROJECT project.
# FIRST AUTHOR <EMAIL@ADDRESS>, 2023.
#
msgid ""
msgstr ""
"Project-Id-Version: PROJECT VERSION\n"
"Report-Msgid-Bugs-To: EMAIL@ADDRESS\n"
"POT-Creation-Date: 2000-01-01 00:00+0000\n"
"PO-Revision-Date: 2000-01-01 00:00+0000\n"
"Last-Translator: Someone <someone@example.com>\n"
"Language: es\n"
"Language-Team: es <LL@li.org>\n"
"Plural-Forms: nplurals=2; plural=n != 1;\n"
"MIME-Version: 1.0\n"
"Content-Type: text/plain; charset=utf-8\n"
"Content-Transfer-Encoding: 8bit\n"
"Generated-By: Babel 2.14.0\n"

msgid "Access Before Assign"
msgstr "Has intentado usar la variable {name} en la línea {access_line_number}, pero ya la has definido en la línea {definition_line_number}. Define una variable antes de usarla."

msgid "Cyclic Var Definition"
msgstr "Debes declarar la variable `{variable}` antes de poder usarla en el lado derecho del comando `{is}`."

msgid "Function Undefined"
msgstr "Has intentado utilizar la función {name}, pero no la has definido."

msgid "Has Blanks"
msgstr "Tu código es incompleto. Contiene huecos que debes reemplazar con código."

msgid "Incomplete"
msgstr "¡Oops! ¡Has olvidado una parte de código! En la línea {line_number}, debes agregar texto después de `{incomplete_command}`."

msgid "Incomplete Repeat"
msgstr "Parece que has olvidado usar un comando con el comando `{repeat}` que usaste en la línea {line_number}."

msgid "Invalid"
msgstr "`{invalid_command}` no es un comando de Hedy en nivel {level}. ¿Querías decir `{guessed_command}`?"

msgid "Invalid Argument"
msgstr "No puedes usar el comando `{command}` con `{invalid_argument}`. Intenta cambiar `{invalid_argument}` a {allowed_types}."

msgid "Invalid Argument Type"
msgstr "No puedes usar `{command}` con `{invalid_argument}` porque es {invalid_type}. Intenta cambiar `{invalid_argument}` a {allowed_types}."

msgid "Invalid At Command"
msgstr "El comando `{command}` no puede utilizarse a partir del nivel 16. Puedes usar corchetes para usar un elemento de una lista, por ejemplo `friends[i]`, `lucky_numbers[{random}]`."

msgid "Invalid Space"
msgstr "¡Oops! Has comenzado una línea con un espacio en la línea {line_number}. Los espacios confunden a los ordenadores, ¿podrías quitarlos?"

msgid "Invalid Type Combination"
msgstr "No puedes usar `{invalid_argument}` y `{invalid_argument_2}` con `{command}` porque uno es {invalid_type} y el otro es {invalid_type_2}. Intenta cambiar `{invalid_argument}` a {invalid_type_2} o `{invalid_argument_2}` a {invalid_type}."

msgid "Lonely Echo"
msgstr "Has utilizado un `{echo}` antes de un `{ask}`, o un `{echo}` sin un `{ask}`. Coloca un `{ask}` antes del `{echo}`."

msgid "Lonely Text"
msgstr "Parece que olvidaste usar un comando con el texto que pusiste en la línea {line_number}"

msgid "Missing Additional Command"
msgstr "Parece que olvidaste terminar de escribir `{command}` en la línea {line_number}. Intenta añadir `{missing_command}` a tu código."

msgid "Missing Command"
msgstr "Parece que has olvidado de usar un comando en la línea {line_number}."

msgid "Missing Inner Command"
msgstr "Parece que has olvidad usar un comando en el `{command}` que has usado en la línea {line_number}."

msgid "Missing Square Brackets"
msgstr "Parece que olvidaste usar corchetes `[]` alrededor de la lista que estabas creando en la línea {line_number}."

msgid "Missing Variable"
msgstr "Parece que a tu `{command}` le falta una variable al principio de la línea."

msgid "Misspelled At Command"
msgstr "Parece que haz escrito incorrectamente el comando `{command}`, en su lugar escribiste `{invalid_argument}` en la línea {line_number}."

msgid "No Indentation"
msgstr "Has utilizado demasiado pocos espacios en la línea {line_number}. Has usado {leading_spaces} espacios, lo que es insuficiente. Empieza cada nuevo bloque con {indent_size} espacios más que la línea anterior."

msgid "Non Decimal Variable"
msgstr "En la línea {line_number}, ¡podrías haber intentado usar un número que a Hedy no le gusta mucho! Intente cambiarlo a un número decimal como 2."

msgid "Parse"
msgstr "El servidor no puede traducir este programa de Hedy. Hay un error en la línea {location[0]}, carácter {location[1]}. Tu has ingresado `{character_found}`, pero eso no está permitido."

msgid "Pressit Missing Else"
msgstr "Olvidaste añadir qué pasa cuando pulsas una tecla diferente, añade un `{else}` a tu código"

msgid "Runtime Index Error"
msgstr "Intentaste acceder a la lista {name} pero está vacía o el índice no está allí."

msgid "Runtime Value Error"
msgstr "Mientras ejecutábamos tu programa, el comando `{command}` recibió el valor {value}, pero eso no está permitido. {tip}."

msgid "Runtime Values Error"
msgstr "While running your program the command `{command}` received the values `{value}` and `{value}` which are not allowed. {tip}."

msgid "Save Microbit code "
msgstr "Guardar código Microbit"

msgid "Too Big"
msgstr "¡Guau! ¡Tu programa tiene un impresionante número de {lines_of_code} líneas de código! Pero solo podemos procesar {max_lines} líneas en este nivel. Haz tu programa más pequeño e inténtalo de nuevo."

msgid "Too Few Indents"
msgstr ""

msgid "Too Many Indents"
msgstr ""

msgid "Unexpected Indentation"
msgstr "Has utilizado demasiados espacios en la línea {line_number}. Has usado {leading_spaces} espacios, lo que es insuficiente. Empieza cada nuevo bloque con {indent_size} espacios más que la línea anterior."

msgid "Unquoted Assignment"
msgstr "A partir de este nivel, debes colocar el texto a la derecha de `{is}` entre comillas. Olvidaste eso para el texto {text}."

msgid "Unquoted Equality Check"
msgstr "¡Si quieres comprobar si una variable es igual a varias palabras, las palabras deben estar rodeadas por comillas!"

msgid "Unquoted Text"
msgstr "¡Ten cuidado! Si `{ask}` o `{print}` algo, el texto debe estar rodeado de comillas. Has olvidado eso para el texto {unquotedtext}."

msgid "Unsupported Float"
msgstr "Números no enteros no se soportan pero estarán disponibles en unos niveles. De momento, cambia `{value}` a un entero."

msgid "Unsupported String Value"
msgstr "El texto no puede contener `{invalid_value}`."

msgid "Unused Variable"
msgstr "Ha definido la variable {variable_name} en la línea {line_number}, pero no la ha utilizado."

msgid "Var Undefined"
msgstr "Intentaste usar la variable `{name}`, pero no la estableciste. También es posible que estés intentando usar la palabra `{name}` pero olvidaste las comillas."

msgid "Wrong Level"
msgstr "Ese código es correcto, pero no pertenece al nivel correcto. Has escrito código `{offending_keyword}` para el nivel {working_level}.Tip: {tip}"

msgid "Wrong Number of Arguments"
msgstr "Tu función usó el número incorrecto de argumentos. Pasaste {used_number} pero la función {name} necesita {defined_number}"

msgid "account_overview"
msgstr "Resumen de cuenta"

msgid "accounts_created"
msgstr "Las cuentas han sido creadas con éxito."

msgid "accounts_intro"
msgstr "En esta página puede crear cuentas para varios estudiantes a la vez. Estos se agregan automáticamente a la clase actual, ¡así que asegúrese de que la clase que se muestra arriba sea la correcta! Cada nombre de usuario debe ser único en todo el sistema Hedy. Puede usar 'Postfix classname' para agregar su nombre de clase a todas las cuentas. Si ingresa manualmente las contraseñas, estas deben tener <b>al menos</b> 6 caracteres."

msgid "achievement_earned"
msgstr "¡Has conseguido un logro!"

msgid "achievements"
msgstr "logros"

msgid "achievements_check_icon_alt"
msgstr "Icono de comprobación de logro"

msgid "achievements_logo_alt"
msgstr "Logo de logros"

msgid "actions"
msgstr ""

msgid "add"
msgstr "Añadir"

msgid "add_students"
msgstr "Añadir estudiantes"

msgid "add_students_options"
msgstr "Añadir opciones de estudiantes"

msgid "admin"
msgstr "Admin"

msgid "advance_button"
msgstr "Ir al nivel {level}"

msgid "adventure"
msgstr "Aventura"

msgid "adventure_cloned"
msgstr "La aventura es clonada"

msgid "adventure_code_button"
msgstr "Código de la aventura"

msgid "adventure_codeblock_button"
msgstr "Utilice este botón cuando desee crear un bloque de código que los alumnos puedan ejecutar en su aventura. Consejo: coloque la selección al final de la última línea del bloque de código e <kbd>introduzca</kbd> 3 veces para escribir después de un bloque de código."

msgid "adventure_duplicate"
msgstr "Ya tienes una aventura con este nombre."

msgid "adventure_empty"
msgstr "¡No has introducido un nombre de aventura!"

#, fuzzy
msgid "adventure_exp_3"
msgstr "Asegúrate de rodear siempre las palabras clave con { } para que se reconozcan correctamente. Puedes usar el botón de \"vista previa\" para ver una versión con estilo de tu aventura. Para ver la aventura en una página dedicada, selecciona \"ver\" en la página de profesores."

msgid "adventure_exp_classes"
msgstr "Tu aventura se utiliza dentro de las siguientes clases"

msgid "adventure_id_invalid"
msgstr "Esta aventura no es válida."

msgid "adventure_length"
msgstr "Tu aventura debe tener al menos 20 carácteres."

msgid "adventure_name_invalid"
msgstr "El nombre de esta aventura no es válido."

msgid "adventure_prompt"
msgstr "Por favor, introduce el nombre de la aventura"

msgid "adventure_terms"
msgstr "Confirmo que mi aventura puede hacerse pública en Hedy."

msgid "adventure_updated"
msgstr "¡La aventura ha sido actualizada!"

msgid "adventures"
msgstr ""

msgid "adventures_info"
msgstr "Puedes crear tus propiar aventuras y agregarlas a tus clases. Estas aventuras tienen el objetivo de servir como ejercicio que tus estudiantes pueden completar y subir para que lo revises en la sección Vista general de los programas por aventura en la página de la clase. Puedes ver más información acerca de crear tus propias aventuras <a href=\"https://hedy.org/for-teachers/manual/features\">aquí</a>."

msgid "adventures_restored"
msgstr "Se han restaurado las aventuras por defecto."

msgid "ago"
msgstr "Hace {timestamp}"

msgid "agree_invalid"
msgstr "Debes aceptar los términos de privacidad."

msgid "agree_with"
msgstr "Acepto las"

msgid "ajax_error"
msgstr "Hubo un error, por favor intenta nuevamente."

msgid "all"
msgstr "Todo/as"

msgid "all_class_highscores"
msgstr "Todos los estudiantes visibles en las puntuaciones más altas de la clase"

msgid "already_account"
msgstr "¿Ya tienes una cuenta?"

msgid "already_program_running"
msgstr "Ya hay un programa en ejecución. Finalízalo antes."

msgid "already_teacher"
msgstr "Ya tienes una cuenta de profesor."

msgid "already_teacher_request"
msgstr "Ya tienes una solicitud de profesor pendiente."

msgid "amount_created"
msgstr "programas creados"

msgid "amount_saved"
msgstr "programas guardados"

msgid "amount_submitted"
msgstr "programas enviados"

msgid "are_you_sure"
msgstr "¿Estás segura/o? No puedes revertir esta acción."

msgid "ask_needs_var"
msgstr "A partir del nivel 2, `{ask}` debe utilizarse con una variable. Ejemplo: nombre `{is}` `{ask}` ¿Cómo te llamas?"

#, fuzzy
msgid "available_in"
msgstr "Available in:"

msgid "become_a_sponsor"
msgstr "Conviértete en patrocinador"

msgid "birth_year"
msgstr "Año de nacimiento"

msgid "bug"
msgstr "Fallo"

msgid "by"
msgstr "por"

msgid "cancel"
msgstr "Cancelar"

msgid "cant_parse_exception"
msgstr "No se ha podido analizar el programa"

msgid "certificate"
msgstr "Certificado de Finalización"

msgid "certified_teacher"
msgstr "Profesor certificado"

msgid "change_password"
msgstr "Cambiar contraseña"

msgid "cheatsheet_title"
msgstr "Ocultar chuleta"

msgid "class_already_joined"
msgstr "Ya eres parte de la clase"

msgid "class_customize_success"
msgstr "Clase configurada correctamente."

msgid "class_live"
msgstr "Estadísticas en tiempo real"

msgid "class_name_duplicate"
msgstr "Ya tienes una clase con este nombre."

msgid "class_name_empty"
msgstr "¡No has introducido un nombre de clase!"

msgid "class_name_invalid"
msgstr "El nombre de clase no es correcto."

msgid "class_name_prompt"
msgstr "Por favor, introduce le nombre de la nueva clase"

msgid "class_overview"
msgstr "Resumen de la clase"

msgid "class_survey_description"
msgstr "Nos gustaría obtener una mejor visión general de nuestros usarios de Hedy. Respondiendo estas preguntas nos ayudarías a mejorar. ¡Gracias!"

msgid "class_survey_later"
msgstr "Recuérdame mañana"

msgid "class_survey_question1"
msgstr "¿Cuál es el rango de edad en su clase?"

msgid "class_survey_question2"
msgstr "¿Cuál es el idioma que se habla en su clase?"

msgid "class_survey_question3"
msgstr "¿Cuántos niños y niñas hay en tu clase?"

msgid "class_survey_question4"
msgstr "¿Qué distingue a sus alumnos de los demás?"

msgid "classes"
msgstr ""

msgid "classes_info"
msgstr "En Hedy, puedes crear tantas clases como quieras. Cada clase también puede tener varios profesores, cada uno con un rol específico. También puedes personalizar tus clases ordenando las aventuras ¡o incluso agregando las tuyas! Puedes ver más información acerca de las clases en el <a href=\"https://hedy.org/for-teachers/manual/preparations#for-teachers\">manual de profesores</a>."

msgid "clone"
msgstr "Clonar"

msgid "cloned_times"
msgstr "Clones"

msgid "close"
msgstr "Cerrar"

msgid "comma"
msgstr "una coma"

msgid "command_not_available_yet_exception"
msgstr "Comando aún no disponible"

msgid "command_unavailable_exception"
msgstr "El comando ya no es correcto"

msgid "commands"
msgstr "Comandos"

msgid "common_errors"
msgstr "Errores comunes"

msgid "congrats_message"
msgstr "¡Felicitaciones, {username}, has alcanzado los siguientes resultados con Hedy!"

msgid "content_invalid"
msgstr "Esta aventura no es válida."

msgid "contributor"
msgstr "Contribuidor"

msgid "copy_clipboard"
msgstr "Copiado al portapapeles"

msgid "copy_code"
msgstr "Copiar el código"

msgid "copy_join_link"
msgstr "Copiar enlace de acceso"

msgid "copy_link_success"
msgstr "Enlace para unirse copiado a tu portapapeles"

msgid "copy_link_to_share"
msgstr "Copiar enlace para compartir"

msgid "copy_mail_link"
msgstr "Por favor, copia y pega este enlace en una nueva pestaña:"

msgid "correct_answer"
msgstr "La respuesta correcta es"

msgid "country"
msgstr "País"

msgid "country_invalid"
msgstr "Por favor, selecciona un país válido."

msgid "country_title"
msgstr "País"

msgid "create_account"
msgstr "Crear cuenta"

msgid "create_accounts"
msgstr "Crear cuentas"

msgid "create_accounts_prompt"
msgstr "¿Estás seguro de que quieres crear estas cuentas?"

msgid "create_adventure"
msgstr "Crear aventura"

msgid "create_class"
msgstr "Crear nueva clase"

msgid "create_multiple_accounts"
msgstr "Crear múltiples cuentas"

msgid "create_public_profile"
msgstr "Crear perfil público"

msgid "create_question"
msgstr "¿Quieres crear uno?"

msgid "create_student_account"
msgstr "Crear una cuenta"

msgid "create_student_account_explanation"
msgstr "Puedes guardar tus propios programas con una cuenta."

msgid "create_teacher_account"
msgstr "Crear cuenta de profesor"

msgid "create_teacher_account_explanation"
msgstr "Con una cuenta de profesor, puedes guardar tus programas y ver los resultados de tus estudiantes."

msgid "creator"
msgstr "Creador"

msgid "current_password"
msgstr "Contraseña actual"

msgid "customization_deleted"
msgstr "Personalización eliminada."

msgid "customize"
msgstr ""

msgid "customize_adventure"
msgstr "Personalizar aventura"

msgid "customize_class"
msgstr "Personalizar clase"

msgid "dash"
msgstr "un guión"

msgid "default_403"
msgstr "Parece que no tienes autorización..."

msgid "default_404"
msgstr "No pudimos encontrar esa página..."

msgid "default_500"
msgstr "Algo salió mal..."

msgid "delete"
msgstr "Borrar"

msgid "delete_adventure_prompt"
msgstr "¿Estás seguro/a de querer eliminar esta aventura?"

msgid "delete_class_prompt"
msgstr "¿Estás seguro/a de que quieres eliminar la clase?"

msgid "delete_confirm"
msgstr "Estás seguro de querer borrar este programa?"

msgid "delete_invite"
msgstr "Eliminar invitaciones"

msgid "delete_invite_prompt"
msgstr "¿Estás seguro de que quieres eliminar esta invitación de clase?"

msgid "delete_public"
msgstr "Eliminar perfil público"

msgid "delete_success"
msgstr "Programa eliminado correctamente."

msgid "destroy_profile"
msgstr "Borrar mi cuenta permanentemente"

msgid "developers_mode"
msgstr "Modo desarollador"

msgid "directly_available"
msgstr "Directamente abierto"

msgid "disable"
msgstr "Deshabilitado"

msgid "disable_parsons"
msgstr "Desactivar todos los rompecabezas"

msgid "disable_quizes"
msgstr "Desactivar todos los cuestionarios"

msgid "disabled"
msgstr "Deshabilitado"

msgid "disabled_button_quiz"
msgstr "Tu puntuación en el cuestionario está por debajo del umbral, ¡inténtalo de nuevo!"

msgid "discord_server"
msgstr "Servidor Discord"

msgid "distinguished_user"
msgstr "Usuario distinguido"

msgid "double quotes"
msgstr "una comilla doble"

msgid "download"
msgstr "Descargar"

msgid "download_login_credentials"
msgstr "¿Quieres descargar las credenciales de login tras la creación de cuentas?"

msgid "duplicate"
msgstr "Duplicar"

msgid "echo_and_ask_mismatch_exception"
msgstr "Desajuste entre eco y pregunta"

msgid "echo_out"
msgstr "A partir del nivel 2, `{echo}` ya no es necesario. Ahora puedes repetir una respuesta con `{ask}` y `{print}`. Ejemplo: `nombre {is} {ask} ¿Cómo te llamas? {print} hola nombre`"

msgid "edit_adventure"
msgstr "Editar la aventura"

msgid "edit_code_button"
msgstr "Editar código"

msgid "email"
msgstr "Correo electrónico"

msgid "email_invalid"
msgstr "Por favor ingresa una dirección de correo electrónico válida."

msgid "end_quiz"
msgstr "Terminar cuestionario"

msgid "english"
msgstr "Inglés"

msgid "enter"
msgstr "Ingresar"

msgid "enter_password"
msgstr "Introduce una nueva contraseña para"

msgid "enter_text"
msgstr "Ingresar tu respuesta aquí..."

msgid "error_logo_alt"
msgstr "Logo de error"

msgid "exclamation mark"
msgstr "un signo de exclamación"

msgid "exercise"
msgstr "Ejercicio"

msgid "exercise_doesnt_exist"
msgstr "Este ejercicio no existe"

msgid "exists_email"
msgstr "Esa dirección de correo electrónico ya está en uso."

msgid "exists_username"
msgstr "Ese nombre de usuario ya está en uso."

msgid "exit_preview_mode"
msgstr "Salir del modo vista previa"

msgid "experience_invalid"
msgstr "Por favor, selecciona una experiencia válida. Escoge (sí, no)."

msgid "expiration_date"
msgstr "Fecha de expiración"

msgid "explore_explanation"
msgstr "En esta página puedes consultar los programas creados por otros usuarios de Hedy. Puedes filtrar tanto por nivel de Hedy como por aventura. Haz clic en \"Ver programa\" para abrir un programa y ejecutarlo. Los programas con un encabezado rojo contienen un error. Todavía puedes abrir el programa, pero ejecutarlo resultará en un error. ¡Por supuesto que puedes intentar arreglarlo! Si el creador tiene un perfil público, puedes hacer clic en su nombre de usuario para visitar su perfil. ¡Allí encontrarás todos sus programas compartidos y mucho más!"

msgid "explore_programs"
msgstr "Explorar programas"

msgid "explore_programs_logo_alt"
msgstr "Icono de explorar programas"

msgid "favorite_program"
msgstr "Programa favorito"

msgid "favourite_confirm"
msgstr "¿Estás seguro de que quieres marcar este programa como favorito?"

msgid "favourite_program"
msgstr "Programa favorito"

msgid "favourite_program_invalid"
msgstr "Tu programa favorito es inválido."

msgid "favourite_success"
msgstr "Tu programa se ha marcado como favorito."

msgid "feature"
msgstr "Características"

msgid "feedback"
msgstr "Comentario"

msgid "feedback_message_error"
msgstr "Algo salió mal, inténtalo de nuevo más tarde."

msgid "feedback_message_success"
msgstr "Gracias, recibimos sus comentarios y nos comunicaremos contigo si es necesario."

msgid "feedback_modal_message"
msgstr "Por favor envíanos un mensaje con una categoría. ¡Agradecemos su ayuda para mejorar Hedy!"

msgid "female"
msgstr "Femenino"

msgid "float"
msgstr "un número"

msgid "for_teachers"
msgstr "Para profesores"

msgid "forgot_password"
msgstr "¿Olvidaste tu contraseña?"

msgid "from_another_teacher"
msgstr "De otro profesor"

msgid "from_magazine_website"
msgstr "De una revista o página web"

msgid "from_video"
msgstr "De un vídeo"

msgid "fun_statistics_msg"
msgstr "¡He aquí unas estadísticas divertidas!"

msgid "gender"
msgstr "Género"

msgid "gender_invalid"
msgstr "Por favor, selecciona un género válido. Escoge (mujer, hombre, otro)."

msgid "general"
msgstr "General"

msgid "general_settings"
msgstr "Configuración general"

msgid "generate_passwords"
msgstr "Generar contraseñas"

msgid "get_certificate"
msgstr "¡Obtén tu certificado!"

msgid "give_link_to_teacher"
msgstr "Dale a tu profesor el siguiente enlace:"

msgid "go_back"
msgstr "Regresar"

msgid "go_back_to_main"
msgstr "Volver a la página principal"

msgid "go_to_question"
msgstr "Ir a la pregunta"

msgid "go_to_quiz_result"
msgstr "Ir al resultado del cuestionario"

msgid "goto_profile"
msgstr "Ir a mi perfil"

msgid "grid_overview"
msgstr "Vista general de los programas por aventura"

msgid "hand_in"
msgstr "Entregar"

msgid "hand_in_exercise"
msgstr "Ejercicio manual"

msgid "heard_about_hedy"
msgstr "¿Cómo has conocido Hedy?"

msgid "heard_about_invalid"
msgstr "Por favor, selecciona una forma válida de cómo nos conociste."

msgid "hedy_achievements"
msgstr "Logros de Hedy"

msgid "hedy_choice_title"
msgstr "La opción de Hedy"

msgid "hedy_introduction_slides"
msgstr ""

msgid "hedy_logo_alt"
msgstr "Logo de Hedy"

msgid "hedy_on_github"
msgstr "Hedy en Github"

msgid "hedy_tutorial_logo_alt"
msgstr "Icono de tutorial de Hedy"

msgid "hello_logo"
msgstr "hola"

msgid "hidden"
msgstr "Oculto"

msgid "hide_cheatsheet"
msgstr "Ocultar chuleta"

msgid "hide_keyword_switcher"
msgstr "Ocultar selector de palabras clave"

msgid "highest_level_reached"
msgstr "Nivel más alto alcanzado"

msgid "highest_quiz_score"
msgstr "Puntuación más alta en el cuestionario"

msgid "highscore_explanation"
msgstr "En esta página puedes ver las puntuaciones más altas actuales, según la cantidad de logros obtenidos. Clasifica para todos los usuarios, por país o por clase. Haga clic en un nombre de usuario para ver su perfil público."

msgid "highscore_no_public_profile"
msgstr "No tienes un perfil público, por lo que no estás en la lista de puntuaciones más altas. ¿Deseas crear uno?"

msgid "highscores"
msgstr "Puntuaciones"

msgid "hint"
msgstr "¿Consejo?"

msgid "ill_work_some_more"
msgstr "Voy a trabajar en él un poco más"

msgid "image_invalid"
msgstr "La imagen que has escogido no es válida."

msgid "incomplete_command_exception"
msgstr "Comando incompleto"

msgid "incorrect_handling_of_quotes_exception"
msgstr "Uso incorrecto de las comillas"

msgid "incorrect_use_of_types_exception"
msgstr "Uso incorrecto de los tipos"

msgid "incorrect_use_of_variable_exception"
msgstr "Uso incorrecto de la variable"

msgid "indentation_exception"
msgstr "Sangría incorrecta"

msgid "input"
msgstr "input de `{ask}`"

msgid "integer"
msgstr "un número"

msgid "invalid_class_link"
msgstr "Enlace incorrecto para unirse a la clase."

msgid "invalid_command_exception"
msgstr "Comando no válido"

msgid "invalid_keyword_language_comment"
msgstr "# La palabra clave para el idioma proporcionada no es válida, la palabra clave idioma se establece en Inglés"

msgid "invalid_language_comment"
msgstr "# El idioma proporcionado no es válido, el idioma está configurado en inglés"

msgid "invalid_level_comment"
msgstr "# El nivel proporcionado no es válido, el nivel se establece en el nivel 1"

msgid "invalid_program_comment"
msgstr "# El programa proporcionado no es válido, por favor inténtelo de nuevo"

msgid "invalid_teacher_invitation_code"
msgstr "El código de instructor es inválido. Para ser instructor, por favor mande un mensaje a hello@hedy.org."

msgid "invalid_tutorial_step"
msgstr "Paso de tutorial inválido"

msgid "invalid_username_password"
msgstr "Combinación de usuario/contraseña inválida."

msgid "invite_by_username"
msgstr "Invitar por nombre de usuario"

msgid "invite_date"
msgstr "Fecha de invitación"

msgid "invite_message"
msgstr "Has recibido una invitación para unirse a una clase"

msgid "invite_prompt"
msgstr "Introduce un nombre de usuario"

msgid "invite_teacher"
msgstr "Invitar a un profesor"

msgid "join_class"
msgstr "Unirse a la clase"

msgid "join_prompt"
msgstr "Debes estar registrado para unirte a una clase. ¿Deseas entrar a tu cuenta?"

msgid "keyword_language_invalid"
msgstr "Por favor, selecciona un idioma para palabras clave (selecciona Inglés o tu propio idioma)."

msgid "language"
msgstr "Idioma"

msgid "language_invalid"
msgstr "Por favor, selecciona un lenguaje válido."

msgid "languages"
msgstr "Cuáles de estos lenguages de programación has usado?"

msgid "last_achievement"
msgstr "Último logro"

msgid "last_edited"
msgstr "Última edición"

msgid "last_error"
msgstr "Último error"

msgid "last_login"
msgstr "Último ingreso"

msgid "last_program"
msgstr "Último programa"

msgid "last_update"
msgstr "Última actualización"

msgid "lastname"
msgstr "Apellido(s)"

msgid "leave_class"
msgstr "Abandonar clase"

msgid "level"
msgstr "Nivel"

msgid "level_accessible"
msgstr "Nivel abierto a los estudiantes"

msgid "level_disabled"
msgstr "Nivel deshabilitado"

msgid "level_future"
msgstr "Este nivel se abrirá automáticamente en "

msgid "level_invalid"
msgstr "Este nivel de Heidi no es válido."

msgid "level_not_class"
msgstr "Este nivel todavía no está disponible en tu clase"

msgid "level_title"
msgstr "Nivel"

msgid "levels"
msgstr "niveles"

msgid "link"
msgstr "Enlace"

msgid "list"
msgstr "una lista"

msgid "live_dashboard"
msgstr "Panel de control en directo"

msgid "logged_in_to_share"
msgstr "Debe iniciar sesión para guardar y compartir un programa."

msgid "login"
msgstr "Ingresar"

msgid "login_long"
msgstr "Ingresar a mi cuenta"

msgid "login_to_save_your_work"
msgstr "Inicia sesión para guardar tu progreso"

msgid "logout"
msgstr "Salir"

msgid "longest_program"
msgstr "Programa más largo"

msgid "mail_change_password_body"
msgstr ""
"Tu contraseña de Hedy ha cambiado. Si lo has hecho tú, no te preocupes.\n"
"Si no has cambiado tu contraseña, por favor contáctanos inmediatamente contestando a este email."

msgid "mail_change_password_subject"
msgstr "Tu contraseña de Hedy ha sido cambiada"

msgid "mail_error_change_processed"
msgstr "Algo salió mal al enviar un correo de validación, los cambios aún se procesan correctamente."

msgid "mail_goodbye"
msgstr ""
"¡Sigue programando!\n"
"El equipo de Hedy"

msgid "mail_hello"
msgstr "¡Hola, {username}!"

msgid "mail_recover_password_body"
msgstr ""
"Al hacer click en este enlace, puedes cambiar tu contraseña. Este enlace es válido durante <b>4</b> horas.\n"
"Si no has pedido restablecer tu contraseña, por favor ignora este email. {link}"

msgid "mail_recover_password_subject"
msgstr "Restablecer contraseña."

msgid "mail_reset_password_body"
msgstr ""
"Tu contraseña de Hedy ha cambiado a una nueva. Si lo has hecho tú, no te preocupes.\n"
"Si no has cambiado tu contraseña, por favor contáctanos inmediatamente contestando a este email."

msgid "mail_reset_password_subject"
msgstr "Tu contraseña de Hedy ha sido reseteada"

msgid "mail_welcome_teacher_body"
msgstr ""
"<strong>¡Bienvenido/a!</strong>\n"
"Felicidades por tu nueva cuenta de profesor Hedy. ¡Bienvenido a la comunidad mundial de profesores de Hedy!\n"
"\n"
"<strong>Qué pueden hacer las cuentas de profesor</strong>\n"
"Ahora tienes disponibles una serie de opciones adicionales.\n"
"\n"
"1. En el <a href=\"https://hedy.org/for-teachers/manual\">manual del profesor</a> encontrarás explicaciones adicionales.\n"
"2. Con tu cuenta de profesor, puedes crear clases. Tus estudiantes pueden unirse a tus clases y puedes ver su progreso. Las clases se crean y se gestionan a través de la página <a href=\"https://hedycode.com/for-teachers\">para profesores</a>.\n"
"3. ¡Puedes personalizar completamente tus clases, por ejemplo, puedes abrir y cerrar niveles, habilitar o deshabilitar aventuras y crear tus propias aventuras!\n"
"\n"
"<strong>¡Únete a nuestra comunidad en línea!</strong>\n"
"Todos los profesores de Hedy, programadores y demás fans están invitados a unirse a nuestro <a href=\"https://discord.gg/8yY7dEme9r\">servidor de Discord</a>. Este es el lugar perfecto para charlar sobre Hedy: tenemos canales donde puedes mostrar tus proyectos y lecciones interesantes, canales para reportar errores y canales para chatear con otros profesores y con el equipo de Hedy.\n"
"\n"
"<strong>Cómo solicitar ayuda</strong>\n"
"Si tienes dudas, puedes hacérnoslas saber en Discord o <a href=\"mailto: hello@hedy.org\">enviarnos un correo electrónico</a>.\n"
"\n"
"<strong>Cómo reportar errores</strong>\n"
"En Discord, tenemos un canal para reportar errores, llamado #bugs. Ese es el lugar perfecto para hacernos saber sobre problemas con los que te encuentres. Si sabes cómo usar GitHub, también puedes crear un <a href=\"https://github.com/hedyorg/hedy/issues/new?assignees=&labels=&template=bug_report.md&title=%5BBUG%5D\">problema</a> allí.\n"

msgid "mail_welcome_teacher_subject"
msgstr "Tu cuenta de Hedy está lista"

msgid "mail_welcome_verify_body"
msgstr ""
"Tu cuenta de Hedy ha sido creada con éxito. ¡Bienvenido/a!\n"
"Haz clic en este enlace para verificar su dirección de correo electrónico: {link}"

msgid "mail_welcome_verify_subject"
msgstr "Bienvenido/a a Hedy"

msgid "mailing_title"
msgstr "Suscríbete a la newsletter de Hedy"

msgid "main_subtitle"
msgstr "Programación textual para las aulas"

msgid "main_title"
msgstr "Hedy"

msgid "make_sure_you_are_done"
msgstr "¡Asegúrate de que has terminado! Ya no podrás cambiar tu programa después de hacer clic en \"Entregar\"."

msgid "male"
msgstr "Masculino"

msgid "mandatory_mode"
msgstr "Modo de desarrollador obligatorio"

msgid "more_options"
msgstr "Más opciones"

msgid "multiple_levels_warning"
msgstr "Hemos notado que has seleccionado varios niveles, a la vez que haz incluido código en tu aventura; esto puede ocasionar problemas con el coloreado de sintaxis así como la traducción automática de palabras clave."

msgid "my_account"
msgstr "Mi cuenta"

msgid "my_achievements"
msgstr "Mis logros"

msgid "my_adventures"
msgstr "Mis aventuras"

msgid "my_classes"
msgstr "Mis clases"

msgid "my_messages"
msgstr "Mis mensajes"

msgid "my_public_profile"
msgstr "Mi perfil público"

msgid "name"
msgstr "Nombre"

msgid "nav_explore"
msgstr "Explore"

msgid "nav_hedy"
msgstr "Hedy"

msgid "nav_learn_more"
msgstr "Aprende más"

msgid "nav_start"
msgstr "Inicio"

msgid "new_password"
msgstr "Nueva contraseña"

msgid "new_password_repeat"
msgstr "Repite la nueva contraseña"

msgid "newline"
msgstr "un salto de línea"

msgid "next_exercise"
msgstr "Siguiente ejercicio"

msgid "next_page"
msgstr "Siguiente página"

msgid "next_step_tutorial"
msgstr "Siguiente paso >>>"

msgid "no"
msgstr "No"

msgid "no_account"
msgstr "¿Todavía no tienes una cuenta?"

msgid "no_accounts"
msgstr "No hay cuentas por crear."

msgid "no_adventures_yet"
msgstr "Aún no hay aventuras públicas..."

msgid "no_certificate"
msgstr "Este usuario no ha conseguido el Certificado Hedy de Finalización"

msgid "no_more_flat_if"
msgstr "A partir del nivel 8, el código tras `{if}` tiene que ponerse en la siguiente línea y debe empezar con 4 espacios."

msgid "no_programs"
msgstr "No hay programas."

msgid "no_public_profile"
msgstr "No tienes un texto de perfil público todavía..."

msgid "no_shared_programs"
msgstr "no tiene programas compartidos..."

msgid "no_such_adventure"
msgstr "¡Esta aventura no existe!"

msgid "no_such_class"
msgstr "No se encontró esa clase de Hedy."

msgid "no_such_highscore"
msgstr "Puntuaciones"

msgid "no_such_level"
msgstr "¡No se encontró este nivel de Hedy!"

msgid "no_such_program"
msgstr "¡No se encontró el programa de Hedy!"

msgid "no_tag"
msgstr "¡Sin etiqueta!"

msgid "not_enrolled"
msgstr "¡Parece que no perteneces a esta clase!"

msgid "not_in_class_no_handin"
msgstr "No estás en clase, así que no es necesario que entregues nada."

msgid "not_logged_in_cantsave"
msgstr "Tu programa no se guardará."

msgid "not_logged_in_handin"
msgstr "Debe iniciar sesión para entregar un trabajo."

msgid "not_teacher"
msgstr "¡Parece que no eres profesor!"

msgid "number"
msgstr "un número"

msgid "number_achievements"
msgstr "Número de logros"

msgid "number_lines"
msgstr "Número de líneas"

msgid "number_programs"
msgstr "Número de programas"

msgid "ok"
msgstr "OK"

msgid "only_you_can_see"
msgstr "Sólo tú puedes ver este programa."

msgid "open"
msgstr "Abrir"

msgid "opening_date"
msgstr "Fecha de apertura"

msgid "opening_dates"
msgstr "Fechas de apertura"

msgid "option"
msgstr "Opción"

msgid "or"
msgstr "o"

msgid "other"
msgstr "Otro"

msgid "other_block"
msgstr "Otro lenguaje basado en bloques"

msgid "other_settings"
msgstr "Otras configuraciones"

msgid "other_source"
msgstr "Otro"

msgid "other_text"
msgstr "Otro lenguaje basado en texto"

msgid "overwrite_warning"
msgstr "Ya tienes un programa con este nombre, guardar este programa reemplazará al anterior. ¿Estás seguro/a?"

msgid "owner"
msgstr "Dueño"

msgid "page"
msgstr "página"

msgid "page_not_found"
msgstr "¡No pudimos encontrar esta página!"

msgid "pair_with_teacher"
msgstr "Me gustaría que me emparejaran con otro maestro para que me ayude"

msgid "parsons_title"
msgstr "Puzle"

msgid "password"
msgstr "Contraseña"

msgid "password_change_not_allowed"
msgstr "No puedes cambiar la contraseña a este usuario."

msgid "password_change_prompt"
msgstr "¿Estás seguro de que quieres cambiar la contraseña?"

msgid "password_change_success"
msgstr "La contraseña de tu estudiante ha cambiado correctamente."

msgid "password_invalid"
msgstr "Tu contraseña no es válida."

msgid "password_repeat"
msgstr "Repetir contraseña"

msgid "password_resetted"
msgstr "Tu contraseña ha sido cambiada exitosamente. Ya puedes entrar nuevamente a tu cuenta usando la nueva contraseña."

msgid "password_six"
msgstr "La contraseña debe contener al menos seis caracteres."

msgid "password_updated"
msgstr "Contraseña actualizada."

msgid "passwords_six"
msgstr "Todas las contraseñas deben tener 6 carácteres o más."

msgid "pending_invites"
msgstr "Invitaciones pendientes"

msgid "people_with_a_link"
msgstr "Otras personas con un enlace pueden ver este programa. También se puede encontrar en la página \"Explorar\"."

msgid "percentage"
msgstr "porcentaje"

msgid "percentage_achieved"
msgstr "Logrado por el {percentage}% de los usuarios"

msgid "period"
msgstr "un punto"

msgid "personal_text"
msgstr "Texto personal"

msgid "personal_text_invalid"
msgstr "Tu texto personal es inválido."

msgid "postfix_classname"
msgstr "Sufijo de nombre de clase"

msgid "preferred_keyword_language"
msgstr "Idioma preferido para las palabras clave"

msgid "preferred_language"
msgstr "Lenguaje favorito"

msgid "preview"
msgstr "Previsualizar"

msgid "previewing_adventure"
msgstr "Previsualizar la aventura"

msgid "previewing_class"
msgstr "Está previsualizando la clase <em>{class_name}</em> como profesor."

msgid "previous_campaigns"
msgstr "Ver campañas anteriores"

msgid "print_logo"
msgstr "imprimir"

msgid "privacy_terms"
msgstr "Protección de datos"

msgid "private"
msgstr "Privado"

msgid "profile_logo_alt"
msgstr "Icono de perfil."

msgid "profile_picture"
msgstr "Imagen de perfil"

msgid "profile_updated"
msgstr "Perfil actualizado."

msgid "profile_updated_reload"
msgstr "Perfil actualizado, la página se recargará."

msgid "program_contains_error"
msgstr "Este programa contiene un error, ¿está seguro de querer compartirlo?"

msgid "program_header"
msgstr "Mis programas"

msgid "program_too_large_exception"
msgstr "Programas demasiado extensos"

msgid "programming_experience"
msgstr "Tienes experiencia con programación?"

msgid "programming_invalid"
msgstr "Por favor, selecciona un lenguaje de programación válido."

msgid "programs"
msgstr "Programas"

msgid "programs_created"
msgstr "Programas creados"

msgid "programs_saved"
msgstr "Programas guardados"

msgid "programs_submitted"
msgstr "Programas enviados"

msgid "prompt_join_class"
msgstr "Deseas unirte a la clase?"

msgid "public"
msgstr "Público"

msgid "public_adventures"
msgstr "Explorar las aventuras públicas"

msgid "public_content"
msgstr ""

msgid "public_content_info"
msgstr ""

msgid "public_invalid"
msgstr "La selección de conformidad no es correcta"

msgid "public_profile"
msgstr "Perfil público"

msgid "public_profile_info"
msgstr "Al seleccionar esta casilla, hago que mi perfil sea visible para todos. Tenga cuidado de no compartir información personal como su nombre o dirección de su casa, ¡porque todos podrán verla!"

msgid "public_profile_updated"
msgstr "Perfil público actualizado, la página se recargará."

msgid "pygame_waiting_for_input"
msgstr "Esperando a que se presione un botón..."

msgid "question mark"
msgstr "un signo de interrogación"

msgid "quiz_logo_alt"
msgstr "Logo de quiz"

msgid "quiz_score"
msgstr "Puntuación de cuestionario"

msgid "quiz_tab"
msgstr "Cuestionario"

msgid "quiz_threshold_not_reached"
msgstr "No has alcanzado el umbral de cuestionario para desbloquear este nivel"

msgid "read_code_label"
msgstr "Leer en voz alta"

msgid "recent"
msgstr "Mis programas recientes"

msgid "recover_password"
msgstr "Restablecer contraseña"

msgid "regress_button"
msgstr "Regresar al nivel {level}"

msgid "remove"
msgstr "Eliminar"

msgid "remove_customization"
msgstr "Eliminar configuración"

msgid "remove_customizations_prompt"
msgstr "¿Estás seguro de que quieres eliminar esta clase de sus personalizaciones?"

msgid "remove_student_prompt"
msgstr "¿Estás seguro de que quieres eliminar al estudiante de la clase?"

msgid "remove_user_prompt"
msgstr "Confirmar la eliminación de este usuario de la clase."

msgid "repair_program_logo_alt"
msgstr "Icono de reparación de programa"

msgid "repeat_dep"
msgstr "Empezando en el nivel 8, `{repeat}` necesita ser usado con sangría. Puedes ver ejemplos en la pestaña `{repeat}` en el nivel 8."

msgid "repeat_match_password"
msgstr "La contraseña repetida es distinta."

msgid "repeat_new_password"
msgstr "Repetir nueva contraseña"

msgid "report_failure"
msgstr "Este programa no existe o no es público"

msgid "report_program"
msgstr "¿Estás seguro de que quieres reportar este programa?"

msgid "report_success"
msgstr "Este programa ha sido reportado"

msgid "request_teacher"
msgstr "¿Te gustaría aplicar a una cuenta de profesor?"

msgid "request_teacher_account"
msgstr "Solicita cuenta de profesor/a"

msgid "required_field"
msgstr "Los campos marcados con * son obligatorios"

msgid "reset_adventure_prompt"
msgstr "¿Seguro que quieres restablecer todas las aventuras seleccionadas?"

msgid "reset_adventures"
msgstr "Restablecer aventuras seleccionadas"

msgid "reset_button"
msgstr "Restablecer"

msgid "reset_password"
msgstr "Establecer nueva contraseña"

msgid "reset_view"
msgstr "Resetear"

msgid "retrieve_adventure_error"
msgstr "¡No puedes ver esta aventura!"

msgid "retrieve_class_error"
msgstr "Solo los profesores pueden ver clases"

msgid "retrieve_tag_error"
msgstr "Error al recuperar las etiquetas"

msgid "role"
msgstr "Papel"

msgid "run_code_button"
msgstr "Ejecutar código"

msgid "runs_over_time"
msgstr "Se ejecuta en el tiempo"

msgid "save"
msgstr "Guardar"

msgid "save_parse_warning"
msgstr "Tu programa contiene un error. ¿Estás seguro/a de que quieres guardarlo?"

msgid "save_prompt"
msgstr "Debes estar registrado para guardar tu programa. ¿Deseas entrar ahora a tu cuenta?"

msgid "save_success_detail"
msgstr "Tu programa se ha guardado correctamente."

msgid "score"
msgstr "Puntos"

msgid "search"
msgstr "Busca..."

msgid "search_button"
msgstr "Buscar"

msgid "second_teacher"
msgstr "Segundo profesor"

msgid "second_teacher_copy_prompt"
msgstr "¿Estás seguro de que quieres copiar a este profesor?"

msgid "second_teacher_prompt"
msgstr "Introduce el nombre del usuario de un profesor para invitarle."

msgid "second_teacher_warning"
msgstr "Todos los profesores de esta clase pueden personalizarlo."

msgid "see_certificate"
msgstr "¡Ve el certificado de {username}!"

msgid "select"
msgstr "Seleccionar"

msgid "select_adventures"
msgstr "Seleccionar y encargar aventuras"

msgid "select_all"
msgstr "Seleccionar todo"

msgid "select_lang"
msgstr "Selecciona el idioma"

msgid "select_levels"
msgstr "Seleccione los niveles"

msgid "select_tag"
msgstr "Seleccionar etiqueta"

msgid "selected"
msgstr "Seleccionado"

msgid "self_removal_prompt"
msgstr "¿Estás seguro de que quieres abandonar esta clase?"

msgid "send_password_recovery"
msgstr "Envíame un link para restablecer mi contraseña"

msgid "sent_by"
msgstr "Esta invitación ha sido mandada por"

msgid "sent_password_recovery"
msgstr "Pronto recibirás un correo electrónico con instrucciones sobre cómo restablecer tu contraseña."

msgid "settings"
msgstr "Mi configuración personal"

msgid "share_by_giving_link"
msgstr "Muestra tu programa a otras personas dándoles el siguiente enlace:"

msgid "share_your_program"
msgstr "Compartir el programa"

msgid "signup_student_or_teacher"
msgstr "¿Eres un estudiante o un profesor?"

msgid "single quotes"
msgstr "una comilla simple"

msgid "slash"
msgstr "una barra"

#, fuzzy
msgid "sleeping"
msgstr "Sleeping..."

msgid "slides"
msgstr "Diapositivas"

msgid "slides_for_level"
msgstr ""

msgid "slides_info"
msgstr "¡Estas son diapositivas que hemos creado para ayudarte a enseñar con Hedy! Cada diapositiva contiene una explicación de cada nivel, junto con algunos ejemplos.Las diapositivas fueron creadas mediante el servicio <a href=\"https://slides.com\">slides.com</a>; si crear tus propias diapositivas usando estas como partida, puedes descargarlas, y luego subir el archivo zip resultante a <a href=\"https://slides.com\">slides.com</a>. Puedes ver más información acerca de las diapositivas en el <a href=\"https://hedy.org/for-teachers/manual/features\">manual de profesores</a>."

msgid "social_media"
msgstr "Redes sociales"

msgid "something_went_wrong_keyword_parsing"
msgstr "Hay un problema en tu aventura, ¿están todas las palabras clave correctamente rodeadas por { }?"

msgid "space"
msgstr "un espacio"

msgid "star"
msgstr "un asterisco"

msgid "start_hedy_tutorial"
msgstr "Comenzar tutorial de Hedy"

msgid "start_learning"
msgstr "Comienza a aprender"

msgid "start_programming"
msgstr "Empezar a programar"

msgid "start_programming_logo_alt"
msgstr "Icono de empezar a programar"

msgid "start_quiz"
msgstr "Empezar cuestionario"

msgid "start_teacher_tutorial"
msgstr "Comenzar tutorial de profesor"

msgid "start_teaching"
msgstr "Empezar a enseñar"

msgid "step_title"
msgstr "Tarea"

msgid "stop_code_button"
msgstr "Detener programa"

msgid "string"
msgstr "texto"

msgid "student"
msgstr "Estudiante"

msgid "student_already_in_class"
msgstr "Este estudiante ya está en tu clase."

msgid "student_already_invite"
msgstr "Este estudiante ya tiene una invitación pendiente."

msgid "student_details"
msgstr "Datos de los alumnos"

msgid "student_list"
msgstr "Lista de alumnos"

msgid "student_not_allowed_in_class"
msgstr "El alumno no autorizado en la clase"

msgid "student_not_existing"
msgstr "Este nombre de usuario no existe."

msgid "student_signup_header"
msgstr "Estudiante"

msgid "students"
msgstr "estudiantes"

msgid "submission_time"
msgstr "Entregado en"

msgid "submit_answer"
msgstr "Entregar respuesta"

msgid "submit_program"
msgstr "Enviar"

msgid "submit_warning"
msgstr "¿Estás seguro de que quieres enviar este programa?"

msgid "submitted"
msgstr "Enviado"

msgid "submitted_header"
msgstr "Este programa ha sido enviado y no puede ser alterado."

msgid "subscribe"
msgstr "Suscribirse"

msgid "subscribe_newsletter"
msgstr "Subscribirse al newsletter"

msgid "suggestion_color"
msgstr "Intenta usar otro color"

msgid "suggestion_note"
msgstr "Utilice una nota entre C0 y B9 o un número entre 1 y 70"

msgid "suggestion_number"
msgstr "Intenta cambiar el valor a un número"

msgid "suggestion_numbers_or_strings"
msgstr "Try changing the values to be all text or all numbers"

msgid "surname"
msgstr "Nombre"

msgid "survey"
msgstr "Encuesta"

msgid "survey_completed"
msgstr "Encuesta finalizada"

msgid "survey_skip"
msgstr "No vuelvas a mostrar esto"

msgid "survey_submit"
msgstr "Enviar"

msgid "tag_in_adventure"
msgstr "Etiqueta en la aventura"

msgid "tag_input_placeholder"
msgstr "Introduzca una nueva etiqueta"

msgid "tags"
msgstr "Etiquetas"

msgid "teacher"
msgstr "Profesor"

msgid "teacher_account_request"
msgstr "Tienes una solicitud de cuenta de profesor pendiente"

msgid "teacher_account_success"
msgstr "Has solicitado con éxito una cuenta de profesor."

msgid "teacher_invalid"
msgstr "Tu valor de profesor no es válido."

msgid "teacher_invitation_require_login"
msgstr "Para configurar tu perfil como profesor, necesitamos que te autentifiques. Si no tienes una cuenta, crea una."

msgid "teacher_manual"
msgstr "Manual de profesor"

msgid "teacher_signup_header"
msgstr "Profesor"

msgid "teacher_tutorial_logo_alt"
msgstr "Icono de tutorial de profesor"

msgid "teacher_welcome"
msgstr "¡Bienvenido/a a Hedy! Tu cuenta es de tipo profesor, por lo que puedes crear clases e invitar estudiantes."

msgid "teachers"
msgstr "Profesores"

msgid "template_code"
msgstr ""
"¡Esta es la explicación de mi aventura!\n"
"\n"
"De esta manera puedo mostrar un comando: <code>{print}</code>\n"
"\n"
"Pero a veces podría querer mostrar un fragmento de código, como este:\n"
"<pre>\n"
"ask ¿Cómo te llamas?\n"
"echo entonces tu nombre es\n"
"</pre>"

msgid "this_turns_in_assignment"
msgstr "Esto entrega tu tarea a tu profesor."

msgid "title"
msgstr "Título"

msgid "title_achievements"
msgstr "Hedy - Mis logros"

msgid "title_admin"
msgstr "Hedy - Página de administración"

msgid "title_class grid_overview"
msgstr "Hedy - Vista general de cuadrícula"

msgid "title_class live_statistics"
msgstr "Hedy - Estadísticas en directo"

msgid "title_class-overview"
msgstr "Hedy - Panel de clase"

msgid "title_customize-adventure"
msgstr "Hedy - Configurar aventura"

msgid "title_customize-class"
msgstr "Hedy - Personalizar clase"

msgid "title_explore"
msgstr "Hedy - Explorar"

msgid "title_for-teacher"
msgstr "Hedy - Para profesores"

msgid "title_join-class"
msgstr "Hedy - Unirse a la clase"

msgid "title_landing-page"
msgstr "¡Bienvenido/a a Hedy!"

msgid "title_learn-more"
msgstr "Hedy - Aprender más"

msgid "title_login"
msgstr "Hedy - Iniciar sesión"

msgid "title_my-profile"
msgstr "Hedy - Mi Cuenta"

msgid "title_privacy"
msgstr "Hedy - Términos de privacidad"

msgid "title_programs"
msgstr "Hedy - Mis programas"

msgid "title_public-adventures"
msgstr "Hedy - Aventuras en público"

msgid "title_recover"
msgstr "Hedy - Recuperar cuenta"

msgid "title_reset"
msgstr "Hedy - Restablecer la contraseña"

msgid "title_signup"
msgstr "Hedi - Crea una cuenta"

msgid "title_start"
msgstr "Hedy - Programación textual fácil"

msgid "title_view-adventure"
msgstr "Hedy - Ver aventura"

msgid "token_invalid"
msgstr "Tu token no es válido."

msgid "tooltip_level_locked"
msgstr "Su profesor desactivó este nivel"

msgid "translate_error"
msgstr "Algo salió mal al traducir el código. Intenta ejecutar el código para ver si tiene un error. El código con errores no se puede traducir."

msgid "translating_hedy"
msgstr "Traducción de Hedy"

msgid "translator"
msgstr "Traductor"

msgid "tutorial"
msgstr "Tutorial"

msgid "tutorial_code_snippet"
msgstr ""
"{print} ¡Hola mundo!\n"
"{print} ¡Estoy aprendiendo Hedy con el tutorial!"

msgid "tutorial_message_not_found"
msgstr "No hemos podido encontrar el paso de tutorial pedido..."

msgid "tutorial_title_not_found"
msgstr "Paso de tutorial no encontrado"

msgid "unauthorized"
msgstr "Usted tiene acceso a esta página"

msgid "unique_usernames"
msgstr "Los nombres de usuario deben ser únicos."

msgid "unlock_thresholds"
msgstr "Desbloquear umbrales de nivel"

msgid "unsaved_class_changes"
msgstr "Hay cambios sin guardar, ¿estás seguro de que quieres abandonar esta página?"

msgid "update_adventure_prompt"
msgstr "¿Estás seguro de que quieres actualizar esta aventura?"

msgid "update_profile"
msgstr "Actualizar perfil"

msgid "update_public"
msgstr "Actualizar perfil público"

msgid "updating_indicator"
msgstr "Actualizando"

msgid "use_of_blanks_exception"
msgstr "Uso de espacios en blanco en los programas"

msgid "use_of_nested_functions_exception"
msgstr "Uso de funciones anidadas"

#, fuzzy
msgid "used_in"
msgstr "Used in:"

msgid "user"
msgstr "usuario"

msgid "user_inexistent"
msgstr "Este usuario no existe"

msgid "user_not_private"
msgstr "Este usuario o bien no existe o no tiene un perfil público"

msgid "username"
msgstr "Usuario"

msgid "username_empty"
msgstr "¡No has introducido un nombre de usuario!"

msgid "username_invalid"
msgstr "Tu nombre de usuario no es válido."

msgid "username_special"
msgstr "El nombre de usuario no puede contener los caracteres `:` o `@`."

msgid "username_three"
msgstr "El nombre de usuario debe contener al menos tres caracteres."

msgid "usernames_exist"
msgstr "Uno o más nombres de usuario ya están en uso."

msgid "value"
msgstr "Valor"

msgid "variables"
msgstr "Variables"

msgid "view_adventures"
msgstr ""

msgid "view_classes"
msgstr ""

msgid "view_program"
msgstr "Ver programa"

msgid "view_slides"
msgstr ""

msgid "welcome"
msgstr "Bienvenido/a"

msgid "welcome_back"
msgstr "Bienvenido de vuelta"

msgid "what_is_your_role"
msgstr "¿Cuál es tu papel?"

msgid "what_should_my_code_do"
msgstr "¿Qué debería hacer mi código?"

msgid "whole_world"
msgstr "El mundo"

msgid "year_invalid"
msgstr "Por favor ingresa un año entre 1900 y {current_year}."

msgid "yes"
msgstr "Sí"

msgid "your_account"
msgstr "Tu perfil"

msgid "your_class"
msgstr "Tu clase"

msgid "your_last_program"
msgstr "Tu último programa guardado"

msgid "your_personal_text"
msgstr "Tu texto personal..."

msgid "your_program"
msgstr "Tu programa"

#~ msgid "create_account_explanation"
#~ msgstr "Con tu cuenta puedes salvar tus programas."

#~ msgid "only_teacher_create_class"
#~ msgstr "Only teachers are allowed to create classes!"

#~ msgid "keyword_support"
#~ msgstr "Palabras clave traducidas"

#~ msgid "non_keyword_support"
#~ msgstr "Contenido traducido"

#~ msgid "try_button"
#~ msgstr "Probar"

#~ msgid "select_own_adventures"
#~ msgstr "Selección de tus propias aventuras"

#~ msgid "edit"
#~ msgstr ""

#~ msgid "view"
#~ msgstr "Ver"

#~ msgid "class"
#~ msgstr "Clase"

#~ msgid "save_code_button"
#~ msgstr "Guardar código"

#~ msgid "share_code_button"
#~ msgstr "Guardar y compartir código"

#~ msgid "classes_invalid"
#~ msgstr "La lista de clases seleccionadas es inválida"

#~ msgid "directly_add_adventure_to_classes"
#~ msgstr "¿Quieres añadir esta aventura directamente a una de tus clases?"

#~ msgid "hand_in_assignment"
#~ msgstr "Entregar la tarea"

#~ msgid "select_a_level"
#~ msgstr "Elija un nivel"

#~ msgid "answer_invalid"
#~ msgstr "Tu contraseña no es válida."

#~ msgid "available_adventures_level"
#~ msgstr "Nivel de aventuras disponibles"

#~ msgid "customize_class_exp_1"
#~ msgstr "¡Hola! En esta página puedes configurar tu clase. Puedes seleccionar qué niveles y aventuras pueden ver tus estudiantes. También puedes añadir tus propias aventuras a niveles. Todos los niveles y aventuras por defecto serán seleccionadas por defecto. <b>Nota</b> ¡No todas las aventuras están disponibles para cada nivel! La configuración es como sigue:"

#~ msgid "customize_class_exp_2"
#~ msgstr "Siempre puede cambiar esta configuración más adelante. Por ejemplo, puedes hacer que estén disponibles aventuras o niveles específicos mientras impartes una clase. De esta manera, es fácil determinar en qué nivel y aventuras trabajarán sus alumnos. Si quieres que todo esté disponible para tu clase, es más fácil eliminar la personalización por completo."

#~ msgid "customize_class_step_1"
#~ msgstr "Selecciona niveles para su clase presionando los \"botones de nivel\""

#~ msgid "customize_class_step_2"
#~ msgstr "Puede seleccionar el nivel que desea editar en el menú desplegable \"Seleccionar un nivel\""

#~ msgid "customize_class_step_3"
#~ msgstr "Ordena las aventuras como quieras que aparezcan en el nivel. El menú desplegable \"Aventuras disponibles\" contiene las aventuras que no se han incluido en este nivel."

#~ msgid "customize_class_step_4"
#~ msgstr "El menú desplegable \"Aventuras disponibles\" también tiene tus propias aventuras. Una vez que las añadas, podrás moverlas junto a las demás aventuras."

#~ msgid "customize_class_step_5"
#~ msgstr "Puedes eliminar una aventura haciendo clic en el botón x y aparecerá en el menú desplegable \"Aventuras disponibles\""

#~ msgid "customize_class_step_6"
#~ msgstr "Seleccionando una fecha de apertura para cada nivel (también puedes dejarlo vacío)"

#~ msgid "customize_class_step_7"
#~ msgstr "Selección de otros ajustes"

#~ msgid "customize_class_step_8"
#~ msgstr "Clica \"Guardar\" -> ¡Hecho!"

#~ msgid "example_code_header"
#~ msgstr "Código de ejemplo"

#~ msgid "feedback_failure"
#~ msgstr "¡Incorrecto!"

#~ msgid "feedback_success"
#~ msgstr "¡Bien hecho!"

#~ msgid "go_to_first_question"
#~ msgstr "Ir a la pregunta primera"

#~ msgid "question"
#~ msgstr "Pregunta"

#~ msgid "question_doesnt_exist"
#~ msgstr "Esta pregunta no existe"

#~ msgid "question_invalid"
#~ msgstr "Tu token no es válido."

#~ msgid "too_many_attempts"
#~ msgstr "Demasiados intentos"

#~ msgid "class_logs"
#~ msgstr "Logs"

#~ msgid "class_stats"
#~ msgstr "Estadísticas de clase"

#~ msgid "visit_own_public_profile"
#~ msgstr "Visita tu perfil"

#~ msgid "disabled_button_locked"
#~ msgstr "Tu profesor no ha desbloqueado todavía este nivel"

#~ msgid "duplicate_tag"
#~ msgstr "You already have a tag with this name."

#~ msgid "tag_deleted"
#~ msgstr "This tag was successfully deleted."

#~ msgid "no_tags"
#~ msgstr "Aún no hay etiquetas."

#~ msgid "apply_filters"
#~ msgstr "Aplicar los filtros"

#~ msgid "write_first_program"
#~ msgstr "¡Escribe tu primer programa!"

#~ msgid "adventure_exp_1"
#~ msgstr "Escoge tu aventura a la derecha. Tras crear tu aventura, puedes incluirla en una de tus clases bajo \"Configuración\". Si quieres incluir un comando en tu aventura, usa anclas de código tal que así:"

#~ msgid "adventure_exp_2"
#~ msgstr "Si deseas mostrar fragmentos de código reales, por ejemplo, para darle al alumno una plantilla o un ejemplo del código. Utiliza anclas previas como esta:"

#~ msgid "hello_world"
#~ msgstr "¡Hola mundo!"

#~ msgid "share_confirm"
#~ msgstr "Estás seguro/a de querer volver público tu programa?"

#~ msgid "share_success_detail"
#~ msgstr "Programa hecho público correctamente."

#~ msgid "unshare_confirm"
#~ msgstr "Estás seguro/a de querer volver privado tu programa?"

#~ msgid "unshare_success_detail"
#~ msgstr "Programa hecho privado correctamente."

#~ msgid "hide_parsons"
#~ msgstr "Ocultar puzle"

#~ msgid "hide_quiz"
#~ msgstr "Ocultar cuestionario"

#~ msgid "back_to_class"
#~ msgstr "Volver a la clase"
<<<<<<< HEAD
=======

#~ msgid "classes"
#~ msgstr ""

#~ msgid "Locked Language Feature"
#~ msgstr "¡Estás usando {concept}! Es genial, pero ¡{concept} todavía no está desbloqueado! Se desbloqueará en un nivel posterior."

#~ msgid "nested blocks"
#~ msgstr "un bloque en un bloque"
>>>>>>> 675af909
<|MERGE_RESOLUTION|>--- conflicted
+++ resolved
@@ -2109,15 +2109,9 @@
 
 #~ msgid "back_to_class"
 #~ msgstr "Volver a la clase"
-<<<<<<< HEAD
-=======
-
-#~ msgid "classes"
-#~ msgstr ""
 
 #~ msgid "Locked Language Feature"
 #~ msgstr "¡Estás usando {concept}! Es genial, pero ¡{concept} todavía no está desbloqueado! Se desbloqueará en un nivel posterior."
 
 #~ msgid "nested blocks"
 #~ msgstr "un bloque en un bloque"
->>>>>>> 675af909
