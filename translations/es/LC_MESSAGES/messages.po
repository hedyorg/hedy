--- conflicted
+++ resolved
@@ -2267,10 +2267,8 @@
 #~ msgid "variables"
 #~ msgstr "Variables"
 
-<<<<<<< HEAD
+#~ msgid "available_in"
+#~ msgstr "Disponible en:"
+
 #~ msgid "regress_button"
 #~ msgstr "Regresar al nivel {level}"
-=======
-#~ msgid "available_in"
-#~ msgstr "Disponible en:"
->>>>>>> ae3ca4d3
