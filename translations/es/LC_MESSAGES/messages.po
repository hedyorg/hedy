--- conflicted
+++ resolved
@@ -1122,12 +1122,6 @@
 msgid "pair_with_teacher"
 msgstr "Me gustaría que me emparejaran con otro maestro para que me ayude"
 
-<<<<<<< HEAD
-msgid "parsons_title"
-msgstr ""
-
-=======
->>>>>>> 58ead06e
 msgid "password"
 msgstr "Contraseña"
 
@@ -1282,12 +1276,6 @@
 msgid "question mark"
 msgstr "un signo de interrogación"
 
-<<<<<<< HEAD
-msgid "quiz_tab"
-msgstr ""
-
-=======
->>>>>>> 58ead06e
 msgid "read_code_label"
 msgstr "Leer en voz alta"
 
@@ -2446,12 +2434,9 @@
 
 #~ msgid "mandatory_mode"
 #~ msgstr "Modo de desarrollador obligatorio"
-<<<<<<< HEAD
-=======
 
 #~ msgid "parsons_title"
 #~ msgstr ""
 
 #~ msgid "quiz_tab"
 #~ msgstr ""
->>>>>>> 58ead06e
