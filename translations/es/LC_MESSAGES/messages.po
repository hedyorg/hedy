<<<<<<< HEAD
=======
# Spanish translations for PROJECT.
# Copyright (C) 2023 ORGANIZATION
# This file is distributed under the same license as the PROJECT project.
# FIRST AUTHOR <EMAIL@ADDRESS>, 2023.
#
msgid ""
msgstr ""
"Project-Id-Version: PROJECT VERSION\n"
"Report-Msgid-Bugs-To: EMAIL@ADDRESS\n"
"POT-Creation-Date: 2023-11-27 20:54+0100\n"
"PO-Revision-Date: 2023-11-24 14:12+0000\n"
"Last-Translator: Jesús Pelay <pelayjesus@gmail.com>\n"
"Language: es\n"
"Language-Team: es <LL@li.org>\n"
"Plural-Forms: nplurals=2; plural=n != 1;\n"
"MIME-Version: 1.0\n"
"Content-Type: text/plain; charset=utf-8\n"
"Content-Transfer-Encoding: 8bit\n"
"Generated-By: Babel 2.11.0\n"

>>>>>>> f7e3be19
msgid "Access Before Assign"
msgstr "Has intentado usar la variable {name} en la línea {access_line_number}, pero ya la has definido en la línea {definition_line_number}. Define una variable antes de usarla."

msgid "Cyclic Var Definition"
msgstr "Debes declarar la variable {variable} antes de poder usarla en el lado derecho del comando {is}."

msgid "Has Blanks"
msgstr "Tu código es incompleto. Contiene huecos que debes reemplazar con código."

msgid "Incomplete"
msgstr "¡Oops! ¡Has olvidado una parte de código! En la línea {line_number}, debes agregar texto después de {incomplete_command}."

msgid "Incomplete Repeat"
msgstr "Parece que has olvidado usar un comando con el comando {repeat} que usaste en la línea {line_number}."

msgid "Invalid"
msgstr "{invalid_command} no es un comando de Hedy en nivel {level}. ¿Querías decir {guessed_command}?"

msgid "Invalid Argument"
msgstr "No puedes usar el comando {command} con {invalid_argument}. Intenta cambiar {invalid_argument} a {allowed_types}."

msgid "Invalid Argument Type"
msgstr "No puedes usar {command} con {invalid_argument} porque es {invalid_type}. Intenta cambiar {invalid_argument} a {allowed_types}."

msgid "Invalid At Command"
msgstr "El comando {at} no puede utilizarse a partir del nivel 16. Puedes usar corchetes para usar un elemento de una lista, por ejemplo `amigos[i]`, `números_de_suerte[{random}]`."

msgid "Invalid Space"
msgstr "¡Oops! Has comenzado una línea con un espacio en la línea {line_number}. Los espacios confunden a los ordenadores, ¿podrías quitarlos?"

msgid "Invalid Type Combination"
msgstr "No puedes usar {invalid_argument} y {invalid_argument_2} con {command} porque uno es {invalid_type} y el otro es {invalid_type_2}. Intenta cambiar {invalid_argument} a {invalid_type_2} o {invalid_argument_2} a {invalid_type}."

msgid "Locked Language Feature"
msgstr "¡Estás usando {concept}! Es genial, pero ¡{concept} todavía no está desbloqueado! Se desbloqueará en un nivel posterior."

msgid "Lonely Echo"
msgstr "Has utilizado un {echo} antes de un {ask}, o un {echo} sin un {ask}. Coloca un {ask} antes del {echo}."

msgid "Lonely Text"
msgstr "Parece que olvidaste usar un comando con el texto que pusiste en la línea {line_number}"

msgid "Missing Command"
msgstr "Parece que has olvidado de usar un comando en la línea {line_number}."

msgid "Missing Inner Command"
msgstr "Parece que has olvidad usar un comando en el {command} que has usado en la línea {line_number}."

msgid "Misspelled At Command"
msgstr "Parece que haz escrito incorrectamente el comando {command}, en su lugar escribiste {invalid_argument} en la línea {line_number}."

msgid "No Indentation"
msgstr "Has utilizado demasiado pocos espacios en la línea {line_number}. Has usado {leading_spaces} espacios, lo que es insuficiente. Empieza cada nuevo bloque con {indent_size} espacios más que la línea anterior."

msgid "Parse"
msgstr "El servidor no puede traducir este programa de Hedy. Hay un error en la línea {location[0]}, carácter {location[1]}. Tu has ingresado {character_found}, pero eso no está permitido."

msgid "Pressit Missing Else"
msgstr "Olvidaste añadir qué pasa cuando pulsas una tecla diferente, añade un {else} a tu código"

msgid "Too Big"
msgstr "¡Guau! ¡Tu programa tiene un impresionante número de {lines_of_code} líneas de código! Pero solo podemos procesar {max_lines} líneas en este nivel. Haz tu programa más pequeño e inténtalo de nuevo."

msgid "Unexpected Indentation"
msgstr "Has utilizado demasiados espacios en la línea {line_number}. Has usado {leading_spaces} espacios, lo que es insuficiente. Empieza cada nuevo bloque con {indent_size} espacios más que la línea anterior."

msgid "Unquoted Assignment"
msgstr "A partir de este nivel, debes colocar el texto a la derecha de {is} entre comillas. Olvidaste eso para el texto {text}."

msgid "Unquoted Equality Check"
msgstr "¡Si quieres comprobar si una variable es igual a varias palabras, las palabras deben estar rodeadas por comillas!"

msgid "Unquoted Text"
msgstr "¡Ten cuidado! Si {ask} o {print} algo, el texto debe estar rodeado de comillas. Has olvidado eso para el texto {unquotedtext}."

msgid "Unsupported Float"
msgstr "Números no enteros no se soportan pero estarán disponibles en unos niveles. De momento, cambia {value} a un entero."

msgid "Unsupported String Value"
msgstr "El texto no puede contener {invalid_value}."

msgid "Var Undefined"
msgstr "Intentaste usar la variable {name}, pero no la estableciste. También es posible que estés intentando usar la palabra {name} pero olvidaste las comillas."

msgid "Wrong Level"
msgstr "Ese código es correcto, pero no pertenece al nivel correcto. Has escrito código {offending_keyword} para el nivel {working_level}.Tip: {tip}"

msgid "account_overview"
msgstr "Resumen de cuenta"

msgid "accounts_created"
msgstr "Las cuentas han sido creadas con éxito."

msgid "accounts_intro"
msgstr "En esta página puede crear cuentas para varios estudiantes a la vez. Estos se agregan automáticamente a la clase actual, ¡así que asegúrese de que la clase que se muestra arriba sea la correcta! Cada nombre de usuario debe ser único en todo el sistema Hedy. Puede usar 'Postfix classname' para agregar su nombre de clase a todas las cuentas. Si ingresa manualmente las contraseñas, estas deben tener <b>al menos</b> 6 caracteres."

msgid "achievement_earned"
msgstr "¡Has conseguido un logro!"

msgid "achievements"
msgstr "logros"

msgid "achievements_check_icon_alt"
msgstr "Icono de comprobación de logro"

msgid "achievements_logo_alt"
msgstr "Logo de logros"

msgid "add"
msgstr "Añadir"

msgid "add_students"
msgstr "Añadir estudiantes"

msgid "add_students_options"
msgstr "Añadir opciones de estudiantes"

msgid "admin"
msgstr "Admin"

msgid "advance_button"
msgstr "Ir al nivel {level}"

msgid "adventure"
msgstr "Aventura"

msgid "adventure_cloned"
msgstr ""

msgid "adventure_duplicate"
msgstr "Ya tienes una aventura con este nombre."

msgid "adventure_empty"
msgstr "¡No has introducido un nombre de aventura!"

msgid "adventure_exp_1"
msgstr "Escoge tu aventura a la derecha. Tras crear tu aventura, puedes incluirla en una de tus clases bajo \"Configuración\". Si quieres incluir un comando en tu aventura, usa anclas de código tal que así:"

msgid "adventure_exp_2"
msgstr "Si deseas mostrar fragmentos de código reales, por ejemplo, para darle al alumno una plantilla o un ejemplo del código. Utiliza anclas previas como esta:"

msgid "adventure_exp_3"
msgstr "Asegúrate de rodear siempre las palabras clave con { } para que se reconozcan correctamente. Puedes usar el botón de \"vista previa\" para ver una versión con estilo de tu aventura. Para ver la aventura en una página dedicada, selecciona \"ver\" en la página de profesores."

msgid "adventure_id_invalid"
msgstr "Esta aventura no es válida."

msgid "adventure_length"
msgstr "Tu aventura debe tener al menos 20 carácteres."

msgid "adventure_name_invalid"
msgstr "El nombre de esta aventura no es válido."

msgid "adventure_prompt"
msgstr "Por favor, introduce el nombre de la aventura"

msgid "adventure_terms"
msgstr "Confirmo que mi aventura puede hacerse pública en Hedy."

msgid "adventure_updated"
msgstr "¡La aventura ha sido actualizada!"

msgid "adventures"
msgstr "Aventuras Disponibles"

msgid "adventures_restored"
msgstr "Se han restaurado las aventuras por defecto."

msgid "ago"
msgstr "Hace {timestamp}"

msgid "agree_invalid"
msgstr "Debes aceptar los términos de privacidad."

msgid "agree_with"
msgstr "Acepto las"

msgid "ajax_error"
msgstr "Hubo un error, por favor intenta nuevamente."

msgid "all"
msgstr "Todo/as"

msgid "all_class_highscores"
msgstr "Todos los estudiantes visibles en las puntuaciones más altas de la clase"

msgid "already_account"
msgstr "¿Ya tienes una cuenta?"

msgid "already_program_running"
msgstr "Ya hay un programa en ejecución. Finalízalo antes."

msgid "already_teacher"
msgstr "Ya tienes una cuenta de profesor."

msgid "already_teacher_request"
msgstr "Ya tienes una solicitud de profesor pendiente."

msgid "amount_created"
msgstr "programas creados"

msgid "amount_saved"
msgstr "programas guardados"

msgid "amount_submitted"
msgstr "programas enviados"

msgid "apply_filters"
msgstr ""

msgid "are_you_sure"
msgstr "¿Estás segura/o? No puedes revertir esta acción."

msgid "ask_needs_var"
msgstr "A partir del nivel 2, {ask} debe utilizarse con una variable. Ejemplo: nombre {is} {ask} ¿Cómo te llamas?"

msgid "back_to_class"
msgstr "Volver a la clase"

msgid "back_to_teachers_page"
msgstr "Volver a la página de profesores"

msgid "become_a_sponsor"
msgstr "Conviértete en patrocinador"

msgid "birth_year"
msgstr "Año de nacimiento"

msgid "by"
msgstr "por"

msgid "cancel"
msgstr "Cancelar"

msgid "cant_parse_exception"
msgstr "No se ha podido analizar el programa"

msgid "catch_index_exception"
msgstr "Intentaste acceder a la lista {list_name} pero está vacía o el índice no está allí."

msgid "catch_value_exception"
msgstr "Mientras ejecutábamos tu programa, el comando {command} recibió el valor {value}, pero eso no está permitido. {suggestion}."

msgid "certificate"
msgstr "Certificado de Finalización"

msgid "certified_teacher"
msgstr "Profesor certificado"

msgid "change_password"
msgstr "Cambiar contraseña"

msgid "cheatsheet_title"
msgstr "Ocultar chuleta"

msgid "class_already_joined"
msgstr "Ya eres parte de la clase"

msgid "class_customize_success"
msgstr "Clase configurada correctamente."

msgid "class_live"
msgstr "Estadísticas en tiempo real"

msgid "class_name_duplicate"
msgstr "Ya tienes una clase con este nombre."

msgid "class_name_empty"
msgstr "¡No has introducido un nombre de clase!"

msgid "class_name_invalid"
msgstr "El nombre de clase no es correcto."

msgid "class_name_prompt"
msgstr "Por favor, introduce le nombre de la nueva clase"

msgid "class_overview"
msgstr "Resumen de la clase"

<<<<<<< HEAD
msgid "clone"
msgstr ""

msgid "cloned_times"
msgstr ""
=======
msgid "class_survey_description"
msgstr "Nos gustaría obtener una mejor visión general de nuestros usarios de Hedy. Respondiendo estas preguntas nos ayudarías a mejorar. ¡Gracias!"

msgid "class_survey_later"
msgstr "Recuérdame mañana"

msgid "class_survey_question1"
msgstr "¿Cuál es el rango de edad en su clase?"

msgid "class_survey_question2"
msgstr "¿Cuál es el idioma que se habla en su clase?"

msgid "class_survey_question3"
msgstr "¿Cuántos niños y niñas hay en tu clase?"

msgid "class_survey_question4"
msgstr "¿Qué distingue a sus alumnos de los demás?"
>>>>>>> f7e3be19

msgid "close"
msgstr "Cerrar"

msgid "comma"
msgstr "una coma"

msgid "command_not_available_yet_exception"
msgstr "Comando aún no disponible"

msgid "command_unavailable_exception"
msgstr "El comando ya no es correcto"

msgid "commands"
msgstr "Comandos"

msgid "common_errors"
msgstr "Errores comunes"

msgid "congrats_message"
msgstr "¡Felicitaciones, {username}, has alcanzado los siguientes resultados con Hedy!"

msgid "content_invalid"
msgstr "Esta aventura no es válida."

msgid "contributor"
msgstr "Contribuidor"

msgid "copy_clipboard"
msgstr "Copiado al portapapeles"

msgid "copy_join_link"
msgstr "Copiar enlace de acceso"

msgid "copy_link_success"
msgstr "Enlace para unirse copiado a tu portapapeles"

msgid "copy_link_to_share"
msgstr "Copiar enlace para compartir"

msgid "copy_mail_link"
msgstr "Por favor, copia y pega este enlace en una nueva pestaña:"

msgid "correct_answer"
msgstr "La respuesta correcta es"

msgid "country"
msgstr "País"

msgid "country_invalid"
msgstr "Por favor, selecciona un país válido."

msgid "country_title"
msgstr "País"

msgid "create_account"
msgstr "Crear cuenta"

msgid "create_accounts"
msgstr "Crear cuentas"

msgid "create_accounts_prompt"
msgstr "¿Estás seguro de que quieres crear estas cuentas?"

msgid "create_adventure"
msgstr "Crear aventura"

msgid "create_class"
msgstr "Crear nueva clase"

msgid "create_multiple_accounts"
msgstr "Crear múltiples cuentas"

msgid "create_public_profile"
msgstr "Crear perfil público"

msgid "create_question"
msgstr "¿Quieres crear uno?"

msgid "create_student_account"
msgstr "Crear una cuenta"

msgid "create_student_account_explanation"
msgstr "Puedes guardar tus propios programas con una cuenta."

msgid "create_teacher_account"
msgstr "Crear cuenta de profesor"

msgid "create_teacher_account_explanation"
msgstr "Con una cuenta de profesor, puedes guardar tus programas y ver los resultados de tus estudiantes."

msgid "creator"
msgstr "Creador"

msgid "current_password"
msgstr "Contraseña actual"

msgid "customization_deleted"
msgstr "Personalización eliminada."

msgid "customize_adventure"
msgstr "Personalizar aventura"

msgid "customize_class"
msgstr "Personalizar clase"

msgid "dash"
msgstr "un guión"

msgid "default_403"
msgstr "Parece que no tienes autorización..."

msgid "default_404"
msgstr "No pudimos encontrar esa página..."

msgid "default_500"
msgstr "Algo salió mal..."

msgid "delete"
msgstr "Borrar"

msgid "delete_adventure_prompt"
msgstr "¿Estás seguro/a de querer eliminar esta aventura?"

msgid "delete_class_prompt"
msgstr "¿Estás seguro/a de que quieres eliminar la clase?"

msgid "delete_confirm"
msgstr "Estás seguro de querer borrar este programa?"

msgid "delete_invite"
msgstr "Eliminar invitaciones"

msgid "delete_invite_prompt"
msgstr "¿Estás seguro de que quieres eliminar esta invitación de clase?"

msgid "delete_public"
msgstr "Eliminar perfil público"

msgid "delete_success"
msgstr "Programa eliminado correctamente."

msgid "destroy_profile"
msgstr "Borrar mi cuenta permanentemente"

msgid "developers_mode"
msgstr "Modo desarollador"

msgid "directly_available"
msgstr "Directamente abierto"

msgid "disable"
msgstr "Deshabilitado"

msgid "disabled"
msgstr "Deshabilitado"

msgid "disabled_button_quiz"
msgstr "Tu puntuación en el cuestionario está por debajo del umbral, ¡inténtalo de nuevo!"

msgid "discord_server"
msgstr "Servidor Discord"

msgid "distinguished_user"
msgstr "Usuario distinguido"

msgid "double quotes"
msgstr "una comilla doble"

msgid "download"
msgstr "Descargar"

msgid "download_login_credentials"
msgstr "¿Quieres descargar las credenciales de login tras la creación de cuentas?"

msgid "duplicate"
msgstr "Duplicar"

msgid "echo_and_ask_mismatch_exception"
msgstr "Desajuste entre eco y pregunta"

msgid "echo_out"
msgstr "A partir del nivel 2, `{echo}` ya no es necesario. Ahora puedes repetir una respuesta con `{ask}` y `{print}`. Ejemplo: `nombre {is} {ask} ¿Cómo te llamas? {print} hola nombre`"

msgid "edit_adventure"
msgstr ""

msgid "edit_code_button"
msgstr "Editar código"

msgid "email"
msgstr "Correo electrónico"

msgid "email_invalid"
msgstr "Por favor ingresa una dirección de correo electrónico válida."

msgid "end_quiz"
msgstr "Terminar cuestionario"

msgid "english"
msgstr "Inglés"

msgid "enter"
msgstr "Ingresar"

msgid "enter_password"
msgstr "Introduce una nueva contraseña para"

msgid "enter_text"
msgstr "Ingresar tu respuesta aquí..."

msgid "error_logo_alt"
msgstr "Logo de error"

msgid "exclamation mark"
msgstr "un signo de exclamación"

msgid "exercise"
msgstr "Ejercicio"

msgid "exercise_doesnt_exist"
msgstr "Este ejercicio no existe"

msgid "exists_email"
msgstr "Esa dirección de correo electrónico ya está en uso."

msgid "exists_username"
msgstr "Ese nombre de usuario ya está en uso."

msgid "experience_invalid"
msgstr "Por favor, selecciona una experiencia válida. Escoge (sí, no)."

msgid "expiration_date"
msgstr "Fecha de expiración"

msgid "explore_explanation"
msgstr "En esta página puedes consultar los programas creados por otros usuarios de Hedy. Puedes filtrar tanto por nivel de Hedy como por aventura. Haz clic en \"Ver programa\" para abrir un programa y ejecutarlo. Los programas con un encabezado rojo contienen un error. Todavía puedes abrir el programa, pero ejecutarlo resultará en un error. ¡Por supuesto que puedes intentar arreglarlo! Si el creador tiene un perfil público, puedes hacer clic en su nombre de usuario para visitar su perfil. ¡Allí encontrarás todos sus programas compartidos y mucho más!"

msgid "explore_programs"
msgstr "Explorar programas"

msgid "explore_programs_logo_alt"
msgstr "Icono de explorar programas"

msgid "favorite_program"
msgstr "Programa favorito"

msgid "favourite_confirm"
msgstr "¿Estás seguro de que quieres marcar este programa como favorito?"

msgid "favourite_program"
msgstr "Programa favorito"

msgid "favourite_program_invalid"
msgstr "Tu programa favorito es inválido."

msgid "favourite_success"
msgstr "Tu programa se ha marcado como favorito."

msgid "female"
msgstr "Femenino"

msgid "float"
msgstr "un número"

msgid "for_teachers"
msgstr "Para profesores"

msgid "forgot_password"
msgstr "¿Olvidaste tu contraseña?"

msgid "from_another_teacher"
msgstr "De otro profesor"

msgid "from_magazine_website"
msgstr "De una revista o página web"

msgid "from_video"
msgstr "De un vídeo"

msgid "fun_statistics_msg"
msgstr "¡He aquí unas estadísticas divertidas!"

msgid "gender"
msgstr "Género"

msgid "gender_invalid"
msgstr "Por favor, selecciona un género válido. Escoge (mujer, hombre, otro)."

msgid "general"
msgstr "General"

msgid "general_settings"
msgstr "Configuración general"

msgid "generate_passwords"
msgstr "Generar contraseñas"

msgid "get_certificate"
msgstr "¡Obtén tu certificado!"

msgid "give_link_to_teacher"
msgstr "Dale a tu profesor el siguiente enlace:"

msgid "go_back_to_main"
msgstr "Volver a la página principal"

msgid "go_to_question"
msgstr "Ir a la pregunta"

msgid "go_to_quiz_result"
msgstr "Ir al resultado del cuestionario"

msgid "goto_profile"
msgstr "Ir a mi perfil"

msgid "grid_overview"
msgstr "Vista general de los programas por aventura"

msgid "hand_in"
msgstr "Entregar"

msgid "hand_in_exercise"
msgstr "Ejercicio manual"

msgid "heard_about_hedy"
msgstr "¿Cómo has conocido Hedy?"

msgid "heard_about_invalid"
msgstr "Por favor, selecciona una forma válida de cómo nos conociste."

msgid "hedy_achievements"
msgstr "Logros de Hedy"

msgid "hedy_choice_title"
msgstr "La opción de Hedy"

msgid "hedy_logo_alt"
msgstr "Logo de Hedy"

msgid "hedy_on_github"
msgstr "Hedy en Github"

msgid "hedy_tutorial_logo_alt"
msgstr "Icono de tutorial de Hedy"

msgid "hello_logo"
msgstr "hola"

msgid "hello_world"
msgstr "¡Hola mundo!"

msgid "hidden"
msgstr "Oculto"

msgid "hide_cheatsheet"
msgstr "Ocultar chuleta"

msgid "hide_keyword_switcher"
msgstr "Ocultar selector de palabras clave"

msgid "hide_parsons"
msgstr "Ocultar puzle"

msgid "hide_quiz"
msgstr "Ocultar cuestionario"

msgid "highest_level_reached"
msgstr "Nivel más alto alcanzado"

msgid "highest_quiz_score"
msgstr "Puntuación más alta en el cuestionario"

msgid "highscore_explanation"
msgstr "En esta página puedes ver las puntuaciones más altas actuales, según la cantidad de logros obtenidos. Clasifica para todos los usuarios, por país o por clase. Haga clic en un nombre de usuario para ver su perfil público."

msgid "highscore_no_public_profile"
msgstr "No tienes un perfil público, por lo que no estás en la lista de puntuaciones más altas. ¿Deseas crear uno?"

msgid "highscores"
msgstr "Puntuaciones"

msgid "hint"
msgstr "¿Consejo?"

msgid "ill_work_some_more"
msgstr "Voy a trabajar en él un poco más"

msgid "image_invalid"
msgstr "La imagen que has escogido es inválida."

msgid "incomplete_command_exception"
msgstr "Comando incompleto"

msgid "incorrect_handling_of_quotes_exception"
msgstr "Uso incorrecto de las comillas"

msgid "incorrect_use_of_types_exception"
msgstr "Uso incorrecto de los tipos"

msgid "incorrect_use_of_variable_exception"
msgstr "Uso incorrecto de la variable"

msgid "indentation_exception"
msgstr "Sangría incorrecta"

msgid "input"
msgstr "input de {ask}"

msgid "integer"
msgstr "un número"

msgid "invalid_class_link"
msgstr "Enlace incorrecto para unirse a la clase."

msgid "invalid_command_exception"
msgstr "Comando no válido"

msgid "invalid_keyword_language_comment"
msgstr "# La palabra clave para el idioma proporcionada no es válida, la palabra clave idioma se establece en Inglés"

msgid "invalid_language_comment"
msgstr "# El idioma proporcionado no es válido, el idioma está configurado en inglés"

msgid "invalid_level_comment"
msgstr "# El nivel proporcionado no es válido, el nivel se establece en el nivel 1"

msgid "invalid_program_comment"
msgstr "# El programa proporcionado no es válido, por favor inténtelo de nuevo"

msgid "invalid_teacher_invitation_code"
msgstr "El código de instructor es inválido. Para ser instructor, por favor mande un mensaje a hello@hedy.org."

msgid "invalid_tutorial_step"
msgstr "Paso de tutorial inválido"

msgid "invalid_username_password"
msgstr "Combinación de usuario/contraseña inválida."

msgid "invite_by_username"
msgstr "Invitar por nombre de usuario"

msgid "invite_date"
msgstr "Fecha de invitación"

msgid "invite_message"
msgstr "Has recibido una invitación para unirse a una clase"

msgid "invite_prompt"
msgstr "Introduce un nombre de usuario"

msgid "invite_teacher"
msgstr "Invitar a un profesor"

msgid "join_class"
msgstr "Unirse a la clase"

msgid "join_prompt"
msgstr "Debes estar registrado para unirte a una clase. ¿Deseas entrar a tu cuenta?"

msgid "keyword_language_invalid"
msgstr "Por favor, selecciona un idioma para palabras clave (selecciona Inglés o tu propio idioma)."

msgid "language"
msgstr "Idioma"

msgid "language_invalid"
msgstr "Por favor, selecciona un lenguaje válido."

msgid "languages"
msgstr "Cuáles de estos lenguages de programación has usado?"

msgid "last_achievement"
msgstr "Último logro"

msgid "last_edited"
msgstr "Última edición"

msgid "last_error"
msgstr "Último error"

msgid "last_login"
msgstr "Último ingreso"

msgid "last_program"
msgstr "Último programa"

msgid "last_update"
msgstr "Última actualización"

msgid "lastname"
msgstr "Apellido(s)"

msgid "leave_class"
msgstr "Abandonar clase"

msgid "level"
msgstr "Nivel"

msgid "level_accessible"
msgstr "Nivel abierto a los estudiantes"

msgid "level_disabled"
msgstr "Nivel deshabilitado"

msgid "level_future"
msgstr "Este nivel se abrirá automáticamente en "

msgid "level_invalid"
msgstr "Este nivel de Hedy no es válido."

msgid "level_not_class"
msgstr "Este nivel todavía no está disponible en tu clase"

msgid "level_title"
msgstr "Nivel"

msgid "link"
msgstr "Enlace"

msgid "list"
msgstr "una lista"

msgid "live_dashboard"
msgstr "Panel de control en directo"

msgid "logged_in_to_share"
msgstr "Debe iniciar sesión para guardar y compartir un programa."

msgid "login"
msgstr "Ingresar"

msgid "login_long"
msgstr "Ingresar a mi cuenta"

msgid "login_to_save_your_work"
msgstr "Inicia sesión para guardar tu progreso"

msgid "logout"
msgstr "Salir"

msgid "longest_program"
msgstr "Programa más largo"

msgid "mail_change_password_body"
msgstr ""
"Tu contraseña de Hedy ha cambiado. Si lo has hecho tú, no te preocupes.\n"
"Si no has cambiado tu contraseña, por favor contáctanos inmediatamente contestando a este email."

msgid "mail_change_password_subject"
msgstr "Tu contraseña de Hedy ha sido cambiada"

msgid "mail_error_change_processed"
msgstr "Algo salió mal al enviar un correo de validación, los cambios aún se procesan correctamente."

msgid "mail_goodbye"
msgstr ""
"¡Sigue programando!\n"
"El equipo de Hedy"

msgid "mail_hello"
msgstr "¡Hola, {username}!"

msgid "mail_recover_password_body"
msgstr ""
"Al hacer click en este enlace, puedes cambiar tu contraseña. Este enlace es válido durante <b>4</b> horas.\n"
"Si no has pedido restablecer tu contraseña, por favor ignora este email. {link}"

msgid "mail_recover_password_subject"
msgstr "Restablecer contraseña."

msgid "mail_reset_password_body"
msgstr ""
"Tu contraseña de Hedy ha cambiado a una nueva. Si lo has hecho tú, no te preocupes.\n"
"Si no has cambiado tu contraseña, por favor contáctanos inmediatamente contestando a este email."

msgid "mail_reset_password_subject"
msgstr "Tu contraseña de Hedy ha sido reseteada"

msgid "mail_welcome_teacher_body"
msgstr ""
"<strong>¡Bienvenido/a!</strong>\n"
"Felicidades por tu nueva cuenta de profesor Hedy. ¡Bienvenido a la comunidad mundial de profesores de Hedy!\n"
"\n"
"<strong>Qué pueden hacer las cuentas de profesor</strong>\n"
"Ahora tienes disponibles una serie de opciones adicionales.\n"
"\n"
"1. En el <a href=\"https://hedy.org/for-teachers/manual\">manual del profesor</a> encontrarás explicaciones adicionales.\n"
"2. Con tu cuenta de profesor, puedes crear clases. Tus estudiantes pueden unirse a tus clases y puedes ver su progreso. Las clases se crean y se gestionan a través de la página <a href=\"https://hedycode.com/for-teachers\">para profesores</a>.\n"
"3. ¡Puedes personalizar completamente tus clases, por ejemplo, puedes abrir y cerrar niveles, habilitar o deshabilitar aventuras y crear tus propias aventuras!\n"
"\n"
"<strong>¡Únete a nuestra comunidad en línea!</strong>\n"
"Todos los profesores de Hedy, programadores y demás fans están invitados a unirse a nuestro <a href=\"https://discord.gg/8yY7dEme9r\">servidor de Discord</a>. Este es el lugar perfecto para charlar sobre Hedy: tenemos canales donde puedes mostrar tus proyectos y lecciones interesantes, canales para reportar errores y canales para chatear con otros profesores y con el equipo de Hedy.\n"
"\n"
"<strong>Cómo solicitar ayuda</strong>\n"
"Si tienes dudas, puedes hacérnoslas saber en Discord o <a href=\"mailto: hello@hedy.org\">enviarnos un correo electrónico</a>.\n"
"\n"
"<strong>Cómo reportar errores</strong>\n"
"En Discord, tenemos un canal para reportar errores, llamado #bugs. Ese es el lugar perfecto para hacernos saber sobre problemas con los que te encuentres. Si sabes cómo usar GitHub, también puedes crear un <a href=\"https://github.com/hedyorg/hedy/issues/new?assignees=&labels=&template=bug_report.md&title=%5BBUG%5D\">problema</a> allí.\n"

msgid "mail_welcome_teacher_subject"
msgstr "Tu cuenta de Hedy está lista"

msgid "mail_welcome_verify_body"
msgstr ""
"Tu cuenta de Hedy ha sido creada con éxito. ¡Bienvenido/a!\n"
"Haz clic en este enlace para verificar su dirección de correo electrónico: {link}"

msgid "mail_welcome_verify_subject"
msgstr "Bienvenido/a a Hedy"

msgid "mailing_title"
msgstr "Suscríbete a la newsletter de Hedy"

msgid "main_subtitle"
msgstr "Programación textual para las aulas"

msgid "main_title"
msgstr "Hedy"

msgid "make_sure_you_are_done"
msgstr "¡Asegúrate de que has terminado! Ya no podrás cambiar tu programa después de hacer clic en \"Entregar\"."

msgid "male"
msgstr "Masculino"

msgid "mandatory_mode"
msgstr "Modo de desarrollador obligatorio"

msgid "my_account"
msgstr "Mi cuenta"

msgid "my_achievements"
msgstr "Mis logros"

msgid "my_adventures"
msgstr "Mis aventuras"

msgid "my_classes"
msgstr "Mis clases"

msgid "my_messages"
msgstr "Mis mensajes"

msgid "my_public_profile"
msgstr "Mi perfil público"

msgid "name"
msgstr "Nombre"

msgid "nav_explore"
msgstr "Explore"

msgid "nav_hedy"
msgstr "Hedy"

msgid "nav_learn_more"
msgstr "Aprende más"

msgid "nav_start"
msgstr "Inicio"

msgid "nested blocks"
msgstr "un bloque en un bloque"

msgid "new_password"
msgstr "Nueva contraseña"

msgid "new_password_repeat"
msgstr "Repite la nueva contraseña"

msgid "newline"
msgstr "un salto de línea"

msgid "next_exercise"
msgstr "Siguiente ejercicio"

msgid "next_page"
msgstr "Siguiente página"

msgid "next_step_tutorial"
msgstr "Siguiente paso >>>"

msgid "no"
msgstr "No"

msgid "no_account"
msgstr "¿Todavía no tienes una cuenta?"

msgid "no_accounts"
msgstr "No hay cuentas por crear."

msgid "no_adventures_yet"
msgstr ""

msgid "no_certificate"
msgstr "Este usuario no ha conseguido el Certificado Hedy de Finalización"

msgid "no_more_flat_if"
msgstr "A partir del nivel 8, el código tras {if} tiene que ponerse en la siguiente línea y debe empezar con 4 espacios."

msgid "no_programs"
msgstr "Todavía no tienes programas guardados."

msgid "no_public_profile"
msgstr "No tienes un texto de perfil público todavía..."

msgid "no_shared_programs"
msgstr "no tiene programas compartidos..."

msgid "no_such_adventure"
msgstr "¡Esta aventura no existe!"

msgid "no_such_class"
msgstr "No se encontró esa clase de Hedy."

msgid "no_such_highscore"
msgstr "Puntuaciones"

msgid "no_such_level"
msgstr "¡No se encontró este nivel de Hedy!"

msgid "no_such_program"
msgstr "¡No se encontró el programa de Hedy!"

msgid "no_tag"
msgstr "¡Sin etiqueta!"

msgid "not_enrolled"
msgstr "¡Parece que no perteneces a esta clase!"

msgid "not_in_class_no_handin"
msgstr "No estás en clase, así que no es necesario que entregues nada."

msgid "not_logged_in_cantsave"
msgstr "Tu programa no se guardará."

msgid "not_logged_in_handin"
msgstr "Debe iniciar sesión para entregar un trabajo."

msgid "not_teacher"
msgstr "¡Parece que no eres profesor!"

msgid "number"
msgstr "un número"

msgid "number_achievements"
msgstr "Número de logros"

msgid "number_lines"
msgstr "Número de líneas"

msgid "number_programs"
msgstr "Número de programas"

msgid "ok"
msgstr "OK"

msgid "only_you_can_see"
msgstr "Sólo tú puedes ver este programa."

msgid "open"
msgstr "Abrir"

msgid "opening_date"
msgstr "Fecha de apertura"

msgid "opening_dates"
msgstr "Fechas de apertura"

msgid "option"
msgstr "Opción"

msgid "or"
msgstr "o"

msgid "other"
msgstr "Otro"

msgid "other_block"
msgstr "Otro lenguaje basado en bloques"

msgid "other_settings"
msgstr "Otras configuraciones"

msgid "other_source"
msgstr "Otro"

msgid "other_text"
msgstr "Otro lenguaje basado en texto"

msgid "overwrite_warning"
msgstr "Ya tienes un programa con este nombre, guardar este programa reemplazará al anterior. ¿Estás seguro/a?"

msgid "page"
msgstr "página"

msgid "page_not_found"
msgstr "¡No pudimos encontrar esta página!"

msgid "parsons_title"
msgstr "Puzle"

msgid "password"
msgstr "Contraseña"

msgid "password_change_not_allowed"
msgstr "No puedes cambiar la contraseña a este usuario."

msgid "password_change_prompt"
msgstr "¿Estás seguro de que quieres cambiar la contraseña?"

msgid "password_change_success"
msgstr "La contraseña de tu estudiante ha cambiado correctamente."

msgid "password_invalid"
msgstr "Tu contraseña no es válida."

msgid "password_repeat"
msgstr "Repetir contraseña"

msgid "password_resetted"
msgstr "Tu contraseña ha sido cambiada exitosamente. Ya puedes entrar nuevamente a tu cuenta usando la nueva contraseña."

msgid "password_six"
msgstr "La contraseña debe contener al menos seis caracteres."

msgid "password_updated"
msgstr "Contraseña actualizada."

msgid "passwords_six"
msgstr "Todas las contraseñas deben tener 6 carácteres o más."

msgid "pending_invites"
msgstr "Invitaciones pendientes"

msgid "people_with_a_link"
msgstr "Otras personas con un enlace pueden ver este programa. También se puede encontrar en la página \"Explorar\"."

msgid "percentage"
msgstr "porcentaje"

msgid "percentage_achieved"
msgstr "Logrado por el {percentage}% de los usuarios"

msgid "period"
msgstr "un punto"

msgid "personal_text"
msgstr "Texto personal"

msgid "personal_text_invalid"
msgstr "Tu texto personal es inválido."

msgid "postfix_classname"
msgstr "Sufijo de nombre de clase"

msgid "preferred_keyword_language"
msgstr "Idioma preferido para las palabras clave"

msgid "preferred_language"
msgstr "Lenguaje favorito"

msgid "preview"
msgstr "Previsualizar"

msgid "previous_campaigns"
msgstr "Ver campañas anteriores"

msgid "print_logo"
msgstr "imprimir"

msgid "privacy_terms"
msgstr "Protección de datos"

msgid "private"
msgstr "Privado"

msgid "profile_logo_alt"
msgstr "Icono de perfil."

msgid "profile_picture"
msgstr "Imagen de perfil"

msgid "profile_updated"
msgstr "Perfil actualizado."

msgid "profile_updated_reload"
msgstr "Perfil actualizado, la página se recargará."

msgid "program_contains_error"
msgstr "Este programa contiene un error, ¿está seguro de querer compartirlo?"

msgid "program_header"
msgstr "Mis programas"

msgid "program_too_large_exception"
msgstr "Programas demasiado extensos"

msgid "programming_experience"
msgstr "Tienes experiencia con programación?"

msgid "programming_invalid"
msgstr "Por favor, selecciona un lenguaje de programación válido."

msgid "programs"
msgstr "Programas"

msgid "programs_created"
msgstr "Programas creados"

msgid "programs_saved"
msgstr "Programas guardados"

msgid "programs_submitted"
msgstr "Programas enviados"

msgid "prompt_join_class"
msgstr "Deseas unirte a la clase?"

msgid "public"
msgstr "Público"

msgid "public_adventures"
msgstr ""

msgid "public_invalid"
msgstr "La selección de conformidad no es correcta"

msgid "public_profile"
msgstr "Perfil público"

msgid "public_profile_info"
msgstr "Al seleccionar esta casilla, hago que mi perfil sea visible para todos. Tenga cuidado de no compartir información personal como su nombre o dirección de su casa, ¡porque todos podrán verla!"

msgid "public_profile_updated"
msgstr "Perfil público actualizado, la página se recargará."

msgid "pygame_waiting_for_input"
msgstr "Esperando a que se presione un botón..."

msgid "question mark"
msgstr "un signo de interrogación"

msgid "quiz_logo_alt"
msgstr "Logo de quiz"

msgid "quiz_score"
msgstr "Puntuación de cuestionario"

msgid "quiz_tab"
msgstr "Cuestionario"

msgid "quiz_threshold_not_reached"
msgstr "No has alcanzado el umbral de cuestionario para desbloquear este nivel"

msgid "read_code_label"
msgstr "Leer en voz alta"

msgid "recent"
msgstr "Mis programas recientes"

msgid "recover_password"
msgstr "Restablecer contraseña"

msgid "regress_button"
msgstr "Regresar al nivel {level}"

msgid "remove"
msgstr "Eliminar"

msgid "remove_customization"
msgstr "Eliminar configuración"

msgid "remove_customizations_prompt"
msgstr "¿Estás seguro de que quieres eliminar esta clase de sus personalizaciones?"

msgid "remove_student_prompt"
msgstr "¿Estás seguro de que quieres eliminar al estudiante de la clase?"

msgid "remove_user_prompt"
msgstr "Confirmar la eliminación de este usuario de la clase."

msgid "repair_program_logo_alt"
msgstr "Icono de reparación de programa"

msgid "repeat_match_password"
msgstr "La contraseña repetida es distinta."

msgid "repeat_new_password"
msgstr "Repetir nueva contraseña"

msgid "report_failure"
msgstr "Este programa no existe o no es público"

msgid "report_program"
msgstr "¿Estás seguro de que quieres reportar este programa?"

msgid "report_success"
msgstr "Este programa ha sido reportado"

msgid "request_teacher"
msgstr "¿Te gustaría aplicar a una cuenta de profesor?"

msgid "request_teacher_account"
msgstr "Solicita cuenta de profesor/a"

msgid "required_field"
msgstr "Los campos marcados con * son obligatorios"

msgid "reset_adventure_prompt"
msgstr "¿Seguro que quieres restablecer todas las aventuras seleccionadas?"

msgid "reset_adventures"
msgstr "Restablecer aventuras seleccionadas"

msgid "reset_button"
msgstr "Restablecer"

msgid "reset_password"
msgstr "Establecer nueva contraseña"

msgid "reset_view"
msgstr "Resetear"

msgid "retrieve_adventure_error"
msgstr "¡No puedes ver esta aventura!"

msgid "retrieve_class_error"
msgstr "Solo los profesores pueden ver clases"

msgid "retrieve_tag_error"
msgstr ""

msgid "role"
msgstr "Papel"

msgid "run_code_button"
msgstr "Ejecutar código"

msgid "runs_over_time"
msgstr "Se ejecuta en el tiempo"

msgid "save"
msgstr "Guardar"

msgid "save_parse_warning"
msgstr "Tu programa contiene un error. ¿Estás seguro/a de que quieres guardarlo?"

msgid "save_prompt"
msgstr "Debes estar registrado para guardar tu programa. ¿Deseas entrar ahora a tu cuenta?"

msgid "save_success_detail"
msgstr "Tu programa se ha guardado correctamente."

msgid "score"
msgstr "Puntos"

msgid "search"
msgstr "Busca..."

msgid "search_button"
msgstr "Buscar"

msgid "second_teacher"
msgstr "Segundo profesor"

msgid "second_teacher_prompt"
msgstr "Introduce el nombre del usuario de un profesor para invitarle."

msgid "second_teacher_warning"
msgstr "Todos los profesores de esta clase pueden personalizarlo."

msgid "see_certificate"
msgstr "¡Ve el certificado de {username}!"

msgid "select"
msgstr "Seleccionar"

msgid "select_adventures"
msgstr "Seleccionar y encargar aventuras"

msgid "select_lang"
msgstr ""

msgid "select_tag"
msgstr ""

msgid "self_removal_prompt"
msgstr "¿Estás seguro de que quieres abandonar esta clase?"

msgid "send_password_recovery"
msgstr "Envíame un link para restablecer mi contraseña"

msgid "sent_by"
msgstr "Esta invitación ha sido mandada por"

msgid "sent_password_recovery"
msgstr "Pronto recibirás un correo electrónico con instrucciones sobre cómo restablecer tu contraseña."

msgid "settings"
msgstr "Mi configuración personal"

msgid "share"
msgstr "Compartir públicamente"

msgid "share_by_giving_link"
msgstr "Muestra tu programa a otras personas dándoles el siguiente enlace:"

msgid "share_confirm"
msgstr "Estás seguro/a de querer volver público tu programa?"

msgid "share_success_detail"
msgstr "Programa hecho público correctamente."

msgid "share_your_program"
msgstr "Compartir el programa"

msgid "signup_student_or_teacher"
msgstr "¿Eres un estudiante o un profesor?"

msgid "single quotes"
msgstr "una comilla simple"

msgid "slash"
msgstr "una barra"

msgid "social_media"
msgstr "Redes sociales"

msgid "something_went_wrong_keyword_parsing"
msgstr "Hay un problema en tu aventura, ¿están todas las palabras clave correctamente rodeadas por { }?"

msgid "space"
msgstr "un espacio"

msgid "star"
msgstr "un asterisco"

msgid "start_hedy_tutorial"
msgstr "Comenzar tutorial de Hedy"

msgid "start_programming"
msgstr "Empezar a programar"

msgid "start_programming_logo_alt"
msgstr "Icono de empezar a programar"

msgid "start_quiz"
msgstr "Empezar cuestionario"

msgid "start_teacher_tutorial"
msgstr "Comenzar tutorial de profesor"

msgid "step_title"
msgstr "Tarea"

msgid "stop_code_button"
msgstr "Detener programa"

msgid "string"
msgstr "texto"

msgid "student"
msgstr "Estudiante"

msgid "student_already_in_class"
msgstr "Este estudiante ya está en tu clase."

msgid "student_already_invite"
msgstr "Este estudiante ya tiene una invitación pendiente."

msgid "student_details"
msgstr ""

msgid "student_list"
msgstr "Lista de alumnos"

msgid "student_not_existing"
msgstr "Este nombre de usuario no existe."

msgid "student_signup_header"
msgstr "Estudiante"

msgid "students"
msgstr "estudiantes"

msgid "submission_time"
msgstr "Entregado en"

msgid "submit_answer"
msgstr "Entregar respuesta"

msgid "submit_program"
msgstr "Enviar"

msgid "submit_warning"
msgstr "¿Estás seguro de que quieres enviar este programa?"

msgid "submitted"
msgstr "Enviado"

msgid "submitted_header"
msgstr "Este programa ha sido enviado y no puede ser alterado."

msgid "subscribe"
msgstr "Suscribirse"

msgid "subscribe_newsletter"
msgstr "Subscribirse al newsletter"

msgid "suggestion_color"
msgstr "Intenta usar otro color"

msgid "suggestion_number"
msgstr "Intenta cambiar el valor a un número"

msgid "surname"
msgstr "Nombre"

<<<<<<< HEAD
=======
msgid "survey_skip"
msgstr "No vuelvas a mostrar esto"

msgid "survey_submit"
msgstr "Enviar"

>>>>>>> f7e3be19
msgid "tag_in_adventure"
msgstr ""

msgid "tag_input_placeholder"
msgstr "Introduzca una nueva etiqueta"

msgid "tags"
msgstr "Etiquetas"

msgid "teacher"
msgstr "Profesor"

msgid "teacher_account_request"
msgstr "Tienes una solicitud de cuenta de profesor pendiente"

msgid "teacher_account_success"
msgstr "Has solicitado con éxito una cuenta de profesor."

msgid "teacher_invalid"
msgstr "Tu valor de profesor no es válido."

msgid "teacher_invitation_require_login"
msgstr "Para configurar tu perfil como profesor, necesitamos que te autentifiques. Si no tienes una cuenta, crea una."

msgid "teacher_manual"
msgstr "Manual de profesor"

msgid "teacher_signup_header"
msgstr "Profesor"

msgid "teacher_tutorial_logo_alt"
msgstr "Icono de tutorial de profesor"

msgid "teacher_welcome"
msgstr "¡Bienvenido/a a Hedy! Tu cuenta es de tipo profesor, por lo que puedes crear clases e invitar estudiantes."

msgid "teachers"
msgstr "Profesores"

msgid "template_code"
msgstr ""
"¡Esta es la explicación de mi aventura!\n"
"\n"
"De esta manera puedo mostrar un comando: <code>{print}</code>\n"
"\n"
"Pero a veces podría querer mostrar un fragmento de código, como este:\n"
"<pre>\n"
"{ask} ¿Cómo te llamas?\n"
"{echo} entonces tu nombre es\n"
"</pre>"

msgid "this_turns_in_assignment"
msgstr "Esto entrega tu tarea a tu profesor."

msgid "title"
msgstr "Título"

msgid "title_achievements"
msgstr "Hedy - Mis logros"

msgid "title_admin"
msgstr "Hedy - Página de administración"

msgid "title_class grid_overview"
msgstr "Hedy - Vista general de cuadrícula"

msgid "title_class live_statistics"
msgstr "Hedy - Estadísticas en directo"

msgid "title_class-overview"
msgstr "Hedy - Panel de clase"

msgid "title_customize-adventure"
msgstr "Hedy - Configurar aventura"

msgid "title_customize-class"
msgstr "Hedy - Personalizar clase"

msgid "title_explore"
msgstr "Hedy - Explorar"

msgid "title_for-teacher"
msgstr "Hedy - Para profesores"

msgid "title_join-class"
msgstr "Hedy - Unirse a la clase"

msgid "title_landing-page"
msgstr "¡Bienvenido/a a Hedy!"

msgid "title_learn-more"
msgstr "Hedy - Aprender más"

msgid "title_login"
msgstr "Hedy - Iniciar sesión"

msgid "title_my-profile"
msgstr "Hedy - Mi Cuenta"

msgid "title_privacy"
msgstr "Hedy - Términos de privacidad"

msgid "title_programs"
msgstr "Hedy - Mis programas"

msgid "title_public-adventures"
msgstr ""

msgid "title_recover"
msgstr "Hedy - Recuperar cuenta"

msgid "title_reset"
msgstr "Hedy - Restablecer la contraseña"

msgid "title_signup"
msgstr "Hedi - Crea una cuenta"

msgid "title_start"
msgstr "Hedy - Programación textual fácil"

msgid "title_view-adventure"
msgstr "Hedy - Ver aventura"

msgid "token_invalid"
msgstr "Tu token no es válido."

msgid "tooltip_level_locked"
msgstr ""

msgid "translate_error"
msgstr "Algo salió mal al traducir el código. Intenta ejecutar el código para ver si tiene un error. El código con errores no se puede traducir."

msgid "translating_hedy"
msgstr "Traducción de Hedy"

msgid "translator"
msgstr "Traductor"

msgid "try_it"
msgstr "Pruébalo"

msgid "tutorial"
msgstr "Tutorial"

msgid "tutorial_code_snippet"
msgstr ""
"{print} ¡Hola mundo!\n"
"{print} ¡Estoy aprendiendo Hedy con el tutorial!"

msgid "tutorial_message_not_found"
msgstr "No hemos podido encontrar el paso de tutorial pedido..."

msgid "tutorial_title_not_found"
msgstr "Paso de tutorial no encontrado"

msgid "unauthorized"
msgstr "Usted tiene acceso a esta página"

msgid "unique_usernames"
msgstr "Los nombres de usuario deben ser únicos."

msgid "unlock_thresholds"
msgstr "Desbloquear umbrales de nivel"

msgid "unsaved_class_changes"
msgstr "Hay cambios sin guardar, ¿estás seguro de que quieres abandonar esta página?"

msgid "unshare"
msgstr "Dejar de compartir"

msgid "unshare_confirm"
msgstr "Estás seguro/a de querer volver privado tu programa?"

msgid "unshare_success_detail"
msgstr "Programa hecho privado correctamente."

msgid "update_adventure_prompt"
msgstr "¿Estás seguro de que quieres actualizar esta aventura?"

msgid "update_profile"
msgstr "Actualizar perfil"

msgid "update_public"
msgstr "Actualizar perfil público"

msgid "updating_indicator"
msgstr "Actualizando"

msgid "use_of_blanks_exception"
msgstr "Uso de espacios en blanco en los programas"

msgid "use_of_nested_functions_exception"
msgstr "Uso de funciones anidadas"

msgid "user"
msgstr "usuario"

msgid "user_inexistent"
msgstr "Este usuario no existe"

msgid "user_not_private"
msgstr "Este usuario o bien no existe o no tiene un perfil público"

msgid "username"
msgstr "Usuario"

msgid "username_empty"
msgstr "¡No has introducido un nombre de usuario!"

msgid "username_invalid"
msgstr "Tu nombre de usuario no es válido."

msgid "username_special"
msgstr "El nombre de usuario no puede contener los caracteres `:` o `@`."

msgid "username_three"
msgstr "El nombre de usuario debe contener al menos tres caracteres."

msgid "usernames_exist"
msgstr "Uno o más nombres de usuario ya están en uso."

msgid "value"
msgstr "Valor"

msgid "variables"
msgstr "Variables"

msgid "view_program"
msgstr "Ver programa"

msgid "welcome"
msgstr "Bienvenido/a"

msgid "welcome_back"
msgstr "Bienvenido de vuelta"

msgid "what_is_your_role"
msgstr "¿Cuál es tu papel?"

msgid "what_should_my_code_do"
msgstr "¿Qué debería hacer mi código?"

msgid "whole_world"
msgstr "El mundo"

msgid "write_first_program"
msgstr "¡Escribe tu primer programa!"

msgid "year_invalid"
msgstr "Por favor ingresa un año entre 1900 y {current_year}."

msgid "yes"
msgstr "Sí"

msgid "your_account"
msgstr "Tu perfil"

msgid "your_class"
msgstr "Tu clase"

msgid "your_last_program"
msgstr "Tu último programa guardado"

msgid "your_personal_text"
msgstr "Tu texto personal..."

msgid "your_program"
msgstr "Tu programa"

#~ msgid "create_account_explanation"
#~ msgstr "Con tu cuenta puedes salvar tus programas."

#~ msgid "only_teacher_create_class"
#~ msgstr "Only teachers are allowed to create classes!"

#~ msgid "keyword_support"
#~ msgstr "Palabras clave traducidas"

#~ msgid "non_keyword_support"
#~ msgstr "Contenido traducido"

#~ msgid "try_button"
#~ msgstr "Probar"

#~ msgid "select_own_adventures"
#~ msgstr "Selección de tus propias aventuras"

#~ msgid "edit"
#~ msgstr "Editar"

#~ msgid "view"
#~ msgstr "Ver"

#~ msgid "class"
#~ msgstr "Clase"

#~ msgid "save_code_button"
#~ msgstr "Guardar código"

#~ msgid "share_code_button"
#~ msgstr "Guardar y compartir código"

#~ msgid "classes_invalid"
#~ msgstr "La lista de clases seleccionadas es inválida"

#~ msgid "directly_add_adventure_to_classes"
#~ msgstr "¿Quieres añadir esta aventura directamente a una de tus clases?"

#~ msgid "hand_in_assignment"
#~ msgstr "Entregar la tarea"

#~ msgid "select_a_level"
#~ msgstr "Elija un nivel"

#~ msgid "answer_invalid"
#~ msgstr "Tu contraseña no es válida."

#~ msgid "available_adventures_level"
#~ msgstr "Nivel de aventuras disponibles"

#~ msgid "customize_class_exp_1"
#~ msgstr "¡Hola! En esta página puedes configurar tu clase. Puedes seleccionar qué niveles y aventuras pueden ver tus estudiantes. También puedes añadir tus propias aventuras a niveles. Todos los niveles y aventuras por defecto serán seleccionadas por defecto. <b>Nota</b> ¡No todas las aventuras están disponibles para cada nivel! La configuración es como sigue:"

#~ msgid "customize_class_exp_2"
#~ msgstr "Siempre puede cambiar esta configuración más adelante. Por ejemplo, puedes hacer que estén disponibles aventuras o niveles específicos mientras impartes una clase. De esta manera, es fácil determinar en qué nivel y aventuras trabajarán sus alumnos. Si quieres que todo esté disponible para tu clase, es más fácil eliminar la personalización por completo."

#~ msgid "customize_class_step_1"
#~ msgstr "Selecciona niveles para su clase presionando los \"botones de nivel\""

#~ msgid "customize_class_step_2"
#~ msgstr "Puede seleccionar el nivel que desea editar en el menú desplegable \"Seleccionar un nivel\""

#~ msgid "customize_class_step_3"
#~ msgstr "Ordena las aventuras como quieras que aparezcan en el nivel. El menú desplegable \"Aventuras disponibles\" contiene las aventuras que no se han incluido en este nivel."

#~ msgid "customize_class_step_4"
#~ msgstr "El menú desplegable \"Aventuras disponibles\" también tiene tus propias aventuras. Una vez que las añadas, podrás moverlas junto a las demás aventuras."

#~ msgid "customize_class_step_5"
#~ msgstr "Puedes eliminar una aventura haciendo clic en el botón x y aparecerá en el menú desplegable \"Aventuras disponibles\""

#~ msgid "customize_class_step_6"
#~ msgstr "Seleccionando una fecha de apertura para cada nivel (también puedes dejarlo vacío)"

#~ msgid "customize_class_step_7"
#~ msgstr "Selección de otros ajustes"

#~ msgid "customize_class_step_8"
#~ msgstr "Clica \"Guardar\" -> ¡Hecho!"

#~ msgid "example_code_header"
#~ msgstr "Código de ejemplo"

#~ msgid "feedback_failure"
#~ msgstr "¡Incorrecto!"

#~ msgid "feedback_success"
#~ msgstr "¡Bien hecho!"

#~ msgid "go_to_first_question"
#~ msgstr "Ir a la pregunta primera"

#~ msgid "question"
#~ msgstr "Pregunta"

#~ msgid "question_doesnt_exist"
#~ msgstr "Esta pregunta no existe"

#~ msgid "question_invalid"
#~ msgstr "Tu token no es válido."

#~ msgid "select_levels"
#~ msgstr "Seleccione los niveles"

#~ msgid "too_many_attempts"
#~ msgstr "Demasiados intentos"

#~ msgid "class_logs"
#~ msgstr "Logs"

#~ msgid "class_stats"
#~ msgstr "Estadísticas de clase"

#~ msgid "visit_own_public_profile"
#~ msgstr "Visita tu perfil"

#~ msgid "disabled_button_locked"
#~ msgstr "Tu profesor no ha desbloqueado todavía este nivel"

#~ msgid "duplicate_tag"
#~ msgstr "You already have a tag with this name."

#~ msgid "tag_deleted"
#~ msgstr "This tag was successfully deleted."
<<<<<<< HEAD
=======

#~ msgid "no_tags"
#~ msgstr "Aún no hay etiquetas."
>>>>>>> f7e3be19
<|MERGE_RESOLUTION|>--- conflicted
+++ resolved
@@ -1,5 +1,3 @@
-<<<<<<< HEAD
-=======
 # Spanish translations for PROJECT.
 # Copyright (C) 2023 ORGANIZATION
 # This file is distributed under the same license as the PROJECT project.
@@ -20,7 +18,6 @@
 "Content-Transfer-Encoding: 8bit\n"
 "Generated-By: Babel 2.11.0\n"
 
->>>>>>> f7e3be19
 msgid "Access Before Assign"
 msgstr "Has intentado usar la variable {name} en la línea {access_line_number}, pero ya la has definido en la línea {definition_line_number}. Define una variable antes de usarla."
 
@@ -300,13 +297,11 @@
 msgid "class_overview"
 msgstr "Resumen de la clase"
 
-<<<<<<< HEAD
 msgid "clone"
 msgstr ""
 
 msgid "cloned_times"
 msgstr ""
-=======
 msgid "class_survey_description"
 msgstr "Nos gustaría obtener una mejor visión general de nuestros usarios de Hedy. Respondiendo estas preguntas nos ayudarías a mejorar. ¡Gracias!"
 
@@ -324,7 +319,6 @@
 
 msgid "class_survey_question4"
 msgstr "¿Qué distingue a sus alumnos de los demás?"
->>>>>>> f7e3be19
 
 msgid "close"
 msgstr "Cerrar"
@@ -1545,15 +1539,12 @@
 msgid "surname"
 msgstr "Nombre"
 
-<<<<<<< HEAD
-=======
 msgid "survey_skip"
 msgstr "No vuelvas a mostrar esto"
 
 msgid "survey_submit"
 msgstr "Enviar"
 
->>>>>>> f7e3be19
 msgid "tag_in_adventure"
 msgstr ""
 
@@ -1948,9 +1939,6 @@
 
 #~ msgid "tag_deleted"
 #~ msgstr "This tag was successfully deleted."
-<<<<<<< HEAD
-=======
 
 #~ msgid "no_tags"
 #~ msgstr "Aún no hay etiquetas."
->>>>>>> f7e3be19
