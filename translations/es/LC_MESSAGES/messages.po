# Spanish translations for PROJECT.
# Copyright (C) 2023 ORGANIZATION
# This file is distributed under the same license as the PROJECT project.
# FIRST AUTHOR <EMAIL@ADDRESS>, 2023.
#
msgid ""
msgstr ""
"Project-Id-Version: PROJECT VERSION\n"
"Report-Msgid-Bugs-To: EMAIL@ADDRESS\n"
<<<<<<< HEAD
"POT-Creation-Date: 2024-03-01 11:10+0100\n"
"PO-Revision-Date: 2024-02-23 03:02+0000\n"
"Last-Translator: Kamborio <Kamborio15@users.noreply.hosted.weblate.org>\n"
=======
"POT-Creation-Date: 2024-03-08 18:45+0100\n"
"PO-Revision-Date: 2024-03-07 13:40+0000\n"
"Last-Translator: Prefill add-on <noreply-addon-prefill@weblate.org>\n"
>>>>>>> 0a1bbe5e
"Language: es\n"
"Language-Team: es <LL@li.org>\n"
"Plural-Forms: nplurals=2; plural=n != 1;\n"
"MIME-Version: 1.0\n"
"Content-Type: text/plain; charset=utf-8\n"
"Content-Transfer-Encoding: 8bit\n"
"Generated-By: Babel 2.14.0\n"

msgid "Access Before Assign"
msgstr "Has intentado usar la variable {name} en la línea {access_line_number}, pero ya la has definido en la línea {definition_line_number}. Define una variable antes de usarla."

msgid "Cyclic Var Definition"
msgstr "Debes declarar la variable {variable} antes de poder usarla en el lado derecho del comando {is}."

msgid "Function Undefined"
msgstr "Has intentado utilizar la función {name}, pero no la has definido."

msgid "Has Blanks"
msgstr "Tu código es incompleto. Contiene huecos que debes reemplazar con código."

msgid "Incomplete"
msgstr "¡Oops! ¡Has olvidado una parte de código! En la línea {line_number}, debes agregar texto después de {incomplete_command}."

msgid "Incomplete Repeat"
msgstr "Parece que has olvidado usar un comando con el comando {repeat} que usaste en la línea {line_number}."

msgid "Invalid"
msgstr "{invalid_command} no es un comando de Hedy en nivel {level}. ¿Querías decir {guessed_command}?"

msgid "Invalid Argument"
msgstr "No puedes usar el comando {command} con {invalid_argument}. Intenta cambiar {invalid_argument} a {allowed_types}."

msgid "Invalid Argument Type"
msgstr "No puedes usar {command} con {invalid_argument} porque es {invalid_type}. Intenta cambiar {invalid_argument} a {allowed_types}."

msgid "Invalid At Command"
msgstr "El comando {command} no puede utilizarse a partir del nivel 16. Puedes usar corchetes para usar un elemento de una lista, por ejemplo `friends[i]`, `lucky_numbers[{random}]`."

msgid "Invalid Space"
msgstr "¡Oops! Has comenzado una línea con un espacio en la línea {line_number}. Los espacios confunden a los ordenadores, ¿podrías quitarlos?"

msgid "Invalid Type Combination"
msgstr "No puedes usar {invalid_argument} y {invalid_argument_2} con {command} porque uno es {invalid_type} y el otro es {invalid_type_2}. Intenta cambiar {invalid_argument} a {invalid_type_2} o {invalid_argument_2} a {invalid_type}."

msgid "Locked Language Feature"
msgstr "¡Estás usando {concept}! Es genial, pero ¡{concept} todavía no está desbloqueado! Se desbloqueará en un nivel posterior."

msgid "Lonely Echo"
msgstr "Has utilizado un {echo} antes de un {ask}, o un {echo} sin un {ask}. Coloca un {ask} antes del {echo}."

msgid "Lonely Text"
msgstr "Parece que olvidaste usar un comando con el texto que pusiste en la línea {line_number}"

msgid "Missing Additional Command"
msgstr "Parece que olvidaste terminar de escribir {command} en la línea {line_number}. Intenta añadir {missing_command} a tu código."

msgid "Missing Command"
msgstr "Parece que has olvidado de usar un comando en la línea {line_number}."

msgid "Missing Inner Command"
msgstr "Parece que has olvidad usar un comando en el {command} que has usado en la línea {line_number}."

<<<<<<< HEAD
msgid "Missing Square Brackets"
msgstr ""
=======
#, fuzzy
msgid "Missing Square Brackets"
msgstr "It looks like you forgot to use square brackets [] around the list you were creating on line {line_number}."
>>>>>>> 0a1bbe5e

msgid "Missing Variable"
msgstr "Parece que a tu {command} le falta una variable al principio de la línea."

msgid "Misspelled At Command"
msgstr "Parece que haz escrito incorrectamente el comando {command}, en su lugar escribiste {invalid_argument} en la línea {line_number}."

msgid "No Indentation"
msgstr "Has utilizado demasiado pocos espacios en la línea {line_number}. Has usado {leading_spaces} espacios, lo que es insuficiente. Empieza cada nuevo bloque con {indent_size} espacios más que la línea anterior."

msgid "Non Decimal Variable"
msgstr "En la línea {line_number}, ¡podrías haber intentado usar un número que a Hedy no le gusta mucho! Intente cambiarlo a un número decimal como 2."

msgid "Parse"
msgstr "El servidor no puede traducir este programa de Hedy. Hay un error en la línea {location[0]}, carácter {location[1]}. Tu has ingresado {character_found}, pero eso no está permitido."

msgid "Pressit Missing Else"
msgstr "Olvidaste añadir qué pasa cuando pulsas una tecla diferente, añade un {else} a tu código"

msgid "Too Big"
msgstr "¡Guau! ¡Tu programa tiene un impresionante número de {lines_of_code} líneas de código! Pero solo podemos procesar {max_lines} líneas en este nivel. Haz tu programa más pequeño e inténtalo de nuevo."

msgid "Unexpected Indentation"
msgstr "Has utilizado demasiados espacios en la línea {line_number}. Has usado {leading_spaces} espacios, lo que es insuficiente. Empieza cada nuevo bloque con {indent_size} espacios más que la línea anterior."

msgid "Unquoted Assignment"
msgstr "A partir de este nivel, debes colocar el texto a la derecha de {is} entre comillas. Olvidaste eso para el texto {text}."

msgid "Unquoted Equality Check"
msgstr "¡Si quieres comprobar si una variable es igual a varias palabras, las palabras deben estar rodeadas por comillas!"

msgid "Unquoted Text"
msgstr "¡Ten cuidado! Si {ask} o {print} algo, el texto debe estar rodeado de comillas. Has olvidado eso para el texto {unquotedtext}."

msgid "Unsupported Float"
msgstr "Números no enteros no se soportan pero estarán disponibles en unos niveles. De momento, cambia {value} a un entero."

msgid "Unsupported String Value"
msgstr "El texto no puede contener {invalid_value}."

msgid "Unused Variable"
msgstr "Ha definido la variable {variable_name} en la línea {line_number}, pero no la ha utilizado."

msgid "Var Undefined"
msgstr "Intentaste usar la variable {name}, pero no la estableciste. También es posible que estés intentando usar la palabra {name} pero olvidaste las comillas."

msgid "Wrong Level"
msgstr "Ese código es correcto, pero no pertenece al nivel correcto. Has escrito código {offending_keyword} para el nivel {working_level}.Tip: {tip}"

msgid "Wrong Number of Arguments"
msgstr "Tu función usó el número incorrecto de argumentos. Pasaste {used_number} pero la función {name} necesita {defined_number}"

msgid "account_overview"
msgstr "Resumen de cuenta"

msgid "accounts_created"
msgstr "Las cuentas han sido creadas con éxito."

msgid "accounts_intro"
msgstr "En esta página puede crear cuentas para varios estudiantes a la vez. Estos se agregan automáticamente a la clase actual, ¡así que asegúrese de que la clase que se muestra arriba sea la correcta! Cada nombre de usuario debe ser único en todo el sistema Hedy. Puede usar 'Postfix classname' para agregar su nombre de clase a todas las cuentas. Si ingresa manualmente las contraseñas, estas deben tener <b>al menos</b> 6 caracteres."

msgid "achievement_earned"
msgstr "¡Has conseguido un logro!"

msgid "achievements"
msgstr "logros"

msgid "achievements_check_icon_alt"
msgstr "Icono de comprobación de logro"

msgid "achievements_logo_alt"
msgstr "Logo de logros"

msgid "add"
msgstr "Añadir"

msgid "add_students"
msgstr "Añadir estudiantes"

msgid "add_students_options"
msgstr "Añadir opciones de estudiantes"

msgid "admin"
msgstr "Admin"

msgid "advance_button"
msgstr "Ir al nivel {level}"

msgid "adventure"
msgstr "Aventura"

msgid "adventure_cloned"
msgstr "La aventura es clonada"

<<<<<<< HEAD
msgid "adventure_code_button"
msgstr ""

msgid "adventure_codeblock_button"
msgstr ""
=======
#, fuzzy
msgid "adventure_code_button"
msgstr "This button allows you to add a keyword within any text you write."

#, fuzzy
msgid "adventure_codeblock_button"
msgstr "Use this button when you want to create a block of code that students can run in your adventure. Tip: put the selection at the end of the last line of the code block and <kbd>Enter</kbd> 3 times to type after a code block."
>>>>>>> 0a1bbe5e

msgid "adventure_duplicate"
msgstr "Ya tienes una aventura con este nombre."

msgid "adventure_empty"
msgstr "¡No has introducido un nombre de aventura!"

msgid "adventure_exp_3"
msgstr "Asegúrate de rodear siempre las palabras clave con { } para que se reconozcan correctamente. Puedes usar el botón de \"vista previa\" para ver una versión con estilo de tu aventura. Para ver la aventura en una página dedicada, selecciona \"ver\" en la página de profesores."

<<<<<<< HEAD
msgid "adventure_exp_classes"
msgstr ""
=======
#, fuzzy
msgid "adventure_exp_classes"
msgstr "Your adventure is used within the following classes"
>>>>>>> 0a1bbe5e

msgid "adventure_id_invalid"
msgstr "Esta aventura no es válida."

msgid "adventure_length"
msgstr "Tu aventura debe tener al menos 20 carácteres."

msgid "adventure_name_invalid"
msgstr "El nombre de esta aventura no es válido."

msgid "adventure_prompt"
msgstr "Por favor, introduce el nombre de la aventura"

msgid "adventure_terms"
msgstr "Confirmo que mi aventura puede hacerse pública en Hedy."

msgid "adventure_updated"
msgstr "¡La aventura ha sido actualizada!"

msgid "adventures_info"
msgstr "Puedes crear tus propiar aventuras y agregarlas a tus clases. Estas aventuras tienen el objetivo de servir como ejercicio que tus estudiantes pueden completar y subir para que lo revises en la sección Vista general de los programas por aventura en la página de la clase. Puedes ver más información acerca de crear tus propias aventuras <a href=\"https://hedy.org/for-teachers/manual/features\">aquí</a>."

msgid "adventures_restored"
msgstr "Se han restaurado las aventuras por defecto."

msgid "ago"
msgstr "Hace {timestamp}"

msgid "agree_invalid"
msgstr "Debes aceptar los términos de privacidad."

msgid "agree_with"
msgstr "Acepto las"

msgid "ajax_error"
msgstr "Hubo un error, por favor intenta nuevamente."

msgid "all"
msgstr "Todo/as"

msgid "all_class_highscores"
msgstr "Todos los estudiantes visibles en las puntuaciones más altas de la clase"

msgid "already_account"
msgstr "¿Ya tienes una cuenta?"

msgid "already_program_running"
msgstr "Ya hay un programa en ejecución. Finalízalo antes."

msgid "already_teacher"
msgstr "Ya tienes una cuenta de profesor."

msgid "already_teacher_request"
msgstr "Ya tienes una solicitud de profesor pendiente."

msgid "amount_created"
msgstr "programas creados"

msgid "amount_saved"
msgstr "programas guardados"

msgid "amount_submitted"
msgstr "programas enviados"

msgid "are_you_sure"
msgstr "¿Estás segura/o? No puedes revertir esta acción."

msgid "ask_needs_var"
msgstr "A partir del nivel 2, {ask} debe utilizarse con una variable. Ejemplo: nombre {is} {ask} ¿Cómo te llamas?"

msgid "back_to_class"
msgstr "Volver a la clase"

msgid "back_to_teachers_page"
msgstr "Volver a la página de profesores"

msgid "become_a_sponsor"
msgstr "Conviértete en patrocinador"

msgid "birth_year"
msgstr "Año de nacimiento"

msgid "by"
msgstr "por"

msgid "cancel"
msgstr "Cancelar"

msgid "cant_parse_exception"
msgstr "No se ha podido analizar el programa"

msgid "catch_index_exception"
msgstr "Intentaste acceder a la lista {list_name} pero está vacía o el índice no está allí."

msgid "catch_value_exception"
msgstr "Mientras ejecutábamos tu programa, el comando {command} recibió el valor {value}, pero eso no está permitido. {suggestion}."

msgid "certificate"
msgstr "Certificado de Finalización"

msgid "certified_teacher"
msgstr "Profesor certificado"

msgid "change_password"
msgstr "Cambiar contraseña"

msgid "cheatsheet_title"
msgstr "Ocultar chuleta"

msgid "class_already_joined"
msgstr "Ya eres parte de la clase"

msgid "class_customize_success"
msgstr "Clase configurada correctamente."

msgid "class_live"
msgstr "Estadísticas en tiempo real"

msgid "class_name_duplicate"
msgstr "Ya tienes una clase con este nombre."

msgid "class_name_empty"
msgstr "¡No has introducido un nombre de clase!"

msgid "class_name_invalid"
msgstr "El nombre de clase no es correcto."

msgid "class_name_prompt"
msgstr "Por favor, introduce le nombre de la nueva clase"

msgid "class_overview"
msgstr "Resumen de la clase"

msgid "class_survey_description"
msgstr "Nos gustaría obtener una mejor visión general de nuestros usarios de Hedy. Respondiendo estas preguntas nos ayudarías a mejorar. ¡Gracias!"

msgid "class_survey_later"
msgstr "Recuérdame mañana"

msgid "class_survey_question1"
msgstr "¿Cuál es el rango de edad en su clase?"

msgid "class_survey_question2"
msgstr "¿Cuál es el idioma que se habla en su clase?"

msgid "class_survey_question3"
msgstr "¿Cuántos niños y niñas hay en tu clase?"

msgid "class_survey_question4"
msgstr "¿Qué distingue a sus alumnos de los demás?"

msgid "classes_info"
msgstr "En Hedy, puedes crear tantas clases como quieras. Cada clase también puede tener varios profesores, cada uno con un rol específico. También puedes personalizar tus clases ordenando las aventuras ¡o incluso agregando las tuyas! Puedes ver más información acerca de las clases en el <a href=\"https://hedy.org/for-teachers/manual/preparations#for-teachers\">manual de profesores</a>."

msgid "clone"
msgstr "Clonar"

msgid "cloned_times"
msgstr "Clones"

msgid "close"
msgstr "Cerrar"

msgid "comma"
msgstr "una coma"

msgid "command_not_available_yet_exception"
msgstr "Comando aún no disponible"

msgid "command_unavailable_exception"
msgstr "El comando ya no es correcto"

msgid "commands"
msgstr "Comandos"

msgid "common_errors"
msgstr "Errores comunes"

msgid "congrats_message"
msgstr "¡Felicitaciones, {username}, has alcanzado los siguientes resultados con Hedy!"

msgid "content_invalid"
msgstr "Esta aventura no es válida."

msgid "contributor"
msgstr "Contribuidor"

msgid "copy_clipboard"
msgstr "Copiado al portapapeles"

msgid "copy_code"
msgstr "Copiar el código"

msgid "copy_join_link"
msgstr "Copiar enlace de acceso"

msgid "copy_link_success"
msgstr "Enlace para unirse copiado a tu portapapeles"

msgid "copy_link_to_share"
msgstr "Copiar enlace para compartir"

msgid "copy_mail_link"
msgstr "Por favor, copia y pega este enlace en una nueva pestaña:"

msgid "correct_answer"
msgstr "La respuesta correcta es"

msgid "country"
msgstr "País"

msgid "country_invalid"
msgstr "Por favor, selecciona un país válido."

msgid "country_title"
msgstr "País"

msgid "create_account"
msgstr "Crear cuenta"

msgid "create_accounts"
msgstr "Crear cuentas"

msgid "create_accounts_prompt"
msgstr "¿Estás seguro de que quieres crear estas cuentas?"

msgid "create_adventure"
msgstr "Crear aventura"

msgid "create_class"
msgstr "Crear nueva clase"

msgid "create_multiple_accounts"
msgstr "Crear múltiples cuentas"

msgid "create_public_profile"
msgstr "Crear perfil público"

msgid "create_question"
msgstr "¿Quieres crear uno?"

msgid "create_student_account"
msgstr "Crear una cuenta"

msgid "create_student_account_explanation"
msgstr "Puedes guardar tus propios programas con una cuenta."

msgid "create_teacher_account"
msgstr "Crear cuenta de profesor"

msgid "create_teacher_account_explanation"
msgstr "Con una cuenta de profesor, puedes guardar tus programas y ver los resultados de tus estudiantes."

msgid "creator"
msgstr "Creador"

msgid "current_password"
msgstr "Contraseña actual"

msgid "customization_deleted"
msgstr "Personalización eliminada."

msgid "customize_adventure"
msgstr "Personalizar aventura"

msgid "customize_class"
msgstr "Personalizar clase"

msgid "dash"
msgstr "un guión"

msgid "default_403"
msgstr "Parece que no tienes autorización..."

msgid "default_404"
msgstr "No pudimos encontrar esa página..."

msgid "default_500"
msgstr "Algo salió mal..."

msgid "delete"
msgstr "Borrar"

msgid "delete_adventure_prompt"
msgstr "¿Estás seguro/a de querer eliminar esta aventura?"

msgid "delete_class_prompt"
msgstr "¿Estás seguro/a de que quieres eliminar la clase?"

msgid "delete_confirm"
msgstr "Estás seguro de querer borrar este programa?"

msgid "delete_invite"
msgstr "Eliminar invitaciones"

msgid "delete_invite_prompt"
msgstr "¿Estás seguro de que quieres eliminar esta invitación de clase?"

msgid "delete_public"
msgstr "Eliminar perfil público"

msgid "delete_success"
msgstr "Programa eliminado correctamente."

msgid "destroy_profile"
msgstr "Borrar mi cuenta permanentemente"

msgid "developers_mode"
msgstr "Modo desarollador"

msgid "directly_available"
msgstr "Directamente abierto"

msgid "disable"
msgstr "Deshabilitado"

#, fuzzy
msgid "disable_parsons"
msgstr "Disable all puzzles"

#, fuzzy
msgid "disable_quizes"
msgstr "Disable all quizes"

msgid "disabled"
msgstr "Deshabilitado"

msgid "disabled_button_quiz"
msgstr "Tu puntuación en el cuestionario está por debajo del umbral, ¡inténtalo de nuevo!"

msgid "discord_server"
msgstr "Servidor Discord"

msgid "distinguished_user"
msgstr "Usuario distinguido"

msgid "double quotes"
msgstr "una comilla doble"

msgid "download"
msgstr "Descargar"

msgid "download_login_credentials"
msgstr "¿Quieres descargar las credenciales de login tras la creación de cuentas?"

msgid "duplicate"
msgstr "Duplicar"

msgid "echo_and_ask_mismatch_exception"
msgstr "Desajuste entre eco y pregunta"

msgid "echo_out"
msgstr "A partir del nivel 2, `{echo}` ya no es necesario. Ahora puedes repetir una respuesta con `{ask}` y `{print}`. Ejemplo: `nombre {is} {ask} ¿Cómo te llamas? {print} hola nombre`"

msgid "edit_adventure"
msgstr "Editar la aventura"

msgid "edit_code_button"
msgstr "Editar código"

msgid "email"
msgstr "Correo electrónico"

msgid "email_invalid"
msgstr "Por favor ingresa una dirección de correo electrónico válida."

msgid "end_quiz"
msgstr "Terminar cuestionario"

msgid "english"
msgstr "Inglés"

msgid "enter"
msgstr "Ingresar"

msgid "enter_password"
msgstr "Introduce una nueva contraseña para"

msgid "enter_text"
msgstr "Ingresar tu respuesta aquí..."

msgid "error_logo_alt"
msgstr "Logo de error"

msgid "exclamation mark"
msgstr "un signo de exclamación"

msgid "exercise"
msgstr "Ejercicio"

msgid "exercise_doesnt_exist"
msgstr "Este ejercicio no existe"

msgid "exists_email"
msgstr "Esa dirección de correo electrónico ya está en uso."

msgid "exists_username"
msgstr "Ese nombre de usuario ya está en uso."

msgid "exit_preview_mode"
msgstr "Salir del modo vista previa"

msgid "experience_invalid"
msgstr "Por favor, selecciona una experiencia válida. Escoge (sí, no)."

msgid "expiration_date"
msgstr "Fecha de expiración"

msgid "explore_explanation"
msgstr "En esta página puedes consultar los programas creados por otros usuarios de Hedy. Puedes filtrar tanto por nivel de Hedy como por aventura. Haz clic en \"Ver programa\" para abrir un programa y ejecutarlo. Los programas con un encabezado rojo contienen un error. Todavía puedes abrir el programa, pero ejecutarlo resultará en un error. ¡Por supuesto que puedes intentar arreglarlo! Si el creador tiene un perfil público, puedes hacer clic en su nombre de usuario para visitar su perfil. ¡Allí encontrarás todos sus programas compartidos y mucho más!"

msgid "explore_programs"
msgstr "Explorar programas"

msgid "explore_programs_logo_alt"
msgstr "Icono de explorar programas"

msgid "favorite_program"
msgstr "Programa favorito"

msgid "favourite_confirm"
msgstr "¿Estás seguro de que quieres marcar este programa como favorito?"

msgid "favourite_program"
msgstr "Programa favorito"

msgid "favourite_program_invalid"
msgstr "Tu programa favorito es inválido."

msgid "favourite_success"
msgstr "Tu programa se ha marcado como favorito."

msgid "female"
msgstr "Femenino"

msgid "float"
msgstr "un número"

msgid "for_teachers"
msgstr "Para profesores"

msgid "forgot_password"
msgstr "¿Olvidaste tu contraseña?"

msgid "from_another_teacher"
msgstr "De otro profesor"

msgid "from_magazine_website"
msgstr "De una revista o página web"

msgid "from_video"
msgstr "De un vídeo"

msgid "fun_statistics_msg"
msgstr "¡He aquí unas estadísticas divertidas!"

msgid "gender"
msgstr "Género"

msgid "gender_invalid"
msgstr "Por favor, selecciona un género válido. Escoge (mujer, hombre, otro)."

msgid "general"
msgstr "General"

msgid "general_settings"
msgstr "Configuración general"

msgid "generate_passwords"
msgstr "Generar contraseñas"

msgid "get_certificate"
msgstr "¡Obtén tu certificado!"

msgid "give_link_to_teacher"
msgstr "Dale a tu profesor el siguiente enlace:"

msgid "go_back_to_main"
msgstr "Volver a la página principal"

msgid "go_to_question"
msgstr "Ir a la pregunta"

msgid "go_to_quiz_result"
msgstr "Ir al resultado del cuestionario"

msgid "goto_profile"
msgstr "Ir a mi perfil"

msgid "grid_overview"
msgstr "Vista general de los programas por aventura"

msgid "hand_in"
msgstr "Entregar"

msgid "hand_in_exercise"
msgstr "Ejercicio manual"

msgid "heard_about_hedy"
msgstr "¿Cómo has conocido Hedy?"

msgid "heard_about_invalid"
msgstr "Por favor, selecciona una forma válida de cómo nos conociste."

msgid "hedy_achievements"
msgstr "Logros de Hedy"

msgid "hedy_choice_title"
msgstr "La opción de Hedy"

msgid "hedy_logo_alt"
msgstr "Logo de Hedy"

msgid "hedy_on_github"
msgstr "Hedy en Github"

msgid "hedy_tutorial_logo_alt"
msgstr "Icono de tutorial de Hedy"

msgid "hello_logo"
msgstr "hola"

msgid "hidden"
msgstr "Oculto"

msgid "hide_cheatsheet"
msgstr "Ocultar chuleta"

msgid "hide_keyword_switcher"
msgstr "Ocultar selector de palabras clave"

msgid "highest_level_reached"
msgstr "Nivel más alto alcanzado"

msgid "highest_quiz_score"
msgstr "Puntuación más alta en el cuestionario"

msgid "highscore_explanation"
msgstr "En esta página puedes ver las puntuaciones más altas actuales, según la cantidad de logros obtenidos. Clasifica para todos los usuarios, por país o por clase. Haga clic en un nombre de usuario para ver su perfil público."

msgid "highscore_no_public_profile"
msgstr "No tienes un perfil público, por lo que no estás en la lista de puntuaciones más altas. ¿Deseas crear uno?"

msgid "highscores"
msgstr "Puntuaciones"

msgid "hint"
msgstr "¿Consejo?"

msgid "ill_work_some_more"
msgstr "Voy a trabajar en él un poco más"

msgid "image_invalid"
msgstr "La imagen que has escogido no es válida."

msgid "incomplete_command_exception"
msgstr "Comando incompleto"

msgid "incorrect_handling_of_quotes_exception"
msgstr "Uso incorrecto de las comillas"

msgid "incorrect_use_of_types_exception"
msgstr "Uso incorrecto de los tipos"

msgid "incorrect_use_of_variable_exception"
msgstr "Uso incorrecto de la variable"

msgid "indentation_exception"
msgstr "Sangría incorrecta"

msgid "input"
msgstr "input de {ask}"

msgid "integer"
msgstr "un número"

msgid "invalid_class_link"
msgstr "Enlace incorrecto para unirse a la clase."

msgid "invalid_command_exception"
msgstr "Comando no válido"

msgid "invalid_keyword_language_comment"
msgstr "# La palabra clave para el idioma proporcionada no es válida, la palabra clave idioma se establece en Inglés"

msgid "invalid_language_comment"
msgstr "# El idioma proporcionado no es válido, el idioma está configurado en inglés"

msgid "invalid_level_comment"
msgstr "# El nivel proporcionado no es válido, el nivel se establece en el nivel 1"

msgid "invalid_program_comment"
msgstr "# El programa proporcionado no es válido, por favor inténtelo de nuevo"

msgid "invalid_teacher_invitation_code"
msgstr "El código de instructor es inválido. Para ser instructor, por favor mande un mensaje a hello@hedy.org."

msgid "invalid_tutorial_step"
msgstr "Paso de tutorial inválido"

msgid "invalid_username_password"
msgstr "Combinación de usuario/contraseña inválida."

msgid "invite_by_username"
msgstr "Invitar por nombre de usuario"

msgid "invite_date"
msgstr "Fecha de invitación"

msgid "invite_message"
msgstr "Has recibido una invitación para unirse a una clase"

msgid "invite_prompt"
msgstr "Introduce un nombre de usuario"

msgid "invite_teacher"
msgstr "Invitar a un profesor"

msgid "join_class"
msgstr "Unirse a la clase"

msgid "join_prompt"
msgstr "Debes estar registrado para unirte a una clase. ¿Deseas entrar a tu cuenta?"

msgid "keyword_language_invalid"
msgstr "Por favor, selecciona un idioma para palabras clave (selecciona Inglés o tu propio idioma)."

msgid "language"
msgstr "Idioma"

msgid "language_invalid"
msgstr "Por favor, selecciona un lenguaje válido."

msgid "languages"
msgstr "Cuáles de estos lenguages de programación has usado?"

msgid "last_achievement"
msgstr "Último logro"

msgid "last_edited"
msgstr "Última edición"

msgid "last_error"
msgstr "Último error"

msgid "last_login"
msgstr "Último ingreso"

msgid "last_program"
msgstr "Último programa"

msgid "last_update"
msgstr "Última actualización"

msgid "lastname"
msgstr "Apellido(s)"

msgid "leave_class"
msgstr "Abandonar clase"

msgid "level"
msgstr "Nivel"

msgid "level_accessible"
msgstr "Nivel abierto a los estudiantes"

msgid "level_disabled"
msgstr "Nivel deshabilitado"

msgid "level_future"
msgstr "Este nivel se abrirá automáticamente en "

#, fuzzy
msgid "level_invalid"
msgstr "Este nivel de Hedy no es válido."

msgid "level_not_class"
msgstr "Este nivel todavía no está disponible en tu clase"

msgid "level_title"
msgstr "Nivel"

msgid "levels"
msgstr "niveles"

msgid "link"
msgstr "Enlace"

msgid "list"
msgstr "una lista"

msgid "live_dashboard"
msgstr "Panel de control en directo"

msgid "logged_in_to_share"
msgstr "Debe iniciar sesión para guardar y compartir un programa."

msgid "login"
msgstr "Ingresar"

msgid "login_long"
msgstr "Ingresar a mi cuenta"

msgid "login_to_save_your_work"
msgstr "Inicia sesión para guardar tu progreso"

msgid "logout"
msgstr "Salir"

msgid "longest_program"
msgstr "Programa más largo"

msgid "mail_change_password_body"
msgstr ""
"Tu contraseña de Hedy ha cambiado. Si lo has hecho tú, no te preocupes.\n"
"Si no has cambiado tu contraseña, por favor contáctanos inmediatamente contestando a este email."

msgid "mail_change_password_subject"
msgstr "Tu contraseña de Hedy ha sido cambiada"

msgid "mail_error_change_processed"
msgstr "Algo salió mal al enviar un correo de validación, los cambios aún se procesan correctamente."

msgid "mail_goodbye"
msgstr ""
"¡Sigue programando!\n"
"El equipo de Hedy"

msgid "mail_hello"
msgstr "¡Hola, {username}!"

msgid "mail_recover_password_body"
msgstr ""
"Al hacer click en este enlace, puedes cambiar tu contraseña. Este enlace es válido durante <b>4</b> horas.\n"
"Si no has pedido restablecer tu contraseña, por favor ignora este email. {link}"

msgid "mail_recover_password_subject"
msgstr "Restablecer contraseña."

msgid "mail_reset_password_body"
msgstr ""
"Tu contraseña de Hedy ha cambiado a una nueva. Si lo has hecho tú, no te preocupes.\n"
"Si no has cambiado tu contraseña, por favor contáctanos inmediatamente contestando a este email."

msgid "mail_reset_password_subject"
msgstr "Tu contraseña de Hedy ha sido reseteada"

msgid "mail_welcome_teacher_body"
msgstr ""
"<strong>¡Bienvenido/a!</strong>\n"
"Felicidades por tu nueva cuenta de profesor Hedy. ¡Bienvenido a la comunidad mundial de profesores de Hedy!\n"
"\n"
"<strong>Qué pueden hacer las cuentas de profesor</strong>\n"
"Ahora tienes disponibles una serie de opciones adicionales.\n"
"\n"
"1. En el <a href=\"https://hedy.org/for-teachers/manual\">manual del profesor</a> encontrarás explicaciones adicionales.\n"
"2. Con tu cuenta de profesor, puedes crear clases. Tus estudiantes pueden unirse a tus clases y puedes ver su progreso. Las clases se crean y se gestionan a través de la página <a href=\"https://hedycode.com/for-teachers\">para profesores</a>.\n"
"3. ¡Puedes personalizar completamente tus clases, por ejemplo, puedes abrir y cerrar niveles, habilitar o deshabilitar aventuras y crear tus propias aventuras!\n"
"\n"
"<strong>¡Únete a nuestra comunidad en línea!</strong>\n"
"Todos los profesores de Hedy, programadores y demás fans están invitados a unirse a nuestro <a href=\"https://discord.gg/8yY7dEme9r\">servidor de Discord</a>. Este es el lugar perfecto para charlar sobre Hedy: tenemos canales donde puedes mostrar tus proyectos y lecciones interesantes, canales para reportar errores y canales para chatear con otros profesores y con el equipo de Hedy.\n"
"\n"
"<strong>Cómo solicitar ayuda</strong>\n"
"Si tienes dudas, puedes hacérnoslas saber en Discord o <a href=\"mailto: hello@hedy.org\">enviarnos un correo electrónico</a>.\n"
"\n"
"<strong>Cómo reportar errores</strong>\n"
"En Discord, tenemos un canal para reportar errores, llamado #bugs. Ese es el lugar perfecto para hacernos saber sobre problemas con los que te encuentres. Si sabes cómo usar GitHub, también puedes crear un <a href=\"https://github.com/hedyorg/hedy/issues/new?assignees=&labels=&template=bug_report.md&title=%5BBUG%5D\">problema</a> allí.\n"

msgid "mail_welcome_teacher_subject"
msgstr "Tu cuenta de Hedy está lista"

msgid "mail_welcome_verify_body"
msgstr ""
"Tu cuenta de Hedy ha sido creada con éxito. ¡Bienvenido/a!\n"
"Haz clic en este enlace para verificar su dirección de correo electrónico: {link}"

msgid "mail_welcome_verify_subject"
msgstr "Bienvenido/a a Hedy"

msgid "mailing_title"
msgstr "Suscríbete a la newsletter de Hedy"

msgid "main_subtitle"
msgstr "Programación textual para las aulas"

msgid "main_title"
msgstr "Hedy"

msgid "make_sure_you_are_done"
msgstr "¡Asegúrate de que has terminado! Ya no podrás cambiar tu programa después de hacer clic en \"Entregar\"."

msgid "male"
msgstr "Masculino"

msgid "mandatory_mode"
msgstr "Modo de desarrollador obligatorio"

#, fuzzy
msgid "more_options"
msgstr "More options"

msgid "my_account"
msgstr "Mi cuenta"

msgid "my_achievements"
msgstr "Mis logros"

msgid "my_adventures"
msgstr "Mis aventuras"

msgid "my_classes"
msgstr "Mis clases"

msgid "my_messages"
msgstr "Mis mensajes"

msgid "my_public_profile"
msgstr "Mi perfil público"

msgid "name"
msgstr "Nombre"

msgid "nav_explore"
msgstr "Explore"

msgid "nav_hedy"
msgstr "Hedy"

msgid "nav_learn_more"
msgstr "Aprende más"

msgid "nav_start"
msgstr "Inicio"

msgid "nested blocks"
msgstr "un bloque en un bloque"

msgid "new_password"
msgstr "Nueva contraseña"

msgid "new_password_repeat"
msgstr "Repite la nueva contraseña"

msgid "newline"
msgstr "un salto de línea"

msgid "next_exercise"
msgstr "Siguiente ejercicio"

msgid "next_page"
msgstr "Siguiente página"

msgid "next_step_tutorial"
msgstr "Siguiente paso >>>"

msgid "no"
msgstr "No"

msgid "no_account"
msgstr "¿Todavía no tienes una cuenta?"

msgid "no_accounts"
msgstr "No hay cuentas por crear."

msgid "no_adventures_yet"
msgstr "Aún no hay aventuras públicas..."

msgid "no_certificate"
msgstr "Este usuario no ha conseguido el Certificado Hedy de Finalización"

msgid "no_more_flat_if"
msgstr "A partir del nivel 8, el código tras {if} tiene que ponerse en la siguiente línea y debe empezar con 4 espacios."

msgid "no_programs"
msgstr "No hay programas."

msgid "no_public_profile"
msgstr "No tienes un texto de perfil público todavía..."

msgid "no_shared_programs"
msgstr "no tiene programas compartidos..."

msgid "no_such_adventure"
msgstr "¡Esta aventura no existe!"

msgid "no_such_class"
msgstr "No se encontró esa clase de Hedy."

msgid "no_such_highscore"
msgstr "Puntuaciones"

msgid "no_such_level"
msgstr "¡No se encontró este nivel de Hedy!"

msgid "no_such_program"
msgstr "¡No se encontró el programa de Hedy!"

msgid "no_tag"
msgstr "¡Sin etiqueta!"

msgid "not_enrolled"
msgstr "¡Parece que no perteneces a esta clase!"

msgid "not_in_class_no_handin"
msgstr "No estás en clase, así que no es necesario que entregues nada."

msgid "not_logged_in_cantsave"
msgstr "Tu programa no se guardará."

msgid "not_logged_in_handin"
msgstr "Debe iniciar sesión para entregar un trabajo."

msgid "not_teacher"
msgstr "¡Parece que no eres profesor!"

msgid "number"
msgstr "un número"

msgid "number_achievements"
msgstr "Número de logros"

msgid "number_lines"
msgstr "Número de líneas"

msgid "number_programs"
msgstr "Número de programas"

msgid "ok"
msgstr "OK"

msgid "only_you_can_see"
msgstr "Sólo tú puedes ver este programa."

msgid "open"
msgstr "Abrir"

msgid "opening_date"
msgstr "Fecha de apertura"

msgid "opening_dates"
msgstr "Fechas de apertura"

msgid "option"
msgstr "Opción"

msgid "or"
msgstr "o"

msgid "other"
msgstr "Otro"

msgid "other_block"
msgstr "Otro lenguaje basado en bloques"

msgid "other_settings"
msgstr "Otras configuraciones"

msgid "other_source"
msgstr "Otro"

msgid "other_text"
msgstr "Otro lenguaje basado en texto"

msgid "overwrite_warning"
msgstr "Ya tienes un programa con este nombre, guardar este programa reemplazará al anterior. ¿Estás seguro/a?"

msgid "owner"
msgstr "Dueño"

msgid "page"
msgstr "página"

msgid "page_not_found"
msgstr "¡No pudimos encontrar esta página!"

msgid "pair_with_teacher"
msgstr ""

msgid "parsons_title"
msgstr "Puzle"

msgid "password"
msgstr "Contraseña"

msgid "password_change_not_allowed"
msgstr "No puedes cambiar la contraseña a este usuario."

msgid "password_change_prompt"
msgstr "¿Estás seguro de que quieres cambiar la contraseña?"

msgid "password_change_success"
msgstr "La contraseña de tu estudiante ha cambiado correctamente."

msgid "password_invalid"
msgstr "Tu contraseña no es válida."

msgid "password_repeat"
msgstr "Repetir contraseña"

msgid "password_resetted"
msgstr "Tu contraseña ha sido cambiada exitosamente. Ya puedes entrar nuevamente a tu cuenta usando la nueva contraseña."

msgid "password_six"
msgstr "La contraseña debe contener al menos seis caracteres."

msgid "password_updated"
msgstr "Contraseña actualizada."

msgid "passwords_six"
msgstr "Todas las contraseñas deben tener 6 carácteres o más."

msgid "pending_invites"
msgstr "Invitaciones pendientes"

msgid "people_with_a_link"
msgstr "Otras personas con un enlace pueden ver este programa. También se puede encontrar en la página \"Explorar\"."

msgid "percentage"
msgstr "porcentaje"

msgid "percentage_achieved"
msgstr "Logrado por el {percentage}% de los usuarios"

msgid "period"
msgstr "un punto"

msgid "personal_text"
msgstr "Texto personal"

msgid "personal_text_invalid"
msgstr "Tu texto personal es inválido."

msgid "postfix_classname"
msgstr "Sufijo de nombre de clase"

msgid "preferred_keyword_language"
msgstr "Idioma preferido para las palabras clave"

msgid "preferred_language"
msgstr "Lenguaje favorito"

msgid "preview"
msgstr "Previsualizar"

msgid "previewing_adventure"
msgstr "Previsualizar la aventura"

msgid "previewing_class"
msgstr "Está previsualizando la clase <em>{class_name}</em> como profesor."

msgid "previous_campaigns"
msgstr "Ver campañas anteriores"

msgid "print_logo"
msgstr "imprimir"

msgid "privacy_terms"
msgstr "Protección de datos"

msgid "private"
msgstr "Privado"

msgid "profile_logo_alt"
msgstr "Icono de perfil."

msgid "profile_picture"
msgstr "Imagen de perfil"

msgid "profile_updated"
msgstr "Perfil actualizado."

msgid "profile_updated_reload"
msgstr "Perfil actualizado, la página se recargará."

msgid "program_contains_error"
msgstr "Este programa contiene un error, ¿está seguro de querer compartirlo?"

msgid "program_header"
msgstr "Mis programas"

msgid "program_too_large_exception"
msgstr "Programas demasiado extensos"

msgid "programming_experience"
msgstr "Tienes experiencia con programación?"

msgid "programming_invalid"
msgstr "Por favor, selecciona un lenguaje de programación válido."

msgid "programs"
msgstr "Programas"

msgid "programs_created"
msgstr "Programas creados"

msgid "programs_saved"
msgstr "Programas guardados"

msgid "programs_submitted"
msgstr "Programas enviados"

msgid "prompt_join_class"
msgstr "Deseas unirte a la clase?"

msgid "public"
msgstr "Público"

msgid "public_adventures"
msgstr "Explorar las aventuras públicas"

msgid "public_invalid"
msgstr "La selección de conformidad no es correcta"

msgid "public_profile"
msgstr "Perfil público"

msgid "public_profile_info"
msgstr "Al seleccionar esta casilla, hago que mi perfil sea visible para todos. Tenga cuidado de no compartir información personal como su nombre o dirección de su casa, ¡porque todos podrán verla!"

msgid "public_profile_updated"
msgstr "Perfil público actualizado, la página se recargará."

msgid "pygame_waiting_for_input"
msgstr "Esperando a que se presione un botón..."

msgid "question mark"
msgstr "un signo de interrogación"

msgid "quiz_logo_alt"
msgstr "Logo de quiz"

msgid "quiz_score"
msgstr "Puntuación de cuestionario"

msgid "quiz_tab"
msgstr "Cuestionario"

msgid "quiz_threshold_not_reached"
msgstr "No has alcanzado el umbral de cuestionario para desbloquear este nivel"

msgid "read_code_label"
msgstr "Leer en voz alta"

msgid "recent"
msgstr "Mis programas recientes"

msgid "recover_password"
msgstr "Restablecer contraseña"

msgid "regress_button"
msgstr "Regresar al nivel {level}"

msgid "remove"
msgstr "Eliminar"

msgid "remove_customization"
msgstr "Eliminar configuración"

msgid "remove_customizations_prompt"
msgstr "¿Estás seguro de que quieres eliminar esta clase de sus personalizaciones?"

msgid "remove_student_prompt"
msgstr "¿Estás seguro de que quieres eliminar al estudiante de la clase?"

msgid "remove_user_prompt"
msgstr "Confirmar la eliminación de este usuario de la clase."

msgid "repair_program_logo_alt"
msgstr "Icono de reparación de programa"

msgid "repeat_dep"
msgstr "Empezando en el nivel 8, {repeat} necesita ser usado con sangría. Puedes ver ejemplos en la pestaña {repeat} en el nivel 8."

msgid "repeat_match_password"
msgstr "La contraseña repetida es distinta."

msgid "repeat_new_password"
msgstr "Repetir nueva contraseña"

msgid "report_failure"
msgstr "Este programa no existe o no es público"

msgid "report_program"
msgstr "¿Estás seguro de que quieres reportar este programa?"

msgid "report_success"
msgstr "Este programa ha sido reportado"

msgid "request_teacher"
msgstr "¿Te gustaría aplicar a una cuenta de profesor?"

msgid "request_teacher_account"
msgstr "Solicita cuenta de profesor/a"

msgid "required_field"
msgstr "Los campos marcados con * son obligatorios"

msgid "reset_adventure_prompt"
msgstr "¿Seguro que quieres restablecer todas las aventuras seleccionadas?"

msgid "reset_adventures"
msgstr "Restablecer aventuras seleccionadas"

msgid "reset_button"
msgstr "Restablecer"

msgid "reset_password"
msgstr "Establecer nueva contraseña"

msgid "reset_view"
msgstr "Resetear"

msgid "retrieve_adventure_error"
msgstr "¡No puedes ver esta aventura!"

msgid "retrieve_class_error"
msgstr "Solo los profesores pueden ver clases"

msgid "retrieve_tag_error"
msgstr "Error al recuperar las etiquetas"

msgid "role"
msgstr "Papel"

msgid "run_code_button"
msgstr "Ejecutar código"

msgid "runs_over_time"
msgstr "Se ejecuta en el tiempo"

msgid "save"
msgstr "Guardar"

msgid "save_parse_warning"
msgstr "Tu programa contiene un error. ¿Estás seguro/a de que quieres guardarlo?"

msgid "save_prompt"
msgstr "Debes estar registrado para guardar tu programa. ¿Deseas entrar ahora a tu cuenta?"

msgid "save_success_detail"
msgstr "Tu programa se ha guardado correctamente."

msgid "score"
msgstr "Puntos"

msgid "search"
msgstr "Busca..."

msgid "search_button"
msgstr "Buscar"

msgid "second_teacher"
msgstr "Segundo profesor"

msgid "second_teacher_copy_prompt"
msgstr "¿Estás seguro de que quieres copiar a este profesor?"

msgid "second_teacher_prompt"
msgstr "Introduce el nombre del usuario de un profesor para invitarle."

msgid "second_teacher_warning"
msgstr "Todos los profesores de esta clase pueden personalizarlo."

msgid "see_certificate"
msgstr "¡Ve el certificado de {username}!"

msgid "select"
msgstr "Seleccionar"

msgid "select_adventures"
msgstr "Seleccionar y encargar aventuras"

msgid "select_all"
msgstr "Seleccionar todo"

msgid "select_lang"
msgstr "Selecciona el idioma"

msgid "select_levels"
msgstr "Seleccione los niveles"

msgid "select_tag"
msgstr "Seleccionar etiqueta"

msgid "selected"
msgstr "Seleccionado"

msgid "self_removal_prompt"
msgstr "¿Estás seguro de que quieres abandonar esta clase?"

msgid "send_password_recovery"
msgstr "Envíame un link para restablecer mi contraseña"

msgid "sent_by"
msgstr "Esta invitación ha sido mandada por"

msgid "sent_password_recovery"
msgstr "Pronto recibirás un correo electrónico con instrucciones sobre cómo restablecer tu contraseña."

msgid "settings"
msgstr "Mi configuración personal"

msgid "share_by_giving_link"
msgstr "Muestra tu programa a otras personas dándoles el siguiente enlace:"

msgid "share_your_program"
msgstr "Compartir el programa"

msgid "signup_student_or_teacher"
msgstr "¿Eres un estudiante o un profesor?"

msgid "single quotes"
msgstr "una comilla simple"

msgid "slash"
msgstr "una barra"

msgid "slides"
msgstr "Diapositivas"

msgid "slides_info"
msgstr "¡Estas son diapositivas que hemos creado para ayudarte a enseñar con Hedy! Cada diapositiva contiene una explicación de cada nivel, junto con algunos ejemplos.Las diapositivas fueron creadas mediante el servicio <a href=\"https://slides.com\">slides.com</a>; si crear tus propias diapositivas usando estas como partida, puedes descargarlas, y luego subir el archivo zip resultante a <a href=\"https://slides.com\">slides.com</a>. Puedes ver más información acerca de las diapositivas en el <a href=\"https://hedy.org/for-teachers/manual/features\">manual de profesores</a>."

msgid "social_media"
msgstr "Redes sociales"

msgid "something_went_wrong_keyword_parsing"
msgstr "Hay un problema en tu aventura, ¿están todas las palabras clave correctamente rodeadas por { }?"

msgid "space"
msgstr "un espacio"

msgid "star"
msgstr "un asterisco"

msgid "start_hedy_tutorial"
msgstr "Comenzar tutorial de Hedy"

msgid "start_learning"
msgstr ""

msgid "start_programming"
msgstr "Empezar a programar"

msgid "start_programming_logo_alt"
msgstr "Icono de empezar a programar"

msgid "start_quiz"
msgstr "Empezar cuestionario"

msgid "start_teacher_tutorial"
msgstr "Comenzar tutorial de profesor"

msgid "start_teaching"
msgstr ""

msgid "step_title"
msgstr "Tarea"

msgid "stop_code_button"
msgstr "Detener programa"

msgid "string"
msgstr "texto"

msgid "student"
msgstr "Estudiante"

msgid "student_already_in_class"
msgstr "Este estudiante ya está en tu clase."

msgid "student_already_invite"
msgstr "Este estudiante ya tiene una invitación pendiente."

msgid "student_details"
msgstr "Datos de los alumnos"

msgid "student_list"
msgstr "Lista de alumnos"

msgid "student_not_allowed_in_class"
msgstr "El alumno no autorizado en la clase"

msgid "student_not_existing"
msgstr "Este nombre de usuario no existe."

msgid "student_signup_header"
msgstr "Estudiante"

msgid "students"
msgstr "estudiantes"

msgid "submission_time"
msgstr "Entregado en"

msgid "submit_answer"
msgstr "Entregar respuesta"

msgid "submit_program"
msgstr "Enviar"

msgid "submit_warning"
msgstr "¿Estás seguro de que quieres enviar este programa?"

msgid "submitted"
msgstr "Enviado"

msgid "submitted_header"
msgstr "Este programa ha sido enviado y no puede ser alterado."

msgid "subscribe"
msgstr "Suscribirse"

msgid "subscribe_newsletter"
msgstr "Subscribirse al newsletter"

msgid "suggestion_color"
msgstr "Intenta usar otro color"

msgid "suggestion_note"
msgstr "Utilice una nota entre C0 y B9 o un número entre 1 y 70"

msgid "suggestion_number"
msgstr "Intenta cambiar el valor a un número"

msgid "surname"
msgstr "Nombre"

msgid "survey"
msgstr "Encuesta"

msgid "survey_completed"
msgstr "Encuesta finalizada"

msgid "survey_skip"
msgstr "No vuelvas a mostrar esto"

msgid "survey_submit"
msgstr "Enviar"

msgid "tag_in_adventure"
msgstr "Etiqueta en la aventura"

msgid "tag_input_placeholder"
msgstr "Introduzca una nueva etiqueta"

msgid "tags"
msgstr "Etiquetas"

msgid "teacher"
msgstr "Profesor"

msgid "teacher_account_request"
msgstr "Tienes una solicitud de cuenta de profesor pendiente"

msgid "teacher_account_success"
msgstr "Has solicitado con éxito una cuenta de profesor."

msgid "teacher_invalid"
msgstr "Tu valor de profesor no es válido."

msgid "teacher_invitation_require_login"
msgstr "Para configurar tu perfil como profesor, necesitamos que te autentifiques. Si no tienes una cuenta, crea una."

msgid "teacher_manual"
msgstr "Manual de profesor"

msgid "teacher_signup_header"
msgstr "Profesor"

msgid "teacher_tutorial_logo_alt"
msgstr "Icono de tutorial de profesor"

msgid "teacher_welcome"
msgstr "¡Bienvenido/a a Hedy! Tu cuenta es de tipo profesor, por lo que puedes crear clases e invitar estudiantes."

msgid "teachers"
msgstr "Profesores"

msgid "template_code"
msgstr ""
"¡Esta es la explicación de mi aventura!\n"
"\n"
"De esta manera puedo mostrar un comando: <code>{print}</code>\n"
"\n"
"Pero a veces podría querer mostrar un fragmento de código, como este:\n"
"<pre>\n"
"{ask} ¿Cómo te llamas?\n"
"{echo} entonces tu nombre es\n"
"</pre>"

msgid "this_turns_in_assignment"
msgstr "Esto entrega tu tarea a tu profesor."

msgid "title"
msgstr "Título"

msgid "title_achievements"
msgstr "Hedy - Mis logros"

msgid "title_admin"
msgstr "Hedy - Página de administración"

msgid "title_class grid_overview"
msgstr "Hedy - Vista general de cuadrícula"

msgid "title_class live_statistics"
msgstr "Hedy - Estadísticas en directo"

msgid "title_class-overview"
msgstr "Hedy - Panel de clase"

msgid "title_customize-adventure"
msgstr "Hedy - Configurar aventura"

msgid "title_customize-class"
msgstr "Hedy - Personalizar clase"

msgid "title_explore"
msgstr "Hedy - Explorar"

msgid "title_for-teacher"
msgstr "Hedy - Para profesores"

msgid "title_join-class"
msgstr "Hedy - Unirse a la clase"

msgid "title_landing-page"
msgstr "¡Bienvenido/a a Hedy!"

msgid "title_learn-more"
msgstr "Hedy - Aprender más"

msgid "title_login"
msgstr "Hedy - Iniciar sesión"

msgid "title_my-profile"
msgstr "Hedy - Mi Cuenta"

msgid "title_privacy"
msgstr "Hedy - Términos de privacidad"

msgid "title_programs"
msgstr "Hedy - Mis programas"

msgid "title_public-adventures"
msgstr "Hedy - Aventuras en público"

msgid "title_recover"
msgstr "Hedy - Recuperar cuenta"

msgid "title_reset"
msgstr "Hedy - Restablecer la contraseña"

msgid "title_signup"
msgstr "Hedi - Crea una cuenta"

msgid "title_start"
msgstr "Hedy - Programación textual fácil"

msgid "title_view-adventure"
msgstr "Hedy - Ver aventura"

msgid "token_invalid"
msgstr "Tu token no es válido."

msgid "tooltip_level_locked"
msgstr "Su profesor desactivó este nivel"

msgid "translate_error"
msgstr "Algo salió mal al traducir el código. Intenta ejecutar el código para ver si tiene un error. El código con errores no se puede traducir."

msgid "translating_hedy"
msgstr "Traducción de Hedy"

msgid "translator"
msgstr "Traductor"

msgid "tutorial"
msgstr "Tutorial"

msgid "tutorial_code_snippet"
msgstr ""
"{print} ¡Hola mundo!\n"
"{print} ¡Estoy aprendiendo Hedy con el tutorial!"

msgid "tutorial_message_not_found"
msgstr "No hemos podido encontrar el paso de tutorial pedido..."

msgid "tutorial_title_not_found"
msgstr "Paso de tutorial no encontrado"

msgid "unauthorized"
msgstr "Usted tiene acceso a esta página"

msgid "unique_usernames"
msgstr "Los nombres de usuario deben ser únicos."

msgid "unlock_thresholds"
msgstr "Desbloquear umbrales de nivel"

msgid "unsaved_class_changes"
msgstr "Hay cambios sin guardar, ¿estás seguro de que quieres abandonar esta página?"

msgid "update_adventure_prompt"
msgstr "¿Estás seguro de que quieres actualizar esta aventura?"

msgid "update_profile"
msgstr "Actualizar perfil"

msgid "update_public"
msgstr "Actualizar perfil público"

msgid "updating_indicator"
msgstr "Actualizando"

msgid "use_of_blanks_exception"
msgstr "Uso de espacios en blanco en los programas"

msgid "use_of_nested_functions_exception"
msgstr "Uso de funciones anidadas"

msgid "user"
msgstr "usuario"

msgid "user_inexistent"
msgstr "Este usuario no existe"

msgid "user_not_private"
msgstr "Este usuario o bien no existe o no tiene un perfil público"

msgid "username"
msgstr "Usuario"

msgid "username_empty"
msgstr "¡No has introducido un nombre de usuario!"

msgid "username_invalid"
msgstr "Tu nombre de usuario no es válido."

msgid "username_special"
msgstr "El nombre de usuario no puede contener los caracteres `:` o `@`."

msgid "username_three"
msgstr "El nombre de usuario debe contener al menos tres caracteres."

msgid "usernames_exist"
msgstr "Uno o más nombres de usuario ya están en uso."

msgid "value"
msgstr "Valor"

msgid "variables"
msgstr "Variables"

msgid "view_program"
msgstr "Ver programa"

msgid "welcome"
msgstr "Bienvenido/a"

msgid "welcome_back"
msgstr "Bienvenido de vuelta"

msgid "what_is_your_role"
msgstr "¿Cuál es tu papel?"

msgid "what_should_my_code_do"
msgstr "¿Qué debería hacer mi código?"

msgid "whole_world"
msgstr "El mundo"

msgid "year_invalid"
msgstr "Por favor ingresa un año entre 1900 y {current_year}."

msgid "yes"
msgstr "Sí"

msgid "your_account"
msgstr "Tu perfil"

msgid "your_class"
msgstr "Tu clase"

msgid "your_last_program"
msgstr "Tu último programa guardado"

msgid "your_personal_text"
msgstr "Tu texto personal..."

msgid "your_program"
msgstr "Tu programa"

#~ msgid "create_account_explanation"
#~ msgstr "Con tu cuenta puedes salvar tus programas."

#~ msgid "only_teacher_create_class"
#~ msgstr "Only teachers are allowed to create classes!"

#~ msgid "keyword_support"
#~ msgstr "Palabras clave traducidas"

#~ msgid "non_keyword_support"
#~ msgstr "Contenido traducido"

#~ msgid "try_button"
#~ msgstr "Probar"

#~ msgid "select_own_adventures"
#~ msgstr "Selección de tus propias aventuras"

#~ msgid "edit"
#~ msgstr "Editar"

#~ msgid "view"
#~ msgstr "Ver"

#~ msgid "class"
#~ msgstr "Clase"

#~ msgid "save_code_button"
#~ msgstr "Guardar código"

#~ msgid "share_code_button"
#~ msgstr "Guardar y compartir código"

#~ msgid "classes_invalid"
#~ msgstr "La lista de clases seleccionadas es inválida"

#~ msgid "directly_add_adventure_to_classes"
#~ msgstr "¿Quieres añadir esta aventura directamente a una de tus clases?"

#~ msgid "hand_in_assignment"
#~ msgstr "Entregar la tarea"

#~ msgid "select_a_level"
#~ msgstr "Elija un nivel"

#~ msgid "answer_invalid"
#~ msgstr "Tu contraseña no es válida."

#~ msgid "available_adventures_level"
#~ msgstr "Nivel de aventuras disponibles"

#~ msgid "customize_class_exp_1"
#~ msgstr "¡Hola! En esta página puedes configurar tu clase. Puedes seleccionar qué niveles y aventuras pueden ver tus estudiantes. También puedes añadir tus propias aventuras a niveles. Todos los niveles y aventuras por defecto serán seleccionadas por defecto. <b>Nota</b> ¡No todas las aventuras están disponibles para cada nivel! La configuración es como sigue:"

#~ msgid "customize_class_exp_2"
#~ msgstr "Siempre puede cambiar esta configuración más adelante. Por ejemplo, puedes hacer que estén disponibles aventuras o niveles específicos mientras impartes una clase. De esta manera, es fácil determinar en qué nivel y aventuras trabajarán sus alumnos. Si quieres que todo esté disponible para tu clase, es más fácil eliminar la personalización por completo."

#~ msgid "customize_class_step_1"
#~ msgstr "Selecciona niveles para su clase presionando los \"botones de nivel\""

#~ msgid "customize_class_step_2"
#~ msgstr "Puede seleccionar el nivel que desea editar en el menú desplegable \"Seleccionar un nivel\""

#~ msgid "customize_class_step_3"
#~ msgstr "Ordena las aventuras como quieras que aparezcan en el nivel. El menú desplegable \"Aventuras disponibles\" contiene las aventuras que no se han incluido en este nivel."

#~ msgid "customize_class_step_4"
#~ msgstr "El menú desplegable \"Aventuras disponibles\" también tiene tus propias aventuras. Una vez que las añadas, podrás moverlas junto a las demás aventuras."

#~ msgid "customize_class_step_5"
#~ msgstr "Puedes eliminar una aventura haciendo clic en el botón x y aparecerá en el menú desplegable \"Aventuras disponibles\""

#~ msgid "customize_class_step_6"
#~ msgstr "Seleccionando una fecha de apertura para cada nivel (también puedes dejarlo vacío)"

#~ msgid "customize_class_step_7"
#~ msgstr "Selección de otros ajustes"

#~ msgid "customize_class_step_8"
#~ msgstr "Clica \"Guardar\" -> ¡Hecho!"

#~ msgid "example_code_header"
#~ msgstr "Código de ejemplo"

#~ msgid "feedback_failure"
#~ msgstr "¡Incorrecto!"

#~ msgid "feedback_success"
#~ msgstr "¡Bien hecho!"

#~ msgid "go_to_first_question"
#~ msgstr "Ir a la pregunta primera"

#~ msgid "question"
#~ msgstr "Pregunta"

#~ msgid "question_doesnt_exist"
#~ msgstr "Esta pregunta no existe"

#~ msgid "question_invalid"
#~ msgstr "Tu token no es válido."

#~ msgid "too_many_attempts"
#~ msgstr "Demasiados intentos"

#~ msgid "class_logs"
#~ msgstr "Logs"

#~ msgid "class_stats"
#~ msgstr "Estadísticas de clase"

#~ msgid "visit_own_public_profile"
#~ msgstr "Visita tu perfil"

#~ msgid "disabled_button_locked"
#~ msgstr "Tu profesor no ha desbloqueado todavía este nivel"

#~ msgid "duplicate_tag"
#~ msgstr "You already have a tag with this name."

#~ msgid "tag_deleted"
#~ msgstr "This tag was successfully deleted."

#~ msgid "no_tags"
#~ msgstr "Aún no hay etiquetas."

#~ msgid "apply_filters"
#~ msgstr "Aplicar los filtros"

#~ msgid "write_first_program"
#~ msgstr "¡Escribe tu primer programa!"

#~ msgid "adventure_exp_1"
#~ msgstr "Escoge tu aventura a la derecha. Tras crear tu aventura, puedes incluirla en una de tus clases bajo \"Configuración\". Si quieres incluir un comando en tu aventura, usa anclas de código tal que así:"

#~ msgid "adventure_exp_2"
#~ msgstr "Si deseas mostrar fragmentos de código reales, por ejemplo, para darle al alumno una plantilla o un ejemplo del código. Utiliza anclas previas como esta:"

#~ msgid "adventures"
#~ msgstr "Aventuras Disponibles"

#~ msgid "hello_world"
#~ msgstr "¡Hola mundo!"

<<<<<<< HEAD
=======
#~ msgid "hide_parsons"
#~ msgstr "Ocultar puzle"

#~ msgid "hide_quiz"
#~ msgstr "Ocultar cuestionario"

>>>>>>> 0a1bbe5e
#~ msgid "share_confirm"
#~ msgstr "Estás seguro/a de querer volver público tu programa?"

#~ msgid "share_success_detail"
#~ msgstr "Programa hecho público correctamente."

<<<<<<< HEAD
#~ msgid "try_it"
#~ msgstr "Pruébalo"

=======
>>>>>>> 0a1bbe5e
#~ msgid "unshare_confirm"
#~ msgstr "Estás seguro/a de querer volver privado tu programa?"

#~ msgid "unshare_success_detail"
#~ msgstr "Programa hecho privado correctamente."
<|MERGE_RESOLUTION|>--- conflicted
+++ resolved
@@ -7,15 +7,9 @@
 msgstr ""
 "Project-Id-Version: PROJECT VERSION\n"
 "Report-Msgid-Bugs-To: EMAIL@ADDRESS\n"
-<<<<<<< HEAD
 "POT-Creation-Date: 2024-03-01 11:10+0100\n"
 "PO-Revision-Date: 2024-02-23 03:02+0000\n"
 "Last-Translator: Kamborio <Kamborio15@users.noreply.hosted.weblate.org>\n"
-=======
-"POT-Creation-Date: 2024-03-08 18:45+0100\n"
-"PO-Revision-Date: 2024-03-07 13:40+0000\n"
-"Last-Translator: Prefill add-on <noreply-addon-prefill@weblate.org>\n"
->>>>>>> 0a1bbe5e
 "Language: es\n"
 "Language-Team: es <LL@li.org>\n"
 "Plural-Forms: nplurals=2; plural=n != 1;\n"
@@ -78,14 +72,8 @@
 msgid "Missing Inner Command"
 msgstr "Parece que has olvidad usar un comando en el {command} que has usado en la línea {line_number}."
 
-<<<<<<< HEAD
 msgid "Missing Square Brackets"
 msgstr ""
-=======
-#, fuzzy
-msgid "Missing Square Brackets"
-msgstr "It looks like you forgot to use square brackets [] around the list you were creating on line {line_number}."
->>>>>>> 0a1bbe5e
 
 msgid "Missing Variable"
 msgstr "Parece que a tu {command} le falta una variable al principio de la línea."
@@ -180,21 +168,11 @@
 msgid "adventure_cloned"
 msgstr "La aventura es clonada"
 
-<<<<<<< HEAD
 msgid "adventure_code_button"
 msgstr ""
 
 msgid "adventure_codeblock_button"
 msgstr ""
-=======
-#, fuzzy
-msgid "adventure_code_button"
-msgstr "This button allows you to add a keyword within any text you write."
-
-#, fuzzy
-msgid "adventure_codeblock_button"
-msgstr "Use this button when you want to create a block of code that students can run in your adventure. Tip: put the selection at the end of the last line of the code block and <kbd>Enter</kbd> 3 times to type after a code block."
->>>>>>> 0a1bbe5e
 
 msgid "adventure_duplicate"
 msgstr "Ya tienes una aventura con este nombre."
@@ -205,14 +183,8 @@
 msgid "adventure_exp_3"
 msgstr "Asegúrate de rodear siempre las palabras clave con { } para que se reconozcan correctamente. Puedes usar el botón de \"vista previa\" para ver una versión con estilo de tu aventura. Para ver la aventura en una página dedicada, selecciona \"ver\" en la página de profesores."
 
-<<<<<<< HEAD
 msgid "adventure_exp_classes"
 msgstr ""
-=======
-#, fuzzy
-msgid "adventure_exp_classes"
-msgstr "Your adventure is used within the following classes"
->>>>>>> 0a1bbe5e
 
 msgid "adventure_id_invalid"
 msgstr "Esta aventura no es válida."
@@ -2051,27 +2023,15 @@
 #~ msgid "hello_world"
 #~ msgstr "¡Hola mundo!"
 
-<<<<<<< HEAD
-=======
-#~ msgid "hide_parsons"
-#~ msgstr "Ocultar puzle"
-
-#~ msgid "hide_quiz"
-#~ msgstr "Ocultar cuestionario"
-
->>>>>>> 0a1bbe5e
 #~ msgid "share_confirm"
 #~ msgstr "Estás seguro/a de querer volver público tu programa?"
 
 #~ msgid "share_success_detail"
 #~ msgstr "Programa hecho público correctamente."
 
-<<<<<<< HEAD
 #~ msgid "try_it"
 #~ msgstr "Pruébalo"
 
-=======
->>>>>>> 0a1bbe5e
 #~ msgid "unshare_confirm"
 #~ msgstr "Estás seguro/a de querer volver privado tu programa?"
 
