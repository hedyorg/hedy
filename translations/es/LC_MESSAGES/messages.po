# Spanish translations for PROJECT.
# Copyright (C) 2023 ORGANIZATION
# This file is distributed under the same license as the PROJECT project.
# FIRST AUTHOR <EMAIL@ADDRESS>, 2023.
#
msgid ""
msgstr ""
"Project-Id-Version: PROJECT VERSION\n"
"Report-Msgid-Bugs-To: EMAIL@ADDRESS\n"
"POT-Creation-Date: 2000-01-01 00:00+0000\n"
"PO-Revision-Date: 2025-01-15 06:15+0000\n"
"Last-Translator: Anonymous <noreply@weblate.org>\n"
"Language-Team: es <LL@li.org>\n"
"Language: es\n"
"MIME-Version: 1.0\n"
"Content-Type: text/plain; charset=utf-8\n"
"Content-Transfer-Encoding: 8bit\n"
"Plural-Forms: nplurals=2; plural=n != 1;\n"
"X-Generator: Weblate 5.10-dev\n"
"Generated-By: Babel 2.14.0\n"

msgid "Access Before Assign"
msgstr "Hemos detectado que la variable `{name}` está siendo usada en la línea {access_line_number} antes de ser inicializada. ¿Puedes darle un valor a la variable antes de usarla?"

msgid "Cyclic Var Definition"
msgstr "Hemos detectado que la variable `{variable}` está siendo usada en el lado derecho del comando `{is}` antes de ser inicializada. ¿Puedes darle un valor antes de usarla?"

msgid "Else Without If Error"
msgstr "Detectamos que hay un `{else}`se utiliza antes de un `{if}`en línea {line_number}. ¿Puede intentar escribir un `{if}`antes del `{else}`?"

msgid "Function Undefined"
msgstr "Detectamos que una función {name} está siendo utilizada sin ser definida. ¿Puede definir la función antes de que sea usada?"

msgid "Has Blanks"
msgstr "Detectamos que el código parece estar incompleto. ¿Puede rellenar los espacios en blanco con código?"

msgid "Incomplete"
msgstr "Detectamos que parte del código parece estar faltando en el `{incomplete_command}` en la línea {line_number}. ¿Puede intentar agregar lo que falta?"

msgid "Incomplete Repeat"
msgstr "Detectamos que el `{repeat}` en la línea {line_number} está faltando un `{command}`comando. ¿Puede intentar agregarlo?"

msgid "Invalid"
msgstr "Detectamos que el comando `{invalid_command}' no es un comando de nivel Hedy {level}. ¿Puede intentar usar el comando `{guessed_command}'?"

msgid "Invalid Argument"
msgstr "Hemos detectado que `{command}` no es utilizable con `{invalid_argument}`. ¿Puede intentar cambiar `{invalid_argument}`a {allowed_types}?"

msgid "Invalid Argument Type"
msgstr "Hemos detectado que el `{command}` no funciona con el `{invalid_argument}`, porque es {invalid_type}. ¿Puede intentar cambiar el `{invalid_argument}` a {allowed_types}?"

msgid "Invalid At Command"
msgstr "Hemos detectado que `{command}`no puede ser utilizado a partir del nivel 16. ¿Se puede intentar usar corchetes para listas `[]`?"

msgid "Invalid Space"
msgstr "Detectamos que la línea {line_number} comenzó con un espacio. ¿Puedes intentar eliminar el espacio?"

msgid "Invalid Type Combination"
msgstr "Hemos detectado que el `{invalid_argument}`y el `{invalid_argument_2}`no se pueden utilizar con el `{command}`, porque uno es {invalid_type} y el otro es {invalid_type_2}. ¿Puede intentar cambiar el `{invalid_argument}` a {invalid_type_2} o el ’{invalid_argument_2}`a {invalid_type}?"

msgid "Lonely Echo"
msgstr "Detectamos que se está utilizando un `{echo}`antes o sin utilizar un `{ask}`. ¿Puede intentar escribir un `{ask}`antes del `{echo}`?"

msgid "Lonely Text"
msgstr "Detectamos que el código parece estar faltando un comando con el texto que se utilizó en la línea {line_number}. Puedes intentar escribir el comando necesario con el texto"

msgid "Missing Additional Command"
msgstr "Detectamos que el comando `{command}` en la línea {line_number} le falta algo. ¿Puede intentar usar `{missing_command}`en su código?"

msgid "Missing Colon Error"
msgstr "Detectamos que `{command}`necesita un `:`al final de la línea {line_number}. A partir del nivel 17, ¿puedes empezar a añadir un «:» al final de la línea con comandos?"

msgid "Missing Command"
msgstr "Detectamos que el código parece estar faltando un comando en la línea {line_number}. ¿Puedes intentar mirar la sección de ejercicios para encontrar qué comando usar?"

msgid "Missing Inner Command"
msgstr "Detectamos que el código parece estar faltando un comando para la sentencia `{command}' en la línea {line_number}. ¿Puedes intentar mirar la sección de ejercicios para encontrar qué comando usar?"

msgid "Missing Square Brackets"
msgstr "Hemos detectado que a la lista que ha creado en la línea {line_number} le faltan los corchetes `[]`. ¿Puede intentar añadir corchetes alrededor de `[]` a la lista?"

msgid "Missing Variable"
msgstr "Detectamos que a `{command}` falta una variable al principio de la línea. ¿Puede intentar escribir la variable antes del `{command}`?"

msgid "Misspelled At Command"
msgstr "Detectamos que `{invalid_argument}` parece tener un error ortográfico en la línea {line_number}. Puedes intentar escribir `{command}`en su lugar."

msgid "No Indentation"
msgstr "Detectamos que parece haber demasiados espacios {leading_spaces} utilizados en la línea {line_number}. Puedes intentar aumentar el sangrado por {indent_size} para cada nuevo bloque."

msgid "Non Decimal Variable"
msgstr "¡Detectamos que en la línea {line_number} que utilizó un número Hedy no soporta! ¿Puede intentar un número decimal, como 2?"

msgid "Parse"
msgstr "Detectamos que `{character_found}`se está utilizando en la línea {location[0]} que no está permitida. ¿Puedes intentar buscar un carácter extra o que falta en tu código?"

msgid "Pressit Missing Else"
msgstr "Detectamos que el código carece de un {else}`para manejar otras pulsaciones de teclas. ¿Puede intentar agregar un ‘{else}`a su código?"

msgid "Runtime Index Error"
msgstr "Detectamos que la lista {name} está vacía o su índice está ausente. ¿Puede asegurarse de que la lista no esté vacía o intentar escribir un número dentro del `[]' para el índice que falta?"

msgid "Runtime Value Error"
msgstr "Detectamos que `{command}` recibió valor no permitido `{value}`. {tip}."

msgid "Runtime Values Error"
msgstr "Detectamos que el `{command}` recibió valores no permitidos `{value}`y `{value}`. {tip}."

msgid "Save Microbit code "
msgstr "Guardar código Microbit"

msgid "Too Big"
msgstr "Detectamos que el programa tiene {lines_of_code} líneas, pero solo podemos procesar {max_lines} líneas. ¿Puede intentar acortar su programa?"

msgid "Too Few Indents"
msgstr "Detectamos que la línea {line_number} tiene demasiados espacios ({leading_spaces}). ¿Puedes intentar agregar un espacio extra?"

msgid "Too Many Indents"
msgstr "Detectamos que la línea {line_number} tiene demasiados espacios ({leading_spaces}). ¿Puede intentar eliminar el espacio extra?"

msgid "Unexpected Indentation"
msgstr "Detectamos que la línea {line_number} tiene demasiados espacios ({leading_spaces}). ¿Puedes intentar agregar {indent_size} más espacios por nuevo bloque?"

msgid "Unquoted Assignment"
msgstr "Detectamos que el texto a la derecha del `{is}`no está escrito entre comillas. Este nivel requiere que usted comience a escribir el texto entre comillas. Intenta hacer eso para el texto {text}"

msgid "Unquoted Equality Check"
msgstr "Detectamos que el código está tratando de comprobar si una variable equivale a varias palabras. ¿Puede intentar usar comillas para las palabras que desea comprobar?"

msgid "Unquoted Text"
msgstr "Detectamos que el texto de `{ask}`' o `{print}`' parece estar faltando sus comillas. ¿Puede intentar agregar comillas para {unquotedtext}?"

msgid "Unsupported Float"
msgstr "Detectamos que el código usa números no enteros que aún no son compatibles. ¿Puede intentar cambiar `{value}`a un entero?"

msgid "Unsupported String Value"
msgstr "Hemos detectado que el texto utiliza valores que no puede contener `{invalid_value}`. ¿Puede intentar eliminar el valor escrito o cambiar su tipo?"

msgid "Unused Variable"
msgstr "Detectamos que la variable {variable_name} definida en la línea {line_number}, pero no se utiliza. ¿Puede intentar usar la variable definida o eliminarla?"

msgid "Var Undefined"
msgstr "Detectamos que la variable `{name}' se está utilizando antes de ser establecida. ¿Puede usted establecer la variable antes de que sea utilizada o usar comillas para `{name}`?"

msgid "Wrong Level"
msgstr "Detectamos que el código escrito es correcto Hedy code, pero `{offending_keyword}` se utiliza en nivel {working_level}. {tip}"

msgid "Wrong Number of Arguments"
msgstr "Detectamos que la función {name} tiene un número incorrecto de argumentos, que es {used_number}. ¿Puedes intentar escribir {defined_number} en su lugar?"

msgid "about_this_adventure"
msgstr ""

msgid "account_overview"
msgstr "Resumen de cuenta"

msgid "actions"
msgstr "Acciones"

msgid "add"
msgstr "Añadir"

msgid "add_students"
msgstr "Añadir alumnos"

msgid "add_your_language"
msgstr "¡Agrega tu idioma!"

msgid "admin"
msgstr "Administrador"

msgid "advance_button"
msgstr "Ir al nivel {level}"

msgid "adventure"
msgstr "Aventura"

msgid "adventure_cloned"
msgstr "La aventura es clonada"

msgid "adventure_code_button"
msgstr "Código de la aventura"

msgid "adventure_codeblock_button"
msgstr "Utilice este botón cuando desee crear un bloque de código que los alumnos puedan ejecutar en su aventura. Consejo: coloque la selección al final de la última línea del bloque de código e <kbd>introduzca</kbd> 3 veces para escribir después de un bloque de código."

msgid "adventure_duplicate"
msgstr "Ya tienes una aventura con este nombre."

msgid "adventure_empty"
msgstr "¡No has introducido un nombre de aventura!"

#, fuzzy
msgid "adventure_exp_3"
msgstr "Asegúrese de que siempre rodee las palabras clave con { } cuando las escriba fuera de los bloques de código, entonces se reconocen correctamente. Puedes usar el botón \"vista previa\" para ver una versión estilizada de tu aventura. Para ver la aventura en una página dedicada, seleccione \"ver\" desde la página de los profesores."

msgid "adventure_exp_classes"
msgstr "Tu aventura se utiliza dentro de las siguientes clases"

msgid "adventure_flagged"
msgstr "La aventura se ha marcado correctamente."

msgid "adventure_id_invalid"
msgstr "Esta aventura no es válida."

msgid "adventure_length"
msgstr "Tu aventura debe tener al menos 20 carácteres."

msgid "adventure_name_invalid"
msgstr "El nombre de esta aventura no es válido."

msgid "adventure_terms"
msgstr "Confirmo que mi aventura puede hacerse pública en Hedy."

msgid "adventure_updated"
msgstr "¡La aventura ha sido actualizada!"

msgid "adventures_completed"
msgstr "Aventuras completadas: {number_of_adventures}"

msgid "adventures_info"
msgstr "Cada nivel de Hedy tiene ejercicios incorporados para los alumnos, los cuales llamamos aventuras. Puedes crear tus propias aventuras y añadirlas a tus clases. Con tus propias aventuras puedes crear aventuras que sean importantes e interesantes para tus alumnos. Puedes encontrar más información sobre cómo crear tus propias aventuras <a href=\"https://hedy.org/for-teachers/manual/features\">aquí</a>."

msgid "adventures_restored"
msgstr "Se han restaurado las aventuras por defecto."

msgid "adventures_ticked"
msgstr "Aventuras marcadas"

msgid "adventures_tried"
msgstr "Aventuras intentadas"

msgid "ago"
msgstr "Hace {timestamp}"

msgid "agree_invalid"
msgstr "Debes aceptar los términos de privacidad."

msgid "agree_with"
msgstr "Acepto las"

msgid "ajax_error"
msgstr "Hubo un error, por favor intenta nuevamente."

msgid "all"
msgstr "Todo/as"

msgid "all_class_highscores"
msgstr "Todos los alumnos visibles en las puntuaciones más altas de la clase"

msgid "all_rows_missing_separator"
msgstr "Ninguna de las filas contiene un punto y coma. ¿Tal vez usted quiere que nosotros auto generar contraseñas? Si es así, haga clic en las contraseñas de conmutación y crear las cuentas de nuevo. Si no es así, use un punto y coma para separar los nombres de usuario y las contraseñas en las siguientes líneas: {rows}"

msgid "already_account"
msgstr "¿Ya tienes una cuenta?"

msgid "already_program_running"
msgstr "Ya hay un programa en ejecución. Finalízalo antes."

msgid "are_you_sure"
msgstr "¿Estás segura/o? No puedes revertir esta acción."

msgid "ask_needs_var"
msgstr "A partir del nivel 2, `{ask}` debe utilizarse con una variable. Ejemplo: nombre `{is}` `{ask}` ¿Cómo te llamas?"

msgid "available_in"
msgstr "Disponible en:"

msgid "back_to_class"
msgstr "Volver a la clase"

msgid "become_a_sponsor"
msgstr "Conviértete en patrocinador"

msgid "birth_year"
msgstr "Año de nacimiento"

msgid "by"
msgstr "por"

msgid "cancel"
msgstr "Cancelar"

msgid "cant_parse_exception"
msgstr "No se ha podido analizar el programa"

msgid "certificate"
msgstr "Certificado de Finalización"

msgid "certified_teacher"
msgstr "Profesor certificado"

msgid "change_password"
msgstr "Cambiar contraseña"

msgid "cheatsheet_title"
msgstr "Hoja de instrucciones"

msgid "class_already_joined"
msgstr "Ya eres parte de la clase"

msgid "class_customize_success"
msgstr "Clase configurada correctamente."

msgid "class_graph_explanation"
msgstr "En este gráfico puede ver representado el número de aventuras que sus alumnos han intentado (lo que significa que han realizado un trabajo significativo en esa aventura), con respecto al número de errores y de ejecuciones con éxito."

msgid "class_logs"
msgstr "Última conexión"

msgid "class_name_duplicate"
msgstr "Ya tienes una clase con este nombre."

msgid "class_name_empty"
msgstr "¡No has introducido un nombre de clase!"

msgid "class_name_invalid"
msgstr "El nombre de clase no es correcto."

msgid "class_name_prompt"
msgstr "Por favor, introduce le nombre de la nueva clase"

msgid "class_performance_graph"
msgstr "Gráfico del rendimiento de la clase"

msgid "class_survey_description"
msgstr "Nos gustaría obtener una mejor visión general de nuestros usarios de Hedy. Respondiendo estas preguntas nos ayudarías a mejorar. ¡Gracias!"

msgid "class_survey_later"
msgstr "Recuérdame mañana"

msgid "class_survey_question1"
msgstr "¿Cuál es el rango de edad en su clase?"

msgid "class_survey_question2"
msgstr "¿Cuál es el idioma que se habla en su clase?"

msgid "class_survey_question3"
msgstr "¿Cuántos niños y niñas hay en tu clase?"

msgid "class_survey_question4"
msgstr "¿Qué distingue a sus alumnos de los demás?"

msgid "classes_info"
msgstr "En Hedy, puedes crear tantas clases como quieras. Cada clase también puede tener varios profesores, cada uno con un rol específico. También puedes personalizar tus clases ordenando las aventuras ¡o incluso agregando las tuyas! Puedes ver más información acerca de las clases en el <a href=\"https://hedy.org/for-teachers/manual/preparations#for-teachers\">manual de profesores</a>."

msgid "clone"
msgstr "Clonar"

msgid "cloned_times"
msgstr "Clones"

msgid "close"
msgstr "Cerrar"

msgid "comma"
msgstr "una coma"

msgid "command_not_available_yet_exception"
msgstr "Comando aún no disponible"

msgid "command_unavailable_exception"
msgstr "El comando ya no es correcto"

msgid "commands"
msgstr "Comandos"

msgid "complete"
msgstr "Completado"

msgid "congrats_message"
msgstr "¡Felicitaciones, {username}, has alcanzado los siguientes resultados con Hedy!"

msgid "connect_guest_teacher"
msgstr "Me gustaría que me pusieran en contacto con un profesor invitado que pueda dar algunas clases"

msgid "constant_variable_role"
msgstr "constante"

msgid "containing"
msgstr ""

msgid "content_invalid"
msgstr "Esta aventura no es válida."

msgid "continue"
msgstr "Continuar"

msgid "contributor"
msgstr "Contribuidor"

msgid "copy_accounts_to_clipboard"
msgstr "Copiar al portapapeles"

msgid "copy_clipboard"
msgstr "Copiado al portapapeles"

msgid "copy_code"
msgstr "Copiar el código"

msgid "copy_join_link"
msgstr "Copiar enlace de acceso"

msgid "copy_link_success"
msgstr "Enlace para unirse copiado a tu portapapeles"

msgid "copy_link_to_share"
msgstr "Copiar enlace para compartir"

msgid "copy_mail_link"
msgstr "Por favor, copia y pega este enlace en una nueva pestaña:"

msgid "correct_answer"
msgstr "La respuesta correcta es"

msgid "country"
msgstr "País"

msgid "country_invalid"
msgstr "Por favor, selecciona un país válido."

msgid "create_account"
msgstr "Crear cuenta"

msgid "create_accounts"
msgstr "Crear cuentas"

msgid "create_accounts_placeholder"
msgstr "Escribe las cuentas o pégalas desde una hoja de cálculo"

msgid "create_accounts_prompt"
msgstr "Crearás {number_of_accounts} cuentas de alumno. ¿Estás seguro?"

msgid "create_adventure"
msgstr "Crear aventura"

msgid "create_class"
msgstr "Crear nueva clase"

msgid "create_student_account"
msgstr "Crear una cuenta"

msgid "create_student_account_explanation"
msgstr "Puedes guardar tus propios programas con una cuenta."

msgid "create_student_accounts"
msgstr "Crear cuenta de alumno para"

msgid "create_teacher_account"
msgstr "Crear cuenta de profesor"

msgid "create_teacher_account_explanation"
msgstr "Con una cuenta de profesor, puedes guardar tus programas y ver los resultados de tus alumnos."

msgid "create_usernames_and_passwords_desc"
msgstr "Introduce un nombre de usuario y contraseña por línea, separados por un punto y coma. O, si tienes los datos en una hoja de cálculo de dos columnas, copia el contenido del archivo y pégalo aquí."

msgid "create_usernames_and_passwords_title"
msgstr "Nombres de usuarios y contraseñas"

msgid "create_usernames_desc"
msgstr "Introduce un nombre de usuario por línea o pegalos desde una hoja de cálculo."

msgid "create_usernames_title"
msgstr "Nombres de usuario"

msgid "creator"
msgstr "Creador"

msgid "current_password"
msgstr "Contraseña actual"

msgid "customization_deleted"
msgstr "Personalización eliminada."

msgid "customize"
msgstr "Personalizar"

msgid "customize_adventure"
msgstr "Personalizar aventura"

msgid "customize_class"
msgstr "Personalizar clase"

msgid "dash"
msgstr "un guión"

msgid "debug"
msgstr "Depurar"

msgid "default_401"
msgstr "Parece que no tienes autorización..."

msgid "default_403"
msgstr "Parece que esta acción está prohibida..."

msgid "default_404"
msgstr "No pudimos encontrar esa página..."

msgid "default_500"
msgstr "Algo salió mal..."

msgid "delete"
msgstr "Borrar"

msgid "delete_adventure_prompt"
msgstr "¿Estás seguro/a de querer eliminar esta aventura?"

msgid "delete_class_prompt"
msgstr "¿Estás seguro/a de que quieres eliminar la clase?"

msgid "delete_confirm"
msgstr "Estás seguro de querer borrar este programa?"

msgid "delete_invite"
msgstr "Eliminar invitaciones"

msgid "delete_invite_prompt"
msgstr "¿Estás seguro de que quieres eliminar esta invitación de clase?"

msgid "delete_public"
msgstr "Eliminar perfil público"

msgid "delete_success"
msgstr "Programa eliminado correctamente."

msgid "delete_tag_prompt"
msgstr "¿Estás seguro de que deseas eliminar esta etiqueta?"

msgid "destroy_profile"
msgstr "Borrar mi cuenta permanentemente"

msgid "developers_mode"
msgstr "Modo desarollador"

msgid "directly_available"
msgstr "Directamente abierto"

msgid "disable"
msgstr "Deshabilitado"

msgid "disable_explore_page"
msgstr "Desactivar la página de exploración"

msgid "disable_parsons"
msgstr "Desactivar todos los rompecabezas"

msgid "disable_quizes"
msgstr "Desactivar todos los cuestionarios"

msgid "disabled"
msgstr "Deshabilitado"

msgid "disabled_button_quiz"
msgstr "Tu puntuación en el cuestionario está por debajo del umbral, ¡inténtalo de nuevo!"

msgid "discord_server"
msgstr "Servidor Discord"

msgid "distinguished_user"
msgstr "Usuario distinguido"

msgid "double quotes"
msgstr "una comilla doble"

msgid "download"
msgstr "Descargar"

msgid "duplicate"
msgstr "Duplicar"

msgid "echo_and_ask_mismatch_exception"
msgstr "Desajuste entre eco y pregunta"

msgid "echo_out"
msgstr "A partir del nivel 2, `{echo}` ya no es necesario. Ahora puedes repetir una respuesta con `{ask}` y `{print}`. Ejemplo: `nombre {is} {ask} ¿Cómo te llamas? {print} hola nombre`"

msgid "edit_adventure"
msgstr "Editar la aventura"

msgid "edit_code_button"
msgstr "Editar código"

msgid "email"
msgstr "Correo electrónico"

msgid "email_invalid"
msgstr "Por favor ingresa una dirección de correo electrónico válida."

msgid "end_quiz"
msgstr "Terminar cuestionario"

msgid "english"
msgstr "Inglés"

msgid "enter"
msgstr "Ingresar"

msgid "enter_password"
msgstr "Introduce una nueva contraseña para"

msgid "enter_text"
msgstr "Ingresar tu respuesta aquí..."

msgid "error_logo_alt"
msgstr "Logo de error"

msgid "errors"
msgstr "Errores"

msgid "exclamation mark"
msgstr "un signo de exclamación"

msgid "exercise"
msgstr "Ejercicio"

msgid "exercise_doesnt_exist"
msgstr "Este ejercicio no existe"

msgid "exists_email"
msgstr "Esa dirección de correo electrónico ya está en uso."

msgid "exists_username"
msgstr "Ese nombre de usuario ya está en uso."

msgid "exit_preview_mode"
msgstr "Salir del modo vista previa"

msgid "experience_invalid"
msgstr "Por favor, selecciona una experiencia válida. Escoge (sí, no)."

msgid "expiration_date"
msgstr "Fecha de expiración"

msgid "favorite_program"
msgstr "Programa favorito"

msgid "favourite_confirm"
msgstr "¿Estás seguro de que quieres marcar este programa como favorito?"

msgid "favourite_program"
msgstr "Programa favorito"

msgid "favourite_program_invalid"
msgstr "Tu programa favorito es inválido."

msgid "favourite_success"
msgstr "Tu programa se ha marcado como favorito."

msgid "feedback_message_error"
msgstr "Algo salió mal, inténtalo de nuevo más tarde."

msgid "female"
msgstr "Femenino"

msgid "flag_adventure_prompt"
msgstr "¿Quieres marcar esta aventura para que podamos comprobar su idoneidad?"

msgid "float"
msgstr "un número"

msgid "for_teachers"
msgstr "Para profesores"

msgid "forgot_password"
msgstr "¿Olvidaste tu contraseña?"

msgid "from_another_teacher"
msgstr "De otro profesor"

msgid "from_magazine_website"
msgstr "De una revista o página web"

msgid "from_video"
msgstr "De un vídeo"

msgid "fun_statistics_msg"
msgstr "¡He aquí unas estadísticas divertidas!"

msgid "gender"
msgstr "Género"

msgid "gender_invalid"
msgstr "Por favor, selecciona un género válido. Escoge (mujer, hombre, otro)."

msgid "general_settings"
msgstr "Configuración general"

msgid "get_certificate"
msgstr "¡Obtén tu certificado!"

msgid "give_link_to_teacher"
msgstr "Dale a tu profesor el siguiente enlace:"

msgid "go_back"
msgstr "Regresar"

msgid "go_back_to_main"
msgstr "Volver a la página principal"

msgid "go_to_question"
msgstr "Ir a la pregunta"

msgid "go_to_quiz_result"
msgstr "Ir al resultado del cuestionario"

msgid "go_to_your_clone"
msgstr ""

msgid "goto_profile"
msgstr "Ir a mi perfil"

msgid "graph_title"
msgstr "Errores por aventura completada en el nivel {level}"

msgid "hand_in"
msgstr "Entregar"

msgid "hand_in_exercise"
msgstr "Ejercicio manual"

msgid "heard_about_hedy"
msgstr "¿Cómo has conocido Hedy?"

msgid "heard_about_invalid"
msgstr "Por favor, selecciona una forma válida de cómo nos conociste."

msgid "hedy_choice_title"
msgstr "La opción de Hedy"

msgid "hedy_introduction_slides"
msgstr "Diapositivas de introducción de Hedy"

msgid "hedy_logo_alt"
msgstr "Logo de Hedy"

msgid "hedy_on_github"
msgstr "Hedy en Github"

msgid "hello_logo"
msgstr "hola"

msgid "hide_adventures"
msgstr "Esconder aventuras"

msgid "hide_cheatsheet"
msgstr "Ocultar chuleta"

msgid "hide_classes"
msgstr "Esconder clases"

msgid "hide_keyword_switcher"
msgstr "Ocultar selector de palabras clave"

msgid "hide_slides"
msgstr "Esconder diapositivas"

msgid "highest_level_reached"
msgstr "Nivel más alto alcanzado"

msgid "highest_quiz_score"
msgstr "Puntuación más alta en el cuestionario"

msgid "hint"
msgstr "¿Consejo?"

msgid "ill_work_some_more"
msgstr "Voy a trabajar en él un poco más"

msgid "image_invalid"
msgstr "La imagen que has escogido no es válida."

msgid "incomplete_command_exception"
msgstr "Comando incompleto"

msgid "incorrect_handling_of_quotes_exception"
msgstr "Uso incorrecto de las comillas"

msgid "incorrect_use_of_types_exception"
msgstr "Uso incorrecto de los tipos"

msgid "incorrect_use_of_variable_exception"
msgstr "Uso incorrecto de la variable"

msgid "indentation_exception"
msgstr "Sangría incorrecta"

msgid "input"
msgstr "input de `{ask}`"

msgid "input_variable_role"
msgstr "entrada"

msgid "integer"
msgstr "un número"

msgid "invalid_class_link"
msgstr "Enlace incorrecto para unirse a la clase."

msgid "invalid_command_exception"
msgstr "Comando no válido"

msgid "invalid_keyword_language_comment"
msgstr "# La palabra clave para el idioma proporcionada no es válida, la palabra clave idioma se establece en Inglés"

msgid "invalid_language_comment"
msgstr "# El idioma proporcionado no es válido, el idioma está configurado en inglés"

msgid "invalid_level_comment"
msgstr "# El nivel proporcionado no es válido, el nivel se establece en el nivel 1"

msgid "invalid_program_comment"
msgstr "# El programa proporcionado no es válido, por favor inténtelo de nuevo"

msgid "invalid_teacher_invitation_code"
msgstr "El código de instructor es inválido. Para ser instructor, por favor mande un mensaje a hello@hedy.org."

msgid "invalid_tutorial_step"
msgstr "Paso de tutorial inválido"

msgid "invalid_username_password"
msgstr "Combinación de usuario/contraseña inválida."

msgid "invitations_sent"
msgstr ""

msgid "invite_by_username"
msgstr "Invitar por nombre de usuario"

msgid "invite_date"
msgstr "Fecha de invitación"

msgid "invite_message"
msgstr "Has recibido una invitación para unirse a una clase"

msgid "invite_prompt"
msgstr "Introduce un nombre de usuario"

msgid "invite_teacher"
msgstr "Invitar a un profesor"

msgid "join_class"
msgstr "Unirse a la clase"

msgid "join_prompt"
msgstr "Debes estar registrado para unirte a una clase. ¿Deseas entrar a tu cuenta?"

msgid "keybinding_waiting_for_keypress"
msgstr "Esperando a que se pulse una tecla..."

msgid "keyword_language_invalid"
msgstr "Por favor, selecciona un idioma para palabras clave (selecciona Inglés o tu propio idioma)."

msgid "landcode_phone_number"
msgstr "Por favor, añadir también el prefijo internacional de su país"

msgid "language"
msgstr "Idioma"

msgid "language_invalid"
msgstr "Por favor, selecciona un lenguaje válido."

msgid "languages"
msgstr "¿Cuáles de estos lenguajes de programación has utilizado antes?"

msgid "last_edited"
msgstr "Última edición"

msgid "last_update"
msgstr "Última actualización"

msgid "lastname"
msgstr "Apellido(s)"

msgid "leave_class"
msgstr "Abandonar clase"

msgid "level"
msgstr "Nivel"

msgid "level_accessible"
msgstr "Nivel abierto a los alumnos"

msgid "level_disabled"
msgstr "Nivel deshabilitado"

msgid "level_future"
msgstr "Este nivel se abrirá automáticamente en "

msgid "level_invalid"
msgstr "Este nivel de Heidi no es válido."

msgid "level_not_class"
msgstr "Este nivel todavía no está disponible en tu clase"

msgid "level_title"
msgstr "Nivel"

msgid "levels"
msgstr "niveles"

msgid "link"
msgstr "Enlace"

msgid "list"
msgstr "una lista"

msgid "list_variable_role"
msgstr "lista"

msgid "logged_in_to_share"
msgstr "Debe iniciar sesión para guardar y compartir un programa."

msgid "login"
msgstr "Ingresar"

msgid "login_long"
msgstr "Ingresar a mi cuenta"

msgid "login_to_save_your_work"
msgstr "Inicia sesión para guardar tu progreso"

msgid "logout"
msgstr "Salir"

msgid "longest_program"
msgstr "Programa más largo"

msgid "mail_change_password_body"
msgstr ""
"Tu contraseña de Hedy ha cambiado. Si lo has hecho tú, no te preocupes.\n"
"Si no has cambiado tu contraseña, por favor contáctanos inmediatamente contestando a este email."

msgid "mail_change_password_subject"
msgstr "Tu contraseña de Hedy ha sido cambiada"

msgid "mail_error_change_processed"
msgstr "Algo salió mal al enviar un correo de validación, los cambios aún se procesan correctamente."

msgid "mail_goodbye"
msgstr ""
"¡Sigue programando!\n"
"El equipo de Hedy"

msgid "mail_hello"
msgstr "¡Hola, {username}!"

msgid "mail_recover_password_body"
msgstr ""
"Al hacer click en este enlace, puedes cambiar tu contraseña. Este enlace es válido durante <b>4</b> horas.\n"
"Si no has pedido restablecer tu contraseña, por favor ignora este email. {link}"

msgid "mail_recover_password_subject"
msgstr "Restablecer contraseña."

msgid "mail_reset_password_body"
msgstr ""
"Tu contraseña de Hedy ha cambiado a una nueva. Si lo has hecho tú, no te preocupes.\n"
"Si no has cambiado tu contraseña, por favor contáctanos inmediatamente contestando a este email."

msgid "mail_reset_password_subject"
msgstr "Tu contraseña de Hedy ha sido reseteada"

msgid "mail_welcome_teacher_body"
msgstr ""
"<strong>¡Bienvenido/a!</strong>\n"
"Felicidades por tu nueva cuenta de profesor Hedy. ¡Bienvenido a la comunidad mundial de profesores de Hedy!\n"
"\n"
"<strong>Qué pueden hacer las cuentas de profesor</strong>\n"
"Ahora tienes disponibles una serie de opciones adicionales.\n"
"\n"
"1. En el <a href=\"https://hedy.org/for-teachers/manual\">manual del profesor</a> encontrarás explicaciones adicionales.\n"
"2. Con tu cuenta de profesor, puedes crear clases. Tus alumnos pueden unirse a tus clases y puedes ver su progreso. Las clases se crean y se gestionan a través de la página <a href=\"https://hedycode.com/for-teachers\">para profesores</a>.\n"
"3. ¡Puedes personalizar completamente tus clases, por ejemplo, puedes abrir y cerrar niveles, habilitar o deshabilitar aventuras y crear tus propias aventuras!\n"
"\n"
"<strong>¡Únete a nuestra comunidad en línea!</strong>\n"
"Todos los profesores de Hedy, programadores y demás fans están invitados a unirse a nuestro <a href=\"https://discord.gg/8yY7dEme9r\">servidor de Discord</a>. Este es el lugar perfecto para charlar sobre Hedy: tenemos canales donde puedes mostrar tus proyectos y lecciones interesantes, canales para reportar errores y canales para chatear con otros profesores y con el equipo de Hedy.\n"
"\n"
"<strong>Cómo solicitar ayuda</strong>\n"
"Si tienes dudas, puedes hacérnoslas saber en Discord o <a href=\"mailto: hello@hedy.org\">enviarnos un correo electrónico</a>.\n"
"\n"
"<strong>Cómo reportar errores</strong>\n"
"En Discord, tenemos un canal para reportar errores, llamado #bugs. Ese es el lugar perfecto para hacernos saber sobre problemas con los que te encuentres. Si sabes cómo usar GitHub, también puedes crear un <a href=\"https://github.com/hedyorg/hedy/issues/new?assignees=&labels=&template=bug_report.md&title=%5BBUG%5D\">problema</a> allí.\n"

msgid "mail_welcome_teacher_subject"
msgstr "Tu cuenta de Hedy está lista"

msgid "mail_welcome_verify_body"
msgstr ""
"Tu cuenta de Hedy ha sido creada con éxito. ¡Bienvenido/a!\n"
"Haz clic en este enlace para verificar su dirección de correo electrónico: {link}"

msgid "mail_welcome_verify_subject"
msgstr "Bienvenido/a a Hedy"

msgid "mailing_title"
msgstr "Suscríbete a la newsletter de Hedy"

msgid "main_subtitle"
msgstr "Programación textual para las aulas"

msgid "main_title"
msgstr "Hedy"

msgid "make_sure_you_are_done"
msgstr "¡Asegúrate de que has terminado! Ya no podrás cambiar tu programa después de hacer clic en \"Entregar\"."

msgid "male"
msgstr "Masculino"

msgid "mandatory_mode"
msgstr "Modo de desarrollador obligatorio"

msgid "more_info"
msgstr "Más información"

msgid "more_options"
msgstr "Más opciones"

msgid "multiple_keywords_warning"
msgstr "Está intentando utilizar la palabra clave {orig_keyword}, pero esta palabra clave puede tener varios significados. Por favor, elija la que está intentando utilizar de esta lista y cópiela y péguela en su código, llaves incluidas: {keyword_list}"

msgid "multiple_levels_warning"
msgstr "Hemos observado que ha seleccionado varios niveles y ha incluido fragmentos de código en su aventura, lo que podría causar problemas con el resaltador de sintaxis y la traducción automática de palabras clave"

msgid "my_account"
msgstr "Mi cuenta"

msgid "my_adventures"
msgstr "Mis aventuras"

msgid "my_classes"
msgstr "Mis clases"

msgid "my_messages"
msgstr "Mis mensajes"

msgid "my_public_profile"
msgstr "Mi perfil público"

msgid "name"
msgstr "Nombre"

msgid "nav_explore"
msgstr "Explorar"

msgid "nav_hedy"
msgstr "Hedy"

msgid "nav_learn_more"
msgstr "Aprende más"

msgid "nav_start"
msgstr "Inicio"

msgid "new_password"
msgstr "Nueva contraseña"

msgid "new_password_repeat"
msgstr "Repite la nueva contraseña"

msgid "newline"
msgstr "un salto de línea"

msgid "next_adventure"
msgstr "Próxima aventura"

msgid "next_exercise"
msgstr "Siguiente ejercicio"

msgid "next_page"
msgstr "Siguiente página"

msgid "next_step_tutorial"
msgstr "Siguiente paso >>>"

msgid "next_student"
msgstr "Siguiente alumno"

msgid "no"
msgstr "No"

msgid "no_account"
msgstr "¿Todavía no tienes una cuenta?"

msgid "no_accounts"
msgstr "No hay cuentas por crear."

#, fuzzy
msgid "no_adventures_yet"
msgstr "Aún no hay aventuras públicas..."

msgid "no_more_flat_if"
msgstr "A partir del nivel 8, el código tras `{if}` tiene que ponerse en la siguiente línea y debe empezar con 4 espacios."

msgid "no_programs"
msgstr "No hay programas."

msgid "no_shared_programs"
msgstr "no tiene programas compartidos..."

msgid "no_students"
msgstr "No hay alumnos en esta clase"

msgid "no_such_adventure"
msgstr "¡Esta aventura no existe!"

msgid "no_such_class"
msgstr "No se encontró esa clase de Hedy."

msgid "no_such_level"
msgstr "¡No se encontró este nivel de Hedy!"

msgid "no_such_program"
msgstr "¡No se encontró el programa de Hedy!"

msgid "no_tag"
msgstr "¡Sin etiqueta!"

msgid "not_adventure_yet"
msgstr "Primero debes rellenar un nombre para la aventura"

msgid "not_enrolled"
msgstr "¡Parece que no perteneces a esta clase!"

msgid "not_in_class_no_handin"
msgstr "No estás en clase, así que no es necesario que entregues nada."

msgid "not_logged_in_cantsave"
msgstr "Tu programa no se guardará."

msgid "not_logged_in_handin"
msgstr "Debe iniciar sesión para entregar un trabajo."

msgid "not_teacher"
msgstr "¡Parece que no eres profesor!"

msgid "number"
msgstr "un número"

msgid "number_lines"
msgstr "Número de líneas"

msgid "number_of_errors"
msgstr "Número de errores: {number_of_errors}"

msgid "number_programs"
msgstr "Número de programas"

msgid "ok"
msgstr "De acuerdo"

msgid "one_level_error"
msgstr "Debes seleccionar al menos un nivel."

msgid "only_you_can_see"
msgstr "Sólo tú puedes ver este programa."

msgid "open"
msgstr "Abrir"

msgid "opening_date"
msgstr "Fecha de apertura"

msgid "opening_dates"
msgstr "Fechas de apertura"

msgid "option"
msgstr "Opción"

msgid "or"
msgstr "o"

msgid "other"
msgstr "Otro"

msgid "other_block"
msgstr "Otro lenguaje basado en bloques"

msgid "other_settings"
msgstr "Otras configuraciones"

msgid "other_source"
msgstr "Otro"

msgid "other_text"
msgstr "Otro lenguaje basado en texto"

msgid "overwrite_warning"
msgstr "Ya tienes un programa con este nombre, guardar este programa reemplazará al anterior. ¿Estás seguro/a?"

msgid "owner"
msgstr "Dueño"

msgid "page_not_found"
msgstr "¡No pudimos encontrar esta página!"

msgid "pair_with_teacher"
msgstr "Me gustaría que me emparejaran con otro maestro para que me ayude"

msgid "parsons_title"
msgstr "Rompecabezas"

msgid "password"
msgstr "Contraseña"

msgid "password_change_not_allowed"
msgstr "No puedes cambiar la contraseña a este usuario."

msgid "password_change_prompt"
msgstr "¿Estás seguro de que quieres cambiar la contraseña?"

msgid "password_change_success"
msgstr "Se ha cambiado la contraseña de tu alumno con éxito."

msgid "password_invalid"
msgstr "Tu contraseña no es válida."

msgid "password_repeat"
msgstr "Repetir contraseña"

msgid "password_resetted"
msgstr "Tu contraseña ha sido cambiada exitosamente. Ya puedes entrar nuevamente a tu cuenta usando la nueva contraseña."

msgid "password_six"
msgstr "La contraseña debe contener al menos seis caracteres."

msgid "password_updated"
msgstr "Contraseña actualizada."

msgid "passwords_six"
msgstr "Todas las contraseñas deben tener 6 carácteres o más."

msgid "passwords_too_short"
msgstr "Las contraseñas deben tener al menos 6 caracteres. Corrige las siguientes contraseñas, de modo que sean al menos 6 símbolos: {passwords}"

msgid "pending_invites"
msgstr "Invitaciones pendientes"

msgid "people_with_a_link"
msgstr "Otras personas con un enlace pueden ver este programa. También se puede encontrar en la página \"Explorar\"."

msgid "percentage"
msgstr "porcentaje"

msgid "period"
msgstr "un punto"

msgid "personal_text"
msgstr "Texto personal"

msgid "personal_text_invalid"
msgstr "Tu texto personal es inválido."

msgid "phone_number"
msgstr "Número de teléfono"

msgid "preferred_keyword_language"
msgstr "Idioma preferido para las palabras clave"

msgid "preferred_language"
msgstr "Lenguaje favorito"

msgid "preview"
msgstr "Previsualizar"

msgid "preview_teacher_mode"
msgstr "Esta cuenta es para que pruebes Hedy, ten en cuenta que necesitas cerrar sesión y crear una cuenta real para guardar tu progreso."

msgid "previewing_adventure"
msgstr "Previsualizar la aventura"

msgid "previewing_class"
msgstr "Está previsualizando la clase <em>{class_name}</em> como profesor."

msgid "previous_campaigns"
msgstr "Ver campañas anteriores"

msgid "previous_page"
msgstr "Página anterior"

msgid "print_accounts"
msgstr "Imprimir"

msgid "print_accounts_title"
msgstr "Cuentas de alumno para hedy.org"

msgid "print_logo"
msgstr "imprimir"

msgid "privacy_terms"
msgstr "Protección de datos"

msgid "private"
msgstr "Privado"

msgid "profile_logo_alt"
msgstr "Icono de perfil."

msgid "profile_picture"
msgstr "Imagen de perfil"

msgid "profile_updated"
msgstr "Perfil actualizado."

msgid "profile_updated_reload"
msgstr "Perfil actualizado, la página se recargará."

msgid "program_contains_error"
msgstr "Este programa contiene un error, ¿está seguro de querer compartirlo?"

msgid "program_header"
msgstr "Mis programas"

msgid "program_too_large_exception"
msgstr "Programas demasiado extensos"

msgid "programming_experience"
msgstr "Tienes experiencia con programación?"

msgid "programming_invalid"
msgstr "Por favor, selecciona un lenguaje de programación válido."

msgid "programs"
msgstr "Programas"

msgid "prompt_join_class"
msgstr "Deseas unirte a la clase?"

msgid "provided_username_duplicates"
msgstr "Ha proporcionado los siguientes nombres de usuario más de una vez: {usernames}"

msgid "public"
msgstr "Público"

msgid "public_adventures"
msgstr "Explorar las aventuras públicas"

msgid "public_content"
msgstr "Contenidos de dominio público"

msgid "public_content_info"
msgstr "Aquí puedes encontrar nuestras aventuras públicas. Estas son aventuras hechas por otros profesores de todo el mundo. Eche un vistazo y siéntase libre de usar las aventuras en sus propias lecciones."

msgid "public_invalid"
msgstr "La selección de conformidad no es correcta"

msgid "public_profile"
msgstr "Perfil público"

msgid "public_profile_info"
msgstr "Al seleccionar esta casilla, hago que mi perfil sea visible para todos. Tenga cuidado de no compartir información personal como su nombre o dirección de su casa, ¡porque todos podrán verla!"

msgid "public_profile_updated"
msgstr "Perfil público actualizado, la página se recargará."

msgid "put"
msgstr "Poner"

msgid "question mark"
msgstr "un signo de interrogación"

msgid "quiz_logo_alt"
msgstr "Logo de cuestionario"

msgid "quiz_score"
msgstr "Puntuación de cuestionario"

msgid "quiz_tab"
msgstr "Cuestionario"

msgid "quiz_threshold_not_reached"
msgstr "No has alcanzado el umbral de cuestionario para desbloquear este nivel"

msgid "read_code_label"
msgstr "Leer en voz alta"

msgid "recent"
msgstr "Mis programas recientes"

msgid "recover_password"
msgstr "Restablecer contraseña"

msgid "regress_button"
msgstr "Regresar al nivel {level}"

msgid "remove"
msgstr "Eliminar"

msgid "remove_customization"
msgstr "Eliminar configuración"

msgid "remove_customizations_prompt"
msgstr "¿Estás seguro de que quieres eliminar esta clase de sus personalizaciones?"

msgid "remove_student_prompt"
msgstr "¿Estás seguro de que quieres eliminar al alumno de la clase?"

msgid "remove_user_prompt"
msgstr "Confirmar la eliminación de este usuario de la clase."

msgid "rename_class"
msgstr "Renombrar clase"

msgid "rename_class_prompt"
msgstr "¿Cuál es el nombre que le quieres dar a esta clase?"

msgid "repair_program_logo_alt"
msgstr "Icono de reparación de programa"

msgid "repeat_dep"
msgstr "Empezando en el nivel 8, `{repeat}` necesita ser usado con sangría. Puedes ver ejemplos en la pestaña `{repeat}` en el nivel 8."

msgid "repeat_match_password"
msgstr "La contraseña repetida es distinta."

msgid "repeat_new_password"
msgstr "Repetir nueva contraseña"

msgid "report_failure"
msgstr "Este programa no existe o no es público"

msgid "report_program"
msgstr "¿Estás seguro de que quieres reportar este programa?"

msgid "report_success"
msgstr "Este programa ha sido reportado"

msgid "request_invalid"
msgstr "Solicitud no válida"

msgid "request_teacher"
msgstr "¿Te gustaría aplicar a una cuenta de profesor?"

msgid "request_teacher_account"
msgstr "Solicita cuenta de profesor/a"

msgid "required_field"
msgstr "Los campos marcados con * son obligatorios"

msgid "reset_adventure_prompt"
msgstr "¿Seguro que quieres restablecer todas las aventuras seleccionadas?"

msgid "reset_adventures"
msgstr "Restablecer aventuras seleccionadas"

msgid "reset_button"
msgstr "Restablecer"

msgid "reset_password"
msgstr "Establecer nueva contraseña"

msgid "restart"
msgstr "Restablecer"

msgid "retrieve_adventure_error"
msgstr "¡No puedes ver esta aventura!"

msgid "retrieve_class_error"
msgstr "Solo los profesores pueden ver clases"

msgid "retrieve_tag_error"
msgstr "Error al recuperar las etiquetas"

msgid "role"
msgstr "Papel"

msgid "run_code_button"
msgstr "Ejecutar código"

msgid "save_parse_warning"
msgstr "Tu programa contiene un error. ¿Estás seguro/a de que quieres guardarlo?"

msgid "save_prompt"
msgstr "Debes estar registrado para guardar tu programa. ¿Deseas entrar ahora a tu cuenta?"

msgid "save_success_detail"
msgstr "Tu programa se ha guardado correctamente."

msgid "score"
msgstr "Puntos"

msgid "search"
msgstr "Busca..."

msgid "search_button"
msgstr "Buscar"

msgid "second_teacher"
msgstr "Segundo profesor"

msgid "second_teacher_copy_prompt"
msgstr "¿Estás seguro de que quieres copiar a este profesor?"

msgid "second_teacher_prompt"
msgstr "Introduce el nombre del usuario de un profesor para invitarle."

msgid "second_teacher_warning"
msgstr "Todos los profesores de esta clase pueden personalizarlo."

msgid "see_adventure_shared_class"
msgstr ""

msgid "see_certificate"
msgstr "¡Ve el certificado de {username}!"

msgid "select"
msgstr "Seleccionar"

msgid "select_adventures"
msgstr "Seleccionar y encargar aventuras"

msgid "select_all"
msgstr "Seleccionar todo"

msgid "select_classes"
msgstr ""

msgid "select_lang"
msgstr "Selecciona el idioma"

msgid "select_levels"
msgstr "Seleccione los niveles"

msgid "selected"
msgstr "Seleccionado"

msgid "self_removal_prompt"
msgstr "¿Estás seguro de que quieres abandonar esta clase?"

msgid "send_password_recovery"
msgstr "Envíame un link para restablecer mi contraseña"

msgid "sent_by"
msgstr "Esta invitación ha sido mandada por"

msgid "sent_password_recovery"
msgstr "Pronto recibirás un correo electrónico con instrucciones sobre cómo restablecer tu contraseña."

msgid "settings"
msgstr "Mi configuración personal"

msgid "share"
msgstr "Compartir"

msgid "share_by_giving_link"
msgstr "Muestra tu programa a otras personas dándoles el siguiente enlace:"

msgid "share_your_program"
msgstr "Compartir el programa"

msgid "signup_student_or_teacher"
msgstr "¿Eres un alumno o un profesor?"

msgid "single quotes"
msgstr "una comilla simple"

msgid "slash"
msgstr "una barra"

msgid "sleeping"
msgstr "Hibernando..."

msgid "slides"
msgstr "Diapositivas"

msgid "slides_for_level"
msgstr "Diapositivas para el nivel"

msgid "slides_info"
msgstr "¡Estas son diapositivas que hemos creado para ayudarte a enseñar con Hedy! Cada diapositiva contiene una explicación de cada nivel, junto con algunos ejemplos.Las diapositivas fueron creadas mediante el servicio <a href=\"https://slides.com\">slides.com</a>; si crear tus propias diapositivas usando estas como partida, puedes descargarlas, y luego subir el archivo zip resultante a <a href=\"https://slides.com\">slides.com</a>. Puedes ver más información acerca de las diapositivas en el <a href=\"https://hedy.org/for-teachers/manual/features\">manual de profesores</a>."

msgid "social_media"
msgstr "Redes sociales"

msgid "solution_example"
msgstr "Solución al ejemplo"

msgid "solution_example_explanation"
msgstr "Aquí es donde va la solución de tu aventura. Puedes utilizarlo si quieres compartir esta aventura con otros profesores, para que sepan cuál es la solución que propones."

msgid "some_rows_missing_separator"
msgstr "Las siguientes filas están faltando un punto y coma, por lo que falta el nombre de usuario o la contraseña: {rows}"

#, fuzzy
msgid "something_went_wrong_keyword_parsing"
msgstr "Hay un error en su aventura, ¿todas las palabras clave están correctamente rodeadas de { }?"

msgid "space"
msgstr "un espacio"

msgid "star"
msgstr "un asterisco"

msgid "start_learning"
msgstr "Comienza a aprender"

msgid "start_quiz"
msgstr "Empezar cuestionario"

msgid "start_teaching"
msgstr "Empezar a enseñar"

msgid "step_title"
msgstr "Tarea"

msgid "stepper_variable_role"
msgstr "paso a paso"

msgid "stop"
msgstr "Parar"

msgid "stop_code_button"
msgstr "Detener programa"

msgid "string"
msgstr "texto"

msgid "student_accounts_created"
msgstr "Cuentas de alumno creadas con éxito"

msgid "student_adventures_table"
msgstr "Las aventuras de los alumnos"

msgid "student_adventures_table_explanation"
msgstr "Esta tabla muestra los programas creados por los alumnos para cada aventura de un nivel. Haciendo clic en el icono del ojo, puede ver la página del programa; después de revisar el programa, puede marcar la marca de verificación para indicar que lo ha completado."

msgid "student_already_invite"
msgstr "Este alumno ya tiene una invitación pendiente."

msgid "student_in_another_class"
msgstr "Este alumno está en otra clase. Pídale al alumno que abandone todas las clases y vuelva a intentarlo."

msgid "student_information"
msgstr "Información del alumno"

msgid "student_information_explanation"
msgstr "Esta tabla muestra información básica sobre los alumnos de su clase. También hay varias acciones que puede realizar en esta tabla: cambiar la contraseña de un alumno haciendo clic en el icono del lápiz, ver la página del programa de un alumno haciendo clic en el icono del código y eliminar a un alumno de la clase haciendo clic en el icono rojo de la papelera."

msgid "student_signup_header"
msgstr "Alumno"

msgid "students"
msgstr "alumnos"

msgid "submission_time"
msgstr "Entregado en"

msgid "submit_answer"
msgstr "Entregar respuesta"

msgid "submit_program"
msgstr "Enviar"

msgid "submit_warning"
msgstr "¿Estás seguro de que quieres enviar este programa?"

msgid "submitted"
msgstr "Enviado"

msgid "submitted_header"
msgstr "Este programa ha sido enviado y no puede ser alterado."

msgid "subscribe"
msgstr "Suscribirse"

msgid "subscribe_newsletter"
msgstr "Subscribirse al newsletter"

msgid "successful_runs"
msgstr "Ejecuciones exitosas: {successful_runs}"

msgid "suggestion_color"
msgstr "Intenta usar otro color"

msgid "suggestion_note"
msgstr "Intente utilizar una nota entre C0 y B9 o un número entre 1 y 70"

msgid "suggestion_number"
msgstr "Intenta cambiar el valor a un número"

msgid "suggestion_numbers_or_strings"
msgstr "Prueba a cambiar los valores para que sean todo texto o todo números"

msgid "surname"
msgstr "Nombre"

msgid "survey"
msgstr "Encuesta"

msgid "survey_completed"
msgstr "Encuesta finalizada"

msgid "survey_skip"
msgstr "No vuelvas a mostrar esto"

msgid "survey_submit"
msgstr "Enviar"

msgid "tag_in_adventure"
msgstr "Etiqueta en la aventura"

msgid "tag_input_placeholder"
msgstr "Introduzca una nueva etiqueta"

msgid "tags"
msgstr "Etiquetas"

msgid "teacher"
msgstr "Profesor"

msgid "teacher_invalid"
msgstr "Tu valor de profesor no es válido."

msgid "teacher_invitation_require_login"
msgstr "Para configurar tu perfil como profesor, necesitamos que te autentifiques. Si no tienes una cuenta, crea una."

msgid "teacher_manual"
msgstr "Manual de profesor"

msgid "teacher_signup_header"
msgstr "Profesor"

msgid "teacher_welcome"
msgstr "¡Bienvenido/a a Hedy! Ahora eres el orgulloso dueño de una cuenta de profesor, lo que te permite crear clases e invitar a alumnos."

msgid "teachers"
msgstr "Profesores"

msgid "template_code"
msgstr ""
"¡Esta es la explicación de mi aventura!\n"
"\n"
"De esta manera puedo mostrar un comando: <code>print</code>\n"
"\n"
"Pero a veces es posible que quiera mostrar un fragmento de código, como este:\n"
"<pre>\n"
"pregunta ¿Cuál es tu nombre?\n"
"echo así que tu nombre es \n"
"</pre>"

msgid "this_adventure_has_an_example_solution"
msgstr ""

msgid "this_turns_in_assignment"
msgstr "Esto entrega tu tarea a tu profesor."

msgid "title"
msgstr "Título"

msgid "title_admin"
msgstr "Hedy - Página de administración"

msgid "title_class-overview"
msgstr "Hedy - Visión general de la clase"

msgid "title_customize-adventure"
msgstr "Hedy - Configurar aventura"

msgid "title_customize-class"
msgstr "Hedy - Personalizar clase"

msgid "title_explore"
msgstr "Hedy - Explorar"

msgid "title_for-teacher"
msgstr "Hedy - Para profesores"

msgid "title_join-class"
msgstr "Hedy - Unirse a la clase"

msgid "title_learn-more"
msgstr "Hedy - Aprender más"

msgid "title_login"
msgstr "Hedy - Iniciar sesión"

msgid "title_my-profile"
msgstr "Hedy - Mi Cuenta"

msgid "title_privacy"
msgstr "Hedy - Términos de privacidad"

msgid "title_programs"
msgstr "Hedy - Mis programas"

msgid "title_public-adventures"
msgstr "Hedy - Aventuras en público"

msgid "title_recover"
msgstr "Hedy - Recuperar cuenta"

msgid "title_reset"
msgstr "Hedy - Restablecer la contraseña"

msgid "title_signup"
msgstr "Hedi - Crea una cuenta"

msgid "title_start"
msgstr "Hedy - Programación textual fácil"

msgid "title_view-adventure"
msgstr "Hedy - Ver aventura"

msgid "token_invalid"
msgstr "Tu token no es válido."

msgid "too_many_accounts"
msgstr "No se pueden crear más de 100 cuentas de alumno."

msgid "tooltip_level_locked"
msgstr "Su profesor desactivó este nivel"

msgid "translate_error"
msgstr "Algo salió mal al traducir el código. Intenta ejecutar el código para ver si tiene un error. El código con errores no se puede traducir."

msgid "translating_hedy"
msgstr "Traducción de Hedy"

msgid "translator"
msgstr "Traductor"

msgid "turned_into_teacher"
msgstr "¡Enhorabuena! Te has convertido en profesor con éxito."

msgid "tutorial"
msgstr "Tutorial"

msgid "tutorial_code_snippet"
msgstr ""
"{print} ¡Hola mundo!\n"
"{print} ¡Estoy aprendiendo Hedy con el tutorial!"

msgid "tutorial_message_not_found"
msgstr "No hemos podido encontrar el paso de tutorial pedido..."

msgid "tutorial_title_not_found"
msgstr "Paso de tutorial no encontrado"

msgid "unauthorized"
msgstr "Usted tiene acceso a esta página"

msgid "unfavourite_confirm"
msgstr "¿Estás seguro de que quieres eliminar este programa como favorito?"

msgid "unfavourite_success"
msgstr "Su programa no es favorito."

msgid "unknown_variable_role"
msgstr "desconocido"

msgid "unlock_thresholds"
msgstr "Desbloquear umbrales de nivel"

msgid "unsaved_class_changes"
msgstr "Hay cambios sin guardar, ¿estás seguro de que quieres abandonar esta página?"

msgid "unsubmit_program"
msgstr "Dar de baja el programa"

msgid "unsubmit_warning"
msgstr "¿Está seguro de que desea cancelar el envío de este programa?"

msgid "unsubmitted"
msgstr "No enviado"

msgid "update_adventure_prompt"
msgstr "¿Estás seguro de que quieres actualizar esta aventura?"

msgid "update_public"
msgstr "Actualizar perfil público"

msgid "updating_indicator"
msgstr "Actualizando"

msgid "use_custom_passwords"
msgstr "Proporcione sus propias contraseñas"

msgid "use_generated_passwords"
msgstr "Generar automáticamente contraseñas"

msgid "use_of_blanks_exception"
msgstr "Uso de espacios en blanco en los programas"

msgid "use_of_nested_functions_exception"
msgstr "Uso de funciones anidadas"

msgid "used_in"
msgstr "Utilizado en:"

msgid "user"
msgstr "usuario"

msgid "user_inexistent"
msgstr "Este usuario no existe"

msgid "user_not_private"
msgstr "Este usuario o bien no existe o no tiene un perfil público"

msgid "username"
msgstr "Usuario"

msgid "username_contains_invalid_symbol"
msgstr "Los nombres de usuario no pueden contener los símbolos ':' o '@'. Elimine estos símbolos de los siguientes nombres de usuario: {usernames}"

msgid "username_contains_separator"
msgstr "Los nombres de usuario no pueden contener un punto y coma. ¿Quizás quiera proporcionar sus propias contraseñas? Si es así, haga clic en el interruptor de contraseñas y cree las cuentas de nuevo. Si este no es el caso, elimine el punto y coma de los siguientes nombres de usuario: {usernames}"

msgid "username_empty"
msgstr "¡No has introducido un nombre de usuario!"

msgid "username_invalid"
msgstr "Tu nombre de usuario no es válido."

msgid "username_special"
msgstr "El nombre de usuario no puede contener los caracteres `:` o `@`."

msgid "username_three"
msgstr "El nombre de usuario debe contener al menos tres caracteres."

msgid "usernames_too_short"
msgstr "Los nombres de usuario deben tener al menos 3 caracteres. Corrige los siguientes nombres de usuario, para que sean 3 o más símbolos: {usernames}"

msgid "usernames_unavailable"
msgstr "Los siguientes nombres de usuario no están disponibles: {usernames}. Puede crear cuentas similares, por ejemplo, añadiendo un subrayado o el nombre de su clase."

msgid "value"
msgstr "Valor"

msgid "view_adventures"
msgstr "Ver aventuras"

msgid "view_classes"
msgstr "Ver clases"

msgid "view_program"
msgstr "Ver programa"

msgid "view_slides"
msgstr "Ver diapositivas"

msgid "waiting_for_submit"
msgstr "Esperando para enviar"

msgid "walker_variable_role"
msgstr "caminante"

msgid "website"
msgstr "Página web"

msgid "what_is_your_role"
msgstr "¿Cuál es tu papel?"

msgid "what_should_my_code_do"
msgstr "¿Qué debería hacer mi código?"

msgid "workbook_circle_question_text"
msgstr "**Pregunta**: Encierra {goal} en este código:"

msgid "workbook_circle_question_title"
msgstr "Asignar"

msgid "workbook_define_question_text"
msgstr "**Pregunta**: ¿Qué significa {word}?"

msgid "workbook_define_question_title"
msgstr "Definir"

msgid "workbook_input_question_text"
msgstr "**Pregunta**: ¿Qué fragmento de código produjo este resultado?"

msgid "workbook_input_question_title"
msgstr "Entrada"

msgid "workbook_multiple_choice_question_text"
msgstr "**Pregunta**: ¿Este código es correcto o tiene un error?"

msgid "workbook_multiple_choice_question_title"
msgstr "Elegir"

msgid "workbook_open_question_title"
msgstr "Pregunta de respuesta libre"

msgid "workbook_output_question_text"
msgstr "**Pregunta**: ¿Cuál es el resultado de este código?"

msgid "workbook_output_question_title"
msgstr "Resultado"

msgid "year_invalid"
msgstr "Por favor ingresa un año entre 1900 y {current_year}."

msgid "yes"
msgstr "Sí"

msgid "your_personal_text"
msgstr "Tu texto personal..."

msgid "your_program"
msgstr "Tu programa"

#~ msgid "create_account_explanation"
#~ msgstr "Con tu cuenta puedes salvar tus programas."

#~ msgid "only_teacher_create_class"
#~ msgstr "Only teachers are allowed to create classes!"

#~ msgid "keyword_support"
#~ msgstr "Palabras clave traducidas"

#~ msgid "non_keyword_support"
#~ msgstr "Contenido traducido"

#~ msgid "try_button"
#~ msgstr "Probar"

#~ msgid "select_own_adventures"
#~ msgstr "Selección de tus propias aventuras"

#~ msgid "view"
#~ msgstr "Ver"

#~ msgid "class"
#~ msgstr "Clase"

#~ msgid "save_code_button"
#~ msgstr "Guardar código"

#~ msgid "share_code_button"
#~ msgstr "Guardar y compartir código"

#~ msgid "classes_invalid"
#~ msgstr "La lista de clases seleccionadas es inválida"

#~ msgid "directly_add_adventure_to_classes"
#~ msgstr "¿Quieres añadir esta aventura directamente a una de tus clases?"

#~ msgid "hand_in_assignment"
#~ msgstr "Entregar la tarea"

#~ msgid "select_a_level"
#~ msgstr "Elija un nivel"

#~ msgid "answer_invalid"
#~ msgstr "Tu contraseña no es válida."

#~ msgid "available_adventures_level"
#~ msgstr "Nivel de aventuras disponibles"

#~ msgid "customize_class_exp_1"
#~ msgstr "¡Hola! En esta página puedes configurar tu clase. Puedes seleccionar qué niveles y aventuras pueden ver tus estudiantes. También puedes añadir tus propias aventuras a niveles. Todos los niveles y aventuras por defecto serán seleccionadas por defecto. <b>Nota</b> ¡No todas las aventuras están disponibles para cada nivel! La configuración es como sigue:"

#~ msgid "customize_class_exp_2"
#~ msgstr "Siempre puede cambiar esta configuración más adelante. Por ejemplo, puedes hacer que estén disponibles aventuras o niveles específicos mientras impartes una clase. De esta manera, es fácil determinar en qué nivel y aventuras trabajarán sus alumnos. Si quieres que todo esté disponible para tu clase, es más fácil eliminar la personalización por completo."

#~ msgid "customize_class_step_1"
#~ msgstr "Selecciona niveles para su clase presionando los \"botones de nivel\""

#~ msgid "customize_class_step_2"
#~ msgstr "Puede seleccionar el nivel que desea editar en el menú desplegable \"Seleccionar un nivel\""

#~ msgid "customize_class_step_3"
#~ msgstr "Ordena las aventuras como quieras que aparezcan en el nivel. El menú desplegable \"Aventuras disponibles\" contiene las aventuras que no se han incluido en este nivel."

#~ msgid "customize_class_step_4"
#~ msgstr "El menú desplegable \"Aventuras disponibles\" también tiene tus propias aventuras. Una vez que las añadas, podrás moverlas junto a las demás aventuras."

#~ msgid "customize_class_step_5"
#~ msgstr "Puedes eliminar una aventura haciendo clic en el botón x y aparecerá en el menú desplegable \"Aventuras disponibles\""

#~ msgid "customize_class_step_6"
#~ msgstr "Seleccionando una fecha de apertura para cada nivel (también puedes dejarlo vacío)"

#~ msgid "customize_class_step_7"
#~ msgstr "Selección de otros ajustes"

#~ msgid "customize_class_step_8"
#~ msgstr "Clica \"Guardar\" -> ¡Hecho!"

#~ msgid "example_code_header"
#~ msgstr "Código de ejemplo"

#~ msgid "feedback_failure"
#~ msgstr "¡Incorrecto!"

#~ msgid "feedback_success"
#~ msgstr "¡Bien hecho!"

#~ msgid "go_to_first_question"
#~ msgstr "Ir a la pregunta primera"

#~ msgid "question"
#~ msgstr "Pregunta"

#~ msgid "question_doesnt_exist"
#~ msgstr "Esta pregunta no existe"

#~ msgid "question_invalid"
#~ msgstr "Tu token no es válido."

#~ msgid "too_many_attempts"
#~ msgstr "Demasiados intentos"

#~ msgid "class_stats"
#~ msgstr "Estadísticas de clase"

#~ msgid "visit_own_public_profile"
#~ msgstr "Visita tu perfil"

#~ msgid "disabled_button_locked"
#~ msgstr "Tu profesor no ha desbloqueado todavía este nivel"

#~ msgid "duplicate_tag"
#~ msgstr "You already have a tag with this name."

#~ msgid "tag_deleted"
#~ msgstr "This tag was successfully deleted."

#~ msgid "no_tags"
#~ msgstr "Aún no hay etiquetas."

#~ msgid "apply_filters"
#~ msgstr "Aplicar los filtros"

#~ msgid "write_first_program"
#~ msgstr "¡Escribe tu primer programa!"

#~ msgid "adventure_exp_1"
#~ msgstr "Escoge tu aventura a la derecha. Tras crear tu aventura, puedes incluirla en una de tus clases bajo \"Configuración\". Si quieres incluir un comando en tu aventura, usa anclas de código tal que así:"

#~ msgid "adventure_exp_2"
#~ msgstr "Si deseas mostrar fragmentos de código reales, por ejemplo, para darle al alumno una plantilla o un ejemplo del código. Utiliza anclas previas como esta:"

#~ msgid "hello_world"
#~ msgstr "¡Hola mundo!"

#~ msgid "share_confirm"
#~ msgstr "Estás seguro/a de querer volver público tu programa?"

#~ msgid "share_success_detail"
#~ msgstr "Programa hecho público correctamente."

#~ msgid "unshare_confirm"
#~ msgstr "Estás seguro/a de querer volver privado tu programa?"

#~ msgid "unshare_success_detail"
#~ msgstr "Programa hecho privado correctamente."

#~ msgid "hide_parsons"
#~ msgstr "Ocultar puzle"

#~ msgid "hide_quiz"
#~ msgstr "Ocultar cuestionario"

#~ msgid "Locked Language Feature"
#~ msgstr "¡Estás usando {concept}! Es genial, pero ¡{concept} todavía no está desbloqueado! Se desbloqueará en un nivel posterior."

#~ msgid "nested blocks"
#~ msgstr "un bloque en un bloque"

#~ msgid "save"
#~ msgstr "Guardar"

#~ msgid "update_profile"
#~ msgstr "Actualizar perfil"

#~ msgid "variables"
#~ msgstr "Variables"

#~ msgid "explore_explanation"
#~ msgstr "En esta página puedes consultar los programas creados por otros usuarios de Hedy. Puedes filtrar tanto por nivel de Hedy como por aventura. Haz clic en \"Ver programa\" para abrir un programa y ejecutarlo. Los programas con un encabezado rojo contienen un error. Todavía puedes abrir el programa, pero ejecutarlo resultará en un error. ¡Por supuesto que puedes intentar arreglarlo! Si el creador tiene un perfil público, puedes hacer clic en su nombre de usuario para visitar su perfil. ¡Allí encontrarás todos sus programas compartidos y mucho más!"

#~ msgid "common_errors"
#~ msgstr "Errores comunes"

#~ msgid "grid_overview"
#~ msgstr "Vista general de los programas por aventura"

#~ msgid "last_error"
#~ msgstr "Último error"

#~ msgid "last_program"
#~ msgstr "Último programa"

#~ msgid "live_dashboard"
#~ msgstr "Panel de control en directo"

#~ msgid "runs_over_time"
#~ msgstr "Se ejecuta en el tiempo"

#~ msgid "student_details"
#~ msgstr "Datos de los alumnos"

#~ msgid "achievements_check_icon_alt"
#~ msgstr "Icono de comprobación de logro"

#~ msgid "country_title"
#~ msgstr "País"

#~ msgid "create_public_profile"
#~ msgstr "Crear perfil público"

#~ msgid "general"
#~ msgstr "General"

#~ msgid "hedy_achievements"
#~ msgstr "Logros de Hedy"

#~ msgid "hidden"
#~ msgstr "Oculto"

#~ msgid "highscore_explanation"
#~ msgstr "En esta página puedes ver las puntuaciones más altas actuales, según la cantidad de logros obtenidos. Clasifica para todos los usuarios, por país o por clase. Haga clic en un nombre de usuario para ver su perfil público."

#~ msgid "highscore_no_public_profile"
#~ msgstr "No tienes un perfil público, por lo que no estás en la lista de puntuaciones más altas. ¿Deseas crear uno?"

#~ msgid "highscores"
#~ msgstr "Puntuaciones"

#~ msgid "my_achievements"
#~ msgstr "Mis logros"

#~ msgid "no_such_highscore"
#~ msgstr "Puntuaciones"

#~ msgid "programs_created"
#~ msgstr "Programas creados"

#~ msgid "programs_saved"
#~ msgstr "Programas guardados"

#~ msgid "programs_submitted"
#~ msgstr "Programas enviados"

#~ msgid "title_achievements"
#~ msgstr "Hedy - Mis logros"

#~ msgid "whole_world"
#~ msgstr "El mundo"

#~ msgid "your_class"
#~ msgstr "Tu clase"

#~ msgid "achievement_earned"
#~ msgstr "¡Has conseguido un logro!"

#~ msgid "percentage_achieved"
#~ msgstr "Logrado por el {percentage}% de los usuarios"

#~ msgid "achievements"
#~ msgstr "logros"

#~ msgid "achievements_logo_alt"
#~ msgstr "Logo de logros"

#~ msgid "amount_submitted"
#~ msgstr "programas enviados"

#~ msgid "last_achievement"
#~ msgstr "Último logro"

#~ msgid "no_certificate"
#~ msgstr "Este usuario no ha conseguido el Certificado Hedy de Finalización"

#~ msgid "number_achievements"
#~ msgstr "Número de logros"

#~ msgid "create_question"
#~ msgstr "¿Quieres crear uno?"

#~ msgid "explore_programs"
#~ msgstr "Explorar programas"

#~ msgid "explore_programs_logo_alt"
#~ msgstr "Icono de explorar programas"

#~ msgid "hedy_tutorial_logo_alt"
#~ msgstr "Icono de tutorial de Hedy"

#~ msgid "no_public_profile"
#~ msgstr "No tienes un texto de perfil público todavía..."

#~ msgid "start_hedy_tutorial"
#~ msgstr "Comenzar tutorial de Hedy"

#~ msgid "start_programming"
#~ msgstr "Empezar a programar"

#~ msgid "start_programming_logo_alt"
#~ msgstr "Icono de empezar a programar"

#~ msgid "start_teacher_tutorial"
#~ msgstr "Comenzar tutorial de profesor"

#~ msgid "teacher_tutorial_logo_alt"
#~ msgstr "Icono de tutorial de profesor"

#~ msgid "title_landing-page"
#~ msgstr "¡Bienvenido/a a Hedy!"

#~ msgid "welcome"
#~ msgstr "Bienvenido/a"

#~ msgid "welcome_back"
#~ msgstr "Bienvenido de vuelta"

#~ msgid "your_account"
#~ msgstr "Tu perfil"

#~ msgid "your_last_program"
#~ msgstr "Tu último programa guardado"

#~ msgid "already_teacher"
#~ msgstr "Ya tienes una cuenta de profesor."

#~ msgid "already_teacher_request"
#~ msgstr "Ya tienes una solicitud de profesor pendiente."

#~ msgid "teacher_account_request"
#~ msgstr "Tienes una solicitud de cuenta de profesor pendiente"

#~ msgid "teacher_account_success"
#~ msgstr "Has solicitado con éxito una cuenta de profesor."

#~ msgid "student_not_allowed_in_class"
#~ msgstr "El alumno no autorizado en la clase"

#~ msgid "accounts_created"
#~ msgstr "Las cuentas han sido creadas con éxito."

#~ msgid "accounts_intro"
#~ msgstr "En esta página puede crear cuentas para varios estudiantes a la vez. Estos se agregan automáticamente a la clase actual, ¡así que asegúrese de que la clase que se muestra arriba sea la correcta! Cada nombre de usuario debe ser único en todo el sistema Hedy. Puede usar 'Postfix classname' para agregar su nombre de clase a todas las cuentas. Si ingresa manualmente las contraseñas, estas deben tener <b>al menos</b> 6 caracteres."

#~ msgid "create_multiple_accounts"
#~ msgstr "Crear múltiples cuentas"

#~ msgid "download_login_credentials"
#~ msgstr "¿Quieres descargar las credenciales de login tras la creación de cuentas?"

#~ msgid "generate_passwords"
#~ msgstr "Generar contraseñas"

#~ msgid "postfix_classname"
#~ msgstr "Sufijo de nombre de clase"

#~ msgid "reset_view"
#~ msgstr "Resetear"

#~ msgid "unique_usernames"
#~ msgstr "Los nombres de usuario deben ser únicos."

#~ msgid "usernames_exist"
#~ msgstr "Uno o más nombres de usuario ya están en uso."

#~ msgid "**Question**: What is the output of this code?"
#~ msgstr ""

#~ msgid "Output"
#~ msgstr ""

#~ msgid "clear"
#~ msgstr "Limpiar"

#~ msgid "bug"
#~ msgstr "Fallo"

#~ msgid "feature"
#~ msgstr "Características"

#~ msgid "feedback"
#~ msgstr "Comentario"

#~ msgid "feedback_message_success"
#~ msgstr "Gracias, hemos recibido sus comentarios y nos pondremos en contacto con usted si es necesario."

#~ msgid "feedback_modal_message"
#~ msgstr "Por favor envíanos un mensaje con una categoría. ¡Agradecemos su ayuda para mejorar Hedy!"

#~ msgid "adventures"
#~ msgstr "Aventuras"

#~ msgid "classes"
#~ msgstr "Clases"

<<<<<<< HEAD
#~ msgid "student_already_in_class"
#~ msgstr "Este alumno ya está en tu clase."

#~ msgid "student_not_existing"
#~ msgstr "Este nombre de usuario no existe."

#~ msgid "student"
#~ msgstr "Alumno"
=======
#~ msgid "Adventure"
#~ msgstr ""

#~ msgid "Answer"
#~ msgstr ""

#~ msgid "adventure_prompt"
#~ msgstr "Por favor, introduce el nombre de la aventura"

#~ msgid "select_tag"
#~ msgstr "Seleccionar etiqueta"

#~ msgid "Delete"
#~ msgstr ""

#~ msgid "select_class"
#~ msgstr ""
>>>>>>> 126b753e
<|MERGE_RESOLUTION|>--- conflicted
+++ resolved
@@ -2383,16 +2383,6 @@
 #~ msgid "classes"
 #~ msgstr "Clases"
 
-<<<<<<< HEAD
-#~ msgid "student_already_in_class"
-#~ msgstr "Este alumno ya está en tu clase."
-
-#~ msgid "student_not_existing"
-#~ msgstr "Este nombre de usuario no existe."
-
-#~ msgid "student"
-#~ msgstr "Alumno"
-=======
 #~ msgid "Adventure"
 #~ msgstr ""
 
@@ -2410,4 +2400,3 @@
 
 #~ msgid "select_class"
 #~ msgstr ""
->>>>>>> 126b753e
