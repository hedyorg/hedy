--- conflicted
+++ resolved
@@ -2240,12 +2240,8 @@
 #~ msgid "variables"
 #~ msgstr "Variables"
 
-<<<<<<< HEAD
 #~ msgid "explore_explanation"
 #~ msgstr "En esta página puedes consultar los programas creados por otros usuarios de Hedy. Puedes filtrar tanto por nivel de Hedy como por aventura. Haz clic en \"Ver programa\" para abrir un programa y ejecutarlo. Los programas con un encabezado rojo contienen un error. Todavía puedes abrir el programa, pero ejecutarlo resultará en un error. ¡Por supuesto que puedes intentar arreglarlo! Si el creador tiene un perfil público, puedes hacer clic en su nombre de usuario para visitar su perfil. ¡Allí encontrarás todos sus programas compartidos y mucho más!"
-=======
-#~ msgid "available_in"
-#~ msgstr "Disponible en:"
 
 #~ msgid "common_errors"
 #~ msgstr "Errores comunes"
@@ -2267,4 +2263,3 @@
 
 #~ msgid "student_details"
 #~ msgstr "Datos de los alumnos"
->>>>>>> ee1b94aa
