
msgid ""
msgstr ""
"Project-Id-Version: PACKAGE VERSION\n"
"Report-Msgid-Bugs-To: \n"
"POT-Creation-Date: 2023-01-17 13:16-0400\n"
<<<<<<< HEAD
"PO-Revision-Date: 2023-01-04 14:51+0000\n"
=======
"PO-Revision-Date: 2023-01-20 10:29+0000\n"
>>>>>>> e68ac9b6
"Last-Translator: gallegonovato <fran-carro@hotmail.es>\n"
"Language: es\n"
"Language-Team: es <LL@li.org>\n"
"Plural-Forms: nplurals=2; plural=n != 1\n"
"MIME-Version: 1.0\n"
"Content-Type: text/plain; charset=utf-8\n"
"Content-Transfer-Encoding: 8bit\n"
<<<<<<< HEAD
=======
"Plural-Forms: nplurals=2; plural=n != 1;\n"
"X-Generator: Weblate 4.15.1\n"
>>>>>>> e68ac9b6
"Generated-By: Babel 2.9.1\n"

msgid "program_contains_error"
msgstr "Este programa contiene un error, ¿está seguro de querer compartirlo?"

msgid "title_achievements"
msgstr "Hedy - Mis logros"

msgid "not_teacher"
msgstr "¡Parece que no eres profesor!"

msgid "not_enrolled"
msgstr "¡Parece que no perteneces a esta clase!"

msgid "title_programs"
msgstr "Hedy - Mis programas"

msgid "unauthorized"
msgstr "Usted tiene acceso a esta página"

msgid "title_for-teacher"
msgstr "Hedy - Para profesores"

msgid "no_such_level"
msgstr "¡No se encontró este nivel de Hedy!"

msgid "no_such_program"
msgstr "¡No se encontró el programa de Hedy!"

msgid "level_not_class"
msgstr "Este nivel aún no está disponible en tu clase"

msgid "quiz_threshold_not_reached"
msgstr "No has alcanzado el umbral de cuestionario para desbloquear este nivel"

msgid "no_such_adventure"
msgstr "¡Esta aventura no existe!"

msgid "user_inexistent"
msgstr "Este usuario no existe"

msgid "no_certificate"
msgstr "Este usuario no ha conseguido el Certificado Hedy de Finalización"

msgid "congrats_message"
msgstr "¡Felicidades, {username}, has completado Hedy!"

msgid "page_not_found"
msgstr "¡No pudimos encontrar esta página!"

msgid "title_signup"
msgstr "Hedi - Crea una cuenta"

msgid "title_login"
msgstr "Hedy - Iniciar sesión"

msgid "title_recover"
msgstr "Hedy - Recuperar cuenta"

msgid "title_reset"
msgstr "Hedy - Restablecer la contraseña"

msgid "title_my-profile"
msgstr "Hedy - Mi Cuenta"

msgid "title_start"
msgstr "Hedy - Programación textual fácil"

msgid "title_learn-more"
msgstr "Hedy - Aprender más"

msgid "title_privacy"
msgstr "Hedy - Términos de privacidad"

msgid "title_landing-page"
msgstr "¡Bienvenido/a a Hedy!"

msgid "title_explore"
msgstr "Hedy - Explorar"

msgid "no_such_highscore"
msgstr "Puntuaciones"

msgid "translate_error"
msgstr "Algo salió mal al traducir el código. Intenta ejecutar el código para ver si tiene un error. El código con errores no se puede traducir."

msgid "tutorial_code_snippet"
msgstr ""
"{print} ¡Hola mundo!\n"
"{print} ¡Estoy aprendiendo Hedy con el tutorial!"

msgid "invalid_tutorial_step"
msgstr "Paso de tutorial inválido"

msgid "tutorial_title_not_found"
msgstr "Paso de tutorial no encontrado"

msgid "tutorial_message_not_found"
msgstr "No hemos podido encontrar el paso de tutorial pedido..."

msgid "ajax_error"
msgstr "Hubo un error, por favor intenta nuevamente."

msgid "image_invalid"
msgstr "La imagen que has escogido es inválida."

msgid "personal_text_invalid"
msgstr "Tu texto personal es inválido."

msgid "favourite_program_invalid"
msgstr "Tu programa favorito es inválido."

msgid "public_profile_updated"
msgstr "Perfil público actualizado, la página se recargará."

msgid "user_not_private"
msgstr "Este usuario o bien no existe o no tiene un perfil público"

msgid "see_certificate"
msgstr "¡Ve el certificado de {username}!"

msgid "invalid_teacher_invitation_code"
msgstr "El código de instructor es inválido. Para ser instructor, por favor mande un mensaje a hello@hedy.org."

msgid "catch_index_exception"
msgstr "Intentaste acceder a la lista {list_name} pero está vacía o el índice no está allí."

msgid "default_404"
msgstr "No pudimos encontrar esa página..."

msgid "default_403"
msgstr "Parece que no tienes autorización..."

msgid "default_500"
msgstr "Algo salió mal..."

msgid "Wrong Level"
msgstr "Ese código es correcto, pero no pertenece al nivel correcto. Has escrito código {offending_keyword} para el nivel {working_level}.Tip: {tip}"

msgid "Incomplete"
msgstr "Oops! Has olvidado algo de código! En la línea {line_number}, debes agregar texto después de {incomplete_command}."

msgid "Invalid"
msgstr "{invalid_command} no es un comando de Hedy en nivel {level}. {guessed_command}?"

msgid "Invalid Space"
msgstr "Oops! Has comenzado una línea con un espacio en la línea {line_number}. Los espacios confunden a las computadoras, ¿podrías quitarlos?"

msgid "Has Blanks"
msgstr "Tu código es incompleto. Contiene huecos que debes reemplazar con código."

msgid "No Indentation"
msgstr "Has utilizado demasiado pocos espacios en la línea {line_number}. Has usado {leading_spaces} espacios, lo que es insuficiente. Empieza cada nuevo bloque con {indent_size} espacios más que la línea anterior."

msgid "Unexpected Indentation"
msgstr "Has utilizado demasiados espacios en la línea {line_number}. Has usado {leading_spaces} espacios, lo que es insuficiente. Empieza cada nuevo bloque con {indent_size} espacios más que la línea anterior."

msgid "Parse"
msgstr "El servidor no puede traducir este programa de Hedy. Hay un error en la línea {location[0]}, carácter {location[1]}. Tu has ingresado {character_found}, pero eso no está permitido."

msgid "Unquoted Text"
msgstr "Ten cuidado! Si imprimes algo, el texto debe estar rodeado de comillas. Has olvidado agregar una comilla en alguna parte."

msgid "Unquoted Assignment"
msgstr "A partir de este nivel, debes colocar el texto a la derecha de {is} entre comillas. Olvidaste eso para el texto {text}."

msgid "Unquoted Equality Check"
msgstr "¡Si quieres comprobar si una variable es igual a varias palabras, las palabras deben estar rodeadas por comillas!"

msgid "Var Undefined"
msgstr "Intentaste imprimir {name}, pero no lo instanciaste."

msgid "Access Before Assign"
msgstr "Has intentado usar la variable {name} en la línea {access_line_number}, pero ya la has definido en la línea {definition_line_number}. Define una variable antes de usarla."

msgid "Cyclic Var Definition"
msgstr "Debes declarar la variable {variable} antes de poder usarla en el lado derecho del comando is."

msgid "Lonely Echo"
msgstr "Has utilizado un {echo} antes de un {ask}, o un {echo} sin un {ask}. Coloca un {ask} antes del {echo}."

msgid "Too Big"
msgstr "¡Guau! ¡Tu programa tiene un impresionante número de {lines_of_code} líneas de código! Pero solo podemos procesar {max_lines} líneas en este nivel. Haz tu programa más pequeño e inténtalo de nuevo."

msgid "Invalid Argument Type"
msgstr "No puedes usar {command} con {invalid_argument} porque es {invalid_type}. Intenta cambiar {invalid_argument} a {allowed_types}."

msgid "Invalid Argument"
msgstr "No puedes usar {command} con {invalid_argument}. Intenta cambiar {invalid_argument} a {allowed_types}."

msgid "Invalid Type Combination"
msgstr "No puedes usar {invalid_argument} y {invalid_argument_2} con {command} porque uno es {invalid_type} y el otro es {invalid_type_2}. Intenta cambiar {invalid_argument} a {invalid_type_2} o {invalid_argument_2} a {invalid_type}."

msgid "Unsupported Float"
msgstr "Números no enteros no se soportan pero estarán disponibles en unos niveles. De momento, cambia {value} a un entero."

msgid "Locked Language Feature"
msgstr "¡Estás usando {concept}! Es genial, pero {concept} no está desbloqueado todavía. Se desbloqueará en un nivel posterior."

msgid "Missing Command"
msgstr "Parece que has olvidado de usar un comando en la línea {line_number}."

msgid "Missing Inner Command"
msgstr "Parece que has olvidad usar un comando en el {command} que has usado en la línea {line_number}."

msgid "Incomplete Repeat"
msgstr "Parece que has olvidado usar {command} con el comando {repeat} usado en la línea {line_number}."

msgid "Unsupported String Value"
msgstr "El texto no puede contener {invalid_value}."

msgid "Lonely Text"
msgstr "Parece que olvidaste usar un comando con el texto que pusiste en la línea {line_number}"

msgid "ask_needs_var"
msgstr "Desde el nivel 2, {ask} requiere usarse con una variable. Por ejemplo, nombre {is} {ask} ¿Cómo te llamas?"

msgid "echo_out"
msgstr "Desde el nivel 2, {echo} yano hace falta. Puedes repetir una respuesta con {ask} y {print} ahora. Por ejemplo, nombre {is} {ask} ¿Cómo te llamas? {print} Hola name"

msgid "space"
msgstr "un espacio"

msgid "comma"
msgstr "una coma"

msgid "question mark"
msgstr "un signo de interrogación"

msgid "newline"
msgstr "un salto de línea"

msgid "period"
msgstr "un punto"

msgid "exclamation mark"
msgstr "un signo de exclamación"

msgid "dash"
msgstr "un guión"

msgid "star"
msgstr "un asterisco"

msgid "single quotes"
msgstr "una comilla simple"

msgid "double quotes"
msgstr "una comilla doble"

msgid "slash"
msgstr "una barra"

msgid "string"
msgstr "texto"

msgid "nested blocks"
msgstr "un bloque en un bloque"

msgid "or"
msgstr "o"

msgid "number"
msgstr "un número"

msgid "integer"
msgstr "un número"

msgid "float"
msgstr "un número"

msgid "list"
msgstr "una lista"

msgid "input"
msgstr "input de {ask}"

msgid "general"
msgstr "General"

msgid "programs_created"
msgstr "Programas creados"

msgid "programs_saved"
msgstr "Programas guardados"

msgid "programs_submitted"
msgstr "Programas enviados"

msgid "teacher"
msgstr "Profesor"

msgid "hidden"
msgstr "Oculto"

msgid "hedy_achievements"
msgstr "Logros de Hedy"

msgid "achievements_logo_alt"
msgstr "Logo de logros"

msgid "achievements_check_icon_alt"
msgstr "Icono de comprobación de logro"

msgid "certificate"
msgstr "Certificado de Finalización"

msgid "hedy_logo_alt"
msgstr "Logo de Hedy"

msgid "fun_statistics_msg"
msgstr "¡He aquí unas estadísticas de lo más chulas!"

msgid "number_programs"
msgstr "Número de programas"

msgid "highest_quiz_score"
msgstr "Puntuación más alta en el cuestionario"

msgid "longest_program"
msgstr "Programa más largo"

msgid "number_achievements"
msgstr "Número de logros"

msgid "cheatsheet_title"
msgstr "Ocultar chuleta"

msgid "back_to_class"
msgstr "Volver a la clase"

msgid "class_name_prompt"
msgstr "Por favor, introduce le nombre de la nueva clase"

msgid "username"
msgstr "Usuario"

msgid "last_login"
msgstr "Último ingreso"

msgid "highest_level_reached"
msgstr "Nivel más alto alcanzado"

msgid "programs"
msgstr "Programas"

msgid "password"
msgstr "Contraseña"

msgid "remove"
msgstr "Eliminar"

msgid "page"
msgstr "página"

msgid "enter_password"
msgstr "Introduce una nueva contraseña para"

msgid "password_change_prompt"
msgstr "¿Estás seguro de que quieres cambiar la contraseña?"

msgid "remove_student_prompt"
msgstr "¿Estás seguro de que quieres eliminar al estudiante de la clase?"

msgid "add_students"
msgstr "Añadir estudiantes"

msgid "customize_class"
msgstr "Personalizar clase"

msgid "class_stats"
msgstr "Estadísticas de clase"

msgid "class_logs"
msgstr "Logs"

msgid "back_to_teachers_page"
msgstr "Volver a la página de profesores"

msgid "add_students_options"
msgstr "Añadir opciones de estudiantes"

msgid "copy_link_success"
msgstr "Link para unirse copiado a tu portapapeles"

msgid "copy_join_link"
msgstr "Copiar link de acceso"

msgid "invite_prompt"
msgstr "Introduce un nombre de usuario"

msgid "invite_by_username"
msgstr "Invitar por nombre de usuario"

msgid "create_accounts"
msgstr "Crear cuentas"

msgid "pending_invites"
msgstr "Invitaciones pendientes"

msgid "invite_date"
msgstr "Fecha de invitación"

msgid "expiration_date"
msgstr "Fecha de expiración"

msgid "delete_invite_prompt"
msgstr "¿Estás seguro de que quieres eliminar esta invitación de clase?"

msgid "class_already_joined"
msgstr "Ya eres parte de la clase"

msgid "error_logo_alt"
msgstr "Logo de error"

msgid "goto_profile"
msgstr "Ir a mi perfil"

msgid "prompt_join_class"
msgstr "Deseas unirte a la clase?"

msgid "join_prompt"
msgstr "Debes estar registrado para unirte a una clase. ¿Deseas entrar a tu cuenta?"

msgid "join_class"
msgstr "Unirse a la clase"

msgid "next_step_tutorial"
msgstr "Siguiente paso >>>"

msgid "level_title"
msgstr "Nivel"

msgid "create_multiple_accounts"
msgstr "Crear múltiples cuentas"

msgid "accounts_intro"
msgstr "En esta página puedes crear cuentas para múltiples estudiantes al mismo tiempo. Son añadidos automáticamente añadidos a la clase actual, por lo que ¡asegúrate de que la clase seleccionada sea correcta! Al clicar en el icono + verde puedes añadir nuevas filas. Puedes eliminar una fila clicando la cruz roja correspondiente. Asegúrate de que no haya filas vacías cuando cliques \"Crear cuentas\". Por favor, asegúrate de que cada nombre de usuario sea único y que las contraseñas deben tener <b>al menos</b> 6 carácteres."

msgid "create_accounts_prompt"
msgstr "¿Estás seguro de que quieres crear estas cuentas?"

msgid "class"
msgstr "Clase"

msgid "download_login_credentials"
msgstr "¿Quieres descargar las credenciales de login tras la creación de cuentas?"

msgid "yes"
msgstr "Sí"

msgid "no"
msgstr "No"

msgid "generate_passwords"
msgstr "Generar contraseñas"

msgid "postfix_classname"
msgstr "Sufijo de nombre de clase"

msgid "reset_view"
msgstr "Resetear"

msgid "customize_adventure"
msgstr "Personalizar aventura"

msgid "update_adventure_prompt"
msgstr "¿Estás seguro de que quieres actualizar esta aventura?"

msgid "general_settings"
msgstr "Configuración general"

msgid "name"
msgstr "Nombre"

msgid "level"
msgstr "Nivel"

msgid "adventure_exp_1"
msgstr "Escoge tu aventura a la derecha. Tras crear tu aventura, puedes incluirla en una de tus clases bajo \"Configuración\". Si quieres incluir un comando en tu aventura, usa code anchors como sigue:"

msgid "adventure_exp_2"
msgstr "Si deseas mostrar fragmentos de código reales, por ejemplo, para darle al alumno una plantilla o un ejemplo del código. Utiliza anclas previas como esta:"

msgid "hello_world"
msgstr "¡Hola mundo!"

msgid "adventure_exp_3"
msgstr "Asegúrate de rodear siempre las palabras clave con { } para que se reconozcan correctamente. Puedes usar el botón de \"vista previa\" para ver una versión con estilo de tu aventura. Para ver la aventura en una página dedicada, selecciona \"ver\" en la página de profesores."

msgid "adventure"
msgstr "Aventura"

msgid "template_code"
msgstr ""
"¡Esta es la explicación de mi aventura!\n"
"\n"
"De esta manera puedo mostrar un comando: <code>print</code>\n"
"\n"
"Pero a veces podría querer mostrar un fragmento de código, como este:\n"
"<pre>\n"
"{ask} ¿Cómo te llamas?\n"
"{echo} entonces tu nombre es\n"
"</pre>"

msgid "adventure_terms"
msgstr "Confirmo que mi aventura puede hacerse pública en Hedy."

msgid "directly_add_adventure_to_classes"
msgstr "¿Quieres añadir esta aventura directamente a una de tus clases?"

msgid "preview"
msgstr "Previsualizar"

msgid "save"
msgstr "Guardar"

msgid "delete_adventure_prompt"
msgstr "¿Estás seguro/a de querer eliminar esta aventura?"

msgid "customize_class_exp_1"
msgstr "¡Hola! En esta página puedes configurar tu clase. Puedes seleccionar qué niveles y aventuras pueden ver tus estudiantes. También puedes añadir tus propias aventuras a niveles. Todos los niveles y aventuras por defecto serán seleccionadas por defecto. <b>Nota</b> ¡No todas las aventuras están disponibles para cada nivel! La configuración es como sigue:"

msgid "customize_class_step_1"
msgstr "Selecciona niveles para su clase presionando los \"botones de nivel\""

msgid "customize_class_step_2"
msgstr ""
"Puede seleccionar el nivel que desea editar en el menú desplegable "
"\"Seleccionar un nivel\""

msgid "customize_class_step_3"
msgstr ""
"Ordena las aventuras como quieras que aparezcan en el nivel. El menú "
"desplegable \"Aventuras disponibles\" contiene las aventuras que no se han "
"incluido en este nivel."

msgid "customize_class_step_4"
msgstr ""
"El menú desplegable \"Aventuras disponibles\" también tiene tus propias "
"aventuras. Una vez que las añadas, podrás moverlas junto a las demás "
"aventuras."

msgid "customize_class_step_5"
msgstr ""
"Puedes eliminar una aventura haciendo clic en el botón x y aparecerá en el "
"menú desplegable \"Aventuras disponibles\""

msgid "customize_class_step_6"
msgstr "Seleccionando una fecha de apertura para cada nivel (también puedes dejarlo vacío)"

msgid "customize_class_step_7"
msgstr "Selección de otros ajustes"

msgid "customize_class_step_8"
msgstr "Clica \"Guardar\" -> ¡Hecho!"

msgid "customize_class_exp_2"
msgstr "Siempre puede cambiar esta configuración más adelante. Por ejemplo, puedes hacer que estén disponibles aventuras o niveles específicos mientras impartes una clase. De esta manera, es fácil determinar en qué nivel y aventuras trabajarán sus alumnos. Si quieres que todo esté disponible para tu clase, es más fácil eliminar la personalización por completo."

msgid "select_levels"
<<<<<<< HEAD
msgstr ""
=======
msgstr "Seleccione los niveles"
>>>>>>> e68ac9b6

msgid "select_adventures"
msgstr "Seleccionar y encargar aventuras"

msgid "select_a_level"
msgstr "Elija un nivel"

msgid "available_adventures_level"
msgstr "Nivel de aventuras disponibles"

msgid "select_a_level"
msgstr ""

msgid "available_adventures_level"
msgstr ""

msgid "opening_dates"
msgstr "Fechas de apertura"

msgid "opening_date"
msgstr "Fecha de apertura"

msgid "directly_available"
msgstr "Directamente abierto"

msgid "unlock_thresholds"
msgstr "Desbloquear umbrales de nivel"

msgid "option"
msgstr "Opción"

msgid "value"
msgstr "Valor"

msgid "quiz_score"
msgstr "Puntuación de cuestionario"

msgid "percentage"
msgstr "porcentaje"

msgid "other_settings"
msgstr "Otras configuraciones"

msgid "select"
msgstr "Seleccionar"

msgid "mandatory_mode"
msgstr "Modo de desarrollador obligatorio"

msgid "all_class_highscores"
msgstr "Todos los estudiantes visibles en las puntuaciones más altas de la clase"

msgid "hide_cheatsheet"
msgstr "Ocultar chuleta"

msgid "hide_keyword_switcher"
msgstr "Ocultar selector de palabras clave"

msgid "hide_quiz"
msgstr "Ocultar cuestionario"

msgid "hide_parsons"
msgstr "Ocultar puzzle"

msgid "reset_adventure_prompt"
msgstr "¿Seguro que quieres restablecer todas las aventuras seleccionadas?"

msgid "reset_adventures"
msgstr "Restablecer aventuras seleccionadas"

msgid "remove_customizations_prompt"
msgstr "¿Estás seguro de que quieres eliminar esta clase de sus personalizaciones?"

msgid "remove_customization"
msgstr "Eliminar configuración"

msgid "unsaved_class_changes"
msgstr "Hay cambios sin guardar, ¿estás seguro de que quieres abandonar esta página?"

msgid "go_back_to_main"
msgstr "Volver a la página principal"

msgid "explore_programs"
msgstr "Explorar programas"

msgid "explore_explanation"
msgstr "En esta página puedes consultar los programas creados por otros usuarios de Hedy. Puedes filtrar tanto por nivel de Hedy como por aventura. Haz clic en \"Ver programa\" para abrir un programa y ejecutarlo. Los programas con un encabezado rojo contienen un error. Todavía puedes abrir el programa, pero ejecutarlo resultará en un error. ¡Por supuesto que puedes intentar arreglarlo! Si el creador tiene un perfil público, puedes hacer clic en su nombre de usuario para visitar su perfil. ¡Allí encontrarás todos sus programas compartidos y mucho más!"

msgid "hedy_choice_title"
msgstr "La opción de Hedy"

msgid "number_lines"
msgstr "Número de líneas"

msgid "creator"
msgstr "Creador"

msgid "view_program"
msgstr "Ver programa"

msgid "report_program"
msgstr "¿Estás seguro de que quieres reportar este programa?"

msgid "my_classes"
msgstr "Mis clases"

msgid "students"
msgstr "estudiantes"

msgid "duplicate"
msgstr "Duplicar"

msgid "delete_class_prompt"
msgstr "¿Estás seguro/a de que quieres eliminar la clase?"

msgid "create_class"
msgstr "Crear nueva clase"

msgid "my_adventures"
msgstr "Mis aventuras"

msgid "last_update"
msgstr "Última actualización"

msgid "view"
msgstr "Ver"

msgid "edit"
msgstr "Editar"

msgid "adventure_prompt"
msgstr "Por favor, introduce el nombre de la aventura"

msgid "create_adventure"
msgstr "Crear aventura"

msgid "teacher_welcome"
msgstr "¡Bienvenido/a a Hedy! Tu cuenta es de tipo profesor, por lo que puedes crear clases e invitar estudiantes."

msgid "highscores"
msgstr "Puntuaciones"

msgid "highscore_explanation"
msgstr "En esta página puedes ver las puntuaciones más altas actuales, según la cantidad de logros obtenidos. Clasifica para todos los usuarios, por país o por clase. Haga clic en un nombre de usuario para ver su perfil público."

msgid "highscore_no_public_profile"
msgstr "No tienes un perfil público, por lo que no estás en la lista de puntuaciones más altas. ¿Deseas crear uno?"

msgid "create_public_profile"
msgstr "Crear perfil público"

msgid "whole_world"
msgstr "El mundo"

msgid "your_class"
msgstr "Tu clase"

msgid "achievements"
msgstr "logros"

msgid "country_title"
msgstr "País"

msgid "last_achievement"
msgstr "Último logro"

msgid "ago"
msgstr "Hace {timestamp}"

msgid "parsons_title"
msgstr "Puzzle"

msgid "quiz_tab"
msgstr "Cuestionario"

msgid "example_code_header"
msgstr "Código de ejemplo"

msgid "search"
msgstr "Busca..."

msgid "variables"
msgstr "Variables"

msgid "enter_text"
msgstr "Ingresar tu respuesta aquí..."

msgid "enter"
msgstr "Ingresar"

msgid "pygame_waiting_for_input"
msgstr "Esperando a que se presione un botón..."

msgid "already_program_running"
msgstr "Ya hay un programa en ejecución. Finalízalo antes."

msgid "run_code_button"
msgstr "Ejecutar código"

msgid "stop_code_button"
msgstr "Detener programa"

msgid "next_exercise"
msgstr "Siguiente ejercicio"

msgid "edit_code_button"
msgstr "Editar código"

msgid "repair_program_logo_alt"
msgstr "Icono de reparación de programa"

msgid "delete_confirm"
msgstr "Estás seguro de querer borrar este programa?"

msgid "delete"
msgstr "Borrar"

msgid "read_code_label"
msgstr "Leer en voz alta"

msgid "regress_button"
msgstr "Regresar al nivel {level}"

msgid "disabled_button_locked"
msgstr "Tu profesor no ha desbloqueado todavía este nivel"

msgid "advance_button"
msgstr "Ir al nivel {level}"

msgid "disabled_button_quiz"
msgstr "Tu puntuación en el cuestionario está por debajo del umbral, ¡inténtalo de nuevo!"

msgid "developers_mode"
msgstr "Modo desarollador"

msgid "nav_start"
msgstr "Inicio"

msgid "nav_hedy"
msgstr "Hedy"

msgid "nav_explore"
msgstr "Explore"

msgid "for_teachers"
msgstr "Para profesores"

msgid "teacher_manual"
msgstr "Manual de profesor"

msgid "program_header"
msgstr "Mis programas"

msgid "my_achievements"
msgstr "Mis logros"

msgid "my_account"
msgstr "Mi cuenta"

msgid "logout"
msgstr "Salir"

msgid "login"
msgstr "Ingresar"

msgid "welcome"
msgstr "Bienvenido/a"

msgid "welcome_back"
msgstr "Bienvenido de vuelta"

msgid "teacher_tutorial_logo_alt"
msgstr "Icono de tutorial de profesor"

msgid "start_teacher_tutorial"
msgstr "Comenzar tutorial de profesor"

msgid "hedy_tutorial_logo_alt"
msgstr "Icono de tutorial de Hedy"

msgid "start_hedy_tutorial"
msgstr "Comenzar tutorial de Hedy"

msgid "start_programming_logo_alt"
msgstr "Icono de empezar a programar"

msgid "start_programming"
msgstr "Empezar a programar"

msgid "explore_programs_logo_alt"
msgstr "Icono de explorar programas"

msgid "your_account"
msgstr "Tu perfil"

msgid "profile_logo_alt"
msgstr "Icono de perfil."

msgid "no_public_profile"
msgstr "No tienes un texto de perfil público todavía..."

msgid "create_question"
msgstr "¿Quieres crear uno?"

msgid "amount_created"
msgstr "programas creados"

msgid "amount_saved"
msgstr "programas guardados"

msgid "amount_submitted"
msgstr "programas enviados"

msgid "your_last_program"
msgstr "Tu último programa guardado"

msgid "ok"
msgstr "OK"

msgid "cancel"
msgstr "Cancelar"

msgid "copy_link_to_share"
msgstr "Copiar vínculo para compartir"

msgid "achievement_earned"
msgstr "¡Has conseguido un logro!"

msgid "mailing_title"
msgstr "Suscríbete a la newsletter de Hedy"

msgid "email"
msgstr "Correo electrónico"

msgid "surname"
msgstr "Nombre"

msgid "lastname"
msgstr "Apellido(s)"

msgid "country"
msgstr "País"

msgid "subscribe"
msgstr "Suscribirse"

msgid "required_field"
msgstr "Los campos marcados con * son obligatorios"

msgid "previous_campaigns"
msgstr "Ver campañas anteriores"

msgid "step_title"
msgstr "Tarea"

msgid "save_code_button"
msgstr "Guardar código"

msgid "share_code_button"
msgstr "Guardar y compartir código"

msgid "tutorial"
msgstr "Tutorial"

msgid "commands"
msgstr "Comandos"

msgid "english"
msgstr "Inglés"

msgid "login_long"
msgstr "Ingresar a mi cuenta"

msgid "no_account"
msgstr "¿Todavía no tienes una cuenta?"

msgid "create_account"
msgstr "Crear cuenta"

msgid "forgot_password"
msgstr "¿Olvidaste tu contraseña?"

msgid "main_title"
msgstr "Hedy"

msgid "main_subtitle"
msgstr "Programación textual para las aulas"

msgid "try_it"
msgstr "Pruébalo"

msgid "subscribe_newsletter"
msgstr "Subscribirse al newsletter"

msgid "nav_learn_more"
msgstr "Aprende más"

msgid "privacy_terms"
msgstr "Protección de datos"

msgid "hedy_on_github"
msgstr "Hedy en Github"

msgid "become_a_sponsor"
msgstr "Conviértete en patrocinador"

msgid "discord_server"
msgstr "Servidor Discord"

msgid "translating_hedy"
msgstr "Traducción de Hedy"

msgid "exercise"
msgstr "Ejercicio"

msgid "what_should_my_code_do"
msgstr "¿Qué debería hacer mi código?"

msgid "teacher_account_request"
msgstr "Tienes una solicitud de cuenta de profesor pendiente"

msgid "account_overview"
msgstr "Mi perfil"

msgid "my_messages"
msgstr "Mis mensajes"

msgid "invite_message"
msgstr "Has recibido una invitación para unirse a una clase"

msgid "sent_by"
msgstr "Esta invitación ha sido mandada por"

msgid "delete_invite"
msgstr "Eliminar invitaciones"

msgid "public_profile"
msgstr "Perfil público"

msgid "visit_own_public_profile"
msgstr "Visita tu perfil"

msgid "profile_picture"
msgstr "Imagen de perfil"

msgid "personal_text"
msgstr "Texto personal"

msgid "your_personal_text"
msgstr "Tu texto personal..."

msgid "favourite_program"
msgstr "Programa favorito"

msgid "public_profile_info"
msgstr "Al seleccionar esta casilla, hago que mi perfil sea visible para todos. Tenga cuidado de no compartir información personal como su nombre o dirección de su casa, ¡porque todos podrán verla!"

msgid "update_public"
msgstr "Actualizar perfil público"

msgid "are_you_sure"
msgstr "¿Estás segura/o? No puedes revertir esta acción."

msgid "delete_public"
msgstr "Eliminar perfil público"

msgid "self_removal_prompt"
msgstr "¿Estás seguro de que quieres abandonar esta clase?"

msgid "leave_class"
msgstr "Abandonar clase"

msgid "settings"
msgstr "Mi configuración personal"

msgid "birth_year"
msgstr "Año de nacimiento"

msgid "preferred_language"
msgstr "Lenguaje favorito"

msgid "preferred_keyword_language"
msgstr "Idioma preferido para las palabras clave"

msgid "gender"
msgstr "Género"

msgid "female"
msgstr "Femenino"

msgid "male"
msgstr "Masculino"

msgid "other"
msgstr "Otro"

msgid "agree_third_party"
msgstr "Consiento ser contactado por compañeros de la Universidad de Leiden con oportunidades de venta (opcional)"

msgid "update_profile"
msgstr "Actualizar perfil"

msgid "destroy_profile"
msgstr "Borrar mi cuenta permanentemente"

msgid "change_password"
msgstr "Cambiar contraseña"

msgid "current_password"
msgstr "Contraseña actual"

msgid "new_password"
msgstr "Nueva contraseña"

msgid "repeat_new_password"
msgstr "Repetir nueva contraseña"

msgid "request_teacher"
msgstr "¿Te gustaría aplicar a una cuenta de profesor?"

msgid "request_teacher_account"
msgstr "Solicita cuenta de profesor/a"

msgid "recent"
msgstr "Mis programas recientes"

msgid "all"
msgstr "Todo/as"

msgid "submitted"
msgstr "Enviado"

msgid "search_button"
msgstr "Buscar"

msgid "submitted_header"
msgstr "Este programa ha sido enviado y no puede ser alterado."

msgid "title"
msgstr "Título"

msgid "last_edited"
msgstr "Última edición"

msgid "favourite_confirm"
msgstr "¿Estás seguro de que quieres marcar este programa como favorito?"

msgid "open"
msgstr "Abrir"

msgid "copy_clipboard"
msgstr "Copiado al portapapeles"

msgid "unshare_confirm"
msgstr "Estás seguro/a de querer volver privado tu programa?"

msgid "unshare"
msgstr "Dejar de compartir"

msgid "submit_warning"
msgstr "¿Estás seguro de que quieres enviar este programa?"

msgid "submit_program"
msgstr "Enviar"

msgid "share_confirm"
msgstr "Estás seguro/a de querer volver público tu programa?"

msgid "share"
msgstr "Compartir públicamente"

msgid "no_programs"
msgstr "Todavía no tienes programas guardados."

msgid "write_first_program"
msgstr "¡Escribe tu primer programa!"

msgid "certified_teacher"
msgstr "Profesor certificado"

msgid "admin"
msgstr "Admin"

msgid "distinguished_user"
msgstr "Usuario distinguido"

msgid "contributor"
msgstr "Contribuidor"

msgid "no_shared_programs"
msgstr "no tiene programas compartidos..."

msgid "quiz_logo_alt"
msgstr "Logo de quiz"

msgid "start_quiz"
msgstr "Empezar cuestionario"

msgid "go_to_first_question"
msgstr "Ir a la pregunta primera"

msgid "question"
msgstr "Pregunta"

msgid "hint"
msgstr "¿Consejo?"

msgid "submit_answer"
msgstr "Entregar respuesta"

msgid "feedback_success"
msgstr "¡Bien hecho!"

msgid "feedback_failure"
msgstr "¡Incorrecto!"

msgid "correct_answer"
msgstr "La respuesta correcta es"

msgid "go_to_question"
msgstr "Ir a la pregunta"

msgid "go_to_quiz_result"
msgstr "Ir al resultado del cuestionario"

msgid "end_quiz"
msgstr "Terminar cuestionario"

msgid "score"
msgstr "Puntos"

msgid "get_certificate"
msgstr "¡Obtén tu certificado!"

msgid "recover_password"
msgstr "Reestablecer contraseña"

msgid "send_password_recovery"
msgstr "Envíame un link para reestablecer mi contraseña"

msgid "reset_password"
msgstr "Establecer nueva contraseña"

msgid "password_repeat"
msgstr "Repetir contraseña"

msgid "signup_student_or_teacher"
msgstr "¿Eres un estudiante o un profesor?"

msgid "student_signup_header"
msgstr "Estudiante"

msgid "teacher_signup_header"
msgstr "Profesor"

msgid "create_teacher_account"
msgstr "Crear cuenta de profesor"

msgid "create_student_account"
msgstr "Crear una cuenta"

msgid "create_teacher_account_explanation"
msgstr "Con una cuenta de profesor, puedes guardar tus programas y ver los resultados de tus estudiantes."

msgid "create_student_account_explanation"
msgstr "Puedes guardar tus propios programas con una cuenta."

msgid "heard_about_hedy"
msgstr "¿Cómo has conocido Hedy?"

msgid "from_another_teacher"
msgstr "De otro profesor"

msgid "social_media"
msgstr "Redes sociales"

msgid "from_video"
msgstr "De un vídeo"

msgid "from_magazine_website"
msgstr "De una revista o página web"

msgid "other_source"
msgstr "Otro"

msgid "programming_experience"
msgstr "Tienes experiencia con programación?"

msgid "languages"
msgstr "Cuáles de estos lenguages de programación has usado?"

msgid "other_block"
msgstr "Otro lenguaje basado en bloques"

msgid "other_text"
msgstr "Otro lenguaje basado en texto"

msgid "agree_with"
msgstr "Acepto las"

msgid "already_account"
msgstr "¿Ya tienes una cuenta?"

msgid "teacher_invitation_require_login"
msgstr "Para configurar tu perfil como profesor, necesitamos que te autentifiques. Si no tienes una cuenta, crea una."

msgid "submission_time"
msgstr "Entregado en"

msgid "by"
msgstr "por"

msgid "percentage_achieved"
msgstr "Logrado por el {percentage}% de los usuarios"

msgid "title_admin"
msgstr "Hedy - Página de administración"

msgid "username_invalid"
msgstr "Tu nombre de usuario no es válido."

msgid "teacher_invalid"
msgstr "Tu valor de profesor no es válido."

msgid "email_invalid"
msgstr "Por favor ingresa una dirección de correo electrónico válida."

msgid "mail_error_change_processed"
msgstr "Algo salió mal al enviar un correo de validación, los cambios aún se procesan correctamente."

msgid "username_special"
msgstr "El nombre de usuario no puede contener los caracteres `:` o `@`."

msgid "username_three"
msgstr "El nombre de usuario debe contener al menos tres caracteres."

msgid "password_invalid"
msgstr "Tu contraseña no es válida."

msgid "passwords_six"
msgstr "Todas las contraseñas deben tener 6 carácteres o más."

msgid "mail_welcome_verify_body"
msgstr ""
"Tu cuenta de Hedy ha sido creada con éxito. ¡Bienvenido/a!\n"
"Haz clic en este enlace para verificar su dirección de correo electrónico: {link}"

msgid "mail_change_password_body"
msgstr ""
"Tu contraseña de Hedy ha cambiado. Si lo has hecho tú, no te preocupes.\n"
"Si no has cambiado tu contraseña, por favor contáctanos inmediatamente contestando a este email."

msgid "mail_recover_password_body"
msgstr ""
"Al clicar en este link, puedes cambiar tu contraseña. Este link es válido durante <b>4</b> horas.\n"
"Si no has pedido resetear tu contraseña, por favor ignora este email. {link}"

msgid "mail_reset_password_body"
msgstr ""
"Tu contraseña de Hedy ha cambiado. Si lo has hecho tú, no te preocupes.\n"
"Si no has cambiado tu contraseña, por favor contáctanos inmediatamente contestando a este email."

msgid "mail_welcome_teacher_body"
msgstr ""
"<strong>¡Bienvenido/a!</strong>\n"
"Felicidades por tu nueva cuenta de profesor Hedy. ¡Bienvenido a la comunidad mundial de profesores de Hedy!\n"
"\n"
"<strong>Qué pueden hacer las cuentas de profesor</strong>\n"
"Ahora tienes disponibles una serie de opciones adicionales.\n"
"\n"
"1. En el <a href=\"https://hedy.org/for-teachers/manual\">manual del profesor</a> encontrarás explicaciones adicionales.\n"
"2. Con tu cuenta de profesor, puedes crear clases. Tus estudiantes pueden unirse a tus clases y puedes ver su progreso. Las clases se crean y se gestionan a través de la página <a href=\"https://hedycode.com/for-teachers\">para profesores</a>.\n"
"3. ¡Puedes personalizar completamente tus clases, por ejemplo, puedes abrir y cerrar niveles, habilitar o deshabilitar aventuras y crear tus propias aventuras!\n"
"\n"
"<strong>¡Únete a nuestra comunidad en línea!</strong>\n"
"Todos los profesores de Hedy, programadores y demás fans están invitados a unirse a nuestro <a href=\"https://discord.gg/8yY7dEme9r\">servidor de Discord</a>. Este es el lugar perfecto para charlar sobre Hedy: tenemos canales donde puedes mostrar tus proyectos y lecciones interesantes, canales para reportar errores y canales para chatear con otros profesores y con el equipo de Hedy.\n"
"\n"
"<strong>Cómo solicitar ayuda</strong>\n"
"Si tienes dudas, puedes hacérnoslas saber en Discord o <a href=\"mailto: hello@hedy.org\">enviarnos un correo electrónico</a>.\n"
"\n"
"<strong>Cómo reportar errores</strong>\n"
"En Discord, tenemos un canal para reportar errores, llamado #bugs. Ese es el lugar perfecto para hacernos saber sobre problemas con los que te encuentres. Si sabes cómo usar GitHub, también puedes crear un <a href=\"https://github.com/Felienne/hedy/issues/new?assignees=&labels=&template=bug_report.md&title=%5BBUG%5D\">problema</a> allí.\n"

msgid "mail_welcome_verify_subject"
msgstr "Bienvenido/a a Hedy"

msgid "mail_change_password_subject"
msgstr "Tu contraseña de Hedy ha sido cambiada"

msgid "mail_recover_password_subject"
msgstr "Reestablecer contraseña."

msgid "mail_reset_password_subject"
msgstr "Tu contraseña de Hedy ha sido reseteada"

msgid "mail_welcome_teacher_subject"
msgstr "Tu cuenta de Hedy está lista"

msgid "user"
msgstr "usuario"

msgid "mail_hello"
msgstr "¡Hola, {username}!"

msgid "mail_goodbye"
msgstr ""
"¡Sigue programando!\n"
"El equipo de Hedy"

msgid "copy_mail_link"
msgstr "Por favor, copia y pega este link en una nueva pestaña:"

msgid "link"
msgstr "Enlace"

msgid "invalid_username_password"
msgstr "Combinación de usuario/contraseña inválida."

msgid "repeat_match_password"
msgstr "La contraseña repetida es distinta."

msgid "language_invalid"
msgstr "Por favor, selecciona un lenguaje válido."

msgid "agree_invalid"
msgstr "Debes aceptar los términos de privacidad."

msgid "keyword_language_invalid"
msgstr "Por favor, selecciona un idioma para palabras clave (selecciona Inglés o tu propio idioma)."

msgid "year_invalid"
msgstr "Por favor ingresa un año entre 1900 y {current_year}."

msgid "gender_invalid"
msgstr "Por favor, selecciona un género válido. Escoge (mujer, hombre, otro)."

msgid "country_invalid"
msgstr "Por favor, selecciona un país válido."

msgid "heard_about_invalid"
msgstr "Por favor, selecciona una forma válida de cómo nos conociste."

msgid "experience_invalid"
msgstr "Por favor, selecciona una experiencia válida. Escoge (sí, no)."

msgid "programming_invalid"
msgstr "Por favor, selecciona un lenguaje de programación válido."

msgid "exists_username"
msgstr "Ese nombre de usuario ya está en uso."

msgid "exists_email"
msgstr "Esa dirección de correo electrónico ya está en uso."

msgid "token_invalid"
msgstr "Tu token no es válido."

msgid "password_six"
msgstr "La contraseña debe contener al menos seis caracteres."

msgid "password_change_not_allowed"
msgstr "No puedes cambiar la contraseña a este usuario."

msgid "password_change_success"
msgstr "La contraseña de tu estudiante ha cambiado correctamente."

msgid "password_updated"
msgstr "Contraseña actualizada."

msgid "sent_password_recovery"
msgstr "Pronto recibirás un correo electrónico con instrucciones sobre cómo reestablecer tu contraseña."

msgid "password_resetted"
msgstr "Tu contraseña ha sido cambiada exitosamente. Ya puedes entrar nuevamente a tu cuenta usando la nueva contraseña."

msgid "already_teacher"
msgstr "Ya tienes una cuenta de profesor."

msgid "already_teacher_request"
msgstr "Ya tienes una solicitud de profesor pendiente."

msgid "teacher_account_success"
msgstr "Has solicitado con éxito una cuenta de profesor."

msgid "class_name_invalid"
msgstr "El nombre de clase no es correcto."

msgid "class_name_empty"
msgstr "¡No has introducido un nombre de clase!"

msgid "class_name_duplicate"
msgstr "Ya tienes una clase con este nombre."

msgid "no_such_class"
msgstr "No se encontró esa clase de Hedy."

msgid "invalid_class_link"
msgstr "Enlace incorrecto para unirse a la clase."

msgid "title_join-class"
msgstr "Hedy - Unirse a la clase"

msgid "username_empty"
msgstr "¡No has introducido un nombre de usuario!"

msgid "student_not_existing"
msgstr "Este nombre de usuario no existe."

msgid "student_already_in_class"
msgstr "Este estudiante ya está en tu clase."

msgid "student_already_invite"
msgstr "Este estudiante ya tiene una invitación pendiente."

msgid "retrieve_class_error"
msgstr "Solo los instructores pueden ver clases"

msgid "title_class-overview"
msgstr "Hedy - Panel de clase"

msgid "title_customize-class"
msgstr "Hedy - Personalizar clase"

msgid "customization_deleted"
msgstr "Personalización eliminada."

msgid "class_customize_success"
msgstr "Clase configurada correctamente."

msgid "no_accounts"
msgstr "No hay cuentas por crear."

msgid "unique_usernames"
msgstr "Los nombres de usuario deben ser únicos."

msgid "usernames_exist"
msgstr "Uno o más nombres de usuario ya están en uso."

msgid "accounts_created"
msgstr "Las cuentas han sido creadas."

msgid "retrieve_adventure_error"
msgstr "¡No puedes ver esta aventura!"

msgid "title_view-adventure"
msgstr "Hedy - Ver aventura"

msgid "title_customize-adventure"
msgstr "Hedy - Configurar aventura"

msgid "adventure_id_invalid"
msgstr "Esta aventura no es válida."

msgid "adventure_name_invalid"
msgstr "El nombre de esta aventura no es válido."

msgid "level_invalid"
msgstr "Este nivel de Hedy no es válido."

msgid "content_invalid"
msgstr "Esta aventura no es válida."

msgid "adventure_length"
msgstr "Tu aventura debe tener al menos 20 carácteres."

msgid "public_invalid"
msgstr "La selección de conformidad no es correcta"

msgid "classes_invalid"
msgstr "La lista de clases seleccionadas es inválida"

msgid "adventure_duplicate"
msgstr "Ya tienes una aventura con este nombre."

msgid "something_went_wrong_keyword_parsing"
msgstr "Hay un problema en tu aventura, ¿están todas las palabras clave correctamente rodeadas por { }?"

msgid "adventure_updated"
msgstr "¡La aventura ha sido actualizada!"

msgid "adventure_empty"
msgstr "¡No has introducido un nombre de aventura!"

msgid "exercise_doesnt_exist"
msgstr "Este ejercicio no existe"

msgid "profile_updated_reload"
msgstr "Perfil actualizado, la página se recargará."

msgid "profile_updated"
msgstr "Perfil actualizado."

msgid "delete_success"
msgstr "Programa eliminado correctamente."

msgid "save_prompt"
msgstr "Debes estar registrado para guardar tu programa. ¿Deseas entrar a tu cuenta?"

msgid "overwrite_warning"
msgstr "Ya tienes un programa con este nombre, guardar este programa reemplazará al anterior. ¿Estás seguro/a?"

msgid "save_parse_warning"
msgstr "Tu programa contiene un error. ¿Estás seguro/a de que quieres guardarlo?"

msgid "save_success_detail"
msgstr "Tu programa se ha guardado correctamente."

msgid "share_success_detail"
msgstr "Programa hecho público correctamente."

msgid "unshare_success_detail"
msgstr "Programa hecho privado correctamente."

msgid "favourite_success"
msgstr "Tu programa se ha marcado como favorito."

msgid "report_failure"
msgstr "Este programa no existe o no es público"

msgid "report_success"
msgstr "Este programa ha sido reportado"

msgid "question_doesnt_exist"
msgstr "Esta pregunta no existe"

msgid "question_invalid"
msgstr "Tu token no es válido."

msgid "answer_invalid"
msgstr "Tu contraseña no es válida."

msgid "too_many_attempts"
msgstr "Demasiados intentos"

msgid "title_class statistics"
msgstr "Mis estadísticas"

msgid "title_class logs"
msgstr "Programas"

#~ msgid "create_account_explanation"
#~ msgstr "Con tu cuenta puedes salvar tus programas."

#~ msgid "only_teacher_create_class"
#~ msgstr "Only teachers are allowed to create classes!"

#~ msgid "language"
#~ msgstr "Lenguaje"

#~ msgid "keyword_support"
#~ msgstr "Palabras clave traducidas"

#~ msgid "non_keyword_support"
#~ msgstr "Contenido traducido"

#~ msgid "try_button"
#~ msgstr "Probar"

#~ msgid "select_own_adventures"
<<<<<<< HEAD
#~ msgstr "Selección de tus propias aventuras"
=======
#~ msgstr "Selección de tus propias aventuras"
>>>>>>> e68ac9b6
<|MERGE_RESOLUTION|>--- conflicted
+++ resolved
@@ -4,11 +4,7 @@
 "Project-Id-Version: PACKAGE VERSION\n"
 "Report-Msgid-Bugs-To: \n"
 "POT-Creation-Date: 2023-01-17 13:16-0400\n"
-<<<<<<< HEAD
-"PO-Revision-Date: 2023-01-04 14:51+0000\n"
-=======
 "PO-Revision-Date: 2023-01-20 10:29+0000\n"
->>>>>>> e68ac9b6
 "Last-Translator: gallegonovato <fran-carro@hotmail.es>\n"
 "Language: es\n"
 "Language-Team: es <LL@li.org>\n"
@@ -16,11 +12,8 @@
 "MIME-Version: 1.0\n"
 "Content-Type: text/plain; charset=utf-8\n"
 "Content-Transfer-Encoding: 8bit\n"
-<<<<<<< HEAD
-=======
 "Plural-Forms: nplurals=2; plural=n != 1;\n"
 "X-Generator: Weblate 4.15.1\n"
->>>>>>> e68ac9b6
 "Generated-By: Babel 2.9.1\n"
 
 msgid "program_contains_error"
@@ -582,11 +575,7 @@
 msgstr "Siempre puede cambiar esta configuración más adelante. Por ejemplo, puedes hacer que estén disponibles aventuras o niveles específicos mientras impartes una clase. De esta manera, es fácil determinar en qué nivel y aventuras trabajarán sus alumnos. Si quieres que todo esté disponible para tu clase, es más fácil eliminar la personalización por completo."
 
 msgid "select_levels"
-<<<<<<< HEAD
-msgstr ""
-=======
 msgstr "Seleccione los niveles"
->>>>>>> e68ac9b6
 
 msgid "select_adventures"
 msgstr "Seleccionar y encargar aventuras"
@@ -1646,8 +1635,4 @@
 #~ msgstr "Probar"
 
 #~ msgid "select_own_adventures"
-<<<<<<< HEAD
-#~ msgstr "Selección de tus propias aventuras"
-=======
-#~ msgstr "Selección de tus propias aventuras"
->>>>>>> e68ac9b6
+#~ msgstr "Selección de tus propias aventuras"