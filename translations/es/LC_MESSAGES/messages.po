--- conflicted
+++ resolved
@@ -7,26 +7,16 @@
 msgstr ""
 "Project-Id-Version: PROJECT VERSION\n"
 "Report-Msgid-Bugs-To: EMAIL@ADDRESS\n"
-<<<<<<< HEAD
-"POT-Creation-Date: 2023-11-30 15:33+0100\n"
-"PO-Revision-Date: 2023-11-24 14:12+0000\n"
-"Last-Translator: Jesús Pelay <pelayjesus@gmail.com>\n"
-=======
 "POT-Creation-Date: 2023-12-19 19:41+0100\n"
 "PO-Revision-Date: 2023-12-18 20:12+0000\n"
 "Last-Translator: Prefill add-on <noreply-addon-prefill@weblate.org>\n"
->>>>>>> 546460e6
 "Language: es\n"
 "Language-Team: es <LL@li.org>\n"
 "Plural-Forms: nplurals=2; plural=n != 1;\n"
 "MIME-Version: 1.0\n"
 "Content-Type: text/plain; charset=utf-8\n"
 "Content-Transfer-Encoding: 8bit\n"
-<<<<<<< HEAD
-"Generated-By: Babel 2.11.0\n"
-=======
 "Generated-By: Babel 2.14.0\n"
->>>>>>> 546460e6
 
 msgid "Access Before Assign"
 msgstr "Has intentado usar la variable {name} en la línea {access_line_number}, pero ya la has definido en la línea {definition_line_number}. Define una variable antes de usarla."
@@ -81,12 +71,9 @@
 
 msgid "No Indentation"
 msgstr "Has utilizado demasiado pocos espacios en la línea {line_number}. Has usado {leading_spaces} espacios, lo que es insuficiente. Empieza cada nuevo bloque con {indent_size} espacios más que la línea anterior."
-<<<<<<< HEAD
-=======
 
 msgid "Non Decimal Variable"
 msgstr "En la línea {line_number}, ¡podrías haber intentado usar un número que a Hedy no le gusta mucho! Intente cambiarlo a un número decimal como 2."
->>>>>>> 546460e6
 
 msgid "Parse"
 msgstr "El servidor no puede traducir este programa de Hedy. Hay un error en la línea {location[0]}, carácter {location[1]}. Tu has ingresado {character_found}, pero eso no está permitido."
@@ -533,13 +520,10 @@
 
 msgid "echo_out"
 msgstr "A partir del nivel 2, `{echo}` ya no es necesario. Ahora puedes repetir una respuesta con `{ask}` y `{print}`. Ejemplo: `nombre {is} {ask} ¿Cómo te llamas? {print} hola nombre`"
-<<<<<<< HEAD
-=======
 
 #, fuzzy
 msgid "edit_adventure"
 msgstr "Edit adventure"
->>>>>>> 546460e6
 
 msgid "edit_code_button"
 msgstr "Editar código"
@@ -1430,9 +1414,6 @@
 msgid "second_teacher"
 msgstr "Segundo profesor"
 
-msgid "second_teacher_copy_prompt"
-msgstr ""
-
 msgid "second_teacher_prompt"
 msgstr "Introduce el nombre del usuario de un profesor para invitarle."
 
@@ -2006,9 +1987,6 @@
 
 #~ msgid "no_tags"
 #~ msgstr "Aún no hay etiquetas."
-<<<<<<< HEAD
-=======
 
 #~ msgid "public_adventures"
 #~ msgstr "Public adventures"
->>>>>>> 546460e6
