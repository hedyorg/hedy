--- conflicted
+++ resolved
@@ -1,1616 +1,5 @@
-
 msgid ""
 msgstr ""
-<<<<<<< HEAD
-"Project-Id-Version: PROJECT VERSION\n"
-"Report-Msgid-Bugs-To: EMAIL@ADDRESS\n"
-"POT-Creation-Date: 2022-03-21 21:26+0100\n"
-"PO-Revision-Date: YEAR-MO-DA HO:MI+ZONE\n"
-"Last-Translator: FULL NAME <EMAIL@ADDRESS>\n"
-"Language: es\n"
-"Language-Team: es <LL@li.org>\n"
-"Plural-Forms: nplurals=2; plural=(n != 1)\n"
-"MIME-Version: 1.0\n"
-"Content-Type: text/plain; charset=utf-8\n"
-"Content-Transfer-Encoding: 8bit\n"
-"Generated-By: Babel 2.9.1\n"
-
-#: app.py:571
-msgid "program_contains_error"
-msgstr ""
-
-#: app.py:723
-msgid "title_achievements"
-msgstr ""
-
-#: app.py:740 app.py:1108 website/teacher.py:352 website/teacher.py:361
-msgid "not_teacher"
-msgstr "Parece que no eres un instructor."
-
-#: app.py:743
-msgid "not_enrolled"
-msgstr "No se encontró tu registro para esta clase"
-
-#: app.py:775
-msgid "title_programs"
-msgstr ""
-
-#: app.py:785 app.py:795 app.py:799 app.py:813 app.py:1051 app.py:1354
-#: website/admin.py:17 website/admin.py:25 website/admin.py:95
-#: website/admin.py:112 website/admin.py:130 website/auth.py:711
-#: website/auth.py:738 website/statistics.py:86
-msgid "unauthorized"
-msgstr ""
-
-#: app.py:824
-msgid "minutes"
-msgstr "minutos"
-
-#: app.py:827
-msgid "hours"
-msgstr "horas"
-
-#: app.py:830
-msgid "days"
-msgstr "días"
-
-#: app.py:833
-msgid "ago-1"
-msgstr "Hace"
-
-#: app.py:833
-msgid "ago-2"
-msgstr ""
-
-#: app.py:849 app.py:851 app.py:973
-msgid "no_such_level"
-msgstr "No se encontró ese nivel de Hedy"
-
-#: app.py:859 app.py:865 app.py:869 app.py:934
-msgid "no_such_program"
-msgstr "No se encontró el programa de Hedy"
-
-#: app.py:895
-msgid "level_not_translated"
-msgstr ""
-
-#: app.py:897
-msgid "level_not_class"
-msgstr ""
-
-#: app.py:983 website/teacher.py:419 website/teacher.py:435
-#: website/teacher.py:464 website/teacher.py:490
-msgid "no_such_adventure"
-msgstr ""
-
-#: app.py:1002
-msgid "page_not_found"
-msgstr "¡No pudimos encontrar esta página!"
-
-#: app.py:1022
-msgid "title_signup"
-msgstr ""
-
-#: app.py:1029
-msgid "title_login"
-msgstr ""
-
-#: app.py:1036
-msgid "title_recover"
-msgstr ""
-
-#: app.py:1052
-msgid "title_reset"
-msgstr ""
-
-#: app.py:1061
-msgid "title_my-profile"
-msgstr ""
-
-#: app.py:1075
-msgid "title_learn-more"
-msgstr ""
-
-#: app.py:1080
-msgid "title_privacy"
-msgstr ""
-
-#: app.py:1087
-msgid "title_landing-page"
-msgstr ""
-
-#: app.py:1089
-msgid "not_user"
-msgstr "Parece que hay que registrarse o ingresar a tu cuenta"
-
-#: app.py:1104
-msgid "title_for-teacher"
-msgstr ""
-
-#: app.py:1115
-msgid "title_start"
-msgstr ""
-
-#: app.py:1168
-msgid "title_explore"
-msgstr ""
-
-#: app.py:1187 app.py:1189
-msgid "translate_error"
-msgstr ""
-
-#: app.py:1298 website/auth.py:299 website/auth.py:347 website/auth.py:483
-#: website/auth.py:509 website/auth.py:539 website/auth.py:645
-#: website/auth.py:677 website/auth.py:717 website/auth.py:744
-#: website/teacher.py:81 website/teacher.py:193 website/teacher.py:250
-#: website/teacher.py:297 website/teacher.py:330 website/teacher.py:366
-#: website/teacher.py:446 website/teacher.py:504
-msgid "ajax_error"
-msgstr "Hubo un error, por favor intenta nuevamente."
-
-#: app.py:1301
-msgid "image_invalid"
-msgstr ""
-
-#: app.py:1303
-msgid "personal_text_invalid"
-msgstr ""
-
-#: app.py:1305 app.py:1311
-msgid "favourite_program_invalid"
-msgstr ""
-
-#: app.py:1323 app.py:1324
-msgid "public_profile_updated"
-msgstr ""
-
-#: app.py:1358 app.py:1382
-msgid "user_not_private"
-msgstr ""
-
-#: app.py:1391
-msgid "invalid_teacher_invitation_code"
-msgstr ""
-"El código de instructor es inválido. Para ser instructor, por favor mande"
-" un mensaje a hedy@felienne.com."
-
-#: utils.py:202
-msgid "default_404"
-msgstr "No pudimos encontrar esa página..."
-
-#: utils.py:204
-msgid "default_403"
-msgstr "Parece que no tienes autorización..."
-
-#: utils.py:206
-msgid "default_500"
-msgstr "Algo salió mal..."
-
-#: coursedata/error-messages.txt:1
-msgid "Empty Program"
-msgstr ""
-
-#: coursedata/error-messages.txt:2
-msgid "Wrong Level"
-msgstr ""
-"Ese código es correcto, pero no pertenece al nivel correcto. Has escrito "
-"código para el nivel {working_level} mientras trabajabas en el nivel "
-"{original_level}."
-
-#: coursedata/error-messages.txt:3
-msgid "Incomplete"
-msgstr ""
-"Oops! Has olvidado algo de código! En la línea {line_number}, debes "
-"agregar texto después de {incomplete_command}."
-
-#: coursedata/error-messages.txt:4
-msgid "Invalid"
-msgstr ""
-"{invalid_command} no es un comando de Hedy en nivel {level}. "
-"{guessed_command}?"
-
-#: coursedata/error-messages.txt:5
-msgid "Invalid Space"
-msgstr ""
-"Oops! Has comenzado una línea con un espacio en la línea {line_number}. "
-"Los espacios confunden a las computadoras, ¿podrías quitarlos?"
-
-#: coursedata/error-messages.txt:6
-msgid "Has Blanks"
-msgstr ""
-
-#: coursedata/error-messages.txt:7
-msgid "No Indentation"
-msgstr ""
-
-#: coursedata/error-messages.txt:8
-msgid "Unexpected Indentation"
-msgstr ""
-
-#: coursedata/error-messages.txt:9
-msgid "Parse"
-msgstr ""
-"El servidor no puede traducir este programa de Hedy. Hay un error en la "
-"línea {location[0]}, carácter {location[1]}. Tu has ingresado "
-"{character_found}, pero eso no está permitido."
-
-#: coursedata/error-messages.txt:10
-msgid "Unquoted Text"
-msgstr ""
-"Ten cuidado! Si imprimes algo, el texto debe estar rodeado de comillas. "
-"Has olvidado agregar una comilla en alguna parte."
-
-#: coursedata/error-messages.txt:11
-msgid "Unquoted Assignment"
-msgstr ""
-
-#: coursedata/error-messages.txt:12
-msgid "Unquoted Equality Check"
-msgstr ""
-
-#: coursedata/error-messages.txt:13
-msgid "Var Undefined"
-msgstr "Intentaste imprimir {name}, pero no lo instanciaste."
-
-#: coursedata/error-messages.txt:14
-msgid "Cyclic Var Definition"
-msgstr ""
-
-#: coursedata/error-messages.txt:15
-msgid "Lonely Echo"
-msgstr ""
-
-#: coursedata/error-messages.txt:16
-msgid "Too Big"
-msgstr ""
-
-#: coursedata/error-messages.txt:17
-msgid "Invalid Argument Type"
-msgstr ""
-
-#: coursedata/error-messages.txt:18
-msgid "Invalid Argument"
-msgstr ""
-
-#: coursedata/error-messages.txt:19
-msgid "Invalid Type Combination"
-msgstr ""
-
-#: coursedata/error-messages.txt:20
-msgid "Unsupported Float"
-msgstr ""
-
-#: coursedata/error-messages.txt:21
-msgid "Locked Language Feature"
-msgstr ""
-
-#: coursedata/error-messages.txt:22
-msgid "Missing Command"
-msgstr ""
-
-#: coursedata/error-messages.txt:23
-msgid "ask_needs_var"
-msgstr ""
-
-#: coursedata/error-messages.txt:24
-msgid "echo_out"
-msgstr ""
-
-#: coursedata/error-messages.txt:25
-msgid "space"
-msgstr "un espacio"
-
-#: coursedata/error-messages.txt:26
-msgid "comma"
-msgstr "una coma"
-
-#: coursedata/error-messages.txt:27
-msgid "question mark"
-msgstr "un signo de interrogación"
-
-#: coursedata/error-messages.txt:28
-msgid "newline"
-msgstr "un salto de línea"
-
-#: coursedata/error-messages.txt:29
-msgid "period"
-msgstr "un punto"
-
-#: coursedata/error-messages.txt:30
-msgid "exclamation mark"
-msgstr "un signo de exclamación"
-
-#: coursedata/error-messages.txt:31
-msgid "dash"
-msgstr "un guión"
-
-#: coursedata/error-messages.txt:32
-msgid "star"
-msgstr "un asterisco"
-
-#: coursedata/error-messages.txt:33
-msgid "single quotes"
-msgstr "una comilla simple"
-
-#: coursedata/error-messages.txt:34
-msgid "double quotes"
-msgstr "una comilla doble"
-
-#: coursedata/error-messages.txt:35
-msgid "slash"
-msgstr "una barra"
-
-#: coursedata/error-messages.txt:36
-msgid "string"
-msgstr ""
-
-#: coursedata/error-messages.txt:37
-msgid "nested blocks"
-msgstr ""
-
-#: coursedata/error-messages.txt:38
-msgid "or"
-msgstr ""
-
-#: coursedata/error-messages.txt:39
-msgid "number"
-msgstr ""
-
-#: coursedata/error-messages.txt:40
-msgid "integer"
-msgstr ""
-
-#: coursedata/error-messages.txt:41
-msgid "float"
-msgstr ""
-
-#: coursedata/error-messages.txt:42
-msgid "list"
-msgstr ""
-
-#: coursedata/error-messages.txt:43
-msgid "input"
-msgstr ""
-
-#: templates/class-overview.html:16
-msgid "visible_columns"
-msgstr ""
-
-#: templates/class-overview.html:21 templates/class-overview.html:64
-#: templates/class-overview.html:108 templates/create-accounts.html:16
-#: templates/login.html:12 templates/profile.html:93 templates/recover.html:8
-#: templates/signup.html:10
-msgid "username"
-msgstr "Usuario"
-
-#: templates/class-overview.html:25 templates/class-overview.html:65
-msgid "last_login"
-msgstr "Último ingreso"
-
-#: templates/class-overview.html:29 templates/class-overview.html:66
-msgid "highest_level_reached"
-msgstr "Nivel más alto alcanzado"
-
-#: templates/class-overview.html:35 templates/class-overview.html:67
-#: templates/profile.html:74
-msgid "number_programs"
-msgstr "Número de programas"
-
-#: templates/class-overview.html:39 templates/class-overview.html:68
-msgid "programs"
-msgstr ""
-
-#: templates/class-overview.html:43 templates/class-overview.html:69
-msgid "latest_shared_program"
-msgstr "Último programa compartido"
-
-#: templates/class-overview.html:49 templates/class-overview.html:70
-#: templates/class-overview.html:83 templates/profile.html:148
-#: templates/profile.html:150 templates/profile.html:163
-msgid "change_password"
-msgstr "Cambiar contraseña"
-
-#: templates/class-overview.html:53 templates/class-overview.html:71
-msgid "remove_student"
-msgstr "Quitar estudiante"
-
-#: templates/class-overview.html:81
-msgid "page"
-msgstr ""
-
-#: templates/class-overview.html:83
-msgid "enter_password"
-msgstr ""
-
-#: templates/class-overview.html:83
-msgid "password_change_prompt"
-msgstr ""
-
-#: templates/class-overview.html:84
-msgid "remove_student_prompt"
-msgstr ""
-
-#: templates/class-overview.html:84 templates/class-overview.html:118
-#: templates/customize-adventure.html:52 templates/for-teachers.html:34
-#: templates/for-teachers.html:44
-msgid "remove"
-msgstr ""
-
-#: templates/class-overview.html:90
-msgid "class_link"
-msgstr "Enlace para unirse a la clase"
-
-#: templates/class-overview.html:92 templates/customize-class.html:5
-msgid "customize_class"
-msgstr ""
-
-#: templates/class-overview.html:93 templates/for-teachers.html:23
-msgid "class_name_prompt"
-msgstr ""
-
-#: templates/class-overview.html:93 templates/for-teachers.html:23
-msgid "class_name_empty"
-msgstr ""
-
-#: templates/class-overview.html:93
-msgid "rename_class"
-msgstr "Renombrar clase"
-
-#: templates/class-overview.html:94
-msgid "invite_prompt"
-msgstr ""
-
-#: templates/class-overview.html:94
-msgid "username_empty"
-msgstr ""
-
-#: templates/class-overview.html:94
-msgid "invite_student"
-msgstr ""
-
-#: templates/class-overview.html:95
-msgid "class_stats"
-msgstr ""
-
-#: templates/class-overview.html:98 templates/customize-adventure.html:59
-msgid "back_to_teachers_page"
-msgstr ""
-
-#: templates/class-overview.html:99
-msgid "delete_class_prompt"
-msgstr ""
-
-#: templates/class-overview.html:99
-msgid "delete_class"
-msgstr "Borrar clase permanentemente"
-
-#: templates/class-overview.html:103
-msgid "pending_invites"
-msgstr ""
-
-#: templates/class-overview.html:109
-msgid "invite_date"
-msgstr ""
-
-#: templates/class-overview.html:110
-msgid "remove_invite"
-msgstr ""
-
-#: templates/class-overview.html:118 templates/profile.html:15
-msgid "delete_invite_prompt"
-msgstr ""
-
-#: templates/class-prejoin.html:7
-msgid "class_already_joined"
-msgstr "Ya eres parte de la clase"
-
-#: templates/class-prejoin.html:11
-msgid "goto_profile"
-msgstr "Ir a mi perfil"
-
-#: templates/class-prejoin.html:15 templates/profile.html:12
-msgid "prompt_join_class"
-msgstr "Deseas unirte a la clase?"
-
-#: templates/class-prejoin.html:17 website/teacher.py:179
-msgid "join_prompt"
-msgstr ""
-"Debes estar registrado para unirte a una clase. ¿Deseas entrar a tu "
-"cuenta?"
-
-#: templates/class-prejoin.html:17 templates/profile.html:14
-msgid "join_class"
-msgstr "Unirse a la clase"
-
-#: templates/class-stats.html:22 templates/customize-class.html:150
-msgid "back_to_class"
-msgstr ""
-
-#: templates/code-page.html:25 templates/code-page.html:34
-#: templates/customize-class.html:23 templates/customize-class.html:59
-#: templates/customize-class.html:66 templates/customize-class.html:89
-#: templates/incl-adventure-tabs.html:5 templates/level-page.html:6
-#: templates/level-page.html:11 templates/quiz/startquiz.html:10
-#: templates/view-program-page.html:12 templates/view-program-page.html:28
-msgid "level_title"
-msgstr "Nivel"
-
-#: templates/create-accounts.html:5
-msgid "create_multiple_accounts"
-msgstr ""
-
-#: templates/create-accounts.html:7
-msgid "accounts_intro"
-msgstr ""
-
-#: templates/create-accounts.html:10
-msgid "create_accounts_prompt"
-msgstr ""
-
-#: templates/create-accounts.html:17 templates/profile.html:96
-#: templates/recover.html:8 templates/signup.html:13
-msgid "email"
-msgstr "Correo electrónico"
-
-#: templates/create-accounts.html:18 templates/login.html:15
-#: templates/reset.html:8 templates/signup.html:19
-msgid "password"
-msgstr "Contraseña"
-
-#: templates/create-accounts.html:20
-msgid "select_class"
-msgstr ""
-
-#: templates/create-accounts.html:36 templates/programs.html:26
-msgid "reset_view"
-msgstr ""
-
-#: templates/create-accounts.html:37 templates/for-teachers.html:55
-msgid "create_accounts"
-msgstr ""
-
-#: templates/customize-adventure.html:5
-msgid "customize_adventure"
-msgstr ""
-
-#: templates/customize-adventure.html:7
-msgid "update_adventure_prompt"
-msgstr ""
-
-#: templates/customize-adventure.html:10
-msgid "general_settings"
-msgstr ""
-
-#: templates/customize-adventure.html:12 templates/for-teachers.html:9
-#: templates/for-teachers.html:30
-msgid "name"
-msgstr "Nombre"
-
-#: templates/customize-adventure.html:16 templates/customize-adventure.html:18
-#: templates/explore.html:20 templates/explore.html:48
-#: templates/for-teachers.html:31 templates/programs.html:12
-#: templates/programs.html:41 templates/programs.html:52
-msgid "level"
-msgstr "Nivel"
-
-#: templates/customize-adventure.html:25
-msgid "adventure_exp_1"
-msgstr ""
-
-#: templates/customize-adventure.html:31
-msgid "adventure_exp_2"
-msgstr ""
-
-#: templates/customize-adventure.html:39
-msgid "adventure_exp_3"
-msgstr ""
-
-#: templates/customize-adventure.html:43 templates/customize-class.html:23
-#: templates/customize-class.html:88 templates/explore.html:26
-#: templates/programs.html:18 templates/programs.html:48
-#: templates/view-adventure.html:6
-msgid "adventure"
-msgstr "Aventura"
-
-#: templates/customize-adventure.html:44
-msgid "template_code"
-msgstr ""
-
-#: templates/customize-adventure.html:47
-msgid "adventure_terms"
-msgstr ""
-
-#: templates/customize-adventure.html:50
-msgid "preview"
-msgstr ""
-
-#: templates/customize-adventure.html:51 templates/customize-class.html:145
-msgid "save"
-msgstr ""
-
-#: templates/customize-adventure.html:52 templates/for-teachers.html:44
-msgid "delete_adventure_prompt"
-msgstr ""
-
-#: templates/customize-class.html:18
-msgid "select_adventures"
-msgstr ""
-
-#: templates/customize-class.html:54
-msgid "opening_dates"
-msgstr ""
-
-#: templates/customize-class.html:60
-msgid "opening_date"
-msgstr ""
-
-#: templates/customize-class.html:72
-msgid "directly_available"
-msgstr ""
-
-#: templates/customize-class.html:83
-msgid "select_own_adventures"
-msgstr ""
-
-#: templates/customize-class.html:90 templates/customize-class.html:116
-#: templates/profile.html:47 templates/profile.html:128
-#: templates/profile.html:137 templates/signup.html:26 templates/signup.html:45
-#: templates/signup.html:53
-msgid "select"
-msgstr "Seleccionar"
-
-#: templates/customize-class.html:110
-msgid "other_settings"
-msgstr ""
-
-#: templates/customize-class.html:115
-msgid "option"
-msgstr ""
-
-#: templates/customize-class.html:121
-msgid "mandatory_mode"
-msgstr ""
-
-#: templates/customize-class.html:127
-msgid "hide_cheatsheet"
-msgstr ""
-
-#: templates/customize-class.html:133
-msgid "hide_keyword_switcher"
-msgstr ""
-
-#: templates/customize-class.html:144
-msgid "reset_adventure_prompt"
-msgstr ""
-
-#: templates/customize-class.html:144
-msgid "reset_adventures"
-msgstr ""
-
-#: templates/customize-class.html:148
-msgid "remove_customizations_prompt"
-msgstr ""
-
-#: templates/customize-class.html:149
-msgid "remove_customization"
-msgstr ""
-
-#: templates/error-page.html:12
-msgid "go_back_to_main"
-msgstr "Volver a la página principal"
-
-#: templates/explore.html:12
-msgid "explore_programs"
-msgstr ""
-
-#: templates/explore.html:14
-msgid "explore_explanation"
-msgstr ""
-
-#: templates/explore.html:35 templates/incl-menubar.html:45
-#: templates/programs.html:27
-msgid "search"
-msgstr "Busca..."
-
-#: templates/explore.html:51
-msgid "creator"
-msgstr ""
-
-#: templates/explore.html:57
-msgid "view_program"
-msgstr ""
-
-#: templates/for-teachers.html:5 templates/profile.html:78
-#: templates/profile.html:80
-msgid "my_classes"
-msgstr "Mis clases"
-
-#: templates/for-teachers.html:10
-msgid "students"
-msgstr "estudiantes"
-
-#: templates/for-teachers.html:23 templates/landing-page.html:23
-msgid "create_class"
-msgstr "Crear nueva clase"
-
-#: templates/for-teachers.html:26
-msgid "my_adventures"
-msgstr ""
-
-#: templates/for-teachers.html:32
-msgid "last_update"
-msgstr ""
-
-#: templates/for-teachers.html:33 templates/for-teachers.html:43
-msgid "view"
-msgstr ""
-
-#: templates/for-teachers.html:50
-msgid "adventure_prompt"
-msgstr ""
-
-#: templates/for-teachers.html:50
-msgid "adventure_empty"
-msgstr ""
-
-#: templates/for-teachers.html:50 website/teacher.py:499
-msgid "create_adventure"
-msgstr ""
-
-#: templates/for-teachers.html:53
-msgid "create_student_accounts"
-msgstr ""
-
-#: templates/for-teachers.html:113
-msgid "teacher_welcome"
-msgstr ""
-
-#: templates/incl-adventure-tabs.html:22
-msgid "specific_adventure_mode"
-msgstr ""
-
-#: templates/incl-adventure-tabs.html:68
-msgid "go_to_quiz"
-msgstr "Seleccionar cuestionario"
-
-#: templates/incl-editor-and-output.html:100
-msgid "enter_text"
-msgstr "Ingresar tu respuesta aquí..."
-
-#: templates/incl-editor-and-output.html:101
-msgid "enter"
-msgstr "Ingresar"
-
-#: templates/incl-editor-and-output.html:110
-msgid "run_code_button"
-msgstr "Ejecutar código"
-
-#: templates/incl-editor-and-output.html:112
-msgid "edit_code_button"
-msgstr "Editar código"
-
-#: templates/incl-editor-and-output.html:118
-msgid "read_code_label"
-msgstr "¡Leer en voz alta!"
-
-#: templates/incl-editor-and-output.html:128
-#: templates/incl-editor-and-output.html:137
-msgid "regress_button"
-msgstr "Regresar al nivel {level}"
-
-#: templates/incl-editor-and-output.html:131
-#: templates/incl-editor-and-output.html:140
-msgid "advance_button"
-msgstr "Ir al nivel {level}"
-
-#: templates/incl-editor-and-output.html:154
-msgid "developers_mode"
-msgstr "Modo desarollador"
-
-#: templates/incl-menubar.html:8
-msgid "nav_start"
-msgstr "Inicio"
-
-#: templates/incl-menubar.html:9
-msgid "nav_hedy"
-msgstr "Hedy"
-
-#: templates/incl-menubar.html:10
-msgid "nav_explore"
-msgstr "Explore"
-
-#: templates/incl-menubar.html:11
-msgid "nav_learn_more"
-msgstr "Aprende más"
-
-#: templates/incl-menubar.html:13 templates/public-page.html:56
-msgid "program_header"
-msgstr "Mis programas"
-
-#: templates/incl-menubar.html:20
-msgid "my_achievements"
-msgstr ""
-
-#: templates/incl-menubar.html:23
-msgid "my_account"
-msgstr ""
-
-#: templates/incl-menubar.html:27
-msgid "for_teachers"
-msgstr ""
-
-#: templates/incl-menubar.html:31
-msgid "logout"
-msgstr "Salir"
-
-#: templates/incl-menubar.html:36 templates/login.html:19
-#: templates/signup.html:106
-msgid "login"
-msgstr "Ingresar"
-
-#: templates/landing-page.html:6
-msgid "welcome"
-msgstr ""
-
-#: templates/landing-page.html:7
-msgid "intro_text_landing_page"
-msgstr ""
-
-#: templates/landing-page.html:14 templates/landing-page.html:36
-msgid "general_text_landing_page"
-msgstr ""
-
-#: templates/landing-page.html:16 templates/landing-page.html:38
-#: templates/landing-page.html:45 templates/landing-page.html:52
-msgid "start_programming"
-msgstr ""
-
-#: templates/landing-page.html:21
-msgid "create_class_text"
-msgstr ""
-
-#: templates/landing-page.html:28
-msgid "read_docs_text"
-msgstr ""
-
-#: templates/landing-page.html:30
-msgid "read_docs"
-msgstr ""
-
-#: templates/landing-page.html:43
-msgid "story_text"
-msgstr ""
-
-#: templates/landing-page.html:50
-msgid "turtle_text"
-msgstr ""
-
-#: templates/layout.html:20 templates/signup.html:61
-msgid "yes"
-msgstr "Sí"
-
-#: templates/layout.html:21 templates/signup.html:65
-msgid "no"
-msgstr "No"
-
-#: templates/layout.html:29
-msgid "ok"
-msgstr "OK"
-
-#: templates/layout.html:30
-msgid "cancel"
-msgstr "Cancelar"
-
-#: templates/layout.html:43 templates/programs.html:68
-#: templates/programs.html:76
-msgid "copy_link_to_share"
-msgstr "Copiar vínculo para compartir"
-
-#: templates/layout.html:78
-msgid "set_preferred_lang"
-msgstr ""
-
-#: templates/layout.html:86 templates/quiz/endquiz.html:18
-#: templates/quiz/quiz.html:29
-msgid "achievement_earned"
-msgstr ""
-
-#: templates/level-page.html:8
-msgid "step_title"
-msgstr "Tarea"
-
-#: templates/level-page.html:12
-msgid "save_code_button"
-msgstr "Guardar código"
-
-#: templates/level-page.html:12
-msgid "save_prompt"
-msgstr ""
-"Debes estar registrado para guardar tu programa. ¿Deseas entrar a tu "
-"cuenta?"
-
-#: templates/level-page.html:13
-msgid "share_code_button"
-msgstr "Guardar y compartir código"
-
-#: templates/level-page.html:31
-msgid "try_button"
-msgstr "Probar"
-
-#: templates/login.html:10
-msgid "login_long"
-msgstr "Ingresar a mi cuenta"
-
-#: templates/login.html:26 website/auth.py:312
-msgid "no_account"
-msgstr "¿Todavía no tienes una cuenta?"
-
-#: templates/login.html:28 templates/signup.html:6 templates/signup.html:102
-msgid "create_account"
-msgstr "Crear cuenta"
-
-#: templates/login.html:33
-msgid "forgot_password"
-msgstr "¿Olvidaste tu contraseña?"
-
-#: templates/profile.html:4
-msgid "account_overview"
-msgstr "Mi perfil"
-
-#: templates/profile.html:6 templates/profile.html:8
-msgid "my_messages"
-msgstr ""
-
-#: templates/profile.html:11
-msgid "invite_message"
-msgstr ""
-
-#: templates/profile.html:12
-msgid "sent_by"
-msgstr ""
-
-#: templates/profile.html:15
-msgid "delete_invite"
-msgstr ""
-
-#: templates/profile.html:21 templates/profile.html:23
-msgid "public_profile"
-msgstr ""
-
-#: templates/profile.html:24
-msgid "public_profile_visit"
-msgstr ""
-
-#: templates/profile.html:24
-msgid "public_profile_link"
-msgstr ""
-
-#: templates/profile.html:27
-msgid "profile_picture"
-msgstr ""
-
-#: templates/profile.html:40
-msgid "personal_text"
-msgstr ""
-
-#: templates/profile.html:41
-msgid "your_personal_text"
-msgstr ""
-
-#: templates/profile.html:45
-msgid "favourite_program"
-msgstr ""
-
-#: templates/profile.html:56
-msgid "public_profile_info"
-msgstr ""
-
-#: templates/profile.html:59
-msgid "update_public"
-msgstr ""
-
-#: templates/profile.html:61 templates/profile.html:145
-msgid "are_you_sure"
-msgstr "¿Estás segura/o? No puedes revertir esta acción."
-
-#: templates/profile.html:61
-msgid "delete_public"
-msgstr ""
-
-#: templates/profile.html:70 templates/profile.html:72
-msgid "statistics"
-msgstr ""
-
-#: templates/profile.html:83
-msgid "self_removal_prompt"
-msgstr ""
-
-#: templates/profile.html:83
-msgid "leave_class"
-msgstr ""
-
-#: templates/profile.html:88 templates/profile.html:91
-msgid "settings"
-msgstr ""
-
-#: templates/profile.html:99 templates/signup.html:41
-msgid "birth_year"
-msgstr "Año de nacimiento"
-
-#: templates/profile.html:102 templates/signup.html:25
-msgid "preferred_language"
-msgstr ""
-
-#: templates/profile.html:112 templates/signup.html:34
-msgid "preferred_keyword_language"
-msgstr ""
-
-#: templates/profile.html:126 templates/signup.html:44
-msgid "gender"
-msgstr "Género"
-
-#: templates/profile.html:129 templates/signup.html:46
-msgid "female"
-msgstr "Femenino"
-
-#: templates/profile.html:130 templates/signup.html:47
-msgid "male"
-msgstr "Masculino"
-
-#: templates/profile.html:131 templates/signup.html:48
-msgid "other"
-msgstr "Otro"
-
-#: templates/profile.html:135 templates/signup.html:52
-msgid "country"
-msgstr "País"
-
-#: templates/profile.html:141
-msgid "update_profile"
-msgstr "Actualizar perfil"
-
-#: templates/profile.html:145
-msgid "destroy_profile"
-msgstr "Borrar mi cuenta permanentemente"
-
-#: templates/profile.html:152
-msgid "current_password"
-msgstr "Contraseña actual"
-
-#: templates/profile.html:156
-msgid "new_password"
-msgstr "Nueva contraseña"
-
-#: templates/profile.html:160
-msgid "repeat_new_password"
-msgstr "Repetir nueva contraseña"
-
-#: templates/programs.html:7
-msgid "recent"
-msgstr "Mis programas recientes"
-
-#: templates/programs.html:35 templates/view-program-page.html:7
-msgid "submitted_header"
-msgstr ""
-
-#: templates/programs.html:40
-msgid "title"
-msgstr ""
-
-#: templates/programs.html:42 templates/view-program-page.html:8
-msgid "last_edited"
-msgstr ""
-
-#: templates/programs.html:59
-msgid "favourite_confirm"
-msgstr ""
-
-#: templates/programs.html:67 templates/programs.html:72
-msgid "open"
-msgstr "Abrir"
-
-#: templates/programs.html:68 templates/programs.html:76
-msgid "copy_clipboard"
-msgstr "Copiado al portapapeles"
-
-#: templates/programs.html:69 templates/programs.html:73
-msgid "delete_confirm"
-msgstr "Estás seguro de querer borrar este programa?"
-
-#: templates/programs.html:69 templates/programs.html:73
-msgid "delete"
-msgstr "Borrar"
-
-#: templates/programs.html:75
-msgid "unshare_confirm"
-msgstr "Estás seguro/a de querer volver privado tu programa?"
-
-#: templates/programs.html:75
-msgid "unshare"
-msgstr "Dejar de compartir"
-
-#: templates/programs.html:77
-msgid "submit_warning"
-msgstr ""
-
-#: templates/programs.html:77
-msgid "submit_program"
-msgstr ""
-
-#: templates/programs.html:80
-msgid "share_confirm"
-msgstr "Estás seguro/a de querer volver público tu programa?"
-
-#: templates/programs.html:80
-msgid "share"
-msgstr "Compartir públicamente"
-
-#: templates/programs.html:86
-msgid "no_programs"
-msgstr "Todavía no tienes programas guardados."
-
-#: templates/programs.html:88
-msgid "write_first_program"
-msgstr "¡Escribe tu primer programa!"
-
-#: templates/public-page.html:16
-msgid "achievements"
-msgstr ""
-
-#: templates/public-page.html:28 templates/public-page.html:30
-msgid "amount_created"
-msgstr ""
-
-#: templates/public-page.html:34 templates/public-page.html:36
-msgid "amount_saved"
-msgstr ""
-
-#: templates/public-page.html:40 templates/public-page.html:42
-msgid "amount_submitted"
-msgstr ""
-
-#: templates/public-page.html:50
-msgid "last_achievement"
-msgstr ""
-
-#: templates/public-page.html:85
-msgid "no_shared_programs"
-msgstr ""
-
-#: templates/recover.html:6
-msgid "recover_password"
-msgstr "Reestablecer contraseña"
-
-#: templates/recover.html:11
-msgid "send_password_recovery"
-msgstr "Envíame un link para reestablecer mi contraseña"
-
-#: templates/reset.html:6 templates/reset.html:19
-msgid "reset_password"
-msgstr "Establecer nueva contraseña"
-
-#: templates/reset.html:12 templates/signup.html:22
-msgid "password_repeat"
-msgstr "Repetir contraseña"
-
-#: templates/signup.html:7
-msgid "create_account_explanation"
-msgstr "Con tu cuenta puedes salvar tus programas."
-
-#: templates/signup.html:16
-msgid "email_repeat"
-msgstr "Repetir correo electrónico"
-
-#: templates/signup.html:57
-msgid "programming_experience"
-msgstr "Tienes experiencia con programación?"
-
-#: templates/signup.html:71
-msgid "languages"
-msgstr "Cuáles de estos lenguages de programación has usado?"
-
-#: templates/signup.html:76
-msgid "other_block"
-msgstr "Otro lenguaje basado en bloques"
-
-#: templates/signup.html:82
-msgid "other_text"
-msgstr "Otro lenguaje basado en texto"
-
-#: templates/signup.html:88
-msgid "request_teacher"
-msgstr ""
-
-#: templates/signup.html:91
-msgid "subscribe_newsletter"
-msgstr "Subscribirse al newsletter"
-
-#: templates/signup.html:96
-msgid "agree_with"
-msgstr ""
-
-#: templates/signup.html:96
-msgid "privacy_terms"
-msgstr ""
-
-#: templates/signup.html:99
-msgid "agree_third_party"
-msgstr ""
-
-#: templates/signup.html:106
-msgid "already_account"
-msgstr "¿Ya tienes una cuenta?"
-
-#: templates/teacher-invitation.html:5
-msgid "teacher_invitation_require_login"
-msgstr ""
-
-#: templates/view-program-page.html:13
-msgid "by"
-msgstr "por"
-
-#: templates/quiz/endquiz.html:27
-msgid "end_quiz"
-msgstr "Terminar cuestionario"
-
-#: templates/quiz/endquiz.html:28 templates/quiz/quiz-result-overview.html:23
-msgid "score"
-msgstr "Puntos"
-
-#: templates/quiz/endquiz.html:37 templates/quiz/quiz-result-overview.html:108
-msgid "go_to_level"
-msgstr "Ir al nivel"
-
-#: templates/quiz/feedback.html:8 templates/quiz/quiz.html:16
-msgid "question"
-msgstr "Pregunta"
-
-#: templates/quiz/feedback.html:17
-msgid "feedback_success"
-msgstr "¡Bien hecho!"
-
-#: templates/quiz/feedback.html:23
-msgid "feedback_failure"
-msgstr "¡Incorrecto!"
-
-#: templates/quiz/feedback.html:36
-msgid "correct_answer"
-msgstr "La respuesta correcta es:"
-
-#: templates/quiz/feedback.html:52
-msgid "go_to_question"
-msgstr "Ir a la pregunta"
-
-#: templates/quiz/feedback.html:56
-msgid "go_to_quiz_result"
-msgstr "Ir al resultado del cuestionario"
-
-#: templates/quiz/quiz-result-overview.html:22
-#, fuzzy
-msgid "results_quiz"
-msgstr "Empezar cuestionario"
-
-#: templates/quiz/quiz-result-overview.html:45
-#, fuzzy
-msgid "correct"
-msgstr "Puntos"
-
-#: templates/quiz/quiz-result-overview.html:62
-#, fuzzy
-msgid "incorrect"
-msgstr "La respuesta correcta es:"
-
-#: templates/quiz/quiz-result-overview.html:91
-#: templates/quiz/quiz-result-overview.html:95
-#: templates/quiz/quiz-result-overview.html:99 templates/quiz/quiz.html:16
-msgid "attempt"
-msgstr "Intento"
-
-#: templates/quiz/quiz_question.html:15
-msgid "hint"
-msgstr "¿Consejo?"
-
-#: templates/quiz/quiz_question.html:53
-msgid "go_to_answer"
-msgstr "Ir a la respuesta"
-
-#: templates/quiz/quiz_question.html:55
-msgid "submit_answer"
-msgstr "Entregar respuesta"
-
-#: templates/quiz/startquiz.html:9
-msgid "start_quiz"
-msgstr "Empezar cuestionario"
-
-#: templates/quiz/startquiz.html:15
-msgid "go_to_first_question"
-msgstr "Ir a la pregunta primera"
-
-#: website/admin.py:18 website/admin.py:85 website/admin.py:106
-#: website/admin.py:124 website/admin.py:131
-msgid "title_admin"
-msgstr ""
-
-#: website/auth.py:241 website/auth.py:301 website/auth.py:485
-#: website/auth.py:647 website/auth.py:656 website/auth.py:679
-#: website/auth.py:719 website/auth.py:726 website/auth.py:746
-#: website/teacher.py:299 website/teacher.py:332
-msgid "username_invalid"
-msgstr ""
-
-#: website/auth.py:243
-msgid "username_special"
-msgstr "El nombre de usuario no puede contener los caracteres `:` o `@`."
-
-#: website/auth.py:245
-msgid "username_three"
-msgstr "El nombre de usuario debe contener al menos tres caracteres."
-
-#: website/auth.py:247 website/auth.py:541 website/auth.py:748
-#: website/auth.py:753
-msgid "email_invalid"
-msgstr "Por favor ingresa una dirección de correo electrónico válida."
-
-#: website/auth.py:249 website/auth.py:303 website/auth.py:487
-#: website/auth.py:511 website/auth.py:523 website/auth.py:683
-msgid "password_invalid"
-msgstr ""
-
-#: website/auth.py:251
-msgid "passwords_six"
-msgstr ""
-
-#: website/auth.py:312
-msgid "invalid_username_password"
-msgstr "Combinación de usuario/contraseña inválida."
-
-#: website/auth.py:356 website/auth.py:358
-msgid "repeat_match_email"
-msgstr "El email repetido es distinto."
-
-#: website/auth.py:360 website/auth.py:513 website/auth.py:517
-#: website/auth.py:687
-msgid "repeat_match_password"
-msgstr "La contraseña repetida es distinta."
-
-#: website/auth.py:362 website/auth.py:543
-msgid "language_invalid"
-msgstr ""
-
-#: website/auth.py:364
-msgid "agree_invalid"
-msgstr ""
-
-#: website/auth.py:366 website/auth.py:546
-msgid "keyword_language_invalid"
-msgstr ""
-
-#: website/auth.py:371 website/auth.py:551
-msgid "year_invalid"
-msgstr "Por favor ingresa un año entre 1900 y "
-
-#: website/auth.py:374 website/auth.py:554
-msgid "gender_invalid"
-msgstr ""
-
-#: website/auth.py:377 website/auth.py:557
-msgid "country_invalid"
-msgstr ""
-
-#: website/auth.py:379 website/auth.py:382 website/auth.py:559
-#: website/auth.py:562
-msgid "experience_invalid"
-msgstr ""
-
-#: website/auth.py:385 website/auth.py:565
-msgid "programming_invalid"
-msgstr ""
-
-#: website/auth.py:388
-msgid "exists_username"
-msgstr "Ese nombre de usuario ya está en uso."
-
-#: website/auth.py:390 website/auth.py:573
-msgid "exists_email"
-msgstr "Esa dirección de correo electrónico ya está en uso."
-
-#: website/auth.py:489 website/auth.py:515 website/auth.py:685
-msgid "password_six"
-msgstr "La contraseña debe contener al menos seis caracteres."
-
-#: website/auth.py:492 website/auth.py:495
-msgid "password_change_not_allowed"
-msgstr ""
-
-#: website/auth.py:501
-msgid "password_change_success"
-msgstr ""
-
-#: website/auth.py:532
-msgid "password_updated"
-msgstr "Contraseña actualizada."
-
-#: website/auth.py:613
-msgid "profile_updated"
-msgstr "Perfil actualizado."
-
-#: website/auth.py:616
-msgid "profile_updated_reload"
-msgstr ""
-
-#: website/auth.py:670
-msgid "sent_password_recovery"
-msgstr ""
-"Pronto recibirás un correo electrónico con instrucciones sobre cómo "
-"reestablecer tu contraseña."
-
-#: website/auth.py:681 website/auth.py:691
-msgid "token_invalid"
-msgstr ""
-
-#: website/auth.py:703
-msgid "password_resetted"
-msgstr ""
-"Tu contraseña ha sido cambiada exitosamente. Ya puedes entrar nuevamente "
-"a tu cuenta usando la nueva contraseña."
-
-#: website/auth.py:721
-msgid "teacher_invalid"
-msgstr ""
-
-#: website/programs.py:40
-msgid "delete_success"
-msgstr ""
-
-#: website/programs.py:59
-msgid "overwrite_warning"
-msgstr ""
-
-#: website/programs.py:117 website/programs.py:118
-msgid "save_success_detail"
-msgstr "Tu programa se ha salvado exitosamente"
-
-#: website/programs.py:146
-msgid "share_success_detail"
-msgstr "Tu programa es ahora público!"
-
-#: website/programs.py:148
-msgid "unshare_success_detail"
-msgstr "Tu programa es ahora privado"
-
-#: website/programs.py:188
-msgid "favourite_success"
-msgstr ""
-
-#: website/statistics.py:37 website/teacher.py:28 website/teacher.py:36
-#: website/teacher.py:207 website/teacher.py:230 website/teacher.py:242
-#: website/teacher.py:307 website/teacher.py:340
-msgid "retrieve_class_error"
-msgstr "Solo los instructores pueden ver clases"
-
-#: website/statistics.py:41 website/teacher.py:39 website/teacher.py:139
-#: website/teacher.py:210 website/teacher.py:233 website/teacher.py:245
-#: website/teacher.py:310 website/teacher.py:343
-msgid "no_such_class"
-msgstr "No se encontró esa clase de Hedy"
-
-#: website/teacher.py:67
-msgid "title_class-overview"
-msgstr ""
-
-#: website/teacher.py:76
-msgid "only_teacher_create_class"
-msgstr ""
-
-#: website/teacher.py:83
-msgid "class_name_invalid"
-msgstr ""
-
-#: website/teacher.py:89
-msgid "class_name_duplicate"
-msgstr ""
-
-#: website/teacher.py:151 website/teacher.py:176 website/teacher.py:529
-msgid "invalid_class_link"
-msgstr "Enlace incorrecto para unirse a la clase"
-
-#: website/teacher.py:158
-msgid "title_join-class"
-msgstr ""
-
-#: website/teacher.py:221
-msgid "title_customize-class"
-msgstr ""
-
-#: website/teacher.py:236
-msgid "customization_deleted"
-msgstr ""
-
-#: website/teacher.py:289
-msgid "class_customize_success"
-msgstr ""
-
-#: website/teacher.py:314
-msgid "student_not_existing"
-msgstr ""
-
-#: website/teacher.py:316
-msgid "student_already_in_class"
-msgstr ""
-
-#: website/teacher.py:318
-msgid "student_already_invite"
-msgstr ""
-
-#: website/teacher.py:371
-msgid "no_accounts"
-msgstr ""
-
-#: website/teacher.py:382
-msgid "unique_usernames"
-msgstr ""
-
-#: website/teacher.py:385
-msgid "unique_emails"
-msgstr ""
-
-#: website/teacher.py:396
-msgid "usernames_exist"
-msgstr ""
-
-#: website/teacher.py:399
-msgid "emails_exist"
-msgstr ""
-
-#: website/teacher.py:410
-msgid "accounts_created"
-msgstr ""
-
-#: website/teacher.py:416 website/teacher.py:421 website/teacher.py:432
-#: website/teacher.py:461 website/teacher.py:487
-msgid "retrieve_adventure_error"
-msgstr ""
-
-#: website/teacher.py:426
-msgid "title_view-adventure"
-msgstr ""
-
-#: website/teacher.py:437
-msgid "title_customize-adventure"
-msgstr ""
-
-#: website/teacher.py:448
-msgid "adventure_id_invalid"
-msgstr ""
-
-#: website/teacher.py:450 website/teacher.py:506
-msgid "adventure_name_invalid"
-msgstr ""
-
-#: website/teacher.py:452
-msgid "level_invalid"
-msgstr ""
-
-#: website/teacher.py:454
-msgid "content_invalid"
-msgstr ""
-
-#: website/teacher.py:456
-msgid "adventure_length"
-msgstr ""
-
-#: website/teacher.py:458
-msgid "public_invalid"
-msgstr ""
-
-#: website/teacher.py:469 website/teacher.py:511
-msgid "adventure_duplicate"
-msgstr ""
-
-#: website/teacher.py:481
-msgid "adventure_updated"
-msgstr ""
-=======
 "PO-Revision-Date: 2022-03-22 14:31+0000\n"
 "Last-Translator: Anonymous <noreply@weblate.org>\n"
 "Language-Team: Spanish <https://hosted.weblate.org/projects/hedy/web-texts/"
@@ -1655,5 +44,4 @@
 #: templates/login.html:24
 #, fuzzy
 msgid "create_account"
-msgstr "Create account"
->>>>>>> 8ca5647e
+msgstr "Create account"