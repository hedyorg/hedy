
msgid ""
msgstr ""
"Project-Id-Version: PACKAGE VERSION\n"
"Report-Msgid-Bugs-To: \n"
<<<<<<< HEAD
"POT-Creation-Date: 2023-06-21 13:53+0200\n"
"PO-Revision-Date: 2023-05-18 10:47+0000\n"
=======
"POT-Creation-Date: 2023-06-21 09:55+0200\n"
"PO-Revision-Date: 2023-06-21 15:11+0000\n"
>>>>>>> d8bf21d0
"Last-Translator: Anonymous <noreply@weblate.org>\n"
"Language: es\n"
"Language-Team: es <LL@li.org>\n"
"Plural-Forms: nplurals=2; plural=n != 1;\n"
"MIME-Version: 1.0\n"
"Content-Type: text/plain; charset=utf-8\n"
"Content-Transfer-Encoding: 8bit\n"
<<<<<<< HEAD
=======
"Plural-Forms: nplurals=2; plural=n != 1;\n"
"X-Generator: Weblate 4.18.1\n"
>>>>>>> d8bf21d0
"Generated-By: Babel 2.11.0\n"

#, fuzzy
msgid "Access Before Assign"
msgstr ""
"Has intentado usar la variable {name} en la línea {access_line_number}, "
"pero ya la has definido en la línea {definition_line_number}. Define una "
"variable antes de usarla."

msgid "Cyclic Var Definition"
msgstr ""
"Debes declarar la variable {variable} antes de poder usarla en el lado "
"derecho del comando is."

msgid "Has Blanks"
msgstr "Tu código es incompleto. Contiene huecos que debes reemplazar con código."

msgid "Incomplete"
msgstr ""
"Oops! Has olvidado algo de código! En la línea {line_number}, debes "
"agregar texto después de {incomplete_command}."

msgid "Incomplete Repeat"
msgstr ""
"Parece que has olvidado usar {command} con el comando {repeat} usado en "
"la línea {line_number}."

msgid "Invalid"
msgstr ""
"{invalid_command} no es un comando de Hedy en nivel {level}. "
"{guessed_command}?"

msgid "Invalid Argument"
msgstr ""
"No puedes usar {command} con {invalid_argument}. Intenta cambiar "
"{invalid_argument} a {allowed_types}."

msgid "Invalid Argument Type"
msgstr ""
"No puedes usar {command} con {invalid_argument} porque es {invalid_type}."
" Intenta cambiar {invalid_argument} a {allowed_types}."

msgid "Invalid At Command"
msgstr ""
"El comando {at} no puede utilizarse a partir del nivel 16. Puedes usar "
"corchetes para usar un elemento de una lista, por ejemplo `amigos[i]`, "
"`números_de_suerte[{random}]`."

msgid "Invalid Space"
msgstr ""
"Oops! Has comenzado una línea con un espacio en la línea {line_number}. "
"Los espacios confunden a las computadoras, ¿podrías quitarlos?"

msgid "Invalid Type Combination"
msgstr ""
"No puedes usar {invalid_argument} y {invalid_argument_2} con {command} "
"porque uno es {invalid_type} y el otro es {invalid_type_2}. Intenta "
"cambiar {invalid_argument} a {invalid_type_2} o {invalid_argument_2} a "
"{invalid_type}."

msgid "Locked Language Feature"
msgstr ""
"¡Estás usando {concept}! Es genial, pero {concept} no está desbloqueado "
"todavía. Se desbloqueará en un nivel posterior."

msgid "Lonely Echo"
msgstr ""
"Has utilizado un {echo} antes de un {ask}, o un {echo} sin un {ask}. "
"Coloca un {ask} antes del {echo}."

msgid "Lonely Text"
msgstr ""
"Parece que olvidaste usar un comando con el texto que pusiste en la línea"
" {line_number}"

msgid "Missing Command"
msgstr "Parece que has olvidado de usar un comando en la línea {line_number}."

msgid "Missing Inner Command"
msgstr ""
"Parece que has olvidad usar un comando en el {command} que has usado en "
"la línea {line_number}."

msgid "No Indentation"
msgstr ""
"Has utilizado demasiado pocos espacios en la línea {line_number}. Has "
"usado {leading_spaces} espacios, lo que es insuficiente. Empieza cada "
"nuevo bloque con {indent_size} espacios más que la línea anterior."

msgid "Parse"
msgstr ""
"El servidor no puede traducir este programa de Hedy. Hay un error en la "
"línea {location[0]}, carácter {location[1]}. Tu has ingresado "
"{character_found}, pero eso no está permitido."

#, fuzzy
msgid "Pressit Missing Else"
msgstr ""
"You forgot to add what happens when you press a different key, add an "
"{else} to your code"

msgid "Too Big"
msgstr ""
"¡Guau! ¡Tu programa tiene un impresionante número de {lines_of_code} "
"líneas de código! Pero solo podemos procesar {max_lines} líneas en este "
"nivel. Haz tu programa más pequeño e inténtalo de nuevo."

msgid "Unexpected Indentation"
msgstr ""
"Has utilizado demasiados espacios en la línea {line_number}. Has usado "
"{leading_spaces} espacios, lo que es insuficiente. Empieza cada nuevo "
"bloque con {indent_size} espacios más que la línea anterior."

msgid "Unquoted Assignment"
msgstr ""
"A partir de este nivel, debes colocar el texto a la derecha de {is} entre"
" comillas. Olvidaste eso para el texto {text}."

msgid "Unquoted Equality Check"
msgstr ""
"¡Si quieres comprobar si una variable es igual a varias palabras, las "
"palabras deben estar rodeadas por comillas!"

msgid "Unquoted Text"
msgstr ""
"Ten cuidado! Si imprimes algo, el texto debe estar rodeado de comillas. "
"Has olvidado agregar una comilla en alguna parte."

msgid "Unsupported Float"
msgstr ""
"Números no enteros no se soportan pero estarán disponibles en unos "
"niveles. De momento, cambia {value} a un entero."

msgid "Unsupported String Value"
msgstr "El texto no puede contener {invalid_value}."

msgid "Var Undefined"
msgstr "Intentaste imprimir {name}, pero no lo instanciaste."

msgid "Wrong Level"
msgstr ""
"Ese código es correcto, pero no pertenece al nivel correcto. Has escrito "
"código {offending_keyword} para el nivel {working_level}.Tip: {tip}"

msgid "_hide"
msgstr ""

msgid "_show"
msgstr ""

msgid "account_overview"
msgstr "Mi perfil"

msgid "accounts_created"
msgstr "Las cuentas han sido creadas."

msgid "accounts_intro"
msgstr ""
"En esta página puede crear cuentas para varios estudiantes a la vez. "
"Estos se agregan automáticamente a la clase actual, ¡así que asegúrese de"
" que la clase que se muestra arriba sea la correcta! Cada nombre de "
"usuario debe ser único en todo el sistema Hedy. Puede usar 'Postfix "
"classname' para agregar su nombre de clase a todas las cuentas. Si "
"ingresa manualmente las contraseñas, estas deben tener <b>al menos</b> 6 "
"caracteres."

msgid "achievement_earned"
msgstr "¡Has conseguido un logro!"

msgid "achievements"
msgstr "logros"

msgid "achievements_check_icon_alt"
msgstr "Icono de comprobación de logro"

msgid "achievements_logo_alt"
msgstr "Logo de logros"

msgid "add_students"
msgstr "Añadir estudiantes"

msgid "add_students_options"
msgstr "Añadir opciones de estudiantes"

msgid "admin"
msgstr "Admin"

msgid "advance_button"
msgstr "Ir al nivel {level}"

msgid "adventure"
msgstr "Aventura"

msgid "adventure_duplicate"
msgstr "Ya tienes una aventura con este nombre."

msgid "adventure_empty"
msgstr "¡No has introducido un nombre de aventura!"

msgid "adventure_exp_1"
msgstr ""
"Escoge tu aventura a la derecha. Tras crear tu aventura, puedes incluirla"
" en una de tus clases bajo \"Configuración\". Si quieres incluir un "
"comando en tu aventura, usa code anchors como sigue:"

msgid "adventure_exp_2"
msgstr ""
"Si deseas mostrar fragmentos de código reales, por ejemplo, para darle al"
" alumno una plantilla o un ejemplo del código. Utiliza anclas previas "
"como esta:"

msgid "adventure_exp_3"
msgstr ""
"Asegúrate de rodear siempre las palabras clave con { } para que se "
"reconozcan correctamente. Puedes usar el botón de \"vista previa\" para "
"ver una versión con estilo de tu aventura. Para ver la aventura en una "
"página dedicada, selecciona \"ver\" en la página de profesores."

msgid "adventure_id_invalid"
msgstr "Esta aventura no es válida."

msgid "adventure_length"
msgstr "Tu aventura debe tener al menos 20 carácteres."

msgid "adventure_name_invalid"
msgstr "El nombre de esta aventura no es válido."

msgid "adventure_prompt"
msgstr "Por favor, introduce el nombre de la aventura"

msgid "adventure_terms"
msgstr "Confirmo que mi aventura puede hacerse pública en Hedy."

msgid "adventure_updated"
msgstr "¡La aventura ha sido actualizada!"

#, fuzzy
msgid "adventures"
msgstr "Adventures"

#, fuzzy
msgid "adventures_restored"
msgstr "The default adventures have been restored!"

msgid "ago"
msgstr "Hace {timestamp}"

msgid "agree_invalid"
msgstr "Debes aceptar los términos de privacidad."

msgid "agree_third_party"
msgstr ""
"Consiento ser contactado por compañeros de la Universidad de Leiden con "
"oportunidades de venta (opcional)"

msgid "agree_with"
msgstr "Acepto las"

msgid "ajax_error"
msgstr "Hubo un error, por favor intenta nuevamente."

msgid "all"
msgstr "Todo/as"

msgid "all_class_highscores"
msgstr "Todos los estudiantes visibles en las puntuaciones más altas de la clase"

msgid "already_account"
msgstr "¿Ya tienes una cuenta?"

msgid "already_program_running"
msgstr "Ya hay un programa en ejecución. Finalízalo antes."

msgid "already_teacher"
msgstr "Ya tienes una cuenta de profesor."

msgid "already_teacher_request"
msgstr "Ya tienes una solicitud de profesor pendiente."

msgid "amount_created"
msgstr "programas creados"

msgid "amount_saved"
msgstr "programas guardados"

msgid "amount_submitted"
msgstr "programas enviados"

msgid "are_you_sure"
msgstr "¿Estás segura/o? No puedes revertir esta acción."

msgid "ask_needs_var"
msgstr ""
"Desde el nivel 2, {ask} requiere usarse con una variable. Por ejemplo, "
"nombre {is} {ask} ¿Cómo te llamas?"

msgid "back_to_class"
msgstr "Volver a la clase"

msgid "back_to_teachers_page"
msgstr "Volver a la página de profesores"

msgid "become_a_sponsor"
msgstr "Conviértete en patrocinador"

msgid "birth_year"
msgstr "Año de nacimiento"

msgid "by"
msgstr "por"

msgid "cancel"
msgstr "Cancelar"

msgid "catch_index_exception"
msgstr ""
"Intentaste acceder a la lista {list_name} pero está vacía o el índice no "
"está allí."

msgid "certificate"
msgstr "Certificado de Finalización"

msgid "certified_teacher"
msgstr "Profesor certificado"

msgid "change_password"
msgstr "Cambiar contraseña"

msgid "cheatsheet_title"
msgstr "Ocultar chuleta"

msgid "class_already_joined"
msgstr "Ya eres parte de la clase"

msgid "class_customize_success"
msgstr "Clase configurada correctamente."

msgid "class_live"
msgstr ""

msgid "class_logs"
msgstr "Logs"

msgid "class_name_duplicate"
msgstr "Ya tienes una clase con este nombre."

msgid "class_name_empty"
msgstr "¡No has introducido un nombre de clase!"

msgid "class_name_invalid"
msgstr "El nombre de clase no es correcto."

msgid "class_name_prompt"
msgstr "Por favor, introduce le nombre de la nueva clase"

msgid "class_overview"
msgstr ""

msgid "class_stats"
msgstr "Estadísticas de clase"

msgid "close"
msgstr "Cerrar"

msgid "comma"
msgstr "una coma"

msgid "commands"
msgstr "Comandos"

msgid "common_errors"
msgstr ""

msgid "congrats_message"
msgstr ""
"¡Felicitaciones, {username}, has alcanzado los siguientes resultados con "
"Hedy!"

msgid "content_invalid"
msgstr "Esta aventura no es válida."

msgid "contributor"
msgstr "Contribuidor"

msgid "copy_clipboard"
msgstr "Copiado al portapapeles"

msgid "copy_join_link"
msgstr "Copiar link de acceso"

msgid "copy_link_success"
msgstr "Link para unirse copiado a tu portapapeles"

msgid "copy_link_to_share"
msgstr "Copiar vínculo para compartir"

msgid "copy_mail_link"
msgstr "Por favor, copia y pega este link en una nueva pestaña:"

msgid "correct_answer"
msgstr "La respuesta correcta es"

msgid "country"
msgstr "País"

msgid "country_invalid"
msgstr "Por favor, selecciona un país válido."

msgid "country_title"
msgstr "País"

msgid "create_account"
msgstr "Crear cuenta"

msgid "create_accounts"
msgstr "Crear cuentas"

msgid "create_accounts_prompt"
msgstr "¿Estás seguro de que quieres crear estas cuentas?"

msgid "create_adventure"
msgstr "Crear aventura"

msgid "create_class"
msgstr "Crear nueva clase"

msgid "create_multiple_accounts"
msgstr "Crear múltiples cuentas"

msgid "create_public_profile"
msgstr "Crear perfil público"

msgid "create_question"
msgstr "¿Quieres crear uno?"

msgid "create_student_account"
msgstr "Crear una cuenta"

msgid "create_student_account_explanation"
msgstr "Puedes guardar tus propios programas con una cuenta."

msgid "create_teacher_account"
msgstr "Crear cuenta de profesor"

msgid "create_teacher_account_explanation"
msgstr ""
"Con una cuenta de profesor, puedes guardar tus programas y ver los "
"resultados de tus estudiantes."

msgid "creator"
msgstr "Creador"

msgid "current_password"
msgstr "Contraseña actual"

msgid "customization_deleted"
msgstr "Personalización eliminada."

msgid "customize_adventure"
msgstr "Personalizar aventura"

msgid "customize_class"
msgstr "Personalizar clase"

msgid "dash"
msgstr "un guión"

msgid "default_403"
msgstr "Parece que no tienes autorización..."

msgid "default_404"
msgstr "No pudimos encontrar esa página..."

msgid "default_500"
msgstr "Algo salió mal..."

msgid "delete"
msgstr "Borrar"

msgid "delete_adventure_prompt"
msgstr "¿Estás seguro/a de querer eliminar esta aventura?"

msgid "delete_class_prompt"
msgstr "¿Estás seguro/a de que quieres eliminar la clase?"

msgid "delete_confirm"
msgstr "Estás seguro de querer borrar este programa?"

msgid "delete_invite"
msgstr "Eliminar invitaciones"

msgid "delete_invite_prompt"
msgstr "¿Estás seguro de que quieres eliminar esta invitación de clase?"

msgid "delete_public"
msgstr "Eliminar perfil público"

msgid "delete_success"
msgstr "Programa eliminado correctamente."

msgid "destroy_profile"
msgstr "Borrar mi cuenta permanentemente"

msgid "developers_mode"
msgstr "Modo desarollador"

msgid "directly_available"
msgstr "Directamente abierto"

#, fuzzy
msgid "disable"
msgstr "Disable"

#, fuzzy
msgid "disabled"
msgstr "Disabled"

msgid "disabled_button_locked"
msgstr "Tu profesor no ha desbloqueado todavía este nivel"

msgid "disabled_button_quiz"
msgstr ""
"Tu puntuación en el cuestionario está por debajo del umbral, ¡inténtalo "
"de nuevo!"

msgid "discord_server"
msgstr "Servidor Discord"

msgid "distinguished_user"
msgstr "Usuario distinguido"

msgid "double quotes"
msgstr "una comilla doble"

msgid "download"
msgstr "Descargar"

msgid "download_login_credentials"
msgstr "¿Quieres descargar las credenciales de login tras la creación de cuentas?"

msgid "duplicate"
msgstr "Duplicar"

msgid "echo_out"
msgstr ""
"Desde el nivel 2, {echo} yano hace falta. Puedes repetir una respuesta "
"con {ask} y {print} ahora. Por ejemplo, nombre {is} {ask} ¿Cómo te "
"llamas? {print} Hola name"

msgid "edit_code_button"
msgstr "Editar código"

msgid "email"
msgstr "Correo electrónico"

msgid "email_invalid"
msgstr "Por favor ingresa una dirección de correo electrónico válida."

msgid "end_quiz"
msgstr "Terminar cuestionario"

msgid "english"
msgstr "Inglés"

msgid "enter"
msgstr "Ingresar"

msgid "enter_password"
msgstr "Introduce una nueva contraseña para"

msgid "enter_text"
msgstr "Ingresar tu respuesta aquí..."

msgid "error_logo_alt"
msgstr "Logo de error"

msgid "exclamation mark"
msgstr "un signo de exclamación"

msgid "exercise"
msgstr "Ejercicio"

msgid "exercise_doesnt_exist"
msgstr "Este ejercicio no existe"

msgid "exists_email"
msgstr "Esa dirección de correo electrónico ya está en uso."

msgid "exists_username"
msgstr "Ese nombre de usuario ya está en uso."

msgid "experience_invalid"
msgstr "Por favor, selecciona una experiencia válida. Escoge (sí, no)."

msgid "expiration_date"
msgstr "Fecha de expiración"

msgid "explore_explanation"
msgstr ""
"En esta página puedes consultar los programas creados por otros usuarios "
"de Hedy. Puedes filtrar tanto por nivel de Hedy como por aventura. Haz "
"clic en \"Ver programa\" para abrir un programa y ejecutarlo. Los "
"programas con un encabezado rojo contienen un error. Todavía puedes abrir"
" el programa, pero ejecutarlo resultará en un error. ¡Por supuesto que "
"puedes intentar arreglarlo! Si el creador tiene un perfil público, puedes"
" hacer clic en su nombre de usuario para visitar su perfil. ¡Allí "
"encontrarás todos sus programas compartidos y mucho más!"

msgid "explore_programs"
msgstr "Explorar programas"

msgid "explore_programs_logo_alt"
msgstr "Icono de explorar programas"

msgid "favourite_confirm"
msgstr "¿Estás seguro de que quieres marcar este programa como favorito?"

msgid "favourite_program"
msgstr "Programa favorito"

msgid "favourite_program_invalid"
msgstr "Tu programa favorito es inválido."

msgid "favourite_success"
msgstr "Tu programa se ha marcado como favorito."

msgid "female"
msgstr "Femenino"

msgid "float"
msgstr "un número"

msgid "for_teachers"
msgstr "Para profesores"

msgid "forgot_password"
msgstr "¿Olvidaste tu contraseña?"

msgid "from_another_teacher"
msgstr "De otro profesor"

msgid "from_magazine_website"
msgstr "De una revista o página web"

msgid "from_video"
msgstr "De un vídeo"

msgid "fun_statistics_msg"
msgstr "¡He aquí unas estadísticas de lo más chulas!"

msgid "gender"
msgstr "Género"

msgid "gender_invalid"
msgstr "Por favor, selecciona un género válido. Escoge (mujer, hombre, otro)."

msgid "general"
msgstr "General"

msgid "general_settings"
msgstr "Configuración general"

msgid "generate_passwords"
msgstr "Generar contraseñas"

msgid "get_certificate"
msgstr "¡Obtén tu certificado!"

msgid "give_link_to_teacher"
msgstr "Dale a tu profesor el siguiente enlace:"

msgid "go_back_to_main"
msgstr "Volver a la página principal"

msgid "go_to_question"
msgstr "Ir a la pregunta"

msgid "go_to_quiz_result"
msgstr "Ir al resultado del cuestionario"

msgid "goto_profile"
msgstr "Ir a mi perfil"

#, fuzzy
msgid "grid_overview"
msgstr "Overview of programs per adventure"

msgid "hand_in"
msgstr "Entregar"

msgid "hand_in_exercise"
msgstr "Ejercicio manual"

msgid "heard_about_hedy"
msgstr "¿Cómo has conocido Hedy?"

msgid "heard_about_invalid"
msgstr "Por favor, selecciona una forma válida de cómo nos conociste."

msgid "hedy_achievements"
msgstr "Logros de Hedy"

msgid "hedy_choice_title"
msgstr "La opción de Hedy"

msgid "hedy_logo_alt"
msgstr "Logo de Hedy"

msgid "hedy_on_github"
msgstr "Hedy en Github"

msgid "hedy_tutorial_logo_alt"
msgstr "Icono de tutorial de Hedy"

msgid "hello_logo"
msgstr "Hola!"

msgid "hello_world"
msgstr "¡Hola mundo!"

msgid "hidden"
msgstr "Oculto"

msgid "hide_cheatsheet"
msgstr "Ocultar chuleta"

msgid "hide_keyword_switcher"
msgstr "Ocultar selector de palabras clave"

msgid "hide_parsons"
msgstr "Ocultar puzzle"

msgid "hide_quiz"
msgstr "Ocultar cuestionario"

msgid "highest_level_reached"
msgstr "Nivel más alto alcanzado"

msgid "highest_quiz_score"
msgstr "Puntuación más alta en el cuestionario"

msgid "highscore_explanation"
msgstr ""
"En esta página puedes ver las puntuaciones más altas actuales, según la "
"cantidad de logros obtenidos. Clasifica para todos los usuarios, por país"
" o por clase. Haga clic en un nombre de usuario para ver su perfil "
"público."

msgid "highscore_no_public_profile"
msgstr ""
"No tienes un perfil público, por lo que no estás en la lista de "
"puntuaciones más altas. ¿Deseas crear uno?"

msgid "highscores"
msgstr "Puntuaciones"

msgid "hint"
msgstr "¿Consejo?"

msgid "ill_work_some_more"
msgstr "Voy a trabajar en él un poco más"

msgid "image_invalid"
msgstr "La imagen que has escogido es inválida."

msgid "input"
msgstr "input de {ask}"

msgid "integer"
msgstr "un número"

msgid "invalid_class_link"
msgstr "Enlace incorrecto para unirse a la clase."

msgid "invalid_teacher_invitation_code"
msgstr ""
"El código de instructor es inválido. Para ser instructor, por favor mande"
" un mensaje a hello@hedy.org."

msgid "invalid_tutorial_step"
msgstr "Paso de tutorial inválido"

msgid "invalid_username_password"
msgstr "Combinación de usuario/contraseña inválida."

msgid "invite_by_username"
msgstr "Invitar por nombre de usuario"

msgid "invite_date"
msgstr "Fecha de invitación"

msgid "invite_message"
msgstr "Has recibido una invitación para unirse a una clase"

msgid "invite_prompt"
msgstr "Introduce un nombre de usuario"

msgid "join_class"
msgstr "Unirse a la clase"

msgid "join_prompt"
msgstr ""
"Debes estar registrado para unirte a una clase. ¿Deseas entrar a tu "
"cuenta?"

msgid "keyword_language_invalid"
msgstr ""
"Por favor, selecciona un idioma para palabras clave (selecciona Inglés o "
"tu propio idioma)."

msgid "language_invalid"
msgstr "Por favor, selecciona un lenguaje válido."

msgid "languages"
msgstr "Cuáles de estos lenguages de programación has usado?"

msgid "last_achievement"
msgstr "Último logro"

msgid "last_edited"
msgstr "Última edición"

msgid "last_error"
msgstr ""

msgid "last_login"
msgstr "Último ingreso"

msgid "last_program"
msgstr ""

msgid "last_update"
msgstr "Última actualización"

msgid "lastname"
msgstr "Apellido(s)"

msgid "leave_class"
msgstr "Abandonar clase"

msgid "level"
msgstr "Nivel"

#, fuzzy
msgid "level_accessible"
msgstr "Level is open to students"

msgid "level_disabled"
msgstr "Nivel deshabilitado"

#, fuzzy
msgid "level_future"
msgstr "This level will open automatically after the opening date"

msgid "level_invalid"
msgstr "Este nivel de Hedy no es válido."

msgid "level_not_class"
msgstr "Este nivel aún no está disponible en tu clase"

msgid "level_title"
msgstr "Nivel"

msgid "link"
msgstr "Enlace"

msgid "list"
msgstr "una lista"

msgid "live_dashboard"
msgstr ""

msgid "logged_in_to_share"
msgstr "Debe iniciar sesión para guardar y compartir un programa."

msgid "login"
msgstr "Ingresar"

msgid "login_long"
msgstr "Ingresar a mi cuenta"

#, fuzzy
msgid "login_to_save_your_work"
msgstr "Log in to save your work"

msgid "logout"
msgstr "Salir"

msgid "longest_program"
msgstr "Programa más largo"

msgid "mail_change_password_body"
msgstr ""
"Tu contraseña de Hedy ha cambiado. Si lo has hecho tú, no te preocupes.\n"
"Si no has cambiado tu contraseña, por favor contáctanos inmediatamente "
"contestando a este email."

msgid "mail_change_password_subject"
msgstr "Tu contraseña de Hedy ha sido cambiada"

msgid "mail_error_change_processed"
msgstr ""
"Algo salió mal al enviar un correo de validación, los cambios aún se "
"procesan correctamente."

msgid "mail_goodbye"
msgstr ""
"¡Sigue programando!\n"
"El equipo de Hedy"

msgid "mail_hello"
msgstr "¡Hola, {username}!"

msgid "mail_recover_password_body"
msgstr ""
"Al clicar en este link, puedes cambiar tu contraseña. Este link es válido"
" durante <b>4</b> horas.\n"
"Si no has pedido resetear tu contraseña, por favor ignora este email. "
"{link}"

msgid "mail_recover_password_subject"
msgstr "Reestablecer contraseña."

msgid "mail_reset_password_body"
msgstr ""
"Tu contraseña de Hedy ha cambiado. Si lo has hecho tú, no te preocupes.\n"
"Si no has cambiado tu contraseña, por favor contáctanos inmediatamente "
"contestando a este email."

msgid "mail_reset_password_subject"
msgstr "Tu contraseña de Hedy ha sido reseteada"

msgid "mail_welcome_teacher_body"
msgstr ""
"<strong>¡Bienvenido/a!</strong>\n"
"Felicidades por tu nueva cuenta de profesor Hedy. ¡Bienvenido a la "
"comunidad mundial de profesores de Hedy!\n"
"\n"
"<strong>Qué pueden hacer las cuentas de profesor</strong>\n"
"Ahora tienes disponibles una serie de opciones adicionales.\n"
"\n"
"1. En el <a href=\"https://hedy.org/for-teachers/manual\">manual del "
"profesor</a> encontrarás explicaciones adicionales.\n"
"2. Con tu cuenta de profesor, puedes crear clases. Tus estudiantes pueden"
" unirse a tus clases y puedes ver su progreso. Las clases se crean y se "
"gestionan a través de la página <a href=\"https://hedycode.com/for-"
"teachers\">para profesores</a>.\n"
"3. ¡Puedes personalizar completamente tus clases, por ejemplo, puedes "
"abrir y cerrar niveles, habilitar o deshabilitar aventuras y crear tus "
"propias aventuras!\n"
"\n"
"<strong>¡Únete a nuestra comunidad en línea!</strong>\n"
"Todos los profesores de Hedy, programadores y demás fans están invitados "
"a unirse a nuestro <a href=\"https://discord.gg/8yY7dEme9r\">servidor de "
"Discord</a>. Este es el lugar perfecto para charlar sobre Hedy: tenemos "
"canales donde puedes mostrar tus proyectos y lecciones interesantes, "
"canales para reportar errores y canales para chatear con otros profesores"
" y con el equipo de Hedy.\n"
"\n"
"<strong>Cómo solicitar ayuda</strong>\n"
"Si tienes dudas, puedes hacérnoslas saber en Discord o <a href=\"mailto: "
"hello@hedy.org\">enviarnos un correo electrónico</a>.\n"
"\n"
"<strong>Cómo reportar errores</strong>\n"
"En Discord, tenemos un canal para reportar errores, llamado #bugs. Ese es"
" el lugar perfecto para hacernos saber sobre problemas con los que te "
"encuentres. Si sabes cómo usar GitHub, también puedes crear un <a "
"href=\"https://github.com/Felienne/hedy/issues/new?assignees=&labels=&template=bug_report.md&title=%5BBUG%5D\">problema</a>"
" allí.\n"

msgid "mail_welcome_teacher_subject"
msgstr "Tu cuenta de Hedy está lista"

msgid "mail_welcome_verify_body"
msgstr ""
"Tu cuenta de Hedy ha sido creada con éxito. ¡Bienvenido/a!\n"
"Haz clic en este enlace para verificar su dirección de correo "
"electrónico: {link}"

msgid "mail_welcome_verify_subject"
msgstr "Bienvenido/a a Hedy"

msgid "mailing_title"
msgstr "Suscríbete a la newsletter de Hedy"

msgid "main_subtitle"
msgstr "Programación textual para las aulas"

msgid "main_title"
msgstr "Hedy"

msgid "make_sure_you_are_done"
msgstr ""
"¡Asegúrate de que has terminado! Ya no podrás cambiar tu programa después"
" de hacer clic en \"Entregar\"."

msgid "male"
msgstr "Masculino"

msgid "mandatory_mode"
msgstr "Modo de desarrollador obligatorio"

msgid "my_account"
msgstr "Mi cuenta"

msgid "my_achievements"
msgstr "Mis logros"

msgid "my_adventures"
msgstr "Mis aventuras"

msgid "my_classes"
msgstr "Mis clases"

msgid "my_messages"
msgstr "Mis mensajes"

msgid "name"
msgstr "Nombre"

msgid "nav_explore"
msgstr "Explore"

msgid "nav_hedy"
msgstr "Hedy"

msgid "nav_learn_more"
msgstr "Aprende más"

msgid "nav_start"
msgstr "Inicio"

msgid "nested blocks"
msgstr "un bloque en un bloque"

msgid "new_password"
msgstr "Nueva contraseña"

msgid "newline"
msgstr "un salto de línea"

msgid "next_exercise"
msgstr "Siguiente ejercicio"

msgid "next_page"
msgstr "Siguiente página"

msgid "next_step_tutorial"
msgstr "Siguiente paso >>>"

msgid "no"
msgstr "No"

msgid "no_account"
msgstr "¿Todavía no tienes una cuenta?"

msgid "no_accounts"
msgstr "No hay cuentas por crear."

msgid "no_certificate"
msgstr "Este usuario no ha conseguido el Certificado Hedy de Finalización"

msgid "no_more_flat_if"
msgstr ""
"A partir del nivel 8, la línea después de {if} debe empezar con 4 "
"espacios."

msgid "no_programs"
msgstr "Todavía no tienes programas guardados."

msgid "no_public_profile"
msgstr "No tienes un texto de perfil público todavía..."

msgid "no_shared_programs"
msgstr "no tiene programas compartidos..."

msgid "no_such_adventure"
msgstr "¡Esta aventura no existe!"

msgid "no_such_class"
msgstr "No se encontró esa clase de Hedy."

msgid "no_such_highscore"
msgstr "Puntuaciones"

msgid "no_such_level"
msgstr "¡No se encontró este nivel de Hedy!"

msgid "no_such_program"
msgstr "¡No se encontró el programa de Hedy!"

msgid "not_enrolled"
msgstr "¡Parece que no perteneces a esta clase!"

msgid "not_in_class_no_handin"
msgstr "No estás en clase, así que no es necesario que entregues nada."

#, fuzzy
msgid "not_logged_in_cantsave"
msgstr "Your program will not be saved."

msgid "not_logged_in_handin"
msgstr "Debe iniciar sesión para entregar un trabajo."

msgid "not_teacher"
msgstr "¡Parece que no eres profesor!"

msgid "number"
msgstr "un número"

msgid "number_achievements"
msgstr "Número de logros"

msgid "number_lines"
msgstr "Número de líneas"

msgid "number_programs"
msgstr "Número de programas"

msgid "ok"
msgstr "OK"

msgid "only_you_can_see"
msgstr "Sólo tú puedes ver este programa."

msgid "open"
msgstr "Abrir"

msgid "opening_date"
msgstr "Fecha de apertura"

msgid "opening_dates"
msgstr "Fechas de apertura"

msgid "option"
msgstr "Opción"

msgid "or"
msgstr "o"

msgid "other"
msgstr "Otro"

msgid "other_block"
msgstr "Otro lenguaje basado en bloques"

msgid "other_settings"
msgstr "Otras configuraciones"

msgid "other_source"
msgstr "Otro"

msgid "other_text"
msgstr "Otro lenguaje basado en texto"

msgid "overwrite_warning"
msgstr ""
"Ya tienes un programa con este nombre, guardar este programa reemplazará "
"al anterior. ¿Estás seguro/a?"

msgid "page"
msgstr "página"

msgid "page_not_found"
msgstr "¡No pudimos encontrar esta página!"

msgid "parsons_title"
msgstr "Puzzle"

msgid "password"
msgstr "Contraseña"

msgid "password_change_not_allowed"
msgstr "No puedes cambiar la contraseña a este usuario."

msgid "password_change_prompt"
msgstr "¿Estás seguro de que quieres cambiar la contraseña?"

msgid "password_change_success"
msgstr "La contraseña de tu estudiante ha cambiado correctamente."

msgid "password_invalid"
msgstr "Tu contraseña no es válida."

msgid "password_repeat"
msgstr "Repetir contraseña"

msgid "password_resetted"
msgstr ""
"Tu contraseña ha sido cambiada exitosamente. Ya puedes entrar nuevamente "
"a tu cuenta usando la nueva contraseña."

msgid "password_six"
msgstr "La contraseña debe contener al menos seis caracteres."

msgid "password_updated"
msgstr "Contraseña actualizada."

msgid "passwords_six"
msgstr "Todas las contraseñas deben tener 6 carácteres o más."

msgid "pending_invites"
msgstr "Invitaciones pendientes"

msgid "people_with_a_link"
msgstr ""
"Otras personas con un enlace pueden ver este programa. También se puede "
"encontrar en la página \"Explorar\"."

msgid "percentage"
msgstr "porcentaje"

msgid "percentage_achieved"
msgstr "Logrado por el {percentage}% de los usuarios"

msgid "period"
msgstr "un punto"

msgid "personal_text"
msgstr "Texto personal"

msgid "personal_text_invalid"
msgstr "Tu texto personal es inválido."

msgid "postfix_classname"
msgstr "Sufijo de nombre de clase"

msgid "preferred_keyword_language"
msgstr "Idioma preferido para las palabras clave"

msgid "preferred_language"
msgstr "Lenguaje favorito"

msgid "preview"
msgstr "Previsualizar"

msgid "previous_campaigns"
msgstr "Ver campañas anteriores"

msgid "print_logo"
msgstr "imprimir"

msgid "privacy_terms"
msgstr "Protección de datos"

msgid "private"
msgstr "Privado"

msgid "profile_logo_alt"
msgstr "Icono de perfil."

msgid "profile_picture"
msgstr "Imagen de perfil"

msgid "profile_updated"
msgstr "Perfil actualizado."

msgid "profile_updated_reload"
msgstr "Perfil actualizado, la página se recargará."

msgid "program_contains_error"
msgstr "Este programa contiene un error, ¿está seguro de querer compartirlo?"

msgid "program_header"
msgstr "Mis programas"

msgid "programming_experience"
msgstr "Tienes experiencia con programación?"

msgid "programming_invalid"
msgstr "Por favor, selecciona un lenguaje de programación válido."

msgid "programs"
msgstr "Programas"

msgid "programs_created"
msgstr "Programas creados"

msgid "programs_saved"
msgstr "Programas guardados"

msgid "programs_submitted"
msgstr "Programas enviados"

msgid "prompt_join_class"
msgstr "Deseas unirte a la clase?"

msgid "public"
msgstr "Público"

msgid "public_invalid"
msgstr "La selección de conformidad no es correcta"

msgid "public_profile"
msgstr "Perfil público"

msgid "public_profile_info"
msgstr ""
"Al seleccionar esta casilla, hago que mi perfil sea visible para todos. "
"Tenga cuidado de no compartir información personal como su nombre o "
"dirección de su casa, ¡porque todos podrán verla!"

msgid "public_profile_updated"
msgstr "Perfil público actualizado, la página se recargará."

msgid "pygame_waiting_for_input"
msgstr "Esperando a que se presione un botón..."

msgid "question mark"
msgstr "un signo de interrogación"

msgid "quiz_logo_alt"
msgstr "Logo de quiz"

msgid "quiz_score"
msgstr "Puntuación de cuestionario"

msgid "quiz_tab"
msgstr "Cuestionario"

msgid "quiz_threshold_not_reached"
msgstr "No has alcanzado el umbral de cuestionario para desbloquear este nivel"

msgid "read_code_label"
msgstr "Leer en voz alta"

msgid "recent"
msgstr "Mis programas recientes"

msgid "recover_password"
msgstr "Reestablecer contraseña"

msgid "regress_button"
msgstr "Regresar al nivel {level}"

msgid "remove"
msgstr "Eliminar"

msgid "remove_customization"
msgstr "Eliminar configuración"

msgid "remove_customizations_prompt"
msgstr "¿Estás seguro de que quieres eliminar esta clase de sus personalizaciones?"

msgid "remove_student_prompt"
msgstr "¿Estás seguro de que quieres eliminar al estudiante de la clase?"

msgid "repair_program_logo_alt"
msgstr "Icono de reparación de programa"

msgid "repeat_match_password"
msgstr "La contraseña repetida es distinta."

msgid "repeat_new_password"
msgstr "Repetir nueva contraseña"

msgid "report_failure"
msgstr "Este programa no existe o no es público"

msgid "report_program"
msgstr "¿Estás seguro de que quieres reportar este programa?"

msgid "report_success"
msgstr "Este programa ha sido reportado"

msgid "request_teacher"
msgstr "¿Te gustaría aplicar a una cuenta de profesor?"

msgid "request_teacher_account"
msgstr "Solicita cuenta de profesor/a"

msgid "required_field"
msgstr "Los campos marcados con * son obligatorios"

msgid "reset_adventure_prompt"
msgstr "¿Seguro que quieres restablecer todas las aventuras seleccionadas?"

msgid "reset_adventures"
msgstr "Restablecer aventuras seleccionadas"

#, fuzzy
msgid "reset_button"
msgstr "Reset"

msgid "reset_password"
msgstr "Establecer nueva contraseña"

msgid "reset_view"
msgstr "Resetear"

msgid "retrieve_adventure_error"
msgstr "¡No puedes ver esta aventura!"

msgid "retrieve_class_error"
msgstr "Solo los instructores pueden ver clases"

msgid "run_code_button"
msgstr "Ejecutar código"

msgid "runs_over_time"
msgstr ""

msgid "save"
msgstr "Guardar"

msgid "save_parse_warning"
msgstr "Tu programa contiene un error. ¿Estás seguro/a de que quieres guardarlo?"

msgid "save_prompt"
msgstr ""
"Debes estar registrado para guardar tu programa. ¿Deseas entrar a tu "
"cuenta?"

msgid "save_success_detail"
msgstr "Tu programa se ha guardado correctamente."

msgid "score"
msgstr "Puntos"

msgid "search"
msgstr "Busca..."

msgid "search_button"
msgstr "Buscar"

msgid "see_certificate"
msgstr "¡Ve el certificado de {username}!"

msgid "select"
msgstr "Seleccionar"

msgid "select_adventures"
msgstr "Seleccionar y encargar aventuras"

msgid "self_removal_prompt"
msgstr "¿Estás seguro de que quieres abandonar esta clase?"

msgid "send_password_recovery"
msgstr "Envíame un link para reestablecer mi contraseña"

msgid "sent_by"
msgstr "Esta invitación ha sido mandada por"

msgid "sent_password_recovery"
msgstr ""
"Pronto recibirás un correo electrónico con instrucciones sobre cómo "
"reestablecer tu contraseña."

msgid "settings"
msgstr "Mi configuración personal"

msgid "share"
msgstr "Compartir públicamente"

msgid "share_by_giving_link"
msgstr "Muestra tu programa a otras personas dándoles el siguiente enlace:"

msgid "share_confirm"
msgstr "Estás seguro/a de querer volver público tu programa?"

msgid "share_success_detail"
msgstr "Programa hecho público correctamente."

msgid "share_your_program"
msgstr "Compartir el programa"

msgid "signup_student_or_teacher"
msgstr "¿Eres un estudiante o un profesor?"

msgid "single quotes"
msgstr "una comilla simple"

msgid "slash"
msgstr "una barra"

msgid "social_media"
msgstr "Redes sociales"

msgid "something_went_wrong_keyword_parsing"
msgstr ""
"Hay un problema en tu aventura, ¿están todas las palabras clave "
"correctamente rodeadas por { }?"

msgid "space"
msgstr "un espacio"

msgid "star"
msgstr "un asterisco"

msgid "start_hedy_tutorial"
msgstr "Comenzar tutorial de Hedy"

msgid "start_programming"
msgstr "Empezar a programar"

msgid "start_programming_logo_alt"
msgstr "Icono de empezar a programar"

msgid "start_quiz"
msgstr "Empezar cuestionario"

msgid "start_teacher_tutorial"
msgstr "Comenzar tutorial de profesor"

msgid "step_title"
msgstr "Tarea"

msgid "stop_code_button"
msgstr "Detener programa"

msgid "string"
msgstr "texto"

msgid "student_already_in_class"
msgstr "Este estudiante ya está en tu clase."

msgid "student_already_invite"
msgstr "Este estudiante ya tiene una invitación pendiente."

msgid "student_details"
msgstr ""

msgid "student_list"
msgstr ""

msgid "student_not_existing"
msgstr "Este nombre de usuario no existe."

msgid "student_signup_header"
msgstr "Estudiante"

msgid "students"
msgstr "estudiantes"

msgid "submission_time"
msgstr "Entregado en"

msgid "submit_answer"
msgstr "Entregar respuesta"

msgid "submit_program"
msgstr "Enviar"

msgid "submit_warning"
msgstr "¿Estás seguro de que quieres enviar este programa?"

msgid "submitted"
msgstr "Enviado"

msgid "submitted_header"
msgstr "Este programa ha sido enviado y no puede ser alterado."

msgid "subscribe"
msgstr "Suscribirse"

msgid "subscribe_newsletter"
msgstr "Subscribirse al newsletter"

msgid "surname"
msgstr "Nombre"

msgid "teacher"
msgstr "Profesor"

msgid "teacher_account_request"
msgstr "Tienes una solicitud de cuenta de profesor pendiente"

msgid "teacher_account_success"
msgstr "Has solicitado con éxito una cuenta de profesor."

msgid "teacher_invalid"
msgstr "Tu valor de profesor no es válido."

msgid "teacher_invitation_require_login"
msgstr ""
"Para configurar tu perfil como profesor, necesitamos que te "
"autentifiques. Si no tienes una cuenta, crea una."

msgid "teacher_manual"
msgstr "Manual de profesor"

msgid "teacher_signup_header"
msgstr "Profesor"

msgid "teacher_tutorial_logo_alt"
msgstr "Icono de tutorial de profesor"

msgid "teacher_welcome"
msgstr ""
"¡Bienvenido/a a Hedy! Tu cuenta es de tipo profesor, por lo que puedes "
"crear clases e invitar estudiantes."

msgid "template_code"
msgstr ""
"¡Esta es la explicación de mi aventura!\n"
"\n"
"De esta manera puedo mostrar un comando: <code>print</code>\n"
"\n"
"Pero a veces podría querer mostrar un fragmento de código, como este:\n"
"<pre>\n"
"{ask} ¿Cómo te llamas?\n"
"{echo} entonces tu nombre es\n"
"</pre>"

msgid "this_turns_in_assignment"
msgstr "Esto entrega tu tarea a tu profesor."

msgid "title"
msgstr "Título"

msgid "title_achievements"
msgstr "Hedy - Mis logros"

msgid "title_admin"
msgstr "Hedy - Página de administración"

<<<<<<< HEAD
msgid "title_class live_statistics"
msgstr ""
=======
#, fuzzy
msgid "title_class grid_overview"
msgstr "Hedy - Grid overview"
>>>>>>> d8bf21d0

msgid "title_class logs"
msgstr "Programas"

msgid "title_class statistics"
msgstr "Mis estadísticas"

msgid "title_class-overview"
msgstr "Hedy - Panel de clase"

msgid "title_customize-adventure"
msgstr "Hedy - Configurar aventura"

msgid "title_customize-class"
msgstr "Hedy - Personalizar clase"

msgid "title_explore"
msgstr "Hedy - Explorar"

msgid "title_for-teacher"
msgstr "Hedy - Para profesores"

msgid "title_join-class"
msgstr "Hedy - Unirse a la clase"

msgid "title_landing-page"
msgstr "¡Bienvenido/a a Hedy!"

msgid "title_learn-more"
msgstr "Hedy - Aprender más"

msgid "title_login"
msgstr "Hedy - Iniciar sesión"

msgid "title_my-profile"
msgstr "Hedy - Mi Cuenta"

msgid "title_privacy"
msgstr "Hedy - Términos de privacidad"

msgid "title_programs"
msgstr "Hedy - Mis programas"

msgid "title_recover"
msgstr "Hedy - Recuperar cuenta"

msgid "title_reset"
msgstr "Hedy - Restablecer la contraseña"

msgid "title_signup"
msgstr "Hedi - Crea una cuenta"

msgid "title_start"
msgstr "Hedy - Programación textual fácil"

msgid "title_view-adventure"
msgstr "Hedy - Ver aventura"

msgid "token_invalid"
msgstr "Tu token no es válido."

msgid "translate_error"
msgstr ""
"Algo salió mal al traducir el código. Intenta ejecutar el código para ver"
" si tiene un error. El código con errores no se puede traducir."

msgid "translating_hedy"
msgstr "Traducción de Hedy"

msgid "try_it"
msgstr "Pruébalo"

msgid "tutorial"
msgstr "Tutorial"

msgid "tutorial_code_snippet"
msgstr ""
"{print} ¡Hola mundo!\n"
"{print} ¡Estoy aprendiendo Hedy con el tutorial!"

msgid "tutorial_message_not_found"
msgstr "No hemos podido encontrar el paso de tutorial pedido..."

msgid "tutorial_title_not_found"
msgstr "Paso de tutorial no encontrado"

msgid "unauthorized"
msgstr "Usted tiene acceso a esta página"

msgid "unique_usernames"
msgstr "Los nombres de usuario deben ser únicos."

msgid "unlock_thresholds"
msgstr "Desbloquear umbrales de nivel"

msgid "unsaved_class_changes"
msgstr ""
"Hay cambios sin guardar, ¿estás seguro de que quieres abandonar esta "
"página?"

msgid "unshare"
msgstr "Dejar de compartir"

msgid "unshare_confirm"
msgstr "Estás seguro/a de querer volver privado tu programa?"

msgid "unshare_success_detail"
msgstr "Programa hecho privado correctamente."

msgid "update_adventure_prompt"
msgstr "¿Estás seguro de que quieres actualizar esta aventura?"

msgid "update_profile"
msgstr "Actualizar perfil"

msgid "update_public"
msgstr "Actualizar perfil público"

msgid "updating_indicator"
msgstr "Actualizando"

msgid "user"
msgstr "usuario"

msgid "user_inexistent"
msgstr "Este usuario no existe"

msgid "user_not_private"
msgstr "Este usuario o bien no existe o no tiene un perfil público"

msgid "username"
msgstr "Usuario"

msgid "username_empty"
msgstr "¡No has introducido un nombre de usuario!"

msgid "username_invalid"
msgstr "Tu nombre de usuario no es válido."

msgid "username_special"
msgstr "El nombre de usuario no puede contener los caracteres `:` o `@`."

msgid "username_three"
msgstr "El nombre de usuario debe contener al menos tres caracteres."

msgid "usernames_exist"
msgstr "Uno o más nombres de usuario ya están en uso."

msgid "value"
msgstr "Valor"

msgid "variables"
msgstr "Variables"

msgid "view_program"
msgstr "Ver programa"

msgid "visit_own_public_profile"
msgstr "Visita tu perfil"

msgid "welcome"
msgstr "Bienvenido/a"

msgid "welcome_back"
msgstr "Bienvenido de vuelta"

msgid "what_should_my_code_do"
msgstr "¿Qué debería hacer mi código?"

msgid "whole_world"
msgstr "El mundo"

msgid "write_first_program"
msgstr "¡Escribe tu primer programa!"

msgid "year_invalid"
msgstr "Por favor ingresa un año entre 1900 y {current_year}."

msgid "yes"
msgstr "Sí"

msgid "your_account"
msgstr "Tu perfil"

msgid "your_class"
msgstr "Tu clase"

msgid "your_last_program"
msgstr "Tu último programa guardado"

msgid "your_personal_text"
msgstr "Tu texto personal..."

msgid "your_program"
msgstr "Tu programa"

#~ msgid "create_account_explanation"
#~ msgstr "Con tu cuenta puedes salvar tus programas."

#~ msgid "only_teacher_create_class"
#~ msgstr "Only teachers are allowed to create classes!"

#~ msgid "language"
#~ msgstr "Lenguaje"

#~ msgid "keyword_support"
#~ msgstr "Palabras clave traducidas"

#~ msgid "non_keyword_support"
#~ msgstr "Contenido traducido"

#~ msgid "try_button"
#~ msgstr "Probar"

#~ msgid "select_own_adventures"
#~ msgstr "Selección de tus propias aventuras"

#~ msgid "edit"
#~ msgstr "Editar"

#~ msgid "view"
#~ msgstr "Ver"

#~ msgid "class"
#~ msgstr "Clase"

#~ msgid "save_code_button"
#~ msgstr "Guardar código"

#~ msgid "share_code_button"
#~ msgstr "Guardar y compartir código"

#~ msgid "classes_invalid"
#~ msgstr "La lista de clases seleccionadas es inválida"

#~ msgid "directly_add_adventure_to_classes"
#~ msgstr "¿Quieres añadir esta aventura directamente a una de tus clases?"

#~ msgid "hand_in_assignment"
#~ msgstr "Entregar la tarea"

#~ msgid "select_a_level"
#~ msgstr "Elija un nivel"

#~ msgid "answer_invalid"
#~ msgstr "Tu contraseña no es válida."

#~ msgid "available_adventures_level"
#~ msgstr "Nivel de aventuras disponibles"

#~ msgid "customize_class_exp_1"
#~ msgstr ""
#~ "¡Hola! En esta página puedes configurar"
#~ " tu clase. Puedes seleccionar qué "
#~ "niveles y aventuras pueden ver tus "
#~ "estudiantes. También puedes añadir tus "
#~ "propias aventuras a niveles. Todos los"
#~ " niveles y aventuras por defecto "
#~ "serán seleccionadas por defecto. <b>Nota</b>"
#~ " ¡No todas las aventuras están "
#~ "disponibles para cada nivel! La "
#~ "configuración es como sigue:"

#~ msgid "customize_class_exp_2"
#~ msgstr ""
#~ "Siempre puede cambiar esta configuración "
#~ "más adelante. Por ejemplo, puedes hacer"
#~ " que estén disponibles aventuras o "
#~ "niveles específicos mientras impartes una "
#~ "clase. De esta manera, es fácil "
#~ "determinar en qué nivel y aventuras "
#~ "trabajarán sus alumnos. Si quieres que"
#~ " todo esté disponible para tu clase,"
#~ " es más fácil eliminar la "
#~ "personalización por completo."

#~ msgid "customize_class_step_1"
#~ msgstr "Selecciona niveles para su clase presionando los \"botones de nivel\""

#~ msgid "customize_class_step_2"
#~ msgstr ""
#~ "Puede seleccionar el nivel que desea "
#~ "editar en el menú desplegable "
#~ "\"Seleccionar un nivel\""

#~ msgid "customize_class_step_3"
#~ msgstr ""
#~ "Ordena las aventuras como quieras que"
#~ " aparezcan en el nivel. El menú "
#~ "desplegable \"Aventuras disponibles\" contiene "
#~ "las aventuras que no se han "
#~ "incluido en este nivel."

#~ msgid "customize_class_step_4"
#~ msgstr ""
#~ "El menú desplegable \"Aventuras disponibles\""
#~ " también tiene tus propias aventuras. "
#~ "Una vez que las añadas, podrás "
#~ "moverlas junto a las demás aventuras."

#~ msgid "customize_class_step_5"
#~ msgstr ""
#~ "Puedes eliminar una aventura haciendo "
#~ "clic en el botón x y aparecerá "
#~ "en el menú desplegable \"Aventuras "
#~ "disponibles\""

#~ msgid "customize_class_step_6"
#~ msgstr ""
#~ "Seleccionando una fecha de apertura para"
#~ " cada nivel (también puedes dejarlo "
#~ "vacío)"

#~ msgid "customize_class_step_7"
#~ msgstr "Selección de otros ajustes"

#~ msgid "customize_class_step_8"
#~ msgstr "Clica \"Guardar\" -> ¡Hecho!"

#~ msgid "example_code_header"
#~ msgstr "Código de ejemplo"

#~ msgid "feedback_failure"
#~ msgstr "¡Incorrecto!"

#~ msgid "feedback_success"
#~ msgstr "¡Bien hecho!"

#~ msgid "go_to_first_question"
#~ msgstr "Ir a la pregunta primera"

#~ msgid "question"
#~ msgstr "Pregunta"

#~ msgid "question_doesnt_exist"
#~ msgstr "Esta pregunta no existe"

#~ msgid "question_invalid"
#~ msgstr "Tu token no es válido."

#~ msgid "select_levels"
#~ msgstr "Seleccione los niveles"

#~ msgid "too_many_attempts"
#~ msgstr "Demasiados intentos"
<|MERGE_RESOLUTION|>--- conflicted
+++ resolved
@@ -3,13 +3,8 @@
 msgstr ""
 "Project-Id-Version: PACKAGE VERSION\n"
 "Report-Msgid-Bugs-To: \n"
-<<<<<<< HEAD
-"POT-Creation-Date: 2023-06-21 13:53+0200\n"
-"PO-Revision-Date: 2023-05-18 10:47+0000\n"
-=======
 "POT-Creation-Date: 2023-06-21 09:55+0200\n"
 "PO-Revision-Date: 2023-06-21 15:11+0000\n"
->>>>>>> d8bf21d0
 "Last-Translator: Anonymous <noreply@weblate.org>\n"
 "Language: es\n"
 "Language-Team: es <LL@li.org>\n"
@@ -17,11 +12,8 @@
 "MIME-Version: 1.0\n"
 "Content-Type: text/plain; charset=utf-8\n"
 "Content-Transfer-Encoding: 8bit\n"
-<<<<<<< HEAD
-=======
 "Plural-Forms: nplurals=2; plural=n != 1;\n"
 "X-Generator: Weblate 4.18.1\n"
->>>>>>> d8bf21d0
 "Generated-By: Babel 2.11.0\n"
 
 #, fuzzy
@@ -1638,14 +1630,11 @@
 msgid "title_admin"
 msgstr "Hedy - Página de administración"
 
-<<<<<<< HEAD
 msgid "title_class live_statistics"
 msgstr ""
-=======
 #, fuzzy
 msgid "title_class grid_overview"
 msgstr "Hedy - Grid overview"
->>>>>>> d8bf21d0
 
 msgid "title_class logs"
 msgstr "Programas"
