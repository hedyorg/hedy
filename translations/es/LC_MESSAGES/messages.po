# Spanish translations for PROJECT.
# Copyright (C) 2023 ORGANIZATION
# This file is distributed under the same license as the PROJECT project.
# FIRST AUTHOR <EMAIL@ADDRESS>, 2023.
#
msgid ""
msgstr ""
"Project-Id-Version: PROJECT VERSION\n"
"Report-Msgid-Bugs-To: EMAIL@ADDRESS\n"
<<<<<<< HEAD
"POT-Creation-Date: 2024-02-29 15:38+0100\n"
"PO-Revision-Date: 2024-02-23 03:02+0000\n"
"Last-Translator: Kamborio <Kamborio15@users.noreply.hosted.weblate.org>\n"
=======
"POT-Creation-Date: 2000-01-01 00:00+0000\n"
"PO-Revision-Date: 2000-01-01 00:00+0000\n"
"Last-Translator: Someone <someone@example.com>\n"
>>>>>>> 428b9f23
"Language: es\n"
"Language-Team: es <LL@li.org>\n"
"Plural-Forms: nplurals=2; plural=n != 1;\n"
"MIME-Version: 1.0\n"
"Content-Type: text/plain; charset=utf-8\n"
"Content-Transfer-Encoding: 8bit\n"
"Generated-By: Babel 2.14.0\n"

msgid "Access Before Assign"
msgstr "Has intentado usar la variable {name} en la línea {access_line_number}, pero ya la has definido en la línea {definition_line_number}. Define una variable antes de usarla."

msgid "Cyclic Var Definition"
msgstr "Debes declarar la variable {variable} antes de poder usarla en el lado derecho del comando {is}."

msgid "Function Undefined"
msgstr "Has intentado utilizar la función {name}, pero no la has definido."

msgid "Has Blanks"
msgstr "Tu código es incompleto. Contiene huecos que debes reemplazar con código."

msgid "Incomplete"
msgstr "¡Oops! ¡Has olvidado una parte de código! En la línea {line_number}, debes agregar texto después de {incomplete_command}."

msgid "Incomplete Repeat"
msgstr "Parece que has olvidado usar un comando con el comando {repeat} que usaste en la línea {line_number}."

msgid "Invalid"
msgstr "{invalid_command} no es un comando de Hedy en nivel {level}. ¿Querías decir {guessed_command}?"

msgid "Invalid Argument"
msgstr "No puedes usar el comando {command} con {invalid_argument}. Intenta cambiar {invalid_argument} a {allowed_types}."

msgid "Invalid Argument Type"
msgstr "No puedes usar {command} con {invalid_argument} porque es {invalid_type}. Intenta cambiar {invalid_argument} a {allowed_types}."

msgid "Invalid At Command"
msgstr "El comando {command} no puede utilizarse a partir del nivel 16. Puedes usar corchetes para usar un elemento de una lista, por ejemplo `friends[i]`, `lucky_numbers[{random}]`."

msgid "Invalid Space"
msgstr "¡Oops! Has comenzado una línea con un espacio en la línea {line_number}. Los espacios confunden a los ordenadores, ¿podrías quitarlos?"

msgid "Invalid Type Combination"
msgstr "No puedes usar {invalid_argument} y {invalid_argument_2} con {command} porque uno es {invalid_type} y el otro es {invalid_type_2}. Intenta cambiar {invalid_argument} a {invalid_type_2} o {invalid_argument_2} a {invalid_type}."

msgid "Locked Language Feature"
msgstr "¡Estás usando {concept}! Es genial, pero ¡{concept} todavía no está desbloqueado! Se desbloqueará en un nivel posterior."

msgid "Lonely Echo"
msgstr "Has utilizado un {echo} antes de un {ask}, o un {echo} sin un {ask}. Coloca un {ask} antes del {echo}."

msgid "Lonely Text"
msgstr "Parece que olvidaste usar un comando con el texto que pusiste en la línea {line_number}"

msgid "Missing Additional Command"
msgstr "Parece que olvidaste terminar de escribir {command} en la línea {line_number}. Intenta añadir {missing_command} a tu código."

msgid "Missing Command"
msgstr "Parece que has olvidado de usar un comando en la línea {line_number}."

msgid "Missing Inner Command"
msgstr "Parece que has olvidad usar un comando en el {command} que has usado en la línea {line_number}."

<<<<<<< HEAD
msgid "Missing Square Brackets"
msgstr ""
=======
#, fuzzy
msgid "Missing Square Brackets"
msgstr "It looks like you forgot to use square brackets [] around the list you were creating on line {line_number}."
>>>>>>> 428b9f23

msgid "Missing Variable"
msgstr "Parece que a tu {command} le falta una variable al principio de la línea."

msgid "Misspelled At Command"
msgstr "Parece que haz escrito incorrectamente el comando {command}, en su lugar escribiste {invalid_argument} en la línea {line_number}."

msgid "No Indentation"
msgstr "Has utilizado demasiado pocos espacios en la línea {line_number}. Has usado {leading_spaces} espacios, lo que es insuficiente. Empieza cada nuevo bloque con {indent_size} espacios más que la línea anterior."

msgid "Non Decimal Variable"
msgstr "En la línea {line_number}, ¡podrías haber intentado usar un número que a Hedy no le gusta mucho! Intente cambiarlo a un número decimal como 2."

msgid "Parse"
msgstr "El servidor no puede traducir este programa de Hedy. Hay un error en la línea {location[0]}, carácter {location[1]}. Tu has ingresado {character_found}, pero eso no está permitido."

msgid "Pressit Missing Else"
msgstr "Olvidaste añadir qué pasa cuando pulsas una tecla diferente, añade un {else} a tu código"

msgid "Too Big"
msgstr "¡Guau! ¡Tu programa tiene un impresionante número de {lines_of_code} líneas de código! Pero solo podemos procesar {max_lines} líneas en este nivel. Haz tu programa más pequeño e inténtalo de nuevo."

msgid "Unexpected Indentation"
msgstr "Has utilizado demasiados espacios en la línea {line_number}. Has usado {leading_spaces} espacios, lo que es insuficiente. Empieza cada nuevo bloque con {indent_size} espacios más que la línea anterior."

msgid "Unquoted Assignment"
msgstr "A partir de este nivel, debes colocar el texto a la derecha de {is} entre comillas. Olvidaste eso para el texto {text}."

msgid "Unquoted Equality Check"
msgstr "¡Si quieres comprobar si una variable es igual a varias palabras, las palabras deben estar rodeadas por comillas!"

msgid "Unquoted Text"
msgstr "¡Ten cuidado! Si {ask} o {print} algo, el texto debe estar rodeado de comillas. Has olvidado eso para el texto {unquotedtext}."

msgid "Unsupported Float"
msgstr "Números no enteros no se soportan pero estarán disponibles en unos niveles. De momento, cambia {value} a un entero."

msgid "Unsupported String Value"
msgstr "El texto no puede contener {invalid_value}."

msgid "Unused Variable"
msgstr "Ha definido la variable {variable_name} en la línea {line_number}, pero no la ha utilizado."

msgid "Var Undefined"
msgstr "Intentaste usar la variable {name}, pero no la estableciste. También es posible que estés intentando usar la palabra {name} pero olvidaste las comillas."

msgid "Wrong Level"
msgstr "Ese código es correcto, pero no pertenece al nivel correcto. Has escrito código {offending_keyword} para el nivel {working_level}.Tip: {tip}"

msgid "Wrong Number of Arguments"
msgstr "Tu función usó el número incorrecto de argumentos. Pasaste {used_number} pero la función {name} necesita {defined_number}"

msgid "account_overview"
msgstr "Resumen de cuenta"

msgid "accounts_created"
msgstr "Las cuentas han sido creadas con éxito."

msgid "accounts_intro"
msgstr "En esta página puede crear cuentas para varios estudiantes a la vez. Estos se agregan automáticamente a la clase actual, ¡así que asegúrese de que la clase que se muestra arriba sea la correcta! Cada nombre de usuario debe ser único en todo el sistema Hedy. Puede usar 'Postfix classname' para agregar su nombre de clase a todas las cuentas. Si ingresa manualmente las contraseñas, estas deben tener <b>al menos</b> 6 caracteres."

msgid "achievement_earned"
msgstr "¡Has conseguido un logro!"

msgid "achievements"
msgstr "logros"

msgid "achievements_check_icon_alt"
msgstr "Icono de comprobación de logro"

msgid "achievements_logo_alt"
msgstr "Logo de logros"

msgid "add"
msgstr "Añadir"

msgid "add_students"
msgstr "Añadir estudiantes"

msgid "add_students_options"
msgstr "Añadir opciones de estudiantes"

msgid "admin"
msgstr "Admin"

msgid "advance_button"
msgstr "Ir al nivel {level}"

msgid "adventure"
msgstr "Aventura"

msgid "adventure_cloned"
msgstr "La aventura es clonada"

<<<<<<< HEAD
msgid "adventure_code_button"
msgstr ""

msgid "adventure_codeblock_button"
msgstr ""
=======
#, fuzzy
msgid "adventure_code_button"
msgstr "Adventure Code"

#, fuzzy
msgid "adventure_codeblock_button"
msgstr "Use this button when you want to create a block of code that students can run in your adventure. Tip: put the selection at the end of the last line of the code block and <kbd>Enter</kbd> 3 times to type after a code block."
>>>>>>> 428b9f23

msgid "adventure_duplicate"
msgstr "Ya tienes una aventura con este nombre."

msgid "adventure_empty"
msgstr "¡No has introducido un nombre de aventura!"

msgid "adventure_exp_3"
msgstr "Asegúrate de rodear siempre las palabras clave con { } para que se reconozcan correctamente. Puedes usar el botón de \"vista previa\" para ver una versión con estilo de tu aventura. Para ver la aventura en una página dedicada, selecciona \"ver\" en la página de profesores."

<<<<<<< HEAD
msgid "adventure_exp_classes"
msgstr ""
=======
#, fuzzy
msgid "adventure_exp_classes"
msgstr "Your adventure is used within the following classes"
>>>>>>> 428b9f23

msgid "adventure_id_invalid"
msgstr "Esta aventura no es válida."

msgid "adventure_length"
msgstr "Tu aventura debe tener al menos 20 carácteres."

msgid "adventure_name_invalid"
msgstr "El nombre de esta aventura no es válido."

msgid "adventure_prompt"
msgstr "Por favor, introduce el nombre de la aventura"

msgid "adventure_terms"
msgstr "Confirmo que mi aventura puede hacerse pública en Hedy."

msgid "adventure_updated"
msgstr "¡La aventura ha sido actualizada!"

msgid "adventures_info"
msgstr "Puedes crear tus propiar aventuras y agregarlas a tus clases. Estas aventuras tienen el objetivo de servir como ejercicio que tus estudiantes pueden completar y subir para que lo revises en la sección Vista general de los programas por aventura en la página de la clase. Puedes ver más información acerca de crear tus propias aventuras <a href=\"https://hedy.org/for-teachers/manual/features\">aquí</a>."

msgid "adventures_restored"
msgstr "Se han restaurado las aventuras por defecto."

msgid "ago"
msgstr "Hace {timestamp}"

msgid "agree_invalid"
msgstr "Debes aceptar los términos de privacidad."

msgid "agree_with"
msgstr "Acepto las"

msgid "ajax_error"
msgstr "Hubo un error, por favor intenta nuevamente."

msgid "all"
msgstr "Todo/as"

msgid "all_class_highscores"
msgstr "Todos los estudiantes visibles en las puntuaciones más altas de la clase"

msgid "already_account"
msgstr "¿Ya tienes una cuenta?"

msgid "already_program_running"
msgstr "Ya hay un programa en ejecución. Finalízalo antes."

msgid "already_teacher"
msgstr "Ya tienes una cuenta de profesor."

msgid "already_teacher_request"
msgstr "Ya tienes una solicitud de profesor pendiente."

msgid "amount_created"
msgstr "programas creados"

msgid "amount_saved"
msgstr "programas guardados"

msgid "amount_submitted"
msgstr "programas enviados"

msgid "are_you_sure"
msgstr "¿Estás segura/o? No puedes revertir esta acción."

msgid "ask_needs_var"
msgstr "A partir del nivel 2, {ask} debe utilizarse con una variable. Ejemplo: nombre {is} {ask} ¿Cómo te llamas?"

msgid "back_to_class"
msgstr "Volver a la clase"

msgid "become_a_sponsor"
msgstr "Conviértete en patrocinador"

msgid "birth_year"
msgstr "Año de nacimiento"

msgid "by"
msgstr "por"

msgid "cancel"
msgstr "Cancelar"

msgid "cant_parse_exception"
msgstr "No se ha podido analizar el programa"

msgid "catch_index_exception"
msgstr "Intentaste acceder a la lista {list_name} pero está vacía o el índice no está allí."

msgid "catch_value_exception"
msgstr "Mientras ejecutábamos tu programa, el comando {command} recibió el valor {value}, pero eso no está permitido. {suggestion}."

msgid "certificate"
msgstr "Certificado de Finalización"

msgid "certified_teacher"
msgstr "Profesor certificado"

msgid "change_password"
msgstr "Cambiar contraseña"

msgid "cheatsheet_title"
msgstr "Ocultar chuleta"

msgid "class_already_joined"
msgstr "Ya eres parte de la clase"

msgid "class_customize_success"
msgstr "Clase configurada correctamente."

msgid "class_live"
msgstr "Estadísticas en tiempo real"

msgid "class_name_duplicate"
msgstr "Ya tienes una clase con este nombre."

msgid "class_name_empty"
msgstr "¡No has introducido un nombre de clase!"

msgid "class_name_invalid"
msgstr "El nombre de clase no es correcto."

msgid "class_name_prompt"
msgstr "Por favor, introduce le nombre de la nueva clase"

msgid "class_overview"
msgstr "Resumen de la clase"

msgid "class_survey_description"
msgstr "Nos gustaría obtener una mejor visión general de nuestros usarios de Hedy. Respondiendo estas preguntas nos ayudarías a mejorar. ¡Gracias!"

msgid "class_survey_later"
msgstr "Recuérdame mañana"

msgid "class_survey_question1"
msgstr "¿Cuál es el rango de edad en su clase?"

msgid "class_survey_question2"
msgstr "¿Cuál es el idioma que se habla en su clase?"

msgid "class_survey_question3"
msgstr "¿Cuántos niños y niñas hay en tu clase?"

msgid "class_survey_question4"
msgstr "¿Qué distingue a sus alumnos de los demás?"

msgid "classes_info"
msgstr "En Hedy, puedes crear tantas clases como quieras. Cada clase también puede tener varios profesores, cada uno con un rol específico. También puedes personalizar tus clases ordenando las aventuras ¡o incluso agregando las tuyas! Puedes ver más información acerca de las clases en el <a href=\"https://hedy.org/for-teachers/manual/preparations#for-teachers\">manual de profesores</a>."

msgid "clone"
msgstr "Clonar"

msgid "cloned_times"
msgstr "Clones"

msgid "close"
msgstr "Cerrar"

msgid "comma"
msgstr "una coma"

msgid "command_not_available_yet_exception"
msgstr "Comando aún no disponible"

msgid "command_unavailable_exception"
msgstr "El comando ya no es correcto"

msgid "commands"
msgstr "Comandos"

msgid "common_errors"
msgstr "Errores comunes"

msgid "congrats_message"
msgstr "¡Felicitaciones, {username}, has alcanzado los siguientes resultados con Hedy!"

msgid "content_invalid"
msgstr "Esta aventura no es válida."

msgid "contributor"
msgstr "Contribuidor"

msgid "copy_clipboard"
msgstr "Copiado al portapapeles"

msgid "copy_code"
msgstr "Copiar el código"

msgid "copy_join_link"
msgstr "Copiar enlace de acceso"

msgid "copy_link_success"
msgstr "Enlace para unirse copiado a tu portapapeles"

msgid "copy_link_to_share"
msgstr "Copiar enlace para compartir"

msgid "copy_mail_link"
msgstr "Por favor, copia y pega este enlace en una nueva pestaña:"

msgid "correct_answer"
msgstr "La respuesta correcta es"

msgid "country"
msgstr "País"

msgid "country_invalid"
msgstr "Por favor, selecciona un país válido."

msgid "country_title"
msgstr "País"

msgid "create_account"
msgstr "Crear cuenta"

msgid "create_accounts"
msgstr "Crear cuentas"

msgid "create_accounts_prompt"
msgstr "¿Estás seguro de que quieres crear estas cuentas?"

msgid "create_adventure"
msgstr "Crear aventura"

msgid "create_class"
msgstr "Crear nueva clase"

msgid "create_multiple_accounts"
msgstr "Crear múltiples cuentas"

msgid "create_public_profile"
msgstr "Crear perfil público"

msgid "create_question"
msgstr "¿Quieres crear uno?"

msgid "create_student_account"
msgstr "Crear una cuenta"

msgid "create_student_account_explanation"
msgstr "Puedes guardar tus propios programas con una cuenta."

msgid "create_teacher_account"
msgstr "Crear cuenta de profesor"

msgid "create_teacher_account_explanation"
msgstr "Con una cuenta de profesor, puedes guardar tus programas y ver los resultados de tus estudiantes."

msgid "creator"
msgstr "Creador"

msgid "current_password"
msgstr "Contraseña actual"

msgid "customization_deleted"
msgstr "Personalización eliminada."

msgid "customize_adventure"
msgstr "Personalizar aventura"

msgid "customize_class"
msgstr "Personalizar clase"

msgid "dash"
msgstr "un guión"

msgid "default_403"
msgstr "Parece que no tienes autorización..."

msgid "default_404"
msgstr "No pudimos encontrar esa página..."

msgid "default_500"
msgstr "Algo salió mal..."

msgid "delete"
msgstr "Borrar"

msgid "delete_adventure_prompt"
msgstr "¿Estás seguro/a de querer eliminar esta aventura?"

msgid "delete_class_prompt"
msgstr "¿Estás seguro/a de que quieres eliminar la clase?"

msgid "delete_confirm"
msgstr "Estás seguro de querer borrar este programa?"

msgid "delete_invite"
msgstr "Eliminar invitaciones"

msgid "delete_invite_prompt"
msgstr "¿Estás seguro de que quieres eliminar esta invitación de clase?"

msgid "delete_public"
msgstr "Eliminar perfil público"

msgid "delete_success"
msgstr "Programa eliminado correctamente."

msgid "destroy_profile"
msgstr "Borrar mi cuenta permanentemente"

msgid "developers_mode"
msgstr "Modo desarollador"

msgid "directly_available"
msgstr "Directamente abierto"

msgid "disable"
msgstr "Deshabilitado"

#, fuzzy
msgid "disable_parsons"
msgstr "Disable all puzzles"

#, fuzzy
msgid "disable_quizes"
msgstr "Disable all quizes"

msgid "disabled"
msgstr "Deshabilitado"

msgid "disabled_button_quiz"
msgstr "Tu puntuación en el cuestionario está por debajo del umbral, ¡inténtalo de nuevo!"

msgid "discord_server"
msgstr "Servidor Discord"

msgid "distinguished_user"
msgstr "Usuario distinguido"

msgid "double quotes"
msgstr "una comilla doble"

msgid "download"
msgstr "Descargar"

msgid "download_login_credentials"
msgstr "¿Quieres descargar las credenciales de login tras la creación de cuentas?"

msgid "duplicate"
msgstr "Duplicar"

msgid "echo_and_ask_mismatch_exception"
msgstr "Desajuste entre eco y pregunta"

msgid "echo_out"
msgstr "A partir del nivel 2, `{echo}` ya no es necesario. Ahora puedes repetir una respuesta con `{ask}` y `{print}`. Ejemplo: `nombre {is} {ask} ¿Cómo te llamas? {print} hola nombre`"

msgid "edit_adventure"
msgstr "Editar la aventura"

msgid "edit_code_button"
msgstr "Editar código"

msgid "email"
msgstr "Correo electrónico"

msgid "email_invalid"
msgstr "Por favor ingresa una dirección de correo electrónico válida."

msgid "end_quiz"
msgstr "Terminar cuestionario"

msgid "english"
msgstr "Inglés"

msgid "enter"
msgstr "Ingresar"

msgid "enter_password"
msgstr "Introduce una nueva contraseña para"

msgid "enter_text"
msgstr "Ingresar tu respuesta aquí..."

msgid "error_logo_alt"
msgstr "Logo de error"

msgid "exclamation mark"
msgstr "un signo de exclamación"

msgid "exercise"
msgstr "Ejercicio"

msgid "exercise_doesnt_exist"
msgstr "Este ejercicio no existe"

msgid "exists_email"
msgstr "Esa dirección de correo electrónico ya está en uso."

msgid "exists_username"
msgstr "Ese nombre de usuario ya está en uso."

msgid "exit_preview_mode"
msgstr "Salir del modo vista previa"

msgid "experience_invalid"
msgstr "Por favor, selecciona una experiencia válida. Escoge (sí, no)."

msgid "expiration_date"
msgstr "Fecha de expiración"

msgid "explore_explanation"
msgstr "En esta página puedes consultar los programas creados por otros usuarios de Hedy. Puedes filtrar tanto por nivel de Hedy como por aventura. Haz clic en \"Ver programa\" para abrir un programa y ejecutarlo. Los programas con un encabezado rojo contienen un error. Todavía puedes abrir el programa, pero ejecutarlo resultará en un error. ¡Por supuesto que puedes intentar arreglarlo! Si el creador tiene un perfil público, puedes hacer clic en su nombre de usuario para visitar su perfil. ¡Allí encontrarás todos sus programas compartidos y mucho más!"

msgid "explore_programs"
msgstr "Explorar programas"

msgid "explore_programs_logo_alt"
msgstr "Icono de explorar programas"

msgid "favorite_program"
msgstr "Programa favorito"

msgid "favourite_confirm"
msgstr "¿Estás seguro de que quieres marcar este programa como favorito?"

msgid "favourite_program"
msgstr "Programa favorito"

msgid "favourite_program_invalid"
msgstr "Tu programa favorito es inválido."

msgid "favourite_success"
msgstr "Tu programa se ha marcado como favorito."

msgid "female"
msgstr "Femenino"

msgid "float"
msgstr "un número"

msgid "for_teachers"
msgstr "Para profesores"

msgid "forgot_password"
msgstr "¿Olvidaste tu contraseña?"

msgid "from_another_teacher"
msgstr "De otro profesor"

msgid "from_magazine_website"
msgstr "De una revista o página web"

msgid "from_video"
msgstr "De un vídeo"

msgid "fun_statistics_msg"
msgstr "¡He aquí unas estadísticas divertidas!"

msgid "gender"
msgstr "Género"

msgid "gender_invalid"
msgstr "Por favor, selecciona un género válido. Escoge (mujer, hombre, otro)."

msgid "general"
msgstr "General"

msgid "general_settings"
msgstr "Configuración general"

msgid "generate_passwords"
msgstr "Generar contraseñas"

msgid "get_certificate"
msgstr "¡Obtén tu certificado!"

msgid "give_link_to_teacher"
msgstr "Dale a tu profesor el siguiente enlace:"

msgid "go_back"
msgstr ""

msgid "go_back_to_main"
msgstr "Volver a la página principal"

msgid "go_to_question"
msgstr "Ir a la pregunta"

msgid "go_to_quiz_result"
msgstr "Ir al resultado del cuestionario"

msgid "goto_profile"
msgstr "Ir a mi perfil"

msgid "grid_overview"
msgstr "Vista general de los programas por aventura"

msgid "hand_in"
msgstr "Entregar"

msgid "hand_in_exercise"
msgstr "Ejercicio manual"

msgid "heard_about_hedy"
msgstr "¿Cómo has conocido Hedy?"

msgid "heard_about_invalid"
msgstr "Por favor, selecciona una forma válida de cómo nos conociste."

msgid "hedy_achievements"
msgstr "Logros de Hedy"

msgid "hedy_choice_title"
msgstr "La opción de Hedy"

msgid "hedy_logo_alt"
msgstr "Logo de Hedy"

msgid "hedy_on_github"
msgstr "Hedy en Github"

msgid "hedy_tutorial_logo_alt"
msgstr "Icono de tutorial de Hedy"

msgid "hello_logo"
msgstr "hola"

msgid "hidden"
msgstr "Oculto"

msgid "hide_cheatsheet"
msgstr "Ocultar chuleta"

msgid "hide_keyword_switcher"
msgstr "Ocultar selector de palabras clave"

msgid "highest_level_reached"
msgstr "Nivel más alto alcanzado"

msgid "highest_quiz_score"
msgstr "Puntuación más alta en el cuestionario"

msgid "highscore_explanation"
msgstr "En esta página puedes ver las puntuaciones más altas actuales, según la cantidad de logros obtenidos. Clasifica para todos los usuarios, por país o por clase. Haga clic en un nombre de usuario para ver su perfil público."

msgid "highscore_no_public_profile"
msgstr "No tienes un perfil público, por lo que no estás en la lista de puntuaciones más altas. ¿Deseas crear uno?"

msgid "highscores"
msgstr "Puntuaciones"

msgid "hint"
msgstr "¿Consejo?"

msgid "ill_work_some_more"
msgstr "Voy a trabajar en él un poco más"

msgid "image_invalid"
msgstr "La imagen que has escogido no es válida."

msgid "incomplete_command_exception"
msgstr "Comando incompleto"

msgid "incorrect_handling_of_quotes_exception"
msgstr "Uso incorrecto de las comillas"

msgid "incorrect_use_of_types_exception"
msgstr "Uso incorrecto de los tipos"

msgid "incorrect_use_of_variable_exception"
msgstr "Uso incorrecto de la variable"

msgid "indentation_exception"
msgstr "Sangría incorrecta"

msgid "input"
msgstr "input de {ask}"

msgid "integer"
msgstr "un número"

msgid "invalid_class_link"
msgstr "Enlace incorrecto para unirse a la clase."

msgid "invalid_command_exception"
msgstr "Comando no válido"

msgid "invalid_keyword_language_comment"
msgstr "# La palabra clave para el idioma proporcionada no es válida, la palabra clave idioma se establece en Inglés"

msgid "invalid_language_comment"
msgstr "# El idioma proporcionado no es válido, el idioma está configurado en inglés"

msgid "invalid_level_comment"
msgstr "# El nivel proporcionado no es válido, el nivel se establece en el nivel 1"

msgid "invalid_program_comment"
msgstr "# El programa proporcionado no es válido, por favor inténtelo de nuevo"

msgid "invalid_teacher_invitation_code"
msgstr "El código de instructor es inválido. Para ser instructor, por favor mande un mensaje a hello@hedy.org."

msgid "invalid_tutorial_step"
msgstr "Paso de tutorial inválido"

msgid "invalid_username_password"
msgstr "Combinación de usuario/contraseña inválida."

msgid "invite_by_username"
msgstr "Invitar por nombre de usuario"

msgid "invite_date"
msgstr "Fecha de invitación"

msgid "invite_message"
msgstr "Has recibido una invitación para unirse a una clase"

msgid "invite_prompt"
msgstr "Introduce un nombre de usuario"

msgid "invite_teacher"
msgstr "Invitar a un profesor"

msgid "join_class"
msgstr "Unirse a la clase"

msgid "join_prompt"
msgstr "Debes estar registrado para unirte a una clase. ¿Deseas entrar a tu cuenta?"

msgid "keyword_language_invalid"
msgstr "Por favor, selecciona un idioma para palabras clave (selecciona Inglés o tu propio idioma)."

msgid "language"
msgstr "Idioma"

msgid "language_invalid"
msgstr "Por favor, selecciona un lenguaje válido."

msgid "languages"
msgstr "Cuáles de estos lenguages de programación has usado?"

msgid "last_achievement"
msgstr "Último logro"

msgid "last_edited"
msgstr "Última edición"

msgid "last_error"
msgstr "Último error"

msgid "last_login"
msgstr "Último ingreso"

msgid "last_program"
msgstr "Último programa"

msgid "last_update"
msgstr "Última actualización"

msgid "lastname"
msgstr "Apellido(s)"

msgid "leave_class"
msgstr "Abandonar clase"

msgid "level"
msgstr "Nivel"

msgid "level_accessible"
msgstr "Nivel abierto a los estudiantes"

msgid "level_disabled"
msgstr "Nivel deshabilitado"

msgid "level_future"
msgstr "Este nivel se abrirá automáticamente en "

#, fuzzy
msgid "level_invalid"
msgstr "Este nivel de Hedy no es válido."

msgid "level_not_class"
msgstr "Este nivel todavía no está disponible en tu clase"

msgid "level_title"
msgstr "Nivel"

msgid "levels"
msgstr "niveles"

msgid "link"
msgstr "Enlace"

msgid "list"
msgstr "una lista"

msgid "live_dashboard"
msgstr "Panel de control en directo"

msgid "logged_in_to_share"
msgstr "Debe iniciar sesión para guardar y compartir un programa."

msgid "login"
msgstr "Ingresar"

msgid "login_long"
msgstr "Ingresar a mi cuenta"

msgid "login_to_save_your_work"
msgstr "Inicia sesión para guardar tu progreso"

msgid "logout"
msgstr "Salir"

msgid "longest_program"
msgstr "Programa más largo"

msgid "mail_change_password_body"
msgstr ""
"Tu contraseña de Hedy ha cambiado. Si lo has hecho tú, no te preocupes.\n"
"Si no has cambiado tu contraseña, por favor contáctanos inmediatamente contestando a este email."

msgid "mail_change_password_subject"
msgstr "Tu contraseña de Hedy ha sido cambiada"

msgid "mail_error_change_processed"
msgstr "Algo salió mal al enviar un correo de validación, los cambios aún se procesan correctamente."

msgid "mail_goodbye"
msgstr ""
"¡Sigue programando!\n"
"El equipo de Hedy"

msgid "mail_hello"
msgstr "¡Hola, {username}!"

msgid "mail_recover_password_body"
msgstr ""
"Al hacer click en este enlace, puedes cambiar tu contraseña. Este enlace es válido durante <b>4</b> horas.\n"
"Si no has pedido restablecer tu contraseña, por favor ignora este email. {link}"

msgid "mail_recover_password_subject"
msgstr "Restablecer contraseña."

msgid "mail_reset_password_body"
msgstr ""
"Tu contraseña de Hedy ha cambiado a una nueva. Si lo has hecho tú, no te preocupes.\n"
"Si no has cambiado tu contraseña, por favor contáctanos inmediatamente contestando a este email."

msgid "mail_reset_password_subject"
msgstr "Tu contraseña de Hedy ha sido reseteada"

msgid "mail_welcome_teacher_body"
msgstr ""
"<strong>¡Bienvenido/a!</strong>\n"
"Felicidades por tu nueva cuenta de profesor Hedy. ¡Bienvenido a la comunidad mundial de profesores de Hedy!\n"
"\n"
"<strong>Qué pueden hacer las cuentas de profesor</strong>\n"
"Ahora tienes disponibles una serie de opciones adicionales.\n"
"\n"
"1. En el <a href=\"https://hedy.org/for-teachers/manual\">manual del profesor</a> encontrarás explicaciones adicionales.\n"
"2. Con tu cuenta de profesor, puedes crear clases. Tus estudiantes pueden unirse a tus clases y puedes ver su progreso. Las clases se crean y se gestionan a través de la página <a href=\"https://hedycode.com/for-teachers\">para profesores</a>.\n"
"3. ¡Puedes personalizar completamente tus clases, por ejemplo, puedes abrir y cerrar niveles, habilitar o deshabilitar aventuras y crear tus propias aventuras!\n"
"\n"
"<strong>¡Únete a nuestra comunidad en línea!</strong>\n"
"Todos los profesores de Hedy, programadores y demás fans están invitados a unirse a nuestro <a href=\"https://discord.gg/8yY7dEme9r\">servidor de Discord</a>. Este es el lugar perfecto para charlar sobre Hedy: tenemos canales donde puedes mostrar tus proyectos y lecciones interesantes, canales para reportar errores y canales para chatear con otros profesores y con el equipo de Hedy.\n"
"\n"
"<strong>Cómo solicitar ayuda</strong>\n"
"Si tienes dudas, puedes hacérnoslas saber en Discord o <a href=\"mailto: hello@hedy.org\">enviarnos un correo electrónico</a>.\n"
"\n"
"<strong>Cómo reportar errores</strong>\n"
"En Discord, tenemos un canal para reportar errores, llamado #bugs. Ese es el lugar perfecto para hacernos saber sobre problemas con los que te encuentres. Si sabes cómo usar GitHub, también puedes crear un <a href=\"https://github.com/hedyorg/hedy/issues/new?assignees=&labels=&template=bug_report.md&title=%5BBUG%5D\">problema</a> allí.\n"

msgid "mail_welcome_teacher_subject"
msgstr "Tu cuenta de Hedy está lista"

msgid "mail_welcome_verify_body"
msgstr ""
"Tu cuenta de Hedy ha sido creada con éxito. ¡Bienvenido/a!\n"
"Haz clic en este enlace para verificar su dirección de correo electrónico: {link}"

msgid "mail_welcome_verify_subject"
msgstr "Bienvenido/a a Hedy"

msgid "mailing_title"
msgstr "Suscríbete a la newsletter de Hedy"

msgid "main_subtitle"
msgstr "Programación textual para las aulas"

msgid "main_title"
msgstr "Hedy"

msgid "make_sure_you_are_done"
msgstr "¡Asegúrate de que has terminado! Ya no podrás cambiar tu programa después de hacer clic en \"Entregar\"."

msgid "male"
msgstr "Masculino"

msgid "mandatory_mode"
msgstr "Modo de desarrollador obligatorio"

#, fuzzy
msgid "more_options"
msgstr "More options"

msgid "my_account"
msgstr "Mi cuenta"

msgid "my_achievements"
msgstr "Mis logros"

msgid "my_adventures"
msgstr "Mis aventuras"

msgid "my_classes"
msgstr "Mis clases"

msgid "my_messages"
msgstr "Mis mensajes"

msgid "my_public_profile"
msgstr "Mi perfil público"

msgid "name"
msgstr "Nombre"

msgid "nav_explore"
msgstr "Explore"

msgid "nav_hedy"
msgstr "Hedy"

msgid "nav_learn_more"
msgstr "Aprende más"

msgid "nav_start"
msgstr "Inicio"

msgid "nested blocks"
msgstr "un bloque en un bloque"

msgid "new_password"
msgstr "Nueva contraseña"

msgid "new_password_repeat"
msgstr "Repite la nueva contraseña"

msgid "newline"
msgstr "un salto de línea"

msgid "next_exercise"
msgstr "Siguiente ejercicio"

msgid "next_page"
msgstr "Siguiente página"

msgid "next_step_tutorial"
msgstr "Siguiente paso >>>"

msgid "no"
msgstr "No"

msgid "no_account"
msgstr "¿Todavía no tienes una cuenta?"

msgid "no_accounts"
msgstr "No hay cuentas por crear."

msgid "no_adventures_yet"
msgstr "Aún no hay aventuras públicas..."

msgid "no_certificate"
msgstr "Este usuario no ha conseguido el Certificado Hedy de Finalización"

msgid "no_more_flat_if"
msgstr "A partir del nivel 8, el código tras {if} tiene que ponerse en la siguiente línea y debe empezar con 4 espacios."

msgid "no_programs"
msgstr "No hay programas."

msgid "no_public_profile"
msgstr "No tienes un texto de perfil público todavía..."

msgid "no_shared_programs"
msgstr "no tiene programas compartidos..."

msgid "no_such_adventure"
msgstr "¡Esta aventura no existe!"

msgid "no_such_class"
msgstr "No se encontró esa clase de Hedy."

msgid "no_such_highscore"
msgstr "Puntuaciones"

msgid "no_such_level"
msgstr "¡No se encontró este nivel de Hedy!"

msgid "no_such_program"
msgstr "¡No se encontró el programa de Hedy!"

msgid "no_tag"
msgstr "¡Sin etiqueta!"

msgid "not_enrolled"
msgstr "¡Parece que no perteneces a esta clase!"

msgid "not_in_class_no_handin"
msgstr "No estás en clase, así que no es necesario que entregues nada."

msgid "not_logged_in_cantsave"
msgstr "Tu programa no se guardará."

msgid "not_logged_in_handin"
msgstr "Debe iniciar sesión para entregar un trabajo."

msgid "not_teacher"
msgstr "¡Parece que no eres profesor!"

msgid "number"
msgstr "un número"

msgid "number_achievements"
msgstr "Número de logros"

msgid "number_lines"
msgstr "Número de líneas"

msgid "number_programs"
msgstr "Número de programas"

msgid "ok"
msgstr "OK"

msgid "only_you_can_see"
msgstr "Sólo tú puedes ver este programa."

msgid "open"
msgstr "Abrir"

msgid "opening_date"
msgstr "Fecha de apertura"

msgid "opening_dates"
msgstr "Fechas de apertura"

msgid "option"
msgstr "Opción"

msgid "or"
msgstr "o"

msgid "other"
msgstr "Otro"

msgid "other_block"
msgstr "Otro lenguaje basado en bloques"

msgid "other_settings"
msgstr "Otras configuraciones"

msgid "other_source"
msgstr "Otro"

msgid "other_text"
msgstr "Otro lenguaje basado en texto"

msgid "overwrite_warning"
msgstr "Ya tienes un programa con este nombre, guardar este programa reemplazará al anterior. ¿Estás seguro/a?"

msgid "owner"
msgstr "Dueño"

msgid "page"
msgstr "página"

msgid "page_not_found"
msgstr "¡No pudimos encontrar esta página!"

#, fuzzy
msgid "pair_with_teacher"
msgstr "I would like to be paired with another teacher for help"

msgid "parsons_title"
msgstr "Puzle"

msgid "password"
msgstr "Contraseña"

msgid "password_change_not_allowed"
msgstr "No puedes cambiar la contraseña a este usuario."

msgid "password_change_prompt"
msgstr "¿Estás seguro de que quieres cambiar la contraseña?"

msgid "password_change_success"
msgstr "La contraseña de tu estudiante ha cambiado correctamente."

msgid "password_invalid"
msgstr "Tu contraseña no es válida."

msgid "password_repeat"
msgstr "Repetir contraseña"

msgid "password_resetted"
msgstr "Tu contraseña ha sido cambiada exitosamente. Ya puedes entrar nuevamente a tu cuenta usando la nueva contraseña."

msgid "password_six"
msgstr "La contraseña debe contener al menos seis caracteres."

msgid "password_updated"
msgstr "Contraseña actualizada."

msgid "passwords_six"
msgstr "Todas las contraseñas deben tener 6 carácteres o más."

msgid "pending_invites"
msgstr "Invitaciones pendientes"

msgid "people_with_a_link"
msgstr "Otras personas con un enlace pueden ver este programa. También se puede encontrar en la página \"Explorar\"."

msgid "percentage"
msgstr "porcentaje"

msgid "percentage_achieved"
msgstr "Logrado por el {percentage}% de los usuarios"

msgid "period"
msgstr "un punto"

msgid "personal_text"
msgstr "Texto personal"

msgid "personal_text_invalid"
msgstr "Tu texto personal es inválido."

msgid "postfix_classname"
msgstr "Sufijo de nombre de clase"

msgid "preferred_keyword_language"
msgstr "Idioma preferido para las palabras clave"

msgid "preferred_language"
msgstr "Lenguaje favorito"

msgid "preview"
msgstr "Previsualizar"

msgid "previewing_adventure"
msgstr "Previsualizar la aventura"

msgid "previewing_class"
msgstr "Está previsualizando la clase <em>{class_name}</em> como profesor."

msgid "previous_campaigns"
msgstr "Ver campañas anteriores"

msgid "print_logo"
msgstr "imprimir"

msgid "privacy_terms"
msgstr "Protección de datos"

msgid "private"
msgstr "Privado"

msgid "profile_logo_alt"
msgstr "Icono de perfil."

msgid "profile_picture"
msgstr "Imagen de perfil"

msgid "profile_updated"
msgstr "Perfil actualizado."

msgid "profile_updated_reload"
msgstr "Perfil actualizado, la página se recargará."

msgid "program_contains_error"
msgstr "Este programa contiene un error, ¿está seguro de querer compartirlo?"

msgid "program_header"
msgstr "Mis programas"

msgid "program_too_large_exception"
msgstr "Programas demasiado extensos"

msgid "programming_experience"
msgstr "Tienes experiencia con programación?"

msgid "programming_invalid"
msgstr "Por favor, selecciona un lenguaje de programación válido."

msgid "programs"
msgstr "Programas"

msgid "programs_created"
msgstr "Programas creados"

msgid "programs_saved"
msgstr "Programas guardados"

msgid "programs_submitted"
msgstr "Programas enviados"

msgid "prompt_join_class"
msgstr "Deseas unirte a la clase?"

msgid "public"
msgstr "Público"

msgid "public_adventures"
msgstr "Explorar las aventuras públicas"

msgid "public_invalid"
msgstr "La selección de conformidad no es correcta"

msgid "public_profile"
msgstr "Perfil público"

msgid "public_profile_info"
msgstr "Al seleccionar esta casilla, hago que mi perfil sea visible para todos. Tenga cuidado de no compartir información personal como su nombre o dirección de su casa, ¡porque todos podrán verla!"

msgid "public_profile_updated"
msgstr "Perfil público actualizado, la página se recargará."

msgid "pygame_waiting_for_input"
msgstr "Esperando a que se presione un botón..."

msgid "question mark"
msgstr "un signo de interrogación"

msgid "quiz_logo_alt"
msgstr "Logo de quiz"

msgid "quiz_score"
msgstr "Puntuación de cuestionario"

msgid "quiz_tab"
msgstr "Cuestionario"

msgid "quiz_threshold_not_reached"
msgstr "No has alcanzado el umbral de cuestionario para desbloquear este nivel"

msgid "read_code_label"
msgstr "Leer en voz alta"

msgid "recent"
msgstr "Mis programas recientes"

msgid "recover_password"
msgstr "Restablecer contraseña"

msgid "regress_button"
msgstr "Regresar al nivel {level}"

msgid "remove"
msgstr "Eliminar"

msgid "remove_customization"
msgstr "Eliminar configuración"

msgid "remove_customizations_prompt"
msgstr "¿Estás seguro de que quieres eliminar esta clase de sus personalizaciones?"

msgid "remove_student_prompt"
msgstr "¿Estás seguro de que quieres eliminar al estudiante de la clase?"

msgid "remove_user_prompt"
msgstr "Confirmar la eliminación de este usuario de la clase."

msgid "repair_program_logo_alt"
msgstr "Icono de reparación de programa"

msgid "repeat_dep"
msgstr "Empezando en el nivel 8, {repeat} necesita ser usado con sangría. Puedes ver ejemplos en la pestaña {repeat} en el nivel 8."

msgid "repeat_match_password"
msgstr "La contraseña repetida es distinta."

msgid "repeat_new_password"
msgstr "Repetir nueva contraseña"

msgid "report_failure"
msgstr "Este programa no existe o no es público"

msgid "report_program"
msgstr "¿Estás seguro de que quieres reportar este programa?"

msgid "report_success"
msgstr "Este programa ha sido reportado"

msgid "request_teacher"
msgstr "¿Te gustaría aplicar a una cuenta de profesor?"

msgid "request_teacher_account"
msgstr "Solicita cuenta de profesor/a"

msgid "required_field"
msgstr "Los campos marcados con * son obligatorios"

msgid "reset_adventure_prompt"
msgstr "¿Seguro que quieres restablecer todas las aventuras seleccionadas?"

msgid "reset_adventures"
msgstr "Restablecer aventuras seleccionadas"

msgid "reset_button"
msgstr "Restablecer"

msgid "reset_password"
msgstr "Establecer nueva contraseña"

msgid "reset_view"
msgstr "Resetear"

msgid "retrieve_adventure_error"
msgstr "¡No puedes ver esta aventura!"

msgid "retrieve_class_error"
msgstr "Solo los profesores pueden ver clases"

msgid "retrieve_tag_error"
msgstr "Error al recuperar las etiquetas"

msgid "role"
msgstr "Papel"

msgid "run_code_button"
msgstr "Ejecutar código"

msgid "runs_over_time"
msgstr "Se ejecuta en el tiempo"

msgid "save"
msgstr "Guardar"

msgid "save_parse_warning"
msgstr "Tu programa contiene un error. ¿Estás seguro/a de que quieres guardarlo?"

msgid "save_prompt"
msgstr "Debes estar registrado para guardar tu programa. ¿Deseas entrar ahora a tu cuenta?"

msgid "save_success_detail"
msgstr "Tu programa se ha guardado correctamente."

msgid "score"
msgstr "Puntos"

msgid "search"
msgstr "Busca..."

msgid "search_button"
msgstr "Buscar"

msgid "second_teacher"
msgstr "Segundo profesor"

msgid "second_teacher_copy_prompt"
msgstr "¿Estás seguro de que quieres copiar a este profesor?"

msgid "second_teacher_prompt"
msgstr "Introduce el nombre del usuario de un profesor para invitarle."

msgid "second_teacher_warning"
msgstr "Todos los profesores de esta clase pueden personalizarlo."

msgid "see_certificate"
msgstr "¡Ve el certificado de {username}!"

msgid "select"
msgstr "Seleccionar"

msgid "select_adventures"
msgstr "Seleccionar y encargar aventuras"

msgid "select_all"
msgstr "Seleccionar todo"

msgid "select_lang"
msgstr "Selecciona el idioma"

msgid "select_levels"
msgstr "Seleccione los niveles"

msgid "select_tag"
msgstr "Seleccionar etiqueta"

msgid "selected"
msgstr "Seleccionado"

msgid "self_removal_prompt"
msgstr "¿Estás seguro de que quieres abandonar esta clase?"

msgid "send_password_recovery"
msgstr "Envíame un link para restablecer mi contraseña"

msgid "sent_by"
msgstr "Esta invitación ha sido mandada por"

msgid "sent_password_recovery"
msgstr "Pronto recibirás un correo electrónico con instrucciones sobre cómo restablecer tu contraseña."

msgid "settings"
msgstr "Mi configuración personal"

msgid "share_by_giving_link"
msgstr "Muestra tu programa a otras personas dándoles el siguiente enlace:"

msgid "share_your_program"
msgstr "Compartir el programa"

msgid "signup_student_or_teacher"
msgstr "¿Eres un estudiante o un profesor?"

msgid "single quotes"
msgstr "una comilla simple"

msgid "slash"
msgstr "una barra"

msgid "slides"
msgstr "Diapositivas"

msgid "slides_info"
msgstr "¡Estas son diapositivas que hemos creado para ayudarte a enseñar con Hedy! Cada diapositiva contiene una explicación de cada nivel, junto con algunos ejemplos.Las diapositivas fueron creadas mediante el servicio <a href=\"https://slides.com\">slides.com</a>; si crear tus propias diapositivas usando estas como partida, puedes descargarlas, y luego subir el archivo zip resultante a <a href=\"https://slides.com\">slides.com</a>. Puedes ver más información acerca de las diapositivas en el <a href=\"https://hedy.org/for-teachers/manual/features\">manual de profesores</a>."

msgid "social_media"
msgstr "Redes sociales"

msgid "something_went_wrong_keyword_parsing"
msgstr "Hay un problema en tu aventura, ¿están todas las palabras clave correctamente rodeadas por { }?"

msgid "space"
msgstr "un espacio"

msgid "star"
msgstr "un asterisco"

msgid "start_hedy_tutorial"
msgstr "Comenzar tutorial de Hedy"

#, fuzzy
msgid "start_learning"
msgstr "Start learning"

msgid "start_programming"
msgstr "Empezar a programar"

msgid "start_programming_logo_alt"
msgstr "Icono de empezar a programar"

msgid "start_quiz"
msgstr "Empezar cuestionario"

msgid "start_teacher_tutorial"
msgstr "Comenzar tutorial de profesor"

#, fuzzy
msgid "start_teaching"
msgstr "Start teaching"

msgid "step_title"
msgstr "Tarea"

msgid "stop_code_button"
msgstr "Detener programa"

msgid "string"
msgstr "texto"

msgid "student"
msgstr "Estudiante"

msgid "student_already_in_class"
msgstr "Este estudiante ya está en tu clase."

msgid "student_already_invite"
msgstr "Este estudiante ya tiene una invitación pendiente."

msgid "student_details"
msgstr "Datos de los alumnos"

msgid "student_list"
msgstr "Lista de alumnos"

msgid "student_not_allowed_in_class"
msgstr "El alumno no autorizado en la clase"

msgid "student_not_existing"
msgstr "Este nombre de usuario no existe."

msgid "student_signup_header"
msgstr "Estudiante"

msgid "students"
msgstr "estudiantes"

msgid "submission_time"
msgstr "Entregado en"

msgid "submit_answer"
msgstr "Entregar respuesta"

msgid "submit_program"
msgstr "Enviar"

msgid "submit_warning"
msgstr "¿Estás seguro de que quieres enviar este programa?"

msgid "submitted"
msgstr "Enviado"

msgid "submitted_header"
msgstr "Este programa ha sido enviado y no puede ser alterado."

msgid "subscribe"
msgstr "Suscribirse"

msgid "subscribe_newsletter"
msgstr "Subscribirse al newsletter"

msgid "suggestion_color"
msgstr "Intenta usar otro color"

msgid "suggestion_note"
msgstr "Utilice una nota entre C0 y B9 o un número entre 1 y 70"

msgid "suggestion_number"
msgstr "Intenta cambiar el valor a un número"

msgid "surname"
msgstr "Nombre"

msgid "survey"
msgstr "Encuesta"

msgid "survey_completed"
msgstr "Encuesta finalizada"

msgid "survey_skip"
msgstr "No vuelvas a mostrar esto"

msgid "survey_submit"
msgstr "Enviar"

msgid "tag_in_adventure"
msgstr "Etiqueta en la aventura"

msgid "tag_input_placeholder"
msgstr "Introduzca una nueva etiqueta"

msgid "tags"
msgstr "Etiquetas"

msgid "teacher"
msgstr "Profesor"

msgid "teacher_account_request"
msgstr "Tienes una solicitud de cuenta de profesor pendiente"

msgid "teacher_account_success"
msgstr "Has solicitado con éxito una cuenta de profesor."

msgid "teacher_invalid"
msgstr "Tu valor de profesor no es válido."

msgid "teacher_invitation_require_login"
msgstr "Para configurar tu perfil como profesor, necesitamos que te autentifiques. Si no tienes una cuenta, crea una."

msgid "teacher_manual"
msgstr "Manual de profesor"

msgid "teacher_signup_header"
msgstr "Profesor"

msgid "teacher_tutorial_logo_alt"
msgstr "Icono de tutorial de profesor"

msgid "teacher_welcome"
msgstr "¡Bienvenido/a a Hedy! Tu cuenta es de tipo profesor, por lo que puedes crear clases e invitar estudiantes."

msgid "teachers"
msgstr "Profesores"

msgid "template_code"
msgstr ""
"¡Esta es la explicación de mi aventura!\n"
"\n"
"De esta manera puedo mostrar un comando: <code>{print}</code>\n"
"\n"
"Pero a veces podría querer mostrar un fragmento de código, como este:\n"
"<pre>\n"
"{ask} ¿Cómo te llamas?\n"
"{echo} entonces tu nombre es\n"
"</pre>"

msgid "this_turns_in_assignment"
msgstr "Esto entrega tu tarea a tu profesor."

msgid "title"
msgstr "Título"

msgid "title_achievements"
msgstr "Hedy - Mis logros"

msgid "title_admin"
msgstr "Hedy - Página de administración"

msgid "title_class grid_overview"
msgstr "Hedy - Vista general de cuadrícula"

msgid "title_class live_statistics"
msgstr "Hedy - Estadísticas en directo"

msgid "title_class-overview"
msgstr "Hedy - Panel de clase"

msgid "title_customize-adventure"
msgstr "Hedy - Configurar aventura"

msgid "title_customize-class"
msgstr "Hedy - Personalizar clase"

msgid "title_explore"
msgstr "Hedy - Explorar"

msgid "title_for-teacher"
msgstr "Hedy - Para profesores"

msgid "title_join-class"
msgstr "Hedy - Unirse a la clase"

msgid "title_landing-page"
msgstr "¡Bienvenido/a a Hedy!"

msgid "title_learn-more"
msgstr "Hedy - Aprender más"

msgid "title_login"
msgstr "Hedy - Iniciar sesión"

msgid "title_my-profile"
msgstr "Hedy - Mi Cuenta"

msgid "title_privacy"
msgstr "Hedy - Términos de privacidad"

msgid "title_programs"
msgstr "Hedy - Mis programas"

msgid "title_public-adventures"
msgstr "Hedy - Aventuras en público"

msgid "title_recover"
msgstr "Hedy - Recuperar cuenta"

msgid "title_reset"
msgstr "Hedy - Restablecer la contraseña"

msgid "title_signup"
msgstr "Hedi - Crea una cuenta"

msgid "title_start"
msgstr "Hedy - Programación textual fácil"

msgid "title_view-adventure"
msgstr "Hedy - Ver aventura"

msgid "token_invalid"
msgstr "Tu token no es válido."

msgid "tooltip_level_locked"
msgstr "Su profesor desactivó este nivel"

msgid "translate_error"
msgstr "Algo salió mal al traducir el código. Intenta ejecutar el código para ver si tiene un error. El código con errores no se puede traducir."

msgid "translating_hedy"
msgstr "Traducción de Hedy"

msgid "translator"
msgstr "Traductor"

msgid "tutorial"
msgstr "Tutorial"

msgid "tutorial_code_snippet"
msgstr ""
"{print} ¡Hola mundo!\n"
"{print} ¡Estoy aprendiendo Hedy con el tutorial!"

msgid "tutorial_message_not_found"
msgstr "No hemos podido encontrar el paso de tutorial pedido..."

msgid "tutorial_title_not_found"
msgstr "Paso de tutorial no encontrado"

msgid "unauthorized"
msgstr "Usted tiene acceso a esta página"

msgid "unique_usernames"
msgstr "Los nombres de usuario deben ser únicos."

msgid "unlock_thresholds"
msgstr "Desbloquear umbrales de nivel"

msgid "unsaved_class_changes"
msgstr "Hay cambios sin guardar, ¿estás seguro de que quieres abandonar esta página?"

msgid "update_adventure_prompt"
msgstr "¿Estás seguro de que quieres actualizar esta aventura?"

msgid "update_profile"
msgstr "Actualizar perfil"

msgid "update_public"
msgstr "Actualizar perfil público"

msgid "updating_indicator"
msgstr "Actualizando"

msgid "use_of_blanks_exception"
msgstr "Uso de espacios en blanco en los programas"

msgid "use_of_nested_functions_exception"
msgstr "Uso de funciones anidadas"

msgid "user"
msgstr "usuario"

msgid "user_inexistent"
msgstr "Este usuario no existe"

msgid "user_not_private"
msgstr "Este usuario o bien no existe o no tiene un perfil público"

msgid "username"
msgstr "Usuario"

msgid "username_empty"
msgstr "¡No has introducido un nombre de usuario!"

msgid "username_invalid"
msgstr "Tu nombre de usuario no es válido."

msgid "username_special"
msgstr "El nombre de usuario no puede contener los caracteres `:` o `@`."

msgid "username_three"
msgstr "El nombre de usuario debe contener al menos tres caracteres."

msgid "usernames_exist"
msgstr "Uno o más nombres de usuario ya están en uso."

msgid "value"
msgstr "Valor"

msgid "variables"
msgstr "Variables"

msgid "view_program"
msgstr "Ver programa"

msgid "welcome"
msgstr "Bienvenido/a"

msgid "welcome_back"
msgstr "Bienvenido de vuelta"

msgid "what_is_your_role"
msgstr "¿Cuál es tu papel?"

msgid "what_should_my_code_do"
msgstr "¿Qué debería hacer mi código?"

msgid "whole_world"
msgstr "El mundo"

msgid "year_invalid"
msgstr "Por favor ingresa un año entre 1900 y {current_year}."

msgid "yes"
msgstr "Sí"

msgid "your_account"
msgstr "Tu perfil"

msgid "your_class"
msgstr "Tu clase"

msgid "your_last_program"
msgstr "Tu último programa guardado"

msgid "your_personal_text"
msgstr "Tu texto personal..."

msgid "your_program"
msgstr "Tu programa"

#~ msgid "create_account_explanation"
#~ msgstr "Con tu cuenta puedes salvar tus programas."

#~ msgid "only_teacher_create_class"
#~ msgstr "Only teachers are allowed to create classes!"

#~ msgid "keyword_support"
#~ msgstr "Palabras clave traducidas"

#~ msgid "non_keyword_support"
#~ msgstr "Contenido traducido"

#~ msgid "try_button"
#~ msgstr "Probar"

#~ msgid "select_own_adventures"
#~ msgstr "Selección de tus propias aventuras"

#~ msgid "edit"
#~ msgstr "Editar"

#~ msgid "view"
#~ msgstr "Ver"

#~ msgid "class"
#~ msgstr "Clase"

#~ msgid "save_code_button"
#~ msgstr "Guardar código"

#~ msgid "share_code_button"
#~ msgstr "Guardar y compartir código"

#~ msgid "classes_invalid"
#~ msgstr "La lista de clases seleccionadas es inválida"

#~ msgid "directly_add_adventure_to_classes"
#~ msgstr "¿Quieres añadir esta aventura directamente a una de tus clases?"

#~ msgid "hand_in_assignment"
#~ msgstr "Entregar la tarea"

#~ msgid "select_a_level"
#~ msgstr "Elija un nivel"

#~ msgid "answer_invalid"
#~ msgstr "Tu contraseña no es válida."

#~ msgid "available_adventures_level"
#~ msgstr "Nivel de aventuras disponibles"

#~ msgid "customize_class_exp_1"
#~ msgstr "¡Hola! En esta página puedes configurar tu clase. Puedes seleccionar qué niveles y aventuras pueden ver tus estudiantes. También puedes añadir tus propias aventuras a niveles. Todos los niveles y aventuras por defecto serán seleccionadas por defecto. <b>Nota</b> ¡No todas las aventuras están disponibles para cada nivel! La configuración es como sigue:"

#~ msgid "customize_class_exp_2"
#~ msgstr "Siempre puede cambiar esta configuración más adelante. Por ejemplo, puedes hacer que estén disponibles aventuras o niveles específicos mientras impartes una clase. De esta manera, es fácil determinar en qué nivel y aventuras trabajarán sus alumnos. Si quieres que todo esté disponible para tu clase, es más fácil eliminar la personalización por completo."

#~ msgid "customize_class_step_1"
#~ msgstr "Selecciona niveles para su clase presionando los \"botones de nivel\""

#~ msgid "customize_class_step_2"
#~ msgstr "Puede seleccionar el nivel que desea editar en el menú desplegable \"Seleccionar un nivel\""

#~ msgid "customize_class_step_3"
#~ msgstr "Ordena las aventuras como quieras que aparezcan en el nivel. El menú desplegable \"Aventuras disponibles\" contiene las aventuras que no se han incluido en este nivel."

#~ msgid "customize_class_step_4"
#~ msgstr "El menú desplegable \"Aventuras disponibles\" también tiene tus propias aventuras. Una vez que las añadas, podrás moverlas junto a las demás aventuras."

#~ msgid "customize_class_step_5"
#~ msgstr "Puedes eliminar una aventura haciendo clic en el botón x y aparecerá en el menú desplegable \"Aventuras disponibles\""

#~ msgid "customize_class_step_6"
#~ msgstr "Seleccionando una fecha de apertura para cada nivel (también puedes dejarlo vacío)"

#~ msgid "customize_class_step_7"
#~ msgstr "Selección de otros ajustes"

#~ msgid "customize_class_step_8"
#~ msgstr "Clica \"Guardar\" -> ¡Hecho!"

#~ msgid "example_code_header"
#~ msgstr "Código de ejemplo"

#~ msgid "feedback_failure"
#~ msgstr "¡Incorrecto!"

#~ msgid "feedback_success"
#~ msgstr "¡Bien hecho!"

#~ msgid "go_to_first_question"
#~ msgstr "Ir a la pregunta primera"

#~ msgid "question"
#~ msgstr "Pregunta"

#~ msgid "question_doesnt_exist"
#~ msgstr "Esta pregunta no existe"

#~ msgid "question_invalid"
#~ msgstr "Tu token no es válido."

#~ msgid "too_many_attempts"
#~ msgstr "Demasiados intentos"

#~ msgid "class_logs"
#~ msgstr "Logs"

#~ msgid "class_stats"
#~ msgstr "Estadísticas de clase"

#~ msgid "visit_own_public_profile"
#~ msgstr "Visita tu perfil"

#~ msgid "disabled_button_locked"
#~ msgstr "Tu profesor no ha desbloqueado todavía este nivel"

#~ msgid "duplicate_tag"
#~ msgstr "You already have a tag with this name."

#~ msgid "tag_deleted"
#~ msgstr "This tag was successfully deleted."

#~ msgid "no_tags"
#~ msgstr "Aún no hay etiquetas."

#~ msgid "apply_filters"
#~ msgstr "Aplicar los filtros"

#~ msgid "write_first_program"
#~ msgstr "¡Escribe tu primer programa!"

#~ msgid "adventure_exp_1"
#~ msgstr "Escoge tu aventura a la derecha. Tras crear tu aventura, puedes incluirla en una de tus clases bajo \"Configuración\". Si quieres incluir un comando en tu aventura, usa anclas de código tal que así:"

#~ msgid "adventure_exp_2"
#~ msgstr "Si deseas mostrar fragmentos de código reales, por ejemplo, para darle al alumno una plantilla o un ejemplo del código. Utiliza anclas previas como esta:"

#~ msgid "adventures"
#~ msgstr "Aventuras Disponibles"

#~ msgid "hello_world"
#~ msgstr "¡Hola mundo!"

#~ msgid "share_confirm"
#~ msgstr "Estás seguro/a de querer volver público tu programa?"

#~ msgid "share_success_detail"
#~ msgstr "Programa hecho público correctamente."

#~ msgid "unshare_confirm"
#~ msgstr "Estás seguro/a de querer volver privado tu programa?"

#~ msgid "unshare_success_detail"
#~ msgstr "Programa hecho privado correctamente."

<<<<<<< HEAD
#~ msgid "back_to_teachers_page"
#~ msgstr "Volver a la página de profesores"
=======
#~ msgid "hide_parsons"
#~ msgstr "Ocultar puzle"

#~ msgid "hide_quiz"
#~ msgstr "Ocultar cuestionario"
>>>>>>> 428b9f23
<|MERGE_RESOLUTION|>--- conflicted
+++ resolved
@@ -7,15 +7,9 @@
 msgstr ""
 "Project-Id-Version: PROJECT VERSION\n"
 "Report-Msgid-Bugs-To: EMAIL@ADDRESS\n"
-<<<<<<< HEAD
-"POT-Creation-Date: 2024-02-29 15:38+0100\n"
-"PO-Revision-Date: 2024-02-23 03:02+0000\n"
-"Last-Translator: Kamborio <Kamborio15@users.noreply.hosted.weblate.org>\n"
-=======
 "POT-Creation-Date: 2000-01-01 00:00+0000\n"
 "PO-Revision-Date: 2000-01-01 00:00+0000\n"
 "Last-Translator: Someone <someone@example.com>\n"
->>>>>>> 428b9f23
 "Language: es\n"
 "Language-Team: es <LL@li.org>\n"
 "Plural-Forms: nplurals=2; plural=n != 1;\n"
@@ -78,14 +72,9 @@
 msgid "Missing Inner Command"
 msgstr "Parece que has olvidad usar un comando en el {command} que has usado en la línea {line_number}."
 
-<<<<<<< HEAD
-msgid "Missing Square Brackets"
-msgstr ""
-=======
 #, fuzzy
 msgid "Missing Square Brackets"
 msgstr "It looks like you forgot to use square brackets [] around the list you were creating on line {line_number}."
->>>>>>> 428b9f23
 
 msgid "Missing Variable"
 msgstr "Parece que a tu {command} le falta una variable al principio de la línea."
@@ -180,13 +169,6 @@
 msgid "adventure_cloned"
 msgstr "La aventura es clonada"
 
-<<<<<<< HEAD
-msgid "adventure_code_button"
-msgstr ""
-
-msgid "adventure_codeblock_button"
-msgstr ""
-=======
 #, fuzzy
 msgid "adventure_code_button"
 msgstr "Adventure Code"
@@ -194,7 +176,6 @@
 #, fuzzy
 msgid "adventure_codeblock_button"
 msgstr "Use this button when you want to create a block of code that students can run in your adventure. Tip: put the selection at the end of the last line of the code block and <kbd>Enter</kbd> 3 times to type after a code block."
->>>>>>> 428b9f23
 
 msgid "adventure_duplicate"
 msgstr "Ya tienes una aventura con este nombre."
@@ -205,14 +186,9 @@
 msgid "adventure_exp_3"
 msgstr "Asegúrate de rodear siempre las palabras clave con { } para que se reconozcan correctamente. Puedes usar el botón de \"vista previa\" para ver una versión con estilo de tu aventura. Para ver la aventura en una página dedicada, selecciona \"ver\" en la página de profesores."
 
-<<<<<<< HEAD
-msgid "adventure_exp_classes"
-msgstr ""
-=======
 #, fuzzy
 msgid "adventure_exp_classes"
 msgstr "Your adventure is used within the following classes"
->>>>>>> 428b9f23
 
 msgid "adventure_id_invalid"
 msgstr "Esta aventura no es válida."
@@ -2066,13 +2042,8 @@
 #~ msgid "unshare_success_detail"
 #~ msgstr "Programa hecho privado correctamente."
 
-<<<<<<< HEAD
-#~ msgid "back_to_teachers_page"
-#~ msgstr "Volver a la página de profesores"
-=======
 #~ msgid "hide_parsons"
 #~ msgstr "Ocultar puzle"
 
 #~ msgid "hide_quiz"
 #~ msgstr "Ocultar cuestionario"
->>>>>>> 428b9f23
