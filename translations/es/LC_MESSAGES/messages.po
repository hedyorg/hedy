# Spanish translations for PROJECT.
# Copyright (C) 2023 ORGANIZATION
# This file is distributed under the same license as the PROJECT project.
# FIRST AUTHOR <EMAIL@ADDRESS>, 2023.
#
msgid ""
msgstr ""
"Project-Id-Version: PROJECT VERSION\n"
"Report-Msgid-Bugs-To: EMAIL@ADDRESS\n"
"POT-Creation-Date: 2000-01-01 00:00+0000\n"
"PO-Revision-Date: 2024-09-20 06:15+0000\n"
"Last-Translator: gallegonovato <fran-carro@hotmail.es>\n"
"Language-Team: es <LL@li.org>\n"
"Language: es\n"
"MIME-Version: 1.0\n"
"Content-Type: text/plain; charset=utf-8\n"
"Content-Transfer-Encoding: 8bit\n"
"Plural-Forms: nplurals=2; plural=n != 1;\n"
"X-Generator: Weblate 5.8-dev\n"
"Generated-By: Babel 2.14.0\n"

msgid "Access Before Assign"
msgstr "Hemos detectado que la variable `{name}` está siendo usada en la línea {access_line_number} antes de ser inicializada. ¿Puedes darle un valor a la variable antes de usarla?"

msgid "Cyclic Var Definition"
msgstr "Hemos detectado que la variable `{variable}` está siendo usada en el lado derecho del comando `{is}` antes de ser inicializada. ¿Puedes darle un valor antes de usarla'"

#, fuzzy
msgid "Else Without If Error"
msgstr "En la línea {line_number} has utilizado un `{else}` pero no hay ningún `{if}` en la línea anterior."

#, fuzzy
msgid "Function Undefined"
msgstr "Has intentado utilizar la función {name}, pero no la has definido."

#, fuzzy
msgid "Has Blanks"
msgstr "Tu código es incompleto. Contiene huecos que debes reemplazar con código."

#, fuzzy
msgid "Incomplete"
msgstr "¡Oops! ¡Has olvidado una parte de código! En la línea {line_number}, debes agregar texto después de `{incomplete_command}`."

#, fuzzy
msgid "Incomplete Repeat"
msgstr "Parece que olvidaste usar un `{command}` con el comando `{repeat}` que usaste en la línea {line_number}."

#, fuzzy
msgid "Invalid"
msgstr "`{invalid_command}` no es un comando de Hedy en nivel {level}. ¿Querías decir `{guessed_command}`?"

#, fuzzy
msgid "Invalid Argument"
msgstr "No puedes usar el comando `{command}` con `{invalid_argument}`. Intenta cambiar `{invalid_argument}` a {allowed_types}."

#, fuzzy
msgid "Invalid Argument Type"
msgstr "No puedes usar `{command}` con `{invalid_argument}` porque es {invalid_type}. Intenta cambiar `{invalid_argument}` a {allowed_types}."

#, fuzzy
msgid "Invalid At Command"
msgstr "El comando `{command}` no puede utilizarse a partir del nivel 16. Puedes usar corchetes para usar un elemento de una lista, por ejemplo `friends[i]`, `lucky_numbers[{random}]`."

#, fuzzy
msgid "Invalid Space"
msgstr "¡Oops! Has comenzado una línea con un espacio en la línea {line_number}. Los espacios confunden a los ordenadores, ¿podrías quitarlos?"

#, fuzzy
msgid "Invalid Type Combination"
msgstr "No puedes usar `{invalid_argument}` y `{invalid_argument_2}` con `{command}` porque uno es {invalid_type} y el otro es {invalid_type_2}. Intenta cambiar `{invalid_argument}` a {invalid_type_2} o `{invalid_argument_2}` a {invalid_type}."

#, fuzzy
msgid "Lonely Echo"
msgstr "Has utilizado un `{echo}` antes de un `{ask}`, o un `{echo}` sin un `{ask}`. Coloca un `{ask}` antes del `{echo}`."

#, fuzzy
msgid "Lonely Text"
msgstr "Parece que olvidaste usar un comando con el texto que pusiste en la línea {line_number}"

#, fuzzy
msgid "Missing Additional Command"
msgstr "Parece que olvidaste terminar de escribir `{command}` en la línea {line_number}. Intenta añadir `{missing_command}` a tu código."

#, fuzzy
msgid "Missing Colon Error"
msgstr "A partir del nivel 17, `{command}` necesita un `:`. Parece que olvidaste usar uno al final de la línea {line_number}."

#, fuzzy
msgid "Missing Command"
msgstr "Parece que has olvidado de usar un comando en la línea {line_number}."

#, fuzzy
msgid "Missing Inner Command"
msgstr "Parece que has olvidad usar un comando en el `{command}` que has usado en la línea {line_number}."

#, fuzzy
msgid "Missing Square Brackets"
msgstr "Parece que olvidaste usar corchetes `[]` alrededor de la lista que estabas creando en la línea {line_number}."

#, fuzzy
msgid "Missing Variable"
msgstr "Parece que a tu `{command}` le falta una variable al principio de la línea."

#, fuzzy
msgid "Misspelled At Command"
msgstr "Parece que haz escrito incorrectamente el comando `{command}`, en su lugar escribiste `{invalid_argument}` en la línea {line_number}."

#, fuzzy
msgid "No Indentation"
msgstr "Has utilizado demasiado pocos espacios en la línea {line_number}. Has usado {leading_spaces} espacios, lo que es insuficiente. Empieza cada nuevo bloque con {indent_size} espacios más que la línea anterior."

#, fuzzy
msgid "Non Decimal Variable"
msgstr "En la línea {line_number}, ¡podrías haber intentado usar un número que a Hedy no le gusta mucho! Intente cambiarlo a un número decimal como 2."

#, fuzzy
msgid "Parse"
msgstr "El servidor no puede traducir este programa de Hedy. Hay un error en la línea {location[0]}, carácter {location[1]}. Tu has ingresado `{character_found}`, pero eso no está permitido."

#, fuzzy
msgid "Pressit Missing Else"
msgstr "Olvidaste añadir qué pasa cuando pulsas una tecla diferente, añade un `{else}` a tu código"

#, fuzzy
msgid "Runtime Index Error"
msgstr "Intentaste acceder a la lista {name} pero está vacía o el índice no está allí."

#, fuzzy
msgid "Runtime Value Error"
msgstr "Mientras ejecutábamos tu programa, el comando `{command}` recibió el valor {value}, pero eso no está permitido. {tip}."

#, fuzzy
msgid "Runtime Values Error"
msgstr "While running your program the command `{command}` received the values `{value}` and `{value}` which are not allowed. {tip}."

msgid "Save Microbit code "
msgstr "Guardar código Microbit"

#, fuzzy
msgid "Too Big"
msgstr "¡Guau! ¡Tu programa tiene un impresionante número de {lines_of_code} líneas de código! Pero solo podemos procesar {max_lines} líneas en este nivel. Haz tu programa más pequeño e inténtalo de nuevo."

#, fuzzy
msgid "Too Few Indents"
msgstr "Has usado muy pocos espacios en la línea {line_number}. Ha utilizado {leading_spaces} espacios, que son muy pocos."

#, fuzzy
msgid "Too Many Indents"
msgstr "Has utilizado demasiados espacios intermedios en la línea {line_number}. Has utilizado {leading_spaces} espacios, que son demasiados."

#, fuzzy
msgid "Unexpected Indentation"
msgstr "Has utilizado demasiados espacios en la línea {line_number}. Has usado {leading_spaces} espacios, lo que es insuficiente. Empieza cada nuevo bloque con {indent_size} espacios más que la línea anterior."

#, fuzzy
msgid "Unquoted Assignment"
msgstr "A partir de este nivel, debes colocar el texto a la derecha de `{is}` entre comillas. Olvidaste eso para el texto {text}."

#, fuzzy
msgid "Unquoted Equality Check"
msgstr "¡Si quieres comprobar si una variable es igual a varias palabras, las palabras deben estar rodeadas por comillas!"

#, fuzzy
msgid "Unquoted Text"
msgstr "¡Ten cuidado! Si `{ask}` o `{print}` algo, el texto debe estar rodeado de comillas. Has olvidado eso para el texto {unquotedtext}."

#, fuzzy
msgid "Unsupported Float"
msgstr "Números no enteros no se soportan pero estarán disponibles en unos niveles. De momento, cambia `{value}` a un entero."

#, fuzzy
msgid "Unsupported String Value"
msgstr "El texto no puede contener `{invalid_value}`."

#, fuzzy
msgid "Unused Variable"
msgstr "Ha definido la variable {variable_name} en la línea {line_number}, pero no la ha utilizado."

#, fuzzy
msgid "Var Undefined"
msgstr "Intentaste usar la variable `{name}`, pero no la estableciste. También es posible que estés intentando usar la palabra `{name}` pero olvidaste las comillas."

#, fuzzy
msgid "Wrong Level"
msgstr "Ese código es correcto, pero no pertenece al nivel correcto. Has escrito código `{offending_keyword}` para el nivel {working_level}.Tip: {tip}"

#, fuzzy
msgid "Wrong Number of Arguments"
msgstr "Tu función usó el número incorrecto de argumentos. Pasaste {used_number} pero la función {name} necesita {defined_number}"

msgid "account_overview"
msgstr "Resumen de cuenta"

msgid "accounts_created"
msgstr "Las cuentas han sido creadas con éxito."

msgid "accounts_intro"
msgstr "En esta página puede crear cuentas para varios estudiantes a la vez. Estos se agregan automáticamente a la clase actual, ¡así que asegúrese de que la clase que se muestra arriba sea la correcta! Cada nombre de usuario debe ser único en todo el sistema Hedy. Puede usar 'Postfix classname' para agregar su nombre de clase a todas las cuentas. Si ingresa manualmente las contraseñas, estas deben tener <b>al menos</b> 6 caracteres."

msgid "actions"
msgstr "Acciones"

msgid "add"
msgstr "Añadir"

msgid "add_students"
msgstr "Añadir estudiantes"

msgid "add_your_language"
msgstr "¡Agrega tu idioma!"

msgid "admin"
msgstr "Admin"

msgid "advance_button"
msgstr "Ir al nivel {level}"

msgid "adventure"
msgstr "Aventura"

msgid "adventure_cloned"
msgstr "La aventura es clonada"

msgid "adventure_code_button"
msgstr "Código de la aventura"

msgid "adventure_codeblock_button"
msgstr "Utilice este botón cuando desee crear un bloque de código que los alumnos puedan ejecutar en su aventura. Consejo: coloque la selección al final de la última línea del bloque de código e <kbd>introduzca</kbd> 3 veces para escribir después de un bloque de código."

msgid "adventure_duplicate"
msgstr "Ya tienes una aventura con este nombre."

msgid "adventure_empty"
msgstr "¡No has introducido un nombre de aventura!"

msgid "adventure_exp_3"
msgstr "Asegúrate de rodear siempre las palabras clave con { } cuando las escribas fuera de los bloques de código, así se reconocerán correctamente. Puedes utilizar el botón \"vista previa\" para ver una versión estilizada de tu aventura. Para ver la aventura en una página dedicada, selecciona \"ver\" en la página de profesores."

msgid "adventure_exp_classes"
msgstr "Tu aventura se utiliza dentro de las siguientes clases"

#, fuzzy
msgid "adventure_flagged"
msgstr "The adventure was flagged successfully."

msgid "adventure_id_invalid"
msgstr "Esta aventura no es válida."

msgid "adventure_length"
msgstr "Tu aventura debe tener al menos 20 carácteres."

msgid "adventure_name_invalid"
msgstr "El nombre de esta aventura no es válido."

msgid "adventure_prompt"
msgstr "Por favor, introduce el nombre de la aventura"

msgid "adventure_terms"
msgstr "Confirmo que mi aventura puede hacerse pública en Hedy."

msgid "adventure_updated"
msgstr "¡La aventura ha sido actualizada!"

msgid "adventures"
msgstr "Aventuras"

#, fuzzy
msgid "adventures_completed"
msgstr "Adventures completed: {number_of_adventures}"

msgid "adventures_info"
msgstr "Puedes crear tus propiar aventuras y agregarlas a tus clases. Estas aventuras tienen el objetivo de servir como ejercicio que tus estudiantes pueden completar y subir para que lo revises en la sección Vista general de los programas por aventura en la página de la clase. Puedes ver más información acerca de crear tus propias aventuras <a href=\"https://hedy.org/for-teachers/manual/features\">aquí</a>."

msgid "adventures_restored"
msgstr "Se han restaurado las aventuras por defecto."

#, fuzzy
msgid "adventures_ticked"
msgstr "Adventures ticked"

#, fuzzy
msgid "adventures_tried"
msgstr "Adventures tried"

msgid "ago"
msgstr "Hace {timestamp}"

msgid "agree_invalid"
msgstr "Debes aceptar los términos de privacidad."

msgid "agree_with"
msgstr "Acepto las"

msgid "ajax_error"
msgstr "Hubo un error, por favor intenta nuevamente."

msgid "all"
msgstr "Todo/as"

msgid "all_class_highscores"
msgstr "Todos los estudiantes visibles en las puntuaciones más altas de la clase"

msgid "already_account"
msgstr "¿Ya tienes una cuenta?"

msgid "already_program_running"
msgstr "Ya hay un programa en ejecución. Finalízalo antes."

msgid "are_you_sure"
msgstr "¿Estás segura/o? No puedes revertir esta acción."

msgid "ask_needs_var"
msgstr "A partir del nivel 2, `{ask}` debe utilizarse con una variable. Ejemplo: nombre `{is}` `{ask}` ¿Cómo te llamas?"

msgid "available_in"
msgstr "Disponible en:"

msgid "become_a_sponsor"
msgstr "Conviértete en patrocinador"

msgid "birth_year"
msgstr "Año de nacimiento"

msgid "bug"
msgstr "Fallo"

msgid "by"
msgstr "por"

msgid "cancel"
msgstr "Cancelar"

msgid "cant_parse_exception"
msgstr "No se ha podido analizar el programa"

msgid "certificate"
msgstr "Certificado de Finalización"

msgid "certified_teacher"
msgstr "Profesor certificado"

msgid "change_password"
msgstr "Cambiar contraseña"

msgid "cheatsheet_title"
msgstr "Hoja de instrucciones"

msgid "class_already_joined"
msgstr "Ya eres parte de la clase"

msgid "class_customize_success"
msgstr "Clase configurada correctamente."

#, fuzzy
msgid "class_graph_explanation"
msgstr "In this graph you can see represented the numbers of adventures your students have attempted (meaning they have done meaninful work in that adventure), with respect to the number of errors and successful runs."

msgid "class_logs"
msgstr "Last Login"

msgid "class_name_duplicate"
msgstr "Ya tienes una clase con este nombre."

msgid "class_name_empty"
msgstr "¡No has introducido un nombre de clase!"

msgid "class_name_invalid"
msgstr "El nombre de clase no es correcto."

msgid "class_name_prompt"
msgstr "Por favor, introduce le nombre de la nueva clase"

#, fuzzy
msgid "class_performance_graph"
msgstr "Class performance graph"

msgid "class_survey_description"
msgstr "Nos gustaría obtener una mejor visión general de nuestros usarios de Hedy. Respondiendo estas preguntas nos ayudarías a mejorar. ¡Gracias!"

msgid "class_survey_later"
msgstr "Recuérdame mañana"

msgid "class_survey_question1"
msgstr "¿Cuál es el rango de edad en su clase?"

msgid "class_survey_question2"
msgstr "¿Cuál es el idioma que se habla en su clase?"

msgid "class_survey_question3"
msgstr "¿Cuántos niños y niñas hay en tu clase?"

msgid "class_survey_question4"
msgstr "¿Qué distingue a sus alumnos de los demás?"

msgid "classes"
msgstr "Clases"

msgid "classes_info"
msgstr "En Hedy, puedes crear tantas clases como quieras. Cada clase también puede tener varios profesores, cada uno con un rol específico. También puedes personalizar tus clases ordenando las aventuras ¡o incluso agregando las tuyas! Puedes ver más información acerca de las clases en el <a href=\"https://hedy.org/for-teachers/manual/preparations#for-teachers\">manual de profesores</a>."

msgid "clear"
msgstr ""

msgid "clone"
msgstr "Clonar"

msgid "cloned_times"
msgstr "Clones"

msgid "close"
msgstr "Cerrar"

msgid "comma"
msgstr "una coma"

msgid "command_not_available_yet_exception"
msgstr "Comando aún no disponible"

msgid "command_unavailable_exception"
msgstr "El comando ya no es correcto"

msgid "commands"
msgstr "Comandos"

msgid "complete"
msgstr ""

msgid "congrats_message"
msgstr "¡Felicitaciones, {username}, has alcanzado los siguientes resultados con Hedy!"

msgid "connect_guest_teacher"
msgstr "Me gustaría que me pusieran en contacto con un profesor invitado que pueda dar algunas clases"

#, fuzzy
msgid "constant_variable_role"
msgstr "constant"

msgid "content_invalid"
msgstr "Esta aventura no es válida."

msgid "continue"
msgstr ""

msgid "contributor"
msgstr "Contribuidor"

msgid "copy_clipboard"
msgstr "Copiado al portapapeles"

msgid "copy_code"
msgstr "Copiar el código"

msgid "copy_join_link"
msgstr "Copiar enlace de acceso"

msgid "copy_link_success"
msgstr "Enlace para unirse copiado a tu portapapeles"

msgid "copy_link_to_share"
msgstr "Copiar enlace para compartir"

msgid "copy_mail_link"
msgstr "Por favor, copia y pega este enlace en una nueva pestaña:"

msgid "correct_answer"
msgstr "La respuesta correcta es"

msgid "country"
msgstr "País"

msgid "country_invalid"
msgstr "Por favor, selecciona un país válido."

msgid "create_account"
msgstr "Crear cuenta"

msgid "create_accounts"
msgstr "Crear cuentas"

msgid "create_accounts_prompt"
msgstr "¿Estás seguro de que quieres crear estas cuentas?"

msgid "create_adventure"
msgstr "Crear aventura"

msgid "create_class"
msgstr "Crear nueva clase"

msgid "create_multiple_accounts"
msgstr "Crear múltiples cuentas"

msgid "create_student_account"
msgstr "Crear una cuenta"

msgid "create_student_account_explanation"
msgstr "Puedes guardar tus propios programas con una cuenta."

msgid "create_teacher_account"
msgstr "Crear cuenta de profesor"

msgid "create_teacher_account_explanation"
msgstr "Con una cuenta de profesor, puedes guardar tus programas y ver los resultados de tus estudiantes."

msgid "creator"
msgstr "Creador"

msgid "current_password"
msgstr "Contraseña actual"

msgid "customization_deleted"
msgstr "Personalización eliminada."

msgid "customize"
msgstr "Personalizar"

msgid "customize_adventure"
msgstr "Personalizar aventura"

msgid "customize_class"
msgstr "Personalizar clase"

msgid "dash"
msgstr "un guión"

msgid "debug"
msgstr ""

msgid "default_401"
msgstr "Parece que no tienes autorización..."

msgid "default_403"
msgstr "Parece que esta acción está prohibida..."

msgid "default_404"
msgstr "No pudimos encontrar esa página..."

msgid "default_500"
msgstr "Algo salió mal..."

msgid "delete"
msgstr "Borrar"

msgid "delete_adventure_prompt"
msgstr "¿Estás seguro/a de querer eliminar esta aventura?"

msgid "delete_class_prompt"
msgstr "¿Estás seguro/a de que quieres eliminar la clase?"

msgid "delete_confirm"
msgstr "Estás seguro de querer borrar este programa?"

msgid "delete_invite"
msgstr "Eliminar invitaciones"

msgid "delete_invite_prompt"
msgstr "¿Estás seguro de que quieres eliminar esta invitación de clase?"

msgid "delete_public"
msgstr "Eliminar perfil público"

msgid "delete_success"
msgstr "Programa eliminado correctamente."

#, fuzzy
msgid "delete_tag_prompt"
msgstr "Are you sure you want to delete this tag?"

msgid "destroy_profile"
msgstr "Borrar mi cuenta permanentemente"

msgid "developers_mode"
msgstr ""

msgid "directly_available"
msgstr "Directamente abierto"

msgid "disable"
msgstr "Deshabilitado"

msgid "disable_explore_page"
msgstr "Desactivar la página de exploración"

msgid "disable_parsons"
msgstr "Desactivar todos los rompecabezas"

msgid "disable_quizes"
msgstr "Desactivar todos los cuestionarios"

msgid "disabled"
msgstr "Deshabilitado"

msgid "disabled_button_quiz"
msgstr "Tu puntuación en el cuestionario está por debajo del umbral, ¡inténtalo de nuevo!"

msgid "discord_server"
msgstr "Servidor Discord"

msgid "distinguished_user"
msgstr "Usuario distinguido"

msgid "double quotes"
msgstr "una comilla doble"

msgid "download"
msgstr "Descargar"

msgid "download_login_credentials"
msgstr "¿Quieres descargar las credenciales de login tras la creación de cuentas?"

msgid "duplicate"
msgstr "Duplicar"

msgid "echo_and_ask_mismatch_exception"
msgstr "Desajuste entre eco y pregunta"

msgid "echo_out"
msgstr "A partir del nivel 2, `{echo}` ya no es necesario. Ahora puedes repetir una respuesta con `{ask}` y `{print}`. Ejemplo: `nombre {is} {ask} ¿Cómo te llamas? {print} hola nombre`"

msgid "edit_adventure"
msgstr "Editar la aventura"

msgid "edit_code_button"
msgstr "Editar código"

msgid "email"
msgstr "Correo electrónico"

msgid "email_invalid"
msgstr "Por favor ingresa una dirección de correo electrónico válida."

msgid "end_quiz"
msgstr "Terminar cuestionario"

msgid "english"
msgstr "Inglés"

msgid "enter"
msgstr "Ingresar"

msgid "enter_password"
msgstr "Introduce una nueva contraseña para"

msgid "enter_text"
msgstr "Ingresar tu respuesta aquí..."

msgid "error_logo_alt"
msgstr "Logo de error"

#, fuzzy
msgid "errors"
msgstr "Errors"

msgid "exclamation mark"
msgstr "un signo de exclamación"

msgid "exercise"
msgstr "Ejercicio"

msgid "exercise_doesnt_exist"
msgstr "Este ejercicio no existe"

msgid "exists_email"
msgstr "Esa dirección de correo electrónico ya está en uso."

msgid "exists_username"
msgstr "Ese nombre de usuario ya está en uso."

msgid "exit_preview_mode"
msgstr "Salir del modo vista previa"

msgid "experience_invalid"
msgstr "Por favor, selecciona una experiencia válida. Escoge (sí, no)."

msgid "expiration_date"
msgstr "Fecha de expiración"

msgid "favorite_program"
msgstr "Programa favorito"

msgid "favourite_confirm"
msgstr "¿Estás seguro de que quieres marcar este programa como favorito?"

msgid "favourite_program"
msgstr "Programa favorito"

msgid "favourite_program_invalid"
msgstr "Tu programa favorito es inválido."

msgid "favourite_success"
msgstr "Tu programa se ha marcado como favorito."

msgid "feature"
msgstr "Características"

msgid "feedback"
msgstr "Comentario"

msgid "feedback_message_error"
msgstr "Algo salió mal, inténtalo de nuevo más tarde."

msgid "feedback_message_success"
msgstr "Gracias, recibimos sus comentarios y nos comunicaremos contigo si es necesario."

msgid "feedback_modal_message"
msgstr "Por favor envíanos un mensaje con una categoría. ¡Agradecemos su ayuda para mejorar Hedy!"

msgid "female"
msgstr "Femenino"

#, fuzzy
msgid "flag_adventure_prompt"
msgstr "Do you want to flag this adventure so that we check its appropriateness?"

msgid "float"
msgstr "un número"

msgid "for_teachers"
msgstr "Para profesores"

msgid "forgot_password"
msgstr "¿Olvidaste tu contraseña?"

msgid "from_another_teacher"
msgstr "De otro profesor"

msgid "from_magazine_website"
msgstr "De una revista o página web"

msgid "from_video"
msgstr "De un vídeo"

msgid "fun_statistics_msg"
msgstr "¡He aquí unas estadísticas divertidas!"

msgid "gender"
msgstr "Género"

msgid "gender_invalid"
msgstr "Por favor, selecciona un género válido. Escoge (mujer, hombre, otro)."

msgid "general_settings"
msgstr "Configuración general"

msgid "generate_passwords"
msgstr "Generar contraseñas"

msgid "get_certificate"
msgstr "¡Obtén tu certificado!"

msgid "give_link_to_teacher"
msgstr "Dale a tu profesor el siguiente enlace:"

msgid "go_back"
msgstr "Regresar"

msgid "go_back_to_main"
msgstr "Volver a la página principal"

msgid "go_to_question"
msgstr "Ir a la pregunta"

msgid "go_to_quiz_result"
msgstr "Ir al resultado del cuestionario"

msgid "goto_profile"
msgstr "Ir a mi perfil"

#, fuzzy
msgid "graph_title"
msgstr "Errors per adventure completed on level {level}"

msgid "hand_in"
msgstr "Entregar"

msgid "hand_in_exercise"
msgstr "Ejercicio manual"

msgid "heard_about_hedy"
msgstr "¿Cómo has conocido Hedy?"

msgid "heard_about_invalid"
msgstr "Por favor, selecciona una forma válida de cómo nos conociste."

msgid "hedy_choice_title"
msgstr "La opción de Hedy"

msgid "hedy_introduction_slides"
msgstr "Diapositivas de introducción de Hedy"

msgid "hedy_logo_alt"
msgstr "Logo de Hedy"

msgid "hedy_on_github"
msgstr "Hedy en Github"

msgid "hello_logo"
msgstr "hola"

msgid "hide_adventures"
msgstr "Esconder aventuras"

msgid "hide_cheatsheet"
msgstr "Ocultar chuleta"

msgid "hide_classes"
msgstr "Esconder clases"

msgid "hide_keyword_switcher"
msgstr "Ocultar selector de palabras clave"

msgid "hide_slides"
msgstr "Esconder diapositivas"

msgid "highest_level_reached"
msgstr "Nivel más alto alcanzado"

msgid "highest_quiz_score"
msgstr "Puntuación más alta en el cuestionario"

msgid "hint"
msgstr "¿Consejo?"

msgid "ill_work_some_more"
msgstr "Voy a trabajar en él un poco más"

msgid "image_invalid"
msgstr "La imagen que has escogido no es válida."

msgid "incomplete_command_exception"
msgstr "Comando incompleto"

msgid "incorrect_handling_of_quotes_exception"
msgstr "Uso incorrecto de las comillas"

msgid "incorrect_use_of_types_exception"
msgstr "Uso incorrecto de los tipos"

msgid "incorrect_use_of_variable_exception"
msgstr "Uso incorrecto de la variable"

msgid "indentation_exception"
msgstr "Sangría incorrecta"

msgid "input"
msgstr "input de `{ask}`"

#, fuzzy
msgid "input_variable_role"
msgstr "input"

msgid "integer"
msgstr "un número"

msgid "invalid_class_link"
msgstr "Enlace incorrecto para unirse a la clase."

msgid "invalid_command_exception"
msgstr "Comando no válido"

msgid "invalid_keyword_language_comment"
msgstr "# La palabra clave para el idioma proporcionada no es válida, la palabra clave idioma se establece en Inglés"

msgid "invalid_language_comment"
msgstr "# El idioma proporcionado no es válido, el idioma está configurado en inglés"

msgid "invalid_level_comment"
msgstr "# El nivel proporcionado no es válido, el nivel se establece en el nivel 1"

msgid "invalid_program_comment"
msgstr "# El programa proporcionado no es válido, por favor inténtelo de nuevo"

msgid "invalid_teacher_invitation_code"
msgstr "El código de instructor es inválido. Para ser instructor, por favor mande un mensaje a hello@hedy.org."

msgid "invalid_tutorial_step"
msgstr "Paso de tutorial inválido"

msgid "invalid_username_password"
msgstr "Combinación de usuario/contraseña inválida."

msgid "invite_by_username"
msgstr "Invitar por nombre de usuario"

msgid "invite_date"
msgstr "Fecha de invitación"

msgid "invite_message"
msgstr "Has recibido una invitación para unirse a una clase"

msgid "invite_prompt"
msgstr "Introduce un nombre de usuario"

msgid "invite_teacher"
msgstr "Invitar a un profesor"

msgid "join_class"
msgstr "Unirse a la clase"

msgid "join_prompt"
msgstr "Debes estar registrado para unirte a una clase. ¿Deseas entrar a tu cuenta?"

msgid "keybinding_waiting_for_keypress"
msgstr "Esperando a que se presione un botón..."

msgid "keyword_language_invalid"
msgstr "Por favor, selecciona un idioma para palabras clave (selecciona Inglés o tu propio idioma)."

msgid "landcode_phone_number"
msgstr "Por favor, añadir también el prefijo internacional de su país"

msgid "language"
msgstr "Idioma"

msgid "language_invalid"
msgstr "Por favor, selecciona un lenguaje válido."

msgid "languages"
msgstr "Cuáles de estos lenguages de programación has usado?"

msgid "last_edited"
msgstr "Última edición"

msgid "last_update"
msgstr "Última actualización"

msgid "lastname"
msgstr "Apellido(s)"

msgid "leave_class"
msgstr "Abandonar clase"

msgid "level"
msgstr "Nivel"

msgid "level_accessible"
msgstr "Nivel abierto a los estudiantes"

msgid "level_disabled"
msgstr "Nivel deshabilitado"

msgid "level_future"
msgstr "Este nivel se abrirá automáticamente en "

msgid "level_invalid"
msgstr "Este nivel de Heidi no es válido."

msgid "level_not_class"
msgstr "Este nivel todavía no está disponible en tu clase"

msgid "level_title"
msgstr "Nivel"

msgid "levels"
msgstr "niveles"

msgid "link"
msgstr "Enlace"

msgid "list"
msgstr "una lista"

#, fuzzy
msgid "list_variable_role"
msgstr "list"

msgid "logged_in_to_share"
msgstr "Debe iniciar sesión para guardar y compartir un programa."

msgid "login"
msgstr "Ingresar"

msgid "login_long"
msgstr "Ingresar a mi cuenta"

msgid "login_to_save_your_work"
msgstr "Inicia sesión para guardar tu progreso"

msgid "logout"
msgstr "Salir"

msgid "longest_program"
msgstr "Programa más largo"

msgid "mail_change_password_body"
msgstr ""
"Tu contraseña de Hedy ha cambiado. Si lo has hecho tú, no te preocupes.\n"
"Si no has cambiado tu contraseña, por favor contáctanos inmediatamente contestando a este email."

msgid "mail_change_password_subject"
msgstr "Tu contraseña de Hedy ha sido cambiada"

msgid "mail_error_change_processed"
msgstr "Algo salió mal al enviar un correo de validación, los cambios aún se procesan correctamente."

msgid "mail_goodbye"
msgstr ""
"¡Sigue programando!\n"
"El equipo de Hedy"

msgid "mail_hello"
msgstr "¡Hola, {username}!"

msgid "mail_recover_password_body"
msgstr ""
"Al hacer click en este enlace, puedes cambiar tu contraseña. Este enlace es válido durante <b>4</b> horas.\n"
"Si no has pedido restablecer tu contraseña, por favor ignora este email. {link}"

msgid "mail_recover_password_subject"
msgstr "Restablecer contraseña."

msgid "mail_reset_password_body"
msgstr ""
"Tu contraseña de Hedy ha cambiado a una nueva. Si lo has hecho tú, no te preocupes.\n"
"Si no has cambiado tu contraseña, por favor contáctanos inmediatamente contestando a este email."

msgid "mail_reset_password_subject"
msgstr "Tu contraseña de Hedy ha sido reseteada"

msgid "mail_welcome_teacher_body"
msgstr ""
"<strong>¡Bienvenido/a!</strong>\n"
"Felicidades por tu nueva cuenta de profesor Hedy. ¡Bienvenido a la comunidad mundial de profesores de Hedy!\n"
"\n"
"<strong>Qué pueden hacer las cuentas de profesor</strong>\n"
"Ahora tienes disponibles una serie de opciones adicionales.\n"
"\n"
"1. En el <a href=\"https://hedy.org/for-teachers/manual\">manual del profesor</a> encontrarás explicaciones adicionales.\n"
"2. Con tu cuenta de profesor, puedes crear clases. Tus estudiantes pueden unirse a tus clases y puedes ver su progreso. Las clases se crean y se gestionan a través de la página <a href=\"https://hedycode.com/for-teachers\">para profesores</a>.\n"
"3. ¡Puedes personalizar completamente tus clases, por ejemplo, puedes abrir y cerrar niveles, habilitar o deshabilitar aventuras y crear tus propias aventuras!\n"
"\n"
"<strong>¡Únete a nuestra comunidad en línea!</strong>\n"
"Todos los profesores de Hedy, programadores y demás fans están invitados a unirse a nuestro <a href=\"https://discord.gg/8yY7dEme9r\">servidor de Discord</a>. Este es el lugar perfecto para charlar sobre Hedy: tenemos canales donde puedes mostrar tus proyectos y lecciones interesantes, canales para reportar errores y canales para chatear con otros profesores y con el equipo de Hedy.\n"
"\n"
"<strong>Cómo solicitar ayuda</strong>\n"
"Si tienes dudas, puedes hacérnoslas saber en Discord o <a href=\"mailto: hello@hedy.org\">enviarnos un correo electrónico</a>.\n"
"\n"
"<strong>Cómo reportar errores</strong>\n"
"En Discord, tenemos un canal para reportar errores, llamado #bugs. Ese es el lugar perfecto para hacernos saber sobre problemas con los que te encuentres. Si sabes cómo usar GitHub, también puedes crear un <a href=\"https://github.com/hedyorg/hedy/issues/new?assignees=&labels=&template=bug_report.md&title=%5BBUG%5D\">problema</a> allí.\n"

msgid "mail_welcome_teacher_subject"
msgstr "Tu cuenta de Hedy está lista"

msgid "mail_welcome_verify_body"
msgstr ""
"Tu cuenta de Hedy ha sido creada con éxito. ¡Bienvenido/a!\n"
"Haz clic en este enlace para verificar su dirección de correo electrónico: {link}"

msgid "mail_welcome_verify_subject"
msgstr "Bienvenido/a a Hedy"

msgid "mailing_title"
msgstr "Suscríbete a la newsletter de Hedy"

msgid "main_subtitle"
msgstr "Programación textual para las aulas"

msgid "main_title"
msgstr "Hedy"

msgid "make_sure_you_are_done"
msgstr "¡Asegúrate de que has terminado! Ya no podrás cambiar tu programa después de hacer clic en \"Entregar\"."

msgid "male"
msgstr "Masculino"

msgid "mandatory_mode"
msgstr "Modo de desarrollador obligatorio"

#, fuzzy
msgid "more_info"
msgstr "More information"

msgid "more_options"
msgstr "Más opciones"

msgid "multiple_keywords_warning"
msgstr "Está intentando utilizar la palabra clave {orig_keyword}, pero esta palabra clave puede tener varios significados. Por favor, elija la que está intentando utilizar de esta lista y cópiela y péguela en su código, llaves incluidas: {keyword_list}"

msgid "multiple_levels_warning"
msgstr "Hemos observado que ha seleccionado varios niveles y ha incluido fragmentos de código en su aventura, lo que podría causar problemas con el resaltador de sintaxis y la traducción automática de palabras clave"

msgid "my_account"
msgstr "Mi cuenta"

msgid "my_adventures"
msgstr "Mis aventuras"

msgid "my_classes"
msgstr "Mis clases"

msgid "my_messages"
msgstr "Mis mensajes"

msgid "my_public_profile"
msgstr "Mi perfil público"

msgid "name"
msgstr "Nombre"

msgid "nav_explore"
msgstr "Explore"

msgid "nav_hedy"
msgstr "Hedy"

msgid "nav_learn_more"
msgstr "Aprende más"

msgid "nav_start"
msgstr "Inicio"

msgid "new_password"
msgstr "Nueva contraseña"

msgid "new_password_repeat"
msgstr "Repite la nueva contraseña"

msgid "newline"
msgstr "un salto de línea"

msgid "next_adventure"
msgstr ""

msgid "next_exercise"
msgstr "Siguiente ejercicio"

msgid "next_page"
msgstr "Siguiente página"

msgid "next_step_tutorial"
msgstr "Siguiente paso >>>"

msgid "no"
msgstr "No"

msgid "no_account"
msgstr "¿Todavía no tienes una cuenta?"

msgid "no_accounts"
msgstr "No hay cuentas por crear."

msgid "no_adventures_yet"
msgstr "Aún no hay aventuras públicas..."

msgid "no_more_flat_if"
msgstr "A partir del nivel 8, el código tras `{if}` tiene que ponerse en la siguiente línea y debe empezar con 4 espacios."

msgid "no_programs"
msgstr "No hay programas."

msgid "no_shared_programs"
msgstr "no tiene programas compartidos..."

#, fuzzy
msgid "no_students"
msgstr "There are no students in this class"

msgid "no_such_adventure"
msgstr "¡Esta aventura no existe!"

msgid "no_such_class"
msgstr "No se encontró esa clase de Hedy."

msgid "no_such_level"
msgstr "¡No se encontró este nivel de Hedy!"

msgid "no_such_program"
msgstr "¡No se encontró el programa de Hedy!"

msgid "no_tag"
msgstr "¡Sin etiqueta!"

#, fuzzy
msgid "not_adventure_yet"
msgstr "You must fill in an adventure name first"

msgid "not_enrolled"
msgstr "¡Parece que no perteneces a esta clase!"

msgid "not_in_class_no_handin"
msgstr "No estás en clase, así que no es necesario que entregues nada."

msgid "not_logged_in_cantsave"
msgstr "Tu programa no se guardará."

msgid "not_logged_in_handin"
msgstr "Debe iniciar sesión para entregar un trabajo."

msgid "not_teacher"
msgstr "¡Parece que no eres profesor!"

msgid "number"
msgstr "un número"

msgid "number_lines"
msgstr "Número de líneas"

#, fuzzy
msgid "number_of_errors"
msgstr "Number of errors: {number_of_errors}"

msgid "number_programs"
msgstr "Número de programas"

msgid "ok"
msgstr "OK"

#, fuzzy
msgid "one_level_error"
msgstr "You need to select at least one level."

msgid "only_you_can_see"
msgstr "Sólo tú puedes ver este programa."

msgid "open"
msgstr "Abrir"

msgid "opening_date"
msgstr "Fecha de apertura"

msgid "opening_dates"
msgstr "Fechas de apertura"

msgid "option"
msgstr "Opción"

msgid "or"
msgstr "o"

msgid "other"
msgstr "Otro"

msgid "other_block"
msgstr "Otro lenguaje basado en bloques"

msgid "other_settings"
msgstr "Otras configuraciones"

msgid "other_source"
msgstr "Otro"

msgid "other_text"
msgstr "Otro lenguaje basado en texto"

msgid "overwrite_warning"
msgstr "Ya tienes un programa con este nombre, guardar este programa reemplazará al anterior. ¿Estás seguro/a?"

msgid "owner"
msgstr "Dueño"

msgid "page_not_found"
msgstr "¡No pudimos encontrar esta página!"

msgid "pair_with_teacher"
msgstr "Me gustaría que me emparejaran con otro maestro para que me ayude"

msgid "parsons_title"
msgstr "Puzle"

msgid "password"
msgstr "Contraseña"

msgid "password_change_not_allowed"
msgstr "No puedes cambiar la contraseña a este usuario."

msgid "password_change_prompt"
msgstr "¿Estás seguro de que quieres cambiar la contraseña?"

msgid "password_change_success"
msgstr "La contraseña de tu estudiante ha cambiado correctamente."

msgid "password_invalid"
msgstr "Tu contraseña no es válida."

msgid "password_repeat"
msgstr "Repetir contraseña"

msgid "password_resetted"
msgstr "Tu contraseña ha sido cambiada exitosamente. Ya puedes entrar nuevamente a tu cuenta usando la nueva contraseña."

msgid "password_six"
msgstr "La contraseña debe contener al menos seis caracteres."

msgid "password_updated"
msgstr "Contraseña actualizada."

msgid "passwords_six"
msgstr "Todas las contraseñas deben tener 6 carácteres o más."

msgid "pending_invites"
msgstr "Invitaciones pendientes"

msgid "people_with_a_link"
msgstr "Otras personas con un enlace pueden ver este programa. También se puede encontrar en la página \"Explorar\"."

msgid "percentage"
msgstr "porcentaje"

msgid "period"
msgstr "un punto"

msgid "personal_text"
msgstr "Texto personal"

msgid "personal_text_invalid"
msgstr "Tu texto personal es inválido."

msgid "phone_number"
msgstr "Número de teléfono"

msgid "postfix_classname"
msgstr "Sufijo de nombre de clase"

msgid "preferred_keyword_language"
msgstr "Idioma preferido para las palabras clave"

msgid "preferred_language"
msgstr "Lenguaje favorito"

msgid "preview"
msgstr "Previsualizar"

#, fuzzy
msgid "preview_teacher_mode"
msgstr "This account is for you to try out Hedy, note that you need to sign out and create an actual account to save your progress."

msgid "previewing_adventure"
msgstr "Previsualizar la aventura"

msgid "previewing_class"
msgstr "Está previsualizando la clase <em>{class_name}</em> como profesor."

msgid "previous_adventure"
msgstr ""

msgid "previous_campaigns"
msgstr "Ver campañas anteriores"

#, fuzzy
msgid "previous_page"
msgstr "Previous page"

msgid "print_logo"
msgstr "imprimir"

msgid "privacy_terms"
msgstr "Protección de datos"

msgid "private"
msgstr "Privado"

msgid "profile_logo_alt"
msgstr "Icono de perfil."

msgid "profile_picture"
msgstr "Imagen de perfil"

msgid "profile_updated"
msgstr "Perfil actualizado."

msgid "profile_updated_reload"
msgstr "Perfil actualizado, la página se recargará."

msgid "program_contains_error"
msgstr "Este programa contiene un error, ¿está seguro de querer compartirlo?"

msgid "program_header"
msgstr "Mis programas"

msgid "program_too_large_exception"
msgstr "Programas demasiado extensos"

msgid "programming_experience"
msgstr "Tienes experiencia con programación?"

msgid "programming_invalid"
msgstr "Por favor, selecciona un lenguaje de programación válido."

msgid "programs"
msgstr "Programas"

msgid "prompt_join_class"
msgstr "Deseas unirte a la clase?"

msgid "public"
msgstr "Público"

msgid "public_adventures"
msgstr "Explorar las aventuras públicas"

msgid "public_content"
msgstr "Contenidos de dominio público"

msgid "public_content_info"
msgstr "También puedes buscar aventuras públicas y utilizarlas como ejemplo."

msgid "public_invalid"
msgstr "La selección de conformidad no es correcta"

msgid "public_profile"
msgstr "Perfil público"

msgid "public_profile_info"
msgstr "Al seleccionar esta casilla, hago que mi perfil sea visible para todos. Tenga cuidado de no compartir información personal como su nombre o dirección de su casa, ¡porque todos podrán verla!"

msgid "public_profile_updated"
msgstr "Perfil público actualizado, la página se recargará."

msgid "put"
msgstr ""

msgid "question mark"
msgstr "un signo de interrogación"

msgid "quiz_logo_alt"
msgstr "Logo de quiz"

msgid "quiz_score"
msgstr "Puntuación de cuestionario"

msgid "quiz_tab"
msgstr "Cuestionario"

msgid "quiz_threshold_not_reached"
msgstr "No has alcanzado el umbral de cuestionario para desbloquear este nivel"

msgid "read_outloud"
msgstr ""

msgid "recent"
msgstr "Mis programas recientes"

msgid "recover_password"
msgstr "Restablecer contraseña"

msgid "remove"
msgstr "Eliminar"

msgid "remove_customization"
msgstr "Eliminar configuración"

msgid "remove_customizations_prompt"
msgstr "¿Estás seguro de que quieres eliminar esta clase de sus personalizaciones?"

msgid "remove_student_prompt"
msgstr "¿Estás seguro de que quieres eliminar al estudiante de la clase?"

msgid "remove_user_prompt"
msgstr "Confirmar la eliminación de este usuario de la clase."

msgid "repair_program_logo_alt"
msgstr "Icono de reparación de programa"

msgid "repeat_dep"
msgstr "Empezando en el nivel 8, `{repeat}` necesita ser usado con sangría. Puedes ver ejemplos en la pestaña `{repeat}` en el nivel 8."

msgid "repeat_match_password"
msgstr "La contraseña repetida es distinta."

msgid "repeat_new_password"
msgstr "Repetir nueva contraseña"

msgid "report_failure"
msgstr "Este programa no existe o no es público"

msgid "report_program"
msgstr "¿Estás seguro de que quieres reportar este programa?"

msgid "report_success"
msgstr "Este programa ha sido reportado"

#, fuzzy
msgid "request_invalid"
msgstr "Request invalid"

msgid "request_teacher"
msgstr "¿Te gustaría aplicar a una cuenta de profesor?"

msgid "request_teacher_account"
msgstr "Solicita cuenta de profesor/a"

msgid "required_field"
msgstr "Los campos marcados con * son obligatorios"

msgid "reset_adventure_prompt"
msgstr "¿Seguro que quieres restablecer todas las aventuras seleccionadas?"

msgid "reset_adventures"
msgstr "Restablecer aventuras seleccionadas"

msgid "reset_button"
msgstr "Restablecer"

msgid "reset_password"
msgstr "Establecer nueva contraseña"

msgid "reset_view"
msgstr "Resetear"

msgid "restart"
msgstr ""

msgid "retrieve_adventure_error"
msgstr "¡No puedes ver esta aventura!"

msgid "retrieve_class_error"
msgstr "Solo los profesores pueden ver clases"

msgid "retrieve_tag_error"
msgstr "Error al recuperar las etiquetas"

msgid "role"
msgstr "Papel"

msgid "run_code_button"
msgstr "Ejecutar código"

msgid "save_parse_warning"
msgstr "Tu programa contiene un error. ¿Estás seguro/a de que quieres guardarlo?"

msgid "save_prompt"
msgstr "Debes estar registrado para guardar tu programa. ¿Deseas entrar ahora a tu cuenta?"

msgid "save_success_detail"
msgstr "Tu programa se ha guardado correctamente."

msgid "score"
msgstr "Puntos"

msgid "search"
msgstr "Busca..."

msgid "search_button"
msgstr "Buscar"

msgid "second_teacher"
msgstr "Segundo profesor"

msgid "second_teacher_copy_prompt"
msgstr "¿Estás seguro de que quieres copiar a este profesor?"

msgid "second_teacher_prompt"
msgstr "Introduce el nombre del usuario de un profesor para invitarle."

msgid "second_teacher_warning"
msgstr "Todos los profesores de esta clase pueden personalizarlo."

msgid "see_certificate"
msgstr "¡Ve el certificado de {username}!"

msgid "select"
msgstr "Seleccionar"

msgid "select_adventures"
msgstr "Seleccionar y encargar aventuras"

msgid "select_all"
msgstr "Seleccionar todo"

msgid "select_lang"
msgstr "Selecciona el idioma"

msgid "select_levels"
msgstr "Seleccione los niveles"

msgid "select_tag"
msgstr "Seleccionar etiqueta"

msgid "selected"
msgstr "Seleccionado"

msgid "self_removal_prompt"
msgstr "¿Estás seguro de que quieres abandonar esta clase?"

msgid "send_password_recovery"
msgstr "Envíame un link para restablecer mi contraseña"

msgid "sent_by"
msgstr "Esta invitación ha sido mandada por"

msgid "sent_password_recovery"
msgstr "Pronto recibirás un correo electrónico con instrucciones sobre cómo restablecer tu contraseña."

msgid "settings"
msgstr "Mi configuración personal"

msgid "share"
msgstr ""

msgid "share_by_giving_link"
msgstr "Muestra tu programa a otras personas dándoles el siguiente enlace:"

msgid "share_your_program"
msgstr "Compartir el programa"

msgid "signup_student_or_teacher"
msgstr "¿Eres un estudiante o un profesor?"

msgid "single quotes"
msgstr "una comilla simple"

msgid "slash"
msgstr "una barra"

msgid "sleeping"
msgstr "Hibernando..."

msgid "slides"
msgstr "Diapositivas"

msgid "slides_for_level"
msgstr "Diapositivas para el nivel"

msgid "slides_info"
msgstr "¡Estas son diapositivas que hemos creado para ayudarte a enseñar con Hedy! Cada diapositiva contiene una explicación de cada nivel, junto con algunos ejemplos.Las diapositivas fueron creadas mediante el servicio <a href=\"https://slides.com\">slides.com</a>; si crear tus propias diapositivas usando estas como partida, puedes descargarlas, y luego subir el archivo zip resultante a <a href=\"https://slides.com\">slides.com</a>. Puedes ver más información acerca de las diapositivas en el <a href=\"https://hedy.org/for-teachers/manual/features\">manual de profesores</a>."

msgid "social_media"
msgstr "Redes sociales"

#, fuzzy
msgid "solution_example"
msgstr "Solution Example"

#, fuzzy
msgid "solution_example_explanation"
msgstr "This is where the solution of your adventure goes. This can be used if you want to share this adventure with other teacher's, so they can know what your suggested solution is."

msgid "something_went_wrong_keyword_parsing"
msgstr "Hay un problema en tu aventura, ¿están todas las palabras clave correctamente rodeadas por { }?"

msgid "space"
msgstr "un espacio"

msgid "star"
msgstr "un asterisco"

msgid "start_learning"
msgstr "Comienza a aprender"

msgid "start_quiz"
msgstr "Empezar cuestionario"

msgid "start_teaching"
msgstr "Empezar a enseñar"

msgid "step_title"
msgstr "Tarea"

#, fuzzy
msgid "stepper_variable_role"
msgstr "stepper"

msgid "stop"
msgstr ""

msgid "stop_code_button"
msgstr "Detener programa"

msgid "string"
msgstr "texto"

msgid "student"
msgstr "Estudiante"

#, fuzzy
msgid "student_adventures_table"
msgstr "Student's Adventures"

#, fuzzy
msgid "student_adventures_table_explanation"
msgstr "This table displays the programs created by students for each adventure in a level. By clicking the eye icon, you can view the program's page; after reviewing the program, you can tick the checkmark to indicate completion."

msgid "student_already_in_class"
msgstr "Este estudiante ya está en tu clase."

msgid "student_already_invite"
msgstr "Este estudiante ya tiene una invitación pendiente."

msgid "student_in_another_class"
msgstr ""

#, fuzzy
msgid "student_information"
msgstr "Student's Information"

#, fuzzy
msgid "student_information_explanation"
msgstr "This table displays basic information about the students in your class. There are also several actions you can do in this table: change the password of a student by clicking the pencil icon, view the program's page of a student by clicking the code icon, and delete a student from the class by clicking the red bin icon."

msgid "student_not_existing"
msgstr "Este nombre de usuario no existe."

msgid "student_signup_header"
msgstr "Estudiante"

msgid "students"
msgstr "estudiantes"

msgid "submission_time"
msgstr "Entregado en"

msgid "submit_answer"
msgstr "Entregar respuesta"

msgid "submit_program"
msgstr "Enviar"

msgid "submit_warning"
msgstr "¿Estás seguro de que quieres enviar este programa?"

msgid "submitted"
msgstr "Enviado"

msgid "submitted_header"
msgstr "Este programa ha sido enviado y no puede ser alterado."

msgid "subscribe"
msgstr "Suscribirse"

msgid "subscribe_newsletter"
msgstr "Subscribirse al newsletter"

#, fuzzy
msgid "successful_runs"
msgstr "Successful runs: {successful_runs}"

msgid "suggestion_color"
msgstr "Intenta usar otro color"

#, fuzzy
msgid "suggestion_note"
msgstr "Utilice una nota entre C0 y B9 o un número entre 1 y 70"

msgid "suggestion_number"
msgstr "Intenta cambiar el valor a un número"

msgid "suggestion_numbers_or_strings"
msgstr "Try changing the values to be all text or all numbers"

msgid "surname"
msgstr "Nombre"

msgid "survey"
msgstr "Encuesta"

msgid "survey_completed"
msgstr "Encuesta finalizada"

msgid "survey_skip"
msgstr "No vuelvas a mostrar esto"

msgid "survey_submit"
msgstr "Enviar"

msgid "tag_in_adventure"
msgstr "Etiqueta en la aventura"

msgid "tag_input_placeholder"
msgstr "Introduzca una nueva etiqueta"

msgid "tags"
msgstr "Etiquetas"

msgid "teacher"
msgstr "Profesor"

msgid "teacher_invalid"
msgstr "Tu valor de profesor no es válido."

msgid "teacher_invitation_require_login"
msgstr "Para configurar tu perfil como profesor, necesitamos que te autentifiques. Si no tienes una cuenta, crea una."

msgid "teacher_manual"
msgstr "Manual de profesor"

msgid "teacher_signup_header"
msgstr "Profesor"

msgid "teacher_welcome"
msgstr "¡Bienvenido/a a Hedy! Tu cuenta es de tipo profesor, por lo que puedes crear clases e invitar estudiantes."

msgid "teachers"
msgstr "Profesores"

msgid "template_code"
msgstr ""
"¡Esta es la explicación de mi aventura!\n"
"\n"
"De esta manera puedo mostrar un comando: <code>print</code>\n"
"\n"
"Pero a veces es posible que quiera mostrar un fragmento de código, como este:\n"
"<pre>\n"
"pregunta ¿Cuál es tu nombre?\n"
"echo así que tu nombre es \n"
"</pre>"

msgid "this_turns_in_assignment"
msgstr "Esto entrega tu tarea a tu profesor."

msgid "title"
msgstr "Título"

msgid "title_admin"
msgstr "Hedy - Página de administración"

msgid "title_class-overview"
msgstr "Hedy - Panel de clase"

msgid "title_customize-adventure"
msgstr "Hedy - Configurar aventura"

msgid "title_customize-class"
msgstr "Hedy - Personalizar clase"

msgid "title_explore"
msgstr "Hedy - Explorar"

msgid "title_for-teacher"
msgstr "Hedy - Para profesores"

msgid "title_join-class"
msgstr "Hedy - Unirse a la clase"

msgid "title_learn-more"
msgstr "Hedy - Aprender más"

msgid "title_login"
msgstr "Hedy - Iniciar sesión"

msgid "title_my-profile"
msgstr "Hedy - Mi Cuenta"

msgid "title_privacy"
msgstr "Hedy - Términos de privacidad"

msgid "title_programs"
msgstr "Hedy - Mis programas"

msgid "title_public-adventures"
msgstr "Hedy - Aventuras en público"

msgid "title_recover"
msgstr "Hedy - Recuperar cuenta"

msgid "title_reset"
msgstr "Hedy - Restablecer la contraseña"

msgid "title_signup"
msgstr "Hedi - Crea una cuenta"

msgid "title_start"
msgstr "Hedy - Programación textual fácil"

msgid "title_view-adventure"
msgstr "Hedy - Ver aventura"

msgid "token_invalid"
msgstr "Tu token no es válido."

msgid "translate_error"
msgstr "Algo salió mal al traducir el código. Intenta ejecutar el código para ver si tiene un error. El código con errores no se puede traducir."

msgid "translating_hedy"
msgstr "Traducción de Hedy"

msgid "translator"
msgstr "Traductor"

<<<<<<< HEAD
=======
#, fuzzy
msgid "turned_into_teacher"
msgstr "Congratulations! You successfully turned into a teacher."

msgid "tutorial"
msgstr "Tutorial"

>>>>>>> bb42ff4c
msgid "tutorial_code_snippet"
msgstr ""
"{print} ¡Hola mundo!\n"
"{print} ¡Estoy aprendiendo Hedy con el tutorial!"

msgid "tutorial_message_not_found"
msgstr "No hemos podido encontrar el paso de tutorial pedido..."

msgid "tutorial_title_not_found"
msgstr "Paso de tutorial no encontrado"

msgid "unauthorized"
msgstr "Usted tiene acceso a esta página"

msgid "unfavourite_confirm"
msgstr "¿Estás seguro de que quieres eliminar este programa como favorito?"

msgid "unfavourite_success"
msgstr "Su programa no es favorito."

msgid "unique_usernames"
msgstr "Los nombres de usuario deben ser únicos."

#, fuzzy
msgid "unknown_variable_role"
msgstr "unknown"

msgid "unlock_thresholds"
msgstr "Desbloquear umbrales de nivel"

msgid "unsaved_class_changes"
msgstr "Hay cambios sin guardar, ¿estás seguro de que quieres abandonar esta página?"

msgid "unsubmit_program"
msgstr "Dar de baja el programa"

msgid "unsubmit_warning"
msgstr "¿Está seguro de que desea cancelar el envío de este programa?"

msgid "unsubmitted"
msgstr "No enviado"

msgid "update_adventure_prompt"
msgstr "¿Estás seguro de que quieres actualizar esta aventura?"

msgid "update_public"
msgstr "Actualizar perfil público"

msgid "updating_indicator"
msgstr "Actualizando"

msgid "use_of_blanks_exception"
msgstr "Uso de espacios en blanco en los programas"

msgid "use_of_nested_functions_exception"
msgstr "Uso de funciones anidadas"

msgid "used_in"
msgstr "Utilizado en:"

msgid "user"
msgstr "usuario"

msgid "user_inexistent"
msgstr "Este usuario no existe"

msgid "user_not_private"
msgstr "Este usuario o bien no existe o no tiene un perfil público"

msgid "username"
msgstr "Usuario"

msgid "username_empty"
msgstr "¡No has introducido un nombre de usuario!"

msgid "username_invalid"
msgstr "Tu nombre de usuario no es válido."

msgid "username_special"
msgstr "El nombre de usuario no puede contener los caracteres `:` o `@`."

msgid "username_three"
msgstr "El nombre de usuario debe contener al menos tres caracteres."

msgid "usernames_exist"
msgstr "Uno o más nombres de usuario ya están en uso."

msgid "value"
msgstr "Valor"

msgid "view_adventures"
msgstr "Ver aventuras"

msgid "view_classes"
msgstr "Ver clases"

msgid "view_program"
msgstr "Ver programa"

msgid "view_slides"
msgstr "Ver diapositivas"

#, fuzzy
msgid "waiting_for_submit"
msgstr "Waiting for submit"

#, fuzzy
msgid "walker_variable_role"
msgstr "walker"

msgid "what_is_your_role"
msgstr "¿Cuál es tu papel?"

msgid "what_should_my_code_do"
msgstr "¿Qué debería hacer mi código?"

msgid "year_invalid"
msgstr "Por favor ingresa un año entre 1900 y {current_year}."

msgid "yes"
msgstr "Sí"

msgid "your_personal_text"
msgstr "Tu texto personal..."

msgid "your_program"
msgstr "Tu programa"

#~ msgid "create_account_explanation"
#~ msgstr "Con tu cuenta puedes salvar tus programas."

#~ msgid "only_teacher_create_class"
#~ msgstr "Only teachers are allowed to create classes!"

#~ msgid "keyword_support"
#~ msgstr "Palabras clave traducidas"

#~ msgid "non_keyword_support"
#~ msgstr "Contenido traducido"

#~ msgid "try_button"
#~ msgstr "Probar"

#~ msgid "select_own_adventures"
#~ msgstr "Selección de tus propias aventuras"

#~ msgid "view"
#~ msgstr "Ver"

#~ msgid "class"
#~ msgstr "Clase"

#~ msgid "save_code_button"
#~ msgstr "Guardar código"

#~ msgid "share_code_button"
#~ msgstr "Guardar y compartir código"

#~ msgid "classes_invalid"
#~ msgstr "La lista de clases seleccionadas es inválida"

#~ msgid "directly_add_adventure_to_classes"
#~ msgstr "¿Quieres añadir esta aventura directamente a una de tus clases?"

#~ msgid "hand_in_assignment"
#~ msgstr "Entregar la tarea"

#~ msgid "select_a_level"
#~ msgstr "Elija un nivel"

#~ msgid "answer_invalid"
#~ msgstr "Tu contraseña no es válida."

#~ msgid "available_adventures_level"
#~ msgstr "Nivel de aventuras disponibles"

#~ msgid "customize_class_exp_1"
#~ msgstr "¡Hola! En esta página puedes configurar tu clase. Puedes seleccionar qué niveles y aventuras pueden ver tus estudiantes. También puedes añadir tus propias aventuras a niveles. Todos los niveles y aventuras por defecto serán seleccionadas por defecto. <b>Nota</b> ¡No todas las aventuras están disponibles para cada nivel! La configuración es como sigue:"

#~ msgid "customize_class_exp_2"
#~ msgstr "Siempre puede cambiar esta configuración más adelante. Por ejemplo, puedes hacer que estén disponibles aventuras o niveles específicos mientras impartes una clase. De esta manera, es fácil determinar en qué nivel y aventuras trabajarán sus alumnos. Si quieres que todo esté disponible para tu clase, es más fácil eliminar la personalización por completo."

#~ msgid "customize_class_step_1"
#~ msgstr "Selecciona niveles para su clase presionando los \"botones de nivel\""

#~ msgid "customize_class_step_2"
#~ msgstr "Puede seleccionar el nivel que desea editar en el menú desplegable \"Seleccionar un nivel\""

#~ msgid "customize_class_step_3"
#~ msgstr "Ordena las aventuras como quieras que aparezcan en el nivel. El menú desplegable \"Aventuras disponibles\" contiene las aventuras que no se han incluido en este nivel."

#~ msgid "customize_class_step_4"
#~ msgstr "El menú desplegable \"Aventuras disponibles\" también tiene tus propias aventuras. Una vez que las añadas, podrás moverlas junto a las demás aventuras."

#~ msgid "customize_class_step_5"
#~ msgstr "Puedes eliminar una aventura haciendo clic en el botón x y aparecerá en el menú desplegable \"Aventuras disponibles\""

#~ msgid "customize_class_step_6"
#~ msgstr "Seleccionando una fecha de apertura para cada nivel (también puedes dejarlo vacío)"

#~ msgid "customize_class_step_7"
#~ msgstr "Selección de otros ajustes"

#~ msgid "customize_class_step_8"
#~ msgstr "Clica \"Guardar\" -> ¡Hecho!"

#~ msgid "example_code_header"
#~ msgstr "Código de ejemplo"

#~ msgid "feedback_failure"
#~ msgstr "¡Incorrecto!"

#~ msgid "feedback_success"
#~ msgstr "¡Bien hecho!"

#~ msgid "go_to_first_question"
#~ msgstr "Ir a la pregunta primera"

#~ msgid "question"
#~ msgstr "Pregunta"

#~ msgid "question_doesnt_exist"
#~ msgstr "Esta pregunta no existe"

#~ msgid "question_invalid"
#~ msgstr "Tu token no es válido."

#~ msgid "too_many_attempts"
#~ msgstr "Demasiados intentos"

#~ msgid "class_stats"
#~ msgstr "Estadísticas de clase"

#~ msgid "visit_own_public_profile"
#~ msgstr "Visita tu perfil"

#~ msgid "disabled_button_locked"
#~ msgstr "Tu profesor no ha desbloqueado todavía este nivel"

#~ msgid "duplicate_tag"
#~ msgstr "You already have a tag with this name."

#~ msgid "tag_deleted"
#~ msgstr "This tag was successfully deleted."

#~ msgid "no_tags"
#~ msgstr "Aún no hay etiquetas."

#~ msgid "apply_filters"
#~ msgstr "Aplicar los filtros"

#~ msgid "write_first_program"
#~ msgstr "¡Escribe tu primer programa!"

#~ msgid "adventure_exp_1"
#~ msgstr "Escoge tu aventura a la derecha. Tras crear tu aventura, puedes incluirla en una de tus clases bajo \"Configuración\". Si quieres incluir un comando en tu aventura, usa anclas de código tal que así:"

#~ msgid "adventure_exp_2"
#~ msgstr "Si deseas mostrar fragmentos de código reales, por ejemplo, para darle al alumno una plantilla o un ejemplo del código. Utiliza anclas previas como esta:"

#~ msgid "hello_world"
#~ msgstr "¡Hola mundo!"

#~ msgid "share_confirm"
#~ msgstr "Estás seguro/a de querer volver público tu programa?"

#~ msgid "share_success_detail"
#~ msgstr "Programa hecho público correctamente."

#~ msgid "unshare_confirm"
#~ msgstr "Estás seguro/a de querer volver privado tu programa?"

#~ msgid "unshare_success_detail"
#~ msgstr "Programa hecho privado correctamente."

#~ msgid "hide_parsons"
#~ msgstr "Ocultar puzle"

#~ msgid "hide_quiz"
#~ msgstr "Ocultar cuestionario"

#~ msgid "back_to_class"
#~ msgstr "Volver a la clase"

#~ msgid "Locked Language Feature"
#~ msgstr "¡Estás usando {concept}! Es genial, pero ¡{concept} todavía no está desbloqueado! Se desbloqueará en un nivel posterior."

#~ msgid "nested blocks"
#~ msgstr "un bloque en un bloque"

#~ msgid "save"
#~ msgstr "Guardar"

#~ msgid "update_profile"
#~ msgstr "Actualizar perfil"

#~ msgid "variables"
#~ msgstr "Variables"

#~ msgid "explore_explanation"
#~ msgstr "En esta página puedes consultar los programas creados por otros usuarios de Hedy. Puedes filtrar tanto por nivel de Hedy como por aventura. Haz clic en \"Ver programa\" para abrir un programa y ejecutarlo. Los programas con un encabezado rojo contienen un error. Todavía puedes abrir el programa, pero ejecutarlo resultará en un error. ¡Por supuesto que puedes intentar arreglarlo! Si el creador tiene un perfil público, puedes hacer clic en su nombre de usuario para visitar su perfil. ¡Allí encontrarás todos sus programas compartidos y mucho más!"

#~ msgid "common_errors"
#~ msgstr "Errores comunes"

#~ msgid "grid_overview"
#~ msgstr "Vista general de los programas por aventura"

#~ msgid "last_error"
#~ msgstr "Último error"

#~ msgid "last_program"
#~ msgstr "Último programa"

#~ msgid "live_dashboard"
#~ msgstr "Panel de control en directo"

#~ msgid "runs_over_time"
#~ msgstr "Se ejecuta en el tiempo"

#~ msgid "student_details"
#~ msgstr "Datos de los alumnos"

#~ msgid "achievements_check_icon_alt"
#~ msgstr "Icono de comprobación de logro"

#~ msgid "country_title"
#~ msgstr "País"

#~ msgid "create_public_profile"
#~ msgstr "Crear perfil público"

#~ msgid "general"
#~ msgstr "General"

#~ msgid "hedy_achievements"
#~ msgstr "Logros de Hedy"

#~ msgid "hidden"
#~ msgstr "Oculto"

#~ msgid "highscore_explanation"
#~ msgstr "En esta página puedes ver las puntuaciones más altas actuales, según la cantidad de logros obtenidos. Clasifica para todos los usuarios, por país o por clase. Haga clic en un nombre de usuario para ver su perfil público."

#~ msgid "highscore_no_public_profile"
#~ msgstr "No tienes un perfil público, por lo que no estás en la lista de puntuaciones más altas. ¿Deseas crear uno?"

#~ msgid "highscores"
#~ msgstr "Puntuaciones"

#~ msgid "my_achievements"
#~ msgstr "Mis logros"

#~ msgid "no_such_highscore"
#~ msgstr "Puntuaciones"

#~ msgid "programs_created"
#~ msgstr "Programas creados"

#~ msgid "programs_saved"
#~ msgstr "Programas guardados"

#~ msgid "programs_submitted"
#~ msgstr "Programas enviados"

#~ msgid "title_achievements"
#~ msgstr "Hedy - Mis logros"

#~ msgid "whole_world"
#~ msgstr "El mundo"

#~ msgid "your_class"
#~ msgstr "Tu clase"

#~ msgid "achievement_earned"
#~ msgstr "¡Has conseguido un logro!"

#~ msgid "percentage_achieved"
#~ msgstr "Logrado por el {percentage}% de los usuarios"

#~ msgid "achievements"
#~ msgstr "logros"

#~ msgid "achievements_logo_alt"
#~ msgstr "Logo de logros"

#~ msgid "amount_submitted"
#~ msgstr "programas enviados"

#~ msgid "last_achievement"
#~ msgstr "Último logro"

#~ msgid "no_certificate"
#~ msgstr "Este usuario no ha conseguido el Certificado Hedy de Finalización"

#~ msgid "number_achievements"
#~ msgstr "Número de logros"

<<<<<<< HEAD
#~ msgid "developers_mode"
#~ msgstr "Modo desarollador"

#~ msgid "read_code_label"
#~ msgstr "Leer en voz alta"

#~ msgid "regress_button"
#~ msgstr ""

#~ msgid "tutorial"
#~ msgstr "Tutorial"

#~ msgid "index_button"
#~ msgstr ""

#~ msgid "tooltip_level_locked"
#~ msgstr "Su profesor desactivó este nivel"
=======
#~ msgid "create_question"
#~ msgstr "¿Quieres crear uno?"

#~ msgid "explore_programs"
#~ msgstr "Explorar programas"

#~ msgid "explore_programs_logo_alt"
#~ msgstr "Icono de explorar programas"

#~ msgid "hedy_tutorial_logo_alt"
#~ msgstr "Icono de tutorial de Hedy"

#~ msgid "no_public_profile"
#~ msgstr "No tienes un texto de perfil público todavía..."

#~ msgid "start_hedy_tutorial"
#~ msgstr "Comenzar tutorial de Hedy"

#~ msgid "start_programming"
#~ msgstr "Empezar a programar"

#~ msgid "start_programming_logo_alt"
#~ msgstr "Icono de empezar a programar"

#~ msgid "start_teacher_tutorial"
#~ msgstr "Comenzar tutorial de profesor"

#~ msgid "teacher_tutorial_logo_alt"
#~ msgstr "Icono de tutorial de profesor"

#~ msgid "title_landing-page"
#~ msgstr "¡Bienvenido/a a Hedy!"

#~ msgid "welcome"
#~ msgstr "Bienvenido/a"

#~ msgid "welcome_back"
#~ msgstr "Bienvenido de vuelta"

#~ msgid "your_account"
#~ msgstr "Tu perfil"

#~ msgid "your_last_program"
#~ msgstr "Tu último programa guardado"

#~ msgid "already_teacher"
#~ msgstr "Ya tienes una cuenta de profesor."

#~ msgid "already_teacher_request"
#~ msgstr "Ya tienes una solicitud de profesor pendiente."

#~ msgid "teacher_account_request"
#~ msgstr "Tienes una solicitud de cuenta de profesor pendiente"

#~ msgid "teacher_account_success"
#~ msgstr "Has solicitado con éxito una cuenta de profesor."

#~ msgid "student_not_allowed_in_class"
#~ msgstr "El alumno no autorizado en la clase"
>>>>>>> bb42ff4c
<|MERGE_RESOLUTION|>--- conflicted
+++ resolved
@@ -1866,8 +1866,6 @@
 msgid "translator"
 msgstr "Traductor"
 
-<<<<<<< HEAD
-=======
 #, fuzzy
 msgid "turned_into_teacher"
 msgstr "Congratulations! You successfully turned into a teacher."
@@ -1875,7 +1873,6 @@
 msgid "tutorial"
 msgstr "Tutorial"
 
->>>>>>> bb42ff4c
 msgid "tutorial_code_snippet"
 msgstr ""
 "{print} ¡Hola mundo!\n"
@@ -2274,25 +2271,6 @@
 #~ msgid "number_achievements"
 #~ msgstr "Número de logros"
 
-<<<<<<< HEAD
-#~ msgid "developers_mode"
-#~ msgstr "Modo desarollador"
-
-#~ msgid "read_code_label"
-#~ msgstr "Leer en voz alta"
-
-#~ msgid "regress_button"
-#~ msgstr ""
-
-#~ msgid "tutorial"
-#~ msgstr "Tutorial"
-
-#~ msgid "index_button"
-#~ msgstr ""
-
-#~ msgid "tooltip_level_locked"
-#~ msgstr "Su profesor desactivó este nivel"
-=======
 #~ msgid "create_question"
 #~ msgstr "¿Quieres crear uno?"
 
@@ -2352,4 +2330,3 @@
 
 #~ msgid "student_not_allowed_in_class"
 #~ msgstr "El alumno no autorizado en la clase"
->>>>>>> bb42ff4c
