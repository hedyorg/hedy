# Spanish translations for PROJECT.
# Copyright (C) 2023 ORGANIZATION
# This file is distributed under the same license as the PROJECT project.
# FIRST AUTHOR <EMAIL@ADDRESS>, 2023.
#
msgid ""
msgstr ""
"Project-Id-Version: PROJECT VERSION\n"
"Report-Msgid-Bugs-To: EMAIL@ADDRESS\n"
"POT-Creation-Date: 2000-01-01 00:00+0000\n"
"PO-Revision-Date: 2000-01-01 00:00+0000\n"
"Last-Translator: Someone <someone@example.com>\n"
"Language: es\n"
"Language-Team: es <LL@li.org>\n"
"Plural-Forms: nplurals=2; plural=n != 1;\n"
"MIME-Version: 1.0\n"
"Content-Type: text/plain; charset=utf-8\n"
"Content-Transfer-Encoding: 8bit\n"
"Generated-By: Babel 2.14.0\n"

msgid "Access Before Assign"
msgstr "Has intentado usar la variable {name} en la línea {access_line_number}, pero ya la has definido en la línea {definition_line_number}. Define una variable antes de usarla."

msgid "Cyclic Var Definition"
msgstr "Debes declarar la variable {variable} antes de poder usarla en el lado derecho del comando {is}."

msgid "Function Undefined"
msgstr "Has intentado utilizar la función {name}, pero no la has definido."

msgid "Has Blanks"
msgstr "Tu código es incompleto. Contiene huecos que debes reemplazar con código."

msgid "Incomplete"
msgstr "¡Oops! ¡Has olvidado una parte de código! En la línea {line_number}, debes agregar texto después de {incomplete_command}."

msgid "Incomplete Repeat"
msgstr "Parece que has olvidado usar un comando con el comando {repeat} que usaste en la línea {line_number}."

msgid "Invalid"
msgstr "{invalid_command} no es un comando de Hedy en nivel {level}. ¿Querías decir {guessed_command}?"

msgid "Invalid Argument"
msgstr "No puedes usar el comando {command} con {invalid_argument}. Intenta cambiar {invalid_argument} a {allowed_types}."

msgid "Invalid Argument Type"
msgstr "No puedes usar {command} con {invalid_argument} porque es {invalid_type}. Intenta cambiar {invalid_argument} a {allowed_types}."

msgid "Invalid At Command"
msgstr "El comando {command} no puede utilizarse a partir del nivel 16. Puedes usar corchetes para usar un elemento de una lista, por ejemplo `friends[i]`, `lucky_numbers[{random}]`."

msgid "Invalid Space"
msgstr "¡Oops! Has comenzado una línea con un espacio en la línea {line_number}. Los espacios confunden a los ordenadores, ¿podrías quitarlos?"

msgid "Invalid Type Combination"
msgstr "No puedes usar {invalid_argument} y {invalid_argument_2} con {command} porque uno es {invalid_type} y el otro es {invalid_type_2}. Intenta cambiar {invalid_argument} a {invalid_type_2} o {invalid_argument_2} a {invalid_type}."

msgid "Locked Language Feature"
msgstr "¡Estás usando {concept}! Es genial, pero ¡{concept} todavía no está desbloqueado! Se desbloqueará en un nivel posterior."

msgid "Lonely Echo"
msgstr "Has utilizado un {echo} antes de un {ask}, o un {echo} sin un {ask}. Coloca un {ask} antes del {echo}."

msgid "Lonely Text"
msgstr "Parece que olvidaste usar un comando con el texto que pusiste en la línea {line_number}"

msgid "Missing Additional Command"
msgstr "Parece que olvidaste terminar de escribir {command} en la línea {line_number}. Intenta añadir {missing_command} a tu código."

msgid "Missing Command"
msgstr "Parece que has olvidado de usar un comando en la línea {line_number}."

msgid "Missing Inner Command"
msgstr "Parece que has olvidad usar un comando en el {command} que has usado en la línea {line_number}."

msgid "Missing Square Brackets"
msgstr "Parece que olvidaste usar corchetes [] alrededor de la lista que estabas creando en la línea {line_number}."

msgid "Missing Variable"
msgstr "Parece que a tu {command} le falta una variable al principio de la línea."

msgid "Misspelled At Command"
msgstr "Parece que haz escrito incorrectamente el comando {command}, en su lugar escribiste {invalid_argument} en la línea {line_number}."

msgid "No Indentation"
msgstr "Has utilizado demasiado pocos espacios en la línea {line_number}. Has usado {leading_spaces} espacios, lo que es insuficiente. Empieza cada nuevo bloque con {indent_size} espacios más que la línea anterior."

msgid "Non Decimal Variable"
msgstr "En la línea {line_number}, ¡podrías haber intentado usar un número que a Hedy no le gusta mucho! Intente cambiarlo a un número decimal como 2."

msgid "Parse"
msgstr "El servidor no puede traducir este programa de Hedy. Hay un error en la línea {location[0]}, carácter {location[1]}. Tu has ingresado {character_found}, pero eso no está permitido."

msgid "Pressit Missing Else"
msgstr "Olvidaste añadir qué pasa cuando pulsas una tecla diferente, añade un {else} a tu código"

msgid "Save Microbit code "
msgstr "Guardar código Microbit"

msgid "Too Big"
msgstr "¡Guau! ¡Tu programa tiene un impresionante número de {lines_of_code} líneas de código! Pero solo podemos procesar {max_lines} líneas en este nivel. Haz tu programa más pequeño e inténtalo de nuevo."

msgid "Unexpected Indentation"
msgstr "Has utilizado demasiados espacios en la línea {line_number}. Has usado {leading_spaces} espacios, lo que es insuficiente. Empieza cada nuevo bloque con {indent_size} espacios más que la línea anterior."

msgid "Unquoted Assignment"
msgstr "A partir de este nivel, debes colocar el texto a la derecha de {is} entre comillas. Olvidaste eso para el texto {text}."

msgid "Unquoted Equality Check"
msgstr "¡Si quieres comprobar si una variable es igual a varias palabras, las palabras deben estar rodeadas por comillas!"

msgid "Unquoted Text"
msgstr "¡Ten cuidado! Si {ask} o {print} algo, el texto debe estar rodeado de comillas. Has olvidado eso para el texto {unquotedtext}."

msgid "Unsupported Float"
msgstr "Números no enteros no se soportan pero estarán disponibles en unos niveles. De momento, cambia {value} a un entero."

msgid "Unsupported String Value"
msgstr "El texto no puede contener {invalid_value}."

msgid "Unused Variable"
msgstr "Ha definido la variable {variable_name} en la línea {line_number}, pero no la ha utilizado."

msgid "Var Undefined"
msgstr "Intentaste usar la variable {name}, pero no la estableciste. También es posible que estés intentando usar la palabra {name} pero olvidaste las comillas."

msgid "Wrong Level"
msgstr "Ese código es correcto, pero no pertenece al nivel correcto. Has escrito código {offending_keyword} para el nivel {working_level}.Tip: {tip}"

msgid "Wrong Number of Arguments"
msgstr "Tu función usó el número incorrecto de argumentos. Pasaste {used_number} pero la función {name} necesita {defined_number}"

msgid "account_overview"
msgstr "Resumen de cuenta"

msgid "accounts_created"
msgstr "Las cuentas han sido creadas con éxito."

msgid "accounts_intro"
msgstr "En esta página puede crear cuentas para varios estudiantes a la vez. Estos se agregan automáticamente a la clase actual, ¡así que asegúrese de que la clase que se muestra arriba sea la correcta! Cada nombre de usuario debe ser único en todo el sistema Hedy. Puede usar 'Postfix classname' para agregar su nombre de clase a todas las cuentas. Si ingresa manualmente las contraseñas, estas deben tener <b>al menos</b> 6 caracteres."

msgid "achievement_earned"
msgstr "¡Has conseguido un logro!"

msgid "achievements"
msgstr "logros"

msgid "achievements_check_icon_alt"
msgstr "Icono de comprobación de logro"

msgid "achievements_logo_alt"
msgstr "Logo de logros"

msgid "actions"
msgstr ""

msgid "add"
msgstr "Añadir"

msgid "add_students"
msgstr "Añadir estudiantes"

msgid "add_students_options"
msgstr "Añadir opciones de estudiantes"

msgid "admin"
msgstr "Admin"

msgid "advance_button"
msgstr "Ir al nivel {level}"

msgid "adventure"
msgstr "Aventura"

msgid "adventure_cloned"
msgstr "La aventura es clonada"

msgid "adventure_code_button"
msgstr "Código de la aventura"

msgid "adventure_codeblock_button"
msgstr "Utilice este botón cuando desee crear un bloque de código que los alumnos puedan ejecutar en su aventura. Consejo: coloque la selección al final de la última línea del bloque de código e <kbd>introduzca</kbd> 3 veces para escribir después de un bloque de código."

msgid "adventure_duplicate"
msgstr "Ya tienes una aventura con este nombre."

msgid "adventure_empty"
msgstr "¡No has introducido un nombre de aventura!"

#, fuzzy
msgid "adventure_exp_3"
msgstr "Asegúrate de rodear siempre las palabras clave con { } para que se reconozcan correctamente. Puedes usar el botón de \"vista previa\" para ver una versión con estilo de tu aventura. Para ver la aventura en una página dedicada, selecciona \"ver\" en la página de profesores."

msgid "adventure_exp_classes"
msgstr "Tu aventura se utiliza dentro de las siguientes clases"

msgid "adventure_id_invalid"
msgstr "Esta aventura no es válida."

msgid "adventure_length"
msgstr "Tu aventura debe tener al menos 20 carácteres."

msgid "adventure_name_invalid"
msgstr "El nombre de esta aventura no es válido."

msgid "adventure_prompt"
msgstr "Por favor, introduce el nombre de la aventura"

msgid "adventure_terms"
msgstr "Confirmo que mi aventura puede hacerse pública en Hedy."

msgid "adventure_updated"
msgstr "¡La aventura ha sido actualizada!"

msgid "adventures"
msgstr ""

msgid "adventures_info"
msgstr "Puedes crear tus propiar aventuras y agregarlas a tus clases. Estas aventuras tienen el objetivo de servir como ejercicio que tus estudiantes pueden completar y subir para que lo revises en la sección Vista general de los programas por aventura en la página de la clase. Puedes ver más información acerca de crear tus propias aventuras <a href=\"https://hedy.org/for-teachers/manual/features\">aquí</a>."

msgid "adventures_restored"
msgstr "Se han restaurado las aventuras por defecto."

msgid "ago"
msgstr "Hace {timestamp}"

msgid "agree_invalid"
msgstr "Debes aceptar los términos de privacidad."

msgid "agree_with"
msgstr "Acepto las"

msgid "ajax_error"
msgstr "Hubo un error, por favor intenta nuevamente."

msgid "all"
msgstr "Todo/as"

msgid "all_class_highscores"
msgstr "Todos los estudiantes visibles en las puntuaciones más altas de la clase"

msgid "already_account"
msgstr "¿Ya tienes una cuenta?"

msgid "already_program_running"
msgstr "Ya hay un programa en ejecución. Finalízalo antes."

msgid "already_teacher"
msgstr "Ya tienes una cuenta de profesor."

msgid "already_teacher_request"
msgstr "Ya tienes una solicitud de profesor pendiente."

msgid "amount_created"
msgstr "programas creados"

msgid "amount_saved"
msgstr "programas guardados"

msgid "amount_submitted"
msgstr "programas enviados"

msgid "are_you_sure"
msgstr "¿Estás segura/o? No puedes revertir esta acción."

msgid "ask_needs_var"
msgstr "A partir del nivel 2, {ask} debe utilizarse con una variable. Ejemplo: nombre {is} {ask} ¿Cómo te llamas?"

#, fuzzy
msgid "available_in"
msgstr "Available in:"

msgid "become_a_sponsor"
msgstr "Conviértete en patrocinador"

msgid "birth_year"
msgstr "Año de nacimiento"

msgid "bug"
msgstr "Fallo"

msgid "by"
msgstr "por"

msgid "cancel"
msgstr "Cancelar"

msgid "cant_parse_exception"
msgstr "No se ha podido analizar el programa"

msgid "catch_index_exception"
msgstr "Intentaste acceder a la lista {list_name} pero está vacía o el índice no está allí."

msgid "catch_multiple_values_exception"
msgstr "While running your program the command {command} received the values {value} and {value} which are not allowed. {suggestion}."

msgid "catch_value_exception"
msgstr "Mientras ejecutábamos tu programa, el comando {command} recibió el valor {value}, pero eso no está permitido. {suggestion}."

msgid "certificate"
msgstr "Certificado de Finalización"

msgid "certified_teacher"
msgstr "Profesor certificado"

msgid "change_password"
msgstr "Cambiar contraseña"

msgid "cheatsheet_title"
msgstr "Ocultar chuleta"

msgid "class_already_joined"
msgstr "Ya eres parte de la clase"

msgid "class_customize_success"
msgstr "Clase configurada correctamente."

msgid "class_live"
msgstr "Estadísticas en tiempo real"

msgid "class_name_duplicate"
msgstr "Ya tienes una clase con este nombre."

msgid "class_name_empty"
msgstr "¡No has introducido un nombre de clase!"

msgid "class_name_invalid"
msgstr "El nombre de clase no es correcto."

msgid "class_name_prompt"
msgstr "Por favor, introduce le nombre de la nueva clase"

msgid "class_overview"
msgstr "Resumen de la clase"

msgid "class_survey_description"
msgstr "Nos gustaría obtener una mejor visión general de nuestros usarios de Hedy. Respondiendo estas preguntas nos ayudarías a mejorar. ¡Gracias!"

msgid "class_survey_later"
msgstr "Recuérdame mañana"

msgid "class_survey_question1"
msgstr "¿Cuál es el rango de edad en su clase?"

msgid "class_survey_question2"
msgstr "¿Cuál es el idioma que se habla en su clase?"

msgid "class_survey_question3"
msgstr "¿Cuántos niños y niñas hay en tu clase?"

msgid "class_survey_question4"
msgstr "¿Qué distingue a sus alumnos de los demás?"

msgid "classes"
msgstr ""

msgid "classes_info"
msgstr "En Hedy, puedes crear tantas clases como quieras. Cada clase también puede tener varios profesores, cada uno con un rol específico. También puedes personalizar tus clases ordenando las aventuras ¡o incluso agregando las tuyas! Puedes ver más información acerca de las clases en el <a href=\"https://hedy.org/for-teachers/manual/preparations#for-teachers\">manual de profesores</a>."

msgid "clone"
msgstr "Clonar"

msgid "cloned_times"
msgstr "Clones"

msgid "close"
msgstr "Cerrar"

msgid "comma"
msgstr "una coma"

msgid "command_not_available_yet_exception"
msgstr "Comando aún no disponible"

msgid "command_unavailable_exception"
msgstr "El comando ya no es correcto"

msgid "commands"
msgstr "Comandos"

msgid "common_errors"
msgstr "Errores comunes"

msgid "congrats_message"
msgstr "¡Felicitaciones, {username}, has alcanzado los siguientes resultados con Hedy!"

msgid "content_invalid"
msgstr "Esta aventura no es válida."

msgid "contributor"
msgstr "Contribuidor"

msgid "copy_clipboard"
msgstr "Copiado al portapapeles"

msgid "copy_code"
msgstr "Copiar el código"

msgid "copy_join_link"
msgstr "Copiar enlace de acceso"

msgid "copy_link_success"
msgstr "Enlace para unirse copiado a tu portapapeles"

msgid "copy_link_to_share"
msgstr "Copiar enlace para compartir"

msgid "copy_mail_link"
msgstr "Por favor, copia y pega este enlace en una nueva pestaña:"

msgid "correct_answer"
msgstr "La respuesta correcta es"

msgid "country"
msgstr "País"

msgid "country_invalid"
msgstr "Por favor, selecciona un país válido."

msgid "country_title"
msgstr "País"

msgid "create_account"
msgstr "Crear cuenta"

msgid "create_accounts"
msgstr "Crear cuentas"

msgid "create_accounts_prompt"
msgstr "¿Estás seguro de que quieres crear estas cuentas?"

msgid "create_adventure"
msgstr "Crear aventura"

msgid "create_class"
msgstr "Crear nueva clase"

msgid "create_multiple_accounts"
msgstr "Crear múltiples cuentas"

msgid "create_public_profile"
msgstr "Crear perfil público"

msgid "create_question"
msgstr "¿Quieres crear uno?"

msgid "create_student_account"
msgstr "Crear una cuenta"

msgid "create_student_account_explanation"
msgstr "Puedes guardar tus propios programas con una cuenta."

msgid "create_teacher_account"
msgstr "Crear cuenta de profesor"

msgid "create_teacher_account_explanation"
msgstr "Con una cuenta de profesor, puedes guardar tus programas y ver los resultados de tus estudiantes."

msgid "creator"
msgstr "Creador"

msgid "current_password"
msgstr "Contraseña actual"

msgid "customization_deleted"
msgstr "Personalización eliminada."

msgid "customize"
msgstr ""

msgid "customize_adventure"
msgstr "Personalizar aventura"

msgid "customize_class"
msgstr "Personalizar clase"

msgid "dash"
msgstr "un guión"

msgid "default_403"
msgstr "Parece que no tienes autorización..."

msgid "default_404"
msgstr "No pudimos encontrar esa página..."

msgid "default_500"
msgstr "Algo salió mal..."

msgid "delete"
msgstr "Borrar"

msgid "delete_adventure_prompt"
msgstr "¿Estás seguro/a de querer eliminar esta aventura?"

msgid "delete_class_prompt"
msgstr "¿Estás seguro/a de que quieres eliminar la clase?"

msgid "delete_confirm"
msgstr "Estás seguro de querer borrar este programa?"

msgid "delete_invite"
msgstr "Eliminar invitaciones"

msgid "delete_invite_prompt"
msgstr "¿Estás seguro de que quieres eliminar esta invitación de clase?"

msgid "delete_public"
msgstr "Eliminar perfil público"

msgid "delete_success"
msgstr "Programa eliminado correctamente."

msgid "destroy_profile"
msgstr "Borrar mi cuenta permanentemente"

msgid "developers_mode"
msgstr "Modo desarollador"

msgid "directly_available"
msgstr "Directamente abierto"

msgid "disable"
msgstr "Deshabilitado"

msgid "disable_parsons"
msgstr "Desactivar todos los rompecabezas"

msgid "disable_quizes"
msgstr "Desactivar todos los cuestionarios"

msgid "disabled"
msgstr "Deshabilitado"

msgid "disabled_button_quiz"
msgstr "Tu puntuación en el cuestionario está por debajo del umbral, ¡inténtalo de nuevo!"

msgid "discord_server"
msgstr "Servidor Discord"

msgid "distinguished_user"
msgstr "Usuario distinguido"

msgid "double quotes"
msgstr "una comilla doble"

msgid "download"
msgstr "Descargar"

msgid "download_login_credentials"
msgstr "¿Quieres descargar las credenciales de login tras la creación de cuentas?"

msgid "duplicate"
msgstr "Duplicar"

msgid "echo_and_ask_mismatch_exception"
msgstr "Desajuste entre eco y pregunta"

msgid "echo_out"
msgstr "A partir del nivel 2, `{echo}` ya no es necesario. Ahora puedes repetir una respuesta con `{ask}` y `{print}`. Ejemplo: `nombre {is} {ask} ¿Cómo te llamas? {print} hola nombre`"

msgid "edit_adventure"
msgstr "Editar la aventura"

msgid "edit_code_button"
msgstr "Editar código"

msgid "email"
msgstr "Correo electrónico"

msgid "email_invalid"
msgstr "Por favor ingresa una dirección de correo electrónico válida."

msgid "end_quiz"
msgstr "Terminar cuestionario"

msgid "english"
msgstr "Inglés"

msgid "enter"
msgstr "Ingresar"

msgid "enter_password"
msgstr "Introduce una nueva contraseña para"

msgid "enter_text"
msgstr "Ingresar tu respuesta aquí..."

msgid "error_logo_alt"
msgstr "Logo de error"

msgid "exclamation mark"
msgstr "un signo de exclamación"

msgid "exercise"
msgstr "Ejercicio"

msgid "exercise_doesnt_exist"
msgstr "Este ejercicio no existe"

msgid "exists_email"
msgstr "Esa dirección de correo electrónico ya está en uso."

msgid "exists_username"
msgstr "Ese nombre de usuario ya está en uso."

msgid "exit_preview_mode"
msgstr "Salir del modo vista previa"

msgid "experience_invalid"
msgstr "Por favor, selecciona una experiencia válida. Escoge (sí, no)."

msgid "expiration_date"
msgstr "Fecha de expiración"

msgid "explore_explanation"
msgstr "En esta página puedes consultar los programas creados por otros usuarios de Hedy. Puedes filtrar tanto por nivel de Hedy como por aventura. Haz clic en \"Ver programa\" para abrir un programa y ejecutarlo. Los programas con un encabezado rojo contienen un error. Todavía puedes abrir el programa, pero ejecutarlo resultará en un error. ¡Por supuesto que puedes intentar arreglarlo! Si el creador tiene un perfil público, puedes hacer clic en su nombre de usuario para visitar su perfil. ¡Allí encontrarás todos sus programas compartidos y mucho más!"

msgid "explore_programs"
msgstr "Explorar programas"

msgid "explore_programs_logo_alt"
msgstr "Icono de explorar programas"

msgid "favorite_program"
msgstr "Programa favorito"

msgid "favourite_confirm"
msgstr "¿Estás seguro de que quieres marcar este programa como favorito?"

msgid "favourite_program"
msgstr "Programa favorito"

msgid "favourite_program_invalid"
msgstr "Tu programa favorito es inválido."

msgid "favourite_success"
msgstr "Tu programa se ha marcado como favorito."

msgid "feature"
msgstr "Características"

msgid "feedback"
msgstr "Comentario"

msgid "feedback_message_error"
msgstr "Algo salió mal, inténtalo de nuevo más tarde."

msgid "feedback_message_success"
msgstr "Gracias, recibimos sus comentarios y nos comunicaremos contigo si es necesario."

msgid "feedback_modal_message"
msgstr "Por favor envíanos un mensaje con una categoría. ¡Agradecemos su ayuda para mejorar Hedy!"

msgid "female"
msgstr "Femenino"

msgid "float"
msgstr "un número"

msgid "for_teachers"
msgstr "Para profesores"

msgid "forgot_password"
msgstr "¿Olvidaste tu contraseña?"

msgid "from_another_teacher"
msgstr "De otro profesor"

msgid "from_magazine_website"
msgstr "De una revista o página web"

msgid "from_video"
msgstr "De un vídeo"

msgid "fun_statistics_msg"
msgstr "¡He aquí unas estadísticas divertidas!"

msgid "gender"
msgstr "Género"

msgid "gender_invalid"
msgstr "Por favor, selecciona un género válido. Escoge (mujer, hombre, otro)."

msgid "general"
msgstr "General"

msgid "general_settings"
msgstr "Configuración general"

msgid "generate_passwords"
msgstr "Generar contraseñas"

msgid "get_certificate"
msgstr "¡Obtén tu certificado!"

msgid "give_link_to_teacher"
msgstr "Dale a tu profesor el siguiente enlace:"

msgid "go_back"
msgstr "Regresar"

msgid "go_back_to_main"
msgstr "Volver a la página principal"

msgid "go_to_question"
msgstr "Ir a la pregunta"

msgid "go_to_quiz_result"
msgstr "Ir al resultado del cuestionario"

msgid "goto_profile"
msgstr "Ir a mi perfil"

msgid "grid_overview"
msgstr "Vista general de los programas por aventura"

msgid "hand_in"
msgstr "Entregar"

msgid "hand_in_exercise"
msgstr "Ejercicio manual"

msgid "heard_about_hedy"
msgstr "¿Cómo has conocido Hedy?"

msgid "heard_about_invalid"
msgstr "Por favor, selecciona una forma válida de cómo nos conociste."

msgid "hedy_achievements"
msgstr "Logros de Hedy"

msgid "hedy_choice_title"
msgstr "La opción de Hedy"

msgid "hedy_introduction_slides"
msgstr ""

msgid "hedy_logo_alt"
msgstr "Logo de Hedy"

msgid "hedy_on_github"
msgstr "Hedy en Github"

msgid "hedy_tutorial_logo_alt"
msgstr "Icono de tutorial de Hedy"

msgid "hello_logo"
msgstr "hola"

msgid "hidden"
msgstr "Oculto"

msgid "hide_cheatsheet"
msgstr "Ocultar chuleta"

msgid "hide_keyword_switcher"
msgstr "Ocultar selector de palabras clave"

msgid "highest_level_reached"
msgstr "Nivel más alto alcanzado"

msgid "highest_quiz_score"
msgstr "Puntuación más alta en el cuestionario"

msgid "highscore_explanation"
msgstr "En esta página puedes ver las puntuaciones más altas actuales, según la cantidad de logros obtenidos. Clasifica para todos los usuarios, por país o por clase. Haga clic en un nombre de usuario para ver su perfil público."

msgid "highscore_no_public_profile"
msgstr "No tienes un perfil público, por lo que no estás en la lista de puntuaciones más altas. ¿Deseas crear uno?"

msgid "highscores"
msgstr "Puntuaciones"

msgid "hint"
msgstr "¿Consejo?"

msgid "ill_work_some_more"
msgstr "Voy a trabajar en él un poco más"

msgid "image_invalid"
msgstr "La imagen que has escogido no es válida."

msgid "incomplete_command_exception"
msgstr "Comando incompleto"

msgid "incorrect_handling_of_quotes_exception"
msgstr "Uso incorrecto de las comillas"

msgid "incorrect_use_of_types_exception"
msgstr "Uso incorrecto de los tipos"

msgid "incorrect_use_of_variable_exception"
msgstr "Uso incorrecto de la variable"

msgid "indentation_exception"
msgstr "Sangría incorrecta"

msgid "input"
msgstr "input de {ask}"

msgid "integer"
msgstr "un número"

msgid "invalid_class_link"
msgstr "Enlace incorrecto para unirse a la clase."

msgid "invalid_command_exception"
msgstr "Comando no válido"

msgid "invalid_keyword_language_comment"
msgstr "# La palabra clave para el idioma proporcionada no es válida, la palabra clave idioma se establece en Inglés"

msgid "invalid_language_comment"
msgstr "# El idioma proporcionado no es válido, el idioma está configurado en inglés"

msgid "invalid_level_comment"
msgstr "# El nivel proporcionado no es válido, el nivel se establece en el nivel 1"

msgid "invalid_program_comment"
msgstr "# El programa proporcionado no es válido, por favor inténtelo de nuevo"

msgid "invalid_teacher_invitation_code"
msgstr "El código de instructor es inválido. Para ser instructor, por favor mande un mensaje a hello@hedy.org."

msgid "invalid_tutorial_step"
msgstr "Paso de tutorial inválido"

msgid "invalid_username_password"
msgstr "Combinación de usuario/contraseña inválida."

msgid "invite_by_username"
msgstr "Invitar por nombre de usuario"

msgid "invite_date"
msgstr "Fecha de invitación"

msgid "invite_message"
msgstr "Has recibido una invitación para unirse a una clase"

msgid "invite_prompt"
msgstr "Introduce un nombre de usuario"

msgid "invite_teacher"
msgstr "Invitar a un profesor"

msgid "join_class"
msgstr "Unirse a la clase"

msgid "join_prompt"
msgstr "Debes estar registrado para unirte a una clase. ¿Deseas entrar a tu cuenta?"

msgid "keyword_language_invalid"
msgstr "Por favor, selecciona un idioma para palabras clave (selecciona Inglés o tu propio idioma)."

msgid "language"
msgstr "Idioma"

msgid "language_invalid"
msgstr "Por favor, selecciona un lenguaje válido."

msgid "languages"
msgstr "Cuáles de estos lenguages de programación has usado?"

msgid "last_achievement"
msgstr "Último logro"

msgid "last_edited"
msgstr "Última edición"

msgid "last_error"
msgstr "Último error"

msgid "last_login"
msgstr "Último ingreso"

msgid "last_program"
msgstr "Último programa"

msgid "last_update"
msgstr "Última actualización"

msgid "lastname"
msgstr "Apellido(s)"

msgid "leave_class"
msgstr "Abandonar clase"

msgid "level"
msgstr "Nivel"

msgid "level_accessible"
msgstr "Nivel abierto a los estudiantes"

msgid "level_disabled"
msgstr "Nivel deshabilitado"

msgid "level_future"
msgstr "Este nivel se abrirá automáticamente en "

msgid "level_invalid"
msgstr "Este nivel de Heidi no es válido."

msgid "level_not_class"
msgstr "Este nivel todavía no está disponible en tu clase"

msgid "level_title"
msgstr "Nivel"

msgid "levels"
msgstr "niveles"

msgid "link"
msgstr "Enlace"

msgid "list"
msgstr "una lista"

msgid "live_dashboard"
msgstr "Panel de control en directo"

msgid "logged_in_to_share"
msgstr "Debe iniciar sesión para guardar y compartir un programa."

msgid "login"
msgstr "Ingresar"

msgid "login_long"
msgstr "Ingresar a mi cuenta"

msgid "login_to_save_your_work"
msgstr "Inicia sesión para guardar tu progreso"

msgid "logout"
msgstr "Salir"

msgid "longest_program"
msgstr "Programa más largo"

msgid "mail_change_password_body"
msgstr ""
"Tu contraseña de Hedy ha cambiado. Si lo has hecho tú, no te preocupes.\n"
"Si no has cambiado tu contraseña, por favor contáctanos inmediatamente contestando a este email."

msgid "mail_change_password_subject"
msgstr "Tu contraseña de Hedy ha sido cambiada"

msgid "mail_error_change_processed"
msgstr "Algo salió mal al enviar un correo de validación, los cambios aún se procesan correctamente."

msgid "mail_goodbye"
msgstr ""
"¡Sigue programando!\n"
"El equipo de Hedy"

msgid "mail_hello"
msgstr "¡Hola, {username}!"

msgid "mail_recover_password_body"
msgstr ""
"Al hacer click en este enlace, puedes cambiar tu contraseña. Este enlace es válido durante <b>4</b> horas.\n"
"Si no has pedido restablecer tu contraseña, por favor ignora este email. {link}"

msgid "mail_recover_password_subject"
msgstr "Restablecer contraseña."

msgid "mail_reset_password_body"
msgstr ""
"Tu contraseña de Hedy ha cambiado a una nueva. Si lo has hecho tú, no te preocupes.\n"
"Si no has cambiado tu contraseña, por favor contáctanos inmediatamente contestando a este email."

msgid "mail_reset_password_subject"
msgstr "Tu contraseña de Hedy ha sido reseteada"

msgid "mail_welcome_teacher_body"
msgstr ""
"<strong>¡Bienvenido/a!</strong>\n"
"Felicidades por tu nueva cuenta de profesor Hedy. ¡Bienvenido a la comunidad mundial de profesores de Hedy!\n"
"\n"
"<strong>Qué pueden hacer las cuentas de profesor</strong>\n"
"Ahora tienes disponibles una serie de opciones adicionales.\n"
"\n"
"1. En el <a href=\"https://hedy.org/for-teachers/manual\">manual del profesor</a> encontrarás explicaciones adicionales.\n"
"2. Con tu cuenta de profesor, puedes crear clases. Tus estudiantes pueden unirse a tus clases y puedes ver su progreso. Las clases se crean y se gestionan a través de la página <a href=\"https://hedycode.com/for-teachers\">para profesores</a>.\n"
"3. ¡Puedes personalizar completamente tus clases, por ejemplo, puedes abrir y cerrar niveles, habilitar o deshabilitar aventuras y crear tus propias aventuras!\n"
"\n"
"<strong>¡Únete a nuestra comunidad en línea!</strong>\n"
"Todos los profesores de Hedy, programadores y demás fans están invitados a unirse a nuestro <a href=\"https://discord.gg/8yY7dEme9r\">servidor de Discord</a>. Este es el lugar perfecto para charlar sobre Hedy: tenemos canales donde puedes mostrar tus proyectos y lecciones interesantes, canales para reportar errores y canales para chatear con otros profesores y con el equipo de Hedy.\n"
"\n"
"<strong>Cómo solicitar ayuda</strong>\n"
"Si tienes dudas, puedes hacérnoslas saber en Discord o <a href=\"mailto: hello@hedy.org\">enviarnos un correo electrónico</a>.\n"
"\n"
"<strong>Cómo reportar errores</strong>\n"
"En Discord, tenemos un canal para reportar errores, llamado #bugs. Ese es el lugar perfecto para hacernos saber sobre problemas con los que te encuentres. Si sabes cómo usar GitHub, también puedes crear un <a href=\"https://github.com/hedyorg/hedy/issues/new?assignees=&labels=&template=bug_report.md&title=%5BBUG%5D\">problema</a> allí.\n"

msgid "mail_welcome_teacher_subject"
msgstr "Tu cuenta de Hedy está lista"

msgid "mail_welcome_verify_body"
msgstr ""
"Tu cuenta de Hedy ha sido creada con éxito. ¡Bienvenido/a!\n"
"Haz clic en este enlace para verificar su dirección de correo electrónico: {link}"

msgid "mail_welcome_verify_subject"
msgstr "Bienvenido/a a Hedy"

msgid "mailing_title"
msgstr "Suscríbete a la newsletter de Hedy"

msgid "main_subtitle"
msgstr "Programación textual para las aulas"

msgid "main_title"
msgstr "Hedy"

msgid "make_sure_you_are_done"
msgstr "¡Asegúrate de que has terminado! Ya no podrás cambiar tu programa después de hacer clic en \"Entregar\"."

msgid "male"
msgstr "Masculino"

msgid "mandatory_mode"
msgstr "Modo de desarrollador obligatorio"

msgid "more_options"
msgstr "Más opciones"

msgid "multiple_levels_warning"
msgstr "Hemos notado que has seleccionado varios niveles, a la vez que haz incluido código en tu aventura; esto puede ocasionar problemas con el coloreado de sintaxis así como la traducción automática de palabras clave."

msgid "my_account"
msgstr "Mi cuenta"

msgid "my_achievements"
msgstr "Mis logros"

msgid "my_adventures"
msgstr "Mis aventuras"

msgid "my_classes"
msgstr "Mis clases"

msgid "my_messages"
msgstr "Mis mensajes"

msgid "my_public_profile"
msgstr "Mi perfil público"

msgid "name"
msgstr "Nombre"

msgid "nav_explore"
msgstr "Explore"

msgid "nav_hedy"
msgstr "Hedy"

msgid "nav_learn_more"
msgstr "Aprende más"

msgid "nav_start"
msgstr "Inicio"

msgid "nested blocks"
msgstr "un bloque en un bloque"

msgid "new_password"
msgstr "Nueva contraseña"

msgid "new_password_repeat"
msgstr "Repite la nueva contraseña"

msgid "newline"
msgstr "un salto de línea"

msgid "next_exercise"
msgstr "Siguiente ejercicio"

msgid "next_page"
msgstr "Siguiente página"

msgid "next_step_tutorial"
msgstr "Siguiente paso >>>"

msgid "no"
msgstr "No"

msgid "no_account"
msgstr "¿Todavía no tienes una cuenta?"

msgid "no_accounts"
msgstr "No hay cuentas por crear."

msgid "no_adventures_yet"
msgstr "Aún no hay aventuras públicas..."

msgid "no_certificate"
msgstr "Este usuario no ha conseguido el Certificado Hedy de Finalización"

msgid "no_more_flat_if"
msgstr "A partir del nivel 8, el código tras {if} tiene que ponerse en la siguiente línea y debe empezar con 4 espacios."

msgid "no_programs"
msgstr "No hay programas."

msgid "no_public_profile"
msgstr "No tienes un texto de perfil público todavía..."

msgid "no_shared_programs"
msgstr "no tiene programas compartidos..."

msgid "no_such_adventure"
msgstr "¡Esta aventura no existe!"

msgid "no_such_class"
msgstr "No se encontró esa clase de Hedy."

msgid "no_such_highscore"
msgstr "Puntuaciones"

msgid "no_such_level"
msgstr "¡No se encontró este nivel de Hedy!"

msgid "no_such_program"
msgstr "¡No se encontró el programa de Hedy!"

msgid "no_tag"
msgstr "¡Sin etiqueta!"

msgid "not_enrolled"
msgstr "¡Parece que no perteneces a esta clase!"

msgid "not_in_class_no_handin"
msgstr "No estás en clase, así que no es necesario que entregues nada."

msgid "not_logged_in_cantsave"
msgstr "Tu programa no se guardará."

msgid "not_logged_in_handin"
msgstr "Debe iniciar sesión para entregar un trabajo."

msgid "not_teacher"
msgstr "¡Parece que no eres profesor!"

msgid "number"
msgstr "un número"

msgid "number_achievements"
msgstr "Número de logros"

msgid "number_lines"
msgstr "Número de líneas"

msgid "number_programs"
msgstr "Número de programas"

msgid "ok"
msgstr "OK"

msgid "only_you_can_see"
msgstr "Sólo tú puedes ver este programa."

msgid "open"
msgstr "Abrir"

msgid "opening_date"
msgstr "Fecha de apertura"

msgid "opening_dates"
msgstr "Fechas de apertura"

msgid "option"
msgstr "Opción"

msgid "or"
msgstr "o"

msgid "other"
msgstr "Otro"

msgid "other_block"
msgstr "Otro lenguaje basado en bloques"

msgid "other_settings"
msgstr "Otras configuraciones"

msgid "other_source"
msgstr "Otro"

msgid "other_text"
msgstr "Otro lenguaje basado en texto"

msgid "overwrite_warning"
msgstr "Ya tienes un programa con este nombre, guardar este programa reemplazará al anterior. ¿Estás seguro/a?"

msgid "owner"
msgstr "Dueño"

msgid "page"
msgstr "página"

msgid "page_not_found"
msgstr "¡No pudimos encontrar esta página!"

msgid "pair_with_teacher"
msgstr "Me gustaría que me emparejaran con otro maestro para que me ayude"

msgid "parsons_title"
msgstr "Puzle"

msgid "password"
msgstr "Contraseña"

msgid "password_change_not_allowed"
msgstr "No puedes cambiar la contraseña a este usuario."

msgid "password_change_prompt"
msgstr "¿Estás seguro de que quieres cambiar la contraseña?"

msgid "password_change_success"
msgstr "La contraseña de tu estudiante ha cambiado correctamente."

msgid "password_invalid"
msgstr "Tu contraseña no es válida."

msgid "password_repeat"
msgstr "Repetir contraseña"

msgid "password_resetted"
msgstr "Tu contraseña ha sido cambiada exitosamente. Ya puedes entrar nuevamente a tu cuenta usando la nueva contraseña."

msgid "password_six"
msgstr "La contraseña debe contener al menos seis caracteres."

msgid "password_updated"
msgstr "Contraseña actualizada."

msgid "passwords_six"
msgstr "Todas las contraseñas deben tener 6 carácteres o más."

msgid "pending_invites"
msgstr "Invitaciones pendientes"

msgid "people_with_a_link"
msgstr "Otras personas con un enlace pueden ver este programa. También se puede encontrar en la página \"Explorar\"."

msgid "percentage"
msgstr "porcentaje"

msgid "percentage_achieved"
msgstr "Logrado por el {percentage}% de los usuarios"

msgid "period"
msgstr "un punto"

msgid "personal_text"
msgstr "Texto personal"

msgid "personal_text_invalid"
msgstr "Tu texto personal es inválido."

msgid "postfix_classname"
msgstr "Sufijo de nombre de clase"

msgid "preferred_keyword_language"
msgstr "Idioma preferido para las palabras clave"

msgid "preferred_language"
msgstr "Lenguaje favorito"

msgid "preview"
msgstr "Previsualizar"

msgid "previewing_adventure"
msgstr "Previsualizar la aventura"

msgid "previewing_class"
msgstr "Está previsualizando la clase <em>{class_name}</em> como profesor."

msgid "previous_campaigns"
msgstr "Ver campañas anteriores"

msgid "print_logo"
msgstr "imprimir"

msgid "privacy_terms"
msgstr "Protección de datos"

msgid "private"
msgstr "Privado"

msgid "profile_logo_alt"
msgstr "Icono de perfil."

msgid "profile_picture"
msgstr "Imagen de perfil"

msgid "profile_updated"
msgstr "Perfil actualizado."

msgid "profile_updated_reload"
msgstr "Perfil actualizado, la página se recargará."

msgid "program_contains_error"
msgstr "Este programa contiene un error, ¿está seguro de querer compartirlo?"

msgid "program_header"
msgstr "Mis programas"

msgid "program_too_large_exception"
msgstr "Programas demasiado extensos"

msgid "programming_experience"
msgstr "Tienes experiencia con programación?"

msgid "programming_invalid"
msgstr "Por favor, selecciona un lenguaje de programación válido."

msgid "programs"
msgstr "Programas"

msgid "programs_created"
msgstr "Programas creados"

msgid "programs_saved"
msgstr "Programas guardados"

msgid "programs_submitted"
msgstr "Programas enviados"

msgid "prompt_join_class"
msgstr "Deseas unirte a la clase?"

msgid "public"
msgstr "Público"

msgid "public_adventures"
msgstr "Explorar las aventuras públicas"

msgid "public_content"
msgstr ""

msgid "public_content_info"
msgstr ""

msgid "public_invalid"
msgstr "La selección de conformidad no es correcta"

msgid "public_profile"
msgstr "Perfil público"

msgid "public_profile_info"
msgstr "Al seleccionar esta casilla, hago que mi perfil sea visible para todos. Tenga cuidado de no compartir información personal como su nombre o dirección de su casa, ¡porque todos podrán verla!"

msgid "public_profile_updated"
msgstr "Perfil público actualizado, la página se recargará."

msgid "pygame_waiting_for_input"
msgstr "Esperando a que se presione un botón..."

msgid "question mark"
msgstr "un signo de interrogación"

msgid "quiz_logo_alt"
msgstr "Logo de quiz"

msgid "quiz_score"
msgstr "Puntuación de cuestionario"

msgid "quiz_tab"
msgstr "Cuestionario"

msgid "quiz_threshold_not_reached"
msgstr "No has alcanzado el umbral de cuestionario para desbloquear este nivel"

msgid "read_code_label"
msgstr "Leer en voz alta"

msgid "recent"
msgstr "Mis programas recientes"

msgid "recover_password"
msgstr "Restablecer contraseña"

msgid "regress_button"
msgstr "Regresar al nivel {level}"

msgid "remove"
msgstr "Eliminar"

msgid "remove_customization"
msgstr "Eliminar configuración"

msgid "remove_customizations_prompt"
msgstr "¿Estás seguro de que quieres eliminar esta clase de sus personalizaciones?"

msgid "remove_student_prompt"
msgstr "¿Estás seguro de que quieres eliminar al estudiante de la clase?"

msgid "remove_user_prompt"
msgstr "Confirmar la eliminación de este usuario de la clase."

msgid "repair_program_logo_alt"
msgstr "Icono de reparación de programa"

msgid "repeat_dep"
msgstr "Empezando en el nivel 8, {repeat} necesita ser usado con sangría. Puedes ver ejemplos en la pestaña {repeat} en el nivel 8."

msgid "repeat_match_password"
msgstr "La contraseña repetida es distinta."

msgid "repeat_new_password"
msgstr "Repetir nueva contraseña"

msgid "report_failure"
msgstr "Este programa no existe o no es público"

msgid "report_program"
msgstr "¿Estás seguro de que quieres reportar este programa?"

msgid "report_success"
msgstr "Este programa ha sido reportado"

msgid "request_teacher"
msgstr "¿Te gustaría aplicar a una cuenta de profesor?"

msgid "request_teacher_account"
msgstr "Solicita cuenta de profesor/a"

msgid "required_field"
msgstr "Los campos marcados con * son obligatorios"

msgid "reset_adventure_prompt"
msgstr "¿Seguro que quieres restablecer todas las aventuras seleccionadas?"

msgid "reset_adventures"
msgstr "Restablecer aventuras seleccionadas"

msgid "reset_button"
msgstr "Restablecer"

msgid "reset_password"
msgstr "Establecer nueva contraseña"

msgid "reset_view"
msgstr "Resetear"

msgid "retrieve_adventure_error"
msgstr "¡No puedes ver esta aventura!"

msgid "retrieve_class_error"
msgstr "Solo los profesores pueden ver clases"

msgid "retrieve_tag_error"
msgstr "Error al recuperar las etiquetas"

msgid "role"
msgstr "Papel"

msgid "run_code_button"
msgstr "Ejecutar código"

msgid "runs_over_time"
msgstr "Se ejecuta en el tiempo"

msgid "save"
msgstr "Guardar"

msgid "save_parse_warning"
msgstr "Tu programa contiene un error. ¿Estás seguro/a de que quieres guardarlo?"

msgid "save_prompt"
msgstr "Debes estar registrado para guardar tu programa. ¿Deseas entrar ahora a tu cuenta?"

msgid "save_success_detail"
msgstr "Tu programa se ha guardado correctamente."

msgid "score"
msgstr "Puntos"

msgid "search"
msgstr "Busca..."

msgid "search_button"
msgstr "Buscar"

msgid "second_teacher"
msgstr "Segundo profesor"

msgid "second_teacher_copy_prompt"
msgstr "¿Estás seguro de que quieres copiar a este profesor?"

msgid "second_teacher_prompt"
msgstr "Introduce el nombre del usuario de un profesor para invitarle."

msgid "second_teacher_warning"
msgstr "Todos los profesores de esta clase pueden personalizarlo."

msgid "see_certificate"
msgstr "¡Ve el certificado de {username}!"

msgid "select"
msgstr "Seleccionar"

msgid "select_adventures"
msgstr "Seleccionar y encargar aventuras"

msgid "select_all"
msgstr "Seleccionar todo"

msgid "select_lang"
msgstr "Selecciona el idioma"

msgid "select_levels"
msgstr "Seleccione los niveles"

msgid "select_tag"
msgstr "Seleccionar etiqueta"

msgid "selected"
msgstr "Seleccionado"

msgid "self_removal_prompt"
msgstr "¿Estás seguro de que quieres abandonar esta clase?"

msgid "send_password_recovery"
msgstr "Envíame un link para restablecer mi contraseña"

msgid "sent_by"
msgstr "Esta invitación ha sido mandada por"

msgid "sent_password_recovery"
msgstr "Pronto recibirás un correo electrónico con instrucciones sobre cómo restablecer tu contraseña."

msgid "settings"
msgstr "Mi configuración personal"

msgid "share_by_giving_link"
msgstr "Muestra tu programa a otras personas dándoles el siguiente enlace:"

msgid "share_your_program"
msgstr "Compartir el programa"

msgid "signup_student_or_teacher"
msgstr "¿Eres un estudiante o un profesor?"

msgid "single quotes"
msgstr "una comilla simple"

msgid "slash"
msgstr "una barra"

#, fuzzy
msgid "sleeping"
msgstr "Sleeping..."

msgid "slides"
msgstr "Diapositivas"

msgid "slides_for_level"
msgstr ""

msgid "slides_info"
msgstr "¡Estas son diapositivas que hemos creado para ayudarte a enseñar con Hedy! Cada diapositiva contiene una explicación de cada nivel, junto con algunos ejemplos.Las diapositivas fueron creadas mediante el servicio <a href=\"https://slides.com\">slides.com</a>; si crear tus propias diapositivas usando estas como partida, puedes descargarlas, y luego subir el archivo zip resultante a <a href=\"https://slides.com\">slides.com</a>. Puedes ver más información acerca de las diapositivas en el <a href=\"https://hedy.org/for-teachers/manual/features\">manual de profesores</a>."

msgid "social_media"
msgstr "Redes sociales"

msgid "something_went_wrong_keyword_parsing"
msgstr "Hay un problema en tu aventura, ¿están todas las palabras clave correctamente rodeadas por { }?"

msgid "space"
msgstr "un espacio"

msgid "star"
msgstr "un asterisco"

msgid "start_hedy_tutorial"
msgstr "Comenzar tutorial de Hedy"

msgid "start_learning"
msgstr "Comienza a aprender"

msgid "start_programming"
msgstr "Empezar a programar"

msgid "start_programming_logo_alt"
msgstr "Icono de empezar a programar"

msgid "start_quiz"
msgstr "Empezar cuestionario"

msgid "start_teacher_tutorial"
msgstr "Comenzar tutorial de profesor"

msgid "start_teaching"
msgstr "Empezar a enseñar"

msgid "step_title"
msgstr "Tarea"

msgid "stop_code_button"
msgstr "Detener programa"

msgid "string"
msgstr "texto"

msgid "student"
msgstr "Estudiante"

msgid "student_already_in_class"
msgstr "Este estudiante ya está en tu clase."

msgid "student_already_invite"
msgstr "Este estudiante ya tiene una invitación pendiente."

msgid "student_details"
msgstr "Datos de los alumnos"

msgid "student_list"
msgstr "Lista de alumnos"

msgid "student_not_allowed_in_class"
msgstr "El alumno no autorizado en la clase"

msgid "student_not_existing"
msgstr "Este nombre de usuario no existe."

msgid "student_signup_header"
msgstr "Estudiante"

msgid "students"
msgstr "estudiantes"

msgid "submission_time"
msgstr "Entregado en"

msgid "submit_answer"
msgstr "Entregar respuesta"

msgid "submit_program"
msgstr "Enviar"

msgid "submit_warning"
msgstr "¿Estás seguro de que quieres enviar este programa?"

msgid "submitted"
msgstr "Enviado"

msgid "submitted_header"
msgstr "Este programa ha sido enviado y no puede ser alterado."

msgid "subscribe"
msgstr "Suscribirse"

msgid "subscribe_newsletter"
msgstr "Subscribirse al newsletter"

msgid "suggestion_color"
msgstr "Intenta usar otro color"

msgid "suggestion_note"
msgstr "Utilice una nota entre C0 y B9 o un número entre 1 y 70"

msgid "suggestion_number"
msgstr "Intenta cambiar el valor a un número"

msgid "suggestion_numbers_or_strings"
msgstr "Try changing the values to be all text or all numbers"

msgid "surname"
msgstr "Nombre"

msgid "survey"
msgstr "Encuesta"

msgid "survey_completed"
msgstr "Encuesta finalizada"

msgid "survey_skip"
msgstr "No vuelvas a mostrar esto"

msgid "survey_submit"
msgstr "Enviar"

msgid "tag_in_adventure"
msgstr "Etiqueta en la aventura"

msgid "tag_input_placeholder"
msgstr "Introduzca una nueva etiqueta"

msgid "tags"
msgstr "Etiquetas"

msgid "teacher"
msgstr "Profesor"

msgid "teacher_account_request"
msgstr "Tienes una solicitud de cuenta de profesor pendiente"

msgid "teacher_account_success"
msgstr "Has solicitado con éxito una cuenta de profesor."

msgid "teacher_invalid"
msgstr "Tu valor de profesor no es válido."

msgid "teacher_invitation_require_login"
msgstr "Para configurar tu perfil como profesor, necesitamos que te autentifiques. Si no tienes una cuenta, crea una."

msgid "teacher_manual"
msgstr "Manual de profesor"

msgid "teacher_signup_header"
msgstr "Profesor"

msgid "teacher_tutorial_logo_alt"
msgstr "Icono de tutorial de profesor"

msgid "teacher_welcome"
msgstr "¡Bienvenido/a a Hedy! Tu cuenta es de tipo profesor, por lo que puedes crear clases e invitar estudiantes."

msgid "teachers"
msgstr "Profesores"

msgid "template_code"
msgstr ""
"¡Esta es la explicación de mi aventura!\n"
"\n"
"De esta manera puedo mostrar un comando: <code>{print}</code>\n"
"\n"
"Pero a veces podría querer mostrar un fragmento de código, como este:\n"
"<pre>\n"
"ask ¿Cómo te llamas?\n"
"echo entonces tu nombre es\n"
"</pre>"

msgid "this_turns_in_assignment"
msgstr "Esto entrega tu tarea a tu profesor."

msgid "title"
msgstr "Título"

msgid "title_achievements"
msgstr "Hedy - Mis logros"

msgid "title_admin"
msgstr "Hedy - Página de administración"

msgid "title_class grid_overview"
msgstr "Hedy - Vista general de cuadrícula"

msgid "title_class live_statistics"
msgstr "Hedy - Estadísticas en directo"

msgid "title_class-overview"
msgstr "Hedy - Panel de clase"

msgid "title_customize-adventure"
msgstr "Hedy - Configurar aventura"

msgid "title_customize-class"
msgstr "Hedy - Personalizar clase"

msgid "title_explore"
msgstr "Hedy - Explorar"

msgid "title_for-teacher"
msgstr "Hedy - Para profesores"

msgid "title_join-class"
msgstr "Hedy - Unirse a la clase"

msgid "title_landing-page"
msgstr "¡Bienvenido/a a Hedy!"

msgid "title_learn-more"
msgstr "Hedy - Aprender más"

msgid "title_login"
msgstr "Hedy - Iniciar sesión"

msgid "title_my-profile"
msgstr "Hedy - Mi Cuenta"

msgid "title_privacy"
msgstr "Hedy - Términos de privacidad"

msgid "title_programs"
msgstr "Hedy - Mis programas"

msgid "title_public-adventures"
msgstr "Hedy - Aventuras en público"

msgid "title_recover"
msgstr "Hedy - Recuperar cuenta"

msgid "title_reset"
msgstr "Hedy - Restablecer la contraseña"

msgid "title_signup"
msgstr "Hedi - Crea una cuenta"

msgid "title_start"
msgstr "Hedy - Programación textual fácil"

msgid "title_view-adventure"
msgstr "Hedy - Ver aventura"

msgid "token_invalid"
msgstr "Tu token no es válido."

msgid "tooltip_level_locked"
msgstr "Su profesor desactivó este nivel"

msgid "translate_error"
msgstr "Algo salió mal al traducir el código. Intenta ejecutar el código para ver si tiene un error. El código con errores no se puede traducir."

msgid "translating_hedy"
msgstr "Traducción de Hedy"

msgid "translator"
msgstr "Traductor"

msgid "tutorial"
msgstr "Tutorial"

msgid "tutorial_code_snippet"
msgstr ""
"{print} ¡Hola mundo!\n"
"{print} ¡Estoy aprendiendo Hedy con el tutorial!"

msgid "tutorial_message_not_found"
msgstr "No hemos podido encontrar el paso de tutorial pedido..."

msgid "tutorial_title_not_found"
msgstr "Paso de tutorial no encontrado"

msgid "unauthorized"
msgstr "Usted tiene acceso a esta página"

msgid "unique_usernames"
msgstr "Los nombres de usuario deben ser únicos."

msgid "unlock_thresholds"
msgstr "Desbloquear umbrales de nivel"

msgid "unsaved_class_changes"
msgstr "Hay cambios sin guardar, ¿estás seguro de que quieres abandonar esta página?"

msgid "update_adventure_prompt"
msgstr "¿Estás seguro de que quieres actualizar esta aventura?"

msgid "update_profile"
msgstr "Actualizar perfil"

msgid "update_public"
msgstr "Actualizar perfil público"

msgid "updating_indicator"
msgstr "Actualizando"

msgid "use_of_blanks_exception"
msgstr "Uso de espacios en blanco en los programas"

msgid "use_of_nested_functions_exception"
msgstr "Uso de funciones anidadas"

#, fuzzy
msgid "used_in"
msgstr "Used in:"

msgid "user"
msgstr "usuario"

msgid "user_inexistent"
msgstr "Este usuario no existe"

msgid "user_not_private"
msgstr "Este usuario o bien no existe o no tiene un perfil público"

msgid "username"
msgstr "Usuario"

msgid "username_empty"
msgstr "¡No has introducido un nombre de usuario!"

msgid "username_invalid"
msgstr "Tu nombre de usuario no es válido."

msgid "username_special"
msgstr "El nombre de usuario no puede contener los caracteres `:` o `@`."

msgid "username_three"
msgstr "El nombre de usuario debe contener al menos tres caracteres."

msgid "usernames_exist"
msgstr "Uno o más nombres de usuario ya están en uso."

msgid "value"
msgstr "Valor"

msgid "variables"
msgstr "Variables"

msgid "view_adventures"
msgstr ""

msgid "view_classes"
msgstr ""

msgid "view_program"
msgstr "Ver programa"

msgid "view_slides"
msgstr ""

msgid "welcome"
msgstr "Bienvenido/a"

msgid "welcome_back"
msgstr "Bienvenido de vuelta"

msgid "what_is_your_role"
msgstr "¿Cuál es tu papel?"

msgid "what_should_my_code_do"
msgstr "¿Qué debería hacer mi código?"

msgid "whole_world"
msgstr "El mundo"

msgid "year_invalid"
msgstr "Por favor ingresa un año entre 1900 y {current_year}."

msgid "yes"
msgstr "Sí"

msgid "your_account"
msgstr "Tu perfil"

msgid "your_class"
msgstr "Tu clase"

msgid "your_last_program"
msgstr "Tu último programa guardado"

msgid "your_personal_text"
msgstr "Tu texto personal..."

msgid "your_program"
msgstr "Tu programa"

#~ msgid "create_account_explanation"
#~ msgstr "Con tu cuenta puedes salvar tus programas."

#~ msgid "only_teacher_create_class"
#~ msgstr "Only teachers are allowed to create classes!"

#~ msgid "keyword_support"
#~ msgstr "Palabras clave traducidas"

#~ msgid "non_keyword_support"
#~ msgstr "Contenido traducido"

#~ msgid "try_button"
#~ msgstr "Probar"

#~ msgid "select_own_adventures"
#~ msgstr "Selección de tus propias aventuras"

#~ msgid "edit"
#~ msgstr ""

#~ msgid "view"
#~ msgstr "Ver"

#~ msgid "class"
#~ msgstr "Clase"

#~ msgid "save_code_button"
#~ msgstr "Guardar código"

#~ msgid "share_code_button"
#~ msgstr "Guardar y compartir código"

#~ msgid "classes_invalid"
#~ msgstr "La lista de clases seleccionadas es inválida"

#~ msgid "directly_add_adventure_to_classes"
#~ msgstr "¿Quieres añadir esta aventura directamente a una de tus clases?"

#~ msgid "hand_in_assignment"
#~ msgstr "Entregar la tarea"

#~ msgid "select_a_level"
#~ msgstr "Elija un nivel"

#~ msgid "answer_invalid"
#~ msgstr "Tu contraseña no es válida."

#~ msgid "available_adventures_level"
#~ msgstr "Nivel de aventuras disponibles"

#~ msgid "customize_class_exp_1"
#~ msgstr "¡Hola! En esta página puedes configurar tu clase. Puedes seleccionar qué niveles y aventuras pueden ver tus estudiantes. También puedes añadir tus propias aventuras a niveles. Todos los niveles y aventuras por defecto serán seleccionadas por defecto. <b>Nota</b> ¡No todas las aventuras están disponibles para cada nivel! La configuración es como sigue:"

#~ msgid "customize_class_exp_2"
#~ msgstr "Siempre puede cambiar esta configuración más adelante. Por ejemplo, puedes hacer que estén disponibles aventuras o niveles específicos mientras impartes una clase. De esta manera, es fácil determinar en qué nivel y aventuras trabajarán sus alumnos. Si quieres que todo esté disponible para tu clase, es más fácil eliminar la personalización por completo."

#~ msgid "customize_class_step_1"
#~ msgstr "Selecciona niveles para su clase presionando los \"botones de nivel\""

#~ msgid "customize_class_step_2"
#~ msgstr "Puede seleccionar el nivel que desea editar en el menú desplegable \"Seleccionar un nivel\""

#~ msgid "customize_class_step_3"
#~ msgstr "Ordena las aventuras como quieras que aparezcan en el nivel. El menú desplegable \"Aventuras disponibles\" contiene las aventuras que no se han incluido en este nivel."

#~ msgid "customize_class_step_4"
#~ msgstr "El menú desplegable \"Aventuras disponibles\" también tiene tus propias aventuras. Una vez que las añadas, podrás moverlas junto a las demás aventuras."

#~ msgid "customize_class_step_5"
#~ msgstr "Puedes eliminar una aventura haciendo clic en el botón x y aparecerá en el menú desplegable \"Aventuras disponibles\""

#~ msgid "customize_class_step_6"
#~ msgstr "Seleccionando una fecha de apertura para cada nivel (también puedes dejarlo vacío)"

#~ msgid "customize_class_step_7"
#~ msgstr "Selección de otros ajustes"

#~ msgid "customize_class_step_8"
#~ msgstr "Clica \"Guardar\" -> ¡Hecho!"

#~ msgid "example_code_header"
#~ msgstr "Código de ejemplo"

#~ msgid "feedback_failure"
#~ msgstr "¡Incorrecto!"

#~ msgid "feedback_success"
#~ msgstr "¡Bien hecho!"

#~ msgid "go_to_first_question"
#~ msgstr "Ir a la pregunta primera"

#~ msgid "question"
#~ msgstr "Pregunta"

#~ msgid "question_doesnt_exist"
#~ msgstr "Esta pregunta no existe"

#~ msgid "question_invalid"
#~ msgstr "Tu token no es válido."

#~ msgid "too_many_attempts"
#~ msgstr "Demasiados intentos"

#~ msgid "class_logs"
#~ msgstr "Logs"

#~ msgid "class_stats"
#~ msgstr "Estadísticas de clase"

#~ msgid "visit_own_public_profile"
#~ msgstr "Visita tu perfil"

#~ msgid "disabled_button_locked"
#~ msgstr "Tu profesor no ha desbloqueado todavía este nivel"

#~ msgid "duplicate_tag"
#~ msgstr "You already have a tag with this name."

#~ msgid "tag_deleted"
#~ msgstr "This tag was successfully deleted."

#~ msgid "no_tags"
#~ msgstr "Aún no hay etiquetas."

#~ msgid "apply_filters"
#~ msgstr "Aplicar los filtros"

#~ msgid "write_first_program"
#~ msgstr "¡Escribe tu primer programa!"

#~ msgid "adventure_exp_1"
#~ msgstr "Escoge tu aventura a la derecha. Tras crear tu aventura, puedes incluirla en una de tus clases bajo \"Configuración\". Si quieres incluir un comando en tu aventura, usa anclas de código tal que así:"

#~ msgid "adventure_exp_2"
#~ msgstr "Si deseas mostrar fragmentos de código reales, por ejemplo, para darle al alumno una plantilla o un ejemplo del código. Utiliza anclas previas como esta:"

#~ msgid "hello_world"
#~ msgstr "¡Hola mundo!"

#~ msgid "share_confirm"
#~ msgstr "Estás seguro/a de querer volver público tu programa?"

#~ msgid "share_success_detail"
#~ msgstr "Programa hecho público correctamente."

#~ msgid "unshare_confirm"
#~ msgstr "Estás seguro/a de querer volver privado tu programa?"

#~ msgid "unshare_success_detail"
#~ msgstr "Programa hecho privado correctamente."

#~ msgid "hide_parsons"
#~ msgstr "Ocultar puzle"

#~ msgid "hide_quiz"
#~ msgstr "Ocultar cuestionario"

#~ msgid "back_to_class"
#~ msgstr "Volver a la clase"

<<<<<<< HEAD
#~ msgid "open_adventures"
#~ msgstr ""

#~ msgid "open_classes"
#~ msgstr ""

#~ msgid "open_slides"
=======
#~ msgid "classes"
>>>>>>> fa009d5b
#~ msgstr ""
<|MERGE_RESOLUTION|>--- conflicted
+++ resolved
@@ -2110,15 +2110,5 @@
 #~ msgid "back_to_class"
 #~ msgstr "Volver a la clase"
 
-<<<<<<< HEAD
-#~ msgid "open_adventures"
+#~ msgid "classes"
 #~ msgstr ""
-
-#~ msgid "open_classes"
-#~ msgstr ""
-
-#~ msgid "open_slides"
-=======
-#~ msgid "classes"
->>>>>>> fa009d5b
-#~ msgstr ""
