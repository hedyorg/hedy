--- conflicted
+++ resolved
@@ -2803,7 +2803,6 @@
 #~ msgid "classes"
 #~ msgstr ""
 
-<<<<<<< HEAD
 #~ msgid "Adventure"
 #~ msgstr ""
 
@@ -2817,7 +2816,7 @@
 #~ msgstr ""
 
 #~ msgid "Delete"
-=======
+#~ msgstr ""
+
 #~ msgid "select_class"
->>>>>>> 8eb9a26c
 #~ msgstr ""
