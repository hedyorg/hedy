# Norwegian Bokmål (Norway) translations for PROJECT.
# Copyright (C) 2023 ORGANIZATION
# This file is distributed under the same license as the PROJECT project.
# FIRST AUTHOR <EMAIL@ADDRESS>, 2023.
#
msgid ""
msgstr ""
"Project-Id-Version: PROJECT VERSION\n"
"Report-Msgid-Bugs-To: EMAIL@ADDRESS\n"
"POT-Creation-Date: 2000-01-01 00:00+0000\n"
"PO-Revision-Date: 2024-07-08 10:20+0000\n"
"Last-Translator: Prefill add-on <noreply-addon-prefill@weblate.org>\n"
"Language-Team: nb_NO <LL@li.org>\n"
"Language: nb_NO\n"
"MIME-Version: 1.0\n"
"Content-Type: text/plain; charset=utf-8\n"
"Content-Transfer-Encoding: 8bit\n"
"Plural-Forms: nplurals=2; plural=n != 1;\n"
"X-Generator: Weblate 5.7-dev\n"
"Generated-By: Babel 2.14.0\n"

#, fuzzy
msgid "Access Before Assign"
msgstr "You tried to use the variable {name} on line {access_line_number}, but you set it on line {definition_line_number}. Set a variable before using it."

#, fuzzy
msgid "Cyclic Var Definition"
msgstr "Variabelen `{variable}` må opprettes og gis en verdi før du kan bruke den på høyre siden av hvis-kommandoen"

#, fuzzy
msgid "Else Without If Error"
msgstr "On line {line_number} you used an `{else}` but there is no `{if}` on the line before it."

#, fuzzy
msgid "Function Undefined"
msgstr "You tried to use the function {name}, but you didn't define it."

#, fuzzy
msgid "Has Blanks"
msgstr "Koden din er uferdig. Den inneholder tomrom du må erstatte med kode."

#, fuzzy
msgid "Incomplete"
msgstr "Oisann! Du glemte litt kode! På linje {line_number}, må du legge til tekst etter `{incomplete_command}`."

#, fuzzy
msgid "Incomplete Repeat"
msgstr "It looks like you forgot to use `{command}` with the repeat command you used on line {line_number}."

#, fuzzy
msgid "Invalid"
msgstr "`{invalid_command}` er ikke en Hedy nivå {level} kommando. Mente du `{guessed_command}`?"

#, fuzzy
msgid "Invalid Argument"
msgstr "Du kan ikke bruke kommandoen `{command}` med `{invalid_argument}`. Prøv å endre `{invalid_argument}` til {allowed_types}."

#, fuzzy
msgid "Invalid Argument Type"
msgstr "Du kan ikke bruke `{command}` med `{invalid_argument}` fordi det er {invalid_type}. Prøv å endre `{invalid_argument}` til {allowed_types}."

#, fuzzy
msgid "Invalid At Command"
msgstr "The `{command}` command may not be used from level 16 onward. You can use square brackets to use an element from a list, for example `friends[i]`, `lucky_numbers[{random}]`."

#, fuzzy
msgid "Invalid Space"
msgstr "Oisann! Du begynte linjen med et mellomrom på linje {line_number}. Mellomrom forvirrer datamaskiner, kan du fjerne det?"

#, fuzzy
msgid "Invalid Type Combination"
msgstr "Du kan ikke bruke `{invalid_argument}` og `{invalid_argument_2}` i `{command}` fordi en er {invalid_type} og den andre er {invalid_type_2}. Prøv å endre `{invalid_argument}` til {invalid_type_2} eller `{invalid_argument_2}` til {invalid_type}."

#, fuzzy
msgid "Lonely Echo"
msgstr "Du brukte ekko før spør-kommandoen, eller ekko uten å bruke spør-kommandoen. Først må du spørre om inndata, så kan du bruke ekko."

#, fuzzy
msgid "Lonely Text"
msgstr "It looks like you forgot to use a command with the text you put in line {line_number}"

#, fuzzy
msgid "Missing Additional Command"
msgstr "It looks like you forgot to complete writing `{command}` on line {line_number}."

#, fuzzy
msgid "Missing Colon Error"
msgstr "Starting at level 17, `{command}` needs a `:`. It looks like you forgot to use one at the end of line {line_number}."

#, fuzzy
msgid "Missing Command"
msgstr "Det ser ut som du glemte å bruke en kommando på linje line {line_number}."

#, fuzzy
msgid "Missing Inner Command"
msgstr "Det ser ut som du glemte å bruke en kommando på linje line {line_number}."

#, fuzzy
msgid "Missing Square Brackets"
msgstr "It looks like you forgot to use square brackets `[]` around the list you were creating on line {line_number}."

#, fuzzy
msgid "Missing Variable"
msgstr "It looks like your `{command}` is missing a variable at the start of the line."

#, fuzzy
msgid "Misspelled At Command"
msgstr "It looks like you might have misspelled the `{command}` command, instead you wrote `{invalid_argument}` in line {line_number}."

#, fuzzy
msgid "No Indentation"
msgstr "Du brukte for få mellomrom på linje {line_number}. Du brukte {leading_spaces} mellomrom, dette er ikke nok. Start hver nye kodeblokk med {indent_size} mellomrom mer enn linjen før."

#, fuzzy
msgid "Non Decimal Variable"
msgstr "At line {line_number}, you might have tried using a number which Hedy does not like very much! Try changing it to a decimal number like 2."

#, fuzzy
msgid "Parse"
msgstr "Koden du skrev inn er ikke korrekt Hedy kode. Det er en feil på linje {location[0]}, på posisjon {location[1]}. Du skrev `{character_found}`, men det er ikke lov."

#, fuzzy
msgid "Pressit Missing Else"
msgstr "You forgot to add what happens when you press a different key, add an `{else}` to your code"

#, fuzzy
msgid "Runtime Index Error"
msgstr "You tried to access the list {name} but it is either empty or the index is not there."

#, fuzzy
msgid "Runtime Value Error"
msgstr "While running your program the command `{command}` received the value `{value}` which is not allowed. {tip}."

#, fuzzy
msgid "Runtime Values Error"
msgstr "While running your program the command `{command}` received the values `{value}` and `{value}` which are not allowed. {tip}."

#, fuzzy
msgid "Save Microbit code "
msgstr "Save Microbit code"

#, fuzzy
msgid "Too Big"
msgstr "Oi! Programmet ditt har {lines_of_code} kodelinjer, imponerende! Vi klarer desverre bare å prossessere {max_lines} linjer på dette nivået. Gjør programmet ditt mindre og prøv igjen."

#, fuzzy
msgid "Too Few Indents"
msgstr "You used too few leading spaces in line {line_number}. You used {leading_spaces} spaces, which is too few."

#, fuzzy
msgid "Too Many Indents"
msgstr "You used too many leading spaces in line {line_number}. You used {leading_spaces} spaces, which is too many."

#, fuzzy
msgid "Unexpected Indentation"
msgstr "Du brukte for mange mellomrom på linje {line_number}. Du brukte {leading_spaces} mellomrom, dette er for mange. Start hver nye kodeblokk med {indent_size} mellomrom mer enn linjen før."

#, fuzzy
msgid "Unquoted Assignment"
msgstr "Fra dette nivået må du skrive teksten til høyre for `er`-kodeordet inni apostrofer. Du glemte det for teksten {text}."

#, fuzzy
msgid "Unquoted Equality Check"
msgstr "Hvis du har lyst til å sjekke om en variabel er lik flere ord, må ordene være inni to apostrofer. For eksempel 'her er ordene mine'!"

#, fuzzy
msgid "Unquoted Text"
msgstr "Vær forsiktig. Hvis du spør eller skriver ut noe så må du huske å begynne og avslutte teksten med en apostrof. Du glemte en apostrof en plass."

#, fuzzy
msgid "Unsupported Float"
msgstr "Desimaltall er ikke støttet enda, men de er det om noen nivåer. Du må endre `{value}` til ett heltall på dette nivået."

#, fuzzy
msgid "Unsupported String Value"
msgstr "Text values cannot contain `{invalid_value}`."

#, fuzzy
msgid "Unused Variable"
msgstr "You defined the variable {variable_name} on line {line_number}, but you did not use it."

#, fuzzy
msgid "Var Undefined"
msgstr "Du prøvde å bruke variabelen `{name}`, men den finnes ikke. Det kan også være at du prøvde å bruke ordet `{name}` men at du glemte apostrof-tegnene."

#, fuzzy
msgid "Wrong Level"
msgstr "Det var korrekt Hedy kode, men det var feil nivå. Du skrev `{offending_keyword}` for nivå {working_level}. Tips: {tip}"

#, fuzzy
msgid "Wrong Number of Arguments"
msgstr "Your function used the wrong number of arguments. You provided {used_number} but the function {name} needs {defined_number}"

msgid "account_overview"
msgstr "Kontooversikt"

#, fuzzy
msgid "accounts_created"
msgstr "Kontoene ble opprettet."

msgid "accounts_intro"
msgstr "På denne siden kan du opprette kontoer for flere elever samtidig. Det er også mulig å legge de til i en av klassene dine. Ved å trykke på den grønnne + knappen til høyre på bunnen av skjermen kan du legge til ekstra rader. Du kan slette rader ved å trykke på det tilsvarende røde krysset. Pass på at ingen rader er tomme når du trykker på \"Opprett kontoer\". Vennligst pass på at hvert brukernavn og epost er unik og at passordet er <b>minst</b> 6 tegn."

#, fuzzy
msgid "actions"
msgstr "Actions"

#, fuzzy
msgid "add"
msgstr "Add"

#, fuzzy
msgid "add_students"
msgstr "elever"

#, fuzzy
msgid "add_your_language"
msgstr "Add your language!"

#, fuzzy
msgid "admin"
msgstr "Admin"

msgid "advance_button"
msgstr "Gå til nivå {level}"

msgid "adventure"
msgstr "Eventyr"

#, fuzzy
msgid "adventure_cloned"
msgstr "Adventure is cloned"

#, fuzzy
msgid "adventure_code_button"
msgstr "Adventure Code"

#, fuzzy
msgid "adventure_codeblock_button"
msgstr "Use this button when you want to create a block of code that students can run in your adventure. Tip: put the selection at the end of the last line of the code block and <kbd>Enter</kbd> 3 times to type after a code block."

msgid "adventure_duplicate"
msgstr "Du har allerede et eventyr med dette navnet."

msgid "adventure_empty"
msgstr "Du skrev ikke noe navn på eventyret!"

#, fuzzy
msgid "adventure_exp_3"
msgstr "Du kan bruke \"forhåndsvis\" knappen til å se en stilert versjon av eventyret ditt. For å se eventyret på en egen side, velg \"vis\" fra lærersiden."

#, fuzzy
msgid "adventure_exp_classes"
msgstr "Your adventure is used within the following classes"

#, fuzzy
msgid "adventure_flagged"
msgstr "The adventure was flagged successfully."

msgid "adventure_id_invalid"
msgstr "Eventyr IDen er ugyldig."

msgid "adventure_length"
msgstr "Eventyret ditt må være minst 20 tegn."

msgid "adventure_name_invalid"
msgstr "Eventyrnavnet er ugyldig."

msgid "adventure_prompt"
msgstr "Vennligst skriv inn navnet på eventyret"

msgid "adventure_terms"
msgstr "Jeg tillater at eventyret mitt kan offentliggjøres på Hedy."

msgid "adventure_updated"
msgstr "Eventyret har blitt oppdatert!"

#, fuzzy
msgid "adventures"
msgstr "Adventures"

#, fuzzy
msgid "adventures_completed"
msgstr "Adventures completed: {number_of_adventures}"

#, fuzzy
msgid "adventures_info"
msgstr "Each Hedy level has built-in exercises for students, which we call adventures. You can create your own adventures and add them to your classes. With your own adventures you can create adventures that are relevant and interesting for your students. You can find more information about creating your own adventures <a href=\"https://hedy.org/for-teachers/manual/features\">here</a>."

#, fuzzy
msgid "adventures_restored"
msgstr "The default adventures have been restored!"

#, fuzzy
msgid "adventures_tried"
msgstr "Adventures tried"

#, fuzzy
msgid "ago"
msgstr "{timestamp} ago"

msgid "agree_invalid"
msgstr "Du må godkjenne personvernsvilkårene."

msgid "agree_with"
msgstr "Jeg godkjenner"

msgid "ajax_error"
msgstr "Det skjedde noe feil, vennligst prøv igjen."

#, fuzzy
msgid "all"
msgstr "All"

#, fuzzy
msgid "all_class_highscores"
msgstr "All students visible in class highscores"

msgid "already_account"
msgstr "Har du allerede en konto?"

#, fuzzy
msgid "already_program_running"
msgstr "Begynn å programmere"

#, fuzzy
msgid "already_teacher"
msgstr "You already have a teacher account."

#, fuzzy
msgid "already_teacher_request"
msgstr "You already have a pending teacher request."

msgid "are_you_sure"
msgstr "Er du sikker? Du kan ikke angre på denne handlingen."

#, fuzzy
msgid "ask_needs_var"
msgstr "Fra nivå 2, må du lagre svaret fra spør-kommandoen i en variabel spørsmålet inni apostrofer. For eksempel: navn er spør Hva heter du?"

msgid "available_in"
msgstr "Available in:"

#, fuzzy
msgid "become_a_sponsor"
msgstr "Become a sponsor"

msgid "birth_year"
msgstr "Fødselsår"

#, fuzzy
msgid "bug"
msgstr "Bug"

msgid "by"
msgstr "av"

msgid "cancel"
msgstr "Avbryt"

#, fuzzy
msgid "cant_parse_exception"
msgstr "Couldn't parse the program"

#, fuzzy
msgid "certificate"
msgstr "Certificate of Completion"

#, fuzzy
msgid "certified_teacher"
msgstr "Certified teacher"

msgid "change_password"
msgstr "Endre passord"

msgid "cheatsheet_title"
msgstr "Skjul hjelpeark"

msgid "class_already_joined"
msgstr "Du er allerede elev i denne klassen"

msgid "class_customize_success"
msgstr "Tilpassningene ble lagret."

#, fuzzy
msgid "class_graph_explanation"
msgstr "In this graph you can see represented the numbers of adventures your students have attempted (meaning they have done meaninful work in that adventure), with respect to the number of errors and successful runs."

msgid "class_name_duplicate"
msgstr "Du har allerede en klasse med dette navnet."

msgid "class_name_empty"
msgstr "Du skrev ikke inn et klassenavn!"

msgid "class_name_invalid"
msgstr "Klassenavnet er ugyldig."

msgid "class_name_prompt"
msgstr "Vennligst oppgi navnet på klassen"

#, fuzzy
msgid "class_performance_graph"
msgstr "Class performance graph"

#, fuzzy
msgid "class_survey_description"
msgstr "We would like to get a better overview of our Hedy users. By providing these answers, you would help improve Hedy. Thank you!"

#, fuzzy
msgid "class_survey_later"
msgstr "Remind me tomorrow"

#, fuzzy
msgid "class_survey_question1"
msgstr "What is the age range in your class?"

#, fuzzy
msgid "class_survey_question2"
msgstr "What is the spoken language in your class?"

#, fuzzy
msgid "class_survey_question3"
msgstr "What is the gender balance in your class?"

#, fuzzy
msgid "class_survey_question4"
msgstr "What distinguishes your students from others?"

#, fuzzy
msgid "classes"
msgstr "Classes"

#, fuzzy
msgid "classes_info"
msgstr "Create a class to follow the progress of each student in dashboard, and to customize the adventures your students see, and even adding your own! You can create as many classes as you like, and each class can have multiple teachers each one with different roles. You can also add as many students as you want, but mind that each student can only be in one class at a time. You can find more information about classes in the <a href=\"https://hedy.org/for-teachers/manual/preparations#for-teachers\">teacher manual</a>."

msgid "clear"
msgstr ""

#, fuzzy
msgid "clone"
msgstr "Clone"

#, fuzzy
msgid "cloned_times"
msgstr "Clones"

msgid "close"
msgstr ""

msgid "comma"
msgstr "et komma"

#, fuzzy
msgid "command_not_available_yet_exception"
msgstr "Command not available yet"

#, fuzzy
msgid "command_unavailable_exception"
msgstr "Command not correct anymore"

#, fuzzy
msgid "commands"
msgstr "Commands"

#, fuzzy
<<<<<<< HEAD
msgid "common_errors"
msgstr "Common errors"

msgid "complete"
msgstr ""

#, fuzzy
=======
>>>>>>> 3f9dd646
msgid "congrats_message"
msgstr "Congratulations, {username}, you have completed Hedy!"

#, fuzzy
msgid "connect_guest_teacher"
msgstr "I would like to be connected with a guest teacher who can give a few lessons"

#, fuzzy
msgid "constant_variable_role"
msgstr "constant"

msgid "content_invalid"
msgstr "Eventyret er ugyldig."

msgid "continue"
msgstr ""

#, fuzzy
msgid "contributor"
msgstr "Contributor"

msgid "copy_clipboard"
msgstr "Kopiert til utklippstavlen"

#, fuzzy
msgid "copy_code"
msgstr "Copy code"

#, fuzzy
msgid "copy_join_link"
msgstr "Please copy and paste this link into a new tab:"

#, fuzzy
msgid "copy_link_success"
msgstr "Kopier lenken for å dele"

msgid "copy_link_to_share"
msgstr "Kopier lenken for å dele"

#, fuzzy
msgid "copy_mail_link"
msgstr "Please copy and paste this link into a new tab:"

msgid "correct_answer"
msgstr "Det rette svaret er"

msgid "country"
msgstr "Land"

msgid "country_invalid"
msgstr "Vennligst velg et gyldig land."

msgid "create_account"
msgstr "Opprett konto"

msgid "create_accounts"
msgstr "Opprett flere kontoer"

msgid "create_accounts_prompt"
msgstr "Er du sikker på at du vil opprette disse kontoene?"

msgid "create_adventure"
msgstr "Opprett eventyr"

msgid "create_class"
msgstr "Opprett en ny klasse"

msgid "create_multiple_accounts"
msgstr "Opprett flere kontoer"

#, fuzzy
msgid "create_question"
msgstr "Do you want to create one?"

#, fuzzy
msgid "create_student_account"
msgstr "Create an account"

#, fuzzy
msgid "create_student_account_explanation"
msgstr "You can save your own programs with an account."

#, fuzzy
msgid "create_teacher_account"
msgstr "Create a teacher account"

#, fuzzy
msgid "create_teacher_account_explanation"
msgstr "With a teacher account, you can save your programs and see the results of your students."

msgid "creator"
msgstr "Skaper"

#, fuzzy
msgid "current_password"
msgstr "Current password"

msgid "customization_deleted"
msgstr "Tilpassningene ble slettet."

#, fuzzy
msgid "customize"
msgstr "Customize"

msgid "customize_adventure"
msgstr "Tilpass eventyr"

msgid "customize_class"
msgstr "Tilpass innstillingene for klassen"

msgid "dash"
msgstr "en bindestrek"

msgid "debug"
msgstr ""

msgid "default_401"
msgstr "Ser ut til at du ikke har rettigheter til å gjøre det..."

#, fuzzy
msgid "default_403"
msgstr "Looks like this action is forbidden..."

msgid "default_404"
msgstr "Vi klarte ikke finne den siden..."

msgid "default_500"
msgstr "Noe gikk galt..."

msgid "delete"
msgstr "Slett"

msgid "delete_adventure_prompt"
msgstr "Er du sikker på at du vil fjerne dette eventyret?"

msgid "delete_class_prompt"
msgstr "Er du sikker på at du vil slette klassen?"

msgid "delete_confirm"
msgstr "Er du sikker på at du vil slette dette programmet?"

msgid "delete_invite"
msgstr "Slett invitasjon"

msgid "delete_invite_prompt"
msgstr "Er du sikker på at du vil fjerne denne klasseinvitasjonen?"

msgid "delete_public"
msgstr "Slett offentlig profil"

msgid "delete_success"
msgstr "Programmet ble slettet."

#, fuzzy
msgid "delete_tag_prompt"
msgstr "Are you sure you want to delete this tag?"

msgid "destroy_profile"
msgstr "Slett profil"

msgid "developers_mode"
msgstr "Programmeringsmodus"

msgid "directly_available"
msgstr "Åpne på direkten"

#, fuzzy
msgid "disable"
msgstr "Disable"

#, fuzzy
msgid "disable_explore_page"
msgstr "Disable explore page"

#, fuzzy
msgid "disable_parsons"
msgstr "Disable all puzzles"

#, fuzzy
msgid "disable_quizes"
msgstr "Disable all quizes"

#, fuzzy
msgid "disabled"
msgstr "Disabled"

#, fuzzy
msgid "disabled_button_quiz"
msgstr "Your quiz score is below the threshold, try again!"

#, fuzzy
msgid "discord_server"
msgstr "Discord server"

#, fuzzy
msgid "distinguished_user"
msgstr "Distinguished user"

msgid "double quotes"
msgstr "dobbelapostrof"

#, fuzzy
msgid "download"
msgstr "Download"

#, fuzzy
msgid "download_login_credentials"
msgstr "Do you want to download the login credentials after the accounts creation?"

#, fuzzy
msgid "duplicate"
msgstr "Duplicate"

#, fuzzy
msgid "echo_and_ask_mismatch_exception"
msgstr "Echo and ask mismatch"

msgid "echo_out"
msgstr ""
"Fra nivå 2 er ikke ekko nødvendig lenger. Du kan skrive ut svaret på et spørsmål med spør- og skriv-kommandoene. For eksempel: \n"
"navn er spør Hva heter du?\n"
"skriv hallo navn"

#, fuzzy
msgid "edit_adventure"
msgstr "Edit adventure"

msgid "edit_code_button"
msgstr "Endre kode"

msgid "email"
msgstr "E-post"

msgid "email_invalid"
msgstr "Angi en gyldig e-postadresse."

msgid "end_quiz"
msgstr "Slutt på quizen"

#, fuzzy
msgid "english"
msgstr "English"

msgid "enter"
msgstr "Send inn"

msgid "enter_password"
msgstr "Oppgi ett nytt passord for"

msgid "enter_text"
msgstr "Skriv inn svaret ditt her..."

#, fuzzy
msgid "error_logo_alt"
msgstr "Error logo"

#, fuzzy
msgid "errors"
msgstr "Errors"

msgid "exclamation mark"
msgstr "et utropstegn"

#, fuzzy
msgid "exercise"
msgstr "Exercise"

#, fuzzy
msgid "exercise_doesnt_exist"
msgstr "This exercise doesn't exist"

msgid "exists_email"
msgstr "E-postadressen er allerede i bruk."

msgid "exists_username"
msgstr "Brukernavn er allerede i bruk."

#, fuzzy
msgid "exit_preview_mode"
msgstr "Exit preview mode"

msgid "experience_invalid"
msgstr "Vennligst velg svar på spørsmål om programmeringserfaring (Ja/Nei)."

msgid "expiration_date"
msgstr "Utløpsdato"

msgid "explore_programs"
msgstr "Utforsk programmer"

#, fuzzy
msgid "explore_programs_logo_alt"
msgstr "Utforsk programmer"

#, fuzzy
msgid "favorite_program"
msgstr "Favorite program"

msgid "favourite_confirm"
msgstr "Er du sikker på at du vil velge dette som ditt favorittprogram?"

msgid "favourite_program"
msgstr "Favorittprogram"

msgid "favourite_program_invalid"
msgstr "Ditt valgte favorittprogram er ugyldig."

msgid "favourite_success"
msgstr "Programmet er nå ditt favorittprogram."

#, fuzzy
msgid "feature"
msgstr "Feature"

#, fuzzy
msgid "feedback"
msgstr "Feedback"

#, fuzzy
msgid "feedback_message_error"
msgstr "Something went wrong, please try again later."

#, fuzzy
msgid "feedback_message_success"
msgstr "Thank you, we recieved your feedback and will contact you if needed."

#, fuzzy
msgid "feedback_modal_message"
msgstr "Please send us a message with a category. We appreciate your help to improve Hedy!"

msgid "female"
msgstr "Jente"

#, fuzzy
msgid "flag_adventure_prompt"
msgstr "Do you want to flag this adventure so that we check its appropriateness?"

msgid "float"
msgstr "et tall"

msgid "for_teachers"
msgstr "For lærere"

msgid "forgot_password"
msgstr "Glemt passord?"

#, fuzzy
msgid "from_another_teacher"
msgstr "From another teacher"

#, fuzzy
msgid "from_magazine_website"
msgstr "From a magazine or website"

#, fuzzy
msgid "from_video"
msgstr "From a video"

#, fuzzy
msgid "fun_statistics_msg"
msgstr "Here are some fun statistics!"

msgid "gender"
msgstr "Kjønn"

msgid "gender_invalid"
msgstr "Vennligst velg et gyldig kjønn (jente, gutt, annet)."

msgid "general_settings"
msgstr "Generelle innstillinger"

#, fuzzy
msgid "generate_passwords"
msgstr "Generate passwords"

#, fuzzy
msgid "get_certificate"
msgstr "Get your certificate!"

#, fuzzy
msgid "give_link_to_teacher"
msgstr "Give the following link to your teacher:"

#, fuzzy
msgid "go_back"
msgstr "Go back"

msgid "go_back_to_main"
msgstr "Gå tilbake til hovedsiden"

msgid "go_to_question"
msgstr "Gå til spørsmål"

msgid "go_to_quiz_result"
msgstr "Gå til quiz oppsummeringen"

msgid "goto_profile"
msgstr "Gå til min profil"

#, fuzzy
msgid "graph_title"
msgstr "Errors per adventure completed on level {level}"

#, fuzzy
msgid "hand_in"
msgstr "Hand in"

#, fuzzy
msgid "hand_in_exercise"
msgstr "Hand in exercise"

#, fuzzy
msgid "heard_about_hedy"
msgstr "How have you heard about Hedy?"

#, fuzzy
msgid "heard_about_invalid"
msgstr "Please select a valid way you heard about us."

#, fuzzy
msgid "hedy_choice_title"
msgstr "Hedy's Choice"

#, fuzzy
msgid "hedy_introduction_slides"
msgstr "Hedy Introduction Slides"

#, fuzzy
msgid "hedy_logo_alt"
msgstr "Hedy logo"

#, fuzzy
msgid "hedy_on_github"
msgstr "Hedy on Github"

#, fuzzy
msgid "hedy_tutorial_logo_alt"
msgstr "Start hedy tutorial"

msgid "hello_logo"
msgstr "Hallo!"

msgid "hide_cheatsheet"
msgstr "Skjul hjelpeark"

msgid "hide_keyword_switcher"
msgstr "hide keyboard switcher"

msgid "highest_level_reached"
msgstr "Høyeste nivå nådd"

#, fuzzy
msgid "highest_quiz_score"
msgstr "Highest quiz score"

#, fuzzy
msgid "hint"
msgstr "Hint?"

#, fuzzy
msgid "ill_work_some_more"
msgstr "I'll work on it a little longer"

#, fuzzy
msgid "image_invalid"
msgstr "Bildet du valgte er ugyldig."

#, fuzzy
msgid "incomplete_command_exception"
msgstr "Incomplete Command"

#, fuzzy
msgid "incorrect_handling_of_quotes_exception"
msgstr "Incorrect handling of quotes"

#, fuzzy
msgid "incorrect_use_of_types_exception"
msgstr "Incorrect use of types"

#, fuzzy
msgid "incorrect_use_of_variable_exception"
msgstr "Incorrect use of variable"

#, fuzzy
msgid "indentation_exception"
msgstr "Incorrect Indentation"

#, fuzzy
msgid "input"
msgstr "inndata fra spør-kommandoen"

#, fuzzy
msgid "input_variable_role"
msgstr "input"

msgid "integer"
msgstr "et tall"

msgid "invalid_class_link"
msgstr "Ugyldig lenke for å bli med i klassen."

#, fuzzy
msgid "invalid_command_exception"
msgstr "Invalid command"

#, fuzzy
msgid "invalid_keyword_language_comment"
msgstr "# The provided keyword language is invalid, keyword language is set to English"

#, fuzzy
msgid "invalid_language_comment"
msgstr "# The provided language is invalid, language set to English"

#, fuzzy
msgid "invalid_level_comment"
msgstr "# The provided level is invalid, level is set to level 1"

#, fuzzy
msgid "invalid_program_comment"
msgstr "# The provided program is invalid, please try again"

msgid "invalid_teacher_invitation_code"
msgstr "Invitasjonskoden til å bli lærer er ugyldig. For å bli en Hedy-lærer, ta kontakt med hello@hedy.org. Felienne er fra Nederland, så skriv helst på engelsk."

#, fuzzy
msgid "invalid_tutorial_step"
msgstr "Invalid tutorial step"

msgid "invalid_username_password"
msgstr "Ugyldig brukernavn/passord."

#, fuzzy
msgid "invite_by_username"
msgstr "Alle brukernavnene må være unike."

msgid "invite_date"
msgstr "Invitasjonsdato"

msgid "invite_message"
msgstr "Du har mottatt en invitasjon til å bli med i en klasse"

msgid "invite_prompt"
msgstr "Oppgi et brukernavn"

#, fuzzy
msgid "invite_teacher"
msgstr "Invite a teacher"

msgid "join_class"
msgstr "Bli med i klassen"

msgid "join_prompt"
msgstr "Du trenger en konto for å bli med i klassen. Vil du logge inn nå?"

#, fuzzy
msgid "keybinding_waiting_for_keypress"
msgstr "Waiting for a button press..."

msgid "keyword_language_invalid"
msgstr "Vennligst velg et gyldig språk for nøkkelord (velg ditt eget språk eller engelsk)."

#, fuzzy
msgid "landcode_phone_number"
msgstr "Please also add your country's landcode"

#, fuzzy
msgid "language"
msgstr "Language"

msgid "language_invalid"
msgstr "Vennligst velg et gylid språk."

msgid "languages"
msgstr "Hvilke av disse programmeringsspråkene har du brukt før?"

msgid "last_edited"
msgstr "Sist endret"

msgid "last_update"
msgstr "Sist oppdatert"

msgid "lastname"
msgstr "Etternavn"

msgid "leave_class"
msgstr "Forlat klassen"

msgid "level"
msgstr "Nivå"

#, fuzzy
msgid "level_accessible"
msgstr "Level is open to students"

#, fuzzy
msgid "level_disabled"
msgstr "Level disabled"

#, fuzzy
msgid "level_future"
msgstr "This level will open automatically after the opening date"

#, fuzzy
msgid "level_invalid"
msgstr "Dette Hedynivået er ugyldig."

msgid "level_not_class"
msgstr "Klassen din har ikke tilgang til dette nivået enda"

msgid "level_title"
msgstr "Nivå"

#, fuzzy
msgid "levels"
msgstr "levels"

#, fuzzy
msgid "link"
msgstr "Logg inn"

msgid "list"
msgstr "en liste"

#, fuzzy
msgid "list_variable_role"
msgstr "list"

#, fuzzy
msgid "logged_in_to_share"
msgstr "You must be logged in to save and share a program."

msgid "login"
msgstr "Logg inn"

msgid "login_long"
msgstr "Logg inn på kontoen din"

#, fuzzy
msgid "login_to_save_your_work"
msgstr "Log in to save your work"

msgid "logout"
msgstr "Logg ut"

#, fuzzy
msgid "longest_program"
msgstr "Longest program"

#, fuzzy
msgid "mail_change_password_body"
msgstr "Endre passord"

#, fuzzy
msgid "mail_change_password_subject"
msgstr "Endre passord"

#, fuzzy
msgid "mail_error_change_processed"
msgstr "Something went wrong when sending a validation mail, the changes are still correctly processed."

#, fuzzy
msgid "mail_goodbye"
msgstr ""
"Thank you!\n"
"The Hedy team"

#, fuzzy
msgid "mail_hello"
msgstr "Hi {username}!"

#, fuzzy
msgid "mail_recover_password_body"
msgstr ""
"By clicking on this link, you can set a new Hedy password. This link is valid for <b>4</b> hours.\n"
"If you haven't required a password reset, please ignore this email: {link}"

msgid "mail_recover_password_subject"
msgstr "Be om at passordet tilbakestilles."

#, fuzzy
msgid "mail_reset_password_body"
msgstr "Tilbakestill passord"

#, fuzzy
msgid "mail_reset_password_subject"
msgstr "Tilbakestill passord"

#, fuzzy
msgid "mail_welcome_teacher_body"
msgstr ""
"<strong>Welcome!</strong>\n"
"Congratulations on your brand new Hedy teachers account. Welcome to the world wide community of Hedy teachers!\n"
"<strong>What teachers accounts can do</strong>\n"
"With your teacher account, you have the option to create classes. Your students can than join your classes and you can see their progress. Classes are made and managed though the for <a href=\"https://hedycode.com/for-teachers\">teachers page</a>.\n"
"<strong>How to share ideas</strong>\n"
"If you are using Hedy in class, you probably have ideas for improvements! You can share those ideas with us on the <a href=\"https://github.com/hedyorg/hedy/discussions/categories/ideas\">Ideas Discussion</a>.\n"
"<strong>How to ask for help</strong>\n"
"If anything is unclear, you can post in the <a href=\"https://github.com/hedyorg/hedy/discussions/categories/q-a\">Q&A discussion</a>, or <a href=\"mailto: hello@hedy.org\">send us an email</a>.\n"
"Keep programming!"

#, fuzzy
msgid "mail_welcome_teacher_subject"
msgstr "Your Hedy teacher account is ready"

#, fuzzy
msgid "mail_welcome_verify_body"
msgstr ""
"Your Hedy account has been created successfully. Welcome!\n"
"Please click on this link to verify your email address: {link}"

#, fuzzy
msgid "mail_welcome_verify_subject"
msgstr "Welcome to Hedy"

msgid "mailing_title"
msgstr "Abonner på nyhetsbrevet fra Hedy"

msgid "main_subtitle"
msgstr "Et gradvis programmeringsspråk"

msgid "main_title"
msgstr "Hedy"

#, fuzzy
msgid "make_sure_you_are_done"
msgstr "Make sure you are done! You will not be able to change your program anymore after you click \"Hand in\"."

msgid "male"
msgstr "Gutt"

msgid "mandatory_mode"
msgstr "Obligatorisk utviklermodus"

#, fuzzy
msgid "more_options"
msgstr "More options"

#, fuzzy
msgid "multiple_keywords_warning"
msgstr "You are trying to use the keyword {orig_keyword}, but this keyword might have several meanings. Please choose the one you're trying to use from this list and copy paste it in your code, curly braces included: {keyword_list}"

msgid "multiple_levels_warning"
msgstr "We've noticed you have both selected several levels and included code snippets in your adventure, this might cause issues with the syntax highlighter and the automatic translation of keywords"

msgid "my_account"
msgstr "Min konto"

msgid "my_adventures"
msgstr "Mine eventyr"

msgid "my_classes"
msgstr "Mine klasser"

msgid "my_messages"
msgstr "Mine meldinger"

#, fuzzy
msgid "my_public_profile"
msgstr "My public profile"

msgid "name"
msgstr "Navn"

msgid "nav_explore"
msgstr "Utforsk"

msgid "nav_hedy"
msgstr "Hedy"

msgid "nav_learn_more"
msgstr "Lær mer"

msgid "nav_start"
msgstr "Hjem"

msgid "new_password"
msgstr "Nytt passord"

#, fuzzy
msgid "new_password_repeat"
msgstr "Repeat new password"

msgid "newline"
msgstr "en ny linje"

msgid "next_adventure"
msgstr ""

#, fuzzy
msgid "next_exercise"
msgstr "Next exercise"

#, fuzzy
msgid "next_page"
msgstr "Next page"

#, fuzzy
msgid "next_step_tutorial"
msgstr "Next step >>>"

msgid "no"
msgstr "Nei"

msgid "no_account"
msgstr "Ingen konto?"

msgid "no_accounts"
msgstr "Det er ingen oppgitte kontoer å opprette."

#, fuzzy
msgid "no_adventures_yet"
msgstr "There are no public adventures yet..."

#, fuzzy
msgid "no_more_flat_if"
msgstr "Starting in level 8, the code after `{if}` needs to be placed on the next line and start with 4 spaces."

#, fuzzy
msgid "no_programs"
msgstr "Du har ingen programmer enda."

#, fuzzy
msgid "no_public_profile"
msgstr "Offentlig profil"

msgid "no_shared_programs"
msgstr "har ingen delte programmer..."

msgid "no_such_adventure"
msgstr "Dette eventyret eksisterer ikke!"

msgid "no_such_class"
msgstr "Denne Hedy-klassen fins ikke"

msgid "no_such_level"
msgstr "Dette Hedy nivået fins ikke!"

msgid "no_such_program"
msgstr "Dette Hedy programmet fins ikke!"

#, fuzzy
msgid "no_tag"
msgstr "No tag provided!"

#, fuzzy
msgid "not_adventure_yet"
msgstr "You must fill in an adventure name first"

msgid "not_enrolled"
msgstr "Det ser ut som at du ikke er medlem i denne klassen!"

#, fuzzy
msgid "not_in_class_no_handin"
msgstr "You are not in a class, so there's no need for you to hand in anything."

#, fuzzy
msgid "not_logged_in_cantsave"
msgstr "Your program will not be saved."

#, fuzzy
msgid "not_logged_in_handin"
msgstr "You must be logged in to hand in an assignment."

msgid "not_teacher"
msgstr "Ser ut til at du ikke er en lærer!"

msgid "number"
msgstr "et tall"

#, fuzzy
msgid "number_lines"
msgstr "Number of lines"

#, fuzzy
msgid "number_of_errors"
msgstr "Number of errors: {number_of_errors}"

msgid "number_programs"
msgstr "Antall programmer"

msgid "ok"
msgstr "OK"

msgid "one_level_error"
msgstr ""

#, fuzzy
msgid "only_you_can_see"
msgstr "Only you can see this program."

msgid "open"
msgstr "Åpne"

msgid "opening_date"
msgstr "Dato for tilgjengeliggjøring"

msgid "opening_dates"
msgstr "Dato for tilgjengeliggjøring"

msgid "option"
msgstr "Valg"

msgid "or"
msgstr "eller"

msgid "other"
msgstr "Annet"

msgid "other_block"
msgstr "Et annet blokk-språk"

msgid "other_settings"
msgstr "Andre innstillinger"

#, fuzzy
msgid "other_source"
msgstr "Other"

msgid "other_text"
msgstr "Et annet tekstspråk"

msgid "overwrite_warning"
msgstr "Du har allerede et program med dette navnet. Hvis du lagrer programmet vil det overskrive det gamle, er du sikker?"

#, fuzzy
msgid "owner"
msgstr "Owner"

msgid "page_not_found"
msgstr "Vi klarte ikke å finne den siden!"

#, fuzzy
msgid "pair_with_teacher"
msgstr "I would like to be paired with another teacher for help"

#, fuzzy
msgid "parsons_title"
msgstr "Hedy"

msgid "password"
msgstr "Passord"

msgid "password_change_not_allowed"
msgstr "Du har ikke lov til å endre passordet til denne brukeren."

msgid "password_change_prompt"
msgstr "Er du sikker på du vil endre dette passordet?"

msgid "password_change_success"
msgstr "Passordet til eleven din ble endret."

msgid "password_invalid"
msgstr "Passordet ditt er ugyldig."

msgid "password_repeat"
msgstr "Gjenta passord"

msgid "password_resetted"
msgstr "Passordet har blitt tilbakestilt. Du blir nå sendt til logg-inn siden."

msgid "password_six"
msgstr "Passordet ditt må inneholde minst seks tegn."

msgid "password_updated"
msgstr "Passord oppdatert."

msgid "passwords_six"
msgstr "Alle passord må være *minst* seks tegn langt."

msgid "pending_invites"
msgstr "Ubesvarte invitasjoner"

#, fuzzy
msgid "people_with_a_link"
msgstr "Other people with a link can see this program. It also can be found on the \"Explore\" page."

#, fuzzy
msgid "percentage"
msgstr "percentage"

msgid "period"
msgstr "et punktum"

msgid "personal_text"
msgstr "Personlig tekst"

msgid "personal_text_invalid"
msgstr "Din personlige tekst er ugyldig."

#, fuzzy
msgid "phone_number"
msgstr "Phone number"

#, fuzzy
msgid "postfix_classname"
msgstr "Postfix classname"

msgid "preferred_keyword_language"
msgstr "Fortrukket språk for nøkkelord"

msgid "preferred_language"
msgstr "Foretrukket språk"

msgid "preview"
msgstr "Forhåndsvis"

#, fuzzy
msgid "preview_teacher_mode"
msgstr "This account is for you to try out Hedy, note that you need to sign out and create an actual account to save your progress."

#, fuzzy
msgid "previewing_adventure"
msgstr "Previewing adventure"

#, fuzzy
msgid "previewing_class"
msgstr "You are previewing class <em>{class_name}</em> as a teacher."

msgid "previous_campaigns"
msgstr "Se tidligere kampanjer"

#, fuzzy
msgid "previous_page"
msgstr "Previous page"

msgid "print_logo"
msgstr "skriv"

msgid "privacy_terms"
msgstr "personvernsvilkårene"

#, fuzzy
msgid "private"
msgstr "Private"

#, fuzzy
msgid "profile_logo_alt"
msgstr "Profil oppdatert."

msgid "profile_picture"
msgstr "Profilbilde"

msgid "profile_updated"
msgstr "Profil oppdatert."

msgid "profile_updated_reload"
msgstr "Profil oppdatert, siden lastes på nytt."

msgid "program_contains_error"
msgstr "Dette programmet inneholder en feil, er du sikker på at du vil dele det?"

msgid "program_header"
msgstr "Mine programmer"

#, fuzzy
msgid "program_too_large_exception"
msgstr "Programs too large"

msgid "programming_experience"
msgstr "Har du programmeringserfaring?"

msgid "programming_invalid"
msgstr "Vennligst velg et gyldig programmeringsspråk."

msgid "programs"
msgstr "Program"

msgid "prompt_join_class"
msgstr "Vil du bli med i denne klassen?"

#, fuzzy
msgid "public"
msgstr "Public"

msgid "public_adventures"
msgstr "Browse public adventures"

#, fuzzy
msgid "public_content"
msgstr "Public content"

#, fuzzy
msgid "public_content_info"
msgstr "You can also look for public adventures and use them as an example."

msgid "public_invalid"
msgstr "Dette avtale valget er ugyldig"

msgid "public_profile"
msgstr "Offentlig profil"

msgid "public_profile_info"
msgstr "Ved å huke av i denne boksen gjør jeg profilen min synlig for alle. Vær forsiktig slik at du ikke deler personlig informasjon som navnet ditt eller adressen din, fordi alle vil kunne se det!"

msgid "public_profile_updated"
msgstr "Din offentlige profil ble oppdatert."

msgid "put"
msgstr ""

msgid "question mark"
msgstr "et spørsmålstegn"

#, fuzzy
msgid "quiz_logo_alt"
msgstr "Quiz logo"

#, fuzzy
msgid "quiz_score"
msgstr "Quiz score"

#, fuzzy
msgid "quiz_tab"
msgstr "Quiz"

#, fuzzy
msgid "quiz_threshold_not_reached"
msgstr "Quiz threshold not reached to unlock this level"

msgid "read_code_label"
msgstr "Les høyt"

msgid "read_outloud"
msgstr ""

msgid "recent"
msgstr "Mine siste programmer"

msgid "recover_password"
msgstr "Be om at passordet tilbakestilles"

msgid "regress_button"
msgstr ""

msgid "remove"
msgstr "Fjern"

msgid "remove_customization"
msgstr "Fjern tilpasninger"

msgid "remove_customizations_prompt"
msgstr "Er du sikker på at du vil fjerne tilpasningene for denne klassen?"

msgid "remove_student_prompt"
msgstr "Er du sikker du vil fjerne eleven fra klassen?"

#, fuzzy
msgid "remove_user_prompt"
msgstr "Confirm removing this user from the class."

#, fuzzy
msgid "repair_program_logo_alt"
msgstr "Repair program icon"

#, fuzzy
msgid "repeat_dep"
msgstr "Starting in level 8, `{repeat}` needs to be used with indentation. You can see examples on the `{repeat}` tab in level 8."

msgid "repeat_match_password"
msgstr "Passordene du fylte inn er ikke like."

msgid "repeat_new_password"
msgstr "Gjenta nytt passord"

#, fuzzy
msgid "report_failure"
msgstr "This program does not exist or is not public"

#, fuzzy
msgid "report_program"
msgstr "Are you sure you want to report this program?"

#, fuzzy
msgid "report_success"
msgstr "This program has been reported"

#, fuzzy
msgid "request_invalid"
msgstr "Request invalid"

msgid "request_teacher"
msgstr "Vil du søke om lærerkonto?"

#, fuzzy
msgid "request_teacher_account"
msgstr "Request teacher account"

msgid "required_field"
msgstr "Felter merket med en * er påkrevd"

msgid "reset_adventure_prompt"
msgstr "Er du sikker på at du vil tilbakestille alle valgte eventyr?"

msgid "reset_adventures"
msgstr "Tilbakestill valgte eventyr"

#, fuzzy
msgid "reset_button"
msgstr "Reset"

msgid "reset_password"
msgstr "Tilbakestill passord"

msgid "reset_view"
msgstr "Tilbakestill"

msgid "restart"
msgstr ""

msgid "retrieve_adventure_error"
msgstr "Du har ikke lov til å se dette eventyret!"

msgid "retrieve_class_error"
msgstr "Kun lærere kan hente info om klasser"

#, fuzzy
msgid "retrieve_tag_error"
msgstr "Error retrieving tags"

#, fuzzy
msgid "role"
msgstr "Role"

msgid "run_code_button"
msgstr "Kjør kode"

msgid "save_parse_warning"
msgstr "Programmet inneholder en feil, er du sikker på at du vil lagre det?"

msgid "save_prompt"
msgstr "Du må ha en konto for å lagre programmet ditt. Vil du logge inn nå?"

msgid "save_success_detail"
msgstr "Programmet ble lagret."

msgid "score"
msgstr "Poengsum"

msgid "search"
msgstr "Søk..."

#, fuzzy
msgid "search_button"
msgstr "Search"

#, fuzzy
msgid "second_teacher"
msgstr "Second teacher"

#, fuzzy
msgid "second_teacher_copy_prompt"
msgstr "Are you sure you want to copy this teacher?"

#, fuzzy
msgid "second_teacher_prompt"
msgstr "Enter a teacher username to invite them."

#, fuzzy
msgid "second_teacher_warning"
msgstr "All teachers in this class can customize it."

#, fuzzy
msgid "see_certificate"
msgstr "See {username} certificate!"

msgid "select"
msgstr "Velg"

msgid "select_adventure"
msgstr ""

msgid "select_adventures"
msgstr "Velg eventyr"

msgid "select_all"
msgstr "Select all"

#, fuzzy
msgid "select_lang"
msgstr "Select language"

msgid "select_levels"
msgstr "Select levels"

#, fuzzy
msgid "select_tag"
msgstr "Select tag"

msgid "selected"
msgstr "Selected"

msgid "self_removal_prompt"
msgstr "Er du sikker på at du vil forlate denne klassen?"

msgid "send_password_recovery"
msgstr "Send meg en tilbakestillingslenke for passordet mitt"

msgid "sent_by"
msgstr "Invitasjonen ble sendt av"

msgid "sent_password_recovery"
msgstr "Du vil snart motta en e-post med instruks for tilbakestilling av passordet ditt."

msgid "settings"
msgstr "Mine personlige innstillinger"

msgid "share"
msgstr ""

#, fuzzy
msgid "share_by_giving_link"
msgstr "Show your program to other people by giving them the link below:"

#, fuzzy
msgid "share_your_program"
msgstr "Share your program"

#, fuzzy
msgid "signup_student_or_teacher"
msgstr "Are you a student or a teacher?"

msgid "single quotes"
msgstr "en enkelapostrof"

msgid "slash"
msgstr "en skråstrek"

#, fuzzy
msgid "sleeping"
msgstr "Sleeping..."

#, fuzzy
msgid "slides"
msgstr "Slides"

#, fuzzy
msgid "slides_for_level"
msgstr "Slides for level"

#, fuzzy
msgid "slides_info"
msgstr "For each level of Hedy, we have created slides to help you teach. The slides contain explanations of each level, and Hedy examples that you can run inside the slides. Just click the link and get started! the Introduction slides are a general explanation of Hedy before level 1 The slides were created using <a href=\"https://slides.com\">slides.com</a>. If you want to adapt them yourself, you can download them, and then upload the resulting zip file to <a href=\"https://slides.com\">slides.com</a>. You can find more information about the slides in the <a href=\"https://hedy.org/for-teachers/manual/features\">teacher's manual</a>."

#, fuzzy
msgid "social_media"
msgstr "Social media"

#, fuzzy
msgid "solution_example"
msgstr "Solution Example"

#, fuzzy
msgid "solution_example_explanation"
msgstr "This is where the solution of your adventure goes. This can be used if you want to share this adventure with other teacher's, so they can know what your suggested solution is."

#, fuzzy
msgid "something_went_wrong_keyword_parsing"
msgstr "There is a mistake in your adventure, are all keywords correctly surrounded with { }?"

msgid "space"
msgstr "et mellomrom"

msgid "star"
msgstr "en stjerne"

#, fuzzy
msgid "start_hedy_tutorial"
msgstr "Start hedy tutorial"

#, fuzzy
msgid "start_learning"
msgstr "Start learning"

#, fuzzy
msgid "start_programming"
msgstr "Directly start programming"

#, fuzzy
msgid "start_programming_logo_alt"
msgstr "Directly start programming"

#, fuzzy
msgid "start_quiz"
msgstr "Start quiz"

#, fuzzy
msgid "start_teacher_tutorial"
msgstr "Start teacher tutorial"

#, fuzzy
msgid "start_teaching"
msgstr "Start teaching"

msgid "step_title"
msgstr "Oppgave"

#, fuzzy
msgid "stepper_variable_role"
msgstr "stepper"

msgid "stop"
msgstr ""

#, fuzzy
msgid "stop_code_button"
msgstr "Lagre kode"

msgid "string"
msgstr "tekst"

#, fuzzy
msgid "student"
msgstr "Student"

msgid "student_already_in_class"
msgstr "Denne eleven er allerede del av klassen din."

msgid "student_already_invite"
msgstr "Denne eleven har allerede fått en invitasjon. Har de glemt å svare?"

#, fuzzy
msgid "student_not_allowed_in_class"
msgstr "Student not allowed in class"

msgid "student_not_existing"
msgstr "Dette brukernavnet eksisterer ikke."

#, fuzzy
msgid "student_signup_header"
msgstr "Student"

msgid "students"
msgstr "elever"

#, fuzzy
msgid "submission_time"
msgstr "Handed in at"

msgid "submit_answer"
msgstr "Svar på spørsmål"

msgid "submit_program"
msgstr "Send inn"

msgid "submit_warning"
msgstr "Er du sikker på at du vil sende inn dette programmet?"

#, fuzzy
msgid "submitted"
msgstr "Submitted"

msgid "submitted_header"
msgstr "Dette programmet har blitt sendt inn og kan ikke endres."

msgid "subscribe"
msgstr "Abonner"

msgid "subscribe_newsletter"
msgstr "Abonner på nyhetsbrevet"

#, fuzzy
msgid "successful_runs"
msgstr "Successful runs: {successful_runs}"

#, fuzzy
msgid "suggestion_color"
msgstr "Try using another color"

#, fuzzy
msgid "suggestion_note"
msgstr "Use a note between C0 and B9 or a number between 1 and 70"

#, fuzzy
msgid "suggestion_number"
msgstr "Try changing the value to a number"

msgid "suggestion_numbers_or_strings"
msgstr "Try changing the values to be all text or all numbers"

msgid "surname"
msgstr "Fornavn"

#, fuzzy
msgid "survey"
msgstr "Survey"

#, fuzzy
msgid "survey_completed"
msgstr "Survey completed"

#, fuzzy
msgid "survey_skip"
msgstr "Don't show this again"

#, fuzzy
msgid "survey_submit"
msgstr "Submit"

#, fuzzy
msgid "tag_in_adventure"
msgstr "Tag in adventure"

#, fuzzy
msgid "tag_input_placeholder"
msgstr "Enter a new tag"

#, fuzzy
msgid "tags"
msgstr "Tags"

msgid "teacher"
msgstr "Lærer"

#, fuzzy
msgid "teacher_account_request"
msgstr "You have a pending teacher account request"

#, fuzzy
msgid "teacher_account_success"
msgstr "You successfully requested a teacher account."

msgid "teacher_invalid"
msgstr "Lærer-verdien din er ugyldig."

msgid "teacher_invitation_require_login"
msgstr "For å sette opp profilen din som en lærer må du logge inn. Hvis du ikke har en konto, vennligst lag en."

#, fuzzy
msgid "teacher_manual"
msgstr "Teacher manual"

#, fuzzy
msgid "teacher_signup_header"
msgstr "Teacher"

#, fuzzy
msgid "teacher_tutorial_logo_alt"
msgstr "Du har mottatt en invitasjon til å bli med i en klasse"

msgid "teacher_welcome"
msgstr "Velkommen til Hedy! Du er nå den stolte eier av en lærerkonto som gir deg muligheten til å lage klasser og invitere elever."

#, fuzzy
msgid "teachers"
msgstr "Teachers"

#, fuzzy
msgid "template_code"
msgstr ""
"Dette er forklaringen for eventyret mitt!\n"
"\n"
"På denne måten kan jeg vise en kommando: <code>skriv</code>\n"
"\n"
"Men noen ganger ønsker jeg å vise en kodesnutt, som dette:\n"
"<pre>\n"
"spør Hva er navnet ditt?\n"
"ekko så navnet ditt er\n"
"</pre>"

#, fuzzy
msgid "this_turns_in_assignment"
msgstr "This turns in your assignment to your teacher."

msgid "title"
msgstr "Tittel"

msgid "title_admin"
msgstr "Hedy - Administrator side"

msgid "title_class-overview"
msgstr "Hedy - Klasseoversikt"

msgid "title_customize-adventure"
msgstr "Hedy - Tilpass eventyr"

msgid "title_customize-class"
msgstr "Hedy - Tilpass klasse"

msgid "title_explore"
msgstr "Hedy - Utforsk"

msgid "title_for-teacher"
msgstr "Hedy - For lærere"

msgid "title_join-class"
msgstr "Hedy - Bli med i klassen"

msgid "title_landing-page"
msgstr "Velkommen til Hedy!"

msgid "title_learn-more"
msgstr "Hedy - Lær mer"

msgid "title_login"
msgstr "Hedy - Logg inn"

msgid "title_my-profile"
msgstr "Hedy - Min konto"

msgid "title_privacy"
msgstr "Hedy - Personvernsvilkår"

msgid "title_programs"
msgstr "Hedy - Mine programmer"

#, fuzzy
msgid "title_public-adventures"
msgstr "Hedy - Public adventures"

msgid "title_recover"
msgstr "Hedy - Gjennopprett konto"

msgid "title_reset"
msgstr "Hedy - Tilbakestill passord"

msgid "title_signup"
msgstr "Hedy - Opprett konto"

msgid "title_start"
msgstr "Hedy - Et gradvis programmeringsspråk"

msgid "title_view-adventure"
msgstr "Hedy - Se eventyr"

msgid "token_invalid"
msgstr "Ugylig token."

#, fuzzy
msgid "tooltip_level_locked"
msgstr "Your teacher disabled this level"

msgid "translate_error"
msgstr "Noe gikk galt når vi prøvde å oversette koden. Prøv å kjøre koden for å se om den inneholder en feil. Kode med feil i kan ikke oversettes."

#, fuzzy
msgid "translating_hedy"
msgstr "Translating Hedy"

#, fuzzy
msgid "translator"
msgstr "Translator"

#, fuzzy
msgid "tutorial"
msgstr "Tutorial"

#, fuzzy
msgid "tutorial_code_snippet"
msgstr ""
"{print} Hello world!\n"
"{print} I'm learning Hedy with the tutorial!"

#, fuzzy
msgid "tutorial_message_not_found"
msgstr "Du har mottatt en invitasjon til å bli med i en klasse"

#, fuzzy
msgid "tutorial_title_not_found"
msgstr "Vi klarte ikke å finne den siden!"

msgid "unauthorized"
msgstr "Du har ikke rettigheter til å se denne siden"

#, fuzzy
msgid "unfavourite_confirm"
msgstr "Are you sure you want to unfavourite this program?"

#, fuzzy
msgid "unfavourite_success"
msgstr "Your program is unfavourited."

msgid "unique_usernames"
msgstr "Alle brukernavnene må være unike."

#, fuzzy
msgid "unknown_variable_role"
msgstr "unknown"

#, fuzzy
msgid "unlock_thresholds"
msgstr "Unlock level thresholds"

#, fuzzy
msgid "unsaved_class_changes"
msgstr "There are unsaved changes, are you sure you want to leave this page?"

#, fuzzy
msgid "unsubmit_program"
msgstr "Unsubmit program"

#, fuzzy
msgid "unsubmit_warning"
msgstr "Are you sure you want to unsubmit this program?"

#, fuzzy
msgid "unsubmitted"
msgstr "Unsubmitted"

msgid "update_adventure_prompt"
msgstr "Er du sikker på at du vil oppdatere dette eventyret?"

msgid "update_public"
msgstr "Oppdater offentlig profil"

#, fuzzy
msgid "updating_indicator"
msgstr "Updating"

#, fuzzy
msgid "use_of_blanks_exception"
msgstr "Use of blanks in programs"

#, fuzzy
msgid "use_of_nested_functions_exception"
msgstr "Use of nested functions"

#, fuzzy
msgid "used_in"
msgstr "Used in:"

#, fuzzy
msgid "user"
msgstr "Brukernavn"

#, fuzzy
msgid "user_inexistent"
msgstr "This user doesn't exist"

msgid "user_not_private"
msgstr "Denne brukeren eksisterer ikke, eller så har de ikke opprettet en offentlig profil"

msgid "username"
msgstr "Brukernavn"

msgid "username_empty"
msgstr "Du skrev ikke inn et brukernavn!"

msgid "username_invalid"
msgstr "Ditt brukernavn er ugylidig."

msgid "username_special"
msgstr "Brukernavnet kan ikke inneholde `:` eller `@`."

msgid "username_three"
msgstr "Brukernavnet må være *minst* tre bokstaver langt."

msgid "usernames_exist"
msgstr "Et eller flere brukernavn er allerede i bruk."

#, fuzzy
msgid "value"
msgstr "Value"

#, fuzzy
msgid "view_adventures"
msgstr "View adventures"

#, fuzzy
msgid "view_classes"
msgstr "View classes"

msgid "view_program"
msgstr "Se program"

#, fuzzy
msgid "view_slides"
msgstr "View slides"

#, fuzzy
msgid "waiting_for_submit"
msgstr "Waiting for submit"

#, fuzzy
msgid "walker_variable_role"
msgstr "walker"

#, fuzzy
msgid "welcome"
msgstr "Velkommen til Hedy! Du er nå den stolte eier av en lærerkonto som gir deg muligheten til å lage klasser og invitere elever."

#, fuzzy
msgid "welcome_back"
msgstr "Velkommen til Hedy! Du er nå den stolte eier av en lærerkonto som gir deg muligheten til å lage klasser og invitere elever."

#, fuzzy
msgid "what_is_your_role"
msgstr "What is your role?"

#, fuzzy
msgid "what_should_my_code_do"
msgstr "What should my code do?"

msgid "year_invalid"
msgstr "Vennligst fyll inn et år mellom 1900 og {current_year}."

msgid "yes"
msgstr "Ja"

#, fuzzy
msgid "your_account"
msgstr "Ingen konto?"

#, fuzzy
msgid "your_last_program"
msgstr "Favorittprogram"

msgid "your_personal_text"
msgstr "Din personlige tekst..."

#, fuzzy
msgid "your_program"
msgstr "Your program"

#~ msgid "create_account_explanation"
#~ msgstr "Med en egen konto kan du lagre programmene dine."

#~ msgid "only_teacher_create_class"
#~ msgstr "Kun lærere kan opprette klasser!"

#~ msgid "keyword_support"
#~ msgstr "Translated keywords"

#~ msgid "non_keyword_support"
#~ msgstr "Translated content"

#~ msgid "try_button"
#~ msgstr "Prøv"

#~ msgid "select_own_adventures"
#~ msgstr "Velg egne eventyr"

#~ msgid "view"
#~ msgstr "Se"

#~ msgid "class"
#~ msgstr "Class"

#~ msgid "save_code_button"
#~ msgstr "Lagre kode"

#~ msgid "share_code_button"
#~ msgstr "Lagre og del koden"

#~ msgid "classes_invalid"
#~ msgstr "The list of selected classes is invalid"

#~ msgid "directly_add_adventure_to_classes"
#~ msgstr "Do you want to add this adventure directly to one of your classes?"

#~ msgid "hand_in_assignment"
#~ msgstr "Hand in assignment"

#~ msgid "select_a_level"
#~ msgstr "Select a level"

#~ msgid "answer_invalid"
#~ msgstr "Passordet ditt er ugyldig."

#~ msgid "available_adventures_level"
#~ msgstr "Available adventures level"

#~ msgid "customize_class_exp_1"
#~ msgstr ""
#~ "Hei! På denne siden kan du tilpasse innstillingene for klassen din. Du kan velge hva elevene dine skal kunne se ved å velge nivåer og eventyr.\n"
#~ "Som standard vil alle nivåer og standardeventyr vil være valgt. Du kan også legge til dine egne eventyr til nivåer. <b>Merk:</b> Det er ikke alle eventyr som er tilgjengelig for alle nivåer.\n"
#~ "For å tilpasse innstillingene kan du gjøre slik:"

#~ msgid "customize_class_exp_2"
#~ msgstr ""
#~ "Du kan alltids komme tilbake senere og endre disse innstillingene. Du kan for eksempel gjøre spesifikke evntyr og nivåer tilgjengelig når du underviser en klasse.\n"
#~ "På denne måten er det lett for deg å bestemme hvilke nivåer og eventyr elevene dine skal jobbe med.\n"
#~ "Hvis du har lyst til å gjøre alt tilgjengelig for klassen din, er det lettest å bare fjerne alle tilpasningene du har gjort."

#~ msgid "customize_class_step_1"
#~ msgstr "Velg nivåer for klassen din ved å trykke på \"Nivå knappenene\""

#~ msgid "customize_class_step_2"
#~ msgstr "\"Avkrysningsbokser\" vil dukke opp for eventyrene som er tilgjengelig for de valgte nivåene"

#~ msgid "customize_class_step_3"
#~ msgstr "Velg hvilke eventyr du ønsker at skal være tilgjengelig"

#~ msgid "customize_class_step_4"
#~ msgstr "Trykk på navnet til et eventyr for å legge til eller fjerne det for alle nivåer"

#~ msgid "customize_class_step_5"
#~ msgstr "Legg til dine egne eventyr"

#~ msgid "customize_class_step_6"
#~ msgstr "Velg en dato for når hvert nivå skal gjøres tilgjengelig (du kan også la feltene være tomme)"

#~ msgid "customize_class_step_7"
#~ msgstr "Velg resten av innstillingene"

#~ msgid "customize_class_step_8"
#~ msgstr "Trykk \"Lagre\" -> Så er du ferdig!"

#~ msgid "example_code_header"
#~ msgstr "Eksempel Hedykode"

#~ msgid "feedback_failure"
#~ msgstr "Feil!"

#~ msgid "feedback_success"
#~ msgstr "Bra!"

#~ msgid "go_to_first_question"
#~ msgstr "Gå til spørsmål 1"

#~ msgid "question"
#~ msgstr "Spørsmål"

#~ msgid "question_doesnt_exist"
#~ msgstr "This question does not exist"

#~ msgid "question_invalid"
#~ msgstr "Ugylig token."

#~ msgid "too_many_attempts"
#~ msgstr "Too many attempts"

#~ msgid "class_logs"
#~ msgstr "Forrige innlogging"

#~ msgid "class_stats"
#~ msgstr "Statistikk over klassen"

#~ msgid "visit_own_public_profile"
#~ msgstr "Offentlig profil"

#~ msgid "title_class logs"
#~ msgstr "Hedy - Bli med i klassen"

#~ msgid "title_class statistics"
#~ msgstr "Min statistikk"

#~ msgid "disabled_button_locked"
#~ msgstr "Your teacher hasn't unlocked this level yet"

#~ msgid "duplicate_tag"
#~ msgstr "You already have a tag with this name."

#~ msgid "tag_deleted"
#~ msgstr "This tag was successfully deleted."

#~ msgid "no_tags"
#~ msgstr "No tags yet."

#~ msgid "apply_filters"
#~ msgstr "Apply filters"

#~ msgid "write_first_program"
#~ msgstr "Lag ditt første program!"

#~ msgid "adventure_exp_1"
#~ msgstr "Skriv inn ditt ønskede eventyr på høyre side. Etter du har laget et eventyr kan du inkludere det i en av klassene dine under \"tilpasninger\". Hvis du vil inkludere en kommando i eventyret vennligst bruk kodeblokker som dette:"

#~ msgid "adventure_exp_2"
#~ msgstr "Hvis du vil vise en kodesnuttet, for eksempel for å gi en elev en mal eller kodeeksempel, bruk pre-tag som dette:"

#~ msgid "hello_world"
#~ msgstr "Hello world!"

#~ msgid "share_confirm"
#~ msgstr "Er du sikker på at du vil gjøre dette til et offentlig synlig program?"

#~ msgid "share_success_detail"
#~ msgstr "Programmet ble delt."

#~ msgid "unshare_confirm"
#~ msgstr "Er du sikker på at du vil gjøre dette til et privat program?"

#~ msgid "unshare_success_detail"
#~ msgstr "Programmet er ikke lengre delt."

#~ msgid "hide_parsons"
#~ msgstr "Hide parsons"

#~ msgid "hide_quiz"
#~ msgstr "Slutt på quizen"

#~ msgid "back_to_class"
#~ msgstr "Gå tilbake til klassen"

#~ msgid "Locked Language Feature"
#~ msgstr "Du bruker {concept}! Det er fantastisk, men {concept} er ikke låst opp enda! Det vil bli låst opp på et senere nivå."

#~ msgid "nested blocks"
#~ msgstr "en blokk i en blokk"

#~ msgid "save"
#~ msgstr "Lagre"

#~ msgid "update_profile"
#~ msgstr "Oppdater profil"

#~ msgid "variables"
#~ msgstr "Variables"

#~ msgid "add_students_options"
#~ msgstr "Opprett kontoer til elever"

#~ msgid "class_live"
#~ msgstr "Live statistics"

#~ msgid "class_overview"
#~ msgstr "Class overview"

#~ msgid "student_list"
#~ msgstr "Student list"

#~ msgid "title_class grid_overview"
#~ msgstr "Hedy - Grid overview"

#~ msgid "title_class live_statistics"
#~ msgstr "Hedy - Live Statistics"

<<<<<<< HEAD
#~ msgid "available_in"
#~ msgstr "Available in:"

#~ msgid "regress_button"
#~ msgstr "Gå tilbake til nivå {level}"

#~ msgid "copy"
#~ msgstr ""

#~ msgid "previous_adventure"
#~ msgstr ""

#~ msgid "cheatsheet"
#~ msgstr ""

#~ msgid "hide"
#~ msgstr ""

#~ msgid "show"
#~ msgstr ""

#~ msgid "submit"
#~ msgstr ""
=======
#~ msgid "explore_explanation"
#~ msgstr "På denne siden kan du se gjennom programmer laget av andre Hedybrukere. Du kan filtrere på både Hedy nivå og eventyr. Trykk på \"Se program\" for å åpne programmet og kjøre det. Program med en rød overskrift inneholder en feil. Du kan fortsatt åpne programmet, men når du kjører det vil du få en feil. Du kan selvfølgelig prøve å fikse feilen! Hvis personen som har laget programmet har en offentlig profil så kan du trykke på brukernavnet for å besøke profilen. På profilen vil du finne alle programmene de har delt og mye annet!"

#~ msgid "common_errors"
#~ msgstr "Common errors"

#~ msgid "grid_overview"
#~ msgstr "Overview of programs per adventure"

#~ msgid "last_error"
#~ msgstr "Last error"

#~ msgid "last_program"
#~ msgstr "Last program"

#~ msgid "live_dashboard"
#~ msgstr "Live Dashboard"

#~ msgid "runs_over_time"
#~ msgstr "Runs over time"

#~ msgid "student_details"
#~ msgstr "Student details"

#~ msgid "achievements_check_icon_alt"
#~ msgstr "Du oppnådde en prestasjon!"

#~ msgid "country_title"
#~ msgstr "Vennligst velg et gyldig land."

#~ msgid "create_public_profile"
#~ msgstr "Offentlig profil"

#~ msgid "general"
#~ msgstr "Generelle Prestasjoner"

#~ msgid "hedy_achievements"
#~ msgstr "Hedy Prestasjoner"

#~ msgid "hidden"
#~ msgstr "Skjult"

#~ msgid "highscore_explanation"
#~ msgstr "På denne siden kan du se gjennom programmer laget av andre Hedybrukere. Du kan filtrere på både Hedy nivå og eventyr. Trykk på \"Se program\" for å åpne programmet og kjøre det. Program med en rød overskrift inneholder en feil. Du kan fortsatt åpne programmet, men når du kjører det vil du få en feil. Du kan selvfølgelig prøve å fikse feilen! Hvis personen som har laget programmet har en offentlig profil så kan du trykke på brukernavnet for å besøke profilen. På profilen vil du finne alle programmene de har delt og mye annet!"

#~ msgid "highscore_no_public_profile"
#~ msgstr "You don't have a public profile and are therefore not listed on the highscores. Do you wish to create one?"

#~ msgid "highscores"
#~ msgstr "Poengsum"

#~ msgid "my_achievements"
#~ msgstr "Mine prestasjoner"

#~ msgid "no_such_highscore"
#~ msgstr "Dette Hedy nivået fins ikke!"

#~ msgid "programs_created"
#~ msgstr "Programmer laget"

#~ msgid "programs_saved"
#~ msgstr "Lagring av programmer"

#~ msgid "programs_submitted"
#~ msgstr "Innsendte programmer"

#~ msgid "title_achievements"
#~ msgstr "Hedy - Mine prestasjoner"

#~ msgid "whole_world"
#~ msgstr "The world"

#~ msgid "your_class"
#~ msgstr "Mine klasser"

#~ msgid "achievement_earned"
#~ msgstr "Du oppnådde en prestasjon!"

#~ msgid "percentage_achieved"
#~ msgstr "Achieved by {percentage}% of the users"

#~ msgid "achievements"
#~ msgstr "prestasjoner"

#~ msgid "achievements_logo_alt"
#~ msgstr "prestasjoner"

#~ msgid "amount_submitted"
#~ msgstr "programmer sendt inn"

#~ msgid "last_achievement"
#~ msgstr "Nyeste prestasjon"

#~ msgid "no_certificate"
#~ msgstr "This user hasn't earned the Hedy Certificate of Completion"

#~ msgid "number_achievements"
#~ msgstr "Number of achievements"
>>>>>>> 3f9dd646
<|MERGE_RESOLUTION|>--- conflicted
+++ resolved
@@ -463,17 +463,10 @@
 msgid "commands"
 msgstr "Commands"
 
-#, fuzzy
-<<<<<<< HEAD
-msgid "common_errors"
-msgstr "Common errors"
-
 msgid "complete"
 msgstr ""
 
 #, fuzzy
-=======
->>>>>>> 3f9dd646
 msgid "congrats_message"
 msgstr "Congratulations, {username}, you have completed Hedy!"
 
@@ -2491,31 +2484,6 @@
 #~ msgid "title_class live_statistics"
 #~ msgstr "Hedy - Live Statistics"
 
-<<<<<<< HEAD
-#~ msgid "available_in"
-#~ msgstr "Available in:"
-
-#~ msgid "regress_button"
-#~ msgstr "Gå tilbake til nivå {level}"
-
-#~ msgid "copy"
-#~ msgstr ""
-
-#~ msgid "previous_adventure"
-#~ msgstr ""
-
-#~ msgid "cheatsheet"
-#~ msgstr ""
-
-#~ msgid "hide"
-#~ msgstr ""
-
-#~ msgid "show"
-#~ msgstr ""
-
-#~ msgid "submit"
-#~ msgstr ""
-=======
 #~ msgid "explore_explanation"
 #~ msgstr "På denne siden kan du se gjennom programmer laget av andre Hedybrukere. Du kan filtrere på både Hedy nivå og eventyr. Trykk på \"Se program\" for å åpne programmet og kjøre det. Program med en rød overskrift inneholder en feil. Du kan fortsatt åpne programmet, men når du kjører det vil du få en feil. Du kan selvfølgelig prøve å fikse feilen! Hvis personen som har laget programmet har en offentlig profil så kan du trykke på brukernavnet for å besøke profilen. På profilen vil du finne alle programmene de har delt og mye annet!"
 
@@ -2614,4 +2582,3 @@
 
 #~ msgid "number_achievements"
 #~ msgstr "Number of achievements"
->>>>>>> 3f9dd646
