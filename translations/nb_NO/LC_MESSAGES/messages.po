--- conflicted
+++ resolved
@@ -3,13 +3,8 @@
 msgstr ""
 "Project-Id-Version: PACKAGE VERSION\n"
 "Report-Msgid-Bugs-To: \n"
-<<<<<<< HEAD
-"POT-Creation-Date: 2022-06-27 10:59+0200\n"
-"PO-Revision-Date: 2022-06-28 14:54+0000\n"
-=======
 "POT-Creation-Date: 2022-06-29 14:20+0200\n"
 "PO-Revision-Date: 2022-06-28 13:25+0000\n"
->>>>>>> 15cc5880
 "Last-Translator: Anonymous <noreply@weblate.org>\n"
 "Language: nb_NO\n"
 "Language-Team: nb_NO <LL@li.org>\n"
@@ -1590,16 +1585,12 @@
 msgid "public_profile"
 msgstr "Offentlig profil"
 
-<<<<<<< HEAD
-#: templates/profile.html:27
-=======
 #: templates/profile.html:26
 #, fuzzy
 msgid "visit_own_public_profile"
 msgstr "Offentlig profil"
 
 #: templates/profile.html:30
->>>>>>> 15cc5880
 msgid "profile_picture"
 msgstr "Profilbilde"
 
@@ -2500,12 +2491,6 @@
 #~ msgid "select_class"
 #~ msgstr "Velg klasse"
 
-<<<<<<< HEAD
-#: templates/profile.html:26
-#, fuzzy
-msgid "visit_own_public_profile"
-msgstr "Visit your own profile"
-=======
 #~ msgid "your_country"
 #~ msgstr "Ingen konto?"
 
@@ -2514,4 +2499,3 @@
 
 #~ msgid "public_profile_link"
 #~ msgstr "her"
->>>>>>> 15cc5880
