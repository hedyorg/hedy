--- conflicted
+++ resolved
@@ -345,6 +345,9 @@
 msgid "already_teacher_request"
 msgstr "You already have a pending teacher request."
 
+msgid "amount_created"
+msgstr "programmer opprettet"
+
 msgid "amount_saved"
 msgstr "programmer lagret"
 
@@ -2562,10 +2565,5 @@
 #~ msgid "title_class live_statistics"
 #~ msgstr "Hedy - Live Statistics"
 
-<<<<<<< HEAD
-#~ msgid "amount_created"
-#~ msgstr "programmer opprettet"
-=======
 #~ msgid "available_in"
 #~ msgstr "Available in:"
->>>>>>> a993b7f1
