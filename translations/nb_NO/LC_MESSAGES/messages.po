--- conflicted
+++ resolved
@@ -4,11 +4,7 @@
 "Project-Id-Version: PACKAGE VERSION\n"
 "Report-Msgid-Bugs-To: \n"
 "POT-Creation-Date: 2023-01-17 13:16-0400\n"
-<<<<<<< HEAD
-"PO-Revision-Date: 2023-01-03 12:22+0000\n"
-=======
 "PO-Revision-Date: 2023-01-19 18:44+0000\n"
->>>>>>> e68ac9b6
 "Last-Translator: Anonymous <noreply@weblate.org>\n"
 "Language: nb_NO\n"
 "Language-Team: nb_NO <LL@li.org>\n"
@@ -16,11 +12,8 @@
 "MIME-Version: 1.0\n"
 "Content-Type: text/plain; charset=utf-8\n"
 "Content-Transfer-Encoding: 8bit\n"
-<<<<<<< HEAD
-=======
 "Plural-Forms: nplurals=2; plural=n != 1;\n"
 "X-Generator: Weblate 4.15.1\n"
->>>>>>> e68ac9b6
 "Generated-By: Babel 2.9.1\n"
 
 msgid "program_contains_error"
@@ -615,25 +608,13 @@
 "På denne måten er det lett for deg å bestemme hvilke nivåer og eventyr elevene dine skal jobbe med.\n"
 "Hvis du har lyst til å gjøre alt tilgjengelig for klassen din, er det lettest å bare fjerne alle tilpasningene du har gjort."
 
-<<<<<<< HEAD
-msgid "select_levels"
-msgstr ""
-=======
 #, fuzzy
 msgid "select_levels"
 msgstr "Select levels"
->>>>>>> e68ac9b6
 
 msgid "select_adventures"
 msgstr "Velg eventyr"
 
-<<<<<<< HEAD
-msgid "select_a_level"
-msgstr ""
-
-msgid "available_adventures_level"
-msgstr ""
-=======
 #, fuzzy
 msgid "select_a_level"
 msgstr "Select a level"
@@ -641,7 +622,6 @@
 #, fuzzy
 msgid "available_adventures_level"
 msgstr "Available adventures level"
->>>>>>> e68ac9b6
 
 msgid "opening_dates"
 msgstr "Dato for tilgjengeliggjøring"
@@ -1785,8 +1765,4 @@
 #~ msgstr "Prøv"
 
 #~ msgid "select_own_adventures"
-<<<<<<< HEAD
-#~ msgstr "Velg egne eventyr"
-=======
-#~ msgstr "Velg egne eventyr"
->>>>>>> e68ac9b6
+#~ msgstr "Velg egne eventyr"