--- conflicted
+++ resolved
@@ -323,14 +323,8 @@
 #: coursedata/error-messages.txt:23
 msgid "ask_needs_var"
 msgstr ""
-<<<<<<< HEAD
 "Fra nivå 2, må du lagre svaret fra spør-kommandoen i en variabel "
 "spørsmålet inni apostrofer. For eksempel: navn er spør Hva heter du?"
-=======
-"Fra nivå 2, må du lagre svaret fra spør-kommandoen i en variabel og "
-"skrive spørsmålet inni apostrofer. For eksempel: navn er spør 'Hva heter "
-"du?'"
->>>>>>> d9e620c4
 
 #: coursedata/error-messages.txt:24
 msgid "echo_out"
