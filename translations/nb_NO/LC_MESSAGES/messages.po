# Norwegian Bokmål (Norway) translations for PROJECT.
# Copyright (C) 2023 ORGANIZATION
# This file is distributed under the same license as the PROJECT project.
# FIRST AUTHOR <EMAIL@ADDRESS>, 2023.
#
msgid ""
msgstr ""
"Project-Id-Version: PROJECT VERSION\n"
"Report-Msgid-Bugs-To: EMAIL@ADDRESS\n"
"POT-Creation-Date: 2000-01-01 00:00+0000\n"
"PO-Revision-Date: 2000-01-01 00:00+0000\n"
"Last-Translator: Someone <someone@example.com>\n"
"Language: nb_NO\n"
"Language-Team: nb_NO <LL@li.org>\n"
"Plural-Forms: nplurals=2; plural=n != 1;\n"
"MIME-Version: 1.0\n"
"Content-Type: text/plain; charset=utf-8\n"
"Content-Transfer-Encoding: 8bit\n"
"Generated-By: Babel 2.14.0\n"

#, fuzzy
msgid "Access Before Assign"
msgstr "You tried to use the variable {name} on line {access_line_number}, but you set it on line {definition_line_number}. Set a variable before using it."

msgid "Cyclic Var Definition"
msgstr "Variabelen `{variable}` må opprettes og gis en verdi før du kan bruke den på høyre siden av hvis-kommandoen"

#, fuzzy
msgid "Function Undefined"
msgstr "You tried to use the function {name}, but you didn't define it."

msgid "Has Blanks"
msgstr "Koden din er uferdig. Den inneholder tomrom du må erstatte med kode."

msgid "Incomplete"
msgstr "Oisann! Du glemte litt kode! På linje {line_number}, må du legge til tekst etter `{incomplete_command}`."

#, fuzzy
msgid "Incomplete Repeat"
msgstr "It looks like you forgot to use `{command}` with the repeat command you used on line {line_number}."

msgid "Invalid"
msgstr "`{invalid_command}` er ikke en Hedy nivå {level} kommando. Mente du `{guessed_command}`?"

msgid "Invalid Argument"
msgstr "Du kan ikke bruke kommandoen `{command}` med `{invalid_argument}`. Prøv å endre `{invalid_argument}` til {allowed_types}."

msgid "Invalid Argument Type"
msgstr "Du kan ikke bruke `{command}` med `{invalid_argument}` fordi det er {invalid_type}. Prøv å endre `{invalid_argument}` til {allowed_types}."

#, fuzzy
msgid "Invalid At Command"
msgstr "The `{command}` command may not be used from level 16 onward. You can use square brackets to use an element from a list, for example `friends[i]`, `lucky_numbers[{random}]`."

msgid "Invalid Space"
msgstr "Oisann! Du begynte linjen med et mellomrom på linje {line_number}. Mellomrom forvirrer datamaskiner, kan du fjerne det?"

msgid "Invalid Type Combination"
msgstr "Du kan ikke bruke `{invalid_argument}` og `{invalid_argument_2}` i `{command}` fordi en er {invalid_type} og den andre er {invalid_type_2}. Prøv å endre `{invalid_argument}` til {invalid_type_2} eller `{invalid_argument_2}` til {invalid_type}."

#, fuzzy
msgid "Lonely Echo"
msgstr "Du brukte ekko før spør-kommandoen, eller ekko uten å bruke spør-kommandoen. Først må du spørre om inndata, så kan du bruke ekko."

#, fuzzy
msgid "Lonely Text"
msgstr "It looks like you forgot to use a command with the text you put in line {line_number}"

#, fuzzy
msgid "Missing Additional Command"
msgstr "It looks like you forgot to complete writing `{command}` on line {line_number}."

msgid "Missing Command"
msgstr "Det ser ut som du glemte å bruke en kommando på linje line {line_number}."

#, fuzzy
msgid "Missing Inner Command"
msgstr "Det ser ut som du glemte å bruke en kommando på linje line {line_number}."

msgid "Missing Square Brackets"
msgstr "It looks like you forgot to use square brackets `[]` around the list you were creating on line {line_number}."

#, fuzzy
msgid "Missing Variable"
msgstr "It looks like your `{command}` is missing a variable at the start of the line."

#, fuzzy
msgid "Misspelled At Command"
msgstr "It looks like you might have misspelled the `{command}` command, instead you wrote `{invalid_argument}` in line {line_number}."

msgid "No Indentation"
msgstr "Du brukte for få mellomrom på linje {line_number}. Du brukte {leading_spaces} mellomrom, dette er ikke nok. Start hver nye kodeblokk med {indent_size} mellomrom mer enn linjen før."

#, fuzzy
msgid "Non Decimal Variable"
msgstr "At line {line_number}, you might have tried using a number which Hedy does not like very much! Try changing it to a decimal number like 2."

msgid "Parse"
msgstr "Koden du skrev inn er ikke korrekt Hedy kode. Det er en feil på linje {location[0]}, på posisjon {location[1]}. Du skrev `{character_found}`, men det er ikke lov."

#, fuzzy
msgid "Pressit Missing Else"
msgstr "You forgot to add what happens when you press a different key, add an `{else}` to your code"

#, fuzzy
msgid "Runtime Index Error"
msgstr "You tried to access the list {name} but it is either empty or the index is not there."

#, fuzzy
msgid "Runtime Value Error"
msgstr "While running your program the command `{command}` received the value `{value}` which is not allowed. {tip}."

msgid "Runtime Values Error"
msgstr "While running your program the command `{command}` received the values `{value}` and `{value}` which are not allowed. {tip}."

#, fuzzy
msgid "Save Microbit code "
msgstr "Save Microbit code"

msgid "Too Big"
msgstr "Oi! Programmet ditt har {lines_of_code} kodelinjer, imponerende! Vi klarer desverre bare å prossessere {max_lines} linjer på dette nivået. Gjør programmet ditt mindre og prøv igjen."

msgid "Too Few Indents"
msgstr ""

msgid "Too Many Indents"
msgstr ""

msgid "Unexpected Indentation"
msgstr "Du brukte for mange mellomrom på linje {line_number}. Du brukte {leading_spaces} mellomrom, dette er for mange. Start hver nye kodeblokk med {indent_size} mellomrom mer enn linjen før."

#, fuzzy
msgid "Unquoted Assignment"
msgstr "Fra dette nivået må du skrive teksten til høyre for `er`-kodeordet inni apostrofer. Du glemte det for teksten {text}."

msgid "Unquoted Equality Check"
msgstr "Hvis du har lyst til å sjekke om en variabel er lik flere ord, må ordene være inni to apostrofer. For eksempel 'her er ordene mine'!"

#, fuzzy
msgid "Unquoted Text"
msgstr "Vær forsiktig. Hvis du spør eller skriver ut noe så må du huske å begynne og avslutte teksten med en apostrof. Du glemte en apostrof en plass."

msgid "Unsupported Float"
msgstr "Desimaltall er ikke støttet enda, men de er det om noen nivåer. Du må endre `{value}` til ett heltall på dette nivået."

#, fuzzy
msgid "Unsupported String Value"
msgstr "Text values cannot contain `{invalid_value}`."

#, fuzzy
msgid "Unused Variable"
msgstr "You defined the variable {variable_name} on line {line_number}, but you did not use it."

msgid "Var Undefined"
msgstr "Du prøvde å bruke variabelen `{name}`, men den finnes ikke. Det kan også være at du prøvde å bruke ordet `{name}` men at du glemte apostrof-tegnene."

msgid "Wrong Level"
msgstr "Det var korrekt Hedy kode, men det var feil nivå. Du skrev `{offending_keyword}` for nivå {working_level}. Tips: {tip}"

#, fuzzy
msgid "Wrong Number of Arguments"
msgstr "Your function used the wrong number of arguments. You provided {used_number} but the function {name} needs {defined_number}"

msgid "account_overview"
msgstr "Kontooversikt"

#, fuzzy
msgid "accounts_created"
msgstr "Kontoene ble opprettet."

msgid "accounts_intro"
msgstr "På denne siden kan du opprette kontoer for flere elever samtidig. Det er også mulig å legge de til i en av klassene dine. Ved å trykke på den grønnne + knappen til høyre på bunnen av skjermen kan du legge til ekstra rader. Du kan slette rader ved å trykke på det tilsvarende røde krysset. Pass på at ingen rader er tomme når du trykker på \"Opprett kontoer\". Vennligst pass på at hvert brukernavn og epost er unik og at passordet er <b>minst</b> 6 tegn."

msgid "achievement_earned"
msgstr "Du oppnådde en prestasjon!"

msgid "achievements"
msgstr "prestasjoner"

#, fuzzy
msgid "achievements_check_icon_alt"
msgstr "Du oppnådde en prestasjon!"

#, fuzzy
msgid "achievements_logo_alt"
msgstr "prestasjoner"

msgid "actions"
msgstr ""

#, fuzzy
msgid "add"
msgstr "Add"

#, fuzzy
msgid "add_students"
msgstr "elever"

#, fuzzy
msgid "add_students_options"
msgstr "Opprett kontoer til elever"

#, fuzzy
msgid "admin"
msgstr "Admin"

msgid "advance_button"
msgstr "Gå til nivå {level}"

msgid "adventure"
msgstr "Eventyr"

#, fuzzy
msgid "adventure_cloned"
msgstr "Adventure is cloned"

#, fuzzy
msgid "adventure_code_button"
msgstr "Adventure Code"

#, fuzzy
msgid "adventure_codeblock_button"
msgstr "Use this button when you want to create a block of code that students can run in your adventure. Tip: put the selection at the end of the last line of the code block and <kbd>Enter</kbd> 3 times to type after a code block."

msgid "adventure_duplicate"
msgstr "Du har allerede et eventyr med dette navnet."

msgid "adventure_empty"
msgstr "Du skrev ikke noe navn på eventyret!"

#, fuzzy
msgid "adventure_exp_3"
msgstr "Du kan bruke \"forhåndsvis\" knappen til å se en stilert versjon av eventyret ditt. For å se eventyret på en egen side, velg \"vis\" fra lærersiden."

#, fuzzy
msgid "adventure_exp_classes"
msgstr "Your adventure is used within the following classes"

msgid "adventure_id_invalid"
msgstr "Eventyr IDen er ugyldig."

msgid "adventure_length"
msgstr "Eventyret ditt må være minst 20 tegn."

msgid "adventure_name_invalid"
msgstr "Eventyrnavnet er ugyldig."

msgid "adventure_prompt"
msgstr "Vennligst skriv inn navnet på eventyret"

msgid "adventure_terms"
msgstr "Jeg tillater at eventyret mitt kan offentliggjøres på Hedy."

msgid "adventure_updated"
msgstr "Eventyret har blitt oppdatert!"

msgid "adventures"
msgstr ""

#, fuzzy
msgid "adventures_info"
msgstr "Each Hedy level has built-in exercises for students, which we call adventures. You can create your own adventures and add them to your classes. With your own adventures you can create adventures that are relevant and interesting for your students. You can find more information about creating your own adventures <a href=\"https://hedy.org/for-teachers/manual/features\">here</a>."

#, fuzzy
msgid "adventures_restored"
msgstr "The default adventures have been restored!"

#, fuzzy
msgid "ago"
msgstr "{timestamp} ago"

msgid "agree_invalid"
msgstr "Du må godkjenne personvernsvilkårene."

msgid "agree_with"
msgstr "Jeg godkjenner"

msgid "ajax_error"
msgstr "Det skjedde noe feil, vennligst prøv igjen."

#, fuzzy
msgid "all"
msgstr "All"

#, fuzzy
msgid "all_class_highscores"
msgstr "All students visible in class highscores"

msgid "already_account"
msgstr "Har du allerede en konto?"

#, fuzzy
msgid "already_program_running"
msgstr "Begynn å programmere"

#, fuzzy
msgid "already_teacher"
msgstr "You already have a teacher account."

#, fuzzy
msgid "already_teacher_request"
msgstr "You already have a pending teacher request."

msgid "amount_created"
msgstr "programmer opprettet"

msgid "amount_saved"
msgstr "programmer lagret"

msgid "amount_submitted"
msgstr "programmer sendt inn"

msgid "are_you_sure"
msgstr "Er du sikker? Du kan ikke angre på denne handlingen."

#, fuzzy
msgid "ask_needs_var"
msgstr "Fra nivå 2, må du lagre svaret fra spør-kommandoen i en variabel spørsmålet inni apostrofer. For eksempel: navn er spør Hva heter du?"

#, fuzzy
msgid "available_in"
msgstr "Available in:"

#, fuzzy
msgid "become_a_sponsor"
msgstr "Become a sponsor"

msgid "birth_year"
msgstr "Fødselsår"

#, fuzzy
msgid "bug"
msgstr "Bug"

msgid "by"
msgstr "av"

msgid "cancel"
msgstr "Avbryt"

#, fuzzy
msgid "cant_parse_exception"
msgstr "Couldn't parse the program"

#, fuzzy
msgid "certificate"
msgstr "Certificate of Completion"

#, fuzzy
msgid "certified_teacher"
msgstr "Certified teacher"

msgid "change_password"
msgstr "Endre passord"

msgid "cheatsheet_title"
msgstr "Skjul hjelpeark"

msgid "class_already_joined"
msgstr "Du er allerede elev i denne klassen"

msgid "class_customize_success"
msgstr "Tilpassningene ble lagret."

#, fuzzy
msgid "class_live"
msgstr "Live statistics"

msgid "class_name_duplicate"
msgstr "Du har allerede en klasse med dette navnet."

msgid "class_name_empty"
msgstr "Du skrev ikke inn et klassenavn!"

msgid "class_name_invalid"
msgstr "Klassenavnet er ugyldig."

msgid "class_name_prompt"
msgstr "Vennligst oppgi navnet på klassen"

#, fuzzy
msgid "class_overview"
msgstr "Class overview"

#, fuzzy
msgid "class_survey_description"
msgstr "We would like to get a better overview of our Hedy users. By providing these answers, you would help improve Hedy. Thank you!"

#, fuzzy
msgid "class_survey_later"
msgstr "Remind me tomorrow"

#, fuzzy
msgid "class_survey_question1"
msgstr "What is the age range in your class?"

#, fuzzy
msgid "class_survey_question2"
msgstr "What is the spoken language in your class?"

#, fuzzy
msgid "class_survey_question3"
msgstr "What is the gender balance in your class?"

#, fuzzy
msgid "class_survey_question4"
msgstr "What distinguishes your students from others?"

msgid "classes"
msgstr ""

#, fuzzy
msgid "classes_info"
msgstr "Create a class to follow the progress of each student in dashboard, and to customize the adventures your students see, and even adding your own! You can create as many classes as you like, and each class can have multiple teachers each one with different roles. You can also add as many students as you want, but mind that each student can only be in one class at a time. You can find more information about classes in the <a href=\"https://hedy.org/for-teachers/manual/preparations#for-teachers\">teacher manual</a>."

#, fuzzy
msgid "clone"
msgstr "Clone"

#, fuzzy
msgid "cloned_times"
msgstr "Clones"

#, fuzzy
msgid "close"
msgstr "Sluiten"

msgid "comma"
msgstr "et komma"

#, fuzzy
msgid "command_not_available_yet_exception"
msgstr "Command not available yet"

#, fuzzy
msgid "command_unavailable_exception"
msgstr "Command not correct anymore"

#, fuzzy
msgid "commands"
msgstr "Commands"

#, fuzzy
msgid "common_errors"
msgstr "Common errors"

#, fuzzy
msgid "congrats_message"
msgstr "Congratulations, {username}, you have completed Hedy!"

msgid "content_invalid"
msgstr "Eventyret er ugyldig."

#, fuzzy
msgid "contributor"
msgstr "Contributor"

msgid "copy_clipboard"
msgstr "Kopiert til utklippstavlen"

#, fuzzy
msgid "copy_code"
msgstr "Copy code"

#, fuzzy
msgid "copy_join_link"
msgstr "Please copy and paste this link into a new tab:"

#, fuzzy
msgid "copy_link_success"
msgstr "Kopier lenken for å dele"

msgid "copy_link_to_share"
msgstr "Kopier lenken for å dele"

#, fuzzy
msgid "copy_mail_link"
msgstr "Please copy and paste this link into a new tab:"

msgid "correct_answer"
msgstr "Det rette svaret er"

msgid "country"
msgstr "Land"

msgid "country_invalid"
msgstr "Vennligst velg et gyldig land."

#, fuzzy
msgid "country_title"
msgstr "Vennligst velg et gyldig land."

msgid "create_account"
msgstr "Opprett konto"

msgid "create_accounts"
msgstr "Opprett flere kontoer"

msgid "create_accounts_prompt"
msgstr "Er du sikker på at du vil opprette disse kontoene?"

msgid "create_adventure"
msgstr "Opprett eventyr"

msgid "create_class"
msgstr "Opprett en ny klasse"

msgid "create_multiple_accounts"
msgstr "Opprett flere kontoer"

#, fuzzy
msgid "create_public_profile"
msgstr "Offentlig profil"

#, fuzzy
msgid "create_question"
msgstr "Do you want to create one?"

#, fuzzy
msgid "create_student_account"
msgstr "Create an account"

#, fuzzy
msgid "create_student_account_explanation"
msgstr "You can save your own programs with an account."

#, fuzzy
msgid "create_teacher_account"
msgstr "Create a teacher account"

#, fuzzy
msgid "create_teacher_account_explanation"
msgstr "With a teacher account, you can save your programs and see the results of your students."

msgid "creator"
msgstr "Skaper"

#, fuzzy
msgid "current_password"
msgstr "Current password"

msgid "customization_deleted"
msgstr "Tilpassningene ble slettet."

msgid "customize"
msgstr ""

msgid "customize_adventure"
msgstr "Tilpass eventyr"

msgid "customize_class"
msgstr "Tilpass innstillingene for klassen"

msgid "dash"
msgstr "en bindestrek"

msgid "default_403"
msgstr "Ser ut til at du ikke har rettigheter til å gjøre det..."

msgid "default_404"
msgstr "Vi klarte ikke finne den siden..."

msgid "default_500"
msgstr "Noe gikk galt..."

msgid "delete"
msgstr "Slett"

msgid "delete_adventure_prompt"
msgstr "Er du sikker på at du vil fjerne dette eventyret?"

msgid "delete_class_prompt"
msgstr "Er du sikker på at du vil slette klassen?"

msgid "delete_confirm"
msgstr "Er du sikker på at du vil slette dette programmet?"

msgid "delete_invite"
msgstr "Slett invitasjon"

msgid "delete_invite_prompt"
msgstr "Er du sikker på at du vil fjerne denne klasseinvitasjonen?"

msgid "delete_public"
msgstr "Slett offentlig profil"

msgid "delete_success"
msgstr "Programmet ble slettet."

msgid "destroy_profile"
msgstr "Slett profil"

msgid "developers_mode"
msgstr "Programmeringsmodus"

msgid "directly_available"
msgstr "Åpne på direkten"

#, fuzzy
msgid "disable"
msgstr "Disable"

#, fuzzy
msgid "disable_parsons"
msgstr "Disable all puzzles"

#, fuzzy
msgid "disable_quizes"
msgstr "Disable all quizes"

#, fuzzy
msgid "disabled"
msgstr "Disabled"

#, fuzzy
msgid "disabled_button_quiz"
msgstr "Your quiz score is below the threshold, try again!"

#, fuzzy
msgid "discord_server"
msgstr "Discord server"

#, fuzzy
msgid "distinguished_user"
msgstr "Distinguished user"

msgid "double quotes"
msgstr "dobbelapostrof"

#, fuzzy
msgid "download"
msgstr "Download"

#, fuzzy
msgid "download_login_credentials"
msgstr "Do you want to download the login credentials after the accounts creation?"

#, fuzzy
msgid "duplicate"
msgstr "Duplicate"

#, fuzzy
msgid "echo_and_ask_mismatch_exception"
msgstr "Echo and ask mismatch"

msgid "echo_out"
msgstr ""
"Fra nivå 2 er ikke ekko nødvendig lenger. Du kan skrive ut svaret på et spørsmål med spør- og skriv-kommandoene. For eksempel: \n"
"navn er spør Hva heter du?\n"
"skriv hallo navn"

#, fuzzy
msgid "edit_adventure"
msgstr "Edit adventure"

msgid "edit_code_button"
msgstr "Endre kode"

msgid "email"
msgstr "E-post"

msgid "email_invalid"
msgstr "Vennligst fyll inn en gylid epost."

msgid "end_quiz"
msgstr "Slutt på quizen"

#, fuzzy
msgid "english"
msgstr "English"

msgid "enter"
msgstr "Send inn"

msgid "enter_password"
msgstr "Oppgi ett nytt passord for"

msgid "enter_text"
msgstr "Skriv inn svaret ditt her..."

#, fuzzy
msgid "error_logo_alt"
msgstr "Error logo"

msgid "exclamation mark"
msgstr "et utropstegn"

#, fuzzy
msgid "exercise"
msgstr "Exercise"

#, fuzzy
msgid "exercise_doesnt_exist"
msgstr "This exercise doesn't exist"

msgid "exists_email"
msgstr "Eposten er allerede i bruk."

msgid "exists_username"
msgstr "Brukernavn er allerede i bruk."

#, fuzzy
msgid "exit_preview_mode"
msgstr "Exit preview mode"

msgid "experience_invalid"
msgstr "Vennligst velg svar på spørsmål om programmeringserfaring (Ja/Nei)."

msgid "expiration_date"
msgstr "Utløpsdato"

msgid "explore_explanation"
msgstr "På denne siden kan du se gjennom programmer laget av andre Hedybrukere. Du kan filtrere på både Hedy nivå og eventyr. Trykk på \"Se program\" for å åpne programmet og kjøre det. Program med en rød overskrift inneholder en feil. Du kan fortsatt åpne programmet, men når du kjører det vil du få en feil. Du kan selvfølgelig prøve å fikse feilen! Hvis personen som har laget programmet har en offentlig profil så kan du trykke på brukernavnet for å besøke profilen. På profilen vil du finne alle programmene de har delt og mye annet!"

msgid "explore_programs"
msgstr "Utforsk programmer"

#, fuzzy
msgid "explore_programs_logo_alt"
msgstr "Utforsk programmer"

#, fuzzy
msgid "favorite_program"
msgstr "Favorite program"

msgid "favourite_confirm"
msgstr "Er du sikker på at du vil velge dette som ditt favorittprogram?"

msgid "favourite_program"
msgstr "Favorittprogram"

msgid "favourite_program_invalid"
msgstr "Ditt valgte favorittprogram er ugyldig."

msgid "favourite_success"
msgstr "Programmet er nå ditt favorittprogram."

#, fuzzy
msgid "feature"
msgstr "Feature"

#, fuzzy
msgid "feedback"
msgstr "Feedback"

#, fuzzy
msgid "feedback_message_error"
msgstr "Something went wrong, please try again later."

#, fuzzy
msgid "feedback_message_success"
msgstr "Thank you, we recieved your feedback and will contact you if needed."

#, fuzzy
msgid "feedback_modal_message"
msgstr "Please send us a message with a category. We appreciate your help to improve Hedy!"

msgid "female"
msgstr "Jente"

msgid "float"
msgstr "et tall"

msgid "for_teachers"
msgstr "For lærere"

msgid "forgot_password"
msgstr "Glemt passord?"

#, fuzzy
msgid "from_another_teacher"
msgstr "From another teacher"

#, fuzzy
msgid "from_magazine_website"
msgstr "From a magazine or website"

#, fuzzy
msgid "from_video"
msgstr "From a video"

#, fuzzy
msgid "fun_statistics_msg"
msgstr "Here are some fun statistics!"

msgid "gender"
msgstr "Kjønn"

msgid "gender_invalid"
msgstr "Vennligst velg et gyldig kjønn (jente, gutt, annet)."

msgid "general"
msgstr "Generelle Prestasjoner"

msgid "general_settings"
msgstr "Generelle innstillinger"

#, fuzzy
msgid "generate_passwords"
msgstr "Generate passwords"

#, fuzzy
msgid "get_certificate"
msgstr "Get your certificate!"

#, fuzzy
msgid "give_link_to_teacher"
msgstr "Give the following link to your teacher:"

#, fuzzy
msgid "go_back"
msgstr "Go back"

msgid "go_back_to_main"
msgstr "Gå tilbake til hovedsiden"

msgid "go_to_question"
msgstr "Gå til spørsmål"

msgid "go_to_quiz_result"
msgstr "Gå til quiz oppsummeringen"

msgid "goto_profile"
msgstr "Gå til min profil"

#, fuzzy
msgid "grid_overview"
msgstr "Overview of programs per adventure"

#, fuzzy
msgid "hand_in"
msgstr "Hand in"

#, fuzzy
msgid "hand_in_exercise"
msgstr "Hand in exercise"

#, fuzzy
msgid "heard_about_hedy"
msgstr "How have you heard about Hedy?"

#, fuzzy
msgid "heard_about_invalid"
msgstr "Please select a valid way you heard about us."

msgid "hedy_achievements"
msgstr "Hedy Prestasjoner"

#, fuzzy
msgid "hedy_choice_title"
msgstr "Hedy's Choice"

msgid "hedy_introduction_slides"
msgstr ""

#, fuzzy
msgid "hedy_logo_alt"
msgstr "Hedy logo"

#, fuzzy
msgid "hedy_on_github"
msgstr "Hedy on Github"

#, fuzzy
msgid "hedy_tutorial_logo_alt"
msgstr "Start hedy tutorial"

msgid "hello_logo"
msgstr "Hallo!"

msgid "hidden"
msgstr "Skjult"

msgid "hide_cheatsheet"
msgstr "Skjul hjelpeark"

msgid "hide_keyword_switcher"
msgstr "hide keyboard switcher"

msgid "highest_level_reached"
msgstr "Høyeste nivå nådd"

#, fuzzy
msgid "highest_quiz_score"
msgstr "Highest quiz score"

#, fuzzy
msgid "highscore_explanation"
msgstr "På denne siden kan du se gjennom programmer laget av andre Hedybrukere. Du kan filtrere på både Hedy nivå og eventyr. Trykk på \"Se program\" for å åpne programmet og kjøre det. Program med en rød overskrift inneholder en feil. Du kan fortsatt åpne programmet, men når du kjører det vil du få en feil. Du kan selvfølgelig prøve å fikse feilen! Hvis personen som har laget programmet har en offentlig profil så kan du trykke på brukernavnet for å besøke profilen. På profilen vil du finne alle programmene de har delt og mye annet!"

#, fuzzy
msgid "highscore_no_public_profile"
msgstr "You don't have a public profile and are therefore not listed on the highscores. Do you wish to create one?"

#, fuzzy
msgid "highscores"
msgstr "Poengsum"

#, fuzzy
msgid "hint"
msgstr "Hint?"

#, fuzzy
msgid "ill_work_some_more"
msgstr "I'll work on it a little longer"

#, fuzzy
msgid "image_invalid"
msgstr "Bildet du valgte er ugyldig."

#, fuzzy
msgid "incomplete_command_exception"
msgstr "Incomplete Command"

#, fuzzy
msgid "incorrect_handling_of_quotes_exception"
msgstr "Incorrect handling of quotes"

#, fuzzy
msgid "incorrect_use_of_types_exception"
msgstr "Incorrect use of types"

#, fuzzy
msgid "incorrect_use_of_variable_exception"
msgstr "Incorrect use of variable"

#, fuzzy
msgid "indentation_exception"
msgstr "Incorrect Indentation"

#, fuzzy
msgid "input"
msgstr "inndata fra spør-kommandoen"

msgid "integer"
msgstr "et tall"

msgid "invalid_class_link"
msgstr "Ugyldig lenke for å bli med i klassen."

#, fuzzy
msgid "invalid_command_exception"
msgstr "Invalid command"

#, fuzzy
msgid "invalid_keyword_language_comment"
msgstr "# The provided keyword language is invalid, keyword language is set to English"

#, fuzzy
msgid "invalid_language_comment"
msgstr "# The provided language is invalid, language set to English"

#, fuzzy
msgid "invalid_level_comment"
msgstr "# The provided level is invalid, level is set to level 1"

#, fuzzy
msgid "invalid_program_comment"
msgstr "# The provided program is invalid, please try again"

msgid "invalid_teacher_invitation_code"
msgstr "Invitasjonskoden til å bli lærer er ugyldig. For å bli en Hedy-lærer, ta kontakt med hello@hedy.org. Felienne er fra Nederland, så skriv helst på engelsk."

#, fuzzy
msgid "invalid_tutorial_step"
msgstr "Invalid tutorial step"

msgid "invalid_username_password"
msgstr "Ugyldig brukernavn/passord."

#, fuzzy
msgid "invite_by_username"
msgstr "Alle brukernavnene må være unike."

msgid "invite_date"
msgstr "Invitasjonsdato"

msgid "invite_message"
msgstr "Du har mottatt en invitasjon til å bli med i en klasse"

msgid "invite_prompt"
msgstr "Oppgi et brukernavn"

#, fuzzy
msgid "invite_teacher"
msgstr "Invite a teacher"

msgid "join_class"
msgstr "Bli med i klassen"

msgid "join_prompt"
msgstr "Du trenger en konto for å bli med i klassen. Vil du logge inn nå?"

msgid "keyword_language_invalid"
msgstr "Vennligst velg et gyldig språk for nøkkelord (velg ditt eget språk eller engelsk)."

#, fuzzy
msgid "language"
msgstr "Language"

msgid "language_invalid"
msgstr "Vennligst velg et gylid språk."

msgid "languages"
msgstr "Hvilke av disse programmeringsspråkene har du brukt før?"

msgid "last_achievement"
msgstr "Nyeste prestasjon"

msgid "last_edited"
msgstr "Sist endret"

#, fuzzy
msgid "last_error"
msgstr "Last error"

msgid "last_login"
msgstr "Forrige innlogging"

#, fuzzy
msgid "last_program"
msgstr "Last program"

msgid "last_update"
msgstr "Sist oppdatert"

msgid "lastname"
msgstr "Etternavn"

msgid "leave_class"
msgstr "Forlat klassen"

msgid "level"
msgstr "Nivå"

#, fuzzy
msgid "level_accessible"
msgstr "Level is open to students"

#, fuzzy
msgid "level_disabled"
msgstr "Level disabled"

#, fuzzy
msgid "level_future"
msgstr "This level will open automatically after the opening date"

#, fuzzy
msgid "level_invalid"
msgstr "Dette Hedynivået er ugyldig."

msgid "level_not_class"
msgstr "Klassen din har ikke tilgang til dette nivået enda"

msgid "level_title"
msgstr "Nivå"

#, fuzzy
msgid "levels"
msgstr "levels"

#, fuzzy
msgid "link"
msgstr "Logg inn"

msgid "list"
msgstr "en liste"

#, fuzzy
msgid "live_dashboard"
msgstr "Live Dashboard"

#, fuzzy
msgid "logged_in_to_share"
msgstr "You must be logged in to save and share a program."

msgid "login"
msgstr "Logg inn"

msgid "login_long"
msgstr "Logg inn på kontoen din"

#, fuzzy
msgid "login_to_save_your_work"
msgstr "Log in to save your work"

msgid "logout"
msgstr "Logg ut"

#, fuzzy
msgid "longest_program"
msgstr "Longest program"

#, fuzzy
msgid "mail_change_password_body"
msgstr "Endre passord"

#, fuzzy
msgid "mail_change_password_subject"
msgstr "Endre passord"

#, fuzzy
msgid "mail_error_change_processed"
msgstr "Something went wrong when sending a validation mail, the changes are still correctly processed."

#, fuzzy
msgid "mail_goodbye"
msgstr ""
"Thank you!\n"
"The Hedy team"

#, fuzzy
msgid "mail_hello"
msgstr "Hi {username}!"

#, fuzzy
msgid "mail_recover_password_body"
msgstr ""
"By clicking on this link, you can set a new Hedy password. This link is valid for <b>4</b> hours.\n"
"If you haven't required a password reset, please ignore this email: {link}"

msgid "mail_recover_password_subject"
msgstr "Be om at passordet tilbakestilles."

#, fuzzy
msgid "mail_reset_password_body"
msgstr "Tilbakestill passord"

#, fuzzy
msgid "mail_reset_password_subject"
msgstr "Tilbakestill passord"

#, fuzzy
msgid "mail_welcome_teacher_body"
msgstr ""
"<strong>Welcome!</strong>\n"
"Congratulations on your brand new Hedy teachers account. Welcome to the world wide community of Hedy teachers!\n"
"<strong>What teachers accounts can do</strong>\n"
"With your teacher account, you have the option to create classes. Your students can than join your classes and you can see their progress. Classes are made and managed though the for <a href=\"https://hedycode.com/for-teachers\">teachers page</a>.\n"
"<strong>How to share ideas</strong>\n"
"If you are using Hedy in class, you probably have ideas for improvements! You can share those ideas with us on the <a href=\"https://github.com/hedyorg/hedy/discussions/categories/ideas\">Ideas Discussion</a>.\n"
"<strong>How to ask for help</strong>\n"
"If anything is unclear, you can post in the <a href=\"https://github.com/hedyorg/hedy/discussions/categories/q-a\">Q&A discussion</a>, or <a href=\"mailto: hello@hedy.org\">send us an email</a>.\n"
"Keep programming!"

#, fuzzy
msgid "mail_welcome_teacher_subject"
msgstr "Your Hedy teacher account is ready"

#, fuzzy
msgid "mail_welcome_verify_body"
msgstr ""
"Your Hedy account has been created successfully. Welcome!\n"
"Please click on this link to verify your email address: {link}"

#, fuzzy
msgid "mail_welcome_verify_subject"
msgstr "Welcome to Hedy"

msgid "mailing_title"
msgstr "Abonner på nyhetsbrevet fra Hedy"

msgid "main_subtitle"
msgstr "Et gradvis programmeringsspråk"

msgid "main_title"
msgstr "Hedy"

#, fuzzy
msgid "make_sure_you_are_done"
msgstr "Make sure you are done! You will not be able to change your program anymore after you click \"Hand in\"."

msgid "male"
msgstr "Gutt"

msgid "mandatory_mode"
msgstr "Obligatorisk utviklermodus"

#, fuzzy
msgid "more_options"
msgstr "More options"

#, fuzzy
msgid "multiple_levels_warning"
msgstr "We've noticed you have both selected several levels and included code snippets in your adventure, this might cause issues with the syntax highlighter and the automatic translation of keywords"

msgid "my_account"
msgstr "Min konto"

msgid "my_achievements"
msgstr "Mine prestasjoner"

msgid "my_adventures"
msgstr "Mine eventyr"

msgid "my_classes"
msgstr "Mine klasser"

msgid "my_messages"
msgstr "Mine meldinger"

#, fuzzy
msgid "my_public_profile"
msgstr "My public profile"

msgid "name"
msgstr "Navn"

msgid "nav_explore"
msgstr "Utforsk"

msgid "nav_hedy"
msgstr "Hedy"

msgid "nav_learn_more"
msgstr "Lær mer"

msgid "nav_start"
msgstr "Hjem"

msgid "new_password"
msgstr "Nytt passord"

#, fuzzy
msgid "new_password_repeat"
msgstr "Repeat new password"

msgid "newline"
msgstr "en ny linje"

#, fuzzy
msgid "next_exercise"
msgstr "Next exercise"

#, fuzzy
msgid "next_page"
msgstr "Next page"

#, fuzzy
msgid "next_step_tutorial"
msgstr "Next step >>>"

msgid "no"
msgstr "Nei"

msgid "no_account"
msgstr "Ingen konto?"

msgid "no_accounts"
msgstr "Det er ingen oppgitte kontoer å opprette."

#, fuzzy
msgid "no_adventures_yet"
msgstr "There are no public adventures yet..."

#, fuzzy
msgid "no_certificate"
msgstr "This user hasn't earned the Hedy Certificate of Completion"

#, fuzzy
msgid "no_more_flat_if"
msgstr "Starting in level 8, the code after `{if}` needs to be placed on the next line and start with 4 spaces."

#, fuzzy
msgid "no_programs"
msgstr "Du har ingen programmer enda."

#, fuzzy
msgid "no_public_profile"
msgstr "Offentlig profil"

msgid "no_shared_programs"
msgstr "har ingen delte programmer..."

msgid "no_such_adventure"
msgstr "Dette eventyret eksisterer ikke!"

msgid "no_such_class"
msgstr "Denne Hedy-klassen fins ikke"

#, fuzzy
msgid "no_such_highscore"
msgstr "Dette Hedy nivået fins ikke!"

msgid "no_such_level"
msgstr "Dette Hedy nivået fins ikke!"

msgid "no_such_program"
msgstr "Dette Hedy programmet fins ikke!"

#, fuzzy
msgid "no_tag"
msgstr "No tag provided!"

msgid "not_enrolled"
msgstr "Det ser ut som at du ikke er medlem i denne klassen!"

#, fuzzy
msgid "not_in_class_no_handin"
msgstr "You are not in a class, so there's no need for you to hand in anything."

#, fuzzy
msgid "not_logged_in_cantsave"
msgstr "Your program will not be saved."

#, fuzzy
msgid "not_logged_in_handin"
msgstr "You must be logged in to hand in an assignment."

msgid "not_teacher"
msgstr "Ser ut til at du ikke er en lærer!"

msgid "number"
msgstr "et tall"

#, fuzzy
msgid "number_achievements"
msgstr "Number of achievements"

#, fuzzy
msgid "number_lines"
msgstr "Number of lines"

msgid "number_programs"
msgstr "Antall programmer"

msgid "ok"
msgstr "OK"

#, fuzzy
msgid "only_you_can_see"
msgstr "Only you can see this program."

msgid "open"
msgstr "Åpne"

msgid "opening_date"
msgstr "Dato for tilgjengeliggjøring"

msgid "opening_dates"
msgstr "Dato for tilgjengeliggjøring"

msgid "option"
msgstr "Valg"

msgid "or"
msgstr "eller"

msgid "other"
msgstr "Annet"

msgid "other_block"
msgstr "Et annet blokk-språk"

msgid "other_settings"
msgstr "Andre innstillinger"

#, fuzzy
msgid "other_source"
msgstr "Other"

msgid "other_text"
msgstr "Et annet tekstspråk"

msgid "overwrite_warning"
msgstr "Du har allerede et program med dette navnet. Hvis du lagrer programmet vil det overskrive det gamle, er du sikker?"

#, fuzzy
msgid "owner"
msgstr "Owner"

msgid "page"
msgstr "side"

msgid "page_not_found"
msgstr "Vi klarte ikke å finne den siden!"

#, fuzzy
msgid "pair_with_teacher"
msgstr "I would like to be paired with another teacher for help"

#, fuzzy
msgid "parsons_title"
msgstr "Hedy"

msgid "password"
msgstr "Passord"

msgid "password_change_not_allowed"
msgstr "Du har ikke lov til å endre passordet til denne brukeren."

msgid "password_change_prompt"
msgstr "Er du sikker på du vil endre dette passordet?"

msgid "password_change_success"
msgstr "Passordet til eleven din ble endret."

msgid "password_invalid"
msgstr "Passordet ditt er ugyldig."

msgid "password_repeat"
msgstr "Gjenta passord"

msgid "password_resetted"
msgstr "Passordet har blitt tilbakestilt. Du blir nå sendt til logg-inn siden."

msgid "password_six"
msgstr "Passordet ditt må inneholde minst seks tegn."

msgid "password_updated"
msgstr "Passord oppdatert."

msgid "passwords_six"
msgstr "Alle passord må være *minst* seks tegn langt."

msgid "pending_invites"
msgstr "Ubesvarte invitasjoner"

#, fuzzy
msgid "people_with_a_link"
msgstr "Other people with a link can see this program. It also can be found on the \"Explore\" page."

#, fuzzy
msgid "percentage"
msgstr "percentage"

#, fuzzy
msgid "percentage_achieved"
msgstr "Achieved by {percentage}% of the users"

msgid "period"
msgstr "et punktum"

msgid "personal_text"
msgstr "Personlig tekst"

msgid "personal_text_invalid"
msgstr "Din personlige tekst er ugyldig."

#, fuzzy
msgid "postfix_classname"
msgstr "Postfix classname"

msgid "preferred_keyword_language"
msgstr "Fortrukket språk for nøkkelord"

msgid "preferred_language"
msgstr "Foretrukket språk"

msgid "preview"
msgstr "Forhåndsvis"

#, fuzzy
msgid "previewing_adventure"
msgstr "Previewing adventure"

#, fuzzy
msgid "previewing_class"
msgstr "You are previewing class <em>{class_name}</em> as a teacher."

msgid "previous_campaigns"
msgstr "Se tidligere kampanjer"

msgid "print_logo"
msgstr "skriv"

msgid "privacy_terms"
msgstr "personvernsvilkårene"

#, fuzzy
msgid "private"
msgstr "Private"

#, fuzzy
msgid "profile_logo_alt"
msgstr "Profil oppdatert."

msgid "profile_picture"
msgstr "Profilbilde"

msgid "profile_updated"
msgstr "Profil oppdatert."

msgid "profile_updated_reload"
msgstr "Profil oppdatert, siden lastes på nytt."

msgid "program_contains_error"
msgstr "Dette programmet inneholder en feil, er du sikker på at du vil dele det?"

msgid "program_header"
msgstr "Mine programmer"

#, fuzzy
msgid "program_too_large_exception"
msgstr "Programs too large"

msgid "programming_experience"
msgstr "Har du programmeringserfaring?"

msgid "programming_invalid"
msgstr "Vennligst velg et gyldig programmeringsspråk."

msgid "programs"
msgstr "Program"

msgid "programs_created"
msgstr "Programmer laget"

msgid "programs_saved"
msgstr "Lagring av programmer"

msgid "programs_submitted"
msgstr "Innsendte programmer"

msgid "prompt_join_class"
msgstr "Vil du bli med i denne klassen?"

#, fuzzy
msgid "public"
msgstr "Public"

msgid "public_adventures"
msgstr "Browse public adventures"

msgid "public_content"
msgstr ""

msgid "public_content_info"
msgstr ""

msgid "public_invalid"
msgstr "Dette avtale valget er ugyldig"

msgid "public_profile"
msgstr "Offentlig profil"

msgid "public_profile_info"
msgstr "Ved å huke av i denne boksen gjør jeg profilen min synlig for alle. Vær forsiktig slik at du ikke deler personlig informasjon som navnet ditt eller adressen din, fordi alle vil kunne se det!"

msgid "public_profile_updated"
msgstr "Din offentlige profil ble oppdatert."

#, fuzzy
msgid "pygame_waiting_for_input"
msgstr "Waiting for a button press..."

msgid "question mark"
msgstr "et spørsmålstegn"

#, fuzzy
msgid "quiz_logo_alt"
msgstr "Quiz logo"

#, fuzzy
msgid "quiz_score"
msgstr "Quiz score"

#, fuzzy
msgid "quiz_tab"
msgstr "Quiz"

#, fuzzy
msgid "quiz_threshold_not_reached"
msgstr "Quiz threshold not reached to unlock this level"

msgid "read_code_label"
msgstr "Les høyt"

msgid "recent"
msgstr "Mine siste programmer"

msgid "recover_password"
msgstr "Be om at passordet tilbakestilles"

msgid "regress_button"
msgstr "Gå tilbake til nivå {level}"

msgid "remove"
msgstr "Fjern"

msgid "remove_customization"
msgstr "Fjern tilpasninger"

msgid "remove_customizations_prompt"
msgstr "Er du sikker på at du vil fjerne tilpasningene for denne klassen?"

msgid "remove_student_prompt"
msgstr "Er du sikker du vil fjerne eleven fra klassen?"

#, fuzzy
msgid "remove_user_prompt"
msgstr "Confirm removing this user from the class."

#, fuzzy
msgid "repair_program_logo_alt"
msgstr "Repair program icon"

#, fuzzy
msgid "repeat_dep"
msgstr "Starting in level 8, `{repeat}` needs to be used with indentation. You can see examples on the `{repeat}` tab in level 8."

msgid "repeat_match_password"
msgstr "Passordene du fylte inn er ikke like."

msgid "repeat_new_password"
msgstr "Gjenta nytt passord"

#, fuzzy
msgid "report_failure"
msgstr "This program does not exist or is not public"

#, fuzzy
msgid "report_program"
msgstr "Are you sure you want to report this program?"

#, fuzzy
msgid "report_success"
msgstr "This program has been reported"

msgid "request_teacher"
msgstr "Vil du søke om lærerkonto?"

#, fuzzy
msgid "request_teacher_account"
msgstr "Request teacher account"

msgid "required_field"
msgstr "Felter merket med en * er påkrevd"

msgid "reset_adventure_prompt"
msgstr "Er du sikker på at du vil tilbakestille alle valgte eventyr?"

msgid "reset_adventures"
msgstr "Tilbakestill valgte eventyr"

#, fuzzy
msgid "reset_button"
msgstr "Reset"

msgid "reset_password"
msgstr "Tilbakestill passord"

msgid "reset_view"
msgstr "Tilbakestill"

msgid "retrieve_adventure_error"
msgstr "Du har ikke lov til å se dette eventyret!"

msgid "retrieve_class_error"
msgstr "Kun lærere kan hente info om klasser"

#, fuzzy
msgid "retrieve_tag_error"
msgstr "Error retrieving tags"

#, fuzzy
msgid "role"
msgstr "Role"

msgid "run_code_button"
msgstr "Kjør kode"

#, fuzzy
msgid "runs_over_time"
msgstr "Runs over time"

msgid "save"
msgstr "Lagre"

msgid "save_parse_warning"
msgstr "Programmet inneholder en feil, er du sikker på at du vil lagre det?"

msgid "save_prompt"
msgstr "Du må ha en konto for å lagre programmet ditt. Vil du logge inn nå?"

msgid "save_success_detail"
msgstr "Programmet ble lagret."

msgid "score"
msgstr "Poengsum"

msgid "search"
msgstr "Søk..."

#, fuzzy
msgid "search_button"
msgstr "Search"

#, fuzzy
msgid "second_teacher"
msgstr "Second teacher"

#, fuzzy
msgid "second_teacher_copy_prompt"
msgstr "Are you sure you want to copy this teacher?"

#, fuzzy
msgid "second_teacher_prompt"
msgstr "Enter a teacher username to invite them."

#, fuzzy
msgid "second_teacher_warning"
msgstr "All teachers in this class can customize it."

#, fuzzy
msgid "see_certificate"
msgstr "See {username} certificate!"

msgid "select"
msgstr "Velg"

msgid "select_adventures"
msgstr "Velg eventyr"

#, fuzzy
msgid "select_all"
msgstr "Select all"

#, fuzzy
msgid "select_lang"
msgstr "Select language"

msgid "select_levels"
msgstr "Select levels"

#, fuzzy
msgid "select_tag"
msgstr "Select tag"

#, fuzzy
msgid "selected"
msgstr "Selected"

msgid "self_removal_prompt"
msgstr "Er du sikker på at du vil forlate denne klassen?"

msgid "send_password_recovery"
msgstr "Send meg en tilbakestillingslenke for passordet mitt"

msgid "sent_by"
msgstr "Invitasjonen ble sendt av"

msgid "sent_password_recovery"
msgstr "Du vil snart motta en epost med instruksjoner om hvordan du tilbakestiller passordet ditt."

msgid "settings"
msgstr "Mine personlige innstillinger"

#, fuzzy
msgid "share_by_giving_link"
msgstr "Show your program to other people by giving them the link below:"

#, fuzzy
msgid "share_your_program"
msgstr "Share your program"

#, fuzzy
msgid "signup_student_or_teacher"
msgstr "Are you a student or a teacher?"

msgid "single quotes"
msgstr "en enkelapostrof"

msgid "slash"
msgstr "en skråstrek"

#, fuzzy
msgid "sleeping"
msgstr "Sleeping..."

#, fuzzy
msgid "slides"
msgstr "Slides"

msgid "slides_for_level"
msgstr ""

#, fuzzy
msgid "slides_info"
msgstr "For each level of Hedy, we have created slides to help you teach. The slides contain explanations of each level, and Hedy examples that you can run inside the slides. Just click the link and get started! the Introduction slides are a general explanation of Hedy before level 1 The slides were created using <a href=\"https://slides.com\">slides.com</a>. If you want to adapt them yourself, you can download them, and then upload the resulting zip file to <a href=\"https://slides.com\">slides.com</a>. You can find more information about the slides in the <a href=\"https://hedy.org/for-teachers/manual/features\">teacher's manual</a>."

#, fuzzy
msgid "social_media"
msgstr "Social media"

#, fuzzy
msgid "something_went_wrong_keyword_parsing"
msgstr "There is a mistake in your adventure, are all keywords correctly surrounded with { }?"

msgid "space"
msgstr "et mellomrom"

msgid "star"
msgstr "en stjerne"

#, fuzzy
msgid "start_hedy_tutorial"
msgstr "Start hedy tutorial"

#, fuzzy
msgid "start_learning"
msgstr "Start learning"

#, fuzzy
msgid "start_programming"
msgstr "Directly start programming"

#, fuzzy
msgid "start_programming_logo_alt"
msgstr "Directly start programming"

#, fuzzy
msgid "start_quiz"
msgstr "Start quiz"

#, fuzzy
msgid "start_teacher_tutorial"
msgstr "Start teacher tutorial"

#, fuzzy
msgid "start_teaching"
msgstr "Start teaching"

msgid "step_title"
msgstr "Oppgave"

#, fuzzy
msgid "stop_code_button"
msgstr "Lagre kode"

msgid "string"
msgstr "tekst"

#, fuzzy
msgid "student"
msgstr "Student"

msgid "student_already_in_class"
msgstr "Denne eleven er allerede del av klassen din."

msgid "student_already_invite"
msgstr "Denne eleven har allerede fått en invitasjon. Har de glemt å svare?"

#, fuzzy
msgid "student_details"
msgstr "Student details"

#, fuzzy
msgid "student_list"
msgstr "Student list"

#, fuzzy
msgid "student_not_allowed_in_class"
msgstr "Student not allowed in class"

msgid "student_not_existing"
msgstr "Dette brukernavnet eksisterer ikke."

#, fuzzy
msgid "student_signup_header"
msgstr "Student"

msgid "students"
msgstr "elever"

#, fuzzy
msgid "submission_time"
msgstr "Handed in at"

msgid "submit_answer"
msgstr "Svar på spørsmål"

msgid "submit_program"
msgstr "Send inn"

msgid "submit_warning"
msgstr "Er du sikker på at du vil sende inn dette programmet?"

#, fuzzy
msgid "submitted"
msgstr "Submitted"

msgid "submitted_header"
msgstr "Dette programmet har blitt sendt inn og kan ikke endres."

msgid "subscribe"
msgstr "Abonner"

msgid "subscribe_newsletter"
msgstr "Abonner på nyhetsbrevet"

#, fuzzy
msgid "suggestion_color"
msgstr "Try using another color"

#, fuzzy
msgid "suggestion_note"
msgstr "Use a note between C0 and B9 or a number between 1 and 70"

#, fuzzy
msgid "suggestion_number"
msgstr "Try changing the value to a number"

msgid "suggestion_numbers_or_strings"
msgstr "Try changing the values to be all text or all numbers"

msgid "surname"
msgstr "Fornavn"

#, fuzzy
msgid "survey"
msgstr "Survey"

#, fuzzy
msgid "survey_completed"
msgstr "Survey completed"

#, fuzzy
msgid "survey_skip"
msgstr "Don't show this again"

#, fuzzy
msgid "survey_submit"
msgstr "Submit"

#, fuzzy
msgid "tag_in_adventure"
msgstr "Tag in adventure"

#, fuzzy
msgid "tag_input_placeholder"
msgstr "Enter a new tag"

#, fuzzy
msgid "tags"
msgstr "Tags"

msgid "teacher"
msgstr "Lærer"

#, fuzzy
msgid "teacher_account_request"
msgstr "You have a pending teacher account request"

#, fuzzy
msgid "teacher_account_success"
msgstr "You successfully requested a teacher account."

msgid "teacher_invalid"
msgstr "Lærer-verdien din er ugyldig."

msgid "teacher_invitation_require_login"
msgstr "For å sette opp profilen din som en lærer må du logge inn. Hvis du ikke har en konto, vennligst lag en."

#, fuzzy
msgid "teacher_manual"
msgstr "Teacher manual"

#, fuzzy
msgid "teacher_signup_header"
msgstr "Teacher"

#, fuzzy
msgid "teacher_tutorial_logo_alt"
msgstr "Du har mottatt en invitasjon til å bli med i en klasse"

msgid "teacher_welcome"
msgstr "Velkommen til Hedy! Du er nå den stolte eier av en lærerkonto som gir deg muligheten til å lage klasser og invitere elever."

#, fuzzy
msgid "teachers"
msgstr "Teachers"

#, fuzzy
msgid "template_code"
msgstr ""
"Dette er forklaringen for eventyret mitt!\n"
"\n"
"På denne måten kan jeg vise en kommando: <code>skriv</code>\n"
"\n"
"Men noen ganger ønsker jeg å vise en kodesnutt, som dette:\n"
"<pre>\n"
"spør Hva er navnet ditt?\n"
"ekko så navnet ditt er\n"
"</pre>"

#, fuzzy
msgid "this_turns_in_assignment"
msgstr "This turns in your assignment to your teacher."

msgid "title"
msgstr "Tittel"

msgid "title_achievements"
msgstr "Hedy - Mine prestasjoner"

msgid "title_admin"
msgstr "Hedy - Administrator side"

#, fuzzy
msgid "title_class grid_overview"
msgstr "Hedy - Grid overview"

#, fuzzy
msgid "title_class live_statistics"
msgstr "Hedy - Live Statistics"

msgid "title_class-overview"
msgstr "Hedy - Klasseoversikt"

msgid "title_customize-adventure"
msgstr "Hedy - Tilpass eventyr"

msgid "title_customize-class"
msgstr "Hedy - Tilpass klasse"

msgid "title_explore"
msgstr "Hedy - Utforsk"

msgid "title_for-teacher"
msgstr "Hedy - For lærere"

msgid "title_join-class"
msgstr "Hedy - Bli med i klassen"

msgid "title_landing-page"
msgstr "Velkommen til Hedy!"

msgid "title_learn-more"
msgstr "Hedy - Lær mer"

msgid "title_login"
msgstr "Hedy - Logg inn"

msgid "title_my-profile"
msgstr "Hedy - Min konto"

msgid "title_privacy"
msgstr "Hedy - Personvernsvilkår"

msgid "title_programs"
msgstr "Hedy - Mine programmer"

#, fuzzy
msgid "title_public-adventures"
msgstr "Hedy - Public adventures"

msgid "title_recover"
msgstr "Hedy - Gjennopprett konto"

msgid "title_reset"
msgstr "Hedy - Tilbakestill passord"

msgid "title_signup"
msgstr "Hedy - Opprett konto"

msgid "title_start"
msgstr "Hedy - Et gradvis programmeringsspråk"

msgid "title_view-adventure"
msgstr "Hedy - Se eventyr"

msgid "token_invalid"
msgstr "Ugylig token."

#, fuzzy
msgid "tooltip_level_locked"
msgstr "Your teacher disabled this level"

msgid "translate_error"
msgstr "Noe gikk galt når vi prøvde å oversette koden. Prøv å kjøre koden for å se om den inneholder en feil. Kode med feil i kan ikke oversettes."

#, fuzzy
msgid "translating_hedy"
msgstr "Translating Hedy"

#, fuzzy
msgid "translator"
msgstr "Translator"

#, fuzzy
msgid "tutorial"
msgstr "Tutorial"

#, fuzzy
msgid "tutorial_code_snippet"
msgstr ""
"{print} Hello world!\n"
"{print} I'm learning Hedy with the tutorial!"

#, fuzzy
msgid "tutorial_message_not_found"
msgstr "Du har mottatt en invitasjon til å bli med i en klasse"

#, fuzzy
msgid "tutorial_title_not_found"
msgstr "Vi klarte ikke å finne den siden!"

msgid "unauthorized"
msgstr "Du har ikke rettigheter til å se denne siden"

msgid "unique_usernames"
msgstr "Alle brukernavnene må være unike."

#, fuzzy
msgid "unlock_thresholds"
msgstr "Unlock level thresholds"

#, fuzzy
msgid "unsaved_class_changes"
msgstr "There are unsaved changes, are you sure you want to leave this page?"

msgid "update_adventure_prompt"
msgstr "Er du sikker på at du vil oppdatere dette eventyret?"

msgid "update_profile"
msgstr "Oppdater profil"

msgid "update_public"
msgstr "Oppdater offentlig profil"

#, fuzzy
msgid "updating_indicator"
msgstr "Updating"

#, fuzzy
msgid "use_of_blanks_exception"
msgstr "Use of blanks in programs"

#, fuzzy
msgid "use_of_nested_functions_exception"
msgstr "Use of nested functions"

#, fuzzy
msgid "used_in"
msgstr "Used in:"

#, fuzzy
msgid "user"
msgstr "Brukernavn"

#, fuzzy
msgid "user_inexistent"
msgstr "This user doesn't exist"

msgid "user_not_private"
msgstr "Denne brukeren eksisterer ikke, eller så har de ikke opprettet en offentlig profil"

msgid "username"
msgstr "Brukernavn"

msgid "username_empty"
msgstr "Du skrev ikke inn et brukernavn!"

msgid "username_invalid"
msgstr "Ditt brukernavn er ugylidig."

msgid "username_special"
msgstr "Brukernavnet kan ikke inneholde `:` eller `@`."

msgid "username_three"
msgstr "Brukernavnet må være *minst* tre bokstaver langt."

msgid "usernames_exist"
msgstr "Et eller flere brukernavn er allerede i bruk."

#, fuzzy
msgid "value"
msgstr "Value"

msgid "variables"
msgstr "Variables"

msgid "view_adventures"
msgstr ""

msgid "view_classes"
msgstr ""

msgid "view_program"
msgstr "Se program"

msgid "view_slides"
msgstr ""

#, fuzzy
msgid "welcome"
msgstr "Velkommen til Hedy! Du er nå den stolte eier av en lærerkonto som gir deg muligheten til å lage klasser og invitere elever."

#, fuzzy
msgid "welcome_back"
msgstr "Velkommen til Hedy! Du er nå den stolte eier av en lærerkonto som gir deg muligheten til å lage klasser og invitere elever."

#, fuzzy
msgid "what_is_your_role"
msgstr "What is your role?"

#, fuzzy
msgid "what_should_my_code_do"
msgstr "What should my code do?"

#, fuzzy
msgid "whole_world"
msgstr "The world"

msgid "year_invalid"
msgstr "Vennligst fyll inn et år mellom 1900 og {current_year}."

msgid "yes"
msgstr "Ja"

#, fuzzy
msgid "your_account"
msgstr "Ingen konto?"

#, fuzzy
msgid "your_class"
msgstr "Mine klasser"

#, fuzzy
msgid "your_last_program"
msgstr "Favorittprogram"

msgid "your_personal_text"
msgstr "Din personlige tekst..."

#, fuzzy
msgid "your_program"
msgstr "Your program"

#~ msgid "create_account_explanation"
#~ msgstr "Med en egen konto kan du lagre programmene dine."

#~ msgid "only_teacher_create_class"
#~ msgstr "Kun lærere kan opprette klasser!"

#~ msgid "keyword_support"
#~ msgstr "Translated keywords"

#~ msgid "non_keyword_support"
#~ msgstr "Translated content"

#~ msgid "try_button"
#~ msgstr "Prøv"

#~ msgid "select_own_adventures"
#~ msgstr "Velg egne eventyr"

#~ msgid "edit"
#~ msgstr ""

#~ msgid "view"
#~ msgstr "Se"

#~ msgid "class"
#~ msgstr "Class"

#~ msgid "save_code_button"
#~ msgstr "Lagre kode"

#~ msgid "share_code_button"
#~ msgstr "Lagre og del koden"

#~ msgid "classes_invalid"
#~ msgstr "The list of selected classes is invalid"

#~ msgid "directly_add_adventure_to_classes"
#~ msgstr "Do you want to add this adventure directly to one of your classes?"

#~ msgid "hand_in_assignment"
#~ msgstr "Hand in assignment"

#~ msgid "select_a_level"
#~ msgstr "Select a level"

#~ msgid "answer_invalid"
#~ msgstr "Passordet ditt er ugyldig."

#~ msgid "available_adventures_level"
#~ msgstr "Available adventures level"

#~ msgid "customize_class_exp_1"
#~ msgstr ""
#~ "Hei! På denne siden kan du tilpasse innstillingene for klassen din. Du kan velge hva elevene dine skal kunne se ved å velge nivåer og eventyr.\n"
#~ "Som standard vil alle nivåer og standardeventyr vil være valgt. Du kan også legge til dine egne eventyr til nivåer. <b>Merk:</b> Det er ikke alle eventyr som er tilgjengelig for alle nivåer.\n"
#~ "For å tilpasse innstillingene kan du gjøre slik:"

#~ msgid "customize_class_exp_2"
#~ msgstr ""
#~ "Du kan alltids komme tilbake senere og endre disse innstillingene. Du kan for eksempel gjøre spesifikke evntyr og nivåer tilgjengelig når du underviser en klasse.\n"
#~ "På denne måten er det lett for deg å bestemme hvilke nivåer og eventyr elevene dine skal jobbe med.\n"
#~ "Hvis du har lyst til å gjøre alt tilgjengelig for klassen din, er det lettest å bare fjerne alle tilpasningene du har gjort."

#~ msgid "customize_class_step_1"
#~ msgstr "Velg nivåer for klassen din ved å trykke på \"Nivå knappenene\""

#~ msgid "customize_class_step_2"
#~ msgstr "\"Avkrysningsbokser\" vil dukke opp for eventyrene som er tilgjengelig for de valgte nivåene"

#~ msgid "customize_class_step_3"
#~ msgstr "Velg hvilke eventyr du ønsker at skal være tilgjengelig"

#~ msgid "customize_class_step_4"
#~ msgstr "Trykk på navnet til et eventyr for å legge til eller fjerne det for alle nivåer"

#~ msgid "customize_class_step_5"
#~ msgstr "Legg til dine egne eventyr"

#~ msgid "customize_class_step_6"
#~ msgstr "Velg en dato for når hvert nivå skal gjøres tilgjengelig (du kan også la feltene være tomme)"

#~ msgid "customize_class_step_7"
#~ msgstr "Velg resten av innstillingene"

#~ msgid "customize_class_step_8"
#~ msgstr "Trykk \"Lagre\" -> Så er du ferdig!"

#~ msgid "example_code_header"
#~ msgstr "Eksempel Hedykode"

#~ msgid "feedback_failure"
#~ msgstr "Feil!"

#~ msgid "feedback_success"
#~ msgstr "Bra!"

#~ msgid "go_to_first_question"
#~ msgstr "Gå til spørsmål 1"

#~ msgid "question"
#~ msgstr "Spørsmål"

#~ msgid "question_doesnt_exist"
#~ msgstr "This question does not exist"

#~ msgid "question_invalid"
#~ msgstr "Ugylig token."

#~ msgid "too_many_attempts"
#~ msgstr "Too many attempts"

#~ msgid "class_logs"
#~ msgstr "Forrige innlogging"

#~ msgid "class_stats"
#~ msgstr "Statistikk over klassen"

#~ msgid "visit_own_public_profile"
#~ msgstr "Offentlig profil"

#~ msgid "title_class logs"
#~ msgstr "Hedy - Bli med i klassen"

#~ msgid "title_class statistics"
#~ msgstr "Min statistikk"

#~ msgid "disabled_button_locked"
#~ msgstr "Your teacher hasn't unlocked this level yet"

#~ msgid "duplicate_tag"
#~ msgstr "You already have a tag with this name."

#~ msgid "tag_deleted"
#~ msgstr "This tag was successfully deleted."

#~ msgid "no_tags"
#~ msgstr "No tags yet."

#~ msgid "apply_filters"
#~ msgstr "Apply filters"

#~ msgid "write_first_program"
#~ msgstr "Lag ditt første program!"

#~ msgid "adventure_exp_1"
#~ msgstr "Skriv inn ditt ønskede eventyr på høyre side. Etter du har laget et eventyr kan du inkludere det i en av klassene dine under \"tilpasninger\". Hvis du vil inkludere en kommando i eventyret vennligst bruk kodeblokker som dette:"

#~ msgid "adventure_exp_2"
#~ msgstr "Hvis du vil vise en kodesnuttet, for eksempel for å gi en elev en mal eller kodeeksempel, bruk pre-tag som dette:"

#~ msgid "hello_world"
#~ msgstr "Hello world!"

#~ msgid "share_confirm"
#~ msgstr "Er du sikker på at du vil gjøre dette til et offentlig synlig program?"

#~ msgid "share_success_detail"
#~ msgstr "Programmet ble delt."

#~ msgid "unshare_confirm"
#~ msgstr "Er du sikker på at du vil gjøre dette til et privat program?"

#~ msgid "unshare_success_detail"
#~ msgstr "Programmet er ikke lengre delt."

#~ msgid "hide_parsons"
#~ msgstr "Hide parsons"

#~ msgid "hide_quiz"
#~ msgstr "Slutt på quizen"

#~ msgid "back_to_class"
#~ msgstr "Gå tilbake til klassen"
<<<<<<< HEAD
=======

#~ msgid "classes"
#~ msgstr ""

#~ msgid "Locked Language Feature"
#~ msgstr "Du bruker {concept}! Det er fantastisk, men {concept} er ikke låst opp enda! Det vil bli låst opp på et senere nivå."

#~ msgid "nested blocks"
#~ msgstr "en blokk i en blokk"
>>>>>>> 675af909
<|MERGE_RESOLUTION|>--- conflicted
+++ resolved
@@ -2401,15 +2401,9 @@
 
 #~ msgid "back_to_class"
 #~ msgstr "Gå tilbake til klassen"
-<<<<<<< HEAD
-=======
-
-#~ msgid "classes"
-#~ msgstr ""
 
 #~ msgid "Locked Language Feature"
 #~ msgstr "Du bruker {concept}! Det er fantastisk, men {concept} er ikke låst opp enda! Det vil bli låst opp på et senere nivå."
 
 #~ msgid "nested blocks"
 #~ msgstr "en blokk i en blokk"
->>>>>>> 675af909
