# Norwegian Bokmål (Norway) translations for PROJECT.
# Copyright (C) 2023 ORGANIZATION
# This file is distributed under the same license as the PROJECT project.
# FIRST AUTHOR <EMAIL@ADDRESS>, 2023.
#
msgid ""
msgstr ""
"Project-Id-Version: PROJECT VERSION\n"
"Report-Msgid-Bugs-To: EMAIL@ADDRESS\n"
"POT-Creation-Date: 2024-02-26 13:05+0100\n"
"PO-Revision-Date: 2024-02-19 01:12+0000\n"
"Last-Translator: Snoring Parrot <snoring_parrot@users.noreply.hosted.weblate.org>\n"
"Language: nb_NO\n"
"Language-Team: nb_NO <LL@li.org>\n"
"Plural-Forms: nplurals=2; plural=n != 1;\n"
"MIME-Version: 1.0\n"
"Content-Type: text/plain; charset=utf-8\n"
"Content-Transfer-Encoding: 8bit\n"
"Generated-By: Babel 2.14.0\n"

#, fuzzy
msgid "Access Before Assign"
msgstr "You tried to use the variable {name} on line {access_line_number}, but you set it on line {definition_line_number}. Set a variable before using it."

msgid "Cyclic Var Definition"
msgstr "Variabelen {variable} må opprettes og gis en verdi før du kan bruke den på høyre siden av hvis-kommandoen"

#, fuzzy
msgid "Function Undefined"
msgstr "You tried to use the function {name}, but you didn't define it."

msgid "Has Blanks"
msgstr "Koden din er uferdig. Den inneholder tomrom du må erstatte med kode."

msgid "Incomplete"
msgstr "Oisann! Du glemte litt kode! På linje {line_number}, må du legge til tekst etter {incomplete_command}."

#, fuzzy
msgid "Incomplete Repeat"
msgstr "It looks like you forgot to use {command} with the repeat command you used on line {line_number}."

msgid "Invalid"
msgstr "{invalid_command} er ikke en Hedy nivå {level} kommando. Mente du {guessed_command}?"

msgid "Invalid Argument"
msgstr "Du kan ikke bruke kommandoen {command} med {invalid_argument}. Prøv å endre {invalid_argument} til {allowed_types}."

msgid "Invalid Argument Type"
msgstr "Du kan ikke bruke {command} med {invalid_argument} fordi det er {invalid_type}. Prøv å endre {invalid_argument} til {allowed_types}."

#, fuzzy
msgid "Invalid At Command"
msgstr "The {at} command may not be used from level 16 onward. You can use square brackets to use an element from a list, for example `friends[i]`, `lucky_numbers[{random}]`."

msgid "Invalid Space"
msgstr "Oisann! Du begynte linjen med et mellomrom på linje {line_number}. Mellomrom forvirrer datamaskiner, kan du fjerne det?"

msgid "Invalid Type Combination"
msgstr "Du kan ikke bruke {invalid_argument} og {invalid_argument_2} i {command} fordi en er {invalid_type} og den andre er {invalid_type_2}. Prøv å endre {invalid_argument} til {invalid_type_2} eller {invalid_argument_2} til {invalid_type}."

msgid "Locked Language Feature"
msgstr "Du bruker {concept}! Det er fantastisk, men {concept} er ikke låst opp enda! Det vil bli låst opp på et senere nivå."

msgid "Lonely Echo"
msgstr "Du brukte ekko før spør-kommandoen, eller ekko uten å bruke spør-kommandoen. Først må du spørre om inndata, så kan du bruke ekko."

#, fuzzy
msgid "Lonely Text"
msgstr "It looks like you forgot to use a command with the text you put in line {line_number}"

#, fuzzy
msgid "Missing Additional Command"
msgstr "It looks like you forgot to complete writing {command} on line {line_number}."

msgid "Missing Square Brackets"
msgstr ""

msgid "Missing Command"
msgstr "Det ser ut som du glemte å bruke en kommando på linje line {line_number}."

#, fuzzy
msgid "Missing Inner Command"
msgstr "Det ser ut som du glemte å bruke en kommando på linje line {line_number}."

#, fuzzy
msgid "Missing Variable"
msgstr "It looks like your {command} is missing a variable at the start of the line."

#, fuzzy
msgid "Misspelled At Command"
msgstr "It looks like you might have misspelled the {command} command, instead you wrote {invalid_argument} in line {line_number}."

msgid "No Indentation"
msgstr "Du brukte for få mellomrom på linje {line_number}. Du brukte {leading_spaces} mellomrom, dette er ikke nok. Start hver nye kodeblokk med {indent_size} mellomrom mer enn linjen før."

#, fuzzy
msgid "Non Decimal Variable"
msgstr "At line {line_number}, you might have tried using a number which Hedy does not like very much! Try changing it to a decimal number like 2."

msgid "Parse"
msgstr "Koden du skrev inn er ikke korrekt Hedy kode. Det er en feil på linje {location[0]}, på posisjon {location[1]}. Du skrev {character_found}, men det er ikke lov."

#, fuzzy
msgid "Pressit Missing Else"
msgstr "You forgot to add what happens when you press a different key, add an {else} to your code"

msgid "Too Big"
msgstr "Oi! Programmet ditt har {lines_of_code} kodelinjer, imponerende! Vi klarer desverre bare å prossessere {max_lines} linjer på dette nivået. Gjør programmet ditt mindre og prøv igjen."

msgid "Unexpected Indentation"
msgstr "Du brukte for mange mellomrom på linje {line_number}. Du brukte {leading_spaces} mellomrom, dette er for mange. Start hver nye kodeblokk med {indent_size} mellomrom mer enn linjen før."

msgid "Unquoted Assignment"
msgstr "Fra dette nivået må du skrive teksten til høyre for `er`-kodeordet inni apostrofer. Du glemte det for teksten {text}."

msgid "Unquoted Equality Check"
msgstr "Hvis du har lyst til å sjekke om en variabel er lik flere ord, må ordene være inni to apostrofer. For eksempel 'her er ordene mine'!"

msgid "Unquoted Text"
msgstr "Vær forsiktig. Hvis du spør eller skriver ut noe så må du huske å begynne og avslutte teksten med en apostrof. Du glemte en apostrof en plass."

msgid "Unsupported Float"
msgstr "Desimaltall er ikke støttet enda, men de er det om noen nivåer. Du må endre {value} til ett heltall på dette nivået."

#, fuzzy
msgid "Unsupported String Value"
msgstr "Text values cannot contain {invalid_value}."

#, fuzzy
msgid "Unused Variable"
msgstr "You defined the variable {variable_name} on line {line_number}, but you did not use it."

msgid "Var Undefined"
msgstr "Du prøvde å bruke variabelen {name}, men den finnes ikke. Det kan også være at du prøvde å bruke ordet {name} men at du glemte apostrof-tegnene."

msgid "Wrong Level"
msgstr "Det var korrekt Hedy kode, men det var feil nivå. Du skrev {offending_keyword} for nivå {working_level}. Tips: {tip}"

#, fuzzy
msgid "Wrong Number of Arguments"
msgstr "Your function used the wrong number of arguments. You provided {used_number} but the function {name} needs {defined_number}"

msgid "account_overview"
msgstr "Kontooversikt"

#, fuzzy
msgid "accounts_created"
msgstr "Kontoene ble opprettet."

msgid "accounts_intro"
msgstr "På denne siden kan du opprette kontoer for flere elever samtidig. Det er også mulig å legge de til i en av klassene dine. Ved å trykke på den grønnne + knappen til høyre på bunnen av skjermen kan du legge til ekstra rader. Du kan slette rader ved å trykke på det tilsvarende røde krysset. Pass på at ingen rader er tomme når du trykker på \"Opprett kontoer\". Vennligst pass på at hvert brukernavn og epost er unik og at passordet er <b>minst</b> 6 tegn."

msgid "achievement_earned"
msgstr "Du oppnådde en prestasjon!"

msgid "achievements"
msgstr "prestasjoner"

#, fuzzy
msgid "achievements_check_icon_alt"
msgstr "Du oppnådde en prestasjon!"

#, fuzzy
msgid "achievements_logo_alt"
msgstr "prestasjoner"

#, fuzzy
msgid "add"
msgstr "Add"

#, fuzzy
msgid "add_students"
msgstr "elever"

#, fuzzy
msgid "add_students_options"
msgstr "Opprett kontoer til elever"

#, fuzzy
msgid "admin"
msgstr "Admin"

msgid "advance_button"
msgstr "Gå til nivå {level}"

msgid "adventure"
msgstr "Eventyr"

#, fuzzy
msgid "adventure_cloned"
msgstr "Adventure is cloned"

msgid "adventure_duplicate"
msgstr "Du har allerede et eventyr med dette navnet."

msgid "adventure_empty"
msgstr "Du skrev ikke noe navn på eventyret!"

msgid "adventure_exp_1"
msgstr "Skriv inn ditt ønskede eventyr på høyre side. Etter du har laget et eventyr kan du inkludere det i en av klassene dine under \"tilpasninger\". Hvis du vil inkludere en kommando i eventyret vennligst bruk kodeblokker som dette:"

msgid "adventure_exp_2"
msgstr "Hvis du vil vise en kodesnuttet, for eksempel for å gi en elev en mal eller kodeeksempel, bruk pre-tag som dette:"

msgid "adventure_exp_3"
msgstr "Du kan bruke \"forhåndsvis\" knappen til å se en stilert versjon av eventyret ditt. For å se eventyret på en egen side, velg \"vis\" fra lærersiden."

msgid "adventure_id_invalid"
msgstr "Eventyr IDen er ugyldig."

msgid "adventure_length"
msgstr "Eventyret ditt må være minst 20 tegn."

msgid "adventure_name_invalid"
msgstr "Eventyrnavnet er ugyldig."

msgid "adventure_prompt"
msgstr "Vennligst skriv inn navnet på eventyret"

msgid "adventure_terms"
msgstr "Jeg tillater at eventyret mitt kan offentliggjøres på Hedy."

msgid "adventure_updated"
msgstr "Eventyret har blitt oppdatert!"

#, fuzzy
msgid "adventures"
msgstr "Available Adventures"

#, fuzzy
msgid "adventures_info"
msgstr "Each Hedy level has built-in exercises for students, which we call adventures. You can create your own adventures and add them to your classes. With your own adventures you can create adventures that are relevant and interesting for your students. You can find more information about creating your own adventures <a href=\"https://hedy.org/for-teachers/manual/features\">here</a>."

#, fuzzy
msgid "adventures_restored"
msgstr "The default adventures have been restored!"

#, fuzzy
msgid "ago"
msgstr "{timestamp} ago"

msgid "agree_invalid"
msgstr "Du må godkjenne personvernsvilkårene."

msgid "agree_with"
msgstr "Jeg godkjenner"

msgid "ajax_error"
msgstr "Det skjedde noe feil, vennligst prøv igjen."

#, fuzzy
msgid "all"
msgstr "All"

#, fuzzy
msgid "all_class_highscores"
msgstr "All students visible in class highscores"

msgid "already_account"
msgstr "Har du allerede en konto?"

#, fuzzy
msgid "already_program_running"
msgstr "Begynn å programmere"

#, fuzzy
msgid "already_teacher"
msgstr "You already have a teacher account."

#, fuzzy
msgid "already_teacher_request"
msgstr "You already have a pending teacher request."

msgid "amount_created"
msgstr "programmer opprettet"

msgid "amount_saved"
msgstr "programmer lagret"

msgid "amount_submitted"
msgstr "programmer sendt inn"

msgid "are_you_sure"
msgstr "Er du sikker? Du kan ikke angre på denne handlingen."

msgid "ask_needs_var"
msgstr "Fra nivå 2, må du lagre svaret fra spør-kommandoen i en variabel spørsmålet inni apostrofer. For eksempel: navn er spør Hva heter du?"

msgid "back_to_class"
msgstr "Gå tilbake til klassen"

msgid "back_to_teachers_page"
msgstr "Gå tilbake til lærersiden"

#, fuzzy
msgid "become_a_sponsor"
msgstr "Become a sponsor"

msgid "birth_year"
msgstr "Fødselsår"

msgid "by"
msgstr "av"

msgid "cancel"
msgstr "Avbryt"

#, fuzzy
msgid "cant_parse_exception"
msgstr "Couldn't parse the program"

#, fuzzy
msgid "catch_index_exception"
msgstr "You tried to access the list {list_name} but it is either empty or the index is not there."

#, fuzzy
msgid "catch_value_exception"
msgstr "While running your program the command {command} received the value {value} which is not allowed. {suggestion}."

#, fuzzy
msgid "certificate"
msgstr "Certificate of Completion"

#, fuzzy
msgid "certified_teacher"
msgstr "Certified teacher"

msgid "change_password"
msgstr "Endre passord"

msgid "cheatsheet_title"
msgstr "Skjul hjelpeark"

msgid "class_already_joined"
msgstr "Du er allerede elev i denne klassen"

msgid "class_customize_success"
msgstr "Tilpassningene ble lagret."

#, fuzzy
msgid "class_live"
msgstr "Live statistics"

msgid "class_name_duplicate"
msgstr "Du har allerede en klasse med dette navnet."

msgid "class_name_empty"
msgstr "Du skrev ikke inn et klassenavn!"

msgid "class_name_invalid"
msgstr "Klassenavnet er ugyldig."

msgid "class_name_prompt"
msgstr "Vennligst oppgi navnet på klassen"

#, fuzzy
msgid "class_overview"
msgstr "Class overview"

#, fuzzy
msgid "class_survey_description"
msgstr "We would like to get a better overview of our Hedy users. By providing these answers, you would help improve Hedy. Thank you!"

#, fuzzy
msgid "class_survey_later"
msgstr "Remind me tomorrow"

#, fuzzy
msgid "class_survey_question1"
msgstr "What is the age range in your class?"

#, fuzzy
msgid "class_survey_question2"
msgstr "What is the spoken language in your class?"

#, fuzzy
msgid "class_survey_question3"
msgstr "What is the gender balance in your class?"

#, fuzzy
msgid "class_survey_question4"
msgstr "What distinguishes your students from others?"

#, fuzzy
msgid "classes_info"
msgstr "Create a class to follow the progress of each student in dashboard, and to customize the adventures your students see, and even adding your own! You can create as many classes as you like, and each class can have multiple teachers each one with different roles. You can also add as many students as you want, but mind that each student can only be in one class at a time. You can find more information about classes in the <a href=\"https://hedy.org/for-teachers/manual/preparations#for-teachers\">teacher manual</a>."

#, fuzzy
msgid "clone"
msgstr "Clone"

#, fuzzy
msgid "cloned_times"
msgstr "Clones"

#, fuzzy
msgid "close"
msgstr "Sluiten"

msgid "comma"
msgstr "et komma"

#, fuzzy
msgid "command_not_available_yet_exception"
msgstr "Command not available yet"

#, fuzzy
msgid "command_unavailable_exception"
msgstr "Command not correct anymore"

#, fuzzy
msgid "commands"
msgstr "Commands"

#, fuzzy
msgid "common_errors"
msgstr "Common errors"

#, fuzzy
msgid "congrats_message"
msgstr "Congratulations, {username}, you have completed Hedy!"

msgid "content_invalid"
msgstr "Eventyret er ugyldig."

#, fuzzy
msgid "contributor"
msgstr "Contributor"

msgid "copy_clipboard"
msgstr "Kopiert til utklippstavlen"

#, fuzzy
msgid "copy_code"
msgstr "Copy code"

#, fuzzy
msgid "copy_join_link"
msgstr "Please copy and paste this link into a new tab:"

#, fuzzy
msgid "copy_link_success"
msgstr "Kopier lenken for å dele"

msgid "copy_link_to_share"
msgstr "Kopier lenken for å dele"

#, fuzzy
msgid "copy_mail_link"
msgstr "Please copy and paste this link into a new tab:"

msgid "correct_answer"
msgstr "Det rette svaret er"

msgid "country"
msgstr "Land"

msgid "country_invalid"
msgstr "Vennligst velg et gyldig land."

#, fuzzy
msgid "country_title"
msgstr "Vennligst velg et gyldig land."

msgid "create_account"
msgstr "Opprett konto"

msgid "create_accounts"
msgstr "Opprett flere kontoer"

msgid "create_accounts_prompt"
msgstr "Er du sikker på at du vil opprette disse kontoene?"

msgid "create_adventure"
msgstr "Opprett eventyr"

msgid "create_class"
msgstr "Opprett en ny klasse"

msgid "create_multiple_accounts"
msgstr "Opprett flere kontoer"

#, fuzzy
msgid "create_public_profile"
msgstr "Offentlig profil"

#, fuzzy
msgid "create_question"
msgstr "Do you want to create one?"

#, fuzzy
msgid "create_student_account"
msgstr "Create an account"

#, fuzzy
msgid "create_student_account_explanation"
msgstr "You can save your own programs with an account."

#, fuzzy
msgid "create_teacher_account"
msgstr "Create a teacher account"

#, fuzzy
msgid "create_teacher_account_explanation"
msgstr "With a teacher account, you can save your programs and see the results of your students."

msgid "creator"
msgstr "Skaper"

#, fuzzy
msgid "current_password"
msgstr "Current password"

msgid "customization_deleted"
msgstr "Tilpassningene ble slettet."

msgid "customize_adventure"
msgstr "Tilpass eventyr"

msgid "customize_class"
msgstr "Tilpass innstillingene for klassen"

msgid "dash"
msgstr "en bindestrek"

msgid "default_403"
msgstr "Ser ut til at du ikke har rettigheter til å gjøre det..."

msgid "default_404"
msgstr "Vi klarte ikke finne den siden..."

msgid "default_500"
msgstr "Noe gikk galt..."

msgid "delete"
msgstr "Slett"

msgid "delete_adventure_prompt"
msgstr "Er du sikker på at du vil fjerne dette eventyret?"

msgid "delete_class_prompt"
msgstr "Er du sikker på at du vil slette klassen?"

msgid "delete_confirm"
msgstr "Er du sikker på at du vil slette dette programmet?"

msgid "delete_invite"
msgstr "Slett invitasjon"

msgid "delete_invite_prompt"
msgstr "Er du sikker på at du vil fjerne denne klasseinvitasjonen?"

msgid "delete_public"
msgstr "Slett offentlig profil"

msgid "delete_success"
msgstr "Programmet ble slettet."

msgid "destroy_profile"
msgstr "Slett profil"

msgid "developers_mode"
msgstr "Programmeringsmodus"

msgid "directly_available"
msgstr "Åpne på direkten"

#, fuzzy
msgid "disable"
msgstr "Disable"

#, fuzzy
msgid "disabled"
msgstr "Disabled"

#, fuzzy
msgid "disabled_button_quiz"
msgstr "Your quiz score is below the threshold, try again!"

#, fuzzy
msgid "discord_server"
msgstr "Discord server"

#, fuzzy
msgid "distinguished_user"
msgstr "Distinguished user"

msgid "double quotes"
msgstr "dobbelapostrof"

#, fuzzy
msgid "download"
msgstr "Download"

#, fuzzy
msgid "download_login_credentials"
msgstr "Do you want to download the login credentials after the accounts creation?"

#, fuzzy
msgid "duplicate"
msgstr "Duplicate"

#, fuzzy
msgid "echo_and_ask_mismatch_exception"
msgstr "Echo and ask mismatch"

msgid "echo_out"
msgstr ""
"Fra nivå 2 er ikke ekko nødvendig lenger. Du kan skrive ut svaret på et spørsmål med spør- og skriv-kommandoene. For eksempel: \n"
"navn er spør Hva heter du?\n"
"skriv hallo navn"

#, fuzzy
msgid "edit_adventure"
msgstr "Edit adventure"

msgid "edit_code_button"
msgstr "Endre kode"

msgid "email"
msgstr "E-post"

msgid "email_invalid"
msgstr "Vennligst fyll inn en gylid epost."

msgid "end_quiz"
msgstr "Slutt på quizen"

#, fuzzy
msgid "english"
msgstr "English"

msgid "enter"
msgstr "Send inn"

msgid "enter_password"
msgstr "Oppgi ett nytt passord for"

msgid "enter_text"
msgstr "Skriv inn svaret ditt her..."

#, fuzzy
msgid "error_logo_alt"
msgstr "Error logo"

msgid "exclamation mark"
msgstr "et utropstegn"

#, fuzzy
msgid "exercise"
msgstr "Exercise"

#, fuzzy
msgid "exercise_doesnt_exist"
msgstr "This exercise doesn't exist"

msgid "exists_email"
msgstr "Eposten er allerede i bruk."

msgid "exists_username"
msgstr "Brukernavn er allerede i bruk."

#, fuzzy
msgid "exit_preview_mode"
msgstr "Exit preview mode"

msgid "experience_invalid"
msgstr "Vennligst velg svar på spørsmål om programmeringserfaring (Ja/Nei)."

msgid "expiration_date"
msgstr "Utløpsdato"

msgid "explore_explanation"
msgstr "På denne siden kan du se gjennom programmer laget av andre Hedybrukere. Du kan filtrere på både Hedy nivå og eventyr. Trykk på \"Se program\" for å åpne programmet og kjøre det. Program med en rød overskrift inneholder en feil. Du kan fortsatt åpne programmet, men når du kjører det vil du få en feil. Du kan selvfølgelig prøve å fikse feilen! Hvis personen som har laget programmet har en offentlig profil så kan du trykke på brukernavnet for å besøke profilen. På profilen vil du finne alle programmene de har delt og mye annet!"

msgid "explore_programs"
msgstr "Utforsk programmer"

#, fuzzy
msgid "explore_programs_logo_alt"
msgstr "Utforsk programmer"

#, fuzzy
msgid "favorite_program"
msgstr "Favorite program"

msgid "favourite_confirm"
msgstr "Er du sikker på at du vil velge dette som ditt favorittprogram?"

msgid "favourite_program"
msgstr "Favorittprogram"

msgid "favourite_program_invalid"
msgstr "Ditt valgte favorittprogram er ugyldig."

msgid "favourite_success"
msgstr "Programmet er nå ditt favorittprogram."

msgid "female"
msgstr "Jente"

msgid "float"
msgstr "et tall"

msgid "for_teachers"
msgstr "For lærere"

msgid "forgot_password"
msgstr "Glemt passord?"

#, fuzzy
msgid "from_another_teacher"
msgstr "From another teacher"

#, fuzzy
msgid "from_magazine_website"
msgstr "From a magazine or website"

#, fuzzy
msgid "from_video"
msgstr "From a video"

#, fuzzy
msgid "fun_statistics_msg"
msgstr "Here are some fun statistics!"

msgid "gender"
msgstr "Kjønn"

msgid "gender_invalid"
msgstr "Vennligst velg et gyldig kjønn (jente, gutt, annet)."

msgid "general"
msgstr "Generelle Prestasjoner"

msgid "general_settings"
msgstr "Generelle innstillinger"

#, fuzzy
msgid "generate_passwords"
msgstr "Generate passwords"

#, fuzzy
msgid "get_certificate"
msgstr "Get your certificate!"

#, fuzzy
msgid "give_link_to_teacher"
msgstr "Give the following link to your teacher:"

msgid "go_back_to_main"
msgstr "Gå tilbake til hovedsiden"

msgid "go_to_question"
msgstr "Gå til spørsmål"

msgid "go_to_quiz_result"
msgstr "Gå til quiz oppsummeringen"

msgid "goto_profile"
msgstr "Gå til min profil"

#, fuzzy
msgid "grid_overview"
msgstr "Overview of programs per adventure"

#, fuzzy
msgid "hand_in"
msgstr "Hand in"

#, fuzzy
msgid "hand_in_exercise"
msgstr "Hand in exercise"

#, fuzzy
msgid "heard_about_hedy"
msgstr "How have you heard about Hedy?"

#, fuzzy
msgid "heard_about_invalid"
msgstr "Please select a valid way you heard about us."

msgid "hedy_achievements"
msgstr "Hedy Prestasjoner"

#, fuzzy
msgid "hedy_choice_title"
msgstr "Hedy's Choice"

#, fuzzy
msgid "hedy_logo_alt"
msgstr "Hedy logo"

#, fuzzy
msgid "hedy_on_github"
msgstr "Hedy on Github"

#, fuzzy
msgid "hedy_tutorial_logo_alt"
msgstr "Start hedy tutorial"

msgid "hello_logo"
msgstr "Hallo!"

#, fuzzy
msgid "hello_world"
msgstr "Hello world!"

msgid "hidden"
msgstr "Skjult"

msgid "hide_cheatsheet"
msgstr "Skjul hjelpeark"

msgid "hide_keyword_switcher"
msgstr "hide keyboard switcher"

#, fuzzy
msgid "hide_parsons"
msgstr "Hide parsons"

#, fuzzy
msgid "hide_quiz"
msgstr "Slutt på quizen"

msgid "highest_level_reached"
msgstr "Høyeste nivå nådd"

#, fuzzy
msgid "highest_quiz_score"
msgstr "Highest quiz score"

#, fuzzy
msgid "highscore_explanation"
msgstr "På denne siden kan du se gjennom programmer laget av andre Hedybrukere. Du kan filtrere på både Hedy nivå og eventyr. Trykk på \"Se program\" for å åpne programmet og kjøre det. Program med en rød overskrift inneholder en feil. Du kan fortsatt åpne programmet, men når du kjører det vil du få en feil. Du kan selvfølgelig prøve å fikse feilen! Hvis personen som har laget programmet har en offentlig profil så kan du trykke på brukernavnet for å besøke profilen. På profilen vil du finne alle programmene de har delt og mye annet!"

#, fuzzy
msgid "highscore_no_public_profile"
msgstr "You don't have a public profile and are therefore not listed on the highscores. Do you wish to create one?"

#, fuzzy
msgid "highscores"
msgstr "Poengsum"

#, fuzzy
msgid "hint"
msgstr "Hint?"

#, fuzzy
msgid "ill_work_some_more"
msgstr "I'll work on it a little longer"

#, fuzzy
msgid "image_invalid"
msgstr "Bildet du valgte er ugyldig."

#, fuzzy
msgid "incomplete_command_exception"
msgstr "Incomplete Command"

#, fuzzy
msgid "incorrect_handling_of_quotes_exception"
msgstr "Incorrect handling of quotes"

#, fuzzy
msgid "incorrect_use_of_types_exception"
msgstr "Incorrect use of types"

#, fuzzy
msgid "incorrect_use_of_variable_exception"
msgstr "Incorrect use of variable"

#, fuzzy
msgid "indentation_exception"
msgstr "Incorrect Indentation"

msgid "input"
msgstr "inndata fra spør-kommandoen"

msgid "integer"
msgstr "et tall"

msgid "invalid_class_link"
msgstr "Ugyldig lenke for å bli med i klassen."

#, fuzzy
msgid "invalid_command_exception"
msgstr "Invalid command"

#, fuzzy
msgid "invalid_keyword_language_comment"
msgstr "# The provided keyword language is invalid, keyword language is set to English"

#, fuzzy
msgid "invalid_language_comment"
msgstr "# The provided language is invalid, language set to English"

#, fuzzy
msgid "invalid_level_comment"
msgstr "# The provided level is invalid, level is set to level 1"

#, fuzzy
msgid "invalid_program_comment"
msgstr "# The provided program is invalid, please try again"

msgid "invalid_teacher_invitation_code"
msgstr "Invitasjonskoden til å bli lærer er ugyldig. For å bli en Hedy-lærer, ta kontakt med hello@hedy.org. Felienne er fra Nederland, så skriv helst på engelsk."

#, fuzzy
msgid "invalid_tutorial_step"
msgstr "Invalid tutorial step"

msgid "invalid_username_password"
msgstr "Ugyldig brukernavn/passord."

#, fuzzy
msgid "invite_by_username"
msgstr "Alle brukernavnene må være unike."

msgid "invite_date"
msgstr "Invitasjonsdato"

msgid "invite_message"
msgstr "Du har mottatt en invitasjon til å bli med i en klasse"

msgid "invite_prompt"
msgstr "Oppgi et brukernavn"

#, fuzzy
msgid "invite_teacher"
msgstr "Invite a teacher"

msgid "join_class"
msgstr "Bli med i klassen"

msgid "join_prompt"
msgstr "Du trenger en konto for å bli med i klassen. Vil du logge inn nå?"

msgid "keyword_language_invalid"
msgstr "Vennligst velg et gyldig språk for nøkkelord (velg ditt eget språk eller engelsk)."

#, fuzzy
msgid "language"
msgstr "Language"

msgid "language_invalid"
msgstr "Vennligst velg et gylid språk."

msgid "languages"
msgstr "Hvilke av disse programmeringsspråkene har du brukt før?"

msgid "last_achievement"
msgstr "Nyeste prestasjon"

msgid "last_edited"
msgstr "Sist endret"

#, fuzzy
msgid "last_error"
msgstr "Last error"

msgid "last_login"
msgstr "Forrige innlogging"

#, fuzzy
msgid "last_program"
msgstr "Last program"

msgid "last_update"
msgstr "Sist oppdatert"

msgid "lastname"
msgstr "Etternavn"

msgid "leave_class"
msgstr "Forlat klassen"

msgid "level"
msgstr "Nivå"

#, fuzzy
msgid "level_accessible"
msgstr "Level is open to students"

#, fuzzy
msgid "level_disabled"
msgstr "Level disabled"

#, fuzzy
msgid "level_future"
msgstr "This level will open automatically after the opening date"

msgid "level_invalid"
msgstr "Dette Hedynivået er ugyldig."

msgid "level_not_class"
msgstr "Klassen din har ikke tilgang til dette nivået enda"

msgid "level_title"
msgstr "Nivå"

#, fuzzy
msgid "levels"
msgstr "levels"

#, fuzzy
msgid "link"
msgstr "Logg inn"

msgid "list"
msgstr "en liste"

#, fuzzy
msgid "live_dashboard"
msgstr "Live Dashboard"

#, fuzzy
msgid "logged_in_to_share"
msgstr "You must be logged in to save and share a program."

msgid "login"
msgstr "Logg inn"

msgid "login_long"
msgstr "Logg inn på kontoen din"

#, fuzzy
msgid "login_to_save_your_work"
msgstr "Log in to save your work"

msgid "logout"
msgstr "Logg ut"

#, fuzzy
msgid "longest_program"
msgstr "Longest program"

#, fuzzy
msgid "mail_change_password_body"
msgstr "Endre passord"

#, fuzzy
msgid "mail_change_password_subject"
msgstr "Endre passord"

#, fuzzy
msgid "mail_error_change_processed"
msgstr "Something went wrong when sending a validation mail, the changes are still correctly processed."

#, fuzzy
msgid "mail_goodbye"
msgstr ""
"Thank you!\n"
"The Hedy team"

#, fuzzy
msgid "mail_hello"
msgstr "Hi {username}!"

#, fuzzy
msgid "mail_recover_password_body"
msgstr ""
"By clicking on this link, you can set a new Hedy password. This link is valid for <b>4</b> hours.\n"
"If you haven't required a password reset, please ignore this email: {link}"

msgid "mail_recover_password_subject"
msgstr "Be om at passordet tilbakestilles."

#, fuzzy
msgid "mail_reset_password_body"
msgstr "Tilbakestill passord"

#, fuzzy
msgid "mail_reset_password_subject"
msgstr "Tilbakestill passord"

#, fuzzy
msgid "mail_welcome_teacher_body"
msgstr ""
"<strong>Welcome!</strong>\n"
"Congratulations on your brand new Hedy teachers account. Welcome to the world wide community of Hedy teachers!\n"
"<strong>What teachers accounts can do</strong>\n"
"With your teacher account, you have the option to create classes. Your students can than join your classes and you can see their progress. Classes are made and managed though the for <a href=\"https://hedycode.com/for-teachers\">teachers page</a>.\n"
"<strong>How to share ideas</strong>\n"
"If you are using Hedy in class, you probably have ideas for improvements! You can share those ideas with us on the <a href=\"https://github.com/hedyorg/hedy/discussions/categories/ideas\">Ideas Discussion</a>.\n"
"<strong>How to ask for help</strong>\n"
"If anything is unclear, you can post in the <a href=\"https://github.com/hedyorg/hedy/discussions/categories/q-a\">Q&A discussion</a>, or <a href=\"mailto: hello@hedy.org\">send us an email</a>.\n"
"Keep programming!"

#, fuzzy
msgid "mail_welcome_teacher_subject"
msgstr "Your Hedy teacher account is ready"

#, fuzzy
msgid "mail_welcome_verify_body"
msgstr ""
"Your Hedy account has been created successfully. Welcome!\n"
"Please click on this link to verify your email address: {link}"

#, fuzzy
msgid "mail_welcome_verify_subject"
msgstr "Welcome to Hedy"

msgid "mailing_title"
msgstr "Abonner på nyhetsbrevet fra Hedy"

msgid "main_subtitle"
msgstr "Et gradvis programmeringsspråk"

msgid "main_title"
msgstr "Hedy"

#, fuzzy
msgid "make_sure_you_are_done"
msgstr "Make sure you are done! You will not be able to change your program anymore after you click \"Hand in\"."

msgid "male"
msgstr "Gutt"

msgid "mandatory_mode"
msgstr "Obligatorisk utviklermodus"

msgid "more_options"
msgstr ""

msgid "my_account"
msgstr "Min konto"

msgid "my_achievements"
msgstr "Mine prestasjoner"

msgid "my_adventures"
msgstr "Mine eventyr"

msgid "my_classes"
msgstr "Mine klasser"

msgid "my_messages"
msgstr "Mine meldinger"

#, fuzzy
msgid "my_public_profile"
msgstr "My public profile"

msgid "name"
msgstr "Navn"

msgid "nav_explore"
msgstr "Utforsk"

msgid "nav_hedy"
msgstr "Hedy"

msgid "nav_learn_more"
msgstr "Lær mer"

msgid "nav_start"
msgstr "Hjem"

msgid "nested blocks"
msgstr "en blokk i en blokk"

msgid "new_password"
msgstr "Nytt passord"

#, fuzzy
msgid "new_password_repeat"
msgstr "Repeat new password"

msgid "newline"
msgstr "en ny linje"

#, fuzzy
msgid "next_exercise"
msgstr "Next exercise"

#, fuzzy
msgid "next_page"
msgstr "Next page"

#, fuzzy
msgid "next_step_tutorial"
msgstr "Next step >>>"

msgid "no"
msgstr "Nei"

msgid "no_account"
msgstr "Ingen konto?"

msgid "no_accounts"
msgstr "Det er ingen oppgitte kontoer å opprette."

#, fuzzy
msgid "no_adventures_yet"
msgstr "There are no public adventures yet..."

#, fuzzy
msgid "no_certificate"
msgstr "This user hasn't earned the Hedy Certificate of Completion"

#, fuzzy
msgid "no_more_flat_if"
msgstr "Starting in level 8, the code after {if} needs to be placed on the next line and start with 4 spaces."

#, fuzzy
msgid "no_programs"
msgstr "Du har ingen programmer enda."

#, fuzzy
msgid "no_public_profile"
msgstr "Offentlig profil"

msgid "no_shared_programs"
msgstr "har ingen delte programmer..."

msgid "no_such_adventure"
msgstr "Dette eventyret eksisterer ikke!"

msgid "no_such_class"
msgstr "Denne Hedy-klassen fins ikke"

#, fuzzy
msgid "no_such_highscore"
msgstr "Dette Hedy nivået fins ikke!"

msgid "no_such_level"
msgstr "Dette Hedy nivået fins ikke!"

msgid "no_such_program"
msgstr "Dette Hedy programmet fins ikke!"

#, fuzzy
msgid "no_tag"
msgstr "No tag provided!"

msgid "not_enrolled"
msgstr "Det ser ut som at du ikke er medlem i denne klassen!"

#, fuzzy
msgid "not_in_class_no_handin"
msgstr "You are not in a class, so there's no need for you to hand in anything."

#, fuzzy
msgid "not_logged_in_cantsave"
msgstr "Your program will not be saved."

#, fuzzy
msgid "not_logged_in_handin"
msgstr "You must be logged in to hand in an assignment."

msgid "not_teacher"
msgstr "Ser ut til at du ikke er en lærer!"

msgid "number"
msgstr "et tall"

#, fuzzy
msgid "number_achievements"
msgstr "Number of achievements"

#, fuzzy
msgid "number_lines"
msgstr "Number of lines"

msgid "number_programs"
msgstr "Antall programmer"

msgid "ok"
msgstr "OK"

#, fuzzy
msgid "only_you_can_see"
msgstr "Only you can see this program."

msgid "open"
msgstr "Åpne"

msgid "opening_date"
msgstr "Dato for tilgjengeliggjøring"

msgid "opening_dates"
msgstr "Dato for tilgjengeliggjøring"

msgid "option"
msgstr "Valg"

msgid "or"
msgstr "eller"

msgid "other"
msgstr "Annet"

msgid "other_block"
msgstr "Et annet blokk-språk"

msgid "other_settings"
msgstr "Andre innstillinger"

#, fuzzy
msgid "other_source"
msgstr "Other"

msgid "other_text"
msgstr "Et annet tekstspråk"

msgid "overwrite_warning"
msgstr "Du har allerede et program med dette navnet. Hvis du lagrer programmet vil det overskrive det gamle, er du sikker?"

#, fuzzy
msgid "owner"
msgstr "Owner"

msgid "page"
msgstr "side"

msgid "page_not_found"
msgstr "Vi klarte ikke å finne den siden!"

#, fuzzy
msgid "parsons_title"
msgstr "Hedy"

msgid "password"
msgstr "Passord"

msgid "password_change_not_allowed"
msgstr "Du har ikke lov til å endre passordet til denne brukeren."

msgid "password_change_prompt"
msgstr "Er du sikker på du vil endre dette passordet?"

msgid "password_change_success"
msgstr "Passordet til eleven din ble endret."

msgid "password_invalid"
msgstr "Passordet ditt er ugyldig."

msgid "password_repeat"
msgstr "Gjenta passord"

msgid "password_resetted"
msgstr "Passordet har blitt tilbakestilt. Du blir nå sendt til logg-inn siden."

msgid "password_six"
msgstr "Passordet ditt må inneholde minst seks tegn."

msgid "password_updated"
msgstr "Passord oppdatert."

msgid "passwords_six"
msgstr "Alle passord må være *minst* seks tegn langt."

msgid "pending_invites"
msgstr "Ubesvarte invitasjoner"

#, fuzzy
msgid "people_with_a_link"
msgstr "Other people with a link can see this program. It also can be found on the \"Explore\" page."

#, fuzzy
msgid "percentage"
msgstr "percentage"

#, fuzzy
msgid "percentage_achieved"
msgstr "Achieved by {percentage}% of the users"

msgid "period"
msgstr "et punktum"

msgid "personal_text"
msgstr "Personlig tekst"

msgid "personal_text_invalid"
msgstr "Din personlige tekst er ugyldig."

#, fuzzy
msgid "postfix_classname"
msgstr "Postfix classname"

msgid "preferred_keyword_language"
msgstr "Fortrukket språk for nøkkelord"

msgid "preferred_language"
msgstr "Foretrukket språk"

msgid "preview"
msgstr "Forhåndsvis"

#, fuzzy
msgid "previewing_adventure"
msgstr "Previewing adventure"

#, fuzzy
msgid "previewing_class"
msgstr "You are previewing class <em>{class_name}</em> as a teacher."

msgid "previous_campaigns"
msgstr "Se tidligere kampanjer"

msgid "print_logo"
msgstr "skriv"

msgid "privacy_terms"
msgstr "personvernsvilkårene"

#, fuzzy
msgid "private"
msgstr "Private"

#, fuzzy
msgid "profile_logo_alt"
msgstr "Profil oppdatert."

msgid "profile_picture"
msgstr "Profilbilde"

msgid "profile_updated"
msgstr "Profil oppdatert."

msgid "profile_updated_reload"
msgstr "Profil oppdatert, siden lastes på nytt."

msgid "program_contains_error"
msgstr "Dette programmet inneholder en feil, er du sikker på at du vil dele det?"

msgid "program_header"
msgstr "Mine programmer"

#, fuzzy
msgid "program_too_large_exception"
msgstr "Programs too large"

msgid "programming_experience"
msgstr "Har du programmeringserfaring?"

msgid "programming_invalid"
msgstr "Vennligst velg et gyldig programmeringsspråk."

msgid "programs"
msgstr "Program"

msgid "programs_created"
msgstr "Programmer laget"

msgid "programs_saved"
msgstr "Lagring av programmer"

msgid "programs_submitted"
msgstr "Innsendte programmer"

msgid "prompt_join_class"
msgstr "Vil du bli med i denne klassen?"

#, fuzzy
msgid "public"
msgstr "Public"

msgid "public_adventures"
msgstr "Browse public adventures"

msgid "public_invalid"
msgstr "Dette avtale valget er ugyldig"

msgid "public_profile"
msgstr "Offentlig profil"

msgid "public_profile_info"
msgstr "Ved å huke av i denne boksen gjør jeg profilen min synlig for alle. Vær forsiktig slik at du ikke deler personlig informasjon som navnet ditt eller adressen din, fordi alle vil kunne se det!"

msgid "public_profile_updated"
msgstr "Din offentlige profil ble oppdatert."

#, fuzzy
msgid "pygame_waiting_for_input"
msgstr "Waiting for a button press..."

msgid "question mark"
msgstr "et spørsmålstegn"

#, fuzzy
msgid "quiz_logo_alt"
msgstr "Quiz logo"

#, fuzzy
msgid "quiz_score"
msgstr "Quiz score"

#, fuzzy
msgid "quiz_tab"
msgstr "Quiz"

#, fuzzy
msgid "quiz_threshold_not_reached"
msgstr "Quiz threshold not reached to unlock this level"

msgid "read_code_label"
msgstr "Les høyt"

msgid "recent"
msgstr "Mine siste programmer"

msgid "recover_password"
msgstr "Be om at passordet tilbakestilles"

msgid "regress_button"
msgstr "Gå tilbake til nivå {level}"

msgid "remove"
msgstr "Fjern"

msgid "remove_customization"
msgstr "Fjern tilpasninger"

msgid "remove_customizations_prompt"
msgstr "Er du sikker på at du vil fjerne tilpasningene for denne klassen?"

msgid "remove_student_prompt"
msgstr "Er du sikker du vil fjerne eleven fra klassen?"

#, fuzzy
msgid "remove_user_prompt"
msgstr "Confirm removing this user from the class."

#, fuzzy
msgid "repair_program_logo_alt"
msgstr "Repair program icon"

#, fuzzy
msgid "repeat_dep"
msgstr "Starting in level 8, {repeat} needs to be used with indentation. You can see examples on the {repeat} tab in level 8."

msgid "repeat_match_password"
msgstr "Passordene du fylte inn er ikke like."

msgid "repeat_new_password"
msgstr "Gjenta nytt passord"

#, fuzzy
msgid "report_failure"
msgstr "This program does not exist or is not public"

#, fuzzy
msgid "report_program"
msgstr "Are you sure you want to report this program?"

#, fuzzy
msgid "report_success"
msgstr "This program has been reported"

msgid "request_teacher"
msgstr "Vil du søke om lærerkonto?"

#, fuzzy
msgid "request_teacher_account"
msgstr "Request teacher account"

msgid "required_field"
msgstr "Felter merket med en * er påkrevd"

msgid "reset_adventure_prompt"
msgstr "Er du sikker på at du vil tilbakestille alle valgte eventyr?"

msgid "reset_adventures"
msgstr "Tilbakestill valgte eventyr"

#, fuzzy
msgid "reset_button"
msgstr "Reset"

msgid "reset_password"
msgstr "Tilbakestill passord"

msgid "reset_view"
msgstr "Tilbakestill"

msgid "retrieve_adventure_error"
msgstr "Du har ikke lov til å se dette eventyret!"

msgid "retrieve_class_error"
msgstr "Kun lærere kan hente info om klasser"

#, fuzzy
msgid "retrieve_tag_error"
msgstr "Error retrieving tags"

#, fuzzy
msgid "role"
msgstr "Role"

msgid "run_code_button"
msgstr "Kjør kode"

#, fuzzy
msgid "runs_over_time"
msgstr "Runs over time"

msgid "save"
msgstr "Lagre"

msgid "save_parse_warning"
msgstr "Programmet inneholder en feil, er du sikker på at du vil lagre det?"

msgid "save_prompt"
msgstr "Du må ha en konto for å lagre programmet ditt. Vil du logge inn nå?"

msgid "save_success_detail"
msgstr "Programmet ble lagret."

msgid "score"
msgstr "Poengsum"

msgid "search"
msgstr "Søk..."

#, fuzzy
msgid "search_button"
msgstr "Search"

#, fuzzy
msgid "second_teacher"
msgstr "Second teacher"

#, fuzzy
msgid "second_teacher_copy_prompt"
msgstr "Are you sure you want to copy this teacher?"

#, fuzzy
msgid "second_teacher_prompt"
msgstr "Enter a teacher username to invite them."

#, fuzzy
msgid "second_teacher_warning"
msgstr "All teachers in this class can customize it."

#, fuzzy
msgid "see_certificate"
msgstr "See {username} certificate!"

msgid "select"
msgstr "Velg"

msgid "select_adventures"
msgstr "Velg eventyr"

#, fuzzy
msgid "select_all"
msgstr "Select all"

#, fuzzy
msgid "select_lang"
msgstr "Select language"

#, fuzzy
msgid "select_tag"
msgstr "Select tag"

#, fuzzy
msgid "selected"
msgstr "Selected"

msgid "self_removal_prompt"
msgstr "Er du sikker på at du vil forlate denne klassen?"

msgid "send_password_recovery"
msgstr "Send meg en tilbakestillingslenke for passordet mitt"

msgid "sent_by"
msgstr "Invitasjonen ble sendt av"

msgid "sent_password_recovery"
msgstr "Du vil snart motta en epost med instruksjoner om hvordan du tilbakestiller passordet ditt."

msgid "settings"
msgstr "Mine personlige innstillinger"

#, fuzzy
msgid "share_by_giving_link"
msgstr "Show your program to other people by giving them the link below:"

msgid "share_confirm"
msgstr "Er du sikker på at du vil gjøre dette til et offentlig synlig program?"

msgid "share_success_detail"
msgstr "Programmet ble delt."

#, fuzzy
msgid "share_your_program"
msgstr "Share your program"

#, fuzzy
msgid "signup_student_or_teacher"
msgstr "Are you a student or a teacher?"

msgid "single quotes"
msgstr "en enkelapostrof"

msgid "slash"
msgstr "en skråstrek"

#, fuzzy
msgid "slides"
msgstr "Slides"

#, fuzzy
msgid "slides_info"
msgstr "For each level of Hedy, we have created slides to help you teach. The slides contain explanations of each level, and Hedy examples that you can run inside the slides. Just click the link and get started! the Introduction slides are a general explanation of Hedy before level 1 The slides were created using <a href=\"https://slides.com\">slides.com</a>. If you want to adapt them yourself, you can download them, and then upload the resulting zip file to <a href=\"https://slides.com\">slides.com</a>. You can find more information about the slides in the <a href=\"https://hedy.org/for-teachers/manual/features\">teacher's manual</a>."

#, fuzzy
msgid "social_media"
msgstr "Social media"

#, fuzzy
msgid "something_went_wrong_keyword_parsing"
msgstr "There is a mistake in your adventure, are all keywords correctly surrounded with { }?"

msgid "space"
msgstr "et mellomrom"

msgid "star"
msgstr "en stjerne"

#, fuzzy
msgid "start_hedy_tutorial"
msgstr "Start hedy tutorial"

#, fuzzy
msgid "start_programming"
msgstr "Directly start programming"

#, fuzzy
msgid "start_programming_logo_alt"
msgstr "Directly start programming"

#, fuzzy
msgid "start_quiz"
msgstr "Start quiz"

#, fuzzy
msgid "start_teacher_tutorial"
msgstr "Start teacher tutorial"

msgid "step_title"
msgstr "Oppgave"

#, fuzzy
msgid "stop_code_button"
msgstr "Lagre kode"

msgid "string"
msgstr "tekst"

#, fuzzy
msgid "student"
msgstr "Student"

msgid "student_already_in_class"
msgstr "Denne eleven er allerede del av klassen din."

msgid "student_already_invite"
msgstr "Denne eleven har allerede fått en invitasjon. Har de glemt å svare?"

#, fuzzy
msgid "student_details"
msgstr "Student details"

#, fuzzy
msgid "student_list"
msgstr "Student list"

#, fuzzy
msgid "student_not_allowed_in_class"
msgstr "Student not allowed in class"

msgid "student_not_existing"
msgstr "Dette brukernavnet eksisterer ikke."

#, fuzzy
msgid "student_signup_header"
msgstr "Student"

msgid "students"
msgstr "elever"

#, fuzzy
msgid "submission_time"
msgstr "Handed in at"

msgid "submit_answer"
msgstr "Svar på spørsmål"

msgid "submit_program"
msgstr "Send inn"

msgid "submit_warning"
msgstr "Er du sikker på at du vil sende inn dette programmet?"

#, fuzzy
msgid "submitted"
msgstr "Submitted"

msgid "submitted_header"
msgstr "Dette programmet har blitt sendt inn og kan ikke endres."

msgid "subscribe"
msgstr "Abonner"

msgid "subscribe_newsletter"
msgstr "Abonner på nyhetsbrevet"

#, fuzzy
msgid "suggestion_color"
msgstr "Try using another color"

#, fuzzy
msgid "suggestion_note"
msgstr "Use a note between C0 and B9 or a number between 1 and 70"

#, fuzzy
msgid "suggestion_number"
msgstr "Try changing the value to a number"

msgid "surname"
msgstr "Fornavn"

#, fuzzy
msgid "survey"
msgstr "Survey"

#, fuzzy
msgid "survey_completed"
msgstr "Survey completed"

#, fuzzy
msgid "survey_skip"
msgstr "Don't show this again"

#, fuzzy
msgid "survey_submit"
msgstr "Submit"

#, fuzzy
msgid "tag_in_adventure"
msgstr "Tag in adventure"

#, fuzzy
msgid "tag_input_placeholder"
msgstr "Enter a new tag"

#, fuzzy
msgid "tags"
msgstr "Tags"

msgid "teacher"
msgstr "Lærer"

#, fuzzy
msgid "teacher_account_request"
msgstr "You have a pending teacher account request"

#, fuzzy
msgid "teacher_account_success"
msgstr "You successfully requested a teacher account."

msgid "teacher_invalid"
msgstr "Lærer-verdien din er ugyldig."

msgid "teacher_invitation_require_login"
msgstr "For å sette opp profilen din som en lærer må du logge inn. Hvis du ikke har en konto, vennligst lag en."

#, fuzzy
msgid "teacher_manual"
msgstr "Teacher manual"

#, fuzzy
msgid "teacher_signup_header"
msgstr "Teacher"

#, fuzzy
msgid "teacher_tutorial_logo_alt"
msgstr "Du har mottatt en invitasjon til å bli med i en klasse"

msgid "teacher_welcome"
msgstr "Velkommen til Hedy! Du er nå den stolte eier av en lærerkonto som gir deg muligheten til å lage klasser og invitere elever."

#, fuzzy
msgid "teachers"
msgstr "Teachers"

msgid "template_code"
msgstr ""
"Dette er forklaringen for eventyret mitt!\n"
"\n"
"På denne måten kan jeg vise en kommando: <code>skriv</code>\n"
"\n"
"Men noen ganger ønsker jeg å vise en kodesnutt, som dette:\n"
"<pre>\n"
"spør Hva er navnet ditt?\n"
"ekko så navnet ditt er\n"
"</pre>"

#, fuzzy
msgid "this_turns_in_assignment"
msgstr "This turns in your assignment to your teacher."

msgid "title"
msgstr "Tittel"

msgid "title_achievements"
msgstr "Hedy - Mine prestasjoner"

msgid "title_admin"
msgstr "Hedy - Administrator side"

#, fuzzy
msgid "title_class grid_overview"
msgstr "Hedy - Grid overview"

#, fuzzy
msgid "title_class live_statistics"
msgstr "Hedy - Live Statistics"

msgid "title_class-overview"
msgstr "Hedy - Klasseoversikt"

msgid "title_customize-adventure"
msgstr "Hedy - Tilpass eventyr"

msgid "title_customize-class"
msgstr "Hedy - Tilpass klasse"

msgid "title_explore"
msgstr "Hedy - Utforsk"

msgid "title_for-teacher"
msgstr "Hedy - For lærere"

msgid "title_join-class"
msgstr "Hedy - Bli med i klassen"

msgid "title_landing-page"
msgstr "Velkommen til Hedy!"

msgid "title_learn-more"
msgstr "Hedy - Lær mer"

msgid "title_login"
msgstr "Hedy - Logg inn"

msgid "title_my-profile"
msgstr "Hedy - Min konto"

msgid "title_privacy"
msgstr "Hedy - Personvernsvilkår"

msgid "title_programs"
msgstr "Hedy - Mine programmer"

#, fuzzy
msgid "title_public-adventures"
msgstr "Hedy - Public adventures"

msgid "title_recover"
msgstr "Hedy - Gjennopprett konto"

msgid "title_reset"
msgstr "Hedy - Tilbakestill passord"

msgid "title_signup"
msgstr "Hedy - Opprett konto"

msgid "title_start"
msgstr "Hedy - Et gradvis programmeringsspråk"

msgid "title_view-adventure"
msgstr "Hedy - Se eventyr"

msgid "token_invalid"
msgstr "Ugylig token."

#, fuzzy
msgid "tooltip_level_locked"
msgstr "Your teacher disabled this level"

msgid "translate_error"
msgstr "Noe gikk galt når vi prøvde å oversette koden. Prøv å kjøre koden for å se om den inneholder en feil. Kode med feil i kan ikke oversettes."

#, fuzzy
msgid "translating_hedy"
msgstr "Translating Hedy"

#, fuzzy
msgid "translator"
msgstr "Translator"

msgid "try_it"
msgstr "Prøv det"

#, fuzzy
msgid "tutorial"
msgstr "Tutorial"

#, fuzzy
msgid "tutorial_code_snippet"
msgstr "Skjul hjelpeark"

#, fuzzy
msgid "tutorial_message_not_found"
msgstr "Du har mottatt en invitasjon til å bli med i en klasse"

#, fuzzy
msgid "tutorial_title_not_found"
msgstr "Vi klarte ikke å finne den siden!"

msgid "unauthorized"
msgstr "Du har ikke rettigheter til å se denne siden"

msgid "unique_usernames"
msgstr "Alle brukernavnene må være unike."

#, fuzzy
msgid "unlock_thresholds"
msgstr "Unlock level thresholds"

#, fuzzy
msgid "unsaved_class_changes"
msgstr "There are unsaved changes, are you sure you want to leave this page?"

msgid "unshare_confirm"
msgstr "Er du sikker på at du vil gjøre dette til et privat program?"

msgid "unshare_success_detail"
msgstr "Programmet er ikke lengre delt."

msgid "update_adventure_prompt"
msgstr "Er du sikker på at du vil oppdatere dette eventyret?"

msgid "update_profile"
msgstr "Oppdater profil"

msgid "update_public"
msgstr "Oppdater offentlig profil"

#, fuzzy
msgid "updating_indicator"
msgstr "Updating"

#, fuzzy
msgid "use_of_blanks_exception"
msgstr "Use of blanks in programs"

#, fuzzy
msgid "use_of_nested_functions_exception"
msgstr "Use of nested functions"

#, fuzzy
msgid "user"
msgstr "Brukernavn"

#, fuzzy
msgid "user_inexistent"
msgstr "This user doesn't exist"

msgid "user_not_private"
msgstr "Denne brukeren eksisterer ikke, eller så har de ikke opprettet en offentlig profil"

msgid "username"
msgstr "Brukernavn"

msgid "username_empty"
msgstr "Du skrev ikke inn et brukernavn!"

msgid "username_invalid"
msgstr "Ditt brukernavn er ugylidig."

msgid "username_special"
msgstr "Brukernavnet kan ikke inneholde `:` eller `@`."

msgid "username_three"
msgstr "Brukernavnet må være *minst* tre bokstaver langt."

msgid "usernames_exist"
msgstr "Et eller flere brukernavn er allerede i bruk."

#, fuzzy
msgid "value"
msgstr "Value"

msgid "variables"
msgstr "Variables"

msgid "view_program"
msgstr "Se program"

#, fuzzy
msgid "welcome"
msgstr "Velkommen til Hedy! Du er nå den stolte eier av en lærerkonto som gir deg muligheten til å lage klasser og invitere elever."

#, fuzzy
msgid "welcome_back"
msgstr "Velkommen til Hedy! Du er nå den stolte eier av en lærerkonto som gir deg muligheten til å lage klasser og invitere elever."

#, fuzzy
msgid "what_is_your_role"
msgstr "What is your role?"

#, fuzzy
msgid "what_should_my_code_do"
msgstr "What should my code do?"

#, fuzzy
msgid "whole_world"
msgstr "The world"

msgid "year_invalid"
msgstr "Vennligst fyll inn et år mellom 1900 og {current_year}."

msgid "yes"
msgstr "Ja"

#, fuzzy
msgid "your_account"
msgstr "Ingen konto?"

#, fuzzy
msgid "your_class"
msgstr "Mine klasser"

#, fuzzy
msgid "your_last_program"
msgstr "Favorittprogram"

msgid "your_personal_text"
msgstr "Din personlige tekst..."

#, fuzzy
msgid "your_program"
msgstr "Your program"

#~ msgid "create_account_explanation"
#~ msgstr "Med en egen konto kan du lagre programmene dine."

#~ msgid "only_teacher_create_class"
#~ msgstr "Kun lærere kan opprette klasser!"

#~ msgid "keyword_support"
#~ msgstr "Translated keywords"

#~ msgid "non_keyword_support"
#~ msgstr "Translated content"

#~ msgid "try_button"
#~ msgstr "Prøv"

#~ msgid "select_own_adventures"
#~ msgstr "Velg egne eventyr"

#~ msgid "edit"
#~ msgstr "Edit"

#~ msgid "view"
#~ msgstr "Se"

#~ msgid "class"
#~ msgstr "Class"

#~ msgid "save_code_button"
#~ msgstr "Lagre kode"

#~ msgid "share_code_button"
#~ msgstr "Lagre og del koden"

#~ msgid "classes_invalid"
#~ msgstr "The list of selected classes is invalid"

#~ msgid "directly_add_adventure_to_classes"
#~ msgstr "Do you want to add this adventure directly to one of your classes?"

#~ msgid "hand_in_assignment"
#~ msgstr "Hand in assignment"

#~ msgid "select_a_level"
#~ msgstr "Select a level"

#~ msgid "answer_invalid"
#~ msgstr "Passordet ditt er ugyldig."

#~ msgid "available_adventures_level"
#~ msgstr "Available adventures level"

#~ msgid "customize_class_exp_1"
#~ msgstr ""
#~ "Hei! På denne siden kan du tilpasse innstillingene for klassen din. Du kan velge hva elevene dine skal kunne se ved å velge nivåer og eventyr.\n"
#~ "Som standard vil alle nivåer og standardeventyr vil være valgt. Du kan også legge til dine egne eventyr til nivåer. <b>Merk:</b> Det er ikke alle eventyr som er tilgjengelig for alle nivåer.\n"
#~ "For å tilpasse innstillingene kan du gjøre slik:"

#~ msgid "customize_class_exp_2"
#~ msgstr ""
#~ "Du kan alltids komme tilbake senere og endre disse innstillingene. Du kan for eksempel gjøre spesifikke evntyr og nivåer tilgjengelig når du underviser en klasse.\n"
#~ "På denne måten er det lett for deg å bestemme hvilke nivåer og eventyr elevene dine skal jobbe med.\n"
#~ "Hvis du har lyst til å gjøre alt tilgjengelig for klassen din, er det lettest å bare fjerne alle tilpasningene du har gjort."

#~ msgid "customize_class_step_1"
#~ msgstr "Velg nivåer for klassen din ved å trykke på \"Nivå knappenene\""

#~ msgid "customize_class_step_2"
#~ msgstr "\"Avkrysningsbokser\" vil dukke opp for eventyrene som er tilgjengelig for de valgte nivåene"

#~ msgid "customize_class_step_3"
#~ msgstr "Velg hvilke eventyr du ønsker at skal være tilgjengelig"

#~ msgid "customize_class_step_4"
#~ msgstr "Trykk på navnet til et eventyr for å legge til eller fjerne det for alle nivåer"

#~ msgid "customize_class_step_5"
#~ msgstr "Legg til dine egne eventyr"

#~ msgid "customize_class_step_6"
#~ msgstr "Velg en dato for når hvert nivå skal gjøres tilgjengelig (du kan også la feltene være tomme)"

#~ msgid "customize_class_step_7"
#~ msgstr "Velg resten av innstillingene"

#~ msgid "customize_class_step_8"
#~ msgstr "Trykk \"Lagre\" -> Så er du ferdig!"

#~ msgid "example_code_header"
#~ msgstr "Eksempel Hedykode"

#~ msgid "feedback_failure"
#~ msgstr "Feil!"

#~ msgid "feedback_success"
#~ msgstr "Bra!"

#~ msgid "go_to_first_question"
#~ msgstr "Gå til spørsmål 1"

#~ msgid "question"
#~ msgstr "Spørsmål"

#~ msgid "question_doesnt_exist"
#~ msgstr "This question does not exist"

#~ msgid "question_invalid"
#~ msgstr "Ugylig token."

#~ msgid "select_levels"
#~ msgstr "Select levels"

#~ msgid "too_many_attempts"
#~ msgstr "Too many attempts"

#~ msgid "class_logs"
#~ msgstr "Forrige innlogging"

#~ msgid "class_stats"
#~ msgstr "Statistikk over klassen"

#~ msgid "visit_own_public_profile"
#~ msgstr "Offentlig profil"

#~ msgid "title_class logs"
#~ msgstr "Hedy - Bli med i klassen"

#~ msgid "title_class statistics"
#~ msgstr "Min statistikk"

#~ msgid "disabled_button_locked"
#~ msgstr "Your teacher hasn't unlocked this level yet"

#~ msgid "duplicate_tag"
#~ msgstr "You already have a tag with this name."

#~ msgid "tag_deleted"
#~ msgstr "This tag was successfully deleted."

#~ msgid "no_tags"
#~ msgstr "No tags yet."

#~ msgid "apply_filters"
#~ msgstr "Apply filters"

#~ msgid "write_first_program"
#~ msgstr "Lag ditt første program!"
<<<<<<< HEAD

#~ msgid "share"
#~ msgstr "Del"

#~ msgid "unshare"
#~ msgstr "Angre deling"
=======
>>>>>>> 43313793
<|MERGE_RESOLUTION|>--- conflicted
+++ resolved
@@ -2283,13 +2283,4 @@
 #~ msgstr "Apply filters"
 
 #~ msgid "write_first_program"
-#~ msgstr "Lag ditt første program!"
-<<<<<<< HEAD
-
-#~ msgid "share"
-#~ msgstr "Del"
-
-#~ msgid "unshare"
-#~ msgstr "Angre deling"
-=======
->>>>>>> 43313793
+#~ msgstr "Lag ditt første program!"