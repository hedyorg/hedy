
msgid ""
msgstr ""
"Project-Id-Version: PACKAGE VERSION\n"
"Report-Msgid-Bugs-To: \n"
<<<<<<< HEAD
"POT-Creation-Date: 2022-08-16 09:31+0200\n"
=======
"POT-Creation-Date: 2022-08-18 14:10+0200\n"
>>>>>>> 1c14ffe7
"PO-Revision-Date: 2022-08-10 08:50+0000\n"
"Last-Translator: Anonymous <noreply@weblate.org>\n"
"Language: nb_NO\n"
"Language-Team: nb_NO <LL@li.org>\n"
"Plural-Forms: nplurals=2; plural=n != 1;\n"
"MIME-Version: 1.0\n"
"Content-Type: text/plain; charset=utf-8\n"
"Content-Transfer-Encoding: 8bit\n"
"Generated-By: Babel 2.10.1\n"

<<<<<<< HEAD
#: app.py:421
msgid "program_contains_error"
msgstr "Dette programmet inneholder en feil, er du sikker på at du vil dele det?"

#: app.py:631
msgid "title_achievements"
msgstr "Hedy - Mine prestasjoner"

#: app.py:648 app.py:752 website/teacher.py:28 website/teacher.py:451
#: website/teacher.py:462
msgid "not_teacher"
msgstr "Ser ut til at du ikke er en lærer!"

#: app.py:651
msgid "not_enrolled"
msgstr "Det ser ut som at du ikke er medlem i denne klassen!"

#: app.py:688
msgid "title_programs"
msgstr "Hedy - Mine programmer"

#: app.py:698 app.py:708 app.py:712 app.py:727 app.py:1023 app.py:1582
#: website/admin.py:17 website/admin.py:24 website/admin.py:92
#: website/admin.py:111 website/admin.py:130 website/admin.py:137
#: website/admin.py:145 website/auth.py:737 website/auth.py:764
=======
#: app.py:425
msgid "program_contains_error"
msgstr "Dette programmet inneholder en feil, er du sikker på at du vil dele det?"

#: app.py:635
msgid "title_achievements"
msgstr "Hedy - Mine prestasjoner"

#: app.py:652 app.py:756 app.py:1120 website/teacher.py:418
#: website/teacher.py:429
msgid "not_teacher"
msgstr "Ser ut til at du ikke er en lærer!"

#: app.py:655
msgid "not_enrolled"
msgstr "Det ser ut som at du ikke er medlem i denne klassen!"

#: app.py:692
msgid "title_programs"
msgstr "Hedy - Mine programmer"

#: app.py:702 app.py:712 app.py:716 app.py:731 app.py:1027 app.py:1552
#: website/admin.py:17 website/admin.py:24 website/admin.py:92
#: website/admin.py:111 website/admin.py:130 website/admin.py:137
#: website/admin.py:145 website/auth.py:734 website/auth.py:761
>>>>>>> 1c14ffe7
#: website/programs.py:210 website/statistics.py:100
msgid "unauthorized"
msgstr "Du har ikke rettigheter til å se denne siden"

<<<<<<< HEAD
#: app.py:766 website/teacher.py:44
msgid "title_for-teacher"
msgstr "Hedy - For lærere"

#: app.py:783 app.py:785 app.py:941 app.py:963 app.py:965
msgid "no_such_level"
msgstr "Dette Hedy nivået fins ikke!"

#: app.py:793 app.py:800 app.py:895 app.py:901
msgid "no_such_program"
msgstr "Dette Hedy programmet fins ikke!"

#: app.py:829
msgid "level_not_class"
msgstr "Klassen din har ikke tilgang til dette nivået enda"

#: app.py:946 website/teacher.py:511 website/teacher.py:529
#: website/teacher.py:573 website/teacher.py:618
msgid "no_such_adventure"
msgstr "Dette eventyret eksisterer ikke!"

#: app.py:974 app.py:1209
msgid "page_not_found"
msgstr "Vi klarte ikke å finne den siden!"

#: app.py:994
msgid "title_signup"
msgstr "Hedy - Opprett konto"

#: app.py:1001
msgid "title_login"
msgstr "Hedy - Logg inn"

#: app.py:1008
msgid "title_recover"
msgstr "Hedy - Gjennopprett konto"

#: app.py:1024
msgid "title_reset"
msgstr "Hedy - Tilbakestill passord"

#: app.py:1054
msgid "title_my-profile"
msgstr "Hedy - Min konto"

#: app.py:1074
msgid "title_learn-more"
msgstr "Hedy - Lær mer"

#: app.py:1080
msgid "title_privacy"
msgstr "Hedy - Personvernsvilkår"

#: app.py:1090
msgid "title_start"
msgstr "Hedy - Et gradvis programmeringsspråk"

#: app.py:1108
msgid "title_landing-page"
msgstr "Velkommen til Hedy!"

#: app.py:1200
msgid "title_explore"
msgstr "Hedy - Utforsk"

#: app.py:1222 app.py:1227
=======
#: app.py:770 app.py:1137
msgid "title_for-teacher"
msgstr "Hedy - For lærere"

#: app.py:787 app.py:789 app.py:945 app.py:967 app.py:969
msgid "no_such_level"
msgstr "Dette Hedy nivået fins ikke!"

#: app.py:797 app.py:804 app.py:899 app.py:905
msgid "no_such_program"
msgstr "Dette Hedy programmet fins ikke!"

#: app.py:833
msgid "level_not_class"
msgstr "Klassen din har ikke tilgang til dette nivået enda"

#: app.py:950 website/teacher.py:478 website/teacher.py:496
#: website/teacher.py:540 website/teacher.py:585
msgid "no_such_adventure"
msgstr "Dette eventyret eksisterer ikke!"

#: app.py:978 app.py:1239
msgid "page_not_found"
msgstr "Vi klarte ikke å finne den siden!"

#: app.py:998
msgid "title_signup"
msgstr "Hedy - Opprett konto"

#: app.py:1005
msgid "title_login"
msgstr "Hedy - Logg inn"

#: app.py:1012
msgid "title_recover"
msgstr "Hedy - Gjennopprett konto"

#: app.py:1028
msgid "title_reset"
msgstr "Hedy - Tilbakestill passord"

#: app.py:1058
msgid "title_my-profile"
msgstr "Hedy - Min konto"

#: app.py:1078
msgid "title_learn-more"
msgstr "Hedy - Lær mer"

#: app.py:1084
msgid "title_privacy"
msgstr "Hedy - Personvernsvilkår"

#: app.py:1094
msgid "title_start"
msgstr "Hedy - Et gradvis programmeringsspråk"

#: app.py:1112
msgid "title_landing-page"
msgstr "Velkommen til Hedy!"

#: app.py:1230
msgid "title_explore"
msgstr "Hedy - Utforsk"

#: app.py:1252 app.py:1257
>>>>>>> 1c14ffe7
#, fuzzy
msgid "no_such_highscore"
msgstr "Dette Hedy nivået fins ikke!"

<<<<<<< HEAD
#: app.py:1257 app.py:1259
=======
#: app.py:1287 app.py:1289
>>>>>>> 1c14ffe7
msgid "translate_error"
msgstr ""
"Noe gikk galt når vi prøvde å oversette koden. Prøv å kjøre koden for å "
"se om den inneholder en feil. Kode med feil i kan ikke oversettes."

<<<<<<< HEAD
#: app.py:1264 app.py:1298
#, fuzzy
msgid "tutorial_start_title"
msgstr "Welcome to Hedy!"

#: app.py:1264
#, fuzzy
msgid "tutorial_start_message"
msgstr "In this tutorial we will explain all the Hedy features step-by-step."

#: app.py:1266
#, fuzzy
msgid "tutorial_editor_title"
msgstr "The code editor"

#: app.py:1266
#, fuzzy
msgid "tutorial_editor_message"
msgstr "In this window you write all the code, try typing something!"

#: app.py:1268
#, fuzzy
msgid "tutorial_output_title"
msgstr "The output window"

#: app.py:1268
#, fuzzy
msgid "tutorial_output_message"
msgstr "The result of the code you execute will be shown here"

#: app.py:1270
#, fuzzy
msgid "tutorial_run_title"
msgstr "The run button"

#: app.py:1270
#, fuzzy
msgid "tutorial_run_message"
msgstr "With this button you can run your program! Shall we give it a try?"

#: app.py:1272
#, fuzzy
msgid "tutorial_tryit_title"
msgstr "Try it out!"

#: app.py:1272
#, fuzzy
msgid "tutorial_tryit_message"
msgstr "Du har mottatt en invitasjon til å bli med i en klasse"

#: app.py:1274
#, fuzzy
msgid "tutorial_speakaloud_title"
msgstr "The end!"

#: app.py:1274
#, fuzzy
msgid "tutorial_speakaloud_message"
msgstr "Click on 'next step' to really start coding with Hedy!"

#: app.py:1276
#, fuzzy
msgid "tutorial_speakaloud_run_title"
msgstr "The end!"

#: app.py:1276
#, fuzzy
msgid "tutorial_speakaloud_run_message"
msgstr "Click on 'next step' to really start coding with Hedy!"

#: app.py:1278
#, fuzzy
msgid "tutorial_nextlevel_title"
msgstr "Skjul hjelpeark"

#: app.py:1278
#, fuzzy
msgid "tutorial_nextlevel_message"
msgstr "Du har mottatt en invitasjon til å bli med i en klasse"

#: app.py:1280
#, fuzzy
msgid "tutorial_leveldefault_title"
msgstr "Level explanation"

#: app.py:1280
#, fuzzy
msgid "tutorial_leveldefault_message"
msgstr ""
"The first tab always contains the level explanation. In each level new "
"commands will be explained here."

#: app.py:1282
#, fuzzy
msgid "tutorial_adventures_title"
msgstr "Tilpass eventyr"

#: app.py:1282
#, fuzzy
msgid "tutorial_adventures_message"
msgstr "Tilpass eventyr"

#: app.py:1284
#, fuzzy
msgid "tutorial_quiz_title"
msgstr "Quiz"

#: app.py:1284
#, fuzzy
msgid "tutorial_quiz_message"
msgstr ""
"At the end of each level you can make the quiz. This way you can verify "
"if you understand everything."

#: app.py:1286
#, fuzzy
msgid "tutorial_saveshare_title"
msgstr "Saving & sharing"

#: app.py:1286
#, fuzzy
msgid "tutorial_saveshare_message"
msgstr "You can save and share all your created programs with other Hedy users."

#: app.py:1288
#, fuzzy
msgid "tutorial_cheatsheet_title"
msgstr "Skjul hjelpeark"

#: app.py:1288
#, fuzzy
msgid "tutorial_cheatsheet_message"
msgstr ""
"If you forgot a command you can always use the cheatsheet. It shows a "
"list of all commands you can use in the current level."

#: app.py:1290 app.py:1310
#, fuzzy
msgid "tutorial_end_title"
msgstr "The end!"

#: app.py:1290
#, fuzzy
msgid "tutorial_end_message"
msgstr "Click on 'next step' to really start coding with Hedy!"

#: app.py:1292 app.py:1312
=======
#: app.py:1297
#, fuzzy
msgid "tutorial_code_snippet"
msgstr "Skjul hjelpeark"

#: app.py:1301
msgid "invalid_tutorial_step"
msgstr ""

#: app.py:1305
>>>>>>> 1c14ffe7
#, fuzzy
msgid "tutorial_title_not_found"
msgstr "Vi klarte ikke å finne den siden!"

<<<<<<< HEAD
#: app.py:1292 app.py:1312
=======
#: app.py:1305
>>>>>>> 1c14ffe7
#, fuzzy
msgid "tutorial_message_not_found"
msgstr "Du har mottatt en invitasjon til å bli med i en klasse"

<<<<<<< HEAD
#: app.py:1298
#, fuzzy
msgid "teacher_tutorial_start_message"
msgstr "Du har mottatt en invitasjon til å bli med i en klasse"

#: app.py:1300
#, fuzzy
msgid "tutorial_class_title"
msgstr "Skjul hjelpeark"

#: app.py:1300
#, fuzzy
msgid "tutorial_class_message"
msgstr "Tilpass eventyr"

#: app.py:1302
#, fuzzy
msgid "tutorial_customize_class_title"
msgstr "Skjul hjelpeark"

#: app.py:1302
#, fuzzy
msgid "tutorial_customize_class_message"
msgstr "Tilpass eventyr"

#: app.py:1304
#, fuzzy
msgid "tutorial_own_adventures_title"
msgstr "Tilpass eventyr"

#: app.py:1304
#, fuzzy
msgid "tutorial_own_adventures_message"
msgstr "Tilpass eventyr"

#: app.py:1306
#, fuzzy
msgid "tutorial_accounts_title"
msgstr "Tilpass eventyr"

#: app.py:1306
#, fuzzy
msgid "tutorial_accounts_message"
msgstr "Tilpass eventyr"

#: app.py:1308
#, fuzzy
msgid "tutorial_documentation_title"
msgstr "Skjul hjelpeark"

#: app.py:1308
#, fuzzy
msgid "tutorial_documentation_message"
msgstr "Tilpass eventyr"

#: app.py:1310
#, fuzzy
msgid "teacher_tutorial_end_message"
msgstr "Du har mottatt en invitasjon til å bli med i en klasse"

#: app.py:1320
#, fuzzy
msgid "tutorial_code_snippet"
msgstr "Skjul hjelpeark"

#: app.py:1324 app.py:1334
msgid "invalid_tutorial_step"
msgstr ""

#: app.py:1523 website/auth.py:287 website/auth.py:342 website/auth.py:479
#: website/auth.py:504 website/auth.py:537 website/auth.py:651
#: website/auth.py:693 website/auth.py:743 website/auth.py:770
#: website/quiz.py:43 website/quiz.py:69 website/teacher.py:121
#: website/teacher.py:156 website/teacher.py:200 website/teacher.py:285
#: website/teacher.py:341 website/teacher.py:388 website/teacher.py:429
#: website/teacher.py:467 website/teacher.py:553 website/teacher.py:641
msgid "ajax_error"
msgstr "Det skjedde noe feil, vennligst prøv igjen."

#: app.py:1526
msgid "image_invalid"
msgstr "Bildet du valgte er ugyldig."

#: app.py:1528
msgid "personal_text_invalid"
msgstr "Din personlige tekst er ugyldig."

#: app.py:1530 app.py:1536
msgid "favourite_program_invalid"
msgstr "Ditt valgte favorittprogram er ugyldig."

#: app.py:1548 app.py:1549
msgid "public_profile_updated"
msgstr "Din offentlige profil ble oppdatert."

#: app.py:1586 app.py:1611
=======
#: app.py:1493 website/auth.py:288 website/auth.py:343 website/auth.py:476
#: website/auth.py:501 website/auth.py:534 website/auth.py:648
#: website/auth.py:690 website/auth.py:740 website/auth.py:767
#: website/quiz.py:43 website/quiz.py:69 website/teacher.py:88
#: website/teacher.py:123 website/teacher.py:167 website/teacher.py:252
#: website/teacher.py:308 website/teacher.py:355 website/teacher.py:396
#: website/teacher.py:434 website/teacher.py:520 website/teacher.py:608
msgid "ajax_error"
msgstr "Det skjedde noe feil, vennligst prøv igjen."

#: app.py:1496
msgid "image_invalid"
msgstr "Bildet du valgte er ugyldig."

#: app.py:1498
msgid "personal_text_invalid"
msgstr "Din personlige tekst er ugyldig."

#: app.py:1500 app.py:1506
msgid "favourite_program_invalid"
msgstr "Ditt valgte favorittprogram er ugyldig."

#: app.py:1518 app.py:1519
msgid "public_profile_updated"
msgstr "Din offentlige profil ble oppdatert."

#: app.py:1556 app.py:1581
>>>>>>> 1c14ffe7
msgid "user_not_private"
msgstr ""
"Denne brukeren eksisterer ikke, eller så har de ikke opprettet en "
"offentlig profil"

<<<<<<< HEAD
#: app.py:1619
=======
#: app.py:1589
>>>>>>> 1c14ffe7
msgid "invalid_teacher_invitation_code"
msgstr ""
"Invitasjonskoden til å bli lærer er ugyldig. For å bli en Hedy-lærer, ta "
"kontakt med hello@hedy.org. Felienne er fra Nederland, så skriv helst på "
"engelsk."

#: utils.py:303
msgid "default_404"
msgstr "Vi klarte ikke finne den siden..."

#: utils.py:305
msgid "default_403"
msgstr "Ser ut til at du ikke har rettigheter til å gjøre det..."

#: utils.py:307
msgid "default_500"
msgstr "Noe gikk galt..."

#: content/error-messages.txt:1
msgid "Wrong Level"
msgstr ""
"Det var korrekt Hedy kode, men det var feil nivå. Du skrev "
"{offending_keyword} for nivå {working_level}. Tips: {tip}"

#: content/error-messages.txt:2
msgid "Incomplete"
msgstr ""
"Oisann! Du glemte litt kode! På linje {line_number}, må du legge til "
"tekst etter {incomplete_command}."

#: content/error-messages.txt:3
msgid "Invalid"
msgstr ""
"{invalid_command} er ikke en Hedy nivå {level} kommando. Mente du "
"{guessed_command}?"

#: content/error-messages.txt:4
msgid "Invalid Space"
msgstr ""
"Oisann! Du begynte linjen med et mellomrom på linje {line_number}. "
"Mellomrom forvirrer datamaskiner, kan du fjerne det?"

#: content/error-messages.txt:5
msgid "Has Blanks"
msgstr "Koden din er uferdig. Den inneholder tomrom du må erstatte med kode."

#: content/error-messages.txt:6
msgid "No Indentation"
msgstr ""
"Du brukte for få mellomrom på linje {line_number}. Du brukte "
"{leading_spaces} mellomrom, dette er ikke nok. Start hver nye kodeblokk "
"med {indent_size} mellomrom mer enn linjen før."

#: content/error-messages.txt:7
msgid "Unexpected Indentation"
msgstr ""
"Du brukte for mange mellomrom på linje {line_number}. Du brukte "
"{leading_spaces} mellomrom, dette er for mange. Start hver nye kodeblokk "
"med {indent_size} mellomrom mer enn linjen før."

#: content/error-messages.txt:8
msgid "Parse"
msgstr ""
"Koden du skrev inn er ikke korrekt Hedy kode. Det er en feil på linje "
"{location[0]}, på posisjon {location[1]}. Du skrev {character_found}, men"
" det er ikke lov."

#: content/error-messages.txt:9
msgid "Unquoted Text"
msgstr ""
"Vær forsiktig. Hvis du spør eller skriver ut noe så må du huske å begynne"
" og avslutte teksten med en apostrof. Du glemte en apostrof en plass."

#: content/error-messages.txt:10
msgid "Unquoted Assignment"
msgstr ""
"Fra dette nivået må du skrive teksten til høyre for `er`-kodeordet inni "
"apostrofer. Du glemte det for teksten {text}."

#: content/error-messages.txt:11
msgid "Unquoted Equality Check"
msgstr ""
"Hvis du har lyst til å sjekke om en variabel er lik flere ord, må ordene "
"være inni to apostrofer. For eksempel 'her er ordene mine'!"

#: content/error-messages.txt:12
msgid "Var Undefined"
msgstr ""
"Du prøvde å bruke variabelen {name}, men den finnes ikke. Det kan også "
"være at du prøvde å bruke ordet {name} men at du glemte apostrof-tegnene."

#: content/error-messages.txt:13
msgid "Cyclic Var Definition"
msgstr ""
"Variabelen {variable} må opprettes og gis en verdi før du kan bruke den "
"på høyre siden av hvis-kommandoen"

#: content/error-messages.txt:14
msgid "Lonely Echo"
msgstr ""
"Du brukte ekko før spør-kommandoen, eller ekko uten å bruke spør-"
"kommandoen. Først må du spørre om inndata, så kan du bruke ekko."

#: content/error-messages.txt:15
msgid "Too Big"
msgstr ""
"Oi! Programmet ditt har {lines_of_code} kodelinjer, imponerende! Vi "
"klarer desverre bare å prossessere {max_lines} linjer på dette nivået. "
"Gjør programmet ditt mindre og prøv igjen."

#: content/error-messages.txt:16
msgid "Invalid Argument Type"
msgstr ""
"Du kan ikke bruke {command} med {invalid_argument} fordi det er "
"{invalid_type}. Prøv å endre {invalid_argument} til {allowed_types}."

#: content/error-messages.txt:17
msgid "Invalid Argument"
msgstr ""
"Du kan ikke bruke kommandoen {command} med {invalid_argument}. Prøv å "
"endre {invalid_argument} til {allowed_types}."

#: content/error-messages.txt:18
msgid "Invalid Type Combination"
msgstr ""
"Du kan ikke bruke {invalid_argument} og {invalid_argument_2} i {command} "
"fordi en er {invalid_type} og den andre er {invalid_type_2}. Prøv å endre"
" {invalid_argument} til {invalid_type_2} eller {invalid_argument_2} til "
"{invalid_type}."

#: content/error-messages.txt:19
msgid "Unsupported Float"
msgstr ""
"Desimaltall er ikke støttet enda, men de er det om noen nivåer. Du må "
"endre {value} til ett heltall på dette nivået."

#: content/error-messages.txt:20
msgid "Locked Language Feature"
msgstr ""
"Du bruker {concept}! Det er fantastisk, men {concept} er ikke låst opp "
"enda! Det vil bli låst opp på et senere nivå."

#: content/error-messages.txt:21
msgid "Missing Command"
msgstr "Det ser ut som du glemte å bruke en kommando på linje line {line_number}."

#: content/error-messages.txt:22
#, fuzzy
msgid "Missing Inner Command"
msgstr "Det ser ut som du glemte å bruke en kommando på linje line {line_number}."

#: content/error-messages.txt:23
#, fuzzy
msgid "Incomplete Repeat"
msgstr ""
"It looks like you forgot to use {command} with the repeat command you "
"used on line {line_number}."

#: content/error-messages.txt:24
#, fuzzy
msgid "Unsupported String Value"
msgstr "Text values cannot contain {invalid_value}."

#: content/error-messages.txt:25
msgid "ask_needs_var"
msgstr ""
"Fra nivå 2, må du lagre svaret fra spør-kommandoen i en variabel "
"spørsmålet inni apostrofer. For eksempel: navn er spør Hva heter du?"

#: content/error-messages.txt:26
msgid "echo_out"
msgstr ""
"Fra nivå 2 er ikke ekko nødvendig lenger. Du kan skrive ut svaret på et "
"spørsmål med spør- og skriv-kommandoene. For eksempel: \n"
"navn er spør Hva heter du?\n"
"skriv hallo navn"

#: content/error-messages.txt:27
msgid "space"
msgstr "et mellomrom"

#: content/error-messages.txt:28
msgid "comma"
msgstr "et komma"

#: content/error-messages.txt:29
msgid "question mark"
msgstr "et spørsmålstegn"

#: content/error-messages.txt:30
msgid "newline"
msgstr "en ny linje"

#: content/error-messages.txt:31
msgid "period"
msgstr "et punktum"

#: content/error-messages.txt:32
msgid "exclamation mark"
msgstr "et utropstegn"

#: content/error-messages.txt:33
msgid "dash"
msgstr "en bindestrek"

#: content/error-messages.txt:34
msgid "star"
msgstr "en stjerne"

#: content/error-messages.txt:35
msgid "single quotes"
msgstr "en enkelapostrof"

#: content/error-messages.txt:36
msgid "double quotes"
msgstr "dobbelapostrof"

#: content/error-messages.txt:37
msgid "slash"
msgstr "en skråstrek"

#: content/error-messages.txt:38
msgid "string"
msgstr "tekst"

#: content/error-messages.txt:39
msgid "nested blocks"
msgstr "en blokk i en blokk"

#: content/error-messages.txt:40
msgid "or"
msgstr "eller"

#: content/error-messages.txt:41
msgid "number"
msgstr "et tall"

#: content/error-messages.txt:42
msgid "integer"
msgstr "et tall"

#: content/error-messages.txt:43
msgid "float"
msgstr "et tall"

#: content/error-messages.txt:44
msgid "list"
msgstr "en liste"

#: content/error-messages.txt:45
msgid "input"
msgstr "inndata fra spør-kommandoen"

#: templates/achievements.html:5
msgid "general"
msgstr "Generelle Prestasjoner"

#: templates/achievements.html:9
msgid "programs_created"
msgstr "Programmer laget"

#: templates/achievements.html:10
msgid "programs_saved"
msgstr "Lagring av programmer"

#: templates/achievements.html:11
msgid "programs_submitted"
msgstr "Innsendte programmer"

#: templates/achievements.html:13 templates/achievements.html:26
msgid "teacher"
msgstr "Lærer"

#: templates/achievements.html:16 templates/achievements.html:54
msgid "hidden"
msgstr "Skjult"

#: templates/achievements.html:23
msgid "hedy_achievements"
msgstr "Hedy Prestasjoner"

#: templates/achievements.html:37 templates/achievements.html:51
#: templates/landing-page.html:89 templates/layout.html:92
#: templates/public-page.html:51
#, fuzzy
msgid "achievements_logo_alt"
msgstr "prestasjoner"

#: templates/achievements.html:38
#, fuzzy
msgid "achievements_check_icon_alt"
msgstr "Du oppnådde en prestasjon!"

#: templates/cheatsheet.html:14
msgid "cheatsheet_title"
msgstr "Skjul hjelpeark"

#: templates/cheatsheet.html:15 templates/incl-menubar.html:4
#, fuzzy
msgid "hedy_logo_alt"
msgstr "Hedy logo"

#: templates/class-logs.html:10 templates/class-stats.html:22
#: templates/create-accounts.html:41 templates/customize-class.html:166
msgid "back_to_class"
msgstr "Gå tilbake til klassen"

#: templates/class-overview.html:14 templates/for-teachers.html:34
#: templates/for-teachers.html:41
msgid "class_name_prompt"
msgstr "Vennligst oppgi navnet på klassen"

#: templates/class-overview.html:20 templates/class-overview.html:70
#: templates/create-accounts.html:16 templates/highscores.html:37
#: templates/login.html:10 templates/profile.html:96 templates/recover.html:9
#: templates/signup.html:10
msgid "username"
msgstr "Brukernavn"

#: templates/class-overview.html:21
msgid "last_login"
msgstr "Forrige innlogging"

#: templates/class-overview.html:22
msgid "highest_level_reached"
msgstr "Høyeste nivå nådd"

#: templates/class-overview.html:23
msgid "number_programs"
msgstr "Antall programmer"

#: templates/class-overview.html:24
msgid "programs"
msgstr "Program"

#: templates/class-overview.html:25 templates/create-accounts.html:17
#: templates/login.html:14 templates/reset.html:9 templates/signup.html:18
msgid "password"
msgstr "Passord"

#: templates/class-overview.html:26 templates/class-overview.html:73
#: templates/customize-adventure.html:69 templates/for-teachers.html:25
#: templates/for-teachers.html:54
msgid "remove"
msgstr "Fjern"

#: templates/class-overview.html:36
msgid "page"
msgstr "side"

#: templates/class-overview.html:37
msgid "enter_password"
msgstr "Oppgi ett nytt passord for"

#: templates/class-overview.html:37
msgid "password_change_prompt"
msgstr "Er du sikker på du vil endre dette passordet?"

#: templates/class-overview.html:38
msgid "remove_student_prompt"
msgstr "Er du sikker du vil fjerne eleven fra klassen?"

#: templates/class-overview.html:46
#, fuzzy
msgid "add_students"
msgstr "elever"

#: templates/class-overview.html:47 templates/customize-class.html:5
msgid "customize_class"
msgstr "Tilpass innstillingene for klassen"

#: templates/class-overview.html:48
msgid "class_stats"
msgstr "Statistikk over klassen"

#: templates/class-overview.html:49
#, fuzzy
msgid "class_logs"
msgstr "Forrige innlogging"

#: templates/class-overview.html:52 templates/customize-adventure.html:74
msgid "back_to_teachers_page"
msgstr "Gå tilbake til lærersiden"

#: templates/class-overview.html:56
#, fuzzy
msgid "add_students_options"
msgstr "Opprett kontoer til elever"

#: templates/class-overview.html:58
#, fuzzy
msgid "copy_link_success"
msgstr "Kopier lenken for å dele"

#: templates/class-overview.html:58
#, fuzzy
msgid "copy_join_link"
msgstr "Please copy and paste this link into a new tab:"

#: templates/class-overview.html:59
msgid "invite_prompt"
msgstr "Oppgi et brukernavn"

#: templates/class-overview.html:59
#, fuzzy
msgid "invite_by_username"
msgstr "Alle brukernavnene må være unike."

#: templates/class-overview.html:60 templates/create-accounts.html:45
msgid "create_accounts"
msgstr "Opprett flere kontoer"

#: templates/class-overview.html:65
msgid "pending_invites"
msgstr "Ubesvarte invitasjoner"

#: templates/class-overview.html:71
msgid "invite_date"
msgstr "Invitasjonsdato"

#: templates/class-overview.html:72
msgid "expiration_date"
msgstr "Utløpsdato"

#: templates/class-overview.html:82 templates/profile.html:23
msgid "delete_invite_prompt"
msgstr "Er du sikker på at du vil fjerne denne klasseinvitasjonen?"

#: templates/class-prejoin.html:7
msgid "class_already_joined"
msgstr "Du er allerede elev i denne klassen"

#: templates/class-prejoin.html:9 templates/error-page.html:6
#, fuzzy
msgid "error_logo_alt"
msgstr "Error logo"

#: templates/class-prejoin.html:11
msgid "goto_profile"
msgstr "Gå til min profil"

#: templates/class-prejoin.html:15 templates/profile.html:20
msgid "prompt_join_class"
msgstr "Vil du bli med i denne klassen?"

<<<<<<< HEAD
#: templates/class-prejoin.html:17 website/teacher.py:265
=======
#: templates/class-prejoin.html:17 website/teacher.py:232
>>>>>>> 1c14ffe7
msgid "join_prompt"
msgstr "Du trenger en konto for å bli med i klassen. Vil du logge inn nå?"

#: templates/class-prejoin.html:17 templates/profile.html:22
msgid "join_class"
msgstr "Bli med i klassen"

#: templates/code-page.html:8 templates/for-teachers.html:9
#, fuzzy
msgid "next_step_tutorial"
msgstr "Next step >>>"

#: templates/code-page.html:34 templates/code-page.html:44
#: templates/customize-class.html:28 templates/customize-class.html:64
#: templates/customize-class.html:71 templates/customize-class.html:95
#: templates/level-page.html:6 templates/level-page.html:11
#: templates/quiz.html:8 templates/view-program-page.html:12
#: templates/view-program-page.html:28
msgid "level_title"
msgstr "Nivå"

#: templates/create-accounts.html:5
msgid "create_multiple_accounts"
msgstr "Opprett flere kontoer"

#: templates/create-accounts.html:7
msgid "accounts_intro"
msgstr ""
"På denne siden kan du opprette kontoer for flere elever samtidig. Det er "
"også mulig å legge de til i en av klassene dine. Ved å trykke på den "
"grønnne + knappen til høyre på bunnen av skjermen kan du legge til ekstra"
" rader. Du kan slette rader ved å trykke på det tilsvarende røde krysset."
" Pass på at ingen rader er tomme når du trykker på \"Opprett kontoer\". "
"Vennligst pass på at hvert brukernavn og epost er unik og at passordet er"
" <b>minst</b> 6 tegn."

#: templates/create-accounts.html:10
msgid "create_accounts_prompt"
msgstr "Er du sikker på at du vil opprette disse kontoene?"

#: templates/create-accounts.html:25
#, fuzzy
msgid "download_login_credentials"
msgstr ""

#: templates/create-accounts.html:29 templates/layout.html:22
#: templates/signup.html:82
msgid "yes"
msgstr "Ja"

#: templates/create-accounts.html:33 templates/layout.html:23
#: templates/signup.html:86
msgid "no"
msgstr "Nei"

#: templates/create-accounts.html:44 templates/programs.html:23
msgid "reset_view"
msgstr "Tilbakestill"

#: templates/customize-adventure.html:5
msgid "customize_adventure"
msgstr "Tilpass eventyr"

#: templates/customize-adventure.html:7
msgid "update_adventure_prompt"
msgstr "Er du sikker på at du vil oppdatere dette eventyret?"

#: templates/customize-adventure.html:10
msgid "general_settings"
msgstr "Generelle innstillinger"

#: templates/customize-adventure.html:12 templates/for-teachers.html:20
#: templates/for-teachers.html:49
msgid "name"
msgstr "Navn"

#: templates/customize-adventure.html:16 templates/customize-adventure.html:18
#: templates/explore.html:28 templates/explore.html:57
#: templates/explore.html:86 templates/for-teachers.html:50
#: templates/programs.html:12 templates/programs.html:37
#: templates/programs.html:45
msgid "level"
msgstr "Nivå"

#: templates/customize-adventure.html:25
msgid "adventure_exp_1"
msgstr ""
"Skriv inn ditt ønskede eventyr på høyre side. Etter du har laget et "
"eventyr kan du inkludere det i en av klassene dine under "
"\"tilpasninger\". Hvis du vil inkludere en kommando i eventyret vennligst"
" bruk kodeblokker som dette:"

#: templates/customize-adventure.html:31
msgid "adventure_exp_2"
msgstr ""
"Hvis du vil vise en kodesnuttet, for eksempel for å gi en elev en mal "
"eller kodeeksempel, bruk pre-tag som dette:"

#: templates/customize-adventure.html:33 templates/customize-adventure.html:36
#, fuzzy
msgid "hello_world"
msgstr "Hello world!"

#: templates/customize-adventure.html:39
msgid "adventure_exp_3"
msgstr ""
"Du kan bruke \"forhåndsvis\" knappen til å se en stilert versjon av "
"eventyret ditt. For å se eventyret på en egen side, velg \"vis\" fra "
"lærersiden."

#: templates/customize-adventure.html:43 templates/customize-class.html:28
#: templates/customize-class.html:94 templates/explore.html:22
#: templates/programs.html:18 templates/programs.html:38
#: templates/view-adventure.html:6
msgid "adventure"
msgstr "Eventyr"

#: templates/customize-adventure.html:44
msgid "template_code"
msgstr ""
"Dette er forklaringen for eventyret mitt!\n"
"\n"
"På denne måten kan jeg vise en kommando: <code>skriv</code>\n"
"\n"
"Men noen ganger ønsker jeg å vise en kodesnutt, som dette:\n"
"<pre>\n"
"spør Hva er navnet ditt?\n"
"ekko så navnet ditt er\n"
"</pre>"

#: templates/customize-adventure.html:47
msgid "adventure_terms"
msgstr "Jeg tillater at eventyret mitt kan offentliggjøres på Hedy."

#: templates/customize-adventure.html:51
#, fuzzy
msgid "directly_add_adventure_to_classes"
msgstr "Do you want to add this adventure directly to one of your classes?"

#: templates/customize-adventure.html:67
msgid "preview"
msgstr "Forhåndsvis"

#: templates/customize-adventure.html:68 templates/customize-class.html:161
msgid "save"
msgstr "Lagre"

#: templates/customize-adventure.html:69 templates/for-teachers.html:65
msgid "delete_adventure_prompt"
msgstr "Er du sikker på at du vil fjerne dette eventyret?"

#: templates/customize-class.html:7
msgid "customize_class_exp_1"
msgstr ""
"Hei! På denne siden kan du tilpasse innstillingene for klassen din. Du "
"kan velge hva elevene dine skal kunne se ved å velge nivåer og eventyr.\n"
"Som standard vil alle nivåer og standardeventyr vil være valgt. Du kan "
"også legge til dine egne eventyr til nivåer. <b>Merk:</b> Det er ikke "
"alle eventyr som er tilgjengelig for alle nivåer.\n"
"For å tilpasse innstillingene kan du gjøre slik:"

#: templates/customize-class.html:10
msgid "customize_class_step_1"
msgstr "Velg nivåer for klassen din ved å trykke på \"Nivå knappenene\""

#: templates/customize-class.html:11
msgid "customize_class_step_2"
msgstr ""
"\"Avkrysningsbokser\" vil dukke opp for eventyrene som er tilgjengelig "
"for de valgte nivåene"

#: templates/customize-class.html:12
msgid "customize_class_step_3"
msgstr "Velg hvilke eventyr du ønsker at skal være tilgjengelig"

#: templates/customize-class.html:13
msgid "customize_class_step_4"
msgstr ""
"Trykk på navnet til et eventyr for å legge til eller fjerne det for alle "
"nivåer"

#: templates/customize-class.html:14
msgid "customize_class_step_5"
msgstr "Legg til dine egne eventyr"

#: templates/customize-class.html:15
msgid "customize_class_step_6"
msgstr ""
"Velg en dato for når hvert nivå skal gjøres tilgjengelig (du kan også la "
"feltene være tomme)"

#: templates/customize-class.html:16
msgid "customize_class_step_7"
msgstr "Velg resten av innstillingene"

#: templates/customize-class.html:17
msgid "customize_class_step_8"
msgstr "Trykk \"Lagre\" -> Så er du ferdig!"

#: templates/customize-class.html:20
msgid "customize_class_exp_2"
msgstr ""
"Du kan alltids komme tilbake senere og endre disse innstillingene. Du kan"
" for eksempel gjøre spesifikke evntyr og nivåer tilgjengelig når du "
"underviser en klasse.\n"
"På denne måten er det lett for deg å bestemme hvilke nivåer og eventyr "
"elevene dine skal jobbe med.\n"
"Hvis du har lyst til å gjøre alt tilgjengelig for klassen din, er det "
"lettest å bare fjerne alle tilpasningene du har gjort."

#: templates/customize-class.html:23
msgid "select_adventures"
msgstr "Velg eventyr"

#: templates/customize-class.html:59
msgid "opening_dates"
msgstr "Dato for tilgjengeliggjøring"

#: templates/customize-class.html:65
msgid "opening_date"
msgstr "Dato for tilgjengeliggjøring"

#: templates/customize-class.html:75 templates/customize-class.html:77
msgid "directly_available"
msgstr "Åpne på direkten"

#: templates/customize-class.html:89
msgid "select_own_adventures"
msgstr "Velg egne eventyr"

#: templates/customize-class.html:96 templates/customize-class.html:120
#: templates/profile.html:57 templates/profile.html:132
#: templates/profile.html:141 templates/signup.html:40 templates/signup.html:62
#: templates/signup.html:71
msgid "select"
msgstr "Velg"

#: templates/customize-class.html:114
msgid "other_settings"
msgstr "Andre innstillinger"

#: templates/customize-class.html:119
msgid "option"
msgstr "Valg"

#: templates/customize-class.html:125
msgid "mandatory_mode"
msgstr "Obligatorisk utviklermodus"

#: templates/customize-class.html:131
msgid "hide_cheatsheet"
msgstr "Skjul hjelpeark"

#: templates/customize-class.html:137
msgid "hide_keyword_switcher"
msgstr "hide keyboard switcher"

#: templates/customize-class.html:143
#, fuzzy
msgid "hide_quiz"
msgstr "Slutt på quizen"

#: templates/customize-class.html:149
#, fuzzy
msgid "hide_parsons"
msgstr "Hide parsons"

#: templates/customize-class.html:160
msgid "reset_adventure_prompt"
msgstr "Er du sikker på at du vil tilbakestille alle valgte eventyr?"

#: templates/customize-class.html:160
msgid "reset_adventures"
msgstr "Tilbakestill valgte eventyr"

#: templates/customize-class.html:164
msgid "remove_customizations_prompt"
msgstr "Er du sikker på at du vil fjerne tilpasningene for denne klassen?"

#: templates/customize-class.html:165
msgid "remove_customization"
msgstr "Fjern tilpasninger"

#: templates/customize-class.html:182
#, fuzzy
msgid "unsaved_class_changes"
msgstr "There are unsaved changes, are you sure you want to leave this page?"

#: templates/error-page.html:12
msgid "go_back_to_main"
msgstr "Gå tilbake til hovedsiden"

#: templates/explore.html:12 templates/landing-page.html:33
msgid "explore_programs"
msgstr "Utforsk programmer"

#: templates/explore.html:15
msgid "explore_explanation"
msgstr ""
"På denne siden kan du se gjennom programmer laget av andre Hedybrukere. "
"Du kan filtrere på både Hedy nivå og eventyr. Trykk på \"Se program\" for"
" å åpne programmet og kjøre det. Program med en rød overskrift inneholder"
" en feil. Du kan fortsatt åpne programmet, men når du kjører det vil du "
"få en feil. Du kan selvfølgelig prøve å fikse feilen! Hvis personen som "
"har laget programmet har en offentlig profil så kan du trykke på "
"brukernavnet for å besøke profilen. På profilen vil du finne alle "
"programmene de har delt og mye annet!"

#: templates/explore.html:34
#, fuzzy
msgid "language"
msgstr "Hvilke av disse programmeringsspråkene har du brukt før?"

#: templates/explore.html:41 templates/programs.html:24
#, fuzzy
msgid "search_button"
msgstr "Search"

#: templates/explore.html:48
#, fuzzy
msgid "hedy_choice_title"
msgstr "Hedy's Choice"

#: templates/explore.html:60 templates/explore.html:89
msgid "creator"
msgstr "Skaper"

#: templates/explore.html:66 templates/explore.html:95
msgid "view_program"
msgstr "Se program"

#: templates/explore.html:67 templates/explore.html:96
msgid "report_program"
msgstr ""

<<<<<<< HEAD
#: templates/for-teachers.html:15 templates/profile.html:71
#: templates/profile.html:73
=======
#: templates/for-teachers.html:15 templates/profile.html:78
#: templates/profile.html:80
>>>>>>> 1c14ffe7
msgid "my_classes"
msgstr "Mine klasser"

#: templates/for-teachers.html:22
msgid "students"
msgstr "elever"

#: templates/for-teachers.html:23 templates/for-teachers.html:52
msgid "view"
msgstr "Se"

#: templates/for-teachers.html:24
#, fuzzy
msgid "duplicate"
msgstr "Duplicate"

#: templates/for-teachers.html:35
msgid "delete_class_prompt"
msgstr "Er du sikker på at du vil slette klassen?"

#: templates/for-teachers.html:41
msgid "create_class"
msgstr "Opprett en ny klasse"

#: templates/for-teachers.html:44
msgid "my_adventures"
msgstr "Mine eventyr"

#: templates/for-teachers.html:51
msgid "last_update"
msgstr "Sist oppdatert"

#: templates/for-teachers.html:53
#, fuzzy
msgid "edit"
msgstr "Edit"

#: templates/for-teachers.html:71
msgid "adventure_prompt"
msgstr "Vennligst skriv inn navnet på eventyret"

<<<<<<< HEAD
#: templates/for-teachers.html:71 website/teacher.py:636
=======
#: templates/for-teachers.html:71 website/teacher.py:603
>>>>>>> 1c14ffe7
msgid "create_adventure"
msgstr "Opprett eventyr"

#: templates/for-teachers.html:78
msgid "teacher_welcome"
msgstr ""
"Velkommen til Hedy! Du er nå den stolte eier av en lærerkonto som gir deg"
" muligheten til å lage klasser og invitere elever."

#: templates/highscores.html:5 templates/incl-menubar.html:23
#, fuzzy
msgid "highscores"
msgstr "Poengsum"

#: templates/highscores.html:8
#, fuzzy
msgid "highscore_explanation"
msgstr ""
"På denne siden kan du se gjennom programmer laget av andre Hedybrukere. "
"Du kan filtrere på både Hedy nivå og eventyr. Trykk på \"Se program\" for"
" å åpne programmet og kjøre det. Program med en rød overskrift inneholder"
" en feil. Du kan fortsatt åpne programmet, men når du kjører det vil du "
"få en feil. Du kan selvfølgelig prøve å fikse feilen! Hvis personen som "
"har laget programmet har en offentlig profil så kan du trykke på "
"brukernavnet for å besøke profilen. På profilen vil du finne alle "
"programmene de har delt og mye annet!"

#: templates/highscores.html:14
#, fuzzy
msgid "highscore_no_public_profile"
msgstr ""
"You don't have a public profile and are therefore not listed on the "
"highscores. Do you wish to create one?"

#: templates/highscores.html:17
#, fuzzy
msgid "create_public_profile"
msgstr "Offentlig profil"

#: templates/highscores.html:23
#, fuzzy
msgid "whole_world"
msgstr "The world"

#: templates/highscores.html:28
#, fuzzy
msgid "your_class"
msgstr "Mine klasser"

#: templates/highscores.html:38 templates/landing-page.html:52
#: templates/public-page.html:16
msgid "achievements"
msgstr "prestasjoner"

#: templates/highscores.html:39
#, fuzzy
msgid "country_title"
msgstr "Vennligst velg et gyldig land."

#: templates/highscores.html:40 templates/landing-page.html:88
#: templates/public-page.html:50
msgid "last_achievement"
msgstr "Nyeste prestasjon"

#: templates/highscores.html:49 templates/programs.html:51
#, fuzzy
msgid "ago"
msgstr "{timestamp} ago"

#: templates/incl-adventure-tabs.html:14
#, fuzzy
msgid "parsons_title"
msgstr "Hedy"

#: templates/incl-adventure-tabs.html:25
#, fuzzy
msgid "quiz_tab"
msgstr "End quiz"

#: templates/incl-adventure-tabs.html:29
msgid "specific_adventure_mode"
msgstr ""
"Du er for øyeblikket i eventyret '{adventure}', trykk på 'Hedy' for å se "
"alle eventyr."

#: templates/incl-adventure-tabs.html:44 templates/incl-adventure-tabs.html:57
msgid "example_code_header"
msgstr "Eksempel Hedykode"

#: templates/incl-editor-and-output.html:109
msgid "variables"
msgstr "Variables"

#: templates/incl-editor-and-output.html:125
msgid "enter_text"
msgstr "Skriv inn svaret ditt her..."

#: templates/incl-editor-and-output.html:126
msgid "enter"
msgstr "Send inn"

#: templates/incl-editor-and-output.html:136
#, fuzzy
msgid "already_program_running"
msgstr "Begynn å programmere"

#: templates/incl-editor-and-output.html:136
msgid "run_code_button"
msgstr "Kjør kode"

#: templates/incl-editor-and-output.html:137
#, fuzzy
msgid "stop_code_button"
msgstr "Lagre kode"

#: templates/incl-editor-and-output.html:148
#, fuzzy
msgid "next_exercise"
msgstr "Next exercise"

#: templates/incl-editor-and-output.html:150
msgid "edit_code_button"
msgstr "Endre kode"

#: templates/incl-editor-and-output.html:152
#, fuzzy
msgid "repair_program_logo_alt"
msgstr "Repair program icon"

#: templates/incl-editor-and-output.html:155 templates/programs.html:67
#: templates/programs.html:71
msgid "delete_confirm"
msgstr "Er du sikker på at du vil slette dette programmet?"

#: templates/incl-editor-and-output.html:155 templates/programs.html:67
#: templates/programs.html:71
msgid "delete"
msgstr "Slett"

#: templates/incl-editor-and-output.html:159
msgid "read_code_label"
msgstr "Les høyt"

#: templates/incl-editor-and-output.html:169
#: templates/incl-editor-and-output.html:178
msgid "regress_button"
msgstr "Gå tilbake til nivå {level}"

#: templates/incl-editor-and-output.html:172
#: templates/incl-editor-and-output.html:181 templates/quiz.html:153
msgid "advance_button"
msgstr "Gå til nivå {level}"

#: templates/incl-editor-and-output.html:195
msgid "developers_mode"
msgstr "Programmeringsmodus"

#: templates/incl-menubar.html:5
msgid "nav_start"
msgstr "Hjem"

#: templates/incl-menubar.html:6
msgid "nav_hedy"
msgstr "Hedy"

#: templates/incl-menubar.html:7
msgid "nav_explore"
msgstr "Utforsk"

#: templates/incl-menubar.html:8
msgid "nav_learn_more"
msgstr "Lær mer"

#: templates/incl-menubar.html:13 templates/public-page.html:56
msgid "program_header"
msgstr "Mine programmer"

#: templates/incl-menubar.html:24
msgid "my_achievements"
msgstr "Mine prestasjoner"

#: templates/incl-menubar.html:25
msgid "my_account"
msgstr "Min konto"

#: templates/incl-menubar.html:27
msgid "for_teachers"
msgstr "For lærere"

#: templates/incl-menubar.html:28
msgid "teacher_manual"
msgstr ""

#: templates/incl-menubar.html:30
msgid "logout"
msgstr "Logg ut"

#: templates/incl-menubar.html:35 templates/login.html:17
#: templates/signup.html:146
msgid "login"
msgstr "Logg inn"

#: templates/incl-menubar.html:47
msgid "search"
msgstr "Søk..."

#: templates/incl-menubar.html:52
#, fuzzy
msgid "keyword_support"
msgstr "Translated keywords"

#: templates/incl-menubar.html:60
#, fuzzy
msgid "non_keyword_support"
msgstr "Translated content"

#: templates/landing-page.html:6
#, fuzzy
msgid "welcome"
msgstr ""
"Velkommen til Hedy! Du er nå den stolte eier av en lærerkonto som gir deg"
" muligheten til å lage klasser og invitere elever."

#: templates/landing-page.html:6
#, fuzzy
msgid "welcome_back"
msgstr ""
"Velkommen til Hedy! Du er nå den stolte eier av en lærerkonto som gir deg"
" muligheten til å lage klasser og invitere elever."

#: templates/landing-page.html:11
#, fuzzy
msgid "teacher_tutorial_logo_alt"
msgstr "Du har mottatt en invitasjon til å bli med i en klasse"

#: templates/landing-page.html:13
#, fuzzy
msgid "start_teacher_tutorial"
msgstr "Start teacher tutorial"

#: templates/landing-page.html:18
#, fuzzy
msgid "hedy_tutorial_logo_alt"
msgstr "Start hedy tutorial"

#: templates/landing-page.html:20
#, fuzzy
msgid "start_hedy_tutorial"
msgstr "Start hedy tutorial"

#: templates/landing-page.html:25
#, fuzzy
msgid "start_programming_logo_alt"
msgstr "Directly start programming"

#: templates/landing-page.html:27
#, fuzzy
msgid "start_programming"
msgstr "Directly start programming"

#: templates/landing-page.html:31
#, fuzzy
msgid "explore_programs_logo_alt"
msgstr "Utforsk programmer"

#: templates/landing-page.html:39
#, fuzzy
msgid "your_account"
msgstr "Ingen konto?"

#: templates/landing-page.html:43 templates/landing-page.html:45
#: templates/profile.html:43 templates/public-page.html:7
#: templates/public-page.html:9
#, fuzzy
msgid "profile_logo_alt"
msgstr "Profil oppdatert."

#: templates/landing-page.html:59
#, fuzzy
msgid "no_public_profile"
msgstr "Offentlig profil"

#: templates/landing-page.html:66 templates/landing-page.html:68
#: templates/public-page.html:28 templates/public-page.html:30
msgid "amount_created"
msgstr "programmer opprettet"

#: templates/landing-page.html:72 templates/landing-page.html:74
#: templates/public-page.html:34 templates/public-page.html:36
msgid "amount_saved"
msgstr "programmer lagret"

#: templates/landing-page.html:78 templates/landing-page.html:80
#: templates/public-page.html:40 templates/public-page.html:42
msgid "amount_submitted"
msgstr "programmer sendt inn"

#: templates/landing-page.html:95
#, fuzzy
msgid "your_last_program"
msgstr "Favorittprogram"

#: templates/layout.html:31
msgid "ok"
msgstr "OK"

#: templates/layout.html:32
msgid "cancel"
msgstr "Avbryt"

#: templates/layout.html:45 templates/programs.html:66
#: templates/programs.html:74
msgid "copy_link_to_share"
msgstr "Kopier lenken for å dele"

#: templates/layout.html:91
msgid "achievement_earned"
msgstr "Du oppnådde en prestasjon!"

#: templates/learn-more.html:7
msgid "mailing_title"
msgstr "Abonner på nyhetsbrevet fra Hedy"

#: templates/learn-more.html:9 templates/profile.html:99
#: templates/recover.html:9 templates/signup.html:14
msgid "email"
msgstr "E-post"

#: templates/learn-more.html:13
msgid "surname"
msgstr "Fornavn"

#: templates/learn-more.html:17
msgid "lastname"
msgstr "Etternavn"

#: templates/learn-more.html:21 templates/profile.html:139
#: templates/signup.html:69
msgid "country"
msgstr "Land"

#: templates/learn-more.html:30
msgid "subscribe"
msgstr "Abonner"

#: templates/learn-more.html:31
msgid "required_field"
msgstr "Felter merket med en * er påkrevd"

#: templates/learn-more.html:33
msgid "previous_campaigns"
msgstr "Se tidligere kampanjer"

#: templates/level-page.html:8
msgid "step_title"
msgstr "Oppgave"

#: templates/level-page.html:12
msgid "save_code_button"
msgstr "Lagre kode"

#: templates/level-page.html:13
msgid "share_code_button"
msgstr "Lagre og del koden"

#: templates/level-page.html:30
msgid "try_button"
msgstr "Prøv"

#: templates/level-page.html:44
#, fuzzy
msgid "commands"
msgstr "Commands"

#: templates/level-page.html:49
#, fuzzy
msgid "english"
msgstr "English"

#: templates/login.html:8
msgid "login_long"
msgstr "Logg inn på kontoen din"

#: templates/login.html:21 website/auth.py:301
msgid "no_account"
msgstr "Ingen konto?"

#: templates/login.html:23 templates/signup.html:7 templates/signup.html:140
msgid "create_account"
msgstr "Opprett konto"

#: templates/login.html:28
msgid "forgot_password"
msgstr "Glemt passord?"

#: templates/main-page.html:8
msgid "main_title"
msgstr "Hedy"

#: templates/main-page.html:9
msgid "main_subtitle"
msgstr "Et gradvis programmeringsspråk"

#: templates/main-page.html:12
msgid "try_it"
msgstr "Prøv det"

#: templates/parsons.html:6 templates/parsons.html:8
#, fuzzy
msgid "exercise"
msgstr "Exercise"

#: templates/parsons.html:27
#, fuzzy
msgid "what_should_my_code_do"
msgstr "What should my code do?"

#: templates/profile.html:7
msgid "teacher_account_request"
msgstr ""

#: templates/profile.html:11
msgid "account_overview"
msgstr "Kontooversikt"

#: templates/profile.html:14 templates/profile.html:16
msgid "my_messages"
msgstr "Mine meldinger"

#: templates/profile.html:19
msgid "invite_message"
msgstr "Du har mottatt en invitasjon til å bli med i en klasse"

#: templates/profile.html:20
msgid "sent_by"
msgstr "Invitasjonen ble sendt av"

#: templates/profile.html:23
msgid "delete_invite"
msgstr "Slett invitasjon"

#: templates/profile.html:29 templates/profile.html:31
msgid "public_profile"
msgstr "Offentlig profil"

#: templates/profile.html:33
#, fuzzy
msgid "visit_own_public_profile"
msgstr "Offentlig profil"

#: templates/profile.html:37
msgid "profile_picture"
msgstr "Profilbilde"

#: templates/profile.html:50
msgid "personal_text"
msgstr "Personlig tekst"

#: templates/profile.html:51
msgid "your_personal_text"
msgstr "Din personlige tekst..."

#: templates/profile.html:55
msgid "favourite_program"
msgstr "Favorittprogram"

#: templates/profile.html:66
msgid "public_profile_info"
msgstr ""
"Ved å huke av i denne boksen gjør jeg profilen min synlig for alle. Vær "
"forsiktig slik at du ikke deler personlig informasjon som navnet ditt "
"eller adressen din, fordi alle vil kunne se det!"

#: templates/profile.html:69
msgid "update_public"
msgstr "Oppdater offentlig profil"

#: templates/profile.html:71 templates/profile.html:151
msgid "are_you_sure"
msgstr "Er du sikker? Du kan ikke angre på denne handlingen."

#: templates/profile.html:71
msgid "delete_public"
msgstr "Slett offentlig profil"

#: templates/profile.html:85
msgid "self_removal_prompt"
msgstr "Er du sikker på at du vil forlate denne klassen?"

#: templates/profile.html:85
msgid "leave_class"
msgstr "Forlat klassen"

#: templates/profile.html:91 templates/profile.html:94
msgid "settings"
msgstr "Mine personlige innstillinger"

#: templates/profile.html:102 templates/signup.html:56
msgid "birth_year"
msgstr "Fødselsår"

#: templates/profile.html:106 templates/signup.html:38
msgid "preferred_language"
msgstr "Foretrukket språk"

#: templates/profile.html:116 templates/signup.html:48
msgid "preferred_keyword_language"
msgstr "Fortrukket språk for nøkkelord"

#: templates/profile.html:130 templates/signup.html:60
msgid "gender"
msgstr "Kjønn"

#: templates/profile.html:133 templates/signup.html:63
msgid "female"
msgstr "Jente"

#: templates/profile.html:134 templates/signup.html:64
msgid "male"
msgstr "Gutt"

#: templates/profile.html:135 templates/signup.html:65
msgid "other"
msgstr "Annet"

#: templates/profile.html:148
msgid "update_profile"
msgstr "Oppdater profil"

#: templates/profile.html:151
msgid "destroy_profile"
msgstr "Slett profil"

#: templates/profile.html:153 templates/profile.html:156
#: templates/profile.html:169
msgid "change_password"
msgstr "Endre passord"

#: templates/profile.html:158 templates/profile.html:162
msgid "new_password"
msgstr "Nytt passord"

#: templates/profile.html:166
msgid "repeat_new_password"
msgstr "Gjenta nytt passord"

#: templates/programs.html:7
msgid "recent"
msgstr "Mine siste programmer"

#: templates/programs.html:31 templates/view-program-page.html:7
msgid "submitted_header"
msgstr "Dette programmet har blitt sendt inn og kan ikke endres."

#: templates/programs.html:36
msgid "title"
msgstr "Tittel"

#: templates/programs.html:39 templates/view-program-page.html:8
msgid "last_edited"
msgstr "Sist endret"

#: templates/programs.html:57
msgid "favourite_confirm"
msgstr "Er du sikker på at du vil velge dette som ditt favorittprogram?"

#: templates/programs.html:65 templates/programs.html:70
msgid "open"
msgstr "Åpne"

#: templates/programs.html:66 templates/programs.html:74
msgid "copy_clipboard"
msgstr "Kopiert til utklippstavlen"

#: templates/programs.html:73
msgid "unshare_confirm"
msgstr "Er du sikker på at du vil gjøre dette til et privat program?"

#: templates/programs.html:73
msgid "unshare"
msgstr "Angre deling"

#: templates/programs.html:75
msgid "submit_warning"
msgstr "Er du sikker på at du vil sende inn dette programmet?"

#: templates/programs.html:75
msgid "submit_program"
msgstr "Send inn"

#: templates/programs.html:78
msgid "share_confirm"
msgstr "Er du sikker på at du vil gjøre dette til et offentlig synlig program?"

#: templates/programs.html:78
msgid "share"
msgstr "Del"

#: templates/programs.html:84
msgid "no_programs"
msgstr "Du har ingen programmer enda."

#: templates/programs.html:86
msgid "write_first_program"
msgstr "Lag ditt første program!"

#: templates/public-page.html:85
msgid "no_shared_programs"
msgstr "har ingen delte programmer..."

#: templates/public-page.html:85
#: templates/admin/admin-users.html:14 templates/public-page.html:20
msgid "certified_teacher"
msgstr ""

#: templates/public-page.html:22
msgid "admin"
msgstr ""

#: templates/admin/admin-users.html:18 templates/public-page.html:24
msgid "distinguished_user"
msgstr ""

#: templates/admin/admin-users.html:22 templates/public-page.html:26
msgid "contributor"
msgstr ""

#: templates/quiz.html:4
#, fuzzy
msgid "quiz_logo_alt"
msgstr "Quiz logo"

#: templates/quiz.html:7
#, fuzzy
msgid "start_quiz"
msgstr "Start quiz"

#: templates/quiz.html:13
msgid "go_to_first_question"
msgstr "Gå til spørsmål 1"

#: templates/quiz.html:22 templates/quiz.html:24 templates/quiz.html:105
msgid "question"
msgstr "Spørsmål"

#: templates/quiz.html:39
#, fuzzy
msgid "hint"
msgstr "Hint?"

#: templates/quiz.html:51 templates/quiz.html:59 templates/quiz.html:69
#: templates/quiz.html:77 templates/quiz.html:87 templates/quiz.html:95
msgid "submit_answer"
msgstr "Svar på spørsmål"

#: templates/quiz.html:112
msgid "feedback_success"
msgstr "Bra!"

#: templates/quiz.html:117
msgid "feedback_failure"
msgstr "Feil!"

#: templates/quiz.html:125
msgid "correct_answer"
msgstr "Det rette svaret er"

#: templates/quiz.html:134
msgid "go_to_question"
msgstr "Gå til spørsmål"

#: templates/quiz.html:137
msgid "go_to_quiz_result"
msgstr "Gå til quiz oppsummeringen"

#: templates/quiz.html:144
msgid "end_quiz"
msgstr "Slutt på quizen"

#: templates/quiz.html:145
msgid "score"
msgstr "Poengsum"

#: templates/recover.html:7
msgid "recover_password"
msgstr "Be om at passordet tilbakestilles"

#: templates/recover.html:12
msgid "send_password_recovery"
msgstr "Send meg en tilbakestillingslenke for passordet mitt"

#: templates/reset.html:7 templates/reset.html:18
msgid "reset_password"
msgstr "Tilbakestill passord"

#: templates/reset.html:13 templates/signup.html:28
msgid "password_repeat"
msgstr "Gjenta passord"

#: templates/signup.html:8
msgid "create_account_explanation"
msgstr "Med en egen konto kan du lagre programmene dine."

#: templates/signup.html:78
msgid "programming_experience"
msgstr "Har du programmeringserfaring?"

#: templates/signup.html:92
msgid "languages"
msgstr "Hvilke av disse programmeringsspråkene har du brukt før?"

#: templates/signup.html:103
msgid "other_block"
msgstr "Et annet blokk-språk"

#: templates/signup.html:115
msgid "other_text"
msgstr "Et annet tekstspråk"

#: templates/signup.html:123
msgid "request_teacher"
msgstr "Vil du søke om lærerkonto?"

#: templates/signup.html:127
msgid "subscribe_newsletter"
msgstr "Abonner på nyhetsbrevet"

#: templates/signup.html:131
msgid "agree_with"
msgstr "Jeg godkjenner"

#: templates/signup.html:131
msgid "privacy_terms"
msgstr "personvernsvilkårene"

#: templates/signup.html:137
msgid "agree_third_party"
msgstr ""
"Jeg godkjenner å bli kontaktet av partnere av Leiden Universitet med "
"markedsføring (valgfritt)"

#: templates/signup.html:145
msgid "already_account"
msgstr "Har du allerede en konto?"

#: templates/teacher-invitation.html:5
msgid "teacher_invitation_require_login"
msgstr ""
"For å sette opp profilen din som en lærer må du logge inn. Hvis du ikke "
"har en konto, vennligst lag en."

#: templates/view-program-page.html:13
msgid "by"
msgstr "av"

#: website/achievements.py:170
#, fuzzy
msgid "percentage_achieved"
msgstr "Achieved by {percentage}% of the users"

#: website/admin.py:18 website/admin.py:84 website/admin.py:105
#: website/admin.py:124 website/admin.py:131 website/admin.py:138
#: website/admin.py:162
msgid "title_admin"
msgstr "Hedy - Administrator side"

<<<<<<< HEAD
#: website/auth.py:187 website/auth.py:201 website/auth.py:289
#: website/auth.py:428 website/auth.py:433 website/auth.py:481
#: website/auth.py:653 website/auth.py:662 website/auth.py:695
#: website/auth.py:745 website/auth.py:752 website/auth.py:772
#: website/teacher.py:390 website/teacher.py:431
=======
#: website/auth.py:187 website/auth.py:201 website/auth.py:290
#: website/auth.py:425 website/auth.py:430 website/auth.py:478
#: website/auth.py:650 website/auth.py:659 website/auth.py:692
#: website/auth.py:742 website/auth.py:749 website/auth.py:769
#: website/teacher.py:357 website/teacher.py:398
>>>>>>> 1c14ffe7
msgid "username_invalid"
msgstr "Ditt brukernavn er ugylidig."

#: website/auth.py:189 website/auth.py:203
msgid "username_special"
msgstr "Brukernavnet kan ikke inneholde `:` eller `@`."

#: website/auth.py:191 website/auth.py:205
msgid "username_three"
msgstr "Brukernavnet må være *minst* tre bokstaver langt."

<<<<<<< HEAD
#: website/auth.py:193 website/auth.py:209 website/auth.py:291
#: website/auth.py:483 website/auth.py:506 website/auth.py:518
#: website/auth.py:699
=======
#: website/auth.py:193 website/auth.py:209 website/auth.py:292
#: website/auth.py:480 website/auth.py:503 website/auth.py:515
#: website/auth.py:696
>>>>>>> 1c14ffe7
msgid "password_invalid"
msgstr "Passordet ditt er ugyldig."

#: website/auth.py:195 website/auth.py:211
msgid "passwords_six"
msgstr "Alle passord må være *minst* seks tegn langt."

<<<<<<< HEAD
#: website/auth.py:207 website/auth.py:548 website/auth.py:774
#: website/auth.py:779
msgid "email_invalid"
msgstr "Vennligst fyll inn en gylid epost."

#: website/auth.py:261 website/auth.py:528 website/auth.py:684
#: website/auth.py:727 website/auth.py:796
=======
#: website/auth.py:207 website/auth.py:545 website/auth.py:771
#: website/auth.py:776
msgid "email_invalid"
msgstr "Vennligst fyll inn en gylid epost."

#: website/auth.py:262 website/auth.py:525 website/auth.py:681
#: website/auth.py:724 website/auth.py:793
>>>>>>> 1c14ffe7
#, fuzzy
msgid "mail_error_change_processed"
msgstr ""
"Something went wrong when sending a validation mail, the changes are "
"still correctly processed."

#: website/auth.py:301
msgid "invalid_username_password"
msgstr "Ugyldig brukernavn/passord."

<<<<<<< HEAD
#: website/auth.py:351 website/auth.py:508 website/auth.py:512
#: website/auth.py:703
msgid "repeat_match_password"
msgstr "Passordene du fylte inn er ikke like."

#: website/auth.py:353 website/auth.py:539
=======
#: website/auth.py:352 website/auth.py:505 website/auth.py:509
#: website/auth.py:700
msgid "repeat_match_password"
msgstr "Passordene du fylte inn er ikke like."

#: website/auth.py:354 website/auth.py:536
>>>>>>> 1c14ffe7
msgid "language_invalid"
msgstr "Vennligst velg et gylid språk."

#: website/auth.py:356
msgid "agree_invalid"
msgstr "Du må godkjenne personvernsvilkårene."

<<<<<<< HEAD
#: website/auth.py:357 website/auth.py:542
=======
#: website/auth.py:358 website/auth.py:539
>>>>>>> 1c14ffe7
msgid "keyword_language_invalid"
msgstr ""
"Vennligst velg et gyldig språk for nøkkelord (velg ditt eget språk eller "
"engelsk)."

<<<<<<< HEAD
#: website/auth.py:365 website/auth.py:367 website/auth.py:556
#: website/auth.py:558
msgid "year_invalid"
msgstr "Vennligst fyll inn et år mellom 1900 og {current_year}."

#: website/auth.py:370 website/auth.py:561
msgid "gender_invalid"
msgstr "Vennligst velg et gyldig kjønn (jente, gutt, annet)."

#: website/auth.py:373 website/auth.py:564
msgid "country_invalid"
msgstr "Vennligst velg et gyldig land."

#: website/auth.py:375 website/auth.py:378
msgid "experience_invalid"
msgstr "Vennligst velg svar på spørsmål om programmeringserfaring (Ja/Nei)."

#: website/auth.py:381
msgid "programming_invalid"
msgstr "Vennligst velg et gyldig programmeringsspråk."

#: website/auth.py:384
msgid "exists_username"
msgstr "Brukernavn er allerede i bruk."

#: website/auth.py:386 website/auth.py:572
msgid "exists_email"
msgstr "Eposten er allerede i bruk."

#: website/auth.py:426 website/auth.py:441 website/auth.py:697
#: website/auth.py:707
msgid "token_invalid"
msgstr "Ugylig token."

#: website/auth.py:485 website/auth.py:510 website/auth.py:701
msgid "password_six"
msgstr "Passordet ditt må inneholde minst seks tegn."

#: website/auth.py:488 website/auth.py:491
msgid "password_change_not_allowed"
msgstr "Du har ikke lov til å endre passordet til denne brukeren."

#: website/auth.py:496
msgid "password_change_success"
msgstr "Passordet til eleven din ble endret."

#: website/auth.py:530
msgid "password_updated"
msgstr "Passord oppdatert."

#: website/auth.py:619
msgid "profile_updated_reload"
msgstr "Profil oppdatert, siden lastes på nytt."

#: website/auth.py:622
msgid "profile_updated"
msgstr "Profil oppdatert."

#: website/auth.py:686
=======
#: website/auth.py:366 website/auth.py:368 website/auth.py:553
#: website/auth.py:555
msgid "year_invalid"
msgstr "Vennligst fyll inn et år mellom 1900 og {current_year}."

#: website/auth.py:371 website/auth.py:558
msgid "gender_invalid"
msgstr "Vennligst velg et gyldig kjønn (jente, gutt, annet)."

#: website/auth.py:374 website/auth.py:561
msgid "country_invalid"
msgstr "Vennligst velg et gyldig land."

#: website/auth.py:376 website/auth.py:379
msgid "experience_invalid"
msgstr "Vennligst velg svar på spørsmål om programmeringserfaring (Ja/Nei)."

#: website/auth.py:382
msgid "programming_invalid"
msgstr "Vennligst velg et gyldig programmeringsspråk."

#: website/auth.py:385
msgid "exists_username"
msgstr "Brukernavn er allerede i bruk."

#: website/auth.py:387 website/auth.py:569
msgid "exists_email"
msgstr "Eposten er allerede i bruk."

#: website/auth.py:423 website/auth.py:438 website/auth.py:694
#: website/auth.py:704
msgid "token_invalid"
msgstr "Ugylig token."

#: website/auth.py:482 website/auth.py:507 website/auth.py:698
msgid "password_six"
msgstr "Passordet ditt må inneholde minst seks tegn."

#: website/auth.py:485 website/auth.py:488
msgid "password_change_not_allowed"
msgstr "Du har ikke lov til å endre passordet til denne brukeren."

#: website/auth.py:493
msgid "password_change_success"
msgstr "Passordet til eleven din ble endret."

#: website/auth.py:527
msgid "password_updated"
msgstr "Passord oppdatert."

#: website/auth.py:616
msgid "profile_updated_reload"
msgstr "Profil oppdatert, siden lastes på nytt."

#: website/auth.py:619
msgid "profile_updated"
msgstr "Profil oppdatert."

#: website/auth.py:683
>>>>>>> 1c14ffe7
msgid "sent_password_recovery"
msgstr ""
"Du vil snart motta en epost med instruksjoner om hvordan du "
"tilbakestiller passordet ditt."

<<<<<<< HEAD
#: website/auth.py:729
msgid "password_resetted"
msgstr "Passordet har blitt tilbakestilt. Du blir nå sendt til logg-inn siden."

#: website/auth.py:747
msgid "teacher_invalid"
msgstr "Lærer-verdien din er ugyldig."

#: website/auth.py:838
=======
#: website/auth.py:726
msgid "password_resetted"
msgstr "Passordet har blitt tilbakestilt. Du blir nå sendt til logg-inn siden."

#: website/auth.py:744
msgid "teacher_invalid"
msgstr "Lærer-verdien din er ugyldig."

#: website/auth.py:835
>>>>>>> 1c14ffe7
#, fuzzy
msgid "mail_welcome_verify_body"
msgstr ""
"Your Hedy account has been created successfully. Welcome!\n"
"Please click on this link to verify your email address: {link}"

<<<<<<< HEAD
#: website/auth.py:840
=======
#: website/auth.py:837
>>>>>>> 1c14ffe7
#, fuzzy
msgid "mail_change_password_body"
msgstr "Endre passord"

<<<<<<< HEAD
#: website/auth.py:842
=======
#: website/auth.py:839
>>>>>>> 1c14ffe7
#, fuzzy
msgid "mail_recover_password_body"
msgstr "Be om at passordet tilbakestilles"

<<<<<<< HEAD
#: website/auth.py:844
=======
#: website/auth.py:841
>>>>>>> 1c14ffe7
#, fuzzy
msgid "mail_reset_password_body"
msgstr "Tilbakestill passord"

<<<<<<< HEAD
#: website/auth.py:846
=======
#: website/auth.py:843
>>>>>>> 1c14ffe7
#, fuzzy
msgid "mail_welcome_teacher_body"
msgstr ""
"<strong>Welcome!</strong>\n"
"Congratulations on your brand new Hedy teachers account. Welcome to the "
"world wide community of Hedy teachers!\n"
"<strong>What teachers accounts can do</strong>\n"
"With your teacher account, you have the option to create classes. Your "
"students can than join your classes and you can see their progress. "
"Classes are made and managed though the for <a "
"href=\"https://hedycode.com/for-teachers\">teachers page</a>.\n"
"<strong>How to share ideas</strong>\n"
"If you are using Hedy in class, you probably have ideas for improvements!"
" You can share those ideas with us on the <a "
"href=\"https://github.com/Felienne/hedy/discussions/categories/ideas\">Ideas"
" Discussion</a>.\n"
"<strong>How to ask for help</strong>\n"
"If anything is unclear, you can post in the <a "
"href=\"https://github.com/Felienne/hedy/discussions/categories/q-a\">Q&A "
"discussion</a>, or <a href=\"mailto: hello@hedy.org\">send us an "
"email</a>.\n"
"Keep programming!"

<<<<<<< HEAD
#: website/auth.py:852
=======
#: website/auth.py:849
>>>>>>> 1c14ffe7
#, fuzzy
msgid "mail_welcome_verify_subject"
msgstr "Welcome to Hedy"

<<<<<<< HEAD
#: website/auth.py:854
=======
#: website/auth.py:851
>>>>>>> 1c14ffe7
#, fuzzy
msgid "mail_change_password_subject"
msgstr "Endre passord"

<<<<<<< HEAD
#: website/auth.py:856
=======
#: website/auth.py:853
>>>>>>> 1c14ffe7
#, fuzzy
msgid "mail_recover_password_subject"
msgstr "Be om at passordet tilbakestilles"

<<<<<<< HEAD
#: website/auth.py:858
=======
#: website/auth.py:855
>>>>>>> 1c14ffe7
#, fuzzy
msgid "mail_reset_password_subject"
msgstr "Tilbakestill passord"

<<<<<<< HEAD
#: website/auth.py:860
=======
#: website/auth.py:857
>>>>>>> 1c14ffe7
#, fuzzy
msgid "mail_welcome_teacher_subject"
msgstr "Your Hedy teacher account is ready"

<<<<<<< HEAD
#: website/auth.py:864
=======
#: website/auth.py:861
>>>>>>> 1c14ffe7
#, fuzzy
msgid "user"
msgstr "Brukernavn"

<<<<<<< HEAD
#: website/auth.py:869
=======
#: website/auth.py:866
>>>>>>> 1c14ffe7
#, fuzzy
msgid "mail_hello"
msgstr "Hi {username}!"

<<<<<<< HEAD
#: website/auth.py:871
=======
#: website/auth.py:868
>>>>>>> 1c14ffe7
#, fuzzy
msgid "mail_goodbye"
msgstr ""
"Thank you!\n"
"The Hedy team"

<<<<<<< HEAD
#: website/auth.py:879
=======
#: website/auth.py:876
>>>>>>> 1c14ffe7
#, fuzzy
msgid "copy_mail_link"
msgstr "Please copy and paste this link into a new tab:"

<<<<<<< HEAD
#: website/auth.py:880
=======
#: website/auth.py:877
>>>>>>> 1c14ffe7
#, fuzzy
msgid "link"
msgstr "Logg inn"

#: website/parsons.py:20
#, fuzzy
msgid "exercise_doesnt_exist"
msgstr "This exercise doesn't exist"

#: website/programs.py:41
msgid "delete_success"
msgstr "Programmet ble slettet."

#: website/programs.py:55
msgid "save_prompt"
msgstr "Du må ha en konto for å lagre programmet ditt. Vil du logge inn nå?"

#: website/programs.py:60
msgid "overwrite_warning"
msgstr ""
"Du har allerede et program med dette navnet. Hvis du lagrer programmet "
"vil det overskrive det gamle, er du sikker?"

#: website/programs.py:87
msgid "save_parse_warning"
msgstr "Programmet inneholder en feil, er du sikker på at du vil lagre det?"

#: website/programs.py:131 website/programs.py:132
msgid "save_success_detail"
msgstr "Programmet ble lagret."

#: website/programs.py:160
msgid "share_success_detail"
msgstr "Programmet ble delt."

#: website/programs.py:162
msgid "unshare_success_detail"
msgstr "Programmet er ikke lengre delt."

#: website/programs.py:202
msgid "favourite_success"
msgstr "Programmet er nå ditt favorittprogram."

#: website/programs.py:238
msgid "report_failure"
msgstr ""

#: website/programs.py:244
msgid "report_success"
msgstr ""

<<<<<<< HEAD
#: website/quiz.py:45 website/quiz.py:71 website/teacher.py:559
=======
#: website/quiz.py:45 website/quiz.py:71 website/teacher.py:526
>>>>>>> 1c14ffe7
msgid "level_invalid"
msgstr "Dette Hedynivået er ugyldig."

#: website/quiz.py:60 website/quiz.py:86
msgid "question_doesnt_exist"
msgstr ""

#: website/quiz.py:73
#, fuzzy
msgid "question_invalid"
msgstr "Ugylig token."

#: website/quiz.py:75
#, fuzzy
msgid "answer_invalid"
msgstr "Passordet ditt er ugyldig."

#: website/quiz.py:83
msgid "too_many_attempts"
msgstr ""

<<<<<<< HEAD
#: website/statistics.py:37 website/statistics.py:51 website/teacher.py:60
#: website/teacher.py:68 website/teacher.py:299 website/teacher.py:321
#: website/teacher.py:333 website/teacher.py:400 website/teacher.py:439
msgid "retrieve_class_error"
msgstr "Kun lærere kan hente info om klasser"

#: website/statistics.py:41 website/statistics.py:55 website/teacher.py:71
#: website/teacher.py:164 website/teacher.py:183 website/teacher.py:208
#: website/teacher.py:302 website/teacher.py:324 website/teacher.py:336
#: website/teacher.py:403 website/teacher.py:442 website/teacher.py:454
=======
#: website/statistics.py:37 website/statistics.py:51 website/teacher.py:27
#: website/teacher.py:35 website/teacher.py:266 website/teacher.py:288
#: website/teacher.py:300 website/teacher.py:367 website/teacher.py:406
msgid "retrieve_class_error"
msgstr "Kun lærere kan hente info om klasser"

#: website/statistics.py:41 website/statistics.py:55 website/teacher.py:38
#: website/teacher.py:131 website/teacher.py:150 website/teacher.py:175
#: website/teacher.py:269 website/teacher.py:291 website/teacher.py:303
#: website/teacher.py:370 website/teacher.py:409 website/teacher.py:421
>>>>>>> 1c14ffe7
msgid "no_such_class"
msgstr "Denne Hedy-klassen fins ikke"

#: website/statistics.py:45
msgid "title_class statistics"
msgstr "Min statistikk"

#: website/statistics.py:59
#, fuzzy
msgid "title_class logs"
msgstr "Hedy - Bli med i klassen"

#: website/teacher.py:107
msgid "title_class-overview"
msgstr "Hedy - Klasseoversikt"

#: website/teacher.py:116 website/teacher.py:195
msgid "only_teacher_create_class"
msgstr "Kun lærere kan opprette klasser!"

#: website/teacher.py:123 website/teacher.py:158 website/teacher.py:202
msgid "class_name_invalid"
msgstr "Klassenavnet er ugyldig."

#: website/teacher.py:125 website/teacher.py:160 website/teacher.py:204
msgid "class_name_empty"
msgstr "Du skrev ikke inn et klassenavn!"

#: website/teacher.py:131 website/teacher.py:215
msgid "class_name_duplicate"
msgstr "Du har allerede en klasse med dette navnet."

<<<<<<< HEAD
#: website/teacher.py:246 website/teacher.py:262 website/teacher.py:668
msgid "invalid_class_link"
msgstr "Ugyldig lenke for å bli med i klassen."

#: website/teacher.py:250 website/teacher.py:252
msgid "title_join-class"
msgstr "Hedy - Bli med i klassen"

#: website/teacher.py:312
msgid "title_customize-class"
msgstr "Hedy - Tilpass klasse"

#: website/teacher.py:327
msgid "customization_deleted"
msgstr "Tilpassningene ble slettet."

#: website/teacher.py:380
msgid "class_customize_success"
msgstr "Tilpassningene ble lagret."

#: website/teacher.py:394
msgid "username_empty"
msgstr "Du skrev ikke inn et brukernavn!"

#: website/teacher.py:407
msgid "student_not_existing"
msgstr "Dette brukernavnet eksisterer ikke."

#: website/teacher.py:409
msgid "student_already_in_class"
msgstr "Denne eleven er allerede del av klassen din."

#: website/teacher.py:411
msgid "student_already_invite"
msgstr "Denne eleven har allerede fått en invitasjon. Har de glemt å svare?"

#: website/teacher.py:472
msgid "no_accounts"
msgstr "Det er ingen oppgitte kontoer å opprette."

#: website/teacher.py:482
msgid "unique_usernames"
msgstr "Alle brukernavnene må være unike."

#: website/teacher.py:491
msgid "usernames_exist"
msgstr "Et eller flere brukernavn er allerede i bruk."

#: website/teacher.py:502
msgid "accounts_created"
msgstr "Kontoene ble opprettet."

#: website/teacher.py:508 website/teacher.py:513 website/teacher.py:526
#: website/teacher.py:570 website/teacher.py:615
msgid "retrieve_adventure_error"
msgstr "Du har ikke lov til å se dette eventyret!"

#: website/teacher.py:520
msgid "title_view-adventure"
msgstr "Hedy - Se eventyr"

#: website/teacher.py:543
msgid "title_customize-adventure"
msgstr "Hedy - Tilpass eventyr"

#: website/teacher.py:555
msgid "adventure_id_invalid"
msgstr "Eventyr IDen er ugyldig."

#: website/teacher.py:557 website/teacher.py:643
msgid "adventure_name_invalid"
msgstr "Eventyrnavnet er ugyldig."

#: website/teacher.py:561
msgid "content_invalid"
msgstr "Eventyret er ugyldig."

#: website/teacher.py:563
msgid "adventure_length"
msgstr "Eventyret ditt må være minst 20 tegn."

#: website/teacher.py:565
msgid "public_invalid"
msgstr "Dette avtale valget er ugyldig"

#: website/teacher.py:567
=======
#: website/teacher.py:213 website/teacher.py:229 website/teacher.py:635
msgid "invalid_class_link"
msgstr "Ugyldig lenke for å bli med i klassen."

#: website/teacher.py:217 website/teacher.py:219
msgid "title_join-class"
msgstr "Hedy - Bli med i klassen"

#: website/teacher.py:279
msgid "title_customize-class"
msgstr "Hedy - Tilpass klasse"

#: website/teacher.py:294
msgid "customization_deleted"
msgstr "Tilpassningene ble slettet."

#: website/teacher.py:347
msgid "class_customize_success"
msgstr "Tilpassningene ble lagret."

#: website/teacher.py:361
msgid "username_empty"
msgstr "Du skrev ikke inn et brukernavn!"

#: website/teacher.py:374
msgid "student_not_existing"
msgstr "Dette brukernavnet eksisterer ikke."

#: website/teacher.py:376
msgid "student_already_in_class"
msgstr "Denne eleven er allerede del av klassen din."

#: website/teacher.py:378
msgid "student_already_invite"
msgstr "Denne eleven har allerede fått en invitasjon. Har de glemt å svare?"

#: website/teacher.py:439
msgid "no_accounts"
msgstr "Det er ingen oppgitte kontoer å opprette."

#: website/teacher.py:449
msgid "unique_usernames"
msgstr "Alle brukernavnene må være unike."

#: website/teacher.py:458
msgid "usernames_exist"
msgstr "Et eller flere brukernavn er allerede i bruk."

#: website/teacher.py:469
msgid "accounts_created"
msgstr "Kontoene ble opprettet."

#: website/teacher.py:475 website/teacher.py:480 website/teacher.py:493
#: website/teacher.py:537 website/teacher.py:582
msgid "retrieve_adventure_error"
msgstr "Du har ikke lov til å se dette eventyret!"

#: website/teacher.py:487
msgid "title_view-adventure"
msgstr "Hedy - Se eventyr"

#: website/teacher.py:510
msgid "title_customize-adventure"
msgstr "Hedy - Tilpass eventyr"

#: website/teacher.py:522
msgid "adventure_id_invalid"
msgstr "Eventyr IDen er ugyldig."

#: website/teacher.py:524 website/teacher.py:610
msgid "adventure_name_invalid"
msgstr "Eventyrnavnet er ugyldig."

#: website/teacher.py:528
msgid "content_invalid"
msgstr "Eventyret er ugyldig."

#: website/teacher.py:530
msgid "adventure_length"
msgstr "Eventyret ditt må være minst 20 tegn."

#: website/teacher.py:532
msgid "public_invalid"
msgstr "Dette avtale valget er ugyldig"

#: website/teacher.py:534
>>>>>>> 1c14ffe7
#, fuzzy
msgid "classes_invalid"
msgstr "The list of selected classes is invalid"

<<<<<<< HEAD
#: website/teacher.py:578 website/teacher.py:650
msgid "adventure_duplicate"
msgstr "Du har allerede et eventyr med dette navnet."

#: website/teacher.py:585 website/teacher.py:629
=======
#: website/teacher.py:545 website/teacher.py:617
msgid "adventure_duplicate"
msgstr "Du har allerede et eventyr med dette navnet."

#: website/teacher.py:552 website/teacher.py:596
>>>>>>> 1c14ffe7
#, fuzzy
msgid "something_went_wrong_keyword_parsing"
msgstr ""

<<<<<<< HEAD
#: website/teacher.py:609
msgid "adventure_updated"
msgstr "Eventyret har blitt oppdatert!"

#: website/teacher.py:645
=======
#: website/teacher.py:576
msgid "adventure_updated"
msgstr "Eventyret har blitt oppdatert!"

#: website/teacher.py:612
>>>>>>> 1c14ffe7
msgid "adventure_empty"
msgstr "Du skrev ikke noe navn på eventyret!"

#~ msgid "set_preferred_lang"
#~ msgstr ""
#~ "Hedy støtter nå foretrukket brukerspråk. "
#~ "Du kan velge et språk for din "
#~ "profil i \"Min profil\""

#~ msgid "statistics"
#~ msgstr "Min statistikk"

#~ msgid "Empty Program"
#~ msgstr ""
#~ "Du laget et tomt program. Skriv "
#~ "Hedy-kode i det venstre kodefeltet og"
#~ " prøv igjen"

#~ msgid "level_not_translated"
#~ msgstr "Dette nivået er ikke oversatt til ditt språk (foreløpig!)"

#~ msgid "unique_emails"
#~ msgstr "Alle epostene må være unike."

#~ msgid "emails_exist"
#~ msgstr "En eller fler epostadresser er allerede i bruk."

#~ msgid "intro_text_landing_page"
#~ msgstr ""
#~ "Velkommen til Hedys fantastiske verden! "
#~ "Her kan du lære å programmere i"
#~ " små steg, uten unødvendige kompliserte "
#~ "greier. Vi begynner rolig på nivå "
#~ "1, og bygger sakte men sikkert opp"
#~ " kunnskapen til å lage mer komplekse"
#~ " programmer! Velg et av alternativene "
#~ "under for å komme i gang"

#~ msgid "general_text_landing_page"
#~ msgstr "Begynn med nivå 1 forklaringer"

#~ msgid "start_programming"
#~ msgstr "Begynn å programmere"

#~ msgid "create_class_text"
#~ msgstr "Grupper elevene dine i klasser og endre innholdet i hver klasse."

#~ msgid "read_docs_text"
#~ msgstr ""
#~ "Besøk vår bruksanvisning for lærere for"
#~ " undervisningsplaner og en oversikt over"
#~ " vanlige feil som elevene gjør."

#~ msgid "read_docs"
#~ msgstr "Lær mer om Hedy"

#~ msgid "story_text"
#~ msgstr "Lag din egen historie"

#~ msgid "turtle_text"
#~ msgstr "Lag en tegning med kode"

#~ msgid "welcome"
#~ msgstr "Velkommen"

#~ msgid "landing_page_intro"
#~ msgstr "Velkommen til Hedy!"

#~ msgid "landing_page_teacher"
#~ msgstr ""
#~ "If you haven't used Hedy before, "
#~ "we advise you to start with the"
#~ " teacher tutorial."

#~ msgid "landing_page_student"
#~ msgstr "Inviter en elev"

#~ msgid "teacher_tutorial_start_title"
#~ msgstr "Skjul hjelpeark"

#~ msgid "not_user"
#~ msgstr "Ser ut til at du ikke er logget inn!"

#~ msgid "welcome_landing_page"
#~ msgstr "Velkommen til Hedy!"

#~ msgid "welcome_back_landing_page"
#~ msgstr "Velkommen til Hedy!"

#~ msgid "tutorial_code_output"
#~ msgstr "Skjul hjelpeark"

#~ msgid "end"
#~ msgstr "Kjønn"

#~ msgid "quiz_description"
#~ msgstr "Spørsmål"

#~ msgid "go_to_quiz"
#~ msgstr "Gå til quiz"

#~ msgid "go_to_level"
#~ msgstr "Gå til nivå"

#~ msgid "results_quiz"
#~ msgstr "Quiz oppsummering"

#~ msgid "correct"
#~ msgstr "Korrekt"

#~ msgid "incorrect"
#~ msgstr "Ikke korrekt!"

#~ msgid "attempt"
#~ msgstr "forsøk"

#~ msgid "go_to_answer"
#~ msgstr "Gå til svar"

#~ msgid "minutes"
#~ msgstr "minutter"

#~ msgid "hours"
#~ msgstr "timer"

#~ msgid "days"
#~ msgstr "dager"

#~ msgid "ago"
#~ msgstr "{time} siden"

#~ msgid "visible_columns"
#~ msgstr "Synlige kolonner"

#~ msgid "latest_shared_program"
#~ msgstr "Forrige delte program"

#~ msgid "remove_student"
#~ msgstr "Fjern elev"

#~ msgid "rename_class"
#~ msgstr "Gi klassen nytt navn"

#~ msgid "remove_invite"
#~ msgstr "Fjern invitasjon"

#~ msgid "class_link"
#~ msgstr "Lenke til å bli med i klassen"

#~ msgid "invite_student"
#~ msgstr "Inviter en elev"

#~ msgid "start_parsons"
#~ msgstr "Directly start programming"

#~ msgid "go_to_first_exercise"
#~ msgstr "Gå til spørsmål 1"

#~ msgid "select_class"
#~ msgstr "Velg klasse"

#~ msgid "your_country"
#~ msgstr "Ingen konto?"

#~ msgid "public_profile_visit"
#~ msgstr "Du kan besøke din offentlige profil! Trykk"

#~ msgid "public_profile_link"
#~ msgstr "her"

#~ msgid "email_repeat"
#~ msgstr "Gjenta epost"

#~ msgid "repeat_match_email"
#~ msgstr "Epostene du fylte inn er ikke like."

#~ msgid "hello_world_snippet"
#~ msgstr "Skjul hjelpeark"

#~ msgid "current_password"
#~ msgstr "Nåværende passord"
<<<<<<< HEAD
=======

#: content/error-messages.txt:9
#, fuzzy
msgid "Access Before Assign"
msgstr ""
"You tried to use the variable {name} on line {access_line_number}, but you "
"set it on line {definition_line_number}. Set a variable before using it."
#~ msgid "tutorial_start_title"
#~ msgstr "Welcome to Hedy!"

#~ msgid "tutorial_start_message"
#~ msgstr "In this tutorial we will explain all the Hedy features step-by-step."

#~ msgid "tutorial_editor_title"
#~ msgstr "The code editor"

#~ msgid "tutorial_editor_message"
#~ msgstr "In this window you write all the code, try typing something!"

#~ msgid "tutorial_output_title"
#~ msgstr "The output window"

#~ msgid "tutorial_output_message"
#~ msgstr "The result of the code you execute will be shown here"

#~ msgid "tutorial_run_title"
#~ msgstr "The run button"

#~ msgid "tutorial_run_message"
#~ msgstr "With this button you can run your program! Shall we give it a try?"

#~ msgid "tutorial_tryit_title"
#~ msgstr "Try it out!"

#~ msgid "tutorial_tryit_message"
#~ msgstr "Du har mottatt en invitasjon til å bli med i en klasse"

#~ msgid "tutorial_speakaloud_title"
#~ msgstr "The end!"

#~ msgid "tutorial_speakaloud_message"
#~ msgstr "Click on 'next step' to really start coding with Hedy!"

#~ msgid "tutorial_speakaloud_run_title"
#~ msgstr "The end!"

#~ msgid "tutorial_speakaloud_run_message"
#~ msgstr "Click on 'next step' to really start coding with Hedy!"

#~ msgid "tutorial_nextlevel_title"
#~ msgstr "Skjul hjelpeark"

#~ msgid "tutorial_nextlevel_message"
#~ msgstr "Du har mottatt en invitasjon til å bli med i en klasse"

#~ msgid "tutorial_leveldefault_title"
#~ msgstr "Level explanation"

#~ msgid "tutorial_leveldefault_message"
#~ msgstr ""
#~ "The first tab always contains the "
#~ "level explanation. In each level new "
#~ "commands will be explained here."

#~ msgid "tutorial_adventures_title"
#~ msgstr "Tilpass eventyr"

#~ msgid "tutorial_adventures_message"
#~ msgstr "Tilpass eventyr"

#~ msgid "tutorial_quiz_title"
#~ msgstr "Quiz"

#~ msgid "tutorial_quiz_message"
#~ msgstr ""
#~ "At the end of each level you "
#~ "can make the quiz. This way you"
#~ " can verify if you understand "
#~ "everything."

#~ msgid "tutorial_saveshare_title"
#~ msgstr "Saving & sharing"

#~ msgid "tutorial_saveshare_message"
#~ msgstr "You can save and share all your created programs with other Hedy users."

#~ msgid "tutorial_cheatsheet_title"
#~ msgstr "Skjul hjelpeark"

#~ msgid "tutorial_cheatsheet_message"
#~ msgstr ""
#~ "If you forgot a command you can"
#~ " always use the cheatsheet. It shows"
#~ " a list of all commands you can"
#~ " use in the current level."

#~ msgid "tutorial_end_title"
#~ msgstr "The end!"

#~ msgid "tutorial_end_message"
#~ msgstr "Click on 'next step' to really start coding with Hedy!"

#~ msgid "teacher_tutorial_start_message"
#~ msgstr "Du har mottatt en invitasjon til å bli med i en klasse"

#~ msgid "tutorial_class_title"
#~ msgstr "Skjul hjelpeark"

#~ msgid "tutorial_class_message"
#~ msgstr "Tilpass eventyr"

#~ msgid "tutorial_customize_class_title"
#~ msgstr "Skjul hjelpeark"

#~ msgid "tutorial_customize_class_message"
#~ msgstr "Tilpass eventyr"

#~ msgid "tutorial_own_adventures_title"
#~ msgstr "Tilpass eventyr"

#~ msgid "tutorial_own_adventures_message"
#~ msgstr "Tilpass eventyr"

#~ msgid "tutorial_accounts_title"
#~ msgstr "Tilpass eventyr"

#~ msgid "tutorial_accounts_message"
#~ msgstr "Tilpass eventyr"

#~ msgid "tutorial_documentation_title"
#~ msgstr "Skjul hjelpeark"

#~ msgid "tutorial_documentation_message"
#~ msgstr "Tilpass eventyr"

#~ msgid "teacher_tutorial_end_message"
#~ msgstr "Du har mottatt en invitasjon til å bli med i en klasse"
>>>>>>> 1c14ffe7
<|MERGE_RESOLUTION|>--- conflicted
+++ resolved
@@ -3,11 +3,7 @@
 msgstr ""
 "Project-Id-Version: PACKAGE VERSION\n"
 "Report-Msgid-Bugs-To: \n"
-<<<<<<< HEAD
-"POT-Creation-Date: 2022-08-16 09:31+0200\n"
-=======
 "POT-Creation-Date: 2022-08-18 14:10+0200\n"
->>>>>>> 1c14ffe7
 "PO-Revision-Date: 2022-08-10 08:50+0000\n"
 "Last-Translator: Anonymous <noreply@weblate.org>\n"
 "Language: nb_NO\n"
@@ -18,33 +14,6 @@
 "Content-Transfer-Encoding: 8bit\n"
 "Generated-By: Babel 2.10.1\n"
 
-<<<<<<< HEAD
-#: app.py:421
-msgid "program_contains_error"
-msgstr "Dette programmet inneholder en feil, er du sikker på at du vil dele det?"
-
-#: app.py:631
-msgid "title_achievements"
-msgstr "Hedy - Mine prestasjoner"
-
-#: app.py:648 app.py:752 website/teacher.py:28 website/teacher.py:451
-#: website/teacher.py:462
-msgid "not_teacher"
-msgstr "Ser ut til at du ikke er en lærer!"
-
-#: app.py:651
-msgid "not_enrolled"
-msgstr "Det ser ut som at du ikke er medlem i denne klassen!"
-
-#: app.py:688
-msgid "title_programs"
-msgstr "Hedy - Mine programmer"
-
-#: app.py:698 app.py:708 app.py:712 app.py:727 app.py:1023 app.py:1582
-#: website/admin.py:17 website/admin.py:24 website/admin.py:92
-#: website/admin.py:111 website/admin.py:130 website/admin.py:137
-#: website/admin.py:145 website/auth.py:737 website/auth.py:764
-=======
 #: app.py:425
 msgid "program_contains_error"
 msgstr "Dette programmet inneholder en feil, er du sikker på at du vil dele det?"
@@ -70,79 +39,10 @@
 #: website/admin.py:17 website/admin.py:24 website/admin.py:92
 #: website/admin.py:111 website/admin.py:130 website/admin.py:137
 #: website/admin.py:145 website/auth.py:734 website/auth.py:761
->>>>>>> 1c14ffe7
 #: website/programs.py:210 website/statistics.py:100
 msgid "unauthorized"
 msgstr "Du har ikke rettigheter til å se denne siden"
 
-<<<<<<< HEAD
-#: app.py:766 website/teacher.py:44
-msgid "title_for-teacher"
-msgstr "Hedy - For lærere"
-
-#: app.py:783 app.py:785 app.py:941 app.py:963 app.py:965
-msgid "no_such_level"
-msgstr "Dette Hedy nivået fins ikke!"
-
-#: app.py:793 app.py:800 app.py:895 app.py:901
-msgid "no_such_program"
-msgstr "Dette Hedy programmet fins ikke!"
-
-#: app.py:829
-msgid "level_not_class"
-msgstr "Klassen din har ikke tilgang til dette nivået enda"
-
-#: app.py:946 website/teacher.py:511 website/teacher.py:529
-#: website/teacher.py:573 website/teacher.py:618
-msgid "no_such_adventure"
-msgstr "Dette eventyret eksisterer ikke!"
-
-#: app.py:974 app.py:1209
-msgid "page_not_found"
-msgstr "Vi klarte ikke å finne den siden!"
-
-#: app.py:994
-msgid "title_signup"
-msgstr "Hedy - Opprett konto"
-
-#: app.py:1001
-msgid "title_login"
-msgstr "Hedy - Logg inn"
-
-#: app.py:1008
-msgid "title_recover"
-msgstr "Hedy - Gjennopprett konto"
-
-#: app.py:1024
-msgid "title_reset"
-msgstr "Hedy - Tilbakestill passord"
-
-#: app.py:1054
-msgid "title_my-profile"
-msgstr "Hedy - Min konto"
-
-#: app.py:1074
-msgid "title_learn-more"
-msgstr "Hedy - Lær mer"
-
-#: app.py:1080
-msgid "title_privacy"
-msgstr "Hedy - Personvernsvilkår"
-
-#: app.py:1090
-msgid "title_start"
-msgstr "Hedy - Et gradvis programmeringsspråk"
-
-#: app.py:1108
-msgid "title_landing-page"
-msgstr "Velkommen til Hedy!"
-
-#: app.py:1200
-msgid "title_explore"
-msgstr "Hedy - Utforsk"
-
-#: app.py:1222 app.py:1227
-=======
 #: app.py:770 app.py:1137
 msgid "title_for-teacher"
 msgstr "Hedy - For lærere"
@@ -209,170 +109,16 @@
 msgstr "Hedy - Utforsk"
 
 #: app.py:1252 app.py:1257
->>>>>>> 1c14ffe7
 #, fuzzy
 msgid "no_such_highscore"
 msgstr "Dette Hedy nivået fins ikke!"
 
-<<<<<<< HEAD
-#: app.py:1257 app.py:1259
-=======
 #: app.py:1287 app.py:1289
->>>>>>> 1c14ffe7
 msgid "translate_error"
 msgstr ""
 "Noe gikk galt når vi prøvde å oversette koden. Prøv å kjøre koden for å "
 "se om den inneholder en feil. Kode med feil i kan ikke oversettes."
 
-<<<<<<< HEAD
-#: app.py:1264 app.py:1298
-#, fuzzy
-msgid "tutorial_start_title"
-msgstr "Welcome to Hedy!"
-
-#: app.py:1264
-#, fuzzy
-msgid "tutorial_start_message"
-msgstr "In this tutorial we will explain all the Hedy features step-by-step."
-
-#: app.py:1266
-#, fuzzy
-msgid "tutorial_editor_title"
-msgstr "The code editor"
-
-#: app.py:1266
-#, fuzzy
-msgid "tutorial_editor_message"
-msgstr "In this window you write all the code, try typing something!"
-
-#: app.py:1268
-#, fuzzy
-msgid "tutorial_output_title"
-msgstr "The output window"
-
-#: app.py:1268
-#, fuzzy
-msgid "tutorial_output_message"
-msgstr "The result of the code you execute will be shown here"
-
-#: app.py:1270
-#, fuzzy
-msgid "tutorial_run_title"
-msgstr "The run button"
-
-#: app.py:1270
-#, fuzzy
-msgid "tutorial_run_message"
-msgstr "With this button you can run your program! Shall we give it a try?"
-
-#: app.py:1272
-#, fuzzy
-msgid "tutorial_tryit_title"
-msgstr "Try it out!"
-
-#: app.py:1272
-#, fuzzy
-msgid "tutorial_tryit_message"
-msgstr "Du har mottatt en invitasjon til å bli med i en klasse"
-
-#: app.py:1274
-#, fuzzy
-msgid "tutorial_speakaloud_title"
-msgstr "The end!"
-
-#: app.py:1274
-#, fuzzy
-msgid "tutorial_speakaloud_message"
-msgstr "Click on 'next step' to really start coding with Hedy!"
-
-#: app.py:1276
-#, fuzzy
-msgid "tutorial_speakaloud_run_title"
-msgstr "The end!"
-
-#: app.py:1276
-#, fuzzy
-msgid "tutorial_speakaloud_run_message"
-msgstr "Click on 'next step' to really start coding with Hedy!"
-
-#: app.py:1278
-#, fuzzy
-msgid "tutorial_nextlevel_title"
-msgstr "Skjul hjelpeark"
-
-#: app.py:1278
-#, fuzzy
-msgid "tutorial_nextlevel_message"
-msgstr "Du har mottatt en invitasjon til å bli med i en klasse"
-
-#: app.py:1280
-#, fuzzy
-msgid "tutorial_leveldefault_title"
-msgstr "Level explanation"
-
-#: app.py:1280
-#, fuzzy
-msgid "tutorial_leveldefault_message"
-msgstr ""
-"The first tab always contains the level explanation. In each level new "
-"commands will be explained here."
-
-#: app.py:1282
-#, fuzzy
-msgid "tutorial_adventures_title"
-msgstr "Tilpass eventyr"
-
-#: app.py:1282
-#, fuzzy
-msgid "tutorial_adventures_message"
-msgstr "Tilpass eventyr"
-
-#: app.py:1284
-#, fuzzy
-msgid "tutorial_quiz_title"
-msgstr "Quiz"
-
-#: app.py:1284
-#, fuzzy
-msgid "tutorial_quiz_message"
-msgstr ""
-"At the end of each level you can make the quiz. This way you can verify "
-"if you understand everything."
-
-#: app.py:1286
-#, fuzzy
-msgid "tutorial_saveshare_title"
-msgstr "Saving & sharing"
-
-#: app.py:1286
-#, fuzzy
-msgid "tutorial_saveshare_message"
-msgstr "You can save and share all your created programs with other Hedy users."
-
-#: app.py:1288
-#, fuzzy
-msgid "tutorial_cheatsheet_title"
-msgstr "Skjul hjelpeark"
-
-#: app.py:1288
-#, fuzzy
-msgid "tutorial_cheatsheet_message"
-msgstr ""
-"If you forgot a command you can always use the cheatsheet. It shows a "
-"list of all commands you can use in the current level."
-
-#: app.py:1290 app.py:1310
-#, fuzzy
-msgid "tutorial_end_title"
-msgstr "The end!"
-
-#: app.py:1290
-#, fuzzy
-msgid "tutorial_end_message"
-msgstr "Click on 'next step' to really start coding with Hedy!"
-
-#: app.py:1292 app.py:1312
-=======
 #: app.py:1297
 #, fuzzy
 msgid "tutorial_code_snippet"
@@ -383,118 +129,15 @@
 msgstr ""
 
 #: app.py:1305
->>>>>>> 1c14ffe7
 #, fuzzy
 msgid "tutorial_title_not_found"
 msgstr "Vi klarte ikke å finne den siden!"
 
-<<<<<<< HEAD
-#: app.py:1292 app.py:1312
-=======
 #: app.py:1305
->>>>>>> 1c14ffe7
 #, fuzzy
 msgid "tutorial_message_not_found"
 msgstr "Du har mottatt en invitasjon til å bli med i en klasse"
 
-<<<<<<< HEAD
-#: app.py:1298
-#, fuzzy
-msgid "teacher_tutorial_start_message"
-msgstr "Du har mottatt en invitasjon til å bli med i en klasse"
-
-#: app.py:1300
-#, fuzzy
-msgid "tutorial_class_title"
-msgstr "Skjul hjelpeark"
-
-#: app.py:1300
-#, fuzzy
-msgid "tutorial_class_message"
-msgstr "Tilpass eventyr"
-
-#: app.py:1302
-#, fuzzy
-msgid "tutorial_customize_class_title"
-msgstr "Skjul hjelpeark"
-
-#: app.py:1302
-#, fuzzy
-msgid "tutorial_customize_class_message"
-msgstr "Tilpass eventyr"
-
-#: app.py:1304
-#, fuzzy
-msgid "tutorial_own_adventures_title"
-msgstr "Tilpass eventyr"
-
-#: app.py:1304
-#, fuzzy
-msgid "tutorial_own_adventures_message"
-msgstr "Tilpass eventyr"
-
-#: app.py:1306
-#, fuzzy
-msgid "tutorial_accounts_title"
-msgstr "Tilpass eventyr"
-
-#: app.py:1306
-#, fuzzy
-msgid "tutorial_accounts_message"
-msgstr "Tilpass eventyr"
-
-#: app.py:1308
-#, fuzzy
-msgid "tutorial_documentation_title"
-msgstr "Skjul hjelpeark"
-
-#: app.py:1308
-#, fuzzy
-msgid "tutorial_documentation_message"
-msgstr "Tilpass eventyr"
-
-#: app.py:1310
-#, fuzzy
-msgid "teacher_tutorial_end_message"
-msgstr "Du har mottatt en invitasjon til å bli med i en klasse"
-
-#: app.py:1320
-#, fuzzy
-msgid "tutorial_code_snippet"
-msgstr "Skjul hjelpeark"
-
-#: app.py:1324 app.py:1334
-msgid "invalid_tutorial_step"
-msgstr ""
-
-#: app.py:1523 website/auth.py:287 website/auth.py:342 website/auth.py:479
-#: website/auth.py:504 website/auth.py:537 website/auth.py:651
-#: website/auth.py:693 website/auth.py:743 website/auth.py:770
-#: website/quiz.py:43 website/quiz.py:69 website/teacher.py:121
-#: website/teacher.py:156 website/teacher.py:200 website/teacher.py:285
-#: website/teacher.py:341 website/teacher.py:388 website/teacher.py:429
-#: website/teacher.py:467 website/teacher.py:553 website/teacher.py:641
-msgid "ajax_error"
-msgstr "Det skjedde noe feil, vennligst prøv igjen."
-
-#: app.py:1526
-msgid "image_invalid"
-msgstr "Bildet du valgte er ugyldig."
-
-#: app.py:1528
-msgid "personal_text_invalid"
-msgstr "Din personlige tekst er ugyldig."
-
-#: app.py:1530 app.py:1536
-msgid "favourite_program_invalid"
-msgstr "Ditt valgte favorittprogram er ugyldig."
-
-#: app.py:1548 app.py:1549
-msgid "public_profile_updated"
-msgstr "Din offentlige profil ble oppdatert."
-
-#: app.py:1586 app.py:1611
-=======
 #: app.py:1493 website/auth.py:288 website/auth.py:343 website/auth.py:476
 #: website/auth.py:501 website/auth.py:534 website/auth.py:648
 #: website/auth.py:690 website/auth.py:740 website/auth.py:767
@@ -522,17 +165,12 @@
 msgstr "Din offentlige profil ble oppdatert."
 
 #: app.py:1556 app.py:1581
->>>>>>> 1c14ffe7
 msgid "user_not_private"
 msgstr ""
 "Denne brukeren eksisterer ikke, eller så har de ikke opprettet en "
 "offentlig profil"
 
-<<<<<<< HEAD
-#: app.py:1619
-=======
 #: app.py:1589
->>>>>>> 1c14ffe7
 msgid "invalid_teacher_invitation_code"
 msgstr ""
 "Invitasjonskoden til å bli lærer er ugyldig. For å bli en Hedy-lærer, ta "
@@ -978,11 +616,7 @@
 msgid "prompt_join_class"
 msgstr "Vil du bli med i denne klassen?"
 
-<<<<<<< HEAD
-#: templates/class-prejoin.html:17 website/teacher.py:265
-=======
 #: templates/class-prejoin.html:17 website/teacher.py:232
->>>>>>> 1c14ffe7
 msgid "join_prompt"
 msgstr "Du trenger en konto for å bli med i klassen. Vil du logge inn nå?"
 
@@ -1318,13 +952,8 @@
 msgid "report_program"
 msgstr ""
 
-<<<<<<< HEAD
-#: templates/for-teachers.html:15 templates/profile.html:71
-#: templates/profile.html:73
-=======
 #: templates/for-teachers.html:15 templates/profile.html:78
 #: templates/profile.html:80
->>>>>>> 1c14ffe7
 msgid "my_classes"
 msgstr "Mine klasser"
 
@@ -1366,15 +995,11 @@
 msgid "adventure_prompt"
 msgstr "Vennligst skriv inn navnet på eventyret"
 
-<<<<<<< HEAD
-#: templates/for-teachers.html:71 website/teacher.py:636
-=======
 #: templates/for-teachers.html:71 website/teacher.py:603
->>>>>>> 1c14ffe7
 msgid "create_adventure"
 msgstr "Opprett eventyr"
 
-#: templates/for-teachers.html:78
+#: templates/for-teachers.html:129
 msgid "teacher_welcome"
 msgstr ""
 "Velkommen til Hedy! Du er nå den stolte eier av en lærerkonto som gir deg"
@@ -1560,29 +1185,25 @@
 msgid "for_teachers"
 msgstr "For lærere"
 
-#: templates/incl-menubar.html:28
-msgid "teacher_manual"
-msgstr ""
-
-#: templates/incl-menubar.html:30
+#: templates/incl-menubar.html:29
 msgid "logout"
 msgstr "Logg ut"
 
-#: templates/incl-menubar.html:35 templates/login.html:17
+#: templates/incl-menubar.html:34 templates/login.html:17
 #: templates/signup.html:146
 msgid "login"
 msgstr "Logg inn"
 
-#: templates/incl-menubar.html:47
+#: templates/incl-menubar.html:46
 msgid "search"
 msgstr "Søk..."
 
-#: templates/incl-menubar.html:52
+#: templates/incl-menubar.html:51
 #, fuzzy
 msgid "keyword_support"
 msgstr "Translated keywords"
 
-#: templates/incl-menubar.html:60
+#: templates/incl-menubar.html:59
 #, fuzzy
 msgid "non_keyword_support"
 msgstr "Translated content"
@@ -2137,19 +1758,11 @@
 msgid "title_admin"
 msgstr "Hedy - Administrator side"
 
-<<<<<<< HEAD
-#: website/auth.py:187 website/auth.py:201 website/auth.py:289
-#: website/auth.py:428 website/auth.py:433 website/auth.py:481
-#: website/auth.py:653 website/auth.py:662 website/auth.py:695
-#: website/auth.py:745 website/auth.py:752 website/auth.py:772
-#: website/teacher.py:390 website/teacher.py:431
-=======
 #: website/auth.py:187 website/auth.py:201 website/auth.py:290
 #: website/auth.py:425 website/auth.py:430 website/auth.py:478
 #: website/auth.py:650 website/auth.py:659 website/auth.py:692
 #: website/auth.py:742 website/auth.py:749 website/auth.py:769
 #: website/teacher.py:357 website/teacher.py:398
->>>>>>> 1c14ffe7
 msgid "username_invalid"
 msgstr "Ditt brukernavn er ugylidig."
 
@@ -2161,15 +1774,9 @@
 msgid "username_three"
 msgstr "Brukernavnet må være *minst* tre bokstaver langt."
 
-<<<<<<< HEAD
-#: website/auth.py:193 website/auth.py:209 website/auth.py:291
-#: website/auth.py:483 website/auth.py:506 website/auth.py:518
-#: website/auth.py:699
-=======
 #: website/auth.py:193 website/auth.py:209 website/auth.py:292
 #: website/auth.py:480 website/auth.py:503 website/auth.py:515
 #: website/auth.py:696
->>>>>>> 1c14ffe7
 msgid "password_invalid"
 msgstr "Passordet ditt er ugyldig."
 
@@ -2177,15 +1784,6 @@
 msgid "passwords_six"
 msgstr "Alle passord må være *minst* seks tegn langt."
 
-<<<<<<< HEAD
-#: website/auth.py:207 website/auth.py:548 website/auth.py:774
-#: website/auth.py:779
-msgid "email_invalid"
-msgstr "Vennligst fyll inn en gylid epost."
-
-#: website/auth.py:261 website/auth.py:528 website/auth.py:684
-#: website/auth.py:727 website/auth.py:796
-=======
 #: website/auth.py:207 website/auth.py:545 website/auth.py:771
 #: website/auth.py:776
 msgid "email_invalid"
@@ -2193,7 +1791,6 @@
 
 #: website/auth.py:262 website/auth.py:525 website/auth.py:681
 #: website/auth.py:724 website/auth.py:793
->>>>>>> 1c14ffe7
 #, fuzzy
 msgid "mail_error_change_processed"
 msgstr ""
@@ -2204,21 +1801,12 @@
 msgid "invalid_username_password"
 msgstr "Ugyldig brukernavn/passord."
 
-<<<<<<< HEAD
-#: website/auth.py:351 website/auth.py:508 website/auth.py:512
-#: website/auth.py:703
-msgid "repeat_match_password"
-msgstr "Passordene du fylte inn er ikke like."
-
-#: website/auth.py:353 website/auth.py:539
-=======
 #: website/auth.py:352 website/auth.py:505 website/auth.py:509
 #: website/auth.py:700
 msgid "repeat_match_password"
 msgstr "Passordene du fylte inn er ikke like."
 
 #: website/auth.py:354 website/auth.py:536
->>>>>>> 1c14ffe7
 msgid "language_invalid"
 msgstr "Vennligst velg et gylid språk."
 
@@ -2226,77 +1814,12 @@
 msgid "agree_invalid"
 msgstr "Du må godkjenne personvernsvilkårene."
 
-<<<<<<< HEAD
-#: website/auth.py:357 website/auth.py:542
-=======
 #: website/auth.py:358 website/auth.py:539
->>>>>>> 1c14ffe7
 msgid "keyword_language_invalid"
 msgstr ""
 "Vennligst velg et gyldig språk for nøkkelord (velg ditt eget språk eller "
 "engelsk)."
 
-<<<<<<< HEAD
-#: website/auth.py:365 website/auth.py:367 website/auth.py:556
-#: website/auth.py:558
-msgid "year_invalid"
-msgstr "Vennligst fyll inn et år mellom 1900 og {current_year}."
-
-#: website/auth.py:370 website/auth.py:561
-msgid "gender_invalid"
-msgstr "Vennligst velg et gyldig kjønn (jente, gutt, annet)."
-
-#: website/auth.py:373 website/auth.py:564
-msgid "country_invalid"
-msgstr "Vennligst velg et gyldig land."
-
-#: website/auth.py:375 website/auth.py:378
-msgid "experience_invalid"
-msgstr "Vennligst velg svar på spørsmål om programmeringserfaring (Ja/Nei)."
-
-#: website/auth.py:381
-msgid "programming_invalid"
-msgstr "Vennligst velg et gyldig programmeringsspråk."
-
-#: website/auth.py:384
-msgid "exists_username"
-msgstr "Brukernavn er allerede i bruk."
-
-#: website/auth.py:386 website/auth.py:572
-msgid "exists_email"
-msgstr "Eposten er allerede i bruk."
-
-#: website/auth.py:426 website/auth.py:441 website/auth.py:697
-#: website/auth.py:707
-msgid "token_invalid"
-msgstr "Ugylig token."
-
-#: website/auth.py:485 website/auth.py:510 website/auth.py:701
-msgid "password_six"
-msgstr "Passordet ditt må inneholde minst seks tegn."
-
-#: website/auth.py:488 website/auth.py:491
-msgid "password_change_not_allowed"
-msgstr "Du har ikke lov til å endre passordet til denne brukeren."
-
-#: website/auth.py:496
-msgid "password_change_success"
-msgstr "Passordet til eleven din ble endret."
-
-#: website/auth.py:530
-msgid "password_updated"
-msgstr "Passord oppdatert."
-
-#: website/auth.py:619
-msgid "profile_updated_reload"
-msgstr "Profil oppdatert, siden lastes på nytt."
-
-#: website/auth.py:622
-msgid "profile_updated"
-msgstr "Profil oppdatert."
-
-#: website/auth.py:686
-=======
 #: website/auth.py:366 website/auth.py:368 website/auth.py:553
 #: website/auth.py:555
 msgid "year_invalid"
@@ -2356,23 +1879,11 @@
 msgstr "Profil oppdatert."
 
 #: website/auth.py:683
->>>>>>> 1c14ffe7
 msgid "sent_password_recovery"
 msgstr ""
 "Du vil snart motta en epost med instruksjoner om hvordan du "
 "tilbakestiller passordet ditt."
 
-<<<<<<< HEAD
-#: website/auth.py:729
-msgid "password_resetted"
-msgstr "Passordet har blitt tilbakestilt. Du blir nå sendt til logg-inn siden."
-
-#: website/auth.py:747
-msgid "teacher_invalid"
-msgstr "Lærer-verdien din er ugyldig."
-
-#: website/auth.py:838
-=======
 #: website/auth.py:726
 msgid "password_resetted"
 msgstr "Passordet har blitt tilbakestilt. Du blir nå sendt til logg-inn siden."
@@ -2382,45 +1893,28 @@
 msgstr "Lærer-verdien din er ugyldig."
 
 #: website/auth.py:835
->>>>>>> 1c14ffe7
 #, fuzzy
 msgid "mail_welcome_verify_body"
 msgstr ""
 "Your Hedy account has been created successfully. Welcome!\n"
 "Please click on this link to verify your email address: {link}"
 
-<<<<<<< HEAD
-#: website/auth.py:840
-=======
 #: website/auth.py:837
->>>>>>> 1c14ffe7
 #, fuzzy
 msgid "mail_change_password_body"
 msgstr "Endre passord"
 
-<<<<<<< HEAD
-#: website/auth.py:842
-=======
 #: website/auth.py:839
->>>>>>> 1c14ffe7
 #, fuzzy
 msgid "mail_recover_password_body"
 msgstr "Be om at passordet tilbakestilles"
 
-<<<<<<< HEAD
-#: website/auth.py:844
-=======
 #: website/auth.py:841
->>>>>>> 1c14ffe7
 #, fuzzy
 msgid "mail_reset_password_body"
 msgstr "Tilbakestill passord"
 
-<<<<<<< HEAD
-#: website/auth.py:846
-=======
 #: website/auth.py:843
->>>>>>> 1c14ffe7
 #, fuzzy
 msgid "mail_welcome_teacher_body"
 msgstr ""
@@ -2444,94 +1938,54 @@
 "email</a>.\n"
 "Keep programming!"
 
-<<<<<<< HEAD
-#: website/auth.py:852
-=======
 #: website/auth.py:849
->>>>>>> 1c14ffe7
 #, fuzzy
 msgid "mail_welcome_verify_subject"
 msgstr "Welcome to Hedy"
 
-<<<<<<< HEAD
-#: website/auth.py:854
-=======
 #: website/auth.py:851
->>>>>>> 1c14ffe7
 #, fuzzy
 msgid "mail_change_password_subject"
 msgstr "Endre passord"
 
-<<<<<<< HEAD
-#: website/auth.py:856
-=======
 #: website/auth.py:853
->>>>>>> 1c14ffe7
 #, fuzzy
 msgid "mail_recover_password_subject"
 msgstr "Be om at passordet tilbakestilles"
 
-<<<<<<< HEAD
-#: website/auth.py:858
-=======
 #: website/auth.py:855
->>>>>>> 1c14ffe7
 #, fuzzy
 msgid "mail_reset_password_subject"
 msgstr "Tilbakestill passord"
 
-<<<<<<< HEAD
-#: website/auth.py:860
-=======
 #: website/auth.py:857
->>>>>>> 1c14ffe7
 #, fuzzy
 msgid "mail_welcome_teacher_subject"
 msgstr "Your Hedy teacher account is ready"
 
-<<<<<<< HEAD
-#: website/auth.py:864
-=======
 #: website/auth.py:861
->>>>>>> 1c14ffe7
 #, fuzzy
 msgid "user"
 msgstr "Brukernavn"
 
-<<<<<<< HEAD
-#: website/auth.py:869
-=======
 #: website/auth.py:866
->>>>>>> 1c14ffe7
 #, fuzzy
 msgid "mail_hello"
 msgstr "Hi {username}!"
 
-<<<<<<< HEAD
-#: website/auth.py:871
-=======
 #: website/auth.py:868
->>>>>>> 1c14ffe7
 #, fuzzy
 msgid "mail_goodbye"
 msgstr ""
 "Thank you!\n"
 "The Hedy team"
 
-<<<<<<< HEAD
-#: website/auth.py:879
-=======
 #: website/auth.py:876
->>>>>>> 1c14ffe7
 #, fuzzy
 msgid "copy_mail_link"
 msgstr "Please copy and paste this link into a new tab:"
 
-<<<<<<< HEAD
-#: website/auth.py:880
-=======
 #: website/auth.py:877
->>>>>>> 1c14ffe7
 #, fuzzy
 msgid "link"
 msgstr "Logg inn"
@@ -2583,11 +2037,7 @@
 msgid "report_success"
 msgstr ""
 
-<<<<<<< HEAD
-#: website/quiz.py:45 website/quiz.py:71 website/teacher.py:559
-=======
 #: website/quiz.py:45 website/quiz.py:71 website/teacher.py:526
->>>>>>> 1c14ffe7
 msgid "level_invalid"
 msgstr "Dette Hedynivået er ugyldig."
 
@@ -2609,18 +2059,6 @@
 msgid "too_many_attempts"
 msgstr ""
 
-<<<<<<< HEAD
-#: website/statistics.py:37 website/statistics.py:51 website/teacher.py:60
-#: website/teacher.py:68 website/teacher.py:299 website/teacher.py:321
-#: website/teacher.py:333 website/teacher.py:400 website/teacher.py:439
-msgid "retrieve_class_error"
-msgstr "Kun lærere kan hente info om klasser"
-
-#: website/statistics.py:41 website/statistics.py:55 website/teacher.py:71
-#: website/teacher.py:164 website/teacher.py:183 website/teacher.py:208
-#: website/teacher.py:302 website/teacher.py:324 website/teacher.py:336
-#: website/teacher.py:403 website/teacher.py:442 website/teacher.py:454
-=======
 #: website/statistics.py:37 website/statistics.py:51 website/teacher.py:27
 #: website/teacher.py:35 website/teacher.py:266 website/teacher.py:288
 #: website/teacher.py:300 website/teacher.py:367 website/teacher.py:406
@@ -2631,7 +2069,6 @@
 #: website/teacher.py:131 website/teacher.py:150 website/teacher.py:175
 #: website/teacher.py:269 website/teacher.py:291 website/teacher.py:303
 #: website/teacher.py:370 website/teacher.py:409 website/teacher.py:421
->>>>>>> 1c14ffe7
 msgid "no_such_class"
 msgstr "Denne Hedy-klassen fins ikke"
 
@@ -2644,114 +2081,26 @@
 msgid "title_class logs"
 msgstr "Hedy - Bli med i klassen"
 
-#: website/teacher.py:107
+#: website/teacher.py:74
 msgid "title_class-overview"
 msgstr "Hedy - Klasseoversikt"
 
-#: website/teacher.py:116 website/teacher.py:195
+#: website/teacher.py:83 website/teacher.py:162
 msgid "only_teacher_create_class"
 msgstr "Kun lærere kan opprette klasser!"
 
-#: website/teacher.py:123 website/teacher.py:158 website/teacher.py:202
+#: website/teacher.py:90 website/teacher.py:125 website/teacher.py:169
 msgid "class_name_invalid"
 msgstr "Klassenavnet er ugyldig."
 
-#: website/teacher.py:125 website/teacher.py:160 website/teacher.py:204
+#: website/teacher.py:92 website/teacher.py:127 website/teacher.py:171
 msgid "class_name_empty"
 msgstr "Du skrev ikke inn et klassenavn!"
 
-#: website/teacher.py:131 website/teacher.py:215
+#: website/teacher.py:98 website/teacher.py:182
 msgid "class_name_duplicate"
 msgstr "Du har allerede en klasse med dette navnet."
 
-<<<<<<< HEAD
-#: website/teacher.py:246 website/teacher.py:262 website/teacher.py:668
-msgid "invalid_class_link"
-msgstr "Ugyldig lenke for å bli med i klassen."
-
-#: website/teacher.py:250 website/teacher.py:252
-msgid "title_join-class"
-msgstr "Hedy - Bli med i klassen"
-
-#: website/teacher.py:312
-msgid "title_customize-class"
-msgstr "Hedy - Tilpass klasse"
-
-#: website/teacher.py:327
-msgid "customization_deleted"
-msgstr "Tilpassningene ble slettet."
-
-#: website/teacher.py:380
-msgid "class_customize_success"
-msgstr "Tilpassningene ble lagret."
-
-#: website/teacher.py:394
-msgid "username_empty"
-msgstr "Du skrev ikke inn et brukernavn!"
-
-#: website/teacher.py:407
-msgid "student_not_existing"
-msgstr "Dette brukernavnet eksisterer ikke."
-
-#: website/teacher.py:409
-msgid "student_already_in_class"
-msgstr "Denne eleven er allerede del av klassen din."
-
-#: website/teacher.py:411
-msgid "student_already_invite"
-msgstr "Denne eleven har allerede fått en invitasjon. Har de glemt å svare?"
-
-#: website/teacher.py:472
-msgid "no_accounts"
-msgstr "Det er ingen oppgitte kontoer å opprette."
-
-#: website/teacher.py:482
-msgid "unique_usernames"
-msgstr "Alle brukernavnene må være unike."
-
-#: website/teacher.py:491
-msgid "usernames_exist"
-msgstr "Et eller flere brukernavn er allerede i bruk."
-
-#: website/teacher.py:502
-msgid "accounts_created"
-msgstr "Kontoene ble opprettet."
-
-#: website/teacher.py:508 website/teacher.py:513 website/teacher.py:526
-#: website/teacher.py:570 website/teacher.py:615
-msgid "retrieve_adventure_error"
-msgstr "Du har ikke lov til å se dette eventyret!"
-
-#: website/teacher.py:520
-msgid "title_view-adventure"
-msgstr "Hedy - Se eventyr"
-
-#: website/teacher.py:543
-msgid "title_customize-adventure"
-msgstr "Hedy - Tilpass eventyr"
-
-#: website/teacher.py:555
-msgid "adventure_id_invalid"
-msgstr "Eventyr IDen er ugyldig."
-
-#: website/teacher.py:557 website/teacher.py:643
-msgid "adventure_name_invalid"
-msgstr "Eventyrnavnet er ugyldig."
-
-#: website/teacher.py:561
-msgid "content_invalid"
-msgstr "Eventyret er ugyldig."
-
-#: website/teacher.py:563
-msgid "adventure_length"
-msgstr "Eventyret ditt må være minst 20 tegn."
-
-#: website/teacher.py:565
-msgid "public_invalid"
-msgstr "Dette avtale valget er ugyldig"
-
-#: website/teacher.py:567
-=======
 #: website/teacher.py:213 website/teacher.py:229 website/teacher.py:635
 msgid "invalid_class_link"
 msgstr "Ugyldig lenke for å bli med i klassen."
@@ -2838,41 +2187,24 @@
 msgstr "Dette avtale valget er ugyldig"
 
 #: website/teacher.py:534
->>>>>>> 1c14ffe7
 #, fuzzy
 msgid "classes_invalid"
 msgstr "The list of selected classes is invalid"
 
-<<<<<<< HEAD
-#: website/teacher.py:578 website/teacher.py:650
-msgid "adventure_duplicate"
-msgstr "Du har allerede et eventyr med dette navnet."
-
-#: website/teacher.py:585 website/teacher.py:629
-=======
 #: website/teacher.py:545 website/teacher.py:617
 msgid "adventure_duplicate"
 msgstr "Du har allerede et eventyr med dette navnet."
 
 #: website/teacher.py:552 website/teacher.py:596
->>>>>>> 1c14ffe7
 #, fuzzy
 msgid "something_went_wrong_keyword_parsing"
 msgstr ""
 
-<<<<<<< HEAD
-#: website/teacher.py:609
-msgid "adventure_updated"
-msgstr "Eventyret har blitt oppdatert!"
-
-#: website/teacher.py:645
-=======
 #: website/teacher.py:576
 msgid "adventure_updated"
 msgstr "Eventyret har blitt oppdatert!"
 
 #: website/teacher.py:612
->>>>>>> 1c14ffe7
 msgid "adventure_empty"
 msgstr "Du skrev ikke noe navn på eventyret!"
 
@@ -3054,8 +2386,6 @@
 
 #~ msgid "current_password"
 #~ msgstr "Nåværende passord"
-<<<<<<< HEAD
-=======
 
 #: content/error-messages.txt:9
 #, fuzzy
@@ -3192,5 +2522,4 @@
 #~ msgstr "Tilpass eventyr"
 
 #~ msgid "teacher_tutorial_end_message"
-#~ msgstr "Du har mottatt en invitasjon til å bli med i en klasse"
->>>>>>> 1c14ffe7
+#~ msgstr "Du har mottatt en invitasjon til å bli med i en klasse"