# Norwegian Bokmål (Norway) translations for PROJECT.
# Copyright (C) 2023 ORGANIZATION
# This file is distributed under the same license as the PROJECT project.
# FIRST AUTHOR <EMAIL@ADDRESS>, 2023.
#
msgid ""
msgstr ""
"Project-Id-Version: PROJECT VERSION\n"
"Report-Msgid-Bugs-To: EMAIL@ADDRESS\n"
"POT-Creation-Date: 2000-01-01 00:00+0000\n"
"PO-Revision-Date: 2025-01-31 06:48+0000\n"
"Last-Translator: Anonymous <noreply@weblate.org>\n"
"Language-Team: nb_NO <LL@li.org>\n"
"Language: nb_NO\n"
"MIME-Version: 1.0\n"
"Content-Type: text/plain; charset=utf-8\n"
"Content-Transfer-Encoding: 8bit\n"
"Plural-Forms: nplurals=2; plural=n != 1;\n"
"X-Generator: Weblate 5.10-dev\n"
"Generated-By: Babel 2.14.0\n"

#, fuzzy
msgid "Access Before Assign"
msgstr ""

#, fuzzy
msgid "Cyclic Var Definition"
msgstr "Variabelen `{variable}` må opprettes og gis en verdi før du kan bruke den på høyre siden av hvis-kommandoen"

#, fuzzy
msgid "Else Without If Error"
msgstr ""

#, fuzzy
msgid "Function Undefined"
msgstr ""

#, fuzzy
msgid "Has Blanks"
msgstr "Koden din er uferdig. Den inneholder tomrom du må erstatte med kode."

#, fuzzy
msgid "Incomplete"
msgstr ""

#, fuzzy
msgid "Incomplete Repeat"
msgstr ""

#, fuzzy
msgid "Invalid"
msgstr "`{invalid_command}` er ikke en Hedy nivå {level} kommando. Mente du `{guessed_command}`?"

#, fuzzy
msgid "Invalid Argument"
msgstr "Du kan ikke bruke kommandoen `{command}` med `{invalid_argument}`. Prøv å endre `{invalid_argument}` til {allowed_types}."

#, fuzzy
msgid "Invalid Argument Type"
msgstr "Du kan ikke bruke `{command}` med `{invalid_argument}` fordi det er {invalid_type}. Prøv å endre `{invalid_argument}` til {allowed_types}."

#, fuzzy
msgid "Invalid At Command"
msgstr ""

#, fuzzy
msgid "Invalid Space"
msgstr "Oisann! Du begynte linjen med et mellomrom på linje {line_number}. Mellomrom forvirrer datamaskiner, kan du fjerne det?"

#, fuzzy
msgid "Invalid Type Combination"
msgstr "Du kan ikke bruke `{invalid_argument}` og `{invalid_argument_2}` i `{command}` fordi en er {invalid_type} og den andre er {invalid_type_2}. Prøv å endre `{invalid_argument}` til {invalid_type_2} eller `{invalid_argument_2}` til {invalid_type}."

#, fuzzy
msgid "Lonely Echo"
msgstr "Du brukte ekko før spør-kommandoen, eller ekko uten å bruke spør-kommandoen. Først må du spørre om inndata, så kan du bruke ekko."

#, fuzzy
msgid "Lonely Text"
msgstr ""

#, fuzzy
msgid "Missing Additional Command"
msgstr ""

#, fuzzy
msgid "Missing Colon Error"
msgstr ""

#, fuzzy
msgid "Missing Command"
msgstr "Det ser ut som du glemte å bruke en kommando på linje line {line_number}."

#, fuzzy
msgid "Missing Inner Command"
msgstr "Det ser ut som du glemte å bruke en kommando på linje line {line_number}."

#, fuzzy
msgid "Missing Square Brackets"
msgstr ""

#, fuzzy
msgid "Missing Variable"
msgstr ""

#, fuzzy
msgid "Misspelled At Command"
msgstr ""

#, fuzzy
msgid "No Indentation"
msgstr "Du brukte for få mellomrom på linje {line_number}. Du brukte {leading_spaces} mellomrom, dette er ikke nok. Start hver nye kodeblokk med {indent_size} mellomrom mer enn linjen før."

#, fuzzy
msgid "Non Decimal Variable"
msgstr ""

#, fuzzy
msgid "Parse"
msgstr "Koden du skrev inn er ikke korrekt Hedy kode. Det er en feil på linje {location[0]}, på posisjon {location[1]}. Du skrev `{character_found}`, men det er ikke lov."

#, fuzzy
msgid "Pressit Missing Else"
msgstr ""

#, fuzzy
msgid "Runtime Index Error"
msgstr ""

#, fuzzy
msgid "Runtime Value Error"
msgstr ""

#, fuzzy
msgid "Runtime Values Error"
msgstr ""

#, fuzzy
msgid "Save Microbit code "
msgstr ""

#, fuzzy
msgid "Too Big"
msgstr "Oi! Programmet ditt har {lines_of_code} kodelinjer, imponerende! Vi klarer desverre bare å prossessere {max_lines} linjer på dette nivået. Gjør programmet ditt mindre og prøv igjen."

#, fuzzy
msgid "Too Few Indents"
msgstr ""

#, fuzzy
msgid "Too Many Indents"
msgstr ""

#, fuzzy
msgid "Unexpected Indentation"
msgstr "Du brukte for mange mellomrom på linje {line_number}. Du brukte {leading_spaces} mellomrom, dette er for mange. Start hver nye kodeblokk med {indent_size} mellomrom mer enn linjen før."

#, fuzzy
msgid "Unquoted Assignment"
msgstr "Fra dette nivået må du skrive teksten til høyre for `er`-kodeordet inni apostrofer. Du glemte det for teksten {text}."

#, fuzzy
msgid "Unquoted Equality Check"
msgstr "Hvis du har lyst til å sjekke om en variabel er lik flere ord, må ordene være inni to apostrofer. For eksempel 'her er ordene mine'!"

#, fuzzy
msgid "Unquoted Text"
msgstr "Vær forsiktig. Hvis du spør eller skriver ut noe så må du huske å begynne og avslutte teksten med en apostrof. Du glemte en apostrof en plass."

#, fuzzy
msgid "Unsupported Float"
msgstr "Desimaltall er ikke støttet enda, men de er det om noen nivåer. Du må endre `{value}` til ett heltall på dette nivået."

#, fuzzy
msgid "Unsupported String Value"
msgstr ""

#, fuzzy
msgid "Unused Variable"
msgstr ""

#, fuzzy
msgid "Var Undefined"
msgstr "Du prøvde å bruke variabelen `{name}`, men den finnes ikke. Det kan også være at du prøvde å bruke ordet `{name}` men at du glemte apostrof-tegnene."

#, fuzzy
msgid "Wrong Level"
msgstr "Det var korrekt Hedy kode, men det var feil nivå. Du skrev `{offending_keyword}` for nivå {working_level}. Tips: {tip}"

#, fuzzy
msgid "Wrong Number of Arguments"
msgstr ""

msgid "about_this_adventure"
msgstr ""

msgid "account_overview"
msgstr "Kontooversikt"

#, fuzzy
msgid "actions"
msgstr ""

#, fuzzy
msgid "add"
msgstr ""

#, fuzzy
msgid "add_students"
msgstr "elever"

#, fuzzy
msgid "add_your_language"
msgstr ""

#, fuzzy
msgid "admin"
msgstr ""

msgid "advance_button"
msgstr "Gå til nivå {level}"

msgid "adventure"
msgstr "Eventyr"

#, fuzzy
msgid "adventure_cloned"
msgstr ""

#, fuzzy
msgid "adventure_code_button"
msgstr ""

#, fuzzy
msgid "adventure_codeblock_button"
msgstr ""

msgid "adventure_duplicate"
msgstr "Du har allerede et eventyr med dette navnet."

msgid "adventure_empty"
msgstr "Du skrev ikke noe navn på eventyret!"

#, fuzzy
msgid "adventure_exp_3"
msgstr "Du kan bruke \"forhåndsvis\" knappen til å se en stilert versjon av eventyret ditt. For å se eventyret på en egen side, velg \"vis\" fra lærersiden."

#, fuzzy
msgid "adventure_exp_classes"
msgstr ""

#, fuzzy
msgid "adventure_flagged"
msgstr ""

msgid "adventure_id_invalid"
msgstr "Eventyr IDen er ugyldig."

msgid "adventure_length"
msgstr "Eventyret ditt må være minst 20 tegn."

msgid "adventure_name_invalid"
msgstr "Eventyrnavnet er ugyldig."

msgid "adventure_terms"
msgstr "Jeg tillater at eventyret mitt kan offentliggjøres på Hedy."

msgid "adventure_updated"
msgstr "Eventyret har blitt oppdatert!"

#, fuzzy
msgid "adventures_completed"
msgstr ""

#, fuzzy
msgid "adventures_info"
msgstr ""

#, fuzzy
msgid "adventures_restored"
msgstr ""

#, fuzzy
msgid "adventures_ticked"
msgstr ""

#, fuzzy
msgid "adventures_tried"
msgstr ""

#, fuzzy
msgid "ago"
msgstr ""

msgid "agree_invalid"
msgstr "Du må godkjenne personvernsvilkårene."

msgid "agree_with"
msgstr "Jeg godkjenner"

msgid "ajax_error"
msgstr "Det skjedde noe feil, vennligst prøv igjen."

#, fuzzy
msgid "all"
msgstr ""

#, fuzzy
msgid "all_class_highscores"
msgstr ""

#, fuzzy
msgid "all_rows_missing_separator"
msgstr ""

msgid "already_account"
msgstr "Har du allerede en konto?"

#, fuzzy
msgid "already_program_running"
msgstr "Begynn å programmere"

msgid "are_you_sure"
msgstr "Er du sikker? Du kan ikke angre på denne handlingen."

#, fuzzy
msgid "ask_needs_var"
msgstr "Fra nivå 2, må du lagre svaret fra spør-kommandoen i en variabel spørsmålet inni apostrofer. For eksempel: navn er spør Hva heter du?"

msgid "available_in"
msgstr ""

msgid "back_to_class"
msgstr "Gå tilbake til klassen"

#, fuzzy
msgid "become_a_sponsor"
msgstr ""

msgid "birth_year"
msgstr "Fødselsår"

msgid "by"
msgstr "av"

msgid "cancel"
msgstr "Avbryt"

#, fuzzy
msgid "cant_parse_exception"
msgstr ""

#, fuzzy
msgid "certificate"
msgstr ""

#, fuzzy
msgid "certified_teacher"
msgstr ""

msgid "change_password"
msgstr "Endre passord"

msgid "cheatsheet_title"
msgstr "Skjul hjelpeark"

msgid "class_already_joined"
msgstr "Du er allerede elev i denne klassen"

msgid "class_customize_success"
msgstr "Tilpassningene ble lagret."

#, fuzzy
msgid "class_graph_explanation"
msgstr ""

msgid "class_logs"
msgstr "Forrige innlogging"

msgid "class_name_duplicate"
msgstr "Du har allerede en klasse med dette navnet."

msgid "class_name_empty"
msgstr "Du skrev ikke inn et klassenavn!"

msgid "class_name_invalid"
msgstr "Klassenavnet er ugyldig."

msgid "class_name_prompt"
msgstr "Vennligst oppgi navnet på klassen"

#, fuzzy
msgid "class_performance_graph"
msgstr ""

#, fuzzy
msgid "class_survey_description"
msgstr ""

#, fuzzy
msgid "class_survey_later"
msgstr ""

#, fuzzy
msgid "class_survey_question1"
msgstr ""

#, fuzzy
msgid "class_survey_question2"
msgstr ""

#, fuzzy
msgid "class_survey_question3"
msgstr ""

#, fuzzy
msgid "class_survey_question4"
msgstr ""

#, fuzzy
msgid "classes_info"
msgstr ""

#, fuzzy
msgid "clone"
msgstr ""

#, fuzzy
msgid "cloned_times"
msgstr ""

#, fuzzy
msgid "close"
msgstr ""

msgid "comma"
msgstr "et komma"

#, fuzzy
msgid "command_not_available_yet_exception"
msgstr ""

#, fuzzy
msgid "command_unavailable_exception"
msgstr ""

#, fuzzy
msgid "commands"
msgstr ""

#, fuzzy
msgid "complete"
msgstr ""

#, fuzzy
msgid "congrats_message"
msgstr ""

#, fuzzy
msgid "connect_guest_teacher"
msgstr ""

#, fuzzy
msgid "constant_variable_role"
msgstr ""

msgid "containing"
msgstr ""

msgid "content_invalid"
msgstr "Eventyret er ugyldig."

#, fuzzy
msgid "continue"
msgstr ""

#, fuzzy
msgid "contributor"
msgstr ""

#, fuzzy
msgid "copy_accounts_to_clipboard"
msgstr ""

msgid "copy_clipboard"
msgstr "Kopiert til utklippstavlen"

#, fuzzy
msgid "copy_code"
msgstr ""

#, fuzzy
msgid "copy_join_link"
msgstr ""

#, fuzzy
msgid "copy_link_success"
msgstr "Kopier lenken for å dele"

msgid "copy_link_to_share"
msgstr "Kopier lenken for å dele"

#, fuzzy
msgid "copy_mail_link"
msgstr ""

msgid "correct_answer"
msgstr "Det rette svaret er"

msgid "country"
msgstr "Land"

msgid "country_invalid"
msgstr "Vennligst velg et gyldig land."

msgid "create_account"
msgstr "Opprett konto"

msgid "create_accounts"
msgstr "Opprett flere kontoer"

#, fuzzy
msgid "create_accounts_placeholder"
msgstr ""

msgid "create_accounts_prompt"
msgstr ""

msgid "create_adventure"
msgstr "Opprett eventyr"

msgid "create_class"
msgstr "Opprett en ny klasse"

#, fuzzy
msgid "create_student_account"
msgstr ""

#, fuzzy
msgid "create_student_account_explanation"
msgstr ""

#, fuzzy
msgid "create_student_accounts"
msgstr ""

#, fuzzy
msgid "create_teacher_account"
msgstr ""

#, fuzzy
msgid "create_teacher_account_explanation"
msgstr ""

#, fuzzy
msgid "create_usernames_and_passwords_desc"
msgstr ""

#, fuzzy
msgid "create_usernames_and_passwords_title"
msgstr ""

#, fuzzy
msgid "create_usernames_desc"
msgstr ""

#, fuzzy
msgid "create_usernames_title"
msgstr ""

msgid "creator"
msgstr "Skaper"

#, fuzzy
msgid "current_password"
msgstr ""

msgid "customization_deleted"
msgstr "Tilpassningene ble slettet."

#, fuzzy
msgid "customize"
msgstr ""

msgid "customize_adventure"
msgstr "Tilpass eventyr"

msgid "customize_class"
msgstr "Tilpass innstillingene for klassen"

msgid "danger_zone"
msgstr ""

msgid "dash"
msgstr "en bindestrek"

#, fuzzy
msgid "debug"
msgstr ""

msgid "default_401"
msgstr "Ser ut til at du ikke har rettigheter til å gjøre det..."

#, fuzzy
msgid "default_403"
msgstr ""

msgid "default_404"
msgstr "Vi klarte ikke finne den siden..."

msgid "default_500"
msgstr "Noe gikk galt..."

msgid "delete"
msgstr "Slett"

msgid "delete_adventure_prompt"
msgstr "Er du sikker på at du vil fjerne dette eventyret?"

msgid "delete_class_prompt"
msgstr "Er du sikker på at du vil slette klassen?"

msgid "delete_confirm"
msgstr "Er du sikker på at du vil slette dette programmet?"

msgid "delete_invite"
msgstr "Slett invitasjon"

msgid "delete_invite_prompt"
msgstr "Er du sikker på at du vil fjerne denne klasseinvitasjonen?"

msgid "delete_public"
msgstr "Slett offentlig profil"

msgid "delete_success"
msgstr "Programmet ble slettet."

#, fuzzy
msgid "delete_tag_prompt"
msgstr ""

msgid "destroy_account"
msgstr "Slett profil"

msgid "destroy_account_message"
msgstr ""

msgid "developers_mode"
msgstr "Programmeringsmodus"

msgid "directly_available"
msgstr "Åpne på direkten"

#, fuzzy
msgid "disable"
msgstr ""

#, fuzzy
msgid "disable_parsons"
msgstr ""

#, fuzzy
msgid "disable_quizes"
msgstr ""

#, fuzzy
msgid "disabled"
msgstr ""

#, fuzzy
msgid "disabled_button_quiz"
msgstr ""

#, fuzzy
msgid "discord_server"
msgstr ""

#, fuzzy
msgid "distinguished_user"
msgstr ""

msgid "double quotes"
msgstr "dobbelapostrof"

#, fuzzy
msgid "download"
msgstr ""

#, fuzzy
msgid "duplicate"
msgstr ""

#, fuzzy
msgid "echo_and_ask_mismatch_exception"
msgstr ""

#, fuzzy
msgid "echo_out"
msgstr ""
"Fra nivå 2 er ikke ekko nødvendig lenger. Du kan skrive ut svaret på et spørsmål med spør- og skriv-kommandoene. For eksempel: \n"
"navn er spør Hva heter du?\n"
"skriv hallo navn"

#, fuzzy
msgid "edit_adventure"
msgstr ""

msgid "edit_code_button"
msgstr "Endre kode"

msgid "email"
msgstr "E-post"

msgid "email_invalid"
msgstr "Angi en gyldig e-postadresse."

msgid "end_quiz"
msgstr "Slutt på quizen"

#, fuzzy
msgid "english"
msgstr ""

msgid "enter"
msgstr "Send inn"

msgid "enter_password"
msgstr "Oppgi ett nytt passord for"

msgid "enter_text"
msgstr "Skriv inn svaret ditt her..."

#, fuzzy
msgid "error_logo_alt"
msgstr ""

#, fuzzy
msgid "errors"
msgstr ""

msgid "exclamation mark"
msgstr "et utropstegn"

#, fuzzy
msgid "exercise"
msgstr ""

#, fuzzy
msgid "exercise_doesnt_exist"
msgstr ""

msgid "exists_email"
msgstr "E-postadressen er allerede i bruk."

msgid "exists_username"
msgstr "Brukernavn er allerede i bruk."

#, fuzzy
msgid "exit_preview_mode"
msgstr ""

msgid "experience_invalid"
msgstr "Vennligst velg svar på spørsmål om programmeringserfaring (Ja/Nei)."

msgid "expiration_date"
msgstr "Utløpsdato"

#, fuzzy
msgid "favorite_program"
msgstr ""

msgid "favourite_confirm"
msgstr "Er du sikker på at du vil velge dette som ditt favorittprogram?"

msgid "favourite_program"
msgstr "Favorittprogram"

msgid "favourite_program_invalid"
msgstr "Ditt valgte favorittprogram er ugyldig."

msgid "favourite_success"
msgstr "Programmet er nå ditt favorittprogram."

#, fuzzy
msgid "feedback_message_error"
msgstr ""

msgid "female"
msgstr "Jente"

#, fuzzy
msgid "flag_adventure_prompt"
msgstr ""

msgid "float"
msgstr "et tall"

msgid "for_teachers"
msgstr "For lærere"

msgid "forgot_password"
msgstr "Glemt passord?"

#, fuzzy
msgid "from_another_teacher"
msgstr ""

#, fuzzy
msgid "from_magazine_website"
msgstr ""

#, fuzzy
msgid "from_video"
msgstr ""

#, fuzzy
msgid "fun_statistics_msg"
msgstr ""

msgid "gender"
msgstr "Kjønn"

msgid "gender_invalid"
msgstr "Vennligst velg et gyldig kjønn (jente, gutt, annet)."

msgid "general_settings"
msgstr "Generelle innstillinger"

#, fuzzy
msgid "get_certificate"
msgstr ""

#, fuzzy
msgid "give_link_to_teacher"
msgstr ""

#, fuzzy
msgid "go_back"
msgstr ""

msgid "go_back_to_main"
msgstr "Gå tilbake til hovedsiden"

msgid "go_to_question"
msgstr "Gå til spørsmål"

msgid "go_to_quiz_result"
msgstr "Gå til quiz oppsummeringen"

msgid "go_to_your_clone"
msgstr ""

msgid "goto_profile"
msgstr "Gå til min profil"

#, fuzzy
msgid "graph_title"
msgstr ""

#, fuzzy
msgid "hand_in"
msgstr ""

#, fuzzy
msgid "hand_in_exercise"
msgstr ""

#, fuzzy
msgid "heard_about_hedy"
msgstr ""

#, fuzzy
msgid "heard_about_invalid"
msgstr ""

#, fuzzy
msgid "hedy_introduction_slides"
msgstr ""

#, fuzzy
msgid "hedy_logo_alt"
msgstr ""

#, fuzzy
msgid "hedy_on_github"
msgstr ""

msgid "hello_logo"
msgstr "Hallo!"

#, fuzzy
msgid "hide_adventures"
msgstr ""

msgid "hide_cheatsheet"
msgstr "Skjul hjelpeark"

#, fuzzy
msgid "hide_classes"
msgstr ""

msgid "hide_keyword_switcher"
msgstr "hide keyboard switcher"

#, fuzzy
msgid "hide_slides"
msgstr ""

msgid "highest_level_reached"
msgstr "Høyeste nivå nådd"

#, fuzzy
msgid "highest_quiz_score"
msgstr ""

#, fuzzy
msgid "hint"
msgstr ""

#, fuzzy
msgid "ill_work_some_more"
msgstr ""

#, fuzzy
msgid "image_invalid"
msgstr "Bildet du valgte er ugyldig."

#, fuzzy
msgid "incomplete_command_exception"
msgstr ""

#, fuzzy
msgid "incorrect_handling_of_quotes_exception"
msgstr ""

#, fuzzy
msgid "incorrect_use_of_types_exception"
msgstr ""

#, fuzzy
msgid "incorrect_use_of_variable_exception"
msgstr ""

#, fuzzy
msgid "indentation_exception"
msgstr ""

#, fuzzy
msgid "input"
msgstr "inndata fra spør-kommandoen"

#, fuzzy
msgid "input_variable_role"
msgstr ""

msgid "integer"
msgstr "et tall"

msgid "invalid_class_link"
msgstr "Ugyldig lenke for å bli med i klassen."

#, fuzzy
msgid "invalid_command_exception"
msgstr ""

#, fuzzy
msgid "invalid_keyword_language_comment"
msgstr ""

#, fuzzy
msgid "invalid_language_comment"
msgstr ""

#, fuzzy
msgid "invalid_level_comment"
msgstr ""

#, fuzzy
msgid "invalid_program_comment"
msgstr ""

msgid "invalid_teacher_invitation_code"
msgstr "Invitasjonskoden til å bli lærer er ugyldig. For å bli en Hedy-lærer, ta kontakt med hello@hedy.org. Felienne er fra Nederland, så skriv helst på engelsk."

msgid "invalid_username_password"
msgstr "Ugyldig brukernavn/passord."

msgid "invitations_sent"
msgstr ""

msgid "invite"
msgstr ""

#, fuzzy
msgid "invite_by_username"
msgstr "Alle brukernavnene må være unike."

msgid "invite_date"
msgstr "Invitasjonsdato"

msgid "invite_message"
msgstr "Du har mottatt en invitasjon til å bli med i en klasse"

msgid "invite_prompt"
msgstr "Oppgi et brukernavn"

#, fuzzy
msgid "invite_teacher"
msgstr ""

msgid "join_class"
msgstr "Bli med i klassen"

msgid "join_prompt"
msgstr "Du trenger en konto for å bli med i klassen. Vil du logge inn nå?"

#, fuzzy
msgid "keybinding_waiting_for_keypress"
msgstr ""

msgid "keyword_language_invalid"
msgstr "Vennligst velg et gyldig språk for nøkkelord (velg ditt eget språk eller engelsk)."

#, fuzzy
msgid "landcode_phone_number"
msgstr ""

#, fuzzy
msgid "language"
msgstr ""

msgid "language_invalid"
msgstr "Vennligst velg et gylid språk."

msgid "languages"
msgstr "Hvilke av disse programmeringsspråkene har du brukt før?"

msgid "last_edited"
msgstr "Sist endret"

msgid "last_update"
msgstr "Sist oppdatert"

msgid "lastname"
msgstr "Etternavn"

msgid "leave_class"
msgstr "Forlat klassen"

msgid "level"
msgstr "Nivå"

#, fuzzy
msgid "level_accessible"
msgstr ""

#, fuzzy
msgid "level_disabled"
msgstr ""

#, fuzzy
msgid "level_future"
msgstr ""

#, fuzzy
msgid "level_invalid"
msgstr "Dette Hedynivået er ugyldig."

msgid "level_not_class"
msgstr "Klassen din har ikke tilgang til dette nivået enda"

msgid "level_title"
msgstr "Nivå"

#, fuzzy
msgid "levels"
msgstr ""

#, fuzzy
msgid "link"
msgstr "Logg inn"

msgid "list"
msgstr "en liste"

#, fuzzy
msgid "list_variable_role"
msgstr ""

#, fuzzy
msgid "logged_in_to_share"
msgstr ""

msgid "login"
msgstr "Logg inn"

msgid "login_long"
msgstr "Logg inn på kontoen din"

#, fuzzy
msgid "login_to_save_your_work"
msgstr ""

msgid "logout"
msgstr "Logg ut"

#, fuzzy
msgid "longest_program"
msgstr ""

#, fuzzy
msgid "mail_change_password_body"
msgstr "Endre passord"

#, fuzzy
msgid "mail_change_password_subject"
msgstr "Endre passord"

#, fuzzy
msgid "mail_error_change_processed"
msgstr ""

#, fuzzy
msgid "mail_goodbye"
msgstr ""
"Thank you!\n"
"The Hedy team"

#, fuzzy
msgid "mail_hello"
msgstr ""

#, fuzzy
msgid "mail_recover_password_body"
msgstr ""

msgid "mail_recover_password_subject"
msgstr "Be om at passordet tilbakestilles."

#, fuzzy
msgid "mail_reset_password_body"
msgstr "Tilbakestill passord"

#, fuzzy
msgid "mail_reset_password_subject"
msgstr "Tilbakestill passord"

#, fuzzy
msgid "mail_welcome_teacher_body"
msgstr ""
"<strong>Welcome!</strong>\n"
"Congratulations on your brand new Hedy teachers account. Welcome to the world wide community of Hedy teachers!\n"
"<strong>What teachers accounts can do</strong>\n"
"With your teacher account, you have the option to create classes. Your students can than join your classes and you can see their progress. Classes are made and managed though the for <a href=\"https://hedycode.com/for-teachers\">teachers page</a>.\n"
"<strong>How to share ideas</strong>\n"
"If you are using Hedy in class, you probably have ideas for improvements! You can share those ideas with us on the <a href=\"https://github.com/hedyorg/hedy/discussions/categories/ideas\">Ideas Discussion</a>.\n"
"<strong>How to ask for help</strong>\n"
"If anything is unclear, you can post in the <a href=\"https://github.com/hedyorg/hedy/discussions/categories/q-a\">Q&A discussion</a>, or <a href=\"mailto: hello@hedy.org\">send us an email</a>.\n"
"Keep programming!"

#, fuzzy
msgid "mail_welcome_teacher_subject"
msgstr ""

#, fuzzy
msgid "mail_welcome_verify_body"
msgstr ""

#, fuzzy
msgid "mail_welcome_verify_subject"
msgstr ""

msgid "mailing_title"
msgstr "Abonner på nyhetsbrevet fra Hedy"

msgid "main_subtitle"
msgstr "Et gradvis programmeringsspråk"

msgid "main_title"
msgstr ""

#, fuzzy
msgid "make_sure_you_are_done"
msgstr ""

msgid "male"
msgstr "Gutt"

msgid "mandatory_mode"
msgstr "Obligatorisk utviklermodus"

#, fuzzy
msgid "more_info"
msgstr ""

#, fuzzy
msgid "more_options"
msgstr ""

#, fuzzy
msgid "multiple_keywords_warning"
msgstr ""

msgid "multiple_levels_warning"
msgstr ""

msgid "my_account"
msgstr "Min konto"

msgid "my_adventures"
msgstr "Mine eventyr"

msgid "my_classes"
msgstr "Mine klasser"

msgid "my_messages"
msgstr "Mine meldinger"

#, fuzzy
msgid "my_public_profile"
msgstr ""

msgid "name"
msgstr "Navn"

msgid "nav_hedy"
msgstr ""

msgid "nav_learn_more"
msgstr "Lær mer"

msgid "nav_start"
msgstr "Hjem"

msgid "new_password"
msgstr "Nytt passord"

#, fuzzy
msgid "new_password_repeat"
msgstr ""

msgid "newline"
msgstr "en ny linje"

msgid "newsletter"
msgstr ""

#, fuzzy
msgid "next_adventure"
msgstr ""

#, fuzzy
msgid "next_exercise"
msgstr ""

#, fuzzy
msgid "next_page"
msgstr ""

#, fuzzy
msgid "next_student"
msgstr ""

msgid "no"
msgstr "Nei"

msgid "no_account"
msgstr "Ingen konto?"

msgid "no_accounts"
msgstr "Det er ingen oppgitte kontoer å opprette."

#, fuzzy
msgid "no_adventures_yet"
msgstr ""

#, fuzzy
msgid "no_more_flat_if"
msgstr ""

#, fuzzy
msgid "no_programs"
msgstr "Du har ingen programmer enda."

msgid "no_shared_programs"
msgstr "har ingen delte programmer..."

#, fuzzy
msgid "no_students"
msgstr ""

msgid "no_such_adventure"
msgstr "Dette eventyret eksisterer ikke!"

msgid "no_such_class"
msgstr "Denne Hedy-klassen fins ikke"

msgid "no_such_level"
msgstr "Dette Hedy nivået fins ikke!"

msgid "no_such_program"
msgstr "Dette Hedy programmet fins ikke!"

#, fuzzy
msgid "no_tag"
msgstr ""

msgid "no_usernames_found"
msgstr ""

#, fuzzy
msgid "not_adventure_yet"
msgstr ""

msgid "not_enrolled"
msgstr "Det ser ut som at du ikke er medlem i denne klassen!"

#, fuzzy
msgid "not_in_class_no_handin"
msgstr ""

#, fuzzy
msgid "not_logged_in_cantsave"
msgstr ""

#, fuzzy
msgid "not_logged_in_handin"
msgstr ""

msgid "not_teacher"
msgstr "Ser ut til at du ikke er en lærer!"

msgid "number"
msgstr "et tall"

#, fuzzy
msgid "number_lines"
msgstr ""

#, fuzzy
msgid "number_of_errors"
msgstr ""

msgid "number_programs"
msgstr "Antall programmer"

msgid "ok"
msgstr ""

#, fuzzy
msgid "one_level_error"
msgstr ""

#, fuzzy
msgid "only_you_can_see"
msgstr ""

msgid "open"
msgstr "Åpne"

msgid "opening_date"
msgstr "Dato for tilgjengeliggjøring"

msgid "opening_dates"
msgstr "Dato for tilgjengeliggjøring"

msgid "option"
msgstr "Valg"

msgid "or"
msgstr "eller"

msgid "other"
msgstr "Annet"

msgid "other_block"
msgstr "Et annet blokk-språk"

msgid "other_settings"
msgstr "Andre innstillinger"

#, fuzzy
msgid "other_source"
msgstr ""

msgid "other_text"
msgstr "Et annet tekstspråk"

msgid "overwrite_warning"
msgstr "Du har allerede et program med dette navnet. Hvis du lagrer programmet vil det overskrive det gamle, er du sikker?"

#, fuzzy
msgid "owner"
msgstr ""

msgid "page_not_found"
msgstr "Vi klarte ikke å finne den siden!"

#, fuzzy
msgid "pair_with_teacher"
msgstr ""

#, fuzzy
msgid "parsons_title"
msgstr "Hedy"

msgid "password"
msgstr "Passord"

msgid "password_change_not_allowed"
msgstr "Du har ikke lov til å endre passordet til denne brukeren."

msgid "password_change_prompt"
msgstr "Er du sikker på du vil endre dette passordet?"

msgid "password_change_success"
msgstr "Passordet til eleven din ble endret."

msgid "password_invalid"
msgstr "Passordet ditt er ugyldig."

msgid "password_repeat"
msgstr "Gjenta passord"

msgid "password_resetted"
msgstr "Passordet har blitt tilbakestilt. Du blir nå sendt til logg-inn siden."

msgid "password_six"
msgstr "Passordet ditt må inneholde minst seks tegn."

msgid "password_updated"
msgstr "Passord oppdatert."

msgid "passwords_six"
msgstr "Alle passord må være *minst* seks tegn langt."

#, fuzzy
msgid "passwords_too_short"
msgstr ""

msgid "pending_invites"
msgstr "Ubesvarte invitasjoner"

#, fuzzy
msgid "people_with_a_link"
msgstr ""

#, fuzzy
msgid "percentage"
msgstr ""

msgid "period"
msgstr "et punktum"

msgid "personal_text"
msgstr "Personlig tekst"

msgid "personal_text_invalid"
msgstr "Din personlige tekst er ugyldig."

#, fuzzy
msgid "phone_number"
msgstr ""

msgid "preferred_keyword_language"
msgstr "Fortrukket språk for nøkkelord"

msgid "preferred_language"
msgstr "Foretrukket språk"

msgid "preview"
msgstr "Forhåndsvis"

#, fuzzy
msgid "preview_teacher_mode"
msgstr ""

#, fuzzy
msgid "previewing_adventure"
msgstr ""

#, fuzzy
msgid "previewing_class"
msgstr ""

msgid "previous_campaigns"
msgstr "Se tidligere kampanjer"

#, fuzzy
msgid "previous_page"
msgstr ""

#, fuzzy
msgid "print_accounts"
msgstr ""

msgid "print_accounts_title"
msgstr ""

msgid "print_logo"
msgstr "skriv"

msgid "privacy_terms"
msgstr "personvernsvilkårene"

#, fuzzy
msgid "private"
msgstr ""

#, fuzzy
msgid "profile_logo_alt"
msgstr "Profil oppdatert."

msgid "profile_picture"
msgstr "Profilbilde"

msgid "profile_updated"
msgstr "Profil oppdatert."

msgid "profile_updated_reload"
msgstr "Profil oppdatert, siden lastes på nytt."

msgid "program_contains_error"
msgstr "Dette programmet inneholder en feil, er du sikker på at du vil dele det?"

msgid "program_header"
msgstr "Mine programmer"

#, fuzzy
msgid "program_too_large_exception"
msgstr ""

msgid "programming_experience"
msgstr "Har du programmeringserfaring?"

msgid "programming_invalid"
msgstr "Vennligst velg et gyldig programmeringsspråk."

msgid "programs"
msgstr "Program"

msgid "prompt_join_class"
msgstr "Vil du bli med i denne klassen?"

#, fuzzy
msgid "provided_username_duplicates"
msgstr ""

#, fuzzy
msgid "public"
msgstr ""

msgid "public_adventures"
msgstr ""

#, fuzzy
msgid "public_content"
msgstr ""

#, fuzzy
msgid "public_content_info"
msgstr ""

msgid "public_invalid"
msgstr "Dette avtale valget er ugyldig"

msgid "public_profile"
msgstr "Offentlig profil"

msgid "public_profile_info"
msgstr "Ved å huke av i denne boksen gjør jeg profilen min synlig for alle. Vær forsiktig slik at du ikke deler personlig informasjon som navnet ditt eller adressen din, fordi alle vil kunne se det!"

msgid "public_profile_updated"
msgstr "Din offentlige profil ble oppdatert."

msgid "question mark"
msgstr "et spørsmålstegn"

#, fuzzy
msgid "quiz_logo_alt"
msgstr ""

#, fuzzy
msgid "quiz_score"
msgstr ""

#, fuzzy
msgid "quiz_tab"
msgstr ""

#, fuzzy
msgid "quiz_threshold_not_reached"
msgstr ""

msgid "read_code_label"
msgstr "Les høyt"

msgid "recent"
msgstr "Mine siste programmer"

msgid "recover_password"
msgstr "Be om at passordet tilbakestilles"

msgid "regress_button"
msgstr "Gå tilbake til nivå {level}"

msgid "remove"
msgstr "Fjern"

msgid "remove_customization"
msgstr "Fjern tilpasninger"

msgid "remove_customizations_prompt"
msgstr "Er du sikker på at du vil fjerne tilpasningene for denne klassen?"

msgid "remove_student_prompt"
msgstr "Er du sikker du vil fjerne eleven fra klassen?"

#, fuzzy
msgid "remove_user_prompt"
msgstr ""

msgid "rename_class"
msgstr ""

msgid "rename_class_prompt"
msgstr ""

#, fuzzy
msgid "repair_program_logo_alt"
msgstr ""

#, fuzzy
msgid "repeat_dep"
msgstr ""

msgid "repeat_match_password"
msgstr "Passordene du fylte inn er ikke like."

msgid "repeat_new_password"
msgstr "Gjenta nytt passord"

#, fuzzy
msgid "report_failure"
msgstr ""

#, fuzzy
msgid "report_program"
msgstr ""

#, fuzzy
msgid "report_success"
msgstr ""

#, fuzzy
msgid "request_invalid"
msgstr ""

msgid "request_teacher"
msgstr "Vil du søke om lærerkonto?"

#, fuzzy
msgid "request_teacher_account"
msgstr ""

msgid "required_field"
msgstr "Felter merket med en * er påkrevd"

msgid "reset_adventure_prompt"
msgstr "Er du sikker på at du vil tilbakestille alle valgte eventyr?"

msgid "reset_adventures"
msgstr "Tilbakestill valgte eventyr"

#, fuzzy
msgid "reset_button"
msgstr ""

msgid "reset_password"
msgstr "Tilbakestill passord"

#, fuzzy
msgid "restart"
msgstr ""

msgid "retrieve_adventure_error"
msgstr "Du har ikke lov til å se dette eventyret!"

msgid "retrieve_class_error"
msgstr "Kun lærere kan hente info om klasser"

#, fuzzy
msgid "retrieve_tag_error"
msgstr ""

#, fuzzy
msgid "role"
msgstr ""

msgid "run_code_button"
msgstr "Kjør kode"

msgid "save_parse_warning"
msgstr "Programmet inneholder en feil, er du sikker på at du vil lagre det?"

msgid "save_prompt"
msgstr "Du må ha en konto for å lagre programmet ditt. Vil du logge inn nå?"

msgid "save_success_detail"
msgstr "Programmet ble lagret."

msgid "score"
msgstr "Poengsum"

msgid "search"
msgstr "Søk..."

#, fuzzy
msgid "search_button"
msgstr ""

#, fuzzy
msgid "second_teacher"
msgstr ""

#, fuzzy
msgid "second_teacher_copy_prompt"
msgstr ""

#, fuzzy
msgid "second_teacher_prompt"
msgstr ""

#, fuzzy
msgid "second_teacher_warning"
msgstr ""

msgid "see_adventure_shared_class"
msgstr ""

#, fuzzy
msgid "see_certificate"
msgstr ""

msgid "select"
msgstr "Velg"

msgid "select_adventures"
msgstr "Velg eventyr"

msgid "select_all"
msgstr ""

msgid "select_classes"
msgstr ""

#, fuzzy
msgid "select_lang"
msgstr ""

msgid "select_levels"
msgstr ""

msgid "selected"
msgstr ""

msgid "self_removal_prompt"
msgstr "Er du sikker på at du vil forlate denne klassen?"

msgid "send_password_recovery"
msgstr "Send meg en tilbakestillingslenke for passordet mitt"

msgid "sent_by"
msgstr "Invitasjonen ble sendt av"

msgid "sent_password_recovery"
msgstr "Du vil snart motta en e-post med instruks for tilbakestilling av passordet ditt."

msgid "settings"
msgstr "Mine personlige innstillinger"

#, fuzzy
msgid "share"
msgstr ""

#, fuzzy
msgid "share_by_giving_link"
msgstr ""

#, fuzzy
msgid "share_your_program"
msgstr ""

#, fuzzy
msgid "signup_student_or_teacher"
msgstr ""

msgid "single quotes"
msgstr "en enkelapostrof"

msgid "slash"
msgstr "en skråstrek"

#, fuzzy
msgid "sleeping"
msgstr ""

#, fuzzy
msgid "slides"
msgstr ""

#, fuzzy
msgid "slides_for_level"
msgstr ""

#, fuzzy
msgid "slides_info"
msgstr ""

#, fuzzy
msgid "social_media"
msgstr ""

msgid "solution"
msgstr ""

#, fuzzy
msgid "solution_example"
msgstr ""

#, fuzzy
msgid "solution_example_explanation"
msgstr ""

#, fuzzy
msgid "some_rows_missing_separator"
msgstr ""

#, fuzzy
msgid "something_went_wrong_keyword_parsing"
msgstr ""

msgid "space"
msgstr "et mellomrom"

msgid "star"
msgstr "en stjerne"

#, fuzzy
msgid "start_learning"
msgstr ""

#, fuzzy
msgid "start_quiz"
msgstr ""

#, fuzzy
msgid "start_teaching"
msgstr ""

msgid "step_title"
msgstr "Oppgave"

#, fuzzy
msgid "stepper_variable_role"
msgstr ""

#, fuzzy
msgid "stop"
msgstr ""

#, fuzzy
msgid "stop_code_button"
msgstr "Lagre kode"

msgid "string"
msgstr "tekst"

#, fuzzy
msgid "student_accounts_created"
msgstr ""

#, fuzzy
msgid "student_adventures_table"
msgstr ""

#, fuzzy
msgid "student_adventures_table_explanation"
msgstr ""

msgid "student_already_invite"
msgstr "Denne eleven har allerede fått en invitasjon. Har de glemt å svare?"

#, fuzzy
msgid "student_in_another_class"
msgstr ""

#, fuzzy
msgid "student_information"
msgstr ""

#, fuzzy
msgid "student_information_explanation"
msgstr ""

#, fuzzy
msgid "student_signup_header"
msgstr ""

msgid "students"
msgstr "elever"

#, fuzzy
msgid "submission_time"
msgstr ""

msgid "submit_answer"
msgstr "Svar på spørsmål"

msgid "submit_program"
msgstr "Send inn"

msgid "submit_warning"
msgstr "Er du sikker på at du vil sende inn dette programmet?"

#, fuzzy
msgid "submitted"
msgstr ""

msgid "submitted_header"
msgstr "Dette programmet har blitt sendt inn og kan ikke endres."

msgid "subscribe"
msgstr "Abonner"

msgid "subscribe_message"
msgstr ""

msgid "subscribe_newsletter"
msgstr "Abonner på nyhetsbrevet"

msgid "subscribed_header"
msgstr ""

msgid "subscribed_message"
msgstr ""

#, fuzzy
msgid "successful_runs"
msgstr ""

msgid "successfully_subscribed"
msgstr ""

#, fuzzy
msgid "suggestion_color"
msgstr ""

#, fuzzy
msgid "suggestion_note"
msgstr ""

#, fuzzy
msgid "suggestion_number"
msgstr ""

msgid "suggestion_numbers_or_strings"
msgstr ""

msgid "surname"
msgstr "Fornavn"

#, fuzzy
msgid "survey_skip"
msgstr ""

#, fuzzy
msgid "survey_submit"
msgstr ""

#, fuzzy
msgid "tag_in_adventure"
msgstr ""

#, fuzzy
msgid "tag_input_placeholder"
msgstr ""

#, fuzzy
msgid "tags"
msgstr ""

msgid "teacher"
msgstr "Lærer"

msgid "teacher_invalid"
msgstr "Lærer-verdien din er ugyldig."

msgid "teacher_invitation_require_login"
msgstr "For å sette opp profilen din som en lærer må du logge inn. Hvis du ikke har en konto, vennligst lag en."

#, fuzzy
msgid "teacher_manual"
msgstr ""

#, fuzzy
msgid "teacher_signup_header"
msgstr ""

msgid "teacher_welcome"
msgstr "Velkommen til Hedy! Du er nå den stolte eier av en lærerkonto som gir deg muligheten til å lage klasser og invitere elever."

#, fuzzy
msgid "teachers"
msgstr ""

#, fuzzy
msgid "template_code"
msgstr ""
"Dette er forklaringen for eventyret mitt!\n"
"\n"
"På denne måten kan jeg vise en kommando: <code>skriv</code>\n"
"\n"
"Men noen ganger ønsker jeg å vise en kodesnutt, som dette:\n"
"<pre>\n"
"spør Hva er navnet ditt?\n"
"ekko så navnet ditt er\n"
"</pre>"

msgid "this_adventure_has_an_example_solution"
msgstr ""

#, fuzzy
msgid "this_turns_in_assignment"
msgstr ""

msgid "title"
msgstr "Tittel"

msgid "title_admin"
msgstr "Hedy - Administrator side"

msgid "title_class-overview"
msgstr "Hedy - Klasseoversikt"

msgid "title_customize-adventure"
msgstr "Hedy - Tilpass eventyr"

msgid "title_customize-class"
msgstr "Hedy - Tilpass klasse"

msgid "title_for-teacher"
msgstr "Hedy - For lærere"

msgid "title_join-class"
msgstr "Hedy - Bli med i klassen"

msgid "title_learn-more"
msgstr "Hedy - Lær mer"

msgid "title_login"
msgstr "Hedy - Logg inn"

msgid "title_my-profile"
msgstr "Hedy - Min konto"

msgid "title_privacy"
msgstr "Hedy - Personvernsvilkår"

msgid "title_programs"
msgstr "Hedy - Mine programmer"

#, fuzzy
msgid "title_public-adventures"
msgstr ""

msgid "title_recover"
msgstr "Hedy - Gjennopprett konto"

msgid "title_reset"
msgstr "Hedy - Tilbakestill passord"

msgid "title_signup"
msgstr "Hedy - Opprett konto"

msgid "title_start"
msgstr "Hedy - Et gradvis programmeringsspråk"

msgid "title_view-adventure"
msgstr "Hedy - Se eventyr"

msgid "token_invalid"
msgstr "Ugylig token."

#, fuzzy
msgid "too_many_accounts"
msgstr ""

msgid "tooltip_level_locked"
msgstr ""

msgid "translate_error"
msgstr "Noe gikk galt når vi prøvde å oversette koden. Prøv å kjøre koden for å se om den inneholder en feil. Kode med feil i kan ikke oversettes."

#, fuzzy
msgid "translating_hedy"
msgstr ""

#, fuzzy
msgid "translator"
msgstr ""

#, fuzzy
msgid "turned_into_teacher"
msgstr ""

msgid "unauthorized"
msgstr "Du har ikke rettigheter til å se denne siden"

#, fuzzy
msgid "unfavourite_confirm"
msgstr ""

#, fuzzy
msgid "unfavourite_success"
msgstr ""

#, fuzzy
msgid "unknown_variable_role"
msgstr ""

#, fuzzy
msgid "unlock_thresholds"
msgstr ""

#, fuzzy
msgid "unsaved_class_changes"
msgstr ""

#, fuzzy
msgid "unsubmit_program"
msgstr ""

#, fuzzy
msgid "unsubmit_warning"
msgstr ""

#, fuzzy
msgid "unsubmitted"
msgstr ""

msgid "unsubscribed_header"
msgstr ""

msgid "unsubscribed_message"
msgstr ""

msgid "update_adventure_prompt"
msgstr "Er du sikker på at du vil oppdatere dette eventyret?"

msgid "update_public"
msgstr "Oppdater offentlig profil"

#, fuzzy
msgid "updating_indicator"
msgstr ""

#, fuzzy
msgid "use_custom_passwords"
msgstr ""

#, fuzzy
msgid "use_generated_passwords"
msgstr ""

#, fuzzy
msgid "use_of_blanks_exception"
msgstr ""

#, fuzzy
msgid "use_of_nested_functions_exception"
msgstr ""

#, fuzzy
msgid "used_in"
msgstr ""

#, fuzzy
msgid "user"
msgstr "Brukernavn"

#, fuzzy
msgid "user_inexistent"
msgstr ""

msgid "user_not_private"
msgstr "Denne brukeren eksisterer ikke, eller så har de ikke opprettet en offentlig profil"

msgid "username"
msgstr "Brukernavn"

#, fuzzy
msgid "username_contains_invalid_symbol"
msgstr ""

#, fuzzy
msgid "username_contains_separator"
msgstr ""

msgid "username_empty"
msgstr "Du skrev ikke inn et brukernavn!"

msgid "username_invalid"
msgstr "Ditt brukernavn er ugylidig."

msgid "username_special"
msgstr "Brukernavnet kan ikke inneholde `:` eller `@`."

msgid "username_three"
msgstr "Brukernavnet må være *minst* tre bokstaver langt."

#, fuzzy
msgid "usernames_too_short"
msgstr ""

#, fuzzy
msgid "usernames_unavailable"
msgstr ""

#, fuzzy
msgid "value"
msgstr ""

#, fuzzy
msgid "view_adventures"
msgstr ""

#, fuzzy
msgid "view_classes"
msgstr ""

msgid "view_program"
msgstr "Se program"

#, fuzzy
msgid "view_slides"
msgstr ""

#, fuzzy
msgid "waiting_for_submit"
msgstr ""

#, fuzzy
msgid "walker_variable_role"
msgstr ""

msgid "website"
msgstr ""

#, fuzzy
msgid "what_is_your_role"
msgstr ""

#, fuzzy
msgid "what_should_my_code_do"
msgstr ""

msgid "workbook_circle_question_text"
msgstr ""

msgid "workbook_circle_question_title"
msgstr ""

msgid "workbook_define_question_text"
msgstr ""

msgid "workbook_define_question_title"
msgstr ""

msgid "workbook_input_question_text"
msgstr ""

msgid "workbook_input_question_title"
msgstr ""

msgid "workbook_multiple_choice_question_text"
msgstr ""

msgid "workbook_multiple_choice_question_title"
msgstr ""

msgid "workbook_open_question_title"
msgstr ""

msgid "workbook_output_question_text"
msgstr ""

msgid "workbook_output_question_title"
msgstr ""

msgid "year_invalid"
msgstr "Vennligst fyll inn et år mellom 1900 og {current_year}."

msgid "yes"
msgstr "Ja"

msgid "your_personal_text"
msgstr "Din personlige tekst..."

#, fuzzy
msgid "your_program"
msgstr ""

#~ msgid "create_account_explanation"
#~ msgstr "Med en egen konto kan du lagre programmene dine."

#~ msgid "only_teacher_create_class"
#~ msgstr "Kun lærere kan opprette klasser!"

#~ msgid "keyword_support"
#~ msgstr "Translated keywords"

#~ msgid "non_keyword_support"
#~ msgstr "Translated content"

#~ msgid "try_button"
#~ msgstr "Prøv"

#~ msgid "select_own_adventures"
#~ msgstr "Velg egne eventyr"

#~ msgid "view"
#~ msgstr "Se"

#~ msgid "class"
#~ msgstr "Class"

#~ msgid "save_code_button"
#~ msgstr "Lagre kode"

#~ msgid "share_code_button"
#~ msgstr "Lagre og del koden"

#~ msgid "classes_invalid"
#~ msgstr "The list of selected classes is invalid"

#~ msgid "directly_add_adventure_to_classes"
#~ msgstr "Do you want to add this adventure directly to one of your classes?"

#~ msgid "hand_in_assignment"
#~ msgstr "Hand in assignment"

#~ msgid "select_a_level"
#~ msgstr "Select a level"

#~ msgid "answer_invalid"
#~ msgstr "Passordet ditt er ugyldig."

#~ msgid "available_adventures_level"
#~ msgstr "Available adventures level"

#~ msgid "customize_class_exp_1"
#~ msgstr ""
#~ "Hei! På denne siden kan du tilpasse innstillingene for klassen din. Du kan velge hva elevene dine skal kunne se ved å velge nivåer og eventyr.\n"
#~ "Som standard vil alle nivåer og standardeventyr vil være valgt. Du kan også legge til dine egne eventyr til nivåer. <b>Merk:</b> Det er ikke alle eventyr som er tilgjengelig for alle nivåer.\n"
#~ "For å tilpasse innstillingene kan du gjøre slik:"

#~ msgid "customize_class_exp_2"
#~ msgstr ""
#~ "Du kan alltids komme tilbake senere og endre disse innstillingene. Du kan for eksempel gjøre spesifikke evntyr og nivåer tilgjengelig når du underviser en klasse.\n"
#~ "På denne måten er det lett for deg å bestemme hvilke nivåer og eventyr elevene dine skal jobbe med.\n"
#~ "Hvis du har lyst til å gjøre alt tilgjengelig for klassen din, er det lettest å bare fjerne alle tilpasningene du har gjort."

#~ msgid "customize_class_step_1"
#~ msgstr "Velg nivåer for klassen din ved å trykke på \"Nivå knappenene\""

#~ msgid "customize_class_step_2"
#~ msgstr "\"Avkrysningsbokser\" vil dukke opp for eventyrene som er tilgjengelig for de valgte nivåene"

#~ msgid "customize_class_step_3"
#~ msgstr "Velg hvilke eventyr du ønsker at skal være tilgjengelig"

#~ msgid "customize_class_step_4"
#~ msgstr "Trykk på navnet til et eventyr for å legge til eller fjerne det for alle nivåer"

#~ msgid "customize_class_step_5"
#~ msgstr "Legg til dine egne eventyr"

#~ msgid "customize_class_step_6"
#~ msgstr "Velg en dato for når hvert nivå skal gjøres tilgjengelig (du kan også la feltene være tomme)"

#~ msgid "customize_class_step_7"
#~ msgstr "Velg resten av innstillingene"

#~ msgid "customize_class_step_8"
#~ msgstr "Trykk \"Lagre\" -> Så er du ferdig!"

#~ msgid "example_code_header"
#~ msgstr "Eksempel Hedykode"

#~ msgid "feedback_failure"
#~ msgstr "Feil!"

#~ msgid "feedback_success"
#~ msgstr "Bra!"

#~ msgid "go_to_first_question"
#~ msgstr "Gå til spørsmål 1"

#~ msgid "question"
#~ msgstr "Spørsmål"

#~ msgid "question_doesnt_exist"
#~ msgstr "This question does not exist"

#~ msgid "question_invalid"
#~ msgstr "Ugylig token."

#~ msgid "too_many_attempts"
#~ msgstr "Too many attempts"

#~ msgid "class_stats"
#~ msgstr "Statistikk over klassen"

#~ msgid "visit_own_public_profile"
#~ msgstr "Offentlig profil"

#~ msgid "title_class logs"
#~ msgstr "Hedy - Bli med i klassen"

#~ msgid "title_class statistics"
#~ msgstr "Min statistikk"

#~ msgid "disabled_button_locked"
#~ msgstr "Your teacher hasn't unlocked this level yet"

#~ msgid "duplicate_tag"
#~ msgstr "You already have a tag with this name."

#~ msgid "tag_deleted"
#~ msgstr "This tag was successfully deleted."

#~ msgid "no_tags"
#~ msgstr "No tags yet."

#~ msgid "apply_filters"
#~ msgstr "Apply filters"

#~ msgid "write_first_program"
#~ msgstr "Lag ditt første program!"

#~ msgid "adventure_exp_1"
#~ msgstr "Skriv inn ditt ønskede eventyr på høyre side. Etter du har laget et eventyr kan du inkludere det i en av klassene dine under \"tilpasninger\". Hvis du vil inkludere en kommando i eventyret vennligst bruk kodeblokker som dette:"

#~ msgid "adventure_exp_2"
#~ msgstr "Hvis du vil vise en kodesnuttet, for eksempel for å gi en elev en mal eller kodeeksempel, bruk pre-tag som dette:"

#~ msgid "hello_world"
#~ msgstr "Hello world!"

#~ msgid "share_confirm"
#~ msgstr "Er du sikker på at du vil gjøre dette til et offentlig synlig program?"

#~ msgid "share_success_detail"
#~ msgstr "Programmet ble delt."

#~ msgid "unshare_confirm"
#~ msgstr "Er du sikker på at du vil gjøre dette til et privat program?"

#~ msgid "unshare_success_detail"
#~ msgstr "Programmet er ikke lengre delt."

#~ msgid "hide_parsons"
#~ msgstr "Hide parsons"

#~ msgid "hide_quiz"
#~ msgstr "Slutt på quizen"

#~ msgid "Locked Language Feature"
#~ msgstr "Du bruker {concept}! Det er fantastisk, men {concept} er ikke låst opp enda! Det vil bli låst opp på et senere nivå."

#~ msgid "nested blocks"
#~ msgstr "en blokk i en blokk"

#~ msgid "save"
#~ msgstr "Lagre"

#~ msgid "update_profile"
#~ msgstr "Oppdater profil"

#~ msgid "variables"
#~ msgstr "Variables"

#~ msgid "add_students_options"
#~ msgstr "Opprett kontoer til elever"

#~ msgid "class_live"
#~ msgstr "Live statistics"

#~ msgid "class_overview"
#~ msgstr "Class overview"

#~ msgid "student_list"
#~ msgstr "Student list"

#~ msgid "title_class grid_overview"
#~ msgstr "Hedy - Grid overview"

#~ msgid "title_class live_statistics"
#~ msgstr "Hedy - Live Statistics"

#~ msgid "explore_explanation"
#~ msgstr "På denne siden kan du se gjennom programmer laget av andre Hedybrukere. Du kan filtrere på både Hedy nivå og eventyr. Trykk på \"Se program\" for å åpne programmet og kjøre det. Program med en rød overskrift inneholder en feil. Du kan fortsatt åpne programmet, men når du kjører det vil du få en feil. Du kan selvfølgelig prøve å fikse feilen! Hvis personen som har laget programmet har en offentlig profil så kan du trykke på brukernavnet for å besøke profilen. På profilen vil du finne alle programmene de har delt og mye annet!"

#~ msgid "common_errors"
#~ msgstr "Common errors"

#~ msgid "grid_overview"
#~ msgstr "Overview of programs per adventure"

#~ msgid "last_error"
#~ msgstr "Last error"

#~ msgid "last_program"
#~ msgstr "Last program"

#~ msgid "live_dashboard"
#~ msgstr "Live Dashboard"

#~ msgid "runs_over_time"
#~ msgstr "Runs over time"

#~ msgid "student_details"
#~ msgstr "Student details"

#~ msgid "achievements_check_icon_alt"
#~ msgstr "Du oppnådde en prestasjon!"

#~ msgid "country_title"
#~ msgstr "Vennligst velg et gyldig land."

#~ msgid "create_public_profile"
#~ msgstr "Offentlig profil"

#~ msgid "general"
#~ msgstr "Generelle Prestasjoner"

#~ msgid "hedy_achievements"
#~ msgstr "Hedy Prestasjoner"

#~ msgid "hidden"
#~ msgstr "Skjult"

#~ msgid "highscore_explanation"
#~ msgstr "På denne siden kan du se gjennom programmer laget av andre Hedybrukere. Du kan filtrere på både Hedy nivå og eventyr. Trykk på \"Se program\" for å åpne programmet og kjøre det. Program med en rød overskrift inneholder en feil. Du kan fortsatt åpne programmet, men når du kjører det vil du få en feil. Du kan selvfølgelig prøve å fikse feilen! Hvis personen som har laget programmet har en offentlig profil så kan du trykke på brukernavnet for å besøke profilen. På profilen vil du finne alle programmene de har delt og mye annet!"

#~ msgid "highscore_no_public_profile"
#~ msgstr "You don't have a public profile and are therefore not listed on the highscores. Do you wish to create one?"

#~ msgid "highscores"
#~ msgstr "Poengsum"

#~ msgid "my_achievements"
#~ msgstr "Mine prestasjoner"

#~ msgid "no_such_highscore"
#~ msgstr "Dette Hedy nivået fins ikke!"

#~ msgid "programs_created"
#~ msgstr "Programmer laget"

#~ msgid "programs_saved"
#~ msgstr "Lagring av programmer"

#~ msgid "programs_submitted"
#~ msgstr "Innsendte programmer"

#~ msgid "title_achievements"
#~ msgstr "Hedy - Mine prestasjoner"

#~ msgid "whole_world"
#~ msgstr "The world"

#~ msgid "your_class"
#~ msgstr "Mine klasser"

#~ msgid "achievement_earned"
#~ msgstr "Du oppnådde en prestasjon!"

#~ msgid "percentage_achieved"
#~ msgstr "Achieved by {percentage}% of the users"

#~ msgid "achievements"
#~ msgstr "prestasjoner"

#~ msgid "achievements_logo_alt"
#~ msgstr "prestasjoner"

#~ msgid "amount_submitted"
#~ msgstr "programmer sendt inn"

#~ msgid "last_achievement"
#~ msgstr "Nyeste prestasjon"

#~ msgid "no_certificate"
#~ msgstr "This user hasn't earned the Hedy Certificate of Completion"

#~ msgid "number_achievements"
#~ msgstr "Number of achievements"

#~ msgid "create_question"
#~ msgstr "Do you want to create one?"

#~ msgid "explore_programs"
#~ msgstr "Utforsk programmer"

#~ msgid "explore_programs_logo_alt"
#~ msgstr "Utforsk programmer"

#~ msgid "hedy_tutorial_logo_alt"
#~ msgstr "Start hedy tutorial"

#~ msgid "no_public_profile"
#~ msgstr "Offentlig profil"

#~ msgid "start_hedy_tutorial"
#~ msgstr "Start hedy tutorial"

#~ msgid "start_programming"
#~ msgstr "Directly start programming"

#~ msgid "start_programming_logo_alt"
#~ msgstr "Directly start programming"

#~ msgid "start_teacher_tutorial"
#~ msgstr "Start teacher tutorial"

#~ msgid "teacher_tutorial_logo_alt"
#~ msgstr "Du har mottatt en invitasjon til å bli med i en klasse"

#~ msgid "title_landing-page"
#~ msgstr "Velkommen til Hedy!"

#~ msgid "welcome"
#~ msgstr "Velkommen til Hedy! Du er nå den stolte eier av en lærerkonto som gir deg muligheten til å lage klasser og invitere elever."

#~ msgid "welcome_back"
#~ msgstr "Velkommen til Hedy! Du er nå den stolte eier av en lærerkonto som gir deg muligheten til å lage klasser og invitere elever."

#~ msgid "your_account"
#~ msgstr "Ingen konto?"

#~ msgid "your_last_program"
#~ msgstr "Favorittprogram"

#~ msgid "already_teacher"
#~ msgstr "You already have a teacher account."

#~ msgid "already_teacher_request"
#~ msgstr "You already have a pending teacher request."

#~ msgid "teacher_account_request"
#~ msgstr "You have a pending teacher account request"

#~ msgid "teacher_account_success"
#~ msgstr "You successfully requested a teacher account."

#~ msgid "student_not_allowed_in_class"
#~ msgstr "Student not allowed in class"

#~ msgid "accounts_created"
#~ msgstr "Kontoene ble opprettet."

#~ msgid "accounts_intro"
#~ msgstr "På denne siden kan du opprette kontoer for flere elever samtidig. Det er også mulig å legge de til i en av klassene dine. Ved å trykke på den grønnne + knappen til høyre på bunnen av skjermen kan du legge til ekstra rader. Du kan slette rader ved å trykke på det tilsvarende røde krysset. Pass på at ingen rader er tomme når du trykker på \"Opprett kontoer\". Vennligst pass på at hvert brukernavn og epost er unik og at passordet er <b>minst</b> 6 tegn."

#~ msgid "create_multiple_accounts"
#~ msgstr "Opprett flere kontoer"

#~ msgid "download_login_credentials"
#~ msgstr "Do you want to download the login credentials after the accounts creation?"

#~ msgid "generate_passwords"
#~ msgstr "Generate passwords"

#~ msgid "postfix_classname"
#~ msgstr "Postfix classname"

#~ msgid "reset_view"
#~ msgstr "Tilbakestill"

#~ msgid "unique_usernames"
#~ msgstr "Alle brukernavnene må være unike."

#~ msgid "usernames_exist"
#~ msgstr "Et eller flere brukernavn er allerede i bruk."

#~ msgid "**Question**: What is the output of this code?"
#~ msgstr ""

#~ msgid "Output"
#~ msgstr ""

#~ msgid "clear"
#~ msgstr ""

#~ msgid "bug"
#~ msgstr ""

#~ msgid "feature"
#~ msgstr ""

#~ msgid "feedback"
#~ msgstr ""

#~ msgid "feedback_message_success"
#~ msgstr ""

#~ msgid "feedback_modal_message"
#~ msgstr ""

#~ msgid "adventures"
#~ msgstr ""

#~ msgid "classes"
#~ msgstr ""

#~ msgid "Adventure"
#~ msgstr ""

#~ msgid "Answer"
#~ msgstr ""

#~ msgid "adventure_prompt"
#~ msgstr "Vennligst skriv inn navnet på eventyret"

#~ msgid "select_tag"
#~ msgstr ""

#~ msgid "Delete"
#~ msgstr ""

#~ msgid "select_class"
#~ msgstr ""

#~ msgid "survey"
#~ msgstr ""

#~ msgid "survey_completed"
#~ msgstr ""

#~ msgid "invalid_tutorial_step"
#~ msgstr ""

#~ msgid "next_step_tutorial"
#~ msgstr ""

#~ msgid "tutorial"
#~ msgstr ""

#~ msgid "tutorial_code_snippet"
#~ msgstr ""

#~ msgid "tutorial_message_not_found"
#~ msgstr "Du har mottatt en invitasjon til å bli med i en klasse"

#~ msgid "tutorial_title_not_found"
#~ msgstr "Vi klarte ikke å finne den siden!"

<<<<<<< HEAD
#~ msgid "put"
#~ msgstr ""
=======
#~ msgid "disable_explore_page"
#~ msgstr ""

#~ msgid "hedy_choice_title"
#~ msgstr ""

#~ msgid "nav_explore"
#~ msgstr "Utforsk"

#~ msgid "title_explore"
#~ msgstr "Hedy - Utforsk"
>>>>>>> 8dee6c69
<|MERGE_RESOLUTION|>--- conflicted
+++ resolved
@@ -2767,10 +2767,9 @@
 #~ msgid "tutorial_title_not_found"
 #~ msgstr "Vi klarte ikke å finne den siden!"
 
-<<<<<<< HEAD
 #~ msgid "put"
 #~ msgstr ""
-=======
+
 #~ msgid "disable_explore_page"
 #~ msgstr ""
 
@@ -2782,4 +2781,3 @@
 
 #~ msgid "title_explore"
 #~ msgstr "Hedy - Utforsk"
->>>>>>> 8dee6c69
