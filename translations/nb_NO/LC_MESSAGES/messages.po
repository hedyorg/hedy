# Norwegian Bokmål (Norway) translations for PROJECT.
# Copyright (C) 2023 ORGANIZATION
# This file is distributed under the same license as the PROJECT project.
# FIRST AUTHOR <EMAIL@ADDRESS>, 2023.
#
msgid ""
msgstr ""
"Project-Id-Version: PROJECT VERSION\n"
"Report-Msgid-Bugs-To: EMAIL@ADDRESS\n"
"POT-Creation-Date: 2000-01-01 00:00+0000\n"
"PO-Revision-Date: 2025-01-31 06:48+0000\n"
"Last-Translator: Anonymous <noreply@weblate.org>\n"
"Language-Team: nb_NO <LL@li.org>\n"
"Language: nb_NO\n"
"MIME-Version: 1.0\n"
"Content-Type: text/plain; charset=utf-8\n"
"Content-Transfer-Encoding: 8bit\n"
"Plural-Forms: nplurals=2; plural=n != 1;\n"
"X-Generator: Weblate 5.10-dev\n"
"Generated-By: Babel 2.14.0\n"

#, fuzzy
msgid "Access Before Assign"
msgstr ""

#, fuzzy
msgid "Cyclic Var Definition"
msgstr "Variabelen `{variable}` må opprettes og gis en verdi før du kan bruke den på høyre siden av hvis-kommandoen"

#, fuzzy
msgid "Else Without If Error"
msgstr ""

#, fuzzy
msgid "Function Undefined"
msgstr ""

#, fuzzy
msgid "Has Blanks"
msgstr "Koden din er uferdig. Den inneholder tomrom du må erstatte med kode."

#, fuzzy
msgid "Incomplete"
msgstr ""

#, fuzzy
msgid "Incomplete Repeat"
msgstr ""

#, fuzzy
msgid "Invalid"
msgstr "`{invalid_command}` er ikke en Hedy nivå {level} kommando. Mente du `{guessed_command}`?"

#, fuzzy
msgid "Invalid Argument"
msgstr "Du kan ikke bruke kommandoen `{command}` med `{invalid_argument}`. Prøv å endre `{invalid_argument}` til {allowed_types}."

#, fuzzy
msgid "Invalid Argument Type"
msgstr "Du kan ikke bruke `{command}` med `{invalid_argument}` fordi det er {invalid_type}. Prøv å endre `{invalid_argument}` til {allowed_types}."

#, fuzzy
msgid "Invalid At Command"
msgstr ""

#, fuzzy
msgid "Invalid Space"
msgstr "Oisann! Du begynte linjen med et mellomrom på linje {line_number}. Mellomrom forvirrer datamaskiner, kan du fjerne det?"

#, fuzzy
msgid "Invalid Type Combination"
msgstr "Du kan ikke bruke `{invalid_argument}` og `{invalid_argument_2}` i `{command}` fordi en er {invalid_type} og den andre er {invalid_type_2}. Prøv å endre `{invalid_argument}` til {invalid_type_2} eller `{invalid_argument_2}` til {invalid_type}."

#, fuzzy
msgid "Lonely Echo"
msgstr "Du brukte ekko før spør-kommandoen, eller ekko uten å bruke spør-kommandoen. Først må du spørre om inndata, så kan du bruke ekko."

#, fuzzy
msgid "Lonely Text"
msgstr ""

#, fuzzy
msgid "Missing Additional Command"
msgstr ""

#, fuzzy
msgid "Missing Colon Error"
msgstr ""

#, fuzzy
msgid "Missing Command"
msgstr "Det ser ut som du glemte å bruke en kommando på linje line {line_number}."

#, fuzzy
msgid "Missing Inner Command"
msgstr "Det ser ut som du glemte å bruke en kommando på linje line {line_number}."

#, fuzzy
msgid "Missing Square Brackets"
msgstr ""

#, fuzzy
msgid "Missing Variable"
msgstr ""

#, fuzzy
msgid "Misspelled At Command"
msgstr ""

#, fuzzy
msgid "No Indentation"
msgstr "Du brukte for få mellomrom på linje {line_number}. Du brukte {leading_spaces} mellomrom, dette er ikke nok. Start hver nye kodeblokk med {indent_size} mellomrom mer enn linjen før."

#, fuzzy
msgid "Non Decimal Variable"
msgstr ""

#, fuzzy
msgid "Parse"
msgstr "Koden du skrev inn er ikke korrekt Hedy kode. Det er en feil på linje {location[0]}, på posisjon {location[1]}. Du skrev `{character_found}`, men det er ikke lov."

#, fuzzy
msgid "Pressit Missing Else"
msgstr ""

#, fuzzy
msgid "Runtime Index Error"
msgstr ""

#, fuzzy
msgid "Runtime Value Error"
msgstr ""

#, fuzzy
msgid "Runtime Values Error"
msgstr ""

#, fuzzy
msgid "Save Microbit code "
msgstr ""

#, fuzzy
msgid "Too Big"
msgstr "Oi! Programmet ditt har {lines_of_code} kodelinjer, imponerende! Vi klarer desverre bare å prossessere {max_lines} linjer på dette nivået. Gjør programmet ditt mindre og prøv igjen."

#, fuzzy
msgid "Too Few Indents"
msgstr ""

#, fuzzy
msgid "Too Many Indents"
msgstr ""

#, fuzzy
msgid "Unexpected Indentation"
msgstr "Du brukte for mange mellomrom på linje {line_number}. Du brukte {leading_spaces} mellomrom, dette er for mange. Start hver nye kodeblokk med {indent_size} mellomrom mer enn linjen før."

#, fuzzy
msgid "Unquoted Assignment"
msgstr "Fra dette nivået må du skrive teksten til høyre for `er`-kodeordet inni apostrofer. Du glemte det for teksten {text}."

#, fuzzy
msgid "Unquoted Equality Check"
msgstr "Hvis du har lyst til å sjekke om en variabel er lik flere ord, må ordene være inni to apostrofer. For eksempel 'her er ordene mine'!"

#, fuzzy
msgid "Unquoted Text"
msgstr "Vær forsiktig. Hvis du spør eller skriver ut noe så må du huske å begynne og avslutte teksten med en apostrof. Du glemte en apostrof en plass."

#, fuzzy
msgid "Unsupported Float"
msgstr "Desimaltall er ikke støttet enda, men de er det om noen nivåer. Du må endre `{value}` til ett heltall på dette nivået."

#, fuzzy
msgid "Unsupported String Value"
msgstr ""

#, fuzzy
msgid "Unused Variable"
msgstr ""

#, fuzzy
msgid "Var Undefined"
msgstr "Du prøvde å bruke variabelen `{name}`, men den finnes ikke. Det kan også være at du prøvde å bruke ordet `{name}` men at du glemte apostrof-tegnene."

#, fuzzy
msgid "Wrong Level"
msgstr "Det var korrekt Hedy kode, men det var feil nivå. Du skrev `{offending_keyword}` for nivå {working_level}. Tips: {tip}"

#, fuzzy
msgid "Wrong Number of Arguments"
msgstr ""

msgid "about_this_adventure"
msgstr ""

msgid "account_overview"
msgstr "Kontooversikt"

#, fuzzy
msgid "actions"
msgstr ""

#, fuzzy
msgid "add"
msgstr ""

#, fuzzy
msgid "add_students"
msgstr "elever"

#, fuzzy
msgid "add_your_language"
msgstr ""

#, fuzzy
msgid "admin"
msgstr ""

msgid "advance_button"
msgstr "Gå til nivå {level}"

msgid "adventure"
msgstr "Eventyr"

#, fuzzy
msgid "adventure_cloned"
msgstr ""

#, fuzzy
msgid "adventure_code_button"
msgstr ""

#, fuzzy
msgid "adventure_codeblock_button"
msgstr ""

msgid "adventure_duplicate"
msgstr "Du har allerede et eventyr med dette navnet."

msgid "adventure_empty"
msgstr "Du skrev ikke noe navn på eventyret!"

#, fuzzy
msgid "adventure_exp_3"
msgstr "Du kan bruke \"forhåndsvis\" knappen til å se en stilert versjon av eventyret ditt. For å se eventyret på en egen side, velg \"vis\" fra lærersiden."

#, fuzzy
msgid "adventure_exp_classes"
msgstr ""

#, fuzzy
msgid "adventure_flagged"
msgstr ""

msgid "adventure_id_invalid"
msgstr "Eventyr IDen er ugyldig."

msgid "adventure_length"
msgstr "Eventyret ditt må være minst 20 tegn."

msgid "adventure_name_invalid"
msgstr "Eventyrnavnet er ugyldig."

msgid "adventure_terms"
msgstr "Jeg tillater at eventyret mitt kan offentliggjøres på Hedy."

msgid "adventure_updated"
msgstr "Eventyret har blitt oppdatert!"

#, fuzzy
msgid "adventures_completed"
msgstr ""

#, fuzzy
msgid "adventures_info"
msgstr ""

#, fuzzy
msgid "adventures_restored"
msgstr ""

#, fuzzy
msgid "adventures_ticked"
msgstr ""

#, fuzzy
msgid "adventures_tried"
msgstr ""

#, fuzzy
msgid "ago"
msgstr ""

msgid "agree_invalid"
msgstr "Du må godkjenne personvernsvilkårene."

msgid "agree_with"
msgstr "Jeg godkjenner"

msgid "ajax_error"
msgstr "Det skjedde noe feil, vennligst prøv igjen."

#, fuzzy
msgid "all"
msgstr ""

#, fuzzy
msgid "all_class_highscores"
msgstr ""

#, fuzzy
msgid "all_rows_missing_separator"
msgstr ""

msgid "already_account"
msgstr "Har du allerede en konto?"

#, fuzzy
msgid "already_program_running"
msgstr "Begynn å programmere"

msgid "are_you_sure"
msgstr "Er du sikker? Du kan ikke angre på denne handlingen."

#, fuzzy
msgid "ask_needs_var"
msgstr "Fra nivå 2, må du lagre svaret fra spør-kommandoen i en variabel spørsmålet inni apostrofer. For eksempel: navn er spør Hva heter du?"

msgid "available_in"
msgstr ""

msgid "back_to_class"
msgstr "Gå tilbake til klassen"

#, fuzzy
msgid "become_a_sponsor"
msgstr ""

msgid "birth_year"
msgstr "Fødselsår"

msgid "by"
msgstr "av"

msgid "cancel"
msgstr "Avbryt"

#, fuzzy
msgid "cant_parse_exception"
msgstr ""

#, fuzzy
msgid "certificate"
msgstr ""

#, fuzzy
msgid "certified_teacher"
msgstr ""

msgid "change_password"
msgstr "Endre passord"

msgid "cheatsheet_title"
msgstr "Skjul hjelpeark"

msgid "class_already_joined"
msgstr "Du er allerede elev i denne klassen"

msgid "class_customize_success"
msgstr "Tilpassningene ble lagret."

#, fuzzy
msgid "class_graph_explanation"
msgstr ""

msgid "class_logs"
msgstr "Forrige innlogging"

msgid "class_name_duplicate"
msgstr "Du har allerede en klasse med dette navnet."

msgid "class_name_empty"
msgstr "Du skrev ikke inn et klassenavn!"

msgid "class_name_invalid"
msgstr "Klassenavnet er ugyldig."

msgid "class_name_prompt"
msgstr "Vennligst oppgi navnet på klassen"

#, fuzzy
msgid "class_performance_graph"
msgstr ""

#, fuzzy
msgid "class_survey_description"
msgstr ""

#, fuzzy
msgid "class_survey_later"
msgstr ""

#, fuzzy
msgid "class_survey_question1"
msgstr ""

#, fuzzy
msgid "class_survey_question2"
msgstr ""

#, fuzzy
msgid "class_survey_question3"
msgstr ""

#, fuzzy
msgid "class_survey_question4"
msgstr ""

#, fuzzy
msgid "classes_info"
msgstr ""

#, fuzzy
msgid "clone"
msgstr ""

#, fuzzy
msgid "cloned_times"
msgstr ""

#, fuzzy
msgid "close"
msgstr ""

msgid "comma"
msgstr "et komma"

#, fuzzy
msgid "command_not_available_yet_exception"
msgstr ""

#, fuzzy
msgid "command_unavailable_exception"
msgstr ""

#, fuzzy
msgid "commands"
msgstr ""

#, fuzzy
msgid "congrats_message"
msgstr ""

#, fuzzy
msgid "connect_guest_teacher"
msgstr ""

#, fuzzy
msgid "constant_variable_role"
msgstr ""

msgid "containing"
msgstr ""

msgid "content_invalid"
msgstr "Eventyret er ugyldig."

#, fuzzy
msgid "continue"
msgstr ""

#, fuzzy
msgid "contributor"
msgstr ""

#, fuzzy
msgid "copy_accounts_to_clipboard"
msgstr ""

msgid "copy_clipboard"
msgstr "Kopiert til utklippstavlen"

#, fuzzy
msgid "copy_code"
msgstr ""

#, fuzzy
msgid "copy_join_link"
msgstr ""

#, fuzzy
msgid "copy_link_success"
msgstr "Kopier lenken for å dele"

msgid "copy_link_to_share"
msgstr "Kopier lenken for å dele"

#, fuzzy
msgid "copy_mail_link"
msgstr ""

msgid "correct_answer"
msgstr "Det rette svaret er"

msgid "country"
msgstr "Land"

msgid "country_invalid"
msgstr "Vennligst velg et gyldig land."

msgid "create_account"
msgstr "Opprett konto"

msgid "create_accounts"
msgstr "Opprett flere kontoer"

#, fuzzy
msgid "create_accounts_placeholder"
msgstr ""

msgid "create_accounts_prompt"
msgstr ""

msgid "create_adventure"
msgstr "Opprett eventyr"

msgid "create_class"
msgstr "Opprett en ny klasse"

#, fuzzy
msgid "create_student_account"
msgstr ""

#, fuzzy
msgid "create_student_account_explanation"
msgstr ""

#, fuzzy
msgid "create_student_accounts"
msgstr ""

#, fuzzy
msgid "create_teacher_account"
msgstr ""

#, fuzzy
msgid "create_teacher_account_explanation"
msgstr ""

#, fuzzy
msgid "create_usernames_and_passwords_desc"
msgstr ""

#, fuzzy
msgid "create_usernames_and_passwords_title"
msgstr ""

#, fuzzy
msgid "create_usernames_desc"
msgstr ""

#, fuzzy
msgid "create_usernames_title"
msgstr ""

msgid "creator"
msgstr "Skaper"

#, fuzzy
msgid "current_password"
msgstr ""

msgid "customization_deleted"
msgstr "Tilpassningene ble slettet."

#, fuzzy
msgid "customize"
msgstr ""

msgid "customize_adventure"
msgstr "Tilpass eventyr"

msgid "customize_class"
msgstr "Tilpass innstillingene for klassen"

msgid "danger_zone"
msgstr ""

msgid "dash"
msgstr "en bindestrek"

#, fuzzy
msgid "debug"
msgstr ""

msgid "default_401"
msgstr "Ser ut til at du ikke har rettigheter til å gjøre det..."

#, fuzzy
msgid "default_403"
msgstr ""

msgid "default_404"
msgstr "Vi klarte ikke finne den siden..."

msgid "default_500"
msgstr "Noe gikk galt..."

msgid "delete"
msgstr "Slett"

msgid "delete_adventure_prompt"
msgstr "Er du sikker på at du vil fjerne dette eventyret?"

msgid "delete_class_prompt"
msgstr "Er du sikker på at du vil slette klassen?"

msgid "delete_confirm"
msgstr "Er du sikker på at du vil slette dette programmet?"

msgid "delete_invite"
msgstr "Slett invitasjon"

msgid "delete_invite_prompt"
msgstr "Er du sikker på at du vil fjerne denne klasseinvitasjonen?"

msgid "delete_public"
msgstr "Slett offentlig profil"

msgid "delete_success"
msgstr "Programmet ble slettet."

#, fuzzy
msgid "delete_tag_prompt"
msgstr ""

msgid "destroy_account"
msgstr "Slett profil"

msgid "destroy_account_message"
msgstr ""

msgid "developers_mode"
msgstr "Programmeringsmodus"

msgid "directly_available"
msgstr "Åpne på direkten"

#, fuzzy
msgid "disable"
msgstr ""

#, fuzzy
msgid "disable_parsons"
msgstr ""

#, fuzzy
msgid "disable_quizes"
msgstr ""

#, fuzzy
msgid "disabled"
msgstr ""

#, fuzzy
msgid "disabled_button_quiz"
msgstr ""

#, fuzzy
msgid "discord_server"
msgstr ""

#, fuzzy
msgid "distinguished_user"
msgstr ""

msgid "double quotes"
msgstr "dobbelapostrof"

#, fuzzy
msgid "download"
msgstr ""

#, fuzzy
msgid "duplicate"
msgstr ""

#, fuzzy
msgid "echo_and_ask_mismatch_exception"
msgstr ""

#, fuzzy
msgid "echo_out"
msgstr ""
"Fra nivå 2 er ikke ekko nødvendig lenger. Du kan skrive ut svaret på et spørsmål med spør- og skriv-kommandoene. For eksempel: \n"
"navn er spør Hva heter du?\n"
"skriv hallo navn"

#, fuzzy
msgid "edit_adventure"
msgstr ""

msgid "edit_code_button"
msgstr "Endre kode"

msgid "email"
msgstr "E-post"

msgid "email_invalid"
msgstr "Angi en gyldig e-postadresse."

msgid "end_quiz"
msgstr "Slutt på quizen"

#, fuzzy
msgid "english"
msgstr ""

msgid "enter"
msgstr "Send inn"

msgid "enter_password"
msgstr "Oppgi ett nytt passord for"

msgid "enter_text"
msgstr "Skriv inn svaret ditt her..."

#, fuzzy
msgid "error_logo_alt"
msgstr ""

#, fuzzy
msgid "errors"
msgstr ""

msgid "exclamation mark"
msgstr "et utropstegn"

#, fuzzy
msgid "exercise"
msgstr ""

#, fuzzy
msgid "exercise_doesnt_exist"
msgstr ""

msgid "exists_email"
msgstr "E-postadressen er allerede i bruk."

msgid "exists_username"
msgstr "Brukernavn er allerede i bruk."

#, fuzzy
msgid "exit_preview_mode"
msgstr ""

msgid "experience_invalid"
msgstr "Vennligst velg svar på spørsmål om programmeringserfaring (Ja/Nei)."

msgid "expiration_date"
msgstr "Utløpsdato"

#, fuzzy
msgid "favorite_program"
msgstr ""

msgid "favourite_confirm"
msgstr "Er du sikker på at du vil velge dette som ditt favorittprogram?"

msgid "favourite_program"
msgstr "Favorittprogram"

msgid "favourite_program_invalid"
msgstr "Ditt valgte favorittprogram er ugyldig."

msgid "favourite_success"
msgstr "Programmet er nå ditt favorittprogram."

#, fuzzy
msgid "feedback_message_error"
msgstr ""

msgid "female"
msgstr "Jente"

#, fuzzy
msgid "flag_adventure_prompt"
msgstr ""

msgid "float"
msgstr "et tall"

msgid "for_teachers"
msgstr "For lærere"

msgid "forgot_password"
msgstr "Glemt passord?"

#, fuzzy
msgid "from_another_teacher"
msgstr ""

#, fuzzy
msgid "from_magazine_website"
msgstr ""

#, fuzzy
msgid "from_video"
msgstr ""

#, fuzzy
msgid "fun_statistics_msg"
msgstr ""

msgid "gender"
msgstr "Kjønn"

msgid "gender_invalid"
msgstr "Vennligst velg et gyldig kjønn (jente, gutt, annet)."

msgid "general_settings"
msgstr "Generelle innstillinger"

#, fuzzy
msgid "get_certificate"
msgstr ""

#, fuzzy
msgid "give_link_to_teacher"
msgstr ""

#, fuzzy
msgid "go_back"
msgstr ""

msgid "go_back_to_main"
msgstr "Gå tilbake til hovedsiden"

msgid "go_to_question"
msgstr "Gå til spørsmål"

msgid "go_to_quiz_result"
msgstr "Gå til quiz oppsummeringen"

msgid "go_to_your_clone"
msgstr ""

msgid "goto_profile"
msgstr "Gå til min profil"

#, fuzzy
msgid "graph_title"
msgstr ""

#, fuzzy
msgid "hand_in"
msgstr ""

#, fuzzy
msgid "hand_in_exercise"
msgstr ""

#, fuzzy
msgid "heard_about_hedy"
msgstr ""

#, fuzzy
msgid "heard_about_invalid"
msgstr ""

#, fuzzy
msgid "hedy_introduction_slides"
msgstr ""

#, fuzzy
msgid "hedy_logo_alt"
msgstr ""

#, fuzzy
msgid "hedy_on_github"
msgstr ""

msgid "hello_logo"
msgstr "Hallo!"

#, fuzzy
msgid "hide_adventures"
msgstr ""

msgid "hide_cheatsheet"
msgstr "Skjul hjelpeark"

#, fuzzy
msgid "hide_classes"
msgstr ""

msgid "hide_keyword_switcher"
msgstr "hide keyboard switcher"

#, fuzzy
msgid "hide_slides"
msgstr ""

msgid "highest_level_reached"
msgstr "Høyeste nivå nådd"

#, fuzzy
msgid "highest_quiz_score"
msgstr ""

#, fuzzy
msgid "hint"
msgstr ""

#, fuzzy
msgid "ill_work_some_more"
msgstr ""

#, fuzzy
msgid "image_invalid"
msgstr "Bildet du valgte er ugyldig."

#, fuzzy
msgid "incomplete_command_exception"
msgstr ""

#, fuzzy
msgid "incorrect_handling_of_quotes_exception"
msgstr ""

#, fuzzy
msgid "incorrect_use_of_types_exception"
msgstr ""

#, fuzzy
msgid "incorrect_use_of_variable_exception"
msgstr ""

#, fuzzy
msgid "indentation_exception"
msgstr ""

#, fuzzy
msgid "input"
msgstr "inndata fra spør-kommandoen"

#, fuzzy
msgid "input_variable_role"
msgstr ""

msgid "integer"
msgstr "et tall"

msgid "invalid_class_link"
msgstr "Ugyldig lenke for å bli med i klassen."

#, fuzzy
msgid "invalid_command_exception"
msgstr ""

#, fuzzy
msgid "invalid_keyword_language_comment"
msgstr ""

#, fuzzy
msgid "invalid_language_comment"
msgstr ""

#, fuzzy
msgid "invalid_level_comment"
msgstr ""

#, fuzzy
msgid "invalid_program_comment"
msgstr ""

msgid "invalid_teacher_invitation_code"
msgstr "Invitasjonskoden til å bli lærer er ugyldig. For å bli en Hedy-lærer, ta kontakt med hello@hedy.org. Felienne er fra Nederland, så skriv helst på engelsk."

msgid "invalid_username_password"
msgstr "Ugyldig brukernavn/passord."

msgid "invitations_sent"
msgstr ""

msgid "invite"
msgstr ""

#, fuzzy
msgid "invite_by_username"
msgstr "Alle brukernavnene må være unike."

msgid "invite_date"
msgstr "Invitasjonsdato"

msgid "invite_message"
msgstr "Du har mottatt en invitasjon til å bli med i en klasse"

msgid "invite_prompt"
msgstr "Oppgi et brukernavn"

#, fuzzy
msgid "invite_teacher"
msgstr ""

msgid "join_class"
msgstr "Bli med i klassen"

msgid "join_prompt"
msgstr "Du trenger en konto for å bli med i klassen. Vil du logge inn nå?"

#, fuzzy
msgid "keybinding_waiting_for_keypress"
msgstr ""

msgid "keyword_language_invalid"
msgstr "Vennligst velg et gyldig språk for nøkkelord (velg ditt eget språk eller engelsk)."

#, fuzzy
msgid "landcode_phone_number"
msgstr ""

#, fuzzy
msgid "language"
msgstr ""

msgid "language_invalid"
msgstr "Vennligst velg et gylid språk."

msgid "languages"
msgstr "Hvilke av disse programmeringsspråkene har du brukt før?"

msgid "last_edited"
msgstr "Sist endret"

msgid "last_update"
msgstr "Sist oppdatert"

msgid "lastname"
msgstr "Etternavn"

msgid "leave_class"
msgstr "Forlat klassen"

msgid "level"
msgstr "Nivå"

#, fuzzy
msgid "level_accessible"
msgstr ""

#, fuzzy
msgid "level_disabled"
msgstr ""

#, fuzzy
msgid "level_future"
msgstr ""

#, fuzzy
msgid "level_invalid"
msgstr "Dette Hedynivået er ugyldig."

msgid "level_not_class"
msgstr "Klassen din har ikke tilgang til dette nivået enda"

msgid "level_title"
msgstr "Nivå"

#, fuzzy
msgid "levels"
msgstr ""

#, fuzzy
msgid "link"
msgstr "Logg inn"

msgid "list"
msgstr "en liste"

#, fuzzy
msgid "list_variable_role"
msgstr ""

#, fuzzy
msgid "logged_in_to_share"
msgstr ""

msgid "login"
msgstr "Logg inn"

msgid "login_long"
msgstr "Logg inn på kontoen din"

#, fuzzy
msgid "login_to_save_your_work"
msgstr ""

msgid "logout"
msgstr "Logg ut"

#, fuzzy
msgid "longest_program"
msgstr ""

#, fuzzy
msgid "mail_change_password_body"
msgstr "Endre passord"

#, fuzzy
msgid "mail_change_password_subject"
msgstr "Endre passord"

#, fuzzy
msgid "mail_error_change_processed"
msgstr ""

#, fuzzy
msgid "mail_goodbye"
msgstr ""
"Thank you!\n"
"The Hedy team"

#, fuzzy
msgid "mail_hello"
msgstr ""

#, fuzzy
msgid "mail_recover_password_body"
msgstr ""

msgid "mail_recover_password_subject"
msgstr "Be om at passordet tilbakestilles."

#, fuzzy
msgid "mail_reset_password_body"
msgstr "Tilbakestill passord"

#, fuzzy
msgid "mail_reset_password_subject"
msgstr "Tilbakestill passord"

#, fuzzy
msgid "mail_welcome_teacher_body"
msgstr ""
"<strong>Welcome!</strong>\n"
"Congratulations on your brand new Hedy teachers account. Welcome to the world wide community of Hedy teachers!\n"
"<strong>What teachers accounts can do</strong>\n"
"With your teacher account, you have the option to create classes. Your students can than join your classes and you can see their progress. Classes are made and managed though the for <a href=\"https://hedycode.com/for-teachers\">teachers page</a>.\n"
"<strong>How to share ideas</strong>\n"
"If you are using Hedy in class, you probably have ideas for improvements! You can share those ideas with us on the <a href=\"https://github.com/hedyorg/hedy/discussions/categories/ideas\">Ideas Discussion</a>.\n"
"<strong>How to ask for help</strong>\n"
"If anything is unclear, you can post in the <a href=\"https://github.com/hedyorg/hedy/discussions/categories/q-a\">Q&A discussion</a>, or <a href=\"mailto: hello@hedy.org\">send us an email</a>.\n"
"Keep programming!"

#, fuzzy
msgid "mail_welcome_teacher_subject"
msgstr ""

#, fuzzy
msgid "mail_welcome_verify_body"
msgstr ""

#, fuzzy
msgid "mail_welcome_verify_subject"
msgstr ""

msgid "mailing_title"
msgstr "Abonner på nyhetsbrevet fra Hedy"

msgid "main_subtitle"
msgstr "Et gradvis programmeringsspråk"

msgid "main_title"
msgstr ""

#, fuzzy
msgid "make_sure_you_are_done"
msgstr ""

msgid "male"
msgstr "Gutt"

msgid "mandatory_mode"
msgstr "Obligatorisk utviklermodus"

#, fuzzy
msgid "more_info"
msgstr ""

#, fuzzy
msgid "more_options"
msgstr ""

#, fuzzy
msgid "multiple_keywords_warning"
msgstr ""

msgid "multiple_levels_warning"
msgstr ""

msgid "my_account"
msgstr "Min konto"

msgid "my_adventures"
msgstr "Mine eventyr"

msgid "my_classes"
msgstr "Mine klasser"

msgid "my_messages"
msgstr "Mine meldinger"

#, fuzzy
msgid "my_public_profile"
msgstr ""

msgid "name"
msgstr "Navn"

msgid "nav_hedy"
msgstr ""

msgid "nav_learn_more"
msgstr "Lær mer"

msgid "nav_start"
msgstr "Hjem"

msgid "new_password"
msgstr "Nytt passord"

#, fuzzy
msgid "new_password_repeat"
msgstr ""

msgid "newline"
msgstr "en ny linje"

msgid "newsletter"
msgstr ""

#, fuzzy
msgid "next_adventure"
msgstr ""

#, fuzzy
msgid "next_exercise"
msgstr ""

#, fuzzy
msgid "next_page"
msgstr ""

#, fuzzy
msgid "next_student"
msgstr ""

msgid "no"
msgstr "Nei"

msgid "no_account"
msgstr "Ingen konto?"

msgid "no_accounts"
msgstr "Det er ingen oppgitte kontoer å opprette."

#, fuzzy
msgid "no_adventures_yet"
msgstr ""

#, fuzzy
msgid "no_more_flat_if"
msgstr ""

#, fuzzy
msgid "no_programs"
msgstr "Du har ingen programmer enda."

msgid "no_shared_programs"
msgstr "har ingen delte programmer..."

#, fuzzy
msgid "no_students"
msgstr ""

msgid "no_such_adventure"
msgstr "Dette eventyret eksisterer ikke!"

msgid "no_such_class"
msgstr "Denne Hedy-klassen fins ikke"

msgid "no_such_level"
msgstr "Dette Hedy nivået fins ikke!"

msgid "no_such_program"
msgstr "Dette Hedy programmet fins ikke!"

#, fuzzy
msgid "no_tag"
msgstr ""

msgid "no_usernames_found"
msgstr ""

#, fuzzy
msgid "not_adventure_yet"
msgstr ""

msgid "not_enrolled"
msgstr "Det ser ut som at du ikke er medlem i denne klassen!"

#, fuzzy
msgid "not_in_class_no_handin"
msgstr ""

#, fuzzy
msgid "not_logged_in_cantsave"
msgstr ""

#, fuzzy
msgid "not_logged_in_handin"
msgstr ""

msgid "not_teacher"
msgstr "Ser ut til at du ikke er en lærer!"

msgid "number"
msgstr "et tall"

#, fuzzy
msgid "number_lines"
msgstr ""

#, fuzzy
msgid "number_of_errors"
msgstr ""

msgid "number_programs"
msgstr "Antall programmer"

msgid "ok"
msgstr ""

#, fuzzy
msgid "one_level_error"
msgstr ""

#, fuzzy
msgid "only_you_can_see"
msgstr ""

msgid "open"
msgstr "Åpne"

msgid "opening_date"
msgstr "Dato for tilgjengeliggjøring"

msgid "opening_dates"
msgstr "Dato for tilgjengeliggjøring"

msgid "option"
msgstr "Valg"

msgid "or"
msgstr "eller"

msgid "other"
msgstr "Annet"

msgid "other_block"
msgstr "Et annet blokk-språk"

msgid "other_settings"
msgstr "Andre innstillinger"

#, fuzzy
msgid "other_source"
msgstr ""

msgid "other_text"
msgstr "Et annet tekstspråk"

msgid "overwrite_warning"
msgstr "Du har allerede et program med dette navnet. Hvis du lagrer programmet vil det overskrive det gamle, er du sikker?"

#, fuzzy
msgid "owner"
msgstr ""

msgid "page_not_found"
msgstr "Vi klarte ikke å finne den siden!"

#, fuzzy
msgid "pair_with_teacher"
msgstr ""

#, fuzzy
msgid "parsons_title"
msgstr "Hedy"

msgid "password"
msgstr "Passord"

msgid "password_change_not_allowed"
msgstr "Du har ikke lov til å endre passordet til denne brukeren."

msgid "password_change_prompt"
msgstr "Er du sikker på du vil endre dette passordet?"

msgid "password_change_success"
msgstr "Passordet til eleven din ble endret."

msgid "password_invalid"
msgstr "Passordet ditt er ugyldig."

msgid "password_repeat"
msgstr "Gjenta passord"

msgid "password_resetted"
msgstr "Passordet har blitt tilbakestilt. Du blir nå sendt til logg-inn siden."

msgid "password_six"
msgstr "Passordet ditt må inneholde minst seks tegn."

msgid "password_updated"
msgstr "Passord oppdatert."

msgid "passwords_six"
msgstr "Alle passord må være *minst* seks tegn langt."

#, fuzzy
msgid "passwords_too_short"
msgstr ""

msgid "pending_invites"
msgstr "Ubesvarte invitasjoner"

#, fuzzy
msgid "people_with_a_link"
msgstr ""

#, fuzzy
msgid "percentage"
msgstr ""

msgid "period"
msgstr "et punktum"

msgid "personal_text"
msgstr "Personlig tekst"

msgid "personal_text_invalid"
msgstr "Din personlige tekst er ugyldig."

#, fuzzy
msgid "phone_number"
msgstr ""

msgid "preferred_keyword_language"
msgstr "Fortrukket språk for nøkkelord"

msgid "preferred_language"
msgstr "Foretrukket språk"

msgid "preview"
msgstr "Forhåndsvis"

#, fuzzy
msgid "preview_teacher_mode"
msgstr ""

#, fuzzy
msgid "previewing_adventure"
msgstr ""

#, fuzzy
msgid "previewing_class"
msgstr ""

msgid "previous_campaigns"
msgstr "Se tidligere kampanjer"

#, fuzzy
msgid "previous_page"
msgstr ""

#, fuzzy
msgid "print_accounts"
msgstr ""

msgid "print_accounts_title"
msgstr ""

msgid "print_logo"
msgstr "skriv"

msgid "privacy_terms"
msgstr "personvernsvilkårene"

#, fuzzy
msgid "private"
msgstr ""

#, fuzzy
msgid "profile_logo_alt"
msgstr "Profil oppdatert."

msgid "profile_picture"
msgstr "Profilbilde"

msgid "profile_updated"
msgstr "Profil oppdatert."

msgid "profile_updated_reload"
msgstr "Profil oppdatert, siden lastes på nytt."

msgid "program_contains_error"
msgstr "Dette programmet inneholder en feil, er du sikker på at du vil dele det?"

msgid "program_header"
msgstr "Mine programmer"

#, fuzzy
msgid "program_too_large_exception"
msgstr ""

msgid "programming_experience"
msgstr "Har du programmeringserfaring?"

msgid "programming_invalid"
msgstr "Vennligst velg et gyldig programmeringsspråk."

msgid "programs"
msgstr "Program"

msgid "prompt_join_class"
msgstr "Vil du bli med i denne klassen?"

#, fuzzy
msgid "provided_username_duplicates"
msgstr ""

#, fuzzy
msgid "public"
msgstr ""

msgid "public_adventures"
msgstr ""

#, fuzzy
msgid "public_content"
msgstr ""

#, fuzzy
msgid "public_content_info"
msgstr ""

msgid "public_invalid"
msgstr "Dette avtale valget er ugyldig"

msgid "public_profile"
msgstr "Offentlig profil"

msgid "public_profile_info"
msgstr "Ved å huke av i denne boksen gjør jeg profilen min synlig for alle. Vær forsiktig slik at du ikke deler personlig informasjon som navnet ditt eller adressen din, fordi alle vil kunne se det!"

msgid "public_profile_updated"
msgstr "Din offentlige profil ble oppdatert."

#, fuzzy
msgid "put"
msgstr ""

msgid "question mark"
msgstr "et spørsmålstegn"

#, fuzzy
msgid "quiz_logo_alt"
msgstr ""

#, fuzzy
msgid "quiz_score"
msgstr ""

#, fuzzy
msgid "quiz_tab"
msgstr ""

#, fuzzy
msgid "quiz_threshold_not_reached"
msgstr ""

msgid "read_code_label"
msgstr "Les høyt"

msgid "recent"
msgstr "Mine siste programmer"

msgid "recover_password"
msgstr "Be om at passordet tilbakestilles"

msgid "regress_button"
msgstr "Gå tilbake til nivå {level}"

msgid "remove"
msgstr "Fjern"

msgid "remove_customization"
msgstr "Fjern tilpasninger"

msgid "remove_customizations_prompt"
msgstr "Er du sikker på at du vil fjerne tilpasningene for denne klassen?"

msgid "remove_student_prompt"
msgstr "Er du sikker du vil fjerne eleven fra klassen?"

#, fuzzy
msgid "remove_user_prompt"
msgstr ""

msgid "rename_class"
msgstr ""

msgid "rename_class_prompt"
msgstr ""

#, fuzzy
msgid "repair_program_logo_alt"
msgstr ""

#, fuzzy
msgid "repeat_dep"
msgstr ""

msgid "repeat_match_password"
msgstr "Passordene du fylte inn er ikke like."

msgid "repeat_new_password"
msgstr "Gjenta nytt passord"

#, fuzzy
msgid "report_failure"
msgstr ""

#, fuzzy
msgid "report_program"
msgstr ""

#, fuzzy
msgid "report_success"
msgstr ""

#, fuzzy
msgid "request_invalid"
msgstr ""

msgid "request_teacher"
msgstr "Vil du søke om lærerkonto?"

#, fuzzy
msgid "request_teacher_account"
msgstr ""

msgid "required_field"
msgstr "Felter merket med en * er påkrevd"

msgid "reset_adventure_prompt"
msgstr "Er du sikker på at du vil tilbakestille alle valgte eventyr?"

msgid "reset_adventures"
msgstr "Tilbakestill valgte eventyr"

#, fuzzy
msgid "reset_button"
msgstr ""

msgid "reset_password"
msgstr "Tilbakestill passord"

#, fuzzy
msgid "restart"
msgstr ""

msgid "retrieve_adventure_error"
msgstr "Du har ikke lov til å se dette eventyret!"

msgid "retrieve_class_error"
msgstr "Kun lærere kan hente info om klasser"

#, fuzzy
msgid "retrieve_tag_error"
msgstr ""

#, fuzzy
msgid "role"
msgstr ""

msgid "run_code_button"
msgstr "Kjør kode"

msgid "save_parse_warning"
msgstr "Programmet inneholder en feil, er du sikker på at du vil lagre det?"

msgid "save_prompt"
msgstr "Du må ha en konto for å lagre programmet ditt. Vil du logge inn nå?"

msgid "save_success_detail"
msgstr "Programmet ble lagret."

msgid "score"
msgstr "Poengsum"

msgid "search"
msgstr "Søk..."

#, fuzzy
msgid "search_button"
msgstr ""

#, fuzzy
msgid "second_teacher"
msgstr ""

#, fuzzy
msgid "second_teacher_copy_prompt"
msgstr ""

#, fuzzy
msgid "second_teacher_prompt"
msgstr ""

#, fuzzy
msgid "second_teacher_warning"
msgstr ""

msgid "see_adventure_shared_class"
msgstr ""

#, fuzzy
msgid "see_certificate"
msgstr ""

msgid "select"
msgstr "Velg"

msgid "select_adventures"
msgstr "Velg eventyr"

msgid "select_all"
msgstr ""

msgid "select_classes"
msgstr ""

#, fuzzy
msgid "select_lang"
msgstr ""

msgid "select_levels"
msgstr ""

msgid "selected"
msgstr ""

msgid "self_removal_prompt"
msgstr "Er du sikker på at du vil forlate denne klassen?"

msgid "send_password_recovery"
msgstr "Send meg en tilbakestillingslenke for passordet mitt"

msgid "sent_by"
msgstr "Invitasjonen ble sendt av"

msgid "sent_password_recovery"
msgstr "Du vil snart motta en e-post med instruks for tilbakestilling av passordet ditt."

msgid "settings"
msgstr "Mine personlige innstillinger"

#, fuzzy
msgid "share_by_giving_link"
msgstr ""

#, fuzzy
msgid "share_your_program"
msgstr ""

#, fuzzy
msgid "signup_student_or_teacher"
msgstr ""

msgid "single quotes"
msgstr "en enkelapostrof"

msgid "slash"
msgstr "en skråstrek"

#, fuzzy
msgid "sleeping"
msgstr ""

#, fuzzy
msgid "slides"
msgstr ""

#, fuzzy
msgid "slides_for_level"
msgstr ""

#, fuzzy
msgid "slides_info"
msgstr ""

#, fuzzy
msgid "social_media"
msgstr ""

#, fuzzy
msgid "solution_example"
msgstr ""

#, fuzzy
msgid "solution_example_explanation"
msgstr ""

#, fuzzy
msgid "some_rows_missing_separator"
msgstr ""

#, fuzzy
msgid "something_went_wrong_keyword_parsing"
msgstr ""

msgid "space"
msgstr "et mellomrom"

msgid "star"
msgstr "en stjerne"

#, fuzzy
msgid "start_learning"
msgstr ""

#, fuzzy
msgid "start_quiz"
msgstr ""

#, fuzzy
msgid "start_teaching"
msgstr ""

msgid "step_title"
msgstr "Oppgave"

#, fuzzy
msgid "stepper_variable_role"
msgstr ""

#, fuzzy
msgid "stop"
msgstr ""

#, fuzzy
msgid "stop_code_button"
msgstr "Lagre kode"

msgid "string"
msgstr "tekst"

#, fuzzy
msgid "student_accounts_created"
msgstr ""

#, fuzzy
msgid "student_adventures_table"
msgstr ""

#, fuzzy
msgid "student_adventures_table_explanation"
msgstr ""

msgid "student_already_invite"
msgstr "Denne eleven har allerede fått en invitasjon. Har de glemt å svare?"

#, fuzzy
msgid "student_in_another_class"
msgstr ""

#, fuzzy
msgid "student_information"
msgstr ""

#, fuzzy
msgid "student_information_explanation"
msgstr ""

#, fuzzy
msgid "student_signup_header"
msgstr ""

msgid "students"
msgstr "elever"

#, fuzzy
msgid "submission_time"
msgstr ""

msgid "submit_answer"
msgstr "Svar på spørsmål"

msgid "submit_program"
msgstr "Send inn"

msgid "submit_warning"
msgstr "Er du sikker på at du vil sende inn dette programmet?"

#, fuzzy
msgid "submitted"
msgstr ""

msgid "submitted_header"
msgstr "Dette programmet har blitt sendt inn og kan ikke endres."

msgid "subscribe"
msgstr "Abonner"

msgid "subscribe_message"
msgstr ""

msgid "subscribe_newsletter"
msgstr "Abonner på nyhetsbrevet"

msgid "subscribed_header"
msgstr ""

msgid "subscribed_message"
msgstr ""

#, fuzzy
msgid "successful_runs"
msgstr ""

msgid "successfully_subscribed"
msgstr ""

#, fuzzy
msgid "suggestion_color"
msgstr ""

#, fuzzy
msgid "suggestion_note"
msgstr ""

#, fuzzy
msgid "suggestion_number"
msgstr ""

msgid "suggestion_numbers_or_strings"
msgstr ""

msgid "surname"
msgstr "Fornavn"

#, fuzzy
msgid "survey_skip"
msgstr ""

#, fuzzy
msgid "survey_submit"
msgstr ""

#, fuzzy
msgid "tag_in_adventure"
msgstr ""

#, fuzzy
msgid "tag_input_placeholder"
msgstr ""

#, fuzzy
msgid "tags"
msgstr ""

msgid "teacher"
msgstr "Lærer"

msgid "teacher_invalid"
msgstr "Lærer-verdien din er ugyldig."

msgid "teacher_invitation_require_login"
msgstr "For å sette opp profilen din som en lærer må du logge inn. Hvis du ikke har en konto, vennligst lag en."

#, fuzzy
msgid "teacher_manual"
msgstr ""

#, fuzzy
msgid "teacher_signup_header"
msgstr ""

msgid "teacher_welcome"
msgstr "Velkommen til Hedy! Du er nå den stolte eier av en lærerkonto som gir deg muligheten til å lage klasser og invitere elever."

#, fuzzy
msgid "teachers"
msgstr ""

#, fuzzy
msgid "template_code"
msgstr ""
"Dette er forklaringen for eventyret mitt!\n"
"\n"
"På denne måten kan jeg vise en kommando: <code>skriv</code>\n"
"\n"
"Men noen ganger ønsker jeg å vise en kodesnutt, som dette:\n"
"<pre>\n"
"spør Hva er navnet ditt?\n"
"ekko så navnet ditt er\n"
"</pre>"

msgid "this_adventure_has_an_example_solution"
msgstr ""

#, fuzzy
msgid "this_turns_in_assignment"
msgstr ""

msgid "title"
msgstr "Tittel"

msgid "title_admin"
msgstr "Hedy - Administrator side"

msgid "title_class-overview"
msgstr "Hedy - Klasseoversikt"

msgid "title_customize-adventure"
msgstr "Hedy - Tilpass eventyr"

msgid "title_customize-class"
msgstr "Hedy - Tilpass klasse"

msgid "title_for-teacher"
msgstr "Hedy - For lærere"

msgid "title_join-class"
msgstr "Hedy - Bli med i klassen"

msgid "title_learn-more"
msgstr "Hedy - Lær mer"

msgid "title_login"
msgstr "Hedy - Logg inn"

msgid "title_my-profile"
msgstr "Hedy - Min konto"

msgid "title_privacy"
msgstr "Hedy - Personvernsvilkår"

msgid "title_programs"
msgstr "Hedy - Mine programmer"

#, fuzzy
msgid "title_public-adventures"
msgstr ""

msgid "title_recover"
msgstr "Hedy - Gjennopprett konto"

msgid "title_reset"
msgstr "Hedy - Tilbakestill passord"

msgid "title_signup"
msgstr "Hedy - Opprett konto"

msgid "title_start"
msgstr "Hedy - Et gradvis programmeringsspråk"

msgid "title_view-adventure"
msgstr "Hedy - Se eventyr"

msgid "token_invalid"
msgstr "Ugylig token."

#, fuzzy
msgid "too_many_accounts"
msgstr ""

msgid "tooltip_level_locked"
msgstr ""

msgid "translate_error"
msgstr "Noe gikk galt når vi prøvde å oversette koden. Prøv å kjøre koden for å se om den inneholder en feil. Kode med feil i kan ikke oversettes."

#, fuzzy
msgid "translating_hedy"
msgstr ""

#, fuzzy
msgid "translator"
msgstr ""

#, fuzzy
msgid "turned_into_teacher"
msgstr ""

msgid "unauthorized"
msgstr "Du har ikke rettigheter til å se denne siden"

#, fuzzy
msgid "unfavourite_confirm"
msgstr ""

#, fuzzy
msgid "unfavourite_success"
msgstr ""

#, fuzzy
msgid "unknown_variable_role"
msgstr ""

#, fuzzy
msgid "unlock_thresholds"
msgstr ""

#, fuzzy
msgid "unsaved_class_changes"
msgstr ""

#, fuzzy
msgid "unsubmit_program"
msgstr ""

#, fuzzy
msgid "unsubmit_warning"
msgstr ""

#, fuzzy
msgid "unsubmitted"
msgstr ""

msgid "unsubscribed_header"
msgstr ""

msgid "unsubscribed_message"
msgstr ""

msgid "update_adventure_prompt"
msgstr "Er du sikker på at du vil oppdatere dette eventyret?"

msgid "update_public"
msgstr "Oppdater offentlig profil"

#, fuzzy
msgid "updating_indicator"
msgstr ""

#, fuzzy
msgid "use_custom_passwords"
msgstr ""

#, fuzzy
msgid "use_generated_passwords"
msgstr ""

#, fuzzy
msgid "use_of_blanks_exception"
msgstr ""

#, fuzzy
msgid "use_of_nested_functions_exception"
msgstr ""

#, fuzzy
msgid "used_in"
msgstr ""

#, fuzzy
msgid "user"
msgstr "Brukernavn"

#, fuzzy
msgid "user_inexistent"
msgstr ""

msgid "user_not_private"
msgstr "Denne brukeren eksisterer ikke, eller så har de ikke opprettet en offentlig profil"

msgid "username"
msgstr "Brukernavn"

#, fuzzy
msgid "username_contains_invalid_symbol"
msgstr ""

#, fuzzy
msgid "username_contains_separator"
msgstr ""

msgid "username_empty"
msgstr "Du skrev ikke inn et brukernavn!"

msgid "username_invalid"
msgstr "Ditt brukernavn er ugylidig."

msgid "username_special"
msgstr "Brukernavnet kan ikke inneholde `:` eller `@`."

msgid "username_three"
msgstr "Brukernavnet må være *minst* tre bokstaver langt."

#, fuzzy
msgid "usernames_too_short"
msgstr ""

#, fuzzy
msgid "usernames_unavailable"
msgstr ""

#, fuzzy
msgid "value"
msgstr ""

#, fuzzy
msgid "view_adventures"
msgstr ""

#, fuzzy
msgid "view_classes"
msgstr ""

msgid "view_program"
msgstr "Se program"

#, fuzzy
msgid "view_slides"
msgstr ""

#, fuzzy
msgid "waiting_for_submit"
msgstr ""

#, fuzzy
msgid "walker_variable_role"
msgstr ""

msgid "website"
msgstr ""

#, fuzzy
msgid "what_is_your_role"
msgstr ""

#, fuzzy
msgid "what_should_my_code_do"
msgstr ""

msgid "workbook_circle_question_text"
msgstr ""

msgid "workbook_circle_question_title"
msgstr ""

msgid "workbook_define_question_text"
msgstr ""

msgid "workbook_define_question_title"
msgstr ""

msgid "workbook_input_question_text"
msgstr ""

msgid "workbook_input_question_title"
msgstr ""

msgid "workbook_multiple_choice_question_text"
msgstr ""

msgid "workbook_multiple_choice_question_title"
msgstr ""

msgid "workbook_open_question_title"
msgstr ""

msgid "workbook_output_question_text"
msgstr ""

msgid "workbook_output_question_title"
msgstr ""

msgid "year_invalid"
msgstr "Vennligst fyll inn et år mellom 1900 og {current_year}."

msgid "yes"
msgstr "Ja"

msgid "your_personal_text"
msgstr "Din personlige tekst..."

#, fuzzy
msgid "your_program"
msgstr ""

#~ msgid "create_account_explanation"
#~ msgstr "Med en egen konto kan du lagre programmene dine."

#~ msgid "only_teacher_create_class"
#~ msgstr "Kun lærere kan opprette klasser!"

#~ msgid "keyword_support"
#~ msgstr "Translated keywords"

#~ msgid "non_keyword_support"
#~ msgstr "Translated content"

#~ msgid "try_button"
#~ msgstr "Prøv"

#~ msgid "select_own_adventures"
#~ msgstr "Velg egne eventyr"

#~ msgid "view"
#~ msgstr "Se"

#~ msgid "class"
#~ msgstr "Class"

#~ msgid "save_code_button"
#~ msgstr "Lagre kode"

#~ msgid "share_code_button"
#~ msgstr "Lagre og del koden"

#~ msgid "classes_invalid"
#~ msgstr "The list of selected classes is invalid"

#~ msgid "directly_add_adventure_to_classes"
#~ msgstr "Do you want to add this adventure directly to one of your classes?"

#~ msgid "hand_in_assignment"
#~ msgstr "Hand in assignment"

#~ msgid "select_a_level"
#~ msgstr "Select a level"

#~ msgid "answer_invalid"
#~ msgstr "Passordet ditt er ugyldig."

#~ msgid "available_adventures_level"
#~ msgstr "Available adventures level"

#~ msgid "customize_class_exp_1"
#~ msgstr ""
#~ "Hei! På denne siden kan du tilpasse innstillingene for klassen din. Du kan velge hva elevene dine skal kunne se ved å velge nivåer og eventyr.\n"
#~ "Som standard vil alle nivåer og standardeventyr vil være valgt. Du kan også legge til dine egne eventyr til nivåer. <b>Merk:</b> Det er ikke alle eventyr som er tilgjengelig for alle nivåer.\n"
#~ "For å tilpasse innstillingene kan du gjøre slik:"

#~ msgid "customize_class_exp_2"
#~ msgstr ""
#~ "Du kan alltids komme tilbake senere og endre disse innstillingene. Du kan for eksempel gjøre spesifikke evntyr og nivåer tilgjengelig når du underviser en klasse.\n"
#~ "På denne måten er det lett for deg å bestemme hvilke nivåer og eventyr elevene dine skal jobbe med.\n"
#~ "Hvis du har lyst til å gjøre alt tilgjengelig for klassen din, er det lettest å bare fjerne alle tilpasningene du har gjort."

#~ msgid "customize_class_step_1"
#~ msgstr "Velg nivåer for klassen din ved å trykke på \"Nivå knappenene\""

#~ msgid "customize_class_step_2"
#~ msgstr "\"Avkrysningsbokser\" vil dukke opp for eventyrene som er tilgjengelig for de valgte nivåene"

#~ msgid "customize_class_step_3"
#~ msgstr "Velg hvilke eventyr du ønsker at skal være tilgjengelig"

#~ msgid "customize_class_step_4"
#~ msgstr "Trykk på navnet til et eventyr for å legge til eller fjerne det for alle nivåer"

#~ msgid "customize_class_step_5"
#~ msgstr "Legg til dine egne eventyr"

#~ msgid "customize_class_step_6"
#~ msgstr "Velg en dato for når hvert nivå skal gjøres tilgjengelig (du kan også la feltene være tomme)"

#~ msgid "customize_class_step_7"
#~ msgstr "Velg resten av innstillingene"

#~ msgid "customize_class_step_8"
#~ msgstr "Trykk \"Lagre\" -> Så er du ferdig!"

#~ msgid "example_code_header"
#~ msgstr "Eksempel Hedykode"

#~ msgid "feedback_failure"
#~ msgstr "Feil!"

#~ msgid "feedback_success"
#~ msgstr "Bra!"

#~ msgid "go_to_first_question"
#~ msgstr "Gå til spørsmål 1"

#~ msgid "question"
#~ msgstr "Spørsmål"

#~ msgid "question_doesnt_exist"
#~ msgstr "This question does not exist"

#~ msgid "question_invalid"
#~ msgstr "Ugylig token."

#~ msgid "too_many_attempts"
#~ msgstr "Too many attempts"

#~ msgid "class_stats"
#~ msgstr "Statistikk over klassen"

#~ msgid "visit_own_public_profile"
#~ msgstr "Offentlig profil"

#~ msgid "title_class logs"
#~ msgstr "Hedy - Bli med i klassen"

#~ msgid "title_class statistics"
#~ msgstr "Min statistikk"

#~ msgid "disabled_button_locked"
#~ msgstr "Your teacher hasn't unlocked this level yet"

#~ msgid "duplicate_tag"
#~ msgstr "You already have a tag with this name."

#~ msgid "tag_deleted"
#~ msgstr "This tag was successfully deleted."

#~ msgid "no_tags"
#~ msgstr "No tags yet."

#~ msgid "apply_filters"
#~ msgstr "Apply filters"

#~ msgid "write_first_program"
#~ msgstr "Lag ditt første program!"

#~ msgid "adventure_exp_1"
#~ msgstr "Skriv inn ditt ønskede eventyr på høyre side. Etter du har laget et eventyr kan du inkludere det i en av klassene dine under \"tilpasninger\". Hvis du vil inkludere en kommando i eventyret vennligst bruk kodeblokker som dette:"

#~ msgid "adventure_exp_2"
#~ msgstr "Hvis du vil vise en kodesnuttet, for eksempel for å gi en elev en mal eller kodeeksempel, bruk pre-tag som dette:"

#~ msgid "hello_world"
#~ msgstr "Hello world!"

#~ msgid "share_confirm"
#~ msgstr "Er du sikker på at du vil gjøre dette til et offentlig synlig program?"

#~ msgid "share_success_detail"
#~ msgstr "Programmet ble delt."

#~ msgid "unshare_confirm"
#~ msgstr "Er du sikker på at du vil gjøre dette til et privat program?"

#~ msgid "unshare_success_detail"
#~ msgstr "Programmet er ikke lengre delt."

#~ msgid "hide_parsons"
#~ msgstr "Hide parsons"

#~ msgid "hide_quiz"
#~ msgstr "Slutt på quizen"

#~ msgid "Locked Language Feature"
#~ msgstr "Du bruker {concept}! Det er fantastisk, men {concept} er ikke låst opp enda! Det vil bli låst opp på et senere nivå."

#~ msgid "nested blocks"
#~ msgstr "en blokk i en blokk"

#~ msgid "save"
#~ msgstr "Lagre"

#~ msgid "update_profile"
#~ msgstr "Oppdater profil"

#~ msgid "variables"
#~ msgstr "Variables"

#~ msgid "add_students_options"
#~ msgstr "Opprett kontoer til elever"

#~ msgid "class_live"
#~ msgstr "Live statistics"

#~ msgid "class_overview"
#~ msgstr "Class overview"

#~ msgid "student_list"
#~ msgstr "Student list"

#~ msgid "title_class grid_overview"
#~ msgstr "Hedy - Grid overview"

#~ msgid "title_class live_statistics"
#~ msgstr "Hedy - Live Statistics"

#~ msgid "explore_explanation"
#~ msgstr "På denne siden kan du se gjennom programmer laget av andre Hedybrukere. Du kan filtrere på både Hedy nivå og eventyr. Trykk på \"Se program\" for å åpne programmet og kjøre det. Program med en rød overskrift inneholder en feil. Du kan fortsatt åpne programmet, men når du kjører det vil du få en feil. Du kan selvfølgelig prøve å fikse feilen! Hvis personen som har laget programmet har en offentlig profil så kan du trykke på brukernavnet for å besøke profilen. På profilen vil du finne alle programmene de har delt og mye annet!"

#~ msgid "common_errors"
#~ msgstr "Common errors"

#~ msgid "grid_overview"
#~ msgstr "Overview of programs per adventure"

#~ msgid "last_error"
#~ msgstr "Last error"

#~ msgid "last_program"
#~ msgstr "Last program"

#~ msgid "live_dashboard"
#~ msgstr "Live Dashboard"

#~ msgid "runs_over_time"
#~ msgstr "Runs over time"

#~ msgid "student_details"
#~ msgstr "Student details"

#~ msgid "achievements_check_icon_alt"
#~ msgstr "Du oppnådde en prestasjon!"

#~ msgid "country_title"
#~ msgstr "Vennligst velg et gyldig land."

#~ msgid "create_public_profile"
#~ msgstr "Offentlig profil"

#~ msgid "general"
#~ msgstr "Generelle Prestasjoner"

#~ msgid "hedy_achievements"
#~ msgstr "Hedy Prestasjoner"

#~ msgid "hidden"
#~ msgstr "Skjult"

#~ msgid "highscore_explanation"
#~ msgstr "På denne siden kan du se gjennom programmer laget av andre Hedybrukere. Du kan filtrere på både Hedy nivå og eventyr. Trykk på \"Se program\" for å åpne programmet og kjøre det. Program med en rød overskrift inneholder en feil. Du kan fortsatt åpne programmet, men når du kjører det vil du få en feil. Du kan selvfølgelig prøve å fikse feilen! Hvis personen som har laget programmet har en offentlig profil så kan du trykke på brukernavnet for å besøke profilen. På profilen vil du finne alle programmene de har delt og mye annet!"

#~ msgid "highscore_no_public_profile"
#~ msgstr "You don't have a public profile and are therefore not listed on the highscores. Do you wish to create one?"

#~ msgid "highscores"
#~ msgstr "Poengsum"

#~ msgid "my_achievements"
#~ msgstr "Mine prestasjoner"

#~ msgid "no_such_highscore"
#~ msgstr "Dette Hedy nivået fins ikke!"

#~ msgid "programs_created"
#~ msgstr "Programmer laget"

#~ msgid "programs_saved"
#~ msgstr "Lagring av programmer"

#~ msgid "programs_submitted"
#~ msgstr "Innsendte programmer"

#~ msgid "title_achievements"
#~ msgstr "Hedy - Mine prestasjoner"

#~ msgid "whole_world"
#~ msgstr "The world"

#~ msgid "your_class"
#~ msgstr "Mine klasser"

#~ msgid "achievement_earned"
#~ msgstr "Du oppnådde en prestasjon!"

#~ msgid "percentage_achieved"
#~ msgstr "Achieved by {percentage}% of the users"

#~ msgid "achievements"
#~ msgstr "prestasjoner"

#~ msgid "achievements_logo_alt"
#~ msgstr "prestasjoner"

#~ msgid "amount_submitted"
#~ msgstr "programmer sendt inn"

#~ msgid "last_achievement"
#~ msgstr "Nyeste prestasjon"

#~ msgid "no_certificate"
#~ msgstr "This user hasn't earned the Hedy Certificate of Completion"

#~ msgid "number_achievements"
#~ msgstr "Number of achievements"

#~ msgid "create_question"
#~ msgstr "Do you want to create one?"

#~ msgid "explore_programs"
#~ msgstr "Utforsk programmer"

#~ msgid "explore_programs_logo_alt"
#~ msgstr "Utforsk programmer"

#~ msgid "hedy_tutorial_logo_alt"
#~ msgstr "Start hedy tutorial"

#~ msgid "no_public_profile"
#~ msgstr "Offentlig profil"

#~ msgid "start_hedy_tutorial"
#~ msgstr "Start hedy tutorial"

#~ msgid "start_programming"
#~ msgstr "Directly start programming"

#~ msgid "start_programming_logo_alt"
#~ msgstr "Directly start programming"

#~ msgid "start_teacher_tutorial"
#~ msgstr "Start teacher tutorial"

#~ msgid "teacher_tutorial_logo_alt"
#~ msgstr "Du har mottatt en invitasjon til å bli med i en klasse"

#~ msgid "title_landing-page"
#~ msgstr "Velkommen til Hedy!"

#~ msgid "welcome"
#~ msgstr "Velkommen til Hedy! Du er nå den stolte eier av en lærerkonto som gir deg muligheten til å lage klasser og invitere elever."

#~ msgid "welcome_back"
#~ msgstr "Velkommen til Hedy! Du er nå den stolte eier av en lærerkonto som gir deg muligheten til å lage klasser og invitere elever."

#~ msgid "your_account"
#~ msgstr "Ingen konto?"

#~ msgid "your_last_program"
#~ msgstr "Favorittprogram"

#~ msgid "already_teacher"
#~ msgstr "You already have a teacher account."

#~ msgid "already_teacher_request"
#~ msgstr "You already have a pending teacher request."

#~ msgid "teacher_account_request"
#~ msgstr "You have a pending teacher account request"

#~ msgid "teacher_account_success"
#~ msgstr "You successfully requested a teacher account."

#~ msgid "student_not_allowed_in_class"
#~ msgstr "Student not allowed in class"

#~ msgid "accounts_created"
#~ msgstr "Kontoene ble opprettet."

#~ msgid "accounts_intro"
#~ msgstr "På denne siden kan du opprette kontoer for flere elever samtidig. Det er også mulig å legge de til i en av klassene dine. Ved å trykke på den grønnne + knappen til høyre på bunnen av skjermen kan du legge til ekstra rader. Du kan slette rader ved å trykke på det tilsvarende røde krysset. Pass på at ingen rader er tomme når du trykker på \"Opprett kontoer\". Vennligst pass på at hvert brukernavn og epost er unik og at passordet er <b>minst</b> 6 tegn."

#~ msgid "create_multiple_accounts"
#~ msgstr "Opprett flere kontoer"

#~ msgid "download_login_credentials"
#~ msgstr "Do you want to download the login credentials after the accounts creation?"

#~ msgid "generate_passwords"
#~ msgstr "Generate passwords"

#~ msgid "postfix_classname"
#~ msgstr "Postfix classname"

#~ msgid "reset_view"
#~ msgstr "Tilbakestill"

#~ msgid "unique_usernames"
#~ msgstr "Alle brukernavnene må være unike."

#~ msgid "usernames_exist"
#~ msgstr "Et eller flere brukernavn er allerede i bruk."

#~ msgid "**Question**: What is the output of this code?"
#~ msgstr ""

#~ msgid "Output"
#~ msgstr ""

#~ msgid "clear"
#~ msgstr ""

#~ msgid "bug"
#~ msgstr ""

#~ msgid "feature"
#~ msgstr ""

#~ msgid "feedback"
#~ msgstr ""

#~ msgid "feedback_message_success"
#~ msgstr ""

#~ msgid "feedback_modal_message"
#~ msgstr ""

#~ msgid "adventures"
#~ msgstr ""

#~ msgid "classes"
#~ msgstr ""

#~ msgid "Adventure"
#~ msgstr ""

#~ msgid "Answer"
#~ msgstr ""

#~ msgid "adventure_prompt"
#~ msgstr "Vennligst skriv inn navnet på eventyret"

#~ msgid "select_tag"
#~ msgstr ""

#~ msgid "Delete"
#~ msgstr ""

#~ msgid "select_class"
#~ msgstr ""

#~ msgid "survey"
#~ msgstr ""

#~ msgid "survey_completed"
#~ msgstr ""

#~ msgid "invalid_tutorial_step"
#~ msgstr ""

#~ msgid "next_step_tutorial"
#~ msgstr ""

#~ msgid "tutorial"
#~ msgstr ""

#~ msgid "tutorial_code_snippet"
#~ msgstr ""

#~ msgid "tutorial_message_not_found"
#~ msgstr "Du har mottatt en invitasjon til å bli med i en klasse"

#~ msgid "tutorial_title_not_found"
#~ msgstr "Vi klarte ikke å finne den siden!"

<<<<<<< HEAD
#~ msgid "complete"
#~ msgstr ""

#~ msgid "share"
#~ msgstr ""
=======
#~ msgid "disable_explore_page"
#~ msgstr ""

#~ msgid "hedy_choice_title"
#~ msgstr ""

#~ msgid "nav_explore"
#~ msgstr "Utforsk"

#~ msgid "title_explore"
#~ msgstr "Hedy - Utforsk"
>>>>>>> 8dee6c69
<|MERGE_RESOLUTION|>--- conflicted
+++ resolved
@@ -2760,13 +2760,6 @@
 #~ msgid "tutorial_title_not_found"
 #~ msgstr "Vi klarte ikke å finne den siden!"
 
-<<<<<<< HEAD
-#~ msgid "complete"
-#~ msgstr ""
-
-#~ msgid "share"
-#~ msgstr ""
-=======
 #~ msgid "disable_explore_page"
 #~ msgstr ""
 
@@ -2778,4 +2771,3 @@
 
 #~ msgid "title_explore"
 #~ msgstr "Hedy - Utforsk"
->>>>>>> 8dee6c69
